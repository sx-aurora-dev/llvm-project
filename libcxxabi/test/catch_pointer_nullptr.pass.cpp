//===----------------------------------------------------------------------===//
//
// Part of the LLVM Project, under the Apache License v2.0 with LLVM Exceptions.
// See https://llvm.org/LICENSE.txt for license information.
// SPDX-License-Identifier: Apache-2.0 WITH LLVM-exception
//
//===----------------------------------------------------------------------===//

// Catching an exception thrown as nullptr was not properly handled before
// 2f984cab4fa7, which landed in macOS 10.13
<<<<<<< HEAD
// XFAIL: with_system_cxx_lib=macosx10.12
// XFAIL: with_system_cxx_lib=macosx10.11
// XFAIL: with_system_cxx_lib=macosx10.10
// XFAIL: with_system_cxx_lib=macosx10.9
=======
// XFAIL: use_system_cxx_lib && target={{.+}}-apple-macosx10.{{9|10|11|12}}
>>>>>>> 2ab1d525

// UNSUPPORTED: c++03
// UNSUPPORTED: no-exceptions

#include <cassert>
#include <cstdlib>

struct A {};

void test1()
{
    try
    {
        throw nullptr;
        assert(false);
    }
    catch (int* p)
    {
        assert(!p);
    }
    catch (long*)
    {
        assert(false);
    }
}

void test2()
{
    try
    {
        throw nullptr;
        assert(false);
    }
    catch (A* p)
    {
        assert(!p);
    }
    catch (int*)
    {
        assert(false);
    }
}

template <class Catch>
void catch_nullptr_test() {
  try {
    throw nullptr;
    assert(false);
  } catch (Catch c) {
    assert(!c);
  } catch (...) {
    assert(false);
  }
}


int main(int, char**)
{
  // catch naked nullptrs
  test1();
  test2();

  catch_nullptr_test<int*>();
  catch_nullptr_test<int**>();
  catch_nullptr_test<int A::*>();
  catch_nullptr_test<const int A::*>();
  catch_nullptr_test<int A::**>();

  return 0;
}<|MERGE_RESOLUTION|>--- conflicted
+++ resolved
@@ -8,14 +8,7 @@
 
 // Catching an exception thrown as nullptr was not properly handled before
 // 2f984cab4fa7, which landed in macOS 10.13
-<<<<<<< HEAD
-// XFAIL: with_system_cxx_lib=macosx10.12
-// XFAIL: with_system_cxx_lib=macosx10.11
-// XFAIL: with_system_cxx_lib=macosx10.10
-// XFAIL: with_system_cxx_lib=macosx10.9
-=======
 // XFAIL: use_system_cxx_lib && target={{.+}}-apple-macosx10.{{9|10|11|12}}
->>>>>>> 2ab1d525
 
 // UNSUPPORTED: c++03
 // UNSUPPORTED: no-exceptions
