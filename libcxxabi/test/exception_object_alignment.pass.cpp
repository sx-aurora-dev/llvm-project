--- conflicted
+++ resolved
@@ -12,15 +12,7 @@
 // before macOS 10.14. The test fails on macOS 10.9 to 10.12, passes on macOS
 // 10.13 (no investigation done), and passes afterwards. Just mark all the OSes
 // before 10.14 as unsupported.
-<<<<<<< HEAD
-// UNSUPPORTED: with_system_cxx_lib=macosx10.13
-// UNSUPPORTED: with_system_cxx_lib=macosx10.12
-// UNSUPPORTED: with_system_cxx_lib=macosx10.11
-// UNSUPPORTED: with_system_cxx_lib=macosx10.10
-// UNSUPPORTED: with_system_cxx_lib=macosx10.9
-=======
 // UNSUPPORTED: use_system_cxx_lib && target={{.+}}-apple-macosx10.{{9|10|11|12|13}}
->>>>>>> 2ab1d525
 
 // Check that the pointer __cxa_allocate_exception returns is aligned to the
 // default alignment for the target architecture.
