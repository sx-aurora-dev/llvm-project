//===----------------------------------------------------------------------===//
//
// Part of the LLVM Project, under the Apache License v2.0 with LLVM Exceptions.
// See https://llvm.org/LICENSE.txt for license information.
// SPDX-License-Identifier: Apache-2.0 WITH LLVM-exception
//
//===----------------------------------------------------------------------===//

// UNSUPPORTED: no-exceptions
// UNSUPPORTED: c++03

// The <unwind.h> header provided in the SDK of older Xcodes used to provide
<<<<<<< HEAD
// an incorrectly aligned _Unwind_Exception type. That causes these tests to
// fail when compiling against such a SDK, or when running against a system
// libc++abi that was compiled with an incorrect definition of _Unwind_Exception.
// XFAIL: apple-clang-12.0.0
// XFAIL: apple-clang-11
// XFAIL: apple-clang-10
// XFAIL: apple-clang-9
// XFAIL: with_system_cxx_lib=macosx10.12
// XFAIL: with_system_cxx_lib=macosx10.11
// XFAIL: with_system_cxx_lib=macosx10.10
// XFAIL: with_system_cxx_lib=macosx10.9
=======
// an incorrectly aligned _Unwind_Exception type on non-ARM. That causes these
// tests to fail when compiling against such a SDK, or when running against a
// system libc++abi that was compiled with an incorrect definition of _Unwind_Exception.
// XFAIL: apple-clang-12.0.0 && !target={{arm.*}}
// XFAIL: use_system_cxx_lib && target={{.+}}-apple-macosx10.{{9|10|11|12}}
>>>>>>> 2ab1d525

// Test that the address of the exception object is properly aligned as required
// by the relevant ABI

#include <cstdint>
#include <cassert>
#include <__cxxabi_config.h>

#include <unwind.h>

struct __attribute__((aligned)) AlignedType {};

// EHABI  : 8-byte aligned
// Itanium: Largest supported alignment for the system
#if defined(_LIBCXXABI_ARM_EHABI)
#  define EXPECTED_ALIGNMENT 8
#else
#  define EXPECTED_ALIGNMENT alignof(AlignedType)
#endif

static_assert(alignof(_Unwind_Exception) == EXPECTED_ALIGNMENT,
  "_Unwind_Exception is incorrectly aligned. This test is expected to fail");

struct MinAligned {  };
static_assert(alignof(MinAligned) == 1 && sizeof(MinAligned) == 1, "");

int main(int, char**) {
  for (int i=0; i < 10; ++i) {
    try {
      throw MinAligned{};
    } catch (MinAligned const& ref) {
      assert(reinterpret_cast<uintptr_t>(&ref) % EXPECTED_ALIGNMENT == 0);
    }
  }

  return 0;
}<|MERGE_RESOLUTION|>--- conflicted
+++ resolved
@@ -10,25 +10,11 @@
 // UNSUPPORTED: c++03
 
 // The <unwind.h> header provided in the SDK of older Xcodes used to provide
-<<<<<<< HEAD
-// an incorrectly aligned _Unwind_Exception type. That causes these tests to
-// fail when compiling against such a SDK, or when running against a system
-// libc++abi that was compiled with an incorrect definition of _Unwind_Exception.
-// XFAIL: apple-clang-12.0.0
-// XFAIL: apple-clang-11
-// XFAIL: apple-clang-10
-// XFAIL: apple-clang-9
-// XFAIL: with_system_cxx_lib=macosx10.12
-// XFAIL: with_system_cxx_lib=macosx10.11
-// XFAIL: with_system_cxx_lib=macosx10.10
-// XFAIL: with_system_cxx_lib=macosx10.9
-=======
 // an incorrectly aligned _Unwind_Exception type on non-ARM. That causes these
 // tests to fail when compiling against such a SDK, or when running against a
 // system libc++abi that was compiled with an incorrect definition of _Unwind_Exception.
 // XFAIL: apple-clang-12.0.0 && !target={{arm.*}}
 // XFAIL: use_system_cxx_lib && target={{.+}}-apple-macosx10.{{9|10|11|12}}
->>>>>>> 2ab1d525
 
 // Test that the address of the exception object is properly aligned as required
 // by the relevant ABI
