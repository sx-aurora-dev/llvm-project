//===----------------------------------------------------------------------===//
//
// Part of the LLVM Project, under the Apache License v2.0 with LLVM Exceptions.
// See https://llvm.org/LICENSE.txt for license information.
// SPDX-License-Identifier: Apache-2.0 WITH LLVM-exception
//
//===----------------------------------------------------------------------===//

// UNSUPPORTED: no-exceptions

// 1b00fc5d8133 made it in the dylib in macOS 10.11
<<<<<<< HEAD
// XFAIL: with_system_cxx_lib=macosx10.10
// XFAIL: with_system_cxx_lib=macosx10.9
=======
// XFAIL: use_system_cxx_lib && target={{.+}}-apple-macosx10.{{9|10}}
>>>>>>> 2ab1d525

#include <cassert>

struct A
{
    A() : i(0), j(0) {} // explicitly initialize 'i' to prevent warnings
    const int i;
    int j;
};

typedef const int A::*md1;
typedef       int A::*md2;

struct B : public A
{
    B() : k(0), l(0) {} // explicitly initialize 'k' to prevent warnings.
    const int k;
    int l;
};

typedef const int B::*der1;
typedef       int B::*der2;

void test1()
{
    try
    {
        throw &A::i;
        assert(false);
    }
    catch (md2)
    {
        assert(false);
    }
    catch (md1)
    {
    }
}

// Check that cv qualified conversions are allowed.
void test2()
{
    try
    {
        throw &A::j;
    }
    catch (md2)
    {
    }
    catch (...)
    {
        assert(false);
    }

    try
    {
        throw &A::j;
        assert(false);
    }
    catch (md1)
    {
    }
    catch (...)
    {
        assert(false);
    }
}

// Check that Base -> Derived conversions are NOT allowed.
void test3()
{
    try
    {
        throw &A::i;
        assert(false);
    }
    catch (md2)
    {
        assert(false);
    }
    catch (der2)
    {
        assert(false);
    }
    catch (der1)
    {
        assert(false);
    }
    catch (md1)
    {
    }
}

// Check that Base -> Derived conversions NOT are allowed with different cv
// qualifiers.
void test4()
{
    try
    {
        throw &A::j;
        assert(false);
    }
    catch (der2)
    {
        assert(false);
    }
    catch (der1)
    {
        assert(false);
    }
    catch (md2)
    {
    }
    catch (...)
    {
        assert(false);
    }
}

// Check that no Derived -> Base conversions are allowed.
void test5()
{
    try
    {
        throw &B::k;
        assert(false);
    }
    catch (md1)
    {
        assert(false);
    }
    catch (md2)
    {
        assert(false);
    }
    catch (der1)
    {
    }

    try
    {
        throw &B::l;
        assert(false);
    }
    catch (md1)
    {
        assert(false);
    }
    catch (md2)
    {
        assert(false);
    }
    catch (der2)
    {
    }
}

int main(int, char**)
{
    test1();
    test2();
    test3();
    test4();
    test5();

    return 0;
}<|MERGE_RESOLUTION|>--- conflicted
+++ resolved
@@ -9,12 +9,7 @@
 // UNSUPPORTED: no-exceptions
 
 // 1b00fc5d8133 made it in the dylib in macOS 10.11
-<<<<<<< HEAD
-// XFAIL: with_system_cxx_lib=macosx10.10
-// XFAIL: with_system_cxx_lib=macosx10.9
-=======
 // XFAIL: use_system_cxx_lib && target={{.+}}-apple-macosx10.{{9|10}}
->>>>>>> 2ab1d525
 
 #include <cassert>
 
