include(CMakePushCheckState)
include(CheckLibraryExists)
include(CheckCCompilerFlag)
include(CheckCXXCompilerFlag)
include(CheckCSourceCompiles)

check_library_exists(c fopen "" LIBCXXABI_HAS_C_LIB)
if (NOT LIBCXXABI_USE_COMPILER_RT)
  if (ANDROID)
    check_library_exists(gcc __gcc_personality_v0 "" LIBCXXABI_HAS_GCC_LIB)
  else ()
    check_library_exists(gcc_s __gcc_personality_v0 "" LIBCXXABI_HAS_GCC_S_LIB)
    check_library_exists(gcc __aeabi_uldivmod "" LIBCXXABI_HAS_GCC_LIB)
  endif ()
endif ()

# libc++abi is using -nostdlib++ at the link step when available,
# otherwise -nodefaultlibs is used. We want all our checks to also
# use one of these options, otherwise we may end up with an inconsistency between
# the flags we think we require during configuration (if the checks are
# performed without -nodefaultlibs) and the flags that are actually
# required during compilation (which has the -nodefaultlibs). libc is
# required for the link to go through. We remove sanitizers from the
# configuration checks to avoid spurious link errors.

check_cxx_compiler_flag(-nostdlib++ CXX_SUPPORTS_NOSTDLIBXX_FLAG)
if (CXX_SUPPORTS_NOSTDLIBXX_FLAG)
  set(CMAKE_REQUIRED_FLAGS "${CMAKE_REQUIRED_FLAGS} -nostdlib++")
else()
  check_c_compiler_flag(-nodefaultlibs C_SUPPORTS_NODEFAULTLIBS_FLAG)
  if (C_SUPPORTS_NODEFAULTLIBS_FLAG)
    set(CMAKE_REQUIRED_FLAGS "${CMAKE_REQUIRED_FLAGS} -nodefaultlibs")
  endif()
endif()

if (CXX_SUPPORTS_NOSTDLIBXX_FLAG OR C_SUPPORTS_NODEFAULTLIBS_FLAG)
  if (LIBCXXABI_HAS_C_LIB)
    list(APPEND CMAKE_REQUIRED_LIBRARIES c)
  endif ()
  if (LIBCXXABI_USE_COMPILER_RT)
    include(HandleCompilerRT)
    find_compiler_rt_library(builtins LIBCXXABI_BUILTINS_LIBRARY
                             FLAGS "${LIBCXXABI_COMPILE_FLAGS}")
<<<<<<< HEAD
    list(APPEND CMAKE_REQUIRED_LIBRARIES "${LIBCXXABI_BUILTINS_LIBRARY}")
    # CMAKE_REQUIRED_LIBRARIES is not used to link libc++abi.so, so
    # append builtins to LIBCXXABI_SHARED_LIBRARIES too
    list(APPEND LIBCXXABI_SHARED_LIBRARIES "${LIBCXXABI_BUILTINS_LIBRARY}")
=======
    if (LIBCXXABI_BUILTINS_LIBRARY)
      list(APPEND CMAKE_REQUIRED_LIBRARIES "${LIBCXXABI_BUILTINS_LIBRARY}")
    else()
      message(WARNING "Could not find builtins library from libc++abi")
    endif()
>>>>>>> cff5bef9
  else ()
    if (LIBCXXABI_HAS_GCC_S_LIB)
      list(APPEND CMAKE_REQUIRED_LIBRARIES gcc_s)
    endif ()
    if (LIBCXXABI_HAS_GCC_LIB)
      list(APPEND CMAKE_REQUIRED_LIBRARIES gcc)
    endif ()
  endif ()
  if (MINGW)
    # Mingw64 requires quite a few "C" runtime libraries in order for basic
    # programs to link successfully with -nodefaultlibs.
    if (LIBCXXABI_USE_COMPILER_RT)
      set(MINGW_RUNTIME ${LIBCXXABI_BUILTINS_LIBRARY})
    else ()
      set(MINGW_RUNTIME gcc_s gcc)
    endif()
    set(MINGW_LIBRARIES mingw32 ${MINGW_RUNTIME} moldname mingwex msvcrt advapi32
                        shell32 user32 kernel32 mingw32 ${MINGW_RUNTIME}
                        moldname mingwex msvcrt)
    list(APPEND CMAKE_REQUIRED_LIBRARIES ${MINGW_LIBRARIES})
  endif()
  if (CMAKE_C_FLAGS MATCHES -fsanitize OR CMAKE_CXX_FLAGS MATCHES -fsanitize)
    set(CMAKE_REQUIRED_FLAGS "${CMAKE_REQUIRED_FLAGS} -fno-sanitize=all")
  endif ()
  if (CMAKE_C_FLAGS MATCHES -fsanitize-coverage OR CMAKE_CXX_FLAGS MATCHES -fsanitize-coverage)
    set(CMAKE_REQUIRED_FLAGS "${CMAKE_REQUIRED_FLAGS} -fsanitize-coverage=0")
  endif ()
endif ()

# Check compiler pragmas
if(CMAKE_CXX_COMPILER_ID MATCHES "Clang")
  cmake_push_check_state()
  set(CMAKE_REQUIRED_FLAGS "${CMAKE_REQUIRED_FLAGS} -Werror=unknown-pragmas")
  check_c_source_compiles("
#pragma comment(lib, \"c\")
int main() { return 0; }
" C_SUPPORTS_COMMENT_LIB_PRAGMA)
  cmake_pop_check_state()
endif()

# Check compiler flags
check_cxx_compiler_flag(-nostdinc++ CXX_SUPPORTS_NOSTDINCXX_FLAG)

# Check libraries
if(FUCHSIA)
  set(LIBCXXABI_HAS_DL_LIB NO)
  set(LIBCXXABI_HAS_PTHREAD_LIB NO)
  check_library_exists(c __cxa_thread_atexit_impl ""
    LIBCXXABI_HAS_CXA_THREAD_ATEXIT_IMPL)
  set(LIBCXXABI_HAS_SYSTEM_LIB NO)
else()
  check_library_exists(dl dladdr "" LIBCXXABI_HAS_DL_LIB)
  check_library_exists(pthread pthread_once "" LIBCXXABI_HAS_PTHREAD_LIB)
  check_library_exists(c __cxa_thread_atexit_impl ""
    LIBCXXABI_HAS_CXA_THREAD_ATEXIT_IMPL)
  check_library_exists(System write "" LIBCXXABI_HAS_SYSTEM_LIB)
endif()<|MERGE_RESOLUTION|>--- conflicted
+++ resolved
@@ -41,18 +41,14 @@
     include(HandleCompilerRT)
     find_compiler_rt_library(builtins LIBCXXABI_BUILTINS_LIBRARY
                              FLAGS "${LIBCXXABI_COMPILE_FLAGS}")
-<<<<<<< HEAD
-    list(APPEND CMAKE_REQUIRED_LIBRARIES "${LIBCXXABI_BUILTINS_LIBRARY}")
-    # CMAKE_REQUIRED_LIBRARIES is not used to link libc++abi.so, so
-    # append builtins to LIBCXXABI_SHARED_LIBRARIES too
-    list(APPEND LIBCXXABI_SHARED_LIBRARIES "${LIBCXXABI_BUILTINS_LIBRARY}")
-=======
     if (LIBCXXABI_BUILTINS_LIBRARY)
       list(APPEND CMAKE_REQUIRED_LIBRARIES "${LIBCXXABI_BUILTINS_LIBRARY}")
     else()
       message(WARNING "Could not find builtins library from libc++abi")
     endif()
->>>>>>> cff5bef9
+    # CMAKE_REQUIRED_LIBRARIES is not used to link libc++abi.so, so
+    # append builtins to LIBCXXABI_SHARED_LIBRARIES too
+    list(APPEND LIBCXXABI_SHARED_LIBRARIES "${LIBCXXABI_BUILTINS_LIBRARY}")
   else ()
     if (LIBCXXABI_HAS_GCC_S_LIB)
       list(APPEND CMAKE_REQUIRED_LIBRARIES gcc_s)
