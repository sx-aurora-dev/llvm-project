//===- SveEmitter.cpp - Generate arm_sve.h for use with clang -*- C++ -*-===//
//
//  Part of the LLVM Project, under the Apache License v2.0 with LLVM Exceptions.
//  See https://llvm.org/LICENSE.txt for license information.
//  SPDX-License-Identifier: Apache-2.0 WITH LLVM-exception
//
//===----------------------------------------------------------------------===//
//
// This tablegen backend is responsible for emitting arm_sve.h, which includes
// a declaration and definition of each function specified by the ARM C/C++
// Language Extensions (ACLE).
//
// For details, visit:
//  https://developer.arm.com/architectures/system-architectures/software-standards/acle
//
// Each SVE instruction is implemented in terms of 1 or more functions which
// are suffixed with the element type of the input vectors.  Functions may be
// implemented in terms of generic vector operations such as +, *, -, etc. or
// by calling a __builtin_-prefixed function which will be handled by clang's
// CodeGen library.
//
// See also the documentation in include/clang/Basic/arm_sve.td.
//
//===----------------------------------------------------------------------===//

#include "llvm/ADT/STLExtras.h"
#include "llvm/ADT/StringMap.h"
#include "llvm/ADT/ArrayRef.h"
#include "llvm/ADT/StringExtras.h"
#include "llvm/TableGen/Record.h"
#include "llvm/TableGen/Error.h"
#include <string>
#include <sstream>
#include <set>
#include <cctype>
#include <tuple>

using namespace llvm;

enum ClassKind {
  ClassNone,
  ClassS,     // signed/unsigned, e.g., "_s8", "_u8" suffix
  ClassG,     // Overloaded name without type suffix
};

using TypeSpec = std::string;

namespace {

class ImmCheck {
  unsigned Arg;
  unsigned Kind;
  unsigned ElementSizeInBits;

public:
  ImmCheck(unsigned Arg, unsigned Kind, unsigned ElementSizeInBits = 0)
      : Arg(Arg), Kind(Kind), ElementSizeInBits(ElementSizeInBits) {}
  ImmCheck(const ImmCheck &Other) = default;
  ~ImmCheck() = default;

  unsigned getArg() const { return Arg; }
  unsigned getKind() const { return Kind; }
  unsigned getElementSizeInBits() const { return ElementSizeInBits; }
};

class SVEType {
  TypeSpec TS;
  bool Float, Signed, Immediate, Void, Constant, Pointer, BFloat;
  bool DefaultType, IsScalable, Predicate, PredicatePattern, PrefetchOp;
  unsigned Bitwidth, ElementBitwidth, NumVectors;

public:
  SVEType() : SVEType(TypeSpec(), 'v') {}

  SVEType(TypeSpec TS, char CharMod)
      : TS(TS), Float(false), Signed(true), Immediate(false), Void(false),
        Constant(false), Pointer(false), BFloat(false), DefaultType(false),
        IsScalable(true), Predicate(false), PredicatePattern(false),
        PrefetchOp(false), Bitwidth(128), ElementBitwidth(~0U), NumVectors(1) {
    if (!TS.empty())
      applyTypespec();
    applyModifier(CharMod);
  }

  bool isPointer() const { return Pointer; }
  bool isVoidPointer() const { return Pointer && Void; }
  bool isSigned() const { return Signed; }
  bool isImmediate() const { return Immediate; }
  bool isScalar() const { return NumVectors == 0; }
  bool isVector() const { return NumVectors > 0; }
  bool isScalableVector() const { return isVector() && IsScalable; }
  bool isChar() const { return ElementBitwidth == 8; }
  bool isVoid() const { return Void & !Pointer; }
  bool isDefault() const { return DefaultType; }
  bool isFloat() const { return Float && !BFloat; }
  bool isBFloat() const { return BFloat && !Float; }
  bool isFloatingPoint() const { return Float || BFloat; }
  bool isInteger() const { return !isFloatingPoint() && !Predicate; }
  bool isScalarPredicate() const {
    return !isFloatingPoint() && Predicate && NumVectors == 0;
  }
  bool isPredicateVector() const { return Predicate; }
  bool isPredicatePattern() const { return PredicatePattern; }
  bool isPrefetchOp() const { return PrefetchOp; }
  bool isConstant() const { return Constant; }
  unsigned getElementSizeInBits() const { return ElementBitwidth; }
  unsigned getNumVectors() const { return NumVectors; }

  unsigned getNumElements() const {
    assert(ElementBitwidth != ~0U);
    return Bitwidth / ElementBitwidth;
  }
  unsigned getSizeInBits() const {
    return Bitwidth;
  }

  /// Return the string representation of a type, which is an encoded
  /// string for passing to the BUILTIN() macro in Builtins.def.
  std::string builtin_str() const;

  /// Return the C/C++ string representation of a type for use in the
  /// arm_sve.h header file.
  std::string str() const;

private:
  /// Creates the type based on the typespec string in TS.
  void applyTypespec();

  /// Applies a prototype modifier to the type.
  void applyModifier(char Mod);
};


class SVEEmitter;

/// The main grunt class. This represents an instantiation of an intrinsic with
/// a particular typespec and prototype.
class Intrinsic {
  /// The unmangled name.
  std::string Name;

  /// The name of the corresponding LLVM IR intrinsic.
  std::string LLVMName;

  /// Intrinsic prototype.
  std::string Proto;

  /// The base type spec for this intrinsic.
  TypeSpec BaseTypeSpec;

  /// The base class kind. Most intrinsics use ClassS, which has full type
  /// info for integers (_s32/_u32), or ClassG which is used for overloaded
  /// intrinsics.
  ClassKind Class;

  /// The architectural #ifdef guard.
  std::string Guard;

  // The merge suffix such as _m, _x or _z.
  std::string MergeSuffix;

  /// The types of return value [0] and parameters [1..].
  std::vector<SVEType> Types;

  /// The "base type", which is VarType('d', BaseTypeSpec).
  SVEType BaseType;

  uint64_t Flags;

  SmallVector<ImmCheck, 2> ImmChecks;

public:
  Intrinsic(StringRef Name, StringRef Proto, uint64_t MergeTy,
            StringRef MergeSuffix, uint64_t MemoryElementTy, StringRef LLVMName,
            uint64_t Flags, ArrayRef<ImmCheck> ImmChecks, TypeSpec BT,
            ClassKind Class, SVEEmitter &Emitter, StringRef Guard);

  ~Intrinsic()=default;

  std::string getName() const { return Name; }
  std::string getLLVMName() const { return LLVMName; }
  std::string getProto() const { return Proto; }
  TypeSpec getBaseTypeSpec() const { return BaseTypeSpec; }
  SVEType getBaseType() const { return BaseType; }

  StringRef getGuard() const { return Guard; }
  ClassKind getClassKind() const { return Class; }

  SVEType getReturnType() const { return Types[0]; }
  ArrayRef<SVEType> getTypes() const { return Types; }
  SVEType getParamType(unsigned I) const { return Types[I + 1]; }
  unsigned getNumParams() const { return Proto.size() - 1; }

  uint64_t getFlags() const { return Flags; }
  bool isFlagSet(uint64_t Flag) const { return Flags & Flag;}

  ArrayRef<ImmCheck> getImmChecks() const { return ImmChecks; }

  /// Return the type string for a BUILTIN() macro in Builtins.def.
  std::string getBuiltinTypeStr();

  /// Return the name, mangled with type information. The name is mangled for
  /// ClassS, so will add type suffixes such as _u32/_s32.
  std::string getMangledName() const { return mangleName(ClassS); }

  /// Returns true if the intrinsic is overloaded, in that it should also generate
  /// a short form without the type-specifiers, e.g. 'svld1(..)' instead of
  /// 'svld1_u32(..)'.
  static bool isOverloadedIntrinsic(StringRef Name) {
    auto BrOpen = Name.find('[');
    auto BrClose = Name.find(']');
    return BrOpen != std::string::npos && BrClose != std::string::npos;
  }

  /// Return true if the intrinsic takes a splat operand.
  bool hasSplat() const {
    // These prototype modifiers are described in arm_sve.td.
    return Proto.find_first_of("ajfrKLR@") != std::string::npos;
  }

  /// Return the parameter index of the splat operand.
  unsigned getSplatIdx() const {
    // These prototype modifiers are described in arm_sve.td.
    auto Idx = Proto.find_first_of("ajfrKLR@");
    assert(Idx != std::string::npos && Idx > 0 &&
           "Prototype has no splat operand");
    return Idx - 1;
  }

  /// Emits the intrinsic declaration to the ostream.
  void emitIntrinsic(raw_ostream &OS) const;

private:
  std::string getMergeSuffix() const { return MergeSuffix; }
  std::string mangleName(ClassKind LocalCK) const;
  std::string replaceTemplatedArgs(std::string Name, TypeSpec TS,
                                   std::string Proto) const;
};

class SVEEmitter {
private:
  // The reinterpret builtins are generated separately because they
  // need the cross product of all types (121 functions in total),
  // which is inconvenient to specify in the arm_sve.td file or
  // generate in CGBuiltin.cpp.
  struct ReinterpretTypeInfo {
    const char *Suffix;
    const char *Type;
    const char *BuiltinType;
  };
  SmallVector<ReinterpretTypeInfo, 12> Reinterprets = {
      {"s8", "svint8_t", "q16Sc"},   {"s16", "svint16_t", "q8Ss"},
      {"s32", "svint32_t", "q4Si"},  {"s64", "svint64_t", "q2SWi"},
      {"u8", "svuint8_t", "q16Uc"},  {"u16", "svuint16_t", "q8Us"},
      {"u32", "svuint32_t", "q4Ui"}, {"u64", "svuint64_t", "q2UWi"},
      {"f16", "svfloat16_t", "q8h"}, {"bf16", "svbfloat16_t", "q8y"},
      {"f32", "svfloat32_t", "q4f"}, {"f64", "svfloat64_t", "q2d"}};

  RecordKeeper &Records;
  llvm::StringMap<uint64_t> EltTypes;
  llvm::StringMap<uint64_t> MemEltTypes;
  llvm::StringMap<uint64_t> FlagTypes;
  llvm::StringMap<uint64_t> MergeTypes;
  llvm::StringMap<uint64_t> ImmCheckTypes;

public:
  SVEEmitter(RecordKeeper &R) : Records(R) {
    for (auto *RV : Records.getAllDerivedDefinitions("EltType"))
      EltTypes[RV->getNameInitAsString()] = RV->getValueAsInt("Value");
    for (auto *RV : Records.getAllDerivedDefinitions("MemEltType"))
      MemEltTypes[RV->getNameInitAsString()] = RV->getValueAsInt("Value");
    for (auto *RV : Records.getAllDerivedDefinitions("FlagType"))
      FlagTypes[RV->getNameInitAsString()] = RV->getValueAsInt("Value");
    for (auto *RV : Records.getAllDerivedDefinitions("MergeType"))
      MergeTypes[RV->getNameInitAsString()] = RV->getValueAsInt("Value");
    for (auto *RV : Records.getAllDerivedDefinitions("ImmCheckType"))
      ImmCheckTypes[RV->getNameInitAsString()] = RV->getValueAsInt("Value");
  }

  /// Returns the enum value for the immcheck type
  unsigned getEnumValueForImmCheck(StringRef C) const {
    auto It = ImmCheckTypes.find(C);
    if (It != ImmCheckTypes.end())
      return It->getValue();
    llvm_unreachable("Unsupported imm check");
  }

  /// Returns the enum value for the flag type
  uint64_t getEnumValueForFlag(StringRef C) const {
    auto Res = FlagTypes.find(C);
    if (Res != FlagTypes.end())
      return Res->getValue();
    llvm_unreachable("Unsupported flag");
  }

  // Returns the SVETypeFlags for a given value and mask.
  uint64_t encodeFlag(uint64_t V, StringRef MaskName) const {
    auto It = FlagTypes.find(MaskName);
    if (It != FlagTypes.end()) {
      uint64_t Mask = It->getValue();
      unsigned Shift = llvm::countTrailingZeros(Mask);
      return (V << Shift) & Mask;
    }
    llvm_unreachable("Unsupported flag");
  }

  // Returns the SVETypeFlags for the given element type.
  uint64_t encodeEltType(StringRef EltName) {
    auto It = EltTypes.find(EltName);
    if (It != EltTypes.end())
      return encodeFlag(It->getValue(), "EltTypeMask");
    llvm_unreachable("Unsupported EltType");
  }

  // Returns the SVETypeFlags for the given memory element type.
  uint64_t encodeMemoryElementType(uint64_t MT) {
    return encodeFlag(MT, "MemEltTypeMask");
  }

  // Returns the SVETypeFlags for the given merge type.
  uint64_t encodeMergeType(uint64_t MT) {
    return encodeFlag(MT, "MergeTypeMask");
  }

  // Returns the SVETypeFlags for the given splat operand.
  unsigned encodeSplatOperand(unsigned SplatIdx) {
    assert(SplatIdx < 7 && "SplatIdx out of encodable range");
    return encodeFlag(SplatIdx + 1, "SplatOperandMask");
  }

  // Returns the SVETypeFlags value for the given SVEType.
  uint64_t encodeTypeFlags(const SVEType &T);

  /// Emit arm_sve.h.
  void createHeader(raw_ostream &o);

  /// Emit all the __builtin prototypes and code needed by Sema.
  void createBuiltins(raw_ostream &o);

  /// Emit all the information needed to map builtin -> LLVM IR intrinsic.
  void createCodeGenMap(raw_ostream &o);

  /// Emit all the range checks for the immediates.
  void createRangeChecks(raw_ostream &o);

  /// Create the SVETypeFlags used in CGBuiltins
  void createTypeFlags(raw_ostream &o);

  /// Create intrinsic and add it to \p Out
  void createIntrinsic(Record *R, SmallVectorImpl<std::unique_ptr<Intrinsic>> &Out);
};

} // end anonymous namespace


//===----------------------------------------------------------------------===//
// Type implementation
//===----------------------------------------------------------------------===//

std::string SVEType::builtin_str() const {
  std::string S;
  if (isVoid())
    return "v";

  if (isScalarPredicate())
    return "b";

  if (isVoidPointer())
    S += "v";
  else if (!isFloatingPoint())
    switch (ElementBitwidth) {
    case 1: S += "b"; break;
    case 8: S += "c"; break;
    case 16: S += "s"; break;
    case 32: S += "i"; break;
    case 64: S += "Wi"; break;
    case 128: S += "LLLi"; break;
    default: llvm_unreachable("Unhandled case!");
    }
  else if (isFloat())
    switch (ElementBitwidth) {
    case 16: S += "h"; break;
    case 32: S += "f"; break;
    case 64: S += "d"; break;
    default: llvm_unreachable("Unhandled case!");
    }
  else if (isBFloat()) {
    assert(ElementBitwidth == 16 && "Not a valid BFloat.");
    S += "y";
  }

  if (!isFloatingPoint()) {
    if ((isChar() || isPointer()) && !isVoidPointer()) {
      // Make chars and typed pointers explicitly signed.
      if (Signed)
        S = "S" + S;
      else if (!Signed)
        S = "U" + S;
    } else if (!isVoidPointer() && !Signed) {
      S = "U" + S;
    }
  }

  // Constant indices are "int", but have the "constant expression" modifier.
  if (isImmediate()) {
    assert(!isFloat() && "fp immediates are not supported");
    S = "I" + S;
  }

  if (isScalar()) {
    if (Constant) S += "C";
    if (Pointer) S += "*";
    return S;
  }

  assert(isScalableVector() && "Unsupported type");
  return "q" + utostr(getNumElements() * NumVectors) + S;
}

std::string SVEType::str() const {
  if (isPredicatePattern())
    return "enum svpattern";

  if (isPrefetchOp())
    return "enum svprfop";

  std::string S;
  if (Void)
    S += "void";
  else {
    if (isScalableVector())
      S += "sv";
    if (!Signed && !isFloatingPoint())
      S += "u";

    if (Float)
      S += "float";
    else if (isScalarPredicate() || isPredicateVector())
      S += "bool";
    else if (isBFloat())
      S += "bfloat";
    else
      S += "int";

    if (!isScalarPredicate() && !isPredicateVector())
      S += utostr(ElementBitwidth);
    if (!isScalableVector() && isVector())
      S += "x" + utostr(getNumElements());
    if (NumVectors > 1)
      S += "x" + utostr(NumVectors);
    if (!isScalarPredicate())
      S += "_t";
  }

  if (Constant)
    S += " const";
  if (Pointer)
    S += " *";

  return S;
}
void SVEType::applyTypespec() {
  for (char I : TS) {
    switch (I) {
    case 'P':
      Predicate = true;
      break;
    case 'U':
      Signed = false;
      break;
    case 'c':
      ElementBitwidth = 8;
      break;
    case 's':
      ElementBitwidth = 16;
      break;
    case 'i':
      ElementBitwidth = 32;
      break;
    case 'l':
      ElementBitwidth = 64;
      break;
    case 'h':
      Float = true;
      ElementBitwidth = 16;
      break;
    case 'f':
      Float = true;
      ElementBitwidth = 32;
      break;
    case 'd':
      Float = true;
      ElementBitwidth = 64;
      break;
    case 'b':
      BFloat = true;
      Float = false;
      ElementBitwidth = 16;
      break;
    default:
      llvm_unreachable("Unhandled type code!");
    }
  }
  assert(ElementBitwidth != ~0U && "Bad element bitwidth!");
}

void SVEType::applyModifier(char Mod) {
  switch (Mod) {
  case '2':
    NumVectors = 2;
    break;
  case '3':
    NumVectors = 3;
    break;
  case '4':
    NumVectors = 4;
    break;
  case 'v':
    Void = true;
    break;
  case 'd':
    DefaultType = true;
    break;
  case 'c':
    Constant = true;
    LLVM_FALLTHROUGH;
  case 'p':
    Pointer = true;
    Bitwidth = ElementBitwidth;
    NumVectors = 0;
    break;
  case 'e':
    Signed = false;
    ElementBitwidth /= 2;
    break;
  case 'h':
    ElementBitwidth /= 2;
    break;
  case 'q':
    ElementBitwidth /= 4;
    break;
  case 'b':
    Signed = false;
    Float = false;
    BFloat = false;
    ElementBitwidth /= 4;
    break;
  case 'o':
    ElementBitwidth *= 4;
    break;
  case 'P':
    Signed = true;
    Float = false;
    BFloat = false;
    Predicate = true;
    Bitwidth = 16;
    ElementBitwidth = 1;
    break;
  case 's':
  case 'a':
    Bitwidth = ElementBitwidth;
    NumVectors = 0;
    break;
  case 'R':
    ElementBitwidth /= 2;
    NumVectors = 0;
    break;
  case 'r':
    ElementBitwidth /= 4;
    NumVectors = 0;
    break;
  case '@':
    Signed = false;
    Float = false;
    BFloat = false;
    ElementBitwidth /= 4;
    NumVectors = 0;
    break;
  case 'K':
    Signed = true;
    Float = false;
    BFloat = false;
    Bitwidth = ElementBitwidth;
    NumVectors = 0;
    break;
  case 'L':
    Signed = false;
    Float = false;
    BFloat = false;
    Bitwidth = ElementBitwidth;
    NumVectors = 0;
    break;
  case 'u':
    Predicate = false;
    Signed = false;
    Float = false;
    BFloat = false;
    break;
  case 'x':
    Predicate = false;
    Signed = true;
    Float = false;
    BFloat = false;
    break;
  case 'i':
    Predicate = false;
    Float = false;
    BFloat = false;
    ElementBitwidth = Bitwidth = 64;
    NumVectors = 0;
    Signed = false;
    Immediate = true;
    break;
  case 'I':
    Predicate = false;
    Float = false;
    BFloat = false;
    ElementBitwidth = Bitwidth = 32;
    NumVectors = 0;
    Signed = true;
    Immediate = true;
    PredicatePattern = true;
    break;
  case 'J':
    Predicate = false;
    Float = false;
    BFloat = false;
    ElementBitwidth = Bitwidth = 32;
    NumVectors = 0;
    Signed = true;
    Immediate = true;
    PrefetchOp = true;
    break;
  case 'k':
    Predicate = false;
    Signed = true;
    Float = false;
    BFloat = false;
    ElementBitwidth = Bitwidth = 32;
    NumVectors = 0;
    break;
  case 'l':
    Predicate = false;
    Signed = true;
    Float = false;
    BFloat = false;
    ElementBitwidth = Bitwidth = 64;
    NumVectors = 0;
    break;
  case 'm':
    Predicate = false;
    Signed = false;
    Float = false;
    BFloat = false;
    ElementBitwidth = Bitwidth = 32;
    NumVectors = 0;
    break;
  case 'n':
    Predicate = false;
    Signed = false;
    Float = false;
    BFloat = false;
    ElementBitwidth = Bitwidth = 64;
    NumVectors = 0;
    break;
  case 'w':
    ElementBitwidth = 64;
    break;
  case 'j':
    ElementBitwidth = Bitwidth = 64;
    NumVectors = 0;
    break;
  case 'f':
    Signed = false;
    ElementBitwidth = Bitwidth = 64;
    NumVectors = 0;
    break;
  case 'g':
    Signed = false;
    Float = false;
    BFloat = false;
    ElementBitwidth = 64;
    break;
  case 't':
    Signed = true;
    Float = false;
    BFloat = false;
    ElementBitwidth = 32;
    break;
  case 'z':
    Signed = false;
    Float = false;
    BFloat = false;
    ElementBitwidth = 32;
    break;
  case 'O':
    Predicate = false;
    Float = true;
    ElementBitwidth = 16;
    break;
  case 'M':
    Predicate = false;
    Float = true;
    BFloat = false;
    ElementBitwidth = 32;
    break;
  case 'N':
    Predicate = false;
    Float = true;
    ElementBitwidth = 64;
    break;
  case 'Q':
    Constant = true;
    Pointer = true;
    Void = true;
    NumVectors = 0;
    break;
  case 'S':
    Constant = true;
    Pointer = true;
    ElementBitwidth = Bitwidth = 8;
    NumVectors = 0;
    Signed = true;
    break;
  case 'W':
    Constant = true;
    Pointer = true;
    ElementBitwidth = Bitwidth = 8;
    NumVectors = 0;
    Signed = false;
    break;
  case 'T':
    Constant = true;
    Pointer = true;
    ElementBitwidth = Bitwidth = 16;
    NumVectors = 0;
    Signed = true;
    break;
  case 'X':
    Constant = true;
    Pointer = true;
    ElementBitwidth = Bitwidth = 16;
    NumVectors = 0;
    Signed = false;
    break;
  case 'Y':
    Constant = true;
    Pointer = true;
    ElementBitwidth = Bitwidth = 32;
    NumVectors = 0;
    Signed = false;
    break;
  case 'U':
    Constant = true;
    Pointer = true;
    ElementBitwidth = Bitwidth = 32;
    NumVectors = 0;
    Signed = true;
    break;
  case 'A':
    Pointer = true;
    ElementBitwidth = Bitwidth = 8;
    NumVectors = 0;
    Signed = true;
    break;
  case 'B':
    Pointer = true;
    ElementBitwidth = Bitwidth = 16;
    NumVectors = 0;
    Signed = true;
    break;
  case 'C':
    Pointer = true;
    ElementBitwidth = Bitwidth = 32;
    NumVectors = 0;
    Signed = true;
    break;
  case 'D':
    Pointer = true;
    ElementBitwidth = Bitwidth = 64;
    NumVectors = 0;
    Signed = true;
    break;
  case 'E':
    Pointer = true;
    ElementBitwidth = Bitwidth = 8;
    NumVectors = 0;
    Signed = false;
    break;
  case 'F':
    Pointer = true;
    ElementBitwidth = Bitwidth = 16;
    NumVectors = 0;
    Signed = false;
    break;
  case 'G':
    Pointer = true;
    ElementBitwidth = Bitwidth = 32;
    NumVectors = 0;
    Signed = false;
    break;
  default:
    llvm_unreachable("Unhandled character!");
  }
}


//===----------------------------------------------------------------------===//
// Intrinsic implementation
//===----------------------------------------------------------------------===//

Intrinsic::Intrinsic(StringRef Name, StringRef Proto, uint64_t MergeTy,
                     StringRef MergeSuffix, uint64_t MemoryElementTy,
                     StringRef LLVMName, uint64_t Flags,
                     ArrayRef<ImmCheck> Checks, TypeSpec BT, ClassKind Class,
                     SVEEmitter &Emitter, StringRef Guard)
    : Name(Name.str()), LLVMName(LLVMName), Proto(Proto.str()),
      BaseTypeSpec(BT), Class(Class), Guard(Guard.str()),
      MergeSuffix(MergeSuffix.str()), BaseType(BT, 'd'), Flags(Flags),
      ImmChecks(Checks.begin(), Checks.end()) {
  // Types[0] is the return value.
  for (unsigned I = 0; I < Proto.size(); ++I) {
    SVEType T(BaseTypeSpec, Proto[I]);
    Types.push_back(T);

    // Add range checks for immediates
    if (I > 0) {
      if (T.isPredicatePattern())
        ImmChecks.emplace_back(
            I - 1, Emitter.getEnumValueForImmCheck("ImmCheck0_31"));
      else if (T.isPrefetchOp())
        ImmChecks.emplace_back(
            I - 1, Emitter.getEnumValueForImmCheck("ImmCheck0_13"));
    }
  }

  // Set flags based on properties
  this->Flags |= Emitter.encodeTypeFlags(BaseType);
  this->Flags |= Emitter.encodeMemoryElementType(MemoryElementTy);
  this->Flags |= Emitter.encodeMergeType(MergeTy);
  if (hasSplat())
    this->Flags |= Emitter.encodeSplatOperand(getSplatIdx());
}

std::string Intrinsic::getBuiltinTypeStr() {
  std::string S = getReturnType().builtin_str();
  for (unsigned I = 0; I < getNumParams(); ++I)
    S += getParamType(I).builtin_str();

  return S;
}

std::string Intrinsic::replaceTemplatedArgs(std::string Name, TypeSpec TS,
                                            std::string Proto) const {
  std::string Ret = Name;
  while (Ret.find('{') != std::string::npos) {
    size_t Pos = Ret.find('{');
    size_t End = Ret.find('}');
    unsigned NumChars = End - Pos + 1;
    assert(NumChars == 3 && "Unexpected template argument");

    SVEType T;
    char C = Ret[Pos+1];
    switch(C) {
    default:
      llvm_unreachable("Unknown predication specifier");
    case 'd':
      T = SVEType(TS, 'd');
      break;
    case '0':
    case '1':
    case '2':
    case '3':
      T = SVEType(TS, Proto[C - '0']);
      break;
    }

    // Replace templated arg with the right suffix (e.g. u32)
    std::string TypeCode;
    if (T.isInteger())
      TypeCode = T.isSigned() ? 's' : 'u';
    else if (T.isPredicateVector())
      TypeCode = 'b';
    else if (T.isBFloat())
      TypeCode = "bf";
    else
      TypeCode = 'f';
    Ret.replace(Pos, NumChars, TypeCode + utostr(T.getElementSizeInBits()));
  }

  return Ret;
}

std::string Intrinsic::mangleName(ClassKind LocalCK) const {
  std::string S = getName();

  if (LocalCK == ClassG) {
    // Remove the square brackets and everything in between.
    while (S.find('[') != std::string::npos) {
      auto Start = S.find('[');
      auto End = S.find(']');
      S.erase(Start, (End-Start)+1);
    }
  } else {
    // Remove the square brackets.
    while (S.find('[') != std::string::npos) {
      auto BrPos = S.find('[');
      if (BrPos != std::string::npos)
        S.erase(BrPos, 1);
      BrPos = S.find(']');
      if (BrPos != std::string::npos)
        S.erase(BrPos, 1);
    }
  }

  // Replace all {d} like expressions with e.g. 'u32'
  return replaceTemplatedArgs(S, getBaseTypeSpec(), getProto()) +
         getMergeSuffix();
}

void Intrinsic::emitIntrinsic(raw_ostream &OS) const {
  bool IsOverloaded = getClassKind() == ClassG && getProto().size() > 1;

  std::string FullName = mangleName(ClassS);
  std::string ProtoName = mangleName(getClassKind());

  OS << (IsOverloaded ? "__aio " : "__ai ")
     << "__attribute__((__clang_arm_builtin_alias("
     << "__builtin_sve_" << FullName << ")))\n";

  OS << getTypes()[0].str() << " " << ProtoName << "(";
  for (unsigned I = 0; I < getTypes().size() - 1; ++I) {
    if (I != 0)
      OS << ", ";
    OS << getTypes()[I + 1].str();
  }
  OS << ");\n";
}

//===----------------------------------------------------------------------===//
// SVEEmitter implementation
//===----------------------------------------------------------------------===//
uint64_t SVEEmitter::encodeTypeFlags(const SVEType &T) {
  if (T.isFloat()) {
    switch (T.getElementSizeInBits()) {
    case 16:
      return encodeEltType("EltTyFloat16");
    case 32:
      return encodeEltType("EltTyFloat32");
    case 64:
      return encodeEltType("EltTyFloat64");
    default:
      llvm_unreachable("Unhandled float element bitwidth!");
    }
  }

  if (T.isBFloat()) {
    assert(T.getElementSizeInBits() == 16 && "Not a valid BFloat.");
    return encodeEltType("EltTyBFloat16");
  }

  if (T.isPredicateVector()) {
    switch (T.getElementSizeInBits()) {
    case 8:
      return encodeEltType("EltTyBool8");
    case 16:
      return encodeEltType("EltTyBool16");
    case 32:
      return encodeEltType("EltTyBool32");
    case 64:
      return encodeEltType("EltTyBool64");
    default:
      llvm_unreachable("Unhandled predicate element bitwidth!");
    }
  }

  switch (T.getElementSizeInBits()) {
  case 8:
    return encodeEltType("EltTyInt8");
  case 16:
    return encodeEltType("EltTyInt16");
  case 32:
    return encodeEltType("EltTyInt32");
  case 64:
    return encodeEltType("EltTyInt64");
  default:
    llvm_unreachable("Unhandled integer element bitwidth!");
  }
}

void SVEEmitter::createIntrinsic(
    Record *R, SmallVectorImpl<std::unique_ptr<Intrinsic>> &Out) {
  StringRef Name = R->getValueAsString("Name");
  StringRef Proto = R->getValueAsString("Prototype");
  StringRef Types = R->getValueAsString("Types");
  StringRef Guard = R->getValueAsString("ArchGuard");
  StringRef LLVMName = R->getValueAsString("LLVMIntrinsic");
  uint64_t Merge = R->getValueAsInt("Merge");
  StringRef MergeSuffix = R->getValueAsString("MergeSuffix");
  uint64_t MemEltType = R->getValueAsInt("MemEltType");
  std::vector<Record*> FlagsList = R->getValueAsListOfDefs("Flags");
  std::vector<Record*> ImmCheckList = R->getValueAsListOfDefs("ImmChecks");

  int64_t Flags = 0;
  for (auto FlagRec : FlagsList)
    Flags |= FlagRec->getValueAsInt("Value");

  // Create a dummy TypeSpec for non-overloaded builtins.
  if (Types.empty()) {
    assert((Flags & getEnumValueForFlag("IsOverloadNone")) &&
           "Expect TypeSpec for overloaded builtin!");
    Types = "i";
  }

  // Extract type specs from string
  SmallVector<TypeSpec, 8> TypeSpecs;
  TypeSpec Acc;
  for (char I : Types) {
    Acc.push_back(I);
    if (islower(I)) {
      TypeSpecs.push_back(TypeSpec(Acc));
      Acc.clear();
    }
  }

  // Remove duplicate type specs.
  llvm::sort(TypeSpecs);
  TypeSpecs.erase(std::unique(TypeSpecs.begin(), TypeSpecs.end()),
                  TypeSpecs.end());

  // Create an Intrinsic for each type spec.
  for (auto TS : TypeSpecs) {
    // Collate a list of range/option checks for the immediates.
    SmallVector<ImmCheck, 2> ImmChecks;
    for (auto *R : ImmCheckList) {
      int64_t Arg = R->getValueAsInt("Arg");
      int64_t EltSizeArg = R->getValueAsInt("EltSizeArg");
      int64_t Kind = R->getValueAsDef("Kind")->getValueAsInt("Value");
      assert(Arg >= 0 && Kind >= 0 && "Arg and Kind must be nonnegative");

      unsigned ElementSizeInBits = 0;
      if (EltSizeArg >= 0)
        ElementSizeInBits =
            SVEType(TS, Proto[EltSizeArg + /* offset by return arg */ 1])
                .getElementSizeInBits();
      ImmChecks.push_back(ImmCheck(Arg, Kind, ElementSizeInBits));
    }

    Out.push_back(std::make_unique<Intrinsic>(
        Name, Proto, Merge, MergeSuffix, MemEltType, LLVMName, Flags, ImmChecks,
        TS, ClassS, *this, Guard));

    // Also generate the short-form (e.g. svadd_m) for the given type-spec.
    if (Intrinsic::isOverloadedIntrinsic(Name))
      Out.push_back(std::make_unique<Intrinsic>(
          Name, Proto, Merge, MergeSuffix, MemEltType, LLVMName, Flags,
          ImmChecks, TS, ClassG, *this, Guard));
  }
}

void SVEEmitter::createHeader(raw_ostream &OS) {
  OS << "/*===---- arm_sve.h - ARM SVE intrinsics "
        "-----------------------------------===\n"
        " *\n"
        " *\n"
        " * Part of the LLVM Project, under the Apache License v2.0 with LLVM "
        "Exceptions.\n"
        " * See https://llvm.org/LICENSE.txt for license information.\n"
        " * SPDX-License-Identifier: Apache-2.0 WITH LLVM-exception\n"
        " *\n"
        " *===-----------------------------------------------------------------"
        "------===\n"
        " */\n\n";

  OS << "#ifndef __ARM_SVE_H\n";
  OS << "#define __ARM_SVE_H\n\n";

  OS << "#if !defined(__ARM_FEATURE_SVE)\n";
  OS << "#error \"SVE support not enabled\"\n";
  OS << "#else\n\n";

  OS << "#if !defined(__LITTLE_ENDIAN__)\n";
  OS << "#error \"Big endian is currently not supported for arm_sve.h\"\n";
  OS << "#endif\n";

  OS << "#include <stdint.h>\n\n";
  OS << "#ifdef  __cplusplus\n";
  OS << "extern \"C\" {\n";
  OS << "#else\n";
  OS << "#include <stdbool.h>\n";
  OS << "#endif\n\n";

  OS << "typedef __fp16 float16_t;\n";
  OS << "typedef float float32_t;\n";
  OS << "typedef double float64_t;\n";

  OS << "typedef __SVInt8_t svint8_t;\n";
  OS << "typedef __SVInt16_t svint16_t;\n";
  OS << "typedef __SVInt32_t svint32_t;\n";
  OS << "typedef __SVInt64_t svint64_t;\n";
  OS << "typedef __SVUint8_t svuint8_t;\n";
  OS << "typedef __SVUint16_t svuint16_t;\n";
  OS << "typedef __SVUint32_t svuint32_t;\n";
  OS << "typedef __SVUint64_t svuint64_t;\n";
  OS << "typedef __SVFloat16_t svfloat16_t;\n\n";

  OS << "#if defined(__ARM_FEATURE_SVE_BF16) && "
        "!defined(__ARM_FEATURE_BF16_SCALAR_ARITHMETIC)\n";
  OS << "#error \"__ARM_FEATURE_BF16_SCALAR_ARITHMETIC must be defined when "
        "__ARM_FEATURE_SVE_BF16 is defined\"\n";
  OS << "#endif\n\n";

  OS << "#if defined(__ARM_FEATURE_SVE_BF16)\n";
  OS << "typedef __SVBFloat16_t svbfloat16_t;\n";
  OS << "#endif\n\n";

  OS << "#if defined(__ARM_FEATURE_BF16_SCALAR_ARITHMETIC)\n";
  OS << "#include <arm_bf16.h>\n";
  OS << "typedef __bf16 bfloat16_t;\n";
  OS << "#endif\n\n";

  OS << "typedef __SVFloat32_t svfloat32_t;\n";
  OS << "typedef __SVFloat64_t svfloat64_t;\n";
  OS << "typedef __clang_svint8x2_t svint8x2_t;\n";
  OS << "typedef __clang_svint16x2_t svint16x2_t;\n";
  OS << "typedef __clang_svint32x2_t svint32x2_t;\n";
  OS << "typedef __clang_svint64x2_t svint64x2_t;\n";
  OS << "typedef __clang_svuint8x2_t svuint8x2_t;\n";
  OS << "typedef __clang_svuint16x2_t svuint16x2_t;\n";
  OS << "typedef __clang_svuint32x2_t svuint32x2_t;\n";
  OS << "typedef __clang_svuint64x2_t svuint64x2_t;\n";
  OS << "typedef __clang_svfloat16x2_t svfloat16x2_t;\n";
  OS << "typedef __clang_svfloat32x2_t svfloat32x2_t;\n";
  OS << "typedef __clang_svfloat64x2_t svfloat64x2_t;\n";
  OS << "typedef __clang_svint8x3_t svint8x3_t;\n";
  OS << "typedef __clang_svint16x3_t svint16x3_t;\n";
  OS << "typedef __clang_svint32x3_t svint32x3_t;\n";
  OS << "typedef __clang_svint64x3_t svint64x3_t;\n";
  OS << "typedef __clang_svuint8x3_t svuint8x3_t;\n";
  OS << "typedef __clang_svuint16x3_t svuint16x3_t;\n";
  OS << "typedef __clang_svuint32x3_t svuint32x3_t;\n";
  OS << "typedef __clang_svuint64x3_t svuint64x3_t;\n";
  OS << "typedef __clang_svfloat16x3_t svfloat16x3_t;\n";
  OS << "typedef __clang_svfloat32x3_t svfloat32x3_t;\n";
  OS << "typedef __clang_svfloat64x3_t svfloat64x3_t;\n";
  OS << "typedef __clang_svint8x4_t svint8x4_t;\n";
  OS << "typedef __clang_svint16x4_t svint16x4_t;\n";
  OS << "typedef __clang_svint32x4_t svint32x4_t;\n";
  OS << "typedef __clang_svint64x4_t svint64x4_t;\n";
  OS << "typedef __clang_svuint8x4_t svuint8x4_t;\n";
  OS << "typedef __clang_svuint16x4_t svuint16x4_t;\n";
  OS << "typedef __clang_svuint32x4_t svuint32x4_t;\n";
  OS << "typedef __clang_svuint64x4_t svuint64x4_t;\n";
  OS << "typedef __clang_svfloat16x4_t svfloat16x4_t;\n";
  OS << "typedef __clang_svfloat32x4_t svfloat32x4_t;\n";
  OS << "typedef __clang_svfloat64x4_t svfloat64x4_t;\n";
  OS << "typedef __SVBool_t  svbool_t;\n\n";

  OS << "#ifdef __ARM_FEATURE_SVE_BF16\n";
  OS << "typedef __clang_svbfloat16x2_t svbfloat16x2_t;\n";
  OS << "typedef __clang_svbfloat16x3_t svbfloat16x3_t;\n";
  OS << "typedef __clang_svbfloat16x4_t svbfloat16x4_t;\n";
  OS << "#endif\n";

  OS << "enum svpattern\n";
  OS << "{\n";
  OS << "  SV_POW2 = 0,\n";
  OS << "  SV_VL1 = 1,\n";
  OS << "  SV_VL2 = 2,\n";
  OS << "  SV_VL3 = 3,\n";
  OS << "  SV_VL4 = 4,\n";
  OS << "  SV_VL5 = 5,\n";
  OS << "  SV_VL6 = 6,\n";
  OS << "  SV_VL7 = 7,\n";
  OS << "  SV_VL8 = 8,\n";
  OS << "  SV_VL16 = 9,\n";
  OS << "  SV_VL32 = 10,\n";
  OS << "  SV_VL64 = 11,\n";
  OS << "  SV_VL128 = 12,\n";
  OS << "  SV_VL256 = 13,\n";
  OS << "  SV_MUL4 = 29,\n";
  OS << "  SV_MUL3 = 30,\n";
  OS << "  SV_ALL = 31\n";
  OS << "};\n\n";

  OS << "enum svprfop\n";
  OS << "{\n";
  OS << "  SV_PLDL1KEEP = 0,\n";
  OS << "  SV_PLDL1STRM = 1,\n";
  OS << "  SV_PLDL2KEEP = 2,\n";
  OS << "  SV_PLDL2STRM = 3,\n";
  OS << "  SV_PLDL3KEEP = 4,\n";
  OS << "  SV_PLDL3STRM = 5,\n";
  OS << "  SV_PSTL1KEEP = 8,\n";
  OS << "  SV_PSTL1STRM = 9,\n";
  OS << "  SV_PSTL2KEEP = 10,\n";
  OS << "  SV_PSTL2STRM = 11,\n";
  OS << "  SV_PSTL3KEEP = 12,\n";
  OS << "  SV_PSTL3STRM = 13\n";
  OS << "};\n\n";

  OS << "/* Function attributes */\n";
<<<<<<< HEAD
=======
  OS << "#define __ai static __inline__ __attribute__((__always_inline__, "
        "__nodebug__))\n\n";
>>>>>>> 2ab1d525
  OS << "#define __aio static __inline__ __attribute__((__always_inline__, "
        "__nodebug__, __overloadable__))\n\n";

  // Add reinterpret functions.
  for (auto ShortForm : { false, true } )
    for (const ReinterpretTypeInfo &From : Reinterprets)
      for (const ReinterpretTypeInfo &To : Reinterprets) {
        const bool IsBFloat = StringRef(From.Suffix).equals("bf16") ||
                              StringRef(To.Suffix).equals("bf16");
        if (IsBFloat)
          OS << "#if defined(__ARM_FEATURE_SVE_BF16)\n";
        if (ShortForm) {
          OS << "__aio " << From.Type << " svreinterpret_" << From.Suffix;
          OS << "(" << To.Type << " op) {\n";
          OS << "  return __builtin_sve_reinterpret_" << From.Suffix << "_"
             << To.Suffix << "(op);\n";
          OS << "}\n\n";
        } else
          OS << "#define svreinterpret_" << From.Suffix << "_" << To.Suffix
             << "(...) __builtin_sve_reinterpret_" << From.Suffix << "_"
             << To.Suffix << "(__VA_ARGS__)\n";
        if (IsBFloat)
          OS << "#endif /* #if defined(__ARM_FEATURE_SVE_BF16) */\n";
      }

  SmallVector<std::unique_ptr<Intrinsic>, 128> Defs;
  std::vector<Record *> RV = Records.getAllDerivedDefinitions("Inst");
  for (auto *R : RV)
    createIntrinsic(R, Defs);

  // Sort intrinsics in header file by following order/priority:
  // - Architectural guard (i.e. does it require SVE2 or SVE2_AES)
  // - Class (is intrinsic overloaded or not)
  // - Intrinsic name
  std::stable_sort(
      Defs.begin(), Defs.end(), [](const std::unique_ptr<Intrinsic> &A,
                                   const std::unique_ptr<Intrinsic> &B) {
        auto ToTuple = [](const std::unique_ptr<Intrinsic> &I) {
          return std::make_tuple(I->getGuard(), (unsigned)I->getClassKind(), I->getName());
        };
        return ToTuple(A) < ToTuple(B);
      });

  StringRef InGuard = "";
  for (auto &I : Defs) {
    // Emit #endif/#if pair if needed.
    if (I->getGuard() != InGuard) {
      if (!InGuard.empty())
        OS << "#endif  //" << InGuard << "\n";
      InGuard = I->getGuard();
      if (!InGuard.empty())
        OS << "\n#if " << InGuard << "\n";
    }

    // Actually emit the intrinsic declaration.
    I->emitIntrinsic(OS);
  }

  if (!InGuard.empty())
    OS << "#endif  //" << InGuard << "\n";

  OS << "#if defined(__ARM_FEATURE_SVE_BF16)\n";
  OS << "#define svcvtnt_bf16_x      svcvtnt_bf16_m\n";
  OS << "#define svcvtnt_bf16_f32_x  svcvtnt_bf16_f32_m\n";
  OS << "#endif /*__ARM_FEATURE_SVE_BF16 */\n\n";

  OS << "#if defined(__ARM_FEATURE_SVE2)\n";
  OS << "#define svcvtnt_f16_x      svcvtnt_f16_m\n";
  OS << "#define svcvtnt_f16_f32_x  svcvtnt_f16_f32_m\n";
  OS << "#define svcvtnt_f32_x      svcvtnt_f32_m\n";
  OS << "#define svcvtnt_f32_f64_x  svcvtnt_f32_f64_m\n\n";

  OS << "#define svcvtxnt_f32_x     svcvtxnt_f32_m\n";
  OS << "#define svcvtxnt_f32_f64_x svcvtxnt_f32_f64_m\n\n";

  OS << "#endif /*__ARM_FEATURE_SVE2 */\n\n";

  OS << "#ifdef __cplusplus\n";
  OS << "} // extern \"C\"\n";
  OS << "#endif\n\n";
  OS << "#endif /*__ARM_FEATURE_SVE */\n\n";
  OS << "#endif /* __ARM_SVE_H */\n";
}

void SVEEmitter::createBuiltins(raw_ostream &OS) {
  std::vector<Record *> RV = Records.getAllDerivedDefinitions("Inst");
  SmallVector<std::unique_ptr<Intrinsic>, 128> Defs;
  for (auto *R : RV)
    createIntrinsic(R, Defs);

  // The mappings must be sorted based on BuiltinID.
  llvm::sort(Defs, [](const std::unique_ptr<Intrinsic> &A,
                      const std::unique_ptr<Intrinsic> &B) {
    return A->getMangledName() < B->getMangledName();
  });

  OS << "#ifdef GET_SVE_BUILTINS\n";
  for (auto &Def : Defs) {
    // Only create BUILTINs for non-overloaded intrinsics, as overloaded
    // declarations only live in the header file.
    if (Def->getClassKind() != ClassG)
      OS << "BUILTIN(__builtin_sve_" << Def->getMangledName() << ", \""
         << Def->getBuiltinTypeStr() << "\", \"n\")\n";
  }

  // Add reinterpret builtins
  for (const ReinterpretTypeInfo &From : Reinterprets)
    for (const ReinterpretTypeInfo &To : Reinterprets)
      OS << "BUILTIN(__builtin_sve_reinterpret_" << From.Suffix << "_"
         << To.Suffix << +", \"" << From.BuiltinType << To.BuiltinType
         << "\", \"n\")\n";

  OS << "#endif\n\n";
  }

void SVEEmitter::createCodeGenMap(raw_ostream &OS) {
  std::vector<Record *> RV = Records.getAllDerivedDefinitions("Inst");
  SmallVector<std::unique_ptr<Intrinsic>, 128> Defs;
  for (auto *R : RV)
    createIntrinsic(R, Defs);

  // The mappings must be sorted based on BuiltinID.
  llvm::sort(Defs, [](const std::unique_ptr<Intrinsic> &A,
                      const std::unique_ptr<Intrinsic> &B) {
    return A->getMangledName() < B->getMangledName();
  });

  OS << "#ifdef GET_SVE_LLVM_INTRINSIC_MAP\n";
  for (auto &Def : Defs) {
    // Builtins only exist for non-overloaded intrinsics, overloaded
    // declarations only live in the header file.
    if (Def->getClassKind() == ClassG)
      continue;

    uint64_t Flags = Def->getFlags();
    auto FlagString = std::to_string(Flags);

    std::string LLVMName = Def->getLLVMName();
    std::string Builtin = Def->getMangledName();
    if (!LLVMName.empty())
      OS << "SVEMAP1(" << Builtin << ", " << LLVMName << ", " << FlagString
         << "),\n";
    else
      OS << "SVEMAP2(" << Builtin << ", " << FlagString << "),\n";
  }
  OS << "#endif\n\n";
}

void SVEEmitter::createRangeChecks(raw_ostream &OS) {
  std::vector<Record *> RV = Records.getAllDerivedDefinitions("Inst");
  SmallVector<std::unique_ptr<Intrinsic>, 128> Defs;
  for (auto *R : RV)
    createIntrinsic(R, Defs);

  // The mappings must be sorted based on BuiltinID.
  llvm::sort(Defs, [](const std::unique_ptr<Intrinsic> &A,
                      const std::unique_ptr<Intrinsic> &B) {
    return A->getMangledName() < B->getMangledName();
  });


  OS << "#ifdef GET_SVE_IMMEDIATE_CHECK\n";

  // Ensure these are only emitted once.
  std::set<std::string> Emitted;

  for (auto &Def : Defs) {
    if (Emitted.find(Def->getMangledName()) != Emitted.end() ||
        Def->getImmChecks().empty())
      continue;

    OS << "case SVE::BI__builtin_sve_" << Def->getMangledName() << ":\n";
    for (auto &Check : Def->getImmChecks())
      OS << "ImmChecks.push_back(std::make_tuple(" << Check.getArg() << ", "
         << Check.getKind() << ", " << Check.getElementSizeInBits() << "));\n";
    OS << "  break;\n";

    Emitted.insert(Def->getMangledName());
  }

  OS << "#endif\n\n";
}

/// Create the SVETypeFlags used in CGBuiltins
void SVEEmitter::createTypeFlags(raw_ostream &OS) {
  OS << "#ifdef LLVM_GET_SVE_TYPEFLAGS\n";
  for (auto &KV : FlagTypes)
    OS << "const uint64_t " << KV.getKey() << " = " << KV.getValue() << ";\n";
  OS << "#endif\n\n";

  OS << "#ifdef LLVM_GET_SVE_ELTTYPES\n";
  for (auto &KV : EltTypes)
    OS << "  " << KV.getKey() << " = " << KV.getValue() << ",\n";
  OS << "#endif\n\n";

  OS << "#ifdef LLVM_GET_SVE_MEMELTTYPES\n";
  for (auto &KV : MemEltTypes)
    OS << "  " << KV.getKey() << " = " << KV.getValue() << ",\n";
  OS << "#endif\n\n";

  OS << "#ifdef LLVM_GET_SVE_MERGETYPES\n";
  for (auto &KV : MergeTypes)
    OS << "  " << KV.getKey() << " = " << KV.getValue() << ",\n";
  OS << "#endif\n\n";

  OS << "#ifdef LLVM_GET_SVE_IMMCHECKTYPES\n";
  for (auto &KV : ImmCheckTypes)
    OS << "  " << KV.getKey() << " = " << KV.getValue() << ",\n";
  OS << "#endif\n\n";
}

namespace clang {
void EmitSveHeader(RecordKeeper &Records, raw_ostream &OS) {
  SVEEmitter(Records).createHeader(OS);
}

void EmitSveBuiltins(RecordKeeper &Records, raw_ostream &OS) {
  SVEEmitter(Records).createBuiltins(OS);
}

void EmitSveBuiltinCG(RecordKeeper &Records, raw_ostream &OS) {
  SVEEmitter(Records).createCodeGenMap(OS);
}

void EmitSveRangeChecks(RecordKeeper &Records, raw_ostream &OS) {
  SVEEmitter(Records).createRangeChecks(OS);
}

void EmitSveTypeFlags(RecordKeeper &Records, raw_ostream &OS) {
  SVEEmitter(Records).createTypeFlags(OS);
}

} // End namespace clang<|MERGE_RESOLUTION|>--- conflicted
+++ resolved
@@ -1200,11 +1200,8 @@
   OS << "};\n\n";
 
   OS << "/* Function attributes */\n";
-<<<<<<< HEAD
-=======
   OS << "#define __ai static __inline__ __attribute__((__always_inline__, "
         "__nodebug__))\n\n";
->>>>>>> 2ab1d525
   OS << "#define __aio static __inline__ __attribute__((__always_inline__, "
         "__nodebug__, __overloadable__))\n\n";
 
