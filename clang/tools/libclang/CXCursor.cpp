//===- CXCursor.cpp - Routines for manipulating CXCursors -----------------===//
//
// Part of the LLVM Project, under the Apache License v2.0 with LLVM Exceptions.
// See https://llvm.org/LICENSE.txt for license information.
// SPDX-License-Identifier: Apache-2.0 WITH LLVM-exception
//
//===----------------------------------------------------------------------===//
//
// This file defines routines for manipulating CXCursors. It should be the
// only file that has internal knowledge of the encoding of the data in
// CXCursor.
//
//===----------------------------------------------------------------------===//

#include "CXCursor.h"
#include "CXString.h"
#include "CXTranslationUnit.h"
#include "CXType.h"
#include "clang-c/Index.h"
#include "clang/AST/Attr.h"
#include "clang/AST/Decl.h"
#include "clang/AST/DeclCXX.h"
#include "clang/AST/DeclObjC.h"
#include "clang/AST/DeclTemplate.h"
#include "clang/AST/Expr.h"
#include "clang/AST/ExprCXX.h"
#include "clang/AST/ExprObjC.h"
#include "clang/Frontend/ASTUnit.h"
#include "llvm/Support/ErrorHandling.h"

using namespace clang;
using namespace cxcursor;

CXCursor cxcursor::MakeCXCursorInvalid(CXCursorKind K, CXTranslationUnit TU) {
  assert(K >= CXCursor_FirstInvalid && K <= CXCursor_LastInvalid);
  CXCursor C = {K, 0, {nullptr, nullptr, TU}};
  return C;
}

static CXCursorKind GetCursorKind(const Attr *A) {
  assert(A && "Invalid arguments!");
  switch (A->getKind()) {
  default:
    break;
  case attr::IBAction:
    return CXCursor_IBActionAttr;
  case attr::IBOutlet:
    return CXCursor_IBOutletAttr;
  case attr::IBOutletCollection:
    return CXCursor_IBOutletCollectionAttr;
  case attr::Final:
    return CXCursor_CXXFinalAttr;
  case attr::Override:
    return CXCursor_CXXOverrideAttr;
  case attr::Annotate:
    return CXCursor_AnnotateAttr;
  case attr::AsmLabel:
    return CXCursor_AsmLabelAttr;
  case attr::Packed:
    return CXCursor_PackedAttr;
  case attr::Pure:
    return CXCursor_PureAttr;
  case attr::Const:
    return CXCursor_ConstAttr;
  case attr::NoDuplicate:
    return CXCursor_NoDuplicateAttr;
  case attr::CUDAConstant:
    return CXCursor_CUDAConstantAttr;
  case attr::CUDADevice:
    return CXCursor_CUDADeviceAttr;
  case attr::CUDAGlobal:
    return CXCursor_CUDAGlobalAttr;
  case attr::CUDAHost:
    return CXCursor_CUDAHostAttr;
  case attr::CUDAShared:
    return CXCursor_CUDASharedAttr;
  case attr::Visibility:
    return CXCursor_VisibilityAttr;
  case attr::DLLExport:
    return CXCursor_DLLExport;
  case attr::DLLImport:
    return CXCursor_DLLImport;
  case attr::NSReturnsRetained:
    return CXCursor_NSReturnsRetained;
  case attr::NSReturnsNotRetained:
    return CXCursor_NSReturnsNotRetained;
  case attr::NSReturnsAutoreleased:
    return CXCursor_NSReturnsAutoreleased;
  case attr::NSConsumesSelf:
    return CXCursor_NSConsumesSelf;
  case attr::NSConsumed:
    return CXCursor_NSConsumed;
  case attr::ObjCException:
    return CXCursor_ObjCException;
  case attr::ObjCNSObject:
    return CXCursor_ObjCNSObject;
  case attr::ObjCIndependentClass:
    return CXCursor_ObjCIndependentClass;
  case attr::ObjCPreciseLifetime:
    return CXCursor_ObjCPreciseLifetime;
  case attr::ObjCReturnsInnerPointer:
    return CXCursor_ObjCReturnsInnerPointer;
  case attr::ObjCRequiresSuper:
    return CXCursor_ObjCRequiresSuper;
  case attr::ObjCRootClass:
    return CXCursor_ObjCRootClass;
  case attr::ObjCSubclassingRestricted:
    return CXCursor_ObjCSubclassingRestricted;
  case attr::ObjCExplicitProtocolImpl:
    return CXCursor_ObjCExplicitProtocolImpl;
  case attr::ObjCDesignatedInitializer:
    return CXCursor_ObjCDesignatedInitializer;
  case attr::ObjCRuntimeVisible:
    return CXCursor_ObjCRuntimeVisible;
  case attr::ObjCBoxable:
    return CXCursor_ObjCBoxable;
  case attr::FlagEnum:
    return CXCursor_FlagEnum;
  case attr::Convergent:
    return CXCursor_ConvergentAttr;
  case attr::WarnUnused:
    return CXCursor_WarnUnusedAttr;
  case attr::WarnUnusedResult:
    return CXCursor_WarnUnusedResultAttr;
  case attr::Aligned:
    return CXCursor_AlignedAttr;
  }

  return CXCursor_UnexposedAttr;
}

CXCursor cxcursor::MakeCXCursor(const Attr *A, const Decl *Parent,
                                CXTranslationUnit TU) {
  assert(A && Parent && TU && "Invalid arguments!");
  CXCursor C = {GetCursorKind(A), 0, {Parent, A, TU}};
  return C;
}

CXCursor cxcursor::MakeCXCursor(const Decl *D, CXTranslationUnit TU,
                                SourceRange RegionOfInterest,
                                bool FirstInDeclGroup) {
  assert(D && TU && "Invalid arguments!");

  CXCursorKind K = getCursorKindForDecl(D);

  if (K == CXCursor_ObjCClassMethodDecl ||
      K == CXCursor_ObjCInstanceMethodDecl) {
    int SelectorIdIndex = -1;
    // Check if cursor points to a selector id.
    if (RegionOfInterest.isValid() &&
        RegionOfInterest.getBegin() == RegionOfInterest.getEnd()) {
      SmallVector<SourceLocation, 16> SelLocs;
      cast<ObjCMethodDecl>(D)->getSelectorLocs(SelLocs);
      SmallVectorImpl<SourceLocation>::iterator I =
          llvm::find(SelLocs, RegionOfInterest.getBegin());
      if (I != SelLocs.end())
        SelectorIdIndex = I - SelLocs.begin();
    }
    CXCursor C = {K,
                  SelectorIdIndex,
                  {D, (void *)(intptr_t)(FirstInDeclGroup ? 1 : 0), TU}};
    return C;
  }

  CXCursor C = {K, 0, {D, (void *)(intptr_t)(FirstInDeclGroup ? 1 : 0), TU}};
  return C;
}

CXCursor cxcursor::MakeCXCursor(const Stmt *S, const Decl *Parent,
                                CXTranslationUnit TU,
                                SourceRange RegionOfInterest) {
  assert(S && TU && "Invalid arguments!");
  CXCursorKind K = CXCursor_NotImplemented;

  switch (S->getStmtClass()) {
  case Stmt::NoStmtClass:
    break;

  case Stmt::CaseStmtClass:
    K = CXCursor_CaseStmt;
    break;

  case Stmt::DefaultStmtClass:
    K = CXCursor_DefaultStmt;
    break;

  case Stmt::IfStmtClass:
    K = CXCursor_IfStmt;
    break;

  case Stmt::SwitchStmtClass:
    K = CXCursor_SwitchStmt;
    break;

  case Stmt::WhileStmtClass:
    K = CXCursor_WhileStmt;
    break;

  case Stmt::DoStmtClass:
    K = CXCursor_DoStmt;
    break;

  case Stmt::ForStmtClass:
    K = CXCursor_ForStmt;
    break;

  case Stmt::GotoStmtClass:
    K = CXCursor_GotoStmt;
    break;

  case Stmt::IndirectGotoStmtClass:
    K = CXCursor_IndirectGotoStmt;
    break;

  case Stmt::ContinueStmtClass:
    K = CXCursor_ContinueStmt;
    break;

  case Stmt::BreakStmtClass:
    K = CXCursor_BreakStmt;
    break;

  case Stmt::ReturnStmtClass:
    K = CXCursor_ReturnStmt;
    break;

  case Stmt::GCCAsmStmtClass:
    K = CXCursor_GCCAsmStmt;
    break;

  case Stmt::MSAsmStmtClass:
    K = CXCursor_MSAsmStmt;
    break;

  case Stmt::ObjCAtTryStmtClass:
    K = CXCursor_ObjCAtTryStmt;
    break;

  case Stmt::ObjCAtCatchStmtClass:
    K = CXCursor_ObjCAtCatchStmt;
    break;

  case Stmt::ObjCAtFinallyStmtClass:
    K = CXCursor_ObjCAtFinallyStmt;
    break;

  case Stmt::ObjCAtThrowStmtClass:
    K = CXCursor_ObjCAtThrowStmt;
    break;

  case Stmt::ObjCAtSynchronizedStmtClass:
    K = CXCursor_ObjCAtSynchronizedStmt;
    break;

  case Stmt::ObjCAutoreleasePoolStmtClass:
    K = CXCursor_ObjCAutoreleasePoolStmt;
    break;

  case Stmt::ObjCForCollectionStmtClass:
    K = CXCursor_ObjCForCollectionStmt;
    break;

  case Stmt::CXXCatchStmtClass:
    K = CXCursor_CXXCatchStmt;
    break;

  case Stmt::CXXTryStmtClass:
    K = CXCursor_CXXTryStmt;
    break;

  case Stmt::CXXForRangeStmtClass:
    K = CXCursor_CXXForRangeStmt;
    break;

  case Stmt::SEHTryStmtClass:
    K = CXCursor_SEHTryStmt;
    break;

  case Stmt::SEHExceptStmtClass:
    K = CXCursor_SEHExceptStmt;
    break;

  case Stmt::SEHFinallyStmtClass:
    K = CXCursor_SEHFinallyStmt;
    break;

  case Stmt::SEHLeaveStmtClass:
    K = CXCursor_SEHLeaveStmt;
    break;

  case Stmt::CoroutineBodyStmtClass:
  case Stmt::CoreturnStmtClass:
    K = CXCursor_UnexposedStmt;
    break;

  case Stmt::ArrayTypeTraitExprClass:
  case Stmt::AsTypeExprClass:
  case Stmt::AtomicExprClass:
  case Stmt::BinaryConditionalOperatorClass:
  case Stmt::TypeTraitExprClass:
  case Stmt::CoawaitExprClass:
  case Stmt::ConceptSpecializationExprClass:
  case Stmt::RequiresExprClass:
  case Stmt::DependentCoawaitExprClass:
  case Stmt::CoyieldExprClass:
  case Stmt::CXXBindTemporaryExprClass:
  case Stmt::CXXDefaultArgExprClass:
  case Stmt::CXXDefaultInitExprClass:
  case Stmt::CXXFoldExprClass:
  case Stmt::CXXRewrittenBinaryOperatorClass:
  case Stmt::CXXStdInitializerListExprClass:
  case Stmt::CXXScalarValueInitExprClass:
  case Stmt::CXXUuidofExprClass:
  case Stmt::ChooseExprClass:
  case Stmt::DesignatedInitExprClass:
  case Stmt::DesignatedInitUpdateExprClass:
  case Stmt::ArrayInitLoopExprClass:
  case Stmt::ArrayInitIndexExprClass:
  case Stmt::ExprWithCleanupsClass:
  case Stmt::ExpressionTraitExprClass:
  case Stmt::ExtVectorElementExprClass:
  case Stmt::ImplicitCastExprClass:
  case Stmt::ImplicitValueInitExprClass:
  case Stmt::NoInitExprClass:
  case Stmt::MaterializeTemporaryExprClass:
  case Stmt::ObjCIndirectCopyRestoreExprClass:
  case Stmt::OffsetOfExprClass:
  case Stmt::ParenListExprClass:
  case Stmt::PredefinedExprClass:
  case Stmt::ShuffleVectorExprClass:
  case Stmt::SourceLocExprClass:
  case Stmt::ConvertVectorExprClass:
  case Stmt::VAArgExprClass:
  case Stmt::ObjCArrayLiteralClass:
  case Stmt::ObjCDictionaryLiteralClass:
  case Stmt::ObjCBoxedExprClass:
  case Stmt::ObjCSubscriptRefExprClass:
  case Stmt::RecoveryExprClass:
  case Stmt::SYCLUniqueStableNameExprClass:
    K = CXCursor_UnexposedExpr;
    break;

  case Stmt::OpaqueValueExprClass:
    if (Expr *Src = cast<OpaqueValueExpr>(S)->getSourceExpr())
      return MakeCXCursor(Src, Parent, TU, RegionOfInterest);
    K = CXCursor_UnexposedExpr;
    break;

  case Stmt::PseudoObjectExprClass:
    return MakeCXCursor(cast<PseudoObjectExpr>(S)->getSyntacticForm(), Parent,
                        TU, RegionOfInterest);

  case Stmt::CompoundStmtClass:
    K = CXCursor_CompoundStmt;
    break;

  case Stmt::NullStmtClass:
    K = CXCursor_NullStmt;
    break;

  case Stmt::LabelStmtClass:
    K = CXCursor_LabelStmt;
    break;

  case Stmt::AttributedStmtClass:
    K = CXCursor_UnexposedStmt;
    break;

  case Stmt::DeclStmtClass:
    K = CXCursor_DeclStmt;
    break;

  case Stmt::CapturedStmtClass:
    K = CXCursor_UnexposedStmt;
    break;

  case Stmt::IntegerLiteralClass:
    K = CXCursor_IntegerLiteral;
    break;

  case Stmt::FixedPointLiteralClass:
    K = CXCursor_FixedPointLiteral;
    break;

  case Stmt::FloatingLiteralClass:
    K = CXCursor_FloatingLiteral;
    break;

  case Stmt::ImaginaryLiteralClass:
    K = CXCursor_ImaginaryLiteral;
    break;

  case Stmt::StringLiteralClass:
    K = CXCursor_StringLiteral;
    break;

  case Stmt::CharacterLiteralClass:
    K = CXCursor_CharacterLiteral;
    break;

  case Stmt::ConstantExprClass:
    return MakeCXCursor(cast<ConstantExpr>(S)->getSubExpr(), Parent, TU,
                        RegionOfInterest);

  case Stmt::ParenExprClass:
    K = CXCursor_ParenExpr;
    break;

  case Stmt::UnaryOperatorClass:
    K = CXCursor_UnaryOperator;
    break;

  case Stmt::UnaryExprOrTypeTraitExprClass:
  case Stmt::CXXNoexceptExprClass:
    K = CXCursor_UnaryExpr;
    break;

  case Stmt::MSPropertySubscriptExprClass:
  case Stmt::ArraySubscriptExprClass:
    K = CXCursor_ArraySubscriptExpr;
    break;

  case Stmt::MatrixSubscriptExprClass:
    // TODO: add support for MatrixSubscriptExpr.
    K = CXCursor_UnexposedExpr;
    break;

  case Stmt::OMPArraySectionExprClass:
    K = CXCursor_OMPArraySectionExpr;
    break;

  case Stmt::OMPArrayShapingExprClass:
    K = CXCursor_OMPArrayShapingExpr;
    break;

  case Stmt::OMPIteratorExprClass:
    K = CXCursor_OMPIteratorExpr;
    break;

  case Stmt::BinaryOperatorClass:
    K = CXCursor_BinaryOperator;
    break;

  case Stmt::CompoundAssignOperatorClass:
    K = CXCursor_CompoundAssignOperator;
    break;

  case Stmt::ConditionalOperatorClass:
    K = CXCursor_ConditionalOperator;
    break;

  case Stmt::CStyleCastExprClass:
    K = CXCursor_CStyleCastExpr;
    break;

  case Stmt::CompoundLiteralExprClass:
    K = CXCursor_CompoundLiteralExpr;
    break;

  case Stmt::InitListExprClass:
    K = CXCursor_InitListExpr;
    break;

  case Stmt::AddrLabelExprClass:
    K = CXCursor_AddrLabelExpr;
    break;

  case Stmt::StmtExprClass:
    K = CXCursor_StmtExpr;
    break;

  case Stmt::GenericSelectionExprClass:
    K = CXCursor_GenericSelectionExpr;
    break;

  case Stmt::GNUNullExprClass:
    K = CXCursor_GNUNullExpr;
    break;

  case Stmt::CXXStaticCastExprClass:
    K = CXCursor_CXXStaticCastExpr;
    break;

  case Stmt::CXXDynamicCastExprClass:
    K = CXCursor_CXXDynamicCastExpr;
    break;

  case Stmt::CXXReinterpretCastExprClass:
    K = CXCursor_CXXReinterpretCastExpr;
    break;

  case Stmt::CXXConstCastExprClass:
    K = CXCursor_CXXConstCastExpr;
    break;

  case Stmt::CXXFunctionalCastExprClass:
    K = CXCursor_CXXFunctionalCastExpr;
    break;

  case Stmt::CXXAddrspaceCastExprClass:
    K = CXCursor_CXXAddrspaceCastExpr;
    break;

  case Stmt::CXXTypeidExprClass:
    K = CXCursor_CXXTypeidExpr;
    break;

  case Stmt::CXXBoolLiteralExprClass:
    K = CXCursor_CXXBoolLiteralExpr;
    break;

  case Stmt::CXXNullPtrLiteralExprClass:
    K = CXCursor_CXXNullPtrLiteralExpr;
    break;

  case Stmt::CXXThisExprClass:
    K = CXCursor_CXXThisExpr;
    break;

  case Stmt::CXXThrowExprClass:
    K = CXCursor_CXXThrowExpr;
    break;

  case Stmt::CXXNewExprClass:
    K = CXCursor_CXXNewExpr;
    break;

  case Stmt::CXXDeleteExprClass:
    K = CXCursor_CXXDeleteExpr;
    break;

  case Stmt::ObjCStringLiteralClass:
    K = CXCursor_ObjCStringLiteral;
    break;

  case Stmt::ObjCEncodeExprClass:
    K = CXCursor_ObjCEncodeExpr;
    break;

  case Stmt::ObjCSelectorExprClass:
    K = CXCursor_ObjCSelectorExpr;
    break;

  case Stmt::ObjCProtocolExprClass:
    K = CXCursor_ObjCProtocolExpr;
    break;

  case Stmt::ObjCBoolLiteralExprClass:
    K = CXCursor_ObjCBoolLiteralExpr;
    break;

  case Stmt::ObjCAvailabilityCheckExprClass:
    K = CXCursor_ObjCAvailabilityCheckExpr;
    break;

  case Stmt::ObjCBridgedCastExprClass:
    K = CXCursor_ObjCBridgedCastExpr;
    break;

  case Stmt::BlockExprClass:
    K = CXCursor_BlockExpr;
    break;

  case Stmt::PackExpansionExprClass:
    K = CXCursor_PackExpansionExpr;
    break;

  case Stmt::SizeOfPackExprClass:
    K = CXCursor_SizeOfPackExpr;
    break;

  case Stmt::DeclRefExprClass:
    if (const ImplicitParamDecl *IPD = dyn_cast_or_null<ImplicitParamDecl>(
            cast<DeclRefExpr>(S)->getDecl())) {
      if (const ObjCMethodDecl *MD =
              dyn_cast<ObjCMethodDecl>(IPD->getDeclContext())) {
        if (MD->getSelfDecl() == IPD) {
          K = CXCursor_ObjCSelfExpr;
          break;
        }
      }
    }

    K = CXCursor_DeclRefExpr;
    break;

  case Stmt::DependentScopeDeclRefExprClass:
  case Stmt::SubstNonTypeTemplateParmExprClass:
  case Stmt::SubstNonTypeTemplateParmPackExprClass:
  case Stmt::FunctionParmPackExprClass:
  case Stmt::UnresolvedLookupExprClass:
  case Stmt::TypoExprClass: // A typo could actually be a DeclRef or a MemberRef
    K = CXCursor_DeclRefExpr;
    break;

  case Stmt::CXXDependentScopeMemberExprClass:
  case Stmt::CXXPseudoDestructorExprClass:
  case Stmt::MemberExprClass:
  case Stmt::MSPropertyRefExprClass:
  case Stmt::ObjCIsaExprClass:
  case Stmt::ObjCIvarRefExprClass:
  case Stmt::ObjCPropertyRefExprClass:
  case Stmt::UnresolvedMemberExprClass:
    K = CXCursor_MemberRefExpr;
    break;

  case Stmt::CallExprClass:
  case Stmt::CXXOperatorCallExprClass:
  case Stmt::CXXMemberCallExprClass:
  case Stmt::CUDAKernelCallExprClass:
  case Stmt::CXXConstructExprClass:
  case Stmt::CXXInheritedCtorInitExprClass:
  case Stmt::CXXTemporaryObjectExprClass:
  case Stmt::CXXUnresolvedConstructExprClass:
  case Stmt::UserDefinedLiteralClass:
    K = CXCursor_CallExpr;
    break;

  case Stmt::LambdaExprClass:
    K = CXCursor_LambdaExpr;
    break;

  case Stmt::ObjCMessageExprClass: {
    K = CXCursor_ObjCMessageExpr;
    int SelectorIdIndex = -1;
    // Check if cursor points to a selector id.
    if (RegionOfInterest.isValid() &&
        RegionOfInterest.getBegin() == RegionOfInterest.getEnd()) {
      SmallVector<SourceLocation, 16> SelLocs;
      cast<ObjCMessageExpr>(S)->getSelectorLocs(SelLocs);
      SmallVectorImpl<SourceLocation>::iterator I =
          llvm::find(SelLocs, RegionOfInterest.getBegin());
      if (I != SelLocs.end())
        SelectorIdIndex = I - SelLocs.begin();
    }
    CXCursor C = {K, 0, {Parent, S, TU}};
    return getSelectorIdentifierCursor(SelectorIdIndex, C);
  }

  case Stmt::MSDependentExistsStmtClass:
    K = CXCursor_UnexposedStmt;
    break;
  case Stmt::OMPCanonicalLoopClass:
    K = CXCursor_OMPCanonicalLoop;
    break;
<<<<<<< HEAD
=======
  case Stmt::OMPMetaDirectiveClass:
    K = CXCursor_OMPMetaDirective;
    break;
>>>>>>> 2ab1d525
  case Stmt::OMPParallelDirectiveClass:
    K = CXCursor_OMPParallelDirective;
    break;
  case Stmt::OMPSimdDirectiveClass:
    K = CXCursor_OMPSimdDirective;
    break;
  case Stmt::OMPTileDirectiveClass:
    K = CXCursor_OMPTileDirective;
    break;
<<<<<<< HEAD
=======
  case Stmt::OMPUnrollDirectiveClass:
    K = CXCursor_OMPUnrollDirective;
    break;
>>>>>>> 2ab1d525
  case Stmt::OMPForDirectiveClass:
    K = CXCursor_OMPForDirective;
    break;
  case Stmt::OMPForSimdDirectiveClass:
    K = CXCursor_OMPForSimdDirective;
    break;
  case Stmt::OMPSectionsDirectiveClass:
    K = CXCursor_OMPSectionsDirective;
    break;
  case Stmt::OMPSectionDirectiveClass:
    K = CXCursor_OMPSectionDirective;
    break;
  case Stmt::OMPSingleDirectiveClass:
    K = CXCursor_OMPSingleDirective;
    break;
  case Stmt::OMPMasterDirectiveClass:
    K = CXCursor_OMPMasterDirective;
    break;
  case Stmt::OMPCriticalDirectiveClass:
    K = CXCursor_OMPCriticalDirective;
    break;
  case Stmt::OMPParallelForDirectiveClass:
    K = CXCursor_OMPParallelForDirective;
    break;
  case Stmt::OMPParallelForSimdDirectiveClass:
    K = CXCursor_OMPParallelForSimdDirective;
    break;
  case Stmt::OMPParallelMasterDirectiveClass:
    K = CXCursor_OMPParallelMasterDirective;
    break;
  case Stmt::OMPParallelSectionsDirectiveClass:
    K = CXCursor_OMPParallelSectionsDirective;
    break;
  case Stmt::OMPTaskDirectiveClass:
    K = CXCursor_OMPTaskDirective;
    break;
  case Stmt::OMPTaskyieldDirectiveClass:
    K = CXCursor_OMPTaskyieldDirective;
    break;
  case Stmt::OMPBarrierDirectiveClass:
    K = CXCursor_OMPBarrierDirective;
    break;
  case Stmt::OMPTaskwaitDirectiveClass:
    K = CXCursor_OMPTaskwaitDirective;
    break;
  case Stmt::OMPTaskgroupDirectiveClass:
    K = CXCursor_OMPTaskgroupDirective;
    break;
  case Stmt::OMPFlushDirectiveClass:
    K = CXCursor_OMPFlushDirective;
    break;
  case Stmt::OMPDepobjDirectiveClass:
    K = CXCursor_OMPDepobjDirective;
    break;
  case Stmt::OMPScanDirectiveClass:
    K = CXCursor_OMPScanDirective;
    break;
  case Stmt::OMPOrderedDirectiveClass:
    K = CXCursor_OMPOrderedDirective;
    break;
  case Stmt::OMPAtomicDirectiveClass:
    K = CXCursor_OMPAtomicDirective;
    break;
  case Stmt::OMPTargetDirectiveClass:
    K = CXCursor_OMPTargetDirective;
    break;
  case Stmt::OMPTargetDataDirectiveClass:
    K = CXCursor_OMPTargetDataDirective;
    break;
  case Stmt::OMPTargetEnterDataDirectiveClass:
    K = CXCursor_OMPTargetEnterDataDirective;
    break;
  case Stmt::OMPTargetExitDataDirectiveClass:
    K = CXCursor_OMPTargetExitDataDirective;
    break;
  case Stmt::OMPTargetParallelDirectiveClass:
    K = CXCursor_OMPTargetParallelDirective;
    break;
  case Stmt::OMPTargetParallelForDirectiveClass:
    K = CXCursor_OMPTargetParallelForDirective;
    break;
  case Stmt::OMPTargetUpdateDirectiveClass:
    K = CXCursor_OMPTargetUpdateDirective;
    break;
  case Stmt::OMPTeamsDirectiveClass:
    K = CXCursor_OMPTeamsDirective;
    break;
  case Stmt::OMPCancellationPointDirectiveClass:
    K = CXCursor_OMPCancellationPointDirective;
    break;
  case Stmt::OMPCancelDirectiveClass:
    K = CXCursor_OMPCancelDirective;
    break;
  case Stmt::OMPTaskLoopDirectiveClass:
    K = CXCursor_OMPTaskLoopDirective;
    break;
  case Stmt::OMPTaskLoopSimdDirectiveClass:
    K = CXCursor_OMPTaskLoopSimdDirective;
    break;
  case Stmt::OMPMasterTaskLoopDirectiveClass:
    K = CXCursor_OMPMasterTaskLoopDirective;
    break;
  case Stmt::OMPMasterTaskLoopSimdDirectiveClass:
    K = CXCursor_OMPMasterTaskLoopSimdDirective;
    break;
  case Stmt::OMPParallelMasterTaskLoopDirectiveClass:
    K = CXCursor_OMPParallelMasterTaskLoopDirective;
    break;
  case Stmt::OMPParallelMasterTaskLoopSimdDirectiveClass:
    K = CXCursor_OMPParallelMasterTaskLoopSimdDirective;
    break;
  case Stmt::OMPDistributeDirectiveClass:
    K = CXCursor_OMPDistributeDirective;
    break;
  case Stmt::OMPDistributeParallelForDirectiveClass:
    K = CXCursor_OMPDistributeParallelForDirective;
    break;
  case Stmt::OMPDistributeParallelForSimdDirectiveClass:
    K = CXCursor_OMPDistributeParallelForSimdDirective;
    break;
  case Stmt::OMPDistributeSimdDirectiveClass:
    K = CXCursor_OMPDistributeSimdDirective;
    break;
  case Stmt::OMPTargetParallelForSimdDirectiveClass:
    K = CXCursor_OMPTargetParallelForSimdDirective;
    break;
  case Stmt::OMPTargetSimdDirectiveClass:
    K = CXCursor_OMPTargetSimdDirective;
    break;
  case Stmt::OMPTeamsDistributeDirectiveClass:
    K = CXCursor_OMPTeamsDistributeDirective;
    break;
  case Stmt::OMPTeamsDistributeSimdDirectiveClass:
    K = CXCursor_OMPTeamsDistributeSimdDirective;
    break;
  case Stmt::OMPTeamsDistributeParallelForSimdDirectiveClass:
    K = CXCursor_OMPTeamsDistributeParallelForSimdDirective;
    break;
  case Stmt::OMPTeamsDistributeParallelForDirectiveClass:
    K = CXCursor_OMPTeamsDistributeParallelForDirective;
    break;
  case Stmt::OMPTargetTeamsDirectiveClass:
    K = CXCursor_OMPTargetTeamsDirective;
    break;
  case Stmt::OMPTargetTeamsDistributeDirectiveClass:
    K = CXCursor_OMPTargetTeamsDistributeDirective;
    break;
  case Stmt::OMPTargetTeamsDistributeParallelForDirectiveClass:
    K = CXCursor_OMPTargetTeamsDistributeParallelForDirective;
    break;
  case Stmt::OMPTargetTeamsDistributeParallelForSimdDirectiveClass:
    K = CXCursor_OMPTargetTeamsDistributeParallelForSimdDirective;
    break;
  case Stmt::OMPTargetTeamsDistributeSimdDirectiveClass:
    K = CXCursor_OMPTargetTeamsDistributeSimdDirective;
    break;
  case Stmt::OMPInteropDirectiveClass:
    K = CXCursor_OMPInteropDirective;
    break;
  case Stmt::OMPDispatchDirectiveClass:
    K = CXCursor_OMPDispatchDirective;
    break;
  case Stmt::OMPMaskedDirectiveClass:
    K = CXCursor_OMPMaskedDirective;
    break;
  case Stmt::OMPGenericLoopDirectiveClass:
    K = CXCursor_OMPGenericLoopDirective;
    break;
  case Stmt::BuiltinBitCastExprClass:
    K = CXCursor_BuiltinBitCastExpr;
  }

  CXCursor C = {K, 0, {Parent, S, TU}};
  return C;
}

CXCursor cxcursor::MakeCursorObjCSuperClassRef(ObjCInterfaceDecl *Super,
                                               SourceLocation Loc,
                                               CXTranslationUnit TU) {
  assert(Super && TU && "Invalid arguments!");
  void *RawLoc = Loc.getPtrEncoding();
  CXCursor C = {CXCursor_ObjCSuperClassRef, 0, {Super, RawLoc, TU}};
  return C;
}

std::pair<const ObjCInterfaceDecl *, SourceLocation>
cxcursor::getCursorObjCSuperClassRef(CXCursor C) {
  assert(C.kind == CXCursor_ObjCSuperClassRef);
  return std::make_pair(static_cast<const ObjCInterfaceDecl *>(C.data[0]),
                        SourceLocation::getFromPtrEncoding(C.data[1]));
}

CXCursor cxcursor::MakeCursorObjCProtocolRef(const ObjCProtocolDecl *Proto,
                                             SourceLocation Loc,
                                             CXTranslationUnit TU) {
  assert(Proto && TU && "Invalid arguments!");
  void *RawLoc = Loc.getPtrEncoding();
  CXCursor C = {CXCursor_ObjCProtocolRef, 0, {Proto, RawLoc, TU}};
  return C;
}

std::pair<const ObjCProtocolDecl *, SourceLocation>
cxcursor::getCursorObjCProtocolRef(CXCursor C) {
  assert(C.kind == CXCursor_ObjCProtocolRef);
  return std::make_pair(static_cast<const ObjCProtocolDecl *>(C.data[0]),
                        SourceLocation::getFromPtrEncoding(C.data[1]));
}

CXCursor cxcursor::MakeCursorObjCClassRef(const ObjCInterfaceDecl *Class,
                                          SourceLocation Loc,
                                          CXTranslationUnit TU) {
  // 'Class' can be null for invalid code.
  if (!Class)
    return MakeCXCursorInvalid(CXCursor_InvalidCode);
  assert(TU && "Invalid arguments!");
  void *RawLoc = Loc.getPtrEncoding();
  CXCursor C = {CXCursor_ObjCClassRef, 0, {Class, RawLoc, TU}};
  return C;
}

std::pair<const ObjCInterfaceDecl *, SourceLocation>
cxcursor::getCursorObjCClassRef(CXCursor C) {
  assert(C.kind == CXCursor_ObjCClassRef);
  return std::make_pair(static_cast<const ObjCInterfaceDecl *>(C.data[0]),
                        SourceLocation::getFromPtrEncoding(C.data[1]));
}

CXCursor cxcursor::MakeCursorTypeRef(const TypeDecl *Type, SourceLocation Loc,
                                     CXTranslationUnit TU) {
  assert(Type && TU && "Invalid arguments!");
  void *RawLoc = Loc.getPtrEncoding();
  CXCursor C = {CXCursor_TypeRef, 0, {Type, RawLoc, TU}};
  return C;
}

std::pair<const TypeDecl *, SourceLocation>
cxcursor::getCursorTypeRef(CXCursor C) {
  assert(C.kind == CXCursor_TypeRef);
  return std::make_pair(static_cast<const TypeDecl *>(C.data[0]),
                        SourceLocation::getFromPtrEncoding(C.data[1]));
}

CXCursor cxcursor::MakeCursorTemplateRef(const TemplateDecl *Template,
                                         SourceLocation Loc,
                                         CXTranslationUnit TU) {
  assert(Template && TU && "Invalid arguments!");
  void *RawLoc = Loc.getPtrEncoding();
  CXCursor C = {CXCursor_TemplateRef, 0, {Template, RawLoc, TU}};
  return C;
}

std::pair<const TemplateDecl *, SourceLocation>
cxcursor::getCursorTemplateRef(CXCursor C) {
  assert(C.kind == CXCursor_TemplateRef);
  return std::make_pair(static_cast<const TemplateDecl *>(C.data[0]),
                        SourceLocation::getFromPtrEncoding(C.data[1]));
}

CXCursor cxcursor::MakeCursorNamespaceRef(const NamedDecl *NS,
                                          SourceLocation Loc,
                                          CXTranslationUnit TU) {

  assert(NS && (isa<NamespaceDecl>(NS) || isa<NamespaceAliasDecl>(NS)) && TU &&
         "Invalid arguments!");
  void *RawLoc = Loc.getPtrEncoding();
  CXCursor C = {CXCursor_NamespaceRef, 0, {NS, RawLoc, TU}};
  return C;
}

std::pair<const NamedDecl *, SourceLocation>
cxcursor::getCursorNamespaceRef(CXCursor C) {
  assert(C.kind == CXCursor_NamespaceRef);
  return std::make_pair(static_cast<const NamedDecl *>(C.data[0]),
                        SourceLocation::getFromPtrEncoding(C.data[1]));
}

CXCursor cxcursor::MakeCursorVariableRef(const VarDecl *Var, SourceLocation Loc,
                                         CXTranslationUnit TU) {

  assert(Var && TU && "Invalid arguments!");
  void *RawLoc = Loc.getPtrEncoding();
  CXCursor C = {CXCursor_VariableRef, 0, {Var, RawLoc, TU}};
  return C;
}

std::pair<const VarDecl *, SourceLocation>
cxcursor::getCursorVariableRef(CXCursor C) {
  assert(C.kind == CXCursor_VariableRef);
  return std::make_pair(static_cast<const VarDecl *>(C.data[0]),
                        SourceLocation::getFromPtrEncoding(C.data[1]));
}

CXCursor cxcursor::MakeCursorMemberRef(const FieldDecl *Field,
                                       SourceLocation Loc,
                                       CXTranslationUnit TU) {

  assert(Field && TU && "Invalid arguments!");
  void *RawLoc = Loc.getPtrEncoding();
  CXCursor C = {CXCursor_MemberRef, 0, {Field, RawLoc, TU}};
  return C;
}

std::pair<const FieldDecl *, SourceLocation>
cxcursor::getCursorMemberRef(CXCursor C) {
  assert(C.kind == CXCursor_MemberRef);
  return std::make_pair(static_cast<const FieldDecl *>(C.data[0]),
                        SourceLocation::getFromPtrEncoding(C.data[1]));
}

CXCursor cxcursor::MakeCursorCXXBaseSpecifier(const CXXBaseSpecifier *B,
                                              CXTranslationUnit TU) {
  CXCursor C = {CXCursor_CXXBaseSpecifier, 0, {B, nullptr, TU}};
  return C;
}

const CXXBaseSpecifier *cxcursor::getCursorCXXBaseSpecifier(CXCursor C) {
  assert(C.kind == CXCursor_CXXBaseSpecifier);
  return static_cast<const CXXBaseSpecifier *>(C.data[0]);
}

CXCursor cxcursor::MakePreprocessingDirectiveCursor(SourceRange Range,
                                                    CXTranslationUnit TU) {
  CXCursor C = {
      CXCursor_PreprocessingDirective,
      0,
      {Range.getBegin().getPtrEncoding(), Range.getEnd().getPtrEncoding(), TU}};
  return C;
}

SourceRange cxcursor::getCursorPreprocessingDirective(CXCursor C) {
  assert(C.kind == CXCursor_PreprocessingDirective);
  SourceRange Range(SourceLocation::getFromPtrEncoding(C.data[0]),
                    SourceLocation::getFromPtrEncoding(C.data[1]));
  ASTUnit *TU = getCursorASTUnit(C);
  return TU->mapRangeFromPreamble(Range);
}

CXCursor cxcursor::MakeMacroDefinitionCursor(const MacroDefinitionRecord *MI,
                                             CXTranslationUnit TU) {
  CXCursor C = {CXCursor_MacroDefinition, 0, {MI, nullptr, TU}};
  return C;
}

const MacroDefinitionRecord *cxcursor::getCursorMacroDefinition(CXCursor C) {
  assert(C.kind == CXCursor_MacroDefinition);
  return static_cast<const MacroDefinitionRecord *>(C.data[0]);
}

CXCursor cxcursor::MakeMacroExpansionCursor(MacroExpansion *MI,
                                            CXTranslationUnit TU) {
  CXCursor C = {CXCursor_MacroExpansion, 0, {MI, nullptr, TU}};
  return C;
}

CXCursor cxcursor::MakeMacroExpansionCursor(MacroDefinitionRecord *MI,
                                            SourceLocation Loc,
                                            CXTranslationUnit TU) {
  assert(Loc.isValid());
  CXCursor C = {CXCursor_MacroExpansion, 0, {MI, Loc.getPtrEncoding(), TU}};
  return C;
}

const IdentifierInfo *cxcursor::MacroExpansionCursor::getName() const {
  if (isPseudo())
    return getAsMacroDefinition()->getName();
  return getAsMacroExpansion()->getName();
}
const MacroDefinitionRecord *
cxcursor::MacroExpansionCursor::getDefinition() const {
  if (isPseudo())
    return getAsMacroDefinition();
  return getAsMacroExpansion()->getDefinition();
}
SourceRange cxcursor::MacroExpansionCursor::getSourceRange() const {
  if (isPseudo())
    return getPseudoLoc();
  return getAsMacroExpansion()->getSourceRange();
}

CXCursor cxcursor::MakeInclusionDirectiveCursor(InclusionDirective *ID,
                                                CXTranslationUnit TU) {
  CXCursor C = {CXCursor_InclusionDirective, 0, {ID, nullptr, TU}};
  return C;
}

const InclusionDirective *cxcursor::getCursorInclusionDirective(CXCursor C) {
  assert(C.kind == CXCursor_InclusionDirective);
  return static_cast<const InclusionDirective *>(C.data[0]);
}

CXCursor cxcursor::MakeCursorLabelRef(LabelStmt *Label, SourceLocation Loc,
                                      CXTranslationUnit TU) {

  assert(Label && TU && "Invalid arguments!");
  void *RawLoc = Loc.getPtrEncoding();
  CXCursor C = {CXCursor_LabelRef, 0, {Label, RawLoc, TU}};
  return C;
}

std::pair<const LabelStmt *, SourceLocation>
cxcursor::getCursorLabelRef(CXCursor C) {
  assert(C.kind == CXCursor_LabelRef);
  return std::make_pair(static_cast<const LabelStmt *>(C.data[0]),
                        SourceLocation::getFromPtrEncoding(C.data[1]));
}

CXCursor cxcursor::MakeCursorOverloadedDeclRef(const OverloadExpr *E,
                                               CXTranslationUnit TU) {
  assert(E && TU && "Invalid arguments!");
  OverloadedDeclRefStorage Storage(E);
  void *RawLoc = E->getNameLoc().getPtrEncoding();
  CXCursor C = {
      CXCursor_OverloadedDeclRef, 0, {Storage.getOpaqueValue(), RawLoc, TU}};
  return C;
}

CXCursor cxcursor::MakeCursorOverloadedDeclRef(const Decl *D,
                                               SourceLocation Loc,
                                               CXTranslationUnit TU) {
  assert(D && TU && "Invalid arguments!");
  void *RawLoc = Loc.getPtrEncoding();
  OverloadedDeclRefStorage Storage(D);
  CXCursor C = {
      CXCursor_OverloadedDeclRef, 0, {Storage.getOpaqueValue(), RawLoc, TU}};
  return C;
}

CXCursor cxcursor::MakeCursorOverloadedDeclRef(TemplateName Name,
                                               SourceLocation Loc,
                                               CXTranslationUnit TU) {
  assert(Name.getAsOverloadedTemplate() && TU && "Invalid arguments!");
  void *RawLoc = Loc.getPtrEncoding();
  OverloadedDeclRefStorage Storage(Name.getAsOverloadedTemplate());
  CXCursor C = {
      CXCursor_OverloadedDeclRef, 0, {Storage.getOpaqueValue(), RawLoc, TU}};
  return C;
}

std::pair<cxcursor::OverloadedDeclRefStorage, SourceLocation>
cxcursor::getCursorOverloadedDeclRef(CXCursor C) {
  assert(C.kind == CXCursor_OverloadedDeclRef);
  return std::make_pair(OverloadedDeclRefStorage::getFromOpaqueValue(
                            const_cast<void *>(C.data[0])),
                        SourceLocation::getFromPtrEncoding(C.data[1]));
}

const Decl *cxcursor::getCursorDecl(CXCursor Cursor) {
  return static_cast<const Decl *>(Cursor.data[0]);
}

const Expr *cxcursor::getCursorExpr(CXCursor Cursor) {
  return dyn_cast_or_null<Expr>(getCursorStmt(Cursor));
}

const Stmt *cxcursor::getCursorStmt(CXCursor Cursor) {
  if (Cursor.kind == CXCursor_ObjCSuperClassRef ||
      Cursor.kind == CXCursor_ObjCProtocolRef ||
      Cursor.kind == CXCursor_ObjCClassRef)
    return nullptr;

  return static_cast<const Stmt *>(Cursor.data[1]);
}

const Attr *cxcursor::getCursorAttr(CXCursor Cursor) {
  return static_cast<const Attr *>(Cursor.data[1]);
}

ASTContext &cxcursor::getCursorContext(CXCursor Cursor) {
  return getCursorASTUnit(Cursor)->getASTContext();
}

ASTUnit *cxcursor::getCursorASTUnit(CXCursor Cursor) {
  CXTranslationUnit TU = getCursorTU(Cursor);
  if (!TU)
    return nullptr;
  return cxtu::getASTUnit(TU);
}

CXTranslationUnit cxcursor::getCursorTU(CXCursor Cursor) {
  return static_cast<CXTranslationUnit>(const_cast<void *>(Cursor.data[2]));
}

void cxcursor::getOverriddenCursors(CXCursor cursor,
                                    SmallVectorImpl<CXCursor> &overridden) {
  assert(clang_isDeclaration(cursor.kind));
  const NamedDecl *D = dyn_cast_or_null<NamedDecl>(getCursorDecl(cursor));
  if (!D)
    return;

  CXTranslationUnit TU = getCursorTU(cursor);
  SmallVector<const NamedDecl *, 8> OverDecls;
  D->getASTContext().getOverriddenMethods(D, OverDecls);

  for (SmallVectorImpl<const NamedDecl *>::iterator I = OverDecls.begin(),
                                                    E = OverDecls.end();
       I != E; ++I) {
    overridden.push_back(MakeCXCursor(*I, TU));
  }
}

std::pair<int, SourceLocation>
cxcursor::getSelectorIdentifierIndexAndLoc(CXCursor cursor) {
  if (cursor.kind == CXCursor_ObjCMessageExpr) {
    if (cursor.xdata != -1)
      return std::make_pair(cursor.xdata,
                            cast<ObjCMessageExpr>(getCursorExpr(cursor))
                                ->getSelectorLoc(cursor.xdata));
  } else if (cursor.kind == CXCursor_ObjCClassMethodDecl ||
             cursor.kind == CXCursor_ObjCInstanceMethodDecl) {
    if (cursor.xdata != -1)
      return std::make_pair(cursor.xdata,
                            cast<ObjCMethodDecl>(getCursorDecl(cursor))
                                ->getSelectorLoc(cursor.xdata));
  }

  return std::make_pair(-1, SourceLocation());
}

CXCursor cxcursor::getSelectorIdentifierCursor(int SelIdx, CXCursor cursor) {
  CXCursor newCursor = cursor;

  if (cursor.kind == CXCursor_ObjCMessageExpr) {
    if (SelIdx == -1 ||
        unsigned(SelIdx) >=
            cast<ObjCMessageExpr>(getCursorExpr(cursor))->getNumSelectorLocs())
      newCursor.xdata = -1;
    else
      newCursor.xdata = SelIdx;
  } else if (cursor.kind == CXCursor_ObjCClassMethodDecl ||
             cursor.kind == CXCursor_ObjCInstanceMethodDecl) {
    if (SelIdx == -1 ||
        unsigned(SelIdx) >=
            cast<ObjCMethodDecl>(getCursorDecl(cursor))->getNumSelectorLocs())
      newCursor.xdata = -1;
    else
      newCursor.xdata = SelIdx;
  }

  return newCursor;
}

CXCursor cxcursor::getTypeRefCursor(CXCursor cursor) {
  if (cursor.kind != CXCursor_CallExpr)
    return cursor;

  if (cursor.xdata == 0)
    return cursor;

  const Expr *E = getCursorExpr(cursor);
  TypeSourceInfo *Type = nullptr;
  if (const CXXUnresolvedConstructExpr *UnCtor =
          dyn_cast<CXXUnresolvedConstructExpr>(E)) {
    Type = UnCtor->getTypeSourceInfo();
  } else if (const CXXTemporaryObjectExpr *Tmp =
                 dyn_cast<CXXTemporaryObjectExpr>(E)) {
    Type = Tmp->getTypeSourceInfo();
  }

  if (!Type)
    return cursor;

  CXTranslationUnit TU = getCursorTU(cursor);
  QualType Ty = Type->getType();
  TypeLoc TL = Type->getTypeLoc();
  SourceLocation Loc = TL.getBeginLoc();

  if (const ElaboratedType *ElabT = Ty->getAs<ElaboratedType>()) {
    Ty = ElabT->getNamedType();
    ElaboratedTypeLoc ElabTL = TL.castAs<ElaboratedTypeLoc>();
    Loc = ElabTL.getNamedTypeLoc().getBeginLoc();
  }

  if (const TypedefType *Typedef = Ty->getAs<TypedefType>())
    return MakeCursorTypeRef(Typedef->getDecl(), Loc, TU);
  if (const TagType *Tag = Ty->getAs<TagType>())
    return MakeCursorTypeRef(Tag->getDecl(), Loc, TU);
  if (const TemplateTypeParmType *TemplP = Ty->getAs<TemplateTypeParmType>())
    return MakeCursorTypeRef(TemplP->getDecl(), Loc, TU);

  return cursor;
}

bool cxcursor::operator==(CXCursor X, CXCursor Y) {
  return X.kind == Y.kind && X.data[0] == Y.data[0] && X.data[1] == Y.data[1] &&
         X.data[2] == Y.data[2];
}

// FIXME: Remove once we can model DeclGroups and their appropriate ranges
// properly in the ASTs.
bool cxcursor::isFirstInDeclGroup(CXCursor C) {
  assert(clang_isDeclaration(C.kind));
  return ((uintptr_t)(C.data[1])) != 0;
}

//===----------------------------------------------------------------------===//
// libclang CXCursor APIs
//===----------------------------------------------------------------------===//

int clang_Cursor_isNull(CXCursor cursor) {
  return clang_equalCursors(cursor, clang_getNullCursor());
}

CXTranslationUnit clang_Cursor_getTranslationUnit(CXCursor cursor) {
  return getCursorTU(cursor);
}

int clang_Cursor_getNumArguments(CXCursor C) {
  if (clang_isDeclaration(C.kind)) {
    const Decl *D = cxcursor::getCursorDecl(C);
    if (const ObjCMethodDecl *MD = dyn_cast_or_null<ObjCMethodDecl>(D))
      return MD->param_size();
    if (const FunctionDecl *FD = dyn_cast_or_null<FunctionDecl>(D))
      return FD->param_size();
  }

  if (clang_isExpression(C.kind)) {
    const Expr *E = cxcursor::getCursorExpr(C);
    if (const CallExpr *CE = dyn_cast<CallExpr>(E)) {
      return CE->getNumArgs();
    }
    if (const CXXConstructExpr *CE = dyn_cast<CXXConstructExpr>(E)) {
      return CE->getNumArgs();
    }
  }

  return -1;
}

CXCursor clang_Cursor_getArgument(CXCursor C, unsigned i) {
  if (clang_isDeclaration(C.kind)) {
    const Decl *D = cxcursor::getCursorDecl(C);
    if (const ObjCMethodDecl *MD = dyn_cast_or_null<ObjCMethodDecl>(D)) {
      if (i < MD->param_size())
        return cxcursor::MakeCXCursor(MD->parameters()[i],
                                      cxcursor::getCursorTU(C));
    } else if (const FunctionDecl *FD = dyn_cast_or_null<FunctionDecl>(D)) {
      if (i < FD->param_size())
        return cxcursor::MakeCXCursor(FD->parameters()[i],
                                      cxcursor::getCursorTU(C));
    }
  }

  if (clang_isExpression(C.kind)) {
    const Expr *E = cxcursor::getCursorExpr(C);
    if (const CallExpr *CE = dyn_cast<CallExpr>(E)) {
      if (i < CE->getNumArgs()) {
        return cxcursor::MakeCXCursor(CE->getArg(i), getCursorDecl(C),
                                      cxcursor::getCursorTU(C));
      }
    }
    if (const CXXConstructExpr *CE = dyn_cast<CXXConstructExpr>(E)) {
      if (i < CE->getNumArgs()) {
        return cxcursor::MakeCXCursor(CE->getArg(i), getCursorDecl(C),
                                      cxcursor::getCursorTU(C));
      }
    }
  }

  return clang_getNullCursor();
}

int clang_Cursor_getNumTemplateArguments(CXCursor C) {
  if (clang_getCursorKind(C) != CXCursor_FunctionDecl) {
    return -1;
  }

  const FunctionDecl *FD =
      llvm::dyn_cast_or_null<clang::FunctionDecl>(getCursorDecl(C));
  if (!FD) {
    return -1;
  }

  const FunctionTemplateSpecializationInfo *SpecInfo =
      FD->getTemplateSpecializationInfo();
  if (!SpecInfo) {
    return -1;
  }

  return SpecInfo->TemplateArguments->size();
}

enum CXGetTemplateArgumentStatus {
  /** The operation completed successfully */
  CXGetTemplateArgumentStatus_Success = 0,

  /** The specified cursor did not represent a FunctionDecl. */
  CXGetTemplateArgumentStatus_CursorNotFunctionDecl = -1,

  /** The specified cursor was not castable to a FunctionDecl. */
  CXGetTemplateArgumentStatus_BadFunctionDeclCast = -2,

  /** A NULL FunctionTemplateSpecializationInfo was retrieved. */
  CXGetTemplateArgumentStatus_NullTemplSpecInfo = -3,

  /** An invalid (OOB) argument index was specified */
  CXGetTemplateArgumentStatus_InvalidIndex = -4
};

static int clang_Cursor_getTemplateArgument(CXCursor C, unsigned I,
                                            TemplateArgument *TA) {
  if (clang_getCursorKind(C) != CXCursor_FunctionDecl) {
    return CXGetTemplateArgumentStatus_CursorNotFunctionDecl;
  }

  const FunctionDecl *FD =
      llvm::dyn_cast_or_null<clang::FunctionDecl>(getCursorDecl(C));
  if (!FD) {
    return CXGetTemplateArgumentStatus_BadFunctionDeclCast;
  }

  const FunctionTemplateSpecializationInfo *SpecInfo =
      FD->getTemplateSpecializationInfo();
  if (!SpecInfo) {
    return CXGetTemplateArgumentStatus_NullTemplSpecInfo;
  }

  if (I >= SpecInfo->TemplateArguments->size()) {
    return CXGetTemplateArgumentStatus_InvalidIndex;
  }

  *TA = SpecInfo->TemplateArguments->get(I);
  return 0;
}

enum CXTemplateArgumentKind clang_Cursor_getTemplateArgumentKind(CXCursor C,
                                                                 unsigned I) {
  TemplateArgument TA;
  if (clang_Cursor_getTemplateArgument(C, I, &TA)) {
    return CXTemplateArgumentKind_Invalid;
  }

  switch (TA.getKind()) {
  case TemplateArgument::Null:
    return CXTemplateArgumentKind_Null;
  case TemplateArgument::Type:
    return CXTemplateArgumentKind_Type;
  case TemplateArgument::Declaration:
    return CXTemplateArgumentKind_Declaration;
  case TemplateArgument::NullPtr:
    return CXTemplateArgumentKind_NullPtr;
  case TemplateArgument::Integral:
    return CXTemplateArgumentKind_Integral;
  case TemplateArgument::Template:
    return CXTemplateArgumentKind_Template;
  case TemplateArgument::TemplateExpansion:
    return CXTemplateArgumentKind_TemplateExpansion;
  case TemplateArgument::Expression:
    return CXTemplateArgumentKind_Expression;
  case TemplateArgument::Pack:
    return CXTemplateArgumentKind_Pack;
  }

  return CXTemplateArgumentKind_Invalid;
}

CXType clang_Cursor_getTemplateArgumentType(CXCursor C, unsigned I) {
  TemplateArgument TA;
  if (clang_Cursor_getTemplateArgument(C, I, &TA) !=
      CXGetTemplateArgumentStatus_Success) {
    return cxtype::MakeCXType(QualType(), getCursorTU(C));
  }

  if (TA.getKind() != TemplateArgument::Type) {
    return cxtype::MakeCXType(QualType(), getCursorTU(C));
  }

  return cxtype::MakeCXType(TA.getAsType(), getCursorTU(C));
}

long long clang_Cursor_getTemplateArgumentValue(CXCursor C, unsigned I) {
  TemplateArgument TA;
  if (clang_Cursor_getTemplateArgument(C, I, &TA) !=
      CXGetTemplateArgumentStatus_Success) {
    assert(0 && "Unable to retrieve TemplateArgument");
    return 0;
  }

  if (TA.getKind() != TemplateArgument::Integral) {
    assert(0 && "Passed template argument is not Integral");
    return 0;
  }

  return TA.getAsIntegral().getSExtValue();
}

unsigned long long clang_Cursor_getTemplateArgumentUnsignedValue(CXCursor C,
                                                                 unsigned I) {
  TemplateArgument TA;
  if (clang_Cursor_getTemplateArgument(C, I, &TA) !=
      CXGetTemplateArgumentStatus_Success) {
    assert(0 && "Unable to retrieve TemplateArgument");
    return 0;
  }

  if (TA.getKind() != TemplateArgument::Integral) {
    assert(0 && "Passed template argument is not Integral");
    return 0;
  }

  return TA.getAsIntegral().getZExtValue();
}

//===----------------------------------------------------------------------===//
// CXCursorSet.
//===----------------------------------------------------------------------===//

typedef llvm::DenseMap<CXCursor, unsigned> CXCursorSet_Impl;

static inline CXCursorSet packCXCursorSet(CXCursorSet_Impl *setImpl) {
  return (CXCursorSet)setImpl;
}
static inline CXCursorSet_Impl *unpackCXCursorSet(CXCursorSet set) {
  return (CXCursorSet_Impl *)set;
}
namespace llvm {
template <> struct DenseMapInfo<CXCursor> {
public:
  static inline CXCursor getEmptyKey() {
    return MakeCXCursorInvalid(CXCursor_InvalidFile);
  }
  static inline CXCursor getTombstoneKey() {
    return MakeCXCursorInvalid(CXCursor_NoDeclFound);
  }
  static inline unsigned getHashValue(const CXCursor &cursor) {
    return llvm::DenseMapInfo<std::pair<const void *, const void *>>::
        getHashValue(std::make_pair(cursor.data[0], cursor.data[1]));
  }
  static inline bool isEqual(const CXCursor &x, const CXCursor &y) {
    return x.kind == y.kind && x.data[0] == y.data[0] && x.data[1] == y.data[1];
  }
};
} // namespace llvm

CXCursorSet clang_createCXCursorSet() {
  return packCXCursorSet(new CXCursorSet_Impl());
}

void clang_disposeCXCursorSet(CXCursorSet set) {
  delete unpackCXCursorSet(set);
}

unsigned clang_CXCursorSet_contains(CXCursorSet set, CXCursor cursor) {
  CXCursorSet_Impl *setImpl = unpackCXCursorSet(set);
  if (!setImpl)
    return 0;
  return setImpl->find(cursor) != setImpl->end();
}

unsigned clang_CXCursorSet_insert(CXCursorSet set, CXCursor cursor) {
  // Do not insert invalid cursors into the set.
  if (cursor.kind >= CXCursor_FirstInvalid &&
      cursor.kind <= CXCursor_LastInvalid)
    return 1;

  CXCursorSet_Impl *setImpl = unpackCXCursorSet(set);
  if (!setImpl)
    return 1;
  unsigned &entry = (*setImpl)[cursor];
  unsigned flag = entry == 0 ? 1 : 0;
  entry = 1;
  return flag;
}

CXCompletionString clang_getCursorCompletionString(CXCursor cursor) {
  enum CXCursorKind kind = clang_getCursorKind(cursor);
  if (clang_isDeclaration(kind)) {
    const Decl *decl = getCursorDecl(cursor);
    if (const NamedDecl *namedDecl = dyn_cast_or_null<NamedDecl>(decl)) {
      ASTUnit *unit = getCursorASTUnit(cursor);
      CodeCompletionResult Result(namedDecl, CCP_Declaration);
      CodeCompletionString *String = Result.CreateCodeCompletionString(
          unit->getASTContext(), unit->getPreprocessor(),
          CodeCompletionContext::CCC_Other,
          unit->getCodeCompletionTUInfo().getAllocator(),
          unit->getCodeCompletionTUInfo(), true);
      return String;
    }
  } else if (kind == CXCursor_MacroDefinition) {
    const MacroDefinitionRecord *definition = getCursorMacroDefinition(cursor);
    const IdentifierInfo *Macro = definition->getName();
    ASTUnit *unit = getCursorASTUnit(cursor);
    CodeCompletionResult Result(
        Macro,
        unit->getPreprocessor().getMacroDefinition(Macro).getMacroInfo());
    CodeCompletionString *String = Result.CreateCodeCompletionString(
        unit->getASTContext(), unit->getPreprocessor(),
        CodeCompletionContext::CCC_Other,
        unit->getCodeCompletionTUInfo().getAllocator(),
        unit->getCodeCompletionTUInfo(), false);
    return String;
  }
  return nullptr;
}

namespace {
struct OverridenCursorsPool {
  typedef SmallVector<CXCursor, 2> CursorVec;
  std::vector<CursorVec *> AllCursors;
  std::vector<CursorVec *> AvailableCursors;

  ~OverridenCursorsPool() {
    for (std::vector<CursorVec *>::iterator I = AllCursors.begin(),
                                            E = AllCursors.end();
         I != E; ++I) {
      delete *I;
    }
  }
};
} // namespace

void *cxcursor::createOverridenCXCursorsPool() {
  return new OverridenCursorsPool();
}

void cxcursor::disposeOverridenCXCursorsPool(void *pool) {
  delete static_cast<OverridenCursorsPool *>(pool);
}

void clang_getOverriddenCursors(CXCursor cursor, CXCursor **overridden,
                                unsigned *num_overridden) {
  if (overridden)
    *overridden = nullptr;
  if (num_overridden)
    *num_overridden = 0;

  CXTranslationUnit TU = cxcursor::getCursorTU(cursor);

  if (!overridden || !num_overridden || !TU)
    return;

  if (!clang_isDeclaration(cursor.kind))
    return;

  OverridenCursorsPool &pool =
      *static_cast<OverridenCursorsPool *>(TU->OverridenCursorsPool);

  OverridenCursorsPool::CursorVec *Vec = nullptr;

  if (!pool.AvailableCursors.empty()) {
    Vec = pool.AvailableCursors.back();
    pool.AvailableCursors.pop_back();
  } else {
    Vec = new OverridenCursorsPool::CursorVec();
    pool.AllCursors.push_back(Vec);
  }

  // Clear out the vector, but don't free the memory contents.  This
  // reduces malloc() traffic.
  Vec->clear();

  // Use the first entry to contain a back reference to the vector.
  // This is a complete hack.
  CXCursor backRefCursor = MakeCXCursorInvalid(CXCursor_InvalidFile, TU);
  backRefCursor.data[0] = Vec;
  assert(cxcursor::getCursorTU(backRefCursor) == TU);
  Vec->push_back(backRefCursor);

  // Get the overridden cursors.
  cxcursor::getOverriddenCursors(cursor, *Vec);

  // Did we get any overridden cursors?  If not, return Vec to the pool
  // of available cursor vectors.
  if (Vec->size() == 1) {
    pool.AvailableCursors.push_back(Vec);
    return;
  }

  // Now tell the caller about the overridden cursors.
  assert(Vec->size() > 1);
  *overridden = &((*Vec)[1]);
  *num_overridden = Vec->size() - 1;
}

void clang_disposeOverriddenCursors(CXCursor *overridden) {
  if (!overridden)
    return;

  // Use pointer arithmetic to get back the first faux entry
  // which has a back-reference to the TU and the vector.
  --overridden;
  OverridenCursorsPool::CursorVec *Vec =
      static_cast<OverridenCursorsPool::CursorVec *>(
          const_cast<void *>(overridden->data[0]));
  CXTranslationUnit TU = getCursorTU(*overridden);

  assert(Vec && TU);

  OverridenCursorsPool &pool =
      *static_cast<OverridenCursorsPool *>(TU->OverridenCursorsPool);

  pool.AvailableCursors.push_back(Vec);
}

int clang_Cursor_isDynamicCall(CXCursor C) {
  const Expr *E = nullptr;
  if (clang_isExpression(C.kind))
    E = getCursorExpr(C);
  if (!E)
    return 0;

  if (const ObjCMessageExpr *MsgE = dyn_cast<ObjCMessageExpr>(E)) {
    if (MsgE->getReceiverKind() != ObjCMessageExpr::Instance)
      return false;
    if (auto *RecE = dyn_cast<ObjCMessageExpr>(
            MsgE->getInstanceReceiver()->IgnoreParenCasts())) {
      if (RecE->getMethodFamily() == OMF_alloc)
        return false;
    }
    return true;
  }

  if (auto *PropRefE = dyn_cast<ObjCPropertyRefExpr>(E)) {
    return !PropRefE->isSuperReceiver();
  }

  const MemberExpr *ME = nullptr;
  if (isa<MemberExpr>(E))
    ME = cast<MemberExpr>(E);
  else if (const CallExpr *CE = dyn_cast<CallExpr>(E))
    ME = dyn_cast_or_null<MemberExpr>(CE->getCallee());

  if (ME) {
    if (const CXXMethodDecl *MD =
            dyn_cast_or_null<CXXMethodDecl>(ME->getMemberDecl()))
      return MD->isVirtual() &&
             ME->performsVirtualDispatch(
                 cxcursor::getCursorContext(C).getLangOpts());
  }

  return 0;
}

CXType clang_Cursor_getReceiverType(CXCursor C) {
  CXTranslationUnit TU = cxcursor::getCursorTU(C);
  const Expr *E = nullptr;
  if (clang_isExpression(C.kind))
    E = getCursorExpr(C);

  if (const ObjCMessageExpr *MsgE = dyn_cast_or_null<ObjCMessageExpr>(E))
    return cxtype::MakeCXType(MsgE->getReceiverType(), TU);

  if (auto *PropRefE = dyn_cast<ObjCPropertyRefExpr>(E)) {
    return cxtype::MakeCXType(
        PropRefE->getReceiverType(cxcursor::getCursorContext(C)), TU);
  }

  const MemberExpr *ME = nullptr;
  if (isa<MemberExpr>(E))
    ME = cast<MemberExpr>(E);
  else if (const CallExpr *CE = dyn_cast<CallExpr>(E))
    ME = dyn_cast_or_null<MemberExpr>(CE->getCallee());

  if (ME) {
    if (isa_and_nonnull<CXXMethodDecl>(ME->getMemberDecl())) {
      auto receiverTy = ME->getBase()->IgnoreImpCasts()->getType();
      return cxtype::MakeCXType(receiverTy, TU);
    }
  }

  return cxtype::MakeCXType(QualType(), TU);
}<|MERGE_RESOLUTION|>--- conflicted
+++ resolved
@@ -643,12 +643,9 @@
   case Stmt::OMPCanonicalLoopClass:
     K = CXCursor_OMPCanonicalLoop;
     break;
-<<<<<<< HEAD
-=======
   case Stmt::OMPMetaDirectiveClass:
     K = CXCursor_OMPMetaDirective;
     break;
->>>>>>> 2ab1d525
   case Stmt::OMPParallelDirectiveClass:
     K = CXCursor_OMPParallelDirective;
     break;
@@ -658,12 +655,9 @@
   case Stmt::OMPTileDirectiveClass:
     K = CXCursor_OMPTileDirective;
     break;
-<<<<<<< HEAD
-=======
   case Stmt::OMPUnrollDirectiveClass:
     K = CXCursor_OMPUnrollDirective;
     break;
->>>>>>> 2ab1d525
   case Stmt::OMPForDirectiveClass:
     K = CXCursor_OMPForDirective;
     break;
