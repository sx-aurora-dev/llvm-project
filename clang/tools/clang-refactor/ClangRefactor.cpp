--- conflicted
+++ resolved
@@ -613,11 +613,7 @@
   ClangRefactorTool RefactorTool;
 
   auto ExpectedParser = CommonOptionsParser::create(
-<<<<<<< HEAD
-      argc, argv, cl::GeneralCategory, cl::ZeroOrMore,
-=======
       argc, argv, cl::getGeneralCategory(), cl::ZeroOrMore,
->>>>>>> 2ab1d525
       "Clang-based refactoring tool for C, C++ and Objective-C");
   if (!ExpectedParser) {
     llvm::errs() << ExpectedParser.takeError();
