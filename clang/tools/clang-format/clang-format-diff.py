--- conflicted
+++ resolved
@@ -110,11 +110,8 @@
     command.extend(lines)
     if args.style:
       command.extend(['-style', args.style])
-<<<<<<< HEAD
-=======
     if args.fallback_style:
       command.extend(['-fallback-style', args.fallback_style])
->>>>>>> 2ab1d525
 
     try:
       p = subprocess.Popen(command,
