// RUN: touch %t.o

<<<<<<< HEAD
// RUN: %clang -target arm64_32-apple-watchos5.2 -fuse-ld=lld.darwinold \
// RUN:   -isysroot %S/Inputs/WatchOS6.0.sdk -mlinker-version=0 \
// RUN:   -### %t.o 2>&1 \
// RUN:   | FileCheck --check-prefix=LINKER-OLD %s
=======
>>>>>>> a2ce6ee6
// RUN: %clang -target arm64_32-apple-watchos5.2 -fuse-ld= \
// RUN:   -isysroot %S/Inputs/WatchOS6.0.sdk -mlinker-version=400 \
// RUN:   -### %t.o 2>&1 \
// RUN:   | FileCheck --check-prefix=LINKER-OLD %s
// RUN: %clang -target arm64_32-apple-watchos5.2 -fuse-ld=lld \
// RUN:   -isysroot %S/Inputs/WatchOS6.0.sdk -mlinker-version=0 \
// RUN:   -### %t.o -B%S/Inputs/lld 2>&1 \
// RUN:   | FileCheck --check-prefix=LINKER-NEW %s
// RUN: %clang -target arm64_32-apple-watchos5.2 -fuse-ld= \
// RUN:   -isysroot %S/Inputs/WatchOS6.0.sdk -mlinker-version=520 \
// RUN:   -### %t.o 2>&1 \
// RUN:   | FileCheck --check-prefix=LINKER-NEW %s
// RUN: %clang -target x86_64-apple-watchos6-simulator -fuse-ld= \
// RUN:   -isysroot %S/Inputs/WatchOS6.0.sdk -mlinker-version=520 \
// RUN:   -### %t.o 2>&1 \
// RUN:   | FileCheck --check-prefix=SIMUL %s

// LINKER-OLD: "-watchos_version_min" "5.2.0"
// LINKER-NEW: "-platform_version" "watchos" "5.2.0" "6.0.0"
// SIMUL: "-platform_version" "watchos-simulator" "6.0.0" "6.0.0"<|MERGE_RESOLUTION|>--- conflicted
+++ resolved
@@ -1,12 +1,5 @@
 // RUN: touch %t.o
 
-<<<<<<< HEAD
-// RUN: %clang -target arm64_32-apple-watchos5.2 -fuse-ld=lld.darwinold \
-// RUN:   -isysroot %S/Inputs/WatchOS6.0.sdk -mlinker-version=0 \
-// RUN:   -### %t.o 2>&1 \
-// RUN:   | FileCheck --check-prefix=LINKER-OLD %s
-=======
->>>>>>> a2ce6ee6
 // RUN: %clang -target arm64_32-apple-watchos5.2 -fuse-ld= \
 // RUN:   -isysroot %S/Inputs/WatchOS6.0.sdk -mlinker-version=400 \
 // RUN:   -### %t.o 2>&1 \
