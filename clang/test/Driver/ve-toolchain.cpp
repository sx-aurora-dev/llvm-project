--- conflicted
+++ resolved
@@ -110,17 +110,10 @@
 /// Checking -fintegrated-as
 
 // RUN: %clangxx -### -target ve-unknown-linux-gnu \
-<<<<<<< HEAD
-// RUN:    -x assembler -fuse-ld=ld %s 2>&1 | \
-// RUN:    FileCheck -check-prefix=AS %s
-// RUN: %clangxx -### -target ve-unknown-linux-gnu \
-// RUN:    -fno-integrated-as -x assembler -fuse-ld=ld %s 2>&1 | \
-=======
 // RUN:     -x assembler -fuse-ld=ld %s 2>&1 | \
 // RUN:    FileCheck -check-prefix=AS %s
 // RUN: %clangxx -### -target ve-unknown-linux-gnu \
 // RUN:     -fno-integrated-as -x assembler -fuse-ld=ld %s 2>&1 | \
->>>>>>> dfcfd140
 // RUN:    FileCheck -check-prefix=NAS %s
 
 // AS: clang{{.*}} "-cc1as"
