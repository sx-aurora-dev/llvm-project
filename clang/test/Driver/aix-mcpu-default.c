--- conflicted
+++ resolved
@@ -1,20 +1,4 @@
 // Check that the target cpu defaults to power7 on AIX7.2 and up.
-<<<<<<< HEAD
-// RUN: %clang -no-canonical-prefixes %s -### -c 2>&1 \
-// RUN:        -target powerpc-ibm-aix7.2 \
-// RUN:   | FileCheck --check-prefix=CHECK-MCPU-DEFAULT-AIX72 %s
-// CHECK-MCPU-DEFAULT-AIX72-NOT: warning:
-// CHECK-MCPU-DEFAULT-AIX72:     {{.*}}clang{{.*}}" "-cc1"
-// CHECK-MCPU-DEFAULT-AIX72:     "-target-cpu" "pwr7"
-
-// Check that the target cpu defaults to power4 on AIX7.1 and below.
-// RUN: %clang -no-canonical-prefixes %s -### -c 2>&1 \
-// RUN:        -target powerpc-ibm-aix7.1 \
-// RUN:   | FileCheck --check-prefix=CHECK-MCPU-DEFAULT-AIX71 %s
-// CHECK-MCPU-DEFAULT-AIX71-NOT: warning:
-// CHECK-MCPU-DEFAULT-AIX71:     {{.*}}clang{{.*}}" "-cc1"
-// CHECK-MCPU-DEFAULT-AIX71:     "-target-cpu" "pwr4"
-=======
 // RUN: %clang -no-canonical-prefixes %s -### -c 2>&1 \
 // RUN:        -target powerpc-ibm-aix7.2 \
 // RUN:   | FileCheck --check-prefix=CHECK-MCPU-DEFAULT-AIX72 %s
@@ -47,7 +31,6 @@
 // CHECK-MCPU-DEFAULT-AIX72-NOT: warning:
 // CHECK-MCPU-DEFAULT-AIX72:     {{.*}}clang{{.*}}" "-cc1"
 // CHECK-MCPU-DEFAULT-AIX72:     "-target-cpu" "pwr7"
->>>>>>> 2ab1d525
 
 // Check that the user is able to overwrite the default with '-mcpu'.
 // RUN: %clang -no-canonical-prefixes %s -### -c 2>&1 \
