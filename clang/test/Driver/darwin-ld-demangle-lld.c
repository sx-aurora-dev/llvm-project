--- conflicted
+++ resolved
@@ -1,16 +1,8 @@
 // With -fuse-ld=lld, -demangle is always passed to the linker on Darwin.
 // REQUIRES: shell
-
-// FIXME: Remove this test case when we remove the lld.darwinold backend.
-// RUN: %clang --target=x86_64-apple-darwin -### \
-// RUN:   -fuse-ld=lld.darwinold -B%S/Inputs/lld -mlinker-version=0 %s 2>&1 \
-// RUN:   | FileCheck %s
-<<<<<<< HEAD
 
 // RUN: %clang --target=x86_64-apple-darwin -### \
 // RUN:   -fuse-ld=lld -B%S/Inputs/lld -mlinker-version=0 %s 2>&1 \
 // RUN:   | FileCheck %s
-=======
->>>>>>> 2ab1d525
 
 // CHECK: "-demangle"