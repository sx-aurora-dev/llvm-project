--- conflicted
+++ resolved
@@ -15,13 +15,8 @@
 // RUN: %clang -target arm64-apple-macos -mcpu=apple-a14 -### -c %s 2>&1 | FileCheck --check-prefix=EXPLICIT-A14 %s
 // RUN: %clang -target arm64-apple-macos -mcpu=apple-m1 -### -c %s 2>&1 | FileCheck --check-prefix=EXPLICIT-M1 %s
 
-<<<<<<< HEAD
-// CHECK: "-cc1"{{.*}} "-triple" "arm64{{.*}}" "-target-cpu" "apple-a13"
-// CHECK-SAME: "-target-feature" "+v8.4a"
-=======
 // CHECK: "-cc1"{{.*}} "-triple" "arm64{{.*}}" "-target-cpu" "apple-m1"
 // CHECK-SAME: "-target-feature" "+v8.5a"
->>>>>>> 2ab1d525
 
 // EXPLICIT-A11: "-cc1"{{.*}} "-triple" "arm64{{.*}}" "-target-cpu" "apple-a11"
 // EXPLICIT-A7: "-cc1"{{.*}} "-triple" "arm64{{.*}}" "-target-cpu" "apple-a7"
