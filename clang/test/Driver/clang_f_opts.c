// REQUIRES: clang-driver

// RUN: %clang -### -S -fasm -fblocks -fbuiltin -fno-math-errno -fcommon -fpascal-strings -fno-blocks -fno-builtin -fmath-errno -fno-common -fno-pascal-strings -fblocks -fbuiltin -fmath-errno -fcommon -fpascal-strings -fsplit-stack %s 2>&1 | FileCheck -check-prefix=CHECK-OPTIONS1 %s
// RUN: %clang -### -S -fasm -fblocks -fbuiltin -fno-math-errno -fcommon -fpascal-strings -fno-asm -fno-blocks -fno-builtin -fmath-errno -fno-common -fno-pascal-strings -fno-show-source-location -fshort-enums -fprotect-parens %s 2>&1 | FileCheck -check-prefix=CHECK-OPTIONS2 %s

// CHECK-OPTIONS1: -fsplit-stack
// CHECK-OPTIONS1: -fgnu-keywords
// CHECK-OPTIONS1: -fblocks
// CHECK-OPTIONS1: -fpascal-strings

// CHECK-OPTIONS2: -fprotect-parens
// CHECK-OPTIONS2: -fmath-errno
// CHECK-OPTIONS2: -fno-gnu-keywords
// CHECK-OPTIONS2: -fno-builtin
// CHECK-OPTIONS2: -fshort-enums
// CHECK-OPTIONS2-NOT: -fcommon
// CHECK-OPTIONS2: -fno-show-source-location

// RUN: %clang -### -S -Wwrite-strings %s 2>&1 | FileCheck -check-prefix=WRITE-STRINGS1 %s
// WRITE-STRINGS1: -fconst-strings
// RUN: %clang -### -S -Wwrite-strings -Wno-write-strings %s 2>&1 | FileCheck -check-prefix=WRITE-STRINGS2 %s
// WRITE-STRINGS2-NOT: -fconst-strings
// RUN: %clang -### -S -Wwrite-strings -w %s 2>&1 | FileCheck -check-prefix=WRITE-STRINGS3 %s
// WRITE-STRINGS3-NOT: -fconst-strings

// RUN: %clang -### -x c++ -c %s 2>&1 | FileCheck -check-prefix=DEPRECATED-ON-CHECK %s
// RUN: %clang -### -x c++ -c -Wdeprecated %s 2>&1 | FileCheck -check-prefix=DEPRECATED-ON-CHECK %s
// RUN: %clang -### -x c++ -c -Wno-deprecated %s 2>&1 | FileCheck -check-prefix=DEPRECATED-OFF-CHECK %s
// RUN: %clang -### -x c++ -c -Wno-deprecated -Wdeprecated %s 2>&1 | FileCheck -check-prefix=DEPRECATED-ON-CHECK %s
// RUN: %clang -### -x c++ -c -w %s 2>&1 | FileCheck -check-prefix=DEPRECATED-ON-CHECK %s
// RUN: %clang -### -c %s 2>&1 | FileCheck -check-prefix=DEPRECATED-OFF-CHECK %s
// RUN: %clang -### -c -Wdeprecated %s 2>&1 | FileCheck -check-prefix=DEPRECATED-OFF-CHECK %s
// DEPRECATED-ON-CHECK: -fdeprecated-macro
// DEPRECATED-OFF-CHECK-NOT: -fdeprecated-macro

// RUN: %clang -### -S -ffp-contract=fast %s 2>&1 | FileCheck -check-prefix=FP-CONTRACT-FAST-CHECK %s
// RUN: %clang -### -S -ffast-math %s 2>&1 | FileCheck -check-prefix=FP-CONTRACT-FAST-CHECK %s
// RUN: %clang -### -S -ffp-contract=off %s 2>&1 | FileCheck -check-prefix=FP-CONTRACT-OFF-CHECK %s
// FP-CONTRACT-FAST-CHECK: -ffp-contract=fast
// FP-CONTRACT-OFF-CHECK: -ffp-contract=off

// RUN: %clang -### -S -funroll-loops %s 2>&1 | FileCheck -check-prefix=CHECK-UNROLL-LOOPS %s
// RUN: %clang -### -S -fno-unroll-loops %s 2>&1 | FileCheck -check-prefix=CHECK-NO-UNROLL-LOOPS %s
// RUN: %clang -### -S -fno-unroll-loops -funroll-loops %s 2>&1 | FileCheck -check-prefix=CHECK-UNROLL-LOOPS %s
// RUN: %clang -### -S -funroll-loops -fno-unroll-loops %s 2>&1 | FileCheck -check-prefix=CHECK-NO-UNROLL-LOOPS %s
// CHECK-UNROLL-LOOPS: "-funroll-loops"
// CHECK-NO-UNROLL-LOOPS: "-fno-unroll-loops"

// RUN: %clang -### -S -freroll-loops %s 2>&1 | FileCheck -check-prefix=CHECK-REROLL-LOOPS %s
// RUN: %clang -### -S -fno-reroll-loops %s 2>&1 | FileCheck -check-prefix=CHECK-NO-REROLL-LOOPS %s
// RUN: %clang -### -S -fno-reroll-loops -freroll-loops %s 2>&1 | FileCheck -check-prefix=CHECK-REROLL-LOOPS %s
// RUN: %clang -### -S -freroll-loops -fno-reroll-loops %s 2>&1 | FileCheck -check-prefix=CHECK-NO-REROLL-LOOPS %s
// CHECK-REROLL-LOOPS: "-freroll-loops"
// CHECK-NO-REROLL-LOOPS-NOT: "-freroll-loops"

// RUN: %clang -### -S -fprofile-sample-accurate %s 2>&1 | FileCheck -check-prefix=CHECK-PROFILE-SAMPLE-ACCURATE %s
// CHECK-PROFILE-SAMPLE-ACCURATE: "-fprofile-sample-accurate"

// RUN: %clang -### -S -fprofile-sample-use=%S/Inputs/file.prof %s 2>&1 | FileCheck -check-prefix=CHECK-SAMPLE-PROFILE %s
// CHECK-SAMPLE-PROFILE: "-fprofile-sample-use={{.*}}/file.prof"

//
// RUN: %clang -### -x cuda -nocudainc -nocudalib \
// RUN:    -c -fprofile-sample-use=%S/Inputs/file.prof %s 2>&1 \
// RUN:  | FileCheck -check-prefix=CHECK-CUDA-SAMPLE-PROFILE %s
// -fprofile-sample-use should not be passed to the GPU compilation
// CHECK-CUDA-SAMPLE-PROFILE: "-cc1"
// CHECK-CUDA-SAMPLE-PROFILE-SAME: "-triple" "nvptx
// CHECK-CUDA-SAMPLE-PROFILE-NOT: "-fprofile-sample-use={{.*}}/file.prof"
// Host compilation should still have the option.
// CHECK-CUDA-SAMPLE-PROFILE: "-cc1"
// CHECK-CUDA-SAMPLE-PROFILE-SAME: "-fprofile-sample-use={{.*}}/file.prof"


// RUN: %clang -### -S -fauto-profile=%S/Inputs/file.prof %s 2>&1 | FileCheck -check-prefix=CHECK-AUTO-PROFILE %s
// CHECK-AUTO-PROFILE: "-fprofile-sample-use={{.*}}/file.prof"

// RUN: %clang -### -S -fauto-profile=%S/Inputs/file.prof -fno-profile-sample-use %s 2>&1 | FileCheck -check-prefix=CHECK-NO-AUTO-PROFILE %s
// RUN: %clang -### -S -fauto-profile=%S/Inputs/file.prof -fno-auto-profile %s 2>&1 | FileCheck -check-prefix=CHECK-NO-AUTO-PROFILE %s
// CHECK-NO-AUTO-PROFILE-NOT: "-fprofile-sample-use={{.*}}/file.prof"

// RUN: %clang -### -S -fauto-profile=%S/Inputs/file.prof -fno-profile-sample-use -fauto-profile %s 2>&1 | FileCheck -check-prefix=CHECK-AUTO-PROFILE %s
// RUN: %clang -### -S -fauto-profile=%S/Inputs/file.prof -fno-auto-profile -fprofile-sample-use %s 2>&1 | FileCheck -check-prefix=CHECK-AUTO-PROFILE %s

// RUN: %clang -### -S -fprofile-generate %s 2>&1 | FileCheck -check-prefix=CHECK-PROFILE-GENERATE-LLVM %s
// RUN: %clang -### -S -fprofile-instr-generate %s 2>&1 | FileCheck -check-prefix=CHECK-PROFILE-GENERATE %s
// RUN: %clang -### -S -fprofile-generate=/some/dir %s 2>&1 | FileCheck -check-prefix=CHECK-PROFILE-GENERATE-DIR %s
// RUN: %clang -### -S -fprofile-instr-generate=/tmp/somefile.profraw %s 2>&1 | FileCheck -check-prefix=CHECK-PROFILE-GENERATE-FILE %s
// RUN: %clang -### -S -fprofile-generate -fprofile-use %s 2>&1 | FileCheck -check-prefix=CHECK-NO-MIX-GEN-USE %s
// RUN: %clang -### -S -fprofile-generate -fprofile-use=dir %s 2>&1 | FileCheck -check-prefix=CHECK-NO-MIX-GEN-USE %s
// RUN: %clang -### -S -fprofile-generate -fprofile-instr-use %s 2>&1 | FileCheck -check-prefix=CHECK-NO-MIX-GEN-USE %s
// RUN: %clang -### -S -fprofile-generate -fprofile-instr-use=file %s 2>&1 | FileCheck -check-prefix=CHECK-NO-MIX-GEN-USE %s
// RUN: %clang -### -S -fprofile-instr-generate -fprofile-use %s 2>&1 | FileCheck -check-prefix=CHECK-NO-MIX-GEN-USE %s
// RUN: %clang -### -S -fprofile-instr-generate -fprofile-use=dir %s 2>&1 | FileCheck -check-prefix=CHECK-NO-MIX-GEN-USE %s
// RUN: %clang -### -S -fprofile-instr-generate -fprofile-instr-use %s 2>&1 | FileCheck -check-prefix=CHECK-NO-MIX-GEN-USE %s
// RUN: %clang -### -S -fprofile-instr-generate -fprofile-instr-use=file %s 2>&1 | FileCheck -check-prefix=CHECK-NO-MIX-GEN-USE %s
// RUN: %clang -### -S -fprofile-instr-generate=file -fprofile-use %s 2>&1 | FileCheck -check-prefix=CHECK-NO-MIX-GEN-USE %s
// RUN: %clang -### -S -fprofile-instr-generate=file -fprofile-use=dir %s 2>&1 | FileCheck -check-prefix=CHECK-NO-MIX-GEN-USE %s
// RUN: %clang -### -S -fprofile-instr-generate=file -fprofile-instr-use %s 2>&1 | FileCheck -check-prefix=CHECK-NO-MIX-GEN-USE %s
// RUN: %clang -### -S -fprofile-instr-generate=file -fprofile-instr-use=file %s 2>&1 | FileCheck -check-prefix=CHECK-NO-MIX-GEN-USE %s
// RUN: %clang -### -S -fprofile-generate=dir -fprofile-use %s 2>&1 | FileCheck -check-prefix=CHECK-NO-MIX-GEN-USE %s
// RUN: %clang -### -S -fprofile-generate=dir -fprofile-use=dir %s 2>&1 | FileCheck -check-prefix=CHECK-NO-MIX-GEN-USE %s
// RUN: %clang -### -S -fprofile-generate=dir -fprofile-instr-use %s 2>&1 | FileCheck -check-prefix=CHECK-NO-MIX-GEN-USE %s
// RUN: %clang -### -S -fprofile-generate=dir -fprofile-instr-use=file %s 2>&1 | FileCheck -check-prefix=CHECK-NO-MIX-GEN-USE %s
// RUN: %clang -### -S -fprofile-instr-generate=file -fno-profile-instr-generate %s 2>&1 | FileCheck -check-prefix=CHECK-DISABLE-GEN %s
// RUN: %clang -### -S -fprofile-instr-generate -fprofile-generate %s 2>&1 | FileCheck -check-prefix=CHECK-NO-MIX-GENERATE %s
// RUN: %clang -### -S -fprofile-instr-generate -fprofile-generate=file %s 2>&1 | FileCheck -check-prefix=CHECK-NO-MIX-GENERATE %s
// RUN: %clang -### -S -fprofile-generate=dir -fno-profile-generate %s 2>&1 | FileCheck -check-prefix=CHECK-DISABLE-GEN %s
// RUN: %clang -### -S -fprofile-instr-use=file -fno-profile-instr-use %s 2>&1 | FileCheck -check-prefix=CHECK-DISABLE-USE %s
// RUN: %clang -### -S -fprofile-instr-use=file -fno-profile-use %s 2>&1 | FileCheck -check-prefix=CHECK-DISABLE-USE %s
// RUN: %clang -### -S -fprofile-use=file -fno-profile-use %s 2>&1 | FileCheck -check-prefix=CHECK-DISABLE-USE %s
// RUN: %clang -### -S -fprofile-use=file -fno-profile-instr-use %s 2>&1 | FileCheck -check-prefix=CHECK-DISABLE-USE %s
// RUN: %clang -### -S -fcoverage-mapping %s 2>&1 | FileCheck -check-prefix=CHECK-COVERAGE-AND-GEN %s
// RUN: %clang -### -S -fcoverage-mapping -fno-coverage-mapping %s 2>&1 | FileCheck -check-prefix=CHECK-DISABLE-COVERAGE %s
// RUN: %clang -### -S -fprofile-instr-generate -fcoverage-mapping -fno-coverage-mapping %s 2>&1 | FileCheck -check-prefix=CHECK-DISABLE-COVERAGE %s
// RUN: %clang -### -S -fprofile-remapping-file=foo/bar.txt %s 2>&1 | FileCheck -check-prefix=CHECK-PROFILE-REMAP %s
// RUN: %clang -### -S -forder-file-instrumentation %s 2>&1 | FileCheck -check-prefix=CHECK-ORDERFILE-INSTR %s
// RUN: %clang -### -flto -forder-file-instrumentation %s 2>&1 | FileCheck -check-prefix=CHECK-ORDERFILE-INSTR-LTO %s
// CHECK-PROFILE-GENERATE: "-fprofile-instrument=clang"
// CHECK-PROFILE-GENERATE-LLVM: "-fprofile-instrument=llvm"
// CHECK-PROFILE-GENERATE-DIR: "-fprofile-instrument-path=/some/dir{{/|\\\\}}{{.*}}"
// CHECK-PROFILE-GENERATE-FILE: "-fprofile-instrument-path=/tmp/somefile.profraw"
// CHECK-NO-MIX-GEN-USE: '{{[a-z=-]*}}' not allowed with '{{[a-z=-]*}}'
// CHECK-NO-MIX-GENERATE: '{{[a-z=-]*}}' not allowed with '{{[a-z=-]*}}'
// CHECK-DISABLE-GEN-NOT: "-fprofile-instrument=clang"
// CHECK-DISABLE-USE-NOT: "-fprofile-instr-use"
// CHECK-COVERAGE-AND-GEN: '-fcoverage-mapping' only allowed with '-fprofile-instr-generate'
// CHECK-DISABLE-COVERAGE-NOT: "-fcoverage-mapping"
// CHECK-PROFILE-REMAP: "-fprofile-remapping-file=foo/bar.txt"
// CHECK-ORDERFILE-INSTR: "-forder-file-instrumentation"
// CHECK-ORDERFILE-INSTR: "-enable-order-file-instrumentation"
// CHECK-ORDERFILE-INSTR-LTO: "-forder-file-instrumentation"
// CHECK-ORDERFILE-INSTR-LTO-NOT: "-enable-order-file-instrumentation"

// RUN: %clang -### -S -fprofile-use %s 2>&1 | FileCheck -check-prefix=CHECK-PROFILE-USE %s
// RUN: %clang -### -S -fprofile-instr-use %s 2>&1 | FileCheck -check-prefix=CHECK-PROFILE-USE %s
// RUN: mkdir -p %t.d/some/dir
// RUN: %clang -### -S -fprofile-use=%t.d/some/dir %s 2>&1 | FileCheck -check-prefix=CHECK-PROFILE-USE-DIR %s
// RUN: %clang -### -S -fprofile-instr-use=/tmp/somefile.prof %s 2>&1 | FileCheck -check-prefix=CHECK-PROFILE-USE-FILE %s
// CHECK-PROFILE-USE: "-fprofile-instrument-use-path=default.profdata"
// CHECK-PROFILE-USE-DIR: "-fprofile-instrument-use-path={{.*}}.d/some/dir{{/|\\\\}}default.profdata"
// CHECK-PROFILE-USE-FILE: "-fprofile-instrument-use-path=/tmp/somefile.prof"

// RUN: %clang -### -S -fvectorize %s 2>&1 | FileCheck -check-prefix=CHECK-VECTORIZE %s
// RUN: %clang -### -S -fno-vectorize -fvectorize %s 2>&1 | FileCheck -check-prefix=CHECK-VECTORIZE %s
// RUN: %clang -### -S -fno-vectorize %s 2>&1 | FileCheck -check-prefix=CHECK-NO-VECTORIZE %s
// RUN: %clang -### -S -fvectorize -fno-vectorize %s 2>&1 | FileCheck -check-prefix=CHECK-NO-VECTORIZE %s
// RUN: %clang -### -S -ftree-vectorize %s 2>&1 | FileCheck -check-prefix=CHECK-VECTORIZE %s
// RUN: %clang -### -S -fno-tree-vectorize -fvectorize %s 2>&1 | FileCheck -check-prefix=CHECK-VECTORIZE %s
// RUN: %clang -### -S -fno-tree-vectorize %s 2>&1 | FileCheck -check-prefix=CHECK-NO-VECTORIZE %s
// RUN: %clang -### -S -ftree-vectorize -fno-vectorize %s 2>&1 | FileCheck -check-prefix=CHECK-NO-VECTORIZE %s
// RUN: %clang -### -S -O %s 2>&1 | FileCheck -check-prefix=CHECK-NO-VECTORIZE %s
// RUN: %clang -### -S -O2 %s 2>&1 | FileCheck -check-prefix=CHECK-VECTORIZE %s
// RUN: %clang -### -S -Os %s 2>&1 | FileCheck -check-prefix=CHECK-VECTORIZE %s
// RUN: %clang -### -S -O3 %s 2>&1 | FileCheck -check-prefix=CHECK-VECTORIZE %s
// RUN: %clang -### -S -fno-vectorize -O3 %s 2>&1 | FileCheck -check-prefix=CHECK-VECTORIZE %s
// RUN: %clang -### -S -O1 -fvectorize %s 2>&1 | FileCheck -check-prefix=CHECK-VECTORIZE %s
// RUN: %clang -### -S -Ofast %s 2>&1 | FileCheck -check-prefix=CHECK-VECTORIZE %s
// RUN: %clang -### -S %s 2>&1 | FileCheck -check-prefix=CHECK-NO-VECTORIZE %s
// RUN: %clang -### -S -O0 %s 2>&1 | FileCheck -check-prefix=CHECK-NO-VECTORIZE %s
// RUN: %clang -### -S -O1 %s 2>&1 | FileCheck -check-prefix=CHECK-NO-VECTORIZE %s
// RUN: %clang -### -S -Oz %s 2>&1 | FileCheck -check-prefix=CHECK-NO-VECTORIZE %s
// CHECK-VECTORIZE: "-vectorize-loops"
// CHECK-NO-VECTORIZE-NOT: "-vectorize-loops"

// RUN: %clang -### -S -fslp-vectorize %s 2>&1 | FileCheck -check-prefix=CHECK-SLP-VECTORIZE %s
// RUN: %clang -### -S -fno-slp-vectorize -fslp-vectorize %s 2>&1 | FileCheck -check-prefix=CHECK-SLP-VECTORIZE %s
// RUN: %clang -### -S -fno-slp-vectorize %s 2>&1 | FileCheck -check-prefix=CHECK-NO-SLP-VECTORIZE %s
// RUN: %clang -### -S -fslp-vectorize -fno-slp-vectorize %s 2>&1 | FileCheck -check-prefix=CHECK-NO-SLP-VECTORIZE %s
// RUN: %clang -### -S -ftree-slp-vectorize %s 2>&1 | FileCheck -check-prefix=CHECK-SLP-VECTORIZE %s
// RUN: %clang -### -S -fno-tree-slp-vectorize -fslp-vectorize %s 2>&1 | FileCheck -check-prefix=CHECK-SLP-VECTORIZE %s
// RUN: %clang -### -S -fno-tree-slp-vectorize %s 2>&1 | FileCheck -check-prefix=CHECK-NO-SLP-VECTORIZE %s
// RUN: %clang -### -S -ftree-slp-vectorize -fno-slp-vectorize %s 2>&1 | FileCheck -check-prefix=CHECK-NO-SLP-VECTORIZE %s
// RUN: %clang -### -S -O %s 2>&1 | FileCheck -check-prefix=CHECK-NO-SLP-VECTORIZE %s
// RUN: %clang -### -S -O2 %s 2>&1 | FileCheck -check-prefix=CHECK-SLP-VECTORIZE %s
// RUN: %clang -### -S -Os %s 2>&1 | FileCheck -check-prefix=CHECK-SLP-VECTORIZE %s
// RUN: %clang -### -S -Oz %s 2>&1 | FileCheck -check-prefix=CHECK-SLP-VECTORIZE %s
// RUN: %clang -### -S -O3 %s 2>&1 | FileCheck -check-prefix=CHECK-SLP-VECTORIZE %s
// RUN: %clang -### -S -fno-slp-vectorize -O3 %s 2>&1 | FileCheck -check-prefix=CHECK-SLP-VECTORIZE %s
// RUN: %clang -### -S -O1 -fslp-vectorize %s 2>&1 | FileCheck -check-prefix=CHECK-SLP-VECTORIZE %s
// RUN: %clang -### -S -Ofast %s 2>&1 | FileCheck -check-prefix=CHECK-SLP-VECTORIZE %s
// RUN: %clang -### -S %s 2>&1 | FileCheck -check-prefix=CHECK-NO-SLP-VECTORIZE %s
// RUN: %clang -### -S -O0 %s 2>&1 | FileCheck -check-prefix=CHECK-NO-SLP-VECTORIZE %s
// RUN: %clang -### -S -O1 %s 2>&1 | FileCheck -check-prefix=CHECK-NO-SLP-VECTORIZE %s
// CHECK-SLP-VECTORIZE: "-vectorize-slp"
// CHECK-NO-SLP-VECTORIZE-NOT: "-vectorize-slp"

// RUN: %clang -### -S -fextended-identifiers %s 2>&1 | FileCheck -check-prefix=CHECK-EXTENDED-IDENTIFIERS %s
// RUN: not %clang -### -S -fno-extended-identifiers %s 2>&1 | FileCheck -check-prefix=CHECK-NO-EXTENDED-IDENTIFIERS %s
// CHECK-EXTENDED-IDENTIFIERS: "-cc1"
// CHECK-EXTENDED-IDENTIFIERS-NOT: "-fextended-identifiers"
// CHECK-NO-EXTENDED-IDENTIFIERS: error: unsupported option '-fno-extended-identifiers'

// RUN: %clang -### -S -frounding-math %s 2>&1 | FileCheck -check-prefix=CHECK-ROUNDING-MATH %s
// CHECK-ROUNDING-MATH: "-cc1"
// CHECK-ROUNDING-MATH: "-frounding-math"
// CHECK-ROUNDING-MATH-NOT: "-fno-rounding-math"
// RUN: %clang -### -S %s 2>&1 | FileCheck -check-prefix=CHECK-ROUNDING-MATH-NOT %s
// RUN: %clang -### -S -ffp-model=imprecise %s 2>&1 | FileCheck -check-prefix=CHECK-FPMODEL %s
// CHECK-FPMODEL: unsupported argument 'imprecise' to option 'ffp-model='
// RUN: %clang -### -S -ffp-model=precise %s 2>&1 | FileCheck -check-prefix=IGNORE %s
// RUN: %clang -### -S -ffp-model=strict %s 2>&1 | FileCheck -check-prefix=IGNORE %s
// RUN: %clang -### -S -ffp-model=fast %s 2>&1 | FileCheck -check-prefix=IGNORE %s
// RUN: %clang -### -S -ffp-exception-behavior=trap %s 2>&1 | FileCheck -check-prefix=CHECK-FPEB %s
// CHECK-FPEB: unsupported argument 'trap' to option 'ffp-exception-behavior='
// RUN: %clang -### -S -ffp-exception-behavior=maytrap %s 2>&1 | FileCheck -check-prefix=IGNORE %s
// RUN: %clang -### -S -ffp-exception-behavior=ignore %s 2>&1 | FileCheck -check-prefix=IGNORE %s
// RUN: %clang -### -S -ffp-exception-behavior=strict %s 2>&1 | FileCheck -check-prefix=IGNORE %s

// RUN: %clang -### -S -fno-pascal-strings -mpascal-strings %s 2>&1 | FileCheck -check-prefix=CHECK-M-PASCAL-STRINGS %s
// CHECK-M-PASCAL-STRINGS: "-fpascal-strings"

// RUN: %clang -### -S -fpascal-strings -mno-pascal-strings %s 2>&1 | FileCheck -check-prefix=CHECK-NO-M-PASCAL-STRINGS %s
// CHECK-NO-M-PASCAL-STRINGS-NOT: "-fpascal-strings"

// RUN: %clang -### -S -O4 %s 2>&1 | FileCheck -check-prefix=CHECK-MAX-O %s
// CHECK-MAX-O: warning: -O4 is equivalent to -O3
// CHECK-MAX-O: -O3

// RUN: %clang -S -O20 -o /dev/null %s 2>&1 | FileCheck -check-prefix=CHECK-INVALID-O %s
// CHECK-INVALID-O: warning: optimization level '-O20' is not supported; using '-O3' instead

// RUN: %clang -### -S -finput-charset=iso-8859-1 -o /dev/null %s 2>&1 | FileCheck -check-prefix=CHECK-INVALID-CHARSET %s
// CHECK-INVALID-CHARSET: error: invalid value 'iso-8859-1' in '-finput-charset=iso-8859-1'

// RUN: %clang -### -S -fexec-charset=iso-8859-1 -o /dev/null %s 2>&1 | FileCheck -check-prefix=CHECK-INVALID-INPUT-CHARSET %s
// CHECK-INVALID-INPUT-CHARSET: error: invalid value 'iso-8859-1' in '-fexec-charset=iso-8859-1'

// Test that we don't error on these.
// RUN: %clang -### -S -Werror                                                \
// RUN:     -falign-functions -falign-functions=2 -fno-align-functions        \
// RUN:     -fasynchronous-unwind-tables -fno-asynchronous-unwind-tables      \
// RUN:     -fbuiltin -fno-builtin                                            \
// RUN:     -fdiagnostics-show-location=once                                  \
// RUN:     -ffloat-store -fno-float-store                                    \
// RUN:     -feliminate-unused-debug-types -fno-eliminate-unused-debug-types  \
// RUN:     -fgcse -fno-gcse                                                  \
// RUN:     -fident -fno-ident                                                \
// RUN:     -fimplicit-templates -fno-implicit-templates                      \
// RUN:     -finput-charset=UTF-8                                             \
// RUN:     -fexec-charset=UTF-8                                             \
// RUN:     -fivopts -fno-ivopts                                              \
// RUN:     -fnon-call-exceptions -fno-non-call-exceptions                    \
// RUN:     -fpermissive -fno-permissive                                      \
// RUN:     -fdefer-pop -fno-defer-pop                                        \
// RUN:     -fprefetch-loop-arrays -fno-prefetch-loop-arrays                  \
// RUN:     -fprofile-correction -fno-profile-correction                      \
// RUN:     -fprofile-values -fno-profile-values                              \
// RUN:     -frounding-math -fno-rounding-math                                \
// RUN:     -fsee -fno-see                                                    \
// RUN:     -ftracer -fno-tracer                                              \
// RUN:     -funroll-all-loops -fno-unroll-all-loops                          \
// RUN:     -fuse-ld=gold                                                     \
// RUN:     -fno-builtin-foobar                                               \
// RUN:     -fno-builtin-strcat -fno-builtin-strcpy                           \
// RUN:     -fno-var-tracking                                                 \
// RUN:     -fno-unsigned-char                                                \
// RUN:     -fno-signed-char                                                  \
// RUN:     -fstrength-reduce -fno-strength-reduce                            \
// RUN:     -finline-limit=1000                                               \
// RUN:     -finline-limit                                                    \
// RUN:     -flto=1                                                           \
// RUN:     -falign-labels                                                    \
// RUN:     -falign-labels=100                                                \
// RUN:     -falign-loops                                                     \
// RUN:     -falign-loops=100                                                 \
// RUN:     -falign-jumps                                                     \
// RUN:     -falign-jumps=100                                                 \
// RUN:     -fexcess-precision=100                                            \
// RUN:     -fbranch-count-reg                                                \
// RUN:     -fcaller-saves                                                    \
// RUN:     -fno-default-inline -fdefault-inline                              \
// RUN:     -fgcse-after-reload                                               \
// RUN:     -fgcse-las                                                        \
// RUN:     -fgcse-sm                                                         \
// RUN:     -fipa-cp                                                          \
// RUN:     -finline-functions-called-once                                    \
// RUN:     -fmodulo-sched                                                    \
// RUN:     -fmodulo-sched-allow-regmoves                                     \
// RUN:     -fpeel-loops                                                      \
// RUN:     -frename-registers                                                \
// RUN:     -fschedule-insns2                                                 \
// RUN:     -fsingle-precision-constant                                       \
// RUN:     -funsafe-loop-optimizations                                       \
// RUN:     -fuse-linker-plugin                                               \
// RUN:     -fvect-cost-model                                                 \
// RUN:     -fvariable-expansion-in-unroller                                  \
// RUN:     -fweb                                                             \
// RUN:     -fwhole-program                                                   \
// RUN:     -fno-tree-dce -ftree-dce                                          \
// RUN:     -fno-tree-ter -ftree-ter                                          \
// RUN:     -fno-tree-vrp -ftree-vrp                                          \
// RUN:     -fno-delete-null-pointer-checks -fdelete-null-pointer-checks      \
// RUN:     -fno-inline-small-functions -finline-small-functions              \
// RUN:     -fno-fat-lto-objects -ffat-lto-objects                            \
// RUN:     -flto=auto -flto=jobserver                                        \
// RUN:     -fno-merge-constants -fmerge-constants                            \
// RUN:     -fno-caller-saves -fcaller-saves                                  \
// RUN:     -fno-reorder-blocks -freorder-blocks                              \
// RUN:     -fno-schedule-insns2 -fschedule-insns2                            \
// RUN:     -fno-stack-check                                                  \
// RUN:     -fno-check-new -fcheck-new                                        \
// RUN:     -ffriend-injection                                                \
// RUN:     -fno-implement-inlines -fimplement-inlines                        \
// RUN:     -fstack-check                                                     \
// RUN:     -fforce-addr                                                      \
// RUN:     -malign-functions=100                                             \
// RUN:     -malign-loops=100                                                 \
// RUN:     -malign-jumps=100                                                 \
// RUN:     %s 2>&1 | FileCheck --check-prefix=IGNORE %s
// IGNORE-NOT: error: unknown argument

// Test that the warning is displayed on these.
// RUN: %clang -###                                                           \
// RUN: -finline-limit=1000                                                   \
// RUN: -finline-limit                                                        \
// RUN: -fexpensive-optimizations                                             \
// RUN: -fno-expensive-optimizations                                          \
// RUN: -fno-defer-pop                                                        \
// RUN: -fkeep-inline-functions                                               \
// RUN: -fno-keep-inline-functions                                            \
// RUN: -freorder-blocks                                                      \
// RUN: -ffloat-store                                                         \
// RUN: -fgcse                                                                \
// RUN: -fivopts                                                              \
// RUN: -fprefetch-loop-arrays                                                \
// RUN: -fprofile-correction                                                  \
// RUN: -fprofile-values                                                      \
// RUN: -fschedule-insns                                                      \
// RUN: -fsignaling-nans                                                      \
// RUN: -fstrength-reduce                                                     \
// RUN: -ftracer                                                              \
// RUN: -funroll-all-loops                                                    \
// RUN: -funswitch-loops                                                      \
// RUN: -flto=1                                                               \
// RUN: -falign-labels                                                        \
// RUN: -falign-labels=100                                                    \
// RUN: -falign-loops                                                         \
// RUN: -falign-loops=100                                                     \
// RUN: -falign-jumps                                                         \
// RUN: -falign-jumps=100                                                     \
// RUN: -fexcess-precision=100                                                \
// RUN: -fbranch-count-reg                                                    \
// RUN: -fcaller-saves                                                        \
// RUN: -fno-default-inline                                                   \
// RUN: -fgcse-after-reload                                                   \
// RUN: -fgcse-las                                                            \
// RUN: -fgcse-sm                                                             \
// RUN: -fipa-cp                                                              \
// RUN: -finline-functions-called-once                                        \
// RUN: -fmodulo-sched                                                        \
// RUN: -fmodulo-sched-allow-regmoves                                         \
// RUN: -fpeel-loops                                                          \
// RUN: -frename-registers                                                    \
// RUN: -fschedule-insns2                                                     \
// RUN: -fsingle-precision-constant                                           \
// RUN: -funsafe-loop-optimizations                                           \
// RUN: -fuse-linker-plugin                                                   \
// RUN: -fvect-cost-model                                                     \
// RUN: -fvariable-expansion-in-unroller                                      \
// RUN: -fweb                                                                 \
// RUN: -fwhole-program                                                       \
// RUN: -fcaller-saves                                                        \
// RUN: -freorder-blocks                                                      \
// RUN: -ffat-lto-objects                                                     \
// RUN: -fmerge-constants                                                     \
// RUN: -finline-small-functions                                              \
// RUN: -ftree-dce                                                            \
// RUN: -ftree-ter                                                            \
// RUN: -ftree-vrp                                                            \
// RUN: -fno-devirtualize                                                     \
// RUN: -fno-devirtualize-speculatively                                       \
// RUN: -fslp-vectorize-aggressive                                            \
// RUN: -fno-slp-vectorize-aggressive                                         \
// RUN: %s 2>&1 | FileCheck --check-prefix=CHECK-WARNING %s
// CHECK-WARNING-DAG: optimization flag '-finline-limit=1000' is not supported
// CHECK-WARNING-DAG: optimization flag '-finline-limit' is not supported
// CHECK-WARNING-DAG: optimization flag '-fexpensive-optimizations' is not supported
// CHECK-WARNING-DAG: optimization flag '-fno-expensive-optimizations' is not supported
// CHECK-WARNING-DAG: optimization flag '-fno-defer-pop' is not supported
// CHECK-WARNING-DAG: optimization flag '-fkeep-inline-functions' is not supported
// CHECK-WARNING-DAG: optimization flag '-fno-keep-inline-functions' is not supported
// CHECK-WARNING-DAG: optimization flag '-freorder-blocks' is not supported
// CHECK-WARNING-DAG: optimization flag '-ffloat-store' is not supported
// CHECK-WARNING-DAG: optimization flag '-fgcse' is not supported
// CHECK-WARNING-DAG: optimization flag '-fivopts' is not supported
// CHECK-WARNING-DAG: optimization flag '-fprefetch-loop-arrays' is not supported
// CHECK-WARNING-DAG: optimization flag '-fprofile-correction' is not supported
// CHECK-WARNING-DAG: optimization flag '-fprofile-values' is not supported
// CHECK-WARNING-DAG: optimization flag '-fschedule-insns' is not supported
// CHECK-WARNING-DAG: optimization flag '-fsignaling-nans' is not supported
// CHECK-WARNING-DAG: optimization flag '-fstrength-reduce' is not supported
// CHECK-WARNING-DAG: optimization flag '-ftracer' is not supported
// CHECK-WARNING-DAG: optimization flag '-funroll-all-loops' is not supported
// CHECK-WARNING-DAG: optimization flag '-funswitch-loops' is not supported
// CHECK-WARNING-DAG: unsupported argument '1' to option 'flto='
// CHECK-WARNING-DAG: optimization flag '-falign-labels' is not supported
// CHECK-WARNING-DAG: optimization flag '-falign-labels=100' is not supported
// CHECK-WARNING-DAG: optimization flag '-falign-loops' is not supported
// CHECK-WARNING-DAG: optimization flag '-falign-jumps' is not supported
// CHECK-WARNING-DAG: optimization flag '-falign-jumps=100' is not supported
// CHECK-WARNING-DAG: optimization flag '-fexcess-precision=100' is not supported
// CHECK-WARNING-DAG: optimization flag '-fbranch-count-reg' is not supported
// CHECK-WARNING-DAG: optimization flag '-fcaller-saves' is not supported
// CHECK-WARNING-DAG: optimization flag '-fno-default-inline' is not supported
// CHECK-WARNING-DAG: optimization flag '-fgcse-after-reload' is not supported
// CHECK-WARNING-DAG: optimization flag '-fgcse-las' is not supported
// CHECK-WARNING-DAG: optimization flag '-fgcse-sm' is not supported
// CHECK-WARNING-DAG: optimization flag '-fipa-cp' is not supported
// CHECK-WARNING-DAG: optimization flag '-finline-functions-called-once' is not supported
// CHECK-WARNING-DAG: optimization flag '-fmodulo-sched' is not supported
// CHECK-WARNING-DAG: optimization flag '-fmodulo-sched-allow-regmoves' is not supported
// CHECK-WARNING-DAG: optimization flag '-fpeel-loops' is not supported
// CHECK-WARNING-DAG: optimization flag '-frename-registers' is not supported
// CHECK-WARNING-DAG: optimization flag '-fschedule-insns2' is not supported
// CHECK-WARNING-DAG: optimization flag '-fsingle-precision-constant' is not supported
// CHECK-WARNING-DAG: optimization flag '-funsafe-loop-optimizations' is not supported
// CHECK-WARNING-DAG: optimization flag '-fuse-linker-plugin' is not supported
// CHECK-WARNING-DAG: optimization flag '-fvect-cost-model' is not supported
// CHECK-WARNING-DAG: optimization flag '-fvariable-expansion-in-unroller' is not supported
// CHECK-WARNING-DAG: optimization flag '-fweb' is not supported
// CHECK-WARNING-DAG: optimization flag '-fwhole-program' is not supported
// CHECK-WARNING-DAG: optimization flag '-fcaller-saves' is not supported
// CHECK-WARNING-DAG: optimization flag '-freorder-blocks' is not supported
// CHECK-WARNING-DAG: optimization flag '-ffat-lto-objects' is not supported
// CHECK-WARNING-DAG: optimization flag '-fmerge-constants' is not supported
// CHECK-WARNING-DAG: optimization flag '-finline-small-functions' is not supported
// CHECK-WARNING-DAG: optimization flag '-ftree-dce' is not supported
// CHECK-WARNING-DAG: optimization flag '-ftree-ter' is not supported
// CHECK-WARNING-DAG: optimization flag '-ftree-vrp' is not supported
// CHECK-WARNING-DAG: optimization flag '-fno-devirtualize' is not supported
// CHECK-WARNING-DAG: optimization flag '-fno-devirtualize-speculatively' is not supported
// CHECK-WARNING-DAG: the flag '-fslp-vectorize-aggressive' has been deprecated and will be ignored
// CHECK-WARNING-DAG: the flag '-fno-slp-vectorize-aggressive' has been deprecated and will be ignored

// Test that we mute the warning on these
// RUN: %clang -### -finline-limit=1000 -Wno-invalid-command-line-argument              \
// RUN:     %s 2>&1 | FileCheck --check-prefix=CHECK-NO-WARNING1 %s
// RUN: %clang -### -finline-limit -Wno-invalid-command-line-argument                   \
// RUN:     %s 2>&1 | FileCheck --check-prefix=CHECK-NO-WARNING2 %s
// RUN: %clang -### -finline-limit \
// RUN:     -Winvalid-command-line-argument -Wno-ignored-optimization-argument          \
// RUN:     %s 2>&1 | FileCheck --check-prefix=CHECK-NO-WARNING2 %s
// CHECK-NO-WARNING1-NOT: optimization flag '-finline-limit=1000' is not supported
// CHECK-NO-WARNING2-NOT: optimization flag '-finline-limit' is not supported

// Test that an ignored optimization argument only prints 1 warning,
// not both a warning about not claiming the arg, *and* about not supporting
// the arg; and that adding -Wno-ignored-optimization silences the warning.
//
// RUN: %clang -### -fprofile-correction %s 2>&1 \
// RUN:   | FileCheck --check-prefix=CHECK-NO-WARNING3 %s
// CHECK-NO-WARNING3: optimization flag '-fprofile-correction' is not supported
// CHECK-NO-WARNING3-NOT: argument unused
// RUN: %clang -### -fprofile-correction -Wno-ignored-optimization-argument %s 2>&1 \
// RUN:   | FileCheck --check-prefix=CHECK-NO-WARNING4 %s
// CHECK-NO-WARNING4-NOT: not supported
// CHECK-NO-WARNING4-NOT: argument unused

// RUN: %clang -### -S -fsigned-char %s 2>&1 | FileCheck -check-prefix=CHAR-SIGN1 %s
// CHAR-SIGN1-NOT: -fno-signed-char

// RUN: %clang -### -S -funsigned-char %s 2>&1 | FileCheck -check-prefix=CHAR-SIGN2 %s
// CHAR-SIGN2: -fno-signed-char

// RUN: %clang -### -S -fno-signed-char %s 2>&1 | FileCheck -check-prefix=CHAR-SIGN3 %s
// CHAR-SIGN3: -fno-signed-char

// RUN: %clang -### -S -fno-unsigned-char %s 2>&1 | FileCheck -check-prefix=CHAR-SIGN4 %s
// CHAR-SIGN4-NOT: -fno-signed-char

// RUN: %clang -target x86_64-unknown-none-none -### -fshort-wchar -fno-short-wchar %s 2>&1 | FileCheck -check-prefix=CHECK-WCHAR1 -check-prefix=DELIMITERS %s
// RUN: %clang -target x86_64-unknown-none-none -### -fno-short-wchar -fshort-wchar %s 2>&1 | FileCheck -check-prefix=CHECK-WCHAR2 -check-prefix=DELIMITERS %s
// Make sure we don't match the -NOT lines with the linker invocation.
// Delimiters match the start of the cc1 and the start of the linker lines
// DELIMITERS: {{^ (\(in-process\)|")}}
// CHECK-WCHAR1: -fwchar-type=int
// CHECK-WCHAR1-NOT: -fwchar-type=short
// CHECK-WCHAR2: -fwchar-type=short
// CHECK-WCHAR2-NOT: -fwchar-type=int
// DELIMITERS: {{^ *"}}

// RUN: %clang -### -S -fstrict-return %s 2>&1 | FileCheck -check-prefix=CHECK-STRICT-RETURN %s
// RUN: %clang -### -S -fno-strict-return %s 2>&1 | FileCheck -check-prefix=CHECK-NO-STRICT-RETURN %s
// CHECK-STRICT-RETURN-NOT: "-fno-strict-return"
// CHECK-NO-STRICT-RETURN: "-fno-strict-return"

// RUN: %clang -### -S -fno-debug-info-for-profiling -fdebug-info-for-profiling %s 2>&1 | FileCheck -check-prefix=CHECK-PROFILE-DEBUG %s
// RUN: %clang -### -S -fdebug-info-for-profiling -fno-debug-info-for-profiling %s 2>&1 | FileCheck -check-prefix=CHECK-NO-PROFILE-DEBUG %s
// CHECK-PROFILE-DEBUG: -fdebug-info-for-profiling
// CHECK-NO-PROFILE-DEBUG-NOT: -fdebug-info-for-profiling

// RUN: %clang -### -S -fallow-editor-placeholders %s 2>&1 | FileCheck -check-prefix=CHECK-ALLOW-PLACEHOLDERS %s
// RUN: %clang -### -S -fno-allow-editor-placeholders %s 2>&1 | FileCheck -check-prefix=CHECK-NO-ALLOW-PLACEHOLDERS %s
// CHECK-ALLOW-PLACEHOLDERS: -fallow-editor-placeholders
// CHECK-NO-ALLOW-PLACEHOLDERS-NOT: -fallow-editor-placeholders

// RUN: %clang -### -target x86_64-unknown-windows-msvc -fno-short-wchar %s 2>&1 | FileCheck -check-prefix CHECK-WINDOWS-ISO10646 %s
// CHECK-WINDOWS-ISO10646: "-fwchar-type=int"
// CHECK-WINDOWS-ISO10646: "-fsigned-wchar"

// RUN: %clang -### -S -fcf-protection %s 2>&1 | FileCheck -check-prefix=CHECK-CF-PROTECTION-FULL %s
// RUN: %clang -### -S %s 2>&1 | FileCheck -check-prefix=CHECK-NO-CF-PROTECTION-FULL %s
// RUN: %clang -### -S -fcf-protection=full %s 2>&1 | FileCheck -check-prefix=CHECK-CF-PROTECTION-FULL %s
// RUN: %clang -### -S %s 2>&1 | FileCheck -check-prefix=CHECK-NO-CF-PROTECTION-FULL %s
// CHECK-CF-PROTECTION-FULL: -fcf-protection=full
// CHECK-NO-CF-PROTECTION-FULL-NOT: -fcf-protection=full
// RUN: %clang -### -S -fcf-protection=return %s 2>&1 | FileCheck -check-prefix=CHECK-CF-PROTECTION-RETURN %s
// RUN: %clang -### -S %s 2>&1 | FileCheck -check-prefix=CHECK-NO-CF-PROTECTION-RETURN %s
// CHECK-CF-PROTECTION-RETURN: -fcf-protection=return
// CHECK-NO-CF-PROTECTION-RETURN-NOT: -fcf-protection=return
// RUN: %clang -### -S -fcf-protection=branch %s 2>&1 | FileCheck -check-prefix=CHECK-CF-PROTECTION-BRANCH %s
// RUN: %clang -### -S %s 2>&1 | FileCheck -check-prefix=CHECK-NO-CF-PROTECTION-BRANCH %s
// CHECK-CF-PROTECTION-BRANCH: -fcf-protection=branch
// CHECK-NO-CF-PROTECTION-BRANCH-NOT: -fcf-protection=branch

// RUN: %clang -### -S -fdebug-compilation-dir . %s 2>&1 | FileCheck -check-prefix=CHECK-DEBUG-COMPILATION-DIR %s
// RUN: %clang -### -S -fdebug-compilation-dir=. %s 2>&1 | FileCheck -check-prefix=CHECK-DEBUG-COMPILATION-DIR %s
<<<<<<< HEAD
// RUN: %clang -### -fdebug-compilation-dir . -x assembler %s 2>&1 | FileCheck -check-prefix=CHECK-DEBUG-COMPILATION-DIR %s
// RUN: %clang -### -fdebug-compilation-dir=. -x assembler %s 2>&1 | FileCheck -check-prefix=CHECK-DEBUG-COMPILATION-DIR %s
// RUN: %clang -### -S -ffile-compilation-dir=. %s 2>&1 | FileCheck -check-prefix=CHECK-DEBUG-COMPILATION-DIR %s
// RUN: %clang -### -ffile-compilation-dir=. -x assembler %s 2>&1 | FileCheck -check-prefixes=CHECK-DEBUG-COMPILATION-DIR %s
=======
// RUN: %clang -### -integrated-as -fdebug-compilation-dir . -x assembler %s 2>&1 | FileCheck -check-prefix=CHECK-DEBUG-COMPILATION-DIR %s
// RUN: %clang -### -integrated-as -fdebug-compilation-dir=. -x assembler %s 2>&1 | FileCheck -check-prefix=CHECK-DEBUG-COMPILATION-DIR %s
// RUN: %clang -### -S -ffile-compilation-dir=. %s 2>&1 | FileCheck -check-prefix=CHECK-DEBUG-COMPILATION-DIR %s
// RUN: %clang -### -integrated-as -ffile-compilation-dir=. -x assembler %s 2>&1 | FileCheck -check-prefixes=CHECK-DEBUG-COMPILATION-DIR %s
>>>>>>> 2ab1d525
// CHECK-DEBUG-COMPILATION-DIR: "-fdebug-compilation-dir=."
// CHECK-DEBUG-COMPILATION-DIR-NOT: "-ffile-compilation-dir=."

// RUN: %clang -### -S -fprofile-instr-generate -fcoverage-compilation-dir=. %s 2>&1 | FileCheck -check-prefix=CHECK-COVERAGE-COMPILATION-DIR %s
// RUN: %clang -### -S -fprofile-instr-generate -ffile-compilation-dir=. %s 2>&1 | FileCheck -check-prefix=CHECK-COVERAGE-COMPILATION-DIR %s
// CHECK-COVERAGE-COMPILATION-DIR: "-fcoverage-compilation-dir=."
// CHECK-COVERAGE-COMPILATION-DIR-NOT: "-ffile-compilation-dir=."

// RUN: %clang -### -S -fdiscard-value-names %s 2>&1 | FileCheck -check-prefix=CHECK-DISCARD-NAMES %s
// RUN: %clang -### -S -fno-discard-value-names %s 2>&1 | FileCheck -check-prefix=CHECK-NO-DISCARD-NAMES %s
// CHECK-DISCARD-NAMES: "-discard-value-names"
// CHECK-NO-DISCARD-NAMES-NOT: "-discard-value-names"

// RUN: %clang -### -S -fdelete-null-pointer-checks %s 2>&1 | FileCheck -check-prefix=CHECK-NULL-POINTER-CHECKS %s
// RUN: %clang -### -S -fno-delete-null-pointer-checks %s 2>&1 | FileCheck -check-prefix=CHECK-NO-NULL-POINTER-CHECKS %s
// RUN: %clang -### -S -fdelete-null-pointer-checks -fno-delete-null-pointer-checks %s 2>&1 | FileCheck -check-prefix=CHECK-NO-NULL-POINTER-CHECKS %s
// RUN: %clang -### -S -fno-delete-null-pointer-checks -fdelete-null-pointer-checks %s 2>&1 | FileCheck -check-prefix=CHECK-NULL-POINTER-CHECKS %s
// CHECK-NO-NULL-POINTER-CHECKS: "-fno-delete-null-pointer-checks"
// CHECK-NULL-POINTER-CHECKS-NOT: "-fno-delete-null-pointer-checks"

// RUN: %clang -### -S -target x86_64-unknown-linux -frecord-gcc-switches %s 2>&1 | FileCheck -check-prefix=CHECK-RECORD-GCC-SWITCHES %s
// RUN: %clang -### -S -target x86_64-unknown-linux -fno-record-gcc-switches %s 2>&1 | FileCheck -check-prefix=CHECK-NO-RECORD-GCC-SWITCHES %s
// RUN: %clang -### -S -target x86_64-unknown-linux -fno-record-gcc-switches -frecord-gcc-switches %s 2>&1 | FileCheck -check-prefix=CHECK-RECORD-GCC-SWITCHES %s
// RUN: %clang -### -S -target x86_64-unknown-linux -frecord-gcc-switches -fno-record-gcc-switches %s 2>&1 | FileCheck -check-prefix=CHECK-NO-RECORD-GCC-SWITCHES %s
// RUN: %clang -### -S -target x86_64-unknown-linux -frecord-command-line %s 2>&1 | FileCheck -check-prefix=CHECK-RECORD-GCC-SWITCHES %s
// RUN: %clang -### -S -target x86_64-unknown-linux -fno-record-command-line %s 2>&1 | FileCheck -check-prefix=CHECK-NO-RECORD-GCC-SWITCHES %s
// RUN: %clang -### -S -target x86_64-unknown-linux -fno-record-command-line -frecord-command-line %s 2>&1 | FileCheck -check-prefix=CHECK-RECORD-GCC-SWITCHES %s
// RUN: %clang -### -S -target x86_64-unknown-linux -frecord-command-line -fno-record-command-line %s 2>&1 | FileCheck -check-prefix=CHECK-NO-RECORD-GCC-SWITCHES %s
// Test with a couple examples of non-ELF object file formats
// RUN: %clang -### -S -target x86_64-unknown-macosx -frecord-command-line %s 2>&1 | FileCheck -check-prefix=CHECK-RECORD-GCC-SWITCHES-ERROR %s
// RUN: %clang -### -S -target x86_64-unknown-windows -frecord-command-line %s 2>&1 | FileCheck -check-prefix=CHECK-RECORD-GCC-SWITCHES-ERROR %s
// CHECK-RECORD-GCC-SWITCHES: "-record-command-line"
// CHECK-NO-RECORD-GCC-SWITCHES-NOT: "-record-command-line"
// CHECK-RECORD-GCC-SWITCHES-ERROR: error: unsupported option '-frecord-command-line' for target
// Test when clang is in a path containing a space.
// The initial `rm` is a workaround for https://openradar.appspot.com/FB8914243
// (Scenario: Run tests once, `clang` gets copied and run at new location and signature
// is cached at the new clang's inode, then clang is changed, tests run again, old signature
// is still cached with old clang's inode, so it won't execute this time. Removing the dir
// first guarantees a new inode without old cache entries.)
// RUN: rm -rf "%t.r/with spaces"
// RUN: mkdir -p "%t.r/with spaces"
// RUN: cp %clang "%t.r/with spaces/clang"
// RUN: "%t.r/with spaces/clang" -### -S -target x86_64-unknown-linux -frecord-gcc-switches %s 2>&1 | FileCheck -check-prefix=CHECK-RECORD-GCC-SWITCHES-ESCAPED %s
// CHECK-RECORD-GCC-SWITCHES-ESCAPED: "-record-command-line" "{{.+}}with\\ spaces{{.+}}"
// Clean up copy of large binary copied into temp directory to avoid bloat.
// RUN: rm -f "%t.r/with spaces/clang" || true

// RUN: %clang -### -S -ftrivial-auto-var-init=uninitialized %s 2>&1 | FileCheck -check-prefix=CHECK-TRIVIAL-UNINIT %s
// RUN: %clang -### -S -ftrivial-auto-var-init=pattern %s 2>&1 | FileCheck -check-prefix=CHECK-TRIVIAL-PATTERN %s
// RUN: %clang -### -S -ftrivial-auto-var-init=zero -enable-trivial-auto-var-init-zero-knowing-it-will-be-removed-from-clang %s 2>&1 | FileCheck -check-prefix=CHECK-TRIVIAL-ZERO-GOOD %s
// RUN: %clang -### -S -ftrivial-auto-var-init=zero %s 2>&1 | FileCheck -check-prefix=CHECK-TRIVIAL-ZERO-BAD %s
// CHECK-TRIVIAL-UNINIT-NOT: hasn't been enabled
// CHECK-TRIVIAL-PATTERN-NOT: hasn't been enabled
// CHECK-TRIVIAL-ZERO-GOOD-NOT: hasn't been enabled
// CHECK-TRIVIAL-ZERO-BAD: hasn't been enabled

// RUN: %clang -### -S -ftrivial-auto-var-init=pattern -ftrivial-auto-var-init-stop-after=1 %s 2>&1 | FileCheck -check-prefix=CHECK-TRIVIAL-PATTERN-STOP-AFTER %s
// RUN: %clang -### -S -ftrivial-auto-var-init=zero -enable-trivial-auto-var-init-zero-knowing-it-will-be-removed-from-clang -ftrivial-auto-var-init-stop-after=1 %s 2>&1 | FileCheck -check-prefix=CHECK-TRIVIAL-ZERO-STOP-AFTER %s
// RUN: %clang -### -S -ftrivial-auto-var-init-stop-after=0 %s 2>&1 | FileCheck -check-prefix=CHECK-TRIVIAL-STOP-AFTER-MISSING-DEPENDENCY %s
// RUN: %clang -### -S -ftrivial-auto-var-init=pattern -ftrivial-auto-var-init-stop-after=0 %s 2>&1 | FileCheck -check-prefix=CHECK-TRIVIAL-PATTERN-STOP-AFTER-INVALID-VALUE %s
// RUN: %clang -### -S -ftrivial-auto-var-init=zero -enable-trivial-auto-var-init-zero-knowing-it-will-be-removed-from-clang -ftrivial-auto-var-init-stop-after=0 %s 2>&1 | FileCheck -check-prefix=CHECK-TRIVIAL-ZERO-STOP-AFTER-INVALID-VALUE %s
// CHECK-TRIVIAL-PATTERN-STOP-AFTER-NOT: is used without '-ftrivial-auto-var-init'
// CHECK-TRIVIAL-PATTERN-STOP-AFTER-NOT: only accepts positive integers
// CHECK-TRIVIAL-ZERO-STOP-AFTER-NOT: is used without '-ftrivial-auto-var-init'
// CHECK-TRIVIAL-ZERO-STOP-AFTER-NOT: only accepts positive integers
// CHECK-TRIVIAL-STOP-AFTER-MISSING-DEPENDENCY: used without '-ftrivial-auto-var-init=zero' or
// CHECK-TRIVIAL-PATTERN-STOP-AFTER-INVALID-VALUE: only accepts positive integers
// CHECK-TRIVIAL-ZERO-STOP-AFTER-INVALID-VALUE: only accepts positive integers

// RUN: %clang -### -S -fno-temp-file %s 2>&1 | FileCheck -check-prefix=CHECK-NO-TEMP-FILE %s
// CHECK-NO-TEMP-FILE: "-fno-temp-file"

// RUN: %clang -### -xobjective-c -fobjc-disable-direct-methods-for-testing %s 2>&1 | FileCheck -check-prefix=CHECK_DISABLE_DIRECT %s
// RUN: %clang -### -xobjective-c %s 2>&1 | FileCheck -check-prefix=CHECK_NO_DISABLE_DIRECT %s
// CHECK_DISABLE_DIRECT: -fobjc-disable-direct-methods-for-testing
// CHECK_NO_DISABLE_DIRECT-NOT: -fobjc-disable-direct-methods-for-testing<|MERGE_RESOLUTION|>--- conflicted
+++ resolved
@@ -516,17 +516,10 @@
 
 // RUN: %clang -### -S -fdebug-compilation-dir . %s 2>&1 | FileCheck -check-prefix=CHECK-DEBUG-COMPILATION-DIR %s
 // RUN: %clang -### -S -fdebug-compilation-dir=. %s 2>&1 | FileCheck -check-prefix=CHECK-DEBUG-COMPILATION-DIR %s
-<<<<<<< HEAD
-// RUN: %clang -### -fdebug-compilation-dir . -x assembler %s 2>&1 | FileCheck -check-prefix=CHECK-DEBUG-COMPILATION-DIR %s
-// RUN: %clang -### -fdebug-compilation-dir=. -x assembler %s 2>&1 | FileCheck -check-prefix=CHECK-DEBUG-COMPILATION-DIR %s
-// RUN: %clang -### -S -ffile-compilation-dir=. %s 2>&1 | FileCheck -check-prefix=CHECK-DEBUG-COMPILATION-DIR %s
-// RUN: %clang -### -ffile-compilation-dir=. -x assembler %s 2>&1 | FileCheck -check-prefixes=CHECK-DEBUG-COMPILATION-DIR %s
-=======
 // RUN: %clang -### -integrated-as -fdebug-compilation-dir . -x assembler %s 2>&1 | FileCheck -check-prefix=CHECK-DEBUG-COMPILATION-DIR %s
 // RUN: %clang -### -integrated-as -fdebug-compilation-dir=. -x assembler %s 2>&1 | FileCheck -check-prefix=CHECK-DEBUG-COMPILATION-DIR %s
 // RUN: %clang -### -S -ffile-compilation-dir=. %s 2>&1 | FileCheck -check-prefix=CHECK-DEBUG-COMPILATION-DIR %s
 // RUN: %clang -### -integrated-as -ffile-compilation-dir=. -x assembler %s 2>&1 | FileCheck -check-prefixes=CHECK-DEBUG-COMPILATION-DIR %s
->>>>>>> 2ab1d525
 // CHECK-DEBUG-COMPILATION-DIR: "-fdebug-compilation-dir=."
 // CHECK-DEBUG-COMPILATION-DIR-NOT: "-ffile-compilation-dir=."
 
