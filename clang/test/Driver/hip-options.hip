--- conflicted
+++ resolved
@@ -50,9 +50,6 @@
 // RUN: %clang -### -target x86_64-unknown-linux-gnu -nogpuinc -nogpulib \
 // RUN:   --cuda-gpu-arch=gfx906  %s 2>&1 | FileCheck -check-prefix=CTA %s
 // CTA: clang{{.*}} "-triple" "x86_64-unknown-linux-gnu" {{.*}} "-mconstructor-aliases"
-<<<<<<< HEAD
-// CTA-NOT: clang{{.*}} "-triple" "amdgcn-amd-amdhsa" {{.*}} "-mconstructor-aliases"
-=======
 // CTA-NOT: clang{{.*}} "-triple" "amdgcn-amd-amdhsa" {{.*}} "-mconstructor-aliases"
 
 // RUN: %clang -### -target x86_64-unknown-linux-gnu -nogpuinc -nogpulib \
@@ -101,5 +98,4 @@
 // RUN: not %clang -target x86_64-unknown-linux-gnu -nogpuinc -nogpulib \
 // RUN:   --offload-arch=gfx906 -fopenmp -fopenmp-targets=amdgcn %s 2>&1 \
 // RUN:   | FileCheck -check-prefix=OMPTGT %s
-// OMPTGT: unsupported option '-fopenmp-targets=' for language mode 'HIP'
->>>>>>> a2ce6ee6
+// OMPTGT: unsupported option '-fopenmp-targets=' for language mode 'HIP'