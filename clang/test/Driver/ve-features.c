--- conflicted
+++ resolved
@@ -1,26 +1,13 @@
-<<<<<<< HEAD
 // RUN: %clang -target ve-unknown-linux -### %s -mvevpu 2>&1 | FileCheck %s -check-prefix=VEVPU
 // RUN: %clang -target ve-unknown-linux -### %s -mno-vevpu 2>&1 | FileCheck %s -check-prefix=NO-VEVPU
 // RUN: %clang -target ve-unknown-linux -### %s -mvepacked 2>&1 | FileCheck %s -check-prefix=VEPACKED
 // RUN: %clang -target ve-unknown-linux -### %s -mno-vepacked 2>&1 | FileCheck %s -check-prefix=NO-VEPACKED
+// RUN: %clang -target ve-unknown-linux -### %s -mvesimd 2>&1 | FileCheck %s -check-prefix=VESIMD
 // RUN: %clang -target ve-unknown-linux -### %s 2>&1 | FileCheck %s -check-prefix=DEFAULT
 
 // VEVPU: "-target-feature" "+vpu"
 // NO-VEVPU-NOT: "-target-feature" "+vpu"
 // VEPACKED: "-target-feature" "+packed"
 // NO-VEPACKED-NOT: "-target-feature" "+packed"
-// DEFAULT: "-target-feature" "+vpu" "-target-feature" "+packed"
-=======
-// RUN: %clang -target ve-unknown-linux -### %s -mvevec=simd 2>&1 | FileCheck %s -check-prefix=SIMD
-// RUN: %clang -target ve-unknown-linux -### %s -mvevec simd 2>&1 | FileCheck %s -check-prefix=SIMD
-// RUN: %clang -target ve-unknown-linux -### %s -mvevec=vpu 2>&1 | FileCheck %s -check-prefix=VPU
-// RUN: %clang -target ve-unknown-linux -### %s -mvevec=intrin 2>&1 | FileCheck %s -check-prefix=INTRIN
-// RUN: %clang -target ve-unknown-linux -### %s -mvevec=none 2>&1 | FileCheck %s -check-prefix=NONE
-// RUN: %clang -target ve-unknown-linux -### %s 2>&1 | FileCheck %s -check-prefix=DEFAULT
-
-// SIMD: "-target-feature" "+simd"
-// VPU: "-target-feature" "+vpu"
-// INTRIN: "-target-feature" "+intrin"
-// NONE-NOT: "-target-feature"
-// DEFAULT: "-target-feature" "+intrin"
->>>>>>> 6456c4de
+// VESIMD: "-target-feature" "+simd" "-target-feature" "-vpu" "-target-feature" "-packed"
+// DEFAULT: "-target-feature" "+vpu" "-target-feature" "+packed"