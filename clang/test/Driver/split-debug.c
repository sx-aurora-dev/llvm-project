--- conflicted
+++ resolved
@@ -9,11 +9,7 @@
 
 // INLINE:     "-fsplit-dwarf-inlining"
 // NOINLINE-NOT: "-fsplit-dwarf-inlining"
-<<<<<<< HEAD
-// SPLIT:      "-debug-info-kind=limited"
-=======
 // SPLIT:      "-debug-info-kind=constructor"
->>>>>>> 2ab1d525
 // SPLIT-SAME: "-ggnu-pubnames"
 // SPLIT-SAME: "-split-dwarf-file" "split-debug.dwo" "-split-dwarf-output" "split-debug.dwo"
 
