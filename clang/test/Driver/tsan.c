--- conflicted
+++ resolved
@@ -1,29 +1,5 @@
 // REQUIRES: x86-registered-target
 
-<<<<<<< HEAD
-// RUN: %clang     -fno-experimental-new-pass-manager -target x86_64-unknown-linux -fsanitize=thread %s -S -emit-llvm -o - | FileCheck %s
-// RUN: %clang -O1 -fno-experimental-new-pass-manager -target x86_64-unknown-linux -fsanitize=thread %s -S -emit-llvm -o - | FileCheck %s
-// RUN: %clang -O2 -fno-experimental-new-pass-manager -target x86_64-unknown-linux -fsanitize=thread %s -S -emit-llvm -o - | FileCheck %s
-// RUN: %clang -O3 -fno-experimental-new-pass-manager -target x86_64-unknown-linux -fsanitize=thread %s -S -emit-llvm -o - | FileCheck %s
-// RUN: %clang     -fno-experimental-new-pass-manager -target x86_64-unknown-linux -fsanitize=thread %s -S -emit-llvm -o - | FileCheck %s
-// RUN: %clang     -fno-experimental-new-pass-manager -target x86_64-unknown-linux -fsanitize=thread %s -S -emit-llvm -flto=thin -o - | FileCheck %s
-// RUN: %clang -O2 -fno-experimental-new-pass-manager -target x86_64-unknown-linux -fsanitize=thread %s -S -emit-llvm -flto=thin -o - | FileCheck %s
-// RUN: %clang     -fno-experimental-new-pass-manager -target x86_64-unknown-linux -fsanitize=thread %s -S -emit-llvm -flto -o - | FileCheck %s
-// RUN: %clang -O2 -fno-experimental-new-pass-manager -target x86_64-unknown-linux -fsanitize=thread %s -S -emit-llvm -flto -o - | FileCheck %s
-// Verify that -fsanitize=thread invokes tsan instrumentation.
-
-// Also check that this works with the new pass manager with and without
-// optimization
-// RUN: %clang     -fexperimental-new-pass-manager -target x86_64-unknown-linux -fsanitize=thread %s -S -emit-llvm -o - | FileCheck %s
-// RUN: %clang -O1 -fexperimental-new-pass-manager -target x86_64-unknown-linux -fsanitize=thread %s -S -emit-llvm -o - | FileCheck %s
-// RUN: %clang -O2 -fexperimental-new-pass-manager -target x86_64-unknown-linux -fsanitize=thread %s -S -emit-llvm -o - | FileCheck %s
-// RUN: %clang -O3 -fexperimental-new-pass-manager -target x86_64-unknown-linux -fsanitize=thread %s -S -emit-llvm -o - | FileCheck %s
-// RUN: %clang     -fexperimental-new-pass-manager -target x86_64-unknown-linux -fsanitize=thread %s -S -emit-llvm -o - | FileCheck %s
-// RUN: %clang     -fexperimental-new-pass-manager -target x86_64-unknown-linux -fsanitize=thread %s -S -emit-llvm -flto=thin -o - | FileCheck %s
-// RUN: %clang -O2 -fexperimental-new-pass-manager -target x86_64-unknown-linux -fsanitize=thread %s -S -emit-llvm -flto=thin -o - | FileCheck %s
-// RUN: %clang     -fexperimental-new-pass-manager -target x86_64-unknown-linux -fsanitize=thread %s -S -emit-llvm -flto -o - | FileCheck %s
-// RUN: %clang -O2 -fexperimental-new-pass-manager -target x86_64-unknown-linux -fsanitize=thread %s -S -emit-llvm -flto -o - | FileCheck %s
-=======
 // RUN: %clang     -target x86_64-unknown-linux -fsanitize=thread %s -S -emit-llvm -o - | FileCheck %s
 // RUN: %clang -O1 -target x86_64-unknown-linux -fsanitize=thread %s -S -emit-llvm -o - | FileCheck %s
 // RUN: %clang -O2 -target x86_64-unknown-linux -fsanitize=thread %s -S -emit-llvm -o - | FileCheck %s
@@ -33,7 +9,6 @@
 // RUN: %clang -O2 -target x86_64-unknown-linux -fsanitize=thread %s -S -emit-llvm -flto=thin -o - | FileCheck %s
 // RUN: %clang     -target x86_64-unknown-linux -fsanitize=thread %s -S -emit-llvm -flto -o - | FileCheck %s
 // RUN: %clang -O2 -target x86_64-unknown-linux -fsanitize=thread %s -S -emit-llvm -flto -o - | FileCheck %s
->>>>>>> 2ab1d525
 
 int foo(int *a) { return *a; }
 // CHECK: __tsan_init