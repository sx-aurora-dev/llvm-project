// RUN: %clang_cc1 -fno-rtti -emit-llvm-only -triple i686-pc-win32 -fms-extensions -fdump-record-layouts -fsyntax-only %s 2>/dev/null \
// RUN:            | FileCheck %s --strict-whitespace
// RUN: %clang_cc1 -fno-rtti -emit-llvm-only -triple x86_64-pc-win32 -fms-extensions -fdump-record-layouts -fsyntax-only %s 2>/dev/null \
// RUN:            | FileCheck %s --strict-whitespace

extern "C" int printf(const char *fmt, ...);

struct __declspec(align(8)) B0 { B0() {printf("B0 : %p\n", this);} };
struct __declspec(align(8)) B1 { B1() {printf("B1 : %p\n", this);} };
struct __declspec(align(8)) B2 { B2() {printf("B2 : %p\n", this);} };
struct __declspec(align(8)) B3 { B3() {printf("B3 : %p\n", this);} };
struct __declspec(align(8)) B4 { B4() {printf("B4 : %p\n", this);} };

struct C0 { int a; C0() : a(0xf00000C0) {printf("C0 : %p\n", this);} };
struct C1 { int a; C1() : a(0xf00000C1) {printf("C1 : %p\n", this);} };
struct C2 { int a; C2() : a(0xf00000C2) {printf("C2 : %p\n", this);} };
struct C3 { int a; C3() : a(0xf00000C3) {printf("C3 : %p\n", this);} };
struct C4 { int a; C4() : a(0xf00000C4) {printf("C4 : %p\n", this);} };

struct A : B0 {
	int a;
	A() : a(0xf000000A) {printf("X : %p\n", this);}
};

// CHECK-LABEL:   0 | struct A{{$}}
// CHECK-NEXT:    0 |   struct B0 (base) (empty)
// CHECK-NEXT:    0 |   int a
// CHECK-NEXT:      | [sizeof=8, align=8
// CHECK-NEXT:      |  nvsize=8, nvalign=8]

struct B : B0 {
	B0 b0;
	int a;
	B() : a(0xf000000B) {printf("X : %p\n", this);}
};

// CHECK-LABEL:   0 | struct B{{$}}
// CHECK-NEXT:    0 |   struct B0 (base) (empty)
// CHECK-NEXT:    0 |   struct B0 b0 (empty)
// CHECK:         8 |   int a
// CHECK-NEXT:      | [sizeof=16, align=8
// CHECK-NEXT:      |  nvsize=16, nvalign=8]

struct C : B0, B1, B2, B3, B4 {
	int a;
	C() : a(0xf000000C) {printf("X : %p\n", this);}
};

// CHECK-LABEL:   0 | struct C{{$}}
// CHECK-NEXT:    0 |   struct B0 (base) (empty)
// CHECK-NEXT:    8 |   struct B1 (base) (empty)
// CHECK-NEXT:   16 |   struct B2 (base) (empty)
// CHECK-NEXT:   24 |   struct B3 (base) (empty)
// CHECK-NEXT:   32 |   struct B4 (base) (empty)
// CHECK-NEXT:   32 |   int a
// CHECK-NEXT:      | [sizeof=40, align=8
// CHECK-NEXT:      |  nvsize=40, nvalign=8]

struct D {
	B0 b0;
	C0 c0;
	C1 c1;
	C2 c2;
	B1 b1;
	int a;
	D() : a(0xf000000D) {printf("X : %p\n", this);}
};

// CHECK-LABEL:   0 | struct D{{$}}
// CHECK-NEXT:    0 |   struct B0 b0 (empty)
// CHECK:         8 |   struct C0 c0
// CHECK-NEXT:    8 |     int a
// CHECK:        12 |   struct C1 c1
// CHECK-NEXT:   12 |     int a
// CHECK:        16 |   struct C2 c2
// CHECK-NEXT:   16 |     int a
// CHECK:        24 |   struct B1 b1 (empty)
// CHECK:        32 |   int a
// CHECK-NEXT:      | [sizeof=40, align=8
// CHECK-NEXT:      |  nvsize=40, nvalign=8]

struct E : B0, C0, C1, C2, B1 {
	int a;
	E() : a(0xf000000E) {printf("X : %p\n", this);}
};

// CHECK-LABEL:   0 | struct E{{$}}
// CHECK-NEXT:    0 |   struct B0 (base) (empty)
// CHECK-NEXT:    0 |   struct C0 (base)
// CHECK-NEXT:    0 |     int a
// CHECK-NEXT:    4 |   struct C1 (base)
// CHECK-NEXT:    4 |     int a
// CHECK-NEXT:    8 |   struct C2 (base)
// CHECK-NEXT:    8 |     int a
// CHECK-NEXT:   16 |   struct B1 (base) (empty)
// CHECK-NEXT:   16 |   int a
// CHECK-NEXT:      | [sizeof=24, align=8
// CHECK-NEXT:      |  nvsize=24, nvalign=8]

struct F : C0, B0, B1, C1 {
	int a;
	F() : a(0xf000000F) {printf("X : %p\n", this);}
};

// CHECK-LABEL:   0 | struct F{{$}}
// CHECK-NEXT:    0 |   struct C0 (base)
// CHECK-NEXT:    0 |     int a
// CHECK-NEXT:    8 |   struct B0 (base) (empty)
// CHECK-NEXT:   16 |   struct B1 (base) (empty)
// CHECK-NEXT:   16 |   struct C1 (base)
// CHECK-NEXT:   16 |     int a
// CHECK-NEXT:   20 |   int a
// CHECK-NEXT:      | [sizeof=24, align=8
// CHECK-NEXT:      |  nvsize=24, nvalign=8]

struct G : B0, B1, B2, B3, B4 {
	__declspec(align(32)) int a;
	G() : a(0xf0000011) {printf("X : %p\n", this);}
};

// CHECK-LABEL:   0 | struct G{{$}}
// CHECK-NEXT:    0 |   struct B0 (base) (empty)
// CHECK-NEXT:    8 |   struct B1 (base) (empty)
// CHECK-NEXT:   16 |   struct B2 (base) (empty)
// CHECK-NEXT:   24 |   struct B3 (base) (empty)
// CHECK-NEXT:   32 |   struct B4 (base) (empty)
// CHECK-NEXT:   32 |   int a
// CHECK-NEXT:      | [sizeof=64, align=32
// CHECK-NEXT:      |  nvsize=64, nvalign=32]

struct __declspec(align(32)) H : B0, B1, B2, B3, B4 {
	int a;
	H() : a(0xf0000011) {printf("X : %p\n", this);}
};

// CHECK-LABEL:   0 | struct H{{$}}
// CHECK-NEXT:    0 |   struct B0 (base) (empty)
// CHECK-NEXT:    8 |   struct B1 (base) (empty)
// CHECK-NEXT:   16 |   struct B2 (base) (empty)
// CHECK-NEXT:   24 |   struct B3 (base) (empty)
// CHECK-NEXT:   32 |   struct B4 (base) (empty)
// CHECK-NEXT:   32 |   int a
// CHECK-NEXT:      | [sizeof=64, align=32
// CHECK-NEXT:      |  nvsize=40, nvalign=32]

struct I {
  int i0[0];
};

// CHECK-LABEL:   0 | struct I{{$}}
<<<<<<< HEAD
// CHECK-NEXT:    0 |   int [0] i0
=======
// CHECK-NEXT:    0 |   int[0] i0
>>>>>>> a2ce6ee6
// CHECK-NEXT:      | [sizeof={{1|4}}, align=4,
// CHECK-NEXT:      |  nvsize=0, nvalign=4]

struct J : I {
  int j;
};

// CHECK-LABEL:  0 | struct J{{$}}
// CHECK-NEXT:   0 |   struct I (base)
// CHECK-NEXT:   0 |     int[0] i0
// CHECK-NEXT:   0 |   int j
// CHECK-NEXT:     | [sizeof=4, align=4,
// CHECK-NEXT:     |  nvsize=4, nvalign=4]

int a[
sizeof(A)+
sizeof(B)+
sizeof(C)+
sizeof(D)+
sizeof(E)+
sizeof(F)+
sizeof(G)+
sizeof(H)+
sizeof(I)+
sizeof(J)];<|MERGE_RESOLUTION|>--- conflicted
+++ resolved
@@ -148,11 +148,7 @@
 };
 
 // CHECK-LABEL:   0 | struct I{{$}}
-<<<<<<< HEAD
-// CHECK-NEXT:    0 |   int [0] i0
-=======
 // CHECK-NEXT:    0 |   int[0] i0
->>>>>>> a2ce6ee6
 // CHECK-NEXT:      | [sizeof={{1|4}}, align=4,
 // CHECK-NEXT:      |  nvsize=0, nvalign=4]
 
