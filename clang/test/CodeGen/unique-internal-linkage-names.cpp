// This test checks if internal linkage symbols get unique names with
// -funique-internal-linkage-names option.
// RUN: %clang_cc1 -triple x86_64 -x c++ -S -emit-llvm -o - < %s | FileCheck %s --check-prefix=PLAIN
// RUN: %clang_cc1 -triple x86_64 -x c++  -S -emit-llvm -funique-internal-linkage-names -o - < %s | FileCheck %s --check-prefix=UNIQUE

static int glob;
static int foo() {
  return 0;
}

int (*bar())() {
  return foo;
}

int getGlob() {
  return glob;
}

// Function local static variable and anonymous namespace namespace variable.
namespace {
int anon_m;
int getM() {
  return anon_m;
}
} // namespace

int retAnonM() {
  static int fGlob;
  return getM() + fGlob;
}

// Multiversioning symbols
__attribute__((target("default"))) static int mver() {
  return 0;
}

__attribute__((target("sse4.2"))) static int mver() {
  return 1;
}

int mver_call() {
  return mver();
}

namespace {
class A {
public:
  A() {}
  ~A() {}
};
}

void test() {
  A a;
}

// PLAIN: @_ZL4glob = internal global
// PLAIN: @_ZZ8retAnonMvE5fGlob = internal global
// PLAIN: @_ZN12_GLOBAL__N_16anon_mE = internal global
<<<<<<< HEAD
// PLAIN: define internal i32 @_ZL3foov()
// PLAIN: define internal i32 @_ZN12_GLOBAL__N_14getMEv
// PLAIN: define weak_odr i32 ()* @_ZL4mverv.resolver()
// PLAIN: define internal i32 @_ZL4mverv()
// PLAIN: define internal i32 @_ZL4mverv.sse4.2()
// PLAIN-NOT: "sample-profile-suffix-elision-policy"
// UNIQUE: @_ZL4glob.__uniq.{{[0-9]+}} = internal global
// UNIQUE: @_ZZ8retAnonMvE5fGlob.__uniq.{{[0-9]+}} = internal global
// UNIQUE: @_ZN12_GLOBAL__N_16anon_mE.__uniq.{{[0-9]+}} = internal global
// UNIQUE: define internal i32 @_ZL3foov.__uniq.{{[0-9]+}}() #[[#ATTR:]] {
// UNIQUE: define internal i32 @_ZN12_GLOBAL__N_14getMEv.__uniq.{{[0-9]+}}
// UNIQUE: define weak_odr i32 ()* @_ZL4mverv.__uniq.{{[0-9]+}}.resolver()
// UNIQUE: define internal i32 @_ZL4mverv.__uniq.{{[0-9]+}}()
// UNIQUE: define internal i32 @_ZL4mverv.__uniq.{{[0-9]+}}.sse4.2
=======
// PLAIN: define internal noundef i32 @_ZL3foov()
// PLAIN: define internal noundef i32 @_ZN12_GLOBAL__N_14getMEv
// PLAIN: define internal i32 ()* @_ZL4mverv.resolver()
// PLAIN: define internal void @_ZN12_GLOBAL__N_11AC1Ev
// PLAIN: define internal void @_ZN12_GLOBAL__N_11AD1Ev
// PLAIN: define internal noundef i32 @_ZL4mverv()
// PLAIN: define internal noundef i32 @_ZL4mverv.sse4.2()
// PLAIN-NOT: "sample-profile-suffix-elision-policy"
// UNIQUE: @_ZL4glob = internal global
// UNIQUE: @_ZZ8retAnonMvE5fGlob = internal global
// UNIQUE: @_ZN12_GLOBAL__N_16anon_mE = internal global
// UNIQUE: define internal noundef i32 @_ZL3foov.[[MODHASH:__uniq.[0-9]+]]() #[[#ATTR:]] {
// UNIQUE: define internal noundef i32 @_ZN12_GLOBAL__N_14getMEv.[[MODHASH]]
// UNIQUE: define internal i32 ()* @_ZL4mverv.[[MODHASH]].resolver()
// UNIQUE: define internal void @_ZN12_GLOBAL__N_11AC1Ev.__uniq.68358509610070717889884130747296293671
// UNIQUE: define internal void @_ZN12_GLOBAL__N_11AD1Ev.__uniq.68358509610070717889884130747296293671
// UNIQUE: define internal noundef i32 @_ZL4mverv.[[MODHASH]]()
// UNIQUE: define internal noundef i32 @_ZL4mverv.[[MODHASH]].sse4.2
>>>>>>> 2ab1d525
// UNIQUE: attributes #[[#ATTR]] = { {{.*}}"sample-profile-suffix-elision-policy"{{.*}} }<|MERGE_RESOLUTION|>--- conflicted
+++ resolved
@@ -57,22 +57,6 @@
 // PLAIN: @_ZL4glob = internal global
 // PLAIN: @_ZZ8retAnonMvE5fGlob = internal global
 // PLAIN: @_ZN12_GLOBAL__N_16anon_mE = internal global
-<<<<<<< HEAD
-// PLAIN: define internal i32 @_ZL3foov()
-// PLAIN: define internal i32 @_ZN12_GLOBAL__N_14getMEv
-// PLAIN: define weak_odr i32 ()* @_ZL4mverv.resolver()
-// PLAIN: define internal i32 @_ZL4mverv()
-// PLAIN: define internal i32 @_ZL4mverv.sse4.2()
-// PLAIN-NOT: "sample-profile-suffix-elision-policy"
-// UNIQUE: @_ZL4glob.__uniq.{{[0-9]+}} = internal global
-// UNIQUE: @_ZZ8retAnonMvE5fGlob.__uniq.{{[0-9]+}} = internal global
-// UNIQUE: @_ZN12_GLOBAL__N_16anon_mE.__uniq.{{[0-9]+}} = internal global
-// UNIQUE: define internal i32 @_ZL3foov.__uniq.{{[0-9]+}}() #[[#ATTR:]] {
-// UNIQUE: define internal i32 @_ZN12_GLOBAL__N_14getMEv.__uniq.{{[0-9]+}}
-// UNIQUE: define weak_odr i32 ()* @_ZL4mverv.__uniq.{{[0-9]+}}.resolver()
-// UNIQUE: define internal i32 @_ZL4mverv.__uniq.{{[0-9]+}}()
-// UNIQUE: define internal i32 @_ZL4mverv.__uniq.{{[0-9]+}}.sse4.2
-=======
 // PLAIN: define internal noundef i32 @_ZL3foov()
 // PLAIN: define internal noundef i32 @_ZN12_GLOBAL__N_14getMEv
 // PLAIN: define internal i32 ()* @_ZL4mverv.resolver()
@@ -91,5 +75,4 @@
 // UNIQUE: define internal void @_ZN12_GLOBAL__N_11AD1Ev.__uniq.68358509610070717889884130747296293671
 // UNIQUE: define internal noundef i32 @_ZL4mverv.[[MODHASH]]()
 // UNIQUE: define internal noundef i32 @_ZL4mverv.[[MODHASH]].sse4.2
->>>>>>> 2ab1d525
 // UNIQUE: attributes #[[#ATTR]] = { {{.*}}"sample-profile-suffix-elision-policy"{{.*}} }