--- conflicted
+++ resolved
@@ -36,11 +36,7 @@
 ; Round trip it through llvm-as
 ; RUN: llvm-dis %t.o.thinlto.bc -o - | llvm-as -o - | llvm-dis -o - | FileCheck %s --check-prefix=CHECK-DIS
 ; CHECK-DIS: ^0 = module: (path: "{{.*}}thinlto-distributed-cfi-devirt.ll.tmp.o", hash: ({{.*}}, {{.*}}, {{.*}}, {{.*}}, {{.*}}))
-<<<<<<< HEAD
-; CHECK-DIS: ^1 = gv: (guid: 8346051122425466633, summaries: (function: (module: ^0, flags: (linkage: external, visibility: default, notEligibleToImport: 0, live: 1, dsoLocal: 0, canAutoHide: 0), insts: 18, typeIdInfo: (typeTests: (^2), typeCheckedLoadVCalls: (vFuncId: (^2, offset: 8), vFuncId: (^2, offset: 0))))))
-=======
 ; CHECK-DIS: ^1 = gv: (guid: 8346051122425466633, summaries: (function: (module: ^0, flags: (linkage: external, visibility: default, notEligibleToImport: 0, live: 1, dsoLocal: 0, canAutoHide: 0), insts: 18, funcFlags: (readNone: 0, readOnly: 0, noRecurse: 0, returnDoesNotAlias: 0, noInline: 0, alwaysInline: 0, noUnwind: 0, mayThrow: 0, hasUnknownCall: 1, mustBeUnreachable: 0), typeIdInfo: (typeTests: (^2), typeCheckedLoadVCalls: (vFuncId: (^2, offset: 8), vFuncId: (^2, offset: 0))))))
->>>>>>> 2ab1d525
 ; CHECK-DIS: ^2 = typeid: (name: "_ZTS1A", summary: (typeTestRes: (kind: allOnes, sizeM1BitWidth: 7), wpdResolutions: ((offset: 0, wpdRes: (kind: branchFunnel)), (offset: 8, wpdRes: (kind: singleImpl, singleImplName: "_ZN1A1nEi"))))) ; guid = 7004155349499253778
 
 ; RUN: %clang_cc1 -triple x86_64-grtev4-linux-gnu \
