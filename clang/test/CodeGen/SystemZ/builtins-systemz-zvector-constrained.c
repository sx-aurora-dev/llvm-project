// REQUIRES: systemz-registered-target
// RUN: %clang_cc1 -target-cpu z13 -triple s390x-linux-gnu \
// RUN: -O2 -fzvector -flax-vector-conversions=none \
// RUN: -ffp-exception-behavior=strict \
// RUN: -Wall -Wno-unused -Werror -emit-llvm %s -o - | FileCheck %s
// RUN: %clang_cc1 -target-cpu z13 -triple s390x-linux-gnu \
// RUN: -O2 -fzvector -flax-vector-conversions=none \
// RUN: -ffp-exception-behavior=strict \
// RUN: -Wall -Wno-unused -Werror -S %s -o - | FileCheck %s --check-prefix=CHECK-ASM

#include <vecintrin.h>

volatile vector signed long long vsl;
volatile vector unsigned long long vul;
volatile vector bool long long vbl;
volatile vector double vd;

volatile double d;

const float * volatile cptrf;
const double * volatile cptrd;

float * volatile ptrf;
double * volatile ptrd;

volatile int idx;

void test_core(void) {
  // CHECK-ASM-LABEL: test_core

  d = vec_extract(vd, idx);
  // CHECK: extractelement <2 x double> %{{.*}}, i32 %{{.*}}
  // CHECK-ASM: vlgvg

  vd = vec_insert(d, vd, idx);
  // CHECK: insertelement <2 x double> %{{.*}}, double %{{.*}}, i32 %{{.*}}
  // CHECK-ASM: vlvgg

  vd = vec_promote(d, idx);
  // CHECK: insertelement <2 x double> undef, double %{{.*}}, i32 %{{.*}}
  // CHECK-ASM: vlvgg

  vd = vec_insert_and_zero(cptrd);
  // CHECK: [[ZVEC:%[^ ]+]] = insertelement <2 x double> <double poison, double 0.000000e+00>, double {{.*}}, i64 0
  // CHECK-ASM: vllezg

  vd = vec_revb(vd);
  // CHECK-ASM: vperm

  vd = vec_reve(vd);
  // CHECK-ASM: {{vperm|vpdi}}

  vd = vec_sel(vd, vd, vul);
  // CHECK-ASM: vsel
  vd = vec_sel(vd, vd, vbl);
  // CHECK-ASM: vsel

  vd = vec_gather_element(vd, vul, cptrd, 0);
  // CHECK-ASM: vgeg %{{.*}}, 0(%{{.*}},%{{.*}}), 0
  vd = vec_gather_element(vd, vul, cptrd, 1);
  // CHECK-ASM: vgeg %{{.*}}, 0(%{{.*}},%{{.*}}), 1

  vec_scatter_element(vd, vul, ptrd, 0);
  // CHECK-ASM: vsceg %{{.*}}, 0(%{{.*}},%{{.*}}), 0
  vec_scatter_element(vd, vul, ptrd, 1);
  // CHECK-ASM: vsceg %{{.*}}, 0(%{{.*}},%{{.*}}), 1

  vd = vec_xl(idx, cptrd);
<<<<<<< HEAD
  // CHECK-ASM-NEXT: lgfrl   %r3, idx
  // CHECK-ASM-NEXT: lgrl    %r4, cptrd
  // CHECK-ASM-NEXT: vl      %v0, 0(%r3,%r4){{$}}
  // CHECK-ASM-NEXT: vst

  vd = vec_xld2(idx, cptrd);
  // CHECK-ASM-NEXT: lgfrl   %r3, idx
  // CHECK-ASM-NEXT: lgrl    %r4, cptrd
  // CHECK-ASM-NEXT: vl      %v0, 0(%r3,%r4){{$}}
  // CHECK-ASM-NEXT: vst

  vec_xst(vd, idx, ptrd);
  // CHECK-ASM-NEXT: vl
  // CHECK-ASM-NEXT: lgfrl   %r3, idx
  // CHECK-ASM-NEXT: lgrl    %r4, ptrd
  // CHECK-ASM-NEXT: vst     %v0, 0(%r3,%r4){{$}}

  vec_xstd2(vd, idx, ptrd);
  // CHECK-ASM-NEXT: vl
  // CHECK-ASM-NEXT: lgfrl   %r3, idx
  // CHECK-ASM-NEXT: lgrl    %r4, ptrd
  // CHECK-ASM-NEXT: vst     %v0, 0(%r3,%r4){{$}}
=======
  // CHECK-ASM-NEXT: lgf     %r5, 0(%r3)
  // CHECK-ASM-NEXT: lg      %r13, 0(%r4)
  // CHECK-ASM-NEXT: vl      %v0, 0(%r5,%r13){{$}}
  // CHECK-ASM-NEXT: vst

  vd = vec_xld2(idx, cptrd);
  // CHECK-ASM:      vst

  vec_xst(vd, idx, ptrd);

  vec_xstd2(vd, idx, ptrd);
>>>>>>> 2ab1d525

  vd = vec_splat(vd, 0);
  // CHECK: shufflevector <2 x double> %{{.*}}, <2 x double> poison, <2 x i32> zeroinitializer
  // CHECK-ASM: vrepg
  vd = vec_splat(vd, 1);
  // CHECK: shufflevector <2 x double> %{{.*}}, <2 x double> undef, <2 x i32> <i32 1, i32 1>
  // CHECK-ASM: vrepg

  vd = vec_splats(d);
  // CHECK: shufflevector <2 x double> %{{.*}}, <2 x double> poison, <2 x i32> zeroinitializer
  // CHECK-ASM: vlrepg

  vd = vec_mergeh(vd, vd);
  // shufflevector <2 x double> %{{.*}}, <2 x double> %{{.*}}, <2 x i32> <i32 0, i32 2>
  // CHECK-ASM: vmrhg

  vd = vec_mergel(vd, vd);
  // shufflevector <2 x double> %{{.*}}, <2 x double> %{{.*}}, <i32 1, i32 3>
  // CHECK-ASM: vmrlg
}

void test_compare(void) {
  // CHECK-ASM-LABEL: test_compare

  vbl = vec_cmpeq(vd, vd);
  // CHECK: call <2 x i1> @llvm.experimental.constrained.fcmp.v2f64(<2 x double> %{{.*}}, <2 x double> %{{.*}}, metadata !"oeq", metadata !{{.*}})
  // CHECK-ASM: vfcedb

  vbl = vec_cmpge(vd, vd);
  // CHECK: call <2 x i1> @llvm.experimental.constrained.fcmps.v2f64(<2 x double> %{{.*}}, <2 x double> %{{.*}}, metadata !"oge", metadata !{{.*}})
  // CHECK-ASM: kdbr
  // CHECK-ASM: kdbr
  // CHECK-ASM: vst

  vbl = vec_cmpgt(vd, vd);
  // CHECK: call <2 x i1> @llvm.experimental.constrained.fcmps.v2f64(<2 x double> %{{.*}}, <2 x double> %{{.*}}, metadata !"ogt", metadata !{{.*}})
  // CHECK-ASM: kdbr
  // CHECK-ASM: kdbr
  // CHECK-ASM: vst

  vbl = vec_cmple(vd, vd);
  // CHECK: call <2 x i1> @llvm.experimental.constrained.fcmps.v2f64(<2 x double> %{{.*}}, <2 x double> %{{.*}}, metadata !"ole", metadata !{{.*}})
  // CHECK-ASM: kdbr
  // CHECK-ASM: kdbr
  // CHECK-ASM: vst

  vbl = vec_cmplt(vd, vd);
  // CHECK: call <2 x i1> @llvm.experimental.constrained.fcmps.v2f64(<2 x double> %{{.*}}, <2 x double> %{{.*}}, metadata !"olt", metadata !{{.*}})
  // CHECK-ASM: kdbr
  // CHECK-ASM: kdbr
  // CHECK-ASM: vst

  idx = vec_all_lt(vd, vd);
  // CHECK: call { <2 x i64>, i32 } @llvm.s390.vfchdbs(<2 x double> %{{.*}}, <2 x double> %{{.*}})
  // CHECK-ASM: vfchdbs

  idx = vec_all_nge(vd, vd);
  // CHECK: call { <2 x i64>, i32 } @llvm.s390.vfchedbs(<2 x double> %{{.*}}, <2 x double> %{{.*}})
  // CHECK-ASM: vfchedbs
  idx = vec_all_ngt(vd, vd);
  // CHECK: call { <2 x i64>, i32 } @llvm.s390.vfchdbs(<2 x double> %{{.*}}, <2 x double> %{{.*}})
  // CHECK-ASM: vfchdbs
  idx = vec_all_nle(vd, vd);
  // CHECK: call { <2 x i64>, i32 } @llvm.s390.vfchedbs(<2 x double> %{{.*}}, <2 x double> %{{.*}})
  // CHECK-ASM: vfchedbs
  idx = vec_all_nlt(vd, vd);
  // CHECK: call { <2 x i64>, i32 } @llvm.s390.vfchdbs(<2 x double> %{{.*}}, <2 x double> %{{.*}})
  // CHECK-ASM: vfchdbs

  idx = vec_all_nan(vd);
  // CHECK: call { <2 x i64>, i32 } @llvm.s390.vftcidb(<2 x double> %{{.*}}, i32 15)
  // CHECK-ASM: vftcidb
  idx = vec_all_numeric(vd);
  // CHECK: call { <2 x i64>, i32 } @llvm.s390.vftcidb(<2 x double> %{{.*}}, i32 15)
  // CHECK-ASM: vftcidb

  idx = vec_any_eq(vd, vd);
  // CHECK: call { <2 x i64>, i32 } @llvm.s390.vfcedbs(<2 x double> %{{.*}}, <2 x double> %{{.*}})
  // CHECK-ASM: vfcedbs

  idx = vec_any_ne(vd, vd);
  // CHECK: call { <2 x i64>, i32 } @llvm.s390.vfcedbs(<2 x double> %{{.*}}, <2 x double> %{{.*}})
  // CHECK-ASM: vfcedbs

  idx = vec_any_ge(vd, vd);
  // CHECK: call { <2 x i64>, i32 } @llvm.s390.vfchedbs(<2 x double> %{{.*}}, <2 x double> %{{.*}})
  // CHECK-ASM: vfchedbs

  idx = vec_any_gt(vd, vd);
  // CHECK: call { <2 x i64>, i32 } @llvm.s390.vfchdbs(<2 x double> %{{.*}}, <2 x double> %{{.*}})
  // CHECK-ASM: vfchdbs

  idx = vec_any_le(vd, vd);
  // CHECK: call { <2 x i64>, i32 } @llvm.s390.vfchedbs(<2 x double> %{{.*}}, <2 x double> %{{.*}})
  // CHECK-ASM: vfchedbs

  idx = vec_any_lt(vd, vd);
  // CHECK: call { <2 x i64>, i32 } @llvm.s390.vfchdbs(<2 x double> %{{.*}}, <2 x double> %{{.*}})
  // CHECK-ASM: vfchdbs

  idx = vec_any_nge(vd, vd);
  // CHECK: call { <2 x i64>, i32 } @llvm.s390.vfchedbs(<2 x double> %{{.*}}, <2 x double> %{{.*}})
  // CHECK-ASM: vfchedbs
  idx = vec_any_ngt(vd, vd);
  // CHECK: call { <2 x i64>, i32 } @llvm.s390.vfchdbs(<2 x double> %{{.*}}, <2 x double> %{{.*}})
  // CHECK-ASM: vfchdbs
  idx = vec_any_nle(vd, vd);
  // CHECK: call { <2 x i64>, i32 } @llvm.s390.vfchedbs(<2 x double> %{{.*}}, <2 x double> %{{.*}})
  // CHECK-ASM: vfchedbs
  idx = vec_any_nlt(vd, vd);
  // CHECK: call { <2 x i64>, i32 } @llvm.s390.vfchdbs(<2 x double> %{{.*}}, <2 x double> %{{.*}})
  // CHECK-ASM: vfchdbs

  idx = vec_any_nan(vd);
  // CHECK: call { <2 x i64>, i32 } @llvm.s390.vftcidb(<2 x double> %{{.*}}, i32 15)
  // CHECK-ASM: vftcidb
  idx = vec_any_numeric(vd);
  // CHECK: call { <2 x i64>, i32 } @llvm.s390.vftcidb(<2 x double> %{{.*}}, i32 15)
  // CHECK-ASM: vftcidb
}

void test_float(void) {
  // CHECK-ASM-LABEL: test_float

  vd = vec_abs(vd);
  // CHECK: call <2 x double> @llvm.fabs.v2f64(<2 x double> %{{.*}})
  // CHECK-ASM: vflpdb

  vd = vec_nabs(vd);
  // CHECK: [[ABS:%[^ ]+]] = tail call <2 x double> @llvm.fabs.v2f64(<2 x double> %{{.*}})
  // CHECK-NEXT: fneg <2 x double> [[ABS]]
  // CHECK-ASM: vflndb

  vd = vec_madd(vd, vd, vd);
  // CHECK: call <2 x double> @llvm.experimental.constrained.fma.v2f64(<2 x double> %{{.*}}, <2 x double> %{{.*}}, <2 x double> %{{.*}}, metadata !{{.*}})
  // CHECK-ASM: vfmadb
  vd = vec_msub(vd, vd, vd);
  // CHECK: [[NEG:%[^ ]+]] = fneg <2 x double> %{{.*}}
  // CHECK: call <2 x double> @llvm.experimental.constrained.fma.v2f64(<2 x double> %{{.*}}, <2 x double> %{{.*}}, <2 x double> [[NEG]], metadata !{{.*}})
  // CHECK-ASM: vfmsdb
  vd = vec_sqrt(vd);
  // CHECK: call <2 x double> @llvm.experimental.constrained.sqrt.v2f64(<2 x double> %{{.*}}, metadata !{{.*}})
  // CHECK-ASM: vfsqdb

  vd = vec_ld2f(cptrf);
  // CHECK: [[VAL:%[^ ]+]] = load <2 x float>, <2 x float>* %{{.*}}
  // CHECK: call <2 x double> @llvm.experimental.constrained.fpext.v2f64.v2f32(<2 x float> [[VAL]], metadata !{{.*}})
  // (emulated)
  vec_st2f(vd, ptrf);
  // CHECK: [[VAL:%[^ ]+]] = tail call <2 x float> @llvm.experimental.constrained.fptrunc.v2f32.v2f64(<2 x double> %{{.*}}, metadata !{{.*}})
  // CHECK: store <2 x float> [[VAL]], <2 x float>* %{{.*}}
  // (emulated)

  vd = vec_ctd(vsl, 0);
  // CHECK: call <2 x double> @llvm.experimental.constrained.sitofp.v2f64.v2i64(<2 x i64> %{{.*}}, metadata !{{.*}})
  // (emulated)
  vd = vec_ctd(vul, 0);
  // CHECK: call <2 x double> @llvm.experimental.constrained.uitofp.v2f64.v2i64(<2 x i64> %{{.*}}, metadata !{{.*}})
  // (emulated)
  vd = vec_ctd(vsl, 1);
  // CHECK: [[VAL:%[^ ]+]] = tail call <2 x double> @llvm.experimental.constrained.sitofp.v2f64.v2i64(<2 x i64> %{{.*}}, metadata !{{.*}})
  // CHECK: call <2 x double> @llvm.experimental.constrained.fmul.v2f64(<2 x double> [[VAL]], <2 x double> <double 5.000000e-01, double 5.000000e-01>, metadata !{{.*}})
  // (emulated)
  vd = vec_ctd(vul, 1);
  // CHECK: [[VAL:%[^ ]+]] = tail call <2 x double> @llvm.experimental.constrained.uitofp.v2f64.v2i64(<2 x i64> %{{.*}}, metadata !{{.*}})
  // CHECK: call <2 x double> @llvm.experimental.constrained.fmul.v2f64(<2 x double> [[VAL]], <2 x double> <double 5.000000e-01, double 5.000000e-01>, metadata !{{.*}})
  // (emulated)
  vd = vec_ctd(vsl, 31);
  // CHECK: [[VAL:%[^ ]+]] = tail call <2 x double> @llvm.experimental.constrained.sitofp.v2f64.v2i64(<2 x i64> %{{.*}}, metadata !{{.*}})
  // CHECK: call <2 x double> @llvm.experimental.constrained.fmul.v2f64(<2 x double> [[VAL]], <2 x double> <double 0x3E00000000000000, double 0x3E00000000000000>, metadata !{{.*}})
  // (emulated)
  vd = vec_ctd(vul, 31);
  // CHECK: [[VAL:%[^ ]+]] = tail call <2 x double> @llvm.experimental.constrained.uitofp.v2f64.v2i64(<2 x i64> %{{.*}}, metadata !{{.*}})
  // CHECK: call <2 x double> @llvm.experimental.constrained.fmul.v2f64(<2 x double> [[VAL]], <2 x double> <double 0x3E00000000000000, double 0x3E00000000000000>, metadata !{{.*}})
  // (emulated)

  vsl = vec_ctsl(vd, 0);
  // CHECK: call <2 x i64> @llvm.experimental.constrained.fptosi.v2i64.v2f64(<2 x double> %{{.*}}, metadata !{{.*}})
  // (emulated)
  vul = vec_ctul(vd, 0);
  // CHECK: call <2 x i64> @llvm.experimental.constrained.fptoui.v2i64.v2f64(<2 x double> %{{.*}}, metadata !{{.*}})
  // (emulated)
  vsl = vec_ctsl(vd, 1);
  // CHECK: [[VAL:%[^ ]+]] = tail call <2 x double> @llvm.experimental.constrained.fmul.v2f64(<2 x double> {{.*}}, <2 x double> <double 2.000000e+00, double 2.000000e+00>, metadata !{{.*}})
  // CHECK: call <2 x i64> @llvm.experimental.constrained.fptosi.v2i64.v2f64(<2 x double> [[VAL]], metadata !{{.*}})
  // (emulated)
  vul = vec_ctul(vd, 1);
  // CHECK: [[VAL:%[^ ]+]] = tail call <2 x double> @llvm.experimental.constrained.fmul.v2f64(<2 x double> %{{.*}}, <2 x double> <double 2.000000e+00, double 2.000000e+00>, metadata !{{.*}})
  // CHECK: call <2 x i64> @llvm.experimental.constrained.fptoui.v2i64.v2f64(<2 x double> [[VAL]], metadata !{{.*}})
  // (emulated)
  vsl = vec_ctsl(vd, 31);
  // CHECK: [[VAL:%[^ ]+]] = tail call <2 x double> @llvm.experimental.constrained.fmul.v2f64(<2 x double> %{{.*}}, <2 x double> <double 0x41E0000000000000, double 0x41E0000000000000>, metadata !{{.*}})
  // CHECK: call <2 x i64> @llvm.experimental.constrained.fptosi.v2i64.v2f64(<2 x double> [[VAL]], metadata !{{.*}})
  // (emulated)
  vul = vec_ctul(vd, 31);
  // CHECK: [[VAL:%[^ ]+]] = tail call <2 x double> @llvm.experimental.constrained.fmul.v2f64(<2 x double> %{{.*}}, <2 x double> <double 0x41E0000000000000, double 0x41E0000000000000>, metadata !{{.*}})
  // CHECK: call <2 x i64> @llvm.experimental.constrained.fptoui.v2i64.v2f64(<2 x double> [[VAL]], metadata !{{.*}})
  // (emulated)

  vd = vec_double(vsl);
  // CHECK: call <2 x double> @llvm.experimental.constrained.sitofp.v2f64.v2i64(<2 x i64> %{{.*}}, metadata !{{.*}})
  // CHECK-ASM: vcdgb
  vd = vec_double(vul);
  // CHECK: call <2 x double> @llvm.experimental.constrained.uitofp.v2f64.v2i64(<2 x i64> %{{.*}}, metadata !{{.*}})
  // CHECK-ASM: vcdlgb

  vsl = vec_signed(vd);
  // CHECK: call <2 x i64> @llvm.experimental.constrained.fptosi.v2i64.v2f64(<2 x double> %{{.*}}, metadata !{{.*}})
  // CHECK-ASM: vcgdb
  vul = vec_unsigned(vd);
  // CHECK: call <2 x i64> @llvm.experimental.constrained.fptoui.v2i64.v2f64(<2 x double> %{{.*}}, metadata !{{.*}})
  // CHECK-ASM: vclgdb

  vd = vec_roundp(vd);
  // CHECK: call <2 x double> @llvm.experimental.constrained.ceil.v2f64(<2 x double> %{{.*}}, metadata !{{.*}})
  // CHECK-ASM: vfidb %{{.*}}, %{{.*}}, 4, 6
  vd = vec_ceil(vd);
  // CHECK: call <2 x double> @llvm.experimental.constrained.ceil.v2f64(<2 x double> %{{.*}}, metadata !{{.*}})
  // CHECK-ASM: vfidb %{{.*}}, %{{.*}}, 4, 6
  vd = vec_roundm(vd);
  // CHECK: call <2 x double> @llvm.experimental.constrained.floor.v2f64(<2 x double> %{{.*}}, metadata !{{.*}})
  // CHECK-ASM: vfidb %{{.*}}, %{{.*}}, 4, 7
  vd = vec_floor(vd);
  // CHECK: call <2 x double> @llvm.experimental.constrained.floor.v2f64(<2 x double> %{{.*}}, metadata !{{.*}})
  // CHECK-ASM: vfidb %{{.*}}, %{{.*}}, 4, 7
  vd = vec_roundz(vd);
  // CHECK: call <2 x double> @llvm.experimental.constrained.trunc.v2f64(<2 x double> %{{.*}}, metadata !{{.*}})
  // CHECK-ASM: vfidb %{{.*}}, %{{.*}}, 4, 5
  vd = vec_trunc(vd);
  // CHECK: call <2 x double> @llvm.experimental.constrained.trunc.v2f64(<2 x double> %{{.*}}, metadata !{{.*}})
  // CHECK-ASM: vfidb %{{.*}}, %{{.*}}, 4, 5
  vd = vec_roundc(vd);
  // CHECK: call <2 x double> @llvm.experimental.constrained.nearbyint.v2f64(<2 x double> %{{.*}}, metadata !{{.*}})
  // CHECK-ASM: vfidb %{{.*}}, %{{.*}}, 4, 0
  vd = vec_rint(vd);
  // CHECK: call <2 x double> @llvm.experimental.constrained.rint.v2f64(<2 x double> %{{.*}}, metadata !{{.*}})
  // CHECK-ASM: vfidb %{{.*}}, %{{.*}}, 0, 0
  vd = vec_round(vd);
}<|MERGE_RESOLUTION|>--- conflicted
+++ resolved
@@ -66,30 +66,6 @@
   // CHECK-ASM: vsceg %{{.*}}, 0(%{{.*}},%{{.*}}), 1
 
   vd = vec_xl(idx, cptrd);
-<<<<<<< HEAD
-  // CHECK-ASM-NEXT: lgfrl   %r3, idx
-  // CHECK-ASM-NEXT: lgrl    %r4, cptrd
-  // CHECK-ASM-NEXT: vl      %v0, 0(%r3,%r4){{$}}
-  // CHECK-ASM-NEXT: vst
-
-  vd = vec_xld2(idx, cptrd);
-  // CHECK-ASM-NEXT: lgfrl   %r3, idx
-  // CHECK-ASM-NEXT: lgrl    %r4, cptrd
-  // CHECK-ASM-NEXT: vl      %v0, 0(%r3,%r4){{$}}
-  // CHECK-ASM-NEXT: vst
-
-  vec_xst(vd, idx, ptrd);
-  // CHECK-ASM-NEXT: vl
-  // CHECK-ASM-NEXT: lgfrl   %r3, idx
-  // CHECK-ASM-NEXT: lgrl    %r4, ptrd
-  // CHECK-ASM-NEXT: vst     %v0, 0(%r3,%r4){{$}}
-
-  vec_xstd2(vd, idx, ptrd);
-  // CHECK-ASM-NEXT: vl
-  // CHECK-ASM-NEXT: lgfrl   %r3, idx
-  // CHECK-ASM-NEXT: lgrl    %r4, ptrd
-  // CHECK-ASM-NEXT: vst     %v0, 0(%r3,%r4){{$}}
-=======
   // CHECK-ASM-NEXT: lgf     %r5, 0(%r3)
   // CHECK-ASM-NEXT: lg      %r13, 0(%r4)
   // CHECK-ASM-NEXT: vl      %v0, 0(%r5,%r13){{$}}
@@ -101,7 +77,6 @@
   vec_xst(vd, idx, ptrd);
 
   vec_xstd2(vd, idx, ptrd);
->>>>>>> 2ab1d525
 
   vd = vec_splat(vd, 0);
   // CHECK: shufflevector <2 x double> %{{.*}}, <2 x double> poison, <2 x i32> zeroinitializer
