// RUN: %clang_cc1 -triple arm-linux-gnueabi -emit-llvm %s -o - | FileCheck %s -check-prefix=ARM
// RUN: %clang_cc1 -triple powerpc-linux-gnu -emit-llvm %s -o - | FileCheck %s -check-prefix=PPC32
// RUN: %clang_cc1 -triple powerpc64-linux-gnu -emit-llvm %s -o - | FileCheck %s -check-prefix=PPC64
// RUN: %clang_cc1 -triple mipsel-linux-gnu -emit-llvm %s -o - | FileCheck %s -check-prefix=MIPS32
// RUN: %clang_cc1 -triple mipsisa32r6el-linux-gnu -emit-llvm %s -o - | FileCheck %s -check-prefix=MIPS32
// RUN: %clang_cc1 -triple mips64el-linux-gnu -emit-llvm %s -o - | FileCheck %s -check-prefix=MIPS64
// RUN: %clang_cc1 -triple mips64el-linux-gnuabi64 -emit-llvm %s -o - | FileCheck %s -check-prefix=MIPS64
// RUN: %clang_cc1 -triple mipsisa64r6el-linux-gnuabi64 -emit-llvm %s -o - | FileCheck %s -check-prefix=MIPS64
// RUN: %clang_cc1 -triple sparc-unknown-eabi -emit-llvm %s -o - | FileCheck %s -check-prefix=SPARCV8 -check-prefix=SPARC
// RUN: %clang_cc1 -triple sparcv9-unknown-eabi -emit-llvm %s -o - | FileCheck %s -check-prefix=SPARCV9 -check-prefix=SPARC

unsigned char c1, c2;
unsigned short s1, s2;
unsigned int i1, i2;
unsigned long long ll1, ll2;
unsigned char a1[100], a2[100];

enum memory_order {
  memory_order_relaxed,
  memory_order_consume,
  memory_order_acquire,
  memory_order_release,
  memory_order_acq_rel,
  memory_order_seq_cst
};

void test1(void) {
  (void)__atomic_load(&c1, &c2, memory_order_seq_cst);
  (void)__atomic_store(&c1, &c2, memory_order_seq_cst);
  (void)__atomic_load(&s1, &s2, memory_order_seq_cst);
  (void)__atomic_store(&s1, &s2, memory_order_seq_cst);
  (void)__atomic_load(&i1, &i2, memory_order_seq_cst);
  (void)__atomic_store(&i1, &i2, memory_order_seq_cst);
  (void)__atomic_load(&ll1, &ll2, memory_order_seq_cst);
  (void)__atomic_store(&ll1, &ll2, memory_order_seq_cst);
  (void)__atomic_load(&a1, &a2, memory_order_seq_cst);
  (void)__atomic_store(&a1, &a2, memory_order_seq_cst);

// ARM-LABEL: define{{.*}} void @test1
// ARM: = call{{.*}} zeroext i8 @__atomic_load_1(i8* noundef @c1
// ARM: call{{.*}} void @__atomic_store_1(i8* noundef @c1, i8 noundef zeroext
// ARM: = call{{.*}} zeroext i16 @__atomic_load_2(i8* noundef bitcast (i16* @s1 to i8*)
// ARM: call{{.*}} void @__atomic_store_2(i8* noundef bitcast (i16* @s1 to i8*), i16 noundef zeroext
// ARM: = call{{.*}} i32 @__atomic_load_4(i8* noundef bitcast (i32* @i1 to i8*)
// ARM: call{{.*}} void @__atomic_store_4(i8* noundef bitcast (i32* @i1 to i8*), i32 noundef
// ARM: = call{{.*}} i64 @__atomic_load_8(i8* noundef bitcast (i64* @ll1 to i8*)
// ARM: call{{.*}} void @__atomic_store_8(i8* noundef bitcast (i64* @ll1 to i8*), i64 noundef
// ARM: call{{.*}} void @__atomic_load(i32 noundef 100, i8* noundef getelementptr inbounds ([100 x i8], [100 x i8]* @a1, i32 0, i32 0), i8* noundef getelementptr inbounds ([100 x i8], [100 x i8]* @a2, i32 0, i32 0)
// ARM: call{{.*}} void @__atomic_store(i32 noundef 100, i8* noundef getelementptr inbounds ([100 x i8], [100 x i8]* @a1, i32 0, i32 0), i8* noundef getelementptr inbounds ([100 x i8], [100 x i8]* @a2, i32 0, i32 0)

// PPC32-LABEL: define{{.*}} void @test1
// PPC32: = load atomic i8, i8* @c1 seq_cst, align 1
// PPC32: store atomic i8 {{.*}}, i8* @c1 seq_cst, align 1
// PPC32: = load atomic i16, i16* @s1 seq_cst, align 2
// PPC32: store atomic i16 {{.*}}, i16* @s1 seq_cst, align 2
// PPC32: = load atomic i32, i32* @i1 seq_cst, align 4
// PPC32: store atomic i32 {{.*}}, i32* @i1 seq_cst, align 4
<<<<<<< HEAD
// PPC32: = call i64 @__atomic_load_8(i8* bitcast (i64* @ll1 to i8*)
// PPC32: call void @__atomic_store_8(i8* bitcast (i64* @ll1 to i8*), i64
// PPC32: call void @__atomic_load(i32 100, i8* getelementptr inbounds ([100 x i8], [100 x i8]* @a1, i32 0, i32 0), i8* getelementptr inbounds ([100 x i8], [100 x i8]* @a2, i32 0, i32 0)
// PPC32: call void @__atomic_store(i32 100, i8* getelementptr inbounds ([100 x i8], [100 x i8]* @a1, i32 0, i32 0), i8* getelementptr inbounds ([100 x i8], [100 x i8]* @a2, i32 0, i32 0)
=======
// PPC32: = call i64 @__atomic_load_8(i8* noundef bitcast (i64* @ll1 to i8*)
// PPC32: call void @__atomic_store_8(i8* noundef bitcast (i64* @ll1 to i8*), i64
// PPC32: call void @__atomic_load(i32 noundef 100, i8* noundef getelementptr inbounds ([100 x i8], [100 x i8]* @a1, i32 0, i32 0), i8* noundef getelementptr inbounds ([100 x i8], [100 x i8]* @a2, i32 0, i32 0)
// PPC32: call void @__atomic_store(i32 noundef 100, i8* noundef getelementptr inbounds ([100 x i8], [100 x i8]* @a1, i32 0, i32 0), i8* noundef getelementptr inbounds ([100 x i8], [100 x i8]* @a2, i32 0, i32 0)
>>>>>>> 2ab1d525

// PPC64-LABEL: define{{.*}} void @test1
// PPC64: = load atomic i8, i8* @c1 seq_cst, align 1
// PPC64: store atomic i8 {{.*}}, i8* @c1 seq_cst, align 1
// PPC64: = load atomic i16, i16* @s1 seq_cst, align 2
// PPC64: store atomic i16 {{.*}}, i16* @s1 seq_cst, align 2
// PPC64: = load atomic i32, i32* @i1 seq_cst, align 4
// PPC64: store atomic i32 {{.*}}, i32* @i1 seq_cst, align 4
// PPC64: = load atomic i64, i64* @ll1 seq_cst, align 8
// PPC64: store atomic i64 {{.*}}, i64* @ll1 seq_cst, align 8
<<<<<<< HEAD
// PPC64: call void @__atomic_load(i64 100, i8* getelementptr inbounds ([100 x i8], [100 x i8]* @a1, i32 0, i32 0), i8* getelementptr inbounds ([100 x i8], [100 x i8]* @a2, i32 0, i32 0)
// PPC64: call void @__atomic_store(i64 100, i8* getelementptr inbounds ([100 x i8], [100 x i8]* @a1, i32 0, i32 0), i8* getelementptr inbounds ([100 x i8], [100 x i8]* @a2, i32 0, i32 0)
=======
// PPC64: call void @__atomic_load(i64 noundef 100, i8* noundef getelementptr inbounds ([100 x i8], [100 x i8]* @a1, i32 0, i32 0), i8* noundef getelementptr inbounds ([100 x i8], [100 x i8]* @a2, i32 0, i32 0)
// PPC64: call void @__atomic_store(i64 noundef 100, i8* noundef getelementptr inbounds ([100 x i8], [100 x i8]* @a1, i32 0, i32 0), i8* noundef getelementptr inbounds ([100 x i8], [100 x i8]* @a2, i32 0, i32 0)
>>>>>>> 2ab1d525

// MIPS32-LABEL: define{{.*}} void @test1
// MIPS32: = load atomic i8, i8* @c1 seq_cst, align 1
// MIPS32: store atomic i8 {{.*}}, i8* @c1 seq_cst, align 1
// MIPS32: = load atomic i16, i16* @s1 seq_cst, align 2
// MIPS32: store atomic i16 {{.*}}, i16* @s1 seq_cst, align 2
// MIPS32: = load atomic i32, i32* @i1 seq_cst, align 4
// MIPS32: store atomic i32 {{.*}}, i32* @i1 seq_cst, align 4
<<<<<<< HEAD
// MIPS32: call i64 @__atomic_load_8(i8* bitcast (i64* @ll1 to i8*)
// MIPS32: call void @__atomic_store_8(i8* bitcast (i64* @ll1 to i8*), i64
// MIPS32: call void @__atomic_load(i32 signext 100, i8* getelementptr inbounds ([100 x i8], [100 x i8]* @a1, i32 0, i32 0), i8* getelementptr inbounds ([100 x i8], [100 x i8]* @a2, i32 0, i32 0)
// MIPS32: call void @__atomic_store(i32 signext 100, i8* getelementptr inbounds ([100 x i8], [100 x i8]* @a1, i32 0, i32 0), i8* getelementptr inbounds ([100 x i8], [100 x i8]* @a2, i32 0, i32 0)
=======
// MIPS32: call i64 @__atomic_load_8(i8* noundef bitcast (i64* @ll1 to i8*)
// MIPS32: call void @__atomic_store_8(i8* noundef bitcast (i64* @ll1 to i8*), i64
// MIPS32: call void @__atomic_load(i32 noundef signext 100, i8* noundef getelementptr inbounds ([100 x i8], [100 x i8]* @a1, i32 0, i32 0), i8* noundef getelementptr inbounds ([100 x i8], [100 x i8]* @a2, i32 0, i32 0)
// MIPS32: call void @__atomic_store(i32 noundef signext 100, i8* noundef getelementptr inbounds ([100 x i8], [100 x i8]* @a1, i32 0, i32 0), i8* noundef getelementptr inbounds ([100 x i8], [100 x i8]* @a2, i32 0, i32 0)
>>>>>>> 2ab1d525

// MIPS64-LABEL: define{{.*}} void @test1
// MIPS64: = load atomic i8, i8* @c1 seq_cst, align 1
// MIPS64: store atomic i8 {{.*}}, i8* @c1 seq_cst, align 1
// MIPS64: = load atomic i16, i16* @s1 seq_cst, align 2
// MIPS64: store atomic i16 {{.*}}, i16* @s1 seq_cst, align 2
// MIPS64: = load atomic i32, i32* @i1 seq_cst, align 4
// MIPS64: store atomic i32 {{.*}}, i32* @i1 seq_cst, align 4
// MIPS64: = load atomic i64, i64* @ll1 seq_cst, align 8
// MIPS64: store atomic i64 {{.*}}, i64* @ll1 seq_cst, align 8
<<<<<<< HEAD
// MIPS64: call void @__atomic_load(i64 zeroext 100, i8* getelementptr inbounds ([100 x i8], [100 x i8]* @a1, i32 0, i32 0)
// MIPS64: call void @__atomic_store(i64 zeroext 100, i8* getelementptr inbounds ([100 x i8], [100 x i8]* @a1, i32 0, i32 0), i8* getelementptr inbounds ([100 x i8], [100 x i8]* @a2, i32 0, i32 0)
=======
// MIPS64: call void @__atomic_load(i64 noundef zeroext 100, i8* noundef getelementptr inbounds ([100 x i8], [100 x i8]* @a1, i32 0, i32 0)
// MIPS64: call void @__atomic_store(i64 noundef zeroext 100, i8* noundef getelementptr inbounds ([100 x i8], [100 x i8]* @a1, i32 0, i32 0), i8* noundef getelementptr inbounds ([100 x i8], [100 x i8]* @a2, i32 0, i32 0)
>>>>>>> 2ab1d525

// SPARC-LABEL: define{{.*}} void @test1
// SPARC: = load atomic i8, i8* @c1 seq_cst, align 1
// SPARC: store atomic i8 {{.*}}, i8* @c1 seq_cst, align 1
// SPARC: = load atomic i16, i16* @s1 seq_cst, align 2
// SPARC: store atomic i16 {{.*}}, i16* @s1 seq_cst, align 2
// SPARC: = load atomic i32, i32* @i1 seq_cst, align 4
// SPARC: store atomic i32 {{.*}}, i32* @i1 seq_cst, align 4
<<<<<<< HEAD
// SPARCV8: call i64 @__atomic_load_8(i8* bitcast (i64* @ll1 to i8*)
// SPARCV8: call void @__atomic_store_8(i8* bitcast (i64* @ll1 to i8*), i64
=======
// SPARCV8: call i64 @__atomic_load_8(i8* noundef bitcast (i64* @ll1 to i8*)
// SPARCV8: call void @__atomic_store_8(i8* noundef bitcast (i64* @ll1 to i8*), i64
>>>>>>> 2ab1d525
// SPARCV9: load atomic i64, i64* @ll1 seq_cst, align 8
// SPARCV9: store atomic i64 {{.*}}, i64* @ll1 seq_cst, align 8
// SPARCV8: call void @__atomic_load(i32 noundef 100, i8* noundef getelementptr inbounds ([100 x i8], [100 x i8]* @a1, i32 0, i32 0), i8* noundef getelementptr inbounds ([100 x i8], [100 x i8]* @a2, i32 0, i32 0)
// SPARCV8: call void @__atomic_store(i32 noundef 100, i8* noundef getelementptr inbounds ([100 x i8], [100 x i8]* @a1, i32 0, i32 0), i8* noundef getelementptr inbounds ([100 x i8], [100 x i8]* @a2, i32 0, i32 0)
}<|MERGE_RESOLUTION|>--- conflicted
+++ resolved
@@ -55,17 +55,10 @@
 // PPC32: store atomic i16 {{.*}}, i16* @s1 seq_cst, align 2
 // PPC32: = load atomic i32, i32* @i1 seq_cst, align 4
 // PPC32: store atomic i32 {{.*}}, i32* @i1 seq_cst, align 4
-<<<<<<< HEAD
-// PPC32: = call i64 @__atomic_load_8(i8* bitcast (i64* @ll1 to i8*)
-// PPC32: call void @__atomic_store_8(i8* bitcast (i64* @ll1 to i8*), i64
-// PPC32: call void @__atomic_load(i32 100, i8* getelementptr inbounds ([100 x i8], [100 x i8]* @a1, i32 0, i32 0), i8* getelementptr inbounds ([100 x i8], [100 x i8]* @a2, i32 0, i32 0)
-// PPC32: call void @__atomic_store(i32 100, i8* getelementptr inbounds ([100 x i8], [100 x i8]* @a1, i32 0, i32 0), i8* getelementptr inbounds ([100 x i8], [100 x i8]* @a2, i32 0, i32 0)
-=======
 // PPC32: = call i64 @__atomic_load_8(i8* noundef bitcast (i64* @ll1 to i8*)
 // PPC32: call void @__atomic_store_8(i8* noundef bitcast (i64* @ll1 to i8*), i64
 // PPC32: call void @__atomic_load(i32 noundef 100, i8* noundef getelementptr inbounds ([100 x i8], [100 x i8]* @a1, i32 0, i32 0), i8* noundef getelementptr inbounds ([100 x i8], [100 x i8]* @a2, i32 0, i32 0)
 // PPC32: call void @__atomic_store(i32 noundef 100, i8* noundef getelementptr inbounds ([100 x i8], [100 x i8]* @a1, i32 0, i32 0), i8* noundef getelementptr inbounds ([100 x i8], [100 x i8]* @a2, i32 0, i32 0)
->>>>>>> 2ab1d525
 
 // PPC64-LABEL: define{{.*}} void @test1
 // PPC64: = load atomic i8, i8* @c1 seq_cst, align 1
@@ -76,13 +69,8 @@
 // PPC64: store atomic i32 {{.*}}, i32* @i1 seq_cst, align 4
 // PPC64: = load atomic i64, i64* @ll1 seq_cst, align 8
 // PPC64: store atomic i64 {{.*}}, i64* @ll1 seq_cst, align 8
-<<<<<<< HEAD
-// PPC64: call void @__atomic_load(i64 100, i8* getelementptr inbounds ([100 x i8], [100 x i8]* @a1, i32 0, i32 0), i8* getelementptr inbounds ([100 x i8], [100 x i8]* @a2, i32 0, i32 0)
-// PPC64: call void @__atomic_store(i64 100, i8* getelementptr inbounds ([100 x i8], [100 x i8]* @a1, i32 0, i32 0), i8* getelementptr inbounds ([100 x i8], [100 x i8]* @a2, i32 0, i32 0)
-=======
 // PPC64: call void @__atomic_load(i64 noundef 100, i8* noundef getelementptr inbounds ([100 x i8], [100 x i8]* @a1, i32 0, i32 0), i8* noundef getelementptr inbounds ([100 x i8], [100 x i8]* @a2, i32 0, i32 0)
 // PPC64: call void @__atomic_store(i64 noundef 100, i8* noundef getelementptr inbounds ([100 x i8], [100 x i8]* @a1, i32 0, i32 0), i8* noundef getelementptr inbounds ([100 x i8], [100 x i8]* @a2, i32 0, i32 0)
->>>>>>> 2ab1d525
 
 // MIPS32-LABEL: define{{.*}} void @test1
 // MIPS32: = load atomic i8, i8* @c1 seq_cst, align 1
@@ -91,17 +79,10 @@
 // MIPS32: store atomic i16 {{.*}}, i16* @s1 seq_cst, align 2
 // MIPS32: = load atomic i32, i32* @i1 seq_cst, align 4
 // MIPS32: store atomic i32 {{.*}}, i32* @i1 seq_cst, align 4
-<<<<<<< HEAD
-// MIPS32: call i64 @__atomic_load_8(i8* bitcast (i64* @ll1 to i8*)
-// MIPS32: call void @__atomic_store_8(i8* bitcast (i64* @ll1 to i8*), i64
-// MIPS32: call void @__atomic_load(i32 signext 100, i8* getelementptr inbounds ([100 x i8], [100 x i8]* @a1, i32 0, i32 0), i8* getelementptr inbounds ([100 x i8], [100 x i8]* @a2, i32 0, i32 0)
-// MIPS32: call void @__atomic_store(i32 signext 100, i8* getelementptr inbounds ([100 x i8], [100 x i8]* @a1, i32 0, i32 0), i8* getelementptr inbounds ([100 x i8], [100 x i8]* @a2, i32 0, i32 0)
-=======
 // MIPS32: call i64 @__atomic_load_8(i8* noundef bitcast (i64* @ll1 to i8*)
 // MIPS32: call void @__atomic_store_8(i8* noundef bitcast (i64* @ll1 to i8*), i64
 // MIPS32: call void @__atomic_load(i32 noundef signext 100, i8* noundef getelementptr inbounds ([100 x i8], [100 x i8]* @a1, i32 0, i32 0), i8* noundef getelementptr inbounds ([100 x i8], [100 x i8]* @a2, i32 0, i32 0)
 // MIPS32: call void @__atomic_store(i32 noundef signext 100, i8* noundef getelementptr inbounds ([100 x i8], [100 x i8]* @a1, i32 0, i32 0), i8* noundef getelementptr inbounds ([100 x i8], [100 x i8]* @a2, i32 0, i32 0)
->>>>>>> 2ab1d525
 
 // MIPS64-LABEL: define{{.*}} void @test1
 // MIPS64: = load atomic i8, i8* @c1 seq_cst, align 1
@@ -112,13 +93,8 @@
 // MIPS64: store atomic i32 {{.*}}, i32* @i1 seq_cst, align 4
 // MIPS64: = load atomic i64, i64* @ll1 seq_cst, align 8
 // MIPS64: store atomic i64 {{.*}}, i64* @ll1 seq_cst, align 8
-<<<<<<< HEAD
-// MIPS64: call void @__atomic_load(i64 zeroext 100, i8* getelementptr inbounds ([100 x i8], [100 x i8]* @a1, i32 0, i32 0)
-// MIPS64: call void @__atomic_store(i64 zeroext 100, i8* getelementptr inbounds ([100 x i8], [100 x i8]* @a1, i32 0, i32 0), i8* getelementptr inbounds ([100 x i8], [100 x i8]* @a2, i32 0, i32 0)
-=======
 // MIPS64: call void @__atomic_load(i64 noundef zeroext 100, i8* noundef getelementptr inbounds ([100 x i8], [100 x i8]* @a1, i32 0, i32 0)
 // MIPS64: call void @__atomic_store(i64 noundef zeroext 100, i8* noundef getelementptr inbounds ([100 x i8], [100 x i8]* @a1, i32 0, i32 0), i8* noundef getelementptr inbounds ([100 x i8], [100 x i8]* @a2, i32 0, i32 0)
->>>>>>> 2ab1d525
 
 // SPARC-LABEL: define{{.*}} void @test1
 // SPARC: = load atomic i8, i8* @c1 seq_cst, align 1
@@ -127,13 +103,8 @@
 // SPARC: store atomic i16 {{.*}}, i16* @s1 seq_cst, align 2
 // SPARC: = load atomic i32, i32* @i1 seq_cst, align 4
 // SPARC: store atomic i32 {{.*}}, i32* @i1 seq_cst, align 4
-<<<<<<< HEAD
-// SPARCV8: call i64 @__atomic_load_8(i8* bitcast (i64* @ll1 to i8*)
-// SPARCV8: call void @__atomic_store_8(i8* bitcast (i64* @ll1 to i8*), i64
-=======
 // SPARCV8: call i64 @__atomic_load_8(i8* noundef bitcast (i64* @ll1 to i8*)
 // SPARCV8: call void @__atomic_store_8(i8* noundef bitcast (i64* @ll1 to i8*), i64
->>>>>>> 2ab1d525
 // SPARCV9: load atomic i64, i64* @ll1 seq_cst, align 8
 // SPARCV9: store atomic i64 {{.*}}, i64* @ll1 seq_cst, align 8
 // SPARCV8: call void @__atomic_load(i32 noundef 100, i8* noundef getelementptr inbounds ([100 x i8], [100 x i8]* @a1, i32 0, i32 0), i8* noundef getelementptr inbounds ([100 x i8], [100 x i8]* @a2, i32 0, i32 0)
