// RUN: %clang_cc1 -target-feature +altivec -triple powerpc-unknown-unknown -emit-llvm %s -o - | FileCheck %s --check-prefixes=CHECK,CHECK-BE
// RUN: %clang_cc1 -target-feature +altivec -triple powerpcle-unknown-unknown -emit-llvm %s -o - | FileCheck %s --check-prefixes=CHECK,CHECK-LE
// RUN: %clang_cc1 -target-feature +altivec -triple powerpc64-unknown-unknown -emit-llvm %s -o - | FileCheck %s --check-prefixes=CHECK,CHECK-BE
// RUN: %clang_cc1 -target-feature +altivec -triple powerpc64le-unknown-unknown -emit-llvm %s -o - | FileCheck %s --check-prefixes=CHECK,CHECK-LE
// RUN: %clang_cc1 -target-feature +altivec -mabi=vec-extabi -target-cpu pwr8 -triple powerpc-unknown-aix -emit-llvm %s -o - | FileCheck %s --check-prefixes=CHECK,CHECK-BE
// RUN: %clang_cc1 -target-feature +altivec -mabi=vec-extabi -target-cpu pwr8 -triple powerpc64-unknown-aix -emit-llvm %s -o - | FileCheck %s --check-prefixes=CHECK,CHECK-BE
<<<<<<< HEAD
// RUN: not %clang_cc1 -target-feature +altivec -mabi=vec-default -target-cpu pwr8 -triple powerpc-unknown-aix -emit-llvm %s 2>&1 | FileCheck %s --check-prefix=AIX-ERROR
// RUN: not %clang_cc1 -target-feature +altivec -mabi=vec-default -target-cpu pwr8 -triple powerpc64-unknown-aix -emit-llvm %s 2>&1 | FileCheck %s --check-prefix=AIX-ERROR
// RUN: %clang -S -emit-llvm -maltivec -mabi=vec-extabi -mcpu=pwr8 -target powerpc-unknown-aix %s -o - | FileCheck %s --check-prefixes=CHECK,CHECK-BE
// RUN: %clang -S -emit-llvm -maltivec -mabi=vec-extabi -mcpu=pwr8 -target powerpc64-unknown-aix %s -o - | FileCheck %s --check-prefixes=CHECK,CHECK-BE
// RUN: not %clang -S -emit-llvm -maltivec -mabi=vec-default -mcpu=pwr8 -triple powerpc-unknown-aix -emit-llvm %s 2>&1 | FileCheck %s --check-prefix=AIX-ERROR
// RUN: not %clang -S -emit-llvm -maltivec -mabi=vec-default -mcpu=pwr8 -triple powerpc64-unknown-aix -emit-llvm %s 2>&1 | FileCheck %s --check-prefix=AIX-ERROR
=======
// RUN: %clang_cc1 -target-feature +altivec -mabi=vec-default -target-cpu pwr8 -triple powerpc-unknown-aix -emit-llvm %s -o - | FileCheck %s --check-prefixes=CHECK,CHECK-BE
// RUN: %clang_cc1 -target-feature +altivec -mabi=vec-default -target-cpu pwr8 -triple powerpc64-unknown-aix -emit-llvm %s -o - | FileCheck %s --check-prefixes=CHECK,CHECK-BE
// RUN: %clang -S -emit-llvm -maltivec -mabi=vec-extabi -mcpu=pwr8 --target=powerpc-unknown-aix %s -o - | FileCheck %s --check-prefixes=CHECK,CHECK-BE
// RUN: %clang -S -emit-llvm -maltivec -mabi=vec-extabi -mcpu=pwr8 --target=powerpc64-unknown-aix %s -o - | FileCheck %s --check-prefixes=CHECK,CHECK-BE
// RUN: %clang -S -emit-llvm -maltivec -mabi=vec-default -mcpu=pwr8 --target=powerpc-unknown-aix -emit-llvm %s -o - | FileCheck %s --check-prefixes=CHECK,CHECK-BE
// RUN: %clang -S -emit-llvm -maltivec -mabi=vec-default -mcpu=pwr8 --target=powerpc64-unknown-aix -emit-llvm %s -o - | FileCheck %s --check-prefixes=CHECK,CHECK-BE
>>>>>>> 2ab1d525
// Check initialization

vector int test0 = (vector int)(1);       // CHECK: @test0 ={{.*}} global <4 x i32> <i32 1, i32 1, i32 1, i32 1>
vector float test1 = (vector float)(1.0); // CHECK: @test1 ={{.*}} global <4 x float> <float 1.000000e+{{0+}}, float 1.000000e+{{0+}}, float 1.000000e+{{0+}}, float 1.000000e+{{0+}}>

// CHECK-BE: @v1 ={{.*}} global <16 x i8> <i8 0, i8 0, i8 0, i8 1, i8 0, i8 0, i8 0, i8 2, i8 0, i8 0, i8 0, i8 3, i8 0, i8 0, i8 0, i8 4>
// CHECK-LE: @v1 ={{.*}} global <16 x i8> <i8 1, i8 0, i8 0, i8 0, i8 2, i8 0, i8 0, i8 0, i8 3, i8 0, i8 0, i8 0, i8 4, i8 0, i8 0, i8 0>
vector char v1 = (vector char)((vector int)(1, 2, 3, 4));
// CHECK-BE: @v2 ={{.*}} global <16 x i8> <i8 63, i8 -128, i8 0, i8 0, i8 64, i8 0, i8 0, i8 0, i8 64, i8 64, i8 0, i8 0, i8 64, i8 -128, i8 0, i8 0>
// CHECK-LE: @v2 ={{.*}} global <16 x i8> <i8 0, i8 0, i8 -128, i8 63, i8 0, i8 0, i8 0, i8 64, i8 0, i8 0, i8 64, i8 64, i8 0, i8 0, i8 -128, i8 64>
vector char v2 = (vector char)((vector float)(1.0f, 2.0f, 3.0f, 4.0f));
// CHECK-BE: @v3 ={{.*}} global <16 x i8> <i8 0, i8 0, i8 0, i8 97, i8 0, i8 0, i8 0, i8 98, i8 0, i8 0, i8 0, i8 99, i8 0, i8 0, i8 0, i8 100>
// CHECK-LE: @v3 ={{.*}} global <16 x i8> <i8 97, i8 0, i8 0, i8 0, i8 98, i8 0, i8 0, i8 0, i8 99, i8 0, i8 0, i8 0, i8 100, i8 0, i8 0, i8 0>
vector char v3 = (vector char)((vector int)('a', 'b', 'c', 'd'));
// CHECK-BE: @v4 ={{.*}} global <4 x i32> <i32 16909060, i32 0, i32 0, i32 0>
// CHECK-LE: @v4 ={{.*}} global <4 x i32> <i32 67305985, i32 0, i32 0, i32 0>
vector int v4 = (vector char){1, 2, 3, 4};

void test2()
{
  vector int vi;
  vector float vf;
  vi = (vector int)(1);             // CHECK: <i32 1, i32 1, i32 1, i32 1>
  vf = (vector float)(1.0);         // CHECK: <float 1.000000e+{{0+}}, float 1.000000e+{{0+}}, float 1.000000e+{{0+}}, float 1.000000e+{{0+}}>
  vi = (vector int)(1, 2, 3, 4);    // CHECK: <i32 1, i32 2, i32 3, i32 4>
  vi = (vector int)(1, 2, 3, 4, 5); // CHECK: <i32 1, i32 2, i32 3, i32 4>

  vi = (vector int){1};             // CHECK: <i32 1, i32 0, i32 0, i32 0>
  vi = (vector int){1, 2};          // CHECK: <i32 1, i32 2, i32 0, i32 0>
  vi = (vector int){1, 2, 3, 4};    // CHECK: <i32 1, i32 2, i32 3, i32 4>

}

// Check pre/post increment/decrement
void test3() {
  vector int vi;
  vi++;                                    // CHECK: add <4 x i32> {{.*}} <i32 1, i32 1, i32 1, i32 1>
  vector unsigned int vui;
  --vui;                                   // CHECK: add <4 x i32> {{.*}} <i32 -1, i32 -1, i32 -1, i32 -1>
  vector float vf;
  vf++;                                    // CHECK: fadd <4 x float> {{.*}} <float 1.000000e+{{0+}}, float 1.000000e+{{0+}}, float 1.000000e+{{0+}}, float 1.000000e+{{0+}}>
<<<<<<< HEAD
}

// AIX-ERROR:  error: The default Altivec ABI on AIX is not yet supported, use '-mabi=vec-extabi' for the extended Altivec ABI
=======
}
>>>>>>> 2ab1d525
<|MERGE_RESOLUTION|>--- conflicted
+++ resolved
@@ -4,21 +4,12 @@
 // RUN: %clang_cc1 -target-feature +altivec -triple powerpc64le-unknown-unknown -emit-llvm %s -o - | FileCheck %s --check-prefixes=CHECK,CHECK-LE
 // RUN: %clang_cc1 -target-feature +altivec -mabi=vec-extabi -target-cpu pwr8 -triple powerpc-unknown-aix -emit-llvm %s -o - | FileCheck %s --check-prefixes=CHECK,CHECK-BE
 // RUN: %clang_cc1 -target-feature +altivec -mabi=vec-extabi -target-cpu pwr8 -triple powerpc64-unknown-aix -emit-llvm %s -o - | FileCheck %s --check-prefixes=CHECK,CHECK-BE
-<<<<<<< HEAD
-// RUN: not %clang_cc1 -target-feature +altivec -mabi=vec-default -target-cpu pwr8 -triple powerpc-unknown-aix -emit-llvm %s 2>&1 | FileCheck %s --check-prefix=AIX-ERROR
-// RUN: not %clang_cc1 -target-feature +altivec -mabi=vec-default -target-cpu pwr8 -triple powerpc64-unknown-aix -emit-llvm %s 2>&1 | FileCheck %s --check-prefix=AIX-ERROR
-// RUN: %clang -S -emit-llvm -maltivec -mabi=vec-extabi -mcpu=pwr8 -target powerpc-unknown-aix %s -o - | FileCheck %s --check-prefixes=CHECK,CHECK-BE
-// RUN: %clang -S -emit-llvm -maltivec -mabi=vec-extabi -mcpu=pwr8 -target powerpc64-unknown-aix %s -o - | FileCheck %s --check-prefixes=CHECK,CHECK-BE
-// RUN: not %clang -S -emit-llvm -maltivec -mabi=vec-default -mcpu=pwr8 -triple powerpc-unknown-aix -emit-llvm %s 2>&1 | FileCheck %s --check-prefix=AIX-ERROR
-// RUN: not %clang -S -emit-llvm -maltivec -mabi=vec-default -mcpu=pwr8 -triple powerpc64-unknown-aix -emit-llvm %s 2>&1 | FileCheck %s --check-prefix=AIX-ERROR
-=======
 // RUN: %clang_cc1 -target-feature +altivec -mabi=vec-default -target-cpu pwr8 -triple powerpc-unknown-aix -emit-llvm %s -o - | FileCheck %s --check-prefixes=CHECK,CHECK-BE
 // RUN: %clang_cc1 -target-feature +altivec -mabi=vec-default -target-cpu pwr8 -triple powerpc64-unknown-aix -emit-llvm %s -o - | FileCheck %s --check-prefixes=CHECK,CHECK-BE
 // RUN: %clang -S -emit-llvm -maltivec -mabi=vec-extabi -mcpu=pwr8 --target=powerpc-unknown-aix %s -o - | FileCheck %s --check-prefixes=CHECK,CHECK-BE
 // RUN: %clang -S -emit-llvm -maltivec -mabi=vec-extabi -mcpu=pwr8 --target=powerpc64-unknown-aix %s -o - | FileCheck %s --check-prefixes=CHECK,CHECK-BE
 // RUN: %clang -S -emit-llvm -maltivec -mabi=vec-default -mcpu=pwr8 --target=powerpc-unknown-aix -emit-llvm %s -o - | FileCheck %s --check-prefixes=CHECK,CHECK-BE
 // RUN: %clang -S -emit-llvm -maltivec -mabi=vec-default -mcpu=pwr8 --target=powerpc64-unknown-aix -emit-llvm %s -o - | FileCheck %s --check-prefixes=CHECK,CHECK-BE
->>>>>>> 2ab1d525
 // Check initialization
 
 vector int test0 = (vector int)(1);       // CHECK: @test0 ={{.*}} global <4 x i32> <i32 1, i32 1, i32 1, i32 1>
@@ -60,10 +51,4 @@
   --vui;                                   // CHECK: add <4 x i32> {{.*}} <i32 -1, i32 -1, i32 -1, i32 -1>
   vector float vf;
   vf++;                                    // CHECK: fadd <4 x float> {{.*}} <float 1.000000e+{{0+}}, float 1.000000e+{{0+}}, float 1.000000e+{{0+}}, float 1.000000e+{{0+}}>
-<<<<<<< HEAD
-}
-
-// AIX-ERROR:  error: The default Altivec ABI on AIX is not yet supported, use '-mabi=vec-extabi' for the extended Altivec ABI
-=======
-}
->>>>>>> 2ab1d525
+}