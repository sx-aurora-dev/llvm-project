// RUN: %clang_cc1 -triple powerpc-unknown-aix -emit-llvm -o - -x c++ %s  | \
// RUN: FileCheck -check-prefix=NOVISIBILITY-IR %s

// RUN: %clang_cc1 -triple powerpc-unknown-aix -emit-llvm -round-trip-args -o - -x c++ %s  | \
// RUN: FileCheck -check-prefix=NOVISIBILITY-IR %s

// RUN: %clang_cc1 -triple powerpc-unknown-aix -mignore-xcoff-visibility -fvisibility default -emit-llvm -o - -x c++ %s  | \
// RUN: FileCheck -check-prefix=NOVISIBILITY-IR %s

// RUN: %clang_cc1 -triple powerpc-unknown-aix -mignore-xcoff-visibility -fvisibility default -emit-llvm -round-trip-args -o - -x c++ %s  | \
// RUN: FileCheck -check-prefix=NOVISIBILITY-IR %s

// RUN: %clang_cc1 -triple powerpc-unknown-aix -fvisibility default -emit-llvm -o - -x c++ %s  | \
// RUN: FileCheck -check-prefix=VISIBILITY-IR %s

// RUN: %clang_cc1 -triple powerpc-unknown-aix -fvisibility default -round-trip-args -emit-llvm -o - -x c++ %s  | \
// RUN: FileCheck -check-prefix=VISIBILITY-IR %s

__attribute__((visibility("hidden"))) void foo_h(int *p) {
  (*p)++;
}

__attribute__((visibility("protected"))) int b;

extern __attribute__((visibility("hidden"))) void zoo_extern_h(void);

void (*foo_p)(void) = zoo_extern_h;

__attribute__((visibility("protected"))) void bar() {
  foo_h(&b);
  foo_p();
}

class TestClass {
public:
  __attribute__((__visibility__("hidden"))) int value() const noexcept { return 0; }
};

int main() {
  TestClass TC;
  return TC.value();
}

template <class T>
class basic {
public:
  __attribute__((__visibility__("protected"))) int getdata() { return 1; }
};

template class basic<int>;

#pragma GCC visibility push(hidden)
int pramb;
void prambar() {}
#pragma GCC visibility pop

// VISIBILITY-IR:    @b = protected global i32 0
// VISIBILITY-IR:    @pramb = hidden global i32 0
// VISIBILITY-IR:    define hidden void @_Z5foo_hPi(i32* noundef %p)
// VISIBILITY-IR:    declare hidden void @_Z12zoo_extern_hv()
// VISIBILITY-IR:    define protected void @_Z3barv()
// VISIBILITY-IR:    define linkonce_odr hidden noundef i32 @_ZNK9TestClass5valueEv(%class.TestClass* {{[^,]*}} %this)
// VISIBILITY-IR:    define weak_odr protected noundef i32 @_ZN5basicIiE7getdataEv(%class.basic* {{[^,]*}} %this)
// VISIBILITY-IR:    define hidden void @_Z7prambarv()

// NOVISIBILITY-IR:    @b = global i32 0
// NOVISIBILITY-IR:    @pramb = global i32 0
<<<<<<< HEAD
// NOVISIBILITY-IR:    define void @_Z5foo_hPi(i32* %p)
// NOVISIBILITY-IR:    declare void @_Z12zoo_extern_hv()
// NOVISIBILITY-IR:    define void @_Z3barv()
// NOVISIBILITY-IR:    define linkonce_odr i32 @_ZNK9TestClass5valueEv(%class.TestClass* {{[^,]*}} %this)
// NOVISIBILITY-IR:    define weak_odr i32 @_ZN5basicIiE7getdataEv(%class.basic* {{[^,]*}} %this)
=======
// NOVISIBILITY-IR:    define void @_Z5foo_hPi(i32* noundef %p)
// NOVISIBILITY-IR:    declare void @_Z12zoo_extern_hv()
// NOVISIBILITY-IR:    define void @_Z3barv()
// NOVISIBILITY-IR:    define linkonce_odr noundef i32 @_ZNK9TestClass5valueEv(%class.TestClass* {{[^,]*}} %this)
// NOVISIBILITY-IR:    define weak_odr noundef i32 @_ZN5basicIiE7getdataEv(%class.basic* {{[^,]*}} %this)
>>>>>>> 2ab1d525
// NOVISIBILITY-IR:    define void @_Z7prambarv()<|MERGE_RESOLUTION|>--- conflicted
+++ resolved
@@ -65,17 +65,9 @@
 
 // NOVISIBILITY-IR:    @b = global i32 0
 // NOVISIBILITY-IR:    @pramb = global i32 0
-<<<<<<< HEAD
-// NOVISIBILITY-IR:    define void @_Z5foo_hPi(i32* %p)
-// NOVISIBILITY-IR:    declare void @_Z12zoo_extern_hv()
-// NOVISIBILITY-IR:    define void @_Z3barv()
-// NOVISIBILITY-IR:    define linkonce_odr i32 @_ZNK9TestClass5valueEv(%class.TestClass* {{[^,]*}} %this)
-// NOVISIBILITY-IR:    define weak_odr i32 @_ZN5basicIiE7getdataEv(%class.basic* {{[^,]*}} %this)
-=======
 // NOVISIBILITY-IR:    define void @_Z5foo_hPi(i32* noundef %p)
 // NOVISIBILITY-IR:    declare void @_Z12zoo_extern_hv()
 // NOVISIBILITY-IR:    define void @_Z3barv()
 // NOVISIBILITY-IR:    define linkonce_odr noundef i32 @_ZNK9TestClass5valueEv(%class.TestClass* {{[^,]*}} %this)
 // NOVISIBILITY-IR:    define weak_odr noundef i32 @_ZN5basicIiE7getdataEv(%class.basic* {{[^,]*}} %this)
->>>>>>> 2ab1d525
 // NOVISIBILITY-IR:    define void @_Z7prambarv()