--- conflicted
+++ resolved
@@ -92,8 +92,6 @@
 // CHECK: fadd <2 x double>
 // CHECK-LE: fadd <2 x double>
 
-<<<<<<< HEAD
-=======
   res_i = vec_any_ne(vf, vf);
 // CHECK: @llvm.ppc.vsx.xvcmpeqsp.p
 // CHECK-LE: @llvm.ppc.vsx.xvcmpeqsp.p
@@ -162,7 +160,6 @@
 // CHECK: @llvm.ppc.vsx.xvcmpeqdp.p
 // CHECK-LE: @llvm.ppc.vsx.xvcmpeqdp.p
 
->>>>>>> a2ce6ee6
   res_i = vec_all_nle(vf, vf);
 // CHECK: @llvm.ppc.vsx.xvcmpgesp.p
 // CHECK-LE: @llvm.ppc.vsx.xvcmpgesp.p
@@ -179,8 +176,6 @@
 // CHECK: @llvm.ppc.vsx.xvcmpgtdp.p
 // CHECK-LE: @llvm.ppc.vsx.xvcmpgtdp.p
 
-<<<<<<< HEAD
-=======
   res_i = vec_all_nge(vf, vf);
 // CHECK: @llvm.ppc.vsx.xvcmpgesp.p
 // CHECK-LE: @llvm.ppc.vsx.xvcmpgesp.p
@@ -205,7 +200,6 @@
 // CHECK: @llvm.ppc.vsx.xvcmpeqdp.p
 // CHECK-LE: @llvm.ppc.vsx.xvcmpeqdp.p
 
->>>>>>> a2ce6ee6
   res_i = vec_all_numeric(vf);
 // CHECK: @llvm.ppc.vsx.xvcmpeqsp.p
 // CHECK-LE: @llvm.ppc.vsx.xvcmpeqsp.p
