// RUN: %clang_cc1 -triple x86_64-linux-gnu -emit-llvm %s -o - | FileCheck %s --check-prefix=LINUX
// RUN: %clang_cc1 -triple x86_64-windows-pc -emit-llvm %s -o - | FileCheck %s --check-prefix=WINDOWS

int __attribute__((target("sse4.2"))) foo(void) { return 0; }
int __attribute__((target("arch=sandybridge"))) foo(void);
int __attribute__((target("arch=ivybridge"))) foo(void) {return 1;}
int __attribute__((target("arch=goldmont"))) foo(void) {return 3;}
int __attribute__((target("arch=goldmont-plus"))) foo(void) {return 4;}
int __attribute__((target("arch=tremont"))) foo(void) {return 5;}
int __attribute__((target("arch=icelake-client"))) foo(void) {return 6;}
int __attribute__((target("arch=icelake-server"))) foo(void) {return 7;}
int __attribute__((target("arch=cooperlake"))) foo(void) {return 8;}
int __attribute__((target("arch=tigerlake"))) foo(void) {return 9;}
int __attribute__((target("arch=sapphirerapids"))) foo(void) {return 10;}
int __attribute__((target("arch=alderlake"))) foo(void) {return 11;}
int __attribute__((target("arch=rocketlake"))) foo(void) {return 12;}
int __attribute__((target("default"))) foo(void) { return 2; }

int bar() {
  return foo();
}

inline int __attribute__((target("sse4.2"))) foo_inline(void) { return 0; }
inline int __attribute__((target("arch=sandybridge"))) foo_inline(void);
inline int __attribute__((target("arch=ivybridge"))) foo_inline(void) {return 1;}
inline int __attribute__((target("default"))) foo_inline(void) { return 2; }

int bar2() {
  return foo_inline();
}

inline __attribute__((target("default"))) void foo_decls(void);
inline __attribute__((target("sse4.2"))) void foo_decls(void);
void bar3() {
  foo_decls();
}
inline __attribute__((target("default"))) void foo_decls(void) {}
inline __attribute__((target("sse4.2"))) void foo_decls(void) {}

inline __attribute__((target("default"))) void foo_multi(int i, double d) {}
inline __attribute__((target("avx,sse4.2"))) void foo_multi(int i, double d) {}
inline __attribute__((target("sse4.2,fma4"))) void foo_multi(int i, double d) {}
inline __attribute__((target("arch=ivybridge,fma4,sse4.2"))) void foo_multi(int i, double d) {}
void bar4() {
  foo_multi(1, 5.0);
}

int fwd_decl_default(void);
int __attribute__((target("default"))) fwd_decl_default(void) { return 2; }

int fwd_decl_avx(void);
int __attribute__((target("avx"))) fwd_decl_avx(void) { return 2; }
int __attribute__((target("default"))) fwd_decl_avx(void) { return 2; }

void bar5() {
  fwd_decl_default();
  fwd_decl_avx();
}

int __attribute__((target("avx"))) changed_to_mv(void) { return 0;}
int __attribute__((target("fma4"))) changed_to_mv(void) { return 1;}

__attribute__((target("default"), used)) inline void foo_used(int i, double d) {}
__attribute__((target("avx,sse4.2"))) inline void foo_used(int i, double d) {}

__attribute__((target("default"))) inline void foo_used2(int i, double d) {}
__attribute__((target("avx,sse4.2"), used)) inline void foo_used2(int i, double d) {}

<<<<<<< HEAD
=======
// PR50025:
static void must_be_emitted(void) {}
inline __attribute__((target("default"))) void pr50025(void) { must_be_emitted(); }
void calls_pr50025() { pr50025(); }

// Also need to make sure we get other multiversion functions.
inline __attribute__((target("default"))) void pr50025b(void) { must_be_emitted(); }
inline __attribute__((target("default"))) void pr50025c(void) { pr50025b(); }
void calls_pr50025c() { pr50025c(); }

>>>>>>> a2ce6ee6
// LINUX: @llvm.compiler.used = appending global [2 x i8*] [i8* bitcast (void (i32, double)* @foo_used to i8*), i8* bitcast (void (i32, double)* @foo_used2.avx_sse4.2 to i8*)], section "llvm.metadata"
// WINDOWS: @llvm.used = appending global [2 x i8*] [i8* bitcast (void (i32, double)* @foo_used to i8*), i8* bitcast (void (i32, double)* @foo_used2.avx_sse4.2 to i8*)], section "llvm.metadata"

// LINUX: @foo.ifunc = weak_odr ifunc i32 (), i32 ()* ()* @foo.resolver
// LINUX: @foo_inline.ifunc = weak_odr ifunc i32 (), i32 ()* ()* @foo_inline.resolver
// LINUX: @foo_decls.ifunc = weak_odr ifunc void (), void ()* ()* @foo_decls.resolver
// LINUX: @foo_multi.ifunc = weak_odr ifunc void (i32, double), void (i32, double)* ()* @foo_multi.resolver
// LINUX: @fwd_decl_default.ifunc = weak_odr ifunc i32 (), i32 ()* ()* @fwd_decl_default.resolver
// LINUX: @fwd_decl_avx.ifunc = weak_odr ifunc i32 (), i32 ()* ()* @fwd_decl_avx.resolver

// LINUX: define{{.*}} i32 @foo.sse4.2()
// LINUX: ret i32 0
// LINUX: define{{.*}} i32 @foo.arch_ivybridge()
// LINUX: ret i32 1
// LINUX: define{{.*}} i32 @foo.arch_goldmont()
// LINUX: ret i32 3
// LINUX: define{{.*}} i32 @foo.arch_goldmont-plus()
// LINUX: ret i32 4
// LINUX: define{{.*}} i32 @foo.arch_tremont()
// LINUX: ret i32 5
// LINUX: define{{.*}} i32 @foo.arch_icelake-client()
// LINUX: ret i32 6
// LINUX: define{{.*}} i32 @foo.arch_icelake-server()
// LINUX: ret i32 7
// LINUX: define{{.*}} i32 @foo.arch_cooperlake()
// LINUX: ret i32 8
// LINUX: define{{.*}} i32 @foo.arch_tigerlake()
// LINUX: ret i32 9
// LINUX: define{{.*}} i32 @foo.arch_sapphirerapids()
// LINUX: ret i32 10
// LINUX: define{{.*}} i32 @foo.arch_alderlake()
// LINUX: ret i32 11
// LINUX: define{{.*}} i32 @foo.arch_rocketlake()
// LINUX: ret i32 12
// LINUX: define{{.*}} i32 @foo()
// LINUX: ret i32 2
// LINUX: define{{.*}} i32 @bar()
// LINUX: call i32 @foo.ifunc()

// WINDOWS: define dso_local i32 @foo.sse4.2()
// WINDOWS: ret i32 0
// WINDOWS: define dso_local i32 @foo.arch_ivybridge()
// WINDOWS: ret i32 1
// WINDOWS: define dso_local i32 @foo.arch_goldmont()
// WINDOWS: ret i32 3
// WINDOWS: define dso_local i32 @foo.arch_goldmont-plus()
// WINDOWS: ret i32 4
// WINDOWS: define dso_local i32 @foo.arch_tremont()
// WINDOWS: ret i32 5
// WINDOWS: define dso_local i32 @foo.arch_icelake-client()
// WINDOWS: ret i32 6
// WINDOWS: define dso_local i32 @foo.arch_icelake-server()
// WINDOWS: ret i32 7
// WINDOWS: define dso_local i32 @foo.arch_cooperlake()
// WINDOWS: ret i32 8
// WINDOWS: define dso_local i32 @foo.arch_tigerlake()
// WINDOWS: ret i32 9
// WINDOWS: define dso_local i32 @foo.arch_sapphirerapids()
// WINDOWS: ret i32 10
// WINDOWS: define dso_local i32 @foo.arch_alderlake()
// WINDOWS: ret i32 11
// WINDOWS: define dso_local i32 @foo.arch_rocketlake()
// WINDOWS: ret i32 12
// WINDOWS: define dso_local i32 @foo()
// WINDOWS: ret i32 2
// WINDOWS: define dso_local i32 @bar()
// WINDOWS: call i32 @foo.resolver()

// LINUX: define weak_odr i32 ()* @foo.resolver() comdat
// LINUX: call void @__cpu_indicator_init()
// LINUX: ret i32 ()* @foo.arch_sandybridge
// LINUX: ret i32 ()* @foo.arch_ivybridge
// LINUX: ret i32 ()* @foo.sse4.2
// LINUX: ret i32 ()* @foo

// WINDOWS: define weak_odr dso_local i32 @foo.resolver() comdat
// WINDOWS: call void @__cpu_indicator_init()
// WINDOWS: call i32 @foo.arch_sandybridge
// WINDOWS: call i32 @foo.arch_ivybridge
// WINDOWS: call i32 @foo.sse4.2
// WINDOWS: call i32 @foo

// LINUX: define{{.*}} i32 @bar2()
// LINUX: call i32 @foo_inline.ifunc()

// WINDOWS: define dso_local i32 @bar2()
// WINDOWS: call i32 @foo_inline.resolver()

// LINUX: define weak_odr i32 ()* @foo_inline.resolver() comdat
// LINUX: call void @__cpu_indicator_init()
// LINUX: ret i32 ()* @foo_inline.arch_sandybridge
// LINUX: ret i32 ()* @foo_inline.arch_ivybridge
// LINUX: ret i32 ()* @foo_inline.sse4.2
// LINUX: ret i32 ()* @foo_inline

// WINDOWS: define weak_odr dso_local i32 @foo_inline.resolver() comdat
// WINDOWS: call void @__cpu_indicator_init()
// WINDOWS: call i32 @foo_inline.arch_sandybridge
// WINDOWS: call i32 @foo_inline.arch_ivybridge
// WINDOWS: call i32 @foo_inline.sse4.2
// WINDOWS: call i32 @foo_inline

// LINUX: define{{.*}} void @bar3()
// LINUX: call void @foo_decls.ifunc()

// WINDOWS: define dso_local void @bar3()
// WINDOWS: call void @foo_decls.resolver()

// LINUX: define weak_odr void ()* @foo_decls.resolver() comdat
// LINUX: ret void ()* @foo_decls.sse4.2
// LINUX: ret void ()* @foo_decls

// WINDOWS: define weak_odr dso_local void @foo_decls.resolver() comdat
// WINDOWS: call void @foo_decls.sse4.2
// WINDOWS: call void @foo_decls

// LINUX: define{{.*}} void @bar4()
// LINUX: call void @foo_multi.ifunc(i32 1, double 5.{{[0+e]*}})

// WINDOWS: define dso_local void @bar4()
// WINDOWS: call void @foo_multi.resolver(i32 1, double 5.{{[0+e]*}})

// LINUX: define weak_odr void (i32, double)* @foo_multi.resolver() comdat
// LINUX: and i32 %{{.*}}, 4352
// LINUX: icmp eq i32 %{{.*}}, 4352
// LINUX: ret void (i32, double)* @foo_multi.fma4_sse4.2
// LINUX: icmp eq i32 %{{.*}}, 12
// LINUX: and i32 %{{.*}}, 4352
// LINUX: icmp eq i32 %{{.*}}, 4352
// LINUX: ret void (i32, double)* @foo_multi.arch_ivybridge_fma4_sse4.2
// LINUX: and i32 %{{.*}}, 768
// LINUX: icmp eq i32 %{{.*}}, 768
// LINUX: ret void (i32, double)* @foo_multi.avx_sse4.2
// LINUX: ret void (i32, double)* @foo_multi

// WINDOWS: define weak_odr dso_local void @foo_multi.resolver(i32 %0, double %1) comdat
// WINDOWS: and i32 %{{.*}}, 4352
// WINDOWS: icmp eq i32 %{{.*}}, 4352
// WINDOWS: call void @foo_multi.fma4_sse4.2(i32 %0, double %1)
// WINDOWS-NEXT: ret void
// WINDOWS: icmp eq i32 %{{.*}}, 12
// WINDOWS: and i32 %{{.*}}, 4352
// WINDOWS: icmp eq i32 %{{.*}}, 4352
// WINDOWS: call void @foo_multi.arch_ivybridge_fma4_sse4.2(i32 %0, double %1)
// WINDOWS-NEXT: ret void
// WINDOWS: and i32 %{{.*}}, 768
// WINDOWS: icmp eq i32 %{{.*}}, 768
// WINDOWS: call void @foo_multi.avx_sse4.2(i32 %0, double %1)
// WINDOWS-NEXT: ret void
// WINDOWS: call void @foo_multi(i32 %0, double %1)
// WINDOWS-NEXT: ret void

// LINUX: define{{.*}} i32 @fwd_decl_default()
// LINUX: ret i32 2
// LINUX: define{{.*}} i32 @fwd_decl_avx.avx()
// LINUX: ret i32 2
// LINUX: define{{.*}} i32 @fwd_decl_avx()
// LINUX: ret i32 2

// WINDOWS: define dso_local i32 @fwd_decl_default()
// WINDOWS: ret i32 2
// WINDOWS: define dso_local i32 @fwd_decl_avx.avx()
// WINDOWS: ret i32 2
// WINDOWS: define dso_local i32 @fwd_decl_avx()
// WINDOWS: ret i32 2

// LINUX: define{{.*}} void @bar5()
// LINUX: call i32 @fwd_decl_default.ifunc()
// LINUX: call i32 @fwd_decl_avx.ifunc()

// WINDOWS: define dso_local void @bar5()
// WINDOWS: call i32 @fwd_decl_default.resolver()
// WINDOWS: call i32 @fwd_decl_avx.resolver()

// LINUX: define weak_odr i32 ()* @fwd_decl_default.resolver() comdat
// LINUX: call void @__cpu_indicator_init()
// LINUX: ret i32 ()* @fwd_decl_default
// LINUX: define weak_odr i32 ()* @fwd_decl_avx.resolver() comdat
// LINUX: call void @__cpu_indicator_init()
// LINUX: ret i32 ()* @fwd_decl_avx.avx
// LINUX: ret i32 ()* @fwd_decl_avx

// WINDOWS: define weak_odr dso_local i32 @fwd_decl_default.resolver() comdat
// WINDOWS: call void @__cpu_indicator_init()
// WINDOWS: call i32 @fwd_decl_default
// WINDOWS: define weak_odr dso_local i32 @fwd_decl_avx.resolver() comdat
// WINDOWS: call void @__cpu_indicator_init()
// WINDOWS: call i32 @fwd_decl_avx.avx
// WINDOWS: call i32 @fwd_decl_avx

// LINUX: define{{.*}} i32 @changed_to_mv.avx()
// LINUX: define{{.*}} i32 @changed_to_mv.fma4()

// WINDOWS: define dso_local i32 @changed_to_mv.avx()
// WINDOWS: define dso_local i32 @changed_to_mv.fma4()

// LINUX: define linkonce void @foo_used(i32 %{{.*}}, double %{{.*}})
// LINUX-NOT: @foo_used.avx_sse4.2(
// LINUX-NOT: @foo_used2(
// LINUX: define linkonce void @foo_used2.avx_sse4.2(i32 %{{.*}}, double %{{.*}})

// WINDOWS: define linkonce_odr dso_local void @foo_used(i32 %{{.*}}, double %{{.*}})
// WINDOWS-NOT: @foo_used.avx_sse4.2(
// WINDOWS-NOT: @foo_used2(
// WINDOWS: define linkonce_odr dso_local void @foo_used2.avx_sse4.2(i32 %{{.*}}, double %{{.*}})

// LINUX: declare i32 @foo.arch_sandybridge()
// WINDOWS: declare dso_local i32 @foo.arch_sandybridge()

// LINUX: define linkonce i32 @foo_inline.sse4.2()
// LINUX: ret i32 0

// WINDOWS: define linkonce_odr dso_local i32 @foo_inline.sse4.2()
// WINDOWS: ret i32 0

// LINUX: declare i32 @foo_inline.arch_sandybridge()

// WINDOWS: declare dso_local i32 @foo_inline.arch_sandybridge()

// LINUX: define linkonce i32 @foo_inline.arch_ivybridge()
// LINUX: ret i32 1
// LINUX: define linkonce i32 @foo_inline()
// LINUX: ret i32 2

// WINDOWS: define linkonce_odr dso_local i32 @foo_inline.arch_ivybridge()
// WINDOWS: ret i32 1
// WINDOWS: define linkonce_odr dso_local i32 @foo_inline()
// WINDOWS: ret i32 2

// LINUX: define linkonce void @foo_decls()
// LINUX: define linkonce void @foo_decls.sse4.2()

// WINDOWS: define linkonce_odr dso_local void @foo_decls()
// WINDOWS: define linkonce_odr dso_local void @foo_decls.sse4.2()

// LINUX: define linkonce void @foo_multi(i32 %{{[^,]+}}, double %{{[^\)]+}})
// LINUX: define linkonce void @foo_multi.avx_sse4.2(i32 %{{[^,]+}}, double %{{[^\)]+}})
// LINUX: define linkonce void @foo_multi.fma4_sse4.2(i32 %{{[^,]+}}, double %{{[^\)]+}})
// LINUX: define linkonce void @foo_multi.arch_ivybridge_fma4_sse4.2(i32 %{{[^,]+}}, double %{{[^\)]+}})

// WINDOWS: define linkonce_odr dso_local void @foo_multi(i32 %{{[^,]+}}, double %{{[^\)]+}})
// WINDOWS: define linkonce_odr dso_local void @foo_multi.avx_sse4.2(i32 %{{[^,]+}}, double %{{[^\)]+}})
// WINDOWS: define linkonce_odr dso_local void @foo_multi.fma4_sse4.2(i32 %{{[^,]+}}, double %{{[^\)]+}})
// WINDOWS: define linkonce_odr dso_local void @foo_multi.arch_ivybridge_fma4_sse4.2(i32 %{{[^,]+}}, double %{{[^\)]+}})

// Ensure that we emit the 'static' function here.
// LINUX: define linkonce void @pr50025()
// LINUX: call void @must_be_emitted
// LINUX: define internal void @must_be_emitted()
// WINDOWS: define linkonce_odr dso_local void @pr50025()
// WINDOWS: call void @must_be_emitted
// WINDOWS: define internal void @must_be_emitted()

// LINUX: define linkonce void @pr50025c()
// LINUX: define linkonce void @pr50025b()
// WINDOWS: define linkonce_odr dso_local void @pr50025c()
// WINDOWS: define linkonce_odr dso_local void @pr50025b()<|MERGE_RESOLUTION|>--- conflicted
+++ resolved
@@ -66,8 +66,6 @@
 __attribute__((target("default"))) inline void foo_used2(int i, double d) {}
 __attribute__((target("avx,sse4.2"), used)) inline void foo_used2(int i, double d) {}
 
-<<<<<<< HEAD
-=======
 // PR50025:
 static void must_be_emitted(void) {}
 inline __attribute__((target("default"))) void pr50025(void) { must_be_emitted(); }
@@ -78,7 +76,6 @@
 inline __attribute__((target("default"))) void pr50025c(void) { pr50025b(); }
 void calls_pr50025c() { pr50025c(); }
 
->>>>>>> a2ce6ee6
 // LINUX: @llvm.compiler.used = appending global [2 x i8*] [i8* bitcast (void (i32, double)* @foo_used to i8*), i8* bitcast (void (i32, double)* @foo_used2.avx_sse4.2 to i8*)], section "llvm.metadata"
 // WINDOWS: @llvm.used = appending global [2 x i8*] [i8* bitcast (void (i32, double)* @foo_used to i8*), i8* bitcast (void (i32, double)* @foo_used2.avx_sse4.2 to i8*)], section "llvm.metadata"
 
