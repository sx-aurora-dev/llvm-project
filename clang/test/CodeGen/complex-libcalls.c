--- conflicted
+++ resolved
@@ -128,21 +128,12 @@
 
   cproj(f);      cprojf(f);     cprojl(f); 
 
-<<<<<<< HEAD
-// NO__ERRNO: declare { double, double } @cproj(double, double) [[READNONE]]
-// NO__ERRNO: declare <2 x float> @cprojf(<2 x float>) [[READNONE]]
-// NO__ERRNO: declare { x86_fp80, x86_fp80 } @cprojl({ x86_fp80, x86_fp80 }* byval({ x86_fp80, x86_fp80 }) align 16) [[NOT_READNONE]]
-// HAS_ERRNO: declare { double, double } @cproj(double, double) [[READNONE:#[0-9]+]]
-// HAS_ERRNO: declare <2 x float> @cprojf(<2 x float>) [[READNONE]]
-// HAS_ERRNO: declare { x86_fp80, x86_fp80 } @cprojl({ x86_fp80, x86_fp80 }* byval({ x86_fp80, x86_fp80 }) align 16) [[WILLRETURN_NOT_READNONE:#[0-9]+]]
-=======
 // NO__ERRNO: declare { double, double } @cproj(double noundef, double noundef) [[READNONE]]
 // NO__ERRNO: declare <2 x float> @cprojf(<2 x float> noundef) [[READNONE]]
 // NO__ERRNO: declare { x86_fp80, x86_fp80 } @cprojl({ x86_fp80, x86_fp80 }* noundef byval({ x86_fp80, x86_fp80 }) align 16) [[NOT_READNONE]]
 // HAS_ERRNO: declare { double, double } @cproj(double noundef, double noundef) [[READNONE:#[0-9]+]]
 // HAS_ERRNO: declare <2 x float> @cprojf(<2 x float> noundef) [[READNONE]]
 // HAS_ERRNO: declare { x86_fp80, x86_fp80 } @cprojl({ x86_fp80, x86_fp80 }* noundef byval({ x86_fp80, x86_fp80 }) align 16) [[WILLRETURN_NOT_READNONE:#[0-9]+]]
->>>>>>> 2ab1d525
 
   cpow(f,f);       cpowf(f,f);      cpowl(f,f);
 
