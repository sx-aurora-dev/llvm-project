// RUN: %clang_cc1 %s -flax-vector-conversions=none -ffreestanding -triple=x86_64-unknown-unknown  -target-feature +avx512f  -target-feature +amx-int8  \
// RUN: -target-feature +amx-bf16 -emit-llvm -o - -Werror -pedantic | FileCheck %s --check-prefixes=CHECK

#include <immintrin.h>

char buf[1024];
#define STRIDE 32

char buf2[1024];

// This is an example code and integration test.
void test_api(int cond, short row, short col) {
  //CHECK-LABEL: @test_api
  //CHECK: call x86_amx @llvm.x86.tileloadd64.internal
  //CHECK: call x86_amx @llvm.x86.tdpbssd.internal
  //CHECK: call void @llvm.x86.tilestored64.internal
  __tile1024i a = {row, 8};
  __tile1024i b = {8, col};
  __tile1024i c = {row, col};

  if (cond) {
    __tile_loadd(&a, buf, STRIDE);
    __tile_loadd(&b, buf, STRIDE);
    __tile_loadd(&c, buf, STRIDE);
  } else {
    __tile_loadd(&a, buf2, STRIDE);
    __tile_loadd(&b, buf2, STRIDE);
    __tile_loadd(&c, buf2, STRIDE);
  }
  __tile_dpbssd(&c, a, b);
  __tile_stored(buf, STRIDE, c);
}

void test_tile_loadd(short row, short col) {
  //CHECK-LABEL: @test_tile_loadd
  //CHECK: call x86_amx @llvm.x86.tileloadd64.internal
  //CHECK-NEXT: {{%.*}} = bitcast x86_amx {{%.*}} to <256 x i32>
  __tile1024i a = {row, col};
  __tile_loadd(&a, buf, STRIDE);
}

<<<<<<< HEAD
=======
void test_tile_stream_loadd(short row, short col) {
  //CHECK-LABEL: @test_tile_stream_loadd
  //CHECK: call x86_amx @llvm.x86.tileloaddt164.internal
  //CHECK-NEXT: {{%.*}} = bitcast x86_amx {{%.*}} to <256 x i32>
  __tile1024i a = {row, col};
  __tile_stream_loadd(&a, buf, STRIDE);
}

>>>>>>> 2ab1d525
void test_tile_dpbssd(__tile1024i a, __tile1024i b, __tile1024i c) {
  //CHECK-LABEL: @test_tile_dpbssd
  //CHECK: call x86_amx @llvm.x86.tdpbssd.internal
  //CHECK-NEXT: {{%.*}} = bitcast x86_amx {{%.*}} to <256 x i32>
  __tile_dpbssd(&c, a, b);
}

void test_tile_dpbsud(__tile1024i a, __tile1024i b, __tile1024i c) {
  //CHECK-LABEL: @test_tile_dpbsud
  //CHECK: call x86_amx @llvm.x86.tdpbsud.internal
  //CHECK-NEXT: {{%.*}} = bitcast x86_amx {{%.*}} to <256 x i32>
  __tile_dpbsud(&c, a, b);
}

void test_tile_dpbusd(__tile1024i a, __tile1024i b, __tile1024i c) {
  //CHECK-LABEL: @test_tile_dpbusd
  //CHECK: call x86_amx @llvm.x86.tdpbusd.internal
  //CHECK-NEXT: {{%.*}} = bitcast x86_amx {{%.*}} to <256 x i32>
  __tile_dpbusd(&c, a, b);
}

void test_tile_dpbuud(__tile1024i a, __tile1024i b, __tile1024i c) {
  //CHECK-LABEL: @test_tile_dpbuud
  //CHECK: call x86_amx @llvm.x86.tdpbuud.internal
  //CHECK-NEXT: {{%.*}} = bitcast x86_amx {{%.*}} to <256 x i32>
  __tile_dpbuud(&c, a, b);
}

void test_tile_stored(__tile1024i c) {
  //CHECK-LABEL: @test_tile_stored
  //CHECK: {{%.*}} = bitcast <256 x i32> {{%.*}} to x86_amx
  //CHECK-NEXT: call void @llvm.x86.tilestored64.internal
  __tile_stored(buf, STRIDE, c);
}

void test_tile_zero(__tile1024i c) {
  //CHECK-LABEL: @test_tile_zero
  //CHECK: call x86_amx @llvm.x86.tilezero.internal
  //CHECK-NEXT bitcast x86_amx {{%.*}} to <256 x i32>
  __tile_zero(&c);
}

<<<<<<< HEAD
void test_tile_tdpbf16ps(__tile1024i a, __tile1024i b, __tile1024i c) {
  //CHECK-LABEL: @test_tile_tdpbf16ps
  //CHECK: call x86_amx @llvm.x86.tdpbf16ps.internal
  //CHECK-NEXT: {{%.*}} = bitcast x86_amx {{%.*}} to <256 x i32>
  __tile_tdpbf16ps(&a, b, c);
=======
void test_tile_dpbf16ps(__tile1024i a, __tile1024i b, __tile1024i c) {
  //CHECK-LABEL: @test_tile_dpbf16ps
  //CHECK: call x86_amx @llvm.x86.tdpbf16ps.internal
  //CHECK-NEXT: {{%.*}} = bitcast x86_amx {{%.*}} to <256 x i32>
  __tile_dpbf16ps(&a, b, c);
>>>>>>> 2ab1d525
}<|MERGE_RESOLUTION|>--- conflicted
+++ resolved
@@ -39,8 +39,6 @@
   __tile_loadd(&a, buf, STRIDE);
 }
 
-<<<<<<< HEAD
-=======
 void test_tile_stream_loadd(short row, short col) {
   //CHECK-LABEL: @test_tile_stream_loadd
   //CHECK: call x86_amx @llvm.x86.tileloaddt164.internal
@@ -49,7 +47,6 @@
   __tile_stream_loadd(&a, buf, STRIDE);
 }
 
->>>>>>> 2ab1d525
 void test_tile_dpbssd(__tile1024i a, __tile1024i b, __tile1024i c) {
   //CHECK-LABEL: @test_tile_dpbssd
   //CHECK: call x86_amx @llvm.x86.tdpbssd.internal
@@ -92,17 +89,9 @@
   __tile_zero(&c);
 }
 
-<<<<<<< HEAD
-void test_tile_tdpbf16ps(__tile1024i a, __tile1024i b, __tile1024i c) {
-  //CHECK-LABEL: @test_tile_tdpbf16ps
-  //CHECK: call x86_amx @llvm.x86.tdpbf16ps.internal
-  //CHECK-NEXT: {{%.*}} = bitcast x86_amx {{%.*}} to <256 x i32>
-  __tile_tdpbf16ps(&a, b, c);
-=======
 void test_tile_dpbf16ps(__tile1024i a, __tile1024i b, __tile1024i c) {
   //CHECK-LABEL: @test_tile_dpbf16ps
   //CHECK: call x86_amx @llvm.x86.tdpbf16ps.internal
   //CHECK-NEXT: {{%.*}} = bitcast x86_amx {{%.*}} to <256 x i32>
   __tile_dpbf16ps(&a, b, c);
->>>>>>> 2ab1d525
 }