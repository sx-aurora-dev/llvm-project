--- conflicted
+++ resolved
@@ -1,19 +1,8 @@
 // REQUIRES: x86-registered-target
-<<<<<<< HEAD
-// RUN: %clang_cc1 -fno-experimental-new-pass-manager -triple x86_64-unknown-unknown -S -finstrument-functions -O0 -emit-llvm -o - %s | FileCheck %s
-// RUN: %clang_cc1 -fno-experimental-new-pass-manager -triple x86_64-unknown-unknown -S -finstrument-functions -O2 -emit-llvm -o - %s | FileCheck %s
-// RUN: %clang_cc1 -fno-experimental-new-pass-manager -triple x86_64-unknown-unknown -S -finstrument-functions-after-inlining -O2 -o - -emit-llvm %s | FileCheck -check-prefix=NOINLINE %s
-
 // RUN: %clang_cc1 -fexperimental-new-pass-manager -triple x86_64-unknown-unknown -S -finstrument-functions -O0 -o - -emit-llvm %s | FileCheck %s
 // RUN: %clang_cc1 -fexperimental-new-pass-manager -triple x86_64-unknown-unknown -S -finstrument-functions -O2 -o - -emit-llvm %s | FileCheck %s
 // RUN: %clang_cc1 -fexperimental-new-pass-manager -triple x86_64-unknown-unknown -S -finstrument-functions-after-inlining -O2 -o - -emit-llvm %s | FileCheck -check-prefix=NOINLINE %s
 
-=======
-// RUN: %clang_cc1 -fexperimental-new-pass-manager -triple x86_64-unknown-unknown -S -finstrument-functions -O0 -o - -emit-llvm %s | FileCheck %s
-// RUN: %clang_cc1 -fexperimental-new-pass-manager -triple x86_64-unknown-unknown -S -finstrument-functions -O2 -o - -emit-llvm %s | FileCheck %s
-// RUN: %clang_cc1 -fexperimental-new-pass-manager -triple x86_64-unknown-unknown -S -finstrument-functions-after-inlining -O2 -o - -emit-llvm %s | FileCheck -check-prefix=NOINLINE %s
-
->>>>>>> 2ab1d525
 __attribute__((always_inline)) int leaf(int x) {
   return x;
 // CHECK-LABEL: define {{.*}} @leaf
