--- conflicted
+++ resolved
@@ -525,8 +525,6 @@
 
   // CHECK: [[MONOTONIC_MONOTONIC]]
   // CHECK: cmpxchg {{.*}} monotonic monotonic, align
-<<<<<<< HEAD
-=======
   // CHECK: br
 
   // CHECK: [[MONOTONIC_ACQUIRE]]
@@ -535,7 +533,6 @@
 
   // CHECK: [[MONOTONIC_SEQCST]]
   // CHECK: cmpxchg {{.*}} monotonic seq_cst, align
->>>>>>> a2ce6ee6
   // CHECK: br
 
   // CHECK: [[ACQUIRE_MONOTONIC]]
@@ -544,8 +541,6 @@
 
   // CHECK: [[ACQUIRE_ACQUIRE]]
   // CHECK: cmpxchg {{.*}} acquire acquire, align
-<<<<<<< HEAD
-=======
   // CHECK: br
 
   // CHECK: [[ACQUIRE_SEQCST]]
@@ -562,7 +557,6 @@
 
   // CHECK: [[RELEASE_SEQCST]]
   // CHECK: cmpxchg {{.*}} release seq_cst, align
->>>>>>> a2ce6ee6
   // CHECK: br
 
   // CHECK: [[ACQREL_MONOTONIC]]
@@ -571,13 +565,10 @@
 
   // CHECK: [[ACQREL_ACQUIRE]]
   // CHECK: cmpxchg {{.*}} acq_rel acquire, align
-<<<<<<< HEAD
-=======
   // CHECK: br
 
   // CHECK: [[ACQREL_SEQCST]]
   // CHECK: cmpxchg {{.*}} acq_rel seq_cst, align
->>>>>>> a2ce6ee6
   // CHECK: br
 
   // CHECK: [[SEQCST_MONOTONIC]]
@@ -601,8 +592,6 @@
   // CHECK: [[STRONG]]
   // CHECK-NOT: br
   // CHECK: cmpxchg {{.*}} seq_cst seq_cst, align
-<<<<<<< HEAD
-=======
   // CHECK: br
 
   // CHECK: [[WEAK]]
@@ -617,16 +606,11 @@
   // CHECK: [[STRONG]]
   // CHECK-NOT: br
   // CHECK: cmpxchg {{.*}} release acquire
->>>>>>> a2ce6ee6
   // CHECK: br
 
   // CHECK: [[WEAK]]
   // CHECK-NOT: br
-<<<<<<< HEAD
-  // CHECK: cmpxchg weak {{.*}} seq_cst seq_cst, align
-=======
   // CHECK: cmpxchg weak {{.*}} release acquire
->>>>>>> a2ce6ee6
   // CHECK: br
 }
 
@@ -636,19 +620,6 @@
   __atomic_compare_exchange(ptr, ptr2, &new, weak, success, fail);
 
   // CHECK: = cmpxchg {{.*}} monotonic monotonic, align
-<<<<<<< HEAD
-  // CHECK: = cmpxchg weak {{.*}} monotonic monotonic, align
-  // CHECK: = cmpxchg {{.*}} acquire monotonic, align
-  // CHECK: = cmpxchg {{.*}} acquire acquire, align
-  // CHECK: = cmpxchg weak {{.*}} acquire monotonic, align
-  // CHECK: = cmpxchg weak {{.*}} acquire acquire, align
-  // CHECK: = cmpxchg {{.*}} release monotonic, align
-  // CHECK: = cmpxchg weak {{.*}} release monotonic, align
-  // CHECK: = cmpxchg {{.*}} acq_rel monotonic, align
-  // CHECK: = cmpxchg {{.*}} acq_rel acquire, align
-  // CHECK: = cmpxchg weak {{.*}} acq_rel monotonic, align
-  // CHECK: = cmpxchg weak {{.*}} acq_rel acquire, align
-=======
   // CHECK: = cmpxchg {{.*}} monotonic acquire, align
   // CHECK: = cmpxchg {{.*}} monotonic seq_cst, align
   // CHECK: = cmpxchg weak {{.*}} monotonic monotonic, align
@@ -672,7 +643,6 @@
   // CHECK: = cmpxchg weak {{.*}} acq_rel monotonic, align
   // CHECK: = cmpxchg weak {{.*}} acq_rel acquire, align
   // CHECK: = cmpxchg weak {{.*}} acq_rel seq_cst, align
->>>>>>> a2ce6ee6
   // CHECK: = cmpxchg {{.*}} seq_cst monotonic, align
   // CHECK: = cmpxchg {{.*}} seq_cst acquire, align
   // CHECK: = cmpxchg {{.*}} seq_cst seq_cst, align
