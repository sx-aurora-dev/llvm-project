// RUN: %clang_cc1 -x cl -cl-std=CL %s -verify -triple spir-unknown-unknown
// RUN: %clang_cc1 -x cl -cl-std=CL1.1 %s -verify -triple spir-unknown-unknown
// RUN: %clang_cc1 -x cl -cl-std=CL1.2 %s -verify -triple spir-unknown-unknown
// RUN: %clang_cc1 -x cl -cl-std=CL2.0 %s -verify -triple spir-unknown-unknown
// RUN: %clang_cc1 -x cl -cl-std=clc++ %s -verify -triple spir-unknown-unknown
// RUN: %clang_cc1 -x cl -cl-std=CL3.0 %s -verify -triple spir-unknown-unknown
// RUN: %clang_cc1 -x cl -cl-std=CL %s -verify -triple spir-unknown-unknown -Wpedantic-core-features -DTEST_CORE_FEATURES
// RUN: %clang_cc1 -x cl -cl-std=CL1.1 %s -verify -triple spir-unknown-unknown -Wpedantic-core-features -DTEST_CORE_FEATURES
// RUN: %clang_cc1 -x cl -cl-std=CL1.2 %s -verify -triple spir-unknown-unknown -Wpedantic-core-features -DTEST_CORE_FEATURES
// RUN: %clang_cc1 -x cl -cl-std=CL2.0 %s -verify -triple spir-unknown-unknown -Wpedantic-core-features -DTEST_CORE_FEATURES
// RUN: %clang_cc1 -x cl -cl-std=clc++ %s -verify -triple spir-unknown-unknown -Wpedantic-core-features -DTEST_CORE_FEATURES
// RUN: %clang_cc1 -x cl -cl-std=CL3.0 %s -verify -triple spir-unknown-unknown -Wpedantic-core-features -DTEST_CORE_FEATURES

// Extensions in all versions
#ifndef cl_clang_storage_class_specifiers
#error "Missing cl_clang_storage_class_specifiers define"
#endif
#pragma OPENCL EXTENSION cl_clang_storage_class_specifiers : enable

#ifndef __cl_clang_function_pointers
#error "Missing __cl_clang_function_pointers define"
#endif
#pragma OPENCL EXTENSION __cl_clang_function_pointers : enable

#ifndef __cl_clang_variadic_functions
#error "Missing __cl_clang_variadic_functions define"
#endif
#pragma OPENCL EXTENSION __cl_clang_variadic_functions : enable

#ifndef cl_khr_fp16
#error "Missing cl_khr_fp16 define"
#endif
#pragma OPENCL EXTENSION cl_khr_fp16: enable

#ifndef cl_khr_int64_base_atomics
#error "Missing cl_khr_int64_base_atomics define"
#endif
#pragma OPENCL EXTENSION cl_khr_int64_base_atomics: enable

#ifndef cl_khr_int64_extended_atomics
#error "Missing cl_khr_int64_extended_atomics define"
#endif
#pragma OPENCL EXTENSION cl_khr_int64_extended_atomics: enable

// Core features in CL 1.1

#ifndef cl_khr_byte_addressable_store
#error "Missing cl_khr_byte_addressable_store define"
#endif
#pragma OPENCL EXTENSION cl_khr_byte_addressable_store : enable
#if (defined(__OPENCL_CPP_VERSION__) || __OPENCL_C_VERSION__ >= 110) && defined TEST_CORE_FEATURES
// expected-warning@-2{{OpenCL extension 'cl_khr_byte_addressable_store' is core feature or supported optional core feature - ignoring}}
#endif

#ifndef cl_khr_global_int32_base_atomics
#error "Missing cl_khr_global_int32_base_atomics define"
#endif
#pragma OPENCL EXTENSION cl_khr_global_int32_base_atomics : enable
#if (defined(__OPENCL_CPP_VERSION__) || __OPENCL_C_VERSION__ >= 110) && defined TEST_CORE_FEATURES
// expected-warning@-2{{OpenCL extension 'cl_khr_global_int32_base_atomics' is core feature or supported optional core feature - ignoring}}
#endif

#ifndef cl_khr_global_int32_extended_atomics
#error "Missing cl_khr_global_int32_extended_atomics define"
#endif
#pragma OPENCL EXTENSION cl_khr_global_int32_extended_atomics : enable
#if (defined(__OPENCL_CPP_VERSION__) || __OPENCL_C_VERSION__ >= 110) && defined TEST_CORE_FEATURES
// expected-warning@-2{{OpenCL extension 'cl_khr_global_int32_extended_atomics' is core feature or supported optional core feature - ignoring}}
#endif

#ifndef cl_khr_local_int32_base_atomics
#error "Missing cl_khr_local_int32_base_atomics define"
#endif
#pragma OPENCL EXTENSION cl_khr_local_int32_base_atomics : enable
#if (defined(__OPENCL_CPP_VERSION__) || __OPENCL_C_VERSION__ >= 110) && defined TEST_CORE_FEATURES
// expected-warning@-2{{OpenCL extension 'cl_khr_local_int32_base_atomics' is core feature or supported optional core feature - ignoring}}
#endif

#ifndef cl_khr_local_int32_extended_atomics
#error "Missing cl_khr_local_int32_extended_atomics define"
#endif
#pragma OPENCL EXTENSION cl_khr_local_int32_extended_atomics : enable
#if (defined(__OPENCL_CPP_VERSION__) || __OPENCL_C_VERSION__ >= 110) && defined TEST_CORE_FEATURES
// expected-warning@-2{{OpenCL extension 'cl_khr_local_int32_extended_atomics' is core feature or supported optional core feature - ignoring}}
#endif

// Core feature in CL 1.2
#ifndef cl_khr_fp64
#error "Missing cl_khr_fp64 define"
#endif
#pragma OPENCL EXTENSION cl_khr_fp64 : enable
#if (defined(__OPENCL_CPP_VERSION__) || __OPENCL_C_VERSION__ >= 120) && defined TEST_CORE_FEATURES
// expected-warning@-2{{OpenCL extension 'cl_khr_fp64' is core feature or supported optional core feature - ignoring}}
#endif

//Core feature in CL 2.0, optional core feature in CL 3.0
#ifndef cl_khr_3d_image_writes
#error "Missing cl_khr_3d_image_writes define"
#endif
#pragma OPENCL EXTENSION cl_khr_3d_image_writes : enable
<<<<<<< HEAD
#if (defined(__OPENCL_CPP_VERSION__) || __OPENCL_C_VERSION__ == 200) && defined TEST_CORE_FEATURES
=======
#if (defined(__OPENCL_CPP_VERSION__) || __OPENCL_C_VERSION__ == 200 || __OPENCL_C_VERSION__ == 300) && defined TEST_CORE_FEATURES
>>>>>>> 2ab1d525
// expected-warning@-2{{OpenCL extension 'cl_khr_3d_image_writes' is core feature or supported optional core feature - ignoring}}
#endif

#if (defined(__OPENCL_CPP_VERSION__) || __OPENCL_C_VERSION__ >= 110)
#ifndef cles_khr_int64
#error "Missing cles_khr_int64 define"
#endif
#else
// expected-warning@+2{{unsupported OpenCL extension 'cles_khr_int64' - ignoring}}
#endif
#pragma OPENCL EXTENSION cles_khr_int64 : enable

#if (defined(__OPENCL_CPP_VERSION__) || __OPENCL_C_VERSION__ >= 120)
#ifndef cl_khr_gl_msaa_sharing
#error "Missing cl_khr_gl_msaa_sharing define"
#endif
#else
// expected-warning@+2{{unsupported OpenCL extension 'cl_khr_gl_msaa_sharing' - ignoring}}
#endif
#pragma OPENCL EXTENSION cl_khr_gl_msaa_sharing : enable

#if (defined(__OPENCL_CPP_VERSION__) || __OPENCL_C_VERSION__ >= 200)
#ifndef cl_khr_mipmap_image
#error "Missing cl_khr_mipmap_image define"
#endif
#else
#ifdef cl_khr_mipmap_image
#error "Incorrect cl_khr_mipmap_image define"
#endif
// expected-warning@+2{{unsupported OpenCL extension 'cl_khr_mipmap_image' - ignoring}}
#endif
#pragma OPENCL EXTENSION cl_khr_mipmap_image : enable

#if (defined(__OPENCL_CPP_VERSION__) || __OPENCL_C_VERSION__ >= 200)
#ifndef cl_khr_mipmap_image_writes
#error "Missing cl_khr_mipmap_image_writes define"
#endif
#else
#ifdef cl_khr_mipmap_image_writes
#error "Incorrect cl_khr_mipmap_image_writes define"
#endif
// expected-warning@+2{{unsupported OpenCL extension 'cl_khr_mipmap_image_writes' - ignoring}}
#endif
#pragma OPENCL EXTENSION cl_khr_mipmap_image_writes : enable

#if (defined(__OPENCL_CPP_VERSION__) || __OPENCL_C_VERSION__ >= 200)
#ifndef cl_khr_srgb_image_writes
#error "Missing cl_khr_srgb_image_writes define"
#endif
#else
// expected-warning@+2{{unsupported OpenCL extension 'cl_khr_srgb_image_writes' - ignoring}}
#endif
#pragma OPENCL EXTENSION cl_khr_srgb_image_writes : enable

#if (defined(__OPENCL_CPP_VERSION__) || __OPENCL_C_VERSION__ >= 200)
#ifndef cl_khr_subgroups
#error "Missing cl_khr_subgroups define"
#endif
#else
#ifdef cl_khr_subgroups
#error "Incorrect cl_khr_subgroups define"
#endif
// expected-warning@+2{{unsupported OpenCL extension 'cl_khr_subgroups' - ignoring}}
#endif
#pragma OPENCL EXTENSION cl_khr_subgroups : enable

#ifndef cl_amd_media_ops
#error "Missing cl_amd_media_ops define"
#endif
#pragma OPENCL EXTENSION cl_amd_media_ops: enable

#ifndef cl_amd_media_ops2
#error "Missing cl_amd_media_ops2 define"
#endif
#pragma OPENCL EXTENSION cl_amd_media_ops2 : enable

#if (defined(__OPENCL_CPP_VERSION__) || __OPENCL_C_VERSION__ >= 120)
#ifndef cl_khr_depth_images
#error "Missing cl_khr_depth_images define"
#endif
#else
#ifdef cl_khr_depth_images
#error "Incorrect cl_khr_depth_images define"
#endif
// expected-warning@+2{{unsupported OpenCL extension 'cl_khr_depth_images' - ignoring}}
#endif
#pragma OPENCL EXTENSION cl_khr_depth_images : enable

#if (defined(__OPENCL_CPP_VERSION__) || __OPENCL_C_VERSION__ >= 120)
#ifndef cl_intel_subgroups
#error "Missing cl_intel_subgroups define"
#endif
#else
// expected-warning@+2{{unsupported OpenCL extension 'cl_intel_subgroups' - ignoring}}
#endif
#pragma OPENCL EXTENSION cl_intel_subgroups : enable

#if (defined(__OPENCL_CPP_VERSION__) || __OPENCL_C_VERSION__ >= 120)
#ifndef cl_intel_subgroups_short
#error "Missing cl_intel_subgroups_short define"
#endif
#else
// expected-warning@+2{{unsupported OpenCL extension 'cl_intel_subgroups_short' - ignoring}}
#endif
#pragma OPENCL EXTENSION cl_intel_subgroups_short : enable

#if (defined(__OPENCL_CPP_VERSION__) || __OPENCL_C_VERSION__ >= 120)
#ifndef cl_intel_device_side_avc_motion_estimation
#error "Missing cl_intel_device_side_avc_motion_estimation define"
#endif
#else
// expected-warning@+2{{unsupported OpenCL extension 'cl_intel_device_side_avc_motion_estimation' - ignoring}}
#endif
#pragma OPENCL EXTENSION cl_intel_device_side_avc_motion_estimation : enable

// Check that pragmas for the OpenCL 3.0 features are rejected.

#pragma OPENCL EXTENSION __opencl_c_int64 : disable
//expected-warning@-1{{unknown OpenCL extension '__opencl_c_int64' - ignoring}}
#pragma OPENCL EXTENSION __opencl_c_3d_image_writes : disable
//expected-warning@-1{{unknown OpenCL extension '__opencl_c_3d_image_writes' - ignoring}}
#pragma OPENCL EXTENSION __opencl_c_atomic_order_acq_rel : disable
//expected-warning@-1{{unknown OpenCL extension '__opencl_c_atomic_order_acq_rel' - ignoring}}
#pragma OPENCL EXTENSION __opencl_c_atomic_order_seq_cst : disable
//expected-warning@-1{{unknown OpenCL extension '__opencl_c_atomic_order_seq_cst' - ignoring}}
#pragma OPENCL EXTENSION __opencl_c_device_enqueue : disable
//expected-warning@-1{{unknown OpenCL extension '__opencl_c_device_enqueue' - ignoring}}
#pragma OPENCL EXTENSION __opencl_c_fp64 : disable
//expected-warning@-1{{unknown OpenCL extension '__opencl_c_fp64' - ignoring}}
#pragma OPENCL EXTENSION __opencl_c_generic_address_space : disable
//expected-warning@-1{{unknown OpenCL extension '__opencl_c_generic_address_space' - ignoring}}
#pragma OPENCL EXTENSION __opencl_c_images : disable
//expected-warning@-1{{unknown OpenCL extension '__opencl_c_images' - ignoring}}
#pragma OPENCL EXTENSION __opencl_c_pipes : disable
//expected-warning@-1{{unknown OpenCL extension '__opencl_c_pipes' - ignoring}}
#pragma OPENCL EXTENSION __opencl_c_program_scope_global_variables : disable
//expected-warning@-1{{unknown OpenCL extension '__opencl_c_program_scope_global_variables' - ignoring}}
#pragma OPENCL EXTENSION __opencl_c_read_write_images : disable
//expected-warning@-1{{unknown OpenCL extension '__opencl_c_read_write_images' - ignoring}}
#pragma OPENCL EXTENSION __opencl_c_subgroups : disable
//expected-warning@-1{{unknown OpenCL extension '__opencl_c_subgroups' - ignoring}}

#pragma OPENCL EXTENSION __opencl_c_int64 : enable
//expected-warning@-1{{unknown OpenCL extension '__opencl_c_int64' - ignoring}}
#pragma OPENCL EXTENSION __opencl_c_3d_image_writes : enable
//expected-warning@-1{{unknown OpenCL extension '__opencl_c_3d_image_writes' - ignoring}}
#pragma OPENCL EXTENSION __opencl_c_atomic_order_acq_rel : enable
//expected-warning@-1{{unknown OpenCL extension '__opencl_c_atomic_order_acq_rel' - ignoring}}
#pragma OPENCL EXTENSION __opencl_c_atomic_order_seq_cst : enable
//expected-warning@-1{{unknown OpenCL extension '__opencl_c_atomic_order_seq_cst' - ignoring}}
#pragma OPENCL EXTENSION __opencl_c_device_enqueue : enable
//expected-warning@-1{{unknown OpenCL extension '__opencl_c_device_enqueue' - ignoring}}
#pragma OPENCL EXTENSION __opencl_c_fp64 : enable
//expected-warning@-1{{unknown OpenCL extension '__opencl_c_fp64' - ignoring}}
#pragma OPENCL EXTENSION __opencl_c_generic_address_space : enable
//expected-warning@-1{{unknown OpenCL extension '__opencl_c_generic_address_space' - ignoring}}
#pragma OPENCL EXTENSION __opencl_c_images : enable
//expected-warning@-1{{unknown OpenCL extension '__opencl_c_images' - ignoring}}
#pragma OPENCL EXTENSION __opencl_c_pipes : enable
//expected-warning@-1{{unknown OpenCL extension '__opencl_c_pipes' - ignoring}}
#pragma OPENCL EXTENSION __opencl_c_program_scope_global_variables : enable
//expected-warning@-1{{unknown OpenCL extension '__opencl_c_program_scope_global_variables' - ignoring}}
#pragma OPENCL EXTENSION __opencl_c_read_write_images : enable
//expected-warning@-1{{unknown OpenCL extension '__opencl_c_read_write_images' - ignoring}}
#pragma OPENCL EXTENSION __opencl_c_subgroups : enable
//expected-warning@-1{{unknown OpenCL extension '__opencl_c_subgroups' - ignoring}}<|MERGE_RESOLUTION|>--- conflicted
+++ resolved
@@ -98,11 +98,7 @@
 #error "Missing cl_khr_3d_image_writes define"
 #endif
 #pragma OPENCL EXTENSION cl_khr_3d_image_writes : enable
-<<<<<<< HEAD
-#if (defined(__OPENCL_CPP_VERSION__) || __OPENCL_C_VERSION__ == 200) && defined TEST_CORE_FEATURES
-=======
 #if (defined(__OPENCL_CPP_VERSION__) || __OPENCL_C_VERSION__ == 200 || __OPENCL_C_VERSION__ == 300) && defined TEST_CORE_FEATURES
->>>>>>> 2ab1d525
 // expected-warning@-2{{OpenCL extension 'cl_khr_3d_image_writes' is core feature or supported optional core feature - ignoring}}
 #endif
 
