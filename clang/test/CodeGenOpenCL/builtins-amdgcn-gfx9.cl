// REQUIRES: amdgpu-registered-target
// RUN: %clang_cc1 -triple amdgcn-unknown-unknown -target-cpu gfx900 -S -emit-llvm -o - %s | FileCheck %s
// RUN: %clang_cc1 -triple amdgcn-unknown-unknown -target-cpu gfx1010 -S -emit-llvm -o - %s | FileCheck %s

#pragma OPENCL EXTENSION cl_khr_fp16 : enable
<<<<<<< HEAD
=======
typedef unsigned int uint;
>>>>>>> a2ce6ee6
typedef unsigned long ulong;

// CHECK-LABEL: @test_fmed3_f16
// CHECK: call half @llvm.amdgcn.fmed3.f16(half %a, half %b, half %c)
void test_fmed3_f16(global half* out, half a, half b, half c)
{
  *out = __builtin_amdgcn_fmed3h(a, b, c);
}

// CHECK-LABEL: @test_s_memtime
// CHECK: call i64 @llvm.amdgcn.s.memtime()
void test_s_memtime(global ulong* out)
{
  *out = __builtin_amdgcn_s_memtime();
<<<<<<< HEAD
=======
}

// CHECK-LABEL: @test_groupstaticsize
// CHECK: call i32 @llvm.amdgcn.groupstaticsize()
void test_groupstaticsize(global uint* out)
{
  *out = __builtin_amdgcn_groupstaticsize();
>>>>>>> a2ce6ee6
}<|MERGE_RESOLUTION|>--- conflicted
+++ resolved
@@ -3,10 +3,7 @@
 // RUN: %clang_cc1 -triple amdgcn-unknown-unknown -target-cpu gfx1010 -S -emit-llvm -o - %s | FileCheck %s
 
 #pragma OPENCL EXTENSION cl_khr_fp16 : enable
-<<<<<<< HEAD
-=======
 typedef unsigned int uint;
->>>>>>> a2ce6ee6
 typedef unsigned long ulong;
 
 // CHECK-LABEL: @test_fmed3_f16
@@ -21,8 +18,6 @@
 void test_s_memtime(global ulong* out)
 {
   *out = __builtin_amdgcn_s_memtime();
-<<<<<<< HEAD
-=======
 }
 
 // CHECK-LABEL: @test_groupstaticsize
@@ -30,5 +25,4 @@
 void test_groupstaticsize(global uint* out)
 {
   *out = __builtin_amdgcn_groupstaticsize();
->>>>>>> a2ce6ee6
 }