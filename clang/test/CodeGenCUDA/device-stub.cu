--- conflicted
+++ resolved
@@ -67,29 +67,17 @@
 
 #ifndef NOGLOBALS
 // NORDC-DAG: @device_var = internal global i32
-<<<<<<< HEAD
-// RDC-DAG: @device_var = dso_local global i32
-=======
 // RDC-DAG: @device_var = global i32
->>>>>>> 2ab1d525
 // WIN-DAG: @"?device_var@@3HA" = internal global i32
 __device__ int device_var;
 
 // NORDC-DAG: @constant_var = internal global i32
-<<<<<<< HEAD
-// RDC-DAG: @constant_var = dso_local global i32
-=======
 // RDC-DAG: @constant_var = global i32
->>>>>>> 2ab1d525
 // WIN-DAG: @"?constant_var@@3HA" = internal global i32
 __constant__ int constant_var;
 
 // NORDC-DAG: @shared_var = internal global i32
-<<<<<<< HEAD
-// RDC-DAG: @shared_var = dso_local global i32
-=======
 // RDC-DAG: @shared_var = global i32
->>>>>>> 2ab1d525
 // WIN-DAG: @"?shared_var@@3HA" = internal global i32
 __shared__ int shared_var;
 
@@ -113,36 +101,23 @@
 // external device-side variables with definitions should generate
 // definitions for the shadows.
 // NORDC-DAG: @ext_device_var_def = internal global i32 undef,
-<<<<<<< HEAD
-// RDC-DAG: @ext_device_var_def = dso_local global i32 undef,
-=======
 // RDC-DAG: @ext_device_var_def = global i32 undef,
->>>>>>> 2ab1d525
 // WIN-DAG: @"?ext_device_var_def@@3HA" = internal global i32 undef
 extern __device__ int ext_device_var_def;
 __device__ int ext_device_var_def = 1;
 // NORDC-DAG: @ext_device_var_def = internal global i32 undef,
-<<<<<<< HEAD
-// RDC-DAG: @ext_device_var_def = dso_local global i32 undef,
-=======
 // RDC-DAG: @ext_device_var_def = global i32 undef,
->>>>>>> 2ab1d525
 // WIN-DAG: @"?ext_constant_var_def@@3HA" = internal global i32 undef
 __constant__ int ext_constant_var_def = 2;
 
 #if __cplusplus > 201402L
 // NORDC17: @inline_var = internal global i32 undef, comdat, align 4{{$}}
 // RDC17: @inline_var = linkonce_odr global i32 undef, comdat, align 4{{$}}
-<<<<<<< HEAD
-// NORDC17: @_ZN1C17member_inline_varE = internal constant i32 undef, comdat, align 4{{$}}
-// RDC17: @_ZN1C17member_inline_varE = linkonce_odr constant i32 undef, comdat, align 4{{$}}
-=======
 // NORDC17-NOT: @inline_var2 =
 // RDC17-NOT: @inline_var2 =
 // NORDC17: @_ZN1C17member_inline_varE = internal constant i32 undef, comdat, align 4{{$}}
 // RDC17: @_ZN1C17member_inline_varE = linkonce_odr constant i32 undef, comdat, align 4{{$}}
 // Check inline variable ODR-used by host is emitted on host and registered.
->>>>>>> 2ab1d525
 __device__ inline int inline_var = 3;
 // Check inline variable not ODR-used by host is not emitted on host or registered.
 __device__ inline int inline_var2 = 5;
