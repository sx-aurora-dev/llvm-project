// RUN: %clang_cc1 -fsyntax-only -verify %s
// RUN: %clang_cc1 -fsyntax-only -verify -std=c++98 %s
// RUN: %clang_cc1 -fsyntax-only -verify -std=c++11 %s

// PR4607
template <class T> struct X {};

template <> struct X<char>
{
  static char* g();
};

template <class T> struct X2 {};

template <class U>
struct X2<U*> {
  static void f() {
    X<U>::g();
  }
};

void a(char *a, char *b) {X2<char*>::f();}

namespace WonkyAccess {
  template<typename T>
  struct X {
    int m;
  };

  template<typename U>
  class Y;

  template<typename U>
  struct Y<U*> : X<U> { };

  template<>
  struct Y<float*> : X<float> { };

  int f(Y<int*> y, Y<float*> y2) {
    return y.m + y2.m;
  }
}

// <rdar://problem/9169404>
namespace rdar9169404 {
  template<typename T, T N> struct X { };
  template<bool C> struct X<bool, C> {
    typedef int type;
  };

  X<bool, -1>::type value;
#if __cplusplus >= 201103L
  // expected-error@-2 {{non-type template argument evaluates to -1, which cannot be narrowed to type 'bool'}}
#endif
}

// rdar://problem/39524996
namespace rdar39524996 {
  template <typename T, typename U>
  struct enable_if_not_same
  {
    typedef void type;
  };
  template <typename T>
  struct enable_if_not_same<T, T>;

  template <typename T>
  struct Wrapper {
    // Assertion triggered on trying to set twice the same partial specialization
    // enable_if_not_same<int, int>
    template <class U>
    Wrapper(const Wrapper<U>& other,
            typename enable_if_not_same<U, T>::type* = 0) {}

    explicit Wrapper(int i) {}
  };

  template <class T>
  struct Container {
    // It is important that the struct has implicit copy and move constructors.
    Container() : x() {}

    template <class U>
    Container(const Container<U>& other) : x(static_cast<T>(other.x)) {}

    // Implicit constructors are member-wise, so the field triggers instantiation
    // of T constructors and we instantiate all of them for overloading purposes.
    T x;
  };

  void takesWrapperInContainer(const Container< Wrapper<int> >& c);
  void test() {
    // Type mismatch triggers initialization with conversion which requires
    // implicit constructors to be instantiated.
    Container<int> c;
    takesWrapperInContainer(c);
  }
}

namespace InstantiationDependent {
  template<typename> using ignore = void; // expected-warning 0-1{{extension}}
  template<typename T, typename = void> struct A {
    static const bool specialized = false;
  };
  template<typename T> struct Hide { typedef void type; };
  template<typename T> struct A<T, Hide<ignore<typename T::type> >::type> {
    static const bool specialized = true;
  };

  struct X {};
  struct Y { typedef int type; };
  _Static_assert(!A<X>::specialized, "");
  _Static_assert(A<Y>::specialized, "");
<<<<<<< HEAD
=======
}

namespace IgnorePartialSubstitution {
  template <typename... T> struct tuple {}; // expected-warning 0-1{{extension}}
  template <typename> struct IsTuple {
    enum { value = false };
  };
  template <typename... Us> struct IsTuple<tuple<Us...> > { // expected-warning 0-1{{extension}}
    enum { value = true };
  };

  template <bool...> using ignore = void; // expected-warning 0-2{{extension}}
  template <class... Pred> ignore<Pred::value...> helper(); // expected-warning 0-1{{extension}}

  using S = IsTuple<tuple<int> >; // expected-warning 0-1{{extension}}

  // This used to pick the primary template, because we got confused and
  // thought that template parameter 0 was the current partially-substituted
  // pack (from `helper`) during the deduction for the partial specialization.
  void f() { helper<S>(); }

  _Static_assert(S::value, "");
>>>>>>> 2ab1d525
}<|MERGE_RESOLUTION|>--- conflicted
+++ resolved
@@ -111,8 +111,6 @@
   struct Y { typedef int type; };
   _Static_assert(!A<X>::specialized, "");
   _Static_assert(A<Y>::specialized, "");
-<<<<<<< HEAD
-=======
 }
 
 namespace IgnorePartialSubstitution {
@@ -135,5 +133,4 @@
   void f() { helper<S>(); }
 
   _Static_assert(S::value, "");
->>>>>>> 2ab1d525
 }