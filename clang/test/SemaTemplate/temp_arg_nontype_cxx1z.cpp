--- conflicted
+++ resolved
@@ -527,8 +527,6 @@
     X<A, float, A::arr> x2;
     x1.f(x2);
   }
-<<<<<<< HEAD
-=======
 }
 
 namespace TypeSuffix {
@@ -559,5 +557,4 @@
   template <auto... N> struct X {};
   X<1, 1u>::type y; // expected-error {{no type named 'type' in 'TypeSuffix::X<1, 1U>'}}
   X<1, 1>::type z; // expected-error {{no type named 'type' in 'TypeSuffix::X<1, 1>'}}
->>>>>>> 2ab1d525
 }