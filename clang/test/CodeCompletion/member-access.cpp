--- conflicted
+++ resolved
@@ -295,9 +295,6 @@
   overloaded(t).
 }
 // RUN: %clang_cc1 -fsyntax-only -code-completion-at=%s:295:17 %s -o - | FileCheck -check-prefix=CHECK-OVERLOAD %s
-<<<<<<< HEAD
-// CHECK-OVERLOAD: [#int#]member
-=======
 // CHECK-OVERLOAD: [#int#]member
 
 struct Base4 {
@@ -313,5 +310,4 @@
   (void)X.base4().base4();
   // RUN: %clang_cc1 -fsyntax-only -code-completion-at=%s:310:19 %s -o - | FileCheck -check-prefix=CHECK-MEMBERS-FROM-BASE-DEPENDENT %s
   // CHECK-MEMBERS-FROM-BASE-DEPENDENT: [#Base4#]base4
-}
->>>>>>> 2ab1d525
+}