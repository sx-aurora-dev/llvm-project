<<<<<<< HEAD
// RUN: %clang_cc1 -std=c++20 -fsyntax-only -fcxx-exceptions -verify=expected,cxx20 %s
// RUN: %clang_cc1 -std=c++17 -fsyntax-only -fcxx-exceptions -verify=expected,cxx11_14_17 %s
// RUN: %clang_cc1 -std=c++14 -fsyntax-only -fcxx-exceptions -verify=expected,cxx11_14_17 %s
// RUN: %clang_cc1 -std=c++11 -fsyntax-only -fcxx-exceptions -verify=expected,cxx11_14_17 %s
=======
// RUN: %clang_cc1 -std=c++2b -fsyntax-only -fcxx-exceptions                       -verify=expected,cxx11_2b,cxx2b    %s
// RUN: %clang_cc1 -std=c++20 -fsyntax-only -fcxx-exceptions                       -verify=expected,cxx98_20,cxx11_2b,cxx11_20 %s
// RUN: %clang_cc1 -std=c++11 -fsyntax-only -fcxx-exceptions                       -verify=expected,cxx98_20,cxx11_2b,cxx11_20 %s
// RUN: %clang_cc1 -std=c++98 -fsyntax-only -fcxx-exceptions -Wno-c++11-extensions -verify=expected,cxx98_20,cxx98 %s
>>>>>>> 2ab1d525

namespace test_delete_function {
struct A1 {
  A1();
  A1(const A1 &);
  A1(A1 &&) = delete; // expected-note {{'A1' has been explicitly marked deleted here}}
};
A1 test1() {
  A1 a;
  return a; // expected-error {{call to deleted constructor of 'test_delete_function::A1'}}
}

struct A2 {
  A2();
  A2(const A2 &);

private:
  A2(A2 &&); // expected-note {{declared private here}}
};
A2 test2() {
  A2 a;
  return a; // expected-error {{calling a private constructor of class 'test_delete_function::A2'}}
}

struct C {};

struct B1 {
  B1(C &);
  B1(C &&) = delete; // expected-note {{'B1' has been explicitly marked deleted here}}
};
B1 test3() {
  C c;
  return c; // expected-error {{conversion function from 'test_delete_function::C' to 'test_delete_function::B1' invokes a deleted function}}
}

struct B2 {
  B2(C &);

private:
  B2(C &&); // expected-note {{declared private here}}
};
B2 test4() {
  C c;
  return c; // expected-error {{calling a private constructor of class 'test_delete_function::B2'}}
}
} // namespace test_delete_function

<<<<<<< HEAD
// In C++20, implicitly movable entity can be rvalue reference to non-volatile
=======
// Implicitly movable entity can be rvalue reference to non-volatile
>>>>>>> 2ab1d525
// automatic object.
namespace test_implicitly_movable_rvalue_ref {
struct A1 {
  A1(A1 &&);
<<<<<<< HEAD
  A1(const A1 &) = delete; // cxx11_14_17-note {{'A1' has been explicitly marked deleted here}}
};
A1 test1(A1 &&a) {
  return a; // cxx11_14_17-error {{call to deleted constructor of 'test_implicitly_movable_rvalue_ref::A1'}}
=======
  A1(const A1 &) = delete;
};
A1 test1(A1 &&a) {
  return a;
>>>>>>> 2ab1d525
}

struct A2 {
  A2(A2 &&);

private:
<<<<<<< HEAD
  A2(const A2 &); // cxx11_14_17-note {{declared private here}}
};
A2 test2(A2 &&a) {
  return a; // cxx11_14_17-error {{calling a private constructor of class 'test_implicitly_movable_rvalue_ref::A2'}}
=======
  A2(const A2 &);
};
A2 test2(A2 &&a) {
  return a;
>>>>>>> 2ab1d525
}

struct B1 {
  B1(const B1 &);
<<<<<<< HEAD
  B1(B1 &&) = delete; // cxx20-note {{'B1' has been explicitly marked deleted here}}
};
B1 test3(B1 &&b) {
  return b; // cxx20-error {{call to deleted constructor of 'test_implicitly_movable_rvalue_ref::B1'}}
=======
  B1(B1 &&) = delete; // expected-note {{'B1' has been explicitly marked deleted here}}
};
B1 test3(B1 &&b) {
  return b; // expected-error {{call to deleted constructor of 'test_implicitly_movable_rvalue_ref::B1'}}
>>>>>>> 2ab1d525
}

struct B2 {
  B2(const B2 &);

private:
<<<<<<< HEAD
  B2(B2 &&); // cxx20-note {{declared private here}}
};
B2 test4(B2 &&b) {
  return b; // cxx20-error {{calling a private constructor of class 'test_implicitly_movable_rvalue_ref::B2'}}
}
} // namespace test_implicitly_movable_rvalue_ref

// In C++20, operand of throw-expression can be function parameter or
=======
  B2(B2 &&); // expected-note {{declared private here}}
};
B2 test4(B2 &&b) {
  return b; // expected-error {{calling a private constructor of class 'test_implicitly_movable_rvalue_ref::B2'}}
}
} // namespace test_implicitly_movable_rvalue_ref

// Operand of throw-expression can be function parameter or
>>>>>>> 2ab1d525
// catch-clause parameter.
namespace test_throw_parameter {
void func();

struct A1 {
  A1(const A1 &);
<<<<<<< HEAD
  A1(A1 &&) = delete; // cxx20-note {{'A1' has been explicitly marked deleted here}}
=======
  A1(A1 &&) = delete; // expected-note 2{{'A1' has been explicitly marked deleted here}}
>>>>>>> 2ab1d525
};
void test1() {
  try {
    func();
  } catch (A1 a) {
<<<<<<< HEAD
    throw a; // cxx20-error {{call to deleted constructor of 'test_throw_parameter::A1'}}
=======
    throw a; // expected-error {{call to deleted constructor of 'test_throw_parameter::A1'}}
>>>>>>> 2ab1d525
  }
}

struct A2 {
  A2(const A2 &);

private:
<<<<<<< HEAD
  A2(A2 &&); // cxx20-note {{declared private here}}
=======
  A2(A2 &&); // expected-note {{declared private here}}
>>>>>>> 2ab1d525
};
void test2() {
  try {
    func();
  } catch (A2 a) {
<<<<<<< HEAD
    throw a; // cxx20-error {{calling a private constructor of class 'test_throw_parameter::A2'}}
  }
}
} // namespace test_throw_parameter

// In C++20, during the first overload resolution, the selected function no
=======
    throw a; // expected-error {{calling a private constructor of class 'test_throw_parameter::A2'}}
  }
}

void test3(A1 a) try {
  func();
} catch (...) {
  throw a; // expected-error {{call to deleted constructor of 'test_throw_parameter::A1'}}
}
} // namespace test_throw_parameter

// During the first overload resolution, the selected function no
>>>>>>> 2ab1d525
// need to be a constructor.
namespace test_non_ctor_conversion {
class C {};

struct A1 {
  operator C() &&;
<<<<<<< HEAD
  operator C() const & = delete; // cxx11_14_17-note {{'operator C' has been explicitly marked deleted here}}
};
C test1() {
  A1 a;
  return a; // cxx11_14_17-error {{conversion function from 'test_non_ctor_conversion::A1' to 'test_non_ctor_conversion::C' invokes a deleted function}}
=======
  operator C() const & = delete;
};
C test1() {
  A1 a;
  return a;
>>>>>>> 2ab1d525
}

struct A2 {
  operator C() &&;

private:
<<<<<<< HEAD
  operator C() const &; // cxx11_14_17-note {{declared private here}}
};
C test2() {
  A2 a;
  return a; // cxx11_14_17-error {{'operator C' is a private member of 'test_non_ctor_conversion::A2'}}
=======
  operator C() const &;
};
C test2() {
  A2 a;
  return a;
>>>>>>> 2ab1d525
}

struct B1 {
  operator C() const &;
<<<<<<< HEAD
  operator C() && = delete; // cxx20-note {{'operator C' has been explicitly marked deleted here}}
};
C test3() {
  B1 b;
  return b; // cxx20-error {{conversion function from 'test_non_ctor_conversion::B1' to 'test_non_ctor_conversion::C' invokes a deleted function}}
=======
  operator C() && = delete; // expected-note {{'operator C' has been explicitly marked deleted here}}
};
C test3() {
  B1 b;
  return b; // expected-error {{conversion function from 'test_non_ctor_conversion::B1' to 'test_non_ctor_conversion::C' invokes a deleted function}}
>>>>>>> 2ab1d525
}

struct B2 {
  operator C() const &;

private:
<<<<<<< HEAD
  operator C() &&; // cxx20-note {{declared private here}}
};
C test4() {
  B2 b;
  return b; // cxx20-error {{'operator C' is a private member of 'test_non_ctor_conversion::B2'}}
}
} // namespace test_non_ctor_conversion

// In C++20, during the first overload resolution, the first parameter of the
=======
  operator C() &&; // expected-note {{declared private here}}
};
C test4() {
  B2 b;
  return b; // expected-error {{'operator C' is a private member of 'test_non_ctor_conversion::B2'}}
}
} // namespace test_non_ctor_conversion

// During the first overload resolution, the first parameter of the
>>>>>>> 2ab1d525
// selected function no need to be an rvalue reference to the object's type.
namespace test_ctor_param_rvalue_ref {
struct A1;
struct A2;
struct B1;
struct B2;

struct NeedRvalueRef {
  NeedRvalueRef(A1 &&);
  NeedRvalueRef(A2 &&);
  NeedRvalueRef(B1 &&);
  NeedRvalueRef(B2 &&);
};
struct NeedValue {
<<<<<<< HEAD
  NeedValue(A1); // cxx11_14_17-note 2 {{passing argument to parameter here}}
  NeedValue(A2);
  NeedValue(B1); // cxx20-note 2 {{passing argument to parameter here}}
=======
  NeedValue(A1); // cxx98-note 2 {{passing argument to parameter here}}
  NeedValue(A2);
  NeedValue(B1); // cxx11_2b-note 2 {{passing argument to parameter here}}
>>>>>>> 2ab1d525
  NeedValue(B2);
};

struct A1 {
  A1();
  A1(A1 &&);
<<<<<<< HEAD
  A1(const A1 &) = delete; // cxx11_14_17-note 3 {{'A1' has been explicitly marked deleted here}}
=======
  A1(const A1 &) = delete; // cxx98-note 2 {{marked deleted here}}
>>>>>>> 2ab1d525
};
NeedValue test_1_1() {
  // not rvalue reference
  // same type
  A1 a;
<<<<<<< HEAD
  return a; // cxx11_14_17-error {{call to deleted constructor of 'test_ctor_param_rvalue_ref::A1'}}
=======
  return a; // cxx98-error {{call to deleted constructor}}
>>>>>>> 2ab1d525
}
class DerivedA1 : public A1 {};
A1 test_1_2() {
  // rvalue reference
  // not same type
  DerivedA1 a;
<<<<<<< HEAD
  return a; // cxx11_14_17-error {{call to deleted constructor of 'test_ctor_param_rvalue_ref::A1'}}
=======
  return a;
>>>>>>> 2ab1d525
}
NeedValue test_1_3() {
  // not rvalue reference
  // not same type
  DerivedA1 a;
<<<<<<< HEAD
  return a; // cxx11_14_17-error {{call to deleted constructor of 'test_ctor_param_rvalue_ref::A1'}}
=======
  return a; // cxx98-error {{call to deleted constructor}}
>>>>>>> 2ab1d525
}

struct A2 {
  A2();
  A2(A2 &&);

private:
<<<<<<< HEAD
  A2(const A2 &); // cxx11_14_17-note 3 {{declared private here}}
=======
  A2(const A2 &); // cxx98-note 2 {{declared private here}}
>>>>>>> 2ab1d525
};
NeedValue test_2_1() {
  // not rvalue reference
  // same type
  A2 a;
<<<<<<< HEAD
  return a; // cxx11_14_17-error {{calling a private constructor of class 'test_ctor_param_rvalue_ref::A2'}}
=======
  return a; // cxx98-error {{calling a private constructor}}
>>>>>>> 2ab1d525
}
class DerivedA2 : public A2 {};
A2 test_2_2() {
  // rvalue reference
  // not same type
  DerivedA2 a;
<<<<<<< HEAD
  return a; // cxx11_14_17-error {{calling a private constructor of class 'test_ctor_param_rvalue_ref::A2'}}
=======
  return a;
>>>>>>> 2ab1d525
}
NeedValue test_2_3() {
  // not rvalue reference
  // not same type
  DerivedA2 a;
<<<<<<< HEAD
  return a; // cxx11_14_17-error {{calling a private constructor of class 'test_ctor_param_rvalue_ref::A2'}}
=======
  return a; // cxx98-error {{calling a private constructor}}
>>>>>>> 2ab1d525
}

struct B1 {
  B1();
  B1(const B1 &);
<<<<<<< HEAD
  B1(B1 &&) = delete; // cxx20-note 3 {{'B1' has been explicitly marked deleted here}}
=======
  B1(B1 &&) = delete; // cxx11_2b-note 3 {{'B1' has been explicitly marked deleted here}}
                      // cxx98-note@-1 {{'B1' has been explicitly marked deleted here}}
>>>>>>> 2ab1d525
};
NeedValue test_3_1() {
  // not rvalue reference
  // same type
  B1 b;
<<<<<<< HEAD
  return b; // cxx20-error {{call to deleted constructor of 'test_ctor_param_rvalue_ref::B1'}}
=======
  return b; // cxx11_2b-error {{call to deleted constructor of 'test_ctor_param_rvalue_ref::B1'}}
>>>>>>> 2ab1d525
}
class DerivedB1 : public B1 {};
B1 test_3_2() {
  // rvalue reference
  // not same type
  DerivedB1 b;
<<<<<<< HEAD
  return b; // cxx20-error {{call to deleted constructor of 'test_ctor_param_rvalue_ref::B1'}}
=======
  return b; // expected-error {{call to deleted constructor of 'test_ctor_param_rvalue_ref::B1'}}
>>>>>>> 2ab1d525
}
NeedValue test_3_3() {
  // not rvalue reference
  // not same type
  DerivedB1 b;
<<<<<<< HEAD
  return b; // cxx20-error {{call to deleted constructor of 'test_ctor_param_rvalue_ref::B1'}}
=======
  return b; // cxx11_2b-error {{call to deleted constructor of 'test_ctor_param_rvalue_ref::B1'}}
>>>>>>> 2ab1d525
}

struct B2 {
  B2();
  B2(const B2 &);

private:
<<<<<<< HEAD
  B2(B2 &&); // cxx20-note 3 {{declared private here}}
=======
  B2(B2 &&); // cxx11_2b-note 3 {{declared private here}}
             // cxx98-note@-1 {{declared private here}}
>>>>>>> 2ab1d525
};
NeedValue test_4_1() {
  // not rvalue reference
  // same type
  B2 b;
<<<<<<< HEAD
  return b; // cxx20-error {{calling a private constructor of class 'test_ctor_param_rvalue_ref::B2'}}
=======
  return b; // cxx11_2b-error {{calling a private constructor of class 'test_ctor_param_rvalue_ref::B2'}}
>>>>>>> 2ab1d525
}
class DerivedB2 : public B2 {};
B2 test_4_2() {
  // rvalue reference
  // not same type
  DerivedB2 b;
<<<<<<< HEAD
  return b; // cxx20-error {{calling a private constructor of class 'test_ctor_param_rvalue_ref::B2'}}
=======
  return b; // expected-error {{calling a private constructor of class 'test_ctor_param_rvalue_ref::B2'}}
>>>>>>> 2ab1d525
}
NeedValue test_4_3() {
  // not rvalue reference
  // not same type
  DerivedB2 b;
<<<<<<< HEAD
  return b; // cxx20-error {{calling a private constructor of class 'test_ctor_param_rvalue_ref::B2'}}
}
} // namespace test_ctor_param_rvalue_ref
=======
  return b; // cxx11_2b-error {{calling a private constructor of class 'test_ctor_param_rvalue_ref::B2'}}
}
} // namespace test_ctor_param_rvalue_ref

namespace test_lvalue_ref_is_not_moved_from {

struct Target {};
// expected-note@-1  {{candidate constructor (the implicit copy constructor) not viable}}
// cxx11_2b-note@-2  {{candidate constructor (the implicit move constructor) not viable}}

struct CopyOnly {
  CopyOnly(CopyOnly &&) = delete; // expected-note {{has been explicitly marked deleted here}}
  CopyOnly(CopyOnly&);
  operator Target() && = delete; // expected-note {{has been explicitly marked deleted here}}
  operator Target() &;
};

struct MoveOnly {
  MoveOnly(MoveOnly &&); // cxx11_2b-note {{copy constructor is implicitly deleted because}}
  operator Target() &&;  // expected-note {{candidate function not viable}}
};

extern CopyOnly copyonly;
extern MoveOnly moveonly;

CopyOnly t1() {
    CopyOnly& r = copyonly;
    return r;
}

CopyOnly t2() {
    CopyOnly&& r = static_cast<CopyOnly&&>(copyonly);
    return r; // expected-error {{call to deleted constructor}}
}

MoveOnly t3() {
    MoveOnly& r = moveonly;
    return r; // cxx11_2b-error {{call to implicitly-deleted copy constructor}}
}

MoveOnly t4() {
    MoveOnly&& r = static_cast<MoveOnly&&>(moveonly);
    return r;
}

Target t5() {
    CopyOnly& r = copyonly;
    return r;
}

Target t6() {
    CopyOnly&& r = static_cast<CopyOnly&&>(copyonly);
    return r; // expected-error {{invokes a deleted function}}
}

Target t7() {
    MoveOnly& r = moveonly;
    return r; // expected-error {{no viable conversion}}
}

Target t8() {
    MoveOnly&& r = static_cast<MoveOnly&&>(moveonly);
    return r;
}

} // namespace test_lvalue_ref_is_not_moved_from

namespace test_rvalue_ref_to_nonobject {

struct CopyOnly {};
struct MoveOnly {};

struct Target {
    Target(CopyOnly (&)());
    Target(CopyOnly (&&)()) = delete;
    Target(MoveOnly (&)()) = delete; // expected-note 2{{has been explicitly marked deleted here}}
    Target(MoveOnly (&&)());
};

CopyOnly make_copyonly();
MoveOnly make_moveonly();

Target t1() {
    CopyOnly (&r)() = make_copyonly;
    return r;
}

Target t2() {
    CopyOnly (&&r)() = static_cast<CopyOnly(&&)()>(make_copyonly);
    return r; // OK in all modes; not subject to implicit move
}

Target t3() {
    MoveOnly (&r)() = make_moveonly;
    return r; // expected-error {{invokes a deleted function}}
}

Target t4() {
    MoveOnly (&&r)() = static_cast<MoveOnly(&&)()>(make_moveonly);
    return r; // expected-error {{invokes a deleted function}}
}

} // namespace test_rvalue_ref_to_nonobject

// Both tests in test_constandnonconstcopy, and also test_conversion::test1, are
// "pure" C++98 tests (pretend 'delete' means 'private').
// However we may extend implicit moves into C++98, we must make sure the
// results in these are not changed.
namespace test_constandnonconstcopy {
struct ConstCopyOnly {
  ConstCopyOnly();
  ConstCopyOnly(ConstCopyOnly &) = delete; // cxx98-note {{marked deleted here}}
  ConstCopyOnly(const ConstCopyOnly &);
};
ConstCopyOnly t1() {
  ConstCopyOnly x;
  return x; // cxx98-error {{call to deleted constructor}}
}

struct NonConstCopyOnly {
  NonConstCopyOnly();
  NonConstCopyOnly(NonConstCopyOnly &);
  NonConstCopyOnly(const NonConstCopyOnly &) = delete; // cxx11_2b-note {{marked deleted here}}
};
NonConstCopyOnly t2() {
  NonConstCopyOnly x;
  return x; // cxx11_2b-error {{call to deleted constructor}}
}

} // namespace test_constandnonconstcopy

namespace test_conversion {

struct B;
struct A {
  A(B &) = delete; // cxx98-note {{has been explicitly deleted}}
};
struct B {
  operator A(); // cxx98-note {{candidate function}}
};
A test1(B x) { return x; } // cxx98-error-re {{conversion {{.*}} is ambiguous}}

struct C {};
struct D {
  operator C() &;
  operator C() const & = delete; // expected-note {{marked deleted here}}
};
C test2(D x) { return x; } // expected-error {{invokes a deleted function}}

} // namespace test_conversion

namespace test_simpler_implicit_move {

struct CopyOnly {
  CopyOnly(); // cxx2b-note {{candidate constructor not viable: requires 0 arguments, but 1 was provided}}
  // cxx2b-note@-1 {{candidate constructor not viable: requires 0 arguments, but 1 was provided}}
  CopyOnly(CopyOnly &); // cxx2b-note {{candidate constructor not viable: expects an lvalue for 1st argument}}
  // cxx2b-note@-1 {{candidate constructor not viable: expects an lvalue for 1st argument}}
};
struct MoveOnly {
  MoveOnly();
  MoveOnly(MoveOnly &&);
};
MoveOnly &&rref();

MoveOnly &&test1(MoveOnly &&w) {
  return w; // cxx98_20-error {{cannot bind to lvalue of type}}
}

CopyOnly test2(bool b) {
  static CopyOnly w1;
  CopyOnly w2;
  if (b) {
    return w1;
  } else {
    return w2; // cxx2b-error {{no matching constructor for initialization}}
  }
}

template <class T> T &&test3(T &&x) { return x; } // cxx98_20-error {{cannot bind to lvalue of type}}
template MoveOnly& test3<MoveOnly&>(MoveOnly&);
template MoveOnly &&test3<MoveOnly>(MoveOnly &&); // cxx98_20-note {{in instantiation of function template specialization}}

MoveOnly &&test4() {
  MoveOnly &&x = rref();
  return x; // cxx98_20-error {{cannot bind to lvalue of type}}
}

void test5() try {
  CopyOnly x;
  throw x; // cxx2b-error {{no matching constructor for initialization}}
} catch (...) {
}

} // namespace test_simpler_implicit_move

namespace test_auto_variables {

struct S {};

template <class T> struct range {
  S *begin() const;
  S *end() const;
};

template <class T> S test_dependent_ranged_for() {
  for (auto x : range<T>())
    return x;
  return S();
}
template S test_dependent_ranged_for<int>();

template <class T> struct X {};

template <class T> X<T> test_dependent_invalid_decl() {
  auto x = X<T>().foo(); // expected-error {{no member named 'foo'}}
  return x;
}
template X<int> test_dependent_invalid_decl<int>(); // expected-note {{requested here}}

} // namespace test_auto_variables

namespace PR51708 {

class a1;                  // expected-note 4 {{forward declaration of 'PR51708::a1'}}
template <class> class A2; // expected-note 4 {{template is declared here}}
using a2 = A2<int>;

template <class b> b f() {
  // expected-error@-1 {{incomplete result type 'PR51708::a1' in function definition}}
  // expected-error@-2 {{implicit instantiation of undefined template 'PR51708::A2<int>}}

  b d;
  // expected-error@-1 {{variable has incomplete type 'PR51708::a1'}}
  // expected-error@-2 {{implicit instantiation of undefined template 'PR51708::A2<int>}}

  return d;
}
template a1 f<a1>(); // expected-note-re {{in instantiation {{.*}} requested here}}
template a2 f<a2>(); // expected-note-re {{in instantiation {{.*}} requested here}}

template <class b> b g() {
  // expected-error@-1 {{incomplete result type 'PR51708::a1' in function definition}}
  // expected-error@-2 {{implicit instantiation of undefined template 'PR51708::A2<int>}}

  b d __attribute__((aligned(1)));
  // expected-error@-1 {{variable has incomplete type 'PR51708::a1'}}
  // expected-error@-2 {{implicit instantiation of undefined template 'PR51708::A2<int>}}

  return d;
}
template a1 g<a1>(); // expected-note-re {{in instantiation {{.*}} requested here}}
template a2 g<a2>(); // expected-note-re {{in instantiation {{.*}} requested here}}

} // namespace PR51708
>>>>>>> 2ab1d525
<|MERGE_RESOLUTION|>--- conflicted
+++ resolved
@@ -1,14 +1,7 @@
-<<<<<<< HEAD
-// RUN: %clang_cc1 -std=c++20 -fsyntax-only -fcxx-exceptions -verify=expected,cxx20 %s
-// RUN: %clang_cc1 -std=c++17 -fsyntax-only -fcxx-exceptions -verify=expected,cxx11_14_17 %s
-// RUN: %clang_cc1 -std=c++14 -fsyntax-only -fcxx-exceptions -verify=expected,cxx11_14_17 %s
-// RUN: %clang_cc1 -std=c++11 -fsyntax-only -fcxx-exceptions -verify=expected,cxx11_14_17 %s
-=======
 // RUN: %clang_cc1 -std=c++2b -fsyntax-only -fcxx-exceptions                       -verify=expected,cxx11_2b,cxx2b    %s
 // RUN: %clang_cc1 -std=c++20 -fsyntax-only -fcxx-exceptions                       -verify=expected,cxx98_20,cxx11_2b,cxx11_20 %s
 // RUN: %clang_cc1 -std=c++11 -fsyntax-only -fcxx-exceptions                       -verify=expected,cxx98_20,cxx11_2b,cxx11_20 %s
 // RUN: %clang_cc1 -std=c++98 -fsyntax-only -fcxx-exceptions -Wno-c++11-extensions -verify=expected,cxx98_20,cxx98 %s
->>>>>>> 2ab1d525
 
 namespace test_delete_function {
 struct A1 {
@@ -56,74 +49,39 @@
 }
 } // namespace test_delete_function
 
-<<<<<<< HEAD
-// In C++20, implicitly movable entity can be rvalue reference to non-volatile
-=======
 // Implicitly movable entity can be rvalue reference to non-volatile
->>>>>>> 2ab1d525
 // automatic object.
 namespace test_implicitly_movable_rvalue_ref {
 struct A1 {
   A1(A1 &&);
-<<<<<<< HEAD
-  A1(const A1 &) = delete; // cxx11_14_17-note {{'A1' has been explicitly marked deleted here}}
-};
-A1 test1(A1 &&a) {
-  return a; // cxx11_14_17-error {{call to deleted constructor of 'test_implicitly_movable_rvalue_ref::A1'}}
-=======
   A1(const A1 &) = delete;
 };
 A1 test1(A1 &&a) {
   return a;
->>>>>>> 2ab1d525
 }
 
 struct A2 {
   A2(A2 &&);
 
 private:
-<<<<<<< HEAD
-  A2(const A2 &); // cxx11_14_17-note {{declared private here}}
-};
-A2 test2(A2 &&a) {
-  return a; // cxx11_14_17-error {{calling a private constructor of class 'test_implicitly_movable_rvalue_ref::A2'}}
-=======
   A2(const A2 &);
 };
 A2 test2(A2 &&a) {
   return a;
->>>>>>> 2ab1d525
 }
 
 struct B1 {
   B1(const B1 &);
-<<<<<<< HEAD
-  B1(B1 &&) = delete; // cxx20-note {{'B1' has been explicitly marked deleted here}}
-};
-B1 test3(B1 &&b) {
-  return b; // cxx20-error {{call to deleted constructor of 'test_implicitly_movable_rvalue_ref::B1'}}
-=======
   B1(B1 &&) = delete; // expected-note {{'B1' has been explicitly marked deleted here}}
 };
 B1 test3(B1 &&b) {
   return b; // expected-error {{call to deleted constructor of 'test_implicitly_movable_rvalue_ref::B1'}}
->>>>>>> 2ab1d525
 }
 
 struct B2 {
   B2(const B2 &);
 
 private:
-<<<<<<< HEAD
-  B2(B2 &&); // cxx20-note {{declared private here}}
-};
-B2 test4(B2 &&b) {
-  return b; // cxx20-error {{calling a private constructor of class 'test_implicitly_movable_rvalue_ref::B2'}}
-}
-} // namespace test_implicitly_movable_rvalue_ref
-
-// In C++20, operand of throw-expression can be function parameter or
-=======
   B2(B2 &&); // expected-note {{declared private here}}
 };
 B2 test4(B2 &&b) {
@@ -132,28 +90,19 @@
 } // namespace test_implicitly_movable_rvalue_ref
 
 // Operand of throw-expression can be function parameter or
->>>>>>> 2ab1d525
 // catch-clause parameter.
 namespace test_throw_parameter {
 void func();
 
 struct A1 {
   A1(const A1 &);
-<<<<<<< HEAD
-  A1(A1 &&) = delete; // cxx20-note {{'A1' has been explicitly marked deleted here}}
-=======
   A1(A1 &&) = delete; // expected-note 2{{'A1' has been explicitly marked deleted here}}
->>>>>>> 2ab1d525
 };
 void test1() {
   try {
     func();
   } catch (A1 a) {
-<<<<<<< HEAD
-    throw a; // cxx20-error {{call to deleted constructor of 'test_throw_parameter::A1'}}
-=======
     throw a; // expected-error {{call to deleted constructor of 'test_throw_parameter::A1'}}
->>>>>>> 2ab1d525
   }
 }
 
@@ -161,24 +110,12 @@
   A2(const A2 &);
 
 private:
-<<<<<<< HEAD
-  A2(A2 &&); // cxx20-note {{declared private here}}
-=======
   A2(A2 &&); // expected-note {{declared private here}}
->>>>>>> 2ab1d525
 };
 void test2() {
   try {
     func();
   } catch (A2 a) {
-<<<<<<< HEAD
-    throw a; // cxx20-error {{calling a private constructor of class 'test_throw_parameter::A2'}}
-  }
-}
-} // namespace test_throw_parameter
-
-// In C++20, during the first overload resolution, the selected function no
-=======
     throw a; // expected-error {{calling a private constructor of class 'test_throw_parameter::A2'}}
   }
 }
@@ -191,79 +128,43 @@
 } // namespace test_throw_parameter
 
 // During the first overload resolution, the selected function no
->>>>>>> 2ab1d525
 // need to be a constructor.
 namespace test_non_ctor_conversion {
 class C {};
 
 struct A1 {
   operator C() &&;
-<<<<<<< HEAD
-  operator C() const & = delete; // cxx11_14_17-note {{'operator C' has been explicitly marked deleted here}}
-};
-C test1() {
-  A1 a;
-  return a; // cxx11_14_17-error {{conversion function from 'test_non_ctor_conversion::A1' to 'test_non_ctor_conversion::C' invokes a deleted function}}
-=======
   operator C() const & = delete;
 };
 C test1() {
   A1 a;
   return a;
->>>>>>> 2ab1d525
 }
 
 struct A2 {
   operator C() &&;
 
 private:
-<<<<<<< HEAD
-  operator C() const &; // cxx11_14_17-note {{declared private here}}
-};
-C test2() {
-  A2 a;
-  return a; // cxx11_14_17-error {{'operator C' is a private member of 'test_non_ctor_conversion::A2'}}
-=======
   operator C() const &;
 };
 C test2() {
   A2 a;
   return a;
->>>>>>> 2ab1d525
 }
 
 struct B1 {
   operator C() const &;
-<<<<<<< HEAD
-  operator C() && = delete; // cxx20-note {{'operator C' has been explicitly marked deleted here}}
-};
-C test3() {
-  B1 b;
-  return b; // cxx20-error {{conversion function from 'test_non_ctor_conversion::B1' to 'test_non_ctor_conversion::C' invokes a deleted function}}
-=======
   operator C() && = delete; // expected-note {{'operator C' has been explicitly marked deleted here}}
 };
 C test3() {
   B1 b;
   return b; // expected-error {{conversion function from 'test_non_ctor_conversion::B1' to 'test_non_ctor_conversion::C' invokes a deleted function}}
->>>>>>> 2ab1d525
 }
 
 struct B2 {
   operator C() const &;
 
 private:
-<<<<<<< HEAD
-  operator C() &&; // cxx20-note {{declared private here}}
-};
-C test4() {
-  B2 b;
-  return b; // cxx20-error {{'operator C' is a private member of 'test_non_ctor_conversion::B2'}}
-}
-} // namespace test_non_ctor_conversion
-
-// In C++20, during the first overload resolution, the first parameter of the
-=======
   operator C() &&; // expected-note {{declared private here}}
 };
 C test4() {
@@ -273,7 +174,6 @@
 } // namespace test_non_ctor_conversion
 
 // During the first overload resolution, the first parameter of the
->>>>>>> 2ab1d525
 // selected function no need to be an rvalue reference to the object's type.
 namespace test_ctor_param_rvalue_ref {
 struct A1;
@@ -288,57 +188,35 @@
   NeedRvalueRef(B2 &&);
 };
 struct NeedValue {
-<<<<<<< HEAD
-  NeedValue(A1); // cxx11_14_17-note 2 {{passing argument to parameter here}}
-  NeedValue(A2);
-  NeedValue(B1); // cxx20-note 2 {{passing argument to parameter here}}
-=======
   NeedValue(A1); // cxx98-note 2 {{passing argument to parameter here}}
   NeedValue(A2);
   NeedValue(B1); // cxx11_2b-note 2 {{passing argument to parameter here}}
->>>>>>> 2ab1d525
   NeedValue(B2);
 };
 
 struct A1 {
   A1();
   A1(A1 &&);
-<<<<<<< HEAD
-  A1(const A1 &) = delete; // cxx11_14_17-note 3 {{'A1' has been explicitly marked deleted here}}
-=======
   A1(const A1 &) = delete; // cxx98-note 2 {{marked deleted here}}
->>>>>>> 2ab1d525
 };
 NeedValue test_1_1() {
   // not rvalue reference
   // same type
   A1 a;
-<<<<<<< HEAD
-  return a; // cxx11_14_17-error {{call to deleted constructor of 'test_ctor_param_rvalue_ref::A1'}}
-=======
   return a; // cxx98-error {{call to deleted constructor}}
->>>>>>> 2ab1d525
 }
 class DerivedA1 : public A1 {};
 A1 test_1_2() {
   // rvalue reference
   // not same type
   DerivedA1 a;
-<<<<<<< HEAD
-  return a; // cxx11_14_17-error {{call to deleted constructor of 'test_ctor_param_rvalue_ref::A1'}}
-=======
   return a;
->>>>>>> 2ab1d525
 }
 NeedValue test_1_3() {
   // not rvalue reference
   // not same type
   DerivedA1 a;
-<<<<<<< HEAD
-  return a; // cxx11_14_17-error {{call to deleted constructor of 'test_ctor_param_rvalue_ref::A1'}}
-=======
   return a; // cxx98-error {{call to deleted constructor}}
->>>>>>> 2ab1d525
 }
 
 struct A2 {
@@ -346,84 +224,52 @@
   A2(A2 &&);
 
 private:
-<<<<<<< HEAD
-  A2(const A2 &); // cxx11_14_17-note 3 {{declared private here}}
-=======
   A2(const A2 &); // cxx98-note 2 {{declared private here}}
->>>>>>> 2ab1d525
 };
 NeedValue test_2_1() {
   // not rvalue reference
   // same type
   A2 a;
-<<<<<<< HEAD
-  return a; // cxx11_14_17-error {{calling a private constructor of class 'test_ctor_param_rvalue_ref::A2'}}
-=======
   return a; // cxx98-error {{calling a private constructor}}
->>>>>>> 2ab1d525
 }
 class DerivedA2 : public A2 {};
 A2 test_2_2() {
   // rvalue reference
   // not same type
   DerivedA2 a;
-<<<<<<< HEAD
-  return a; // cxx11_14_17-error {{calling a private constructor of class 'test_ctor_param_rvalue_ref::A2'}}
-=======
   return a;
->>>>>>> 2ab1d525
 }
 NeedValue test_2_3() {
   // not rvalue reference
   // not same type
   DerivedA2 a;
-<<<<<<< HEAD
-  return a; // cxx11_14_17-error {{calling a private constructor of class 'test_ctor_param_rvalue_ref::A2'}}
-=======
   return a; // cxx98-error {{calling a private constructor}}
->>>>>>> 2ab1d525
 }
 
 struct B1 {
   B1();
   B1(const B1 &);
-<<<<<<< HEAD
-  B1(B1 &&) = delete; // cxx20-note 3 {{'B1' has been explicitly marked deleted here}}
-=======
   B1(B1 &&) = delete; // cxx11_2b-note 3 {{'B1' has been explicitly marked deleted here}}
                       // cxx98-note@-1 {{'B1' has been explicitly marked deleted here}}
->>>>>>> 2ab1d525
 };
 NeedValue test_3_1() {
   // not rvalue reference
   // same type
   B1 b;
-<<<<<<< HEAD
-  return b; // cxx20-error {{call to deleted constructor of 'test_ctor_param_rvalue_ref::B1'}}
-=======
   return b; // cxx11_2b-error {{call to deleted constructor of 'test_ctor_param_rvalue_ref::B1'}}
->>>>>>> 2ab1d525
 }
 class DerivedB1 : public B1 {};
 B1 test_3_2() {
   // rvalue reference
   // not same type
   DerivedB1 b;
-<<<<<<< HEAD
-  return b; // cxx20-error {{call to deleted constructor of 'test_ctor_param_rvalue_ref::B1'}}
-=======
   return b; // expected-error {{call to deleted constructor of 'test_ctor_param_rvalue_ref::B1'}}
->>>>>>> 2ab1d525
 }
 NeedValue test_3_3() {
   // not rvalue reference
   // not same type
   DerivedB1 b;
-<<<<<<< HEAD
-  return b; // cxx20-error {{call to deleted constructor of 'test_ctor_param_rvalue_ref::B1'}}
-=======
   return b; // cxx11_2b-error {{call to deleted constructor of 'test_ctor_param_rvalue_ref::B1'}}
->>>>>>> 2ab1d525
 }
 
 struct B2 {
@@ -431,43 +277,26 @@
   B2(const B2 &);
 
 private:
-<<<<<<< HEAD
-  B2(B2 &&); // cxx20-note 3 {{declared private here}}
-=======
   B2(B2 &&); // cxx11_2b-note 3 {{declared private here}}
              // cxx98-note@-1 {{declared private here}}
->>>>>>> 2ab1d525
 };
 NeedValue test_4_1() {
   // not rvalue reference
   // same type
   B2 b;
-<<<<<<< HEAD
-  return b; // cxx20-error {{calling a private constructor of class 'test_ctor_param_rvalue_ref::B2'}}
-=======
   return b; // cxx11_2b-error {{calling a private constructor of class 'test_ctor_param_rvalue_ref::B2'}}
->>>>>>> 2ab1d525
 }
 class DerivedB2 : public B2 {};
 B2 test_4_2() {
   // rvalue reference
   // not same type
   DerivedB2 b;
-<<<<<<< HEAD
-  return b; // cxx20-error {{calling a private constructor of class 'test_ctor_param_rvalue_ref::B2'}}
-=======
   return b; // expected-error {{calling a private constructor of class 'test_ctor_param_rvalue_ref::B2'}}
->>>>>>> 2ab1d525
 }
 NeedValue test_4_3() {
   // not rvalue reference
   // not same type
   DerivedB2 b;
-<<<<<<< HEAD
-  return b; // cxx20-error {{calling a private constructor of class 'test_ctor_param_rvalue_ref::B2'}}
-}
-} // namespace test_ctor_param_rvalue_ref
-=======
   return b; // cxx11_2b-error {{calling a private constructor of class 'test_ctor_param_rvalue_ref::B2'}}
 }
 } // namespace test_ctor_param_rvalue_ref
@@ -722,5 +551,4 @@
 template a1 g<a1>(); // expected-note-re {{in instantiation {{.*}} requested here}}
 template a2 g<a2>(); // expected-note-re {{in instantiation {{.*}} requested here}}
 
-} // namespace PR51708
->>>>>>> 2ab1d525
+} // namespace PR51708