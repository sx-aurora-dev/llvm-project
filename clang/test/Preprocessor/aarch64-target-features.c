// RUN: %clang -target aarch64-none-linux-gnu -x c -E -dM %s -o - | FileCheck %s
// RUN: %clang -target arm64-none-linux-gnu -x c -E -dM %s -o - | FileCheck %s

// CHECK: __AARCH64EL__ 1
// CHECK: __ARM_64BIT_STATE 1
// CHECK-NOT: __ARM_32BIT_STATE
// CHECK: __ARM_ACLE 200
// CHECK: __ARM_ALIGN_MAX_STACK_PWR 4
// CHECK: __ARM_ARCH 8
// CHECK: __ARM_ARCH_ISA_A64 1
// CHECK-NOT: __ARM_ARCH_ISA_ARM
// CHECK-NOT: __ARM_ARCH_ISA_THUMB
// CHECK-NOT: __ARM_FEATURE_QBIT
// CHECK-NOT: __ARM_FEATURE_DSP
// CHECK-NOT: __ARM_FEATURE_SAT
// CHECK-NOT: __ARM_FEATURE_SIMD32
// CHECK: __ARM_ARCH_PROFILE 'A'
// CHECK-NOT: __ARM_FEATURE_AES
// CHECK-NOT: __ARM_FEATURE_BIG_ENDIAN
// CHECK: __ARM_FEATURE_CLZ 1
// CHECK-NOT: __ARM_FEATURE_CRC32 1
// CHECK-NOT: __ARM_FEATURE_CRYPTO 1
// CHECK: __ARM_FEATURE_DIRECTED_ROUNDING 1
// CHECK: __ARM_FEATURE_DIV 1
// CHECK: __ARM_FEATURE_FMA 1
// CHECK: __ARM_FEATURE_IDIV 1
// CHECK: __ARM_FEATURE_LDREX 0xF
// CHECK: __ARM_FEATURE_NUMERIC_MAXMIN 1
// CHECK-NOT: __ARM_FEATURE_SHA2 1
// CHECK-NOT: __ARM_FEATURE_SHA3 1
// CHECK-NOT: __ARM_FEATURE_SHA512 1
// CHECK-NOT: __ARM_FEATURE_SM3 1
// CHECK-NOT: __ARM_FEATURE_SM4 1
// CHECK: __ARM_FEATURE_UNALIGNED 1
// CHECK: __ARM_FP 0xE
// CHECK: __ARM_FP16_ARGS 1
// CHECK: __ARM_FP16_FORMAT_IEEE 1
// CHECK-NOT: __ARM_FP_FAST 1
// CHECK: __ARM_NEON 1
// CHECK: __ARM_NEON_FP 0xE
// CHECK: __ARM_PCS_AAPCS64 1
// CHECK-NOT: __ARM_PCS 1
// CHECK-NOT: __ARM_PCS_VFP 1
// CHECK-NOT: __ARM_SIZEOF_MINIMAL_ENUM 1
// CHECK-NOT: __ARM_SIZEOF_WCHAR_T 2
// CHECK-NOT: __ARM_FEATURE_SVE
// CHECK-NOT: __ARM_FEATURE_DOTPROD
// CHECK-NOT: __ARM_FEATURE_PAC_DEFAULT
// CHECK-NOT: __ARM_FEATURE_BTI_DEFAULT
// CHECK-NOT: __ARM_BF16_FORMAT_ALTERNATIVE 1
// CHECK-NOT: __ARM_FEATURE_BF16 1
// CHECK-NOT: __ARM_FEATURE_BF16_VECTOR_ARITHMETIC 1
// CHECK-NOT: __ARM_FEATURE_SVE_BITS 0
// CHECK-NOT: __ARM_FEATURE_SVE_BITS 128
// CHECK-NOT: __ARM_FEATURE_SVE_BITS 256
// CHECK-NOT: __ARM_FEATURE_SVE_BITS 512
// CHECK-NOT: __ARM_FEATURE_SVE_BITS 1024
// CHECK-NOT: __ARM_FEATURE_SVE_BITS 2048

// RUN: %clang -target aarch64-arm-eabi -march=armv8-r -x c -E -dM %s -o - | FileCheck %s -check-prefix CHECK-R-PROFILE
// RUN: %clang -target arm64-none-linux-gnu -march=armv8-r -x c -E -dM %s -o - | FileCheck %s -check-prefix CHECK-R-PROFILE
// CHECK-R-PROFILE: __ARM_ARCH_PROFILE 'R'

// RUN: %clang -target aarch64-arm-eabi -x c -E -dM %s -o - | FileCheck %s -check-prefix CHECK-A-PROFILE
// RUN: %clang -target aarch64-arm-eabi -march=armv8-a -x c -E -dM %s -o - | FileCheck %s -check-prefix CHECK-A-PROFILE
// RUN: %clang -target arm64-none-linux-gnu -march=armv8-a -x c -E -dM %s -o - | FileCheck %s -check-prefix CHECK-A-PROFILE
// CHECK-A-PROFILE: __ARM_ARCH_PROFILE 'A'

// RUN: %clang -target aarch64_be-eabi -x c -E -dM %s -o - | FileCheck %s -check-prefix CHECK-BIGENDIAN
// CHECK-BIGENDIAN: __ARM_BIG_ENDIAN 1

// RUN: %clang -target aarch64-none-linux-gnu -march=armv8-a+crypto -x c -E -dM %s -o - | FileCheck --check-prefix=CHECK-FEAT-CRYPTO %s
// RUN: %clang -target arm64-none-linux-gnu -march=armv8-a+crypto -x c -E -dM %s -o - | FileCheck --check-prefix=CHECK-FEAT-CRYPTO %s
// CHECK-FEAT-CRYPTO: __ARM_FEATURE_AES 1
// CHECK-FEAT-CRYPTO: __ARM_FEATURE_CRYPTO 1
// CHECK-FEAT-CRYPTO: __ARM_FEATURE_SHA2 1

// RUN: %clang -target aarch64-none-linux-gnu -march=armv8.4-a+crypto -x c -E -dM %s -o - | FileCheck --check-prefix=CHECK-FEAT-CRYPTO-8_4 %s
// RUN: %clang -target arm64-none-linux-gnu -march=armv8.4-a+crypto -x c -E -dM %s -o - | FileCheck --check-prefix=CHECK-FEAT-CRYPTO-8_4 %s
// CHECK-FEAT-CRYPTO-8_4: __ARM_FEATURE_AES 1
// CHECK-FEAT-CRYPTO-8_4: __ARM_FEATURE_CRYPTO 1
// CHECK-FEAT-CRYPTO-8_4: __ARM_FEATURE_SHA2 1
// CHECK-FEAT-CRYPTO-8_4: __ARM_FEATURE_SHA3 1
// CHECK-FEAT-CRYPTO-8_4: __ARM_FEATURE_SHA512 1
// CHECK-FEAT-CRYPTO-8_4: __ARM_FEATURE_SM3 1
// CHECK-FEAT-CRYPTO-8_4: __ARM_FEATURE_SM4 1

// RUN: %clang -target aarch64-none-linux-gnu -march=armv8-a+aes -x c -E -dM %s -o - | FileCheck --check-prefix=CHECK-FEAT-AES %s
// CHECK-FEAT-AES: __ARM_FEATURE_AES 1

// RUN: %clang -target aarch64-none-linux-gnu -march=armv8-a+sha2 -x c -E -dM %s -o - | FileCheck --check-prefix=CHECK-FEAT-SHA2 %s
// CHECK-FEAT-SHA2: __ARM_FEATURE_SHA2 1

// RUN: %clang -target aarch64-none-linux-gnu -march=armv8-a+sha3 -x c -E -dM %s -o - | FileCheck --check-prefix=CHECK-FEAT-SHA3 %s
// CHECK-FEAT-SHA3: __ARM_FEATURE_SHA2 1
// CHECK-FEAT-SHA3: __ARM_FEATURE_SHA3 1
// CHECK-FEAT-SHA3: __ARM_FEATURE_SHA512 1

// RUN: %clang -target aarch64-none-linux-gnu -march=armv8-a+sm4 -x c -E -dM %s -o - | FileCheck --check-prefix=CHECK-FEAT-SM4 %s
// CHECK-FEAT-SM4: __ARM_FEATURE_SM3 1
// CHECK-FEAT-SM4: __ARM_FEATURE_SM4 1

// RUN: %clang -target aarch64-none-linux-gnu -march=armv8.5-a -x c -E -dM %s -o - | FileCheck --check-prefix=CHECK-8_5 %s
// CHECK-8_5: __ARM_FEATURE_FRINT 1

// RUN: %clang -target aarch64-none-linux-gnu -march=armv8.4-a -x c -E -dM %s -o - | FileCheck --check-prefix=CHECK-8_4 %s
// CHECK-8_4-NOT: __ARM_FEATURE_FRINT 1

// RUN: %clang -target aarch64-none-linux-gnu -march=armv8.5-a -x c -E -dM %s -o - | FileCheck --check-prefix=CHECK-8_5 %s
// CHECK-8_5: __ARM_FEATURE_FRINT 1

// RUN: %clang -target aarch64-none-linux-gnu -march=armv8.4-a -x c -E -dM %s -o - | FileCheck --check-prefix=CHECK-8_4 %s
// CHECK-8_4-NOT: __ARM_FEATURE_FRINT 1

// RUN: %clang -target aarch64-none-linux-gnu -mcrc -x c -E -dM %s -o - | FileCheck --check-prefix=CHECK-CRC32 %s
// RUN: %clang -target arm64-none-linux-gnu -mcrc -x c -E -dM %s -o - | FileCheck --check-prefix=CHECK-CRC32 %s
// RUN: %clang -target aarch64-none-linux-gnu -march=armv8-a+crc -x c -E -dM %s -o - | FileCheck --check-prefix=CHECK-CRC32 %s
// RUN: %clang -target arm64-none-linux-gnu -march=armv8-a+crc -x c -E -dM %s -o - | FileCheck --check-prefix=CHECK-CRC32 %s
// RUN: %clang -target aarch64-none-linux-gnu -march=armv8.1-a -x c -E -dM %s -o - | FileCheck --check-prefix=CHECK-CRC32 %s
// RUN: %clang -target arm64-none-linux-gnu -march=armv8.1-a -x c -E -dM %s -o - | FileCheck --check-prefix=CHECK-CRC32 %s
// CHECK-CRC32: __ARM_FEATURE_CRC32 1

// RUN: %clang -target aarch64-none-linux-gnu -fno-math-errno -fno-signed-zeros\
// RUN:        -fno-trapping-math -fassociative-math -freciprocal-math\
// RUN:        -x c -E -dM %s -o - | FileCheck --check-prefix=CHECK-FASTMATH %s
// RUN: %clang -target aarch64-none-linux-gnu -ffast-math -x c -E -dM %s -o - | FileCheck --check-prefix=CHECK-FASTMATH %s
// RUN: %clang -target arm64-none-linux-gnu -ffast-math -x c -E -dM %s -o - | FileCheck --check-prefix=CHECK-FASTMATH %s
// CHECK-FASTMATH: __ARM_FP_FAST 1

// RUN: %clang -target aarch64-none-linux-gnu -fshort-wchar -x c -E -dM %s -o - | FileCheck --check-prefix=CHECK-SHORTWCHAR %s
// RUN: %clang -target arm64-none-linux-gnu -fshort-wchar -x c -E -dM %s -o - | FileCheck --check-prefix=CHECK-SHORTWCHAR %s
// CHECK-SHORTWCHAR: __ARM_SIZEOF_WCHAR_T 2

// RUN: %clang -target aarch64-none-linux-gnu -fshort-enums -x c -E -dM %s -o - | FileCheck --check-prefix=CHECK-SHORTENUMS %s
// RUN: %clang -target arm64-none-linux-gnu -fshort-enums -x c -E -dM %s -o - | FileCheck --check-prefix=CHECK-SHORTENUMS %s
// CHECK-SHORTENUMS: __ARM_SIZEOF_MINIMAL_ENUM 1

// RUN: %clang -target aarch64-none-linux-gnu -march=armv8-a+simd -x c -E -dM %s -o - | FileCheck --check-prefix=CHECK-NEON %s
// RUN: %clang -target arm64-none-linux-gnu -march=armv8-a+simd -x c -E -dM %s -o - | FileCheck --check-prefix=CHECK-NEON %s
// CHECK-NEON: __ARM_NEON 1
// CHECK-NEON: __ARM_NEON_FP 0xE

// RUN: %clang -target aarch64-none-eabi -march=armv8.1-a -x c -E -dM %s -o - | FileCheck --check-prefix=CHECK-QRDMX %s
// RUN: %clang -target aarch64-none-eabi -march=armv8.2-a -x c -E -dM %s -o - | FileCheck --check-prefix=CHECK-QRDMX %s
// CHECK-QRDMX: __ARM_FEATURE_QRDMX 1

// RUN: %clang -target aarch64 -march=arm64 -### -c %s 2>&1 | FileCheck -check-prefix=CHECK-ARCH-NOT-ACCEPT %s
// RUN: %clang -target aarch64 -march=aarch64 -### -c %s 2>&1 | FileCheck -check-prefix=CHECK-ARCH-NOT-ACCEPT %s
// CHECK-ARCH-NOT-ACCEPT: error: the clang compiler does not support

// RUN: %clang -target aarch64 -### -c %s 2>&1 | FileCheck -check-prefix=CHECK-GENERIC %s
// RUN: %clang -target aarch64 -march=armv8-a -### -c %s 2>&1 | FileCheck -check-prefix=CHECK-GENERIC %s
// CHECK-GENERIC: "-cc1"{{.*}} "-triple" "aarch64{{.*}}" "-target-feature" "+neon"

// RUN: %clang -target aarch64 -mtune=cyclone -### -c %s 2>&1 | FileCheck -check-prefix=CHECK-MTUNE-CYCLONE %s

// RUN: %clang -target aarch64-none-linux-gnu -march=armv8-a+sve -x c -E -dM %s -o - | FileCheck --check-prefix=CHECK-SVE %s
// CHECK-SVE: __ARM_FEATURE_SVE 1

// RUN: %clang -target aarch64-none-linux-gnu -march=armv8-a+sve+bf16 -x c -E -dM %s -o - | FileCheck --check-prefix=CHECK-SVE-BF16 %s
// CHECK-SVE-BF16: __ARM_FEATURE_BF16_SCALAR_ARITHMETIC 1
// CHECK-SVE-BF16: __ARM_FEATURE_SVE 1
// CHECK-SVE-BF16: __ARM_FEATURE_SVE_BF16 1

// RUN: %clang -target aarch64-none-linux-gnu -march=armv8-a+sve+i8mm -x c -E -dM %s -o - | FileCheck --check-prefix=CHECK-SVE-I8MM %s
// CHECK-SVE-I8MM: __ARM_FEATURE_SVE 1
// CHECK-SVE-I8MM: __ARM_FEATURE_SVE_MATMUL_INT8 1

// RUN: %clang -target aarch64-none-linux-gnu -march=armv8-a+sve+f32mm -x c -E -dM %s -o - | FileCheck --check-prefix=CHECK-SVE-F32MM %s
// CHECK-SVE-F32MM: __ARM_FEATURE_SVE 1
// CHECK-SVE-F32MM: __ARM_FEATURE_SVE_MATMUL_FP32 1

// RUN: %clang -target aarch64-none-linux-gnu -march=armv8-a+sve+f64mm -x c -E -dM %s -o - | FileCheck --check-prefix=CHECK-SVE-F64MM %s
// CHECK-SVE-F64MM: __ARM_FEATURE_SVE 1
// CHECK-SVE-F64MM: __ARM_FEATURE_SVE_MATMUL_FP64 1

// RUN: %clang -target aarch64-none-linux-gnu -march=armv8.5-a+sve -x c -E -dM %s -o - | FileCheck --check-prefix=CHECK-SVE-8_5 %s
// CHECK-SVE-8_5-NOT: __ARM_FEATURE_SVE_BF16 1
// CHECK-SVE-8_5-NOT: __ARM_FEATURE_SVE_MATMUL_FP32 1
// CHECK-SVE-8_5-NOT: __ARM_FEATURE_SVE_MATMUL_INT8 1
// CHECK-SVE-8_5: __ARM_FEATURE_SVE 1

// RUN: %clang -target aarch64-none-linux-gnu -march=armv8.6-a+sve -x c -E -dM %s -o - | FileCheck --check-prefix=CHECK-SVE-8_6 %s
// CHECK-SVE-8_6: __ARM_FEATURE_SVE 1
// CHECK-SVE-8_6: __ARM_FEATURE_SVE_BF16 1
// CHECK-SVE-8_6: __ARM_FEATURE_SVE_MATMUL_FP32 1
// CHECK-SVE-8_6: __ARM_FEATURE_SVE_MATMUL_INT8 1

// RUN: %clang -target aarch64-none-linux-gnu -march=armv8.6-a+sve+noi8mm+nobf16+nof32mm -x c -E -dM %s -o - | FileCheck --check-prefix=CHECK-SVE-8_6-NOFEATURES %s
// CHECK-SVE-8_6-NOFEATURES-NOT: __ARM_FEATURE_SVE_BF16 1
// CHECK-SVE-8_6-NOFEATURES-NOT: __ARM_FEATURE_SVE_MATMUL_FP32 1
// CHECK-SVE-8_6-NOFEATURES-NOT: __ARM_FEATURE_SVE_MATMUL_INT8 1
// CHECK-SVE-8_6-NOFEATURES:     __ARM_FEATURE_SVE 1

// RUN: %clang -target aarch64-none-linux-gnu -march=armv9-a -x c -E -dM %s -o - | FileCheck --check-prefix=CHECK-SVE2 %s
// RUN: %clang -target aarch64-none-linux-gnu -march=armv9-a+sve2 -x c -E -dM %s -o - | FileCheck --check-prefix=CHECK-SVE2 %s
// CHECK-SVE2: __ARM_FEATURE_SVE2 1
// RUN: %clang -target aarch64-none-linux-gnu -march=armv9-a+sve2-aes -x c -E -dM %s -o - | FileCheck --check-prefix=CHECK-SVE2AES %s
// CHECK-SVE2AES: __ARM_FEATURE_SVE2_AES 1
// RUN: %clang -target aarch64-none-linux-gnu -march=armv9-a+sve2-sha3 -x c -E -dM %s -o - | FileCheck --check-prefix=CHECK-SVE2SHA3 %s
// CHECK-SVE2SHA3: __ARM_FEATURE_SVE2_SHA3 1
// RUN: %clang -target aarch64-none-linux-gnu -march=armv9-a+sve2-sm4 -x c -E -dM %s -o - | FileCheck --check-prefix=CHECK-SVE2SM4 %s
// CHECK-SVE2SM4: __ARM_FEATURE_SVE2_SM4 1
// RUN: %clang -target aarch64-none-linux-gnu -march=armv9-a+sve2-bitperm -x c -E -dM %s -o - | FileCheck --check-prefix=CHECK-SVE2BITPERM %s
// CHECK-SVE2BITPERM: __ARM_FEATURE_SVE2_BITPERM 1

// RUN: %clang -target aarch64-none-linux-gnu -march=armv8.2a+dotprod -x c -E -dM %s -o - | FileCheck --check-prefix=CHECK-DOTPROD %s
// CHECK-DOTPROD: __ARM_FEATURE_DOTPROD 1

// On ARMv8.2-A and above, +fp16fml implies +fp16.
// On ARMv8.4-A and above, +fp16 implies +fp16fml.
// RUN: %clang -target aarch64-none-linux-gnueabi -march=armv8.2-a+nofp16fml+fp16 -x c -E -dM %s -o - | FileCheck -match-full-lines --check-prefix=CHECK-FULLFP16-NOFML --check-prefix=CHECK-FULLFP16-VECTOR-SCALAR %s
// RUN: %clang -target aarch64-none-linux-gnueabi -march=armv8.2-a+nofp16+fp16fml -x c -E -dM %s -o - | FileCheck -match-full-lines --check-prefix=CHECK-FULLFP16-FML --check-prefix=CHECK-FULLFP16-VECTOR-SCALAR %s
// RUN: %clang -target aarch64-none-linux-gnueabi -march=armv8.2-a+fp16+nofp16fml -x c -E -dM %s -o - | FileCheck -match-full-lines --check-prefix=CHECK-FULLFP16-NOFML --check-prefix=CHECK-FULLFP16-VECTOR-SCALAR %s
// RUN: %clang -target aarch64-none-linux-gnueabi -march=armv8-a+fp16fml -x c -E -dM %s -o - | FileCheck -match-full-lines --check-prefix=CHECK-FULLFP16-FML --check-prefix=CHECK-FULLFP16-VECTOR-SCALAR %s
// RUN: %clang -target aarch64-none-linux-gnueabi -march=armv8-a+fp16 -x c -E -dM %s -o - | FileCheck -match-full-lines --check-prefix=CHECK-FULLFP16-NOFML --check-prefix=CHECK-FULLFP16-VECTOR-SCALAR %s
// RUN: %clang -target aarch64-none-linux-gnueabi -march=armv8.4-a+nofp16fml+fp16 -x c -E -dM %s -o - | FileCheck -match-full-lines --check-prefix=CHECK-FULLFP16-FML --check-prefix=CHECK-FULLFP16-VECTOR-SCALAR %s
// RUN: %clang -target aarch64-none-linux-gnueabi -march=armv8.4-a+nofp16+fp16fml -x c -E -dM %s -o - | FileCheck -match-full-lines --check-prefix=CHECK-FULLFP16-FML --check-prefix=CHECK-FULLFP16-VECTOR-SCALAR %s
// RUN: %clang -target aarch64-none-linux-gnueabi -march=armv8.4-a+fp16+nofp16fml -x c -E -dM %s -o - | FileCheck -match-full-lines --check-prefix=CHECK-FULLFP16-NOFML --check-prefix=CHECK-FULLFP16-VECTOR-SCALAR %s
// RUN: %clang -target aarch64-none-linux-gnueabi -march=armv8.4-a+fp16fml -x c -E -dM %s -o - | FileCheck -match-full-lines --check-prefix=CHECK-FULLFP16-FML --check-prefix=CHECK-FULLFP16-VECTOR-SCALAR %s
// RUN: %clang -target aarch64-none-linux-gnueabi -march=armv8.4-a+fp16 -x c -E -dM %s -o - | FileCheck -match-full-lines --check-prefix=CHECK-FULLFP16-FML --check-prefix=CHECK-FULLFP16-VECTOR-SCALAR %s
// CHECK-FULLFP16-FML:           #define __ARM_FEATURE_FP16_FML 1
// CHECK-FULLFP16-NOFML-NOT:     #define __ARM_FEATURE_FP16_FML 1
// CHECK-FULLFP16-VECTOR-SCALAR: #define __ARM_FEATURE_FP16_SCALAR_ARITHMETIC 1
// CHECK-FULLFP16-VECTOR-SCALAR: #define __ARM_FEATURE_FP16_VECTOR_ARITHMETIC 1
// CHECK-FULLFP16-VECTOR-SCALAR: #define __ARM_FP 0xE
// CHECK-FULLFP16-VECTOR-SCALAR: #define __ARM_FP16_FORMAT_IEEE 1

// +fp16fml+nosimd doesn't make sense as the fp16fml instructions all require SIMD.
// However, as +fp16fml implies +fp16 there is a set of defines that we would expect.
// RUN: %clang -target aarch64-none-linux-gnueabi -march=armv8-a+fp16fml+nosimd -x c -E -dM %s -o - | FileCheck -match-full-lines --check-prefix=CHECK-FULLFP16-SCALAR %s
// RUN: %clang -target aarch64-none-linux-gnueabi -march=armv8-a+fp16+nosimd -x c -E -dM %s -o - | FileCheck -match-full-lines --check-prefix=CHECK-FULLFP16-SCALAR %s
// RUN: %clang -target aarch64-none-linux-gnueabi -march=armv8.4-a+fp16fml+nosimd -x c -E -dM %s -o - | FileCheck -match-full-lines --check-prefix=CHECK-FULLFP16-SCALAR %s
// RUN: %clang -target aarch64-none-linux-gnueabi -march=armv8.4-a+fp16+nosimd -x c -E -dM %s -o - | FileCheck -match-full-lines --check-prefix=CHECK-FULLFP16-SCALAR %s
// CHECK-FULLFP16-SCALAR-NOT:   #define __ARM_FEATURE_FP16_FML 1
// CHECK-FULLFP16-SCALAR:       #define __ARM_FEATURE_FP16_SCALAR_ARITHMETIC 1
// CHECK-FULLFP16-SCALAR-NOT:   #define __ARM_FEATURE_FP16_VECTOR_ARITHMETIC 1
// CHECK-FULLFP16-SCALAR:       #define __ARM_FP 0xE
// CHECK-FULLFP16-SCALAR:       #define __ARM_FP16_FORMAT_IEEE 1

// RUN: %clang -target aarch64-none-linux-gnueabi -march=armv8.2-a -x c -E -dM %s -o - | FileCheck -match-full-lines --check-prefix=CHECK-FULLFP16-NOFML-VECTOR-SCALAR %s
// RUN: %clang -target aarch64-none-linux-gnueabi -march=armv8.2-a+nofp16 -x c -E -dM %s -o - | FileCheck -match-full-lines --check-prefix=CHECK-FULLFP16-NOFML-VECTOR-SCALAR %s
// RUN: %clang -target aarch64-none-linux-gnueabi -march=armv8.2-a+nofp16fml -x c -E -dM %s -o - | FileCheck -match-full-lines --check-prefix=CHECK-FULLFP16-NOFML-VECTOR-SCALAR %s
// RUN: %clang -target aarch64-none-linux-gnueabi -march=armv8.2-a+fp16fml+nofp16 -x c -E -dM %s -o - | FileCheck -match-full-lines --check-prefix=CHECK-FULLFP16-NOFML-VECTOR-SCALAR %s
// RUN: %clang -target aarch64-none-linux-gnueabi -march=armv8.4-a -x c -E -dM %s -o - | FileCheck -match-full-lines --check-prefix=CHECK-FULLFP16-NOFML-VECTOR-SCALAR %s
// RUN: %clang -target aarch64-none-linux-gnueabi -march=armv8.4-a+nofp16 -x c -E -dM %s -o - | FileCheck -match-full-lines --check-prefix=CHECK-FULLFP16-NOFML-VECTOR-SCALAR %s
// RUN: %clang -target aarch64-none-linux-gnueabi -march=armv8.4-a+nofp16fml -x c -E -dM %s -o - | FileCheck -match-full-lines --check-prefix=CHECK-FULLFP16-NOFML-VECTOR-SCALAR %s
// RUN: %clang -target aarch64-none-linux-gnueabi -march=armv8.4-a+fp16fml+nofp16 -x c -E -dM %s -o - | FileCheck -match-full-lines --check-prefix=CHECK-FULLFP16-NOFML-VECTOR-SCALAR %s
// CHECK-FULLFP16-NOFML-VECTOR-SCALAR-NOT: #define __ARM_FEATURE_FP16_FML 1
// CHECK-FULLFP16-NOFML-VECTOR-SCALAR-NOT: #define __ARM_FEATURE_FP16_SCALAR_ARITHMETIC 1
// CHECK-FULLFP16-NOFML-VECTOR-SCALAR-NOT: #define __ARM_FEATURE_FP16_VECTOR_ARITHMETIC 1
// CHECK-FULLFP16-NOFML-VECTOR-SCALAR:     #define __ARM_FP 0xE
// CHECK-FULLFP16-NOFML-VECTOR-SCALAR:     #define __ARM_FP16_FORMAT_IEEE 1

// ================== Check whether -mtune accepts mixed-case features.
// RUN: %clang -target aarch64 -mtune=CYCLONE -### -c %s 2>&1 | FileCheck -check-prefix=CHECK-MTUNE-CYCLONE %s
// CHECK-MTUNE-CYCLONE: "-cc1"{{.*}} "-triple" "aarch64{{.*}}" "-target-feature" "+neon" "-target-feature" "+v8a" "-target-feature" "+zcm" "-target-feature" "+zcz"

// RUN: %clang -target aarch64 -mcpu=apple-a7 -### -c %s 2>&1 | FileCheck -check-prefix=CHECK-MCPU-APPLE-A7 %s
// RUN: %clang -target aarch64 -mcpu=apple-a8 -### -c %s 2>&1 | FileCheck -check-prefix=CHECK-MCPU-APPLE-A7 %s
// RUN: %clang -target aarch64 -mcpu=apple-a9 -### -c %s 2>&1 | FileCheck -check-prefix=CHECK-MCPU-APPLE-A7 %s
// RUN: %clang -target aarch64 -mcpu=apple-a10 -### -c %s 2>&1 | FileCheck -check-prefix=CHECK-MCPU-APPLE-A10 %s
// RUN: %clang -target aarch64 -mcpu=apple-a11 -### -c %s 2>&1 | FileCheck -check-prefix=CHECK-MCPU-APPLE-A11 %s
// RUN: %clang -target aarch64 -mcpu=apple-a12 -### -c %s 2>&1 | FileCheck -check-prefix=CHECK-MCPU-APPLE-A12 %s
// RUN: %clang -target aarch64 -mcpu=apple-a13 -### -c %s 2>&1 | FileCheck -check-prefix=CHECK-MCPU-APPLE-A13 %s
// RUN: %clang -target aarch64 -mcpu=apple-s4 -### -c %s 2>&1 | FileCheck -check-prefix=CHECK-MCPU-APPLE-A12 %s
// RUN: %clang -target aarch64 -mcpu=apple-s5 -### -c %s 2>&1 | FileCheck -check-prefix=CHECK-MCPU-APPLE-A12 %s
// RUN: %clang -target aarch64 -mcpu=cyclone -### -c %s 2>&1 | FileCheck -check-prefix=CHECK-MCPU-APPLE-A7 %s
// RUN: %clang -target aarch64 -mcpu=cortex-a34 -### -c %s 2>&1 | FileCheck -check-prefix=CHECK-MCPU-A34 %s
// RUN: %clang -target aarch64 -mcpu=cortex-a35 -### -c %s 2>&1 | FileCheck -check-prefix=CHECK-MCPU-A35 %s
// RUN: %clang -target aarch64 -mcpu=cortex-a53 -### -c %s 2>&1 | FileCheck -check-prefix=CHECK-MCPU-A53 %s
// RUN: %clang -target aarch64 -mcpu=cortex-a57 -### -c %s 2>&1 | FileCheck -check-prefix=CHECK-MCPU-A57 %s
// RUN: %clang -target aarch64 -mcpu=cortex-a72 -### -c %s 2>&1 | FileCheck -check-prefix=CHECK-MCPU-A72 %s
// RUN: %clang -target aarch64 -mcpu=cortex-a73 -### -c %s 2>&1 | FileCheck -check-prefix=CHECK-MCPU-CORTEX-A73 %s
// RUN: %clang -target aarch64 -mcpu=cortex-r82 -### -c %s 2>&1 | FileCheck -check-prefix=CHECK-MCPU-CORTEX-R82 %s
// RUN: %clang -target aarch64 -mcpu=exynos-m3 -### -c %s 2>&1 | FileCheck -check-prefix=CHECK-MCPU-M3 %s
// RUN: %clang -target aarch64 -mcpu=exynos-m4 -### -c %s 2>&1 | FileCheck -check-prefix=CHECK-MCPU-M4 %s
// RUN: %clang -target aarch64 -mcpu=exynos-m5 -### -c %s 2>&1 | FileCheck -check-prefix=CHECK-MCPU-M4 %s
// RUN: %clang -target aarch64 -mcpu=kryo -### -c %s 2>&1 | FileCheck -check-prefix=CHECK-MCPU-KRYO %s
// RUN: %clang -target aarch64 -mcpu=thunderx2t99 -### -c %s 2>&1 | FileCheck -check-prefix=CHECK-MCPU-THUNDERX2T99 %s
// RUN: %clang -target aarch64 -mcpu=a64fx -### -c %s 2>&1 | FileCheck -check-prefix=CHECK-MCPU-A64FX %s
// RUN: %clang -target aarch64 -mcpu=carmel -### -c %s 2>&1 | FileCheck -check-prefix=CHECK-MCPU-CARMEL %s
// CHECK-MCPU-APPLE-A7: "-cc1"{{.*}} "-triple" "aarch64{{.*}}" "-target-feature" "+v8a" "-target-feature" "+fp-armv8" "-target-feature" "+neon" "-target-feature" "+crypto" "-target-feature" "+zcm" "-target-feature" "+zcz" "-target-feature" "+sha2" "-target-feature" "+aes"
// CHECK-MCPU-APPLE-A10: "-cc1"{{.*}} "-triple" "aarch64{{.*}}" "-target-feature" "+fp-armv8" "-target-feature" "+neon" "-target-feature" "+crc" "-target-feature" "+crypto" "-target-feature" "+rdm" "-target-feature" "+zcm" "-target-feature" "+zcz" "-target-feature" "+sha2" "-target-feature" "+aes"
// CHECK-MCPU-APPLE-A11: "-cc1"{{.*}} "-triple" "aarch64{{.*}}" "-target-feature" "+v8.2a" "-target-feature" "+fp-armv8" "-target-feature" "+neon" "-target-feature" "+crc" "-target-feature" "+crypto" "-target-feature" "+fullfp16" "-target-feature" "+ras" "-target-feature" "+lse" "-target-feature" "+rdm" "-target-feature" "+zcm" "-target-feature" "+zcz" "-target-feature" "+sha2" "-target-feature" "+aes"
// CHECK-MCPU-APPLE-A12: "-cc1"{{.*}} "-triple" "aarch64{{.*}}" "-target-feature" "+v8.3a" "-target-feature" "+fp-armv8" "-target-feature" "+neon" "-target-feature" "+crc" "-target-feature" "+crypto" "-target-feature" "+fullfp16" "-target-feature" "+ras" "-target-feature" "+lse" "-target-feature" "+rdm" "-target-feature" "+rcpc" "-target-feature" "+zcm" "-target-feature" "+zcz" "-target-feature" "+sha2" "-target-feature" "+aes"
// CHECK-MCPU-A34: "-cc1"{{.*}} "-triple" "aarch64{{.*}}" "-target-feature" "+neon" "-target-feature" "+crc"
// CHECK-MCPU-APPLE-A13: "-cc1"{{.*}} "-triple" "aarch64{{.*}}" "-target-feature" "+v8.4a" "-target-feature" "+fp-armv8" "-target-feature" "+neon" "-target-feature" "+crc" "-target-feature" "+crypto" "-target-feature" "+dotprod" "-target-feature" "+fullfp16" "-target-feature" "+ras" "-target-feature" "+lse" "-target-feature" "+rdm" "-target-feature" "+rcpc" "-target-feature" "+zcm" "-target-feature" "+zcz" "-target-feature" "+fp16fml" "-target-feature" "+sm4" "-target-feature" "+sha3" "-target-feature" "+sha2" "-target-feature" "+aes"
// CHECK-MCPU-A35: "-cc1"{{.*}} "-triple" "aarch64{{.*}}" "-target-feature" "+v8a" "-target-feature" "+fp-armv8" "-target-feature" "+neon" "-target-feature" "+crc" "-target-feature" "+crypto"
// CHECK-MCPU-A53: "-cc1"{{.*}} "-triple" "aarch64{{.*}}" "-target-feature" "+v8a" "-target-feature" "+fp-armv8" "-target-feature" "+neon" "-target-feature" "+crc" "-target-feature" "+crypto"
// CHECK-MCPU-A57: "-cc1"{{.*}} "-triple" "aarch64{{.*}}" "-target-feature" "+v8a" "-target-feature" "+fp-armv8" "-target-feature" "+neon" "-target-feature" "+crc" "-target-feature" "+crypto"
// CHECK-MCPU-A72: "-cc1"{{.*}} "-triple" "aarch64{{.*}}" "-target-feature" "+v8a" "-target-feature" "+fp-armv8" "-target-feature" "+neon" "-target-feature" "+crc" "-target-feature" "+crypto"
// CHECK-MCPU-CORTEX-A73: "-cc1"{{.*}} "-triple" "aarch64{{.*}}" "-target-feature" "+v8a" "-target-feature" "+fp-armv8" "-target-feature" "+neon" "-target-feature" "+crc" "-target-feature" "+crypto"
// CHECK-MCPU-CORTEX-R82: "-cc1"{{.*}} "-triple" "aarch64{{.*}}"  "-target-feature" "+v8r" "-target-feature" "+fp-armv8" "-target-feature" "+neon" "-target-feature" "+crc" "-target-feature" "+dotprod" "-target-feature" "+fp16fml" "-target-feature" "+ras" "-target-feature" "+lse" "-target-feature" "+rdm" "-target-feature" "+rcpc" "-target-feature" "+fullfp16"
// CHECK-MCPU-M3: "-cc1"{{.*}} "-triple" "aarch64{{.*}}" "-target-feature" "+v8a" "-target-feature" "+fp-armv8" "-target-feature" "+neon" "-target-feature" "+crc" "-target-feature" "+crypto"
// CHECK-MCPU-M4: "-cc1"{{.*}} "-triple" "aarch64{{.*}}" "-target-feature" "+neon" "-target-feature" "+crc" "-target-feature" "+crypto" "-target-feature" "+dotprod" "-target-feature" "+fullfp16"
// CHECK-MCPU-KRYO: "-cc1"{{.*}} "-triple" "aarch64{{.*}}" "-target-feature" "+v8a" "-target-feature" "+fp-armv8" "-target-feature" "+neon" "-target-feature" "+crc" "-target-feature" "+crypto"
// CHECK-MCPU-THUNDERX2T99: "-cc1"{{.*}} "-triple" "aarch64{{.*}}" "-target-feature" "+neon" "-target-feature" "+crc" "-target-feature" "+crypto"
// CHECK-MCPU-A64FX: "-cc1"{{.*}} "-triple" "aarch64{{.*}}" "-target-feature" "+v8.2a" "-target-feature" "+fp-armv8" "-target-feature" "+neon" "-target-feature" "+crc" "-target-feature" "+crypto" "-target-feature" "+fullfp16" "-target-feature" "+ras" "-target-feature" "+lse" "-target-feature" "+rdm" "-target-feature" "+sve" "-target-feature" "+sha2"
// CHECK-MCPU-CARMEL: "-cc1"{{.*}} "-triple" "aarch64{{.*}}" "-target-feature" "+v8.2a" "-target-feature" "+fp-armv8" "-target-feature" "+neon" "-target-feature" "+crc" "-target-feature" "+crypto" "-target-feature" "+fullfp16" "-target-feature" "+ras" "-target-feature" "+lse" "-target-feature" "+rdm" "-target-feature" "+sha2" "-target-feature" "+aes"

// RUN: %clang -target x86_64-apple-macosx -arch arm64 -### -c %s 2>&1 | FileCheck --check-prefix=CHECK-ARCH-ARM64 %s
<<<<<<< HEAD
// CHECK-ARCH-ARM64: "-target-cpu" "apple-a13" "-target-feature" "+v8.4a" "-target-feature" "+fp-armv8" "-target-feature" "+neon" "-target-feature" "+crc" "-target-feature" "+crypto" "-target-feature" "+dotprod" "-target-feature" "+fullfp16" "-target-feature" "+ras" "-target-feature" "+lse" "-target-feature" "+rdm" "-target-feature" "+rcpc" "-target-feature" "+zcm" "-target-feature" "+zcz" "-target-feature" "+fp16fml"
=======
// CHECK-ARCH-ARM64: "-target-cpu" "apple-m1" "-target-feature" "+v8.5a" "-target-feature" "+fp-armv8" "-target-feature" "+neon" "-target-feature" "+crc" "-target-feature" "+crypto" "-target-feature" "+dotprod" "-target-feature" "+fp16fml" "-target-feature" "+ras" "-target-feature" "+lse" "-target-feature" "+rdm" "-target-feature" "+rcpc" "-target-feature" "+zcm" "-target-feature" "+zcz" "-target-feature" "+fullfp16" "-target-feature" "+sha2" "-target-feature" "+aes"
>>>>>>> 2ab1d525

// RUN: %clang -target x86_64-apple-macosx -arch arm64_32 -### -c %s 2>&1 | FileCheck --check-prefix=CHECK-ARCH-ARM64_32 %s
// CHECK-ARCH-ARM64_32: "-target-cpu" "apple-s4" "-target-feature" "+v8.3a" "-target-feature" "+fp-armv8" "-target-feature" "+neon" "-target-feature" "+crc" "-target-feature" "+crypto" "-target-feature" "+fullfp16" "-target-feature" "+ras" "-target-feature" "+lse" "-target-feature" "+rdm" "-target-feature" "+rcpc" "-target-feature" "+zcm" "-target-feature" "+zcz" "-target-feature" "+sha2" "-target-feature" "+aes"

// RUN: %clang -target aarch64 -march=armv8-a+fp+simd+crc+crypto -### -c %s 2>&1 | FileCheck -check-prefix=CHECK-MARCH-1 %s
// RUN: %clang -target aarch64 -march=armv8-a+nofp+nosimd+nocrc+nocrypto+fp+simd+crc+crypto -### -c %s 2>&1 | FileCheck -check-prefix=CHECK-MARCH-1 %s
// RUN: %clang -target aarch64 -march=armv8-a+nofp+nosimd+nocrc+nocrypto -### -c %s 2>&1 | FileCheck -check-prefix=CHECK-MARCH-2 %s
// RUN: %clang -target aarch64 -march=armv8-a+fp+simd+crc+crypto+nofp+nosimd+nocrc+nocrypto -### -c %s 2>&1 | FileCheck -check-prefix=CHECK-MARCH-2 %s
// RUN: %clang -target aarch64 -march=armv8-a+nosimd -### -c %s 2>&1 | FileCheck -check-prefix=CHECK-MARCH-3 %s
// CHECK-MARCH-1: "-cc1"{{.*}} "-triple" "aarch64{{.*}}" "-target-feature" "+fp-armv8" "-target-feature" "+neon" "-target-feature" "+crc" "-target-feature" "+crypto"
// CHECK-MARCH-2: "-cc1"{{.*}} "-triple" "aarch64{{.*}}" "-target-feature" "-fp-armv8" "-target-feature" "-neon" "-target-feature" "-crc" "-target-feature" "-crypto"
// CHECK-MARCH-3: "-cc1"{{.*}} "-triple" "aarch64{{.*}}" "-target-feature" "-neon"

// Check +sm4:
//
// RUN: %clang -target aarch64 -march=armv8.2a+sm4 -### -c %s 2>&1 | FileCheck -check-prefix=CHECK-SM4 %s
// CHECK-SM4:  "-cc1"{{.*}} "-triple" "aarch64{{.*}}" "-target-feature" "+v8.2a" "-target-feature" "+sm4"
//
// Check +sha3:
//
// RUN: %clang -target aarch64 -march=armv8.2a+sha3 -### -c %s 2>&1 | FileCheck -check-prefix=CHECK-SHA3 %s
// CHECK-SHA3: "-cc1"{{.*}} "-triple" "aarch64{{.*}}" "-target-feature" "+v8.2a" "-target-feature" "+sha3"
//
// Check +sha2:
//
// RUN: %clang -target aarch64 -march=armv8.3a+sha2 -### -c %s 2>&1 | FileCheck -check-prefix=CHECK-SHA2 %s
// CHECK-SHA2: "-cc1"{{.*}} "-triple" "aarch64{{.*}}" "-target-feature" "+v8.{{.}}a" "-target-feature" "+sha2"
//
// Check +aes:
//
// RUN: %clang -target aarch64 -march=armv8.3a+aes -### -c %s 2>&1 | FileCheck -check-prefix=CHECK-AES %s
// CHECK-AES: "-cc1"{{.*}} "-triple" "aarch64{{.*}}" "-target-feature" "+v8.{{.}}a" "-target-feature" "+aes"
//
// Check -sm4:
//
// RUN: %clang -target aarch64 -march=armv8.2a+noSM4 -### -c %s 2>&1 | FileCheck -check-prefix=CHECK-NO-SM4 %s
// CHECK-NO-SM4:  "-cc1"{{.*}} "-triple" "aarch64{{.*}}" "-target-feature" "+v8.2a" "-target-feature" "-sm4"
//
// Check -sha3:
//
// RUN: %clang -target aarch64 -march=armv8.2a+noSHA3 -### -c %s 2>&1 | FileCheck -check-prefix=CHECK-NO-SHA3 %s
// CHECK-NO-SHA3: "-cc1"{{.*}} "-triple" "aarch64{{.*}}" "-target-feature" "+v8.2a" "-target-feature" "-sha3"
//
// Check -sha2:
//
// RUN: %clang -target aarch64 -march=armv8.2a+noSHA2 -### -c %s 2>&1 | FileCheck -check-prefix=CHECK-NO-SHA2 %s
// CHECK-NO-SHA2: "-cc1"{{.*}} "-triple" "aarch64{{.*}}" "-target-feature" "+v8.2a" "-target-feature" "-sha2"
//
// Check -aes:
//
// RUN: %clang -target aarch64 -march=armv8.2a+noAES -### -c %s 2>&1 | FileCheck -check-prefix=CHECK-NO-AES %s
// CHECK-NO-AES: "-cc1"{{.*}} "-triple" "aarch64{{.*}}" "-target-feature" "+v8.2a" "-target-feature" "-aes"
//
//
// Arch <= ARMv8.3:  crypto = sha2 + aes
// -------------------------------------
//
// Check +crypto:
//
// RUN: %clang -target aarch64 -march=armv8a+crypto -### -c %s 2>&1 | FileCheck -check-prefix=CHECK-CRYPTO83 %s
// RUN: %clang -target aarch64 -march=armv8.1a+crypto -### -c %s 2>&1 | FileCheck -check-prefix=CHECK-CRYPTO83 %s
// RUN: %clang -target aarch64 -march=armv8.2a+crypto -### -c %s 2>&1 | FileCheck -check-prefix=CHECK-CRYPTO83 %s
// RUN: %clang -target aarch64 -march=armv8.3a+crypto -### -c %s 2>&1 | FileCheck -check-prefix=CHECK-CRYPTO83 %s
// RUN: %clang -target aarch64 -march=armv8a+crypto+nocrypto+crypto -### -c %s 2>&1 | FileCheck -check-prefix=CHECK-CRYPTO83 %s
// CHECK-CRYPTO83: "-cc1"{{.*}} "-triple" "aarch64{{.*}}" "-target-feature" "+crypto" "-target-feature" "+sha2" "-target-feature" "+aes"
//
// Check -crypto:
//
// RUN: %clang -target aarch64 -march=armv8a+nocrypto -### -c %s 2>&1 | FileCheck -check-prefix=CHECK-NOCRYPTO8A %s
// RUN: %clang -target aarch64 -march=armv8.1a+nocrypto -### -c %s 2>&1 | FileCheck -check-prefix=CHECK-NOCRYPTO81 %s
// RUN: %clang -target aarch64 -march=armv8.2a+nocrypto -### -c %s 2>&1 | FileCheck -check-prefix=CHECK-NOCRYPTO82 %s
// RUN: %clang -target aarch64 -march=armv8.3a+nocrypto -### -c %s 2>&1 | FileCheck -check-prefix=CHECK-NOCRYPTO82 %s
// RUN: %clang -target aarch64 -march=armv8.3a+nocrypto+crypto+nocrypto -### -c %s 2>&1 | FileCheck -check-prefix=CHECK-NOCRYPTO82 %s

// CHECK-NOCRYPTO8A: "-target-feature" "+neon" "-target-feature" "+v8a" "-target-feature" "-crypto" "-target-feature" "-sha2" "-target-feature" "-aes" "-target-abi" "aapcs"
// CHECK-NOCRYPTO81: "-target-feature" "+neon" "-target-feature" "+v8.1a" "-target-feature" "-crypto" "-target-feature" "-sha2" "-target-feature" "-aes" "-target-abi" "aapcs"
// CHECK-NOCRYPTO82: "-target-feature" "+neon" "-target-feature" "+v8.{{.}}a" "-target-feature" "-crypto" "-target-feature" "-sha2" "-target-feature" "-aes" "-target-feature" "-sm4" "-target-feature" "-sha3" "-target-abi" "aapcs"
//
// Check +crypto -sha2 -aes:
//
// RUN: %clang -target aarch64 -march=armv8.1a+crypto+nosha2+noaes -### -c %s 2>&1 | FileCheck -check-prefix=CHECK-CRYPTO83-NOSHA2-NOAES %s
// CHECK-CRYPTO83-NOSHA2-NOAES-NOT: "-target-feature" "+sha2" "-target-feature" "+aes"
//
// Check -crypto +sha2 +aes:
//
// RUN: %clang -target aarch64 -march=armv8.1a+nocrypto+sha2+aes -### -c %s 2>&1 | FileCheck -check-prefix=CHECK-NOCRYPTO83-SHA2-AES %s
// CHECK-NOCRYPTO83-SHA2-AES: "-target-feature" "+sha2" "-target-feature" "+aes"
//
//
// Arch >= ARMv8.4:  crypto = sm4 + sha3 + sha2 + aes
// --------------------------------------------------
//
// Check +crypto:
//
// RUN: %clang -target aarch64 -march=armv8.4a+crypto -### -c %s 2>&1 | FileCheck -check-prefix=CHECK-CRYPTO84 %s
// CHECK-CRYPTO84: "-cc1"{{.*}} "-triple" "aarch64{{.*}}" "-target-feature" "+v8.4a" "-target-feature" "+crypto" "-target-feature" "+sm4" "-target-feature" "+sha3" "-target-feature" "+sha2" "-target-feature" "+aes"
//
// Check -crypto:
//
// RUN: %clang -target aarch64 -march=armv8.4a+nocrypto -### -c %s 2>&1 | FileCheck -check-prefix=CHECK-NOCRYPTO84 %s
// CHECK-NOCRYPTO84-NOT: "-target-feature" "+crypto" "-target-feature" "+sm4" "-target-feature" "+sha3" "-target-feature" "+sha2" "-target-feature" "+aes"
//
// Check +crypto -sm4 -sha3:
//
// RUN: %clang -target aarch64 -march=armv8.4a+crypto+sm4+nosm4+sha3+nosha3 -### -c %s 2>&1 | FileCheck -check-prefix=CHECK-CRYPTO84-NOSMSHA %s
// CHECK-CRYPTO84-NOSMSHA: "-cc1"{{.*}} "-triple" "aarch64{{.*}}" "-target-feature" "+v8.4a" "-target-feature" "+crypto" "-target-feature" "-sm4" "-target-feature" "-sha3" "-target-feature" "+sha2" "-target-feature" "+aes"
//
//
// RUN: %clang -target aarch64 -mcpu=cyclone+nocrypto -### -c %s 2>&1 | FileCheck -check-prefix=CHECK-MCPU-1 %s
// RUN: %clang -target aarch64 -mcpu=cyclone+crypto+nocrypto -### -c %s 2>&1 | FileCheck -check-prefix=CHECK-MCPU-1 %s
// RUN: %clang -target aarch64 -mcpu=generic+crc -### -c %s 2>&1 | FileCheck -check-prefix=CHECK-MCPU-2 %s
// RUN: %clang -target aarch64 -mcpu=generic+nocrc+crc -### -c %s 2>&1 | FileCheck -check-prefix=CHECK-MCPU-2 %s
// RUN: %clang -target aarch64 -mcpu=cortex-a53+nosimd -### -c %s 2>&1 | FileCheck -check-prefix=CHECK-MCPU-3 %s
// ================== Check whether -mcpu accepts mixed-case features.
// RUN: %clang -target aarch64 -mcpu=cyclone+NOCRYPTO -### -c %s 2>&1 | FileCheck -check-prefix=CHECK-MCPU-1 %s
// RUN: %clang -target aarch64 -mcpu=cyclone+CRYPTO+nocrypto -### -c %s 2>&1 | FileCheck -check-prefix=CHECK-MCPU-1 %s
// RUN: %clang -target aarch64 -mcpu=generic+Crc -### -c %s 2>&1 | FileCheck -check-prefix=CHECK-MCPU-2 %s
// RUN: %clang -target aarch64 -mcpu=GENERIC+nocrc+CRC -### -c %s 2>&1 | FileCheck -check-prefix=CHECK-MCPU-2 %s
// RUN: %clang -target aarch64 -mcpu=cortex-a53+noSIMD -### -c %s 2>&1 | FileCheck -check-prefix=CHECK-MCPU-3 %s
// CHECK-MCPU-1: "-cc1"{{.*}} "-triple" "aarch64{{.*}}" "-target-feature" "+neon" "-target-feature" "-crypto" "-target-feature" "+zcm" "-target-feature" "+zcz"
// CHECK-MCPU-2: "-cc1"{{.*}} "-triple" "aarch64{{.*}}" "-target-feature" "+neon" "-target-feature" "+crc"
// CHECK-MCPU-3: "-cc1"{{.*}} "-triple" "aarch64{{.*}}" "-target-feature" "-neon"

// RUN: %clang -target aarch64 -mcpu=cyclone+nocrc+nocrypto -march=armv8-a -### -c %s 2>&1 | FileCheck -check-prefix=CHECK-MCPU-MARCH %s
// RUN: %clang -target aarch64 -march=armv8-a -mcpu=cyclone+nocrc+nocrypto  -### -c %s 2>&1 | FileCheck -check-prefix=CHECK-MCPU-MARCH %s
// CHECK-MCPU-MARCH: "-cc1"{{.*}} "-triple" "aarch64{{.*}}" "-target-feature" "+neon" "-target-feature" "+v8a" "-target-feature" "+zcm" "-target-feature" "+zcz"

// RUN: %clang -target aarch64 -mcpu=cortex-a53 -mtune=cyclone -### -c %s 2>&1 | FileCheck -check-prefix=CHECK-MCPU-MTUNE %s
// RUN: %clang -target aarch64 -mtune=cyclone -mcpu=cortex-a53  -### -c %s 2>&1 | FileCheck -check-prefix=CHECK-MCPU-MTUNE %s
// ================== Check whether -mtune accepts mixed-case features.
// RUN: %clang -target aarch64 -mcpu=cortex-a53 -mtune=CYCLONE -### -c %s 2>&1 | FileCheck -check-prefix=CHECK-MCPU-MTUNE %s
// RUN: %clang -target aarch64 -mtune=CyclonE -mcpu=cortex-a53  -### -c %s 2>&1 | FileCheck -check-prefix=CHECK-MCPU-MTUNE %s
// CHECK-MCPU-MTUNE: "-cc1"{{.*}} "-triple" "aarch64{{.*}}" "-target-feature" "+neon" "-target-feature" "+crc" "-target-feature" "+crypto" "-target-feature" "+zcm" "-target-feature" "+zcz"

// RUN: %clang -target aarch64 -mcpu=generic+neon -### -c %s 2>&1 | FileCheck -check-prefix=CHECK-ERROR-NEON %s
// RUN: %clang -target aarch64 -mcpu=generic+noneon -### -c %s 2>&1 | FileCheck -check-prefix=CHECK-ERROR-NEON %s
// RUN: %clang -target aarch64 -march=armv8-a+neon -### -c %s 2>&1 | FileCheck -check-prefix=CHECK-ERROR-NEON %s
// RUN: %clang -target aarch64 -march=armv8-a+noneon -### -c %s 2>&1 | FileCheck -check-prefix=CHECK-ERROR-NEON %s
// CHECK-ERROR-NEON: error: [no]neon is not accepted as modifier, please use [no]simd instead

// RUN: %clang -target aarch64 -march=armv8.1a+crypto -### -c %s 2>&1 | FileCheck -check-prefix=CHECK-V81A-FEATURE-1 %s
// RUN: %clang -target aarch64 -march=armv8.1a+nocrypto -### -c %s 2>&1 | FileCheck -check-prefix=CHECK-V81A-FEATURE-2 %s
// RUN: %clang -target aarch64 -march=armv8.1a+nosimd -### -c %s 2>&1 | FileCheck -check-prefix=CHECK-V81A-FEATURE-3 %s
// ================== Check whether -march accepts mixed-case features.
// RUN: %clang -target aarch64 -march=ARMV8.1A+CRYPTO -### -c %s 2>&1 | FileCheck -check-prefix=CHECK-V81A-FEATURE-1 %s
// RUN: %clang -target aarch64 -march=Armv8.1a+NOcrypto -### -c %s 2>&1 | FileCheck -check-prefix=CHECK-V81A-FEATURE-2 %s
// RUN: %clang -target aarch64 -march=armv8.1a+noSIMD -### -c %s 2>&1 | FileCheck -check-prefix=CHECK-V81A-FEATURE-3 %s
// CHECK-V81A-FEATURE-1: "-cc1"{{.*}} "-triple" "aarch64{{.*}}" "-target-feature" "+neon" "-target-feature" "+v8.1a" "-target-feature" "+crypto"
// CHECK-V81A-FEATURE-2: "-cc1"{{.*}} "-triple" "aarch64{{.*}}" "-target-feature" "+neon" "-target-feature" "+v8.1a" "-target-feature" "-crypto"
// CHECK-V81A-FEATURE-3: "-cc1"{{.*}} "-triple" "aarch64{{.*}}" "-target-feature" "+v8.1a" "-target-feature" "-neon"

// ================== Check Memory Tagging Extensions (MTE).
// RUN: %clang -target arm64-none-linux-gnu -march=armv8.5-a+memtag -x c -E -dM %s -o - 2>&1 | FileCheck -check-prefix=CHECK-MEMTAG %s
// CHECK-MEMTAG: __ARM_FEATURE_MEMORY_TAGGING 1

// ================== Check Pointer Authentication Extension (PAuth).
// RUN: %clang -target arm64-none-linux-gnu -march=armv8-a -x c -E -dM %s -o - | FileCheck -check-prefix=CHECK-PAUTH-OFF %s
// RUN: %clang -target arm64-none-linux-gnu -march=armv8.5-a -x c -E -dM %s -o - | FileCheck -check-prefix=CHECK-PAUTH-OFF %s
// RUN: %clang -target arm64-none-linux-gnu -march=armv8-a -mbranch-protection=none -x c -E -dM %s -o - | FileCheck -check-prefix=CHECK-PAUTH-OFF %s
// RUN: %clang -target arm64-none-linux-gnu -march=armv8-a -mbranch-protection=bti -x c -E -dM %s -o - | FileCheck -check-prefix=CHECK-PAUTH-OFF %s
// RUN: %clang -target arm64-none-linux-gnu -march=armv8-a -mbranch-protection=standard -x c -E -dM %s -o - | FileCheck -check-prefix=CHECK-PAUTH %s
// RUN: %clang -target arm64-none-linux-gnu -march=armv8-a -mbranch-protection=pac-ret -x c -E -dM %s -o - | FileCheck -check-prefix=CHECK-PAUTH %s
// RUN: %clang -target arm64-none-linux-gnu -march=armv8-a -mbranch-protection=pac-ret+b-key -x c -E -dM %s -o - | FileCheck -check-prefix=CHECK-PAUTH-BKEY %s
// RUN: %clang -target arm64-none-linux-gnu -march=armv8-a -mbranch-protection=pac-ret+leaf -x c -E -dM %s -o - | FileCheck -check-prefix=CHECK-PAUTH-ALL %s
// RUN: %clang -target arm64-none-linux-gnu -march=armv8-a -mbranch-protection=pac-ret+leaf+b-key -x c -E -dM %s -o - | FileCheck -check-prefix=CHECK-PAUTH-BKEY-ALL %s
// CHECK-PAUTH-OFF-NOT:  __ARM_FEATURE_PAC_DEFAULT
// CHECK-PAUTH:          #define __ARM_FEATURE_PAC_DEFAULT 1
// CHECK-PAUTH-BKEY:     #define __ARM_FEATURE_PAC_DEFAULT 2
// CHECK-PAUTH-ALL:      #define __ARM_FEATURE_PAC_DEFAULT 5
// CHECK-PAUTH-BKEY-ALL: #define __ARM_FEATURE_PAC_DEFAULT 6

// ================== Check Branch Target Identification (BTI).
// RUN: %clang -target arm64-none-linux-gnu -march=armv8-a -x c -E -dM %s -o - | FileCheck -check-prefix=CHECK-BTI-OFF %s
// RUN: %clang -target arm64-none-linux-gnu -march=armv8.5-a -x c -E -dM %s -o - | FileCheck -check-prefix=CHECK-BTI-OFF %s
// RUN: %clang -target arm64-none-linux-gnu -march=armv8-a -mbranch-protection=none -x c -E -dM %s -o - | FileCheck -check-prefix=CHECK-BTI-OFF %s
// RUN: %clang -target arm64-none-linux-gnu -march=armv8-a -mbranch-protection=pac-ret -x c -E -dM %s -o - | FileCheck -check-prefix=CHECK-BTI-OFF %s
// RUN: %clang -target arm64-none-linux-gnu -march=armv8-a -mbranch-protection=pac-ret+leaf -x c -E -dM %s -o - | FileCheck -check-prefix=CHECK-BTI-OFF %s
// RUN: %clang -target arm64-none-linux-gnu -march=armv8-a -mbranch-protection=pac-ret+b-key -x c -E -dM %s -o - | FileCheck -check-prefix=CHECK-BTI-OFF %s
// RUN: %clang -target arm64-none-linux-gnu -march=armv8-a -mbranch-protection=pac-ret+leaf+b-key -x c -E -dM %s -o - | FileCheck -check-prefix=CHECK-BTI-OFF %s
// RUN: %clang -target arm64-none-linux-gnu -march=armv8-a -mbranch-protection=standard -x c -E -dM %s -o - | FileCheck -check-prefix=CHECK-BTI %s
// RUN: %clang -target arm64-none-linux-gnu -march=armv8-a -mbranch-protection=bti -x c -E -dM %s -o - | FileCheck -check-prefix=CHECK-BTI %s
// RUN: %clang -target arm64-none-linux-gnu -march=armv8-a -mbranch-protection=pac-ret+bti -x c -E -dM %s -o - | FileCheck -check-prefix=CHECK-BTI %s
// CHECK-BTI-OFF-NOT: __ARM_FEATURE_BTI_DEFAULT
// CHECK-BTI:         #define __ARM_FEATURE_BTI_DEFAULT 1

// ================== Check Armv8.5-A random number generation extension.
// RUN: %clang -target aarch64-arm-none-eabi -march=armv8.5-a+rng -x c -E -dM %s -o - 2>&1 | FileCheck -check-prefix=CHECK-RNG %s
// RUN: %clang -target aarch64-arm-none-eabi -march=armv8.5-a -x c -E -dM %s -o - 2>&1 | FileCheck -check-prefix=CHECK-NO-RNG %s
// CHECK-RNG: __ARM_FEATURE_RNG 1
// CHECK-NO-RNG-NOT: __ARM_FEATURE_RNG 1

// ================== Check BFloat16 Extensions.
// RUN: %clang -target aarch64-arm-none-eabi -march=armv8.6-a+bf16 -x c -E -dM %s -o - 2>&1 | FileCheck -check-prefix=CHECK-BFLOAT %s
// CHECK-BFLOAT: __ARM_BF16_FORMAT_ALTERNATIVE 1
// CHECK-BFLOAT: __ARM_FEATURE_BF16 1
// CHECK-BFLOAT: __ARM_FEATURE_BF16_VECTOR_ARITHMETIC 1

// ================== Check Armv8.7-A LS64 extension.
// RUN: %clang -target aarch64-arm-none-eabi -march=armv8.7-a+ls64 -x c -E -dM %s -o - 2>&1 | FileCheck -check-prefix=CHECK-LS64 %s
// RUN: %clang -target aarch64-arm-none-eabi -march=armv8.7-a      -x c -E -dM %s -o - 2>&1 | FileCheck -check-prefix=CHECK-NO-LS64 %s
// CHECK-LS64: __ARM_FEATURE_LS64 1
// CHECK-NO-LS64-NOT: __ARM_FEATURE_LS64 1

// ================== Check sve-vector-bits flag.
// RUN: %clang -target aarch64-arm-none-eabi -march=armv8-a+sve -msve-vector-bits=128  -x c -E -dM %s -o - 2>&1 | FileCheck -check-prefix=CHECK-SVE-VECTOR-BITS -D#VBITS=128  %s
// RUN: %clang -target aarch64-arm-none-eabi -march=armv8-a+sve -msve-vector-bits=256  -x c -E -dM %s -o - 2>&1 | FileCheck -check-prefix=CHECK-SVE-VECTOR-BITS -D#VBITS=256  %s
// RUN: %clang -target aarch64-arm-none-eabi -march=armv8-a+sve -msve-vector-bits=512  -x c -E -dM %s -o - 2>&1 | FileCheck -check-prefix=CHECK-SVE-VECTOR-BITS -D#VBITS=512  %s
// RUN: %clang -target aarch64-arm-none-eabi -march=armv8-a+sve -msve-vector-bits=1024 -x c -E -dM %s -o - 2>&1 | FileCheck -check-prefix=CHECK-SVE-VECTOR-BITS -D#VBITS=1024 %s
// RUN: %clang -target aarch64-arm-none-eabi -march=armv8-a+sve -msve-vector-bits=2048 -x c -E -dM %s -o - 2>&1 | FileCheck -check-prefix=CHECK-SVE-VECTOR-BITS -D#VBITS=2048 %s
// RUN: %clang -target aarch64-arm-none-eabi -march=armv8-a+sve -msve-vector-bits=512+ -x c -E -dM %s -o - 2>&1 | FileCheck -check-prefix=CHECK-NO-SVE-VECTOR-BITS %s
// CHECK-SVE-VECTOR-BITS: __ARM_FEATURE_SVE_BITS [[#VBITS:]]
// CHECK-SVE-VECTOR-BITS: __ARM_FEATURE_SVE_VECTOR_OPERATORS 1
// CHECK-NO-SVE-VECTOR-BITS-NOT: __ARM_FEATURE_SVE_BITS
// CHECK-NO-SVE-VECTOR-BITS-NOT: __ARM_FEATURE_SVE_VECTOR_OPERATORS

// ================== Check Largse System Extensions (LSE)
// RUN: %clang -target aarch64-none-linux-gnu -march=armv8-a+lse -x c -E -dM %s -o - | FileCheck --check-prefix=CHECK-LSE %s
// RUN: %clang -target arm64-none-linux-gnu -march=armv8-a+lse -x c -E -dM %s -o - | FileCheck --check-prefix=CHECK-LSE %s
// RUN: %clang -target aarch64-none-linux-gnu -march=armv8.1-a -x c -E -dM %s -o - | FileCheck --check-prefix=CHECK-LSE %s
// RUN: %clang -target arm64-none-linux-gnu -march=armv8.1-a -x c -E -dM %s -o - | FileCheck --check-prefix=CHECK-LSE %s
// CHECK-LSE: __ARM_FEATURE_ATOMICS 1<|MERGE_RESOLUTION|>--- conflicted
+++ resolved
@@ -106,12 +106,6 @@
 // RUN: %clang -target aarch64-none-linux-gnu -march=armv8.4-a -x c -E -dM %s -o - | FileCheck --check-prefix=CHECK-8_4 %s
 // CHECK-8_4-NOT: __ARM_FEATURE_FRINT 1
 
-// RUN: %clang -target aarch64-none-linux-gnu -march=armv8.5-a -x c -E -dM %s -o - | FileCheck --check-prefix=CHECK-8_5 %s
-// CHECK-8_5: __ARM_FEATURE_FRINT 1
-
-// RUN: %clang -target aarch64-none-linux-gnu -march=armv8.4-a -x c -E -dM %s -o - | FileCheck --check-prefix=CHECK-8_4 %s
-// CHECK-8_4-NOT: __ARM_FEATURE_FRINT 1
-
 // RUN: %clang -target aarch64-none-linux-gnu -mcrc -x c -E -dM %s -o - | FileCheck --check-prefix=CHECK-CRC32 %s
 // RUN: %clang -target arm64-none-linux-gnu -mcrc -x c -E -dM %s -o - | FileCheck --check-prefix=CHECK-CRC32 %s
 // RUN: %clang -target aarch64-none-linux-gnu -march=armv8-a+crc -x c -E -dM %s -o - | FileCheck --check-prefix=CHECK-CRC32 %s
@@ -300,11 +294,7 @@
 // CHECK-MCPU-CARMEL: "-cc1"{{.*}} "-triple" "aarch64{{.*}}" "-target-feature" "+v8.2a" "-target-feature" "+fp-armv8" "-target-feature" "+neon" "-target-feature" "+crc" "-target-feature" "+crypto" "-target-feature" "+fullfp16" "-target-feature" "+ras" "-target-feature" "+lse" "-target-feature" "+rdm" "-target-feature" "+sha2" "-target-feature" "+aes"
 
 // RUN: %clang -target x86_64-apple-macosx -arch arm64 -### -c %s 2>&1 | FileCheck --check-prefix=CHECK-ARCH-ARM64 %s
-<<<<<<< HEAD
-// CHECK-ARCH-ARM64: "-target-cpu" "apple-a13" "-target-feature" "+v8.4a" "-target-feature" "+fp-armv8" "-target-feature" "+neon" "-target-feature" "+crc" "-target-feature" "+crypto" "-target-feature" "+dotprod" "-target-feature" "+fullfp16" "-target-feature" "+ras" "-target-feature" "+lse" "-target-feature" "+rdm" "-target-feature" "+rcpc" "-target-feature" "+zcm" "-target-feature" "+zcz" "-target-feature" "+fp16fml"
-=======
 // CHECK-ARCH-ARM64: "-target-cpu" "apple-m1" "-target-feature" "+v8.5a" "-target-feature" "+fp-armv8" "-target-feature" "+neon" "-target-feature" "+crc" "-target-feature" "+crypto" "-target-feature" "+dotprod" "-target-feature" "+fp16fml" "-target-feature" "+ras" "-target-feature" "+lse" "-target-feature" "+rdm" "-target-feature" "+rcpc" "-target-feature" "+zcm" "-target-feature" "+zcz" "-target-feature" "+fullfp16" "-target-feature" "+sha2" "-target-feature" "+aes"
->>>>>>> 2ab1d525
 
 // RUN: %clang -target x86_64-apple-macosx -arch arm64_32 -### -c %s 2>&1 | FileCheck --check-prefix=CHECK-ARCH-ARM64_32 %s
 // CHECK-ARCH-ARM64_32: "-target-cpu" "apple-s4" "-target-feature" "+v8.3a" "-target-feature" "+fp-armv8" "-target-feature" "+neon" "-target-feature" "+crc" "-target-feature" "+crypto" "-target-feature" "+fullfp16" "-target-feature" "+ras" "-target-feature" "+lse" "-target-feature" "+rdm" "-target-feature" "+rcpc" "-target-feature" "+zcm" "-target-feature" "+zcz" "-target-feature" "+sha2" "-target-feature" "+aes"
