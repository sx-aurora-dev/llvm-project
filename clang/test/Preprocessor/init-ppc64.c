--- conflicted
+++ resolved
@@ -566,11 +566,7 @@
 // PPCPWR8-NOT:#define _ARCH_PWR6X 1
 // PPCPWR8:#define _ARCH_PWR7 1
 // PPCPWR8:#define _ARCH_PWR8 1
-<<<<<<< HEAD
-// PPCPWR8-NOT:#define __ROP_PROTECTION__ 1
-=======
 // PPCPWR8-NOT:#define __ROP_PROTECT__ 1
->>>>>>> 2ab1d525
 //
 // RUN: %clang_cc1 -E -dM -ffreestanding -triple=powerpc64-none-none -target-cpu power8 -fno-signed-char < /dev/null | FileCheck -match-full-lines -check-prefix PPCPOWER8 %s
 //
@@ -588,11 +584,7 @@
 // PPCPOWER8-NOT:#define _ARCH_PWR6X 1
 // PPCPOWER8:#define _ARCH_PWR7 1
 // PPCPOWER8:#define _ARCH_PWR8 1
-<<<<<<< HEAD
-// PPCPOWER8-NOT:#define __ROP_PROTECTION__ 1
-=======
 // PPCPOWER8-NOT:#define __ROP_PROTECT__ 1
->>>>>>> 2ab1d525
 //
 // RUN: %clang_cc1 -E -dM -ffreestanding -triple=powerpc64-none-none -target-cpu pwr9 -fno-signed-char < /dev/null | FileCheck -match-full-lines -check-prefix PPCPWR9 %s
 //
@@ -607,11 +599,7 @@
 // PPCPWR9-NOT:#define _ARCH_PWR6X 1
 // PPCPWR9:#define _ARCH_PWR7 1
 // PPCPWR9:#define _ARCH_PWR9 1
-<<<<<<< HEAD
-// PPCPWR9-NOT:#define __ROP_PROTECTION__ 1
-=======
 // PPCPWR9-NOT:#define __ROP_PROTECT__ 1
->>>>>>> 2ab1d525
 //
 // RUN: %clang_cc1 -E -dM -ffreestanding -triple=powerpc64-none-none -target-cpu power9 -fno-signed-char < /dev/null | FileCheck -match-full-lines -check-prefix PPCPOWER9 %s
 //
@@ -626,11 +614,7 @@
 // PPCPOWER9-NOT:#define _ARCH_PWR6X 1
 // PPCPOWER9:#define _ARCH_PWR7 1
 // PPCPOWER9:#define _ARCH_PWR9 1
-<<<<<<< HEAD
-// PPCPOWER9-NOT:#define __ROP_PROTECTION__ 1
-=======
 // PPCPOWER9-NOT:#define __ROP_PROTECT__ 1
->>>>>>> 2ab1d525
 //
 // RUN: %clang_cc1 -E -dM -ffreestanding -triple=powerpc64-none-none -target-cpu pwr10 -fno-signed-char < /dev/null | FileCheck -match-full-lines -check-prefix PPCPOWER10 %s
 // RUN: %clang_cc1 -E -dM -ffreestanding -triple=powerpc64-none-none -target-cpu power10 -fno-signed-char < /dev/null | FileCheck -match-full-lines -check-prefix PPCPOWER10 %s
@@ -649,12 +633,8 @@
 // PPCPOWER10:#define _ARCH_PWR8 1
 // PPCPOWER10:#define _ARCH_PWR9 1
 // PPCPOWER10:#define __MMA__ 1
-<<<<<<< HEAD
-// PPCPOWER10-NOT:#define __ROP_PROTECTION__ 1
-=======
 // PPCPOWER10:#define __PCREL__ 1
 // PPCPOWER10-NOT:#define __ROP_PROTECT__ 1
->>>>>>> 2ab1d525
 //
 // RUN: %clang_cc1 -E -dM -ffreestanding -triple=powerpc64-none-none -target-cpu future -fno-signed-char < /dev/null | FileCheck -match-full-lines -check-prefix PPCFUTURE %s
 //
@@ -673,27 +653,16 @@
 // PPCFUTURE:#define _ARCH_PWR9 1
 // PPCFUTURE:#define _ARCH_PWR_FUTURE 1
 // PPCFUTURE:#define __MMA__ 1
-<<<<<<< HEAD
-// PPCFUTURE-NOT:#define __ROP_PROTECTION__ 1
-=======
 // PPCFUTURE:#define __PCREL__ 1
 // PPCFUTURE-NOT:#define __ROP_PROTECT__ 1
->>>>>>> 2ab1d525
 //
 // RUN: %clang_cc1 -E -dM -ffreestanding -triple=powerpc64-none-none -target-feature +mma -target-cpu power10 -fno-signed-char < /dev/null | FileCheck -check-prefix PPC-MMA %s
 // PPC-MMA:#define __MMA__ 1
 //
-<<<<<<< HEAD
-// RUN: %clang_cc1 -E -dM -ffreestanding -triple=powerpc64-none-none -target-feature +rop-protection -target-cpu power10 -fno-signed-char < /dev/null | FileCheck -check-prefix PPC-ROP %s
-// RUN: %clang_cc1 -E -dM -ffreestanding -triple=powerpc64-none-none -target-feature +rop-protection -target-cpu power9 -fno-signed-char < /dev/null | FileCheck -check-prefix PPC-ROP %s
-// RUN: %clang_cc1 -E -dM -ffreestanding -triple=powerpc64-none-none -target-feature +rop-protection -target-cpu power8 -fno-signed-char < /dev/null | FileCheck -check-prefix PPC-ROP %s
-// PPC-ROP:#define __ROP_PROTECTION__ 1
-=======
 // RUN: %clang_cc1 -E -dM -ffreestanding -triple=powerpc64-none-none -target-feature +rop-protect -target-cpu power10 -fno-signed-char < /dev/null | FileCheck -check-prefix PPC-ROP %s
 // RUN: %clang_cc1 -E -dM -ffreestanding -triple=powerpc64-none-none -target-feature +rop-protect -target-cpu power9 -fno-signed-char < /dev/null | FileCheck -check-prefix PPC-ROP %s
 // RUN: %clang_cc1 -E -dM -ffreestanding -triple=powerpc64-none-none -target-feature +rop-protect -target-cpu power8 -fno-signed-char < /dev/null | FileCheck -check-prefix PPC-ROP %s
 // PPC-ROP:#define __ROP_PROTECT__ 1
->>>>>>> 2ab1d525
 //
 // RUN: %clang_cc1 -E -dM -ffreestanding -triple=powerpc64-none-none -target-feature +float128 -target-cpu power9 -fno-signed-char < /dev/null | FileCheck -check-prefix PPC-FLOAT128 %s
 // PPC-FLOAT128:#define __FLOAT128__ 1
