--- conflicted
+++ resolved
@@ -14,14 +14,10 @@
 // CHECK-NOT: __riscv_flen
 // CHECK-NOT: __riscv_fdiv
 // CHECK-NOT: __riscv_fsqrt
-<<<<<<< HEAD
-// CHECK-NOT: __riscv_atomic
-=======
 // CHECK-NOT: __riscv_c 2000000
 // CHECK-NOT: __riscv_compressed
 // CHECK-NOT: __riscv_b
 // CHECK-NOT: __riscv_bitmanip
->>>>>>> 2ab1d525
 // CHECK-NOT: __riscv_zba
 // CHECK-NOT: __riscv_zbb
 // CHECK-NOT: __riscv_zbc
@@ -29,20 +25,12 @@
 // CHECK-NOT: __riscv_zbf
 // CHECK-NOT: __riscv_zbm
 // CHECK-NOT: __riscv_zbp
-<<<<<<< HEAD
-// CHECK-NOT: __riscv_zbproposedc
-=======
->>>>>>> 2ab1d525
 // CHECK-NOT: __riscv_zbr
 // CHECK-NOT: __riscv_zbs
 // CHECK-NOT: __riscv_zbt
 // CHECK-NOT: __riscv_zfh
-<<<<<<< HEAD
-// CHECK-NOT: __riscv_zvamo
-=======
 // CHECK-NOT: __riscv_v
 // CHECK-NOT: __riscv_vector
->>>>>>> 2ab1d525
 // CHECK-NOT: __riscv_zvlsseg
 
 // RUN: %clang -target riscv32-unknown-linux-gnu -march=rv32im -x c -E -dM %s \
@@ -79,33 +67,6 @@
 // CHECK-D-EXT: __riscv_flen 64
 // CHECK-D-EXT: __riscv_fsqrt 1
 
-<<<<<<< HEAD
-// RUN: %clang -target riscv32-unknown-linux-gnu -march=rv32ic -x c -E -dM %s \
-// RUN: -o - | FileCheck --check-prefix=CHECK-C-EXT %s
-// RUN: %clang -target riscv64-unknown-linux-gnu -march=rv64ic -x c -E -dM %s \
-// RUN: -o - | FileCheck --check-prefix=CHECK-C-EXT %s
-// CHECK-C-EXT: __riscv_c 2000000
-// CHECK-C-EXT: __riscv_compressed 1
-
-// RUN: %clang -target riscv32-unknown-linux-gnu -menable-experimental-extensions -march=rv32ib0p93 -x c -E -dM %s \
-// RUN: -o - | FileCheck --check-prefix=CHECK-B-EXT %s
-// RUN: %clang -target riscv64-unknown-linux-gnu -menable-experimental-extensions -march=rv64ib0p93 -x c -E -dM %s \
-// RUN: -o - | FileCheck --check-prefix=CHECK-B-EXT %s
-// CHECK-B-EXT: __riscv_b 93000
-// CHECK-B-EXT: __riscv_bitmanip 1
-// CHECK-B-EXT: __riscv_zba 93000
-// CHECK-B-EXT: __riscv_zbb 93000
-// CHECK-B-EXT: __riscv_zbc 93000
-// CHECK-B-EXT: __riscv_zbe 93000
-// CHECK-B-EXT: __riscv_zbf 93000
-// CHECK-B-EXT: __riscv_zbm 93000
-// CHECK-B-EXT: __riscv_zbp 93000
-// CHECK-B-EXT: __riscv_zbr 93000
-// CHECK-B-EXT: __riscv_zbs 93000
-// CHECK-B-EXT: __riscv_zbt 93000
-
-=======
->>>>>>> 2ab1d525
 // RUN: %clang -target riscv32-unknown-linux-gnu -march=rv32ifd -mabi=ilp32 -x c -E -dM %s \
 // RUN: -o - | FileCheck --check-prefix=CHECK-SOFT %s
 // RUN: %clang -target riscv64-unknown-linux-gnu -march=rv64ifd -mabi=lp64 -x c -E -dM %s \
@@ -192,104 +153,6 @@
 // CHECK-ZBE-EXT: __riscv_zbe 93000
 
 // RUN: %clang -target riscv32-unknown-linux-gnu -menable-experimental-extensions \
-<<<<<<< HEAD
-// RUN:   -march=rv32iv0p10 -x c -E -dM %s \
-// RUN:   -o - | FileCheck --check-prefix=CHECK-V-EXT %s
-// RUN: %clang -target riscv64-unknown-linux-gnu -menable-experimental-extensions \
-// RUN:   -march=rv64iv0p10 -x c -E -dM %s \
-// RUN:   -o - | FileCheck --check-prefix=CHECK-V-EXT %s
-// RUN: %clang -target riscv32-unknown-linux-gnu -menable-experimental-extensions -march=rv32izvamo0p10 -x c -E -dM %s \
-// RUN: -o - | FileCheck --check-prefix=CHECK-V-EXT %s
-// RUN: %clang -target riscv64-unknown-linux-gnu -menable-experimental-extensions -march=rv32izvamo0p10 -x c -E -dM %s \
-// RUN: -o - | FileCheck --check-prefix=CHECK-V-EXT %s
-// RUN: %clang -target riscv32-unknown-linux-gnu -menable-experimental-extensions -march=rv32izvlsseg0p10 -x c -E -dM %s \
-// RUN: -o - | FileCheck --check-prefix=CHECK-V-EXT %s
-// RUN: %clang -target riscv64-unknown-linux-gnu -menable-experimental-extensions -march=rv32izvlsseg0p10 -x c -E -dM %s \
-// RUN: -o - | FileCheck --check-prefix=CHECK-V-EXT %s
-// CHECK-V-EXT: __riscv_v 10000
-// CHECK-V-EXT: __riscv_vector 1
-// CHECK-V-EXT: __riscv_zvamo 10000
-// CHECK-V-EXT: __riscv_zvlsseg 10000
-
-// RUN: %clang -target riscv32-unknown-linux-gnu -menable-experimental-extensions -march=rv32izba0p93 -x c -E -dM %s \
-// RUN: -o - | FileCheck --check-prefix=CHECK-ZBA-EXT %s
-// RUN: %clang -target riscv64-unknown-linux-gnu -menable-experimental-extensions -march=rv64izba0p93 -x c -E -dM %s \
-// RUN: -o - | FileCheck --check-prefix=CHECK-ZBA-EXT %s
-// CHECK-ZBA-NOT: __riscv_b
-// CHECK-ZBA-EXT: __riscv_zba 93000
-
-// RUN: %clang -target riscv32-unknown-linux-gnu -menable-experimental-extensions -march=rv32izbb0p93 -x c -E -dM %s \
-// RUN: -o - | FileCheck --check-prefix=CHECK-ZBB-EXT %s
-// RUN: %clang -target riscv64-unknown-linux-gnu -menable-experimental-extensions -march=rv64izbb0p93 -x c -E -dM %s \
-// RUN: -o - | FileCheck --check-prefix=CHECK-ZBB-EXT %s
-// CHECK-ZBB-NOT: __riscv_b
-// CHECK-ZBB-EXT: __riscv_zbb 93000
-
-// RUN: %clang -target riscv32-unknown-linux-gnu -menable-experimental-extensions -march=rv32izbc0p93 -x c -E -dM %s \
-// RUN: -o - | FileCheck --check-prefix=CHECK-ZBC-EXT %s
-// RUN: %clang -target riscv64-unknown-linux-gnu -menable-experimental-extensions -march=rv64izbc0p93 -x c -E -dM %s \
-// RUN: -o - | FileCheck --check-prefix=CHECK-ZBC-EXT %s
-// CHECK-ZBC-NOT: __riscv_b
-// CHECK-ZBC-EXT: __riscv_zbc 93000
-
-// RUN: %clang -target riscv32-unknown-linux-gnu -menable-experimental-extensions -march=rv32izbe0p93 -x c -E -dM %s \
-// RUN: -o - | FileCheck --check-prefix=CHECK-ZBE-EXT %s
-// RUN: %clang -target riscv64-unknown-linux-gnu -menable-experimental-extensions -march=rv64izbe0p93 -x c -E -dM %s \
-// RUN: -o - | FileCheck --check-prefix=CHECK-ZBE-EXT %s
-// CHECK-ZBE-NOT: __riscv_b
-// CHECK-ZBE-EXT: __riscv_zbe 93000
-
-// RUN: %clang -target riscv32-unknown-linux-gnu -menable-experimental-extensions -march=rv32izbf0p93 -x c -E -dM %s \
-// RUN: -o - | FileCheck --check-prefix=CHECK-ZBF-EXT %s
-// RUN: %clang -target riscv64-unknown-linux-gnu -menable-experimental-extensions -march=rv64izbf0p93 -x c -E -dM %s \
-// RUN: -o - | FileCheck --check-prefix=CHECK-ZBF-EXT %s
-// CHECK-ZBF-NOT: __riscv_b
-// CHECK-ZBF-EXT: __riscv_zbf 93000
-
-// RUN: %clang -target riscv32-unknown-linux-gnu -menable-experimental-extensions -march=rv32izbm0p93 -x c -E -dM %s \
-// RUN: -o - | FileCheck --check-prefix=CHECK-ZBM-EXT %s
-// RUN: %clang -target riscv64-unknown-linux-gnu -menable-experimental-extensions -march=rv64izbm0p93 -x c -E -dM %s \
-// RUN: -o - | FileCheck --check-prefix=CHECK-ZBM-EXT %s
-// CHECK-ZBM-NOT: __riscv_b
-// CHECK-ZBM-EXT: __riscv_zbm 93000
-
-// RUN: %clang -target riscv32-unknown-linux-gnu -menable-experimental-extensions -march=rv32izbp0p93 -x c -E -dM %s \
-// RUN: -o - | FileCheck --check-prefix=CHECK-ZBP-EXT %s
-// RUN: %clang -target riscv64-unknown-linux-gnu -menable-experimental-extensions -march=rv64izbp0p93 -x c -E -dM %s \
-// RUN: -o - | FileCheck --check-prefix=CHECK-ZBP-EXT %s
-// CHECK-ZBP-NOT: __riscv_b
-// CHECK-ZBP-EXT: __riscv_zbp 93000
-
-// RUN: %clang -target riscv32-unknown-linux-gnu -menable-experimental-extensions -march=rv32izbproposedc0p93 -x c -E -dM %s \
-// RUN: -o - | FileCheck --check-prefix=CHECK-ZBPROPOSEDC-EXT %s
-// RUN: %clang -target riscv64-unknown-linux-gnu -menable-experimental-extensions -march=rv32izbproposedc0p93 -x c -E -dM %s \
-// RUN: -o - | FileCheck --check-prefix=CHECK-ZBPROPOSEDC-EXT %s
-// CHECK-ZBPROPOSEDC-NOT: __riscv_b
-// CHECK-ZBPROPOSEDC-EXT: __riscv_zbproposedc 93000
-
-// RUN: %clang -target riscv32-unknown-linux-gnu -menable-experimental-extensions -march=rv32izbr0p93 -x c -E -dM %s \
-// RUN: -o - | FileCheck --check-prefix=CHECK-ZBR-EXT %s
-// RUN: %clang -target riscv64-unknown-linux-gnu -menable-experimental-extensions -march=rv64izbr0p93 -x c -E -dM %s \
-// RUN: -o - | FileCheck --check-prefix=CHECK-ZBR-EXT %s
-// CHECK-ZBR-NOT: __riscv_b
-// CHECK-ZBR-EXT: __riscv_zbr 93000
-
-// RUN: %clang -target riscv32-unknown-linux-gnu -menable-experimental-extensions -march=rv32izbs0p93 -x c -E -dM %s \
-// RUN: -o - | FileCheck --check-prefix=CHECK-ZBS-EXT %s
-// RUN: %clang -target riscv64-unknown-linux-gnu -menable-experimental-extensions -march=rv64izbs0p93 -x c -E -dM %s \
-// RUN: -o - | FileCheck --check-prefix=CHECK-ZBS-EXT %s
-// CHECK-ZBS-NOT: __riscv_b
-// CHECK-ZBS-EXT: __riscv_zbs 93000
-
-// RUN: %clang -target riscv32-unknown-linux-gnu -menable-experimental-extensions -march=rv32izbt0p93 -x c -E -dM %s \
-// RUN: -o - | FileCheck --check-prefix=CHECK-ZBT-EXT %s
-// RUN: %clang -target riscv64-unknown-linux-gnu -menable-experimental-extensions -march=rv64izbt0p93 -x c -E -dM %s \
-// RUN: -o - | FileCheck --check-prefix=CHECK-ZBT-EXT %s
-// CHECK-ZBT-NOT: __riscv_b
-// CHECK-ZBT-EXT: __riscv_zbt 93000
-
-// RUN: %clang -target riscv32-unknown-linux-gnu -menable-experimental-extensions -march=rv32izfh0p1 -x c -E -dM %s \
-=======
 // RUN: -march=rv32izbf0p93 -x c -E -dM %s \
 // RUN: -o - | FileCheck --check-prefix=CHECK-ZBF-EXT %s
 // RUN: %clang -target riscv64-unknown-linux-gnu -menable-experimental-extensions \
@@ -375,14 +238,10 @@
 
 // RUN: %clang -target riscv32-unknown-linux-gnu \
 // RUN: -march=rv32izfh1p0 -x c -E -dM %s \
->>>>>>> 2ab1d525
 // RUN: -o - | FileCheck --check-prefix=CHECK-ZFH-EXT %s
 // RUN: %clang -target riscv64-unknown-linux-gnu \
 // RUN: -march=rv64izfh1p0 -x c -E -dM %s \
 // RUN: -o - | FileCheck --check-prefix=CHECK-ZFH-EXT %s
-<<<<<<< HEAD
-// CHECK-ZFH-EXT: __riscv_zfh 1000
-=======
 // CHECK-ZFH-EXT: __riscv_zfh 10000
 
 // RUN: %clang -target riscv32-unknown-linux-gnu -menable-experimental-extensions \
@@ -433,5 +292,4 @@
 // RUN: %clang -target riscv32-unknown-linux-gnu -menable-experimental-extensions \
 // RUN: -march=rv64iv0p10_zvl65536b0p10 -x c -E -dM %s -o - \
 // RUN: | FileCheck --check-prefix=CHECK-ZVL65536b %s
-// CHECK-ZVL65536b: __riscv_v_min_vlen 65536
->>>>>>> 2ab1d525
+// CHECK-ZVL65536b: __riscv_v_min_vlen 65536