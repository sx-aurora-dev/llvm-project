--- conflicted
+++ resolved
@@ -60,11 +60,7 @@
   };
 
   // CHECK: @_ZGRN16RefTempSubobject2srE_ = internal global { i32*, [3 x i32] } { {{.*}} getelementptr {{.*}} @_ZGRN16RefTempSubobject2srE_ {{.*}}, [3 x i32] [i32 1, i32 2, i32 3] }
-<<<<<<< HEAD
-  // CHECK: @_ZN16RefTempSubobject2srE = {{.*}} constant {{.*}} @_ZGRN16RefTempSubobject2srE_
-=======
   // CHECK: @_ZN16RefTempSubobject2srE = constant {{.*}} @_ZGRN16RefTempSubobject2srE_
->>>>>>> 2ab1d525
   constexpr const SelfReferential &sr = SelfReferential();
 }
 
