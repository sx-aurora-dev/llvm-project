--- conflicted
+++ resolved
@@ -13,13 +13,6 @@
 // RUN: %clang_cc1 -std=c++17 -triple x86_64-linux-gnu -fenable-matrix -fclang-abi-compat=11 %s -emit-llvm -o - \
 // RUN:     | FileCheck --check-prefixes=CHECK,V39,V5,PRE12,PRE12-CXX17 %s
 // RUN: %clang_cc1 -std=c++20 -triple x86_64-linux-gnu -fenable-matrix -fclang-abi-compat=11 %s -emit-llvm -o - \
-<<<<<<< HEAD
-// RUN:     | FileCheck --check-prefixes=CHECK,V39,V5,PRE12,PRE12-CXX17,PRE12-CXX20 %s
-// RUN: %clang_cc1 -std=c++98 -triple x86_64-linux-gnu -fenable-matrix -fclang-abi-compat=latest %s -emit-llvm -o - -Wno-c++11-extensions \
-// RUN:     | FileCheck --check-prefixes=CHECK,V39,V5,V12 %s
-// RUN: %clang_cc1 -std=c++20 -triple x86_64-linux-gnu -fenable-matrix -fclang-abi-compat=latest %s -emit-llvm -o - \
-// RUN:     | FileCheck --check-prefixes=CHECK,V39,V5,V12,V12-CXX17,V12-CXX20 %s
-=======
 // RUN:     | FileCheck --check-prefixes=CHECK,V39,V5,PRE12,PRE12-CXX17,PRE12-CXX20,PRE13-CXX20 %s
 // RUN: %clang_cc1 -std=c++20 -triple x86_64-linux-gnu -fenable-matrix -fclang-abi-compat=12 %s -emit-llvm -o - \
 // RUN:     | FileCheck --check-prefixes=CHECK,V39,V5,V12,V12-CXX17,V12-CXX20,PRE13-CXX20 %s
@@ -27,7 +20,6 @@
 // RUN:     | FileCheck --check-prefixes=CHECK,V39,V5,V12 %s
 // RUN: %clang_cc1 -std=c++20 -triple x86_64-linux-gnu -fenable-matrix -fclang-abi-compat=latest %s -emit-llvm -o - \
 // RUN:     | FileCheck --check-prefixes=CHECK,V39,V5,V12,V12-CXX17,V12-CXX20,V13-CXX20 %s
->>>>>>> 2ab1d525
 
 typedef __attribute__((vector_size(8))) long long v1xi64;
 void clang39(v1xi64) {}
@@ -145,9 +137,6 @@
 // V12:   @_ZN12expr_primary5test9EUa9enable_ifILi1EEv
 void test9(void) __attribute__((enable_if(1, ""))) {}
 
-<<<<<<< HEAD
-}
-=======
 }
 
 #if __cplusplus >= 202002L
@@ -157,5 +146,4 @@
 int observe_lambdas(T, U, V, W) { return 0; }
 inline auto inline_var_lambda = observe_lambdas([]{}, []{}, (int*)0, (int*)0);
 int use_inline_var_lambda() { return inline_var_lambda; }
-#endif
->>>>>>> 2ab1d525
+#endif