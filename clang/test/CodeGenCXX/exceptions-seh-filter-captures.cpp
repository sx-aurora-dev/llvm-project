// RUN: %clang_cc1 -std=c++11 -fblocks -fms-extensions %s -triple=x86_64-windows-msvc -emit-llvm \
// RUN:         -o - -mconstructor-aliases -fcxx-exceptions -fexceptions | FileCheck %s

extern "C" int basic_filter(int v, ...);
extern "C" void might_crash();

extern "C" void test_freefunc(int p1) {
  int l1 = 13;
  static int s1 = 42;
  __try {
    might_crash();
  } __except(basic_filter(p1, l1, s1)) {
  }
}

// CHECK-LABEL: define dso_local void @test_freefunc(i32 noundef %p1)
// CHECK: @llvm.localescape(i32* %[[p1_ptr:[^, ]*]], i32* %[[l1_ptr:[^, ]*]])
// CHECK: store i32 %p1, i32* %[[p1_ptr]], align 4
// CHECK: store i32 13, i32* %[[l1_ptr]], align 4
// CHECK: invoke void @might_crash()

// CHECK-LABEL: define internal noundef i32 @"?filt$0@0@test_freefunc@@"(i8* noundef %exception_pointers, i8* noundef %frame_pointer)
// CHECK: %[[fp:[^ ]*]] = call i8* @llvm.eh.recoverfp(i8* bitcast (void (i32)* @test_freefunc to i8*), i8* %frame_pointer)
// CHECK: %[[p1_i8:[^ ]*]] = call i8* @llvm.localrecover(i8* bitcast (void (i32)* @test_freefunc to i8*), i8* %[[fp]], i32 0)
// CHECK: %[[p1_ptr:[^ ]*]] = bitcast i8* %[[p1_i8]] to i32*
// CHECK: %[[l1_i8:[^ ]*]] = call i8* @llvm.localrecover(i8* bitcast (void (i32)* @test_freefunc to i8*), i8* %[[fp]], i32 1)
// CHECK: %[[l1_ptr:[^ ]*]] = bitcast i8* %[[l1_i8]] to i32*
// CHECK: %[[s1:[^ ]*]] = load i32, i32* @"?s1@?1??test_freefunc@@9@4HA", align 4
// CHECK: %[[l1:[^ ]*]] = load i32, i32* %[[l1_ptr]]
// CHECK: %[[p1:[^ ]*]] = load i32, i32* %[[p1_ptr]]
// CHECK: call i32 (i32, ...) @basic_filter(i32 noundef %[[p1]], i32 noundef %[[l1]], i32 noundef %[[s1]])

struct S {
  int m1;
  void test_method(void);
};

void S::test_method() {
  int l1 = 13;
  __try {
    might_crash();
  } __except (basic_filter(l1, m1)) {
  }
}

// CHECK-LABEL: define dso_local void @"?test_method@S@@QEAAXXZ"(%struct.S* {{[^,]*}} %this)
// CHECK: @llvm.localescape(i32* %[[l1_addr:[^, ]*]], %struct.S** %[[this_addr:[^, ]*]])
// CHECK: store %struct.S* %this, %struct.S** %[[this_addr]], align 8
// CHECK: store i32 13, i32* %[[l1_addr]], align 4
// CHECK: invoke void @might_crash()

// CHECK-LABEL: define internal noundef i32 @"?filt$0@0@test_method@S@@"(i8* noundef %exception_pointers, i8* noundef %frame_pointer)
// CHECK: %[[fp:[^ ]*]] = call i8* @llvm.eh.recoverfp(i8* bitcast (void (%struct.S*)* @"?test_method@S@@QEAAXXZ" to i8*), i8* %frame_pointer)
// CHECK: %[[l1_i8:[^ ]*]] = call i8* @llvm.localrecover(i8* bitcast (void (%struct.S*)* @"?test_method@S@@QEAAXXZ" to i8*), i8* %[[fp]], i32 0)
// CHECK: %[[l1_ptr:[^ ]*]] = bitcast i8* %[[l1_i8]] to i32*
// CHECK: %[[this_i8:[^ ]*]] = call i8* @llvm.localrecover(i8* bitcast (void (%struct.S*)* @"?test_method@S@@QEAAXXZ" to i8*), i8* %[[fp]], i32 1)
// CHECK: %[[this_ptr:[^ ]*]] = bitcast i8* %[[this_i8]] to %struct.S**
// CHECK: %[[this:[^ ]*]] = load %struct.S*, %struct.S** %[[this_ptr]], align 8
// CHECK: %[[m1_ptr:[^ ]*]] = getelementptr inbounds %struct.S, %struct.S* %[[this]], i32 0, i32 0
// CHECK: %[[m1:[^ ]*]] = load i32, i32* %[[m1_ptr]]
// CHECK: %[[l1:[^ ]*]] = load i32, i32* %[[l1_ptr]]
<<<<<<< HEAD
// CHECK: call i32 (i32, ...) @basic_filter(i32 %[[l1]], i32 %[[m1]])
=======
// CHECK: call i32 (i32, ...) @basic_filter(i32 noundef %[[l1]], i32 noundef %[[m1]])
>>>>>>> 2ab1d525

struct V {
  void test_virtual(int p1);
  virtual void virt(int p1);
};

void V::test_virtual(int p1) {
  __try {
    might_crash();
  } __finally {
    virt(p1);
  }
}

<<<<<<< HEAD
// CHECK-LABEL: define dso_local void @"?test_virtual@V@@QEAAXH@Z"(%struct.V* {{[^,]*}} %this, i32 %p1)
=======
// CHECK-LABEL: define dso_local void @"?test_virtual@V@@QEAAXH@Z"(%struct.V* {{[^,]*}} %this, i32 noundef %p1)
>>>>>>> 2ab1d525
// CHECK: @llvm.localescape(%struct.V** %[[this_addr:[^, ]*]], i32* %[[p1_addr:[^, ]*]])
// CHECK: store i32 %p1, i32* %[[p1_addr]], align 4
// CHECK: store %struct.V* %this, %struct.V** %[[this_addr]], align 8
// CHECK: invoke void @might_crash()

<<<<<<< HEAD
// CHECK-LABEL: define internal void @"?fin$0@0@test_virtual@V@@"(i8 %abnormal_termination, i8* %frame_pointer)
=======
// CHECK-LABEL: define internal void @"?fin$0@0@test_virtual@V@@"(i8 noundef %abnormal_termination, i8* noundef %frame_pointer)
>>>>>>> 2ab1d525
// CHECK: %[[this_i8:[^ ]*]] = call i8* @llvm.localrecover(i8* bitcast (void (%struct.V*, i32)* @"?test_virtual@V@@QEAAXH@Z" to i8*), i8* %frame_pointer, i32 0)
// CHECK: %[[this_ptr:[^ ]*]] = bitcast i8* %[[this_i8]] to %struct.V**
// CHECK: %[[this:[^ ]*]] = load %struct.V*, %struct.V** %[[this_ptr]], align 8
// CHECK: %[[p1_i8:[^ ]*]] = call i8* @llvm.localrecover(i8* bitcast (void (%struct.V*, i32)* @"?test_virtual@V@@QEAAXH@Z" to i8*), i8* %frame_pointer, i32 1)
// CHECK: %[[p1_ptr:[^ ]*]] = bitcast i8* %[[p1_i8]] to i32*
// CHECK: %[[p1:[^ ]*]] = load i32, i32* %[[p1_ptr]]
// CHECK: %[[this_2:[^ ]*]] = bitcast %struct.V* %[[this]] to void (%struct.V*, i32)***
// CHECK: %[[vtable:[^ ]*]] = load void (%struct.V*, i32)**, void (%struct.V*, i32)*** %[[this_2]], align 8
// CHECK: %[[vfn:[^ ]*]] = getelementptr inbounds void (%struct.V*, i32)*, void (%struct.V*, i32)** %[[vtable]], i64 0
// CHECK: %[[virt:[^ ]*]] = load void (%struct.V*, i32)*, void (%struct.V*, i32)** %[[vfn]], align 8
<<<<<<< HEAD
// CHECK: call void %[[virt]](%struct.V* {{[^,]*}} %[[this]], i32 %[[p1]])
=======
// CHECK: call void %[[virt]](%struct.V* {{[^,]*}} %[[this]], i32 noundef %[[p1]])
>>>>>>> 2ab1d525

void test_lambda() {
  int l1 = 13;
  auto lambda = [&]() {
    int l2 = 42;
    __try {
      might_crash();
    } __except (basic_filter(l1, l2)) {
    }
  };
  lambda();
}

// CHECK-LABEL: define internal void @"??R<lambda_0>@?0??test_lambda@@YAXXZ@QEBA@XZ"(%class.anon* {{[^,]*}} %this)
// CHECK: @llvm.localescape(%class.anon** %[[this_addr:[^, ]*]], i32* %[[l2_addr:[^, ]*]])
// CHECK: store %class.anon* %this, %class.anon** %[[this_addr]], align 8
// CHECK: store i32 42, i32* %[[l2_addr]], align 4
// CHECK: invoke void @might_crash()

// CHECK-LABEL: define internal noundef i32 @"?filt$0@0@?R<lambda_0>@?0??test_lambda@@YAXXZ@"(i8* noundef %exception_pointers, i8* noundef %frame_pointer)
// CHECK: %[[fp:[^ ]*]] = call i8* @llvm.eh.recoverfp(i8* bitcast (void (%class.anon*)* @"??R<lambda_0>@?0??test_lambda@@YAXXZ@QEBA@XZ" to i8*), i8* %frame_pointer)
// CHECK: %[[this_i8:[^ ]*]] = call i8* @llvm.localrecover(i8* bitcast (void (%class.anon*)* @"??R<lambda_0>@?0??test_lambda@@YAXXZ@QEBA@XZ" to i8*), i8* %[[fp]], i32 0)
// CHECK: %[[this_ptr:[^ ]*]] = bitcast i8* %[[this_i8]] to %class.anon**
// CHECK: %[[this:[^ ]*]] = load %class.anon*, %class.anon** %[[this_ptr]], align 8
// CHECK: %[[l2_i8:[^ ]*]] = call i8* @llvm.localrecover(i8* bitcast (void (%class.anon*)* @"??R<lambda_0>@?0??test_lambda@@YAXXZ@QEBA@XZ" to i8*), i8* %[[fp]], i32 1)
// CHECK: %[[l2_ptr:[^ ]*]] = bitcast i8* %[[l2_i8]] to i32*
// CHECK: %[[l2:[^ ]*]] = load i32, i32* %[[l2_ptr]]
// CHECK: %[[l1_ref_ptr:[^ ]*]] = getelementptr inbounds %class.anon, %class.anon* %[[this]], i32 0, i32 0
// CHECK: %[[l1_ref:[^ ]*]] = load i32*, i32** %[[l1_ref_ptr]]
// CHECK: %[[l1:[^ ]*]] = load i32, i32* %[[l1_ref]]
<<<<<<< HEAD
// CHECK: call i32 (i32, ...) @basic_filter(i32 %[[l1]], i32 %[[l2]])
=======
// CHECK: call i32 (i32, ...) @basic_filter(i32 noundef %[[l1]], i32 noundef %[[l2]])

struct U {
  void this_in_lambda();
};

void U::this_in_lambda() {
  auto lambda = [=]() {
    __try {
      might_crash();
    } __except (basic_filter(0, this)) {
    }
  };
  lambda();
}

// CHECK-LABEL: define internal noundef i32 @"?filt$0@0@?R<lambda_1>@?0??this_in_lambda@U@@QEAAXXZ@"(i8* noundef %exception_pointers, i8* noundef %frame_pointer)
// CHECK: %[[this_i8:[^ ]*]] = call i8* @llvm.localrecover(i8* bitcast (void (%class.anon.0*)* @"??R<lambda_1>@?0??this_in_lambda@U@@QEAAXXZ@QEBA@XZ" to i8*), i8* %[[fp:[^ ]*]], i32 0)
// CHECK: %[[this_ptr:[^ ]*]] = bitcast i8* %[[this_i8]] to %class.anon.0**
// CHECK: %[[this:[^ ]*]] = load %class.anon.0*, %class.anon.0** %[[this_ptr]], align 8
// CHECK: %[[actual_this_ptr:[^ ]*]] = getelementptr inbounds %class.anon.0, %class.anon.0* %[[this]], i32 0, i32 0
// CHECK: %[[actual_this:[^ ]*]] = load %struct.U*, %struct.U** %[[actual_this_ptr]], align 8
// CHECK: call i32 (i32, ...) @basic_filter(i32 noundef 0, %struct.U* noundef %[[actual_this]])
>>>>>>> 2ab1d525
<|MERGE_RESOLUTION|>--- conflicted
+++ resolved
@@ -59,11 +59,7 @@
 // CHECK: %[[m1_ptr:[^ ]*]] = getelementptr inbounds %struct.S, %struct.S* %[[this]], i32 0, i32 0
 // CHECK: %[[m1:[^ ]*]] = load i32, i32* %[[m1_ptr]]
 // CHECK: %[[l1:[^ ]*]] = load i32, i32* %[[l1_ptr]]
-<<<<<<< HEAD
-// CHECK: call i32 (i32, ...) @basic_filter(i32 %[[l1]], i32 %[[m1]])
-=======
 // CHECK: call i32 (i32, ...) @basic_filter(i32 noundef %[[l1]], i32 noundef %[[m1]])
->>>>>>> 2ab1d525
 
 struct V {
   void test_virtual(int p1);
@@ -78,21 +74,13 @@
   }
 }
 
-<<<<<<< HEAD
-// CHECK-LABEL: define dso_local void @"?test_virtual@V@@QEAAXH@Z"(%struct.V* {{[^,]*}} %this, i32 %p1)
-=======
 // CHECK-LABEL: define dso_local void @"?test_virtual@V@@QEAAXH@Z"(%struct.V* {{[^,]*}} %this, i32 noundef %p1)
->>>>>>> 2ab1d525
 // CHECK: @llvm.localescape(%struct.V** %[[this_addr:[^, ]*]], i32* %[[p1_addr:[^, ]*]])
 // CHECK: store i32 %p1, i32* %[[p1_addr]], align 4
 // CHECK: store %struct.V* %this, %struct.V** %[[this_addr]], align 8
 // CHECK: invoke void @might_crash()
 
-<<<<<<< HEAD
-// CHECK-LABEL: define internal void @"?fin$0@0@test_virtual@V@@"(i8 %abnormal_termination, i8* %frame_pointer)
-=======
 // CHECK-LABEL: define internal void @"?fin$0@0@test_virtual@V@@"(i8 noundef %abnormal_termination, i8* noundef %frame_pointer)
->>>>>>> 2ab1d525
 // CHECK: %[[this_i8:[^ ]*]] = call i8* @llvm.localrecover(i8* bitcast (void (%struct.V*, i32)* @"?test_virtual@V@@QEAAXH@Z" to i8*), i8* %frame_pointer, i32 0)
 // CHECK: %[[this_ptr:[^ ]*]] = bitcast i8* %[[this_i8]] to %struct.V**
 // CHECK: %[[this:[^ ]*]] = load %struct.V*, %struct.V** %[[this_ptr]], align 8
@@ -103,11 +91,7 @@
 // CHECK: %[[vtable:[^ ]*]] = load void (%struct.V*, i32)**, void (%struct.V*, i32)*** %[[this_2]], align 8
 // CHECK: %[[vfn:[^ ]*]] = getelementptr inbounds void (%struct.V*, i32)*, void (%struct.V*, i32)** %[[vtable]], i64 0
 // CHECK: %[[virt:[^ ]*]] = load void (%struct.V*, i32)*, void (%struct.V*, i32)** %[[vfn]], align 8
-<<<<<<< HEAD
-// CHECK: call void %[[virt]](%struct.V* {{[^,]*}} %[[this]], i32 %[[p1]])
-=======
 // CHECK: call void %[[virt]](%struct.V* {{[^,]*}} %[[this]], i32 noundef %[[p1]])
->>>>>>> 2ab1d525
 
 void test_lambda() {
   int l1 = 13;
@@ -138,9 +122,6 @@
 // CHECK: %[[l1_ref_ptr:[^ ]*]] = getelementptr inbounds %class.anon, %class.anon* %[[this]], i32 0, i32 0
 // CHECK: %[[l1_ref:[^ ]*]] = load i32*, i32** %[[l1_ref_ptr]]
 // CHECK: %[[l1:[^ ]*]] = load i32, i32* %[[l1_ref]]
-<<<<<<< HEAD
-// CHECK: call i32 (i32, ...) @basic_filter(i32 %[[l1]], i32 %[[l2]])
-=======
 // CHECK: call i32 (i32, ...) @basic_filter(i32 noundef %[[l1]], i32 noundef %[[l2]])
 
 struct U {
@@ -163,5 +144,4 @@
 // CHECK: %[[this:[^ ]*]] = load %class.anon.0*, %class.anon.0** %[[this_ptr]], align 8
 // CHECK: %[[actual_this_ptr:[^ ]*]] = getelementptr inbounds %class.anon.0, %class.anon.0* %[[this]], i32 0, i32 0
 // CHECK: %[[actual_this:[^ ]*]] = load %struct.U*, %struct.U** %[[actual_this_ptr]], align 8
-// CHECK: call i32 (i32, ...) @basic_filter(i32 noundef 0, %struct.U* noundef %[[actual_this]])
->>>>>>> 2ab1d525
+// CHECK: call i32 (i32, ...) @basic_filter(i32 noundef 0, %struct.U* noundef %[[actual_this]])