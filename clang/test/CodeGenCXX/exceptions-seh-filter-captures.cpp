--- conflicted
+++ resolved
@@ -122,9 +122,6 @@
 // CHECK: %[[l1_ref_ptr:[^ ]*]] = getelementptr inbounds %class.anon, %class.anon* %[[this]], i32 0, i32 0
 // CHECK: %[[l1_ref:[^ ]*]] = load i32*, i32** %[[l1_ref_ptr]]
 // CHECK: %[[l1:[^ ]*]] = load i32, i32* %[[l1_ref]]
-<<<<<<< HEAD
-// CHECK: call i32 (i32, ...) @basic_filter(i32 %[[l1]], i32 %[[l2]])
-=======
 // CHECK: call i32 (i32, ...) @basic_filter(i32 %[[l1]], i32 %[[l2]])
 
 struct U {
@@ -147,5 +144,4 @@
 // CHECK: %[[this:[^ ]*]] = load %class.anon.0*, %class.anon.0** %[[this_ptr]], align 8
 // CHECK: %[[actual_this_ptr:[^ ]*]] = getelementptr inbounds %class.anon.0, %class.anon.0* %[[this]], i32 0, i32 0
 // CHECK: %[[actual_this:[^ ]*]] = load %struct.U*, %struct.U** %[[actual_this_ptr]], align 8
-// CHECK: call i32 (i32, ...) @basic_filter(i32 0, %struct.U* %[[actual_this]])
->>>>>>> a2ce6ee6
+// CHECK: call i32 (i32, ...) @basic_filter(i32 0, %struct.U* %[[actual_this]])