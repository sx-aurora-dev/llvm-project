--- conflicted
+++ resolved
@@ -169,11 +169,7 @@
   // true during destruction. It would be OK if we replaced the constructor
   // call with a direct store, but we should emit the destructor call.
 
-<<<<<<< HEAD
-  // CHECK-DTOR: call {{.*}} @_ZN13DestructorBCEC1Ei({{.*}}, i32 201)
-=======
   // CHECK-DTOR: call {{.*}} @_ZN13DestructorBCEC1Ei({{.*}}, i32 noundef 201)
->>>>>>> 2ab1d525
   DestructorBCE local(201);
   // CHECK-DTOR: call {{.*}} @_ZN13DestructorBCED
   // CHECK-DTOR: }
