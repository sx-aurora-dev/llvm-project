// RUN: %clang_cc1 -triple x86_64-unknown-linux-gnu %s -emit-llvm -o - | FileCheck %s --check-prefix=X86_64_LINUX
// RUN: %clang_cc1 -triple i386-unknown-linux-gnu %s -emit-llvm -o - | FileCheck %s --check-prefix=X86_LINUX
// RUN: %clang_cc1 -triple x86_64-pc-win32 %s -emit-llvm -o - | FileCheck %s --check-prefix=X86_64_WIN
// RUN: %clang_cc1 -triple i386-pc-win32 %s -emit-llvm -o - | FileCheck %s --check-prefix=X86_WIN
// RUN: %clang_cc1 -triple x86_64-unknown-linux-gnux32 %s -emit-llvm -o - | FileCheck %s --check-prefix=X86_64_LINUX

#ifdef __x86_64__
typedef __UINT64_TYPE__ uword;
#else
typedef __UINT32_TYPE__ uword;
#endif

__attribute__((interrupt)) void foo7(int *a, uword b) {}
namespace S {
__attribute__((interrupt)) void foo8(int *a) {}
}
struct St {
static void foo9(int *a) __attribute__((interrupt)) {}
};
// X86_64_LINUX: @llvm.compiler.used = appending global [3 x i8*] [i8* bitcast (void (i32*, i64)* @{{.*}}foo7{{.*}} to i8*), i8* bitcast (void (i32*)* @{{.*}}foo8{{.*}} to i8*), i8* bitcast (void (i32*)* @{{.*}}foo9{{.*}} to i8*)], section "llvm.metadata"
<<<<<<< HEAD
// X86_64_LINUX: define{{.*}} x86_intrcc void @{{.*}}foo7{{.*}}(i32* byval(i32) %{{.+}}, i64 %{{.+}})
// X86_64_LINUX: define{{.*}} x86_intrcc void @{{.*}}foo8{{.*}}(i32* byval(i32) %{{.+}})
// X86_64_LINUX: define linkonce_odr x86_intrcc void @{{.*}}foo9{{.*}}(i32* byval(i32) %{{.+}})
// X86_LINUX: @llvm.compiler.used = appending global [3 x i8*] [i8* bitcast (void (i32*, i32)* @{{.*}}foo7{{.*}} to i8*), i8* bitcast (void (i32*)* @{{.*}}foo8{{.*}} to i8*), i8* bitcast (void (i32*)* @{{.*}}foo9{{.*}} to i8*)], section "llvm.metadata"
// X86_LINUX: define{{.*}} x86_intrcc void @{{.*}}foo7{{.*}}(i32* byval(i32) %{{.+}}, i32 %{{.+}})
// X86_LINUX: define{{.*}} x86_intrcc void @{{.*}}foo8{{.*}}(i32* byval(i32) %{{.+}})
// X86_LINUX: define linkonce_odr x86_intrcc void @{{.*}}foo9{{.*}}(i32* byval(i32) %{{.+}})
=======
// X86_64_LINUX: define{{.*}} x86_intrcc void @{{.*}}foo7{{.*}}(i32* noundef byval(i32) %{{.+}}, i64 noundef %{{.+}})
// X86_64_LINUX: define{{.*}} x86_intrcc void @{{.*}}foo8{{.*}}(i32* noundef byval(i32) %{{.+}})
// X86_64_LINUX: define linkonce_odr x86_intrcc void @{{.*}}foo9{{.*}}(i32* noundef byval(i32) %{{.+}})
// X86_LINUX: @llvm.compiler.used = appending global [3 x i8*] [i8* bitcast (void (i32*, i32)* @{{.*}}foo7{{.*}} to i8*), i8* bitcast (void (i32*)* @{{.*}}foo8{{.*}} to i8*), i8* bitcast (void (i32*)* @{{.*}}foo9{{.*}} to i8*)], section "llvm.metadata"
// X86_LINUX: define{{.*}} x86_intrcc void @{{.*}}foo7{{.*}}(i32* noundef byval(i32) %{{.+}}, i32 noundef %{{.+}})
// X86_LINUX: define{{.*}} x86_intrcc void @{{.*}}foo8{{.*}}(i32* noundef byval(i32) %{{.+}})
// X86_LINUX: define linkonce_odr x86_intrcc void @{{.*}}foo9{{.*}}(i32* noundef byval(i32) %{{.+}})
>>>>>>> 2ab1d525
// X86_64_WIN: @llvm.used = appending global [3 x i8*] [i8* bitcast (void (i32*, i64)* @{{.*}}foo7{{.*}} to i8*), i8* bitcast (void (i32*)* @{{.*}}foo8{{.*}} to i8*), i8* bitcast (void (i32*)* @{{.*}}foo9{{.*}} to i8*)], section "llvm.metadata"
// X86_64_WIN: define dso_local x86_intrcc void @{{.*}}foo7{{.*}}(i32* noundef byval(i32) %{{.+}}, i64 noundef %{{.+}})
// X86_64_WIN: define dso_local x86_intrcc void @{{.*}}foo8{{.*}}(i32* noundef byval(i32) %{{.+}})
// X86_64_WIN: define linkonce_odr dso_local x86_intrcc void @{{.*}}foo9{{.*}}(i32* noundef byval(i32) %{{.+}})
// X86_WIN: @llvm.used = appending global [3 x i8*] [i8* bitcast (void (i32*, i32)* @{{.*}}foo7{{.*}} to i8*), i8* bitcast (void (i32*)* @{{.*}}foo8{{.*}} to i8*), i8* bitcast (void (i32*)* @{{.*}}foo9{{.*}} to i8*)], section "llvm.metadata"
// X86_WIN: define dso_local x86_intrcc void @{{.*}}foo7{{.*}}(i32* noundef byval(i32) %{{.+}}, i32 noundef %{{.+}})
// X86_WIN: define dso_local x86_intrcc void @{{.*}}foo8{{.*}}(i32* noundef byval(i32) %{{.+}})
// X86_WIN: define linkonce_odr dso_local x86_intrcc void @{{.*}}foo9{{.*}}(i32* noundef byval(i32) %{{.+}})<|MERGE_RESOLUTION|>--- conflicted
+++ resolved
@@ -18,15 +18,6 @@
 static void foo9(int *a) __attribute__((interrupt)) {}
 };
 // X86_64_LINUX: @llvm.compiler.used = appending global [3 x i8*] [i8* bitcast (void (i32*, i64)* @{{.*}}foo7{{.*}} to i8*), i8* bitcast (void (i32*)* @{{.*}}foo8{{.*}} to i8*), i8* bitcast (void (i32*)* @{{.*}}foo9{{.*}} to i8*)], section "llvm.metadata"
-<<<<<<< HEAD
-// X86_64_LINUX: define{{.*}} x86_intrcc void @{{.*}}foo7{{.*}}(i32* byval(i32) %{{.+}}, i64 %{{.+}})
-// X86_64_LINUX: define{{.*}} x86_intrcc void @{{.*}}foo8{{.*}}(i32* byval(i32) %{{.+}})
-// X86_64_LINUX: define linkonce_odr x86_intrcc void @{{.*}}foo9{{.*}}(i32* byval(i32) %{{.+}})
-// X86_LINUX: @llvm.compiler.used = appending global [3 x i8*] [i8* bitcast (void (i32*, i32)* @{{.*}}foo7{{.*}} to i8*), i8* bitcast (void (i32*)* @{{.*}}foo8{{.*}} to i8*), i8* bitcast (void (i32*)* @{{.*}}foo9{{.*}} to i8*)], section "llvm.metadata"
-// X86_LINUX: define{{.*}} x86_intrcc void @{{.*}}foo7{{.*}}(i32* byval(i32) %{{.+}}, i32 %{{.+}})
-// X86_LINUX: define{{.*}} x86_intrcc void @{{.*}}foo8{{.*}}(i32* byval(i32) %{{.+}})
-// X86_LINUX: define linkonce_odr x86_intrcc void @{{.*}}foo9{{.*}}(i32* byval(i32) %{{.+}})
-=======
 // X86_64_LINUX: define{{.*}} x86_intrcc void @{{.*}}foo7{{.*}}(i32* noundef byval(i32) %{{.+}}, i64 noundef %{{.+}})
 // X86_64_LINUX: define{{.*}} x86_intrcc void @{{.*}}foo8{{.*}}(i32* noundef byval(i32) %{{.+}})
 // X86_64_LINUX: define linkonce_odr x86_intrcc void @{{.*}}foo9{{.*}}(i32* noundef byval(i32) %{{.+}})
@@ -34,7 +25,6 @@
 // X86_LINUX: define{{.*}} x86_intrcc void @{{.*}}foo7{{.*}}(i32* noundef byval(i32) %{{.+}}, i32 noundef %{{.+}})
 // X86_LINUX: define{{.*}} x86_intrcc void @{{.*}}foo8{{.*}}(i32* noundef byval(i32) %{{.+}})
 // X86_LINUX: define linkonce_odr x86_intrcc void @{{.*}}foo9{{.*}}(i32* noundef byval(i32) %{{.+}})
->>>>>>> 2ab1d525
 // X86_64_WIN: @llvm.used = appending global [3 x i8*] [i8* bitcast (void (i32*, i64)* @{{.*}}foo7{{.*}} to i8*), i8* bitcast (void (i32*)* @{{.*}}foo8{{.*}} to i8*), i8* bitcast (void (i32*)* @{{.*}}foo9{{.*}} to i8*)], section "llvm.metadata"
 // X86_64_WIN: define dso_local x86_intrcc void @{{.*}}foo7{{.*}}(i32* noundef byval(i32) %{{.+}}, i64 noundef %{{.+}})
 // X86_64_WIN: define dso_local x86_intrcc void @{{.*}}foo8{{.*}}(i32* noundef byval(i32) %{{.+}})
