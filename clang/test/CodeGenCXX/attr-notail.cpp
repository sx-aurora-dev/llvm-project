--- conflicted
+++ resolved
@@ -24,16 +24,8 @@
 }
 
 // CHECK-LABEL: define{{.*}} i32 @_Z4foo1iP6Class1R6Class2(
-<<<<<<< HEAD
-// CHECK: %{{[a-z0-9]+}} = notail call i32 @_ZN6Class12m1Ev(%class.Class1*
-// CHECK: %{{[a-z0-9]+}} = notail call i32 %{{[0-9]+}}(%class.Class1*
-// CHECK-NOT: %{{[a-z0-9]+}} = notail call i32 %{{[0-9]+}}(%class.Class1*
-// CHECK: %{{[a-z0-9]+}} = notail call i32 %{{[0-9]+}}(%class.Class2* 
-// CHECK: %{{[a-z0-9]+}} = call i32 @_ZN6Class12m2Ev(%class.Class1*
-=======
 // CHECK: %{{[a-z0-9]+}} = notail call noundef i32 @_ZN6Class12m1Ev(%class.Class1*
 // CHECK: %{{[a-z0-9]+}} = notail call noundef i32 %{{[0-9]+}}(%class.Class1*
 // CHECK-NOT: %{{[a-z0-9]+}} = notail call noundef i32 %{{[0-9]+}}(%class.Class1*
 // CHECK: %{{[a-z0-9]+}} = notail call noundef i32 %{{[0-9]+}}(%class.Class2* 
-// CHECK: %{{[a-z0-9]+}} = call noundef i32 @_ZN6Class12m2Ev(%class.Class1*
->>>>>>> 2ab1d525
+// CHECK: %{{[a-z0-9]+}} = call noundef i32 @_ZN6Class12m2Ev(%class.Class1*