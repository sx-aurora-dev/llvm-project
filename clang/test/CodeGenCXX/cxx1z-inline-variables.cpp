--- conflicted
+++ resolved
@@ -90,13 +90,7 @@
 // CHECK-LABEL: define {{.*}}global_var_init
 // CHECK: call noundef i32 @_Z1fv
 
-<<<<<<< HEAD
-// CHECK-LABEL: define {{.*}}global_var_init
-// CHECK-NOT: comdat
-// CHECK-SAME: {{$}}
-=======
 // CHECK-LABEL: define {{.*}}global_var_init{{.*}} comdat($b)
->>>>>>> 2ab1d525
 // CHECK: load atomic {{.*}} acquire, align
 // CHECK: br
 // CHECK: __cxa_guard_acquire(i64* @_ZGV1b)
