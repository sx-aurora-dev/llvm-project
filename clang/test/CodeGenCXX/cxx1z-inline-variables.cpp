// RUN: %clang_cc1 -std=c++1z %s -emit-llvm -o - -triple x86_64-linux-gnu | FileCheck %s

struct Q {
  // CHECK: @_ZN1Q1kE = linkonce_odr constant i32 5, comdat
  static constexpr int k = 5;
};
const int &r = Q::k;

int f();

// const does not imply internal linkage.
// CHECK: @external_inline = linkonce_odr constant i32 5, comdat
inline const int external_inline = 5;
const int &use1 = external_inline;

// static still does, though.
// CHECK: @_ZL15internal_inline = internal constant i32 5
static inline const int internal_inline = 5;
const int &use2 = internal_inline;

int a = f();
// CHECK: @b = linkonce_odr global i32 0, comdat
// CHECK: @_ZGV1b = linkonce_odr global i64 0, comdat($b)
inline int b = f();
int c = f();

// For compatibility with C++11 and C++14, an out-of-line declaration of a
// static constexpr local variable promotes the variable to weak_odr.
struct compat {
  static constexpr int a = 1;
  static constexpr int b = 2;
  static constexpr int c = 3;
  static inline constexpr int d = 4;
  static const int e = 5;
  static const int f = 6;
  static const int g = 7;
};
const int &compat_use_before_redecl = compat::b;
const int compat::a;
const int compat::b;
const int compat::c;
const int compat::d;
const int compat::e;
constexpr int compat::f;
constexpr inline int compat::g;
const int &compat_use_after_redecl1 = compat::c;
const int &compat_use_after_redecl2 = compat::d;
const int &compat_use_after_redecl3 = compat::g;
// CHECK-DAG: @_ZN6compat1bE = weak_odr constant i32 2
// CHECK-DAG: @_ZN6compat1aE = weak_odr constant i32 1
// CHECK-DAG: @_ZN6compat1cE = weak_odr constant i32 3
// CHECK-DAG: @_ZN6compat1dE = linkonce_odr constant i32 4
// CHECK-DAG: @_ZN6compat1eE ={{.*}} constant i32 5
// CHECK-DAG: @_ZN6compat1fE = weak_odr constant i32 6
// CHECK-DAG: @_ZN6compat1gE = linkonce_odr constant i32 7

template<typename T> struct X {
  static int a;
  static inline int b;
  static int c;
  static const int d;
  static int e;
};
// CHECK: @_ZN1XIiE1aE = linkonce_odr global i32 10
// CHECK: @_ZN1XIiE1bE ={{.*}} global i32 20
// CHECK-NOT: @_ZN1XIiE1cE
// CHECK: @_ZN1XIiE1dE = linkonce_odr constant i32 40
// CHECK: @_ZN1XIiE1eE = linkonce_odr global i32 50
template<> inline int X<int>::a = 10;
int &use3 = X<int>::a;
template<> int X<int>::b = 20;
template<> inline int X<int>::c = 30;
template<typename T> constexpr int X<T>::d = 40;
template<typename T> inline int X<T>::e = 50;
const int *use_x_int_d = &X<int>::d;
const int *use_x_int_e = &X<int>::e;

template<typename T> struct Y;
template<> struct Y<int> {
  static constexpr int a = 123;
  static constexpr int b = 456;
  static constexpr int c = 789;
};
// CHECK: @_ZN1YIiE1aE = weak_odr constant i32 123
constexpr int Y<int>::a;
// CHECK: @_ZN1YIiE1bE = linkonce_odr constant i32 456
const int &yib = Y<int>::b;
// CHECK-NOT: @_ZN1YIiE1cE

// CHECK-LABEL: define {{.*}}global_var_init
// CHECK: call i32 @_Z1fv

<<<<<<< HEAD
// CHECK-LABEL: define {{.*}}global_var_init
// CHECK-NOT: comdat
// CHECK-SAME: {{$}}
=======
// CHECK-LABEL: define {{.*}}global_var_init{{.*}} comdat($b)
>>>>>>> a2ce6ee6
// CHECK: load atomic {{.*}} acquire, align
// CHECK: br
// CHECK: __cxa_guard_acquire(i64* @_ZGV1b)
// CHECK: br
// CHECK: call i32 @_Z1fv
// CHECK: __cxa_guard_release(i64* @_ZGV1b)

// CHECK-LABEL: define {{.*}}global_var_init
// CHECK: call i32 @_Z1fv

template<typename T> inline int d = f();
int e = d<int>;

// CHECK-LABEL: define {{.*}}global_var_init{{.*}}comdat
// CHECK: _ZGV1dIiE
// CHECK-NOT: __cxa_guard_acquire(i64* @_ZGV1b)
// CHECK: call i32 @_Z1fv
// CHECK-NOT: __cxa_guard_release(i64* @_ZGV1b)

namespace PR35599 {
struct Marker1 {};
struct Marker2 {};

template <typename>
struct Foo {
  struct Bar { Bar(); };
  inline static Bar bar;
};

void run() {
  // All we want here are ODR uses. Anything that requires that the type is
  // complete is uninteresting.
#pragma clang diagnostic push
#pragma clang diagnostic ignored "-Wunused-value"
  Foo<Marker1>::bar;
#pragma clang diagnostic pop
  static_cast<void>(Foo<Marker2>::bar);
}

// CHECK-LABEL: define {{.*}}global_var_init{{.*}}comdat
// CHECK: call void @_ZN7PR355993FooINS_7Marker1EE3BarC1Ev
// CHECK-LABEL: define {{.*}}global_var_init{{.*}}comdat
// CHECK: call void @_ZN7PR355993FooINS_7Marker2EE3BarC1Ev
}<|MERGE_RESOLUTION|>--- conflicted
+++ resolved
@@ -90,13 +90,7 @@
 // CHECK-LABEL: define {{.*}}global_var_init
 // CHECK: call i32 @_Z1fv
 
-<<<<<<< HEAD
-// CHECK-LABEL: define {{.*}}global_var_init
-// CHECK-NOT: comdat
-// CHECK-SAME: {{$}}
-=======
 // CHECK-LABEL: define {{.*}}global_var_init{{.*}} comdat($b)
->>>>>>> a2ce6ee6
 // CHECK: load atomic {{.*}} acquire, align
 // CHECK: br
 // CHECK: __cxa_guard_acquire(i64* @_ZGV1b)
