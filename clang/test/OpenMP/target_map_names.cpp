--- conflicted
+++ resolved
@@ -166,13 +166,10 @@
 }
 
 struct S3 {
-<<<<<<< HEAD
-=======
   S3() {
 #pragma omp target data map(alloc : Z[0:64])
     { }
   }
->>>>>>> 2ab1d525
   double Z[64];
 };
 
@@ -184,9 +181,6 @@
   { }
 }
 
-<<<<<<< HEAD
-// DEBUG: @{{[0-9]+}} = private unnamed_addr constant [{{[0-9]+}} x i8] c";s.Z[0:64];{{.*}}.cpp;{{[0-9]+}};{{[0-9]+}};;\00"
-=======
 
 
 // DEBUG: @{{[0-9]+}} = private unnamed_addr constant [{{[0-9]+}} x i8] c";s.Z[0:64];{{.*}}.cpp;{{[0-9]+}};{{[0-9]+}};;\00"
@@ -203,7 +197,6 @@
   #pragma omp target map(to: x, y)
   x = y = 1;
 }
->>>>>>> 2ab1d525
 
 // DEBUG: %{{.+}} = call i32 @__tgt_target_mapper(%struct.ident_t* @{{.+}}, i64 -1, i8* @{{.+}}, i32 1, i8** %{{.+}}, i8** %{{.+}}, i64* {{.+}}, i64* {{.+}}, i8** getelementptr inbounds ([{{[0-9]+}} x i8*], [{{[0-9]+}} x i8*]* @.offload_mapnames{{.*}}, i32 0, i32 0), i8** {{.+}})
 // DEBUG: %{{.+}} = call i32 @__tgt_target_teams_mapper(%struct.ident_t* @{{.+}}, i64 -1, i8* @{{.+}}, i32 1, i8** %{{.+}}, i8** %{{.+}}, i64* {{.+}}, i64* {{.+}}, i8** getelementptr inbounds ([{{[0-9]+}} x i8*], [{{[0-9]+}} x i8*]* @.offload_mapnames{{.*}}, i32 0, i32 0), i8** {{.+}}, i32 {{.+}}, i32 {{.+}})
