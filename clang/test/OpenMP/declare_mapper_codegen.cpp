// SIMD-ONLY0-NOT: {{__kmpc|__tgt}}

// expected-no-diagnostics
#ifndef HEADER
#define HEADER

///==========================================================================///
// RUN: %clang_cc1 -DCK0 -verify -fopenmp -fopenmp-targets=powerpc64le-ibm-linux-gnu -x c++ -triple powerpc64le-unknown-unknown -emit-llvm -femit-all-decls -disable-llvm-passes %s -o - | FileCheck --check-prefix CK0 --check-prefix CK0-64 %s
// RUN: %clang_cc1 -DCK0 -fopenmp -fopenmp-targets=powerpc64le-ibm-linux-gnu -x c++ -std=c++11 -triple powerpc64le-unknown-unknown -emit-pch -femit-all-decls -disable-llvm-passes -o %t %s
// RUN: %clang_cc1 -DCK0 -fopenmp -fopenmp-targets=powerpc64le-ibm-linux-gnu -x c++ -triple powerpc64le-unknown-unknown -std=c++11 -femit-all-decls -disable-llvm-passes -include-pch %t -verify %s -emit-llvm -o - | FileCheck --check-prefix CK0 --check-prefix CK0-64 %s
// RUN: %clang_cc1 -DCK0 -verify -fopenmp -fopenmp-targets=i386-pc-linux-gnu -x c++ -triple i386-unknown-unknown -emit-llvm -femit-all-decls -disable-llvm-passes %s -o - | FileCheck --check-prefix CK0 --check-prefix CK0-32 %s
// RUN: %clang_cc1 -DCK0 -fopenmp -fopenmp-targets=i386-pc-linux-gnu -x c++ -std=c++11 -triple i386-unknown-unknown -emit-pch -femit-all-decls -disable-llvm-passes -o %t %s
// RUN: %clang_cc1 -DCK0 -fopenmp -fopenmp-targets=i386-pc-linux-gnu -x c++ -triple i386-unknown-unknown -std=c++11 -femit-all-decls -disable-llvm-passes -include-pch %t -verify %s -emit-llvm -o - | FileCheck --check-prefix CK0 --check-prefix CK0-32 %s

// RUN: %clang_cc1 -DCK0 -verify -fopenmp-simd -fopenmp-targets=powerpc64le-ibm-linux-gnu -x c++ -triple powerpc64le-unknown-unknown -emit-llvm -femit-all-decls -disable-llvm-passes %s -o - | FileCheck --check-prefix SIMD-ONLY0 %s
// RUN: %clang_cc1 -DCK0 -fopenmp-simd -fopenmp-targets=powerpc64le-ibm-linux-gnu -x c++ -std=c++11 -triple powerpc64le-unknown-unknown -emit-pch -femit-all-decls -disable-llvm-passes -o %t %s
// RUN: %clang_cc1 -DCK0 -fopenmp-simd -fopenmp-targets=powerpc64le-ibm-linux-gnu -x c++ -triple powerpc64le-unknown-unknown -std=c++11 -femit-all-decls -disable-llvm-passes -include-pch %t -verify %s -emit-llvm -o - | FileCheck --check-prefix SIMD-ONLY0 %s
// RUN: %clang_cc1 -DCK0 -verify -fopenmp-simd -fopenmp-targets=i386-pc-linux-gnu -x c++ -triple i386-unknown-unknown -emit-llvm -femit-all-decls -disable-llvm-passes %s -o - | FileCheck --check-prefix SIMD-ONLY0 %s
// RUN: %clang_cc1 -DCK0 -fopenmp-simd -fopenmp-targets=i386-pc-linux-gnu -x c++ -std=c++11 -triple i386-unknown-unknown -emit-pch -femit-all-decls -disable-llvm-passes -o %t %s
// RUN: %clang_cc1 -DCK0 -fopenmp-simd -fopenmp-targets=i386-pc-linux-gnu -x c++ -triple i386-unknown-unknown -std=c++11 -femit-all-decls -disable-llvm-passes -include-pch %t -verify %s -emit-llvm -o - | FileCheck --check-prefix SIMD-ONLY0 %s

#ifdef CK0
// Mapper function code generation and runtime interface.

// CK0: [[IDENT_T:%.+]] = type { i32, i32, i32, i32, i8* }
// CK0: [[ENTRY:%.+]] = type { i8*, i8*, i[[SZ:32|64]], i32, i32 }
// CK0: [[ANON_T:%.+]] = type { %class.C* }
// CK0: [[ANON_T_0:%.+]] = type { %class.C* }
// CK0: [[KMP_TASK_T_WITH_PRIVATES:%.+]] = type { [[KMP_TASK_T:%[^,]+]], [[KMP_PRIVATES_T:%.+]] }
// CK0: [[KMP_TASK_T]] = type { i8*, i32 (i32, i8*)*, i32, %{{[^,]+}}, %{{[^,]+}} }
// CK0-32: [[KMP_PRIVATES_T]] = type { [1 x i64], [1 x i8*], [1 x i8*], [1 x i8*] }
// CK0-64: [[KMP_PRIVATES_T]] = type { [1 x i8*], [1 x i8*], [1 x i64], [1 x i8*] }
// CK0: [[KMP_TASK_T_WITH_PRIVATES_1:%.+]] = type { [[KMP_TASK_T]], [[KMP_PRIVATES_T_2:%.+]] }
// CK0-32: [[KMP_PRIVATES_T_2]] = type { [1 x i64], [1 x i8*], [1 x i8*], [1 x i8*] }
// CK0-64: [[KMP_PRIVATES_T_2]] = type { [1 x i8*], [1 x i8*], [1 x i64], [1 x i8*] }
// CK0: [[KMP_TASK_T_WITH_PRIVATES_4:%.+]] = type { [[KMP_TASK_T]], [[KMP_PRIVATES_T_5:%.+]] }
// CK0-32: [[KMP_PRIVATES_T_5]] = type { [1 x i64], [1 x i8*], [1 x i8*], [1 x i8*] }
// CK0-64: [[KMP_PRIVATES_T_5]] = type { [1 x i8*], [1 x i8*], [1 x i64], [1 x i8*] }
// CK0: [[KMP_TASK_T_WITH_PRIVATES_7:%.+]] = type { [[KMP_TASK_T]], [[KMP_PRIVATES_T_8:%.+]] }
// CK0-32: [[KMP_PRIVATES_T_8]] = type { [1 x i64], [1 x i8*], [1 x i8*], [1 x i8*] }
// CK0-64: [[KMP_PRIVATES_T_8]] = type { [1 x i8*], [1 x i8*], [1 x i64], [1 x i8*] }
// CK0: [[KMP_TASK_T_WITH_PRIVATES_10:%.+]] = type { [[KMP_TASK_T]], [[KMP_PRIVATES_T_11:%.+]] }
// CK0-32: [[KMP_PRIVATES_T_11]] = type { [1 x i64], [1 x i8*], [1 x i8*], [1 x i8*] }
// CK0-64: [[KMP_PRIVATES_T_11]] = type { [1 x i8*], [1 x i8*], [1 x i64], [1 x i8*] }

// CK0-LABEL: @.__omp_offloading_{{.*}}foo{{.*}}.region_id = weak constant i8 0
// CK0-64: [[SIZES:@.+]] = {{.+}}constant [1 x i64] [i64 16]
// CK0-32: [[SIZES:@.+]] = {{.+}}constant [1 x i64] [i64 8]
// CK0: [[TYPES:@.+]] = {{.+}}constant [1 x i64] [i64 35]
// CK0-64: [[NWSIZES:@.+]] = {{.+}}constant [1 x i64] [i64 16]
// CK0-32: [[NWSIZES:@.+]] = {{.+}}constant [1 x i64] [i64 8]
// CK0: [[NWTYPES:@.+]] = {{.+}}constant [1 x i64] [i64 35]
// CK0-64: [[TEAMSIZES:@.+]] = {{.+}}constant [1 x i64] [i64 16]
// CK0-32: [[TEAMSIZES:@.+]] = {{.+}}constant [1 x i64] [i64 8]
// CK0: [[TEAMTYPES:@.+]] = {{.+}}constant [1 x i64] [i64 33]
// CK0-64: [[TEAMNWSIZES:@.+]] = {{.+}}constant [1 x i64] [i64 16]
// CK0-32: [[TEAMNWSIZES:@.+]] = {{.+}}constant [1 x i64] [i64 8]
// CK0: [[TEAMNWTYPES:@.+]] = {{.+}}constant [1 x i64] [i64 33]
// CK0-64: [[EDSIZES:@.+]] = {{.+}}constant [1 x i64] [i64 16]
// CK0-32: [[EDSIZES:@.+]] = {{.+}}constant [1 x i64] [i64 8]
// CK0: [[EDTYPES:@.+]] = {{.+}}constant [1 x i64] [i64 1]
// CK0-64: [[EDNWSIZES:@.+]] = {{.+}}constant [1 x i64] [i64 16]
// CK0-32: [[EDNWSIZES:@.+]] = {{.+}}constant [1 x i64] [i64 8]
// CK0: [[EDNWTYPES:@.+]] = {{.+}}constant [1 x i64] [i64 1]
// CK0-64: [[EXDSIZES:@.+]] = {{.+}}constant [1 x i64] [i64 16]
// CK0-32: [[EXDSIZES:@.+]] = {{.+}}constant [1 x i64] [i64 8]
// CK0: [[EXDTYPES:@.+]] = {{.+}}constant [1 x i64] [i64 2]
// CK0-64: [[EXDNWSIZES:@.+]] = {{.+}}constant [1 x i64] [i64 16]
// CK0-32: [[EXDNWSIZES:@.+]] = {{.+}}constant [1 x i64] [i64 8]
// CK0: [[EXDNWTYPES:@.+]] = {{.+}}constant [1 x i64] [i64 2]
// CK0-64: [[TSIZES:@.+]] = {{.+}}constant [1 x i64] [i64 16]
// CK0-32: [[TSIZES:@.+]] = {{.+}}constant [1 x i64] [i64 8]
// CK0: [[TTYPES:@.+]] = {{.+}}constant [1 x i64] [i64 1]
// CK0-64: [[FSIZES:@.+]] = {{.+}}constant [1 x i64] [i64 16]
// CK0-32: [[FSIZES:@.+]] = {{.+}}constant [1 x i64] [i64 8]
// CK0: [[FTYPES:@.+]] = {{.+}}constant [1 x i64] [i64 2]
// CK0-64: [[FNWSIZES:@.+]] = {{.+}}constant [1 x i64] [i64 16]
// CK0-32: [[FNWSIZES:@.+]] = {{.+}}constant [1 x i64] [i64 8]
// CK0: [[FNWTYPES:@.+]] = {{.+}}constant [1 x i64] [i64 2]

class C {
public:
  int a;
  double *b;
};

#pragma omp declare mapper(id: C s) map(s.a, s.b[0:2])

// CK0: define {{.*}}void [[MPRFUNC:@[.]omp_mapper[.].*C[.]id]](i8*{{.*}}, i8*{{.*}}, i8*{{.*}}, i64{{.*}}, i64{{.*}}, i8*{{.*}})
// CK0: store i8* %{{[^,]+}}, i8** [[HANDLEADDR:%[^,]+]]
// CK0: store i8* %{{[^,]+}}, i8** [[BPTRADDR:%[^,]+]]
// CK0: store i8* %{{[^,]+}}, i8** [[VPTRADDR:%[^,]+]]
// CK0: store i64 %{{[^,]+}}, i{{64|32}}* [[SIZEADDR:%[^,]+]]
// CK0: store i64 %{{[^,]+}}, i64* [[TYPEADDR:%[^,]+]]
// CK0-DAG: [[BYTESIZE:%.+]] = load i64, i64* [[SIZEADDR]]
// CK0-64-DAG: [[SIZE:%.+]] = udiv exact i64 [[BYTESIZE]], 16
// CK0-32-DAG: [[SIZE:%.+]] = udiv exact i64 [[BYTESIZE]], 8
// CK0-DAG: [[TYPE:%.+]] = load i64, i64* [[TYPEADDR]]
// CK0-DAG: [[HANDLE:%.+]] = load i8*, i8** [[HANDLEADDR]]
// CK0-DAG: [[BPTR:%.+]] = load i8*, i8** [[BPTRADDR]]
// CK0-DAG: [[BEGIN:%.+]] = load i8*, i8** [[VPTRADDR]]
// CK0-DAG: [[ISARRAY:%.+]] = icmp sgt i64 [[SIZE]], 1
// CK0-DAG: [[PTRBEGIN:%.+]] = bitcast i8* [[BEGIN]] to %class.C*
// CK0-DAG: [[PTREND:%.+]] = getelementptr %class.C, %class.C* [[PTRBEGIN]], i64 [[SIZE]]
// CK0-DAG: [[BPTRI:%.+]] = ptrtoint i8* [[BPTR]] to i64
// CK0-DAG: [[PTRI:%.+]] = ptrtoint i8* [[BEGIN]] to i64
// CK0-DAG: [[DIF:%.+]] = sub i64 [[BPTRI]], [[PTRI]]
// CK0-DAG: [[NORM:%.+]] = sdiv exact i64 [[DIF]], ptrtoint (i8* getelementptr (i8, i8* null, i32 1) to i64)
// CK0-DAG: [[PTRSNE:%.+]] = icmp ne i64 [[NORM]], 0
// CK0-DAG: [[PTRANDOBJ:%.+]] = and i64 [[TYPE]], 16
// CK0-DAG: [[ISPTRANDOBJ:%.+]] = icmp ne i64 [[PTRANDOBJ]], 0
// CK0-DAG: [[CMPA:%.+]] = and i1 [[PTRSNE]], [[ISPTRANDOBJ]]
// CK0-DAG: [[CMP:%.+]] = or i1 [[ISARRAY]], [[CMPA]]
// CK0-DAG: [[TYPEDEL:%.+]] = and i64 [[TYPE]], 8
// CK0-DAG: [[ISNOTDEL:%.+]] = icmp eq i64 [[TYPEDEL]], 0
// CK0-DAG: [[CMP1:%.+]] = and i1 [[CMP]], [[ISNOTDEL]]
// CK0: br i1 [[CMP1]], label %[[INIT:[^,]+]], label %[[LHEAD:[^,]+]]
// CK0: [[INIT]]
// CK0-64-DAG: [[ARRSIZE:%.+]] = mul nuw i64 [[SIZE]], 16
// CK0-32-DAG: [[ARRSIZE:%.+]] = mul nuw i64 [[SIZE]], 8
<<<<<<< HEAD
// CK0-DAG: [[ITYPE:%.+]] = and i64 [[TYPE]], 281474976710652
// CK0: call void @__tgt_push_mapper_component(i8* [[HANDLE]], i8* [[BPTR]], i8* [[BEGIN]], i64 [[ARRSIZE]], i64 [[ITYPE]], {{.*}})
=======

// Remove movement mappings and mark as implicit
// CK0-DAG: [[ITYPE:%.+]] = and i64 [[TYPE]], -4
// CK0-DAG: [[ITYPE1:%.+]] = or i64 [[ITYPE]], 512
// CK0: call void @__tgt_push_mapper_component(i8* [[HANDLE]], i8* [[BPTR]], i8* [[BEGIN]], i64 [[ARRSIZE]], i64 [[ITYPE1]], {{.*}})
>>>>>>> 2ab1d525
// CK0: br label %[[LHEAD:[^,]+]]

// CK0: [[LHEAD]]
// CK0: [[ISEMPTY:%.+]] = icmp eq %class.C* [[PTRBEGIN]], [[PTREND]]
// CK0: br i1 [[ISEMPTY]], label %[[DONE:[^,]+]], label %[[LBODY:[^,]+]]
// CK0: [[LBODY]]
// CK0: [[PTR:%.+]] = phi %class.C* [ [[PTRBEGIN]], %{{.+}} ], [ [[PTRNEXT:%.+]], %[[LCORRECT:[^,]+]] ]
// CK0-DAG: [[ABEGIN:%.+]] = getelementptr inbounds %class.C, %class.C* [[PTR]], i32 0, i32 0
// CK0-DAG: [[BBEGIN:%.+]] = getelementptr inbounds %class.C, %class.C* [[PTR]], i32 0, i32 1
// CK0-DAG: [[BBEGIN2:%.+]] = getelementptr inbounds %class.C, %class.C* [[PTR]], i32 0, i32 1
// CK0-DAG: [[BARRBEGIN:%.+]] = load double*, double** [[BBEGIN2]]
// CK0-DAG: [[BARRBEGINGEP:%.+]] = getelementptr inbounds double, double* [[BARRBEGIN]], i[[sz:64|32]] 0
// CK0-DAG: [[BEND:%.+]] = getelementptr double*, double** [[BBEGIN]], i32 1
// CK0-DAG: [[ABEGINV:%.+]] = bitcast i32* [[ABEGIN]] to i8*
// CK0-DAG: [[BENDV:%.+]] = bitcast double** [[BEND]] to i8*
// CK0-DAG: [[ABEGINI:%.+]] = ptrtoint i8* [[ABEGINV]] to i64
// CK0-DAG: [[BENDI:%.+]] = ptrtoint i8* [[BENDV]] to i64
// CK0-DAG: [[CSIZE:%.+]] = sub i64 [[BENDI]], [[ABEGINI]]
// CK0-DAG: [[CUSIZE:%.+]] = sdiv exact i64 [[CSIZE]], ptrtoint (i8* getelementptr (i8, i8* null, i32 1) to i64)
// CK0-DAG: [[PRESIZE:%.+]] = call i64 @__tgt_mapper_num_components(i8* [[HANDLE]])
// CK0-DAG: [[SHIPRESIZE:%.+]] = shl i64 [[PRESIZE]], 48
// CK0-DAG: [[BPTRADDR0BC:%.+]] = bitcast %class.C* [[PTR]] to i8*
// CK0-DAG: [[PTRADDR0BC:%.+]] = bitcast i32* [[ABEGIN]] to i8*
// CK0-DAG: [[MEMBERTYPE:%.+]] = add nuw i64 0, [[SHIPRESIZE]]
// CK0-DAG: [[TYPETF:%.+]] = and i64 [[TYPE]], 3
// CK0-DAG: [[ISALLOC:%.+]] = icmp eq i64 [[TYPETF]], 0
// CK0-DAG: br i1 [[ISALLOC]], label %[[ALLOC:[^,]+]], label %[[ALLOCELSE:[^,]+]]
// CK0-DAG: [[ALLOC]]
// CK0-DAG: [[ALLOCTYPE:%.+]] = and i64 [[MEMBERTYPE]], -4
// CK0-DAG: br label %[[TYEND:[^,]+]]
// CK0-DAG: [[ALLOCELSE]]
// CK0-DAG: [[ISTO:%.+]] = icmp eq i64 [[TYPETF]], 1
// CK0-DAG: br i1 [[ISTO]], label %[[TO:[^,]+]], label %[[TOELSE:[^,]+]]
// CK0-DAG: [[TO]]
// CK0-DAG: [[TOTYPE:%.+]] = and i64 [[MEMBERTYPE]], -3
// CK0-DAG: br label %[[TYEND]]
// CK0-DAG: [[TOELSE]]
// CK0-DAG: [[ISFROM:%.+]] = icmp eq i64 [[TYPETF]], 2
// CK0-DAG: br i1 [[ISFROM]], label %[[FROM:[^,]+]], label %[[TYEND]]
// CK0-DAG: [[FROM]]
// CK0-DAG: [[FROMTYPE:%.+]] = and i64 [[MEMBERTYPE]], -2
// CK0-DAG: br label %[[TYEND]]
// CK0-DAG: [[TYEND]]
// CK0-DAG: [[PHITYPE0:%.+]] = phi i64 [ [[ALLOCTYPE]], %[[ALLOC]] ], [ [[TOTYPE]], %[[TO]] ], [ [[FROMTYPE]], %[[FROM]] ], [ [[MEMBERTYPE]], %[[TOELSE]] ]
// CK0: call void @__tgt_push_mapper_component(i8* [[HANDLE]], i8* [[BPTRADDR0BC]], i8* [[PTRADDR0BC]], i64 [[CUSIZE]], i64 [[PHITYPE0]], {{.*}})
// CK0-DAG: [[BPTRADDR1BC:%.+]] = bitcast %class.C* [[PTR]] to i8*
// CK0-DAG: [[PTRADDR1BC:%.+]] = bitcast i32* [[ABEGIN]] to i8*
// 281474976710659 == 0x1,000,000,003
// CK0-DAG: [[MEMBERTYPE:%.+]] = add nuw i64 281474976710659, [[SHIPRESIZE]]
// CK0-DAG: [[TYPETF:%.+]] = and i64 [[TYPE]], 3
// CK0-DAG: [[ISALLOC:%.+]] = icmp eq i64 [[TYPETF]], 0
// CK0-DAG: br i1 [[ISALLOC]], label %[[ALLOC:[^,]+]], label %[[ALLOCELSE:[^,]+]]
// CK0-DAG: [[ALLOC]]
// CK0-DAG: [[ALLOCTYPE:%.+]] = and i64 [[MEMBERTYPE]], -4
// CK0-DAG: br label %[[TYEND:[^,]+]]
// CK0-DAG: [[ALLOCELSE]]
// CK0-DAG: [[ISTO:%.+]] = icmp eq i64 [[TYPETF]], 1
// CK0-DAG: br i1 [[ISTO]], label %[[TO:[^,]+]], label %[[TOELSE:[^,]+]]
// CK0-DAG: [[TO]]
// CK0-DAG: [[TOTYPE:%.+]] = and i64 [[MEMBERTYPE]], -3
// CK0-DAG: br label %[[TYEND]]
// CK0-DAG: [[TOELSE]]
// CK0-DAG: [[ISFROM:%.+]] = icmp eq i64 [[TYPETF]], 2
// CK0-DAG: br i1 [[ISFROM]], label %[[FROM:[^,]+]], label %[[TYEND]]
// CK0-DAG: [[FROM]]
// CK0-DAG: [[FROMTYPE:%.+]] = and i64 [[MEMBERTYPE]], -2
// CK0-DAG: br label %[[TYEND]]
// CK0-DAG: [[TYEND]]
// CK0-DAG: [[TYPE1:%.+]] = phi i64 [ [[ALLOCTYPE]], %[[ALLOC]] ], [ [[TOTYPE]], %[[TO]] ], [ [[FROMTYPE]], %[[FROM]] ], [ [[MEMBERTYPE]], %[[TOELSE]] ]
// CK0: call void @__tgt_push_mapper_component(i8* [[HANDLE]], i8* [[BPTRADDR1BC]], i8* [[PTRADDR1BC]], i64 4, i64 [[TYPE1]], {{.*}})
// CK0-DAG: [[BPTRADDR2BC:%.+]] = bitcast double** [[BBEGIN]] to i8*
// CK0-DAG: [[PTRADDR2BC:%.+]] = bitcast double* [[BARRBEGINGEP]] to i8*
// 281474976710675 == 0x1,000,000,013
// CK0-DAG: [[MEMBERTYPE:%.+]] = add nuw i64 281474976710675, [[SHIPRESIZE]]
// CK0-DAG: [[TYPETF:%.+]] = and i64 [[TYPE]], 3
// CK0-DAG: [[ISALLOC:%.+]] = icmp eq i64 [[TYPETF]], 0
// CK0-DAG: br i1 [[ISALLOC]], label %[[ALLOC:[^,]+]], label %[[ALLOCELSE:[^,]+]]
// CK0-DAG: [[ALLOC]]
// CK0-DAG: [[ALLOCTYPE:%.+]] = and i64 [[MEMBERTYPE]], -4
// CK0-DAG: br label %[[TYEND:[^,]+]]
// CK0-DAG: [[ALLOCELSE]]
// CK0-DAG: [[ISTO:%.+]] = icmp eq i64 [[TYPETF]], 1
// CK0-DAG: br i1 [[ISTO]], label %[[TO:[^,]+]], label %[[TOELSE:[^,]+]]
// CK0-DAG: [[TO]]
// CK0-DAG: [[TOTYPE:%.+]] = and i64 [[MEMBERTYPE]], -3
// CK0-DAG: br label %[[TYEND]]
// CK0-DAG: [[TOELSE]]
// CK0-DAG: [[ISFROM:%.+]] = icmp eq i64 [[TYPETF]], 2
// CK0-DAG: br i1 [[ISFROM]], label %[[FROM:[^,]+]], label %[[TYEND]]
// CK0-DAG: [[FROM]]
// CK0-DAG: [[FROMTYPE:%.+]] = and i64 [[MEMBERTYPE]], -2
// CK0-DAG: br label %[[TYEND]]
// CK0-DAG: [[TYEND]]
// CK0-DAG: [[TYPE2:%.+]] = phi i64 [ [[ALLOCTYPE]], %[[ALLOC]] ], [ [[TOTYPE]], %[[TO]] ], [ [[FROMTYPE]], %[[FROM]] ], [ [[MEMBERTYPE]], %[[TOELSE]] ]
// CK0: call void @__tgt_push_mapper_component(i8* [[HANDLE]], i8* [[BPTRADDR2BC]], i8* [[PTRADDR2BC]], i64 16, i64 [[TYPE2]], {{.*}})
// CK0: [[PTRNEXT]] = getelementptr %class.C, %class.C* [[PTR]], i32 1
// CK0: [[ISDONE:%.+]] = icmp eq %class.C* [[PTRNEXT]], [[PTREND]]
// CK0: br i1 [[ISDONE]], label %[[LEXIT:[^,]+]], label %[[LBODY]]

// CK0: [[LEXIT]]
// CK0: [[ISARRAY:%.+]] = icmp sgt i64 [[SIZE]], 1
// CK0: [[TYPEDEL:%.+]] = and i64 [[TYPE]], 8
// CK0: [[ISNOTDEL:%.+]] = icmp ne i64 [[TYPEDEL]], 0
// CK0: [[CMP1:%.+]] = and i1 [[ISARRAY]], [[ISNOTDEL]]
// CK0: br i1 [[CMP1]], label %[[EVALDEL:[^,]+]], label %[[DONE]]
// CK0: [[EVALDEL]]
// CK0-64-DAG: [[ARRSIZE:%.+]] = mul nuw i64 [[SIZE]], 16
// CK0-32-DAG: [[ARRSIZE:%.+]] = mul nuw i64 [[SIZE]], 8
<<<<<<< HEAD
// CK0-DAG: [[DTYPE:%.+]] = and i64 [[TYPE]], 281474976710652
// CK0: call void @__tgt_push_mapper_component(i8* [[HANDLE]], i8* [[BPTR]], i8* [[BEGIN]], i64 [[ARRSIZE]], i64 [[DTYPE]], {{.*}})
=======

// Remove movement mappings and mark as implicit
// CK0-DAG: [[DTYPE:%.+]] = and i64 [[TYPE]], -4
// CK0-DAG: [[DTYPE1:%.+]] = or i64 [[DTYPE]], 512
// CK0: call void @__tgt_push_mapper_component(i8* [[HANDLE]], i8* [[BPTR]], i8* [[BEGIN]], i64 [[ARRSIZE]], i64 [[DTYPE1]], {{.*}})
>>>>>>> 2ab1d525
// CK0: br label %[[DONE]]
// CK0: [[DONE]]
// CK0: ret void


// CK0-LABEL: define {{.*}}void @{{.*}}foo{{.*}}
void foo(int a){
  int i = a;
  C c;
  c.a = a;

  // CK0-DAG: call i32 @__tgt_target_mapper(%struct.ident_t* @{{.+}}, i64 {{.+}}, i8* {{.+}}, i32 1, i8** [[BPGEP:%[0-9]+]], i8** [[PGEP:%[0-9]+]], {{.+}}[[SIZES]]{{.+}}, {{.+}}[[TYPES]]{{.+}}, i8** null, i8** [[MPRGEP:%.+]])
  // CK0-DAG: [[BPGEP]] = getelementptr inbounds {{.+}}[[BPS:%[^,]+]], i32 0, i32 0
  // CK0-DAG: [[PGEP]] = getelementptr inbounds {{.+}}[[PS:%[^,]+]], i32 0, i32 0
  // CK0-DAG: [[MPRGEP]] = bitcast [1 x i8*]* [[MPR:%[^,]+]] to i8**
  // CK0-DAG: [[BP1:%.+]] = getelementptr inbounds {{.+}}[[BPS]], i32 0, i32 0
  // CK0-DAG: [[P1:%.+]] = getelementptr inbounds {{.+}}[[PS]], i32 0, i32 0
  // CK0-DAG: [[MPR1:%.+]] = getelementptr inbounds {{.+}}[[MPR]], i[[sz]] 0, i[[sz]] 0
  // CK0-DAG: [[CBP1:%.+]] = bitcast i8** [[BP1]] to %class.C**
  // CK0-DAG: [[CP1:%.+]] = bitcast i8** [[P1]] to %class.C**
  // CK0-DAG: store %class.C* [[VAL:%[^,]+]], %class.C** [[CBP1]]
  // CK0-DAG: store %class.C* [[VAL]], %class.C** [[CP1]]
  // CK0-DAG: store i8* bitcast (void (i8*, i8*, i8*, i64, i64, i8*)* [[MPRFUNC]] to i8*), i8** [[MPR1]]
  // CK0: call void [[KERNEL_1:@.+]](%class.C* [[VAL]])
  #pragma omp target map(mapper(id),tofrom: c)
  {
    ++c.a;
  }

  // CK0: [[BP2GEP:%.+]] = getelementptr inbounds [1 x i8*], [1 x i8*]* [[OFFLOAD_BP2:%[^,]+]], i32 0, i32 0
  // CK0: [[BP2CAST:%.+]] = bitcast i8** [[BP2GEP]] to %class.C**
  // CK0: store %class.C* [[CADDR:%[^,]+]], %class.C** [[BP2CAST]], align
  // CK0: [[P2GEP:%.+]] = getelementptr inbounds [1 x i8*], [1 x i8*]* [[OFFLOAD_P2:%[^,]+]], i32 0, i32 0
  // CK0: [[P2CAST:%.+]] = bitcast i8** [[P2GEP]] to %class.C**
  // CK0: store %class.C* [[CADDR]], %class.C** [[P2CAST]], align
  // CK0: [[MAPPER2GEP:%.+]] = getelementptr inbounds [1 x i8*], [1 x i8*]* [[OFFLOAD_MAPPER2:%[^,]+]], i[[SZ]] 0, i[[SZ]] 0
  // CK0: store i8* bitcast (void (i8*, i8*, i8*, i64, i64, i8*)* [[MPRFUNC]] to i8*), i8** [[MAPPER2GEP]], align
  // CK0: [[BP2:%.+]] = getelementptr inbounds [1 x i8*], [1 x i8*]* [[OFFLOAD_BP2]], i32 0, i32 0
  // CK0: [[P2:%.+]] = getelementptr inbounds [1 x i8*], [1 x i8*]* [[OFFLOAD_P2]], i32 0, i32 0
  // CK0: [[MAPPER2:%.+]] = bitcast [1 x i8*]* [[OFFLOAD_MAPPER2]] to i8**
  // CK0-32: [[TASK:%.+]] = call i8* @__kmpc_omp_target_task_alloc([[IDENT_T]]* {{@.+}}, i32 {{%.+}}, i32 1, i32 40, i32 4, i32 (i32, i8*)* bitcast (i32 (i32, [[KMP_TASK_T_WITH_PRIVATES]]*)* [[TASK_ENTRY:@.+]] to i32 (i32, i8*)*), i64 -1)
  // CK0-64: [[TASK:%.+]] = call i8* @__kmpc_omp_target_task_alloc([[IDENT_T]]* {{@.+}}, i32 {{%.+}}, i32 1, i64 72, i64 8, i32 (i32, i8*)* bitcast (i32 (i32, [[KMP_TASK_T_WITH_PRIVATES]]*)* [[TASK_ENTRY:@.+]] to i32 (i32, i8*)*), i64 -1)
  // CK0: [[TASK_CAST:%.+]] = bitcast i8* [[TASK]] to [[KMP_TASK_T_WITH_PRIVATES]]*
  // CK0: [[TASK_WITH_PRIVATES:%.+]] = getelementptr inbounds [[KMP_TASK_T_WITH_PRIVATES]], [[KMP_TASK_T_WITH_PRIVATES]]* [[TASK_CAST]], i32 0, i32 1
  // CK0: {{.+}} = call i32 @__kmpc_omp_task([[IDENT_T]]* @1, i32 {{.+}}, i8* [[TASK]])
  #pragma omp target map(mapper(id),tofrom: c) nowait
  {
    ++c.a;
  }

  // CK0-DAG: call i32 @__tgt_target_teams_mapper(%struct.ident_t* @{{.+}}, i64 {{.+}}, i8* {{.+}}, i32 1, i8** [[BPGEP:%[0-9]+]], i8** [[PGEP:%[0-9]+]], {{.+}}[[TEAMSIZES]]{{.+}}, {{.+}}[[TEAMTYPES]]{{.+}}, i8** null, i8** [[MPRGEP:%.+]], i32 0, i32 0)
  // CK0-DAG: [[BPGEP]] = getelementptr inbounds {{.+}}[[BPS:%[^,]+]], i32 0, i32 0
  // CK0-DAG: [[PGEP]] = getelementptr inbounds {{.+}}[[PS:%[^,]+]], i32 0, i32 0
  // CK0-DAG: [[MPRGEP]] = bitcast [1 x i8*]* [[MPR:%[^,]+]] to i8**
  // CK0-DAG: [[BP1:%.+]] = getelementptr inbounds {{.+}}[[BPS]], i32 0, i32 0
  // CK0-DAG: [[P1:%.+]] = getelementptr inbounds {{.+}}[[PS]], i32 0, i32 0
  // CK0-DAG: [[MPR1:%.+]] = getelementptr inbounds {{.+}}[[MPR]], i[[sz]] 0, i[[sz]] 0
  // CK0-DAG: [[CBP1:%.+]] = bitcast i8** [[BP1]] to %class.C**
  // CK0-DAG: [[CP1:%.+]] = bitcast i8** [[P1]] to %class.C**
  // CK0-DAG: store %class.C* [[VAL:%[^,]+]], %class.C** [[CBP1]]
  // CK0-DAG: store %class.C* [[VAL]], %class.C** [[CP1]]
  // CK0-DAG: store i8* bitcast (void (i8*, i8*, i8*, i64, i64, i8*)* [[MPRFUNC]] to i8*), i8** [[MPR1]]
  // CK0: call void [[KERNEL_3:@.+]](%class.C* [[VAL]])
  #pragma omp target teams map(mapper(id),to: c)
  {
    ++c.a;
  }

  // CK0-32: [[TASK_1:%.+]] = call i8* @__kmpc_omp_target_task_alloc([[IDENT_T]]* {{@.+}}, i32 {{%.+}}, i32 1, i32 40, i32 4, i32 (i32, i8*)* bitcast (i32 (i32, [[KMP_TASK_T_WITH_PRIVATES_1]]*)* [[TASK_ENTRY_1:@.+]] to i32 (i32, i8*)*), i64 -1)
  // CK0-64: [[TASK_1:%.+]] = call i8* @__kmpc_omp_target_task_alloc([[IDENT_T]]* {{@.+}}, i32 {{%.+}}, i32 1, i64 72, i64 8, i32 (i32, i8*)* bitcast (i32 (i32, [[KMP_TASK_T_WITH_PRIVATES_1]]*)* [[TASK_ENTRY_1:@.+]] to i32 (i32, i8*)*), i64 -1)
  // CK0: [[TASK_CAST_1:%.+]] = bitcast i8* [[TASK_1]] to [[KMP_TASK_T_WITH_PRIVATES_1]]*
  // CK0: [[TASK_CAST_GET_1:%.+]] = getelementptr inbounds [[KMP_TASK_T_WITH_PRIVATES_1]], [[KMP_TASK_T_WITH_PRIVATES_1]]* [[TASK_CAST_1]], i32 0, i32 0
  // CK0: {{.+}} = getelementptr inbounds [[KMP_TASK_T]], [[KMP_TASK_T]]* [[TASK_CAST_GET_1]], i32 0, i32 0
  // CK0: {{.+}} = call i32 @__kmpc_omp_task([[IDENT_T]]* @1, i32 {{.+}}, i8* [[TASK_1]])
  #pragma omp target teams map(mapper(id),to: c) nowait
  {
    ++c.a;
  }

  // CK0-DAG: call void @__tgt_target_data_begin_mapper(%struct.ident_t* @{{.+}}, i64 {{.+}}, i32 1, i8** [[BPGEP:%[0-9]+]], i8** [[PGEP:%[0-9]+]], {{.+}}[[EDSIZES]]{{.+}}, {{.+}}[[EDTYPES]]{{.+}}, i8** null, i8** [[MPRGEP:%.+]])
  // CK0-DAG: [[BPGEP]] = getelementptr inbounds {{.+}}[[BPS:%[^,]+]], i32 0, i32 0
  // CK0-DAG: [[PGEP]] = getelementptr inbounds {{.+}}[[PS:%[^,]+]], i32 0, i32 0
  // CK0-DAG: [[MPRGEP]] = bitcast [1 x i8*]* [[MPR:%[^,]+]] to i8**
  // CK0-DAG: [[BP1:%.+]] = getelementptr inbounds {{.+}}[[BPS]], i32 0, i32 0
  // CK0-DAG: [[P1:%.+]] = getelementptr inbounds {{.+}}[[PS]], i32 0, i32 0
  // CK0-DAG: [[MPR1:%.+]] = getelementptr inbounds {{.+}}[[MPR]], i[[sz]] 0, i[[sz]] 0
  // CK0-DAG: [[CBP1:%.+]] = bitcast i8** [[BP1]] to %class.C**
  // CK0-DAG: [[CP1:%.+]] = bitcast i8** [[P1]] to %class.C**
  // CK0-DAG: store %class.C* [[VAL:%[^,]+]], %class.C** [[CBP1]]
  // CK0-DAG: store %class.C* [[VAL]], %class.C** [[CP1]]
  // CK0-DAG: store i8* bitcast (void (i8*, i8*, i8*, i64, i64, i8*)* [[MPRFUNC]] to i8*), i8** [[MPR1]]
  #pragma omp target enter data map(mapper(id),to: c)

  // CK0-DAG: call i32 @__kmpc_omp_task([[IDENT_T]]* @{{[^,]+}}, i32 %{{[^,]+}}, i8* [[TASK_2:%.+]])
  // CK0-DAG: [[TASK_2]] = call i8* @__kmpc_omp_target_task_alloc([[IDENT_T]]* @{{[^,]+}}, i32 %{{[^,]+}}, i32 1, i[[sz]] {{40|72}}, i[[sz]] 1, i32 (i32, i8*)* bitcast (i32 (i32, [[KMP_TASK_T_WITH_PRIVATES_4]]*)* [[OMP_TASK_ENTRY_18:@[^,]+]] to i32 (i32, i8*)*), i64 -1)
  // CK0-DAG: [[TASK_WITH_PRIVATES:%.+]] = bitcast i8* [[TASK_2]] to [[KMP_TASK_T_WITH_PRIVATES_4]]*
  // CK0-DAG: [[PRIVATES:%.+]] = getelementptr inbounds [[KMP_TASK_T_WITH_PRIVATES_4]], [[KMP_TASK_T_WITH_PRIVATES_4]]* [[TASK_WITH_PRIVATES]], i32 0, i32 1
  // CK0-32-DAG: [[FPBPGEP:%.+]] = getelementptr inbounds [[KMP_PRIVATES_T_5]], [[KMP_PRIVATES_T_5]]* [[PRIVATES]], i32 0, i32 1
  // CK0-64-DAG: [[FPBPGEP:%.+]] = getelementptr inbounds [[KMP_PRIVATES_T_5]], [[KMP_PRIVATES_T_5]]* [[PRIVATES]], i32 0, i32 0
  // CK0-DAG: [[FPBPADDR:%.+]] = bitcast [1 x i8*]* [[FPBPGEP]] to i8*
  // CK0-DAG: [[BPADDR:%.+]] = bitcast i8** [[BPGEP:%.+]] to i8*
  // CK0-DAG: call void @llvm.memcpy.p0i8.p0i8.i[[sz]](i8* align {{4|8}} [[FPBPADDR]], i8* align {{4|8}} [[BPADDR]], i[[sz]] {{4|8}}, i1 false)
  // CK0-DAG: [[BPGEP]] = getelementptr inbounds [1 x i8*], [1 x i8*]* [[BP:%.+]], i32 0, i32 0
  // CK0-DAG: [[BPGEP:%.+]] = getelementptr inbounds [1 x i8*], [1 x i8*]* [[BP]], i32 0, i32 0
  // CK0-DAG: [[BPADDR:%.+]] = bitcast i8** [[BPGEP]] to %class.C**
  // CK0-DAG: store %class.C* [[C:%[^,]+]], %class.C** [[BPADDR]], align
  // CK0-32-DAG: [[FPPGEP:%.+]] = getelementptr inbounds [[KMP_PRIVATES_T_5]], [[KMP_PRIVATES_T_5]]* [[PRIVATES]], i32 0, i32 2
  // CK0-64-DAG: [[FPPGEP:%.+]] = getelementptr inbounds [[KMP_PRIVATES_T_5]], [[KMP_PRIVATES_T_5]]* [[PRIVATES]], i32 0, i32 1
  // CK0-DAG: [[FPPADDR:%.+]] = bitcast [1 x i8*]* [[FPPGEP]] to i8*
  // CK0-DAG: [[PADDR:%.+]] = bitcast i8** [[PGEP:%.+]] to i8*
  // CK0-DAG: call void @llvm.memcpy.p0i8.p0i8.i[[sz]](i8* align {{4|8}} [[FPPADDR]], i8* align {{4|8}} [[PADDR]], i[[sz]] {{4|8}}, i1 false)
  // CK0-DAG: [[PGEP]] = getelementptr inbounds [1 x i8*], [1 x i8*]* [[P:%.+]], i32 0, i32 0
  // CK0-DAG: [[PGEP:%.+]] = getelementptr inbounds [1 x i8*], [1 x i8*]* [[P]], i32 0, i32 0
  // CK0-DAG: [[PADDR:%.+]] = bitcast i8** [[PGEP]] to %class.C**
  // CK0-DAG: store %class.C* [[C]], %class.C** [[PADDR]], align
  // CK0-32-DAG: [[FPSZGEP:%.+]] = getelementptr inbounds [[KMP_PRIVATES_T_5]], [[KMP_PRIVATES_T_5]]* [[PRIVATES]], i32 0, i32 0
  // CK0-64-DAG: [[FPSZGEP:%.+]] = getelementptr inbounds [[KMP_PRIVATES_T_5]], [[KMP_PRIVATES_T_5]]* [[PRIVATES]], i32 0, i32 2
  // CK0-DAG: [[FPSZADDR:%.+]] = bitcast [1 x i64]* [[FPSZGEP]] to i8*
  // CK0-DAG: call void @llvm.memcpy.p0i8.p0i8.i[[sz]](i8* align {{4|8}} [[FPSZADDR]], i8* align {{4|8}} bitcast ([1 x i64]* [[EDNWSIZES]] to i8*), i[[sz]] {{4|8}}, i1 false)
  // CK0-DAG: [[FPMPRGEP:%.+]] = getelementptr inbounds [[KMP_PRIVATES_T_5]], [[KMP_PRIVATES_T_5]]* [[PRIVATES]], i32 0, i32 3
  // CK0-DAG: [[FPMPRADDR:%.+]] = bitcast [1 x i8*]* [[FPMPRGEP]] to i8*
  // CK0-DAG: [[MPRADDR:%.+]] = bitcast i8** [[MPRGEP:%.+]] to i8*
  // CK0-DAG: call void @llvm.memcpy.p0i8.p0i8.i[[sz]](i8* align {{4|8}} [[FPMPRADDR]], i8* align {{4|8}} [[MPRADDR]], i[[sz]] {{4|8}}, i1 false)
  // CK0-DAG: [[MPRGEP]] = bitcast [1 x i8*]* [[MPR:%.+]] to i8**
  // CK0-DAG: [[MPRGEP:%.+]] = getelementptr inbounds [1 x i8*], [1 x i8*]* [[MPR]], i[[sz]] 0, i[[sz]] 0
  // CK0-DAG: store i8* bitcast (void (i8*, i8*, i8*, i64, i64, i8*)* [[MPRFUNC]] to i8*), i8** [[MPRGEP]], align
  #pragma omp target enter data map(mapper(id),to: c) nowait

  // CK0-DAG: call void @__tgt_target_data_end_mapper(%struct.ident_t* @{{.+}}, i64 {{.+}}, i32 1, i8** [[BPGEP:%[0-9]+]], i8** [[PGEP:%[0-9]+]], {{.+}}[[EXDSIZES]]{{.+}}, {{.+}}[[EXDTYPES]]{{.+}}, i8** null, i8** [[MPRGEP:%.+]])
  // CK0-DAG: [[BPGEP]] = getelementptr inbounds {{.+}}[[BPS:%[^,]+]], i32 0, i32 0
  // CK0-DAG: [[PGEP]] = getelementptr inbounds {{.+}}[[PS:%[^,]+]], i32 0, i32 0
  // CK0-DAG: [[MPRGEP]] = bitcast [1 x i8*]* [[MPR:%[^,]+]] to i8**
  // CK0-DAG: [[BP1:%.+]] = getelementptr inbounds {{.+}}[[BPS]], i32 0, i32 0
  // CK0-DAG: [[P1:%.+]] = getelementptr inbounds {{.+}}[[PS]], i32 0, i32 0
  // CK0-DAG: [[MPR1:%.+]] = getelementptr inbounds {{.+}}[[MPR]], i[[sz]] 0, i[[sz]] 0
  // CK0-DAG: [[CBP1:%.+]] = bitcast i8** [[BP1]] to %class.C**
  // CK0-DAG: [[CP1:%.+]] = bitcast i8** [[P1]] to %class.C**
  // CK0-DAG: store %class.C* [[VAL:%[^,]+]], %class.C** [[CBP1]]
  // CK0-DAG: store %class.C* [[VAL]], %class.C** [[CP1]]
  // CK0-DAG: store i8* bitcast (void (i8*, i8*, i8*, i64, i64, i8*)* [[MPRFUNC]] to i8*), i8** [[MPR1]]
  #pragma omp target exit data map(mapper(id),from: c)

  // CK0-DAG: call i32 @__kmpc_omp_task([[IDENT_T]]* @{{[^,]+}}, i32 %{{[^,]+}}, i8* [[TASK_3:%.+]])
  // CK0-DAG: [[TASK_3]] = call i8* @__kmpc_omp_target_task_alloc([[IDENT_T]]* @{{[^,]+}}, i32 %{{[^,]+}}, i32 1, i[[sz]] {{40|72}}, i[[sz]] 1, i32 (i32, i8*)* bitcast (i32 (i32, [[KMP_TASK_T_WITH_PRIVATES_7]]*)* [[OMP_TASK_ENTRY_25:@[^,]+]] to i32 (i32, i8*)*), i64 -1)
  // CK0-DAG: [[TASK_WITH_PRIVATES:%.+]] = bitcast i8* [[TASK_3]] to [[KMP_TASK_T_WITH_PRIVATES_7]]*
  // CK0-DAG: [[PRIVATES:%.+]] = getelementptr inbounds [[KMP_TASK_T_WITH_PRIVATES_7]], [[KMP_TASK_T_WITH_PRIVATES_7]]* [[TASK_WITH_PRIVATES]], i32 0, i32 1
  // CK0-32-DAG: [[FPBPGEP:%.+]] = getelementptr inbounds [[KMP_PRIVATES_T_8]], [[KMP_PRIVATES_T_8]]* [[PRIVATES]], i32 0, i32 1
  // CK0-64-DAG: [[FPBPGEP:%.+]] = getelementptr inbounds [[KMP_PRIVATES_T_8]], [[KMP_PRIVATES_T_8]]* [[PRIVATES]], i32 0, i32 0
  // CK0-DAG: [[FPBPADDR:%.+]] = bitcast [1 x i8*]* [[FPBPGEP]] to i8*
  // CK0-DAG: [[BPADDR:%.+]] = bitcast i8** [[BPGEP:%.+]] to i8*
  // CK0-DAG: call void @llvm.memcpy.p0i8.p0i8.i[[sz]](i8* align {{4|8}} [[FPBPADDR]], i8* align {{4|8}} [[BPADDR]], i[[sz]] {{4|8}}, i1 false)
  // CK0-DAG: [[BPGEP]] = getelementptr inbounds [1 x i8*], [1 x i8*]* [[BP:%.+]], i32 0, i32 0
  // CK0-DAG: [[BPGEP:%.+]] = getelementptr inbounds [1 x i8*], [1 x i8*]* [[BP]], i32 0, i32 0
  // CK0-DAG: [[BPADDR:%.+]] = bitcast i8** [[BPGEP]] to %class.C**
  // CK0-DAG: store %class.C* [[C:%[^,]+]], %class.C** [[BPADDR]], align
  // CK0-32-DAG: [[FPPGEP:%.+]] = getelementptr inbounds [[KMP_PRIVATES_T_8]], [[KMP_PRIVATES_T_8]]* [[PRIVATES]], i32 0, i32 2
  // CK0-64-DAG: [[FPPGEP:%.+]] = getelementptr inbounds [[KMP_PRIVATES_T_8]], [[KMP_PRIVATES_T_8]]* [[PRIVATES]], i32 0, i32 1
  // CK0-DAG: [[FPPADDR:%.+]] = bitcast [1 x i8*]* [[FPPGEP]] to i8*
  // CK0-DAG: [[PADDR:%.+]] = bitcast i8** [[PGEP:%.+]] to i8*
  // CK0-DAG: call void @llvm.memcpy.p0i8.p0i8.i[[sz]](i8* align {{4|8}} [[FPPADDR]], i8* align {{4|8}} [[PADDR]], i[[sz]] {{4|8}}, i1 false)
  // CK0-DAG: [[PGEP]] = getelementptr inbounds [1 x i8*], [1 x i8*]* [[P:%.+]], i32 0, i32 0
  // CK0-DAG: [[PGEP:%.+]] = getelementptr inbounds [1 x i8*], [1 x i8*]* [[P]], i32 0, i32 0
  // CK0-DAG: [[PADDR:%.+]] = bitcast i8** [[PGEP]] to %class.C**
  // CK0-DAG: store %class.C* [[C]], %class.C** [[PADDR]], align
  // CK0-32-DAG: [[FPSZGEP:%.+]] = getelementptr inbounds [[KMP_PRIVATES_T_8]], [[KMP_PRIVATES_T_8]]* [[PRIVATES]], i32 0, i32 0
  // CK0-64-DAG: [[FPSZGEP:%.+]] = getelementptr inbounds [[KMP_PRIVATES_T_8]], [[KMP_PRIVATES_T_8]]* [[PRIVATES]], i32 0, i32 2
  // CK0-DAG: [[FPSZADDR:%.+]] = bitcast [1 x i64]* [[FPSZGEP]] to i8*
  // CK0-DAG: call void @llvm.memcpy.p0i8.p0i8.i[[sz]](i8* align {{4|8}} [[FPSZADDR]], i8* align {{4|8}} bitcast ([1 x i64]* [[EXDNWSIZES]] to i8*), i[[sz]] {{4|8}}, i1 false)
  // CK0-DAG: [[FPMPRGEP:%.+]] = getelementptr inbounds [[KMP_PRIVATES_T_8]], [[KMP_PRIVATES_T_8]]* [[PRIVATES]], i32 0, i32 3
  // CK0-DAG: [[FPMPRADDR:%.+]] = bitcast [1 x i8*]* [[FPMPRGEP]] to i8*
  // CK0-DAG: [[MPRADDR:%.+]] = bitcast i8** [[MPRGEP:%.+]] to i8*
  // CK0-DAG: call void @llvm.memcpy.p0i8.p0i8.i[[sz]](i8* align {{4|8}} [[FPMPRADDR]], i8* align {{4|8}} [[MPRADDR]], i[[sz]] {{4|8}}, i1 false)
  // CK0-DAG: [[MPRGEP]] = bitcast [1 x i8*]* [[MPR:%.+]] to i8**
  // CK0-DAG: [[MPRGEP:%.+]] = getelementptr inbounds [1 x i8*], [1 x i8*]* [[MPR]], i[[sz]] 0, i[[sz]] 0
  // CK0-DAG: store i8* bitcast (void (i8*, i8*, i8*, i64, i64, i8*)* [[MPRFUNC]] to i8*), i8** [[MPRGEP]], align
  #pragma omp target exit data map(mapper(id),from: c) nowait

  // CK0-DAG: call void @__tgt_target_data_update_mapper(%struct.ident_t* @{{.+}}, i64 -1, i32 1, i8** [[TGEPBP:%.+]], i8** [[TGEPP:%.+]], i64* getelementptr {{.+}}[1 x i64]* [[TSIZES]], i32 0, i32 0), {{.+}}getelementptr {{.+}}[1 x i64]* [[TTYPES]]{{.+}}, i8** null, i8** [[TMPRGEP:%.+]])
  // CK0-DAG: [[TGEPBP]] = getelementptr inbounds {{.+}}[[TBP:%[^,]+]], i{{.+}} 0, i{{.+}} 0
  // CK0-DAG: [[TGEPP]] = getelementptr inbounds {{.+}}[[TP:%[^,]+]], i{{.+}} 0, i{{.+}} 0
  // CK0-DAG: [[TMPRGEP]] = bitcast [1 x i8*]* [[TMPR:%[^,]+]] to i8**
  // CK0-DAG: [[TBP0:%.+]] = getelementptr inbounds {{.+}}[[TBP]], i{{.+}} 0, i{{.+}} 0
  // CK0-DAG: [[TP0:%.+]] = getelementptr inbounds {{.+}}[[TP]], i{{.+}} 0, i{{.+}} 0
  // CK0-DAG: [[TMPR1:%.+]] = getelementptr inbounds {{.+}}[[TMPR]], i[[sz]] 0, i[[sz]] 0
  // CK0-DAG: [[TCBP0:%.+]] = bitcast i8** [[TBP0]] to %class.C**
  // CK0-DAG: [[TCP0:%.+]] = bitcast i8** [[TP0]] to %class.C**
  // CK0-DAG: store %class.C* [[VAL]], %class.C** [[TCBP0]]
  // CK0-DAG: store %class.C* [[VAL]], %class.C** [[TCP0]]
  // CK0-DAG: store i8* bitcast (void (i8*, i8*, i8*, i64, i64, i8*)* [[MPRFUNC]] to i8*), i8** [[TMPR1]]
  #pragma omp target update to(mapper(id): c)

  // CK0-DAG: call void @__tgt_target_data_update_mapper(%struct.ident_t* @{{.+}}, i64 -1, i32 1, i8** [[FGEPBP:%.+]], i8** [[FGEPP:%.+]], i64* getelementptr {{.+}}[1 x i64]* [[FSIZES]], i32 0, i32 0), {{.+}}getelementptr {{.+}}[1 x i64]* [[FTYPES]]{{.+}}, i8** null, i8** [[FMPRGEP:%.+]])
  // CK0-DAG: [[FGEPBP]] = getelementptr inbounds {{.+}}[[FBP:%[^,]+]], i{{.+}} 0, i{{.+}} 0
  // CK0-DAG: [[FGEPP]] = getelementptr inbounds {{.+}}[[FP:%[^,]+]], i{{.+}} 0, i{{.+}} 0
  // CK0-DAG: [[FMPRGEP]] = bitcast [1 x i8*]* [[FMPR:%[^,]+]] to i8**
  // CK0-DAG: [[FBP0:%.+]] = getelementptr inbounds {{.+}}[[FBP]], i{{.+}} 0, i{{.+}} 0
  // CK0-DAG: [[FP0:%.+]] = getelementptr inbounds {{.+}}[[FP]], i{{.+}} 0, i{{.+}} 0
  // CK0-DAG: [[FMPR1:%.+]] = getelementptr inbounds {{.+}}[[FMPR]], i[[sz]] 0, i[[sz]] 0
  // CK0-DAG: [[FCBP0:%.+]] = bitcast i8** [[FBP0]] to %class.C**
  // CK0-DAG: [[FCP0:%.+]] = bitcast i8** [[FP0]] to %class.C**
  // CK0-DAG: store %class.C* [[VAL]], %class.C** [[FCBP0]]
  // CK0-DAG: store %class.C* [[VAL]], %class.C** [[FCP0]]
  // CK0-DAG: store i8* bitcast (void (i8*, i8*, i8*, i64, i64, i8*)* [[MPRFUNC]] to i8*), i8** [[FMPR1]]
  #pragma omp target update from(mapper(id): c)

  // CK0-DAG: call i32 @__kmpc_omp_task([[IDENT_T]]* @{{[^,]+}}, i32 %{{[^,]+}}, i8* [[TASK_4:%.+]])
  // CK0-DAG: [[TASK_4]] = call i8* @__kmpc_omp_target_task_alloc([[IDENT_T]]* @{{[^,]+}}, i32 %{{[^,]+}}, i32 1, i[[sz]] {{40|72}}, i[[sz]] 1, i32 (i32, i8*)* bitcast (i32 (i32, [[KMP_TASK_T_WITH_PRIVATES_10]]*)* [[OMP_TASK_ENTRY_34:@[^,]+]] to i32 (i32, i8*)*), i64 -1)
  // CK0-DAG: [[TASK_WITH_PRIVATES:%.+]] = bitcast i8* [[TASK_4]] to [[KMP_TASK_T_WITH_PRIVATES_10]]*
  // CK0-DAG: [[PRIVATES:%.+]] = getelementptr inbounds [[KMP_TASK_T_WITH_PRIVATES_10]], [[KMP_TASK_T_WITH_PRIVATES_10]]* [[TASK_WITH_PRIVATES]], i32 0, i32 1
  // CK0-32-DAG: [[FPBPGEP:%.+]] = getelementptr inbounds [[KMP_PRIVATES_T_11]], [[KMP_PRIVATES_T_11]]* [[PRIVATES]], i32 0, i32 1
  // CK0-64-DAG: [[FPBPGEP:%.+]] = getelementptr inbounds [[KMP_PRIVATES_T_11]], [[KMP_PRIVATES_T_11]]* [[PRIVATES]], i32 0, i32 0
  // CK0-DAG: [[FPBPADDR:%.+]] = bitcast [1 x i8*]* [[FPBPGEP]] to i8*
  // CK0-DAG: [[BPADDR:%.+]] = bitcast i8** [[BPGEP:%.+]] to i8*
  // CK0-DAG: call void @llvm.memcpy.p0i8.p0i8.i[[sz]](i8* align {{4|8}} [[FPBPADDR]], i8* align {{4|8}} [[BPADDR]], i[[sz]] {{4|8}}, i1 false)
  // CK0-DAG: [[BPGEP]] = getelementptr inbounds [1 x i8*], [1 x i8*]* [[BP:%.+]], i32 0, i32 0
  // CK0-DAG: [[BPGEP:%.+]] = getelementptr inbounds [1 x i8*], [1 x i8*]* [[BP]], i32 0, i32 0
  // CK0-DAG: [[BPADDR:%.+]] = bitcast i8** [[BPGEP]] to %class.C**
  // CK0-DAG: store %class.C* [[C:%[^,]+]], %class.C** [[BPADDR]], align
  // CK0-32-DAG: [[FPPGEP:%.+]] = getelementptr inbounds [[KMP_PRIVATES_T_11]], [[KMP_PRIVATES_T_11]]* [[PRIVATES]], i32 0, i32 2
  // CK0-64-DAG: [[FPPGEP:%.+]] = getelementptr inbounds [[KMP_PRIVATES_T_11]], [[KMP_PRIVATES_T_11]]* [[PRIVATES]], i32 0, i32 1
  // CK0-DAG: [[FPPADDR:%.+]] = bitcast [1 x i8*]* [[FPPGEP]] to i8*
  // CK0-DAG: [[PADDR:%.+]] = bitcast i8** [[PGEP:%.+]] to i8*
  // CK0-DAG: call void @llvm.memcpy.p0i8.p0i8.i[[sz]](i8* align {{4|8}} [[FPPADDR]], i8* align {{4|8}} [[PADDR]], i[[sz]] {{4|8}}, i1 false)
  // CK0-DAG: [[PGEP]] = getelementptr inbounds [1 x i8*], [1 x i8*]* [[P:%.+]], i32 0, i32 0
  // CK0-DAG: [[PGEP:%.+]] = getelementptr inbounds [1 x i8*], [1 x i8*]* [[P]], i32 0, i32 0
  // CK0-DAG: [[PADDR:%.+]] = bitcast i8** [[PGEP]] to %class.C**
  // CK0-DAG: store %class.C* [[C]], %class.C** [[PADDR]], align
  // CK0-32-DAG: [[FPSZGEP:%.+]] = getelementptr inbounds [[KMP_PRIVATES_T_11]], [[KMP_PRIVATES_T_11]]* [[PRIVATES]], i32 0, i32 0
  // CK0-64-DAG: [[FPSZGEP:%.+]] = getelementptr inbounds [[KMP_PRIVATES_T_11]], [[KMP_PRIVATES_T_11]]* [[PRIVATES]], i32 0, i32 2
  // CK0-DAG: [[FPSZADDR:%.+]] = bitcast [1 x i64]* [[FPSZGEP]] to i8*
  // CK0-DAG: call void @llvm.memcpy.p0i8.p0i8.i[[sz]](i8* align {{4|8}} [[FPSZADDR]], i8* align {{4|8}} bitcast ([1 x i64]* [[FNWSIZES]] to i8*), i[[sz]] {{4|8}}, i1 false)
  // CK0-DAG: [[FPMPRGEP:%.+]] = getelementptr inbounds [[KMP_PRIVATES_T_11]], [[KMP_PRIVATES_T_11]]* [[PRIVATES]], i32 0, i32 3
  // CK0-DAG: [[FPMPRADDR:%.+]] = bitcast [1 x i8*]* [[FPMPRGEP]] to i8*
  // CK0-DAG: [[MPRADDR:%.+]] = bitcast i8** [[MPRGEP:%.+]] to i8*
  // CK0-DAG: call void @llvm.memcpy.p0i8.p0i8.i[[sz]](i8* align {{4|8}} [[FPMPRADDR]], i8* align {{4|8}} [[MPRADDR]], i[[sz]] {{4|8}}, i1 false)
  // CK0-DAG: [[MPRGEP]] = bitcast [1 x i8*]* [[MPR:%.+]] to i8**
  // CK0-DAG: [[MPRGEP:%.+]] = getelementptr inbounds [1 x i8*], [1 x i8*]* [[MPR]], i[[sz]] 0, i[[sz]] 0
  // CK0-DAG: store i8* bitcast (void (i8*, i8*, i8*, i64, i64, i8*)* [[MPRFUNC]] to i8*), i8** [[MPRGEP]], align
  #pragma omp target update from(mapper(id): c) nowait
}


// CK0: define internal void [[KERNEL_1]](%class.C* {{.+}}[[ARG:%.+]])
// CK0: [[ADDR:%.+]] = alloca %class.C*,
// CK0: store %class.C* [[ARG]], %class.C** [[ADDR]]
// CK0: [[CADDR:%.+]] = load %class.C*, %class.C** [[ADDR]]
// CK0: [[CAADDR:%.+]] = getelementptr inbounds %class.C, %class.C* [[CADDR]], i32 0, i32 0
// CK0: [[VAL:%[^,]+]] = load i32, i32* [[CAADDR]]
// CK0: {{.+}} = add nsw i32 [[VAL]], 1
// CK0: }

// CK0: define internal void [[KERNEL_2:@.+]](%class.C* {{.+}}[[ARG:%.+]])
// CK0: [[ADDR:%.+]] = alloca %class.C*,
// CK0: store %class.C* [[ARG]], %class.C** [[ADDR]]
// CK0: [[CADDR:%.+]] = load %class.C*, %class.C** [[ADDR]]
// CK0: [[CAADDR:%.+]] = getelementptr inbounds %class.C, %class.C* [[CADDR]], i32 0, i32 0
// CK0: [[VAL:%[^,]+]] = load i32, i32* [[CAADDR]]
// CK0: {{.+}} = add nsw i32 [[VAL]], 1
// CK0: }

// CK0: define internal void [[OUTLINED:@.+]](i32 {{.*}}{{[^,]+}}, [[ANON_T]]* noalias noundef [[CTXARG:%.+]])
// CK0-DAG: call i32 @__tgt_target_nowait_mapper(%struct.ident_t* @{{.+}}, i64 {{.+}}, i8* {{.+}}, i32 1, i8** [[BPGEP:%[0-9]+]], i8** [[PGEP:%[0-9]+]], {{.+}}[[SIZEGEP:%[0-9]+]], {{.+}}[[NWTYPES]]{{.+}}, i8** null, i8** [[MPRGEP:%.+]], i32 0, i8* null, i32 0, i8* null)
// CK0-DAG: [[BPGEP]] = getelementptr inbounds [1 x i8*], [1 x i8*]* [[BPFPADDR:%.+]], i[[SZ]] 0, i[[SZ]] 0
// CK0-DAG: [[PGEP]] = getelementptr inbounds [1 x i8*], [1 x i8*]* [[PFPADDR:%.+]], i[[SZ]] 0, i[[SZ]] 0
// CK0-DAG: [[SIZEGEP]] = getelementptr inbounds [1 x i64], [1 x i64]* [[SIZEFPADDR:%.+]], i[[SZ]] 0, i[[SZ]] 0
// CK0-DAG: [[MPRGEP]] = getelementptr inbounds [1 x i8*], [1 x i8*]* [[MPRFPADDR:%.+]], i[[SZ]] 0, i[[SZ]] 0
// CK0-DAG: [[BPFPADDR]] = load [1 x i8*]*, [1 x i8*]** [[FPPTRADDR_BP:%.+]], align
// CK0-DAG: [[PFPADDR]] = load [1 x i8*]*, [1 x i8*]** [[FPPTRADDR_P:%.+]], align
// CK0-DAG: [[SIZEFPADDR]] = load [1 x i64]*, [1 x i64]** [[FPPTRADDR_SIZE:%.+]], align
// CK0-DAG: [[MPRFPADDR]] = load [1 x i8*]*, [1 x i8*]** [[FPPTRADDR_MPR:%.+]], align
// CK0-DAG: [[FN:%.+]] = bitcast void (i8*, ...)* %1 to void (i8*, [1 x i8*]**, [1 x i8*]**, [1 x i64]**, [1 x i8*]**)*
// CK0-DAG: call void [[FN]](i8* %2, {{.+}}[[FPPTRADDR_BP]], {{.+}}[[FPPTRADDR_P]], {{.+}}[[FPPTRADDR_SIZE]], {{.+}}[[FPPTRADDR_MPR]])
// CK0-DAG: call void [[KERNEL_2:@.+]](%class.C* [[KERNELARG:%.+]])
// CK0-DAG: [[KERNELARG]] = load %class.C*, %class.C** [[KERNELARGGEP:%.+]], align
// CK0-DAG: [[KERNELARGGEP]] = getelementptr inbounds [[ANON_T]], [[ANON_T]]* [[CTX:%.+]], i32 0, i32 0
// CK0-DAG: [[CTX]] = load [[ANON_T]]*, [[ANON_T]]** [[CTXADDR:%.+]], align
// CK0-DAG: store [[ANON_T]]* [[CTXARG]], [[ANON_T]]** [[CTXADDR]], align
// CK0: }

// CK0: define internal {{.*}}i32 [[TASK_ENTRY]](i32 {{.*}}%0, [[KMP_TASK_T_WITH_PRIVATES]]* noalias noundef %1)
// CK0: store [[KMP_TASK_T_WITH_PRIVATES]]* %1, [[KMP_TASK_T_WITH_PRIVATES]]** [[ADDR:%.+]], align
// CK0: [[TASK_T_WITH_PRIVATES:%.+]] = load [[KMP_TASK_T_WITH_PRIVATES]]*, [[KMP_TASK_T_WITH_PRIVATES]]** [[ADDR]], align
// CK0: [[TASKGEP:%.+]] = getelementptr inbounds [[KMP_TASK_T_WITH_PRIVATES]], [[KMP_TASK_T_WITH_PRIVATES]]* [[TASK_T_WITH_PRIVATES]], i32 0, i32 0
// CK0: [[SHAREDSGEP:%.+]] = getelementptr inbounds [[KMP_TASK_T]], [[KMP_TASK_T]]* [[TASKGEP]], i32 0, i32 0
// CK0: [[SHAREDS:%.+]] = load i8*, i8** [[SHAREDSGEP]], align
// CK0: [[ANON:%.+]] = bitcast i8* [[SHAREDS]] to [[ANON_T]]*
// CK0: [[PRIVATESGEP:%.+]] = getelementptr inbounds [[KMP_TASK_T_WITH_PRIVATES]], [[KMP_TASK_T_WITH_PRIVATES]]* [[TASK_T_WITH_PRIVATES]], i32 0, i32 1
// CK0: [[PRIVATES:%.+]] = bitcast [[KMP_PRIVATES_T]]* [[PRIVATESGEP]] to i8*
// CK0: [[TASK_WITH_PRIVATES:%.+]] = bitcast [[KMP_TASK_T_WITH_PRIVATES]]* [[TASK_T_WITH_PRIVATES]] to i8*
// CK0: call void [[OUTLINED]](i32 {{%.+}}, i32* {{%.+}}, i8* [[PRIVATES]], {{.+}}, i8* [[TASK_WITH_PRIVATES]], [[ANON_T]]* [[ANON]])
// CK0: }

// CK0: define internal void [[OUTLINE_1:@.+]](i32 {{.*}}%.global_tid.{{.+}}, [[ANON_T_0]]* noalias noundef [[CTXARG:%.+]])
// CK0-DAG: call i32 @__tgt_target_teams_nowait_mapper(%struct.ident_t* @{{.+}}, i64 {{.+}}, i8* {{.+}}, i32 1, i8** [[BPGEP:%[0-9]+]], i8** [[PGEP:%[0-9]+]], i64* [[SIZEGEP:%[0-9]+]], {{.+}}[[TEAMNWTYPES]]{{.+}}, i8** null, i8** [[MPRGEP:%.+]], i32 0, i32 0, i32 0, i8* null, i32 0, i8* null)
// CK0-DAG: [[BPGEP]] = getelementptr inbounds [1 x i8*], [1 x i8*]* [[BPFPADDR:%.+]], i[[SZ]] 0, i[[SZ]] 0
// CK0-DAG: [[PGEP]] = getelementptr inbounds [1 x i8*], [1 x i8*]* [[PFPADDR:%.+]], i[[SZ]] 0, i[[SZ]] 0
// CK0-DAG: [[SIZEGEP]] = getelementptr inbounds [1 x i64], [1 x i64]* [[SIZEFPADDR:%.+]], i[[SZ]] 0, i[[SZ]] 0
// CK0-DAG: [[MPRGEP]] = getelementptr inbounds [1 x i8*], [1 x i8*]* [[MPRFPADDR:%.+]], i[[SZ]] 0, i[[SZ]] 0
// CK0-DAG: [[BPFPADDR]] = load [1 x i8*]*, [1 x i8*]** [[FPPTRADDR_BP:%.+]], align
// CK0-DAG: [[PFPADDR]] = load [1 x i8*]*, [1 x i8*]** [[FPPTRADDR_P:%.+]], align
// CK0-DAG: [[SIZEFPADDR]] = load [1 x i64]*, [1 x i64]** [[FPPTRADDR_SIZE:%.+]], align
// CK0-DAG: [[MPRFPADDR]] = load [1 x i8*]*, [1 x i8*]** [[FPPTRADDR_MPR:%.+]], align
// CK0-DAG: [[FN:%.+]] = bitcast void (i8*, ...)* %1 to void (i8*,
// CK0-DAG: call void [[FN]](i8* %2, {{.+}}[[FPPTRADDR_BP]], {{.+}}[[FPPTRADDR_P]], {{.+}}[[FPPTRADDR_SIZE]], {{.+}}[[FPPTRADDR_MPR]])
// CK0-DAG: call void [[KERNEL_2:@.+]](%class.C* [[KERNELARG:%.+]])
// CK0-DAG: [[KERNELARG]] = load %class.C*, %class.C** [[KERNELARGGEP:%.+]], align
// CK0-DAG: [[KERNELARGGEP]] = getelementptr inbounds [[ANON_T_0]], [[ANON_T_0]]* [[CTX:%.+]], i32 0, i32 0
// CK0-DAG: [[CTX]] = load [[ANON_T_0]]*, [[ANON_T_0]]** [[CTXADDR:%.+]], align
// CK0-DAG: store [[ANON_T_0]]* [[CTXARG]], [[ANON_T_0]]** [[CTXADDR]], align
// CK0: }

// CK0: define internal {{.*}}i32 [[TASK_ENTRY_1]](i32 {{.*}}%0, [[KMP_TASK_T_WITH_PRIVATES_1]]* noalias noundef %1)
// CK0: store [[KMP_TASK_T_WITH_PRIVATES_1]]* %1, [[KMP_TASK_T_WITH_PRIVATES_1]]** [[ADDR:%.+]], align
// CK0: [[TASK_T_WITH_PRIVATES:%.+]] = load [[KMP_TASK_T_WITH_PRIVATES_1]]*, [[KMP_TASK_T_WITH_PRIVATES_1]]** [[ADDR]], align
// CK0: [[TASKGEP:%.+]] = getelementptr inbounds [[KMP_TASK_T_WITH_PRIVATES_1]], [[KMP_TASK_T_WITH_PRIVATES_1]]* [[TASK_T_WITH_PRIVATES]], i32 0, i32 0
// CK0: [[SHAREDSGEP:%.+]] = getelementptr inbounds [[KMP_TASK_T]], [[KMP_TASK_T]]* [[TASKGEP]], i32 0, i32 0
// CK0: [[SHAREDS:%.+]] = load i8*, i8** [[SHAREDSGEP]], align
// CK0: [[ANON:%.+]] = bitcast i8* [[SHAREDS]] to [[ANON_T_0]]*
// CK0: [[PRIVATESGEP:%.+]] = getelementptr inbounds [[KMP_TASK_T_WITH_PRIVATES_1]], [[KMP_TASK_T_WITH_PRIVATES_1]]* [[TASK_T_WITH_PRIVATES]], i32 0, i32 1
// CK0: [[PRIVATES:%.+]] = bitcast [[KMP_PRIVATES_T_2]]* [[PRIVATESGEP]] to i8*
// CK0: [[TASK_WITH_PRIVATES:%.+]] = bitcast [[KMP_TASK_T_WITH_PRIVATES_1]]* [[TASK_T_WITH_PRIVATES]] to i8*
// CK0: call void [[OUTLINE_1]](i32 {{%.+}}, i32* {{%.+}}, i8* [[PRIVATES]], {{.+}}, i8* [[TASK_WITH_PRIVATES]], [[ANON_T_0]]* [[ANON]])
// CK0: }

// CK0: define internal void [[OMP_OUTLINED_16:@.+]](i32{{.*}} %{{[^,]+}}, i32* noalias noundef %{{[^,]+}}, i8* noalias noundef %{{[^,]+}}
// CK0-DAG: call void @__tgt_target_data_begin_nowait_mapper(%struct.ident_t* @{{.+}}, i64 -1, i32 1, i8** [[BP:%[^,]+]], i8** [[P:%[^,]+]], i64* [[SZ:%[^,]+]], i64* getelementptr inbounds ([1 x i64], [1 x i64]* [[EDNWTYPES]], i32 0, i32 0), i8** null, i8** [[MPR:%.+]])
// CK0-DAG: [[BP]] = getelementptr inbounds [1 x i8*], [1 x i8*]* [[BPADDR:%[^,]+]], i[[sz]] 0, i[[sz]] 0
// CK0-DAG: [[P]] = getelementptr inbounds [1 x i8*], [1 x i8*]* [[PADDR:%[^,]+]], i[[sz]] 0, i[[sz]] 0
// CK0-DAG: [[SZ]] = getelementptr inbounds [1 x i64], [1 x i64]* [[SZADDR:%[^,]+]], i[[sz]] 0, i[[sz]] 0
// CK0-DAG: [[MPR]] = getelementptr inbounds [1 x i8*], [1 x i8*]* [[MPRADDR:%[^,]+]], i[[sz]] 0, i[[sz]] 0
// CK0-DAG: [[BPADDR]] = load [1 x i8*]*, [1 x i8*]** [[FPBPADDR:%[^,]+]], align
// CK0-DAG: [[PADDR]] = load [1 x i8*]*, [1 x i8*]** [[FPPADDR:%[^,]+]], align
// CK0-DAG: [[SZADDR]] = load [1 x i64]*, [1 x i64]** [[FPSZADDR:%[^,]+]], align
// CK0-DAG: [[MPRADDR]] = load [1 x i8*]*, [1 x i8*]** [[FPMPRADDR:%[^,]+]], align
// CK0-DAG: [[FN:%.+]] = bitcast void (i8*, ...)* %{{.+}} to void (i8*,
// CK0-DAG: call void [[FN]](i8* %{{[^,]+}}, [1 x i8*]** [[FPBPADDR]], [1 x i8*]** [[FPPADDR]], [1 x i64]** [[FPSZADDR]], [1 x i8*]** [[FPMPRADDR]])
// CK0: ret void
// CK0: }

// CK0: define internal {{.*}}i32 [[OMP_TASK_ENTRY_18]](i32 {{.*}}%{{[^,]+}}, [[KMP_TASK_T_WITH_PRIVATES_4]]* noalias noundef %{{[^,]+}})
// CK0:   call void [[OMP_OUTLINED_16]]
// CK0:   ret i32 0
// CK0: }

// CK0: define internal void [[OMP_OUTLINED_23:@.+]](i32{{.*}} %{{[^,]+}}, i32* noalias noundef %{{[^,]+}}, i8* noalias noundef %{{[^,]+}}
// CK0-DAG: call void @__tgt_target_data_end_nowait_mapper(%struct.ident_t* @{{.+}}, i64 -1, i32 1, i8** [[BP:%[^,]+]], i8** [[P:%[^,]+]], i64* [[SZ:%[^,]+]], i64* getelementptr inbounds ([1 x i64], [1 x i64]* [[EXDNWTYPES]], i32 0, i32 0), i8** null, i8** [[MPR:%.+]])
// CK0-DAG: [[BP]] = getelementptr inbounds [1 x i8*], [1 x i8*]* [[BPADDR:%[^,]+]], i[[sz]] 0, i[[sz]] 0
// CK0-DAG: [[P]] = getelementptr inbounds [1 x i8*], [1 x i8*]* [[PADDR:%[^,]+]], i[[sz]] 0, i[[sz]] 0
// CK0-DAG: [[SZ]] = getelementptr inbounds [1 x i64], [1 x i64]* [[SZADDR:%[^,]+]], i[[sz]] 0, i[[sz]] 0
// CK0-DAG: [[MPR]] = getelementptr inbounds [1 x i8*], [1 x i8*]* [[MPRADDR:%[^,]+]], i[[sz]] 0, i[[sz]] 0
// CK0-DAG: [[BPADDR]] = load [1 x i8*]*, [1 x i8*]** [[FPBPADDR:%[^,]+]], align
// CK0-DAG: [[PADDR]] = load [1 x i8*]*, [1 x i8*]** [[FPPADDR:%[^,]+]], align
// CK0-DAG: [[SZADDR]] = load [1 x i64]*, [1 x i64]** [[FPSZADDR:%[^,]+]], align
// CK0-DAG: [[MPRADDR]] = load [1 x i8*]*, [1 x i8*]** [[FPMPRADDR:%[^,]+]], align
// CK0-DAG: [[FN:%.+]] = bitcast void (i8*, ...)* %{{.+}} to void (i8*,
// CK0-DAG: call void [[FN]](i8* %{{[^,]+}}, [1 x i8*]** [[FPBPADDR]], [1 x i8*]** [[FPPADDR]], [1 x i64]** [[FPSZADDR]], [1 x i8*]** [[FPMPRADDR]])
// CK0: }

// CK0: define internal {{.*}}i32 [[OMP_TASK_ENTRY_25]](i32 {{.*}}%{{[^,]+}}, [[KMP_TASK_T_WITH_PRIVATES_7]]* noalias noundef %{{[^,]+}})
// CK0:   call void [[OMP_OUTLINED_23]]
// CK0:   ret i32 0
// CK0: }

// CK0: define internal void [[OMP_OUTLINED_32:@.+]](i32{{.*}} %{{[^,]+}}, i32* noalias noundef %{{[^,]+}}, i8* noalias noundef %{{[^,]+}}
// CK0-DAG: call void @__tgt_target_data_update_nowait_mapper(%struct.ident_t* @{{.+}}, i64 -1, i32 1, i8** [[BP:%[^,]+]], i8** [[P:%[^,]+]], i64* [[SZ:%[^,]+]], i64* getelementptr inbounds ([1 x i64], [1 x i64]* [[FNWTYPES]], i32 0, i32 0), i8** null, i8** [[MPR:%.+]])
// CK0-DAG: [[BP]] = getelementptr inbounds [1 x i8*], [1 x i8*]* [[BPADDR:%[^,]+]], i[[sz]] 0, i[[sz]] 0
// CK0-DAG: [[P]] = getelementptr inbounds [1 x i8*], [1 x i8*]* [[PADDR:%[^,]+]], i[[sz]] 0, i[[sz]] 0
// CK0-DAG: [[SZ]] = getelementptr inbounds [1 x i64], [1 x i64]* [[SZADDR:%[^,]+]], i[[sz]] 0, i[[sz]] 0
// CK0-DAG: [[MPR]] = getelementptr inbounds [1 x i8*], [1 x i8*]* [[MPRADDR:%[^,]+]], i[[sz]] 0, i[[sz]] 0
// CK0-DAG: [[BPADDR]] = load [1 x i8*]*, [1 x i8*]** [[FPBPADDR:%[^,]+]], align
// CK0-DAG: [[PADDR]] = load [1 x i8*]*, [1 x i8*]** [[FPPADDR:%[^,]+]], align
// CK0-DAG: [[SZADDR]] = load [1 x i64]*, [1 x i64]** [[FPSZADDR:%[^,]+]], align
// CK0-DAG: [[MPRADDR]] = load [1 x i8*]*, [1 x i8*]** [[FPMPRADDR:%[^,]+]], align
// CK0-DAG: [[FN:%.+]] = bitcast void (i8*, ...)* %{{.+}} to void (i8*,
// CK0-DAG: call void [[FN]](i8* %{{[^,]+}}, [1 x i8*]** [[FPBPADDR]], [1 x i8*]** [[FPPADDR]], [1 x i64]** [[FPSZADDR]], [1 x i8*]** [[FPMPRADDR]])
// CK0: }

// CK0: define internal {{.*}}i32 [[OMP_TASK_ENTRY_34]](i32 {{.*}}%{{[^,]+}}, [[KMP_TASK_T_WITH_PRIVATES_10]]* noalias noundef %{{[^,]+}})
// CK0:   call void [[OMP_OUTLINED_32]]
// CK0:   ret i32 0
// CK0: }

#endif // CK0


///==========================================================================///
// RUN: %clang_cc1 -DCK1 -verify -fopenmp -fopenmp-targets=powerpc64le-ibm-linux-gnu -x c++ -triple powerpc64le-unknown-unknown -emit-llvm -femit-all-decls -disable-llvm-passes %s -o - | FileCheck --check-prefix CK1 --check-prefix CK1-64 %s
// RUN: %clang_cc1 -DCK1 -fopenmp -fopenmp-targets=powerpc64le-ibm-linux-gnu -x c++ -std=c++11 -triple powerpc64le-unknown-unknown -emit-pch -femit-all-decls -disable-llvm-passes -o %t %s
// RUN: %clang_cc1 -DCK1 -fopenmp -fopenmp-targets=powerpc64le-ibm-linux-gnu -x c++ -triple powerpc64le-unknown-unknown -std=c++11 -femit-all-decls -disable-llvm-passes -include-pch %t -verify %s -emit-llvm -o - | FileCheck --check-prefix CK1 --check-prefix CK1-64 %s
// RUN: %clang_cc1 -DCK1 -verify -fopenmp -fopenmp-targets=i386-pc-linux-gnu -x c++ -triple i386-unknown-unknown -emit-llvm -femit-all-decls -disable-llvm-passes %s -o - | FileCheck --check-prefix CK1 --check-prefix CK1-32 %s
// RUN: %clang_cc1 -DCK1 -fopenmp -fopenmp-targets=i386-pc-linux-gnu -x c++ -std=c++11 -triple i386-unknown-unknown -emit-pch -femit-all-decls -disable-llvm-passes -o %t %s
// RUN: %clang_cc1 -DCK1 -fopenmp -fopenmp-targets=i386-pc-linux-gnu -x c++ -triple i386-unknown-unknown -std=c++11 -femit-all-decls -disable-llvm-passes -include-pch %t -verify %s -emit-llvm -o - | FileCheck --check-prefix CK1 --check-prefix CK1-32 %s

// RUN: %clang_cc1 -DCK1 -verify -fopenmp-simd -fopenmp-targets=powerpc64le-ibm-linux-gnu -x c++ -triple powerpc64le-unknown-unknown -emit-llvm -femit-all-decls -disable-llvm-passes %s -o - | FileCheck --check-prefix SIMD-ONLY0 %s
// RUN: %clang_cc1 -DCK1 -fopenmp-simd -fopenmp-targets=powerpc64le-ibm-linux-gnu -x c++ -std=c++11 -triple powerpc64le-unknown-unknown -emit-pch -femit-all-decls -disable-llvm-passes -o %t %s
// RUN: %clang_cc1 -DCK1 -fopenmp-simd -fopenmp-targets=powerpc64le-ibm-linux-gnu -x c++ -triple powerpc64le-unknown-unknown -std=c++11 -femit-all-decls -disable-llvm-passes -include-pch %t -verify %s -emit-llvm -o - | FileCheck --check-prefix SIMD-ONLY0 %s
// RUN: %clang_cc1 -DCK1 -verify -fopenmp-simd -fopenmp-targets=i386-pc-linux-gnu -x c++ -triple i386-unknown-unknown -emit-llvm -femit-all-decls -disable-llvm-passes %s -o - | FileCheck --check-prefix SIMD-ONLY0 %s
// RUN: %clang_cc1 -DCK1 -fopenmp-simd -fopenmp-targets=i386-pc-linux-gnu -x c++ -std=c++11 -triple i386-unknown-unknown -emit-pch -femit-all-decls -disable-llvm-passes -o %t %s
// RUN: %clang_cc1 -DCK1 -fopenmp-simd -fopenmp-targets=i386-pc-linux-gnu -x c++ -triple i386-unknown-unknown -std=c++11 -femit-all-decls -disable-llvm-passes -include-pch %t -verify %s -emit-llvm -o - | FileCheck --check-prefix SIMD-ONLY0 %s

#ifdef CK1
// C++ template

template <class T>
class C {
public:
  T a;
};

#pragma omp declare mapper(id: C<int> s) map(s.a)

// CK1-LABEL: define {{.*}}void @.omp_mapper.{{.*}}C{{.*}}.id{{.*}}(i8*{{.*}}, i8*{{.*}}, i8*{{.*}}, i64{{.*}}, i64{{.*}}, i8*{{.*}})
// CK1: store i8* %{{[^,]+}}, i8** [[HANDLEADDR:%[^,]+]]
// CK1: store i8* %{{[^,]+}}, i8** [[BPTRADDR:%[^,]+]]
// CK1: store i8* %{{[^,]+}}, i8** [[VPTRADDR:%[^,]+]]
// CK1: store i64 %{{[^,]+}}, i{{64|32}}* [[SIZEADDR:%[^,]+]]
// CK1: store i64 %{{[^,]+}}, i64* [[TYPEADDR:%[^,]+]]
// CK1-DAG: [[BYTESIZE:%.+]] = load i64, i64* [[SIZEADDR]]
// CK1-DAG: [[SIZE:%.+]] = udiv exact i64 [[BYTESIZE]], 4
// CK1-DAG: [[TYPE:%.+]] = load i64, i64* [[TYPEADDR]]
// CK1-DAG: [[HANDLE:%.+]] = load i8*, i8** [[HANDLEADDR]]
// CK1-DAG: [[BPTR:%.+]] = load i8*, i8** [[BPTRADDR]]
// CK1-DAG: [[BEGIN:%.+]] = load i8*, i8** [[VPTRADDR]]
// CK1-DAG: [[PTRBEGIN:%.+]] = bitcast i8* [[BEGIN]] to %class.C*
// CK1-DAG: [[PTREND:%.+]] = getelementptr %class.C, %class.C* [[PTRBEGIN]], i64 [[SIZE]]
// CK1-DAG: [[ISARRAY:%.+]] = icmp sgt i64 [[SIZE]], 1
// CK1-DAG: [[BPTRI:%.+]] = ptrtoint i8* [[BPTR]] to i64
// CK1-DAG: [[PTRI:%.+]] = ptrtoint i8* [[BEGIN]] to i64
// CK1-DAG: [[DIF:%.+]] = sub i64 [[BPTRI]], [[PTRI]]
// CK1-DAG: [[NORM:%.+]] = sdiv exact i64 [[DIF]], ptrtoint (i8* getelementptr (i8, i8* null, i32 1) to i64)
// CK1-DAG: [[PTRSNE:%.+]] = icmp ne i64 [[NORM]], 0
// CK1-DAG: [[PTRANDOBJ:%.+]] = and i64 [[TYPE]], 16
// CK1-DAG: [[ISPTRANDOBJ:%.+]] = icmp ne i64 [[PTRANDOBJ]], 0
// CK1-DAG: [[CMPA:%.+]] = and i1 [[PTRSNE]], [[ISPTRANDOBJ]]
// CK1-DAG: [[CMP:%.+]] = or i1 [[ISARRAY]], [[CMPA]]
// CK1-DAG: [[TYPEDEL:%.+]] = and i64 [[TYPE]], 8
// CK1-DAG: [[ISNOTDEL:%.+]] = icmp eq i64 [[TYPEDEL]], 0
// CK1-DAG: [[CMP1:%.+]] = and i1 [[CMP]], [[ISNOTDEL]]
// CK1: br i1 [[CMP1]], label %[[INITEVALDEL:[^,]+]], label %[[LHEAD:[^,]+]]

// CK1: [[INITEVALDEL]]
// CK1-DAG: [[ARRSIZE:%.+]] = mul nuw i64 [[SIZE]], 4
<<<<<<< HEAD
// CK1-DAG: [[ITYPE:%.+]] = and i64 [[TYPE]], 281474976710652
// CK1: call void @__tgt_push_mapper_component(i8* [[HANDLE]], i8* [[BPTR]], i8* [[BEGIN]], i64 [[ARRSIZE]], i64 [[ITYPE]], {{.*}})
=======

// Remove movement mappings and mark as implicit
// CK1-DAG: [[ITYPE:%.+]] = and i64 [[TYPE]], -4
// CK1-DAG: [[ITYPE1:%.+]] = or i64 [[ITYPE]], 512
// CK1: call void @__tgt_push_mapper_component(i8* [[HANDLE]], i8* [[BPTR]], i8* [[BEGIN]], i64 [[ARRSIZE]], i64 [[ITYPE1]], {{.*}})
>>>>>>> 2ab1d525
// CK1: br label %[[LHEAD:[^,]+]]

// CK1: [[LHEAD]]
// CK1: [[ISEMPTY:%.+]] = icmp eq %class.C* [[PTRBEGIN]], [[PTREND]]
// CK1: br i1 [[ISEMPTY]], label %[[DONE:[^,]+]], label %[[LBODY:[^,]+]]
// CK1: [[LBODY]]
// CK1: [[PTR:%.+]] = phi %class.C* [ [[PTRBEGIN]], %{{.+}} ], [ [[PTRNEXT:%.+]], %[[LCORRECT:[^,]+]] ]
// CK1-DAG: [[ABEGIN:%.+]] = getelementptr inbounds %class.C, %class.C* [[PTR]], i32 0, i32 0
// CK1-DAG: [[PRESIZE:%.+]] = call i64 @__tgt_mapper_num_components(i8* [[HANDLE]])
// CK1-DAG: [[SHIPRESIZE:%.+]] = shl i64 [[PRESIZE]], 48
// CK1-DAG: [[BPTRADDR1BC:%.+]] = bitcast %class.C* [[PTR]] to i8*
// CK1-DAG: [[PTRADDR1BC:%.+]] = bitcast i32* [[ABEGIN]] to i8*
// CK1-DAG: [[MEMBERTYPE:%.+]] = add nuw i64 3, [[SHIPRESIZE]]
// CK1-DAG: [[TYPETF:%.+]] = and i64 [[TYPE]], 3
// CK1-DAG: [[ISALLOC:%.+]] = icmp eq i64 [[TYPETF]], 0
// CK1-DAG: br i1 [[ISALLOC]], label %[[ALLOC:[^,]+]], label %[[ALLOCELSE:[^,]+]]
// CK1-DAG: [[ALLOC]]
// CK1-DAG: [[ALLOCTYPE:%.+]] = and i64 [[MEMBERTYPE]], -4
// CK1-DAG: br label %[[TYEND:[^,]+]]
// CK1-DAG: [[ALLOCELSE]]
// CK1-DAG: [[ISTO:%.+]] = icmp eq i64 [[TYPETF]], 1
// CK1-DAG: br i1 [[ISTO]], label %[[TO:[^,]+]], label %[[TOELSE:[^,]+]]
// CK1-DAG: [[TO]]
// CK1-DAG: [[TOTYPE:%.+]] = and i64 [[MEMBERTYPE]], -3
// CK1-DAG: br label %[[TYEND]]
// CK1-DAG: [[TOELSE]]
// CK1-DAG: [[ISFROM:%.+]] = icmp eq i64 [[TYPETF]], 2
// CK1-DAG: br i1 [[ISFROM]], label %[[FROM:[^,]+]], label %[[TYEND]]
// CK1-DAG: [[FROM]]
// CK1-DAG: [[FROMTYPE:%.+]] = and i64 [[MEMBERTYPE]], -2
// CK1-DAG: br label %[[TYEND]]
// CK1-DAG: [[TYEND]]
// CK1-DAG: [[TYPE1:%.+]] = phi i64 [ [[ALLOCTYPE]], %[[ALLOC]] ], [ [[TOTYPE]], %[[TO]] ], [ [[FROMTYPE]], %[[FROM]] ], [ [[MEMBERTYPE]], %[[TOELSE]] ]
// CK1: call void @__tgt_push_mapper_component(i8* [[HANDLE]], i8* [[BPTRADDR1BC]], i8* [[PTRADDR1BC]], i64 4, i64 [[TYPE1]], {{.*}})
// CK1: [[PTRNEXT]] = getelementptr %class.C, %class.C* [[PTR]], i32 1
// CK1: [[ISDONE:%.+]] = icmp eq %class.C* [[PTRNEXT]], [[PTREND]]
// CK1: br i1 [[ISDONE]], label %[[LEXIT:[^,]+]], label %[[LBODY]]

// CK1: [[LEXIT]]
// CK1: [[ISARRAY:%.+]] = icmp sgt i64 [[SIZE]], 1
// CK1: [[TYPEDEL:%.+]] = and i64 [[TYPE]], 8
// CK1: [[ISNOTDEL:%.+]] = icmp ne i64 [[TYPEDEL]], 0
// CK1: [[CMP1:%.+]] = and i1 [[ISARRAY]], [[ISNOTDEL]]
// CK1-DAG: [[ARRSIZE:%.+]] = mul nuw i64 [[SIZE]], 4
<<<<<<< HEAD
// CK1-DAG: [[DTYPE:%.+]] = and i64 [[TYPE]], 281474976710652
// CK1: call void @__tgt_push_mapper_component(i8* [[HANDLE]], i8* [[BPTR]], i8* [[BEGIN]], i64 [[ARRSIZE]], i64 [[DTYPE]], {{.*}})
=======

// Remove movement mappings and mark as implicit
// CK1-DAG: [[DTYPE:%.+]] = and i64 [[TYPE]], -4
// CK1-DAG: [[DTYPE1:%.+]] = or i64 [[DTYPE]], 512
// CK1: call void @__tgt_push_mapper_component(i8* [[HANDLE]], i8* [[BPTR]], i8* [[BEGIN]], i64 [[ARRSIZE]], i64 [[DTYPE1]], {{.*}})
>>>>>>> 2ab1d525
// CK1: br label %[[DONE]]
// CK1: [[DONE]]
// CK1: ret void

#endif // CK1


///==========================================================================///
// RUN: %clang_cc1 -DCK2 -verify -fopenmp -fopenmp-targets=powerpc64le-ibm-linux-gnu -x c++ -triple powerpc64le-unknown-unknown -emit-llvm -femit-all-decls -disable-llvm-passes %s -o - | FileCheck --check-prefix CK2 --check-prefix CK2-64 %s
// RUN: %clang_cc1 -DCK2 -fopenmp -fopenmp-targets=powerpc64le-ibm-linux-gnu -x c++ -std=c++11 -triple powerpc64le-unknown-unknown -emit-pch -femit-all-decls -disable-llvm-passes -o %t %s
// RUN: %clang_cc1 -DCK2 -fopenmp -fopenmp-targets=powerpc64le-ibm-linux-gnu -x c++ -triple powerpc64le-unknown-unknown -std=c++11 -femit-all-decls -disable-llvm-passes -include-pch %t -verify %s -emit-llvm -o - | FileCheck --check-prefix CK2 --check-prefix CK2-64 %s
// RUN: %clang_cc1 -DCK2 -verify -fopenmp -fopenmp-targets=i386-pc-linux-gnu -x c++ -triple i386-unknown-unknown -emit-llvm -femit-all-decls -disable-llvm-passes %s -o - | FileCheck --check-prefix CK2 --check-prefix CK2-32 %s
// RUN: %clang_cc1 -DCK2 -fopenmp -fopenmp-targets=i386-pc-linux-gnu -x c++ -std=c++11 -triple i386-unknown-unknown -emit-pch -femit-all-decls -disable-llvm-passes -o %t %s
// RUN: %clang_cc1 -DCK2 -fopenmp -fopenmp-targets=i386-pc-linux-gnu -x c++ -triple i386-unknown-unknown -std=c++11 -femit-all-decls -disable-llvm-passes -include-pch %t -verify %s -emit-llvm -o - | FileCheck --check-prefix CK2 --check-prefix CK2-32 %s

// RUN: %clang_cc1 -DCK2 -verify -fopenmp-simd -fopenmp-targets=powerpc64le-ibm-linux-gnu -x c++ -triple powerpc64le-unknown-unknown -emit-llvm -femit-all-decls -disable-llvm-passes %s -o - | FileCheck --check-prefix SIMD-ONLY0 %s
// RUN: %clang_cc1 -DCK2 -fopenmp-simd -fopenmp-targets=powerpc64le-ibm-linux-gnu -x c++ -std=c++11 -triple powerpc64le-unknown-unknown -emit-pch -femit-all-decls -disable-llvm-passes -o %t %s
// RUN: %clang_cc1 -DCK2 -fopenmp-simd -fopenmp-targets=powerpc64le-ibm-linux-gnu -x c++ -triple powerpc64le-unknown-unknown -std=c++11 -femit-all-decls -disable-llvm-passes -include-pch %t -verify %s -emit-llvm -o - | FileCheck --check-prefix SIMD-ONLY0 %s
// RUN: %clang_cc1 -DCK2 -verify -fopenmp-simd -fopenmp-targets=i386-pc-linux-gnu -x c++ -triple i386-unknown-unknown -emit-llvm -femit-all-decls -disable-llvm-passes %s -o - | FileCheck --check-prefix SIMD-ONLY0 %s
// RUN: %clang_cc1 -DCK2 -fopenmp-simd -fopenmp-targets=i386-pc-linux-gnu -x c++ -std=c++11 -triple i386-unknown-unknown -emit-pch -femit-all-decls -disable-llvm-passes -o %t %s
// RUN: %clang_cc1 -DCK2 -fopenmp-simd -fopenmp-targets=i386-pc-linux-gnu -x c++ -triple i386-unknown-unknown -std=c++11 -femit-all-decls -disable-llvm-passes -include-pch %t -verify %s -emit-llvm -o - | FileCheck --check-prefix SIMD-ONLY0 %s

#ifdef CK2
// Nested mappers.

class B {
public:
  double a;
};

class C {
public:
  double a;
  B b;
};

#pragma omp declare mapper(B s) map(s.a)

#pragma omp declare mapper(id: C s) map(s.b)

// CK2: define {{.*}}void [[BMPRFUNC:@[.]omp_mapper[.].*B[.]default]](i8*{{.*}}, i8*{{.*}}, i8*{{.*}}, i64{{.*}}, i64{{.*}}, i8*{{.*}})

// CK2-LABEL: define {{.*}}void @.omp_mapper.{{.*}}C{{.*}}.id(i8*{{.*}}, i8*{{.*}}, i8*{{.*}}, i64{{.*}}, i64{{.*}}, i8*{{.*}})
// CK2: store i8* %{{[^,]+}}, i8** [[HANDLEADDR:%[^,]+]]
// CK2: store i8* %{{[^,]+}}, i8** [[BPTRADDR:%[^,]+]]
// CK2: store i8* %{{[^,]+}}, i8** [[VPTRADDR:%[^,]+]]
// CK2: store i64 %{{[^,]+}}, i{{64|32}}* [[SIZEADDR:%[^,]+]]
// CK2: store i64 %{{[^,]+}}, i64* [[TYPEADDR:%[^,]+]]
// CK2-DAG: [[BYTESIZE:%.+]] = load i64, i64* [[SIZEADDR]]
// CK2-DAG: [[SIZE:%.+]] = udiv exact i64 [[BYTESIZE]], 16
// CK2-DAG: [[TYPE:%.+]] = load i64, i64* [[TYPEADDR]]
// CK2-DAG: [[HANDLE:%.+]] = load i8*, i8** [[HANDLEADDR]]
// CK2-DAG: [[BPTR:%.+]] = load i8*, i8** [[BPTRADDR]]
// CK2-DAG: [[BEGIN:%.+]] = load i8*, i8** [[VPTRADDR]]
// CK2-DAG: [[PTRBEGIN:%.+]] = bitcast i8* [[BEGIN]] to %class.C*
// CK2-DAG: [[PTREND:%.+]] = getelementptr %class.C, %class.C* [[PTRBEGIN]], i64 [[SIZE]]
// CK2-DAG: [[ISARRAY:%.+]] = icmp sgt i64 [[SIZE]], 1
// CK2-DAG: [[BPTRI:%.+]] = ptrtoint i8* [[BPTR]] to i64
// CK2-DAG: [[PTRI:%.+]] = ptrtoint i8* [[BEGIN]] to i64
// CK2-DAG: [[DIF:%.+]] = sub i64 [[BPTRI]], [[PTRI]]
// CK2-DAG: [[NORM:%.+]] = sdiv exact i64 [[DIF]], ptrtoint (i8* getelementptr (i8, i8* null, i32 1) to i64)
// CK2-DAG: [[PTRSNE:%.+]] = icmp ne i64 [[NORM]], 0
// CK2-DAG: [[PTRANDOBJ:%.+]] = and i64 [[TYPE]], 16
// CK2-DAG: [[ISPTRANDOBJ:%.+]] = icmp ne i64 [[PTRANDOBJ]], 0
// CK2-DAG: [[CMPA:%.+]] = and i1 [[PTRSNE]], [[ISPTRANDOBJ]]
// CK2-DAG: [[CMP:%.+]] = or i1 [[ISARRAY]], [[CMPA]]
// CK2-DAG: [[TYPEDEL:%.+]] = and i64 [[TYPE]], 8
// CK2-DAG: [[ISNOTDEL:%.+]] = icmp eq i64 [[TYPEDEL]], 0
// CK2-DAG: [[CMP1:%.+]] = and i1 [[CMP]], [[ISNOTDEL]]
// CK2: br i1 [[CMP1]], label %[[INITEVALDEL:[^,]+]], label %[[LHEAD:[^,]+]]

// CK2: [[INITEVALDEL]]
// CK2-DAG: [[ARRSIZE:%.+]] = mul nuw i64 [[SIZE]], 16
<<<<<<< HEAD
// CK2-DAG: [[ITYPE:%.+]] = and i64 [[TYPE]], 281474976710652
// CK2: call void @__tgt_push_mapper_component(i8* [[HANDLE]], i8* [[BPTR]], i8* [[BEGIN]], i64 [[ARRSIZE]], i64 [[ITYPE]], {{.*}})
=======

// Remove movement mappings and mark as implicit
// CK2-DAG: [[ITYPE:%.+]] = and i64 [[TYPE]], -4
// CK2-DAG: [[ITYPE1:%.+]] = or i64 [[ITYPE]], 512
// CK2: call void @__tgt_push_mapper_component(i8* [[HANDLE]], i8* [[BPTR]], i8* [[BEGIN]], i64 [[ARRSIZE]], i64 [[ITYPE1]], {{.*}})
>>>>>>> 2ab1d525
// CK2: br label %[[LHEAD:[^,]+]]

// CK2: [[LHEAD]]
// CK2: [[ISEMPTY:%.+]] = icmp eq %class.C* [[PTRBEGIN]], [[PTREND]]
// CK2: br i1 [[ISEMPTY]], label %[[DONE:[^,]+]], label %[[LBODY:[^,]+]]
// CK2: [[LBODY]]
// CK2: [[PTR:%.+]] = phi %class.C* [ [[PTRBEGIN]], %{{.+}} ], [ [[PTRNEXT:%.+]], %[[LCORRECT:[^,]+]] ]
// CK2-DAG: [[BBEGIN:%.+]] = getelementptr inbounds %class.C, %class.C* [[PTR]], i32 0, i32 1
// CK2-DAG: [[PRESIZE:%.+]] = call i64 @__tgt_mapper_num_components(i8* [[HANDLE]])
// CK2-DAG: [[SHIPRESIZE:%.+]] = shl i64 [[PRESIZE]], 48
// CK2-DAG: [[BPTRADDR1BC:%.+]] = bitcast %class.C* [[PTR]] to i8*
// CK2-DAG: [[PTRADDR1BC:%.+]] = bitcast %class.B* [[BBEGIN]] to i8*
// CK2-DAG: [[MEMBERTYPE:%.+]] = add nuw i64 3, [[SHIPRESIZE]]
// CK2-DAG: [[TYPETF:%.+]] = and i64 [[TYPE]], 3
// CK2-DAG: [[ISALLOC:%.+]] = icmp eq i64 [[TYPETF]], 0
// CK2-DAG: br i1 [[ISALLOC]], label %[[ALLOC:[^,]+]], label %[[ALLOCELSE:[^,]+]]
// CK2-DAG: [[ALLOC]]
// CK2-DAG: [[ALLOCTYPE:%.+]] = and i64 [[MEMBERTYPE]], -4
// CK2-DAG: br label %[[TYEND:[^,]+]]
// CK2-DAG: [[ALLOCELSE]]
// CK2-DAG: [[ISTO:%.+]] = icmp eq i64 [[TYPETF]], 1
// CK2-DAG: br i1 [[ISTO]], label %[[TO:[^,]+]], label %[[TOELSE:[^,]+]]
// CK2-DAG: [[TO]]
// CK2-DAG: [[TOTYPE:%.+]] = and i64 [[MEMBERTYPE]], -3
// CK2-DAG: br label %[[TYEND]]
// CK2-DAG: [[TOELSE]]
// CK2-DAG: [[ISFROM:%.+]] = icmp eq i64 [[TYPETF]], 2
// CK2-DAG: br i1 [[ISFROM]], label %[[FROM:[^,]+]], label %[[TYEND]]
// CK2-DAG: [[FROM]]
// CK2-DAG: [[FROMTYPE:%.+]] = and i64 [[MEMBERTYPE]], -2
// CK2-DAG: br label %[[TYEND]]
// CK2-DAG: [[TYEND]]
// CK2-DAG: [[TYPE1:%.+]] = phi i64 [ [[ALLOCTYPE]], %[[ALLOC]] ], [ [[TOTYPE]], %[[TO]] ], [ [[FROMTYPE]], %[[FROM]] ], [ [[MEMBERTYPE]], %[[TOELSE]] ]
// CK2: call void [[BMPRFUNC]](i8* [[HANDLE]], i8* [[BPTRADDR1BC]], i8* [[PTRADDR1BC]], i64 8, i64 [[TYPE1]], {{.*}})
// CK2: [[PTRNEXT]] = getelementptr %class.C, %class.C* [[PTR]], i32 1
// CK2: [[ISDONE:%.+]] = icmp eq %class.C* [[PTRNEXT]], [[PTREND]]
// CK2: br i1 [[ISDONE]], label %[[LEXIT:[^,]+]], label %[[LBODY]]

// CK2: [[LEXIT]]
// CK2: [[ISARRAY:%.+]] = icmp sgt i64 [[SIZE]], 1
// CK2: [[TYPEDEL:%.+]] = and i64 [[TYPE]], 8
// CK2: [[ISNOTDEL:%.+]] = icmp ne i64 [[TYPEDEL]], 0
// CK2: [[CMP1:%.+]] = and i1 [[ISARRAY]], [[ISNOTDEL]]
// CK2: br i1 [[CMP1]], label %[[EVALDEL:[^,]+]], label %[[DONE]]
// CK2: [[EVALDEL]]
// CK2-DAG: [[ARRSIZE:%.+]] = mul nuw i64 [[SIZE]], 16
<<<<<<< HEAD
// CK2-DAG: [[DTYPE:%.+]] = and i64 [[TYPE]], 281474976710652
// CK2: call void @__tgt_push_mapper_component(i8* [[HANDLE]], i8* [[BPTR]], i8* [[BEGIN]], i64 [[ARRSIZE]], i64 [[DTYPE]], {{.*}})
=======

// Remove movement mappings and mark as implicit
// CK2-DAG: [[DTYPE:%.+]] = and i64 [[TYPE]], -4
// CK2-DAG: [[DTYPE1:%.+]] = or i64 [[DTYPE]], 512
// CK2: call void @__tgt_push_mapper_component(i8* [[HANDLE]], i8* [[BPTR]], i8* [[BEGIN]], i64 [[ARRSIZE]], i64 [[DTYPE1]], {{.*}})
>>>>>>> 2ab1d525
// CK2: br label %[[DONE]]
// CK2: [[DONE]]
// CK2: ret void

#endif // CK2


///==========================================================================///
// RUN: %clang_cc1 -DCK3 -verify -fopenmp -fopenmp-targets=powerpc64le-ibm-linux-gnu -x c++ -triple powerpc64le-unknown-unknown -emit-llvm -femit-all-decls -disable-llvm-passes %s -o - | FileCheck --check-prefix CK3 %s
// RUN: %clang_cc1 -DCK3 -fopenmp -fopenmp-targets=powerpc64le-ibm-linux-gnu -x c++ -std=c++11 -triple powerpc64le-unknown-unknown -emit-pch -femit-all-decls -disable-llvm-passes -o %t %s
// RUN: %clang_cc1 -DCK3 -fopenmp -fopenmp-targets=powerpc64le-ibm-linux-gnu -x c++ -triple powerpc64le-unknown-unknown -std=c++11 -femit-all-decls -disable-llvm-passes -include-pch %t -verify %s -emit-llvm -o - | FileCheck --check-prefix CK3 %s
// RUN: %clang_cc1 -DCK3 -verify -fopenmp -fopenmp-targets=i386-pc-linux-gnu -x c++ -triple i386-unknown-unknown -emit-llvm -femit-all-decls -disable-llvm-passes %s -o - | FileCheck --check-prefix CK3 %s
// RUN: %clang_cc1 -DCK3 -fopenmp -fopenmp-targets=i386-pc-linux-gnu -x c++ -std=c++11 -triple i386-unknown-unknown -emit-pch -femit-all-decls -disable-llvm-passes -o %t %s
// RUN: %clang_cc1 -DCK3 -fopenmp -fopenmp-targets=i386-pc-linux-gnu -x c++ -triple i386-unknown-unknown -std=c++11 -femit-all-decls -disable-llvm-passes -include-pch %t -verify %s -emit-llvm -o - | FileCheck --check-prefix CK3 %s

// RUN: %clang_cc1 -DCK3 -verify -fopenmp-simd -fopenmp-targets=powerpc64le-ibm-linux-gnu -x c++ -triple powerpc64le-unknown-unknown -emit-llvm -femit-all-decls -disable-llvm-passes %s -o - | FileCheck --check-prefix SIMD-ONLY0 %s
// RUN: %clang_cc1 -DCK3 -fopenmp-simd -fopenmp-targets=powerpc64le-ibm-linux-gnu -x c++ -std=c++11 -triple powerpc64le-unknown-unknown -emit-pch -femit-all-decls -disable-llvm-passes -o %t %s
// RUN: %clang_cc1 -DCK3 -fopenmp-simd -fopenmp-targets=powerpc64le-ibm-linux-gnu -x c++ -triple powerpc64le-unknown-unknown -std=c++11 -femit-all-decls -disable-llvm-passes -include-pch %t -verify %s -emit-llvm -o - | FileCheck --check-prefix SIMD-ONLY0 %s
// RUN: %clang_cc1 -DCK3 -verify -fopenmp-simd -fopenmp-targets=i386-pc-linux-gnu -x c++ -triple i386-unknown-unknown -emit-llvm -femit-all-decls -disable-llvm-passes %s -o - | FileCheck --check-prefix SIMD-ONLY0 %s
// RUN: %clang_cc1 -DCK3 -fopenmp-simd -fopenmp-targets=i386-pc-linux-gnu -x c++ -std=c++11 -triple i386-unknown-unknown -emit-pch -femit-all-decls -disable-llvm-passes -o %t %s
// RUN: %clang_cc1 -DCK3 -fopenmp-simd -fopenmp-targets=i386-pc-linux-gnu -x c++ -triple i386-unknown-unknown -std=c++11 -femit-all-decls -disable-llvm-passes -include-pch %t -verify %s -emit-llvm -o - | FileCheck --check-prefix SIMD-ONLY0 %s

#ifdef CK3
// map of array sections and nested components.

// CK3-LABEL: @.__omp_offloading_{{.*}}foo{{.*}}.region_id = weak constant i8 0
// CK3-DAG: [[SIZES:@.+]] = {{.+}}constant [2 x i64] [i64 {{8|16}}, i64 {{80|160}}]
// CK3-DAG: [[TYPES:@.+]] = {{.+}}constant [2 x i64] [i64 35, i64 35]

class C {
public:
  int a;
  double *b;
};

class B {
public:
  C c;
};

#pragma omp declare mapper(id: C s) map(s.a, s.b[0:2])

// CK3: define {{.*}}void [[MPRFUNC:@[.]omp_mapper[.].*C[.]id]](i8*{{.*}}, i8*{{.*}}, i8*{{.*}}, i64{{.*}}, i64{{.*}}, i8*{{.*}})

// CK3-LABEL: define {{.*}}void @{{.*}}foo{{.*}}
void foo(int a){
  // CK3-DAG: [[CVAL:%.+]] = alloca [10 x %class.C]
  // CK3-DAG: [[BVAL:%.+]] = alloca %class.B
  C c[10];
  B b;

  // CK3-DAG: [[BC:%.+]] = getelementptr inbounds %class.B, %class.B* [[BVAL]], i32 0, i32 0

  // CK3-DAG: call i32 @__tgt_target_mapper(%struct.ident_t* @{{.+}}, i64 {{.+}}, i8* {{.+}}, i32 2, i8** [[BPGEP:%[0-9]+]], i8** [[PGEP:%[0-9]+]], {{.+}}[[SIZES]]{{.+}}, {{.+}}[[TYPES]]{{.+}}, i8** null, i8** [[MPRGEP:%.+]])
  // CK3-DAG: [[BPGEP]] = getelementptr inbounds {{.+}}[[BPS:%[^,]+]], i32 0, i32 0
  // CK3-DAG: [[PGEP]] = getelementptr inbounds {{.+}}[[PS:%[^,]+]], i32 0, i32 0
  // CK3-DAG: [[MPRGEP]] = bitcast [2 x i8*]* [[MPR:%[^,]+]] to i8**
  // CK3-DAG: [[BP1:%.+]] = getelementptr inbounds {{.+}}[[BPS]], i32 0, i32 0
  // CK3-DAG: [[P1:%.+]] = getelementptr inbounds {{.+}}[[PS]], i32 0, i32 0
  // CK3-DAG: [[MPR1:%.+]] = getelementptr inbounds {{.+}}[[MPR]], i{{64|32}} 0, i{{64|32}} 0
  // CK3-DAG: [[CBP1:%.+]] = bitcast i8** [[BP1]] to %class.B**
  // CK3-DAG: [[CP1:%.+]] = bitcast i8** [[P1]] to %class.C**
  // CK3-DAG: store %class.B* [[BVAL]], %class.B** [[CBP1]]
  // CK3-DAG: store %class.C* [[BC]], %class.C** [[CP1]]
  // CK3-DAG: store i8* bitcast (void (i8*, i8*, i8*, i64, i64, i8*)* [[MPRFUNC]] to i8*), i8** [[MPR1]]
  // CK3-DAG: [[BP2:%.+]] = getelementptr inbounds {{.+}}[[BPS]], i32 0, i32 1
  // CK3-DAG: [[P2:%.+]] = getelementptr inbounds {{.+}}[[PS]], i32 0, i32 1
  // CK3-DAG: [[MPR2:%.+]] = getelementptr inbounds {{.+}}[[MPR]], i{{64|32}} 0, i{{64|32}} 1
  // CK3-DAG: [[CBP2:%.+]] = bitcast i8** [[BP2]] to [10 x %class.C]**
  // CK3-DAG: [[CP2:%.+]] = bitcast i8** [[P2]] to %class.C**
  // CK3-DAG: store [10 x %class.C]* [[CVAL]], [10 x %class.C]** [[CBP2]]
  // CK3-DAG: [[CVALGEP:%.+]] = getelementptr inbounds {{.+}}[[CVAL]], i{{64|32}} 0, i{{64|32}} 0
  // CK3-DAG: store %class.C* [[CVALGEP]], %class.C** [[CP2]]
  // CK3-DAG: store i8* bitcast (void (i8*, i8*, i8*, i64, i64, i8*)* [[MPRFUNC]] to i8*), i8** [[MPR2]]
  // CK3: call void [[KERNEL:@.+]](%class.B* [[BVAL]], [10 x %class.C]* [[CVAL]])
  #pragma omp target map(mapper(id),tofrom: c[0:10], b.c)
  for (int i = 0; i < 10; i++) {
    b.c.a += ++c[i].a;
  }
}


// CK3: define internal void [[KERNEL]](%class.B* {{[^,]+}}, [10 x %class.C]* {{[^,]+}})

#endif // CK3

///==========================================================================///
// RUN: %clang_cc1 -DCK4 -verify -fopenmp -fopenmp-version=51 -fopenmp-targets=powerpc64le-ibm-linux-gnu -x c++ -triple powerpc64le-unknown-unknown -emit-llvm -femit-all-decls -disable-llvm-passes %s -o - | FileCheck --check-prefix CK4 --check-prefix CK4-64 %s
// RUN: %clang_cc1 -DCK4 -fopenmp -fopenmp-version=51 -fopenmp-targets=powerpc64le-ibm-linux-gnu -x c++ -std=c++11 -triple powerpc64le-unknown-unknown -emit-pch -femit-all-decls -disable-llvm-passes -o %t %s
// RUN: %clang_cc1 -DCK4 -fopenmp -fopenmp-version=51 -fopenmp-targets=powerpc64le-ibm-linux-gnu -x c++ -triple powerpc64le-unknown-unknown -std=c++11 -femit-all-decls -disable-llvm-passes -include-pch %t -verify %s -emit-llvm -o - | FileCheck --check-prefix CK4 --check-prefix CK4-64 %s
// RUN: %clang_cc1 -DCK4 -verify -fopenmp -fopenmp-version=51 -fopenmp-targets=i386-pc-linux-gnu -x c++ -triple i386-unknown-unknown -emit-llvm -femit-all-decls -disable-llvm-passes %s -o - | FileCheck --check-prefix CK4 --check-prefix CK4-32 %s
// RUN: %clang_cc1 -DCK4 -fopenmp -fopenmp-version=51 -fopenmp-targets=i386-pc-linux-gnu -x c++ -std=c++11 -triple i386-unknown-unknown -emit-pch -femit-all-decls -disable-llvm-passes -o %t %s
// RUN: %clang_cc1 -DCK4 -fopenmp -fopenmp-version=51 -fopenmp-targets=i386-pc-linux-gnu -x c++ -triple i386-unknown-unknown -std=c++11 -femit-all-decls -disable-llvm-passes -include-pch %t -verify %s -emit-llvm -o - | FileCheck --check-prefix CK4 --check-prefix CK4-32 %s

// RUN: %clang_cc1 -DCK4 -verify -fopenmp-simd -fopenmp-version=51 -fopenmp-targets=powerpc64le-ibm-linux-gnu -x c++ -triple powerpc64le-unknown-unknown -emit-llvm -femit-all-decls -disable-llvm-passes %s -o - | FileCheck --check-prefix SIMD-ONLY0 %s
// RUN: %clang_cc1 -DCK4 -fopenmp-simd -fopenmp-version=51 -fopenmp-targets=powerpc64le-ibm-linux-gnu -x c++ -std=c++11 -triple powerpc64le-unknown-unknown -emit-pch -femit-all-decls -disable-llvm-passes -o %t %s
// RUN: %clang_cc1 -DCK4 -fopenmp-simd -fopenmp-version=51 -fopenmp-targets=powerpc64le-ibm-linux-gnu -x c++ -triple powerpc64le-unknown-unknown -std=c++11 -femit-all-decls -disable-llvm-passes -include-pch %t -verify %s -emit-llvm -o - | FileCheck --check-prefix SIMD-ONLY0 %s
// RUN: %clang_cc1 -DCK4 -verify -fopenmp-simd -fopenmp-version=51 -fopenmp-targets=i386-pc-linux-gnu -x c++ -triple i386-unknown-unknown -emit-llvm -femit-all-decls -disable-llvm-passes %s -o - | FileCheck --check-prefix SIMD-ONLY0 %s
// RUN: %clang_cc1 -DCK4 -fopenmp-simd -fopenmp-version=51 -fopenmp-targets=i386-pc-linux-gnu -x c++ -std=c++11 -triple i386-unknown-unknown -emit-pch -femit-all-decls -disable-llvm-passes -o %t %s
// RUN: %clang_cc1 -DCK4 -fopenmp-simd -fopenmp-version=51 -fopenmp-targets=i386-pc-linux-gnu -x c++ -triple i386-unknown-unknown -std=c++11 -femit-all-decls -disable-llvm-passes -include-pch %t -verify %s -emit-llvm -o - | FileCheck --check-prefix SIMD-ONLY0 %s

#ifdef CK4
// Mapper function code generation and runtime interface.

// CK4-64: [[TSIZES:@.+]] = {{.+}}constant [1 x i64] [i64 16]
// CK4-32: [[TSIZES:@.+]] = {{.+}}constant [1 x i64] [i64 8]
// PRESENT=0x1000 | TO=0x1 = 0x1001
// CK4: [[TTYPES:@.+]] = {{.+}}constant [1 x i64] [i64 [[#0x1001]]]

// CK4-64: [[FSIZES:@.+]] = {{.+}}constant [1 x i64] [i64 16]
// CK4-32: [[FSIZES:@.+]] = {{.+}}constant [1 x i64] [i64 8]
// PRESENT=0x1000 | FROM=0x2 = 0x1002
// CK4: [[FTYPES:@.+]] = {{.+}}constant [1 x i64] [i64 [[#0x1002]]]

class C {
public:
  int a;
  double *b;
};

#pragma omp declare mapper(id: C s) map(s.a, s.b[0:2])

// CK4: define {{.*}}void [[MPRFUNC:@[.]omp_mapper[.].*C[.]id]](i8*{{.*}}, i8*{{.*}}, i8*{{.*}}, i64{{.*}}, i64{{.*}}, i8*{{.*}})
// CK4: store i8* %{{[^,]+}}, i8** [[HANDLEADDR:%[^,]+]]
// CK4: store i8* %{{[^,]+}}, i8** [[BPTRADDR:%[^,]+]]
// CK4: store i8* %{{[^,]+}}, i8** [[VPTRADDR:%[^,]+]]
// CK4: store i64 %{{[^,]+}}, i{{64|32}}* [[SIZEADDR:%[^,]+]]
// CK4: store i64 %{{[^,]+}}, i64* [[TYPEADDR:%[^,]+]]
// CK4-DAG: [[BYTESIZE:%.+]] = load i64, i64* [[SIZEADDR]]
// CK4-64-DAG: [[SIZE:%.+]] = udiv exact i64 [[BYTESIZE]], 16
// CK4-32-DAG: [[SIZE:%.+]] = udiv exact i64 [[BYTESIZE]], 8
// CK4-DAG: [[TYPE:%.+]] = load i64, i64* [[TYPEADDR]]
// CK4-DAG: [[HANDLE:%.+]] = load i8*, i8** [[HANDLEADDR]]
// CK4-DAG: [[BPTR:%.+]] = load i8*, i8** [[BPTRADDR]]
// CK4-DAG: [[BEGIN:%.+]] = load i8*, i8** [[VPTRADDR]]
// CK4-DAG: [[PTRBEGIN:%.+]] = bitcast i8* [[BEGIN]] to %class.C*
// CK4-DAG: [[PTREND:%.+]] = getelementptr %class.C, %class.C* [[PTRBEGIN]], i64 [[SIZE]]
// CK4-DAG: [[ISARRAY:%.+]] = icmp sgt i64 [[SIZE]], 1
// CK4-DAG: [[BPTRI:%.+]] = ptrtoint i8* [[BPTR]] to i64
// CK4-DAG: [[PTRI:%.+]] = ptrtoint i8* [[BEGIN]] to i64
// CK4-DAG: [[DIF:%.+]] = sub i64 [[BPTRI]], [[PTRI]]
// CK4-DAG: [[NORM:%.+]] = sdiv exact i64 [[DIF]], ptrtoint (i8* getelementptr (i8, i8* null, i32 1) to i64)
// CK4-DAG: [[PTRSNE:%.+]] = icmp ne i64 [[NORM]], 0
// CK4-DAG: [[PTRANDOBJ:%.+]] = and i64 [[TYPE]], 16
// CK4-DAG: [[ISPTRANDOBJ:%.+]] = icmp ne i64 [[PTRANDOBJ]], 0
// CK4-DAG: [[CMPA:%.+]] = and i1 [[PTRSNE]], [[ISPTRANDOBJ]]
// CK4-DAG: [[CMP:%.+]] = or i1 [[ISARRAY]], [[CMPA]]
// CK4-DAG: [[TYPEDEL:%.+]] = and i64 [[TYPE]], 8
// CK4-DAG: [[ISNOTDEL:%.+]] = icmp eq i64 [[TYPEDEL]], 0
// CK4-DAG: [[CMP1:%.+]] = and i1 [[CMP]], [[ISNOTDEL]]
// CK4: br i1 [[CMP1]], label %[[INITEVALDEL:[^,]+]], label %[[LHEAD:[^,]+]]

// CK4: [[INITEVALDEL]]
// CK4-64-DAG: [[ARRSIZE:%.+]] = mul nuw i64 [[SIZE]], 16
// CK4-32-DAG: [[ARRSIZE:%.+]] = mul nuw i64 [[SIZE]], 8
<<<<<<< HEAD
// CK4-DAG: [[ITYPE:%.+]] = and i64 [[TYPE]], 281474976710652
// CK4: call void @__tgt_push_mapper_component(i8* [[HANDLE]], i8* [[BPTR]], i8* [[BEGIN]], i64 [[ARRSIZE]], i64 [[ITYPE]], {{.*}})
=======

// Remove movement mappings and mark as implicit
// CK4-DAG: [[ITYPE:%.+]] = and i64 [[TYPE]], -4
// CK4-DAG: [[ITYPE1:%.+]] = or i64 [[ITYPE]], 512
// CK4: call void @__tgt_push_mapper_component(i8* [[HANDLE]], i8* [[BPTR]], i8* [[BEGIN]], i64 [[ARRSIZE]], i64 [[ITYPE1]], {{.*}})
>>>>>>> 2ab1d525
// CK4: br label %[[LHEAD:[^,]+]]

// CK4: [[LHEAD]]
// CK4: [[ISEMPTY:%.+]] = icmp eq %class.C* [[PTRBEGIN]], [[PTREND]]
// CK4: br i1 [[ISEMPTY]], label %[[DONE:[^,]+]], label %[[LBODY:[^,]+]]
// CK4: [[LBODY]]
// CK4: [[PTR:%.+]] = phi %class.C* [ [[PTRBEGIN]], %{{.+}} ], [ [[PTRNEXT:%.+]], %[[LCORRECT:[^,]+]] ]
// CK4-DAG: [[ABEGIN:%.+]] = getelementptr inbounds %class.C, %class.C* [[PTR]], i32 0, i32 0
// CK4-DAG: [[BBEGIN:%.+]] = getelementptr inbounds %class.C, %class.C* [[PTR]], i32 0, i32 1
// CK4-DAG: [[BBEGIN2:%.+]] = getelementptr inbounds %class.C, %class.C* [[PTR]], i32 0, i32 1
// CK4-DAG: [[BARRBEGIN:%.+]] = load double*, double** [[BBEGIN2]]
// CK4-DAG: [[BARRBEGINGEP:%.+]] = getelementptr inbounds double, double* [[BARRBEGIN]], i[[sz:64|32]] 0
// CK4-DAG: [[BEND:%.+]] = getelementptr double*, double** [[BBEGIN]], i32 1
// CK4-DAG: [[ABEGINV:%.+]] = bitcast i32* [[ABEGIN]] to i8*
// CK4-DAG: [[BENDV:%.+]] = bitcast double** [[BEND]] to i8*
// CK4-DAG: [[ABEGINI:%.+]] = ptrtoint i8* [[ABEGINV]] to i64
// CK4-DAG: [[BENDI:%.+]] = ptrtoint i8* [[BENDV]] to i64
// CK4-DAG: [[CSIZE:%.+]] = sub i64 [[BENDI]], [[ABEGINI]]
// CK4-DAG: [[CUSIZE:%.+]] = sdiv exact i64 [[CSIZE]], ptrtoint (i8* getelementptr (i8, i8* null, i32 1) to i64)
// CK4-DAG: [[BPTRADDR0BC:%.+]] = bitcast %class.C* [[PTR]] to i8*
// CK4-DAG: [[PTRADDR0BC:%.+]] = bitcast i32* [[ABEGIN]] to i8*
// CK4-DAG: [[PRESIZE:%.+]] = call i64 @__tgt_mapper_num_components(i8* [[HANDLE]])
// CK4-DAG: [[SHIPRESIZE:%.+]] = shl i64 [[PRESIZE]], 48
// CK4-DAG: [[MEMBERTYPE:%.+]] = add nuw i64 0, [[SHIPRESIZE]]
// CK4-DAG: [[TYPETF:%.+]] = and i64 [[TYPE]], 3
// CK4-DAG: [[ISALLOC:%.+]] = icmp eq i64 [[TYPETF]], 0
// CK4-DAG: br i1 [[ISALLOC]], label %[[ALLOC:[^,]+]], label %[[ALLOCELSE:[^,]+]]
// CK4-DAG: [[ALLOC]]
// CK4-DAG: [[ALLOCTYPE:%.+]] = and i64 [[MEMBERTYPE]], -4
// CK4-DAG: br label %[[TYEND:[^,]+]]
// CK4-DAG: [[ALLOCELSE]]
// CK4-DAG: [[ISTO:%.+]] = icmp eq i64 [[TYPETF]], 1
// CK4-DAG: br i1 [[ISTO]], label %[[TO:[^,]+]], label %[[TOELSE:[^,]+]]
// CK4-DAG: [[TO]]
// CK4-DAG: [[TOTYPE:%.+]] = and i64 [[MEMBERTYPE]], -3
// CK4-DAG: br label %[[TYEND]]
// CK4-DAG: [[TOELSE]]
// CK4-DAG: [[ISFROM:%.+]] = icmp eq i64 [[TYPETF]], 2
// CK4-DAG: br i1 [[ISFROM]], label %[[FROM:[^,]+]], label %[[TYEND]]
// CK4-DAG: [[FROM]]
// CK4-DAG: [[FROMTYPE:%.+]] = and i64 [[MEMBERTYPE]], -2
// CK4-DAG: br label %[[TYEND]]
// CK4-DAG: [[TYEND]]
// CK4-DAG: [[PHITYPE0:%.+]] = phi i64 [ [[ALLOCTYPE]], %[[ALLOC]] ], [ [[TOTYPE]], %[[TO]] ], [ [[FROMTYPE]], %[[FROM]] ], [ [[MEMBERTYPE]], %[[TOELSE]] ]
// CK4: call void @__tgt_push_mapper_component(i8* [[HANDLE]], i8* [[BPTRADDR0BC]], i8* [[PTRADDR0BC]], i64 [[CUSIZE]], i64 [[PHITYPE0]], {{.*}})
// CK4-DAG: [[BPTRADDR1BC:%.+]] = bitcast %class.C* [[PTR]] to i8*
// CK4-DAG: [[PTRADDR1BC:%.+]] = bitcast i32* [[ABEGIN]] to i8*
// 281474976710659 == 0x1,000,000,003
// CK4-DAG: [[MEMBERTYPE:%.+]] = add nuw i64 281474976710659, [[SHIPRESIZE]]
// CK4-DAG: [[TYPETF:%.+]] = and i64 [[TYPE]], 3
// CK4-DAG: [[ISALLOC:%.+]] = icmp eq i64 [[TYPETF]], 0
// CK4-DAG: br i1 [[ISALLOC]], label %[[ALLOC:[^,]+]], label %[[ALLOCELSE:[^,]+]]
// CK4-DAG: [[ALLOC]]
// CK4-DAG: [[ALLOCTYPE:%.+]] = and i64 [[MEMBERTYPE]], -4
// CK4-DAG: br label %[[TYEND:[^,]+]]
// CK4-DAG: [[ALLOCELSE]]
// CK4-DAG: [[ISTO:%.+]] = icmp eq i64 [[TYPETF]], 1
// CK4-DAG: br i1 [[ISTO]], label %[[TO:[^,]+]], label %[[TOELSE:[^,]+]]
// CK4-DAG: [[TO]]
// CK4-DAG: [[TOTYPE:%.+]] = and i64 [[MEMBERTYPE]], -3
// CK4-DAG: br label %[[TYEND]]
// CK4-DAG: [[TOELSE]]
// CK4-DAG: [[ISFROM:%.+]] = icmp eq i64 [[TYPETF]], 2
// CK4-DAG: br i1 [[ISFROM]], label %[[FROM:[^,]+]], label %[[TYEND]]
// CK4-DAG: [[FROM]]
// CK4-DAG: [[FROMTYPE:%.+]] = and i64 [[MEMBERTYPE]], -2
// CK4-DAG: br label %[[TYEND]]
// CK4-DAG: [[TYEND]]
// CK4-DAG: [[TYPE1:%.+]] = phi i64 [ [[ALLOCTYPE]], %[[ALLOC]] ], [ [[TOTYPE]], %[[TO]] ], [ [[FROMTYPE]], %[[FROM]] ], [ [[MEMBERTYPE]], %[[TOELSE]] ]
// CK4: call void @__tgt_push_mapper_component(i8* [[HANDLE]], i8* [[BPTRADDR1BC]], i8* [[PTRADDR1BC]], i64 4, i64 [[TYPE1]], {{.*}})
// CK4-DAG: [[BPTRADDR2BC:%.+]] = bitcast double** [[BBEGIN]] to i8*
// CK4-DAG: [[PTRADDR2BC:%.+]] = bitcast double* [[BARRBEGINGEP]] to i8*
// 281474976710675 == 0x1,000,000,013
// CK4-DAG: [[MEMBERTYPE:%.+]] = add nuw i64 281474976710675, [[SHIPRESIZE]]
// CK4-DAG: [[TYPETF:%.+]] = and i64 [[TYPE]], 3
// CK4-DAG: [[ISALLOC:%.+]] = icmp eq i64 [[TYPETF]], 0
// CK4-DAG: br i1 [[ISALLOC]], label %[[ALLOC:[^,]+]], label %[[ALLOCELSE:[^,]+]]
// CK4-DAG: [[ALLOC]]
// CK4-DAG: [[ALLOCTYPE:%.+]] = and i64 [[MEMBERTYPE]], -4
// CK4-DAG: br label %[[TYEND:[^,]+]]
// CK4-DAG: [[ALLOCELSE]]
// CK4-DAG: [[ISTO:%.+]] = icmp eq i64 [[TYPETF]], 1
// CK4-DAG: br i1 [[ISTO]], label %[[TO:[^,]+]], label %[[TOELSE:[^,]+]]
// CK4-DAG: [[TO]]
// CK4-DAG: [[TOTYPE:%.+]] = and i64 [[MEMBERTYPE]], -3
// CK4-DAG: br label %[[TYEND]]
// CK4-DAG: [[TOELSE]]
// CK4-DAG: [[ISFROM:%.+]] = icmp eq i64 [[TYPETF]], 2
// CK4-DAG: br i1 [[ISFROM]], label %[[FROM:[^,]+]], label %[[TYEND]]
// CK4-DAG: [[FROM]]
// CK4-DAG: [[FROMTYPE:%.+]] = and i64 [[MEMBERTYPE]], -2
// CK4-DAG: br label %[[TYEND]]
// CK4-DAG: [[TYEND]]
// CK4-DAG: [[TYPE2:%.+]] = phi i64 [ [[ALLOCTYPE]], %[[ALLOC]] ], [ [[TOTYPE]], %[[TO]] ], [ [[FROMTYPE]], %[[FROM]] ], [ [[MEMBERTYPE]], %[[TOELSE]] ]
// CK4: call void @__tgt_push_mapper_component(i8* [[HANDLE]], i8* [[BPTRADDR2BC]], i8* [[PTRADDR2BC]], i64 16, i64 [[TYPE2]], {{.*}})
// CK4: [[PTRNEXT]] = getelementptr %class.C, %class.C* [[PTR]], i32 1
// CK4: [[ISDONE:%.+]] = icmp eq %class.C* [[PTRNEXT]], [[PTREND]]
// CK4: br i1 [[ISDONE]], label %[[LEXIT:[^,]+]], label %[[LBODY]]

// CK4: [[LEXIT]]
// CK4: [[ISARRAY:%.+]] = icmp sgt i64 [[SIZE]], 1
// CK4: [[TYPEDEL:%.+]] = and i64 [[TYPE]], 8
// CK4: [[ISNOTDEL:%.+]] = icmp ne i64 [[TYPEDEL]], 0
// CK4: [[CMP1:%.+]] = and i1 [[ISARRAY]], [[ISNOTDEL]]
// CK4: br i1 [[CMP1]], label %[[EVALDEL:[^,]+]], label %[[DONE]]
// CK4: [[EVALDEL]]
// CK4-64-DAG: [[ARRSIZE:%.+]] = mul nuw i64 [[SIZE]], 16
// CK4-32-DAG: [[ARRSIZE:%.+]] = mul nuw i64 [[SIZE]], 8
<<<<<<< HEAD
// CK4-DAG: [[DTYPE:%.+]] = and i64 [[TYPE]], 281474976710652
// CK4: call void @__tgt_push_mapper_component(i8* [[HANDLE]], i8* [[BPTR]], i8* [[BEGIN]], i64 [[ARRSIZE]], i64 [[DTYPE]], {{.*}})
=======

// Remove movement mappings and mark as implicit
// CK4-DAG: [[DTYPE:%.+]] = and i64 [[TYPE]], -4
// CK4-DAG: [[DTYPE1:%.+]] = or i64 [[DTYPE]], 512
// CK4: call void @__tgt_push_mapper_component(i8* [[HANDLE]], i8* [[BPTR]], i8* [[BEGIN]], i64 [[ARRSIZE]], i64 [[DTYPE1]], {{.*}})
>>>>>>> 2ab1d525
// CK4: br label %[[DONE]]
// CK4: [[DONE]]
// CK4: ret void


// CK4-LABEL: define {{.*}}void @{{.*}}foo{{.*}}
void foo(int a){
  int i = a;
  C c;
  c.a = a;

  // CK4-DAG: call void @__tgt_target_data_update_mapper(%struct.ident_t* @{{.+}}, i64 -1, i32 1, i8** [[TGEPBP:%.+]], i8** [[TGEPP:%.+]], i64* getelementptr {{.+}}[1 x i64]* [[TSIZES]], i32 0, i32 0), {{.+}}getelementptr {{.+}}[1 x i64]* [[TTYPES]]{{.+}}, i8** null, i8** [[TMPRGEP:%.+]])
  // CK4-DAG: [[TGEPBP]] = getelementptr inbounds {{.+}}[[TBP:%[^,]+]], i{{.+}} 0, i{{.+}} 0
  // CK4-DAG: [[TGEPP]] = getelementptr inbounds {{.+}}[[TP:%[^,]+]], i{{.+}} 0, i{{.+}} 0
  // CK4-DAG: [[TMPRGEP]] = bitcast [1 x i8*]* [[TMPR:%[^,]+]] to i8**
  // CK4-DAG: [[TBP0:%.+]] = getelementptr inbounds {{.+}}[[TBP]], i{{.+}} 0, i{{.+}} 0
  // CK4-DAG: [[TP0:%.+]] = getelementptr inbounds {{.+}}[[TP]], i{{.+}} 0, i{{.+}} 0
  // CK4-DAG: [[TMPR1:%.+]] = getelementptr inbounds {{.+}}[[TMPR]], i[[sz]] 0, i[[sz]] 0
  // CK4-DAG: [[TCBP0:%.+]] = bitcast i8** [[TBP0]] to %class.C**
  // CK4-DAG: [[TCP0:%.+]] = bitcast i8** [[TP0]] to %class.C**
  // CK4-DAG: store %class.C* [[VAL:%[^,]+]], %class.C** [[TCBP0]]
  // CK4-DAG: store %class.C* [[VAL]], %class.C** [[TCP0]]
  // CK4-DAG: store i8* bitcast (void (i8*, i8*, i8*, i64, i64, i8*)* [[MPRFUNC]] to i8*), i8** [[TMPR1]]
  #pragma omp target update to(present, mapper(id): c)

  // CK4-DAG: call void @__tgt_target_data_update_mapper(%struct.ident_t* @{{.+}}, i64 -1, i32 1, i8** [[FGEPBP:%.+]], i8** [[FGEPP:%.+]], i64* getelementptr {{.+}}[1 x i64]* [[FSIZES]], i32 0, i32 0), {{.+}}getelementptr {{.+}}[1 x i64]* [[FTYPES]]{{.+}}, i8** null, i8** [[FMPRGEP:%.+]])
  // CK4-DAG: [[FGEPBP]] = getelementptr inbounds {{.+}}[[FBP:%[^,]+]], i{{.+}} 0, i{{.+}} 0
  // CK4-DAG: [[FGEPP]] = getelementptr inbounds {{.+}}[[FP:%[^,]+]], i{{.+}} 0, i{{.+}} 0
  // CK4-DAG: [[FMPRGEP]] = bitcast [1 x i8*]* [[FMPR:%[^,]+]] to i8**
  // CK4-DAG: [[FBP0:%.+]] = getelementptr inbounds {{.+}}[[FBP]], i{{.+}} 0, i{{.+}} 0
  // CK4-DAG: [[FP0:%.+]] = getelementptr inbounds {{.+}}[[FP]], i{{.+}} 0, i{{.+}} 0
  // CK4-DAG: [[FMPR1:%.+]] = getelementptr inbounds {{.+}}[[FMPR]], i[[sz]] 0, i[[sz]] 0
  // CK4-DAG: [[FCBP0:%.+]] = bitcast i8** [[FBP0]] to %class.C**
  // CK4-DAG: [[FCP0:%.+]] = bitcast i8** [[FP0]] to %class.C**
  // CK4-DAG: store %class.C* [[VAL]], %class.C** [[FCBP0]]
  // CK4-DAG: store %class.C* [[VAL]], %class.C** [[FCP0]]
  // CK4-DAG: store i8* bitcast (void (i8*, i8*, i8*, i64, i64, i8*)* [[MPRFUNC]] to i8*), i8** [[FMPR1]]
  #pragma omp target update from(mapper(id), present: c)
}

#endif // CK4

#endif // HEADER<|MERGE_RESOLUTION|>--- conflicted
+++ resolved
@@ -118,16 +118,11 @@
 // CK0: [[INIT]]
 // CK0-64-DAG: [[ARRSIZE:%.+]] = mul nuw i64 [[SIZE]], 16
 // CK0-32-DAG: [[ARRSIZE:%.+]] = mul nuw i64 [[SIZE]], 8
-<<<<<<< HEAD
-// CK0-DAG: [[ITYPE:%.+]] = and i64 [[TYPE]], 281474976710652
-// CK0: call void @__tgt_push_mapper_component(i8* [[HANDLE]], i8* [[BPTR]], i8* [[BEGIN]], i64 [[ARRSIZE]], i64 [[ITYPE]], {{.*}})
-=======
 
 // Remove movement mappings and mark as implicit
 // CK0-DAG: [[ITYPE:%.+]] = and i64 [[TYPE]], -4
 // CK0-DAG: [[ITYPE1:%.+]] = or i64 [[ITYPE]], 512
 // CK0: call void @__tgt_push_mapper_component(i8* [[HANDLE]], i8* [[BPTR]], i8* [[BEGIN]], i64 [[ARRSIZE]], i64 [[ITYPE1]], {{.*}})
->>>>>>> 2ab1d525
 // CK0: br label %[[LHEAD:[^,]+]]
 
 // CK0: [[LHEAD]]
@@ -236,16 +231,11 @@
 // CK0: [[EVALDEL]]
 // CK0-64-DAG: [[ARRSIZE:%.+]] = mul nuw i64 [[SIZE]], 16
 // CK0-32-DAG: [[ARRSIZE:%.+]] = mul nuw i64 [[SIZE]], 8
-<<<<<<< HEAD
-// CK0-DAG: [[DTYPE:%.+]] = and i64 [[TYPE]], 281474976710652
-// CK0: call void @__tgt_push_mapper_component(i8* [[HANDLE]], i8* [[BPTR]], i8* [[BEGIN]], i64 [[ARRSIZE]], i64 [[DTYPE]], {{.*}})
-=======
 
 // Remove movement mappings and mark as implicit
 // CK0-DAG: [[DTYPE:%.+]] = and i64 [[TYPE]], -4
 // CK0-DAG: [[DTYPE1:%.+]] = or i64 [[DTYPE]], 512
 // CK0: call void @__tgt_push_mapper_component(i8* [[HANDLE]], i8* [[BPTR]], i8* [[BEGIN]], i64 [[ARRSIZE]], i64 [[DTYPE1]], {{.*}})
->>>>>>> 2ab1d525
 // CK0: br label %[[DONE]]
 // CK0: [[DONE]]
 // CK0: ret void
@@ -688,16 +678,11 @@
 
 // CK1: [[INITEVALDEL]]
 // CK1-DAG: [[ARRSIZE:%.+]] = mul nuw i64 [[SIZE]], 4
-<<<<<<< HEAD
-// CK1-DAG: [[ITYPE:%.+]] = and i64 [[TYPE]], 281474976710652
-// CK1: call void @__tgt_push_mapper_component(i8* [[HANDLE]], i8* [[BPTR]], i8* [[BEGIN]], i64 [[ARRSIZE]], i64 [[ITYPE]], {{.*}})
-=======
 
 // Remove movement mappings and mark as implicit
 // CK1-DAG: [[ITYPE:%.+]] = and i64 [[TYPE]], -4
 // CK1-DAG: [[ITYPE1:%.+]] = or i64 [[ITYPE]], 512
 // CK1: call void @__tgt_push_mapper_component(i8* [[HANDLE]], i8* [[BPTR]], i8* [[BEGIN]], i64 [[ARRSIZE]], i64 [[ITYPE1]], {{.*}})
->>>>>>> 2ab1d525
 // CK1: br label %[[LHEAD:[^,]+]]
 
 // CK1: [[LHEAD]]
@@ -742,16 +727,11 @@
 // CK1: [[ISNOTDEL:%.+]] = icmp ne i64 [[TYPEDEL]], 0
 // CK1: [[CMP1:%.+]] = and i1 [[ISARRAY]], [[ISNOTDEL]]
 // CK1-DAG: [[ARRSIZE:%.+]] = mul nuw i64 [[SIZE]], 4
-<<<<<<< HEAD
-// CK1-DAG: [[DTYPE:%.+]] = and i64 [[TYPE]], 281474976710652
-// CK1: call void @__tgt_push_mapper_component(i8* [[HANDLE]], i8* [[BPTR]], i8* [[BEGIN]], i64 [[ARRSIZE]], i64 [[DTYPE]], {{.*}})
-=======
 
 // Remove movement mappings and mark as implicit
 // CK1-DAG: [[DTYPE:%.+]] = and i64 [[TYPE]], -4
 // CK1-DAG: [[DTYPE1:%.+]] = or i64 [[DTYPE]], 512
 // CK1: call void @__tgt_push_mapper_component(i8* [[HANDLE]], i8* [[BPTR]], i8* [[BEGIN]], i64 [[ARRSIZE]], i64 [[DTYPE1]], {{.*}})
->>>>>>> 2ab1d525
 // CK1: br label %[[DONE]]
 // CK1: [[DONE]]
 // CK1: ret void
@@ -825,16 +805,11 @@
 
 // CK2: [[INITEVALDEL]]
 // CK2-DAG: [[ARRSIZE:%.+]] = mul nuw i64 [[SIZE]], 16
-<<<<<<< HEAD
-// CK2-DAG: [[ITYPE:%.+]] = and i64 [[TYPE]], 281474976710652
-// CK2: call void @__tgt_push_mapper_component(i8* [[HANDLE]], i8* [[BPTR]], i8* [[BEGIN]], i64 [[ARRSIZE]], i64 [[ITYPE]], {{.*}})
-=======
 
 // Remove movement mappings and mark as implicit
 // CK2-DAG: [[ITYPE:%.+]] = and i64 [[TYPE]], -4
 // CK2-DAG: [[ITYPE1:%.+]] = or i64 [[ITYPE]], 512
 // CK2: call void @__tgt_push_mapper_component(i8* [[HANDLE]], i8* [[BPTR]], i8* [[BEGIN]], i64 [[ARRSIZE]], i64 [[ITYPE1]], {{.*}})
->>>>>>> 2ab1d525
 // CK2: br label %[[LHEAD:[^,]+]]
 
 // CK2: [[LHEAD]]
@@ -881,16 +856,11 @@
 // CK2: br i1 [[CMP1]], label %[[EVALDEL:[^,]+]], label %[[DONE]]
 // CK2: [[EVALDEL]]
 // CK2-DAG: [[ARRSIZE:%.+]] = mul nuw i64 [[SIZE]], 16
-<<<<<<< HEAD
-// CK2-DAG: [[DTYPE:%.+]] = and i64 [[TYPE]], 281474976710652
-// CK2: call void @__tgt_push_mapper_component(i8* [[HANDLE]], i8* [[BPTR]], i8* [[BEGIN]], i64 [[ARRSIZE]], i64 [[DTYPE]], {{.*}})
-=======
 
 // Remove movement mappings and mark as implicit
 // CK2-DAG: [[DTYPE:%.+]] = and i64 [[TYPE]], -4
 // CK2-DAG: [[DTYPE1:%.+]] = or i64 [[DTYPE]], 512
 // CK2: call void @__tgt_push_mapper_component(i8* [[HANDLE]], i8* [[BPTR]], i8* [[BEGIN]], i64 [[ARRSIZE]], i64 [[DTYPE1]], {{.*}})
->>>>>>> 2ab1d525
 // CK2: br label %[[DONE]]
 // CK2: [[DONE]]
 // CK2: ret void
@@ -1046,16 +1016,11 @@
 // CK4: [[INITEVALDEL]]
 // CK4-64-DAG: [[ARRSIZE:%.+]] = mul nuw i64 [[SIZE]], 16
 // CK4-32-DAG: [[ARRSIZE:%.+]] = mul nuw i64 [[SIZE]], 8
-<<<<<<< HEAD
-// CK4-DAG: [[ITYPE:%.+]] = and i64 [[TYPE]], 281474976710652
-// CK4: call void @__tgt_push_mapper_component(i8* [[HANDLE]], i8* [[BPTR]], i8* [[BEGIN]], i64 [[ARRSIZE]], i64 [[ITYPE]], {{.*}})
-=======
 
 // Remove movement mappings and mark as implicit
 // CK4-DAG: [[ITYPE:%.+]] = and i64 [[TYPE]], -4
 // CK4-DAG: [[ITYPE1:%.+]] = or i64 [[ITYPE]], 512
 // CK4: call void @__tgt_push_mapper_component(i8* [[HANDLE]], i8* [[BPTR]], i8* [[BEGIN]], i64 [[ARRSIZE]], i64 [[ITYPE1]], {{.*}})
->>>>>>> 2ab1d525
 // CK4: br label %[[LHEAD:[^,]+]]
 
 // CK4: [[LHEAD]]
@@ -1164,16 +1129,11 @@
 // CK4: [[EVALDEL]]
 // CK4-64-DAG: [[ARRSIZE:%.+]] = mul nuw i64 [[SIZE]], 16
 // CK4-32-DAG: [[ARRSIZE:%.+]] = mul nuw i64 [[SIZE]], 8
-<<<<<<< HEAD
-// CK4-DAG: [[DTYPE:%.+]] = and i64 [[TYPE]], 281474976710652
-// CK4: call void @__tgt_push_mapper_component(i8* [[HANDLE]], i8* [[BPTR]], i8* [[BEGIN]], i64 [[ARRSIZE]], i64 [[DTYPE]], {{.*}})
-=======
 
 // Remove movement mappings and mark as implicit
 // CK4-DAG: [[DTYPE:%.+]] = and i64 [[TYPE]], -4
 // CK4-DAG: [[DTYPE1:%.+]] = or i64 [[DTYPE]], 512
 // CK4: call void @__tgt_push_mapper_component(i8* [[HANDLE]], i8* [[BPTR]], i8* [[BEGIN]], i64 [[ARRSIZE]], i64 [[DTYPE1]], {{.*}})
->>>>>>> 2ab1d525
 // CK4: br label %[[DONE]]
 // CK4: [[DONE]]
 // CK4: ret void
