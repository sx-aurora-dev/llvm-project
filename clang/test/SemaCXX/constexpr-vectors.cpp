--- conflicted
+++ resolved
@@ -640,7 +640,13 @@
 
   constexpr auto Y = CmpSub(a, b);
   // CHECK: store <4 x float> <float 1.200000e+01, float 1.700000e+01, float -1.000000e+00, float -1.000000e+00>
-<<<<<<< HEAD
+
+  constexpr auto Z = -Y;
+  // CHECK: store <4 x float> <float -1.200000e+01, float -1.700000e+01, float 1.000000e+00, float 1.000000e+00>
+
+  // Operator ~ is illegal on floats, so no test for that.
+  constexpr auto af = !FourFloatsVecSize{0, 1, 8, -1};
+  // CHECK: store <4 x i32> <i32 -1, i32 0, i32 0, i32 0>
 }
 
 using EightBoolsExtVector __attribute__((ext_vector_type(8))) = bool;
@@ -658,15 +664,6 @@
   constexpr auto f = EightBoolsExtVector{true, false, true, false} >
                      EightBoolsExtVector{false, false, true, true};
 }
-=======
-
-  constexpr auto Z = -Y;
-  // CHECK: store <4 x float> <float -1.200000e+01, float -1.700000e+01, float 1.000000e+00, float 1.000000e+00>
-
-  // Operator ~ is illegal on floats, so no test for that.
-  constexpr auto af = !FourFloatsVecSize{0, 1, 8, -1};
-  // CHECK: store <4 x i32> <i32 -1, i32 0, i32 0, i32 0>
-}
 
 void I128Usage() {
   constexpr auto a = FourI128VecSize{1, 2, 3, 4};
@@ -694,5 +691,4 @@
 
   constexpr auto d = !FourI128ExtVec{0, 1, 8, -1};
   // CHECK: store <4 x i128>  <i128 -1, i128 0, i128 0, i128 0>
-}
->>>>>>> a94f68a2
+}