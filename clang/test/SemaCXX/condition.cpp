// RUN: %clang_cc1 -fsyntax-only -verify -std=c++11 %s 

void test() {
  int x;
  if (x) ++x;
  if (int x=0) ++x;

  typedef int arr[10];
  while (arr x={0}) ; // expected-error {{an array type is not allowed here}}
  while (int f()=0) ; // expected-error {{a function type is not allowed here}}

  struct S {} s;
  if (s) ++x; // expected-error {{value of type 'struct S' is not contextually convertible to 'bool'}}
  while (struct S x=s) ; // expected-error {{value of type 'struct S' is not contextually convertible to 'bool'}}
  do ; while (s); // expected-error {{value of type 'struct S' is not contextually convertible to 'bool'}}
  for (;s;) ; // expected-error {{value of type 'struct S' is not contextually convertible to 'bool'}}
  switch (s) {} // expected-error {{statement requires expression of integer type ('struct S' invalid)}}

  while (struct NewS *x=0) ;
  while (struct S {} *x=0) ; // expected-error {{'S' cannot be defined in a condition}}
  while (struct {} *x=0) ; // expected-error-re {{'(unnamed struct at {{.*}})' cannot be defined in a condition}}
  switch (enum {E} x=0) ; // expected-error-re {{'(unnamed enum at {{.*}})' cannot be defined in a condition}}
<<<<<<< HEAD
=======
                          // expected-warning@-1 {{switch statement has empty body}}
                          // expected-note@-2 {{put the semicolon on a separate line}}
>>>>>>> 2ab1d525

  if (int x=0) { // expected-note 2 {{previous definition is here}}
    int x;  // expected-error {{redefinition of 'x'}}
  }
  else
    int x;  // expected-error {{redefinition of 'x'}}
  while (int x=0) int x; // expected-error {{redefinition of 'x'}} expected-note {{previous definition is here}}
  while (int x=0) { int x; } // expected-error {{redefinition of 'x'}} expected-note {{previous definition is here}}
  for (int x; int x=0; ) ; // expected-error {{redefinition of 'x'}} expected-note {{previous definition is here}}
  for (int x; ; ) int x; // expected-error {{redefinition of 'x'}} expected-note {{previous definition is here}}
  for (; int x=0; ) int x; // expected-error {{redefinition of 'x'}} expected-note {{previous definition is here}}
  for (; int x=0; ) { int x; } // expected-error {{redefinition of 'x'}} expected-note {{previous definition is here}}
  switch (int x=0) { default: int x; } // expected-error {{redefinition of 'x'}} expected-note {{previous definition is here}}
}

int* get_int_ptr();

void test2() {
  float *ip;
  if (int *ip = ip) {
  }
}

// Make sure we do function/array decay.
void test3() {
  if ("help")
    (void) 0;

  if (test3) // expected-warning {{address of function 'test3' will always evaluate to 'true'}} \
                expected-note {{prefix with the address-of operator to silence this warning}}
    (void) 0;
}

void test4(bool (&x)(void)) {
  while (x);
}

template <class>
void test5() {
  if (struct S {}* p = 0) // expected-error {{'S' cannot be defined in a condition}}
    ;
}
void test5_inst() {
   test5<int>();
}

void PR28373() {
  if (!x) {} // expected-error {{undeclared}}
}<|MERGE_RESOLUTION|>--- conflicted
+++ resolved
@@ -20,11 +20,8 @@
   while (struct S {} *x=0) ; // expected-error {{'S' cannot be defined in a condition}}
   while (struct {} *x=0) ; // expected-error-re {{'(unnamed struct at {{.*}})' cannot be defined in a condition}}
   switch (enum {E} x=0) ; // expected-error-re {{'(unnamed enum at {{.*}})' cannot be defined in a condition}}
-<<<<<<< HEAD
-=======
                           // expected-warning@-1 {{switch statement has empty body}}
                           // expected-note@-2 {{put the semicolon on a separate line}}
->>>>>>> 2ab1d525
 
   if (int x=0) { // expected-note 2 {{previous definition is here}}
     int x;  // expected-error {{redefinition of 'x'}}
