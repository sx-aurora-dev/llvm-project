--- conflicted
+++ resolved
@@ -2,12 +2,6 @@
 // matter in this test.
 
 // pcherror-error@* {{PCH file contains compiler errors}}
-<<<<<<< HEAD
-@import error; // notallowerror-error {{could not build module 'error'}}
-// expected-no-diagnostics
-
-void test(Error *x) {
-=======
 @import use_error_a; // notallowerror-error {{could not build module 'use_error_a'}}
 @import use_error_b;
 // expected-no-diagnostics
@@ -15,7 +9,6 @@
 void test(Error *x) {
   funca(x);
   funcb(x);
->>>>>>> 2ab1d525
   [x method];
 }
 
@@ -26,9 +19,6 @@
 // RUN: %clang_cc1 -fmodules -fallow-pcm-with-compiler-errors \
 // RUN:   -fmodule-name=error -o %t/prebuilt/error.pcm \
 // RUN:   -x objective-c -emit-module %S/Inputs/error/module.modulemap
-<<<<<<< HEAD
-
-=======
 // RUN: %clang_cc1 -fmodules -fallow-pcm-with-compiler-errors \
 // RUN:   -fmodule-file=error=%t/prebuilt/error.pcm \
 // RUN:   -fmodule-name=use_error_a -o %t/prebuilt/use_error_a.pcm \
@@ -39,7 +29,6 @@
 // RUN:   -x objective-c -emit-module %S/Inputs/error/module.modulemap
 
 // Prebuilt modules
->>>>>>> 2ab1d525
 // RUN: %clang_cc1 -fsyntax-only -fmodules -fallow-pcm-with-compiler-errors \
 // RUN:   -fprebuilt-module-path=%t/prebuilt -fmodules-cache-path=%t \
 // RUN:   -ast-print %s | FileCheck %s
@@ -47,23 +36,6 @@
 // RUN:   -fprebuilt-module-path=%t/prebuilt -fmodules-cache-path=%t \
 // RUN:   -verify=pcherror %s
 
-<<<<<<< HEAD
-// RUN: %clang_cc1 -fsyntax-only -fmodules -fallow-pcm-with-compiler-errors \
-// RUN:   -fmodule-file=error=%t/prebuilt/error.pcm -fmodules-cache-path=%t \
-// RUN:   -ast-print %s | FileCheck %s
-// RUN: %clang_cc1 -fsyntax-only -fmodules \
-// RUN:   -fmodule-file=error=%t/prebuilt/error.pcm -fmodules-cache-path=%t \
-// RUN:   -verify=pcherror %s
-
-// RUN: %clang_cc1 -fsyntax-only -fmodules -fallow-pcm-with-compiler-errors \
-// RUN:   -fmodule-file=%t/prebuilt/error.pcm -fmodules-cache-path=%t \
-// RUN:   -ast-print %s | FileCheck %s
-// RUN: not %clang_cc1 -fsyntax-only -fmodules \
-// RUN:   -fmodule-file=%t/prebuilt/error.pcm -fmodules-cache-path=%t \
-// RUN:   -verify=pcherror %s
-
-// Shouldn't build the cached module (that has errors) when not allowing errors
-=======
 // Explicit prebuilt modules (loaded when needed)
 // RUN: %clang_cc1 -fsyntax-only -fmodules -fallow-pcm-with-compiler-errors \
 // RUN:   -fmodule-file=error=%t/prebuilt/error.pcm \
@@ -93,30 +65,20 @@
 
 // Shouldn't build the cached modules (that have errors) when not allowing
 // errors
->>>>>>> 2ab1d525
 // RUN: not %clang_cc1 -fsyntax-only -fmodules \
 // RUN:   -fmodules-cache-path=%t -fimplicit-module-maps -I %S/Inputs/error \
 // RUN:   -x objective-c %s
 // RUN: find %t -name "error-*.pcm" | not grep error
 
-<<<<<<< HEAD
-// Should build the cached module when allowing errors
-=======
 // Should build the cached modules when allowing errors
->>>>>>> 2ab1d525
 // RUN: %clang_cc1 -fsyntax-only -fmodules -fallow-pcm-with-compiler-errors \
 // RUN:   -fmodules-cache-path=%t -fimplicit-module-maps -I %S/Inputs/error \
 // RUN:   -x objective-c -verify %s
 // RUN: find %t -name "error-*.pcm" | grep error
-<<<<<<< HEAD
-
-// Make sure there is still an error after the module is already in the cache
-=======
 // RUN: find %t -name "use_error_a-*.pcm" | grep use_error_a
 // RUN: find %t -name "use_error_b-*.pcm" | grep use_error_b
 
 // Check build when the modules are already cached
->>>>>>> 2ab1d525
 // RUN: %clang_cc1 -fsyntax-only -fmodules -fallow-pcm-with-compiler-errors \
 // RUN:   -fmodules-cache-path=%t -fimplicit-module-maps -I %S/Inputs/error \
 // RUN:   -x objective-c -verify %s
@@ -125,11 +87,7 @@
 // the verify would fail as it would be the PCH error instead)
 // RUN: %clang_cc1 -fsyntax-only -fmodules \
 // RUN:   -fmodules-cache-path=%t -fimplicit-module-maps -I %S/Inputs/error \
-<<<<<<< HEAD
-// RUN:   -x objective-c -verify=notallowerror %s
-=======
 // RUN:   -x objective-c  %s -verify=notallowerror
->>>>>>> 2ab1d525
 
 // allow-pcm-with-compiler-errors should also allow errors in PCH
 // RUN: %clang_cc1 -fallow-pcm-with-compiler-errors -x objective-c \
@@ -141,29 +99,17 @@
 // CHECK-NEXT: @end
 // CHECK: void test(Error *x)
 
-<<<<<<< HEAD
-// RUN: c-index-test -code-completion-at=%s:9:6 %s -fmodules -fmodules-cache-path=%t \
-=======
 // RUN: c-index-test -code-completion-at=%s:12:6 %s -fmodules -fmodules-cache-path=%t \
->>>>>>> 2ab1d525
 // RUN:   -Xclang -fallow-pcm-with-compiler-errors -I %S/Inputs/error | FileCheck -check-prefix=COMPLETE %s
 // COMPLETE: ObjCInstanceMethodDecl:{ResultType int}{TypedText method}
 // COMPLETE: ObjCInstanceMethodDecl:{ResultType id}{TypedText method2}
 
 // RUN: c-index-test -test-load-source local %s -fmodules -fmodules-cache-path=%t \
 // RUN:   -Xclang -fallow-pcm-with-compiler-errors -I %S/Inputs/error | FileCheck -check-prefix=SOURCE %s
-<<<<<<< HEAD
-// SOURCE: load-module-with-errors.m:8:6: FunctionDecl=test:8:6 (Definition) Extent=[8:1 - 10:2]
-// SOURCE: load-module-with-errors.m:8:18: ParmDecl=x:8:18 (Definition) Extent=[8:11 - 8:19]
-// SOURCE: load-module-with-errors.m:8:11: ObjCClassRef=Error:3:12 Extent=[8:11 - 8:16]
-// SOURCE: load-module-with-errors.m:8:21: CompoundStmt= Extent=[8:21 - 10:2]
-// SOURCE: load-module-with-errors.m:9:3: ObjCMessageExpr=method:4:8 Extent=[9:3 - 9:13]
-=======
 // SOURCE: load-module-with-errors.m:9:6: FunctionDecl=test:9:6 (Definition) Extent=[9:1 - 13:2]
 // SOURCE: load-module-with-errors.m:9:18: ParmDecl=x:9:18 (Definition) Extent=[9:11 - 9:19]
 // SOURCE: load-module-with-errors.m:9:11: ObjCClassRef=Error:5:12 Extent=[9:11 - 9:16]
 // SOURCE: load-module-with-errors.m:9:21: CompoundStmt= Extent=[9:21 - 13:2]
 // SOURCE: load-module-with-errors.m:10:3: CallExpr=funca:3:6 Extent=[10:3 - 10:11]
 // SOURCE: load-module-with-errors.m:11:3: CallExpr=funcb:3:6 Extent=[11:3 - 11:11]
-// SOURCE: load-module-with-errors.m:12:3: ObjCMessageExpr=method:6:8 Extent=[12:3 - 12:13]
->>>>>>> 2ab1d525
+// SOURCE: load-module-with-errors.m:12:3: ObjCMessageExpr=method:6:8 Extent=[12:3 - 12:13]