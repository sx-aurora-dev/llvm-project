--- conflicted
+++ resolved
@@ -5,11 +5,7 @@
 // CHECK:   %[[TOBOOL:.*]] = trunc i8 %[[ATOMIC_LOAD]] to i1
 // CHECK:   ret i1 %[[TOBOOL]]
 
-<<<<<<< HEAD
-// CHECK: define internal void @"\01-[A0 setP:]"({{.*}} i1 zeroext {{.*}})
-=======
 // CHECK: define internal void @"\01-[A0 setP:]"({{.*}} i1 noundef zeroext {{.*}})
->>>>>>> 2ab1d525
 // CHECK:   store atomic i8 %{{.*}}, i8* %{{.*}} seq_cst, align 1
 // CHECK:   ret void
 
@@ -18,11 +14,7 @@
 // CHECK:   %[[TOBOOL:.*]] = trunc i8 %load to i1
 // CHECK:   ret i1 %[[TOBOOL]]
 
-<<<<<<< HEAD
-// CHECK: define internal void @"\01-[A1 setP:]"({{.*}} i1 zeroext %p)
-=======
 // CHECK: define internal void @"\01-[A1 setP:]"({{.*}} i1 noundef zeroext %p)
->>>>>>> 2ab1d525
 // CHECK:   store atomic i8 %{{.*}}, i8* %{{.*}} unordered, align 1
 // CHECK:   ret void
 
