// RUN: %clang_cc1 -fsyntax-only -Wno-unused-value -verify -std=c++11 -Wno-c99-designator %s
// RUN: %clang_cc1 -fsyntax-only -Wno-unused-value -verify -std=c++2a -Wno-c99-designator %s
// RUN: %clang_cc1 -fsyntax-only -Wno-unused-value -verify -std=c++2b -Wno-c99-designator %s

enum E { e };

constexpr int id(int n) { return n; }

class C {

  int f() {
    int foo, bar;

    []; // expected-error {{expected body of lambda expression}}
    [+] {}; // expected-error {{expected variable name or 'this' in lambda capture list}}
    [foo+] {}; // expected-error {{expected ',' or ']' in lambda capture list}}
    [foo,&this] {}; // expected-error {{'this' cannot be captured by reference}}
    [&this] {}; // expected-error {{'this' cannot be captured by reference}}
    [&,] {}; // expected-error {{expected variable name or 'this' in lambda capture list}}
    [=,] {}; // expected-error {{expected variable name or 'this' in lambda capture list}}
    [] {};
    [=] (int i) {}; 
    [&] (int) mutable -> void {}; 
    [foo,bar] () { return 3; }; 
    [=,&foo] () {}; 
    [&,foo] () {}; 
    [this] () {}; 
    [] () -> class C { return C(); };
    [] () -> enum E { return e; };

    [] -> int { return 0; };
    [] mutable -> int { return 0; };
#if __cplusplus <= 202002L
    // expected-warning@-3 {{lambda without a parameter clause is a C++2b extension}}
    // expected-warning@-3 {{is a C++2b extension}}
#endif
    [](int) -> {}; // PR13652 expected-error {{expected a type}}
    return 1;
  }

  void designator_or_lambda() {
    typedef int T; 
    const int b = 0; 
    const int c = 1;
    int d;
    int a1[1] = {[b] (T()) {}}; // expected-error{{no viable conversion from '(lambda}}
    int a2[1] = {[b] = 1 };
    int a3[1] = {[b,c] = 1 }; // expected-error{{expected ']'}} expected-note {{to match}}
    int a4[1] = {[&b] = 1 }; // expected-error{{integral constant expression must have integral or unscoped enumeration type, not 'const int *'}}
    int a5[3] = { []{return 0;}() };
    int a6[1] = {[this] = 1 }; // expected-error{{integral constant expression must have integral or unscoped enumeration type, not 'C *'}}
    int a7[1] = {[d(0)] { return d; } ()};
    int a8[1] = {[d = 0] { return d; } ()};
    int a10[1] = {[id(0)] { return id; } ()};
#if __cplusplus <= 201103L
    // expected-warning@-4{{extension}}
    // expected-warning@-4{{extension}}
    // expected-warning@-4{{extension}}
#endif
    int a9[1] = {[d = 0] = 1}; // expected-error{{is not an integral constant expression}}
#if __cplusplus >= 201402L
    // expected-note@-2{{constant expression cannot modify an object that is visible outside that expression}}
#endif
    int a11[1] = {[id(0)] = 1};
  }

  void delete_lambda(int *p) {
    delete [] p;
    delete [] (int*) { new int }; // ok, compound-literal, not lambda
    delete [] { return new int; } (); // expected-error {{'[]' after delete interpreted as 'delete[]'}}
    delete [&] { return new int; } (); // ok, lambda

    delete []() { return new int; }(); // expected-error{{'[]' after delete interpreted as 'delete[]'}}
    delete [](E Enum) { return new int((int)Enum); }(e); // expected-error{{'[]' after delete interpreted as 'delete[]'}}
#if __cplusplus > 201703L
    delete []<int = 0>() { return new int; }(); // expected-error{{'[]' after delete interpreted as 'delete[]'}}
#endif
  }

  // We support init-captures in C++11 as an extension.
  int z;
  void init_capture() {
    [n(0)] () mutable -> int { return ++n; };
    [n{0}] { return; };
    [a([&b = z]{})](){};
    [n = 0] { return ++n; }; // expected-error {{captured by copy in a non-mutable}}
    [n = {0}] { return; }; // expected-error {{<initializer_list>}}
#if __cplusplus <= 201103L
    // expected-warning@-6{{extension}}
    // expected-warning@-6{{extension}}
    // expected-warning@-6{{extension}}
    // expected-warning@-7{{extension}}
    // expected-warning@-7{{extension}}
    // expected-warning@-7{{extension}}
#endif

    int x = 4;
    auto y = [&r = x, x = x + 1]() -> int {
#if __cplusplus <= 201103L
      // expected-warning@-2{{extension}}
      // expected-warning@-3{{extension}}
#endif
      r += 2;
      return x + 2;
    } ();
  }

  void attributes() {
<<<<<<< HEAD
    [] __attribute__((noreturn)) {}; // expected-error {{lambda requires '()' before attribute specifier}}
=======
    [] __attribute__((noreturn)){};
#if __cplusplus <= 202002L
    // expected-warning@-2 {{is a C++2b extension}}
#endif
>>>>>>> 2ab1d525
    []() [[]]
      mutable {}; // expected-error {{expected body of lambda expression}}

    []() [[]] {};
    []() [[]] -> void {};
    []() mutable [[]] -> void {};
    []() mutable noexcept [[]] -> void {};

    // Testing GNU-style attributes on lambdas -- the attribute is specified
    // before the mutable specifier instead of after (unlike C++11).
    []() __attribute__((noreturn)) mutable { while(1); };
    []() mutable
      __attribute__((noreturn)) { while(1); }; // expected-error {{expected body of lambda expression}}

    // Testing support for P2173 on adding attributes to the declaration
    // rather than the type.
<<<<<<< HEAD
    [] [[]] () {}; // expected-warning {{an attribute specifier sequence in this position is a C++2b extension}}
#if __cplusplus > 201703L
    [] <typename> [[]] () {};  // expected-warning {{an attribute specifier sequence in this position is a C++2b extension}}
#endif
    [] [[]] {}; // expected-warning {{an attribute specifier sequence in this position is a C++2b extension}}
=======
    [][[]](){};
#if __cplusplus <= 202002L
    // expected-warning@-2 {{an attribute specifier sequence in this position is a C++2b extension}}
#endif
#if __cplusplus > 201703L
    []<typename>[[]](){};
#if __cplusplus <= 202002L
    // expected-warning@-2 {{an attribute specifier sequence in this position is a C++2b extension}}
#endif
#endif
    [][[]]{};
#if __cplusplus <= 202002L
    // expected-warning@-2 {{an attribute specifier sequence in this position is a C++2b extension}}
#endif
  }

  void missing_parens() {
    [] mutable {};
    [] noexcept {};
#if __cplusplus <= 202002L
    // expected-warning@-3 {{is a C++2b extension}}
    // expected-warning@-3 {{is a C++2b extension}}
#endif
>>>>>>> 2ab1d525
  }
};

template <typename>
void PR22122() {
  [](int) -> {}; // expected-error {{expected a type}}
}

template void PR22122<int>();

namespace PR42778 {
struct A {
  template <class F> A(F&&) {}
};

struct S {
  void mf() { A{[*this]{}}; }
#if __cplusplus < 201703L
  // expected-warning@-2 {{C++17 extension}}
#endif
};
}

struct S {
  template <typename T>
  void m (T x =[0); // expected-error{{expected variable name or 'this' in lambda capture list}}
} s;

struct U {
  template <typename T>
  void m_fn1(T x = 0[0); // expected-error{{expected ']'}} expected-note{{to match this '['}}
} *U;<|MERGE_RESOLUTION|>--- conflicted
+++ resolved
@@ -106,14 +106,10 @@
   }
 
   void attributes() {
-<<<<<<< HEAD
-    [] __attribute__((noreturn)) {}; // expected-error {{lambda requires '()' before attribute specifier}}
-=======
     [] __attribute__((noreturn)){};
 #if __cplusplus <= 202002L
     // expected-warning@-2 {{is a C++2b extension}}
 #endif
->>>>>>> 2ab1d525
     []() [[]]
       mutable {}; // expected-error {{expected body of lambda expression}}
 
@@ -130,13 +126,6 @@
 
     // Testing support for P2173 on adding attributes to the declaration
     // rather than the type.
-<<<<<<< HEAD
-    [] [[]] () {}; // expected-warning {{an attribute specifier sequence in this position is a C++2b extension}}
-#if __cplusplus > 201703L
-    [] <typename> [[]] () {};  // expected-warning {{an attribute specifier sequence in this position is a C++2b extension}}
-#endif
-    [] [[]] {}; // expected-warning {{an attribute specifier sequence in this position is a C++2b extension}}
-=======
     [][[]](){};
 #if __cplusplus <= 202002L
     // expected-warning@-2 {{an attribute specifier sequence in this position is a C++2b extension}}
@@ -160,7 +149,6 @@
     // expected-warning@-3 {{is a C++2b extension}}
     // expected-warning@-3 {{is a C++2b extension}}
 #endif
->>>>>>> 2ab1d525
   }
 };
 
