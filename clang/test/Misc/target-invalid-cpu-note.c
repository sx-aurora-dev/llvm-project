--- conflicted
+++ resolved
@@ -37,17 +37,7 @@
 
 // RUN: not %clang_cc1 -triple amdgcn--- -target-cpu not-a-cpu -fsyntax-only %s 2>&1 | FileCheck %s --check-prefix AMDGCN
 // AMDGCN: error: unknown target CPU 'not-a-cpu'
-<<<<<<< HEAD
-// AMDGCN: note: valid target CPU values are: gfx600, tahiti, gfx601, pitcairn, verde,
-// AMDGCN-SAME: gfx602, hainan, oland, gfx700, kaveri, gfx701, hawaii, gfx702,
-// AMDGCN-SAME: gfx703, kabini, mullins, gfx704, bonaire, gfx705, gfx801, carrizo,
-// AMDGCN-SAME: gfx802, iceland, tonga, gfx803, fiji, polaris10, polaris11,
-// AMDGCN-SAME: gfx805, tongapro, gfx810, stoney, gfx900, gfx902, gfx904, gfx906,
-// AMDGCN-SAME: gfx908, gfx909, gfx90a, gfx90c, gfx1010, gfx1011, gfx1012, gfx1030, gfx1031,
-// AMDGCN-SAME: gfx1032, gfx1033
-=======
 // AMDGCN-NEXT: note: valid target CPU values are: gfx600, tahiti, gfx601, pitcairn, verde, gfx602, hainan, oland, gfx700, kaveri, gfx701, hawaii, gfx702, gfx703, kabini, mullins, gfx704, bonaire, gfx705, gfx801, carrizo, gfx802, iceland, tonga, gfx803, fiji, polaris10, polaris11, gfx805, tongapro, gfx810, stoney, gfx900, gfx902, gfx904, gfx906, gfx908, gfx909, gfx90a, gfx90c, gfx1010, gfx1011, gfx1012, gfx1013, gfx1030, gfx1031, gfx1032, gfx1033, gfx1034, gfx1035{{$}}
->>>>>>> 2ab1d525
 
 // RUN: not %clang_cc1 -triple wasm64--- -target-cpu not-a-cpu -fsyntax-only %s 2>&1 | FileCheck %s --check-prefix WEBASM
 // WEBASM: error: unknown target CPU 'not-a-cpu'
