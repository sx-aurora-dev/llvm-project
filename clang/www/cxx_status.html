--- conflicted
+++ resolved
@@ -63,11 +63,7 @@
 <tr>
  <td><a href="#cxx23">C++2b (tentatively C++23)</a></td>
  <td><tt>-std=c++2b</tt></td>
-<<<<<<< HEAD
- <td class="none" align="center">No</td>
-=======
  <td class="partial" align="center">Partial</td>
->>>>>>> 2ab1d525
 </tr>
 </table>
 
@@ -115,11 +111,7 @@
       <td class="full" align="center">Clang 2.9</td>
       <tr> <!-- from Kona 2019-->
         <td><a href="https://wg21.link/p1825r0">P1825R0</a> (<a href="#dr">DR</a>)</td>
-<<<<<<< HEAD
-        <td class="unreleased" align="center">Clang 13</td>
-=======
         <td class="full" align="center">Clang 13</td>
->>>>>>> 2ab1d525
       </tr>
     </tr>
     <tr>
@@ -864,11 +856,7 @@
 <h2 id="cxx20">C++20 implementation status</h2>
 
 <p>Clang has support for some of the features of the
-<<<<<<< HEAD
-<a href="https://www.iso.org/standard/79358.html">ISO C++ 2020 standard</a>.
-=======
 <a href="https://www.iso.org/standard/79358.html">ISO C++ 2020 standard</a>.</p>
->>>>>>> 2ab1d525
 
 <p>You can use Clang in C++20 mode with the <code>-std=c++20</code> option
 (use <code>-std=c++2a</code> in Clang 9 and earlier).</p>
@@ -1274,11 +1262,6 @@
       <td><a href="https://wg21.link/p1825r0">P1825R0</a> (<a href="#dr">DR</a>)</td>
       <td class="full" align="center">Clang 13</td>
     </tr>
-    <tr>
-      <td>More implicit moves</td>
-      <td><a href="https://wg21.link/p1825r0">P1825R0</a> (<a href="#dr">DR</a>)</td>
-      <td class="unreleased" align="center">Clang 13</td>
-    </tr>
 </table>
 
 <p>
@@ -1291,11 +1274,7 @@
 <h2 id="cxx23">C++2b implementation status</h2>
 
 <p>Clang has support for some of the features of the C++ standard following
-<<<<<<< HEAD
-C++20, informally referred to as C++2b.
-=======
 C++20, informally referred to as C++2b.</p>
->>>>>>> 2ab1d525
 
 <p>You can use Clang in C++2b mode with the <code>-std=c++2b</code> option.</p>
 
@@ -1312,20 +1291,12 @@
     <tr>
       <td>Literal suffix <tt>uz</tt>, <tt>z</tt> for <tt>size_t</tt>, <tt>ssize_t</tt></td>
       <td><a href="https://wg21.link/p0330r8">P0330R8</a></td>
-<<<<<<< HEAD
-      <td class="none" align="center">No</td>
-=======
       <td class="full" align="center">Clang 13</td>
->>>>>>> 2ab1d525
     </tr>
     <!-- Spring 2021 papers -->
     <tr>
       <td>Make <tt>()</tt> in lambdas optional in all cases</td>
       <td><a href="https://wg21.link/p1102r2">P1102R2</a></td>
-<<<<<<< HEAD
-      <td class="none" align="center">No</td>
-    </tr>
-=======
       <td class="full" align="center">Clang 13</td>
     </tr>
     <tr>
@@ -1415,7 +1386,6 @@
       <td class="unreleased" align="center">Clang 14</td>
     </tr>
 
->>>>>>> 2ab1d525
 </table>
 </details>
 
