#!/usr/bin/env python3
# A tool to parse the FormatStyle struct from Format.h and update the
# documentation in ../ClangFormatStyleOptions.rst automatically.
# Run from the directory in which this file is located to update the docs.

import inspect
import os
import re
import sys
from io import TextIOWrapper
from typing import Set

CLANG_DIR = os.path.join(os.path.dirname(__file__), '../..')
FORMAT_STYLE_FILE = os.path.join(CLANG_DIR, 'include/clang/Format/Format.h')
INCLUDE_STYLE_FILE = os.path.join(CLANG_DIR, 'include/clang/Tooling/Inclusions/IncludeStyle.h')
DOC_FILE = os.path.join(CLANG_DIR, 'docs/ClangFormatStyleOptions.rst')

PLURALS_FILE = os.path.join(os.path.dirname(__file__), 'plurals.txt')

plurals: Set[str] = set()
with open(PLURALS_FILE, 'a+') as f:
  f.seek(0)
  plurals = set(f.read().splitlines())

def substitute(text, tag, contents):
  replacement = '\n.. START_%s\n\n%s\n\n.. END_%s\n' % (tag, contents, tag)
  pattern = r'\n\.\. START_%s\n.*\n\.\. END_%s\n' % (tag, tag)
  return re.sub(pattern, '%s', text, flags=re.S) % replacement

def register_plural(singular: str, plural: str):
  if plural not in plurals:
    if not hasattr(register_plural, "generated_new_plural"):
      print('Plural generation: you can use '
      f'`git checkout -- {os.path.relpath(PLURALS_FILE)}` '
      'to reemit warnings or `git add` to include new plurals\n')
    register_plural.generated_new_plural = True

    plurals.add(plural)
    with open(PLURALS_FILE, 'a') as f:
      f.write(plural + '\n')
    cf = inspect.currentframe()
    lineno = ''
    if cf and cf.f_back:
      lineno = ':' + str(cf.f_back.f_lineno)
    print(f'{__file__}{lineno} check if plural of {singular} is {plural}', file=sys.stderr)
  return plural

def pluralize(word: str):
  lword = word.lower()
  if len(lword) >= 2 and lword[-1] == 'y' and lword[-2] not in 'aeiou':
    return register_plural(word, word[:-1] + 'ies')
  elif lword.endswith(('s', 'sh', 'ch', 'x', 'z')):
    return register_plural(word, word[:-1] + 'es')
  elif lword.endswith('fe'):
    return register_plural(word, word[:-2] + 'ves')
  elif lword.endswith('f') and not lword.endswith('ff'):
    return register_plural(word, word[:-1] + 'ves')
  else:
    return register_plural(word, word + 's')


def to_yaml_type(typestr: str):
  if typestr == 'bool':
    return 'Boolean'
  elif typestr == 'int':
    return 'Integer'
  elif typestr == 'unsigned':
    return 'Unsigned'
  elif typestr == 'std::string':
    return 'String'

  subtype, napplied = re.subn(r'^std::vector<(.*)>$', r'\1', typestr)
  if napplied == 1:
    return 'List of ' + pluralize(to_yaml_type(subtype))

  return typestr

def doxygen2rst(text):
  text = re.sub(r'<tt>\s*(.*?)\s*<\/tt>', r'``\1``', text)
  text = re.sub(r'\\c ([^ ,;\.]+)', r'``\1``', text)
  text = re.sub(r'\\\w+ ', '', text)
  return text

def indent(text, columns, indent_first_line=True):
  indent_str = ' ' * columns
  s = re.sub(r'\n([^\n])', '\n' + indent_str + '\\1', text, flags=re.S)
  if not indent_first_line or s.startswith('\n'):
    return s
  return indent_str + s

class Option(object):
  def __init__(self, name, opt_type, comment, version):
    self.name = name
    self.type = opt_type
    self.comment = comment.strip()
    self.enum = None
    self.nested_struct = None
    self.version = version

  def __str__(self):
    if self.version:
      s = '**%s** (``%s``) :versionbadge:`clang-format %s`\n%s' % (self.name, to_yaml_type(self.type), self.version,
                                 doxygen2rst(indent(self.comment, 2)))
<<<<<<< HEAD
=======
    else:
      s = '**%s** (``%s``)\n%s' % (self.name, to_yaml_type(self.type),
                                 doxygen2rst(indent(self.comment, 2)))
>>>>>>> 2ab1d525
    if self.enum and self.enum.values:
      s += indent('\n\nPossible values:\n\n%s\n' % self.enum, 2)
    if self.nested_struct:
      s += indent('\n\nNested configuration flags:\n\n%s\n' %self.nested_struct,
                  2)
    return s

class NestedStruct(object):
  def __init__(self, name, comment):
    self.name = name
    self.comment = comment.strip()
    self.values = []

  def __str__(self):
    return '\n'.join(map(str, self.values))

class NestedField(object):
  def __init__(self, name, comment):
    self.name = name
    self.comment = comment.strip()

  def __str__(self):
    return '\n* ``%s`` %s' % (
        self.name,
        doxygen2rst(indent(self.comment, 2, indent_first_line=False)))

class Enum(object):
  def __init__(self, name, comment):
    self.name = name
    self.comment = comment.strip()
    self.values = []

  def __str__(self):
    return '\n'.join(map(str, self.values))

class NestedEnum(object):
  def __init__(self, name, enumtype, comment, values):
    self.name = name
    self.comment = comment
    self.values = values
    self.type = enumtype

  def __str__(self):
    s = '\n* ``%s %s``\n%s' % (to_yaml_type(self.type), self.name,
                                 doxygen2rst(indent(self.comment, 2)))
    s += indent('\nPossible values:\n\n', 2)
    s += indent('\n'.join(map(str, self.values)), 2)
    return s

class EnumValue(object):
  def __init__(self, name, comment, config):
    self.name = name
    self.comment = comment
    self.config = config

  def __str__(self):
    return '* ``%s`` (in configuration: ``%s``)\n%s' % (
        self.name,
        re.sub('.*_', '', self.config),
        doxygen2rst(indent(self.comment, 2)))

<<<<<<< HEAD
def clean_comment_line(line):
  match = re.match(r'^/// (?P<indent> +)?\\code(\{.(?P<lang>\w+)\})?$', line)
  if match:
    indent = match.group('indent')
    if not indent:
      indent = ''
    lang = match.group('lang')
    if not lang:
      lang = 'c++'
    return '\n%s.. code-block:: %s\n\n' % (indent, lang)

  endcode_match = re.match(r'^/// +\\endcode$', line)
  if endcode_match:
    return ''
  return line[4:] + '\n'

def read_options(header):
  class State(object):
    BeforeStruct, Finished, InStruct, InNestedStruct, InNestedFieldComent, \
    InFieldComment, InEnum, InEnumMemberComment = range(8)
  state = State.BeforeStruct

  options = []
  enums = {}
  nested_structs = {}
  comment = ''
  enum = None
  nested_struct = None

  for line in header:
    line = line.strip()
    if state == State.BeforeStruct:
      if line == 'struct FormatStyle {' or line == 'struct IncludeStyle {':
        state = State.InStruct
    elif state == State.InStruct:
      if line.startswith('///'):
        state = State.InFieldComment
        comment = clean_comment_line(line)
      elif line == '};':
        state = State.Finished
        break
    elif state == State.InFieldComment:
      if line.startswith('///'):
        comment += clean_comment_line(line)
      elif line.startswith('enum'):
        state = State.InEnum
        name = re.sub(r'enum\s+(\w+)\s*(:((\s*\w+)+)\s*)?\{', '\\1', line)
        enum = Enum(name, comment)
      elif line.startswith('struct'):
        state = State.InNestedStruct
        name = re.sub(r'struct\s+(\w+)\s*\{', '\\1', line)
        nested_struct = NestedStruct(name, comment)
      elif line.endswith(';'):
        state = State.InStruct
        field_type, field_name = re.match(r'([<>:\w(,\s)]+)\s+(\w+);',
                                          line).groups()
        option = Option(str(field_name), str(field_type), comment)
        options.append(option)
      else:
        raise Exception('Invalid format, expected comment, field or enum')
    elif state == State.InNestedStruct:
      if line.startswith('///'):
        state = State.InNestedFieldComent
        comment = clean_comment_line(line)
      elif line == '};':
        state = State.InStruct
        nested_structs[nested_struct.name] = nested_struct
    elif state == State.InNestedFieldComent:
      if line.startswith('///'):
        comment += clean_comment_line(line)
=======

class OptionsReader:
  def __init__(self, header: TextIOWrapper):
    self.header = header
    self.in_code_block = False
    self.code_indent = 0
    self.lineno = 0
    self.last_err_lineno = -1

  def __file_path(self):
    return os.path.relpath(self.header.name)

  def __print_line(self, line: str):
    print(f'{self.lineno:>6} | {line}', file=sys.stderr)

  def __warning(self, msg: str, line: str):
    print(f'{self.__file_path()}:{self.lineno}: warning: {msg}:', file=sys.stderr)
    self.__print_line(line)

  def __clean_comment_line(self, line: str):
    match = re.match(r'^/// (?P<indent> +)?\\code(\{.(?P<lang>\w+)\})?$', line)
    if match:
      if self.in_code_block:
        self.__warning('`\\code` in another `\\code`', line)
      self.in_code_block = True
      indent_str = match.group('indent')
      if not indent_str:
        indent_str = ''
      self.code_indent = len(indent_str)
      lang = match.group('lang')
      if not lang:
        lang = 'c++'
      return f'\n{indent_str}.. code-block:: {lang}\n\n'

    endcode_match = re.match(r'^/// +\\endcode$', line)
    if endcode_match:
      if not self.in_code_block:
        self.__warning('no correct `\\code` found before this `\\endcode`', line)
      self.in_code_block = False
      return ''

    # check code block indentation
    if (self.in_code_block and not line == '///' and not
        line.startswith('///  ' + ' ' * self.code_indent)):
      if self.last_err_lineno == self.lineno - 1:
        self.__print_line(line)
>>>>>>> 2ab1d525
      else:
        self.__warning('code block should be indented', line)
      self.last_err_lineno = self.lineno

    match = re.match(r'^/// \\warning$', line)
    if match:
      return '\n.. warning:: \n\n'

    endwarning_match = re.match(r'^/// +\\endwarning$', line)
    if endwarning_match:
      return ''
    return line[4:] + '\n'

  def read_options(self):
    class State:
      BeforeStruct, Finished, InStruct, InNestedStruct, InNestedFieldComment, \
        InFieldComment, InEnum, InEnumMemberComment = range(8)
    state = State.BeforeStruct

    options = []
    enums = {}
    nested_structs = {}
    comment = ''
    enum = None
    nested_struct = None
    version = None

    for line in self.header:
      self.lineno += 1
      line = line.strip()
      if state == State.BeforeStruct:
        if line in ('struct FormatStyle {', 'struct IncludeStyle {'):
          state = State.InStruct
      elif state == State.InStruct:
        if line.startswith('///'):
          state = State.InFieldComment
          comment = self.__clean_comment_line(line)
        elif line == '};':
          state = State.Finished
          break
      elif state == State.InFieldComment:
        if line.startswith(r'/// \version'):
          match = re.match(r'/// \\version\s*(?P<version>[0-9.]+)*', line)
          if match:
            version = match.group('version')
        elif line.startswith('///'):
          comment += self.__clean_comment_line(line)
        elif line.startswith('enum'):
          state = State.InEnum
          name = re.sub(r'enum\s+(\w+)\s*(:((\s*\w+)+)\s*)?\{', '\\1', line)
          enum = Enum(name, comment)
        elif line.startswith('struct'):
          state = State.InNestedStruct
          name = re.sub(r'struct\s+(\w+)\s*\{', '\\1', line)
          nested_struct = NestedStruct(name, comment)
        elif line.endswith(';'):
          state = State.InStruct
          field_type, field_name = re.match(r'([<>:\w(,\s)]+)\s+(\w+);',
                                            line).groups()

          if not version:
            self.__warning(f'missing version for {field_name}', line)
          option = Option(str(field_name), str(field_type), comment, version)
          options.append(option)
          version = None
        else:
          raise Exception('Invalid format, expected comment, field or enum\n' + line)
      elif state == State.InNestedStruct:
        if line.startswith('///'):
          state = State.InNestedFieldComment
          comment = self.__clean_comment_line(line)
        elif line == '};':
          state = State.InStruct
          nested_structs[nested_struct.name] = nested_struct
      elif state == State.InNestedFieldComment:
        if line.startswith('///'):
          comment += self.__clean_comment_line(line)
        else:
          state = State.InNestedStruct
          field_type, field_name = re.match(r'([<>:\w(,\s)]+)\s+(\w+);', line).groups()
          if field_type in enums:
            nested_struct.values.append(NestedEnum(field_name,
                                                   field_type,
                                                   comment,
                                                   enums[field_type].values))
          else:
            nested_struct.values.append(NestedField(field_type + " " + field_name, comment))

<<<<<<< HEAD
    elif state == State.InEnum:
      if line.startswith('///'):
        state = State.InEnumMemberComment
        comment = clean_comment_line(line)
      elif line == '};':
        state = State.InStruct
        enums[enum.name] = enum
      else:
        # Enum member without documentation. Must be documented where the enum
        # is used.
        pass
    elif state == State.InEnumMemberComment:
      if line.startswith('///'):
        comment += clean_comment_line(line)
      else:
        state = State.InEnum
        val = line.replace(',', '')
        pos = val.find(" // ")
        if (pos != -1):
            config = val[pos+4:]
=======
      elif state == State.InEnum:
        if line.startswith('///'):
          state = State.InEnumMemberComment
          comment = self.__clean_comment_line(line)
        elif line == '};':
          state = State.InStruct
          enums[enum.name] = enum
        else:
          # Enum member without documentation. Must be documented where the enum
          # is used.
          pass
      elif state == State.InEnumMemberComment:
        if line.startswith('///'):
          comment += self.__clean_comment_line(line)
        else:
          state = State.InEnum
          val = line.replace(',', '')
          pos = val.find(" // ")
          if pos != -1:
            config = val[pos + 4:]
>>>>>>> 2ab1d525
            val = val[:pos]
          else:
            config = val
          enum.values.append(EnumValue(val, comment, config))
    if state != State.Finished:
      raise Exception('Not finished by the end of file')

    for option in options:
      if option.type not in ['bool', 'unsigned', 'int', 'std::string',
                             'std::vector<std::string>',
                             'std::vector<IncludeCategory>',
                             'std::vector<RawStringFormat>']:
        if option.type in enums:
          option.enum = enums[option.type]
        elif option.type in nested_structs:
          option.nested_struct = nested_structs[option.type]
        else:
          raise Exception('Unknown type: %s' % option.type)
    return options


with open(FORMAT_STYLE_FILE) as f:
  opts = OptionsReader(f).read_options()
with open(INCLUDE_STYLE_FILE) as f:
  opts += OptionsReader(f).read_options()

opts = sorted(opts, key=lambda x: x.name)
options_text = '\n\n'.join(map(str, opts))

with open(DOC_FILE) as f:
  contents = f.read()

contents = substitute(contents, 'FORMAT_STYLE_OPTIONS', options_text)

with open(DOC_FILE, 'wb') as output:
  output.write(contents.encode())<|MERGE_RESOLUTION|>--- conflicted
+++ resolved
@@ -101,12 +101,9 @@
     if self.version:
       s = '**%s** (``%s``) :versionbadge:`clang-format %s`\n%s' % (self.name, to_yaml_type(self.type), self.version,
                                  doxygen2rst(indent(self.comment, 2)))
-<<<<<<< HEAD
-=======
     else:
       s = '**%s** (``%s``)\n%s' % (self.name, to_yaml_type(self.type),
                                  doxygen2rst(indent(self.comment, 2)))
->>>>>>> 2ab1d525
     if self.enum and self.enum.values:
       s += indent('\n\nPossible values:\n\n%s\n' % self.enum, 2)
     if self.nested_struct:
@@ -168,78 +165,6 @@
         re.sub('.*_', '', self.config),
         doxygen2rst(indent(self.comment, 2)))
 
-<<<<<<< HEAD
-def clean_comment_line(line):
-  match = re.match(r'^/// (?P<indent> +)?\\code(\{.(?P<lang>\w+)\})?$', line)
-  if match:
-    indent = match.group('indent')
-    if not indent:
-      indent = ''
-    lang = match.group('lang')
-    if not lang:
-      lang = 'c++'
-    return '\n%s.. code-block:: %s\n\n' % (indent, lang)
-
-  endcode_match = re.match(r'^/// +\\endcode$', line)
-  if endcode_match:
-    return ''
-  return line[4:] + '\n'
-
-def read_options(header):
-  class State(object):
-    BeforeStruct, Finished, InStruct, InNestedStruct, InNestedFieldComent, \
-    InFieldComment, InEnum, InEnumMemberComment = range(8)
-  state = State.BeforeStruct
-
-  options = []
-  enums = {}
-  nested_structs = {}
-  comment = ''
-  enum = None
-  nested_struct = None
-
-  for line in header:
-    line = line.strip()
-    if state == State.BeforeStruct:
-      if line == 'struct FormatStyle {' or line == 'struct IncludeStyle {':
-        state = State.InStruct
-    elif state == State.InStruct:
-      if line.startswith('///'):
-        state = State.InFieldComment
-        comment = clean_comment_line(line)
-      elif line == '};':
-        state = State.Finished
-        break
-    elif state == State.InFieldComment:
-      if line.startswith('///'):
-        comment += clean_comment_line(line)
-      elif line.startswith('enum'):
-        state = State.InEnum
-        name = re.sub(r'enum\s+(\w+)\s*(:((\s*\w+)+)\s*)?\{', '\\1', line)
-        enum = Enum(name, comment)
-      elif line.startswith('struct'):
-        state = State.InNestedStruct
-        name = re.sub(r'struct\s+(\w+)\s*\{', '\\1', line)
-        nested_struct = NestedStruct(name, comment)
-      elif line.endswith(';'):
-        state = State.InStruct
-        field_type, field_name = re.match(r'([<>:\w(,\s)]+)\s+(\w+);',
-                                          line).groups()
-        option = Option(str(field_name), str(field_type), comment)
-        options.append(option)
-      else:
-        raise Exception('Invalid format, expected comment, field or enum')
-    elif state == State.InNestedStruct:
-      if line.startswith('///'):
-        state = State.InNestedFieldComent
-        comment = clean_comment_line(line)
-      elif line == '};':
-        state = State.InStruct
-        nested_structs[nested_struct.name] = nested_struct
-    elif state == State.InNestedFieldComent:
-      if line.startswith('///'):
-        comment += clean_comment_line(line)
-=======
 
 class OptionsReader:
   def __init__(self, header: TextIOWrapper):
@@ -286,7 +211,6 @@
         line.startswith('///  ' + ' ' * self.code_indent)):
       if self.last_err_lineno == self.lineno - 1:
         self.__print_line(line)
->>>>>>> 2ab1d525
       else:
         self.__warning('code block should be indented', line)
       self.last_err_lineno = self.lineno
@@ -375,28 +299,6 @@
           else:
             nested_struct.values.append(NestedField(field_type + " " + field_name, comment))
 
-<<<<<<< HEAD
-    elif state == State.InEnum:
-      if line.startswith('///'):
-        state = State.InEnumMemberComment
-        comment = clean_comment_line(line)
-      elif line == '};':
-        state = State.InStruct
-        enums[enum.name] = enum
-      else:
-        # Enum member without documentation. Must be documented where the enum
-        # is used.
-        pass
-    elif state == State.InEnumMemberComment:
-      if line.startswith('///'):
-        comment += clean_comment_line(line)
-      else:
-        state = State.InEnum
-        val = line.replace(',', '')
-        pos = val.find(" // ")
-        if (pos != -1):
-            config = val[pos+4:]
-=======
       elif state == State.InEnum:
         if line.startswith('///'):
           state = State.InEnumMemberComment
@@ -417,7 +319,6 @@
           pos = val.find(" // ")
           if pos != -1:
             config = val[pos + 4:]
->>>>>>> 2ab1d525
             val = val[:pos]
           else:
             config = val
