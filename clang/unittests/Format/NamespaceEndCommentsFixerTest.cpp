--- conflicted
+++ resolved
@@ -1185,8 +1185,6 @@
                                     "}\n",
                                     Style));
 }
-<<<<<<< HEAD
-=======
 
 TEST_F(ShortNamespaceLinesTest, NamespaceAlias) {
   auto Style = getLLVMStyle();
@@ -1263,7 +1261,6 @@
                                     "}\n",
                                     Style));
 }
->>>>>>> a2ce6ee6
 } // end namespace
 } // end namespace format
 } // end namespace clang