--- conflicted
+++ resolved
@@ -722,7 +722,6 @@
     nextToken();
 
   Line->Level = InitialLevel;
-  FormatTok->setBlockKind(BK_Block);
 
   if (PPStartHash == PPEndHash) {
     Line->MatchingOpeningBlockLineIndex = OpeningLineIndex;
@@ -1279,19 +1278,6 @@
     if (FormatTok->Tok.is(tok::string_literal)) {
       nextToken();
       if (FormatTok->Tok.is(tok::l_brace)) {
-<<<<<<< HEAD
-        if (!Style.IndentExternBlock) {
-          if (Style.BraceWrapping.AfterExternBlock) {
-            addUnwrappedLine();
-          }
-          unsigned AddLevels = Style.BraceWrapping.AfterExternBlock ? 1u : 0u;
-          parseBlock(/*MustBeDeclaration=*/true, AddLevels);
-        } else {
-          unsigned AddLevels =
-              Style.IndentExternBlock == FormatStyle::IEBS_Indent ? 1u : 0u;
-          parseBlock(/*MustBeDeclaration=*/true, AddLevels);
-        }
-=======
         if (Style.BraceWrapping.AfterExternBlock)
           addUnwrappedLine();
         // Either we indent or for backwards compatibility we follow the
@@ -1304,7 +1290,6 @@
                 ? 1u
                 : 0u;
         parseBlock(/*MustBeDeclaration=*/true, AddLevels);
->>>>>>> a2ce6ee6
         addUnwrappedLine();
         return;
       }
@@ -2456,22 +2441,14 @@
     CompoundStatementIndenter Indenter(this, Line->Level,
                                        Style.BraceWrapping.AfterCaseLabel,
                                        Style.BraceWrapping.IndentBraces);
-<<<<<<< HEAD
-    parseBlock(/*MustBeDeclaration=*/false);
-=======
     parseBlock();
->>>>>>> a2ce6ee6
     if (FormatTok->Tok.is(tok::kw_break)) {
       if (Style.BraceWrapping.AfterControlStatement ==
           FormatStyle::BWACS_Always) {
         addUnwrappedLine();
         if (!Style.IndentCaseBlocks &&
             Style.BreakBeforeBraces == FormatStyle::BS_Whitesmiths) {
-<<<<<<< HEAD
-          Line->Level++;
-=======
           ++Line->Level;
->>>>>>> a2ce6ee6
         }
       }
       parseStructuralElement();
