--- conflicted
+++ resolved
@@ -84,11 +84,7 @@
   void reset();
   void parseFile();
   void parseLevel(bool HasOpeningBrace);
-<<<<<<< HEAD
-  void parseBlock(bool MustBeDeclaration, unsigned AddLevels = 1u,
-=======
   void parseBlock(bool MustBeDeclaration = false, unsigned AddLevels = 1u,
->>>>>>> a2ce6ee6
                   bool MunchSemi = true,
                   bool UnindentWhitesmithsBraces = false);
   void parseChildBlock();
