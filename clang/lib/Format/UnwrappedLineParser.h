--- conflicted
+++ resolved
@@ -90,19 +90,12 @@
 
   void reset();
   void parseFile();
-<<<<<<< HEAD
-  void parseLevel(bool HasOpeningBrace);
-  void parseBlock(bool MustBeDeclaration, unsigned AddLevels = 1u,
-                  bool MunchSemi = true,
-                  bool UnindentWhitesmithsBraces = false);
-=======
   bool precededByCommentOrPPDirective() const;
   bool mightFitOnOneLine() const;
   bool parseLevel(bool HasOpeningBrace, IfStmtKind *IfKind = nullptr);
   IfStmtKind parseBlock(bool MustBeDeclaration = false, unsigned AddLevels = 1u,
                         bool MunchSemi = true,
                         bool UnindentWhitesmithsBraces = false);
->>>>>>> 2ab1d525
   void parseChildBlock();
   void parsePPDirective();
   void parsePPDefine();
