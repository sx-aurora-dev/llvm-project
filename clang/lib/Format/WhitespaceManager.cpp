//===--- WhitespaceManager.cpp - Format C++ code --------------------------===//
//
// Part of the LLVM Project, under the Apache License v2.0 with LLVM Exceptions.
// See https://llvm.org/LICENSE.txt for license information.
// SPDX-License-Identifier: Apache-2.0 WITH LLVM-exception
//
//===----------------------------------------------------------------------===//
///
/// \file
/// This file implements WhitespaceManager class.
///
//===----------------------------------------------------------------------===//

#include "WhitespaceManager.h"
#include "llvm/ADT/STLExtras.h"
#include "llvm/ADT/SmallVector.h"
#include <algorithm>

namespace clang {
namespace format {

bool WhitespaceManager::Change::IsBeforeInFile::operator()(
    const Change &C1, const Change &C2) const {
  return SourceMgr.isBeforeInTranslationUnit(
      C1.OriginalWhitespaceRange.getBegin(),
      C2.OriginalWhitespaceRange.getBegin());
}

WhitespaceManager::Change::Change(const FormatToken &Tok,
                                  bool CreateReplacement,
                                  SourceRange OriginalWhitespaceRange,
                                  int Spaces, unsigned StartOfTokenColumn,
                                  unsigned NewlinesBefore,
                                  StringRef PreviousLinePostfix,
                                  StringRef CurrentLinePrefix, bool IsAligned,
                                  bool ContinuesPPDirective, bool IsInsideToken)
    : Tok(&Tok), CreateReplacement(CreateReplacement),
      OriginalWhitespaceRange(OriginalWhitespaceRange),
      StartOfTokenColumn(StartOfTokenColumn), NewlinesBefore(NewlinesBefore),
      PreviousLinePostfix(PreviousLinePostfix),
      CurrentLinePrefix(CurrentLinePrefix), IsAligned(IsAligned),
      ContinuesPPDirective(ContinuesPPDirective), Spaces(Spaces),
      IsInsideToken(IsInsideToken), IsTrailingComment(false), TokenLength(0),
      PreviousEndOfTokenColumn(0), EscapedNewlineColumn(0),
      StartOfBlockComment(nullptr), IndentationOffset(0), ConditionalsLevel(0) {
}

void WhitespaceManager::replaceWhitespace(FormatToken &Tok, unsigned Newlines,
                                          unsigned Spaces,
                                          unsigned StartOfTokenColumn,
                                          bool IsAligned, bool InPPDirective) {
  if (Tok.Finalized)
    return;
  Tok.setDecision((Newlines > 0) ? FD_Break : FD_Continue);
  Changes.push_back(Change(Tok, /*CreateReplacement=*/true, Tok.WhitespaceRange,
                           Spaces, StartOfTokenColumn, Newlines, "", "",
                           IsAligned, InPPDirective && !Tok.IsFirst,
                           /*IsInsideToken=*/false));
}

void WhitespaceManager::addUntouchableToken(const FormatToken &Tok,
                                            bool InPPDirective) {
  if (Tok.Finalized)
    return;
  Changes.push_back(Change(Tok, /*CreateReplacement=*/false,
                           Tok.WhitespaceRange, /*Spaces=*/0,
                           Tok.OriginalColumn, Tok.NewlinesBefore, "", "",
                           /*IsAligned=*/false, InPPDirective && !Tok.IsFirst,
                           /*IsInsideToken=*/false));
}

llvm::Error
WhitespaceManager::addReplacement(const tooling::Replacement &Replacement) {
  return Replaces.add(Replacement);
}

bool WhitespaceManager::inputUsesCRLF(StringRef Text, bool DefaultToCRLF) {
  size_t LF = Text.count('\n');
  size_t CR = Text.count('\r') * 2;
  return LF == CR ? DefaultToCRLF : CR > LF;
}

void WhitespaceManager::replaceWhitespaceInToken(
    const FormatToken &Tok, unsigned Offset, unsigned ReplaceChars,
    StringRef PreviousPostfix, StringRef CurrentPrefix, bool InPPDirective,
    unsigned Newlines, int Spaces) {
  if (Tok.Finalized)
    return;
  SourceLocation Start = Tok.getStartOfNonWhitespace().getLocWithOffset(Offset);
  Changes.push_back(
      Change(Tok, /*CreateReplacement=*/true,
             SourceRange(Start, Start.getLocWithOffset(ReplaceChars)), Spaces,
             std::max(0, Spaces), Newlines, PreviousPostfix, CurrentPrefix,
             /*IsAligned=*/true, InPPDirective && !Tok.IsFirst,
             /*IsInsideToken=*/true));
}

const tooling::Replacements &WhitespaceManager::generateReplacements() {
  if (Changes.empty())
    return Replaces;

  llvm::sort(Changes, Change::IsBeforeInFile(SourceMgr));
  calculateLineBreakInformation();
  alignConsecutiveMacros();
  alignConsecutiveDeclarations();
  alignConsecutiveBitFields();
  alignConsecutiveAssignments();
  alignChainedConditionals();
  alignTrailingComments();
  alignEscapedNewlines();
  alignArrayInitializers();
  generateChanges();

  return Replaces;
}

void WhitespaceManager::calculateLineBreakInformation() {
  Changes[0].PreviousEndOfTokenColumn = 0;
  Change *LastOutsideTokenChange = &Changes[0];
  for (unsigned i = 1, e = Changes.size(); i != e; ++i) {
    SourceLocation OriginalWhitespaceStart =
        Changes[i].OriginalWhitespaceRange.getBegin();
    SourceLocation PreviousOriginalWhitespaceEnd =
        Changes[i - 1].OriginalWhitespaceRange.getEnd();
    unsigned OriginalWhitespaceStartOffset =
        SourceMgr.getFileOffset(OriginalWhitespaceStart);
    unsigned PreviousOriginalWhitespaceEndOffset =
        SourceMgr.getFileOffset(PreviousOriginalWhitespaceEnd);
    assert(PreviousOriginalWhitespaceEndOffset <=
           OriginalWhitespaceStartOffset);
    const char *const PreviousOriginalWhitespaceEndData =
        SourceMgr.getCharacterData(PreviousOriginalWhitespaceEnd);
    StringRef Text(PreviousOriginalWhitespaceEndData,
                   SourceMgr.getCharacterData(OriginalWhitespaceStart) -
                       PreviousOriginalWhitespaceEndData);
    // Usually consecutive changes would occur in consecutive tokens. This is
    // not the case however when analyzing some preprocessor runs of the
    // annotated lines. For example, in this code:
    //
    // #if A // line 1
    // int i = 1;
    // #else B // line 2
    // int i = 2;
    // #endif // line 3
    //
    // one of the runs will produce the sequence of lines marked with line 1, 2
    // and 3. So the two consecutive whitespace changes just before '// line 2'
    // and before '#endif // line 3' span multiple lines and tokens:
    //
    // #else B{change X}[// line 2
    // int i = 2;
    // ]{change Y}#endif // line 3
    //
    // For this reason, if the text between consecutive changes spans multiple
    // newlines, the token length must be adjusted to the end of the original
    // line of the token.
    auto NewlinePos = Text.find_first_of('\n');
    if (NewlinePos == StringRef::npos) {
      Changes[i - 1].TokenLength = OriginalWhitespaceStartOffset -
                                   PreviousOriginalWhitespaceEndOffset +
                                   Changes[i].PreviousLinePostfix.size() +
                                   Changes[i - 1].CurrentLinePrefix.size();
    } else {
      Changes[i - 1].TokenLength =
          NewlinePos + Changes[i - 1].CurrentLinePrefix.size();
    }

    // If there are multiple changes in this token, sum up all the changes until
    // the end of the line.
    if (Changes[i - 1].IsInsideToken && Changes[i - 1].NewlinesBefore == 0)
      LastOutsideTokenChange->TokenLength +=
          Changes[i - 1].TokenLength + Changes[i - 1].Spaces;
    else
      LastOutsideTokenChange = &Changes[i - 1];

    Changes[i].PreviousEndOfTokenColumn =
        Changes[i - 1].StartOfTokenColumn + Changes[i - 1].TokenLength;

    Changes[i - 1].IsTrailingComment =
        (Changes[i].NewlinesBefore > 0 || Changes[i].Tok->is(tok::eof) ||
         (Changes[i].IsInsideToken && Changes[i].Tok->is(tok::comment))) &&
        Changes[i - 1].Tok->is(tok::comment) &&
        // FIXME: This is a dirty hack. The problem is that
        // BreakableLineCommentSection does comment reflow changes and here is
        // the aligning of trailing comments. Consider the case where we reflow
        // the second line up in this example:
        //
        // // line 1
        // // line 2
        //
        // That amounts to 2 changes by BreakableLineCommentSection:
        //  - the first, delimited by (), for the whitespace between the tokens,
        //  - and second, delimited by [], for the whitespace at the beginning
        //  of the second token:
        //
        // // line 1(
        // )[// ]line 2
        //
        // So in the end we have two changes like this:
        //
        // // line1()[ ]line 2
        //
        // Note that the OriginalWhitespaceStart of the second change is the
        // same as the PreviousOriginalWhitespaceEnd of the first change.
        // In this case, the below check ensures that the second change doesn't
        // get treated as a trailing comment change here, since this might
        // trigger additional whitespace to be wrongly inserted before "line 2"
        // by the comment aligner here.
        //
        // For a proper solution we need a mechanism to say to WhitespaceManager
        // that a particular change breaks the current sequence of trailing
        // comments.
        OriginalWhitespaceStart != PreviousOriginalWhitespaceEnd;
  }
  // FIXME: The last token is currently not always an eof token; in those
  // cases, setting TokenLength of the last token to 0 is wrong.
  Changes.back().TokenLength = 0;
  Changes.back().IsTrailingComment = Changes.back().Tok->is(tok::comment);

  const WhitespaceManager::Change *LastBlockComment = nullptr;
  for (auto &Change : Changes) {
    // Reset the IsTrailingComment flag for changes inside of trailing comments
    // so they don't get realigned later. Comment line breaks however still need
    // to be aligned.
    if (Change.IsInsideToken && Change.NewlinesBefore == 0)
      Change.IsTrailingComment = false;
    Change.StartOfBlockComment = nullptr;
    Change.IndentationOffset = 0;
    if (Change.Tok->is(tok::comment)) {
      if (Change.Tok->is(TT_LineComment) || !Change.IsInsideToken)
        LastBlockComment = &Change;
      else {
        if ((Change.StartOfBlockComment = LastBlockComment))
          Change.IndentationOffset =
              Change.StartOfTokenColumn -
              Change.StartOfBlockComment->StartOfTokenColumn;
      }
    } else {
      LastBlockComment = nullptr;
    }
  }

  // Compute conditional nesting level
  // Level is increased for each conditional, unless this conditional continues
  // a chain of conditional, i.e. starts immediately after the colon of another
  // conditional.
  SmallVector<bool, 16> ScopeStack;
  int ConditionalsLevel = 0;
  for (auto &Change : Changes) {
    for (unsigned i = 0, e = Change.Tok->FakeLParens.size(); i != e; ++i) {
      bool isNestedConditional =
          Change.Tok->FakeLParens[e - 1 - i] == prec::Conditional &&
          !(i == 0 && Change.Tok->Previous &&
            Change.Tok->Previous->is(TT_ConditionalExpr) &&
            Change.Tok->Previous->is(tok::colon));
      if (isNestedConditional)
        ++ConditionalsLevel;
      ScopeStack.push_back(isNestedConditional);
    }

    Change.ConditionalsLevel = ConditionalsLevel;

    for (unsigned i = Change.Tok->FakeRParens; i > 0 && ScopeStack.size();
         --i) {
      if (ScopeStack.pop_back_val())
        --ConditionalsLevel;
    }
  }
}

// Align a single sequence of tokens, see AlignTokens below.
template <typename F>
static void
AlignTokenSequence(const FormatStyle &Style, unsigned Start, unsigned End,
                   unsigned Column, F &&Matches,
                   SmallVector<WhitespaceManager::Change, 16> &Changes) {
  bool FoundMatchOnLine = false;
  int Shift = 0;

  // ScopeStack keeps track of the current scope depth. It contains indices of
  // the first token on each scope.
  // We only run the "Matches" function on tokens from the outer-most scope.
  // However, we do need to pay special attention to one class of tokens
  // that are not in the outer-most scope, and that is function parameters
  // which are split across multiple lines, as illustrated by this example:
  //   double a(int x);
  //   int    b(int  y,
  //          double z);
  // In the above example, we need to take special care to ensure that
  // 'double z' is indented along with it's owning function 'b'.
  // The same holds for calling a function:
  //   double a = foo(x);
  //   int    b = bar(foo(y),
  //            foor(z));
  // Similar for broken string literals:
  //   double x = 3.14;
  //   auto s   = "Hello"
  //          "World";
  // Special handling is required for 'nested' ternary operators.
  SmallVector<unsigned, 16> ScopeStack;

  for (unsigned i = Start; i != End; ++i) {
    if (ScopeStack.size() != 0 &&
        Changes[i].indentAndNestingLevel() <
            Changes[ScopeStack.back()].indentAndNestingLevel())
      ScopeStack.pop_back();

    // Compare current token to previous non-comment token to ensure whether
    // it is in a deeper scope or not.
    unsigned PreviousNonComment = i - 1;
    while (PreviousNonComment > Start &&
           Changes[PreviousNonComment].Tok->is(tok::comment))
      --PreviousNonComment;
    if (i != Start && Changes[i].indentAndNestingLevel() >
                          Changes[PreviousNonComment].indentAndNestingLevel())
      ScopeStack.push_back(i);

    bool InsideNestedScope = ScopeStack.size() != 0;
    bool ContinuedStringLiteral = i > Start &&
                                  Changes[i].Tok->is(tok::string_literal) &&
                                  Changes[i - 1].Tok->is(tok::string_literal);
    bool SkipMatchCheck = InsideNestedScope || ContinuedStringLiteral;

    if (Changes[i].NewlinesBefore > 0 && !SkipMatchCheck) {
      Shift = 0;
      FoundMatchOnLine = false;
    }

    // If this is the first matching token to be aligned, remember by how many
    // spaces it has to be shifted, so the rest of the changes on the line are
    // shifted by the same amount
    if (!FoundMatchOnLine && !SkipMatchCheck && Matches(Changes[i])) {
      FoundMatchOnLine = true;
      Shift = Column - Changes[i].StartOfTokenColumn;
      Changes[i].Spaces += Shift;
    }

    // This is for function parameters that are split across multiple lines,
    // as mentioned in the ScopeStack comment.
    if (InsideNestedScope && Changes[i].NewlinesBefore > 0) {
      unsigned ScopeStart = ScopeStack.back();
      auto ShouldShiftBeAdded = [&] {
        // Function declaration
        if (Changes[ScopeStart - 1].Tok->is(TT_FunctionDeclarationName))
          return true;

        // Continued function declaration
        if (ScopeStart > Start + 1 &&
            Changes[ScopeStart - 2].Tok->is(TT_FunctionDeclarationName))
          return true;

        // Continued function call
        if (ScopeStart > Start + 1 &&
            Changes[ScopeStart - 2].Tok->is(tok::identifier) &&
            Changes[ScopeStart - 1].Tok->is(tok::l_paren))
          return Style.BinPackArguments;

        // Ternary operator
        if (Changes[i].Tok->is(TT_ConditionalExpr))
          return true;

        // Period Initializer .XXX = 1.
        if (Changes[i].Tok->is(TT_DesignatedInitializerPeriod))
          return true;

        // Continued ternary operator
        if (Changes[i].Tok->Previous &&
            Changes[i].Tok->Previous->is(TT_ConditionalExpr))
          return true;

        // Continued braced list.
        if (ScopeStart > Start + 1 &&
            Changes[ScopeStart - 2].Tok->isNot(tok::identifier) &&
            Changes[ScopeStart - 1].Tok->is(tok::l_brace) &&
            Changes[i].Tok->isNot(tok::r_brace))
          return true;

        return false;
      };

      if (ShouldShiftBeAdded())
        Changes[i].Spaces += Shift;
    }

    if (ContinuedStringLiteral)
      Changes[i].Spaces += Shift;

    Changes[i].StartOfTokenColumn += Shift;
    if (i + 1 != Changes.size())
      Changes[i + 1].PreviousEndOfTokenColumn += Shift;

    // If PointerAlignment is PAS_Right, keep *s or &s next to the token
    if (Style.PointerAlignment == FormatStyle::PAS_Right &&
        Changes[i].Spaces != 0) {
      for (int Previous = i - 1;
           Previous >= 0 &&
           Changes[Previous].Tok->getType() == TT_PointerOrReference;
           --Previous) {
        Changes[Previous + 1].Spaces -= Shift;
        Changes[Previous].Spaces += Shift;
      }
    }
  }
}

// Walk through a subset of the changes, starting at StartAt, and find
// sequences of matching tokens to align. To do so, keep track of the lines and
// whether or not a matching token was found on a line. If a matching token is
// found, extend the current sequence. If the current line cannot be part of a
// sequence, e.g. because there is an empty line before it or it contains only
// non-matching tokens, finalize the previous sequence.
// The value returned is the token on which we stopped, either because we
// exhausted all items inside Changes, or because we hit a scope level higher
// than our initial scope.
// This function is recursive. Each invocation processes only the scope level
// equal to the initial level, which is the level of Changes[StartAt].
// If we encounter a scope level greater than the initial level, then we call
// ourselves recursively, thereby avoiding the pollution of the current state
// with the alignment requirements of the nested sub-level. This recursive
// behavior is necessary for aligning function prototypes that have one or more
// arguments.
// If this function encounters a scope level less than the initial level,
// it returns the current position.
// There is a non-obvious subtlety in the recursive behavior: Even though we
// defer processing of nested levels to recursive invocations of this
// function, when it comes time to align a sequence of tokens, we run the
// alignment on the entire sequence, including the nested levels.
// When doing so, most of the nested tokens are skipped, because their
// alignment was already handled by the recursive invocations of this function.
// However, the special exception is that we do NOT skip function parameters
// that are split across multiple lines. See the test case in FormatTest.cpp
// that mentions "split function parameter alignment" for an example of this.
template <typename F>
static unsigned AlignTokens(
    const FormatStyle &Style, F &&Matches,
    SmallVector<WhitespaceManager::Change, 16> &Changes, unsigned StartAt,
    const FormatStyle::AlignConsecutiveStyle &ACS = FormatStyle::ACS_None) {
  unsigned MinColumn = 0;
  unsigned MaxColumn = UINT_MAX;

  // Line number of the start and the end of the current token sequence.
  unsigned StartOfSequence = 0;
  unsigned EndOfSequence = 0;

  // Measure the scope level (i.e. depth of (), [], {}) of the first token, and
  // abort when we hit any token in a higher scope than the starting one.
  auto IndentAndNestingLevel = StartAt < Changes.size()
                                   ? Changes[StartAt].indentAndNestingLevel()
                                   : std::tuple<unsigned, unsigned, unsigned>();

  // Keep track of the number of commas before the matching tokens, we will only
  // align a sequence of matching tokens if they are preceded by the same number
  // of commas.
  unsigned CommasBeforeLastMatch = 0;
  unsigned CommasBeforeMatch = 0;

  // Whether a matching token has been found on the current line.
  bool FoundMatchOnLine = false;

  // Whether the current line consists purely of comments.
  bool LineIsComment = true;

  // Aligns a sequence of matching tokens, on the MinColumn column.
  //
  // Sequences start from the first matching token to align, and end at the
  // first token of the first line that doesn't need to be aligned.
  //
  // We need to adjust the StartOfTokenColumn of each Change that is on a line
  // containing any matching token to be aligned and located after such token.
  auto AlignCurrentSequence = [&] {
    if (StartOfSequence > 0 && StartOfSequence < EndOfSequence)
      AlignTokenSequence(Style, StartOfSequence, EndOfSequence, MinColumn,
                         Matches, Changes);
    MinColumn = 0;
    MaxColumn = UINT_MAX;
    StartOfSequence = 0;
    EndOfSequence = 0;
  };

  unsigned i = StartAt;
  for (unsigned e = Changes.size(); i != e; ++i) {
    if (Changes[i].indentAndNestingLevel() < IndentAndNestingLevel)
      break;

    if (Changes[i].NewlinesBefore != 0) {
      CommasBeforeMatch = 0;
      EndOfSequence = i;

      // Whether to break the alignment sequence because of an empty line.
      bool EmptyLineBreak =
          (Changes[i].NewlinesBefore > 1) &&
          (ACS != FormatStyle::ACS_AcrossEmptyLines) &&
          (ACS != FormatStyle::ACS_AcrossEmptyLinesAndComments);

      // Whether to break the alignment sequence because of a line without a
      // match.
      bool NoMatchBreak =
          !FoundMatchOnLine &&
          !(LineIsComment &&
            ((ACS == FormatStyle::ACS_AcrossComments) ||
             (ACS == FormatStyle::ACS_AcrossEmptyLinesAndComments)));

      if (EmptyLineBreak || NoMatchBreak)
        AlignCurrentSequence();

      // A new line starts, re-initialize line status tracking bools.
<<<<<<< HEAD
      FoundMatchOnLine = false;
=======
      // Keep the match state if a string literal is continued on this line.
      if (i == 0 || !Changes[i].Tok->is(tok::string_literal) ||
          !Changes[i - 1].Tok->is(tok::string_literal))
        FoundMatchOnLine = false;
>>>>>>> 2ab1d525
      LineIsComment = true;
    }

    if (!Changes[i].Tok->is(tok::comment)) {
      LineIsComment = false;
    }

    if (Changes[i].Tok->is(tok::comma)) {
      ++CommasBeforeMatch;
    } else if (Changes[i].indentAndNestingLevel() > IndentAndNestingLevel) {
      // Call AlignTokens recursively, skipping over this scope block.
      unsigned StoppedAt = AlignTokens(Style, Matches, Changes, i, ACS);
      i = StoppedAt - 1;
      continue;
    }

    if (!Matches(Changes[i]))
      continue;

    // If there is more than one matching token per line, or if the number of
    // preceding commas, do not match anymore, end the sequence.
    if (FoundMatchOnLine || CommasBeforeMatch != CommasBeforeLastMatch)
      AlignCurrentSequence();

    CommasBeforeLastMatch = CommasBeforeMatch;
    FoundMatchOnLine = true;

    if (StartOfSequence == 0)
      StartOfSequence = i;

    unsigned ChangeMinColumn = Changes[i].StartOfTokenColumn;
    int LineLengthAfter = Changes[i].TokenLength;
    for (unsigned j = i + 1; j != e && Changes[j].NewlinesBefore == 0; ++j) {
      LineLengthAfter += Changes[j].Spaces;
      // Changes are generally 1:1 with the tokens, but a change could also be
      // inside of a token, in which case it's counted more than once: once for
      // the whitespace surrounding the token (!IsInsideToken) and once for
      // each whitespace change within it (IsInsideToken).
      // Therefore, changes inside of a token should only count the space.
      if (!Changes[j].IsInsideToken)
        LineLengthAfter += Changes[j].TokenLength;
    }
    unsigned ChangeMaxColumn = Style.ColumnLimit - LineLengthAfter;

    // If we are restricted by the maximum column width, end the sequence.
    if (ChangeMinColumn > MaxColumn || ChangeMaxColumn < MinColumn ||
        CommasBeforeLastMatch != CommasBeforeMatch) {
      AlignCurrentSequence();
      StartOfSequence = i;
    }

    MinColumn = std::max(MinColumn, ChangeMinColumn);
    MaxColumn = std::min(MaxColumn, ChangeMaxColumn);
  }

  EndOfSequence = i;
  AlignCurrentSequence();
  return i;
}

// Aligns a sequence of matching tokens, on the MinColumn column.
//
// Sequences start from the first matching token to align, and end at the
// first token of the first line that doesn't need to be aligned.
//
// We need to adjust the StartOfTokenColumn of each Change that is on a line
// containing any matching token to be aligned and located after such token.
static void AlignMacroSequence(
    unsigned &StartOfSequence, unsigned &EndOfSequence, unsigned &MinColumn,
    unsigned &MaxColumn, bool &FoundMatchOnLine,
    std::function<bool(const WhitespaceManager::Change &C)> AlignMacrosMatches,
    SmallVector<WhitespaceManager::Change, 16> &Changes) {
  if (StartOfSequence > 0 && StartOfSequence < EndOfSequence) {

    FoundMatchOnLine = false;
    int Shift = 0;

    for (unsigned I = StartOfSequence; I != EndOfSequence; ++I) {
      if (Changes[I].NewlinesBefore > 0) {
        Shift = 0;
        FoundMatchOnLine = false;
      }

      // If this is the first matching token to be aligned, remember by how many
      // spaces it has to be shifted, so the rest of the changes on the line are
      // shifted by the same amount
      if (!FoundMatchOnLine && AlignMacrosMatches(Changes[I])) {
        FoundMatchOnLine = true;
        Shift = MinColumn - Changes[I].StartOfTokenColumn;
        Changes[I].Spaces += Shift;
      }

      assert(Shift >= 0);
      Changes[I].StartOfTokenColumn += Shift;
      if (I + 1 != Changes.size())
        Changes[I + 1].PreviousEndOfTokenColumn += Shift;
    }
  }

  MinColumn = 0;
  MaxColumn = UINT_MAX;
  StartOfSequence = 0;
  EndOfSequence = 0;
}

void WhitespaceManager::alignConsecutiveMacros() {
  if (Style.AlignConsecutiveMacros == FormatStyle::ACS_None)
    return;

  auto AlignMacrosMatches = [](const Change &C) {
    const FormatToken *Current = C.Tok;
    unsigned SpacesRequiredBefore = 1;

    if (Current->SpacesRequiredBefore == 0 || !Current->Previous)
      return false;

    Current = Current->Previous;

    // If token is a ")", skip over the parameter list, to the
    // token that precedes the "("
    if (Current->is(tok::r_paren) && Current->MatchingParen) {
      Current = Current->MatchingParen->Previous;
      SpacesRequiredBefore = 0;
    }

    if (!Current || !Current->is(tok::identifier))
      return false;

    if (!Current->Previous || !Current->Previous->is(tok::pp_define))
      return false;

    // For a macro function, 0 spaces are required between the
    // identifier and the lparen that opens the parameter list.
    // For a simple macro, 1 space is required between the
    // identifier and the first token of the defined value.
    return Current->Next->SpacesRequiredBefore == SpacesRequiredBefore;
  };

  unsigned MinColumn = 0;
  unsigned MaxColumn = UINT_MAX;

  // Start and end of the token sequence we're processing.
  unsigned StartOfSequence = 0;
  unsigned EndOfSequence = 0;

  // Whether a matching token has been found on the current line.
  bool FoundMatchOnLine = false;

  // Whether the current line consists only of comments
  bool LineIsComment = true;

  unsigned I = 0;
  for (unsigned E = Changes.size(); I != E; ++I) {
    if (Changes[I].NewlinesBefore != 0) {
      EndOfSequence = I;

      // Whether to break the alignment sequence because of an empty line.
      bool EmptyLineBreak =
          (Changes[I].NewlinesBefore > 1) &&
          (Style.AlignConsecutiveMacros != FormatStyle::ACS_AcrossEmptyLines) &&
          (Style.AlignConsecutiveMacros !=
           FormatStyle::ACS_AcrossEmptyLinesAndComments);

      // Whether to break the alignment sequence because of a line without a
      // match.
      bool NoMatchBreak =
          !FoundMatchOnLine &&
          !(LineIsComment && ((Style.AlignConsecutiveMacros ==
                               FormatStyle::ACS_AcrossComments) ||
                              (Style.AlignConsecutiveMacros ==
                               FormatStyle::ACS_AcrossEmptyLinesAndComments)));

      if (EmptyLineBreak || NoMatchBreak)
        AlignMacroSequence(StartOfSequence, EndOfSequence, MinColumn, MaxColumn,
                           FoundMatchOnLine, AlignMacrosMatches, Changes);

      // A new line starts, re-initialize line status tracking bools.
      FoundMatchOnLine = false;
      LineIsComment = true;
    }

    if (!Changes[I].Tok->is(tok::comment)) {
      LineIsComment = false;
    }

    if (!AlignMacrosMatches(Changes[I]))
      continue;

    FoundMatchOnLine = true;

    if (StartOfSequence == 0)
      StartOfSequence = I;

    unsigned ChangeMinColumn = Changes[I].StartOfTokenColumn;
    int LineLengthAfter = -Changes[I].Spaces;
    for (unsigned j = I; j != E && Changes[j].NewlinesBefore == 0; ++j)
      LineLengthAfter += Changes[j].Spaces + Changes[j].TokenLength;
    unsigned ChangeMaxColumn = Style.ColumnLimit - LineLengthAfter;

    MinColumn = std::max(MinColumn, ChangeMinColumn);
    MaxColumn = std::min(MaxColumn, ChangeMaxColumn);
  }

  EndOfSequence = I;
  AlignMacroSequence(StartOfSequence, EndOfSequence, MinColumn, MaxColumn,
                     FoundMatchOnLine, AlignMacrosMatches, Changes);
}

void WhitespaceManager::alignConsecutiveAssignments() {
  if (Style.AlignConsecutiveAssignments == FormatStyle::ACS_None)
    return;

  AlignTokens(
      Style,
      [&](const Change &C) {
        // Do not align on equal signs that are first on a line.
        if (C.NewlinesBefore > 0)
          return false;

        // Do not align on equal signs that are last on a line.
        if (&C != &Changes.back() && (&C + 1)->NewlinesBefore > 0)
          return false;

        return C.Tok->is(tok::equal);
      },
      Changes, /*StartAt=*/0, Style.AlignConsecutiveAssignments);
}

void WhitespaceManager::alignConsecutiveBitFields() {
  if (Style.AlignConsecutiveBitFields == FormatStyle::ACS_None)
    return;

  AlignTokens(
      Style,
      [&](Change const &C) {
        // Do not align on ':' that is first on a line.
        if (C.NewlinesBefore > 0)
          return false;

        // Do not align on ':' that is last on a line.
        if (&C != &Changes.back() && (&C + 1)->NewlinesBefore > 0)
          return false;

        return C.Tok->is(TT_BitFieldColon);
      },
      Changes, /*StartAt=*/0, Style.AlignConsecutiveBitFields);
}

void WhitespaceManager::alignConsecutiveDeclarations() {
  if (Style.AlignConsecutiveDeclarations == FormatStyle::ACS_None)
    return;

  AlignTokens(
      Style,
      [](Change const &C) {
        // tok::kw_operator is necessary for aligning operator overload
        // definitions.
        if (C.Tok->isOneOf(TT_FunctionDeclarationName, tok::kw_operator))
          return true;
        if (C.Tok->isNot(TT_StartOfName))
          return false;
        if (C.Tok->Previous &&
            C.Tok->Previous->is(TT_StatementAttributeLikeMacro))
          return false;
        // Check if there is a subsequent name that starts the same declaration.
        for (FormatToken *Next = C.Tok->Next; Next; Next = Next->Next) {
          if (Next->is(tok::comment))
            continue;
          if (Next->is(TT_PointerOrReference))
            return false;
          if (!Next->Tok.getIdentifierInfo())
            break;
          if (Next->isOneOf(TT_StartOfName, TT_FunctionDeclarationName,
                            tok::kw_operator))
            return false;
        }
        return true;
      },
      Changes, /*StartAt=*/0, Style.AlignConsecutiveDeclarations);
}

void WhitespaceManager::alignChainedConditionals() {
  if (Style.BreakBeforeTernaryOperators) {
    AlignTokens(
        Style,
        [](Change const &C) {
          // Align question operators and last colon
          return C.Tok->is(TT_ConditionalExpr) &&
                 ((C.Tok->is(tok::question) && !C.NewlinesBefore) ||
                  (C.Tok->is(tok::colon) && C.Tok->Next &&
                   (C.Tok->Next->FakeLParens.size() == 0 ||
                    C.Tok->Next->FakeLParens.back() != prec::Conditional)));
        },
        Changes, /*StartAt=*/0);
  } else {
    static auto AlignWrappedOperand = [](Change const &C) {
      FormatToken *Previous = C.Tok->getPreviousNonComment();
      return C.NewlinesBefore && Previous && Previous->is(TT_ConditionalExpr) &&
             (Previous->is(tok::colon) &&
              (C.Tok->FakeLParens.size() == 0 ||
               C.Tok->FakeLParens.back() != prec::Conditional));
    };
    // Ensure we keep alignment of wrapped operands with non-wrapped operands
    // Since we actually align the operators, the wrapped operands need the
    // extra offset to be properly aligned.
    for (Change &C : Changes) {
      if (AlignWrappedOperand(C))
        C.StartOfTokenColumn -= 2;
    }
    AlignTokens(
        Style,
        [this](Change const &C) {
          // Align question operators if next operand is not wrapped, as
          // well as wrapped operands after question operator or last
          // colon in conditional sequence
          return (C.Tok->is(TT_ConditionalExpr) && C.Tok->is(tok::question) &&
                  &C != &Changes.back() && (&C + 1)->NewlinesBefore == 0 &&
                  !(&C + 1)->IsTrailingComment) ||
                 AlignWrappedOperand(C);
        },
        Changes, /*StartAt=*/0);
  }
}

void WhitespaceManager::alignTrailingComments() {
  unsigned MinColumn = 0;
  unsigned MaxColumn = UINT_MAX;
  unsigned StartOfSequence = 0;
  bool BreakBeforeNext = false;
  unsigned Newlines = 0;
  for (unsigned i = 0, e = Changes.size(); i != e; ++i) {
    if (Changes[i].StartOfBlockComment)
      continue;
    Newlines += Changes[i].NewlinesBefore;
    if (!Changes[i].IsTrailingComment)
      continue;

    unsigned ChangeMinColumn = Changes[i].StartOfTokenColumn;
    unsigned ChangeMaxColumn;

    if (Style.ColumnLimit == 0)
      ChangeMaxColumn = UINT_MAX;
    else if (Style.ColumnLimit >= Changes[i].TokenLength)
      ChangeMaxColumn = Style.ColumnLimit - Changes[i].TokenLength;
    else
      ChangeMaxColumn = ChangeMinColumn;

    // If we don't create a replacement for this change, we have to consider
    // it to be immovable.
    if (!Changes[i].CreateReplacement)
      ChangeMaxColumn = ChangeMinColumn;

    if (i + 1 != e && Changes[i + 1].ContinuesPPDirective)
      ChangeMaxColumn -= 2;
    // If this comment follows an } in column 0, it probably documents the
    // closing of a namespace and we don't want to align it.
    bool FollowsRBraceInColumn0 = i > 0 && Changes[i].NewlinesBefore == 0 &&
                                  Changes[i - 1].Tok->is(tok::r_brace) &&
                                  Changes[i - 1].StartOfTokenColumn == 0;
    bool WasAlignedWithStartOfNextLine = false;
    if (Changes[i].NewlinesBefore == 1) { // A comment on its own line.
      unsigned CommentColumn = SourceMgr.getSpellingColumnNumber(
          Changes[i].OriginalWhitespaceRange.getEnd());
      for (unsigned j = i + 1; j != e; ++j) {
        if (Changes[j].Tok->is(tok::comment))
          continue;

        unsigned NextColumn = SourceMgr.getSpellingColumnNumber(
            Changes[j].OriginalWhitespaceRange.getEnd());
        // The start of the next token was previously aligned with the
        // start of this comment.
        WasAlignedWithStartOfNextLine =
            CommentColumn == NextColumn ||
            CommentColumn == NextColumn + Style.IndentWidth;
        break;
      }
    }
    if (!Style.AlignTrailingComments || FollowsRBraceInColumn0) {
      alignTrailingComments(StartOfSequence, i, MinColumn);
      MinColumn = ChangeMinColumn;
      MaxColumn = ChangeMinColumn;
      StartOfSequence = i;
    } else if (BreakBeforeNext || Newlines > 1 ||
               (ChangeMinColumn > MaxColumn || ChangeMaxColumn < MinColumn) ||
               // Break the comment sequence if the previous line did not end
               // in a trailing comment.
               (Changes[i].NewlinesBefore == 1 && i > 0 &&
                !Changes[i - 1].IsTrailingComment) ||
               WasAlignedWithStartOfNextLine) {
      alignTrailingComments(StartOfSequence, i, MinColumn);
      MinColumn = ChangeMinColumn;
      MaxColumn = ChangeMaxColumn;
      StartOfSequence = i;
    } else {
      MinColumn = std::max(MinColumn, ChangeMinColumn);
      MaxColumn = std::min(MaxColumn, ChangeMaxColumn);
    }
    BreakBeforeNext = (i == 0) || (Changes[i].NewlinesBefore > 1) ||
                      // Never start a sequence with a comment at the beginning
                      // of the line.
                      (Changes[i].NewlinesBefore == 1 && StartOfSequence == i);
    Newlines = 0;
  }
  alignTrailingComments(StartOfSequence, Changes.size(), MinColumn);
}

void WhitespaceManager::alignTrailingComments(unsigned Start, unsigned End,
                                              unsigned Column) {
  for (unsigned i = Start; i != End; ++i) {
    int Shift = 0;
    if (Changes[i].IsTrailingComment) {
      Shift = Column - Changes[i].StartOfTokenColumn;
    }
    if (Changes[i].StartOfBlockComment) {
      Shift = Changes[i].IndentationOffset +
              Changes[i].StartOfBlockComment->StartOfTokenColumn -
              Changes[i].StartOfTokenColumn;
    }
    if (Shift < 0)
      continue;
    Changes[i].Spaces += Shift;
    if (i + 1 != Changes.size())
      Changes[i + 1].PreviousEndOfTokenColumn += Shift;
    Changes[i].StartOfTokenColumn += Shift;
  }
}

void WhitespaceManager::alignEscapedNewlines() {
  if (Style.AlignEscapedNewlines == FormatStyle::ENAS_DontAlign)
    return;

  bool AlignLeft = Style.AlignEscapedNewlines == FormatStyle::ENAS_Left;
  unsigned MaxEndOfLine = AlignLeft ? 0 : Style.ColumnLimit;
  unsigned StartOfMacro = 0;
  for (unsigned i = 1, e = Changes.size(); i < e; ++i) {
    Change &C = Changes[i];
    if (C.NewlinesBefore > 0) {
      if (C.ContinuesPPDirective) {
        MaxEndOfLine = std::max(C.PreviousEndOfTokenColumn + 2, MaxEndOfLine);
      } else {
        alignEscapedNewlines(StartOfMacro + 1, i, MaxEndOfLine);
        MaxEndOfLine = AlignLeft ? 0 : Style.ColumnLimit;
        StartOfMacro = i;
      }
    }
  }
  alignEscapedNewlines(StartOfMacro + 1, Changes.size(), MaxEndOfLine);
}

void WhitespaceManager::alignEscapedNewlines(unsigned Start, unsigned End,
                                             unsigned Column) {
  for (unsigned i = Start; i < End; ++i) {
    Change &C = Changes[i];
    if (C.NewlinesBefore > 0) {
      assert(C.ContinuesPPDirective);
      if (C.PreviousEndOfTokenColumn + 1 > Column)
        C.EscapedNewlineColumn = 0;
      else
        C.EscapedNewlineColumn = Column;
    }
  }
}

void WhitespaceManager::alignArrayInitializers() {
  if (Style.AlignArrayOfStructures == FormatStyle::AIAS_None)
    return;

  for (unsigned ChangeIndex = 1U, ChangeEnd = Changes.size();
       ChangeIndex < ChangeEnd; ++ChangeIndex) {
    auto &C = Changes[ChangeIndex];
    if (C.Tok->IsArrayInitializer) {
      bool FoundComplete = false;
      for (unsigned InsideIndex = ChangeIndex + 1; InsideIndex < ChangeEnd;
           ++InsideIndex) {
        if (Changes[InsideIndex].Tok == C.Tok->MatchingParen) {
          alignArrayInitializers(ChangeIndex, InsideIndex + 1);
          ChangeIndex = InsideIndex + 1;
          FoundComplete = true;
          break;
        }
      }
      if (!FoundComplete)
        ChangeIndex = ChangeEnd;
    }
  }
}

void WhitespaceManager::alignArrayInitializers(unsigned Start, unsigned End) {

  if (Style.AlignArrayOfStructures == FormatStyle::AIAS_Right)
    alignArrayInitializersRightJustified(getCells(Start, End));
  else if (Style.AlignArrayOfStructures == FormatStyle::AIAS_Left)
    alignArrayInitializersLeftJustified(getCells(Start, End));
}

void WhitespaceManager::alignArrayInitializersRightJustified(
    CellDescriptions &&CellDescs) {
  auto &Cells = CellDescs.Cells;

  // Now go through and fixup the spaces.
  auto *CellIter = Cells.begin();
  for (auto i = 0U; i < CellDescs.CellCount; i++, ++CellIter) {
    unsigned NetWidth = 0U;
    if (isSplitCell(*CellIter))
      NetWidth = getNetWidth(Cells.begin(), CellIter, CellDescs.InitialSpaces);
    auto CellWidth = getMaximumCellWidth(CellIter, NetWidth);

    if (Changes[CellIter->Index].Tok->is(tok::r_brace)) {
      // So in here we want to see if there is a brace that falls
      // on a line that was split. If so on that line we make sure that
      // the spaces in front of the brace are enough.
      Changes[CellIter->Index].NewlinesBefore = 0;
      Changes[CellIter->Index].Spaces = 0;
      for (const auto *Next = CellIter->NextColumnElement; Next != nullptr;
           Next = Next->NextColumnElement) {
        Changes[Next->Index].Spaces = 0;
        Changes[Next->Index].NewlinesBefore = 0;
      }
      // Unless the array is empty, we need the position of all the
      // immediately adjacent cells
      if (CellIter != Cells.begin()) {
        auto ThisNetWidth =
            getNetWidth(Cells.begin(), CellIter, CellDescs.InitialSpaces);
        auto MaxNetWidth =
            getMaximumNetWidth(Cells.begin(), CellIter, CellDescs.InitialSpaces,
                               CellDescs.CellCount);
        if (ThisNetWidth < MaxNetWidth)
          Changes[CellIter->Index].Spaces = (MaxNetWidth - ThisNetWidth);
        auto RowCount = 1U;
        auto Offset = std::distance(Cells.begin(), CellIter);
        for (const auto *Next = CellIter->NextColumnElement; Next != nullptr;
             Next = Next->NextColumnElement) {
          auto *Start = (Cells.begin() + RowCount * CellDescs.CellCount);
          auto *End = Start + Offset;
          ThisNetWidth = getNetWidth(Start, End, CellDescs.InitialSpaces);
          if (ThisNetWidth < MaxNetWidth)
            Changes[Next->Index].Spaces = (MaxNetWidth - ThisNetWidth);
          ++RowCount;
        }
      }
    } else {
      auto ThisWidth =
          calculateCellWidth(CellIter->Index, CellIter->EndIndex, true) +
          NetWidth;
      if (Changes[CellIter->Index].NewlinesBefore == 0) {
        Changes[CellIter->Index].Spaces = (CellWidth - (ThisWidth + NetWidth));
        Changes[CellIter->Index].Spaces += (i > 0) ? 1 : 0;
      }
      alignToStartOfCell(CellIter->Index, CellIter->EndIndex);
      for (const auto *Next = CellIter->NextColumnElement; Next != nullptr;
           Next = Next->NextColumnElement) {
        ThisWidth =
            calculateCellWidth(Next->Index, Next->EndIndex, true) + NetWidth;
        if (Changes[Next->Index].NewlinesBefore == 0) {
          Changes[Next->Index].Spaces = (CellWidth - ThisWidth);
          Changes[Next->Index].Spaces += (i > 0) ? 1 : 0;
        }
        alignToStartOfCell(Next->Index, Next->EndIndex);
      }
    }
  }
}

void WhitespaceManager::alignArrayInitializersLeftJustified(
    CellDescriptions &&CellDescs) {
  auto &Cells = CellDescs.Cells;

  // Now go through and fixup the spaces.
  auto *CellIter = Cells.begin();
  // The first cell needs to be against the left brace.
  if (Changes[CellIter->Index].NewlinesBefore == 0)
    Changes[CellIter->Index].Spaces = 0;
  else
    Changes[CellIter->Index].Spaces = CellDescs.InitialSpaces;
  ++CellIter;
  for (auto i = 1U; i < CellDescs.CellCount; i++, ++CellIter) {
    auto MaxNetWidth = getMaximumNetWidth(
        Cells.begin(), CellIter, CellDescs.InitialSpaces, CellDescs.CellCount);
    auto ThisNetWidth =
        getNetWidth(Cells.begin(), CellIter, CellDescs.InitialSpaces);
    if (Changes[CellIter->Index].NewlinesBefore == 0) {
      Changes[CellIter->Index].Spaces =
          MaxNetWidth - ThisNetWidth +
          (Changes[CellIter->Index].Tok->isNot(tok::r_brace) ? 1 : 0);
    }
    auto RowCount = 1U;
    auto Offset = std::distance(Cells.begin(), CellIter);
    for (const auto *Next = CellIter->NextColumnElement; Next != nullptr;
         Next = Next->NextColumnElement) {
      auto *Start = (Cells.begin() + RowCount * CellDescs.CellCount);
      auto *End = Start + Offset;
      auto ThisNetWidth = getNetWidth(Start, End, CellDescs.InitialSpaces);
      if (Changes[Next->Index].NewlinesBefore == 0) {
        Changes[Next->Index].Spaces =
            MaxNetWidth - ThisNetWidth +
            (Changes[Next->Index].Tok->isNot(tok::r_brace) ? 1 : 0);
      }
      ++RowCount;
    }
  }
}

bool WhitespaceManager::isSplitCell(const CellDescription &Cell) {
  if (Cell.HasSplit)
    return true;
  for (const auto *Next = Cell.NextColumnElement; Next != nullptr;
       Next = Next->NextColumnElement) {
    if (Next->HasSplit)
      return true;
  }
  return false;
}

WhitespaceManager::CellDescriptions WhitespaceManager::getCells(unsigned Start,
                                                                unsigned End) {

  unsigned Depth = 0;
  unsigned Cell = 0;
  unsigned CellCount = 0;
  unsigned InitialSpaces = 0;
  unsigned InitialTokenLength = 0;
  unsigned EndSpaces = 0;
  SmallVector<CellDescription> Cells;
  const FormatToken *MatchingParen = nullptr;
  for (unsigned i = Start; i < End; ++i) {
    auto &C = Changes[i];
    if (C.Tok->is(tok::l_brace))
      ++Depth;
    else if (C.Tok->is(tok::r_brace))
      --Depth;
    if (Depth == 2) {
      if (C.Tok->is(tok::l_brace)) {
        Cell = 0;
        MatchingParen = C.Tok->MatchingParen;
        if (InitialSpaces == 0) {
          InitialSpaces = C.Spaces + C.TokenLength;
          InitialTokenLength = C.TokenLength;
          auto j = i - 1;
          for (; Changes[j].NewlinesBefore == 0 && j > Start; --j) {
            InitialSpaces += Changes[j].Spaces + Changes[j].TokenLength;
            InitialTokenLength += Changes[j].TokenLength;
          }
          if (C.NewlinesBefore == 0) {
            InitialSpaces += Changes[j].Spaces + Changes[j].TokenLength;
            InitialTokenLength += Changes[j].TokenLength;
          }
        }
      } else if (C.Tok->is(tok::comma)) {
        if (!Cells.empty())
          Cells.back().EndIndex = i;
        if (C.Tok->getNextNonComment()->isNot(tok::r_brace)) // dangling comma
          ++Cell;
      }
    } else if (Depth == 1) {
      if (C.Tok == MatchingParen) {
        if (!Cells.empty())
          Cells.back().EndIndex = i;
        Cells.push_back(CellDescription{i, ++Cell, i + 1, false, nullptr});
        CellCount = C.Tok->Previous->isNot(tok::comma) ? Cell + 1 : Cell;
        // Go to the next non-comment and ensure there is a break in front
        const auto *NextNonComment = C.Tok->getNextNonComment();
        while (NextNonComment->is(tok::comma))
          NextNonComment = NextNonComment->getNextNonComment();
        auto j = i;
        while (Changes[j].Tok != NextNonComment && j < End)
          ++j;
        if (j < End && Changes[j].NewlinesBefore == 0 &&
            Changes[j].Tok->isNot(tok::r_brace)) {
          Changes[j].NewlinesBefore = 1;
          // Account for the added token lengths
          Changes[j].Spaces = InitialSpaces - InitialTokenLength;
        }
      } else if (C.Tok->is(tok::comment)) {
        // Trailing comments stay at a space past the last token
        C.Spaces = Changes[i - 1].Tok->is(tok::comma) ? 1 : 2;
      } else if (C.Tok->is(tok::l_brace)) {
        // We need to make sure that the ending braces is aligned to the
        // start of our initializer
        auto j = i - 1;
        for (; j > 0 && !Changes[j].Tok->ArrayInitializerLineStart; --j)
          ; // Nothing the loop does the work
        EndSpaces = Changes[j].Spaces;
      }
    } else if (Depth == 0 && C.Tok->is(tok::r_brace)) {
      C.NewlinesBefore = 1;
      C.Spaces = EndSpaces;
    }
    if (C.Tok->StartsColumn) {
      // This gets us past tokens that have been split over multiple
      // lines
      bool HasSplit = false;
      if (Changes[i].NewlinesBefore > 0) {
        // So if we split a line previously and the tail line + this token is
        // less then the column limit we remove the split here and just put
        // the column start at a space past the comma
        //
        // FIXME This if branch covers the cases where the column is not
        // the first column. This leads to weird pathologies like the formatting
        // auto foo = Items{
        //     Section{
        //             0, bar(),
        //     }
        // };
        // Well if it doesn't lead to that it's indicative that the line
        // breaking should be revisited. Unfortunately alot of other options
        // interact with this
        auto j = i - 1;
        if ((j - 1) > Start && Changes[j].Tok->is(tok::comma) &&
            Changes[j - 1].NewlinesBefore > 0) {
          --j;
          auto LineLimit = Changes[j].Spaces + Changes[j].TokenLength;
          if (LineLimit < Style.ColumnLimit) {
            Changes[i].NewlinesBefore = 0;
            Changes[i].Spaces = 1;
          }
        }
      }
      while (Changes[i].NewlinesBefore > 0 && Changes[i].Tok == C.Tok) {
        Changes[i].Spaces = InitialSpaces;
        ++i;
        HasSplit = true;
      }
      if (Changes[i].Tok != C.Tok)
        --i;
      Cells.push_back(CellDescription{i, Cell, i, HasSplit, nullptr});
    }
  }

  return linkCells({Cells, CellCount, InitialSpaces});
}

unsigned WhitespaceManager::calculateCellWidth(unsigned Start, unsigned End,
                                               bool WithSpaces) const {
  unsigned CellWidth = 0;
  for (auto i = Start; i < End; i++) {
    if (Changes[i].NewlinesBefore > 0)
      CellWidth = 0;
    CellWidth += Changes[i].TokenLength;
    CellWidth += (WithSpaces ? Changes[i].Spaces : 0);
  }
  return CellWidth;
}

void WhitespaceManager::alignToStartOfCell(unsigned Start, unsigned End) {
  if ((End - Start) <= 1)
    return;
  // If the line is broken anywhere in there make sure everything
  // is aligned to the parent
  for (auto i = Start + 1; i < End; i++) {
    if (Changes[i].NewlinesBefore > 0)
      Changes[i].Spaces = Changes[Start].Spaces;
  }
}

WhitespaceManager::CellDescriptions
WhitespaceManager::linkCells(CellDescriptions &&CellDesc) {
  auto &Cells = CellDesc.Cells;
  for (auto *CellIter = Cells.begin(); CellIter != Cells.end(); ++CellIter) {
    if (CellIter->NextColumnElement == nullptr &&
        ((CellIter + 1) != Cells.end())) {
      for (auto *NextIter = CellIter + 1; NextIter != Cells.end(); ++NextIter) {
        if (NextIter->Cell == CellIter->Cell) {
          CellIter->NextColumnElement = &(*NextIter);
          break;
        }
      }
    }
  }
  return std::move(CellDesc);
}

void WhitespaceManager::generateChanges() {
  for (unsigned i = 0, e = Changes.size(); i != e; ++i) {
    const Change &C = Changes[i];
    if (i > 0 && Changes[i - 1].OriginalWhitespaceRange.getBegin() ==
                     C.OriginalWhitespaceRange.getBegin()) {
      // Do not generate two replacements for the same location.
      continue;
    }
    if (C.CreateReplacement) {
      std::string ReplacementText = C.PreviousLinePostfix;
      if (C.ContinuesPPDirective)
        appendEscapedNewlineText(ReplacementText, C.NewlinesBefore,
                                 C.PreviousEndOfTokenColumn,
                                 C.EscapedNewlineColumn);
      else
        appendNewlineText(ReplacementText, C.NewlinesBefore);
      // FIXME: This assert should hold if we computed the column correctly.
      // assert((int)C.StartOfTokenColumn >= C.Spaces);
      appendIndentText(
          ReplacementText, C.Tok->IndentLevel, std::max(0, C.Spaces),
          std::max((int)C.StartOfTokenColumn, C.Spaces) - std::max(0, C.Spaces),
          C.IsAligned);
      ReplacementText.append(C.CurrentLinePrefix);
      storeReplacement(C.OriginalWhitespaceRange, ReplacementText);
    }
  }
}

void WhitespaceManager::storeReplacement(SourceRange Range, StringRef Text) {
  unsigned WhitespaceLength = SourceMgr.getFileOffset(Range.getEnd()) -
                              SourceMgr.getFileOffset(Range.getBegin());
  // Don't create a replacement, if it does not change anything.
  if (StringRef(SourceMgr.getCharacterData(Range.getBegin()),
                WhitespaceLength) == Text)
    return;
  auto Err = Replaces.add(tooling::Replacement(
      SourceMgr, CharSourceRange::getCharRange(Range), Text));
  // FIXME: better error handling. For now, just print an error message in the
  // release version.
  if (Err) {
    llvm::errs() << llvm::toString(std::move(Err)) << "\n";
    assert(false);
  }
}

void WhitespaceManager::appendNewlineText(std::string &Text,
                                          unsigned Newlines) {
  for (unsigned i = 0; i < Newlines; ++i)
    Text.append(UseCRLF ? "\r\n" : "\n");
}

void WhitespaceManager::appendEscapedNewlineText(
    std::string &Text, unsigned Newlines, unsigned PreviousEndOfTokenColumn,
    unsigned EscapedNewlineColumn) {
  if (Newlines > 0) {
    unsigned Spaces =
        std::max<int>(1, EscapedNewlineColumn - PreviousEndOfTokenColumn - 1);
    for (unsigned i = 0; i < Newlines; ++i) {
      Text.append(Spaces, ' ');
      Text.append(UseCRLF ? "\\\r\n" : "\\\n");
      Spaces = std::max<int>(0, EscapedNewlineColumn - 1);
    }
  }
}

void WhitespaceManager::appendIndentText(std::string &Text,
                                         unsigned IndentLevel, unsigned Spaces,
                                         unsigned WhitespaceStartColumn,
                                         bool IsAligned) {
  switch (Style.UseTab) {
  case FormatStyle::UT_Never:
    Text.append(Spaces, ' ');
    break;
  case FormatStyle::UT_Always: {
    if (Style.TabWidth) {
      unsigned FirstTabWidth =
          Style.TabWidth - WhitespaceStartColumn % Style.TabWidth;

      // Insert only spaces when we want to end up before the next tab.
      if (Spaces < FirstTabWidth || Spaces == 1) {
        Text.append(Spaces, ' ');
        break;
      }
      // Align to the next tab.
      Spaces -= FirstTabWidth;
      Text.append("\t");

      Text.append(Spaces / Style.TabWidth, '\t');
      Text.append(Spaces % Style.TabWidth, ' ');
    } else if (Spaces == 1) {
      Text.append(Spaces, ' ');
    }
    break;
  }
  case FormatStyle::UT_ForIndentation:
    if (WhitespaceStartColumn == 0) {
      unsigned Indentation = IndentLevel * Style.IndentWidth;
      Spaces = appendTabIndent(Text, Spaces, Indentation);
    }
    Text.append(Spaces, ' ');
    break;
  case FormatStyle::UT_ForContinuationAndIndentation:
    if (WhitespaceStartColumn == 0)
      Spaces = appendTabIndent(Text, Spaces, Spaces);
    Text.append(Spaces, ' ');
    break;
  case FormatStyle::UT_AlignWithSpaces:
    if (WhitespaceStartColumn == 0) {
      unsigned Indentation =
          IsAligned ? IndentLevel * Style.IndentWidth : Spaces;
      Spaces = appendTabIndent(Text, Spaces, Indentation);
    }
    Text.append(Spaces, ' ');
    break;
  }
}

unsigned WhitespaceManager::appendTabIndent(std::string &Text, unsigned Spaces,
                                            unsigned Indentation) {
  // This happens, e.g. when a line in a block comment is indented less than the
  // first one.
  if (Indentation > Spaces)
    Indentation = Spaces;
  if (Style.TabWidth) {
    unsigned Tabs = Indentation / Style.TabWidth;
    Text.append(Tabs, '\t');
    Spaces -= Tabs * Style.TabWidth;
  }
  return Spaces;
}

} // namespace format
} // namespace clang<|MERGE_RESOLUTION|>--- conflicted
+++ resolved
@@ -504,14 +504,10 @@
         AlignCurrentSequence();
 
       // A new line starts, re-initialize line status tracking bools.
-<<<<<<< HEAD
-      FoundMatchOnLine = false;
-=======
       // Keep the match state if a string literal is continued on this line.
       if (i == 0 || !Changes[i].Tok->is(tok::string_literal) ||
           !Changes[i - 1].Tok->is(tok::string_literal))
         FoundMatchOnLine = false;
->>>>>>> 2ab1d525
       LineIsComment = true;
     }
 
