--- conflicted
+++ resolved
@@ -776,12 +776,7 @@
       Lines[i] = Lines[i].ltrim(Blanks);
       StringRef IndentPrefix = getLineCommentIndentPrefix(Lines[i], Style);
       OriginalPrefix[i] = IndentPrefix;
-<<<<<<< HEAD
-      const unsigned SpacesInPrefix =
-          std::count(IndentPrefix.begin(), IndentPrefix.end(), ' ');
-=======
       const unsigned SpacesInPrefix = llvm::count(IndentPrefix, ' ');
->>>>>>> a2ce6ee6
 
       // On the first line of the comment section we calculate how many spaces
       // are to be added or removed, all lines after that just get only the
