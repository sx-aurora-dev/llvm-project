--- conflicted
+++ resolved
@@ -104,11 +104,7 @@
         RootToken.isObjCAccessSpecifier() ||
         (RootToken.isOneOf(Keywords.kw_signals, Keywords.kw_qsignals) &&
          RootToken.Next && RootToken.Next->is(tok::colon))) {
-<<<<<<< HEAD
-      // The AccessModifierOffset may be overriden by IndentAccessModifiers,
-=======
       // The AccessModifierOffset may be overridden by IndentAccessModifiers,
->>>>>>> 2ab1d525
       // in which case we take a negative value of the IndentWidth to simulate
       // the upper indent level.
       return Style.IndentAccessModifiers ? -Style.IndentWidth
@@ -1349,27 +1345,17 @@
   if (PreviousLine && RootToken.isAccessSpecifier()) {
     switch (Style.EmptyLineBeforeAccessModifier) {
     case FormatStyle::ELBAMS_Never:
-<<<<<<< HEAD
-      if (RootToken.NewlinesBefore > 1)
-=======
       if (Newlines > 1)
->>>>>>> 2ab1d525
         Newlines = 1;
       break;
     case FormatStyle::ELBAMS_Leave:
       Newlines = std::max(RootToken.NewlinesBefore, 1u);
       break;
     case FormatStyle::ELBAMS_LogicalBlock:
-<<<<<<< HEAD
-      if (PreviousLine->Last->isOneOf(tok::semi, tok::r_brace) &&
-          RootToken.NewlinesBefore <= 1)
-        Newlines = 2;
-=======
       if (PreviousLine->Last->isOneOf(tok::semi, tok::r_brace) && Newlines <= 1)
         Newlines = 2;
       if (PreviousLine->First->isAccessSpecifier())
         Newlines = 1; // Previous is an access modifier remove all new lines.
->>>>>>> 2ab1d525
       break;
     case FormatStyle::ELBAMS_Always: {
       const FormatToken *previousToken;
@@ -1377,12 +1363,7 @@
         previousToken = PreviousLine->Last->getPreviousNonComment();
       else
         previousToken = PreviousLine->Last;
-<<<<<<< HEAD
-      if ((!previousToken || !previousToken->is(tok::l_brace)) &&
-          RootToken.NewlinesBefore <= 1)
-=======
       if ((!previousToken || !previousToken->is(tok::l_brace)) && Newlines <= 1)
->>>>>>> 2ab1d525
         Newlines = 2;
     } break;
     }
