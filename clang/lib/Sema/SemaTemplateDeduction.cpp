//===- SemaTemplateDeduction.cpp - Template Argument Deduction ------------===//
//
// Part of the LLVM Project, under the Apache License v2.0 with LLVM Exceptions.
// See https://llvm.org/LICENSE.txt for license information.
// SPDX-License-Identifier: Apache-2.0 WITH LLVM-exception
//
//===----------------------------------------------------------------------===//
//
// This file implements C++ template argument deduction.
//
//===----------------------------------------------------------------------===//

#include "clang/Sema/TemplateDeduction.h"
#include "TreeTransform.h"
#include "TypeLocBuilder.h"
#include "clang/AST/ASTContext.h"
#include "clang/AST/ASTLambda.h"
#include "clang/AST/Decl.h"
#include "clang/AST/DeclAccessPair.h"
#include "clang/AST/DeclBase.h"
#include "clang/AST/DeclCXX.h"
#include "clang/AST/DeclTemplate.h"
#include "clang/AST/DeclarationName.h"
#include "clang/AST/Expr.h"
#include "clang/AST/ExprCXX.h"
#include "clang/AST/NestedNameSpecifier.h"
#include "clang/AST/RecursiveASTVisitor.h"
#include "clang/AST/TemplateBase.h"
#include "clang/AST/TemplateName.h"
#include "clang/AST/Type.h"
#include "clang/AST/TypeLoc.h"
#include "clang/AST/UnresolvedSet.h"
#include "clang/Basic/AddressSpaces.h"
#include "clang/Basic/ExceptionSpecificationType.h"
#include "clang/Basic/LLVM.h"
#include "clang/Basic/LangOptions.h"
#include "clang/Basic/PartialDiagnostic.h"
#include "clang/Basic/SourceLocation.h"
#include "clang/Basic/Specifiers.h"
#include "clang/Sema/Ownership.h"
#include "clang/Sema/Sema.h"
#include "clang/Sema/Template.h"
#include "llvm/ADT/APInt.h"
#include "llvm/ADT/APSInt.h"
#include "llvm/ADT/ArrayRef.h"
#include "llvm/ADT/DenseMap.h"
#include "llvm/ADT/FoldingSet.h"
#include "llvm/ADT/Optional.h"
#include "llvm/ADT/SmallBitVector.h"
#include "llvm/ADT/SmallPtrSet.h"
#include "llvm/ADT/SmallVector.h"
#include "llvm/Support/Casting.h"
#include "llvm/Support/Compiler.h"
#include "llvm/Support/ErrorHandling.h"
#include <algorithm>
#include <cassert>
#include <tuple>
#include <utility>

namespace clang {

  /// Various flags that control template argument deduction.
  ///
  /// These flags can be bitwise-OR'd together.
  enum TemplateDeductionFlags {
    /// No template argument deduction flags, which indicates the
    /// strictest results for template argument deduction (as used for, e.g.,
    /// matching class template partial specializations).
    TDF_None = 0,

    /// Within template argument deduction from a function call, we are
    /// matching with a parameter type for which the original parameter was
    /// a reference.
    TDF_ParamWithReferenceType = 0x1,

    /// Within template argument deduction from a function call, we
    /// are matching in a case where we ignore cv-qualifiers.
    TDF_IgnoreQualifiers = 0x02,

    /// Within template argument deduction from a function call,
    /// we are matching in a case where we can perform template argument
    /// deduction from a template-id of a derived class of the argument type.
    TDF_DerivedClass = 0x04,

    /// Allow non-dependent types to differ, e.g., when performing
    /// template argument deduction from a function call where conversions
    /// may apply.
    TDF_SkipNonDependent = 0x08,

    /// Whether we are performing template argument deduction for
    /// parameters and arguments in a top-level template argument
    TDF_TopLevelParameterTypeList = 0x10,

    /// Within template argument deduction from overload resolution per
    /// C++ [over.over] allow matching function types that are compatible in
    /// terms of noreturn and default calling convention adjustments, or
    /// similarly matching a declared template specialization against a
    /// possible template, per C++ [temp.deduct.decl]. In either case, permit
    /// deduction where the parameter is a function type that can be converted
    /// to the argument type.
    TDF_AllowCompatibleFunctionType = 0x20,

    /// Within template argument deduction for a conversion function, we are
    /// matching with an argument type for which the original argument was
    /// a reference.
    TDF_ArgWithReferenceType = 0x40,
  };
}

using namespace clang;
using namespace sema;

/// Compare two APSInts, extending and switching the sign as
/// necessary to compare their values regardless of underlying type.
static bool hasSameExtendedValue(llvm::APSInt X, llvm::APSInt Y) {
  if (Y.getBitWidth() > X.getBitWidth())
    X = X.extend(Y.getBitWidth());
  else if (Y.getBitWidth() < X.getBitWidth())
    Y = Y.extend(X.getBitWidth());

  // If there is a signedness mismatch, correct it.
  if (X.isSigned() != Y.isSigned()) {
    // If the signed value is negative, then the values cannot be the same.
    if ((Y.isSigned() && Y.isNegative()) || (X.isSigned() && X.isNegative()))
      return false;

    Y.setIsSigned(true);
    X.setIsSigned(true);
  }

  return X == Y;
}

static Sema::TemplateDeductionResult DeduceTemplateArgumentsByTypeMatch(
    Sema &S, TemplateParameterList *TemplateParams, QualType Param,
    QualType Arg, TemplateDeductionInfo &Info,
    SmallVectorImpl<DeducedTemplateArgument> &Deduced, unsigned TDF,
    bool PartialOrdering = false, bool DeducedFromArrayBound = false);

static Sema::TemplateDeductionResult
DeduceTemplateArguments(Sema &S, TemplateParameterList *TemplateParams,
                        ArrayRef<TemplateArgument> Ps,
                        ArrayRef<TemplateArgument> As,
                        TemplateDeductionInfo &Info,
                        SmallVectorImpl<DeducedTemplateArgument> &Deduced,
                        bool NumberOfArgumentsMustMatch);

static void MarkUsedTemplateParameters(ASTContext &Ctx,
                                       const TemplateArgument &TemplateArg,
                                       bool OnlyDeduced, unsigned Depth,
                                       llvm::SmallBitVector &Used);

static void MarkUsedTemplateParameters(ASTContext &Ctx, QualType T,
                                       bool OnlyDeduced, unsigned Level,
                                       llvm::SmallBitVector &Deduced);

/// If the given expression is of a form that permits the deduction
/// of a non-type template parameter, return the declaration of that
/// non-type template parameter.
static const NonTypeTemplateParmDecl *
getDeducedParameterFromExpr(const Expr *E, unsigned Depth) {
  // If we are within an alias template, the expression may have undergone
  // any number of parameter substitutions already.
  while (true) {
    if (const auto *IC = dyn_cast<ImplicitCastExpr>(E))
      E = IC->getSubExpr();
    else if (const auto *CE = dyn_cast<ConstantExpr>(E))
      E = CE->getSubExpr();
    else if (const auto *Subst = dyn_cast<SubstNonTypeTemplateParmExpr>(E))
      E = Subst->getReplacement();
    else if (const auto *CCE = dyn_cast<CXXConstructExpr>(E)) {
      // Look through implicit copy construction from an lvalue of the same type.
      if (CCE->getParenOrBraceRange().isValid())
        break;
      // Note, there could be default arguments.
      assert(CCE->getNumArgs() >= 1 && "implicit construct expr should have 1 arg");
      E = CCE->getArg(0);
    } else
      break;
  }

  if (const auto *DRE = dyn_cast<DeclRefExpr>(E))
    if (const auto *NTTP = dyn_cast<NonTypeTemplateParmDecl>(DRE->getDecl()))
      if (NTTP->getDepth() == Depth)
        return NTTP;

  return nullptr;
}

static const NonTypeTemplateParmDecl *
getDeducedParameterFromExpr(TemplateDeductionInfo &Info, Expr *E) {
  return getDeducedParameterFromExpr(E, Info.getDeducedDepth());
}

/// Determine whether two declaration pointers refer to the same
/// declaration.
static bool isSameDeclaration(Decl *X, Decl *Y) {
  if (NamedDecl *NX = dyn_cast<NamedDecl>(X))
    X = NX->getUnderlyingDecl();
  if (NamedDecl *NY = dyn_cast<NamedDecl>(Y))
    Y = NY->getUnderlyingDecl();

  return X->getCanonicalDecl() == Y->getCanonicalDecl();
}

/// Verify that the given, deduced template arguments are compatible.
///
/// \returns The deduced template argument, or a NULL template argument if
/// the deduced template arguments were incompatible.
static DeducedTemplateArgument
checkDeducedTemplateArguments(ASTContext &Context,
                              const DeducedTemplateArgument &X,
                              const DeducedTemplateArgument &Y) {
  // We have no deduction for one or both of the arguments; they're compatible.
  if (X.isNull())
    return Y;
  if (Y.isNull())
    return X;

  // If we have two non-type template argument values deduced for the same
  // parameter, they must both match the type of the parameter, and thus must
  // match each other's type. As we're only keeping one of them, we must check
  // for that now. The exception is that if either was deduced from an array
  // bound, the type is permitted to differ.
  if (!X.wasDeducedFromArrayBound() && !Y.wasDeducedFromArrayBound()) {
    QualType XType = X.getNonTypeTemplateArgumentType();
    if (!XType.isNull()) {
      QualType YType = Y.getNonTypeTemplateArgumentType();
      if (YType.isNull() || !Context.hasSameType(XType, YType))
        return DeducedTemplateArgument();
    }
  }

  switch (X.getKind()) {
  case TemplateArgument::Null:
    llvm_unreachable("Non-deduced template arguments handled above");

  case TemplateArgument::Type:
    // If two template type arguments have the same type, they're compatible.
    if (Y.getKind() == TemplateArgument::Type &&
        Context.hasSameType(X.getAsType(), Y.getAsType()))
      return X;

    // If one of the two arguments was deduced from an array bound, the other
    // supersedes it.
    if (X.wasDeducedFromArrayBound() != Y.wasDeducedFromArrayBound())
      return X.wasDeducedFromArrayBound() ? Y : X;

    // The arguments are not compatible.
    return DeducedTemplateArgument();

  case TemplateArgument::Integral:
    // If we deduced a constant in one case and either a dependent expression or
    // declaration in another case, keep the integral constant.
    // If both are integral constants with the same value, keep that value.
    if (Y.getKind() == TemplateArgument::Expression ||
        Y.getKind() == TemplateArgument::Declaration ||
        (Y.getKind() == TemplateArgument::Integral &&
         hasSameExtendedValue(X.getAsIntegral(), Y.getAsIntegral())))
      return X.wasDeducedFromArrayBound() ? Y : X;

    // All other combinations are incompatible.
    return DeducedTemplateArgument();

  case TemplateArgument::Template:
    if (Y.getKind() == TemplateArgument::Template &&
        Context.hasSameTemplateName(X.getAsTemplate(), Y.getAsTemplate()))
      return X;

    // All other combinations are incompatible.
    return DeducedTemplateArgument();

  case TemplateArgument::TemplateExpansion:
    if (Y.getKind() == TemplateArgument::TemplateExpansion &&
        Context.hasSameTemplateName(X.getAsTemplateOrTemplatePattern(),
                                    Y.getAsTemplateOrTemplatePattern()))
      return X;

    // All other combinations are incompatible.
    return DeducedTemplateArgument();

  case TemplateArgument::Expression: {
    if (Y.getKind() != TemplateArgument::Expression)
      return checkDeducedTemplateArguments(Context, Y, X);

    // Compare the expressions for equality
    llvm::FoldingSetNodeID ID1, ID2;
    X.getAsExpr()->Profile(ID1, Context, true);
    Y.getAsExpr()->Profile(ID2, Context, true);
    if (ID1 == ID2)
      return X.wasDeducedFromArrayBound() ? Y : X;

    // Differing dependent expressions are incompatible.
    return DeducedTemplateArgument();
  }

  case TemplateArgument::Declaration:
    assert(!X.wasDeducedFromArrayBound());

    // If we deduced a declaration and a dependent expression, keep the
    // declaration.
    if (Y.getKind() == TemplateArgument::Expression)
      return X;

    // If we deduced a declaration and an integral constant, keep the
    // integral constant and whichever type did not come from an array
    // bound.
    if (Y.getKind() == TemplateArgument::Integral) {
      if (Y.wasDeducedFromArrayBound())
        return TemplateArgument(Context, Y.getAsIntegral(),
                                X.getParamTypeForDecl());
      return Y;
    }

    // If we deduced two declarations, make sure that they refer to the
    // same declaration.
    if (Y.getKind() == TemplateArgument::Declaration &&
        isSameDeclaration(X.getAsDecl(), Y.getAsDecl()))
      return X;

    // All other combinations are incompatible.
    return DeducedTemplateArgument();

  case TemplateArgument::NullPtr:
    // If we deduced a null pointer and a dependent expression, keep the
    // null pointer.
    if (Y.getKind() == TemplateArgument::Expression)
      return X;

    // If we deduced a null pointer and an integral constant, keep the
    // integral constant.
    if (Y.getKind() == TemplateArgument::Integral)
      return Y;

    // If we deduced two null pointers, they are the same.
    if (Y.getKind() == TemplateArgument::NullPtr)
      return X;

    // All other combinations are incompatible.
    return DeducedTemplateArgument();

  case TemplateArgument::Pack: {
    if (Y.getKind() != TemplateArgument::Pack ||
        X.pack_size() != Y.pack_size())
      return DeducedTemplateArgument();

    llvm::SmallVector<TemplateArgument, 8> NewPack;
    for (TemplateArgument::pack_iterator XA = X.pack_begin(),
                                      XAEnd = X.pack_end(),
                                         YA = Y.pack_begin();
         XA != XAEnd; ++XA, ++YA) {
      TemplateArgument Merged = checkDeducedTemplateArguments(
          Context, DeducedTemplateArgument(*XA, X.wasDeducedFromArrayBound()),
          DeducedTemplateArgument(*YA, Y.wasDeducedFromArrayBound()));
      if (Merged.isNull() && !(XA->isNull() && YA->isNull()))
        return DeducedTemplateArgument();
      NewPack.push_back(Merged);
    }

    return DeducedTemplateArgument(
        TemplateArgument::CreatePackCopy(Context, NewPack),
        X.wasDeducedFromArrayBound() && Y.wasDeducedFromArrayBound());
  }
  }

  llvm_unreachable("Invalid TemplateArgument Kind!");
}

/// Deduce the value of the given non-type template parameter
/// as the given deduced template argument. All non-type template parameter
/// deduction is funneled through here.
static Sema::TemplateDeductionResult DeduceNonTypeTemplateArgument(
    Sema &S, TemplateParameterList *TemplateParams,
    const NonTypeTemplateParmDecl *NTTP, const DeducedTemplateArgument &NewDeduced,
    QualType ValueType, TemplateDeductionInfo &Info,
    SmallVectorImpl<DeducedTemplateArgument> &Deduced) {
  assert(NTTP->getDepth() == Info.getDeducedDepth() &&
         "deducing non-type template argument with wrong depth");

  DeducedTemplateArgument Result = checkDeducedTemplateArguments(
      S.Context, Deduced[NTTP->getIndex()], NewDeduced);
  if (Result.isNull()) {
    Info.Param = const_cast<NonTypeTemplateParmDecl*>(NTTP);
    Info.FirstArg = Deduced[NTTP->getIndex()];
    Info.SecondArg = NewDeduced;
    return Sema::TDK_Inconsistent;
  }

  Deduced[NTTP->getIndex()] = Result;
  if (!S.getLangOpts().CPlusPlus17)
    return Sema::TDK_Success;

  if (NTTP->isExpandedParameterPack())
    // FIXME: We may still need to deduce parts of the type here! But we
    // don't have any way to find which slice of the type to use, and the
    // type stored on the NTTP itself is nonsense. Perhaps the type of an
    // expanded NTTP should be a pack expansion type?
    return Sema::TDK_Success;

  // Get the type of the parameter for deduction. If it's a (dependent) array
  // or function type, we will not have decayed it yet, so do that now.
  QualType ParamType = S.Context.getAdjustedParameterType(NTTP->getType());
  if (auto *Expansion = dyn_cast<PackExpansionType>(ParamType))
    ParamType = Expansion->getPattern();

  // FIXME: It's not clear how deduction of a parameter of reference
  // type from an argument (of non-reference type) should be performed.
  // For now, we just remove reference types from both sides and let
  // the final check for matching types sort out the mess.
  ValueType = ValueType.getNonReferenceType();
  if (ParamType->isReferenceType())
    ParamType = ParamType.getNonReferenceType();
  else
    // Top-level cv-qualifiers are irrelevant for a non-reference type.
    ValueType = ValueType.getUnqualifiedType();

  return DeduceTemplateArgumentsByTypeMatch(
      S, TemplateParams, ParamType, ValueType, Info, Deduced,
      TDF_SkipNonDependent, /*PartialOrdering=*/false,
      /*ArrayBound=*/NewDeduced.wasDeducedFromArrayBound());
}

/// Deduce the value of the given non-type template parameter
/// from the given integral constant.
static Sema::TemplateDeductionResult DeduceNonTypeTemplateArgument(
    Sema &S, TemplateParameterList *TemplateParams,
    const NonTypeTemplateParmDecl *NTTP, const llvm::APSInt &Value,
    QualType ValueType, bool DeducedFromArrayBound, TemplateDeductionInfo &Info,
    SmallVectorImpl<DeducedTemplateArgument> &Deduced) {
  return DeduceNonTypeTemplateArgument(
      S, TemplateParams, NTTP,
      DeducedTemplateArgument(S.Context, Value, ValueType,
                              DeducedFromArrayBound),
      ValueType, Info, Deduced);
}

/// Deduce the value of the given non-type template parameter
/// from the given null pointer template argument type.
static Sema::TemplateDeductionResult DeduceNullPtrTemplateArgument(
    Sema &S, TemplateParameterList *TemplateParams,
    const NonTypeTemplateParmDecl *NTTP, QualType NullPtrType,
    TemplateDeductionInfo &Info,
    SmallVectorImpl<DeducedTemplateArgument> &Deduced) {
  Expr *Value = S.ImpCastExprToType(
                     new (S.Context) CXXNullPtrLiteralExpr(S.Context.NullPtrTy,
                                                           NTTP->getLocation()),
                     NullPtrType,
                     NullPtrType->isMemberPointerType() ? CK_NullToMemberPointer
                                                        : CK_NullToPointer)
                    .get();
  return DeduceNonTypeTemplateArgument(S, TemplateParams, NTTP,
                                       DeducedTemplateArgument(Value),
                                       Value->getType(), Info, Deduced);
}

/// Deduce the value of the given non-type template parameter
/// from the given type- or value-dependent expression.
///
/// \returns true if deduction succeeded, false otherwise.
static Sema::TemplateDeductionResult DeduceNonTypeTemplateArgument(
    Sema &S, TemplateParameterList *TemplateParams,
    const NonTypeTemplateParmDecl *NTTP, Expr *Value, TemplateDeductionInfo &Info,
    SmallVectorImpl<DeducedTemplateArgument> &Deduced) {
  return DeduceNonTypeTemplateArgument(S, TemplateParams, NTTP,
                                       DeducedTemplateArgument(Value),
                                       Value->getType(), Info, Deduced);
}

/// Deduce the value of the given non-type template parameter
/// from the given declaration.
///
/// \returns true if deduction succeeded, false otherwise.
static Sema::TemplateDeductionResult DeduceNonTypeTemplateArgument(
    Sema &S, TemplateParameterList *TemplateParams,
    const NonTypeTemplateParmDecl *NTTP, ValueDecl *D, QualType T,
    TemplateDeductionInfo &Info,
    SmallVectorImpl<DeducedTemplateArgument> &Deduced) {
  D = D ? cast<ValueDecl>(D->getCanonicalDecl()) : nullptr;
  TemplateArgument New(D, T);
  return DeduceNonTypeTemplateArgument(
      S, TemplateParams, NTTP, DeducedTemplateArgument(New), T, Info, Deduced);
}

static Sema::TemplateDeductionResult
DeduceTemplateArguments(Sema &S,
                        TemplateParameterList *TemplateParams,
                        TemplateName Param,
                        TemplateName Arg,
                        TemplateDeductionInfo &Info,
                        SmallVectorImpl<DeducedTemplateArgument> &Deduced) {
  TemplateDecl *ParamDecl = Param.getAsTemplateDecl();
  if (!ParamDecl) {
    // The parameter type is dependent and is not a template template parameter,
    // so there is nothing that we can deduce.
    return Sema::TDK_Success;
  }

  if (TemplateTemplateParmDecl *TempParam
        = dyn_cast<TemplateTemplateParmDecl>(ParamDecl)) {
    // If we're not deducing at this depth, there's nothing to deduce.
    if (TempParam->getDepth() != Info.getDeducedDepth())
      return Sema::TDK_Success;

    DeducedTemplateArgument NewDeduced(S.Context.getCanonicalTemplateName(Arg));
    DeducedTemplateArgument Result = checkDeducedTemplateArguments(S.Context,
                                                 Deduced[TempParam->getIndex()],
                                                                   NewDeduced);
    if (Result.isNull()) {
      Info.Param = TempParam;
      Info.FirstArg = Deduced[TempParam->getIndex()];
      Info.SecondArg = NewDeduced;
      return Sema::TDK_Inconsistent;
    }

    Deduced[TempParam->getIndex()] = Result;
    return Sema::TDK_Success;
  }

  // Verify that the two template names are equivalent.
  if (S.Context.hasSameTemplateName(Param, Arg))
    return Sema::TDK_Success;

  // Mismatch of non-dependent template parameter to argument.
  Info.FirstArg = TemplateArgument(Param);
  Info.SecondArg = TemplateArgument(Arg);
  return Sema::TDK_NonDeducedMismatch;
}

/// Deduce the template arguments by comparing the template parameter
/// type (which is a template-id) with the template argument type.
///
/// \param S the Sema
///
/// \param TemplateParams the template parameters that we are deducing
///
/// \param Param the parameter type
///
/// \param Arg the argument type
///
/// \param Info information about the template argument deduction itself
///
/// \param Deduced the deduced template arguments
///
/// \returns the result of template argument deduction so far. Note that a
/// "success" result means that template argument deduction has not yet failed,
/// but it may still fail, later, for other reasons.
static Sema::TemplateDeductionResult
DeduceTemplateSpecArguments(Sema &S, TemplateParameterList *TemplateParams,
                            const QualType P, QualType A,
                            TemplateDeductionInfo &Info,
                            SmallVectorImpl<DeducedTemplateArgument> &Deduced) {
  QualType UP = P;
  if (const auto *IP = P->getAs<InjectedClassNameType>())
    UP = IP->getInjectedSpecializationType();
  // FIXME: Try to preserve type sugar here, which is hard
  // because of the unresolved template arguments.
  const auto *TP = UP.getCanonicalType()->castAs<TemplateSpecializationType>();
  ArrayRef<TemplateArgument> PResolved = TP->template_arguments();

  QualType UA = A;
  // Treat an injected-class-name as its underlying template-id.
  if (const auto *Injected = A->getAs<InjectedClassNameType>())
    UA = Injected->getInjectedSpecializationType();

  // Check whether the template argument is a dependent template-id.
  // FIXME: Should not lose sugar here.
  if (const auto *SA =
          dyn_cast<TemplateSpecializationType>(UA.getCanonicalType())) {
    // Perform template argument deduction for the template name.
    if (auto Result =
            DeduceTemplateArguments(S, TemplateParams, TP->getTemplateName(),
                                    SA->getTemplateName(), Info, Deduced))
      return Result;
    // Perform template argument deduction on each template
    // argument. Ignore any missing/extra arguments, since they could be
    // filled in by default arguments.
    return DeduceTemplateArguments(S, TemplateParams, PResolved,
                                   SA->template_arguments(), Info, Deduced,
                                   /*NumberOfArgumentsMustMatch=*/false);
  }

  // If the argument type is a class template specialization, we
  // perform template argument deduction using its template
  // arguments.
  const auto *RA = UA->getAs<RecordType>();
  const auto *SA =
      RA ? dyn_cast<ClassTemplateSpecializationDecl>(RA->getDecl()) : nullptr;
  if (!SA) {
    Info.FirstArg = TemplateArgument(P);
    Info.SecondArg = TemplateArgument(A);
    return Sema::TDK_NonDeducedMismatch;
  }

  // Perform template argument deduction for the template name.
  if (auto Result = DeduceTemplateArguments(
          S, TemplateParams, TP->getTemplateName(),
          TemplateName(SA->getSpecializedTemplate()), Info, Deduced))
    return Result;

  // Perform template argument deduction for the template arguments.
  return DeduceTemplateArguments(S, TemplateParams, PResolved,
                                 SA->getTemplateArgs().asArray(), Info, Deduced,
                                 /*NumberOfArgumentsMustMatch=*/true);
}

static bool IsPossiblyOpaquelyQualifiedTypeInternal(const Type *T) {
  assert(T->isCanonicalUnqualified());

  switch (T->getTypeClass()) {
  case Type::TypeOfExpr:
  case Type::TypeOf:
  case Type::DependentName:
  case Type::Decltype:
  case Type::UnresolvedUsing:
  case Type::TemplateTypeParm:
    return true;

  case Type::ConstantArray:
  case Type::IncompleteArray:
  case Type::VariableArray:
  case Type::DependentSizedArray:
    return IsPossiblyOpaquelyQualifiedTypeInternal(
        cast<ArrayType>(T)->getElementType().getTypePtr());

  default:
    return false;
  }
}

/// Determines whether the given type is an opaque type that
/// might be more qualified when instantiated.
static bool IsPossiblyOpaquelyQualifiedType(QualType T) {
  return IsPossiblyOpaquelyQualifiedTypeInternal(
      T->getCanonicalTypeInternal().getTypePtr());
}

/// Helper function to build a TemplateParameter when we don't
/// know its type statically.
static TemplateParameter makeTemplateParameter(Decl *D) {
  if (TemplateTypeParmDecl *TTP = dyn_cast<TemplateTypeParmDecl>(D))
    return TemplateParameter(TTP);
  if (NonTypeTemplateParmDecl *NTTP = dyn_cast<NonTypeTemplateParmDecl>(D))
    return TemplateParameter(NTTP);

  return TemplateParameter(cast<TemplateTemplateParmDecl>(D));
}

/// A pack that we're currently deducing.
struct clang::DeducedPack {
  // The index of the pack.
  unsigned Index;

  // The old value of the pack before we started deducing it.
  DeducedTemplateArgument Saved;

  // A deferred value of this pack from an inner deduction, that couldn't be
  // deduced because this deduction hadn't happened yet.
  DeducedTemplateArgument DeferredDeduction;

  // The new value of the pack.
  SmallVector<DeducedTemplateArgument, 4> New;

  // The outer deduction for this pack, if any.
  DeducedPack *Outer = nullptr;

  DeducedPack(unsigned Index) : Index(Index) {}
};

namespace {

/// A scope in which we're performing pack deduction.
class PackDeductionScope {
public:
  /// Prepare to deduce the packs named within Pattern.
  PackDeductionScope(Sema &S, TemplateParameterList *TemplateParams,
                     SmallVectorImpl<DeducedTemplateArgument> &Deduced,
                     TemplateDeductionInfo &Info, TemplateArgument Pattern)
      : S(S), TemplateParams(TemplateParams), Deduced(Deduced), Info(Info) {
    unsigned NumNamedPacks = addPacks(Pattern);
    finishConstruction(NumNamedPacks);
  }

  /// Prepare to directly deduce arguments of the parameter with index \p Index.
  PackDeductionScope(Sema &S, TemplateParameterList *TemplateParams,
                     SmallVectorImpl<DeducedTemplateArgument> &Deduced,
                     TemplateDeductionInfo &Info, unsigned Index)
      : S(S), TemplateParams(TemplateParams), Deduced(Deduced), Info(Info) {
    addPack(Index);
    finishConstruction(1);
  }

private:
  void addPack(unsigned Index) {
    // Save the deduced template argument for the parameter pack expanded
    // by this pack expansion, then clear out the deduction.
    DeducedPack Pack(Index);
    Pack.Saved = Deduced[Index];
    Deduced[Index] = TemplateArgument();

    // FIXME: What if we encounter multiple packs with different numbers of
    // pre-expanded expansions? (This should already have been diagnosed
    // during substitution.)
    if (Optional<unsigned> ExpandedPackExpansions =
            getExpandedPackSize(TemplateParams->getParam(Index)))
      FixedNumExpansions = ExpandedPackExpansions;

    Packs.push_back(Pack);
  }

  unsigned addPacks(TemplateArgument Pattern) {
    // Compute the set of template parameter indices that correspond to
    // parameter packs expanded by the pack expansion.
    llvm::SmallBitVector SawIndices(TemplateParams->size());
    llvm::SmallVector<TemplateArgument, 4> ExtraDeductions;

    auto AddPack = [&](unsigned Index) {
      if (SawIndices[Index])
        return;
      SawIndices[Index] = true;
      addPack(Index);

      // Deducing a parameter pack that is a pack expansion also constrains the
      // packs appearing in that parameter to have the same deduced arity. Also,
      // in C++17 onwards, deducing a non-type template parameter deduces its
      // type, so we need to collect the pending deduced values for those packs.
      if (auto *NTTP = dyn_cast<NonTypeTemplateParmDecl>(
              TemplateParams->getParam(Index))) {
        if (!NTTP->isExpandedParameterPack())
          if (auto *Expansion = dyn_cast<PackExpansionType>(NTTP->getType()))
            ExtraDeductions.push_back(Expansion->getPattern());
      }
      // FIXME: Also collect the unexpanded packs in any type and template
      // parameter packs that are pack expansions.
    };

    auto Collect = [&](TemplateArgument Pattern) {
      SmallVector<UnexpandedParameterPack, 2> Unexpanded;
      S.collectUnexpandedParameterPacks(Pattern, Unexpanded);
      for (unsigned I = 0, N = Unexpanded.size(); I != N; ++I) {
        unsigned Depth, Index;
        std::tie(Depth, Index) = getDepthAndIndex(Unexpanded[I]);
        if (Depth == Info.getDeducedDepth())
          AddPack(Index);
      }
    };

    // Look for unexpanded packs in the pattern.
    Collect(Pattern);
    assert(!Packs.empty() && "Pack expansion without unexpanded packs?");

    unsigned NumNamedPacks = Packs.size();

    // Also look for unexpanded packs that are indirectly deduced by deducing
    // the sizes of the packs in this pattern.
    while (!ExtraDeductions.empty())
      Collect(ExtraDeductions.pop_back_val());

    return NumNamedPacks;
  }

  void finishConstruction(unsigned NumNamedPacks) {
    // Dig out the partially-substituted pack, if there is one.
    const TemplateArgument *PartialPackArgs = nullptr;
    unsigned NumPartialPackArgs = 0;
    std::pair<unsigned, unsigned> PartialPackDepthIndex(-1u, -1u);
    if (auto *Scope = S.CurrentInstantiationScope)
      if (auto *Partial = Scope->getPartiallySubstitutedPack(
              &PartialPackArgs, &NumPartialPackArgs))
        PartialPackDepthIndex = getDepthAndIndex(Partial);

    // This pack expansion will have been partially or fully expanded if
    // it only names explicitly-specified parameter packs (including the
    // partially-substituted one, if any).
    bool IsExpanded = true;
    for (unsigned I = 0; I != NumNamedPacks; ++I) {
      if (Packs[I].Index >= Info.getNumExplicitArgs()) {
        IsExpanded = false;
        IsPartiallyExpanded = false;
        break;
      }
      if (PartialPackDepthIndex ==
            std::make_pair(Info.getDeducedDepth(), Packs[I].Index)) {
        IsPartiallyExpanded = true;
      }
    }

    // Skip over the pack elements that were expanded into separate arguments.
    // If we partially expanded, this is the number of partial arguments.
    if (IsPartiallyExpanded)
      PackElements += NumPartialPackArgs;
    else if (IsExpanded)
      PackElements += *FixedNumExpansions;

    for (auto &Pack : Packs) {
      if (Info.PendingDeducedPacks.size() > Pack.Index)
        Pack.Outer = Info.PendingDeducedPacks[Pack.Index];
      else
        Info.PendingDeducedPacks.resize(Pack.Index + 1);
      Info.PendingDeducedPacks[Pack.Index] = &Pack;

      if (PartialPackDepthIndex ==
            std::make_pair(Info.getDeducedDepth(), Pack.Index)) {
        Pack.New.append(PartialPackArgs, PartialPackArgs + NumPartialPackArgs);
        // We pre-populate the deduced value of the partially-substituted
        // pack with the specified value. This is not entirely correct: the
        // value is supposed to have been substituted, not deduced, but the
        // cases where this is observable require an exact type match anyway.
        //
        // FIXME: If we could represent a "depth i, index j, pack elem k"
        // parameter, we could substitute the partially-substituted pack
        // everywhere and avoid this.
        if (!IsPartiallyExpanded)
          Deduced[Pack.Index] = Pack.New[PackElements];
      }
    }
  }

public:
  ~PackDeductionScope() {
    for (auto &Pack : Packs)
      Info.PendingDeducedPacks[Pack.Index] = Pack.Outer;
  }

  /// Determine whether this pack has already been partially expanded into a
  /// sequence of (prior) function parameters / template arguments.
  bool isPartiallyExpanded() { return IsPartiallyExpanded; }

  /// Determine whether this pack expansion scope has a known, fixed arity.
  /// This happens if it involves a pack from an outer template that has
  /// (notionally) already been expanded.
  bool hasFixedArity() { return FixedNumExpansions.hasValue(); }

  /// Determine whether the next element of the argument is still part of this
  /// pack. This is the case unless the pack is already expanded to a fixed
  /// length.
  bool hasNextElement() {
    return !FixedNumExpansions || *FixedNumExpansions > PackElements;
  }

  /// Move to deducing the next element in each pack that is being deduced.
  void nextPackElement() {
    // Capture the deduced template arguments for each parameter pack expanded
    // by this pack expansion, add them to the list of arguments we've deduced
    // for that pack, then clear out the deduced argument.
    for (auto &Pack : Packs) {
      DeducedTemplateArgument &DeducedArg = Deduced[Pack.Index];
      if (!Pack.New.empty() || !DeducedArg.isNull()) {
        while (Pack.New.size() < PackElements)
          Pack.New.push_back(DeducedTemplateArgument());
        if (Pack.New.size() == PackElements)
          Pack.New.push_back(DeducedArg);
        else
          Pack.New[PackElements] = DeducedArg;
        DeducedArg = Pack.New.size() > PackElements + 1
                         ? Pack.New[PackElements + 1]
                         : DeducedTemplateArgument();
      }
    }
    ++PackElements;
  }

  /// Finish template argument deduction for a set of argument packs,
  /// producing the argument packs and checking for consistency with prior
  /// deductions.
  Sema::TemplateDeductionResult finish() {
    // Build argument packs for each of the parameter packs expanded by this
    // pack expansion.
    for (auto &Pack : Packs) {
      // Put back the old value for this pack.
      Deduced[Pack.Index] = Pack.Saved;

      // Always make sure the size of this pack is correct, even if we didn't
      // deduce any values for it.
      //
      // FIXME: This isn't required by the normative wording, but substitution
      // and post-substitution checking will always fail if the arity of any
      // pack is not equal to the number of elements we processed. (Either that
      // or something else has gone *very* wrong.) We're permitted to skip any
      // hard errors from those follow-on steps by the intent (but not the
      // wording) of C++ [temp.inst]p8:
      //
      //   If the function selected by overload resolution can be determined
      //   without instantiating a class template definition, it is unspecified
      //   whether that instantiation actually takes place
      Pack.New.resize(PackElements);

      // Build or find a new value for this pack.
      DeducedTemplateArgument NewPack;
      if (Pack.New.empty()) {
        // If we deduced an empty argument pack, create it now.
        NewPack = DeducedTemplateArgument(TemplateArgument::getEmptyPack());
      } else {
        TemplateArgument *ArgumentPack =
            new (S.Context) TemplateArgument[Pack.New.size()];
        std::copy(Pack.New.begin(), Pack.New.end(), ArgumentPack);
        NewPack = DeducedTemplateArgument(
            TemplateArgument(llvm::makeArrayRef(ArgumentPack, Pack.New.size())),
            // FIXME: This is wrong, it's possible that some pack elements are
            // deduced from an array bound and others are not:
            //   template<typename ...T, T ...V> void g(const T (&...p)[V]);
            //   g({1, 2, 3}, {{}, {}});
            // ... should deduce T = {int, size_t (from array bound)}.
            Pack.New[0].wasDeducedFromArrayBound());
      }

      // Pick where we're going to put the merged pack.
      DeducedTemplateArgument *Loc;
      if (Pack.Outer) {
        if (Pack.Outer->DeferredDeduction.isNull()) {
          // Defer checking this pack until we have a complete pack to compare
          // it against.
          Pack.Outer->DeferredDeduction = NewPack;
          continue;
        }
        Loc = &Pack.Outer->DeferredDeduction;
      } else {
        Loc = &Deduced[Pack.Index];
      }

      // Check the new pack matches any previous value.
      DeducedTemplateArgument OldPack = *Loc;
      DeducedTemplateArgument Result =
          checkDeducedTemplateArguments(S.Context, OldPack, NewPack);

      // If we deferred a deduction of this pack, check that one now too.
      if (!Result.isNull() && !Pack.DeferredDeduction.isNull()) {
        OldPack = Result;
        NewPack = Pack.DeferredDeduction;
        Result = checkDeducedTemplateArguments(S.Context, OldPack, NewPack);
      }

      NamedDecl *Param = TemplateParams->getParam(Pack.Index);
      if (Result.isNull()) {
        Info.Param = makeTemplateParameter(Param);
        Info.FirstArg = OldPack;
        Info.SecondArg = NewPack;
        return Sema::TDK_Inconsistent;
      }

      // If we have a pre-expanded pack and we didn't deduce enough elements
      // for it, fail deduction.
      if (Optional<unsigned> Expansions = getExpandedPackSize(Param)) {
        if (*Expansions != PackElements) {
          Info.Param = makeTemplateParameter(Param);
          Info.FirstArg = Result;
          return Sema::TDK_IncompletePack;
        }
      }

      *Loc = Result;
    }

    return Sema::TDK_Success;
  }

private:
  Sema &S;
  TemplateParameterList *TemplateParams;
  SmallVectorImpl<DeducedTemplateArgument> &Deduced;
  TemplateDeductionInfo &Info;
  unsigned PackElements = 0;
  bool IsPartiallyExpanded = false;
  /// The number of expansions, if we have a fully-expanded pack in this scope.
  Optional<unsigned> FixedNumExpansions;

  SmallVector<DeducedPack, 2> Packs;
};

} // namespace

/// Deduce the template arguments by comparing the list of parameter
/// types to the list of argument types, as in the parameter-type-lists of
/// function types (C++ [temp.deduct.type]p10).
///
/// \param S The semantic analysis object within which we are deducing
///
/// \param TemplateParams The template parameters that we are deducing
///
/// \param Params The list of parameter types
///
/// \param NumParams The number of types in \c Params
///
/// \param Args The list of argument types
///
/// \param NumArgs The number of types in \c Args
///
/// \param Info information about the template argument deduction itself
///
/// \param Deduced the deduced template arguments
///
/// \param TDF bitwise OR of the TemplateDeductionFlags bits that describe
/// how template argument deduction is performed.
///
/// \param PartialOrdering If true, we are performing template argument
/// deduction for during partial ordering for a call
/// (C++0x [temp.deduct.partial]).
///
/// \returns the result of template argument deduction so far. Note that a
/// "success" result means that template argument deduction has not yet failed,
/// but it may still fail, later, for other reasons.
static Sema::TemplateDeductionResult
DeduceTemplateArguments(Sema &S,
                        TemplateParameterList *TemplateParams,
                        const QualType *Params, unsigned NumParams,
                        const QualType *Args, unsigned NumArgs,
                        TemplateDeductionInfo &Info,
                        SmallVectorImpl<DeducedTemplateArgument> &Deduced,
                        unsigned TDF,
                        bool PartialOrdering = false) {
  // C++0x [temp.deduct.type]p10:
  //   Similarly, if P has a form that contains (T), then each parameter type
  //   Pi of the respective parameter-type- list of P is compared with the
  //   corresponding parameter type Ai of the corresponding parameter-type-list
  //   of A. [...]
  unsigned ArgIdx = 0, ParamIdx = 0;
  for (; ParamIdx != NumParams; ++ParamIdx) {
    // Check argument types.
    const PackExpansionType *Expansion
                                = dyn_cast<PackExpansionType>(Params[ParamIdx]);
    if (!Expansion) {
      // Simple case: compare the parameter and argument types at this point.

      // Make sure we have an argument.
      if (ArgIdx >= NumArgs)
        return Sema::TDK_MiscellaneousDeductionFailure;

      if (isa<PackExpansionType>(Args[ArgIdx])) {
        // C++0x [temp.deduct.type]p22:
        //   If the original function parameter associated with A is a function
        //   parameter pack and the function parameter associated with P is not
        //   a function parameter pack, then template argument deduction fails.
        return Sema::TDK_MiscellaneousDeductionFailure;
      }

      if (Sema::TemplateDeductionResult Result =
              DeduceTemplateArgumentsByTypeMatch(
                  S, TemplateParams, Params[ParamIdx].getUnqualifiedType(),
                  Args[ArgIdx].getUnqualifiedType(), Info, Deduced, TDF,
                  PartialOrdering,
                  /*DeducedFromArrayBound=*/false))
        return Result;

      ++ArgIdx;
      continue;
    }

    // C++0x [temp.deduct.type]p10:
    //   If the parameter-declaration corresponding to Pi is a function
    //   parameter pack, then the type of its declarator- id is compared with
    //   each remaining parameter type in the parameter-type-list of A. Each
    //   comparison deduces template arguments for subsequent positions in the
    //   template parameter packs expanded by the function parameter pack.

    QualType Pattern = Expansion->getPattern();
    PackDeductionScope PackScope(S, TemplateParams, Deduced, Info, Pattern);

    // A pack scope with fixed arity is not really a pack any more, so is not
    // a non-deduced context.
    if (ParamIdx + 1 == NumParams || PackScope.hasFixedArity()) {
      for (; ArgIdx < NumArgs && PackScope.hasNextElement(); ++ArgIdx) {
        // Deduce template arguments from the pattern.
        if (Sema::TemplateDeductionResult Result =
                DeduceTemplateArgumentsByTypeMatch(
                    S, TemplateParams, Pattern.getUnqualifiedType(),
                    Args[ArgIdx].getUnqualifiedType(), Info, Deduced, TDF,
                    PartialOrdering, /*DeducedFromArrayBound=*/false))
          return Result;

        PackScope.nextPackElement();
      }
    } else {
      // C++0x [temp.deduct.type]p5:
      //   The non-deduced contexts are:
      //     - A function parameter pack that does not occur at the end of the
      //       parameter-declaration-clause.
      //
      // FIXME: There is no wording to say what we should do in this case. We
      // choose to resolve this by applying the same rule that is applied for a
      // function call: that is, deduce all contained packs to their
      // explicitly-specified values (or to <> if there is no such value).
      //
      // This is seemingly-arbitrarily different from the case of a template-id
      // with a non-trailing pack-expansion in its arguments, which renders the
      // entire template-argument-list a non-deduced context.

      // If the parameter type contains an explicitly-specified pack that we
      // could not expand, skip the number of parameters notionally created
      // by the expansion.
      Optional<unsigned> NumExpansions = Expansion->getNumExpansions();
      if (NumExpansions && !PackScope.isPartiallyExpanded()) {
        for (unsigned I = 0; I != *NumExpansions && ArgIdx < NumArgs;
             ++I, ++ArgIdx)
          PackScope.nextPackElement();
      }
    }

    // Build argument packs for each of the parameter packs expanded by this
    // pack expansion.
    if (auto Result = PackScope.finish())
      return Result;
  }

  // Make sure we don't have any extra arguments.
  if (ArgIdx < NumArgs)
    return Sema::TDK_MiscellaneousDeductionFailure;

  return Sema::TDK_Success;
}

/// Determine whether the parameter has qualifiers that the argument
/// lacks. Put another way, determine whether there is no way to add
/// a deduced set of qualifiers to the ParamType that would result in
/// its qualifiers matching those of the ArgType.
static bool hasInconsistentOrSupersetQualifiersOf(QualType ParamType,
                                                  QualType ArgType) {
  Qualifiers ParamQs = ParamType.getQualifiers();
  Qualifiers ArgQs = ArgType.getQualifiers();

  if (ParamQs == ArgQs)
    return false;

  // Mismatched (but not missing) Objective-C GC attributes.
  if (ParamQs.getObjCGCAttr() != ArgQs.getObjCGCAttr() &&
      ParamQs.hasObjCGCAttr())
    return true;

  // Mismatched (but not missing) address spaces.
  if (ParamQs.getAddressSpace() != ArgQs.getAddressSpace() &&
      ParamQs.hasAddressSpace())
    return true;

  // Mismatched (but not missing) Objective-C lifetime qualifiers.
  if (ParamQs.getObjCLifetime() != ArgQs.getObjCLifetime() &&
      ParamQs.hasObjCLifetime())
    return true;

  // CVR qualifiers inconsistent or a superset.
  return (ParamQs.getCVRQualifiers() & ~ArgQs.getCVRQualifiers()) != 0;
}

/// Compare types for equality with respect to possibly compatible
/// function types (noreturn adjustment, implicit calling conventions). If any
/// of parameter and argument is not a function, just perform type comparison.
///
/// \param P the template parameter type.
///
/// \param A the argument type.
bool Sema::isSameOrCompatibleFunctionType(QualType P, QualType A) {
  const FunctionType *PF = P->getAs<FunctionType>(),
                     *AF = A->getAs<FunctionType>();

  // Just compare if not functions.
  if (!PF || !AF)
    return Context.hasSameType(P, A);

  // Noreturn and noexcept adjustment.
  QualType AdjustedParam;
  if (IsFunctionConversion(P, A, AdjustedParam))
    return Context.hasSameType(AdjustedParam, A);

  // FIXME: Compatible calling conventions.

  return Context.hasSameType(P, A);
}

/// Get the index of the first template parameter that was originally from the
/// innermost template-parameter-list. This is 0 except when we concatenate
/// the template parameter lists of a class template and a constructor template
/// when forming an implicit deduction guide.
static unsigned getFirstInnerIndex(FunctionTemplateDecl *FTD) {
  auto *Guide = dyn_cast<CXXDeductionGuideDecl>(FTD->getTemplatedDecl());
  if (!Guide || !Guide->isImplicit())
    return 0;
  return Guide->getDeducedTemplate()->getTemplateParameters()->size();
}

/// Determine whether a type denotes a forwarding reference.
static bool isForwardingReference(QualType Param, unsigned FirstInnerIndex) {
  // C++1z [temp.deduct.call]p3:
  //   A forwarding reference is an rvalue reference to a cv-unqualified
  //   template parameter that does not represent a template parameter of a
  //   class template.
  if (auto *ParamRef = Param->getAs<RValueReferenceType>()) {
    if (ParamRef->getPointeeType().getQualifiers())
      return false;
    auto *TypeParm = ParamRef->getPointeeType()->getAs<TemplateTypeParmType>();
    return TypeParm && TypeParm->getIndex() >= FirstInnerIndex;
  }
  return false;
}

static CXXRecordDecl *getCanonicalRD(QualType T) {
  return cast<CXXRecordDecl>(
      T->castAs<RecordType>()->getDecl()->getCanonicalDecl());
}

///  Attempt to deduce the template arguments by checking the base types
///  according to (C++20 [temp.deduct.call] p4b3.
///
/// \param S the semantic analysis object within which we are deducing.
///
/// \param RecordT the top level record object we are deducing against.
///
/// \param TemplateParams the template parameters that we are deducing.
///
/// \param SpecParam the template specialization parameter type.
///
/// \param Info information about the template argument deduction itself.
///
/// \param Deduced the deduced template arguments.
///
/// \returns the result of template argument deduction with the bases. "invalid"
/// means no matches, "success" found a single item, and the
/// "MiscellaneousDeductionFailure" result happens when the match is ambiguous.
static Sema::TemplateDeductionResult
DeduceTemplateBases(Sema &S, const CXXRecordDecl *RD,
                    TemplateParameterList *TemplateParams, QualType P,
                    TemplateDeductionInfo &Info,
                    SmallVectorImpl<DeducedTemplateArgument> &Deduced) {
  // C++14 [temp.deduct.call] p4b3:
  //   If P is a class and P has the form simple-template-id, then the
  //   transformed A can be a derived class of the deduced A. Likewise if
  //   P is a pointer to a class of the form simple-template-id, the
  //   transformed A can be a pointer to a derived class pointed to by the
  //   deduced A. However, if there is a class C that is a (direct or
  //   indirect) base class of D and derived (directly or indirectly) from a
  //   class B and that would be a valid deduced A, the deduced A cannot be
  //   B or pointer to B, respectively.
  //
  //   These alternatives are considered only if type deduction would
  //   otherwise fail. If they yield more than one possible deduced A, the
  //   type deduction fails.

  // Use a breadth-first search through the bases to collect the set of
  // successful matches. Visited contains the set of nodes we have already
  // visited, while ToVisit is our stack of records that we still need to
  // visit.  Matches contains a list of matches that have yet to be
  // disqualified.
  llvm::SmallPtrSet<const CXXRecordDecl *, 8> Visited;
  SmallVector<QualType, 8> ToVisit;
  // We iterate over this later, so we have to use MapVector to ensure
  // determinism.
  llvm::MapVector<const CXXRecordDecl *,
                  SmallVector<DeducedTemplateArgument, 8>>
      Matches;

  auto AddBases = [&Visited, &ToVisit](const CXXRecordDecl *RD) {
    for (const auto &Base : RD->bases()) {
      QualType T = Base.getType();
      assert(T->isRecordType() && "Base class that isn't a record?");
      if (Visited.insert(::getCanonicalRD(T)).second)
        ToVisit.push_back(T);
    }
  };

  // Set up the loop by adding all the bases.
  AddBases(RD);

  // Search each path of bases until we either run into a successful match
  // (where all bases of it are invalid), or we run out of bases.
  while (!ToVisit.empty()) {
    QualType NextT = ToVisit.pop_back_val();

    SmallVector<DeducedTemplateArgument, 8> DeducedCopy(Deduced.begin(),
                                                        Deduced.end());
    TemplateDeductionInfo BaseInfo(TemplateDeductionInfo::ForBase, Info);
    Sema::TemplateDeductionResult BaseResult = DeduceTemplateSpecArguments(
        S, TemplateParams, P, NextT, BaseInfo, DeducedCopy);

    // If this was a successful deduction, add it to the list of matches,
    // otherwise we need to continue searching its bases.
    const CXXRecordDecl *RD = ::getCanonicalRD(NextT);
    if (BaseResult == Sema::TDK_Success)
      Matches.insert({RD, DeducedCopy});
    else
      AddBases(RD);
  }

  // At this point, 'Matches' contains a list of seemingly valid bases, however
  // in the event that we have more than 1 match, it is possible that the base
  // of one of the matches might be disqualified for being a base of another
  // valid match. We can count on cyclical instantiations being invalid to
  // simplify the disqualifications.  That is, if A & B are both matches, and B
  // inherits from A (disqualifying A), we know that A cannot inherit from B.
  if (Matches.size() > 1) {
    Visited.clear();
    for (const auto &Match : Matches)
      AddBases(Match.first);

    // We can give up once we have a single item (or have run out of things to
    // search) since cyclical inheritance isn't valid.
    while (Matches.size() > 1 && !ToVisit.empty()) {
      const CXXRecordDecl *RD = ::getCanonicalRD(ToVisit.pop_back_val());
      Matches.erase(RD);

      // Always add all bases, since the inheritance tree can contain
      // disqualifications for multiple matches.
      AddBases(RD);
    }
  }

  if (Matches.empty())
    return Sema::TDK_Invalid;
  if (Matches.size() > 1)
    return Sema::TDK_MiscellaneousDeductionFailure;

  std::swap(Matches.front().second, Deduced);
  return Sema::TDK_Success;
}

/// Deduce the template arguments by comparing the parameter type and
/// the argument type (C++ [temp.deduct.type]).
///
/// \param S the semantic analysis object within which we are deducing
///
/// \param TemplateParams the template parameters that we are deducing
///
/// \param ParamIn the parameter type
///
/// \param ArgIn the argument type
///
/// \param Info information about the template argument deduction itself
///
/// \param Deduced the deduced template arguments
///
/// \param TDF bitwise OR of the TemplateDeductionFlags bits that describe
/// how template argument deduction is performed.
///
/// \param PartialOrdering Whether we're performing template argument deduction
/// in the context of partial ordering (C++0x [temp.deduct.partial]).
///
/// \returns the result of template argument deduction so far. Note that a
/// "success" result means that template argument deduction has not yet failed,
/// but it may still fail, later, for other reasons.
static Sema::TemplateDeductionResult DeduceTemplateArgumentsByTypeMatch(
    Sema &S, TemplateParameterList *TemplateParams, QualType P, QualType A,
    TemplateDeductionInfo &Info,
    SmallVectorImpl<DeducedTemplateArgument> &Deduced, unsigned TDF,
    bool PartialOrdering, bool DeducedFromArrayBound) {

  // If the argument type is a pack expansion, look at its pattern.
  // This isn't explicitly called out
  if (const auto *AExp = dyn_cast<PackExpansionType>(A))
    A = AExp->getPattern();
  assert(!isa<PackExpansionType>(A.getCanonicalType()));

  if (PartialOrdering) {
    // C++11 [temp.deduct.partial]p5:
    //   Before the partial ordering is done, certain transformations are
    //   performed on the types used for partial ordering:
    //     - If P is a reference type, P is replaced by the type referred to.
    const ReferenceType *PRef = P->getAs<ReferenceType>();
    if (PRef)
      P = PRef->getPointeeType();

    //     - If A is a reference type, A is replaced by the type referred to.
    const ReferenceType *ARef = A->getAs<ReferenceType>();
    if (ARef)
      A = A->getPointeeType();

    if (PRef && ARef && S.Context.hasSameUnqualifiedType(P, A)) {
      // C++11 [temp.deduct.partial]p9:
      //   If, for a given type, deduction succeeds in both directions (i.e.,
      //   the types are identical after the transformations above) and both
      //   P and A were reference types [...]:
      //     - if [one type] was an lvalue reference and [the other type] was
      //       not, [the other type] is not considered to be at least as
      //       specialized as [the first type]
      //     - if [one type] is more cv-qualified than [the other type],
      //       [the other type] is not considered to be at least as specialized
      //       as [the first type]
      // Objective-C ARC adds:
      //     - [one type] has non-trivial lifetime, [the other type] has
      //       __unsafe_unretained lifetime, and the types are otherwise
      //       identical
      //
      // A is "considered to be at least as specialized" as P iff deduction
      // succeeds, so we model this as a deduction failure. Note that
      // [the first type] is P and [the other type] is A here; the standard
      // gets this backwards.
      Qualifiers PQuals = P.getQualifiers(), AQuals = A.getQualifiers();
      if ((PRef->isLValueReferenceType() && !ARef->isLValueReferenceType()) ||
          PQuals.isStrictSupersetOf(AQuals) ||
          (PQuals.hasNonTrivialObjCLifetime() &&
           AQuals.getObjCLifetime() == Qualifiers::OCL_ExplicitNone &&
           PQuals.withoutObjCLifetime() == AQuals.withoutObjCLifetime())) {
        Info.FirstArg = TemplateArgument(P);
        Info.SecondArg = TemplateArgument(A);
        return Sema::TDK_NonDeducedMismatch;
      }
    }
    Qualifiers DiscardedQuals;
    // C++11 [temp.deduct.partial]p7:
    //   Remove any top-level cv-qualifiers:
    //     - If P is a cv-qualified type, P is replaced by the cv-unqualified
    //       version of P.
    P = S.Context.getUnqualifiedArrayType(P, DiscardedQuals);
    //     - If A is a cv-qualified type, A is replaced by the cv-unqualified
    //       version of A.
    A = S.Context.getUnqualifiedArrayType(A, DiscardedQuals);
  } else {
    // C++0x [temp.deduct.call]p4 bullet 1:
    //   - If the original P is a reference type, the deduced A (i.e., the type
    //     referred to by the reference) can be more cv-qualified than the
    //     transformed A.
    if (TDF & TDF_ParamWithReferenceType) {
      Qualifiers Quals;
      QualType UnqualP = S.Context.getUnqualifiedArrayType(P, Quals);
      Quals.setCVRQualifiers(Quals.getCVRQualifiers() & A.getCVRQualifiers());
      P = S.Context.getQualifiedType(UnqualP, Quals);
    }

    if ((TDF & TDF_TopLevelParameterTypeList) && !P->isFunctionType()) {
      // C++0x [temp.deduct.type]p10:
      //   If P and A are function types that originated from deduction when
      //   taking the address of a function template (14.8.2.2) or when deducing
      //   template arguments from a function declaration (14.8.2.6) and Pi and
      //   Ai are parameters of the top-level parameter-type-list of P and A,
      //   respectively, Pi is adjusted if it is a forwarding reference and Ai
      //   is an lvalue reference, in
      //   which case the type of Pi is changed to be the template parameter
      //   type (i.e., T&& is changed to simply T). [ Note: As a result, when
      //   Pi is T&& and Ai is X&, the adjusted Pi will be T, causing T to be
      //   deduced as X&. - end note ]
      TDF &= ~TDF_TopLevelParameterTypeList;
      if (isForwardingReference(P, /*FirstInnerIndex=*/0) &&
          A->isLValueReferenceType())
        P = P->getPointeeType();
    }
  }

  // C++ [temp.deduct.type]p9:
  //   A template type argument T, a template template argument TT or a
  //   template non-type argument i can be deduced if P and A have one of
  //   the following forms:
  //
  //     T
  //     cv-list T
  if (const auto *TTP = P->getAs<TemplateTypeParmType>()) {
    // Just skip any attempts to deduce from a placeholder type or a parameter
    // at a different depth.
    if (A->isPlaceholderType() || Info.getDeducedDepth() != TTP->getDepth())
      return Sema::TDK_Success;

    unsigned Index = TTP->getIndex();

    // If the argument type is an array type, move the qualifiers up to the
    // top level, so they can be matched with the qualifiers on the parameter.
    if (A->isArrayType()) {
      Qualifiers Quals;
      A = S.Context.getUnqualifiedArrayType(A, Quals);
      if (Quals)
        A = S.Context.getQualifiedType(A, Quals);
    }

    // The argument type can not be less qualified than the parameter
    // type.
    if (!(TDF & TDF_IgnoreQualifiers) &&
        hasInconsistentOrSupersetQualifiersOf(P, A)) {
      Info.Param = cast<TemplateTypeParmDecl>(TemplateParams->getParam(Index));
      Info.FirstArg = TemplateArgument(P);
      Info.SecondArg = TemplateArgument(A);
      return Sema::TDK_Underqualified;
    }

    // Do not match a function type with a cv-qualified type.
    // http://www.open-std.org/jtc1/sc22/wg21/docs/cwg_active.html#1584
    if (A->isFunctionType() && P.hasQualifiers())
      return Sema::TDK_NonDeducedMismatch;

    assert(TTP->getDepth() == Info.getDeducedDepth() &&
           "saw template type parameter with wrong depth");
    assert(A->getCanonicalTypeInternal() != S.Context.OverloadTy &&
           "Unresolved overloaded function");
    QualType DeducedType = A;

    // Remove any qualifiers on the parameter from the deduced type.
    // We checked the qualifiers for consistency above.
    Qualifiers DeducedQs = DeducedType.getQualifiers();
    Qualifiers ParamQs = P.getQualifiers();
    DeducedQs.removeCVRQualifiers(ParamQs.getCVRQualifiers());
    if (ParamQs.hasObjCGCAttr())
      DeducedQs.removeObjCGCAttr();
    if (ParamQs.hasAddressSpace())
      DeducedQs.removeAddressSpace();
    if (ParamQs.hasObjCLifetime())
      DeducedQs.removeObjCLifetime();

    // Objective-C ARC:
    //   If template deduction would produce a lifetime qualifier on a type
    //   that is not a lifetime type, template argument deduction fails.
    if (ParamQs.hasObjCLifetime() && !DeducedType->isObjCLifetimeType() &&
        !DeducedType->isDependentType()) {
      Info.Param = cast<TemplateTypeParmDecl>(TemplateParams->getParam(Index));
      Info.FirstArg = TemplateArgument(P);
      Info.SecondArg = TemplateArgument(A);
      return Sema::TDK_Underqualified;
    }

    // Objective-C ARC:
    //   If template deduction would produce an argument type with lifetime type
    //   but no lifetime qualifier, the __strong lifetime qualifier is inferred.
    if (S.getLangOpts().ObjCAutoRefCount && DeducedType->isObjCLifetimeType() &&
        !DeducedQs.hasObjCLifetime())
      DeducedQs.setObjCLifetime(Qualifiers::OCL_Strong);

    DeducedType =
        S.Context.getQualifiedType(DeducedType.getUnqualifiedType(), DeducedQs);

    DeducedTemplateArgument NewDeduced(DeducedType, DeducedFromArrayBound);
    DeducedTemplateArgument Result =
        checkDeducedTemplateArguments(S.Context, Deduced[Index], NewDeduced);
    if (Result.isNull()) {
      Info.Param = cast<TemplateTypeParmDecl>(TemplateParams->getParam(Index));
      Info.FirstArg = Deduced[Index];
      Info.SecondArg = NewDeduced;
      return Sema::TDK_Inconsistent;
    }

    Deduced[Index] = Result;
    return Sema::TDK_Success;
  }

  // Set up the template argument deduction information for a failure.
  Info.FirstArg = TemplateArgument(P);
  Info.SecondArg = TemplateArgument(A);

  // If the parameter is an already-substituted template parameter
  // pack, do nothing: we don't know which of its arguments to look
  // at, so we have to wait until all of the parameter packs in this
  // expansion have arguments.
  if (P->getAs<SubstTemplateTypeParmPackType>())
    return Sema::TDK_Success;

  // Check the cv-qualifiers on the parameter and argument types.
  if (!(TDF & TDF_IgnoreQualifiers)) {
    if (TDF & TDF_ParamWithReferenceType) {
      if (hasInconsistentOrSupersetQualifiersOf(P, A))
        return Sema::TDK_NonDeducedMismatch;
    } else if (TDF & TDF_ArgWithReferenceType) {
      // C++ [temp.deduct.conv]p4:
      //   If the original A is a reference type, A can be more cv-qualified
      //   than the deduced A
      if (!A.getQualifiers().compatiblyIncludes(P.getQualifiers()))
        return Sema::TDK_NonDeducedMismatch;

      // Strip out all extra qualifiers from the argument to figure out the
      // type we're converting to, prior to the qualification conversion.
      Qualifiers Quals;
      A = S.Context.getUnqualifiedArrayType(A, Quals);
      A = S.Context.getQualifiedType(A, P.getQualifiers());
    } else if (!IsPossiblyOpaquelyQualifiedType(P)) {
      if (P.getCVRQualifiers() != A.getCVRQualifiers())
        return Sema::TDK_NonDeducedMismatch;
    }
  }

  // If the parameter type is not dependent, there is nothing to deduce.
  if (!P->isDependentType()) {
    if (TDF & TDF_SkipNonDependent)
      return Sema::TDK_Success;
    if ((TDF & TDF_IgnoreQualifiers) ? S.Context.hasSameUnqualifiedType(P, A)
                                     : S.Context.hasSameType(P, A))
      return Sema::TDK_Success;
    if (TDF & TDF_AllowCompatibleFunctionType &&
        S.isSameOrCompatibleFunctionType(P, A))
      return Sema::TDK_Success;
    if (!(TDF & TDF_IgnoreQualifiers))
      return Sema::TDK_NonDeducedMismatch;
    // Otherwise, when ignoring qualifiers, the types not having the same
    // unqualified type does not mean they do not match, so in this case we
    // must keep going and analyze with a non-dependent parameter type.
  }

  switch (P.getCanonicalType()->getTypeClass()) {
    // Non-canonical types cannot appear here.
#define NON_CANONICAL_TYPE(Class, Base) \
  case Type::Class: llvm_unreachable("deducing non-canonical type: " #Class);
#define TYPE(Class, Base)
#include "clang/AST/TypeNodes.inc"

    case Type::TemplateTypeParm:
    case Type::SubstTemplateTypeParmPack:
      llvm_unreachable("Type nodes handled above");

    case Type::Auto:
      // FIXME: Implement deduction in dependent case.
      if (P->isDependentType())
        return Sema::TDK_Success;
      LLVM_FALLTHROUGH;
    case Type::Builtin:
    case Type::VariableArray:
    case Type::Vector:
    case Type::FunctionNoProto:
    case Type::Record:
    case Type::Enum:
    case Type::ObjCObject:
    case Type::ObjCInterface:
    case Type::ObjCObjectPointer:
    case Type::BitInt:
      return (TDF & TDF_SkipNonDependent) ||
                     ((TDF & TDF_IgnoreQualifiers)
                          ? S.Context.hasSameUnqualifiedType(P, A)
                          : S.Context.hasSameType(P, A))
                 ? Sema::TDK_Success
                 : Sema::TDK_NonDeducedMismatch;

    //     _Complex T   [placeholder extension]
    case Type::Complex: {
      const auto *CP = P->castAs<ComplexType>(), *CA = A->getAs<ComplexType>();
      if (!CA)
        return Sema::TDK_NonDeducedMismatch;
      return DeduceTemplateArgumentsByTypeMatch(
          S, TemplateParams, CP->getElementType(), CA->getElementType(), Info,
          Deduced, TDF);
    }

    //     _Atomic T   [extension]
    case Type::Atomic: {
      const auto *PA = P->castAs<AtomicType>(), *AA = A->getAs<AtomicType>();
      if (!AA)
        return Sema::TDK_NonDeducedMismatch;
      return DeduceTemplateArgumentsByTypeMatch(
          S, TemplateParams, PA->getValueType(), AA->getValueType(), Info,
          Deduced, TDF);
    }

    //     T *
    case Type::Pointer: {
      QualType PointeeType;
      if (const auto *PA = A->getAs<PointerType>()) {
        PointeeType = PA->getPointeeType();
      } else if (const auto *PA = A->getAs<ObjCObjectPointerType>()) {
        PointeeType = PA->getPointeeType();
      } else {
        return Sema::TDK_NonDeducedMismatch;
      }
      return DeduceTemplateArgumentsByTypeMatch(
          S, TemplateParams, P->castAs<PointerType>()->getPointeeType(),
          PointeeType, Info, Deduced,
          TDF & (TDF_IgnoreQualifiers | TDF_DerivedClass));
    }

    //     T &
    case Type::LValueReference: {
      const auto *RP = P->castAs<LValueReferenceType>(),
                 *RA = A->getAs<LValueReferenceType>();
      if (!RA)
        return Sema::TDK_NonDeducedMismatch;

      return DeduceTemplateArgumentsByTypeMatch(
          S, TemplateParams, RP->getPointeeType(), RA->getPointeeType(), Info,
          Deduced, 0);
    }

    //     T && [C++0x]
    case Type::RValueReference: {
      const auto *RP = P->castAs<RValueReferenceType>(),
                 *RA = A->getAs<RValueReferenceType>();
      if (!RA)
        return Sema::TDK_NonDeducedMismatch;

      return DeduceTemplateArgumentsByTypeMatch(
          S, TemplateParams, RP->getPointeeType(), RA->getPointeeType(), Info,
          Deduced, 0);
    }

    //     T [] (implied, but not stated explicitly)
    case Type::IncompleteArray: {
      const auto *IAA = S.Context.getAsIncompleteArrayType(A);
      if (!IAA)
        return Sema::TDK_NonDeducedMismatch;

      return DeduceTemplateArgumentsByTypeMatch(
          S, TemplateParams,
          S.Context.getAsIncompleteArrayType(P)->getElementType(),
          IAA->getElementType(), Info, Deduced, TDF & TDF_IgnoreQualifiers);
    }

    //     T [integer-constant]
    case Type::ConstantArray: {
      const auto *CAA = S.Context.getAsConstantArrayType(A),
                 *CAP = S.Context.getAsConstantArrayType(P);
      assert(CAP);
      if (!CAA || CAA->getSize() != CAP->getSize())
        return Sema::TDK_NonDeducedMismatch;

      return DeduceTemplateArgumentsByTypeMatch(
          S, TemplateParams, CAP->getElementType(), CAA->getElementType(), Info,
          Deduced, TDF & TDF_IgnoreQualifiers);
    }

    //     type [i]
    case Type::DependentSizedArray: {
      const auto *AA = S.Context.getAsArrayType(A);
      if (!AA)
        return Sema::TDK_NonDeducedMismatch;

      // Check the element type of the arrays
      const auto *DAP = S.Context.getAsDependentSizedArrayType(P);
      assert(DAP);
      if (auto Result = DeduceTemplateArgumentsByTypeMatch(
              S, TemplateParams, DAP->getElementType(), AA->getElementType(),
              Info, Deduced, TDF & TDF_IgnoreQualifiers))
        return Result;

      // Determine the array bound is something we can deduce.
      const NonTypeTemplateParmDecl *NTTP =
          getDeducedParameterFromExpr(Info, DAP->getSizeExpr());
      if (!NTTP)
        return Sema::TDK_Success;

      // We can perform template argument deduction for the given non-type
      // template parameter.
      assert(NTTP->getDepth() == Info.getDeducedDepth() &&
             "saw non-type template parameter with wrong depth");
      if (const auto *CAA = dyn_cast<ConstantArrayType>(AA)) {
        llvm::APSInt Size(CAA->getSize());
        return DeduceNonTypeTemplateArgument(
            S, TemplateParams, NTTP, Size, S.Context.getSizeType(),
            /*ArrayBound=*/true, Info, Deduced);
      }
      if (const auto *DAA = dyn_cast<DependentSizedArrayType>(AA))
        if (DAA->getSizeExpr())
          return DeduceNonTypeTemplateArgument(
              S, TemplateParams, NTTP, DAA->getSizeExpr(), Info, Deduced);

      // Incomplete type does not match a dependently-sized array type
      return Sema::TDK_NonDeducedMismatch;
    }

    //     type(*)(T)
    //     T(*)()
    //     T(*)(T)
    case Type::FunctionProto: {
      const auto *FPP = P->castAs<FunctionProtoType>(),
                 *FPA = A->getAs<FunctionProtoType>();
      if (!FPA)
        return Sema::TDK_NonDeducedMismatch;

      if (FPP->getMethodQuals() != FPA->getMethodQuals() ||
          FPP->getRefQualifier() != FPA->getRefQualifier() ||
          FPP->isVariadic() != FPA->isVariadic())
        return Sema::TDK_NonDeducedMismatch;

      // Check return types.
      if (auto Result = DeduceTemplateArgumentsByTypeMatch(
              S, TemplateParams, FPP->getReturnType(), FPA->getReturnType(),
              Info, Deduced, 0,
              /*PartialOrdering=*/false,
              /*DeducedFromArrayBound=*/false))
        return Result;

      // Check parameter types.
      if (auto Result = DeduceTemplateArguments(
              S, TemplateParams, FPP->param_type_begin(), FPP->getNumParams(),
              FPA->param_type_begin(), FPA->getNumParams(), Info, Deduced,
              TDF & TDF_TopLevelParameterTypeList))
        return Result;

      if (TDF & TDF_AllowCompatibleFunctionType)
        return Sema::TDK_Success;

      // FIXME: Per core-2016/10/1019 (no corresponding core issue yet), permit
      // deducing through the noexcept-specifier if it's part of the canonical
      // type. libstdc++ relies on this.
      Expr *NoexceptExpr = FPP->getNoexceptExpr();
      if (const NonTypeTemplateParmDecl *NTTP =
              NoexceptExpr ? getDeducedParameterFromExpr(Info, NoexceptExpr)
                           : nullptr) {
        assert(NTTP->getDepth() == Info.getDeducedDepth() &&
               "saw non-type template parameter with wrong depth");

        llvm::APSInt Noexcept(1);
        switch (FPA->canThrow()) {
        case CT_Cannot:
          Noexcept = 1;
          LLVM_FALLTHROUGH;

        case CT_Can:
          // We give E in noexcept(E) the "deduced from array bound" treatment.
          // FIXME: Should we?
          return DeduceNonTypeTemplateArgument(
              S, TemplateParams, NTTP, Noexcept, S.Context.BoolTy,
              /*DeducedFromArrayBound=*/true, Info, Deduced);

        case CT_Dependent:
          if (Expr *ArgNoexceptExpr = FPA->getNoexceptExpr())
            return DeduceNonTypeTemplateArgument(
                S, TemplateParams, NTTP, ArgNoexceptExpr, Info, Deduced);
          // Can't deduce anything from throw(T...).
          break;
        }
      }
      // FIXME: Detect non-deduced exception specification mismatches?
      //
      // Careful about [temp.deduct.call] and [temp.deduct.conv], which allow
      // top-level differences in noexcept-specifications.

      return Sema::TDK_Success;
    }

    case Type::InjectedClassName:
      // Treat a template's injected-class-name as if the template
      // specialization type had been used.

    //     template-name<T> (where template-name refers to a class template)
    //     template-name<i>
    //     TT<T>
    //     TT<i>
    //     TT<>
    case Type::TemplateSpecialization: {
      // When Arg cannot be a derived class, we can just try to deduce template
      // arguments from the template-id.
      if (!(TDF & TDF_DerivedClass) || !A->isRecordType())
        return DeduceTemplateSpecArguments(S, TemplateParams, P, A, Info,
                                           Deduced);

      SmallVector<DeducedTemplateArgument, 8> DeducedOrig(Deduced.begin(),
                                                          Deduced.end());

      auto Result =
          DeduceTemplateSpecArguments(S, TemplateParams, P, A, Info, Deduced);
      if (Result == Sema::TDK_Success)
        return Result;

      // We cannot inspect base classes as part of deduction when the type
      // is incomplete, so either instantiate any templates necessary to
      // complete the type, or skip over it if it cannot be completed.
      if (!S.isCompleteType(Info.getLocation(), A))
        return Result;

      // Reset the incorrectly deduced argument from above.
      Deduced = DeducedOrig;

      // Check bases according to C++14 [temp.deduct.call] p4b3:
      auto BaseResult = DeduceTemplateBases(S, getCanonicalRD(A),
                                            TemplateParams, P, Info, Deduced);
      return BaseResult != Sema::TDK_Invalid ? BaseResult : Result;
    }

    //     T type::*
    //     T T::*
    //     T (type::*)()
    //     type (T::*)()
    //     type (type::*)(T)
    //     type (T::*)(T)
    //     T (type::*)(T)
    //     T (T::*)()
    //     T (T::*)(T)
    case Type::MemberPointer: {
      const auto *MPP = P->castAs<MemberPointerType>(),
                 *MPA = A->getAs<MemberPointerType>();
      if (!MPA)
        return Sema::TDK_NonDeducedMismatch;

      QualType PPT = MPP->getPointeeType();
      if (PPT->isFunctionType())
        S.adjustMemberFunctionCC(PPT, /*IsStatic=*/true,
                                 /*IsCtorOrDtor=*/false, Info.getLocation());
      QualType APT = MPA->getPointeeType();
      if (APT->isFunctionType())
        S.adjustMemberFunctionCC(APT, /*IsStatic=*/true,
                                 /*IsCtorOrDtor=*/false, Info.getLocation());

      unsigned SubTDF = TDF & TDF_IgnoreQualifiers;
      if (auto Result = DeduceTemplateArgumentsByTypeMatch(
              S, TemplateParams, PPT, APT, Info, Deduced, SubTDF))
        return Result;
      return DeduceTemplateArgumentsByTypeMatch(
          S, TemplateParams, QualType(MPP->getClass(), 0),
          QualType(MPA->getClass(), 0), Info, Deduced, SubTDF);
    }

    //     (clang extension)
    //
    //     type(^)(T)
    //     T(^)()
    //     T(^)(T)
    case Type::BlockPointer: {
      const auto *BPP = P->castAs<BlockPointerType>(),
                 *BPA = A->getAs<BlockPointerType>();
      if (!BPA)
        return Sema::TDK_NonDeducedMismatch;
      return DeduceTemplateArgumentsByTypeMatch(
          S, TemplateParams, BPP->getPointeeType(), BPA->getPointeeType(), Info,
          Deduced, 0);
    }

    //     (clang extension)
    //
    //     T __attribute__(((ext_vector_type(<integral constant>))))
    case Type::ExtVector: {
      const auto *VP = P->castAs<ExtVectorType>();
      QualType ElementType;
      if (const auto *VA = A->getAs<ExtVectorType>()) {
        // Make sure that the vectors have the same number of elements.
        if (VP->getNumElements() != VA->getNumElements())
          return Sema::TDK_NonDeducedMismatch;
        ElementType = VA->getElementType();
      } else if (const auto *VA = A->getAs<DependentSizedExtVectorType>()) {
        // We can't check the number of elements, since the argument has a
        // dependent number of elements. This can only occur during partial
        // ordering.
        ElementType = VA->getElementType();
      } else {
        return Sema::TDK_NonDeducedMismatch;
      }
      // Perform deduction on the element types.
      return DeduceTemplateArgumentsByTypeMatch(
          S, TemplateParams, VP->getElementType(), ElementType, Info, Deduced,
          TDF);
    }

    case Type::DependentVector: {
      const auto *VP = P->castAs<DependentVectorType>();

      if (const auto *VA = A->getAs<VectorType>()) {
        // Perform deduction on the element types.
        if (auto Result = DeduceTemplateArgumentsByTypeMatch(
                S, TemplateParams, VP->getElementType(), VA->getElementType(),
                Info, Deduced, TDF))
          return Result;

        // Perform deduction on the vector size, if we can.
        const NonTypeTemplateParmDecl *NTTP =
            getDeducedParameterFromExpr(Info, VP->getSizeExpr());
        if (!NTTP)
          return Sema::TDK_Success;

        llvm::APSInt ArgSize(S.Context.getTypeSize(S.Context.IntTy), false);
        ArgSize = VA->getNumElements();
        // Note that we use the "array bound" rules here; just like in that
        // case, we don't have any particular type for the vector size, but
        // we can provide one if necessary.
        return DeduceNonTypeTemplateArgument(S, TemplateParams, NTTP, ArgSize,
                                             S.Context.UnsignedIntTy, true,
                                             Info, Deduced);
      }

      if (const auto *VA = A->getAs<DependentVectorType>()) {
        // Perform deduction on the element types.
        if (auto Result = DeduceTemplateArgumentsByTypeMatch(
                S, TemplateParams, VP->getElementType(), VA->getElementType(),
                Info, Deduced, TDF))
          return Result;

        // Perform deduction on the vector size, if we can.
        const NonTypeTemplateParmDecl *NTTP =
            getDeducedParameterFromExpr(Info, VP->getSizeExpr());
        if (!NTTP)
          return Sema::TDK_Success;

        return DeduceNonTypeTemplateArgument(S, TemplateParams, NTTP,
                                             VA->getSizeExpr(), Info, Deduced);
      }

      return Sema::TDK_NonDeducedMismatch;
    }

    //     (clang extension)
    //
    //     T __attribute__(((ext_vector_type(N))))
    case Type::DependentSizedExtVector: {
      const auto *VP = P->castAs<DependentSizedExtVectorType>();

      if (const auto *VA = A->getAs<ExtVectorType>()) {
        // Perform deduction on the element types.
        if (auto Result = DeduceTemplateArgumentsByTypeMatch(
                S, TemplateParams, VP->getElementType(), VA->getElementType(),
                Info, Deduced, TDF))
          return Result;

        // Perform deduction on the vector size, if we can.
        const NonTypeTemplateParmDecl *NTTP =
            getDeducedParameterFromExpr(Info, VP->getSizeExpr());
        if (!NTTP)
          return Sema::TDK_Success;

        llvm::APSInt ArgSize(S.Context.getTypeSize(S.Context.IntTy), false);
        ArgSize = VA->getNumElements();
        // Note that we use the "array bound" rules here; just like in that
        // case, we don't have any particular type for the vector size, but
        // we can provide one if necessary.
        return DeduceNonTypeTemplateArgument(S, TemplateParams, NTTP, ArgSize,
                                             S.Context.IntTy, true, Info,
                                             Deduced);
      }

      if (const auto *VA = A->getAs<DependentSizedExtVectorType>()) {
        // Perform deduction on the element types.
        if (auto Result = DeduceTemplateArgumentsByTypeMatch(
                S, TemplateParams, VP->getElementType(), VA->getElementType(),
                Info, Deduced, TDF))
          return Result;

        // Perform deduction on the vector size, if we can.
        const NonTypeTemplateParmDecl *NTTP =
            getDeducedParameterFromExpr(Info, VP->getSizeExpr());
        if (!NTTP)
          return Sema::TDK_Success;

        return DeduceNonTypeTemplateArgument(S, TemplateParams, NTTP,
                                             VA->getSizeExpr(), Info, Deduced);
      }

      return Sema::TDK_NonDeducedMismatch;
    }

    //     (clang extension)
    //
    //     T __attribute__((matrix_type(<integral constant>,
    //                                  <integral constant>)))
    case Type::ConstantMatrix: {
      const auto *MP = P->castAs<ConstantMatrixType>(),
                 *MA = A->getAs<ConstantMatrixType>();
      if (!MA)
        return Sema::TDK_NonDeducedMismatch;

      // Check that the dimensions are the same
      if (MP->getNumRows() != MA->getNumRows() ||
          MP->getNumColumns() != MA->getNumColumns()) {
        return Sema::TDK_NonDeducedMismatch;
      }
      // Perform deduction on element types.
      return DeduceTemplateArgumentsByTypeMatch(
          S, TemplateParams, MP->getElementType(), MA->getElementType(), Info,
          Deduced, TDF);
    }

    case Type::DependentSizedMatrix: {
      const auto *MP = P->castAs<DependentSizedMatrixType>();
      const auto *MA = A->getAs<MatrixType>();
      if (!MA)
        return Sema::TDK_NonDeducedMismatch;

      // Check the element type of the matrixes.
      if (auto Result = DeduceTemplateArgumentsByTypeMatch(
              S, TemplateParams, MP->getElementType(), MA->getElementType(),
              Info, Deduced, TDF))
        return Result;

      // Try to deduce a matrix dimension.
      auto DeduceMatrixArg =
          [&S, &Info, &Deduced, &TemplateParams](
              Expr *ParamExpr, const MatrixType *A,
              unsigned (ConstantMatrixType::*GetArgDimension)() const,
              Expr *(DependentSizedMatrixType::*GetArgDimensionExpr)() const) {
            const auto *ACM = dyn_cast<ConstantMatrixType>(A);
            const auto *ADM = dyn_cast<DependentSizedMatrixType>(A);
            if (!ParamExpr->isValueDependent()) {
              Optional<llvm::APSInt> ParamConst =
                  ParamExpr->getIntegerConstantExpr(S.Context);
              if (!ParamConst)
                return Sema::TDK_NonDeducedMismatch;

              if (ACM) {
                if ((ACM->*GetArgDimension)() == *ParamConst)
                  return Sema::TDK_Success;
                return Sema::TDK_NonDeducedMismatch;
              }

              Expr *ArgExpr = (ADM->*GetArgDimensionExpr)();
              if (Optional<llvm::APSInt> ArgConst =
                      ArgExpr->getIntegerConstantExpr(S.Context))
                if (*ArgConst == *ParamConst)
                  return Sema::TDK_Success;
              return Sema::TDK_NonDeducedMismatch;
            }

            const NonTypeTemplateParmDecl *NTTP =
                getDeducedParameterFromExpr(Info, ParamExpr);
            if (!NTTP)
              return Sema::TDK_Success;

            if (ACM) {
              llvm::APSInt ArgConst(
                  S.Context.getTypeSize(S.Context.getSizeType()));
              ArgConst = (ACM->*GetArgDimension)();
              return DeduceNonTypeTemplateArgument(
                  S, TemplateParams, NTTP, ArgConst, S.Context.getSizeType(),
                  /*ArrayBound=*/true, Info, Deduced);
            }

            return DeduceNonTypeTemplateArgument(S, TemplateParams, NTTP,
                                                 (ADM->*GetArgDimensionExpr)(),
                                                 Info, Deduced);
          };

      if (auto Result = DeduceMatrixArg(MP->getRowExpr(), MA,
                                        &ConstantMatrixType::getNumRows,
                                        &DependentSizedMatrixType::getRowExpr))
        return Result;

      return DeduceMatrixArg(MP->getColumnExpr(), MA,
                             &ConstantMatrixType::getNumColumns,
                             &DependentSizedMatrixType::getColumnExpr);
    }

    //     (clang extension)
    //
    //     T __attribute__(((address_space(N))))
    case Type::DependentAddressSpace: {
      const auto *ASP = P->castAs<DependentAddressSpaceType>();

      if (const auto *ASA = A->getAs<DependentAddressSpaceType>()) {
        // Perform deduction on the pointer type.
        if (auto Result = DeduceTemplateArgumentsByTypeMatch(
                S, TemplateParams, ASP->getPointeeType(), ASA->getPointeeType(),
                Info, Deduced, TDF))
          return Result;

        // Perform deduction on the address space, if we can.
        const NonTypeTemplateParmDecl *NTTP =
            getDeducedParameterFromExpr(Info, ASP->getAddrSpaceExpr());
        if (!NTTP)
          return Sema::TDK_Success;

        return DeduceNonTypeTemplateArgument(
            S, TemplateParams, NTTP, ASA->getAddrSpaceExpr(), Info, Deduced);
      }

      if (isTargetAddressSpace(A.getAddressSpace())) {
        llvm::APSInt ArgAddressSpace(S.Context.getTypeSize(S.Context.IntTy),
                                     false);
        ArgAddressSpace = toTargetAddressSpace(A.getAddressSpace());

        // Perform deduction on the pointer types.
        if (auto Result = DeduceTemplateArgumentsByTypeMatch(
                S, TemplateParams, ASP->getPointeeType(),
                S.Context.removeAddrSpaceQualType(A), Info, Deduced, TDF))
          return Result;

        // Perform deduction on the address space, if we can.
        const NonTypeTemplateParmDecl *NTTP =
            getDeducedParameterFromExpr(Info, ASP->getAddrSpaceExpr());
        if (!NTTP)
          return Sema::TDK_Success;

        return DeduceNonTypeTemplateArgument(S, TemplateParams, NTTP,
                                             ArgAddressSpace, S.Context.IntTy,
                                             true, Info, Deduced);
      }

      return Sema::TDK_NonDeducedMismatch;
    }
    case Type::DependentBitInt: {
      const auto *IP = P->castAs<DependentBitIntType>();

      if (const auto *IA = A->getAs<BitIntType>()) {
        if (IP->isUnsigned() != IA->isUnsigned())
          return Sema::TDK_NonDeducedMismatch;

        const NonTypeTemplateParmDecl *NTTP =
            getDeducedParameterFromExpr(Info, IP->getNumBitsExpr());
        if (!NTTP)
          return Sema::TDK_Success;

        llvm::APSInt ArgSize(S.Context.getTypeSize(S.Context.IntTy), false);
        ArgSize = IA->getNumBits();

        return DeduceNonTypeTemplateArgument(S, TemplateParams, NTTP, ArgSize,
                                             S.Context.IntTy, true, Info,
                                             Deduced);
      }

      if (const auto *IA = A->getAs<DependentBitIntType>()) {
        if (IP->isUnsigned() != IA->isUnsigned())
          return Sema::TDK_NonDeducedMismatch;
        return Sema::TDK_Success;
      }

      return Sema::TDK_NonDeducedMismatch;
    }

    case Type::TypeOfExpr:
    case Type::TypeOf:
    case Type::DependentName:
    case Type::UnresolvedUsing:
    case Type::Decltype:
    case Type::UnaryTransform:
    case Type::DeducedTemplateSpecialization:
    case Type::DependentTemplateSpecialization:
    case Type::PackExpansion:
    case Type::Pipe:
      // No template argument deduction for these types
      return Sema::TDK_Success;
    }

  llvm_unreachable("Invalid Type Class!");
}

static Sema::TemplateDeductionResult
DeduceTemplateArguments(Sema &S, TemplateParameterList *TemplateParams,
                        const TemplateArgument &P, TemplateArgument A,
                        TemplateDeductionInfo &Info,
                        SmallVectorImpl<DeducedTemplateArgument> &Deduced) {
  // If the template argument is a pack expansion, perform template argument
  // deduction against the pattern of that expansion. This only occurs during
  // partial ordering.
  if (A.isPackExpansion())
    A = A.getPackExpansionPattern();

  switch (P.getKind()) {
  case TemplateArgument::Null:
    llvm_unreachable("Null template argument in parameter list");

  case TemplateArgument::Type:
    if (A.getKind() == TemplateArgument::Type)
      return DeduceTemplateArgumentsByTypeMatch(
          S, TemplateParams, P.getAsType(), A.getAsType(), Info, Deduced, 0);
    Info.FirstArg = P;
    Info.SecondArg = A;
    return Sema::TDK_NonDeducedMismatch;

  case TemplateArgument::Template:
    if (A.getKind() == TemplateArgument::Template)
      return DeduceTemplateArguments(S, TemplateParams, P.getAsTemplate(),
                                     A.getAsTemplate(), Info, Deduced);
    Info.FirstArg = P;
    Info.SecondArg = A;
    return Sema::TDK_NonDeducedMismatch;

  case TemplateArgument::TemplateExpansion:
    llvm_unreachable("caller should handle pack expansions");

  case TemplateArgument::Declaration:
    if (A.getKind() == TemplateArgument::Declaration &&
        isSameDeclaration(P.getAsDecl(), A.getAsDecl()))
      return Sema::TDK_Success;

    Info.FirstArg = P;
    Info.SecondArg = A;
    return Sema::TDK_NonDeducedMismatch;

  case TemplateArgument::NullPtr:
    if (A.getKind() == TemplateArgument::NullPtr &&
        S.Context.hasSameType(P.getNullPtrType(), A.getNullPtrType()))
      return Sema::TDK_Success;

    Info.FirstArg = P;
    Info.SecondArg = A;
    return Sema::TDK_NonDeducedMismatch;

  case TemplateArgument::Integral:
    if (A.getKind() == TemplateArgument::Integral) {
      if (hasSameExtendedValue(P.getAsIntegral(), A.getAsIntegral()))
        return Sema::TDK_Success;
    }
    Info.FirstArg = P;
    Info.SecondArg = A;
    return Sema::TDK_NonDeducedMismatch;

  case TemplateArgument::Expression:
    if (const NonTypeTemplateParmDecl *NTTP =
            getDeducedParameterFromExpr(Info, P.getAsExpr())) {
      if (A.getKind() == TemplateArgument::Integral)
        return DeduceNonTypeTemplateArgument(
            S, TemplateParams, NTTP, A.getAsIntegral(), A.getIntegralType(),
            /*ArrayBound=*/false, Info, Deduced);
      if (A.getKind() == TemplateArgument::NullPtr)
        return DeduceNullPtrTemplateArgument(S, TemplateParams, NTTP,
                                             A.getNullPtrType(), Info, Deduced);
      if (A.getKind() == TemplateArgument::Expression)
        return DeduceNonTypeTemplateArgument(S, TemplateParams, NTTP,
                                             A.getAsExpr(), Info, Deduced);
      if (A.getKind() == TemplateArgument::Declaration)
        return DeduceNonTypeTemplateArgument(
            S, TemplateParams, NTTP, A.getAsDecl(), A.getParamTypeForDecl(),
            Info, Deduced);

      Info.FirstArg = P;
      Info.SecondArg = A;
      return Sema::TDK_NonDeducedMismatch;
    }

    // Can't deduce anything, but that's okay.
    return Sema::TDK_Success;
  case TemplateArgument::Pack:
    llvm_unreachable("Argument packs should be expanded by the caller!");
  }

  llvm_unreachable("Invalid TemplateArgument Kind!");
}

/// Determine whether there is a template argument to be used for
/// deduction.
///
/// This routine "expands" argument packs in-place, overriding its input
/// parameters so that \c Args[ArgIdx] will be the available template argument.
///
/// \returns true if there is another template argument (which will be at
/// \c Args[ArgIdx]), false otherwise.
static bool hasTemplateArgumentForDeduction(ArrayRef<TemplateArgument> &Args,
                                            unsigned &ArgIdx) {
  if (ArgIdx == Args.size())
    return false;

  const TemplateArgument &Arg = Args[ArgIdx];
  if (Arg.getKind() != TemplateArgument::Pack)
    return true;

  assert(ArgIdx == Args.size() - 1 && "Pack not at the end of argument list?");
  Args = Arg.pack_elements();
  ArgIdx = 0;
  return ArgIdx < Args.size();
}

/// Determine whether the given set of template arguments has a pack
/// expansion that is not the last template argument.
static bool hasPackExpansionBeforeEnd(ArrayRef<TemplateArgument> Args) {
  bool FoundPackExpansion = false;
  for (const auto &A : Args) {
    if (FoundPackExpansion)
      return true;

    if (A.getKind() == TemplateArgument::Pack)
      return hasPackExpansionBeforeEnd(A.pack_elements());

    // FIXME: If this is a fixed-arity pack expansion from an outer level of
    // templates, it should not be treated as a pack expansion.
    if (A.isPackExpansion())
      FoundPackExpansion = true;
  }

  return false;
}

static Sema::TemplateDeductionResult
DeduceTemplateArguments(Sema &S, TemplateParameterList *TemplateParams,
                        ArrayRef<TemplateArgument> Ps,
                        ArrayRef<TemplateArgument> As,
                        TemplateDeductionInfo &Info,
                        SmallVectorImpl<DeducedTemplateArgument> &Deduced,
                        bool NumberOfArgumentsMustMatch) {
  // C++0x [temp.deduct.type]p9:
  //   If the template argument list of P contains a pack expansion that is not
  //   the last template argument, the entire template argument list is a
  //   non-deduced context.
  if (hasPackExpansionBeforeEnd(Ps))
    return Sema::TDK_Success;

  // C++0x [temp.deduct.type]p9:
  //   If P has a form that contains <T> or <i>, then each argument Pi of the
  //   respective template argument list P is compared with the corresponding
  //   argument Ai of the corresponding template argument list of A.
  unsigned ArgIdx = 0, ParamIdx = 0;
  for (; hasTemplateArgumentForDeduction(Ps, ParamIdx); ++ParamIdx) {
    const TemplateArgument &P = Ps[ParamIdx];
    if (!P.isPackExpansion()) {
      // The simple case: deduce template arguments by matching Pi and Ai.

      // Check whether we have enough arguments.
      if (!hasTemplateArgumentForDeduction(As, ArgIdx))
        return NumberOfArgumentsMustMatch
                   ? Sema::TDK_MiscellaneousDeductionFailure
                   : Sema::TDK_Success;

      // C++1z [temp.deduct.type]p9:
      //   During partial ordering, if Ai was originally a pack expansion [and]
      //   Pi is not a pack expansion, template argument deduction fails.
      if (As[ArgIdx].isPackExpansion())
        return Sema::TDK_MiscellaneousDeductionFailure;

      // Perform deduction for this Pi/Ai pair.
      if (auto Result = DeduceTemplateArguments(S, TemplateParams, P,
                                                As[ArgIdx], Info, Deduced))
        return Result;

      // Move to the next argument.
      ++ArgIdx;
      continue;
    }

    // The parameter is a pack expansion.

    // C++0x [temp.deduct.type]p9:
    //   If Pi is a pack expansion, then the pattern of Pi is compared with
    //   each remaining argument in the template argument list of A. Each
    //   comparison deduces template arguments for subsequent positions in the
    //   template parameter packs expanded by Pi.
    TemplateArgument Pattern = P.getPackExpansionPattern();

    // Prepare to deduce the packs within the pattern.
    PackDeductionScope PackScope(S, TemplateParams, Deduced, Info, Pattern);

    // Keep track of the deduced template arguments for each parameter pack
    // expanded by this pack expansion (the outer index) and for each
    // template argument (the inner SmallVectors).
    for (; hasTemplateArgumentForDeduction(As, ArgIdx) &&
           PackScope.hasNextElement();
         ++ArgIdx) {
      // Deduce template arguments from the pattern.
      if (auto Result = DeduceTemplateArguments(S, TemplateParams, Pattern,
                                                As[ArgIdx], Info, Deduced))
        return Result;

      PackScope.nextPackElement();
    }

    // Build argument packs for each of the parameter packs expanded by this
    // pack expansion.
    if (auto Result = PackScope.finish())
      return Result;
  }

  return Sema::TDK_Success;
}

static Sema::TemplateDeductionResult
DeduceTemplateArguments(Sema &S, TemplateParameterList *TemplateParams,
                        const TemplateArgumentList &ParamList,
                        const TemplateArgumentList &ArgList,
                        TemplateDeductionInfo &Info,
                        SmallVectorImpl<DeducedTemplateArgument> &Deduced) {
  return DeduceTemplateArguments(S, TemplateParams, ParamList.asArray(),
                                 ArgList.asArray(), Info, Deduced,
                                 /*NumberOfArgumentsMustMatch=*/false);
}

/// Determine whether two template arguments are the same.
static bool isSameTemplateArg(ASTContext &Context,
                              TemplateArgument X,
                              const TemplateArgument &Y,
                              bool PackExpansionMatchesPack = false) {
  // If we're checking deduced arguments (X) against original arguments (Y),
  // we will have flattened packs to non-expansions in X.
  if (PackExpansionMatchesPack && X.isPackExpansion() && !Y.isPackExpansion())
    X = X.getPackExpansionPattern();

  if (X.getKind() != Y.getKind())
    return false;

  switch (X.getKind()) {
    case TemplateArgument::Null:
      llvm_unreachable("Comparing NULL template argument");

    case TemplateArgument::Type:
      return Context.getCanonicalType(X.getAsType()) ==
             Context.getCanonicalType(Y.getAsType());

    case TemplateArgument::Declaration:
      return isSameDeclaration(X.getAsDecl(), Y.getAsDecl());

    case TemplateArgument::NullPtr:
      return Context.hasSameType(X.getNullPtrType(), Y.getNullPtrType());

    case TemplateArgument::Template:
    case TemplateArgument::TemplateExpansion:
      return Context.getCanonicalTemplateName(
                    X.getAsTemplateOrTemplatePattern()).getAsVoidPointer() ==
             Context.getCanonicalTemplateName(
                    Y.getAsTemplateOrTemplatePattern()).getAsVoidPointer();

    case TemplateArgument::Integral:
      return hasSameExtendedValue(X.getAsIntegral(), Y.getAsIntegral());

    case TemplateArgument::Expression: {
      llvm::FoldingSetNodeID XID, YID;
      X.getAsExpr()->Profile(XID, Context, true);
      Y.getAsExpr()->Profile(YID, Context, true);
      return XID == YID;
    }

    case TemplateArgument::Pack:
      if (X.pack_size() != Y.pack_size())
        return false;

      for (TemplateArgument::pack_iterator XP = X.pack_begin(),
                                        XPEnd = X.pack_end(),
                                           YP = Y.pack_begin();
           XP != XPEnd; ++XP, ++YP)
        if (!isSameTemplateArg(Context, *XP, *YP, PackExpansionMatchesPack))
          return false;

      return true;
  }

  llvm_unreachable("Invalid TemplateArgument Kind!");
}

/// Allocate a TemplateArgumentLoc where all locations have
/// been initialized to the given location.
///
/// \param Arg The template argument we are producing template argument
/// location information for.
///
/// \param NTTPType For a declaration template argument, the type of
/// the non-type template parameter that corresponds to this template
/// argument. Can be null if no type sugar is available to add to the
/// type from the template argument.
///
/// \param Loc The source location to use for the resulting template
/// argument.
TemplateArgumentLoc
Sema::getTrivialTemplateArgumentLoc(const TemplateArgument &Arg,
                                    QualType NTTPType, SourceLocation Loc) {
  switch (Arg.getKind()) {
  case TemplateArgument::Null:
    llvm_unreachable("Can't get a NULL template argument here");

  case TemplateArgument::Type:
    return TemplateArgumentLoc(
        Arg, Context.getTrivialTypeSourceInfo(Arg.getAsType(), Loc));

  case TemplateArgument::Declaration: {
    if (NTTPType.isNull())
      NTTPType = Arg.getParamTypeForDecl();
    Expr *E = BuildExpressionFromDeclTemplateArgument(Arg, NTTPType, Loc)
                  .getAs<Expr>();
    return TemplateArgumentLoc(TemplateArgument(E), E);
  }

  case TemplateArgument::NullPtr: {
    if (NTTPType.isNull())
      NTTPType = Arg.getNullPtrType();
    Expr *E = BuildExpressionFromDeclTemplateArgument(Arg, NTTPType, Loc)
                  .getAs<Expr>();
    return TemplateArgumentLoc(TemplateArgument(NTTPType, /*isNullPtr*/true),
                               E);
  }

  case TemplateArgument::Integral: {
    Expr *E =
        BuildExpressionFromIntegralTemplateArgument(Arg, Loc).getAs<Expr>();
    return TemplateArgumentLoc(TemplateArgument(E), E);
  }

    case TemplateArgument::Template:
    case TemplateArgument::TemplateExpansion: {
      NestedNameSpecifierLocBuilder Builder;
      TemplateName Template = Arg.getAsTemplateOrTemplatePattern();
      if (DependentTemplateName *DTN = Template.getAsDependentTemplateName())
        Builder.MakeTrivial(Context, DTN->getQualifier(), Loc);
      else if (QualifiedTemplateName *QTN =
                   Template.getAsQualifiedTemplateName())
        Builder.MakeTrivial(Context, QTN->getQualifier(), Loc);

      if (Arg.getKind() == TemplateArgument::Template)
        return TemplateArgumentLoc(Context, Arg,
                                   Builder.getWithLocInContext(Context), Loc);

      return TemplateArgumentLoc(
          Context, Arg, Builder.getWithLocInContext(Context), Loc, Loc);
    }

  case TemplateArgument::Expression:
    return TemplateArgumentLoc(Arg, Arg.getAsExpr());

  case TemplateArgument::Pack:
    return TemplateArgumentLoc(Arg, TemplateArgumentLocInfo());
  }

  llvm_unreachable("Invalid TemplateArgument Kind!");
}

TemplateArgumentLoc
Sema::getIdentityTemplateArgumentLoc(NamedDecl *TemplateParm,
                                     SourceLocation Location) {
  return getTrivialTemplateArgumentLoc(
      Context.getInjectedTemplateArg(TemplateParm), QualType(), Location);
}

/// Convert the given deduced template argument and add it to the set of
/// fully-converted template arguments.
static bool
ConvertDeducedTemplateArgument(Sema &S, NamedDecl *Param,
                               DeducedTemplateArgument Arg,
                               NamedDecl *Template,
                               TemplateDeductionInfo &Info,
                               bool IsDeduced,
                               SmallVectorImpl<TemplateArgument> &Output) {
  auto ConvertArg = [&](DeducedTemplateArgument Arg,
                        unsigned ArgumentPackIndex) {
    // Convert the deduced template argument into a template
    // argument that we can check, almost as if the user had written
    // the template argument explicitly.
    TemplateArgumentLoc ArgLoc =
        S.getTrivialTemplateArgumentLoc(Arg, QualType(), Info.getLocation());

    // Check the template argument, converting it as necessary.
    return S.CheckTemplateArgument(
        Param, ArgLoc, Template, Template->getLocation(),
        Template->getSourceRange().getEnd(), ArgumentPackIndex, Output,
        IsDeduced
            ? (Arg.wasDeducedFromArrayBound() ? Sema::CTAK_DeducedFromArrayBound
                                              : Sema::CTAK_Deduced)
            : Sema::CTAK_Specified);
  };

  if (Arg.getKind() == TemplateArgument::Pack) {
    // This is a template argument pack, so check each of its arguments against
    // the template parameter.
    SmallVector<TemplateArgument, 2> PackedArgsBuilder;
    for (const auto &P : Arg.pack_elements()) {
      // When converting the deduced template argument, append it to the
      // general output list. We need to do this so that the template argument
      // checking logic has all of the prior template arguments available.
      DeducedTemplateArgument InnerArg(P);
      InnerArg.setDeducedFromArrayBound(Arg.wasDeducedFromArrayBound());
      assert(InnerArg.getKind() != TemplateArgument::Pack &&
             "deduced nested pack");
      if (P.isNull()) {
        // We deduced arguments for some elements of this pack, but not for
        // all of them. This happens if we get a conditionally-non-deduced
        // context in a pack expansion (such as an overload set in one of the
        // arguments).
        S.Diag(Param->getLocation(),
               diag::err_template_arg_deduced_incomplete_pack)
          << Arg << Param;
        return true;
      }
      if (ConvertArg(InnerArg, PackedArgsBuilder.size()))
        return true;

      // Move the converted template argument into our argument pack.
      PackedArgsBuilder.push_back(Output.pop_back_val());
    }

    // If the pack is empty, we still need to substitute into the parameter
    // itself, in case that substitution fails.
    if (PackedArgsBuilder.empty()) {
      LocalInstantiationScope Scope(S);
      TemplateArgumentList TemplateArgs(TemplateArgumentList::OnStack, Output);
      MultiLevelTemplateArgumentList Args(TemplateArgs);

      if (auto *NTTP = dyn_cast<NonTypeTemplateParmDecl>(Param)) {
        Sema::InstantiatingTemplate Inst(S, Template->getLocation(), Template,
                                         NTTP, Output,
                                         Template->getSourceRange());
        if (Inst.isInvalid() ||
            S.SubstType(NTTP->getType(), Args, NTTP->getLocation(),
                        NTTP->getDeclName()).isNull())
          return true;
      } else if (auto *TTP = dyn_cast<TemplateTemplateParmDecl>(Param)) {
        Sema::InstantiatingTemplate Inst(S, Template->getLocation(), Template,
                                         TTP, Output,
                                         Template->getSourceRange());
        if (Inst.isInvalid() || !S.SubstDecl(TTP, S.CurContext, Args))
          return true;
      }
      // For type parameters, no substitution is ever required.
    }

    // Create the resulting argument pack.
    Output.push_back(
        TemplateArgument::CreatePackCopy(S.Context, PackedArgsBuilder));
    return false;
  }

  return ConvertArg(Arg, 0);
}

// FIXME: This should not be a template, but
// ClassTemplatePartialSpecializationDecl sadly does not derive from
// TemplateDecl.
template<typename TemplateDeclT>
static Sema::TemplateDeductionResult ConvertDeducedTemplateArguments(
    Sema &S, TemplateDeclT *Template, bool IsDeduced,
    SmallVectorImpl<DeducedTemplateArgument> &Deduced,
    TemplateDeductionInfo &Info, SmallVectorImpl<TemplateArgument> &Builder,
    LocalInstantiationScope *CurrentInstantiationScope = nullptr,
    unsigned NumAlreadyConverted = 0, bool PartialOverloading = false) {
  TemplateParameterList *TemplateParams = Template->getTemplateParameters();

  for (unsigned I = 0, N = TemplateParams->size(); I != N; ++I) {
    NamedDecl *Param = TemplateParams->getParam(I);

    // C++0x [temp.arg.explicit]p3:
    //    A trailing template parameter pack (14.5.3) not otherwise deduced will
    //    be deduced to an empty sequence of template arguments.
    // FIXME: Where did the word "trailing" come from?
    if (Deduced[I].isNull() && Param->isTemplateParameterPack()) {
      if (auto Result =
              PackDeductionScope(S, TemplateParams, Deduced, Info, I).finish())
        return Result;
    }

    if (!Deduced[I].isNull()) {
      if (I < NumAlreadyConverted) {
        // We may have had explicitly-specified template arguments for a
        // template parameter pack (that may or may not have been extended
        // via additional deduced arguments).
        if (Param->isParameterPack() && CurrentInstantiationScope &&
            CurrentInstantiationScope->getPartiallySubstitutedPack() == Param) {
          // Forget the partially-substituted pack; its substitution is now
          // complete.
          CurrentInstantiationScope->ResetPartiallySubstitutedPack();
          // We still need to check the argument in case it was extended by
          // deduction.
        } else {
          // We have already fully type-checked and converted this
          // argument, because it was explicitly-specified. Just record the
          // presence of this argument.
          Builder.push_back(Deduced[I]);
          continue;
        }
      }

      // We may have deduced this argument, so it still needs to be
      // checked and converted.
      if (ConvertDeducedTemplateArgument(S, Param, Deduced[I], Template, Info,
                                         IsDeduced, Builder)) {
        Info.Param = makeTemplateParameter(Param);
        // FIXME: These template arguments are temporary. Free them!
        Info.reset(TemplateArgumentList::CreateCopy(S.Context, Builder));
        return Sema::TDK_SubstitutionFailure;
      }

      continue;
    }

    // Substitute into the default template argument, if available.
    bool HasDefaultArg = false;
    TemplateDecl *TD = dyn_cast<TemplateDecl>(Template);
    if (!TD) {
      assert(isa<ClassTemplatePartialSpecializationDecl>(Template) ||
             isa<VarTemplatePartialSpecializationDecl>(Template));
      return Sema::TDK_Incomplete;
    }

    TemplateArgumentLoc DefArg;
    {
      Qualifiers ThisTypeQuals;
      CXXRecordDecl *ThisContext = nullptr;
      if (auto *Rec = dyn_cast<CXXRecordDecl>(TD->getDeclContext()))
        if (Rec->isLambda())
          if (auto *Method = dyn_cast<CXXMethodDecl>(Rec->getDeclContext())) {
            ThisContext = Method->getParent();
            ThisTypeQuals = Method->getMethodQualifiers();
          }

      Sema::CXXThisScopeRAII ThisScope(S, ThisContext, ThisTypeQuals,
                                       S.getLangOpts().CPlusPlus17);

      DefArg = S.SubstDefaultTemplateArgumentIfAvailable(
          TD, TD->getLocation(), TD->getSourceRange().getEnd(), Param, Builder,
          HasDefaultArg);
    }

    // If there was no default argument, deduction is incomplete.
    if (DefArg.getArgument().isNull()) {
      Info.Param = makeTemplateParameter(
          const_cast<NamedDecl *>(TemplateParams->getParam(I)));
      Info.reset(TemplateArgumentList::CreateCopy(S.Context, Builder));
      if (PartialOverloading) break;

      return HasDefaultArg ? Sema::TDK_SubstitutionFailure
                           : Sema::TDK_Incomplete;
    }

    // Check whether we can actually use the default argument.
    if (S.CheckTemplateArgument(Param, DefArg, TD, TD->getLocation(),
                                TD->getSourceRange().getEnd(), 0, Builder,
                                Sema::CTAK_Specified)) {
      Info.Param = makeTemplateParameter(
                         const_cast<NamedDecl *>(TemplateParams->getParam(I)));
      // FIXME: These template arguments are temporary. Free them!
      Info.reset(TemplateArgumentList::CreateCopy(S.Context, Builder));
      return Sema::TDK_SubstitutionFailure;
    }

    // If we get here, we successfully used the default template argument.
  }

  return Sema::TDK_Success;
}

static DeclContext *getAsDeclContextOrEnclosing(Decl *D) {
  if (auto *DC = dyn_cast<DeclContext>(D))
    return DC;
  return D->getDeclContext();
}

template<typename T> struct IsPartialSpecialization {
  static constexpr bool value = false;
};
template<>
struct IsPartialSpecialization<ClassTemplatePartialSpecializationDecl> {
  static constexpr bool value = true;
};
template<>
struct IsPartialSpecialization<VarTemplatePartialSpecializationDecl> {
  static constexpr bool value = true;
};

template<typename TemplateDeclT>
static Sema::TemplateDeductionResult
CheckDeducedArgumentConstraints(Sema& S, TemplateDeclT *Template,
                                ArrayRef<TemplateArgument> DeducedArgs,
                                TemplateDeductionInfo& Info) {
  llvm::SmallVector<const Expr *, 3> AssociatedConstraints;
  Template->getAssociatedConstraints(AssociatedConstraints);
  if (S.CheckConstraintSatisfaction(Template, AssociatedConstraints,
                                    DeducedArgs, Info.getLocation(),
                                    Info.AssociatedConstraintsSatisfaction) ||
      !Info.AssociatedConstraintsSatisfaction.IsSatisfied) {
    Info.reset(TemplateArgumentList::CreateCopy(S.Context, DeducedArgs));
    return Sema::TDK_ConstraintsNotSatisfied;
  }
  return Sema::TDK_Success;
}

/// Complete template argument deduction for a partial specialization.
template <typename T>
static std::enable_if_t<IsPartialSpecialization<T>::value,
                        Sema::TemplateDeductionResult>
FinishTemplateArgumentDeduction(
    Sema &S, T *Partial, bool IsPartialOrdering,
    const TemplateArgumentList &TemplateArgs,
    SmallVectorImpl<DeducedTemplateArgument> &Deduced,
    TemplateDeductionInfo &Info) {
  // Unevaluated SFINAE context.
  EnterExpressionEvaluationContext Unevaluated(
      S, Sema::ExpressionEvaluationContext::Unevaluated);
  Sema::SFINAETrap Trap(S);

  Sema::ContextRAII SavedContext(S, getAsDeclContextOrEnclosing(Partial));

  // C++ [temp.deduct.type]p2:
  //   [...] or if any template argument remains neither deduced nor
  //   explicitly specified, template argument deduction fails.
  SmallVector<TemplateArgument, 4> Builder;
  if (auto Result = ConvertDeducedTemplateArguments(
          S, Partial, IsPartialOrdering, Deduced, Info, Builder))
    return Result;

  // Form the template argument list from the deduced template arguments.
  TemplateArgumentList *DeducedArgumentList
    = TemplateArgumentList::CreateCopy(S.Context, Builder);

  Info.reset(DeducedArgumentList);

  // Substitute the deduced template arguments into the template
  // arguments of the class template partial specialization, and
  // verify that the instantiated template arguments are both valid
  // and are equivalent to the template arguments originally provided
  // to the class template.
  LocalInstantiationScope InstScope(S);
  auto *Template = Partial->getSpecializedTemplate();
  const ASTTemplateArgumentListInfo *PartialTemplArgInfo =
      Partial->getTemplateArgsAsWritten();

  TemplateArgumentListInfo InstArgs(PartialTemplArgInfo->LAngleLoc,
                                    PartialTemplArgInfo->RAngleLoc);

  if (S.SubstTemplateArguments(
          PartialTemplArgInfo->arguments(),
          MultiLevelTemplateArgumentList(*DeducedArgumentList), InstArgs)) {
    unsigned ArgIdx = InstArgs.size(), ParamIdx = ArgIdx;
    if (ParamIdx >= Partial->getTemplateParameters()->size())
      ParamIdx = Partial->getTemplateParameters()->size() - 1;

    Decl *Param = const_cast<NamedDecl *>(
        Partial->getTemplateParameters()->getParam(ParamIdx));
    Info.Param = makeTemplateParameter(Param);
    Info.FirstArg = (*PartialTemplArgInfo)[ArgIdx].getArgument();
    return Sema::TDK_SubstitutionFailure;
  }

  bool ConstraintsNotSatisfied;
  SmallVector<TemplateArgument, 4> ConvertedInstArgs;
  if (S.CheckTemplateArgumentList(Template, Partial->getLocation(), InstArgs,
                                  false, ConvertedInstArgs,
                                  /*UpdateArgsWithConversions=*/true,
                                  &ConstraintsNotSatisfied))
    return ConstraintsNotSatisfied ? Sema::TDK_ConstraintsNotSatisfied :
                                     Sema::TDK_SubstitutionFailure;

  TemplateParameterList *TemplateParams = Template->getTemplateParameters();
  for (unsigned I = 0, E = TemplateParams->size(); I != E; ++I) {
    TemplateArgument InstArg = ConvertedInstArgs.data()[I];
    if (!isSameTemplateArg(S.Context, TemplateArgs[I], InstArg)) {
      Info.Param = makeTemplateParameter(TemplateParams->getParam(I));
      Info.FirstArg = TemplateArgs[I];
      Info.SecondArg = InstArg;
      return Sema::TDK_NonDeducedMismatch;
    }
  }

  if (Trap.hasErrorOccurred())
    return Sema::TDK_SubstitutionFailure;

  if (auto Result = CheckDeducedArgumentConstraints(S, Partial, Builder, Info))
    return Result;

  return Sema::TDK_Success;
}

/// Complete template argument deduction for a class or variable template,
/// when partial ordering against a partial specialization.
// FIXME: Factor out duplication with partial specialization version above.
static Sema::TemplateDeductionResult FinishTemplateArgumentDeduction(
    Sema &S, TemplateDecl *Template, bool PartialOrdering,
    const TemplateArgumentList &TemplateArgs,
    SmallVectorImpl<DeducedTemplateArgument> &Deduced,
    TemplateDeductionInfo &Info) {
  // Unevaluated SFINAE context.
  EnterExpressionEvaluationContext Unevaluated(
      S, Sema::ExpressionEvaluationContext::Unevaluated);
  Sema::SFINAETrap Trap(S);

  Sema::ContextRAII SavedContext(S, getAsDeclContextOrEnclosing(Template));

  // C++ [temp.deduct.type]p2:
  //   [...] or if any template argument remains neither deduced nor
  //   explicitly specified, template argument deduction fails.
  SmallVector<TemplateArgument, 4> Builder;
  if (auto Result = ConvertDeducedTemplateArguments(
          S, Template, /*IsDeduced*/PartialOrdering, Deduced, Info, Builder))
    return Result;

  // Check that we produced the correct argument list.
  TemplateParameterList *TemplateParams = Template->getTemplateParameters();
  for (unsigned I = 0, E = TemplateParams->size(); I != E; ++I) {
    TemplateArgument InstArg = Builder[I];
    if (!isSameTemplateArg(S.Context, TemplateArgs[I], InstArg,
                           /*PackExpansionMatchesPack*/true)) {
      Info.Param = makeTemplateParameter(TemplateParams->getParam(I));
      Info.FirstArg = TemplateArgs[I];
      Info.SecondArg = InstArg;
      return Sema::TDK_NonDeducedMismatch;
    }
  }

  if (Trap.hasErrorOccurred())
    return Sema::TDK_SubstitutionFailure;

  if (auto Result = CheckDeducedArgumentConstraints(S, Template, Builder,
                                                    Info))
    return Result;

  return Sema::TDK_Success;
}

/// Perform template argument deduction to determine whether
/// the given template arguments match the given class template
/// partial specialization per C++ [temp.class.spec.match].
Sema::TemplateDeductionResult
Sema::DeduceTemplateArguments(ClassTemplatePartialSpecializationDecl *Partial,
                              const TemplateArgumentList &TemplateArgs,
                              TemplateDeductionInfo &Info) {
  if (Partial->isInvalidDecl())
    return TDK_Invalid;

  // C++ [temp.class.spec.match]p2:
  //   A partial specialization matches a given actual template
  //   argument list if the template arguments of the partial
  //   specialization can be deduced from the actual template argument
  //   list (14.8.2).

  // Unevaluated SFINAE context.
  EnterExpressionEvaluationContext Unevaluated(
      *this, Sema::ExpressionEvaluationContext::Unevaluated);
  SFINAETrap Trap(*this);

  // This deduction has no relation to any outer instantiation we might be
  // performing.
  LocalInstantiationScope InstantiationScope(*this);

  SmallVector<DeducedTemplateArgument, 4> Deduced;
  Deduced.resize(Partial->getTemplateParameters()->size());
  if (TemplateDeductionResult Result
        = ::DeduceTemplateArguments(*this,
                                    Partial->getTemplateParameters(),
                                    Partial->getTemplateArgs(),
                                    TemplateArgs, Info, Deduced))
    return Result;

  SmallVector<TemplateArgument, 4> DeducedArgs(Deduced.begin(), Deduced.end());
  InstantiatingTemplate Inst(*this, Info.getLocation(), Partial, DeducedArgs,
                             Info);
  if (Inst.isInvalid())
    return TDK_InstantiationDepth;

  if (Trap.hasErrorOccurred())
    return Sema::TDK_SubstitutionFailure;

  TemplateDeductionResult Result;
  runWithSufficientStackSpace(Info.getLocation(), [&] {
    Result = ::FinishTemplateArgumentDeduction(*this, Partial,
                                               /*IsPartialOrdering=*/false,
                                               TemplateArgs, Deduced, Info);
  });
  return Result;
}

/// Perform template argument deduction to determine whether
/// the given template arguments match the given variable template
/// partial specialization per C++ [temp.class.spec.match].
Sema::TemplateDeductionResult
Sema::DeduceTemplateArguments(VarTemplatePartialSpecializationDecl *Partial,
                              const TemplateArgumentList &TemplateArgs,
                              TemplateDeductionInfo &Info) {
  if (Partial->isInvalidDecl())
    return TDK_Invalid;

  // C++ [temp.class.spec.match]p2:
  //   A partial specialization matches a given actual template
  //   argument list if the template arguments of the partial
  //   specialization can be deduced from the actual template argument
  //   list (14.8.2).

  // Unevaluated SFINAE context.
  EnterExpressionEvaluationContext Unevaluated(
      *this, Sema::ExpressionEvaluationContext::Unevaluated);
  SFINAETrap Trap(*this);

  // This deduction has no relation to any outer instantiation we might be
  // performing.
  LocalInstantiationScope InstantiationScope(*this);

  SmallVector<DeducedTemplateArgument, 4> Deduced;
  Deduced.resize(Partial->getTemplateParameters()->size());
  if (TemplateDeductionResult Result = ::DeduceTemplateArguments(
          *this, Partial->getTemplateParameters(), Partial->getTemplateArgs(),
          TemplateArgs, Info, Deduced))
    return Result;

  SmallVector<TemplateArgument, 4> DeducedArgs(Deduced.begin(), Deduced.end());
  InstantiatingTemplate Inst(*this, Info.getLocation(), Partial, DeducedArgs,
                             Info);
  if (Inst.isInvalid())
    return TDK_InstantiationDepth;

  if (Trap.hasErrorOccurred())
    return Sema::TDK_SubstitutionFailure;

  TemplateDeductionResult Result;
  runWithSufficientStackSpace(Info.getLocation(), [&] {
    Result = ::FinishTemplateArgumentDeduction(*this, Partial,
                                               /*IsPartialOrdering=*/false,
                                               TemplateArgs, Deduced, Info);
  });
  return Result;
}

/// Determine whether the given type T is a simple-template-id type.
static bool isSimpleTemplateIdType(QualType T) {
  if (const TemplateSpecializationType *Spec
        = T->getAs<TemplateSpecializationType>())
    return Spec->getTemplateName().getAsTemplateDecl() != nullptr;

  // C++17 [temp.local]p2:
  //   the injected-class-name [...] is equivalent to the template-name followed
  //   by the template-arguments of the class template specialization or partial
  //   specialization enclosed in <>
  // ... which means it's equivalent to a simple-template-id.
  //
  // This only arises during class template argument deduction for a copy
  // deduction candidate, where it permits slicing.
  if (T->getAs<InjectedClassNameType>())
    return true;

  return false;
}

/// Substitute the explicitly-provided template arguments into the
/// given function template according to C++ [temp.arg.explicit].
///
/// \param FunctionTemplate the function template into which the explicit
/// template arguments will be substituted.
///
/// \param ExplicitTemplateArgs the explicitly-specified template
/// arguments.
///
/// \param Deduced the deduced template arguments, which will be populated
/// with the converted and checked explicit template arguments.
///
/// \param ParamTypes will be populated with the instantiated function
/// parameters.
///
/// \param FunctionType if non-NULL, the result type of the function template
/// will also be instantiated and the pointed-to value will be updated with
/// the instantiated function type.
///
/// \param Info if substitution fails for any reason, this object will be
/// populated with more information about the failure.
///
/// \returns TDK_Success if substitution was successful, or some failure
/// condition.
Sema::TemplateDeductionResult
Sema::SubstituteExplicitTemplateArguments(
                                      FunctionTemplateDecl *FunctionTemplate,
                               TemplateArgumentListInfo &ExplicitTemplateArgs,
                       SmallVectorImpl<DeducedTemplateArgument> &Deduced,
                                 SmallVectorImpl<QualType> &ParamTypes,
                                          QualType *FunctionType,
                                          TemplateDeductionInfo &Info) {
  FunctionDecl *Function = FunctionTemplate->getTemplatedDecl();
  TemplateParameterList *TemplateParams
    = FunctionTemplate->getTemplateParameters();

  if (ExplicitTemplateArgs.size() == 0) {
    // No arguments to substitute; just copy over the parameter types and
    // fill in the function type.
    for (auto P : Function->parameters())
      ParamTypes.push_back(P->getType());

    if (FunctionType)
      *FunctionType = Function->getType();
    return TDK_Success;
  }

  // Unevaluated SFINAE context.
  EnterExpressionEvaluationContext Unevaluated(
      *this, Sema::ExpressionEvaluationContext::Unevaluated);
  SFINAETrap Trap(*this);

  // C++ [temp.arg.explicit]p3:
  //   Template arguments that are present shall be specified in the
  //   declaration order of their corresponding template-parameters. The
  //   template argument list shall not specify more template-arguments than
  //   there are corresponding template-parameters.
  SmallVector<TemplateArgument, 4> Builder;

  // Enter a new template instantiation context where we check the
  // explicitly-specified template arguments against this function template,
  // and then substitute them into the function parameter types.
  SmallVector<TemplateArgument, 4> DeducedArgs;
  InstantiatingTemplate Inst(
      *this, Info.getLocation(), FunctionTemplate, DeducedArgs,
      CodeSynthesisContext::ExplicitTemplateArgumentSubstitution, Info);
  if (Inst.isInvalid())
    return TDK_InstantiationDepth;

  if (CheckTemplateArgumentList(FunctionTemplate, SourceLocation(),
                                ExplicitTemplateArgs, true, Builder, false) ||
      Trap.hasErrorOccurred()) {
    unsigned Index = Builder.size();
    if (Index >= TemplateParams->size())
      return TDK_SubstitutionFailure;
    Info.Param = makeTemplateParameter(TemplateParams->getParam(Index));
    return TDK_InvalidExplicitArguments;
  }

  // Form the template argument list from the explicitly-specified
  // template arguments.
  TemplateArgumentList *ExplicitArgumentList
    = TemplateArgumentList::CreateCopy(Context, Builder);
  Info.setExplicitArgs(ExplicitArgumentList);

  // Template argument deduction and the final substitution should be
  // done in the context of the templated declaration.  Explicit
  // argument substitution, on the other hand, needs to happen in the
  // calling context.
  ContextRAII SavedContext(*this, FunctionTemplate->getTemplatedDecl());

  // If we deduced template arguments for a template parameter pack,
  // note that the template argument pack is partially substituted and record
  // the explicit template arguments. They'll be used as part of deduction
  // for this template parameter pack.
  unsigned PartiallySubstitutedPackIndex = -1u;
  if (!Builder.empty()) {
    const TemplateArgument &Arg = Builder.back();
    if (Arg.getKind() == TemplateArgument::Pack) {
      auto *Param = TemplateParams->getParam(Builder.size() - 1);
      // If this is a fully-saturated fixed-size pack, it should be
      // fully-substituted, not partially-substituted.
      Optional<unsigned> Expansions = getExpandedPackSize(Param);
      if (!Expansions || Arg.pack_size() < *Expansions) {
        PartiallySubstitutedPackIndex = Builder.size() - 1;
        CurrentInstantiationScope->SetPartiallySubstitutedPack(
            Param, Arg.pack_begin(), Arg.pack_size());
      }
    }
  }

  const FunctionProtoType *Proto
    = Function->getType()->getAs<FunctionProtoType>();
  assert(Proto && "Function template does not have a prototype?");

  // Isolate our substituted parameters from our caller.
  LocalInstantiationScope InstScope(*this, /*MergeWithOuterScope*/true);

  ExtParameterInfoBuilder ExtParamInfos;

  // Instantiate the types of each of the function parameters given the
  // explicitly-specified template arguments. If the function has a trailing
  // return type, substitute it after the arguments to ensure we substitute
  // in lexical order.
  if (Proto->hasTrailingReturn()) {
    if (SubstParmTypes(Function->getLocation(), Function->parameters(),
                       Proto->getExtParameterInfosOrNull(),
                       MultiLevelTemplateArgumentList(*ExplicitArgumentList),
                       ParamTypes, /*params*/ nullptr, ExtParamInfos))
      return TDK_SubstitutionFailure;
  }

  // Instantiate the return type.
  QualType ResultType;
  {
    // C++11 [expr.prim.general]p3:
    //   If a declaration declares a member function or member function
    //   template of a class X, the expression this is a prvalue of type
    //   "pointer to cv-qualifier-seq X" between the optional cv-qualifer-seq
    //   and the end of the function-definition, member-declarator, or
    //   declarator.
    Qualifiers ThisTypeQuals;
    CXXRecordDecl *ThisContext = nullptr;
    if (CXXMethodDecl *Method = dyn_cast<CXXMethodDecl>(Function)) {
      ThisContext = Method->getParent();
      ThisTypeQuals = Method->getMethodQualifiers();
    }

    CXXThisScopeRAII ThisScope(*this, ThisContext, ThisTypeQuals,
                               getLangOpts().CPlusPlus11);

    ResultType =
        SubstType(Proto->getReturnType(),
                  MultiLevelTemplateArgumentList(*ExplicitArgumentList),
                  Function->getTypeSpecStartLoc(), Function->getDeclName());
    if (ResultType.isNull() || Trap.hasErrorOccurred())
      return TDK_SubstitutionFailure;
    // CUDA: Kernel function must have 'void' return type.
    if (getLangOpts().CUDA)
      if (Function->hasAttr<CUDAGlobalAttr>() && !ResultType->isVoidType()) {
        Diag(Function->getLocation(), diag::err_kern_type_not_void_return)
            << Function->getType() << Function->getSourceRange();
        return TDK_SubstitutionFailure;
      }
  }

  // Instantiate the types of each of the function parameters given the
  // explicitly-specified template arguments if we didn't do so earlier.
  if (!Proto->hasTrailingReturn() &&
      SubstParmTypes(Function->getLocation(), Function->parameters(),
                     Proto->getExtParameterInfosOrNull(),
                     MultiLevelTemplateArgumentList(*ExplicitArgumentList),
                     ParamTypes, /*params*/ nullptr, ExtParamInfos))
    return TDK_SubstitutionFailure;

  if (FunctionType) {
    auto EPI = Proto->getExtProtoInfo();
    EPI.ExtParameterInfos = ExtParamInfos.getPointerOrNull(ParamTypes.size());

    // In C++1z onwards, exception specifications are part of the function type,
    // so substitution into the type must also substitute into the exception
    // specification.
    SmallVector<QualType, 4> ExceptionStorage;
    if (getLangOpts().CPlusPlus17 &&
        SubstExceptionSpec(
            Function->getLocation(), EPI.ExceptionSpec, ExceptionStorage,
            MultiLevelTemplateArgumentList(*ExplicitArgumentList)))
      return TDK_SubstitutionFailure;

    *FunctionType = BuildFunctionType(ResultType, ParamTypes,
                                      Function->getLocation(),
                                      Function->getDeclName(),
                                      EPI);
    if (FunctionType->isNull() || Trap.hasErrorOccurred())
      return TDK_SubstitutionFailure;
  }

  // C++ [temp.arg.explicit]p2:
  //   Trailing template arguments that can be deduced (14.8.2) may be
  //   omitted from the list of explicit template-arguments. If all of the
  //   template arguments can be deduced, they may all be omitted; in this
  //   case, the empty template argument list <> itself may also be omitted.
  //
  // Take all of the explicitly-specified arguments and put them into
  // the set of deduced template arguments. The partially-substituted
  // parameter pack, however, will be set to NULL since the deduction
  // mechanism handles the partially-substituted argument pack directly.
  Deduced.reserve(TemplateParams->size());
  for (unsigned I = 0, N = ExplicitArgumentList->size(); I != N; ++I) {
    const TemplateArgument &Arg = ExplicitArgumentList->get(I);
    if (I == PartiallySubstitutedPackIndex)
      Deduced.push_back(DeducedTemplateArgument());
    else
      Deduced.push_back(Arg);
  }

  return TDK_Success;
}

/// Check whether the deduced argument type for a call to a function
/// template matches the actual argument type per C++ [temp.deduct.call]p4.
static Sema::TemplateDeductionResult
CheckOriginalCallArgDeduction(Sema &S, TemplateDeductionInfo &Info,
                              Sema::OriginalCallArg OriginalArg,
                              QualType DeducedA) {
  ASTContext &Context = S.Context;

  auto Failed = [&]() -> Sema::TemplateDeductionResult {
    Info.FirstArg = TemplateArgument(DeducedA);
    Info.SecondArg = TemplateArgument(OriginalArg.OriginalArgType);
    Info.CallArgIndex = OriginalArg.ArgIdx;
    return OriginalArg.DecomposedParam ? Sema::TDK_DeducedMismatchNested
                                       : Sema::TDK_DeducedMismatch;
  };

  QualType A = OriginalArg.OriginalArgType;
  QualType OriginalParamType = OriginalArg.OriginalParamType;

  // Check for type equality (top-level cv-qualifiers are ignored).
  if (Context.hasSameUnqualifiedType(A, DeducedA))
    return Sema::TDK_Success;

  // Strip off references on the argument types; they aren't needed for
  // the following checks.
  if (const ReferenceType *DeducedARef = DeducedA->getAs<ReferenceType>())
    DeducedA = DeducedARef->getPointeeType();
  if (const ReferenceType *ARef = A->getAs<ReferenceType>())
    A = ARef->getPointeeType();

  // C++ [temp.deduct.call]p4:
  //   [...] However, there are three cases that allow a difference:
  //     - If the original P is a reference type, the deduced A (i.e., the
  //       type referred to by the reference) can be more cv-qualified than
  //       the transformed A.
  if (const ReferenceType *OriginalParamRef
      = OriginalParamType->getAs<ReferenceType>()) {
    // We don't want to keep the reference around any more.
    OriginalParamType = OriginalParamRef->getPointeeType();

    // FIXME: Resolve core issue (no number yet): if the original P is a
    // reference type and the transformed A is function type "noexcept F",
    // the deduced A can be F.
    QualType Tmp;
    if (A->isFunctionType() && S.IsFunctionConversion(A, DeducedA, Tmp))
      return Sema::TDK_Success;

    Qualifiers AQuals = A.getQualifiers();
    Qualifiers DeducedAQuals = DeducedA.getQualifiers();

    // Under Objective-C++ ARC, the deduced type may have implicitly
    // been given strong or (when dealing with a const reference)
    // unsafe_unretained lifetime. If so, update the original
    // qualifiers to include this lifetime.
    if (S.getLangOpts().ObjCAutoRefCount &&
        ((DeducedAQuals.getObjCLifetime() == Qualifiers::OCL_Strong &&
          AQuals.getObjCLifetime() == Qualifiers::OCL_None) ||
         (DeducedAQuals.hasConst() &&
          DeducedAQuals.getObjCLifetime() == Qualifiers::OCL_ExplicitNone))) {
      AQuals.setObjCLifetime(DeducedAQuals.getObjCLifetime());
    }

    if (AQuals == DeducedAQuals) {
      // Qualifiers match; there's nothing to do.
    } else if (!DeducedAQuals.compatiblyIncludes(AQuals)) {
      return Failed();
    } else {
      // Qualifiers are compatible, so have the argument type adopt the
      // deduced argument type's qualifiers as if we had performed the
      // qualification conversion.
      A = Context.getQualifiedType(A.getUnqualifiedType(), DeducedAQuals);
    }
  }

  //    - The transformed A can be another pointer or pointer to member
  //      type that can be converted to the deduced A via a function pointer
  //      conversion and/or a qualification conversion.
  //
  // Also allow conversions which merely strip __attribute__((noreturn)) from
  // function types (recursively).
  bool ObjCLifetimeConversion = false;
  QualType ResultTy;
  if ((A->isAnyPointerType() || A->isMemberPointerType()) &&
      (S.IsQualificationConversion(A, DeducedA, false,
                                   ObjCLifetimeConversion) ||
       S.IsFunctionConversion(A, DeducedA, ResultTy)))
    return Sema::TDK_Success;

  //    - If P is a class and P has the form simple-template-id, then the
  //      transformed A can be a derived class of the deduced A. [...]
  //     [...] Likewise, if P is a pointer to a class of the form
  //      simple-template-id, the transformed A can be a pointer to a
  //      derived class pointed to by the deduced A.
  if (const PointerType *OriginalParamPtr
      = OriginalParamType->getAs<PointerType>()) {
    if (const PointerType *DeducedAPtr = DeducedA->getAs<PointerType>()) {
      if (const PointerType *APtr = A->getAs<PointerType>()) {
        if (A->getPointeeType()->isRecordType()) {
          OriginalParamType = OriginalParamPtr->getPointeeType();
          DeducedA = DeducedAPtr->getPointeeType();
          A = APtr->getPointeeType();
        }
      }
    }
  }

  if (Context.hasSameUnqualifiedType(A, DeducedA))
    return Sema::TDK_Success;

  if (A->isRecordType() && isSimpleTemplateIdType(OriginalParamType) &&
      S.IsDerivedFrom(Info.getLocation(), A, DeducedA))
    return Sema::TDK_Success;

  return Failed();
}

/// Find the pack index for a particular parameter index in an instantiation of
/// a function template with specific arguments.
///
/// \return The pack index for whichever pack produced this parameter, or -1
///         if this was not produced by a parameter. Intended to be used as the
///         ArgumentPackSubstitutionIndex for further substitutions.
// FIXME: We should track this in OriginalCallArgs so we don't need to
// reconstruct it here.
static unsigned getPackIndexForParam(Sema &S,
                                     FunctionTemplateDecl *FunctionTemplate,
                                     const MultiLevelTemplateArgumentList &Args,
                                     unsigned ParamIdx) {
  unsigned Idx = 0;
  for (auto *PD : FunctionTemplate->getTemplatedDecl()->parameters()) {
    if (PD->isParameterPack()) {
      unsigned NumExpansions =
          S.getNumArgumentsInExpansion(PD->getType(), Args).getValueOr(1);
      if (Idx + NumExpansions > ParamIdx)
        return ParamIdx - Idx;
      Idx += NumExpansions;
    } else {
      if (Idx == ParamIdx)
        return -1; // Not a pack expansion
      ++Idx;
    }
  }

  llvm_unreachable("parameter index would not be produced from template");
}

/// Finish template argument deduction for a function template,
/// checking the deduced template arguments for completeness and forming
/// the function template specialization.
///
/// \param OriginalCallArgs If non-NULL, the original call arguments against
/// which the deduced argument types should be compared.
Sema::TemplateDeductionResult Sema::FinishTemplateArgumentDeduction(
    FunctionTemplateDecl *FunctionTemplate,
    SmallVectorImpl<DeducedTemplateArgument> &Deduced,
    unsigned NumExplicitlySpecified, FunctionDecl *&Specialization,
    TemplateDeductionInfo &Info,
    SmallVectorImpl<OriginalCallArg> const *OriginalCallArgs,
    bool PartialOverloading, llvm::function_ref<bool()> CheckNonDependent) {
  // Unevaluated SFINAE context.
  EnterExpressionEvaluationContext Unevaluated(
      *this, Sema::ExpressionEvaluationContext::Unevaluated);
  SFINAETrap Trap(*this);

  // Enter a new template instantiation context while we instantiate the
  // actual function declaration.
  SmallVector<TemplateArgument, 4> DeducedArgs(Deduced.begin(), Deduced.end());
  InstantiatingTemplate Inst(
      *this, Info.getLocation(), FunctionTemplate, DeducedArgs,
      CodeSynthesisContext::DeducedTemplateArgumentSubstitution, Info);
  if (Inst.isInvalid())
    return TDK_InstantiationDepth;

  ContextRAII SavedContext(*this, FunctionTemplate->getTemplatedDecl());

  // C++ [temp.deduct.type]p2:
  //   [...] or if any template argument remains neither deduced nor
  //   explicitly specified, template argument deduction fails.
  SmallVector<TemplateArgument, 4> Builder;
  if (auto Result = ConvertDeducedTemplateArguments(
          *this, FunctionTemplate, /*IsDeduced*/true, Deduced, Info, Builder,
          CurrentInstantiationScope, NumExplicitlySpecified,
          PartialOverloading))
    return Result;

  // C++ [temp.deduct.call]p10: [DR1391]
  //   If deduction succeeds for all parameters that contain
  //   template-parameters that participate in template argument deduction,
  //   and all template arguments are explicitly specified, deduced, or
  //   obtained from default template arguments, remaining parameters are then
  //   compared with the corresponding arguments. For each remaining parameter
  //   P with a type that was non-dependent before substitution of any
  //   explicitly-specified template arguments, if the corresponding argument
  //   A cannot be implicitly converted to P, deduction fails.
  if (CheckNonDependent())
    return TDK_NonDependentConversionFailure;

  // Form the template argument list from the deduced template arguments.
  TemplateArgumentList *DeducedArgumentList
    = TemplateArgumentList::CreateCopy(Context, Builder);
  Info.reset(DeducedArgumentList);

  // Substitute the deduced template arguments into the function template
  // declaration to produce the function template specialization.
  DeclContext *Owner = FunctionTemplate->getDeclContext();
  if (FunctionTemplate->getFriendObjectKind())
    Owner = FunctionTemplate->getLexicalDeclContext();
  MultiLevelTemplateArgumentList SubstArgs(*DeducedArgumentList);
  Specialization = cast_or_null<FunctionDecl>(
      SubstDecl(FunctionTemplate->getTemplatedDecl(), Owner, SubstArgs));
  if (!Specialization || Specialization->isInvalidDecl())
    return TDK_SubstitutionFailure;

  assert(Specialization->getPrimaryTemplate()->getCanonicalDecl() ==
         FunctionTemplate->getCanonicalDecl());

  // If the template argument list is owned by the function template
  // specialization, release it.
  if (Specialization->getTemplateSpecializationArgs() == DeducedArgumentList &&
      !Trap.hasErrorOccurred())
    Info.take();

  // There may have been an error that did not prevent us from constructing a
  // declaration. Mark the declaration invalid and return with a substitution
  // failure.
  if (Trap.hasErrorOccurred()) {
    Specialization->setInvalidDecl(true);
    return TDK_SubstitutionFailure;
  }

  // C++2a [temp.deduct]p5
  //   [...] When all template arguments have been deduced [...] all uses of
  //   template parameters [...] are replaced with the corresponding deduced
  //   or default argument values.
  //   [...] If the function template has associated constraints
  //   ([temp.constr.decl]), those constraints are checked for satisfaction
  //   ([temp.constr.constr]). If the constraints are not satisfied, type
  //   deduction fails.
  if (!PartialOverloading ||
      (Builder.size() == FunctionTemplate->getTemplateParameters()->size())) {
    if (CheckInstantiatedFunctionTemplateConstraints(Info.getLocation(),
            Specialization, Builder, Info.AssociatedConstraintsSatisfaction))
      return TDK_MiscellaneousDeductionFailure;

    if (!Info.AssociatedConstraintsSatisfaction.IsSatisfied) {
      Info.reset(TemplateArgumentList::CreateCopy(Context, Builder));
      return TDK_ConstraintsNotSatisfied;
    }
  }

  if (OriginalCallArgs) {
    // C++ [temp.deduct.call]p4:
    //   In general, the deduction process attempts to find template argument
    //   values that will make the deduced A identical to A (after the type A
    //   is transformed as described above). [...]
    llvm::SmallDenseMap<std::pair<unsigned, QualType>, QualType> DeducedATypes;
    for (unsigned I = 0, N = OriginalCallArgs->size(); I != N; ++I) {
      OriginalCallArg OriginalArg = (*OriginalCallArgs)[I];

      auto ParamIdx = OriginalArg.ArgIdx;
      if (ParamIdx >= Specialization->getNumParams())
        // FIXME: This presumably means a pack ended up smaller than we
        // expected while deducing. Should this not result in deduction
        // failure? Can it even happen?
        continue;

      QualType DeducedA;
      if (!OriginalArg.DecomposedParam) {
        // P is one of the function parameters, just look up its substituted
        // type.
        DeducedA = Specialization->getParamDecl(ParamIdx)->getType();
      } else {
        // P is a decomposed element of a parameter corresponding to a
        // braced-init-list argument. Substitute back into P to find the
        // deduced A.
        QualType &CacheEntry =
            DeducedATypes[{ParamIdx, OriginalArg.OriginalParamType}];
        if (CacheEntry.isNull()) {
          ArgumentPackSubstitutionIndexRAII PackIndex(
              *this, getPackIndexForParam(*this, FunctionTemplate, SubstArgs,
                                          ParamIdx));
          CacheEntry =
              SubstType(OriginalArg.OriginalParamType, SubstArgs,
                        Specialization->getTypeSpecStartLoc(),
                        Specialization->getDeclName());
        }
        DeducedA = CacheEntry;
      }

      if (auto TDK =
              CheckOriginalCallArgDeduction(*this, Info, OriginalArg, DeducedA))
        return TDK;
    }
  }

  // If we suppressed any diagnostics while performing template argument
  // deduction, and if we haven't already instantiated this declaration,
  // keep track of these diagnostics. They'll be emitted if this specialization
  // is actually used.
  if (Info.diag_begin() != Info.diag_end()) {
    SuppressedDiagnosticsMap::iterator
      Pos = SuppressedDiagnostics.find(Specialization->getCanonicalDecl());
    if (Pos == SuppressedDiagnostics.end())
        SuppressedDiagnostics[Specialization->getCanonicalDecl()]
          .append(Info.diag_begin(), Info.diag_end());
  }

  return TDK_Success;
}

/// Gets the type of a function for template-argument-deducton
/// purposes when it's considered as part of an overload set.
static QualType GetTypeOfFunction(Sema &S, const OverloadExpr::FindResult &R,
                                  FunctionDecl *Fn) {
  // We may need to deduce the return type of the function now.
  if (S.getLangOpts().CPlusPlus14 && Fn->getReturnType()->isUndeducedType() &&
      S.DeduceReturnType(Fn, R.Expression->getExprLoc(), /*Diagnose*/ false))
    return {};

  if (CXXMethodDecl *Method = dyn_cast<CXXMethodDecl>(Fn))
    if (Method->isInstance()) {
      // An instance method that's referenced in a form that doesn't
      // look like a member pointer is just invalid.
      if (!R.HasFormOfMemberPointer)
        return {};

      return S.Context.getMemberPointerType(Fn->getType(),
               S.Context.getTypeDeclType(Method->getParent()).getTypePtr());
    }

  if (!R.IsAddressOfOperand) return Fn->getType();
  return S.Context.getPointerType(Fn->getType());
}

/// Apply the deduction rules for overload sets.
///
/// \return the null type if this argument should be treated as an
/// undeduced context
static QualType
ResolveOverloadForDeduction(Sema &S, TemplateParameterList *TemplateParams,
                            Expr *Arg, QualType ParamType,
                            bool ParamWasReference) {

  OverloadExpr::FindResult R = OverloadExpr::find(Arg);

  OverloadExpr *Ovl = R.Expression;

  // C++0x [temp.deduct.call]p4
  unsigned TDF = 0;
  if (ParamWasReference)
    TDF |= TDF_ParamWithReferenceType;
  if (R.IsAddressOfOperand)
    TDF |= TDF_IgnoreQualifiers;

  // C++0x [temp.deduct.call]p6:
  //   When P is a function type, pointer to function type, or pointer
  //   to member function type:

  if (!ParamType->isFunctionType() &&
      !ParamType->isFunctionPointerType() &&
      !ParamType->isMemberFunctionPointerType()) {
    if (Ovl->hasExplicitTemplateArgs()) {
      // But we can still look for an explicit specialization.
      if (FunctionDecl *ExplicitSpec
            = S.ResolveSingleFunctionTemplateSpecialization(Ovl))
        return GetTypeOfFunction(S, R, ExplicitSpec);
    }

    DeclAccessPair DAP;
    if (FunctionDecl *Viable =
            S.resolveAddressOfSingleOverloadCandidate(Arg, DAP))
      return GetTypeOfFunction(S, R, Viable);

    return {};
  }

  // Gather the explicit template arguments, if any.
  TemplateArgumentListInfo ExplicitTemplateArgs;
  if (Ovl->hasExplicitTemplateArgs())
    Ovl->copyTemplateArgumentsInto(ExplicitTemplateArgs);
  QualType Match;
  for (UnresolvedSetIterator I = Ovl->decls_begin(),
         E = Ovl->decls_end(); I != E; ++I) {
    NamedDecl *D = (*I)->getUnderlyingDecl();

    if (FunctionTemplateDecl *FunTmpl = dyn_cast<FunctionTemplateDecl>(D)) {
      //   - If the argument is an overload set containing one or more
      //     function templates, the parameter is treated as a
      //     non-deduced context.
      if (!Ovl->hasExplicitTemplateArgs())
        return {};

      // Otherwise, see if we can resolve a function type
      FunctionDecl *Specialization = nullptr;
      TemplateDeductionInfo Info(Ovl->getNameLoc());
      if (S.DeduceTemplateArguments(FunTmpl, &ExplicitTemplateArgs,
                                    Specialization, Info))
        continue;

      D = Specialization;
    }

    FunctionDecl *Fn = cast<FunctionDecl>(D);
    QualType ArgType = GetTypeOfFunction(S, R, Fn);
    if (ArgType.isNull()) continue;

    // Function-to-pointer conversion.
    if (!ParamWasReference && ParamType->isPointerType() &&
        ArgType->isFunctionType())
      ArgType = S.Context.getPointerType(ArgType);

    //   - If the argument is an overload set (not containing function
    //     templates), trial argument deduction is attempted using each
    //     of the members of the set. If deduction succeeds for only one
    //     of the overload set members, that member is used as the
    //     argument value for the deduction. If deduction succeeds for
    //     more than one member of the overload set the parameter is
    //     treated as a non-deduced context.

    // We do all of this in a fresh context per C++0x [temp.deduct.type]p2:
    //   Type deduction is done independently for each P/A pair, and
    //   the deduced template argument values are then combined.
    // So we do not reject deductions which were made elsewhere.
    SmallVector<DeducedTemplateArgument, 8>
      Deduced(TemplateParams->size());
    TemplateDeductionInfo Info(Ovl->getNameLoc());
    Sema::TemplateDeductionResult Result
      = DeduceTemplateArgumentsByTypeMatch(S, TemplateParams, ParamType,
                                           ArgType, Info, Deduced, TDF);
    if (Result) continue;
    if (!Match.isNull())
      return {};
    Match = ArgType;
  }

  return Match;
}

/// Perform the adjustments to the parameter and argument types
/// described in C++ [temp.deduct.call].
///
/// \returns true if the caller should not attempt to perform any template
/// argument deduction based on this P/A pair because the argument is an
/// overloaded function set that could not be resolved.
static bool AdjustFunctionParmAndArgTypesForDeduction(
    Sema &S, TemplateParameterList *TemplateParams, unsigned FirstInnerIndex,
    QualType &ParamType, QualType &ArgType, Expr *Arg, unsigned &TDF) {
  // C++0x [temp.deduct.call]p3:
  //   If P is a cv-qualified type, the top level cv-qualifiers of P's type
  //   are ignored for type deduction.
  if (ParamType.hasQualifiers())
    ParamType = ParamType.getUnqualifiedType();

  //   [...] If P is a reference type, the type referred to by P is
  //   used for type deduction.
  const ReferenceType *ParamRefType = ParamType->getAs<ReferenceType>();
  if (ParamRefType)
    ParamType = ParamRefType->getPointeeType();

  // Overload sets usually make this parameter an undeduced context,
  // but there are sometimes special circumstances.  Typically
  // involving a template-id-expr.
  if (ArgType == S.Context.OverloadTy) {
    ArgType = ResolveOverloadForDeduction(S, TemplateParams,
                                          Arg, ParamType,
                                          ParamRefType != nullptr);
    if (ArgType.isNull())
      return true;
  }

  if (ParamRefType) {
    // If the argument has incomplete array type, try to complete its type.
    if (ArgType->isIncompleteArrayType())
      ArgType = S.getCompletedType(Arg);

    // C++1z [temp.deduct.call]p3:
    //   If P is a forwarding reference and the argument is an lvalue, the type
    //   "lvalue reference to A" is used in place of A for type deduction.
    if (isForwardingReference(QualType(ParamRefType, 0), FirstInnerIndex) &&
        Arg->isLValue()) {
<<<<<<< HEAD
      if (S.getLangOpts().OpenCL  && !ArgType.hasAddressSpace())
        ArgType = S.Context.getAddrSpaceQualType(ArgType, LangAS::opencl_generic);
=======
      if (S.getLangOpts().OpenCL && !ArgType.hasAddressSpace())
        ArgType = S.Context.getAddrSpaceQualType(
            ArgType, S.Context.getDefaultOpenCLPointeeAddrSpace());
>>>>>>> 2ab1d525
      ArgType = S.Context.getLValueReferenceType(ArgType);
    }
  } else {
    // C++ [temp.deduct.call]p2:
    //   If P is not a reference type:
    //   - If A is an array type, the pointer type produced by the
    //     array-to-pointer standard conversion (4.2) is used in place of
    //     A for type deduction; otherwise,
    if (ArgType->isArrayType())
      ArgType = S.Context.getArrayDecayedType(ArgType);
    //   - If A is a function type, the pointer type produced by the
    //     function-to-pointer standard conversion (4.3) is used in place
    //     of A for type deduction; otherwise,
    else if (ArgType->isFunctionType())
      ArgType = S.Context.getPointerType(ArgType);
    else {
      // - If A is a cv-qualified type, the top level cv-qualifiers of A's
      //   type are ignored for type deduction.
      ArgType = ArgType.getUnqualifiedType();
    }
  }

  // C++0x [temp.deduct.call]p4:
  //   In general, the deduction process attempts to find template argument
  //   values that will make the deduced A identical to A (after the type A
  //   is transformed as described above). [...]
  TDF = TDF_SkipNonDependent;

  //     - If the original P is a reference type, the deduced A (i.e., the
  //       type referred to by the reference) can be more cv-qualified than
  //       the transformed A.
  if (ParamRefType)
    TDF |= TDF_ParamWithReferenceType;
  //     - The transformed A can be another pointer or pointer to member
  //       type that can be converted to the deduced A via a qualification
  //       conversion (4.4).
  if (ArgType->isPointerType() || ArgType->isMemberPointerType() ||
      ArgType->isObjCObjectPointerType())
    TDF |= TDF_IgnoreQualifiers;
  //     - If P is a class and P has the form simple-template-id, then the
  //       transformed A can be a derived class of the deduced A. Likewise,
  //       if P is a pointer to a class of the form simple-template-id, the
  //       transformed A can be a pointer to a derived class pointed to by
  //       the deduced A.
  if (isSimpleTemplateIdType(ParamType) ||
      (isa<PointerType>(ParamType) &&
       isSimpleTemplateIdType(
           ParamType->castAs<PointerType>()->getPointeeType())))
    TDF |= TDF_DerivedClass;

  return false;
}

static bool
hasDeducibleTemplateParameters(Sema &S, FunctionTemplateDecl *FunctionTemplate,
                               QualType T);

static Sema::TemplateDeductionResult DeduceTemplateArgumentsFromCallArgument(
    Sema &S, TemplateParameterList *TemplateParams, unsigned FirstInnerIndex,
    QualType ParamType, Expr *Arg, TemplateDeductionInfo &Info,
    SmallVectorImpl<DeducedTemplateArgument> &Deduced,
    SmallVectorImpl<Sema::OriginalCallArg> &OriginalCallArgs,
    bool DecomposedParam, unsigned ArgIdx, unsigned TDF);

/// Attempt template argument deduction from an initializer list
///        deemed to be an argument in a function call.
static Sema::TemplateDeductionResult DeduceFromInitializerList(
    Sema &S, TemplateParameterList *TemplateParams, QualType AdjustedParamType,
    InitListExpr *ILE, TemplateDeductionInfo &Info,
    SmallVectorImpl<DeducedTemplateArgument> &Deduced,
    SmallVectorImpl<Sema::OriginalCallArg> &OriginalCallArgs, unsigned ArgIdx,
    unsigned TDF) {
  // C++ [temp.deduct.call]p1: (CWG 1591)
  //   If removing references and cv-qualifiers from P gives
  //   std::initializer_list<P0> or P0[N] for some P0 and N and the argument is
  //   a non-empty initializer list, then deduction is performed instead for
  //   each element of the initializer list, taking P0 as a function template
  //   parameter type and the initializer element as its argument
  //
  // We've already removed references and cv-qualifiers here.
  if (!ILE->getNumInits())
    return Sema::TDK_Success;

  QualType ElTy;
  auto *ArrTy = S.Context.getAsArrayType(AdjustedParamType);
  if (ArrTy)
    ElTy = ArrTy->getElementType();
  else if (!S.isStdInitializerList(AdjustedParamType, &ElTy)) {
    //   Otherwise, an initializer list argument causes the parameter to be
    //   considered a non-deduced context
    return Sema::TDK_Success;
  }

  // Resolving a core issue: a braced-init-list containing any designators is
  // a non-deduced context.
  for (Expr *E : ILE->inits())
    if (isa<DesignatedInitExpr>(E))
      return Sema::TDK_Success;

  // Deduction only needs to be done for dependent types.
  if (ElTy->isDependentType()) {
    for (Expr *E : ILE->inits()) {
      if (auto Result = DeduceTemplateArgumentsFromCallArgument(
              S, TemplateParams, 0, ElTy, E, Info, Deduced, OriginalCallArgs, true,
              ArgIdx, TDF))
        return Result;
    }
  }

  //   in the P0[N] case, if N is a non-type template parameter, N is deduced
  //   from the length of the initializer list.
  if (auto *DependentArrTy = dyn_cast_or_null<DependentSizedArrayType>(ArrTy)) {
    // Determine the array bound is something we can deduce.
    if (const NonTypeTemplateParmDecl *NTTP =
            getDeducedParameterFromExpr(Info, DependentArrTy->getSizeExpr())) {
      // We can perform template argument deduction for the given non-type
      // template parameter.
      // C++ [temp.deduct.type]p13:
      //   The type of N in the type T[N] is std::size_t.
      QualType T = S.Context.getSizeType();
      llvm::APInt Size(S.Context.getIntWidth(T), ILE->getNumInits());
      if (auto Result = DeduceNonTypeTemplateArgument(
              S, TemplateParams, NTTP, llvm::APSInt(Size), T,
              /*ArrayBound=*/true, Info, Deduced))
        return Result;
    }
  }

  return Sema::TDK_Success;
}

/// Perform template argument deduction per [temp.deduct.call] for a
///        single parameter / argument pair.
static Sema::TemplateDeductionResult DeduceTemplateArgumentsFromCallArgument(
    Sema &S, TemplateParameterList *TemplateParams, unsigned FirstInnerIndex,
    QualType ParamType, Expr *Arg, TemplateDeductionInfo &Info,
    SmallVectorImpl<DeducedTemplateArgument> &Deduced,
    SmallVectorImpl<Sema::OriginalCallArg> &OriginalCallArgs,
    bool DecomposedParam, unsigned ArgIdx, unsigned TDF) {
  QualType ArgType = Arg->getType();
  QualType OrigParamType = ParamType;

  //   If P is a reference type [...]
  //   If P is a cv-qualified type [...]
  if (AdjustFunctionParmAndArgTypesForDeduction(
          S, TemplateParams, FirstInnerIndex, ParamType, ArgType, Arg, TDF))
    return Sema::TDK_Success;

  //   If [...] the argument is a non-empty initializer list [...]
  if (InitListExpr *ILE = dyn_cast<InitListExpr>(Arg))
    return DeduceFromInitializerList(S, TemplateParams, ParamType, ILE, Info,
                                     Deduced, OriginalCallArgs, ArgIdx, TDF);

  //   [...] the deduction process attempts to find template argument values
  //   that will make the deduced A identical to A
  //
  // Keep track of the argument type and corresponding parameter index,
  // so we can check for compatibility between the deduced A and A.
  OriginalCallArgs.push_back(
      Sema::OriginalCallArg(OrigParamType, DecomposedParam, ArgIdx, ArgType));
  return DeduceTemplateArgumentsByTypeMatch(S, TemplateParams, ParamType,
                                            ArgType, Info, Deduced, TDF);
}

/// Perform template argument deduction from a function call
/// (C++ [temp.deduct.call]).
///
/// \param FunctionTemplate the function template for which we are performing
/// template argument deduction.
///
/// \param ExplicitTemplateArgs the explicit template arguments provided
/// for this call.
///
/// \param Args the function call arguments
///
/// \param Specialization if template argument deduction was successful,
/// this will be set to the function template specialization produced by
/// template argument deduction.
///
/// \param Info the argument will be updated to provide additional information
/// about template argument deduction.
///
/// \param CheckNonDependent A callback to invoke to check conversions for
/// non-dependent parameters, between deduction and substitution, per DR1391.
/// If this returns true, substitution will be skipped and we return
/// TDK_NonDependentConversionFailure. The callback is passed the parameter
/// types (after substituting explicit template arguments).
///
/// \returns the result of template argument deduction.
Sema::TemplateDeductionResult Sema::DeduceTemplateArguments(
    FunctionTemplateDecl *FunctionTemplate,
    TemplateArgumentListInfo *ExplicitTemplateArgs, ArrayRef<Expr *> Args,
    FunctionDecl *&Specialization, TemplateDeductionInfo &Info,
    bool PartialOverloading,
    llvm::function_ref<bool(ArrayRef<QualType>)> CheckNonDependent) {
  if (FunctionTemplate->isInvalidDecl())
    return TDK_Invalid;

  FunctionDecl *Function = FunctionTemplate->getTemplatedDecl();
  unsigned NumParams = Function->getNumParams();

  unsigned FirstInnerIndex = getFirstInnerIndex(FunctionTemplate);

  // C++ [temp.deduct.call]p1:
  //   Template argument deduction is done by comparing each function template
  //   parameter type (call it P) with the type of the corresponding argument
  //   of the call (call it A) as described below.
  if (Args.size() < Function->getMinRequiredArguments() && !PartialOverloading)
    return TDK_TooFewArguments;
  else if (TooManyArguments(NumParams, Args.size(), PartialOverloading)) {
    const auto *Proto = Function->getType()->castAs<FunctionProtoType>();
    if (Proto->isTemplateVariadic())
      /* Do nothing */;
    else if (!Proto->isVariadic())
      return TDK_TooManyArguments;
  }

  // The types of the parameters from which we will perform template argument
  // deduction.
  LocalInstantiationScope InstScope(*this);
  TemplateParameterList *TemplateParams
    = FunctionTemplate->getTemplateParameters();
  SmallVector<DeducedTemplateArgument, 4> Deduced;
  SmallVector<QualType, 8> ParamTypes;
  unsigned NumExplicitlySpecified = 0;
  if (ExplicitTemplateArgs) {
    TemplateDeductionResult Result;
    runWithSufficientStackSpace(Info.getLocation(), [&] {
      Result = SubstituteExplicitTemplateArguments(
          FunctionTemplate, *ExplicitTemplateArgs, Deduced, ParamTypes, nullptr,
          Info);
    });
    if (Result)
      return Result;

    NumExplicitlySpecified = Deduced.size();
  } else {
    // Just fill in the parameter types from the function declaration.
    for (unsigned I = 0; I != NumParams; ++I)
      ParamTypes.push_back(Function->getParamDecl(I)->getType());
  }

  SmallVector<OriginalCallArg, 8> OriginalCallArgs;

  // Deduce an argument of type ParamType from an expression with index ArgIdx.
  auto DeduceCallArgument = [&](QualType ParamType, unsigned ArgIdx) {
    // C++ [demp.deduct.call]p1: (DR1391)
    //   Template argument deduction is done by comparing each function template
    //   parameter that contains template-parameters that participate in
    //   template argument deduction ...
    if (!hasDeducibleTemplateParameters(*this, FunctionTemplate, ParamType))
      return Sema::TDK_Success;

    //   ... with the type of the corresponding argument
    return DeduceTemplateArgumentsFromCallArgument(
        *this, TemplateParams, FirstInnerIndex, ParamType, Args[ArgIdx], Info, Deduced,
        OriginalCallArgs, /*Decomposed*/false, ArgIdx, /*TDF*/ 0);
  };

  // Deduce template arguments from the function parameters.
  Deduced.resize(TemplateParams->size());
  SmallVector<QualType, 8> ParamTypesForArgChecking;
  for (unsigned ParamIdx = 0, NumParamTypes = ParamTypes.size(), ArgIdx = 0;
       ParamIdx != NumParamTypes; ++ParamIdx) {
    QualType ParamType = ParamTypes[ParamIdx];

    const PackExpansionType *ParamExpansion =
        dyn_cast<PackExpansionType>(ParamType);
    if (!ParamExpansion) {
      // Simple case: matching a function parameter to a function argument.
      if (ArgIdx >= Args.size())
        break;

      ParamTypesForArgChecking.push_back(ParamType);
      if (auto Result = DeduceCallArgument(ParamType, ArgIdx++))
        return Result;

      continue;
    }

    QualType ParamPattern = ParamExpansion->getPattern();
    PackDeductionScope PackScope(*this, TemplateParams, Deduced, Info,
                                 ParamPattern);

    // C++0x [temp.deduct.call]p1:
    //   For a function parameter pack that occurs at the end of the
    //   parameter-declaration-list, the type A of each remaining argument of
    //   the call is compared with the type P of the declarator-id of the
    //   function parameter pack. Each comparison deduces template arguments
    //   for subsequent positions in the template parameter packs expanded by
    //   the function parameter pack. When a function parameter pack appears
    //   in a non-deduced context [not at the end of the list], the type of
    //   that parameter pack is never deduced.
    //
    // FIXME: The above rule allows the size of the parameter pack to change
    // after we skip it (in the non-deduced case). That makes no sense, so
    // we instead notionally deduce the pack against N arguments, where N is
    // the length of the explicitly-specified pack if it's expanded by the
    // parameter pack and 0 otherwise, and we treat each deduction as a
    // non-deduced context.
    if (ParamIdx + 1 == NumParamTypes || PackScope.hasFixedArity()) {
      for (; ArgIdx < Args.size() && PackScope.hasNextElement();
           PackScope.nextPackElement(), ++ArgIdx) {
        ParamTypesForArgChecking.push_back(ParamPattern);
        if (auto Result = DeduceCallArgument(ParamPattern, ArgIdx))
          return Result;
      }
    } else {
      // If the parameter type contains an explicitly-specified pack that we
      // could not expand, skip the number of parameters notionally created
      // by the expansion.
      Optional<unsigned> NumExpansions = ParamExpansion->getNumExpansions();
      if (NumExpansions && !PackScope.isPartiallyExpanded()) {
        for (unsigned I = 0; I != *NumExpansions && ArgIdx < Args.size();
             ++I, ++ArgIdx) {
          ParamTypesForArgChecking.push_back(ParamPattern);
          // FIXME: Should we add OriginalCallArgs for these? What if the
          // corresponding argument is a list?
          PackScope.nextPackElement();
        }
      }
    }

    // Build argument packs for each of the parameter packs expanded by this
    // pack expansion.
    if (auto Result = PackScope.finish())
      return Result;
  }

  // Capture the context in which the function call is made. This is the context
  // that is needed when the accessibility of template arguments is checked.
  DeclContext *CallingCtx = CurContext;

  TemplateDeductionResult Result;
  runWithSufficientStackSpace(Info.getLocation(), [&] {
    Result = FinishTemplateArgumentDeduction(
        FunctionTemplate, Deduced, NumExplicitlySpecified, Specialization, Info,
        &OriginalCallArgs, PartialOverloading, [&, CallingCtx]() {
          ContextRAII SavedContext(*this, CallingCtx);
          return CheckNonDependent(ParamTypesForArgChecking);
        });
  });
  return Result;
}

QualType Sema::adjustCCAndNoReturn(QualType ArgFunctionType,
                                   QualType FunctionType,
                                   bool AdjustExceptionSpec) {
  if (ArgFunctionType.isNull())
    return ArgFunctionType;

  const auto *FunctionTypeP = FunctionType->castAs<FunctionProtoType>();
  const auto *ArgFunctionTypeP = ArgFunctionType->castAs<FunctionProtoType>();
  FunctionProtoType::ExtProtoInfo EPI = ArgFunctionTypeP->getExtProtoInfo();
  bool Rebuild = false;

  CallingConv CC = FunctionTypeP->getCallConv();
  if (EPI.ExtInfo.getCC() != CC) {
    EPI.ExtInfo = EPI.ExtInfo.withCallingConv(CC);
    Rebuild = true;
  }

  bool NoReturn = FunctionTypeP->getNoReturnAttr();
  if (EPI.ExtInfo.getNoReturn() != NoReturn) {
    EPI.ExtInfo = EPI.ExtInfo.withNoReturn(NoReturn);
    Rebuild = true;
  }

  if (AdjustExceptionSpec && (FunctionTypeP->hasExceptionSpec() ||
                              ArgFunctionTypeP->hasExceptionSpec())) {
    EPI.ExceptionSpec = FunctionTypeP->getExtProtoInfo().ExceptionSpec;
    Rebuild = true;
  }

  if (!Rebuild)
    return ArgFunctionType;

  return Context.getFunctionType(ArgFunctionTypeP->getReturnType(),
                                 ArgFunctionTypeP->getParamTypes(), EPI);
}

/// Deduce template arguments when taking the address of a function
/// template (C++ [temp.deduct.funcaddr]) or matching a specialization to
/// a template.
///
/// \param FunctionTemplate the function template for which we are performing
/// template argument deduction.
///
/// \param ExplicitTemplateArgs the explicitly-specified template
/// arguments.
///
/// \param ArgFunctionType the function type that will be used as the
/// "argument" type (A) when performing template argument deduction from the
/// function template's function type. This type may be NULL, if there is no
/// argument type to compare against, in C++0x [temp.arg.explicit]p3.
///
/// \param Specialization if template argument deduction was successful,
/// this will be set to the function template specialization produced by
/// template argument deduction.
///
/// \param Info the argument will be updated to provide additional information
/// about template argument deduction.
///
/// \param IsAddressOfFunction If \c true, we are deducing as part of taking
/// the address of a function template per [temp.deduct.funcaddr] and
/// [over.over]. If \c false, we are looking up a function template
/// specialization based on its signature, per [temp.deduct.decl].
///
/// \returns the result of template argument deduction.
Sema::TemplateDeductionResult Sema::DeduceTemplateArguments(
    FunctionTemplateDecl *FunctionTemplate,
    TemplateArgumentListInfo *ExplicitTemplateArgs, QualType ArgFunctionType,
    FunctionDecl *&Specialization, TemplateDeductionInfo &Info,
    bool IsAddressOfFunction) {
  if (FunctionTemplate->isInvalidDecl())
    return TDK_Invalid;

  FunctionDecl *Function = FunctionTemplate->getTemplatedDecl();
  TemplateParameterList *TemplateParams
    = FunctionTemplate->getTemplateParameters();
  QualType FunctionType = Function->getType();

  // Substitute any explicit template arguments.
  LocalInstantiationScope InstScope(*this);
  SmallVector<DeducedTemplateArgument, 4> Deduced;
  unsigned NumExplicitlySpecified = 0;
  SmallVector<QualType, 4> ParamTypes;
  if (ExplicitTemplateArgs) {
    TemplateDeductionResult Result;
    runWithSufficientStackSpace(Info.getLocation(), [&] {
      Result = SubstituteExplicitTemplateArguments(
          FunctionTemplate, *ExplicitTemplateArgs, Deduced, ParamTypes,
          &FunctionType, Info);
    });
    if (Result)
      return Result;

    NumExplicitlySpecified = Deduced.size();
  }

  // When taking the address of a function, we require convertibility of
  // the resulting function type. Otherwise, we allow arbitrary mismatches
  // of calling convention and noreturn.
  if (!IsAddressOfFunction)
    ArgFunctionType = adjustCCAndNoReturn(ArgFunctionType, FunctionType,
                                          /*AdjustExceptionSpec*/false);

  // Unevaluated SFINAE context.
  EnterExpressionEvaluationContext Unevaluated(
      *this, Sema::ExpressionEvaluationContext::Unevaluated);
  SFINAETrap Trap(*this);

  Deduced.resize(TemplateParams->size());

  // If the function has a deduced return type, substitute it for a dependent
  // type so that we treat it as a non-deduced context in what follows. If we
  // are looking up by signature, the signature type should also have a deduced
  // return type, which we instead expect to exactly match.
  bool HasDeducedReturnType = false;
  if (getLangOpts().CPlusPlus14 && IsAddressOfFunction &&
      Function->getReturnType()->getContainedAutoType()) {
    FunctionType = SubstAutoTypeDependent(FunctionType);
    HasDeducedReturnType = true;
  }

  if (!ArgFunctionType.isNull() && !FunctionType.isNull()) {
    unsigned TDF =
        TDF_TopLevelParameterTypeList | TDF_AllowCompatibleFunctionType;
    // Deduce template arguments from the function type.
    if (TemplateDeductionResult Result
          = DeduceTemplateArgumentsByTypeMatch(*this, TemplateParams,
                                               FunctionType, ArgFunctionType,
                                               Info, Deduced, TDF))
      return Result;
  }

  TemplateDeductionResult Result;
  runWithSufficientStackSpace(Info.getLocation(), [&] {
    Result = FinishTemplateArgumentDeduction(FunctionTemplate, Deduced,
                                             NumExplicitlySpecified,
                                             Specialization, Info);
  });
  if (Result)
    return Result;

  // If the function has a deduced return type, deduce it now, so we can check
  // that the deduced function type matches the requested type.
  if (HasDeducedReturnType &&
      Specialization->getReturnType()->isUndeducedType() &&
      DeduceReturnType(Specialization, Info.getLocation(), false))
    return TDK_MiscellaneousDeductionFailure;

  // If the function has a dependent exception specification, resolve it now,
  // so we can check that the exception specification matches.
  auto *SpecializationFPT =
      Specialization->getType()->castAs<FunctionProtoType>();
  if (getLangOpts().CPlusPlus17 &&
      isUnresolvedExceptionSpec(SpecializationFPT->getExceptionSpecType()) &&
      !ResolveExceptionSpec(Info.getLocation(), SpecializationFPT))
    return TDK_MiscellaneousDeductionFailure;

  // Adjust the exception specification of the argument to match the
  // substituted and resolved type we just formed. (Calling convention and
  // noreturn can't be dependent, so we don't actually need this for them
  // right now.)
  QualType SpecializationType = Specialization->getType();
  if (!IsAddressOfFunction)
    ArgFunctionType = adjustCCAndNoReturn(ArgFunctionType, SpecializationType,
                                          /*AdjustExceptionSpec*/true);

  // If the requested function type does not match the actual type of the
  // specialization with respect to arguments of compatible pointer to function
  // types, template argument deduction fails.
  if (!ArgFunctionType.isNull()) {
    if (IsAddressOfFunction &&
        !isSameOrCompatibleFunctionType(
            Context.getCanonicalType(SpecializationType),
            Context.getCanonicalType(ArgFunctionType)))
      return TDK_MiscellaneousDeductionFailure;

    if (!IsAddressOfFunction &&
        !Context.hasSameType(SpecializationType, ArgFunctionType))
      return TDK_MiscellaneousDeductionFailure;
  }

  return TDK_Success;
}

/// Deduce template arguments for a templated conversion
/// function (C++ [temp.deduct.conv]) and, if successful, produce a
/// conversion function template specialization.
Sema::TemplateDeductionResult
Sema::DeduceTemplateArguments(FunctionTemplateDecl *ConversionTemplate,
                              QualType ToType,
                              CXXConversionDecl *&Specialization,
                              TemplateDeductionInfo &Info) {
  if (ConversionTemplate->isInvalidDecl())
    return TDK_Invalid;

  CXXConversionDecl *ConversionGeneric
    = cast<CXXConversionDecl>(ConversionTemplate->getTemplatedDecl());

  QualType FromType = ConversionGeneric->getConversionType();

  // Canonicalize the types for deduction.
  QualType P = Context.getCanonicalType(FromType);
  QualType A = Context.getCanonicalType(ToType);

  // C++0x [temp.deduct.conv]p2:
  //   If P is a reference type, the type referred to by P is used for
  //   type deduction.
  if (const ReferenceType *PRef = P->getAs<ReferenceType>())
    P = PRef->getPointeeType();

  // C++0x [temp.deduct.conv]p4:
  //   [...] If A is a reference type, the type referred to by A is used
  //   for type deduction.
  if (const ReferenceType *ARef = A->getAs<ReferenceType>()) {
    A = ARef->getPointeeType();
    // We work around a defect in the standard here: cv-qualifiers are also
    // removed from P and A in this case, unless P was a reference type. This
    // seems to mostly match what other compilers are doing.
    if (!FromType->getAs<ReferenceType>()) {
      A = A.getUnqualifiedType();
      P = P.getUnqualifiedType();
    }

  // C++ [temp.deduct.conv]p3:
  //
  //   If A is not a reference type:
  } else {
    assert(!A->isReferenceType() && "Reference types were handled above");

    //   - If P is an array type, the pointer type produced by the
    //     array-to-pointer standard conversion (4.2) is used in place
    //     of P for type deduction; otherwise,
    if (P->isArrayType())
      P = Context.getArrayDecayedType(P);
    //   - If P is a function type, the pointer type produced by the
    //     function-to-pointer standard conversion (4.3) is used in
    //     place of P for type deduction; otherwise,
    else if (P->isFunctionType())
      P = Context.getPointerType(P);
    //   - If P is a cv-qualified type, the top level cv-qualifiers of
    //     P's type are ignored for type deduction.
    else
      P = P.getUnqualifiedType();

    // C++0x [temp.deduct.conv]p4:
    //   If A is a cv-qualified type, the top level cv-qualifiers of A's
    //   type are ignored for type deduction. If A is a reference type, the type
    //   referred to by A is used for type deduction.
    A = A.getUnqualifiedType();
  }

  // Unevaluated SFINAE context.
  EnterExpressionEvaluationContext Unevaluated(
      *this, Sema::ExpressionEvaluationContext::Unevaluated);
  SFINAETrap Trap(*this);

  // C++ [temp.deduct.conv]p1:
  //   Template argument deduction is done by comparing the return
  //   type of the template conversion function (call it P) with the
  //   type that is required as the result of the conversion (call it
  //   A) as described in 14.8.2.4.
  TemplateParameterList *TemplateParams
    = ConversionTemplate->getTemplateParameters();
  SmallVector<DeducedTemplateArgument, 4> Deduced;
  Deduced.resize(TemplateParams->size());

  // C++0x [temp.deduct.conv]p4:
  //   In general, the deduction process attempts to find template
  //   argument values that will make the deduced A identical to
  //   A. However, there are two cases that allow a difference:
  unsigned TDF = 0;
  //     - If the original A is a reference type, A can be more
  //       cv-qualified than the deduced A (i.e., the type referred to
  //       by the reference)
  if (ToType->isReferenceType())
    TDF |= TDF_ArgWithReferenceType;
  //     - The deduced A can be another pointer or pointer to member
  //       type that can be converted to A via a qualification
  //       conversion.
  //
  // (C++0x [temp.deduct.conv]p6 clarifies that this only happens when
  // both P and A are pointers or member pointers. In this case, we
  // just ignore cv-qualifiers completely).
  if ((P->isPointerType() && A->isPointerType()) ||
      (P->isMemberPointerType() && A->isMemberPointerType()))
    TDF |= TDF_IgnoreQualifiers;
  if (TemplateDeductionResult Result
        = DeduceTemplateArgumentsByTypeMatch(*this, TemplateParams,
                                             P, A, Info, Deduced, TDF))
    return Result;

  // Create an Instantiation Scope for finalizing the operator.
  LocalInstantiationScope InstScope(*this);
  // Finish template argument deduction.
  FunctionDecl *ConversionSpecialized = nullptr;
  TemplateDeductionResult Result;
  runWithSufficientStackSpace(Info.getLocation(), [&] {
    Result = FinishTemplateArgumentDeduction(ConversionTemplate, Deduced, 0,
                                             ConversionSpecialized, Info);
  });
  Specialization = cast_or_null<CXXConversionDecl>(ConversionSpecialized);
  return Result;
}

/// Deduce template arguments for a function template when there is
/// nothing to deduce against (C++0x [temp.arg.explicit]p3).
///
/// \param FunctionTemplate the function template for which we are performing
/// template argument deduction.
///
/// \param ExplicitTemplateArgs the explicitly-specified template
/// arguments.
///
/// \param Specialization if template argument deduction was successful,
/// this will be set to the function template specialization produced by
/// template argument deduction.
///
/// \param Info the argument will be updated to provide additional information
/// about template argument deduction.
///
/// \param IsAddressOfFunction If \c true, we are deducing as part of taking
/// the address of a function template in a context where we do not have a
/// target type, per [over.over]. If \c false, we are looking up a function
/// template specialization based on its signature, which only happens when
/// deducing a function parameter type from an argument that is a template-id
/// naming a function template specialization.
///
/// \returns the result of template argument deduction.
Sema::TemplateDeductionResult Sema::DeduceTemplateArguments(
    FunctionTemplateDecl *FunctionTemplate,
    TemplateArgumentListInfo *ExplicitTemplateArgs,
    FunctionDecl *&Specialization, TemplateDeductionInfo &Info,
    bool IsAddressOfFunction) {
  return DeduceTemplateArguments(FunctionTemplate, ExplicitTemplateArgs,
                                 QualType(), Specialization, Info,
                                 IsAddressOfFunction);
}

namespace {
  struct DependentAuto { bool IsPack; };

  /// Substitute the 'auto' specifier or deduced template specialization type
  /// specifier within a type for a given replacement type.
  class SubstituteDeducedTypeTransform :
      public TreeTransform<SubstituteDeducedTypeTransform> {
    QualType Replacement;
    bool ReplacementIsPack;
    bool UseTypeSugar;

  public:
    SubstituteDeducedTypeTransform(Sema &SemaRef, DependentAuto DA)
        : TreeTransform<SubstituteDeducedTypeTransform>(SemaRef),
          ReplacementIsPack(DA.IsPack), UseTypeSugar(true) {}

    SubstituteDeducedTypeTransform(Sema &SemaRef, QualType Replacement,
                                   bool UseTypeSugar = true)
        : TreeTransform<SubstituteDeducedTypeTransform>(SemaRef),
          Replacement(Replacement), ReplacementIsPack(false),
          UseTypeSugar(UseTypeSugar) {}

    QualType TransformDesugared(TypeLocBuilder &TLB, DeducedTypeLoc TL) {
      assert(isa<TemplateTypeParmType>(Replacement) &&
             "unexpected unsugared replacement kind");
      QualType Result = Replacement;
      TemplateTypeParmTypeLoc NewTL = TLB.push<TemplateTypeParmTypeLoc>(Result);
      NewTL.setNameLoc(TL.getNameLoc());
      return Result;
    }

    QualType TransformAutoType(TypeLocBuilder &TLB, AutoTypeLoc TL) {
      // If we're building the type pattern to deduce against, don't wrap the
      // substituted type in an AutoType. Certain template deduction rules
      // apply only when a template type parameter appears directly (and not if
      // the parameter is found through desugaring). For instance:
      //   auto &&lref = lvalue;
      // must transform into "rvalue reference to T" not "rvalue reference to
      // auto type deduced as T" in order for [temp.deduct.call]p3 to apply.
      //
      // FIXME: Is this still necessary?
      if (!UseTypeSugar)
        return TransformDesugared(TLB, TL);

      QualType Result = SemaRef.Context.getAutoType(
          Replacement, TL.getTypePtr()->getKeyword(), Replacement.isNull(),
          ReplacementIsPack, TL.getTypePtr()->getTypeConstraintConcept(),
          TL.getTypePtr()->getTypeConstraintArguments());
      auto NewTL = TLB.push<AutoTypeLoc>(Result);
      NewTL.copy(TL);
      return Result;
    }

    QualType TransformDeducedTemplateSpecializationType(
        TypeLocBuilder &TLB, DeducedTemplateSpecializationTypeLoc TL) {
      if (!UseTypeSugar)
        return TransformDesugared(TLB, TL);

      QualType Result = SemaRef.Context.getDeducedTemplateSpecializationType(
          TL.getTypePtr()->getTemplateName(),
          Replacement, Replacement.isNull());
      auto NewTL = TLB.push<DeducedTemplateSpecializationTypeLoc>(Result);
      NewTL.setNameLoc(TL.getNameLoc());
      return Result;
    }

    ExprResult TransformLambdaExpr(LambdaExpr *E) {
      // Lambdas never need to be transformed.
      return E;
    }

    QualType Apply(TypeLoc TL) {
      // Create some scratch storage for the transformed type locations.
      // FIXME: We're just going to throw this information away. Don't build it.
      TypeLocBuilder TLB;
      TLB.reserve(TL.getFullDataSize());
      return TransformType(TLB, TL);
    }
  };

} // namespace

Sema::DeduceAutoResult
Sema::DeduceAutoType(TypeSourceInfo *Type, Expr *&Init, QualType &Result,
                     Optional<unsigned> DependentDeductionDepth,
                     bool IgnoreConstraints) {
  return DeduceAutoType(Type->getTypeLoc(), Init, Result,
                        DependentDeductionDepth, IgnoreConstraints);
}

/// Attempt to produce an informative diagostic explaining why auto deduction
/// failed.
/// \return \c true if diagnosed, \c false if not.
static bool diagnoseAutoDeductionFailure(Sema &S,
                                         Sema::TemplateDeductionResult TDK,
                                         TemplateDeductionInfo &Info,
                                         ArrayRef<SourceRange> Ranges) {
  switch (TDK) {
  case Sema::TDK_Inconsistent: {
    // Inconsistent deduction means we were deducing from an initializer list.
    auto D = S.Diag(Info.getLocation(), diag::err_auto_inconsistent_deduction);
    D << Info.FirstArg << Info.SecondArg;
    for (auto R : Ranges)
      D << R;
    return true;
  }

  // FIXME: Are there other cases for which a custom diagnostic is more useful
  // than the basic "types don't match" diagnostic?

  default:
    return false;
  }
}

static Sema::DeduceAutoResult
CheckDeducedPlaceholderConstraints(Sema &S, const AutoType &Type,
                                   AutoTypeLoc TypeLoc, QualType Deduced) {
  ConstraintSatisfaction Satisfaction;
  ConceptDecl *Concept = Type.getTypeConstraintConcept();
  TemplateArgumentListInfo TemplateArgs(TypeLoc.getLAngleLoc(),
                                        TypeLoc.getRAngleLoc());
  TemplateArgs.addArgument(
      TemplateArgumentLoc(TemplateArgument(Deduced),
                          S.Context.getTrivialTypeSourceInfo(
                              Deduced, TypeLoc.getNameLoc())));
  for (unsigned I = 0, C = TypeLoc.getNumArgs(); I != C; ++I)
    TemplateArgs.addArgument(TypeLoc.getArgLoc(I));

  llvm::SmallVector<TemplateArgument, 4> Converted;
  if (S.CheckTemplateArgumentList(Concept, SourceLocation(), TemplateArgs,
                                  /*PartialTemplateArgs=*/false, Converted))
    return Sema::DAR_FailedAlreadyDiagnosed;
  if (S.CheckConstraintSatisfaction(Concept, {Concept->getConstraintExpr()},
                                    Converted, TypeLoc.getLocalSourceRange(),
                                    Satisfaction))
    return Sema::DAR_FailedAlreadyDiagnosed;
  if (!Satisfaction.IsSatisfied) {
    std::string Buf;
    llvm::raw_string_ostream OS(Buf);
    OS << "'" << Concept->getName();
    if (TypeLoc.hasExplicitTemplateArgs()) {
      printTemplateArgumentList(
          OS, Type.getTypeConstraintArguments(), S.getPrintingPolicy(),
          Type.getTypeConstraintConcept()->getTemplateParameters());
    }
    OS << "'";
    OS.flush();
    S.Diag(TypeLoc.getConceptNameLoc(),
           diag::err_placeholder_constraints_not_satisfied)
         << Deduced << Buf << TypeLoc.getLocalSourceRange();
    S.DiagnoseUnsatisfiedConstraint(Satisfaction);
    return Sema::DAR_FailedAlreadyDiagnosed;
  }
  return Sema::DAR_Succeeded;
}

/// Deduce the type for an auto type-specifier (C++11 [dcl.spec.auto]p6)
///
/// Note that this is done even if the initializer is dependent. (This is
/// necessary to support partial ordering of templates using 'auto'.)
/// A dependent type will be produced when deducing from a dependent type.
///
/// \param Type the type pattern using the auto type-specifier.
/// \param Init the initializer for the variable whose type is to be deduced.
/// \param Result if type deduction was successful, this will be set to the
///        deduced type.
/// \param DependentDeductionDepth Set if we should permit deduction in
///        dependent cases. This is necessary for template partial ordering with
///        'auto' template parameters. The value specified is the template
///        parameter depth at which we should perform 'auto' deduction.
/// \param IgnoreConstraints Set if we should not fail if the deduced type does
///                          not satisfy the type-constraint in the auto type.
Sema::DeduceAutoResult
Sema::DeduceAutoType(TypeLoc Type, Expr *&Init, QualType &Result,
                     Optional<unsigned> DependentDeductionDepth,
                     bool IgnoreConstraints) {
  if (Init->containsErrors())
    return DAR_FailedAlreadyDiagnosed;
  if (Init->getType()->isNonOverloadPlaceholderType()) {
    ExprResult NonPlaceholder = CheckPlaceholderExpr(Init);
    if (NonPlaceholder.isInvalid())
      return DAR_FailedAlreadyDiagnosed;
    Init = NonPlaceholder.get();
  }

  DependentAuto DependentResult = {
      /*.IsPack = */ (bool)Type.getAs<PackExpansionTypeLoc>()};

  if (!DependentDeductionDepth &&
      (Type.getType()->isDependentType() || Init->isTypeDependent() ||
       Init->containsUnexpandedParameterPack())) {
    Result = SubstituteDeducedTypeTransform(*this, DependentResult).Apply(Type);
    assert(!Result.isNull() && "substituting DependentTy can't fail");
    return DAR_Succeeded;
  }

  // Find the depth of template parameter to synthesize.
  unsigned Depth = DependentDeductionDepth.getValueOr(0);

  // If this is a 'decltype(auto)' specifier, do the decltype dance.
  // Since 'decltype(auto)' can only occur at the top of the type, we
  // don't need to go digging for it.
  if (const AutoType *AT = Type.getType()->getAs<AutoType>()) {
    if (AT->isDecltypeAuto()) {
      if (isa<InitListExpr>(Init)) {
        Diag(Init->getBeginLoc(), diag::err_decltype_auto_initializer_list);
        return DAR_FailedAlreadyDiagnosed;
      }

      ExprResult ER = CheckPlaceholderExpr(Init);
      if (ER.isInvalid())
        return DAR_FailedAlreadyDiagnosed;
      QualType Deduced = getDecltypeForExpr(ER.get());
      assert(!Deduced.isNull());
      if (AT->isConstrained() && !IgnoreConstraints) {
        auto ConstraintsResult =
            CheckDeducedPlaceholderConstraints(*this, *AT,
                                               Type.getContainedAutoTypeLoc(),
                                               Deduced);
        if (ConstraintsResult != DAR_Succeeded)
          return ConstraintsResult;
      }
      Result = SubstituteDeducedTypeTransform(*this, Deduced).Apply(Type);
      if (Result.isNull())
        return DAR_FailedAlreadyDiagnosed;
      return DAR_Succeeded;
    } else if (!getLangOpts().CPlusPlus) {
      if (isa<InitListExpr>(Init)) {
        Diag(Init->getBeginLoc(), diag::err_auto_init_list_from_c);
        return DAR_FailedAlreadyDiagnosed;
      }
    }
  }

  SourceLocation Loc = Init->getExprLoc();

  LocalInstantiationScope InstScope(*this);

  // Build template<class TemplParam> void Func(FuncParam);
  TemplateTypeParmDecl *TemplParam = TemplateTypeParmDecl::Create(
      Context, nullptr, SourceLocation(), Loc, Depth, 0, nullptr, false, false,
      false);
  QualType TemplArg = QualType(TemplParam->getTypeForDecl(), 0);
  NamedDecl *TemplParamPtr = TemplParam;
  FixedSizeTemplateParameterListStorage<1, false> TemplateParamsSt(
      Context, Loc, Loc, TemplParamPtr, Loc, nullptr);

  QualType FuncParam =
      SubstituteDeducedTypeTransform(*this, TemplArg, /*UseTypeSugar*/ true)
          .Apply(Type);
  assert(!FuncParam.isNull() &&
         "substituting template parameter for 'auto' failed");

  // Deduce type of TemplParam in Func(Init)
  SmallVector<DeducedTemplateArgument, 1> Deduced;
  Deduced.resize(1);

  TemplateDeductionInfo Info(Loc, Depth);

  // If deduction failed, don't diagnose if the initializer is dependent; it
  // might acquire a matching type in the instantiation.
  auto DeductionFailed = [&](TemplateDeductionResult TDK,
                             ArrayRef<SourceRange> Ranges) -> DeduceAutoResult {
    if (Init->isTypeDependent()) {
      Result =
          SubstituteDeducedTypeTransform(*this, DependentResult).Apply(Type);
      assert(!Result.isNull() && "substituting DependentTy can't fail");
      return DAR_Succeeded;
    }
    if (diagnoseAutoDeductionFailure(*this, TDK, Info, Ranges))
      return DAR_FailedAlreadyDiagnosed;
    return DAR_Failed;
  };

  SmallVector<OriginalCallArg, 4> OriginalCallArgs;

  InitListExpr *InitList = dyn_cast<InitListExpr>(Init);
  if (InitList) {
    // Notionally, we substitute std::initializer_list<T> for 'auto' and deduce
    // against that. Such deduction only succeeds if removing cv-qualifiers and
    // references results in std::initializer_list<T>.
    if (!Type.getType().getNonReferenceType()->getAs<AutoType>())
      return DAR_Failed;

    // Resolving a core issue: a braced-init-list containing any designators is
    // a non-deduced context.
    for (Expr *E : InitList->inits())
      if (isa<DesignatedInitExpr>(E))
        return DAR_Failed;

    SourceRange DeducedFromInitRange;
    for (unsigned i = 0, e = InitList->getNumInits(); i < e; ++i) {
      Expr *Init = InitList->getInit(i);

      if (auto TDK = DeduceTemplateArgumentsFromCallArgument(
              *this, TemplateParamsSt.get(), 0, TemplArg, Init,
              Info, Deduced, OriginalCallArgs, /*Decomposed*/ true,
              /*ArgIdx*/ 0, /*TDF*/ 0))
        return DeductionFailed(TDK, {DeducedFromInitRange,
                                     Init->getSourceRange()});

      if (DeducedFromInitRange.isInvalid() &&
          Deduced[0].getKind() != TemplateArgument::Null)
        DeducedFromInitRange = Init->getSourceRange();
    }
  } else {
    if (!getLangOpts().CPlusPlus && Init->refersToBitField()) {
      Diag(Loc, diag::err_auto_bitfield);
      return DAR_FailedAlreadyDiagnosed;
    }

    if (auto TDK = DeduceTemplateArgumentsFromCallArgument(
            *this, TemplateParamsSt.get(), 0, FuncParam, Init, Info, Deduced,
            OriginalCallArgs, /*Decomposed*/ false, /*ArgIdx*/ 0, /*TDF*/ 0))
      return DeductionFailed(TDK, {});
  }

  // Could be null if somehow 'auto' appears in a non-deduced context.
  if (Deduced[0].getKind() != TemplateArgument::Type)
    return DeductionFailed(TDK_Incomplete, {});

  QualType DeducedType = Deduced[0].getAsType();

  if (InitList) {
    DeducedType = BuildStdInitializerList(DeducedType, Loc);
    if (DeducedType.isNull())
      return DAR_FailedAlreadyDiagnosed;
  }

  if (const auto *AT = Type.getType()->getAs<AutoType>()) {
    if (AT->isConstrained() && !IgnoreConstraints) {
      auto ConstraintsResult =
          CheckDeducedPlaceholderConstraints(*this, *AT,
                                             Type.getContainedAutoTypeLoc(),
                                             DeducedType);
      if (ConstraintsResult != DAR_Succeeded)
        return ConstraintsResult;
    }
  }

  Result = SubstituteDeducedTypeTransform(*this, DeducedType).Apply(Type);
  if (Result.isNull())
    return DAR_FailedAlreadyDiagnosed;

  // Check that the deduced argument type is compatible with the original
  // argument type per C++ [temp.deduct.call]p4.
  QualType DeducedA = InitList ? Deduced[0].getAsType() : Result;
  for (const OriginalCallArg &OriginalArg : OriginalCallArgs) {
    assert((bool)InitList == OriginalArg.DecomposedParam &&
           "decomposed non-init-list in auto deduction?");
    if (auto TDK =
            CheckOriginalCallArgDeduction(*this, Info, OriginalArg, DeducedA)) {
      Result = QualType();
      return DeductionFailed(TDK, {});
    }
  }

  return DAR_Succeeded;
}

QualType Sema::SubstAutoType(QualType TypeWithAuto,
                             QualType TypeToReplaceAuto) {
  assert(TypeToReplaceAuto != Context.DependentTy);
  return SubstituteDeducedTypeTransform(*this, TypeToReplaceAuto)
      .TransformType(TypeWithAuto);
}

TypeSourceInfo *Sema::SubstAutoTypeSourceInfo(TypeSourceInfo *TypeWithAuto,
                                              QualType TypeToReplaceAuto) {
  assert(TypeToReplaceAuto != Context.DependentTy);
  return SubstituteDeducedTypeTransform(*this, TypeToReplaceAuto)
      .TransformType(TypeWithAuto);
}

QualType Sema::SubstAutoTypeDependent(QualType TypeWithAuto) {
  return SubstituteDeducedTypeTransform(*this, DependentAuto{false})
      .TransformType(TypeWithAuto);
}

TypeSourceInfo *
Sema::SubstAutoTypeSourceInfoDependent(TypeSourceInfo *TypeWithAuto) {
  return SubstituteDeducedTypeTransform(*this, DependentAuto{false})
      .TransformType(TypeWithAuto);
}

QualType Sema::ReplaceAutoType(QualType TypeWithAuto,
                               QualType TypeToReplaceAuto) {
  return SubstituteDeducedTypeTransform(*this, TypeToReplaceAuto,
                                        /*UseTypeSugar*/ false)
      .TransformType(TypeWithAuto);
}

TypeSourceInfo *Sema::ReplaceAutoTypeSourceInfo(TypeSourceInfo *TypeWithAuto,
                                                QualType TypeToReplaceAuto) {
  return SubstituteDeducedTypeTransform(*this, TypeToReplaceAuto,
                                        /*UseTypeSugar*/ false)
      .TransformType(TypeWithAuto);
}

void Sema::DiagnoseAutoDeductionFailure(VarDecl *VDecl, Expr *Init) {
  if (isa<InitListExpr>(Init))
    Diag(VDecl->getLocation(),
         VDecl->isInitCapture()
             ? diag::err_init_capture_deduction_failure_from_init_list
             : diag::err_auto_var_deduction_failure_from_init_list)
      << VDecl->getDeclName() << VDecl->getType() << Init->getSourceRange();
  else
    Diag(VDecl->getLocation(),
         VDecl->isInitCapture() ? diag::err_init_capture_deduction_failure
                                : diag::err_auto_var_deduction_failure)
      << VDecl->getDeclName() << VDecl->getType() << Init->getType()
      << Init->getSourceRange();
}

bool Sema::DeduceReturnType(FunctionDecl *FD, SourceLocation Loc,
                            bool Diagnose) {
  assert(FD->getReturnType()->isUndeducedType());

  // For a lambda's conversion operator, deduce any 'auto' or 'decltype(auto)'
  // within the return type from the call operator's type.
  if (isLambdaConversionOperator(FD)) {
    CXXRecordDecl *Lambda = cast<CXXMethodDecl>(FD)->getParent();
    FunctionDecl *CallOp = Lambda->getLambdaCallOperator();

    // For a generic lambda, instantiate the call operator if needed.
    if (auto *Args = FD->getTemplateSpecializationArgs()) {
      CallOp = InstantiateFunctionDeclaration(
          CallOp->getDescribedFunctionTemplate(), Args, Loc);
      if (!CallOp || CallOp->isInvalidDecl())
        return true;

      // We might need to deduce the return type by instantiating the definition
      // of the operator() function.
      if (CallOp->getReturnType()->isUndeducedType()) {
        runWithSufficientStackSpace(Loc, [&] {
          InstantiateFunctionDefinition(Loc, CallOp);
        });
      }
    }

    if (CallOp->isInvalidDecl())
      return true;
    assert(!CallOp->getReturnType()->isUndeducedType() &&
           "failed to deduce lambda return type");

    // Build the new return type from scratch.
    CallingConv RetTyCC = FD->getReturnType()
                              ->getPointeeType()
                              ->castAs<FunctionType>()
                              ->getCallConv();
    QualType RetType = getLambdaConversionFunctionResultType(
        CallOp->getType()->castAs<FunctionProtoType>(), RetTyCC);
    if (FD->getReturnType()->getAs<PointerType>())
      RetType = Context.getPointerType(RetType);
    else {
      assert(FD->getReturnType()->getAs<BlockPointerType>());
      RetType = Context.getBlockPointerType(RetType);
    }
    Context.adjustDeducedFunctionResultType(FD, RetType);
    return false;
  }

  if (FD->getTemplateInstantiationPattern()) {
    runWithSufficientStackSpace(Loc, [&] {
      InstantiateFunctionDefinition(Loc, FD);
    });
  }

  bool StillUndeduced = FD->getReturnType()->isUndeducedType();
  if (StillUndeduced && Diagnose && !FD->isInvalidDecl()) {
    Diag(Loc, diag::err_auto_fn_used_before_defined) << FD;
    Diag(FD->getLocation(), diag::note_callee_decl) << FD;
  }

  return StillUndeduced;
}

/// If this is a non-static member function,
static void
AddImplicitObjectParameterType(ASTContext &Context,
                               CXXMethodDecl *Method,
                               SmallVectorImpl<QualType> &ArgTypes) {
  // C++11 [temp.func.order]p3:
  //   [...] The new parameter is of type "reference to cv A," where cv are
  //   the cv-qualifiers of the function template (if any) and A is
  //   the class of which the function template is a member.
  //
  // The standard doesn't say explicitly, but we pick the appropriate kind of
  // reference type based on [over.match.funcs]p4.
  QualType ArgTy = Context.getTypeDeclType(Method->getParent());
  ArgTy = Context.getQualifiedType(ArgTy, Method->getMethodQualifiers());
  if (Method->getRefQualifier() == RQ_RValue)
    ArgTy = Context.getRValueReferenceType(ArgTy);
  else
    ArgTy = Context.getLValueReferenceType(ArgTy);
  ArgTypes.push_back(ArgTy);
}

/// Determine whether the function template \p FT1 is at least as
/// specialized as \p FT2.
static bool isAtLeastAsSpecializedAs(Sema &S,
                                     SourceLocation Loc,
                                     FunctionTemplateDecl *FT1,
                                     FunctionTemplateDecl *FT2,
                                     TemplatePartialOrderingContext TPOC,
                                     unsigned NumCallArguments1,
                                     bool Reversed) {
  assert(!Reversed || TPOC == TPOC_Call);

  FunctionDecl *FD1 = FT1->getTemplatedDecl();
  FunctionDecl *FD2 = FT2->getTemplatedDecl();
  const FunctionProtoType *Proto1 = FD1->getType()->getAs<FunctionProtoType>();
  const FunctionProtoType *Proto2 = FD2->getType()->getAs<FunctionProtoType>();

  assert(Proto1 && Proto2 && "Function templates must have prototypes");
  TemplateParameterList *TemplateParams = FT2->getTemplateParameters();
  SmallVector<DeducedTemplateArgument, 4> Deduced;
  Deduced.resize(TemplateParams->size());

  // C++0x [temp.deduct.partial]p3:
  //   The types used to determine the ordering depend on the context in which
  //   the partial ordering is done:
  TemplateDeductionInfo Info(Loc);
  SmallVector<QualType, 4> Args2;
  switch (TPOC) {
  case TPOC_Call: {
    //   - In the context of a function call, the function parameter types are
    //     used.
    CXXMethodDecl *Method1 = dyn_cast<CXXMethodDecl>(FD1);
    CXXMethodDecl *Method2 = dyn_cast<CXXMethodDecl>(FD2);

    // C++11 [temp.func.order]p3:
    //   [...] If only one of the function templates is a non-static
    //   member, that function template is considered to have a new
    //   first parameter inserted in its function parameter list. The
    //   new parameter is of type "reference to cv A," where cv are
    //   the cv-qualifiers of the function template (if any) and A is
    //   the class of which the function template is a member.
    //
    // Note that we interpret this to mean "if one of the function
    // templates is a non-static member and the other is a non-member";
    // otherwise, the ordering rules for static functions against non-static
    // functions don't make any sense.
    //
    // C++98/03 doesn't have this provision but we've extended DR532 to cover
    // it as wording was broken prior to it.
    SmallVector<QualType, 4> Args1;

    unsigned NumComparedArguments = NumCallArguments1;

    if (!Method2 && Method1 && !Method1->isStatic()) {
      // Compare 'this' from Method1 against first parameter from Method2.
      AddImplicitObjectParameterType(S.Context, Method1, Args1);
      ++NumComparedArguments;
    } else if (!Method1 && Method2 && !Method2->isStatic()) {
      // Compare 'this' from Method2 against first parameter from Method1.
      AddImplicitObjectParameterType(S.Context, Method2, Args2);
    } else if (Method1 && Method2 && Reversed) {
      // Compare 'this' from Method1 against second parameter from Method2
      // and 'this' from Method2 against second parameter from Method1.
      AddImplicitObjectParameterType(S.Context, Method1, Args1);
      AddImplicitObjectParameterType(S.Context, Method2, Args2);
      ++NumComparedArguments;
    }

    Args1.insert(Args1.end(), Proto1->param_type_begin(),
                 Proto1->param_type_end());
    Args2.insert(Args2.end(), Proto2->param_type_begin(),
                 Proto2->param_type_end());

    // C++ [temp.func.order]p5:
    //   The presence of unused ellipsis and default arguments has no effect on
    //   the partial ordering of function templates.
    if (Args1.size() > NumComparedArguments)
      Args1.resize(NumComparedArguments);
    if (Args2.size() > NumComparedArguments)
      Args2.resize(NumComparedArguments);
    if (Reversed)
      std::reverse(Args2.begin(), Args2.end());

    if (DeduceTemplateArguments(S, TemplateParams, Args2.data(), Args2.size(),
                                Args1.data(), Args1.size(), Info, Deduced,
                                TDF_None, /*PartialOrdering=*/true))
      return false;

    break;
  }

  case TPOC_Conversion:
    //   - In the context of a call to a conversion operator, the return types
    //     of the conversion function templates are used.
    if (DeduceTemplateArgumentsByTypeMatch(
            S, TemplateParams, Proto2->getReturnType(), Proto1->getReturnType(),
            Info, Deduced, TDF_None,
            /*PartialOrdering=*/true))
      return false;
    break;

  case TPOC_Other:
    //   - In other contexts (14.6.6.2) the function template's function type
    //     is used.
    if (DeduceTemplateArgumentsByTypeMatch(S, TemplateParams,
                                           FD2->getType(), FD1->getType(),
                                           Info, Deduced, TDF_None,
                                           /*PartialOrdering=*/true))
      return false;
    break;
  }

  // C++0x [temp.deduct.partial]p11:
  //   In most cases, all template parameters must have values in order for
  //   deduction to succeed, but for partial ordering purposes a template
  //   parameter may remain without a value provided it is not used in the
  //   types being used for partial ordering. [ Note: a template parameter used
  //   in a non-deduced context is considered used. -end note]
  unsigned ArgIdx = 0, NumArgs = Deduced.size();
  for (; ArgIdx != NumArgs; ++ArgIdx)
    if (Deduced[ArgIdx].isNull())
      break;

  // FIXME: We fail to implement [temp.deduct.type]p1 along this path. We need
  // to substitute the deduced arguments back into the template and check that
  // we get the right type.

  if (ArgIdx == NumArgs) {
    // All template arguments were deduced. FT1 is at least as specialized
    // as FT2.
    return true;
  }

  // Figure out which template parameters were used.
  llvm::SmallBitVector UsedParameters(TemplateParams->size());
  switch (TPOC) {
  case TPOC_Call:
    for (unsigned I = 0, N = Args2.size(); I != N; ++I)
      ::MarkUsedTemplateParameters(S.Context, Args2[I], false,
                                   TemplateParams->getDepth(),
                                   UsedParameters);
    break;

  case TPOC_Conversion:
    ::MarkUsedTemplateParameters(S.Context, Proto2->getReturnType(), false,
                                 TemplateParams->getDepth(), UsedParameters);
    break;

  case TPOC_Other:
    ::MarkUsedTemplateParameters(S.Context, FD2->getType(), false,
                                 TemplateParams->getDepth(),
                                 UsedParameters);
    break;
  }

  for (; ArgIdx != NumArgs; ++ArgIdx)
    // If this argument had no value deduced but was used in one of the types
    // used for partial ordering, then deduction fails.
    if (Deduced[ArgIdx].isNull() && UsedParameters[ArgIdx])
      return false;

  return true;
}

/// Determine whether this a function template whose parameter-type-list
/// ends with a function parameter pack.
static bool isVariadicFunctionTemplate(FunctionTemplateDecl *FunTmpl) {
  FunctionDecl *Function = FunTmpl->getTemplatedDecl();
  unsigned NumParams = Function->getNumParams();
  if (NumParams == 0)
    return false;

  ParmVarDecl *Last = Function->getParamDecl(NumParams - 1);
  if (!Last->isParameterPack())
    return false;

  // Make sure that no previous parameter is a parameter pack.
  while (--NumParams > 0) {
    if (Function->getParamDecl(NumParams - 1)->isParameterPack())
      return false;
  }

  return true;
}

/// Returns the more specialized function template according
/// to the rules of function template partial ordering (C++ [temp.func.order]).
///
/// \param FT1 the first function template
///
/// \param FT2 the second function template
///
/// \param TPOC the context in which we are performing partial ordering of
/// function templates.
///
/// \param NumCallArguments1 The number of arguments in the call to FT1, used
/// only when \c TPOC is \c TPOC_Call.
///
/// \param NumCallArguments2 The number of arguments in the call to FT2, used
/// only when \c TPOC is \c TPOC_Call.
///
/// \param Reversed If \c true, exactly one of FT1 and FT2 is an overload
/// candidate with a reversed parameter order. In this case, the corresponding
/// P/A pairs between FT1 and FT2 are reversed.
///
/// \returns the more specialized function template. If neither
/// template is more specialized, returns NULL.
FunctionTemplateDecl *
Sema::getMoreSpecializedTemplate(FunctionTemplateDecl *FT1,
                                 FunctionTemplateDecl *FT2,
                                 SourceLocation Loc,
                                 TemplatePartialOrderingContext TPOC,
                                 unsigned NumCallArguments1,
                                 unsigned NumCallArguments2,
                                 bool Reversed) {

  auto JudgeByConstraints = [&] () -> FunctionTemplateDecl * {
    llvm::SmallVector<const Expr *, 3> AC1, AC2;
    FT1->getAssociatedConstraints(AC1);
    FT2->getAssociatedConstraints(AC2);
    bool AtLeastAsConstrained1, AtLeastAsConstrained2;
    if (IsAtLeastAsConstrained(FT1, AC1, FT2, AC2, AtLeastAsConstrained1))
      return nullptr;
    if (IsAtLeastAsConstrained(FT2, AC2, FT1, AC1, AtLeastAsConstrained2))
      return nullptr;
    if (AtLeastAsConstrained1 == AtLeastAsConstrained2)
      return nullptr;
    return AtLeastAsConstrained1 ? FT1 : FT2;
  };

  bool Better1 = isAtLeastAsSpecializedAs(*this, Loc, FT1, FT2, TPOC,
                                          NumCallArguments1, Reversed);
  bool Better2 = isAtLeastAsSpecializedAs(*this, Loc, FT2, FT1, TPOC,
                                          NumCallArguments2, Reversed);

  if (Better1 != Better2) // We have a clear winner
    return Better1 ? FT1 : FT2;

  if (!Better1 && !Better2) // Neither is better than the other
    return JudgeByConstraints();

  // FIXME: This mimics what GCC implements, but doesn't match up with the
  // proposed resolution for core issue 692. This area needs to be sorted out,
  // but for now we attempt to maintain compatibility.
  bool Variadic1 = isVariadicFunctionTemplate(FT1);
  bool Variadic2 = isVariadicFunctionTemplate(FT2);
  if (Variadic1 != Variadic2)
    return Variadic1? FT2 : FT1;

  return JudgeByConstraints();
}

/// Determine if the two templates are equivalent.
static bool isSameTemplate(TemplateDecl *T1, TemplateDecl *T2) {
  if (T1 == T2)
    return true;

  if (!T1 || !T2)
    return false;

  return T1->getCanonicalDecl() == T2->getCanonicalDecl();
}

/// Retrieve the most specialized of the given function template
/// specializations.
///
/// \param SpecBegin the start iterator of the function template
/// specializations that we will be comparing.
///
/// \param SpecEnd the end iterator of the function template
/// specializations, paired with \p SpecBegin.
///
/// \param Loc the location where the ambiguity or no-specializations
/// diagnostic should occur.
///
/// \param NoneDiag partial diagnostic used to diagnose cases where there are
/// no matching candidates.
///
/// \param AmbigDiag partial diagnostic used to diagnose an ambiguity, if one
/// occurs.
///
/// \param CandidateDiag partial diagnostic used for each function template
/// specialization that is a candidate in the ambiguous ordering. One parameter
/// in this diagnostic should be unbound, which will correspond to the string
/// describing the template arguments for the function template specialization.
///
/// \returns the most specialized function template specialization, if
/// found. Otherwise, returns SpecEnd.
UnresolvedSetIterator Sema::getMostSpecialized(
    UnresolvedSetIterator SpecBegin, UnresolvedSetIterator SpecEnd,
    TemplateSpecCandidateSet &FailedCandidates,
    SourceLocation Loc, const PartialDiagnostic &NoneDiag,
    const PartialDiagnostic &AmbigDiag, const PartialDiagnostic &CandidateDiag,
    bool Complain, QualType TargetType) {
  if (SpecBegin == SpecEnd) {
    if (Complain) {
      Diag(Loc, NoneDiag);
      FailedCandidates.NoteCandidates(*this, Loc);
    }
    return SpecEnd;
  }

  if (SpecBegin + 1 == SpecEnd)
    return SpecBegin;

  // Find the function template that is better than all of the templates it
  // has been compared to.
  UnresolvedSetIterator Best = SpecBegin;
  FunctionTemplateDecl *BestTemplate
    = cast<FunctionDecl>(*Best)->getPrimaryTemplate();
  assert(BestTemplate && "Not a function template specialization?");
  for (UnresolvedSetIterator I = SpecBegin + 1; I != SpecEnd; ++I) {
    FunctionTemplateDecl *Challenger
      = cast<FunctionDecl>(*I)->getPrimaryTemplate();
    assert(Challenger && "Not a function template specialization?");
    if (isSameTemplate(getMoreSpecializedTemplate(BestTemplate, Challenger,
                                                  Loc, TPOC_Other, 0, 0),
                       Challenger)) {
      Best = I;
      BestTemplate = Challenger;
    }
  }

  // Make sure that the "best" function template is more specialized than all
  // of the others.
  bool Ambiguous = false;
  for (UnresolvedSetIterator I = SpecBegin; I != SpecEnd; ++I) {
    FunctionTemplateDecl *Challenger
      = cast<FunctionDecl>(*I)->getPrimaryTemplate();
    if (I != Best &&
        !isSameTemplate(getMoreSpecializedTemplate(BestTemplate, Challenger,
                                                   Loc, TPOC_Other, 0, 0),
                        BestTemplate)) {
      Ambiguous = true;
      break;
    }
  }

  if (!Ambiguous) {
    // We found an answer. Return it.
    return Best;
  }

  // Diagnose the ambiguity.
  if (Complain) {
    Diag(Loc, AmbigDiag);

    // FIXME: Can we order the candidates in some sane way?
    for (UnresolvedSetIterator I = SpecBegin; I != SpecEnd; ++I) {
      PartialDiagnostic PD = CandidateDiag;
      const auto *FD = cast<FunctionDecl>(*I);
      PD << FD << getTemplateArgumentBindingsText(
                      FD->getPrimaryTemplate()->getTemplateParameters(),
                      *FD->getTemplateSpecializationArgs());
      if (!TargetType.isNull())
        HandleFunctionTypeMismatch(PD, FD->getType(), TargetType);
      Diag((*I)->getLocation(), PD);
    }
  }

  return SpecEnd;
}

/// Determine whether one partial specialization, P1, is at least as
/// specialized than another, P2.
///
/// \tparam TemplateLikeDecl The kind of P2, which must be a
/// TemplateDecl or {Class,Var}TemplatePartialSpecializationDecl.
/// \param T1 The injected-class-name of P1 (faked for a variable template).
/// \param T2 The injected-class-name of P2 (faked for a variable template).
template<typename TemplateLikeDecl>
static bool isAtLeastAsSpecializedAs(Sema &S, QualType T1, QualType T2,
                                     TemplateLikeDecl *P2,
                                     TemplateDeductionInfo &Info) {
  // C++ [temp.class.order]p1:
  //   For two class template partial specializations, the first is at least as
  //   specialized as the second if, given the following rewrite to two
  //   function templates, the first function template is at least as
  //   specialized as the second according to the ordering rules for function
  //   templates (14.6.6.2):
  //     - the first function template has the same template parameters as the
  //       first partial specialization and has a single function parameter
  //       whose type is a class template specialization with the template
  //       arguments of the first partial specialization, and
  //     - the second function template has the same template parameters as the
  //       second partial specialization and has a single function parameter
  //       whose type is a class template specialization with the template
  //       arguments of the second partial specialization.
  //
  // Rather than synthesize function templates, we merely perform the
  // equivalent partial ordering by performing deduction directly on
  // the template arguments of the class template partial
  // specializations. This computation is slightly simpler than the
  // general problem of function template partial ordering, because
  // class template partial specializations are more constrained. We
  // know that every template parameter is deducible from the class
  // template partial specialization's template arguments, for
  // example.
  SmallVector<DeducedTemplateArgument, 4> Deduced;

  // Determine whether P1 is at least as specialized as P2.
  Deduced.resize(P2->getTemplateParameters()->size());
  if (DeduceTemplateArgumentsByTypeMatch(S, P2->getTemplateParameters(),
                                         T2, T1, Info, Deduced, TDF_None,
                                         /*PartialOrdering=*/true))
    return false;

  SmallVector<TemplateArgument, 4> DeducedArgs(Deduced.begin(),
                                               Deduced.end());
  Sema::InstantiatingTemplate Inst(S, Info.getLocation(), P2, DeducedArgs,
                                   Info);
  if (Inst.isInvalid())
    return false;

  auto *TST1 = T1->castAs<TemplateSpecializationType>();
  bool AtLeastAsSpecialized;
  S.runWithSufficientStackSpace(Info.getLocation(), [&] {
    AtLeastAsSpecialized = !FinishTemplateArgumentDeduction(
        S, P2, /*PartialOrdering=*/true,
        TemplateArgumentList(TemplateArgumentList::OnStack,
                             TST1->template_arguments()),
        Deduced, Info);
  });
  return AtLeastAsSpecialized;
}

/// Returns the more specialized class template partial specialization
/// according to the rules of partial ordering of class template partial
/// specializations (C++ [temp.class.order]).
///
/// \param PS1 the first class template partial specialization
///
/// \param PS2 the second class template partial specialization
///
/// \returns the more specialized class template partial specialization. If
/// neither partial specialization is more specialized, returns NULL.
ClassTemplatePartialSpecializationDecl *
Sema::getMoreSpecializedPartialSpecialization(
                                  ClassTemplatePartialSpecializationDecl *PS1,
                                  ClassTemplatePartialSpecializationDecl *PS2,
                                              SourceLocation Loc) {
  QualType PT1 = PS1->getInjectedSpecializationType();
  QualType PT2 = PS2->getInjectedSpecializationType();

  TemplateDeductionInfo Info(Loc);
  bool Better1 = isAtLeastAsSpecializedAs(*this, PT1, PT2, PS2, Info);
  bool Better2 = isAtLeastAsSpecializedAs(*this, PT2, PT1, PS1, Info);

  if (!Better1 && !Better2)
      return nullptr;
  if (Better1 && Better2) {
    llvm::SmallVector<const Expr *, 3> AC1, AC2;
    PS1->getAssociatedConstraints(AC1);
    PS2->getAssociatedConstraints(AC2);
    bool AtLeastAsConstrained1, AtLeastAsConstrained2;
    if (IsAtLeastAsConstrained(PS1, AC1, PS2, AC2, AtLeastAsConstrained1))
      return nullptr;
    if (IsAtLeastAsConstrained(PS2, AC2, PS1, AC1, AtLeastAsConstrained2))
      return nullptr;
    if (AtLeastAsConstrained1 == AtLeastAsConstrained2)
      return nullptr;
    return AtLeastAsConstrained1 ? PS1 : PS2;
  }

  return Better1 ? PS1 : PS2;
}

bool Sema::isMoreSpecializedThanPrimary(
    ClassTemplatePartialSpecializationDecl *Spec, TemplateDeductionInfo &Info) {
  ClassTemplateDecl *Primary = Spec->getSpecializedTemplate();
  QualType PrimaryT = Primary->getInjectedClassNameSpecialization();
  QualType PartialT = Spec->getInjectedSpecializationType();
  if (!isAtLeastAsSpecializedAs(*this, PartialT, PrimaryT, Primary, Info))
    return false;
  if (!isAtLeastAsSpecializedAs(*this, PrimaryT, PartialT, Spec, Info))
    return true;
  Info.clearSFINAEDiagnostic();
  llvm::SmallVector<const Expr *, 3> PrimaryAC, SpecAC;
  Primary->getAssociatedConstraints(PrimaryAC);
  Spec->getAssociatedConstraints(SpecAC);
  bool AtLeastAsConstrainedPrimary, AtLeastAsConstrainedSpec;
  if (IsAtLeastAsConstrained(Spec, SpecAC, Primary, PrimaryAC,
                             AtLeastAsConstrainedSpec))
    return false;
  if (!AtLeastAsConstrainedSpec)
    return false;
  if (IsAtLeastAsConstrained(Primary, PrimaryAC, Spec, SpecAC,
                             AtLeastAsConstrainedPrimary))
    return false;
  return !AtLeastAsConstrainedPrimary;
}

VarTemplatePartialSpecializationDecl *
Sema::getMoreSpecializedPartialSpecialization(
    VarTemplatePartialSpecializationDecl *PS1,
    VarTemplatePartialSpecializationDecl *PS2, SourceLocation Loc) {
  // Pretend the variable template specializations are class template
  // specializations and form a fake injected class name type for comparison.
  assert(PS1->getSpecializedTemplate() == PS2->getSpecializedTemplate() &&
         "the partial specializations being compared should specialize"
         " the same template.");
  TemplateName Name(PS1->getSpecializedTemplate());
  TemplateName CanonTemplate = Context.getCanonicalTemplateName(Name);
  QualType PT1 = Context.getTemplateSpecializationType(
      CanonTemplate, PS1->getTemplateArgs().asArray());
  QualType PT2 = Context.getTemplateSpecializationType(
      CanonTemplate, PS2->getTemplateArgs().asArray());

  TemplateDeductionInfo Info(Loc);
  bool Better1 = isAtLeastAsSpecializedAs(*this, PT1, PT2, PS2, Info);
  bool Better2 = isAtLeastAsSpecializedAs(*this, PT2, PT1, PS1, Info);

  if (!Better1 && !Better2)
    return nullptr;
  if (Better1 && Better2) {
    llvm::SmallVector<const Expr *, 3> AC1, AC2;
    PS1->getAssociatedConstraints(AC1);
    PS2->getAssociatedConstraints(AC2);
    bool AtLeastAsConstrained1, AtLeastAsConstrained2;
    if (IsAtLeastAsConstrained(PS1, AC1, PS2, AC2, AtLeastAsConstrained1))
      return nullptr;
    if (IsAtLeastAsConstrained(PS2, AC2, PS1, AC1, AtLeastAsConstrained2))
      return nullptr;
    if (AtLeastAsConstrained1 == AtLeastAsConstrained2)
      return nullptr;
    return AtLeastAsConstrained1 ? PS1 : PS2;
  }

  return Better1 ? PS1 : PS2;
}

bool Sema::isMoreSpecializedThanPrimary(
    VarTemplatePartialSpecializationDecl *Spec, TemplateDeductionInfo &Info) {
  TemplateDecl *Primary = Spec->getSpecializedTemplate();
  // FIXME: Cache the injected template arguments rather than recomputing
  // them for each partial specialization.
  SmallVector<TemplateArgument, 8> PrimaryArgs;
  Context.getInjectedTemplateArgs(Primary->getTemplateParameters(),
                                  PrimaryArgs);

  TemplateName CanonTemplate =
      Context.getCanonicalTemplateName(TemplateName(Primary));
  QualType PrimaryT = Context.getTemplateSpecializationType(
      CanonTemplate, PrimaryArgs);
  QualType PartialT = Context.getTemplateSpecializationType(
      CanonTemplate, Spec->getTemplateArgs().asArray());

  if (!isAtLeastAsSpecializedAs(*this, PartialT, PrimaryT, Primary, Info))
    return false;
  if (!isAtLeastAsSpecializedAs(*this, PrimaryT, PartialT, Spec, Info))
    return true;
  Info.clearSFINAEDiagnostic();
  llvm::SmallVector<const Expr *, 3> PrimaryAC, SpecAC;
  Primary->getAssociatedConstraints(PrimaryAC);
  Spec->getAssociatedConstraints(SpecAC);
  bool AtLeastAsConstrainedPrimary, AtLeastAsConstrainedSpec;
  if (IsAtLeastAsConstrained(Spec, SpecAC, Primary, PrimaryAC,
                             AtLeastAsConstrainedSpec))
    return false;
  if (!AtLeastAsConstrainedSpec)
    return false;
  if (IsAtLeastAsConstrained(Primary, PrimaryAC, Spec, SpecAC,
                             AtLeastAsConstrainedPrimary))
    return false;
  return !AtLeastAsConstrainedPrimary;
}

bool Sema::isTemplateTemplateParameterAtLeastAsSpecializedAs(
     TemplateParameterList *P, TemplateDecl *AArg, SourceLocation Loc) {
  // C++1z [temp.arg.template]p4: (DR 150)
  //   A template template-parameter P is at least as specialized as a
  //   template template-argument A if, given the following rewrite to two
  //   function templates...

  // Rather than synthesize function templates, we merely perform the
  // equivalent partial ordering by performing deduction directly on
  // the template parameter lists of the template template parameters.
  //
  //   Given an invented class template X with the template parameter list of
  //   A (including default arguments):
  TemplateName X = Context.getCanonicalTemplateName(TemplateName(AArg));
  TemplateParameterList *A = AArg->getTemplateParameters();

  //    - Each function template has a single function parameter whose type is
  //      a specialization of X with template arguments corresponding to the
  //      template parameters from the respective function template
  SmallVector<TemplateArgument, 8> AArgs;
  Context.getInjectedTemplateArgs(A, AArgs);

  // Check P's arguments against A's parameter list. This will fill in default
  // template arguments as needed. AArgs are already correct by construction.
  // We can't just use CheckTemplateIdType because that will expand alias
  // templates.
  SmallVector<TemplateArgument, 4> PArgs;
  {
    SFINAETrap Trap(*this);

    Context.getInjectedTemplateArgs(P, PArgs);
    TemplateArgumentListInfo PArgList(P->getLAngleLoc(),
                                      P->getRAngleLoc());
    for (unsigned I = 0, N = P->size(); I != N; ++I) {
      // Unwrap packs that getInjectedTemplateArgs wrapped around pack
      // expansions, to form an "as written" argument list.
      TemplateArgument Arg = PArgs[I];
      if (Arg.getKind() == TemplateArgument::Pack) {
        assert(Arg.pack_size() == 1 && Arg.pack_begin()->isPackExpansion());
        Arg = *Arg.pack_begin();
      }
      PArgList.addArgument(getTrivialTemplateArgumentLoc(
          Arg, QualType(), P->getParam(I)->getLocation()));
    }
    PArgs.clear();

    // C++1z [temp.arg.template]p3:
    //   If the rewrite produces an invalid type, then P is not at least as
    //   specialized as A.
    if (CheckTemplateArgumentList(AArg, Loc, PArgList, false, PArgs) ||
        Trap.hasErrorOccurred())
      return false;
  }

  QualType AType = Context.getTemplateSpecializationType(X, AArgs);
  QualType PType = Context.getTemplateSpecializationType(X, PArgs);

  //   ... the function template corresponding to P is at least as specialized
  //   as the function template corresponding to A according to the partial
  //   ordering rules for function templates.
  TemplateDeductionInfo Info(Loc, A->getDepth());
  return isAtLeastAsSpecializedAs(*this, PType, AType, AArg, Info);
}

namespace {
struct MarkUsedTemplateParameterVisitor :
    RecursiveASTVisitor<MarkUsedTemplateParameterVisitor> {
  llvm::SmallBitVector &Used;
  unsigned Depth;

  MarkUsedTemplateParameterVisitor(llvm::SmallBitVector &Used,
                                   unsigned Depth)
      : Used(Used), Depth(Depth) { }

  bool VisitTemplateTypeParmType(TemplateTypeParmType *T) {
    if (T->getDepth() == Depth)
      Used[T->getIndex()] = true;
    return true;
  }

  bool TraverseTemplateName(TemplateName Template) {
    if (auto *TTP =
            dyn_cast<TemplateTemplateParmDecl>(Template.getAsTemplateDecl()))
      if (TTP->getDepth() == Depth)
        Used[TTP->getIndex()] = true;
    RecursiveASTVisitor<MarkUsedTemplateParameterVisitor>::
        TraverseTemplateName(Template);
    return true;
  }

  bool VisitDeclRefExpr(DeclRefExpr *E) {
    if (auto *NTTP = dyn_cast<NonTypeTemplateParmDecl>(E->getDecl()))
      if (NTTP->getDepth() == Depth)
        Used[NTTP->getIndex()] = true;
    return true;
  }
};
}

/// Mark the template parameters that are used by the given
/// expression.
static void
MarkUsedTemplateParameters(ASTContext &Ctx,
                           const Expr *E,
                           bool OnlyDeduced,
                           unsigned Depth,
                           llvm::SmallBitVector &Used) {
  if (!OnlyDeduced) {
    MarkUsedTemplateParameterVisitor(Used, Depth)
        .TraverseStmt(const_cast<Expr *>(E));
    return;
  }

  // We can deduce from a pack expansion.
  if (const PackExpansionExpr *Expansion = dyn_cast<PackExpansionExpr>(E))
    E = Expansion->getPattern();

  const NonTypeTemplateParmDecl *NTTP = getDeducedParameterFromExpr(E, Depth);
  if (!NTTP)
    return;

  if (NTTP->getDepth() == Depth)
    Used[NTTP->getIndex()] = true;

  // In C++17 mode, additional arguments may be deduced from the type of a
  // non-type argument.
  if (Ctx.getLangOpts().CPlusPlus17)
    MarkUsedTemplateParameters(Ctx, NTTP->getType(), OnlyDeduced, Depth, Used);
}

/// Mark the template parameters that are used by the given
/// nested name specifier.
static void
MarkUsedTemplateParameters(ASTContext &Ctx,
                           NestedNameSpecifier *NNS,
                           bool OnlyDeduced,
                           unsigned Depth,
                           llvm::SmallBitVector &Used) {
  if (!NNS)
    return;

  MarkUsedTemplateParameters(Ctx, NNS->getPrefix(), OnlyDeduced, Depth,
                             Used);
  MarkUsedTemplateParameters(Ctx, QualType(NNS->getAsType(), 0),
                             OnlyDeduced, Depth, Used);
}

/// Mark the template parameters that are used by the given
/// template name.
static void
MarkUsedTemplateParameters(ASTContext &Ctx,
                           TemplateName Name,
                           bool OnlyDeduced,
                           unsigned Depth,
                           llvm::SmallBitVector &Used) {
  if (TemplateDecl *Template = Name.getAsTemplateDecl()) {
    if (TemplateTemplateParmDecl *TTP
          = dyn_cast<TemplateTemplateParmDecl>(Template)) {
      if (TTP->getDepth() == Depth)
        Used[TTP->getIndex()] = true;
    }
    return;
  }

  if (QualifiedTemplateName *QTN = Name.getAsQualifiedTemplateName())
    MarkUsedTemplateParameters(Ctx, QTN->getQualifier(), OnlyDeduced,
                               Depth, Used);
  if (DependentTemplateName *DTN = Name.getAsDependentTemplateName())
    MarkUsedTemplateParameters(Ctx, DTN->getQualifier(), OnlyDeduced,
                               Depth, Used);
}

/// Mark the template parameters that are used by the given
/// type.
static void
MarkUsedTemplateParameters(ASTContext &Ctx, QualType T,
                           bool OnlyDeduced,
                           unsigned Depth,
                           llvm::SmallBitVector &Used) {
  if (T.isNull())
    return;

  // Non-dependent types have nothing deducible
  if (!T->isDependentType())
    return;

  T = Ctx.getCanonicalType(T);
  switch (T->getTypeClass()) {
  case Type::Pointer:
    MarkUsedTemplateParameters(Ctx,
                               cast<PointerType>(T)->getPointeeType(),
                               OnlyDeduced,
                               Depth,
                               Used);
    break;

  case Type::BlockPointer:
    MarkUsedTemplateParameters(Ctx,
                               cast<BlockPointerType>(T)->getPointeeType(),
                               OnlyDeduced,
                               Depth,
                               Used);
    break;

  case Type::LValueReference:
  case Type::RValueReference:
    MarkUsedTemplateParameters(Ctx,
                               cast<ReferenceType>(T)->getPointeeType(),
                               OnlyDeduced,
                               Depth,
                               Used);
    break;

  case Type::MemberPointer: {
    const MemberPointerType *MemPtr = cast<MemberPointerType>(T.getTypePtr());
    MarkUsedTemplateParameters(Ctx, MemPtr->getPointeeType(), OnlyDeduced,
                               Depth, Used);
    MarkUsedTemplateParameters(Ctx, QualType(MemPtr->getClass(), 0),
                               OnlyDeduced, Depth, Used);
    break;
  }

  case Type::DependentSizedArray:
    MarkUsedTemplateParameters(Ctx,
                               cast<DependentSizedArrayType>(T)->getSizeExpr(),
                               OnlyDeduced, Depth, Used);
    // Fall through to check the element type
    LLVM_FALLTHROUGH;

  case Type::ConstantArray:
  case Type::IncompleteArray:
    MarkUsedTemplateParameters(Ctx,
                               cast<ArrayType>(T)->getElementType(),
                               OnlyDeduced, Depth, Used);
    break;

  case Type::Vector:
  case Type::ExtVector:
    MarkUsedTemplateParameters(Ctx,
                               cast<VectorType>(T)->getElementType(),
                               OnlyDeduced, Depth, Used);
    break;

  case Type::DependentVector: {
    const auto *VecType = cast<DependentVectorType>(T);
    MarkUsedTemplateParameters(Ctx, VecType->getElementType(), OnlyDeduced,
                               Depth, Used);
    MarkUsedTemplateParameters(Ctx, VecType->getSizeExpr(), OnlyDeduced, Depth,
                               Used);
    break;
  }
  case Type::DependentSizedExtVector: {
    const DependentSizedExtVectorType *VecType
      = cast<DependentSizedExtVectorType>(T);
    MarkUsedTemplateParameters(Ctx, VecType->getElementType(), OnlyDeduced,
                               Depth, Used);
    MarkUsedTemplateParameters(Ctx, VecType->getSizeExpr(), OnlyDeduced,
                               Depth, Used);
    break;
  }

  case Type::DependentAddressSpace: {
    const DependentAddressSpaceType *DependentASType =
        cast<DependentAddressSpaceType>(T);
    MarkUsedTemplateParameters(Ctx, DependentASType->getPointeeType(),
                               OnlyDeduced, Depth, Used);
    MarkUsedTemplateParameters(Ctx,
                               DependentASType->getAddrSpaceExpr(),
                               OnlyDeduced, Depth, Used);
    break;
  }

  case Type::ConstantMatrix: {
    const ConstantMatrixType *MatType = cast<ConstantMatrixType>(T);
    MarkUsedTemplateParameters(Ctx, MatType->getElementType(), OnlyDeduced,
                               Depth, Used);
    break;
  }

  case Type::DependentSizedMatrix: {
    const DependentSizedMatrixType *MatType = cast<DependentSizedMatrixType>(T);
    MarkUsedTemplateParameters(Ctx, MatType->getElementType(), OnlyDeduced,
                               Depth, Used);
    MarkUsedTemplateParameters(Ctx, MatType->getRowExpr(), OnlyDeduced, Depth,
                               Used);
    MarkUsedTemplateParameters(Ctx, MatType->getColumnExpr(), OnlyDeduced,
                               Depth, Used);
    break;
  }

  case Type::FunctionProto: {
    const FunctionProtoType *Proto = cast<FunctionProtoType>(T);
    MarkUsedTemplateParameters(Ctx, Proto->getReturnType(), OnlyDeduced, Depth,
                               Used);
    for (unsigned I = 0, N = Proto->getNumParams(); I != N; ++I) {
      // C++17 [temp.deduct.type]p5:
      //   The non-deduced contexts are: [...]
      //   -- A function parameter pack that does not occur at the end of the
      //      parameter-declaration-list.
      if (!OnlyDeduced || I + 1 == N ||
          !Proto->getParamType(I)->getAs<PackExpansionType>()) {
        MarkUsedTemplateParameters(Ctx, Proto->getParamType(I), OnlyDeduced,
                                   Depth, Used);
      } else {
        // FIXME: C++17 [temp.deduct.call]p1:
        //   When a function parameter pack appears in a non-deduced context,
        //   the type of that pack is never deduced.
        //
        // We should also track a set of "never deduced" parameters, and
        // subtract that from the list of deduced parameters after marking.
      }
    }
    if (auto *E = Proto->getNoexceptExpr())
      MarkUsedTemplateParameters(Ctx, E, OnlyDeduced, Depth, Used);
    break;
  }

  case Type::TemplateTypeParm: {
    const TemplateTypeParmType *TTP = cast<TemplateTypeParmType>(T);
    if (TTP->getDepth() == Depth)
      Used[TTP->getIndex()] = true;
    break;
  }

  case Type::SubstTemplateTypeParmPack: {
    const SubstTemplateTypeParmPackType *Subst
      = cast<SubstTemplateTypeParmPackType>(T);
    MarkUsedTemplateParameters(Ctx,
                               QualType(Subst->getReplacedParameter(), 0),
                               OnlyDeduced, Depth, Used);
    MarkUsedTemplateParameters(Ctx, Subst->getArgumentPack(),
                               OnlyDeduced, Depth, Used);
    break;
  }

  case Type::InjectedClassName:
    T = cast<InjectedClassNameType>(T)->getInjectedSpecializationType();
    LLVM_FALLTHROUGH;

  case Type::TemplateSpecialization: {
    const TemplateSpecializationType *Spec
      = cast<TemplateSpecializationType>(T);
    MarkUsedTemplateParameters(Ctx, Spec->getTemplateName(), OnlyDeduced,
                               Depth, Used);

    // C++0x [temp.deduct.type]p9:
    //   If the template argument list of P contains a pack expansion that is
    //   not the last template argument, the entire template argument list is a
    //   non-deduced context.
    if (OnlyDeduced &&
        hasPackExpansionBeforeEnd(Spec->template_arguments()))
      break;

    for (unsigned I = 0, N = Spec->getNumArgs(); I != N; ++I)
      MarkUsedTemplateParameters(Ctx, Spec->getArg(I), OnlyDeduced, Depth,
                                 Used);
    break;
  }

  case Type::Complex:
    if (!OnlyDeduced)
      MarkUsedTemplateParameters(Ctx,
                                 cast<ComplexType>(T)->getElementType(),
                                 OnlyDeduced, Depth, Used);
    break;

  case Type::Atomic:
    if (!OnlyDeduced)
      MarkUsedTemplateParameters(Ctx,
                                 cast<AtomicType>(T)->getValueType(),
                                 OnlyDeduced, Depth, Used);
    break;

  case Type::DependentName:
    if (!OnlyDeduced)
      MarkUsedTemplateParameters(Ctx,
                                 cast<DependentNameType>(T)->getQualifier(),
                                 OnlyDeduced, Depth, Used);
    break;

  case Type::DependentTemplateSpecialization: {
    // C++14 [temp.deduct.type]p5:
    //   The non-deduced contexts are:
    //     -- The nested-name-specifier of a type that was specified using a
    //        qualified-id
    //
    // C++14 [temp.deduct.type]p6:
    //   When a type name is specified in a way that includes a non-deduced
    //   context, all of the types that comprise that type name are also
    //   non-deduced.
    if (OnlyDeduced)
      break;

    const DependentTemplateSpecializationType *Spec
      = cast<DependentTemplateSpecializationType>(T);

    MarkUsedTemplateParameters(Ctx, Spec->getQualifier(),
                               OnlyDeduced, Depth, Used);

    for (unsigned I = 0, N = Spec->getNumArgs(); I != N; ++I)
      MarkUsedTemplateParameters(Ctx, Spec->getArg(I), OnlyDeduced, Depth,
                                 Used);
    break;
  }

  case Type::TypeOf:
    if (!OnlyDeduced)
      MarkUsedTemplateParameters(Ctx,
                                 cast<TypeOfType>(T)->getUnderlyingType(),
                                 OnlyDeduced, Depth, Used);
    break;

  case Type::TypeOfExpr:
    if (!OnlyDeduced)
      MarkUsedTemplateParameters(Ctx,
                                 cast<TypeOfExprType>(T)->getUnderlyingExpr(),
                                 OnlyDeduced, Depth, Used);
    break;

  case Type::Decltype:
    if (!OnlyDeduced)
      MarkUsedTemplateParameters(Ctx,
                                 cast<DecltypeType>(T)->getUnderlyingExpr(),
                                 OnlyDeduced, Depth, Used);
    break;

  case Type::UnaryTransform:
    if (!OnlyDeduced)
      MarkUsedTemplateParameters(Ctx,
                                 cast<UnaryTransformType>(T)->getUnderlyingType(),
                                 OnlyDeduced, Depth, Used);
    break;

  case Type::PackExpansion:
    MarkUsedTemplateParameters(Ctx,
                               cast<PackExpansionType>(T)->getPattern(),
                               OnlyDeduced, Depth, Used);
    break;

  case Type::Auto:
  case Type::DeducedTemplateSpecialization:
    MarkUsedTemplateParameters(Ctx,
                               cast<DeducedType>(T)->getDeducedType(),
                               OnlyDeduced, Depth, Used);
    break;
  case Type::DependentBitInt:
    MarkUsedTemplateParameters(Ctx,
                               cast<DependentBitIntType>(T)->getNumBitsExpr(),
                               OnlyDeduced, Depth, Used);
    break;

  // None of these types have any template parameters in them.
  case Type::Builtin:
  case Type::VariableArray:
  case Type::FunctionNoProto:
  case Type::Record:
  case Type::Enum:
  case Type::ObjCInterface:
  case Type::ObjCObject:
  case Type::ObjCObjectPointer:
  case Type::UnresolvedUsing:
  case Type::Pipe:
  case Type::BitInt:
#define TYPE(Class, Base)
#define ABSTRACT_TYPE(Class, Base)
#define DEPENDENT_TYPE(Class, Base)
#define NON_CANONICAL_TYPE(Class, Base) case Type::Class:
#include "clang/AST/TypeNodes.inc"
    break;
  }
}

/// Mark the template parameters that are used by this
/// template argument.
static void
MarkUsedTemplateParameters(ASTContext &Ctx,
                           const TemplateArgument &TemplateArg,
                           bool OnlyDeduced,
                           unsigned Depth,
                           llvm::SmallBitVector &Used) {
  switch (TemplateArg.getKind()) {
  case TemplateArgument::Null:
  case TemplateArgument::Integral:
  case TemplateArgument::Declaration:
    break;

  case TemplateArgument::NullPtr:
    MarkUsedTemplateParameters(Ctx, TemplateArg.getNullPtrType(), OnlyDeduced,
                               Depth, Used);
    break;

  case TemplateArgument::Type:
    MarkUsedTemplateParameters(Ctx, TemplateArg.getAsType(), OnlyDeduced,
                               Depth, Used);
    break;

  case TemplateArgument::Template:
  case TemplateArgument::TemplateExpansion:
    MarkUsedTemplateParameters(Ctx,
                               TemplateArg.getAsTemplateOrTemplatePattern(),
                               OnlyDeduced, Depth, Used);
    break;

  case TemplateArgument::Expression:
    MarkUsedTemplateParameters(Ctx, TemplateArg.getAsExpr(), OnlyDeduced,
                               Depth, Used);
    break;

  case TemplateArgument::Pack:
    for (const auto &P : TemplateArg.pack_elements())
      MarkUsedTemplateParameters(Ctx, P, OnlyDeduced, Depth, Used);
    break;
  }
}

/// Mark which template parameters are used in a given expression.
///
/// \param E the expression from which template parameters will be deduced.
///
/// \param Used a bit vector whose elements will be set to \c true
/// to indicate when the corresponding template parameter will be
/// deduced.
void
Sema::MarkUsedTemplateParameters(const Expr *E, bool OnlyDeduced,
                                 unsigned Depth,
                                 llvm::SmallBitVector &Used) {
  ::MarkUsedTemplateParameters(Context, E, OnlyDeduced, Depth, Used);
}

/// Mark which template parameters can be deduced from a given
/// template argument list.
///
/// \param TemplateArgs the template argument list from which template
/// parameters will be deduced.
///
/// \param Used a bit vector whose elements will be set to \c true
/// to indicate when the corresponding template parameter will be
/// deduced.
void
Sema::MarkUsedTemplateParameters(const TemplateArgumentList &TemplateArgs,
                                 bool OnlyDeduced, unsigned Depth,
                                 llvm::SmallBitVector &Used) {
  // C++0x [temp.deduct.type]p9:
  //   If the template argument list of P contains a pack expansion that is not
  //   the last template argument, the entire template argument list is a
  //   non-deduced context.
  if (OnlyDeduced &&
      hasPackExpansionBeforeEnd(TemplateArgs.asArray()))
    return;

  for (unsigned I = 0, N = TemplateArgs.size(); I != N; ++I)
    ::MarkUsedTemplateParameters(Context, TemplateArgs[I], OnlyDeduced,
                                 Depth, Used);
}

/// Marks all of the template parameters that will be deduced by a
/// call to the given function template.
void Sema::MarkDeducedTemplateParameters(
    ASTContext &Ctx, const FunctionTemplateDecl *FunctionTemplate,
    llvm::SmallBitVector &Deduced) {
  TemplateParameterList *TemplateParams
    = FunctionTemplate->getTemplateParameters();
  Deduced.clear();
  Deduced.resize(TemplateParams->size());

  FunctionDecl *Function = FunctionTemplate->getTemplatedDecl();
  for (unsigned I = 0, N = Function->getNumParams(); I != N; ++I)
    ::MarkUsedTemplateParameters(Ctx, Function->getParamDecl(I)->getType(),
                                 true, TemplateParams->getDepth(), Deduced);
}

bool hasDeducibleTemplateParameters(Sema &S,
                                    FunctionTemplateDecl *FunctionTemplate,
                                    QualType T) {
  if (!T->isDependentType())
    return false;

  TemplateParameterList *TemplateParams
    = FunctionTemplate->getTemplateParameters();
  llvm::SmallBitVector Deduced(TemplateParams->size());
  ::MarkUsedTemplateParameters(S.Context, T, true, TemplateParams->getDepth(),
                               Deduced);

  return Deduced.any();
}<|MERGE_RESOLUTION|>--- conflicted
+++ resolved
@@ -3754,14 +3754,9 @@
     //   "lvalue reference to A" is used in place of A for type deduction.
     if (isForwardingReference(QualType(ParamRefType, 0), FirstInnerIndex) &&
         Arg->isLValue()) {
-<<<<<<< HEAD
-      if (S.getLangOpts().OpenCL  && !ArgType.hasAddressSpace())
-        ArgType = S.Context.getAddrSpaceQualType(ArgType, LangAS::opencl_generic);
-=======
       if (S.getLangOpts().OpenCL && !ArgType.hasAddressSpace())
         ArgType = S.Context.getAddrSpaceQualType(
             ArgType, S.Context.getDefaultOpenCLPointeeAddrSpace());
->>>>>>> 2ab1d525
       ArgType = S.Context.getLValueReferenceType(ArgType);
     }
   } else {
