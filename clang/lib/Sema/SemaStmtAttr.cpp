--- conflicted
+++ resolved
@@ -360,23 +360,6 @@
   // opencl_unroll_hint can have 0 arguments (compiler
   // determines unrolling factor) or 1 argument (the unroll factor provided
   // by the user).
-<<<<<<< HEAD
-
-  if (!isa<ForStmt, CXXForRangeStmt, DoStmt, WhileStmt>(St)) {
-    S.Diag(A.getLoc(), diag::err_attribute_wrong_decl_type_str)
-        << A << "'for', 'while', and 'do' statements";
-    return nullptr;
-  }
-
-  unsigned NumArgs = A.getNumArgs();
-
-  if (NumArgs > 1) {
-    S.Diag(A.getLoc(), diag::err_attribute_too_many_arguments) << A << 1;
-    return nullptr;
-  }
-
-=======
->>>>>>> a2ce6ee6
   unsigned UnrollFactor = 0;
   if (A.getNumArgs() == 1) {
     Expr *E = A.getArgAsExpr(0);
