--- conflicted
+++ resolved
@@ -1258,28 +1258,6 @@
   return OpenCLAccessAttr::Keyword_read_only;
 }
 
-<<<<<<< HEAD
-static QualType ConvertConstrainedAutoDeclSpecToType(Sema &S, DeclSpec &DS,
-                                                     AutoTypeKeyword AutoKW) {
-  assert(DS.isConstrainedAuto());
-  TemplateIdAnnotation *TemplateId = DS.getRepAsTemplateId();
-  TemplateArgumentListInfo TemplateArgsInfo;
-  TemplateArgsInfo.setLAngleLoc(TemplateId->LAngleLoc);
-  TemplateArgsInfo.setRAngleLoc(TemplateId->RAngleLoc);
-  ASTTemplateArgsPtr TemplateArgsPtr(TemplateId->getTemplateArgs(),
-                                     TemplateId->NumArgs);
-  S.translateTemplateArguments(TemplateArgsPtr, TemplateArgsInfo);
-  llvm::SmallVector<TemplateArgument, 8> TemplateArgs;
-  for (auto &ArgLoc : TemplateArgsInfo.arguments())
-    TemplateArgs.push_back(ArgLoc.getArgument());
-  return S.Context.getAutoType(
-      QualType(), AutoKW, false, /*IsPack=*/false,
-      cast<ConceptDecl>(TemplateId->Template.get().getAsTemplateDecl()),
-      TemplateArgs);
-}
-
-=======
->>>>>>> 2ab1d525
 /// Convert the specified declspec to the appropriate type
 /// object.
 /// \param state Specifies the declarator containing the declaration specifier
@@ -2114,13 +2092,7 @@
       !PointeeType->isSamplerT() &&
       !PointeeType.hasAddressSpace())
     PointeeType = S.getASTContext().getAddrSpaceQualType(
-<<<<<<< HEAD
-        PointeeType, S.getLangOpts().OpenCLGenericAddressSpace
-                         ? LangAS::opencl_generic
-                         : LangAS::opencl_private);
-=======
         PointeeType, S.getASTContext().getDefaultOpenCLPointeeAddrSpace());
->>>>>>> 2ab1d525
   return PointeeType;
 }
 
@@ -2147,12 +2119,8 @@
   }
 
   if (T->isFunctionType() && getLangOpts().OpenCL &&
-<<<<<<< HEAD
-      !getOpenCLOptions().isEnabled("__cl_clang_function_pointers")) {
-=======
       !getOpenCLOptions().isAvailableOption("__cl_clang_function_pointers",
                                             getLangOpts())) {
->>>>>>> 2ab1d525
     Diag(Loc, diag::err_opencl_function_pointer) << /*pointer*/ 0;
     return QualType();
   }
@@ -2226,12 +2194,8 @@
     return QualType();
 
   if (T->isFunctionType() && getLangOpts().OpenCL &&
-<<<<<<< HEAD
-      !getOpenCLOptions().isEnabled("__cl_clang_function_pointers")) {
-=======
       !getOpenCLOptions().isAvailableOption("__cl_clang_function_pointers",
                                             getLangOpts())) {
->>>>>>> 2ab1d525
     Diag(Loc, diag::err_opencl_function_pointer) << /*reference*/ 1;
     return QualType();
   }
@@ -2975,12 +2939,8 @@
   }
 
   if (T->isFunctionType() && getLangOpts().OpenCL &&
-<<<<<<< HEAD
-      !getOpenCLOptions().isEnabled("__cl_clang_function_pointers")) {
-=======
       !getOpenCLOptions().isAvailableOption("__cl_clang_function_pointers",
                                             getLangOpts())) {
->>>>>>> 2ab1d525
     Diag(Loc, diag::err_opencl_function_pointer) << /*pointer*/ 0;
     return QualType();
   }
