//===--- Sema.cpp - AST Builder and Semantic Analysis Implementation ------===//
//
// Part of the LLVM Project, under the Apache License v2.0 with LLVM Exceptions.
// See https://llvm.org/LICENSE.txt for license information.
// SPDX-License-Identifier: Apache-2.0 WITH LLVM-exception
//
//===----------------------------------------------------------------------===//
//
// This file implements the actions class which performs semantic analysis and
// builds an AST out of a parse stream.
//
//===----------------------------------------------------------------------===//

#include "UsedDeclVisitor.h"
#include "clang/AST/ASTContext.h"
#include "clang/AST/ASTDiagnostic.h"
#include "clang/AST/Decl.h"
#include "clang/AST/DeclCXX.h"
#include "clang/AST/DeclFriend.h"
#include "clang/AST/DeclObjC.h"
#include "clang/AST/Expr.h"
#include "clang/AST/ExprCXX.h"
#include "clang/AST/PrettyDeclStackTrace.h"
#include "clang/AST/StmtCXX.h"
#include "clang/Basic/DarwinSDKInfo.h"
#include "clang/Basic/DiagnosticOptions.h"
#include "clang/Basic/PartialDiagnostic.h"
#include "clang/Basic/SourceManager.h"
#include "clang/Basic/Stack.h"
#include "clang/Basic/TargetInfo.h"
#include "clang/Lex/HeaderSearch.h"
#include "clang/Lex/HeaderSearchOptions.h"
#include "clang/Lex/Preprocessor.h"
#include "clang/Sema/CXXFieldCollector.h"
#include "clang/Sema/DelayedDiagnostic.h"
#include "clang/Sema/ExternalSemaSource.h"
#include "clang/Sema/Initialization.h"
#include "clang/Sema/MultiplexExternalSemaSource.h"
#include "clang/Sema/ObjCMethodList.h"
#include "clang/Sema/Scope.h"
#include "clang/Sema/ScopeInfo.h"
#include "clang/Sema/SemaConsumer.h"
#include "clang/Sema/SemaInternal.h"
#include "clang/Sema/TemplateDeduction.h"
#include "clang/Sema/TemplateInstCallback.h"
#include "clang/Sema/TypoCorrection.h"
#include "llvm/ADT/DenseMap.h"
#include "llvm/ADT/SmallPtrSet.h"
#include "llvm/Support/TimeProfiler.h"

using namespace clang;
using namespace sema;

SourceLocation Sema::getLocForEndOfToken(SourceLocation Loc, unsigned Offset) {
  return Lexer::getLocForEndOfToken(Loc, Offset, SourceMgr, LangOpts);
}

ModuleLoader &Sema::getModuleLoader() const { return PP.getModuleLoader(); }

DarwinSDKInfo *
Sema::getDarwinSDKInfoForAvailabilityChecking(SourceLocation Loc,
                                              StringRef Platform) {
  auto *SDKInfo = getDarwinSDKInfoForAvailabilityChecking();
  if (!SDKInfo && !WarnedDarwinSDKInfoMissing) {
    Diag(Loc, diag::warn_missing_sdksettings_for_availability_checking)
        << Platform;
    WarnedDarwinSDKInfoMissing = true;
  }
  return SDKInfo;
}

DarwinSDKInfo *Sema::getDarwinSDKInfoForAvailabilityChecking() {
  if (CachedDarwinSDKInfo)
    return CachedDarwinSDKInfo->get();
  auto SDKInfo = parseDarwinSDKInfo(
      PP.getFileManager().getVirtualFileSystem(),
      PP.getHeaderSearchInfo().getHeaderSearchOpts().Sysroot);
  if (SDKInfo && *SDKInfo) {
    CachedDarwinSDKInfo = std::make_unique<DarwinSDKInfo>(std::move(**SDKInfo));
    return CachedDarwinSDKInfo->get();
  }
  if (!SDKInfo)
    llvm::consumeError(SDKInfo.takeError());
  CachedDarwinSDKInfo = std::unique_ptr<DarwinSDKInfo>();
  return nullptr;
}

IdentifierInfo *
Sema::InventAbbreviatedTemplateParameterTypeName(IdentifierInfo *ParamName,
                                                 unsigned int Index) {
  std::string InventedName;
  llvm::raw_string_ostream OS(InventedName);

  if (!ParamName)
    OS << "auto:" << Index + 1;
  else
    OS << ParamName->getName() << ":auto";

  OS.flush();
  return &Context.Idents.get(OS.str());
}

PrintingPolicy Sema::getPrintingPolicy(const ASTContext &Context,
                                       const Preprocessor &PP) {
  PrintingPolicy Policy = Context.getPrintingPolicy();
  // In diagnostics, we print _Bool as bool if the latter is defined as the
  // former.
  Policy.Bool = Context.getLangOpts().Bool;
  if (!Policy.Bool) {
    if (const MacroInfo *BoolMacro = PP.getMacroInfo(Context.getBoolName())) {
      Policy.Bool = BoolMacro->isObjectLike() &&
                    BoolMacro->getNumTokens() == 1 &&
                    BoolMacro->getReplacementToken(0).is(tok::kw__Bool);
    }
  }

  return Policy;
}

void Sema::ActOnTranslationUnitScope(Scope *S) {
  TUScope = S;
  PushDeclContext(S, Context.getTranslationUnitDecl());
}

namespace clang {
namespace sema {

class SemaPPCallbacks : public PPCallbacks {
  Sema *S = nullptr;
  llvm::SmallVector<SourceLocation, 8> IncludeStack;

public:
  void set(Sema &S) { this->S = &S; }

  void reset() { S = nullptr; }

  virtual void FileChanged(SourceLocation Loc, FileChangeReason Reason,
                           SrcMgr::CharacteristicKind FileType,
                           FileID PrevFID) override {
    if (!S)
      return;
    switch (Reason) {
    case EnterFile: {
      SourceManager &SM = S->getSourceManager();
      SourceLocation IncludeLoc = SM.getIncludeLoc(SM.getFileID(Loc));
      if (IncludeLoc.isValid()) {
        if (llvm::timeTraceProfilerEnabled()) {
          const FileEntry *FE = SM.getFileEntryForID(SM.getFileID(Loc));
          llvm::timeTraceProfilerBegin(
              "Source", FE != nullptr ? FE->getName() : StringRef("<unknown>"));
        }

        IncludeStack.push_back(IncludeLoc);
        S->DiagnoseNonDefaultPragmaAlignPack(
            Sema::PragmaAlignPackDiagnoseKind::NonDefaultStateAtInclude,
            IncludeLoc);
      }
      break;
    }
    case ExitFile:
      if (!IncludeStack.empty()) {
        if (llvm::timeTraceProfilerEnabled())
          llvm::timeTraceProfilerEnd();

        S->DiagnoseNonDefaultPragmaAlignPack(
            Sema::PragmaAlignPackDiagnoseKind::ChangedStateAtExit,
            IncludeStack.pop_back_val());
      }
      break;
    default:
      break;
    }
  }
};

} // end namespace sema
} // end namespace clang

const unsigned Sema::MaxAlignmentExponent;
const uint64_t Sema::MaximumAlignment;

Sema::Sema(Preprocessor &pp, ASTContext &ctxt, ASTConsumer &consumer,
           TranslationUnitKind TUKind, CodeCompleteConsumer *CodeCompleter)
    : ExternalSource(nullptr), isMultiplexExternalSource(false),
      CurFPFeatures(pp.getLangOpts()), LangOpts(pp.getLangOpts()), PP(pp),
      Context(ctxt), Consumer(consumer), Diags(PP.getDiagnostics()),
      SourceMgr(PP.getSourceManager()), CollectStats(false),
      CodeCompleter(CodeCompleter), CurContext(nullptr),
      OriginalLexicalContext(nullptr), MSStructPragmaOn(false),
      MSPointerToMemberRepresentationMethod(
          LangOpts.getMSPointerToMemberRepresentationMethod()),
      VtorDispStack(LangOpts.getVtorDispMode()),
      AlignPackStack(AlignPackInfo(getLangOpts().XLPragmaPack)),
      DataSegStack(nullptr), BSSSegStack(nullptr), ConstSegStack(nullptr),
      CodeSegStack(nullptr), FpPragmaStack(FPOptionsOverride()),
      CurInitSeg(nullptr), VisContext(nullptr),
      PragmaAttributeCurrentTargetDecl(nullptr),
      IsBuildingRecoveryCallExpr(false), LateTemplateParser(nullptr),
      LateTemplateParserCleanup(nullptr), OpaqueParser(nullptr), IdResolver(pp),
      StdExperimentalNamespaceCache(nullptr), StdInitializerList(nullptr),
      StdCoroutineTraitsCache(nullptr), CXXTypeInfoDecl(nullptr),
      MSVCGuidDecl(nullptr), NSNumberDecl(nullptr), NSValueDecl(nullptr),
      NSStringDecl(nullptr), StringWithUTF8StringMethod(nullptr),
      ValueWithBytesObjCTypeMethod(nullptr), NSArrayDecl(nullptr),
      ArrayWithObjectsMethod(nullptr), NSDictionaryDecl(nullptr),
      DictionaryWithObjectsMethod(nullptr), GlobalNewDeleteDeclared(false),
      TUKind(TUKind), NumSFINAEErrors(0),
      FullyCheckedComparisonCategories(
          static_cast<unsigned>(ComparisonCategoryType::Last) + 1),
      SatisfactionCache(Context), AccessCheckingSFINAE(false),
      InNonInstantiationSFINAEContext(false), NonInstantiationEntries(0),
      ArgumentPackSubstitutionIndex(-1), CurrentInstantiationScope(nullptr),
      DisableTypoCorrection(false), TyposCorrected(0), AnalysisWarnings(*this),
      ThreadSafetyDeclCache(nullptr), VarDataSharingAttributesStack(nullptr),
      CurScope(nullptr), Ident_super(nullptr), Ident___float128(nullptr) {
  assert(pp.TUKind == TUKind);
  TUScope = nullptr;
  isConstantEvaluatedOverride = false;

  LoadedExternalKnownNamespaces = false;
  for (unsigned I = 0; I != NSAPI::NumNSNumberLiteralMethods; ++I)
    NSNumberLiteralMethods[I] = nullptr;

  if (getLangOpts().ObjC)
    NSAPIObj.reset(new NSAPI(Context));

  if (getLangOpts().CPlusPlus)
    FieldCollector.reset(new CXXFieldCollector());

  // Tell diagnostics how to render things from the AST library.
  Diags.SetArgToStringFn(&FormatASTNodeDiagnosticArgument, &Context);

  ExprEvalContexts.emplace_back(
      ExpressionEvaluationContext::PotentiallyEvaluated, 0, CleanupInfo{},
      nullptr, ExpressionEvaluationContextRecord::EK_Other);

  // Initialization of data sharing attributes stack for OpenMP
  InitDataSharingAttributesStack();

  std::unique_ptr<sema::SemaPPCallbacks> Callbacks =
      std::make_unique<sema::SemaPPCallbacks>();
  SemaPPCallbackHandler = Callbacks.get();
  PP.addPPCallbacks(std::move(Callbacks));
  SemaPPCallbackHandler->set(*this);
}

// Anchor Sema's type info to this TU.
void Sema::anchor() {}

void Sema::addImplicitTypedef(StringRef Name, QualType T) {
  DeclarationName DN = &Context.Idents.get(Name);
  if (IdResolver.begin(DN) == IdResolver.end())
    PushOnScopeChains(Context.buildImplicitTypedef(T, Name), TUScope);
}

void Sema::Initialize() {
  if (SemaConsumer *SC = dyn_cast<SemaConsumer>(&Consumer))
    SC->InitializeSema(*this);

  // Tell the external Sema source about this Sema object.
  if (ExternalSemaSource *ExternalSema
      = dyn_cast_or_null<ExternalSemaSource>(Context.getExternalSource()))
    ExternalSema->InitializeSema(*this);

  // This needs to happen after ExternalSemaSource::InitializeSema(this) or we
  // will not be able to merge any duplicate __va_list_tag decls correctly.
  VAListTagName = PP.getIdentifierInfo("__va_list_tag");

  if (!TUScope)
    return;

  // Initialize predefined 128-bit integer types, if needed.
  if (Context.getTargetInfo().hasInt128Type() ||
      (Context.getAuxTargetInfo() &&
       Context.getAuxTargetInfo()->hasInt128Type())) {
    // If either of the 128-bit integer types are unavailable to name lookup,
    // define them now.
    DeclarationName Int128 = &Context.Idents.get("__int128_t");
    if (IdResolver.begin(Int128) == IdResolver.end())
      PushOnScopeChains(Context.getInt128Decl(), TUScope);

    DeclarationName UInt128 = &Context.Idents.get("__uint128_t");
    if (IdResolver.begin(UInt128) == IdResolver.end())
      PushOnScopeChains(Context.getUInt128Decl(), TUScope);
  }


  // Initialize predefined Objective-C types:
  if (getLangOpts().ObjC) {
    // If 'SEL' does not yet refer to any declarations, make it refer to the
    // predefined 'SEL'.
    DeclarationName SEL = &Context.Idents.get("SEL");
    if (IdResolver.begin(SEL) == IdResolver.end())
      PushOnScopeChains(Context.getObjCSelDecl(), TUScope);

    // If 'id' does not yet refer to any declarations, make it refer to the
    // predefined 'id'.
    DeclarationName Id = &Context.Idents.get("id");
    if (IdResolver.begin(Id) == IdResolver.end())
      PushOnScopeChains(Context.getObjCIdDecl(), TUScope);

    // Create the built-in typedef for 'Class'.
    DeclarationName Class = &Context.Idents.get("Class");
    if (IdResolver.begin(Class) == IdResolver.end())
      PushOnScopeChains(Context.getObjCClassDecl(), TUScope);

    // Create the built-in forward declaratino for 'Protocol'.
    DeclarationName Protocol = &Context.Idents.get("Protocol");
    if (IdResolver.begin(Protocol) == IdResolver.end())
      PushOnScopeChains(Context.getObjCProtocolDecl(), TUScope);
  }

  // Create the internal type for the *StringMakeConstantString builtins.
  DeclarationName ConstantString = &Context.Idents.get("__NSConstantString");
  if (IdResolver.begin(ConstantString) == IdResolver.end())
    PushOnScopeChains(Context.getCFConstantStringDecl(), TUScope);

  // Initialize Microsoft "predefined C++ types".
  if (getLangOpts().MSVCCompat) {
    if (getLangOpts().CPlusPlus &&
        IdResolver.begin(&Context.Idents.get("type_info")) == IdResolver.end())
      PushOnScopeChains(Context.buildImplicitRecord("type_info", TTK_Class),
                        TUScope);

    addImplicitTypedef("size_t", Context.getSizeType());
  }

  // Initialize predefined OpenCL types and supported extensions and (optional)
  // core features.
  if (getLangOpts().OpenCL) {
    getOpenCLOptions().addSupport(
        Context.getTargetInfo().getSupportedOpenCLOpts(), getLangOpts());
<<<<<<< HEAD
    getOpenCLOptions().enableSupportedCore(getLangOpts());
=======
>>>>>>> 2ab1d525
    addImplicitTypedef("sampler_t", Context.OCLSamplerTy);
    addImplicitTypedef("event_t", Context.OCLEventTy);
    if (getLangOpts().getOpenCLCompatibleVersion() >= 200) {
      addImplicitTypedef("clk_event_t", Context.OCLClkEventTy);
      addImplicitTypedef("queue_t", Context.OCLQueueTy);
      if (getLangOpts().OpenCLPipes)
        addImplicitTypedef("reserve_id_t", Context.OCLReserveIDTy);
      addImplicitTypedef("atomic_int", Context.getAtomicType(Context.IntTy));
      addImplicitTypedef("atomic_uint",
                         Context.getAtomicType(Context.UnsignedIntTy));
      addImplicitTypedef("atomic_float",
                         Context.getAtomicType(Context.FloatTy));
      // OpenCLC v2.0, s6.13.11.6 requires that atomic_flag is implemented as
      // 32-bit integer and OpenCLC v2.0, s6.1.1 int is always 32-bit wide.
      addImplicitTypedef("atomic_flag", Context.getAtomicType(Context.IntTy));


      // OpenCL v2.0 s6.13.11.6:
      // - The atomic_long and atomic_ulong types are supported if the
      //   cl_khr_int64_base_atomics and cl_khr_int64_extended_atomics
      //   extensions are supported.
      // - The atomic_double type is only supported if double precision
      //   is supported and the cl_khr_int64_base_atomics and
      //   cl_khr_int64_extended_atomics extensions are supported.
      // - If the device address space is 64-bits, the data types
      //   atomic_intptr_t, atomic_uintptr_t, atomic_size_t and
      //   atomic_ptrdiff_t are supported if the cl_khr_int64_base_atomics and
      //   cl_khr_int64_extended_atomics extensions are supported.

      auto AddPointerSizeDependentTypes = [&]() {
        auto AtomicSizeT = Context.getAtomicType(Context.getSizeType());
        auto AtomicIntPtrT = Context.getAtomicType(Context.getIntPtrType());
        auto AtomicUIntPtrT = Context.getAtomicType(Context.getUIntPtrType());
        auto AtomicPtrDiffT =
            Context.getAtomicType(Context.getPointerDiffType());
        addImplicitTypedef("atomic_size_t", AtomicSizeT);
        addImplicitTypedef("atomic_intptr_t", AtomicIntPtrT);
        addImplicitTypedef("atomic_uintptr_t", AtomicUIntPtrT);
        addImplicitTypedef("atomic_ptrdiff_t", AtomicPtrDiffT);
      };

      if (Context.getTypeSize(Context.getSizeType()) == 32) {
        AddPointerSizeDependentTypes();
      }

      if (getOpenCLOptions().isSupported("cl_khr_fp16", getLangOpts())) {
        auto AtomicHalfT = Context.getAtomicType(Context.HalfTy);
        addImplicitTypedef("atomic_half", AtomicHalfT);
      }

      std::vector<QualType> Atomic64BitTypes;
      if (getOpenCLOptions().isSupported("cl_khr_int64_base_atomics",
                                         getLangOpts()) &&
          getOpenCLOptions().isSupported("cl_khr_int64_extended_atomics",
                                         getLangOpts())) {
        if (getOpenCLOptions().isSupported("cl_khr_fp64", getLangOpts())) {
          auto AtomicDoubleT = Context.getAtomicType(Context.DoubleTy);
          addImplicitTypedef("atomic_double", AtomicDoubleT);
          Atomic64BitTypes.push_back(AtomicDoubleT);
        }
        auto AtomicLongT = Context.getAtomicType(Context.LongTy);
        auto AtomicULongT = Context.getAtomicType(Context.UnsignedLongTy);
        addImplicitTypedef("atomic_long", AtomicLongT);
        addImplicitTypedef("atomic_ulong", AtomicULongT);


        if (Context.getTypeSize(Context.getSizeType()) == 64) {
          AddPointerSizeDependentTypes();
        }
      }
    }


#define EXT_OPAQUE_TYPE(ExtType, Id, Ext)                                      \
  if (getOpenCLOptions().isSupported(#Ext, getLangOpts())) {                   \
    addImplicitTypedef(#ExtType, Context.Id##Ty);                              \
  }
#include "clang/Basic/OpenCLExtensionTypes.def"
  }

  if (Context.getTargetInfo().hasAArch64SVETypes()) {
#define SVE_TYPE(Name, Id, SingletonId) \
    addImplicitTypedef(Name, Context.SingletonId);
#include "clang/Basic/AArch64SVEACLETypes.def"
  }

  if (Context.getTargetInfo().getTriple().isPPC64()) {
#define PPC_VECTOR_MMA_TYPE(Name, Id, Size) \
      addImplicitTypedef(#Name, Context.Id##Ty);
#include "clang/Basic/PPCTypes.def"
#define PPC_VECTOR_VSX_TYPE(Name, Id, Size) \
    addImplicitTypedef(#Name, Context.Id##Ty);
#include "clang/Basic/PPCTypes.def"
  }

  if (Context.getTargetInfo().hasRISCVVTypes()) {
#define RVV_TYPE(Name, Id, SingletonId)                                        \
  addImplicitTypedef(Name, Context.SingletonId);
#include "clang/Basic/RISCVVTypes.def"
  }

  if (Context.getTargetInfo().hasBuiltinMSVaList()) {
    DeclarationName MSVaList = &Context.Idents.get("__builtin_ms_va_list");
    if (IdResolver.begin(MSVaList) == IdResolver.end())
      PushOnScopeChains(Context.getBuiltinMSVaListDecl(), TUScope);
  }

  DeclarationName BuiltinVaList = &Context.Idents.get("__builtin_va_list");
  if (IdResolver.begin(BuiltinVaList) == IdResolver.end())
    PushOnScopeChains(Context.getBuiltinVaListDecl(), TUScope);
}

Sema::~Sema() {
  assert(InstantiatingSpecializations.empty() &&
         "failed to clean up an InstantiatingTemplate?");

  if (VisContext) FreeVisContext();

  // Kill all the active scopes.
  for (sema::FunctionScopeInfo *FSI : FunctionScopes)
    delete FSI;

  // Tell the SemaConsumer to forget about us; we're going out of scope.
  if (SemaConsumer *SC = dyn_cast<SemaConsumer>(&Consumer))
    SC->ForgetSema();

  // Detach from the external Sema source.
  if (ExternalSemaSource *ExternalSema
        = dyn_cast_or_null<ExternalSemaSource>(Context.getExternalSource()))
    ExternalSema->ForgetSema();

  // If Sema's ExternalSource is the multiplexer - we own it.
  if (isMultiplexExternalSource)
    delete ExternalSource;

  // Delete cached satisfactions.
  std::vector<ConstraintSatisfaction *> Satisfactions;
  Satisfactions.reserve(Satisfactions.size());
  for (auto &Node : SatisfactionCache)
    Satisfactions.push_back(&Node);
  for (auto *Node : Satisfactions)
    delete Node;

  threadSafety::threadSafetyCleanup(ThreadSafetyDeclCache);

  // Destroys data sharing attributes stack for OpenMP
  DestroyDataSharingAttributesStack();

  // Detach from the PP callback handler which outlives Sema since it's owned
  // by the preprocessor.
  SemaPPCallbackHandler->reset();
}

void Sema::warnStackExhausted(SourceLocation Loc) {
  // Only warn about this once.
  if (!WarnedStackExhausted) {
    Diag(Loc, diag::warn_stack_exhausted);
    WarnedStackExhausted = true;
  }
}

void Sema::runWithSufficientStackSpace(SourceLocation Loc,
                                       llvm::function_ref<void()> Fn) {
  clang::runWithSufficientStackSpace([&] { warnStackExhausted(Loc); }, Fn);
}

/// makeUnavailableInSystemHeader - There is an error in the current
/// context.  If we're still in a system header, and we can plausibly
/// make the relevant declaration unavailable instead of erroring, do
/// so and return true.
bool Sema::makeUnavailableInSystemHeader(SourceLocation loc,
                                      UnavailableAttr::ImplicitReason reason) {
  // If we're not in a function, it's an error.
  FunctionDecl *fn = dyn_cast<FunctionDecl>(CurContext);
  if (!fn) return false;

  // If we're in template instantiation, it's an error.
  if (inTemplateInstantiation())
    return false;

  // If that function's not in a system header, it's an error.
  if (!Context.getSourceManager().isInSystemHeader(loc))
    return false;

  // If the function is already unavailable, it's not an error.
  if (fn->hasAttr<UnavailableAttr>()) return true;

  fn->addAttr(UnavailableAttr::CreateImplicit(Context, "", reason, loc));
  return true;
}

ASTMutationListener *Sema::getASTMutationListener() const {
  return getASTConsumer().GetASTMutationListener();
}

///Registers an external source. If an external source already exists,
/// creates a multiplex external source and appends to it.
///
///\param[in] E - A non-null external sema source.
///
void Sema::addExternalSource(ExternalSemaSource *E) {
  assert(E && "Cannot use with NULL ptr");

  if (!ExternalSource) {
    ExternalSource = E;
    return;
  }

  if (isMultiplexExternalSource)
    static_cast<MultiplexExternalSemaSource*>(ExternalSource)->addSource(*E);
  else {
    ExternalSource = new MultiplexExternalSemaSource(*ExternalSource, *E);
    isMultiplexExternalSource = true;
  }
}

/// Print out statistics about the semantic analysis.
void Sema::PrintStats() const {
  llvm::errs() << "\n*** Semantic Analysis Stats:\n";
  llvm::errs() << NumSFINAEErrors << " SFINAE diagnostics trapped.\n";

  BumpAlloc.PrintStats();
  AnalysisWarnings.PrintStats();
}

void Sema::diagnoseNullableToNonnullConversion(QualType DstType,
                                               QualType SrcType,
                                               SourceLocation Loc) {
  Optional<NullabilityKind> ExprNullability = SrcType->getNullability(Context);
  if (!ExprNullability || (*ExprNullability != NullabilityKind::Nullable &&
                           *ExprNullability != NullabilityKind::NullableResult))
    return;

  Optional<NullabilityKind> TypeNullability = DstType->getNullability(Context);
  if (!TypeNullability || *TypeNullability != NullabilityKind::NonNull)
    return;

  Diag(Loc, diag::warn_nullability_lost) << SrcType << DstType;
}

void Sema::diagnoseZeroToNullptrConversion(CastKind Kind, const Expr* E) {
  if (Diags.isIgnored(diag::warn_zero_as_null_pointer_constant,
                      E->getBeginLoc()))
    return;
  // nullptr only exists from C++11 on, so don't warn on its absence earlier.
  if (!getLangOpts().CPlusPlus11)
    return;

  if (Kind != CK_NullToPointer && Kind != CK_NullToMemberPointer)
    return;
  if (E->IgnoreParenImpCasts()->getType()->isNullPtrType())
    return;

  // Don't diagnose the conversion from a 0 literal to a null pointer argument
  // in a synthesized call to operator<=>.
  if (!CodeSynthesisContexts.empty() &&
      CodeSynthesisContexts.back().Kind ==
          CodeSynthesisContext::RewritingOperatorAsSpaceship)
    return;

  // If it is a macro from system header, and if the macro name is not "NULL",
  // do not warn.
  SourceLocation MaybeMacroLoc = E->getBeginLoc();
  if (Diags.getSuppressSystemWarnings() &&
      SourceMgr.isInSystemMacro(MaybeMacroLoc) &&
      !findMacroSpelling(MaybeMacroLoc, "NULL"))
    return;

  Diag(E->getBeginLoc(), diag::warn_zero_as_null_pointer_constant)
      << FixItHint::CreateReplacement(E->getSourceRange(), "nullptr");
}

/// ImpCastExprToType - If Expr is not of type 'Type', insert an implicit cast.
/// If there is already an implicit cast, merge into the existing one.
/// The result is of the given category.
ExprResult Sema::ImpCastExprToType(Expr *E, QualType Ty,
                                   CastKind Kind, ExprValueKind VK,
                                   const CXXCastPath *BasePath,
                                   CheckedConversionKind CCK) {
#ifndef NDEBUG
  if (VK == VK_PRValue && !E->isPRValue()) {
    switch (Kind) {
    default:
      llvm_unreachable(
          ("can't implicitly cast glvalue to prvalue with this cast "
           "kind: " +
           std::string(CastExpr::getCastKindName(Kind)))
              .c_str());
    case CK_Dependent:
    case CK_LValueToRValue:
    case CK_ArrayToPointerDecay:
    case CK_FunctionToPointerDecay:
    case CK_ToVoid:
    case CK_NonAtomicToAtomic:
      break;
    }
  }
  assert((VK == VK_PRValue || Kind == CK_Dependent || !E->isPRValue()) &&
         "can't cast prvalue to glvalue");
#endif

  diagnoseNullableToNonnullConversion(Ty, E->getType(), E->getBeginLoc());
  diagnoseZeroToNullptrConversion(Kind, E);

  QualType ExprTy = Context.getCanonicalType(E->getType());
  QualType TypeTy = Context.getCanonicalType(Ty);

  if (ExprTy == TypeTy)
    return E;

  if (Kind == CK_ArrayToPointerDecay) {
    // C++1z [conv.array]: The temporary materialization conversion is applied.
    // We also use this to fuel C++ DR1213, which applies to C++11 onwards.
    if (getLangOpts().CPlusPlus && E->isPRValue()) {
      // The temporary is an lvalue in C++98 and an xvalue otherwise.
      ExprResult Materialized = CreateMaterializeTemporaryExpr(
          E->getType(), E, !getLangOpts().CPlusPlus11);
      if (Materialized.isInvalid())
        return ExprError();
      E = Materialized.get();
    }
    // C17 6.7.1p6 footnote 124: The implementation can treat any register
    // declaration simply as an auto declaration. However, whether or not
    // addressable storage is actually used, the address of any part of an
    // object declared with storage-class specifier register cannot be
    // computed, either explicitly(by use of the unary & operator as discussed
    // in 6.5.3.2) or implicitly(by converting an array name to a pointer as
    // discussed in 6.3.2.1).Thus, the only operator that can be applied to an
    // array declared with storage-class specifier register is sizeof.
    if (VK == VK_PRValue && !getLangOpts().CPlusPlus && !E->isPRValue()) {
      if (const auto *DRE = dyn_cast<DeclRefExpr>(E)) {
        if (const auto *VD = dyn_cast<VarDecl>(DRE->getDecl())) {
          if (VD->getStorageClass() == SC_Register) {
            Diag(E->getExprLoc(), diag::err_typecheck_address_of)
                << /*register variable*/ 3 << E->getSourceRange();
            return ExprError();
          }
        }
      }
    }
  }

  if (ImplicitCastExpr *ImpCast = dyn_cast<ImplicitCastExpr>(E)) {
    if (ImpCast->getCastKind() == Kind && (!BasePath || BasePath->empty())) {
      ImpCast->setType(Ty);
      ImpCast->setValueKind(VK);
      return E;
    }
  }

  return ImplicitCastExpr::Create(Context, Ty, Kind, E, BasePath, VK,
                                  CurFPFeatureOverrides());
}

/// ScalarTypeToBooleanCastKind - Returns the cast kind corresponding
/// to the conversion from scalar type ScalarTy to the Boolean type.
CastKind Sema::ScalarTypeToBooleanCastKind(QualType ScalarTy) {
  switch (ScalarTy->getScalarTypeKind()) {
  case Type::STK_Bool: return CK_NoOp;
  case Type::STK_CPointer: return CK_PointerToBoolean;
  case Type::STK_BlockPointer: return CK_PointerToBoolean;
  case Type::STK_ObjCObjectPointer: return CK_PointerToBoolean;
  case Type::STK_MemberPointer: return CK_MemberPointerToBoolean;
  case Type::STK_Integral: return CK_IntegralToBoolean;
  case Type::STK_Floating: return CK_FloatingToBoolean;
  case Type::STK_IntegralComplex: return CK_IntegralComplexToBoolean;
  case Type::STK_FloatingComplex: return CK_FloatingComplexToBoolean;
  case Type::STK_FixedPoint: return CK_FixedPointToBoolean;
  }
  llvm_unreachable("unknown scalar type kind");
}

/// Used to prune the decls of Sema's UnusedFileScopedDecls vector.
static bool ShouldRemoveFromUnused(Sema *SemaRef, const DeclaratorDecl *D) {
  if (D->getMostRecentDecl()->isUsed())
    return true;

  if (D->isExternallyVisible())
    return true;

  if (const FunctionDecl *FD = dyn_cast<FunctionDecl>(D)) {
    // If this is a function template and none of its specializations is used,
    // we should warn.
    if (FunctionTemplateDecl *Template = FD->getDescribedFunctionTemplate())
      for (const auto *Spec : Template->specializations())
        if (ShouldRemoveFromUnused(SemaRef, Spec))
          return true;

    // UnusedFileScopedDecls stores the first declaration.
    // The declaration may have become definition so check again.
    const FunctionDecl *DeclToCheck;
    if (FD->hasBody(DeclToCheck))
      return !SemaRef->ShouldWarnIfUnusedFileScopedDecl(DeclToCheck);

    // Later redecls may add new information resulting in not having to warn,
    // so check again.
    DeclToCheck = FD->getMostRecentDecl();
    if (DeclToCheck != FD)
      return !SemaRef->ShouldWarnIfUnusedFileScopedDecl(DeclToCheck);
  }

  if (const VarDecl *VD = dyn_cast<VarDecl>(D)) {
    // If a variable usable in constant expressions is referenced,
    // don't warn if it isn't used: if the value of a variable is required
    // for the computation of a constant expression, it doesn't make sense to
    // warn even if the variable isn't odr-used.  (isReferenced doesn't
    // precisely reflect that, but it's a decent approximation.)
    if (VD->isReferenced() &&
        VD->mightBeUsableInConstantExpressions(SemaRef->Context))
      return true;

    if (VarTemplateDecl *Template = VD->getDescribedVarTemplate())
      // If this is a variable template and none of its specializations is used,
      // we should warn.
      for (const auto *Spec : Template->specializations())
        if (ShouldRemoveFromUnused(SemaRef, Spec))
          return true;

    // UnusedFileScopedDecls stores the first declaration.
    // The declaration may have become definition so check again.
    const VarDecl *DeclToCheck = VD->getDefinition();
    if (DeclToCheck)
      return !SemaRef->ShouldWarnIfUnusedFileScopedDecl(DeclToCheck);

    // Later redecls may add new information resulting in not having to warn,
    // so check again.
    DeclToCheck = VD->getMostRecentDecl();
    if (DeclToCheck != VD)
      return !SemaRef->ShouldWarnIfUnusedFileScopedDecl(DeclToCheck);
  }

  return false;
}

static bool isFunctionOrVarDeclExternC(NamedDecl *ND) {
  if (auto *FD = dyn_cast<FunctionDecl>(ND))
    return FD->isExternC();
  return cast<VarDecl>(ND)->isExternC();
}

/// Determine whether ND is an external-linkage function or variable whose
/// type has no linkage.
bool Sema::isExternalWithNoLinkageType(ValueDecl *VD) {
  // Note: it's not quite enough to check whether VD has UniqueExternalLinkage,
  // because we also want to catch the case where its type has VisibleNoLinkage,
  // which does not affect the linkage of VD.
  return getLangOpts().CPlusPlus && VD->hasExternalFormalLinkage() &&
         !isExternalFormalLinkage(VD->getType()->getLinkage()) &&
         !isFunctionOrVarDeclExternC(VD);
}

/// Obtains a sorted list of functions and variables that are undefined but
/// ODR-used.
void Sema::getUndefinedButUsed(
    SmallVectorImpl<std::pair<NamedDecl *, SourceLocation> > &Undefined) {
  for (const auto &UndefinedUse : UndefinedButUsed) {
    NamedDecl *ND = UndefinedUse.first;

    // Ignore attributes that have become invalid.
    if (ND->isInvalidDecl()) continue;

    // __attribute__((weakref)) is basically a definition.
    if (ND->hasAttr<WeakRefAttr>()) continue;

    if (isa<CXXDeductionGuideDecl>(ND))
      continue;

    if (ND->hasAttr<DLLImportAttr>() || ND->hasAttr<DLLExportAttr>()) {
      // An exported function will always be emitted when defined, so even if
      // the function is inline, it doesn't have to be emitted in this TU. An
      // imported function implies that it has been exported somewhere else.
      continue;
    }

    if (FunctionDecl *FD = dyn_cast<FunctionDecl>(ND)) {
      if (FD->isDefined())
        continue;
      if (FD->isExternallyVisible() &&
          !isExternalWithNoLinkageType(FD) &&
          !FD->getMostRecentDecl()->isInlined() &&
          !FD->hasAttr<ExcludeFromExplicitInstantiationAttr>())
        continue;
      if (FD->getBuiltinID())
        continue;
    } else {
      auto *VD = cast<VarDecl>(ND);
      if (VD->hasDefinition() != VarDecl::DeclarationOnly)
        continue;
      if (VD->isExternallyVisible() &&
          !isExternalWithNoLinkageType(VD) &&
          !VD->getMostRecentDecl()->isInline() &&
          !VD->hasAttr<ExcludeFromExplicitInstantiationAttr>())
        continue;

      // Skip VarDecls that lack formal definitions but which we know are in
      // fact defined somewhere.
      if (VD->isKnownToBeDefined())
        continue;
    }

    Undefined.push_back(std::make_pair(ND, UndefinedUse.second));
  }
}

/// checkUndefinedButUsed - Check for undefined objects with internal linkage
/// or that are inline.
static void checkUndefinedButUsed(Sema &S) {
  if (S.UndefinedButUsed.empty()) return;

  // Collect all the still-undefined entities with internal linkage.
  SmallVector<std::pair<NamedDecl *, SourceLocation>, 16> Undefined;
  S.getUndefinedButUsed(Undefined);
  if (Undefined.empty()) return;

  for (auto Undef : Undefined) {
    ValueDecl *VD = cast<ValueDecl>(Undef.first);
    SourceLocation UseLoc = Undef.second;

    if (S.isExternalWithNoLinkageType(VD)) {
      // C++ [basic.link]p8:
      //   A type without linkage shall not be used as the type of a variable
      //   or function with external linkage unless
      //    -- the entity has C language linkage
      //    -- the entity is not odr-used or is defined in the same TU
      //
      // As an extension, accept this in cases where the type is externally
      // visible, since the function or variable actually can be defined in
      // another translation unit in that case.
      S.Diag(VD->getLocation(), isExternallyVisible(VD->getType()->getLinkage())
                                    ? diag::ext_undefined_internal_type
                                    : diag::err_undefined_internal_type)
        << isa<VarDecl>(VD) << VD;
    } else if (!VD->isExternallyVisible()) {
      // FIXME: We can promote this to an error. The function or variable can't
      // be defined anywhere else, so the program must necessarily violate the
      // one definition rule.
      bool IsImplicitBase = false;
      if (const auto *BaseD = dyn_cast<FunctionDecl>(VD)) {
        auto *DVAttr = BaseD->getAttr<OMPDeclareVariantAttr>();
        if (DVAttr && !DVAttr->getTraitInfo().isExtensionActive(
                          llvm::omp::TraitProperty::
                              implementation_extension_disable_implicit_base)) {
          const auto *Func = cast<FunctionDecl>(
              cast<DeclRefExpr>(DVAttr->getVariantFuncRef())->getDecl());
          IsImplicitBase = BaseD->isImplicit() &&
                           Func->getIdentifier()->isMangledOpenMPVariantName();
        }
      }
      if (!S.getLangOpts().OpenMP || !IsImplicitBase)
        S.Diag(VD->getLocation(), diag::warn_undefined_internal)
            << isa<VarDecl>(VD) << VD;
    } else if (auto *FD = dyn_cast<FunctionDecl>(VD)) {
      (void)FD;
      assert(FD->getMostRecentDecl()->isInlined() &&
             "used object requires definition but isn't inline or internal?");
      // FIXME: This is ill-formed; we should reject.
      S.Diag(VD->getLocation(), diag::warn_undefined_inline) << VD;
    } else {
      assert(cast<VarDecl>(VD)->getMostRecentDecl()->isInline() &&
             "used var requires definition but isn't inline or internal?");
      S.Diag(VD->getLocation(), diag::err_undefined_inline_var) << VD;
    }
    if (UseLoc.isValid())
      S.Diag(UseLoc, diag::note_used_here);
  }

  S.UndefinedButUsed.clear();
}

void Sema::LoadExternalWeakUndeclaredIdentifiers() {
  if (!ExternalSource)
    return;

  SmallVector<std::pair<IdentifierInfo *, WeakInfo>, 4> WeakIDs;
  ExternalSource->ReadWeakUndeclaredIdentifiers(WeakIDs);
  for (auto &WeakID : WeakIDs)
    WeakUndeclaredIdentifiers.insert(WeakID);
}


typedef llvm::DenseMap<const CXXRecordDecl*, bool> RecordCompleteMap;

/// Returns true, if all methods and nested classes of the given
/// CXXRecordDecl are defined in this translation unit.
///
/// Should only be called from ActOnEndOfTranslationUnit so that all
/// definitions are actually read.
static bool MethodsAndNestedClassesComplete(const CXXRecordDecl *RD,
                                            RecordCompleteMap &MNCComplete) {
  RecordCompleteMap::iterator Cache = MNCComplete.find(RD);
  if (Cache != MNCComplete.end())
    return Cache->second;
  if (!RD->isCompleteDefinition())
    return false;
  bool Complete = true;
  for (DeclContext::decl_iterator I = RD->decls_begin(),
                                  E = RD->decls_end();
       I != E && Complete; ++I) {
    if (const CXXMethodDecl *M = dyn_cast<CXXMethodDecl>(*I))
      Complete = M->isDefined() || M->isDefaulted() ||
                 (M->isPure() && !isa<CXXDestructorDecl>(M));
    else if (const FunctionTemplateDecl *F = dyn_cast<FunctionTemplateDecl>(*I))
      // If the template function is marked as late template parsed at this
      // point, it has not been instantiated and therefore we have not
      // performed semantic analysis on it yet, so we cannot know if the type
      // can be considered complete.
      Complete = !F->getTemplatedDecl()->isLateTemplateParsed() &&
                  F->getTemplatedDecl()->isDefined();
    else if (const CXXRecordDecl *R = dyn_cast<CXXRecordDecl>(*I)) {
      if (R->isInjectedClassName())
        continue;
      if (R->hasDefinition())
        Complete = MethodsAndNestedClassesComplete(R->getDefinition(),
                                                   MNCComplete);
      else
        Complete = false;
    }
  }
  MNCComplete[RD] = Complete;
  return Complete;
}

/// Returns true, if the given CXXRecordDecl is fully defined in this
/// translation unit, i.e. all methods are defined or pure virtual and all
/// friends, friend functions and nested classes are fully defined in this
/// translation unit.
///
/// Should only be called from ActOnEndOfTranslationUnit so that all
/// definitions are actually read.
static bool IsRecordFullyDefined(const CXXRecordDecl *RD,
                                 RecordCompleteMap &RecordsComplete,
                                 RecordCompleteMap &MNCComplete) {
  RecordCompleteMap::iterator Cache = RecordsComplete.find(RD);
  if (Cache != RecordsComplete.end())
    return Cache->second;
  bool Complete = MethodsAndNestedClassesComplete(RD, MNCComplete);
  for (CXXRecordDecl::friend_iterator I = RD->friend_begin(),
                                      E = RD->friend_end();
       I != E && Complete; ++I) {
    // Check if friend classes and methods are complete.
    if (TypeSourceInfo *TSI = (*I)->getFriendType()) {
      // Friend classes are available as the TypeSourceInfo of the FriendDecl.
      if (CXXRecordDecl *FriendD = TSI->getType()->getAsCXXRecordDecl())
        Complete = MethodsAndNestedClassesComplete(FriendD, MNCComplete);
      else
        Complete = false;
    } else {
      // Friend functions are available through the NamedDecl of FriendDecl.
      if (const FunctionDecl *FD =
          dyn_cast<FunctionDecl>((*I)->getFriendDecl()))
        Complete = FD->isDefined();
      else
        // This is a template friend, give up.
        Complete = false;
    }
  }
  RecordsComplete[RD] = Complete;
  return Complete;
}

void Sema::emitAndClearUnusedLocalTypedefWarnings() {
  if (ExternalSource)
    ExternalSource->ReadUnusedLocalTypedefNameCandidates(
        UnusedLocalTypedefNameCandidates);
  for (const TypedefNameDecl *TD : UnusedLocalTypedefNameCandidates) {
    if (TD->isReferenced())
      continue;
    Diag(TD->getLocation(), diag::warn_unused_local_typedef)
        << isa<TypeAliasDecl>(TD) << TD->getDeclName();
  }
  UnusedLocalTypedefNameCandidates.clear();
}

/// This is called before the very first declaration in the translation unit
/// is parsed. Note that the ASTContext may have already injected some
/// declarations.
void Sema::ActOnStartOfTranslationUnit() {
  if (getLangOpts().ModulesTS &&
      (getLangOpts().getCompilingModule() == LangOptions::CMK_ModuleInterface ||
       getLangOpts().getCompilingModule() == LangOptions::CMK_None)) {
    // We start in an implied global module fragment.
    SourceLocation StartOfTU =
        SourceMgr.getLocForStartOfFile(SourceMgr.getMainFileID());
    ActOnGlobalModuleFragmentDecl(StartOfTU);
    ModuleScopes.back().ImplicitGlobalModuleFragment = true;
  }
}

void Sema::ActOnEndOfTranslationUnitFragment(TUFragmentKind Kind) {
  // No explicit actions are required at the end of the global module fragment.
  if (Kind == TUFragmentKind::Global)
    return;

  // Transfer late parsed template instantiations over to the pending template
  // instantiation list. During normal compilation, the late template parser
  // will be installed and instantiating these templates will succeed.
  //
  // If we are building a TU prefix for serialization, it is also safe to
  // transfer these over, even though they are not parsed. The end of the TU
  // should be outside of any eager template instantiation scope, so when this
  // AST is deserialized, these templates will not be parsed until the end of
  // the combined TU.
  PendingInstantiations.insert(PendingInstantiations.end(),
                               LateParsedInstantiations.begin(),
                               LateParsedInstantiations.end());
  LateParsedInstantiations.clear();

  // If DefinedUsedVTables ends up marking any virtual member functions it
  // might lead to more pending template instantiations, which we then need
  // to instantiate.
  DefineUsedVTables();

  // C++: Perform implicit template instantiations.
  //
  // FIXME: When we perform these implicit instantiations, we do not
  // carefully keep track of the point of instantiation (C++ [temp.point]).
  // This means that name lookup that occurs within the template
  // instantiation will always happen at the end of the translation unit,
  // so it will find some names that are not required to be found. This is
  // valid, but we could do better by diagnosing if an instantiation uses a
  // name that was not visible at its first point of instantiation.
  if (ExternalSource) {
    // Load pending instantiations from the external source.
    SmallVector<PendingImplicitInstantiation, 4> Pending;
    ExternalSource->ReadPendingInstantiations(Pending);
    for (auto PII : Pending)
      if (auto Func = dyn_cast<FunctionDecl>(PII.first))
        Func->setInstantiationIsPending(true);
    PendingInstantiations.insert(PendingInstantiations.begin(),
                                 Pending.begin(), Pending.end());
  }

  {
    llvm::TimeTraceScope TimeScope("PerformPendingInstantiations");
    PerformPendingInstantiations();
  }

  emitDeferredDiags();

  assert(LateParsedInstantiations.empty() &&
         "end of TU template instantiation should not create more "
         "late-parsed templates");

  // Report diagnostics for uncorrected delayed typos. Ideally all of them
  // should have been corrected by that time, but it is very hard to cover all
  // cases in practice.
  for (const auto &Typo : DelayedTypos) {
    // We pass an empty TypoCorrection to indicate no correction was performed.
    Typo.second.DiagHandler(TypoCorrection());
  }
  DelayedTypos.clear();
}

/// ActOnEndOfTranslationUnit - This is called at the very end of the
/// translation unit when EOF is reached and all but the top-level scope is
/// popped.
void Sema::ActOnEndOfTranslationUnit() {
  assert(DelayedDiagnostics.getCurrentPool() == nullptr
         && "reached end of translation unit with a pool attached?");

  // If code completion is enabled, don't perform any end-of-translation-unit
  // work.
  if (PP.isCodeCompletionEnabled())
    return;

  // Complete translation units and modules define vtables and perform implicit
  // instantiations. PCH files do not.
  if (TUKind != TU_Prefix) {
    DiagnoseUseOfUnimplementedSelectors();

    ActOnEndOfTranslationUnitFragment(
        !ModuleScopes.empty() && ModuleScopes.back().Module->Kind ==
                                     Module::PrivateModuleFragment
            ? TUFragmentKind::Private
            : TUFragmentKind::Normal);

    if (LateTemplateParserCleanup)
      LateTemplateParserCleanup(OpaqueParser);

    CheckDelayedMemberExceptionSpecs();
  } else {
    // If we are building a TU prefix for serialization, it is safe to transfer
    // these over, even though they are not parsed. The end of the TU should be
    // outside of any eager template instantiation scope, so when this AST is
    // deserialized, these templates will not be parsed until the end of the
    // combined TU.
    PendingInstantiations.insert(PendingInstantiations.end(),
                                 LateParsedInstantiations.begin(),
                                 LateParsedInstantiations.end());
    LateParsedInstantiations.clear();

    if (LangOpts.PCHInstantiateTemplates) {
      llvm::TimeTraceScope TimeScope("PerformPendingInstantiations");
      PerformPendingInstantiations();
    }
  }

  DiagnoseUnterminatedPragmaAlignPack();
  DiagnoseUnterminatedPragmaAttribute();

  // All delayed member exception specs should be checked or we end up accepting
  // incompatible declarations.
  assert(DelayedOverridingExceptionSpecChecks.empty());
  assert(DelayedEquivalentExceptionSpecChecks.empty());

  // All dllexport classes should have been processed already.
  assert(DelayedDllExportClasses.empty());
  assert(DelayedDllExportMemberFunctions.empty());

  // Remove file scoped decls that turned out to be used.
  UnusedFileScopedDecls.erase(
      std::remove_if(UnusedFileScopedDecls.begin(nullptr, true),
                     UnusedFileScopedDecls.end(),
                     [this](const DeclaratorDecl *DD) {
                       return ShouldRemoveFromUnused(this, DD);
                     }),
      UnusedFileScopedDecls.end());

  if (TUKind == TU_Prefix) {
    // Translation unit prefixes don't need any of the checking below.
    if (!PP.isIncrementalProcessingEnabled())
      TUScope = nullptr;
    return;
  }

  // Check for #pragma weak identifiers that were never declared
  LoadExternalWeakUndeclaredIdentifiers();
  for (auto WeakID : WeakUndeclaredIdentifiers) {
    if (WeakID.second.getUsed())
      continue;

    Decl *PrevDecl = LookupSingleName(TUScope, WeakID.first, SourceLocation(),
                                      LookupOrdinaryName);
    if (PrevDecl != nullptr &&
        !(isa<FunctionDecl>(PrevDecl) || isa<VarDecl>(PrevDecl)))
      Diag(WeakID.second.getLocation(), diag::warn_attribute_wrong_decl_type)
          << "'weak'" << ExpectedVariableOrFunction;
    else
      Diag(WeakID.second.getLocation(), diag::warn_weak_identifier_undeclared)
          << WeakID.first;
  }

  if (LangOpts.CPlusPlus11 &&
      !Diags.isIgnored(diag::warn_delegating_ctor_cycle, SourceLocation()))
    CheckDelegatingCtorCycles();

  if (!Diags.hasErrorOccurred()) {
    if (ExternalSource)
      ExternalSource->ReadUndefinedButUsed(UndefinedButUsed);
    checkUndefinedButUsed(*this);
  }

  // A global-module-fragment is only permitted within a module unit.
  bool DiagnosedMissingModuleDeclaration = false;
  if (!ModuleScopes.empty() &&
      ModuleScopes.back().Module->Kind == Module::GlobalModuleFragment &&
      !ModuleScopes.back().ImplicitGlobalModuleFragment) {
    Diag(ModuleScopes.back().BeginLoc,
         diag::err_module_declaration_missing_after_global_module_introducer);
    DiagnosedMissingModuleDeclaration = true;
  }

  if (TUKind == TU_Module) {
    // If we are building a module interface unit, we need to have seen the
    // module declaration by now.
    if (getLangOpts().getCompilingModule() ==
            LangOptions::CMK_ModuleInterface &&
        (ModuleScopes.empty() ||
         !ModuleScopes.back().Module->isModulePurview()) &&
        !DiagnosedMissingModuleDeclaration) {
      // FIXME: Make a better guess as to where to put the module declaration.
      Diag(getSourceManager().getLocForStartOfFile(
               getSourceManager().getMainFileID()),
           diag::err_module_declaration_missing);
    }

    // If we are building a module, resolve all of the exported declarations
    // now.
    if (Module *CurrentModule = PP.getCurrentModule()) {
      ModuleMap &ModMap = PP.getHeaderSearchInfo().getModuleMap();

      SmallVector<Module *, 2> Stack;
      Stack.push_back(CurrentModule);
      while (!Stack.empty()) {
        Module *Mod = Stack.pop_back_val();

        // Resolve the exported declarations and conflicts.
        // FIXME: Actually complain, once we figure out how to teach the
        // diagnostic client to deal with complaints in the module map at this
        // point.
        ModMap.resolveExports(Mod, /*Complain=*/false);
        ModMap.resolveUses(Mod, /*Complain=*/false);
        ModMap.resolveConflicts(Mod, /*Complain=*/false);

        // Queue the submodules, so their exports will also be resolved.
        Stack.append(Mod->submodule_begin(), Mod->submodule_end());
      }
    }

    // Warnings emitted in ActOnEndOfTranslationUnit() should be emitted for
    // modules when they are built, not every time they are used.
    emitAndClearUnusedLocalTypedefWarnings();
  }

  // C99 6.9.2p2:
  //   A declaration of an identifier for an object that has file
  //   scope without an initializer, and without a storage-class
  //   specifier or with the storage-class specifier static,
  //   constitutes a tentative definition. If a translation unit
  //   contains one or more tentative definitions for an identifier,
  //   and the translation unit contains no external definition for
  //   that identifier, then the behavior is exactly as if the
  //   translation unit contains a file scope declaration of that
  //   identifier, with the composite type as of the end of the
  //   translation unit, with an initializer equal to 0.
  llvm::SmallSet<VarDecl *, 32> Seen;
  for (TentativeDefinitionsType::iterator
            T = TentativeDefinitions.begin(ExternalSource),
         TEnd = TentativeDefinitions.end();
       T != TEnd; ++T) {
    VarDecl *VD = (*T)->getActingDefinition();

    // If the tentative definition was completed, getActingDefinition() returns
    // null. If we've already seen this variable before, insert()'s second
    // return value is false.
    if (!VD || VD->isInvalidDecl() || !Seen.insert(VD).second)
      continue;

    if (const IncompleteArrayType *ArrayT
        = Context.getAsIncompleteArrayType(VD->getType())) {
      // Set the length of the array to 1 (C99 6.9.2p5).
      Diag(VD->getLocation(), diag::warn_tentative_incomplete_array);
      llvm::APInt One(Context.getTypeSize(Context.getSizeType()), true);
      QualType T = Context.getConstantArrayType(ArrayT->getElementType(), One,
                                                nullptr, ArrayType::Normal, 0);
      VD->setType(T);
    } else if (RequireCompleteType(VD->getLocation(), VD->getType(),
                                   diag::err_tentative_def_incomplete_type))
      VD->setInvalidDecl();

    // No initialization is performed for a tentative definition.
    CheckCompleteVariableDeclaration(VD);

    // Notify the consumer that we've completed a tentative definition.
    if (!VD->isInvalidDecl())
      Consumer.CompleteTentativeDefinition(VD);
  }

  for (auto D : ExternalDeclarations) {
    if (!D || D->isInvalidDecl() || D->getPreviousDecl() || !D->isUsed())
      continue;

    Consumer.CompleteExternalDeclaration(D);
  }

  // If there were errors, disable 'unused' warnings since they will mostly be
  // noise. Don't warn for a use from a module: either we should warn on all
  // file-scope declarations in modules or not at all, but whether the
  // declaration is used is immaterial.
  if (!Diags.hasErrorOccurred() && TUKind != TU_Module) {
    // Output warning for unused file scoped decls.
    for (UnusedFileScopedDeclsType::iterator
           I = UnusedFileScopedDecls.begin(ExternalSource),
           E = UnusedFileScopedDecls.end(); I != E; ++I) {
      if (ShouldRemoveFromUnused(this, *I))
        continue;

      if (const FunctionDecl *FD = dyn_cast<FunctionDecl>(*I)) {
        const FunctionDecl *DiagD;
        if (!FD->hasBody(DiagD))
          DiagD = FD;
        if (DiagD->isDeleted())
          continue; // Deleted functions are supposed to be unused.
        if (DiagD->isReferenced()) {
          if (isa<CXXMethodDecl>(DiagD))
            Diag(DiagD->getLocation(), diag::warn_unneeded_member_function)
                << DiagD;
          else {
            if (FD->getStorageClass() == SC_Static &&
                !FD->isInlineSpecified() &&
                !SourceMgr.isInMainFile(
                   SourceMgr.getExpansionLoc(FD->getLocation())))
              Diag(DiagD->getLocation(),
                   diag::warn_unneeded_static_internal_decl)
                  << DiagD;
            else
              Diag(DiagD->getLocation(), diag::warn_unneeded_internal_decl)
                  << /*function*/ 0 << DiagD;
          }
        } else {
          if (FD->getDescribedFunctionTemplate())
            Diag(DiagD->getLocation(), diag::warn_unused_template)
                << /*function*/ 0 << DiagD;
          else
            Diag(DiagD->getLocation(), isa<CXXMethodDecl>(DiagD)
                                           ? diag::warn_unused_member_function
                                           : diag::warn_unused_function)
                << DiagD;
        }
      } else {
        const VarDecl *DiagD = cast<VarDecl>(*I)->getDefinition();
        if (!DiagD)
          DiagD = cast<VarDecl>(*I);
        if (DiagD->isReferenced()) {
          Diag(DiagD->getLocation(), diag::warn_unneeded_internal_decl)
              << /*variable*/ 1 << DiagD;
        } else if (DiagD->getType().isConstQualified()) {
          const SourceManager &SM = SourceMgr;
          if (SM.getMainFileID() != SM.getFileID(DiagD->getLocation()) ||
              !PP.getLangOpts().IsHeaderFile)
            Diag(DiagD->getLocation(), diag::warn_unused_const_variable)
                << DiagD;
        } else {
          if (DiagD->getDescribedVarTemplate())
            Diag(DiagD->getLocation(), diag::warn_unused_template)
                << /*variable*/ 1 << DiagD;
          else
            Diag(DiagD->getLocation(), diag::warn_unused_variable) << DiagD;
        }
      }
    }

    emitAndClearUnusedLocalTypedefWarnings();
  }

  if (!Diags.isIgnored(diag::warn_unused_private_field, SourceLocation())) {
    // FIXME: Load additional unused private field candidates from the external
    // source.
    RecordCompleteMap RecordsComplete;
    RecordCompleteMap MNCComplete;
    for (NamedDeclSetType::iterator I = UnusedPrivateFields.begin(),
         E = UnusedPrivateFields.end(); I != E; ++I) {
      const NamedDecl *D = *I;
      const CXXRecordDecl *RD = dyn_cast<CXXRecordDecl>(D->getDeclContext());
      if (RD && !RD->isUnion() &&
          IsRecordFullyDefined(RD, RecordsComplete, MNCComplete)) {
        Diag(D->getLocation(), diag::warn_unused_private_field)
              << D->getDeclName();
      }
    }
  }

  if (!Diags.isIgnored(diag::warn_mismatched_delete_new, SourceLocation())) {
    if (ExternalSource)
      ExternalSource->ReadMismatchingDeleteExpressions(DeleteExprs);
    for (const auto &DeletedFieldInfo : DeleteExprs) {
      for (const auto &DeleteExprLoc : DeletedFieldInfo.second) {
        AnalyzeDeleteExprMismatch(DeletedFieldInfo.first, DeleteExprLoc.first,
                                  DeleteExprLoc.second);
      }
    }
  }

  // Check we've noticed that we're no longer parsing the initializer for every
  // variable. If we miss cases, then at best we have a performance issue and
  // at worst a rejects-valid bug.
  assert(ParsingInitForAutoVars.empty() &&
         "Didn't unmark var as having its initializer parsed");

  if (!PP.isIncrementalProcessingEnabled())
    TUScope = nullptr;
}


//===----------------------------------------------------------------------===//
// Helper functions.
//===----------------------------------------------------------------------===//

DeclContext *Sema::getFunctionLevelDeclContext() {
  DeclContext *DC = CurContext;

  while (true) {
    if (isa<BlockDecl>(DC) || isa<EnumDecl>(DC) || isa<CapturedDecl>(DC) ||
        isa<RequiresExprBodyDecl>(DC)) {
      DC = DC->getParent();
    } else if (isa<CXXMethodDecl>(DC) &&
               cast<CXXMethodDecl>(DC)->getOverloadedOperator() == OO_Call &&
               cast<CXXRecordDecl>(DC->getParent())->isLambda()) {
      DC = DC->getParent()->getParent();
    }
    else break;
  }

  return DC;
}

/// getCurFunctionDecl - If inside of a function body, this returns a pointer
/// to the function decl for the function being parsed.  If we're currently
/// in a 'block', this returns the containing context.
FunctionDecl *Sema::getCurFunctionDecl() {
  DeclContext *DC = getFunctionLevelDeclContext();
  return dyn_cast<FunctionDecl>(DC);
}

ObjCMethodDecl *Sema::getCurMethodDecl() {
  DeclContext *DC = getFunctionLevelDeclContext();
  while (isa<RecordDecl>(DC))
    DC = DC->getParent();
  return dyn_cast<ObjCMethodDecl>(DC);
}

NamedDecl *Sema::getCurFunctionOrMethodDecl() {
  DeclContext *DC = getFunctionLevelDeclContext();
  if (isa<ObjCMethodDecl>(DC) || isa<FunctionDecl>(DC))
    return cast<NamedDecl>(DC);
  return nullptr;
}

LangAS Sema::getDefaultCXXMethodAddrSpace() const {
  if (getLangOpts().OpenCL)
    return getASTContext().getDefaultOpenCLPointeeAddrSpace();
  return LangAS::Default;
}

void Sema::EmitCurrentDiagnostic(unsigned DiagID) {
  // FIXME: It doesn't make sense to me that DiagID is an incoming argument here
  // and yet we also use the current diag ID on the DiagnosticsEngine. This has
  // been made more painfully obvious by the refactor that introduced this
  // function, but it is possible that the incoming argument can be
  // eliminated. If it truly cannot be (for example, there is some reentrancy
  // issue I am not seeing yet), then there should at least be a clarifying
  // comment somewhere.
  if (Optional<TemplateDeductionInfo*> Info = isSFINAEContext()) {
    switch (DiagnosticIDs::getDiagnosticSFINAEResponse(
              Diags.getCurrentDiagID())) {
    case DiagnosticIDs::SFINAE_Report:
      // We'll report the diagnostic below.
      break;

    case DiagnosticIDs::SFINAE_SubstitutionFailure:
      // Count this failure so that we know that template argument deduction
      // has failed.
      ++NumSFINAEErrors;

      // Make a copy of this suppressed diagnostic and store it with the
      // template-deduction information.
      if (*Info && !(*Info)->hasSFINAEDiagnostic()) {
        Diagnostic DiagInfo(&Diags);
        (*Info)->addSFINAEDiagnostic(DiagInfo.getLocation(),
                       PartialDiagnostic(DiagInfo, Context.getDiagAllocator()));
      }

      Diags.setLastDiagnosticIgnored(true);
      Diags.Clear();
      return;

    case DiagnosticIDs::SFINAE_AccessControl: {
      // Per C++ Core Issue 1170, access control is part of SFINAE.
      // Additionally, the AccessCheckingSFINAE flag can be used to temporarily
      // make access control a part of SFINAE for the purposes of checking
      // type traits.
      if (!AccessCheckingSFINAE && !getLangOpts().CPlusPlus11)
        break;

      SourceLocation Loc = Diags.getCurrentDiagLoc();

      // Suppress this diagnostic.
      ++NumSFINAEErrors;

      // Make a copy of this suppressed diagnostic and store it with the
      // template-deduction information.
      if (*Info && !(*Info)->hasSFINAEDiagnostic()) {
        Diagnostic DiagInfo(&Diags);
        (*Info)->addSFINAEDiagnostic(DiagInfo.getLocation(),
                       PartialDiagnostic(DiagInfo, Context.getDiagAllocator()));
      }

      Diags.setLastDiagnosticIgnored(true);
      Diags.Clear();

      // Now the diagnostic state is clear, produce a C++98 compatibility
      // warning.
      Diag(Loc, diag::warn_cxx98_compat_sfinae_access_control);

      // The last diagnostic which Sema produced was ignored. Suppress any
      // notes attached to it.
      Diags.setLastDiagnosticIgnored(true);
      return;
    }

    case DiagnosticIDs::SFINAE_Suppress:
      // Make a copy of this suppressed diagnostic and store it with the
      // template-deduction information;
      if (*Info) {
        Diagnostic DiagInfo(&Diags);
        (*Info)->addSuppressedDiagnostic(DiagInfo.getLocation(),
                       PartialDiagnostic(DiagInfo, Context.getDiagAllocator()));
      }

      // Suppress this diagnostic.
      Diags.setLastDiagnosticIgnored(true);
      Diags.Clear();
      return;
    }
  }

  // Copy the diagnostic printing policy over the ASTContext printing policy.
  // TODO: Stop doing that.  See: https://reviews.llvm.org/D45093#1090292
  Context.setPrintingPolicy(getPrintingPolicy());

  // Emit the diagnostic.
  if (!Diags.EmitCurrentDiagnostic())
    return;

  // If this is not a note, and we're in a template instantiation
  // that is different from the last template instantiation where
  // we emitted an error, print a template instantiation
  // backtrace.
  if (!DiagnosticIDs::isBuiltinNote(DiagID))
    PrintContextStack();
}

Sema::SemaDiagnosticBuilder
Sema::Diag(SourceLocation Loc, const PartialDiagnostic &PD, bool DeferHint) {
  return Diag(Loc, PD.getDiagID(), DeferHint) << PD;
}

bool Sema::hasUncompilableErrorOccurred() const {
  if (getDiagnostics().hasUncompilableErrorOccurred())
    return true;
  auto *FD = dyn_cast<FunctionDecl>(CurContext);
  if (!FD)
    return false;
  auto Loc = DeviceDeferredDiags.find(FD);
  if (Loc == DeviceDeferredDiags.end())
    return false;
  for (auto PDAt : Loc->second) {
    if (DiagnosticIDs::isDefaultMappingAsError(PDAt.second.getDiagID()))
      return true;
  }
  return false;
}

// Print notes showing how we can reach FD starting from an a priori
// known-callable function.
static void emitCallStackNotes(Sema &S, FunctionDecl *FD) {
  auto FnIt = S.DeviceKnownEmittedFns.find(FD);
  while (FnIt != S.DeviceKnownEmittedFns.end()) {
    // Respect error limit.
    if (S.Diags.hasFatalErrorOccurred())
      return;
    DiagnosticBuilder Builder(
        S.Diags.Report(FnIt->second.Loc, diag::note_called_by));
    Builder << FnIt->second.FD;
    FnIt = S.DeviceKnownEmittedFns.find(FnIt->second.FD);
  }
}

namespace {

/// Helper class that emits deferred diagnostic messages if an entity directly
/// or indirectly using the function that causes the deferred diagnostic
/// messages is known to be emitted.
///
/// During parsing of AST, certain diagnostic messages are recorded as deferred
/// diagnostics since it is unknown whether the functions containing such
/// diagnostics will be emitted. A list of potentially emitted functions and
/// variables that may potentially trigger emission of functions are also
/// recorded. DeferredDiagnosticsEmitter recursively visits used functions
/// by each function to emit deferred diagnostics.
///
/// During the visit, certain OpenMP directives or initializer of variables
/// with certain OpenMP attributes will cause subsequent visiting of any
/// functions enter a state which is called OpenMP device context in this
/// implementation. The state is exited when the directive or initializer is
/// exited. This state can change the emission states of subsequent uses
/// of functions.
///
/// Conceptually the functions or variables to be visited form a use graph
/// where the parent node uses the child node. At any point of the visit,
/// the tree nodes traversed from the tree root to the current node form a use
/// stack. The emission state of the current node depends on two factors:
///    1. the emission state of the root node
///    2. whether the current node is in OpenMP device context
/// If the function is decided to be emitted, its contained deferred diagnostics
/// are emitted, together with the information about the use stack.
///
class DeferredDiagnosticsEmitter
    : public UsedDeclVisitor<DeferredDiagnosticsEmitter> {
public:
  typedef UsedDeclVisitor<DeferredDiagnosticsEmitter> Inherited;

  // Whether the function is already in the current use-path.
  llvm::SmallPtrSet<CanonicalDeclPtr<Decl>, 4> InUsePath;

  // The current use-path.
  llvm::SmallVector<CanonicalDeclPtr<FunctionDecl>, 4> UsePath;

  // Whether the visiting of the function has been done. Done[0] is for the
  // case not in OpenMP device context. Done[1] is for the case in OpenMP
  // device context. We need two sets because diagnostics emission may be
  // different depending on whether it is in OpenMP device context.
  llvm::SmallPtrSet<CanonicalDeclPtr<Decl>, 4> DoneMap[2];

  // Emission state of the root node of the current use graph.
  bool ShouldEmitRootNode;

  // Current OpenMP device context level. It is initialized to 0 and each
  // entering of device context increases it by 1 and each exit decreases
  // it by 1. Non-zero value indicates it is currently in device context.
  unsigned InOMPDeviceContext;

  DeferredDiagnosticsEmitter(Sema &S)
      : Inherited(S), ShouldEmitRootNode(false), InOMPDeviceContext(0) {}

  bool shouldVisitDiscardedStmt() const { return false; }

  void VisitOMPTargetDirective(OMPTargetDirective *Node) {
    ++InOMPDeviceContext;
    Inherited::VisitOMPTargetDirective(Node);
    --InOMPDeviceContext;
  }

  void visitUsedDecl(SourceLocation Loc, Decl *D) {
    if (isa<VarDecl>(D))
      return;
    if (auto *FD = dyn_cast<FunctionDecl>(D))
      checkFunc(Loc, FD);
    else
      Inherited::visitUsedDecl(Loc, D);
  }

  void checkVar(VarDecl *VD) {
    assert(VD->isFileVarDecl() &&
           "Should only check file-scope variables");
    if (auto *Init = VD->getInit()) {
      auto DevTy = OMPDeclareTargetDeclAttr::getDeviceType(VD);
      bool IsDev = DevTy && (*DevTy == OMPDeclareTargetDeclAttr::DT_NoHost ||
                             *DevTy == OMPDeclareTargetDeclAttr::DT_Any);
      if (IsDev)
        ++InOMPDeviceContext;
      this->Visit(Init);
      if (IsDev)
        --InOMPDeviceContext;
    }
  }

  void checkFunc(SourceLocation Loc, FunctionDecl *FD) {
    auto &Done = DoneMap[InOMPDeviceContext > 0 ? 1 : 0];
    FunctionDecl *Caller = UsePath.empty() ? nullptr : UsePath.back();
    if ((!ShouldEmitRootNode && !S.getLangOpts().OpenMP && !Caller) ||
        S.shouldIgnoreInHostDeviceCheck(FD) || InUsePath.count(FD))
      return;
    // Finalize analysis of OpenMP-specific constructs.
    if (Caller && S.LangOpts.OpenMP && UsePath.size() == 1 &&
        (ShouldEmitRootNode || InOMPDeviceContext))
      S.finalizeOpenMPDelayedAnalysis(Caller, FD, Loc);
    if (Caller)
      S.DeviceKnownEmittedFns[FD] = {Caller, Loc};
    // Always emit deferred diagnostics for the direct users. This does not
    // lead to explosion of diagnostics since each user is visited at most
    // twice.
    if (ShouldEmitRootNode || InOMPDeviceContext)
      emitDeferredDiags(FD, Caller);
    // Do not revisit a function if the function body has been completely
    // visited before.
    if (!Done.insert(FD).second)
      return;
    InUsePath.insert(FD);
    UsePath.push_back(FD);
    if (auto *S = FD->getBody()) {
      this->Visit(S);
    }
    UsePath.pop_back();
    InUsePath.erase(FD);
  }

  void checkRecordedDecl(Decl *D) {
    if (auto *FD = dyn_cast<FunctionDecl>(D)) {
      ShouldEmitRootNode = S.getEmissionStatus(FD, /*Final=*/true) ==
                           Sema::FunctionEmissionStatus::Emitted;
      checkFunc(SourceLocation(), FD);
    } else
      checkVar(cast<VarDecl>(D));
  }

  // Emit any deferred diagnostics for FD
  void emitDeferredDiags(FunctionDecl *FD, bool ShowCallStack) {
    auto It = S.DeviceDeferredDiags.find(FD);
    if (It == S.DeviceDeferredDiags.end())
      return;
    bool HasWarningOrError = false;
    bool FirstDiag = true;
    for (PartialDiagnosticAt &PDAt : It->second) {
      // Respect error limit.
      if (S.Diags.hasFatalErrorOccurred())
        return;
      const SourceLocation &Loc = PDAt.first;
      const PartialDiagnostic &PD = PDAt.second;
      HasWarningOrError |=
          S.getDiagnostics().getDiagnosticLevel(PD.getDiagID(), Loc) >=
          DiagnosticsEngine::Warning;
      {
        DiagnosticBuilder Builder(S.Diags.Report(Loc, PD.getDiagID()));
        PD.Emit(Builder);
      }
      // Emit the note on the first diagnostic in case too many diagnostics
      // cause the note not emitted.
      if (FirstDiag && HasWarningOrError && ShowCallStack) {
        emitCallStackNotes(S, FD);
        FirstDiag = false;
      }
    }
  }
};
} // namespace

void Sema::emitDeferredDiags() {
  if (ExternalSource)
    ExternalSource->ReadDeclsToCheckForDeferredDiags(
        DeclsToCheckForDeferredDiags);

  if ((DeviceDeferredDiags.empty() && !LangOpts.OpenMP) ||
      DeclsToCheckForDeferredDiags.empty())
    return;

  DeferredDiagnosticsEmitter DDE(*this);
  for (auto D : DeclsToCheckForDeferredDiags)
    DDE.checkRecordedDecl(D);
}

// In CUDA, there are some constructs which may appear in semantically-valid
// code, but trigger errors if we ever generate code for the function in which
// they appear.  Essentially every construct you're not allowed to use on the
// device falls into this category, because you are allowed to use these
// constructs in a __host__ __device__ function, but only if that function is
// never codegen'ed on the device.
//
// To handle semantic checking for these constructs, we keep track of the set of
// functions we know will be emitted, either because we could tell a priori that
// they would be emitted, or because they were transitively called by a
// known-emitted function.
//
// We also keep a partial call graph of which not-known-emitted functions call
// which other not-known-emitted functions.
//
// When we see something which is illegal if the current function is emitted
// (usually by way of CUDADiagIfDeviceCode, CUDADiagIfHostCode, or
// CheckCUDACall), we first check if the current function is known-emitted.  If
// so, we immediately output the diagnostic.
//
// Otherwise, we "defer" the diagnostic.  It sits in Sema::DeviceDeferredDiags
// until we discover that the function is known-emitted, at which point we take
// it out of this map and emit the diagnostic.

Sema::SemaDiagnosticBuilder::SemaDiagnosticBuilder(Kind K, SourceLocation Loc,
                                                   unsigned DiagID,
                                                   FunctionDecl *Fn, Sema &S)
    : S(S), Loc(Loc), DiagID(DiagID), Fn(Fn),
      ShowCallStack(K == K_ImmediateWithCallStack || K == K_Deferred) {
  switch (K) {
  case K_Nop:
    break;
  case K_Immediate:
  case K_ImmediateWithCallStack:
    ImmediateDiag.emplace(
        ImmediateDiagBuilder(S.Diags.Report(Loc, DiagID), S, DiagID));
    break;
  case K_Deferred:
    assert(Fn && "Must have a function to attach the deferred diag to.");
    auto &Diags = S.DeviceDeferredDiags[Fn];
    PartialDiagId.emplace(Diags.size());
    Diags.emplace_back(Loc, S.PDiag(DiagID));
    break;
  }
}

Sema::SemaDiagnosticBuilder::SemaDiagnosticBuilder(SemaDiagnosticBuilder &&D)
    : S(D.S), Loc(D.Loc), DiagID(D.DiagID), Fn(D.Fn),
      ShowCallStack(D.ShowCallStack), ImmediateDiag(D.ImmediateDiag),
      PartialDiagId(D.PartialDiagId) {
  // Clean the previous diagnostics.
  D.ShowCallStack = false;
  D.ImmediateDiag.reset();
  D.PartialDiagId.reset();
}

Sema::SemaDiagnosticBuilder::~SemaDiagnosticBuilder() {
  if (ImmediateDiag) {
    // Emit our diagnostic and, if it was a warning or error, output a callstack
    // if Fn isn't a priori known-emitted.
    bool IsWarningOrError = S.getDiagnostics().getDiagnosticLevel(
                                DiagID, Loc) >= DiagnosticsEngine::Warning;
    ImmediateDiag.reset(); // Emit the immediate diag.
    if (IsWarningOrError && ShowCallStack)
      emitCallStackNotes(S, Fn);
  } else {
    assert((!PartialDiagId || ShowCallStack) &&
           "Must always show call stack for deferred diags.");
  }
}

Sema::SemaDiagnosticBuilder
Sema::targetDiag(SourceLocation Loc, unsigned DiagID, FunctionDecl *FD) {
  FD = FD ? FD : getCurFunctionDecl();
  if (LangOpts.OpenMP)
    return LangOpts.OpenMPIsDevice ? diagIfOpenMPDeviceCode(Loc, DiagID, FD)
                                   : diagIfOpenMPHostCode(Loc, DiagID, FD);
  if (getLangOpts().CUDA)
    return getLangOpts().CUDAIsDevice ? CUDADiagIfDeviceCode(Loc, DiagID)
                                      : CUDADiagIfHostCode(Loc, DiagID);

  if (getLangOpts().SYCLIsDevice)
    return SYCLDiagIfDeviceCode(Loc, DiagID);

  return SemaDiagnosticBuilder(SemaDiagnosticBuilder::K_Immediate, Loc, DiagID,
                               FD, *this);
}

Sema::SemaDiagnosticBuilder Sema::Diag(SourceLocation Loc, unsigned DiagID,
                                       bool DeferHint) {
  bool IsError = Diags.getDiagnosticIDs()->isDefaultMappingAsError(DiagID);
  bool ShouldDefer = getLangOpts().CUDA && LangOpts.GPUDeferDiag &&
                     DiagnosticIDs::isDeferrable(DiagID) &&
                     (DeferHint || DeferDiags || !IsError);
  auto SetIsLastErrorImmediate = [&](bool Flag) {
    if (IsError)
      IsLastErrorImmediate = Flag;
  };
  if (!ShouldDefer) {
    SetIsLastErrorImmediate(true);
    return SemaDiagnosticBuilder(SemaDiagnosticBuilder::K_Immediate, Loc,
                                 DiagID, getCurFunctionDecl(), *this);
  }

  SemaDiagnosticBuilder DB = getLangOpts().CUDAIsDevice
                                 ? CUDADiagIfDeviceCode(Loc, DiagID)
                                 : CUDADiagIfHostCode(Loc, DiagID);
  SetIsLastErrorImmediate(DB.isImmediate());
  return DB;
}

<<<<<<< HEAD
void Sema::checkDeviceDecl(ValueDecl *D, SourceLocation Loc) {
  if (isUnevaluatedContext())
=======
void Sema::checkTypeSupport(QualType Ty, SourceLocation Loc, ValueDecl *D) {
  if (isUnevaluatedContext() || Ty.isNull())
>>>>>>> 2ab1d525
    return;

  // The original idea behind checkTypeSupport function is that unused
  // declarations can be replaced with an array of bytes of the same size during
  // codegen, such replacement doesn't seem to be possible for types without
  // constant byte size like zero length arrays. So, do a deep check for SYCL.
  if (D && LangOpts.SYCLIsDevice) {
    llvm::DenseSet<QualType> Visited;
    deepTypeCheckForSYCLDevice(Loc, Visited, D);
  }

  Decl *C = cast<Decl>(getCurLexicalContext());

  // Memcpy operations for structs containing a member with unsupported type
  // are ok, though.
  if (const auto *MD = dyn_cast<CXXMethodDecl>(C)) {
    if ((MD->isCopyAssignmentOperator() || MD->isMoveAssignmentOperator()) &&
        MD->isTrivial())
      return;

    if (const auto *Ctor = dyn_cast<CXXConstructorDecl>(MD))
      if (Ctor->isCopyOrMoveConstructor() && Ctor->isTrivial())
        return;
  }

  // Try to associate errors with the lexical context, if that is a function, or
  // the value declaration otherwise.
<<<<<<< HEAD
  FunctionDecl *FD =
      isa<FunctionDecl>(C) ? cast<FunctionDecl>(C) : dyn_cast<FunctionDecl>(D);
  auto CheckType = [&](QualType Ty) {
    if (Ty->isDependentType())
      return;

    if (Ty->isExtIntType()) {
      if (!Context.getTargetInfo().hasExtIntType()) {
        targetDiag(Loc, diag::err_device_unsupported_type, FD)
            << D << false /*show bit size*/ << 0 /*bitsize*/
=======
  FunctionDecl *FD = isa<FunctionDecl>(C) ? cast<FunctionDecl>(C)
                                          : dyn_cast_or_null<FunctionDecl>(D);

  auto CheckDeviceType = [&](QualType Ty) {
    if (Ty->isDependentType())
      return;

    if (Ty->isBitIntType()) {
      if (!Context.getTargetInfo().hasBitIntType()) {
        PartialDiagnostic PD = PDiag(diag::err_target_unsupported_type);
        if (D)
          PD << D;
        else
          PD << "expression";
        targetDiag(Loc, PD, FD)
            << false /*show bit size*/ << 0 /*bitsize*/ << false /*return*/
>>>>>>> 2ab1d525
            << Ty << Context.getTargetInfo().getTriple().str();
      }
      return;
    }

<<<<<<< HEAD
=======
    // Check if we are dealing with two 'long double' but with different
    // semantics.
    bool LongDoubleMismatched = false;
    if (Ty->isRealFloatingType() && Context.getTypeSize(Ty) == 128) {
      const llvm::fltSemantics &Sem = Context.getFloatTypeSemantics(Ty);
      if ((&Sem != &llvm::APFloat::PPCDoubleDouble() &&
           !Context.getTargetInfo().hasFloat128Type()) ||
          (&Sem == &llvm::APFloat::PPCDoubleDouble() &&
           !Context.getTargetInfo().hasIbm128Type()))
        LongDoubleMismatched = true;
    }

>>>>>>> 2ab1d525
    if ((Ty->isFloat16Type() && !Context.getTargetInfo().hasFloat16Type()) ||
        (Ty->isFloat128Type() && !Context.getTargetInfo().hasFloat128Type()) ||
        (Ty->isIbm128Type() && !Context.getTargetInfo().hasIbm128Type()) ||
        (Ty->isIntegerType() && Context.getTypeSize(Ty) == 128 &&
<<<<<<< HEAD
         !Context.getTargetInfo().hasInt128Type())) {
      if (targetDiag(Loc, diag::err_device_unsupported_type, FD)
          << D << true /*show bit size*/
          << static_cast<unsigned>(Context.getTypeSize(Ty)) << Ty
          << Context.getTargetInfo().getTriple().str())
        D->setInvalidDecl();
      targetDiag(D->getLocation(), diag::note_defined_here, FD) << D;
=======
         !Context.getTargetInfo().hasInt128Type()) ||
        LongDoubleMismatched) {
      PartialDiagnostic PD = PDiag(diag::err_target_unsupported_type);
      if (D)
        PD << D;
      else
        PD << "expression";

      if (targetDiag(Loc, PD, FD)
          << true /*show bit size*/
          << static_cast<unsigned>(Context.getTypeSize(Ty)) << Ty
          << false /*return*/ << Context.getTargetInfo().getTriple().str()) {
        if (D)
          D->setInvalidDecl();
      }
      if (D)
        targetDiag(D->getLocation(), diag::note_defined_here, FD) << D;
>>>>>>> 2ab1d525
    }
  };

  auto CheckType = [&](QualType Ty, bool IsRetTy = false) {
    if (LangOpts.SYCLIsDevice || (LangOpts.OpenMP && LangOpts.OpenMPIsDevice) ||
        LangOpts.CUDAIsDevice)
      CheckDeviceType(Ty);

    QualType UnqualTy = Ty.getCanonicalType().getUnqualifiedType();
    const TargetInfo &TI = Context.getTargetInfo();
    if (!TI.hasLongDoubleType() && UnqualTy == Context.LongDoubleTy) {
      PartialDiagnostic PD = PDiag(diag::err_target_unsupported_type);
      if (D)
        PD << D;
      else
        PD << "expression";

      if (Diag(Loc, PD, FD)
          << false /*show bit size*/ << 0 << Ty << false /*return*/
          << Context.getTargetInfo().getTriple().str()) {
        if (D)
          D->setInvalidDecl();
      }
      if (D)
        targetDiag(D->getLocation(), diag::note_defined_here, FD) << D;
    }

    bool IsDouble = UnqualTy == Context.DoubleTy;
    bool IsFloat = UnqualTy == Context.FloatTy;
    if (IsRetTy && !TI.hasFPReturn() && (IsDouble || IsFloat)) {
      PartialDiagnostic PD = PDiag(diag::err_target_unsupported_type);
      if (D)
        PD << D;
      else
        PD << "expression";

      if (Diag(Loc, PD, FD)
          << false /*show bit size*/ << 0 << Ty << true /*return*/
          << Context.getTargetInfo().getTriple().str()) {
        if (D)
          D->setInvalidDecl();
      }
      if (D)
        targetDiag(D->getLocation(), diag::note_defined_here, FD) << D;
    }
  };

  CheckType(Ty);
  if (const auto *FPTy = dyn_cast<FunctionProtoType>(Ty)) {
    for (const auto &ParamTy : FPTy->param_types())
      CheckType(ParamTy);
    CheckType(FPTy->getReturnType(), /*IsRetTy=*/true);
  }
  if (const auto *FNPTy = dyn_cast<FunctionNoProtoType>(Ty))
<<<<<<< HEAD
    CheckType(FNPTy->getReturnType());
=======
    CheckType(FNPTy->getReturnType(), /*IsRetTy=*/true);
>>>>>>> 2ab1d525
}

/// Looks through the macro-expansion chain for the given
/// location, looking for a macro expansion with the given name.
/// If one is found, returns true and sets the location to that
/// expansion loc.
bool Sema::findMacroSpelling(SourceLocation &locref, StringRef name) {
  SourceLocation loc = locref;
  if (!loc.isMacroID()) return false;

  // There's no good way right now to look at the intermediate
  // expansions, so just jump to the expansion location.
  loc = getSourceManager().getExpansionLoc(loc);

  // If that's written with the name, stop here.
  SmallString<16> buffer;
  if (getPreprocessor().getSpelling(loc, buffer) == name) {
    locref = loc;
    return true;
  }
  return false;
}

/// Determines the active Scope associated with the given declaration
/// context.
///
/// This routine maps a declaration context to the active Scope object that
/// represents that declaration context in the parser. It is typically used
/// from "scope-less" code (e.g., template instantiation, lazy creation of
/// declarations) that injects a name for name-lookup purposes and, therefore,
/// must update the Scope.
///
/// \returns The scope corresponding to the given declaraion context, or NULL
/// if no such scope is open.
Scope *Sema::getScopeForContext(DeclContext *Ctx) {

  if (!Ctx)
    return nullptr;

  Ctx = Ctx->getPrimaryContext();
  for (Scope *S = getCurScope(); S; S = S->getParent()) {
    // Ignore scopes that cannot have declarations. This is important for
    // out-of-line definitions of static class members.
    if (S->getFlags() & (Scope::DeclScope | Scope::TemplateParamScope))
      if (DeclContext *Entity = S->getEntity())
        if (Ctx == Entity->getPrimaryContext())
          return S;
  }

  return nullptr;
}

/// Enter a new function scope
void Sema::PushFunctionScope() {
  if (FunctionScopes.empty() && CachedFunctionScope) {
    // Use CachedFunctionScope to avoid allocating memory when possible.
    CachedFunctionScope->Clear();
    FunctionScopes.push_back(CachedFunctionScope.release());
  } else {
    FunctionScopes.push_back(new FunctionScopeInfo(getDiagnostics()));
  }
  if (LangOpts.OpenMP)
    pushOpenMPFunctionRegion();
}

void Sema::PushBlockScope(Scope *BlockScope, BlockDecl *Block) {
  FunctionScopes.push_back(new BlockScopeInfo(getDiagnostics(),
                                              BlockScope, Block));
}

LambdaScopeInfo *Sema::PushLambdaScope() {
  LambdaScopeInfo *const LSI = new LambdaScopeInfo(getDiagnostics());
  FunctionScopes.push_back(LSI);
  return LSI;
}

void Sema::RecordParsingTemplateParameterDepth(unsigned Depth) {
  if (LambdaScopeInfo *const LSI = getCurLambda()) {
    LSI->AutoTemplateParameterDepth = Depth;
    return;
  }
  llvm_unreachable(
      "Remove assertion if intentionally called in a non-lambda context.");
}

// Check that the type of the VarDecl has an accessible copy constructor and
// resolve its destructor's exception specification.
// This also performs initialization of block variables when they are moved
// to the heap. It uses the same rules as applicable for implicit moves
// according to the C++ standard in effect ([class.copy.elision]p3).
static void checkEscapingByref(VarDecl *VD, Sema &S) {
  QualType T = VD->getType();
  EnterExpressionEvaluationContext scope(
      S, Sema::ExpressionEvaluationContext::PotentiallyEvaluated);
  SourceLocation Loc = VD->getLocation();
  Expr *VarRef =
      new (S.Context) DeclRefExpr(S.Context, VD, false, T, VK_LValue, Loc);
  ExprResult Result;
  auto IE = InitializedEntity::InitializeBlock(Loc, T);
  if (S.getLangOpts().CPlusPlus2b) {
    auto *E = ImplicitCastExpr::Create(S.Context, T, CK_NoOp, VarRef, nullptr,
                                       VK_XValue, FPOptionsOverride());
    Result = S.PerformCopyInitialization(IE, SourceLocation(), E);
  } else {
    Result = S.PerformMoveOrCopyInitialization(
        IE, Sema::NamedReturnInfo{VD, Sema::NamedReturnInfo::MoveEligible},
        VarRef);
  }

  if (!Result.isInvalid()) {
    Result = S.MaybeCreateExprWithCleanups(Result);
    Expr *Init = Result.getAs<Expr>();
    S.Context.setBlockVarCopyInit(VD, Init, S.canThrow(Init));
  }

  // The destructor's exception specification is needed when IRGen generates
  // block copy/destroy functions. Resolve it here.
  if (const CXXRecordDecl *RD = T->getAsCXXRecordDecl())
    if (CXXDestructorDecl *DD = RD->getDestructor()) {
      auto *FPT = DD->getType()->getAs<FunctionProtoType>();
      S.ResolveExceptionSpec(Loc, FPT);
    }
}

static void markEscapingByrefs(const FunctionScopeInfo &FSI, Sema &S) {
  // Set the EscapingByref flag of __block variables captured by
  // escaping blocks.
  for (const BlockDecl *BD : FSI.Blocks) {
    for (const BlockDecl::Capture &BC : BD->captures()) {
      VarDecl *VD = BC.getVariable();
      if (VD->hasAttr<BlocksAttr>()) {
        // Nothing to do if this is a __block variable captured by a
        // non-escaping block.
        if (BD->doesNotEscape())
          continue;
        VD->setEscapingByref();
      }
      // Check whether the captured variable is or contains an object of
      // non-trivial C union type.
      QualType CapType = BC.getVariable()->getType();
      if (CapType.hasNonTrivialToPrimitiveDestructCUnion() ||
          CapType.hasNonTrivialToPrimitiveCopyCUnion())
        S.checkNonTrivialCUnion(BC.getVariable()->getType(),
                                BD->getCaretLocation(),
                                Sema::NTCUC_BlockCapture,
                                Sema::NTCUK_Destruct|Sema::NTCUK_Copy);
    }
  }

  for (VarDecl *VD : FSI.ByrefBlockVars) {
    // __block variables might require us to capture a copy-initializer.
    if (!VD->isEscapingByref())
      continue;
    // It's currently invalid to ever have a __block variable with an
    // array type; should we diagnose that here?
    // Regardless, we don't want to ignore array nesting when
    // constructing this copy.
    if (VD->getType()->isStructureOrClassType())
      checkEscapingByref(VD, S);
  }
}

/// Pop a function (or block or lambda or captured region) scope from the stack.
///
/// \param WP The warning policy to use for CFG-based warnings, or null if such
///        warnings should not be produced.
/// \param D The declaration corresponding to this function scope, if producing
///        CFG-based warnings.
/// \param BlockType The type of the block expression, if D is a BlockDecl.
Sema::PoppedFunctionScopePtr
Sema::PopFunctionScopeInfo(const AnalysisBasedWarnings::Policy *WP,
                           const Decl *D, QualType BlockType) {
  assert(!FunctionScopes.empty() && "mismatched push/pop!");

  markEscapingByrefs(*FunctionScopes.back(), *this);

  PoppedFunctionScopePtr Scope(FunctionScopes.pop_back_val(),
                               PoppedFunctionScopeDeleter(this));

  if (LangOpts.OpenMP)
    popOpenMPFunctionRegion(Scope.get());

  // Issue any analysis-based warnings.
  if (WP && D)
    AnalysisWarnings.IssueWarnings(*WP, Scope.get(), D, BlockType);
  else
    for (const auto &PUD : Scope->PossiblyUnreachableDiags)
      Diag(PUD.Loc, PUD.PD);

  return Scope;
}

void Sema::PoppedFunctionScopeDeleter::
operator()(sema::FunctionScopeInfo *Scope) const {
  // Stash the function scope for later reuse if it's for a normal function.
  if (Scope->isPlainFunction() && !Self->CachedFunctionScope)
    Self->CachedFunctionScope.reset(Scope);
  else
    delete Scope;
}

void Sema::PushCompoundScope(bool IsStmtExpr) {
  getCurFunction()->CompoundScopes.push_back(CompoundScopeInfo(IsStmtExpr));
}

void Sema::PopCompoundScope() {
  FunctionScopeInfo *CurFunction = getCurFunction();
  assert(!CurFunction->CompoundScopes.empty() && "mismatched push/pop");

  CurFunction->CompoundScopes.pop_back();
}

/// Determine whether any errors occurred within this function/method/
/// block.
bool Sema::hasAnyUnrecoverableErrorsInThisFunction() const {
  return getCurFunction()->hasUnrecoverableErrorOccurred();
}

void Sema::setFunctionHasBranchIntoScope() {
  if (!FunctionScopes.empty())
    FunctionScopes.back()->setHasBranchIntoScope();
}

void Sema::setFunctionHasBranchProtectedScope() {
  if (!FunctionScopes.empty())
    FunctionScopes.back()->setHasBranchProtectedScope();
}

void Sema::setFunctionHasIndirectGoto() {
  if (!FunctionScopes.empty())
    FunctionScopes.back()->setHasIndirectGoto();
}

void Sema::setFunctionHasMustTail() {
  if (!FunctionScopes.empty())
    FunctionScopes.back()->setHasMustTail();
}

BlockScopeInfo *Sema::getCurBlock() {
  if (FunctionScopes.empty())
    return nullptr;

  auto CurBSI = dyn_cast<BlockScopeInfo>(FunctionScopes.back());
  if (CurBSI && CurBSI->TheDecl &&
      !CurBSI->TheDecl->Encloses(CurContext)) {
    // We have switched contexts due to template instantiation.
    assert(!CodeSynthesisContexts.empty());
    return nullptr;
  }

  return CurBSI;
}

FunctionScopeInfo *Sema::getEnclosingFunction() const {
  if (FunctionScopes.empty())
    return nullptr;

  for (int e = FunctionScopes.size() - 1; e >= 0; --e) {
    if (isa<sema::BlockScopeInfo>(FunctionScopes[e]))
      continue;
    return FunctionScopes[e];
  }
  return nullptr;
}

LambdaScopeInfo *Sema::getEnclosingLambda() const {
  for (auto *Scope : llvm::reverse(FunctionScopes)) {
    if (auto *LSI = dyn_cast<sema::LambdaScopeInfo>(Scope)) {
      if (LSI->Lambda && !LSI->Lambda->Encloses(CurContext)) {
        // We have switched contexts due to template instantiation.
        // FIXME: We should swap out the FunctionScopes during code synthesis
        // so that we don't need to check for this.
        assert(!CodeSynthesisContexts.empty());
        return nullptr;
      }
      return LSI;
    }
  }
  return nullptr;
}

LambdaScopeInfo *Sema::getCurLambda(bool IgnoreNonLambdaCapturingScope) {
  if (FunctionScopes.empty())
    return nullptr;

  auto I = FunctionScopes.rbegin();
  if (IgnoreNonLambdaCapturingScope) {
    auto E = FunctionScopes.rend();
    while (I != E && isa<CapturingScopeInfo>(*I) && !isa<LambdaScopeInfo>(*I))
      ++I;
    if (I == E)
      return nullptr;
  }
  auto *CurLSI = dyn_cast<LambdaScopeInfo>(*I);
  if (CurLSI && CurLSI->Lambda &&
      !CurLSI->Lambda->Encloses(CurContext)) {
    // We have switched contexts due to template instantiation.
    assert(!CodeSynthesisContexts.empty());
    return nullptr;
  }

  return CurLSI;
}

// We have a generic lambda if we parsed auto parameters, or we have
// an associated template parameter list.
LambdaScopeInfo *Sema::getCurGenericLambda() {
  if (LambdaScopeInfo *LSI =  getCurLambda()) {
    return (LSI->TemplateParams.size() ||
                    LSI->GLTemplateParameterList) ? LSI : nullptr;
  }
  return nullptr;
}


void Sema::ActOnComment(SourceRange Comment) {
  if (!LangOpts.RetainCommentsFromSystemHeaders &&
      SourceMgr.isInSystemHeader(Comment.getBegin()))
    return;
  RawComment RC(SourceMgr, Comment, LangOpts.CommentOpts, false);
  if (RC.isAlmostTrailingComment()) {
    SourceRange MagicMarkerRange(Comment.getBegin(),
                                 Comment.getBegin().getLocWithOffset(3));
    StringRef MagicMarkerText;
    switch (RC.getKind()) {
    case RawComment::RCK_OrdinaryBCPL:
      MagicMarkerText = "///<";
      break;
    case RawComment::RCK_OrdinaryC:
      MagicMarkerText = "/**<";
      break;
    default:
      llvm_unreachable("if this is an almost Doxygen comment, "
                       "it should be ordinary");
    }
    Diag(Comment.getBegin(), diag::warn_not_a_doxygen_trailing_member_comment) <<
      FixItHint::CreateReplacement(MagicMarkerRange, MagicMarkerText);
  }
  Context.addComment(RC);
}

// Pin this vtable to this file.
ExternalSemaSource::~ExternalSemaSource() {}
char ExternalSemaSource::ID;

void ExternalSemaSource::ReadMethodPool(Selector Sel) { }
void ExternalSemaSource::updateOutOfDateSelector(Selector Sel) { }

void ExternalSemaSource::ReadKnownNamespaces(
                           SmallVectorImpl<NamespaceDecl *> &Namespaces) {
}

void ExternalSemaSource::ReadUndefinedButUsed(
    llvm::MapVector<NamedDecl *, SourceLocation> &Undefined) {}

void ExternalSemaSource::ReadMismatchingDeleteExpressions(llvm::MapVector<
    FieldDecl *, llvm::SmallVector<std::pair<SourceLocation, bool>, 4>> &) {}

/// Figure out if an expression could be turned into a call.
///
/// Use this when trying to recover from an error where the programmer may have
/// written just the name of a function instead of actually calling it.
///
/// \param E - The expression to examine.
/// \param ZeroArgCallReturnTy - If the expression can be turned into a call
///  with no arguments, this parameter is set to the type returned by such a
///  call; otherwise, it is set to an empty QualType.
/// \param OverloadSet - If the expression is an overloaded function
///  name, this parameter is populated with the decls of the various overloads.
bool Sema::tryExprAsCall(Expr &E, QualType &ZeroArgCallReturnTy,
                         UnresolvedSetImpl &OverloadSet) {
  ZeroArgCallReturnTy = QualType();
  OverloadSet.clear();

  const OverloadExpr *Overloads = nullptr;
  bool IsMemExpr = false;
  if (E.getType() == Context.OverloadTy) {
    OverloadExpr::FindResult FR = OverloadExpr::find(const_cast<Expr*>(&E));

    // Ignore overloads that are pointer-to-member constants.
    if (FR.HasFormOfMemberPointer)
      return false;

    Overloads = FR.Expression;
  } else if (E.getType() == Context.BoundMemberTy) {
    Overloads = dyn_cast<UnresolvedMemberExpr>(E.IgnoreParens());
    IsMemExpr = true;
  }

  bool Ambiguous = false;
  bool IsMV = false;

  if (Overloads) {
    for (OverloadExpr::decls_iterator it = Overloads->decls_begin(),
         DeclsEnd = Overloads->decls_end(); it != DeclsEnd; ++it) {
      OverloadSet.addDecl(*it);

      // Check whether the function is a non-template, non-member which takes no
      // arguments.
      if (IsMemExpr)
        continue;
      if (const FunctionDecl *OverloadDecl
            = dyn_cast<FunctionDecl>((*it)->getUnderlyingDecl())) {
        if (OverloadDecl->getMinRequiredArguments() == 0) {
          if (!ZeroArgCallReturnTy.isNull() && !Ambiguous &&
              (!IsMV || !(OverloadDecl->isCPUDispatchMultiVersion() ||
                          OverloadDecl->isCPUSpecificMultiVersion()))) {
            ZeroArgCallReturnTy = QualType();
            Ambiguous = true;
          } else {
            ZeroArgCallReturnTy = OverloadDecl->getReturnType();
            IsMV = OverloadDecl->isCPUDispatchMultiVersion() ||
                   OverloadDecl->isCPUSpecificMultiVersion();
          }
        }
      }
    }

    // If it's not a member, use better machinery to try to resolve the call
    if (!IsMemExpr)
      return !ZeroArgCallReturnTy.isNull();
  }

  // Attempt to call the member with no arguments - this will correctly handle
  // member templates with defaults/deduction of template arguments, overloads
  // with default arguments, etc.
  if (IsMemExpr && !E.isTypeDependent()) {
    Sema::TentativeAnalysisScope Trap(*this);
    ExprResult R = BuildCallToMemberFunction(nullptr, &E, SourceLocation(),
                                             None, SourceLocation());
    if (R.isUsable()) {
      ZeroArgCallReturnTy = R.get()->getType();
      return true;
    }
    return false;
  }

  if (const DeclRefExpr *DeclRef = dyn_cast<DeclRefExpr>(E.IgnoreParens())) {
    if (const FunctionDecl *Fun = dyn_cast<FunctionDecl>(DeclRef->getDecl())) {
      if (Fun->getMinRequiredArguments() == 0)
        ZeroArgCallReturnTy = Fun->getReturnType();
      return true;
    }
  }

  // We don't have an expression that's convenient to get a FunctionDecl from,
  // but we can at least check if the type is "function of 0 arguments".
  QualType ExprTy = E.getType();
  const FunctionType *FunTy = nullptr;
  QualType PointeeTy = ExprTy->getPointeeType();
  if (!PointeeTy.isNull())
    FunTy = PointeeTy->getAs<FunctionType>();
  if (!FunTy)
    FunTy = ExprTy->getAs<FunctionType>();

  if (const FunctionProtoType *FPT =
      dyn_cast_or_null<FunctionProtoType>(FunTy)) {
    if (FPT->getNumParams() == 0)
      ZeroArgCallReturnTy = FunTy->getReturnType();
    return true;
  }
  return false;
}

/// Give notes for a set of overloads.
///
/// A companion to tryExprAsCall. In cases when the name that the programmer
/// wrote was an overloaded function, we may be able to make some guesses about
/// plausible overloads based on their return types; such guesses can be handed
/// off to this method to be emitted as notes.
///
/// \param Overloads - The overloads to note.
/// \param FinalNoteLoc - If we've suppressed printing some overloads due to
///  -fshow-overloads=best, this is the location to attach to the note about too
///  many candidates. Typically this will be the location of the original
///  ill-formed expression.
static void noteOverloads(Sema &S, const UnresolvedSetImpl &Overloads,
                          const SourceLocation FinalNoteLoc) {
  unsigned ShownOverloads = 0;
  unsigned SuppressedOverloads = 0;
  for (UnresolvedSetImpl::iterator It = Overloads.begin(),
       DeclsEnd = Overloads.end(); It != DeclsEnd; ++It) {
    if (ShownOverloads >= S.Diags.getNumOverloadCandidatesToShow()) {
      ++SuppressedOverloads;
      continue;
    }

    NamedDecl *Fn = (*It)->getUnderlyingDecl();
    // Don't print overloads for non-default multiversioned functions.
    if (const auto *FD = Fn->getAsFunction()) {
      if (FD->isMultiVersion() && FD->hasAttr<TargetAttr>() &&
          !FD->getAttr<TargetAttr>()->isDefaultVersion())
        continue;
    }
    S.Diag(Fn->getLocation(), diag::note_possible_target_of_call);
    ++ShownOverloads;
  }

  S.Diags.overloadCandidatesShown(ShownOverloads);

  if (SuppressedOverloads)
    S.Diag(FinalNoteLoc, diag::note_ovl_too_many_candidates)
      << SuppressedOverloads;
}

static void notePlausibleOverloads(Sema &S, SourceLocation Loc,
                                   const UnresolvedSetImpl &Overloads,
                                   bool (*IsPlausibleResult)(QualType)) {
  if (!IsPlausibleResult)
    return noteOverloads(S, Overloads, Loc);

  UnresolvedSet<2> PlausibleOverloads;
  for (OverloadExpr::decls_iterator It = Overloads.begin(),
         DeclsEnd = Overloads.end(); It != DeclsEnd; ++It) {
    const FunctionDecl *OverloadDecl = cast<FunctionDecl>(*It);
    QualType OverloadResultTy = OverloadDecl->getReturnType();
    if (IsPlausibleResult(OverloadResultTy))
      PlausibleOverloads.addDecl(It.getDecl());
  }
  noteOverloads(S, PlausibleOverloads, Loc);
}

/// Determine whether the given expression can be called by just
/// putting parentheses after it.  Notably, expressions with unary
/// operators can't be because the unary operator will start parsing
/// outside the call.
static bool IsCallableWithAppend(Expr *E) {
  E = E->IgnoreImplicit();
  return (!isa<CStyleCastExpr>(E) &&
          !isa<UnaryOperator>(E) &&
          !isa<BinaryOperator>(E) &&
          !isa<CXXOperatorCallExpr>(E));
}

static bool IsCPUDispatchCPUSpecificMultiVersion(const Expr *E) {
  if (const auto *UO = dyn_cast<UnaryOperator>(E))
    E = UO->getSubExpr();

  if (const auto *ULE = dyn_cast<UnresolvedLookupExpr>(E)) {
    if (ULE->getNumDecls() == 0)
      return false;

    const NamedDecl *ND = *ULE->decls_begin();
    if (const auto *FD = dyn_cast<FunctionDecl>(ND))
      return FD->isCPUDispatchMultiVersion() || FD->isCPUSpecificMultiVersion();
  }
  return false;
}

bool Sema::tryToRecoverWithCall(ExprResult &E, const PartialDiagnostic &PD,
                                bool ForceComplain,
                                bool (*IsPlausibleResult)(QualType)) {
  SourceLocation Loc = E.get()->getExprLoc();
  SourceRange Range = E.get()->getSourceRange();

  QualType ZeroArgCallTy;
  UnresolvedSet<4> Overloads;
  if (tryExprAsCall(*E.get(), ZeroArgCallTy, Overloads) &&
      !ZeroArgCallTy.isNull() &&
      (!IsPlausibleResult || IsPlausibleResult(ZeroArgCallTy))) {
    // At this point, we know E is potentially callable with 0
    // arguments and that it returns something of a reasonable type,
    // so we can emit a fixit and carry on pretending that E was
    // actually a CallExpr.
    SourceLocation ParenInsertionLoc = getLocForEndOfToken(Range.getEnd());
    bool IsMV = IsCPUDispatchCPUSpecificMultiVersion(E.get());
    Diag(Loc, PD) << /*zero-arg*/ 1 << IsMV << Range
                  << (IsCallableWithAppend(E.get())
                          ? FixItHint::CreateInsertion(ParenInsertionLoc, "()")
                          : FixItHint());
    if (!IsMV)
      notePlausibleOverloads(*this, Loc, Overloads, IsPlausibleResult);

    // FIXME: Try this before emitting the fixit, and suppress diagnostics
    // while doing so.
    E = BuildCallExpr(nullptr, E.get(), Range.getEnd(), None,
                      Range.getEnd().getLocWithOffset(1));
    return true;
  }

  if (!ForceComplain) return false;

  bool IsMV = IsCPUDispatchCPUSpecificMultiVersion(E.get());
  Diag(Loc, PD) << /*not zero-arg*/ 0 << IsMV << Range;
  if (!IsMV)
    notePlausibleOverloads(*this, Loc, Overloads, IsPlausibleResult);
  E = ExprError();
  return true;
}

IdentifierInfo *Sema::getSuperIdentifier() const {
  if (!Ident_super)
    Ident_super = &Context.Idents.get("super");
  return Ident_super;
}

IdentifierInfo *Sema::getFloat128Identifier() const {
  if (!Ident___float128)
    Ident___float128 = &Context.Idents.get("__float128");
  return Ident___float128;
}

void Sema::PushCapturedRegionScope(Scope *S, CapturedDecl *CD, RecordDecl *RD,
                                   CapturedRegionKind K,
                                   unsigned OpenMPCaptureLevel) {
  auto *CSI = new CapturedRegionScopeInfo(
      getDiagnostics(), S, CD, RD, CD->getContextParam(), K,
      (getLangOpts().OpenMP && K == CR_OpenMP) ? getOpenMPNestingLevel() : 0,
      OpenMPCaptureLevel);
  CSI->ReturnType = Context.VoidTy;
  FunctionScopes.push_back(CSI);
}

CapturedRegionScopeInfo *Sema::getCurCapturedRegion() {
  if (FunctionScopes.empty())
    return nullptr;

  return dyn_cast<CapturedRegionScopeInfo>(FunctionScopes.back());
}

const llvm::MapVector<FieldDecl *, Sema::DeleteLocs> &
Sema::getMismatchingDeleteExpressions() const {
  return DeleteExprs;
}<|MERGE_RESOLUTION|>--- conflicted
+++ resolved
@@ -330,10 +330,6 @@
   if (getLangOpts().OpenCL) {
     getOpenCLOptions().addSupport(
         Context.getTargetInfo().getSupportedOpenCLOpts(), getLangOpts());
-<<<<<<< HEAD
-    getOpenCLOptions().enableSupportedCore(getLangOpts());
-=======
->>>>>>> 2ab1d525
     addImplicitTypedef("sampler_t", Context.OCLSamplerTy);
     addImplicitTypedef("event_t", Context.OCLEventTy);
     if (getLangOpts().getOpenCLCompatibleVersion() >= 200) {
@@ -1866,13 +1862,8 @@
   return DB;
 }
 
-<<<<<<< HEAD
-void Sema::checkDeviceDecl(ValueDecl *D, SourceLocation Loc) {
-  if (isUnevaluatedContext())
-=======
 void Sema::checkTypeSupport(QualType Ty, SourceLocation Loc, ValueDecl *D) {
   if (isUnevaluatedContext() || Ty.isNull())
->>>>>>> 2ab1d525
     return;
 
   // The original idea behind checkTypeSupport function is that unused
@@ -1900,18 +1891,6 @@
 
   // Try to associate errors with the lexical context, if that is a function, or
   // the value declaration otherwise.
-<<<<<<< HEAD
-  FunctionDecl *FD =
-      isa<FunctionDecl>(C) ? cast<FunctionDecl>(C) : dyn_cast<FunctionDecl>(D);
-  auto CheckType = [&](QualType Ty) {
-    if (Ty->isDependentType())
-      return;
-
-    if (Ty->isExtIntType()) {
-      if (!Context.getTargetInfo().hasExtIntType()) {
-        targetDiag(Loc, diag::err_device_unsupported_type, FD)
-            << D << false /*show bit size*/ << 0 /*bitsize*/
-=======
   FunctionDecl *FD = isa<FunctionDecl>(C) ? cast<FunctionDecl>(C)
                                           : dyn_cast_or_null<FunctionDecl>(D);
 
@@ -1928,14 +1907,11 @@
           PD << "expression";
         targetDiag(Loc, PD, FD)
             << false /*show bit size*/ << 0 /*bitsize*/ << false /*return*/
->>>>>>> 2ab1d525
             << Ty << Context.getTargetInfo().getTriple().str();
       }
       return;
     }
 
-<<<<<<< HEAD
-=======
     // Check if we are dealing with two 'long double' but with different
     // semantics.
     bool LongDoubleMismatched = false;
@@ -1948,20 +1924,10 @@
         LongDoubleMismatched = true;
     }
 
->>>>>>> 2ab1d525
     if ((Ty->isFloat16Type() && !Context.getTargetInfo().hasFloat16Type()) ||
         (Ty->isFloat128Type() && !Context.getTargetInfo().hasFloat128Type()) ||
         (Ty->isIbm128Type() && !Context.getTargetInfo().hasIbm128Type()) ||
         (Ty->isIntegerType() && Context.getTypeSize(Ty) == 128 &&
-<<<<<<< HEAD
-         !Context.getTargetInfo().hasInt128Type())) {
-      if (targetDiag(Loc, diag::err_device_unsupported_type, FD)
-          << D << true /*show bit size*/
-          << static_cast<unsigned>(Context.getTypeSize(Ty)) << Ty
-          << Context.getTargetInfo().getTriple().str())
-        D->setInvalidDecl();
-      targetDiag(D->getLocation(), diag::note_defined_here, FD) << D;
-=======
          !Context.getTargetInfo().hasInt128Type()) ||
         LongDoubleMismatched) {
       PartialDiagnostic PD = PDiag(diag::err_target_unsupported_type);
@@ -1979,7 +1945,6 @@
       }
       if (D)
         targetDiag(D->getLocation(), diag::note_defined_here, FD) << D;
->>>>>>> 2ab1d525
     }
   };
 
@@ -2034,11 +1999,7 @@
     CheckType(FPTy->getReturnType(), /*IsRetTy=*/true);
   }
   if (const auto *FNPTy = dyn_cast<FunctionNoProtoType>(Ty))
-<<<<<<< HEAD
-    CheckType(FNPTy->getReturnType());
-=======
     CheckType(FNPTy->getReturnType(), /*IsRetTy=*/true);
->>>>>>> 2ab1d525
 }
 
 /// Looks through the macro-expansion chain for the given
