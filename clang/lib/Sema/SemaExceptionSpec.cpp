//===--- SemaExceptionSpec.cpp - C++ Exception Specifications ---*- C++ -*-===//
//
// Part of the LLVM Project, under the Apache License v2.0 with LLVM Exceptions.
// See https://llvm.org/LICENSE.txt for license information.
// SPDX-License-Identifier: Apache-2.0 WITH LLVM-exception
//
//===----------------------------------------------------------------------===//
//
// This file provides Sema routines for C++ exception specification testing.
//
//===----------------------------------------------------------------------===//

#include "clang/Sema/SemaInternal.h"
#include "clang/AST/ASTMutationListener.h"
#include "clang/AST/CXXInheritance.h"
#include "clang/AST/Expr.h"
#include "clang/AST/ExprCXX.h"
#include "clang/AST/StmtObjC.h"
#include "clang/AST/TypeLoc.h"
#include "clang/Basic/Diagnostic.h"
#include "clang/Basic/SourceManager.h"
#include "llvm/ADT/SmallPtrSet.h"
#include "llvm/ADT/SmallString.h"

namespace clang {

static const FunctionProtoType *GetUnderlyingFunction(QualType T)
{
  if (const PointerType *PtrTy = T->getAs<PointerType>())
    T = PtrTy->getPointeeType();
  else if (const ReferenceType *RefTy = T->getAs<ReferenceType>())
    T = RefTy->getPointeeType();
  else if (const MemberPointerType *MPTy = T->getAs<MemberPointerType>())
    T = MPTy->getPointeeType();
  return T->getAs<FunctionProtoType>();
}

/// HACK: 2014-11-14 libstdc++ had a bug where it shadows std::swap with a
/// member swap function then tries to call std::swap unqualified from the
/// exception specification of that function. This function detects whether
/// we're in such a case and turns off delay-parsing of exception
/// specifications. Libstdc++ 6.1 (released 2016-04-27) appears to have
/// resolved it as side-effect of commit ddb63209a8d (2015-06-05).
bool Sema::isLibstdcxxEagerExceptionSpecHack(const Declarator &D) {
  auto *RD = dyn_cast<CXXRecordDecl>(CurContext);

  // All the problem cases are member functions named "swap" within class
  // templates declared directly within namespace std or std::__debug or
  // std::__profile.
  if (!RD || !RD->getIdentifier() || !RD->getDescribedClassTemplate() ||
      !D.getIdentifier() || !D.getIdentifier()->isStr("swap"))
    return false;

  auto *ND = dyn_cast<NamespaceDecl>(RD->getDeclContext());
  if (!ND)
    return false;

  bool IsInStd = ND->isStdNamespace();
  if (!IsInStd) {
    // This isn't a direct member of namespace std, but it might still be
    // libstdc++'s std::__debug::array or std::__profile::array.
    IdentifierInfo *II = ND->getIdentifier();
    if (!II || !(II->isStr("__debug") || II->isStr("__profile")) ||
        !ND->isInStdNamespace())
      return false;
  }

  // Only apply this hack within a system header.
  if (!Context.getSourceManager().isInSystemHeader(D.getBeginLoc()))
    return false;

  return llvm::StringSwitch<bool>(RD->getIdentifier()->getName())
      .Case("array", true)
      .Case("pair", IsInStd)
      .Case("priority_queue", IsInStd)
      .Case("stack", IsInStd)
      .Case("queue", IsInStd)
      .Default(false);
}

ExprResult Sema::ActOnNoexceptSpec(Expr *NoexceptExpr,
                                   ExceptionSpecificationType &EST) {

  if (NoexceptExpr->isTypeDependent() ||
      NoexceptExpr->containsUnexpandedParameterPack()) {
    EST = EST_DependentNoexcept;
    return NoexceptExpr;
  }

  llvm::APSInt Result;
  ExprResult Converted = CheckConvertedConstantExpression(
      NoexceptExpr, Context.BoolTy, Result, CCEK_Noexcept);

  if (Converted.isInvalid()) {
    EST = EST_NoexceptFalse;
    // Fill in an expression of 'false' as a fixup.
    auto *BoolExpr = new (Context)
        CXXBoolLiteralExpr(false, Context.BoolTy, NoexceptExpr->getBeginLoc());
    llvm::APSInt Value{1};
    Value = 0;
    return ConstantExpr::Create(Context, BoolExpr, APValue{Value});
  }

  if (Converted.get()->isValueDependent()) {
    EST = EST_DependentNoexcept;
    return Converted;
  }

  if (!Converted.isInvalid())
    EST = !Result ? EST_NoexceptFalse : EST_NoexceptTrue;
  return Converted;
}

/// CheckSpecifiedExceptionType - Check if the given type is valid in an
/// exception specification. Incomplete types, or pointers to incomplete types
/// other than void are not allowed.
///
/// \param[in,out] T  The exception type. This will be decayed to a pointer type
///                   when the input is an array or a function type.
bool Sema::CheckSpecifiedExceptionType(QualType &T, SourceRange Range) {
  // C++11 [except.spec]p2:
  //   A type cv T, "array of T", or "function returning T" denoted
  //   in an exception-specification is adjusted to type T, "pointer to T", or
  //   "pointer to function returning T", respectively.
  //
  // We also apply this rule in C++98.
  if (T->isArrayType())
    T = Context.getArrayDecayedType(T);
  else if (T->isFunctionType())
    T = Context.getPointerType(T);

  int Kind = 0;
  QualType PointeeT = T;
  if (const PointerType *PT = T->getAs<PointerType>()) {
    PointeeT = PT->getPointeeType();
    Kind = 1;

    // cv void* is explicitly permitted, despite being a pointer to an
    // incomplete type.
    if (PointeeT->isVoidType())
      return false;
  } else if (const ReferenceType *RT = T->getAs<ReferenceType>()) {
    PointeeT = RT->getPointeeType();
    Kind = 2;

    if (RT->isRValueReferenceType()) {
      // C++11 [except.spec]p2:
      //   A type denoted in an exception-specification shall not denote [...]
      //   an rvalue reference type.
      Diag(Range.getBegin(), diag::err_rref_in_exception_spec)
        << T << Range;
      return true;
    }
  }

  // C++11 [except.spec]p2:
  //   A type denoted in an exception-specification shall not denote an
  //   incomplete type other than a class currently being defined [...].
  //   A type denoted in an exception-specification shall not denote a
  //   pointer or reference to an incomplete type, other than (cv) void* or a
  //   pointer or reference to a class currently being defined.
  // In Microsoft mode, downgrade this to a warning.
  unsigned DiagID = diag::err_incomplete_in_exception_spec;
  bool ReturnValueOnError = true;
  if (getLangOpts().MSVCCompat) {
    DiagID = diag::ext_incomplete_in_exception_spec;
    ReturnValueOnError = false;
  }
  if (!(PointeeT->isRecordType() &&
        PointeeT->castAs<RecordType>()->isBeingDefined()) &&
      RequireCompleteType(Range.getBegin(), PointeeT, DiagID, Kind, Range))
    return ReturnValueOnError;

  // The MSVC compatibility mode doesn't extend to sizeless types,
  // so diagnose them separately.
  if (PointeeT->isSizelessType() && Kind != 1) {
    Diag(Range.getBegin(), diag::err_sizeless_in_exception_spec)
        << (Kind == 2 ? 1 : 0) << PointeeT << Range;
    return true;
  }

  return false;
}

/// CheckDistantExceptionSpec - Check if the given type is a pointer or pointer
/// to member to a function with an exception specification. This means that
/// it is invalid to add another level of indirection.
bool Sema::CheckDistantExceptionSpec(QualType T) {
  // C++17 removes this rule in favor of putting exception specifications into
  // the type system.
  if (getLangOpts().CPlusPlus17)
    return false;

  if (const PointerType *PT = T->getAs<PointerType>())
    T = PT->getPointeeType();
  else if (const MemberPointerType *PT = T->getAs<MemberPointerType>())
    T = PT->getPointeeType();
  else
    return false;

  const FunctionProtoType *FnT = T->getAs<FunctionProtoType>();
  if (!FnT)
    return false;

  return FnT->hasExceptionSpec();
}

const FunctionProtoType *
Sema::ResolveExceptionSpec(SourceLocation Loc, const FunctionProtoType *FPT) {
  if (FPT->getExceptionSpecType() == EST_Unparsed) {
    Diag(Loc, diag::err_exception_spec_not_parsed);
    return nullptr;
  }

  if (!isUnresolvedExceptionSpec(FPT->getExceptionSpecType()))
    return FPT;

  FunctionDecl *SourceDecl = FPT->getExceptionSpecDecl();
  const FunctionProtoType *SourceFPT =
      SourceDecl->getType()->castAs<FunctionProtoType>();

  // If the exception specification has already been resolved, just return it.
  if (!isUnresolvedExceptionSpec(SourceFPT->getExceptionSpecType()))
    return SourceFPT;

  // Compute or instantiate the exception specification now.
  if (SourceFPT->getExceptionSpecType() == EST_Unevaluated)
    EvaluateImplicitExceptionSpec(Loc, SourceDecl);
  else
    InstantiateExceptionSpec(Loc, SourceDecl);

  const FunctionProtoType *Proto =
    SourceDecl->getType()->castAs<FunctionProtoType>();
  if (Proto->getExceptionSpecType() == clang::EST_Unparsed) {
    Diag(Loc, diag::err_exception_spec_not_parsed);
    Proto = nullptr;
  }
  return Proto;
}

void
Sema::UpdateExceptionSpec(FunctionDecl *FD,
                          const FunctionProtoType::ExceptionSpecInfo &ESI) {
  // If we've fully resolved the exception specification, notify listeners.
  if (!isUnresolvedExceptionSpec(ESI.Type))
    if (auto *Listener = getASTMutationListener())
      Listener->ResolvedExceptionSpec(FD);

  for (FunctionDecl *Redecl : FD->redecls())
    Context.adjustExceptionSpec(Redecl, ESI);
}

static bool exceptionSpecNotKnownYet(const FunctionDecl *FD) {
  auto *MD = dyn_cast<CXXMethodDecl>(FD);
  if (!MD)
    return false;

  auto EST = MD->getType()->castAs<FunctionProtoType>()->getExceptionSpecType();
  return EST == EST_Unparsed ||
         (EST == EST_Unevaluated && MD->getParent()->isBeingDefined());
}

static bool CheckEquivalentExceptionSpecImpl(
    Sema &S, const PartialDiagnostic &DiagID, const PartialDiagnostic &NoteID,
    const FunctionProtoType *Old, SourceLocation OldLoc,
    const FunctionProtoType *New, SourceLocation NewLoc,
    bool *MissingExceptionSpecification = nullptr,
    bool *MissingEmptyExceptionSpecification = nullptr,
    bool AllowNoexceptAllMatchWithNoSpec = false, bool IsOperatorNew = false);

/// Determine whether a function has an implicitly-generated exception
/// specification.
static bool hasImplicitExceptionSpec(FunctionDecl *Decl) {
  if (!isa<CXXDestructorDecl>(Decl) &&
      Decl->getDeclName().getCXXOverloadedOperator() != OO_Delete &&
      Decl->getDeclName().getCXXOverloadedOperator() != OO_Array_Delete)
    return false;

  // For a function that the user didn't declare:
  //  - if this is a destructor, its exception specification is implicit.
  //  - if this is 'operator delete' or 'operator delete[]', the exception
  //    specification is as-if an explicit exception specification was given
  //    (per [basic.stc.dynamic]p2).
  if (!Decl->getTypeSourceInfo())
    return isa<CXXDestructorDecl>(Decl);

  auto *Ty = Decl->getTypeSourceInfo()->getType()->castAs<FunctionProtoType>();
  return !Ty->hasExceptionSpec();
}

bool Sema::CheckEquivalentExceptionSpec(FunctionDecl *Old, FunctionDecl *New) {
  // Just completely ignore this under -fno-exceptions prior to C++17.
  // In C++17 onwards, the exception specification is part of the type and
  // we will diagnose mismatches anyway, so it's better to check for them here.
  if (!getLangOpts().CXXExceptions && !getLangOpts().CPlusPlus17)
    return false;

  OverloadedOperatorKind OO = New->getDeclName().getCXXOverloadedOperator();
  bool IsOperatorNew = OO == OO_New || OO == OO_Array_New;
  bool MissingExceptionSpecification = false;
  bool MissingEmptyExceptionSpecification = false;

  unsigned DiagID = diag::err_mismatched_exception_spec;
  bool ReturnValueOnError = true;
  if (getLangOpts().MSVCCompat) {
    DiagID = diag::ext_mismatched_exception_spec;
    ReturnValueOnError = false;
  }

  // If we're befriending a member function of a class that's currently being
  // defined, we might not be able to work out its exception specification yet.
  // If not, defer the check until later.
  if (exceptionSpecNotKnownYet(Old) || exceptionSpecNotKnownYet(New)) {
    DelayedEquivalentExceptionSpecChecks.push_back({New, Old});
    return false;
  }

  // Check the types as written: they must match before any exception
  // specification adjustment is applied.
  if (!CheckEquivalentExceptionSpecImpl(
        *this, PDiag(DiagID), PDiag(diag::note_previous_declaration),
        Old->getType()->getAs<FunctionProtoType>(), Old->getLocation(),
        New->getType()->getAs<FunctionProtoType>(), New->getLocation(),
        &MissingExceptionSpecification, &MissingEmptyExceptionSpecification,
        /*AllowNoexceptAllMatchWithNoSpec=*/true, IsOperatorNew)) {
    // C++11 [except.spec]p4 [DR1492]:
    //   If a declaration of a function has an implicit
    //   exception-specification, other declarations of the function shall
    //   not specify an exception-specification.
    if (getLangOpts().CPlusPlus11 && getLangOpts().CXXExceptions &&
        hasImplicitExceptionSpec(Old) != hasImplicitExceptionSpec(New)) {
      Diag(New->getLocation(), diag::ext_implicit_exception_spec_mismatch)
        << hasImplicitExceptionSpec(Old);
      if (Old->getLocation().isValid())
        Diag(Old->getLocation(), diag::note_previous_declaration);
    }
    return false;
  }

  // The failure was something other than an missing exception
  // specification; return an error, except in MS mode where this is a warning.
  if (!MissingExceptionSpecification)
    return ReturnValueOnError;

  const FunctionProtoType *NewProto =
    New->getType()->castAs<FunctionProtoType>();

  // The new function declaration is only missing an empty exception
  // specification "throw()". If the throw() specification came from a
  // function in a system header that has C linkage, just add an empty
  // exception specification to the "new" declaration. Note that C library
  // implementations are permitted to add these nothrow exception
  // specifications.
  //
  // Likewise if the old function is a builtin.
  if (MissingEmptyExceptionSpecification && NewProto &&
      (Old->getLocation().isInvalid() ||
       Context.getSourceManager().isInSystemHeader(Old->getLocation()) ||
       Old->getBuiltinID()) &&
      Old->isExternC()) {
    New->setType(Context.getFunctionType(
        NewProto->getReturnType(), NewProto->getParamTypes(),
        NewProto->getExtProtoInfo().withExceptionSpec(EST_DynamicNone)));
    return false;
  }

  const FunctionProtoType *OldProto =
    Old->getType()->castAs<FunctionProtoType>();

  FunctionProtoType::ExceptionSpecInfo ESI = OldProto->getExceptionSpecType();
  if (ESI.Type == EST_Dynamic) {
    // FIXME: What if the exceptions are described in terms of the old
    // prototype's parameters?
    ESI.Exceptions = OldProto->exceptions();
  }

  if (ESI.Type == EST_NoexceptFalse)
    ESI.Type = EST_None;
  if (ESI.Type == EST_NoexceptTrue)
    ESI.Type = EST_BasicNoexcept;

  // For dependent noexcept, we can't just take the expression from the old
  // prototype. It likely contains references to the old prototype's parameters.
  if (ESI.Type == EST_DependentNoexcept) {
    New->setInvalidDecl();
  } else {
    // Update the type of the function with the appropriate exception
    // specification.
    New->setType(Context.getFunctionType(
        NewProto->getReturnType(), NewProto->getParamTypes(),
        NewProto->getExtProtoInfo().withExceptionSpec(ESI)));
  }

  if (getLangOpts().MSVCCompat && isDynamicExceptionSpec(ESI.Type)) {
    DiagID = diag::ext_missing_exception_specification;
    ReturnValueOnError = false;
  } else if (New->isReplaceableGlobalAllocationFunction() &&
             ESI.Type != EST_DependentNoexcept) {
    // Allow missing exception specifications in redeclarations as an extension,
    // when declaring a replaceable global allocation function.
    DiagID = diag::ext_missing_exception_specification;
    ReturnValueOnError = false;
  } else if (ESI.Type == EST_NoThrow) {
    // Don't emit any warning for missing 'nothrow' in MSVC.
    if (getLangOpts().MSVCCompat) {
      return false;
    }
    // Allow missing attribute 'nothrow' in redeclarations, since this is a very
    // common omission.
    DiagID = diag::ext_missing_exception_specification;
    ReturnValueOnError = false;
  } else {
    DiagID = diag::err_missing_exception_specification;
    ReturnValueOnError = true;
  }

  // Warn about the lack of exception specification.
  SmallString<128> ExceptionSpecString;
  llvm::raw_svector_ostream OS(ExceptionSpecString);
  switch (OldProto->getExceptionSpecType()) {
  case EST_DynamicNone:
    OS << "throw()";
    break;

  case EST_Dynamic: {
    OS << "throw(";
    bool OnFirstException = true;
    for (const auto &E : OldProto->exceptions()) {
      if (OnFirstException)
        OnFirstException = false;
      else
        OS << ", ";

      OS << E.getAsString(getPrintingPolicy());
    }
    OS << ")";
    break;
  }

  case EST_BasicNoexcept:
    OS << "noexcept";
    break;

  case EST_DependentNoexcept:
  case EST_NoexceptFalse:
  case EST_NoexceptTrue:
    OS << "noexcept(";
    assert(OldProto->getNoexceptExpr() != nullptr && "Expected non-null Expr");
    OldProto->getNoexceptExpr()->printPretty(OS, nullptr, getPrintingPolicy());
    OS << ")";
    break;
  case EST_NoThrow:
    OS <<"__attribute__((nothrow))";
    break;
  case EST_None:
  case EST_MSAny:
  case EST_Unevaluated:
  case EST_Uninstantiated:
  case EST_Unparsed:
    llvm_unreachable("This spec type is compatible with none.");
  }

  SourceLocation FixItLoc;
  if (TypeSourceInfo *TSInfo = New->getTypeSourceInfo()) {
    TypeLoc TL = TSInfo->getTypeLoc().IgnoreParens();
    // FIXME: Preserve enough information so that we can produce a correct fixit
    // location when there is a trailing return type.
    if (auto FTLoc = TL.getAs<FunctionProtoTypeLoc>())
      if (!FTLoc.getTypePtr()->hasTrailingReturn())
        FixItLoc = getLocForEndOfToken(FTLoc.getLocalRangeEnd());
  }

  if (FixItLoc.isInvalid())
    Diag(New->getLocation(), DiagID)
      << New << OS.str();
  else {
    Diag(New->getLocation(), DiagID)
      << New << OS.str()
      << FixItHint::CreateInsertion(FixItLoc, " " + OS.str().str());
  }

  if (Old->getLocation().isValid())
    Diag(Old->getLocation(), diag::note_previous_declaration);

  return ReturnValueOnError;
}

/// CheckEquivalentExceptionSpec - Check if the two types have equivalent
/// exception specifications. Exception specifications are equivalent if
/// they allow exactly the same set of exception types. It does not matter how
/// that is achieved. See C++ [except.spec]p2.
bool Sema::CheckEquivalentExceptionSpec(
    const FunctionProtoType *Old, SourceLocation OldLoc,
    const FunctionProtoType *New, SourceLocation NewLoc) {
  if (!getLangOpts().CXXExceptions)
    return false;

  unsigned DiagID = diag::err_mismatched_exception_spec;
  if (getLangOpts().MSVCCompat)
    DiagID = diag::ext_mismatched_exception_spec;
  bool Result = CheckEquivalentExceptionSpecImpl(
      *this, PDiag(DiagID), PDiag(diag::note_previous_declaration),
      Old, OldLoc, New, NewLoc);

  // In Microsoft mode, mismatching exception specifications just cause a warning.
  if (getLangOpts().MSVCCompat)
    return false;
  return Result;
}

/// CheckEquivalentExceptionSpec - Check if the two types have compatible
/// exception specifications. See C++ [except.spec]p3.
///
/// \return \c false if the exception specifications match, \c true if there is
/// a problem. If \c true is returned, either a diagnostic has already been
/// produced or \c *MissingExceptionSpecification is set to \c true.
static bool CheckEquivalentExceptionSpecImpl(
    Sema &S, const PartialDiagnostic &DiagID, const PartialDiagnostic &NoteID,
    const FunctionProtoType *Old, SourceLocation OldLoc,
    const FunctionProtoType *New, SourceLocation NewLoc,
    bool *MissingExceptionSpecification,
    bool *MissingEmptyExceptionSpecification,
    bool AllowNoexceptAllMatchWithNoSpec, bool IsOperatorNew) {
  if (MissingExceptionSpecification)
    *MissingExceptionSpecification = false;

  if (MissingEmptyExceptionSpecification)
    *MissingEmptyExceptionSpecification = false;

  Old = S.ResolveExceptionSpec(NewLoc, Old);
  if (!Old)
    return false;
  New = S.ResolveExceptionSpec(NewLoc, New);
  if (!New)
    return false;

  // C++0x [except.spec]p3: Two exception-specifications are compatible if:
  //   - both are non-throwing, regardless of their form,
  //   - both have the form noexcept(constant-expression) and the constant-
  //     expressions are equivalent,
  //   - both are dynamic-exception-specifications that have the same set of
  //     adjusted types.
  //
  // C++0x [except.spec]p12: An exception-specification is non-throwing if it is
  //   of the form throw(), noexcept, or noexcept(constant-expression) where the
  //   constant-expression yields true.
  //
  // C++0x [except.spec]p4: If any declaration of a function has an exception-
  //   specifier that is not a noexcept-specification allowing all exceptions,
  //   all declarations [...] of that function shall have a compatible
  //   exception-specification.
  //
  // That last point basically means that noexcept(false) matches no spec.
  // It's considered when AllowNoexceptAllMatchWithNoSpec is true.

  ExceptionSpecificationType OldEST = Old->getExceptionSpecType();
  ExceptionSpecificationType NewEST = New->getExceptionSpecType();

  assert(!isUnresolvedExceptionSpec(OldEST) &&
         !isUnresolvedExceptionSpec(NewEST) &&
         "Shouldn't see unknown exception specifications here");

  CanThrowResult OldCanThrow = Old->canThrow();
  CanThrowResult NewCanThrow = New->canThrow();

  // Any non-throwing specifications are compatible.
  if (OldCanThrow == CT_Cannot && NewCanThrow == CT_Cannot)
    return false;

  // Any throws-anything specifications are usually compatible.
  if (OldCanThrow == CT_Can && OldEST != EST_Dynamic &&
      NewCanThrow == CT_Can && NewEST != EST_Dynamic) {
    // The exception is that the absence of an exception specification only
    // matches noexcept(false) for functions, as described above.
    if (!AllowNoexceptAllMatchWithNoSpec &&
        ((OldEST == EST_None && NewEST == EST_NoexceptFalse) ||
         (OldEST == EST_NoexceptFalse && NewEST == EST_None))) {
      // This is the disallowed case.
    } else {
      return false;
    }
  }

  // C++14 [except.spec]p3:
  //   Two exception-specifications are compatible if [...] both have the form
  //   noexcept(constant-expression) and the constant-expressions are equivalent
  if (OldEST == EST_DependentNoexcept && NewEST == EST_DependentNoexcept) {
    llvm::FoldingSetNodeID OldFSN, NewFSN;
    Old->getNoexceptExpr()->Profile(OldFSN, S.Context, true);
    New->getNoexceptExpr()->Profile(NewFSN, S.Context, true);
    if (OldFSN == NewFSN)
      return false;
  }

  // Dynamic exception specifications with the same set of adjusted types
  // are compatible.
  if (OldEST == EST_Dynamic && NewEST == EST_Dynamic) {
    bool Success = true;
    // Both have a dynamic exception spec. Collect the first set, then compare
    // to the second.
    llvm::SmallPtrSet<CanQualType, 8> OldTypes, NewTypes;
    for (const auto &I : Old->exceptions())
      OldTypes.insert(S.Context.getCanonicalType(I).getUnqualifiedType());

    for (const auto &I : New->exceptions()) {
      CanQualType TypePtr = S.Context.getCanonicalType(I).getUnqualifiedType();
      if (OldTypes.count(TypePtr))
        NewTypes.insert(TypePtr);
      else {
        Success = false;
        break;
      }
    }

    if (Success && OldTypes.size() == NewTypes.size())
      return false;
  }

  // As a special compatibility feature, under C++0x we accept no spec and
  // throw(std::bad_alloc) as equivalent for operator new and operator new[].
  // This is because the implicit declaration changed, but old code would break.
  if (S.getLangOpts().CPlusPlus11 && IsOperatorNew) {
    const FunctionProtoType *WithExceptions = nullptr;
    if (OldEST == EST_None && NewEST == EST_Dynamic)
      WithExceptions = New;
    else if (OldEST == EST_Dynamic && NewEST == EST_None)
      WithExceptions = Old;
    if (WithExceptions && WithExceptions->getNumExceptions() == 1) {
      // One has no spec, the other throw(something). If that something is
      // std::bad_alloc, all conditions are met.
      QualType Exception = *WithExceptions->exception_begin();
      if (CXXRecordDecl *ExRecord = Exception->getAsCXXRecordDecl()) {
        IdentifierInfo* Name = ExRecord->getIdentifier();
        if (Name && Name->getName() == "bad_alloc") {
          // It's called bad_alloc, but is it in std?
          if (ExRecord->isInStdNamespace()) {
            return false;
          }
        }
      }
    }
  }

  // If the caller wants to handle the case that the new function is
  // incompatible due to a missing exception specification, let it.
  if (MissingExceptionSpecification && OldEST != EST_None &&
      NewEST == EST_None) {
    // The old type has an exception specification of some sort, but
    // the new type does not.
    *MissingExceptionSpecification = true;

    if (MissingEmptyExceptionSpecification && OldCanThrow == CT_Cannot) {
      // The old type has a throw() or noexcept(true) exception specification
      // and the new type has no exception specification, and the caller asked
      // to handle this itself.
      *MissingEmptyExceptionSpecification = true;
    }

    return true;
  }

  S.Diag(NewLoc, DiagID);
  if (NoteID.getDiagID() != 0 && OldLoc.isValid())
    S.Diag(OldLoc, NoteID);
  return true;
}

bool Sema::CheckEquivalentExceptionSpec(const PartialDiagnostic &DiagID,
                                        const PartialDiagnostic &NoteID,
                                        const FunctionProtoType *Old,
                                        SourceLocation OldLoc,
                                        const FunctionProtoType *New,
                                        SourceLocation NewLoc) {
  if (!getLangOpts().CXXExceptions)
    return false;
  return CheckEquivalentExceptionSpecImpl(*this, DiagID, NoteID, Old, OldLoc,
                                          New, NewLoc);
}

bool Sema::handlerCanCatch(QualType HandlerType, QualType ExceptionType) {
  // [except.handle]p3:
  //   A handler is a match for an exception object of type E if:

  // HandlerType must be ExceptionType or derived from it, or pointer or
  // reference to such types.
  const ReferenceType *RefTy = HandlerType->getAs<ReferenceType>();
  if (RefTy)
    HandlerType = RefTy->getPointeeType();

  //   -- the handler is of type cv T or cv T& and E and T are the same type
  if (Context.hasSameUnqualifiedType(ExceptionType, HandlerType))
    return true;

  // FIXME: ObjC pointer types?
  if (HandlerType->isPointerType() || HandlerType->isMemberPointerType()) {
    if (RefTy && (!HandlerType.isConstQualified() ||
                  HandlerType.isVolatileQualified()))
      return false;

    // -- the handler is of type cv T or const T& where T is a pointer or
    //    pointer to member type and E is std::nullptr_t
    if (ExceptionType->isNullPtrType())
      return true;

    // -- the handler is of type cv T or const T& where T is a pointer or
    //    pointer to member type and E is a pointer or pointer to member type
    //    that can be converted to T by one or more of
    //    -- a qualification conversion
    //    -- a function pointer conversion
    bool LifetimeConv;
    QualType Result;
    // FIXME: Should we treat the exception as catchable if a lifetime
    // conversion is required?
    if (IsQualificationConversion(ExceptionType, HandlerType, false,
                                  LifetimeConv) ||
        IsFunctionConversion(ExceptionType, HandlerType, Result))
      return true;

    //    -- a standard pointer conversion [...]
    if (!ExceptionType->isPointerType() || !HandlerType->isPointerType())
      return false;

    // Handle the "qualification conversion" portion.
    Qualifiers EQuals, HQuals;
    ExceptionType = Context.getUnqualifiedArrayType(
        ExceptionType->getPointeeType(), EQuals);
    HandlerType = Context.getUnqualifiedArrayType(
        HandlerType->getPointeeType(), HQuals);
    if (!HQuals.compatiblyIncludes(EQuals))
      return false;

    if (HandlerType->isVoidType() && ExceptionType->isObjectType())
      return true;

    // The only remaining case is a derived-to-base conversion.
  }

  //   -- the handler is of type cg T or cv T& and T is an unambiguous public
  //      base class of E
  if (!ExceptionType->isRecordType() || !HandlerType->isRecordType())
    return false;
  CXXBasePaths Paths(/*FindAmbiguities=*/true, /*RecordPaths=*/true,
                     /*DetectVirtual=*/false);
  if (!IsDerivedFrom(SourceLocation(), ExceptionType, HandlerType, Paths) ||
      Paths.isAmbiguous(Context.getCanonicalType(HandlerType)))
    return false;

  // Do this check from a context without privileges.
  switch (CheckBaseClassAccess(SourceLocation(), HandlerType, ExceptionType,
                               Paths.front(),
                               /*Diagnostic*/ 0,
                               /*ForceCheck*/ true,
                               /*ForceUnprivileged*/ true)) {
  case AR_accessible: return true;
  case AR_inaccessible: return false;
  case AR_dependent:
    llvm_unreachable("access check dependent for unprivileged context");
  case AR_delayed:
    llvm_unreachable("access check delayed in non-declaration");
  }
  llvm_unreachable("unexpected access check result");
}

/// CheckExceptionSpecSubset - Check whether the second function type's
/// exception specification is a subset (or equivalent) of the first function
/// type. This is used by override and pointer assignment checks.
bool Sema::CheckExceptionSpecSubset(const PartialDiagnostic &DiagID,
                                    const PartialDiagnostic &NestedDiagID,
                                    const PartialDiagnostic &NoteID,
                                    const PartialDiagnostic &NoThrowDiagID,
                                    const FunctionProtoType *Superset,
                                    SourceLocation SuperLoc,
                                    const FunctionProtoType *Subset,
                                    SourceLocation SubLoc) {

  // Just auto-succeed under -fno-exceptions.
  if (!getLangOpts().CXXExceptions)
    return false;

  // FIXME: As usual, we could be more specific in our error messages, but
  // that better waits until we've got types with source locations.

  if (!SubLoc.isValid())
    SubLoc = SuperLoc;

  // Resolve the exception specifications, if needed.
  Superset = ResolveExceptionSpec(SuperLoc, Superset);
  if (!Superset)
    return false;
  Subset = ResolveExceptionSpec(SubLoc, Subset);
  if (!Subset)
    return false;

  ExceptionSpecificationType SuperEST = Superset->getExceptionSpecType();
  ExceptionSpecificationType SubEST = Subset->getExceptionSpecType();
  assert(!isUnresolvedExceptionSpec(SuperEST) &&
         !isUnresolvedExceptionSpec(SubEST) &&
         "Shouldn't see unknown exception specifications here");

  // If there are dependent noexcept specs, assume everything is fine. Unlike
  // with the equivalency check, this is safe in this case, because we don't
  // want to merge declarations. Checks after instantiation will catch any
  // omissions we make here.
  if (SuperEST == EST_DependentNoexcept || SubEST == EST_DependentNoexcept)
    return false;

  CanThrowResult SuperCanThrow = Superset->canThrow();
  CanThrowResult SubCanThrow = Subset->canThrow();

  // If the superset contains everything or the subset contains nothing, we're
  // done.
  if ((SuperCanThrow == CT_Can && SuperEST != EST_Dynamic) ||
      SubCanThrow == CT_Cannot)
    return CheckParamExceptionSpec(NestedDiagID, NoteID, Superset, SuperLoc,
                                   Subset, SubLoc);

  // Allow __declspec(nothrow) to be missing on redeclaration as an extension in
  // some cases.
  if (NoThrowDiagID.getDiagID() != 0 && SubCanThrow == CT_Can &&
      SuperCanThrow == CT_Cannot && SuperEST == EST_NoThrow) {
    Diag(SubLoc, NoThrowDiagID);
    if (NoteID.getDiagID() != 0)
      Diag(SuperLoc, NoteID);
    return true;
  }

  // If the subset contains everything or the superset contains nothing, we've
  // failed.
  if ((SubCanThrow == CT_Can && SubEST != EST_Dynamic) ||
      SuperCanThrow == CT_Cannot) {
    Diag(SubLoc, DiagID);
    if (NoteID.getDiagID() != 0)
      Diag(SuperLoc, NoteID);
    return true;
  }

  assert(SuperEST == EST_Dynamic && SubEST == EST_Dynamic &&
         "Exception spec subset: non-dynamic case slipped through.");

  // Neither contains everything or nothing. Do a proper comparison.
  for (QualType SubI : Subset->exceptions()) {
    if (const ReferenceType *RefTy = SubI->getAs<ReferenceType>())
      SubI = RefTy->getPointeeType();

    // Make sure it's in the superset.
    bool Contained = false;
    for (QualType SuperI : Superset->exceptions()) {
      // [except.spec]p5:
      //   the target entity shall allow at least the exceptions allowed by the
      //   source
      //
      // We interpret this as meaning that a handler for some target type would
      // catch an exception of each source type.
      if (handlerCanCatch(SuperI, SubI)) {
        Contained = true;
        break;
      }
    }
    if (!Contained) {
      Diag(SubLoc, DiagID);
      if (NoteID.getDiagID() != 0)
        Diag(SuperLoc, NoteID);
      return true;
    }
  }
  // We've run half the gauntlet.
  return CheckParamExceptionSpec(NestedDiagID, NoteID, Superset, SuperLoc,
                                 Subset, SubLoc);
}

static bool
CheckSpecForTypesEquivalent(Sema &S, const PartialDiagnostic &DiagID,
                            const PartialDiagnostic &NoteID, QualType Target,
                            SourceLocation TargetLoc, QualType Source,
                            SourceLocation SourceLoc) {
  const FunctionProtoType *TFunc = GetUnderlyingFunction(Target);
  if (!TFunc)
    return false;
  const FunctionProtoType *SFunc = GetUnderlyingFunction(Source);
  if (!SFunc)
    return false;

  return S.CheckEquivalentExceptionSpec(DiagID, NoteID, TFunc, TargetLoc,
                                        SFunc, SourceLoc);
}

/// CheckParamExceptionSpec - Check if the parameter and return types of the
/// two functions have equivalent exception specs. This is part of the
/// assignment and override compatibility check. We do not check the parameters
/// of parameter function pointers recursively, as no sane programmer would
/// even be able to write such a function type.
bool Sema::CheckParamExceptionSpec(const PartialDiagnostic &DiagID,
                                   const PartialDiagnostic &NoteID,
                                   const FunctionProtoType *Target,
                                   SourceLocation TargetLoc,
                                   const FunctionProtoType *Source,
                                   SourceLocation SourceLoc) {
  auto RetDiag = DiagID;
  RetDiag << 0;
  if (CheckSpecForTypesEquivalent(
          *this, RetDiag, PDiag(),
          Target->getReturnType(), TargetLoc, Source->getReturnType(),
          SourceLoc))
    return true;

  // We shouldn't even be testing this unless the arguments are otherwise
  // compatible.
  assert(Target->getNumParams() == Source->getNumParams() &&
         "Functions have different argument counts.");
  for (unsigned i = 0, E = Target->getNumParams(); i != E; ++i) {
    auto ParamDiag = DiagID;
    ParamDiag << 1;
    if (CheckSpecForTypesEquivalent(
            *this, ParamDiag, PDiag(),
            Target->getParamType(i), TargetLoc, Source->getParamType(i),
            SourceLoc))
      return true;
  }
  return false;
}

bool Sema::CheckExceptionSpecCompatibility(Expr *From, QualType ToType) {
  // First we check for applicability.
  // Target type must be a function, function pointer or function reference.
  const FunctionProtoType *ToFunc = GetUnderlyingFunction(ToType);
  if (!ToFunc || ToFunc->hasDependentExceptionSpec())
    return false;

  // SourceType must be a function or function pointer.
  const FunctionProtoType *FromFunc = GetUnderlyingFunction(From->getType());
  if (!FromFunc || FromFunc->hasDependentExceptionSpec())
    return false;

  unsigned DiagID = diag::err_incompatible_exception_specs;
  unsigned NestedDiagID = diag::err_deep_exception_specs_differ;
  // This is not an error in C++17 onwards, unless the noexceptness doesn't
  // match, but in that case we have a full-on type mismatch, not just a
  // type sugar mismatch.
  if (getLangOpts().CPlusPlus17) {
    DiagID = diag::warn_incompatible_exception_specs;
    NestedDiagID = diag::warn_deep_exception_specs_differ;
  }

  // Now we've got the correct types on both sides, check their compatibility.
  // This means that the source of the conversion can only throw a subset of
  // the exceptions of the target, and any exception specs on arguments or
  // return types must be equivalent.
  //
  // FIXME: If there is a nested dependent exception specification, we should
  // not be checking it here. This is fine:
  //   template<typename T> void f() {
  //     void (*p)(void (*) throw(T));
  //     void (*q)(void (*) throw(int)) = p;
  //   }
  // ... because it might be instantiated with T=int.
  return CheckExceptionSpecSubset(
             PDiag(DiagID), PDiag(NestedDiagID), PDiag(), PDiag(), ToFunc,
             From->getSourceRange().getBegin(), FromFunc, SourceLocation()) &&
         !getLangOpts().CPlusPlus17;
}

bool Sema::CheckOverridingFunctionExceptionSpec(const CXXMethodDecl *New,
                                                const CXXMethodDecl *Old) {
  // If the new exception specification hasn't been parsed yet, skip the check.
  // We'll get called again once it's been parsed.
  if (New->getType()->castAs<FunctionProtoType>()->getExceptionSpecType() ==
      EST_Unparsed)
    return false;

  // Don't check uninstantiated template destructors at all. We can only
  // synthesize correct specs after the template is instantiated.
  if (isa<CXXDestructorDecl>(New) && New->getParent()->isDependentType())
    return false;

  // If the old exception specification hasn't been parsed yet, or the new
  // exception specification can't be computed yet, remember that we need to
  // perform this check when we get to the end of the outermost
  // lexically-surrounding class.
  if (exceptionSpecNotKnownYet(Old) || exceptionSpecNotKnownYet(New)) {
    DelayedOverridingExceptionSpecChecks.push_back({New, Old});
    return false;
  }

  unsigned DiagID = diag::err_override_exception_spec;
  if (getLangOpts().MSVCCompat)
    DiagID = diag::ext_override_exception_spec;
  return CheckExceptionSpecSubset(PDiag(DiagID),
                                  PDiag(diag::err_deep_exception_specs_differ),
                                  PDiag(diag::note_overridden_virtual_function),
                                  PDiag(diag::ext_override_exception_spec),
                                  Old->getType()->castAs<FunctionProtoType>(),
                                  Old->getLocation(),
                                  New->getType()->castAs<FunctionProtoType>(),
                                  New->getLocation());
}

static CanThrowResult canSubStmtsThrow(Sema &Self, const Stmt *S) {
  CanThrowResult R = CT_Cannot;
  for (const Stmt *SubStmt : S->children()) {
    if (!SubStmt)
      continue;
    R = mergeCanThrow(R, Self.canThrow(SubStmt));
    if (R == CT_Can)
      break;
  }
  return R;
}

CanThrowResult Sema::canCalleeThrow(Sema &S, const Expr *E, const Decl *D,
                                    SourceLocation Loc) {
  // As an extension, we assume that __attribute__((nothrow)) functions don't
  // throw.
  if (D && isa<FunctionDecl>(D) && D->hasAttr<NoThrowAttr>())
    return CT_Cannot;

  QualType T;

  // In C++1z, just look at the function type of the callee.
  if (S.getLangOpts().CPlusPlus17 && E && isa<CallExpr>(E)) {
    E = cast<CallExpr>(E)->getCallee();
    T = E->getType();
    if (T->isSpecificPlaceholderType(BuiltinType::BoundMember)) {
      // Sadly we don't preserve the actual type as part of the "bound member"
      // placeholder, so we need to reconstruct it.
      E = E->IgnoreParenImpCasts();

      // Could be a call to a pointer-to-member or a plain member access.
      if (auto *Op = dyn_cast<BinaryOperator>(E)) {
        assert(Op->getOpcode() == BO_PtrMemD || Op->getOpcode() == BO_PtrMemI);
        T = Op->getRHS()->getType()
              ->castAs<MemberPointerType>()->getPointeeType();
      } else {
        T = cast<MemberExpr>(E)->getMemberDecl()->getType();
      }
    }
  } else if (const ValueDecl *VD = dyn_cast_or_null<ValueDecl>(D))
    T = VD->getType();
  else
    // If we have no clue what we're calling, assume the worst.
    return CT_Can;

  const FunctionProtoType *FT;
  if ((FT = T->getAs<FunctionProtoType>())) {
  } else if (const PointerType *PT = T->getAs<PointerType>())
    FT = PT->getPointeeType()->getAs<FunctionProtoType>();
  else if (const ReferenceType *RT = T->getAs<ReferenceType>())
    FT = RT->getPointeeType()->getAs<FunctionProtoType>();
  else if (const MemberPointerType *MT = T->getAs<MemberPointerType>())
    FT = MT->getPointeeType()->getAs<FunctionProtoType>();
  else if (const BlockPointerType *BT = T->getAs<BlockPointerType>())
    FT = BT->getPointeeType()->getAs<FunctionProtoType>();

  if (!FT)
    return CT_Can;

  if (Loc.isValid() || (Loc.isInvalid() && E))
    FT = S.ResolveExceptionSpec(Loc.isInvalid() ? E->getBeginLoc() : Loc, FT);
  if (!FT)
    return CT_Can;

  return FT->canThrow();
}

static CanThrowResult canVarDeclThrow(Sema &Self, const VarDecl *VD) {
  CanThrowResult CT = CT_Cannot;

  // Initialization might throw.
  if (!VD->isUsableInConstantExpressions(Self.Context))
    if (const Expr *Init = VD->getInit())
      CT = mergeCanThrow(CT, Self.canThrow(Init));

  // Destructor might throw.
  if (VD->needsDestruction(Self.Context) == QualType::DK_cxx_destructor) {
    if (auto *RD =
            VD->getType()->getBaseElementTypeUnsafe()->getAsCXXRecordDecl()) {
      if (auto *Dtor = RD->getDestructor()) {
        CT = mergeCanThrow(
            CT, Sema::canCalleeThrow(Self, nullptr, Dtor, VD->getLocation()));
      }
    }
  }

  // If this is a decomposition declaration, bindings might throw.
  if (auto *DD = dyn_cast<DecompositionDecl>(VD))
    for (auto *B : DD->bindings())
      if (auto *HD = B->getHoldingVar())
        CT = mergeCanThrow(CT, canVarDeclThrow(Self, HD));

  return CT;
}

static CanThrowResult canDynamicCastThrow(const CXXDynamicCastExpr *DC) {
  if (DC->isTypeDependent())
    return CT_Dependent;

  if (!DC->getTypeAsWritten()->isReferenceType())
    return CT_Cannot;

  if (DC->getSubExpr()->isTypeDependent())
    return CT_Dependent;

  return DC->getCastKind() == clang::CK_Dynamic? CT_Can : CT_Cannot;
}

static CanThrowResult canTypeidThrow(Sema &S, const CXXTypeidExpr *DC) {
  if (DC->isTypeOperand())
    return CT_Cannot;

  Expr *Op = DC->getExprOperand();
  if (Op->isTypeDependent())
    return CT_Dependent;

  const RecordType *RT = Op->getType()->getAs<RecordType>();
  if (!RT)
    return CT_Cannot;

  if (!cast<CXXRecordDecl>(RT->getDecl())->isPolymorphic())
    return CT_Cannot;

  if (Op->Classify(S.Context).isPRValue())
    return CT_Cannot;

  return CT_Can;
}

CanThrowResult Sema::canThrow(const Stmt *S) {
  // C++ [expr.unary.noexcept]p3:
  //   [Can throw] if in a potentially-evaluated context the expression would
  //   contain:
  switch (S->getStmtClass()) {
  case Expr::ConstantExprClass:
    return canThrow(cast<ConstantExpr>(S)->getSubExpr());

  case Expr::CXXThrowExprClass:
    //   - a potentially evaluated throw-expression
    return CT_Can;

  case Expr::CXXDynamicCastExprClass: {
    //   - a potentially evaluated dynamic_cast expression dynamic_cast<T>(v),
    //     where T is a reference type, that requires a run-time check
    auto *CE = cast<CXXDynamicCastExpr>(S);
    // FIXME: Properly determine whether a variably-modified type can throw.
    if (CE->getType()->isVariablyModifiedType())
      return CT_Can;
    CanThrowResult CT = canDynamicCastThrow(CE);
    if (CT == CT_Can)
      return CT;
    return mergeCanThrow(CT, canSubStmtsThrow(*this, CE));
  }

  case Expr::CXXTypeidExprClass:
    //   - a potentially evaluated typeid expression applied to a glvalue
    //     expression whose type is a polymorphic class type
    return canTypeidThrow(*this, cast<CXXTypeidExpr>(S));

    //   - a potentially evaluated call to a function, member function, function
    //     pointer, or member function pointer that does not have a non-throwing
    //     exception-specification
  case Expr::CallExprClass:
  case Expr::CXXMemberCallExprClass:
  case Expr::CXXOperatorCallExprClass:
  case Expr::UserDefinedLiteralClass: {
    const CallExpr *CE = cast<CallExpr>(S);
    CanThrowResult CT;
    if (CE->isTypeDependent())
      CT = CT_Dependent;
    else if (isa<CXXPseudoDestructorExpr>(CE->getCallee()->IgnoreParens()))
      CT = CT_Cannot;
    else
      CT = canCalleeThrow(*this, CE, CE->getCalleeDecl());
    if (CT == CT_Can)
      return CT;
    return mergeCanThrow(CT, canSubStmtsThrow(*this, CE));
  }

  case Expr::CXXConstructExprClass:
  case Expr::CXXTemporaryObjectExprClass: {
    auto *CE = cast<CXXConstructExpr>(S);
    // FIXME: Properly determine whether a variably-modified type can throw.
    if (CE->getType()->isVariablyModifiedType())
      return CT_Can;
    CanThrowResult CT = canCalleeThrow(*this, CE, CE->getConstructor());
    if (CT == CT_Can)
      return CT;
    return mergeCanThrow(CT, canSubStmtsThrow(*this, CE));
  }

  case Expr::CXXInheritedCtorInitExprClass: {
    auto *ICIE = cast<CXXInheritedCtorInitExpr>(S);
    return canCalleeThrow(*this, ICIE, ICIE->getConstructor());
  }

  case Expr::LambdaExprClass: {
    const LambdaExpr *Lambda = cast<LambdaExpr>(S);
    CanThrowResult CT = CT_Cannot;
    for (LambdaExpr::const_capture_init_iterator
             Cap = Lambda->capture_init_begin(),
             CapEnd = Lambda->capture_init_end();
         Cap != CapEnd; ++Cap)
      CT = mergeCanThrow(CT, canThrow(*Cap));
    return CT;
  }

  case Expr::CXXNewExprClass: {
    auto *NE = cast<CXXNewExpr>(S);
    CanThrowResult CT;
    if (NE->isTypeDependent())
      CT = CT_Dependent;
    else
      CT = canCalleeThrow(*this, NE, NE->getOperatorNew());
    if (CT == CT_Can)
      return CT;
    return mergeCanThrow(CT, canSubStmtsThrow(*this, NE));
  }

  case Expr::CXXDeleteExprClass: {
    auto *DE = cast<CXXDeleteExpr>(S);
    CanThrowResult CT;
    QualType DTy = DE->getDestroyedType();
    if (DTy.isNull() || DTy->isDependentType()) {
      CT = CT_Dependent;
    } else {
      CT = canCalleeThrow(*this, DE, DE->getOperatorDelete());
      if (const RecordType *RT = DTy->getAs<RecordType>()) {
        const CXXRecordDecl *RD = cast<CXXRecordDecl>(RT->getDecl());
        const CXXDestructorDecl *DD = RD->getDestructor();
        if (DD)
          CT = mergeCanThrow(CT, canCalleeThrow(*this, DE, DD));
      }
      if (CT == CT_Can)
        return CT;
    }
    return mergeCanThrow(CT, canSubStmtsThrow(*this, DE));
  }

  case Expr::CXXBindTemporaryExprClass: {
    auto *BTE = cast<CXXBindTemporaryExpr>(S);
    // The bound temporary has to be destroyed again, which might throw.
    CanThrowResult CT =
        canCalleeThrow(*this, BTE, BTE->getTemporary()->getDestructor());
    if (CT == CT_Can)
      return CT;
    return mergeCanThrow(CT, canSubStmtsThrow(*this, BTE));
  }

  case Expr::PseudoObjectExprClass: {
    auto *POE = cast<PseudoObjectExpr>(S);
    CanThrowResult CT = CT_Cannot;
    for (const Expr *E : POE->semantics()) {
      CT = mergeCanThrow(CT, canThrow(E));
      if (CT == CT_Can)
        break;
    }
    return CT;
  }

    // ObjC message sends are like function calls, but never have exception
    // specs.
  case Expr::ObjCMessageExprClass:
  case Expr::ObjCPropertyRefExprClass:
  case Expr::ObjCSubscriptRefExprClass:
    return CT_Can;

    // All the ObjC literals that are implemented as calls are
    // potentially throwing unless we decide to close off that
    // possibility.
  case Expr::ObjCArrayLiteralClass:
  case Expr::ObjCDictionaryLiteralClass:
  case Expr::ObjCBoxedExprClass:
    return CT_Can;

    // Many other things have subexpressions, so we have to test those.
    // Some are simple:
  case Expr::CoawaitExprClass:
  case Expr::ConditionalOperatorClass:
  case Expr::CoyieldExprClass:
  case Expr::CXXRewrittenBinaryOperatorClass:
  case Expr::CXXStdInitializerListExprClass:
  case Expr::DesignatedInitExprClass:
  case Expr::DesignatedInitUpdateExprClass:
  case Expr::ExprWithCleanupsClass:
  case Expr::ExtVectorElementExprClass:
  case Expr::InitListExprClass:
  case Expr::ArrayInitLoopExprClass:
  case Expr::MemberExprClass:
  case Expr::ObjCIsaExprClass:
  case Expr::ObjCIvarRefExprClass:
  case Expr::ParenExprClass:
  case Expr::ParenListExprClass:
  case Expr::ShuffleVectorExprClass:
  case Expr::StmtExprClass:
  case Expr::ConvertVectorExprClass:
  case Expr::VAArgExprClass:
    return canSubStmtsThrow(*this, S);

  case Expr::CompoundLiteralExprClass:
  case Expr::CXXConstCastExprClass:
  case Expr::CXXAddrspaceCastExprClass:
  case Expr::CXXReinterpretCastExprClass:
  case Expr::BuiltinBitCastExprClass:
      // FIXME: Properly determine whether a variably-modified type can throw.
    if (cast<Expr>(S)->getType()->isVariablyModifiedType())
      return CT_Can;
    return canSubStmtsThrow(*this, S);

    // Some might be dependent for other reasons.
  case Expr::ArraySubscriptExprClass:
  case Expr::MatrixSubscriptExprClass:
  case Expr::OMPArraySectionExprClass:
  case Expr::OMPArrayShapingExprClass:
  case Expr::OMPIteratorExprClass:
  case Expr::BinaryOperatorClass:
  case Expr::DependentCoawaitExprClass:
  case Expr::CompoundAssignOperatorClass:
  case Expr::CStyleCastExprClass:
  case Expr::CXXStaticCastExprClass:
  case Expr::CXXFunctionalCastExprClass:
  case Expr::ImplicitCastExprClass:
  case Expr::MaterializeTemporaryExprClass:
  case Expr::UnaryOperatorClass: {
    // FIXME: Properly determine whether a variably-modified type can throw.
    if (auto *CE = dyn_cast<CastExpr>(S))
      if (CE->getType()->isVariablyModifiedType())
        return CT_Can;
    CanThrowResult CT =
        cast<Expr>(S)->isTypeDependent() ? CT_Dependent : CT_Cannot;
    return mergeCanThrow(CT, canSubStmtsThrow(*this, S));
  }

  case Expr::CXXDefaultArgExprClass:
    return canThrow(cast<CXXDefaultArgExpr>(S)->getExpr());

  case Expr::CXXDefaultInitExprClass:
    return canThrow(cast<CXXDefaultInitExpr>(S)->getExpr());

  case Expr::ChooseExprClass: {
    auto *CE = cast<ChooseExpr>(S);
    if (CE->isTypeDependent() || CE->isValueDependent())
      return CT_Dependent;
    return canThrow(CE->getChosenSubExpr());
  }

  case Expr::GenericSelectionExprClass:
    if (cast<GenericSelectionExpr>(S)->isResultDependent())
      return CT_Dependent;
    return canThrow(cast<GenericSelectionExpr>(S)->getResultExpr());

    // Some expressions are always dependent.
  case Expr::CXXDependentScopeMemberExprClass:
  case Expr::CXXUnresolvedConstructExprClass:
  case Expr::DependentScopeDeclRefExprClass:
  case Expr::CXXFoldExprClass:
  case Expr::RecoveryExprClass:
    return CT_Dependent;

  case Expr::AsTypeExprClass:
  case Expr::BinaryConditionalOperatorClass:
  case Expr::BlockExprClass:
  case Expr::CUDAKernelCallExprClass:
  case Expr::DeclRefExprClass:
  case Expr::ObjCBridgedCastExprClass:
  case Expr::ObjCIndirectCopyRestoreExprClass:
  case Expr::ObjCProtocolExprClass:
  case Expr::ObjCSelectorExprClass:
  case Expr::ObjCAvailabilityCheckExprClass:
  case Expr::OffsetOfExprClass:
  case Expr::PackExpansionExprClass:
  case Expr::SubstNonTypeTemplateParmExprClass:
  case Expr::SubstNonTypeTemplateParmPackExprClass:
  case Expr::FunctionParmPackExprClass:
  case Expr::UnaryExprOrTypeTraitExprClass:
  case Expr::UnresolvedLookupExprClass:
  case Expr::UnresolvedMemberExprClass:
  case Expr::TypoExprClass:
    // FIXME: Many of the above can throw.
    return CT_Cannot;

  case Expr::AddrLabelExprClass:
  case Expr::ArrayTypeTraitExprClass:
  case Expr::AtomicExprClass:
  case Expr::TypeTraitExprClass:
  case Expr::CXXBoolLiteralExprClass:
  case Expr::CXXNoexceptExprClass:
  case Expr::CXXNullPtrLiteralExprClass:
  case Expr::CXXPseudoDestructorExprClass:
  case Expr::CXXScalarValueInitExprClass:
  case Expr::CXXThisExprClass:
  case Expr::CXXUuidofExprClass:
  case Expr::CharacterLiteralClass:
  case Expr::ExpressionTraitExprClass:
  case Expr::FloatingLiteralClass:
  case Expr::GNUNullExprClass:
  case Expr::ImaginaryLiteralClass:
  case Expr::ImplicitValueInitExprClass:
  case Expr::IntegerLiteralClass:
  case Expr::FixedPointLiteralClass:
  case Expr::ArrayInitIndexExprClass:
  case Expr::NoInitExprClass:
  case Expr::ObjCEncodeExprClass:
  case Expr::ObjCStringLiteralClass:
  case Expr::ObjCBoolLiteralExprClass:
  case Expr::OpaqueValueExprClass:
  case Expr::PredefinedExprClass:
  case Expr::SizeOfPackExprClass:
  case Expr::StringLiteralClass:
  case Expr::SourceLocExprClass:
  case Expr::ConceptSpecializationExprClass:
  case Expr::RequiresExprClass:
    // These expressions can never throw.
    return CT_Cannot;

  case Expr::MSPropertyRefExprClass:
  case Expr::MSPropertySubscriptExprClass:
    llvm_unreachable("Invalid class for expression");

    // Most statements can throw if any substatement can throw.
  case Stmt::AttributedStmtClass:
  case Stmt::BreakStmtClass:
  case Stmt::CapturedStmtClass:
  case Stmt::CaseStmtClass:
  case Stmt::CompoundStmtClass:
  case Stmt::ContinueStmtClass:
  case Stmt::CoreturnStmtClass:
  case Stmt::CoroutineBodyStmtClass:
  case Stmt::CXXCatchStmtClass:
  case Stmt::CXXForRangeStmtClass:
  case Stmt::DefaultStmtClass:
  case Stmt::DoStmtClass:
  case Stmt::ForStmtClass:
  case Stmt::GCCAsmStmtClass:
  case Stmt::GotoStmtClass:
  case Stmt::IndirectGotoStmtClass:
  case Stmt::LabelStmtClass:
  case Stmt::MSAsmStmtClass:
  case Stmt::MSDependentExistsStmtClass:
  case Stmt::NullStmtClass:
  case Stmt::ObjCAtCatchStmtClass:
  case Stmt::ObjCAtFinallyStmtClass:
  case Stmt::ObjCAtSynchronizedStmtClass:
  case Stmt::ObjCAutoreleasePoolStmtClass:
  case Stmt::ObjCForCollectionStmtClass:
  case Stmt::OMPAtomicDirectiveClass:
  case Stmt::OMPBarrierDirectiveClass:
  case Stmt::OMPCancelDirectiveClass:
  case Stmt::OMPCancellationPointDirectiveClass:
  case Stmt::OMPCriticalDirectiveClass:
  case Stmt::OMPDistributeDirectiveClass:
  case Stmt::OMPDistributeParallelForDirectiveClass:
  case Stmt::OMPDistributeParallelForSimdDirectiveClass:
  case Stmt::OMPDistributeSimdDirectiveClass:
  case Stmt::OMPFlushDirectiveClass:
  case Stmt::OMPDepobjDirectiveClass:
  case Stmt::OMPScanDirectiveClass:
  case Stmt::OMPForDirectiveClass:
  case Stmt::OMPForSimdDirectiveClass:
  case Stmt::OMPMasterDirectiveClass:
  case Stmt::OMPMasterTaskLoopDirectiveClass:
  case Stmt::OMPMasterTaskLoopSimdDirectiveClass:
  case Stmt::OMPOrderedDirectiveClass:
  case Stmt::OMPCanonicalLoopClass:
  case Stmt::OMPParallelDirectiveClass:
  case Stmt::OMPParallelForDirectiveClass:
  case Stmt::OMPParallelForSimdDirectiveClass:
  case Stmt::OMPParallelMasterDirectiveClass:
  case Stmt::OMPParallelMasterTaskLoopDirectiveClass:
  case Stmt::OMPParallelMasterTaskLoopSimdDirectiveClass:
  case Stmt::OMPParallelSectionsDirectiveClass:
  case Stmt::OMPSectionDirectiveClass:
  case Stmt::OMPSectionsDirectiveClass:
  case Stmt::OMPSimdDirectiveClass:
  case Stmt::OMPTileDirectiveClass:
<<<<<<< HEAD
=======
  case Stmt::OMPUnrollDirectiveClass:
>>>>>>> 2ab1d525
  case Stmt::OMPSingleDirectiveClass:
  case Stmt::OMPTargetDataDirectiveClass:
  case Stmt::OMPTargetDirectiveClass:
  case Stmt::OMPTargetEnterDataDirectiveClass:
  case Stmt::OMPTargetExitDataDirectiveClass:
  case Stmt::OMPTargetParallelDirectiveClass:
  case Stmt::OMPTargetParallelForDirectiveClass:
  case Stmt::OMPTargetParallelForSimdDirectiveClass:
  case Stmt::OMPTargetSimdDirectiveClass:
  case Stmt::OMPTargetTeamsDirectiveClass:
  case Stmt::OMPTargetTeamsDistributeDirectiveClass:
  case Stmt::OMPTargetTeamsDistributeParallelForDirectiveClass:
  case Stmt::OMPTargetTeamsDistributeParallelForSimdDirectiveClass:
  case Stmt::OMPTargetTeamsDistributeSimdDirectiveClass:
  case Stmt::OMPTargetUpdateDirectiveClass:
  case Stmt::OMPTaskDirectiveClass:
  case Stmt::OMPTaskgroupDirectiveClass:
  case Stmt::OMPTaskLoopDirectiveClass:
  case Stmt::OMPTaskLoopSimdDirectiveClass:
  case Stmt::OMPTaskwaitDirectiveClass:
  case Stmt::OMPTaskyieldDirectiveClass:
  case Stmt::OMPTeamsDirectiveClass:
  case Stmt::OMPTeamsDistributeDirectiveClass:
  case Stmt::OMPTeamsDistributeParallelForDirectiveClass:
  case Stmt::OMPTeamsDistributeParallelForSimdDirectiveClass:
  case Stmt::OMPTeamsDistributeSimdDirectiveClass:
  case Stmt::OMPInteropDirectiveClass:
  case Stmt::OMPDispatchDirectiveClass:
  case Stmt::OMPMaskedDirectiveClass:
  case Stmt::OMPMetaDirectiveClass:
  case Stmt::OMPGenericLoopDirectiveClass:
  case Stmt::ReturnStmtClass:
  case Stmt::SEHExceptStmtClass:
  case Stmt::SEHFinallyStmtClass:
  case Stmt::SEHLeaveStmtClass:
  case Stmt::SEHTryStmtClass:
  case Stmt::SwitchStmtClass:
  case Stmt::WhileStmtClass:
    return canSubStmtsThrow(*this, S);

  case Stmt::DeclStmtClass: {
    CanThrowResult CT = CT_Cannot;
    for (const Decl *D : cast<DeclStmt>(S)->decls()) {
      if (auto *VD = dyn_cast<VarDecl>(D))
        CT = mergeCanThrow(CT, canVarDeclThrow(*this, VD));

      // FIXME: Properly determine whether a variably-modified type can throw.
      if (auto *TND = dyn_cast<TypedefNameDecl>(D))
        if (TND->getUnderlyingType()->isVariablyModifiedType())
          return CT_Can;
      if (auto *VD = dyn_cast<ValueDecl>(D))
        if (VD->getType()->isVariablyModifiedType())
          return CT_Can;
    }
    return CT;
  }

  case Stmt::IfStmtClass: {
    auto *IS = cast<IfStmt>(S);
    CanThrowResult CT = CT_Cannot;
    if (const Stmt *Init = IS->getInit())
      CT = mergeCanThrow(CT, canThrow(Init));
    if (const Stmt *CondDS = IS->getConditionVariableDeclStmt())
      CT = mergeCanThrow(CT, canThrow(CondDS));
    CT = mergeCanThrow(CT, canThrow(IS->getCond()));

    // For 'if constexpr', consider only the non-discarded case.
    // FIXME: We should add a DiscardedStmt marker to the AST.
    if (Optional<const Stmt *> Case = IS->getNondiscardedCase(Context))
      return *Case ? mergeCanThrow(CT, canThrow(*Case)) : CT;

    CanThrowResult Then = canThrow(IS->getThen());
    CanThrowResult Else = IS->getElse() ? canThrow(IS->getElse()) : CT_Cannot;
    if (Then == Else)
      return mergeCanThrow(CT, Then);

    // For a dependent 'if constexpr', the result is dependent if it depends on
    // the value of the condition.
    return mergeCanThrow(CT, IS->isConstexpr() ? CT_Dependent
                                               : mergeCanThrow(Then, Else));
  }

  case Stmt::CXXTryStmtClass: {
    auto *TS = cast<CXXTryStmt>(S);
    // try /*...*/ catch (...) { H } can throw only if H can throw.
    // Any other try-catch can throw if any substatement can throw.
    const CXXCatchStmt *FinalHandler = TS->getHandler(TS->getNumHandlers() - 1);
    if (!FinalHandler->getExceptionDecl())
      return canThrow(FinalHandler->getHandlerBlock());
    return canSubStmtsThrow(*this, S);
  }

  case Stmt::ObjCAtThrowStmtClass:
    return CT_Can;

  case Stmt::ObjCAtTryStmtClass: {
    auto *TS = cast<ObjCAtTryStmt>(S);

    // @catch(...) need not be last in Objective-C. Walk backwards until we
    // see one or hit the @try.
    CanThrowResult CT = CT_Cannot;
    if (const Stmt *Finally = TS->getFinallyStmt())
      CT = mergeCanThrow(CT, canThrow(Finally));
    for (unsigned I = TS->getNumCatchStmts(); I != 0; --I) {
      const ObjCAtCatchStmt *Catch = TS->getCatchStmt(I - 1);
      CT = mergeCanThrow(CT, canThrow(Catch));
      // If we reach a @catch(...), no earlier exceptions can escape.
      if (Catch->hasEllipsis())
        return CT;
    }

    // Didn't find an @catch(...). Exceptions from the @try body can escape.
    return mergeCanThrow(CT, canThrow(TS->getTryBody()));
  }

  case Stmt::SYCLUniqueStableNameExprClass:
    return CT_Cannot;
  case Stmt::NoStmtClass:
    llvm_unreachable("Invalid class for statement");
  }
  llvm_unreachable("Bogus StmtClass");
}

} // end namespace clang<|MERGE_RESOLUTION|>--- conflicted
+++ resolved
@@ -1469,10 +1469,7 @@
   case Stmt::OMPSectionsDirectiveClass:
   case Stmt::OMPSimdDirectiveClass:
   case Stmt::OMPTileDirectiveClass:
-<<<<<<< HEAD
-=======
   case Stmt::OMPUnrollDirectiveClass:
->>>>>>> 2ab1d525
   case Stmt::OMPSingleDirectiveClass:
   case Stmt::OMPTargetDataDirectiveClass:
   case Stmt::OMPTargetDirectiveClass:
