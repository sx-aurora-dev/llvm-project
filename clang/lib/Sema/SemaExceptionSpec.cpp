--- conflicted
+++ resolved
@@ -1469,10 +1469,7 @@
   case Stmt::OMPSectionsDirectiveClass:
   case Stmt::OMPSimdDirectiveClass:
   case Stmt::OMPTileDirectiveClass:
-<<<<<<< HEAD
-=======
   case Stmt::OMPUnrollDirectiveClass:
->>>>>>> a2ce6ee6
   case Stmt::OMPSingleDirectiveClass:
   case Stmt::OMPTargetDataDirectiveClass:
   case Stmt::OMPTargetDirectiveClass:
