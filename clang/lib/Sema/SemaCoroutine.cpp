//===-- SemaCoroutine.cpp - Semantic Analysis for Coroutines --------------===//
//
// Part of the LLVM Project, under the Apache License v2.0 with LLVM Exceptions.
// See https://llvm.org/LICENSE.txt for license information.
// SPDX-License-Identifier: Apache-2.0 WITH LLVM-exception
//
//===----------------------------------------------------------------------===//
//
//  This file implements semantic analysis for C++ Coroutines.
//
//  This file contains references to sections of the Coroutines TS, which
//  can be found at http://wg21.link/coroutines.
//
//===----------------------------------------------------------------------===//

#include "CoroutineStmtBuilder.h"
#include "clang/AST/ASTLambda.h"
#include "clang/AST/Decl.h"
#include "clang/AST/ExprCXX.h"
#include "clang/AST/StmtCXX.h"
#include "clang/Basic/Builtins.h"
#include "clang/Lex/Preprocessor.h"
#include "clang/Sema/Initialization.h"
#include "clang/Sema/Overload.h"
#include "clang/Sema/ScopeInfo.h"
#include "clang/Sema/SemaInternal.h"
#include "llvm/ADT/SmallSet.h"

using namespace clang;
using namespace sema;

static LookupResult lookupMember(Sema &S, const char *Name, CXXRecordDecl *RD,
                                 SourceLocation Loc, bool &Res) {
  DeclarationName DN = S.PP.getIdentifierInfo(Name);
  LookupResult LR(S, DN, Loc, Sema::LookupMemberName);
  // Suppress diagnostics when a private member is selected. The same warnings
  // will be produced again when building the call.
  LR.suppressDiagnostics();
  Res = S.LookupQualifiedName(LR, RD);
  return LR;
}

static bool lookupMember(Sema &S, const char *Name, CXXRecordDecl *RD,
                         SourceLocation Loc) {
  bool Res;
  lookupMember(S, Name, RD, Loc, Res);
  return Res;
}

/// Look up the std::coroutine_traits<...>::promise_type for the given
/// function type.
static QualType lookupPromiseType(Sema &S, const FunctionDecl *FD,
                                  SourceLocation KwLoc) {
  const FunctionProtoType *FnType = FD->getType()->castAs<FunctionProtoType>();
  const SourceLocation FuncLoc = FD->getLocation();

  NamespaceDecl *CoroNamespace = nullptr;
  ClassTemplateDecl *CoroTraits =
      S.lookupCoroutineTraits(KwLoc, FuncLoc, CoroNamespace);
  if (!CoroTraits) {
    return QualType();
  }

  // Form template argument list for coroutine_traits<R, P1, P2, ...> according
  // to [dcl.fct.def.coroutine]3
  TemplateArgumentListInfo Args(KwLoc, KwLoc);
  auto AddArg = [&](QualType T) {
    Args.addArgument(TemplateArgumentLoc(
        TemplateArgument(T), S.Context.getTrivialTypeSourceInfo(T, KwLoc)));
  };
  AddArg(FnType->getReturnType());
  // If the function is a non-static member function, add the type
  // of the implicit object parameter before the formal parameters.
  if (auto *MD = dyn_cast<CXXMethodDecl>(FD)) {
    if (MD->isInstance()) {
      // [over.match.funcs]4
      // For non-static member functions, the type of the implicit object
      // parameter is
      //  -- "lvalue reference to cv X" for functions declared without a
      //      ref-qualifier or with the & ref-qualifier
      //  -- "rvalue reference to cv X" for functions declared with the &&
      //      ref-qualifier
      QualType T = MD->getThisType()->castAs<PointerType>()->getPointeeType();
      T = FnType->getRefQualifier() == RQ_RValue
              ? S.Context.getRValueReferenceType(T)
              : S.Context.getLValueReferenceType(T, /*SpelledAsLValue*/ true);
      AddArg(T);
    }
  }
  for (QualType T : FnType->getParamTypes())
    AddArg(T);

  // Build the template-id.
  QualType CoroTrait =
      S.CheckTemplateIdType(TemplateName(CoroTraits), KwLoc, Args);
  if (CoroTrait.isNull())
    return QualType();
  if (S.RequireCompleteType(KwLoc, CoroTrait,
                            diag::err_coroutine_type_missing_specialization))
    return QualType();

  auto *RD = CoroTrait->getAsCXXRecordDecl();
  assert(RD && "specialization of class template is not a class?");

  // Look up the ::promise_type member.
  LookupResult R(S, &S.PP.getIdentifierTable().get("promise_type"), KwLoc,
                 Sema::LookupOrdinaryName);
  S.LookupQualifiedName(R, RD);
  auto *Promise = R.getAsSingle<TypeDecl>();
  if (!Promise) {
    S.Diag(FuncLoc,
           diag::err_implied_std_coroutine_traits_promise_type_not_found)
        << RD;
    return QualType();
  }
  // The promise type is required to be a class type.
  QualType PromiseType = S.Context.getTypeDeclType(Promise);

  auto buildElaboratedType = [&]() {
    auto *NNS = NestedNameSpecifier::Create(S.Context, nullptr, CoroNamespace);
    NNS = NestedNameSpecifier::Create(S.Context, NNS, false,
                                      CoroTrait.getTypePtr());
    return S.Context.getElaboratedType(ETK_None, NNS, PromiseType);
  };

  if (!PromiseType->getAsCXXRecordDecl()) {
    S.Diag(FuncLoc,
           diag::err_implied_std_coroutine_traits_promise_type_not_class)
        << buildElaboratedType();
    return QualType();
  }
  if (S.RequireCompleteType(FuncLoc, buildElaboratedType(),
                            diag::err_coroutine_promise_type_incomplete))
    return QualType();

  return PromiseType;
}

/// Look up the std::coroutine_handle<PromiseType>.
static QualType lookupCoroutineHandleType(Sema &S, QualType PromiseType,
                                          SourceLocation Loc) {
  if (PromiseType.isNull())
    return QualType();

  NamespaceDecl *CoroNamespace = S.getCachedCoroNamespace();
  assert(CoroNamespace && "Should already be diagnosed");

  LookupResult Result(S, &S.PP.getIdentifierTable().get("coroutine_handle"),
                      Loc, Sema::LookupOrdinaryName);
  if (!S.LookupQualifiedName(Result, CoroNamespace)) {
    S.Diag(Loc, diag::err_implied_coroutine_type_not_found)
        << "std::coroutine_handle";
    return QualType();
  }

  ClassTemplateDecl *CoroHandle = Result.getAsSingle<ClassTemplateDecl>();
  if (!CoroHandle) {
    Result.suppressDiagnostics();
    // We found something weird. Complain about the first thing we found.
    NamedDecl *Found = *Result.begin();
    S.Diag(Found->getLocation(), diag::err_malformed_std_coroutine_handle);
    return QualType();
  }

  // Form template argument list for coroutine_handle<Promise>.
  TemplateArgumentListInfo Args(Loc, Loc);
  Args.addArgument(TemplateArgumentLoc(
      TemplateArgument(PromiseType),
      S.Context.getTrivialTypeSourceInfo(PromiseType, Loc)));

  // Build the template-id.
  QualType CoroHandleType =
      S.CheckTemplateIdType(TemplateName(CoroHandle), Loc, Args);
  if (CoroHandleType.isNull())
    return QualType();
  if (S.RequireCompleteType(Loc, CoroHandleType,
                            diag::err_coroutine_type_missing_specialization))
    return QualType();

  return CoroHandleType;
}

static bool isValidCoroutineContext(Sema &S, SourceLocation Loc,
                                    StringRef Keyword) {
  // [expr.await]p2 dictates that 'co_await' and 'co_yield' must be used within
  // a function body.
  // FIXME: This also covers [expr.await]p2: "An await-expression shall not
  // appear in a default argument." But the diagnostic QoI here could be
  // improved to inform the user that default arguments specifically are not
  // allowed.
  auto *FD = dyn_cast<FunctionDecl>(S.CurContext);
  if (!FD) {
    S.Diag(Loc, isa<ObjCMethodDecl>(S.CurContext)
                    ? diag::err_coroutine_objc_method
                    : diag::err_coroutine_outside_function) << Keyword;
    return false;
  }

  // An enumeration for mapping the diagnostic type to the correct diagnostic
  // selection index.
  enum InvalidFuncDiag {
    DiagCtor = 0,
    DiagDtor,
    DiagMain,
    DiagConstexpr,
    DiagAutoRet,
    DiagVarargs,
    DiagConsteval,
  };
  bool Diagnosed = false;
  auto DiagInvalid = [&](InvalidFuncDiag ID) {
    S.Diag(Loc, diag::err_coroutine_invalid_func_context) << ID << Keyword;
    Diagnosed = true;
    return false;
  };

  // Diagnose when a constructor, destructor
  // or the function 'main' are declared as a coroutine.
  auto *MD = dyn_cast<CXXMethodDecl>(FD);
  // [class.ctor]p11: "A constructor shall not be a coroutine."
  if (MD && isa<CXXConstructorDecl>(MD))
    return DiagInvalid(DiagCtor);
  // [class.dtor]p17: "A destructor shall not be a coroutine."
  else if (MD && isa<CXXDestructorDecl>(MD))
    return DiagInvalid(DiagDtor);
  // [basic.start.main]p3: "The function main shall not be a coroutine."
  else if (FD->isMain())
    return DiagInvalid(DiagMain);

  // Emit a diagnostics for each of the following conditions which is not met.
  // [expr.const]p2: "An expression e is a core constant expression unless the
  // evaluation of e [...] would evaluate one of the following expressions:
  // [...] an await-expression [...] a yield-expression."
  if (FD->isConstexpr())
    DiagInvalid(FD->isConsteval() ? DiagConsteval : DiagConstexpr);
  // [dcl.spec.auto]p15: "A function declared with a return type that uses a
  // placeholder type shall not be a coroutine."
  if (FD->getReturnType()->isUndeducedType())
    DiagInvalid(DiagAutoRet);
  // [dcl.fct.def.coroutine]p1
  // The parameter-declaration-clause of the coroutine shall not terminate with
  // an ellipsis that is not part of a parameter-declaration.
  if (FD->isVariadic())
    DiagInvalid(DiagVarargs);

  return !Diagnosed;
}

static ExprResult buildOperatorCoawaitLookupExpr(Sema &SemaRef, Scope *S,
                                                 SourceLocation Loc) {
  DeclarationName OpName =
      SemaRef.Context.DeclarationNames.getCXXOperatorName(OO_Coawait);
  LookupResult Operators(SemaRef, OpName, SourceLocation(),
                         Sema::LookupOperatorName);
  SemaRef.LookupName(Operators, S);

  assert(!Operators.isAmbiguous() && "Operator lookup cannot be ambiguous");
  const auto &Functions = Operators.asUnresolvedSet();
  bool IsOverloaded =
      Functions.size() > 1 ||
      (Functions.size() == 1 && isa<FunctionTemplateDecl>(*Functions.begin()));
  Expr *CoawaitOp = UnresolvedLookupExpr::Create(
      SemaRef.Context, /*NamingClass*/ nullptr, NestedNameSpecifierLoc(),
      DeclarationNameInfo(OpName, Loc), /*RequiresADL*/ true, IsOverloaded,
      Functions.begin(), Functions.end());
  assert(CoawaitOp);
  return CoawaitOp;
}

/// Build a call to 'operator co_await' if there is a suitable operator for
/// the given expression.
static ExprResult buildOperatorCoawaitCall(Sema &SemaRef, SourceLocation Loc,
                                           Expr *E,
                                           UnresolvedLookupExpr *Lookup) {
  UnresolvedSet<16> Functions;
  Functions.append(Lookup->decls_begin(), Lookup->decls_end());
  return SemaRef.CreateOverloadedUnaryOp(Loc, UO_Coawait, Functions, E);
}

static ExprResult buildOperatorCoawaitCall(Sema &SemaRef, Scope *S,
                                           SourceLocation Loc, Expr *E) {
  ExprResult R = buildOperatorCoawaitLookupExpr(SemaRef, S, Loc);
  if (R.isInvalid())
    return ExprError();
  return buildOperatorCoawaitCall(SemaRef, Loc, E,
                                  cast<UnresolvedLookupExpr>(R.get()));
}

static ExprResult buildCoroutineHandle(Sema &S, QualType PromiseType,
                                       SourceLocation Loc) {
  QualType CoroHandleType = lookupCoroutineHandleType(S, PromiseType, Loc);
  if (CoroHandleType.isNull())
    return ExprError();

  DeclContext *LookupCtx = S.computeDeclContext(CoroHandleType);
  LookupResult Found(S, &S.PP.getIdentifierTable().get("from_address"), Loc,
                     Sema::LookupOrdinaryName);
  if (!S.LookupQualifiedName(Found, LookupCtx)) {
    S.Diag(Loc, diag::err_coroutine_handle_missing_member)
        << "from_address";
    return ExprError();
  }

  Expr *FramePtr =
      S.BuildBuiltinCallExpr(Loc, Builtin::BI__builtin_coro_frame, {});

  CXXScopeSpec SS;
  ExprResult FromAddr =
      S.BuildDeclarationNameExpr(SS, Found, /*NeedsADL=*/false);
  if (FromAddr.isInvalid())
    return ExprError();

  return S.BuildCallExpr(nullptr, FromAddr.get(), Loc, FramePtr, Loc);
}

struct ReadySuspendResumeResult {
  enum AwaitCallType { ACT_Ready, ACT_Suspend, ACT_Resume };
  Expr *Results[3];
  OpaqueValueExpr *OpaqueValue;
  bool IsInvalid;
};

static ExprResult buildMemberCall(Sema &S, Expr *Base, SourceLocation Loc,
                                  StringRef Name, MultiExprArg Args) {
  DeclarationNameInfo NameInfo(&S.PP.getIdentifierTable().get(Name), Loc);

  // FIXME: Fix BuildMemberReferenceExpr to take a const CXXScopeSpec&.
  CXXScopeSpec SS;
  ExprResult Result = S.BuildMemberReferenceExpr(
      Base, Base->getType(), Loc, /*IsPtr=*/false, SS,
      SourceLocation(), nullptr, NameInfo, /*TemplateArgs=*/nullptr,
      /*Scope=*/nullptr);
  if (Result.isInvalid())
    return ExprError();

  // We meant exactly what we asked for. No need for typo correction.
  if (auto *TE = dyn_cast<TypoExpr>(Result.get())) {
    S.clearDelayedTypo(TE);
    S.Diag(Loc, diag::err_no_member)
        << NameInfo.getName() << Base->getType()->getAsCXXRecordDecl()
        << Base->getSourceRange();
    return ExprError();
  }

  return S.BuildCallExpr(nullptr, Result.get(), Loc, Args, Loc, nullptr);
}

// See if return type is coroutine-handle and if so, invoke builtin coro-resume
// on its address. This is to enable experimental support for coroutine-handle
// returning await_suspend that results in a guaranteed tail call to the target
// coroutine.
static Expr *maybeTailCall(Sema &S, QualType RetType, Expr *E,
                           SourceLocation Loc) {
  if (RetType->isReferenceType())
    return nullptr;
  Type const *T = RetType.getTypePtr();
  if (!T->isClassType() && !T->isStructureType())
    return nullptr;

  // FIXME: Add convertability check to coroutine_handle<>. Possibly via
  // EvaluateBinaryTypeTrait(BTT_IsConvertible, ...) which is at the moment
  // a private function in SemaExprCXX.cpp

  ExprResult AddressExpr = buildMemberCall(S, E, Loc, "address", None);
  if (AddressExpr.isInvalid())
    return nullptr;

  Expr *JustAddress = AddressExpr.get();

  // Check that the type of AddressExpr is void*
  if (!JustAddress->getType().getTypePtr()->isVoidPointerType())
    S.Diag(cast<CallExpr>(JustAddress)->getCalleeDecl()->getLocation(),
           diag::warn_coroutine_handle_address_invalid_return_type)
        << JustAddress->getType();

  // Clean up temporary objects so that they don't live across suspension points
  // unnecessarily. We choose to clean up before the call to
  // __builtin_coro_resume so that the cleanup code are not inserted in-between
  // the resume call and return instruction, which would interfere with the
  // musttail call contract.
  JustAddress = S.MaybeCreateExprWithCleanups(JustAddress);
  return S.BuildBuiltinCallExpr(Loc, Builtin::BI__builtin_coro_resume,
                                JustAddress);
}

/// Build calls to await_ready, await_suspend, and await_resume for a co_await
/// expression.
/// The generated AST tries to clean up temporary objects as early as
/// possible so that they don't live across suspension points if possible.
/// Having temporary objects living across suspension points unnecessarily can
/// lead to large frame size, and also lead to memory corruptions if the
/// coroutine frame is destroyed after coming back from suspension. This is done
/// by wrapping both the await_ready call and the await_suspend call with
/// ExprWithCleanups. In the end of this function, we also need to explicitly
/// set cleanup state so that the CoawaitExpr is also wrapped with an
/// ExprWithCleanups to clean up the awaiter associated with the co_await
/// expression.
static ReadySuspendResumeResult buildCoawaitCalls(Sema &S, VarDecl *CoroPromise,
                                                  SourceLocation Loc, Expr *E) {
  OpaqueValueExpr *Operand = new (S.Context)
      OpaqueValueExpr(Loc, E->getType(), VK_LValue, E->getObjectKind(), E);

  // Assume valid until we see otherwise.
  // Further operations are responsible for setting IsInalid to true.
  ReadySuspendResumeResult Calls = {{}, Operand, /*IsInvalid=*/false};

  using ACT = ReadySuspendResumeResult::AwaitCallType;

  auto BuildSubExpr = [&](ACT CallType, StringRef Func,
                          MultiExprArg Arg) -> Expr * {
    ExprResult Result = buildMemberCall(S, Operand, Loc, Func, Arg);
    if (Result.isInvalid()) {
      Calls.IsInvalid = true;
      return nullptr;
    }
    Calls.Results[CallType] = Result.get();
    return Result.get();
  };

  CallExpr *AwaitReady =
      cast_or_null<CallExpr>(BuildSubExpr(ACT::ACT_Ready, "await_ready", None));
  if (!AwaitReady)
    return Calls;
  if (!AwaitReady->getType()->isDependentType()) {
    // [expr.await]p3 [...]
    // — await-ready is the expression e.await_ready(), contextually converted
    // to bool.
    ExprResult Conv = S.PerformContextuallyConvertToBool(AwaitReady);
    if (Conv.isInvalid()) {
      S.Diag(AwaitReady->getDirectCallee()->getBeginLoc(),
             diag::note_await_ready_no_bool_conversion);
      S.Diag(Loc, diag::note_coroutine_promise_call_implicitly_required)
          << AwaitReady->getDirectCallee() << E->getSourceRange();
      Calls.IsInvalid = true;
    } else
      Calls.Results[ACT::ACT_Ready] = S.MaybeCreateExprWithCleanups(Conv.get());
  }

  ExprResult CoroHandleRes =
      buildCoroutineHandle(S, CoroPromise->getType(), Loc);
  if (CoroHandleRes.isInvalid()) {
    Calls.IsInvalid = true;
    return Calls;
  }
  Expr *CoroHandle = CoroHandleRes.get();
  CallExpr *AwaitSuspend = cast_or_null<CallExpr>(
      BuildSubExpr(ACT::ACT_Suspend, "await_suspend", CoroHandle));
  if (!AwaitSuspend)
    return Calls;
  if (!AwaitSuspend->getType()->isDependentType()) {
    // [expr.await]p3 [...]
    //   - await-suspend is the expression e.await_suspend(h), which shall be
    //     a prvalue of type void, bool, or std::coroutine_handle<Z> for some
    //     type Z.
    QualType RetType = AwaitSuspend->getCallReturnType(S.Context);

    // Experimental support for coroutine_handle returning await_suspend.
    if (Expr *TailCallSuspend =
            maybeTailCall(S, RetType, AwaitSuspend, Loc))
      // Note that we don't wrap the expression with ExprWithCleanups here
      // because that might interfere with tailcall contract (e.g. inserting
      // clean up instructions in-between tailcall and return). Instead
      // ExprWithCleanups is wrapped within maybeTailCall() prior to the resume
      // call.
      Calls.Results[ACT::ACT_Suspend] = TailCallSuspend;
    else {
      // non-class prvalues always have cv-unqualified types
      if (RetType->isReferenceType() ||
          (!RetType->isBooleanType() && !RetType->isVoidType())) {
        S.Diag(AwaitSuspend->getCalleeDecl()->getLocation(),
               diag::err_await_suspend_invalid_return_type)
            << RetType;
        S.Diag(Loc, diag::note_coroutine_promise_call_implicitly_required)
            << AwaitSuspend->getDirectCallee();
        Calls.IsInvalid = true;
      } else
        Calls.Results[ACT::ACT_Suspend] =
            S.MaybeCreateExprWithCleanups(AwaitSuspend);
    }
  }

  BuildSubExpr(ACT::ACT_Resume, "await_resume", None);

  // Make sure the awaiter object gets a chance to be cleaned up.
  S.Cleanup.setExprNeedsCleanups(true);

  return Calls;
}

static ExprResult buildPromiseCall(Sema &S, VarDecl *Promise,
                                   SourceLocation Loc, StringRef Name,
                                   MultiExprArg Args) {

  // Form a reference to the promise.
  ExprResult PromiseRef = S.BuildDeclRefExpr(
      Promise, Promise->getType().getNonReferenceType(), VK_LValue, Loc);
  if (PromiseRef.isInvalid())
    return ExprError();

  return buildMemberCall(S, PromiseRef.get(), Loc, Name, Args);
}

VarDecl *Sema::buildCoroutinePromise(SourceLocation Loc) {
  assert(isa<FunctionDecl>(CurContext) && "not in a function scope");
  auto *FD = cast<FunctionDecl>(CurContext);
  bool IsThisDependentType = [&] {
    if (auto *MD = dyn_cast_or_null<CXXMethodDecl>(FD))
      return MD->isInstance() && MD->getThisType()->isDependentType();
    else
      return false;
  }();

  QualType T = FD->getType()->isDependentType() || IsThisDependentType
                   ? Context.DependentTy
                   : lookupPromiseType(*this, FD, Loc);
  if (T.isNull())
    return nullptr;

  auto *VD = VarDecl::Create(Context, FD, FD->getLocation(), FD->getLocation(),
                             &PP.getIdentifierTable().get("__promise"), T,
                             Context.getTrivialTypeSourceInfo(T, Loc), SC_None);
  VD->setImplicit();
  CheckVariableDeclarationType(VD);
  if (VD->isInvalidDecl())
    return nullptr;

  auto *ScopeInfo = getCurFunction();

  // Build a list of arguments, based on the coroutine function's arguments,
  // that if present will be passed to the promise type's constructor.
  llvm::SmallVector<Expr *, 4> CtorArgExprs;

  // Add implicit object parameter.
  if (auto *MD = dyn_cast<CXXMethodDecl>(FD)) {
    if (MD->isInstance() && !isLambdaCallOperator(MD)) {
      ExprResult ThisExpr = ActOnCXXThis(Loc);
      if (ThisExpr.isInvalid())
        return nullptr;
      ThisExpr = CreateBuiltinUnaryOp(Loc, UO_Deref, ThisExpr.get());
      if (ThisExpr.isInvalid())
        return nullptr;
      CtorArgExprs.push_back(ThisExpr.get());
    }
  }

  // Add the coroutine function's parameters.
  auto &Moves = ScopeInfo->CoroutineParameterMoves;
  for (auto *PD : FD->parameters()) {
    if (PD->getType()->isDependentType())
      continue;

    auto RefExpr = ExprEmpty();
    auto Move = Moves.find(PD);
    assert(Move != Moves.end() &&
           "Coroutine function parameter not inserted into move map");
    // If a reference to the function parameter exists in the coroutine
    // frame, use that reference.
    auto *MoveDecl =
        cast<VarDecl>(cast<DeclStmt>(Move->second)->getSingleDecl());
    RefExpr =
        BuildDeclRefExpr(MoveDecl, MoveDecl->getType().getNonReferenceType(),
                         ExprValueKind::VK_LValue, FD->getLocation());
    if (RefExpr.isInvalid())
      return nullptr;
    CtorArgExprs.push_back(RefExpr.get());
  }

  // If we have a non-zero number of constructor arguments, try to use them.
  // Otherwise, fall back to the promise type's default constructor.
  if (!CtorArgExprs.empty()) {
    // Create an initialization sequence for the promise type using the
    // constructor arguments, wrapped in a parenthesized list expression.
    Expr *PLE = ParenListExpr::Create(Context, FD->getLocation(),
                                      CtorArgExprs, FD->getLocation());
    InitializedEntity Entity = InitializedEntity::InitializeVariable(VD);
    InitializationKind Kind = InitializationKind::CreateForInit(
        VD->getLocation(), /*DirectInit=*/true, PLE);
    InitializationSequence InitSeq(*this, Entity, Kind, CtorArgExprs,
                                   /*TopLevelOfInitList=*/false,
                                   /*TreatUnavailableAsInvalid=*/false);

    // [dcl.fct.def.coroutine]5.7
    // promise-constructor-arguments is determined as follows: overload
    // resolution is performed on a promise constructor call created by
    // assembling an argument list  q_1 ... q_n . If a viable constructor is
    // found ([over.match.viable]), then promise-constructor-arguments is ( q_1
    // , ...,  q_n ), otherwise promise-constructor-arguments is empty.
    if (InitSeq) {
      ExprResult Result = InitSeq.Perform(*this, Entity, Kind, CtorArgExprs);
      if (Result.isInvalid()) {
        VD->setInvalidDecl();
      } else if (Result.get()) {
        VD->setInit(MaybeCreateExprWithCleanups(Result.get()));
        VD->setInitStyle(VarDecl::CallInit);
        CheckCompleteVariableDeclaration(VD);
      }
    } else
      ActOnUninitializedDecl(VD);
  } else
    ActOnUninitializedDecl(VD);

  FD->addDecl(VD);
  return VD;
}

/// Check that this is a context in which a coroutine suspension can appear.
static FunctionScopeInfo *checkCoroutineContext(Sema &S, SourceLocation Loc,
                                                StringRef Keyword,
                                                bool IsImplicit = false) {
  if (!isValidCoroutineContext(S, Loc, Keyword))
    return nullptr;

  assert(isa<FunctionDecl>(S.CurContext) && "not in a function scope");

  auto *ScopeInfo = S.getCurFunction();
  assert(ScopeInfo && "missing function scope for function");

  if (ScopeInfo->FirstCoroutineStmtLoc.isInvalid() && !IsImplicit)
    ScopeInfo->setFirstCoroutineStmt(Loc, Keyword);

  if (ScopeInfo->CoroutinePromise)
    return ScopeInfo;

  if (!S.buildCoroutineParameterMoves(Loc))
    return nullptr;

  ScopeInfo->CoroutinePromise = S.buildCoroutinePromise(Loc);
  if (!ScopeInfo->CoroutinePromise)
    return nullptr;

  return ScopeInfo;
}

/// Recursively check \p E and all its children to see if any call target
/// (including constructor call) is declared noexcept. Also any value returned
/// from the call has a noexcept destructor.
static void checkNoThrow(Sema &S, const Stmt *E,
                         llvm::SmallPtrSetImpl<const Decl *> &ThrowingDecls) {
  auto checkDeclNoexcept = [&](const Decl *D, bool IsDtor = false) {
    // In the case of dtor, the call to dtor is implicit and hence we should
    // pass nullptr to canCalleeThrow.
    if (Sema::canCalleeThrow(S, IsDtor ? nullptr : cast<Expr>(E), D)) {
      if (const auto *FD = dyn_cast<FunctionDecl>(D)) {
        // co_await promise.final_suspend() could end up calling
        // __builtin_coro_resume for symmetric transfer if await_suspend()
        // returns a handle. In that case, even __builtin_coro_resume is not
        // declared as noexcept and may throw, it does not throw _into_ the
        // coroutine that just suspended, but rather throws back out from
        // whoever called coroutine_handle::resume(), hence we claim that
        // logically it does not throw.
        if (FD->getBuiltinID() == Builtin::BI__builtin_coro_resume)
          return;
      }
      if (ThrowingDecls.empty()) {
        // [dcl.fct.def.coroutine]p15
        //   The expression co_await promise.final_suspend() shall not be
        //   potentially-throwing ([except.spec]).
        //
        // First time seeing an error, emit the error message.
        S.Diag(cast<FunctionDecl>(S.CurContext)->getLocation(),
               diag::err_coroutine_promise_final_suspend_requires_nothrow);
      }
      ThrowingDecls.insert(D);
    }
  };

  if (auto *CE = dyn_cast<CXXConstructExpr>(E)) {
    CXXConstructorDecl *Ctor = CE->getConstructor();
    checkDeclNoexcept(Ctor);
    // Check the corresponding destructor of the constructor.
    checkDeclNoexcept(Ctor->getParent()->getDestructor(), /*IsDtor=*/true);
  } else if (auto *CE = dyn_cast<CallExpr>(E)) {
    if (CE->isTypeDependent())
      return;

    checkDeclNoexcept(CE->getCalleeDecl());
    QualType ReturnType = CE->getCallReturnType(S.getASTContext());
    // Check the destructor of the call return type, if any.
    if (ReturnType.isDestructedType() ==
        QualType::DestructionKind::DK_cxx_destructor) {
      const auto *T =
          cast<RecordType>(ReturnType.getCanonicalType().getTypePtr());
      checkDeclNoexcept(dyn_cast<CXXRecordDecl>(T->getDecl())->getDestructor(),
                        /*IsDtor=*/true);
    }
  } else
    for (const auto *Child : E->children()) {
      if (!Child)
        continue;
      checkNoThrow(S, Child, ThrowingDecls);
    }
}

bool Sema::checkFinalSuspendNoThrow(const Stmt *FinalSuspend) {
  llvm::SmallPtrSet<const Decl *, 4> ThrowingDecls;
  // We first collect all declarations that should not throw but not declared
  // with noexcept. We then sort them based on the location before printing.
  // This is to avoid emitting the same note multiple times on the same
  // declaration, and also provide a deterministic order for the messages.
  checkNoThrow(*this, FinalSuspend, ThrowingDecls);
  auto SortedDecls = llvm::SmallVector<const Decl *, 4>{ThrowingDecls.begin(),
                                                        ThrowingDecls.end()};
  sort(SortedDecls, [](const Decl *A, const Decl *B) {
    return A->getEndLoc() < B->getEndLoc();
  });
  for (const auto *D : SortedDecls) {
    Diag(D->getEndLoc(), diag::note_coroutine_function_declare_noexcept);
  }
  return ThrowingDecls.empty();
}

bool Sema::ActOnCoroutineBodyStart(Scope *SC, SourceLocation KWLoc,
                                   StringRef Keyword) {
  if (!checkCoroutineContext(*this, KWLoc, Keyword))
    return false;
  auto *ScopeInfo = getCurFunction();
  assert(ScopeInfo->CoroutinePromise);

  // If we have existing coroutine statements then we have already built
  // the initial and final suspend points.
  if (!ScopeInfo->NeedsCoroutineSuspends)
    return true;

  ScopeInfo->setNeedsCoroutineSuspends(false);

  auto *Fn = cast<FunctionDecl>(CurContext);
  SourceLocation Loc = Fn->getLocation();
  // Build the initial suspend point
  auto buildSuspends = [&](StringRef Name) mutable -> StmtResult {
    ExprResult Suspend =
        buildPromiseCall(*this, ScopeInfo->CoroutinePromise, Loc, Name, None);
    if (Suspend.isInvalid())
      return StmtError();
    Suspend = buildOperatorCoawaitCall(*this, SC, Loc, Suspend.get());
    if (Suspend.isInvalid())
      return StmtError();
    Suspend = BuildResolvedCoawaitExpr(Loc, Suspend.get(),
                                       /*IsImplicit*/ true);
    Suspend = ActOnFinishFullExpr(Suspend.get(), /*DiscardedValue*/ false);
    if (Suspend.isInvalid()) {
      Diag(Loc, diag::note_coroutine_promise_suspend_implicitly_required)
          << ((Name == "initial_suspend") ? 0 : 1);
      Diag(KWLoc, diag::note_declared_coroutine_here) << Keyword;
      return StmtError();
    }
    return cast<Stmt>(Suspend.get());
  };

  StmtResult InitSuspend = buildSuspends("initial_suspend");
  if (InitSuspend.isInvalid())
    return true;

  StmtResult FinalSuspend = buildSuspends("final_suspend");
  if (FinalSuspend.isInvalid() || !checkFinalSuspendNoThrow(FinalSuspend.get()))
    return true;

  ScopeInfo->setCoroutineSuspends(InitSuspend.get(), FinalSuspend.get());

  return true;
}

// Recursively walks up the scope hierarchy until either a 'catch' or a function
// scope is found, whichever comes first.
static bool isWithinCatchScope(Scope *S) {
  // 'co_await' and 'co_yield' keywords are disallowed within catch blocks, but
  // lambdas that use 'co_await' are allowed. The loop below ends when a
  // function scope is found in order to ensure the following behavior:
  //
  // void foo() {      // <- function scope
  //   try {           //
  //     co_await x;   // <- 'co_await' is OK within a function scope
  //   } catch {       // <- catch scope
  //     co_await x;   // <- 'co_await' is not OK within a catch scope
  //     []() {        // <- function scope
  //       co_await x; // <- 'co_await' is OK within a function scope
  //     }();
  //   }
  // }
  while (S && !(S->getFlags() & Scope::FnScope)) {
    if (S->getFlags() & Scope::CatchScope)
      return true;
    S = S->getParent();
  }
  return false;
}

// [expr.await]p2, emphasis added: "An await-expression shall appear only in
// a *potentially evaluated* expression within the compound-statement of a
// function-body *outside of a handler* [...] A context within a function
// where an await-expression can appear is called a suspension context of the
// function."
static void checkSuspensionContext(Sema &S, SourceLocation Loc,
                                   StringRef Keyword) {
  // First emphasis of [expr.await]p2: must be a potentially evaluated context.
  // That is, 'co_await' and 'co_yield' cannot appear in subexpressions of
  // \c sizeof.
  if (S.isUnevaluatedContext())
    S.Diag(Loc, diag::err_coroutine_unevaluated_context) << Keyword;

  // Second emphasis of [expr.await]p2: must be outside of an exception handler.
  if (isWithinCatchScope(S.getCurScope()))
    S.Diag(Loc, diag::err_coroutine_within_handler) << Keyword;
}

ExprResult Sema::ActOnCoawaitExpr(Scope *S, SourceLocation Loc, Expr *E) {
  if (!ActOnCoroutineBodyStart(S, Loc, "co_await")) {
    CorrectDelayedTyposInExpr(E);
    return ExprError();
  }

  checkSuspensionContext(*this, Loc, "co_await");

  if (E->getType()->isPlaceholderType()) {
    ExprResult R = CheckPlaceholderExpr(E);
    if (R.isInvalid()) return ExprError();
    E = R.get();
  }
  ExprResult Lookup = buildOperatorCoawaitLookupExpr(*this, S, Loc);
  if (Lookup.isInvalid())
    return ExprError();
  return BuildUnresolvedCoawaitExpr(Loc, E,
                                   cast<UnresolvedLookupExpr>(Lookup.get()));
}

ExprResult Sema::BuildUnresolvedCoawaitExpr(SourceLocation Loc, Expr *E,
                                            UnresolvedLookupExpr *Lookup) {
  auto *FSI = checkCoroutineContext(*this, Loc, "co_await");
  if (!FSI)
    return ExprError();

  if (E->getType()->isPlaceholderType()) {
    ExprResult R = CheckPlaceholderExpr(E);
    if (R.isInvalid())
      return ExprError();
    E = R.get();
  }

  auto *Promise = FSI->CoroutinePromise;
  if (Promise->getType()->isDependentType()) {
    Expr *Res =
        new (Context) DependentCoawaitExpr(Loc, Context.DependentTy, E, Lookup);
    return Res;
  }

  auto *RD = Promise->getType()->getAsCXXRecordDecl();
  if (lookupMember(*this, "await_transform", RD, Loc)) {
    ExprResult R = buildPromiseCall(*this, Promise, Loc, "await_transform", E);
    if (R.isInvalid()) {
      Diag(Loc,
           diag::note_coroutine_promise_implicit_await_transform_required_here)
          << E->getSourceRange();
      return ExprError();
    }
    E = R.get();
  }
  ExprResult Awaitable = buildOperatorCoawaitCall(*this, Loc, E, Lookup);
  if (Awaitable.isInvalid())
    return ExprError();

  return BuildResolvedCoawaitExpr(Loc, Awaitable.get());
}

ExprResult Sema::BuildResolvedCoawaitExpr(SourceLocation Loc, Expr *E,
                                  bool IsImplicit) {
  auto *Coroutine = checkCoroutineContext(*this, Loc, "co_await", IsImplicit);
  if (!Coroutine)
    return ExprError();

  if (E->getType()->isPlaceholderType()) {
    ExprResult R = CheckPlaceholderExpr(E);
    if (R.isInvalid()) return ExprError();
    E = R.get();
  }

  if (E->getType()->isDependentType()) {
    Expr *Res = new (Context)
        CoawaitExpr(Loc, Context.DependentTy, E, IsImplicit);
    return Res;
  }

  // If the expression is a temporary, materialize it as an lvalue so that we
  // can use it multiple times.
  if (E->isPRValue())
    E = CreateMaterializeTemporaryExpr(E->getType(), E, true);

  // The location of the `co_await` token cannot be used when constructing
  // the member call expressions since it's before the location of `Expr`, which
  // is used as the start of the member call expression.
  SourceLocation CallLoc = E->getExprLoc();

  // Build the await_ready, await_suspend, await_resume calls.
  ReadySuspendResumeResult RSS = buildCoawaitCalls(
      *this, Coroutine->CoroutinePromise, CallLoc, E);
  if (RSS.IsInvalid)
    return ExprError();

  Expr *Res =
      new (Context) CoawaitExpr(Loc, E, RSS.Results[0], RSS.Results[1],
                                RSS.Results[2], RSS.OpaqueValue, IsImplicit);

  return Res;
}

ExprResult Sema::ActOnCoyieldExpr(Scope *S, SourceLocation Loc, Expr *E) {
  if (!ActOnCoroutineBodyStart(S, Loc, "co_yield")) {
    CorrectDelayedTyposInExpr(E);
    return ExprError();
  }

  checkSuspensionContext(*this, Loc, "co_yield");

  // Build yield_value call.
  ExprResult Awaitable = buildPromiseCall(
      *this, getCurFunction()->CoroutinePromise, Loc, "yield_value", E);
  if (Awaitable.isInvalid())
    return ExprError();

  // Build 'operator co_await' call.
  Awaitable = buildOperatorCoawaitCall(*this, S, Loc, Awaitable.get());
  if (Awaitable.isInvalid())
    return ExprError();

  return BuildCoyieldExpr(Loc, Awaitable.get());
}
ExprResult Sema::BuildCoyieldExpr(SourceLocation Loc, Expr *E) {
  auto *Coroutine = checkCoroutineContext(*this, Loc, "co_yield");
  if (!Coroutine)
    return ExprError();

  if (E->getType()->isPlaceholderType()) {
    ExprResult R = CheckPlaceholderExpr(E);
    if (R.isInvalid()) return ExprError();
    E = R.get();
  }

  if (E->getType()->isDependentType()) {
    Expr *Res = new (Context) CoyieldExpr(Loc, Context.DependentTy, E);
    return Res;
  }

  // If the expression is a temporary, materialize it as an lvalue so that we
  // can use it multiple times.
  if (E->isPRValue())
    E = CreateMaterializeTemporaryExpr(E->getType(), E, true);

  // Build the await_ready, await_suspend, await_resume calls.
  ReadySuspendResumeResult RSS = buildCoawaitCalls(
      *this, Coroutine->CoroutinePromise, Loc, E);
  if (RSS.IsInvalid)
    return ExprError();

  Expr *Res =
      new (Context) CoyieldExpr(Loc, E, RSS.Results[0], RSS.Results[1],
                                RSS.Results[2], RSS.OpaqueValue);

  return Res;
}

StmtResult Sema::ActOnCoreturnStmt(Scope *S, SourceLocation Loc, Expr *E) {
  if (!ActOnCoroutineBodyStart(S, Loc, "co_return")) {
    CorrectDelayedTyposInExpr(E);
    return StmtError();
  }
  return BuildCoreturnStmt(Loc, E);
}

StmtResult Sema::BuildCoreturnStmt(SourceLocation Loc, Expr *E,
                                   bool IsImplicit) {
  auto *FSI = checkCoroutineContext(*this, Loc, "co_return", IsImplicit);
  if (!FSI)
    return StmtError();

  if (E && E->getType()->isPlaceholderType() &&
      !E->getType()->isSpecificPlaceholderType(BuiltinType::Overload)) {
    ExprResult R = CheckPlaceholderExpr(E);
    if (R.isInvalid()) return StmtError();
    E = R.get();
  }

<<<<<<< HEAD
  // Move the return value if we can
  if (E) {
    const VarDecl *NRVOCandidate = this->getCopyElisionCandidate(
        E->getType(), E, CES_ImplicitlyMovableCXX20);
    if (NRVOCandidate) {
      InitializedEntity Entity =
          InitializedEntity::InitializeResult(Loc, E->getType(), NRVOCandidate);
      ExprResult MoveResult = this->PerformMoveOrCopyInitialization(
          Entity, NRVOCandidate, E->getType(), E);
      if (MoveResult.get())
        E = MoveResult.get();
    }
  }

  // FIXME: If the operand is a reference to a variable that's about to go out
  // of scope, we should treat the operand as an xvalue for this overload
  // resolution.
=======
>>>>>>> 2ab1d525
  VarDecl *Promise = FSI->CoroutinePromise;
  ExprResult PC;
  if (E && (isa<InitListExpr>(E) || !E->getType()->isVoidType())) {
    getNamedReturnInfo(E, SimplerImplicitMoveMode::ForceOn);
    PC = buildPromiseCall(*this, Promise, Loc, "return_value", E);
  } else {
    E = MakeFullDiscardedValueExpr(E).get();
    PC = buildPromiseCall(*this, Promise, Loc, "return_void", None);
  }
  if (PC.isInvalid())
    return StmtError();

  Expr *PCE = ActOnFinishFullExpr(PC.get(), /*DiscardedValue*/ false).get();

  Stmt *Res = new (Context) CoreturnStmt(Loc, E, PCE, IsImplicit);
  return Res;
}

/// Look up the std::nothrow object.
static Expr *buildStdNoThrowDeclRef(Sema &S, SourceLocation Loc) {
  NamespaceDecl *Std = S.getStdNamespace();
  assert(Std && "Should already be diagnosed");

  LookupResult Result(S, &S.PP.getIdentifierTable().get("nothrow"), Loc,
                      Sema::LookupOrdinaryName);
  if (!S.LookupQualifiedName(Result, Std)) {
    // <coroutine> is not requred to include <new>, so we couldn't omit
    // the check here.
    S.Diag(Loc, diag::err_implicit_coroutine_std_nothrow_type_not_found);
    return nullptr;
  }

  auto *VD = Result.getAsSingle<VarDecl>();
  if (!VD) {
    Result.suppressDiagnostics();
    // We found something weird. Complain about the first thing we found.
    NamedDecl *Found = *Result.begin();
    S.Diag(Found->getLocation(), diag::err_malformed_std_nothrow);
    return nullptr;
  }

  ExprResult DR = S.BuildDeclRefExpr(VD, VD->getType(), VK_LValue, Loc);
  if (DR.isInvalid())
    return nullptr;

  return DR.get();
}

// Find an appropriate delete for the promise.
static FunctionDecl *findDeleteForPromise(Sema &S, SourceLocation Loc,
                                          QualType PromiseType) {
  FunctionDecl *OperatorDelete = nullptr;

  DeclarationName DeleteName =
      S.Context.DeclarationNames.getCXXOperatorName(OO_Delete);

  auto *PointeeRD = PromiseType->getAsCXXRecordDecl();
  assert(PointeeRD && "PromiseType must be a CxxRecordDecl type");

  // [dcl.fct.def.coroutine]p12
  // The deallocation function's name is looked up by searching for it in the
  // scope of the promise type. If nothing is found, a search is performed in
  // the global scope.
  if (S.FindDeallocationFunction(Loc, PointeeRD, DeleteName, OperatorDelete))
    return nullptr;

  // FIXME: We didn't implement following selection:
  // [dcl.fct.def.coroutine]p12
  //   If both a usual deallocation function with only a pointer parameter and a
  //   usual deallocation function with both a pointer parameter and a size
  //   parameter are found, then the selected deallocation function shall be the
  //   one with two parameters. Otherwise, the selected deallocation function
  //   shall be the function with one parameter.

  if (!OperatorDelete) {
    // Look for a global declaration.
    const bool CanProvideSize = S.isCompleteType(Loc, PromiseType);
    const bool Overaligned = false;
    OperatorDelete = S.FindUsualDeallocationFunction(Loc, CanProvideSize,
                                                     Overaligned, DeleteName);
  }
  S.MarkFunctionReferenced(Loc, OperatorDelete);
  return OperatorDelete;
}


void Sema::CheckCompletedCoroutineBody(FunctionDecl *FD, Stmt *&Body) {
  FunctionScopeInfo *Fn = getCurFunction();
  assert(Fn && Fn->isCoroutine() && "not a coroutine");
  if (!Body) {
    assert(FD->isInvalidDecl() &&
           "a null body is only allowed for invalid declarations");
    return;
  }
  // We have a function that uses coroutine keywords, but we failed to build
  // the promise type.
  if (!Fn->CoroutinePromise)
    return FD->setInvalidDecl();

  if (isa<CoroutineBodyStmt>(Body)) {
    // Nothing todo. the body is already a transformed coroutine body statement.
    return;
  }

  // [stmt.return.coroutine]p1:
  //   A coroutine shall not enclose a return statement ([stmt.return]).
  if (Fn->FirstReturnLoc.isValid()) {
    assert(Fn->FirstCoroutineStmtLoc.isValid() &&
                   "first coroutine location not set");
    Diag(Fn->FirstReturnLoc, diag::err_return_in_coroutine);
    Diag(Fn->FirstCoroutineStmtLoc, diag::note_declared_coroutine_here)
            << Fn->getFirstCoroutineStmtKeyword();
  }
  CoroutineStmtBuilder Builder(*this, *FD, *Fn, Body);
  if (Builder.isInvalid() || !Builder.buildStatements())
    return FD->setInvalidDecl();

  // Build body for the coroutine wrapper statement.
  Body = CoroutineBodyStmt::Create(Context, Builder);
}

CoroutineStmtBuilder::CoroutineStmtBuilder(Sema &S, FunctionDecl &FD,
                                           sema::FunctionScopeInfo &Fn,
                                           Stmt *Body)
    : S(S), FD(FD), Fn(Fn), Loc(FD.getLocation()),
      IsPromiseDependentType(
          !Fn.CoroutinePromise ||
          Fn.CoroutinePromise->getType()->isDependentType()) {
  this->Body = Body;

  for (auto KV : Fn.CoroutineParameterMoves)
    this->ParamMovesVector.push_back(KV.second);
  this->ParamMoves = this->ParamMovesVector;

  if (!IsPromiseDependentType) {
    PromiseRecordDecl = Fn.CoroutinePromise->getType()->getAsCXXRecordDecl();
    assert(PromiseRecordDecl && "Type should have already been checked");
  }
  this->IsValid = makePromiseStmt() && makeInitialAndFinalSuspend();
}

bool CoroutineStmtBuilder::buildStatements() {
  assert(this->IsValid && "coroutine already invalid");
  this->IsValid = makeReturnObject();
  if (this->IsValid && !IsPromiseDependentType)
    buildDependentStatements();
  return this->IsValid;
}

bool CoroutineStmtBuilder::buildDependentStatements() {
  assert(this->IsValid && "coroutine already invalid");
  assert(!this->IsPromiseDependentType &&
         "coroutine cannot have a dependent promise type");
  this->IsValid = makeOnException() && makeOnFallthrough() &&
                  makeGroDeclAndReturnStmt() && makeReturnOnAllocFailure() &&
                  makeNewAndDeleteExpr();
  return this->IsValid;
}

bool CoroutineStmtBuilder::makePromiseStmt() {
  // Form a declaration statement for the promise declaration, so that AST
  // visitors can more easily find it.
  StmtResult PromiseStmt =
      S.ActOnDeclStmt(S.ConvertDeclToDeclGroup(Fn.CoroutinePromise), Loc, Loc);
  if (PromiseStmt.isInvalid())
    return false;

  this->Promise = PromiseStmt.get();
  return true;
}

bool CoroutineStmtBuilder::makeInitialAndFinalSuspend() {
  if (Fn.hasInvalidCoroutineSuspends())
    return false;
  this->InitialSuspend = cast<Expr>(Fn.CoroutineSuspends.first);
  this->FinalSuspend = cast<Expr>(Fn.CoroutineSuspends.second);
  return true;
}

static bool diagReturnOnAllocFailure(Sema &S, Expr *E,
                                     CXXRecordDecl *PromiseRecordDecl,
                                     FunctionScopeInfo &Fn) {
  auto Loc = E->getExprLoc();
  if (auto *DeclRef = dyn_cast_or_null<DeclRefExpr>(E)) {
    auto *Decl = DeclRef->getDecl();
    if (CXXMethodDecl *Method = dyn_cast_or_null<CXXMethodDecl>(Decl)) {
      if (Method->isStatic())
        return true;
      else
        Loc = Decl->getLocation();
    }
  }

  S.Diag(
      Loc,
      diag::err_coroutine_promise_get_return_object_on_allocation_failure)
      << PromiseRecordDecl;
  S.Diag(Fn.FirstCoroutineStmtLoc, diag::note_declared_coroutine_here)
      << Fn.getFirstCoroutineStmtKeyword();
  return false;
}

bool CoroutineStmtBuilder::makeReturnOnAllocFailure() {
  assert(!IsPromiseDependentType &&
         "cannot make statement while the promise type is dependent");

  // [dcl.fct.def.coroutine]p10
  //   If a search for the name get_return_object_on_allocation_failure in
  // the scope of the promise type ([class.member.lookup]) finds any
  // declarations, then the result of a call to an allocation function used to
  // obtain storage for the coroutine state is assumed to return nullptr if it
  // fails to obtain storage, ... If the allocation function returns nullptr,
  // ... and the return value is obtained by a call to
  // T::get_return_object_on_allocation_failure(), where T is the
  // promise type.
  DeclarationName DN =
      S.PP.getIdentifierInfo("get_return_object_on_allocation_failure");
  LookupResult Found(S, DN, Loc, Sema::LookupMemberName);
  if (!S.LookupQualifiedName(Found, PromiseRecordDecl))
    return true;

  CXXScopeSpec SS;
  ExprResult DeclNameExpr =
      S.BuildDeclarationNameExpr(SS, Found, /*NeedsADL=*/false);
  if (DeclNameExpr.isInvalid())
    return false;

  if (!diagReturnOnAllocFailure(S, DeclNameExpr.get(), PromiseRecordDecl, Fn))
    return false;

  ExprResult ReturnObjectOnAllocationFailure =
      S.BuildCallExpr(nullptr, DeclNameExpr.get(), Loc, {}, Loc);
  if (ReturnObjectOnAllocationFailure.isInvalid())
    return false;

  StmtResult ReturnStmt =
      S.BuildReturnStmt(Loc, ReturnObjectOnAllocationFailure.get());
  if (ReturnStmt.isInvalid()) {
    S.Diag(Found.getFoundDecl()->getLocation(), diag::note_member_declared_here)
        << DN;
    S.Diag(Fn.FirstCoroutineStmtLoc, diag::note_declared_coroutine_here)
        << Fn.getFirstCoroutineStmtKeyword();
    return false;
  }

  this->ReturnStmtOnAllocFailure = ReturnStmt.get();
  return true;
}

bool CoroutineStmtBuilder::makeNewAndDeleteExpr() {
  // Form and check allocation and deallocation calls.
  assert(!IsPromiseDependentType &&
         "cannot make statement while the promise type is dependent");
  QualType PromiseType = Fn.CoroutinePromise->getType();

  if (S.RequireCompleteType(Loc, PromiseType, diag::err_incomplete_type))
    return false;

  const bool RequiresNoThrowAlloc = ReturnStmtOnAllocFailure != nullptr;

  // According to [dcl.fct.def.coroutine]p9, Lookup allocation functions using a
  // parameter list composed of the requested size of the coroutine state being
  // allocated, followed by the coroutine function's arguments. If a matching
  // allocation function exists, use it. Otherwise, use an allocation function
  // that just takes the requested size.

  FunctionDecl *OperatorNew = nullptr;
  FunctionDecl *OperatorDelete = nullptr;
  FunctionDecl *UnusedResult = nullptr;
  bool PassAlignment = false;
  SmallVector<Expr *, 1> PlacementArgs;

  // [dcl.fct.def.coroutine]p9
  //   An implementation may need to allocate additional storage for a
  //   coroutine.
  // This storage is known as the coroutine state and is obtained by calling a
  // non-array allocation function ([basic.stc.dynamic.allocation]). The
  // allocation function's name is looked up by searching for it in the scope of
  // the promise type.
  // - If any declarations are found, overload resolution is performed on a
  // function call created by assembling an argument list. The first argument is
  // the amount of space requested, and has type std::size_t. The
  // lvalues p1 ... pn are the succeeding arguments.
  //
  // ...where "p1 ... pn" are defined earlier as:
  //
  // [dcl.fct.def.coroutine]p3
  //   The promise type of a coroutine is `std::coroutine_traits<R, P1, ...,
  //   Pn>`
  // , where R is the return type of the function, and `P1, ..., Pn` are the
  // sequence of types of the non-object function parameters, preceded by the
  // type of the object parameter ([dcl.fct]) if the coroutine is a non-static
  // member function. [dcl.fct.def.coroutine]p4 In the following, p_i is an
  // lvalue of type P_i, where p1 denotes the object parameter and p_i+1 denotes
  // the i-th non-object function parameter for a non-static member function,
  // and p_i denotes the i-th function parameter otherwise. For a non-static
  // member function, q_1 is an lvalue that denotes *this; any other q_i is an
  // lvalue that denotes the parameter copy corresponding to p_i.
  if (auto *MD = dyn_cast<CXXMethodDecl>(&FD)) {
    if (MD->isInstance() && !isLambdaCallOperator(MD)) {
      ExprResult ThisExpr = S.ActOnCXXThis(Loc);
      if (ThisExpr.isInvalid())
        return false;
      ThisExpr = S.CreateBuiltinUnaryOp(Loc, UO_Deref, ThisExpr.get());
      if (ThisExpr.isInvalid())
        return false;
      PlacementArgs.push_back(ThisExpr.get());
    }
  }
  for (auto *PD : FD.parameters()) {
    if (PD->getType()->isDependentType())
      continue;

    // Build a reference to the parameter.
    auto PDLoc = PD->getLocation();
    ExprResult PDRefExpr =
        S.BuildDeclRefExpr(PD, PD->getOriginalType().getNonReferenceType(),
                           ExprValueKind::VK_LValue, PDLoc);
    if (PDRefExpr.isInvalid())
      return false;

    PlacementArgs.push_back(PDRefExpr.get());
  }
  S.FindAllocationFunctions(Loc, SourceRange(), /*NewScope*/ Sema::AFS_Class,
                            /*DeleteScope*/ Sema::AFS_Both, PromiseType,
                            /*isArray*/ false, PassAlignment, PlacementArgs,
                            OperatorNew, UnusedResult, /*Diagnose*/ false);

  // [dcl.fct.def.coroutine]p9
  //   If no viable function is found ([over.match.viable]), overload resolution
  // is performed again on a function call created by passing just the amount of
  // space required as an argument of type std::size_t.
  if (!OperatorNew && !PlacementArgs.empty()) {
    PlacementArgs.clear();
    S.FindAllocationFunctions(Loc, SourceRange(), /*NewScope*/ Sema::AFS_Class,
                              /*DeleteScope*/ Sema::AFS_Both, PromiseType,
                              /*isArray*/ false, PassAlignment, PlacementArgs,
                              OperatorNew, UnusedResult, /*Diagnose*/ false);
  }

  // [dcl.fct.def.coroutine]p9
  //   The allocation function's name is looked up by searching for it in the
  // scope of the promise type.
  // - If any declarations are found, ...
  // - Otherwise, a search is performed in the global scope.
  if (!OperatorNew) {
    S.FindAllocationFunctions(Loc, SourceRange(), /*NewScope*/ Sema::AFS_Global,
                              /*DeleteScope*/ Sema::AFS_Both, PromiseType,
                              /*isArray*/ false, PassAlignment, PlacementArgs,
                              OperatorNew, UnusedResult);
  }

  bool IsGlobalOverload =
      OperatorNew && !isa<CXXRecordDecl>(OperatorNew->getDeclContext());
  // If we didn't find a class-local new declaration and non-throwing new
  // was is required then we need to lookup the non-throwing global operator
  // instead.
  if (RequiresNoThrowAlloc && (!OperatorNew || IsGlobalOverload)) {
    auto *StdNoThrow = buildStdNoThrowDeclRef(S, Loc);
    if (!StdNoThrow)
      return false;
    PlacementArgs = {StdNoThrow};
    OperatorNew = nullptr;
    S.FindAllocationFunctions(Loc, SourceRange(), /*NewScope*/ Sema::AFS_Both,
                              /*DeleteScope*/ Sema::AFS_Both, PromiseType,
                              /*isArray*/ false, PassAlignment, PlacementArgs,
                              OperatorNew, UnusedResult);
  }

  if (!OperatorNew)
    return false;

  if (RequiresNoThrowAlloc) {
    const auto *FT = OperatorNew->getType()->castAs<FunctionProtoType>();
    if (!FT->isNothrow(/*ResultIfDependent*/ false)) {
      S.Diag(OperatorNew->getLocation(),
             diag::err_coroutine_promise_new_requires_nothrow)
          << OperatorNew;
      S.Diag(Loc, diag::note_coroutine_promise_call_implicitly_required)
          << OperatorNew;
      return false;
    }
  }

  if ((OperatorDelete = findDeleteForPromise(S, Loc, PromiseType)) == nullptr) {
    // FIXME: We should add an error here. According to:
    // [dcl.fct.def.coroutine]p12
    //   If no usual deallocation function is found, the program is ill-formed.
    return false;
  }

  Expr *FramePtr =
      S.BuildBuiltinCallExpr(Loc, Builtin::BI__builtin_coro_frame, {});

  Expr *FrameSize =
      S.BuildBuiltinCallExpr(Loc, Builtin::BI__builtin_coro_size, {});

  // Make new call.

  ExprResult NewRef =
      S.BuildDeclRefExpr(OperatorNew, OperatorNew->getType(), VK_LValue, Loc);
  if (NewRef.isInvalid())
    return false;

  SmallVector<Expr *, 2> NewArgs(1, FrameSize);
  for (auto Arg : PlacementArgs)
    NewArgs.push_back(Arg);

  ExprResult NewExpr =
      S.BuildCallExpr(S.getCurScope(), NewRef.get(), Loc, NewArgs, Loc);
  NewExpr = S.ActOnFinishFullExpr(NewExpr.get(), /*DiscardedValue*/ false);
  if (NewExpr.isInvalid())
    return false;

  // Make delete call.

  QualType OpDeleteQualType = OperatorDelete->getType();

  ExprResult DeleteRef =
      S.BuildDeclRefExpr(OperatorDelete, OpDeleteQualType, VK_LValue, Loc);
  if (DeleteRef.isInvalid())
    return false;

  Expr *CoroFree =
      S.BuildBuiltinCallExpr(Loc, Builtin::BI__builtin_coro_free, {FramePtr});

  SmallVector<Expr *, 2> DeleteArgs{CoroFree};

  // [dcl.fct.def.coroutine]p12
  //   The selected deallocation function shall be called with the address of
  //   the block of storage to be reclaimed as its first argument. If a
  //   deallocation function with a parameter of type std::size_t is
  //   used, the size of the block is passed as the corresponding argument.
  const auto *OpDeleteType =
      OpDeleteQualType.getTypePtr()->castAs<FunctionProtoType>();
  if (OpDeleteType->getNumParams() > 1)
    DeleteArgs.push_back(FrameSize);

  ExprResult DeleteExpr =
      S.BuildCallExpr(S.getCurScope(), DeleteRef.get(), Loc, DeleteArgs, Loc);
  DeleteExpr =
      S.ActOnFinishFullExpr(DeleteExpr.get(), /*DiscardedValue*/ false);
  if (DeleteExpr.isInvalid())
    return false;

  this->Allocate = NewExpr.get();
  this->Deallocate = DeleteExpr.get();

  return true;
}

bool CoroutineStmtBuilder::makeOnFallthrough() {
  assert(!IsPromiseDependentType &&
         "cannot make statement while the promise type is dependent");

  // [dcl.fct.def.coroutine]/p6
  // If searches for the names return_void and return_value in the scope of
  // the promise type each find any declarations, the program is ill-formed.
  // [Note 1: If return_void is found, flowing off the end of a coroutine is
  // equivalent to a co_return with no operand. Otherwise, flowing off the end
  // of a coroutine results in undefined behavior ([stmt.return.coroutine]). —
  // end note]
  bool HasRVoid, HasRValue;
  LookupResult LRVoid =
      lookupMember(S, "return_void", PromiseRecordDecl, Loc, HasRVoid);
  LookupResult LRValue =
      lookupMember(S, "return_value", PromiseRecordDecl, Loc, HasRValue);

  StmtResult Fallthrough;
  if (HasRVoid && HasRValue) {
    // FIXME Improve this diagnostic
    S.Diag(FD.getLocation(),
           diag::err_coroutine_promise_incompatible_return_functions)
        << PromiseRecordDecl;
    S.Diag(LRVoid.getRepresentativeDecl()->getLocation(),
           diag::note_member_first_declared_here)
        << LRVoid.getLookupName();
    S.Diag(LRValue.getRepresentativeDecl()->getLocation(),
           diag::note_member_first_declared_here)
        << LRValue.getLookupName();
    return false;
  } else if (!HasRVoid && !HasRValue) {
    // We need to set 'Fallthrough'. Otherwise the other analysis part might
    // think the coroutine has defined a return_value method. So it might emit
    // **false** positive warning. e.g.,
    //
    //    promise_without_return_func foo() {
    //        co_await something();
    //    }
    //
    // Then AnalysisBasedWarning would emit a warning about `foo()` lacking a
    // co_return statements, which isn't correct.
    Fallthrough = S.ActOnNullStmt(PromiseRecordDecl->getLocation());
    if (Fallthrough.isInvalid())
      return false;
  } else if (HasRVoid) {
    Fallthrough = S.BuildCoreturnStmt(FD.getLocation(), nullptr,
                                      /*IsImplicit*/false);
    Fallthrough = S.ActOnFinishFullStmt(Fallthrough.get());
    if (Fallthrough.isInvalid())
      return false;
  }

  this->OnFallthrough = Fallthrough.get();
  return true;
}

bool CoroutineStmtBuilder::makeOnException() {
  // Try to form 'p.unhandled_exception();'
  assert(!IsPromiseDependentType &&
         "cannot make statement while the promise type is dependent");

  const bool RequireUnhandledException = S.getLangOpts().CXXExceptions;

  if (!lookupMember(S, "unhandled_exception", PromiseRecordDecl, Loc)) {
    auto DiagID =
        RequireUnhandledException
            ? diag::err_coroutine_promise_unhandled_exception_required
            : diag::
                  warn_coroutine_promise_unhandled_exception_required_with_exceptions;
    S.Diag(Loc, DiagID) << PromiseRecordDecl;
    S.Diag(PromiseRecordDecl->getLocation(), diag::note_defined_here)
        << PromiseRecordDecl;
    return !RequireUnhandledException;
  }

  // If exceptions are disabled, don't try to build OnException.
  if (!S.getLangOpts().CXXExceptions)
    return true;

  ExprResult UnhandledException = buildPromiseCall(S, Fn.CoroutinePromise, Loc,
                                                   "unhandled_exception", None);
  UnhandledException = S.ActOnFinishFullExpr(UnhandledException.get(), Loc,
                                             /*DiscardedValue*/ false);
  if (UnhandledException.isInvalid())
    return false;

  // Since the body of the coroutine will be wrapped in try-catch, it will
  // be incompatible with SEH __try if present in a function.
  if (!S.getLangOpts().Borland && Fn.FirstSEHTryLoc.isValid()) {
    S.Diag(Fn.FirstSEHTryLoc, diag::err_seh_in_a_coroutine_with_cxx_exceptions);
    S.Diag(Fn.FirstCoroutineStmtLoc, diag::note_declared_coroutine_here)
        << Fn.getFirstCoroutineStmtKeyword();
    return false;
  }

  this->OnException = UnhandledException.get();
  return true;
}

bool CoroutineStmtBuilder::makeReturnObject() {
  // [dcl.fct.def.coroutine]p7
  // The expression promise.get_return_object() is used to initialize the
  // returned reference or prvalue result object of a call to a coroutine.
  ExprResult ReturnObject =
      buildPromiseCall(S, Fn.CoroutinePromise, Loc, "get_return_object", None);
  if (ReturnObject.isInvalid())
    return false;

  this->ReturnValue = ReturnObject.get();
  return true;
}

static void noteMemberDeclaredHere(Sema &S, Expr *E, FunctionScopeInfo &Fn) {
  if (auto *MbrRef = dyn_cast<CXXMemberCallExpr>(E)) {
    auto *MethodDecl = MbrRef->getMethodDecl();
    S.Diag(MethodDecl->getLocation(), diag::note_member_declared_here)
        << MethodDecl;
  }
  S.Diag(Fn.FirstCoroutineStmtLoc, diag::note_declared_coroutine_here)
      << Fn.getFirstCoroutineStmtKeyword();
}

bool CoroutineStmtBuilder::makeGroDeclAndReturnStmt() {
  assert(!IsPromiseDependentType &&
         "cannot make statement while the promise type is dependent");
  assert(this->ReturnValue && "ReturnValue must be already formed");

  QualType const GroType = this->ReturnValue->getType();
  assert(!GroType->isDependentType() &&
         "get_return_object type must no longer be dependent");

  QualType const FnRetType = FD.getReturnType();
  assert(!FnRetType->isDependentType() &&
         "get_return_object type must no longer be dependent");

  if (FnRetType->isVoidType()) {
    ExprResult Res =
        S.ActOnFinishFullExpr(this->ReturnValue, Loc, /*DiscardedValue*/ false);
    if (Res.isInvalid())
      return false;

    this->ResultDecl = Res.get();
    return true;
  }

  if (GroType->isVoidType()) {
    // Trigger a nice error message.
    InitializedEntity Entity =
        InitializedEntity::InitializeResult(Loc, FnRetType);
    S.PerformCopyInitialization(Entity, SourceLocation(), ReturnValue);
    noteMemberDeclaredHere(S, ReturnValue, Fn);
    return false;
  }

  auto *GroDecl = VarDecl::Create(
      S.Context, &FD, FD.getLocation(), FD.getLocation(),
      &S.PP.getIdentifierTable().get("__coro_gro"), GroType,
      S.Context.getTrivialTypeSourceInfo(GroType, Loc), SC_None);
  GroDecl->setImplicit();

  S.CheckVariableDeclarationType(GroDecl);
  if (GroDecl->isInvalidDecl())
    return false;

  InitializedEntity Entity = InitializedEntity::InitializeVariable(GroDecl);
  ExprResult Res =
      S.PerformCopyInitialization(Entity, SourceLocation(), ReturnValue);
  if (Res.isInvalid())
    return false;

  Res = S.ActOnFinishFullExpr(Res.get(), /*DiscardedValue*/ false);
  if (Res.isInvalid())
    return false;

  S.AddInitializerToDecl(GroDecl, Res.get(),
                         /*DirectInit=*/false);

  S.FinalizeDeclaration(GroDecl);

  // Form a declaration statement for the return declaration, so that AST
  // visitors can more easily find it.
  StmtResult GroDeclStmt =
      S.ActOnDeclStmt(S.ConvertDeclToDeclGroup(GroDecl), Loc, Loc);
  if (GroDeclStmt.isInvalid())
    return false;

  this->ResultDecl = GroDeclStmt.get();

  ExprResult declRef = S.BuildDeclRefExpr(GroDecl, GroType, VK_LValue, Loc);
  if (declRef.isInvalid())
    return false;

  StmtResult ReturnStmt = S.BuildReturnStmt(Loc, declRef.get());
  if (ReturnStmt.isInvalid()) {
    noteMemberDeclaredHere(S, ReturnValue, Fn);
    return false;
  }
  if (cast<clang::ReturnStmt>(ReturnStmt.get())->getNRVOCandidate() == GroDecl)
    GroDecl->setNRVOVariable(true);

  this->ReturnStmt = ReturnStmt.get();
  return true;
}

// Create a static_cast\<T&&>(expr).
static Expr *castForMoving(Sema &S, Expr *E, QualType T = QualType()) {
  if (T.isNull())
    T = E->getType();
  QualType TargetType = S.BuildReferenceType(
      T, /*SpelledAsLValue*/ false, SourceLocation(), DeclarationName());
  SourceLocation ExprLoc = E->getBeginLoc();
  TypeSourceInfo *TargetLoc =
      S.Context.getTrivialTypeSourceInfo(TargetType, ExprLoc);

  return S
      .BuildCXXNamedCast(ExprLoc, tok::kw_static_cast, TargetLoc, E,
                         SourceRange(ExprLoc, ExprLoc), E->getSourceRange())
      .get();
}

/// Build a variable declaration for move parameter.
static VarDecl *buildVarDecl(Sema &S, SourceLocation Loc, QualType Type,
                             IdentifierInfo *II) {
  TypeSourceInfo *TInfo = S.Context.getTrivialTypeSourceInfo(Type, Loc);
  VarDecl *Decl = VarDecl::Create(S.Context, S.CurContext, Loc, Loc, II, Type,
                                  TInfo, SC_None);
  Decl->setImplicit();
  return Decl;
}

// Build statements that move coroutine function parameters to the coroutine
// frame, and store them on the function scope info.
bool Sema::buildCoroutineParameterMoves(SourceLocation Loc) {
  assert(isa<FunctionDecl>(CurContext) && "not in a function scope");
  auto *FD = cast<FunctionDecl>(CurContext);

  auto *ScopeInfo = getCurFunction();
  if (!ScopeInfo->CoroutineParameterMoves.empty())
    return false;

  // [dcl.fct.def.coroutine]p13
  //   When a coroutine is invoked, after initializing its parameters
  //   ([expr.call]), a copy is created for each coroutine parameter. For a
  //   parameter of type cv T, the copy is a variable of type cv T with
  //   automatic storage duration that is direct-initialized from an xvalue of
  //   type T referring to the parameter.
  for (auto *PD : FD->parameters()) {
    if (PD->getType()->isDependentType())
      continue;

    ExprResult PDRefExpr =
        BuildDeclRefExpr(PD, PD->getType().getNonReferenceType(),
                         ExprValueKind::VK_LValue, Loc); // FIXME: scope?
    if (PDRefExpr.isInvalid())
      return false;

    Expr *CExpr = nullptr;
    if (PD->getType()->getAsCXXRecordDecl() ||
        PD->getType()->isRValueReferenceType())
      CExpr = castForMoving(*this, PDRefExpr.get());
    else
      CExpr = PDRefExpr.get();
    // [dcl.fct.def.coroutine]p13
    //   The initialization and destruction of each parameter copy occurs in the
    //   context of the called coroutine.
    auto D = buildVarDecl(*this, Loc, PD->getType(), PD->getIdentifier());
    AddInitializerToDecl(D, CExpr, /*DirectInit=*/true);

    // Convert decl to a statement.
    StmtResult Stmt = ActOnDeclStmt(ConvertDeclToDeclGroup(D), Loc, Loc);
    if (Stmt.isInvalid())
      return false;

    ScopeInfo->CoroutineParameterMoves.insert(std::make_pair(PD, Stmt.get()));
  }
  return true;
}

StmtResult Sema::BuildCoroutineBodyStmt(CoroutineBodyStmt::CtorArgs Args) {
  CoroutineBodyStmt *Res = CoroutineBodyStmt::Create(Context, Args);
  if (!Res)
    return StmtError();
  return Res;
}

ClassTemplateDecl *Sema::lookupCoroutineTraits(SourceLocation KwLoc,
                                               SourceLocation FuncLoc,
                                               NamespaceDecl *&Namespace) {
  if (!StdCoroutineTraitsCache) {
    // Because coroutines moved from std::experimental in the TS to std in
    // C++20, we look in both places to give users time to transition their
    // TS-specific code to C++20.  Diagnostics are given when the TS usage is
    // discovered.
    // TODO: Become stricter when <experimental/coroutine> is removed.

    auto const &TraitIdent = PP.getIdentifierTable().get("coroutine_traits");

    NamespaceDecl *StdSpace = getStdNamespace();
    LookupResult ResStd(*this, &TraitIdent, FuncLoc, LookupOrdinaryName);
    bool InStd = StdSpace && LookupQualifiedName(ResStd, StdSpace);

    NamespaceDecl *ExpSpace = lookupStdExperimentalNamespace();
    LookupResult ResExp(*this, &TraitIdent, FuncLoc, LookupOrdinaryName);
    bool InExp = ExpSpace && LookupQualifiedName(ResExp, ExpSpace);

    if (!InStd && !InExp) {
      // The goggles, they found nothing!
      Diag(KwLoc, diag::err_implied_coroutine_type_not_found)
          << "std::coroutine_traits";
      return nullptr;
    }

    // Prefer ::std to std::experimental.
    auto &Result = InStd ? ResStd : ResExp;
    CoroTraitsNamespaceCache = InStd ? StdSpace : ExpSpace;

    // coroutine_traits is required to be a class template.
    StdCoroutineTraitsCache = Result.getAsSingle<ClassTemplateDecl>();
    if (!StdCoroutineTraitsCache) {
      Result.suppressDiagnostics();
      NamedDecl *Found = *Result.begin();
      Diag(Found->getLocation(), diag::err_malformed_std_coroutine_traits);
      return nullptr;
    }

    if (InExp) {
      // Found in std::experimental
      Diag(KwLoc, diag::warn_deprecated_coroutine_namespace)
          << "coroutine_traits";
      ResExp.suppressDiagnostics();
      auto *Found = *ResExp.begin();
      Diag(Found->getLocation(), diag::note_entity_declared_at) << Found;

      if (InStd &&
          StdCoroutineTraitsCache != ResExp.getAsSingle<ClassTemplateDecl>()) {
        // Also found something different in std
        Diag(KwLoc,
             diag::err_mixed_use_std_and_experimental_namespace_for_coroutine);
        Diag(StdCoroutineTraitsCache->getLocation(),
             diag::note_entity_declared_at)
            << StdCoroutineTraitsCache;

        return nullptr;
      }
    }
  }
  Namespace = CoroTraitsNamespaceCache;
  return StdCoroutineTraitsCache;
}<|MERGE_RESOLUTION|>--- conflicted
+++ resolved
@@ -977,26 +977,6 @@
     E = R.get();
   }
 
-<<<<<<< HEAD
-  // Move the return value if we can
-  if (E) {
-    const VarDecl *NRVOCandidate = this->getCopyElisionCandidate(
-        E->getType(), E, CES_ImplicitlyMovableCXX20);
-    if (NRVOCandidate) {
-      InitializedEntity Entity =
-          InitializedEntity::InitializeResult(Loc, E->getType(), NRVOCandidate);
-      ExprResult MoveResult = this->PerformMoveOrCopyInitialization(
-          Entity, NRVOCandidate, E->getType(), E);
-      if (MoveResult.get())
-        E = MoveResult.get();
-    }
-  }
-
-  // FIXME: If the operand is a reference to a variable that's about to go out
-  // of scope, we should treat the operand as an xvalue for this overload
-  // resolution.
-=======
->>>>>>> 2ab1d525
   VarDecl *Promise = FSI->CoroutinePromise;
   ExprResult PC;
   if (E && (isa<InitListExpr>(E) || !E->getType()->isVoidType())) {
