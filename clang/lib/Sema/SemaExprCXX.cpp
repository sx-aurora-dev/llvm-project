--- conflicted
+++ resolved
@@ -5970,24 +5970,12 @@
 // extension.
 static bool isValidVectorForConditionalCondition(ASTContext &Ctx,
                                                  QualType CondTy) {
-<<<<<<< HEAD
-  const auto *VecVT = CondTy->getAs<VectorType>();
-  if (!VecVT || (VecVT->isExtVectorType() && !VecVT->isExtVectorBoolType()))
-    return false;
-  const QualType EltTy =
-      cast<VectorType>(CondTy.getCanonicalType())->getElementType();
-
-  assert(!EltTy->isEnumeralType() && "Vectors cant be enum types");
-  return EltTy->isIntegralType(Ctx) || EltTy->isBooleanType();
-=======
   if (!CondTy->isVectorType() && !CondTy->isExtVectorType())
     return false;
   const QualType EltTy =
       cast<VectorType>(CondTy.getCanonicalType())->getElementType();
-  assert(!EltTy->isBooleanType() && !EltTy->isEnumeralType() &&
-         "Vectors cant be boolean or enum types");
+  assert(!EltTy->isEnumeralType() && "Vectors cant be enum types");
   return EltTy->isIntegralType(Ctx);
->>>>>>> fc8d3766
 }
 
 QualType Sema::CheckVectorConditionalTypes(ExprResult &Cond, ExprResult &LHS,
@@ -6006,24 +5994,6 @@
   const auto *RHSVT = RHSType->getAs<VectorType>();
 
   QualType ResultType;
-
-<<<<<<< HEAD
-  // FIXME: In the future we should define what the Extvector conditional
-  // operator looks like.
-  // We explicitly allow this for ext_vector_type boolean as a Clang extension.
-  if (isa_and_nonnull<ExtVectorType>(LHSVT) && !LHSVT->isExtVectorBoolType()) {
-    Diag(QuestionLoc, diag::err_conditional_vector_operand_type)
-        << /*isExtVector*/ true << LHSType;
-    return {};
-  }
-
-  if (isa_and_nonnull<ExtVectorType>(RHSVT) && !RHSVT->isExtVectorBoolType()) {
-    Diag(QuestionLoc, diag::err_conditional_vector_operand_type)
-        << /*isExtVector*/ true << RHSType;
-    return {};
-  }
-=======
->>>>>>> fc8d3766
 
   if (LHSVT && RHSVT) {
     if (isa<ExtVectorType>(CondVT) != isa<ExtVectorType>(LHSVT)) {
