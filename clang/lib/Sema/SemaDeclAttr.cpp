--- conflicted
+++ resolved
@@ -41,10 +41,7 @@
 #include "llvm/ADT/STLExtras.h"
 #include "llvm/ADT/StringExtras.h"
 #include "llvm/IR/Assumptions.h"
-<<<<<<< HEAD
-=======
 #include "llvm/MC/MCSectionMachO.h"
->>>>>>> a2ce6ee6
 #include "llvm/Support/Error.h"
 #include "llvm/Support/MathExtras.h"
 #include "llvm/Support/raw_ostream.h"
@@ -2558,8 +2555,6 @@
 }
 
 static void handleAvailabilityAttr(Sema &S, Decl *D, const ParsedAttr &AL) {
-<<<<<<< HEAD
-=======
   if (isa<UsingDecl, UnresolvedUsingTypenameDecl, UnresolvedUsingValueDecl>(
           D)) {
     S.Diag(AL.getRange().getBegin(), diag::warn_deprecated_ignored_on_using)
@@ -2567,7 +2562,6 @@
     return;
   }
 
->>>>>>> a2ce6ee6
   if (!AL.checkExactlyNumArgs(S, 1))
     return;
   IdentifierLoc *Platform = AL.getArgAsIdent(0);
@@ -3229,12 +3223,7 @@
 }
 
 bool Sema::checkSectionName(SourceLocation LiteralLoc, StringRef SecName) {
-<<<<<<< HEAD
-  if (llvm::Error E =
-          Context.getTargetInfo().isValidSectionSpecifier(SecName)) {
-=======
   if (llvm::Error E = isValidSectionSpecifier(SecName)) {
->>>>>>> a2ce6ee6
     Diag(LiteralLoc, diag::err_attribute_section_invalid_for_target)
         << toString(std::move(E)) << 1 /*'section'*/;
     return false;
@@ -3253,16 +3242,6 @@
   if (!S.checkSectionName(LiteralLoc, Str))
     return;
 
-<<<<<<< HEAD
-  // If the target wants to validate the section specifier, make it happen.
-  if (llvm::Error E = S.Context.getTargetInfo().isValidSectionSpecifier(Str)) {
-    S.Diag(LiteralLoc, diag::err_attribute_section_invalid_for_target)
-        << toString(std::move(E));
-    return;
-  }
-
-=======
->>>>>>> a2ce6ee6
   SectionAttr *NewAttr = S.mergeSectionAttr(D, AL, Str);
   if (NewAttr) {
     D->addAttr(NewAttr);
@@ -3278,12 +3257,7 @@
 // `#pragma code_seg("segname")` uses checkSectionName() instead.
 static bool checkCodeSegName(Sema &S, SourceLocation LiteralLoc,
                              StringRef CodeSegName) {
-<<<<<<< HEAD
-  if (llvm::Error E =
-          S.Context.getTargetInfo().isValidSectionSpecifier(CodeSegName)) {
-=======
   if (llvm::Error E = S.isValidSectionSpecifier(CodeSegName)) {
->>>>>>> a2ce6ee6
     S.Diag(LiteralLoc, diag::err_attribute_section_invalid_for_target)
         << toString(std::move(E)) << 0 /*'code-seg'*/;
     return false;
@@ -3618,8 +3592,6 @@
     return;
   }
   Ty = getFunctionOrMethodResultType(D);
-<<<<<<< HEAD
-=======
   // replace instancetype with the class type
   auto Instancetype = S.Context.getObjCInstanceTypeDecl()->getTypeForDecl();
   if (Ty->getAs<TypedefType>() == Instancetype)
@@ -3627,7 +3599,6 @@
       if (auto *Interface = OMD->getClassInterface())
         Ty = S.Context.getObjCObjectPointerType(
             QualType(Interface->getTypeForDecl(), 0));
->>>>>>> a2ce6ee6
   if (!isNSStringType(Ty, S.Context, /*AllowNSAttributedString=*/true) &&
       !isCFStringType(Ty, S.Context) &&
       (!Ty->isPointerType() ||
@@ -4799,12 +4770,6 @@
 }
 
 static void handleConstantAttr(Sema &S, Decl *D, const ParsedAttr &AL) {
-<<<<<<< HEAD
-  if (checkAttrMutualExclusion<CUDASharedAttr>(S, D, AL) ||
-      checkAttrMutualExclusion<HIPManagedAttr>(S, D, AL))
-    return;
-=======
->>>>>>> a2ce6ee6
   const auto *VD = cast<VarDecl>(D);
   if (VD->hasLocalStorage()) {
     S.Diag(AL.getLoc(), diag::err_cuda_nonstatic_constdev);
@@ -4821,12 +4786,6 @@
 }
 
 static void handleSharedAttr(Sema &S, Decl *D, const ParsedAttr &AL) {
-<<<<<<< HEAD
-  if (checkAttrMutualExclusion<CUDAConstantAttr>(S, D, AL) ||
-      checkAttrMutualExclusion<HIPManagedAttr>(S, D, AL))
-    return;
-=======
->>>>>>> a2ce6ee6
   const auto *VD = cast<VarDecl>(D);
   // extern __shared__ is only allowed on arrays with no length (e.g.
   // "int x[]").
@@ -4892,34 +4851,6 @@
 }
 
 static void handleManagedAttr(Sema &S, Decl *D, const ParsedAttr &AL) {
-  if (const auto *VD = dyn_cast<VarDecl>(D)) {
-    if (VD->hasLocalStorage()) {
-      S.Diag(AL.getLoc(), diag::err_cuda_nonstatic_constdev);
-      return;
-    }
-  }
-<<<<<<< HEAD
-
-  if (auto *A = D->getAttr<CUDADeviceAttr>()) {
-    if (!A->isImplicit())
-      return;
-    D->dropAttr<CUDADeviceAttr>();
-  }
-  D->addAttr(::new (S.Context) CUDADeviceAttr(S.Context, AL));
-=======
-  if (!D->hasAttr<HIPManagedAttr>())
-    D->addAttr(::new (S.Context) HIPManagedAttr(S.Context, AL));
-  if (!D->hasAttr<CUDADeviceAttr>())
-    D->addAttr(CUDADeviceAttr::CreateImplicit(S.Context));
->>>>>>> a2ce6ee6
-}
-
-static void handleManagedAttr(Sema &S, Decl *D, const ParsedAttr &AL) {
-  if (checkAttrMutualExclusion<CUDAConstantAttr>(S, D, AL) ||
-      checkAttrMutualExclusion<CUDASharedAttr>(S, D, AL)) {
-    return;
-  }
-
   if (const auto *VD = dyn_cast<VarDecl>(D)) {
     if (VD->hasLocalStorage()) {
       S.Diag(AL.getLoc(), diag::err_cuda_nonstatic_constdev);
@@ -6254,11 +6185,7 @@
   // handleSwiftAsyncAttr already verified the type is correct, so no need to
   // double-check it here.
   const auto *FuncTy = HandlerParam->getType()
-<<<<<<< HEAD
-                           ->getAs<BlockPointerType>()
-=======
                            ->castAs<BlockPointerType>()
->>>>>>> a2ce6ee6
                            ->getPointeeType()
                            ->getAs<FunctionProtoType>();
   ArrayRef<QualType> BlockParams;
@@ -7731,13 +7658,8 @@
       !S.checkStringLiteralArgumentAttr(AL, 0, Str))
     return;
 
-<<<<<<< HEAD
-  // Only support a single optional message for Declspec and CXX11.
-  if (AL.isDeclspecAttribute() || AL.isCXX11Attribute())
-=======
   // Support a single optional message only for Declspec and [[]] spellings.
   if (AL.isDeclspecAttribute() || AL.isStandardAttributeSyntax())
->>>>>>> a2ce6ee6
     AL.checkAtMostNumArgs(S, 1);
   else if (AL.isArgExpr(1) && AL.getArgAsExpr(1) &&
            !S.checkStringLiteralArgumentAttr(AL, 1, Replacement))
@@ -7823,55 +7745,8 @@
     S.Diag(AL.getLoc(), diag::err_attribute_requires_opencl_version)
         << AL << "2.0" << 1;
   else
-<<<<<<< HEAD
-    S.Diag(AL.getLoc(), diag::warn_opencl_attr_deprecated_ignored) << AL
-                                                                   << "2.0";
-}
-
-/// Handles semantic checking for features that are common to all attributes,
-/// such as checking whether a parameter was properly specified, or the correct
-/// number of arguments were passed, etc.
-static bool handleCommonAttributeFeatures(Sema &S, Decl *D,
-                                          const ParsedAttr &AL) {
-  // Several attributes carry different semantics than the parsing requires, so
-  // those are opted out of the common argument checks.
-  //
-  // We also bail on unknown and ignored attributes because those are handled
-  // as part of the target-specific handling logic.
-  if (AL.getKind() == ParsedAttr::UnknownAttribute)
-    return false;
-  // Check whether the attribute requires specific language extensions to be
-  // enabled.
-  if (!AL.diagnoseLangOpts(S))
-    return true;
-  // Check whether the attribute appertains to the given subject.
-  if (!AL.diagnoseAppertainsTo(S, D))
-    return true;
-  if (AL.hasCustomParsing())
-    return false;
-
-  if (AL.getMinArgs() == AL.getMaxArgs()) {
-    // If there are no optional arguments, then checking for the argument count
-    // is trivial.
-    if (!AL.checkExactlyNumArgs(S, AL.getMinArgs()))
-      return true;
-  } else {
-    // There are optional arguments, so checking is slightly more involved.
-    if (AL.getMinArgs() && !AL.checkAtLeastNumArgs(S, AL.getMinArgs()))
-      return true;
-    else if (!AL.hasVariadicArg() && AL.getMaxArgs() &&
-             !AL.checkAtMostNumArgs(S, AL.getMaxArgs()))
-      return true;
-  }
-
-  if (S.CheckAttrTarget(AL))
-    return true;
-
-  return false;
-=======
     S.Diag(AL.getLoc(), diag::warn_opencl_attr_deprecated_ignored)
         << AL << S.LangOpts.getOpenCLVersionString();
->>>>>>> a2ce6ee6
 }
 
 static void handleOpenCLAccessAttr(Sema &S, Decl *D, const ParsedAttr &AL) {
@@ -8404,26 +8279,8 @@
   case ParsedAttr::AT_CUDADevice:
     handleDeviceAttr(S, D, AL);
     break;
-<<<<<<< HEAD
-  case ParsedAttr::AT_CUDAHost:
-    handleSimpleAttributeWithExclusions<CUDAHostAttr, CUDAGlobalAttr>(S, D, AL);
-    break;
   case ParsedAttr::AT_HIPManaged:
     handleManagedAttr(S, D, AL);
-    break;
-  case ParsedAttr::AT_CUDADeviceBuiltinSurfaceType:
-    handleSimpleAttributeWithExclusions<CUDADeviceBuiltinSurfaceTypeAttr,
-                                        CUDADeviceBuiltinTextureTypeAttr>(S, D,
-                                                                          AL);
-    break;
-  case ParsedAttr::AT_CUDADeviceBuiltinTextureType:
-    handleSimpleAttributeWithExclusions<CUDADeviceBuiltinTextureTypeAttr,
-                                        CUDADeviceBuiltinSurfaceTypeAttr>(S, D,
-                                                                          AL);
-=======
-  case ParsedAttr::AT_HIPManaged:
-    handleManagedAttr(S, D, AL);
->>>>>>> a2ce6ee6
     break;
   case ParsedAttr::AT_GNUInline:
     handleGNUInlineAttr(S, D, AL);
