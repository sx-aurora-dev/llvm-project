--- conflicted
+++ resolved
@@ -1594,11 +1594,7 @@
 
   if (BaseType->isExtVectorBoolType()) {
     // We disallow element access for ext_vector_type bool.  There is no way to
-<<<<<<< HEAD
-    // materialize a reference to a vector element as pointer (each element is
-=======
     // materialize a reference to a vector element as a pointer (each element is
->>>>>>> 8dca38d5
     // one bit in the vector).
     S.Diag(R.getNameLoc(), diag::err_ext_vector_component_name_illegal)
         << MemberName
