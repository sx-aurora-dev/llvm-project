//===-- TestModuleFileExtension.cpp - Module Extension Tester -------------===//
//
// Part of the LLVM Project, under the Apache License v2.0 with LLVM Exceptions.
// See https://llvm.org/LICENSE.txt for license information.
// SPDX-License-Identifier: Apache-2.0 WITH LLVM-exception
//
//===----------------------------------------------------------------------===//
#include "TestModuleFileExtension.h"
#include "clang/Frontend/FrontendDiagnostic.h"
#include "clang/Serialization/ASTReader.h"
#include "llvm/ADT/Hashing.h"
#include "llvm/Bitstream/BitstreamWriter.h"
#include "llvm/Support/raw_ostream.h"
#include <cstdio>
using namespace clang;
using namespace clang::serialization;

char TestModuleFileExtension::ID = 0;

TestModuleFileExtension::Writer::~Writer() { }

void TestModuleFileExtension::Writer::writeExtensionContents(
       Sema &SemaRef,
       llvm::BitstreamWriter &Stream) {
  using namespace llvm;

  // Write an abbreviation for this record.
  auto Abv = std::make_shared<llvm::BitCodeAbbrev>();
  Abv->Add(BitCodeAbbrevOp(FIRST_EXTENSION_RECORD_ID));
  Abv->Add(BitCodeAbbrevOp(BitCodeAbbrevOp::VBR, 6)); // # of characters
  Abv->Add(BitCodeAbbrevOp(BitCodeAbbrevOp::Blob));   // message
  auto Abbrev = Stream.EmitAbbrev(std::move(Abv));

  // Write a message into the extension block.
  SmallString<64> Message;
  {
    auto Ext = static_cast<TestModuleFileExtension *>(getExtension());
    raw_svector_ostream OS(Message);
    OS << "Hello from " << Ext->BlockName << " v" << Ext->MajorVersion << "."
       << Ext->MinorVersion;
  }
  uint64_t Record[] = {FIRST_EXTENSION_RECORD_ID, Message.size()};
  Stream.EmitRecordWithBlob(Abbrev, Record, Message);
}

TestModuleFileExtension::Reader::Reader(ModuleFileExtension *Ext,
                                        const llvm::BitstreamCursor &InStream)
  : ModuleFileExtensionReader(Ext), Stream(InStream)
{
  // Read the extension block.
  SmallVector<uint64_t, 4> Record;
  while (true) {
    llvm::Expected<llvm::BitstreamEntry> MaybeEntry =
        Stream.advanceSkippingSubblocks();
    if (!MaybeEntry)
      (void)MaybeEntry.takeError();
    llvm::BitstreamEntry Entry = MaybeEntry.get();

    switch (Entry.Kind) {
    case llvm::BitstreamEntry::SubBlock:
    case llvm::BitstreamEntry::EndBlock:
    case llvm::BitstreamEntry::Error:
      return;

    case llvm::BitstreamEntry::Record:
      break;
    }

    Record.clear();
    StringRef Blob;
    Expected<unsigned> MaybeRecCode =
        Stream.readRecord(Entry.ID, Record, &Blob);
    if (!MaybeRecCode)
      fprintf(stderr, "Failed reading rec code: %s\n",
              toString(MaybeRecCode.takeError()).c_str());
    switch (MaybeRecCode.get()) {
    case FIRST_EXTENSION_RECORD_ID: {
      StringRef Message = Blob.substr(0, Record[0]);
      fprintf(stderr, "Read extension block message: %s\n",
              Message.str().c_str());
      break;
    }
    }
  }
}

TestModuleFileExtension::Reader::~Reader() { }

TestModuleFileExtension::~TestModuleFileExtension() { }

ModuleFileExtensionMetadata
TestModuleFileExtension::getExtensionMetadata() const {
  return { BlockName, MajorVersion, MinorVersion, UserInfo };
}

void TestModuleFileExtension::hashExtension(
    ExtensionHashBuilder &HBuilder) const {
  if (Hashed) {
    HBuilder.add(BlockName);
    HBuilder.add(MajorVersion);
    HBuilder.add(MinorVersion);
    HBuilder.add(UserInfo);
  }
}

std::unique_ptr<ModuleFileExtensionWriter>
TestModuleFileExtension::createExtensionWriter(ASTWriter &) {
  return std::unique_ptr<ModuleFileExtensionWriter>(new Writer(this));
}

std::unique_ptr<ModuleFileExtensionReader>
TestModuleFileExtension::createExtensionReader(
  const ModuleFileExtensionMetadata &Metadata,
  ASTReader &Reader, serialization::ModuleFile &Mod,
  const llvm::BitstreamCursor &Stream)
{
  assert(Metadata.BlockName == BlockName && "Wrong block name");
  if (std::make_pair(Metadata.MajorVersion, Metadata.MinorVersion) !=
        std::make_pair(MajorVersion, MinorVersion)) {
    Reader.getDiags().Report(Mod.ImportLoc,
                             diag::err_test_module_file_extension_version)
      << BlockName << Metadata.MajorVersion << Metadata.MinorVersion
      << MajorVersion << MinorVersion;
    return nullptr;
  }

  return std::unique_ptr<ModuleFileExtensionReader>(
                                                    new TestModuleFileExtension::Reader(this, Stream));
}

std::string TestModuleFileExtension::str() const {
  std::string Buffer;
  llvm::raw_string_ostream OS(Buffer);
  OS << BlockName << ":" << MajorVersion << ":" << MinorVersion << ":" << Hashed
     << ":" << UserInfo;
<<<<<<< HEAD
  return OS.str();
=======
  return Buffer;
>>>>>>> 2ab1d525
}<|MERGE_RESOLUTION|>--- conflicted
+++ resolved
@@ -133,9 +133,5 @@
   llvm::raw_string_ostream OS(Buffer);
   OS << BlockName << ":" << MajorVersion << ":" << MinorVersion << ":" << Hashed
      << ":" << UserInfo;
-<<<<<<< HEAD
-  return OS.str();
-=======
   return Buffer;
->>>>>>> 2ab1d525
 }