--- conflicted
+++ resolved
@@ -185,11 +185,7 @@
 void RewriteMacrosAction::ExecuteAction() {
   CompilerInstance &CI = getCompilerInstance();
   std::unique_ptr<raw_ostream> OS =
-<<<<<<< HEAD
-      CI.createDefaultOutputFile(/*Binary=*/false, getCurrentFileOrBufferName());
-=======
       CI.createDefaultOutputFile(/*Binary=*/true, getCurrentFileOrBufferName());
->>>>>>> 2ab1d525
   if (!OS) return;
 
   RewriteMacrosInInput(CI.getPreprocessor(), OS.get());
@@ -274,11 +270,7 @@
 bool RewriteIncludesAction::BeginSourceFileAction(CompilerInstance &CI) {
   if (!OutputStream) {
     OutputStream =
-<<<<<<< HEAD
-        CI.createDefaultOutputFile(/*Binary=*/false, getCurrentFileOrBufferName());
-=======
         CI.createDefaultOutputFile(/*Binary=*/true, getCurrentFileOrBufferName());
->>>>>>> 2ab1d525
     if (!OutputStream)
       return false;
   }
