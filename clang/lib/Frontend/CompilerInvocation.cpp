--- conflicted
+++ resolved
@@ -429,7 +429,7 @@
                      Arch != llvm::Triple::x86;
     emitError |= (DefaultCC == LangOptions::DCC_VectorCall ||
                   DefaultCC == LangOptions::DCC_RegCall) &&
-                 !T.isX86();
+                 !(T.isX86() || T.isVE());
     if (emitError)
       Diags.Report(diag::err_drv_argument_not_allowed_with)
           << A->getSpelling() << T.getTriple();
@@ -2525,82 +2525,6 @@
       Args.hasFlag(OPT_fdeclspec, OPT_fno_declspec,
                    (Opts.MicrosoftExt || Opts.Borland || Opts.CUDA));
 
-<<<<<<< HEAD
-  if (Arg *A = Args.getLastArg(OPT_faddress_space_map_mangling_EQ)) {
-    switch (llvm::StringSwitch<unsigned>(A->getValue())
-      .Case("target", LangOptions::ASMM_Target)
-      .Case("no", LangOptions::ASMM_Off)
-      .Case("yes", LangOptions::ASMM_On)
-      .Default(255)) {
-    default:
-      Diags.Report(diag::err_drv_invalid_value)
-        << "-faddress-space-map-mangling=" << A->getValue();
-      break;
-    case LangOptions::ASMM_Target:
-      Opts.setAddressSpaceMapMangling(LangOptions::ASMM_Target);
-      break;
-    case LangOptions::ASMM_On:
-      Opts.setAddressSpaceMapMangling(LangOptions::ASMM_On);
-      break;
-    case LangOptions::ASMM_Off:
-      Opts.setAddressSpaceMapMangling(LangOptions::ASMM_Off);
-      break;
-    }
-  }
-
-  if (Arg *A = Args.getLastArg(OPT_fms_memptr_rep_EQ)) {
-    LangOptions::PragmaMSPointersToMembersKind InheritanceModel =
-        llvm::StringSwitch<LangOptions::PragmaMSPointersToMembersKind>(
-            A->getValue())
-            .Case("single",
-                  LangOptions::PPTMK_FullGeneralitySingleInheritance)
-            .Case("multiple",
-                  LangOptions::PPTMK_FullGeneralityMultipleInheritance)
-            .Case("virtual",
-                  LangOptions::PPTMK_FullGeneralityVirtualInheritance)
-            .Default(LangOptions::PPTMK_BestCase);
-    if (InheritanceModel == LangOptions::PPTMK_BestCase)
-      Diags.Report(diag::err_drv_invalid_value)
-          << "-fms-memptr-rep=" << A->getValue();
-
-    Opts.setMSPointerToMemberRepresentationMethod(InheritanceModel);
-  }
-
-  // Check for MS default calling conventions being specified.
-  if (Arg *A = Args.getLastArg(OPT_fdefault_calling_conv_EQ)) {
-    LangOptions::DefaultCallingConvention DefaultCC =
-        llvm::StringSwitch<LangOptions::DefaultCallingConvention>(A->getValue())
-            .Case("cdecl", LangOptions::DCC_CDecl)
-            .Case("fastcall", LangOptions::DCC_FastCall)
-            .Case("stdcall", LangOptions::DCC_StdCall)
-            .Case("vectorcall", LangOptions::DCC_VectorCall)
-            .Case("regcall", LangOptions::DCC_RegCall)
-            .Default(LangOptions::DCC_None);
-    if (DefaultCC == LangOptions::DCC_None)
-      Diags.Report(diag::err_drv_invalid_value)
-          << "-fdefault-calling-conv=" << A->getValue();
-
-    llvm::Triple T(TargetOpts.Triple);
-    llvm::Triple::ArchType Arch = T.getArch();
-    bool emitError = (DefaultCC == LangOptions::DCC_FastCall ||
-                      DefaultCC == LangOptions::DCC_StdCall) &&
-                     Arch != llvm::Triple::x86;
-    emitError |= (DefaultCC == LangOptions::DCC_VectorCall ||
-                  DefaultCC == LangOptions::DCC_RegCall) &&
-                 !(T.isX86() || T.isVE());
-    if (emitError)
-      Diags.Report(diag::err_drv_argument_not_allowed_with)
-          << A->getSpelling() << T.getTriple();
-    else
-      Opts.setDefaultCallingConv(DefaultCC);
-  }
-
-  Opts.SemanticInterposition = Args.hasArg(OPT_fsemantic_interposition);
-  Opts.HalfNoSemanticInterposition =
-      Args.hasArg(OPT_fhalf_no_semantic_interposition);
-
-=======
->>>>>>> 70474dfe
   // -mrtd option
   if (Arg *A = Args.getLastArg(OPT_mrtd)) {
     if (Opts.getDefaultCallingConv() != LangOptions::DCC_None)
