--- conflicted
+++ resolved
@@ -1293,9 +1293,6 @@
     case Stmt::OMPTargetTeamsDistributeParallelForSimdDirectiveClass:
     case Stmt::OMPTargetTeamsDistributeSimdDirectiveClass:
     case Stmt::OMPTileDirectiveClass:
-<<<<<<< HEAD
-    case Stmt::CapturedStmtClass: {
-=======
     case Stmt::OMPInteropDirectiveClass:
     case Stmt::OMPDispatchDirectiveClass:
     case Stmt::OMPMaskedDirectiveClass:
@@ -1303,7 +1300,6 @@
     case Stmt::CapturedStmtClass:
     case Stmt::OMPUnrollDirectiveClass:
     case Stmt::OMPMetaDirectiveClass: {
->>>>>>> 2ab1d525
       const ExplodedNode *node = Bldr.generateSink(S, Pred, Pred->getState());
       Engine.addAbortedBlock(node, currBldrCtx->getBlock());
       break;
