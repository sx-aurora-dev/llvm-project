--- conflicted
+++ resolved
@@ -575,22 +575,6 @@
 // `evalCastKind` and `evalCastSubKind` are helpers
 //===----------------------------------------------------------------------===//
 
-<<<<<<< HEAD
-SVal SValBuilder::evalCast(SVal V, QualType CastTy, QualType OriginalTy) {
-  CastTy = Context.getCanonicalType(CastTy);
-  OriginalTy = Context.getCanonicalType(OriginalTy);
-  if (CastTy == OriginalTy)
-    return V;
-
-  // FIXME: Move this check to the most appropriate evalCastKind/evalCastSubKind
-  // function.
-  // For const casts, casts to void, just propagate the value.
-  if (!CastTy->isVariableArrayType() && !OriginalTy->isVariableArrayType())
-    if (shouldBeModeledWithNoOp(Context, Context.getPointerType(CastTy),
-                                Context.getPointerType(OriginalTy)))
-      return V;
-
-=======
 /// Cast a given SVal to another SVal using given QualType's.
 /// \param V -- SVal that should be casted.
 /// \param CastTy -- QualType that V should be casted according to.
@@ -624,7 +608,6 @@
         return V;
   }
 
->>>>>>> 2ab1d525
   // Cast SVal according to kinds.
   switch (V.getBaseKind()) {
   case SVal::UndefinedValKind:
@@ -658,20 +641,11 @@
     return evalCastSubKind(V.castAs<loc::GotoLabel>(), CastTy, OriginalTy);
   case loc::MemRegionValKind:
     return evalCastSubKind(V.castAs<loc::MemRegionVal>(), CastTy, OriginalTy);
-<<<<<<< HEAD
-  default:
-    llvm_unreachable("Unknown SVal kind");
-=======
->>>>>>> 2ab1d525
-  }
-}
-
-<<<<<<< HEAD
-=======
+  }
+
   llvm_unreachable("Unknown SVal kind");
 }
 
->>>>>>> 2ab1d525
 SVal SValBuilder::evalCastKind(NonLoc V, QualType CastTy, QualType OriginalTy) {
   switch (V.getSubKind()) {
   case nonloc::CompoundValKind:
@@ -689,105 +663,8 @@
   case nonloc::PointerToMemberKind:
     return evalCastSubKind(V.castAs<nonloc::PointerToMember>(), CastTy,
                            OriginalTy);
-<<<<<<< HEAD
-  default:
-    llvm_unreachable("Unknown SVal kind");
-=======
->>>>>>> 2ab1d525
-  }
-}
-
-<<<<<<< HEAD
-SVal SValBuilder::evalCastSubKind(loc::ConcreteInt V, QualType CastTy,
-                                  QualType OriginalTy) {
-  // Pointer to bool.
-  if (CastTy->isBooleanType())
-    return makeTruthVal(V.getValue().getBoolValue(), CastTy);
-
-  // Pointer to integer.
-  if (CastTy->isIntegralOrEnumerationType()) {
-    llvm::APSInt Value = V.getValue();
-    BasicVals.getAPSIntType(CastTy).apply(Value);
-    return makeIntVal(Value);
-  }
-
-  // Pointer to any pointer.
-  if (Loc::isLocType(CastTy))
-    return V;
-
-  // Pointer to whatever else.
-  return UnknownVal();
-}
-
-SVal SValBuilder::evalCastSubKind(loc::GotoLabel V, QualType CastTy,
-                                  QualType OriginalTy) {
-  // Pointer to bool.
-  if (CastTy->isBooleanType())
-    // Labels are always true.
-    return makeTruthVal(true, CastTy);
-
-  // Pointer to integer.
-  if (CastTy->isIntegralOrEnumerationType()) {
-    const unsigned BitWidth = Context.getIntWidth(CastTy);
-    return makeLocAsInteger(V, BitWidth);
-  }
-
-  // Array to pointer.
-  if (isa<ArrayType>(OriginalTy))
-    if (CastTy->isPointerType() || CastTy->isReferenceType())
-      return UnknownVal();
-
-  // Pointer to any pointer.
-  if (Loc::isLocType(CastTy))
-    return V;
-
-  // Pointer to whatever else.
-  return UnknownVal();
-}
-
-SVal SValBuilder::evalCastSubKind(loc::MemRegionVal V, QualType CastTy,
-                                  QualType OriginalTy) {
-  // Pointer to bool.
-  if (CastTy->isBooleanType()) {
-    const MemRegion *R = V.getRegion();
-    if (const FunctionCodeRegion *FTR = dyn_cast<FunctionCodeRegion>(R))
-      if (const FunctionDecl *FD = dyn_cast<FunctionDecl>(FTR->getDecl()))
-        if (FD->isWeak())
-          // FIXME: Currently we are using an extent symbol here,
-          // because there are no generic region address metadata
-          // symbols to use, only content metadata.
-          return nonloc::SymbolVal(SymMgr.getExtentSymbol(FTR));
-
-    if (const SymbolicRegion *SymR = R->getSymbolicBase())
-      return makeNonLoc(SymR->getSymbol(), BO_NE,
-                        BasicVals.getZeroWithPtrWidth(), CastTy);
-    // Non-symbolic memory regions are always true.
-    return makeTruthVal(true, CastTy);
-  }
-
-  // Try to cast to array
-  const auto *ArrayTy = dyn_cast<ArrayType>(OriginalTy.getCanonicalType());
-
-  // Pointer to integer.
-  if (CastTy->isIntegralOrEnumerationType()) {
-    SVal Val = V;
-    // Array to integer.
-    if (ArrayTy) {
-      // We will always decay to a pointer.
-      QualType ElemTy = ArrayTy->getElementType();
-      Val = StateMgr.ArrayToPointer(V, ElemTy);
-      // FIXME: Keep these here for now in case we decide soon that we
-      // need the original decayed type.
-      //    QualType elemTy = cast<ArrayType>(originalTy)->getElementType();
-      //    QualType pointerTy = C.getPointerType(elemTy);
-    }
-    const unsigned BitWidth = Context.getIntWidth(CastTy);
-    return makeLocAsInteger(Val.castAs<Loc>(), BitWidth);
-  }
-
-  // Pointer to pointer.
-  if (Loc::isLocType(CastTy)) {
-=======
+  }
+
   llvm_unreachable("Unknown SVal kind");
 }
 
@@ -932,7 +809,6 @@
       return V;
     }
 
->>>>>>> 2ab1d525
     if (OriginalTy->isIntegralOrEnumerationType() ||
         OriginalTy->isBlockPointerType() || OriginalTy->isFunctionPointerType())
       return V;
@@ -972,13 +848,8 @@
 
     // Get the result of casting a region to a different type.
     const MemRegion *R = V.getRegion();
-<<<<<<< HEAD
-    if ((R = StateMgr.getStoreManager().castRegion(R, CastTy)))
-      return loc::MemRegionVal(R);
-=======
     if (auto OptMemRegV = getCastedMemRegionVal(R, CastTy))
       return *OptMemRegV;
->>>>>>> 2ab1d525
   }
 
   // Pointer to whatever else.
@@ -1018,32 +889,6 @@
   // Integer to pointer.
   if (Loc::isLocType(CastTy))
     return makeIntLocVal(CastedValue());
-<<<<<<< HEAD
-
-  // Pointer to whatever else.
-  return UnknownVal();
-}
-
-SVal SValBuilder::evalCastSubKind(nonloc::LazyCompoundVal V, QualType CastTy,
-                                  QualType OriginalTy) {
-  // Compound to whatever.
-  return UnknownVal();
-}
-
-SVal SValBuilder::evalCastSubKind(nonloc::LocAsInteger V, QualType CastTy,
-                                  QualType OriginalTy) {
-  Loc L = V.getLoc();
-
-  // Pointer as integer to bool.
-  if (CastTy->isBooleanType())
-    // Pass to Loc function.
-    return evalCastKind(L, CastTy, OriginalTy);
-
-  if (Loc::isLocType(CastTy) && OriginalTy->isIntegralOrEnumerationType()) {
-    if (const MemRegion *R = L.getAsRegion())
-      if ((R = StateMgr.getStoreManager().castRegion(R, CastTy)))
-        return loc::MemRegionVal(R);
-=======
 
   // Pointer to whatever else.
   return UnknownVal();
@@ -1071,20 +916,13 @@
     if (const MemRegion *R = L.getAsRegion())
       if (auto OptMemRegV = getCastedMemRegionVal(R, CastTy))
         return *OptMemRegV;
->>>>>>> 2ab1d525
     return L;
   }
 
   // Pointer as integer with region to integer/pointer.
-<<<<<<< HEAD
-  if (const MemRegion *R = L.getAsRegion()) {
-    if (CastTy->isIntegralOrEnumerationType())
-      // Pass to MemRegion function.
-=======
   const MemRegion *R = L.getAsRegion();
   if (!IsUnknownOriginalType && R) {
     if (CastTy->isIntegralOrEnumerationType())
->>>>>>> 2ab1d525
       return evalCastSubKind(loc::MemRegionVal(R), CastTy, OriginalTy);
 
     if (Loc::isLocType(CastTy)) {
@@ -1093,21 +931,6 @@
       // Delegate to store manager to get the result of casting a region to a
       // different type. If the MemRegion* returned is NULL, this expression
       // Evaluates to UnknownVal.
-<<<<<<< HEAD
-      if ((R = StateMgr.getStoreManager().castRegion(R, CastTy)))
-        return loc::MemRegionVal(R);
-    }
-  } else {
-    if (Loc::isLocType(CastTy))
-      return L;
-
-    // FIXME: Correctly support promotions/truncations.
-    const unsigned CastSize = Context.getIntWidth(CastTy);
-    if (CastSize == V.getNumBits())
-      return V;
-
-    return makeLocAsInteger(L, CastSize);
-=======
       if (auto OptMemRegV = getCastedMemRegionVal(R, CastTy))
         return *OptMemRegV;
     }
@@ -1134,7 +957,6 @@
 
       return makeLocAsInteger(L, CastSize);
     }
->>>>>>> 2ab1d525
   }
 
   // Pointer as integer to whatever else.
@@ -1145,22 +967,13 @@
                                   QualType OriginalTy) {
   SymbolRef SE = V.getSymbol();
 
-<<<<<<< HEAD
-  // Symbol to bool.
-  if (CastTy->isBooleanType()) {
-=======
   const bool IsUnknownOriginalType = OriginalTy.isNull();
   // Symbol to bool.
   if (!IsUnknownOriginalType && CastTy->isBooleanType()) {
->>>>>>> 2ab1d525
     // Non-float to bool.
     if (Loc::isLocType(OriginalTy) ||
         OriginalTy->isIntegralOrEnumerationType() ||
         OriginalTy->isMemberPointerType()) {
-<<<<<<< HEAD
-      SymbolRef SE = V.getSymbol();
-=======
->>>>>>> 2ab1d525
       BasicValueFactory &BVF = getBasicValueFactory();
       return makeNonLoc(SE, BO_NE, BVF.getValue(0, SE->getType()), CastTy);
     }
@@ -1177,13 +990,9 @@
     if (haveSameType(T, CastTy))
       return V;
     if (!Loc::isLocType(CastTy))
-<<<<<<< HEAD
-      return makeNonLoc(SE, T, CastTy);
-=======
       if (!IsUnknownOriginalType || !CastTy->isFloatingType() ||
           T->isFloatingType())
         return makeNonLoc(SE, T, CastTy);
->>>>>>> 2ab1d525
   }
 
   // Symbol to pointer and whatever else.
