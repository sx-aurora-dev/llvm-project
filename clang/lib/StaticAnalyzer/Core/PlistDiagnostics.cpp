//===--- PlistDiagnostics.cpp - Plist Diagnostics for Paths -----*- C++ -*-===//
//
// Part of the LLVM Project, under the Apache License v2.0 with LLVM Exceptions.
// See https://llvm.org/LICENSE.txt for license information.
// SPDX-License-Identifier: Apache-2.0 WITH LLVM-exception
//
//===----------------------------------------------------------------------===//
//
//  This file defines the PlistDiagnostics object.
//
//===----------------------------------------------------------------------===//

#include "clang/Analysis/IssueHash.h"
#include "clang/Analysis/MacroExpansionContext.h"
#include "clang/Analysis/PathDiagnostic.h"
#include "clang/Basic/FileManager.h"
#include "clang/Basic/PlistSupport.h"
#include "clang/Basic/SourceManager.h"
#include "clang/Basic/Version.h"
#include "clang/CrossTU/CrossTranslationUnit.h"
#include "clang/Frontend/ASTUnit.h"
#include "clang/Lex/Preprocessor.h"
#include "clang/Lex/TokenConcatenation.h"
#include "clang/Rewrite/Core/HTMLRewrite.h"
#include "clang/StaticAnalyzer/Core/PathDiagnosticConsumers.h"
#include "llvm/ADT/SmallPtrSet.h"
#include "llvm/ADT/SmallVector.h"
#include "llvm/ADT/Statistic.h"
#include "llvm/Support/Casting.h"
#include <memory>

using namespace clang;
using namespace ento;
using namespace markup;

//===----------------------------------------------------------------------===//
// Declarations of helper classes and functions for emitting bug reports in
// plist format.
//===----------------------------------------------------------------------===//

namespace {
  class PlistDiagnostics : public PathDiagnosticConsumer {
    PathDiagnosticConsumerOptions DiagOpts;
    const std::string OutputFile;
    const Preprocessor &PP;
    const cross_tu::CrossTranslationUnitContext &CTU;
    const MacroExpansionContext &MacroExpansions;
    const bool SupportsCrossFileDiagnostics;

    void printBugPath(llvm::raw_ostream &o, const FIDMap &FM,
                      const PathPieces &Path);

  public:
    PlistDiagnostics(PathDiagnosticConsumerOptions DiagOpts,
                     const std::string &OutputFile, const Preprocessor &PP,
                     const cross_tu::CrossTranslationUnitContext &CTU,
                     const MacroExpansionContext &MacroExpansions,
                     bool supportsMultipleFiles);

    ~PlistDiagnostics() override {}

    void FlushDiagnosticsImpl(std::vector<const PathDiagnostic *> &Diags,
                              FilesMade *filesMade) override;

    StringRef getName() const override {
      return "PlistDiagnostics";
    }

    PathGenerationScheme getGenerationScheme() const override {
      return Extensive;
    }
    bool supportsLogicalOpControlFlow() const override { return true; }
    bool supportsCrossFileDiagnostics() const override {
      return SupportsCrossFileDiagnostics;
    }
  };
} // end anonymous namespace

namespace {

/// A helper class for emitting a single report.
class PlistPrinter {
  const FIDMap& FM;
  const Preprocessor &PP;
  const cross_tu::CrossTranslationUnitContext &CTU;
  const MacroExpansionContext &MacroExpansions;
  llvm::SmallVector<const PathDiagnosticMacroPiece *, 0> MacroPieces;

public:
  PlistPrinter(const FIDMap &FM, const Preprocessor &PP,
               const cross_tu::CrossTranslationUnitContext &CTU,
               const MacroExpansionContext &MacroExpansions)
      : FM(FM), PP(PP), CTU(CTU), MacroExpansions(MacroExpansions) {}

  void ReportDiag(raw_ostream &o, const PathDiagnosticPiece& P) {
    ReportPiece(o, P, /*indent*/ 4, /*depth*/ 0, /*includeControlFlow*/ true);
  }

  /// Print the expansions of the collected macro pieces.
  ///
  /// Each time ReportDiag is called on a PathDiagnosticMacroPiece (or, if one
  /// is found through a call piece, etc), it's subpieces are reported, and the
  /// piece itself is collected. Call this function after the entire bugpath
  /// was reported.
  void ReportMacroExpansions(raw_ostream &o, unsigned indent);

private:
  void ReportPiece(raw_ostream &o, const PathDiagnosticPiece &P,
                   unsigned indent, unsigned depth, bool includeControlFlow,
                   bool isKeyEvent = false) {
    switch (P.getKind()) {
      case PathDiagnosticPiece::ControlFlow:
        if (includeControlFlow)
          ReportControlFlow(o, cast<PathDiagnosticControlFlowPiece>(P), indent);
        break;
      case PathDiagnosticPiece::Call:
        ReportCall(o, cast<PathDiagnosticCallPiece>(P), indent,
                   depth);
        break;
      case PathDiagnosticPiece::Event:
        ReportEvent(o, cast<PathDiagnosticEventPiece>(P), indent, depth,
                    isKeyEvent);
        break;
      case PathDiagnosticPiece::Macro:
        ReportMacroSubPieces(o, cast<PathDiagnosticMacroPiece>(P), indent,
                             depth);
        break;
      case PathDiagnosticPiece::Note:
        ReportNote(o, cast<PathDiagnosticNotePiece>(P), indent);
        break;
      case PathDiagnosticPiece::PopUp:
        ReportPopUp(o, cast<PathDiagnosticPopUpPiece>(P), indent);
        break;
    }
  }

  void EmitRanges(raw_ostream &o, const ArrayRef<SourceRange> Ranges,
                  unsigned indent);
  void EmitMessage(raw_ostream &o, StringRef Message, unsigned indent);
  void EmitFixits(raw_ostream &o, ArrayRef<FixItHint> fixits, unsigned indent);

  void ReportControlFlow(raw_ostream &o,
                         const PathDiagnosticControlFlowPiece& P,
                         unsigned indent);
  void ReportEvent(raw_ostream &o, const PathDiagnosticEventPiece& P,
                   unsigned indent, unsigned depth, bool isKeyEvent = false);
  void ReportCall(raw_ostream &o, const PathDiagnosticCallPiece &P,
                  unsigned indent, unsigned depth);
  void ReportMacroSubPieces(raw_ostream &o, const PathDiagnosticMacroPiece& P,
                            unsigned indent, unsigned depth);
  void ReportNote(raw_ostream &o, const PathDiagnosticNotePiece& P,
                  unsigned indent);

  void ReportPopUp(raw_ostream &o, const PathDiagnosticPopUpPiece &P,
                   unsigned indent);
};

} // end of anonymous namespace

<<<<<<< HEAD
/// Print coverage information to output stream {@code o}.
/// May modify the used list of files {@code Fids} by inserting new ones.
=======
/// Print coverage information to output stream @c o.
/// May modify the used list of files @c Fids by inserting new ones.
>>>>>>> 2ab1d525
static void printCoverage(const PathDiagnostic *D,
                          unsigned InputIndentLevel,
                          SmallVectorImpl<FileID> &Fids,
                          FIDMap &FM,
                          llvm::raw_fd_ostream &o);

static Optional<StringRef> getExpandedMacro(
    SourceLocation MacroLoc, const cross_tu::CrossTranslationUnitContext &CTU,
    const MacroExpansionContext &MacroExpansions, const SourceManager &SM);

//===----------------------------------------------------------------------===//
// Methods of PlistPrinter.
//===----------------------------------------------------------------------===//

void PlistPrinter::EmitRanges(raw_ostream &o,
                              const ArrayRef<SourceRange> Ranges,
                              unsigned indent) {

  if (Ranges.empty())
    return;

  Indent(o, indent) << "<key>ranges</key>\n";
  Indent(o, indent) << "<array>\n";
  ++indent;

  const SourceManager &SM = PP.getSourceManager();
  const LangOptions &LangOpts = PP.getLangOpts();

  for (auto &R : Ranges)
    EmitRange(o, SM,
              Lexer::getAsCharRange(SM.getExpansionRange(R), SM, LangOpts),
              FM, indent + 1);
  --indent;
  Indent(o, indent) << "</array>\n";
}

void PlistPrinter::EmitMessage(raw_ostream &o, StringRef Message,
                               unsigned indent) {
  // Output the text.
  assert(!Message.empty());
  Indent(o, indent) << "<key>extended_message</key>\n";
  Indent(o, indent);
  EmitString(o, Message) << '\n';

  // Output the short text.
  // FIXME: Really use a short string.
  Indent(o, indent) << "<key>message</key>\n";
  Indent(o, indent);
  EmitString(o, Message) << '\n';
}

void PlistPrinter::EmitFixits(raw_ostream &o, ArrayRef<FixItHint> fixits,
                              unsigned indent) {
  if (fixits.size() == 0)
    return;

  const SourceManager &SM = PP.getSourceManager();
  const LangOptions &LangOpts = PP.getLangOpts();

  Indent(o, indent) << "<key>fixits</key>\n";
  Indent(o, indent) << "<array>\n";
  for (const auto &fixit : fixits) {
    assert(!fixit.isNull());
    // FIXME: Add support for InsertFromRange and BeforePreviousInsertion.
    assert(!fixit.InsertFromRange.isValid() && "Not implemented yet!");
    assert(!fixit.BeforePreviousInsertions && "Not implemented yet!");
    Indent(o, indent) << " <dict>\n";
    Indent(o, indent) << "  <key>remove_range</key>\n";
    EmitRange(o, SM, Lexer::getAsCharRange(fixit.RemoveRange, SM, LangOpts),
              FM, indent + 2);
    Indent(o, indent) << "  <key>insert_string</key>";
    EmitString(o, fixit.CodeToInsert);
    o << "\n";
    Indent(o, indent) << " </dict>\n";
  }
  Indent(o, indent) << "</array>\n";
}

void PlistPrinter::ReportControlFlow(raw_ostream &o,
                                     const PathDiagnosticControlFlowPiece& P,
                                     unsigned indent) {

  const SourceManager &SM = PP.getSourceManager();
  const LangOptions &LangOpts = PP.getLangOpts();

  Indent(o, indent) << "<dict>\n";
  ++indent;

  Indent(o, indent) << "<key>kind</key><string>control</string>\n";

  // Emit edges.
  Indent(o, indent) << "<key>edges</key>\n";
  ++indent;
  Indent(o, indent) << "<array>\n";
  ++indent;
  for (PathDiagnosticControlFlowPiece::const_iterator I=P.begin(), E=P.end();
       I!=E; ++I) {
    Indent(o, indent) << "<dict>\n";
    ++indent;

    // Make the ranges of the start and end point self-consistent with adjacent edges
    // by forcing to use only the beginning of the range.  This simplifies the layout
    // logic for clients.
    Indent(o, indent) << "<key>start</key>\n";
    SourceRange StartEdge(
        SM.getExpansionLoc(I->getStart().asRange().getBegin()));
    EmitRange(o, SM, Lexer::getAsCharRange(StartEdge, SM, LangOpts), FM,
              indent + 1);

    Indent(o, indent) << "<key>end</key>\n";
    SourceRange EndEdge(SM.getExpansionLoc(I->getEnd().asRange().getBegin()));
    EmitRange(o, SM, Lexer::getAsCharRange(EndEdge, SM, LangOpts), FM,
              indent + 1);

    --indent;
    Indent(o, indent) << "</dict>\n";
  }
  --indent;
  Indent(o, indent) << "</array>\n";
  --indent;

  // Output any helper text.
  const auto &s = P.getString();
  if (!s.empty()) {
    Indent(o, indent) << "<key>alternate</key>";
    EmitString(o, s) << '\n';
  }

  assert(P.getFixits().size() == 0 &&
         "Fixits on constrol flow pieces are not implemented yet!");

  --indent;
  Indent(o, indent) << "</dict>\n";
}

void PlistPrinter::ReportEvent(raw_ostream &o, const PathDiagnosticEventPiece& P,
                               unsigned indent, unsigned depth,
                               bool isKeyEvent) {

  const SourceManager &SM = PP.getSourceManager();

  Indent(o, indent) << "<dict>\n";
  ++indent;

  Indent(o, indent) << "<key>kind</key><string>event</string>\n";

  if (isKeyEvent) {
    Indent(o, indent) << "<key>key_event</key><true/>\n";
  }

  // Output the location.
  FullSourceLoc L = P.getLocation().asLocation();

  Indent(o, indent) << "<key>location</key>\n";
  EmitLocation(o, SM, L, FM, indent);

  // Output the ranges (if any).
  ArrayRef<SourceRange> Ranges = P.getRanges();
  EmitRanges(o, Ranges, indent);

  // Output the call depth.
  Indent(o, indent) << "<key>depth</key>";
  EmitInteger(o, depth) << '\n';

  // Output the text.
  EmitMessage(o, P.getString(), indent);

  // Output the fixits.
  EmitFixits(o, P.getFixits(), indent);

  // Finish up.
  --indent;
  Indent(o, indent); o << "</dict>\n";
}

void PlistPrinter::ReportCall(raw_ostream &o, const PathDiagnosticCallPiece &P,
                              unsigned indent,
                              unsigned depth) {

  if (auto callEnter = P.getCallEnterEvent())
    ReportPiece(o, *callEnter, indent, depth, /*includeControlFlow*/ true,
                P.isLastInMainSourceFile());


  ++depth;

  if (auto callEnterWithinCaller = P.getCallEnterWithinCallerEvent())
    ReportPiece(o, *callEnterWithinCaller, indent, depth,
                /*includeControlFlow*/ true);

  for (PathPieces::const_iterator I = P.path.begin(), E = P.path.end();I!=E;++I)
    ReportPiece(o, **I, indent, depth, /*includeControlFlow*/ true);

  --depth;

  if (auto callExit = P.getCallExitEvent())
    ReportPiece(o, *callExit, indent, depth, /*includeControlFlow*/ true);

  assert(P.getFixits().size() == 0 &&
         "Fixits on call pieces are not implemented yet!");
}

void PlistPrinter::ReportMacroSubPieces(raw_ostream &o,
                                        const PathDiagnosticMacroPiece& P,
                                        unsigned indent, unsigned depth) {
  MacroPieces.push_back(&P);

  for (PathPieces::const_iterator I = P.subPieces.begin(),
                                  E = P.subPieces.end();
       I != E; ++I) {
    ReportPiece(o, **I, indent, depth, /*includeControlFlow*/ false);
  }

  assert(P.getFixits().size() == 0 &&
         "Fixits on constrol flow pieces are not implemented yet!");
}

void PlistPrinter::ReportMacroExpansions(raw_ostream &o, unsigned indent) {

  for (const PathDiagnosticMacroPiece *P : MacroPieces) {
    const SourceManager &SM = PP.getSourceManager();

    SourceLocation MacroExpansionLoc =
        P->getLocation().asLocation().getExpansionLoc();

    const Optional<StringRef> MacroName =
        MacroExpansions.getOriginalText(MacroExpansionLoc);
    const Optional<StringRef> ExpansionText =
        getExpandedMacro(MacroExpansionLoc, CTU, MacroExpansions, SM);

    if (!MacroName.hasValue() || !ExpansionText.hasValue())
      continue;

    Indent(o, indent) << "<dict>\n";
    ++indent;

    // Output the location.
    FullSourceLoc L = P->getLocation().asLocation();

    Indent(o, indent) << "<key>location</key>\n";
    EmitLocation(o, SM, L, FM, indent);

    // Output the ranges (if any).
    ArrayRef<SourceRange> Ranges = P->getRanges();
    EmitRanges(o, Ranges, indent);

    // Output the macro name.
    Indent(o, indent) << "<key>name</key>";
    EmitString(o, MacroName.getValue()) << '\n';

    // Output what it expands into.
    Indent(o, indent) << "<key>expansion</key>";
    EmitString(o, ExpansionText.getValue()) << '\n';

    // Finish up.
    --indent;
    Indent(o, indent);
    o << "</dict>\n";
  }
}

void PlistPrinter::ReportNote(raw_ostream &o, const PathDiagnosticNotePiece& P,
                              unsigned indent) {

  const SourceManager &SM = PP.getSourceManager();

  Indent(o, indent) << "<dict>\n";
  ++indent;

  // Output the location.
  FullSourceLoc L = P.getLocation().asLocation();

  Indent(o, indent) << "<key>location</key>\n";
  EmitLocation(o, SM, L, FM, indent);

  // Output the ranges (if any).
  ArrayRef<SourceRange> Ranges = P.getRanges();
  EmitRanges(o, Ranges, indent);

  // Output the text.
  EmitMessage(o, P.getString(), indent);

  // Output the fixits.
  EmitFixits(o, P.getFixits(), indent);

  // Finish up.
  --indent;
  Indent(o, indent); o << "</dict>\n";
}

void PlistPrinter::ReportPopUp(raw_ostream &o,
                               const PathDiagnosticPopUpPiece &P,
                               unsigned indent) {
  const SourceManager &SM = PP.getSourceManager();

  Indent(o, indent) << "<dict>\n";
  ++indent;

  Indent(o, indent) << "<key>kind</key><string>pop-up</string>\n";

  // Output the location.
  FullSourceLoc L = P.getLocation().asLocation();

  Indent(o, indent) << "<key>location</key>\n";
  EmitLocation(o, SM, L, FM, indent);

  // Output the ranges (if any).
  ArrayRef<SourceRange> Ranges = P.getRanges();
  EmitRanges(o, Ranges, indent);

  // Output the text.
  EmitMessage(o, P.getString(), indent);

  assert(P.getFixits().size() == 0 &&
         "Fixits on pop-up pieces are not implemented yet!");

  // Finish up.
  --indent;
  Indent(o, indent) << "</dict>\n";
}

//===----------------------------------------------------------------------===//
// Static function definitions.
//===----------------------------------------------------------------------===//

/// Print coverage information to output stream @c o.
/// May modify the used list of files @c Fids by inserting new ones.
static void printCoverage(const PathDiagnostic *D,
                          unsigned InputIndentLevel,
                          SmallVectorImpl<FileID> &Fids,
                          FIDMap &FM,
                          llvm::raw_fd_ostream &o) {
  unsigned IndentLevel = InputIndentLevel;

  Indent(o, IndentLevel) << "<key>ExecutedLines</key>\n";
  Indent(o, IndentLevel) << "<dict>\n";
  IndentLevel++;

  // Mapping from file IDs to executed lines.
  const FilesToLineNumsMap &ExecutedLines = D->getExecutedLines();
  for (auto I = ExecutedLines.begin(), E = ExecutedLines.end(); I != E; ++I) {
    unsigned FileKey = AddFID(FM, Fids, I->first);
    Indent(o, IndentLevel) << "<key>" << FileKey << "</key>\n";
    Indent(o, IndentLevel) << "<array>\n";
    IndentLevel++;
    for (unsigned LineNo : I->second) {
      Indent(o, IndentLevel);
      EmitInteger(o, LineNo) << "\n";
    }
    IndentLevel--;
    Indent(o, IndentLevel) << "</array>\n";
  }
  IndentLevel--;
  Indent(o, IndentLevel) << "</dict>\n";

  assert(IndentLevel == InputIndentLevel);
}

//===----------------------------------------------------------------------===//
// Methods of PlistDiagnostics.
//===----------------------------------------------------------------------===//

PlistDiagnostics::PlistDiagnostics(
    PathDiagnosticConsumerOptions DiagOpts, const std::string &output,
    const Preprocessor &PP, const cross_tu::CrossTranslationUnitContext &CTU,
    const MacroExpansionContext &MacroExpansions, bool supportsMultipleFiles)
    : DiagOpts(std::move(DiagOpts)), OutputFile(output), PP(PP), CTU(CTU),
      MacroExpansions(MacroExpansions),
      SupportsCrossFileDiagnostics(supportsMultipleFiles) {
  // FIXME: Will be used by a later planned change.
  (void)this->CTU;
}

void ento::createPlistDiagnosticConsumer(
    PathDiagnosticConsumerOptions DiagOpts, PathDiagnosticConsumers &C,
    const std::string &OutputFile, const Preprocessor &PP,
    const cross_tu::CrossTranslationUnitContext &CTU,
    const MacroExpansionContext &MacroExpansions) {

  // TODO: Emit an error here.
  if (OutputFile.empty())
    return;

  C.push_back(new PlistDiagnostics(DiagOpts, OutputFile, PP, CTU,
                                   MacroExpansions,
                                   /*supportsMultipleFiles=*/false));
  createTextMinimalPathDiagnosticConsumer(std::move(DiagOpts), C, OutputFile,
                                          PP, CTU, MacroExpansions);
}

void ento::createPlistMultiFileDiagnosticConsumer(
    PathDiagnosticConsumerOptions DiagOpts, PathDiagnosticConsumers &C,
    const std::string &OutputFile, const Preprocessor &PP,
    const cross_tu::CrossTranslationUnitContext &CTU,
    const MacroExpansionContext &MacroExpansions) {

  // TODO: Emit an error here.
  if (OutputFile.empty())
    return;

  C.push_back(new PlistDiagnostics(DiagOpts, OutputFile, PP, CTU,
                                   MacroExpansions,
                                   /*supportsMultipleFiles=*/true));
  createTextMinimalPathDiagnosticConsumer(std::move(DiagOpts), C, OutputFile,
                                          PP, CTU, MacroExpansions);
}

void PlistDiagnostics::printBugPath(llvm::raw_ostream &o, const FIDMap &FM,
                                    const PathPieces &Path) {
  PlistPrinter Printer(FM, PP, CTU, MacroExpansions);
  assert(std::is_partitioned(Path.begin(), Path.end(),
                             [](const PathDiagnosticPieceRef &E) {
                               return E->getKind() == PathDiagnosticPiece::Note;
                             }) &&
         "PathDiagnostic is not partitioned so that notes precede the rest");

  PathPieces::const_iterator FirstNonNote = std::partition_point(
      Path.begin(), Path.end(), [](const PathDiagnosticPieceRef &E) {
        return E->getKind() == PathDiagnosticPiece::Note;
      });

  PathPieces::const_iterator I = Path.begin();

  if (FirstNonNote != Path.begin()) {
    o << "   <key>notes</key>\n"
         "   <array>\n";

    for (; I != FirstNonNote; ++I)
      Printer.ReportDiag(o, **I);

    o << "   </array>\n";
  }

  o << "   <key>path</key>\n";

  o << "   <array>\n";

  for (PathPieces::const_iterator E = Path.end(); I != E; ++I)
    Printer.ReportDiag(o, **I);

  o << "   </array>\n";

  if (!DiagOpts.ShouldDisplayMacroExpansions)
    return;

  o << "   <key>macro_expansions</key>\n"
       "   <array>\n";
  Printer.ReportMacroExpansions(o, /* indent */ 4);
  o << "   </array>\n";
}

void PlistDiagnostics::FlushDiagnosticsImpl(
                                    std::vector<const PathDiagnostic *> &Diags,
                                    FilesMade *filesMade) {
  // Build up a set of FIDs that we use by scanning the locations and
  // ranges of the diagnostics.
  FIDMap FM;
  SmallVector<FileID, 10> Fids;
  const SourceManager& SM = PP.getSourceManager();
  const LangOptions &LangOpts = PP.getLangOpts();

  auto AddPieceFID = [&FM, &Fids, &SM](const PathDiagnosticPiece &Piece) {
    AddFID(FM, Fids, SM, Piece.getLocation().asLocation());
    ArrayRef<SourceRange> Ranges = Piece.getRanges();
    for (const SourceRange &Range : Ranges) {
      AddFID(FM, Fids, SM, Range.getBegin());
      AddFID(FM, Fids, SM, Range.getEnd());
    }
  };

  for (const PathDiagnostic *D : Diags) {

    SmallVector<const PathPieces *, 5> WorkList;
    WorkList.push_back(&D->path);

    while (!WorkList.empty()) {
      const PathPieces &Path = *WorkList.pop_back_val();

      for (const auto &Iter : Path) {
        const PathDiagnosticPiece &Piece = *Iter;
        AddPieceFID(Piece);

        if (const PathDiagnosticCallPiece *Call =
                dyn_cast<PathDiagnosticCallPiece>(&Piece)) {
          if (auto CallEnterWithin = Call->getCallEnterWithinCallerEvent())
            AddPieceFID(*CallEnterWithin);

          if (auto CallEnterEvent = Call->getCallEnterEvent())
            AddPieceFID(*CallEnterEvent);

          WorkList.push_back(&Call->path);
        } else if (const PathDiagnosticMacroPiece *Macro =
                       dyn_cast<PathDiagnosticMacroPiece>(&Piece)) {
          WorkList.push_back(&Macro->subPieces);
        }
      }
    }
  }

  // Open the file.
  std::error_code EC;
  llvm::raw_fd_ostream o(OutputFile, EC, llvm::sys::fs::OF_TextWithCRLF);
  if (EC) {
    llvm::errs() << "warning: could not create file: " << EC.message() << '\n';
    return;
  }

  EmitPlistHeader(o);

  // Write the root object: a <dict> containing...
  //  - "clang_version", the string representation of clang version
  //  - "files", an <array> mapping from FIDs to file names
  //  - "diagnostics", an <array> containing the path diagnostics
  o << "<dict>\n" <<
       " <key>clang_version</key>\n";
  EmitString(o, getClangFullVersion()) << '\n';
  o << " <key>diagnostics</key>\n"
       " <array>\n";

  for (std::vector<const PathDiagnostic*>::iterator DI=Diags.begin(),
       DE = Diags.end(); DI!=DE; ++DI) {

    o << "  <dict>\n";

    const PathDiagnostic *D = *DI;
    printBugPath(o, FM, D->path);

    // Output the bug type and bug category.
    o << "   <key>description</key>";
    EmitString(o, D->getShortDescription()) << '\n';
    o << "   <key>category</key>";
    EmitString(o, D->getCategory()) << '\n';
    o << "   <key>type</key>";
    EmitString(o, D->getBugType()) << '\n';
    o << "   <key>check_name</key>";
    EmitString(o, D->getCheckerName()) << '\n';

    o << "   <!-- This hash is experimental and going to change! -->\n";
    o << "   <key>issue_hash_content_of_line_in_context</key>";
    PathDiagnosticLocation UPDLoc = D->getUniqueingLoc();
    FullSourceLoc L(SM.getExpansionLoc(UPDLoc.isValid()
                                            ? UPDLoc.asLocation()
                                            : D->getLocation().asLocation()),
                    SM);
    const Decl *DeclWithIssue = D->getDeclWithIssue();
    EmitString(o, getIssueHash(L, D->getCheckerName(), D->getBugType(),
                               DeclWithIssue, LangOpts))
        << '\n';

    // Output information about the semantic context where
    // the issue occurred.
    if (const Decl *DeclWithIssue = D->getDeclWithIssue()) {
      // FIXME: handle blocks, which have no name.
      if (const NamedDecl *ND = dyn_cast<NamedDecl>(DeclWithIssue)) {
        StringRef declKind;
        switch (ND->getKind()) {
          case Decl::CXXRecord:
            declKind = "C++ class";
            break;
          case Decl::CXXMethod:
            declKind = "C++ method";
            break;
          case Decl::ObjCMethod:
            declKind = "Objective-C method";
            break;
          case Decl::Function:
            declKind = "function";
            break;
          default:
            break;
        }
        if (!declKind.empty()) {
          const std::string &declName = ND->getDeclName().getAsString();
          o << "  <key>issue_context_kind</key>";
          EmitString(o, declKind) << '\n';
          o << "  <key>issue_context</key>";
          EmitString(o, declName) << '\n';
        }

        // Output the bug hash for issue unique-ing. Currently, it's just an
        // offset from the beginning of the function.
        if (const Stmt *Body = DeclWithIssue->getBody()) {

          // If the bug uniqueing location exists, use it for the hash.
          // For example, this ensures that two leaks reported on the same line
          // will have different issue_hashes and that the hash will identify
          // the leak location even after code is added between the allocation
          // site and the end of scope (leak report location).
          if (UPDLoc.isValid()) {
            FullSourceLoc UFunL(
                SM.getExpansionLoc(
                    D->getUniqueingDecl()->getBody()->getBeginLoc()),
                SM);
            o << "  <key>issue_hash_function_offset</key><string>"
              << L.getExpansionLineNumber() - UFunL.getExpansionLineNumber()
              << "</string>\n";

          // Otherwise, use the location on which the bug is reported.
          } else {
            FullSourceLoc FunL(SM.getExpansionLoc(Body->getBeginLoc()), SM);
            o << "  <key>issue_hash_function_offset</key><string>"
              << L.getExpansionLineNumber() - FunL.getExpansionLineNumber()
              << "</string>\n";
          }

        }
      }
    }

    // Output the location of the bug.
    o << "  <key>location</key>\n";
    EmitLocation(o, SM, D->getLocation().asLocation(), FM, 2);

    // Output the diagnostic to the sub-diagnostic client, if any.
    if (!filesMade->empty()) {
      StringRef lastName;
      PDFileEntry::ConsumerFiles *files = filesMade->getFiles(*D);
      if (files) {
        for (PDFileEntry::ConsumerFiles::const_iterator CI = files->begin(),
                CE = files->end(); CI != CE; ++CI) {
          StringRef newName = CI->first;
          if (newName != lastName) {
            if (!lastName.empty()) {
              o << "  </array>\n";
            }
            lastName = newName;
            o <<  "  <key>" << lastName << "_files</key>\n";
            o << "  <array>\n";
          }
          o << "   <string>" << CI->second << "</string>\n";
        }
        o << "  </array>\n";
      }
    }

    printCoverage(D, /*IndentLevel=*/2, Fids, FM, o);

    // Close up the entry.
    o << "  </dict>\n";
  }

  o << " </array>\n";

  o << " <key>files</key>\n"
       " <array>\n";
  for (FileID FID : Fids)
    EmitString(o << "  ", SM.getFileEntryForID(FID)->getName()) << '\n';
  o << " </array>\n";

  if (llvm::AreStatisticsEnabled() && DiagOpts.ShouldSerializeStats) {
    o << " <key>statistics</key>\n";
    std::string stats;
    llvm::raw_string_ostream os(stats);
    llvm::PrintStatisticsJSON(os);
    os.flush();
    EmitString(o, html::EscapeText(stats)) << '\n';
  }

  // Finish.
  o << "</dict>\n</plist>\n";
}

//===----------------------------------------------------------------------===//
// Definitions of helper functions and methods for expanding macros.
//===----------------------------------------------------------------------===//

static Optional<StringRef>
getExpandedMacro(SourceLocation MacroExpansionLoc,
                 const cross_tu::CrossTranslationUnitContext &CTU,
                 const MacroExpansionContext &MacroExpansions,
                 const SourceManager &SM) {
  if (auto CTUMacroExpCtx =
          CTU.getMacroExpansionContextForSourceLocation(MacroExpansionLoc)) {
    return CTUMacroExpCtx->getExpandedText(MacroExpansionLoc);
  }
  return MacroExpansions.getExpandedText(MacroExpansionLoc);
}<|MERGE_RESOLUTION|>--- conflicted
+++ resolved
@@ -157,13 +157,8 @@
 
 } // end of anonymous namespace
 
-<<<<<<< HEAD
-/// Print coverage information to output stream {@code o}.
-/// May modify the used list of files {@code Fids} by inserting new ones.
-=======
 /// Print coverage information to output stream @c o.
 /// May modify the used list of files @c Fids by inserting new ones.
->>>>>>> 2ab1d525
 static void printCoverage(const PathDiagnostic *D,
                           unsigned InputIndentLevel,
                           SmallVectorImpl<FileID> &Fids,
