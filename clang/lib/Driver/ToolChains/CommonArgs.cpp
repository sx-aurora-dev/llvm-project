//===--- CommonArgs.cpp - Args handling for multiple toolchains -*- C++ -*-===//
//
// Part of the LLVM Project, under the Apache License v2.0 with LLVM Exceptions.
// See https://llvm.org/LICENSE.txt for license information.
// SPDX-License-Identifier: Apache-2.0 WITH LLVM-exception
//
//===----------------------------------------------------------------------===//

#include "CommonArgs.h"
#include "Arch/AArch64.h"
#include "Arch/ARM.h"
#include "Arch/M68k.h"
#include "Arch/Mips.h"
#include "Arch/PPC.h"
#include "Arch/SystemZ.h"
#include "Arch/VE.h"
#include "Arch/X86.h"
#include "HIPAMD.h"
#include "Hexagon.h"
#include "clang/Basic/CharInfo.h"
#include "clang/Basic/LangOptions.h"
#include "clang/Basic/ObjCRuntime.h"
#include "clang/Basic/Version.h"
#include "clang/Config/config.h"
#include "clang/Driver/Action.h"
#include "clang/Driver/Compilation.h"
#include "clang/Driver/Driver.h"
#include "clang/Driver/DriverDiagnostic.h"
#include "clang/Driver/InputInfo.h"
#include "clang/Driver/Job.h"
#include "clang/Driver/Options.h"
#include "clang/Driver/SanitizerArgs.h"
#include "clang/Driver/ToolChain.h"
#include "clang/Driver/Util.h"
#include "clang/Driver/XRayArgs.h"
#include "llvm/ADT/STLExtras.h"
#include "llvm/ADT/SmallSet.h"
#include "llvm/ADT/SmallString.h"
#include "llvm/ADT/StringExtras.h"
#include "llvm/ADT/StringSwitch.h"
#include "llvm/ADT/Twine.h"
#include "llvm/Config/llvm-config.h"
#include "llvm/Option/Arg.h"
#include "llvm/Option/ArgList.h"
#include "llvm/Option/Option.h"
#include "llvm/Support/CodeGen.h"
#include "llvm/Support/Compression.h"
#include "llvm/Support/Debug.h"
#include "llvm/Support/ErrorHandling.h"
#include "llvm/Support/FileSystem.h"
#include "llvm/Support/Host.h"
#include "llvm/Support/Path.h"
#include "llvm/Support/Process.h"
#include "llvm/Support/Program.h"
#include "llvm/Support/ScopedPrinter.h"
#include "llvm/Support/TargetParser.h"
#include "llvm/Support/Threading.h"
#include "llvm/Support/VirtualFileSystem.h"
#include "llvm/Support/YAMLParser.h"

using namespace clang::driver;
using namespace clang::driver::tools;
using namespace clang;
using namespace llvm::opt;

static void renderRpassOptions(const ArgList &Args, ArgStringList &CmdArgs) {
  if (const Arg *A = Args.getLastArg(options::OPT_Rpass_EQ))
    CmdArgs.push_back(Args.MakeArgString(Twine("--plugin-opt=-pass-remarks=") +
                                         A->getValue()));

  if (const Arg *A = Args.getLastArg(options::OPT_Rpass_missed_EQ))
    CmdArgs.push_back(Args.MakeArgString(
        Twine("--plugin-opt=-pass-remarks-missed=") + A->getValue()));

  if (const Arg *A = Args.getLastArg(options::OPT_Rpass_analysis_EQ))
    CmdArgs.push_back(Args.MakeArgString(
        Twine("--plugin-opt=-pass-remarks-analysis=") + A->getValue()));
}

static void renderRemarksOptions(const ArgList &Args, ArgStringList &CmdArgs,
                                 const llvm::Triple &Triple,
                                 const InputInfo &Input,
                                 const InputInfo &Output) {
  StringRef Format = "yaml";
  if (const Arg *A = Args.getLastArg(options::OPT_fsave_optimization_record_EQ))
    Format = A->getValue();

  SmallString<128> F;
  const Arg *A = Args.getLastArg(options::OPT_foptimization_record_file_EQ);
  if (A)
    F = A->getValue();
  else if (Output.isFilename())
    F = Output.getFilename();

  assert(!F.empty() && "Cannot determine remarks output name.");
  // Append "opt.ld.<format>" to the end of the file name.
  CmdArgs.push_back(
      Args.MakeArgString(Twine("--plugin-opt=opt-remarks-filename=") + F +
                         Twine(".opt.ld.") + Format));

  if (const Arg *A =
          Args.getLastArg(options::OPT_foptimization_record_passes_EQ))
    CmdArgs.push_back(Args.MakeArgString(
        Twine("--plugin-opt=opt-remarks-passes=") + A->getValue()));

  CmdArgs.push_back(Args.MakeArgString(
      Twine("--plugin-opt=opt-remarks-format=") + Format.data()));
}

static void renderRemarksHotnessOptions(const ArgList &Args,
                                        ArgStringList &CmdArgs) {
  if (Args.hasFlag(options::OPT_fdiagnostics_show_hotness,
                   options::OPT_fno_diagnostics_show_hotness, false))
    CmdArgs.push_back("--plugin-opt=opt-remarks-with-hotness");

  if (const Arg *A =
          Args.getLastArg(options::OPT_fdiagnostics_hotness_threshold_EQ))
    CmdArgs.push_back(Args.MakeArgString(
        Twine("--plugin-opt=opt-remarks-hotness-threshold=") + A->getValue()));
}

void tools::addPathIfExists(const Driver &D, const Twine &Path,
                            ToolChain::path_list &Paths) {
  if (D.getVFS().exists(Path))
    Paths.push_back(Path.str());
}

void tools::handleTargetFeaturesGroup(const ArgList &Args,
                                      std::vector<StringRef> &Features,
                                      OptSpecifier Group) {
  for (const Arg *A : Args.filtered(Group)) {
    StringRef Name = A->getOption().getName();
    A->claim();

    // Skip over "-m".
    assert(Name.startswith("m") && "Invalid feature name.");
    Name = Name.substr(1);

    bool IsNegative = Name.startswith("no-");
    if (IsNegative)
      Name = Name.substr(3);
    Features.push_back(Args.MakeArgString((IsNegative ? "-" : "+") + Name));
  }
}

std::vector<StringRef>
tools::unifyTargetFeatures(const std::vector<StringRef> &Features) {
  std::vector<StringRef> UnifiedFeatures;
  // Find the last of each feature.
  llvm::StringMap<unsigned> LastOpt;
  for (unsigned I = 0, N = Features.size(); I < N; ++I) {
    StringRef Name = Features[I];
    assert(Name[0] == '-' || Name[0] == '+');
    LastOpt[Name.drop_front(1)] = I;
  }

  for (unsigned I = 0, N = Features.size(); I < N; ++I) {
    // If this feature was overridden, ignore it.
    StringRef Name = Features[I];
    llvm::StringMap<unsigned>::iterator LastI = LastOpt.find(Name.drop_front(1));
    assert(LastI != LastOpt.end());
    unsigned Last = LastI->second;
    if (Last != I)
      continue;

    UnifiedFeatures.push_back(Name);
  }
  return UnifiedFeatures;
}

void tools::addDirectoryList(const ArgList &Args, ArgStringList &CmdArgs,
                             const char *ArgName, const char *EnvVar) {
  const char *DirList = ::getenv(EnvVar);
  bool CombinedArg = false;

  if (!DirList)
    return; // Nothing to do.

  StringRef Name(ArgName);
  if (Name.equals("-I") || Name.equals("-L") || Name.empty())
    CombinedArg = true;

  StringRef Dirs(DirList);
  if (Dirs.empty()) // Empty string should not add '.'.
    return;

  StringRef::size_type Delim;
  while ((Delim = Dirs.find(llvm::sys::EnvPathSeparator)) != StringRef::npos) {
    if (Delim == 0) { // Leading colon.
      if (CombinedArg) {
        CmdArgs.push_back(Args.MakeArgString(std::string(ArgName) + "."));
      } else {
        CmdArgs.push_back(ArgName);
        CmdArgs.push_back(".");
      }
    } else {
      if (CombinedArg) {
        CmdArgs.push_back(
            Args.MakeArgString(std::string(ArgName) + Dirs.substr(0, Delim)));
      } else {
        CmdArgs.push_back(ArgName);
        CmdArgs.push_back(Args.MakeArgString(Dirs.substr(0, Delim)));
      }
    }
    Dirs = Dirs.substr(Delim + 1);
  }

  if (Dirs.empty()) { // Trailing colon.
    if (CombinedArg) {
      CmdArgs.push_back(Args.MakeArgString(std::string(ArgName) + "."));
    } else {
      CmdArgs.push_back(ArgName);
      CmdArgs.push_back(".");
    }
  } else { // Add the last path.
    if (CombinedArg) {
      CmdArgs.push_back(Args.MakeArgString(std::string(ArgName) + Dirs));
    } else {
      CmdArgs.push_back(ArgName);
      CmdArgs.push_back(Args.MakeArgString(Dirs));
    }
  }
}

void tools::AddLinkerInputs(const ToolChain &TC, const InputInfoList &Inputs,
                            const ArgList &Args, ArgStringList &CmdArgs,
                            const JobAction &JA) {
  const Driver &D = TC.getDriver();

  // Add extra linker input arguments which are not treated as inputs
  // (constructed via -Xarch_).
  Args.AddAllArgValues(CmdArgs, options::OPT_Zlinker_input);

  // LIBRARY_PATH are included before user inputs and only supported on native
  // toolchains.
  if (!TC.isCrossCompiling())
    addDirectoryList(Args, CmdArgs, "-L", "LIBRARY_PATH");

  for (const auto &II : Inputs) {
    // If the current tool chain refers to an OpenMP offloading host, we
    // should ignore inputs that refer to OpenMP offloading devices -
    // they will be embedded according to a proper linker script.
    if (auto *IA = II.getAction())
      if ((JA.isHostOffloading(Action::OFK_OpenMP) &&
           IA->isDeviceOffloading(Action::OFK_OpenMP)))
        continue;

    if (!TC.HasNativeLLVMSupport() && types::isLLVMIR(II.getType()))
      // Don't try to pass LLVM inputs unless we have native support.
      D.Diag(diag::err_drv_no_linker_llvm_support) << TC.getTripleString();

    // Add filenames immediately.
    if (II.isFilename()) {
      CmdArgs.push_back(II.getFilename());
      continue;
    }

    // Otherwise, this is a linker input argument.
    const Arg &A = II.getInputArg();

    // Handle reserved library options.
    if (A.getOption().matches(options::OPT_Z_reserved_lib_stdcxx))
      TC.AddCXXStdlibLibArgs(Args, CmdArgs);
    else if (A.getOption().matches(options::OPT_Z_reserved_lib_cckext))
      TC.AddCCKextLibArgs(Args, CmdArgs);
    else if (A.getOption().matches(options::OPT_z)) {
      // Pass -z prefix for gcc linker compatibility.
      A.claim();
      A.render(Args, CmdArgs);
    } else if (A.getOption().matches(options::OPT_b)) {
      const llvm::Triple &T = TC.getTriple();
      if (!T.isOSAIX()) {
        TC.getDriver().Diag(diag::err_drv_unsupported_opt_for_target)
            << A.getSpelling() << T.str();
      }
      // Pass -b prefix for AIX linker.
      A.claim();
      A.render(Args, CmdArgs);
    } else {
      A.renderAsInput(Args, CmdArgs);
    }
  }
}

void tools::addLinkerCompressDebugSectionsOption(
    const ToolChain &TC, const llvm::opt::ArgList &Args,
    llvm::opt::ArgStringList &CmdArgs) {
  // GNU ld supports --compress-debug-sections=none|zlib|zlib-gnu|zlib-gabi
  // whereas zlib is an alias to zlib-gabi. Therefore -gz=none|zlib|zlib-gnu
  // are translated to --compress-debug-sections=none|zlib|zlib-gnu.
  // -gz is not translated since ld --compress-debug-sections option requires an
  // argument.
  if (const Arg *A = Args.getLastArg(options::OPT_gz_EQ)) {
    StringRef V = A->getValue();
    if (V == "none" || V == "zlib" || V == "zlib-gnu")
      CmdArgs.push_back(Args.MakeArgString("--compress-debug-sections=" + V));
    else
      TC.getDriver().Diag(diag::err_drv_unsupported_option_argument)
          << A->getOption().getName() << V;
  }
}

void tools::AddTargetFeature(const ArgList &Args,
                             std::vector<StringRef> &Features,
                             OptSpecifier OnOpt, OptSpecifier OffOpt,
                             StringRef FeatureName) {
  if (Arg *A = Args.getLastArg(OnOpt, OffOpt)) {
    if (A->getOption().matches(OnOpt))
      Features.push_back(Args.MakeArgString("+" + FeatureName));
    else
      Features.push_back(Args.MakeArgString("-" + FeatureName));
  }
}

/// Get the (LLVM) name of the AMDGPU gpu we are targeting.
static std::string getAMDGPUTargetGPU(const llvm::Triple &T,
                                      const ArgList &Args) {
  if (Arg *A = Args.getLastArg(options::OPT_mcpu_EQ)) {
    auto GPUName = getProcessorFromTargetID(T, A->getValue());
    return llvm::StringSwitch<std::string>(GPUName)
        .Cases("rv630", "rv635", "r600")
        .Cases("rv610", "rv620", "rs780", "rs880")
        .Case("rv740", "rv770")
        .Case("palm", "cedar")
        .Cases("sumo", "sumo2", "sumo")
        .Case("hemlock", "cypress")
        .Case("aruba", "cayman")
        .Default(GPUName.str());
  }
  return "";
}

static std::string getLanaiTargetCPU(const ArgList &Args) {
  if (Arg *A = Args.getLastArg(options::OPT_mcpu_EQ)) {
    return A->getValue();
  }
  return "";
}

/// Get the (LLVM) name of the WebAssembly cpu we are targeting.
static StringRef getWebAssemblyTargetCPU(const ArgList &Args) {
  // If we have -mcpu=, use that.
  if (Arg *A = Args.getLastArg(options::OPT_mcpu_EQ)) {
    StringRef CPU = A->getValue();

#ifdef __wasm__
    // Handle "native" by examining the host. "native" isn't meaningful when
    // cross compiling, so only support this when the host is also WebAssembly.
    if (CPU == "native")
      return llvm::sys::getHostCPUName();
#endif

    return CPU;
  }

  return "generic";
}

std::string tools::getCPUName(const Driver &D, const ArgList &Args,
                              const llvm::Triple &T, bool FromAs) {
  Arg *A;

  switch (T.getArch()) {
  default:
    return "";

  case llvm::Triple::aarch64:
  case llvm::Triple::aarch64_32:
  case llvm::Triple::aarch64_be:
    return aarch64::getAArch64TargetCPU(Args, T, A);

  case llvm::Triple::arm:
  case llvm::Triple::armeb:
  case llvm::Triple::thumb:
  case llvm::Triple::thumbeb: {
    StringRef MArch, MCPU;
    arm::getARMArchCPUFromArgs(Args, MArch, MCPU, FromAs);
    return arm::getARMTargetCPU(MCPU, MArch, T);
  }

  case llvm::Triple::avr:
    if (const Arg *A = Args.getLastArg(options::OPT_mmcu_EQ))
      return A->getValue();
    return "";

  case llvm::Triple::m68k:
    return m68k::getM68kTargetCPU(Args);

  case llvm::Triple::mips:
  case llvm::Triple::mipsel:
  case llvm::Triple::mips64:
  case llvm::Triple::mips64el: {
    StringRef CPUName;
    StringRef ABIName;
    mips::getMipsCPUAndABI(Args, T, CPUName, ABIName);
    return std::string(CPUName);
  }

  case llvm::Triple::nvptx:
  case llvm::Triple::nvptx64:
    if (const Arg *A = Args.getLastArg(options::OPT_march_EQ))
      return A->getValue();
    return "";

  case llvm::Triple::ppc:
  case llvm::Triple::ppcle:
  case llvm::Triple::ppc64:
  case llvm::Triple::ppc64le: {
    std::string TargetCPUName = ppc::getPPCTargetCPU(Args);
    // LLVM may default to generating code for the native CPU,
    // but, like gcc, we default to a more generic option for
    // each architecture. (except on AIX)
    if (!TargetCPUName.empty())
      return TargetCPUName;

<<<<<<< HEAD
    if (T.isOSAIX()) {
      unsigned major, minor, unused_micro;
      T.getOSVersion(major, minor, unused_micro);
      // The minimal arch level moved from pwr4 for AIX7.1 to
      // pwr7 for AIX7.2.
      TargetCPUName =
          (major < 7 || (major == 7 && minor < 2)) ? "pwr4" : "pwr7";
    } else if (T.getArch() == llvm::Triple::ppc64le)
=======
    if (T.isOSAIX())
      TargetCPUName = "pwr7";
    else if (T.getArch() == llvm::Triple::ppc64le)
>>>>>>> 2ab1d525
      TargetCPUName = "ppc64le";
    else if (T.getArch() == llvm::Triple::ppc64)
      TargetCPUName = "ppc64";
    else
      TargetCPUName = "ppc";

    return TargetCPUName;
  }
  case llvm::Triple::riscv32:
  case llvm::Triple::riscv64:
    if (const Arg *A = Args.getLastArg(options::OPT_mcpu_EQ))
      return A->getValue();
    return "";

  case llvm::Triple::bpfel:
  case llvm::Triple::bpfeb:
  case llvm::Triple::sparc:
  case llvm::Triple::sparcel:
  case llvm::Triple::sparcv9:
    if (const Arg *A = Args.getLastArg(options::OPT_mcpu_EQ))
      return A->getValue();
    if (T.getArch() == llvm::Triple::sparc && T.isOSSolaris())
      return "v9";
    return "";

  case llvm::Triple::x86:
  case llvm::Triple::x86_64:
    return x86::getX86TargetCPU(D, Args, T);

  case llvm::Triple::hexagon:
    return "hexagon" +
           toolchains::HexagonToolChain::GetTargetCPUVersion(Args).str();

  case llvm::Triple::lanai:
    return getLanaiTargetCPU(Args);

  case llvm::Triple::systemz:
    return systemz::getSystemZTargetCPU(Args);

  case llvm::Triple::r600:
  case llvm::Triple::amdgcn:
    return getAMDGPUTargetGPU(T, Args);

  case llvm::Triple::wasm32:
  case llvm::Triple::wasm64:
    return std::string(getWebAssemblyTargetCPU(Args));
  }
}

llvm::StringRef tools::getLTOParallelism(const ArgList &Args, const Driver &D) {
  Arg *LtoJobsArg = Args.getLastArg(options::OPT_flto_jobs_EQ);
  if (!LtoJobsArg)
    return {};
  if (!llvm::get_threadpool_strategy(LtoJobsArg->getValue()))
    D.Diag(diag::err_drv_invalid_int_value)
        << LtoJobsArg->getAsString(Args) << LtoJobsArg->getValue();
  return LtoJobsArg->getValue();
}

// CloudABI uses -ffunction-sections and -fdata-sections by default.
bool tools::isUseSeparateSections(const llvm::Triple &Triple) {
  return Triple.getOS() == llvm::Triple::CloudABI;
}

void tools::addLTOOptions(const ToolChain &ToolChain, const ArgList &Args,
                          ArgStringList &CmdArgs, const InputInfo &Output,
                          const InputInfo &Input, bool IsThinLTO) {
  const char *Linker = Args.MakeArgString(ToolChain.GetLinkerPath());
  const Driver &D = ToolChain.getDriver();
  if (llvm::sys::path::filename(Linker) != "ld.lld" &&
      llvm::sys::path::stem(Linker) != "ld.lld") {
    // Tell the linker to load the plugin. This has to come before
    // AddLinkerInputs as gold requires -plugin to come before any -plugin-opt
    // that -Wl might forward.
    CmdArgs.push_back("-plugin");

#if defined(_WIN32)
    const char *Suffix = ".dll";
#elif defined(__APPLE__)
    const char *Suffix = ".dylib";
#else
    const char *Suffix = ".so";
#endif

    SmallString<1024> Plugin;
    llvm::sys::path::native(
        Twine(D.Dir) + "/../lib" CLANG_LIBDIR_SUFFIX "/LLVMgold" + Suffix,
        Plugin);
    CmdArgs.push_back(Args.MakeArgString(Plugin));
  }

  // Try to pass driver level flags relevant to LTO code generation down to
  // the plugin.

  // Handle flags for selecting CPU variants.
  std::string CPU = getCPUName(D, Args, ToolChain.getTriple());
  if (!CPU.empty())
    CmdArgs.push_back(Args.MakeArgString(Twine("-plugin-opt=mcpu=") + CPU));

  if (Arg *A = Args.getLastArg(options::OPT_O_Group)) {
    // The optimization level matches
    // CompilerInvocation.cpp:getOptimizationLevel().
    StringRef OOpt;
    if (A->getOption().matches(options::OPT_O4) ||
        A->getOption().matches(options::OPT_Ofast))
      OOpt = "3";
    else if (A->getOption().matches(options::OPT_O)) {
      OOpt = A->getValue();
      if (OOpt == "g")
        OOpt = "1";
      else if (OOpt == "s" || OOpt == "z")
        OOpt = "2";
    } else if (A->getOption().matches(options::OPT_O0))
      OOpt = "0";
    if (!OOpt.empty())
      CmdArgs.push_back(Args.MakeArgString(Twine("-plugin-opt=O") + OOpt));
  }

  if (Args.hasArg(options::OPT_gsplit_dwarf)) {
    CmdArgs.push_back(
        Args.MakeArgString(Twine("-plugin-opt=dwo_dir=") +
            Output.getFilename() + "_dwo"));
  }

  if (IsThinLTO)
    CmdArgs.push_back("-plugin-opt=thinlto");

  StringRef Parallelism = getLTOParallelism(Args, D);
  if (!Parallelism.empty())
    CmdArgs.push_back(
        Args.MakeArgString("-plugin-opt=jobs=" + Twine(Parallelism)));

  // If an explicit debugger tuning argument appeared, pass it along.
  if (Arg *A = Args.getLastArg(options::OPT_gTune_Group,
                               options::OPT_ggdbN_Group)) {
    if (A->getOption().matches(options::OPT_glldb))
      CmdArgs.push_back("-plugin-opt=-debugger-tune=lldb");
    else if (A->getOption().matches(options::OPT_gsce))
      CmdArgs.push_back("-plugin-opt=-debugger-tune=sce");
    else if (A->getOption().matches(options::OPT_gdbx))
      CmdArgs.push_back("-plugin-opt=-debugger-tune=dbx");
    else
      CmdArgs.push_back("-plugin-opt=-debugger-tune=gdb");
  }

  bool UseSeparateSections =
      isUseSeparateSections(ToolChain.getEffectiveTriple());

  if (Args.hasFlag(options::OPT_ffunction_sections,
                   options::OPT_fno_function_sections, UseSeparateSections)) {
    CmdArgs.push_back("-plugin-opt=-function-sections");
  }

  if (Args.hasFlag(options::OPT_fdata_sections, options::OPT_fno_data_sections,
                   UseSeparateSections)) {
    CmdArgs.push_back("-plugin-opt=-data-sections");
  }

  if (Arg *A = getLastProfileSampleUseArg(Args)) {
    StringRef FName = A->getValue();
    if (!llvm::sys::fs::exists(FName))
      D.Diag(diag::err_drv_no_such_file) << FName;
    else
      CmdArgs.push_back(
          Args.MakeArgString(Twine("-plugin-opt=sample-profile=") + FName));
  }

  auto *CSPGOGenerateArg = Args.getLastArg(options::OPT_fcs_profile_generate,
                                           options::OPT_fcs_profile_generate_EQ,
                                           options::OPT_fno_profile_generate);
  if (CSPGOGenerateArg &&
      CSPGOGenerateArg->getOption().matches(options::OPT_fno_profile_generate))
    CSPGOGenerateArg = nullptr;

  auto *ProfileUseArg = getLastProfileUseArg(Args);

  if (CSPGOGenerateArg) {
    CmdArgs.push_back(Args.MakeArgString("-plugin-opt=cs-profile-generate"));
    if (CSPGOGenerateArg->getOption().matches(
            options::OPT_fcs_profile_generate_EQ)) {
      SmallString<128> Path(CSPGOGenerateArg->getValue());
      llvm::sys::path::append(Path, "default_%m.profraw");
      CmdArgs.push_back(
          Args.MakeArgString(Twine("-plugin-opt=cs-profile-path=") + Path));
    } else
      CmdArgs.push_back(
          Args.MakeArgString("-plugin-opt=cs-profile-path=default_%m.profraw"));
  } else if (ProfileUseArg) {
    SmallString<128> Path(
        ProfileUseArg->getNumValues() == 0 ? "" : ProfileUseArg->getValue());
    if (Path.empty() || llvm::sys::fs::is_directory(Path))
      llvm::sys::path::append(Path, "default.profdata");
    CmdArgs.push_back(Args.MakeArgString(Twine("-plugin-opt=cs-profile-path=") +
                                         Path));
  }

  // Pass an option to enable/disable the new pass manager.
  if (auto *A = Args.getLastArg(options::OPT_flegacy_pass_manager,
                                options::OPT_fno_legacy_pass_manager)) {
    if (A->getOption().matches(options::OPT_flegacy_pass_manager))
      CmdArgs.push_back("-plugin-opt=legacy-pass-manager");
    else
      CmdArgs.push_back("-plugin-opt=new-pass-manager");
  }

  // Pass an option to enable pseudo probe emission.
  if (Args.hasFlag(options::OPT_fpseudo_probe_for_profiling,
                   options::OPT_fno_pseudo_probe_for_profiling, false))
    CmdArgs.push_back("-plugin-opt=pseudo-probe-for-profiling");

  // Setup statistics file output.
  SmallString<128> StatsFile = getStatsFileName(Args, Output, Input, D);
  if (!StatsFile.empty())
    CmdArgs.push_back(
        Args.MakeArgString(Twine("-plugin-opt=stats-file=") + StatsFile));

  addX86AlignBranchArgs(D, Args, CmdArgs, /*IsLTO=*/true);

  // Handle remark diagnostics on screen options: '-Rpass-*'.
  renderRpassOptions(Args, CmdArgs);

  // Handle serialized remarks options: '-fsave-optimization-record'
  // and '-foptimization-record-*'.
  if (willEmitRemarks(Args))
    renderRemarksOptions(Args, CmdArgs, ToolChain.getEffectiveTriple(), Input,
                         Output);

  // Handle remarks hotness/threshold related options.
  renderRemarksHotnessOptions(Args, CmdArgs);

  addMachineOutlinerArgs(D, Args, CmdArgs, ToolChain.getEffectiveTriple(),
                         /*IsLTO=*/true);
}

void tools::addArchSpecificRPath(const ToolChain &TC, const ArgList &Args,
                                 ArgStringList &CmdArgs) {
  // Enable -frtlib-add-rpath by default for the case of VE.
  const bool IsVE = TC.getTriple().isVE();
  bool DefaultValue = IsVE;
  if (!Args.hasFlag(options::OPT_frtlib_add_rpath,
                    options::OPT_fno_rtlib_add_rpath, DefaultValue))
    return;

  std::string CandidateRPath = TC.getArchSpecificLibPath();
  if (TC.getVFS().exists(CandidateRPath)) {
    CmdArgs.push_back("-rpath");
    CmdArgs.push_back(Args.MakeArgString(CandidateRPath));
  }
}

bool tools::addOpenMPRuntime(ArgStringList &CmdArgs, const ToolChain &TC,
                             const ArgList &Args, bool ForceStaticHostRuntime,
                             bool IsOffloadingHost, bool GompNeedsRT) {
  if (!Args.hasFlag(options::OPT_fopenmp, options::OPT_fopenmp_EQ,
                    options::OPT_fno_openmp, false))
    return false;

  Driver::OpenMPRuntimeKind RTKind = TC.getDriver().getOpenMPRuntime(Args);

  if (RTKind == Driver::OMPRT_Unknown)
    // Already diagnosed.
    return false;

  if (ForceStaticHostRuntime)
    CmdArgs.push_back("-Bstatic");

  switch (RTKind) {
  case Driver::OMPRT_OMP:
    CmdArgs.push_back("-lomp");
    break;
  case Driver::OMPRT_GOMP:
    CmdArgs.push_back("-lgomp");
    break;
  case Driver::OMPRT_IOMP5:
    CmdArgs.push_back("-liomp5");
    break;
  case Driver::OMPRT_Unknown:
    break;
  }

  if (ForceStaticHostRuntime)
    CmdArgs.push_back("-Bdynamic");

  if (RTKind == Driver::OMPRT_GOMP && GompNeedsRT)
      CmdArgs.push_back("-lrt");

  if (IsOffloadingHost)
    CmdArgs.push_back("-lomptarget");

  addArchSpecificRPath(TC, Args, CmdArgs);

  return true;
}

static void addSanitizerRuntime(const ToolChain &TC, const ArgList &Args,
                                ArgStringList &CmdArgs, StringRef Sanitizer,
                                bool IsShared, bool IsWhole) {
  // Wrap any static runtimes that must be forced into executable in
  // whole-archive.
  if (IsWhole) CmdArgs.push_back("--whole-archive");
  CmdArgs.push_back(TC.getCompilerRTArgString(
      Args, Sanitizer, IsShared ? ToolChain::FT_Shared : ToolChain::FT_Static));
  if (IsWhole) CmdArgs.push_back("--no-whole-archive");

  if (IsShared) {
    addArchSpecificRPath(TC, Args, CmdArgs);
  }
}

// Tries to use a file with the list of dynamic symbols that need to be exported
// from the runtime library. Returns true if the file was found.
static bool addSanitizerDynamicList(const ToolChain &TC, const ArgList &Args,
                                    ArgStringList &CmdArgs,
                                    StringRef Sanitizer) {
  // Solaris ld defaults to --export-dynamic behaviour but doesn't support
  // the option, so don't try to pass it.
  if (TC.getTriple().getOS() == llvm::Triple::Solaris)
    return true;
  SmallString<128> SanRT(TC.getCompilerRT(Args, Sanitizer));
  if (llvm::sys::fs::exists(SanRT + ".syms")) {
    CmdArgs.push_back(Args.MakeArgString("--dynamic-list=" + SanRT + ".syms"));
    return true;
  }
  return false;
}

static const char *getAsNeededOption(const ToolChain &TC, bool as_needed) {
  assert(!TC.getTriple().isOSAIX() &&
         "AIX linker does not support any form of --as-needed option yet.");

  // While the Solaris 11.2 ld added --as-needed/--no-as-needed as aliases
  // for the native forms -z ignore/-z record, they are missing in Illumos,
  // so always use the native form.
  if (TC.getTriple().isOSSolaris())
    return as_needed ? "-zignore" : "-zrecord";
  else
    return as_needed ? "--as-needed" : "--no-as-needed";
}

void tools::linkSanitizerRuntimeDeps(const ToolChain &TC,
                                     ArgStringList &CmdArgs) {
  // Fuchsia never needs these.  Any sanitizer runtimes with system
  // dependencies use the `.deplibs` feature instead.
  if (TC.getTriple().isOSFuchsia())
    return;

  // Force linking against the system libraries sanitizers depends on
  // (see PR15823 why this is necessary).
  CmdArgs.push_back(getAsNeededOption(TC, false));
  // There's no libpthread or librt on RTEMS & Android.
  if (TC.getTriple().getOS() != llvm::Triple::RTEMS &&
      !TC.getTriple().isAndroid()) {
    CmdArgs.push_back("-lpthread");
    if (!TC.getTriple().isOSOpenBSD())
      CmdArgs.push_back("-lrt");
  }
  CmdArgs.push_back("-lm");
  // There's no libdl on all OSes.
  if (!TC.getTriple().isOSFreeBSD() && !TC.getTriple().isOSNetBSD() &&
      !TC.getTriple().isOSOpenBSD() &&
      TC.getTriple().getOS() != llvm::Triple::RTEMS)
    CmdArgs.push_back("-ldl");
  // Required for backtrace on some OSes
  if (TC.getTriple().isOSFreeBSD() ||
      TC.getTriple().isOSNetBSD() ||
      TC.getTriple().isOSOpenBSD())
    CmdArgs.push_back("-lexecinfo");
}

static void
collectSanitizerRuntimes(const ToolChain &TC, const ArgList &Args,
                         SmallVectorImpl<StringRef> &SharedRuntimes,
                         SmallVectorImpl<StringRef> &StaticRuntimes,
                         SmallVectorImpl<StringRef> &NonWholeStaticRuntimes,
                         SmallVectorImpl<StringRef> &HelperStaticRuntimes,
                         SmallVectorImpl<StringRef> &RequiredSymbols) {
  const SanitizerArgs &SanArgs = TC.getSanitizerArgs(Args);
  // Collect shared runtimes.
  if (SanArgs.needsSharedRt()) {
    if (SanArgs.needsAsanRt() && SanArgs.linkRuntimes()) {
      SharedRuntimes.push_back("asan");
      if (!Args.hasArg(options::OPT_shared) && !TC.getTriple().isAndroid())
        HelperStaticRuntimes.push_back("asan-preinit");
    }
    if (SanArgs.needsMemProfRt() && SanArgs.linkRuntimes()) {
      SharedRuntimes.push_back("memprof");
      if (!Args.hasArg(options::OPT_shared) && !TC.getTriple().isAndroid())
        HelperStaticRuntimes.push_back("memprof-preinit");
    }
    if (SanArgs.needsUbsanRt() && SanArgs.linkRuntimes()) {
      if (SanArgs.requiresMinimalRuntime())
        SharedRuntimes.push_back("ubsan_minimal");
      else
        SharedRuntimes.push_back("ubsan_standalone");
    }
    if (SanArgs.needsScudoRt() && SanArgs.linkRuntimes()) {
      if (SanArgs.requiresMinimalRuntime())
        SharedRuntimes.push_back("scudo_minimal");
      else
        SharedRuntimes.push_back("scudo");
    }
    if (SanArgs.needsTsanRt() && SanArgs.linkRuntimes())
      SharedRuntimes.push_back("tsan");
    if (SanArgs.needsHwasanRt() && SanArgs.linkRuntimes()) {
      if (SanArgs.needsHwasanAliasesRt())
        SharedRuntimes.push_back("hwasan_aliases");
      else
        SharedRuntimes.push_back("hwasan");
    }
  }

  // The stats_client library is also statically linked into DSOs.
  if (SanArgs.needsStatsRt() && SanArgs.linkRuntimes())
    StaticRuntimes.push_back("stats_client");

  // Always link the static runtime regardless of DSO or executable.
  if (SanArgs.needsAsanRt())
    HelperStaticRuntimes.push_back("asan_static");

  // Collect static runtimes.
  if (Args.hasArg(options::OPT_shared)) {
    // Don't link static runtimes into DSOs.
    return;
  }

  // Each static runtime that has a DSO counterpart above is excluded below,
  // but runtimes that exist only as static are not affected by needsSharedRt.

  if (!SanArgs.needsSharedRt() && SanArgs.needsAsanRt() && SanArgs.linkRuntimes()) {
    StaticRuntimes.push_back("asan");
    if (SanArgs.linkCXXRuntimes())
      StaticRuntimes.push_back("asan_cxx");
  }

  if (!SanArgs.needsSharedRt() && SanArgs.needsMemProfRt() &&
      SanArgs.linkRuntimes()) {
    StaticRuntimes.push_back("memprof");
    if (SanArgs.linkCXXRuntimes())
      StaticRuntimes.push_back("memprof_cxx");
  }

  if (!SanArgs.needsSharedRt() && SanArgs.needsHwasanRt() && SanArgs.linkRuntimes()) {
    if (SanArgs.needsHwasanAliasesRt()) {
      StaticRuntimes.push_back("hwasan_aliases");
      if (SanArgs.linkCXXRuntimes())
        StaticRuntimes.push_back("hwasan_aliases_cxx");
    } else {
      StaticRuntimes.push_back("hwasan");
      if (SanArgs.linkCXXRuntimes())
        StaticRuntimes.push_back("hwasan_cxx");
    }
  }
  if (SanArgs.needsDfsanRt() && SanArgs.linkRuntimes())
    StaticRuntimes.push_back("dfsan");
  if (SanArgs.needsLsanRt() && SanArgs.linkRuntimes())
    StaticRuntimes.push_back("lsan");
  if (SanArgs.needsMsanRt() && SanArgs.linkRuntimes()) {
    StaticRuntimes.push_back("msan");
    if (SanArgs.linkCXXRuntimes())
      StaticRuntimes.push_back("msan_cxx");
  }
  if (!SanArgs.needsSharedRt() && SanArgs.needsTsanRt() &&
      SanArgs.linkRuntimes()) {
    StaticRuntimes.push_back("tsan");
    if (SanArgs.linkCXXRuntimes())
      StaticRuntimes.push_back("tsan_cxx");
  }
  if (!SanArgs.needsSharedRt() && SanArgs.needsUbsanRt() && SanArgs.linkRuntimes()) {
    if (SanArgs.requiresMinimalRuntime()) {
      StaticRuntimes.push_back("ubsan_minimal");
    } else {
      StaticRuntimes.push_back("ubsan_standalone");
      if (SanArgs.linkCXXRuntimes())
        StaticRuntimes.push_back("ubsan_standalone_cxx");
    }
  }
  if (SanArgs.needsSafeStackRt() && SanArgs.linkRuntimes()) {
    NonWholeStaticRuntimes.push_back("safestack");
    RequiredSymbols.push_back("__safestack_init");
  }
  if (!(SanArgs.needsSharedRt() && SanArgs.needsUbsanRt() && SanArgs.linkRuntimes())) {
    if (SanArgs.needsCfiRt() && SanArgs.linkRuntimes())
      StaticRuntimes.push_back("cfi");
    if (SanArgs.needsCfiDiagRt() && SanArgs.linkRuntimes()) {
      StaticRuntimes.push_back("cfi_diag");
      if (SanArgs.linkCXXRuntimes())
        StaticRuntimes.push_back("ubsan_standalone_cxx");
    }
  }
  if (SanArgs.needsStatsRt() && SanArgs.linkRuntimes()) {
    NonWholeStaticRuntimes.push_back("stats");
    RequiredSymbols.push_back("__sanitizer_stats_register");
  }
  if (!SanArgs.needsSharedRt() && SanArgs.needsScudoRt() && SanArgs.linkRuntimes()) {
    if (SanArgs.requiresMinimalRuntime()) {
      StaticRuntimes.push_back("scudo_minimal");
      if (SanArgs.linkCXXRuntimes())
        StaticRuntimes.push_back("scudo_cxx_minimal");
    } else {
      StaticRuntimes.push_back("scudo");
      if (SanArgs.linkCXXRuntimes())
        StaticRuntimes.push_back("scudo_cxx");
    }
  }
}

// Should be called before we add system libraries (C++ ABI, libstdc++/libc++,
// C runtime, etc). Returns true if sanitizer system deps need to be linked in.
bool tools::addSanitizerRuntimes(const ToolChain &TC, const ArgList &Args,
                                 ArgStringList &CmdArgs) {
  SmallVector<StringRef, 4> SharedRuntimes, StaticRuntimes,
      NonWholeStaticRuntimes, HelperStaticRuntimes, RequiredSymbols;
  collectSanitizerRuntimes(TC, Args, SharedRuntimes, StaticRuntimes,
                           NonWholeStaticRuntimes, HelperStaticRuntimes,
                           RequiredSymbols);

  const SanitizerArgs &SanArgs = TC.getSanitizerArgs(Args);
  // Inject libfuzzer dependencies.
  if (SanArgs.needsFuzzer() && SanArgs.linkRuntimes() &&
      !Args.hasArg(options::OPT_shared)) {

    addSanitizerRuntime(TC, Args, CmdArgs, "fuzzer", false, true);
    if (SanArgs.needsFuzzerInterceptors())
      addSanitizerRuntime(TC, Args, CmdArgs, "fuzzer_interceptors", false,
                          true);
    if (!Args.hasArg(clang::driver::options::OPT_nostdlibxx)) {
      bool OnlyLibstdcxxStatic = Args.hasArg(options::OPT_static_libstdcxx) &&
                                 !Args.hasArg(options::OPT_static);
      if (OnlyLibstdcxxStatic)
        CmdArgs.push_back("-Bstatic");
      TC.AddCXXStdlibLibArgs(Args, CmdArgs);
      if (OnlyLibstdcxxStatic)
        CmdArgs.push_back("-Bdynamic");
    }
  }

  for (auto RT : SharedRuntimes)
    addSanitizerRuntime(TC, Args, CmdArgs, RT, true, false);
  for (auto RT : HelperStaticRuntimes)
    addSanitizerRuntime(TC, Args, CmdArgs, RT, false, true);
  bool AddExportDynamic = false;
  for (auto RT : StaticRuntimes) {
    addSanitizerRuntime(TC, Args, CmdArgs, RT, false, true);
    AddExportDynamic |= !addSanitizerDynamicList(TC, Args, CmdArgs, RT);
  }
  for (auto RT : NonWholeStaticRuntimes) {
    addSanitizerRuntime(TC, Args, CmdArgs, RT, false, false);
    AddExportDynamic |= !addSanitizerDynamicList(TC, Args, CmdArgs, RT);
  }
  for (auto S : RequiredSymbols) {
    CmdArgs.push_back("-u");
    CmdArgs.push_back(Args.MakeArgString(S));
  }
  // If there is a static runtime with no dynamic list, force all the symbols
  // to be dynamic to be sure we export sanitizer interface functions.
  if (AddExportDynamic)
    CmdArgs.push_back("--export-dynamic");

  if (SanArgs.hasCrossDsoCfi() && !AddExportDynamic)
    CmdArgs.push_back("--export-dynamic-symbol=__cfi_check");

  return !StaticRuntimes.empty() || !NonWholeStaticRuntimes.empty();
}

bool tools::addXRayRuntime(const ToolChain&TC, const ArgList &Args, ArgStringList &CmdArgs) {
  if (Args.hasArg(options::OPT_shared))
    return false;

  if (TC.getXRayArgs().needsXRayRt()) {
    CmdArgs.push_back("-whole-archive");
    CmdArgs.push_back(TC.getCompilerRTArgString(Args, "xray"));
    for (const auto &Mode : TC.getXRayArgs().modeList())
      CmdArgs.push_back(TC.getCompilerRTArgString(Args, Mode));
    CmdArgs.push_back("-no-whole-archive");
    return true;
  }

  return false;
}

void tools::linkXRayRuntimeDeps(const ToolChain &TC, ArgStringList &CmdArgs) {
  CmdArgs.push_back(getAsNeededOption(TC, false));
  CmdArgs.push_back("-lpthread");
  if (!TC.getTriple().isOSOpenBSD())
    CmdArgs.push_back("-lrt");
  CmdArgs.push_back("-lm");

  if (!TC.getTriple().isOSFreeBSD() &&
      !TC.getTriple().isOSNetBSD() &&
      !TC.getTriple().isOSOpenBSD())
    CmdArgs.push_back("-ldl");
}

bool tools::areOptimizationsEnabled(const ArgList &Args) {
  // Find the last -O arg and see if it is non-zero.
  if (Arg *A = Args.getLastArg(options::OPT_O_Group))
    return !A->getOption().matches(options::OPT_O0);
  // Defaults to -O0.
  return false;
}

const char *tools::SplitDebugName(const JobAction &JA, const ArgList &Args,
                                  const InputInfo &Input,
                                  const InputInfo &Output) {
  auto AddPostfix = [JA](auto &F) {
    if (JA.getOffloadingDeviceKind() == Action::OFK_HIP)
      F += (Twine("_") + JA.getOffloadingArch()).str();
    F += ".dwo";
  };
  if (Arg *A = Args.getLastArg(options::OPT_gsplit_dwarf_EQ))
    if (StringRef(A->getValue()) == "single")
      return Args.MakeArgString(Output.getFilename());

  Arg *FinalOutput = Args.getLastArg(options::OPT_o);
  if (FinalOutput && Args.hasArg(options::OPT_c)) {
    SmallString<128> T(FinalOutput->getValue());
    llvm::sys::path::remove_filename(T);
    llvm::sys::path::append(T, llvm::sys::path::stem(FinalOutput->getValue()));
    AddPostfix(T);
    return Args.MakeArgString(T);
  } else {
    // Use the compilation dir.
    Arg *A = Args.getLastArg(options::OPT_ffile_compilation_dir_EQ,
                             options::OPT_fdebug_compilation_dir_EQ);
    SmallString<128> T(A ? A->getValue() : "");
    SmallString<128> F(llvm::sys::path::stem(Input.getBaseInput()));
    AddPostfix(F);
    T += F;
    return Args.MakeArgString(T);
  }
}

void tools::SplitDebugInfo(const ToolChain &TC, Compilation &C, const Tool &T,
                           const JobAction &JA, const ArgList &Args,
                           const InputInfo &Output, const char *OutFile) {
  ArgStringList ExtractArgs;
  ExtractArgs.push_back("--extract-dwo");

  ArgStringList StripArgs;
  StripArgs.push_back("--strip-dwo");

  // Grabbing the output of the earlier compile step.
  StripArgs.push_back(Output.getFilename());
  ExtractArgs.push_back(Output.getFilename());
  ExtractArgs.push_back(OutFile);

  const char *Exec =
      Args.MakeArgString(TC.GetProgramPath(CLANG_DEFAULT_OBJCOPY));
  InputInfo II(types::TY_Object, Output.getFilename(), Output.getFilename());

  // First extract the dwo sections.
  C.addCommand(std::make_unique<Command>(JA, T,
                                         ResponseFileSupport::AtFileCurCP(),
                                         Exec, ExtractArgs, II, Output));

  // Then remove them from the original .o file.
  C.addCommand(std::make_unique<Command>(
      JA, T, ResponseFileSupport::AtFileCurCP(), Exec, StripArgs, II, Output));
}

// Claim options we don't want to warn if they are unused. We do this for
// options that build systems might add but are unused when assembling or only
// running the preprocessor for example.
void tools::claimNoWarnArgs(const ArgList &Args) {
  // Don't warn about unused -f(no-)?lto.  This can happen when we're
  // preprocessing, precompiling or assembling.
  Args.ClaimAllArgs(options::OPT_flto_EQ);
  Args.ClaimAllArgs(options::OPT_flto);
  Args.ClaimAllArgs(options::OPT_fno_lto);
}

Arg *tools::getLastProfileUseArg(const ArgList &Args) {
  auto *ProfileUseArg = Args.getLastArg(
      options::OPT_fprofile_instr_use, options::OPT_fprofile_instr_use_EQ,
      options::OPT_fprofile_use, options::OPT_fprofile_use_EQ,
      options::OPT_fno_profile_instr_use);

  if (ProfileUseArg &&
      ProfileUseArg->getOption().matches(options::OPT_fno_profile_instr_use))
    ProfileUseArg = nullptr;

  return ProfileUseArg;
}

Arg *tools::getLastProfileSampleUseArg(const ArgList &Args) {
  auto *ProfileSampleUseArg = Args.getLastArg(
      options::OPT_fprofile_sample_use, options::OPT_fprofile_sample_use_EQ,
      options::OPT_fauto_profile, options::OPT_fauto_profile_EQ,
      options::OPT_fno_profile_sample_use, options::OPT_fno_auto_profile);

  if (ProfileSampleUseArg &&
      (ProfileSampleUseArg->getOption().matches(
           options::OPT_fno_profile_sample_use) ||
       ProfileSampleUseArg->getOption().matches(options::OPT_fno_auto_profile)))
    return nullptr;

  return Args.getLastArg(options::OPT_fprofile_sample_use_EQ,
                         options::OPT_fauto_profile_EQ);
}

/// Parses the various -fpic/-fPIC/-fpie/-fPIE arguments.  Then,
/// smooshes them together with platform defaults, to decide whether
/// this compile should be using PIC mode or not. Returns a tuple of
/// (RelocationModel, PICLevel, IsPIE).
std::tuple<llvm::Reloc::Model, unsigned, bool>
tools::ParsePICArgs(const ToolChain &ToolChain, const ArgList &Args) {
  const llvm::Triple &EffectiveTriple = ToolChain.getEffectiveTriple();
  const llvm::Triple &Triple = ToolChain.getTriple();

  bool PIE = ToolChain.isPIEDefault(Args);
  bool PIC = PIE || ToolChain.isPICDefault();
  // The Darwin/MachO default to use PIC does not apply when using -static.
  if (Triple.isOSBinFormatMachO() && Args.hasArg(options::OPT_static))
    PIE = PIC = false;
  bool IsPICLevelTwo = PIC;

  bool KernelOrKext =
      Args.hasArg(options::OPT_mkernel, options::OPT_fapple_kext);

  // Android-specific defaults for PIC/PIE
  if (Triple.isAndroid()) {
    switch (Triple.getArch()) {
    case llvm::Triple::arm:
    case llvm::Triple::armeb:
    case llvm::Triple::thumb:
    case llvm::Triple::thumbeb:
    case llvm::Triple::aarch64:
    case llvm::Triple::mips:
    case llvm::Triple::mipsel:
    case llvm::Triple::mips64:
    case llvm::Triple::mips64el:
      PIC = true; // "-fpic"
      break;

    case llvm::Triple::x86:
    case llvm::Triple::x86_64:
      PIC = true; // "-fPIC"
      IsPICLevelTwo = true;
      break;

    default:
      break;
    }
  }

  // OpenBSD-specific defaults for PIE
  if (Triple.isOSOpenBSD()) {
    switch (ToolChain.getArch()) {
    case llvm::Triple::arm:
    case llvm::Triple::aarch64:
    case llvm::Triple::mips64:
    case llvm::Triple::mips64el:
    case llvm::Triple::x86:
    case llvm::Triple::x86_64:
      IsPICLevelTwo = false; // "-fpie"
      break;

    case llvm::Triple::ppc:
    case llvm::Triple::sparcv9:
      IsPICLevelTwo = true; // "-fPIE"
      break;

    default:
      break;
    }
  }

  // AMDGPU-specific defaults for PIC.
  if (Triple.getArch() == llvm::Triple::amdgcn)
    PIC = true;

  // The last argument relating to either PIC or PIE wins, and no
  // other argument is used. If the last argument is any flavor of the
  // '-fno-...' arguments, both PIC and PIE are disabled. Any PIE
  // option implicitly enables PIC at the same level.
  Arg *LastPICArg = Args.getLastArg(options::OPT_fPIC, options::OPT_fno_PIC,
                                    options::OPT_fpic, options::OPT_fno_pic,
                                    options::OPT_fPIE, options::OPT_fno_PIE,
                                    options::OPT_fpie, options::OPT_fno_pie);
  if (Triple.isOSWindows() && !Triple.isOSCygMing() && LastPICArg &&
      LastPICArg == Args.getLastArg(options::OPT_fPIC, options::OPT_fpic,
                                    options::OPT_fPIE, options::OPT_fpie)) {
    ToolChain.getDriver().Diag(diag::err_drv_unsupported_opt_for_target)
        << LastPICArg->getSpelling() << Triple.str();
    if (Triple.getArch() == llvm::Triple::x86_64)
      return std::make_tuple(llvm::Reloc::PIC_, 2U, false);
    return std::make_tuple(llvm::Reloc::Static, 0U, false);
  }

  // Check whether the tool chain trumps the PIC-ness decision. If the PIC-ness
  // is forced, then neither PIC nor PIE flags will have no effect.
  if (!ToolChain.isPICDefaultForced()) {
    if (LastPICArg) {
      Option O = LastPICArg->getOption();
      if (O.matches(options::OPT_fPIC) || O.matches(options::OPT_fpic) ||
          O.matches(options::OPT_fPIE) || O.matches(options::OPT_fpie)) {
        PIE = O.matches(options::OPT_fPIE) || O.matches(options::OPT_fpie);
        PIC =
            PIE || O.matches(options::OPT_fPIC) || O.matches(options::OPT_fpic);
        IsPICLevelTwo =
            O.matches(options::OPT_fPIE) || O.matches(options::OPT_fPIC);
      } else {
        PIE = PIC = false;
        if (EffectiveTriple.isPS4CPU()) {
          Arg *ModelArg = Args.getLastArg(options::OPT_mcmodel_EQ);
          StringRef Model = ModelArg ? ModelArg->getValue() : "";
          if (Model != "kernel") {
            PIC = true;
            ToolChain.getDriver().Diag(diag::warn_drv_ps4_force_pic)
                << LastPICArg->getSpelling();
          }
        }
      }
    }
  }

  // Introduce a Darwin and PS4-specific hack. If the default is PIC, but the
  // PIC level would've been set to level 1, force it back to level 2 PIC
  // instead.
  if (PIC && (Triple.isOSDarwin() || EffectiveTriple.isPS4CPU()))
    IsPICLevelTwo |= ToolChain.isPICDefault();

  // This kernel flags are a trump-card: they will disable PIC/PIE
  // generation, independent of the argument order.
  if (KernelOrKext &&
      ((!EffectiveTriple.isiOS() || EffectiveTriple.isOSVersionLT(6)) &&
       !EffectiveTriple.isWatchOS()))
    PIC = PIE = false;

  if (Arg *A = Args.getLastArg(options::OPT_mdynamic_no_pic)) {
    // This is a very special mode. It trumps the other modes, almost no one
    // uses it, and it isn't even valid on any OS but Darwin.
    if (!Triple.isOSDarwin())
      ToolChain.getDriver().Diag(diag::err_drv_unsupported_opt_for_target)
          << A->getSpelling() << Triple.str();

    // FIXME: Warn when this flag trumps some other PIC or PIE flag.

    // Only a forced PIC mode can cause the actual compile to have PIC defines
    // etc., no flags are sufficient. This behavior was selected to closely
    // match that of llvm-gcc and Apple GCC before that.
    PIC = ToolChain.isPICDefault() && ToolChain.isPICDefaultForced();

    return std::make_tuple(llvm::Reloc::DynamicNoPIC, PIC ? 2U : 0U, false);
  }

  bool EmbeddedPISupported;
  switch (Triple.getArch()) {
    case llvm::Triple::arm:
    case llvm::Triple::armeb:
    case llvm::Triple::thumb:
    case llvm::Triple::thumbeb:
      EmbeddedPISupported = true;
      break;
    default:
      EmbeddedPISupported = false;
      break;
  }

  bool ROPI = false, RWPI = false;
  Arg* LastROPIArg = Args.getLastArg(options::OPT_fropi, options::OPT_fno_ropi);
  if (LastROPIArg && LastROPIArg->getOption().matches(options::OPT_fropi)) {
    if (!EmbeddedPISupported)
      ToolChain.getDriver().Diag(diag::err_drv_unsupported_opt_for_target)
          << LastROPIArg->getSpelling() << Triple.str();
    ROPI = true;
  }
  Arg *LastRWPIArg = Args.getLastArg(options::OPT_frwpi, options::OPT_fno_rwpi);
  if (LastRWPIArg && LastRWPIArg->getOption().matches(options::OPT_frwpi)) {
    if (!EmbeddedPISupported)
      ToolChain.getDriver().Diag(diag::err_drv_unsupported_opt_for_target)
          << LastRWPIArg->getSpelling() << Triple.str();
    RWPI = true;
  }

  // ROPI and RWPI are not compatible with PIC or PIE.
  if ((ROPI || RWPI) && (PIC || PIE))
    ToolChain.getDriver().Diag(diag::err_drv_ropi_rwpi_incompatible_with_pic);

  if (Triple.isMIPS()) {
    StringRef CPUName;
    StringRef ABIName;
    mips::getMipsCPUAndABI(Args, Triple, CPUName, ABIName);
    // When targeting the N64 ABI, PIC is the default, except in the case
    // when the -mno-abicalls option is used. In that case we exit
    // at next check regardless of PIC being set below.
    if (ABIName == "n64")
      PIC = true;
    // When targettng MIPS with -mno-abicalls, it's always static.
    if(Args.hasArg(options::OPT_mno_abicalls))
      return std::make_tuple(llvm::Reloc::Static, 0U, false);
    // Unlike other architectures, MIPS, even with -fPIC/-mxgot/multigot,
    // does not use PIC level 2 for historical reasons.
    IsPICLevelTwo = false;
  }

  if (PIC)
    return std::make_tuple(llvm::Reloc::PIC_, IsPICLevelTwo ? 2U : 1U, PIE);

  llvm::Reloc::Model RelocM = llvm::Reloc::Static;
  if (ROPI && RWPI)
    RelocM = llvm::Reloc::ROPI_RWPI;
  else if (ROPI)
    RelocM = llvm::Reloc::ROPI;
  else if (RWPI)
    RelocM = llvm::Reloc::RWPI;

  return std::make_tuple(RelocM, 0U, false);
}

// `-falign-functions` indicates that the functions should be aligned to a
// 16-byte boundary.
//
// `-falign-functions=1` is the same as `-fno-align-functions`.
//
// The scalar `n` in `-falign-functions=n` must be an integral value between
// [0, 65536].  If the value is not a power-of-two, it will be rounded up to
// the nearest power-of-two.
//
// If we return `0`, the frontend will default to the backend's preferred
// alignment.
//
// NOTE: icc only allows values between [0, 4096].  icc uses `-falign-functions`
// to mean `-falign-functions=16`.  GCC defaults to the backend's preferred
// alignment.  For unaligned functions, we default to the backend's preferred
// alignment.
unsigned tools::ParseFunctionAlignment(const ToolChain &TC,
                                       const ArgList &Args) {
  const Arg *A = Args.getLastArg(options::OPT_falign_functions,
                                 options::OPT_falign_functions_EQ,
                                 options::OPT_fno_align_functions);
  if (!A || A->getOption().matches(options::OPT_fno_align_functions))
    return 0;

  if (A->getOption().matches(options::OPT_falign_functions))
    return 0;

  unsigned Value = 0;
  if (StringRef(A->getValue()).getAsInteger(10, Value) || Value > 65536)
    TC.getDriver().Diag(diag::err_drv_invalid_int_value)
        << A->getAsString(Args) << A->getValue();
  return Value ? llvm::Log2_32_Ceil(std::min(Value, 65536u)) : Value;
}

unsigned tools::ParseDebugDefaultVersion(const ToolChain &TC,
                                         const ArgList &Args) {
  const Arg *A = Args.getLastArg(options::OPT_fdebug_default_version);

  if (!A)
    return 0;

  unsigned Value = 0;
  if (StringRef(A->getValue()).getAsInteger(10, Value) || Value > 5 ||
      Value < 2)
    TC.getDriver().Diag(diag::err_drv_invalid_int_value)
        << A->getAsString(Args) << A->getValue();
  return Value;
}

void tools::AddAssemblerKPIC(const ToolChain &ToolChain, const ArgList &Args,
                             ArgStringList &CmdArgs) {
  llvm::Reloc::Model RelocationModel;
  unsigned PICLevel;
  bool IsPIE;
  std::tie(RelocationModel, PICLevel, IsPIE) = ParsePICArgs(ToolChain, Args);

  if (RelocationModel != llvm::Reloc::Static)
    CmdArgs.push_back("-KPIC");
}

/// Determine whether Objective-C automated reference counting is
/// enabled.
bool tools::isObjCAutoRefCount(const ArgList &Args) {
  return Args.hasFlag(options::OPT_fobjc_arc, options::OPT_fno_objc_arc, false);
}

enum class LibGccType { UnspecifiedLibGcc, StaticLibGcc, SharedLibGcc };

static LibGccType getLibGccType(const ToolChain &TC, const Driver &D,
                                const ArgList &Args) {
  if (Args.hasArg(options::OPT_static_libgcc) ||
      Args.hasArg(options::OPT_static) || Args.hasArg(options::OPT_static_pie))
    return LibGccType::StaticLibGcc;
  if (Args.hasArg(options::OPT_shared_libgcc))
    return LibGccType::SharedLibGcc;
  // The Android NDK only provides libunwind.a, not libunwind.so.
  if (TC.getTriple().isAndroid())
    return LibGccType::StaticLibGcc;
  // For MinGW, don't imply a shared libgcc here, we only want to return
  // SharedLibGcc if that was explicitly requested.
  if (D.CCCIsCXX() && !TC.getTriple().isOSCygMing())
    return LibGccType::SharedLibGcc;
  return LibGccType::UnspecifiedLibGcc;
}

// Gcc adds libgcc arguments in various ways:
//
// gcc <none>:     -lgcc --as-needed -lgcc_s --no-as-needed
// g++ <none>:                       -lgcc_s               -lgcc
// gcc shared:                       -lgcc_s               -lgcc
// g++ shared:                       -lgcc_s               -lgcc
// gcc static:     -lgcc             -lgcc_eh
// g++ static:     -lgcc             -lgcc_eh
// gcc static-pie: -lgcc             -lgcc_eh
// g++ static-pie: -lgcc             -lgcc_eh
//
// Also, certain targets need additional adjustments.

static void AddUnwindLibrary(const ToolChain &TC, const Driver &D,
                             ArgStringList &CmdArgs, const ArgList &Args) {
  ToolChain::UnwindLibType UNW = TC.GetUnwindLibType(Args);
  // Targets that don't use unwind libraries.
  if ((TC.getTriple().isAndroid() && UNW == ToolChain::UNW_Libgcc) ||
      TC.getTriple().isOSIAMCU() || TC.getTriple().isOSBinFormatWasm() ||
      UNW == ToolChain::UNW_None)
    return;

  LibGccType LGT = getLibGccType(TC, D, Args);
  bool AsNeeded = LGT == LibGccType::UnspecifiedLibGcc &&
                  !TC.getTriple().isAndroid() &&
                  !TC.getTriple().isOSCygMing() && !TC.getTriple().isOSAIX();
  if (AsNeeded)
    CmdArgs.push_back(getAsNeededOption(TC, true));

  switch (UNW) {
  case ToolChain::UNW_None:
    return;
  case ToolChain::UNW_Libgcc: {
    if (LGT == LibGccType::StaticLibGcc)
      CmdArgs.push_back("-lgcc_eh");
    else
      CmdArgs.push_back("-lgcc_s");
    break;
  }
  case ToolChain::UNW_CompilerRT:
    if (TC.getTriple().isOSAIX()) {
      // AIX only has libunwind as a shared library. So do not pass
      // anything in if -static is specified.
      if (LGT != LibGccType::StaticLibGcc)
        CmdArgs.push_back("-lunwind");
    } else if (LGT == LibGccType::StaticLibGcc) {
      CmdArgs.push_back("-l:libunwind.a");
    } else if (TC.getTriple().isOSCygMing()) {
      if (LGT == LibGccType::SharedLibGcc)
        CmdArgs.push_back("-l:libunwind.dll.a");
      else
        // Let the linker choose between libunwind.dll.a and libunwind.a
        // depending on what's available, and depending on the -static flag
        CmdArgs.push_back("-lunwind");
    } else {
      CmdArgs.push_back("-l:libunwind.so");
    }
    break;
  }

  if (AsNeeded)
    CmdArgs.push_back(getAsNeededOption(TC, false));
}

static void AddLibgcc(const ToolChain &TC, const Driver &D,
                      ArgStringList &CmdArgs, const ArgList &Args) {
  LibGccType LGT = getLibGccType(TC, D, Args);
  if (LGT != LibGccType::SharedLibGcc)
    CmdArgs.push_back("-lgcc");
  AddUnwindLibrary(TC, D, CmdArgs, Args);
  if (LGT == LibGccType::SharedLibGcc)
    CmdArgs.push_back("-lgcc");
}

void tools::AddRunTimeLibs(const ToolChain &TC, const Driver &D,
                           ArgStringList &CmdArgs, const ArgList &Args) {
  // Make use of compiler-rt if --rtlib option is used
  ToolChain::RuntimeLibType RLT = TC.GetRuntimeLibType(Args);

  switch (RLT) {
  case ToolChain::RLT_CompilerRT:
    CmdArgs.push_back(TC.getCompilerRTArgString(Args, "builtins"));
    AddUnwindLibrary(TC, D, CmdArgs, Args);
    break;
  case ToolChain::RLT_Libgcc:
    // Make sure libgcc is not used under MSVC environment by default
    if (TC.getTriple().isKnownWindowsMSVCEnvironment()) {
      // Issue error diagnostic if libgcc is explicitly specified
      // through command line as --rtlib option argument.
      if (Args.hasArg(options::OPT_rtlib_EQ)) {
        TC.getDriver().Diag(diag::err_drv_unsupported_rtlib_for_platform)
            << Args.getLastArg(options::OPT_rtlib_EQ)->getValue() << "MSVC";
      }
    } else
      AddLibgcc(TC, D, CmdArgs, Args);
    break;
  }

  // On Android, the unwinder uses dl_iterate_phdr (or one of
  // dl_unwind_find_exidx/__gnu_Unwind_Find_exidx on arm32) from libdl.so. For
  // statically-linked executables, these functions come from libc.a instead.
  if (TC.getTriple().isAndroid() && !Args.hasArg(options::OPT_static) &&
      !Args.hasArg(options::OPT_static_pie))
    CmdArgs.push_back("-ldl");
}

SmallString<128> tools::getStatsFileName(const llvm::opt::ArgList &Args,
                                         const InputInfo &Output,
                                         const InputInfo &Input,
                                         const Driver &D) {
  const Arg *A = Args.getLastArg(options::OPT_save_stats_EQ);
  if (!A)
    return {};

  StringRef SaveStats = A->getValue();
  SmallString<128> StatsFile;
  if (SaveStats == "obj" && Output.isFilename()) {
    StatsFile.assign(Output.getFilename());
    llvm::sys::path::remove_filename(StatsFile);
  } else if (SaveStats != "cwd") {
    D.Diag(diag::err_drv_invalid_value) << A->getAsString(Args) << SaveStats;
    return {};
  }

  StringRef BaseName = llvm::sys::path::filename(Input.getBaseInput());
  llvm::sys::path::append(StatsFile, BaseName);
  llvm::sys::path::replace_extension(StatsFile, "stats");
  return StatsFile;
}

void tools::addMultilibFlag(bool Enabled, const char *const Flag,
                            Multilib::flags_list &Flags) {
  Flags.push_back(std::string(Enabled ? "+" : "-") + Flag);
}

void tools::addX86AlignBranchArgs(const Driver &D, const ArgList &Args,
                                  ArgStringList &CmdArgs, bool IsLTO) {
  auto addArg = [&, IsLTO](const Twine &Arg) {
    if (IsLTO) {
      CmdArgs.push_back(Args.MakeArgString("-plugin-opt=" + Arg));
    } else {
      CmdArgs.push_back("-mllvm");
      CmdArgs.push_back(Args.MakeArgString(Arg));
    }
  };

  if (Args.hasArg(options::OPT_mbranches_within_32B_boundaries)) {
    addArg(Twine("-x86-branches-within-32B-boundaries"));
  }
  if (const Arg *A = Args.getLastArg(options::OPT_malign_branch_boundary_EQ)) {
    StringRef Value = A->getValue();
    unsigned Boundary;
    if (Value.getAsInteger(10, Boundary) || Boundary < 16 ||
        !llvm::isPowerOf2_64(Boundary)) {
      D.Diag(diag::err_drv_invalid_argument_to_option)
          << Value << A->getOption().getName();
    } else {
      addArg("-x86-align-branch-boundary=" + Twine(Boundary));
    }
  }
  if (const Arg *A = Args.getLastArg(options::OPT_malign_branch_EQ)) {
    std::string AlignBranch;
    for (StringRef T : A->getValues()) {
      if (T != "fused" && T != "jcc" && T != "jmp" && T != "call" &&
          T != "ret" && T != "indirect")
        D.Diag(diag::err_drv_invalid_malign_branch_EQ)
            << T << "fused, jcc, jmp, call, ret, indirect";
      if (!AlignBranch.empty())
        AlignBranch += '+';
      AlignBranch += T;
    }
    addArg("-x86-align-branch=" + Twine(AlignBranch));
  }
  if (const Arg *A = Args.getLastArg(options::OPT_mpad_max_prefix_size_EQ)) {
    StringRef Value = A->getValue();
    unsigned PrefixSize;
    if (Value.getAsInteger(10, PrefixSize)) {
      D.Diag(diag::err_drv_invalid_argument_to_option)
          << Value << A->getOption().getName();
    } else {
      addArg("-x86-pad-max-prefix-size=" + Twine(PrefixSize));
    }
  }
}

/// SDLSearch: Search for Static Device Library
/// The search for SDL bitcode files is consistent with how static host
/// libraries are discovered. That is, the -l option triggers a search for
/// files in a set of directories called the LINKPATH. The host library search
/// procedure looks for a specific filename in the LINKPATH.  The filename for
/// a host library is lib<libname>.a or lib<libname>.so. For SDLs, there is an
/// ordered-set of filenames that are searched. We call this ordered-set of
/// filenames as SEARCH-ORDER. Since an SDL can either be device-type specific,
/// architecture specific, or generic across all architectures, a naming
/// convention and search order is used where the file name embeds the
/// architecture name <arch-name> (nvptx or amdgcn) and the GPU device type
/// <device-name> such as sm_30 and gfx906. <device-name> is absent in case of
/// device-independent SDLs. To reduce congestion in host library directories,
/// the search first looks for files in the “libdevice” subdirectory. SDLs that
/// are bc files begin with the prefix “lib”.
///
/// Machine-code SDLs can also be managed as an archive (*.a file). The
/// convention has been to use the prefix “lib”. To avoid confusion with host
/// archive libraries, we use prefix "libbc-" for the bitcode SDL archives.
///
bool tools::SDLSearch(const Driver &D, const llvm::opt::ArgList &DriverArgs,
                      llvm::opt::ArgStringList &CC1Args,
                      SmallVector<std::string, 8> LibraryPaths, std::string Lib,
                      StringRef Arch, StringRef Target, bool isBitCodeSDL,
                      bool postClangLink) {
  SmallVector<std::string, 12> SDLs;

  std::string LibDeviceLoc = "/libdevice";
  std::string LibBcPrefix = "/libbc-";
  std::string LibPrefix = "/lib";

  if (isBitCodeSDL) {
    // SEARCH-ORDER for Bitcode SDLs:
    //       libdevice/libbc-<libname>-<arch-name>-<device-type>.a
    //       libbc-<libname>-<arch-name>-<device-type>.a
    //       libdevice/libbc-<libname>-<arch-name>.a
    //       libbc-<libname>-<arch-name>.a
    //       libdevice/libbc-<libname>.a
    //       libbc-<libname>.a
    //       libdevice/lib<libname>-<arch-name>-<device-type>.bc
    //       lib<libname>-<arch-name>-<device-type>.bc
    //       libdevice/lib<libname>-<arch-name>.bc
    //       lib<libname>-<arch-name>.bc
    //       libdevice/lib<libname>.bc
    //       lib<libname>.bc

    for (StringRef Base : {LibBcPrefix, LibPrefix}) {
      const auto *Ext = Base.contains(LibBcPrefix) ? ".a" : ".bc";

      for (auto Suffix : {Twine(Lib + "-" + Arch + "-" + Target).str(),
                          Twine(Lib + "-" + Arch).str(), Twine(Lib).str()}) {
        SDLs.push_back(Twine(LibDeviceLoc + Base + Suffix + Ext).str());
        SDLs.push_back(Twine(Base + Suffix + Ext).str());
      }
    }
  } else {
    // SEARCH-ORDER for Machine-code SDLs:
    //    libdevice/lib<libname>-<arch-name>-<device-type>.a
    //    lib<libname>-<arch-name>-<device-type>.a
    //    libdevice/lib<libname>-<arch-name>.a
    //    lib<libname>-<arch-name>.a

    const auto *Ext = ".a";

    for (auto Suffix : {Twine(Lib + "-" + Arch + "-" + Target).str(),
                        Twine(Lib + "-" + Arch).str()}) {
      SDLs.push_back(Twine(LibDeviceLoc + LibPrefix + Suffix + Ext).str());
      SDLs.push_back(Twine(LibPrefix + Suffix + Ext).str());
    }
  }

  // The CUDA toolchain does not use a global device llvm-link before the LLVM
  // backend generates ptx. So currently, the use of bitcode SDL for nvptx is
  // only possible with post-clang-cc1 linking. Clang cc1 has a feature that
  // will link libraries after clang compilation while the LLVM IR is still in
  // memory. This utilizes a clang cc1 option called “-mlink-builtin-bitcode”.
  // This is a clang -cc1 option that is generated by the clang driver. The
  // option value must a full path to an existing file.
  bool FoundSDL = false;
  for (auto LPath : LibraryPaths) {
    for (auto SDL : SDLs) {
      auto FullName = Twine(LPath + SDL).str();
      if (llvm::sys::fs::exists(FullName)) {
        if (postClangLink)
          CC1Args.push_back("-mlink-builtin-bitcode");
        CC1Args.push_back(DriverArgs.MakeArgString(FullName));
        FoundSDL = true;
        break;
      }
    }
    if (FoundSDL)
      break;
  }
  return FoundSDL;
}

/// Search if a user provided archive file lib<libname>.a exists in any of
/// the library paths. If so, add a new command to clang-offload-bundler to
/// unbundle this archive and create a temporary device specific archive. Name
/// of this SDL is passed to the llvm-link (for amdgcn) or to the
/// clang-nvlink-wrapper (for nvptx) commands by the driver.
bool tools::GetSDLFromOffloadArchive(
    Compilation &C, const Driver &D, const Tool &T, const JobAction &JA,
    const InputInfoList &Inputs, const llvm::opt::ArgList &DriverArgs,
    llvm::opt::ArgStringList &CC1Args, SmallVector<std::string, 8> LibraryPaths,
    StringRef Lib, StringRef Arch, StringRef Target, bool isBitCodeSDL,
    bool postClangLink) {

  // We don't support bitcode archive bundles for nvptx
  if (isBitCodeSDL && Arch.contains("nvptx"))
    return false;

  bool FoundAOB = false;
  SmallVector<std::string, 2> AOBFileNames;
  std::string ArchiveOfBundles;
  for (auto LPath : LibraryPaths) {
    ArchiveOfBundles.clear();

    AOBFileNames.push_back(Twine(LPath + "/libdevice/lib" + Lib + ".a").str());
    AOBFileNames.push_back(Twine(LPath + "/lib" + Lib + ".a").str());

    for (auto AOB : AOBFileNames) {
      if (llvm::sys::fs::exists(AOB)) {
        ArchiveOfBundles = AOB;
        FoundAOB = true;
        break;
      }
    }

    if (!FoundAOB)
      continue;

    StringRef Prefix = isBitCodeSDL ? "libbc-" : "lib";
    std::string OutputLib = D.GetTemporaryPath(
        Twine(Prefix + Lib + "-" + Arch + "-" + Target).str(), "a");

    C.addTempFile(C.getArgs().MakeArgString(OutputLib));

    ArgStringList CmdArgs;
    SmallString<128> DeviceTriple;
    DeviceTriple += Action::GetOffloadKindName(JA.getOffloadingDeviceKind());
    DeviceTriple += '-';
    std::string NormalizedTriple = T.getToolChain().getTriple().normalize();
    DeviceTriple += NormalizedTriple;
    if (!Target.empty()) {
      DeviceTriple += '-';
      DeviceTriple += Target;
    }

    std::string UnbundleArg("-unbundle");
    std::string TypeArg("-type=a");
    std::string InputArg("-inputs=" + ArchiveOfBundles);
    std::string OffloadArg("-targets=" + std::string(DeviceTriple));
    std::string OutputArg("-outputs=" + OutputLib);

    const char *UBProgram = DriverArgs.MakeArgString(
        T.getToolChain().GetProgramPath("clang-offload-bundler"));

    ArgStringList UBArgs;
    UBArgs.push_back(C.getArgs().MakeArgString(UnbundleArg));
    UBArgs.push_back(C.getArgs().MakeArgString(TypeArg));
    UBArgs.push_back(C.getArgs().MakeArgString(InputArg));
    UBArgs.push_back(C.getArgs().MakeArgString(OffloadArg));
    UBArgs.push_back(C.getArgs().MakeArgString(OutputArg));

    // Add this flag to not exit from clang-offload-bundler if no compatible
    // code object is found in heterogenous archive library.
    std::string AdditionalArgs("-allow-missing-bundles");
    UBArgs.push_back(C.getArgs().MakeArgString(AdditionalArgs));

    C.addCommand(std::make_unique<Command>(
        JA, T, ResponseFileSupport::AtFileCurCP(), UBProgram, UBArgs, Inputs,
        InputInfo(&JA, C.getArgs().MakeArgString(OutputLib))));
    if (postClangLink)
      CC1Args.push_back("-mlink-builtin-bitcode");

    CC1Args.push_back(DriverArgs.MakeArgString(OutputLib));
    break;
  }

  return FoundAOB;
}

// Wrapper function used by driver for adding SDLs during link phase.
void tools::AddStaticDeviceLibsLinking(Compilation &C, const Tool &T,
                                const JobAction &JA,
                                const InputInfoList &Inputs,
                                const llvm::opt::ArgList &DriverArgs,
                                llvm::opt::ArgStringList &CC1Args,
                                StringRef Arch, StringRef Target,
                                bool isBitCodeSDL, bool postClangLink) {
  AddStaticDeviceLibs(&C, &T, &JA, &Inputs, C.getDriver(), DriverArgs, CC1Args,
                      Arch, Target, isBitCodeSDL, postClangLink);
}

// Wrapper function used for post clang linking of bitcode SDLS for nvptx by
// the CUDA toolchain.
void tools::AddStaticDeviceLibsPostLinking(const Driver &D,
                                const llvm::opt::ArgList &DriverArgs,
                                llvm::opt::ArgStringList &CC1Args,
                                StringRef Arch, StringRef Target,
                                bool isBitCodeSDL, bool postClangLink) {
  AddStaticDeviceLibs(nullptr, nullptr, nullptr, nullptr, D, DriverArgs,
                      CC1Args, Arch, Target, isBitCodeSDL, postClangLink);
}

// User defined Static Device Libraries(SDLs) can be passed to clang for
// offloading GPU compilers. Like static host libraries, the use of a SDL is
// specified with the -l command line option. The primary difference between
// host and SDLs is the filenames for SDLs (refer SEARCH-ORDER for Bitcode SDLs
// and SEARCH-ORDER for Machine-code SDLs for the naming convention).
// SDLs are of following types:
//
// * Bitcode SDLs: They can either be a *.bc file or an archive of *.bc files.
//           For NVPTX, these libraries are post-clang linked following each
//           compilation. For AMDGPU, these libraries are linked one time
//           during the application link phase.
//
// * Machine-code SDLs: They are archive files. For NVPTX, the archive members
//           contain cubin for Nvidia GPUs and are linked one time during the
//           link phase by the CUDA SDK linker called nvlink.	For AMDGPU, the
//           process for machine code SDLs is still in development. But they
//           will be linked by the LLVM tool lld.
//
// * Bundled objects that contain both host and device codes: Bundled objects
//           may also contain library code compiled from source. For NVPTX, the
//           bundle contains cubin. For AMDGPU, the bundle contains bitcode.
//
// For Bitcode and Machine-code SDLs, current compiler toolchains hardcode the
// inclusion of specific SDLs such as math libraries and the OpenMP device
// library libomptarget.
void tools::AddStaticDeviceLibs(Compilation *C, const Tool *T,
                                const JobAction *JA,
                                const InputInfoList *Inputs, const Driver &D,
                                const llvm::opt::ArgList &DriverArgs,
                                llvm::opt::ArgStringList &CC1Args,
                                StringRef Arch, StringRef Target,
                                bool isBitCodeSDL, bool postClangLink) {

  SmallVector<std::string, 8> LibraryPaths;
  // Add search directories from LIBRARY_PATH env variable
  llvm::Optional<std::string> LibPath =
      llvm::sys::Process::GetEnv("LIBRARY_PATH");
  if (LibPath) {
    SmallVector<StringRef, 8> Frags;
    const char EnvPathSeparatorStr[] = {llvm::sys::EnvPathSeparator, '\0'};
    llvm::SplitString(*LibPath, Frags, EnvPathSeparatorStr);
    for (StringRef Path : Frags)
      LibraryPaths.emplace_back(Path.trim());
  }

  // Add directories from user-specified -L options
  for (std::string Search_Dir : DriverArgs.getAllArgValues(options::OPT_L))
    LibraryPaths.emplace_back(Search_Dir);

  // Add path to lib-debug folders
  SmallString<256> DefaultLibPath = llvm::sys::path::parent_path(D.Dir);
  llvm::sys::path::append(DefaultLibPath, Twine("lib") + CLANG_LIBDIR_SUFFIX);
  LibraryPaths.emplace_back(DefaultLibPath.c_str());

  // Build list of Static Device Libraries SDLs specified by -l option
  llvm::SmallSet<std::string, 16> SDLNames;
  static const StringRef HostOnlyArchives[] = {
      "omp", "cudart", "m", "gcc", "gcc_s", "pthread", "hip_hcc"};
  for (auto SDLName : DriverArgs.getAllArgValues(options::OPT_l)) {
    if (!HostOnlyArchives->contains(SDLName)) {
      SDLNames.insert(SDLName);
    }
  }

  // The search stops as soon as an SDL file is found. The driver then provides
  // the full filename of the SDL to the llvm-link or clang-nvlink-wrapper
  // command. If no SDL is found after searching each LINKPATH with
  // SEARCH-ORDER, it is possible that an archive file lib<libname>.a exists
  // and may contain bundled object files.
  for (auto SDLName : SDLNames) {
    // This is the only call to SDLSearch
    if (!SDLSearch(D, DriverArgs, CC1Args, LibraryPaths, SDLName, Arch, Target,
                   isBitCodeSDL, postClangLink)) {
      GetSDLFromOffloadArchive(*C, D, *T, *JA, *Inputs, DriverArgs, CC1Args,
                               LibraryPaths, SDLName, Arch, Target,
                               isBitCodeSDL, postClangLink);
    }
  }
}

static llvm::opt::Arg *
getAMDGPUCodeObjectArgument(const Driver &D, const llvm::opt::ArgList &Args) {
  // The last of -mcode-object-v3, -mno-code-object-v3 and
  // -mcode-object-version=<version> wins.
  return Args.getLastArg(options::OPT_mcode_object_v3_legacy,
                         options::OPT_mno_code_object_v3_legacy,
                         options::OPT_mcode_object_version_EQ);
}

void tools::checkAMDGPUCodeObjectVersion(const Driver &D,
                                         const llvm::opt::ArgList &Args) {
  const unsigned MinCodeObjVer = 2;
  const unsigned MaxCodeObjVer = 4;

  // Emit warnings for legacy options even if they are overridden.
  if (Args.hasArg(options::OPT_mno_code_object_v3_legacy))
    D.Diag(diag::warn_drv_deprecated_arg) << "-mno-code-object-v3"
                                          << "-mcode-object-version=2";

  if (Args.hasArg(options::OPT_mcode_object_v3_legacy))
    D.Diag(diag::warn_drv_deprecated_arg) << "-mcode-object-v3"
                                          << "-mcode-object-version=3";

  if (auto *CodeObjArg = getAMDGPUCodeObjectArgument(D, Args)) {
    if (CodeObjArg->getOption().getID() ==
        options::OPT_mcode_object_version_EQ) {
      unsigned CodeObjVer = MaxCodeObjVer;
      auto Remnant =
          StringRef(CodeObjArg->getValue()).getAsInteger(0, CodeObjVer);
      if (Remnant || CodeObjVer < MinCodeObjVer || CodeObjVer > MaxCodeObjVer)
        D.Diag(diag::err_drv_invalid_int_value)
            << CodeObjArg->getAsString(Args) << CodeObjArg->getValue();
    }
  }
}

unsigned tools::getAMDGPUCodeObjectVersion(const Driver &D,
                                           const llvm::opt::ArgList &Args) {
  unsigned CodeObjVer = 4; // default
  if (auto *CodeObjArg = getAMDGPUCodeObjectArgument(D, Args)) {
    if (CodeObjArg->getOption().getID() ==
        options::OPT_mno_code_object_v3_legacy) {
      CodeObjVer = 2;
    } else if (CodeObjArg->getOption().getID() ==
               options::OPT_mcode_object_v3_legacy) {
      CodeObjVer = 3;
    } else {
      StringRef(CodeObjArg->getValue()).getAsInteger(0, CodeObjVer);
    }
  }
  return CodeObjVer;
}

bool tools::haveAMDGPUCodeObjectVersionArgument(
    const Driver &D, const llvm::opt::ArgList &Args) {
  return getAMDGPUCodeObjectArgument(D, Args) != nullptr;
}

void tools::addMachineOutlinerArgs(const Driver &D,
                                   const llvm::opt::ArgList &Args,
                                   llvm::opt::ArgStringList &CmdArgs,
                                   const llvm::Triple &Triple, bool IsLTO) {
  auto addArg = [&, IsLTO](const Twine &Arg) {
    if (IsLTO) {
      CmdArgs.push_back(Args.MakeArgString("-plugin-opt=" + Arg));
    } else {
      CmdArgs.push_back("-mllvm");
      CmdArgs.push_back(Args.MakeArgString(Arg));
    }
  };

  if (Arg *A = Args.getLastArg(options::OPT_moutline,
                               options::OPT_mno_outline)) {
    if (A->getOption().matches(options::OPT_moutline)) {
      // We only support -moutline in AArch64 and ARM targets right now. If
      // we're not compiling for these, emit a warning and ignore the flag.
      // Otherwise, add the proper mllvm flags.
      if (!(Triple.isARM() || Triple.isThumb() ||
            Triple.getArch() == llvm::Triple::aarch64 ||
            Triple.getArch() == llvm::Triple::aarch64_32)) {
        D.Diag(diag::warn_drv_moutline_unsupported_opt) << Triple.getArchName();
      } else {
        addArg(Twine("-enable-machine-outliner"));
      }
    } else {
      // Disable all outlining behaviour.
      addArg(Twine("-enable-machine-outliner=never"));
    }
  }
}

void tools::addOpenMPDeviceRTL(const Driver &D,
                               const llvm::opt::ArgList &DriverArgs,
                               llvm::opt::ArgStringList &CC1Args,
                               StringRef BitcodeSuffix,
                               const llvm::Triple &Triple) {
  SmallVector<StringRef, 8> LibraryPaths;
<<<<<<< HEAD
=======

  // Add path to clang lib / lib64 folder.
  SmallString<256> DefaultLibPath = llvm::sys::path::parent_path(D.Dir);
  llvm::sys::path::append(DefaultLibPath, Twine("lib") + CLANG_LIBDIR_SUFFIX);
  LibraryPaths.emplace_back(DefaultLibPath.c_str());

>>>>>>> 2ab1d525
  // Add user defined library paths from LIBRARY_PATH.
  llvm::Optional<std::string> LibPath =
      llvm::sys::Process::GetEnv("LIBRARY_PATH");
  if (LibPath) {
    SmallVector<StringRef, 8> Frags;
    const char EnvPathSeparatorStr[] = {llvm::sys::EnvPathSeparator, '\0'};
    llvm::SplitString(*LibPath, Frags, EnvPathSeparatorStr);
    for (StringRef Path : Frags)
      LibraryPaths.emplace_back(Path.trim());
  }

<<<<<<< HEAD
  // Add path to lib / lib64 folder.
  SmallString<256> DefaultLibPath = llvm::sys::path::parent_path(D.Dir);
  llvm::sys::path::append(DefaultLibPath, Twine("lib") + CLANG_LIBDIR_SUFFIX);
  LibraryPaths.emplace_back(DefaultLibPath.c_str());

=======
>>>>>>> 2ab1d525
  OptSpecifier LibomptargetBCPathOpt =
      Triple.isAMDGCN() ? options::OPT_libomptarget_amdgcn_bc_path_EQ
                        : options::OPT_libomptarget_nvptx_bc_path_EQ;

  StringRef ArchPrefix = Triple.isAMDGCN() ? "amdgcn" : "nvptx";
<<<<<<< HEAD
  // First check whether user specifies bc library
  if (const Arg *A = DriverArgs.getLastArg(LibomptargetBCPathOpt)) {
    std::string LibOmpTargetName(A->getValue());
    if (llvm::sys::fs::exists(LibOmpTargetName)) {
      CC1Args.push_back("-mlink-builtin-bitcode");
      CC1Args.push_back(DriverArgs.MakeArgString(LibOmpTargetName));
    } else {
      D.Diag(diag::err_drv_omp_offload_target_bcruntime_not_found)
          << LibOmpTargetName;
=======
  std::string LibOmpTargetName = "libomptarget-" + BitcodeSuffix.str() + ".bc";

  // First check whether user specifies bc library
  if (const Arg *A = DriverArgs.getLastArg(LibomptargetBCPathOpt)) {
    SmallString<128> LibOmpTargetFile(A->getValue());
    if (llvm::sys::fs::exists(LibOmpTargetFile) &&
        llvm::sys::fs::is_directory(LibOmpTargetFile)) {
      llvm::sys::path::append(LibOmpTargetFile, LibOmpTargetName);
    }

    if (llvm::sys::fs::exists(LibOmpTargetFile)) {
      CC1Args.push_back("-mlink-builtin-bitcode");
      CC1Args.push_back(DriverArgs.MakeArgString(LibOmpTargetFile));
    } else {
      D.Diag(diag::err_drv_omp_offload_target_bcruntime_not_found)
          << LibOmpTargetFile;
>>>>>>> 2ab1d525
    }
  } else {
    bool FoundBCLibrary = false;

<<<<<<< HEAD
    std::string LibOmpTargetName =
        "libomptarget-" + BitcodeSuffix.str() + ".bc";

=======
>>>>>>> 2ab1d525
    for (StringRef LibraryPath : LibraryPaths) {
      SmallString<128> LibOmpTargetFile(LibraryPath);
      llvm::sys::path::append(LibOmpTargetFile, LibOmpTargetName);
      if (llvm::sys::fs::exists(LibOmpTargetFile)) {
        CC1Args.push_back("-mlink-builtin-bitcode");
        CC1Args.push_back(DriverArgs.MakeArgString(LibOmpTargetFile));
        FoundBCLibrary = true;
        break;
      }
    }

    if (!FoundBCLibrary)
      D.Diag(diag::err_drv_omp_offload_target_missingbcruntime)
          << LibOmpTargetName << ArchPrefix;
  }
}<|MERGE_RESOLUTION|>--- conflicted
+++ resolved
@@ -413,20 +413,9 @@
     if (!TargetCPUName.empty())
       return TargetCPUName;
 
-<<<<<<< HEAD
-    if (T.isOSAIX()) {
-      unsigned major, minor, unused_micro;
-      T.getOSVersion(major, minor, unused_micro);
-      // The minimal arch level moved from pwr4 for AIX7.1 to
-      // pwr7 for AIX7.2.
-      TargetCPUName =
-          (major < 7 || (major == 7 && minor < 2)) ? "pwr4" : "pwr7";
-    } else if (T.getArch() == llvm::Triple::ppc64le)
-=======
     if (T.isOSAIX())
       TargetCPUName = "pwr7";
     else if (T.getArch() == llvm::Triple::ppc64le)
->>>>>>> 2ab1d525
       TargetCPUName = "ppc64le";
     else if (T.getArch() == llvm::Triple::ppc64)
       TargetCPUName = "ppc64";
@@ -631,11 +620,6 @@
     else
       CmdArgs.push_back("-plugin-opt=new-pass-manager");
   }
-
-  // Pass an option to enable pseudo probe emission.
-  if (Args.hasFlag(options::OPT_fpseudo_probe_for_profiling,
-                   options::OPT_fno_pseudo_probe_for_profiling, false))
-    CmdArgs.push_back("-plugin-opt=pseudo-probe-for-profiling");
 
   // Setup statistics file output.
   SmallString<128> StatsFile = getStatsFileName(Args, Output, Input, D);
@@ -1990,15 +1974,12 @@
                                StringRef BitcodeSuffix,
                                const llvm::Triple &Triple) {
   SmallVector<StringRef, 8> LibraryPaths;
-<<<<<<< HEAD
-=======
 
   // Add path to clang lib / lib64 folder.
   SmallString<256> DefaultLibPath = llvm::sys::path::parent_path(D.Dir);
   llvm::sys::path::append(DefaultLibPath, Twine("lib") + CLANG_LIBDIR_SUFFIX);
   LibraryPaths.emplace_back(DefaultLibPath.c_str());
 
->>>>>>> 2ab1d525
   // Add user defined library paths from LIBRARY_PATH.
   llvm::Optional<std::string> LibPath =
       llvm::sys::Process::GetEnv("LIBRARY_PATH");
@@ -2010,30 +1991,11 @@
       LibraryPaths.emplace_back(Path.trim());
   }
 
-<<<<<<< HEAD
-  // Add path to lib / lib64 folder.
-  SmallString<256> DefaultLibPath = llvm::sys::path::parent_path(D.Dir);
-  llvm::sys::path::append(DefaultLibPath, Twine("lib") + CLANG_LIBDIR_SUFFIX);
-  LibraryPaths.emplace_back(DefaultLibPath.c_str());
-
-=======
->>>>>>> 2ab1d525
   OptSpecifier LibomptargetBCPathOpt =
       Triple.isAMDGCN() ? options::OPT_libomptarget_amdgcn_bc_path_EQ
                         : options::OPT_libomptarget_nvptx_bc_path_EQ;
 
   StringRef ArchPrefix = Triple.isAMDGCN() ? "amdgcn" : "nvptx";
-<<<<<<< HEAD
-  // First check whether user specifies bc library
-  if (const Arg *A = DriverArgs.getLastArg(LibomptargetBCPathOpt)) {
-    std::string LibOmpTargetName(A->getValue());
-    if (llvm::sys::fs::exists(LibOmpTargetName)) {
-      CC1Args.push_back("-mlink-builtin-bitcode");
-      CC1Args.push_back(DriverArgs.MakeArgString(LibOmpTargetName));
-    } else {
-      D.Diag(diag::err_drv_omp_offload_target_bcruntime_not_found)
-          << LibOmpTargetName;
-=======
   std::string LibOmpTargetName = "libomptarget-" + BitcodeSuffix.str() + ".bc";
 
   // First check whether user specifies bc library
@@ -2050,17 +2012,10 @@
     } else {
       D.Diag(diag::err_drv_omp_offload_target_bcruntime_not_found)
           << LibOmpTargetFile;
->>>>>>> 2ab1d525
     }
   } else {
     bool FoundBCLibrary = false;
 
-<<<<<<< HEAD
-    std::string LibOmpTargetName =
-        "libomptarget-" + BitcodeSuffix.str() + ".bc";
-
-=======
->>>>>>> 2ab1d525
     for (StringRef LibraryPath : LibraryPaths) {
       SmallString<128> LibOmpTargetFile(LibraryPath);
       llvm::sys::path::append(LibOmpTargetFile, LibOmpTargetName);
