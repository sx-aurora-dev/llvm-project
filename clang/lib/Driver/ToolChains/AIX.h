--- conflicted
+++ resolved
@@ -86,13 +86,10 @@
   // Set default DWARF version to 3 for now as latest AIX OS supports version 3.
   unsigned GetDefaultDwarfVersion() const override { return 3; }
 
-<<<<<<< HEAD
-=======
   llvm::DebuggerKind getDefaultDebuggerTuning() const override {
     return llvm::DebuggerKind::DBX;
   }
 
->>>>>>> 2ab1d525
 protected:
   Tool *buildAssembler() const override;
   Tool *buildLinker() const override;
