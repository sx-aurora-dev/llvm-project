//===-- Flang.cpp - Flang+LLVM ToolChain Implementations --------*- C++ -*-===//
//
// Part of the LLVM Project, under the Apache License v2.0 with LLVM Exceptions.
// See https://llvm.org/LICENSE.txt for license information.
// SPDX-License-Identifier: Apache-2.0 WITH LLVM-exception
//
//===----------------------------------------------------------------------===//


#include "Flang.h"
#include "CommonArgs.h"

#include "clang/Driver/Options.h"

#include <cassert>

using namespace clang::driver;
using namespace clang::driver::tools;
using namespace clang;
using namespace llvm::opt;

void Flang::AddFortranDialectOptions(const ArgList &Args,
                                     ArgStringList &CmdArgs) const {
  Args.AddAllArgs(
      CmdArgs, {options::OPT_ffixed_form, options::OPT_ffree_form,
                options::OPT_ffixed_line_length_EQ, options::OPT_fopenmp,
                options::OPT_fopenacc, options::OPT_finput_charset_EQ,
                options::OPT_fimplicit_none, options::OPT_fno_implicit_none,
                options::OPT_fbackslash, options::OPT_fno_backslash,
                options::OPT_flogical_abbreviations,
                options::OPT_fno_logical_abbreviations,
                options::OPT_fxor_operator, options::OPT_fno_xor_operator,
                options::OPT_falternative_parameter_statement,
                options::OPT_fdefault_real_8, options::OPT_fdefault_integer_8,
<<<<<<< HEAD
                options::OPT_fdefault_double_8, options::OPT_flarge_sizes});
=======
                options::OPT_fdefault_double_8, options::OPT_flarge_sizes,
                options::OPT_fno_automatic});
>>>>>>> a2ce6ee6
}

void Flang::AddPreprocessingOptions(const ArgList &Args,
                                    ArgStringList &CmdArgs) const {
<<<<<<< HEAD
  Args.AddAllArgs(CmdArgs, {options::OPT_D, options::OPT_U, options::OPT_I});
}

void Flang::AddOtherOptions(const ArgList &Args, ArgStringList &CmdArgs) const {
  Args.AddAllArgs(CmdArgs, options::OPT_module_dir);
=======
  Args.AddAllArgs(CmdArgs,
                  {options::OPT_P, options::OPT_D, options::OPT_U,
                   options::OPT_I, options::OPT_cpp, options::OPT_nocpp});
}

void Flang::AddOtherOptions(const ArgList &Args, ArgStringList &CmdArgs) const {
  Args.AddAllArgs(CmdArgs,
                  {options::OPT_module_dir, options::OPT_fdebug_module_writer,
                   options::OPT_fintrinsic_modules_path, options::OPT_pedantic,
                   options::OPT_std_EQ, options::OPT_W_Joined});
>>>>>>> a2ce6ee6
}

void Flang::ConstructJob(Compilation &C, const JobAction &JA,
                         const InputInfo &Output, const InputInfoList &Inputs,
                         const ArgList &Args, const char *LinkingOutput) const {
  const auto &TC = getToolChain();
  // TODO: Once code-generation is available, this will need to be commented
  // out.
  // const llvm::Triple &Triple = TC.getEffectiveTriple();
  // const std::string &TripleStr = Triple.getTriple();

  ArgStringList CmdArgs;

  // Invoke ourselves in -fc1 mode.
  CmdArgs.push_back("-fc1");

  // TODO: Once code-generation is available, this will need to be commented
  // out.
  // Add the "effective" target triple.
  // CmdArgs.push_back("-triple");
  // CmdArgs.push_back(Args.MakeArgString(TripleStr));

  if (isa<PreprocessJobAction>(JA)) {
      CmdArgs.push_back("-E");
  } else if (isa<CompileJobAction>(JA) || isa<BackendJobAction>(JA)) {
    if (JA.getType() == types::TY_Nothing) {
      CmdArgs.push_back("-fsyntax-only");
    } else if (JA.getType() == types::TY_AST) {
      CmdArgs.push_back("-emit-ast");
    } else if (JA.getType() == types::TY_LLVM_IR ||
               JA.getType() == types::TY_LTO_IR) {
      CmdArgs.push_back("-emit-llvm");
    } else if (JA.getType() == types::TY_LLVM_BC ||
               JA.getType() == types::TY_LTO_BC) {
      CmdArgs.push_back("-emit-llvm-bc");
    } else if (JA.getType() == types::TY_PP_Asm) {
      CmdArgs.push_back("-S");
    } else {
      assert(false && "Unexpected output type!");
    }
  } else if (isa<AssembleJobAction>(JA)) {
    CmdArgs.push_back("-emit-obj");
  } else {
    assert(false && "Unexpected action class for Flang tool.");
  }

  const InputInfo &Input = Inputs[0];
  types::ID InputType = Input.getType();

  // Add preprocessing options like -I, -D, etc. if we are using the
  // preprocessor (i.e. skip when dealing with e.g. binary files).
  if (types::getPreprocessedType(InputType) != types::TY_INVALID)
    AddPreprocessingOptions(Args, CmdArgs);

  AddFortranDialectOptions(Args, CmdArgs);

  // Add other compile options
  AddOtherOptions(Args, CmdArgs);

  // Forward -Xflang arguments to -fc1
  Args.AddAllArgValues(CmdArgs, options::OPT_Xflang);

  if (Output.isFilename()) {
    CmdArgs.push_back("-o");
    CmdArgs.push_back(Output.getFilename());
  } else {
    assert(Output.isNothing() && "Invalid output.");
  }

  assert(Input.isFilename() && "Invalid input.");
  CmdArgs.push_back(Input.getFilename());

  const auto& D = C.getDriver();
  // TODO: Replace flang-new with flang once the new driver replaces the
  // throwaway driver
  const char *Exec = Args.MakeArgString(D.GetProgramPath("flang-new", TC));
  C.addCommand(std::make_unique<Command>(JA, *this,
                                         ResponseFileSupport::AtFileUTF8(),
                                         Exec, CmdArgs, Inputs, Output));
}

Flang::Flang(const ToolChain &TC) : Tool("flang-new", "flang frontend", TC) {}

Flang::~Flang() {}<|MERGE_RESOLUTION|>--- conflicted
+++ resolved
@@ -32,23 +32,12 @@
                 options::OPT_fxor_operator, options::OPT_fno_xor_operator,
                 options::OPT_falternative_parameter_statement,
                 options::OPT_fdefault_real_8, options::OPT_fdefault_integer_8,
-<<<<<<< HEAD
-                options::OPT_fdefault_double_8, options::OPT_flarge_sizes});
-=======
                 options::OPT_fdefault_double_8, options::OPT_flarge_sizes,
                 options::OPT_fno_automatic});
->>>>>>> a2ce6ee6
 }
 
 void Flang::AddPreprocessingOptions(const ArgList &Args,
                                     ArgStringList &CmdArgs) const {
-<<<<<<< HEAD
-  Args.AddAllArgs(CmdArgs, {options::OPT_D, options::OPT_U, options::OPT_I});
-}
-
-void Flang::AddOtherOptions(const ArgList &Args, ArgStringList &CmdArgs) const {
-  Args.AddAllArgs(CmdArgs, options::OPT_module_dir);
-=======
   Args.AddAllArgs(CmdArgs,
                   {options::OPT_P, options::OPT_D, options::OPT_U,
                    options::OPT_I, options::OPT_cpp, options::OPT_nocpp});
@@ -59,7 +48,6 @@
                   {options::OPT_module_dir, options::OPT_fdebug_module_writer,
                    options::OPT_fintrinsic_modules_path, options::OPT_pedantic,
                    options::OPT_std_EQ, options::OPT_W_Joined});
->>>>>>> a2ce6ee6
 }
 
 void Flang::ConstructJob(Compilation &C, const JobAction &JA,
