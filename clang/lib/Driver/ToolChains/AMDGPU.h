//===--- AMDGPU.h - AMDGPU ToolChain Implementations ----------*- C++ -*-===//
//
// Part of the LLVM Project, under the Apache License v2.0 with LLVM Exceptions.
// See https://llvm.org/LICENSE.txt for license information.
// SPDX-License-Identifier: Apache-2.0 WITH LLVM-exception
//
//===----------------------------------------------------------------------===//

#ifndef LLVM_CLANG_LIB_DRIVER_TOOLCHAINS_AMDGPU_H
#define LLVM_CLANG_LIB_DRIVER_TOOLCHAINS_AMDGPU_H

#include "Gnu.h"
#include "ROCm.h"
#include "clang/Basic/TargetID.h"
#include "clang/Driver/Options.h"
#include "clang/Driver/Tool.h"
#include "clang/Driver/ToolChain.h"
#include "llvm/ADT/SmallString.h"
#include "llvm/Support/TargetParser.h"

#include <map>

namespace clang {
namespace driver {

namespace tools {
namespace amdgpu {

class LLVM_LIBRARY_VISIBILITY Linker : public Tool {
public:
  Linker(const ToolChain &TC) : Tool("amdgpu::Linker", "ld.lld", TC) {}
  bool isLinkJob() const override { return true; }
  bool hasIntegratedCPP() const override { return false; }
  void ConstructJob(Compilation &C, const JobAction &JA,
                    const InputInfo &Output, const InputInfoList &Inputs,
                    const llvm::opt::ArgList &TCArgs,
                    const char *LinkingOutput) const override;
};

void getAMDGPUTargetFeatures(const Driver &D, const llvm::Triple &Triple,
                             const llvm::opt::ArgList &Args,
                             std::vector<StringRef> &Features);

} // end namespace amdgpu
} // end namespace tools

namespace toolchains {

class LLVM_LIBRARY_VISIBILITY AMDGPUToolChain : public Generic_ELF {
protected:
  const std::map<options::ID, const StringRef> OptionsDefault;

  Tool *buildLinker() const override;
  StringRef getOptionDefault(options::ID OptID) const {
    auto opt = OptionsDefault.find(OptID);
    assert(opt != OptionsDefault.end() && "No Default for Option");
    return opt->second;
  }

public:
  AMDGPUToolChain(const Driver &D, const llvm::Triple &Triple,
                  const llvm::opt::ArgList &Args);
  unsigned GetDefaultDwarfVersion() const override { return 5; }
  bool IsIntegratedAssemblerDefault() const override { return true; }
  bool IsMathErrnoDefault() const override { return false; }

  bool useIntegratedAs() const override { return true; }
  bool isCrossCompiling() const override { return true; }
  bool isPICDefault() const override { return false; }
<<<<<<< HEAD
  bool isPIEDefault() const override { return false; }
=======
  bool isPIEDefault(const llvm::opt::ArgList &Args) const override {
    return false;
  }
>>>>>>> 2ab1d525
  bool isPICDefaultForced() const override { return false; }
  bool SupportsProfiling() const override { return false; }

  llvm::opt::DerivedArgList *
  TranslateArgs(const llvm::opt::DerivedArgList &Args, StringRef BoundArch,
                Action::OffloadKind DeviceOffloadKind) const override;

  void addClangTargetOptions(const llvm::opt::ArgList &DriverArgs,
                             llvm::opt::ArgStringList &CC1Args,
                             Action::OffloadKind DeviceOffloadKind) const override;

  /// Return whether denormals should be flushed, and treated as 0 by default
  /// for the subtarget.
  static bool getDefaultDenormsAreZeroForTarget(llvm::AMDGPU::GPUKind GPUKind);

  llvm::DenormalMode getDefaultDenormalModeForType(
      const llvm::opt::ArgList &DriverArgs, const JobAction &JA,
      const llvm::fltSemantics *FPType = nullptr) const override;

  static bool isWave64(const llvm::opt::ArgList &DriverArgs,
                       llvm::AMDGPU::GPUKind Kind);
  /// Needed for using lto.
  bool HasNativeLLVMSupport() const override {
    return true;
  }

  /// Needed for translating LTO options.
  const char *getDefaultLinker() const override { return "ld.lld"; }

  /// Should skip argument.
  bool shouldSkipArgument(const llvm::opt::Arg *Arg) const;

  /// Uses amdgpu_arch tool to get arch of the system GPU. Will return error
  /// if unable to find one.
  llvm::Error getSystemGPUArch(const llvm::opt::ArgList &Args,
                               std::string &GPUArch) const;

protected:
  /// Check and diagnose invalid target ID specified by -mcpu.
  virtual void checkTargetID(const llvm::opt::ArgList &DriverArgs) const;

  /// The struct type returned by getParsedTargetID.
  struct ParsedTargetIDType {
    Optional<std::string> OptionalTargetID;
    Optional<std::string> OptionalGPUArch;
    Optional<llvm::StringMap<bool>> OptionalFeatures;
  };

  /// Get target ID, GPU arch, and target ID features if the target ID is
  /// specified and valid.
  ParsedTargetIDType
  getParsedTargetID(const llvm::opt::ArgList &DriverArgs) const;

  /// Get GPU arch from -mcpu without checking.
  StringRef getGPUArch(const llvm::opt::ArgList &DriverArgs) const;

  llvm::Error detectSystemGPUs(const llvm::opt::ArgList &Args,
                               SmallVector<std::string, 1> &GPUArchs) const;
};

class LLVM_LIBRARY_VISIBILITY ROCMToolChain : public AMDGPUToolChain {
public:
  ROCMToolChain(const Driver &D, const llvm::Triple &Triple,
                const llvm::opt::ArgList &Args);
  void
  addClangTargetOptions(const llvm::opt::ArgList &DriverArgs,
                        llvm::opt::ArgStringList &CC1Args,
                        Action::OffloadKind DeviceOffloadKind) const override;

  // Returns a list of device library names shared by different languages
  llvm::SmallVector<std::string, 12>
  getCommonDeviceLibNames(const llvm::opt::ArgList &DriverArgs,
                          const std::string &GPUArch) const;
};

} // end namespace toolchains
} // end namespace driver
} // end namespace clang

#endif // LLVM_CLANG_LIB_DRIVER_TOOLCHAINS_AMDGPU_H<|MERGE_RESOLUTION|>--- conflicted
+++ resolved
@@ -67,13 +67,9 @@
   bool useIntegratedAs() const override { return true; }
   bool isCrossCompiling() const override { return true; }
   bool isPICDefault() const override { return false; }
-<<<<<<< HEAD
-  bool isPIEDefault() const override { return false; }
-=======
   bool isPIEDefault(const llvm::opt::ArgList &Args) const override {
     return false;
   }
->>>>>>> 2ab1d525
   bool isPICDefaultForced() const override { return false; }
   bool SupportsProfiling() const override { return false; }
 
