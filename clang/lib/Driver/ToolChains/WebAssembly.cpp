--- conflicted
+++ resolved
@@ -76,11 +76,7 @@
   ToolChain.AddFilePathLibArgs(Args, CmdArgs);
 
   const char *Crt1 = "crt1.o";
-<<<<<<< HEAD
-  const char *Entry = NULL;
-=======
   const char *Entry = nullptr;
->>>>>>> 2ab1d525
 
   // If crt1-command.o exists, it supports new-style commands, so use it.
   // Otherwise, use the old crt1.o. This is a temporary transition measure.
@@ -299,8 +295,6 @@
     // '-fwasm-exceptions' implies exception-handling feature
     CC1Args.push_back("-target-feature");
     CC1Args.push_back("+exception-handling");
-<<<<<<< HEAD
-=======
     // Backend needs -wasm-enable-eh to enable Wasm EH
     CC1Args.push_back("-mllvm");
     CC1Args.push_back("-wasm-enable-eh");
@@ -366,7 +360,6 @@
       // Backend needs '-exception-model=wasm' to use Wasm EH instructions
       CC1Args.push_back("-exception-model=wasm");
     }
->>>>>>> 2ab1d525
   }
 }
 
