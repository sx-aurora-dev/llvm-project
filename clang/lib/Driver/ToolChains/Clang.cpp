--- conflicted
+++ resolved
@@ -421,11 +421,8 @@
     Args.ClaimAllArgs(options::OPT_fno_objc_exceptions);
     Args.ClaimAllArgs(options::OPT_fcxx_exceptions);
     Args.ClaimAllArgs(options::OPT_fno_cxx_exceptions);
-<<<<<<< HEAD
-=======
     Args.ClaimAllArgs(options::OPT_fasync_exceptions);
     Args.ClaimAllArgs(options::OPT_fno_async_exceptions);
->>>>>>> 2ab1d525
     return false;
   }
 
@@ -628,14 +625,9 @@
 }
 
 /// Add a CC1 option to specify the debug compilation directory.
-<<<<<<< HEAD
-static void addDebugCompDirArg(const ArgList &Args, ArgStringList &CmdArgs,
-                               const llvm::vfs::FileSystem &VFS) {
-=======
 static const char *addDebugCompDirArg(const ArgList &Args,
                                       ArgStringList &CmdArgs,
                                       const llvm::vfs::FileSystem &VFS) {
->>>>>>> 2ab1d525
   if (Arg *A = Args.getLastArg(options::OPT_ffile_compilation_dir_EQ,
                                options::OPT_fdebug_compilation_dir_EQ)) {
     if (A->getOption().matches(options::OPT_ffile_compilation_dir_EQ))
@@ -646,8 +638,6 @@
   } else if (llvm::ErrorOr<std::string> CWD =
                  VFS.getCurrentWorkingDirectory()) {
     CmdArgs.push_back(Args.MakeArgString("-fdebug-compilation-dir=" + *CWD));
-<<<<<<< HEAD
-=======
   }
   StringRef Path(CmdArgs.back());
   return Path.substr(Path.find('=') + 1).data();
@@ -671,7 +661,6 @@
        llvm::sys::path::is_absolute(DebugCompilationDir))) {
     // Make the path absolute in the debug infos like MSVC does.
     llvm::sys::fs::make_absolute(ObjFileNameForDebug);
->>>>>>> 2ab1d525
   }
   CmdArgs.push_back(
       Args.MakeArgString(Twine("-object-file-name=") + ObjFileNameForDebug));
@@ -712,11 +701,7 @@
   for (const Arg *A : Args.filtered(options::OPT_ffile_prefix_map_EQ,
                                     options::OPT_fcoverage_prefix_map_EQ)) {
     StringRef Map = A->getValue();
-<<<<<<< HEAD
-    if (Map.find('=') == StringRef::npos)
-=======
     if (!Map.contains('='))
->>>>>>> 2ab1d525
       D.Diag(diag::err_drv_invalid_argument_to_option)
           << Map << A->getOption().getName();
     else
@@ -1734,13 +1719,10 @@
     CmdArgs.push_back("-mcmse");
 
   AddAAPCSVolatileBitfieldArgs(Args, CmdArgs);
-<<<<<<< HEAD
-=======
 
   // Enable/disable return address signing and indirect branch targets.
   CollectARMPACBTIOptions(getToolChain().getDriver(), Args, CmdArgs,
                           false /*isAArch64*/);
->>>>>>> 2ab1d525
 }
 
 void Clang::RenderTargetOptions(const llvm::Triple &EffectiveTriple,
@@ -1900,8 +1882,6 @@
   }
 
   AddAAPCSVolatileBitfieldArgs(Args, CmdArgs);
-<<<<<<< HEAD
-=======
 
   if (const Arg *A = Args.getLastArg(clang::driver::options::OPT_mtune_EQ)) {
     StringRef Name = A->getValue();
@@ -1917,7 +1897,6 @@
       CmdArgs.push_back(Args.MakeArgString(TuneCPU));
     }
   }
->>>>>>> 2ab1d525
 }
 
 void Clang::AddMIPSTargetArgs(const ArgList &Args,
@@ -2477,17 +2456,6 @@
   DumpCompilationDatabase(C, "", Target, Output, Input, Args);
 }
 
-<<<<<<< HEAD
-static bool AddARMImplicitITArgs(const ArgList &Args, ArgStringList &CmdArgs,
-                                 StringRef Value) {
-  if (Value == "always" || Value == "never" || Value == "arm" ||
-      Value == "thumb") {
-    CmdArgs.push_back("-mllvm");
-    CmdArgs.push_back(Args.MakeArgString("-arm-implicit-it=" + Value));
-    return true;
-  }
-  return false;
-=======
 static bool CheckARMImplicitITArg(StringRef Value) {
   return Value == "always" || Value == "never" || Value == "arm" ||
          Value == "thumb";
@@ -2497,7 +2465,6 @@
                                  StringRef Value) {
   CmdArgs.push_back("-mllvm");
   CmdArgs.push_back(Args.MakeArgString("-arm-implicit-it=" + Value));
->>>>>>> 2ab1d525
 }
 
 static void CollectArgsForIntegratedAssembler(Compilation &C,
@@ -2516,25 +2483,6 @@
                    DefaultIncrementalLinkerCompatible))
     CmdArgs.push_back("-mincremental-linker-compatible");
 
-<<<<<<< HEAD
-  switch (C.getDefaultToolChain().getArch()) {
-  case llvm::Triple::arm:
-  case llvm::Triple::armeb:
-  case llvm::Triple::thumb:
-  case llvm::Triple::thumbeb:
-    if (Arg *A = Args.getLastArg(options::OPT_mimplicit_it_EQ)) {
-      StringRef Value = A->getValue();
-      if (!AddARMImplicitITArgs(Args, CmdArgs, Value))
-        D.Diag(diag::err_drv_unsupported_option_argument)
-            << A->getOption().getName() << Value;
-    }
-    break;
-  default:
-    break;
-  }
-
-=======
->>>>>>> 2ab1d525
   // If you add more args here, also add them to the block below that
   // starts with "// If CollectArgsForIntegratedAssembler() isn't called below".
 
@@ -2589,18 +2537,12 @@
       case llvm::Triple::thumbeb:
       case llvm::Triple::arm:
       case llvm::Triple::armeb:
-<<<<<<< HEAD
-        if (Value.startswith("-mimplicit-it=") &&
-            AddARMImplicitITArgs(Args, CmdArgs, Value.split("=").second))
-          continue;
-=======
         if (Value.startswith("-mimplicit-it=")) {
           // Only store the value; the last value set takes effect.
           ImplicitIt = Value.split("=").second;
           if (CheckARMImplicitITArg(ImplicitIt))
             continue;
         }
->>>>>>> 2ab1d525
         if (Value == "-mthumb")
           // -mthumb has already been processed in ComputeLLVMTriple()
           // recognize but skip over here.
@@ -3467,12 +3409,8 @@
       CmdArgs.push_back(Args.MakeArgString(A->getOption().getPrefixedName()));
 
   // Only add the default headers if we are compiling OpenCL sources.
-<<<<<<< HEAD
-  if ((types::isOpenCL(InputType) || Args.hasArg(options::OPT_cl_std_EQ)) &&
-=======
   if ((types::isOpenCL(InputType) ||
        (Args.hasArg(options::OPT_cl_std_EQ) && types::isSrcFile(InputType))) &&
->>>>>>> 2ab1d525
       !Args.hasArg(options::OPT_cl_no_stdinc)) {
     CmdArgs.push_back("-finclude-default-header");
     CmdArgs.push_back("-fdeclare-opencl-builtins");
@@ -4066,12 +4004,6 @@
                                ArgStringList &CmdArgs,
                                codegenoptions::DebugInfoKind &DebugInfoKind,
                                DwarfFissionKind &DwarfFission) {
-  // These two forms of profiling info can't be used together.
-  if (const Arg *A1 = Args.getLastArg(options::OPT_fpseudo_probe_for_profiling))
-    if (const Arg *A2 = Args.getLastArg(options::OPT_fdebug_info_for_profiling))
-      D.Diag(diag::err_drv_argument_not_allowed_with)
-          << A1->getAsString(Args) << A2->getAsString(Args);
-
   if (Args.hasFlag(options::OPT_fdebug_info_for_profiling,
                    options::OPT_fno_debug_info_for_profiling, false) &&
       checkDebugInfoOption(
@@ -4575,11 +4507,7 @@
   TC.addClangWarningOptions(CmdArgs);
 
   // FIXME: Subclass ToolChain for SPIR and move this to addClangWarningOptions.
-<<<<<<< HEAD
-  if (Triple.isSPIR())
-=======
   if (Triple.isSPIR() || Triple.isSPIRV())
->>>>>>> 2ab1d525
     CmdArgs.push_back("-Wspir-compat");
 
   // Select the appropriate action.
@@ -5063,9 +4991,6 @@
     if (A->getOption().getID() == options::OPT_mabi_EQ_vec_extabi)
       CmdArgs.push_back("-mabi=vec-extabi");
     else
-<<<<<<< HEAD
-      D.Diag(diag::err_aix_default_altivec_abi);
-=======
       CmdArgs.push_back("-mabi=vec-default");
   }
 
@@ -5075,7 +5000,6 @@
     if (Triple.isOSAIX())
       D.Diag(diag::err_drv_unsupported_opt_for_target)
           << A->getSpelling() << RawTriple.str();
->>>>>>> 2ab1d525
   }
 
   if (Arg *A = Args.getLastArg(options::OPT_Wframe_larger_than_EQ)) {
@@ -5275,13 +5199,9 @@
           << A->getValue() << A->getOption().getName();
   }
 
-<<<<<<< HEAD
-  if (!TC.useIntegratedAs())
-=======
   // If toolchain choose to use MCAsmParser for inline asm don't pass the
   // option to disable integrated-as explictly.
   if (!TC.useIntegratedAs() && !TC.parseInlineAsmUsingAsmParser())
->>>>>>> 2ab1d525
     CmdArgs.push_back("-no-integrated-as");
 
   if (Args.hasArg(options::OPT_fdebug_pass_structure)) {
@@ -5294,17 +5214,9 @@
   }
 
   // Enable -mconstructor-aliases except on darwin, where we have to work around
-<<<<<<< HEAD
-  // a linker bug (see <rdar://problem/7651567>), and CUDA/AMDGPU device code,
-  // where aliases aren't supported. Similarly, aliases aren't yet supported
-  // for AIX.
-  if (!RawTriple.isOSDarwin() && !RawTriple.isNVPTX() &&
-      !RawTriple.isAMDGPU() && !RawTriple.isOSAIX())
-=======
   // a linker bug (see <rdar://problem/7651567>), and CUDA device code, where
   // aliases aren't supported.
   if (!RawTriple.isOSDarwin() && !RawTriple.isNVPTX())
->>>>>>> 2ab1d525
     CmdArgs.push_back("-mconstructor-aliases");
 
   // Darwin's kernel doesn't support guard variables; just die if we
@@ -5342,18 +5254,6 @@
   // This is a coarse approximation of what llvm-gcc actually does, both
   // -fasynchronous-unwind-tables and -fnon-call-exceptions interact in more
   // complicated ways.
-<<<<<<< HEAD
-  bool UnwindTables =
-      Args.hasFlag(options::OPT_fasynchronous_unwind_tables,
-                   options::OPT_fno_asynchronous_unwind_tables,
-                   (TC.IsUnwindTablesDefault(Args) ||
-                    TC.getSanitizerArgs().needsUnwindTables()) &&
-                       !Freestanding);
-  UnwindTables = Args.hasFlag(options::OPT_funwind_tables,
-                              options::OPT_fno_unwind_tables, UnwindTables);
-  if (UnwindTables)
-    CmdArgs.push_back("-munwind-tables");
-=======
   auto SanitizeArgs = TC.getSanitizerArgs(Args);
   bool AsyncUnwindTables = Args.hasFlag(
       options::OPT_fasynchronous_unwind_tables,
@@ -5366,7 +5266,6 @@
     CmdArgs.push_back("-funwind-tables=2");
   else if (UnwindTables)
     CmdArgs.push_back("-funwind-tables=1");
->>>>>>> 2ab1d525
 
   // Prepare `-aux-target-cpu` and `-aux-target-feature` unless
   // `--gpu-use-aux-triple-only` is specified.
@@ -7163,12 +7062,8 @@
     CmdArgs.push_back("-faddrsig");
 
   if ((Triple.isOSBinFormatELF() || Triple.isOSBinFormatMachO()) &&
-<<<<<<< HEAD
-      (EH || UnwindTables || DebugInfoKind != codegenoptions::NoDebugInfo))
-=======
       (EH || AsyncUnwindTables || UnwindTables ||
        DebugInfoKind != codegenoptions::NoDebugInfo))
->>>>>>> 2ab1d525
     CmdArgs.push_back("-D__GCC_HAVE_DWARF2_CFI_ASM=1");
 
   if (Arg *A = Args.getLastArg(options::OPT_fsymbol_partition_EQ)) {
@@ -7660,29 +7555,17 @@
     StringRef GuardArgs = A->getValue();
     // The only valid options are "cf", "cf,nochecks", "cf-", "ehcont" and
     // "ehcont-".
-<<<<<<< HEAD
-    if (GuardArgs.equals_lower("cf")) {
-=======
     if (GuardArgs.equals_insensitive("cf")) {
->>>>>>> 2ab1d525
       // Emit CFG instrumentation and the table of address-taken functions.
       CmdArgs.push_back("-cfguard");
     } else if (GuardArgs.equals_insensitive("cf,nochecks")) {
       // Emit only the table of address-taken functions.
       CmdArgs.push_back("-cfguard-no-checks");
-<<<<<<< HEAD
-    } else if (GuardArgs.equals_lower("ehcont")) {
-      // Emit EH continuation table.
-      CmdArgs.push_back("-ehcontguard");
-    } else if (GuardArgs.equals_lower("cf-") ||
-               GuardArgs.equals_lower("ehcont-")) {
-=======
     } else if (GuardArgs.equals_insensitive("ehcont")) {
       // Emit EH continuation table.
       CmdArgs.push_back("-ehcontguard");
     } else if (GuardArgs.equals_insensitive("cf-") ||
                GuardArgs.equals_insensitive("ehcont-")) {
->>>>>>> 2ab1d525
       // Do nothing, but we might want to emit a security warning in future.
     } else {
       D.Diag(diag::err_drv_invalid_value) << A->getSpelling() << GuardArgs;
