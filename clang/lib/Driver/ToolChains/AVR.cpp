//===--- AVR.cpp - AVR ToolChain Implementations ----------------*- C++ -*-===//
//
// Part of the LLVM Project, under the Apache License v2.0 with LLVM Exceptions.
// See https://llvm.org/LICENSE.txt for license information.
// SPDX-License-Identifier: Apache-2.0 WITH LLVM-exception
//
//===----------------------------------------------------------------------===//

#include "AVR.h"
#include "CommonArgs.h"
#include "clang/Driver/Compilation.h"
#include "clang/Driver/DriverDiagnostic.h"
#include "clang/Driver/InputInfo.h"
#include "clang/Driver/Options.h"
#include "llvm/ADT/Optional.h"
#include "llvm/ADT/StringExtras.h"
#include "llvm/ADT/StringSwitch.h"
#include "llvm/MC/MCSubtargetInfo.h"
#include "llvm/MC/SubtargetFeature.h"
#include "llvm/Option/ArgList.h"
#include "llvm/Support/FileSystem.h"

using namespace clang::driver;
using namespace clang::driver::toolchains;
using namespace clang::driver::tools;
using namespace clang;
using namespace llvm::opt;

namespace {

constexpr struct {
  StringRef Name;
  StringRef SubPath;
  StringRef Family;
  unsigned DataAddr;
} MCUInfo[] = {
    {"at90s1200", "", "avr1", 0},
    {"attiny11", "", "avr1", 0},
    {"attiny12", "", "avr1", 0},
    {"attiny15", "", "avr1", 0},
    {"attiny28", "", "avr1", 0},
    {"at90s2313", "tiny-stack", "avr2", 0x800060},
    {"at90s2323", "tiny-stack", "avr2", 0x800060},
    {"at90s2333", "tiny-stack", "avr2", 0x800060},
    {"at90s2343", "tiny-stack", "avr2", 0x800060},
    {"at90s4433", "tiny-stack", "avr2", 0x800060},
    {"attiny22", "tiny-stack", "avr2", 0x800060},
    {"attiny26", "tiny-stack", "avr2", 0x800060},
    {"at90s4414", "", "avr2", 0x800060},
    {"at90s4434", "", "avr2", 0x800060},
    {"at90s8515", "", "avr2", 0x800060},
    {"at90c8534", "", "avr2", 0x800060},
    {"at90s8535", "", "avr2", 0x800060},
    {"attiny13", "avr25/tiny-stack", "avr25", 0x800060},
    {"attiny13a", "avr25/tiny-stack", "avr25", 0x800060},
    {"attiny2313", "avr25/tiny-stack", "avr25", 0x800060},
    {"attiny2313a", "avr25/tiny-stack", "avr25", 0x800060},
    {"attiny24", "avr25/tiny-stack", "avr25", 0x800060},
    {"attiny24a", "avr25/tiny-stack", "avr25", 0x800060},
    {"attiny25", "avr25/tiny-stack", "avr25", 0x800060},
    {"attiny261", "avr25/tiny-stack", "avr25", 0x800060},
    {"attiny261a", "avr25/tiny-stack", "avr25", 0x800060},
    {"at86rf401", "avr25", "avr25", 0x800060},
    {"ata5272", "avr25", "avr25", 0x800100},
    {"attiny4313", "avr25", "avr25", 0x800060},
    {"attiny44", "avr25", "avr25", 0x800060},
    {"attiny44a", "avr25", "avr25", 0x800060},
    {"attiny84", "avr25", "avr25", 0x800060},
    {"attiny84a", "avr25", "avr25", 0x800060},
    {"attiny45", "avr25", "avr25", 0x800060},
    {"attiny85", "avr25", "avr25", 0x800060},
    {"attiny441", "avr25", "avr25", 0x800100},
    {"attiny461", "avr25", "avr25", 0x800060},
    {"attiny461a", "avr25", "avr25", 0x800060},
    {"attiny841", "avr25", "avr25", 0x800100},
    {"attiny861", "avr25", "avr25", 0x800060},
    {"attiny861a", "avr25", "avr25", 0x800060},
    {"attiny87", "avr25", "avr25", 0x800100},
    {"attiny43u", "avr25", "avr25", 0x800060},
    {"attiny48", "avr25", "avr25", 0x800100},
    {"attiny88", "avr25", "avr25", 0x800100},
    {"attiny828", "avr25", "avr25", 0x800100},
    {"at43usb355", "avr3", "avr3", 0x800100},
    {"at76c711", "avr3", "avr3", 0x800060},
    {"atmega103", "avr31", "avr31", 0x800060},
    {"at43usb320", "avr31", "avr31", 0x800060},
    {"attiny167", "avr35", "avr35", 0x800100},
    {"at90usb82", "avr35", "avr35", 0x800100},
    {"at90usb162", "avr35", "avr35", 0x800100},
    {"ata5505", "avr35", "avr35", 0x800100},
    {"atmega8u2", "avr35", "avr35", 0x800100},
    {"atmega16u2", "avr35", "avr35", 0x800100},
    {"atmega32u2", "avr35", "avr35", 0x800100},
    {"attiny1634", "avr35", "avr35", 0x800100},
    {"atmega8", "avr4", "avr4", 0x800060},
    {"ata6289", "avr4", "avr4", 0x800100},
    {"atmega8a", "avr4", "avr4", 0x800060},
    {"ata6285", "avr4", "avr4", 0x800100},
    {"ata6286", "avr4", "avr4", 0x800100},
    {"atmega48", "avr4", "avr4", 0x800100},
    {"atmega48a", "avr4", "avr4", 0x800100},
    {"atmega48pa", "avr4", "avr4", 0x800100},
    {"atmega48pb", "avr4", "avr4", 0x800100},
    {"atmega48p", "avr4", "avr4", 0x800100},
    {"atmega88", "avr4", "avr4", 0x800100},
    {"atmega88a", "avr4", "avr4", 0x800100},
    {"atmega88p", "avr4", "avr4", 0x800100},
    {"atmega88pa", "avr4", "avr4", 0x800100},
    {"atmega88pb", "avr4", "avr4", 0x800100},
    {"atmega8515", "avr4", "avr4", 0x800060},
    {"atmega8535", "avr4", "avr4", 0x800060},
    {"atmega8hva", "avr4", "avr4", 0x800100},
    {"at90pwm1", "avr4", "avr4", 0x800100},
    {"at90pwm2", "avr4", "avr4", 0x800100},
    {"at90pwm2b", "avr4", "avr4", 0x800100},
    {"at90pwm3", "avr4", "avr4", 0x800100},
    {"at90pwm3b", "avr4", "avr4", 0x800100},
    {"at90pwm81", "avr4", "avr4", 0x800100},
    {"ata5790", "avr5", "avr5", 0x800100},
    {"ata5795", "avr5", "avr5", 0x800100},
    {"atmega16", "avr5", "avr5", 0x800060},
    {"atmega16a", "avr5", "avr5", 0x800060},
    {"atmega161", "avr5", "avr5", 0x800060},
    {"atmega162", "avr5", "avr5", 0x800100},
    {"atmega163", "avr5", "avr5", 0x800060},
    {"atmega164a", "avr5", "avr5", 0x800100},
    {"atmega164p", "avr5", "avr5", 0x800100},
    {"atmega164pa", "avr5", "avr5", 0x800100},
    {"atmega165", "avr5", "avr5", 0x800100},
    {"atmega165a", "avr5", "avr5", 0x800100},
    {"atmega165p", "avr5", "avr5", 0x800100},
    {"atmega165pa", "avr5", "avr5", 0x800100},
    {"atmega168", "avr5", "avr5", 0x800100},
    {"atmega168a", "avr5", "avr5", 0x800100},
    {"atmega168p", "avr5", "avr5", 0x800100},
    {"atmega168pa", "avr5", "avr5", 0x800100},
    {"atmega168pb", "avr5", "avr5", 0x800100},
    {"atmega169", "avr5", "avr5", 0x800100},
    {"atmega169a", "avr5", "avr5", 0x800100},
    {"atmega169p", "avr5", "avr5", 0x800100},
    {"atmega169pa", "avr5", "avr5", 0x800100},
    {"atmega32", "avr5", "avr5", 0x800060},
    {"atmega32a", "avr5", "avr5", 0x800060},
    {"atmega323", "avr5", "avr5", 0x800060},
    {"atmega324a", "avr5", "avr5", 0x800100},
    {"atmega324p", "avr5", "avr5", 0x800100},
    {"atmega324pa", "avr5", "avr5", 0x800100},
    {"atmega325", "avr5", "avr5", 0x800100},
    {"atmega325a", "avr5", "avr5", 0x800100},
    {"atmega325p", "avr5", "avr5", 0x800100},
    {"atmega325pa", "avr5", "avr5", 0x800100},
    {"atmega3250", "avr5", "avr5", 0x800100},
    {"atmega3250a", "avr5", "avr5", 0x800100},
    {"atmega3250p", "avr5", "avr5", 0x800100},
    {"atmega3250pa", "avr5", "avr5", 0x800100},
    {"atmega328", "avr5", "avr5", 0x800100},
    {"atmega328p", "avr5", "avr5", 0x800100},
    {"atmega329", "avr5", "avr5", 0x800100},
    {"atmega329a", "avr5", "avr5", 0x800100},
    {"atmega329p", "avr5", "avr5", 0x800100},
    {"atmega329pa", "avr5", "avr5", 0x800100},
    {"atmega3290", "avr5", "avr5", 0x800100},
    {"atmega3290a", "avr5", "avr5", 0x800100},
    {"atmega3290p", "avr5", "avr5", 0x800100},
    {"atmega3290pa", "avr5", "avr5", 0x800100},
    {"atmega406", "avr5", "avr5", 0x800100},
    {"atmega64", "avr5", "avr5", 0x800100},
    {"atmega64a", "avr5", "avr5", 0x800100},
    {"atmega640", "avr5", "avr5", 0x800200},
    {"atmega644", "avr5", "avr5", 0x800100},
    {"atmega644a", "avr5", "avr5", 0x800100},
    {"atmega644p", "avr5", "avr5", 0x800100},
    {"atmega644pa", "avr5", "avr5", 0x800100},
    {"atmega645", "avr5", "avr5", 0x800100},
    {"atmega645a", "avr5", "avr5", 0x800100},
    {"atmega645p", "avr5", "avr5", 0x800100},
    {"atmega649", "avr5", "avr5", 0x800100},
    {"atmega649a", "avr5", "avr5", 0x800100},
    {"atmega649p", "avr5", "avr5", 0x800100},
    {"atmega6450", "avr5", "avr5", 0x800100},
    {"atmega6450a", "avr5", "avr5", 0x800100},
    {"atmega6450p", "avr5", "avr5", 0x800100},
    {"atmega6490", "avr5", "avr5", 0x800100},
    {"atmega6490a", "avr5", "avr5", 0x800100},
    {"atmega6490p", "avr5", "avr5", 0x800100},
    {"atmega64rfr2", "avr5", "avr5", 0x800200},
    {"atmega644rfr2", "avr5", "avr5", 0x800200},
    {"atmega16hva", "avr5", "avr5", 0x800100},
    {"atmega16hva2", "avr5", "avr5", 0x800100},
    {"atmega16hvb", "avr5", "avr5", 0x800100},
    {"atmega16hvbrevb", "avr5", "avr5", 0x800100},
    {"atmega32hvb", "avr5", "avr5", 0x800100},
    {"atmega32hvbrevb", "avr5", "avr5", 0x800100},
    {"atmega64hve", "avr5", "avr5", 0x800100},
    {"at90can32", "avr5", "avr5", 0x800100},
    {"at90can64", "avr5", "avr5", 0x800100},
    {"at90pwm161", "avr5", "avr5", 0x800100},
    {"at90pwm216", "avr5", "avr5", 0x800100},
    {"at90pwm316", "avr5", "avr5", 0x800100},
    {"atmega32c1", "avr5", "avr5", 0x800100},
    {"atmega64c1", "avr5", "avr5", 0x800100},
    {"atmega16m1", "avr5", "avr5", 0x800100},
    {"atmega32m1", "avr5", "avr5", 0x800100},
    {"atmega64m1", "avr5", "avr5", 0x800100},
    {"atmega16u4", "avr5", "avr5", 0x800100},
    {"atmega32u4", "avr5", "avr5", 0x800100},
    {"atmega32u6", "avr5", "avr5", 0x800100},
    {"at90usb646", "avr5", "avr5", 0x800100},
    {"at90usb647", "avr5", "avr5", 0x800100},
    {"at90scr100", "avr5", "avr5", 0x800100},
    {"at94k", "avr5", "avr5", 0x800060},
    {"m3000", "avr5", "avr5", 0x800060},
    {"atmega128", "avr51", "avr51", 0x800100},
    {"atmega128a", "avr51", "avr51", 0x800100},
    {"atmega1280", "avr51", "avr51", 0x800200},
    {"atmega1281", "avr51", "avr51", 0x800200},
    {"atmega1284", "avr51", "avr51", 0x800100},
    {"atmega1284p", "avr51", "avr51", 0x800100},
    {"atmega128rfa1", "avr51", "avr51", 0x800200},
    {"atmega128rfr2", "avr51", "avr51", 0x800200},
    {"atmega1284rfr2", "avr51", "avr51", 0x800200},
    {"at90can128", "avr51", "avr51", 0x800200},
    {"at90usb1286", "avr51", "avr51", 0x800200},
    {"at90usb1287", "avr51", "avr51", 0x800200},
    {"atmega2560", "avr6", "avr6", 0x800200},
    {"atmega2561", "avr6", "avr6", 0x800200},
    {"atmega256rfr2", "avr6", "avr6", 0x800200},
    {"atmega2564rfr2", "avr6", "avr6", 0x800200},
    {"attiny4", "avrtiny", "avrtiny", 0x800040},
    {"attiny5", "avrtiny", "avrtiny", 0x800040},
    {"attiny9", "avrtiny", "avrtiny", 0x800040},
    {"attiny10", "avrtiny", "avrtiny", 0x800040},
    {"attiny20", "avrtiny", "avrtiny", 0x800040},
    {"attiny40", "avrtiny", "avrtiny", 0x800040},
    {"atxmega16a4", "avrxmega2", "avrxmega2", 0x802000},
    {"atxmega16a4u", "avrxmega2", "avrxmega2", 0x802000},
    {"atxmega16c4", "avrxmega2", "avrxmega2", 0x802000},
    {"atxmega16d4", "avrxmega2", "avrxmega2", 0x802000},
    {"atxmega32a4", "avrxmega2", "avrxmega2", 0x802000},
    {"atxmega32a4u", "avrxmega2", "avrxmega2", 0x802000},
    {"atxmega32c4", "avrxmega2", "avrxmega2", 0x802000},
    {"atxmega32d4", "avrxmega2", "avrxmega2", 0x802000},
    {"atxmega32e5", "avrxmega2", "avrxmega2", 0x802000},
    {"atxmega16e5", "avrxmega2", "avrxmega2", 0x802000},
    {"atxmega8e5", "avrxmega2", "avrxmega2", 0x802000},
    {"atxmega64a3u", "avrxmega4", "avrxmega4", 0x802000},
    {"atxmega64a4u", "avrxmega4", "avrxmega4", 0x802000},
    {"atxmega64b1", "avrxmega4", "avrxmega4", 0x802000},
    {"atxmega64b3", "avrxmega4", "avrxmega4", 0x802000},
    {"atxmega64c3", "avrxmega4", "avrxmega4", 0x802000},
    {"atxmega64d3", "avrxmega4", "avrxmega4", 0x802000},
    {"atxmega64d4", "avrxmega4", "avrxmega4", 0x802000},
    {"atxmega64a1", "avrxmega5", "avrxmega5", 0x802000},
    {"atxmega64a1u", "avrxmega5", "avrxmega5", 0x802000},
    {"atxmega128a3", "avrxmega6", "avrxmega6", 0x802000},
    {"atxmega128a3u", "avrxmega6", "avrxmega6", 0x802000},
    {"atxmega128b1", "avrxmega6", "avrxmega6", 0x802000},
    {"atxmega128b3", "avrxmega6", "avrxmega6", 0x802000},
    {"atxmega128c3", "avrxmega6", "avrxmega6", 0x802000},
    {"atxmega128d3", "avrxmega6", "avrxmega6", 0x802000},
    {"atxmega128d4", "avrxmega6", "avrxmega6", 0x802000},
    {"atxmega192a3", "avrxmega6", "avrxmega6", 0x802000},
    {"atxmega192a3u", "avrxmega6", "avrxmega6", 0x802000},
    {"atxmega192c3", "avrxmega6", "avrxmega6", 0x802000},
    {"atxmega192d3", "avrxmega6", "avrxmega6", 0x802000},
    {"atxmega256a3", "avrxmega6", "avrxmega6", 0x802000},
    {"atxmega256a3u", "avrxmega6", "avrxmega6", 0x802000},
    {"atxmega256a3b", "avrxmega6", "avrxmega6", 0x802000},
    {"atxmega256a3bu", "avrxmega6", "avrxmega6", 0x802000},
    {"atxmega256c3", "avrxmega6", "avrxmega6", 0x802000},
    {"atxmega256d3", "avrxmega6", "avrxmega6", 0x802000},
    {"atxmega384c3", "avrxmega6", "avrxmega6", 0x802000},
    {"atxmega384d3", "avrxmega6", "avrxmega6", 0x802000},
    {"atxmega128a1", "avrxmega7", "avrxmega7", 0x802000},
    {"atxmega128a1u", "avrxmega7", "avrxmega7", 0x802000},
    {"atxmega128a4u", "avrxmega7", "avrxmega7", 0x802000},
};

std::string GetMCUSubPath(StringRef MCUName) {
  for (const auto &MCU : MCUInfo)
    if (MCU.Name == MCUName)
      return std::string(MCU.SubPath);
  return "";
}

llvm::Optional<StringRef> GetMCUFamilyName(StringRef MCUName) {
  for (const auto &MCU : MCUInfo)
    if (MCU.Name == MCUName)
      return Optional<StringRef>(MCU.Family);
  return Optional<StringRef>();
}

llvm::Optional<unsigned> GetMCUSectionAddressData(StringRef MCUName) {
  for (const auto &MCU : MCUInfo)
    if (MCU.Name == MCUName && MCU.DataAddr > 0)
      return Optional<unsigned>(MCU.DataAddr);
  return Optional<unsigned>();
}

const StringRef PossibleAVRLibcLocations[] = {
    "/avr",
    "/usr/avr",
    "/usr/lib/avr",
};

} // end anonymous namespace

/// AVR Toolchain
AVRToolChain::AVRToolChain(const Driver &D, const llvm::Triple &Triple,
                           const ArgList &Args)
    : Generic_ELF(D, Triple, Args), LinkStdlib(false) {
  GCCInstallation.init(Triple, Args);

  // Only add default libraries if the user hasn't explicitly opted out.
  if (!Args.hasArg(options::OPT_nostdlib) &&
      !Args.hasArg(options::OPT_nodefaultlibs) &&
      !Args.hasArg(options::OPT_c /* does not apply when not linking */)) {
    std::string CPU = getCPUName(D, Args, Triple);

    if (CPU.empty()) {
      // We cannot link any standard libraries without an MCU specified.
      D.Diag(diag::warn_drv_avr_mcu_not_specified);
    } else {
      Optional<StringRef> FamilyName = GetMCUFamilyName(CPU);
      Optional<std::string> AVRLibcRoot = findAVRLibcInstallation();

      if (!FamilyName.hasValue()) {
        // We do not have an entry for this CPU in the family
        // mapping table yet.
        D.Diag(diag::warn_drv_avr_family_linking_stdlibs_not_implemented)
            << CPU;
      } else if (!GCCInstallation.isValid()) {
        // No avr-gcc found and so no runtime linked.
        D.Diag(diag::warn_drv_avr_gcc_not_found);
      } else if (!AVRLibcRoot.hasValue()) {
        // No avr-libc found and so no runtime linked.
        D.Diag(diag::warn_drv_avr_libc_not_found);
      } else { // We have enough information to link stdlibs
        std::string GCCRoot(GCCInstallation.getInstallPath());
        std::string GCCParentPath(GCCInstallation.getParentLibPath());
        std::string LibcRoot = AVRLibcRoot.getValue();
        std::string SubPath = GetMCUSubPath(CPU);

        getProgramPaths().push_back(GCCParentPath + "/../bin");
        getFilePaths().push_back(LibcRoot + std::string("/lib/") + SubPath);
        getFilePaths().push_back(GCCRoot + std::string("/") + SubPath);

        LinkStdlib = true;
      }
    }

    if (!LinkStdlib)
      D.Diag(diag::warn_drv_avr_stdlib_not_linked);
  }
}

void AVRToolChain::AddClangSystemIncludeArgs(const ArgList &DriverArgs,
                                             ArgStringList &CC1Args) const {
  if (DriverArgs.hasArg(options::OPT_nostdinc) ||
      DriverArgs.hasArg(options::OPT_nostdlibinc))
    return;

  // Omit if there is no avr-libc installed.
  Optional<std::string> AVRLibcRoot = findAVRLibcInstallation();
  if (!AVRLibcRoot.hasValue())
    return;

  // Add 'avr-libc/include' to clang system include paths if applicable.
  std::string AVRInc = AVRLibcRoot.getValue() + "/include";
  if (llvm::sys::fs::is_directory(AVRInc))
    addSystemInclude(DriverArgs, CC1Args, AVRInc);
}

void AVRToolChain::addClangTargetOptions(
    const llvm::opt::ArgList &DriverArgs, llvm::opt::ArgStringList &CC1Args,
    Action::OffloadKind DeviceOffloadKind) const {
  // By default, use `.ctors` (not `.init_array`), as required by libgcc, which
  // runs constructors/destructors on AVR.
  if (!DriverArgs.hasFlag(options::OPT_fuse_init_array,
                          options::OPT_fno_use_init_array, false))
    CC1Args.push_back("-fno-use-init-array");
}

Tool *AVRToolChain::buildLinker() const {
  return new tools::AVR::Linker(getTriple(), *this, LinkStdlib);
}

void AVR::Linker::ConstructJob(Compilation &C, const JobAction &JA,
                               const InputInfo &Output,
                               const InputInfoList &Inputs, const ArgList &Args,
                               const char *LinkingOutput) const {
  const Driver &D = getToolChain().getDriver();

  // Compute information about the target AVR.
  std::string CPU = getCPUName(D, Args, getToolChain().getTriple());
  llvm::Optional<StringRef> FamilyName = GetMCUFamilyName(CPU);
  llvm::Optional<unsigned> SectionAddressData = GetMCUSectionAddressData(CPU);

  std::string Linker = getToolChain().GetProgramPath(getShortName());
  ArgStringList CmdArgs;
  AddLinkerInputs(getToolChain(), Inputs, Args, CmdArgs, JA);

  CmdArgs.push_back("-o");
  CmdArgs.push_back(Output.getFilename());

  // Enable garbage collection of unused sections.
  CmdArgs.push_back("--gc-sections");

  // Add library search paths before we specify libraries.
  Args.AddAllArgs(CmdArgs, options::OPT_L);
  getToolChain().AddFilePathLibArgs(Args, CmdArgs);

  if (SectionAddressData.hasValue()) {
    std::string DataSectionArg = std::string("-Tdata=0x") +
                                 llvm::utohexstr(SectionAddressData.getValue());
    CmdArgs.push_back(Args.MakeArgString(DataSectionArg));
  } else {
    // We do not have an entry for this CPU in the address mapping table yet.
    D.Diag(diag::warn_drv_avr_linker_section_addresses_not_implemented) << CPU;
  }

  // If the family name is known, we can link with the device-specific libgcc.
  // Without it, libgcc will simply not be linked. This matches avr-gcc
  // behavior.
  if (LinkStdlib) {
    assert(!CPU.empty() && "CPU name must be known in order to link stdlibs");

    CmdArgs.push_back("--start-group");

    // Add the object file for the CRT.
    std::string CrtFileName = std::string("-l:crt") + CPU + std::string(".o");
    CmdArgs.push_back(Args.MakeArgString(CrtFileName));

    CmdArgs.push_back("-lgcc");
    CmdArgs.push_back("-lm");
    CmdArgs.push_back("-lc");

    // Add the link library specific to the MCU.
    CmdArgs.push_back(Args.MakeArgString(std::string("-l") + CPU));

    CmdArgs.push_back("--end-group");

    // Specify the family name as the emulation mode to use.
    // This is almost always required because otherwise avr-ld
    // will assume 'avr2' and warn about the program being larger
    // than the bare minimum supports.
    CmdArgs.push_back(Args.MakeArgString(std::string("-m") + *FamilyName));
  }

  C.addCommand(std::make_unique<Command>(
      JA, *this, ResponseFileSupport::AtFileCurCP(), Args.MakeArgString(Linker),
      CmdArgs, Inputs, Output));
}

llvm::Optional<std::string> AVRToolChain::findAVRLibcInstallation() const {
  // Search avr-libc installation according to avr-gcc installation.
  std::string GCCParent(GCCInstallation.getParentLibPath());
  std::string Path(GCCParent + "/avr");
  if (llvm::sys::fs::is_directory(Path))
    return Path;
  Path = GCCParent + "/../avr";
  if (llvm::sys::fs::is_directory(Path))
    return Path;

  // Search avr-libc installation from possible locations, and return the first
  // one that exists, if there is no avr-gcc installed.
  for (StringRef PossiblePath : PossibleAVRLibcLocations) {
    std::string Path = getDriver().SysRoot + PossiblePath.str();
<<<<<<< HEAD
    // Return the first avr-libc installation that exists.
    if (llvm::sys::fs::is_directory(Path))
      return Optional<std::string>(Path);
=======
    if (llvm::sys::fs::is_directory(Path))
      return Path;
>>>>>>> 2ab1d525
  }

  return llvm::None;
}<|MERGE_RESOLUTION|>--- conflicted
+++ resolved
@@ -466,14 +466,8 @@
   // one that exists, if there is no avr-gcc installed.
   for (StringRef PossiblePath : PossibleAVRLibcLocations) {
     std::string Path = getDriver().SysRoot + PossiblePath.str();
-<<<<<<< HEAD
-    // Return the first avr-libc installation that exists.
-    if (llvm::sys::fs::is_directory(Path))
-      return Optional<std::string>(Path);
-=======
     if (llvm::sys::fs::is_directory(Path))
       return Path;
->>>>>>> 2ab1d525
   }
 
   return llvm::None;
