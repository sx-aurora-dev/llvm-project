//===-- MSVC.cpp - MSVC ToolChain Implementations -------------------------===//
//
// Part of the LLVM Project, under the Apache License v2.0 with LLVM Exceptions.
// See https://llvm.org/LICENSE.txt for license information.
// SPDX-License-Identifier: Apache-2.0 WITH LLVM-exception
//
//===----------------------------------------------------------------------===//

#include "MSVC.h"
#include "CommonArgs.h"
#include "Darwin.h"
#include "clang/Basic/CharInfo.h"
#include "clang/Basic/Version.h"
#include "clang/Config/config.h"
#include "clang/Driver/Compilation.h"
#include "clang/Driver/Driver.h"
#include "clang/Driver/DriverDiagnostic.h"
#include "clang/Driver/Options.h"
#include "clang/Driver/SanitizerArgs.h"
#include "llvm/ADT/StringExtras.h"
#include "llvm/ADT/StringSwitch.h"
#include "llvm/Option/Arg.h"
#include "llvm/Option/ArgList.h"
#include "llvm/Support/ConvertUTF.h"
#include "llvm/Support/ErrorHandling.h"
#include "llvm/Support/FileSystem.h"
#include "llvm/Support/Host.h"
#include "llvm/Support/MemoryBuffer.h"
#include "llvm/Support/Path.h"
#include "llvm/Support/Process.h"
#include "llvm/Support/VirtualFileSystem.h"
#include <cstdio>

#ifdef _WIN32
  #define WIN32_LEAN_AND_MEAN
  #define NOGDI
  #ifndef NOMINMAX
    #define NOMINMAX
  #endif
  #include <windows.h>
#endif

#ifdef _MSC_VER
// Don't support SetupApi on MinGW.
#define USE_MSVC_SETUP_API

// Make sure this comes before MSVCSetupApi.h
#include <comdef.h>

#include "MSVCSetupApi.h"
#include "llvm/Support/COM.h"
_COM_SMARTPTR_TYPEDEF(ISetupConfiguration, __uuidof(ISetupConfiguration));
_COM_SMARTPTR_TYPEDEF(ISetupConfiguration2, __uuidof(ISetupConfiguration2));
_COM_SMARTPTR_TYPEDEF(ISetupHelper, __uuidof(ISetupHelper));
_COM_SMARTPTR_TYPEDEF(IEnumSetupInstances, __uuidof(IEnumSetupInstances));
_COM_SMARTPTR_TYPEDEF(ISetupInstance, __uuidof(ISetupInstance));
_COM_SMARTPTR_TYPEDEF(ISetupInstance2, __uuidof(ISetupInstance2));
#endif

using namespace clang::driver;
using namespace clang::driver::toolchains;
using namespace clang::driver::tools;
using namespace clang;
using namespace llvm::opt;

<<<<<<< HEAD
=======
// Windows SDKs and VC Toolchains group their contents into subdirectories based
// on the target architecture. This function converts an llvm::Triple::ArchType
// to the corresponding subdirectory name.
static const char *llvmArchToWindowsSDKArch(llvm::Triple::ArchType Arch) {
  using ArchType = llvm::Triple::ArchType;
  switch (Arch) {
  case ArchType::x86:
    return "x86";
  case ArchType::x86_64:
    return "x64";
  case ArchType::arm:
    return "arm";
  case ArchType::aarch64:
    return "arm64";
  default:
    return "";
  }
}

// Similar to the above function, but for Visual Studios before VS2017.
static const char *llvmArchToLegacyVCArch(llvm::Triple::ArchType Arch) {
  using ArchType = llvm::Triple::ArchType;
  switch (Arch) {
  case ArchType::x86:
    // x86 is default in legacy VC toolchains.
    // e.g. x86 libs are directly in /lib as opposed to /lib/x86.
    return "";
  case ArchType::x86_64:
    return "amd64";
  case ArchType::arm:
    return "arm";
  case ArchType::aarch64:
    return "arm64";
  default:
    return "";
  }
}

// Similar to the above function, but for DevDiv internal builds.
static const char *llvmArchToDevDivInternalArch(llvm::Triple::ArchType Arch) {
  using ArchType = llvm::Triple::ArchType;
  switch (Arch) {
  case ArchType::x86:
    return "i386";
  case ArchType::x86_64:
    return "amd64";
  case ArchType::arm:
    return "arm";
  case ArchType::aarch64:
    return "arm64";
  default:
    return "";
  }
}

>>>>>>> 2ab1d525
static bool canExecute(llvm::vfs::FileSystem &VFS, StringRef Path) {
  auto Status = VFS.status(Path);
  if (!Status)
    return false;
  return (Status->getPermissions() & llvm::sys::fs::perms::all_exe) != 0;
}

// Defined below.
// Forward declare this so there aren't too many things above the constructor.
static bool getSystemRegistryString(const char *keyPath, const char *valueName,
                                    std::string &value, std::string *phValue);

static std::string getHighestNumericTupleInDirectory(llvm::vfs::FileSystem &VFS,
                                                     StringRef Directory) {
  std::string Highest;
  llvm::VersionTuple HighestTuple;

  std::error_code EC;
  for (llvm::vfs::directory_iterator DirIt = VFS.dir_begin(Directory, EC),
                                     DirEnd;
       !EC && DirIt != DirEnd; DirIt.increment(EC)) {
    auto Status = VFS.status(DirIt->path());
    if (!Status || !Status->isDirectory())
      continue;
    StringRef CandidateName = llvm::sys::path::filename(DirIt->path());
    llvm::VersionTuple Tuple;
    if (Tuple.tryParse(CandidateName)) // tryParse() returns true on error.
      continue;
    if (Tuple > HighestTuple) {
      HighestTuple = Tuple;
      Highest = CandidateName.str();
    }
  }

  return Highest;
}

// Check command line arguments to try and find a toolchain.
static bool
findVCToolChainViaCommandLine(llvm::vfs::FileSystem &VFS, const ArgList &Args,
                              std::string &Path,
                              MSVCToolChain::ToolsetLayout &VSLayout) {
  // Don't validate the input; trust the value supplied by the user.
  // The primary motivation is to prevent unnecessary file and registry access.
  if (Arg *A = Args.getLastArg(options::OPT__SLASH_vctoolsdir,
                               options::OPT__SLASH_winsysroot)) {
    if (A->getOption().getID() == options::OPT__SLASH_winsysroot) {
      llvm::SmallString<128> ToolsPath(A->getValue());
      llvm::sys::path::append(ToolsPath, "VC", "Tools", "MSVC");
      std::string VCToolsVersion;
      if (Arg *A = Args.getLastArg(options::OPT__SLASH_vctoolsversion))
        VCToolsVersion = A->getValue();
      else
        VCToolsVersion = getHighestNumericTupleInDirectory(VFS, ToolsPath);
      llvm::sys::path::append(ToolsPath, VCToolsVersion);
      Path = std::string(ToolsPath.str());
    } else {
      Path = A->getValue();
    }
    VSLayout = MSVCToolChain::ToolsetLayout::VS2017OrNewer;
    return true;
  }
  return false;
}

// Check various environment variables to try and find a toolchain.
static bool
findVCToolChainViaEnvironment(llvm::vfs::FileSystem &VFS, std::string &Path,
                              MSVCToolChain::ToolsetLayout &VSLayout) {
  // These variables are typically set by vcvarsall.bat
  // when launching a developer command prompt.
  if (llvm::Optional<std::string> VCToolsInstallDir =
          llvm::sys::Process::GetEnv("VCToolsInstallDir")) {
    // This is only set by newer Visual Studios, and it leads straight to
    // the toolchain directory.
    Path = std::move(*VCToolsInstallDir);
    VSLayout = MSVCToolChain::ToolsetLayout::VS2017OrNewer;
    return true;
  }
  if (llvm::Optional<std::string> VCInstallDir =
          llvm::sys::Process::GetEnv("VCINSTALLDIR")) {
    // If the previous variable isn't set but this one is, then we've found
    // an older Visual Studio. This variable is set by newer Visual Studios too,
    // so this check has to appear second.
    // In older Visual Studios, the VC directory is the toolchain.
    Path = std::move(*VCInstallDir);
    VSLayout = MSVCToolChain::ToolsetLayout::OlderVS;
    return true;
  }

  // We couldn't find any VC environment variables. Let's walk through PATH and
  // see if it leads us to a VC toolchain bin directory. If it does, pick the
  // first one that we find.
  if (llvm::Optional<std::string> PathEnv =
          llvm::sys::Process::GetEnv("PATH")) {
    llvm::SmallVector<llvm::StringRef, 8> PathEntries;
    llvm::StringRef(*PathEnv).split(PathEntries, llvm::sys::EnvPathSeparator);
    for (llvm::StringRef PathEntry : PathEntries) {
      if (PathEntry.empty())
        continue;

      llvm::SmallString<256> ExeTestPath;

      // If cl.exe doesn't exist, then this definitely isn't a VC toolchain.
      ExeTestPath = PathEntry;
      llvm::sys::path::append(ExeTestPath, "cl.exe");
      if (!VFS.exists(ExeTestPath))
        continue;

      // cl.exe existing isn't a conclusive test for a VC toolchain; clang also
      // has a cl.exe. So let's check for link.exe too.
      ExeTestPath = PathEntry;
      llvm::sys::path::append(ExeTestPath, "link.exe");
      if (!VFS.exists(ExeTestPath))
        continue;

      // whatever/VC/bin --> old toolchain, VC dir is toolchain dir.
      llvm::StringRef TestPath = PathEntry;
      bool IsBin =
          llvm::sys::path::filename(TestPath).equals_insensitive("bin");
      if (!IsBin) {
        // Strip any architecture subdir like "amd64".
        TestPath = llvm::sys::path::parent_path(TestPath);
        IsBin = llvm::sys::path::filename(TestPath).equals_insensitive("bin");
      }
      if (IsBin) {
        llvm::StringRef ParentPath = llvm::sys::path::parent_path(TestPath);
        llvm::StringRef ParentFilename = llvm::sys::path::filename(ParentPath);
        if (ParentFilename.equals_insensitive("VC")) {
          Path = std::string(ParentPath);
          VSLayout = MSVCToolChain::ToolsetLayout::OlderVS;
          return true;
        }
        if (ParentFilename.equals_insensitive("x86ret") ||
            ParentFilename.equals_insensitive("x86chk") ||
            ParentFilename.equals_insensitive("amd64ret") ||
            ParentFilename.equals_insensitive("amd64chk")) {
          Path = std::string(ParentPath);
          VSLayout = MSVCToolChain::ToolsetLayout::DevDivInternal;
          return true;
        }

      } else {
        // This could be a new (>=VS2017) toolchain. If it is, we should find
        // path components with these prefixes when walking backwards through
        // the path.
        // Note: empty strings match anything.
        llvm::StringRef ExpectedPrefixes[] = {"",     "Host",  "bin", "",
                                              "MSVC", "Tools", "VC"};

        auto It = llvm::sys::path::rbegin(PathEntry);
        auto End = llvm::sys::path::rend(PathEntry);
        for (llvm::StringRef Prefix : ExpectedPrefixes) {
          if (It == End)
            goto NotAToolChain;
          if (!It->startswith_insensitive(Prefix))
            goto NotAToolChain;
          ++It;
        }

        // We've found a new toolchain!
        // Back up 3 times (/bin/Host/arch) to get the root path.
        llvm::StringRef ToolChainPath(PathEntry);
        for (int i = 0; i < 3; ++i)
          ToolChainPath = llvm::sys::path::parent_path(ToolChainPath);

        Path = std::string(ToolChainPath);
        VSLayout = MSVCToolChain::ToolsetLayout::VS2017OrNewer;
        return true;
      }

    NotAToolChain:
      continue;
    }
  }
  return false;
}

// Query the Setup Config server for installs, then pick the newest version
// and find its default VC toolchain.
// This is the preferred way to discover new Visual Studios, as they're no
// longer listed in the registry.
static bool
findVCToolChainViaSetupConfig(llvm::vfs::FileSystem &VFS, std::string &Path,
                              MSVCToolChain::ToolsetLayout &VSLayout) {
#if !defined(USE_MSVC_SETUP_API)
  return false;
#else
  // FIXME: This really should be done once in the top-level program's main
  // function, as it may have already been initialized with a different
  // threading model otherwise.
  llvm::sys::InitializeCOMRAII COM(llvm::sys::COMThreadingMode::SingleThreaded);
  HRESULT HR;

  // _com_ptr_t will throw a _com_error if a COM calls fail.
  // The LLVM coding standards forbid exception handling, so we'll have to
  // stop them from being thrown in the first place.
  // The destructor will put the regular error handler back when we leave
  // this scope.
  struct SuppressCOMErrorsRAII {
    static void __stdcall handler(HRESULT hr, IErrorInfo *perrinfo) {}

    SuppressCOMErrorsRAII() { _set_com_error_handler(handler); }

    ~SuppressCOMErrorsRAII() { _set_com_error_handler(_com_raise_error); }

  } COMErrorSuppressor;

  ISetupConfigurationPtr Query;
  HR = Query.CreateInstance(__uuidof(SetupConfiguration));
  if (FAILED(HR))
    return false;

  IEnumSetupInstancesPtr EnumInstances;
  HR = ISetupConfiguration2Ptr(Query)->EnumAllInstances(&EnumInstances);
  if (FAILED(HR))
    return false;

  ISetupInstancePtr Instance;
  HR = EnumInstances->Next(1, &Instance, nullptr);
  if (HR != S_OK)
    return false;

  ISetupInstancePtr NewestInstance;
  Optional<uint64_t> NewestVersionNum;
  do {
    bstr_t VersionString;
    uint64_t VersionNum;
    HR = Instance->GetInstallationVersion(VersionString.GetAddress());
    if (FAILED(HR))
      continue;
    HR = ISetupHelperPtr(Query)->ParseVersion(VersionString, &VersionNum);
    if (FAILED(HR))
      continue;
    if (!NewestVersionNum || (VersionNum > NewestVersionNum)) {
      NewestInstance = Instance;
      NewestVersionNum = VersionNum;
    }
  } while ((HR = EnumInstances->Next(1, &Instance, nullptr)) == S_OK);

  if (!NewestInstance)
    return false;

  bstr_t VCPathWide;
  HR = NewestInstance->ResolvePath(L"VC", VCPathWide.GetAddress());
  if (FAILED(HR))
    return false;

  std::string VCRootPath;
  llvm::convertWideToUTF8(std::wstring(VCPathWide), VCRootPath);

  llvm::SmallString<256> ToolsVersionFilePath(VCRootPath);
  llvm::sys::path::append(ToolsVersionFilePath, "Auxiliary", "Build",
                          "Microsoft.VCToolsVersion.default.txt");

  auto ToolsVersionFile = llvm::MemoryBuffer::getFile(ToolsVersionFilePath);
  if (!ToolsVersionFile)
    return false;

  llvm::SmallString<256> ToolchainPath(VCRootPath);
  llvm::sys::path::append(ToolchainPath, "Tools", "MSVC",
                          ToolsVersionFile->get()->getBuffer().rtrim());
  auto Status = VFS.status(ToolchainPath);
  if (!Status || !Status->isDirectory())
    return false;

  Path = std::string(ToolchainPath.str());
  VSLayout = MSVCToolChain::ToolsetLayout::VS2017OrNewer;
  return true;
#endif
}

// Look in the registry for Visual Studio installs, and use that to get
// a toolchain path. VS2017 and newer don't get added to the registry.
// So if we find something here, we know that it's an older version.
static bool findVCToolChainViaRegistry(std::string &Path,
                                       MSVCToolChain::ToolsetLayout &VSLayout) {
  std::string VSInstallPath;
  if (getSystemRegistryString(R"(SOFTWARE\Microsoft\VisualStudio\$VERSION)",
                              "InstallDir", VSInstallPath, nullptr) ||
      getSystemRegistryString(R"(SOFTWARE\Microsoft\VCExpress\$VERSION)",
                              "InstallDir", VSInstallPath, nullptr)) {
    if (!VSInstallPath.empty()) {
      llvm::SmallString<256> VCPath(llvm::StringRef(
          VSInstallPath.c_str(), VSInstallPath.find(R"(\Common7\IDE)")));
      llvm::sys::path::append(VCPath, "VC");

      Path = std::string(VCPath.str());
      VSLayout = MSVCToolChain::ToolsetLayout::OlderVS;
      return true;
    }
  }
  return false;
}

// Try to find Exe from a Visual Studio distribution.  This first tries to find
// an installed copy of Visual Studio and, failing that, looks in the PATH,
// making sure that whatever executable that's found is not a same-named exe
// from clang itself to prevent clang from falling back to itself.
static std::string FindVisualStudioExecutable(const ToolChain &TC,
                                              const char *Exe) {
  const auto &MSVC = static_cast<const toolchains::MSVCToolChain &>(TC);
  SmallString<128> FilePath(MSVC.getSubDirectoryPath(
      toolchains::MSVCToolChain::SubDirectoryType::Bin));
  llvm::sys::path::append(FilePath, Exe);
  return std::string(canExecute(TC.getVFS(), FilePath) ? FilePath.str() : Exe);
}

void visualstudio::Linker::ConstructJob(Compilation &C, const JobAction &JA,
                                        const InputInfo &Output,
                                        const InputInfoList &Inputs,
                                        const ArgList &Args,
                                        const char *LinkingOutput) const {
  ArgStringList CmdArgs;

  auto &TC = static_cast<const toolchains::MSVCToolChain &>(getToolChain());

  assert((Output.isFilename() || Output.isNothing()) && "invalid output");
  if (Output.isFilename())
    CmdArgs.push_back(
        Args.MakeArgString(std::string("-out:") + Output.getFilename()));

  if (!Args.hasArg(options::OPT_nostdlib, options::OPT_nostartfiles) &&
      !C.getDriver().IsCLMode()) {
    CmdArgs.push_back("-defaultlib:libcmt");
    CmdArgs.push_back("-defaultlib:oldnames");
  }

  // If the VC environment hasn't been configured (perhaps because the user
  // did not run vcvarsall), try to build a consistent link environment.  If
  // the environment variable is set however, assume the user knows what
  // they're doing. If the user passes /vctoolsdir or /winsdkdir, trust that
  // over env vars.
<<<<<<< HEAD
=======
  if (const Arg *A = Args.getLastArg(options::OPT__SLASH_diasdkdir,
                                     options::OPT__SLASH_winsysroot)) {
    // cl.exe doesn't find the DIA SDK automatically, so this too requires
    // explicit flags and doesn't automatically look in "DIA SDK" relative
    // to the path we found for VCToolChainPath.
    llvm::SmallString<128> DIAPath(A->getValue());
    if (A->getOption().getID() == options::OPT__SLASH_winsysroot)
      llvm::sys::path::append(DIAPath, "DIA SDK");

    // The DIA SDK always uses the legacy vc arch, even in new MSVC versions.
    llvm::sys::path::append(DIAPath, "lib",
                            llvmArchToLegacyVCArch(TC.getArch()));
    CmdArgs.push_back(Args.MakeArgString(Twine("-libpath:") + DIAPath));
  }
>>>>>>> 2ab1d525
  if (!llvm::sys::Process::GetEnv("LIB") ||
      Args.getLastArg(options::OPT__SLASH_vctoolsdir,
                      options::OPT__SLASH_winsysroot)) {
    CmdArgs.push_back(Args.MakeArgString(
        Twine("-libpath:") +
        TC.getSubDirectoryPath(
            toolchains::MSVCToolChain::SubDirectoryType::Lib)));
    CmdArgs.push_back(Args.MakeArgString(
        Twine("-libpath:") +
        TC.getSubDirectoryPath(toolchains::MSVCToolChain::SubDirectoryType::Lib,
                               "atlmfc")));
  }
  if (!llvm::sys::Process::GetEnv("LIB") ||
      Args.getLastArg(options::OPT__SLASH_winsdkdir,
                      options::OPT__SLASH_winsysroot)) {
    if (TC.useUniversalCRT()) {
      std::string UniversalCRTLibPath;
      if (TC.getUniversalCRTLibraryPath(Args, UniversalCRTLibPath))
        CmdArgs.push_back(
            Args.MakeArgString(Twine("-libpath:") + UniversalCRTLibPath));
    }
    std::string WindowsSdkLibPath;
    if (TC.getWindowsSDKLibraryPath(Args, WindowsSdkLibPath))
      CmdArgs.push_back(
          Args.MakeArgString(std::string("-libpath:") + WindowsSdkLibPath));
  }

  // Add the compiler-rt library directories to libpath if they exist to help
  // the linker find the various sanitizer, builtin, and profiling runtimes.
  for (const auto &LibPath : TC.getLibraryPaths()) {
    if (TC.getVFS().exists(LibPath))
      CmdArgs.push_back(Args.MakeArgString("-libpath:" + LibPath));
  }
  auto CRTPath = TC.getCompilerRTPath();
  if (TC.getVFS().exists(CRTPath))
    CmdArgs.push_back(Args.MakeArgString("-libpath:" + CRTPath));

  if (!C.getDriver().IsCLMode() && Args.hasArg(options::OPT_L))
    for (const auto &LibPath : Args.getAllArgValues(options::OPT_L))
      CmdArgs.push_back(Args.MakeArgString("-libpath:" + LibPath));

  CmdArgs.push_back("-nologo");

  if (Args.hasArg(options::OPT_g_Group, options::OPT__SLASH_Z7))
    CmdArgs.push_back("-debug");

  // Pass on /Brepro if it was passed to the compiler.
  // Note that /Brepro maps to -mno-incremental-linker-compatible.
  bool DefaultIncrementalLinkerCompatible =
      C.getDefaultToolChain().getTriple().isWindowsMSVCEnvironment();
  if (!Args.hasFlag(options::OPT_mincremental_linker_compatible,
                    options::OPT_mno_incremental_linker_compatible,
                    DefaultIncrementalLinkerCompatible))
    CmdArgs.push_back("-Brepro");

  bool DLL = Args.hasArg(options::OPT__SLASH_LD, options::OPT__SLASH_LDd,
                         options::OPT_shared);
  if (DLL) {
    CmdArgs.push_back(Args.MakeArgString("-dll"));

    SmallString<128> ImplibName(Output.getFilename());
    llvm::sys::path::replace_extension(ImplibName, "lib");
    CmdArgs.push_back(Args.MakeArgString(std::string("-implib:") + ImplibName));
  }

  if (TC.getSanitizerArgs(Args).needsFuzzer()) {
    if (!Args.hasArg(options::OPT_shared))
      CmdArgs.push_back(
          Args.MakeArgString(std::string("-wholearchive:") +
                             TC.getCompilerRTArgString(Args, "fuzzer")));
    CmdArgs.push_back(Args.MakeArgString("-debug"));
    // Prevent the linker from padding sections we use for instrumentation
    // arrays.
    CmdArgs.push_back(Args.MakeArgString("-incremental:no"));
  }

  if (TC.getSanitizerArgs(Args).needsAsanRt()) {
    CmdArgs.push_back(Args.MakeArgString("-debug"));
    CmdArgs.push_back(Args.MakeArgString("-incremental:no"));
    if (TC.getSanitizerArgs(Args).needsSharedRt() ||
        Args.hasArg(options::OPT__SLASH_MD, options::OPT__SLASH_MDd)) {
      for (const auto &Lib : {"asan_dynamic", "asan_dynamic_runtime_thunk"})
        CmdArgs.push_back(TC.getCompilerRTArgString(Args, Lib));
      // Make sure the dynamic runtime thunk is not optimized out at link time
      // to ensure proper SEH handling.
      CmdArgs.push_back(Args.MakeArgString(
          TC.getArch() == llvm::Triple::x86
              ? "-include:___asan_seh_interceptor"
              : "-include:__asan_seh_interceptor"));
      // Make sure the linker consider all object files from the dynamic runtime
      // thunk.
      CmdArgs.push_back(Args.MakeArgString(std::string("-wholearchive:") +
          TC.getCompilerRT(Args, "asan_dynamic_runtime_thunk")));
    } else if (DLL) {
      CmdArgs.push_back(TC.getCompilerRTArgString(Args, "asan_dll_thunk"));
    } else {
      for (const auto &Lib : {"asan", "asan_cxx"}) {
        CmdArgs.push_back(TC.getCompilerRTArgString(Args, Lib));
        // Make sure the linker consider all object files from the static lib.
        // This is necessary because instrumented dlls need access to all the
        // interface exported by the static lib in the main executable.
        CmdArgs.push_back(Args.MakeArgString(std::string("-wholearchive:") +
            TC.getCompilerRT(Args, Lib)));
      }
    }
  }

  Args.AddAllArgValues(CmdArgs, options::OPT__SLASH_link);

  // Control Flow Guard checks
  if (Arg *A = Args.getLastArg(options::OPT__SLASH_guard)) {
    StringRef GuardArgs = A->getValue();
    if (GuardArgs.equals_insensitive("cf") ||
        GuardArgs.equals_insensitive("cf,nochecks")) {
      // MSVC doesn't yet support the "nochecks" modifier.
      CmdArgs.push_back("-guard:cf");
    } else if (GuardArgs.equals_insensitive("cf-")) {
      CmdArgs.push_back("-guard:cf-");
<<<<<<< HEAD
    } else if (GuardArgs.equals_lower("ehcont")) {
      CmdArgs.push_back("-guard:ehcont");
    } else if (GuardArgs.equals_lower("ehcont-")) {
=======
    } else if (GuardArgs.equals_insensitive("ehcont")) {
      CmdArgs.push_back("-guard:ehcont");
    } else if (GuardArgs.equals_insensitive("ehcont-")) {
>>>>>>> 2ab1d525
      CmdArgs.push_back("-guard:ehcont-");
    }
  }

  if (Args.hasFlag(options::OPT_fopenmp, options::OPT_fopenmp_EQ,
                   options::OPT_fno_openmp, false)) {
    CmdArgs.push_back("-nodefaultlib:vcomp.lib");
    CmdArgs.push_back("-nodefaultlib:vcompd.lib");
    CmdArgs.push_back(Args.MakeArgString(std::string("-libpath:") +
                                         TC.getDriver().Dir + "/../lib"));
    switch (TC.getDriver().getOpenMPRuntime(Args)) {
    case Driver::OMPRT_OMP:
      CmdArgs.push_back("-defaultlib:libomp.lib");
      break;
    case Driver::OMPRT_IOMP5:
      CmdArgs.push_back("-defaultlib:libiomp5md.lib");
      break;
    case Driver::OMPRT_GOMP:
      break;
    case Driver::OMPRT_Unknown:
      // Already diagnosed.
      break;
    }
  }

  // Add compiler-rt lib in case if it was explicitly
  // specified as an argument for --rtlib option.
  if (!Args.hasArg(options::OPT_nostdlib)) {
    AddRunTimeLibs(TC, TC.getDriver(), CmdArgs, Args);
  }

  // Add filenames, libraries, and other linker inputs.
  for (const auto &Input : Inputs) {
    if (Input.isFilename()) {
      CmdArgs.push_back(Input.getFilename());
      continue;
    }

    const Arg &A = Input.getInputArg();

    // Render -l options differently for the MSVC linker.
    if (A.getOption().matches(options::OPT_l)) {
      StringRef Lib = A.getValue();
      const char *LinkLibArg;
      if (Lib.endswith(".lib"))
        LinkLibArg = Args.MakeArgString(Lib);
      else
        LinkLibArg = Args.MakeArgString(Lib + ".lib");
      CmdArgs.push_back(LinkLibArg);
      continue;
    }

    // Otherwise, this is some other kind of linker input option like -Wl, -z,
    // or -L. Render it, even if MSVC doesn't understand it.
    A.renderAsInput(Args, CmdArgs);
  }

  TC.addProfileRTLibs(Args, CmdArgs);

  std::vector<const char *> Environment;

  // We need to special case some linker paths.  In the case of lld, we need to
  // translate 'lld' into 'lld-link', and in the case of the regular msvc
  // linker, we need to use a special search algorithm.
  llvm::SmallString<128> linkPath;
  StringRef Linker
    = Args.getLastArgValue(options::OPT_fuse_ld_EQ, CLANG_DEFAULT_LINKER);
  if (Linker.empty())
    Linker = "link";
  if (Linker.equals_insensitive("lld"))
    Linker = "lld-link";

  if (Linker.equals_insensitive("link")) {
    // If we're using the MSVC linker, it's not sufficient to just use link
    // from the program PATH, because other environments like GnuWin32 install
    // their own link.exe which may come first.
    linkPath = FindVisualStudioExecutable(TC, "link.exe");

    if (!TC.FoundMSVCInstall() && !canExecute(TC.getVFS(), linkPath)) {
      llvm::SmallString<128> ClPath;
      ClPath = TC.GetProgramPath("cl.exe");
      if (canExecute(TC.getVFS(), ClPath)) {
        linkPath = llvm::sys::path::parent_path(ClPath);
        llvm::sys::path::append(linkPath, "link.exe");
        if (!canExecute(TC.getVFS(), linkPath))
          C.getDriver().Diag(clang::diag::warn_drv_msvc_not_found);
      } else {
        C.getDriver().Diag(clang::diag::warn_drv_msvc_not_found);
      }
    }

#ifdef _WIN32
    // When cross-compiling with VS2017 or newer, link.exe expects to have
    // its containing bin directory at the top of PATH, followed by the
    // native target bin directory.
    // e.g. when compiling for x86 on an x64 host, PATH should start with:
    // /bin/Hostx64/x86;/bin/Hostx64/x64
    // This doesn't attempt to handle ToolsetLayout::DevDivInternal.
    if (TC.getIsVS2017OrNewer() &&
        llvm::Triple(llvm::sys::getProcessTriple()).getArch() != TC.getArch()) {
      auto HostArch = llvm::Triple(llvm::sys::getProcessTriple()).getArch();

      auto EnvBlockWide =
          std::unique_ptr<wchar_t[], decltype(&FreeEnvironmentStringsW)>(
              GetEnvironmentStringsW(), FreeEnvironmentStringsW);
      if (!EnvBlockWide)
        goto SkipSettingEnvironment;

      size_t EnvCount = 0;
      size_t EnvBlockLen = 0;
      while (EnvBlockWide[EnvBlockLen] != L'\0') {
        ++EnvCount;
        EnvBlockLen += std::wcslen(&EnvBlockWide[EnvBlockLen]) +
                       1 /*string null-terminator*/;
      }
      ++EnvBlockLen; // add the block null-terminator

      std::string EnvBlock;
      if (!llvm::convertUTF16ToUTF8String(
              llvm::ArrayRef<char>(reinterpret_cast<char *>(EnvBlockWide.get()),
                                   EnvBlockLen * sizeof(EnvBlockWide[0])),
              EnvBlock))
        goto SkipSettingEnvironment;

      Environment.reserve(EnvCount);

      // Now loop over each string in the block and copy them into the
      // environment vector, adjusting the PATH variable as needed when we
      // find it.
      for (const char *Cursor = EnvBlock.data(); *Cursor != '\0';) {
        llvm::StringRef EnvVar(Cursor);
        if (EnvVar.startswith_insensitive("path=")) {
          using SubDirectoryType = toolchains::MSVCToolChain::SubDirectoryType;
          constexpr size_t PrefixLen = 5; // strlen("path=")
          Environment.push_back(Args.MakeArgString(
              EnvVar.substr(0, PrefixLen) +
              TC.getSubDirectoryPath(SubDirectoryType::Bin) +
              llvm::Twine(llvm::sys::EnvPathSeparator) +
              TC.getSubDirectoryPath(SubDirectoryType::Bin, "", HostArch) +
              (EnvVar.size() > PrefixLen
                   ? llvm::Twine(llvm::sys::EnvPathSeparator) +
                         EnvVar.substr(PrefixLen)
                   : "")));
        } else {
          Environment.push_back(Args.MakeArgString(EnvVar));
        }
        Cursor += EnvVar.size() + 1 /*null-terminator*/;
      }
    }
  SkipSettingEnvironment:;
#endif
  } else {
    linkPath = TC.GetProgramPath(Linker.str().c_str());
  }

  auto LinkCmd = std::make_unique<Command>(
      JA, *this, ResponseFileSupport::AtFileUTF16(),
      Args.MakeArgString(linkPath), CmdArgs, Inputs, Output);
  if (!Environment.empty())
    LinkCmd->setEnvironment(Environment);
  C.addCommand(std::move(LinkCmd));
}

MSVCToolChain::MSVCToolChain(const Driver &D, const llvm::Triple &Triple,
                             const ArgList &Args)
    : ToolChain(D, Triple, Args), CudaInstallation(D, Triple, Args),
      RocmInstallation(D, Triple, Args) {
  getProgramPaths().push_back(getDriver().getInstalledDir());
  if (getDriver().getInstalledDir() != getDriver().Dir)
    getProgramPaths().push_back(getDriver().Dir);

  // Check the command line first, that's the user explicitly telling us what to
  // use. Check the environment next, in case we're being invoked from a VS
  // command prompt. Failing that, just try to find the newest Visual Studio
  // version we can and use its default VC toolchain.
  findVCToolChainViaCommandLine(getVFS(), Args, VCToolChainPath, VSLayout) ||
      findVCToolChainViaEnvironment(getVFS(), VCToolChainPath, VSLayout) ||
      findVCToolChainViaSetupConfig(getVFS(), VCToolChainPath, VSLayout) ||
      findVCToolChainViaRegistry(VCToolChainPath, VSLayout);
}

Tool *MSVCToolChain::buildLinker() const {
  return new tools::visualstudio::Linker(*this);
}

Tool *MSVCToolChain::buildAssembler() const {
  if (getTriple().isOSBinFormatMachO())
    return new tools::darwin::Assembler(*this);
  getDriver().Diag(clang::diag::err_no_external_assembler);
  return nullptr;
}

bool MSVCToolChain::IsIntegratedAssemblerDefault() const {
  return true;
}

bool MSVCToolChain::IsUnwindTablesDefault(const ArgList &Args) const {
  // Don't emit unwind tables by default for MachO targets.
  if (getTriple().isOSBinFormatMachO())
    return false;

  // All non-x86_32 Windows targets require unwind tables. However, LLVM
  // doesn't know how to generate them for all targets, so only enable
  // the ones that are actually implemented.
  return getArch() == llvm::Triple::x86_64 ||
         getArch() == llvm::Triple::aarch64;
}

bool MSVCToolChain::isPICDefault() const {
  return getArch() == llvm::Triple::x86_64 ||
         getArch() == llvm::Triple::aarch64;
}

bool MSVCToolChain::isPIEDefault(const llvm::opt::ArgList &Args) const {
  return false;
}

bool MSVCToolChain::isPICDefaultForced() const {
  return getArch() == llvm::Triple::x86_64 ||
         getArch() == llvm::Triple::aarch64;
}

void MSVCToolChain::AddCudaIncludeArgs(const ArgList &DriverArgs,
                                       ArgStringList &CC1Args) const {
  CudaInstallation.AddCudaIncludeArgs(DriverArgs, CC1Args);
}

void MSVCToolChain::AddHIPIncludeArgs(const ArgList &DriverArgs,
                                      ArgStringList &CC1Args) const {
  RocmInstallation.AddHIPIncludeArgs(DriverArgs, CC1Args);
}

void MSVCToolChain::printVerboseInfo(raw_ostream &OS) const {
  CudaInstallation.print(OS);
  RocmInstallation.print(OS);
}

// Get the path to a specific subdirectory in the current toolchain for
// a given target architecture.
// VS2017 changed the VC toolchain layout, so this should be used instead
// of hardcoding paths.
std::string
MSVCToolChain::getSubDirectoryPath(SubDirectoryType Type,
                                   llvm::StringRef SubdirParent,
                                   llvm::Triple::ArchType TargetArch) const {
  const char *SubdirName;
  const char *IncludeName;
  switch (VSLayout) {
  case ToolsetLayout::OlderVS:
    SubdirName = llvmArchToLegacyVCArch(TargetArch);
    IncludeName = "include";
    break;
  case ToolsetLayout::VS2017OrNewer:
    SubdirName = llvmArchToWindowsSDKArch(TargetArch);
    IncludeName = "include";
    break;
  case ToolsetLayout::DevDivInternal:
    SubdirName = llvmArchToDevDivInternalArch(TargetArch);
    IncludeName = "inc";
    break;
  }

  llvm::SmallString<256> Path(VCToolChainPath);
  if (!SubdirParent.empty())
    llvm::sys::path::append(Path, SubdirParent);

  switch (Type) {
  case SubDirectoryType::Bin:
    if (VSLayout == ToolsetLayout::VS2017OrNewer) {
      const bool HostIsX64 =
          llvm::Triple(llvm::sys::getProcessTriple()).isArch64Bit();
      const char *const HostName = HostIsX64 ? "Hostx64" : "Hostx86";
      llvm::sys::path::append(Path, "bin", HostName, SubdirName);
    } else { // OlderVS or DevDivInternal
      llvm::sys::path::append(Path, "bin", SubdirName);
    }
    break;
  case SubDirectoryType::Include:
    llvm::sys::path::append(Path, IncludeName);
    break;
  case SubDirectoryType::Lib:
    llvm::sys::path::append(Path, "lib", SubdirName);
    break;
  }
  return std::string(Path.str());
}

#ifdef _WIN32
static bool readFullStringValue(HKEY hkey, const char *valueName,
                                std::string &value) {
  std::wstring WideValueName;
  if (!llvm::ConvertUTF8toWide(valueName, WideValueName))
    return false;

  DWORD result = 0;
  DWORD valueSize = 0;
  DWORD type = 0;
  // First just query for the required size.
  result = RegQueryValueExW(hkey, WideValueName.c_str(), NULL, &type, NULL,
                            &valueSize);
  if (result != ERROR_SUCCESS || type != REG_SZ || !valueSize)
    return false;
  std::vector<BYTE> buffer(valueSize);
  result = RegQueryValueExW(hkey, WideValueName.c_str(), NULL, NULL, &buffer[0],
                            &valueSize);
  if (result == ERROR_SUCCESS) {
    std::wstring WideValue(reinterpret_cast<const wchar_t *>(buffer.data()),
                           valueSize / sizeof(wchar_t));
    if (valueSize && WideValue.back() == L'\0') {
      WideValue.pop_back();
    }
    // The destination buffer must be empty as an invariant of the conversion
    // function; but this function is sometimes called in a loop that passes in
    // the same buffer, however. Simply clear it out so we can overwrite it.
    value.clear();
    return llvm::convertWideToUTF8(WideValue, value);
  }
  return false;
}
#endif

/// Read registry string.
/// This also supports a means to look for high-versioned keys by use
/// of a $VERSION placeholder in the key path.
/// $VERSION in the key path is a placeholder for the version number,
/// causing the highest value path to be searched for and used.
/// I.e. "SOFTWARE\\Microsoft\\VisualStudio\\$VERSION".
/// There can be additional characters in the component.  Only the numeric
/// characters are compared.  This function only searches HKLM.
static bool getSystemRegistryString(const char *keyPath, const char *valueName,
                                    std::string &value, std::string *phValue) {
#ifndef _WIN32
  return false;
#else
  HKEY hRootKey = HKEY_LOCAL_MACHINE;
  HKEY hKey = NULL;
  long lResult;
  bool returnValue = false;

  const char *placeHolder = strstr(keyPath, "$VERSION");
  std::string bestName;
  // If we have a $VERSION placeholder, do the highest-version search.
  if (placeHolder) {
    const char *keyEnd = placeHolder - 1;
    const char *nextKey = placeHolder;
    // Find end of previous key.
    while ((keyEnd > keyPath) && (*keyEnd != '\\'))
      keyEnd--;
    // Find end of key containing $VERSION.
    while (*nextKey && (*nextKey != '\\'))
      nextKey++;
    size_t partialKeyLength = keyEnd - keyPath;
    char partialKey[256];
    if (partialKeyLength >= sizeof(partialKey))
      partialKeyLength = sizeof(partialKey) - 1;
    strncpy(partialKey, keyPath, partialKeyLength);
    partialKey[partialKeyLength] = '\0';
    HKEY hTopKey = NULL;
    lResult = RegOpenKeyExA(hRootKey, partialKey, 0, KEY_READ | KEY_WOW64_32KEY,
                            &hTopKey);
    if (lResult == ERROR_SUCCESS) {
      char keyName[256];
      double bestValue = 0.0;
      DWORD index, size = sizeof(keyName) - 1;
      for (index = 0; RegEnumKeyExA(hTopKey, index, keyName, &size, NULL, NULL,
                                    NULL, NULL) == ERROR_SUCCESS;
           index++) {
        const char *sp = keyName;
        while (*sp && !isDigit(*sp))
          sp++;
        if (!*sp)
          continue;
        const char *ep = sp + 1;
        while (*ep && (isDigit(*ep) || (*ep == '.')))
          ep++;
        char numBuf[32];
        strncpy(numBuf, sp, sizeof(numBuf) - 1);
        numBuf[sizeof(numBuf) - 1] = '\0';
        double dvalue = strtod(numBuf, NULL);
        if (dvalue > bestValue) {
          // Test that InstallDir is indeed there before keeping this index.
          // Open the chosen key path remainder.
          bestName = keyName;
          // Append rest of key.
          bestName.append(nextKey);
          lResult = RegOpenKeyExA(hTopKey, bestName.c_str(), 0,
                                  KEY_READ | KEY_WOW64_32KEY, &hKey);
          if (lResult == ERROR_SUCCESS) {
            if (readFullStringValue(hKey, valueName, value)) {
              bestValue = dvalue;
              if (phValue)
                *phValue = bestName;
              returnValue = true;
            }
            RegCloseKey(hKey);
          }
        }
        size = sizeof(keyName) - 1;
      }
      RegCloseKey(hTopKey);
    }
  } else {
    lResult =
        RegOpenKeyExA(hRootKey, keyPath, 0, KEY_READ | KEY_WOW64_32KEY, &hKey);
    if (lResult == ERROR_SUCCESS) {
      if (readFullStringValue(hKey, valueName, value))
        returnValue = true;
      if (phValue)
        phValue->clear();
      RegCloseKey(hKey);
    }
  }
  return returnValue;
#endif // _WIN32
}

// Find the most recent version of Universal CRT or Windows 10 SDK.
// vcvarsqueryregistry.bat from Visual Studio 2015 sorts entries in the include
// directory by name and uses the last one of the list.
// So we compare entry names lexicographically to find the greatest one.
static bool getWindows10SDKVersionFromPath(llvm::vfs::FileSystem &VFS,
                                           const std::string &SDKPath,
                                           std::string &SDKVersion) {
  llvm::SmallString<128> IncludePath(SDKPath);
  llvm::sys::path::append(IncludePath, "Include");
  SDKVersion = getHighestNumericTupleInDirectory(VFS, IncludePath);
  return !SDKVersion.empty();
}

static bool getWindowsSDKDirViaCommandLine(llvm::vfs::FileSystem &VFS,
                                           const ArgList &Args,
                                           std::string &Path, int &Major,
                                           std::string &Version) {
  if (Arg *A = Args.getLastArg(options::OPT__SLASH_winsdkdir,
                               options::OPT__SLASH_winsysroot)) {
    // Don't validate the input; trust the value supplied by the user.
    // The motivation is to prevent unnecessary file and registry access.
    llvm::VersionTuple SDKVersion;
    if (Arg *A = Args.getLastArg(options::OPT__SLASH_winsdkversion))
      SDKVersion.tryParse(A->getValue());

    if (A->getOption().getID() == options::OPT__SLASH_winsysroot) {
      llvm::SmallString<128> SDKPath(A->getValue());
      llvm::sys::path::append(SDKPath, "Windows Kits");
      if (!SDKVersion.empty())
        llvm::sys::path::append(SDKPath, Twine(SDKVersion.getMajor()));
      else
        llvm::sys::path::append(
            SDKPath, getHighestNumericTupleInDirectory(VFS, SDKPath));
      Path = std::string(SDKPath.str());
    } else {
      Path = A->getValue();
    }

    if (!SDKVersion.empty()) {
      Major = SDKVersion.getMajor();
      Version = SDKVersion.getAsString();
    } else if (getWindows10SDKVersionFromPath(VFS, Path, Version)) {
      Major = 10;
    }
    return true;
  }
  return false;
}

/// Get Windows SDK installation directory.
static bool getWindowsSDKDir(llvm::vfs::FileSystem &VFS, const ArgList &Args,
                             std::string &Path, int &Major,
                             std::string &WindowsSDKIncludeVersion,
                             std::string &WindowsSDKLibVersion) {
  // Trust /winsdkdir and /winsdkversion if present.
  if (getWindowsSDKDirViaCommandLine(VFS, Args, Path, Major,
                                     WindowsSDKIncludeVersion)) {
    WindowsSDKLibVersion = WindowsSDKIncludeVersion;
    return true;
  }

  // FIXME: Try env vars (%WindowsSdkDir%, %UCRTVersion%) before going to registry.

  // Try the Windows registry.
  std::string RegistrySDKVersion;
  if (!getSystemRegistryString(
          "SOFTWARE\\Microsoft\\Microsoft SDKs\\Windows\\$VERSION",
          "InstallationFolder", Path, &RegistrySDKVersion))
    return false;
  if (Path.empty() || RegistrySDKVersion.empty())
    return false;

  WindowsSDKIncludeVersion.clear();
  WindowsSDKLibVersion.clear();
  Major = 0;
  std::sscanf(RegistrySDKVersion.c_str(), "v%d.", &Major);
  if (Major <= 7)
    return true;
  if (Major == 8) {
    // Windows SDK 8.x installs libraries in a folder whose names depend on the
    // version of the OS you're targeting.  By default choose the newest, which
    // usually corresponds to the version of the OS you've installed the SDK on.
    const char *Tests[] = {"winv6.3", "win8", "win7"};
    for (const char *Test : Tests) {
      llvm::SmallString<128> TestPath(Path);
      llvm::sys::path::append(TestPath, "Lib", Test);
      if (VFS.exists(TestPath)) {
        WindowsSDKLibVersion = Test;
        break;
      }
    }
    return !WindowsSDKLibVersion.empty();
  }
  if (Major == 10) {
    if (!getWindows10SDKVersionFromPath(VFS, Path, WindowsSDKIncludeVersion))
      return false;
    WindowsSDKLibVersion = WindowsSDKIncludeVersion;
    return true;
  }
  // Unsupported SDK version
  return false;
}

// Gets the library path required to link against the Windows SDK.
bool MSVCToolChain::getWindowsSDKLibraryPath(
    const ArgList &Args, std::string &path) const {
  std::string sdkPath;
  int sdkMajor = 0;
  std::string windowsSDKIncludeVersion;
  std::string windowsSDKLibVersion;

  path.clear();
  if (!getWindowsSDKDir(getVFS(), Args, sdkPath, sdkMajor,
                        windowsSDKIncludeVersion, windowsSDKLibVersion))
    return false;

  llvm::SmallString<128> libPath(sdkPath);
  llvm::sys::path::append(libPath, "Lib");
  if (sdkMajor >= 8) {
    llvm::sys::path::append(libPath, windowsSDKLibVersion, "um",
                            llvmArchToWindowsSDKArch(getArch()));
  } else {
    switch (getArch()) {
    // In Windows SDK 7.x, x86 libraries are directly in the Lib folder.
    case llvm::Triple::x86:
      break;
    case llvm::Triple::x86_64:
      llvm::sys::path::append(libPath, "x64");
      break;
    case llvm::Triple::arm:
      // It is not necessary to link against Windows SDK 7.x when targeting ARM.
      return false;
    default:
      return false;
    }
  }

  path = std::string(libPath.str());
  return true;
}

// Check if the Include path of a specified version of Visual Studio contains
// specific header files. If not, they are probably shipped with Universal CRT.
bool MSVCToolChain::useUniversalCRT() const {
  llvm::SmallString<128> TestPath(
      getSubDirectoryPath(SubDirectoryType::Include));
  llvm::sys::path::append(TestPath, "stdlib.h");
  return !getVFS().exists(TestPath);
}

static bool getUniversalCRTSdkDir(llvm::vfs::FileSystem &VFS,
                                  const ArgList &Args, std::string &Path,
                                  std::string &UCRTVersion) {
  // If /winsdkdir is passed, use it as location for the UCRT too.
  // FIXME: Should there be a dedicated /ucrtdir to override /winsdkdir?
  int Major;
  if (getWindowsSDKDirViaCommandLine(VFS, Args, Path, Major, UCRTVersion))
    return true;

  // FIXME: Try env vars (%UniversalCRTSdkDir%, %UCRTVersion%) before going to
  // registry.

  // vcvarsqueryregistry.bat for Visual Studio 2015 queries the registry
  // for the specific key "KitsRoot10". So do we.
  if (!getSystemRegistryString(
          "SOFTWARE\\Microsoft\\Windows Kits\\Installed Roots", "KitsRoot10",
          Path, nullptr))
    return false;

  return getWindows10SDKVersionFromPath(VFS, Path, UCRTVersion);
}

bool MSVCToolChain::getUniversalCRTLibraryPath(const ArgList &Args,
                                               std::string &Path) const {
  std::string UniversalCRTSdkPath;
  std::string UCRTVersion;

  Path.clear();
  if (!getUniversalCRTSdkDir(getVFS(), Args, UniversalCRTSdkPath, UCRTVersion))
    return false;

  StringRef ArchName = llvmArchToWindowsSDKArch(getArch());
  if (ArchName.empty())
    return false;

  llvm::SmallString<128> LibPath(UniversalCRTSdkPath);
  llvm::sys::path::append(LibPath, "Lib", UCRTVersion, "ucrt", ArchName);

  Path = std::string(LibPath.str());
  return true;
}

static VersionTuple getMSVCVersionFromExe(const std::string &BinDir) {
  VersionTuple Version;
#ifdef _WIN32
  SmallString<128> ClExe(BinDir);
  llvm::sys::path::append(ClExe, "cl.exe");

  std::wstring ClExeWide;
  if (!llvm::ConvertUTF8toWide(ClExe.c_str(), ClExeWide))
    return Version;

  const DWORD VersionSize = ::GetFileVersionInfoSizeW(ClExeWide.c_str(),
                                                      nullptr);
  if (VersionSize == 0)
    return Version;

  SmallVector<uint8_t, 4 * 1024> VersionBlock(VersionSize);
  if (!::GetFileVersionInfoW(ClExeWide.c_str(), 0, VersionSize,
                             VersionBlock.data()))
    return Version;

  VS_FIXEDFILEINFO *FileInfo = nullptr;
  UINT FileInfoSize = 0;
  if (!::VerQueryValueW(VersionBlock.data(), L"\\",
                        reinterpret_cast<LPVOID *>(&FileInfo), &FileInfoSize) ||
      FileInfoSize < sizeof(*FileInfo))
    return Version;

  const unsigned Major = (FileInfo->dwFileVersionMS >> 16) & 0xFFFF;
  const unsigned Minor = (FileInfo->dwFileVersionMS      ) & 0xFFFF;
  const unsigned Micro = (FileInfo->dwFileVersionLS >> 16) & 0xFFFF;

  Version = VersionTuple(Major, Minor, Micro);
#endif
  return Version;
}

void MSVCToolChain::AddSystemIncludeWithSubfolder(
    const ArgList &DriverArgs, ArgStringList &CC1Args,
    const std::string &folder, const Twine &subfolder1, const Twine &subfolder2,
    const Twine &subfolder3) const {
  llvm::SmallString<128> path(folder);
  llvm::sys::path::append(path, subfolder1, subfolder2, subfolder3);
  addSystemInclude(DriverArgs, CC1Args, path);
}

void MSVCToolChain::AddClangSystemIncludeArgs(const ArgList &DriverArgs,
                                              ArgStringList &CC1Args) const {
  if (DriverArgs.hasArg(options::OPT_nostdinc))
    return;

  if (!DriverArgs.hasArg(options::OPT_nobuiltininc)) {
    AddSystemIncludeWithSubfolder(DriverArgs, CC1Args, getDriver().ResourceDir,
                                  "include");
  }

  // Add %INCLUDE%-like directories from the -imsvc flag.
  for (const auto &Path : DriverArgs.getAllArgValues(options::OPT__SLASH_imsvc))
    addSystemInclude(DriverArgs, CC1Args, Path);

  auto AddSystemIncludesFromEnv = [&](StringRef Var) -> bool {
    if (auto Val = llvm::sys::Process::GetEnv(Var)) {
      SmallVector<StringRef, 8> Dirs;
      StringRef(*Val).split(Dirs, ";", /*MaxSplit=*/-1, /*KeepEmpty=*/false);
      if (!Dirs.empty()) {
        addSystemIncludes(DriverArgs, CC1Args, Dirs);
        return true;
      }
    }
    return false;
  };

  // Add %INCLUDE%-like dirs via /external:env: flags.
  for (const auto &Var :
       DriverArgs.getAllArgValues(options::OPT__SLASH_external_env)) {
    AddSystemIncludesFromEnv(Var);
  }

  // Add DIA SDK include if requested.
  if (const Arg *A = DriverArgs.getLastArg(options::OPT__SLASH_diasdkdir,
                                           options::OPT__SLASH_winsysroot)) {
    // cl.exe doesn't find the DIA SDK automatically, so this too requires
    // explicit flags and doesn't automatically look in "DIA SDK" relative
    // to the path we found for VCToolChainPath.
    llvm::SmallString<128> DIASDKPath(A->getValue());
    if (A->getOption().getID() == options::OPT__SLASH_winsysroot)
      llvm::sys::path::append(DIASDKPath, "DIA SDK");
    AddSystemIncludeWithSubfolder(DriverArgs, CC1Args, std::string(DIASDKPath),
                                  "include");
  }

  if (DriverArgs.hasArg(options::OPT_nostdlibinc))
    return;

<<<<<<< HEAD
  // Honor %INCLUDE%. It should know essential search paths with vcvarsall.bat.
  // Skip if the user expressly set a vctoolsdir
  if (!DriverArgs.getLastArg(options::OPT__SLASH_vctoolsdir,
                             options::OPT__SLASH_winsysroot)) {
    if (llvm::Optional<std::string> cl_include_dir =
            llvm::sys::Process::GetEnv("INCLUDE")) {
      SmallVector<StringRef, 8> Dirs;
      StringRef(*cl_include_dir)
          .split(Dirs, ";", /*MaxSplit=*/-1, /*KeepEmpty=*/false);
      for (StringRef Dir : Dirs)
        addSystemInclude(DriverArgs, CC1Args, Dir);
      if (!Dirs.empty())
        return;
    }
=======
  // Honor %INCLUDE% and %EXTERNAL_INCLUDE%. It should have essential search
  // paths set by vcvarsall.bat. Skip if the user expressly set a vctoolsdir.
  if (!DriverArgs.getLastArg(options::OPT__SLASH_vctoolsdir,
                             options::OPT__SLASH_winsysroot)) {
    bool Found = AddSystemIncludesFromEnv("INCLUDE");
    Found |= AddSystemIncludesFromEnv("EXTERNAL_INCLUDE");
    if (Found)
      return;
>>>>>>> 2ab1d525
  }

  // When built with access to the proper Windows APIs, try to actually find
  // the correct include paths first.
  if (!VCToolChainPath.empty()) {
    addSystemInclude(DriverArgs, CC1Args,
                     getSubDirectoryPath(SubDirectoryType::Include));
    addSystemInclude(DriverArgs, CC1Args,
                     getSubDirectoryPath(SubDirectoryType::Include, "atlmfc"));

    if (useUniversalCRT()) {
      std::string UniversalCRTSdkPath;
      std::string UCRTVersion;
      if (getUniversalCRTSdkDir(getVFS(), DriverArgs, UniversalCRTSdkPath,
                                UCRTVersion)) {
        AddSystemIncludeWithSubfolder(DriverArgs, CC1Args, UniversalCRTSdkPath,
                                      "Include", UCRTVersion, "ucrt");
      }
    }

    std::string WindowsSDKDir;
    int major = 0;
    std::string windowsSDKIncludeVersion;
    std::string windowsSDKLibVersion;
    if (getWindowsSDKDir(getVFS(), DriverArgs, WindowsSDKDir, major,
                         windowsSDKIncludeVersion, windowsSDKLibVersion)) {
      if (major >= 8) {
        // Note: windowsSDKIncludeVersion is empty for SDKs prior to v10.
        // Anyway, llvm::sys::path::append is able to manage it.
        AddSystemIncludeWithSubfolder(DriverArgs, CC1Args, WindowsSDKDir,
                                      "Include", windowsSDKIncludeVersion,
                                      "shared");
        AddSystemIncludeWithSubfolder(DriverArgs, CC1Args, WindowsSDKDir,
                                      "Include", windowsSDKIncludeVersion,
                                      "um");
        AddSystemIncludeWithSubfolder(DriverArgs, CC1Args, WindowsSDKDir,
                                      "Include", windowsSDKIncludeVersion,
                                      "winrt");
      } else {
        AddSystemIncludeWithSubfolder(DriverArgs, CC1Args, WindowsSDKDir,
                                      "Include");
      }
    }

    return;
  }

#if defined(_WIN32)
  // As a fallback, select default install paths.
  // FIXME: Don't guess drives and paths like this on Windows.
  const StringRef Paths[] = {
    "C:/Program Files/Microsoft Visual Studio 10.0/VC/include",
    "C:/Program Files/Microsoft Visual Studio 9.0/VC/include",
    "C:/Program Files/Microsoft Visual Studio 9.0/VC/PlatformSDK/Include",
    "C:/Program Files/Microsoft Visual Studio 8/VC/include",
    "C:/Program Files/Microsoft Visual Studio 8/VC/PlatformSDK/Include"
  };
  addSystemIncludes(DriverArgs, CC1Args, Paths);
#endif
}

void MSVCToolChain::AddClangCXXStdlibIncludeArgs(const ArgList &DriverArgs,
                                                 ArgStringList &CC1Args) const {
  // FIXME: There should probably be logic here to find libc++ on Windows.
}

VersionTuple MSVCToolChain::computeMSVCVersion(const Driver *D,
                                               const ArgList &Args) const {
  bool IsWindowsMSVC = getTriple().isWindowsMSVCEnvironment();
  VersionTuple MSVT = ToolChain::computeMSVCVersion(D, Args);
  if (MSVT.empty())
    MSVT = getTriple().getEnvironmentVersion();
  if (MSVT.empty() && IsWindowsMSVC)
    MSVT = getMSVCVersionFromExe(getSubDirectoryPath(SubDirectoryType::Bin));
  if (MSVT.empty() &&
      Args.hasFlag(options::OPT_fms_extensions, options::OPT_fno_ms_extensions,
                   IsWindowsMSVC)) {
    // -fms-compatibility-version=19.14 is default, aka 2017, 15.7
    MSVT = VersionTuple(19, 14);
  }
  return MSVT;
}

std::string
MSVCToolChain::ComputeEffectiveClangTriple(const ArgList &Args,
                                           types::ID InputType) const {
  // The MSVC version doesn't care about the architecture, even though it
  // may look at the triple internally.
  VersionTuple MSVT = computeMSVCVersion(/*D=*/nullptr, Args);
  MSVT = VersionTuple(MSVT.getMajor(), MSVT.getMinor().getValueOr(0),
                      MSVT.getSubminor().getValueOr(0));

  // For the rest of the triple, however, a computed architecture name may
  // be needed.
  llvm::Triple Triple(ToolChain::ComputeEffectiveClangTriple(Args, InputType));
  if (Triple.getEnvironment() == llvm::Triple::MSVC) {
    StringRef ObjFmt = Triple.getEnvironmentName().split('-').second;
    if (ObjFmt.empty())
      Triple.setEnvironmentName((Twine("msvc") + MSVT.getAsString()).str());
    else
      Triple.setEnvironmentName(
          (Twine("msvc") + MSVT.getAsString() + Twine('-') + ObjFmt).str());
  }
  return Triple.getTriple();
}

SanitizerMask MSVCToolChain::getSupportedSanitizers() const {
  SanitizerMask Res = ToolChain::getSupportedSanitizers();
  Res |= SanitizerKind::Address;
  Res |= SanitizerKind::PointerCompare;
  Res |= SanitizerKind::PointerSubtract;
  Res |= SanitizerKind::Fuzzer;
  Res |= SanitizerKind::FuzzerNoLink;
  Res &= ~SanitizerKind::CFIMFCall;
  return Res;
}

static void TranslateOptArg(Arg *A, llvm::opt::DerivedArgList &DAL,
                            bool SupportsForcingFramePointer,
                            const char *ExpandChar, const OptTable &Opts) {
  assert(A->getOption().matches(options::OPT__SLASH_O));

  StringRef OptStr = A->getValue();
  for (size_t I = 0, E = OptStr.size(); I != E; ++I) {
    const char &OptChar = *(OptStr.data() + I);
    switch (OptChar) {
    default:
      break;
    case '1':
    case '2':
    case 'x':
    case 'd':
      // Ignore /O[12xd] flags that aren't the last one on the command line.
      // Only the last one gets expanded.
      if (&OptChar != ExpandChar) {
        A->claim();
        break;
      }
      if (OptChar == 'd') {
        DAL.AddFlagArg(A, Opts.getOption(options::OPT_O0));
      } else {
        if (OptChar == '1') {
          DAL.AddJoinedArg(A, Opts.getOption(options::OPT_O), "s");
        } else if (OptChar == '2' || OptChar == 'x') {
          DAL.AddFlagArg(A, Opts.getOption(options::OPT_fbuiltin));
          DAL.AddJoinedArg(A, Opts.getOption(options::OPT_O), "2");
        }
        if (SupportsForcingFramePointer &&
            !DAL.hasArgNoClaim(options::OPT_fno_omit_frame_pointer))
          DAL.AddFlagArg(A, Opts.getOption(options::OPT_fomit_frame_pointer));
        if (OptChar == '1' || OptChar == '2')
          DAL.AddFlagArg(A, Opts.getOption(options::OPT_ffunction_sections));
      }
      break;
    case 'b':
      if (I + 1 != E && isdigit(OptStr[I + 1])) {
        switch (OptStr[I + 1]) {
        case '0':
          DAL.AddFlagArg(A, Opts.getOption(options::OPT_fno_inline));
          break;
        case '1':
          DAL.AddFlagArg(A, Opts.getOption(options::OPT_finline_hint_functions));
          break;
        case '2':
          DAL.AddFlagArg(A, Opts.getOption(options::OPT_finline_functions));
          break;
        }
        ++I;
      }
      break;
    case 'g':
      A->claim();
      break;
    case 'i':
      if (I + 1 != E && OptStr[I + 1] == '-') {
        ++I;
        DAL.AddFlagArg(A, Opts.getOption(options::OPT_fno_builtin));
      } else {
        DAL.AddFlagArg(A, Opts.getOption(options::OPT_fbuiltin));
      }
      break;
    case 's':
      DAL.AddJoinedArg(A, Opts.getOption(options::OPT_O), "s");
      break;
    case 't':
      DAL.AddJoinedArg(A, Opts.getOption(options::OPT_O), "2");
      break;
    case 'y': {
      bool OmitFramePointer = true;
      if (I + 1 != E && OptStr[I + 1] == '-') {
        OmitFramePointer = false;
        ++I;
      }
      if (SupportsForcingFramePointer) {
        if (OmitFramePointer)
          DAL.AddFlagArg(A,
                         Opts.getOption(options::OPT_fomit_frame_pointer));
        else
          DAL.AddFlagArg(
              A, Opts.getOption(options::OPT_fno_omit_frame_pointer));
      } else {
        // Don't warn about /Oy- in x86-64 builds (where
        // SupportsForcingFramePointer is false).  The flag having no effect
        // there is a compiler-internal optimization, and people shouldn't have
        // to special-case their build files for x86-64 clang-cl.
        A->claim();
      }
      break;
    }
    }
  }
}

static void TranslateDArg(Arg *A, llvm::opt::DerivedArgList &DAL,
                          const OptTable &Opts) {
  assert(A->getOption().matches(options::OPT_D));

  StringRef Val = A->getValue();
  size_t Hash = Val.find('#');
  if (Hash == StringRef::npos || Hash > Val.find('=')) {
    DAL.append(A);
    return;
  }

  std::string NewVal = std::string(Val);
  NewVal[Hash] = '=';
  DAL.AddJoinedArg(A, Opts.getOption(options::OPT_D), NewVal);
}

static void TranslatePermissive(Arg *A, llvm::opt::DerivedArgList &DAL,
                                const OptTable &Opts) {
  DAL.AddFlagArg(A, Opts.getOption(options::OPT__SLASH_Zc_twoPhase_));
  DAL.AddFlagArg(A, Opts.getOption(options::OPT_fno_operator_names));
}

static void TranslatePermissiveMinus(Arg *A, llvm::opt::DerivedArgList &DAL,
                                     const OptTable &Opts) {
  DAL.AddFlagArg(A, Opts.getOption(options::OPT__SLASH_Zc_twoPhase));
  DAL.AddFlagArg(A, Opts.getOption(options::OPT_foperator_names));
}

llvm::opt::DerivedArgList *
MSVCToolChain::TranslateArgs(const llvm::opt::DerivedArgList &Args,
                             StringRef BoundArch,
                             Action::OffloadKind OFK) const {
  DerivedArgList *DAL = new DerivedArgList(Args.getBaseArgs());
  const OptTable &Opts = getDriver().getOpts();

  // /Oy and /Oy- don't have an effect on X86-64
  bool SupportsForcingFramePointer = getArch() != llvm::Triple::x86_64;

  // The -O[12xd] flag actually expands to several flags.  We must desugar the
  // flags so that options embedded can be negated.  For example, the '-O2' flag
  // enables '-Oy'.  Expanding '-O2' into its constituent flags allows us to
  // correctly handle '-O2 -Oy-' where the trailing '-Oy-' disables a single
  // aspect of '-O2'.
  //
  // Note that this expansion logic only applies to the *last* of '[12xd]'.

  // First step is to search for the character we'd like to expand.
  const char *ExpandChar = nullptr;
  for (Arg *A : Args.filtered(options::OPT__SLASH_O)) {
    StringRef OptStr = A->getValue();
    for (size_t I = 0, E = OptStr.size(); I != E; ++I) {
      char OptChar = OptStr[I];
      char PrevChar = I > 0 ? OptStr[I - 1] : '0';
      if (PrevChar == 'b') {
        // OptChar does not expand; it's an argument to the previous char.
        continue;
      }
      if (OptChar == '1' || OptChar == '2' || OptChar == 'x' || OptChar == 'd')
        ExpandChar = OptStr.data() + I;
    }
  }

  for (Arg *A : Args) {
    if (A->getOption().matches(options::OPT__SLASH_O)) {
      // The -O flag actually takes an amalgam of other options.  For example,
      // '/Ogyb2' is equivalent to '/Og' '/Oy' '/Ob2'.
      TranslateOptArg(A, *DAL, SupportsForcingFramePointer, ExpandChar, Opts);
    } else if (A->getOption().matches(options::OPT_D)) {
      // Translate -Dfoo#bar into -Dfoo=bar.
      TranslateDArg(A, *DAL, Opts);
    } else if (A->getOption().matches(options::OPT__SLASH_permissive)) {
      // Expand /permissive
      TranslatePermissive(A, *DAL, Opts);
    } else if (A->getOption().matches(options::OPT__SLASH_permissive_)) {
      // Expand /permissive-
      TranslatePermissiveMinus(A, *DAL, Opts);
    } else if (OFK != Action::OFK_HIP) {
      // HIP Toolchain translates input args by itself.
      DAL->append(A);
    }
  }

  return DAL;
}

void MSVCToolChain::addClangTargetOptions(
    const ArgList &DriverArgs, ArgStringList &CC1Args,
    Action::OffloadKind DeviceOffloadKind) const {
  // MSVC STL kindly allows removing all usages of typeid by defining
  // _HAS_STATIC_RTTI to 0. Do so, when compiling with -fno-rtti
  if (DriverArgs.hasArg(options::OPT_fno_rtti, options::OPT_frtti,
                        /*Default=*/false))
    CC1Args.push_back("-D_HAS_STATIC_RTTI=0");
}<|MERGE_RESOLUTION|>--- conflicted
+++ resolved
@@ -63,8 +63,6 @@
 using namespace clang;
 using namespace llvm::opt;
 
-<<<<<<< HEAD
-=======
 // Windows SDKs and VC Toolchains group their contents into subdirectories based
 // on the target architecture. This function converts an llvm::Triple::ArchType
 // to the corresponding subdirectory name.
@@ -120,7 +118,6 @@
   }
 }
 
->>>>>>> 2ab1d525
 static bool canExecute(llvm::vfs::FileSystem &VFS, StringRef Path) {
   auto Status = VFS.status(Path);
   if (!Status)
@@ -454,8 +451,6 @@
   // the environment variable is set however, assume the user knows what
   // they're doing. If the user passes /vctoolsdir or /winsdkdir, trust that
   // over env vars.
-<<<<<<< HEAD
-=======
   if (const Arg *A = Args.getLastArg(options::OPT__SLASH_diasdkdir,
                                      options::OPT__SLASH_winsysroot)) {
     // cl.exe doesn't find the DIA SDK automatically, so this too requires
@@ -470,7 +465,6 @@
                             llvmArchToLegacyVCArch(TC.getArch()));
     CmdArgs.push_back(Args.MakeArgString(Twine("-libpath:") + DIAPath));
   }
->>>>>>> 2ab1d525
   if (!llvm::sys::Process::GetEnv("LIB") ||
       Args.getLastArg(options::OPT__SLASH_vctoolsdir,
                       options::OPT__SLASH_winsysroot)) {
@@ -589,15 +583,9 @@
       CmdArgs.push_back("-guard:cf");
     } else if (GuardArgs.equals_insensitive("cf-")) {
       CmdArgs.push_back("-guard:cf-");
-<<<<<<< HEAD
-    } else if (GuardArgs.equals_lower("ehcont")) {
-      CmdArgs.push_back("-guard:ehcont");
-    } else if (GuardArgs.equals_lower("ehcont-")) {
-=======
     } else if (GuardArgs.equals_insensitive("ehcont")) {
       CmdArgs.push_back("-guard:ehcont");
     } else if (GuardArgs.equals_insensitive("ehcont-")) {
->>>>>>> 2ab1d525
       CmdArgs.push_back("-guard:ehcont-");
     }
   }
@@ -1299,22 +1287,6 @@
   if (DriverArgs.hasArg(options::OPT_nostdlibinc))
     return;
 
-<<<<<<< HEAD
-  // Honor %INCLUDE%. It should know essential search paths with vcvarsall.bat.
-  // Skip if the user expressly set a vctoolsdir
-  if (!DriverArgs.getLastArg(options::OPT__SLASH_vctoolsdir,
-                             options::OPT__SLASH_winsysroot)) {
-    if (llvm::Optional<std::string> cl_include_dir =
-            llvm::sys::Process::GetEnv("INCLUDE")) {
-      SmallVector<StringRef, 8> Dirs;
-      StringRef(*cl_include_dir)
-          .split(Dirs, ";", /*MaxSplit=*/-1, /*KeepEmpty=*/false);
-      for (StringRef Dir : Dirs)
-        addSystemInclude(DriverArgs, CC1Args, Dir);
-      if (!Dirs.empty())
-        return;
-    }
-=======
   // Honor %INCLUDE% and %EXTERNAL_INCLUDE%. It should have essential search
   // paths set by vcvarsall.bat. Skip if the user expressly set a vctoolsdir.
   if (!DriverArgs.getLastArg(options::OPT__SLASH_vctoolsdir,
@@ -1323,7 +1295,6 @@
     Found |= AddSystemIncludesFromEnv("EXTERNAL_INCLUDE");
     if (Found)
       return;
->>>>>>> 2ab1d525
   }
 
   // When built with access to the proper Windows APIs, try to actually find
