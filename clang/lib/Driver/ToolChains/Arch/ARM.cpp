--- conflicted
+++ resolved
@@ -438,10 +438,6 @@
   bool KernelOrKext =
       Args.hasArg(options::OPT_mkernel, options::OPT_fapple_kext);
   arm::FloatABI ABI = arm::getARMFloatABI(D, Triple, Args);
-<<<<<<< HEAD
-  arm::ReadTPMode ThreadPointer = arm::getReadTPMode(D, Args);
-=======
->>>>>>> 2ab1d525
   llvm::Optional<std::pair<const Arg *, StringRef>> WaCPU, WaFPU, WaHDiv,
       WaArch;
 
