//===--- Fuchsia.cpp - Fuchsia ToolChain Implementations --------*- C++ -*-===//
//
// Part of the LLVM Project, under the Apache License v2.0 with LLVM Exceptions.
// See https://llvm.org/LICENSE.txt for license information.
// SPDX-License-Identifier: Apache-2.0 WITH LLVM-exception
//
//===----------------------------------------------------------------------===//

#include "Fuchsia.h"
#include "CommonArgs.h"
#include "clang/Config/config.h"
#include "clang/Driver/Compilation.h"
#include "clang/Driver/Driver.h"
#include "clang/Driver/DriverDiagnostic.h"
#include "clang/Driver/Options.h"
#include "clang/Driver/SanitizerArgs.h"
#include "llvm/Option/ArgList.h"
#include "llvm/ProfileData/InstrProf.h"
#include "llvm/Support/FileSystem.h"
#include "llvm/Support/Path.h"
#include "llvm/Support/VirtualFileSystem.h"

using namespace clang::driver;
using namespace clang::driver::toolchains;
using namespace clang::driver::tools;
using namespace clang;
using namespace llvm::opt;

using tools::addMultilibFlag;

void fuchsia::Linker::ConstructJob(Compilation &C, const JobAction &JA,
                                   const InputInfo &Output,
                                   const InputInfoList &Inputs,
                                   const ArgList &Args,
                                   const char *LinkingOutput) const {
  const toolchains::Fuchsia &ToolChain =
      static_cast<const toolchains::Fuchsia &>(getToolChain());
  const Driver &D = ToolChain.getDriver();

  ArgStringList CmdArgs;

  // Silence warning for "clang -g foo.o -o foo"
  Args.ClaimAllArgs(options::OPT_g_Group);
  // and "clang -emit-llvm foo.o -o foo"
  Args.ClaimAllArgs(options::OPT_emit_llvm);
  // and for "clang -w foo.o -o foo". Other warning options are already
  // handled somewhere else.
  Args.ClaimAllArgs(options::OPT_w);

  CmdArgs.push_back("-z");
  CmdArgs.push_back("max-page-size=4096");

  CmdArgs.push_back("-z");
  CmdArgs.push_back("now");

  const char *Exec = Args.MakeArgString(ToolChain.GetLinkerPath());
  if (llvm::sys::path::filename(Exec).equals_insensitive("ld.lld") ||
      llvm::sys::path::stem(Exec).equals_insensitive("ld.lld")) {
    CmdArgs.push_back("-z");
    CmdArgs.push_back("rodynamic");
    CmdArgs.push_back("-z");
    CmdArgs.push_back("separate-loadable-segments");
    CmdArgs.push_back("-z");
    CmdArgs.push_back("rel");
    CmdArgs.push_back("--pack-dyn-relocs=relr");
  }

  if (!D.SysRoot.empty())
    CmdArgs.push_back(Args.MakeArgString("--sysroot=" + D.SysRoot));

  if (!Args.hasArg(options::OPT_shared) && !Args.hasArg(options::OPT_r))
    CmdArgs.push_back("-pie");

  if (Args.hasArg(options::OPT_rdynamic))
    CmdArgs.push_back("-export-dynamic");

  if (Args.hasArg(options::OPT_s))
    CmdArgs.push_back("-s");

  if (Args.hasArg(options::OPT_r)) {
    CmdArgs.push_back("-r");
  } else {
    CmdArgs.push_back("--build-id");
    CmdArgs.push_back("--hash-style=gnu");
  }

  CmdArgs.push_back("--eh-frame-hdr");

  if (Args.hasArg(options::OPT_static))
    CmdArgs.push_back("-Bstatic");
  else if (Args.hasArg(options::OPT_shared))
    CmdArgs.push_back("-shared");

  const SanitizerArgs &SanArgs = ToolChain.getSanitizerArgs(Args);

  if (!Args.hasArg(options::OPT_shared)) {
    std::string Dyld = D.DyldPrefix;
    if (SanArgs.needsAsanRt() && SanArgs.needsSharedRt())
      Dyld += "asan/";
    if (SanArgs.needsHwasanRt() && SanArgs.needsSharedRt())
      Dyld += "hwasan/";
    if (SanArgs.needsTsanRt() && SanArgs.needsSharedRt())
      Dyld += "tsan/";
    Dyld += "ld.so.1";
    CmdArgs.push_back("-dynamic-linker");
    CmdArgs.push_back(Args.MakeArgString(Dyld));
  }

  CmdArgs.push_back("-o");
  CmdArgs.push_back(Output.getFilename());

  if (!Args.hasArg(options::OPT_nostdlib, options::OPT_nostartfiles,
                   options::OPT_r)) {
    if (!Args.hasArg(options::OPT_shared)) {
      CmdArgs.push_back(Args.MakeArgString(ToolChain.GetFilePath("Scrt1.o")));
    }
  }

  Args.AddAllArgs(CmdArgs, options::OPT_L);
  Args.AddAllArgs(CmdArgs, options::OPT_u);

  ToolChain.AddFilePathLibArgs(Args, CmdArgs);

  if (D.isUsingLTO()) {
    assert(!Inputs.empty() && "Must have at least one input.");
    addLTOOptions(ToolChain, Args, CmdArgs, Output, Inputs[0],
                  D.getLTOMode() == LTOK_Thin);
  }

  bool NeedsSanitizerDeps = addSanitizerRuntimes(ToolChain, Args, CmdArgs);
  bool NeedsXRayDeps = addXRayRuntime(ToolChain, Args, CmdArgs);
  AddLinkerInputs(ToolChain, Inputs, Args, CmdArgs, JA);
  ToolChain.addProfileRTLibs(Args, CmdArgs);

  if (!Args.hasArg(options::OPT_nostdlib, options::OPT_nodefaultlibs,
                   options::OPT_r)) {
    if (Args.hasArg(options::OPT_static))
      CmdArgs.push_back("-Bdynamic");

    if (D.CCCIsCXX()) {
      if (ToolChain.ShouldLinkCXXStdlib(Args)) {
        bool OnlyLibstdcxxStatic = Args.hasArg(options::OPT_static_libstdcxx) &&
                                   !Args.hasArg(options::OPT_static);
        CmdArgs.push_back("--push-state");
        CmdArgs.push_back("--as-needed");
        if (OnlyLibstdcxxStatic)
          CmdArgs.push_back("-Bstatic");
        ToolChain.AddCXXStdlibLibArgs(Args, CmdArgs);
        if (OnlyLibstdcxxStatic)
          CmdArgs.push_back("-Bdynamic");
        CmdArgs.push_back("-lm");
        CmdArgs.push_back("--pop-state");
      }
    }

    if (NeedsSanitizerDeps)
      linkSanitizerRuntimeDeps(ToolChain, CmdArgs);

    if (NeedsXRayDeps)
      linkXRayRuntimeDeps(ToolChain, CmdArgs);

    AddRunTimeLibs(ToolChain, D, CmdArgs, Args);

    if (Args.hasArg(options::OPT_pthread) ||
        Args.hasArg(options::OPT_pthreads))
      CmdArgs.push_back("-lpthread");

    if (Args.hasArg(options::OPT_fsplit_stack))
      CmdArgs.push_back("--wrap=pthread_create");

    if (!Args.hasArg(options::OPT_nolibc))
      CmdArgs.push_back("-lc");
  }

  C.addCommand(std::make_unique<Command>(JA, *this, ResponseFileSupport::None(),
                                         Exec, CmdArgs, Inputs, Output));
}

/// Fuchsia - Fuchsia tool chain which can call as(1) and ld(1) directly.

Fuchsia::Fuchsia(const Driver &D, const llvm::Triple &Triple,
                 const ArgList &Args)
    : ToolChain(D, Triple, Args) {
  getProgramPaths().push_back(getDriver().getInstalledDir());
  if (getDriver().getInstalledDir() != D.Dir)
    getProgramPaths().push_back(D.Dir);

  if (!D.SysRoot.empty()) {
    SmallString<128> P(D.SysRoot);
    llvm::sys::path::append(P, "lib");
    getFilePaths().push_back(std::string(P.str()));
  }

  auto FilePaths = [&](const Multilib &M) -> std::vector<std::string> {
    std::vector<std::string> FP;
    for (const std::string &Path : getStdlibPaths()) {
      SmallString<128> P(Path);
      llvm::sys::path::append(P, M.gccSuffix());
      FP.push_back(std::string(P.str()));
    }
    return FP;
  };

  Multilibs.push_back(Multilib());
  // Use the noexcept variant with -fno-exceptions to avoid the extra overhead.
  Multilibs.push_back(Multilib("noexcept", {}, {}, 1)
                          .flag("-fexceptions")
                          .flag("+fno-exceptions"));
  // ASan has higher priority because we always want the instrumentated version.
  Multilibs.push_back(Multilib("asan", {}, {}, 2)
                          .flag("+fsanitize=address"));
  // Use the asan+noexcept variant with ASan and -fno-exceptions.
  Multilibs.push_back(Multilib("asan+noexcept", {}, {}, 3)
                          .flag("+fsanitize=address")
                          .flag("-fexceptions")
                          .flag("+fno-exceptions"));
  // HWASan has higher priority because we always want the instrumentated
  // version.
  Multilibs.push_back(
      Multilib("hwasan", {}, {}, 4).flag("+fsanitize=hwaddress"));
  // Use the hwasan+noexcept variant with HWASan and -fno-exceptions.
  Multilibs.push_back(Multilib("hwasan+noexcept", {}, {}, 5)
                          .flag("+fsanitize=hwaddress")
                          .flag("-fexceptions")
                          .flag("+fno-exceptions"));
  // Use the relative vtables ABI.
  // TODO: Remove these multilibs once relative vtables are enabled by default
  // for Fuchsia.
<<<<<<< HEAD
  Multilibs.push_back(Multilib("relative-vtables", {}, {}, 4)
=======
  Multilibs.push_back(Multilib("relative-vtables", {}, {}, 6)
>>>>>>> 2ab1d525
                          .flag("+fexperimental-relative-c++-abi-vtables"));
  Multilibs.push_back(Multilib("relative-vtables+noexcept", {}, {}, 7)
                          .flag("+fexperimental-relative-c++-abi-vtables")
                          .flag("-fexceptions")
                          .flag("+fno-exceptions"));
<<<<<<< HEAD
  Multilibs.push_back(Multilib("relative-vtables+asan", {}, {}, 6)
                          .flag("+fexperimental-relative-c++-abi-vtables")
                          .flag("+fsanitize=address"));
  Multilibs.push_back(Multilib("relative-vtables+asan+noexcept", {}, {}, 7)
=======
  Multilibs.push_back(Multilib("relative-vtables+asan", {}, {}, 8)
                          .flag("+fexperimental-relative-c++-abi-vtables")
                          .flag("+fsanitize=address"));
  Multilibs.push_back(Multilib("relative-vtables+asan+noexcept", {}, {}, 9)
>>>>>>> 2ab1d525
                          .flag("+fexperimental-relative-c++-abi-vtables")
                          .flag("+fsanitize=address")
                          .flag("-fexceptions")
                          .flag("+fno-exceptions"));
<<<<<<< HEAD
=======
  Multilibs.push_back(Multilib("relative-vtables+hwasan", {}, {}, 10)
                          .flag("+fexperimental-relative-c++-abi-vtables")
                          .flag("+fsanitize=hwaddress"));
  Multilibs.push_back(Multilib("relative-vtables+hwasan+noexcept", {}, {}, 11)
                          .flag("+fexperimental-relative-c++-abi-vtables")
                          .flag("+fsanitize=hwaddress")
                          .flag("-fexceptions")
                          .flag("+fno-exceptions"));
  // Use Itanium C++ ABI for the compat multilib.
  Multilibs.push_back(Multilib("compat", {}, {}, 12).flag("+fc++-abi=itanium"));

>>>>>>> 2ab1d525
  Multilibs.FilterOut([&](const Multilib &M) {
    std::vector<std::string> RD = FilePaths(M);
    return llvm::all_of(RD, [&](std::string P) { return !getVFS().exists(P); });
  });

  Multilib::flags_list Flags;
  addMultilibFlag(
      Args.hasFlag(options::OPT_fexceptions, options::OPT_fno_exceptions, true),
      "fexceptions", Flags);
  addMultilibFlag(getSanitizerArgs(Args).needsAsanRt(), "fsanitize=address",
                  Flags);
  addMultilibFlag(getSanitizerArgs(Args).needsHwasanRt(), "fsanitize=hwaddress",
                  Flags);

  addMultilibFlag(
      Args.hasFlag(options::OPT_fexperimental_relative_cxx_abi_vtables,
                   options::OPT_fno_experimental_relative_cxx_abi_vtables,
                   /*default=*/false),
      "fexperimental-relative-c++-abi-vtables", Flags);
  addMultilibFlag(Args.getLastArgValue(options::OPT_fcxx_abi_EQ) == "itanium",
                  "fc++-abi=itanium", Flags);

  Multilibs.setFilePathsCallback(FilePaths);

  if (Multilibs.select(Flags, SelectedMultilib))
    if (!SelectedMultilib.isDefault())
      if (const auto &PathsCallback = Multilibs.filePathsCallback())
        for (const auto &Path : PathsCallback(SelectedMultilib))
          // Prepend the multilib path to ensure it takes the precedence.
          getFilePaths().insert(getFilePaths().begin(), Path);
}

std::string Fuchsia::ComputeEffectiveClangTriple(const ArgList &Args,
                                                 types::ID InputType) const {
  llvm::Triple Triple(ComputeLLVMTriple(Args, InputType));
  return Triple.str();
}

Tool *Fuchsia::buildLinker() const {
  return new tools::fuchsia::Linker(*this);
}

ToolChain::RuntimeLibType Fuchsia::GetRuntimeLibType(
    const ArgList &Args) const {
  if (Arg *A = Args.getLastArg(clang::driver::options::OPT_rtlib_EQ)) {
    StringRef Value = A->getValue();
    if (Value != "compiler-rt")
      getDriver().Diag(clang::diag::err_drv_invalid_rtlib_name)
          << A->getAsString(Args);
  }

  return ToolChain::RLT_CompilerRT;
}

ToolChain::CXXStdlibType
Fuchsia::GetCXXStdlibType(const ArgList &Args) const {
  if (Arg *A = Args.getLastArg(options::OPT_stdlib_EQ)) {
    StringRef Value = A->getValue();
    if (Value != "libc++")
      getDriver().Diag(diag::err_drv_invalid_stdlib_name)
        << A->getAsString(Args);
  }

  return ToolChain::CST_Libcxx;
}

void Fuchsia::addClangTargetOptions(const ArgList &DriverArgs,
                                    ArgStringList &CC1Args,
                                    Action::OffloadKind) const {
  if (!DriverArgs.hasFlag(options::OPT_fuse_init_array,
                          options::OPT_fno_use_init_array, true))
    CC1Args.push_back("-fno-use-init-array");
}

void Fuchsia::AddClangSystemIncludeArgs(const ArgList &DriverArgs,
                                        ArgStringList &CC1Args) const {
  const Driver &D = getDriver();

  if (DriverArgs.hasArg(options::OPT_nostdinc))
    return;

  if (!DriverArgs.hasArg(options::OPT_nobuiltininc)) {
    SmallString<128> P(D.ResourceDir);
    llvm::sys::path::append(P, "include");
    addSystemInclude(DriverArgs, CC1Args, P);
  }

  if (DriverArgs.hasArg(options::OPT_nostdlibinc))
    return;

  // Check for configure-time C include directories.
  StringRef CIncludeDirs(C_INCLUDE_DIRS);
  if (CIncludeDirs != "") {
    SmallVector<StringRef, 5> dirs;
    CIncludeDirs.split(dirs, ":");
    for (StringRef dir : dirs) {
      StringRef Prefix =
          llvm::sys::path::is_absolute(dir) ? "" : StringRef(D.SysRoot);
      addExternCSystemInclude(DriverArgs, CC1Args, Prefix + dir);
    }
    return;
  }

  if (!D.SysRoot.empty()) {
    SmallString<128> P(D.SysRoot);
    llvm::sys::path::append(P, "include");
    addExternCSystemInclude(DriverArgs, CC1Args, P.str());
  }
}

void Fuchsia::AddClangCXXStdlibIncludeArgs(const ArgList &DriverArgs,
                                           ArgStringList &CC1Args) const {
  if (DriverArgs.hasArg(options::OPT_nostdlibinc) ||
      DriverArgs.hasArg(options::OPT_nostdincxx))
    return;

  const Driver &D = getDriver();
  std::string Target = getTripleString();

  auto AddCXXIncludePath = [&](StringRef Path) {
    std::string Version = detectLibcxxVersion(Path);
    if (Version.empty())
      return;

    // First add the per-target include path.
    SmallString<128> TargetDir(Path);
    llvm::sys::path::append(TargetDir, Target, "c++", Version);
    if (getVFS().exists(TargetDir))
      addSystemInclude(DriverArgs, CC1Args, TargetDir);

    // Second add the generic one.
    SmallString<128> Dir(Path);
    llvm::sys::path::append(Dir, "c++", Version);
    addSystemInclude(DriverArgs, CC1Args, Dir);
  };

  switch (GetCXXStdlibType(DriverArgs)) {
  case ToolChain::CST_Libcxx: {
    SmallString<128> P(D.Dir);
    llvm::sys::path::append(P, "..", "include");
    AddCXXIncludePath(P);
    break;
  }

  default:
    llvm_unreachable("invalid stdlib name");
  }
}

void Fuchsia::AddCXXStdlibLibArgs(const ArgList &Args,
                                  ArgStringList &CmdArgs) const {
  switch (GetCXXStdlibType(Args)) {
  case ToolChain::CST_Libcxx:
    CmdArgs.push_back("-lc++");
    break;

  case ToolChain::CST_Libstdcxx:
    llvm_unreachable("invalid stdlib name");
  }
}

SanitizerMask Fuchsia::getSupportedSanitizers() const {
  SanitizerMask Res = ToolChain::getSupportedSanitizers();
  Res |= SanitizerKind::Address;
  Res |= SanitizerKind::HWAddress;
  Res |= SanitizerKind::PointerCompare;
  Res |= SanitizerKind::PointerSubtract;
  Res |= SanitizerKind::Fuzzer;
  Res |= SanitizerKind::FuzzerNoLink;
  Res |= SanitizerKind::Leak;
  Res |= SanitizerKind::SafeStack;
  Res |= SanitizerKind::Scudo;
  Res |= SanitizerKind::Thread;
  return Res;
}

SanitizerMask Fuchsia::getDefaultSanitizers() const {
  SanitizerMask Res;
  switch (getTriple().getArch()) {
  case llvm::Triple::aarch64:
    Res |= SanitizerKind::ShadowCallStack;
    break;
  case llvm::Triple::x86_64:
    Res |= SanitizerKind::SafeStack;
    break;
  default:
    // TODO: Enable SafeStack on RISC-V once tested.
    break;
  }
  return Res;
}<|MERGE_RESOLUTION|>--- conflicted
+++ resolved
@@ -226,33 +226,20 @@
   // Use the relative vtables ABI.
   // TODO: Remove these multilibs once relative vtables are enabled by default
   // for Fuchsia.
-<<<<<<< HEAD
-  Multilibs.push_back(Multilib("relative-vtables", {}, {}, 4)
-=======
   Multilibs.push_back(Multilib("relative-vtables", {}, {}, 6)
->>>>>>> 2ab1d525
                           .flag("+fexperimental-relative-c++-abi-vtables"));
   Multilibs.push_back(Multilib("relative-vtables+noexcept", {}, {}, 7)
                           .flag("+fexperimental-relative-c++-abi-vtables")
                           .flag("-fexceptions")
                           .flag("+fno-exceptions"));
-<<<<<<< HEAD
-  Multilibs.push_back(Multilib("relative-vtables+asan", {}, {}, 6)
-                          .flag("+fexperimental-relative-c++-abi-vtables")
-                          .flag("+fsanitize=address"));
-  Multilibs.push_back(Multilib("relative-vtables+asan+noexcept", {}, {}, 7)
-=======
   Multilibs.push_back(Multilib("relative-vtables+asan", {}, {}, 8)
                           .flag("+fexperimental-relative-c++-abi-vtables")
                           .flag("+fsanitize=address"));
   Multilibs.push_back(Multilib("relative-vtables+asan+noexcept", {}, {}, 9)
->>>>>>> 2ab1d525
                           .flag("+fexperimental-relative-c++-abi-vtables")
                           .flag("+fsanitize=address")
                           .flag("-fexceptions")
                           .flag("+fno-exceptions"));
-<<<<<<< HEAD
-=======
   Multilibs.push_back(Multilib("relative-vtables+hwasan", {}, {}, 10)
                           .flag("+fexperimental-relative-c++-abi-vtables")
                           .flag("+fsanitize=hwaddress"));
@@ -264,7 +251,6 @@
   // Use Itanium C++ ABI for the compat multilib.
   Multilibs.push_back(Multilib("compat", {}, {}, 12).flag("+fc++-abi=itanium"));
 
->>>>>>> 2ab1d525
   Multilibs.FilterOut([&](const Multilib &M) {
     std::vector<std::string> RD = FilePaths(M);
     return llvm::all_of(RD, [&](std::string P) { return !getVFS().exists(P); });
