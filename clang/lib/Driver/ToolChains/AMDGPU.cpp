--- conflicted
+++ resolved
@@ -58,21 +58,6 @@
     llvm::sys::path::append(PackagePath, SubDirs[0]);
     return PackagePath;
   }
-<<<<<<< HEAD
-  if (SubDirs.size() == 0) {
-    unsigned DiagID = D.getDiags().getCustomDiagID(
-        DiagnosticsEngine::Error,
-        "Expecting SPACK package %0 at %1 but not found");
-    D.Diag(DiagID) << Prefix << Cand.Path;
-    return {};
-  }
-
-  assert(SubDirs.size() > 1);
-  unsigned DiagID = D.getDiags().getCustomDiagID(
-      DiagnosticsEngine::Error,
-      "Expecting one SPACK package %0 at %1 but found more");
-  D.Diag(DiagID) << Prefix << Cand.Path;
-=======
   if (SubDirs.size() == 0 && Verbose) {
     llvm::errs() << "SPACK package " << Prefix << " not found at " << Cand.Path
                  << '\n';
@@ -83,7 +68,6 @@
     llvm::errs() << "Cannot use SPACK package " << Prefix << " at " << Cand.Path
                  << " due to multiple installations for the same version\n";
   }
->>>>>>> 2ab1d525
   return {};
 }
 
@@ -206,15 +190,12 @@
     ROCmSearchDirs.emplace_back(RocmPathArg.str());
     DoPrintROCmSearchDirs();
     return ROCmSearchDirs;
-<<<<<<< HEAD
-=======
   } else if (const char *RocmPathEnv = ::getenv("ROCM_PATH")) {
     if (!StringRef(RocmPathEnv).empty()) {
       ROCmSearchDirs.emplace_back(RocmPathEnv);
       DoPrintROCmSearchDirs();
       return ROCmSearchDirs;
     }
->>>>>>> 2ab1d525
   }
 
   // Try to find relative to the compiler binary.
@@ -257,27 +238,6 @@
 
     return Candidate(ParentDir.str(), /*StrictChecking=*/true);
   };
-<<<<<<< HEAD
-
-  // Deduce ROCm path by the path used to invoke clang. Do not resolve symbolic
-  // link of clang itself.
-  ROCmSearchDirs.emplace_back(DeduceROCmPath(InstallDir));
-
-  // Deduce ROCm path by the real path of the invoked clang, resolving symbolic
-  // link of clang itself.
-  llvm::SmallString<256> RealClangPath;
-  llvm::sys::fs::real_path(D.getClangProgramPath(), RealClangPath);
-  auto ParentPath = llvm::sys::path::parent_path(RealClangPath);
-  if (ParentPath != InstallDir)
-    ROCmSearchDirs.emplace_back(DeduceROCmPath(ParentPath));
-
-  // Device library may be installed in clang resource directory.
-  ROCmSearchDirs.emplace_back(D.ResourceDir,
-                              /*StrictChecking=*/true);
-
-  ROCmSearchDirs.emplace_back(D.SysRoot + "/opt/rocm",
-                              /*StrictChecking=*/true);
-=======
 
   // Deduce ROCm path by the path used to invoke clang. Do not resolve symbolic
   // link of clang itself.
@@ -339,7 +299,6 @@
     ROCmSearchDirs.emplace_back(D.SysRoot + "/opt/" + LatestROCm,
                                 /*StrictChecking=*/true);
 
->>>>>>> 2ab1d525
   DoPrintROCmSearchDirs();
   return ROCmSearchDirs;
 }
@@ -457,10 +416,7 @@
 
     // Make a path by appending sub-directories to InstallPath.
     auto MakePath = [&](const llvm::ArrayRef<const char *> &SubDirs) {
-      // Device library built by SPACK is installed to
-      // <rocm_root>/rocm-device-libs-<rocm_release_string>-<hash> directory.
-      auto SPACKPath = findSPACKPackage(Candidate, "rocm-device-libs");
-      auto Path = SPACKPath.empty() ? CandidatePath : SPACKPath;
+      auto Path = CandidatePath;
       for (auto SubDir : SubDirs)
         llvm::sys::path::append(Path, SubDir);
       return Path;
@@ -915,7 +871,6 @@
     const llvm::opt::ArgList &DriverArgs, StringRef LibDeviceFile, bool Wave64,
     bool DAZ, bool FiniteOnly, bool UnsafeMathOpt, bool FastRelaxedMath,
     bool CorrectSqrt) const {
-<<<<<<< HEAD
 
   llvm::SmallVector<std::string, 12> BCLibs;
 
@@ -930,22 +885,6 @@
   AddBCLib(getWavefrontSize64Path(Wave64));
   AddBCLib(LibDeviceFile);
 
-=======
-
-  llvm::SmallVector<std::string, 12> BCLibs;
-
-  auto AddBCLib = [&](StringRef BCFile) { BCLibs.push_back(BCFile.str()); };
-
-  AddBCLib(getOCMLPath());
-  AddBCLib(getOCKLPath());
-  AddBCLib(getDenormalsAreZeroPath(DAZ));
-  AddBCLib(getUnsafeMathPath(UnsafeMathOpt || FastRelaxedMath));
-  AddBCLib(getFiniteOnlyPath(FiniteOnly || FastRelaxedMath));
-  AddBCLib(getCorrectlyRoundedSqrtPath(CorrectSqrt));
-  AddBCLib(getWavefrontSize64Path(Wave64));
-  AddBCLib(LibDeviceFile);
-
->>>>>>> 2ab1d525
   return BCLibs;
 }
 
