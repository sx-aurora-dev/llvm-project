//===--- ROCm.h - ROCm installation detector --------------------*- C++ -*-===//
//
// Part of the LLVM Project, under the Apache License v2.0 with LLVM Exceptions.
// See https://llvm.org/LICENSE.txt for license information.
// SPDX-License-Identifier: Apache-2.0 WITH LLVM-exception
//
//===----------------------------------------------------------------------===//

#ifndef LLVM_CLANG_LIB_DRIVER_TOOLCHAINS_ROCM_H
#define LLVM_CLANG_LIB_DRIVER_TOOLCHAINS_ROCM_H

#include "clang/Basic/Cuda.h"
#include "clang/Basic/LLVM.h"
#include "clang/Driver/Driver.h"
#include "clang/Driver/Options.h"
#include "llvm/ADT/SmallString.h"
#include "llvm/ADT/StringMap.h"
#include "llvm/ADT/Triple.h"
#include "llvm/Option/ArgList.h"
#include "llvm/Support/VersionTuple.h"

namespace clang {
namespace driver {

/// A class to find a viable ROCM installation
/// TODO: Generalize to handle libclc.
class RocmInstallationDetector {
private:
  struct ConditionalLibrary {
    SmallString<0> On;
    SmallString<0> Off;

    bool isValid() const { return !On.empty() && !Off.empty(); }

    StringRef get(bool Enabled) const {
      assert(isValid());
      return Enabled ? On : Off;
    }
  };

  // Installation path candidate.
  struct Candidate {
    llvm::SmallString<0> Path;
    bool StrictChecking;
    // Release string for ROCm packages built with SPACK if not empty. The
    // installation directories of ROCm packages built with SPACK follow the
    // convention <package_name>-<rocm_release_string>-<hash>.
    std::string SPACKReleaseStr;

    bool isSPACK() const { return !SPACKReleaseStr.empty(); }
    Candidate(std::string Path, bool StrictChecking = false,
              StringRef SPACKReleaseStr = {})
        : Path(Path), StrictChecking(StrictChecking),
          SPACKReleaseStr(SPACKReleaseStr.str()) {}
  };

  const Driver &D;
  bool HasHIPRuntime = false;
  bool HasDeviceLibrary = false;

  // Default version if not detected or specified.
  const unsigned DefaultVersionMajor = 3;
  const unsigned DefaultVersionMinor = 5;
  const char *DefaultVersionPatch = "0";

  // The version string in Major.Minor.Patch format.
  std::string DetectedVersion;
  // Version containing major and minor.
  llvm::VersionTuple VersionMajorMinor;
  // Version containing patch.
  std::string VersionPatch;

  // ROCm path specified by --rocm-path.
  StringRef RocmPathArg;
  // ROCm device library paths specified by --rocm-device-lib-path.
  std::vector<std::string> RocmDeviceLibPathArg;
  // HIP runtime path specified by --hip-path.
  StringRef HIPPathArg;
  // HIP version specified by --hip-version.
  StringRef HIPVersionArg;
  // Wheter -nogpulib is specified.
  bool NoBuiltinLibs = false;

  // Paths
  SmallString<0> InstallPath;
  SmallString<0> BinPath;
  SmallString<0> LibPath;
  SmallString<0> LibDevicePath;
  SmallString<0> IncludePath;
  llvm::StringMap<std::string> LibDeviceMap;

  // Libraries that are always linked.
  SmallString<0> OCML;
  SmallString<0> OCKL;

  // Libraries that are always linked depending on the language
  SmallString<0> OpenCL;
  SmallString<0> HIP;

  // Asan runtime library
  SmallString<0> AsanRTL;

  // Libraries swapped based on compile flags.
  ConditionalLibrary WavefrontSize64;
  ConditionalLibrary FiniteOnly;
  ConditionalLibrary UnsafeMath;
  ConditionalLibrary DenormalsAreZero;
  ConditionalLibrary CorrectlyRoundedSqrt;

  // Cache ROCm installation search paths.
  SmallVector<Candidate, 4> ROCmSearchDirs;
  bool PrintROCmSearchDirs;
<<<<<<< HEAD
=======
  bool Verbose;
>>>>>>> a2ce6ee6

  bool allGenericLibsValid() const {
    return !OCML.empty() && !OCKL.empty() && !OpenCL.empty() && !HIP.empty() &&
           WavefrontSize64.isValid() && FiniteOnly.isValid() &&
           UnsafeMath.isValid() && DenormalsAreZero.isValid() &&
           CorrectlyRoundedSqrt.isValid();
  }

  void scanLibDevicePath(llvm::StringRef Path);
  bool parseHIPVersionFile(llvm::StringRef V);
  const SmallVectorImpl<Candidate> &getInstallationPathCandidates();

  /// Find the path to a SPACK package under the ROCm candidate installation
  /// directory if the candidate is a SPACK ROCm candidate. \returns empty
  /// string if the candidate is not SPACK ROCm candidate or the requested
  /// package is not found.
  llvm::SmallString<0> findSPACKPackage(const Candidate &Cand,
                                        StringRef PackageName);

public:
  RocmInstallationDetector(const Driver &D, const llvm::Triple &HostTriple,
                           const llvm::opt::ArgList &Args,
                           bool DetectHIPRuntime = true,
                           bool DetectDeviceLib = false);

  /// Get file paths of default bitcode libraries common to AMDGPU based
  /// toolchains.
  llvm::SmallVector<std::string, 12>
  getCommonBitcodeLibs(const llvm::opt::ArgList &DriverArgs,
                       StringRef LibDeviceFile, bool Wave64, bool DAZ,
                       bool FiniteOnly, bool UnsafeMathOpt,
                       bool FastRelaxedMath, bool CorrectSqrt) const;

  /// Check whether we detected a valid HIP runtime.
  bool hasHIPRuntime() const { return HasHIPRuntime; }

  /// Check whether we detected a valid ROCm device library.
  bool hasDeviceLibrary() const { return HasDeviceLibrary; }

  /// Print information about the detected ROCm installation.
  void print(raw_ostream &OS) const;

  /// Get the detected Rocm install's version.
  // RocmVersion version() const { return Version; }

  /// Get the detected Rocm installation path.
  StringRef getInstallPath() const { return InstallPath; }

  /// Get the detected path to Rocm's bin directory.
  // StringRef getBinPath() const { return BinPath; }

  /// Get the detected Rocm Include path.
  StringRef getIncludePath() const { return IncludePath; }

  /// Get the detected Rocm library path.
  StringRef getLibPath() const { return LibPath; }

  /// Get the detected Rocm device library path.
  StringRef getLibDevicePath() const { return LibDevicePath; }

  StringRef getOCMLPath() const {
    assert(!OCML.empty());
    return OCML;
  }

  StringRef getOCKLPath() const {
    assert(!OCKL.empty());
    return OCKL;
  }

  StringRef getOpenCLPath() const {
    assert(!OpenCL.empty());
    return OpenCL;
  }

  StringRef getHIPPath() const {
    assert(!HIP.empty());
    return HIP;
  }

  /// Returns empty string of Asan runtime library is not available.
  StringRef getAsanRTLPath() const { return AsanRTL; }

  StringRef getWavefrontSize64Path(bool Enabled) const {
    return WavefrontSize64.get(Enabled);
  }

  StringRef getFiniteOnlyPath(bool Enabled) const {
    return FiniteOnly.get(Enabled);
  }

  StringRef getUnsafeMathPath(bool Enabled) const {
    return UnsafeMath.get(Enabled);
  }

  StringRef getDenormalsAreZeroPath(bool Enabled) const {
    return DenormalsAreZero.get(Enabled);
  }

  StringRef getCorrectlyRoundedSqrtPath(bool Enabled) const {
    return CorrectlyRoundedSqrt.get(Enabled);
  }

  /// Get libdevice file for given architecture
  std::string getLibDeviceFile(StringRef Gpu) const {
    return LibDeviceMap.lookup(Gpu);
  }

  void AddHIPIncludeArgs(const llvm::opt::ArgList &DriverArgs,
                         llvm::opt::ArgStringList &CC1Args) const;

  void detectDeviceLibrary();
  void detectHIPRuntime();

  /// Get the values for --rocm-device-lib-path arguments
  std::vector<std::string> getRocmDeviceLibPathArg() const {
    return RocmDeviceLibPathArg;
  }

  /// Get the value for --rocm-path argument
  StringRef getRocmPathArg() const { return RocmPathArg; }

  /// Get the value for --hip-version argument
  StringRef getHIPVersionArg() const { return HIPVersionArg; }

  std::string getHIPVersion() const { return DetectedVersion; }
};

} // end namespace driver
} // end namespace clang

#endif // LLVM_CLANG_LIB_DRIVER_TOOLCHAINS_ROCM_H<|MERGE_RESOLUTION|>--- conflicted
+++ resolved
@@ -110,10 +110,7 @@
   // Cache ROCm installation search paths.
   SmallVector<Candidate, 4> ROCmSearchDirs;
   bool PrintROCmSearchDirs;
-<<<<<<< HEAD
-=======
   bool Verbose;
->>>>>>> a2ce6ee6
 
   bool allGenericLibsValid() const {
     return !OCML.empty() && !OCKL.empty() && !OpenCL.empty() && !HIP.empty() &&
