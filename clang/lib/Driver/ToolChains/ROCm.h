--- conflicted
+++ resolved
@@ -110,10 +110,7 @@
   // Cache ROCm installation search paths.
   SmallVector<Candidate, 4> ROCmSearchDirs;
   bool PrintROCmSearchDirs;
-<<<<<<< HEAD
-=======
   bool Verbose;
->>>>>>> 2ab1d525
 
   bool allGenericLibsValid() const {
     return !OCML.empty() && !OCKL.empty() && !OpenCL.empty() && !HIP.empty() &&
