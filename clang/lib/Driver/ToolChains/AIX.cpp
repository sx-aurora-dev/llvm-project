--- conflicted
+++ resolved
@@ -196,11 +196,8 @@
 /// AIX - AIX tool chain which can call as(1) and ld(1) directly.
 AIX::AIX(const Driver &D, const llvm::Triple &Triple, const ArgList &Args)
     : ToolChain(D, Triple, Args) {
-<<<<<<< HEAD
-=======
   ParseInlineAsmUsingAsmParser = Args.hasFlag(
       options::OPT_fintegrated_as, options::OPT_fno_integrated_as, true);
->>>>>>> 2ab1d525
   getLibraryPaths().push_back(getDriver().SysRoot + "/usr/lib");
 }
 
