--- conflicted
+++ resolved
@@ -46,11 +46,7 @@
 
   // Add library directories:
   //   ${BINPATH}/../lib/ve-unknown-linux-gnu, (== getStdlibPaths)
-<<<<<<< HEAD
-  //   ${RESOURCEDIR}/lib/linux/ve, (== getArchSpecificLibPath)
-=======
   //   ${RESOURCEDIR}/lib/linux/ve, (== getArchSpecificLibPaths)
->>>>>>> b63b2c23
   //   ${SYSROOT}/opt/nec/ve/lib,
   for (auto &Path : getStdlibPaths())
     getFilePaths().push_back(std::move(Path));
