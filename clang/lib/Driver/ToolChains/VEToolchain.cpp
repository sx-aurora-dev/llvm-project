--- conflicted
+++ resolved
@@ -46,22 +46,15 @@
   // Define file paths from scratch here.
   getFilePaths().clear();
 
-<<<<<<< HEAD
-  // Re-add C++ library dir.
-  if (auto CXXStdlibPath = getCXXStdlibPath())
-    getFilePaths().push_back(*CXXStdlibPath);
-
   if (auto RuntimePath = getRuntimePath())
     getLibraryPaths().push_back(*RuntimePath);
 
-=======
   // Add library directories:
   //   ${BINPATH}/../lib/ve-unknown-linux-gnu, (== getStdlibPaths)
   //   ${RESOURCEDIR}/lib/linux/ve, (== getArchSpecificLibPath)
   //   ${SYSROOT}/opt/nec/ve/lib,
   for (auto &Path : getStdlibPaths())
     getFilePaths().push_back(std::move(Path));
->>>>>>> a2ce6ee6
   getFilePaths().push_back(getArchSpecificLibPath());
   getFilePaths().push_back(computeSysRoot() + "/opt/nec/ve/lib");
 }
