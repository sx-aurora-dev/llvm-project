//===--- VE.cpp - VE ToolChain Implementations ------------------*- C++ -*-===//
//
// Part of the LLVM Project, under the Apache License v2.0 with LLVM Exceptions.
// See https://llvm.org/LICENSE.txt for license information.
// SPDX-License-Identifier: Apache-2.0 WITH LLVM-exception
//
//===----------------------------------------------------------------------===//

#include "VEToolchain.h"
#include "CommonArgs.h"
#include "clang/Driver/Compilation.h"
#include "clang/Driver/Driver.h"
#include "clang/Driver/Options.h"
#include "llvm/Option/ArgList.h"
#include "llvm/Support/FileSystem.h"
#include "llvm/Support/Path.h"
#include <cstdlib> // ::getenv

#include "llvm/Support/VirtualFileSystem.h"

using namespace clang::driver;
using namespace clang::driver::toolchains;
using namespace clang;
using namespace llvm::opt;

/// VE tool chain
VEToolChain::VEToolChain(const Driver &D, const llvm::Triple &Triple,
                         const ArgList &Args)
    : Linux(D, Triple, Args) {
  getProgramPaths().push_back("/opt/nec/ve/bin");
  // ProgramPaths are found via 'PATH' environment variable.

  // Default library paths are following:
  //   ${RESOURCEDIR}/lib/ve-unknown-linux-gnu,
  // These are OK.

  // Default file paths are following:
  //   ${RESOURCEDIR}/lib/linux/ve, (== getArchSpecificLibPath)
  //   /lib/../lib64,
  //   /usr/lib/../lib64,
  //   ${BINPATH}/../lib,
  //   /lib,
  //   /usr/lib,
  // These are OK for host, but no go for VE.

  // Define file paths from scratch here.
  getFilePaths().clear();

<<<<<<< HEAD
  // Re-add C++ library dir.
  if (auto CXXStdlibPath = getCXXStdlibPath())
    getFilePaths().push_back(*CXXStdlibPath);

  if (auto RuntimePath = getRuntimePath())
    getLibraryPaths().push_back(*RuntimePath);

=======
  // Add library directories:
  //   ${BINPATH}/../lib/ve-unknown-linux-gnu, (== getStdlibPaths)
  //   ${RESOURCEDIR}/lib/linux/ve, (== getArchSpecificLibPath)
  //   ${SYSROOT}/opt/nec/ve/lib,
  for (auto &Path : getStdlibPaths())
    getFilePaths().push_back(std::move(Path));
>>>>>>> 2ab1d525
  getFilePaths().push_back(getArchSpecificLibPath());
  getFilePaths().push_back(computeSysRoot() + "/opt/nec/ve/lib");
}

Tool *VEToolChain::buildAssembler() const {
  return new tools::gnutools::Assembler(*this);
}

Tool *VEToolChain::buildLinker() const {
  return new tools::gnutools::Linker(*this);
}

bool VEToolChain::isPICDefault() const { return false; }

bool VEToolChain::isPIEDefault(const llvm::opt::ArgList &Args) const {
  return false;
}

bool VEToolChain::isPICDefaultForced() const { return false; }

bool VEToolChain::SupportsProfiling() const { return false; }

bool VEToolChain::hasBlocksRuntime() const { return false; }

void VEToolChain::AddClangSystemIncludeArgs(const ArgList &DriverArgs,
                                            ArgStringList &CC1Args) const {
  if (DriverArgs.hasArg(clang::driver::options::OPT_nostdinc))
    return;

  if (DriverArgs.hasArg(options::OPT_nobuiltininc) &&
      DriverArgs.hasArg(options::OPT_nostdlibinc))
    return;

  if (!DriverArgs.hasArg(options::OPT_nobuiltininc)) {
    SmallString<128> P(getDriver().ResourceDir);
    llvm::sys::path::append(P, "include");
    addSystemInclude(DriverArgs, CC1Args, P);
  }

  if (!DriverArgs.hasArg(options::OPT_nostdlibinc)) {
    if (const char *cl_include_dir = getenv("NCC_C_INCLUDE_PATH")) {
      SmallVector<StringRef, 4> Dirs;
      const char EnvPathSeparatorStr[] = {llvm::sys::EnvPathSeparator, '\0'};
      StringRef(cl_include_dir).split(Dirs, StringRef(EnvPathSeparatorStr));
      ArrayRef<StringRef> DirVec(Dirs);
      addSystemIncludes(DriverArgs, CC1Args, DirVec);
    } else {
      addSystemInclude(DriverArgs, CC1Args,
                       getDriver().SysRoot + "/opt/nec/ve/include");
    }
  }
}

void VEToolChain::addClangTargetOptions(const ArgList &DriverArgs,
                                        ArgStringList &CC1Args,
                                        Action::OffloadKind) const {
  CC1Args.push_back("-nostdsysteminc");
  bool UseInitArrayDefault = true;
  if (!DriverArgs.hasFlag(options::OPT_fuse_init_array,
                          options::OPT_fno_use_init_array, UseInitArrayDefault))
    CC1Args.push_back("-fno-use-init-array");
}

void VEToolChain::AddClangCXXStdlibIncludeArgs(const ArgList &DriverArgs,
                                               ArgStringList &CC1Args) const {
  if (DriverArgs.hasArg(clang::driver::options::OPT_nostdinc) ||
      DriverArgs.hasArg(options::OPT_nostdlibinc) ||
      DriverArgs.hasArg(options::OPT_nostdincxx))
    return;
  if (const char *cl_include_dir = getenv("NCC_CPLUS_INCLUDE_PATH")) {
    SmallVector<StringRef, 4> Dirs;
    const char EnvPathSeparatorStr[] = {llvm::sys::EnvPathSeparator, '\0'};
    StringRef(cl_include_dir).split(Dirs, StringRef(EnvPathSeparatorStr));
    ArrayRef<StringRef> DirVec(Dirs);
    addSystemIncludes(DriverArgs, CC1Args, DirVec);
  } else {
    // Add following paths for multiple target installation.
    //   ${INSTALLDIR}/include/ve-unknown-linux-gnu/c++/v1,
    //   ${INSTALLDIR}/include/c++/v1,
    addLibCxxIncludePaths(DriverArgs, CC1Args);
  }
}

Optional<std::string> VEToolChain::getRuntimePath() const {
  SmallString<128> P;

  // First try the triple passed to driver as --target=<triple>.
#if 0
  // FIXME: This is the host' in OMPT.. don't even bother
  P.assign(getDriver().ResourceDir);
  llvm::sys::path::append(P, "lib", D.getTargetTriple());
  if (getVFS().exists(P))
    return llvm::Optional<std::string>(std::string(P.str()));
#endif

  // Second try the normalized triple.
  P.assign(getDriver().ResourceDir);
  llvm::sys::path::append(P, "lib", "ve-linux");
  if (getDriver().getVFS().exists(P))
    return llvm::Optional<std::string>(std::string(P.str()));

  return None;
}

Optional<std::string> VEToolChain::getCXXStdlibPath() const {
  SmallString<128> P;

  // First try the triple passed to driver as --target=<triple>.
#if 0
  // FIXME: D.getTargetTriple() is the host's in OMPT.
  // Don't even bother and use the hard-wired "standard" path below.
  P.assign(D.Dir);
  llvm::sys::path::append(P, "..", "lib", D.getTargetTriple(), "c++");
  if (getVFS().exists(P))
    return llvm::Optional<std::string>(std::string(P.str()));
#endif

  // Try the standard tuple.
  P.assign(getDriver().Dir);
  llvm::sys::path::append(P, "..", "lib", "ve-linux", "c++");
  if (getDriver().getVFS().exists(P))
    return llvm::Optional<std::string>(std::string(P.str()));

  return None;
}

void VEToolChain::AddCXXStdlibLibArgs(const ArgList &Args,
                                      ArgStringList &CmdArgs) const {
  assert((GetCXXStdlibType(Args) == ToolChain::CST_Libcxx) &&
         "Only -lc++ (aka libxx) is supported in this toolchain.");

  // Add compiler-rt rpath.
  tools::addArchSpecificRPath(*this, Args, CmdArgs);

  // Wirte up the standard environment path.
  CmdArgs.push_back("-rpath");
  CmdArgs.push_back(Args.MakeArgString(getDriver().SysRoot + "/opt/nec/ve/lib"));

  // Add libc++.so rpath.
  CmdArgs.push_back("-rpath");
  for (auto &Path : getStdlibPaths())
    CmdArgs.push_back(Args.MakeArgString(std::move(Path)));

  CmdArgs.push_back("-lc++");
  CmdArgs.push_back("-lc++abi");
  CmdArgs.push_back("-lunwind");
  // libc++ requires -lpthread under glibc environment
  CmdArgs.push_back("-lpthread");
  // libunwind requires -ldl under glibc environment
  CmdArgs.push_back("-ldl");
}

llvm::ExceptionHandling
VEToolChain::GetExceptionModel(const ArgList &Args) const {
  // VE uses SjLj exceptions.
  return llvm::ExceptionHandling::SjLj;
}<|MERGE_RESOLUTION|>--- conflicted
+++ resolved
@@ -46,22 +46,12 @@
   // Define file paths from scratch here.
   getFilePaths().clear();
 
-<<<<<<< HEAD
-  // Re-add C++ library dir.
-  if (auto CXXStdlibPath = getCXXStdlibPath())
-    getFilePaths().push_back(*CXXStdlibPath);
-
-  if (auto RuntimePath = getRuntimePath())
-    getLibraryPaths().push_back(*RuntimePath);
-
-=======
   // Add library directories:
   //   ${BINPATH}/../lib/ve-unknown-linux-gnu, (== getStdlibPaths)
   //   ${RESOURCEDIR}/lib/linux/ve, (== getArchSpecificLibPath)
   //   ${SYSROOT}/opt/nec/ve/lib,
   for (auto &Path : getStdlibPaths())
     getFilePaths().push_back(std::move(Path));
->>>>>>> 2ab1d525
   getFilePaths().push_back(getArchSpecificLibPath());
   getFilePaths().push_back(computeSysRoot() + "/opt/nec/ve/lib");
 }
@@ -75,10 +65,6 @@
 }
 
 bool VEToolChain::isPICDefault() const { return false; }
-
-bool VEToolChain::isPIEDefault(const llvm::opt::ArgList &Args) const {
-  return false;
-}
 
 bool VEToolChain::isPICDefaultForced() const { return false; }
 
@@ -145,49 +131,6 @@
   }
 }
 
-Optional<std::string> VEToolChain::getRuntimePath() const {
-  SmallString<128> P;
-
-  // First try the triple passed to driver as --target=<triple>.
-#if 0
-  // FIXME: This is the host' in OMPT.. don't even bother
-  P.assign(getDriver().ResourceDir);
-  llvm::sys::path::append(P, "lib", D.getTargetTriple());
-  if (getVFS().exists(P))
-    return llvm::Optional<std::string>(std::string(P.str()));
-#endif
-
-  // Second try the normalized triple.
-  P.assign(getDriver().ResourceDir);
-  llvm::sys::path::append(P, "lib", "ve-linux");
-  if (getDriver().getVFS().exists(P))
-    return llvm::Optional<std::string>(std::string(P.str()));
-
-  return None;
-}
-
-Optional<std::string> VEToolChain::getCXXStdlibPath() const {
-  SmallString<128> P;
-
-  // First try the triple passed to driver as --target=<triple>.
-#if 0
-  // FIXME: D.getTargetTriple() is the host's in OMPT.
-  // Don't even bother and use the hard-wired "standard" path below.
-  P.assign(D.Dir);
-  llvm::sys::path::append(P, "..", "lib", D.getTargetTriple(), "c++");
-  if (getVFS().exists(P))
-    return llvm::Optional<std::string>(std::string(P.str()));
-#endif
-
-  // Try the standard tuple.
-  P.assign(getDriver().Dir);
-  llvm::sys::path::append(P, "..", "lib", "ve-linux", "c++");
-  if (getDriver().getVFS().exists(P))
-    return llvm::Optional<std::string>(std::string(P.str()));
-
-  return None;
-}
-
 void VEToolChain::AddCXXStdlibLibArgs(const ArgList &Args,
                                       ArgStringList &CmdArgs) const {
   assert((GetCXXStdlibType(Args) == ToolChain::CST_Libcxx) &&
