--- conflicted
+++ resolved
@@ -144,15 +144,11 @@
   // Add compiler-rt rpath.
   tools::addArchSpecificRPath(*this, Args, CmdArgs);
 
-<<<<<<< HEAD
   // Wirte up the standard environment path.
   CmdArgs.push_back("-rpath");
   CmdArgs.push_back(Args.MakeArgString(getDriver().SysRoot + "/opt/nec/ve/lib"));
 
-  // Add libc++.so rpath.
-=======
   // Add paths for libc++.so and other shared libraries.
->>>>>>> a3c11723
   if (std::optional<std::string> Path = getStdlibPath()) {
     CmdArgs.push_back("-rpath");
     CmdArgs.push_back(Args.MakeArgString(*Path));
