--- conflicted
+++ resolved
@@ -872,23 +872,15 @@
     }
 
     if (const auto *Arg =
-<<<<<<< HEAD
-            Args.getLastArg(options::OPT_sanitize_address_destructor_kind_EQ)) {
-      auto parsedAsanDtorKind = AsanDtorKindFromString(Arg->getValue());
-      if (parsedAsanDtorKind == llvm::AsanDtorKind::Invalid) {
-=======
             Args.getLastArg(options::OPT_sanitize_address_destructor_EQ)) {
       auto parsedAsanDtorKind = AsanDtorKindFromString(Arg->getValue());
       if (parsedAsanDtorKind == llvm::AsanDtorKind::Invalid && DiagnoseErrors) {
->>>>>>> 2ab1d525
         TC.getDriver().Diag(clang::diag::err_drv_unsupported_option_argument)
             << Arg->getOption().getName() << Arg->getValue();
       }
       AsanDtorKind = parsedAsanDtorKind;
     }
 
-<<<<<<< HEAD
-=======
     if (const auto *Arg = Args.getLastArg(
             options::OPT_sanitize_address_use_after_return_EQ)) {
       auto parsedAsanUseAfterReturn =
@@ -902,7 +894,6 @@
       AsanUseAfterReturn = parsedAsanUseAfterReturn;
     }
 
->>>>>>> 2ab1d525
   } else {
     AsanUseAfterScope = false;
     // -fsanitize=pointer-compare/pointer-subtract requires -fsanitize=address.
@@ -1023,13 +1014,8 @@
   // AMDGPU sanitizer support is experimental and controlled by -fgpu-sanitize.
   if (TC.getTriple().isNVPTX() ||
       (TC.getTriple().isAMDGPU() &&
-<<<<<<< HEAD
-       !Args.hasFlag(options::OPT_fgpu_sanitize, options::OPT_fno_gpu_sanitize,
-                     false)))
-=======
        !Args.hasFlag(options::OPT_fgpu_sanitize,
                      options::OPT_fno_gpu_sanitize)))
->>>>>>> 2ab1d525
     return;
 
   // Translate available CoverageFeatures to corresponding clang-cc1 flags.
@@ -1179,15 +1165,6 @@
     CmdArgs.push_back("-asan-detect-invalid-pointer-sub");
   }
 
-<<<<<<< HEAD
-  // Only pass the option to the frontend if the user requested,
-  // otherwise the frontend will just use the codegen default.
-  if (AsanDtorKind != llvm::AsanDtorKind::Invalid) {
-    CmdArgs.push_back(Args.MakeArgString("-fsanitize-address-destructor-kind=" +
-                                         AsanDtorKindToString(AsanDtorKind)));
-  }
-
-=======
   if (AsanOutlineInstrumentation) {
     CmdArgs.push_back("-mllvm");
     CmdArgs.push_back("-asan-instrumentation-with-call-threshold=0");
@@ -1206,7 +1183,6 @@
         AsanDetectStackUseAfterReturnModeToString(AsanUseAfterReturn)));
   }
 
->>>>>>> 2ab1d525
   if (!HwasanAbi.empty()) {
     CmdArgs.push_back("-default-function-attr");
     CmdArgs.push_back(Args.MakeArgString("hwasan-abi=" + HwasanAbi));
