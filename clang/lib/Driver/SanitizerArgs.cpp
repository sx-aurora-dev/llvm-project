//===--- SanitizerArgs.cpp - Arguments for sanitizer tools  ---------------===//
//
// Part of the LLVM Project, under the Apache License v2.0 with LLVM Exceptions.
// See https://llvm.org/LICENSE.txt for license information.
// SPDX-License-Identifier: Apache-2.0 WITH LLVM-exception
//
//===----------------------------------------------------------------------===//
#include "clang/Driver/SanitizerArgs.h"
#include "ToolChains/CommonArgs.h"
#include "clang/Basic/Sanitizers.h"
#include "clang/Driver/Driver.h"
#include "clang/Driver/DriverDiagnostic.h"
#include "clang/Driver/Options.h"
#include "clang/Driver/ToolChain.h"
#include "llvm/ADT/StringExtras.h"
#include "llvm/ADT/StringSwitch.h"
#include "llvm/Support/Path.h"
#include "llvm/Support/SpecialCaseList.h"
#include "llvm/Support/TargetParser.h"
#include "llvm/Support/VirtualFileSystem.h"
#include "llvm/Transforms/Instrumentation/AddressSanitizerOptions.h"
#include <memory>

using namespace clang;
using namespace clang::driver;
using namespace llvm::opt;

static const SanitizerMask NeedsUbsanRt =
    SanitizerKind::Undefined | SanitizerKind::Integer |
    SanitizerKind::ImplicitConversion | SanitizerKind::Nullability |
    SanitizerKind::CFI | SanitizerKind::FloatDivideByZero |
    SanitizerKind::ObjCCast;
static const SanitizerMask NeedsUbsanCxxRt =
    SanitizerKind::Vptr | SanitizerKind::CFI;
static const SanitizerMask NotAllowedWithTrap = SanitizerKind::Vptr;
static const SanitizerMask NotAllowedWithMinimalRuntime =
    SanitizerKind::Function | SanitizerKind::Vptr;
static const SanitizerMask RequiresPIE =
    SanitizerKind::DataFlow | SanitizerKind::HWAddress | SanitizerKind::Scudo;
static const SanitizerMask NeedsUnwindTables =
    SanitizerKind::Address | SanitizerKind::HWAddress | SanitizerKind::Thread |
    SanitizerKind::Memory | SanitizerKind::DataFlow;
static const SanitizerMask SupportsCoverage =
    SanitizerKind::Address | SanitizerKind::HWAddress |
    SanitizerKind::KernelAddress | SanitizerKind::KernelHWAddress |
    SanitizerKind::MemTag | SanitizerKind::Memory |
    SanitizerKind::KernelMemory | SanitizerKind::Leak |
    SanitizerKind::Undefined | SanitizerKind::Integer | SanitizerKind::Bounds |
    SanitizerKind::ImplicitConversion | SanitizerKind::Nullability |
    SanitizerKind::DataFlow | SanitizerKind::Fuzzer |
    SanitizerKind::FuzzerNoLink | SanitizerKind::FloatDivideByZero |
    SanitizerKind::SafeStack | SanitizerKind::ShadowCallStack |
    SanitizerKind::Thread | SanitizerKind::ObjCCast;
static const SanitizerMask RecoverableByDefault =
    SanitizerKind::Undefined | SanitizerKind::Integer |
    SanitizerKind::ImplicitConversion | SanitizerKind::Nullability |
    SanitizerKind::FloatDivideByZero | SanitizerKind::ObjCCast;
static const SanitizerMask Unrecoverable =
    SanitizerKind::Unreachable | SanitizerKind::Return;
static const SanitizerMask AlwaysRecoverable =
    SanitizerKind::KernelAddress | SanitizerKind::KernelHWAddress;
static const SanitizerMask NeedsLTO = SanitizerKind::CFI;
static const SanitizerMask TrappingSupported =
    (SanitizerKind::Undefined & ~SanitizerKind::Vptr) | SanitizerKind::Integer |
    SanitizerKind::Nullability | SanitizerKind::LocalBounds |
    SanitizerKind::CFI | SanitizerKind::FloatDivideByZero |
    SanitizerKind::ObjCCast;
static const SanitizerMask TrappingDefault = SanitizerKind::CFI;
static const SanitizerMask CFIClasses =
    SanitizerKind::CFIVCall | SanitizerKind::CFINVCall |
    SanitizerKind::CFIMFCall | SanitizerKind::CFIDerivedCast |
    SanitizerKind::CFIUnrelatedCast;
static const SanitizerMask CompatibleWithMinimalRuntime =
    TrappingSupported | SanitizerKind::Scudo | SanitizerKind::ShadowCallStack |
    SanitizerKind::MemTag;

enum CoverageFeature {
  CoverageFunc = 1 << 0,
  CoverageBB = 1 << 1,
  CoverageEdge = 1 << 2,
  CoverageIndirCall = 1 << 3,
  CoverageTraceBB = 1 << 4, // Deprecated.
  CoverageTraceCmp = 1 << 5,
  CoverageTraceDiv = 1 << 6,
  CoverageTraceGep = 1 << 7,
  Coverage8bitCounters = 1 << 8, // Deprecated.
  CoverageTracePC = 1 << 9,
  CoverageTracePCGuard = 1 << 10,
  CoverageNoPrune = 1 << 11,
  CoverageInline8bitCounters = 1 << 12,
  CoveragePCTable = 1 << 13,
  CoverageStackDepth = 1 << 14,
  CoverageInlineBoolFlag = 1 << 15,
  CoverageTraceLoads = 1 << 16,
  CoverageTraceStores = 1 << 17,
};

/// Parse a -fsanitize= or -fno-sanitize= argument's values, diagnosing any
/// invalid components. Returns a SanitizerMask.
static SanitizerMask parseArgValues(const Driver &D, const llvm::opt::Arg *A,
                                    bool DiagnoseErrors);

/// Parse -f(no-)?sanitize-coverage= flag values, diagnosing any invalid
/// components. Returns OR of members of \c CoverageFeature enumeration.
static int parseCoverageFeatures(const Driver &D, const llvm::opt::Arg *A,
                                 bool DiagnoseErrors);

/// Produce an argument string from ArgList \p Args, which shows how it
/// provides some sanitizer kind from \p Mask. For example, the argument list
/// "-fsanitize=thread,vptr -fsanitize=address" with mask \c NeedsUbsanRt
/// would produce "-fsanitize=vptr".
static std::string lastArgumentForMask(const Driver &D,
                                       const llvm::opt::ArgList &Args,
                                       SanitizerMask Mask);

/// Produce an argument string from argument \p A, which shows how it provides
/// a value in \p Mask. For instance, the argument
/// "-fsanitize=address,alignment" with mask \c NeedsUbsanRt would produce
/// "-fsanitize=alignment".
static std::string describeSanitizeArg(const llvm::opt::Arg *A,
                                       SanitizerMask Mask);

/// Produce a string containing comma-separated names of sanitizers in \p
/// Sanitizers set.
static std::string toString(const clang::SanitizerSet &Sanitizers);

static void validateSpecialCaseListFormat(const Driver &D,
                                          std::vector<std::string> &SCLFiles,
                                          unsigned MalformedSCLErrorDiagID,
                                          bool DiagnoseErrors) {
  if (SCLFiles.empty())
    return;

  std::string BLError;
  std::unique_ptr<llvm::SpecialCaseList> SCL(
      llvm::SpecialCaseList::create(SCLFiles, D.getVFS(), BLError));
  if (!SCL.get() && DiagnoseErrors)
    D.Diag(MalformedSCLErrorDiagID) << BLError;
}

static void addDefaultIgnorelists(const Driver &D, SanitizerMask Kinds,
                                  std::vector<std::string> &IgnorelistFiles,
                                  bool DiagnoseErrors) {
  struct Ignorelist {
    const char *File;
    SanitizerMask Mask;
  } Ignorelists[] = {{"asan_ignorelist.txt", SanitizerKind::Address},
                     {"hwasan_ignorelist.txt", SanitizerKind::HWAddress},
                     {"memtag_ignorelist.txt", SanitizerKind::MemTag},
                     {"msan_ignorelist.txt", SanitizerKind::Memory},
                     {"tsan_ignorelist.txt", SanitizerKind::Thread},
                     {"dfsan_abilist.txt", SanitizerKind::DataFlow},
                     {"cfi_ignorelist.txt", SanitizerKind::CFI},
                     {"ubsan_ignorelist.txt",
                      SanitizerKind::Undefined | SanitizerKind::Integer |
                          SanitizerKind::Nullability |
                          SanitizerKind::FloatDivideByZero}};

  for (auto BL : Ignorelists) {
    if (!(Kinds & BL.Mask))
      continue;

    clang::SmallString<64> Path(D.ResourceDir);
    llvm::sys::path::append(Path, "share", BL.File);
    if (D.getVFS().exists(Path))
      IgnorelistFiles.push_back(std::string(Path.str()));
    else if (BL.Mask == SanitizerKind::CFI && DiagnoseErrors)
      // If cfi_ignorelist.txt cannot be found in the resource dir, driver
      // should fail.
      D.Diag(clang::diag::err_drv_no_such_file) << Path;
  }
  validateSpecialCaseListFormat(
      D, IgnorelistFiles, clang::diag::err_drv_malformed_sanitizer_ignorelist,
      DiagnoseErrors);
}

/// Parse -f(no-)?sanitize-(coverage-)?(white|ignore)list argument's values,
/// diagnosing any invalid file paths and validating special case list format.
static void parseSpecialCaseListArg(const Driver &D,
                                    const llvm::opt::ArgList &Args,
                                    std::vector<std::string> &SCLFiles,
                                    llvm::opt::OptSpecifier SCLOptionID,
                                    llvm::opt::OptSpecifier NoSCLOptionID,
                                    unsigned MalformedSCLErrorDiagID,
                                    bool DiagnoseErrors) {
  for (const auto *Arg : Args) {
    // Match -fsanitize-(coverage-)?(white|ignore)list.
    if (Arg->getOption().matches(SCLOptionID)) {
      Arg->claim();
      std::string SCLPath = Arg->getValue();
      if (D.getVFS().exists(SCLPath)) {
        SCLFiles.push_back(SCLPath);
      } else if (DiagnoseErrors) {
        D.Diag(clang::diag::err_drv_no_such_file) << SCLPath;
      }
      // Match -fno-sanitize-ignorelist.
    } else if (Arg->getOption().matches(NoSCLOptionID)) {
      Arg->claim();
      SCLFiles.clear();
    }
  }
  validateSpecialCaseListFormat(D, SCLFiles, MalformedSCLErrorDiagID,
                                DiagnoseErrors);
}

/// Sets group bits for every group that has at least one representative already
/// enabled in \p Kinds.
static SanitizerMask setGroupBits(SanitizerMask Kinds) {
#define SANITIZER(NAME, ID)
#define SANITIZER_GROUP(NAME, ID, ALIAS)                                       \
  if (Kinds & SanitizerKind::ID)                                               \
    Kinds |= SanitizerKind::ID##Group;
#include "clang/Basic/Sanitizers.def"
  return Kinds;
}

static SanitizerMask parseSanitizeTrapArgs(const Driver &D,
                                           const llvm::opt::ArgList &Args,
                                           bool DiagnoseErrors) {
  SanitizerMask TrapRemove;     // During the loop below, the accumulated set of
                                // sanitizers disabled by the current sanitizer
                                // argument or any argument after it.
  SanitizerMask TrappingKinds;
  SanitizerMask TrappingSupportedWithGroups = setGroupBits(TrappingSupported);

  for (const llvm::opt::Arg *Arg : llvm::reverse(Args)) {
    if (Arg->getOption().matches(options::OPT_fsanitize_trap_EQ)) {
      Arg->claim();
      SanitizerMask Add = parseArgValues(D, Arg, true);
      Add &= ~TrapRemove;
      SanitizerMask InvalidValues = Add & ~TrappingSupportedWithGroups;
      if (InvalidValues && DiagnoseErrors) {
        SanitizerSet S;
        S.Mask = InvalidValues;
        D.Diag(diag::err_drv_unsupported_option_argument) << "-fsanitize-trap"
                                                          << toString(S);
      }
      TrappingKinds |= expandSanitizerGroups(Add) & ~TrapRemove;
    } else if (Arg->getOption().matches(options::OPT_fno_sanitize_trap_EQ)) {
      Arg->claim();
      TrapRemove |=
          expandSanitizerGroups(parseArgValues(D, Arg, DiagnoseErrors));
    }
  }

  // Apply default trapping behavior.
  TrappingKinds |= TrappingDefault & ~TrapRemove;

  return TrappingKinds;
}

bool SanitizerArgs::needsFuzzerInterceptors() const {
  return needsFuzzer() && !needsAsanRt() && !needsTsanRt() && !needsMsanRt();
}

bool SanitizerArgs::needsUbsanRt() const {
  // All of these include ubsan.
  if (needsAsanRt() || needsMsanRt() || needsHwasanRt() || needsTsanRt() ||
      needsDfsanRt() || needsLsanRt() || needsCfiDiagRt() ||
      (needsScudoRt() && !requiresMinimalRuntime()))
    return false;

  return (Sanitizers.Mask & NeedsUbsanRt & ~TrapSanitizers.Mask) ||
         CoverageFeatures;
}

bool SanitizerArgs::needsCfiRt() const {
  return !(Sanitizers.Mask & SanitizerKind::CFI & ~TrapSanitizers.Mask) &&
         CfiCrossDso && !ImplicitCfiRuntime;
}

bool SanitizerArgs::needsCfiDiagRt() const {
  return (Sanitizers.Mask & SanitizerKind::CFI & ~TrapSanitizers.Mask) &&
         CfiCrossDso && !ImplicitCfiRuntime;
}

bool SanitizerArgs::requiresPIE() const {
  return NeedPIE || (Sanitizers.Mask & RequiresPIE);
}

bool SanitizerArgs::needsUnwindTables() const {
  return static_cast<bool>(Sanitizers.Mask & NeedsUnwindTables);
}

bool SanitizerArgs::needsLTO() const {
  return static_cast<bool>(Sanitizers.Mask & NeedsLTO);
}

SanitizerArgs::SanitizerArgs(const ToolChain &TC,
                             const llvm::opt::ArgList &Args,
                             bool DiagnoseErrors) {
  SanitizerMask AllRemove;      // During the loop below, the accumulated set of
                                // sanitizers disabled by the current sanitizer
                                // argument or any argument after it.
  SanitizerMask AllAddedKinds;      // Mask of all sanitizers ever enabled by
                                    // -fsanitize= flags (directly or via group
                                    // expansion), some of which may be disabled
                                    // later. Used to carefully prune
                                    // unused-argument diagnostics.
  SanitizerMask DiagnosedKinds;      // All Kinds we have diagnosed up to now.
                                     // Used to deduplicate diagnostics.
  SanitizerMask Kinds;
  const SanitizerMask Supported = setGroupBits(TC.getSupportedSanitizers());

  CfiCrossDso = Args.hasFlag(options::OPT_fsanitize_cfi_cross_dso,
                             options::OPT_fno_sanitize_cfi_cross_dso, false);

  ToolChain::RTTIMode RTTIMode = TC.getRTTIMode();

  const Driver &D = TC.getDriver();
  SanitizerMask TrappingKinds = parseSanitizeTrapArgs(D, Args, DiagnoseErrors);
  SanitizerMask InvalidTrappingKinds = TrappingKinds & NotAllowedWithTrap;

  MinimalRuntime =
      Args.hasFlag(options::OPT_fsanitize_minimal_runtime,
                   options::OPT_fno_sanitize_minimal_runtime, MinimalRuntime);

  // The object size sanitizer should not be enabled at -O0.
  Arg *OptLevel = Args.getLastArg(options::OPT_O_Group);
  bool RemoveObjectSizeAtO0 =
      !OptLevel || OptLevel->getOption().matches(options::OPT_O0);

  for (const llvm::opt::Arg *Arg : llvm::reverse(Args)) {
    if (Arg->getOption().matches(options::OPT_fsanitize_EQ)) {
      Arg->claim();
      SanitizerMask Add = parseArgValues(D, Arg, DiagnoseErrors);

      if (RemoveObjectSizeAtO0) {
        AllRemove |= SanitizerKind::ObjectSize;

        // The user explicitly enabled the object size sanitizer. Warn
        // that this does nothing at -O0.
        if ((Add & SanitizerKind::ObjectSize) && DiagnoseErrors)
          D.Diag(diag::warn_drv_object_size_disabled_O0)
              << Arg->getAsString(Args);
      }

      AllAddedKinds |= expandSanitizerGroups(Add);

      // Avoid diagnosing any sanitizer which is disabled later.
      Add &= ~AllRemove;
      // At this point we have not expanded groups, so any unsupported
      // sanitizers in Add are those which have been explicitly enabled.
      // Diagnose them.
      if (SanitizerMask KindsToDiagnose =
              Add & InvalidTrappingKinds & ~DiagnosedKinds) {
        if (DiagnoseErrors) {
          std::string Desc = describeSanitizeArg(Arg, KindsToDiagnose);
          D.Diag(diag::err_drv_argument_not_allowed_with)
              << Desc << "-fsanitize-trap=undefined";
        }
        DiagnosedKinds |= KindsToDiagnose;
      }
      Add &= ~InvalidTrappingKinds;

      if (MinimalRuntime) {
        if (SanitizerMask KindsToDiagnose =
                Add & NotAllowedWithMinimalRuntime & ~DiagnosedKinds) {
          if (DiagnoseErrors) {
            std::string Desc = describeSanitizeArg(Arg, KindsToDiagnose);
            D.Diag(diag::err_drv_argument_not_allowed_with)
                << Desc << "-fsanitize-minimal-runtime";
          }
          DiagnosedKinds |= KindsToDiagnose;
        }
        Add &= ~NotAllowedWithMinimalRuntime;
      }

      // FIXME: Make CFI on member function calls compatible with cross-DSO CFI.
      // There are currently two problems:
      // - Virtual function call checks need to pass a pointer to the function
      //   address to llvm.type.test and a pointer to the address point to the
      //   diagnostic function. Currently we pass the same pointer to both
      //   places.
      // - Non-virtual function call checks may need to check multiple type
      //   identifiers.
      // Fixing both of those may require changes to the cross-DSO CFI
      // interface.
      if (CfiCrossDso && (Add & SanitizerKind::CFIMFCall & ~DiagnosedKinds)) {
        if (DiagnoseErrors)
          D.Diag(diag::err_drv_argument_not_allowed_with)
              << "-fsanitize=cfi-mfcall"
              << "-fsanitize-cfi-cross-dso";
        Add &= ~SanitizerKind::CFIMFCall;
        DiagnosedKinds |= SanitizerKind::CFIMFCall;
      }

      if (SanitizerMask KindsToDiagnose = Add & ~Supported & ~DiagnosedKinds) {
        if (DiagnoseErrors) {
          std::string Desc = describeSanitizeArg(Arg, KindsToDiagnose);
          D.Diag(diag::err_drv_unsupported_opt_for_target)
              << Desc << TC.getTriple().str();
        }
        DiagnosedKinds |= KindsToDiagnose;
      }
      Add &= Supported;

      // Test for -fno-rtti + explicit -fsanitizer=vptr before expanding groups
      // so we don't error out if -fno-rtti and -fsanitize=undefined were
      // passed.
      if ((Add & SanitizerKind::Vptr) && (RTTIMode == ToolChain::RM_Disabled)) {
        if (const llvm::opt::Arg *NoRTTIArg = TC.getRTTIArg()) {
          assert(NoRTTIArg->getOption().matches(options::OPT_fno_rtti) &&
                  "RTTI disabled without -fno-rtti option?");
          // The user explicitly passed -fno-rtti with -fsanitize=vptr, but
          // the vptr sanitizer requires RTTI, so this is a user error.
          if (DiagnoseErrors)
            D.Diag(diag::err_drv_argument_not_allowed_with)
                << "-fsanitize=vptr" << NoRTTIArg->getAsString(Args);
        } else {
          // The vptr sanitizer requires RTTI, but RTTI is disabled (by
          // default). Warn that the vptr sanitizer is being disabled.
          if (DiagnoseErrors)
            D.Diag(diag::warn_drv_disabling_vptr_no_rtti_default);
        }

        // Take out the Vptr sanitizer from the enabled sanitizers
        AllRemove |= SanitizerKind::Vptr;
      }

      Add = expandSanitizerGroups(Add);
      // Group expansion may have enabled a sanitizer which is disabled later.
      Add &= ~AllRemove;
      // Silently discard any unsupported sanitizers implicitly enabled through
      // group expansion.
      Add &= ~InvalidTrappingKinds;
      if (MinimalRuntime) {
        Add &= ~NotAllowedWithMinimalRuntime;
      }
      if (CfiCrossDso)
        Add &= ~SanitizerKind::CFIMFCall;
      Add &= Supported;

      if (Add & SanitizerKind::Fuzzer)
        Add |= SanitizerKind::FuzzerNoLink;

      // Enable coverage if the fuzzing flag is set.
      if (Add & SanitizerKind::FuzzerNoLink) {
        CoverageFeatures |= CoverageInline8bitCounters | CoverageIndirCall |
                            CoverageTraceCmp | CoveragePCTable;
        // Due to TLS differences, stack depth tracking is only enabled on Linux
        if (TC.getTriple().isOSLinux())
          CoverageFeatures |= CoverageStackDepth;
      }

      Kinds |= Add;
    } else if (Arg->getOption().matches(options::OPT_fno_sanitize_EQ)) {
      Arg->claim();
      SanitizerMask Remove = parseArgValues(D, Arg, DiagnoseErrors);
      AllRemove |= expandSanitizerGroups(Remove);
    }
  }

  std::pair<SanitizerMask, SanitizerMask> IncompatibleGroups[] = {
      std::make_pair(SanitizerKind::Address,
                     SanitizerKind::Thread | SanitizerKind::Memory),
      std::make_pair(SanitizerKind::Thread, SanitizerKind::Memory),
      std::make_pair(SanitizerKind::Leak,
                     SanitizerKind::Thread | SanitizerKind::Memory),
      std::make_pair(SanitizerKind::KernelAddress,
                     SanitizerKind::Address | SanitizerKind::Leak |
                         SanitizerKind::Thread | SanitizerKind::Memory),
      std::make_pair(SanitizerKind::HWAddress,
                     SanitizerKind::Address | SanitizerKind::Thread |
                         SanitizerKind::Memory | SanitizerKind::KernelAddress),
      std::make_pair(SanitizerKind::Scudo,
                     SanitizerKind::Address | SanitizerKind::HWAddress |
                         SanitizerKind::Leak | SanitizerKind::Thread |
                         SanitizerKind::Memory | SanitizerKind::KernelAddress),
      std::make_pair(SanitizerKind::SafeStack,
                     (TC.getTriple().isOSFuchsia() ? SanitizerMask()
                                                   : SanitizerKind::Leak) |
                         SanitizerKind::Address | SanitizerKind::HWAddress |
                         SanitizerKind::Thread | SanitizerKind::Memory |
                         SanitizerKind::KernelAddress),
      std::make_pair(SanitizerKind::KernelHWAddress,
                     SanitizerKind::Address | SanitizerKind::HWAddress |
                         SanitizerKind::Leak | SanitizerKind::Thread |
                         SanitizerKind::Memory | SanitizerKind::KernelAddress |
                         SanitizerKind::SafeStack),
      std::make_pair(SanitizerKind::KernelMemory,
                     SanitizerKind::Address | SanitizerKind::HWAddress |
                         SanitizerKind::Leak | SanitizerKind::Thread |
                         SanitizerKind::Memory | SanitizerKind::KernelAddress |
                         SanitizerKind::Scudo | SanitizerKind::SafeStack),
      std::make_pair(SanitizerKind::MemTag,
                     SanitizerKind::Address | SanitizerKind::KernelAddress |
                         SanitizerKind::HWAddress |
                         SanitizerKind::KernelHWAddress)};
  // Enable toolchain specific default sanitizers if not explicitly disabled.
  SanitizerMask Default = TC.getDefaultSanitizers() & ~AllRemove;

  // Disable default sanitizers that are incompatible with explicitly requested
  // ones.
  for (auto G : IncompatibleGroups) {
    SanitizerMask Group = G.first;
    if ((Default & Group) && (Kinds & G.second))
      Default &= ~Group;
  }

  Kinds |= Default;

  // We disable the vptr sanitizer if it was enabled by group expansion but RTTI
  // is disabled.
  if ((Kinds & SanitizerKind::Vptr) && (RTTIMode == ToolChain::RM_Disabled)) {
    Kinds &= ~SanitizerKind::Vptr;
  }

  // Check that LTO is enabled if we need it.
  if ((Kinds & NeedsLTO) && !D.isUsingLTO() && DiagnoseErrors) {
    D.Diag(diag::err_drv_argument_only_allowed_with)
        << lastArgumentForMask(D, Args, Kinds & NeedsLTO) << "-flto";
  }

  if ((Kinds & SanitizerKind::ShadowCallStack) &&
      ((TC.getTriple().isAArch64() &&
        !llvm::AArch64::isX18ReservedByDefault(TC.getTriple())) ||
       TC.getTriple().isRISCV()) &&
      !Args.hasArg(options::OPT_ffixed_x18) && DiagnoseErrors) {
    D.Diag(diag::err_drv_argument_only_allowed_with)
        << lastArgumentForMask(D, Args, Kinds & SanitizerKind::ShadowCallStack)
        << "-ffixed-x18";
  }

  // Report error if there are non-trapping sanitizers that require
  // c++abi-specific  parts of UBSan runtime, and they are not provided by the
  // toolchain. We don't have a good way to check the latter, so we just
  // check if the toolchan supports vptr.
  if (~Supported & SanitizerKind::Vptr) {
    SanitizerMask KindsToDiagnose = Kinds & ~TrappingKinds & NeedsUbsanCxxRt;
    // The runtime library supports the Microsoft C++ ABI, but only well enough
    // for CFI. FIXME: Remove this once we support vptr on Windows.
    if (TC.getTriple().isOSWindows())
      KindsToDiagnose &= ~SanitizerKind::CFI;
    if (KindsToDiagnose) {
      SanitizerSet S;
      S.Mask = KindsToDiagnose;
      if (DiagnoseErrors)
        D.Diag(diag::err_drv_unsupported_opt_for_target)
            << ("-fno-sanitize-trap=" + toString(S)) << TC.getTriple().str();
      Kinds &= ~KindsToDiagnose;
    }
  }

  // Warn about incompatible groups of sanitizers.
  for (auto G : IncompatibleGroups) {
    SanitizerMask Group = G.first;
    if (Kinds & Group) {
      if (SanitizerMask Incompatible = Kinds & G.second) {
        if (DiagnoseErrors)
          D.Diag(clang::diag::err_drv_argument_not_allowed_with)
              << lastArgumentForMask(D, Args, Group)
              << lastArgumentForMask(D, Args, Incompatible);
        Kinds &= ~Incompatible;
      }
    }
  }
  // FIXME: Currently -fsanitize=leak is silently ignored in the presence of
  // -fsanitize=address. Perhaps it should print an error, or perhaps
  // -f(-no)sanitize=leak should change whether leak detection is enabled by
  // default in ASan?

  // Parse -f(no-)?sanitize-recover flags.
  SanitizerMask RecoverableKinds = RecoverableByDefault | AlwaysRecoverable;
  SanitizerMask DiagnosedUnrecoverableKinds;
  SanitizerMask DiagnosedAlwaysRecoverableKinds;
  for (const auto *Arg : Args) {
    if (Arg->getOption().matches(options::OPT_fsanitize_recover_EQ)) {
      SanitizerMask Add = parseArgValues(D, Arg, DiagnoseErrors);
      // Report error if user explicitly tries to recover from unrecoverable
      // sanitizer.
      if (SanitizerMask KindsToDiagnose =
              Add & Unrecoverable & ~DiagnosedUnrecoverableKinds) {
        SanitizerSet SetToDiagnose;
        SetToDiagnose.Mask |= KindsToDiagnose;
        if (DiagnoseErrors)
          D.Diag(diag::err_drv_unsupported_option_argument)
              << Arg->getOption().getName() << toString(SetToDiagnose);
        DiagnosedUnrecoverableKinds |= KindsToDiagnose;
      }
      RecoverableKinds |= expandSanitizerGroups(Add);
      Arg->claim();
    } else if (Arg->getOption().matches(options::OPT_fno_sanitize_recover_EQ)) {
      SanitizerMask Remove = parseArgValues(D, Arg, DiagnoseErrors);
      // Report error if user explicitly tries to disable recovery from
      // always recoverable sanitizer.
      if (SanitizerMask KindsToDiagnose =
              Remove & AlwaysRecoverable & ~DiagnosedAlwaysRecoverableKinds) {
        SanitizerSet SetToDiagnose;
        SetToDiagnose.Mask |= KindsToDiagnose;
        if (DiagnoseErrors)
          D.Diag(diag::err_drv_unsupported_option_argument)
              << Arg->getOption().getName() << toString(SetToDiagnose);
        DiagnosedAlwaysRecoverableKinds |= KindsToDiagnose;
      }
      RecoverableKinds &= ~expandSanitizerGroups(Remove);
      Arg->claim();
    }
  }
  RecoverableKinds &= Kinds;
  RecoverableKinds &= ~Unrecoverable;

  TrappingKinds &= Kinds;
  RecoverableKinds &= ~TrappingKinds;

  // Setup ignorelist files.
  // Add default ignorelist from resource directory for activated sanitizers,
  // and validate special case lists format.
  if (!Args.hasArgNoClaim(options::OPT_fno_sanitize_ignorelist))
    addDefaultIgnorelists(D, Kinds, SystemIgnorelistFiles, DiagnoseErrors);

  // Parse -f(no-)?sanitize-ignorelist options.
  // This also validates special case lists format.
  parseSpecialCaseListArg(
      D, Args, UserIgnorelistFiles, options::OPT_fsanitize_ignorelist_EQ,
      options::OPT_fno_sanitize_ignorelist,
      clang::diag::err_drv_malformed_sanitizer_ignorelist, DiagnoseErrors);

  // Parse -f[no-]sanitize-memory-track-origins[=level] options.
  if (AllAddedKinds & SanitizerKind::Memory) {
    if (Arg *A =
            Args.getLastArg(options::OPT_fsanitize_memory_track_origins_EQ,
                            options::OPT_fsanitize_memory_track_origins,
                            options::OPT_fno_sanitize_memory_track_origins)) {
      if (A->getOption().matches(options::OPT_fsanitize_memory_track_origins)) {
        MsanTrackOrigins = 2;
      } else if (A->getOption().matches(
                     options::OPT_fno_sanitize_memory_track_origins)) {
        MsanTrackOrigins = 0;
      } else {
        StringRef S = A->getValue();
        if (S.getAsInteger(0, MsanTrackOrigins) || MsanTrackOrigins < 0 ||
            MsanTrackOrigins > 2) {
          if (DiagnoseErrors)
            D.Diag(clang::diag::err_drv_invalid_value)
                << A->getAsString(Args) << S;
        }
      }
    }
    MsanUseAfterDtor =
        Args.hasFlag(options::OPT_fsanitize_memory_use_after_dtor,
                     options::OPT_fno_sanitize_memory_use_after_dtor,
                     MsanUseAfterDtor);
    NeedPIE |= !(TC.getTriple().isOSLinux() &&
                 TC.getTriple().getArch() == llvm::Triple::x86_64);
  } else {
    MsanUseAfterDtor = false;
  }

  if (AllAddedKinds & SanitizerKind::Thread) {
    TsanMemoryAccess = Args.hasFlag(
        options::OPT_fsanitize_thread_memory_access,
        options::OPT_fno_sanitize_thread_memory_access, TsanMemoryAccess);
    TsanFuncEntryExit = Args.hasFlag(
        options::OPT_fsanitize_thread_func_entry_exit,
        options::OPT_fno_sanitize_thread_func_entry_exit, TsanFuncEntryExit);
    TsanAtomics =
        Args.hasFlag(options::OPT_fsanitize_thread_atomics,
                     options::OPT_fno_sanitize_thread_atomics, TsanAtomics);
  }

  if (AllAddedKinds & SanitizerKind::CFI) {
    // Without PIE, external function address may resolve to a PLT record, which
    // can not be verified by the target module.
    NeedPIE |= CfiCrossDso;
    CfiICallGeneralizePointers =
        Args.hasArg(options::OPT_fsanitize_cfi_icall_generalize_pointers);

    if (CfiCrossDso && CfiICallGeneralizePointers && DiagnoseErrors)
      D.Diag(diag::err_drv_argument_not_allowed_with)
          << "-fsanitize-cfi-cross-dso"
          << "-fsanitize-cfi-icall-generalize-pointers";

    CfiCanonicalJumpTables =
        Args.hasFlag(options::OPT_fsanitize_cfi_canonical_jump_tables,
                     options::OPT_fno_sanitize_cfi_canonical_jump_tables, true);
  }

  Stats = Args.hasFlag(options::OPT_fsanitize_stats,
                       options::OPT_fno_sanitize_stats, false);

  if (MinimalRuntime) {
    SanitizerMask IncompatibleMask =
        Kinds & ~setGroupBits(CompatibleWithMinimalRuntime);
    if (IncompatibleMask && DiagnoseErrors)
      D.Diag(clang::diag::err_drv_argument_not_allowed_with)
          << "-fsanitize-minimal-runtime"
          << lastArgumentForMask(D, Args, IncompatibleMask);

    SanitizerMask NonTrappingCfi = Kinds & SanitizerKind::CFI & ~TrappingKinds;
    if (NonTrappingCfi && DiagnoseErrors)
      D.Diag(clang::diag::err_drv_argument_only_allowed_with)
          << "fsanitize-minimal-runtime"
          << "fsanitize-trap=cfi";
  }

  // Parse -f(no-)?sanitize-coverage flags if coverage is supported by the
  // enabled sanitizers.
  for (const auto *Arg : Args) {
    if (Arg->getOption().matches(options::OPT_fsanitize_coverage)) {
      int LegacySanitizeCoverage;
      if (Arg->getNumValues() == 1 &&
          !StringRef(Arg->getValue(0))
               .getAsInteger(0, LegacySanitizeCoverage)) {
        CoverageFeatures = 0;
        Arg->claim();
        if (LegacySanitizeCoverage != 0 && DiagnoseErrors) {
          D.Diag(diag::warn_drv_deprecated_arg)
              << Arg->getAsString(Args) << "-fsanitize-coverage=trace-pc-guard";
        }
        continue;
      }
      CoverageFeatures |= parseCoverageFeatures(D, Arg, DiagnoseErrors);

      // Disable coverage and not claim the flags if there is at least one
      // non-supporting sanitizer.
      if (!(AllAddedKinds & ~AllRemove & ~setGroupBits(SupportsCoverage))) {
        Arg->claim();
      } else {
        CoverageFeatures = 0;
      }
    } else if (Arg->getOption().matches(options::OPT_fno_sanitize_coverage)) {
      Arg->claim();
      CoverageFeatures &= ~parseCoverageFeatures(D, Arg, DiagnoseErrors);
    }
  }
  // Choose at most one coverage type: function, bb, or edge.
  if (DiagnoseErrors) {
    if ((CoverageFeatures & CoverageFunc) && (CoverageFeatures & CoverageBB))
      D.Diag(clang::diag::err_drv_argument_not_allowed_with)
          << "-fsanitize-coverage=func"
          << "-fsanitize-coverage=bb";
    if ((CoverageFeatures & CoverageFunc) && (CoverageFeatures & CoverageEdge))
      D.Diag(clang::diag::err_drv_argument_not_allowed_with)
          << "-fsanitize-coverage=func"
          << "-fsanitize-coverage=edge";
    if ((CoverageFeatures & CoverageBB) && (CoverageFeatures & CoverageEdge))
      D.Diag(clang::diag::err_drv_argument_not_allowed_with)
          << "-fsanitize-coverage=bb"
          << "-fsanitize-coverage=edge";
    // Basic block tracing and 8-bit counters require some type of coverage
    // enabled.
    if (CoverageFeatures & CoverageTraceBB)
      D.Diag(clang::diag::warn_drv_deprecated_arg)
          << "-fsanitize-coverage=trace-bb"
          << "-fsanitize-coverage=trace-pc-guard";
    if (CoverageFeatures & Coverage8bitCounters)
      D.Diag(clang::diag::warn_drv_deprecated_arg)
          << "-fsanitize-coverage=8bit-counters"
          << "-fsanitize-coverage=trace-pc-guard";
  }

  int InsertionPointTypes = CoverageFunc | CoverageBB | CoverageEdge;
  int InstrumentationTypes = CoverageTracePC | CoverageTracePCGuard |
                             CoverageInline8bitCounters | CoverageTraceLoads |
                             CoverageTraceStores | CoverageInlineBoolFlag;
  if ((CoverageFeatures & InsertionPointTypes) &&
      !(CoverageFeatures & InstrumentationTypes) && DiagnoseErrors) {
    D.Diag(clang::diag::warn_drv_deprecated_arg)
        << "-fsanitize-coverage=[func|bb|edge]"
        << "-fsanitize-coverage=[func|bb|edge],[trace-pc-guard|trace-pc]";
  }

  // trace-pc w/o func/bb/edge implies edge.
  if (!(CoverageFeatures & InsertionPointTypes)) {
    if (CoverageFeatures &
        (CoverageTracePC | CoverageTracePCGuard | CoverageInline8bitCounters |
         CoverageInlineBoolFlag))
      CoverageFeatures |= CoverageEdge;

    if (CoverageFeatures & CoverageStackDepth)
      CoverageFeatures |= CoverageFunc;
  }

  // Parse -fsanitize-coverage-(ignore|white)list options if coverage enabled.
  // This also validates special case lists format.
  // Here, OptSpecifier() acts as a never-matching command-line argument.
  // So, there is no way to clear coverage lists but you can append to them.
  if (CoverageFeatures) {
    parseSpecialCaseListArg(
        D, Args, CoverageAllowlistFiles,
        options::OPT_fsanitize_coverage_allowlist, OptSpecifier(),
        clang::diag::err_drv_malformed_sanitizer_coverage_allowlist,
        DiagnoseErrors);
    parseSpecialCaseListArg(
        D, Args, CoverageIgnorelistFiles,
        options::OPT_fsanitize_coverage_ignorelist, OptSpecifier(),
        clang::diag::err_drv_malformed_sanitizer_coverage_ignorelist,
        DiagnoseErrors);
  }

  SharedRuntime =
      Args.hasFlag(options::OPT_shared_libsan, options::OPT_static_libsan,
                   TC.getTriple().isAndroid() || TC.getTriple().isOSFuchsia() ||
                       TC.getTriple().isOSDarwin());

  ImplicitCfiRuntime = TC.getTriple().isAndroid();

  if (AllAddedKinds & SanitizerKind::Address) {
    NeedPIE |= TC.getTriple().isOSFuchsia();
    if (Arg *A =
            Args.getLastArg(options::OPT_fsanitize_address_field_padding)) {
        StringRef S = A->getValue();
        // Legal values are 0 and 1, 2, but in future we may add more levels.
        if ((S.getAsInteger(0, AsanFieldPadding) || AsanFieldPadding < 0 ||
             AsanFieldPadding > 2) &&
            DiagnoseErrors) {
          D.Diag(clang::diag::err_drv_invalid_value) << A->getAsString(Args) << S;
        }
    }

    if (Arg *WindowsDebugRTArg =
            Args.getLastArg(options::OPT__SLASH_MTd, options::OPT__SLASH_MT,
                            options::OPT__SLASH_MDd, options::OPT__SLASH_MD,
                            options::OPT__SLASH_LDd, options::OPT__SLASH_LD)) {
      switch (WindowsDebugRTArg->getOption().getID()) {
      case options::OPT__SLASH_MTd:
      case options::OPT__SLASH_MDd:
      case options::OPT__SLASH_LDd:
        if (DiagnoseErrors) {
          D.Diag(clang::diag::err_drv_argument_not_allowed_with)
              << WindowsDebugRTArg->getAsString(Args)
              << lastArgumentForMask(D, Args, SanitizerKind::Address);
          D.Diag(clang::diag::note_drv_address_sanitizer_debug_runtime);
        }
      }
    }

    AsanUseAfterScope = Args.hasFlag(
        options::OPT_fsanitize_address_use_after_scope,
        options::OPT_fno_sanitize_address_use_after_scope, AsanUseAfterScope);

    AsanPoisonCustomArrayCookie = Args.hasFlag(
        options::OPT_fsanitize_address_poison_custom_array_cookie,
        options::OPT_fno_sanitize_address_poison_custom_array_cookie,
        AsanPoisonCustomArrayCookie);

    AsanOutlineInstrumentation =
        Args.hasFlag(options::OPT_fsanitize_address_outline_instrumentation,
                     options::OPT_fno_sanitize_address_outline_instrumentation,
                     AsanOutlineInstrumentation);

    // As a workaround for a bug in gold 2.26 and earlier, dead stripping of
    // globals in ASan is disabled by default on ELF targets.
    // See https://sourceware.org/bugzilla/show_bug.cgi?id=19002
    AsanGlobalsDeadStripping =
        !TC.getTriple().isOSBinFormatELF() || TC.getTriple().isOSFuchsia() ||
        TC.getTriple().isPS4() ||
        Args.hasArg(options::OPT_fsanitize_address_globals_dead_stripping);

    AsanUseOdrIndicator =
        Args.hasFlag(options::OPT_fsanitize_address_use_odr_indicator,
                     options::OPT_fno_sanitize_address_use_odr_indicator,
                     AsanUseOdrIndicator);

    if (AllAddedKinds & SanitizerKind::PointerCompare & ~AllRemove) {
      AsanInvalidPointerCmp = true;
    }

    if (AllAddedKinds & SanitizerKind::PointerSubtract & ~AllRemove) {
      AsanInvalidPointerSub = true;
    }

    if (TC.getTriple().isOSDarwin() &&
        (Args.hasArg(options::OPT_mkernel) ||
         Args.hasArg(options::OPT_fapple_kext))) {
      AsanDtorKind = llvm::AsanDtorKind::None;
    }

    if (const auto *Arg =
<<<<<<< HEAD
            Args.getLastArg(options::OPT_sanitize_address_destructor_kind_EQ)) {
      auto parsedAsanDtorKind = AsanDtorKindFromString(Arg->getValue());
      if (parsedAsanDtorKind == llvm::AsanDtorKind::Invalid) {
=======
            Args.getLastArg(options::OPT_sanitize_address_destructor_EQ)) {
      auto parsedAsanDtorKind = AsanDtorKindFromString(Arg->getValue());
      if (parsedAsanDtorKind == llvm::AsanDtorKind::Invalid && DiagnoseErrors) {
>>>>>>> a2ce6ee6
        TC.getDriver().Diag(clang::diag::err_drv_unsupported_option_argument)
            << Arg->getOption().getName() << Arg->getValue();
      }
      AsanDtorKind = parsedAsanDtorKind;
    }

<<<<<<< HEAD
=======
    if (const auto *Arg = Args.getLastArg(
            options::OPT_sanitize_address_use_after_return_EQ)) {
      auto parsedAsanUseAfterReturn =
          AsanDetectStackUseAfterReturnModeFromString(Arg->getValue());
      if (parsedAsanUseAfterReturn ==
              llvm::AsanDetectStackUseAfterReturnMode::Invalid &&
          DiagnoseErrors) {
        TC.getDriver().Diag(clang::diag::err_drv_unsupported_option_argument)
            << Arg->getOption().getName() << Arg->getValue();
      }
      AsanUseAfterReturn = parsedAsanUseAfterReturn;
    }

>>>>>>> a2ce6ee6
  } else {
    AsanUseAfterScope = false;
    // -fsanitize=pointer-compare/pointer-subtract requires -fsanitize=address.
    SanitizerMask DetectInvalidPointerPairs =
        SanitizerKind::PointerCompare | SanitizerKind::PointerSubtract;
    if ((AllAddedKinds & DetectInvalidPointerPairs & ~AllRemove) &&
        DiagnoseErrors) {
      TC.getDriver().Diag(clang::diag::err_drv_argument_only_allowed_with)
          << lastArgumentForMask(D, Args,
                                 SanitizerKind::PointerCompare |
                                     SanitizerKind::PointerSubtract)
          << "-fsanitize=address";
    }
  }

  if (AllAddedKinds & SanitizerKind::HWAddress) {
    if (Arg *HwasanAbiArg =
            Args.getLastArg(options::OPT_fsanitize_hwaddress_abi_EQ)) {
      HwasanAbi = HwasanAbiArg->getValue();
      if (HwasanAbi != "platform" && HwasanAbi != "interceptor" &&
          DiagnoseErrors)
        D.Diag(clang::diag::err_drv_invalid_value)
            << HwasanAbiArg->getAsString(Args) << HwasanAbi;
    } else {
      HwasanAbi = "interceptor";
    }
    if (TC.getTriple().getArch() == llvm::Triple::x86_64)
      HwasanUseAliases = Args.hasFlag(
          options::OPT_fsanitize_hwaddress_experimental_aliasing,
          options::OPT_fno_sanitize_hwaddress_experimental_aliasing,
          HwasanUseAliases);
  }

  if (AllAddedKinds & SanitizerKind::SafeStack) {
    // SafeStack runtime is built into the system on Android and Fuchsia.
    SafeStackRuntime =
        !TC.getTriple().isAndroid() && !TC.getTriple().isOSFuchsia();
  }

  LinkRuntimes =
      Args.hasFlag(options::OPT_fsanitize_link_runtime,
                   options::OPT_fno_sanitize_link_runtime, LinkRuntimes);

  // Parse -link-cxx-sanitizer flag.
  LinkCXXRuntimes = Args.hasArg(options::OPT_fsanitize_link_cxx_runtime,
                                options::OPT_fno_sanitize_link_cxx_runtime,
                                LinkCXXRuntimes) ||
                    D.CCCIsCXX();

  NeedsMemProfRt = Args.hasFlag(options::OPT_fmemory_profile,
                                options::OPT_fmemory_profile_EQ,
                                options::OPT_fno_memory_profile, false);

  // Finally, initialize the set of available and recoverable sanitizers.
  Sanitizers.Mask |= Kinds;
  RecoverableSanitizers.Mask |= RecoverableKinds;
  TrapSanitizers.Mask |= TrappingKinds;
  assert(!(RecoverableKinds & TrappingKinds) &&
         "Overlap between recoverable and trapping sanitizers");
}

static std::string toString(const clang::SanitizerSet &Sanitizers) {
  std::string Res;
#define SANITIZER(NAME, ID)                                                    \
  if (Sanitizers.has(SanitizerKind::ID)) {                                     \
    if (!Res.empty())                                                          \
      Res += ",";                                                              \
    Res += NAME;                                                               \
  }
#include "clang/Basic/Sanitizers.def"
  return Res;
}

static void addSpecialCaseListOpt(const llvm::opt::ArgList &Args,
                                  llvm::opt::ArgStringList &CmdArgs,
                                  const char *SCLOptFlag,
                                  const std::vector<std::string> &SCLFiles) {
  for (const auto &SCLPath : SCLFiles) {
    SmallString<64> SCLOpt(SCLOptFlag);
    SCLOpt += SCLPath;
    CmdArgs.push_back(Args.MakeArgString(SCLOpt));
  }
}

static void addIncludeLinkerOption(const ToolChain &TC,
                                   const llvm::opt::ArgList &Args,
                                   llvm::opt::ArgStringList &CmdArgs,
                                   StringRef SymbolName) {
  SmallString<64> LinkerOptionFlag;
  LinkerOptionFlag = "--linker-option=/include:";
  if (TC.getTriple().getArch() == llvm::Triple::x86) {
    // Win32 mangles C function names with a '_' prefix.
    LinkerOptionFlag += '_';
  }
  LinkerOptionFlag += SymbolName;
  CmdArgs.push_back(Args.MakeArgString(LinkerOptionFlag));
}

static bool hasTargetFeatureMTE(const llvm::opt::ArgStringList &CmdArgs) {
  for (auto Start = CmdArgs.begin(), End = CmdArgs.end(); Start != End; ++Start) {
    auto It = std::find(Start, End, StringRef("+mte"));
    if (It == End)
      break;
    if (It > Start && *std::prev(It) == StringRef("-target-feature"))
      return true;
    Start = It;
  }
  return false;
}

void SanitizerArgs::addArgs(const ToolChain &TC, const llvm::opt::ArgList &Args,
                            llvm::opt::ArgStringList &CmdArgs,
                            types::ID InputType) const {
  // NVPTX doesn't currently support sanitizers.  Bailing out here means
  // that e.g. -fsanitize=address applies only to host code, which is what we
  // want for now.
  //
  // AMDGPU sanitizer support is experimental and controlled by -fgpu-sanitize.
  if (TC.getTriple().isNVPTX() ||
      (TC.getTriple().isAMDGPU() &&
<<<<<<< HEAD
       !Args.hasFlag(options::OPT_fgpu_sanitize, options::OPT_fno_gpu_sanitize,
                     false)))
=======
       !Args.hasFlag(options::OPT_fgpu_sanitize,
                     options::OPT_fno_gpu_sanitize)))
>>>>>>> a2ce6ee6
    return;

  // Translate available CoverageFeatures to corresponding clang-cc1 flags.
  // Do it even if Sanitizers.empty() since some forms of coverage don't require
  // sanitizers.
  std::pair<int, const char *> CoverageFlags[] = {
      std::make_pair(CoverageFunc, "-fsanitize-coverage-type=1"),
      std::make_pair(CoverageBB, "-fsanitize-coverage-type=2"),
      std::make_pair(CoverageEdge, "-fsanitize-coverage-type=3"),
      std::make_pair(CoverageIndirCall, "-fsanitize-coverage-indirect-calls"),
      std::make_pair(CoverageTraceBB, "-fsanitize-coverage-trace-bb"),
      std::make_pair(CoverageTraceCmp, "-fsanitize-coverage-trace-cmp"),
      std::make_pair(CoverageTraceDiv, "-fsanitize-coverage-trace-div"),
      std::make_pair(CoverageTraceGep, "-fsanitize-coverage-trace-gep"),
      std::make_pair(Coverage8bitCounters, "-fsanitize-coverage-8bit-counters"),
      std::make_pair(CoverageTracePC, "-fsanitize-coverage-trace-pc"),
      std::make_pair(CoverageTracePCGuard,
                     "-fsanitize-coverage-trace-pc-guard"),
      std::make_pair(CoverageInline8bitCounters,
                     "-fsanitize-coverage-inline-8bit-counters"),
      std::make_pair(CoverageInlineBoolFlag,
                     "-fsanitize-coverage-inline-bool-flag"),
      std::make_pair(CoveragePCTable, "-fsanitize-coverage-pc-table"),
      std::make_pair(CoverageNoPrune, "-fsanitize-coverage-no-prune"),
      std::make_pair(CoverageStackDepth, "-fsanitize-coverage-stack-depth"),
      std::make_pair(CoverageTraceLoads, "-fsanitize-coverage-trace-loads"),
      std::make_pair(CoverageTraceStores, "-fsanitize-coverage-trace-stores")};
  for (auto F : CoverageFlags) {
    if (CoverageFeatures & F.first)
      CmdArgs.push_back(F.second);
  }
  addSpecialCaseListOpt(
      Args, CmdArgs, "-fsanitize-coverage-allowlist=", CoverageAllowlistFiles);
  addSpecialCaseListOpt(Args, CmdArgs, "-fsanitize-coverage-ignorelist=",
                        CoverageIgnorelistFiles);

  if (TC.getTriple().isOSWindows() && needsUbsanRt()) {
    // Instruct the code generator to embed linker directives in the object file
    // that cause the required runtime libraries to be linked.
    CmdArgs.push_back(
        Args.MakeArgString("--dependent-lib=" +
                           TC.getCompilerRTBasename(Args, "ubsan_standalone")));
    if (types::isCXX(InputType))
      CmdArgs.push_back(Args.MakeArgString(
          "--dependent-lib=" +
          TC.getCompilerRTBasename(Args, "ubsan_standalone_cxx")));
  }
  if (TC.getTriple().isOSWindows() && needsStatsRt()) {
    CmdArgs.push_back(Args.MakeArgString(
        "--dependent-lib=" + TC.getCompilerRTBasename(Args, "stats_client")));

    // The main executable must export the stats runtime.
    // FIXME: Only exporting from the main executable (e.g. based on whether the
    // translation unit defines main()) would save a little space, but having
    // multiple copies of the runtime shouldn't hurt.
    CmdArgs.push_back(Args.MakeArgString(
        "--dependent-lib=" + TC.getCompilerRTBasename(Args, "stats")));
    addIncludeLinkerOption(TC, Args, CmdArgs, "__sanitizer_stats_register");
  }

  if (Sanitizers.empty())
    return;
  CmdArgs.push_back(Args.MakeArgString("-fsanitize=" + toString(Sanitizers)));

  if (!RecoverableSanitizers.empty())
    CmdArgs.push_back(Args.MakeArgString("-fsanitize-recover=" +
                                         toString(RecoverableSanitizers)));

  if (!TrapSanitizers.empty())
    CmdArgs.push_back(
        Args.MakeArgString("-fsanitize-trap=" + toString(TrapSanitizers)));

  addSpecialCaseListOpt(Args, CmdArgs,
                        "-fsanitize-ignorelist=", UserIgnorelistFiles);
  addSpecialCaseListOpt(Args, CmdArgs,
                        "-fsanitize-system-ignorelist=", SystemIgnorelistFiles);

  if (MsanTrackOrigins)
    CmdArgs.push_back(Args.MakeArgString("-fsanitize-memory-track-origins=" +
                                         Twine(MsanTrackOrigins)));

  if (MsanUseAfterDtor)
    CmdArgs.push_back("-fsanitize-memory-use-after-dtor");

  // FIXME: Pass these parameters as function attributes, not as -llvm flags.
  if (!TsanMemoryAccess) {
    CmdArgs.push_back("-mllvm");
    CmdArgs.push_back("-tsan-instrument-memory-accesses=0");
    CmdArgs.push_back("-mllvm");
    CmdArgs.push_back("-tsan-instrument-memintrinsics=0");
  }
  if (!TsanFuncEntryExit) {
    CmdArgs.push_back("-mllvm");
    CmdArgs.push_back("-tsan-instrument-func-entry-exit=0");
  }
  if (!TsanAtomics) {
    CmdArgs.push_back("-mllvm");
    CmdArgs.push_back("-tsan-instrument-atomics=0");
  }

  if (HwasanUseAliases) {
    CmdArgs.push_back("-mllvm");
    CmdArgs.push_back("-hwasan-experimental-use-page-aliases=1");
  }

  if (CfiCrossDso)
    CmdArgs.push_back("-fsanitize-cfi-cross-dso");

  if (CfiICallGeneralizePointers)
    CmdArgs.push_back("-fsanitize-cfi-icall-generalize-pointers");

  if (CfiCanonicalJumpTables)
    CmdArgs.push_back("-fsanitize-cfi-canonical-jump-tables");

  if (Stats)
    CmdArgs.push_back("-fsanitize-stats");

  if (MinimalRuntime)
    CmdArgs.push_back("-fsanitize-minimal-runtime");

  if (AsanFieldPadding)
    CmdArgs.push_back(Args.MakeArgString("-fsanitize-address-field-padding=" +
                                         Twine(AsanFieldPadding)));

  if (AsanUseAfterScope)
    CmdArgs.push_back("-fsanitize-address-use-after-scope");

  if (AsanPoisonCustomArrayCookie)
    CmdArgs.push_back("-fsanitize-address-poison-custom-array-cookie");

  if (AsanGlobalsDeadStripping)
    CmdArgs.push_back("-fsanitize-address-globals-dead-stripping");

  if (AsanUseOdrIndicator)
    CmdArgs.push_back("-fsanitize-address-use-odr-indicator");

  if (AsanInvalidPointerCmp) {
    CmdArgs.push_back("-mllvm");
    CmdArgs.push_back("-asan-detect-invalid-pointer-cmp");
  }

  if (AsanInvalidPointerSub) {
    CmdArgs.push_back("-mllvm");
    CmdArgs.push_back("-asan-detect-invalid-pointer-sub");
  }

<<<<<<< HEAD
  // Only pass the option to the frontend if the user requested,
  // otherwise the frontend will just use the codegen default.
  if (AsanDtorKind != llvm::AsanDtorKind::Invalid) {
    CmdArgs.push_back(Args.MakeArgString("-fsanitize-address-destructor-kind=" +
                                         AsanDtorKindToString(AsanDtorKind)));
  }

=======
  if (AsanOutlineInstrumentation) {
    CmdArgs.push_back("-mllvm");
    CmdArgs.push_back("-asan-instrumentation-with-call-threshold=0");
  }

  // Only pass the option to the frontend if the user requested,
  // otherwise the frontend will just use the codegen default.
  if (AsanDtorKind != llvm::AsanDtorKind::Invalid) {
    CmdArgs.push_back(Args.MakeArgString("-fsanitize-address-destructor=" +
                                         AsanDtorKindToString(AsanDtorKind)));
  }

  if (AsanUseAfterReturn != llvm::AsanDetectStackUseAfterReturnMode::Invalid) {
    CmdArgs.push_back(Args.MakeArgString(
        "-fsanitize-address-use-after-return=" +
        AsanDetectStackUseAfterReturnModeToString(AsanUseAfterReturn)));
  }

>>>>>>> a2ce6ee6
  if (!HwasanAbi.empty()) {
    CmdArgs.push_back("-default-function-attr");
    CmdArgs.push_back(Args.MakeArgString("hwasan-abi=" + HwasanAbi));
  }

  if (Sanitizers.has(SanitizerKind::HWAddress) && !HwasanUseAliases) {
    CmdArgs.push_back("-target-feature");
    CmdArgs.push_back("+tagged-globals");
  }

  // MSan: Workaround for PR16386.
  // ASan: This is mainly to help LSan with cases such as
  // https://github.com/google/sanitizers/issues/373
  // We can't make this conditional on -fsanitize=leak, as that flag shouldn't
  // affect compilation.
  if (Sanitizers.has(SanitizerKind::Memory) ||
      Sanitizers.has(SanitizerKind::Address))
    CmdArgs.push_back("-fno-assume-sane-operator-new");

  // libFuzzer wants to intercept calls to certain library functions, so the
  // following -fno-builtin-* flags force the compiler to emit interposable
  // libcalls to these functions. Other sanitizers effectively do the same thing
  // by marking all library call sites with NoBuiltin attribute in their LLVM
  // pass. (see llvm::maybeMarkSanitizerLibraryCallNoBuiltin)
  if (Sanitizers.has(SanitizerKind::FuzzerNoLink)) {
    CmdArgs.push_back("-fno-builtin-bcmp");
    CmdArgs.push_back("-fno-builtin-memcmp");
    CmdArgs.push_back("-fno-builtin-strncmp");
    CmdArgs.push_back("-fno-builtin-strcmp");
    CmdArgs.push_back("-fno-builtin-strncasecmp");
    CmdArgs.push_back("-fno-builtin-strcasecmp");
    CmdArgs.push_back("-fno-builtin-strstr");
    CmdArgs.push_back("-fno-builtin-strcasestr");
    CmdArgs.push_back("-fno-builtin-memmem");
  }

  // Require -fvisibility= flag on non-Windows when compiling if vptr CFI is
  // enabled.
  if (Sanitizers.hasOneOf(CFIClasses) && !TC.getTriple().isOSWindows() &&
      !Args.hasArg(options::OPT_fvisibility_EQ)) {
    TC.getDriver().Diag(clang::diag::err_drv_argument_only_allowed_with)
        << lastArgumentForMask(TC.getDriver(), Args,
                               Sanitizers.Mask & CFIClasses)
        << "-fvisibility=";
  }

  if (Sanitizers.has(SanitizerKind::MemTag) && !hasTargetFeatureMTE(CmdArgs))
    TC.getDriver().Diag(diag::err_stack_tagging_requires_hardware_feature);
}

SanitizerMask parseArgValues(const Driver &D, const llvm::opt::Arg *A,
                             bool DiagnoseErrors) {
  assert((A->getOption().matches(options::OPT_fsanitize_EQ) ||
          A->getOption().matches(options::OPT_fno_sanitize_EQ) ||
          A->getOption().matches(options::OPT_fsanitize_recover_EQ) ||
          A->getOption().matches(options::OPT_fno_sanitize_recover_EQ) ||
          A->getOption().matches(options::OPT_fsanitize_trap_EQ) ||
          A->getOption().matches(options::OPT_fno_sanitize_trap_EQ)) &&
         "Invalid argument in parseArgValues!");
  SanitizerMask Kinds;
  for (int i = 0, n = A->getNumValues(); i != n; ++i) {
    const char *Value = A->getValue(i);
    SanitizerMask Kind;
    // Special case: don't accept -fsanitize=all.
    if (A->getOption().matches(options::OPT_fsanitize_EQ) &&
        0 == strcmp("all", Value))
      Kind = SanitizerMask();
    else
      Kind = parseSanitizerValue(Value, /*AllowGroups=*/true);

    if (Kind)
      Kinds |= Kind;
    else if (DiagnoseErrors)
      D.Diag(clang::diag::err_drv_unsupported_option_argument)
          << A->getOption().getName() << Value;
  }
  return Kinds;
}

int parseCoverageFeatures(const Driver &D, const llvm::opt::Arg *A,
                          bool DiagnoseErrors) {
  assert(A->getOption().matches(options::OPT_fsanitize_coverage) ||
         A->getOption().matches(options::OPT_fno_sanitize_coverage));
  int Features = 0;
  for (int i = 0, n = A->getNumValues(); i != n; ++i) {
    const char *Value = A->getValue(i);
    int F = llvm::StringSwitch<int>(Value)
                .Case("func", CoverageFunc)
                .Case("bb", CoverageBB)
                .Case("edge", CoverageEdge)
                .Case("indirect-calls", CoverageIndirCall)
                .Case("trace-bb", CoverageTraceBB)
                .Case("trace-cmp", CoverageTraceCmp)
                .Case("trace-div", CoverageTraceDiv)
                .Case("trace-gep", CoverageTraceGep)
                .Case("8bit-counters", Coverage8bitCounters)
                .Case("trace-pc", CoverageTracePC)
                .Case("trace-pc-guard", CoverageTracePCGuard)
                .Case("no-prune", CoverageNoPrune)
                .Case("inline-8bit-counters", CoverageInline8bitCounters)
                .Case("inline-bool-flag", CoverageInlineBoolFlag)
                .Case("pc-table", CoveragePCTable)
                .Case("stack-depth", CoverageStackDepth)
                .Case("trace-loads", CoverageTraceLoads)
                .Case("trace-stores", CoverageTraceStores)
                .Default(0);
    if (F == 0 && DiagnoseErrors)
      D.Diag(clang::diag::err_drv_unsupported_option_argument)
          << A->getOption().getName() << Value;
    Features |= F;
  }
  return Features;
}

std::string lastArgumentForMask(const Driver &D, const llvm::opt::ArgList &Args,
                                SanitizerMask Mask) {
  for (llvm::opt::ArgList::const_reverse_iterator I = Args.rbegin(),
                                                  E = Args.rend();
       I != E; ++I) {
    const auto *Arg = *I;
    if (Arg->getOption().matches(options::OPT_fsanitize_EQ)) {
      SanitizerMask AddKinds =
          expandSanitizerGroups(parseArgValues(D, Arg, false));
      if (AddKinds & Mask)
        return describeSanitizeArg(Arg, Mask);
    } else if (Arg->getOption().matches(options::OPT_fno_sanitize_EQ)) {
      SanitizerMask RemoveKinds =
          expandSanitizerGroups(parseArgValues(D, Arg, false));
      Mask &= ~RemoveKinds;
    }
  }
  llvm_unreachable("arg list didn't provide expected value");
}

std::string describeSanitizeArg(const llvm::opt::Arg *A, SanitizerMask Mask) {
  assert(A->getOption().matches(options::OPT_fsanitize_EQ)
         && "Invalid argument in describeSanitizerArg!");

  std::string Sanitizers;
  for (int i = 0, n = A->getNumValues(); i != n; ++i) {
    if (expandSanitizerGroups(
            parseSanitizerValue(A->getValue(i), /*AllowGroups=*/true)) &
        Mask) {
      if (!Sanitizers.empty())
        Sanitizers += ",";
      Sanitizers += A->getValue(i);
    }
  }

  assert(!Sanitizers.empty() && "arg didn't provide expected value");
  return "-fsanitize=" + Sanitizers;
}<|MERGE_RESOLUTION|>--- conflicted
+++ resolved
@@ -868,23 +868,15 @@
     }
 
     if (const auto *Arg =
-<<<<<<< HEAD
-            Args.getLastArg(options::OPT_sanitize_address_destructor_kind_EQ)) {
-      auto parsedAsanDtorKind = AsanDtorKindFromString(Arg->getValue());
-      if (parsedAsanDtorKind == llvm::AsanDtorKind::Invalid) {
-=======
             Args.getLastArg(options::OPT_sanitize_address_destructor_EQ)) {
       auto parsedAsanDtorKind = AsanDtorKindFromString(Arg->getValue());
       if (parsedAsanDtorKind == llvm::AsanDtorKind::Invalid && DiagnoseErrors) {
->>>>>>> a2ce6ee6
         TC.getDriver().Diag(clang::diag::err_drv_unsupported_option_argument)
             << Arg->getOption().getName() << Arg->getValue();
       }
       AsanDtorKind = parsedAsanDtorKind;
     }
 
-<<<<<<< HEAD
-=======
     if (const auto *Arg = Args.getLastArg(
             options::OPT_sanitize_address_use_after_return_EQ)) {
       auto parsedAsanUseAfterReturn =
@@ -898,7 +890,6 @@
       AsanUseAfterReturn = parsedAsanUseAfterReturn;
     }
 
->>>>>>> a2ce6ee6
   } else {
     AsanUseAfterScope = false;
     // -fsanitize=pointer-compare/pointer-subtract requires -fsanitize=address.
@@ -1019,13 +1010,8 @@
   // AMDGPU sanitizer support is experimental and controlled by -fgpu-sanitize.
   if (TC.getTriple().isNVPTX() ||
       (TC.getTriple().isAMDGPU() &&
-<<<<<<< HEAD
-       !Args.hasFlag(options::OPT_fgpu_sanitize, options::OPT_fno_gpu_sanitize,
-                     false)))
-=======
        !Args.hasFlag(options::OPT_fgpu_sanitize,
                      options::OPT_fno_gpu_sanitize)))
->>>>>>> a2ce6ee6
     return;
 
   // Translate available CoverageFeatures to corresponding clang-cc1 flags.
@@ -1172,15 +1158,6 @@
     CmdArgs.push_back("-asan-detect-invalid-pointer-sub");
   }
 
-<<<<<<< HEAD
-  // Only pass the option to the frontend if the user requested,
-  // otherwise the frontend will just use the codegen default.
-  if (AsanDtorKind != llvm::AsanDtorKind::Invalid) {
-    CmdArgs.push_back(Args.MakeArgString("-fsanitize-address-destructor-kind=" +
-                                         AsanDtorKindToString(AsanDtorKind)));
-  }
-
-=======
   if (AsanOutlineInstrumentation) {
     CmdArgs.push_back("-mllvm");
     CmdArgs.push_back("-asan-instrumentation-with-call-threshold=0");
@@ -1199,7 +1176,6 @@
         AsanDetectStackUseAfterReturnModeToString(AsanUseAfterReturn)));
   }
 
->>>>>>> a2ce6ee6
   if (!HwasanAbi.empty()) {
     CmdArgs.push_back("-default-function-attr");
     CmdArgs.push_back(Args.MakeArgString("hwasan-abi=" + HwasanAbi));
