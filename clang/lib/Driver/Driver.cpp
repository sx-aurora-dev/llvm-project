//===--- Driver.cpp - Clang GCC Compatible Driver -------------------------===//
//
// Part of the LLVM Project, under the Apache License v2.0 with LLVM Exceptions.
// See https://llvm.org/LICENSE.txt for license information.
// SPDX-License-Identifier: Apache-2.0 WITH LLVM-exception
//
//===----------------------------------------------------------------------===//

#include "clang/Driver/Driver.h"
#include "ToolChains/AIX.h"
#include "ToolChains/AMDGPU.h"
#include "ToolChains/AMDGPUOpenMP.h"
#include "ToolChains/AVR.h"
#include "ToolChains/Ananas.h"
#include "ToolChains/BareMetal.h"
#include "ToolChains/Clang.h"
#include "ToolChains/CloudABI.h"
#include "ToolChains/Contiki.h"
#include "ToolChains/CrossWindows.h"
#include "ToolChains/Cuda.h"
#include "ToolChains/Darwin.h"
#include "ToolChains/DragonFly.h"
#include "ToolChains/FreeBSD.h"
#include "ToolChains/Fuchsia.h"
#include "ToolChains/Gnu.h"
#include "ToolChains/HIPAMD.h"
#include "ToolChains/HIPSPV.h"
#include "ToolChains/Haiku.h"
#include "ToolChains/Hexagon.h"
#include "ToolChains/Hurd.h"
#include "ToolChains/Lanai.h"
#include "ToolChains/Linux.h"
#include "ToolChains/MSP430.h"
#include "ToolChains/MSVC.h"
#include "ToolChains/MinGW.h"
#include "ToolChains/Minix.h"
#include "ToolChains/MipsLinux.h"
#include "ToolChains/Myriad.h"
#include "ToolChains/NaCl.h"
#include "ToolChains/NetBSD.h"
#include "ToolChains/OpenBSD.h"
#include "ToolChains/PPCFreeBSD.h"
#include "ToolChains/PPCLinux.h"
#include "ToolChains/PS4CPU.h"
#include "ToolChains/RISCVToolchain.h"
#include "ToolChains/SPIRV.h"
#include "ToolChains/Solaris.h"
#include "ToolChains/TCE.h"
#include "ToolChains/VEToolchain.h"
#include "ToolChains/WebAssembly.h"
#include "ToolChains/XCore.h"
#include "ToolChains/ZOS.h"
#include "clang/Basic/TargetID.h"
#include "clang/Basic/Version.h"
#include "clang/Config/config.h"
#include "clang/Driver/Action.h"
#include "clang/Driver/Compilation.h"
#include "clang/Driver/DriverDiagnostic.h"
#include "clang/Driver/InputInfo.h"
#include "clang/Driver/Job.h"
#include "clang/Driver/Options.h"
#include "clang/Driver/SanitizerArgs.h"
#include "clang/Driver/Tool.h"
#include "clang/Driver/ToolChain.h"
#include "llvm/ADT/ArrayRef.h"
#include "llvm/ADT/STLExtras.h"
#include "llvm/ADT/SmallSet.h"
#include "llvm/ADT/StringExtras.h"
#include "llvm/ADT/StringRef.h"
#include "llvm/ADT/StringSet.h"
#include "llvm/ADT/StringSwitch.h"
#include "llvm/Config/llvm-config.h"
#include "llvm/MC/TargetRegistry.h"
#include "llvm/Option/Arg.h"
#include "llvm/Option/ArgList.h"
#include "llvm/Option/OptSpecifier.h"
#include "llvm/Option/OptTable.h"
#include "llvm/Option/Option.h"
#include "llvm/Support/CommandLine.h"
#include "llvm/Support/ErrorHandling.h"
#include "llvm/Support/ExitCodes.h"
#include "llvm/Support/FileSystem.h"
#include "llvm/Support/FormatVariadic.h"
#include "llvm/Support/Host.h"
#include "llvm/Support/MD5.h"
#include "llvm/Support/Path.h"
#include "llvm/Support/PrettyStackTrace.h"
#include "llvm/Support/Process.h"
#include "llvm/Support/Program.h"
#include "llvm/Support/StringSaver.h"
#include "llvm/Support/VirtualFileSystem.h"
#include "llvm/Support/raw_ostream.h"
#include <map>
#include <memory>
#include <utility>
#if LLVM_ON_UNIX
#include <unistd.h> // getpid
#endif

using namespace clang::driver;
using namespace clang;
using namespace llvm::opt;

static llvm::Optional<llvm::Triple>
getHIPOffloadTargetTriple(const Driver &D, const ArgList &Args) {
  if (Args.hasArg(options::OPT_offload_EQ)) {
    auto HIPOffloadTargets = Args.getAllArgValues(options::OPT_offload_EQ);

    // HIP compilation flow does not support multiple targets for now. We need
    // the HIPActionBuilder (and possibly the CudaActionBuilder{,Base}too) to
    // support multiple tool chains first.
    switch (HIPOffloadTargets.size()) {
    default:
      D.Diag(diag::err_drv_only_one_offload_target_supported_in) << "HIP";
      return llvm::None;
    case 0:
      D.Diag(diag::err_drv_invalid_or_unsupported_offload_target) << "";
      return llvm::None;
    case 1:
      break;
    }
    llvm::Triple TT(HIPOffloadTargets[0]);
    if (TT.getArch() == llvm::Triple::amdgcn &&
        TT.getVendor() == llvm::Triple::AMD &&
        TT.getOS() == llvm::Triple::AMDHSA)
      return TT;
    if (TT.getArch() == llvm::Triple::spirv64 &&
        TT.getVendor() == llvm::Triple::UnknownVendor &&
        TT.getOS() == llvm::Triple::UnknownOS)
      return TT;
    D.Diag(diag::err_drv_invalid_or_unsupported_offload_target)
        << HIPOffloadTargets[0];
    return llvm::None;
  }

  static const llvm::Triple T("amdgcn-amd-amdhsa"); // Default HIP triple.
  return T;
}

// static
std::string Driver::GetResourcesPath(StringRef BinaryPath,
                                     StringRef CustomResourceDir) {
  // Since the resource directory is embedded in the module hash, it's important
  // that all places that need it call this function, so that they get the
  // exact same string ("a/../b/" and "b/" get different hashes, for example).

  // Dir is bin/ or lib/, depending on where BinaryPath is.
  std::string Dir = std::string(llvm::sys::path::parent_path(BinaryPath));

  SmallString<128> P(Dir);
  if (CustomResourceDir != "") {
    llvm::sys::path::append(P, CustomResourceDir);
  } else {
    // On Windows, libclang.dll is in bin/.
    // On non-Windows, libclang.so/.dylib is in lib/.
    // With a static-library build of libclang, LibClangPath will contain the
    // path of the embedding binary, which for LLVM binaries will be in bin/.
    // ../lib gets us to lib/ in both cases.
    P = llvm::sys::path::parent_path(Dir);
    llvm::sys::path::append(P, Twine("lib") + CLANG_LIBDIR_SUFFIX, "clang",
                            CLANG_VERSION_STRING);
  }

  return std::string(P.str());
}

Driver::Driver(StringRef ClangExecutable, StringRef TargetTriple,
               DiagnosticsEngine &Diags, std::string Title,
               IntrusiveRefCntPtr<llvm::vfs::FileSystem> VFS)
    : Diags(Diags), VFS(std::move(VFS)), Mode(GCCMode),
      SaveTemps(SaveTempsNone), BitcodeEmbed(EmbedNone), LTOMode(LTOK_None),
      ClangExecutable(ClangExecutable), SysRoot(DEFAULT_SYSROOT),
      DriverTitle(Title), CCCPrintBindings(false), CCPrintOptions(false),
      CCPrintHeaders(false), CCLogDiagnostics(false), CCGenDiagnostics(false),
      CCPrintProcessStats(false), TargetTriple(TargetTriple), Saver(Alloc),
      CheckInputsExist(true), GenReproducer(false),
      SuppressMissingInputWarning(false) {
  // Provide a sane fallback if no VFS is specified.
  if (!this->VFS)
    this->VFS = llvm::vfs::getRealFileSystem();

  Name = std::string(llvm::sys::path::filename(ClangExecutable));
  Dir = std::string(llvm::sys::path::parent_path(ClangExecutable));
  InstalledDir = Dir; // Provide a sensible default installed dir.

  if ((!SysRoot.empty()) && llvm::sys::path::is_relative(SysRoot)) {
    // Prepend InstalledDir if SysRoot is relative
    SmallString<128> P(InstalledDir);
    llvm::sys::path::append(P, SysRoot);
    SysRoot = std::string(P);
  }

#if defined(CLANG_CONFIG_FILE_SYSTEM_DIR)
  SystemConfigDir = CLANG_CONFIG_FILE_SYSTEM_DIR;
#endif
#if defined(CLANG_CONFIG_FILE_USER_DIR)
  UserConfigDir = CLANG_CONFIG_FILE_USER_DIR;
#endif

  // Compute the path to the resource directory.
  ResourceDir = GetResourcesPath(ClangExecutable, CLANG_RESOURCE_DIR);
}

void Driver::setDriverMode(StringRef Value) {
  static const std::string OptName =
      getOpts().getOption(options::OPT_driver_mode).getPrefixedName();
  if (auto M = llvm::StringSwitch<llvm::Optional<DriverMode>>(Value)
                   .Case("gcc", GCCMode)
                   .Case("g++", GXXMode)
                   .Case("cpp", CPPMode)
                   .Case("cl", CLMode)
                   .Case("flang", FlangMode)
                   .Default(None))
    Mode = *M;
  else
    Diag(diag::err_drv_unsupported_option_argument) << OptName << Value;
}

InputArgList Driver::ParseArgStrings(ArrayRef<const char *> ArgStrings,
                                     bool IsClCompatMode,
                                     bool &ContainsError) {
  llvm::PrettyStackTraceString CrashInfo("Command line argument parsing");
  ContainsError = false;

  unsigned IncludedFlagsBitmask;
  unsigned ExcludedFlagsBitmask;
  std::tie(IncludedFlagsBitmask, ExcludedFlagsBitmask) =
      getIncludeExcludeOptionFlagMasks(IsClCompatMode);

  // Make sure that Flang-only options don't pollute the Clang output
  // TODO: Make sure that Clang-only options don't pollute Flang output
  if (!IsFlangMode())
    ExcludedFlagsBitmask |= options::FlangOnlyOption;

  unsigned MissingArgIndex, MissingArgCount;
  InputArgList Args =
      getOpts().ParseArgs(ArgStrings, MissingArgIndex, MissingArgCount,
                          IncludedFlagsBitmask, ExcludedFlagsBitmask);

  // Check for missing argument error.
  if (MissingArgCount) {
    Diag(diag::err_drv_missing_argument)
        << Args.getArgString(MissingArgIndex) << MissingArgCount;
    ContainsError |=
        Diags.getDiagnosticLevel(diag::err_drv_missing_argument,
                                 SourceLocation()) > DiagnosticsEngine::Warning;
  }

  // Check for unsupported options.
  for (const Arg *A : Args) {
    if (A->getOption().hasFlag(options::Unsupported)) {
      unsigned DiagID;
      auto ArgString = A->getAsString(Args);
      std::string Nearest;
      if (getOpts().findNearest(
            ArgString, Nearest, IncludedFlagsBitmask,
            ExcludedFlagsBitmask | options::Unsupported) > 1) {
        DiagID = diag::err_drv_unsupported_opt;
        Diag(DiagID) << ArgString;
      } else {
        DiagID = diag::err_drv_unsupported_opt_with_suggestion;
        Diag(DiagID) << ArgString << Nearest;
      }
      ContainsError |= Diags.getDiagnosticLevel(DiagID, SourceLocation()) >
                       DiagnosticsEngine::Warning;
      continue;
    }

    // Warn about -mcpu= without an argument.
    if (A->getOption().matches(options::OPT_mcpu_EQ) && A->containsValue("")) {
      Diag(diag::warn_drv_empty_joined_argument) << A->getAsString(Args);
      ContainsError |= Diags.getDiagnosticLevel(
                           diag::warn_drv_empty_joined_argument,
                           SourceLocation()) > DiagnosticsEngine::Warning;
    }
  }

  for (const Arg *A : Args.filtered(options::OPT_UNKNOWN)) {
    unsigned DiagID;
    auto ArgString = A->getAsString(Args);
    std::string Nearest;
    if (getOpts().findNearest(
          ArgString, Nearest, IncludedFlagsBitmask, ExcludedFlagsBitmask) > 1) {
      DiagID = IsCLMode() ? diag::warn_drv_unknown_argument_clang_cl
                          : diag::err_drv_unknown_argument;
      Diags.Report(DiagID) << ArgString;
    } else {
      DiagID = IsCLMode()
                   ? diag::warn_drv_unknown_argument_clang_cl_with_suggestion
                   : diag::err_drv_unknown_argument_with_suggestion;
      Diags.Report(DiagID) << ArgString << Nearest;
    }
    ContainsError |= Diags.getDiagnosticLevel(DiagID, SourceLocation()) >
                     DiagnosticsEngine::Warning;
  }

  return Args;
}

// Determine which compilation mode we are in. We look for options which
// affect the phase, starting with the earliest phases, and record which
// option we used to determine the final phase.
phases::ID Driver::getFinalPhase(const DerivedArgList &DAL,
                                 Arg **FinalPhaseArg) const {
  Arg *PhaseArg = nullptr;
  phases::ID FinalPhase;

  // -{E,EP,P,M,MM} only run the preprocessor.
  if (CCCIsCPP() || (PhaseArg = DAL.getLastArg(options::OPT_E)) ||
      (PhaseArg = DAL.getLastArg(options::OPT__SLASH_EP)) ||
      (PhaseArg = DAL.getLastArg(options::OPT_M, options::OPT_MM)) ||
      (PhaseArg = DAL.getLastArg(options::OPT__SLASH_P)) ||
      CCGenDiagnostics) {
    FinalPhase = phases::Preprocess;

  // --precompile only runs up to precompilation.
  } else if ((PhaseArg = DAL.getLastArg(options::OPT__precompile))) {
    FinalPhase = phases::Precompile;

  // -{fsyntax-only,-analyze,emit-ast} only run up to the compiler.
  } else if ((PhaseArg = DAL.getLastArg(options::OPT_fsyntax_only)) ||
             (PhaseArg = DAL.getLastArg(options::OPT_print_supported_cpus)) ||
             (PhaseArg = DAL.getLastArg(options::OPT_module_file_info)) ||
             (PhaseArg = DAL.getLastArg(options::OPT_verify_pch)) ||
             (PhaseArg = DAL.getLastArg(options::OPT_rewrite_objc)) ||
             (PhaseArg = DAL.getLastArg(options::OPT_rewrite_legacy_objc)) ||
             (PhaseArg = DAL.getLastArg(options::OPT__migrate)) ||
             (PhaseArg = DAL.getLastArg(options::OPT__analyze)) ||
             (PhaseArg = DAL.getLastArg(options::OPT_emit_ast))) {
    FinalPhase = phases::Compile;

  // -S only runs up to the backend.
  } else if ((PhaseArg = DAL.getLastArg(options::OPT_S))) {
    FinalPhase = phases::Backend;

  // -c compilation only runs up to the assembler.
  } else if ((PhaseArg = DAL.getLastArg(options::OPT_c))) {
    FinalPhase = phases::Assemble;

  } else if ((PhaseArg = DAL.getLastArg(options::OPT_emit_interface_stubs))) {
    FinalPhase = phases::IfsMerge;

  // Otherwise do everything.
  } else
    FinalPhase = phases::Link;

  if (FinalPhaseArg)
    *FinalPhaseArg = PhaseArg;

  return FinalPhase;
}

static Arg *MakeInputArg(DerivedArgList &Args, const OptTable &Opts,
                         StringRef Value, bool Claim = true) {
  Arg *A = new Arg(Opts.getOption(options::OPT_INPUT), Value,
                   Args.getBaseArgs().MakeIndex(Value), Value.data());
  Args.AddSynthesizedArg(A);
  if (Claim)
    A->claim();
  return A;
}

DerivedArgList *Driver::TranslateInputArgs(const InputArgList &Args) const {
  const llvm::opt::OptTable &Opts = getOpts();
  DerivedArgList *DAL = new DerivedArgList(Args);

  bool HasNostdlib = Args.hasArg(options::OPT_nostdlib);
  bool HasNostdlibxx = Args.hasArg(options::OPT_nostdlibxx);
  bool HasNodefaultlib = Args.hasArg(options::OPT_nodefaultlibs);
  bool IgnoreUnused = false;
  for (Arg *A : Args) {
    if (IgnoreUnused)
      A->claim();

    if (A->getOption().matches(options::OPT_start_no_unused_arguments)) {
      IgnoreUnused = true;
      continue;
    }
    if (A->getOption().matches(options::OPT_end_no_unused_arguments)) {
      IgnoreUnused = false;
      continue;
    }

    // Unfortunately, we have to parse some forwarding options (-Xassembler,
    // -Xlinker, -Xpreprocessor) because we either integrate their functionality
    // (assembler and preprocessor), or bypass a previous driver ('collect2').

    // Rewrite linker options, to replace --no-demangle with a custom internal
    // option.
    if ((A->getOption().matches(options::OPT_Wl_COMMA) ||
         A->getOption().matches(options::OPT_Xlinker)) &&
        A->containsValue("--no-demangle")) {
      // Add the rewritten no-demangle argument.
      DAL->AddFlagArg(A, Opts.getOption(options::OPT_Z_Xlinker__no_demangle));

      // Add the remaining values as Xlinker arguments.
      for (StringRef Val : A->getValues())
        if (Val != "--no-demangle")
          DAL->AddSeparateArg(A, Opts.getOption(options::OPT_Xlinker), Val);

      continue;
    }

    // Rewrite preprocessor options, to replace -Wp,-MD,FOO which is used by
    // some build systems. We don't try to be complete here because we don't
    // care to encourage this usage model.
    if (A->getOption().matches(options::OPT_Wp_COMMA) &&
        (A->getValue(0) == StringRef("-MD") ||
         A->getValue(0) == StringRef("-MMD"))) {
      // Rewrite to -MD/-MMD along with -MF.
      if (A->getValue(0) == StringRef("-MD"))
        DAL->AddFlagArg(A, Opts.getOption(options::OPT_MD));
      else
        DAL->AddFlagArg(A, Opts.getOption(options::OPT_MMD));
      if (A->getNumValues() == 2)
        DAL->AddSeparateArg(A, Opts.getOption(options::OPT_MF), A->getValue(1));
      continue;
    }

    // Rewrite reserved library names.
    if (A->getOption().matches(options::OPT_l)) {
      StringRef Value = A->getValue();

      // Rewrite unless -nostdlib is present.
      if (!HasNostdlib && !HasNodefaultlib && !HasNostdlibxx &&
          Value == "stdc++") {
        DAL->AddFlagArg(A, Opts.getOption(options::OPT_Z_reserved_lib_stdcxx));
        continue;
      }

      // Rewrite unconditionally.
      if (Value == "cc_kext") {
        DAL->AddFlagArg(A, Opts.getOption(options::OPT_Z_reserved_lib_cckext));
        continue;
      }
    }

    // Pick up inputs via the -- option.
    if (A->getOption().matches(options::OPT__DASH_DASH)) {
      A->claim();
      for (StringRef Val : A->getValues())
        DAL->append(MakeInputArg(*DAL, Opts, Val, false));
      continue;
    }

    DAL->append(A);
  }

  // Enforce -static if -miamcu is present.
  if (Args.hasFlag(options::OPT_miamcu, options::OPT_mno_iamcu, false))
    DAL->AddFlagArg(nullptr, Opts.getOption(options::OPT_static));

// Add a default value of -mlinker-version=, if one was given and the user
// didn't specify one.
#if defined(HOST_LINK_VERSION)
  if (!Args.hasArg(options::OPT_mlinker_version_EQ) &&
      strlen(HOST_LINK_VERSION) > 0) {
    DAL->AddJoinedArg(0, Opts.getOption(options::OPT_mlinker_version_EQ),
                      HOST_LINK_VERSION);
    DAL->getLastArg(options::OPT_mlinker_version_EQ)->claim();
  }
#endif

  return DAL;
}

/// Compute target triple from args.
///
/// This routine provides the logic to compute a target triple from various
/// args passed to the driver and the default triple string.
static llvm::Triple computeTargetTriple(const Driver &D,
                                        StringRef TargetTriple,
                                        const ArgList &Args,
                                        StringRef DarwinArchName = "") {
  // FIXME: Already done in Compilation *Driver::BuildCompilation
  if (const Arg *A = Args.getLastArg(options::OPT_target))
    TargetTriple = A->getValue();

  llvm::Triple Target(llvm::Triple::normalize(TargetTriple));

  // GNU/Hurd's triples should have been -hurd-gnu*, but were historically made
  // -gnu* only, and we can not change this, so we have to detect that case as
  // being the Hurd OS.
  if (TargetTriple.contains("-unknown-gnu") || TargetTriple.contains("-pc-gnu"))
    Target.setOSName("hurd");

  // Handle Apple-specific options available here.
  if (Target.isOSBinFormatMachO()) {
    // If an explicit Darwin arch name is given, that trumps all.
    if (!DarwinArchName.empty()) {
      tools::darwin::setTripleTypeForMachOArchName(Target, DarwinArchName);
      return Target;
    }

    // Handle the Darwin '-arch' flag.
    if (Arg *A = Args.getLastArg(options::OPT_arch)) {
      StringRef ArchName = A->getValue();
      tools::darwin::setTripleTypeForMachOArchName(Target, ArchName);
    }
  }

  // Handle pseudo-target flags '-mlittle-endian'/'-EL' and
  // '-mbig-endian'/'-EB'.
  if (Arg *A = Args.getLastArg(options::OPT_mlittle_endian,
                               options::OPT_mbig_endian)) {
    if (A->getOption().matches(options::OPT_mlittle_endian)) {
      llvm::Triple LE = Target.getLittleEndianArchVariant();
      if (LE.getArch() != llvm::Triple::UnknownArch)
        Target = std::move(LE);
    } else {
      llvm::Triple BE = Target.getBigEndianArchVariant();
      if (BE.getArch() != llvm::Triple::UnknownArch)
        Target = std::move(BE);
    }
  }

  // Skip further flag support on OSes which don't support '-m32' or '-m64'.
  if (Target.getArch() == llvm::Triple::tce ||
      Target.getOS() == llvm::Triple::Minix)
    return Target;

  // On AIX, the env OBJECT_MODE may affect the resulting arch variant.
  if (Target.isOSAIX()) {
    if (Optional<std::string> ObjectModeValue =
            llvm::sys::Process::GetEnv("OBJECT_MODE")) {
      StringRef ObjectMode = *ObjectModeValue;
      llvm::Triple::ArchType AT = llvm::Triple::UnknownArch;

      if (ObjectMode.equals("64")) {
        AT = Target.get64BitArchVariant().getArch();
      } else if (ObjectMode.equals("32")) {
        AT = Target.get32BitArchVariant().getArch();
      } else {
        D.Diag(diag::err_drv_invalid_object_mode) << ObjectMode;
      }

      if (AT != llvm::Triple::UnknownArch && AT != Target.getArch())
        Target.setArch(AT);
    }
  }

  // Handle pseudo-target flags '-m64', '-mx32', '-m32' and '-m16'.
  Arg *A = Args.getLastArg(options::OPT_m64, options::OPT_mx32,
                           options::OPT_m32, options::OPT_m16);
  if (A) {
    llvm::Triple::ArchType AT = llvm::Triple::UnknownArch;

    if (A->getOption().matches(options::OPT_m64)) {
      AT = Target.get64BitArchVariant().getArch();
      if (Target.getEnvironment() == llvm::Triple::GNUX32)
        Target.setEnvironment(llvm::Triple::GNU);
      else if (Target.getEnvironment() == llvm::Triple::MuslX32)
        Target.setEnvironment(llvm::Triple::Musl);
    } else if (A->getOption().matches(options::OPT_mx32) &&
               Target.get64BitArchVariant().getArch() == llvm::Triple::x86_64) {
      AT = llvm::Triple::x86_64;
      if (Target.getEnvironment() == llvm::Triple::Musl)
        Target.setEnvironment(llvm::Triple::MuslX32);
      else
        Target.setEnvironment(llvm::Triple::GNUX32);
    } else if (A->getOption().matches(options::OPT_m32)) {
      AT = Target.get32BitArchVariant().getArch();
      if (Target.getEnvironment() == llvm::Triple::GNUX32)
        Target.setEnvironment(llvm::Triple::GNU);
      else if (Target.getEnvironment() == llvm::Triple::MuslX32)
        Target.setEnvironment(llvm::Triple::Musl);
    } else if (A->getOption().matches(options::OPT_m16) &&
               Target.get32BitArchVariant().getArch() == llvm::Triple::x86) {
      AT = llvm::Triple::x86;
      Target.setEnvironment(llvm::Triple::CODE16);
    }

    if (AT != llvm::Triple::UnknownArch && AT != Target.getArch()) {
      Target.setArch(AT);
      if (Target.isWindowsGNUEnvironment())
        toolchains::MinGW::fixTripleArch(D, Target, Args);
    }
  }

  // Handle -miamcu flag.
  if (Args.hasFlag(options::OPT_miamcu, options::OPT_mno_iamcu, false)) {
    if (Target.get32BitArchVariant().getArch() != llvm::Triple::x86)
      D.Diag(diag::err_drv_unsupported_opt_for_target) << "-miamcu"
                                                       << Target.str();

    if (A && !A->getOption().matches(options::OPT_m32))
      D.Diag(diag::err_drv_argument_not_allowed_with)
          << "-miamcu" << A->getBaseArg().getAsString(Args);

    Target.setArch(llvm::Triple::x86);
    Target.setArchName("i586");
    Target.setEnvironment(llvm::Triple::UnknownEnvironment);
    Target.setEnvironmentName("");
    Target.setOS(llvm::Triple::ELFIAMCU);
    Target.setVendor(llvm::Triple::UnknownVendor);
    Target.setVendorName("intel");
  }

  // If target is MIPS adjust the target triple
  // accordingly to provided ABI name.
  A = Args.getLastArg(options::OPT_mabi_EQ);
  if (A && Target.isMIPS()) {
    StringRef ABIName = A->getValue();
    if (ABIName == "32") {
      Target = Target.get32BitArchVariant();
      if (Target.getEnvironment() == llvm::Triple::GNUABI64 ||
          Target.getEnvironment() == llvm::Triple::GNUABIN32)
        Target.setEnvironment(llvm::Triple::GNU);
    } else if (ABIName == "n32") {
      Target = Target.get64BitArchVariant();
      if (Target.getEnvironment() == llvm::Triple::GNU ||
          Target.getEnvironment() == llvm::Triple::GNUABI64)
        Target.setEnvironment(llvm::Triple::GNUABIN32);
    } else if (ABIName == "64") {
      Target = Target.get64BitArchVariant();
      if (Target.getEnvironment() == llvm::Triple::GNU ||
          Target.getEnvironment() == llvm::Triple::GNUABIN32)
        Target.setEnvironment(llvm::Triple::GNUABI64);
    }
  }

  // If target is RISC-V adjust the target triple according to
  // provided architecture name
  A = Args.getLastArg(options::OPT_march_EQ);
  if (A && Target.isRISCV()) {
    StringRef ArchName = A->getValue();
    if (ArchName.startswith_insensitive("rv32"))
      Target.setArch(llvm::Triple::riscv32);
    else if (ArchName.startswith_insensitive("rv64"))
      Target.setArch(llvm::Triple::riscv64);
  }

  // If target is VE set the default OS and Environment.
  if (Target.isVE()) {
    if (Target.getVendor() == llvm::Triple::UnknownVendor)
      Target.setVendorName("unknown");
    if (Target.isOSUnknown())
      Target.setOS(llvm::Triple::Linux);
    if (Target.getEnvironment() == llvm::Triple::UnknownEnvironment)
      Target.setEnvironment(llvm::Triple::GNU);
  }

  return Target;
}

// Parse the LTO options and record the type of LTO compilation
// based on which -f(no-)?lto(=.*)? or -f(no-)?offload-lto(=.*)?
// option occurs last.
static driver::LTOKind parseLTOMode(Driver &D, const llvm::opt::ArgList &Args,
                                    OptSpecifier OptEq, OptSpecifier OptNeg) {
  if (!Args.hasFlag(OptEq, OptNeg, false))
    return LTOK_None;

  const Arg *A = Args.getLastArg(OptEq);
  StringRef LTOName = A->getValue();

  driver::LTOKind LTOMode = llvm::StringSwitch<LTOKind>(LTOName)
                                .Case("full", LTOK_Full)
                                .Case("thin", LTOK_Thin)
                                .Default(LTOK_Unknown);

  if (LTOMode == LTOK_Unknown) {
    D.Diag(diag::err_drv_unsupported_option_argument)
        << A->getOption().getName() << A->getValue();
    return LTOK_None;
  }
  return LTOMode;
}

// Parse the LTO options.
void Driver::setLTOMode(const llvm::opt::ArgList &Args) {
  LTOMode =
      parseLTOMode(*this, Args, options::OPT_flto_EQ, options::OPT_fno_lto);

  OffloadLTOMode = parseLTOMode(*this, Args, options::OPT_foffload_lto_EQ,
                                options::OPT_fno_offload_lto);
}

/// Compute the desired OpenMP runtime from the flags provided.
Driver::OpenMPRuntimeKind Driver::getOpenMPRuntime(const ArgList &Args) const {
  StringRef RuntimeName(CLANG_DEFAULT_OPENMP_RUNTIME);

  const Arg *A = Args.getLastArg(options::OPT_fopenmp_EQ);
  if (A)
    RuntimeName = A->getValue();

  auto RT = llvm::StringSwitch<OpenMPRuntimeKind>(RuntimeName)
                .Case("libomp", OMPRT_OMP)
                .Case("libgomp", OMPRT_GOMP)
                .Case("libiomp5", OMPRT_IOMP5)
                .Default(OMPRT_Unknown);

  if (RT == OMPRT_Unknown) {
    if (A)
      Diag(diag::err_drv_unsupported_option_argument)
          << A->getOption().getName() << A->getValue();
    else
      // FIXME: We could use a nicer diagnostic here.
      Diag(diag::err_drv_unsupported_opt) << "-fopenmp";
  }

  return RT;
}

void Driver::CreateOffloadingDeviceToolChains(Compilation &C,
                                              InputList &Inputs) {

  //
  // CUDA/HIP
  //
  // We need to generate a CUDA/HIP toolchain if any of the inputs has a CUDA
  // or HIP type. However, mixed CUDA/HIP compilation is not supported.
  bool IsCuda =
      llvm::any_of(Inputs, [](std::pair<types::ID, const llvm::opt::Arg *> &I) {
        return types::isCuda(I.first);
      });
  bool IsHIP =
      llvm::any_of(Inputs,
                   [](std::pair<types::ID, const llvm::opt::Arg *> &I) {
                     return types::isHIP(I.first);
                   }) ||
      C.getInputArgs().hasArg(options::OPT_hip_link);
  if (IsCuda && IsHIP) {
    Diag(clang::diag::err_drv_mix_cuda_hip);
    return;
  }
  if (IsCuda) {
    const ToolChain *HostTC = C.getSingleOffloadToolChain<Action::OFK_Host>();
    const llvm::Triple &HostTriple = HostTC->getTriple();
    StringRef DeviceTripleStr;
    auto OFK = Action::OFK_Cuda;
    DeviceTripleStr =
        HostTriple.isArch64Bit() ? "nvptx64-nvidia-cuda" : "nvptx-nvidia-cuda";
    llvm::Triple CudaTriple(DeviceTripleStr);
    // Use the CUDA and host triples as the key into the ToolChains map,
    // because the device toolchain we create depends on both.
    auto &CudaTC = ToolChains[CudaTriple.str() + "/" + HostTriple.str()];
    if (!CudaTC) {
      CudaTC = std::make_unique<toolchains::CudaToolChain>(
          *this, CudaTriple, *HostTC, C.getInputArgs(), OFK);
    }
    C.addOffloadDeviceToolChain(CudaTC.get(), OFK);
  } else if (IsHIP) {
    if (auto *OMPTargetArg =
            C.getInputArgs().getLastArg(options::OPT_fopenmp_targets_EQ)) {
      Diag(clang::diag::err_drv_unsupported_opt_for_language_mode)
          << OMPTargetArg->getSpelling() << "HIP";
      return;
    }
    const ToolChain *HostTC = C.getSingleOffloadToolChain<Action::OFK_Host>();
    auto OFK = Action::OFK_HIP;
    auto HIPTriple = getHIPOffloadTargetTriple(*this, C.getInputArgs());
    if (!HIPTriple)
      return;
    auto *HIPTC = &getOffloadingDeviceToolChain(C.getInputArgs(), *HIPTriple,
                                                *HostTC, OFK);
    assert(HIPTC && "Could not create offloading device tool chain.");
    C.addOffloadDeviceToolChain(HIPTC, OFK);
  }

  //
  // OpenMP
  //
  // We need to generate an OpenMP toolchain if the user specified targets with
  // the -fopenmp-targets option.
  if (Arg *OpenMPTargets =
          C.getInputArgs().getLastArg(options::OPT_fopenmp_targets_EQ)) {
    if (OpenMPTargets->getNumValues()) {
      // We expect that -fopenmp-targets is always used in conjunction with the
      // option -fopenmp specifying a valid runtime with offloading support,
      // i.e. libomp or libiomp.
      bool HasValidOpenMPRuntime = C.getInputArgs().hasFlag(
          options::OPT_fopenmp, options::OPT_fopenmp_EQ,
          options::OPT_fno_openmp, false);
      if (HasValidOpenMPRuntime) {
        OpenMPRuntimeKind OpenMPKind = getOpenMPRuntime(C.getInputArgs());
        HasValidOpenMPRuntime =
            OpenMPKind == OMPRT_OMP || OpenMPKind == OMPRT_IOMP5;
      }

      if (HasValidOpenMPRuntime) {
        llvm::StringMap<const char *> FoundNormalizedTriples;
        for (const char *Val : OpenMPTargets->getValues()) {
          llvm::Triple TT(Val);
          std::string NormalizedName = TT.normalize();

<<<<<<< HEAD
          // Always use the 've-linux' triple for OpenMP offloading
          // FIXME: In clean code, ToolChains would do this normalization themselves
          if (TT.getArch() == llvm::Triple::ve) {
            TT.setOS(llvm::Triple::Linux);
=======
          // We want to expand the shortened versions of the triples passed in to
          // the values used for the bitcode libraries for convenience.
          if (TT.getVendor() == llvm::Triple::UnknownVendor ||
              TT.getOS() == llvm::Triple::UnknownOS) {
            if (TT.getArch() == llvm::Triple::nvptx)
              TT = llvm::Triple("nvptx-nvidia-cuda");
            else if (TT.getArch() == llvm::Triple::nvptx64)
              TT = llvm::Triple("nvptx64-nvidia-cuda");
            else if (TT.getArch() == llvm::Triple::amdgcn)
              TT = llvm::Triple("amdgcn-amd-amdhsa");
>>>>>>> 6a19cb83
          }

          // Make sure we don't have a duplicate triple.
          auto Duplicate = FoundNormalizedTriples.find(NormalizedName);
          if (Duplicate != FoundNormalizedTriples.end()) {
            Diag(clang::diag::warn_drv_omp_offload_target_duplicate)
                << Val << Duplicate->second;
            continue;
          }

          // Store the current triple so that we can check for duplicates in the
          // following iterations.
          FoundNormalizedTriples[NormalizedName] = Val;

          // If the specified target is invalid, emit a diagnostic.
          if (TT.getArch() == llvm::Triple::UnknownArch)
            Diag(clang::diag::err_drv_invalid_omp_target) << Val;
          else {
            const ToolChain *TC;
            // Device toolchains have to be selected differently. They pair host
            // and device in their implementation.
            if (TT.isNVPTX() || TT.isAMDGCN()) {
              const ToolChain *HostTC =
                  C.getSingleOffloadToolChain<Action::OFK_Host>();
              assert(HostTC && "Host toolchain should be always defined.");
              auto &DeviceTC =
                  ToolChains[TT.str() + "/" + HostTC->getTriple().normalize()];
              if (!DeviceTC) {
                if (TT.isNVPTX())
                  DeviceTC = std::make_unique<toolchains::CudaToolChain>(
                      *this, TT, *HostTC, C.getInputArgs(), Action::OFK_OpenMP);
                else if (TT.isAMDGCN())
                  DeviceTC =
                      std::make_unique<toolchains::AMDGPUOpenMPToolChain>(
                          *this, TT, *HostTC, C.getInputArgs());
                else
                  assert(DeviceTC && "Device toolchain not defined.");
              }

              TC = DeviceTC.get();
            } else
              TC = &getToolChain(C.getInputArgs(), TT);
            C.addOffloadDeviceToolChain(TC, Action::OFK_OpenMP);
          }
        }
      } else
        Diag(clang::diag::err_drv_expecting_fopenmp_with_fopenmp_targets);
    } else
      Diag(clang::diag::warn_drv_empty_joined_argument)
          << OpenMPTargets->getAsString(C.getInputArgs());
  }

  //
  // TODO: Add support for other offloading programming models here.
  //
}

/// Looks the given directories for the specified file.
///
/// \param[out] FilePath File path, if the file was found.
/// \param[in]  Dirs Directories used for the search.
/// \param[in]  FileName Name of the file to search for.
/// \return True if file was found.
///
/// Looks for file specified by FileName sequentially in directories specified
/// by Dirs.
///
static bool searchForFile(SmallVectorImpl<char> &FilePath,
                          ArrayRef<StringRef> Dirs, StringRef FileName) {
  SmallString<128> WPath;
  for (const StringRef &Dir : Dirs) {
    if (Dir.empty())
      continue;
    WPath.clear();
    llvm::sys::path::append(WPath, Dir, FileName);
    llvm::sys::path::native(WPath);
    if (llvm::sys::fs::is_regular_file(WPath)) {
      FilePath = std::move(WPath);
      return true;
    }
  }
  return false;
}

bool Driver::readConfigFile(StringRef FileName) {
  // Try reading the given file.
  SmallVector<const char *, 32> NewCfgArgs;
  if (!llvm::cl::readConfigFile(FileName, Saver, NewCfgArgs)) {
    Diag(diag::err_drv_cannot_read_config_file) << FileName;
    return true;
  }

  // Read options from config file.
  llvm::SmallString<128> CfgFileName(FileName);
  llvm::sys::path::native(CfgFileName);
  ConfigFile = std::string(CfgFileName);
  bool ContainErrors;
  CfgOptions = std::make_unique<InputArgList>(
      ParseArgStrings(NewCfgArgs, IsCLMode(), ContainErrors));
  if (ContainErrors) {
    CfgOptions.reset();
    return true;
  }

  if (CfgOptions->hasArg(options::OPT_config)) {
    CfgOptions.reset();
    Diag(diag::err_drv_nested_config_file);
    return true;
  }

  // Claim all arguments that come from a configuration file so that the driver
  // does not warn on any that is unused.
  for (Arg *A : *CfgOptions)
    A->claim();
  return false;
}

bool Driver::loadConfigFile() {
  std::string CfgFileName;
  bool FileSpecifiedExplicitly = false;

  // Process options that change search path for config files.
  if (CLOptions) {
    if (CLOptions->hasArg(options::OPT_config_system_dir_EQ)) {
      SmallString<128> CfgDir;
      CfgDir.append(
          CLOptions->getLastArgValue(options::OPT_config_system_dir_EQ));
      if (!CfgDir.empty()) {
        if (llvm::sys::fs::make_absolute(CfgDir).value() != 0)
          SystemConfigDir.clear();
        else
          SystemConfigDir = std::string(CfgDir.begin(), CfgDir.end());
      }
    }
    if (CLOptions->hasArg(options::OPT_config_user_dir_EQ)) {
      SmallString<128> CfgDir;
      CfgDir.append(
          CLOptions->getLastArgValue(options::OPT_config_user_dir_EQ));
      if (!CfgDir.empty()) {
        if (llvm::sys::fs::make_absolute(CfgDir).value() != 0)
          UserConfigDir.clear();
        else
          UserConfigDir = std::string(CfgDir.begin(), CfgDir.end());
      }
    }
  }

  // First try to find config file specified in command line.
  if (CLOptions) {
    std::vector<std::string> ConfigFiles =
        CLOptions->getAllArgValues(options::OPT_config);
    if (ConfigFiles.size() > 1) {
      if (!llvm::all_of(ConfigFiles, [ConfigFiles](const std::string &s) {
            return s == ConfigFiles[0];
          })) {
        Diag(diag::err_drv_duplicate_config);
        return true;
      }
    }

    if (!ConfigFiles.empty()) {
      CfgFileName = ConfigFiles.front();
      assert(!CfgFileName.empty());

      // If argument contains directory separator, treat it as a path to
      // configuration file.
      if (llvm::sys::path::has_parent_path(CfgFileName)) {
        SmallString<128> CfgFilePath;
        if (llvm::sys::path::is_relative(CfgFileName))
          llvm::sys::fs::current_path(CfgFilePath);
        llvm::sys::path::append(CfgFilePath, CfgFileName);
        if (!llvm::sys::fs::is_regular_file(CfgFilePath)) {
          Diag(diag::err_drv_config_file_not_exist) << CfgFilePath;
          return true;
        }
        return readConfigFile(CfgFilePath);
      }

      FileSpecifiedExplicitly = true;
    }
  }

  // If config file is not specified explicitly, try to deduce configuration
  // from executable name. For instance, an executable 'armv7l-clang' will
  // search for config file 'armv7l-clang.cfg'.
  if (CfgFileName.empty() && !ClangNameParts.TargetPrefix.empty())
    CfgFileName = ClangNameParts.TargetPrefix + '-' + ClangNameParts.ModeSuffix;

  if (CfgFileName.empty())
    return false;

  // Determine architecture part of the file name, if it is present.
  StringRef CfgFileArch = CfgFileName;
  size_t ArchPrefixLen = CfgFileArch.find('-');
  if (ArchPrefixLen == StringRef::npos)
    ArchPrefixLen = CfgFileArch.size();
  llvm::Triple CfgTriple;
  CfgFileArch = CfgFileArch.take_front(ArchPrefixLen);
  CfgTriple = llvm::Triple(llvm::Triple::normalize(CfgFileArch));
  if (CfgTriple.getArch() == llvm::Triple::ArchType::UnknownArch)
    ArchPrefixLen = 0;

  if (!StringRef(CfgFileName).endswith(".cfg"))
    CfgFileName += ".cfg";

  // If config file starts with architecture name and command line options
  // redefine architecture (with options like -m32 -LE etc), try finding new
  // config file with that architecture.
  SmallString<128> FixedConfigFile;
  size_t FixedArchPrefixLen = 0;
  if (ArchPrefixLen) {
    // Get architecture name from config file name like 'i386.cfg' or
    // 'armv7l-clang.cfg'.
    // Check if command line options changes effective triple.
    llvm::Triple EffectiveTriple = computeTargetTriple(*this,
                                             CfgTriple.getTriple(), *CLOptions);
    if (CfgTriple.getArch() != EffectiveTriple.getArch()) {
      FixedConfigFile = EffectiveTriple.getArchName();
      FixedArchPrefixLen = FixedConfigFile.size();
      // Append the rest of original file name so that file name transforms
      // like: i386-clang.cfg -> x86_64-clang.cfg.
      if (ArchPrefixLen < CfgFileName.size())
        FixedConfigFile += CfgFileName.substr(ArchPrefixLen);
    }
  }

  // Prepare list of directories where config file is searched for.
  StringRef CfgFileSearchDirs[] = {UserConfigDir, SystemConfigDir, Dir};

  // Try to find config file. First try file with corrected architecture.
  llvm::SmallString<128> CfgFilePath;
  if (!FixedConfigFile.empty()) {
    if (searchForFile(CfgFilePath, CfgFileSearchDirs, FixedConfigFile))
      return readConfigFile(CfgFilePath);
    // If 'x86_64-clang.cfg' was not found, try 'x86_64.cfg'.
    FixedConfigFile.resize(FixedArchPrefixLen);
    FixedConfigFile.append(".cfg");
    if (searchForFile(CfgFilePath, CfgFileSearchDirs, FixedConfigFile))
      return readConfigFile(CfgFilePath);
  }

  // Then try original file name.
  if (searchForFile(CfgFilePath, CfgFileSearchDirs, CfgFileName))
    return readConfigFile(CfgFilePath);

  // Finally try removing driver mode part: 'x86_64-clang.cfg' -> 'x86_64.cfg'.
  if (!ClangNameParts.ModeSuffix.empty() &&
      !ClangNameParts.TargetPrefix.empty()) {
    CfgFileName.assign(ClangNameParts.TargetPrefix);
    CfgFileName.append(".cfg");
    if (searchForFile(CfgFilePath, CfgFileSearchDirs, CfgFileName))
      return readConfigFile(CfgFilePath);
  }

  // Report error but only if config file was specified explicitly, by option
  // --config. If it was deduced from executable name, it is not an error.
  if (FileSpecifiedExplicitly) {
    Diag(diag::err_drv_config_file_not_found) << CfgFileName;
    for (const StringRef &SearchDir : CfgFileSearchDirs)
      if (!SearchDir.empty())
        Diag(diag::note_drv_config_file_searched_in) << SearchDir;
    return true;
  }

  return false;
}

Compilation *Driver::BuildCompilation(ArrayRef<const char *> ArgList) {
  llvm::PrettyStackTraceString CrashInfo("Compilation construction");

  // FIXME: Handle environment options which affect driver behavior, somewhere
  // (client?). GCC_EXEC_PREFIX, LPATH, CC_PRINT_OPTIONS.

  // We look for the driver mode option early, because the mode can affect
  // how other options are parsed.

  auto DriverMode = getDriverMode(ClangExecutable, ArgList.slice(1));
  if (!DriverMode.empty())
    setDriverMode(DriverMode);

  // FIXME: What are we going to do with -V and -b?

  // Arguments specified in command line.
  bool ContainsError;
  CLOptions = std::make_unique<InputArgList>(
      ParseArgStrings(ArgList.slice(1), IsCLMode(), ContainsError));

  // Try parsing configuration file.
  if (!ContainsError)
    ContainsError = loadConfigFile();
  bool HasConfigFile = !ContainsError && (CfgOptions.get() != nullptr);

  // All arguments, from both config file and command line.
  InputArgList Args = std::move(HasConfigFile ? std::move(*CfgOptions)
                                              : std::move(*CLOptions));

  // The args for config files or /clang: flags belong to different InputArgList
  // objects than Args. This copies an Arg from one of those other InputArgLists
  // to the ownership of Args.
  auto appendOneArg = [&Args](const Arg *Opt, const Arg *BaseArg) {
    unsigned Index = Args.MakeIndex(Opt->getSpelling());
    Arg *Copy = new llvm::opt::Arg(Opt->getOption(), Args.getArgString(Index),
                                   Index, BaseArg);
    Copy->getValues() = Opt->getValues();
    if (Opt->isClaimed())
      Copy->claim();
    Copy->setOwnsValues(Opt->getOwnsValues());
    Opt->setOwnsValues(false);
    Args.append(Copy);
  };

  if (HasConfigFile)
    for (auto *Opt : *CLOptions) {
      if (Opt->getOption().matches(options::OPT_config))
        continue;
      const Arg *BaseArg = &Opt->getBaseArg();
      if (BaseArg == Opt)
        BaseArg = nullptr;
      appendOneArg(Opt, BaseArg);
    }

  // In CL mode, look for any pass-through arguments
  if (IsCLMode() && !ContainsError) {
    SmallVector<const char *, 16> CLModePassThroughArgList;
    for (const auto *A : Args.filtered(options::OPT__SLASH_clang)) {
      A->claim();
      CLModePassThroughArgList.push_back(A->getValue());
    }

    if (!CLModePassThroughArgList.empty()) {
      // Parse any pass through args using default clang processing rather
      // than clang-cl processing.
      auto CLModePassThroughOptions = std::make_unique<InputArgList>(
          ParseArgStrings(CLModePassThroughArgList, false, ContainsError));

      if (!ContainsError)
        for (auto *Opt : *CLModePassThroughOptions) {
          appendOneArg(Opt, nullptr);
        }
    }
  }

  // Check for working directory option before accessing any files
  if (Arg *WD = Args.getLastArg(options::OPT_working_directory))
    if (VFS->setCurrentWorkingDirectory(WD->getValue()))
      Diag(diag::err_drv_unable_to_set_working_directory) << WD->getValue();

  // FIXME: This stuff needs to go into the Compilation, not the driver.
  bool CCCPrintPhases;

  // Silence driver warnings if requested
  Diags.setIgnoreAllWarnings(Args.hasArg(options::OPT_w));

  // -canonical-prefixes, -no-canonical-prefixes are used very early in main.
  Args.ClaimAllArgs(options::OPT_canonical_prefixes);
  Args.ClaimAllArgs(options::OPT_no_canonical_prefixes);

  // f(no-)integated-cc1 is also used very early in main.
  Args.ClaimAllArgs(options::OPT_fintegrated_cc1);
  Args.ClaimAllArgs(options::OPT_fno_integrated_cc1);

  // Ignore -pipe.
  Args.ClaimAllArgs(options::OPT_pipe);

  // Extract -ccc args.
  //
  // FIXME: We need to figure out where this behavior should live. Most of it
  // should be outside in the client; the parts that aren't should have proper
  // options, either by introducing new ones or by overloading gcc ones like -V
  // or -b.
  CCCPrintPhases = Args.hasArg(options::OPT_ccc_print_phases);
  CCCPrintBindings = Args.hasArg(options::OPT_ccc_print_bindings);
  if (const Arg *A = Args.getLastArg(options::OPT_ccc_gcc_name))
    CCCGenericGCCName = A->getValue();
  GenReproducer = Args.hasFlag(options::OPT_gen_reproducer,
                               options::OPT_fno_crash_diagnostics,
                               !!::getenv("FORCE_CLANG_DIAGNOSTICS_CRASH"));

  // Process -fproc-stat-report options.
  if (const Arg *A = Args.getLastArg(options::OPT_fproc_stat_report_EQ)) {
    CCPrintProcessStats = true;
    CCPrintStatReportFilename = A->getValue();
  }
  if (Args.hasArg(options::OPT_fproc_stat_report))
    CCPrintProcessStats = true;

  // FIXME: TargetTriple is used by the target-prefixed calls to as/ld
  // and getToolChain is const.
  if (IsCLMode()) {
    // clang-cl targets MSVC-style Win32.
    llvm::Triple T(TargetTriple);
    T.setOS(llvm::Triple::Win32);
    T.setVendor(llvm::Triple::PC);
    T.setEnvironment(llvm::Triple::MSVC);
    T.setObjectFormat(llvm::Triple::COFF);
    TargetTriple = T.str();
  }
  if (const Arg *A = Args.getLastArg(options::OPT_target))
    TargetTriple = A->getValue();
  if (const Arg *A = Args.getLastArg(options::OPT_ccc_install_dir))
    Dir = InstalledDir = A->getValue();
  for (const Arg *A : Args.filtered(options::OPT_B)) {
    A->claim();
    PrefixDirs.push_back(A->getValue(0));
  }
  if (Optional<std::string> CompilerPathValue =
          llvm::sys::Process::GetEnv("COMPILER_PATH")) {
    StringRef CompilerPath = *CompilerPathValue;
    while (!CompilerPath.empty()) {
      std::pair<StringRef, StringRef> Split =
          CompilerPath.split(llvm::sys::EnvPathSeparator);
      PrefixDirs.push_back(std::string(Split.first));
      CompilerPath = Split.second;
    }
  }
  if (const Arg *A = Args.getLastArg(options::OPT__sysroot_EQ))
    SysRoot = A->getValue();
  if (const Arg *A = Args.getLastArg(options::OPT__dyld_prefix_EQ))
    DyldPrefix = A->getValue();

  if (const Arg *A = Args.getLastArg(options::OPT_resource_dir))
    ResourceDir = A->getValue();

  if (const Arg *A = Args.getLastArg(options::OPT_save_temps_EQ)) {
    SaveTemps = llvm::StringSwitch<SaveTempsMode>(A->getValue())
                    .Case("cwd", SaveTempsCwd)
                    .Case("obj", SaveTempsObj)
                    .Default(SaveTempsCwd);
  }

  setLTOMode(Args);

  // Process -fembed-bitcode= flags.
  if (Arg *A = Args.getLastArg(options::OPT_fembed_bitcode_EQ)) {
    StringRef Name = A->getValue();
    unsigned Model = llvm::StringSwitch<unsigned>(Name)
        .Case("off", EmbedNone)
        .Case("all", EmbedBitcode)
        .Case("bitcode", EmbedBitcode)
        .Case("marker", EmbedMarker)
        .Default(~0U);
    if (Model == ~0U) {
      Diags.Report(diag::err_drv_invalid_value) << A->getAsString(Args)
                                                << Name;
    } else
      BitcodeEmbed = static_cast<BitcodeEmbedMode>(Model);
  }

  std::unique_ptr<llvm::opt::InputArgList> UArgs =
      std::make_unique<InputArgList>(std::move(Args));

  // Perform the default argument translations.
  DerivedArgList *TranslatedArgs = TranslateInputArgs(*UArgs);

  // Owned by the host.
  const ToolChain &TC = getToolChain(
      *UArgs, computeTargetTriple(*this, TargetTriple, *UArgs));

  // The compilation takes ownership of Args.
  Compilation *C = new Compilation(*this, TC, UArgs.release(), TranslatedArgs,
                                   ContainsError);

  if (!HandleImmediateArgs(*C))
    return C;

  // Construct the list of inputs.
  InputList Inputs;
  BuildInputs(C->getDefaultToolChain(), *TranslatedArgs, Inputs);

  // Populate the tool chains for the offloading devices, if any.
  CreateOffloadingDeviceToolChains(*C, Inputs);

  // Construct the list of abstract actions to perform for this compilation. On
  // MachO targets this uses the driver-driver and universal actions.
  if (TC.getTriple().isOSBinFormatMachO())
    BuildUniversalActions(*C, C->getDefaultToolChain(), Inputs);
  else
    BuildActions(*C, C->getArgs(), Inputs, C->getActions());

  if (CCCPrintPhases) {
    PrintActions(*C);
    return C;
  }

  BuildJobs(*C);

  return C;
}

static void printArgList(raw_ostream &OS, const llvm::opt::ArgList &Args) {
  llvm::opt::ArgStringList ASL;
  for (const auto *A : Args) {
    // Use user's original spelling of flags. For example, use
    // `/source-charset:utf-8` instead of `-finput-charset=utf-8` if the user
    // wrote the former.
    while (A->getAlias())
      A = A->getAlias();
    A->render(Args, ASL);
  }

  for (auto I = ASL.begin(), E = ASL.end(); I != E; ++I) {
    if (I != ASL.begin())
      OS << ' ';
    llvm::sys::printArg(OS, *I, true);
  }
  OS << '\n';
}

bool Driver::getCrashDiagnosticFile(StringRef ReproCrashFilename,
                                    SmallString<128> &CrashDiagDir) {
  using namespace llvm::sys;
  assert(llvm::Triple(llvm::sys::getProcessTriple()).isOSDarwin() &&
         "Only knows about .crash files on Darwin");

  // The .crash file can be found on at ~/Library/Logs/DiagnosticReports/
  // (or /Library/Logs/DiagnosticReports for root) and has the filename pattern
  // clang-<VERSION>_<YYYY-MM-DD-HHMMSS>_<hostname>.crash.
  path::home_directory(CrashDiagDir);
  if (CrashDiagDir.startswith("/var/root"))
    CrashDiagDir = "/";
  path::append(CrashDiagDir, "Library/Logs/DiagnosticReports");
  int PID =
#if LLVM_ON_UNIX
      getpid();
#else
      0;
#endif
  std::error_code EC;
  fs::file_status FileStatus;
  TimePoint<> LastAccessTime;
  SmallString<128> CrashFilePath;
  // Lookup the .crash files and get the one generated by a subprocess spawned
  // by this driver invocation.
  for (fs::directory_iterator File(CrashDiagDir, EC), FileEnd;
       File != FileEnd && !EC; File.increment(EC)) {
    StringRef FileName = path::filename(File->path());
    if (!FileName.startswith(Name))
      continue;
    if (fs::status(File->path(), FileStatus))
      continue;
    llvm::ErrorOr<std::unique_ptr<llvm::MemoryBuffer>> CrashFile =
        llvm::MemoryBuffer::getFile(File->path());
    if (!CrashFile)
      continue;
    // The first line should start with "Process:", otherwise this isn't a real
    // .crash file.
    StringRef Data = CrashFile.get()->getBuffer();
    if (!Data.startswith("Process:"))
      continue;
    // Parse parent process pid line, e.g: "Parent Process: clang-4.0 [79141]"
    size_t ParentProcPos = Data.find("Parent Process:");
    if (ParentProcPos == StringRef::npos)
      continue;
    size_t LineEnd = Data.find_first_of("\n", ParentProcPos);
    if (LineEnd == StringRef::npos)
      continue;
    StringRef ParentProcess = Data.slice(ParentProcPos+15, LineEnd).trim();
    int OpenBracket = -1, CloseBracket = -1;
    for (size_t i = 0, e = ParentProcess.size(); i < e; ++i) {
      if (ParentProcess[i] == '[')
        OpenBracket = i;
      if (ParentProcess[i] == ']')
        CloseBracket = i;
    }
    // Extract the parent process PID from the .crash file and check whether
    // it matches this driver invocation pid.
    int CrashPID;
    if (OpenBracket < 0 || CloseBracket < 0 ||
        ParentProcess.slice(OpenBracket + 1, CloseBracket)
            .getAsInteger(10, CrashPID) || CrashPID != PID) {
      continue;
    }

    // Found a .crash file matching the driver pid. To avoid getting an older
    // and misleading crash file, continue looking for the most recent.
    // FIXME: the driver can dispatch multiple cc1 invocations, leading to
    // multiple crashes poiting to the same parent process. Since the driver
    // does not collect pid information for the dispatched invocation there's
    // currently no way to distinguish among them.
    const auto FileAccessTime = FileStatus.getLastModificationTime();
    if (FileAccessTime > LastAccessTime) {
      CrashFilePath.assign(File->path());
      LastAccessTime = FileAccessTime;
    }
  }

  // If found, copy it over to the location of other reproducer files.
  if (!CrashFilePath.empty()) {
    EC = fs::copy_file(CrashFilePath, ReproCrashFilename);
    if (EC)
      return false;
    return true;
  }

  return false;
}

// When clang crashes, produce diagnostic information including the fully
// preprocessed source file(s).  Request that the developer attach the
// diagnostic information to a bug report.
void Driver::generateCompilationDiagnostics(
    Compilation &C, const Command &FailingCommand,
    StringRef AdditionalInformation, CompilationDiagnosticReport *Report) {
  if (C.getArgs().hasArg(options::OPT_fno_crash_diagnostics))
    return;

  // Don't try to generate diagnostics for link or dsymutil jobs.
  if (FailingCommand.getCreator().isLinkJob() ||
      FailingCommand.getCreator().isDsymutilJob())
    return;

  // Print the version of the compiler.
  PrintVersion(C, llvm::errs());

  // Suppress driver output and emit preprocessor output to temp file.
  CCGenDiagnostics = true;

  // Save the original job command(s).
  Command Cmd = FailingCommand;

  // Keep track of whether we produce any errors while trying to produce
  // preprocessed sources.
  DiagnosticErrorTrap Trap(Diags);

  // Suppress tool output.
  C.initCompilationForDiagnostics();

  // Construct the list of inputs.
  InputList Inputs;
  BuildInputs(C.getDefaultToolChain(), C.getArgs(), Inputs);

  for (InputList::iterator it = Inputs.begin(), ie = Inputs.end(); it != ie;) {
    bool IgnoreInput = false;

    // Ignore input from stdin or any inputs that cannot be preprocessed.
    // Check type first as not all linker inputs have a value.
    if (types::getPreprocessedType(it->first) == types::TY_INVALID) {
      IgnoreInput = true;
    } else if (!strcmp(it->second->getValue(), "-")) {
      Diag(clang::diag::note_drv_command_failed_diag_msg)
          << "Error generating preprocessed source(s) - "
             "ignoring input from stdin.";
      IgnoreInput = true;
    }

    if (IgnoreInput) {
      it = Inputs.erase(it);
      ie = Inputs.end();
    } else {
      ++it;
    }
  }

  if (Inputs.empty()) {
    Diag(clang::diag::note_drv_command_failed_diag_msg)
        << "Error generating preprocessed source(s) - "
           "no preprocessable inputs.";
    return;
  }

  // Don't attempt to generate preprocessed files if multiple -arch options are
  // used, unless they're all duplicates.
  llvm::StringSet<> ArchNames;
  for (const Arg *A : C.getArgs()) {
    if (A->getOption().matches(options::OPT_arch)) {
      StringRef ArchName = A->getValue();
      ArchNames.insert(ArchName);
    }
  }
  if (ArchNames.size() > 1) {
    Diag(clang::diag::note_drv_command_failed_diag_msg)
        << "Error generating preprocessed source(s) - cannot generate "
           "preprocessed source with multiple -arch options.";
    return;
  }

  // Construct the list of abstract actions to perform for this compilation. On
  // Darwin OSes this uses the driver-driver and builds universal actions.
  const ToolChain &TC = C.getDefaultToolChain();
  if (TC.getTriple().isOSBinFormatMachO())
    BuildUniversalActions(C, TC, Inputs);
  else
    BuildActions(C, C.getArgs(), Inputs, C.getActions());

  BuildJobs(C);

  // If there were errors building the compilation, quit now.
  if (Trap.hasErrorOccurred()) {
    Diag(clang::diag::note_drv_command_failed_diag_msg)
        << "Error generating preprocessed source(s).";
    return;
  }

  // Generate preprocessed output.
  SmallVector<std::pair<int, const Command *>, 4> FailingCommands;
  C.ExecuteJobs(C.getJobs(), FailingCommands);

  // If any of the preprocessing commands failed, clean up and exit.
  if (!FailingCommands.empty()) {
    Diag(clang::diag::note_drv_command_failed_diag_msg)
        << "Error generating preprocessed source(s).";
    return;
  }

  const ArgStringList &TempFiles = C.getTempFiles();
  if (TempFiles.empty()) {
    Diag(clang::diag::note_drv_command_failed_diag_msg)
        << "Error generating preprocessed source(s).";
    return;
  }

  Diag(clang::diag::note_drv_command_failed_diag_msg)
      << "\n********************\n\n"
         "PLEASE ATTACH THE FOLLOWING FILES TO THE BUG REPORT:\n"
         "Preprocessed source(s) and associated run script(s) are located at:";

  SmallString<128> VFS;
  SmallString<128> ReproCrashFilename;
  for (const char *TempFile : TempFiles) {
    Diag(clang::diag::note_drv_command_failed_diag_msg) << TempFile;
    if (Report)
      Report->TemporaryFiles.push_back(TempFile);
    if (ReproCrashFilename.empty()) {
      ReproCrashFilename = TempFile;
      llvm::sys::path::replace_extension(ReproCrashFilename, ".crash");
    }
    if (StringRef(TempFile).endswith(".cache")) {
      // In some cases (modules) we'll dump extra data to help with reproducing
      // the crash into a directory next to the output.
      VFS = llvm::sys::path::filename(TempFile);
      llvm::sys::path::append(VFS, "vfs", "vfs.yaml");
    }
  }

  // Assume associated files are based off of the first temporary file.
  CrashReportInfo CrashInfo(TempFiles[0], VFS);

  llvm::SmallString<128> Script(CrashInfo.Filename);
  llvm::sys::path::replace_extension(Script, "sh");
  std::error_code EC;
  llvm::raw_fd_ostream ScriptOS(Script, EC, llvm::sys::fs::CD_CreateNew,
                                llvm::sys::fs::FA_Write,
                                llvm::sys::fs::OF_Text);
  if (EC) {
    Diag(clang::diag::note_drv_command_failed_diag_msg)
        << "Error generating run script: " << Script << " " << EC.message();
  } else {
    ScriptOS << "# Crash reproducer for " << getClangFullVersion() << "\n"
             << "# Driver args: ";
    printArgList(ScriptOS, C.getInputArgs());
    ScriptOS << "# Original command: ";
    Cmd.Print(ScriptOS, "\n", /*Quote=*/true);
    Cmd.Print(ScriptOS, "\n", /*Quote=*/true, &CrashInfo);
    if (!AdditionalInformation.empty())
      ScriptOS << "\n# Additional information: " << AdditionalInformation
               << "\n";
    if (Report)
      Report->TemporaryFiles.push_back(std::string(Script.str()));
    Diag(clang::diag::note_drv_command_failed_diag_msg) << Script;
  }

  // On darwin, provide information about the .crash diagnostic report.
  if (llvm::Triple(llvm::sys::getProcessTriple()).isOSDarwin()) {
    SmallString<128> CrashDiagDir;
    if (getCrashDiagnosticFile(ReproCrashFilename, CrashDiagDir)) {
      Diag(clang::diag::note_drv_command_failed_diag_msg)
          << ReproCrashFilename.str();
    } else { // Suggest a directory for the user to look for .crash files.
      llvm::sys::path::append(CrashDiagDir, Name);
      CrashDiagDir += "_<YYYY-MM-DD-HHMMSS>_<hostname>.crash";
      Diag(clang::diag::note_drv_command_failed_diag_msg)
          << "Crash backtrace is located in";
      Diag(clang::diag::note_drv_command_failed_diag_msg)
          << CrashDiagDir.str();
      Diag(clang::diag::note_drv_command_failed_diag_msg)
          << "(choose the .crash file that corresponds to your crash)";
    }
  }

  for (const auto &A : C.getArgs().filtered(options::OPT_frewrite_map_file_EQ))
    Diag(clang::diag::note_drv_command_failed_diag_msg) << A->getValue();

  Diag(clang::diag::note_drv_command_failed_diag_msg)
      << "\n\n********************";
}

void Driver::setUpResponseFiles(Compilation &C, Command &Cmd) {
  // Since commandLineFitsWithinSystemLimits() may underestimate system's
  // capacity if the tool does not support response files, there is a chance/
  // that things will just work without a response file, so we silently just
  // skip it.
  if (Cmd.getResponseFileSupport().ResponseKind ==
          ResponseFileSupport::RF_None ||
      llvm::sys::commandLineFitsWithinSystemLimits(Cmd.getExecutable(),
                                                   Cmd.getArguments()))
    return;

  std::string TmpName = GetTemporaryPath("response", "txt");
  Cmd.setResponseFile(C.addTempFile(C.getArgs().MakeArgString(TmpName)));
}

int Driver::ExecuteCompilation(
    Compilation &C,
    SmallVectorImpl<std::pair<int, const Command *>> &FailingCommands) {
  // Just print if -### was present.
  if (C.getArgs().hasArg(options::OPT__HASH_HASH_HASH)) {
    C.getJobs().Print(llvm::errs(), "\n", true);
    return 0;
  }

  // If there were errors building the compilation, quit now.
  if (Diags.hasErrorOccurred())
    return 1;

  // Set up response file names for each command, if necessary.
  for (auto &Job : C.getJobs())
    setUpResponseFiles(C, Job);

  C.ExecuteJobs(C.getJobs(), FailingCommands);

  // If the command succeeded, we are done.
  if (FailingCommands.empty())
    return 0;

  // Otherwise, remove result files and print extra information about abnormal
  // failures.
  int Res = 0;
  for (const auto &CmdPair : FailingCommands) {
    int CommandRes = CmdPair.first;
    const Command *FailingCommand = CmdPair.second;

    // Remove result files if we're not saving temps.
    if (!isSaveTempsEnabled()) {
      const JobAction *JA = cast<JobAction>(&FailingCommand->getSource());
      C.CleanupFileMap(C.getResultFiles(), JA, true);

      // Failure result files are valid unless we crashed.
      if (CommandRes < 0)
        C.CleanupFileMap(C.getFailureResultFiles(), JA, true);
    }

#if LLVM_ON_UNIX
    // llvm/lib/Support/Unix/Signals.inc will exit with a special return code
    // for SIGPIPE. Do not print diagnostics for this case.
    if (CommandRes == EX_IOERR) {
      Res = CommandRes;
      continue;
    }
#endif

    // Print extra information about abnormal failures, if possible.
    //
    // This is ad-hoc, but we don't want to be excessively noisy. If the result
    // status was 1, assume the command failed normally. In particular, if it
    // was the compiler then assume it gave a reasonable error code. Failures
    // in other tools are less common, and they generally have worse
    // diagnostics, so always print the diagnostic there.
    const Tool &FailingTool = FailingCommand->getCreator();

    if (!FailingCommand->getCreator().hasGoodDiagnostics() || CommandRes != 1) {
      // FIXME: See FIXME above regarding result code interpretation.
      if (CommandRes < 0)
        Diag(clang::diag::err_drv_command_signalled)
            << FailingTool.getShortName();
      else
        Diag(clang::diag::err_drv_command_failed)
            << FailingTool.getShortName() << CommandRes;
    }
  }
  return Res;
}

void Driver::PrintHelp(bool ShowHidden) const {
  unsigned IncludedFlagsBitmask;
  unsigned ExcludedFlagsBitmask;
  std::tie(IncludedFlagsBitmask, ExcludedFlagsBitmask) =
      getIncludeExcludeOptionFlagMasks(IsCLMode());

  ExcludedFlagsBitmask |= options::NoDriverOption;
  if (!ShowHidden)
    ExcludedFlagsBitmask |= HelpHidden;

  if (IsFlangMode())
    IncludedFlagsBitmask |= options::FlangOption;
  else
    ExcludedFlagsBitmask |= options::FlangOnlyOption;

  std::string Usage = llvm::formatv("{0} [options] file...", Name).str();
  getOpts().printHelp(llvm::outs(), Usage.c_str(), DriverTitle.c_str(),
                      IncludedFlagsBitmask, ExcludedFlagsBitmask,
                      /*ShowAllAliases=*/false);
}

void Driver::PrintVersion(const Compilation &C, raw_ostream &OS) const {
  if (IsFlangMode()) {
    OS << getClangToolFullVersion("flang-new") << '\n';
  } else {
    // FIXME: The following handlers should use a callback mechanism, we don't
    // know what the client would like to do.
    OS << getClangFullVersion() << '\n';
  }
  const ToolChain &TC = C.getDefaultToolChain();
  OS << "Target: " << TC.getTripleString() << '\n';

  // Print the threading model.
  if (Arg *A = C.getArgs().getLastArg(options::OPT_mthread_model)) {
    // Don't print if the ToolChain would have barfed on it already
    if (TC.isThreadModelSupported(A->getValue()))
      OS << "Thread model: " << A->getValue();
  } else
    OS << "Thread model: " << TC.getThreadModel();
  OS << '\n';

  // Print out the install directory.
  OS << "InstalledDir: " << InstalledDir << '\n';

  // If configuration file was used, print its path.
  if (!ConfigFile.empty())
    OS << "Configuration file: " << ConfigFile << '\n';
}

/// PrintDiagnosticCategories - Implement the --print-diagnostic-categories
/// option.
static void PrintDiagnosticCategories(raw_ostream &OS) {
  // Skip the empty category.
  for (unsigned i = 1, max = DiagnosticIDs::getNumberOfCategories(); i != max;
       ++i)
    OS << i << ',' << DiagnosticIDs::getCategoryNameFromID(i) << '\n';
}

void Driver::HandleAutocompletions(StringRef PassedFlags) const {
  if (PassedFlags == "")
    return;
  // Print out all options that start with a given argument. This is used for
  // shell autocompletion.
  std::vector<std::string> SuggestedCompletions;
  std::vector<std::string> Flags;

  unsigned int DisableFlags =
      options::NoDriverOption | options::Unsupported | options::Ignored;

  // Make sure that Flang-only options don't pollute the Clang output
  // TODO: Make sure that Clang-only options don't pollute Flang output
  if (!IsFlangMode())
    DisableFlags |= options::FlangOnlyOption;

  // Distinguish "--autocomplete=-someflag" and "--autocomplete=-someflag,"
  // because the latter indicates that the user put space before pushing tab
  // which should end up in a file completion.
  const bool HasSpace = PassedFlags.endswith(",");

  // Parse PassedFlags by "," as all the command-line flags are passed to this
  // function separated by ","
  StringRef TargetFlags = PassedFlags;
  while (TargetFlags != "") {
    StringRef CurFlag;
    std::tie(CurFlag, TargetFlags) = TargetFlags.split(",");
    Flags.push_back(std::string(CurFlag));
  }

  // We want to show cc1-only options only when clang is invoked with -cc1 or
  // -Xclang.
  if (llvm::is_contained(Flags, "-Xclang") || llvm::is_contained(Flags, "-cc1"))
    DisableFlags &= ~options::NoDriverOption;

  const llvm::opt::OptTable &Opts = getOpts();
  StringRef Cur;
  Cur = Flags.at(Flags.size() - 1);
  StringRef Prev;
  if (Flags.size() >= 2) {
    Prev = Flags.at(Flags.size() - 2);
    SuggestedCompletions = Opts.suggestValueCompletions(Prev, Cur);
  }

  if (SuggestedCompletions.empty())
    SuggestedCompletions = Opts.suggestValueCompletions(Cur, "");

  // If Flags were empty, it means the user typed `clang [tab]` where we should
  // list all possible flags. If there was no value completion and the user
  // pressed tab after a space, we should fall back to a file completion.
  // We're printing a newline to be consistent with what we print at the end of
  // this function.
  if (SuggestedCompletions.empty() && HasSpace && !Flags.empty()) {
    llvm::outs() << '\n';
    return;
  }

  // When flag ends with '=' and there was no value completion, return empty
  // string and fall back to the file autocompletion.
  if (SuggestedCompletions.empty() && !Cur.endswith("=")) {
    // If the flag is in the form of "--autocomplete=-foo",
    // we were requested to print out all option names that start with "-foo".
    // For example, "--autocomplete=-fsyn" is expanded to "-fsyntax-only".
    SuggestedCompletions = Opts.findByPrefix(Cur, DisableFlags);

    // We have to query the -W flags manually as they're not in the OptTable.
    // TODO: Find a good way to add them to OptTable instead and them remove
    // this code.
    for (StringRef S : DiagnosticIDs::getDiagnosticFlags())
      if (S.startswith(Cur))
        SuggestedCompletions.push_back(std::string(S));
  }

  // Sort the autocomplete candidates so that shells print them out in a
  // deterministic order. We could sort in any way, but we chose
  // case-insensitive sorting for consistency with the -help option
  // which prints out options in the case-insensitive alphabetical order.
  llvm::sort(SuggestedCompletions, [](StringRef A, StringRef B) {
    if (int X = A.compare_insensitive(B))
      return X < 0;
    return A.compare(B) > 0;
  });

  llvm::outs() << llvm::join(SuggestedCompletions, "\n") << '\n';
}

bool Driver::HandleImmediateArgs(const Compilation &C) {
  // The order these options are handled in gcc is all over the place, but we
  // don't expect inconsistencies w.r.t. that to matter in practice.

  if (C.getArgs().hasArg(options::OPT_dumpmachine)) {
    llvm::outs() << C.getDefaultToolChain().getTripleString() << '\n';
    return false;
  }

  if (C.getArgs().hasArg(options::OPT_dumpversion)) {
    // Since -dumpversion is only implemented for pedantic GCC compatibility, we
    // return an answer which matches our definition of __VERSION__.
    llvm::outs() << CLANG_VERSION_STRING << "\n";
    return false;
  }

  if (C.getArgs().hasArg(options::OPT__print_diagnostic_categories)) {
    PrintDiagnosticCategories(llvm::outs());
    return false;
  }

  if (C.getArgs().hasArg(options::OPT_help) ||
      C.getArgs().hasArg(options::OPT__help_hidden)) {
    PrintHelp(C.getArgs().hasArg(options::OPT__help_hidden));
    return false;
  }

  if (C.getArgs().hasArg(options::OPT__version)) {
    // Follow gcc behavior and use stdout for --version and stderr for -v.
    PrintVersion(C, llvm::outs());
    return false;
  }

  if (C.getArgs().hasArg(options::OPT_v) ||
      C.getArgs().hasArg(options::OPT__HASH_HASH_HASH) ||
      C.getArgs().hasArg(options::OPT_print_supported_cpus)) {
    PrintVersion(C, llvm::errs());
    SuppressMissingInputWarning = true;
  }

  if (C.getArgs().hasArg(options::OPT_v)) {
    if (!SystemConfigDir.empty())
      llvm::errs() << "System configuration file directory: "
                   << SystemConfigDir << "\n";
    if (!UserConfigDir.empty())
      llvm::errs() << "User configuration file directory: "
                   << UserConfigDir << "\n";
  }

  const ToolChain &TC = C.getDefaultToolChain();

  if (C.getArgs().hasArg(options::OPT_v))
    TC.printVerboseInfo(llvm::errs());

  if (C.getArgs().hasArg(options::OPT_print_resource_dir)) {
    llvm::outs() << ResourceDir << '\n';
    return false;
  }

  if (C.getArgs().hasArg(options::OPT_print_search_dirs)) {
    llvm::outs() << "programs: =";
    bool separator = false;
    // Print -B and COMPILER_PATH.
    for (const std::string &Path : PrefixDirs) {
      if (separator)
        llvm::outs() << llvm::sys::EnvPathSeparator;
      llvm::outs() << Path;
      separator = true;
    }
    for (const std::string &Path : TC.getProgramPaths()) {
      if (separator)
        llvm::outs() << llvm::sys::EnvPathSeparator;
      llvm::outs() << Path;
      separator = true;
    }
    llvm::outs() << "\n";
    llvm::outs() << "libraries: =" << ResourceDir;

    StringRef sysroot = C.getSysRoot();

    for (const std::string &Path : TC.getFilePaths()) {
      // Always print a separator. ResourceDir was the first item shown.
      llvm::outs() << llvm::sys::EnvPathSeparator;
      // Interpretation of leading '=' is needed only for NetBSD.
      if (Path[0] == '=')
        llvm::outs() << sysroot << Path.substr(1);
      else
        llvm::outs() << Path;
    }
    llvm::outs() << "\n";
    return false;
  }

  if (C.getArgs().hasArg(options::OPT_print_runtime_dir)) {
    std::string RuntimePath;
    // Get the first existing path, if any.
    for (auto Path : TC.getRuntimePaths()) {
      if (getVFS().exists(Path)) {
        RuntimePath = Path;
        break;
      }
    }
    if (!RuntimePath.empty())
      llvm::outs() << RuntimePath << '\n';
    else
      llvm::outs() << TC.getCompilerRTPath() << '\n';
    return false;
  }

  // FIXME: The following handlers should use a callback mechanism, we don't
  // know what the client would like to do.
  if (Arg *A = C.getArgs().getLastArg(options::OPT_print_file_name_EQ)) {
    llvm::outs() << GetFilePath(A->getValue(), TC) << "\n";
    return false;
  }

  if (Arg *A = C.getArgs().getLastArg(options::OPT_print_prog_name_EQ)) {
    StringRef ProgName = A->getValue();

    // Null program name cannot have a path.
    if (! ProgName.empty())
      llvm::outs() << GetProgramPath(ProgName, TC);

    llvm::outs() << "\n";
    return false;
  }

  if (Arg *A = C.getArgs().getLastArg(options::OPT_autocomplete)) {
    StringRef PassedFlags = A->getValue();
    HandleAutocompletions(PassedFlags);
    return false;
  }

  if (C.getArgs().hasArg(options::OPT_print_libgcc_file_name)) {
    ToolChain::RuntimeLibType RLT = TC.GetRuntimeLibType(C.getArgs());
    const llvm::Triple Triple(TC.ComputeEffectiveClangTriple(C.getArgs()));
    RegisterEffectiveTriple TripleRAII(TC, Triple);
    switch (RLT) {
    case ToolChain::RLT_CompilerRT:
      llvm::outs() << TC.getCompilerRT(C.getArgs(), "builtins") << "\n";
      break;
    case ToolChain::RLT_Libgcc:
      llvm::outs() << GetFilePath("libgcc.a", TC) << "\n";
      break;
    }
    return false;
  }

  if (C.getArgs().hasArg(options::OPT_print_multi_lib)) {
    for (const Multilib &Multilib : TC.getMultilibs())
      llvm::outs() << Multilib << "\n";
    return false;
  }

  if (C.getArgs().hasArg(options::OPT_print_multi_directory)) {
    const Multilib &Multilib = TC.getMultilib();
    if (Multilib.gccSuffix().empty())
      llvm::outs() << ".\n";
    else {
      StringRef Suffix(Multilib.gccSuffix());
      assert(Suffix.front() == '/');
      llvm::outs() << Suffix.substr(1) << "\n";
    }
    return false;
  }

  if (C.getArgs().hasArg(options::OPT_print_target_triple)) {
    llvm::outs() << TC.getTripleString() << "\n";
    return false;
  }

  if (C.getArgs().hasArg(options::OPT_print_effective_triple)) {
    const llvm::Triple Triple(TC.ComputeEffectiveClangTriple(C.getArgs()));
    llvm::outs() << Triple.getTriple() << "\n";
    return false;
  }

  if (C.getArgs().hasArg(options::OPT_print_multiarch)) {
    llvm::outs() << TC.getMultiarchTriple(*this, TC.getTriple(), SysRoot)
                 << "\n";
    return false;
  }

  if (C.getArgs().hasArg(options::OPT_print_targets)) {
    llvm::TargetRegistry::printRegisteredTargetsForVersion(llvm::outs());
    return false;
  }

  return true;
}

enum {
  TopLevelAction = 0,
  HeadSibAction = 1,
  OtherSibAction = 2,
};

// Display an action graph human-readably.  Action A is the "sink" node
// and latest-occuring action. Traversal is in pre-order, visiting the
// inputs to each action before printing the action itself.
static unsigned PrintActions1(const Compilation &C, Action *A,
                              std::map<Action *, unsigned> &Ids,
                              Twine Indent = {}, int Kind = TopLevelAction) {
  if (Ids.count(A)) // A was already visited.
    return Ids[A];

  std::string str;
  llvm::raw_string_ostream os(str);

  auto getSibIndent = [](int K) -> Twine {
    return (K == HeadSibAction) ? "   " : (K == OtherSibAction) ? "|  " : "";
  };

  Twine SibIndent = Indent + getSibIndent(Kind);
  int SibKind = HeadSibAction;
  os << Action::getClassName(A->getKind()) << ", ";
  if (InputAction *IA = dyn_cast<InputAction>(A)) {
    os << "\"" << IA->getInputArg().getValue() << "\"";
  } else if (BindArchAction *BIA = dyn_cast<BindArchAction>(A)) {
    os << '"' << BIA->getArchName() << '"' << ", {"
       << PrintActions1(C, *BIA->input_begin(), Ids, SibIndent, SibKind) << "}";
  } else if (OffloadAction *OA = dyn_cast<OffloadAction>(A)) {
    bool IsFirst = true;
    OA->doOnEachDependence(
        [&](Action *A, const ToolChain *TC, const char *BoundArch) {
          assert(TC && "Unknown host toolchain");
          // E.g. for two CUDA device dependences whose bound arch is sm_20 and
          // sm_35 this will generate:
          // "cuda-device" (nvptx64-nvidia-cuda:sm_20) {#ID}, "cuda-device"
          // (nvptx64-nvidia-cuda:sm_35) {#ID}
          if (!IsFirst)
            os << ", ";
          os << '"';
          os << A->getOffloadingKindPrefix();
          os << " (";
          os << TC->getTriple().normalize();
          if (BoundArch)
            os << ":" << BoundArch;
          os << ")";
          os << '"';
          os << " {" << PrintActions1(C, A, Ids, SibIndent, SibKind) << "}";
          IsFirst = false;
          SibKind = OtherSibAction;
        });
  } else {
    const ActionList *AL = &A->getInputs();

    if (AL->size()) {
      const char *Prefix = "{";
      for (Action *PreRequisite : *AL) {
        os << Prefix << PrintActions1(C, PreRequisite, Ids, SibIndent, SibKind);
        Prefix = ", ";
        SibKind = OtherSibAction;
      }
      os << "}";
    } else
      os << "{}";
  }

  // Append offload info for all options other than the offloading action
  // itself (e.g. (cuda-device, sm_20) or (cuda-host)).
  std::string offload_str;
  llvm::raw_string_ostream offload_os(offload_str);
  if (!isa<OffloadAction>(A)) {
    auto S = A->getOffloadingKindPrefix();
    if (!S.empty()) {
      offload_os << ", (" << S;
      if (A->getOffloadingArch())
        offload_os << ", " << A->getOffloadingArch();
      offload_os << ")";
    }
  }

  auto getSelfIndent = [](int K) -> Twine {
    return (K == HeadSibAction) ? "+- " : (K == OtherSibAction) ? "|- " : "";
  };

  unsigned Id = Ids.size();
  Ids[A] = Id;
  llvm::errs() << Indent + getSelfIndent(Kind) << Id << ": " << os.str() << ", "
               << types::getTypeName(A->getType()) << offload_os.str() << "\n";

  return Id;
}

// Print the action graphs in a compilation C.
// For example "clang -c file1.c file2.c" is composed of two subgraphs.
void Driver::PrintActions(const Compilation &C) const {
  std::map<Action *, unsigned> Ids;
  for (Action *A : C.getActions())
    PrintActions1(C, A, Ids);
}

/// Check whether the given input tree contains any compilation or
/// assembly actions.
static bool ContainsCompileOrAssembleAction(const Action *A) {
  if (isa<CompileJobAction>(A) || isa<BackendJobAction>(A) ||
      isa<AssembleJobAction>(A))
    return true;

  return llvm::any_of(A->inputs(), ContainsCompileOrAssembleAction);
}

void Driver::BuildUniversalActions(Compilation &C, const ToolChain &TC,
                                   const InputList &BAInputs) const {
  DerivedArgList &Args = C.getArgs();
  ActionList &Actions = C.getActions();
  llvm::PrettyStackTraceString CrashInfo("Building universal build actions");
  // Collect the list of architectures. Duplicates are allowed, but should only
  // be handled once (in the order seen).
  llvm::StringSet<> ArchNames;
  SmallVector<const char *, 4> Archs;
  for (Arg *A : Args) {
    if (A->getOption().matches(options::OPT_arch)) {
      // Validate the option here; we don't save the type here because its
      // particular spelling may participate in other driver choices.
      llvm::Triple::ArchType Arch =
          tools::darwin::getArchTypeForMachOArchName(A->getValue());
      if (Arch == llvm::Triple::UnknownArch) {
        Diag(clang::diag::err_drv_invalid_arch_name) << A->getAsString(Args);
        continue;
      }

      A->claim();
      if (ArchNames.insert(A->getValue()).second)
        Archs.push_back(A->getValue());
    }
  }

  // When there is no explicit arch for this platform, make sure we still bind
  // the architecture (to the default) so that -Xarch_ is handled correctly.
  if (!Archs.size())
    Archs.push_back(Args.MakeArgString(TC.getDefaultUniversalArchName()));

  ActionList SingleActions;
  BuildActions(C, Args, BAInputs, SingleActions);

  // Add in arch bindings for every top level action, as well as lipo and
  // dsymutil steps if needed.
  for (Action* Act : SingleActions) {
    // Make sure we can lipo this kind of output. If not (and it is an actual
    // output) then we disallow, since we can't create an output file with the
    // right name without overwriting it. We could remove this oddity by just
    // changing the output names to include the arch, which would also fix
    // -save-temps. Compatibility wins for now.

    if (Archs.size() > 1 && !types::canLipoType(Act->getType()))
      Diag(clang::diag::err_drv_invalid_output_with_multiple_archs)
          << types::getTypeName(Act->getType());

    ActionList Inputs;
    for (unsigned i = 0, e = Archs.size(); i != e; ++i)
      Inputs.push_back(C.MakeAction<BindArchAction>(Act, Archs[i]));

    // Lipo if necessary, we do it this way because we need to set the arch flag
    // so that -Xarch_ gets overwritten.
    if (Inputs.size() == 1 || Act->getType() == types::TY_Nothing)
      Actions.append(Inputs.begin(), Inputs.end());
    else
      Actions.push_back(C.MakeAction<LipoJobAction>(Inputs, Act->getType()));

    // Handle debug info queries.
    Arg *A = Args.getLastArg(options::OPT_g_Group);
    bool enablesDebugInfo = A && !A->getOption().matches(options::OPT_g0) &&
                            !A->getOption().matches(options::OPT_gstabs);
    if ((enablesDebugInfo || willEmitRemarks(Args)) &&
        ContainsCompileOrAssembleAction(Actions.back())) {

      // Add a 'dsymutil' step if necessary, when debug info is enabled and we
      // have a compile input. We need to run 'dsymutil' ourselves in such cases
      // because the debug info will refer to a temporary object file which
      // will be removed at the end of the compilation process.
      if (Act->getType() == types::TY_Image) {
        ActionList Inputs;
        Inputs.push_back(Actions.back());
        Actions.pop_back();
        Actions.push_back(
            C.MakeAction<DsymutilJobAction>(Inputs, types::TY_dSYM));
      }

      // Verify the debug info output.
      if (Args.hasArg(options::OPT_verify_debug_info)) {
        Action* LastAction = Actions.back();
        Actions.pop_back();
        Actions.push_back(C.MakeAction<VerifyDebugInfoJobAction>(
            LastAction, types::TY_Nothing));
      }
    }
  }
}

bool Driver::DiagnoseInputExistence(const DerivedArgList &Args, StringRef Value,
                                    types::ID Ty, bool TypoCorrect) const {
  if (!getCheckInputsExist())
    return true;

  // stdin always exists.
  if (Value == "-")
    return true;

  if (getVFS().exists(Value))
    return true;

  if (TypoCorrect) {
    // Check if the filename is a typo for an option flag. OptTable thinks
    // that all args that are not known options and that start with / are
    // filenames, but e.g. `/diagnostic:caret` is more likely a typo for
    // the option `/diagnostics:caret` than a reference to a file in the root
    // directory.
    unsigned IncludedFlagsBitmask;
    unsigned ExcludedFlagsBitmask;
    std::tie(IncludedFlagsBitmask, ExcludedFlagsBitmask) =
        getIncludeExcludeOptionFlagMasks(IsCLMode());
    std::string Nearest;
    if (getOpts().findNearest(Value, Nearest, IncludedFlagsBitmask,
                              ExcludedFlagsBitmask) <= 1) {
      Diag(clang::diag::err_drv_no_such_file_with_suggestion)
          << Value << Nearest;
      return false;
    }
  }

  // In CL mode, don't error on apparently non-existent linker inputs, because
  // they can be influenced by linker flags the clang driver might not
  // understand.
  // Examples:
  // - `clang-cl main.cc ole32.lib` in a a non-MSVC shell will make the driver
  //   module look for an MSVC installation in the registry. (We could ask
  //   the MSVCToolChain object if it can find `ole32.lib`, but the logic to
  //   look in the registry might move into lld-link in the future so that
  //   lld-link invocations in non-MSVC shells just work too.)
  // - `clang-cl ... /link ...` can pass arbitrary flags to the linker,
  //   including /libpath:, which is used to find .lib and .obj files.
  // So do not diagnose this on the driver level. Rely on the linker diagnosing
  // it. (If we don't end up invoking the linker, this means we'll emit a
  // "'linker' input unused [-Wunused-command-line-argument]" warning instead
  // of an error.)
  //
  // Only do this skip after the typo correction step above. `/Brepo` is treated
  // as TY_Object, but it's clearly a typo for `/Brepro`. It seems fine to emit
  // an error if we have a flag that's within an edit distance of 1 from a
  // flag. (Users can use `-Wl,` or `/linker` to launder the flag past the
  // driver in the unlikely case they run into this.)
  //
  // Don't do this for inputs that start with a '/', else we'd pass options
  // like /libpath: through to the linker silently.
  //
  // Emitting an error for linker inputs can also cause incorrect diagnostics
  // with the gcc driver. The command
  //     clang -fuse-ld=lld -Wl,--chroot,some/dir /file.o
  // will make lld look for some/dir/file.o, while we will diagnose here that
  // `/file.o` does not exist. However, configure scripts check if
  // `clang /GR-` compiles without error to see if the compiler is cl.exe,
  // so we can't downgrade diagnostics for `/GR-` from an error to a warning
  // in cc mode. (We can in cl mode because cl.exe itself only warns on
  // unknown flags.)
  if (IsCLMode() && Ty == types::TY_Object && !Value.startswith("/"))
    return true;

  Diag(clang::diag::err_drv_no_such_file) << Value;
  return false;
}

// Construct a the list of inputs and their types.
void Driver::BuildInputs(const ToolChain &TC, DerivedArgList &Args,
                         InputList &Inputs) const {
  const llvm::opt::OptTable &Opts = getOpts();
  // Track the current user specified (-x) input. We also explicitly track the
  // argument used to set the type; we only want to claim the type when we
  // actually use it, so we warn about unused -x arguments.
  types::ID InputType = types::TY_Nothing;
  Arg *InputTypeArg = nullptr;

  // The last /TC or /TP option sets the input type to C or C++ globally.
  if (Arg *TCTP = Args.getLastArgNoClaim(options::OPT__SLASH_TC,
                                         options::OPT__SLASH_TP)) {
    InputTypeArg = TCTP;
    InputType = TCTP->getOption().matches(options::OPT__SLASH_TC)
                    ? types::TY_C
                    : types::TY_CXX;

    Arg *Previous = nullptr;
    bool ShowNote = false;
    for (Arg *A :
         Args.filtered(options::OPT__SLASH_TC, options::OPT__SLASH_TP)) {
      if (Previous) {
        Diag(clang::diag::warn_drv_overriding_flag_option)
          << Previous->getSpelling() << A->getSpelling();
        ShowNote = true;
      }
      Previous = A;
    }
    if (ShowNote)
      Diag(clang::diag::note_drv_t_option_is_global);

    // No driver mode exposes -x and /TC or /TP; we don't support mixing them.
    assert(!Args.hasArg(options::OPT_x) && "-x and /TC or /TP is not allowed");
  }

  for (Arg *A : Args) {
    if (A->getOption().getKind() == Option::InputClass) {
      const char *Value = A->getValue();
      types::ID Ty = types::TY_INVALID;

      // Infer the input type if necessary.
      if (InputType == types::TY_Nothing) {
        // If there was an explicit arg for this, claim it.
        if (InputTypeArg)
          InputTypeArg->claim();

        // stdin must be handled specially.
        if (memcmp(Value, "-", 2) == 0) {
          if (IsFlangMode()) {
            Ty = types::TY_Fortran;
          } else {
            // If running with -E, treat as a C input (this changes the
            // builtin macros, for example). This may be overridden by -ObjC
            // below.
            //
            // Otherwise emit an error but still use a valid type to avoid
            // spurious errors (e.g., no inputs).
            assert(!CCGenDiagnostics && "stdin produces no crash reproducer");
            if (!Args.hasArgNoClaim(options::OPT_E) && !CCCIsCPP())
              Diag(IsCLMode() ? clang::diag::err_drv_unknown_stdin_type_clang_cl
                              : clang::diag::err_drv_unknown_stdin_type);
            Ty = types::TY_C;
          }
        } else {
          // Otherwise lookup by extension.
          // Fallback is C if invoked as C preprocessor, C++ if invoked with
          // clang-cl /E, or Object otherwise.
          // We use a host hook here because Darwin at least has its own
          // idea of what .s is.
          if (const char *Ext = strrchr(Value, '.'))
            Ty = TC.LookupTypeForExtension(Ext + 1);

          if (Ty == types::TY_INVALID) {
            if (IsCLMode() && (Args.hasArgNoClaim(options::OPT_E) || CCGenDiagnostics))
              Ty = types::TY_CXX;
            else if (CCCIsCPP() || CCGenDiagnostics)
              Ty = types::TY_C;
            else
              Ty = types::TY_Object;
          }

          // If the driver is invoked as C++ compiler (like clang++ or c++) it
          // should autodetect some input files as C++ for g++ compatibility.
          if (CCCIsCXX()) {
            types::ID OldTy = Ty;
            Ty = types::lookupCXXTypeForCType(Ty);

            if (Ty != OldTy)
              Diag(clang::diag::warn_drv_treating_input_as_cxx)
                  << getTypeName(OldTy) << getTypeName(Ty);
          }

          // If running with -fthinlto-index=, extensions that normally identify
          // native object files actually identify LLVM bitcode files.
          if (Args.hasArgNoClaim(options::OPT_fthinlto_index_EQ) &&
              Ty == types::TY_Object)
            Ty = types::TY_LLVM_BC;
        }

        // -ObjC and -ObjC++ override the default language, but only for "source
        // files". We just treat everything that isn't a linker input as a
        // source file.
        //
        // FIXME: Clean this up if we move the phase sequence into the type.
        if (Ty != types::TY_Object) {
          if (Args.hasArg(options::OPT_ObjC))
            Ty = types::TY_ObjC;
          else if (Args.hasArg(options::OPT_ObjCXX))
            Ty = types::TY_ObjCXX;
        }
      } else {
        assert(InputTypeArg && "InputType set w/o InputTypeArg");
        if (!InputTypeArg->getOption().matches(options::OPT_x)) {
          // If emulating cl.exe, make sure that /TC and /TP don't affect input
          // object files.
          const char *Ext = strrchr(Value, '.');
          if (Ext && TC.LookupTypeForExtension(Ext + 1) == types::TY_Object)
            Ty = types::TY_Object;
        }
        if (Ty == types::TY_INVALID) {
          Ty = InputType;
          InputTypeArg->claim();
        }
      }

      if (DiagnoseInputExistence(Args, Value, Ty, /*TypoCorrect=*/true))
        Inputs.push_back(std::make_pair(Ty, A));

    } else if (A->getOption().matches(options::OPT__SLASH_Tc)) {
      StringRef Value = A->getValue();
      if (DiagnoseInputExistence(Args, Value, types::TY_C,
                                 /*TypoCorrect=*/false)) {
        Arg *InputArg = MakeInputArg(Args, Opts, A->getValue());
        Inputs.push_back(std::make_pair(types::TY_C, InputArg));
      }
      A->claim();
    } else if (A->getOption().matches(options::OPT__SLASH_Tp)) {
      StringRef Value = A->getValue();
      if (DiagnoseInputExistence(Args, Value, types::TY_CXX,
                                 /*TypoCorrect=*/false)) {
        Arg *InputArg = MakeInputArg(Args, Opts, A->getValue());
        Inputs.push_back(std::make_pair(types::TY_CXX, InputArg));
      }
      A->claim();
    } else if (A->getOption().hasFlag(options::LinkerInput)) {
      // Just treat as object type, we could make a special type for this if
      // necessary.
      Inputs.push_back(std::make_pair(types::TY_Object, A));

    } else if (A->getOption().matches(options::OPT_x)) {
      InputTypeArg = A;
      InputType = types::lookupTypeForTypeSpecifier(A->getValue());
      A->claim();

      // Follow gcc behavior and treat as linker input for invalid -x
      // options. Its not clear why we shouldn't just revert to unknown; but
      // this isn't very important, we might as well be bug compatible.
      if (!InputType) {
        Diag(clang::diag::err_drv_unknown_language) << A->getValue();
        InputType = types::TY_Object;
      }
    } else if (A->getOption().getID() == options::OPT_U) {
      assert(A->getNumValues() == 1 && "The /U option has one value.");
      StringRef Val = A->getValue(0);
      if (Val.find_first_of("/\\") != StringRef::npos) {
        // Warn about e.g. "/Users/me/myfile.c".
        Diag(diag::warn_slash_u_filename) << Val;
        Diag(diag::note_use_dashdash);
      }
    }
  }
  if (CCCIsCPP() && Inputs.empty()) {
    // If called as standalone preprocessor, stdin is processed
    // if no other input is present.
    Arg *A = MakeInputArg(Args, Opts, "-");
    Inputs.push_back(std::make_pair(types::TY_C, A));
  }
}

namespace {
/// Provides a convenient interface for different programming models to generate
/// the required device actions.
class OffloadingActionBuilder final {
  /// Flag used to trace errors in the builder.
  bool IsValid = false;

  /// The compilation that is using this builder.
  Compilation &C;

  /// Map between an input argument and the offload kinds used to process it.
  std::map<const Arg *, unsigned> InputArgToOffloadKindMap;

  /// Builder interface. It doesn't build anything or keep any state.
  class DeviceActionBuilder {
  public:
    typedef const llvm::SmallVectorImpl<phases::ID> PhasesTy;

    enum ActionBuilderReturnCode {
      // The builder acted successfully on the current action.
      ABRT_Success,
      // The builder didn't have to act on the current action.
      ABRT_Inactive,
      // The builder was successful and requested the host action to not be
      // generated.
      ABRT_Ignore_Host,
    };

  protected:
    /// Compilation associated with this builder.
    Compilation &C;

    /// Tool chains associated with this builder. The same programming
    /// model may have associated one or more tool chains.
    SmallVector<const ToolChain *, 2> ToolChains;

    /// The derived arguments associated with this builder.
    DerivedArgList &Args;

    /// The inputs associated with this builder.
    const Driver::InputList &Inputs;

    /// The associated offload kind.
    Action::OffloadKind AssociatedOffloadKind = Action::OFK_None;

  public:
    DeviceActionBuilder(Compilation &C, DerivedArgList &Args,
                        const Driver::InputList &Inputs,
                        Action::OffloadKind AssociatedOffloadKind)
        : C(C), Args(Args), Inputs(Inputs),
          AssociatedOffloadKind(AssociatedOffloadKind) {}
    virtual ~DeviceActionBuilder() {}

    /// Fill up the array \a DA with all the device dependences that should be
    /// added to the provided host action \a HostAction. By default it is
    /// inactive.
    virtual ActionBuilderReturnCode
    getDeviceDependences(OffloadAction::DeviceDependences &DA,
                         phases::ID CurPhase, phases::ID FinalPhase,
                         PhasesTy &Phases) {
      return ABRT_Inactive;
    }

    /// Update the state to include the provided host action \a HostAction as a
    /// dependency of the current device action. By default it is inactive.
    virtual ActionBuilderReturnCode addDeviceDepences(Action *HostAction) {
      return ABRT_Inactive;
    }

    /// Append top level actions generated by the builder.
    virtual void appendTopLevelActions(ActionList &AL) {}

    /// Append linker device actions generated by the builder.
    virtual void appendLinkDeviceActions(ActionList &AL) {}

    /// Append linker host action generated by the builder.
    virtual Action* appendLinkHostActions(ActionList &AL) { return nullptr; }

    /// Append linker actions generated by the builder.
    virtual void appendLinkDependences(OffloadAction::DeviceDependences &DA) {}

    /// Initialize the builder. Return true if any initialization errors are
    /// found.
    virtual bool initialize() { return false; }

    /// Return true if the builder can use bundling/unbundling.
    virtual bool canUseBundlerUnbundler() const { return false; }

    /// Return true if this builder is valid. We have a valid builder if we have
    /// associated device tool chains.
    bool isValid() { return !ToolChains.empty(); }

    /// Return the associated offload kind.
    Action::OffloadKind getAssociatedOffloadKind() {
      return AssociatedOffloadKind;
    }
  };

  /// Base class for CUDA/HIP action builder. It injects device code in
  /// the host backend action.
  class CudaActionBuilderBase : public DeviceActionBuilder {
  protected:
    /// Flags to signal if the user requested host-only or device-only
    /// compilation.
    bool CompileHostOnly = false;
    bool CompileDeviceOnly = false;
    bool EmitLLVM = false;
    bool EmitAsm = false;

    /// ID to identify each device compilation. For CUDA it is simply the
    /// GPU arch string. For HIP it is either the GPU arch string or GPU
    /// arch string plus feature strings delimited by a plus sign, e.g.
    /// gfx906+xnack.
    struct TargetID {
      /// Target ID string which is persistent throughout the compilation.
      const char *ID;
      TargetID(CudaArch Arch) { ID = CudaArchToString(Arch); }
      TargetID(const char *ID) : ID(ID) {}
      operator const char *() { return ID; }
      operator StringRef() { return StringRef(ID); }
    };
    /// List of GPU architectures to use in this compilation.
    SmallVector<TargetID, 4> GpuArchList;

    /// The CUDA actions for the current input.
    ActionList CudaDeviceActions;

    /// The CUDA fat binary if it was generated for the current input.
    Action *CudaFatBinary = nullptr;

    /// Flag that is set to true if this builder acted on the current input.
    bool IsActive = false;

    /// Flag for -fgpu-rdc.
    bool Relocatable = false;

    /// Default GPU architecture if there's no one specified.
    CudaArch DefaultCudaArch = CudaArch::UNKNOWN;

    /// Method to generate compilation unit ID specified by option
    /// '-fuse-cuid='.
    enum UseCUIDKind { CUID_Hash, CUID_Random, CUID_None, CUID_Invalid };
    UseCUIDKind UseCUID = CUID_Hash;

    /// Compilation unit ID specified by option '-cuid='.
    StringRef FixedCUID;

  public:
    CudaActionBuilderBase(Compilation &C, DerivedArgList &Args,
                          const Driver::InputList &Inputs,
                          Action::OffloadKind OFKind)
        : DeviceActionBuilder(C, Args, Inputs, OFKind) {}

    ActionBuilderReturnCode addDeviceDepences(Action *HostAction) override {
      // While generating code for CUDA, we only depend on the host input action
      // to trigger the creation of all the CUDA device actions.

      // If we are dealing with an input action, replicate it for each GPU
      // architecture. If we are in host-only mode we return 'success' so that
      // the host uses the CUDA offload kind.
      if (auto *IA = dyn_cast<InputAction>(HostAction)) {
        assert(!GpuArchList.empty() &&
               "We should have at least one GPU architecture.");

        // If the host input is not CUDA or HIP, we don't need to bother about
        // this input.
        if (!(IA->getType() == types::TY_CUDA ||
              IA->getType() == types::TY_HIP ||
              IA->getType() == types::TY_PP_HIP)) {
          // The builder will ignore this input.
          IsActive = false;
          return ABRT_Inactive;
        }

        // Set the flag to true, so that the builder acts on the current input.
        IsActive = true;

        if (CompileHostOnly)
          return ABRT_Success;

        // Replicate inputs for each GPU architecture.
        auto Ty = IA->getType() == types::TY_HIP ? types::TY_HIP_DEVICE
                                                 : types::TY_CUDA_DEVICE;
        std::string CUID = FixedCUID.str();
        if (CUID.empty()) {
          if (UseCUID == CUID_Random)
            CUID = llvm::utohexstr(llvm::sys::Process::GetRandomNumber(),
                                   /*LowerCase=*/true);
          else if (UseCUID == CUID_Hash) {
            llvm::MD5 Hasher;
            llvm::MD5::MD5Result Hash;
            SmallString<256> RealPath;
            llvm::sys::fs::real_path(IA->getInputArg().getValue(), RealPath,
                                     /*expand_tilde=*/true);
            Hasher.update(RealPath);
            for (auto *A : Args) {
              if (A->getOption().matches(options::OPT_INPUT))
                continue;
              Hasher.update(A->getAsString(Args));
            }
            Hasher.final(Hash);
            CUID = llvm::utohexstr(Hash.low(), /*LowerCase=*/true);
          }
        }
        IA->setId(CUID);

        for (unsigned I = 0, E = GpuArchList.size(); I != E; ++I) {
          CudaDeviceActions.push_back(
              C.MakeAction<InputAction>(IA->getInputArg(), Ty, IA->getId()));
        }

        return ABRT_Success;
      }

      // If this is an unbundling action use it as is for each CUDA toolchain.
      if (auto *UA = dyn_cast<OffloadUnbundlingJobAction>(HostAction)) {

        // If -fgpu-rdc is disabled, should not unbundle since there is no
        // device code to link.
        if (UA->getType() == types::TY_Object && !Relocatable)
          return ABRT_Inactive;

        CudaDeviceActions.clear();
        auto *IA = cast<InputAction>(UA->getInputs().back());
        std::string FileName = IA->getInputArg().getAsString(Args);
        // Check if the type of the file is the same as the action. Do not
        // unbundle it if it is not. Do not unbundle .so files, for example,
        // which are not object files.
        if (IA->getType() == types::TY_Object &&
            (!llvm::sys::path::has_extension(FileName) ||
             types::lookupTypeForExtension(
                 llvm::sys::path::extension(FileName).drop_front()) !=
                 types::TY_Object))
          return ABRT_Inactive;

        for (auto Arch : GpuArchList) {
          CudaDeviceActions.push_back(UA);
          UA->registerDependentActionInfo(ToolChains[0], Arch,
                                          AssociatedOffloadKind);
        }
        return ABRT_Success;
      }

      return IsActive ? ABRT_Success : ABRT_Inactive;
    }

    void appendTopLevelActions(ActionList &AL) override {
      // Utility to append actions to the top level list.
      auto AddTopLevel = [&](Action *A, TargetID TargetID) {
        OffloadAction::DeviceDependences Dep;
        Dep.add(*A, *ToolChains.front(), TargetID, AssociatedOffloadKind);
        AL.push_back(C.MakeAction<OffloadAction>(Dep, A->getType()));
      };

      // If we have a fat binary, add it to the list.
      if (CudaFatBinary) {
        AddTopLevel(CudaFatBinary, CudaArch::UNUSED);
        CudaDeviceActions.clear();
        CudaFatBinary = nullptr;
        return;
      }

      if (CudaDeviceActions.empty())
        return;

      // If we have CUDA actions at this point, that's because we have a have
      // partial compilation, so we should have an action for each GPU
      // architecture.
      assert(CudaDeviceActions.size() == GpuArchList.size() &&
             "Expecting one action per GPU architecture.");
      assert(ToolChains.size() == 1 &&
             "Expecting to have a single CUDA toolchain.");
      for (unsigned I = 0, E = GpuArchList.size(); I != E; ++I)
        AddTopLevel(CudaDeviceActions[I], GpuArchList[I]);

      CudaDeviceActions.clear();
    }

    /// Get canonicalized offload arch option. \returns empty StringRef if the
    /// option is invalid.
    virtual StringRef getCanonicalOffloadArch(StringRef Arch) = 0;

    virtual llvm::Optional<std::pair<llvm::StringRef, llvm::StringRef>>
    getConflictOffloadArchCombination(const std::set<StringRef> &GpuArchs) = 0;

    bool initialize() override {
      assert(AssociatedOffloadKind == Action::OFK_Cuda ||
             AssociatedOffloadKind == Action::OFK_HIP);

      // We don't need to support CUDA.
      if (AssociatedOffloadKind == Action::OFK_Cuda &&
          !C.hasOffloadToolChain<Action::OFK_Cuda>())
        return false;

      // We don't need to support HIP.
      if (AssociatedOffloadKind == Action::OFK_HIP &&
          !C.hasOffloadToolChain<Action::OFK_HIP>())
        return false;

      Relocatable = Args.hasFlag(options::OPT_fgpu_rdc,
          options::OPT_fno_gpu_rdc, /*Default=*/false);

      const ToolChain *HostTC = C.getSingleOffloadToolChain<Action::OFK_Host>();
      assert(HostTC && "No toolchain for host compilation.");
      if (HostTC->getTriple().isNVPTX() ||
          HostTC->getTriple().getArch() == llvm::Triple::amdgcn) {
        // We do not support targeting NVPTX/AMDGCN for host compilation. Throw
        // an error and abort pipeline construction early so we don't trip
        // asserts that assume device-side compilation.
        C.getDriver().Diag(diag::err_drv_cuda_host_arch)
            << HostTC->getTriple().getArchName();
        return true;
      }

      ToolChains.push_back(
          AssociatedOffloadKind == Action::OFK_Cuda
              ? C.getSingleOffloadToolChain<Action::OFK_Cuda>()
              : C.getSingleOffloadToolChain<Action::OFK_HIP>());

      Arg *PartialCompilationArg = Args.getLastArg(
          options::OPT_cuda_host_only, options::OPT_cuda_device_only,
          options::OPT_cuda_compile_host_device);
      CompileHostOnly = PartialCompilationArg &&
                        PartialCompilationArg->getOption().matches(
                            options::OPT_cuda_host_only);
      CompileDeviceOnly = PartialCompilationArg &&
                          PartialCompilationArg->getOption().matches(
                              options::OPT_cuda_device_only);
      EmitLLVM = Args.getLastArg(options::OPT_emit_llvm);
      EmitAsm = Args.getLastArg(options::OPT_S);
      FixedCUID = Args.getLastArgValue(options::OPT_cuid_EQ);
      if (Arg *A = Args.getLastArg(options::OPT_fuse_cuid_EQ)) {
        StringRef UseCUIDStr = A->getValue();
        UseCUID = llvm::StringSwitch<UseCUIDKind>(UseCUIDStr)
                      .Case("hash", CUID_Hash)
                      .Case("random", CUID_Random)
                      .Case("none", CUID_None)
                      .Default(CUID_Invalid);
        if (UseCUID == CUID_Invalid) {
          C.getDriver().Diag(diag::err_drv_invalid_value)
              << A->getAsString(Args) << UseCUIDStr;
          C.setContainsError();
          return true;
        }
      }

      // --offload and --offload-arch options are mutually exclusive.
      if (Args.hasArgNoClaim(options::OPT_offload_EQ) &&
          Args.hasArgNoClaim(options::OPT_offload_arch_EQ,
                             options::OPT_no_offload_arch_EQ)) {
        C.getDriver().Diag(diag::err_opt_not_valid_with_opt) << "--offload-arch"
                                                             << "--offload";
      }

      // Collect all cuda_gpu_arch parameters, removing duplicates.
      std::set<StringRef> GpuArchs;
      bool Error = false;
      for (Arg *A : Args) {
        if (!(A->getOption().matches(options::OPT_offload_arch_EQ) ||
              A->getOption().matches(options::OPT_no_offload_arch_EQ)))
          continue;
        A->claim();

        StringRef ArchStr = A->getValue();
        if (A->getOption().matches(options::OPT_no_offload_arch_EQ) &&
            ArchStr == "all") {
          GpuArchs.clear();
          continue;
        }
        ArchStr = getCanonicalOffloadArch(ArchStr);
        if (ArchStr.empty()) {
          Error = true;
        } else if (A->getOption().matches(options::OPT_offload_arch_EQ))
          GpuArchs.insert(ArchStr);
        else if (A->getOption().matches(options::OPT_no_offload_arch_EQ))
          GpuArchs.erase(ArchStr);
        else
          llvm_unreachable("Unexpected option.");
      }

      auto &&ConflictingArchs = getConflictOffloadArchCombination(GpuArchs);
      if (ConflictingArchs) {
        C.getDriver().Diag(clang::diag::err_drv_bad_offload_arch_combo)
            << ConflictingArchs.getValue().first
            << ConflictingArchs.getValue().second;
        C.setContainsError();
        return true;
      }

      // Collect list of GPUs remaining in the set.
      for (auto Arch : GpuArchs)
        GpuArchList.push_back(Arch.data());

      // Default to sm_20 which is the lowest common denominator for
      // supported GPUs.  sm_20 code should work correctly, if
      // suboptimally, on all newer GPUs.
      if (GpuArchList.empty()) {
        if (ToolChains.front()->getTriple().isSPIRV())
          GpuArchList.push_back(CudaArch::Generic);
        else
          GpuArchList.push_back(DefaultCudaArch);
      }

      return Error;
    }
  };

  /// \brief CUDA action builder. It injects device code in the host backend
  /// action.
  class CudaActionBuilder final : public CudaActionBuilderBase {
  public:
    CudaActionBuilder(Compilation &C, DerivedArgList &Args,
                      const Driver::InputList &Inputs)
        : CudaActionBuilderBase(C, Args, Inputs, Action::OFK_Cuda) {
      DefaultCudaArch = CudaArch::SM_35;
    }

    StringRef getCanonicalOffloadArch(StringRef ArchStr) override {
      CudaArch Arch = StringToCudaArch(ArchStr);
      if (Arch == CudaArch::UNKNOWN || !IsNVIDIAGpuArch(Arch)) {
        C.getDriver().Diag(clang::diag::err_drv_cuda_bad_gpu_arch) << ArchStr;
        return StringRef();
      }
      return CudaArchToString(Arch);
    }

    llvm::Optional<std::pair<llvm::StringRef, llvm::StringRef>>
    getConflictOffloadArchCombination(
        const std::set<StringRef> &GpuArchs) override {
      return llvm::None;
    }

    ActionBuilderReturnCode
    getDeviceDependences(OffloadAction::DeviceDependences &DA,
                         phases::ID CurPhase, phases::ID FinalPhase,
                         PhasesTy &Phases) override {
      if (!IsActive)
        return ABRT_Inactive;

      // If we don't have more CUDA actions, we don't have any dependences to
      // create for the host.
      if (CudaDeviceActions.empty())
        return ABRT_Success;

      assert(CudaDeviceActions.size() == GpuArchList.size() &&
             "Expecting one action per GPU architecture.");
      assert(!CompileHostOnly &&
             "Not expecting CUDA actions in host-only compilation.");

      // If we are generating code for the device or we are in a backend phase,
      // we attempt to generate the fat binary. We compile each arch to ptx and
      // assemble to cubin, then feed the cubin *and* the ptx into a device
      // "link" action, which uses fatbinary to combine these cubins into one
      // fatbin.  The fatbin is then an input to the host action if not in
      // device-only mode.
      if (CompileDeviceOnly || CurPhase == phases::Backend) {
        ActionList DeviceActions;
        for (unsigned I = 0, E = GpuArchList.size(); I != E; ++I) {
          // Produce the device action from the current phase up to the assemble
          // phase.
          for (auto Ph : Phases) {
            // Skip the phases that were already dealt with.
            if (Ph < CurPhase)
              continue;
            // We have to be consistent with the host final phase.
            if (Ph > FinalPhase)
              break;

            CudaDeviceActions[I] = C.getDriver().ConstructPhaseAction(
                C, Args, Ph, CudaDeviceActions[I], Action::OFK_Cuda);

            if (Ph == phases::Assemble)
              break;
          }

          // If we didn't reach the assemble phase, we can't generate the fat
          // binary. We don't need to generate the fat binary if we are not in
          // device-only mode.
          if (!isa<AssembleJobAction>(CudaDeviceActions[I]) ||
              CompileDeviceOnly)
            continue;

          Action *AssembleAction = CudaDeviceActions[I];
          assert(AssembleAction->getType() == types::TY_Object);
          assert(AssembleAction->getInputs().size() == 1);

          Action *BackendAction = AssembleAction->getInputs()[0];
          assert(BackendAction->getType() == types::TY_PP_Asm);

          for (auto &A : {AssembleAction, BackendAction}) {
            OffloadAction::DeviceDependences DDep;
            DDep.add(*A, *ToolChains.front(), GpuArchList[I], Action::OFK_Cuda);
            DeviceActions.push_back(
                C.MakeAction<OffloadAction>(DDep, A->getType()));
          }
        }

        // We generate the fat binary if we have device input actions.
        if (!DeviceActions.empty()) {
          CudaFatBinary =
              C.MakeAction<LinkJobAction>(DeviceActions, types::TY_CUDA_FATBIN);

          if (!CompileDeviceOnly) {
            DA.add(*CudaFatBinary, *ToolChains.front(), /*BoundArch=*/nullptr,
                   Action::OFK_Cuda);
            // Clear the fat binary, it is already a dependence to an host
            // action.
            CudaFatBinary = nullptr;
          }

          // Remove the CUDA actions as they are already connected to an host
          // action or fat binary.
          CudaDeviceActions.clear();
        }

        // We avoid creating host action in device-only mode.
        return CompileDeviceOnly ? ABRT_Ignore_Host : ABRT_Success;
      } else if (CurPhase > phases::Backend) {
        // If we are past the backend phase and still have a device action, we
        // don't have to do anything as this action is already a device
        // top-level action.
        return ABRT_Success;
      }

      assert(CurPhase < phases::Backend && "Generating single CUDA "
                                           "instructions should only occur "
                                           "before the backend phase!");

      // By default, we produce an action for each device arch.
      for (Action *&A : CudaDeviceActions)
        A = C.getDriver().ConstructPhaseAction(C, Args, CurPhase, A);

      return ABRT_Success;
    }
  };
  /// \brief HIP action builder. It injects device code in the host backend
  /// action.
  class HIPActionBuilder final : public CudaActionBuilderBase {
    /// The linker inputs obtained for each device arch.
    SmallVector<ActionList, 8> DeviceLinkerInputs;
    // The default bundling behavior depends on the type of output, therefore
    // BundleOutput needs to be tri-value: None, true, or false.
    // Bundle code objects except --no-gpu-output is specified for device
    // only compilation. Bundle other type of output files only if
    // --gpu-bundle-output is specified for device only compilation.
    Optional<bool> BundleOutput;

  public:
    HIPActionBuilder(Compilation &C, DerivedArgList &Args,
                     const Driver::InputList &Inputs)
        : CudaActionBuilderBase(C, Args, Inputs, Action::OFK_HIP) {
      DefaultCudaArch = CudaArch::GFX803;
      if (Args.hasArg(options::OPT_gpu_bundle_output,
                      options::OPT_no_gpu_bundle_output))
        BundleOutput = Args.hasFlag(options::OPT_gpu_bundle_output,
                                    options::OPT_no_gpu_bundle_output);
    }

    bool canUseBundlerUnbundler() const override { return true; }

    StringRef getCanonicalOffloadArch(StringRef IdStr) override {
      llvm::StringMap<bool> Features;
      // getHIPOffloadTargetTriple() is known to return valid value as it has
      // been called successfully in the CreateOffloadingDeviceToolChains().
      auto ArchStr = parseTargetID(
          *getHIPOffloadTargetTriple(C.getDriver(), C.getInputArgs()), IdStr,
          &Features);
      if (!ArchStr) {
        C.getDriver().Diag(clang::diag::err_drv_bad_target_id) << IdStr;
        C.setContainsError();
        return StringRef();
      }
      auto CanId = getCanonicalTargetID(ArchStr.getValue(), Features);
      return Args.MakeArgStringRef(CanId);
    };

    llvm::Optional<std::pair<llvm::StringRef, llvm::StringRef>>
    getConflictOffloadArchCombination(
        const std::set<StringRef> &GpuArchs) override {
      return getConflictTargetIDCombination(GpuArchs);
    }

    ActionBuilderReturnCode
    getDeviceDependences(OffloadAction::DeviceDependences &DA,
                         phases::ID CurPhase, phases::ID FinalPhase,
                         PhasesTy &Phases) override {
      // amdgcn does not support linking of object files, therefore we skip
      // backend and assemble phases to output LLVM IR. Except for generating
      // non-relocatable device coee, where we generate fat binary for device
      // code and pass to host in Backend phase.
      if (CudaDeviceActions.empty())
        return ABRT_Success;

      assert(((CurPhase == phases::Link && Relocatable) ||
              CudaDeviceActions.size() == GpuArchList.size()) &&
             "Expecting one action per GPU architecture.");
      assert(!CompileHostOnly &&
             "Not expecting CUDA actions in host-only compilation.");

      if (!Relocatable && CurPhase == phases::Backend && !EmitLLVM &&
          !EmitAsm) {
        // If we are in backend phase, we attempt to generate the fat binary.
        // We compile each arch to IR and use a link action to generate code
        // object containing ISA. Then we use a special "link" action to create
        // a fat binary containing all the code objects for different GPU's.
        // The fat binary is then an input to the host action.
        for (unsigned I = 0, E = GpuArchList.size(); I != E; ++I) {
          if (C.getDriver().isUsingLTO(/*IsOffload=*/true)) {
            // When LTO is enabled, skip the backend and assemble phases and
            // use lld to link the bitcode.
            ActionList AL;
            AL.push_back(CudaDeviceActions[I]);
            // Create a link action to link device IR with device library
            // and generate ISA.
            CudaDeviceActions[I] =
                C.MakeAction<LinkJobAction>(AL, types::TY_Image);
          } else {
            // When LTO is not enabled, we follow the conventional
            // compiler phases, including backend and assemble phases.
            ActionList AL;
            Action *BackendAction = nullptr;
            if (ToolChains.front()->getTriple().isSPIRV()) {
              // Emit LLVM bitcode for SPIR-V targets. SPIR-V device tool chain
              // (HIPSPVToolChain) runs post-link LLVM IR passes.
              types::ID Output = Args.hasArg(options::OPT_S)
                                     ? types::TY_LLVM_IR
                                     : types::TY_LLVM_BC;
              BackendAction =
                  C.MakeAction<BackendJobAction>(CudaDeviceActions[I], Output);
            } else
              BackendAction = C.getDriver().ConstructPhaseAction(
                  C, Args, phases::Backend, CudaDeviceActions[I],
                  AssociatedOffloadKind);
            auto AssembleAction = C.getDriver().ConstructPhaseAction(
                C, Args, phases::Assemble, BackendAction,
                AssociatedOffloadKind);
            AL.push_back(AssembleAction);
            // Create a link action to link device IR with device library
            // and generate ISA.
            CudaDeviceActions[I] =
                C.MakeAction<LinkJobAction>(AL, types::TY_Image);
          }

          // OffloadingActionBuilder propagates device arch until an offload
          // action. Since the next action for creating fatbin does
          // not have device arch, whereas the above link action and its input
          // have device arch, an offload action is needed to stop the null
          // device arch of the next action being propagated to the above link
          // action.
          OffloadAction::DeviceDependences DDep;
          DDep.add(*CudaDeviceActions[I], *ToolChains.front(), GpuArchList[I],
                   AssociatedOffloadKind);
          CudaDeviceActions[I] = C.MakeAction<OffloadAction>(
              DDep, CudaDeviceActions[I]->getType());
        }

        if (!CompileDeviceOnly || !BundleOutput.hasValue() ||
            BundleOutput.getValue()) {
          // Create HIP fat binary with a special "link" action.
          CudaFatBinary = C.MakeAction<LinkJobAction>(CudaDeviceActions,
                                                      types::TY_HIP_FATBIN);

          if (!CompileDeviceOnly) {
            DA.add(*CudaFatBinary, *ToolChains.front(), /*BoundArch=*/nullptr,
                   AssociatedOffloadKind);
            // Clear the fat binary, it is already a dependence to an host
            // action.
            CudaFatBinary = nullptr;
          }

          // Remove the CUDA actions as they are already connected to an host
          // action or fat binary.
          CudaDeviceActions.clear();
        }

        return CompileDeviceOnly ? ABRT_Ignore_Host : ABRT_Success;
      } else if (CurPhase == phases::Link) {
        // Save CudaDeviceActions to DeviceLinkerInputs for each GPU subarch.
        // This happens to each device action originated from each input file.
        // Later on, device actions in DeviceLinkerInputs are used to create
        // device link actions in appendLinkDependences and the created device
        // link actions are passed to the offload action as device dependence.
        DeviceLinkerInputs.resize(CudaDeviceActions.size());
        auto LI = DeviceLinkerInputs.begin();
        for (auto *A : CudaDeviceActions) {
          LI->push_back(A);
          ++LI;
        }

        // We will pass the device action as a host dependence, so we don't
        // need to do anything else with them.
        CudaDeviceActions.clear();
        return CompileDeviceOnly ? ABRT_Ignore_Host : ABRT_Success;
      }

      // By default, we produce an action for each device arch.
      for (Action *&A : CudaDeviceActions)
        A = C.getDriver().ConstructPhaseAction(C, Args, CurPhase, A,
                                               AssociatedOffloadKind);

      if (CompileDeviceOnly && CurPhase == FinalPhase &&
          BundleOutput.hasValue() && BundleOutput.getValue()) {
        for (unsigned I = 0, E = GpuArchList.size(); I != E; ++I) {
          OffloadAction::DeviceDependences DDep;
          DDep.add(*CudaDeviceActions[I], *ToolChains.front(), GpuArchList[I],
                   AssociatedOffloadKind);
          CudaDeviceActions[I] = C.MakeAction<OffloadAction>(
              DDep, CudaDeviceActions[I]->getType());
        }
        CudaFatBinary =
            C.MakeAction<OffloadBundlingJobAction>(CudaDeviceActions);
        CudaDeviceActions.clear();
      }

      return (CompileDeviceOnly && CurPhase == FinalPhase) ? ABRT_Ignore_Host
                                                           : ABRT_Success;
    }

    void appendLinkDeviceActions(ActionList &AL) override {
      if (DeviceLinkerInputs.size() == 0)
        return;

      assert(DeviceLinkerInputs.size() == GpuArchList.size() &&
             "Linker inputs and GPU arch list sizes do not match.");

      ActionList Actions;
      // Append a new link action for each device.
      unsigned I = 0;
      for (auto &LI : DeviceLinkerInputs) {
        // Each entry in DeviceLinkerInputs corresponds to a GPU arch.
        auto *DeviceLinkAction =
            C.MakeAction<LinkJobAction>(LI, types::TY_Image);
        // Linking all inputs for the current GPU arch.
        // LI contains all the inputs for the linker.
        OffloadAction::DeviceDependences DeviceLinkDeps;
        DeviceLinkDeps.add(*DeviceLinkAction, *ToolChains[0],
            GpuArchList[I], AssociatedOffloadKind);
        Actions.push_back(C.MakeAction<OffloadAction>(
            DeviceLinkDeps, DeviceLinkAction->getType()));
        ++I;
      }
      DeviceLinkerInputs.clear();

      // Create a host object from all the device images by embedding them
      // in a fat binary for mixed host-device compilation. For device-only
      // compilation, creates a fat binary.
      OffloadAction::DeviceDependences DDeps;
      if (!CompileDeviceOnly || !BundleOutput.hasValue() ||
          BundleOutput.getValue()) {
        auto *TopDeviceLinkAction = C.MakeAction<LinkJobAction>(
            Actions,
            CompileDeviceOnly ? types::TY_HIP_FATBIN : types::TY_Object);
        DDeps.add(*TopDeviceLinkAction, *ToolChains[0], nullptr,
                  AssociatedOffloadKind);
        // Offload the host object to the host linker.
        AL.push_back(
            C.MakeAction<OffloadAction>(DDeps, TopDeviceLinkAction->getType()));
      } else {
        AL.append(Actions);
      }
    }

    Action* appendLinkHostActions(ActionList &AL) override { return AL.back(); }

    void appendLinkDependences(OffloadAction::DeviceDependences &DA) override {}
  };

  /// OpenMP action builder. The host bitcode is passed to the device frontend
  /// and all the device linked images are passed to the host link phase.
  class OpenMPActionBuilder final : public DeviceActionBuilder {
    /// The OpenMP actions for the current input.
    ActionList OpenMPDeviceActions;

    /// The linker inputs obtained for each toolchain.
    SmallVector<ActionList, 8> DeviceLinkerInputs;

  public:
    OpenMPActionBuilder(Compilation &C, DerivedArgList &Args,
                        const Driver::InputList &Inputs)
        : DeviceActionBuilder(C, Args, Inputs, Action::OFK_OpenMP) {}

    ActionBuilderReturnCode
    getDeviceDependences(OffloadAction::DeviceDependences &DA,
                         phases::ID CurPhase, phases::ID FinalPhase,
                         PhasesTy &Phases) override {
      if (OpenMPDeviceActions.empty())
        return ABRT_Inactive;

      // We should always have an action for each input.
      assert(OpenMPDeviceActions.size() == ToolChains.size() &&
             "Number of OpenMP actions and toolchains do not match.");

      // The host only depends on device action in the linking phase, when all
      // the device images have to be embedded in the host image.
      if (CurPhase == phases::Link) {
        assert(ToolChains.size() == DeviceLinkerInputs.size() &&
               "Toolchains and linker inputs sizes do not match.");
        auto LI = DeviceLinkerInputs.begin();
        for (auto *A : OpenMPDeviceActions) {
          LI->push_back(A);
          ++LI;
        }

        // We passed the device action as a host dependence, so we don't need to
        // do anything else with them.
        OpenMPDeviceActions.clear();
        return ABRT_Success;
      }

      // By default, we produce an action for each device arch.
      for (Action *&A : OpenMPDeviceActions)
        A = C.getDriver().ConstructPhaseAction(C, Args, CurPhase, A);

      return ABRT_Success;
    }

    ActionBuilderReturnCode addDeviceDepences(Action *HostAction) override {

      // If this is an input action replicate it for each OpenMP toolchain.
      if (auto *IA = dyn_cast<InputAction>(HostAction)) {
        OpenMPDeviceActions.clear();
        for (unsigned I = 0; I < ToolChains.size(); ++I)
          OpenMPDeviceActions.push_back(
              C.MakeAction<InputAction>(IA->getInputArg(), IA->getType()));
        return ABRT_Success;
      }

      // If this is an unbundling action use it as is for each OpenMP toolchain.
      if (auto *UA = dyn_cast<OffloadUnbundlingJobAction>(HostAction)) {
        OpenMPDeviceActions.clear();
        auto *IA = cast<InputAction>(UA->getInputs().back());
        std::string FileName = IA->getInputArg().getAsString(Args);
        // Check if the type of the file is the same as the action. Do not
        // unbundle it if it is not. Do not unbundle .so files, for example,
        // which are not object files.
        if (IA->getType() == types::TY_Object &&
            (!llvm::sys::path::has_extension(FileName) ||
             types::lookupTypeForExtension(
                 llvm::sys::path::extension(FileName).drop_front()) !=
                 types::TY_Object))
          return ABRT_Inactive;
        for (unsigned I = 0; I < ToolChains.size(); ++I) {
          OpenMPDeviceActions.push_back(UA);
          UA->registerDependentActionInfo(
              ToolChains[I], /*BoundArch=*/StringRef(), Action::OFK_OpenMP);
        }
        return ABRT_Success;
      }

      // When generating code for OpenMP we use the host compile phase result as
      // a dependence to the device compile phase so that it can learn what
      // declarations should be emitted. However, this is not the only use for
      // the host action, so we prevent it from being collapsed.
      if (isa<CompileJobAction>(HostAction)) {
        HostAction->setCannotBeCollapsedWithNextDependentAction();
        assert(ToolChains.size() == OpenMPDeviceActions.size() &&
               "Toolchains and device action sizes do not match.");
        OffloadAction::HostDependence HDep(
            *HostAction, *C.getSingleOffloadToolChain<Action::OFK_Host>(),
            /*BoundArch=*/nullptr, Action::OFK_OpenMP);
        auto TC = ToolChains.begin();
        for (Action *&A : OpenMPDeviceActions) {
          assert(isa<CompileJobAction>(A));
          OffloadAction::DeviceDependences DDep;
          DDep.add(*A, **TC, /*BoundArch=*/nullptr, Action::OFK_OpenMP);
          A = C.MakeAction<OffloadAction>(HDep, DDep);
          ++TC;
        }
      }
      return ABRT_Success;
    }

    void appendTopLevelActions(ActionList &AL) override {
      if (OpenMPDeviceActions.empty())
        return;

      // We should always have an action for each input.
      assert(OpenMPDeviceActions.size() == ToolChains.size() &&
             "Number of OpenMP actions and toolchains do not match.");

      // Append all device actions followed by the proper offload action.
      auto TI = ToolChains.begin();
      for (auto *A : OpenMPDeviceActions) {
        OffloadAction::DeviceDependences Dep;
        Dep.add(*A, **TI, /*BoundArch=*/nullptr, Action::OFK_OpenMP);
        AL.push_back(C.MakeAction<OffloadAction>(Dep, A->getType()));
        ++TI;
      }
      // We no longer need the action stored in this builder.
      OpenMPDeviceActions.clear();
    }

    void appendLinkDeviceActions(ActionList &AL) override {
      assert(ToolChains.size() == DeviceLinkerInputs.size() &&
             "Toolchains and linker inputs sizes do not match.");

      // Append a new link action for each device.
      auto TC = ToolChains.begin();
      for (auto &LI : DeviceLinkerInputs) {
        auto *DeviceLinkAction =
            C.MakeAction<LinkJobAction>(LI, types::TY_Image);
        OffloadAction::DeviceDependences DeviceLinkDeps;
        DeviceLinkDeps.add(*DeviceLinkAction, **TC, /*BoundArch=*/nullptr,
		        Action::OFK_OpenMP);
        AL.push_back(C.MakeAction<OffloadAction>(DeviceLinkDeps,
            DeviceLinkAction->getType()));
        ++TC;
      }
      DeviceLinkerInputs.clear();
    }

    Action* appendLinkHostActions(ActionList &AL) override {
      // Create wrapper bitcode from the result of device link actions and compile
      // it to an object which will be added to the host link command.
      auto *BC = C.MakeAction<OffloadWrapperJobAction>(AL, types::TY_LLVM_BC);
      auto *ASM = C.MakeAction<BackendJobAction>(BC, types::TY_PP_Asm);
      return C.MakeAction<AssembleJobAction>(ASM, types::TY_Object);
    }

    void appendLinkDependences(OffloadAction::DeviceDependences &DA) override {}

    bool initialize() override {
      // Get the OpenMP toolchains. If we don't get any, the action builder will
      // know there is nothing to do related to OpenMP offloading.
      auto OpenMPTCRange = C.getOffloadToolChains<Action::OFK_OpenMP>();
      for (auto TI = OpenMPTCRange.first, TE = OpenMPTCRange.second; TI != TE;
           ++TI)
        ToolChains.push_back(TI->second);

      DeviceLinkerInputs.resize(ToolChains.size());
      return false;
    }

    bool canUseBundlerUnbundler() const override {
      // OpenMP should use bundled files whenever possible.
      return true;
    }
  };

  ///
  /// TODO: Add the implementation for other specialized builders here.
  ///

  /// Specialized builders being used by this offloading action builder.
  SmallVector<DeviceActionBuilder *, 4> SpecializedBuilders;

  /// Flag set to true if all valid builders allow file bundling/unbundling.
  bool CanUseBundler;

public:
  OffloadingActionBuilder(Compilation &C, DerivedArgList &Args,
                          const Driver::InputList &Inputs)
      : C(C) {
    // Create a specialized builder for each device toolchain.

    IsValid = true;

    // Create a specialized builder for CUDA.
    SpecializedBuilders.push_back(new CudaActionBuilder(C, Args, Inputs));

    // Create a specialized builder for HIP.
    SpecializedBuilders.push_back(new HIPActionBuilder(C, Args, Inputs));

    // Create a specialized builder for OpenMP.
    SpecializedBuilders.push_back(new OpenMPActionBuilder(C, Args, Inputs));

    //
    // TODO: Build other specialized builders here.
    //

    // Initialize all the builders, keeping track of errors. If all valid
    // builders agree that we can use bundling, set the flag to true.
    unsigned ValidBuilders = 0u;
    unsigned ValidBuildersSupportingBundling = 0u;
    for (auto *SB : SpecializedBuilders) {
      IsValid = IsValid && !SB->initialize();

      // Update the counters if the builder is valid.
      if (SB->isValid()) {
        ++ValidBuilders;
        if (SB->canUseBundlerUnbundler())
          ++ValidBuildersSupportingBundling;
      }
    }
    CanUseBundler =
        ValidBuilders && ValidBuilders == ValidBuildersSupportingBundling;
  }

  ~OffloadingActionBuilder() {
    for (auto *SB : SpecializedBuilders)
      delete SB;
  }

  /// Generate an action that adds device dependences (if any) to a host action.
  /// If no device dependence actions exist, just return the host action \a
  /// HostAction. If an error is found or if no builder requires the host action
  /// to be generated, return nullptr.
  Action *
  addDeviceDependencesToHostAction(Action *HostAction, const Arg *InputArg,
                                   phases::ID CurPhase, phases::ID FinalPhase,
                                   DeviceActionBuilder::PhasesTy &Phases) {
    if (!IsValid)
      return nullptr;

    if (SpecializedBuilders.empty())
      return HostAction;

    assert(HostAction && "Invalid host action!");

    OffloadAction::DeviceDependences DDeps;
    // Check if all the programming models agree we should not emit the host
    // action. Also, keep track of the offloading kinds employed.
    auto &OffloadKind = InputArgToOffloadKindMap[InputArg];
    unsigned InactiveBuilders = 0u;
    unsigned IgnoringBuilders = 0u;
    for (auto *SB : SpecializedBuilders) {
      if (!SB->isValid()) {
        ++InactiveBuilders;
        continue;
      }

      auto RetCode =
          SB->getDeviceDependences(DDeps, CurPhase, FinalPhase, Phases);

      // If the builder explicitly says the host action should be ignored,
      // we need to increment the variable that tracks the builders that request
      // the host object to be ignored.
      if (RetCode == DeviceActionBuilder::ABRT_Ignore_Host)
        ++IgnoringBuilders;

      // Unless the builder was inactive for this action, we have to record the
      // offload kind because the host will have to use it.
      if (RetCode != DeviceActionBuilder::ABRT_Inactive)
        OffloadKind |= SB->getAssociatedOffloadKind();
    }

    // If all builders agree that the host object should be ignored, just return
    // nullptr.
    if (IgnoringBuilders &&
        SpecializedBuilders.size() == (InactiveBuilders + IgnoringBuilders))
      return nullptr;

    if (DDeps.getActions().empty())
      return HostAction;

    // We have dependences we need to bundle together. We use an offload action
    // for that.
    OffloadAction::HostDependence HDep(
        *HostAction, *C.getSingleOffloadToolChain<Action::OFK_Host>(),
        /*BoundArch=*/nullptr, DDeps);
    return C.MakeAction<OffloadAction>(HDep, DDeps);
  }

  /// Generate an action that adds a host dependence to a device action. The
  /// results will be kept in this action builder. Return true if an error was
  /// found.
  bool addHostDependenceToDeviceActions(Action *&HostAction,
                                        const Arg *InputArg) {
    if (!IsValid)
      return true;

    // If we are supporting bundling/unbundling and the current action is an
    // input action of non-source file, we replace the host action by the
    // unbundling action. The bundler tool has the logic to detect if an input
    // is a bundle or not and if the input is not a bundle it assumes it is a
    // host file. Therefore it is safe to create an unbundling action even if
    // the input is not a bundle.
    if (CanUseBundler && isa<InputAction>(HostAction) &&
        InputArg->getOption().getKind() == llvm::opt::Option::InputClass &&
        (!types::isSrcFile(HostAction->getType()) ||
         HostAction->getType() == types::TY_PP_HIP)) {
      auto UnbundlingHostAction =
          C.MakeAction<OffloadUnbundlingJobAction>(HostAction);
      UnbundlingHostAction->registerDependentActionInfo(
          C.getSingleOffloadToolChain<Action::OFK_Host>(),
          /*BoundArch=*/StringRef(), Action::OFK_Host);
      HostAction = UnbundlingHostAction;
    }

    assert(HostAction && "Invalid host action!");

    // Register the offload kinds that are used.
    auto &OffloadKind = InputArgToOffloadKindMap[InputArg];
    for (auto *SB : SpecializedBuilders) {
      if (!SB->isValid())
        continue;

      auto RetCode = SB->addDeviceDepences(HostAction);

      // Host dependences for device actions are not compatible with that same
      // action being ignored.
      assert(RetCode != DeviceActionBuilder::ABRT_Ignore_Host &&
             "Host dependence not expected to be ignored.!");

      // Unless the builder was inactive for this action, we have to record the
      // offload kind because the host will have to use it.
      if (RetCode != DeviceActionBuilder::ABRT_Inactive)
        OffloadKind |= SB->getAssociatedOffloadKind();
    }

    // Do not use unbundler if the Host does not depend on device action.
    if (OffloadKind == Action::OFK_None && CanUseBundler)
      if (auto *UA = dyn_cast<OffloadUnbundlingJobAction>(HostAction))
        HostAction = UA->getInputs().back();

    return false;
  }

  /// Add the offloading top level actions to the provided action list. This
  /// function can replace the host action by a bundling action if the
  /// programming models allow it.
  bool appendTopLevelActions(ActionList &AL, Action *HostAction,
                             const Arg *InputArg) {
    // Get the device actions to be appended.
    ActionList OffloadAL;
    for (auto *SB : SpecializedBuilders) {
      if (!SB->isValid())
        continue;
      SB->appendTopLevelActions(OffloadAL);
    }

    // If we can use the bundler, replace the host action by the bundling one in
    // the resulting list. Otherwise, just append the device actions. For
    // device only compilation, HostAction is a null pointer, therefore only do
    // this when HostAction is not a null pointer.
    if (CanUseBundler && HostAction &&
        HostAction->getType() != types::TY_Nothing && !OffloadAL.empty()) {
      // Add the host action to the list in order to create the bundling action.
      OffloadAL.push_back(HostAction);

      // We expect that the host action was just appended to the action list
      // before this method was called.
      assert(HostAction == AL.back() && "Host action not in the list??");
      HostAction = C.MakeAction<OffloadBundlingJobAction>(OffloadAL);
      AL.back() = HostAction;
    } else
      AL.append(OffloadAL.begin(), OffloadAL.end());

    // Propagate to the current host action (if any) the offload information
    // associated with the current input.
    if (HostAction)
      HostAction->propagateHostOffloadInfo(InputArgToOffloadKindMap[InputArg],
                                           /*BoundArch=*/nullptr);
    return false;
  }

  void appendDeviceLinkActions(ActionList &AL) {
    for (DeviceActionBuilder *SB : SpecializedBuilders) {
      if (!SB->isValid())
        continue;
      SB->appendLinkDeviceActions(AL);
    }
  }

  Action *makeHostLinkAction() {
    // Build a list of device linking actions.
    ActionList DeviceAL;
    appendDeviceLinkActions(DeviceAL);
    if (DeviceAL.empty())
      return nullptr;

    // Let builders add host linking actions.
    Action* HA = nullptr;
    for (DeviceActionBuilder *SB : SpecializedBuilders) {
      if (!SB->isValid())
        continue;
      HA = SB->appendLinkHostActions(DeviceAL);
    }
    return HA;
  }

  /// Processes the host linker action. This currently consists of replacing it
  /// with an offload action if there are device link objects and propagate to
  /// the host action all the offload kinds used in the current compilation. The
  /// resulting action is returned.
  Action *processHostLinkAction(Action *HostAction) {
    // Add all the dependences from the device linking actions.
    OffloadAction::DeviceDependences DDeps;
    for (auto *SB : SpecializedBuilders) {
      if (!SB->isValid())
        continue;

      SB->appendLinkDependences(DDeps);
    }

    // Calculate all the offload kinds used in the current compilation.
    unsigned ActiveOffloadKinds = 0u;
    for (auto &I : InputArgToOffloadKindMap)
      ActiveOffloadKinds |= I.second;

    // If we don't have device dependencies, we don't have to create an offload
    // action.
    if (DDeps.getActions().empty()) {
      // Propagate all the active kinds to host action. Given that it is a link
      // action it is assumed to depend on all actions generated so far.
      HostAction->propagateHostOffloadInfo(ActiveOffloadKinds,
                                           /*BoundArch=*/nullptr);
      return HostAction;
    }

    // Create the offload action with all dependences. When an offload action
    // is created the kinds are propagated to the host action, so we don't have
    // to do that explicitly here.
    OffloadAction::HostDependence HDep(
        *HostAction, *C.getSingleOffloadToolChain<Action::OFK_Host>(),
        /*BoundArch*/ nullptr, ActiveOffloadKinds);
    return C.MakeAction<OffloadAction>(HDep, DDeps);
  }
};
} // anonymous namespace.

void Driver::handleArguments(Compilation &C, DerivedArgList &Args,
                             const InputList &Inputs,
                             ActionList &Actions) const {

  // Ignore /Yc/Yu if both /Yc and /Yu passed but with different filenames.
  Arg *YcArg = Args.getLastArg(options::OPT__SLASH_Yc);
  Arg *YuArg = Args.getLastArg(options::OPT__SLASH_Yu);
  if (YcArg && YuArg && strcmp(YcArg->getValue(), YuArg->getValue()) != 0) {
    Diag(clang::diag::warn_drv_ycyu_different_arg_clang_cl);
    Args.eraseArg(options::OPT__SLASH_Yc);
    Args.eraseArg(options::OPT__SLASH_Yu);
    YcArg = YuArg = nullptr;
  }
  if (YcArg && Inputs.size() > 1) {
    Diag(clang::diag::warn_drv_yc_multiple_inputs_clang_cl);
    Args.eraseArg(options::OPT__SLASH_Yc);
    YcArg = nullptr;
  }

  Arg *FinalPhaseArg;
  phases::ID FinalPhase = getFinalPhase(Args, &FinalPhaseArg);

  if (FinalPhase == phases::Link) {
    if (Args.hasArg(options::OPT_emit_llvm))
      Diag(clang::diag::err_drv_emit_llvm_link);
    if (IsCLMode() && LTOMode != LTOK_None &&
        !Args.getLastArgValue(options::OPT_fuse_ld_EQ)
             .equals_insensitive("lld"))
      Diag(clang::diag::err_drv_lto_without_lld);
  }

  if (FinalPhase == phases::Preprocess || Args.hasArg(options::OPT__SLASH_Y_)) {
    // If only preprocessing or /Y- is used, all pch handling is disabled.
    // Rather than check for it everywhere, just remove clang-cl pch-related
    // flags here.
    Args.eraseArg(options::OPT__SLASH_Fp);
    Args.eraseArg(options::OPT__SLASH_Yc);
    Args.eraseArg(options::OPT__SLASH_Yu);
    YcArg = YuArg = nullptr;
  }

  unsigned LastPLSize = 0;
  for (auto &I : Inputs) {
    types::ID InputType = I.first;
    const Arg *InputArg = I.second;

    auto PL = types::getCompilationPhases(InputType);
    LastPLSize = PL.size();

    // If the first step comes after the final phase we are doing as part of
    // this compilation, warn the user about it.
    phases::ID InitialPhase = PL[0];
    if (InitialPhase > FinalPhase) {
      if (InputArg->isClaimed())
        continue;

      // Claim here to avoid the more general unused warning.
      InputArg->claim();

      // Suppress all unused style warnings with -Qunused-arguments
      if (Args.hasArg(options::OPT_Qunused_arguments))
        continue;

      // Special case when final phase determined by binary name, rather than
      // by a command-line argument with a corresponding Arg.
      if (CCCIsCPP())
        Diag(clang::diag::warn_drv_input_file_unused_by_cpp)
            << InputArg->getAsString(Args) << getPhaseName(InitialPhase);
      // Special case '-E' warning on a previously preprocessed file to make
      // more sense.
      else if (InitialPhase == phases::Compile &&
               (Args.getLastArg(options::OPT__SLASH_EP,
                                options::OPT__SLASH_P) ||
                Args.getLastArg(options::OPT_E) ||
                Args.getLastArg(options::OPT_M, options::OPT_MM)) &&
               getPreprocessedType(InputType) == types::TY_INVALID)
        Diag(clang::diag::warn_drv_preprocessed_input_file_unused)
            << InputArg->getAsString(Args) << !!FinalPhaseArg
            << (FinalPhaseArg ? FinalPhaseArg->getOption().getName() : "");
      else
        Diag(clang::diag::warn_drv_input_file_unused)
            << InputArg->getAsString(Args) << getPhaseName(InitialPhase)
            << !!FinalPhaseArg
            << (FinalPhaseArg ? FinalPhaseArg->getOption().getName() : "");
      continue;
    }

    if (YcArg) {
      // Add a separate precompile phase for the compile phase.
      if (FinalPhase >= phases::Compile) {
        const types::ID HeaderType = lookupHeaderTypeForSourceType(InputType);
        // Build the pipeline for the pch file.
        Action *ClangClPch = C.MakeAction<InputAction>(*InputArg, HeaderType);
        for (phases::ID Phase : types::getCompilationPhases(HeaderType))
          ClangClPch = ConstructPhaseAction(C, Args, Phase, ClangClPch);
        assert(ClangClPch);
        Actions.push_back(ClangClPch);
        // The driver currently exits after the first failed command.  This
        // relies on that behavior, to make sure if the pch generation fails,
        // the main compilation won't run.
        // FIXME: If the main compilation fails, the PCH generation should
        // probably not be considered successful either.
      }
    }
  }

  // If we are linking, claim any options which are obviously only used for
  // compilation.
  // FIXME: Understand why the last Phase List length is used here.
  if (FinalPhase == phases::Link && LastPLSize == 1) {
    Args.ClaimAllArgs(options::OPT_CompileOnly_Group);
    Args.ClaimAllArgs(options::OPT_cl_compile_Group);
  }
}

void Driver::BuildActions(Compilation &C, DerivedArgList &Args,
                          const InputList &Inputs, ActionList &Actions) const {
  llvm::PrettyStackTraceString CrashInfo("Building compilation actions");

  if (!SuppressMissingInputWarning && Inputs.empty()) {
    Diag(clang::diag::err_drv_no_input_files);
    return;
  }

  // Reject -Z* at the top level, these options should never have been exposed
  // by gcc.
  if (Arg *A = Args.getLastArg(options::OPT_Z_Joined))
    Diag(clang::diag::err_drv_use_of_Z_option) << A->getAsString(Args);

  // Diagnose misuse of /Fo.
  if (Arg *A = Args.getLastArg(options::OPT__SLASH_Fo)) {
    StringRef V = A->getValue();
    if (Inputs.size() > 1 && !V.empty() &&
        !llvm::sys::path::is_separator(V.back())) {
      // Check whether /Fo tries to name an output file for multiple inputs.
      Diag(clang::diag::err_drv_out_file_argument_with_multiple_sources)
          << A->getSpelling() << V;
      Args.eraseArg(options::OPT__SLASH_Fo);
    }
  }

  // Diagnose misuse of /Fa.
  if (Arg *A = Args.getLastArg(options::OPT__SLASH_Fa)) {
    StringRef V = A->getValue();
    if (Inputs.size() > 1 && !V.empty() &&
        !llvm::sys::path::is_separator(V.back())) {
      // Check whether /Fa tries to name an asm file for multiple inputs.
      Diag(clang::diag::err_drv_out_file_argument_with_multiple_sources)
          << A->getSpelling() << V;
      Args.eraseArg(options::OPT__SLASH_Fa);
    }
  }

  // Diagnose misuse of /o.
  if (Arg *A = Args.getLastArg(options::OPT__SLASH_o)) {
    if (A->getValue()[0] == '\0') {
      // It has to have a value.
      Diag(clang::diag::err_drv_missing_argument) << A->getSpelling() << 1;
      Args.eraseArg(options::OPT__SLASH_o);
    }
  }

  handleArguments(C, Args, Inputs, Actions);

  // Builder to be used to build offloading actions.
  OffloadingActionBuilder OffloadBuilder(C, Args, Inputs);

  // Construct the actions to perform.
  HeaderModulePrecompileJobAction *HeaderModuleAction = nullptr;
  ActionList LinkerInputs;
  ActionList MergerInputs;

  for (auto &I : Inputs) {
    types::ID InputType = I.first;
    const Arg *InputArg = I.second;

    auto PL = types::getCompilationPhases(*this, Args, InputType);
    if (PL.empty())
      continue;

    auto FullPL = types::getCompilationPhases(InputType);

    // Build the pipeline for this file.
    Action *Current = C.MakeAction<InputAction>(*InputArg, InputType);

    // Use the current host action in any of the offloading actions, if
    // required.
    if (OffloadBuilder.addHostDependenceToDeviceActions(Current, InputArg))
      break;

    for (phases::ID Phase : PL) {

      // Add any offload action the host action depends on.
      Current = OffloadBuilder.addDeviceDependencesToHostAction(
          Current, InputArg, Phase, PL.back(), FullPL);
      if (!Current)
        break;

      // Queue linker inputs.
      if (Phase == phases::Link) {
        assert(Phase == PL.back() && "linking must be final compilation step.");
        LinkerInputs.push_back(Current);
        Current = nullptr;
        break;
      }

      // TODO: Consider removing this because the merged may not end up being
      // the final Phase in the pipeline. Perhaps the merged could just merge
      // and then pass an artifact of some sort to the Link Phase.
      // Queue merger inputs.
      if (Phase == phases::IfsMerge) {
        assert(Phase == PL.back() && "merging must be final compilation step.");
        MergerInputs.push_back(Current);
        Current = nullptr;
        break;
      }

      // Each precompiled header file after a module file action is a module
      // header of that same module file, rather than being compiled to a
      // separate PCH.
      if (Phase == phases::Precompile && HeaderModuleAction &&
          getPrecompiledType(InputType) == types::TY_PCH) {
        HeaderModuleAction->addModuleHeaderInput(Current);
        Current = nullptr;
        break;
      }

      // FIXME: Should we include any prior module file outputs as inputs of
      // later actions in the same command line?

      // Otherwise construct the appropriate action.
      Action *NewCurrent = ConstructPhaseAction(C, Args, Phase, Current);

      // We didn't create a new action, so we will just move to the next phase.
      if (NewCurrent == Current)
        continue;

      if (auto *HMA = dyn_cast<HeaderModulePrecompileJobAction>(NewCurrent))
        HeaderModuleAction = HMA;

      Current = NewCurrent;

      // Use the current host action in any of the offloading actions, if
      // required.
      if (OffloadBuilder.addHostDependenceToDeviceActions(Current, InputArg))
        break;

      if (Current->getType() == types::TY_Nothing)
        break;
    }

    // If we ended with something, add to the output list.
    if (Current)
      Actions.push_back(Current);

    // Add any top level actions generated for offloading.
    OffloadBuilder.appendTopLevelActions(Actions, Current, InputArg);
  }

  // Add a link action if necessary.

  if (LinkerInputs.empty()) {
    Arg *FinalPhaseArg;
    if (getFinalPhase(Args, &FinalPhaseArg) == phases::Link)
      OffloadBuilder.appendDeviceLinkActions(Actions);
  }

  if (!LinkerInputs.empty()) {
    if (Action *Wrapper = OffloadBuilder.makeHostLinkAction())
      LinkerInputs.push_back(Wrapper);
    Action *LA;
    // Check if this Linker Job should emit a static library.
    if (ShouldEmitStaticLibrary(Args)) {
      LA = C.MakeAction<StaticLibJobAction>(LinkerInputs, types::TY_Image);
    } else {
      LA = C.MakeAction<LinkJobAction>(LinkerInputs, types::TY_Image);
    }
    LA = OffloadBuilder.processHostLinkAction(LA);
    Actions.push_back(LA);
  }

  // Add an interface stubs merge action if necessary.
  if (!MergerInputs.empty())
    Actions.push_back(
        C.MakeAction<IfsMergeJobAction>(MergerInputs, types::TY_Image));

  if (Args.hasArg(options::OPT_emit_interface_stubs)) {
    auto PhaseList = types::getCompilationPhases(
        types::TY_IFS_CPP,
        Args.hasArg(options::OPT_c) ? phases::Compile : phases::IfsMerge);

    ActionList MergerInputs;

    for (auto &I : Inputs) {
      types::ID InputType = I.first;
      const Arg *InputArg = I.second;

      // Currently clang and the llvm assembler do not support generating symbol
      // stubs from assembly, so we skip the input on asm files. For ifs files
      // we rely on the normal pipeline setup in the pipeline setup code above.
      if (InputType == types::TY_IFS || InputType == types::TY_PP_Asm ||
          InputType == types::TY_Asm)
        continue;

      Action *Current = C.MakeAction<InputAction>(*InputArg, InputType);

      for (auto Phase : PhaseList) {
        switch (Phase) {
        default:
          llvm_unreachable(
              "IFS Pipeline can only consist of Compile followed by IfsMerge.");
        case phases::Compile: {
          // Only IfsMerge (llvm-ifs) can handle .o files by looking for ifs
          // files where the .o file is located. The compile action can not
          // handle this.
          if (InputType == types::TY_Object)
            break;

          Current = C.MakeAction<CompileJobAction>(Current, types::TY_IFS_CPP);
          break;
        }
        case phases::IfsMerge: {
          assert(Phase == PhaseList.back() &&
                 "merging must be final compilation step.");
          MergerInputs.push_back(Current);
          Current = nullptr;
          break;
        }
        }
      }

      // If we ended with something, add to the output list.
      if (Current)
        Actions.push_back(Current);
    }

    // Add an interface stubs merge action if necessary.
    if (!MergerInputs.empty())
      Actions.push_back(
          C.MakeAction<IfsMergeJobAction>(MergerInputs, types::TY_Image));
  }

  // If --print-supported-cpus, -mcpu=? or -mtune=? is specified, build a custom
  // Compile phase that prints out supported cpu models and quits.
  if (Arg *A = Args.getLastArg(options::OPT_print_supported_cpus)) {
    // Use the -mcpu=? flag as the dummy input to cc1.
    Actions.clear();
    Action *InputAc = C.MakeAction<InputAction>(*A, types::TY_C);
    Actions.push_back(
        C.MakeAction<PrecompileJobAction>(InputAc, types::TY_Nothing));
    for (auto &I : Inputs)
      I.second->claim();
  }

  // Claim ignored clang-cl options.
  Args.ClaimAllArgs(options::OPT_cl_ignored_Group);

  // Claim --cuda-host-only and --cuda-compile-host-device, which may be passed
  // to non-CUDA compilations and should not trigger warnings there.
  Args.ClaimAllArgs(options::OPT_cuda_host_only);
  Args.ClaimAllArgs(options::OPT_cuda_compile_host_device);
}

Action *Driver::ConstructPhaseAction(
    Compilation &C, const ArgList &Args, phases::ID Phase, Action *Input,
    Action::OffloadKind TargetDeviceOffloadKind) const {
  llvm::PrettyStackTraceString CrashInfo("Constructing phase actions");

  // Some types skip the assembler phase (e.g., llvm-bc), but we can't
  // encode this in the steps because the intermediate type depends on
  // arguments. Just special case here.
  if (Phase == phases::Assemble && Input->getType() != types::TY_PP_Asm)
    return Input;

  // Build the appropriate action.
  switch (Phase) {
  case phases::Link:
    llvm_unreachable("link action invalid here.");
  case phases::IfsMerge:
    llvm_unreachable("ifsmerge action invalid here.");
  case phases::Preprocess: {
    types::ID OutputTy;
    // -M and -MM specify the dependency file name by altering the output type,
    // -if -MD and -MMD are not specified.
    if (Args.hasArg(options::OPT_M, options::OPT_MM) &&
        !Args.hasArg(options::OPT_MD, options::OPT_MMD)) {
      OutputTy = types::TY_Dependencies;
    } else {
      OutputTy = Input->getType();
      if (!Args.hasFlag(options::OPT_frewrite_includes,
                        options::OPT_fno_rewrite_includes, false) &&
          !Args.hasFlag(options::OPT_frewrite_imports,
                        options::OPT_fno_rewrite_imports, false) &&
          !CCGenDiagnostics)
        OutputTy = types::getPreprocessedType(OutputTy);
      assert(OutputTy != types::TY_INVALID &&
             "Cannot preprocess this input type!");
    }
    return C.MakeAction<PreprocessJobAction>(Input, OutputTy);
  }
  case phases::Precompile: {
    types::ID OutputTy = getPrecompiledType(Input->getType());
    assert(OutputTy != types::TY_INVALID &&
           "Cannot precompile this input type!");

    // If we're given a module name, precompile header file inputs as a
    // module, not as a precompiled header.
    const char *ModName = nullptr;
    if (OutputTy == types::TY_PCH) {
      if (Arg *A = Args.getLastArg(options::OPT_fmodule_name_EQ))
        ModName = A->getValue();
      if (ModName)
        OutputTy = types::TY_ModuleFile;
    }

    if (Args.hasArg(options::OPT_fsyntax_only)) {
      // Syntax checks should not emit a PCH file
      OutputTy = types::TY_Nothing;
    }

    if (ModName)
      return C.MakeAction<HeaderModulePrecompileJobAction>(Input, OutputTy,
                                                           ModName);
    return C.MakeAction<PrecompileJobAction>(Input, OutputTy);
  }
  case phases::Compile: {
    if (Args.hasArg(options::OPT_fsyntax_only))
      return C.MakeAction<CompileJobAction>(Input, types::TY_Nothing);
    if (Args.hasArg(options::OPT_rewrite_objc))
      return C.MakeAction<CompileJobAction>(Input, types::TY_RewrittenObjC);
    if (Args.hasArg(options::OPT_rewrite_legacy_objc))
      return C.MakeAction<CompileJobAction>(Input,
                                            types::TY_RewrittenLegacyObjC);
    if (Args.hasArg(options::OPT__analyze))
      return C.MakeAction<AnalyzeJobAction>(Input, types::TY_Plist);
    if (Args.hasArg(options::OPT__migrate))
      return C.MakeAction<MigrateJobAction>(Input, types::TY_Remap);
    if (Args.hasArg(options::OPT_emit_ast))
      return C.MakeAction<CompileJobAction>(Input, types::TY_AST);
    if (Args.hasArg(options::OPT_module_file_info))
      return C.MakeAction<CompileJobAction>(Input, types::TY_ModuleFile);
    if (Args.hasArg(options::OPT_verify_pch))
      return C.MakeAction<VerifyPCHJobAction>(Input, types::TY_Nothing);
    return C.MakeAction<CompileJobAction>(Input, types::TY_LLVM_BC);
  }
  case phases::Backend: {
    if (isUsingLTO() && TargetDeviceOffloadKind == Action::OFK_None) {
      types::ID Output =
          Args.hasArg(options::OPT_S) ? types::TY_LTO_IR : types::TY_LTO_BC;
      return C.MakeAction<BackendJobAction>(Input, Output);
    }
    if (Args.hasArg(options::OPT_emit_llvm) ||
        (TargetDeviceOffloadKind == Action::OFK_HIP &&
         Args.hasFlag(options::OPT_fgpu_rdc, options::OPT_fno_gpu_rdc,
                      false))) {
      types::ID Output =
          Args.hasArg(options::OPT_S) ? types::TY_LLVM_IR : types::TY_LLVM_BC;
      return C.MakeAction<BackendJobAction>(Input, Output);
    }
    return C.MakeAction<BackendJobAction>(Input, types::TY_PP_Asm);
  }
  case phases::Assemble:
    return C.MakeAction<AssembleJobAction>(std::move(Input), types::TY_Object);
  }

  llvm_unreachable("invalid phase in ConstructPhaseAction");
}

void Driver::BuildJobs(Compilation &C) const {
  llvm::PrettyStackTraceString CrashInfo("Building compilation jobs");

  Arg *FinalOutput = C.getArgs().getLastArg(options::OPT_o);

  // It is an error to provide a -o option if we are making multiple output
  // files. There are exceptions:
  //
  // IfsMergeJob: when generating interface stubs enabled we want to be able to
  // generate the stub file at the same time that we generate the real
  // library/a.out. So when a .o, .so, etc are the output, with clang interface
  // stubs there will also be a .ifs and .ifso at the same location.
  //
  // CompileJob of type TY_IFS_CPP: when generating interface stubs is enabled
  // and -c is passed, we still want to be able to generate a .ifs file while
  // we are also generating .o files. So we allow more than one output file in
  // this case as well.
  //
  if (FinalOutput) {
    unsigned NumOutputs = 0;
    unsigned NumIfsOutputs = 0;
    for (const Action *A : C.getActions())
      if (A->getType() != types::TY_Nothing &&
          !(A->getKind() == Action::IfsMergeJobClass ||
            (A->getType() == clang::driver::types::TY_IFS_CPP &&
             A->getKind() == clang::driver::Action::CompileJobClass &&
             0 == NumIfsOutputs++) ||
            (A->getKind() == Action::BindArchClass && A->getInputs().size() &&
             A->getInputs().front()->getKind() == Action::IfsMergeJobClass)))
        ++NumOutputs;

    if (NumOutputs > 1) {
      Diag(clang::diag::err_drv_output_argument_with_multiple_files);
      FinalOutput = nullptr;
    }
  }

  const llvm::Triple &RawTriple = C.getDefaultToolChain().getTriple();
  if (RawTriple.isOSAIX()) {
    if (Arg *A = C.getArgs().getLastArg(options::OPT_G))
      Diag(diag::err_drv_unsupported_opt_for_target)
          << A->getSpelling() << RawTriple.str();
    if (LTOMode == LTOK_Thin)
      Diag(diag::err_drv_clang_unsupported) << "thinLTO on AIX";
  }

  // Collect the list of architectures.
  llvm::StringSet<> ArchNames;
  if (RawTriple.isOSBinFormatMachO())
    for (const Arg *A : C.getArgs())
      if (A->getOption().matches(options::OPT_arch))
        ArchNames.insert(A->getValue());

  // Set of (Action, canonical ToolChain triple) pairs we've built jobs for.
  std::map<std::pair<const Action *, std::string>, InputInfo> CachedResults;
  for (Action *A : C.getActions()) {
    // If we are linking an image for multiple archs then the linker wants
    // -arch_multiple and -final_output <final image name>. Unfortunately, this
    // doesn't fit in cleanly because we have to pass this information down.
    //
    // FIXME: This is a hack; find a cleaner way to integrate this into the
    // process.
    const char *LinkingOutput = nullptr;
    if (isa<LipoJobAction>(A)) {
      if (FinalOutput)
        LinkingOutput = FinalOutput->getValue();
      else
        LinkingOutput = getDefaultImageName();
    }

    BuildJobsForAction(C, A, &C.getDefaultToolChain(),
                       /*BoundArch*/ StringRef(),
                       /*AtTopLevel*/ true,
                       /*MultipleArchs*/ ArchNames.size() > 1,
                       /*LinkingOutput*/ LinkingOutput, CachedResults,
                       /*TargetDeviceOffloadKind*/ Action::OFK_None);
  }

  // If we have more than one job, then disable integrated-cc1 for now. Do this
  // also when we need to report process execution statistics.
  if (C.getJobs().size() > 1 || CCPrintProcessStats)
    for (auto &J : C.getJobs())
      J.InProcess = false;

  if (CCPrintProcessStats) {
    C.setPostCallback([=](const Command &Cmd, int Res) {
      Optional<llvm::sys::ProcessStatistics> ProcStat =
          Cmd.getProcessStatistics();
      if (!ProcStat)
        return;

      const char *LinkingOutput = nullptr;
      if (FinalOutput)
        LinkingOutput = FinalOutput->getValue();
      else if (!Cmd.getOutputFilenames().empty())
        LinkingOutput = Cmd.getOutputFilenames().front().c_str();
      else
        LinkingOutput = getDefaultImageName();

      if (CCPrintStatReportFilename.empty()) {
        using namespace llvm;
        // Human readable output.
        outs() << sys::path::filename(Cmd.getExecutable()) << ": "
               << "output=" << LinkingOutput;
        outs() << ", total="
               << format("%.3f", ProcStat->TotalTime.count() / 1000.) << " ms"
               << ", user="
               << format("%.3f", ProcStat->UserTime.count() / 1000.) << " ms"
               << ", mem=" << ProcStat->PeakMemory << " Kb\n";
      } else {
        // CSV format.
        std::string Buffer;
        llvm::raw_string_ostream Out(Buffer);
        llvm::sys::printArg(Out, llvm::sys::path::filename(Cmd.getExecutable()),
                            /*Quote*/ true);
        Out << ',';
        llvm::sys::printArg(Out, LinkingOutput, true);
        Out << ',' << ProcStat->TotalTime.count() << ','
            << ProcStat->UserTime.count() << ',' << ProcStat->PeakMemory
            << '\n';
        Out.flush();
        std::error_code EC;
        llvm::raw_fd_ostream OS(CCPrintStatReportFilename, EC,
                                llvm::sys::fs::OF_Append |
                                    llvm::sys::fs::OF_Text);
        if (EC)
          return;
        auto L = OS.lock();
        if (!L) {
          llvm::errs() << "ERROR: Cannot lock file "
                       << CCPrintStatReportFilename << ": "
                       << toString(L.takeError()) << "\n";
          return;
        }
        OS << Buffer;
        OS.flush();
      }
    });
  }

  // If the user passed -Qunused-arguments or there were errors, don't warn
  // about any unused arguments.
  if (Diags.hasErrorOccurred() ||
      C.getArgs().hasArg(options::OPT_Qunused_arguments))
    return;

  // Claim -### here.
  (void)C.getArgs().hasArg(options::OPT__HASH_HASH_HASH);

  // Claim --driver-mode, --rsp-quoting, it was handled earlier.
  (void)C.getArgs().hasArg(options::OPT_driver_mode);
  (void)C.getArgs().hasArg(options::OPT_rsp_quoting);

  for (Arg *A : C.getArgs()) {
    // FIXME: It would be nice to be able to send the argument to the
    // DiagnosticsEngine, so that extra values, position, and so on could be
    // printed.
    if (!A->isClaimed()) {
      if (A->getOption().hasFlag(options::NoArgumentUnused))
        continue;

      // Suppress the warning automatically if this is just a flag, and it is an
      // instance of an argument we already claimed.
      const Option &Opt = A->getOption();
      if (Opt.getKind() == Option::FlagClass) {
        bool DuplicateClaimed = false;

        for (const Arg *AA : C.getArgs().filtered(&Opt)) {
          if (AA->isClaimed()) {
            DuplicateClaimed = true;
            break;
          }
        }

        if (DuplicateClaimed)
          continue;
      }

      // In clang-cl, don't mention unknown arguments here since they have
      // already been warned about.
      if (!IsCLMode() || !A->getOption().matches(options::OPT_UNKNOWN))
        Diag(clang::diag::warn_drv_unused_argument)
            << A->getAsString(C.getArgs());
    }
  }
}

namespace {
/// Utility class to control the collapse of dependent actions and select the
/// tools accordingly.
class ToolSelector final {
  /// The tool chain this selector refers to.
  const ToolChain &TC;

  /// The compilation this selector refers to.
  const Compilation &C;

  /// The base action this selector refers to.
  const JobAction *BaseAction;

  /// Set to true if the current toolchain refers to host actions.
  bool IsHostSelector;

  /// Set to true if save-temps and embed-bitcode functionalities are active.
  bool SaveTemps;
  bool EmbedBitcode;

  /// Get previous dependent action or null if that does not exist. If
  /// \a CanBeCollapsed is false, that action must be legal to collapse or
  /// null will be returned.
  const JobAction *getPrevDependentAction(const ActionList &Inputs,
                                          ActionList &SavedOffloadAction,
                                          bool CanBeCollapsed = true) {
    // An option can be collapsed only if it has a single input.
    if (Inputs.size() != 1)
      return nullptr;

    Action *CurAction = *Inputs.begin();
    if (CanBeCollapsed &&
        !CurAction->isCollapsingWithNextDependentActionLegal())
      return nullptr;

    // If the input action is an offload action. Look through it and save any
    // offload action that can be dropped in the event of a collapse.
    if (auto *OA = dyn_cast<OffloadAction>(CurAction)) {
      // If the dependent action is a device action, we will attempt to collapse
      // only with other device actions. Otherwise, we would do the same but
      // with host actions only.
      if (!IsHostSelector) {
        if (OA->hasSingleDeviceDependence(/*DoNotConsiderHostActions=*/true)) {
          CurAction =
              OA->getSingleDeviceDependence(/*DoNotConsiderHostActions=*/true);
          if (CanBeCollapsed &&
              !CurAction->isCollapsingWithNextDependentActionLegal())
            return nullptr;
          SavedOffloadAction.push_back(OA);
          return dyn_cast<JobAction>(CurAction);
        }
      } else if (OA->hasHostDependence()) {
        CurAction = OA->getHostDependence();
        if (CanBeCollapsed &&
            !CurAction->isCollapsingWithNextDependentActionLegal())
          return nullptr;
        SavedOffloadAction.push_back(OA);
        return dyn_cast<JobAction>(CurAction);
      }
      return nullptr;
    }

    return dyn_cast<JobAction>(CurAction);
  }

  /// Return true if an assemble action can be collapsed.
  bool canCollapseAssembleAction() const {
    return TC.useIntegratedAs() && !SaveTemps &&
           !C.getArgs().hasArg(options::OPT_via_file_asm) &&
           !C.getArgs().hasArg(options::OPT__SLASH_FA) &&
           !C.getArgs().hasArg(options::OPT__SLASH_Fa);
  }

  /// Return true if a preprocessor action can be collapsed.
  bool canCollapsePreprocessorAction() const {
    return !C.getArgs().hasArg(options::OPT_no_integrated_cpp) &&
           !C.getArgs().hasArg(options::OPT_traditional_cpp) && !SaveTemps &&
           !C.getArgs().hasArg(options::OPT_rewrite_objc);
  }

  /// Struct that relates an action with the offload actions that would be
  /// collapsed with it.
  struct JobActionInfo final {
    /// The action this info refers to.
    const JobAction *JA = nullptr;
    /// The offload actions we need to take care off if this action is
    /// collapsed.
    ActionList SavedOffloadAction;
  };

  /// Append collapsed offload actions from the give nnumber of elements in the
  /// action info array.
  static void AppendCollapsedOffloadAction(ActionList &CollapsedOffloadAction,
                                           ArrayRef<JobActionInfo> &ActionInfo,
                                           unsigned ElementNum) {
    assert(ElementNum <= ActionInfo.size() && "Invalid number of elements.");
    for (unsigned I = 0; I < ElementNum; ++I)
      CollapsedOffloadAction.append(ActionInfo[I].SavedOffloadAction.begin(),
                                    ActionInfo[I].SavedOffloadAction.end());
  }

  /// Functions that attempt to perform the combining. They detect if that is
  /// legal, and if so they update the inputs \a Inputs and the offload action
  /// that were collapsed in \a CollapsedOffloadAction. A tool that deals with
  /// the combined action is returned. If the combining is not legal or if the
  /// tool does not exist, null is returned.
  /// Currently three kinds of collapsing are supported:
  ///  - Assemble + Backend + Compile;
  ///  - Assemble + Backend ;
  ///  - Backend + Compile.
  const Tool *
  combineAssembleBackendCompile(ArrayRef<JobActionInfo> ActionInfo,
                                ActionList &Inputs,
                                ActionList &CollapsedOffloadAction) {
    if (ActionInfo.size() < 3 || !canCollapseAssembleAction())
      return nullptr;
    auto *AJ = dyn_cast<AssembleJobAction>(ActionInfo[0].JA);
    auto *BJ = dyn_cast<BackendJobAction>(ActionInfo[1].JA);
    auto *CJ = dyn_cast<CompileJobAction>(ActionInfo[2].JA);
    if (!AJ || !BJ || !CJ)
      return nullptr;

    // Get compiler tool.
    const Tool *T = TC.SelectTool(*CJ);
    if (!T)
      return nullptr;

    // Can't collapse if we don't have codegen support unless we are
    // emitting LLVM IR.
    bool OutputIsLLVM = types::isLLVMIR(ActionInfo[0].JA->getType());
    if (!T->hasIntegratedBackend() && !(OutputIsLLVM && T->canEmitIR()))
      return nullptr;

    // When using -fembed-bitcode, it is required to have the same tool (clang)
    // for both CompilerJA and BackendJA. Otherwise, combine two stages.
    if (EmbedBitcode) {
      const Tool *BT = TC.SelectTool(*BJ);
      if (BT == T)
        return nullptr;
    }

    if (!T->hasIntegratedAssembler())
      return nullptr;

    Inputs = CJ->getInputs();
    AppendCollapsedOffloadAction(CollapsedOffloadAction, ActionInfo,
                                 /*NumElements=*/3);
    return T;
  }
  const Tool *combineAssembleBackend(ArrayRef<JobActionInfo> ActionInfo,
                                     ActionList &Inputs,
                                     ActionList &CollapsedOffloadAction) {
    if (ActionInfo.size() < 2 || !canCollapseAssembleAction())
      return nullptr;
    auto *AJ = dyn_cast<AssembleJobAction>(ActionInfo[0].JA);
    auto *BJ = dyn_cast<BackendJobAction>(ActionInfo[1].JA);
    if (!AJ || !BJ)
      return nullptr;

    // Get backend tool.
    const Tool *T = TC.SelectTool(*BJ);
    if (!T)
      return nullptr;

    if (!T->hasIntegratedAssembler())
      return nullptr;

    Inputs = BJ->getInputs();
    AppendCollapsedOffloadAction(CollapsedOffloadAction, ActionInfo,
                                 /*NumElements=*/2);
    return T;
  }
  const Tool *combineBackendCompile(ArrayRef<JobActionInfo> ActionInfo,
                                    ActionList &Inputs,
                                    ActionList &CollapsedOffloadAction) {
    if (ActionInfo.size() < 2)
      return nullptr;
    auto *BJ = dyn_cast<BackendJobAction>(ActionInfo[0].JA);
    auto *CJ = dyn_cast<CompileJobAction>(ActionInfo[1].JA);
    if (!BJ || !CJ)
      return nullptr;

    // Check if the initial input (to the compile job or its predessor if one
    // exists) is LLVM bitcode. In that case, no preprocessor step is required
    // and we can still collapse the compile and backend jobs when we have
    // -save-temps. I.e. there is no need for a separate compile job just to
    // emit unoptimized bitcode.
    bool InputIsBitcode = true;
    for (size_t i = 1; i < ActionInfo.size(); i++)
      if (ActionInfo[i].JA->getType() != types::TY_LLVM_BC &&
          ActionInfo[i].JA->getType() != types::TY_LTO_BC) {
        InputIsBitcode = false;
        break;
      }
    if (!InputIsBitcode && !canCollapsePreprocessorAction())
      return nullptr;

    // Get compiler tool.
    const Tool *T = TC.SelectTool(*CJ);
    if (!T)
      return nullptr;

    // Can't collapse if we don't have codegen support unless we are
    // emitting LLVM IR.
    bool OutputIsLLVM = types::isLLVMIR(ActionInfo[0].JA->getType());
    if (!T->hasIntegratedBackend() && !(OutputIsLLVM && T->canEmitIR()))
      return nullptr;

    if (T->canEmitIR() && ((SaveTemps && !InputIsBitcode) || EmbedBitcode))
      return nullptr;

    Inputs = CJ->getInputs();
    AppendCollapsedOffloadAction(CollapsedOffloadAction, ActionInfo,
                                 /*NumElements=*/2);
    return T;
  }

  /// Updates the inputs if the obtained tool supports combining with
  /// preprocessor action, and the current input is indeed a preprocessor
  /// action. If combining results in the collapse of offloading actions, those
  /// are appended to \a CollapsedOffloadAction.
  void combineWithPreprocessor(const Tool *T, ActionList &Inputs,
                               ActionList &CollapsedOffloadAction) {
    if (!T || !canCollapsePreprocessorAction() || !T->hasIntegratedCPP())
      return;

    // Attempt to get a preprocessor action dependence.
    ActionList PreprocessJobOffloadActions;
    ActionList NewInputs;
    for (Action *A : Inputs) {
      auto *PJ = getPrevDependentAction({A}, PreprocessJobOffloadActions);
      if (!PJ || !isa<PreprocessJobAction>(PJ)) {
        NewInputs.push_back(A);
        continue;
      }

      // This is legal to combine. Append any offload action we found and add the
      // current input to preprocessor inputs.
      CollapsedOffloadAction.append(PreprocessJobOffloadActions.begin(),
                                    PreprocessJobOffloadActions.end());
      NewInputs.append(PJ->input_begin(), PJ->input_end());
    }
    Inputs = NewInputs;
  }

public:
  ToolSelector(const JobAction *BaseAction, const ToolChain &TC,
               const Compilation &C, bool SaveTemps, bool EmbedBitcode)
      : TC(TC), C(C), BaseAction(BaseAction), SaveTemps(SaveTemps),
        EmbedBitcode(EmbedBitcode) {
    assert(BaseAction && "Invalid base action.");
    IsHostSelector = BaseAction->getOffloadingDeviceKind() == Action::OFK_None;
  }

  /// Check if a chain of actions can be combined and return the tool that can
  /// handle the combination of actions. The pointer to the current inputs \a
  /// Inputs and the list of offload actions \a CollapsedOffloadActions
  /// connected to collapsed actions are updated accordingly. The latter enables
  /// the caller of the selector to process them afterwards instead of just
  /// dropping them. If no suitable tool is found, null will be returned.
  const Tool *getTool(ActionList &Inputs,
                      ActionList &CollapsedOffloadAction) {
    //
    // Get the largest chain of actions that we could combine.
    //

    SmallVector<JobActionInfo, 5> ActionChain(1);
    ActionChain.back().JA = BaseAction;
    while (ActionChain.back().JA) {
      const Action *CurAction = ActionChain.back().JA;

      // Grow the chain by one element.
      ActionChain.resize(ActionChain.size() + 1);
      JobActionInfo &AI = ActionChain.back();

      // Attempt to fill it with the
      AI.JA =
          getPrevDependentAction(CurAction->getInputs(), AI.SavedOffloadAction);
    }

    // Pop the last action info as it could not be filled.
    ActionChain.pop_back();

    //
    // Attempt to combine actions. If all combining attempts failed, just return
    // the tool of the provided action. At the end we attempt to combine the
    // action with any preprocessor action it may depend on.
    //

    const Tool *T = combineAssembleBackendCompile(ActionChain, Inputs,
                                                  CollapsedOffloadAction);
    if (!T)
      T = combineAssembleBackend(ActionChain, Inputs, CollapsedOffloadAction);
    if (!T)
      T = combineBackendCompile(ActionChain, Inputs, CollapsedOffloadAction);
    if (!T) {
      Inputs = BaseAction->getInputs();
      T = TC.SelectTool(*BaseAction);
    }

    combineWithPreprocessor(T, Inputs, CollapsedOffloadAction);
    return T;
  }
};
}

/// Return a string that uniquely identifies the result of a job. The bound arch
/// is not necessarily represented in the toolchain's triple -- for example,
/// armv7 and armv7s both map to the same triple -- so we need both in our map.
/// Also, we need to add the offloading device kind, as the same tool chain can
/// be used for host and device for some programming models, e.g. OpenMP.
static std::string GetTriplePlusArchString(const ToolChain *TC,
                                           StringRef BoundArch,
                                           Action::OffloadKind OffloadKind) {
  std::string TriplePlusArch = TC->getTriple().normalize();
  if (!BoundArch.empty()) {
    TriplePlusArch += "-";
    TriplePlusArch += BoundArch;
  }
  TriplePlusArch += "-";
  TriplePlusArch += Action::GetOffloadKindName(OffloadKind);
  return TriplePlusArch;
}

InputInfo Driver::BuildJobsForAction(
    Compilation &C, const Action *A, const ToolChain *TC, StringRef BoundArch,
    bool AtTopLevel, bool MultipleArchs, const char *LinkingOutput,
    std::map<std::pair<const Action *, std::string>, InputInfo> &CachedResults,
    Action::OffloadKind TargetDeviceOffloadKind) const {
  std::pair<const Action *, std::string> ActionTC = {
      A, GetTriplePlusArchString(TC, BoundArch, TargetDeviceOffloadKind)};
  auto CachedResult = CachedResults.find(ActionTC);
  if (CachedResult != CachedResults.end()) {
    return CachedResult->second;
  }
  InputInfo Result = BuildJobsForActionNoCache(
      C, A, TC, BoundArch, AtTopLevel, MultipleArchs, LinkingOutput,
      CachedResults, TargetDeviceOffloadKind);
  CachedResults[ActionTC] = Result;
  return Result;
}

InputInfo Driver::BuildJobsForActionNoCache(
    Compilation &C, const Action *A, const ToolChain *TC, StringRef BoundArch,
    bool AtTopLevel, bool MultipleArchs, const char *LinkingOutput,
    std::map<std::pair<const Action *, std::string>, InputInfo> &CachedResults,
    Action::OffloadKind TargetDeviceOffloadKind) const {
  llvm::PrettyStackTraceString CrashInfo("Building compilation jobs");

  InputInfoList OffloadDependencesInputInfo;
  bool BuildingForOffloadDevice = TargetDeviceOffloadKind != Action::OFK_None;
  if (const OffloadAction *OA = dyn_cast<OffloadAction>(A)) {
    // The 'Darwin' toolchain is initialized only when its arguments are
    // computed. Get the default arguments for OFK_None to ensure that
    // initialization is performed before processing the offload action.
    // FIXME: Remove when darwin's toolchain is initialized during construction.
    C.getArgsForToolChain(TC, BoundArch, Action::OFK_None);

    // The offload action is expected to be used in four different situations.
    //
    // a) Set a toolchain/architecture/kind for a host action:
    //    Host Action 1 -> OffloadAction -> Host Action 2
    //
    // b) Set a toolchain/architecture/kind for a device action;
    //    Device Action 1 -> OffloadAction -> Device Action 2
    //
    // c) Specify a device dependence to a host action;
    //    Device Action 1  _
    //                      \
    //      Host Action 1  ---> OffloadAction -> Host Action 2
    //
    // d) Specify a host dependence to a device action.
    //      Host Action 1  _
    //                      \
    //    Device Action 1  ---> OffloadAction -> Device Action 2
    //
    // For a) and b), we just return the job generated for the dependence. For
    // c) and d) we override the current action with the host/device dependence
    // if the current toolchain is host/device and set the offload dependences
    // info with the jobs obtained from the device/host dependence(s).

    // If there is a single device option, just generate the job for it.
    if (OA->hasSingleDeviceDependence()) {
      InputInfo DevA;
      OA->doOnEachDeviceDependence([&](Action *DepA, const ToolChain *DepTC,
                                       const char *DepBoundArch) {
        DevA =
            BuildJobsForAction(C, DepA, DepTC, DepBoundArch, AtTopLevel,
                               /*MultipleArchs*/ !!DepBoundArch, LinkingOutput,
                               CachedResults, DepA->getOffloadingDeviceKind());
      });
      return DevA;
    }

    // If 'Action 2' is host, we generate jobs for the device dependences and
    // override the current action with the host dependence. Otherwise, we
    // generate the host dependences and override the action with the device
    // dependence. The dependences can't therefore be a top-level action.
    OA->doOnEachDependence(
        /*IsHostDependence=*/BuildingForOffloadDevice,
        [&](Action *DepA, const ToolChain *DepTC, const char *DepBoundArch) {
          OffloadDependencesInputInfo.push_back(BuildJobsForAction(
              C, DepA, DepTC, DepBoundArch, /*AtTopLevel=*/false,
              /*MultipleArchs*/ !!DepBoundArch, LinkingOutput, CachedResults,
              DepA->getOffloadingDeviceKind()));
        });

    A = BuildingForOffloadDevice
            ? OA->getSingleDeviceDependence(/*DoNotConsiderHostActions=*/true)
            : OA->getHostDependence();
  }

  if (const InputAction *IA = dyn_cast<InputAction>(A)) {
    // FIXME: It would be nice to not claim this here; maybe the old scheme of
    // just using Args was better?
    const Arg &Input = IA->getInputArg();
    Input.claim();
    if (Input.getOption().matches(options::OPT_INPUT)) {
      const char *Name = Input.getValue();
      return InputInfo(A, Name, /* _BaseInput = */ Name);
    }
    return InputInfo(A, &Input, /* _BaseInput = */ "");
  }

  if (const BindArchAction *BAA = dyn_cast<BindArchAction>(A)) {
    const ToolChain *TC;
    StringRef ArchName = BAA->getArchName();

    if (!ArchName.empty())
      TC = &getToolChain(C.getArgs(),
                         computeTargetTriple(*this, TargetTriple,
                                             C.getArgs(), ArchName));
    else
      TC = &C.getDefaultToolChain();

    return BuildJobsForAction(C, *BAA->input_begin(), TC, ArchName, AtTopLevel,
                              MultipleArchs, LinkingOutput, CachedResults,
                              TargetDeviceOffloadKind);
  }


  ActionList Inputs = A->getInputs();

  const JobAction *JA = cast<JobAction>(A);
  ActionList CollapsedOffloadActions;

  ToolSelector TS(JA, *TC, C, isSaveTempsEnabled(),
                  embedBitcodeInObject() && !isUsingLTO());
  const Tool *T = TS.getTool(Inputs, CollapsedOffloadActions);

  if (!T)
    return InputInfo();

  if (BuildingForOffloadDevice &&
      A->getOffloadingDeviceKind() == Action::OFK_OpenMP) {
    if (TC->getTriple().isAMDGCN()) {
      // AMDGCN treats backend and assemble actions as no-op because
      // linker does not support object files.
      if (const BackendJobAction *BA = dyn_cast<BackendJobAction>(A)) {
        return BuildJobsForAction(C, *BA->input_begin(), TC, BoundArch,
                                  AtTopLevel, MultipleArchs, LinkingOutput,
                                  CachedResults, TargetDeviceOffloadKind);
      }

      if (const AssembleJobAction *AA = dyn_cast<AssembleJobAction>(A)) {
        return BuildJobsForAction(C, *AA->input_begin(), TC, BoundArch,
                                  AtTopLevel, MultipleArchs, LinkingOutput,
                                  CachedResults, TargetDeviceOffloadKind);
      }
    }
  }

  // If we've collapsed action list that contained OffloadAction we
  // need to build jobs for host/device-side inputs it may have held.
  for (const auto *OA : CollapsedOffloadActions)
    cast<OffloadAction>(OA)->doOnEachDependence(
        /*IsHostDependence=*/BuildingForOffloadDevice,
        [&](Action *DepA, const ToolChain *DepTC, const char *DepBoundArch) {
          OffloadDependencesInputInfo.push_back(BuildJobsForAction(
              C, DepA, DepTC, DepBoundArch, /* AtTopLevel */ false,
              /*MultipleArchs=*/!!DepBoundArch, LinkingOutput, CachedResults,
              DepA->getOffloadingDeviceKind()));
        });

  // Only use pipes when there is exactly one input.
  InputInfoList InputInfos;
  for (const Action *Input : Inputs) {
    // Treat dsymutil and verify sub-jobs as being at the top-level too, they
    // shouldn't get temporary output names.
    // FIXME: Clean this up.
    bool SubJobAtTopLevel =
        AtTopLevel && (isa<DsymutilJobAction>(A) || isa<VerifyJobAction>(A));
    InputInfos.push_back(BuildJobsForAction(
        C, Input, TC, BoundArch, SubJobAtTopLevel, MultipleArchs, LinkingOutput,
        CachedResults, A->getOffloadingDeviceKind()));
  }

  // Always use the first file input as the base input.
  const char *BaseInput = InputInfos[0].getBaseInput();
  for (auto &Info : InputInfos) {
    if (Info.isFilename()) {
      BaseInput = Info.getBaseInput();
      break;
    }
  }

  // ... except dsymutil actions, which use their actual input as the base
  // input.
  if (JA->getType() == types::TY_dSYM)
    BaseInput = InputInfos[0].getFilename();

  // ... and in header module compilations, which use the module name.
  if (auto *ModuleJA = dyn_cast<HeaderModulePrecompileJobAction>(JA))
    BaseInput = ModuleJA->getModuleName();

  // Append outputs of offload device jobs to the input list
  if (!OffloadDependencesInputInfo.empty())
    InputInfos.append(OffloadDependencesInputInfo.begin(),
                      OffloadDependencesInputInfo.end());

  // Set the effective triple of the toolchain for the duration of this job.
  llvm::Triple EffectiveTriple;
  const ToolChain &ToolTC = T->getToolChain();
  const ArgList &Args =
      C.getArgsForToolChain(TC, BoundArch, A->getOffloadingDeviceKind());
  if (InputInfos.size() != 1) {
    EffectiveTriple = llvm::Triple(ToolTC.ComputeEffectiveClangTriple(Args));
  } else {
    // Pass along the input type if it can be unambiguously determined.
    EffectiveTriple = llvm::Triple(
        ToolTC.ComputeEffectiveClangTriple(Args, InputInfos[0].getType()));
  }
  RegisterEffectiveTriple TripleRAII(ToolTC, EffectiveTriple);

  // Determine the place to write output to, if any.
  InputInfo Result;
  InputInfoList UnbundlingResults;
  if (auto *UA = dyn_cast<OffloadUnbundlingJobAction>(JA)) {
    // If we have an unbundling job, we need to create results for all the
    // outputs. We also update the results cache so that other actions using
    // this unbundling action can get the right results.
    for (auto &UI : UA->getDependentActionsInfo()) {
      assert(UI.DependentOffloadKind != Action::OFK_None &&
             "Unbundling with no offloading??");

      // Unbundling actions are never at the top level. When we generate the
      // offloading prefix, we also do that for the host file because the
      // unbundling action does not change the type of the output which can
      // cause a overwrite.
      std::string OffloadingPrefix = Action::GetOffloadingFileNamePrefix(
          UI.DependentOffloadKind,
          UI.DependentToolChain->getTriple().normalize(),
          /*CreatePrefixForHost=*/true);
      auto CurI = InputInfo(
          UA,
          GetNamedOutputPath(C, *UA, BaseInput, UI.DependentBoundArch,
                             /*AtTopLevel=*/false,
                             MultipleArchs ||
                                 UI.DependentOffloadKind == Action::OFK_HIP,
                             OffloadingPrefix),
          BaseInput);
      // Save the unbundling result.
      UnbundlingResults.push_back(CurI);

      // Get the unique string identifier for this dependence and cache the
      // result.
      StringRef Arch;
      if (TargetDeviceOffloadKind == Action::OFK_HIP) {
        if (UI.DependentOffloadKind == Action::OFK_Host)
          Arch = StringRef();
        else
          Arch = UI.DependentBoundArch;
      } else
        Arch = BoundArch;

      CachedResults[{A, GetTriplePlusArchString(UI.DependentToolChain, Arch,
                                                UI.DependentOffloadKind)}] =
          CurI;
    }

    // Now that we have all the results generated, select the one that should be
    // returned for the current depending action.
    std::pair<const Action *, std::string> ActionTC = {
        A, GetTriplePlusArchString(TC, BoundArch, TargetDeviceOffloadKind)};
    assert(CachedResults.find(ActionTC) != CachedResults.end() &&
           "Result does not exist??");
    Result = CachedResults[ActionTC];
  } else if (JA->getType() == types::TY_Nothing)
    Result = InputInfo(A, BaseInput);
  else {
    // We only have to generate a prefix for the host if this is not a top-level
    // action.
    std::string OffloadingPrefix = Action::GetOffloadingFileNamePrefix(
        A->getOffloadingDeviceKind(), TC->getTriple().normalize(),
        /*CreatePrefixForHost=*/!!A->getOffloadingHostActiveKinds() &&
            !AtTopLevel);
    if (isa<OffloadWrapperJobAction>(JA)) {
      if (Arg *FinalOutput = C.getArgs().getLastArg(options::OPT_o))
        BaseInput = FinalOutput->getValue();
      else
        BaseInput = getDefaultImageName();
      BaseInput =
          C.getArgs().MakeArgString(std::string(BaseInput) + "-wrapper");
    }
    Result = InputInfo(A, GetNamedOutputPath(C, *JA, BaseInput, BoundArch,
                                             AtTopLevel, MultipleArchs,
                                             OffloadingPrefix),
                       BaseInput);
  }

  if (CCCPrintBindings && !CCGenDiagnostics) {
    llvm::errs() << "# \"" << T->getToolChain().getTripleString() << '"'
                 << " - \"" << T->getName() << "\", inputs: [";
    for (unsigned i = 0, e = InputInfos.size(); i != e; ++i) {
      llvm::errs() << InputInfos[i].getAsString();
      if (i + 1 != e)
        llvm::errs() << ", ";
    }
    if (UnbundlingResults.empty())
      llvm::errs() << "], output: " << Result.getAsString() << "\n";
    else {
      llvm::errs() << "], outputs: [";
      for (unsigned i = 0, e = UnbundlingResults.size(); i != e; ++i) {
        llvm::errs() << UnbundlingResults[i].getAsString();
        if (i + 1 != e)
          llvm::errs() << ", ";
      }
      llvm::errs() << "] \n";
    }
  } else {
    if (UnbundlingResults.empty())
      T->ConstructJob(
          C, *JA, Result, InputInfos,
          C.getArgsForToolChain(TC, BoundArch, JA->getOffloadingDeviceKind()),
          LinkingOutput);
    else
      T->ConstructJobMultipleOutputs(
          C, *JA, UnbundlingResults, InputInfos,
          C.getArgsForToolChain(TC, BoundArch, JA->getOffloadingDeviceKind()),
          LinkingOutput);
  }
  return Result;
}

const char *Driver::getDefaultImageName() const {
  llvm::Triple Target(llvm::Triple::normalize(TargetTriple));
  return Target.isOSWindows() ? "a.exe" : "a.out";
}

/// Create output filename based on ArgValue, which could either be a
/// full filename, filename without extension, or a directory. If ArgValue
/// does not provide a filename, then use BaseName, and use the extension
/// suitable for FileType.
static const char *MakeCLOutputFilename(const ArgList &Args, StringRef ArgValue,
                                        StringRef BaseName,
                                        types::ID FileType) {
  SmallString<128> Filename = ArgValue;

  if (ArgValue.empty()) {
    // If the argument is empty, output to BaseName in the current dir.
    Filename = BaseName;
  } else if (llvm::sys::path::is_separator(Filename.back())) {
    // If the argument is a directory, output to BaseName in that dir.
    llvm::sys::path::append(Filename, BaseName);
  }

  if (!llvm::sys::path::has_extension(ArgValue)) {
    // If the argument didn't provide an extension, then set it.
    const char *Extension = types::getTypeTempSuffix(FileType, true);

    if (FileType == types::TY_Image &&
        Args.hasArg(options::OPT__SLASH_LD, options::OPT__SLASH_LDd)) {
      // The output file is a dll.
      Extension = "dll";
    }

    llvm::sys::path::replace_extension(Filename, Extension);
  }

  return Args.MakeArgString(Filename.c_str());
}

static bool HasPreprocessOutput(const Action &JA) {
  if (isa<PreprocessJobAction>(JA))
    return true;
  if (isa<OffloadAction>(JA) && isa<PreprocessJobAction>(JA.getInputs()[0]))
    return true;
  if (isa<OffloadBundlingJobAction>(JA) &&
      HasPreprocessOutput(*(JA.getInputs()[0])))
    return true;
  return false;
}

const char *Driver::GetNamedOutputPath(Compilation &C, const JobAction &JA,
                                       const char *BaseInput,
                                       StringRef OrigBoundArch, bool AtTopLevel,
                                       bool MultipleArchs,
                                       StringRef OffloadingPrefix) const {
  std::string BoundArch = OrigBoundArch.str();
  if (is_style_windows(llvm::sys::path::Style::native)) {
    // BoundArch may contains ':', which is invalid in file names on Windows,
    // therefore replace it with '%'.
    std::replace(BoundArch.begin(), BoundArch.end(), ':', '@');
  }

  llvm::PrettyStackTraceString CrashInfo("Computing output path");
  // Output to a user requested destination?
  if (AtTopLevel && !isa<DsymutilJobAction>(JA) && !isa<VerifyJobAction>(JA)) {
    if (Arg *FinalOutput = C.getArgs().getLastArg(options::OPT_o))
      return C.addResultFile(FinalOutput->getValue(), &JA);
  }

  // For /P, preprocess to file named after BaseInput.
  if (C.getArgs().hasArg(options::OPT__SLASH_P)) {
    assert(AtTopLevel && isa<PreprocessJobAction>(JA));
    StringRef BaseName = llvm::sys::path::filename(BaseInput);
    StringRef NameArg;
    if (Arg *A = C.getArgs().getLastArg(options::OPT__SLASH_Fi))
      NameArg = A->getValue();
    return C.addResultFile(
        MakeCLOutputFilename(C.getArgs(), NameArg, BaseName, types::TY_PP_C),
        &JA);
  }

  // Default to writing to stdout?
  if (AtTopLevel && !CCGenDiagnostics && HasPreprocessOutput(JA)) {
    return "-";
  }

  if (JA.getType() == types::TY_ModuleFile &&
      C.getArgs().getLastArg(options::OPT_module_file_info)) {
    return "-";
  }

  // Is this the assembly listing for /FA?
  if (JA.getType() == types::TY_PP_Asm &&
      (C.getArgs().hasArg(options::OPT__SLASH_FA) ||
       C.getArgs().hasArg(options::OPT__SLASH_Fa))) {
    // Use /Fa and the input filename to determine the asm file name.
    StringRef BaseName = llvm::sys::path::filename(BaseInput);
    StringRef FaValue = C.getArgs().getLastArgValue(options::OPT__SLASH_Fa);
    return C.addResultFile(
        MakeCLOutputFilename(C.getArgs(), FaValue, BaseName, JA.getType()),
        &JA);
  }

  // Output to a temporary file?
  if ((!AtTopLevel && !isSaveTempsEnabled() &&
       !C.getArgs().hasArg(options::OPT__SLASH_Fo)) ||
      CCGenDiagnostics) {
    StringRef Name = llvm::sys::path::filename(BaseInput);
    std::pair<StringRef, StringRef> Split = Name.split('.');
    SmallString<128> TmpName;
    const char *Suffix = types::getTypeTempSuffix(JA.getType(), IsCLMode());
    Arg *A = C.getArgs().getLastArg(options::OPT_fcrash_diagnostics_dir);
    if (CCGenDiagnostics && A) {
      SmallString<128> CrashDirectory(A->getValue());
      if (!getVFS().exists(CrashDirectory))
        llvm::sys::fs::create_directories(CrashDirectory);
      llvm::sys::path::append(CrashDirectory, Split.first);
      const char *Middle = Suffix ? "-%%%%%%." : "-%%%%%%";
      std::error_code EC = llvm::sys::fs::createUniqueFile(
          CrashDirectory + Middle + Suffix, TmpName);
      if (EC) {
        Diag(clang::diag::err_unable_to_make_temp) << EC.message();
        return "";
      }
    } else {
      if (MultipleArchs && !BoundArch.empty()) {
        TmpName = GetTemporaryDirectory(Split.first);
        llvm::sys::path::append(TmpName,
                                Split.first + "-" + BoundArch + "." + Suffix);
      } else {
        TmpName = GetTemporaryPath(Split.first, Suffix);
      }
    }
    return C.addTempFile(C.getArgs().MakeArgString(TmpName));
  }

  SmallString<128> BasePath(BaseInput);
  SmallString<128> ExternalPath("");
  StringRef BaseName;

  // Dsymutil actions should use the full path.
  if (isa<DsymutilJobAction>(JA) && C.getArgs().hasArg(options::OPT_dsym_dir)) {
    ExternalPath += C.getArgs().getLastArg(options::OPT_dsym_dir)->getValue();
    // We use posix style here because the tests (specifically
    // darwin-dsymutil.c) demonstrate that posix style paths are acceptable
    // even on Windows and if we don't then the similar test covering this
    // fails.
    llvm::sys::path::append(ExternalPath, llvm::sys::path::Style::posix,
                            llvm::sys::path::filename(BasePath));
    BaseName = ExternalPath;
  } else if (isa<DsymutilJobAction>(JA) || isa<VerifyJobAction>(JA))
    BaseName = BasePath;
  else
    BaseName = llvm::sys::path::filename(BasePath);

  // Determine what the derived output name should be.
  const char *NamedOutput;

  if ((JA.getType() == types::TY_Object || JA.getType() == types::TY_LTO_BC) &&
      C.getArgs().hasArg(options::OPT__SLASH_Fo, options::OPT__SLASH_o)) {
    // The /Fo or /o flag decides the object filename.
    StringRef Val =
        C.getArgs()
            .getLastArg(options::OPT__SLASH_Fo, options::OPT__SLASH_o)
            ->getValue();
    NamedOutput =
        MakeCLOutputFilename(C.getArgs(), Val, BaseName, types::TY_Object);
  } else if (JA.getType() == types::TY_Image &&
             C.getArgs().hasArg(options::OPT__SLASH_Fe,
                                options::OPT__SLASH_o)) {
    // The /Fe or /o flag names the linked file.
    StringRef Val =
        C.getArgs()
            .getLastArg(options::OPT__SLASH_Fe, options::OPT__SLASH_o)
            ->getValue();
    NamedOutput =
        MakeCLOutputFilename(C.getArgs(), Val, BaseName, types::TY_Image);
  } else if (JA.getType() == types::TY_Image) {
    if (IsCLMode()) {
      // clang-cl uses BaseName for the executable name.
      NamedOutput =
          MakeCLOutputFilename(C.getArgs(), "", BaseName, types::TY_Image);
    } else {
      SmallString<128> Output(getDefaultImageName());
      // HIP image for device compilation with -fno-gpu-rdc is per compilation
      // unit.
      bool IsHIPNoRDC = JA.getOffloadingDeviceKind() == Action::OFK_HIP &&
                        !C.getArgs().hasFlag(options::OPT_fgpu_rdc,
                                             options::OPT_fno_gpu_rdc, false);
      if (IsHIPNoRDC) {
        Output = BaseName;
        llvm::sys::path::replace_extension(Output, "");
      }
      Output += OffloadingPrefix;
      if (MultipleArchs && !BoundArch.empty()) {
        Output += "-";
        Output.append(BoundArch);
      }
      if (IsHIPNoRDC)
        Output += ".out";
      NamedOutput = C.getArgs().MakeArgString(Output.c_str());
    }
  } else if (JA.getType() == types::TY_PCH && IsCLMode()) {
    NamedOutput = C.getArgs().MakeArgString(GetClPchPath(C, BaseName));
  } else {
    const char *Suffix = types::getTypeTempSuffix(JA.getType(), IsCLMode());
    assert(Suffix && "All types used for output should have a suffix.");

    std::string::size_type End = std::string::npos;
    if (!types::appendSuffixForType(JA.getType()))
      End = BaseName.rfind('.');
    SmallString<128> Suffixed(BaseName.substr(0, End));
    Suffixed += OffloadingPrefix;
    if (MultipleArchs && !BoundArch.empty()) {
      Suffixed += "-";
      Suffixed.append(BoundArch);
    }
    // When using both -save-temps and -emit-llvm, use a ".tmp.bc" suffix for
    // the unoptimized bitcode so that it does not get overwritten by the ".bc"
    // optimized bitcode output.
    auto IsHIPRDCInCompilePhase = [](const JobAction &JA,
                                     const llvm::opt::DerivedArgList &Args) {
      // The relocatable compilation in HIP implies -emit-llvm. Similarly, use a
      // ".tmp.bc" suffix for the unoptimized bitcode (generated in the compile
      // phase.)
      return isa<CompileJobAction>(JA) &&
             JA.getOffloadingDeviceKind() == Action::OFK_HIP &&
             Args.hasFlag(options::OPT_fgpu_rdc, options::OPT_fno_gpu_rdc,
                          false);
    };
    if (!AtTopLevel && JA.getType() == types::TY_LLVM_BC &&
        (C.getArgs().hasArg(options::OPT_emit_llvm) ||
         IsHIPRDCInCompilePhase(JA, C.getArgs())))
      Suffixed += ".tmp";
    Suffixed += '.';
    Suffixed += Suffix;
    NamedOutput = C.getArgs().MakeArgString(Suffixed.c_str());
  }

  // Prepend object file path if -save-temps=obj
  if (!AtTopLevel && isSaveTempsObj() && C.getArgs().hasArg(options::OPT_o) &&
      JA.getType() != types::TY_PCH) {
    Arg *FinalOutput = C.getArgs().getLastArg(options::OPT_o);
    SmallString<128> TempPath(FinalOutput->getValue());
    llvm::sys::path::remove_filename(TempPath);
    StringRef OutputFileName = llvm::sys::path::filename(NamedOutput);
    llvm::sys::path::append(TempPath, OutputFileName);
    NamedOutput = C.getArgs().MakeArgString(TempPath.c_str());
  }

  // If we're saving temps and the temp file conflicts with the input file,
  // then avoid overwriting input file.
  if (!AtTopLevel && isSaveTempsEnabled() && NamedOutput == BaseName) {
    bool SameFile = false;
    SmallString<256> Result;
    llvm::sys::fs::current_path(Result);
    llvm::sys::path::append(Result, BaseName);
    llvm::sys::fs::equivalent(BaseInput, Result.c_str(), SameFile);
    // Must share the same path to conflict.
    if (SameFile) {
      StringRef Name = llvm::sys::path::filename(BaseInput);
      std::pair<StringRef, StringRef> Split = Name.split('.');
      std::string TmpName = GetTemporaryPath(
          Split.first, types::getTypeTempSuffix(JA.getType(), IsCLMode()));
      return C.addTempFile(C.getArgs().MakeArgString(TmpName));
    }
  }

  // As an annoying special case, PCH generation doesn't strip the pathname.
  if (JA.getType() == types::TY_PCH && !IsCLMode()) {
    llvm::sys::path::remove_filename(BasePath);
    if (BasePath.empty())
      BasePath = NamedOutput;
    else
      llvm::sys::path::append(BasePath, NamedOutput);
    return C.addResultFile(C.getArgs().MakeArgString(BasePath.c_str()), &JA);
  } else {
    return C.addResultFile(NamedOutput, &JA);
  }
}

std::string Driver::GetFilePath(StringRef Name, const ToolChain &TC) const {
  // Search for Name in a list of paths.
  auto SearchPaths = [&](const llvm::SmallVectorImpl<std::string> &P)
      -> llvm::Optional<std::string> {
    // Respect a limited subset of the '-Bprefix' functionality in GCC by
    // attempting to use this prefix when looking for file paths.
    for (const auto &Dir : P) {
      if (Dir.empty())
        continue;
      SmallString<128> P(Dir[0] == '=' ? SysRoot + Dir.substr(1) : Dir);
      llvm::sys::path::append(P, Name);
      if (llvm::sys::fs::exists(Twine(P)))
        return std::string(P);
    }
    return None;
  };

  if (auto P = SearchPaths(PrefixDirs))
    return *P;

  SmallString<128> R(ResourceDir);
  llvm::sys::path::append(R, Name);
  if (llvm::sys::fs::exists(Twine(R)))
    return std::string(R.str());

  SmallString<128> P(TC.getCompilerRTPath());
  llvm::sys::path::append(P, Name);
  if (llvm::sys::fs::exists(Twine(P)))
    return std::string(P.str());

  SmallString<128> D(Dir);
  llvm::sys::path::append(D, "..", Name);
  if (llvm::sys::fs::exists(Twine(D)))
    return std::string(D.str());

  if (auto P = SearchPaths(TC.getLibraryPaths()))
    return *P;

  if (auto P = SearchPaths(TC.getFilePaths()))
    return *P;

  return std::string(Name);
}

void Driver::generatePrefixedToolNames(
    StringRef Tool, const ToolChain &TC,
    SmallVectorImpl<std::string> &Names) const {
  // FIXME: Needs a better variable than TargetTriple
  Names.emplace_back((TargetTriple + "-" + Tool).str());
  Names.emplace_back(Tool);
}

static bool ScanDirForExecutable(SmallString<128> &Dir, StringRef Name) {
  llvm::sys::path::append(Dir, Name);
  if (llvm::sys::fs::can_execute(Twine(Dir)))
    return true;
  llvm::sys::path::remove_filename(Dir);
  return false;
}

std::string Driver::GetProgramPath(StringRef Name, const ToolChain &TC) const {
  SmallVector<std::string, 2> TargetSpecificExecutables;
  generatePrefixedToolNames(Name, TC, TargetSpecificExecutables);

  // Respect a limited subset of the '-Bprefix' functionality in GCC by
  // attempting to use this prefix when looking for program paths.
  for (const auto &PrefixDir : PrefixDirs) {
    if (llvm::sys::fs::is_directory(PrefixDir)) {
      SmallString<128> P(PrefixDir);
      if (ScanDirForExecutable(P, Name))
        return std::string(P.str());
    } else {
      SmallString<128> P((PrefixDir + Name).str());
      if (llvm::sys::fs::can_execute(Twine(P)))
        return std::string(P.str());
    }
  }

  const ToolChain::path_list &List = TC.getProgramPaths();
  for (const auto &TargetSpecificExecutable : TargetSpecificExecutables) {
    // For each possible name of the tool look for it in
    // program paths first, then the path.
    // Higher priority names will be first, meaning that
    // a higher priority name in the path will be found
    // instead of a lower priority name in the program path.
    // E.g. <triple>-gcc on the path will be found instead
    // of gcc in the program path
    for (const auto &Path : List) {
      SmallString<128> P(Path);
      if (ScanDirForExecutable(P, TargetSpecificExecutable))
        return std::string(P.str());
    }

    // Fall back to the path
    if (llvm::ErrorOr<std::string> P =
            llvm::sys::findProgramByName(TargetSpecificExecutable))
      return *P;
  }

  return std::string(Name);
}

std::string Driver::GetTemporaryPath(StringRef Prefix, StringRef Suffix) const {
  SmallString<128> Path;
  std::error_code EC = llvm::sys::fs::createTemporaryFile(Prefix, Suffix, Path);
  if (EC) {
    Diag(clang::diag::err_unable_to_make_temp) << EC.message();
    return "";
  }

  return std::string(Path.str());
}

std::string Driver::GetTemporaryDirectory(StringRef Prefix) const {
  SmallString<128> Path;
  std::error_code EC = llvm::sys::fs::createUniqueDirectory(Prefix, Path);
  if (EC) {
    Diag(clang::diag::err_unable_to_make_temp) << EC.message();
    return "";
  }

  return std::string(Path.str());
}

std::string Driver::GetClPchPath(Compilation &C, StringRef BaseName) const {
  SmallString<128> Output;
  if (Arg *FpArg = C.getArgs().getLastArg(options::OPT__SLASH_Fp)) {
    // FIXME: If anybody needs it, implement this obscure rule:
    // "If you specify a directory without a file name, the default file name
    // is VCx0.pch., where x is the major version of Visual C++ in use."
    Output = FpArg->getValue();

    // "If you do not specify an extension as part of the path name, an
    // extension of .pch is assumed. "
    if (!llvm::sys::path::has_extension(Output))
      Output += ".pch";
  } else {
    if (Arg *YcArg = C.getArgs().getLastArg(options::OPT__SLASH_Yc))
      Output = YcArg->getValue();
    if (Output.empty())
      Output = BaseName;
    llvm::sys::path::replace_extension(Output, ".pch");
  }
  return std::string(Output.str());
}

const ToolChain &Driver::getToolChain(const ArgList &Args,
                                      const llvm::Triple &Target) const {

  auto &TC = ToolChains[Target.str()];
  if (!TC) {
    switch (Target.getOS()) {
    case llvm::Triple::AIX:
      TC = std::make_unique<toolchains::AIX>(*this, Target, Args);
      break;
    case llvm::Triple::Haiku:
      TC = std::make_unique<toolchains::Haiku>(*this, Target, Args);
      break;
    case llvm::Triple::Ananas:
      TC = std::make_unique<toolchains::Ananas>(*this, Target, Args);
      break;
    case llvm::Triple::CloudABI:
      TC = std::make_unique<toolchains::CloudABI>(*this, Target, Args);
      break;
    case llvm::Triple::Darwin:
    case llvm::Triple::MacOSX:
    case llvm::Triple::IOS:
    case llvm::Triple::TvOS:
    case llvm::Triple::WatchOS:
      TC = std::make_unique<toolchains::DarwinClang>(*this, Target, Args);
      break;
    case llvm::Triple::DragonFly:
      TC = std::make_unique<toolchains::DragonFly>(*this, Target, Args);
      break;
    case llvm::Triple::OpenBSD:
      TC = std::make_unique<toolchains::OpenBSD>(*this, Target, Args);
      break;
    case llvm::Triple::NetBSD:
      TC = std::make_unique<toolchains::NetBSD>(*this, Target, Args);
      break;
    case llvm::Triple::FreeBSD:
      if (Target.isPPC())
        TC = std::make_unique<toolchains::PPCFreeBSDToolChain>(*this, Target,
                                                               Args);
      else
        TC = std::make_unique<toolchains::FreeBSD>(*this, Target, Args);
      break;
    case llvm::Triple::Minix:
      TC = std::make_unique<toolchains::Minix>(*this, Target, Args);
      break;
    case llvm::Triple::Linux:
    case llvm::Triple::ELFIAMCU:
      if (Target.getArch() == llvm::Triple::hexagon)
        TC = std::make_unique<toolchains::HexagonToolChain>(*this, Target,
                                                             Args);
      else if (Target.getArch() == llvm::Triple::ve)
        TC = std::make_unique<toolchains::VEToolChain>(*this, Target, Args);
      else if ((Target.getVendor() == llvm::Triple::MipsTechnologies) &&
               !Target.hasEnvironment())
        TC = std::make_unique<toolchains::MipsLLVMToolChain>(*this, Target,
                                                              Args);
      else if (Target.isPPC())
        TC = std::make_unique<toolchains::PPCLinuxToolChain>(*this, Target,
                                                              Args);
      else if (Target.getArch() == llvm::Triple::ve)
        TC = std::make_unique<toolchains::VEToolChain>(*this, Target, Args);

      else
        TC = std::make_unique<toolchains::Linux>(*this, Target, Args);
      break;
    case llvm::Triple::NaCl:
      TC = std::make_unique<toolchains::NaClToolChain>(*this, Target, Args);
      break;
    case llvm::Triple::Fuchsia:
      TC = std::make_unique<toolchains::Fuchsia>(*this, Target, Args);
      break;
    case llvm::Triple::Solaris:
      TC = std::make_unique<toolchains::Solaris>(*this, Target, Args);
      break;
    case llvm::Triple::AMDHSA:
      TC = std::make_unique<toolchains::ROCMToolChain>(*this, Target, Args);
      break;
    case llvm::Triple::AMDPAL:
    case llvm::Triple::Mesa3D:
      TC = std::make_unique<toolchains::AMDGPUToolChain>(*this, Target, Args);
      break;
    case llvm::Triple::Win32:
      switch (Target.getEnvironment()) {
      default:
        if (Target.isOSBinFormatELF())
          TC = std::make_unique<toolchains::Generic_ELF>(*this, Target, Args);
        else if (Target.isOSBinFormatMachO())
          TC = std::make_unique<toolchains::MachO>(*this, Target, Args);
        else
          TC = std::make_unique<toolchains::Generic_GCC>(*this, Target, Args);
        break;
      case llvm::Triple::GNU:
        TC = std::make_unique<toolchains::MinGW>(*this, Target, Args);
        break;
      case llvm::Triple::Itanium:
        TC = std::make_unique<toolchains::CrossWindowsToolChain>(*this, Target,
                                                                  Args);
        break;
      case llvm::Triple::MSVC:
      case llvm::Triple::UnknownEnvironment:
        if (Args.getLastArgValue(options::OPT_fuse_ld_EQ)
                .startswith_insensitive("bfd"))
          TC = std::make_unique<toolchains::CrossWindowsToolChain>(
              *this, Target, Args);
        else
          TC =
              std::make_unique<toolchains::MSVCToolChain>(*this, Target, Args);
        break;
      }
      break;
    case llvm::Triple::PS4:
      TC = std::make_unique<toolchains::PS4CPU>(*this, Target, Args);
      break;
    case llvm::Triple::Contiki:
      TC = std::make_unique<toolchains::Contiki>(*this, Target, Args);
      break;
    case llvm::Triple::Hurd:
      TC = std::make_unique<toolchains::Hurd>(*this, Target, Args);
      break;
    case llvm::Triple::ZOS:
      TC = std::make_unique<toolchains::ZOS>(*this, Target, Args);
      break;
    default:
      // Of these targets, Hexagon is the only one that might have
      // an OS of Linux, in which case it got handled above already.
      switch (Target.getArch()) {
      case llvm::Triple::tce:
        TC = std::make_unique<toolchains::TCEToolChain>(*this, Target, Args);
        break;
      case llvm::Triple::tcele:
        TC = std::make_unique<toolchains::TCELEToolChain>(*this, Target, Args);
        break;
      case llvm::Triple::hexagon:
        TC = std::make_unique<toolchains::HexagonToolChain>(*this, Target,
                                                             Args);
        break;
      case llvm::Triple::lanai:
        TC = std::make_unique<toolchains::LanaiToolChain>(*this, Target, Args);
        break;
      case llvm::Triple::xcore:
        TC = std::make_unique<toolchains::XCoreToolChain>(*this, Target, Args);
        break;
      case llvm::Triple::wasm32:
      case llvm::Triple::wasm64:
        TC = std::make_unique<toolchains::WebAssembly>(*this, Target, Args);
        break;
      case llvm::Triple::avr:
        TC = std::make_unique<toolchains::AVRToolChain>(*this, Target, Args);
        break;
      case llvm::Triple::msp430:
        TC =
            std::make_unique<toolchains::MSP430ToolChain>(*this, Target, Args);
        break;
      case llvm::Triple::riscv32:
      case llvm::Triple::riscv64:
        if (toolchains::RISCVToolChain::hasGCCToolchain(*this, Args))
          TC =
              std::make_unique<toolchains::RISCVToolChain>(*this, Target, Args);
        else
          TC = std::make_unique<toolchains::BareMetal>(*this, Target, Args);
        break;
      case llvm::Triple::ve:
        TC = std::make_unique<toolchains::VEToolChain>(*this, Target, Args);
        break;
      case llvm::Triple::spirv32:
      case llvm::Triple::spirv64:
        TC = std::make_unique<toolchains::SPIRVToolChain>(*this, Target, Args);
        break;
      default:
        if (Target.getVendor() == llvm::Triple::Myriad)
          TC = std::make_unique<toolchains::MyriadToolChain>(*this, Target,
                                                              Args);
        else if (toolchains::BareMetal::handlesTarget(Target))
          TC = std::make_unique<toolchains::BareMetal>(*this, Target, Args);
        else if (Target.isOSBinFormatELF())
          TC = std::make_unique<toolchains::Generic_ELF>(*this, Target, Args);
        else if (Target.isOSBinFormatMachO())
          TC = std::make_unique<toolchains::MachO>(*this, Target, Args);
        else
          TC = std::make_unique<toolchains::Generic_GCC>(*this, Target, Args);
      }
    }
  }

  // Intentionally omitted from the switch above: llvm::Triple::CUDA.  CUDA
  // compiles always need two toolchains, the CUDA toolchain and the host
  // toolchain.  So the only valid way to create a CUDA toolchain is via
  // CreateOffloadingDeviceToolChains.

  return *TC;
}

const ToolChain &Driver::getOffloadingDeviceToolChain(
    const ArgList &Args, const llvm::Triple &Target, const ToolChain &HostTC,
    const Action::OffloadKind &TargetDeviceOffloadKind) const {
  // Use device / host triples as the key into the ToolChains map because the
  // device ToolChain we create depends on both.
  auto &TC = ToolChains[Target.str() + "/" + HostTC.getTriple().str()];
  if (!TC) {
    // Categorized by offload kind > arch rather than OS > arch like
    // the normal getToolChain call, as it seems a reasonable way to categorize
    // things.
    switch (TargetDeviceOffloadKind) {
    case Action::OFK_HIP: {
      if (Target.getArch() == llvm::Triple::amdgcn &&
          Target.getVendor() == llvm::Triple::AMD &&
          Target.getOS() == llvm::Triple::AMDHSA)
        TC = std::make_unique<toolchains::HIPAMDToolChain>(*this, Target,
                                                           HostTC, Args);
      else if (Target.getArch() == llvm::Triple::spirv64 &&
               Target.getVendor() == llvm::Triple::UnknownVendor &&
               Target.getOS() == llvm::Triple::UnknownOS)
        TC = std::make_unique<toolchains::HIPSPVToolChain>(*this, Target,
                                                           HostTC, Args);
      break;
    }
    default:
      break;
    }
  }

  return *TC;
}

bool Driver::ShouldUseClangCompiler(const JobAction &JA) const {
  // Say "no" if there is not exactly one input of a type clang understands.
  if (JA.size() != 1 ||
      !types::isAcceptedByClang((*JA.input_begin())->getType()))
    return false;

  // And say "no" if this is not a kind of action clang understands.
  if (!isa<PreprocessJobAction>(JA) && !isa<PrecompileJobAction>(JA) &&
      !isa<CompileJobAction>(JA) && !isa<BackendJobAction>(JA))
    return false;

  return true;
}

bool Driver::ShouldUseFlangCompiler(const JobAction &JA) const {
  // Say "no" if there is not exactly one input of a type flang understands.
  if (JA.size() != 1 ||
      !types::isFortran((*JA.input_begin())->getType()))
    return false;

  // And say "no" if this is not a kind of action flang understands.
  if (!isa<PreprocessJobAction>(JA) && !isa<CompileJobAction>(JA) && !isa<BackendJobAction>(JA))
    return false;

  return true;
}

bool Driver::ShouldEmitStaticLibrary(const ArgList &Args) const {
  // Only emit static library if the flag is set explicitly.
  if (Args.hasArg(options::OPT_emit_static_lib))
    return true;
  return false;
}

/// GetReleaseVersion - Parse (([0-9]+)(.([0-9]+)(.([0-9]+)?))?)? and return the
/// grouped values as integers. Numbers which are not provided are set to 0.
///
/// \return True if the entire string was parsed (9.2), or all groups were
/// parsed (10.3.5extrastuff).
bool Driver::GetReleaseVersion(StringRef Str, unsigned &Major, unsigned &Minor,
                               unsigned &Micro, bool &HadExtra) {
  HadExtra = false;

  Major = Minor = Micro = 0;
  if (Str.empty())
    return false;

  if (Str.consumeInteger(10, Major))
    return false;
  if (Str.empty())
    return true;
  if (Str[0] != '.')
    return false;

  Str = Str.drop_front(1);

  if (Str.consumeInteger(10, Minor))
    return false;
  if (Str.empty())
    return true;
  if (Str[0] != '.')
    return false;
  Str = Str.drop_front(1);

  if (Str.consumeInteger(10, Micro))
    return false;
  if (!Str.empty())
    HadExtra = true;
  return true;
}

/// Parse digits from a string \p Str and fulfill \p Digits with
/// the parsed numbers. This method assumes that the max number of
/// digits to look for is equal to Digits.size().
///
/// \return True if the entire string was parsed and there are
/// no extra characters remaining at the end.
bool Driver::GetReleaseVersion(StringRef Str,
                               MutableArrayRef<unsigned> Digits) {
  if (Str.empty())
    return false;

  unsigned CurDigit = 0;
  while (CurDigit < Digits.size()) {
    unsigned Digit;
    if (Str.consumeInteger(10, Digit))
      return false;
    Digits[CurDigit] = Digit;
    if (Str.empty())
      return true;
    if (Str[0] != '.')
      return false;
    Str = Str.drop_front(1);
    CurDigit++;
  }

  // More digits than requested, bail out...
  return false;
}

std::pair<unsigned, unsigned>
Driver::getIncludeExcludeOptionFlagMasks(bool IsClCompatMode) const {
  unsigned IncludedFlagsBitmask = 0;
  unsigned ExcludedFlagsBitmask = options::NoDriverOption;

  if (IsClCompatMode) {
    // Include CL and Core options.
    IncludedFlagsBitmask |= options::CLOption;
    IncludedFlagsBitmask |= options::CoreOption;
  } else {
    ExcludedFlagsBitmask |= options::CLOption;
  }

  return std::make_pair(IncludedFlagsBitmask, ExcludedFlagsBitmask);
}

bool clang::driver::isOptimizationLevelFast(const ArgList &Args) {
  return Args.hasFlag(options::OPT_Ofast, options::OPT_O_Group, false);
}

bool clang::driver::willEmitRemarks(const ArgList &Args) {
  // -fsave-optimization-record enables it.
  if (Args.hasFlag(options::OPT_fsave_optimization_record,
                   options::OPT_fno_save_optimization_record, false))
    return true;

  // -fsave-optimization-record=<format> enables it as well.
  if (Args.hasFlag(options::OPT_fsave_optimization_record_EQ,
                   options::OPT_fno_save_optimization_record, false))
    return true;

  // -foptimization-record-file alone enables it too.
  if (Args.hasFlag(options::OPT_foptimization_record_file_EQ,
                   options::OPT_fno_save_optimization_record, false))
    return true;

  // -foptimization-record-passes alone enables it too.
  if (Args.hasFlag(options::OPT_foptimization_record_passes_EQ,
                   options::OPT_fno_save_optimization_record, false))
    return true;
  return false;
}

llvm::StringRef clang::driver::getDriverMode(StringRef ProgName,
                                             ArrayRef<const char *> Args) {
  static const std::string OptName =
      getDriverOptTable().getOption(options::OPT_driver_mode).getPrefixedName();
  llvm::StringRef Opt;
  for (StringRef Arg : Args) {
    if (!Arg.startswith(OptName))
      continue;
    Opt = Arg;
  }
  if (Opt.empty())
    Opt = ToolChain::getTargetAndModeFromProgramName(ProgName).DriverMode;
  return Opt.consume_front(OptName) ? Opt : "";
}

bool driver::IsClangCL(StringRef DriverMode) { return DriverMode.equals("cl"); }<|MERGE_RESOLUTION|>--- conflicted
+++ resolved
@@ -784,12 +784,6 @@
           llvm::Triple TT(Val);
           std::string NormalizedName = TT.normalize();
 
-<<<<<<< HEAD
-          // Always use the 've-linux' triple for OpenMP offloading
-          // FIXME: In clean code, ToolChains would do this normalization themselves
-          if (TT.getArch() == llvm::Triple::ve) {
-            TT.setOS(llvm::Triple::Linux);
-=======
           // We want to expand the shortened versions of the triples passed in to
           // the values used for the bitcode libraries for convenience.
           if (TT.getVendor() == llvm::Triple::UnknownVendor ||
@@ -800,8 +794,13 @@
               TT = llvm::Triple("nvptx64-nvidia-cuda");
             else if (TT.getArch() == llvm::Triple::amdgcn)
               TT = llvm::Triple("amdgcn-amd-amdhsa");
->>>>>>> 6a19cb83
           }
+
+          // Always use the 've-linux' triple for OpenMP offloading
+          // FIXME: In clean code, ToolChains would do this normalization
+          // themselves
+          if (TT.getArch() == llvm::Triple::ve)
+            TT.setOS(llvm::Triple::Linux);
 
           // Make sure we don't have a duplicate triple.
           auto Duplicate = FoundNormalizedTriples.find(NormalizedName);
