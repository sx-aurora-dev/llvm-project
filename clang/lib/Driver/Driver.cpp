//===--- Driver.cpp - Clang GCC Compatible Driver -------------------------===//
//
// Part of the LLVM Project, under the Apache License v2.0 with LLVM Exceptions.
// See https://llvm.org/LICENSE.txt for license information.
// SPDX-License-Identifier: Apache-2.0 WITH LLVM-exception
//
//===----------------------------------------------------------------------===//

#include "clang/Driver/Driver.h"
#include "ToolChains/AIX.h"
#include "ToolChains/AMDGPU.h"
#include "ToolChains/AMDGPUOpenMP.h"
#include "ToolChains/AVR.h"
#include "ToolChains/Ananas.h"
#include "ToolChains/BareMetal.h"
#include "ToolChains/CSKYToolChain.h"
#include "ToolChains/Clang.h"
#include "ToolChains/CloudABI.h"
#include "ToolChains/Contiki.h"
#include "ToolChains/CrossWindows.h"
#include "ToolChains/Cuda.h"
#include "ToolChains/Darwin.h"
#include "ToolChains/DragonFly.h"
#include "ToolChains/FreeBSD.h"
#include "ToolChains/Fuchsia.h"
#include "ToolChains/Gnu.h"
#include "ToolChains/HIPAMD.h"
#include "ToolChains/HIPSPV.h"
#include "ToolChains/HLSL.h"
#include "ToolChains/Haiku.h"
#include "ToolChains/Hexagon.h"
#include "ToolChains/Hurd.h"
#include "ToolChains/Lanai.h"
#include "ToolChains/Linux.h"
#include "ToolChains/MSP430.h"
#include "ToolChains/MSVC.h"
#include "ToolChains/MinGW.h"
#include "ToolChains/Minix.h"
#include "ToolChains/MipsLinux.h"
#include "ToolChains/Myriad.h"
#include "ToolChains/NaCl.h"
#include "ToolChains/NetBSD.h"
#include "ToolChains/OpenBSD.h"
#include "ToolChains/PPCFreeBSD.h"
#include "ToolChains/PPCLinux.h"
#include "ToolChains/PS4CPU.h"
#include "ToolChains/RISCVToolchain.h"
#include "ToolChains/SPIRV.h"
#include "ToolChains/Solaris.h"
#include "ToolChains/TCE.h"
#include "ToolChains/VEToolchain.h"
#include "ToolChains/WebAssembly.h"
#include "ToolChains/XCore.h"
#include "ToolChains/ZOS.h"
#include "clang/Basic/TargetID.h"
#include "clang/Basic/Version.h"
#include "clang/Config/config.h"
#include "clang/Driver/Action.h"
#include "clang/Driver/Compilation.h"
#include "clang/Driver/DriverDiagnostic.h"
#include "clang/Driver/InputInfo.h"
#include "clang/Driver/Job.h"
#include "clang/Driver/Options.h"
#include "clang/Driver/Phases.h"
#include "clang/Driver/SanitizerArgs.h"
#include "clang/Driver/Tool.h"
#include "clang/Driver/ToolChain.h"
#include "clang/Driver/Types.h"
#include "llvm/ADT/ArrayRef.h"
#include "llvm/ADT/STLExtras.h"
#include "llvm/ADT/SmallSet.h"
#include "llvm/ADT/StringExtras.h"
#include "llvm/ADT/StringRef.h"
#include "llvm/ADT/StringSet.h"
#include "llvm/ADT/StringSwitch.h"
#include "llvm/Config/llvm-config.h"
#include "llvm/MC/TargetRegistry.h"
#include "llvm/Option/Arg.h"
#include "llvm/Option/ArgList.h"
#include "llvm/Option/OptSpecifier.h"
#include "llvm/Option/OptTable.h"
#include "llvm/Option/Option.h"
#include "llvm/Support/CommandLine.h"
#include "llvm/Support/ErrorHandling.h"
#include "llvm/Support/ExitCodes.h"
#include "llvm/Support/FileSystem.h"
#include "llvm/Support/FormatVariadic.h"
#include "llvm/Support/Host.h"
#include "llvm/Support/MD5.h"
#include "llvm/Support/Path.h"
#include "llvm/Support/PrettyStackTrace.h"
#include "llvm/Support/Process.h"
#include "llvm/Support/Program.h"
#include "llvm/Support/StringSaver.h"
#include "llvm/Support/VirtualFileSystem.h"
#include "llvm/Support/raw_ostream.h"
#include <map>
#include <memory>
#include <utility>
#if LLVM_ON_UNIX
#include <unistd.h> // getpid
#endif

using namespace clang::driver;
using namespace clang;
using namespace llvm::opt;

static llvm::Optional<llvm::Triple>
getOffloadTargetTriple(const Driver &D, const ArgList &Args) {
  auto OffloadTargets = Args.getAllArgValues(options::OPT_offload_EQ);
  // Offload compilation flow does not support multiple targets for now. We
  // need the HIPActionBuilder (and possibly the CudaActionBuilder{,Base}too)
  // to support multiple tool chains first.
  switch (OffloadTargets.size()) {
  default:
    D.Diag(diag::err_drv_only_one_offload_target_supported);
    return llvm::None;
  case 0:
    D.Diag(diag::err_drv_invalid_or_unsupported_offload_target) << "";
    return llvm::None;
  case 1:
    break;
  }
  return llvm::Triple(OffloadTargets[0]);
}

static llvm::Optional<llvm::Triple>
getNVIDIAOffloadTargetTriple(const Driver &D, const ArgList &Args,
                             const llvm::Triple &HostTriple) {
  if (!Args.hasArg(options::OPT_offload_EQ)) {
    return llvm::Triple(HostTriple.isArch64Bit() ? "nvptx64-nvidia-cuda"
                                                 : "nvptx-nvidia-cuda");
  }
  auto TT = getOffloadTargetTriple(D, Args);
  if (TT && (TT->getArch() == llvm::Triple::spirv32 ||
             TT->getArch() == llvm::Triple::spirv64)) {
    if (Args.hasArg(options::OPT_emit_llvm))
      return TT;
    D.Diag(diag::err_drv_cuda_offload_only_emit_bc);
    return llvm::None;
  }
  D.Diag(diag::err_drv_invalid_or_unsupported_offload_target) << TT->str();
  return llvm::None;
}
static llvm::Optional<llvm::Triple>
getHIPOffloadTargetTriple(const Driver &D, const ArgList &Args) {
  if (!Args.hasArg(options::OPT_offload_EQ)) {
    return llvm::Triple("amdgcn-amd-amdhsa"); // Default HIP triple.
  }
  auto TT = getOffloadTargetTriple(D, Args);
  if (!TT)
    return llvm::None;
  if (TT->getArch() == llvm::Triple::amdgcn &&
      TT->getVendor() == llvm::Triple::AMD &&
      TT->getOS() == llvm::Triple::AMDHSA)
    return TT;
  if (TT->getArch() == llvm::Triple::spirv64)
    return TT;
  D.Diag(diag::err_drv_invalid_or_unsupported_offload_target) << TT->str();
  return llvm::None;
}

// static
std::string Driver::GetResourcesPath(StringRef BinaryPath,
                                     StringRef CustomResourceDir) {
  // Since the resource directory is embedded in the module hash, it's important
  // that all places that need it call this function, so that they get the
  // exact same string ("a/../b/" and "b/" get different hashes, for example).

  // Dir is bin/ or lib/, depending on where BinaryPath is.
  std::string Dir = std::string(llvm::sys::path::parent_path(BinaryPath));

  SmallString<128> P(Dir);
  if (CustomResourceDir != "") {
    llvm::sys::path::append(P, CustomResourceDir);
  } else {
    // On Windows, libclang.dll is in bin/.
    // On non-Windows, libclang.so/.dylib is in lib/.
    // With a static-library build of libclang, LibClangPath will contain the
    // path of the embedding binary, which for LLVM binaries will be in bin/.
    // ../lib gets us to lib/ in both cases.
    P = llvm::sys::path::parent_path(Dir);
    llvm::sys::path::append(P, Twine("lib") + CLANG_LIBDIR_SUFFIX, "clang",
                            CLANG_VERSION_STRING);
  }

  return std::string(P.str());
}

Driver::Driver(StringRef ClangExecutable, StringRef TargetTriple,
               DiagnosticsEngine &Diags, std::string Title,
               IntrusiveRefCntPtr<llvm::vfs::FileSystem> VFS)
    : Diags(Diags), VFS(std::move(VFS)), Mode(GCCMode),
      SaveTemps(SaveTempsNone), BitcodeEmbed(EmbedNone),
      CXX20HeaderType(HeaderMode_None), ModulesModeCXX20(false),
      LTOMode(LTOK_None), ClangExecutable(ClangExecutable),
      SysRoot(DEFAULT_SYSROOT), DriverTitle(Title), CCCPrintBindings(false),
      CCPrintOptions(false), CCPrintHeaders(false), CCLogDiagnostics(false),
      CCGenDiagnostics(false), CCPrintProcessStats(false),
      TargetTriple(TargetTriple), Saver(Alloc), CheckInputsExist(true),
      ProbePrecompiled(true), GenReproducer(false),
      SuppressMissingInputWarning(false) {
  // Provide a sane fallback if no VFS is specified.
  if (!this->VFS)
    this->VFS = llvm::vfs::getRealFileSystem();

  Name = std::string(llvm::sys::path::filename(ClangExecutable));
  Dir = std::string(llvm::sys::path::parent_path(ClangExecutable));
  InstalledDir = Dir; // Provide a sensible default installed dir.

  if ((!SysRoot.empty()) && llvm::sys::path::is_relative(SysRoot)) {
    // Prepend InstalledDir if SysRoot is relative
    SmallString<128> P(InstalledDir);
    llvm::sys::path::append(P, SysRoot);
    SysRoot = std::string(P);
  }

#if defined(CLANG_CONFIG_FILE_SYSTEM_DIR)
  SystemConfigDir = CLANG_CONFIG_FILE_SYSTEM_DIR;
#endif
#if defined(CLANG_CONFIG_FILE_USER_DIR)
  UserConfigDir = CLANG_CONFIG_FILE_USER_DIR;
#endif

  // Compute the path to the resource directory.
  ResourceDir = GetResourcesPath(ClangExecutable, CLANG_RESOURCE_DIR);
}

void Driver::setDriverMode(StringRef Value) {
  static const std::string OptName =
      getOpts().getOption(options::OPT_driver_mode).getPrefixedName();
  if (auto M = llvm::StringSwitch<llvm::Optional<DriverMode>>(Value)
                   .Case("gcc", GCCMode)
                   .Case("g++", GXXMode)
                   .Case("cpp", CPPMode)
                   .Case("cl", CLMode)
                   .Case("flang", FlangMode)
                   .Case("dxc", DXCMode)
                   .Default(None))
    Mode = *M;
  else
    Diag(diag::err_drv_unsupported_option_argument) << OptName << Value;
}

InputArgList Driver::ParseArgStrings(ArrayRef<const char *> ArgStrings,
                                     bool IsClCompatMode,
                                     bool &ContainsError) {
  llvm::PrettyStackTraceString CrashInfo("Command line argument parsing");
  ContainsError = false;

  unsigned IncludedFlagsBitmask;
  unsigned ExcludedFlagsBitmask;
  std::tie(IncludedFlagsBitmask, ExcludedFlagsBitmask) =
      getIncludeExcludeOptionFlagMasks(IsClCompatMode);

  // Make sure that Flang-only options don't pollute the Clang output
  // TODO: Make sure that Clang-only options don't pollute Flang output
  if (!IsFlangMode())
    ExcludedFlagsBitmask |= options::FlangOnlyOption;

  unsigned MissingArgIndex, MissingArgCount;
  InputArgList Args =
      getOpts().ParseArgs(ArgStrings, MissingArgIndex, MissingArgCount,
                          IncludedFlagsBitmask, ExcludedFlagsBitmask);

  // Check for missing argument error.
  if (MissingArgCount) {
    Diag(diag::err_drv_missing_argument)
        << Args.getArgString(MissingArgIndex) << MissingArgCount;
    ContainsError |=
        Diags.getDiagnosticLevel(diag::err_drv_missing_argument,
                                 SourceLocation()) > DiagnosticsEngine::Warning;
  }

  // Check for unsupported options.
  for (const Arg *A : Args) {
    if (A->getOption().hasFlag(options::Unsupported)) {
      unsigned DiagID;
      auto ArgString = A->getAsString(Args);
      std::string Nearest;
      if (getOpts().findNearest(
            ArgString, Nearest, IncludedFlagsBitmask,
            ExcludedFlagsBitmask | options::Unsupported) > 1) {
        DiagID = diag::err_drv_unsupported_opt;
        Diag(DiagID) << ArgString;
      } else {
        DiagID = diag::err_drv_unsupported_opt_with_suggestion;
        Diag(DiagID) << ArgString << Nearest;
      }
      ContainsError |= Diags.getDiagnosticLevel(DiagID, SourceLocation()) >
                       DiagnosticsEngine::Warning;
      continue;
    }

    // Warn about -mcpu= without an argument.
    if (A->getOption().matches(options::OPT_mcpu_EQ) && A->containsValue("")) {
      Diag(diag::warn_drv_empty_joined_argument) << A->getAsString(Args);
      ContainsError |= Diags.getDiagnosticLevel(
                           diag::warn_drv_empty_joined_argument,
                           SourceLocation()) > DiagnosticsEngine::Warning;
    }
  }

  for (const Arg *A : Args.filtered(options::OPT_UNKNOWN)) {
    unsigned DiagID;
    auto ArgString = A->getAsString(Args);
    std::string Nearest;
    if (getOpts().findNearest(
          ArgString, Nearest, IncludedFlagsBitmask, ExcludedFlagsBitmask) > 1) {
      DiagID = IsCLMode() ? diag::warn_drv_unknown_argument_clang_cl
                          : diag::err_drv_unknown_argument;
      Diags.Report(DiagID) << ArgString;
    } else {
      DiagID = IsCLMode()
                   ? diag::warn_drv_unknown_argument_clang_cl_with_suggestion
                   : diag::err_drv_unknown_argument_with_suggestion;
      Diags.Report(DiagID) << ArgString << Nearest;
    }
    ContainsError |= Diags.getDiagnosticLevel(DiagID, SourceLocation()) >
                     DiagnosticsEngine::Warning;
  }

  return Args;
}

// Determine which compilation mode we are in. We look for options which
// affect the phase, starting with the earliest phases, and record which
// option we used to determine the final phase.
phases::ID Driver::getFinalPhase(const DerivedArgList &DAL,
                                 Arg **FinalPhaseArg) const {
  Arg *PhaseArg = nullptr;
  phases::ID FinalPhase;

  // -{E,EP,P,M,MM} only run the preprocessor.
  if (CCCIsCPP() || (PhaseArg = DAL.getLastArg(options::OPT_E)) ||
      (PhaseArg = DAL.getLastArg(options::OPT__SLASH_EP)) ||
      (PhaseArg = DAL.getLastArg(options::OPT_M, options::OPT_MM)) ||
      (PhaseArg = DAL.getLastArg(options::OPT__SLASH_P)) ||
      CCGenDiagnostics) {
    FinalPhase = phases::Preprocess;

    // --precompile only runs up to precompilation.
    // Options that cause the output of C++20 compiled module interfaces or
    // header units have the same effect.
  } else if ((PhaseArg = DAL.getLastArg(options::OPT__precompile)) ||
             (PhaseArg = DAL.getLastArg(options::OPT_extract_api)) ||
             (PhaseArg = DAL.getLastArg(options::OPT_fmodule_header,
                                        options::OPT_fmodule_header_EQ))) {
    FinalPhase = phases::Precompile;
    // -{fsyntax-only,-analyze,emit-ast} only run up to the compiler.
  } else if ((PhaseArg = DAL.getLastArg(options::OPT_fsyntax_only)) ||
             (PhaseArg = DAL.getLastArg(options::OPT_print_supported_cpus)) ||
             (PhaseArg = DAL.getLastArg(options::OPT_module_file_info)) ||
             (PhaseArg = DAL.getLastArg(options::OPT_verify_pch)) ||
             (PhaseArg = DAL.getLastArg(options::OPT_rewrite_objc)) ||
             (PhaseArg = DAL.getLastArg(options::OPT_rewrite_legacy_objc)) ||
             (PhaseArg = DAL.getLastArg(options::OPT__migrate)) ||
             (PhaseArg = DAL.getLastArg(options::OPT__analyze)) ||
             (PhaseArg = DAL.getLastArg(options::OPT_emit_ast))) {
    FinalPhase = phases::Compile;

  // -S only runs up to the backend.
  } else if ((PhaseArg = DAL.getLastArg(options::OPT_S))) {
    FinalPhase = phases::Backend;

  // -c compilation only runs up to the assembler.
  } else if ((PhaseArg = DAL.getLastArg(options::OPT_c))) {
    FinalPhase = phases::Assemble;

  } else if ((PhaseArg = DAL.getLastArg(options::OPT_emit_interface_stubs))) {
    FinalPhase = phases::IfsMerge;

  // Otherwise do everything.
  } else
    FinalPhase = phases::Link;

  if (FinalPhaseArg)
    *FinalPhaseArg = PhaseArg;

  return FinalPhase;
}

static Arg *MakeInputArg(DerivedArgList &Args, const OptTable &Opts,
                         StringRef Value, bool Claim = true) {
  Arg *A = new Arg(Opts.getOption(options::OPT_INPUT), Value,
                   Args.getBaseArgs().MakeIndex(Value), Value.data());
  Args.AddSynthesizedArg(A);
  if (Claim)
    A->claim();
  return A;
}

DerivedArgList *Driver::TranslateInputArgs(const InputArgList &Args) const {
  const llvm::opt::OptTable &Opts = getOpts();
  DerivedArgList *DAL = new DerivedArgList(Args);

  bool HasNostdlib = Args.hasArg(options::OPT_nostdlib);
  bool HasNostdlibxx = Args.hasArg(options::OPT_nostdlibxx);
  bool HasNodefaultlib = Args.hasArg(options::OPT_nodefaultlibs);
  bool IgnoreUnused = false;
  for (Arg *A : Args) {
    if (IgnoreUnused)
      A->claim();

    if (A->getOption().matches(options::OPT_start_no_unused_arguments)) {
      IgnoreUnused = true;
      continue;
    }
    if (A->getOption().matches(options::OPT_end_no_unused_arguments)) {
      IgnoreUnused = false;
      continue;
    }

    // Unfortunately, we have to parse some forwarding options (-Xassembler,
    // -Xlinker, -Xpreprocessor) because we either integrate their functionality
    // (assembler and preprocessor), or bypass a previous driver ('collect2').

    // Rewrite linker options, to replace --no-demangle with a custom internal
    // option.
    if ((A->getOption().matches(options::OPT_Wl_COMMA) ||
         A->getOption().matches(options::OPT_Xlinker)) &&
        A->containsValue("--no-demangle")) {
      // Add the rewritten no-demangle argument.
      DAL->AddFlagArg(A, Opts.getOption(options::OPT_Z_Xlinker__no_demangle));

      // Add the remaining values as Xlinker arguments.
      for (StringRef Val : A->getValues())
        if (Val != "--no-demangle")
          DAL->AddSeparateArg(A, Opts.getOption(options::OPT_Xlinker), Val);

      continue;
    }

    // Rewrite preprocessor options, to replace -Wp,-MD,FOO which is used by
    // some build systems. We don't try to be complete here because we don't
    // care to encourage this usage model.
    if (A->getOption().matches(options::OPT_Wp_COMMA) &&
        (A->getValue(0) == StringRef("-MD") ||
         A->getValue(0) == StringRef("-MMD"))) {
      // Rewrite to -MD/-MMD along with -MF.
      if (A->getValue(0) == StringRef("-MD"))
        DAL->AddFlagArg(A, Opts.getOption(options::OPT_MD));
      else
        DAL->AddFlagArg(A, Opts.getOption(options::OPT_MMD));
      if (A->getNumValues() == 2)
        DAL->AddSeparateArg(A, Opts.getOption(options::OPT_MF), A->getValue(1));
      continue;
    }

    // Rewrite reserved library names.
    if (A->getOption().matches(options::OPT_l)) {
      StringRef Value = A->getValue();

      // Rewrite unless -nostdlib is present.
      if (!HasNostdlib && !HasNodefaultlib && !HasNostdlibxx &&
          Value == "stdc++") {
        DAL->AddFlagArg(A, Opts.getOption(options::OPT_Z_reserved_lib_stdcxx));
        continue;
      }

      // Rewrite unconditionally.
      if (Value == "cc_kext") {
        DAL->AddFlagArg(A, Opts.getOption(options::OPT_Z_reserved_lib_cckext));
        continue;
      }
    }

    // Pick up inputs via the -- option.
    if (A->getOption().matches(options::OPT__DASH_DASH)) {
      A->claim();
      for (StringRef Val : A->getValues())
        DAL->append(MakeInputArg(*DAL, Opts, Val, false));
      continue;
    }

    DAL->append(A);
  }

  // Enforce -static if -miamcu is present.
  if (Args.hasFlag(options::OPT_miamcu, options::OPT_mno_iamcu, false))
    DAL->AddFlagArg(nullptr, Opts.getOption(options::OPT_static));

// Add a default value of -mlinker-version=, if one was given and the user
// didn't specify one.
#if defined(HOST_LINK_VERSION)
  if (!Args.hasArg(options::OPT_mlinker_version_EQ) &&
      strlen(HOST_LINK_VERSION) > 0) {
    DAL->AddJoinedArg(0, Opts.getOption(options::OPT_mlinker_version_EQ),
                      HOST_LINK_VERSION);
    DAL->getLastArg(options::OPT_mlinker_version_EQ)->claim();
  }
#endif

  return DAL;
}

/// Compute target triple from args.
///
/// This routine provides the logic to compute a target triple from various
/// args passed to the driver and the default triple string.
static llvm::Triple computeTargetTriple(const Driver &D,
                                        StringRef TargetTriple,
                                        const ArgList &Args,
                                        StringRef DarwinArchName = "") {
  // FIXME: Already done in Compilation *Driver::BuildCompilation
  if (const Arg *A = Args.getLastArg(options::OPT_target))
    TargetTriple = A->getValue();

  llvm::Triple Target(llvm::Triple::normalize(TargetTriple));

  // GNU/Hurd's triples should have been -hurd-gnu*, but were historically made
  // -gnu* only, and we can not change this, so we have to detect that case as
  // being the Hurd OS.
  if (TargetTriple.contains("-unknown-gnu") || TargetTriple.contains("-pc-gnu"))
    Target.setOSName("hurd");

  // Handle Apple-specific options available here.
  if (Target.isOSBinFormatMachO()) {
    // If an explicit Darwin arch name is given, that trumps all.
    if (!DarwinArchName.empty()) {
      tools::darwin::setTripleTypeForMachOArchName(Target, DarwinArchName);
      return Target;
    }

    // Handle the Darwin '-arch' flag.
    if (Arg *A = Args.getLastArg(options::OPT_arch)) {
      StringRef ArchName = A->getValue();
      tools::darwin::setTripleTypeForMachOArchName(Target, ArchName);
    }
  }

  // Handle pseudo-target flags '-mlittle-endian'/'-EL' and
  // '-mbig-endian'/'-EB'.
  if (Arg *A = Args.getLastArg(options::OPT_mlittle_endian,
                               options::OPT_mbig_endian)) {
    if (A->getOption().matches(options::OPT_mlittle_endian)) {
      llvm::Triple LE = Target.getLittleEndianArchVariant();
      if (LE.getArch() != llvm::Triple::UnknownArch)
        Target = std::move(LE);
    } else {
      llvm::Triple BE = Target.getBigEndianArchVariant();
      if (BE.getArch() != llvm::Triple::UnknownArch)
        Target = std::move(BE);
    }
  }

  // Skip further flag support on OSes which don't support '-m32' or '-m64'.
  if (Target.getArch() == llvm::Triple::tce ||
      Target.getOS() == llvm::Triple::Minix)
    return Target;

  // On AIX, the env OBJECT_MODE may affect the resulting arch variant.
  if (Target.isOSAIX()) {
    if (Optional<std::string> ObjectModeValue =
            llvm::sys::Process::GetEnv("OBJECT_MODE")) {
      StringRef ObjectMode = *ObjectModeValue;
      llvm::Triple::ArchType AT = llvm::Triple::UnknownArch;

      if (ObjectMode.equals("64")) {
        AT = Target.get64BitArchVariant().getArch();
      } else if (ObjectMode.equals("32")) {
        AT = Target.get32BitArchVariant().getArch();
      } else {
        D.Diag(diag::err_drv_invalid_object_mode) << ObjectMode;
      }

      if (AT != llvm::Triple::UnknownArch && AT != Target.getArch())
        Target.setArch(AT);
    }
  }

  // Handle pseudo-target flags '-m64', '-mx32', '-m32' and '-m16'.
  Arg *A = Args.getLastArg(options::OPT_m64, options::OPT_mx32,
                           options::OPT_m32, options::OPT_m16);
  if (A) {
    llvm::Triple::ArchType AT = llvm::Triple::UnknownArch;

    if (A->getOption().matches(options::OPT_m64)) {
      AT = Target.get64BitArchVariant().getArch();
      if (Target.getEnvironment() == llvm::Triple::GNUX32)
        Target.setEnvironment(llvm::Triple::GNU);
      else if (Target.getEnvironment() == llvm::Triple::MuslX32)
        Target.setEnvironment(llvm::Triple::Musl);
    } else if (A->getOption().matches(options::OPT_mx32) &&
               Target.get64BitArchVariant().getArch() == llvm::Triple::x86_64) {
      AT = llvm::Triple::x86_64;
      if (Target.getEnvironment() == llvm::Triple::Musl)
        Target.setEnvironment(llvm::Triple::MuslX32);
      else
        Target.setEnvironment(llvm::Triple::GNUX32);
    } else if (A->getOption().matches(options::OPT_m32)) {
      AT = Target.get32BitArchVariant().getArch();
      if (Target.getEnvironment() == llvm::Triple::GNUX32)
        Target.setEnvironment(llvm::Triple::GNU);
      else if (Target.getEnvironment() == llvm::Triple::MuslX32)
        Target.setEnvironment(llvm::Triple::Musl);
    } else if (A->getOption().matches(options::OPT_m16) &&
               Target.get32BitArchVariant().getArch() == llvm::Triple::x86) {
      AT = llvm::Triple::x86;
      Target.setEnvironment(llvm::Triple::CODE16);
    }

    if (AT != llvm::Triple::UnknownArch && AT != Target.getArch()) {
      Target.setArch(AT);
      if (Target.isWindowsGNUEnvironment())
        toolchains::MinGW::fixTripleArch(D, Target, Args);
    }
  }

  // Handle -miamcu flag.
  if (Args.hasFlag(options::OPT_miamcu, options::OPT_mno_iamcu, false)) {
    if (Target.get32BitArchVariant().getArch() != llvm::Triple::x86)
      D.Diag(diag::err_drv_unsupported_opt_for_target) << "-miamcu"
                                                       << Target.str();

    if (A && !A->getOption().matches(options::OPT_m32))
      D.Diag(diag::err_drv_argument_not_allowed_with)
          << "-miamcu" << A->getBaseArg().getAsString(Args);

    Target.setArch(llvm::Triple::x86);
    Target.setArchName("i586");
    Target.setEnvironment(llvm::Triple::UnknownEnvironment);
    Target.setEnvironmentName("");
    Target.setOS(llvm::Triple::ELFIAMCU);
    Target.setVendor(llvm::Triple::UnknownVendor);
    Target.setVendorName("intel");
  }

  // If target is MIPS adjust the target triple
  // accordingly to provided ABI name.
  A = Args.getLastArg(options::OPT_mabi_EQ);
  if (A && Target.isMIPS()) {
    StringRef ABIName = A->getValue();
    if (ABIName == "32") {
      Target = Target.get32BitArchVariant();
      if (Target.getEnvironment() == llvm::Triple::GNUABI64 ||
          Target.getEnvironment() == llvm::Triple::GNUABIN32)
        Target.setEnvironment(llvm::Triple::GNU);
    } else if (ABIName == "n32") {
      Target = Target.get64BitArchVariant();
      if (Target.getEnvironment() == llvm::Triple::GNU ||
          Target.getEnvironment() == llvm::Triple::GNUABI64)
        Target.setEnvironment(llvm::Triple::GNUABIN32);
    } else if (ABIName == "64") {
      Target = Target.get64BitArchVariant();
      if (Target.getEnvironment() == llvm::Triple::GNU ||
          Target.getEnvironment() == llvm::Triple::GNUABIN32)
        Target.setEnvironment(llvm::Triple::GNUABI64);
    }
  }

  // If target is RISC-V adjust the target triple according to
  // provided architecture name
  A = Args.getLastArg(options::OPT_march_EQ);
  if (A && Target.isRISCV()) {
    StringRef ArchName = A->getValue();
    if (ArchName.startswith_insensitive("rv32"))
      Target.setArch(llvm::Triple::riscv32);
    else if (ArchName.startswith_insensitive("rv64"))
      Target.setArch(llvm::Triple::riscv64);
  }

  // If target is VE set the default OS and Environment.
  if (Target.isVE()) {
    if (Target.getVendor() == llvm::Triple::UnknownVendor)
      Target.setVendorName("unknown");
    if (Target.isOSUnknown())
      Target.setOS(llvm::Triple::Linux);
    if (Target.getEnvironment() == llvm::Triple::UnknownEnvironment)
      Target.setEnvironment(llvm::Triple::GNU);
  }

  return Target;
}

// Parse the LTO options and record the type of LTO compilation
// based on which -f(no-)?lto(=.*)? or -f(no-)?offload-lto(=.*)?
// option occurs last.
static driver::LTOKind parseLTOMode(Driver &D, const llvm::opt::ArgList &Args,
                                    OptSpecifier OptEq, OptSpecifier OptNeg) {
  if (!Args.hasFlag(OptEq, OptNeg, false))
    return LTOK_None;

  const Arg *A = Args.getLastArg(OptEq);
  StringRef LTOName = A->getValue();

  driver::LTOKind LTOMode = llvm::StringSwitch<LTOKind>(LTOName)
                                .Case("full", LTOK_Full)
                                .Case("thin", LTOK_Thin)
                                .Default(LTOK_Unknown);

  if (LTOMode == LTOK_Unknown) {
    D.Diag(diag::err_drv_unsupported_option_argument)
        << A->getOption().getName() << A->getValue();
    return LTOK_None;
  }
  return LTOMode;
}

// Parse the LTO options.
void Driver::setLTOMode(const llvm::opt::ArgList &Args) {
  LTOMode =
      parseLTOMode(*this, Args, options::OPT_flto_EQ, options::OPT_fno_lto);

  OffloadLTOMode = parseLTOMode(*this, Args, options::OPT_foffload_lto_EQ,
                                options::OPT_fno_offload_lto);
}

/// Compute the desired OpenMP runtime from the flags provided.
Driver::OpenMPRuntimeKind Driver::getOpenMPRuntime(const ArgList &Args) const {
  StringRef RuntimeName(CLANG_DEFAULT_OPENMP_RUNTIME);

  const Arg *A = Args.getLastArg(options::OPT_fopenmp_EQ);
  if (A)
    RuntimeName = A->getValue();

  auto RT = llvm::StringSwitch<OpenMPRuntimeKind>(RuntimeName)
                .Case("libomp", OMPRT_OMP)
                .Case("libgomp", OMPRT_GOMP)
                .Case("libiomp5", OMPRT_IOMP5)
                .Default(OMPRT_Unknown);

  if (RT == OMPRT_Unknown) {
    if (A)
      Diag(diag::err_drv_unsupported_option_argument)
          << A->getOption().getName() << A->getValue();
    else
      // FIXME: We could use a nicer diagnostic here.
      Diag(diag::err_drv_unsupported_opt) << "-fopenmp";
  }

  return RT;
}

void Driver::CreateOffloadingDeviceToolChains(Compilation &C,
                                              InputList &Inputs) {

  //
  // CUDA/HIP
  //
  // We need to generate a CUDA/HIP toolchain if any of the inputs has a CUDA
  // or HIP type. However, mixed CUDA/HIP compilation is not supported.
  bool IsCuda =
      llvm::any_of(Inputs, [](std::pair<types::ID, const llvm::opt::Arg *> &I) {
        return types::isCuda(I.first);
      });
  bool IsHIP =
      llvm::any_of(Inputs,
                   [](std::pair<types::ID, const llvm::opt::Arg *> &I) {
                     return types::isHIP(I.first);
                   }) ||
      C.getInputArgs().hasArg(options::OPT_hip_link);
  if (IsCuda && IsHIP) {
    Diag(clang::diag::err_drv_mix_cuda_hip);
    return;
  }
  if (IsCuda) {
    const ToolChain *HostTC = C.getSingleOffloadToolChain<Action::OFK_Host>();
    const llvm::Triple &HostTriple = HostTC->getTriple();
    auto OFK = Action::OFK_Cuda;
    auto CudaTriple =
        getNVIDIAOffloadTargetTriple(*this, C.getInputArgs(), HostTriple);
    if (!CudaTriple)
      return;
    // Use the CUDA and host triples as the key into the ToolChains map,
    // because the device toolchain we create depends on both.
    auto &CudaTC = ToolChains[CudaTriple->str() + "/" + HostTriple.str()];
    if (!CudaTC) {
      CudaTC = std::make_unique<toolchains::CudaToolChain>(
          *this, *CudaTriple, *HostTC, C.getInputArgs(), OFK);
    }
    C.addOffloadDeviceToolChain(CudaTC.get(), OFK);
  } else if (IsHIP) {
    if (auto *OMPTargetArg =
            C.getInputArgs().getLastArg(options::OPT_fopenmp_targets_EQ)) {
      Diag(clang::diag::err_drv_unsupported_opt_for_language_mode)
          << OMPTargetArg->getSpelling() << "HIP";
      return;
    }
    const ToolChain *HostTC = C.getSingleOffloadToolChain<Action::OFK_Host>();
    auto OFK = Action::OFK_HIP;
    auto HIPTriple = getHIPOffloadTargetTriple(*this, C.getInputArgs());
    if (!HIPTriple)
      return;
    auto *HIPTC = &getOffloadingDeviceToolChain(C.getInputArgs(), *HIPTriple,
                                                *HostTC, OFK);
    assert(HIPTC && "Could not create offloading device tool chain.");
    C.addOffloadDeviceToolChain(HIPTC, OFK);
  }

  //
  // OpenMP
  //
  // We need to generate an OpenMP toolchain if the user specified targets with
  // the -fopenmp-targets option or used --offload-arch with OpenMP enabled.
  bool IsOpenMPOffloading =
      C.getInputArgs().hasFlag(options::OPT_fopenmp, options::OPT_fopenmp_EQ,
                               options::OPT_fno_openmp, false) &&
      (C.getInputArgs().hasArg(options::OPT_fopenmp_targets_EQ) ||
       C.getInputArgs().hasArg(options::OPT_offload_arch_EQ));
  if (IsOpenMPOffloading) {
    // We expect that -fopenmp-targets is always used in conjunction with the
    // option -fopenmp specifying a valid runtime with offloading support, i.e.
    // libomp or libiomp.
    OpenMPRuntimeKind RuntimeKind = getOpenMPRuntime(C.getInputArgs());
    if (RuntimeKind != OMPRT_OMP && RuntimeKind != OMPRT_IOMP5) {
      Diag(clang::diag::err_drv_expecting_fopenmp_with_fopenmp_targets);
      return;
    }

    llvm::StringMap<llvm::DenseSet<StringRef>> DerivedArchs;
    llvm::StringMap<StringRef> FoundNormalizedTriples;
    llvm::SmallVector<StringRef, 4> OpenMPTriples;

    // If the user specified -fopenmp-targets= we create a toolchain for each
    // valid triple. Otherwise, if only --offload-arch= was specified we instead
    // attempt to derive the appropriate toolchains from the arguments.
    if (Arg *OpenMPTargets =
            C.getInputArgs().getLastArg(options::OPT_fopenmp_targets_EQ)) {
      if (OpenMPTargets && !OpenMPTargets->getNumValues()) {
        Diag(clang::diag::warn_drv_empty_joined_argument)
            << OpenMPTargets->getAsString(C.getInputArgs());
        return;
      }
      llvm::copy(OpenMPTargets->getValues(), std::back_inserter(OpenMPTriples));
    } else if (C.getInputArgs().hasArg(options::OPT_offload_arch_EQ) &&
               !IsHIP && !IsCuda) {
      const ToolChain *HostTC = C.getSingleOffloadToolChain<Action::OFK_Host>();
      auto AMDTriple = getHIPOffloadTargetTriple(*this, C.getInputArgs());
      auto NVPTXTriple = getNVIDIAOffloadTargetTriple(*this, C.getInputArgs(),
                                                      HostTC->getTriple());

      // Attempt to deduce the offloading triple from the set of architectures.
      // We can only correctly deduce NVPTX / AMDGPU triples currently.
      llvm::DenseSet<StringRef> Archs =
          getOffloadArchs(C, C.getArgs(), Action::OFK_OpenMP, nullptr);
      for (StringRef Arch : Archs) {
        if (NVPTXTriple && IsNVIDIAGpuArch(StringToCudaArch(
                               getProcessorFromTargetID(*NVPTXTriple, Arch)))) {
          DerivedArchs[NVPTXTriple->getTriple()].insert(Arch);
        } else if (AMDTriple &&
                   IsAMDGpuArch(StringToCudaArch(
                       getProcessorFromTargetID(*AMDTriple, Arch)))) {
          DerivedArchs[AMDTriple->getTriple()].insert(Arch);
        } else {
          Diag(clang::diag::err_drv_failed_to_deduce_target_from_arch) << Arch;
          return;
        }
      }

<<<<<<< HEAD
      if (HasValidOpenMPRuntime) {
        llvm::StringMap<const char *> FoundNormalizedTriples;
        for (const char *Val : OpenMPTargets->getValues()) {
          llvm::Triple TT(ToolChain::getOpenMPTriple(Val));
          std::string NormalizedName = TT.normalize();

          // Always use the 've-linux' triple for OpenMP offloading
          // FIXME: In clean code, ToolChains would do this normalization
          // themselves
          if (TT.getArch() == llvm::Triple::ve)
            TT.setOS(llvm::Triple::Linux);

          // Make sure we don't have a duplicate triple.
          auto Duplicate = FoundNormalizedTriples.find(NormalizedName);
          if (Duplicate != FoundNormalizedTriples.end()) {
            Diag(clang::diag::warn_drv_omp_offload_target_duplicate)
                << Val << Duplicate->second;
            continue;
          }
=======
      for (const auto &TripleAndArchs : DerivedArchs)
        OpenMPTriples.push_back(TripleAndArchs.first());
    }
>>>>>>> 34b6f206

    for (StringRef Val : OpenMPTriples) {
      llvm::Triple TT(ToolChain::getOpenMPTriple(Val));
      std::string NormalizedName = TT.normalize();

      // Make sure we don't have a duplicate triple.
      auto Duplicate = FoundNormalizedTriples.find(NormalizedName);
      if (Duplicate != FoundNormalizedTriples.end()) {
        Diag(clang::diag::warn_drv_omp_offload_target_duplicate)
            << Val << Duplicate->second;
        continue;
      }

      // Store the current triple so that we can check for duplicates in the
      // following iterations.
      FoundNormalizedTriples[NormalizedName] = Val;

      // If the specified target is invalid, emit a diagnostic.
      if (TT.getArch() == llvm::Triple::UnknownArch)
        Diag(clang::diag::err_drv_invalid_omp_target) << Val;
      else {
        const ToolChain *TC;
        // Device toolchains have to be selected differently. They pair host
        // and device in their implementation.
        if (TT.isNVPTX() || TT.isAMDGCN()) {
          const ToolChain *HostTC =
              C.getSingleOffloadToolChain<Action::OFK_Host>();
          assert(HostTC && "Host toolchain should be always defined.");
          auto &DeviceTC =
              ToolChains[TT.str() + "/" + HostTC->getTriple().normalize()];
          if (!DeviceTC) {
            if (TT.isNVPTX())
              DeviceTC = std::make_unique<toolchains::CudaToolChain>(
                  *this, TT, *HostTC, C.getInputArgs(), Action::OFK_OpenMP);
            else if (TT.isAMDGCN())
              DeviceTC = std::make_unique<toolchains::AMDGPUOpenMPToolChain>(
                  *this, TT, *HostTC, C.getInputArgs());
            else
              assert(DeviceTC && "Device toolchain not defined.");
          }

          TC = DeviceTC.get();
        } else
          TC = &getToolChain(C.getInputArgs(), TT);
        C.addOffloadDeviceToolChain(TC, Action::OFK_OpenMP);
        if (DerivedArchs.find(TT.getTriple()) != DerivedArchs.end())
          KnownArchs[TC] = DerivedArchs[TT.getTriple()];
      }
    }
  } else if (C.getInputArgs().hasArg(options::OPT_fopenmp_targets_EQ)) {
    Diag(clang::diag::err_drv_expecting_fopenmp_with_fopenmp_targets);
    return;
  }

  //
  // TODO: Add support for other offloading programming models here.
  //
}

/// Looks the given directories for the specified file.
///
/// \param[out] FilePath File path, if the file was found.
/// \param[in]  Dirs Directories used for the search.
/// \param[in]  FileName Name of the file to search for.
/// \return True if file was found.
///
/// Looks for file specified by FileName sequentially in directories specified
/// by Dirs.
///
static bool searchForFile(SmallVectorImpl<char> &FilePath,
                          ArrayRef<StringRef> Dirs, StringRef FileName) {
  SmallString<128> WPath;
  for (const StringRef &Dir : Dirs) {
    if (Dir.empty())
      continue;
    WPath.clear();
    llvm::sys::path::append(WPath, Dir, FileName);
    llvm::sys::path::native(WPath);
    if (llvm::sys::fs::is_regular_file(WPath)) {
      FilePath = std::move(WPath);
      return true;
    }
  }
  return false;
}

bool Driver::readConfigFile(StringRef FileName) {
  // Try reading the given file.
  SmallVector<const char *, 32> NewCfgArgs;
  if (!llvm::cl::readConfigFile(FileName, Saver, NewCfgArgs)) {
    Diag(diag::err_drv_cannot_read_config_file) << FileName;
    return true;
  }

  // Read options from config file.
  llvm::SmallString<128> CfgFileName(FileName);
  llvm::sys::path::native(CfgFileName);
  ConfigFile = std::string(CfgFileName);
  bool ContainErrors;
  CfgOptions = std::make_unique<InputArgList>(
      ParseArgStrings(NewCfgArgs, IsCLMode(), ContainErrors));
  if (ContainErrors) {
    CfgOptions.reset();
    return true;
  }

  if (CfgOptions->hasArg(options::OPT_config)) {
    CfgOptions.reset();
    Diag(diag::err_drv_nested_config_file);
    return true;
  }

  // Claim all arguments that come from a configuration file so that the driver
  // does not warn on any that is unused.
  for (Arg *A : *CfgOptions)
    A->claim();
  return false;
}

bool Driver::loadConfigFile() {
  std::string CfgFileName;
  bool FileSpecifiedExplicitly = false;

  // Process options that change search path for config files.
  if (CLOptions) {
    if (CLOptions->hasArg(options::OPT_config_system_dir_EQ)) {
      SmallString<128> CfgDir;
      CfgDir.append(
          CLOptions->getLastArgValue(options::OPT_config_system_dir_EQ));
      if (!CfgDir.empty()) {
        if (llvm::sys::fs::make_absolute(CfgDir).value() != 0)
          SystemConfigDir.clear();
        else
          SystemConfigDir = std::string(CfgDir.begin(), CfgDir.end());
      }
    }
    if (CLOptions->hasArg(options::OPT_config_user_dir_EQ)) {
      SmallString<128> CfgDir;
      CfgDir.append(
          CLOptions->getLastArgValue(options::OPT_config_user_dir_EQ));
      if (!CfgDir.empty()) {
        if (llvm::sys::fs::make_absolute(CfgDir).value() != 0)
          UserConfigDir.clear();
        else
          UserConfigDir = std::string(CfgDir.begin(), CfgDir.end());
      }
    }
  }

  // First try to find config file specified in command line.
  if (CLOptions) {
    std::vector<std::string> ConfigFiles =
        CLOptions->getAllArgValues(options::OPT_config);
    if (ConfigFiles.size() > 1) {
      if (!llvm::all_of(ConfigFiles, [ConfigFiles](const std::string &s) {
            return s == ConfigFiles[0];
          })) {
        Diag(diag::err_drv_duplicate_config);
        return true;
      }
    }

    if (!ConfigFiles.empty()) {
      CfgFileName = ConfigFiles.front();
      assert(!CfgFileName.empty());

      // If argument contains directory separator, treat it as a path to
      // configuration file.
      if (llvm::sys::path::has_parent_path(CfgFileName)) {
        SmallString<128> CfgFilePath;
        if (llvm::sys::path::is_relative(CfgFileName))
          llvm::sys::fs::current_path(CfgFilePath);
        llvm::sys::path::append(CfgFilePath, CfgFileName);
        if (!llvm::sys::fs::is_regular_file(CfgFilePath)) {
          Diag(diag::err_drv_config_file_not_exist) << CfgFilePath;
          return true;
        }
        return readConfigFile(CfgFilePath);
      }

      FileSpecifiedExplicitly = true;
    }
  }

  // If config file is not specified explicitly, try to deduce configuration
  // from executable name. For instance, an executable 'armv7l-clang' will
  // search for config file 'armv7l-clang.cfg'.
  if (CfgFileName.empty() && !ClangNameParts.TargetPrefix.empty())
    CfgFileName = ClangNameParts.TargetPrefix + '-' + ClangNameParts.ModeSuffix;

  if (CfgFileName.empty())
    return false;

  // Determine architecture part of the file name, if it is present.
  StringRef CfgFileArch = CfgFileName;
  size_t ArchPrefixLen = CfgFileArch.find('-');
  if (ArchPrefixLen == StringRef::npos)
    ArchPrefixLen = CfgFileArch.size();
  llvm::Triple CfgTriple;
  CfgFileArch = CfgFileArch.take_front(ArchPrefixLen);
  CfgTriple = llvm::Triple(llvm::Triple::normalize(CfgFileArch));
  if (CfgTriple.getArch() == llvm::Triple::ArchType::UnknownArch)
    ArchPrefixLen = 0;

  if (!StringRef(CfgFileName).endswith(".cfg"))
    CfgFileName += ".cfg";

  // If config file starts with architecture name and command line options
  // redefine architecture (with options like -m32 -LE etc), try finding new
  // config file with that architecture.
  SmallString<128> FixedConfigFile;
  size_t FixedArchPrefixLen = 0;
  if (ArchPrefixLen) {
    // Get architecture name from config file name like 'i386.cfg' or
    // 'armv7l-clang.cfg'.
    // Check if command line options changes effective triple.
    llvm::Triple EffectiveTriple = computeTargetTriple(*this,
                                             CfgTriple.getTriple(), *CLOptions);
    if (CfgTriple.getArch() != EffectiveTriple.getArch()) {
      FixedConfigFile = EffectiveTriple.getArchName();
      FixedArchPrefixLen = FixedConfigFile.size();
      // Append the rest of original file name so that file name transforms
      // like: i386-clang.cfg -> x86_64-clang.cfg.
      if (ArchPrefixLen < CfgFileName.size())
        FixedConfigFile += CfgFileName.substr(ArchPrefixLen);
    }
  }

  // Prepare list of directories where config file is searched for.
  StringRef CfgFileSearchDirs[] = {UserConfigDir, SystemConfigDir, Dir};

  // Try to find config file. First try file with corrected architecture.
  llvm::SmallString<128> CfgFilePath;
  if (!FixedConfigFile.empty()) {
    if (searchForFile(CfgFilePath, CfgFileSearchDirs, FixedConfigFile))
      return readConfigFile(CfgFilePath);
    // If 'x86_64-clang.cfg' was not found, try 'x86_64.cfg'.
    FixedConfigFile.resize(FixedArchPrefixLen);
    FixedConfigFile.append(".cfg");
    if (searchForFile(CfgFilePath, CfgFileSearchDirs, FixedConfigFile))
      return readConfigFile(CfgFilePath);
  }

  // Then try original file name.
  if (searchForFile(CfgFilePath, CfgFileSearchDirs, CfgFileName))
    return readConfigFile(CfgFilePath);

  // Finally try removing driver mode part: 'x86_64-clang.cfg' -> 'x86_64.cfg'.
  if (!ClangNameParts.ModeSuffix.empty() &&
      !ClangNameParts.TargetPrefix.empty()) {
    CfgFileName.assign(ClangNameParts.TargetPrefix);
    CfgFileName.append(".cfg");
    if (searchForFile(CfgFilePath, CfgFileSearchDirs, CfgFileName))
      return readConfigFile(CfgFilePath);
  }

  // Report error but only if config file was specified explicitly, by option
  // --config. If it was deduced from executable name, it is not an error.
  if (FileSpecifiedExplicitly) {
    Diag(diag::err_drv_config_file_not_found) << CfgFileName;
    for (const StringRef &SearchDir : CfgFileSearchDirs)
      if (!SearchDir.empty())
        Diag(diag::note_drv_config_file_searched_in) << SearchDir;
    return true;
  }

  return false;
}

Compilation *Driver::BuildCompilation(ArrayRef<const char *> ArgList) {
  llvm::PrettyStackTraceString CrashInfo("Compilation construction");

  // FIXME: Handle environment options which affect driver behavior, somewhere
  // (client?). GCC_EXEC_PREFIX, LPATH, CC_PRINT_OPTIONS.

  // We look for the driver mode option early, because the mode can affect
  // how other options are parsed.

  auto DriverMode = getDriverMode(ClangExecutable, ArgList.slice(1));
  if (!DriverMode.empty())
    setDriverMode(DriverMode);

  // FIXME: What are we going to do with -V and -b?

  // Arguments specified in command line.
  bool ContainsError;
  CLOptions = std::make_unique<InputArgList>(
      ParseArgStrings(ArgList.slice(1), IsCLMode(), ContainsError));

  // Try parsing configuration file.
  if (!ContainsError)
    ContainsError = loadConfigFile();
  bool HasConfigFile = !ContainsError && (CfgOptions.get() != nullptr);

  // All arguments, from both config file and command line.
  InputArgList Args = std::move(HasConfigFile ? std::move(*CfgOptions)
                                              : std::move(*CLOptions));

  // The args for config files or /clang: flags belong to different InputArgList
  // objects than Args. This copies an Arg from one of those other InputArgLists
  // to the ownership of Args.
  auto appendOneArg = [&Args](const Arg *Opt, const Arg *BaseArg) {
    unsigned Index = Args.MakeIndex(Opt->getSpelling());
    Arg *Copy = new llvm::opt::Arg(Opt->getOption(), Args.getArgString(Index),
                                   Index, BaseArg);
    Copy->getValues() = Opt->getValues();
    if (Opt->isClaimed())
      Copy->claim();
    Copy->setOwnsValues(Opt->getOwnsValues());
    Opt->setOwnsValues(false);
    Args.append(Copy);
  };

  if (HasConfigFile)
    for (auto *Opt : *CLOptions) {
      if (Opt->getOption().matches(options::OPT_config))
        continue;
      const Arg *BaseArg = &Opt->getBaseArg();
      if (BaseArg == Opt)
        BaseArg = nullptr;
      appendOneArg(Opt, BaseArg);
    }

  // In CL mode, look for any pass-through arguments
  if (IsCLMode() && !ContainsError) {
    SmallVector<const char *, 16> CLModePassThroughArgList;
    for (const auto *A : Args.filtered(options::OPT__SLASH_clang)) {
      A->claim();
      CLModePassThroughArgList.push_back(A->getValue());
    }

    if (!CLModePassThroughArgList.empty()) {
      // Parse any pass through args using default clang processing rather
      // than clang-cl processing.
      auto CLModePassThroughOptions = std::make_unique<InputArgList>(
          ParseArgStrings(CLModePassThroughArgList, false, ContainsError));

      if (!ContainsError)
        for (auto *Opt : *CLModePassThroughOptions) {
          appendOneArg(Opt, nullptr);
        }
    }
  }

  // Check for working directory option before accessing any files
  if (Arg *WD = Args.getLastArg(options::OPT_working_directory))
    if (VFS->setCurrentWorkingDirectory(WD->getValue()))
      Diag(diag::err_drv_unable_to_set_working_directory) << WD->getValue();

  // FIXME: This stuff needs to go into the Compilation, not the driver.
  bool CCCPrintPhases;

  // Silence driver warnings if requested
  Diags.setIgnoreAllWarnings(Args.hasArg(options::OPT_w));

  // -canonical-prefixes, -no-canonical-prefixes are used very early in main.
  Args.ClaimAllArgs(options::OPT_canonical_prefixes);
  Args.ClaimAllArgs(options::OPT_no_canonical_prefixes);

  // f(no-)integated-cc1 is also used very early in main.
  Args.ClaimAllArgs(options::OPT_fintegrated_cc1);
  Args.ClaimAllArgs(options::OPT_fno_integrated_cc1);

  // Ignore -pipe.
  Args.ClaimAllArgs(options::OPT_pipe);

  // Extract -ccc args.
  //
  // FIXME: We need to figure out where this behavior should live. Most of it
  // should be outside in the client; the parts that aren't should have proper
  // options, either by introducing new ones or by overloading gcc ones like -V
  // or -b.
  CCCPrintPhases = Args.hasArg(options::OPT_ccc_print_phases);
  CCCPrintBindings = Args.hasArg(options::OPT_ccc_print_bindings);
  if (const Arg *A = Args.getLastArg(options::OPT_ccc_gcc_name))
    CCCGenericGCCName = A->getValue();
  GenReproducer = Args.hasFlag(options::OPT_gen_reproducer,
                               options::OPT_fno_crash_diagnostics,
                               !!::getenv("FORCE_CLANG_DIAGNOSTICS_CRASH"));

  // Process -fproc-stat-report options.
  if (const Arg *A = Args.getLastArg(options::OPT_fproc_stat_report_EQ)) {
    CCPrintProcessStats = true;
    CCPrintStatReportFilename = A->getValue();
  }
  if (Args.hasArg(options::OPT_fproc_stat_report))
    CCPrintProcessStats = true;

  // FIXME: TargetTriple is used by the target-prefixed calls to as/ld
  // and getToolChain is const.
  if (IsCLMode()) {
    // clang-cl targets MSVC-style Win32.
    llvm::Triple T(TargetTriple);
    T.setOS(llvm::Triple::Win32);
    T.setVendor(llvm::Triple::PC);
    T.setEnvironment(llvm::Triple::MSVC);
    T.setObjectFormat(llvm::Triple::COFF);
    TargetTriple = T.str();
  } else if (IsDXCMode()) {
    // clang-dxc target is build from target_profile option.
    // Just set OS to shader model to select HLSLToolChain.
    llvm::Triple T(TargetTriple);
    T.setOS(llvm::Triple::ShaderModel);
    TargetTriple = T.str();
  }

  if (const Arg *A = Args.getLastArg(options::OPT_target))
    TargetTriple = A->getValue();
  if (const Arg *A = Args.getLastArg(options::OPT_ccc_install_dir))
    Dir = InstalledDir = A->getValue();
  for (const Arg *A : Args.filtered(options::OPT_B)) {
    A->claim();
    PrefixDirs.push_back(A->getValue(0));
  }
  if (Optional<std::string> CompilerPathValue =
          llvm::sys::Process::GetEnv("COMPILER_PATH")) {
    StringRef CompilerPath = *CompilerPathValue;
    while (!CompilerPath.empty()) {
      std::pair<StringRef, StringRef> Split =
          CompilerPath.split(llvm::sys::EnvPathSeparator);
      PrefixDirs.push_back(std::string(Split.first));
      CompilerPath = Split.second;
    }
  }
  if (const Arg *A = Args.getLastArg(options::OPT__sysroot_EQ))
    SysRoot = A->getValue();
  if (const Arg *A = Args.getLastArg(options::OPT__dyld_prefix_EQ))
    DyldPrefix = A->getValue();

  if (const Arg *A = Args.getLastArg(options::OPT_resource_dir))
    ResourceDir = A->getValue();

  if (const Arg *A = Args.getLastArg(options::OPT_save_temps_EQ)) {
    SaveTemps = llvm::StringSwitch<SaveTempsMode>(A->getValue())
                    .Case("cwd", SaveTempsCwd)
                    .Case("obj", SaveTempsObj)
                    .Default(SaveTempsCwd);
  }

  setLTOMode(Args);

  // Process -fembed-bitcode= flags.
  if (Arg *A = Args.getLastArg(options::OPT_fembed_bitcode_EQ)) {
    StringRef Name = A->getValue();
    unsigned Model = llvm::StringSwitch<unsigned>(Name)
        .Case("off", EmbedNone)
        .Case("all", EmbedBitcode)
        .Case("bitcode", EmbedBitcode)
        .Case("marker", EmbedMarker)
        .Default(~0U);
    if (Model == ~0U) {
      Diags.Report(diag::err_drv_invalid_value) << A->getAsString(Args)
                                                << Name;
    } else
      BitcodeEmbed = static_cast<BitcodeEmbedMode>(Model);
  }

  // Setting up the jobs for some precompile cases depends on whether we are
  // treating them as PCH, implicit modules or C++20 ones.
  // TODO: inferring the mode like this seems fragile (it meets the objective
  // of not requiring anything new for operation, however).
  const Arg *Std = Args.getLastArg(options::OPT_std_EQ);
  ModulesModeCXX20 =
      !Args.hasArg(options::OPT_fmodules) && Std &&
      (Std->containsValue("c++20") || Std->containsValue("c++2b") ||
       Std->containsValue("c++2a") || Std->containsValue("c++latest"));

  // Process -fmodule-header{=} flags.
  if (Arg *A = Args.getLastArg(options::OPT_fmodule_header_EQ,
                               options::OPT_fmodule_header)) {
    // These flags force C++20 handling of headers.
    ModulesModeCXX20 = true;
    if (A->getOption().matches(options::OPT_fmodule_header))
      CXX20HeaderType = HeaderMode_Default;
    else {
      StringRef ArgName = A->getValue();
      unsigned Kind = llvm::StringSwitch<unsigned>(ArgName)
                          .Case("user", HeaderMode_User)
                          .Case("system", HeaderMode_System)
                          .Default(~0U);
      if (Kind == ~0U) {
        Diags.Report(diag::err_drv_invalid_value)
            << A->getAsString(Args) << ArgName;
      } else
        CXX20HeaderType = static_cast<ModuleHeaderMode>(Kind);
    }
  }

  std::unique_ptr<llvm::opt::InputArgList> UArgs =
      std::make_unique<InputArgList>(std::move(Args));

  // Perform the default argument translations.
  DerivedArgList *TranslatedArgs = TranslateInputArgs(*UArgs);

  // Owned by the host.
  const ToolChain &TC = getToolChain(
      *UArgs, computeTargetTriple(*this, TargetTriple, *UArgs));

  // The compilation takes ownership of Args.
  Compilation *C = new Compilation(*this, TC, UArgs.release(), TranslatedArgs,
                                   ContainsError);

  if (!HandleImmediateArgs(*C))
    return C;

  // Construct the list of inputs.
  InputList Inputs;
  BuildInputs(C->getDefaultToolChain(), *TranslatedArgs, Inputs);

  // Populate the tool chains for the offloading devices, if any.
  CreateOffloadingDeviceToolChains(*C, Inputs);

  // Construct the list of abstract actions to perform for this compilation. On
  // MachO targets this uses the driver-driver and universal actions.
  if (TC.getTriple().isOSBinFormatMachO())
    BuildUniversalActions(*C, C->getDefaultToolChain(), Inputs);
  else
    BuildActions(*C, C->getArgs(), Inputs, C->getActions());

  if (CCCPrintPhases) {
    PrintActions(*C);
    return C;
  }

  BuildJobs(*C);

  return C;
}

static void printArgList(raw_ostream &OS, const llvm::opt::ArgList &Args) {
  llvm::opt::ArgStringList ASL;
  for (const auto *A : Args) {
    // Use user's original spelling of flags. For example, use
    // `/source-charset:utf-8` instead of `-finput-charset=utf-8` if the user
    // wrote the former.
    while (A->getAlias())
      A = A->getAlias();
    A->render(Args, ASL);
  }

  for (auto I = ASL.begin(), E = ASL.end(); I != E; ++I) {
    if (I != ASL.begin())
      OS << ' ';
    llvm::sys::printArg(OS, *I, true);
  }
  OS << '\n';
}

bool Driver::getCrashDiagnosticFile(StringRef ReproCrashFilename,
                                    SmallString<128> &CrashDiagDir) {
  using namespace llvm::sys;
  assert(llvm::Triple(llvm::sys::getProcessTriple()).isOSDarwin() &&
         "Only knows about .crash files on Darwin");

  // The .crash file can be found on at ~/Library/Logs/DiagnosticReports/
  // (or /Library/Logs/DiagnosticReports for root) and has the filename pattern
  // clang-<VERSION>_<YYYY-MM-DD-HHMMSS>_<hostname>.crash.
  path::home_directory(CrashDiagDir);
  if (CrashDiagDir.startswith("/var/root"))
    CrashDiagDir = "/";
  path::append(CrashDiagDir, "Library/Logs/DiagnosticReports");
  int PID =
#if LLVM_ON_UNIX
      getpid();
#else
      0;
#endif
  std::error_code EC;
  fs::file_status FileStatus;
  TimePoint<> LastAccessTime;
  SmallString<128> CrashFilePath;
  // Lookup the .crash files and get the one generated by a subprocess spawned
  // by this driver invocation.
  for (fs::directory_iterator File(CrashDiagDir, EC), FileEnd;
       File != FileEnd && !EC; File.increment(EC)) {
    StringRef FileName = path::filename(File->path());
    if (!FileName.startswith(Name))
      continue;
    if (fs::status(File->path(), FileStatus))
      continue;
    llvm::ErrorOr<std::unique_ptr<llvm::MemoryBuffer>> CrashFile =
        llvm::MemoryBuffer::getFile(File->path());
    if (!CrashFile)
      continue;
    // The first line should start with "Process:", otherwise this isn't a real
    // .crash file.
    StringRef Data = CrashFile.get()->getBuffer();
    if (!Data.startswith("Process:"))
      continue;
    // Parse parent process pid line, e.g: "Parent Process: clang-4.0 [79141]"
    size_t ParentProcPos = Data.find("Parent Process:");
    if (ParentProcPos == StringRef::npos)
      continue;
    size_t LineEnd = Data.find_first_of("\n", ParentProcPos);
    if (LineEnd == StringRef::npos)
      continue;
    StringRef ParentProcess = Data.slice(ParentProcPos+15, LineEnd).trim();
    int OpenBracket = -1, CloseBracket = -1;
    for (size_t i = 0, e = ParentProcess.size(); i < e; ++i) {
      if (ParentProcess[i] == '[')
        OpenBracket = i;
      if (ParentProcess[i] == ']')
        CloseBracket = i;
    }
    // Extract the parent process PID from the .crash file and check whether
    // it matches this driver invocation pid.
    int CrashPID;
    if (OpenBracket < 0 || CloseBracket < 0 ||
        ParentProcess.slice(OpenBracket + 1, CloseBracket)
            .getAsInteger(10, CrashPID) || CrashPID != PID) {
      continue;
    }

    // Found a .crash file matching the driver pid. To avoid getting an older
    // and misleading crash file, continue looking for the most recent.
    // FIXME: the driver can dispatch multiple cc1 invocations, leading to
    // multiple crashes poiting to the same parent process. Since the driver
    // does not collect pid information for the dispatched invocation there's
    // currently no way to distinguish among them.
    const auto FileAccessTime = FileStatus.getLastModificationTime();
    if (FileAccessTime > LastAccessTime) {
      CrashFilePath.assign(File->path());
      LastAccessTime = FileAccessTime;
    }
  }

  // If found, copy it over to the location of other reproducer files.
  if (!CrashFilePath.empty()) {
    EC = fs::copy_file(CrashFilePath, ReproCrashFilename);
    if (EC)
      return false;
    return true;
  }

  return false;
}

// When clang crashes, produce diagnostic information including the fully
// preprocessed source file(s).  Request that the developer attach the
// diagnostic information to a bug report.
void Driver::generateCompilationDiagnostics(
    Compilation &C, const Command &FailingCommand,
    StringRef AdditionalInformation, CompilationDiagnosticReport *Report) {
  if (C.getArgs().hasArg(options::OPT_fno_crash_diagnostics))
    return;

  // Don't try to generate diagnostics for link or dsymutil jobs.
  if (FailingCommand.getCreator().isLinkJob() ||
      FailingCommand.getCreator().isDsymutilJob())
    return;

  // Print the version of the compiler.
  PrintVersion(C, llvm::errs());

  // Suppress driver output and emit preprocessor output to temp file.
  CCGenDiagnostics = true;

  // Save the original job command(s).
  Command Cmd = FailingCommand;

  // Keep track of whether we produce any errors while trying to produce
  // preprocessed sources.
  DiagnosticErrorTrap Trap(Diags);

  // Suppress tool output.
  C.initCompilationForDiagnostics();

  // Construct the list of inputs.
  InputList Inputs;
  BuildInputs(C.getDefaultToolChain(), C.getArgs(), Inputs);

  for (InputList::iterator it = Inputs.begin(), ie = Inputs.end(); it != ie;) {
    bool IgnoreInput = false;

    // Ignore input from stdin or any inputs that cannot be preprocessed.
    // Check type first as not all linker inputs have a value.
    if (types::getPreprocessedType(it->first) == types::TY_INVALID) {
      IgnoreInput = true;
    } else if (!strcmp(it->second->getValue(), "-")) {
      Diag(clang::diag::note_drv_command_failed_diag_msg)
          << "Error generating preprocessed source(s) - "
             "ignoring input from stdin.";
      IgnoreInput = true;
    }

    if (IgnoreInput) {
      it = Inputs.erase(it);
      ie = Inputs.end();
    } else {
      ++it;
    }
  }

  if (Inputs.empty()) {
    Diag(clang::diag::note_drv_command_failed_diag_msg)
        << "Error generating preprocessed source(s) - "
           "no preprocessable inputs.";
    return;
  }

  // Don't attempt to generate preprocessed files if multiple -arch options are
  // used, unless they're all duplicates.
  llvm::StringSet<> ArchNames;
  for (const Arg *A : C.getArgs()) {
    if (A->getOption().matches(options::OPT_arch)) {
      StringRef ArchName = A->getValue();
      ArchNames.insert(ArchName);
    }
  }
  if (ArchNames.size() > 1) {
    Diag(clang::diag::note_drv_command_failed_diag_msg)
        << "Error generating preprocessed source(s) - cannot generate "
           "preprocessed source with multiple -arch options.";
    return;
  }

  // Construct the list of abstract actions to perform for this compilation. On
  // Darwin OSes this uses the driver-driver and builds universal actions.
  const ToolChain &TC = C.getDefaultToolChain();
  if (TC.getTriple().isOSBinFormatMachO())
    BuildUniversalActions(C, TC, Inputs);
  else
    BuildActions(C, C.getArgs(), Inputs, C.getActions());

  BuildJobs(C);

  // If there were errors building the compilation, quit now.
  if (Trap.hasErrorOccurred()) {
    Diag(clang::diag::note_drv_command_failed_diag_msg)
        << "Error generating preprocessed source(s).";
    return;
  }

  // Generate preprocessed output.
  SmallVector<std::pair<int, const Command *>, 4> FailingCommands;
  C.ExecuteJobs(C.getJobs(), FailingCommands);

  // If any of the preprocessing commands failed, clean up and exit.
  if (!FailingCommands.empty()) {
    Diag(clang::diag::note_drv_command_failed_diag_msg)
        << "Error generating preprocessed source(s).";
    return;
  }

  const ArgStringList &TempFiles = C.getTempFiles();
  if (TempFiles.empty()) {
    Diag(clang::diag::note_drv_command_failed_diag_msg)
        << "Error generating preprocessed source(s).";
    return;
  }

  Diag(clang::diag::note_drv_command_failed_diag_msg)
      << "\n********************\n\n"
         "PLEASE ATTACH THE FOLLOWING FILES TO THE BUG REPORT:\n"
         "Preprocessed source(s) and associated run script(s) are located at:";

  SmallString<128> VFS;
  SmallString<128> ReproCrashFilename;
  for (const char *TempFile : TempFiles) {
    Diag(clang::diag::note_drv_command_failed_diag_msg) << TempFile;
    if (Report)
      Report->TemporaryFiles.push_back(TempFile);
    if (ReproCrashFilename.empty()) {
      ReproCrashFilename = TempFile;
      llvm::sys::path::replace_extension(ReproCrashFilename, ".crash");
    }
    if (StringRef(TempFile).endswith(".cache")) {
      // In some cases (modules) we'll dump extra data to help with reproducing
      // the crash into a directory next to the output.
      VFS = llvm::sys::path::filename(TempFile);
      llvm::sys::path::append(VFS, "vfs", "vfs.yaml");
    }
  }

  // Assume associated files are based off of the first temporary file.
  CrashReportInfo CrashInfo(TempFiles[0], VFS);

  llvm::SmallString<128> Script(CrashInfo.Filename);
  llvm::sys::path::replace_extension(Script, "sh");
  std::error_code EC;
  llvm::raw_fd_ostream ScriptOS(Script, EC, llvm::sys::fs::CD_CreateNew,
                                llvm::sys::fs::FA_Write,
                                llvm::sys::fs::OF_Text);
  if (EC) {
    Diag(clang::diag::note_drv_command_failed_diag_msg)
        << "Error generating run script: " << Script << " " << EC.message();
  } else {
    ScriptOS << "# Crash reproducer for " << getClangFullVersion() << "\n"
             << "# Driver args: ";
    printArgList(ScriptOS, C.getInputArgs());
    ScriptOS << "# Original command: ";
    Cmd.Print(ScriptOS, "\n", /*Quote=*/true);
    Cmd.Print(ScriptOS, "\n", /*Quote=*/true, &CrashInfo);
    if (!AdditionalInformation.empty())
      ScriptOS << "\n# Additional information: " << AdditionalInformation
               << "\n";
    if (Report)
      Report->TemporaryFiles.push_back(std::string(Script.str()));
    Diag(clang::diag::note_drv_command_failed_diag_msg) << Script;
  }

  // On darwin, provide information about the .crash diagnostic report.
  if (llvm::Triple(llvm::sys::getProcessTriple()).isOSDarwin()) {
    SmallString<128> CrashDiagDir;
    if (getCrashDiagnosticFile(ReproCrashFilename, CrashDiagDir)) {
      Diag(clang::diag::note_drv_command_failed_diag_msg)
          << ReproCrashFilename.str();
    } else { // Suggest a directory for the user to look for .crash files.
      llvm::sys::path::append(CrashDiagDir, Name);
      CrashDiagDir += "_<YYYY-MM-DD-HHMMSS>_<hostname>.crash";
      Diag(clang::diag::note_drv_command_failed_diag_msg)
          << "Crash backtrace is located in";
      Diag(clang::diag::note_drv_command_failed_diag_msg)
          << CrashDiagDir.str();
      Diag(clang::diag::note_drv_command_failed_diag_msg)
          << "(choose the .crash file that corresponds to your crash)";
    }
  }

  for (const auto &A : C.getArgs().filtered(options::OPT_frewrite_map_file_EQ))
    Diag(clang::diag::note_drv_command_failed_diag_msg) << A->getValue();

  Diag(clang::diag::note_drv_command_failed_diag_msg)
      << "\n\n********************";
}

void Driver::setUpResponseFiles(Compilation &C, Command &Cmd) {
  // Since commandLineFitsWithinSystemLimits() may underestimate system's
  // capacity if the tool does not support response files, there is a chance/
  // that things will just work without a response file, so we silently just
  // skip it.
  if (Cmd.getResponseFileSupport().ResponseKind ==
          ResponseFileSupport::RF_None ||
      llvm::sys::commandLineFitsWithinSystemLimits(Cmd.getExecutable(),
                                                   Cmd.getArguments()))
    return;

  std::string TmpName = GetTemporaryPath("response", "txt");
  Cmd.setResponseFile(C.addTempFile(C.getArgs().MakeArgString(TmpName)));
}

int Driver::ExecuteCompilation(
    Compilation &C,
    SmallVectorImpl<std::pair<int, const Command *>> &FailingCommands) {
  // Just print if -### was present.
  if (C.getArgs().hasArg(options::OPT__HASH_HASH_HASH)) {
    C.getJobs().Print(llvm::errs(), "\n", true);
    return 0;
  }

  // If there were errors building the compilation, quit now.
  if (Diags.hasErrorOccurred())
    return 1;

  // Set up response file names for each command, if necessary.
  for (auto &Job : C.getJobs())
    setUpResponseFiles(C, Job);

  C.ExecuteJobs(C.getJobs(), FailingCommands);

  // If the command succeeded, we are done.
  if (FailingCommands.empty())
    return 0;

  // Otherwise, remove result files and print extra information about abnormal
  // failures.
  int Res = 0;
  for (const auto &CmdPair : FailingCommands) {
    int CommandRes = CmdPair.first;
    const Command *FailingCommand = CmdPair.second;

    // Remove result files if we're not saving temps.
    if (!isSaveTempsEnabled()) {
      const JobAction *JA = cast<JobAction>(&FailingCommand->getSource());
      C.CleanupFileMap(C.getResultFiles(), JA, true);

      // Failure result files are valid unless we crashed.
      if (CommandRes < 0)
        C.CleanupFileMap(C.getFailureResultFiles(), JA, true);
    }

#if LLVM_ON_UNIX
    // llvm/lib/Support/Unix/Signals.inc will exit with a special return code
    // for SIGPIPE. Do not print diagnostics for this case.
    if (CommandRes == EX_IOERR) {
      Res = CommandRes;
      continue;
    }
#endif

    // Print extra information about abnormal failures, if possible.
    //
    // This is ad-hoc, but we don't want to be excessively noisy. If the result
    // status was 1, assume the command failed normally. In particular, if it
    // was the compiler then assume it gave a reasonable error code. Failures
    // in other tools are less common, and they generally have worse
    // diagnostics, so always print the diagnostic there.
    const Tool &FailingTool = FailingCommand->getCreator();

    if (!FailingCommand->getCreator().hasGoodDiagnostics() || CommandRes != 1) {
      // FIXME: See FIXME above regarding result code interpretation.
      if (CommandRes < 0)
        Diag(clang::diag::err_drv_command_signalled)
            << FailingTool.getShortName();
      else
        Diag(clang::diag::err_drv_command_failed)
            << FailingTool.getShortName() << CommandRes;
    }
  }
  return Res;
}

void Driver::PrintHelp(bool ShowHidden) const {
  unsigned IncludedFlagsBitmask;
  unsigned ExcludedFlagsBitmask;
  std::tie(IncludedFlagsBitmask, ExcludedFlagsBitmask) =
      getIncludeExcludeOptionFlagMasks(IsCLMode());

  ExcludedFlagsBitmask |= options::NoDriverOption;
  if (!ShowHidden)
    ExcludedFlagsBitmask |= HelpHidden;

  if (IsFlangMode())
    IncludedFlagsBitmask |= options::FlangOption;
  else
    ExcludedFlagsBitmask |= options::FlangOnlyOption;

  std::string Usage = llvm::formatv("{0} [options] file...", Name).str();
  getOpts().printHelp(llvm::outs(), Usage.c_str(), DriverTitle.c_str(),
                      IncludedFlagsBitmask, ExcludedFlagsBitmask,
                      /*ShowAllAliases=*/false);
}

void Driver::PrintVersion(const Compilation &C, raw_ostream &OS) const {
  if (IsFlangMode()) {
    OS << getClangToolFullVersion("flang-new") << '\n';
  } else {
    // FIXME: The following handlers should use a callback mechanism, we don't
    // know what the client would like to do.
    OS << getClangFullVersion() << '\n';
  }
  const ToolChain &TC = C.getDefaultToolChain();
  OS << "Target: " << TC.getTripleString() << '\n';

  // Print the threading model.
  if (Arg *A = C.getArgs().getLastArg(options::OPT_mthread_model)) {
    // Don't print if the ToolChain would have barfed on it already
    if (TC.isThreadModelSupported(A->getValue()))
      OS << "Thread model: " << A->getValue();
  } else
    OS << "Thread model: " << TC.getThreadModel();
  OS << '\n';

  // Print out the install directory.
  OS << "InstalledDir: " << InstalledDir << '\n';

  // If configuration file was used, print its path.
  if (!ConfigFile.empty())
    OS << "Configuration file: " << ConfigFile << '\n';
}

/// PrintDiagnosticCategories - Implement the --print-diagnostic-categories
/// option.
static void PrintDiagnosticCategories(raw_ostream &OS) {
  // Skip the empty category.
  for (unsigned i = 1, max = DiagnosticIDs::getNumberOfCategories(); i != max;
       ++i)
    OS << i << ',' << DiagnosticIDs::getCategoryNameFromID(i) << '\n';
}

void Driver::HandleAutocompletions(StringRef PassedFlags) const {
  if (PassedFlags == "")
    return;
  // Print out all options that start with a given argument. This is used for
  // shell autocompletion.
  std::vector<std::string> SuggestedCompletions;
  std::vector<std::string> Flags;

  unsigned int DisableFlags =
      options::NoDriverOption | options::Unsupported | options::Ignored;

  // Make sure that Flang-only options don't pollute the Clang output
  // TODO: Make sure that Clang-only options don't pollute Flang output
  if (!IsFlangMode())
    DisableFlags |= options::FlangOnlyOption;

  // Distinguish "--autocomplete=-someflag" and "--autocomplete=-someflag,"
  // because the latter indicates that the user put space before pushing tab
  // which should end up in a file completion.
  const bool HasSpace = PassedFlags.endswith(",");

  // Parse PassedFlags by "," as all the command-line flags are passed to this
  // function separated by ","
  StringRef TargetFlags = PassedFlags;
  while (TargetFlags != "") {
    StringRef CurFlag;
    std::tie(CurFlag, TargetFlags) = TargetFlags.split(",");
    Flags.push_back(std::string(CurFlag));
  }

  // We want to show cc1-only options only when clang is invoked with -cc1 or
  // -Xclang.
  if (llvm::is_contained(Flags, "-Xclang") || llvm::is_contained(Flags, "-cc1"))
    DisableFlags &= ~options::NoDriverOption;

  const llvm::opt::OptTable &Opts = getOpts();
  StringRef Cur;
  Cur = Flags.at(Flags.size() - 1);
  StringRef Prev;
  if (Flags.size() >= 2) {
    Prev = Flags.at(Flags.size() - 2);
    SuggestedCompletions = Opts.suggestValueCompletions(Prev, Cur);
  }

  if (SuggestedCompletions.empty())
    SuggestedCompletions = Opts.suggestValueCompletions(Cur, "");

  // If Flags were empty, it means the user typed `clang [tab]` where we should
  // list all possible flags. If there was no value completion and the user
  // pressed tab after a space, we should fall back to a file completion.
  // We're printing a newline to be consistent with what we print at the end of
  // this function.
  if (SuggestedCompletions.empty() && HasSpace && !Flags.empty()) {
    llvm::outs() << '\n';
    return;
  }

  // When flag ends with '=' and there was no value completion, return empty
  // string and fall back to the file autocompletion.
  if (SuggestedCompletions.empty() && !Cur.endswith("=")) {
    // If the flag is in the form of "--autocomplete=-foo",
    // we were requested to print out all option names that start with "-foo".
    // For example, "--autocomplete=-fsyn" is expanded to "-fsyntax-only".
    SuggestedCompletions = Opts.findByPrefix(Cur, DisableFlags);

    // We have to query the -W flags manually as they're not in the OptTable.
    // TODO: Find a good way to add them to OptTable instead and them remove
    // this code.
    for (StringRef S : DiagnosticIDs::getDiagnosticFlags())
      if (S.startswith(Cur))
        SuggestedCompletions.push_back(std::string(S));
  }

  // Sort the autocomplete candidates so that shells print them out in a
  // deterministic order. We could sort in any way, but we chose
  // case-insensitive sorting for consistency with the -help option
  // which prints out options in the case-insensitive alphabetical order.
  llvm::sort(SuggestedCompletions, [](StringRef A, StringRef B) {
    if (int X = A.compare_insensitive(B))
      return X < 0;
    return A.compare(B) > 0;
  });

  llvm::outs() << llvm::join(SuggestedCompletions, "\n") << '\n';
}

bool Driver::HandleImmediateArgs(const Compilation &C) {
  // The order these options are handled in gcc is all over the place, but we
  // don't expect inconsistencies w.r.t. that to matter in practice.

  if (C.getArgs().hasArg(options::OPT_dumpmachine)) {
    llvm::outs() << C.getDefaultToolChain().getTripleString() << '\n';
    return false;
  }

  if (C.getArgs().hasArg(options::OPT_dumpversion)) {
    // Since -dumpversion is only implemented for pedantic GCC compatibility, we
    // return an answer which matches our definition of __VERSION__.
    llvm::outs() << CLANG_VERSION_STRING << "\n";
    return false;
  }

  if (C.getArgs().hasArg(options::OPT__print_diagnostic_categories)) {
    PrintDiagnosticCategories(llvm::outs());
    return false;
  }

  if (C.getArgs().hasArg(options::OPT_help) ||
      C.getArgs().hasArg(options::OPT__help_hidden)) {
    PrintHelp(C.getArgs().hasArg(options::OPT__help_hidden));
    return false;
  }

  if (C.getArgs().hasArg(options::OPT__version)) {
    // Follow gcc behavior and use stdout for --version and stderr for -v.
    PrintVersion(C, llvm::outs());
    return false;
  }

  if (C.getArgs().hasArg(options::OPT_v) ||
      C.getArgs().hasArg(options::OPT__HASH_HASH_HASH) ||
      C.getArgs().hasArg(options::OPT_print_supported_cpus)) {
    PrintVersion(C, llvm::errs());
    SuppressMissingInputWarning = true;
  }

  if (C.getArgs().hasArg(options::OPT_v)) {
    if (!SystemConfigDir.empty())
      llvm::errs() << "System configuration file directory: "
                   << SystemConfigDir << "\n";
    if (!UserConfigDir.empty())
      llvm::errs() << "User configuration file directory: "
                   << UserConfigDir << "\n";
  }

  const ToolChain &TC = C.getDefaultToolChain();

  if (C.getArgs().hasArg(options::OPT_v))
    TC.printVerboseInfo(llvm::errs());

  if (C.getArgs().hasArg(options::OPT_print_resource_dir)) {
    llvm::outs() << ResourceDir << '\n';
    return false;
  }

  if (C.getArgs().hasArg(options::OPT_print_search_dirs)) {
    llvm::outs() << "programs: =";
    bool separator = false;
    // Print -B and COMPILER_PATH.
    for (const std::string &Path : PrefixDirs) {
      if (separator)
        llvm::outs() << llvm::sys::EnvPathSeparator;
      llvm::outs() << Path;
      separator = true;
    }
    for (const std::string &Path : TC.getProgramPaths()) {
      if (separator)
        llvm::outs() << llvm::sys::EnvPathSeparator;
      llvm::outs() << Path;
      separator = true;
    }
    llvm::outs() << "\n";
    llvm::outs() << "libraries: =" << ResourceDir;

    StringRef sysroot = C.getSysRoot();

    for (const std::string &Path : TC.getFilePaths()) {
      // Always print a separator. ResourceDir was the first item shown.
      llvm::outs() << llvm::sys::EnvPathSeparator;
      // Interpretation of leading '=' is needed only for NetBSD.
      if (Path[0] == '=')
        llvm::outs() << sysroot << Path.substr(1);
      else
        llvm::outs() << Path;
    }
    llvm::outs() << "\n";
    return false;
  }

  if (C.getArgs().hasArg(options::OPT_print_runtime_dir)) {
    std::string RuntimePath;
    // Get the first existing path, if any.
    for (auto Path : TC.getRuntimePaths()) {
      if (getVFS().exists(Path)) {
        RuntimePath = Path;
        break;
      }
    }
    if (!RuntimePath.empty())
      llvm::outs() << RuntimePath << '\n';
    else
      llvm::outs() << TC.getCompilerRTPath() << '\n';
    return false;
  }

  // FIXME: The following handlers should use a callback mechanism, we don't
  // know what the client would like to do.
  if (Arg *A = C.getArgs().getLastArg(options::OPT_print_file_name_EQ)) {
    llvm::outs() << GetFilePath(A->getValue(), TC) << "\n";
    return false;
  }

  if (Arg *A = C.getArgs().getLastArg(options::OPT_print_prog_name_EQ)) {
    StringRef ProgName = A->getValue();

    // Null program name cannot have a path.
    if (! ProgName.empty())
      llvm::outs() << GetProgramPath(ProgName, TC);

    llvm::outs() << "\n";
    return false;
  }

  if (Arg *A = C.getArgs().getLastArg(options::OPT_autocomplete)) {
    StringRef PassedFlags = A->getValue();
    HandleAutocompletions(PassedFlags);
    return false;
  }

  if (C.getArgs().hasArg(options::OPT_print_libgcc_file_name)) {
    ToolChain::RuntimeLibType RLT = TC.GetRuntimeLibType(C.getArgs());
    const llvm::Triple Triple(TC.ComputeEffectiveClangTriple(C.getArgs()));
    RegisterEffectiveTriple TripleRAII(TC, Triple);
    switch (RLT) {
    case ToolChain::RLT_CompilerRT:
      llvm::outs() << TC.getCompilerRT(C.getArgs(), "builtins") << "\n";
      break;
    case ToolChain::RLT_Libgcc:
      llvm::outs() << GetFilePath("libgcc.a", TC) << "\n";
      break;
    }
    return false;
  }

  if (C.getArgs().hasArg(options::OPT_print_multi_lib)) {
    for (const Multilib &Multilib : TC.getMultilibs())
      llvm::outs() << Multilib << "\n";
    return false;
  }

  if (C.getArgs().hasArg(options::OPT_print_multi_directory)) {
    const Multilib &Multilib = TC.getMultilib();
    if (Multilib.gccSuffix().empty())
      llvm::outs() << ".\n";
    else {
      StringRef Suffix(Multilib.gccSuffix());
      assert(Suffix.front() == '/');
      llvm::outs() << Suffix.substr(1) << "\n";
    }
    return false;
  }

  if (C.getArgs().hasArg(options::OPT_print_target_triple)) {
    llvm::outs() << TC.getTripleString() << "\n";
    return false;
  }

  if (C.getArgs().hasArg(options::OPT_print_effective_triple)) {
    const llvm::Triple Triple(TC.ComputeEffectiveClangTriple(C.getArgs()));
    llvm::outs() << Triple.getTriple() << "\n";
    return false;
  }

  if (C.getArgs().hasArg(options::OPT_print_multiarch)) {
    llvm::outs() << TC.getMultiarchTriple(*this, TC.getTriple(), SysRoot)
                 << "\n";
    return false;
  }

  if (C.getArgs().hasArg(options::OPT_print_targets)) {
    llvm::TargetRegistry::printRegisteredTargetsForVersion(llvm::outs());
    return false;
  }

  return true;
}

enum {
  TopLevelAction = 0,
  HeadSibAction = 1,
  OtherSibAction = 2,
};

// Display an action graph human-readably.  Action A is the "sink" node
// and latest-occuring action. Traversal is in pre-order, visiting the
// inputs to each action before printing the action itself.
static unsigned PrintActions1(const Compilation &C, Action *A,
                              std::map<Action *, unsigned> &Ids,
                              Twine Indent = {}, int Kind = TopLevelAction) {
  if (Ids.count(A)) // A was already visited.
    return Ids[A];

  std::string str;
  llvm::raw_string_ostream os(str);

  auto getSibIndent = [](int K) -> Twine {
    return (K == HeadSibAction) ? "   " : (K == OtherSibAction) ? "|  " : "";
  };

  Twine SibIndent = Indent + getSibIndent(Kind);
  int SibKind = HeadSibAction;
  os << Action::getClassName(A->getKind()) << ", ";
  if (InputAction *IA = dyn_cast<InputAction>(A)) {
    os << "\"" << IA->getInputArg().getValue() << "\"";
  } else if (BindArchAction *BIA = dyn_cast<BindArchAction>(A)) {
    os << '"' << BIA->getArchName() << '"' << ", {"
       << PrintActions1(C, *BIA->input_begin(), Ids, SibIndent, SibKind) << "}";
  } else if (OffloadAction *OA = dyn_cast<OffloadAction>(A)) {
    bool IsFirst = true;
    OA->doOnEachDependence(
        [&](Action *A, const ToolChain *TC, const char *BoundArch) {
          assert(TC && "Unknown host toolchain");
          // E.g. for two CUDA device dependences whose bound arch is sm_20 and
          // sm_35 this will generate:
          // "cuda-device" (nvptx64-nvidia-cuda:sm_20) {#ID}, "cuda-device"
          // (nvptx64-nvidia-cuda:sm_35) {#ID}
          if (!IsFirst)
            os << ", ";
          os << '"';
          os << A->getOffloadingKindPrefix();
          os << " (";
          os << TC->getTriple().normalize();
          if (BoundArch)
            os << ":" << BoundArch;
          os << ")";
          os << '"';
          os << " {" << PrintActions1(C, A, Ids, SibIndent, SibKind) << "}";
          IsFirst = false;
          SibKind = OtherSibAction;
        });
  } else {
    const ActionList *AL = &A->getInputs();

    if (AL->size()) {
      const char *Prefix = "{";
      for (Action *PreRequisite : *AL) {
        os << Prefix << PrintActions1(C, PreRequisite, Ids, SibIndent, SibKind);
        Prefix = ", ";
        SibKind = OtherSibAction;
      }
      os << "}";
    } else
      os << "{}";
  }

  // Append offload info for all options other than the offloading action
  // itself (e.g. (cuda-device, sm_20) or (cuda-host)).
  std::string offload_str;
  llvm::raw_string_ostream offload_os(offload_str);
  if (!isa<OffloadAction>(A)) {
    auto S = A->getOffloadingKindPrefix();
    if (!S.empty()) {
      offload_os << ", (" << S;
      if (A->getOffloadingArch())
        offload_os << ", " << A->getOffloadingArch();
      offload_os << ")";
    }
  }

  auto getSelfIndent = [](int K) -> Twine {
    return (K == HeadSibAction) ? "+- " : (K == OtherSibAction) ? "|- " : "";
  };

  unsigned Id = Ids.size();
  Ids[A] = Id;
  llvm::errs() << Indent + getSelfIndent(Kind) << Id << ": " << os.str() << ", "
               << types::getTypeName(A->getType()) << offload_os.str() << "\n";

  return Id;
}

// Print the action graphs in a compilation C.
// For example "clang -c file1.c file2.c" is composed of two subgraphs.
void Driver::PrintActions(const Compilation &C) const {
  std::map<Action *, unsigned> Ids;
  for (Action *A : C.getActions())
    PrintActions1(C, A, Ids);
}

/// Check whether the given input tree contains any compilation or
/// assembly actions.
static bool ContainsCompileOrAssembleAction(const Action *A) {
  if (isa<CompileJobAction>(A) || isa<BackendJobAction>(A) ||
      isa<AssembleJobAction>(A))
    return true;

  return llvm::any_of(A->inputs(), ContainsCompileOrAssembleAction);
}

void Driver::BuildUniversalActions(Compilation &C, const ToolChain &TC,
                                   const InputList &BAInputs) const {
  DerivedArgList &Args = C.getArgs();
  ActionList &Actions = C.getActions();
  llvm::PrettyStackTraceString CrashInfo("Building universal build actions");
  // Collect the list of architectures. Duplicates are allowed, but should only
  // be handled once (in the order seen).
  llvm::StringSet<> ArchNames;
  SmallVector<const char *, 4> Archs;
  for (Arg *A : Args) {
    if (A->getOption().matches(options::OPT_arch)) {
      // Validate the option here; we don't save the type here because its
      // particular spelling may participate in other driver choices.
      llvm::Triple::ArchType Arch =
          tools::darwin::getArchTypeForMachOArchName(A->getValue());
      if (Arch == llvm::Triple::UnknownArch) {
        Diag(clang::diag::err_drv_invalid_arch_name) << A->getAsString(Args);
        continue;
      }

      A->claim();
      if (ArchNames.insert(A->getValue()).second)
        Archs.push_back(A->getValue());
    }
  }

  // When there is no explicit arch for this platform, make sure we still bind
  // the architecture (to the default) so that -Xarch_ is handled correctly.
  if (!Archs.size())
    Archs.push_back(Args.MakeArgString(TC.getDefaultUniversalArchName()));

  ActionList SingleActions;
  BuildActions(C, Args, BAInputs, SingleActions);

  // Add in arch bindings for every top level action, as well as lipo and
  // dsymutil steps if needed.
  for (Action* Act : SingleActions) {
    // Make sure we can lipo this kind of output. If not (and it is an actual
    // output) then we disallow, since we can't create an output file with the
    // right name without overwriting it. We could remove this oddity by just
    // changing the output names to include the arch, which would also fix
    // -save-temps. Compatibility wins for now.

    if (Archs.size() > 1 && !types::canLipoType(Act->getType()))
      Diag(clang::diag::err_drv_invalid_output_with_multiple_archs)
          << types::getTypeName(Act->getType());

    ActionList Inputs;
    for (unsigned i = 0, e = Archs.size(); i != e; ++i)
      Inputs.push_back(C.MakeAction<BindArchAction>(Act, Archs[i]));

    // Lipo if necessary, we do it this way because we need to set the arch flag
    // so that -Xarch_ gets overwritten.
    if (Inputs.size() == 1 || Act->getType() == types::TY_Nothing)
      Actions.append(Inputs.begin(), Inputs.end());
    else
      Actions.push_back(C.MakeAction<LipoJobAction>(Inputs, Act->getType()));

    // Handle debug info queries.
    Arg *A = Args.getLastArg(options::OPT_g_Group);
    bool enablesDebugInfo = A && !A->getOption().matches(options::OPT_g0) &&
                            !A->getOption().matches(options::OPT_gstabs);
    if ((enablesDebugInfo || willEmitRemarks(Args)) &&
        ContainsCompileOrAssembleAction(Actions.back())) {

      // Add a 'dsymutil' step if necessary, when debug info is enabled and we
      // have a compile input. We need to run 'dsymutil' ourselves in such cases
      // because the debug info will refer to a temporary object file which
      // will be removed at the end of the compilation process.
      if (Act->getType() == types::TY_Image) {
        ActionList Inputs;
        Inputs.push_back(Actions.back());
        Actions.pop_back();
        Actions.push_back(
            C.MakeAction<DsymutilJobAction>(Inputs, types::TY_dSYM));
      }

      // Verify the debug info output.
      if (Args.hasArg(options::OPT_verify_debug_info)) {
        Action* LastAction = Actions.back();
        Actions.pop_back();
        Actions.push_back(C.MakeAction<VerifyDebugInfoJobAction>(
            LastAction, types::TY_Nothing));
      }
    }
  }
}

bool Driver::DiagnoseInputExistence(const DerivedArgList &Args, StringRef Value,
                                    types::ID Ty, bool TypoCorrect) const {
  if (!getCheckInputsExist())
    return true;

  // stdin always exists.
  if (Value == "-")
    return true;

  // If it's a header to be found in the system or user search path, then defer
  // complaints about its absence until those searches can be done.  When we
  // are definitely processing headers for C++20 header units, extend this to
  // allow the user to put "-fmodule-header -xc++-header vector" for example.
  if (Ty == types::TY_CXXSHeader || Ty == types::TY_CXXUHeader ||
      (ModulesModeCXX20 && Ty == types::TY_CXXHeader))
    return true;

  if (getVFS().exists(Value))
    return true;

  if (TypoCorrect) {
    // Check if the filename is a typo for an option flag. OptTable thinks
    // that all args that are not known options and that start with / are
    // filenames, but e.g. `/diagnostic:caret` is more likely a typo for
    // the option `/diagnostics:caret` than a reference to a file in the root
    // directory.
    unsigned IncludedFlagsBitmask;
    unsigned ExcludedFlagsBitmask;
    std::tie(IncludedFlagsBitmask, ExcludedFlagsBitmask) =
        getIncludeExcludeOptionFlagMasks(IsCLMode());
    std::string Nearest;
    if (getOpts().findNearest(Value, Nearest, IncludedFlagsBitmask,
                              ExcludedFlagsBitmask) <= 1) {
      Diag(clang::diag::err_drv_no_such_file_with_suggestion)
          << Value << Nearest;
      return false;
    }
  }

  // In CL mode, don't error on apparently non-existent linker inputs, because
  // they can be influenced by linker flags the clang driver might not
  // understand.
  // Examples:
  // - `clang-cl main.cc ole32.lib` in a a non-MSVC shell will make the driver
  //   module look for an MSVC installation in the registry. (We could ask
  //   the MSVCToolChain object if it can find `ole32.lib`, but the logic to
  //   look in the registry might move into lld-link in the future so that
  //   lld-link invocations in non-MSVC shells just work too.)
  // - `clang-cl ... /link ...` can pass arbitrary flags to the linker,
  //   including /libpath:, which is used to find .lib and .obj files.
  // So do not diagnose this on the driver level. Rely on the linker diagnosing
  // it. (If we don't end up invoking the linker, this means we'll emit a
  // "'linker' input unused [-Wunused-command-line-argument]" warning instead
  // of an error.)
  //
  // Only do this skip after the typo correction step above. `/Brepo` is treated
  // as TY_Object, but it's clearly a typo for `/Brepro`. It seems fine to emit
  // an error if we have a flag that's within an edit distance of 1 from a
  // flag. (Users can use `-Wl,` or `/linker` to launder the flag past the
  // driver in the unlikely case they run into this.)
  //
  // Don't do this for inputs that start with a '/', else we'd pass options
  // like /libpath: through to the linker silently.
  //
  // Emitting an error for linker inputs can also cause incorrect diagnostics
  // with the gcc driver. The command
  //     clang -fuse-ld=lld -Wl,--chroot,some/dir /file.o
  // will make lld look for some/dir/file.o, while we will diagnose here that
  // `/file.o` does not exist. However, configure scripts check if
  // `clang /GR-` compiles without error to see if the compiler is cl.exe,
  // so we can't downgrade diagnostics for `/GR-` from an error to a warning
  // in cc mode. (We can in cl mode because cl.exe itself only warns on
  // unknown flags.)
  if (IsCLMode() && Ty == types::TY_Object && !Value.startswith("/"))
    return true;

  Diag(clang::diag::err_drv_no_such_file) << Value;
  return false;
}

// Get the C++20 Header Unit type corresponding to the input type.
static types::ID CXXHeaderUnitType(ModuleHeaderMode HM) {
  switch (HM) {
  case HeaderMode_User:
    return types::TY_CXXUHeader;
  case HeaderMode_System:
    return types::TY_CXXSHeader;
  case HeaderMode_Default:
    break;
  case HeaderMode_None:
    llvm_unreachable("should not be called in this case");
  }
  return types::TY_CXXHUHeader;
}

// Construct a the list of inputs and their types.
void Driver::BuildInputs(const ToolChain &TC, DerivedArgList &Args,
                         InputList &Inputs) const {
  const llvm::opt::OptTable &Opts = getOpts();
  // Track the current user specified (-x) input. We also explicitly track the
  // argument used to set the type; we only want to claim the type when we
  // actually use it, so we warn about unused -x arguments.
  types::ID InputType = types::TY_Nothing;
  Arg *InputTypeArg = nullptr;

  // The last /TC or /TP option sets the input type to C or C++ globally.
  if (Arg *TCTP = Args.getLastArgNoClaim(options::OPT__SLASH_TC,
                                         options::OPT__SLASH_TP)) {
    InputTypeArg = TCTP;
    InputType = TCTP->getOption().matches(options::OPT__SLASH_TC)
                    ? types::TY_C
                    : types::TY_CXX;

    Arg *Previous = nullptr;
    bool ShowNote = false;
    for (Arg *A :
         Args.filtered(options::OPT__SLASH_TC, options::OPT__SLASH_TP)) {
      if (Previous) {
        Diag(clang::diag::warn_drv_overriding_flag_option)
          << Previous->getSpelling() << A->getSpelling();
        ShowNote = true;
      }
      Previous = A;
    }
    if (ShowNote)
      Diag(clang::diag::note_drv_t_option_is_global);

    // No driver mode exposes -x and /TC or /TP; we don't support mixing them.
    assert(!Args.hasArg(options::OPT_x) && "-x and /TC or /TP is not allowed");
  }

  // Warn -x after last input file has no effect
  {
    Arg *LastXArg = Args.getLastArgNoClaim(options::OPT_x);
    Arg *LastInputArg = Args.getLastArgNoClaim(options::OPT_INPUT);
    if (LastXArg && LastInputArg && LastInputArg->getIndex() < LastXArg->getIndex())
      Diag(clang::diag::warn_drv_unused_x) << LastXArg->getValue();
  }

  for (Arg *A : Args) {
    if (A->getOption().getKind() == Option::InputClass) {
      const char *Value = A->getValue();
      types::ID Ty = types::TY_INVALID;

      // Infer the input type if necessary.
      if (InputType == types::TY_Nothing) {
        // If there was an explicit arg for this, claim it.
        if (InputTypeArg)
          InputTypeArg->claim();

        // stdin must be handled specially.
        if (memcmp(Value, "-", 2) == 0) {
          if (IsFlangMode()) {
            Ty = types::TY_Fortran;
          } else {
            // If running with -E, treat as a C input (this changes the
            // builtin macros, for example). This may be overridden by -ObjC
            // below.
            //
            // Otherwise emit an error but still use a valid type to avoid
            // spurious errors (e.g., no inputs).
            assert(!CCGenDiagnostics && "stdin produces no crash reproducer");
            if (!Args.hasArgNoClaim(options::OPT_E) && !CCCIsCPP())
              Diag(IsCLMode() ? clang::diag::err_drv_unknown_stdin_type_clang_cl
                              : clang::diag::err_drv_unknown_stdin_type);
            Ty = types::TY_C;
          }
        } else {
          // Otherwise lookup by extension.
          // Fallback is C if invoked as C preprocessor, C++ if invoked with
          // clang-cl /E, or Object otherwise.
          // We use a host hook here because Darwin at least has its own
          // idea of what .s is.
          if (const char *Ext = strrchr(Value, '.'))
            Ty = TC.LookupTypeForExtension(Ext + 1);

          if (Ty == types::TY_INVALID) {
            if (IsCLMode() && (Args.hasArgNoClaim(options::OPT_E) || CCGenDiagnostics))
              Ty = types::TY_CXX;
            else if (CCCIsCPP() || CCGenDiagnostics)
              Ty = types::TY_C;
            else
              Ty = types::TY_Object;
          }

          // If the driver is invoked as C++ compiler (like clang++ or c++) it
          // should autodetect some input files as C++ for g++ compatibility.
          if (CCCIsCXX()) {
            types::ID OldTy = Ty;
            Ty = types::lookupCXXTypeForCType(Ty);

            // Do not complain about foo.h, when we are known to be processing
            // it as a C++20 header unit.
            if (Ty != OldTy && !(OldTy == types::TY_CHeader && hasHeaderMode()))
              Diag(clang::diag::warn_drv_treating_input_as_cxx)
                  << getTypeName(OldTy) << getTypeName(Ty);
          }

          // If running with -fthinlto-index=, extensions that normally identify
          // native object files actually identify LLVM bitcode files.
          if (Args.hasArgNoClaim(options::OPT_fthinlto_index_EQ) &&
              Ty == types::TY_Object)
            Ty = types::TY_LLVM_BC;
        }

        // -ObjC and -ObjC++ override the default language, but only for "source
        // files". We just treat everything that isn't a linker input as a
        // source file.
        //
        // FIXME: Clean this up if we move the phase sequence into the type.
        if (Ty != types::TY_Object) {
          if (Args.hasArg(options::OPT_ObjC))
            Ty = types::TY_ObjC;
          else if (Args.hasArg(options::OPT_ObjCXX))
            Ty = types::TY_ObjCXX;
        }

        // Disambiguate headers that are meant to be header units from those
        // intended to be PCH.  Avoid missing '.h' cases that are counted as
        // C headers by default - we know we are in C++ mode and we do not
        // want to issue a complaint about compiling things in the wrong mode.
        if ((Ty == types::TY_CXXHeader || Ty == types::TY_CHeader) &&
            hasHeaderMode())
          Ty = CXXHeaderUnitType(CXX20HeaderType);
      } else {
        assert(InputTypeArg && "InputType set w/o InputTypeArg");
        if (!InputTypeArg->getOption().matches(options::OPT_x)) {
          // If emulating cl.exe, make sure that /TC and /TP don't affect input
          // object files.
          const char *Ext = strrchr(Value, '.');
          if (Ext && TC.LookupTypeForExtension(Ext + 1) == types::TY_Object)
            Ty = types::TY_Object;
        }
        if (Ty == types::TY_INVALID) {
          Ty = InputType;
          InputTypeArg->claim();
        }
      }

      if (DiagnoseInputExistence(Args, Value, Ty, /*TypoCorrect=*/true))
        Inputs.push_back(std::make_pair(Ty, A));

    } else if (A->getOption().matches(options::OPT__SLASH_Tc)) {
      StringRef Value = A->getValue();
      if (DiagnoseInputExistence(Args, Value, types::TY_C,
                                 /*TypoCorrect=*/false)) {
        Arg *InputArg = MakeInputArg(Args, Opts, A->getValue());
        Inputs.push_back(std::make_pair(types::TY_C, InputArg));
      }
      A->claim();
    } else if (A->getOption().matches(options::OPT__SLASH_Tp)) {
      StringRef Value = A->getValue();
      if (DiagnoseInputExistence(Args, Value, types::TY_CXX,
                                 /*TypoCorrect=*/false)) {
        Arg *InputArg = MakeInputArg(Args, Opts, A->getValue());
        Inputs.push_back(std::make_pair(types::TY_CXX, InputArg));
      }
      A->claim();
    } else if (A->getOption().hasFlag(options::LinkerInput)) {
      // Just treat as object type, we could make a special type for this if
      // necessary.
      Inputs.push_back(std::make_pair(types::TY_Object, A));

    } else if (A->getOption().matches(options::OPT_x)) {
      InputTypeArg = A;
      InputType = types::lookupTypeForTypeSpecifier(A->getValue());
      A->claim();

      // Follow gcc behavior and treat as linker input for invalid -x
      // options. Its not clear why we shouldn't just revert to unknown; but
      // this isn't very important, we might as well be bug compatible.
      if (!InputType) {
        Diag(clang::diag::err_drv_unknown_language) << A->getValue();
        InputType = types::TY_Object;
      }

      // If the user has put -fmodule-header{,=} then we treat C++ headers as
      // header unit inputs.  So we 'promote' -xc++-header appropriately.
      if (InputType == types::TY_CXXHeader && hasHeaderMode())
        InputType = CXXHeaderUnitType(CXX20HeaderType);
    } else if (A->getOption().getID() == options::OPT_U) {
      assert(A->getNumValues() == 1 && "The /U option has one value.");
      StringRef Val = A->getValue(0);
      if (Val.find_first_of("/\\") != StringRef::npos) {
        // Warn about e.g. "/Users/me/myfile.c".
        Diag(diag::warn_slash_u_filename) << Val;
        Diag(diag::note_use_dashdash);
      }
    }
  }
  if (CCCIsCPP() && Inputs.empty()) {
    // If called as standalone preprocessor, stdin is processed
    // if no other input is present.
    Arg *A = MakeInputArg(Args, Opts, "-");
    Inputs.push_back(std::make_pair(types::TY_C, A));
  }
}

namespace {
/// Provides a convenient interface for different programming models to generate
/// the required device actions.
class OffloadingActionBuilder final {
  /// Flag used to trace errors in the builder.
  bool IsValid = false;

  /// The compilation that is using this builder.
  Compilation &C;

  /// Map between an input argument and the offload kinds used to process it.
  std::map<const Arg *, unsigned> InputArgToOffloadKindMap;

  /// Map between a host action and its originating input argument.
  std::map<Action *, const Arg *> HostActionToInputArgMap;

  /// Builder interface. It doesn't build anything or keep any state.
  class DeviceActionBuilder {
  public:
    typedef const llvm::SmallVectorImpl<phases::ID> PhasesTy;

    enum ActionBuilderReturnCode {
      // The builder acted successfully on the current action.
      ABRT_Success,
      // The builder didn't have to act on the current action.
      ABRT_Inactive,
      // The builder was successful and requested the host action to not be
      // generated.
      ABRT_Ignore_Host,
    };

  protected:
    /// Compilation associated with this builder.
    Compilation &C;

    /// Tool chains associated with this builder. The same programming
    /// model may have associated one or more tool chains.
    SmallVector<const ToolChain *, 2> ToolChains;

    /// The derived arguments associated with this builder.
    DerivedArgList &Args;

    /// The inputs associated with this builder.
    const Driver::InputList &Inputs;

    /// The associated offload kind.
    Action::OffloadKind AssociatedOffloadKind = Action::OFK_None;

  public:
    DeviceActionBuilder(Compilation &C, DerivedArgList &Args,
                        const Driver::InputList &Inputs,
                        Action::OffloadKind AssociatedOffloadKind)
        : C(C), Args(Args), Inputs(Inputs),
          AssociatedOffloadKind(AssociatedOffloadKind) {}
    virtual ~DeviceActionBuilder() {}

    /// Fill up the array \a DA with all the device dependences that should be
    /// added to the provided host action \a HostAction. By default it is
    /// inactive.
    virtual ActionBuilderReturnCode
    getDeviceDependences(OffloadAction::DeviceDependences &DA,
                         phases::ID CurPhase, phases::ID FinalPhase,
                         PhasesTy &Phases) {
      return ABRT_Inactive;
    }

    /// Update the state to include the provided host action \a HostAction as a
    /// dependency of the current device action. By default it is inactive.
    virtual ActionBuilderReturnCode addDeviceDepences(Action *HostAction) {
      return ABRT_Inactive;
    }

    /// Append top level actions generated by the builder.
    virtual void appendTopLevelActions(ActionList &AL) {}

    /// Append linker device actions generated by the builder.
    virtual void appendLinkDeviceActions(ActionList &AL) {}

    /// Append linker host action generated by the builder.
    virtual Action* appendLinkHostActions(ActionList &AL) { return nullptr; }

    /// Append linker actions generated by the builder.
    virtual void appendLinkDependences(OffloadAction::DeviceDependences &DA) {}

    /// Initialize the builder. Return true if any initialization errors are
    /// found.
    virtual bool initialize() { return false; }

    /// Return true if the builder can use bundling/unbundling.
    virtual bool canUseBundlerUnbundler() const { return false; }

    /// Return true if this builder is valid. We have a valid builder if we have
    /// associated device tool chains.
    bool isValid() { return !ToolChains.empty(); }

    /// Return the associated offload kind.
    Action::OffloadKind getAssociatedOffloadKind() {
      return AssociatedOffloadKind;
    }
  };

  /// Base class for CUDA/HIP action builder. It injects device code in
  /// the host backend action.
  class CudaActionBuilderBase : public DeviceActionBuilder {
  protected:
    /// Flags to signal if the user requested host-only or device-only
    /// compilation.
    bool CompileHostOnly = false;
    bool CompileDeviceOnly = false;
    bool EmitLLVM = false;
    bool EmitAsm = false;

    /// ID to identify each device compilation. For CUDA it is simply the
    /// GPU arch string. For HIP it is either the GPU arch string or GPU
    /// arch string plus feature strings delimited by a plus sign, e.g.
    /// gfx906+xnack.
    struct TargetID {
      /// Target ID string which is persistent throughout the compilation.
      const char *ID;
      TargetID(CudaArch Arch) { ID = CudaArchToString(Arch); }
      TargetID(const char *ID) : ID(ID) {}
      operator const char *() { return ID; }
      operator StringRef() { return StringRef(ID); }
    };
    /// List of GPU architectures to use in this compilation.
    SmallVector<TargetID, 4> GpuArchList;

    /// The CUDA actions for the current input.
    ActionList CudaDeviceActions;

    /// The CUDA fat binary if it was generated for the current input.
    Action *CudaFatBinary = nullptr;

    /// Flag that is set to true if this builder acted on the current input.
    bool IsActive = false;

    /// Flag for -fgpu-rdc.
    bool Relocatable = false;

    /// Default GPU architecture if there's no one specified.
    CudaArch DefaultCudaArch = CudaArch::UNKNOWN;

    /// Method to generate compilation unit ID specified by option
    /// '-fuse-cuid='.
    enum UseCUIDKind { CUID_Hash, CUID_Random, CUID_None, CUID_Invalid };
    UseCUIDKind UseCUID = CUID_Hash;

    /// Compilation unit ID specified by option '-cuid='.
    StringRef FixedCUID;

  public:
    CudaActionBuilderBase(Compilation &C, DerivedArgList &Args,
                          const Driver::InputList &Inputs,
                          Action::OffloadKind OFKind)
        : DeviceActionBuilder(C, Args, Inputs, OFKind) {}

    ActionBuilderReturnCode addDeviceDepences(Action *HostAction) override {
      // While generating code for CUDA, we only depend on the host input action
      // to trigger the creation of all the CUDA device actions.

      // If we are dealing with an input action, replicate it for each GPU
      // architecture. If we are in host-only mode we return 'success' so that
      // the host uses the CUDA offload kind.
      if (auto *IA = dyn_cast<InputAction>(HostAction)) {
        assert(!GpuArchList.empty() &&
               "We should have at least one GPU architecture.");

        // If the host input is not CUDA or HIP, we don't need to bother about
        // this input.
        if (!(IA->getType() == types::TY_CUDA ||
              IA->getType() == types::TY_HIP ||
              IA->getType() == types::TY_PP_HIP)) {
          // The builder will ignore this input.
          IsActive = false;
          return ABRT_Inactive;
        }

        // Set the flag to true, so that the builder acts on the current input.
        IsActive = true;

        if (CompileHostOnly)
          return ABRT_Success;

        // Replicate inputs for each GPU architecture.
        auto Ty = IA->getType() == types::TY_HIP ? types::TY_HIP_DEVICE
                                                 : types::TY_CUDA_DEVICE;
        std::string CUID = FixedCUID.str();
        if (CUID.empty()) {
          if (UseCUID == CUID_Random)
            CUID = llvm::utohexstr(llvm::sys::Process::GetRandomNumber(),
                                   /*LowerCase=*/true);
          else if (UseCUID == CUID_Hash) {
            llvm::MD5 Hasher;
            llvm::MD5::MD5Result Hash;
            SmallString<256> RealPath;
            llvm::sys::fs::real_path(IA->getInputArg().getValue(), RealPath,
                                     /*expand_tilde=*/true);
            Hasher.update(RealPath);
            for (auto *A : Args) {
              if (A->getOption().matches(options::OPT_INPUT))
                continue;
              Hasher.update(A->getAsString(Args));
            }
            Hasher.final(Hash);
            CUID = llvm::utohexstr(Hash.low(), /*LowerCase=*/true);
          }
        }
        IA->setId(CUID);

        for (unsigned I = 0, E = GpuArchList.size(); I != E; ++I) {
          CudaDeviceActions.push_back(
              C.MakeAction<InputAction>(IA->getInputArg(), Ty, IA->getId()));
        }

        return ABRT_Success;
      }

      // If this is an unbundling action use it as is for each CUDA toolchain.
      if (auto *UA = dyn_cast<OffloadUnbundlingJobAction>(HostAction)) {

        // If -fgpu-rdc is disabled, should not unbundle since there is no
        // device code to link.
        if (UA->getType() == types::TY_Object && !Relocatable)
          return ABRT_Inactive;

        CudaDeviceActions.clear();
        auto *IA = cast<InputAction>(UA->getInputs().back());
        std::string FileName = IA->getInputArg().getAsString(Args);
        // Check if the type of the file is the same as the action. Do not
        // unbundle it if it is not. Do not unbundle .so files, for example,
        // which are not object files.
        if (IA->getType() == types::TY_Object &&
            (!llvm::sys::path::has_extension(FileName) ||
             types::lookupTypeForExtension(
                 llvm::sys::path::extension(FileName).drop_front()) !=
                 types::TY_Object))
          return ABRT_Inactive;

        for (auto Arch : GpuArchList) {
          CudaDeviceActions.push_back(UA);
          UA->registerDependentActionInfo(ToolChains[0], Arch,
                                          AssociatedOffloadKind);
        }
        IsActive = true;
        return ABRT_Success;
      }

      return IsActive ? ABRT_Success : ABRT_Inactive;
    }

    void appendTopLevelActions(ActionList &AL) override {
      // Utility to append actions to the top level list.
      auto AddTopLevel = [&](Action *A, TargetID TargetID) {
        OffloadAction::DeviceDependences Dep;
        Dep.add(*A, *ToolChains.front(), TargetID, AssociatedOffloadKind);
        AL.push_back(C.MakeAction<OffloadAction>(Dep, A->getType()));
      };

      // If we have a fat binary, add it to the list.
      if (CudaFatBinary) {
        AddTopLevel(CudaFatBinary, CudaArch::UNUSED);
        CudaDeviceActions.clear();
        CudaFatBinary = nullptr;
        return;
      }

      if (CudaDeviceActions.empty())
        return;

      // If we have CUDA actions at this point, that's because we have a have
      // partial compilation, so we should have an action for each GPU
      // architecture.
      assert(CudaDeviceActions.size() == GpuArchList.size() &&
             "Expecting one action per GPU architecture.");
      assert(ToolChains.size() == 1 &&
             "Expecting to have a single CUDA toolchain.");
      for (unsigned I = 0, E = GpuArchList.size(); I != E; ++I)
        AddTopLevel(CudaDeviceActions[I], GpuArchList[I]);

      CudaDeviceActions.clear();
    }

    /// Get canonicalized offload arch option. \returns empty StringRef if the
    /// option is invalid.
    virtual StringRef getCanonicalOffloadArch(StringRef Arch) = 0;

    virtual llvm::Optional<std::pair<llvm::StringRef, llvm::StringRef>>
    getConflictOffloadArchCombination(const std::set<StringRef> &GpuArchs) = 0;

    bool initialize() override {
      assert(AssociatedOffloadKind == Action::OFK_Cuda ||
             AssociatedOffloadKind == Action::OFK_HIP);

      // We don't need to support CUDA.
      if (AssociatedOffloadKind == Action::OFK_Cuda &&
          !C.hasOffloadToolChain<Action::OFK_Cuda>())
        return false;

      // We don't need to support HIP.
      if (AssociatedOffloadKind == Action::OFK_HIP &&
          !C.hasOffloadToolChain<Action::OFK_HIP>())
        return false;

      Relocatable = Args.hasFlag(options::OPT_fgpu_rdc,
          options::OPT_fno_gpu_rdc, /*Default=*/false);

      const ToolChain *HostTC = C.getSingleOffloadToolChain<Action::OFK_Host>();
      assert(HostTC && "No toolchain for host compilation.");
      if (HostTC->getTriple().isNVPTX() ||
          HostTC->getTriple().getArch() == llvm::Triple::amdgcn) {
        // We do not support targeting NVPTX/AMDGCN for host compilation. Throw
        // an error and abort pipeline construction early so we don't trip
        // asserts that assume device-side compilation.
        C.getDriver().Diag(diag::err_drv_cuda_host_arch)
            << HostTC->getTriple().getArchName();
        return true;
      }

      ToolChains.push_back(
          AssociatedOffloadKind == Action::OFK_Cuda
              ? C.getSingleOffloadToolChain<Action::OFK_Cuda>()
              : C.getSingleOffloadToolChain<Action::OFK_HIP>());

      Arg *PartialCompilationArg = Args.getLastArg(
          options::OPT_offload_host_only, options::OPT_offload_device_only,
          options::OPT_offload_host_device);
      CompileHostOnly =
          PartialCompilationArg && PartialCompilationArg->getOption().matches(
                                       options::OPT_offload_host_only);
      CompileDeviceOnly =
          PartialCompilationArg && PartialCompilationArg->getOption().matches(
                                       options::OPT_offload_device_only);
      EmitLLVM = Args.getLastArg(options::OPT_emit_llvm);
      EmitAsm = Args.getLastArg(options::OPT_S);
      FixedCUID = Args.getLastArgValue(options::OPT_cuid_EQ);
      if (Arg *A = Args.getLastArg(options::OPT_fuse_cuid_EQ)) {
        StringRef UseCUIDStr = A->getValue();
        UseCUID = llvm::StringSwitch<UseCUIDKind>(UseCUIDStr)
                      .Case("hash", CUID_Hash)
                      .Case("random", CUID_Random)
                      .Case("none", CUID_None)
                      .Default(CUID_Invalid);
        if (UseCUID == CUID_Invalid) {
          C.getDriver().Diag(diag::err_drv_invalid_value)
              << A->getAsString(Args) << UseCUIDStr;
          C.setContainsError();
          return true;
        }
      }

      // --offload and --offload-arch options are mutually exclusive.
      if (Args.hasArgNoClaim(options::OPT_offload_EQ) &&
          Args.hasArgNoClaim(options::OPT_offload_arch_EQ,
                             options::OPT_no_offload_arch_EQ)) {
        C.getDriver().Diag(diag::err_opt_not_valid_with_opt) << "--offload-arch"
                                                             << "--offload";
      }

      // Collect all cuda_gpu_arch parameters, removing duplicates.
      std::set<StringRef> GpuArchs;
      bool Error = false;
      for (Arg *A : Args) {
        if (!(A->getOption().matches(options::OPT_offload_arch_EQ) ||
              A->getOption().matches(options::OPT_no_offload_arch_EQ)))
          continue;
        A->claim();

        StringRef ArchStr = A->getValue();
        if (A->getOption().matches(options::OPT_no_offload_arch_EQ) &&
            ArchStr == "all") {
          GpuArchs.clear();
          continue;
        }
        ArchStr = getCanonicalOffloadArch(ArchStr);
        if (ArchStr.empty()) {
          Error = true;
        } else if (A->getOption().matches(options::OPT_offload_arch_EQ))
          GpuArchs.insert(ArchStr);
        else if (A->getOption().matches(options::OPT_no_offload_arch_EQ))
          GpuArchs.erase(ArchStr);
        else
          llvm_unreachable("Unexpected option.");
      }

      auto &&ConflictingArchs = getConflictOffloadArchCombination(GpuArchs);
      if (ConflictingArchs) {
        C.getDriver().Diag(clang::diag::err_drv_bad_offload_arch_combo)
            << ConflictingArchs.getValue().first
            << ConflictingArchs.getValue().second;
        C.setContainsError();
        return true;
      }

      // Collect list of GPUs remaining in the set.
      for (auto Arch : GpuArchs)
        GpuArchList.push_back(Arch.data());

      // Default to sm_20 which is the lowest common denominator for
      // supported GPUs.  sm_20 code should work correctly, if
      // suboptimally, on all newer GPUs.
      if (GpuArchList.empty()) {
        if (ToolChains.front()->getTriple().isSPIRV())
          GpuArchList.push_back(CudaArch::Generic);
        else
          GpuArchList.push_back(DefaultCudaArch);
      }

      return Error;
    }
  };

  /// \brief CUDA action builder. It injects device code in the host backend
  /// action.
  class CudaActionBuilder final : public CudaActionBuilderBase {
  public:
    CudaActionBuilder(Compilation &C, DerivedArgList &Args,
                      const Driver::InputList &Inputs)
        : CudaActionBuilderBase(C, Args, Inputs, Action::OFK_Cuda) {
      DefaultCudaArch = CudaArch::SM_35;
    }

    StringRef getCanonicalOffloadArch(StringRef ArchStr) override {
      CudaArch Arch = StringToCudaArch(ArchStr);
      if (Arch == CudaArch::UNKNOWN || !IsNVIDIAGpuArch(Arch)) {
        C.getDriver().Diag(clang::diag::err_drv_cuda_bad_gpu_arch) << ArchStr;
        return StringRef();
      }
      return CudaArchToString(Arch);
    }

    llvm::Optional<std::pair<llvm::StringRef, llvm::StringRef>>
    getConflictOffloadArchCombination(
        const std::set<StringRef> &GpuArchs) override {
      return llvm::None;
    }

    ActionBuilderReturnCode
    getDeviceDependences(OffloadAction::DeviceDependences &DA,
                         phases::ID CurPhase, phases::ID FinalPhase,
                         PhasesTy &Phases) override {
      if (!IsActive)
        return ABRT_Inactive;

      // If we don't have more CUDA actions, we don't have any dependences to
      // create for the host.
      if (CudaDeviceActions.empty())
        return ABRT_Success;

      assert(CudaDeviceActions.size() == GpuArchList.size() &&
             "Expecting one action per GPU architecture.");
      assert(!CompileHostOnly &&
             "Not expecting CUDA actions in host-only compilation.");

      // If we are generating code for the device or we are in a backend phase,
      // we attempt to generate the fat binary. We compile each arch to ptx and
      // assemble to cubin, then feed the cubin *and* the ptx into a device
      // "link" action, which uses fatbinary to combine these cubins into one
      // fatbin.  The fatbin is then an input to the host action if not in
      // device-only mode.
      if (CompileDeviceOnly || CurPhase == phases::Backend) {
        ActionList DeviceActions;
        for (unsigned I = 0, E = GpuArchList.size(); I != E; ++I) {
          // Produce the device action from the current phase up to the assemble
          // phase.
          for (auto Ph : Phases) {
            // Skip the phases that were already dealt with.
            if (Ph < CurPhase)
              continue;
            // We have to be consistent with the host final phase.
            if (Ph > FinalPhase)
              break;

            CudaDeviceActions[I] = C.getDriver().ConstructPhaseAction(
                C, Args, Ph, CudaDeviceActions[I], Action::OFK_Cuda);

            if (Ph == phases::Assemble)
              break;
          }

          // If we didn't reach the assemble phase, we can't generate the fat
          // binary. We don't need to generate the fat binary if we are not in
          // device-only mode.
          if (!isa<AssembleJobAction>(CudaDeviceActions[I]) ||
              CompileDeviceOnly)
            continue;

          Action *AssembleAction = CudaDeviceActions[I];
          assert(AssembleAction->getType() == types::TY_Object);
          assert(AssembleAction->getInputs().size() == 1);

          Action *BackendAction = AssembleAction->getInputs()[0];
          assert(BackendAction->getType() == types::TY_PP_Asm);

          for (auto &A : {AssembleAction, BackendAction}) {
            OffloadAction::DeviceDependences DDep;
            DDep.add(*A, *ToolChains.front(), GpuArchList[I], Action::OFK_Cuda);
            DeviceActions.push_back(
                C.MakeAction<OffloadAction>(DDep, A->getType()));
          }
        }

        // We generate the fat binary if we have device input actions.
        if (!DeviceActions.empty()) {
          CudaFatBinary =
              C.MakeAction<LinkJobAction>(DeviceActions, types::TY_CUDA_FATBIN);

          if (!CompileDeviceOnly) {
            DA.add(*CudaFatBinary, *ToolChains.front(), /*BoundArch=*/nullptr,
                   Action::OFK_Cuda);
            // Clear the fat binary, it is already a dependence to an host
            // action.
            CudaFatBinary = nullptr;
          }

          // Remove the CUDA actions as they are already connected to an host
          // action or fat binary.
          CudaDeviceActions.clear();
        }

        // We avoid creating host action in device-only mode.
        return CompileDeviceOnly ? ABRT_Ignore_Host : ABRT_Success;
      } else if (CurPhase > phases::Backend) {
        // If we are past the backend phase and still have a device action, we
        // don't have to do anything as this action is already a device
        // top-level action.
        return ABRT_Success;
      }

      assert(CurPhase < phases::Backend && "Generating single CUDA "
                                           "instructions should only occur "
                                           "before the backend phase!");

      // By default, we produce an action for each device arch.
      for (Action *&A : CudaDeviceActions)
        A = C.getDriver().ConstructPhaseAction(C, Args, CurPhase, A);

      return ABRT_Success;
    }
  };
  /// \brief HIP action builder. It injects device code in the host backend
  /// action.
  class HIPActionBuilder final : public CudaActionBuilderBase {
    /// The linker inputs obtained for each device arch.
    SmallVector<ActionList, 8> DeviceLinkerInputs;
    // The default bundling behavior depends on the type of output, therefore
    // BundleOutput needs to be tri-value: None, true, or false.
    // Bundle code objects except --no-gpu-output is specified for device
    // only compilation. Bundle other type of output files only if
    // --gpu-bundle-output is specified for device only compilation.
    Optional<bool> BundleOutput;

  public:
    HIPActionBuilder(Compilation &C, DerivedArgList &Args,
                     const Driver::InputList &Inputs)
        : CudaActionBuilderBase(C, Args, Inputs, Action::OFK_HIP) {
      DefaultCudaArch = CudaArch::GFX803;
      if (Args.hasArg(options::OPT_gpu_bundle_output,
                      options::OPT_no_gpu_bundle_output))
        BundleOutput = Args.hasFlag(options::OPT_gpu_bundle_output,
                                    options::OPT_no_gpu_bundle_output, true);
    }

    bool canUseBundlerUnbundler() const override { return true; }

    StringRef getCanonicalOffloadArch(StringRef IdStr) override {
      llvm::StringMap<bool> Features;
      // getHIPOffloadTargetTriple() is known to return valid value as it has
      // been called successfully in the CreateOffloadingDeviceToolChains().
      auto ArchStr = parseTargetID(
          *getHIPOffloadTargetTriple(C.getDriver(), C.getInputArgs()), IdStr,
          &Features);
      if (!ArchStr) {
        C.getDriver().Diag(clang::diag::err_drv_bad_target_id) << IdStr;
        C.setContainsError();
        return StringRef();
      }
      auto CanId = getCanonicalTargetID(ArchStr.getValue(), Features);
      return Args.MakeArgStringRef(CanId);
    };

    llvm::Optional<std::pair<llvm::StringRef, llvm::StringRef>>
    getConflictOffloadArchCombination(
        const std::set<StringRef> &GpuArchs) override {
      return getConflictTargetIDCombination(GpuArchs);
    }

    ActionBuilderReturnCode
    getDeviceDependences(OffloadAction::DeviceDependences &DA,
                         phases::ID CurPhase, phases::ID FinalPhase,
                         PhasesTy &Phases) override {
      if (!IsActive)
        return ABRT_Inactive;

      // amdgcn does not support linking of object files, therefore we skip
      // backend and assemble phases to output LLVM IR. Except for generating
      // non-relocatable device code, where we generate fat binary for device
      // code and pass to host in Backend phase.
      if (CudaDeviceActions.empty())
        return ABRT_Success;

      assert(((CurPhase == phases::Link && Relocatable) ||
              CudaDeviceActions.size() == GpuArchList.size()) &&
             "Expecting one action per GPU architecture.");
      assert(!CompileHostOnly &&
             "Not expecting HIP actions in host-only compilation.");

      if (!Relocatable && CurPhase == phases::Backend && !EmitLLVM &&
          !EmitAsm) {
        // If we are in backend phase, we attempt to generate the fat binary.
        // We compile each arch to IR and use a link action to generate code
        // object containing ISA. Then we use a special "link" action to create
        // a fat binary containing all the code objects for different GPU's.
        // The fat binary is then an input to the host action.
        for (unsigned I = 0, E = GpuArchList.size(); I != E; ++I) {
          if (C.getDriver().isUsingLTO(/*IsOffload=*/true)) {
            // When LTO is enabled, skip the backend and assemble phases and
            // use lld to link the bitcode.
            ActionList AL;
            AL.push_back(CudaDeviceActions[I]);
            // Create a link action to link device IR with device library
            // and generate ISA.
            CudaDeviceActions[I] =
                C.MakeAction<LinkJobAction>(AL, types::TY_Image);
          } else {
            // When LTO is not enabled, we follow the conventional
            // compiler phases, including backend and assemble phases.
            ActionList AL;
            Action *BackendAction = nullptr;
            if (ToolChains.front()->getTriple().isSPIRV()) {
              // Emit LLVM bitcode for SPIR-V targets. SPIR-V device tool chain
              // (HIPSPVToolChain) runs post-link LLVM IR passes.
              types::ID Output = Args.hasArg(options::OPT_S)
                                     ? types::TY_LLVM_IR
                                     : types::TY_LLVM_BC;
              BackendAction =
                  C.MakeAction<BackendJobAction>(CudaDeviceActions[I], Output);
            } else
              BackendAction = C.getDriver().ConstructPhaseAction(
                  C, Args, phases::Backend, CudaDeviceActions[I],
                  AssociatedOffloadKind);
            auto AssembleAction = C.getDriver().ConstructPhaseAction(
                C, Args, phases::Assemble, BackendAction,
                AssociatedOffloadKind);
            AL.push_back(AssembleAction);
            // Create a link action to link device IR with device library
            // and generate ISA.
            CudaDeviceActions[I] =
                C.MakeAction<LinkJobAction>(AL, types::TY_Image);
          }

          // OffloadingActionBuilder propagates device arch until an offload
          // action. Since the next action for creating fatbin does
          // not have device arch, whereas the above link action and its input
          // have device arch, an offload action is needed to stop the null
          // device arch of the next action being propagated to the above link
          // action.
          OffloadAction::DeviceDependences DDep;
          DDep.add(*CudaDeviceActions[I], *ToolChains.front(), GpuArchList[I],
                   AssociatedOffloadKind);
          CudaDeviceActions[I] = C.MakeAction<OffloadAction>(
              DDep, CudaDeviceActions[I]->getType());
        }

        if (!CompileDeviceOnly || !BundleOutput.hasValue() ||
            BundleOutput.getValue()) {
          // Create HIP fat binary with a special "link" action.
          CudaFatBinary = C.MakeAction<LinkJobAction>(CudaDeviceActions,
                                                      types::TY_HIP_FATBIN);

          if (!CompileDeviceOnly) {
            DA.add(*CudaFatBinary, *ToolChains.front(), /*BoundArch=*/nullptr,
                   AssociatedOffloadKind);
            // Clear the fat binary, it is already a dependence to an host
            // action.
            CudaFatBinary = nullptr;
          }

          // Remove the CUDA actions as they are already connected to an host
          // action or fat binary.
          CudaDeviceActions.clear();
        }

        return CompileDeviceOnly ? ABRT_Ignore_Host : ABRT_Success;
      } else if (CurPhase == phases::Link) {
        // Save CudaDeviceActions to DeviceLinkerInputs for each GPU subarch.
        // This happens to each device action originated from each input file.
        // Later on, device actions in DeviceLinkerInputs are used to create
        // device link actions in appendLinkDependences and the created device
        // link actions are passed to the offload action as device dependence.
        DeviceLinkerInputs.resize(CudaDeviceActions.size());
        auto LI = DeviceLinkerInputs.begin();
        for (auto *A : CudaDeviceActions) {
          LI->push_back(A);
          ++LI;
        }

        // We will pass the device action as a host dependence, so we don't
        // need to do anything else with them.
        CudaDeviceActions.clear();
        return CompileDeviceOnly ? ABRT_Ignore_Host : ABRT_Success;
      }

      // By default, we produce an action for each device arch.
      for (Action *&A : CudaDeviceActions)
        A = C.getDriver().ConstructPhaseAction(C, Args, CurPhase, A,
                                               AssociatedOffloadKind);

      if (CompileDeviceOnly && CurPhase == FinalPhase &&
          BundleOutput.hasValue() && BundleOutput.getValue()) {
        for (unsigned I = 0, E = GpuArchList.size(); I != E; ++I) {
          OffloadAction::DeviceDependences DDep;
          DDep.add(*CudaDeviceActions[I], *ToolChains.front(), GpuArchList[I],
                   AssociatedOffloadKind);
          CudaDeviceActions[I] = C.MakeAction<OffloadAction>(
              DDep, CudaDeviceActions[I]->getType());
        }
        CudaFatBinary =
            C.MakeAction<OffloadBundlingJobAction>(CudaDeviceActions);
        CudaDeviceActions.clear();
      }

      return (CompileDeviceOnly && CurPhase == FinalPhase) ? ABRT_Ignore_Host
                                                           : ABRT_Success;
    }

    void appendLinkDeviceActions(ActionList &AL) override {
      if (DeviceLinkerInputs.size() == 0)
        return;

      assert(DeviceLinkerInputs.size() == GpuArchList.size() &&
             "Linker inputs and GPU arch list sizes do not match.");

      ActionList Actions;
      unsigned I = 0;
      // Append a new link action for each device.
      // Each entry in DeviceLinkerInputs corresponds to a GPU arch.
      for (auto &LI : DeviceLinkerInputs) {

        types::ID Output = Args.hasArg(options::OPT_emit_llvm)
                                   ? types::TY_LLVM_BC
                                   : types::TY_Image;

        auto *DeviceLinkAction = C.MakeAction<LinkJobAction>(LI, Output);
        // Linking all inputs for the current GPU arch.
        // LI contains all the inputs for the linker.
        OffloadAction::DeviceDependences DeviceLinkDeps;
        DeviceLinkDeps.add(*DeviceLinkAction, *ToolChains[0],
            GpuArchList[I], AssociatedOffloadKind);
        Actions.push_back(C.MakeAction<OffloadAction>(
            DeviceLinkDeps, DeviceLinkAction->getType()));
        ++I;
      }
      DeviceLinkerInputs.clear();

      // If emitting LLVM, do not generate final host/device compilation action
      if (Args.hasArg(options::OPT_emit_llvm)) {
          AL.append(Actions);
          return;
      }

      // Create a host object from all the device images by embedding them
      // in a fat binary for mixed host-device compilation. For device-only
      // compilation, creates a fat binary.
      OffloadAction::DeviceDependences DDeps;
      if (!CompileDeviceOnly || !BundleOutput.hasValue() ||
          BundleOutput.getValue()) {
        auto *TopDeviceLinkAction = C.MakeAction<LinkJobAction>(
            Actions,
            CompileDeviceOnly ? types::TY_HIP_FATBIN : types::TY_Object);
        DDeps.add(*TopDeviceLinkAction, *ToolChains[0], nullptr,
                  AssociatedOffloadKind);
        // Offload the host object to the host linker.
        AL.push_back(
            C.MakeAction<OffloadAction>(DDeps, TopDeviceLinkAction->getType()));
      } else {
        AL.append(Actions);
      }
    }

    Action* appendLinkHostActions(ActionList &AL) override { return AL.back(); }

    void appendLinkDependences(OffloadAction::DeviceDependences &DA) override {}
  };

  /// OpenMP action builder. The host bitcode is passed to the device frontend
  /// and all the device linked images are passed to the host link phase.
  class OpenMPActionBuilder final : public DeviceActionBuilder {
    /// The OpenMP actions for the current input.
    ActionList OpenMPDeviceActions;

    /// The linker inputs obtained for each toolchain.
    SmallVector<ActionList, 8> DeviceLinkerInputs;

  public:
    OpenMPActionBuilder(Compilation &C, DerivedArgList &Args,
                        const Driver::InputList &Inputs)
        : DeviceActionBuilder(C, Args, Inputs, Action::OFK_OpenMP) {}

    ActionBuilderReturnCode
    getDeviceDependences(OffloadAction::DeviceDependences &DA,
                         phases::ID CurPhase, phases::ID FinalPhase,
                         PhasesTy &Phases) override {
      if (OpenMPDeviceActions.empty())
        return ABRT_Inactive;

      // We should always have an action for each input.
      assert(OpenMPDeviceActions.size() == ToolChains.size() &&
             "Number of OpenMP actions and toolchains do not match.");

      // The host only depends on device action in the linking phase, when all
      // the device images have to be embedded in the host image.
      if (CurPhase == phases::Link) {
        assert(ToolChains.size() == DeviceLinkerInputs.size() &&
               "Toolchains and linker inputs sizes do not match.");
        auto LI = DeviceLinkerInputs.begin();
        for (auto *A : OpenMPDeviceActions) {
          LI->push_back(A);
          ++LI;
        }

        // We passed the device action as a host dependence, so we don't need to
        // do anything else with them.
        OpenMPDeviceActions.clear();
        return ABRT_Success;
      }

      // By default, we produce an action for each device arch.
      for (Action *&A : OpenMPDeviceActions)
        A = C.getDriver().ConstructPhaseAction(C, Args, CurPhase, A);

      return ABRT_Success;
    }

    ActionBuilderReturnCode addDeviceDepences(Action *HostAction) override {

      // If this is an input action replicate it for each OpenMP toolchain.
      if (auto *IA = dyn_cast<InputAction>(HostAction)) {
        OpenMPDeviceActions.clear();
        for (unsigned I = 0; I < ToolChains.size(); ++I)
          OpenMPDeviceActions.push_back(
              C.MakeAction<InputAction>(IA->getInputArg(), IA->getType()));
        return ABRT_Success;
      }

      // If this is an unbundling action use it as is for each OpenMP toolchain.
      if (auto *UA = dyn_cast<OffloadUnbundlingJobAction>(HostAction)) {
        OpenMPDeviceActions.clear();
        auto *IA = cast<InputAction>(UA->getInputs().back());
        std::string FileName = IA->getInputArg().getAsString(Args);
        // Check if the type of the file is the same as the action. Do not
        // unbundle it if it is not. Do not unbundle .so files, for example,
        // which are not object files.
        if (IA->getType() == types::TY_Object &&
            (!llvm::sys::path::has_extension(FileName) ||
             types::lookupTypeForExtension(
                 llvm::sys::path::extension(FileName).drop_front()) !=
                 types::TY_Object))
          return ABRT_Inactive;
        for (unsigned I = 0; I < ToolChains.size(); ++I) {
          OpenMPDeviceActions.push_back(UA);
          UA->registerDependentActionInfo(
              ToolChains[I], /*BoundArch=*/StringRef(), Action::OFK_OpenMP);
        }
        return ABRT_Success;
      }

      // When generating code for OpenMP we use the host compile phase result as
      // a dependence to the device compile phase so that it can learn what
      // declarations should be emitted. However, this is not the only use for
      // the host action, so we prevent it from being collapsed.
      if (isa<CompileJobAction>(HostAction)) {
        HostAction->setCannotBeCollapsedWithNextDependentAction();
        assert(ToolChains.size() == OpenMPDeviceActions.size() &&
               "Toolchains and device action sizes do not match.");
        OffloadAction::HostDependence HDep(
            *HostAction, *C.getSingleOffloadToolChain<Action::OFK_Host>(),
            /*BoundArch=*/nullptr, Action::OFK_OpenMP);
        auto TC = ToolChains.begin();
        for (Action *&A : OpenMPDeviceActions) {
          assert(isa<CompileJobAction>(A));
          OffloadAction::DeviceDependences DDep;
          DDep.add(*A, **TC, /*BoundArch=*/nullptr, Action::OFK_OpenMP);
          A = C.MakeAction<OffloadAction>(HDep, DDep);
          ++TC;
        }
      }
      return ABRT_Success;
    }

    void appendTopLevelActions(ActionList &AL) override {
      if (OpenMPDeviceActions.empty())
        return;

      // We should always have an action for each input.
      assert(OpenMPDeviceActions.size() == ToolChains.size() &&
             "Number of OpenMP actions and toolchains do not match.");

      // Append all device actions followed by the proper offload action.
      auto TI = ToolChains.begin();
      for (auto *A : OpenMPDeviceActions) {
        OffloadAction::DeviceDependences Dep;
        Dep.add(*A, **TI, /*BoundArch=*/nullptr, Action::OFK_OpenMP);
        AL.push_back(C.MakeAction<OffloadAction>(Dep, A->getType()));
        ++TI;
      }
      // We no longer need the action stored in this builder.
      OpenMPDeviceActions.clear();
    }

    void appendLinkDeviceActions(ActionList &AL) override {
      assert(ToolChains.size() == DeviceLinkerInputs.size() &&
             "Toolchains and linker inputs sizes do not match.");

      // Append a new link action for each device.
      auto TC = ToolChains.begin();
      for (auto &LI : DeviceLinkerInputs) {
        auto *DeviceLinkAction =
            C.MakeAction<LinkJobAction>(LI, types::TY_Image);
        OffloadAction::DeviceDependences DeviceLinkDeps;
        DeviceLinkDeps.add(*DeviceLinkAction, **TC, /*BoundArch=*/nullptr,
		        Action::OFK_OpenMP);
        AL.push_back(C.MakeAction<OffloadAction>(DeviceLinkDeps,
            DeviceLinkAction->getType()));
        ++TC;
      }
      DeviceLinkerInputs.clear();
    }

    Action* appendLinkHostActions(ActionList &AL) override {
      // Create wrapper bitcode from the result of device link actions and compile
      // it to an object which will be added to the host link command.
      auto *BC = C.MakeAction<OffloadWrapperJobAction>(AL, types::TY_LLVM_BC);
      auto *ASM = C.MakeAction<BackendJobAction>(BC, types::TY_PP_Asm);
      return C.MakeAction<AssembleJobAction>(ASM, types::TY_Object);
    }

    void appendLinkDependences(OffloadAction::DeviceDependences &DA) override {}

    bool initialize() override {
      // Get the OpenMP toolchains. If we don't get any, the action builder will
      // know there is nothing to do related to OpenMP offloading.
      auto OpenMPTCRange = C.getOffloadToolChains<Action::OFK_OpenMP>();
      for (auto TI = OpenMPTCRange.first, TE = OpenMPTCRange.second; TI != TE;
           ++TI)
        ToolChains.push_back(TI->second);

      DeviceLinkerInputs.resize(ToolChains.size());
      return false;
    }

    bool canUseBundlerUnbundler() const override {
      // OpenMP should use bundled files whenever possible.
      return true;
    }
  };

  ///
  /// TODO: Add the implementation for other specialized builders here.
  ///

  /// Specialized builders being used by this offloading action builder.
  SmallVector<DeviceActionBuilder *, 4> SpecializedBuilders;

  /// Flag set to true if all valid builders allow file bundling/unbundling.
  bool CanUseBundler;

public:
  OffloadingActionBuilder(Compilation &C, DerivedArgList &Args,
                          const Driver::InputList &Inputs)
      : C(C) {
    // Create a specialized builder for each device toolchain.

    IsValid = true;

    // Create a specialized builder for CUDA.
    SpecializedBuilders.push_back(new CudaActionBuilder(C, Args, Inputs));

    // Create a specialized builder for HIP.
    SpecializedBuilders.push_back(new HIPActionBuilder(C, Args, Inputs));

    // Create a specialized builder for OpenMP.
    SpecializedBuilders.push_back(new OpenMPActionBuilder(C, Args, Inputs));

    //
    // TODO: Build other specialized builders here.
    //

    // Initialize all the builders, keeping track of errors. If all valid
    // builders agree that we can use bundling, set the flag to true.
    unsigned ValidBuilders = 0u;
    unsigned ValidBuildersSupportingBundling = 0u;
    for (auto *SB : SpecializedBuilders) {
      IsValid = IsValid && !SB->initialize();

      // Update the counters if the builder is valid.
      if (SB->isValid()) {
        ++ValidBuilders;
        if (SB->canUseBundlerUnbundler())
          ++ValidBuildersSupportingBundling;
      }
    }
    CanUseBundler =
        ValidBuilders && ValidBuilders == ValidBuildersSupportingBundling;
  }

  ~OffloadingActionBuilder() {
    for (auto *SB : SpecializedBuilders)
      delete SB;
  }

  /// Record a host action and its originating input argument.
  void recordHostAction(Action *HostAction, const Arg *InputArg) {
    assert(HostAction && "Invalid host action");
    assert(InputArg && "Invalid input argument");
    auto Loc = HostActionToInputArgMap.find(HostAction);
    if (Loc == HostActionToInputArgMap.end())
      HostActionToInputArgMap[HostAction] = InputArg;
    assert(HostActionToInputArgMap[HostAction] == InputArg &&
           "host action mapped to multiple input arguments");
  }

  /// Generate an action that adds device dependences (if any) to a host action.
  /// If no device dependence actions exist, just return the host action \a
  /// HostAction. If an error is found or if no builder requires the host action
  /// to be generated, return nullptr.
  Action *
  addDeviceDependencesToHostAction(Action *HostAction, const Arg *InputArg,
                                   phases::ID CurPhase, phases::ID FinalPhase,
                                   DeviceActionBuilder::PhasesTy &Phases) {
    if (!IsValid)
      return nullptr;

    if (SpecializedBuilders.empty())
      return HostAction;

    assert(HostAction && "Invalid host action!");
    recordHostAction(HostAction, InputArg);

    OffloadAction::DeviceDependences DDeps;
    // Check if all the programming models agree we should not emit the host
    // action. Also, keep track of the offloading kinds employed.
    auto &OffloadKind = InputArgToOffloadKindMap[InputArg];
    unsigned InactiveBuilders = 0u;
    unsigned IgnoringBuilders = 0u;
    for (auto *SB : SpecializedBuilders) {
      if (!SB->isValid()) {
        ++InactiveBuilders;
        continue;
      }

      auto RetCode =
          SB->getDeviceDependences(DDeps, CurPhase, FinalPhase, Phases);

      // If the builder explicitly says the host action should be ignored,
      // we need to increment the variable that tracks the builders that request
      // the host object to be ignored.
      if (RetCode == DeviceActionBuilder::ABRT_Ignore_Host)
        ++IgnoringBuilders;

      // Unless the builder was inactive for this action, we have to record the
      // offload kind because the host will have to use it.
      if (RetCode != DeviceActionBuilder::ABRT_Inactive)
        OffloadKind |= SB->getAssociatedOffloadKind();
    }

    // If all builders agree that the host object should be ignored, just return
    // nullptr.
    if (IgnoringBuilders &&
        SpecializedBuilders.size() == (InactiveBuilders + IgnoringBuilders))
      return nullptr;

    if (DDeps.getActions().empty())
      return HostAction;

    // We have dependences we need to bundle together. We use an offload action
    // for that.
    OffloadAction::HostDependence HDep(
        *HostAction, *C.getSingleOffloadToolChain<Action::OFK_Host>(),
        /*BoundArch=*/nullptr, DDeps);
    return C.MakeAction<OffloadAction>(HDep, DDeps);
  }

  /// Generate an action that adds a host dependence to a device action. The
  /// results will be kept in this action builder. Return true if an error was
  /// found.
  bool addHostDependenceToDeviceActions(Action *&HostAction,
                                        const Arg *InputArg) {
    if (!IsValid)
      return true;

    recordHostAction(HostAction, InputArg);

    // If we are supporting bundling/unbundling and the current action is an
    // input action of non-source file, we replace the host action by the
    // unbundling action. The bundler tool has the logic to detect if an input
    // is a bundle or not and if the input is not a bundle it assumes it is a
    // host file. Therefore it is safe to create an unbundling action even if
    // the input is not a bundle.
    if (CanUseBundler && isa<InputAction>(HostAction) &&
        InputArg->getOption().getKind() == llvm::opt::Option::InputClass &&
        (!types::isSrcFile(HostAction->getType()) ||
         HostAction->getType() == types::TY_PP_HIP)) {
      auto UnbundlingHostAction =
          C.MakeAction<OffloadUnbundlingJobAction>(HostAction);
      UnbundlingHostAction->registerDependentActionInfo(
          C.getSingleOffloadToolChain<Action::OFK_Host>(),
          /*BoundArch=*/StringRef(), Action::OFK_Host);
      HostAction = UnbundlingHostAction;
      recordHostAction(HostAction, InputArg);
    }

    assert(HostAction && "Invalid host action!");

    // Register the offload kinds that are used.
    auto &OffloadKind = InputArgToOffloadKindMap[InputArg];
    for (auto *SB : SpecializedBuilders) {
      if (!SB->isValid())
        continue;

      auto RetCode = SB->addDeviceDepences(HostAction);

      // Host dependences for device actions are not compatible with that same
      // action being ignored.
      assert(RetCode != DeviceActionBuilder::ABRT_Ignore_Host &&
             "Host dependence not expected to be ignored.!");

      // Unless the builder was inactive for this action, we have to record the
      // offload kind because the host will have to use it.
      if (RetCode != DeviceActionBuilder::ABRT_Inactive)
        OffloadKind |= SB->getAssociatedOffloadKind();
    }

    // Do not use unbundler if the Host does not depend on device action.
    if (OffloadKind == Action::OFK_None && CanUseBundler)
      if (auto *UA = dyn_cast<OffloadUnbundlingJobAction>(HostAction))
        HostAction = UA->getInputs().back();

    return false;
  }

  /// Add the offloading top level actions to the provided action list. This
  /// function can replace the host action by a bundling action if the
  /// programming models allow it.
  bool appendTopLevelActions(ActionList &AL, Action *HostAction,
                             const Arg *InputArg) {
    if (HostAction)
      recordHostAction(HostAction, InputArg);

    // Get the device actions to be appended.
    ActionList OffloadAL;
    for (auto *SB : SpecializedBuilders) {
      if (!SB->isValid())
        continue;
      SB->appendTopLevelActions(OffloadAL);
    }

    // If we can use the bundler, replace the host action by the bundling one in
    // the resulting list. Otherwise, just append the device actions. For
    // device only compilation, HostAction is a null pointer, therefore only do
    // this when HostAction is not a null pointer.
    if (CanUseBundler && HostAction &&
        HostAction->getType() != types::TY_Nothing && !OffloadAL.empty()) {
      // Add the host action to the list in order to create the bundling action.
      OffloadAL.push_back(HostAction);

      // We expect that the host action was just appended to the action list
      // before this method was called.
      assert(HostAction == AL.back() && "Host action not in the list??");
      HostAction = C.MakeAction<OffloadBundlingJobAction>(OffloadAL);
      recordHostAction(HostAction, InputArg);
      AL.back() = HostAction;
    } else
      AL.append(OffloadAL.begin(), OffloadAL.end());

    // Propagate to the current host action (if any) the offload information
    // associated with the current input.
    if (HostAction)
      HostAction->propagateHostOffloadInfo(InputArgToOffloadKindMap[InputArg],
                                           /*BoundArch=*/nullptr);
    return false;
  }

  void appendDeviceLinkActions(ActionList &AL) {
    for (DeviceActionBuilder *SB : SpecializedBuilders) {
      if (!SB->isValid())
        continue;
      SB->appendLinkDeviceActions(AL);
    }
  }

  Action *makeHostLinkAction() {
    // Build a list of device linking actions.
    ActionList DeviceAL;
    appendDeviceLinkActions(DeviceAL);
    if (DeviceAL.empty())
      return nullptr;

    // Let builders add host linking actions.
    Action* HA = nullptr;
    for (DeviceActionBuilder *SB : SpecializedBuilders) {
      if (!SB->isValid())
        continue;
      HA = SB->appendLinkHostActions(DeviceAL);
      // This created host action has no originating input argument, therefore
      // needs to set its offloading kind directly.
      if (HA)
        HA->propagateHostOffloadInfo(SB->getAssociatedOffloadKind(),
                                     /*BoundArch=*/nullptr);
    }
    return HA;
  }

  /// Processes the host linker action. This currently consists of replacing it
  /// with an offload action if there are device link objects and propagate to
  /// the host action all the offload kinds used in the current compilation. The
  /// resulting action is returned.
  Action *processHostLinkAction(Action *HostAction) {
    // Add all the dependences from the device linking actions.
    OffloadAction::DeviceDependences DDeps;
    for (auto *SB : SpecializedBuilders) {
      if (!SB->isValid())
        continue;

      SB->appendLinkDependences(DDeps);
    }

    // Calculate all the offload kinds used in the current compilation.
    unsigned ActiveOffloadKinds = 0u;
    for (auto &I : InputArgToOffloadKindMap)
      ActiveOffloadKinds |= I.second;

    // If we don't have device dependencies, we don't have to create an offload
    // action.
    if (DDeps.getActions().empty()) {
      // Set all the active offloading kinds to the link action. Given that it
      // is a link action it is assumed to depend on all actions generated so
      // far.
      HostAction->setHostOffloadInfo(ActiveOffloadKinds,
                                     /*BoundArch=*/nullptr);
      // Propagate active offloading kinds for each input to the link action.
      // Each input may have different active offloading kind.
      for (auto A : HostAction->inputs()) {
        auto ArgLoc = HostActionToInputArgMap.find(A);
        if (ArgLoc == HostActionToInputArgMap.end())
          continue;
        auto OFKLoc = InputArgToOffloadKindMap.find(ArgLoc->second);
        if (OFKLoc == InputArgToOffloadKindMap.end())
          continue;
        A->propagateHostOffloadInfo(OFKLoc->second, /*BoundArch=*/nullptr);
      }
      return HostAction;
    }

    // Create the offload action with all dependences. When an offload action
    // is created the kinds are propagated to the host action, so we don't have
    // to do that explicitly here.
    OffloadAction::HostDependence HDep(
        *HostAction, *C.getSingleOffloadToolChain<Action::OFK_Host>(),
        /*BoundArch*/ nullptr, ActiveOffloadKinds);
    return C.MakeAction<OffloadAction>(HDep, DDeps);
  }
};
} // anonymous namespace.

void Driver::handleArguments(Compilation &C, DerivedArgList &Args,
                             const InputList &Inputs,
                             ActionList &Actions) const {

  // Ignore /Yc/Yu if both /Yc and /Yu passed but with different filenames.
  Arg *YcArg = Args.getLastArg(options::OPT__SLASH_Yc);
  Arg *YuArg = Args.getLastArg(options::OPT__SLASH_Yu);
  if (YcArg && YuArg && strcmp(YcArg->getValue(), YuArg->getValue()) != 0) {
    Diag(clang::diag::warn_drv_ycyu_different_arg_clang_cl);
    Args.eraseArg(options::OPT__SLASH_Yc);
    Args.eraseArg(options::OPT__SLASH_Yu);
    YcArg = YuArg = nullptr;
  }
  if (YcArg && Inputs.size() > 1) {
    Diag(clang::diag::warn_drv_yc_multiple_inputs_clang_cl);
    Args.eraseArg(options::OPT__SLASH_Yc);
    YcArg = nullptr;
  }

  Arg *FinalPhaseArg;
  phases::ID FinalPhase = getFinalPhase(Args, &FinalPhaseArg);

  if (FinalPhase == phases::Link) {
    // Emitting LLVM while linking disabled except in HIPAMD Toolchain
    if (Args.hasArg(options::OPT_emit_llvm) && !Args.hasArg(options::OPT_hip_link))
      Diag(clang::diag::err_drv_emit_llvm_link);
    if (IsCLMode() && LTOMode != LTOK_None &&
        !Args.getLastArgValue(options::OPT_fuse_ld_EQ)
             .equals_insensitive("lld"))
      Diag(clang::diag::err_drv_lto_without_lld);
  }

  if (FinalPhase == phases::Preprocess || Args.hasArg(options::OPT__SLASH_Y_)) {
    // If only preprocessing or /Y- is used, all pch handling is disabled.
    // Rather than check for it everywhere, just remove clang-cl pch-related
    // flags here.
    Args.eraseArg(options::OPT__SLASH_Fp);
    Args.eraseArg(options::OPT__SLASH_Yc);
    Args.eraseArg(options::OPT__SLASH_Yu);
    YcArg = YuArg = nullptr;
  }

  unsigned LastPLSize = 0;
  for (auto &I : Inputs) {
    types::ID InputType = I.first;
    const Arg *InputArg = I.second;

    auto PL = types::getCompilationPhases(InputType);
    LastPLSize = PL.size();

    // If the first step comes after the final phase we are doing as part of
    // this compilation, warn the user about it.
    phases::ID InitialPhase = PL[0];
    if (InitialPhase > FinalPhase) {
      if (InputArg->isClaimed())
        continue;

      // Claim here to avoid the more general unused warning.
      InputArg->claim();

      // Suppress all unused style warnings with -Qunused-arguments
      if (Args.hasArg(options::OPT_Qunused_arguments))
        continue;

      // Special case when final phase determined by binary name, rather than
      // by a command-line argument with a corresponding Arg.
      if (CCCIsCPP())
        Diag(clang::diag::warn_drv_input_file_unused_by_cpp)
            << InputArg->getAsString(Args) << getPhaseName(InitialPhase);
      // Special case '-E' warning on a previously preprocessed file to make
      // more sense.
      else if (InitialPhase == phases::Compile &&
               (Args.getLastArg(options::OPT__SLASH_EP,
                                options::OPT__SLASH_P) ||
                Args.getLastArg(options::OPT_E) ||
                Args.getLastArg(options::OPT_M, options::OPT_MM)) &&
               getPreprocessedType(InputType) == types::TY_INVALID)
        Diag(clang::diag::warn_drv_preprocessed_input_file_unused)
            << InputArg->getAsString(Args) << !!FinalPhaseArg
            << (FinalPhaseArg ? FinalPhaseArg->getOption().getName() : "");
      else
        Diag(clang::diag::warn_drv_input_file_unused)
            << InputArg->getAsString(Args) << getPhaseName(InitialPhase)
            << !!FinalPhaseArg
            << (FinalPhaseArg ? FinalPhaseArg->getOption().getName() : "");
      continue;
    }

    if (YcArg) {
      // Add a separate precompile phase for the compile phase.
      if (FinalPhase >= phases::Compile) {
        const types::ID HeaderType = lookupHeaderTypeForSourceType(InputType);
        // Build the pipeline for the pch file.
        Action *ClangClPch = C.MakeAction<InputAction>(*InputArg, HeaderType);
        for (phases::ID Phase : types::getCompilationPhases(HeaderType))
          ClangClPch = ConstructPhaseAction(C, Args, Phase, ClangClPch);
        assert(ClangClPch);
        Actions.push_back(ClangClPch);
        // The driver currently exits after the first failed command.  This
        // relies on that behavior, to make sure if the pch generation fails,
        // the main compilation won't run.
        // FIXME: If the main compilation fails, the PCH generation should
        // probably not be considered successful either.
      }
    }
  }

  // If we are linking, claim any options which are obviously only used for
  // compilation.
  // FIXME: Understand why the last Phase List length is used here.
  if (FinalPhase == phases::Link && LastPLSize == 1) {
    Args.ClaimAllArgs(options::OPT_CompileOnly_Group);
    Args.ClaimAllArgs(options::OPT_cl_compile_Group);
  }
}

void Driver::BuildActions(Compilation &C, DerivedArgList &Args,
                          const InputList &Inputs, ActionList &Actions) const {
  llvm::PrettyStackTraceString CrashInfo("Building compilation actions");

  if (!SuppressMissingInputWarning && Inputs.empty()) {
    Diag(clang::diag::err_drv_no_input_files);
    return;
  }

  // Reject -Z* at the top level, these options should never have been exposed
  // by gcc.
  if (Arg *A = Args.getLastArg(options::OPT_Z_Joined))
    Diag(clang::diag::err_drv_use_of_Z_option) << A->getAsString(Args);

  // Diagnose misuse of /Fo.
  if (Arg *A = Args.getLastArg(options::OPT__SLASH_Fo)) {
    StringRef V = A->getValue();
    if (Inputs.size() > 1 && !V.empty() &&
        !llvm::sys::path::is_separator(V.back())) {
      // Check whether /Fo tries to name an output file for multiple inputs.
      Diag(clang::diag::err_drv_out_file_argument_with_multiple_sources)
          << A->getSpelling() << V;
      Args.eraseArg(options::OPT__SLASH_Fo);
    }
  }

  // Diagnose misuse of /Fa.
  if (Arg *A = Args.getLastArg(options::OPT__SLASH_Fa)) {
    StringRef V = A->getValue();
    if (Inputs.size() > 1 && !V.empty() &&
        !llvm::sys::path::is_separator(V.back())) {
      // Check whether /Fa tries to name an asm file for multiple inputs.
      Diag(clang::diag::err_drv_out_file_argument_with_multiple_sources)
          << A->getSpelling() << V;
      Args.eraseArg(options::OPT__SLASH_Fa);
    }
  }

  // Diagnose misuse of /o.
  if (Arg *A = Args.getLastArg(options::OPT__SLASH_o)) {
    if (A->getValue()[0] == '\0') {
      // It has to have a value.
      Diag(clang::diag::err_drv_missing_argument) << A->getSpelling() << 1;
      Args.eraseArg(options::OPT__SLASH_o);
    }
  }

  handleArguments(C, Args, Inputs, Actions);

  // Builder to be used to build offloading actions.
  OffloadingActionBuilder OffloadBuilder(C, Args, Inputs);

  bool UseNewOffloadingDriver =
      (C.isOffloadingHostKind(Action::OFK_OpenMP) &&
       Args.hasFlag(options::OPT_fopenmp_new_driver,
                    options::OPT_no_offload_new_driver, true)) ||
      Args.hasFlag(options::OPT_offload_new_driver,
                   options::OPT_no_offload_new_driver, false);

  // Construct the actions to perform.
  HeaderModulePrecompileJobAction *HeaderModuleAction = nullptr;
  ExtractAPIJobAction *ExtractAPIAction = nullptr;
  ActionList LinkerInputs;
  ActionList MergerInputs;

  for (auto &I : Inputs) {
    types::ID InputType = I.first;
    const Arg *InputArg = I.second;

    auto PL = types::getCompilationPhases(*this, Args, InputType);
    if (PL.empty())
      continue;

    auto FullPL = types::getCompilationPhases(InputType);

    // Build the pipeline for this file.
    Action *Current = C.MakeAction<InputAction>(*InputArg, InputType);

    // Use the current host action in any of the offloading actions, if
    // required.
    if (!UseNewOffloadingDriver)
      if (OffloadBuilder.addHostDependenceToDeviceActions(Current, InputArg))
        break;

    for (phases::ID Phase : PL) {

      // Add any offload action the host action depends on.
      if (!UseNewOffloadingDriver)
        Current = OffloadBuilder.addDeviceDependencesToHostAction(
            Current, InputArg, Phase, PL.back(), FullPL);
      if (!Current)
        break;

      // Queue linker inputs.
      if (Phase == phases::Link) {
        assert(Phase == PL.back() && "linking must be final compilation step.");
        // We don't need to generate additional link commands if emitting AMD bitcode
        if (!(C.getInputArgs().hasArg(options::OPT_hip_link) &&
             (C.getInputArgs().hasArg(options::OPT_emit_llvm))))
          LinkerInputs.push_back(Current);
        Current = nullptr;
        break;
      }

      // TODO: Consider removing this because the merged may not end up being
      // the final Phase in the pipeline. Perhaps the merged could just merge
      // and then pass an artifact of some sort to the Link Phase.
      // Queue merger inputs.
      if (Phase == phases::IfsMerge) {
        assert(Phase == PL.back() && "merging must be final compilation step.");
        MergerInputs.push_back(Current);
        Current = nullptr;
        break;
      }

      // Each precompiled header file after a module file action is a module
      // header of that same module file, rather than being compiled to a
      // separate PCH.
      if (Phase == phases::Precompile && HeaderModuleAction &&
          getPrecompiledType(InputType) == types::TY_PCH) {
        HeaderModuleAction->addModuleHeaderInput(Current);
        Current = nullptr;
        break;
      }

      if (Phase == phases::Precompile && ExtractAPIAction) {
        ExtractAPIAction->addHeaderInput(Current);
        Current = nullptr;
        break;
      }

      // FIXME: Should we include any prior module file outputs as inputs of
      // later actions in the same command line?

      // Otherwise construct the appropriate action.
      Action *NewCurrent = ConstructPhaseAction(C, Args, Phase, Current);

      // We didn't create a new action, so we will just move to the next phase.
      if (NewCurrent == Current)
        continue;

      if (auto *HMA = dyn_cast<HeaderModulePrecompileJobAction>(NewCurrent))
        HeaderModuleAction = HMA;
      else if (auto *EAA = dyn_cast<ExtractAPIJobAction>(NewCurrent))
        ExtractAPIAction = EAA;

      Current = NewCurrent;

      // Use the current host action in any of the offloading actions, if
      // required.
      if (!UseNewOffloadingDriver)
        if (OffloadBuilder.addHostDependenceToDeviceActions(Current, InputArg))
          break;

      // Try to build the offloading actions and add the result as a dependency
      // to the host.
      if (UseNewOffloadingDriver)
        Current = BuildOffloadingActions(C, Args, I, Current);

      if (Current->getType() == types::TY_Nothing)
        break;
    }

    // If we ended with something, add to the output list.
    if (Current)
      Actions.push_back(Current);

    // Add any top level actions generated for offloading.
    if (!UseNewOffloadingDriver)
      OffloadBuilder.appendTopLevelActions(Actions, Current, InputArg);
    else if (Current)
      Current->propagateHostOffloadInfo(C.getActiveOffloadKinds(),
                                        /*BoundArch=*/nullptr);
  }

  // Add a link action if necessary.

  if (LinkerInputs.empty()) {
    Arg *FinalPhaseArg;
    if (getFinalPhase(Args, &FinalPhaseArg) == phases::Link)
      if (!UseNewOffloadingDriver)
        OffloadBuilder.appendDeviceLinkActions(Actions);
  }

  if (!LinkerInputs.empty()) {
    if (!UseNewOffloadingDriver)
      if (Action *Wrapper = OffloadBuilder.makeHostLinkAction())
        LinkerInputs.push_back(Wrapper);
    Action *LA;
    // Check if this Linker Job should emit a static library.
    if (ShouldEmitStaticLibrary(Args)) {
      LA = C.MakeAction<StaticLibJobAction>(LinkerInputs, types::TY_Image);
    } else if (UseNewOffloadingDriver) {
      LA = C.MakeAction<LinkerWrapperJobAction>(LinkerInputs, types::TY_Image);
      LA->propagateHostOffloadInfo(C.getActiveOffloadKinds(),
                                   /*BoundArch=*/nullptr);
    } else {
      LA = C.MakeAction<LinkJobAction>(LinkerInputs, types::TY_Image);
    }
    if (!UseNewOffloadingDriver)
      LA = OffloadBuilder.processHostLinkAction(LA);
    Actions.push_back(LA);
  }

  // Add an interface stubs merge action if necessary.
  if (!MergerInputs.empty())
    Actions.push_back(
        C.MakeAction<IfsMergeJobAction>(MergerInputs, types::TY_Image));

  if (Args.hasArg(options::OPT_emit_interface_stubs)) {
    auto PhaseList = types::getCompilationPhases(
        types::TY_IFS_CPP,
        Args.hasArg(options::OPT_c) ? phases::Compile : phases::IfsMerge);

    ActionList MergerInputs;

    for (auto &I : Inputs) {
      types::ID InputType = I.first;
      const Arg *InputArg = I.second;

      // Currently clang and the llvm assembler do not support generating symbol
      // stubs from assembly, so we skip the input on asm files. For ifs files
      // we rely on the normal pipeline setup in the pipeline setup code above.
      if (InputType == types::TY_IFS || InputType == types::TY_PP_Asm ||
          InputType == types::TY_Asm)
        continue;

      Action *Current = C.MakeAction<InputAction>(*InputArg, InputType);

      for (auto Phase : PhaseList) {
        switch (Phase) {
        default:
          llvm_unreachable(
              "IFS Pipeline can only consist of Compile followed by IfsMerge.");
        case phases::Compile: {
          // Only IfsMerge (llvm-ifs) can handle .o files by looking for ifs
          // files where the .o file is located. The compile action can not
          // handle this.
          if (InputType == types::TY_Object)
            break;

          Current = C.MakeAction<CompileJobAction>(Current, types::TY_IFS_CPP);
          break;
        }
        case phases::IfsMerge: {
          assert(Phase == PhaseList.back() &&
                 "merging must be final compilation step.");
          MergerInputs.push_back(Current);
          Current = nullptr;
          break;
        }
        }
      }

      // If we ended with something, add to the output list.
      if (Current)
        Actions.push_back(Current);
    }

    // Add an interface stubs merge action if necessary.
    if (!MergerInputs.empty())
      Actions.push_back(
          C.MakeAction<IfsMergeJobAction>(MergerInputs, types::TY_Image));
  }

  // If --print-supported-cpus, -mcpu=? or -mtune=? is specified, build a custom
  // Compile phase that prints out supported cpu models and quits.
  if (Arg *A = Args.getLastArg(options::OPT_print_supported_cpus)) {
    // Use the -mcpu=? flag as the dummy input to cc1.
    Actions.clear();
    Action *InputAc = C.MakeAction<InputAction>(*A, types::TY_C);
    Actions.push_back(
        C.MakeAction<PrecompileJobAction>(InputAc, types::TY_Nothing));
    for (auto &I : Inputs)
      I.second->claim();
  }

  // Claim ignored clang-cl options.
  Args.ClaimAllArgs(options::OPT_cl_ignored_Group);

  // Claim --offload-host-only and --offload-compile-host-device, which may be
  // passed to non-CUDA compilations and should not trigger warnings there.
  Args.ClaimAllArgs(options::OPT_offload_host_only);
  Args.ClaimAllArgs(options::OPT_offload_host_device);
}

/// Returns the canonical name for the offloading architecture when using a HIP
/// or CUDA architecture.
static StringRef getCanonicalArchString(Compilation &C,
                                        const llvm::opt::DerivedArgList &Args,
                                        StringRef ArchStr,
                                        const llvm::Triple &Triple) {
  // Lookup the CUDA / HIP architecture string. Only report an error if we were
  // expecting the triple to be only NVPTX / AMDGPU.
  CudaArch Arch = StringToCudaArch(getProcessorFromTargetID(Triple, ArchStr));
  if (Triple.isNVPTX() &&
      (Arch == CudaArch::UNKNOWN || !IsNVIDIAGpuArch(Arch))) {
    C.getDriver().Diag(clang::diag::err_drv_offload_bad_gpu_arch)
        << "CUDA" << ArchStr;
    return StringRef();
  } else if (Triple.isAMDGPU() &&
             (Arch == CudaArch::UNKNOWN || !IsAMDGpuArch(Arch))) {
    C.getDriver().Diag(clang::diag::err_drv_offload_bad_gpu_arch)
        << "HIP" << ArchStr;
    return StringRef();
  }

  if (IsNVIDIAGpuArch(Arch))
    return Args.MakeArgStringRef(CudaArchToString(Arch));

  if (IsAMDGpuArch(Arch)) {
    llvm::StringMap<bool> Features;
    auto HIPTriple = getHIPOffloadTargetTriple(C.getDriver(), C.getInputArgs());
    if (!HIPTriple)
      return StringRef();
    auto Arch = parseTargetID(*HIPTriple, ArchStr, &Features);
    if (!Arch) {
      C.getDriver().Diag(clang::diag::err_drv_bad_target_id) << ArchStr;
      C.setContainsError();
      return StringRef();
    }
    return Args.MakeArgStringRef(
        getCanonicalTargetID(Arch.getValue(), Features));
  }

  // If the input isn't CUDA or HIP just return the architecture.
  return ArchStr;
}

/// Checks if the set offloading architectures does not conflict. Returns the
/// incompatible pair if a conflict occurs.
static llvm::Optional<std::pair<llvm::StringRef, llvm::StringRef>>
getConflictOffloadArchCombination(const llvm::DenseSet<StringRef> &Archs,
                                  Action::OffloadKind Kind) {
  if (Kind != Action::OFK_HIP)
    return None;

  std::set<StringRef> ArchSet;
  llvm::copy(Archs, std::inserter(ArchSet, ArchSet.begin()));
  return getConflictTargetIDCombination(ArchSet);
}

llvm::DenseSet<StringRef>
Driver::getOffloadArchs(Compilation &C, const llvm::opt::DerivedArgList &Args,
                        Action::OffloadKind Kind, const ToolChain *TC) const {
  if (!TC)
    TC = &C.getDefaultToolChain();

  // --offload and --offload-arch options are mutually exclusive.
  if (Args.hasArgNoClaim(options::OPT_offload_EQ) &&
      Args.hasArgNoClaim(options::OPT_offload_arch_EQ,
                         options::OPT_no_offload_arch_EQ)) {
    C.getDriver().Diag(diag::err_opt_not_valid_with_opt)
        << "--offload"
        << (Args.hasArgNoClaim(options::OPT_offload_arch_EQ)
                ? "--offload-arch"
                : "--no-offload-arch");
  }

  if (KnownArchs.find(TC) != KnownArchs.end())
    return KnownArchs.lookup(TC);

  llvm::DenseSet<StringRef> Archs;
  for (auto &Arg : Args) {
    if (Arg->getOption().matches(options::OPT_offload_arch_EQ)) {
      Archs.insert(
          getCanonicalArchString(C, Args, Arg->getValue(), TC->getTriple()));
    } else if (Arg->getOption().matches(options::OPT_no_offload_arch_EQ)) {
      if (Arg->getValue() == StringRef("all"))
        Archs.clear();
      else
        Archs.erase(
            getCanonicalArchString(C, Args, Arg->getValue(), TC->getTriple()));
    }
  }

  if (auto ConflictingArchs = getConflictOffloadArchCombination(Archs, Kind)) {
    C.getDriver().Diag(clang::diag::err_drv_bad_offload_arch_combo)
        << ConflictingArchs.getValue().first
        << ConflictingArchs.getValue().second;
    C.setContainsError();
  }

  if (Archs.empty()) {
    if (Kind == Action::OFK_Cuda)
      Archs.insert(CudaArchToString(CudaArch::CudaDefault));
    else if (Kind == Action::OFK_HIP)
      Archs.insert(CudaArchToString(CudaArch::HIPDefault));
    else if (Kind == Action::OFK_OpenMP)
      Archs.insert(StringRef());
  } else {
    Args.ClaimAllArgs(options::OPT_offload_arch_EQ);
    Args.ClaimAllArgs(options::OPT_no_offload_arch_EQ);
  }

  return Archs;
}

Action *Driver::BuildOffloadingActions(Compilation &C,
                                       llvm::opt::DerivedArgList &Args,
                                       const InputTy &Input,
                                       Action *HostAction) const {
  const Arg *Mode = Args.getLastArg(options::OPT_offload_host_only,
                                    options::OPT_offload_device_only,
                                    options::OPT_offload_host_device);
  const bool HostOnly =
      Mode && Mode->getOption().matches(options::OPT_offload_host_only);
  const bool DeviceOnly =
      Mode && Mode->getOption().matches(options::OPT_offload_device_only);

  // Don't build offloading actions if explicitly disabled or we do not have a
  // compile action to embed it in. If preprocessing only ignore embedding.
  if (HostOnly || !(isa<CompileJobAction>(HostAction) ||
                    getFinalPhase(Args) == phases::Preprocess))
    return HostAction;

  OffloadAction::DeviceDependences DDeps;

  const Action::OffloadKind OffloadKinds[] = {
      Action::OFK_OpenMP, Action::OFK_Cuda, Action::OFK_HIP};

  for (Action::OffloadKind Kind : OffloadKinds) {
    SmallVector<const ToolChain *, 2> ToolChains;
    ActionList DeviceActions;

    auto TCRange = C.getOffloadToolChains(Kind);
    for (auto TI = TCRange.first, TE = TCRange.second; TI != TE; ++TI)
      ToolChains.push_back(TI->second);

    if (ToolChains.empty())
      continue;

    types::ID InputType = Input.first;
    const Arg *InputArg = Input.second;

    // Get the product of all bound architectures and toolchains.
    SmallVector<std::pair<const ToolChain *, StringRef>> TCAndArchs;
    for (const ToolChain *TC : ToolChains)
      for (StringRef Arch : getOffloadArchs(
               C, C.getArgsForToolChain(TC, "generic", Kind), Kind, TC))
        TCAndArchs.push_back(std::make_pair(TC, Arch));

    for (unsigned I = 0, E = TCAndArchs.size(); I != E; ++I)
      DeviceActions.push_back(C.MakeAction<InputAction>(*InputArg, InputType));

    if (DeviceActions.empty())
      return HostAction;

    auto PL = types::getCompilationPhases(*this, Args, InputType);

    for (phases::ID Phase : PL) {
      if (Phase == phases::Link) {
        assert(Phase == PL.back() && "linking must be final compilation step.");
        break;
      }

      auto TCAndArch = TCAndArchs.begin();
      for (Action *&A : DeviceActions) {
        A = ConstructPhaseAction(C, Args, Phase, A, Kind);

        if (isa<CompileJobAction>(A) && isa<CompileJobAction>(HostAction) &&
            Kind == Action::OFK_OpenMP) {
          // OpenMP offloading has a dependency on the host compile action to
          // identify which declarations need to be emitted. This shouldn't be
          // collapsed with any other actions so we can use it in the device.
          HostAction->setCannotBeCollapsedWithNextDependentAction();
          OffloadAction::HostDependence HDep(
              *HostAction, *C.getSingleOffloadToolChain<Action::OFK_Host>(),
              TCAndArch->second.data(), Kind);
          OffloadAction::DeviceDependences DDep;
          DDep.add(*A, *TCAndArch->first, TCAndArch->second.data(), Kind);
          A = C.MakeAction<OffloadAction>(HDep, DDep);
        } else if (isa<AssembleJobAction>(A) && Kind == Action::OFK_Cuda) {
          // The Cuda toolchain uses fatbinary as the linker phase to bundle the
          // PTX and Cubin output.
          ActionList FatbinActions;
          for (Action *A : {A, A->getInputs()[0]}) {
            OffloadAction::DeviceDependences DDep;
            DDep.add(*A, *TCAndArch->first, TCAndArch->second.data(), Kind);
            FatbinActions.emplace_back(
                C.MakeAction<OffloadAction>(DDep, A->getType()));
          }
          A = C.MakeAction<LinkJobAction>(FatbinActions, types::TY_CUDA_FATBIN);
        }
        ++TCAndArch;
      }
    }

    auto TCAndArch = TCAndArchs.begin();
    for (Action *A : DeviceActions) {
      DDeps.add(*A, *TCAndArch->first, TCAndArch->second.data(), Kind);
      ++TCAndArch;
    }
  }

  if (DeviceOnly)
    return C.MakeAction<OffloadAction>(DDeps, types::TY_Nothing);

  OffloadAction::HostDependence HDep(
      *HostAction, *C.getSingleOffloadToolChain<Action::OFK_Host>(),
      /*BoundArch=*/nullptr, DDeps);
  return C.MakeAction<OffloadAction>(HDep, DDeps);
}

Action *Driver::ConstructPhaseAction(
    Compilation &C, const ArgList &Args, phases::ID Phase, Action *Input,
    Action::OffloadKind TargetDeviceOffloadKind) const {
  llvm::PrettyStackTraceString CrashInfo("Constructing phase actions");

  // Some types skip the assembler phase (e.g., llvm-bc), but we can't
  // encode this in the steps because the intermediate type depends on
  // arguments. Just special case here.
  if (Phase == phases::Assemble && Input->getType() != types::TY_PP_Asm)
    return Input;

  // Build the appropriate action.
  switch (Phase) {
  case phases::Link:
    llvm_unreachable("link action invalid here.");
  case phases::IfsMerge:
    llvm_unreachable("ifsmerge action invalid here.");
  case phases::Preprocess: {
    types::ID OutputTy;
    // -M and -MM specify the dependency file name by altering the output type,
    // -if -MD and -MMD are not specified.
    if (Args.hasArg(options::OPT_M, options::OPT_MM) &&
        !Args.hasArg(options::OPT_MD, options::OPT_MMD)) {
      OutputTy = types::TY_Dependencies;
    } else {
      OutputTy = Input->getType();
      // For these cases, the preprocessor is only translating forms, the Output
      // still needs preprocessing.
      if (!Args.hasFlag(options::OPT_frewrite_includes,
                        options::OPT_fno_rewrite_includes, false) &&
          !Args.hasFlag(options::OPT_frewrite_imports,
                        options::OPT_fno_rewrite_imports, false) &&
          !Args.hasFlag(options::OPT_fdirectives_only,
                        options::OPT_fno_directives_only, false) &&
          !CCGenDiagnostics)
        OutputTy = types::getPreprocessedType(OutputTy);
      assert(OutputTy != types::TY_INVALID &&
             "Cannot preprocess this input type!");
    }
    return C.MakeAction<PreprocessJobAction>(Input, OutputTy);
  }
  case phases::Precompile: {
    // API extraction should not generate an actual precompilation action.
    if (Args.hasArg(options::OPT_extract_api))
      return C.MakeAction<ExtractAPIJobAction>(Input, types::TY_API_INFO);

    types::ID OutputTy = getPrecompiledType(Input->getType());
    assert(OutputTy != types::TY_INVALID &&
           "Cannot precompile this input type!");

    // If we're given a module name, precompile header file inputs as a
    // module, not as a precompiled header.
    const char *ModName = nullptr;
    if (OutputTy == types::TY_PCH) {
      if (Arg *A = Args.getLastArg(options::OPT_fmodule_name_EQ))
        ModName = A->getValue();
      if (ModName)
        OutputTy = types::TY_ModuleFile;
    }

    if (Args.hasArg(options::OPT_fsyntax_only)) {
      // Syntax checks should not emit a PCH file
      OutputTy = types::TY_Nothing;
    }

    if (ModName)
      return C.MakeAction<HeaderModulePrecompileJobAction>(Input, OutputTy,
                                                           ModName);
    return C.MakeAction<PrecompileJobAction>(Input, OutputTy);
  }
  case phases::Compile: {
    if (Args.hasArg(options::OPT_fsyntax_only))
      return C.MakeAction<CompileJobAction>(Input, types::TY_Nothing);
    if (Args.hasArg(options::OPT_rewrite_objc))
      return C.MakeAction<CompileJobAction>(Input, types::TY_RewrittenObjC);
    if (Args.hasArg(options::OPT_rewrite_legacy_objc))
      return C.MakeAction<CompileJobAction>(Input,
                                            types::TY_RewrittenLegacyObjC);
    if (Args.hasArg(options::OPT__analyze))
      return C.MakeAction<AnalyzeJobAction>(Input, types::TY_Plist);
    if (Args.hasArg(options::OPT__migrate))
      return C.MakeAction<MigrateJobAction>(Input, types::TY_Remap);
    if (Args.hasArg(options::OPT_emit_ast))
      return C.MakeAction<CompileJobAction>(Input, types::TY_AST);
    if (Args.hasArg(options::OPT_module_file_info))
      return C.MakeAction<CompileJobAction>(Input, types::TY_ModuleFile);
    if (Args.hasArg(options::OPT_verify_pch))
      return C.MakeAction<VerifyPCHJobAction>(Input, types::TY_Nothing);
    if (Args.hasArg(options::OPT_extract_api))
      return C.MakeAction<ExtractAPIJobAction>(Input, types::TY_API_INFO);
    return C.MakeAction<CompileJobAction>(Input, types::TY_LLVM_BC);
  }
  case phases::Backend: {
    if (isUsingLTO() && TargetDeviceOffloadKind == Action::OFK_None) {
      types::ID Output =
          Args.hasArg(options::OPT_S) ? types::TY_LTO_IR : types::TY_LTO_BC;
      return C.MakeAction<BackendJobAction>(Input, Output);
    }
    if (isUsingLTO(/* IsOffload */ true) &&
        TargetDeviceOffloadKind != Action::OFK_None) {
      types::ID Output =
          Args.hasArg(options::OPT_S) ? types::TY_LTO_IR : types::TY_LTO_BC;
      return C.MakeAction<BackendJobAction>(Input, Output);
    }
    if (Args.hasArg(options::OPT_emit_llvm) ||
        (TargetDeviceOffloadKind == Action::OFK_HIP &&
         Args.hasFlag(options::OPT_fgpu_rdc, options::OPT_fno_gpu_rdc,
                      false))) {
      types::ID Output =
          Args.hasArg(options::OPT_S) ? types::TY_LLVM_IR : types::TY_LLVM_BC;
      return C.MakeAction<BackendJobAction>(Input, Output);
    }
    return C.MakeAction<BackendJobAction>(Input, types::TY_PP_Asm);
  }
  case phases::Assemble:
    return C.MakeAction<AssembleJobAction>(std::move(Input), types::TY_Object);
  }

  llvm_unreachable("invalid phase in ConstructPhaseAction");
}

void Driver::BuildJobs(Compilation &C) const {
  llvm::PrettyStackTraceString CrashInfo("Building compilation jobs");

  Arg *FinalOutput = C.getArgs().getLastArg(options::OPT_o);

  // It is an error to provide a -o option if we are making multiple output
  // files. There are exceptions:
  //
  // IfsMergeJob: when generating interface stubs enabled we want to be able to
  // generate the stub file at the same time that we generate the real
  // library/a.out. So when a .o, .so, etc are the output, with clang interface
  // stubs there will also be a .ifs and .ifso at the same location.
  //
  // CompileJob of type TY_IFS_CPP: when generating interface stubs is enabled
  // and -c is passed, we still want to be able to generate a .ifs file while
  // we are also generating .o files. So we allow more than one output file in
  // this case as well.
  //
  if (FinalOutput) {
    unsigned NumOutputs = 0;
    unsigned NumIfsOutputs = 0;
    for (const Action *A : C.getActions())
      if (A->getType() != types::TY_Nothing &&
          !(A->getKind() == Action::IfsMergeJobClass ||
            (A->getType() == clang::driver::types::TY_IFS_CPP &&
             A->getKind() == clang::driver::Action::CompileJobClass &&
             0 == NumIfsOutputs++) ||
            (A->getKind() == Action::BindArchClass && A->getInputs().size() &&
             A->getInputs().front()->getKind() == Action::IfsMergeJobClass)))
        ++NumOutputs;

    if (NumOutputs > 1) {
      Diag(clang::diag::err_drv_output_argument_with_multiple_files);
      FinalOutput = nullptr;
    }
  }

  const llvm::Triple &RawTriple = C.getDefaultToolChain().getTriple();
  if (RawTriple.isOSAIX()) {
    if (Arg *A = C.getArgs().getLastArg(options::OPT_G))
      Diag(diag::err_drv_unsupported_opt_for_target)
          << A->getSpelling() << RawTriple.str();
    if (LTOMode == LTOK_Thin)
      Diag(diag::err_drv_clang_unsupported) << "thinLTO on AIX";
  }

  // Collect the list of architectures.
  llvm::StringSet<> ArchNames;
  if (RawTriple.isOSBinFormatMachO())
    for (const Arg *A : C.getArgs())
      if (A->getOption().matches(options::OPT_arch))
        ArchNames.insert(A->getValue());

  // Set of (Action, canonical ToolChain triple) pairs we've built jobs for.
  std::map<std::pair<const Action *, std::string>, InputInfoList> CachedResults;
  for (Action *A : C.getActions()) {
    // If we are linking an image for multiple archs then the linker wants
    // -arch_multiple and -final_output <final image name>. Unfortunately, this
    // doesn't fit in cleanly because we have to pass this information down.
    //
    // FIXME: This is a hack; find a cleaner way to integrate this into the
    // process.
    const char *LinkingOutput = nullptr;
    if (isa<LipoJobAction>(A)) {
      if (FinalOutput)
        LinkingOutput = FinalOutput->getValue();
      else
        LinkingOutput = getDefaultImageName();
    }

    BuildJobsForAction(C, A, &C.getDefaultToolChain(),
                       /*BoundArch*/ StringRef(),
                       /*AtTopLevel*/ true,
                       /*MultipleArchs*/ ArchNames.size() > 1,
                       /*LinkingOutput*/ LinkingOutput, CachedResults,
                       /*TargetDeviceOffloadKind*/ Action::OFK_None);
  }

  // If we have more than one job, then disable integrated-cc1 for now. Do this
  // also when we need to report process execution statistics.
  if (C.getJobs().size() > 1 || CCPrintProcessStats)
    for (auto &J : C.getJobs())
      J.InProcess = false;

  if (CCPrintProcessStats) {
    C.setPostCallback([=](const Command &Cmd, int Res) {
      Optional<llvm::sys::ProcessStatistics> ProcStat =
          Cmd.getProcessStatistics();
      if (!ProcStat)
        return;

      const char *LinkingOutput = nullptr;
      if (FinalOutput)
        LinkingOutput = FinalOutput->getValue();
      else if (!Cmd.getOutputFilenames().empty())
        LinkingOutput = Cmd.getOutputFilenames().front().c_str();
      else
        LinkingOutput = getDefaultImageName();

      if (CCPrintStatReportFilename.empty()) {
        using namespace llvm;
        // Human readable output.
        outs() << sys::path::filename(Cmd.getExecutable()) << ": "
               << "output=" << LinkingOutput;
        outs() << ", total="
               << format("%.3f", ProcStat->TotalTime.count() / 1000.) << " ms"
               << ", user="
               << format("%.3f", ProcStat->UserTime.count() / 1000.) << " ms"
               << ", mem=" << ProcStat->PeakMemory << " Kb\n";
      } else {
        // CSV format.
        std::string Buffer;
        llvm::raw_string_ostream Out(Buffer);
        llvm::sys::printArg(Out, llvm::sys::path::filename(Cmd.getExecutable()),
                            /*Quote*/ true);
        Out << ',';
        llvm::sys::printArg(Out, LinkingOutput, true);
        Out << ',' << ProcStat->TotalTime.count() << ','
            << ProcStat->UserTime.count() << ',' << ProcStat->PeakMemory
            << '\n';
        Out.flush();
        std::error_code EC;
        llvm::raw_fd_ostream OS(CCPrintStatReportFilename, EC,
                                llvm::sys::fs::OF_Append |
                                    llvm::sys::fs::OF_Text);
        if (EC)
          return;
        auto L = OS.lock();
        if (!L) {
          llvm::errs() << "ERROR: Cannot lock file "
                       << CCPrintStatReportFilename << ": "
                       << toString(L.takeError()) << "\n";
          return;
        }
        OS << Buffer;
        OS.flush();
      }
    });
  }

  // If the user passed -Qunused-arguments or there were errors, don't warn
  // about any unused arguments.
  if (Diags.hasErrorOccurred() ||
      C.getArgs().hasArg(options::OPT_Qunused_arguments))
    return;

  // Claim -### here.
  (void)C.getArgs().hasArg(options::OPT__HASH_HASH_HASH);

  // Claim --driver-mode, --rsp-quoting, it was handled earlier.
  (void)C.getArgs().hasArg(options::OPT_driver_mode);
  (void)C.getArgs().hasArg(options::OPT_rsp_quoting);

  for (Arg *A : C.getArgs()) {
    // FIXME: It would be nice to be able to send the argument to the
    // DiagnosticsEngine, so that extra values, position, and so on could be
    // printed.
    if (!A->isClaimed()) {
      if (A->getOption().hasFlag(options::NoArgumentUnused))
        continue;

      // Suppress the warning automatically if this is just a flag, and it is an
      // instance of an argument we already claimed.
      const Option &Opt = A->getOption();
      if (Opt.getKind() == Option::FlagClass) {
        bool DuplicateClaimed = false;

        for (const Arg *AA : C.getArgs().filtered(&Opt)) {
          if (AA->isClaimed()) {
            DuplicateClaimed = true;
            break;
          }
        }

        if (DuplicateClaimed)
          continue;
      }

      // In clang-cl, don't mention unknown arguments here since they have
      // already been warned about.
      if (!IsCLMode() || !A->getOption().matches(options::OPT_UNKNOWN))
        Diag(clang::diag::warn_drv_unused_argument)
            << A->getAsString(C.getArgs());
    }
  }
}

namespace {
/// Utility class to control the collapse of dependent actions and select the
/// tools accordingly.
class ToolSelector final {
  /// The tool chain this selector refers to.
  const ToolChain &TC;

  /// The compilation this selector refers to.
  const Compilation &C;

  /// The base action this selector refers to.
  const JobAction *BaseAction;

  /// Set to true if the current toolchain refers to host actions.
  bool IsHostSelector;

  /// Set to true if save-temps and embed-bitcode functionalities are active.
  bool SaveTemps;
  bool EmbedBitcode;

  /// Get previous dependent action or null if that does not exist. If
  /// \a CanBeCollapsed is false, that action must be legal to collapse or
  /// null will be returned.
  const JobAction *getPrevDependentAction(const ActionList &Inputs,
                                          ActionList &SavedOffloadAction,
                                          bool CanBeCollapsed = true) {
    // An option can be collapsed only if it has a single input.
    if (Inputs.size() != 1)
      return nullptr;

    Action *CurAction = *Inputs.begin();
    if (CanBeCollapsed &&
        !CurAction->isCollapsingWithNextDependentActionLegal())
      return nullptr;

    // If the input action is an offload action. Look through it and save any
    // offload action that can be dropped in the event of a collapse.
    if (auto *OA = dyn_cast<OffloadAction>(CurAction)) {
      // If the dependent action is a device action, we will attempt to collapse
      // only with other device actions. Otherwise, we would do the same but
      // with host actions only.
      if (!IsHostSelector) {
        if (OA->hasSingleDeviceDependence(/*DoNotConsiderHostActions=*/true)) {
          CurAction =
              OA->getSingleDeviceDependence(/*DoNotConsiderHostActions=*/true);
          if (CanBeCollapsed &&
              !CurAction->isCollapsingWithNextDependentActionLegal())
            return nullptr;
          SavedOffloadAction.push_back(OA);
          return dyn_cast<JobAction>(CurAction);
        }
      } else if (OA->hasHostDependence()) {
        CurAction = OA->getHostDependence();
        if (CanBeCollapsed &&
            !CurAction->isCollapsingWithNextDependentActionLegal())
          return nullptr;
        SavedOffloadAction.push_back(OA);
        return dyn_cast<JobAction>(CurAction);
      }
      return nullptr;
    }

    return dyn_cast<JobAction>(CurAction);
  }

  /// Return true if an assemble action can be collapsed.
  bool canCollapseAssembleAction() const {
    return TC.useIntegratedAs() && !SaveTemps &&
           !C.getArgs().hasArg(options::OPT_via_file_asm) &&
           !C.getArgs().hasArg(options::OPT__SLASH_FA) &&
           !C.getArgs().hasArg(options::OPT__SLASH_Fa);
  }

  /// Return true if a preprocessor action can be collapsed.
  bool canCollapsePreprocessorAction() const {
    return !C.getArgs().hasArg(options::OPT_no_integrated_cpp) &&
           !C.getArgs().hasArg(options::OPT_traditional_cpp) && !SaveTemps &&
           !C.getArgs().hasArg(options::OPT_rewrite_objc);
  }

  /// Struct that relates an action with the offload actions that would be
  /// collapsed with it.
  struct JobActionInfo final {
    /// The action this info refers to.
    const JobAction *JA = nullptr;
    /// The offload actions we need to take care off if this action is
    /// collapsed.
    ActionList SavedOffloadAction;
  };

  /// Append collapsed offload actions from the give nnumber of elements in the
  /// action info array.
  static void AppendCollapsedOffloadAction(ActionList &CollapsedOffloadAction,
                                           ArrayRef<JobActionInfo> &ActionInfo,
                                           unsigned ElementNum) {
    assert(ElementNum <= ActionInfo.size() && "Invalid number of elements.");
    for (unsigned I = 0; I < ElementNum; ++I)
      CollapsedOffloadAction.append(ActionInfo[I].SavedOffloadAction.begin(),
                                    ActionInfo[I].SavedOffloadAction.end());
  }

  /// Functions that attempt to perform the combining. They detect if that is
  /// legal, and if so they update the inputs \a Inputs and the offload action
  /// that were collapsed in \a CollapsedOffloadAction. A tool that deals with
  /// the combined action is returned. If the combining is not legal or if the
  /// tool does not exist, null is returned.
  /// Currently three kinds of collapsing are supported:
  ///  - Assemble + Backend + Compile;
  ///  - Assemble + Backend ;
  ///  - Backend + Compile.
  const Tool *
  combineAssembleBackendCompile(ArrayRef<JobActionInfo> ActionInfo,
                                ActionList &Inputs,
                                ActionList &CollapsedOffloadAction) {
    if (ActionInfo.size() < 3 || !canCollapseAssembleAction())
      return nullptr;
    auto *AJ = dyn_cast<AssembleJobAction>(ActionInfo[0].JA);
    auto *BJ = dyn_cast<BackendJobAction>(ActionInfo[1].JA);
    auto *CJ = dyn_cast<CompileJobAction>(ActionInfo[2].JA);
    if (!AJ || !BJ || !CJ)
      return nullptr;

    // Get compiler tool.
    const Tool *T = TC.SelectTool(*CJ);
    if (!T)
      return nullptr;

    // Can't collapse if we don't have codegen support unless we are
    // emitting LLVM IR.
    bool OutputIsLLVM = types::isLLVMIR(ActionInfo[0].JA->getType());
    if (!T->hasIntegratedBackend() && !(OutputIsLLVM && T->canEmitIR()))
      return nullptr;

    // When using -fembed-bitcode, it is required to have the same tool (clang)
    // for both CompilerJA and BackendJA. Otherwise, combine two stages.
    if (EmbedBitcode) {
      const Tool *BT = TC.SelectTool(*BJ);
      if (BT == T)
        return nullptr;
    }

    if (!T->hasIntegratedAssembler())
      return nullptr;

    Inputs = CJ->getInputs();
    AppendCollapsedOffloadAction(CollapsedOffloadAction, ActionInfo,
                                 /*NumElements=*/3);
    return T;
  }
  const Tool *combineAssembleBackend(ArrayRef<JobActionInfo> ActionInfo,
                                     ActionList &Inputs,
                                     ActionList &CollapsedOffloadAction) {
    if (ActionInfo.size() < 2 || !canCollapseAssembleAction())
      return nullptr;
    auto *AJ = dyn_cast<AssembleJobAction>(ActionInfo[0].JA);
    auto *BJ = dyn_cast<BackendJobAction>(ActionInfo[1].JA);
    if (!AJ || !BJ)
      return nullptr;

    // Get backend tool.
    const Tool *T = TC.SelectTool(*BJ);
    if (!T)
      return nullptr;

    if (!T->hasIntegratedAssembler())
      return nullptr;

    Inputs = BJ->getInputs();
    AppendCollapsedOffloadAction(CollapsedOffloadAction, ActionInfo,
                                 /*NumElements=*/2);
    return T;
  }
  const Tool *combineBackendCompile(ArrayRef<JobActionInfo> ActionInfo,
                                    ActionList &Inputs,
                                    ActionList &CollapsedOffloadAction) {
    if (ActionInfo.size() < 2)
      return nullptr;
    auto *BJ = dyn_cast<BackendJobAction>(ActionInfo[0].JA);
    auto *CJ = dyn_cast<CompileJobAction>(ActionInfo[1].JA);
    if (!BJ || !CJ)
      return nullptr;

    // Check if the initial input (to the compile job or its predessor if one
    // exists) is LLVM bitcode. In that case, no preprocessor step is required
    // and we can still collapse the compile and backend jobs when we have
    // -save-temps. I.e. there is no need for a separate compile job just to
    // emit unoptimized bitcode.
    bool InputIsBitcode = true;
    for (size_t i = 1; i < ActionInfo.size(); i++)
      if (ActionInfo[i].JA->getType() != types::TY_LLVM_BC &&
          ActionInfo[i].JA->getType() != types::TY_LTO_BC) {
        InputIsBitcode = false;
        break;
      }
    if (!InputIsBitcode && !canCollapsePreprocessorAction())
      return nullptr;

    // Get compiler tool.
    const Tool *T = TC.SelectTool(*CJ);
    if (!T)
      return nullptr;

    // Can't collapse if we don't have codegen support unless we are
    // emitting LLVM IR.
    bool OutputIsLLVM = types::isLLVMIR(ActionInfo[0].JA->getType());
    if (!T->hasIntegratedBackend() && !(OutputIsLLVM && T->canEmitIR()))
      return nullptr;

    if (T->canEmitIR() && ((SaveTemps && !InputIsBitcode) || EmbedBitcode))
      return nullptr;

    Inputs = CJ->getInputs();
    AppendCollapsedOffloadAction(CollapsedOffloadAction, ActionInfo,
                                 /*NumElements=*/2);
    return T;
  }

  /// Updates the inputs if the obtained tool supports combining with
  /// preprocessor action, and the current input is indeed a preprocessor
  /// action. If combining results in the collapse of offloading actions, those
  /// are appended to \a CollapsedOffloadAction.
  void combineWithPreprocessor(const Tool *T, ActionList &Inputs,
                               ActionList &CollapsedOffloadAction) {
    if (!T || !canCollapsePreprocessorAction() || !T->hasIntegratedCPP())
      return;

    // Attempt to get a preprocessor action dependence.
    ActionList PreprocessJobOffloadActions;
    ActionList NewInputs;
    for (Action *A : Inputs) {
      auto *PJ = getPrevDependentAction({A}, PreprocessJobOffloadActions);
      if (!PJ || !isa<PreprocessJobAction>(PJ)) {
        NewInputs.push_back(A);
        continue;
      }

      // This is legal to combine. Append any offload action we found and add the
      // current input to preprocessor inputs.
      CollapsedOffloadAction.append(PreprocessJobOffloadActions.begin(),
                                    PreprocessJobOffloadActions.end());
      NewInputs.append(PJ->input_begin(), PJ->input_end());
    }
    Inputs = NewInputs;
  }

public:
  ToolSelector(const JobAction *BaseAction, const ToolChain &TC,
               const Compilation &C, bool SaveTemps, bool EmbedBitcode)
      : TC(TC), C(C), BaseAction(BaseAction), SaveTemps(SaveTemps),
        EmbedBitcode(EmbedBitcode) {
    assert(BaseAction && "Invalid base action.");
    IsHostSelector = BaseAction->getOffloadingDeviceKind() == Action::OFK_None;
  }

  /// Check if a chain of actions can be combined and return the tool that can
  /// handle the combination of actions. The pointer to the current inputs \a
  /// Inputs and the list of offload actions \a CollapsedOffloadActions
  /// connected to collapsed actions are updated accordingly. The latter enables
  /// the caller of the selector to process them afterwards instead of just
  /// dropping them. If no suitable tool is found, null will be returned.
  const Tool *getTool(ActionList &Inputs,
                      ActionList &CollapsedOffloadAction) {
    //
    // Get the largest chain of actions that we could combine.
    //

    SmallVector<JobActionInfo, 5> ActionChain(1);
    ActionChain.back().JA = BaseAction;
    while (ActionChain.back().JA) {
      const Action *CurAction = ActionChain.back().JA;

      // Grow the chain by one element.
      ActionChain.resize(ActionChain.size() + 1);
      JobActionInfo &AI = ActionChain.back();

      // Attempt to fill it with the
      AI.JA =
          getPrevDependentAction(CurAction->getInputs(), AI.SavedOffloadAction);
    }

    // Pop the last action info as it could not be filled.
    ActionChain.pop_back();

    //
    // Attempt to combine actions. If all combining attempts failed, just return
    // the tool of the provided action. At the end we attempt to combine the
    // action with any preprocessor action it may depend on.
    //

    const Tool *T = combineAssembleBackendCompile(ActionChain, Inputs,
                                                  CollapsedOffloadAction);
    if (!T)
      T = combineAssembleBackend(ActionChain, Inputs, CollapsedOffloadAction);
    if (!T)
      T = combineBackendCompile(ActionChain, Inputs, CollapsedOffloadAction);
    if (!T) {
      Inputs = BaseAction->getInputs();
      T = TC.SelectTool(*BaseAction);
    }

    combineWithPreprocessor(T, Inputs, CollapsedOffloadAction);
    return T;
  }
};
}

/// Return a string that uniquely identifies the result of a job. The bound arch
/// is not necessarily represented in the toolchain's triple -- for example,
/// armv7 and armv7s both map to the same triple -- so we need both in our map.
/// Also, we need to add the offloading device kind, as the same tool chain can
/// be used for host and device for some programming models, e.g. OpenMP.
static std::string GetTriplePlusArchString(const ToolChain *TC,
                                           StringRef BoundArch,
                                           Action::OffloadKind OffloadKind) {
  std::string TriplePlusArch = TC->getTriple().normalize();
  if (!BoundArch.empty()) {
    TriplePlusArch += "-";
    TriplePlusArch += BoundArch;
  }
  TriplePlusArch += "-";
  TriplePlusArch += Action::GetOffloadKindName(OffloadKind);
  return TriplePlusArch;
}

InputInfoList Driver::BuildJobsForAction(
    Compilation &C, const Action *A, const ToolChain *TC, StringRef BoundArch,
    bool AtTopLevel, bool MultipleArchs, const char *LinkingOutput,
    std::map<std::pair<const Action *, std::string>, InputInfoList>
        &CachedResults,
    Action::OffloadKind TargetDeviceOffloadKind) const {
  std::pair<const Action *, std::string> ActionTC = {
      A, GetTriplePlusArchString(TC, BoundArch, TargetDeviceOffloadKind)};
  auto CachedResult = CachedResults.find(ActionTC);
  if (CachedResult != CachedResults.end()) {
    return CachedResult->second;
  }
  InputInfoList Result = BuildJobsForActionNoCache(
      C, A, TC, BoundArch, AtTopLevel, MultipleArchs, LinkingOutput,
      CachedResults, TargetDeviceOffloadKind);
  CachedResults[ActionTC] = Result;
  return Result;
}

InputInfoList Driver::BuildJobsForActionNoCache(
    Compilation &C, const Action *A, const ToolChain *TC, StringRef BoundArch,
    bool AtTopLevel, bool MultipleArchs, const char *LinkingOutput,
    std::map<std::pair<const Action *, std::string>, InputInfoList>
        &CachedResults,
    Action::OffloadKind TargetDeviceOffloadKind) const {
  llvm::PrettyStackTraceString CrashInfo("Building compilation jobs");

  InputInfoList OffloadDependencesInputInfo;
  bool BuildingForOffloadDevice = TargetDeviceOffloadKind != Action::OFK_None;
  if (const OffloadAction *OA = dyn_cast<OffloadAction>(A)) {
    // The 'Darwin' toolchain is initialized only when its arguments are
    // computed. Get the default arguments for OFK_None to ensure that
    // initialization is performed before processing the offload action.
    // FIXME: Remove when darwin's toolchain is initialized during construction.
    C.getArgsForToolChain(TC, BoundArch, Action::OFK_None);

    // The offload action is expected to be used in four different situations.
    //
    // a) Set a toolchain/architecture/kind for a host action:
    //    Host Action 1 -> OffloadAction -> Host Action 2
    //
    // b) Set a toolchain/architecture/kind for a device action;
    //    Device Action 1 -> OffloadAction -> Device Action 2
    //
    // c) Specify a device dependence to a host action;
    //    Device Action 1  _
    //                      \
    //      Host Action 1  ---> OffloadAction -> Host Action 2
    //
    // d) Specify a host dependence to a device action.
    //      Host Action 1  _
    //                      \
    //    Device Action 1  ---> OffloadAction -> Device Action 2
    //
    // For a) and b), we just return the job generated for the dependence. For
    // c) and d) we override the current action with the host/device dependence
    // if the current toolchain is host/device and set the offload dependences
    // info with the jobs obtained from the device/host dependence(s).

    // If there is a single device option, just generate the job for it.
    if (OA->hasSingleDeviceDependence()) {
      InputInfoList DevA;
      OA->doOnEachDeviceDependence([&](Action *DepA, const ToolChain *DepTC,
                                       const char *DepBoundArch) {
        DevA =
            BuildJobsForAction(C, DepA, DepTC, DepBoundArch, AtTopLevel,
                               /*MultipleArchs*/ !!DepBoundArch, LinkingOutput,
                               CachedResults, DepA->getOffloadingDeviceKind());
      });
      return DevA;
    }

    // If 'Action 2' is host, we generate jobs for the device dependences and
    // override the current action with the host dependence. Otherwise, we
    // generate the host dependences and override the action with the device
    // dependence. The dependences can't therefore be a top-level action.
    OA->doOnEachDependence(
        /*IsHostDependence=*/BuildingForOffloadDevice,
        [&](Action *DepA, const ToolChain *DepTC, const char *DepBoundArch) {
          OffloadDependencesInputInfo.append(BuildJobsForAction(
              C, DepA, DepTC, DepBoundArch, /*AtTopLevel=*/false,
              /*MultipleArchs*/ !!DepBoundArch, LinkingOutput, CachedResults,
              DepA->getOffloadingDeviceKind()));
        });

    A = BuildingForOffloadDevice
            ? OA->getSingleDeviceDependence(/*DoNotConsiderHostActions=*/true)
            : OA->getHostDependence();

    // We may have already built this action as a part of the offloading
    // toolchain, return the cached input if so.
    std::pair<const Action *, std::string> ActionTC = {
        OA->getHostDependence(),
        GetTriplePlusArchString(TC, BoundArch, TargetDeviceOffloadKind)};
    if (CachedResults.find(ActionTC) != CachedResults.end()) {
      InputInfoList Inputs = CachedResults[ActionTC];
      Inputs.append(OffloadDependencesInputInfo);
      return Inputs;
    }
  }

  if (const InputAction *IA = dyn_cast<InputAction>(A)) {
    // FIXME: It would be nice to not claim this here; maybe the old scheme of
    // just using Args was better?
    const Arg &Input = IA->getInputArg();
    Input.claim();
    if (Input.getOption().matches(options::OPT_INPUT)) {
      const char *Name = Input.getValue();
      return {InputInfo(A, Name, /* _BaseInput = */ Name)};
    }
    return {InputInfo(A, &Input, /* _BaseInput = */ "")};
  }

  if (const BindArchAction *BAA = dyn_cast<BindArchAction>(A)) {
    const ToolChain *TC;
    StringRef ArchName = BAA->getArchName();

    if (!ArchName.empty())
      TC = &getToolChain(C.getArgs(),
                         computeTargetTriple(*this, TargetTriple,
                                             C.getArgs(), ArchName));
    else
      TC = &C.getDefaultToolChain();

    return BuildJobsForAction(C, *BAA->input_begin(), TC, ArchName, AtTopLevel,
                              MultipleArchs, LinkingOutput, CachedResults,
                              TargetDeviceOffloadKind);
  }


  ActionList Inputs = A->getInputs();

  const JobAction *JA = cast<JobAction>(A);
  ActionList CollapsedOffloadActions;

  ToolSelector TS(JA, *TC, C, isSaveTempsEnabled(),
                  embedBitcodeInObject() && !isUsingLTO());
  const Tool *T = TS.getTool(Inputs, CollapsedOffloadActions);

  if (!T)
    return {InputInfo()};

  if (BuildingForOffloadDevice &&
      A->getOffloadingDeviceKind() == Action::OFK_OpenMP) {
    if (TC->getTriple().isAMDGCN()) {
      // AMDGCN treats backend and assemble actions as no-op because
      // linker does not support object files.
      if (const BackendJobAction *BA = dyn_cast<BackendJobAction>(A)) {
        return BuildJobsForAction(C, *BA->input_begin(), TC, BoundArch,
                                  AtTopLevel, MultipleArchs, LinkingOutput,
                                  CachedResults, TargetDeviceOffloadKind);
      }

      if (const AssembleJobAction *AA = dyn_cast<AssembleJobAction>(A)) {
        return BuildJobsForAction(C, *AA->input_begin(), TC, BoundArch,
                                  AtTopLevel, MultipleArchs, LinkingOutput,
                                  CachedResults, TargetDeviceOffloadKind);
      }
    }
  }

  // If we've collapsed action list that contained OffloadAction we
  // need to build jobs for host/device-side inputs it may have held.
  for (const auto *OA : CollapsedOffloadActions)
    cast<OffloadAction>(OA)->doOnEachDependence(
        /*IsHostDependence=*/BuildingForOffloadDevice,
        [&](Action *DepA, const ToolChain *DepTC, const char *DepBoundArch) {
          OffloadDependencesInputInfo.append(BuildJobsForAction(
              C, DepA, DepTC, DepBoundArch, /* AtTopLevel */ false,
              /*MultipleArchs=*/!!DepBoundArch, LinkingOutput, CachedResults,
              DepA->getOffloadingDeviceKind()));
        });

  // Only use pipes when there is exactly one input.
  InputInfoList InputInfos;
  for (const Action *Input : Inputs) {
    // Treat dsymutil and verify sub-jobs as being at the top-level too, they
    // shouldn't get temporary output names.
    // FIXME: Clean this up.
    bool SubJobAtTopLevel =
        AtTopLevel && (isa<DsymutilJobAction>(A) || isa<VerifyJobAction>(A));
    InputInfos.append(BuildJobsForAction(
        C, Input, TC, BoundArch, SubJobAtTopLevel, MultipleArchs, LinkingOutput,
        CachedResults, A->getOffloadingDeviceKind()));
  }

  // Always use the first file input as the base input.
  const char *BaseInput = InputInfos[0].getBaseInput();
  for (auto &Info : InputInfos) {
    if (Info.isFilename()) {
      BaseInput = Info.getBaseInput();
      break;
    }
  }

  // ... except dsymutil actions, which use their actual input as the base
  // input.
  if (JA->getType() == types::TY_dSYM)
    BaseInput = InputInfos[0].getFilename();

  // ... and in header module compilations, which use the module name.
  if (auto *ModuleJA = dyn_cast<HeaderModulePrecompileJobAction>(JA))
    BaseInput = ModuleJA->getModuleName();

  // Append outputs of offload device jobs to the input list
  if (!OffloadDependencesInputInfo.empty())
    InputInfos.append(OffloadDependencesInputInfo.begin(),
                      OffloadDependencesInputInfo.end());

  // Set the effective triple of the toolchain for the duration of this job.
  llvm::Triple EffectiveTriple;
  const ToolChain &ToolTC = T->getToolChain();
  const ArgList &Args =
      C.getArgsForToolChain(TC, BoundArch, A->getOffloadingDeviceKind());
  if (InputInfos.size() != 1) {
    EffectiveTriple = llvm::Triple(ToolTC.ComputeEffectiveClangTriple(Args));
  } else {
    // Pass along the input type if it can be unambiguously determined.
    EffectiveTriple = llvm::Triple(
        ToolTC.ComputeEffectiveClangTriple(Args, InputInfos[0].getType()));
  }
  RegisterEffectiveTriple TripleRAII(ToolTC, EffectiveTriple);

  // Determine the place to write output to, if any.
  InputInfo Result;
  InputInfoList UnbundlingResults;
  if (auto *UA = dyn_cast<OffloadUnbundlingJobAction>(JA)) {
    // If we have an unbundling job, we need to create results for all the
    // outputs. We also update the results cache so that other actions using
    // this unbundling action can get the right results.
    for (auto &UI : UA->getDependentActionsInfo()) {
      assert(UI.DependentOffloadKind != Action::OFK_None &&
             "Unbundling with no offloading??");

      // Unbundling actions are never at the top level. When we generate the
      // offloading prefix, we also do that for the host file because the
      // unbundling action does not change the type of the output which can
      // cause a overwrite.
      std::string OffloadingPrefix = Action::GetOffloadingFileNamePrefix(
          UI.DependentOffloadKind,
          UI.DependentToolChain->getTriple().normalize(),
          /*CreatePrefixForHost=*/true);
      auto CurI = InputInfo(
          UA,
          GetNamedOutputPath(C, *UA, BaseInput, UI.DependentBoundArch,
                             /*AtTopLevel=*/false,
                             MultipleArchs ||
                                 UI.DependentOffloadKind == Action::OFK_HIP,
                             OffloadingPrefix),
          BaseInput);
      // Save the unbundling result.
      UnbundlingResults.push_back(CurI);

      // Get the unique string identifier for this dependence and cache the
      // result.
      StringRef Arch;
      if (TargetDeviceOffloadKind == Action::OFK_HIP) {
        if (UI.DependentOffloadKind == Action::OFK_Host)
          Arch = StringRef();
        else
          Arch = UI.DependentBoundArch;
      } else
        Arch = BoundArch;

      CachedResults[{A, GetTriplePlusArchString(UI.DependentToolChain, Arch,
                                                UI.DependentOffloadKind)}] = {
          CurI};
    }

    // Now that we have all the results generated, select the one that should be
    // returned for the current depending action.
    std::pair<const Action *, std::string> ActionTC = {
        A, GetTriplePlusArchString(TC, BoundArch, TargetDeviceOffloadKind)};
    assert(CachedResults.find(ActionTC) != CachedResults.end() &&
           "Result does not exist??");
    Result = CachedResults[ActionTC].front();
  } else if (JA->getType() == types::TY_Nothing)
    Result = {InputInfo(A, BaseInput)};
  else {
    // We only have to generate a prefix for the host if this is not a top-level
    // action.
    std::string OffloadingPrefix = Action::GetOffloadingFileNamePrefix(
        A->getOffloadingDeviceKind(), TC->getTriple().normalize(),
        /*CreatePrefixForHost=*/!!A->getOffloadingHostActiveKinds() &&
            !AtTopLevel);
    if (isa<OffloadWrapperJobAction>(JA)) {
      if (Arg *FinalOutput = C.getArgs().getLastArg(options::OPT_o))
        BaseInput = FinalOutput->getValue();
      else
        BaseInput = getDefaultImageName();
      BaseInput =
          C.getArgs().MakeArgString(std::string(BaseInput) + "-wrapper");
    }
    Result = InputInfo(A, GetNamedOutputPath(C, *JA, BaseInput, BoundArch,
                                             AtTopLevel, MultipleArchs,
                                             OffloadingPrefix),
                       BaseInput);
  }

  if (CCCPrintBindings && !CCGenDiagnostics) {
    llvm::errs() << "# \"" << T->getToolChain().getTripleString() << '"'
                 << " - \"" << T->getName() << "\", inputs: [";
    for (unsigned i = 0, e = InputInfos.size(); i != e; ++i) {
      llvm::errs() << InputInfos[i].getAsString();
      if (i + 1 != e)
        llvm::errs() << ", ";
    }
    if (UnbundlingResults.empty())
      llvm::errs() << "], output: " << Result.getAsString() << "\n";
    else {
      llvm::errs() << "], outputs: [";
      for (unsigned i = 0, e = UnbundlingResults.size(); i != e; ++i) {
        llvm::errs() << UnbundlingResults[i].getAsString();
        if (i + 1 != e)
          llvm::errs() << ", ";
      }
      llvm::errs() << "] \n";
    }
  } else {
    if (UnbundlingResults.empty())
      T->ConstructJob(
          C, *JA, Result, InputInfos,
          C.getArgsForToolChain(TC, BoundArch, JA->getOffloadingDeviceKind()),
          LinkingOutput);
    else
      T->ConstructJobMultipleOutputs(
          C, *JA, UnbundlingResults, InputInfos,
          C.getArgsForToolChain(TC, BoundArch, JA->getOffloadingDeviceKind()),
          LinkingOutput);
  }
  return {Result};
}

const char *Driver::getDefaultImageName() const {
  llvm::Triple Target(llvm::Triple::normalize(TargetTriple));
  return Target.isOSWindows() ? "a.exe" : "a.out";
}

/// Create output filename based on ArgValue, which could either be a
/// full filename, filename without extension, or a directory. If ArgValue
/// does not provide a filename, then use BaseName, and use the extension
/// suitable for FileType.
static const char *MakeCLOutputFilename(const ArgList &Args, StringRef ArgValue,
                                        StringRef BaseName,
                                        types::ID FileType) {
  SmallString<128> Filename = ArgValue;

  if (ArgValue.empty()) {
    // If the argument is empty, output to BaseName in the current dir.
    Filename = BaseName;
  } else if (llvm::sys::path::is_separator(Filename.back())) {
    // If the argument is a directory, output to BaseName in that dir.
    llvm::sys::path::append(Filename, BaseName);
  }

  if (!llvm::sys::path::has_extension(ArgValue)) {
    // If the argument didn't provide an extension, then set it.
    const char *Extension = types::getTypeTempSuffix(FileType, true);

    if (FileType == types::TY_Image &&
        Args.hasArg(options::OPT__SLASH_LD, options::OPT__SLASH_LDd)) {
      // The output file is a dll.
      Extension = "dll";
    }

    llvm::sys::path::replace_extension(Filename, Extension);
  }

  return Args.MakeArgString(Filename.c_str());
}

static bool HasPreprocessOutput(const Action &JA) {
  if (isa<PreprocessJobAction>(JA))
    return true;
  if (isa<OffloadAction>(JA) && isa<PreprocessJobAction>(JA.getInputs()[0]))
    return true;
  if (isa<OffloadBundlingJobAction>(JA) &&
      HasPreprocessOutput(*(JA.getInputs()[0])))
    return true;
  return false;
}

const char *Driver::GetNamedOutputPath(Compilation &C, const JobAction &JA,
                                       const char *BaseInput,
                                       StringRef OrigBoundArch, bool AtTopLevel,
                                       bool MultipleArchs,
                                       StringRef OffloadingPrefix) const {
  std::string BoundArch = OrigBoundArch.str();
  if (is_style_windows(llvm::sys::path::Style::native)) {
    // BoundArch may contains ':', which is invalid in file names on Windows,
    // therefore replace it with '%'.
    std::replace(BoundArch.begin(), BoundArch.end(), ':', '@');
  }

  llvm::PrettyStackTraceString CrashInfo("Computing output path");
  // Output to a user requested destination?
  if (AtTopLevel && !isa<DsymutilJobAction>(JA) && !isa<VerifyJobAction>(JA)) {
    if (Arg *FinalOutput = C.getArgs().getLastArg(options::OPT_o))
      return C.addResultFile(FinalOutput->getValue(), &JA);
  }

  // For /P, preprocess to file named after BaseInput.
  if (C.getArgs().hasArg(options::OPT__SLASH_P)) {
    assert(AtTopLevel && isa<PreprocessJobAction>(JA));
    StringRef BaseName = llvm::sys::path::filename(BaseInput);
    StringRef NameArg;
    if (Arg *A = C.getArgs().getLastArg(options::OPT__SLASH_Fi))
      NameArg = A->getValue();
    return C.addResultFile(
        MakeCLOutputFilename(C.getArgs(), NameArg, BaseName, types::TY_PP_C),
        &JA);
  }

  // Default to writing to stdout?
  if (AtTopLevel && !CCGenDiagnostics && HasPreprocessOutput(JA)) {
    return "-";
  }

  if (JA.getType() == types::TY_ModuleFile &&
      C.getArgs().getLastArg(options::OPT_module_file_info)) {
    return "-";
  }

  // Is this the assembly listing for /FA?
  if (JA.getType() == types::TY_PP_Asm &&
      (C.getArgs().hasArg(options::OPT__SLASH_FA) ||
       C.getArgs().hasArg(options::OPT__SLASH_Fa))) {
    // Use /Fa and the input filename to determine the asm file name.
    StringRef BaseName = llvm::sys::path::filename(BaseInput);
    StringRef FaValue = C.getArgs().getLastArgValue(options::OPT__SLASH_Fa);
    return C.addResultFile(
        MakeCLOutputFilename(C.getArgs(), FaValue, BaseName, JA.getType()),
        &JA);
  }

  // Output to a temporary file?
  if ((!AtTopLevel && !isSaveTempsEnabled() &&
       !C.getArgs().hasArg(options::OPT__SLASH_Fo)) ||
      CCGenDiagnostics) {
    StringRef Name = llvm::sys::path::filename(BaseInput);
    std::pair<StringRef, StringRef> Split = Name.split('.');
    SmallString<128> TmpName;
    const char *Suffix = types::getTypeTempSuffix(JA.getType(), IsCLMode());
    Arg *A = C.getArgs().getLastArg(options::OPT_fcrash_diagnostics_dir);
    if (CCGenDiagnostics && A) {
      SmallString<128> CrashDirectory(A->getValue());
      if (!getVFS().exists(CrashDirectory))
        llvm::sys::fs::create_directories(CrashDirectory);
      llvm::sys::path::append(CrashDirectory, Split.first);
      const char *Middle = Suffix ? "-%%%%%%." : "-%%%%%%";
      std::error_code EC = llvm::sys::fs::createUniqueFile(
          CrashDirectory + Middle + Suffix, TmpName);
      if (EC) {
        Diag(clang::diag::err_unable_to_make_temp) << EC.message();
        return "";
      }
    } else {
      if (MultipleArchs && !BoundArch.empty()) {
        TmpName = GetTemporaryDirectory(Split.first);
        llvm::sys::path::append(TmpName,
                                Split.first + "-" + BoundArch + "." + Suffix);
      } else {
        TmpName = GetTemporaryPath(Split.first, Suffix);
      }
    }
    return C.addTempFile(C.getArgs().MakeArgString(TmpName));
  }

  SmallString<128> BasePath(BaseInput);
  SmallString<128> ExternalPath("");
  StringRef BaseName;

  // Dsymutil actions should use the full path.
  if (isa<DsymutilJobAction>(JA) && C.getArgs().hasArg(options::OPT_dsym_dir)) {
    ExternalPath += C.getArgs().getLastArg(options::OPT_dsym_dir)->getValue();
    // We use posix style here because the tests (specifically
    // darwin-dsymutil.c) demonstrate that posix style paths are acceptable
    // even on Windows and if we don't then the similar test covering this
    // fails.
    llvm::sys::path::append(ExternalPath, llvm::sys::path::Style::posix,
                            llvm::sys::path::filename(BasePath));
    BaseName = ExternalPath;
  } else if (isa<DsymutilJobAction>(JA) || isa<VerifyJobAction>(JA))
    BaseName = BasePath;
  else
    BaseName = llvm::sys::path::filename(BasePath);

  // Determine what the derived output name should be.
  const char *NamedOutput;

  if ((JA.getType() == types::TY_Object || JA.getType() == types::TY_LTO_BC) &&
      C.getArgs().hasArg(options::OPT__SLASH_Fo, options::OPT__SLASH_o)) {
    // The /Fo or /o flag decides the object filename.
    StringRef Val =
        C.getArgs()
            .getLastArg(options::OPT__SLASH_Fo, options::OPT__SLASH_o)
            ->getValue();
    NamedOutput =
        MakeCLOutputFilename(C.getArgs(), Val, BaseName, types::TY_Object);
  } else if (JA.getType() == types::TY_Image &&
             C.getArgs().hasArg(options::OPT__SLASH_Fe,
                                options::OPT__SLASH_o)) {
    // The /Fe or /o flag names the linked file.
    StringRef Val =
        C.getArgs()
            .getLastArg(options::OPT__SLASH_Fe, options::OPT__SLASH_o)
            ->getValue();
    NamedOutput =
        MakeCLOutputFilename(C.getArgs(), Val, BaseName, types::TY_Image);
  } else if (JA.getType() == types::TY_Image) {
    if (IsCLMode()) {
      // clang-cl uses BaseName for the executable name.
      NamedOutput =
          MakeCLOutputFilename(C.getArgs(), "", BaseName, types::TY_Image);
    } else {
      SmallString<128> Output(getDefaultImageName());
      // HIP image for device compilation with -fno-gpu-rdc is per compilation
      // unit.
      bool IsHIPNoRDC = JA.getOffloadingDeviceKind() == Action::OFK_HIP &&
                        !C.getArgs().hasFlag(options::OPT_fgpu_rdc,
                                             options::OPT_fno_gpu_rdc, false);
      if (IsHIPNoRDC) {
        Output = BaseName;
        llvm::sys::path::replace_extension(Output, "");
      }
      Output += OffloadingPrefix;
      if (MultipleArchs && !BoundArch.empty()) {
        Output += "-";
        Output.append(BoundArch);
      }
      if (IsHIPNoRDC)
        Output += ".out";
      NamedOutput = C.getArgs().MakeArgString(Output.c_str());
    }
  } else if (JA.getType() == types::TY_PCH && IsCLMode()) {
    NamedOutput = C.getArgs().MakeArgString(GetClPchPath(C, BaseName));
  } else {
    const char *Suffix = types::getTypeTempSuffix(JA.getType(), IsCLMode());
    assert(Suffix && "All types used for output should have a suffix.");

    std::string::size_type End = std::string::npos;
    if (!types::appendSuffixForType(JA.getType()))
      End = BaseName.rfind('.');
    SmallString<128> Suffixed(BaseName.substr(0, End));
    Suffixed += OffloadingPrefix;
    if (MultipleArchs && !BoundArch.empty()) {
      Suffixed += "-";
      Suffixed.append(BoundArch);
    }
    // When using both -save-temps and -emit-llvm, use a ".tmp.bc" suffix for
    // the unoptimized bitcode so that it does not get overwritten by the ".bc"
    // optimized bitcode output.
    auto IsHIPRDCInCompilePhase = [](const JobAction &JA,
                                     const llvm::opt::DerivedArgList &Args) {
      // The relocatable compilation in HIP implies -emit-llvm. Similarly, use a
      // ".tmp.bc" suffix for the unoptimized bitcode (generated in the compile
      // phase.)
      return isa<CompileJobAction>(JA) &&
             JA.getOffloadingDeviceKind() == Action::OFK_HIP &&
             Args.hasFlag(options::OPT_fgpu_rdc, options::OPT_fno_gpu_rdc,
                          false);
    };
    if (!AtTopLevel && JA.getType() == types::TY_LLVM_BC &&
        (C.getArgs().hasArg(options::OPT_emit_llvm) ||
         IsHIPRDCInCompilePhase(JA, C.getArgs())))
      Suffixed += ".tmp";
    Suffixed += '.';
    Suffixed += Suffix;
    NamedOutput = C.getArgs().MakeArgString(Suffixed.c_str());
  }

  // Prepend object file path if -save-temps=obj
  if (!AtTopLevel && isSaveTempsObj() && C.getArgs().hasArg(options::OPT_o) &&
      JA.getType() != types::TY_PCH) {
    Arg *FinalOutput = C.getArgs().getLastArg(options::OPT_o);
    SmallString<128> TempPath(FinalOutput->getValue());
    llvm::sys::path::remove_filename(TempPath);
    StringRef OutputFileName = llvm::sys::path::filename(NamedOutput);
    llvm::sys::path::append(TempPath, OutputFileName);
    NamedOutput = C.getArgs().MakeArgString(TempPath.c_str());
  }

  // If we're saving temps and the temp file conflicts with the input file,
  // then avoid overwriting input file.
  if (!AtTopLevel && isSaveTempsEnabled() && NamedOutput == BaseName) {
    bool SameFile = false;
    SmallString<256> Result;
    llvm::sys::fs::current_path(Result);
    llvm::sys::path::append(Result, BaseName);
    llvm::sys::fs::equivalent(BaseInput, Result.c_str(), SameFile);
    // Must share the same path to conflict.
    if (SameFile) {
      StringRef Name = llvm::sys::path::filename(BaseInput);
      std::pair<StringRef, StringRef> Split = Name.split('.');
      std::string TmpName = GetTemporaryPath(
          Split.first, types::getTypeTempSuffix(JA.getType(), IsCLMode()));
      return C.addTempFile(C.getArgs().MakeArgString(TmpName));
    }
  }

  // As an annoying special case, PCH generation doesn't strip the pathname.
  if (JA.getType() == types::TY_PCH && !IsCLMode()) {
    llvm::sys::path::remove_filename(BasePath);
    if (BasePath.empty())
      BasePath = NamedOutput;
    else
      llvm::sys::path::append(BasePath, NamedOutput);
    return C.addResultFile(C.getArgs().MakeArgString(BasePath.c_str()), &JA);
  } else {
    return C.addResultFile(NamedOutput, &JA);
  }
}

std::string Driver::GetFilePath(StringRef Name, const ToolChain &TC) const {
  // Search for Name in a list of paths.
  auto SearchPaths = [&](const llvm::SmallVectorImpl<std::string> &P)
      -> llvm::Optional<std::string> {
    // Respect a limited subset of the '-Bprefix' functionality in GCC by
    // attempting to use this prefix when looking for file paths.
    for (const auto &Dir : P) {
      if (Dir.empty())
        continue;
      SmallString<128> P(Dir[0] == '=' ? SysRoot + Dir.substr(1) : Dir);
      llvm::sys::path::append(P, Name);
      if (llvm::sys::fs::exists(Twine(P)))
        return std::string(P);
    }
    return None;
  };

  if (auto P = SearchPaths(PrefixDirs))
    return *P;

  SmallString<128> R(ResourceDir);
  llvm::sys::path::append(R, Name);
  if (llvm::sys::fs::exists(Twine(R)))
    return std::string(R.str());

  SmallString<128> P(TC.getCompilerRTPath());
  llvm::sys::path::append(P, Name);
  if (llvm::sys::fs::exists(Twine(P)))
    return std::string(P.str());

  SmallString<128> D(Dir);
  llvm::sys::path::append(D, "..", Name);
  if (llvm::sys::fs::exists(Twine(D)))
    return std::string(D.str());

  if (auto P = SearchPaths(TC.getLibraryPaths()))
    return *P;

  if (auto P = SearchPaths(TC.getFilePaths()))
    return *P;

  return std::string(Name);
}

void Driver::generatePrefixedToolNames(
    StringRef Tool, const ToolChain &TC,
    SmallVectorImpl<std::string> &Names) const {
  // FIXME: Needs a better variable than TargetTriple
  Names.emplace_back((TargetTriple + "-" + Tool).str());
  Names.emplace_back(Tool);
}

static bool ScanDirForExecutable(SmallString<128> &Dir, StringRef Name) {
  llvm::sys::path::append(Dir, Name);
  if (llvm::sys::fs::can_execute(Twine(Dir)))
    return true;
  llvm::sys::path::remove_filename(Dir);
  return false;
}

std::string Driver::GetProgramPath(StringRef Name, const ToolChain &TC) const {
  SmallVector<std::string, 2> TargetSpecificExecutables;
  generatePrefixedToolNames(Name, TC, TargetSpecificExecutables);

  // Respect a limited subset of the '-Bprefix' functionality in GCC by
  // attempting to use this prefix when looking for program paths.
  for (const auto &PrefixDir : PrefixDirs) {
    if (llvm::sys::fs::is_directory(PrefixDir)) {
      SmallString<128> P(PrefixDir);
      if (ScanDirForExecutable(P, Name))
        return std::string(P.str());
    } else {
      SmallString<128> P((PrefixDir + Name).str());
      if (llvm::sys::fs::can_execute(Twine(P)))
        return std::string(P.str());
    }
  }

  const ToolChain::path_list &List = TC.getProgramPaths();
  for (const auto &TargetSpecificExecutable : TargetSpecificExecutables) {
    // For each possible name of the tool look for it in
    // program paths first, then the path.
    // Higher priority names will be first, meaning that
    // a higher priority name in the path will be found
    // instead of a lower priority name in the program path.
    // E.g. <triple>-gcc on the path will be found instead
    // of gcc in the program path
    for (const auto &Path : List) {
      SmallString<128> P(Path);
      if (ScanDirForExecutable(P, TargetSpecificExecutable))
        return std::string(P.str());
    }

    // Fall back to the path
    if (llvm::ErrorOr<std::string> P =
            llvm::sys::findProgramByName(TargetSpecificExecutable))
      return *P;
  }

  return std::string(Name);
}

std::string Driver::GetTemporaryPath(StringRef Prefix, StringRef Suffix) const {
  SmallString<128> Path;
  std::error_code EC = llvm::sys::fs::createTemporaryFile(Prefix, Suffix, Path);
  if (EC) {
    Diag(clang::diag::err_unable_to_make_temp) << EC.message();
    return "";
  }

  return std::string(Path.str());
}

std::string Driver::GetTemporaryDirectory(StringRef Prefix) const {
  SmallString<128> Path;
  std::error_code EC = llvm::sys::fs::createUniqueDirectory(Prefix, Path);
  if (EC) {
    Diag(clang::diag::err_unable_to_make_temp) << EC.message();
    return "";
  }

  return std::string(Path.str());
}

std::string Driver::GetClPchPath(Compilation &C, StringRef BaseName) const {
  SmallString<128> Output;
  if (Arg *FpArg = C.getArgs().getLastArg(options::OPT__SLASH_Fp)) {
    // FIXME: If anybody needs it, implement this obscure rule:
    // "If you specify a directory without a file name, the default file name
    // is VCx0.pch., where x is the major version of Visual C++ in use."
    Output = FpArg->getValue();

    // "If you do not specify an extension as part of the path name, an
    // extension of .pch is assumed. "
    if (!llvm::sys::path::has_extension(Output))
      Output += ".pch";
  } else {
    if (Arg *YcArg = C.getArgs().getLastArg(options::OPT__SLASH_Yc))
      Output = YcArg->getValue();
    if (Output.empty())
      Output = BaseName;
    llvm::sys::path::replace_extension(Output, ".pch");
  }
  return std::string(Output.str());
}

const ToolChain &Driver::getToolChain(const ArgList &Args,
                                      const llvm::Triple &Target) const {

  auto &TC = ToolChains[Target.str()];
  if (!TC) {
    switch (Target.getOS()) {
    case llvm::Triple::AIX:
      TC = std::make_unique<toolchains::AIX>(*this, Target, Args);
      break;
    case llvm::Triple::Haiku:
      TC = std::make_unique<toolchains::Haiku>(*this, Target, Args);
      break;
    case llvm::Triple::Ananas:
      TC = std::make_unique<toolchains::Ananas>(*this, Target, Args);
      break;
    case llvm::Triple::CloudABI:
      TC = std::make_unique<toolchains::CloudABI>(*this, Target, Args);
      break;
    case llvm::Triple::Darwin:
    case llvm::Triple::MacOSX:
    case llvm::Triple::IOS:
    case llvm::Triple::TvOS:
    case llvm::Triple::WatchOS:
      TC = std::make_unique<toolchains::DarwinClang>(*this, Target, Args);
      break;
    case llvm::Triple::DragonFly:
      TC = std::make_unique<toolchains::DragonFly>(*this, Target, Args);
      break;
    case llvm::Triple::OpenBSD:
      TC = std::make_unique<toolchains::OpenBSD>(*this, Target, Args);
      break;
    case llvm::Triple::NetBSD:
      TC = std::make_unique<toolchains::NetBSD>(*this, Target, Args);
      break;
    case llvm::Triple::FreeBSD:
      if (Target.isPPC())
        TC = std::make_unique<toolchains::PPCFreeBSDToolChain>(*this, Target,
                                                               Args);
      else
        TC = std::make_unique<toolchains::FreeBSD>(*this, Target, Args);
      break;
    case llvm::Triple::Minix:
      TC = std::make_unique<toolchains::Minix>(*this, Target, Args);
      break;
    case llvm::Triple::Linux:
    case llvm::Triple::ELFIAMCU:
      if (Target.getArch() == llvm::Triple::hexagon)
        TC = std::make_unique<toolchains::HexagonToolChain>(*this, Target,
                                                             Args);
      else if (Target.getArch() == llvm::Triple::ve)
        TC = std::make_unique<toolchains::VEToolChain>(*this, Target, Args);
      else if ((Target.getVendor() == llvm::Triple::MipsTechnologies) &&
               !Target.hasEnvironment())
        TC = std::make_unique<toolchains::MipsLLVMToolChain>(*this, Target,
                                                              Args);
      else if (Target.isPPC())
        TC = std::make_unique<toolchains::PPCLinuxToolChain>(*this, Target,
                                                              Args);
      else if (Target.getArch() == llvm::Triple::ve)
        TC = std::make_unique<toolchains::VEToolChain>(*this, Target, Args);

      else
        TC = std::make_unique<toolchains::Linux>(*this, Target, Args);
      break;
    case llvm::Triple::NaCl:
      TC = std::make_unique<toolchains::NaClToolChain>(*this, Target, Args);
      break;
    case llvm::Triple::Fuchsia:
      TC = std::make_unique<toolchains::Fuchsia>(*this, Target, Args);
      break;
    case llvm::Triple::Solaris:
      TC = std::make_unique<toolchains::Solaris>(*this, Target, Args);
      break;
    case llvm::Triple::AMDHSA:
      TC = std::make_unique<toolchains::ROCMToolChain>(*this, Target, Args);
      break;
    case llvm::Triple::AMDPAL:
    case llvm::Triple::Mesa3D:
      TC = std::make_unique<toolchains::AMDGPUToolChain>(*this, Target, Args);
      break;
    case llvm::Triple::Win32:
      switch (Target.getEnvironment()) {
      default:
        if (Target.isOSBinFormatELF())
          TC = std::make_unique<toolchains::Generic_ELF>(*this, Target, Args);
        else if (Target.isOSBinFormatMachO())
          TC = std::make_unique<toolchains::MachO>(*this, Target, Args);
        else
          TC = std::make_unique<toolchains::Generic_GCC>(*this, Target, Args);
        break;
      case llvm::Triple::GNU:
        TC = std::make_unique<toolchains::MinGW>(*this, Target, Args);
        break;
      case llvm::Triple::Itanium:
        TC = std::make_unique<toolchains::CrossWindowsToolChain>(*this, Target,
                                                                  Args);
        break;
      case llvm::Triple::MSVC:
      case llvm::Triple::UnknownEnvironment:
        if (Args.getLastArgValue(options::OPT_fuse_ld_EQ)
                .startswith_insensitive("bfd"))
          TC = std::make_unique<toolchains::CrossWindowsToolChain>(
              *this, Target, Args);
        else
          TC =
              std::make_unique<toolchains::MSVCToolChain>(*this, Target, Args);
        break;
      }
      break;
    case llvm::Triple::PS4:
      TC = std::make_unique<toolchains::PS4CPU>(*this, Target, Args);
      break;
    case llvm::Triple::PS5:
      TC = std::make_unique<toolchains::PS5CPU>(*this, Target, Args);
      break;
    case llvm::Triple::Contiki:
      TC = std::make_unique<toolchains::Contiki>(*this, Target, Args);
      break;
    case llvm::Triple::Hurd:
      TC = std::make_unique<toolchains::Hurd>(*this, Target, Args);
      break;
    case llvm::Triple::ZOS:
      TC = std::make_unique<toolchains::ZOS>(*this, Target, Args);
      break;
    case llvm::Triple::ShaderModel:
      TC = std::make_unique<toolchains::HLSLToolChain>(*this, Target, Args);
      break;
    default:
      // Of these targets, Hexagon is the only one that might have
      // an OS of Linux, in which case it got handled above already.
      switch (Target.getArch()) {
      case llvm::Triple::tce:
        TC = std::make_unique<toolchains::TCEToolChain>(*this, Target, Args);
        break;
      case llvm::Triple::tcele:
        TC = std::make_unique<toolchains::TCELEToolChain>(*this, Target, Args);
        break;
      case llvm::Triple::hexagon:
        TC = std::make_unique<toolchains::HexagonToolChain>(*this, Target,
                                                             Args);
        break;
      case llvm::Triple::lanai:
        TC = std::make_unique<toolchains::LanaiToolChain>(*this, Target, Args);
        break;
      case llvm::Triple::xcore:
        TC = std::make_unique<toolchains::XCoreToolChain>(*this, Target, Args);
        break;
      case llvm::Triple::wasm32:
      case llvm::Triple::wasm64:
        TC = std::make_unique<toolchains::WebAssembly>(*this, Target, Args);
        break;
      case llvm::Triple::avr:
        TC = std::make_unique<toolchains::AVRToolChain>(*this, Target, Args);
        break;
      case llvm::Triple::msp430:
        TC =
            std::make_unique<toolchains::MSP430ToolChain>(*this, Target, Args);
        break;
      case llvm::Triple::riscv32:
      case llvm::Triple::riscv64:
        if (toolchains::RISCVToolChain::hasGCCToolchain(*this, Args))
          TC =
              std::make_unique<toolchains::RISCVToolChain>(*this, Target, Args);
        else
          TC = std::make_unique<toolchains::BareMetal>(*this, Target, Args);
        break;
      case llvm::Triple::ve:
        TC = std::make_unique<toolchains::VEToolChain>(*this, Target, Args);
        break;
      case llvm::Triple::spirv32:
      case llvm::Triple::spirv64:
        TC = std::make_unique<toolchains::SPIRVToolChain>(*this, Target, Args);
        break;
      case llvm::Triple::csky:
        TC = std::make_unique<toolchains::CSKYToolChain>(*this, Target, Args);
        break;
      default:
        if (Target.getVendor() == llvm::Triple::Myriad)
          TC = std::make_unique<toolchains::MyriadToolChain>(*this, Target,
                                                              Args);
        else if (toolchains::BareMetal::handlesTarget(Target))
          TC = std::make_unique<toolchains::BareMetal>(*this, Target, Args);
        else if (Target.isOSBinFormatELF())
          TC = std::make_unique<toolchains::Generic_ELF>(*this, Target, Args);
        else if (Target.isOSBinFormatMachO())
          TC = std::make_unique<toolchains::MachO>(*this, Target, Args);
        else
          TC = std::make_unique<toolchains::Generic_GCC>(*this, Target, Args);
      }
    }
  }

  // Intentionally omitted from the switch above: llvm::Triple::CUDA.  CUDA
  // compiles always need two toolchains, the CUDA toolchain and the host
  // toolchain.  So the only valid way to create a CUDA toolchain is via
  // CreateOffloadingDeviceToolChains.

  return *TC;
}

const ToolChain &Driver::getOffloadingDeviceToolChain(
    const ArgList &Args, const llvm::Triple &Target, const ToolChain &HostTC,
    const Action::OffloadKind &TargetDeviceOffloadKind) const {
  // Use device / host triples as the key into the ToolChains map because the
  // device ToolChain we create depends on both.
  auto &TC = ToolChains[Target.str() + "/" + HostTC.getTriple().str()];
  if (!TC) {
    // Categorized by offload kind > arch rather than OS > arch like
    // the normal getToolChain call, as it seems a reasonable way to categorize
    // things.
    switch (TargetDeviceOffloadKind) {
    case Action::OFK_HIP: {
      if (Target.getArch() == llvm::Triple::amdgcn &&
          Target.getVendor() == llvm::Triple::AMD &&
          Target.getOS() == llvm::Triple::AMDHSA)
        TC = std::make_unique<toolchains::HIPAMDToolChain>(*this, Target,
                                                           HostTC, Args);
      else if (Target.getArch() == llvm::Triple::spirv64 &&
               Target.getVendor() == llvm::Triple::UnknownVendor &&
               Target.getOS() == llvm::Triple::UnknownOS)
        TC = std::make_unique<toolchains::HIPSPVToolChain>(*this, Target,
                                                           HostTC, Args);
      break;
    }
    default:
      break;
    }
  }

  return *TC;
}

bool Driver::ShouldUseClangCompiler(const JobAction &JA) const {
  // Say "no" if there is not exactly one input of a type clang understands.
  if (JA.size() != 1 ||
      !types::isAcceptedByClang((*JA.input_begin())->getType()))
    return false;

  // And say "no" if this is not a kind of action clang understands.
  if (!isa<PreprocessJobAction>(JA) && !isa<PrecompileJobAction>(JA) &&
      !isa<CompileJobAction>(JA) && !isa<BackendJobAction>(JA) &&
      !isa<ExtractAPIJobAction>(JA))
    return false;

  return true;
}

bool Driver::ShouldUseFlangCompiler(const JobAction &JA) const {
  // Say "no" if there is not exactly one input of a type flang understands.
  if (JA.size() != 1 ||
      !types::isAcceptedByFlang((*JA.input_begin())->getType()))
    return false;

  // And say "no" if this is not a kind of action flang understands.
  if (!isa<PreprocessJobAction>(JA) && !isa<CompileJobAction>(JA) &&
      !isa<BackendJobAction>(JA))
    return false;

  return true;
}

bool Driver::ShouldEmitStaticLibrary(const ArgList &Args) const {
  // Only emit static library if the flag is set explicitly.
  if (Args.hasArg(options::OPT_emit_static_lib))
    return true;
  return false;
}

/// GetReleaseVersion - Parse (([0-9]+)(.([0-9]+)(.([0-9]+)?))?)? and return the
/// grouped values as integers. Numbers which are not provided are set to 0.
///
/// \return True if the entire string was parsed (9.2), or all groups were
/// parsed (10.3.5extrastuff).
bool Driver::GetReleaseVersion(StringRef Str, unsigned &Major, unsigned &Minor,
                               unsigned &Micro, bool &HadExtra) {
  HadExtra = false;

  Major = Minor = Micro = 0;
  if (Str.empty())
    return false;

  if (Str.consumeInteger(10, Major))
    return false;
  if (Str.empty())
    return true;
  if (Str[0] != '.')
    return false;

  Str = Str.drop_front(1);

  if (Str.consumeInteger(10, Minor))
    return false;
  if (Str.empty())
    return true;
  if (Str[0] != '.')
    return false;
  Str = Str.drop_front(1);

  if (Str.consumeInteger(10, Micro))
    return false;
  if (!Str.empty())
    HadExtra = true;
  return true;
}

/// Parse digits from a string \p Str and fulfill \p Digits with
/// the parsed numbers. This method assumes that the max number of
/// digits to look for is equal to Digits.size().
///
/// \return True if the entire string was parsed and there are
/// no extra characters remaining at the end.
bool Driver::GetReleaseVersion(StringRef Str,
                               MutableArrayRef<unsigned> Digits) {
  if (Str.empty())
    return false;

  unsigned CurDigit = 0;
  while (CurDigit < Digits.size()) {
    unsigned Digit;
    if (Str.consumeInteger(10, Digit))
      return false;
    Digits[CurDigit] = Digit;
    if (Str.empty())
      return true;
    if (Str[0] != '.')
      return false;
    Str = Str.drop_front(1);
    CurDigit++;
  }

  // More digits than requested, bail out...
  return false;
}

std::pair<unsigned, unsigned>
Driver::getIncludeExcludeOptionFlagMasks(bool IsClCompatMode) const {
  unsigned IncludedFlagsBitmask = 0;
  unsigned ExcludedFlagsBitmask = options::NoDriverOption;

  if (IsClCompatMode) {
    // Include CL and Core options.
    IncludedFlagsBitmask |= options::CLOption;
    IncludedFlagsBitmask |= options::CoreOption;
  } else {
    ExcludedFlagsBitmask |= options::CLOption;
  }
  if (IsDXCMode()) {
    // Include DXC and Core options.
    IncludedFlagsBitmask |= options::DXCOption;
    IncludedFlagsBitmask |= options::CoreOption;
  } else {
    ExcludedFlagsBitmask |= options::DXCOption;
  }
  return std::make_pair(IncludedFlagsBitmask, ExcludedFlagsBitmask);
}

bool clang::driver::isOptimizationLevelFast(const ArgList &Args) {
  return Args.hasFlag(options::OPT_Ofast, options::OPT_O_Group, false);
}

bool clang::driver::willEmitRemarks(const ArgList &Args) {
  // -fsave-optimization-record enables it.
  if (Args.hasFlag(options::OPT_fsave_optimization_record,
                   options::OPT_fno_save_optimization_record, false))
    return true;

  // -fsave-optimization-record=<format> enables it as well.
  if (Args.hasFlag(options::OPT_fsave_optimization_record_EQ,
                   options::OPT_fno_save_optimization_record, false))
    return true;

  // -foptimization-record-file alone enables it too.
  if (Args.hasFlag(options::OPT_foptimization_record_file_EQ,
                   options::OPT_fno_save_optimization_record, false))
    return true;

  // -foptimization-record-passes alone enables it too.
  if (Args.hasFlag(options::OPT_foptimization_record_passes_EQ,
                   options::OPT_fno_save_optimization_record, false))
    return true;
  return false;
}

llvm::StringRef clang::driver::getDriverMode(StringRef ProgName,
                                             ArrayRef<const char *> Args) {
  static const std::string OptName =
      getDriverOptTable().getOption(options::OPT_driver_mode).getPrefixedName();
  llvm::StringRef Opt;
  for (StringRef Arg : Args) {
    if (!Arg.startswith(OptName))
      continue;
    Opt = Arg;
  }
  if (Opt.empty())
    Opt = ToolChain::getTargetAndModeFromProgramName(ProgName).DriverMode;
  return Opt.consume_front(OptName) ? Opt : "";
}

bool driver::IsClangCL(StringRef DriverMode) { return DriverMode.equals("cl"); }<|MERGE_RESOLUTION|>--- conflicted
+++ resolved
@@ -848,35 +848,19 @@
         }
       }
 
-<<<<<<< HEAD
-      if (HasValidOpenMPRuntime) {
-        llvm::StringMap<const char *> FoundNormalizedTriples;
-        for (const char *Val : OpenMPTargets->getValues()) {
-          llvm::Triple TT(ToolChain::getOpenMPTriple(Val));
-          std::string NormalizedName = TT.normalize();
-
-          // Always use the 've-linux' triple for OpenMP offloading
-          // FIXME: In clean code, ToolChains would do this normalization
-          // themselves
-          if (TT.getArch() == llvm::Triple::ve)
-            TT.setOS(llvm::Triple::Linux);
-
-          // Make sure we don't have a duplicate triple.
-          auto Duplicate = FoundNormalizedTriples.find(NormalizedName);
-          if (Duplicate != FoundNormalizedTriples.end()) {
-            Diag(clang::diag::warn_drv_omp_offload_target_duplicate)
-                << Val << Duplicate->second;
-            continue;
-          }
-=======
       for (const auto &TripleAndArchs : DerivedArchs)
         OpenMPTriples.push_back(TripleAndArchs.first());
     }
->>>>>>> 34b6f206
 
     for (StringRef Val : OpenMPTriples) {
       llvm::Triple TT(ToolChain::getOpenMPTriple(Val));
       std::string NormalizedName = TT.normalize();
+
+      // Always use the 've-linux' triple for OpenMP offloading
+      // FIXME: In clean code, ToolChains would do this normalization
+      // themselves
+      if (TT.getArch() == llvm::Triple::ve)
+        TT.setOS(llvm::Triple::Linux);
 
       // Make sure we don't have a duplicate triple.
       auto Duplicate = FoundNormalizedTriples.find(NormalizedName);
