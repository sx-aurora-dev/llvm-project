//===- Marshallers.h - Generic matcher function marshallers -----*- C++ -*-===//
//
// Part of the LLVM Project, under the Apache License v2.0 with LLVM Exceptions.
// See https://llvm.org/LICENSE.txt for license information.
// SPDX-License-Identifier: Apache-2.0 WITH LLVM-exception
//
//===----------------------------------------------------------------------===//
//
/// \file
/// Functions templates and classes to wrap matcher construct functions.
///
/// A collection of template function and classes that provide a generic
/// marshalling layer on top of matcher construct functions.
/// These are used by the registry to export all marshaller constructors with
/// the same generic interface.
//
//===----------------------------------------------------------------------===//

#ifndef LLVM_CLANG_LIB_ASTMATCHERS_DYNAMIC_MARSHALLERS_H
#define LLVM_CLANG_LIB_ASTMATCHERS_DYNAMIC_MARSHALLERS_H

#include "clang/AST/ASTTypeTraits.h"
#include "clang/AST/OperationKinds.h"
#include "clang/ASTMatchers/ASTMatchersInternal.h"
#include "clang/ASTMatchers/Dynamic/Diagnostics.h"
#include "clang/ASTMatchers/Dynamic/VariantValue.h"
#include "clang/Basic/AttrKinds.h"
#include "clang/Basic/LLVM.h"
#include "clang/Basic/OpenMPKinds.h"
#include "clang/Basic/TypeTraits.h"
#include "llvm/ADT/ArrayRef.h"
#include "llvm/ADT/None.h"
#include "llvm/ADT/Optional.h"
#include "llvm/ADT/STLExtras.h"
#include "llvm/ADT/StringRef.h"
#include "llvm/ADT/StringSwitch.h"
#include "llvm/ADT/Twine.h"
#include "llvm/Support/Regex.h"
#include <cassert>
#include <cstddef>
#include <iterator>
#include <limits>
#include <memory>
#include <string>
#include <utility>
#include <vector>

namespace clang {
namespace ast_matchers {
namespace dynamic {
namespace internal {

/// Helper template class to just from argument type to the right is/get
///   functions in VariantValue.
/// Used to verify and extract the matcher arguments below.
template <class T> struct ArgTypeTraits;
template <class T> struct ArgTypeTraits<const T &> : public ArgTypeTraits<T> {
};

template <> struct ArgTypeTraits<std::string> {
  static bool hasCorrectType(const VariantValue &Value) {
    return Value.isString();
  }
  static bool hasCorrectValue(const VariantValue &Value) { return true; }

  static const std::string &get(const VariantValue &Value) {
    return Value.getString();
  }

  static ArgKind getKind() {
    return ArgKind(ArgKind::AK_String);
  }

  static llvm::Optional<std::string> getBestGuess(const VariantValue &) {
    return llvm::None;
  }
};

template <>
struct ArgTypeTraits<StringRef> : public ArgTypeTraits<std::string> {
};

template <class T> struct ArgTypeTraits<ast_matchers::internal::Matcher<T>> {
  static bool hasCorrectType(const VariantValue& Value) {
    return Value.isMatcher();
  }
  static bool hasCorrectValue(const VariantValue &Value) {
    return Value.getMatcher().hasTypedMatcher<T>();
  }

  static ast_matchers::internal::Matcher<T> get(const VariantValue &Value) {
    return Value.getMatcher().getTypedMatcher<T>();
  }

  static ArgKind getKind() {
    return ArgKind::MakeMatcherArg(ASTNodeKind::getFromNodeKind<T>());
  }

  static llvm::Optional<std::string> getBestGuess(const VariantValue &) {
    return llvm::None;
  }
};

template <> struct ArgTypeTraits<bool> {
  static bool hasCorrectType(const VariantValue &Value) {
    return Value.isBoolean();
  }
  static bool hasCorrectValue(const VariantValue &Value) { return true; }

  static bool get(const VariantValue &Value) {
    return Value.getBoolean();
  }

  static ArgKind getKind() {
    return ArgKind(ArgKind::AK_Boolean);
  }

  static llvm::Optional<std::string> getBestGuess(const VariantValue &) {
    return llvm::None;
  }
};

template <> struct ArgTypeTraits<double> {
  static bool hasCorrectType(const VariantValue &Value) {
    return Value.isDouble();
  }
  static bool hasCorrectValue(const VariantValue &Value) { return true; }

  static double get(const VariantValue &Value) {
    return Value.getDouble();
  }

  static ArgKind getKind() {
    return ArgKind(ArgKind::AK_Double);
  }

  static llvm::Optional<std::string> getBestGuess(const VariantValue &) {
    return llvm::None;
  }
};

template <> struct ArgTypeTraits<unsigned> {
  static bool hasCorrectType(const VariantValue &Value) {
    return Value.isUnsigned();
  }
  static bool hasCorrectValue(const VariantValue &Value) { return true; }

  static unsigned get(const VariantValue &Value) {
    return Value.getUnsigned();
  }

  static ArgKind getKind() {
    return ArgKind(ArgKind::AK_Unsigned);
  }

  static llvm::Optional<std::string> getBestGuess(const VariantValue &) {
    return llvm::None;
  }
};

template <> struct ArgTypeTraits<attr::Kind> {
private:
  static Optional<attr::Kind> getAttrKind(llvm::StringRef AttrKind) {
    if (!AttrKind.consume_front("attr::"))
      return llvm::None;
    return llvm::StringSwitch<Optional<attr::Kind>>(AttrKind)
#define ATTR(X) .Case(#X, attr::X)
#include "clang/Basic/AttrList.inc"
        .Default(llvm::None);
  }

public:
  static bool hasCorrectType(const VariantValue &Value) {
    return Value.isString();
  }
  static bool hasCorrectValue(const VariantValue& Value) {
    return getAttrKind(Value.getString()).hasValue();
  }

  static attr::Kind get(const VariantValue &Value) {
    return *getAttrKind(Value.getString());
  }

  static ArgKind getKind() {
    return ArgKind(ArgKind::AK_String);
  }

  static llvm::Optional<std::string> getBestGuess(const VariantValue &Value);
};

template <> struct ArgTypeTraits<CastKind> {
private:
  static Optional<CastKind> getCastKind(llvm::StringRef AttrKind) {
    if (!AttrKind.consume_front("CK_"))
      return llvm::None;
    return llvm::StringSwitch<Optional<CastKind>>(AttrKind)
#define CAST_OPERATION(Name) .Case(#Name, CK_##Name)
#include "clang/AST/OperationKinds.def"
        .Default(llvm::None);
  }

public:
  static bool hasCorrectType(const VariantValue &Value) {
    return Value.isString();
  }
  static bool hasCorrectValue(const VariantValue& Value) {
    return getCastKind(Value.getString()).hasValue();
  }

  static CastKind get(const VariantValue &Value) {
    return *getCastKind(Value.getString());
  }

  static ArgKind getKind() {
    return ArgKind(ArgKind::AK_String);
  }

  static llvm::Optional<std::string> getBestGuess(const VariantValue &Value);
};

template <> struct ArgTypeTraits<llvm::Regex::RegexFlags> {
private:
  static Optional<llvm::Regex::RegexFlags> getFlags(llvm::StringRef Flags);

public:
  static bool hasCorrectType(const VariantValue &Value) {
    return Value.isString();
  }
  static bool hasCorrectValue(const VariantValue& Value) {
    return getFlags(Value.getString()).hasValue();
  }

  static llvm::Regex::RegexFlags get(const VariantValue &Value) {
    return *getFlags(Value.getString());
  }

  static ArgKind getKind() { return ArgKind(ArgKind::AK_String); }

  static llvm::Optional<std::string> getBestGuess(const VariantValue &Value);
};

template <> struct ArgTypeTraits<OpenMPClauseKind> {
private:
  static Optional<OpenMPClauseKind> getClauseKind(llvm::StringRef ClauseKind) {
    return llvm::StringSwitch<Optional<OpenMPClauseKind>>(ClauseKind)
#define GEN_CLANG_CLAUSE_CLASS
#define CLAUSE_CLASS(Enum, Str, Class) .Case(#Enum, llvm::omp::Clause::Enum)
#include "llvm/Frontend/OpenMP/OMP.inc"
        .Default(llvm::None);
  }

public:
  static bool hasCorrectType(const VariantValue &Value) {
    return Value.isString();
  }
  static bool hasCorrectValue(const VariantValue& Value) {
    return getClauseKind(Value.getString()).hasValue();
  }

  static OpenMPClauseKind get(const VariantValue &Value) {
    return *getClauseKind(Value.getString());
  }

  static ArgKind getKind() { return ArgKind(ArgKind::AK_String); }

  static llvm::Optional<std::string> getBestGuess(const VariantValue &Value);
};

template <> struct ArgTypeTraits<UnaryExprOrTypeTrait> {
private:
  static Optional<UnaryExprOrTypeTrait>
  getUnaryOrTypeTraitKind(llvm::StringRef ClauseKind) {
    if (!ClauseKind.consume_front("UETT_"))
      return llvm::None;
    return llvm::StringSwitch<Optional<UnaryExprOrTypeTrait>>(ClauseKind)
#define UNARY_EXPR_OR_TYPE_TRAIT(Spelling, Name, Key) .Case(#Name, UETT_##Name)
#define CXX11_UNARY_EXPR_OR_TYPE_TRAIT(Spelling, Name, Key)                    \
  .Case(#Name, UETT_##Name)
#include "clang/Basic/TokenKinds.def"
        .Default(llvm::None);
  }

public:
  static bool hasCorrectType(const VariantValue &Value) {
    return Value.isString();
  }
  static bool hasCorrectValue(const VariantValue& Value) {
    return getUnaryOrTypeTraitKind(Value.getString()).hasValue();
  }

  static UnaryExprOrTypeTrait get(const VariantValue &Value) {
    return *getUnaryOrTypeTraitKind(Value.getString());
  }

  static ArgKind getKind() { return ArgKind(ArgKind::AK_String); }

  static llvm::Optional<std::string> getBestGuess(const VariantValue &Value);
};

/// Matcher descriptor interface.
///
/// Provides a \c create() method that constructs the matcher from the provided
/// arguments, and various other methods for type introspection.
class MatcherDescriptor {
public:
  virtual ~MatcherDescriptor() = default;

  virtual VariantMatcher create(SourceRange NameRange,
                                ArrayRef<ParserValue> Args,
                                Diagnostics *Error) const = 0;

  virtual ASTNodeKind nodeMatcherType() const { return ASTNodeKind(); }

  virtual bool isBuilderMatcher() const { return false; }

  virtual std::unique_ptr<MatcherDescriptor>
  buildMatcherCtor(SourceRange NameRange, ArrayRef<ParserValue> Args,
                   Diagnostics *Error) const {
    return {};
  }

  /// Returns whether the matcher is variadic. Variadic matchers can take any
  /// number of arguments, but they must be of the same type.
  virtual bool isVariadic() const = 0;

  /// Returns the number of arguments accepted by the matcher if not variadic.
  virtual unsigned getNumArgs() const = 0;

  /// Given that the matcher is being converted to type \p ThisKind, append the
  /// set of argument types accepted for argument \p ArgNo to \p ArgKinds.
  // FIXME: We should provide the ability to constrain the output of this
  // function based on the types of other matcher arguments.
  virtual void getArgKinds(ASTNodeKind ThisKind, unsigned ArgNo,
                           std::vector<ArgKind> &ArgKinds) const = 0;

  /// Returns whether this matcher is convertible to the given type.  If it is
  /// so convertible, store in *Specificity a value corresponding to the
  /// "specificity" of the converted matcher to the given context, and in
  /// *LeastDerivedKind the least derived matcher kind which would result in the
  /// same matcher overload.  Zero specificity indicates that this conversion
  /// would produce a trivial matcher that will either always or never match.
  /// Such matchers are excluded from code completion results.
  virtual bool
  isConvertibleTo(ASTNodeKind Kind, unsigned *Specificity = nullptr,
                  ASTNodeKind *LeastDerivedKind = nullptr) const = 0;

  /// Returns whether the matcher will, given a matcher of any type T, yield a
  /// matcher of type T.
  virtual bool isPolymorphic() const { return false; }
};

inline bool isRetKindConvertibleTo(ArrayRef<ASTNodeKind> RetKinds,
                                   ASTNodeKind Kind, unsigned *Specificity,
                                   ASTNodeKind *LeastDerivedKind) {
  for (const ASTNodeKind &NodeKind : RetKinds) {
    if (ArgKind::MakeMatcherArg(NodeKind).isConvertibleTo(
            ArgKind::MakeMatcherArg(Kind), Specificity)) {
      if (LeastDerivedKind)
        *LeastDerivedKind = NodeKind;
      return true;
    }
  }
  return false;
}

/// Simple callback implementation. Marshaller and function are provided.
///
/// This class wraps a function of arbitrary signature and a marshaller
/// function into a MatcherDescriptor.
/// The marshaller is in charge of taking the VariantValue arguments, checking
/// their types, unpacking them and calling the underlying function.
class FixedArgCountMatcherDescriptor : public MatcherDescriptor {
public:
  using MarshallerType = VariantMatcher (*)(void (*Func)(),
                                            StringRef MatcherName,
                                            SourceRange NameRange,
                                            ArrayRef<ParserValue> Args,
                                            Diagnostics *Error);

  /// \param Marshaller Function to unpack the arguments and call \c Func
  /// \param Func Matcher construct function. This is the function that
  ///   compile-time matcher expressions would use to create the matcher.
  /// \param RetKinds The list of matcher types to which the matcher is
  ///   convertible.
  /// \param ArgKinds The types of the arguments this matcher takes.
  FixedArgCountMatcherDescriptor(MarshallerType Marshaller, void (*Func)(),
                                 StringRef MatcherName,
                                 ArrayRef<ASTNodeKind> RetKinds,
                                 ArrayRef<ArgKind> ArgKinds)
      : Marshaller(Marshaller), Func(Func), MatcherName(MatcherName),
        RetKinds(RetKinds.begin(), RetKinds.end()),
        ArgKinds(ArgKinds.begin(), ArgKinds.end()) {}

  VariantMatcher create(SourceRange NameRange,
                        ArrayRef<ParserValue> Args,
                        Diagnostics *Error) const override {
    return Marshaller(Func, MatcherName, NameRange, Args, Error);
  }

  bool isVariadic() const override { return false; }
  unsigned getNumArgs() const override { return ArgKinds.size(); }

  void getArgKinds(ASTNodeKind ThisKind, unsigned ArgNo,
                   std::vector<ArgKind> &Kinds) const override {
    Kinds.push_back(ArgKinds[ArgNo]);
  }

  bool isConvertibleTo(ASTNodeKind Kind, unsigned *Specificity,
                       ASTNodeKind *LeastDerivedKind) const override {
    return isRetKindConvertibleTo(RetKinds, Kind, Specificity,
                                  LeastDerivedKind);
  }

private:
  const MarshallerType Marshaller;
  void (* const Func)();
  const std::string MatcherName;
  const std::vector<ASTNodeKind> RetKinds;
  const std::vector<ArgKind> ArgKinds;
};

/// Helper methods to extract and merge all possible typed matchers
/// out of the polymorphic object.
template <class PolyMatcher>
static void mergePolyMatchers(const PolyMatcher &Poly,
                              std::vector<DynTypedMatcher> &Out,
                              ast_matchers::internal::EmptyTypeList) {}

template <class PolyMatcher, class TypeList>
static void mergePolyMatchers(const PolyMatcher &Poly,
                              std::vector<DynTypedMatcher> &Out, TypeList) {
  Out.push_back(ast_matchers::internal::Matcher<typename TypeList::head>(Poly));
  mergePolyMatchers(Poly, Out, typename TypeList::tail());
}

/// Convert the return values of the functions into a VariantMatcher.
///
/// There are 2 cases right now: The return value is a Matcher<T> or is a
/// polymorphic matcher. For the former, we just construct the VariantMatcher.
/// For the latter, we instantiate all the possible Matcher<T> of the poly
/// matcher.
inline VariantMatcher outvalueToVariantMatcher(const DynTypedMatcher &Matcher) {
  return VariantMatcher::SingleMatcher(Matcher);
}

template <typename T>
static VariantMatcher outvalueToVariantMatcher(const T &PolyMatcher,
                                               typename T::ReturnTypes * =
                                                   nullptr) {
  std::vector<DynTypedMatcher> Matchers;
  mergePolyMatchers(PolyMatcher, Matchers, typename T::ReturnTypes());
  VariantMatcher Out = VariantMatcher::PolymorphicMatcher(std::move(Matchers));
  return Out;
}

template <typename T>
inline void
buildReturnTypeVectorFromTypeList(std::vector<ASTNodeKind> &RetTypes) {
  RetTypes.push_back(ASTNodeKind::getFromNodeKind<typename T::head>());
  buildReturnTypeVectorFromTypeList<typename T::tail>(RetTypes);
}

template <>
inline void
buildReturnTypeVectorFromTypeList<ast_matchers::internal::EmptyTypeList>(
    std::vector<ASTNodeKind> &RetTypes) {}

template <typename T>
struct BuildReturnTypeVector {
  static void build(std::vector<ASTNodeKind> &RetTypes) {
    buildReturnTypeVectorFromTypeList<typename T::ReturnTypes>(RetTypes);
  }
};

template <typename T>
struct BuildReturnTypeVector<ast_matchers::internal::Matcher<T>> {
  static void build(std::vector<ASTNodeKind> &RetTypes) {
    RetTypes.push_back(ASTNodeKind::getFromNodeKind<T>());
  }
};

template <typename T>
struct BuildReturnTypeVector<ast_matchers::internal::BindableMatcher<T>> {
  static void build(std::vector<ASTNodeKind> &RetTypes) {
    RetTypes.push_back(ASTNodeKind::getFromNodeKind<T>());
  }
};

/// Variadic marshaller function.
template <typename ResultT, typename ArgT,
          ResultT (*Func)(ArrayRef<const ArgT *>)>
VariantMatcher
variadicMatcherDescriptor(StringRef MatcherName, SourceRange NameRange,
                          ArrayRef<ParserValue> Args, Diagnostics *Error) {
  SmallVector<ArgT *, 8> InnerArgsPtr;
  InnerArgsPtr.resize_for_overwrite(Args.size());
  SmallVector<ArgT, 8> InnerArgs;
  InnerArgs.reserve(Args.size());

  for (size_t i = 0, e = Args.size(); i != e; ++i) {
    using ArgTraits = ArgTypeTraits<ArgT>;

    const ParserValue &Arg = Args[i];
    const VariantValue &Value = Arg.Value;
    if (!ArgTraits::hasCorrectType(Value)) {
      Error->addError(Arg.Range, Error->ET_RegistryWrongArgType)
          << (i + 1) << ArgTraits::getKind().asString() << Value.getTypeAsString();
      return {};
    }
    if (!ArgTraits::hasCorrectValue(Value)) {
      if (llvm::Optional<std::string> BestGuess =
              ArgTraits::getBestGuess(Value)) {
        Error->addError(Arg.Range, Error->ET_RegistryUnknownEnumWithReplace)
            << i + 1 << Value.getString() << *BestGuess;
      } else if (Value.isString()) {
        Error->addError(Arg.Range, Error->ET_RegistryValueNotFound)
            << Value.getString();
      } else {
        // This isn't ideal, but it's better than reporting an empty string as
        // the error in this case.
        Error->addError(Arg.Range, Error->ET_RegistryWrongArgType)
            << (i + 1) << ArgTraits::getKind().asString()
            << Value.getTypeAsString();
      }
      return {};
    }
    assert(InnerArgs.size() < InnerArgs.capacity());
    InnerArgs.emplace_back(ArgTraits::get(Value));
    InnerArgsPtr[i] = &InnerArgs[i];
  }
  return outvalueToVariantMatcher(Func(InnerArgsPtr));
}

/// Matcher descriptor for variadic functions.
///
/// This class simply wraps a VariadicFunction with the right signature to export
/// it as a MatcherDescriptor.
/// This allows us to have one implementation of the interface for as many free
/// functions as we want, reducing the number of symbols and size of the
/// object file.
class VariadicFuncMatcherDescriptor : public MatcherDescriptor {
public:
  using RunFunc = VariantMatcher (*)(StringRef MatcherName,
                                     SourceRange NameRange,
                                     ArrayRef<ParserValue> Args,
                                     Diagnostics *Error);

  template <typename ResultT, typename ArgT,
            ResultT (*F)(ArrayRef<const ArgT *>)>
  VariadicFuncMatcherDescriptor(
      ast_matchers::internal::VariadicFunction<ResultT, ArgT, F> Func,
      StringRef MatcherName)
      : Func(&variadicMatcherDescriptor<ResultT, ArgT, F>),
        MatcherName(MatcherName.str()),
        ArgsKind(ArgTypeTraits<ArgT>::getKind()) {
    BuildReturnTypeVector<ResultT>::build(RetKinds);
  }

  VariantMatcher create(SourceRange NameRange,
                        ArrayRef<ParserValue> Args,
                        Diagnostics *Error) const override {
    return Func(MatcherName, NameRange, Args, Error);
  }

  bool isVariadic() const override { return true; }
  unsigned getNumArgs() const override { return 0; }

  void getArgKinds(ASTNodeKind ThisKind, unsigned ArgNo,
                   std::vector<ArgKind> &Kinds) const override {
    Kinds.push_back(ArgsKind);
  }

  bool isConvertibleTo(ASTNodeKind Kind, unsigned *Specificity,
                       ASTNodeKind *LeastDerivedKind) const override {
    return isRetKindConvertibleTo(RetKinds, Kind, Specificity,
                                  LeastDerivedKind);
  }

  ASTNodeKind nodeMatcherType() const override { return RetKinds[0]; }

private:
  const RunFunc Func;
  const std::string MatcherName;
  std::vector<ASTNodeKind> RetKinds;
  const ArgKind ArgsKind;
};

/// Return CK_Trivial when appropriate for VariadicDynCastAllOfMatchers.
class DynCastAllOfMatcherDescriptor : public VariadicFuncMatcherDescriptor {
public:
  template <typename BaseT, typename DerivedT>
  DynCastAllOfMatcherDescriptor(
      ast_matchers::internal::VariadicDynCastAllOfMatcher<BaseT, DerivedT> Func,
      StringRef MatcherName)
      : VariadicFuncMatcherDescriptor(Func, MatcherName),
        DerivedKind(ASTNodeKind::getFromNodeKind<DerivedT>()) {}

  bool isConvertibleTo(ASTNodeKind Kind, unsigned *Specificity,
                       ASTNodeKind *LeastDerivedKind) const override {
    // If Kind is not a base of DerivedKind, either DerivedKind is a base of
    // Kind (in which case the match will always succeed) or Kind and
    // DerivedKind are unrelated (in which case it will always fail), so set
    // Specificity to 0.
    if (VariadicFuncMatcherDescriptor::isConvertibleTo(Kind, Specificity,
                                                 LeastDerivedKind)) {
      if (Kind.isSame(DerivedKind) || !Kind.isBaseOf(DerivedKind)) {
        if (Specificity)
          *Specificity = 0;
      }
      return true;
    } else {
      return false;
    }
  }

  ASTNodeKind nodeMatcherType() const override { return DerivedKind; }

private:
  const ASTNodeKind DerivedKind;
};

/// Helper macros to check the arguments on all marshaller functions.
#define CHECK_ARG_COUNT(count)                                                 \
  if (Args.size() != count) {                                                  \
    Error->addError(NameRange, Error->ET_RegistryWrongArgCount)                \
        << count << Args.size();                                               \
    return VariantMatcher();                                                   \
  }

#define CHECK_ARG_TYPE(index, type)                                            \
  if (!ArgTypeTraits<type>::hasCorrectType(Args[index].Value)) {               \
    Error->addError(Args[index].Range, Error->ET_RegistryWrongArgType)         \
        << (index + 1) << ArgTypeTraits<type>::getKind().asString()            \
        << Args[index].Value.getTypeAsString();                                \
    return VariantMatcher();                                                   \
  }                                                                            \
  if (!ArgTypeTraits<type>::hasCorrectValue(Args[index].Value)) {              \
    if (llvm::Optional<std::string> BestGuess =                                \
            ArgTypeTraits<type>::getBestGuess(Args[index].Value)) {            \
      Error->addError(Args[index].Range,                                       \
                      Error->ET_RegistryUnknownEnumWithReplace)                \
          << index + 1 << Args[index].Value.getString() << *BestGuess;         \
    } else if (Args[index].Value.isString()) {                                 \
      Error->addError(Args[index].Range, Error->ET_RegistryValueNotFound)      \
          << Args[index].Value.getString();                                    \
    }                                                                          \
    return VariantMatcher();                                                   \
  }

/// 0-arg marshaller function.
template <typename ReturnType>
static VariantMatcher matcherMarshall0(void (*Func)(), StringRef MatcherName,
                                       SourceRange NameRange,
                                       ArrayRef<ParserValue> Args,
                                       Diagnostics *Error) {
  using FuncType = ReturnType (*)();
  CHECK_ARG_COUNT(0);
  return outvalueToVariantMatcher(reinterpret_cast<FuncType>(Func)());
}

/// 1-arg marshaller function.
template <typename ReturnType, typename ArgType1>
static VariantMatcher matcherMarshall1(void (*Func)(), StringRef MatcherName,
                                       SourceRange NameRange,
                                       ArrayRef<ParserValue> Args,
                                       Diagnostics *Error) {
  using FuncType = ReturnType (*)(ArgType1);
  CHECK_ARG_COUNT(1);
  CHECK_ARG_TYPE(0, ArgType1);
  return outvalueToVariantMatcher(reinterpret_cast<FuncType>(Func)(
      ArgTypeTraits<ArgType1>::get(Args[0].Value)));
}

/// 2-arg marshaller function.
template <typename ReturnType, typename ArgType1, typename ArgType2>
static VariantMatcher matcherMarshall2(void (*Func)(), StringRef MatcherName,
                                       SourceRange NameRange,
                                       ArrayRef<ParserValue> Args,
                                       Diagnostics *Error) {
  using FuncType = ReturnType (*)(ArgType1, ArgType2);
  CHECK_ARG_COUNT(2);
  CHECK_ARG_TYPE(0, ArgType1);
  CHECK_ARG_TYPE(1, ArgType2);
  return outvalueToVariantMatcher(reinterpret_cast<FuncType>(Func)(
      ArgTypeTraits<ArgType1>::get(Args[0].Value),
      ArgTypeTraits<ArgType2>::get(Args[1].Value)));
}

#undef CHECK_ARG_COUNT
#undef CHECK_ARG_TYPE

/// Helper class used to collect all the possible overloads of an
///   argument adaptative matcher function.
template <template <typename ToArg, typename FromArg> class ArgumentAdapterT,
          typename FromTypes, typename ToTypes>
class AdaptativeOverloadCollector {
public:
  AdaptativeOverloadCollector(
      StringRef Name, std::vector<std::unique_ptr<MatcherDescriptor>> &Out)
      : Name(Name), Out(Out) {
    collect(FromTypes());
  }

private:
  using AdaptativeFunc = ast_matchers::internal::ArgumentAdaptingMatcherFunc<
      ArgumentAdapterT, FromTypes, ToTypes>;

  /// End case for the recursion
  static void collect(ast_matchers::internal::EmptyTypeList) {}

  /// Recursive case. Get the overload for the head of the list, and
  ///   recurse to the tail.
  template <typename FromTypeList>
  inline void collect(FromTypeList);

  StringRef Name;
  std::vector<std::unique_ptr<MatcherDescriptor>> &Out;
};

/// MatcherDescriptor that wraps multiple "overloads" of the same
///   matcher.
///
/// It will try every overload and generate appropriate errors for when none or
/// more than one overloads match the arguments.
class OverloadedMatcherDescriptor : public MatcherDescriptor {
public:
  OverloadedMatcherDescriptor(
      MutableArrayRef<std::unique_ptr<MatcherDescriptor>> Callbacks)
      : Overloads(std::make_move_iterator(Callbacks.begin()),
                  std::make_move_iterator(Callbacks.end())) {}

  ~OverloadedMatcherDescriptor() override = default;

  VariantMatcher create(SourceRange NameRange,
                        ArrayRef<ParserValue> Args,
                        Diagnostics *Error) const override {
    std::vector<VariantMatcher> Constructed;
    Diagnostics::OverloadContext Ctx(Error);
    for (const auto &O : Overloads) {
      VariantMatcher SubMatcher = O->create(NameRange, Args, Error);
      if (!SubMatcher.isNull()) {
        Constructed.push_back(SubMatcher);
      }
    }

    if (Constructed.empty()) return VariantMatcher(); // No overload matched.
    // We ignore the errors if any matcher succeeded.
    Ctx.revertErrors();
    if (Constructed.size() > 1) {
      // More than one constructed. It is ambiguous.
      Error->addError(NameRange, Error->ET_RegistryAmbiguousOverload);
      return VariantMatcher();
    }
    return Constructed[0];
  }

  bool isVariadic() const override {
    bool Overload0Variadic = Overloads[0]->isVariadic();
#ifndef NDEBUG
    for (const auto &O : Overloads) {
      assert(Overload0Variadic == O->isVariadic());
    }
#endif
    return Overload0Variadic;
  }

  unsigned getNumArgs() const override {
    unsigned Overload0NumArgs = Overloads[0]->getNumArgs();
#ifndef NDEBUG
    for (const auto &O : Overloads) {
      assert(Overload0NumArgs == O->getNumArgs());
    }
#endif
    return Overload0NumArgs;
  }

  void getArgKinds(ASTNodeKind ThisKind, unsigned ArgNo,
                   std::vector<ArgKind> &Kinds) const override {
    for (const auto &O : Overloads) {
      if (O->isConvertibleTo(ThisKind))
        O->getArgKinds(ThisKind, ArgNo, Kinds);
    }
  }

  bool isConvertibleTo(ASTNodeKind Kind, unsigned *Specificity,
                       ASTNodeKind *LeastDerivedKind) const override {
    for (const auto &O : Overloads) {
      if (O->isConvertibleTo(Kind, Specificity, LeastDerivedKind))
        return true;
    }
    return false;
  }

private:
  std::vector<std::unique_ptr<MatcherDescriptor>> Overloads;
};

template <typename ReturnType>
class RegexMatcherDescriptor : public MatcherDescriptor {
public:
  RegexMatcherDescriptor(ReturnType (*WithFlags)(StringRef,
                                                 llvm::Regex::RegexFlags),
                         ReturnType (*NoFlags)(StringRef),
                         ArrayRef<ASTNodeKind> RetKinds)
      : WithFlags(WithFlags), NoFlags(NoFlags),
        RetKinds(RetKinds.begin(), RetKinds.end()) {}
  bool isVariadic() const override { return true; }
  unsigned getNumArgs() const override { return 0; }

  void getArgKinds(ASTNodeKind ThisKind, unsigned ArgNo,
                   std::vector<ArgKind> &Kinds) const override {
    assert(ArgNo < 2);
    Kinds.push_back(ArgKind::AK_String);
  }

  bool isConvertibleTo(ASTNodeKind Kind, unsigned *Specificity,
                       ASTNodeKind *LeastDerivedKind) const override {
    return isRetKindConvertibleTo(RetKinds, Kind, Specificity,
                                  LeastDerivedKind);
  }

  VariantMatcher create(SourceRange NameRange, ArrayRef<ParserValue> Args,
                        Diagnostics *Error) const override {
    if (Args.size() < 1 || Args.size() > 2) {
      Error->addError(NameRange, Diagnostics::ET_RegistryWrongArgCount)
          << "1 or 2" << Args.size();
      return VariantMatcher();
    }
    if (!ArgTypeTraits<StringRef>::hasCorrectType(Args[0].Value)) {
      Error->addError(Args[0].Range, Error->ET_RegistryWrongArgType)
          << 1 << ArgTypeTraits<StringRef>::getKind().asString()
          << Args[0].Value.getTypeAsString();
      return VariantMatcher();
    }
    if (Args.size() == 1) {
      return outvalueToVariantMatcher(
          NoFlags(ArgTypeTraits<StringRef>::get(Args[0].Value)));
    }
    if (!ArgTypeTraits<llvm::Regex::RegexFlags>::hasCorrectType(
            Args[1].Value)) {
      Error->addError(Args[1].Range, Error->ET_RegistryWrongArgType)
          << 2 << ArgTypeTraits<llvm::Regex::RegexFlags>::getKind().asString()
          << Args[1].Value.getTypeAsString();
      return VariantMatcher();
    }
    if (!ArgTypeTraits<llvm::Regex::RegexFlags>::hasCorrectValue(
            Args[1].Value)) {
      if (llvm::Optional<std::string> BestGuess =
              ArgTypeTraits<llvm::Regex::RegexFlags>::getBestGuess(
                  Args[1].Value)) {
        Error->addError(Args[1].Range, Error->ET_RegistryUnknownEnumWithReplace)
            << 2 << Args[1].Value.getString() << *BestGuess;
      } else {
        Error->addError(Args[1].Range, Error->ET_RegistryValueNotFound)
            << Args[1].Value.getString();
      }
      return VariantMatcher();
    }
    return outvalueToVariantMatcher(
        WithFlags(ArgTypeTraits<StringRef>::get(Args[0].Value),
                  ArgTypeTraits<llvm::Regex::RegexFlags>::get(Args[1].Value)));
  }

private:
  ReturnType (*const WithFlags)(StringRef, llvm::Regex::RegexFlags);
  ReturnType (*const NoFlags)(StringRef);
  const std::vector<ASTNodeKind> RetKinds;
};

/// Variadic operator marshaller function.
class VariadicOperatorMatcherDescriptor : public MatcherDescriptor {
public:
  using VarOp = DynTypedMatcher::VariadicOperator;

  VariadicOperatorMatcherDescriptor(unsigned MinCount, unsigned MaxCount,
                                    VarOp Op, StringRef MatcherName)
      : MinCount(MinCount), MaxCount(MaxCount), Op(Op),
        MatcherName(MatcherName) {}

  VariantMatcher create(SourceRange NameRange,
                        ArrayRef<ParserValue> Args,
                        Diagnostics *Error) const override {
    if (Args.size() < MinCount || MaxCount < Args.size()) {
      const std::string MaxStr =
          (MaxCount == std::numeric_limits<unsigned>::max() ? ""
                                                            : Twine(MaxCount))
              .str();
      Error->addError(NameRange, Error->ET_RegistryWrongArgCount)
          << ("(" + Twine(MinCount) + ", " + MaxStr + ")") << Args.size();
      return VariantMatcher();
    }

    std::vector<VariantMatcher> InnerArgs;
    for (size_t i = 0, e = Args.size(); i != e; ++i) {
      const ParserValue &Arg = Args[i];
      const VariantValue &Value = Arg.Value;
      if (!Value.isMatcher()) {
        Error->addError(Arg.Range, Error->ET_RegistryWrongArgType)
            << (i + 1) << "Matcher<>" << Value.getTypeAsString();
        return VariantMatcher();
      }
      InnerArgs.push_back(Value.getMatcher());
    }
    return VariantMatcher::VariadicOperatorMatcher(Op, std::move(InnerArgs));
  }

  bool isVariadic() const override { return true; }
  unsigned getNumArgs() const override { return 0; }

  void getArgKinds(ASTNodeKind ThisKind, unsigned ArgNo,
                   std::vector<ArgKind> &Kinds) const override {
    Kinds.push_back(ArgKind::MakeMatcherArg(ThisKind));
  }

  bool isConvertibleTo(ASTNodeKind Kind, unsigned *Specificity,
                       ASTNodeKind *LeastDerivedKind) const override {
    if (Specificity)
      *Specificity = 1;
    if (LeastDerivedKind)
      *LeastDerivedKind = Kind;
    return true;
  }

  bool isPolymorphic() const override { return true; }

private:
  const unsigned MinCount;
  const unsigned MaxCount;
  const VarOp Op;
  const StringRef MatcherName;
};

class MapAnyOfMatcherDescriptor : public MatcherDescriptor {
  ASTNodeKind CladeNodeKind;
  std::vector<ASTNodeKind> NodeKinds;

public:
  MapAnyOfMatcherDescriptor(ASTNodeKind CladeNodeKind,
                            std::vector<ASTNodeKind> NodeKinds)
      : CladeNodeKind(CladeNodeKind), NodeKinds(NodeKinds) {}

  VariantMatcher create(SourceRange NameRange, ArrayRef<ParserValue> Args,
                        Diagnostics *Error) const override {

    std::vector<DynTypedMatcher> NodeArgs;

    for (auto NK : NodeKinds) {
      std::vector<DynTypedMatcher> InnerArgs;

      for (const auto &Arg : Args) {
        if (!Arg.Value.isMatcher())
          return {};
        const VariantMatcher &VM = Arg.Value.getMatcher();
        if (VM.hasTypedMatcher(NK)) {
          auto DM = VM.getTypedMatcher(NK);
          InnerArgs.push_back(DM);
        }
      }

      if (InnerArgs.empty()) {
        NodeArgs.push_back(
            DynTypedMatcher::trueMatcher(NK).dynCastTo(CladeNodeKind));
      } else {
        NodeArgs.push_back(
            DynTypedMatcher::constructVariadic(
                ast_matchers::internal::DynTypedMatcher::VO_AllOf, NK,
                InnerArgs)
                .dynCastTo(CladeNodeKind));
      }
    }

    auto Result = DynTypedMatcher::constructVariadic(
        ast_matchers::internal::DynTypedMatcher::VO_AnyOf, CladeNodeKind,
        NodeArgs);
    Result.setAllowBind(true);
    return VariantMatcher::SingleMatcher(Result);
  }

  bool isVariadic() const override { return true; }
  unsigned getNumArgs() const override { return 0; }

  void getArgKinds(ASTNodeKind ThisKind, unsigned,
                   std::vector<ArgKind> &Kinds) const override {
    Kinds.push_back(ArgKind::MakeMatcherArg(ThisKind));
  }

  bool isConvertibleTo(ASTNodeKind Kind, unsigned *Specificity,
                       ASTNodeKind *LeastDerivedKind) const override {
    if (Specificity)
      *Specificity = 1;
    if (LeastDerivedKind)
      *LeastDerivedKind = CladeNodeKind;
    return true;
<<<<<<< HEAD
  }
};

class MapAnyOfBuilderDescriptor : public MatcherDescriptor {
public:
  VariantMatcher create(SourceRange, ArrayRef<ParserValue>,
                        Diagnostics *) const override {
    return {};
  }

  bool isBuilderMatcher() const override { return true; }

  std::unique_ptr<MatcherDescriptor>
  buildMatcherCtor(SourceRange, ArrayRef<ParserValue> Args,
                   Diagnostics *) const override {

    std::vector<ASTNodeKind> NodeKinds;
    for (auto Arg : Args) {
      if (!Arg.Value.isNodeKind())
        return {};
      NodeKinds.push_back(Arg.Value.getNodeKind());
    }

    if (NodeKinds.empty())
      return {};

    ASTNodeKind CladeNodeKind = NodeKinds.front().getCladeKind();

    for (auto NK : NodeKinds)
    {
      if (!NK.getCladeKind().isSame(CladeNodeKind))
        return {};
    }

    return std::make_unique<MapAnyOfMatcherDescriptor>(CladeNodeKind,
                                                       NodeKinds);
=======
>>>>>>> a2ce6ee6
  }

  bool isVariadic() const override { return true; }

  unsigned getNumArgs() const override { return 0; }

  void getArgKinds(ASTNodeKind ThisKind, unsigned,
                   std::vector<ArgKind> &ArgKinds) const override {
    ArgKinds.push_back(ArgKind::MakeNodeArg(ThisKind));
    return;
  }
  bool isConvertibleTo(ASTNodeKind Kind, unsigned *Specificity = nullptr,
                       ASTNodeKind *LeastDerivedKind = nullptr) const override {
    if (Specificity)
      *Specificity = 1;
    if (LeastDerivedKind)
      *LeastDerivedKind = Kind;
    return true;
  }

  bool isPolymorphic() const override { return false; }
};

class MapAnyOfBuilderDescriptor : public MatcherDescriptor {
public:
  VariantMatcher create(SourceRange, ArrayRef<ParserValue>,
                        Diagnostics *) const override {
    return {};
  }

  bool isBuilderMatcher() const override { return true; }

  std::unique_ptr<MatcherDescriptor>
  buildMatcherCtor(SourceRange, ArrayRef<ParserValue> Args,
                   Diagnostics *) const override {

    std::vector<ASTNodeKind> NodeKinds;
    for (auto Arg : Args) {
      if (!Arg.Value.isNodeKind())
        return {};
      NodeKinds.push_back(Arg.Value.getNodeKind());
    }

    if (NodeKinds.empty())
      return {};

    ASTNodeKind CladeNodeKind = NodeKinds.front().getCladeKind();

    for (auto NK : NodeKinds)
    {
      if (!NK.getCladeKind().isSame(CladeNodeKind))
        return {};
    }

    return std::make_unique<MapAnyOfMatcherDescriptor>(CladeNodeKind,
                                                       NodeKinds);
  }

  bool isVariadic() const override { return true; }

  unsigned getNumArgs() const override { return 0; }

  void getArgKinds(ASTNodeKind ThisKind, unsigned,
                   std::vector<ArgKind> &ArgKinds) const override {
    ArgKinds.push_back(ArgKind::MakeNodeArg(ThisKind));
  }
  bool isConvertibleTo(ASTNodeKind Kind, unsigned *Specificity = nullptr,
                       ASTNodeKind *LeastDerivedKind = nullptr) const override {
    if (Specificity)
      *Specificity = 1;
    if (LeastDerivedKind)
      *LeastDerivedKind = Kind;
    return true;
  }

  bool isPolymorphic() const override { return false; }
};

/// Helper functions to select the appropriate marshaller functions.
/// They detect the number of arguments, arguments types and return type.

/// 0-arg overload
template <typename ReturnType>
std::unique_ptr<MatcherDescriptor>
makeMatcherAutoMarshall(ReturnType (*Func)(), StringRef MatcherName) {
  std::vector<ASTNodeKind> RetTypes;
  BuildReturnTypeVector<ReturnType>::build(RetTypes);
  return std::make_unique<FixedArgCountMatcherDescriptor>(
      matcherMarshall0<ReturnType>, reinterpret_cast<void (*)()>(Func),
      MatcherName, RetTypes, None);
}

/// 1-arg overload
template <typename ReturnType, typename ArgType1>
std::unique_ptr<MatcherDescriptor>
makeMatcherAutoMarshall(ReturnType (*Func)(ArgType1), StringRef MatcherName) {
  std::vector<ASTNodeKind> RetTypes;
  BuildReturnTypeVector<ReturnType>::build(RetTypes);
  ArgKind AK = ArgTypeTraits<ArgType1>::getKind();
  return std::make_unique<FixedArgCountMatcherDescriptor>(
      matcherMarshall1<ReturnType, ArgType1>,
      reinterpret_cast<void (*)()>(Func), MatcherName, RetTypes, AK);
}

/// 2-arg overload
template <typename ReturnType, typename ArgType1, typename ArgType2>
std::unique_ptr<MatcherDescriptor>
makeMatcherAutoMarshall(ReturnType (*Func)(ArgType1, ArgType2),
                        StringRef MatcherName) {
  std::vector<ASTNodeKind> RetTypes;
  BuildReturnTypeVector<ReturnType>::build(RetTypes);
  ArgKind AKs[] = { ArgTypeTraits<ArgType1>::getKind(),
                    ArgTypeTraits<ArgType2>::getKind() };
  return std::make_unique<FixedArgCountMatcherDescriptor>(
      matcherMarshall2<ReturnType, ArgType1, ArgType2>,
      reinterpret_cast<void (*)()>(Func), MatcherName, RetTypes, AKs);
}

template <typename ReturnType>
std::unique_ptr<MatcherDescriptor> makeMatcherRegexMarshall(
    ReturnType (*FuncFlags)(llvm::StringRef, llvm::Regex::RegexFlags),
    ReturnType (*Func)(llvm::StringRef)) {
  std::vector<ASTNodeKind> RetTypes;
  BuildReturnTypeVector<ReturnType>::build(RetTypes);
  return std::make_unique<RegexMatcherDescriptor<ReturnType>>(FuncFlags, Func,
                                                              RetTypes);
}

/// Variadic overload.
template <typename ResultT, typename ArgT,
          ResultT (*Func)(ArrayRef<const ArgT *>)>
std::unique_ptr<MatcherDescriptor> makeMatcherAutoMarshall(
    ast_matchers::internal::VariadicFunction<ResultT, ArgT, Func> VarFunc,
    StringRef MatcherName) {
  return std::make_unique<VariadicFuncMatcherDescriptor>(VarFunc, MatcherName);
}

/// Overload for VariadicDynCastAllOfMatchers.
///
/// Not strictly necessary, but DynCastAllOfMatcherDescriptor gives us better
/// completion results for that type of matcher.
template <typename BaseT, typename DerivedT>
std::unique_ptr<MatcherDescriptor> makeMatcherAutoMarshall(
    ast_matchers::internal::VariadicDynCastAllOfMatcher<BaseT, DerivedT>
        VarFunc,
    StringRef MatcherName) {
  return std::make_unique<DynCastAllOfMatcherDescriptor>(VarFunc, MatcherName);
}

/// Argument adaptative overload.
template <template <typename ToArg, typename FromArg> class ArgumentAdapterT,
          typename FromTypes, typename ToTypes>
std::unique_ptr<MatcherDescriptor> makeMatcherAutoMarshall(
    ast_matchers::internal::ArgumentAdaptingMatcherFunc<ArgumentAdapterT,
                                                        FromTypes, ToTypes>,
    StringRef MatcherName) {
  std::vector<std::unique_ptr<MatcherDescriptor>> Overloads;
  AdaptativeOverloadCollector<ArgumentAdapterT, FromTypes, ToTypes>(MatcherName,
                                                                    Overloads);
  return std::make_unique<OverloadedMatcherDescriptor>(Overloads);
}

template <template <typename ToArg, typename FromArg> class ArgumentAdapterT,
          typename FromTypes, typename ToTypes>
template <typename FromTypeList>
inline void AdaptativeOverloadCollector<ArgumentAdapterT, FromTypes,
                                        ToTypes>::collect(FromTypeList) {
  Out.push_back(makeMatcherAutoMarshall(
      &AdaptativeFunc::template create<typename FromTypeList::head>, Name));
  collect(typename FromTypeList::tail());
}

/// Variadic operator overload.
template <unsigned MinCount, unsigned MaxCount>
std::unique_ptr<MatcherDescriptor> makeMatcherAutoMarshall(
    ast_matchers::internal::VariadicOperatorMatcherFunc<MinCount, MaxCount>
        Func,
    StringRef MatcherName) {
  return std::make_unique<VariadicOperatorMatcherDescriptor>(
      MinCount, MaxCount, Func.Op, MatcherName);
}

template <typename CladeType, typename... MatcherT>
std::unique_ptr<MatcherDescriptor> makeMatcherAutoMarshall(
    ast_matchers::internal::MapAnyOfMatcherImpl<CladeType, MatcherT...>,
    StringRef MatcherName) {
  return std::make_unique<MapAnyOfMatcherDescriptor>(
      ASTNodeKind::getFromNodeKind<CladeType>(),
      std::vector<ASTNodeKind>{ASTNodeKind::getFromNodeKind<MatcherT>()...});
}

} // namespace internal
} // namespace dynamic
} // namespace ast_matchers
} // namespace clang

#endif // LLVM_CLANG_LIB_ASTMATCHERS_DYNAMIC_MARSHALLERS_H<|MERGE_RESOLUTION|>--- conflicted
+++ resolved
@@ -991,66 +991,7 @@
     if (LeastDerivedKind)
       *LeastDerivedKind = CladeNodeKind;
     return true;
-<<<<<<< HEAD
-  }
-};
-
-class MapAnyOfBuilderDescriptor : public MatcherDescriptor {
-public:
-  VariantMatcher create(SourceRange, ArrayRef<ParserValue>,
-                        Diagnostics *) const override {
-    return {};
-  }
-
-  bool isBuilderMatcher() const override { return true; }
-
-  std::unique_ptr<MatcherDescriptor>
-  buildMatcherCtor(SourceRange, ArrayRef<ParserValue> Args,
-                   Diagnostics *) const override {
-
-    std::vector<ASTNodeKind> NodeKinds;
-    for (auto Arg : Args) {
-      if (!Arg.Value.isNodeKind())
-        return {};
-      NodeKinds.push_back(Arg.Value.getNodeKind());
-    }
-
-    if (NodeKinds.empty())
-      return {};
-
-    ASTNodeKind CladeNodeKind = NodeKinds.front().getCladeKind();
-
-    for (auto NK : NodeKinds)
-    {
-      if (!NK.getCladeKind().isSame(CladeNodeKind))
-        return {};
-    }
-
-    return std::make_unique<MapAnyOfMatcherDescriptor>(CladeNodeKind,
-                                                       NodeKinds);
-=======
->>>>>>> a2ce6ee6
-  }
-
-  bool isVariadic() const override { return true; }
-
-  unsigned getNumArgs() const override { return 0; }
-
-  void getArgKinds(ASTNodeKind ThisKind, unsigned,
-                   std::vector<ArgKind> &ArgKinds) const override {
-    ArgKinds.push_back(ArgKind::MakeNodeArg(ThisKind));
-    return;
-  }
-  bool isConvertibleTo(ASTNodeKind Kind, unsigned *Specificity = nullptr,
-                       ASTNodeKind *LeastDerivedKind = nullptr) const override {
-    if (Specificity)
-      *Specificity = 1;
-    if (LeastDerivedKind)
-      *LeastDerivedKind = Kind;
-    return true;
-  }
-
-  bool isPolymorphic() const override { return false; }
+  }
 };
 
 class MapAnyOfBuilderDescriptor : public MatcherDescriptor {
