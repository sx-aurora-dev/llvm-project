//== RetainSummaryManager.cpp - Summaries for reference counting --*- C++ -*--//
//
// Part of the LLVM Project, under the Apache License v2.0 with LLVM Exceptions.
// See https://llvm.org/LICENSE.txt for license information.
// SPDX-License-Identifier: Apache-2.0 WITH LLVM-exception
//
//===----------------------------------------------------------------------===//
//
//  This file defines summaries implementation for retain counting, which
//  implements a reference count checker for Core Foundation, Cocoa
//  and OSObject (on Mac OS X).
//
//===----------------------------------------------------------------------===//

#include "clang/Analysis/DomainSpecific/CocoaConventions.h"
#include "clang/Analysis/RetainSummaryManager.h"
#include "clang/AST/Attr.h"
#include "clang/AST/DeclCXX.h"
#include "clang/AST/DeclObjC.h"
#include "clang/AST/ParentMap.h"
#include "clang/ASTMatchers/ASTMatchFinder.h"

using namespace clang;
using namespace ento;

template <class T>
constexpr static bool isOneOf() {
  return false;
}

/// Helper function to check whether the class is one of the
/// rest of varargs.
template <class T, class P, class... ToCompare>
constexpr static bool isOneOf() {
  return std::is_same<T, P>::value || isOneOf<T, ToCompare...>();
}

namespace {

/// Fake attribute class for RC* attributes.
struct GeneralizedReturnsRetainedAttr {
  static bool classof(const Attr *A) {
    if (auto AA = dyn_cast<AnnotateAttr>(A))
      return AA->getAnnotation() == "rc_ownership_returns_retained";
    return false;
  }
};

struct GeneralizedReturnsNotRetainedAttr {
  static bool classof(const Attr *A) {
    if (auto AA = dyn_cast<AnnotateAttr>(A))
      return AA->getAnnotation() == "rc_ownership_returns_not_retained";
    return false;
  }
};

struct GeneralizedConsumedAttr {
  static bool classof(const Attr *A) {
    if (auto AA = dyn_cast<AnnotateAttr>(A))
      return AA->getAnnotation() == "rc_ownership_consumed";
    return false;
  }
};

}

template <class T>
Optional<ObjKind> RetainSummaryManager::hasAnyEnabledAttrOf(const Decl *D,
                                                            QualType QT) {
  ObjKind K;
  if (isOneOf<T, CFConsumedAttr, CFReturnsRetainedAttr,
              CFReturnsNotRetainedAttr>()) {
    if (!TrackObjCAndCFObjects)
      return None;

    K = ObjKind::CF;
  } else if (isOneOf<T, NSConsumedAttr, NSConsumesSelfAttr,
                     NSReturnsAutoreleasedAttr, NSReturnsRetainedAttr,
                     NSReturnsNotRetainedAttr, NSConsumesSelfAttr>()) {

    if (!TrackObjCAndCFObjects)
      return None;

    if (isOneOf<T, NSReturnsRetainedAttr, NSReturnsAutoreleasedAttr,
                NSReturnsNotRetainedAttr>() &&
        !cocoa::isCocoaObjectRef(QT))
      return None;
    K = ObjKind::ObjC;
  } else if (isOneOf<T, OSConsumedAttr, OSConsumesThisAttr,
                     OSReturnsNotRetainedAttr, OSReturnsRetainedAttr,
                     OSReturnsRetainedOnZeroAttr,
                     OSReturnsRetainedOnNonZeroAttr>()) {
    if (!TrackOSObjects)
      return None;
    K = ObjKind::OS;
  } else if (isOneOf<T, GeneralizedReturnsNotRetainedAttr,
                     GeneralizedReturnsRetainedAttr,
                     GeneralizedConsumedAttr>()) {
    K = ObjKind::Generalized;
  } else {
    llvm_unreachable("Unexpected attribute");
  }
  if (D->hasAttr<T>())
    return K;
  return None;
}

template <class T1, class T2, class... Others>
Optional<ObjKind> RetainSummaryManager::hasAnyEnabledAttrOf(const Decl *D,
                                                            QualType QT) {
  if (auto Out = hasAnyEnabledAttrOf<T1>(D, QT))
    return Out;
  return hasAnyEnabledAttrOf<T2, Others...>(D, QT);
}

const RetainSummary *
RetainSummaryManager::getPersistentSummary(const RetainSummary &OldSumm) {
  // Unique "simple" summaries -- those without ArgEffects.
  if (OldSumm.isSimple()) {
    ::llvm::FoldingSetNodeID ID;
    OldSumm.Profile(ID);

    void *Pos;
    CachedSummaryNode *N = SimpleSummaries.FindNodeOrInsertPos(ID, Pos);

    if (!N) {
      N = (CachedSummaryNode *) BPAlloc.Allocate<CachedSummaryNode>();
      new (N) CachedSummaryNode(OldSumm);
      SimpleSummaries.InsertNode(N, Pos);
    }

    return &N->getValue();
  }

  RetainSummary *Summ = (RetainSummary *) BPAlloc.Allocate<RetainSummary>();
  new (Summ) RetainSummary(OldSumm);
  return Summ;
}

static bool isSubclass(const Decl *D,
                       StringRef ClassName) {
  using namespace ast_matchers;
  DeclarationMatcher SubclassM =
      cxxRecordDecl(isSameOrDerivedFrom(std::string(ClassName)));
  return !(match(SubclassM, *D, D->getASTContext()).empty());
}

<<<<<<< HEAD
static bool isOSObjectSubclass(const Decl *D) {
  return D && isSubclass(D, "OSMetaClassBase");
=======
static bool isExactClass(const Decl *D, StringRef ClassName) {
  using namespace ast_matchers;
  DeclarationMatcher sameClassM =
      cxxRecordDecl(hasName(std::string(ClassName)));
  return !(match(sameClassM, *D, D->getASTContext()).empty());
>>>>>>> 2ab1d525
}

static bool isOSObjectSubclass(const Decl *D) {
  return D && isSubclass(D, "OSMetaClassBase") &&
         !isExactClass(D, "OSMetaClass");
}

static bool isOSObjectDynamicCast(StringRef S) { return S == "safeMetaCast"; }

static bool isOSObjectRequiredCast(StringRef S) {
  return S == "requiredMetaCast";
}

static bool isOSObjectThisCast(StringRef S) {
  return S == "metaCast";
}


static bool isOSObjectPtr(QualType QT) {
  return isOSObjectSubclass(QT->getPointeeCXXRecordDecl());
}

static bool isISLObjectRef(QualType Ty) {
  return StringRef(Ty.getAsString()).startswith("isl_");
}

static bool isOSIteratorSubclass(const Decl *D) {
  return isSubclass(D, "OSIterator");
}

static bool hasRCAnnotation(const Decl *D, StringRef rcAnnotation) {
  for (const auto *Ann : D->specific_attrs<AnnotateAttr>()) {
    if (Ann->getAnnotation() == rcAnnotation)
      return true;
  }
  return false;
}

static bool isRetain(const FunctionDecl *FD, StringRef FName) {
  return FName.startswith_insensitive("retain") ||
         FName.endswith_insensitive("retain");
}

static bool isRelease(const FunctionDecl *FD, StringRef FName) {
  return FName.startswith_insensitive("release") ||
         FName.endswith_insensitive("release");
}

static bool isAutorelease(const FunctionDecl *FD, StringRef FName) {
  return FName.startswith_insensitive("autorelease") ||
         FName.endswith_insensitive("autorelease");
}

static bool isMakeCollectable(StringRef FName) {
  return FName.contains_insensitive("MakeCollectable");
}

/// A function is OSObject related if it is declared on a subclass
/// of OSObject, or any of the parameters is a subclass of an OSObject.
static bool isOSObjectRelated(const CXXMethodDecl *MD) {
  if (isOSObjectSubclass(MD->getParent()))
    return true;

  for (ParmVarDecl *Param : MD->parameters()) {
    QualType PT = Param->getType()->getPointeeType();
    if (!PT.isNull())
      if (CXXRecordDecl *RD = PT->getAsCXXRecordDecl())
        if (isOSObjectSubclass(RD))
          return true;
  }

  return false;
}

bool
RetainSummaryManager::isKnownSmartPointer(QualType QT) {
  QT = QT.getCanonicalType();
  const auto *RD = QT->getAsCXXRecordDecl();
  if (!RD)
    return false;
  const IdentifierInfo *II = RD->getIdentifier();
  if (II && II->getName() == "smart_ptr")
    if (const auto *ND = dyn_cast<NamespaceDecl>(RD->getDeclContext()))
      if (ND->getNameAsString() == "os")
        return true;
  return false;
}

const RetainSummary *
RetainSummaryManager::getSummaryForOSObject(const FunctionDecl *FD,
                                            StringRef FName, QualType RetTy) {
  assert(TrackOSObjects &&
         "Requesting a summary for an OSObject but OSObjects are not tracked");

  if (RetTy->isPointerType()) {
    const CXXRecordDecl *PD = RetTy->getPointeeType()->getAsCXXRecordDecl();
    if (PD && isOSObjectSubclass(PD)) {
      if (isOSObjectDynamicCast(FName) || isOSObjectRequiredCast(FName) ||
          isOSObjectThisCast(FName))
        return getDefaultSummary();

      // TODO: Add support for the slightly common *Matching(table) idiom.
      // Cf. IOService::nameMatching() etc. - these function have an unusual
      // contract of returning at +0 or +1 depending on their last argument.
      if (FName.endswith("Matching")) {
        return getPersistentStopSummary();
      }

      // All objects returned with functions *not* starting with 'get',
      // or iterators, are returned at +1.
      if ((!FName.startswith("get") && !FName.startswith("Get")) ||
          isOSIteratorSubclass(PD)) {
        return getOSSummaryCreateRule(FD);
      } else {
        return getOSSummaryGetRule(FD);
      }
    }
  }

  if (const auto *MD = dyn_cast<CXXMethodDecl>(FD)) {
    const CXXRecordDecl *Parent = MD->getParent();
    if (Parent && isOSObjectSubclass(Parent)) {
      if (FName == "release" || FName == "taggedRelease")
        return getOSSummaryReleaseRule(FD);

      if (FName == "retain" || FName == "taggedRetain")
        return getOSSummaryRetainRule(FD);

      if (FName == "free")
        return getOSSummaryFreeRule(FD);

      if (MD->getOverloadedOperator() == OO_New)
        return getOSSummaryCreateRule(MD);
    }
  }

  return nullptr;
}

const RetainSummary *RetainSummaryManager::getSummaryForObjCOrCFObject(
    const FunctionDecl *FD,
    StringRef FName,
    QualType RetTy,
    const FunctionType *FT,
    bool &AllowAnnotations) {

  ArgEffects ScratchArgs(AF.getEmptyMap());

  std::string RetTyName = RetTy.getAsString();
  if (FName == "pthread_create" || FName == "pthread_setspecific") {
    // Part of: <rdar://problem/7299394> and <rdar://problem/11282706>.
    // This will be addressed better with IPA.
    return getPersistentStopSummary();
  } else if(FName == "NSMakeCollectable") {
    // Handle: id NSMakeCollectable(CFTypeRef)
    AllowAnnotations = false;
    return RetTy->isObjCIdType() ? getUnarySummary(FT, DoNothing)
                                 : getPersistentStopSummary();
  } else if (FName == "CMBufferQueueDequeueAndRetain" ||
             FName == "CMBufferQueueDequeueIfDataReadyAndRetain") {
    // Part of: <rdar://problem/39390714>.
    return getPersistentSummary(RetEffect::MakeOwned(ObjKind::CF),
                                ScratchArgs,
                                ArgEffect(DoNothing),
                                ArgEffect(DoNothing));
  } else if (FName == "CFPlugInInstanceCreate") {
    return getPersistentSummary(RetEffect::MakeNoRet(), ScratchArgs);
  } else if (FName == "IORegistryEntrySearchCFProperty" ||
             (RetTyName == "CFMutableDictionaryRef" &&
              (FName == "IOBSDNameMatching" || FName == "IOServiceMatching" ||
               FName == "IOServiceNameMatching" ||
               FName == "IORegistryEntryIDMatching" ||
               FName == "IOOpenFirmwarePathMatching"))) {
    // Part of <rdar://problem/6961230>. (IOKit)
    // This should be addressed using a API table.
    return getPersistentSummary(RetEffect::MakeOwned(ObjKind::CF), ScratchArgs,
                                ArgEffect(DoNothing), ArgEffect(DoNothing));
  } else if (FName == "IOServiceGetMatchingService" ||
             FName == "IOServiceGetMatchingServices") {
    // FIXES: <rdar://problem/6326900>
    // This should be addressed using a API table.  This strcmp is also
    // a little gross, but there is no need to super optimize here.
    ScratchArgs = AF.add(ScratchArgs, 1, ArgEffect(DecRef, ObjKind::CF));
    return getPersistentSummary(RetEffect::MakeNoRet(),
                                ScratchArgs,
                                ArgEffect(DoNothing), ArgEffect(DoNothing));
  } else if (FName == "IOServiceAddNotification" ||
             FName == "IOServiceAddMatchingNotification") {
    // Part of <rdar://problem/6961230>. (IOKit)
    // This should be addressed using a API table.
    ScratchArgs = AF.add(ScratchArgs, 2, ArgEffect(DecRef, ObjKind::CF));
    return getPersistentSummary(RetEffect::MakeNoRet(),
                                ScratchArgs,
                                ArgEffect(DoNothing), ArgEffect(DoNothing));
  } else if (FName == "CVPixelBufferCreateWithBytes") {
    // FIXES: <rdar://problem/7283567>
    // Eventually this can be improved by recognizing that the pixel
    // buffer passed to CVPixelBufferCreateWithBytes is released via
    // a callback and doing full IPA to make sure this is done correctly.
    // FIXME: This function has an out parameter that returns an
    // allocated object.
    ScratchArgs = AF.add(ScratchArgs, 7, ArgEffect(StopTracking));
    return getPersistentSummary(RetEffect::MakeNoRet(),
                                ScratchArgs,
                                ArgEffect(DoNothing), ArgEffect(DoNothing));
  } else if (FName == "CGBitmapContextCreateWithData") {
    // FIXES: <rdar://problem/7358899>
    // Eventually this can be improved by recognizing that 'releaseInfo'
    // passed to CGBitmapContextCreateWithData is released via
    // a callback and doing full IPA to make sure this is done correctly.
    ScratchArgs = AF.add(ScratchArgs, 8, ArgEffect(ArgEffect(StopTracking)));
    return getPersistentSummary(RetEffect::MakeOwned(ObjKind::CF), ScratchArgs,
                                ArgEffect(DoNothing), ArgEffect(DoNothing));
  } else if (FName == "CVPixelBufferCreateWithPlanarBytes") {
    // FIXES: <rdar://problem/7283567>
    // Eventually this can be improved by recognizing that the pixel
    // buffer passed to CVPixelBufferCreateWithPlanarBytes is released
    // via a callback and doing full IPA to make sure this is done
    // correctly.
    ScratchArgs = AF.add(ScratchArgs, 12, ArgEffect(StopTracking));
    return getPersistentSummary(RetEffect::MakeNoRet(),
                                ScratchArgs,
                                ArgEffect(DoNothing), ArgEffect(DoNothing));
  } else if (FName == "VTCompressionSessionEncodeFrame") {
    // The context argument passed to VTCompressionSessionEncodeFrame()
    // is passed to the callback specified when creating the session
    // (e.g. with VTCompressionSessionCreate()) which can release it.
    // To account for this possibility, conservatively stop tracking
    // the context.
    ScratchArgs = AF.add(ScratchArgs, 5, ArgEffect(StopTracking));
    return getPersistentSummary(RetEffect::MakeNoRet(),
                                ScratchArgs,
                                ArgEffect(DoNothing), ArgEffect(DoNothing));
  } else if (FName == "dispatch_set_context" ||
             FName == "xpc_connection_set_context") {
    // <rdar://problem/11059275> - The analyzer currently doesn't have
    // a good way to reason about the finalizer function for libdispatch.
    // If we pass a context object that is memory managed, stop tracking it.
    // <rdar://problem/13783514> - Same problem, but for XPC.
    // FIXME: this hack should possibly go away once we can handle
    // libdispatch and XPC finalizers.
    ScratchArgs = AF.add(ScratchArgs, 1, ArgEffect(StopTracking));
    return getPersistentSummary(RetEffect::MakeNoRet(),
                                ScratchArgs,
                                ArgEffect(DoNothing), ArgEffect(DoNothing));
  } else if (FName.startswith("NSLog")) {
    return getDoNothingSummary();
  } else if (FName.startswith("NS") && FName.contains("Insert")) {
    // Whitelist NSXXInsertXX, for example NSMapInsertIfAbsent, since they can
    // be deallocated by NSMapRemove. (radar://11152419)
    ScratchArgs = AF.add(ScratchArgs, 1, ArgEffect(StopTracking));
    ScratchArgs = AF.add(ScratchArgs, 2, ArgEffect(StopTracking));
    return getPersistentSummary(RetEffect::MakeNoRet(),
                                ScratchArgs, ArgEffect(DoNothing),
                                ArgEffect(DoNothing));
  }

  if (RetTy->isPointerType()) {

    // For CoreFoundation ('CF') types.
    if (cocoa::isRefType(RetTy, "CF", FName)) {
      if (isRetain(FD, FName)) {
        // CFRetain isn't supposed to be annotated. However, this may as
        // well be a user-made "safe" CFRetain function that is incorrectly
        // annotated as cf_returns_retained due to lack of better options.
        // We want to ignore such annotation.
        AllowAnnotations = false;

        return getUnarySummary(FT, IncRef);
      } else if (isAutorelease(FD, FName)) {
        // The headers use cf_consumed, but we can fully model CFAutorelease
        // ourselves.
        AllowAnnotations = false;

        return getUnarySummary(FT, Autorelease);
      } else if (isMakeCollectable(FName)) {
        AllowAnnotations = false;
        return getUnarySummary(FT, DoNothing);
      } else {
        return getCFCreateGetRuleSummary(FD);
      }
    }

    // For CoreGraphics ('CG') and CoreVideo ('CV') types.
    if (cocoa::isRefType(RetTy, "CG", FName) ||
        cocoa::isRefType(RetTy, "CV", FName)) {
      if (isRetain(FD, FName))
        return getUnarySummary(FT, IncRef);
      else
        return getCFCreateGetRuleSummary(FD);
    }

    // For all other CF-style types, use the Create/Get
    // rule for summaries but don't support Retain functions
    // with framework-specific prefixes.
    if (coreFoundation::isCFObjectRef(RetTy)) {
      return getCFCreateGetRuleSummary(FD);
    }

    if (FD->hasAttr<CFAuditedTransferAttr>()) {
      return getCFCreateGetRuleSummary(FD);
    }
  }

  // Check for release functions, the only kind of functions that we care
  // about that don't return a pointer type.
  if (FName.startswith("CG") || FName.startswith("CF")) {
    // Test for 'CGCF'.
    FName = FName.substr(FName.startswith("CGCF") ? 4 : 2);

    if (isRelease(FD, FName))
      return getUnarySummary(FT, DecRef);
    else {
      assert(ScratchArgs.isEmpty());
      // Remaining CoreFoundation and CoreGraphics functions.
      // We use to assume that they all strictly followed the ownership idiom
      // and that ownership cannot be transferred.  While this is technically
      // correct, many methods allow a tracked object to escape.  For example:
      //
      //   CFMutableDictionaryRef x = CFDictionaryCreateMutable(...);
      //   CFDictionaryAddValue(y, key, x);
      //   CFRelease(x);
      //   ... it is okay to use 'x' since 'y' has a reference to it
      //
      // We handle this and similar cases with the follow heuristic.  If the
      // function name contains "InsertValue", "SetValue", "AddValue",
      // "AppendValue", or "SetAttribute", then we assume that arguments may
      // "escape."  This means that something else holds on to the object,
      // allowing it be used even after its local retain count drops to 0.
      ArgEffectKind E =
          (StrInStrNoCase(FName, "InsertValue") != StringRef::npos ||
           StrInStrNoCase(FName, "AddValue") != StringRef::npos ||
           StrInStrNoCase(FName, "SetValue") != StringRef::npos ||
           StrInStrNoCase(FName, "AppendValue") != StringRef::npos ||
           StrInStrNoCase(FName, "SetAttribute") != StringRef::npos)
              ? MayEscape
              : DoNothing;

      return getPersistentSummary(RetEffect::MakeNoRet(), ScratchArgs,
                                  ArgEffect(DoNothing), ArgEffect(E, ObjKind::CF));
    }
  }

  return nullptr;
}

const RetainSummary *
RetainSummaryManager::generateSummary(const FunctionDecl *FD,
                                      bool &AllowAnnotations) {
  // We generate "stop" summaries for implicitly defined functions.
  if (FD->isImplicit())
    return getPersistentStopSummary();

  const IdentifierInfo *II = FD->getIdentifier();

  StringRef FName = II ? II->getName() : "";

  // Strip away preceding '_'.  Doing this here will effect all the checks
  // down below.
  FName = FName.substr(FName.find_first_not_of('_'));

  // Inspect the result type. Strip away any typedefs.
  const auto *FT = FD->getType()->castAs<FunctionType>();
  QualType RetTy = FT->getReturnType();

  if (TrackOSObjects)
    if (const RetainSummary *S = getSummaryForOSObject(FD, FName, RetTy))
      return S;

  if (const auto *MD = dyn_cast<CXXMethodDecl>(FD))
    if (!isOSObjectRelated(MD))
      return getPersistentSummary(RetEffect::MakeNoRet(),
                                  ArgEffects(AF.getEmptyMap()),
                                  ArgEffect(DoNothing),
                                  ArgEffect(StopTracking),
                                  ArgEffect(DoNothing));

  if (TrackObjCAndCFObjects)
    if (const RetainSummary *S =
            getSummaryForObjCOrCFObject(FD, FName, RetTy, FT, AllowAnnotations))
      return S;

  return getDefaultSummary();
}

const RetainSummary *
RetainSummaryManager::getFunctionSummary(const FunctionDecl *FD) {
  // If we don't know what function we're calling, use our default summary.
  if (!FD)
    return getDefaultSummary();

  // Look up a summary in our cache of FunctionDecls -> Summaries.
  FuncSummariesTy::iterator I = FuncSummaries.find(FD);
  if (I != FuncSummaries.end())
    return I->second;

  // No summary?  Generate one.
  bool AllowAnnotations = true;
  const RetainSummary *S = generateSummary(FD, AllowAnnotations);

  // Annotations override defaults.
  if (AllowAnnotations)
    updateSummaryFromAnnotations(S, FD);

  FuncSummaries[FD] = S;
  return S;
}

//===----------------------------------------------------------------------===//
// Summary creation for functions (largely uses of Core Foundation).
//===----------------------------------------------------------------------===//

static ArgEffect getStopTrackingHardEquivalent(ArgEffect E) {
  switch (E.getKind()) {
  case DoNothing:
  case Autorelease:
  case DecRefBridgedTransferred:
  case IncRef:
  case UnretainedOutParameter:
  case RetainedOutParameter:
  case RetainedOutParameterOnZero:
  case RetainedOutParameterOnNonZero:
  case MayEscape:
  case StopTracking:
  case StopTrackingHard:
    return E.withKind(StopTrackingHard);
  case DecRef:
  case DecRefAndStopTrackingHard:
    return E.withKind(DecRefAndStopTrackingHard);
  case Dealloc:
    return E.withKind(Dealloc);
  }

  llvm_unreachable("Unknown ArgEffect kind");
}

const RetainSummary *
RetainSummaryManager::updateSummaryForNonZeroCallbackArg(const RetainSummary *S,
                                                         AnyCall &C) {
  ArgEffect RecEffect = getStopTrackingHardEquivalent(S->getReceiverEffect());
  ArgEffect DefEffect = getStopTrackingHardEquivalent(S->getDefaultArgEffect());

  ArgEffects ScratchArgs(AF.getEmptyMap());
  ArgEffects CustomArgEffects = S->getArgEffects();
  for (ArgEffects::iterator I = CustomArgEffects.begin(),
                            E = CustomArgEffects.end();
       I != E; ++I) {
    ArgEffect Translated = getStopTrackingHardEquivalent(I->second);
    if (Translated.getKind() != DefEffect.getKind())
      ScratchArgs = AF.add(ScratchArgs, I->first, Translated);
  }

  RetEffect RE = RetEffect::MakeNoRetHard();

  // Special cases where the callback argument CANNOT free the return value.
  // This can generally only happen if we know that the callback will only be
  // called when the return value is already being deallocated.
  if (const IdentifierInfo *Name = C.getIdentifier()) {
    // When the CGBitmapContext is deallocated, the callback here will free
    // the associated data buffer.
    // The callback in dispatch_data_create frees the buffer, but not
    // the data object.
    if (Name->isStr("CGBitmapContextCreateWithData") ||
        Name->isStr("dispatch_data_create"))
      RE = S->getRetEffect();
  }

  return getPersistentSummary(RE, ScratchArgs, RecEffect, DefEffect);
}

void RetainSummaryManager::updateSummaryForReceiverUnconsumedSelf(
    const RetainSummary *&S) {

  RetainSummaryTemplate Template(S, *this);

  Template->setReceiverEffect(ArgEffect(DoNothing));
  Template->setRetEffect(RetEffect::MakeNoRet());
}


void RetainSummaryManager::updateSummaryForArgumentTypes(
  const AnyCall &C, const RetainSummary *&RS) {
  RetainSummaryTemplate Template(RS, *this);

  unsigned parm_idx = 0;
  for (auto pi = C.param_begin(), pe = C.param_end(); pi != pe;
       ++pi, ++parm_idx) {
    QualType QT = (*pi)->getType();

    // Skip already created values.
    if (RS->getArgEffects().contains(parm_idx))
      continue;

    ObjKind K = ObjKind::AnyObj;

    if (isISLObjectRef(QT)) {
      K = ObjKind::Generalized;
    } else if (isOSObjectPtr(QT)) {
      K = ObjKind::OS;
    } else if (cocoa::isCocoaObjectRef(QT)) {
      K = ObjKind::ObjC;
    } else if (coreFoundation::isCFObjectRef(QT)) {
      K = ObjKind::CF;
    }

    if (K != ObjKind::AnyObj)
      Template->addArg(AF, parm_idx,
                       ArgEffect(RS->getDefaultArgEffect().getKind(), K));
  }
}

const RetainSummary *
RetainSummaryManager::getSummary(AnyCall C,
                                 bool HasNonZeroCallbackArg,
                                 bool IsReceiverUnconsumedSelf,
                                 QualType ReceiverType) {
  const RetainSummary *Summ;
  switch (C.getKind()) {
  case AnyCall::Function:
  case AnyCall::Constructor:
  case AnyCall::InheritedConstructor:
  case AnyCall::Allocator:
  case AnyCall::Deallocator:
    Summ = getFunctionSummary(cast_or_null<FunctionDecl>(C.getDecl()));
    break;
  case AnyCall::Block:
  case AnyCall::Destructor:
    // FIXME: These calls are currently unsupported.
    return getPersistentStopSummary();
  case AnyCall::ObjCMethod: {
    const auto *ME = cast_or_null<ObjCMessageExpr>(C.getExpr());
    if (!ME) {
      Summ = getMethodSummary(cast<ObjCMethodDecl>(C.getDecl()));
    } else if (ME->isInstanceMessage()) {
      Summ = getInstanceMethodSummary(ME, ReceiverType);
    } else {
      Summ = getClassMethodSummary(ME);
    }
    break;
  }
  }

  if (HasNonZeroCallbackArg)
    Summ = updateSummaryForNonZeroCallbackArg(Summ, C);

  if (IsReceiverUnconsumedSelf)
    updateSummaryForReceiverUnconsumedSelf(Summ);

  updateSummaryForArgumentTypes(C, Summ);

  assert(Summ && "Unknown call type?");
  return Summ;
}


const RetainSummary *
RetainSummaryManager::getCFCreateGetRuleSummary(const FunctionDecl *FD) {
  if (coreFoundation::followsCreateRule(FD))
    return getCFSummaryCreateRule(FD);

  return getCFSummaryGetRule(FD);
}

bool RetainSummaryManager::isTrustedReferenceCountImplementation(
    const Decl *FD) {
  return hasRCAnnotation(FD, "rc_ownership_trusted_implementation");
}

Optional<RetainSummaryManager::BehaviorSummary>
RetainSummaryManager::canEval(const CallExpr *CE, const FunctionDecl *FD,
                              bool &hasTrustedImplementationAnnotation) {

  IdentifierInfo *II = FD->getIdentifier();
  if (!II)
    return None;

  StringRef FName = II->getName();
  FName = FName.substr(FName.find_first_not_of('_'));

  QualType ResultTy = CE->getCallReturnType(Ctx);
  if (ResultTy->isObjCIdType()) {
    if (II->isStr("NSMakeCollectable"))
      return BehaviorSummary::Identity;
  } else if (ResultTy->isPointerType()) {
    // Handle: (CF|CG|CV)Retain
    //         CFAutorelease
    // It's okay to be a little sloppy here.
    if (FName == "CMBufferQueueDequeueAndRetain" ||
        FName == "CMBufferQueueDequeueIfDataReadyAndRetain") {
      // Part of: <rdar://problem/39390714>.
      // These are not retain. They just return something and retain it.
      return None;
    }
    if (CE->getNumArgs() == 1 &&
        (cocoa::isRefType(ResultTy, "CF", FName) ||
         cocoa::isRefType(ResultTy, "CG", FName) ||
         cocoa::isRefType(ResultTy, "CV", FName)) &&
        (isRetain(FD, FName) || isAutorelease(FD, FName) ||
         isMakeCollectable(FName)))
      return BehaviorSummary::Identity;

    // safeMetaCast is called by OSDynamicCast.
    // We assume that OSDynamicCast is either an identity (cast is OK,
    // the input was non-zero),
    // or that it returns zero (when the cast failed, or the input
    // was zero).
    if (TrackOSObjects) {
      if (isOSObjectDynamicCast(FName) && FD->param_size() >= 1) {
        return BehaviorSummary::IdentityOrZero;
      } else if (isOSObjectRequiredCast(FName) && FD->param_size() >= 1) {
        return BehaviorSummary::Identity;
      } else if (isOSObjectThisCast(FName) && isa<CXXMethodDecl>(FD) &&
                 !cast<CXXMethodDecl>(FD)->isStatic()) {
        return BehaviorSummary::IdentityThis;
      }
    }

    const FunctionDecl* FDD = FD->getDefinition();
    if (FDD && isTrustedReferenceCountImplementation(FDD)) {
      hasTrustedImplementationAnnotation = true;
      return BehaviorSummary::Identity;
    }
  }

  if (const auto *MD = dyn_cast<CXXMethodDecl>(FD)) {
    const CXXRecordDecl *Parent = MD->getParent();
    if (TrackOSObjects && Parent && isOSObjectSubclass(Parent))
      if (FName == "release" || FName == "retain")
        return BehaviorSummary::NoOp;
  }

  return None;
}

const RetainSummary *
RetainSummaryManager::getUnarySummary(const FunctionType* FT,
                                      ArgEffectKind AE) {

  // Unary functions have no arg effects by definition.
  ArgEffects ScratchArgs(AF.getEmptyMap());

  // Verify that this is *really* a unary function.  This can
  // happen if people do weird things.
  const FunctionProtoType* FTP = dyn_cast<FunctionProtoType>(FT);
  if (!FTP || FTP->getNumParams() != 1)
    return getPersistentStopSummary();

  ArgEffect Effect(AE, ObjKind::CF);

  ScratchArgs = AF.add(ScratchArgs, 0, Effect);
  return getPersistentSummary(RetEffect::MakeNoRet(),
                              ScratchArgs,
                              ArgEffect(DoNothing), ArgEffect(DoNothing));
}

const RetainSummary *
RetainSummaryManager::getOSSummaryRetainRule(const FunctionDecl *FD) {
  return getPersistentSummary(RetEffect::MakeNoRet(),
                              AF.getEmptyMap(),
                              /*ReceiverEff=*/ArgEffect(DoNothing),
                              /*DefaultEff=*/ArgEffect(DoNothing),
                              /*ThisEff=*/ArgEffect(IncRef, ObjKind::OS));
}

const RetainSummary *
RetainSummaryManager::getOSSummaryReleaseRule(const FunctionDecl *FD) {
  return getPersistentSummary(RetEffect::MakeNoRet(),
                              AF.getEmptyMap(),
                              /*ReceiverEff=*/ArgEffect(DoNothing),
                              /*DefaultEff=*/ArgEffect(DoNothing),
                              /*ThisEff=*/ArgEffect(DecRef, ObjKind::OS));
}

const RetainSummary *
RetainSummaryManager::getOSSummaryFreeRule(const FunctionDecl *FD) {
  return getPersistentSummary(RetEffect::MakeNoRet(),
                              AF.getEmptyMap(),
                              /*ReceiverEff=*/ArgEffect(DoNothing),
                              /*DefaultEff=*/ArgEffect(DoNothing),
                              /*ThisEff=*/ArgEffect(Dealloc, ObjKind::OS));
}

const RetainSummary *
RetainSummaryManager::getOSSummaryCreateRule(const FunctionDecl *FD) {
  return getPersistentSummary(RetEffect::MakeOwned(ObjKind::OS),
                              AF.getEmptyMap());
}

const RetainSummary *
RetainSummaryManager::getOSSummaryGetRule(const FunctionDecl *FD) {
  return getPersistentSummary(RetEffect::MakeNotOwned(ObjKind::OS),
                              AF.getEmptyMap());
}

const RetainSummary *
RetainSummaryManager::getCFSummaryCreateRule(const FunctionDecl *FD) {
  return getPersistentSummary(RetEffect::MakeOwned(ObjKind::CF),
                              ArgEffects(AF.getEmptyMap()));
}

const RetainSummary *
RetainSummaryManager::getCFSummaryGetRule(const FunctionDecl *FD) {
  return getPersistentSummary(RetEffect::MakeNotOwned(ObjKind::CF),
                              ArgEffects(AF.getEmptyMap()),
                              ArgEffect(DoNothing), ArgEffect(DoNothing));
}




//===----------------------------------------------------------------------===//
// Summary creation for Selectors.
//===----------------------------------------------------------------------===//

Optional<RetEffect>
RetainSummaryManager::getRetEffectFromAnnotations(QualType RetTy,
                                                  const Decl *D) {
  if (hasAnyEnabledAttrOf<NSReturnsRetainedAttr>(D, RetTy))
    return ObjCAllocRetE;

  if (auto K = hasAnyEnabledAttrOf<CFReturnsRetainedAttr, OSReturnsRetainedAttr,
                                   GeneralizedReturnsRetainedAttr>(D, RetTy))
    return RetEffect::MakeOwned(*K);

  if (auto K = hasAnyEnabledAttrOf<
          CFReturnsNotRetainedAttr, OSReturnsNotRetainedAttr,
          GeneralizedReturnsNotRetainedAttr, NSReturnsNotRetainedAttr,
          NSReturnsAutoreleasedAttr>(D, RetTy))
    return RetEffect::MakeNotOwned(*K);

  if (const auto *MD = dyn_cast<CXXMethodDecl>(D))
    for (const auto *PD : MD->overridden_methods())
      if (auto RE = getRetEffectFromAnnotations(RetTy, PD))
        return RE;

  return None;
}

/// \return Whether the chain of typedefs starting from @c QT
/// has a typedef with a given name @c Name.
static bool hasTypedefNamed(QualType QT,
                            StringRef Name) {
  while (auto *T = dyn_cast<TypedefType>(QT)) {
    const auto &Context = T->getDecl()->getASTContext();
    if (T->getDecl()->getIdentifier() == &Context.Idents.get(Name))
      return true;
    QT = T->getDecl()->getUnderlyingType();
  }
  return false;
}

static QualType getCallableReturnType(const NamedDecl *ND) {
  if (const auto *FD = dyn_cast<FunctionDecl>(ND)) {
    return FD->getReturnType();
  } else if (const auto *MD = dyn_cast<ObjCMethodDecl>(ND)) {
    return MD->getReturnType();
  } else {
    llvm_unreachable("Unexpected decl");
  }
}

bool RetainSummaryManager::applyParamAnnotationEffect(
    const ParmVarDecl *pd, unsigned parm_idx, const NamedDecl *FD,
    RetainSummaryTemplate &Template) {
  QualType QT = pd->getType();
  if (auto K =
          hasAnyEnabledAttrOf<NSConsumedAttr, CFConsumedAttr, OSConsumedAttr,
                              GeneralizedConsumedAttr>(pd, QT)) {
    Template->addArg(AF, parm_idx, ArgEffect(DecRef, *K));
    return true;
  } else if (auto K = hasAnyEnabledAttrOf<
                 CFReturnsRetainedAttr, OSReturnsRetainedAttr,
                 OSReturnsRetainedOnNonZeroAttr, OSReturnsRetainedOnZeroAttr,
                 GeneralizedReturnsRetainedAttr>(pd, QT)) {

    // For OSObjects, we try to guess whether the object is created based
    // on the return value.
    if (K == ObjKind::OS) {
      QualType QT = getCallableReturnType(FD);

      bool HasRetainedOnZero = pd->hasAttr<OSReturnsRetainedOnZeroAttr>();
      bool HasRetainedOnNonZero = pd->hasAttr<OSReturnsRetainedOnNonZeroAttr>();

      // The usual convention is to create an object on non-zero return, but
      // it's reverted if the typedef chain has a typedef kern_return_t,
      // because kReturnSuccess constant is defined as zero.
      // The convention can be overwritten by custom attributes.
      bool SuccessOnZero =
          HasRetainedOnZero ||
          (hasTypedefNamed(QT, "kern_return_t") && !HasRetainedOnNonZero);
      bool ShouldSplit = !QT.isNull() && !QT->isVoidType();
      ArgEffectKind AK = RetainedOutParameter;
      if (ShouldSplit && SuccessOnZero) {
        AK = RetainedOutParameterOnZero;
      } else if (ShouldSplit && (!SuccessOnZero || HasRetainedOnNonZero)) {
        AK = RetainedOutParameterOnNonZero;
      }
      Template->addArg(AF, parm_idx, ArgEffect(AK, ObjKind::OS));
    }

    // For others:
    // Do nothing. Retained out parameters will either point to a +1 reference
    // or NULL, but the way you check for failure differs depending on the
    // API. Consequently, we don't have a good way to track them yet.
    return true;
  } else if (auto K = hasAnyEnabledAttrOf<CFReturnsNotRetainedAttr,
                                          OSReturnsNotRetainedAttr,
                                          GeneralizedReturnsNotRetainedAttr>(
                 pd, QT)) {
    Template->addArg(AF, parm_idx, ArgEffect(UnretainedOutParameter, *K));
    return true;
  }

  if (const auto *MD = dyn_cast<CXXMethodDecl>(FD)) {
    for (const auto *OD : MD->overridden_methods()) {
      const ParmVarDecl *OP = OD->parameters()[parm_idx];
      if (applyParamAnnotationEffect(OP, parm_idx, OD, Template))
        return true;
    }
  }

  return false;
}

void
RetainSummaryManager::updateSummaryFromAnnotations(const RetainSummary *&Summ,
                                                   const FunctionDecl *FD) {
  if (!FD)
    return;

  assert(Summ && "Must have a summary to add annotations to.");
  RetainSummaryTemplate Template(Summ, *this);

  // Effects on the parameters.
  unsigned parm_idx = 0;
  for (auto pi = FD->param_begin(),
         pe = FD->param_end(); pi != pe; ++pi, ++parm_idx)
    applyParamAnnotationEffect(*pi, parm_idx, FD, Template);

  QualType RetTy = FD->getReturnType();
  if (Optional<RetEffect> RetE = getRetEffectFromAnnotations(RetTy, FD))
    Template->setRetEffect(*RetE);

  if (hasAnyEnabledAttrOf<OSConsumesThisAttr>(FD, RetTy))
    Template->setThisEffect(ArgEffect(DecRef, ObjKind::OS));
}

void
RetainSummaryManager::updateSummaryFromAnnotations(const RetainSummary *&Summ,
                                                   const ObjCMethodDecl *MD) {
  if (!MD)
    return;

  assert(Summ && "Must have a valid summary to add annotations to");
  RetainSummaryTemplate Template(Summ, *this);

  // Effects on the receiver.
  if (hasAnyEnabledAttrOf<NSConsumesSelfAttr>(MD, MD->getReturnType()))
    Template->setReceiverEffect(ArgEffect(DecRef, ObjKind::ObjC));

  // Effects on the parameters.
  unsigned parm_idx = 0;
  for (auto pi = MD->param_begin(), pe = MD->param_end(); pi != pe;
       ++pi, ++parm_idx)
    applyParamAnnotationEffect(*pi, parm_idx, MD, Template);

  QualType RetTy = MD->getReturnType();
  if (Optional<RetEffect> RetE = getRetEffectFromAnnotations(RetTy, MD))
    Template->setRetEffect(*RetE);
}

const RetainSummary *
RetainSummaryManager::getStandardMethodSummary(const ObjCMethodDecl *MD,
                                               Selector S, QualType RetTy) {
  // Any special effects?
  ArgEffect ReceiverEff = ArgEffect(DoNothing, ObjKind::ObjC);
  RetEffect ResultEff = RetEffect::MakeNoRet();

  // Check the method family, and apply any default annotations.
  switch (MD ? MD->getMethodFamily() : S.getMethodFamily()) {
    case OMF_None:
    case OMF_initialize:
    case OMF_performSelector:
      // Assume all Objective-C methods follow Cocoa Memory Management rules.
      // FIXME: Does the non-threaded performSelector family really belong here?
      // The selector could be, say, @selector(copy).
      if (cocoa::isCocoaObjectRef(RetTy))
        ResultEff = RetEffect::MakeNotOwned(ObjKind::ObjC);
      else if (coreFoundation::isCFObjectRef(RetTy)) {
        // ObjCMethodDecl currently doesn't consider CF objects as valid return
        // values for alloc, new, copy, or mutableCopy, so we have to
        // double-check with the selector. This is ugly, but there aren't that
        // many Objective-C methods that return CF objects, right?
        if (MD) {
          switch (S.getMethodFamily()) {
          case OMF_alloc:
          case OMF_new:
          case OMF_copy:
          case OMF_mutableCopy:
            ResultEff = RetEffect::MakeOwned(ObjKind::CF);
            break;
          default:
            ResultEff = RetEffect::MakeNotOwned(ObjKind::CF);
            break;
          }
        } else {
          ResultEff = RetEffect::MakeNotOwned(ObjKind::CF);
        }
      }
      break;
    case OMF_init:
      ResultEff = ObjCInitRetE;
      ReceiverEff = ArgEffect(DecRef, ObjKind::ObjC);
      break;
    case OMF_alloc:
    case OMF_new:
    case OMF_copy:
    case OMF_mutableCopy:
      if (cocoa::isCocoaObjectRef(RetTy))
        ResultEff = ObjCAllocRetE;
      else if (coreFoundation::isCFObjectRef(RetTy))
        ResultEff = RetEffect::MakeOwned(ObjKind::CF);
      break;
    case OMF_autorelease:
      ReceiverEff = ArgEffect(Autorelease, ObjKind::ObjC);
      break;
    case OMF_retain:
      ReceiverEff = ArgEffect(IncRef, ObjKind::ObjC);
      break;
    case OMF_release:
      ReceiverEff = ArgEffect(DecRef, ObjKind::ObjC);
      break;
    case OMF_dealloc:
      ReceiverEff = ArgEffect(Dealloc, ObjKind::ObjC);
      break;
    case OMF_self:
      // -self is handled specially by the ExprEngine to propagate the receiver.
      break;
    case OMF_retainCount:
    case OMF_finalize:
      // These methods don't return objects.
      break;
  }

  // If one of the arguments in the selector has the keyword 'delegate' we
  // should stop tracking the reference count for the receiver.  This is
  // because the reference count is quite possibly handled by a delegate
  // method.
  if (S.isKeywordSelector()) {
    for (unsigned i = 0, e = S.getNumArgs(); i != e; ++i) {
      StringRef Slot = S.getNameForSlot(i);
      if (Slot.substr(Slot.size() - 8).equals_insensitive("delegate")) {
        if (ResultEff == ObjCInitRetE)
          ResultEff = RetEffect::MakeNoRetHard();
        else
          ReceiverEff = ArgEffect(StopTrackingHard, ObjKind::ObjC);
      }
    }
  }

  if (ReceiverEff.getKind() == DoNothing &&
      ResultEff.getKind() == RetEffect::NoRet)
    return getDefaultSummary();

  return getPersistentSummary(ResultEff, ArgEffects(AF.getEmptyMap()),
                              ArgEffect(ReceiverEff), ArgEffect(MayEscape));
}

const RetainSummary *
RetainSummaryManager::getClassMethodSummary(const ObjCMessageExpr *ME) {
  assert(!ME->isInstanceMessage());
  const ObjCInterfaceDecl *Class = ME->getReceiverInterface();

  return getMethodSummary(ME->getSelector(), Class, ME->getMethodDecl(),
                          ME->getType(), ObjCClassMethodSummaries);
}

const RetainSummary *RetainSummaryManager::getInstanceMethodSummary(
    const ObjCMessageExpr *ME,
    QualType ReceiverType) {
  const ObjCInterfaceDecl *ReceiverClass = nullptr;

  // We do better tracking of the type of the object than the core ExprEngine.
  // See if we have its type in our private state.
  if (!ReceiverType.isNull())
    if (const auto *PT = ReceiverType->getAs<ObjCObjectPointerType>())
      ReceiverClass = PT->getInterfaceDecl();

  // If we don't know what kind of object this is, fall back to its static type.
  if (!ReceiverClass)
    ReceiverClass = ME->getReceiverInterface();

  // FIXME: The receiver could be a reference to a class, meaning that
  //  we should use the class method.
  // id x = [NSObject class];
  // [x performSelector:... withObject:... afterDelay:...];
  Selector S = ME->getSelector();
  const ObjCMethodDecl *Method = ME->getMethodDecl();
  if (!Method && ReceiverClass)
    Method = ReceiverClass->getInstanceMethod(S);

  return getMethodSummary(S, ReceiverClass, Method, ME->getType(),
                          ObjCMethodSummaries);
}

const RetainSummary *
RetainSummaryManager::getMethodSummary(Selector S,
                                       const ObjCInterfaceDecl *ID,
                                       const ObjCMethodDecl *MD, QualType RetTy,
                                       ObjCMethodSummariesTy &CachedSummaries) {

  // Objective-C method summaries are only applicable to ObjC and CF objects.
  if (!TrackObjCAndCFObjects)
    return getDefaultSummary();

  // Look up a summary in our summary cache.
  const RetainSummary *Summ = CachedSummaries.find(ID, S);

  if (!Summ) {
    Summ = getStandardMethodSummary(MD, S, RetTy);

    // Annotations override defaults.
    updateSummaryFromAnnotations(Summ, MD);

    // Memoize the summary.
    CachedSummaries[ObjCSummaryKey(ID, S)] = Summ;
  }

  return Summ;
}

void RetainSummaryManager::InitializeClassMethodSummaries() {
  ArgEffects ScratchArgs = AF.getEmptyMap();

  // Create the [NSAssertionHandler currentHander] summary.
  addClassMethSummary("NSAssertionHandler", "currentHandler",
                getPersistentSummary(RetEffect::MakeNotOwned(ObjKind::ObjC),
                                     ScratchArgs));

  // Create the [NSAutoreleasePool addObject:] summary.
  ScratchArgs = AF.add(ScratchArgs, 0, ArgEffect(Autorelease));
  addClassMethSummary("NSAutoreleasePool", "addObject",
                      getPersistentSummary(RetEffect::MakeNoRet(), ScratchArgs,
                                           ArgEffect(DoNothing),
                                           ArgEffect(Autorelease)));
}

void RetainSummaryManager::InitializeMethodSummaries() {

  ArgEffects ScratchArgs = AF.getEmptyMap();
  // Create the "init" selector.  It just acts as a pass-through for the
  // receiver.
  const RetainSummary *InitSumm = getPersistentSummary(
      ObjCInitRetE, ScratchArgs, ArgEffect(DecRef, ObjKind::ObjC));
  addNSObjectMethSummary(GetNullarySelector("init", Ctx), InitSumm);

  // awakeAfterUsingCoder: behaves basically like an 'init' method.  It
  // claims the receiver and returns a retained object.
  addNSObjectMethSummary(GetUnarySelector("awakeAfterUsingCoder", Ctx),
                         InitSumm);

  // The next methods are allocators.
  const RetainSummary *AllocSumm = getPersistentSummary(ObjCAllocRetE,
                                                        ScratchArgs);
  const RetainSummary *CFAllocSumm =
    getPersistentSummary(RetEffect::MakeOwned(ObjKind::CF), ScratchArgs);

  // Create the "retain" selector.
  RetEffect NoRet = RetEffect::MakeNoRet();
  const RetainSummary *Summ = getPersistentSummary(
      NoRet, ScratchArgs, ArgEffect(IncRef, ObjKind::ObjC));
  addNSObjectMethSummary(GetNullarySelector("retain", Ctx), Summ);

  // Create the "release" selector.
  Summ = getPersistentSummary(NoRet, ScratchArgs,
                              ArgEffect(DecRef, ObjKind::ObjC));
  addNSObjectMethSummary(GetNullarySelector("release", Ctx), Summ);

  // Create the -dealloc summary.
  Summ = getPersistentSummary(NoRet, ScratchArgs, ArgEffect(Dealloc,
                                                            ObjKind::ObjC));
  addNSObjectMethSummary(GetNullarySelector("dealloc", Ctx), Summ);

  // Create the "autorelease" selector.
  Summ = getPersistentSummary(NoRet, ScratchArgs, ArgEffect(Autorelease,
                                                            ObjKind::ObjC));
  addNSObjectMethSummary(GetNullarySelector("autorelease", Ctx), Summ);

  // For NSWindow, allocated objects are (initially) self-owned.
  // FIXME: For now we opt for false negatives with NSWindow, as these objects
  //  self-own themselves.  However, they only do this once they are displayed.
  //  Thus, we need to track an NSWindow's display status.
  //  This is tracked in <rdar://problem/6062711>.
  //  See also http://llvm.org/bugs/show_bug.cgi?id=3714.
  const RetainSummary *NoTrackYet =
      getPersistentSummary(RetEffect::MakeNoRet(), ScratchArgs,
                           ArgEffect(StopTracking), ArgEffect(StopTracking));

  addClassMethSummary("NSWindow", "alloc", NoTrackYet);

  // For NSPanel (which subclasses NSWindow), allocated objects are not
  //  self-owned.
  // FIXME: For now we don't track NSPanels. object for the same reason
  //   as for NSWindow objects.
  addClassMethSummary("NSPanel", "alloc", NoTrackYet);

  // For NSNull, objects returned by +null are singletons that ignore
  // retain/release semantics.  Just don't track them.
  // <rdar://problem/12858915>
  addClassMethSummary("NSNull", "null", NoTrackYet);

  // Don't track allocated autorelease pools, as it is okay to prematurely
  // exit a method.
  addClassMethSummary("NSAutoreleasePool", "alloc", NoTrackYet);
  addClassMethSummary("NSAutoreleasePool", "allocWithZone", NoTrackYet, false);
  addClassMethSummary("NSAutoreleasePool", "new", NoTrackYet);

  // Create summaries QCRenderer/QCView -createSnapShotImageOfType:
  addInstMethSummary("QCRenderer", AllocSumm, "createSnapshotImageOfType");
  addInstMethSummary("QCView", AllocSumm, "createSnapshotImageOfType");

  // Create summaries for CIContext, 'createCGImage' and
  // 'createCGLayerWithSize'.  These objects are CF objects, and are not
  // automatically garbage collected.
  addInstMethSummary("CIContext", CFAllocSumm, "createCGImage", "fromRect");
  addInstMethSummary("CIContext", CFAllocSumm, "createCGImage", "fromRect",
                     "format", "colorSpace");
  addInstMethSummary("CIContext", CFAllocSumm, "createCGLayerWithSize", "info");
}

const RetainSummary *
RetainSummaryManager::getMethodSummary(const ObjCMethodDecl *MD) {
  const ObjCInterfaceDecl *ID = MD->getClassInterface();
  Selector S = MD->getSelector();
  QualType ResultTy = MD->getReturnType();

  ObjCMethodSummariesTy *CachedSummaries;
  if (MD->isInstanceMethod())
    CachedSummaries = &ObjCMethodSummaries;
  else
    CachedSummaries = &ObjCClassMethodSummaries;

  return getMethodSummary(S, ID, MD, ResultTy, *CachedSummaries);
}<|MERGE_RESOLUTION|>--- conflicted
+++ resolved
@@ -145,16 +145,11 @@
   return !(match(SubclassM, *D, D->getASTContext()).empty());
 }
 
-<<<<<<< HEAD
-static bool isOSObjectSubclass(const Decl *D) {
-  return D && isSubclass(D, "OSMetaClassBase");
-=======
 static bool isExactClass(const Decl *D, StringRef ClassName) {
   using namespace ast_matchers;
   DeclarationMatcher sameClassM =
       cxxRecordDecl(hasName(std::string(ClassName)));
   return !(match(sameClassM, *D, D->getASTContext()).empty());
->>>>>>> 2ab1d525
 }
 
 static bool isOSObjectSubclass(const Decl *D) {
