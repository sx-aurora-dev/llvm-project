--- conflicted
+++ resolved
@@ -344,12 +344,8 @@
         SimpleInit = Init;
 
       if (SimpleInit)
-<<<<<<< HEAD
-        SimpleInit->printPretty(Out, StmtHelper, Policy, Indentation);
-=======
-        SimpleInit->printPretty(Out, nullptr, Policy, Indentation, "\n",
+        SimpleInit->printPretty(Out, StmtHelper, Policy, Indentation, "\n",
                                 &Context);
->>>>>>> a159f91c
       else {
         for (unsigned I = 0; I != NumArgs; ++I) {
           assert(Args[I] != nullptr && "Expected non-null Expr");
@@ -358,12 +354,8 @@
 
           if (I)
             Out << ", ";
-<<<<<<< HEAD
-          Args[I]->printPretty(Out, StmtHelper, Policy, Indentation);
-=======
-          Args[I]->printPretty(Out, nullptr, Policy, Indentation, "\n",
+          Args[I]->printPretty(Out, StmtHelper, Policy, Indentation, "\n",
                                &Context);
->>>>>>> a159f91c
         }
       }
     }
@@ -791,12 +783,8 @@
         Out << ' ';
 
       if (D->getBody())
-<<<<<<< HEAD
-        D->getBody()->printPretty(Out, StmtHelper, SubPolicy, Indentation);
-=======
-        D->getBody()->printPretty(Out, nullptr, SubPolicy, Indentation, "\n",
+        D->getBody()->printPretty(Out, StmtHelper, SubPolicy, Indentation, "\n",
                                   &Context);
->>>>>>> a159f91c
     } else {
       if (!Policy.TerseOutput && isa<CXXConstructorDecl>(*D))
         Out << " {}";
@@ -841,12 +829,8 @@
 
   if (D->isBitField()) {
     Out << " : ";
-<<<<<<< HEAD
-    D->getBitWidth()->printPretty(Out, StmtHelper, Policy, Indentation);
-=======
-    D->getBitWidth()->printPretty(Out, nullptr, Policy, Indentation, "\n",
+    D->getBitWidth()->printPretty(Out, StmtHelper, Policy, Indentation, "\n",
                                   &Context);
->>>>>>> a159f91c
   }
 
   Expr *Init = D->getInClassInitializer();
@@ -855,11 +839,7 @@
       Out << " ";
     else
       Out << " = ";
-<<<<<<< HEAD
-    Init->printPretty(Out, StmtHelper, Policy, Indentation);
-=======
-    Init->printPretty(Out, nullptr, Policy, Indentation, "\n", &Context);
->>>>>>> a159f91c
+    Init->printPretty(Out, StmtHelper, Policy, Indentation, "\n", &Context);
   }
   prettyPrintAttributes(D);
 }
@@ -924,11 +904,7 @@
       PrintingPolicy SubPolicy(Policy);
       SubPolicy.SuppressSpecifiers = false;
       SubPolicy.IncludeTagDefinition = false;
-<<<<<<< HEAD
-      Init->printPretty(Out, StmtHelper, SubPolicy, Indentation);
-=======
-      Init->printPretty(Out, nullptr, SubPolicy, Indentation, "\n", &Context);
->>>>>>> a159f91c
+      Init->printPretty(Out, StmtHelper, SubPolicy, Indentation, "\n", &Context);
       if ((D->getInitStyle() == VarDecl::CallInit) && !isa<ParenListExpr>(Init))
         Out << ")";
     }
@@ -942,12 +918,8 @@
 
 void DeclPrinter::VisitFileScopeAsmDecl(FileScopeAsmDecl *D) {
   Out << "__asm (";
-<<<<<<< HEAD
-  D->getAsmString()->printPretty(Out, StmtHelper, Policy, Indentation);
-=======
-  D->getAsmString()->printPretty(Out, nullptr, Policy, Indentation, "\n",
+  D->getAsmString()->printPretty(Out, StmtHelper, Policy, Indentation, "\n",
                                  &Context);
->>>>>>> a159f91c
   Out << ")";
 }
 
@@ -958,18 +930,11 @@
 
 void DeclPrinter::VisitStaticAssertDecl(StaticAssertDecl *D) {
   Out << "static_assert(";
-<<<<<<< HEAD
-  D->getAssertExpr()->printPretty(Out, StmtHelper, Policy, Indentation);
-  if (StringLiteral *SL = D->getMessage()) {
-    Out << ", ";
-    SL->printPretty(Out, StmtHelper, Policy, Indentation);
-=======
   D->getAssertExpr()->printPretty(Out, nullptr, Policy, Indentation, "\n",
                                   &Context);
   if (StringLiteral *SL = D->getMessage()) {
     Out << ", ";
-    SL->printPretty(Out, nullptr, Policy, Indentation, "\n", &Context);
->>>>>>> a159f91c
+    SL->printPretty(Out, StmtHelper, Policy, Indentation, "\n", &Context);
   }
   Out << ")";
 }
@@ -1317,12 +1282,8 @@
 
   if (OMD->getBody() && !Policy.TerseOutput) {
     Out << ' ';
-<<<<<<< HEAD
-    OMD->getBody()->printPretty(Out, StmtHelper, Policy);
-=======
-    OMD->getBody()->printPretty(Out, nullptr, Policy, Indentation, "\n",
+    OMD->getBody()->printPretty(Out, StmtHelper, Policy, Indentation, "\n",
                                 &Context);
->>>>>>> a159f91c
   }
   else if (Policy.PolishForDeclaration)
     Out << ';';
@@ -1702,11 +1663,7 @@
     Out << " : ";
     D->getType().print(Out, Policy);
     Out << " : ";
-<<<<<<< HEAD
-    D->getCombiner()->printPretty(Out, StmtHelper, Policy, 0);
-=======
-    D->getCombiner()->printPretty(Out, nullptr, Policy, 0, "\n", &Context);
->>>>>>> a159f91c
+    D->getCombiner()->printPretty(Out, StmtHelper, Policy, 0, "\n", &Context);
     Out << ")";
     if (auto *Init = D->getInitializer()) {
       Out << " initializer(";
@@ -1720,11 +1677,7 @@
       case OMPDeclareReductionDecl::CallInit:
         break;
       }
-<<<<<<< HEAD
-      Init->printPretty(Out, StmtHelper, Policy, 0);
-=======
-      Init->printPretty(Out, nullptr, Policy, 0, "\n", &Context);
->>>>>>> a159f91c
+      Init->printPretty(Out, StmtHelper, Policy, 0, "\n", &Context);
       if (D->getInitializerKind() == OMPDeclareReductionDecl::DirectInit)
         Out << ")";
       Out << ")";
@@ -1752,11 +1705,7 @@
 }
 
 void DeclPrinter::VisitOMPCapturedExprDecl(OMPCapturedExprDecl *D) {
-<<<<<<< HEAD
-  D->getInit()->printPretty(Out, StmtHelper, Policy, Indentation);
-=======
-  D->getInit()->printPretty(Out, nullptr, Policy, Indentation, "\n", &Context);
->>>>>>> a159f91c
+  D->getInit()->printPretty(Out, StmtHelper, Policy, Indentation, "\n", &Context);
 }
 
 void DeclPrinter::VisitTemplateTypeParmDecl(const TemplateTypeParmDecl *TTP) {
