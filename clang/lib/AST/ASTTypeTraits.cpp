//===--- ASTTypeTraits.cpp --------------------------------------*- C++ -*-===//
//
// Part of the LLVM Project, under the Apache License v2.0 with LLVM Exceptions.
// See https://llvm.org/LICENSE.txt for license information.
// SPDX-License-Identifier: Apache-2.0 WITH LLVM-exception
//
//===----------------------------------------------------------------------===//
//
//  Provides a dynamic type identifier and a dynamically typed node container
//  that can be used to store an AST base node at runtime in the same storage in
//  a type safe way.
//
//===----------------------------------------------------------------------===//

#include "clang/AST/ASTTypeTraits.h"
#include "clang/AST/ASTContext.h"
#include "clang/AST/Attr.h"
#include "clang/AST/DeclCXX.h"
#include "clang/AST/NestedNameSpecifier.h"
#include "clang/AST/OpenMPClause.h"
#include "clang/AST/TypeLoc.h"

using namespace clang;

const ASTNodeKind::KindInfo ASTNodeKind::AllKindInfo[] = {
    {NKI_None, "<None>"},
    {NKI_None, "TemplateArgument"},
    {NKI_None, "TemplateArgumentLoc"},
    {NKI_None, "LambdaCapture"},
    {NKI_None, "TemplateName"},
    {NKI_None, "NestedNameSpecifierLoc"},
    {NKI_None, "QualType"},
#define TYPELOC(CLASS, PARENT) {NKI_##PARENT, #CLASS "TypeLoc"},
#include "clang/AST/TypeLocNodes.def"
    {NKI_None, "TypeLoc"},
    {NKI_None, "CXXBaseSpecifier"},
    {NKI_None, "CXXCtorInitializer"},
    {NKI_None, "NestedNameSpecifier"},
    {NKI_None, "Decl"},
#define DECL(DERIVED, BASE) { NKI_##BASE, #DERIVED "Decl" },
#include "clang/AST/DeclNodes.inc"
    {NKI_None, "Stmt"},
#define STMT(DERIVED, BASE) { NKI_##BASE, #DERIVED },
#include "clang/AST/StmtNodes.inc"
    {NKI_None, "Type"},
#define TYPE(DERIVED, BASE) { NKI_##BASE, #DERIVED "Type" },
#include "clang/AST/TypeNodes.inc"
    {NKI_None, "OMPClause"},
#define GEN_CLANG_CLAUSE_CLASS
#define CLAUSE_CLASS(Enum, Str, Class) {NKI_OMPClause, #Class},
#include "llvm/Frontend/OpenMP/OMP.inc"
    {NKI_None, "Attr"},
#define ATTR(A) {NKI_Attr, #A "Attr"},
#include "clang/Basic/AttrList.inc"
};

bool ASTNodeKind::isBaseOf(ASTNodeKind Other, unsigned *Distance) const {
  return isBaseOf(KindId, Other.KindId, Distance);
}

bool ASTNodeKind::isBaseOf(NodeKindId Base, NodeKindId Derived,
                           unsigned *Distance) {
  if (Base == NKI_None || Derived == NKI_None) return false;
  unsigned Dist = 0;
  while (Derived != Base && Derived != NKI_None) {
    Derived = AllKindInfo[Derived].ParentId;
    ++Dist;
  }
  if (Distance)
    *Distance = Dist;
  return Derived == Base;
}

ASTNodeKind ASTNodeKind::getCladeKind() const {
  NodeKindId LastId = KindId;
  while (LastId) {
    NodeKindId ParentId = AllKindInfo[LastId].ParentId;
    if (ParentId == NKI_None)
      return LastId;
    LastId = ParentId;
  }
  return NKI_None;
}

StringRef ASTNodeKind::asStringRef() const { return AllKindInfo[KindId].Name; }

ASTNodeKind ASTNodeKind::getMostDerivedType(ASTNodeKind Kind1,
                                            ASTNodeKind Kind2) {
  if (Kind1.isBaseOf(Kind2)) return Kind2;
  if (Kind2.isBaseOf(Kind1)) return Kind1;
  return ASTNodeKind();
}

ASTNodeKind ASTNodeKind::getMostDerivedCommonAncestor(ASTNodeKind Kind1,
                                                      ASTNodeKind Kind2) {
  NodeKindId Parent = Kind1.KindId;
  while (!isBaseOf(Parent, Kind2.KindId, nullptr) && Parent != NKI_None) {
    Parent = AllKindInfo[Parent].ParentId;
  }
  return ASTNodeKind(Parent);
}

ASTNodeKind ASTNodeKind::getFromNode(const Decl &D) {
  switch (D.getKind()) {
#define DECL(DERIVED, BASE)                                                    \
    case Decl::DERIVED: return ASTNodeKind(NKI_##DERIVED##Decl);
#define ABSTRACT_DECL(D)
#include "clang/AST/DeclNodes.inc"
  };
  llvm_unreachable("invalid decl kind");
}

ASTNodeKind ASTNodeKind::getFromNode(const Stmt &S) {
  switch (S.getStmtClass()) {
    case Stmt::NoStmtClass: return NKI_None;
#define STMT(CLASS, PARENT)                                                    \
    case Stmt::CLASS##Class: return ASTNodeKind(NKI_##CLASS);
#define ABSTRACT_STMT(S)
#include "clang/AST/StmtNodes.inc"
  }
  llvm_unreachable("invalid stmt kind");
}

ASTNodeKind ASTNodeKind::getFromNode(const Type &T) {
  switch (T.getTypeClass()) {
#define TYPE(Class, Base)                                                      \
    case Type::Class: return ASTNodeKind(NKI_##Class##Type);
#define ABSTRACT_TYPE(Class, Base)
#include "clang/AST/TypeNodes.inc"
  }
  llvm_unreachable("invalid type kind");
 }

 ASTNodeKind ASTNodeKind::getFromNode(const TypeLoc &T) {
   switch (T.getTypeLocClass()) {
#define ABSTRACT_TYPELOC(CLASS, PARENT)
#define TYPELOC(CLASS, PARENT)                                                 \
  case TypeLoc::CLASS:                                                         \
    return ASTNodeKind(NKI_##CLASS##TypeLoc);
#include "clang/AST/TypeLocNodes.def"
   }
   llvm_unreachable("invalid typeloc kind");
 }

ASTNodeKind ASTNodeKind::getFromNode(const OMPClause &C) {
  switch (C.getClauseKind()) {
#define GEN_CLANG_CLAUSE_CLASS
#define CLAUSE_CLASS(Enum, Str, Class)                                         \
  case llvm::omp::Clause::Enum:                                                \
    return ASTNodeKind(NKI_##Class);
#define CLAUSE_NO_CLASS(Enum, Str)                                             \
  case llvm::omp::Clause::Enum:                                                \
    llvm_unreachable("unexpected OpenMP clause kind");
#include "llvm/Frontend/OpenMP/OMP.inc"
  }
  llvm_unreachable("invalid omp clause kind");
}

ASTNodeKind ASTNodeKind::getFromNode(const Attr &A) {
  switch (A.getKind()) {
#define ATTR(A)                                                                \
  case attr::A:                                                                \
    return ASTNodeKind(NKI_##A##Attr);
#include "clang/Basic/AttrList.inc"
  }
  llvm_unreachable("invalid attr kind");
}

void DynTypedNode::print(llvm::raw_ostream &OS,
                         const PrintingPolicy &PP) const {
  if (const TemplateArgument *TA = get<TemplateArgument>())
    TA->print(PP, OS, /*IncludeType*/ true);
  else if (const TemplateArgumentLoc *TAL = get<TemplateArgumentLoc>())
    TAL->getArgument().print(PP, OS, /*IncludeType*/ true);
  else if (const TemplateName *TN = get<TemplateName>())
    TN->print(OS, PP);
  else if (const NestedNameSpecifier *NNS = get<NestedNameSpecifier>())
    NNS->print(OS, PP);
  else if (const NestedNameSpecifierLoc *NNSL = get<NestedNameSpecifierLoc>()) {
    if (const NestedNameSpecifier *NNS = NNSL->getNestedNameSpecifier())
      NNS->print(OS, PP);
    else
      OS << "(empty NestedNameSpecifierLoc)";
  } else if (const QualType *QT = get<QualType>())
    QT->print(OS, PP);
  else if (const TypeLoc *TL = get<TypeLoc>())
    TL->getType().print(OS, PP);
  else if (const Decl *D = get<Decl>())
    D->print(OS, PP);
  else if (const Stmt *S = get<Stmt>())
    S->printPretty(OS, nullptr, PP);
  else if (const Type *T = get<Type>())
    QualType(T, 0).print(OS, PP);
  else if (const Attr *A = get<Attr>())
    A->printPretty(OS, PP);
  else
    OS << "Unable to print values of type " << NodeKind.asStringRef() << "\n";
}

void DynTypedNode::dump(llvm::raw_ostream &OS,
                        const ASTContext &Context) const {
  if (const Decl *D = get<Decl>())
    D->dump(OS);
  else if (const Stmt *S = get<Stmt>())
    S->dump(OS, Context);
  else if (const Type *T = get<Type>())
    T->dump(OS, Context);
  else
    OS << "Unable to dump values of type " << NodeKind.asStringRef() << "\n";
}

SourceRange DynTypedNode::getSourceRange() const {
  if (const CXXCtorInitializer *CCI = get<CXXCtorInitializer>())
    return CCI->getSourceRange();
  if (const NestedNameSpecifierLoc *NNSL = get<NestedNameSpecifierLoc>())
    return NNSL->getSourceRange();
  if (const TypeLoc *TL = get<TypeLoc>())
    return TL->getSourceRange();
  if (const Decl *D = get<Decl>())
    return D->getSourceRange();
  if (const Stmt *S = get<Stmt>())
    return S->getSourceRange();
  if (const TemplateArgumentLoc *TAL = get<TemplateArgumentLoc>())
    return TAL->getSourceRange();
  if (const auto *C = get<OMPClause>())
    return SourceRange(C->getBeginLoc(), C->getEndLoc());
  if (const auto *CBS = get<CXXBaseSpecifier>())
    return CBS->getSourceRange();
<<<<<<< HEAD
=======
  if (const auto *A = get<Attr>())
    return A->getRange();
>>>>>>> 2ab1d525
  return SourceRange();
}<|MERGE_RESOLUTION|>--- conflicted
+++ resolved
@@ -226,10 +226,7 @@
     return SourceRange(C->getBeginLoc(), C->getEndLoc());
   if (const auto *CBS = get<CXXBaseSpecifier>())
     return CBS->getSourceRange();
-<<<<<<< HEAD
-=======
   if (const auto *A = get<Attr>())
     return A->getRange();
->>>>>>> 2ab1d525
   return SourceRange();
 }