//===--- ItaniumMangle.cpp - Itanium C++ Name Mangling ----------*- C++ -*-===//
//
// Part of the LLVM Project, under the Apache License v2.0 with LLVM Exceptions.
// See https://llvm.org/LICENSE.txt for license information.
// SPDX-License-Identifier: Apache-2.0 WITH LLVM-exception
//
//===----------------------------------------------------------------------===//
//
// Implements C++ name mangling according to the Itanium C++ ABI,
// which is used in GCC 3.2 and newer (and many compilers that are
// ABI-compatible with GCC):
//
//   http://itanium-cxx-abi.github.io/cxx-abi/abi.html#mangling
//
//===----------------------------------------------------------------------===//

#include "clang/AST/ASTContext.h"
#include "clang/AST/Attr.h"
#include "clang/AST/Decl.h"
#include "clang/AST/DeclCXX.h"
#include "clang/AST/DeclObjC.h"
#include "clang/AST/DeclOpenMP.h"
#include "clang/AST/DeclTemplate.h"
#include "clang/AST/Expr.h"
#include "clang/AST/ExprCXX.h"
#include "clang/AST/ExprConcepts.h"
#include "clang/AST/ExprObjC.h"
#include "clang/AST/Mangle.h"
#include "clang/AST/TypeLoc.h"
#include "clang/Basic/ABI.h"
#include "clang/Basic/Module.h"
#include "clang/Basic/SourceManager.h"
#include "clang/Basic/TargetInfo.h"
#include "clang/Basic/Thunk.h"
#include "llvm/ADT/StringExtras.h"
#include "llvm/Support/ErrorHandling.h"
#include "llvm/Support/raw_ostream.h"

using namespace clang;

namespace {

/// Retrieve the declaration context that should be used when mangling the given
/// declaration.
static const DeclContext *getEffectiveDeclContext(const Decl *D) {
  // The ABI assumes that lambda closure types that occur within
  // default arguments live in the context of the function. However, due to
  // the way in which Clang parses and creates function declarations, this is
  // not the case: the lambda closure type ends up living in the context
  // where the function itself resides, because the function declaration itself
  // had not yet been created. Fix the context here.
  if (const CXXRecordDecl *RD = dyn_cast<CXXRecordDecl>(D)) {
    if (RD->isLambda())
      if (ParmVarDecl *ContextParam
            = dyn_cast_or_null<ParmVarDecl>(RD->getLambdaContextDecl()))
        return ContextParam->getDeclContext();
  }

  // Perform the same check for block literals.
  if (const BlockDecl *BD = dyn_cast<BlockDecl>(D)) {
    if (ParmVarDecl *ContextParam
          = dyn_cast_or_null<ParmVarDecl>(BD->getBlockManglingContextDecl()))
      return ContextParam->getDeclContext();
  }

  const DeclContext *DC = D->getDeclContext();
  if (isa<CapturedDecl>(DC) || isa<OMPDeclareReductionDecl>(DC) ||
      isa<OMPDeclareMapperDecl>(DC)) {
    return getEffectiveDeclContext(cast<Decl>(DC));
  }

  if (const auto *VD = dyn_cast<VarDecl>(D))
    if (VD->isExternC())
      return VD->getASTContext().getTranslationUnitDecl();

  if (const auto *FD = dyn_cast<FunctionDecl>(D))
    if (FD->isExternC())
      return FD->getASTContext().getTranslationUnitDecl();

  return DC->getRedeclContext();
}

static const DeclContext *getEffectiveParentContext(const DeclContext *DC) {
  return getEffectiveDeclContext(cast<Decl>(DC));
}

static bool isLocalContainerContext(const DeclContext *DC) {
  return isa<FunctionDecl>(DC) || isa<ObjCMethodDecl>(DC) || isa<BlockDecl>(DC);
}

static const RecordDecl *GetLocalClassDecl(const Decl *D) {
  const DeclContext *DC = getEffectiveDeclContext(D);
  while (!DC->isNamespace() && !DC->isTranslationUnit()) {
    if (isLocalContainerContext(DC))
      return dyn_cast<RecordDecl>(D);
    D = cast<Decl>(DC);
    DC = getEffectiveDeclContext(D);
  }
  return nullptr;
}

static const FunctionDecl *getStructor(const FunctionDecl *fn) {
  if (const FunctionTemplateDecl *ftd = fn->getPrimaryTemplate())
    return ftd->getTemplatedDecl();

  return fn;
}

static const NamedDecl *getStructor(const NamedDecl *decl) {
  const FunctionDecl *fn = dyn_cast_or_null<FunctionDecl>(decl);
  return (fn ? getStructor(fn) : decl);
}

static bool isLambda(const NamedDecl *ND) {
  const CXXRecordDecl *Record = dyn_cast<CXXRecordDecl>(ND);
  if (!Record)
    return false;

  return Record->isLambda();
}

static const unsigned UnknownArity = ~0U;

class ItaniumMangleContextImpl : public ItaniumMangleContext {
  typedef std::pair<const DeclContext*, IdentifierInfo*> DiscriminatorKeyTy;
  llvm::DenseMap<DiscriminatorKeyTy, unsigned> Discriminator;
  llvm::DenseMap<const NamedDecl*, unsigned> Uniquifier;
  const DiscriminatorOverrideTy DiscriminatorOverride = nullptr;

  bool NeedsUniqueInternalLinkageNames = false;

  bool IsDevCtx = false;
  bool NeedsUniqueInternalLinkageNames = false;

public:
  explicit ItaniumMangleContextImpl(
      ASTContext &Context, DiagnosticsEngine &Diags,
      DiscriminatorOverrideTy DiscriminatorOverride)
      : ItaniumMangleContext(Context, Diags),
        DiscriminatorOverride(DiscriminatorOverride) {}

  /// @name Mangler Entry Points
  /// @{

  bool shouldMangleCXXName(const NamedDecl *D) override;
  bool shouldMangleStringLiteral(const StringLiteral *) override {
    return false;
  }

  bool isUniqueInternalLinkageDecl(const NamedDecl *ND) override;
  void needsUniqueInternalLinkageNames() override {
    NeedsUniqueInternalLinkageNames = true;
  }

<<<<<<< HEAD
  bool isDeviceMangleContext() const override { return IsDevCtx; }
  void setDeviceMangleContext(bool IsDev) override { IsDevCtx = IsDev; }

=======
>>>>>>> a2ce6ee6
  void mangleCXXName(GlobalDecl GD, raw_ostream &) override;
  void mangleThunk(const CXXMethodDecl *MD, const ThunkInfo &Thunk,
                   raw_ostream &) override;
  void mangleCXXDtorThunk(const CXXDestructorDecl *DD, CXXDtorType Type,
                          const ThisAdjustment &ThisAdjustment,
                          raw_ostream &) override;
  void mangleReferenceTemporary(const VarDecl *D, unsigned ManglingNumber,
                                raw_ostream &) override;
  void mangleCXXVTable(const CXXRecordDecl *RD, raw_ostream &) override;
  void mangleCXXVTT(const CXXRecordDecl *RD, raw_ostream &) override;
  void mangleCXXCtorVTable(const CXXRecordDecl *RD, int64_t Offset,
                           const CXXRecordDecl *Type, raw_ostream &) override;
  void mangleCXXRTTI(QualType T, raw_ostream &) override;
  void mangleCXXRTTIName(QualType T, raw_ostream &) override;
  void mangleTypeName(QualType T, raw_ostream &) override;

  void mangleCXXCtorComdat(const CXXConstructorDecl *D, raw_ostream &) override;
  void mangleCXXDtorComdat(const CXXDestructorDecl *D, raw_ostream &) override;
  void mangleStaticGuardVariable(const VarDecl *D, raw_ostream &) override;
  void mangleDynamicInitializer(const VarDecl *D, raw_ostream &Out) override;
  void mangleDynamicAtExitDestructor(const VarDecl *D,
                                     raw_ostream &Out) override;
  void mangleDynamicStermFinalizer(const VarDecl *D, raw_ostream &Out) override;
  void mangleSEHFilterExpression(const NamedDecl *EnclosingDecl,
                                 raw_ostream &Out) override;
  void mangleSEHFinallyBlock(const NamedDecl *EnclosingDecl,
                             raw_ostream &Out) override;
  void mangleItaniumThreadLocalInit(const VarDecl *D, raw_ostream &) override;
  void mangleItaniumThreadLocalWrapper(const VarDecl *D,
                                       raw_ostream &) override;

  void mangleStringLiteral(const StringLiteral *, raw_ostream &) override;

  void mangleLambdaSig(const CXXRecordDecl *Lambda, raw_ostream &) override;

  bool getNextDiscriminator(const NamedDecl *ND, unsigned &disc) {
    // Lambda closure types are already numbered.
    if (isLambda(ND))
      return false;

    // Anonymous tags are already numbered.
    if (const TagDecl *Tag = dyn_cast<TagDecl>(ND)) {
      if (Tag->getName().empty() && !Tag->getTypedefNameForAnonDecl())
        return false;
    }

    // Use the canonical number for externally visible decls.
    if (ND->isExternallyVisible()) {
      unsigned discriminator = getASTContext().getManglingNumber(ND);
      if (discriminator == 1)
        return false;
      disc = discriminator - 2;
      return true;
    }

    // Make up a reasonable number for internal decls.
    unsigned &discriminator = Uniquifier[ND];
    if (!discriminator) {
      const DeclContext *DC = getEffectiveDeclContext(ND);
      discriminator = ++Discriminator[std::make_pair(DC, ND->getIdentifier())];
    }
    if (discriminator == 1)
      return false;
    disc = discriminator-2;
    return true;
  }

  std::string getLambdaString(const CXXRecordDecl *Lambda) override {
    // This function matches the one in MicrosoftMangle, which returns
    // the string that is used in lambda mangled names.
    assert(Lambda->isLambda() && "RD must be a lambda!");
    std::string Name("<lambda");
    Decl *LambdaContextDecl = Lambda->getLambdaContextDecl();
    unsigned LambdaManglingNumber = Lambda->getLambdaManglingNumber();
    unsigned LambdaId;
    const ParmVarDecl *Parm = dyn_cast_or_null<ParmVarDecl>(LambdaContextDecl);
    const FunctionDecl *Func =
        Parm ? dyn_cast<FunctionDecl>(Parm->getDeclContext()) : nullptr;

    if (Func) {
      unsigned DefaultArgNo =
          Func->getNumParams() - Parm->getFunctionScopeIndex();
      Name += llvm::utostr(DefaultArgNo);
      Name += "_";
    }

    if (LambdaManglingNumber)
      LambdaId = LambdaManglingNumber;
    else
      LambdaId = getAnonymousStructIdForDebugInfo(Lambda);

    Name += llvm::utostr(LambdaId);
    Name += '>';
    return Name;
  }

<<<<<<< HEAD
=======
  DiscriminatorOverrideTy getDiscriminatorOverride() const override {
    return DiscriminatorOverride;
  }

>>>>>>> a2ce6ee6
  /// @}
};

/// Manage the mangling of a single name.
class CXXNameMangler {
  ItaniumMangleContextImpl &Context;
  raw_ostream &Out;
  bool NullOut = false;
  /// In the "DisableDerivedAbiTags" mode derived ABI tags are not calculated.
  /// This mode is used when mangler creates another mangler recursively to
  /// calculate ABI tags for the function return value or the variable type.
  /// Also it is required to avoid infinite recursion in some cases.
  bool DisableDerivedAbiTags = false;

  /// The "structor" is the top-level declaration being mangled, if
  /// that's not a template specialization; otherwise it's the pattern
  /// for that specialization.
  const NamedDecl *Structor;
  unsigned StructorType;

  /// The next substitution sequence number.
  unsigned SeqID;

  class FunctionTypeDepthState {
    unsigned Bits;

    enum { InResultTypeMask = 1 };

  public:
    FunctionTypeDepthState() : Bits(0) {}

    /// The number of function types we're inside.
    unsigned getDepth() const {
      return Bits >> 1;
    }

    /// True if we're in the return type of the innermost function type.
    bool isInResultType() const {
      return Bits & InResultTypeMask;
    }

    FunctionTypeDepthState push() {
      FunctionTypeDepthState tmp = *this;
      Bits = (Bits & ~InResultTypeMask) + 2;
      return tmp;
    }

    void enterResultType() {
      Bits |= InResultTypeMask;
    }

    void leaveResultType() {
      Bits &= ~InResultTypeMask;
    }

    void pop(FunctionTypeDepthState saved) {
      assert(getDepth() == saved.getDepth() + 1);
      Bits = saved.Bits;
    }

  } FunctionTypeDepth;

  // abi_tag is a gcc attribute, taking one or more strings called "tags".
  // The goal is to annotate against which version of a library an object was
  // built and to be able to provide backwards compatibility ("dual abi").
  // For more information see docs/ItaniumMangleAbiTags.rst.
  typedef SmallVector<StringRef, 4> AbiTagList;

  // State to gather all implicit and explicit tags used in a mangled name.
  // Must always have an instance of this while emitting any name to keep
  // track.
  class AbiTagState final {
  public:
    explicit AbiTagState(AbiTagState *&Head) : LinkHead(Head) {
      Parent = LinkHead;
      LinkHead = this;
    }

    // No copy, no move.
    AbiTagState(const AbiTagState &) = delete;
    AbiTagState &operator=(const AbiTagState &) = delete;

    ~AbiTagState() { pop(); }

    void write(raw_ostream &Out, const NamedDecl *ND,
               const AbiTagList *AdditionalAbiTags) {
      ND = cast<NamedDecl>(ND->getCanonicalDecl());
      if (!isa<FunctionDecl>(ND) && !isa<VarDecl>(ND)) {
        assert(
            !AdditionalAbiTags &&
            "only function and variables need a list of additional abi tags");
        if (const auto *NS = dyn_cast<NamespaceDecl>(ND)) {
          if (const auto *AbiTag = NS->getAttr<AbiTagAttr>()) {
            UsedAbiTags.insert(UsedAbiTags.end(), AbiTag->tags().begin(),
                               AbiTag->tags().end());
          }
          // Don't emit abi tags for namespaces.
          return;
        }
      }

      AbiTagList TagList;
      if (const auto *AbiTag = ND->getAttr<AbiTagAttr>()) {
        UsedAbiTags.insert(UsedAbiTags.end(), AbiTag->tags().begin(),
                           AbiTag->tags().end());
        TagList.insert(TagList.end(), AbiTag->tags().begin(),
                       AbiTag->tags().end());
      }

      if (AdditionalAbiTags) {
        UsedAbiTags.insert(UsedAbiTags.end(), AdditionalAbiTags->begin(),
                           AdditionalAbiTags->end());
        TagList.insert(TagList.end(), AdditionalAbiTags->begin(),
                       AdditionalAbiTags->end());
      }

      llvm::sort(TagList);
      TagList.erase(std::unique(TagList.begin(), TagList.end()), TagList.end());

      writeSortedUniqueAbiTags(Out, TagList);
    }

    const AbiTagList &getUsedAbiTags() const { return UsedAbiTags; }
    void setUsedAbiTags(const AbiTagList &AbiTags) {
      UsedAbiTags = AbiTags;
    }

    const AbiTagList &getEmittedAbiTags() const {
      return EmittedAbiTags;
    }

    const AbiTagList &getSortedUniqueUsedAbiTags() {
      llvm::sort(UsedAbiTags);
      UsedAbiTags.erase(std::unique(UsedAbiTags.begin(), UsedAbiTags.end()),
                        UsedAbiTags.end());
      return UsedAbiTags;
    }

  private:
    //! All abi tags used implicitly or explicitly.
    AbiTagList UsedAbiTags;
    //! All explicit abi tags (i.e. not from namespace).
    AbiTagList EmittedAbiTags;

    AbiTagState *&LinkHead;
    AbiTagState *Parent = nullptr;

    void pop() {
      assert(LinkHead == this &&
             "abi tag link head must point to us on destruction");
      if (Parent) {
        Parent->UsedAbiTags.insert(Parent->UsedAbiTags.end(),
                                   UsedAbiTags.begin(), UsedAbiTags.end());
        Parent->EmittedAbiTags.insert(Parent->EmittedAbiTags.end(),
                                      EmittedAbiTags.begin(),
                                      EmittedAbiTags.end());
      }
      LinkHead = Parent;
    }

    void writeSortedUniqueAbiTags(raw_ostream &Out, const AbiTagList &AbiTags) {
      for (const auto &Tag : AbiTags) {
        EmittedAbiTags.push_back(Tag);
        Out << "B";
        Out << Tag.size();
        Out << Tag;
      }
    }
  };

  AbiTagState *AbiTags = nullptr;
  AbiTagState AbiTagsRoot;

  llvm::DenseMap<uintptr_t, unsigned> Substitutions;
  llvm::DenseMap<StringRef, unsigned> ModuleSubstitutions;

  ASTContext &getASTContext() const { return Context.getASTContext(); }

public:
  CXXNameMangler(ItaniumMangleContextImpl &C, raw_ostream &Out_,
                 const NamedDecl *D = nullptr, bool NullOut_ = false)
    : Context(C), Out(Out_), NullOut(NullOut_),  Structor(getStructor(D)),
      StructorType(0), SeqID(0), AbiTagsRoot(AbiTags) {
    // These can't be mangled without a ctor type or dtor type.
    assert(!D || (!isa<CXXDestructorDecl>(D) &&
                  !isa<CXXConstructorDecl>(D)));
  }
  CXXNameMangler(ItaniumMangleContextImpl &C, raw_ostream &Out_,
                 const CXXConstructorDecl *D, CXXCtorType Type)
    : Context(C), Out(Out_), Structor(getStructor(D)), StructorType(Type),
      SeqID(0), AbiTagsRoot(AbiTags) { }
  CXXNameMangler(ItaniumMangleContextImpl &C, raw_ostream &Out_,
                 const CXXDestructorDecl *D, CXXDtorType Type)
    : Context(C), Out(Out_), Structor(getStructor(D)), StructorType(Type),
      SeqID(0), AbiTagsRoot(AbiTags) { }

  CXXNameMangler(CXXNameMangler &Outer, raw_ostream &Out_)
      : Context(Outer.Context), Out(Out_), NullOut(false),
        Structor(Outer.Structor), StructorType(Outer.StructorType),
        SeqID(Outer.SeqID), FunctionTypeDepth(Outer.FunctionTypeDepth),
        AbiTagsRoot(AbiTags), Substitutions(Outer.Substitutions) {}

  CXXNameMangler(CXXNameMangler &Outer, llvm::raw_null_ostream &Out_)
      : Context(Outer.Context), Out(Out_), NullOut(true),
        Structor(Outer.Structor), StructorType(Outer.StructorType),
        SeqID(Outer.SeqID), FunctionTypeDepth(Outer.FunctionTypeDepth),
        AbiTagsRoot(AbiTags), Substitutions(Outer.Substitutions) {}

  raw_ostream &getStream() { return Out; }

  void disableDerivedAbiTags() { DisableDerivedAbiTags = true; }
  static bool shouldHaveAbiTags(ItaniumMangleContextImpl &C, const VarDecl *VD);

  void mangle(GlobalDecl GD);
  void mangleCallOffset(int64_t NonVirtual, int64_t Virtual);
  void mangleNumber(const llvm::APSInt &I);
  void mangleNumber(int64_t Number);
  void mangleFloat(const llvm::APFloat &F);
  void mangleFunctionEncoding(GlobalDecl GD);
  void mangleSeqID(unsigned SeqID);
  void mangleName(GlobalDecl GD);
  void mangleType(QualType T);
  void mangleNameOrStandardSubstitution(const NamedDecl *ND);
  void mangleLambdaSig(const CXXRecordDecl *Lambda);

private:

  bool mangleSubstitution(const NamedDecl *ND);
  bool mangleSubstitution(QualType T);
  bool mangleSubstitution(TemplateName Template);
  bool mangleSubstitution(uintptr_t Ptr);

  void mangleExistingSubstitution(TemplateName name);

  bool mangleStandardSubstitution(const NamedDecl *ND);

  void addSubstitution(const NamedDecl *ND) {
    ND = cast<NamedDecl>(ND->getCanonicalDecl());

    addSubstitution(reinterpret_cast<uintptr_t>(ND));
  }
  void addSubstitution(QualType T);
  void addSubstitution(TemplateName Template);
  void addSubstitution(uintptr_t Ptr);
  // Destructive copy substitutions from other mangler.
  void extendSubstitutions(CXXNameMangler* Other);

  void mangleUnresolvedPrefix(NestedNameSpecifier *qualifier,
                              bool recursive = false);
  void mangleUnresolvedName(NestedNameSpecifier *qualifier,
                            DeclarationName name,
                            const TemplateArgumentLoc *TemplateArgs,
                            unsigned NumTemplateArgs,
                            unsigned KnownArity = UnknownArity);

  void mangleFunctionEncodingBareType(const FunctionDecl *FD);

  void mangleNameWithAbiTags(GlobalDecl GD,
                             const AbiTagList *AdditionalAbiTags);
  void mangleModuleName(const Module *M);
  void mangleModuleNamePrefix(StringRef Name);
  void mangleTemplateName(const TemplateDecl *TD,
                          const TemplateArgument *TemplateArgs,
                          unsigned NumTemplateArgs);
  void mangleUnqualifiedName(GlobalDecl GD,
                             const AbiTagList *AdditionalAbiTags) {
    mangleUnqualifiedName(GD, cast<NamedDecl>(GD.getDecl())->getDeclName(), UnknownArity,
                          AdditionalAbiTags);
  }
  void mangleUnqualifiedName(GlobalDecl GD, DeclarationName Name,
                             unsigned KnownArity,
                             const AbiTagList *AdditionalAbiTags);
  void mangleUnscopedName(GlobalDecl GD,
                          const AbiTagList *AdditionalAbiTags);
  void mangleUnscopedTemplateName(GlobalDecl GD,
                                  const AbiTagList *AdditionalAbiTags);
  void mangleSourceName(const IdentifierInfo *II);
  void mangleRegCallName(const IdentifierInfo *II);
  void mangleDeviceStubName(const IdentifierInfo *II);
  void mangleSourceNameWithAbiTags(
      const NamedDecl *ND, const AbiTagList *AdditionalAbiTags = nullptr);
  void mangleLocalName(GlobalDecl GD,
                       const AbiTagList *AdditionalAbiTags);
  void mangleBlockForPrefix(const BlockDecl *Block);
  void mangleUnqualifiedBlock(const BlockDecl *Block);
  void mangleTemplateParamDecl(const NamedDecl *Decl);
  void mangleLambda(const CXXRecordDecl *Lambda);
  void mangleNestedName(GlobalDecl GD, const DeclContext *DC,
                        const AbiTagList *AdditionalAbiTags,
                        bool NoFunction=false);
  void mangleNestedName(const TemplateDecl *TD,
                        const TemplateArgument *TemplateArgs,
                        unsigned NumTemplateArgs);
  void mangleNestedNameWithClosurePrefix(GlobalDecl GD,
                                         const NamedDecl *PrefixND,
                                         const AbiTagList *AdditionalAbiTags);
  void manglePrefix(NestedNameSpecifier *qualifier);
  void manglePrefix(const DeclContext *DC, bool NoFunction=false);
  void manglePrefix(QualType type);
  void mangleTemplatePrefix(GlobalDecl GD, bool NoFunction=false);
  void mangleTemplatePrefix(TemplateName Template);
  const NamedDecl *getClosurePrefix(const Decl *ND);
  void mangleClosurePrefix(const NamedDecl *ND, bool NoFunction = false);
  bool mangleUnresolvedTypeOrSimpleId(QualType DestroyedType,
                                      StringRef Prefix = "");
  void mangleOperatorName(DeclarationName Name, unsigned Arity);
  void mangleOperatorName(OverloadedOperatorKind OO, unsigned Arity);
  void mangleVendorQualifier(StringRef qualifier);
  void mangleQualifiers(Qualifiers Quals, const DependentAddressSpaceType *DAST = nullptr);
  void mangleRefQualifier(RefQualifierKind RefQualifier);

  void mangleObjCMethodName(const ObjCMethodDecl *MD);

  // Declare manglers for every type class.
#define ABSTRACT_TYPE(CLASS, PARENT)
#define NON_CANONICAL_TYPE(CLASS, PARENT)
#define TYPE(CLASS, PARENT) void mangleType(const CLASS##Type *T);
#include "clang/AST/TypeNodes.inc"

  void mangleType(const TagType*);
  void mangleType(TemplateName);
  static StringRef getCallingConvQualifierName(CallingConv CC);
  void mangleExtParameterInfo(FunctionProtoType::ExtParameterInfo info);
  void mangleExtFunctionInfo(const FunctionType *T);
  void mangleBareFunctionType(const FunctionProtoType *T, bool MangleReturnType,
                              const FunctionDecl *FD = nullptr);
  void mangleNeonVectorType(const VectorType *T);
  void mangleNeonVectorType(const DependentVectorType *T);
  void mangleAArch64NeonVectorType(const VectorType *T);
  void mangleAArch64NeonVectorType(const DependentVectorType *T);
  void mangleAArch64FixedSveVectorType(const VectorType *T);
  void mangleAArch64FixedSveVectorType(const DependentVectorType *T);

  void mangleIntegerLiteral(QualType T, const llvm::APSInt &Value);
  void mangleFloatLiteral(QualType T, const llvm::APFloat &V);
  void mangleFixedPointLiteral();
  void mangleNullPointer(QualType T);

  void mangleMemberExprBase(const Expr *base, bool isArrow);
  void mangleMemberExpr(const Expr *base, bool isArrow,
                        NestedNameSpecifier *qualifier,
                        NamedDecl *firstQualifierLookup,
                        DeclarationName name,
                        const TemplateArgumentLoc *TemplateArgs,
                        unsigned NumTemplateArgs,
                        unsigned knownArity);
  void mangleCastExpression(const Expr *E, StringRef CastEncoding);
  void mangleInitListElements(const InitListExpr *InitList);
  void mangleExpression(const Expr *E, unsigned Arity = UnknownArity,
                        bool AsTemplateArg = false);
  void mangleCXXCtorType(CXXCtorType T, const CXXRecordDecl *InheritedFrom);
  void mangleCXXDtorType(CXXDtorType T);

  void mangleTemplateArgs(TemplateName TN,
                          const TemplateArgumentLoc *TemplateArgs,
                          unsigned NumTemplateArgs);
  void mangleTemplateArgs(TemplateName TN, const TemplateArgument *TemplateArgs,
                          unsigned NumTemplateArgs);
  void mangleTemplateArgs(TemplateName TN, const TemplateArgumentList &AL);
  void mangleTemplateArg(TemplateArgument A, bool NeedExactType);
  void mangleTemplateArgExpr(const Expr *E);
  void mangleValueInTemplateArg(QualType T, const APValue &V, bool TopLevel,
                                bool NeedExactType = false);

  void mangleTemplateParameter(unsigned Depth, unsigned Index);

  void mangleFunctionParam(const ParmVarDecl *parm);

  void writeAbiTags(const NamedDecl *ND,
                    const AbiTagList *AdditionalAbiTags);

  // Returns sorted unique list of ABI tags.
  AbiTagList makeFunctionReturnTypeTags(const FunctionDecl *FD);
  // Returns sorted unique list of ABI tags.
  AbiTagList makeVariableTypeTags(const VarDecl *VD);
};

}

static bool isInternalLinkageDecl(const NamedDecl *ND) {
  if (ND && ND->getFormalLinkage() == InternalLinkage &&
      !ND->isExternallyVisible() &&
      getEffectiveDeclContext(ND)->isFileContext() &&
      !ND->isInAnonymousNamespace())
    return true;
  return false;
}

<<<<<<< HEAD
// Check if this Decl needs a unique internal linkage name.
=======
// Check if this Function Decl needs a unique internal linkage name.
>>>>>>> a2ce6ee6
bool ItaniumMangleContextImpl::isUniqueInternalLinkageDecl(
    const NamedDecl *ND) {
  if (!NeedsUniqueInternalLinkageNames || !ND)
    return false;

<<<<<<< HEAD
  // For C functions without prototypes, return false as their
  // names should not be mangled.
  if (auto *FD = dyn_cast<FunctionDecl>(ND)) {
    if (!FD->getType()->getAs<FunctionProtoType>())
      return false;
  }

  if (isInternalLinkageDecl(ND))
    return true;
=======
  const auto *FD = dyn_cast<FunctionDecl>(ND);
  if (!FD)
    return false;

  // For C functions without prototypes, return false as their
  // names should not be mangled.
  if (!FD->getType()->getAs<FunctionProtoType>())
    return false;

  if (isInternalLinkageDecl(ND))
    return true;

>>>>>>> a2ce6ee6
  return false;
}

bool ItaniumMangleContextImpl::shouldMangleCXXName(const NamedDecl *D) {
  const FunctionDecl *FD = dyn_cast<FunctionDecl>(D);
  if (FD) {
    LanguageLinkage L = FD->getLanguageLinkage();
    // Overloadable functions need mangling.
    if (FD->hasAttr<OverloadableAttr>())
      return true;

    // "main" is not mangled.
    if (FD->isMain())
      return false;

    // The Windows ABI expects that we would never mangle "typical"
    // user-defined entry points regardless of visibility or freestanding-ness.
    //
    // N.B. This is distinct from asking about "main".  "main" has a lot of
    // special rules associated with it in the standard while these
    // user-defined entry points are outside of the purview of the standard.
    // For example, there can be only one definition for "main" in a standards
    // compliant program; however nothing forbids the existence of wmain and
    // WinMain in the same translation unit.
    if (FD->isMSVCRTEntryPoint())
      return false;

    // C++ functions and those whose names are not a simple identifier need
    // mangling.
    if (!FD->getDeclName().isIdentifier() || L == CXXLanguageLinkage)
      return true;

    // C functions are not mangled.
    if (L == CLanguageLinkage)
      return false;
  }

  // Otherwise, no mangling is done outside C++ mode.
  if (!getASTContext().getLangOpts().CPlusPlus)
    return false;

  const VarDecl *VD = dyn_cast<VarDecl>(D);
  if (VD && !isa<DecompositionDecl>(D)) {
    // C variables are not mangled.
    if (VD->isExternC())
      return false;

    // Variables at global scope with non-internal linkage are not mangled
    const DeclContext *DC = getEffectiveDeclContext(D);
    // Check for extern variable declared locally.
    if (DC->isFunctionOrMethod() && D->hasLinkage())
      while (!DC->isNamespace() && !DC->isTranslationUnit())
        DC = getEffectiveParentContext(DC);
    if (DC->isTranslationUnit() && D->getFormalLinkage() != InternalLinkage &&
        !CXXNameMangler::shouldHaveAbiTags(*this, VD) &&
        !isa<VarTemplateSpecializationDecl>(D))
      return false;
  }

  return true;
}

void CXXNameMangler::writeAbiTags(const NamedDecl *ND,
                                  const AbiTagList *AdditionalAbiTags) {
  assert(AbiTags && "require AbiTagState");
  AbiTags->write(Out, ND, DisableDerivedAbiTags ? nullptr : AdditionalAbiTags);
}

void CXXNameMangler::mangleSourceNameWithAbiTags(
    const NamedDecl *ND, const AbiTagList *AdditionalAbiTags) {
  mangleSourceName(ND->getIdentifier());
  writeAbiTags(ND, AdditionalAbiTags);
}

void CXXNameMangler::mangle(GlobalDecl GD) {
  // <mangled-name> ::= _Z <encoding>
  //            ::= <data name>
  //            ::= <special-name>
  Out << "_Z";
  if (isa<FunctionDecl>(GD.getDecl()))
    mangleFunctionEncoding(GD);
  else if (isa<VarDecl, FieldDecl, MSGuidDecl, TemplateParamObjectDecl,
               BindingDecl>(GD.getDecl()))
    mangleName(GD);
  else if (const IndirectFieldDecl *IFD =
               dyn_cast<IndirectFieldDecl>(GD.getDecl()))
    mangleName(IFD->getAnonField());
  else
    llvm_unreachable("unexpected kind of global decl");
}

void CXXNameMangler::mangleFunctionEncoding(GlobalDecl GD) {
  const FunctionDecl *FD = cast<FunctionDecl>(GD.getDecl());
  // <encoding> ::= <function name> <bare-function-type>

  // Don't mangle in the type if this isn't a decl we should typically mangle.
  if (!Context.shouldMangleDeclName(FD)) {
    mangleName(GD);
    return;
  }

  AbiTagList ReturnTypeAbiTags = makeFunctionReturnTypeTags(FD);
  if (ReturnTypeAbiTags.empty()) {
    // There are no tags for return type, the simplest case.
    mangleName(GD);
    mangleFunctionEncodingBareType(FD);
    return;
  }

  // Mangle function name and encoding to temporary buffer.
  // We have to output name and encoding to the same mangler to get the same
  // substitution as it will be in final mangling.
  SmallString<256> FunctionEncodingBuf;
  llvm::raw_svector_ostream FunctionEncodingStream(FunctionEncodingBuf);
  CXXNameMangler FunctionEncodingMangler(*this, FunctionEncodingStream);
  // Output name of the function.
  FunctionEncodingMangler.disableDerivedAbiTags();
  FunctionEncodingMangler.mangleNameWithAbiTags(FD, nullptr);

  // Remember length of the function name in the buffer.
  size_t EncodingPositionStart = FunctionEncodingStream.str().size();
  FunctionEncodingMangler.mangleFunctionEncodingBareType(FD);

  // Get tags from return type that are not present in function name or
  // encoding.
  const AbiTagList &UsedAbiTags =
      FunctionEncodingMangler.AbiTagsRoot.getSortedUniqueUsedAbiTags();
  AbiTagList AdditionalAbiTags(ReturnTypeAbiTags.size());
  AdditionalAbiTags.erase(
      std::set_difference(ReturnTypeAbiTags.begin(), ReturnTypeAbiTags.end(),
                          UsedAbiTags.begin(), UsedAbiTags.end(),
                          AdditionalAbiTags.begin()),
      AdditionalAbiTags.end());

  // Output name with implicit tags and function encoding from temporary buffer.
  mangleNameWithAbiTags(FD, &AdditionalAbiTags);
  Out << FunctionEncodingStream.str().substr(EncodingPositionStart);

  // Function encoding could create new substitutions so we have to add
  // temp mangled substitutions to main mangler.
  extendSubstitutions(&FunctionEncodingMangler);
}

void CXXNameMangler::mangleFunctionEncodingBareType(const FunctionDecl *FD) {
  if (FD->hasAttr<EnableIfAttr>()) {
    FunctionTypeDepthState Saved = FunctionTypeDepth.push();
    Out << "Ua9enable_ifI";
    for (AttrVec::const_iterator I = FD->getAttrs().begin(),
                                 E = FD->getAttrs().end();
         I != E; ++I) {
      EnableIfAttr *EIA = dyn_cast<EnableIfAttr>(*I);
      if (!EIA)
        continue;
      if (Context.getASTContext().getLangOpts().getClangABICompat() >
          LangOptions::ClangABI::Ver11) {
        mangleTemplateArgExpr(EIA->getCond());
      } else {
        // Prior to Clang 12, we hardcoded the X/E around enable-if's argument,
        // even though <template-arg> should not include an X/E around
        // <expr-primary>.
        Out << 'X';
        mangleExpression(EIA->getCond());
        Out << 'E';
      }
    }
    Out << 'E';
    FunctionTypeDepth.pop(Saved);
  }

  // When mangling an inheriting constructor, the bare function type used is
  // that of the inherited constructor.
  if (auto *CD = dyn_cast<CXXConstructorDecl>(FD))
    if (auto Inherited = CD->getInheritedConstructor())
      FD = Inherited.getConstructor();

  // Whether the mangling of a function type includes the return type depends on
  // the context and the nature of the function. The rules for deciding whether
  // the return type is included are:
  //
  //   1. Template functions (names or types) have return types encoded, with
  //   the exceptions listed below.
  //   2. Function types not appearing as part of a function name mangling,
  //   e.g. parameters, pointer types, etc., have return type encoded, with the
  //   exceptions listed below.
  //   3. Non-template function names do not have return types encoded.
  //
  // The exceptions mentioned in (1) and (2) above, for which the return type is
  // never included, are
  //   1. Constructors.
  //   2. Destructors.
  //   3. Conversion operator functions, e.g. operator int.
  bool MangleReturnType = false;
  if (FunctionTemplateDecl *PrimaryTemplate = FD->getPrimaryTemplate()) {
    if (!(isa<CXXConstructorDecl>(FD) || isa<CXXDestructorDecl>(FD) ||
          isa<CXXConversionDecl>(FD)))
      MangleReturnType = true;

    // Mangle the type of the primary template.
    FD = PrimaryTemplate->getTemplatedDecl();
  }

  mangleBareFunctionType(FD->getType()->castAs<FunctionProtoType>(),
                         MangleReturnType, FD);
}

static const DeclContext *IgnoreLinkageSpecDecls(const DeclContext *DC) {
  while (isa<LinkageSpecDecl>(DC)) {
    DC = getEffectiveParentContext(DC);
  }

  return DC;
}

/// Return whether a given namespace is the 'std' namespace.
static bool isStd(const NamespaceDecl *NS) {
  if (!IgnoreLinkageSpecDecls(getEffectiveParentContext(NS))
                                ->isTranslationUnit())
    return false;

  const IdentifierInfo *II = NS->getOriginalNamespace()->getIdentifier();
  return II && II->isStr("std");
}

// isStdNamespace - Return whether a given decl context is a toplevel 'std'
// namespace.
static bool isStdNamespace(const DeclContext *DC) {
  if (!DC->isNamespace())
    return false;

  return isStd(cast<NamespaceDecl>(DC));
}

static const GlobalDecl
isTemplate(GlobalDecl GD, const TemplateArgumentList *&TemplateArgs) {
  const NamedDecl *ND = cast<NamedDecl>(GD.getDecl());
  // Check if we have a function template.
  if (const FunctionDecl *FD = dyn_cast<FunctionDecl>(ND)) {
    if (const TemplateDecl *TD = FD->getPrimaryTemplate()) {
      TemplateArgs = FD->getTemplateSpecializationArgs();
      return GD.getWithDecl(TD);
    }
  }

  // Check if we have a class template.
  if (const ClassTemplateSpecializationDecl *Spec =
        dyn_cast<ClassTemplateSpecializationDecl>(ND)) {
    TemplateArgs = &Spec->getTemplateArgs();
    return GD.getWithDecl(Spec->getSpecializedTemplate());
  }

  // Check if we have a variable template.
  if (const VarTemplateSpecializationDecl *Spec =
          dyn_cast<VarTemplateSpecializationDecl>(ND)) {
    TemplateArgs = &Spec->getTemplateArgs();
    return GD.getWithDecl(Spec->getSpecializedTemplate());
  }

  return GlobalDecl();
}

static TemplateName asTemplateName(GlobalDecl GD) {
  const TemplateDecl *TD = dyn_cast_or_null<TemplateDecl>(GD.getDecl());
  return TemplateName(const_cast<TemplateDecl*>(TD));
}

void CXXNameMangler::mangleName(GlobalDecl GD) {
  const NamedDecl *ND = cast<NamedDecl>(GD.getDecl());
  if (const VarDecl *VD = dyn_cast<VarDecl>(ND)) {
    // Variables should have implicit tags from its type.
    AbiTagList VariableTypeAbiTags = makeVariableTypeTags(VD);
    if (VariableTypeAbiTags.empty()) {
      // Simple case no variable type tags.
      mangleNameWithAbiTags(VD, nullptr);
      return;
    }

    // Mangle variable name to null stream to collect tags.
    llvm::raw_null_ostream NullOutStream;
    CXXNameMangler VariableNameMangler(*this, NullOutStream);
    VariableNameMangler.disableDerivedAbiTags();
    VariableNameMangler.mangleNameWithAbiTags(VD, nullptr);

    // Get tags from variable type that are not present in its name.
    const AbiTagList &UsedAbiTags =
        VariableNameMangler.AbiTagsRoot.getSortedUniqueUsedAbiTags();
    AbiTagList AdditionalAbiTags(VariableTypeAbiTags.size());
    AdditionalAbiTags.erase(
        std::set_difference(VariableTypeAbiTags.begin(),
                            VariableTypeAbiTags.end(), UsedAbiTags.begin(),
                            UsedAbiTags.end(), AdditionalAbiTags.begin()),
        AdditionalAbiTags.end());

    // Output name with implicit tags.
    mangleNameWithAbiTags(VD, &AdditionalAbiTags);
  } else {
    mangleNameWithAbiTags(GD, nullptr);
  }
}

void CXXNameMangler::mangleNameWithAbiTags(GlobalDecl GD,
                                           const AbiTagList *AdditionalAbiTags) {
  const NamedDecl *ND = cast<NamedDecl>(GD.getDecl());
  //  <name> ::= [<module-name>] <nested-name>
  //         ::= [<module-name>] <unscoped-name>
  //         ::= [<module-name>] <unscoped-template-name> <template-args>
  //         ::= <local-name>
  //
  const DeclContext *DC = getEffectiveDeclContext(ND);

  // If this is an extern variable declared locally, the relevant DeclContext
  // is that of the containing namespace, or the translation unit.
  // FIXME: This is a hack; extern variables declared locally should have
  // a proper semantic declaration context!
  if (isLocalContainerContext(DC) && ND->hasLinkage() && !isLambda(ND))
    while (!DC->isNamespace() && !DC->isTranslationUnit())
      DC = getEffectiveParentContext(DC);
  else if (GetLocalClassDecl(ND)) {
    mangleLocalName(GD, AdditionalAbiTags);
    return;
  }

  DC = IgnoreLinkageSpecDecls(DC);

  if (isLocalContainerContext(DC)) {
    mangleLocalName(GD, AdditionalAbiTags);
    return;
  }

  // Do not mangle the owning module for an external linkage declaration.
  // This enables backwards-compatibility with non-modular code, and is
  // a valid choice since conflicts are not permitted by C++ Modules TS
  // [basic.def.odr]/6.2.
  if (!ND->hasExternalFormalLinkage())
    if (Module *M = ND->getOwningModuleForLinkage())
      mangleModuleName(M);

  // Closures can require a nested-name mangling even if they're semantically
  // in the global namespace.
  if (const NamedDecl *PrefixND = getClosurePrefix(ND)) {
    mangleNestedNameWithClosurePrefix(GD, PrefixND, AdditionalAbiTags);
    return;
  }

  if (DC->isTranslationUnit() || isStdNamespace(DC)) {
    // Check if we have a template.
    const TemplateArgumentList *TemplateArgs = nullptr;
    if (GlobalDecl TD = isTemplate(GD, TemplateArgs)) {
      mangleUnscopedTemplateName(TD, AdditionalAbiTags);
      mangleTemplateArgs(asTemplateName(TD), *TemplateArgs);
      return;
    }

    mangleUnscopedName(GD, AdditionalAbiTags);
    return;
  }

  mangleNestedName(GD, DC, AdditionalAbiTags);
}

void CXXNameMangler::mangleModuleName(const Module *M) {
  // Implement the C++ Modules TS name mangling proposal; see
  //     https://gcc.gnu.org/wiki/cxx-modules?action=AttachFile
  //
  //   <module-name> ::= W <unscoped-name>+ E
  //                 ::= W <module-subst> <unscoped-name>* E
  Out << 'W';
  mangleModuleNamePrefix(M->Name);
  Out << 'E';
}

void CXXNameMangler::mangleModuleNamePrefix(StringRef Name) {
  //  <module-subst> ::= _ <seq-id>          # 0 < seq-id < 10
  //                 ::= W <seq-id - 10> _   # otherwise
  auto It = ModuleSubstitutions.find(Name);
  if (It != ModuleSubstitutions.end()) {
    if (It->second < 10)
      Out << '_' << static_cast<char>('0' + It->second);
    else
      Out << 'W' << (It->second - 10) << '_';
    return;
  }

  // FIXME: Preserve hierarchy in module names rather than flattening
  // them to strings; use Module*s as substitution keys.
  auto Parts = Name.rsplit('.');
  if (Parts.second.empty())
    Parts.second = Parts.first;
  else
    mangleModuleNamePrefix(Parts.first);

  Out << Parts.second.size() << Parts.second;
  ModuleSubstitutions.insert({Name, ModuleSubstitutions.size()});
}

void CXXNameMangler::mangleTemplateName(const TemplateDecl *TD,
                                        const TemplateArgument *TemplateArgs,
                                        unsigned NumTemplateArgs) {
  const DeclContext *DC = IgnoreLinkageSpecDecls(getEffectiveDeclContext(TD));

  if (DC->isTranslationUnit() || isStdNamespace(DC)) {
    mangleUnscopedTemplateName(TD, nullptr);
    mangleTemplateArgs(asTemplateName(TD), TemplateArgs, NumTemplateArgs);
  } else {
    mangleNestedName(TD, TemplateArgs, NumTemplateArgs);
  }
}

void CXXNameMangler::mangleUnscopedName(GlobalDecl GD,
                                        const AbiTagList *AdditionalAbiTags) {
  const NamedDecl *ND = cast<NamedDecl>(GD.getDecl());
  //  <unscoped-name> ::= <unqualified-name>
  //                  ::= St <unqualified-name>   # ::std::

  if (isStdNamespace(IgnoreLinkageSpecDecls(getEffectiveDeclContext(ND))))
    Out << "St";

  mangleUnqualifiedName(GD, AdditionalAbiTags);
}

void CXXNameMangler::mangleUnscopedTemplateName(
    GlobalDecl GD, const AbiTagList *AdditionalAbiTags) {
  const TemplateDecl *ND = cast<TemplateDecl>(GD.getDecl());
  //     <unscoped-template-name> ::= <unscoped-name>
  //                              ::= <substitution>
  if (mangleSubstitution(ND))
    return;

  // <template-template-param> ::= <template-param>
  if (const auto *TTP = dyn_cast<TemplateTemplateParmDecl>(ND)) {
    assert(!AdditionalAbiTags &&
           "template template param cannot have abi tags");
    mangleTemplateParameter(TTP->getDepth(), TTP->getIndex());
  } else if (isa<BuiltinTemplateDecl>(ND) || isa<ConceptDecl>(ND)) {
    mangleUnscopedName(GD, AdditionalAbiTags);
  } else {
    mangleUnscopedName(GD.getWithDecl(ND->getTemplatedDecl()), AdditionalAbiTags);
  }

  addSubstitution(ND);
}

void CXXNameMangler::mangleFloat(const llvm::APFloat &f) {
  // ABI:
  //   Floating-point literals are encoded using a fixed-length
  //   lowercase hexadecimal string corresponding to the internal
  //   representation (IEEE on Itanium), high-order bytes first,
  //   without leading zeroes. For example: "Lf bf800000 E" is -1.0f
  //   on Itanium.
  // The 'without leading zeroes' thing seems to be an editorial
  // mistake; see the discussion on cxx-abi-dev beginning on
  // 2012-01-16.

  // Our requirements here are just barely weird enough to justify
  // using a custom algorithm instead of post-processing APInt::toString().

  llvm::APInt valueBits = f.bitcastToAPInt();
  unsigned numCharacters = (valueBits.getBitWidth() + 3) / 4;
  assert(numCharacters != 0);

  // Allocate a buffer of the right number of characters.
  SmallVector<char, 20> buffer(numCharacters);

  // Fill the buffer left-to-right.
  for (unsigned stringIndex = 0; stringIndex != numCharacters; ++stringIndex) {
    // The bit-index of the next hex digit.
    unsigned digitBitIndex = 4 * (numCharacters - stringIndex - 1);

    // Project out 4 bits starting at 'digitIndex'.
    uint64_t hexDigit = valueBits.getRawData()[digitBitIndex / 64];
    hexDigit >>= (digitBitIndex % 64);
    hexDigit &= 0xF;

    // Map that over to a lowercase hex digit.
    static const char charForHex[16] = {
      '0', '1', '2', '3', '4', '5', '6', '7',
      '8', '9', 'a', 'b', 'c', 'd', 'e', 'f'
    };
    buffer[stringIndex] = charForHex[hexDigit];
  }

  Out.write(buffer.data(), numCharacters);
}

void CXXNameMangler::mangleFloatLiteral(QualType T, const llvm::APFloat &V) {
  Out << 'L';
  mangleType(T);
  mangleFloat(V);
  Out << 'E';
}

void CXXNameMangler::mangleFixedPointLiteral() {
  DiagnosticsEngine &Diags = Context.getDiags();
  unsigned DiagID = Diags.getCustomDiagID(
      DiagnosticsEngine::Error, "cannot mangle fixed point literals yet");
  Diags.Report(DiagID);
}

void CXXNameMangler::mangleNullPointer(QualType T) {
  //  <expr-primary> ::= L <type> 0 E
  Out << 'L';
  mangleType(T);
  Out << "0E";
}

void CXXNameMangler::mangleNumber(const llvm::APSInt &Value) {
  if (Value.isSigned() && Value.isNegative()) {
    Out << 'n';
    Value.abs().print(Out, /*signed*/ false);
  } else {
    Value.print(Out, /*signed*/ false);
  }
}

void CXXNameMangler::mangleNumber(int64_t Number) {
  //  <number> ::= [n] <non-negative decimal integer>
  if (Number < 0) {
    Out << 'n';
    Number = -Number;
  }

  Out << Number;
}

void CXXNameMangler::mangleCallOffset(int64_t NonVirtual, int64_t Virtual) {
  //  <call-offset>  ::= h <nv-offset> _
  //                 ::= v <v-offset> _
  //  <nv-offset>    ::= <offset number>        # non-virtual base override
  //  <v-offset>     ::= <offset number> _ <virtual offset number>
  //                      # virtual base override, with vcall offset
  if (!Virtual) {
    Out << 'h';
    mangleNumber(NonVirtual);
    Out << '_';
    return;
  }

  Out << 'v';
  mangleNumber(NonVirtual);
  Out << '_';
  mangleNumber(Virtual);
  Out << '_';
}

void CXXNameMangler::manglePrefix(QualType type) {
  if (const auto *TST = type->getAs<TemplateSpecializationType>()) {
    if (!mangleSubstitution(QualType(TST, 0))) {
      mangleTemplatePrefix(TST->getTemplateName());

      // FIXME: GCC does not appear to mangle the template arguments when
      // the template in question is a dependent template name. Should we
      // emulate that badness?
      mangleTemplateArgs(TST->getTemplateName(), TST->getArgs(),
                         TST->getNumArgs());
      addSubstitution(QualType(TST, 0));
    }
  } else if (const auto *DTST =
                 type->getAs<DependentTemplateSpecializationType>()) {
    if (!mangleSubstitution(QualType(DTST, 0))) {
      TemplateName Template = getASTContext().getDependentTemplateName(
          DTST->getQualifier(), DTST->getIdentifier());
      mangleTemplatePrefix(Template);

      // FIXME: GCC does not appear to mangle the template arguments when
      // the template in question is a dependent template name. Should we
      // emulate that badness?
      mangleTemplateArgs(Template, DTST->getArgs(), DTST->getNumArgs());
      addSubstitution(QualType(DTST, 0));
    }
  } else {
    // We use the QualType mangle type variant here because it handles
    // substitutions.
    mangleType(type);
  }
}

/// Mangle everything prior to the base-unresolved-name in an unresolved-name.
///
/// \param recursive - true if this is being called recursively,
///   i.e. if there is more prefix "to the right".
void CXXNameMangler::mangleUnresolvedPrefix(NestedNameSpecifier *qualifier,
                                            bool recursive) {

  // x, ::x
  // <unresolved-name> ::= [gs] <base-unresolved-name>

  // T::x / decltype(p)::x
  // <unresolved-name> ::= sr <unresolved-type> <base-unresolved-name>

  // T::N::x /decltype(p)::N::x
  // <unresolved-name> ::= srN <unresolved-type> <unresolved-qualifier-level>+ E
  //                       <base-unresolved-name>

  // A::x, N::y, A<T>::z; "gs" means leading "::"
  // <unresolved-name> ::= [gs] sr <unresolved-qualifier-level>+ E
  //                       <base-unresolved-name>

  switch (qualifier->getKind()) {
  case NestedNameSpecifier::Global:
    Out << "gs";

    // We want an 'sr' unless this is the entire NNS.
    if (recursive)
      Out << "sr";

    // We never want an 'E' here.
    return;

  case NestedNameSpecifier::Super:
    llvm_unreachable("Can't mangle __super specifier");

  case NestedNameSpecifier::Namespace:
    if (qualifier->getPrefix())
      mangleUnresolvedPrefix(qualifier->getPrefix(),
                             /*recursive*/ true);
    else
      Out << "sr";
    mangleSourceNameWithAbiTags(qualifier->getAsNamespace());
    break;
  case NestedNameSpecifier::NamespaceAlias:
    if (qualifier->getPrefix())
      mangleUnresolvedPrefix(qualifier->getPrefix(),
                             /*recursive*/ true);
    else
      Out << "sr";
    mangleSourceNameWithAbiTags(qualifier->getAsNamespaceAlias());
    break;

  case NestedNameSpecifier::TypeSpec:
  case NestedNameSpecifier::TypeSpecWithTemplate: {
    const Type *type = qualifier->getAsType();

    // We only want to use an unresolved-type encoding if this is one of:
    //   - a decltype
    //   - a template type parameter
    //   - a template template parameter with arguments
    // In all of these cases, we should have no prefix.
    if (qualifier->getPrefix()) {
      mangleUnresolvedPrefix(qualifier->getPrefix(),
                             /*recursive*/ true);
    } else {
      // Otherwise, all the cases want this.
      Out << "sr";
    }

    if (mangleUnresolvedTypeOrSimpleId(QualType(type, 0), recursive ? "N" : ""))
      return;

    break;
  }

  case NestedNameSpecifier::Identifier:
    // Member expressions can have these without prefixes.
    if (qualifier->getPrefix())
      mangleUnresolvedPrefix(qualifier->getPrefix(),
                             /*recursive*/ true);
    else
      Out << "sr";

    mangleSourceName(qualifier->getAsIdentifier());
    // An Identifier has no type information, so we can't emit abi tags for it.
    break;
  }

  // If this was the innermost part of the NNS, and we fell out to
  // here, append an 'E'.
  if (!recursive)
    Out << 'E';
}

/// Mangle an unresolved-name, which is generally used for names which
/// weren't resolved to specific entities.
void CXXNameMangler::mangleUnresolvedName(
    NestedNameSpecifier *qualifier, DeclarationName name,
    const TemplateArgumentLoc *TemplateArgs, unsigned NumTemplateArgs,
    unsigned knownArity) {
  if (qualifier) mangleUnresolvedPrefix(qualifier);
  switch (name.getNameKind()) {
    // <base-unresolved-name> ::= <simple-id>
    case DeclarationName::Identifier:
      mangleSourceName(name.getAsIdentifierInfo());
      break;
    // <base-unresolved-name> ::= dn <destructor-name>
    case DeclarationName::CXXDestructorName:
      Out << "dn";
      mangleUnresolvedTypeOrSimpleId(name.getCXXNameType());
      break;
    // <base-unresolved-name> ::= on <operator-name>
    case DeclarationName::CXXConversionFunctionName:
    case DeclarationName::CXXLiteralOperatorName:
    case DeclarationName::CXXOperatorName:
      Out << "on";
      mangleOperatorName(name, knownArity);
      break;
    case DeclarationName::CXXConstructorName:
      llvm_unreachable("Can't mangle a constructor name!");
    case DeclarationName::CXXUsingDirective:
      llvm_unreachable("Can't mangle a using directive name!");
    case DeclarationName::CXXDeductionGuideName:
      llvm_unreachable("Can't mangle a deduction guide name!");
    case DeclarationName::ObjCMultiArgSelector:
    case DeclarationName::ObjCOneArgSelector:
    case DeclarationName::ObjCZeroArgSelector:
      llvm_unreachable("Can't mangle Objective-C selector names here!");
  }

  // The <simple-id> and on <operator-name> productions end in an optional
  // <template-args>.
  if (TemplateArgs)
    mangleTemplateArgs(TemplateName(), TemplateArgs, NumTemplateArgs);
}

void CXXNameMangler::mangleUnqualifiedName(GlobalDecl GD,
                                           DeclarationName Name,
                                           unsigned KnownArity,
                                           const AbiTagList *AdditionalAbiTags) {
  const NamedDecl *ND = cast_or_null<NamedDecl>(GD.getDecl());
  unsigned Arity = KnownArity;
  //  <unqualified-name> ::= <operator-name>
  //                     ::= <ctor-dtor-name>
  //                     ::= <source-name>
  switch (Name.getNameKind()) {
  case DeclarationName::Identifier: {
    const IdentifierInfo *II = Name.getAsIdentifierInfo();

    // We mangle decomposition declarations as the names of their bindings.
    if (auto *DD = dyn_cast<DecompositionDecl>(ND)) {
      // FIXME: Non-standard mangling for decomposition declarations:
      //
      //  <unqualified-name> ::= DC <source-name>* E
      //
      // These can never be referenced across translation units, so we do
      // not need a cross-vendor mangling for anything other than demanglers.
      // Proposed on cxx-abi-dev on 2016-08-12
      Out << "DC";
      for (auto *BD : DD->bindings())
        mangleSourceName(BD->getDeclName().getAsIdentifierInfo());
      Out << 'E';
      writeAbiTags(ND, AdditionalAbiTags);
      break;
    }

    if (auto *GD = dyn_cast<MSGuidDecl>(ND)) {
      // We follow MSVC in mangling GUID declarations as if they were variables
      // with a particular reserved name. Continue the pretense here.
      SmallString<sizeof("_GUID_12345678_1234_1234_1234_1234567890ab")> GUID;
      llvm::raw_svector_ostream GUIDOS(GUID);
      Context.mangleMSGuidDecl(GD, GUIDOS);
      Out << GUID.size() << GUID;
      break;
    }

    if (auto *TPO = dyn_cast<TemplateParamObjectDecl>(ND)) {
      // Proposed in https://github.com/itanium-cxx-abi/cxx-abi/issues/63.
      Out << "TA";
      mangleValueInTemplateArg(TPO->getType().getUnqualifiedType(),
                               TPO->getValue(), /*TopLevel=*/true);
      break;
    }

    if (II) {
      // Match GCC's naming convention for internal linkage symbols, for
      // symbols that are not actually visible outside of this TU. GCC
      // distinguishes between internal and external linkage symbols in
      // its mangling, to support cases like this that were valid C++ prior
      // to DR426:
      //
      //   void test() { extern void foo(); }
      //   static void foo();
      //
      // Don't bother with the L marker for names in anonymous namespaces; the
      // 12_GLOBAL__N_1 mangling is quite sufficient there, and this better
      // matches GCC anyway, because GCC does not treat anonymous namespaces as
      // implying internal linkage.
      if (isInternalLinkageDecl(ND))
        Out << 'L';

      auto *FD = dyn_cast<FunctionDecl>(ND);
      bool IsRegCall = FD &&
                       FD->getType()->castAs<FunctionType>()->getCallConv() ==
                           clang::CC_X86RegCall;
      bool IsDeviceStub =
          FD && FD->hasAttr<CUDAGlobalAttr>() &&
          GD.getKernelReferenceKind() == KernelReferenceKind::Stub;
      if (IsDeviceStub)
        mangleDeviceStubName(II);
      else if (IsRegCall)
        mangleRegCallName(II);
      else
        mangleSourceName(II);

      writeAbiTags(ND, AdditionalAbiTags);
      break;
    }

    // Otherwise, an anonymous entity.  We must have a declaration.
    assert(ND && "mangling empty name without declaration");

    if (const NamespaceDecl *NS = dyn_cast<NamespaceDecl>(ND)) {
      if (NS->isAnonymousNamespace()) {
        // This is how gcc mangles these names.
        Out << "12_GLOBAL__N_1";
        break;
      }
    }

    if (const VarDecl *VD = dyn_cast<VarDecl>(ND)) {
      // We must have an anonymous union or struct declaration.
      const RecordDecl *RD = VD->getType()->castAs<RecordType>()->getDecl();

      // Itanium C++ ABI 5.1.2:
      //
      //   For the purposes of mangling, the name of an anonymous union is
      //   considered to be the name of the first named data member found by a
      //   pre-order, depth-first, declaration-order walk of the data members of
      //   the anonymous union. If there is no such data member (i.e., if all of
      //   the data members in the union are unnamed), then there is no way for
      //   a program to refer to the anonymous union, and there is therefore no
      //   need to mangle its name.
      assert(RD->isAnonymousStructOrUnion()
             && "Expected anonymous struct or union!");
      const FieldDecl *FD = RD->findFirstNamedDataMember();

      // It's actually possible for various reasons for us to get here
      // with an empty anonymous struct / union.  Fortunately, it
      // doesn't really matter what name we generate.
      if (!FD) break;
      assert(FD->getIdentifier() && "Data member name isn't an identifier!");

      mangleSourceName(FD->getIdentifier());
      // Not emitting abi tags: internal name anyway.
      break;
    }

    // Class extensions have no name as a category, and it's possible
    // for them to be the semantic parent of certain declarations
    // (primarily, tag decls defined within declarations).  Such
    // declarations will always have internal linkage, so the name
    // doesn't really matter, but we shouldn't crash on them.  For
    // safety, just handle all ObjC containers here.
    if (isa<ObjCContainerDecl>(ND))
      break;

    // We must have an anonymous struct.
    const TagDecl *TD = cast<TagDecl>(ND);
    if (const TypedefNameDecl *D = TD->getTypedefNameForAnonDecl()) {
      assert(TD->getDeclContext() == D->getDeclContext() &&
             "Typedef should not be in another decl context!");
      assert(D->getDeclName().getAsIdentifierInfo() &&
             "Typedef was not named!");
      mangleSourceName(D->getDeclName().getAsIdentifierInfo());
      assert(!AdditionalAbiTags && "Type cannot have additional abi tags");
      // Explicit abi tags are still possible; take from underlying type, not
      // from typedef.
      writeAbiTags(TD, nullptr);
      break;
    }

    // <unnamed-type-name> ::= <closure-type-name>
    //
    // <closure-type-name> ::= Ul <lambda-sig> E [ <nonnegative number> ] _
    // <lambda-sig> ::= <template-param-decl>* <parameter-type>+
    //     # Parameter types or 'v' for 'void'.
    if (const CXXRecordDecl *Record = dyn_cast<CXXRecordDecl>(TD)) {
      llvm::Optional<unsigned> DeviceNumber =
          Context.getDiscriminatorOverride()(Context.getASTContext(), Record);

      // If we have a device-number via the discriminator, use that to mangle
      // the lambda, otherwise use the typical lambda-mangling-number. In either
      // case, a '0' should be mangled as a normal unnamed class instead of as a
      // lambda.
      if (Record->isLambda() &&
          ((DeviceNumber && *DeviceNumber > 0) ||
           (!DeviceNumber && Record->getLambdaManglingNumber() > 0))) {
        assert(!AdditionalAbiTags &&
               "Lambda type cannot have additional abi tags");
        mangleLambda(Record);
        break;
      }
    }

    if (TD->isExternallyVisible()) {
      unsigned UnnamedMangle = getASTContext().getManglingNumber(TD);
      Out << "Ut";
      if (UnnamedMangle > 1)
        Out << UnnamedMangle - 2;
      Out << '_';
      writeAbiTags(TD, AdditionalAbiTags);
      break;
    }

    // Get a unique id for the anonymous struct. If it is not a real output
    // ID doesn't matter so use fake one.
    unsigned AnonStructId = NullOut ? 0 : Context.getAnonymousStructId(TD);

    // Mangle it as a source name in the form
    // [n] $_<id>
    // where n is the length of the string.
    SmallString<8> Str;
    Str += "$_";
    Str += llvm::utostr(AnonStructId);

    Out << Str.size();
    Out << Str;
    break;
  }

  case DeclarationName::ObjCZeroArgSelector:
  case DeclarationName::ObjCOneArgSelector:
  case DeclarationName::ObjCMultiArgSelector:
    llvm_unreachable("Can't mangle Objective-C selector names here!");

  case DeclarationName::CXXConstructorName: {
    const CXXRecordDecl *InheritedFrom = nullptr;
    TemplateName InheritedTemplateName;
    const TemplateArgumentList *InheritedTemplateArgs = nullptr;
    if (auto Inherited =
            cast<CXXConstructorDecl>(ND)->getInheritedConstructor()) {
      InheritedFrom = Inherited.getConstructor()->getParent();
      InheritedTemplateName =
          TemplateName(Inherited.getConstructor()->getPrimaryTemplate());
      InheritedTemplateArgs =
          Inherited.getConstructor()->getTemplateSpecializationArgs();
    }

    if (ND == Structor)
      // If the named decl is the C++ constructor we're mangling, use the type
      // we were given.
      mangleCXXCtorType(static_cast<CXXCtorType>(StructorType), InheritedFrom);
    else
      // Otherwise, use the complete constructor name. This is relevant if a
      // class with a constructor is declared within a constructor.
      mangleCXXCtorType(Ctor_Complete, InheritedFrom);

    // FIXME: The template arguments are part of the enclosing prefix or
    // nested-name, but it's more convenient to mangle them here.
    if (InheritedTemplateArgs)
      mangleTemplateArgs(InheritedTemplateName, *InheritedTemplateArgs);

    writeAbiTags(ND, AdditionalAbiTags);
    break;
  }

  case DeclarationName::CXXDestructorName:
    if (ND == Structor)
      // If the named decl is the C++ destructor we're mangling, use the type we
      // were given.
      mangleCXXDtorType(static_cast<CXXDtorType>(StructorType));
    else
      // Otherwise, use the complete destructor name. This is relevant if a
      // class with a destructor is declared within a destructor.
      mangleCXXDtorType(Dtor_Complete);
    writeAbiTags(ND, AdditionalAbiTags);
    break;

  case DeclarationName::CXXOperatorName:
    if (ND && Arity == UnknownArity) {
      Arity = cast<FunctionDecl>(ND)->getNumParams();

      // If we have a member function, we need to include the 'this' pointer.
      if (const auto *MD = dyn_cast<CXXMethodDecl>(ND))
        if (!MD->isStatic())
          Arity++;
    }
    LLVM_FALLTHROUGH;
  case DeclarationName::CXXConversionFunctionName:
  case DeclarationName::CXXLiteralOperatorName:
    mangleOperatorName(Name, Arity);
    writeAbiTags(ND, AdditionalAbiTags);
    break;

  case DeclarationName::CXXDeductionGuideName:
    llvm_unreachable("Can't mangle a deduction guide name!");

  case DeclarationName::CXXUsingDirective:
    llvm_unreachable("Can't mangle a using directive name!");
  }
}

void CXXNameMangler::mangleRegCallName(const IdentifierInfo *II) {
  // <source-name> ::= <positive length number> __regcall3__ <identifier>
  // <number> ::= [n] <non-negative decimal integer>
  // <identifier> ::= <unqualified source code identifier>
  Out << II->getLength() + sizeof("__regcall3__") - 1 << "__regcall3__"
      << II->getName();
}

void CXXNameMangler::mangleDeviceStubName(const IdentifierInfo *II) {
  // <source-name> ::= <positive length number> __device_stub__ <identifier>
  // <number> ::= [n] <non-negative decimal integer>
  // <identifier> ::= <unqualified source code identifier>
  Out << II->getLength() + sizeof("__device_stub__") - 1 << "__device_stub__"
      << II->getName();
}

void CXXNameMangler::mangleSourceName(const IdentifierInfo *II) {
  // <source-name> ::= <positive length number> <identifier>
  // <number> ::= [n] <non-negative decimal integer>
  // <identifier> ::= <unqualified source code identifier>
  Out << II->getLength() << II->getName();
}

void CXXNameMangler::mangleNestedName(GlobalDecl GD,
                                      const DeclContext *DC,
                                      const AbiTagList *AdditionalAbiTags,
                                      bool NoFunction) {
  const NamedDecl *ND = cast<NamedDecl>(GD.getDecl());
  // <nested-name>
  //   ::= N [<CV-qualifiers>] [<ref-qualifier>] <prefix> <unqualified-name> E
  //   ::= N [<CV-qualifiers>] [<ref-qualifier>] <template-prefix>
  //       <template-args> E

  Out << 'N';
  if (const CXXMethodDecl *Method = dyn_cast<CXXMethodDecl>(ND)) {
    Qualifiers MethodQuals = Method->getMethodQualifiers();
    // We do not consider restrict a distinguishing attribute for overloading
    // purposes so we must not mangle it.
    MethodQuals.removeRestrict();
    mangleQualifiers(MethodQuals);
    mangleRefQualifier(Method->getRefQualifier());
  }

  // Check if we have a template.
  const TemplateArgumentList *TemplateArgs = nullptr;
  if (GlobalDecl TD = isTemplate(GD, TemplateArgs)) {
    mangleTemplatePrefix(TD, NoFunction);
    mangleTemplateArgs(asTemplateName(TD), *TemplateArgs);
  } else {
    manglePrefix(DC, NoFunction);
    mangleUnqualifiedName(GD, AdditionalAbiTags);
  }

  Out << 'E';
}
void CXXNameMangler::mangleNestedName(const TemplateDecl *TD,
                                      const TemplateArgument *TemplateArgs,
                                      unsigned NumTemplateArgs) {
  // <nested-name> ::= N [<CV-qualifiers>] <template-prefix> <template-args> E

  Out << 'N';

  mangleTemplatePrefix(TD);
  mangleTemplateArgs(asTemplateName(TD), TemplateArgs, NumTemplateArgs);

  Out << 'E';
}

void CXXNameMangler::mangleNestedNameWithClosurePrefix(
    GlobalDecl GD, const NamedDecl *PrefixND,
    const AbiTagList *AdditionalAbiTags) {
  // A <closure-prefix> represents a variable or field, not a regular
  // DeclContext, so needs special handling. In this case we're mangling a
  // limited form of <nested-name>:
  //
  // <nested-name> ::= N <closure-prefix> <closure-type-name> E

  Out << 'N';

  mangleClosurePrefix(PrefixND);
  mangleUnqualifiedName(GD, AdditionalAbiTags);

  Out << 'E';
}

static GlobalDecl getParentOfLocalEntity(const DeclContext *DC) {
  GlobalDecl GD;
  // The Itanium spec says:
  // For entities in constructors and destructors, the mangling of the
  // complete object constructor or destructor is used as the base function
  // name, i.e. the C1 or D1 version.
  if (auto *CD = dyn_cast<CXXConstructorDecl>(DC))
    GD = GlobalDecl(CD, Ctor_Complete);
  else if (auto *DD = dyn_cast<CXXDestructorDecl>(DC))
    GD = GlobalDecl(DD, Dtor_Complete);
  else
    GD = GlobalDecl(cast<FunctionDecl>(DC));
  return GD;
}

void CXXNameMangler::mangleLocalName(GlobalDecl GD,
                                     const AbiTagList *AdditionalAbiTags) {
  const Decl *D = GD.getDecl();
  // <local-name> := Z <function encoding> E <entity name> [<discriminator>]
  //              := Z <function encoding> E s [<discriminator>]
  // <local-name> := Z <function encoding> E d [ <parameter number> ]
  //                 _ <entity name>
  // <discriminator> := _ <non-negative number>
  assert(isa<NamedDecl>(D) || isa<BlockDecl>(D));
  const RecordDecl *RD = GetLocalClassDecl(D);
  const DeclContext *DC = getEffectiveDeclContext(RD ? RD : D);

  Out << 'Z';

  {
    AbiTagState LocalAbiTags(AbiTags);

    if (const ObjCMethodDecl *MD = dyn_cast<ObjCMethodDecl>(DC))
      mangleObjCMethodName(MD);
    else if (const BlockDecl *BD = dyn_cast<BlockDecl>(DC))
      mangleBlockForPrefix(BD);
    else
      mangleFunctionEncoding(getParentOfLocalEntity(DC));

    // Implicit ABI tags (from namespace) are not available in the following
    // entity; reset to actually emitted tags, which are available.
    LocalAbiTags.setUsedAbiTags(LocalAbiTags.getEmittedAbiTags());
  }

  Out << 'E';

  // GCC 5.3.0 doesn't emit derived ABI tags for local names but that seems to
  // be a bug that is fixed in trunk.

  if (RD) {
    // The parameter number is omitted for the last parameter, 0 for the
    // second-to-last parameter, 1 for the third-to-last parameter, etc. The
    // <entity name> will of course contain a <closure-type-name>: Its
    // numbering will be local to the particular argument in which it appears
    // -- other default arguments do not affect its encoding.
    const CXXRecordDecl *CXXRD = dyn_cast<CXXRecordDecl>(RD);
    if (CXXRD && CXXRD->isLambda()) {
      if (const ParmVarDecl *Parm
              = dyn_cast_or_null<ParmVarDecl>(CXXRD->getLambdaContextDecl())) {
        if (const FunctionDecl *Func
              = dyn_cast<FunctionDecl>(Parm->getDeclContext())) {
          Out << 'd';
          unsigned Num = Func->getNumParams() - Parm->getFunctionScopeIndex();
          if (Num > 1)
            mangleNumber(Num - 2);
          Out << '_';
        }
      }
    }

    // Mangle the name relative to the closest enclosing function.
    // equality ok because RD derived from ND above
    if (D == RD)  {
      mangleUnqualifiedName(RD, AdditionalAbiTags);
    } else if (const BlockDecl *BD = dyn_cast<BlockDecl>(D)) {
      if (const NamedDecl *PrefixND = getClosurePrefix(BD))
        mangleClosurePrefix(PrefixND, true /*NoFunction*/);
      else
        manglePrefix(getEffectiveDeclContext(BD), true /*NoFunction*/);
      assert(!AdditionalAbiTags && "Block cannot have additional abi tags");
      mangleUnqualifiedBlock(BD);
    } else {
      const NamedDecl *ND = cast<NamedDecl>(D);
      mangleNestedName(GD, getEffectiveDeclContext(ND), AdditionalAbiTags,
                       true /*NoFunction*/);
    }
  } else if (const BlockDecl *BD = dyn_cast<BlockDecl>(D)) {
    // Mangle a block in a default parameter; see above explanation for
    // lambdas.
    if (const ParmVarDecl *Parm
            = dyn_cast_or_null<ParmVarDecl>(BD->getBlockManglingContextDecl())) {
      if (const FunctionDecl *Func
            = dyn_cast<FunctionDecl>(Parm->getDeclContext())) {
        Out << 'd';
        unsigned Num = Func->getNumParams() - Parm->getFunctionScopeIndex();
        if (Num > 1)
          mangleNumber(Num - 2);
        Out << '_';
      }
    }

    assert(!AdditionalAbiTags && "Block cannot have additional abi tags");
    mangleUnqualifiedBlock(BD);
  } else {
    mangleUnqualifiedName(GD, AdditionalAbiTags);
  }

  if (const NamedDecl *ND = dyn_cast<NamedDecl>(RD ? RD : D)) {
    unsigned disc;
    if (Context.getNextDiscriminator(ND, disc)) {
      if (disc < 10)
        Out << '_' << disc;
      else
        Out << "__" << disc << '_';
    }
  }
}

void CXXNameMangler::mangleBlockForPrefix(const BlockDecl *Block) {
  if (GetLocalClassDecl(Block)) {
    mangleLocalName(Block, /* AdditionalAbiTags */ nullptr);
    return;
  }
  const DeclContext *DC = getEffectiveDeclContext(Block);
  if (isLocalContainerContext(DC)) {
    mangleLocalName(Block, /* AdditionalAbiTags */ nullptr);
    return;
  }
  if (const NamedDecl *PrefixND = getClosurePrefix(Block))
    mangleClosurePrefix(PrefixND);
  else
    manglePrefix(DC);
  mangleUnqualifiedBlock(Block);
}

void CXXNameMangler::mangleUnqualifiedBlock(const BlockDecl *Block) {
  // When trying to be ABI-compatibility with clang 12 and before, mangle a
  // <data-member-prefix> now, with no substitutions and no <template-args>.
  if (Decl *Context = Block->getBlockManglingContextDecl()) {
    if (getASTContext().getLangOpts().getClangABICompat() <=
            LangOptions::ClangABI::Ver12 &&
        (isa<VarDecl>(Context) || isa<FieldDecl>(Context)) &&
        Context->getDeclContext()->isRecord()) {
      const auto *ND = cast<NamedDecl>(Context);
      if (ND->getIdentifier()) {
        mangleSourceNameWithAbiTags(ND);
        Out << 'M';
      }
    }
  }

  // If we have a block mangling number, use it.
  unsigned Number = Block->getBlockManglingNumber();
  // Otherwise, just make up a number. It doesn't matter what it is because
  // the symbol in question isn't externally visible.
  if (!Number)
    Number = Context.getBlockId(Block, false);
  else {
    // Stored mangling numbers are 1-based.
    --Number;
  }
  Out << "Ub";
  if (Number > 0)
    Out << Number - 1;
  Out << '_';
}

// <template-param-decl>
//   ::= Ty                              # template type parameter
//   ::= Tn <type>                       # template non-type parameter
//   ::= Tt <template-param-decl>* E     # template template parameter
//   ::= Tp <template-param-decl>        # template parameter pack
void CXXNameMangler::mangleTemplateParamDecl(const NamedDecl *Decl) {
  if (auto *Ty = dyn_cast<TemplateTypeParmDecl>(Decl)) {
    if (Ty->isParameterPack())
      Out << "Tp";
    Out << "Ty";
  } else if (auto *Tn = dyn_cast<NonTypeTemplateParmDecl>(Decl)) {
    if (Tn->isExpandedParameterPack()) {
      for (unsigned I = 0, N = Tn->getNumExpansionTypes(); I != N; ++I) {
        Out << "Tn";
        mangleType(Tn->getExpansionType(I));
      }
    } else {
      QualType T = Tn->getType();
      if (Tn->isParameterPack()) {
        Out << "Tp";
        if (auto *PackExpansion = T->getAs<PackExpansionType>())
          T = PackExpansion->getPattern();
      }
      Out << "Tn";
      mangleType(T);
    }
  } else if (auto *Tt = dyn_cast<TemplateTemplateParmDecl>(Decl)) {
    if (Tt->isExpandedParameterPack()) {
      for (unsigned I = 0, N = Tt->getNumExpansionTemplateParameters(); I != N;
           ++I) {
        Out << "Tt";
        for (auto *Param : *Tt->getExpansionTemplateParameters(I))
          mangleTemplateParamDecl(Param);
        Out << "E";
      }
    } else {
      if (Tt->isParameterPack())
        Out << "Tp";
      Out << "Tt";
      for (auto *Param : *Tt->getTemplateParameters())
        mangleTemplateParamDecl(Param);
      Out << "E";
    }
  }
}

void CXXNameMangler::mangleLambda(const CXXRecordDecl *Lambda) {
  // When trying to be ABI-compatibility with clang 12 and before, mangle a
  // <data-member-prefix> now, with no substitutions.
  if (Decl *Context = Lambda->getLambdaContextDecl()) {
    if (getASTContext().getLangOpts().getClangABICompat() <=
            LangOptions::ClangABI::Ver12 &&
        (isa<VarDecl>(Context) || isa<FieldDecl>(Context)) &&
        !isa<ParmVarDecl>(Context)) {
      if (const IdentifierInfo *Name
            = cast<NamedDecl>(Context)->getIdentifier()) {
        mangleSourceName(Name);
        const TemplateArgumentList *TemplateArgs = nullptr;
        if (GlobalDecl TD = isTemplate(cast<NamedDecl>(Context), TemplateArgs))
          mangleTemplateArgs(asTemplateName(TD), *TemplateArgs);
        Out << 'M';
      }
    }
  }

  Out << "Ul";
  mangleLambdaSig(Lambda);
  Out << "E";

  // The number is omitted for the first closure type with a given
  // <lambda-sig> in a given context; it is n-2 for the nth closure type
  // (in lexical order) with that same <lambda-sig> and context.
  //
  // The AST keeps track of the number for us.
  //
  // In CUDA/HIP, to ensure the consistent lamba numbering between the device-
  // and host-side compilations, an extra device mangle context may be created
  // if the host-side CXX ABI has different numbering for lambda. In such case,
  // if the mangle context is that device-side one, use the device-side lambda
  // mangling number for this lambda.
<<<<<<< HEAD
  unsigned Number = Context.isDeviceMangleContext()
                        ? Lambda->getDeviceLambdaManglingNumber()
                        : Lambda->getLambdaManglingNumber();
=======
  llvm::Optional<unsigned> DeviceNumber =
      Context.getDiscriminatorOverride()(Context.getASTContext(), Lambda);
  unsigned Number =
      DeviceNumber ? *DeviceNumber : Lambda->getLambdaManglingNumber();

>>>>>>> a2ce6ee6
  assert(Number > 0 && "Lambda should be mangled as an unnamed class");
  if (Number > 1)
    mangleNumber(Number - 2);
  Out << '_';
}

void CXXNameMangler::mangleLambdaSig(const CXXRecordDecl *Lambda) {
  for (auto *D : Lambda->getLambdaExplicitTemplateParameters())
    mangleTemplateParamDecl(D);
  auto *Proto =
      Lambda->getLambdaTypeInfo()->getType()->castAs<FunctionProtoType>();
  mangleBareFunctionType(Proto, /*MangleReturnType=*/false,
                         Lambda->getLambdaStaticInvoker());
}

void CXXNameMangler::manglePrefix(NestedNameSpecifier *qualifier) {
  switch (qualifier->getKind()) {
  case NestedNameSpecifier::Global:
    // nothing
    return;

  case NestedNameSpecifier::Super:
    llvm_unreachable("Can't mangle __super specifier");

  case NestedNameSpecifier::Namespace:
    mangleName(qualifier->getAsNamespace());
    return;

  case NestedNameSpecifier::NamespaceAlias:
    mangleName(qualifier->getAsNamespaceAlias()->getNamespace());
    return;

  case NestedNameSpecifier::TypeSpec:
  case NestedNameSpecifier::TypeSpecWithTemplate:
    manglePrefix(QualType(qualifier->getAsType(), 0));
    return;

  case NestedNameSpecifier::Identifier:
    // Member expressions can have these without prefixes, but that
    // should end up in mangleUnresolvedPrefix instead.
    assert(qualifier->getPrefix());
    manglePrefix(qualifier->getPrefix());

    mangleSourceName(qualifier->getAsIdentifier());
    return;
  }

  llvm_unreachable("unexpected nested name specifier");
}

void CXXNameMangler::manglePrefix(const DeclContext *DC, bool NoFunction) {
  //  <prefix> ::= <prefix> <unqualified-name>
  //           ::= <template-prefix> <template-args>
  //           ::= <closure-prefix>
  //           ::= <template-param>
  //           ::= # empty
  //           ::= <substitution>

  DC = IgnoreLinkageSpecDecls(DC);

  if (DC->isTranslationUnit())
    return;

  if (NoFunction && isLocalContainerContext(DC))
    return;

  assert(!isLocalContainerContext(DC));

  const NamedDecl *ND = cast<NamedDecl>(DC);
  if (mangleSubstitution(ND))
    return;

  // Check if we have a template-prefix or a closure-prefix.
  const TemplateArgumentList *TemplateArgs = nullptr;
  if (GlobalDecl TD = isTemplate(ND, TemplateArgs)) {
    mangleTemplatePrefix(TD);
    mangleTemplateArgs(asTemplateName(TD), *TemplateArgs);
  } else if (const NamedDecl *PrefixND = getClosurePrefix(ND)) {
    mangleClosurePrefix(PrefixND, NoFunction);
    mangleUnqualifiedName(ND, nullptr);
  } else {
    manglePrefix(getEffectiveDeclContext(ND), NoFunction);
    mangleUnqualifiedName(ND, nullptr);
  }

  addSubstitution(ND);
}

void CXXNameMangler::mangleTemplatePrefix(TemplateName Template) {
  // <template-prefix> ::= <prefix> <template unqualified-name>
  //                   ::= <template-param>
  //                   ::= <substitution>
  if (TemplateDecl *TD = Template.getAsTemplateDecl())
    return mangleTemplatePrefix(TD);

  DependentTemplateName *Dependent = Template.getAsDependentTemplateName();
  assert(Dependent && "unexpected template name kind");

  // Clang 11 and before mangled the substitution for a dependent template name
  // after already having emitted (a substitution for) the prefix.
  bool Clang11Compat = getASTContext().getLangOpts().getClangABICompat() <=
                       LangOptions::ClangABI::Ver11;
  if (!Clang11Compat && mangleSubstitution(Template))
    return;

  if (NestedNameSpecifier *Qualifier = Dependent->getQualifier())
    manglePrefix(Qualifier);

  if (Clang11Compat && mangleSubstitution(Template))
    return;

  if (const IdentifierInfo *Id = Dependent->getIdentifier())
    mangleSourceName(Id);
  else
    mangleOperatorName(Dependent->getOperator(), UnknownArity);

  addSubstitution(Template);
}

void CXXNameMangler::mangleTemplatePrefix(GlobalDecl GD,
                                          bool NoFunction) {
  const TemplateDecl *ND = cast<TemplateDecl>(GD.getDecl());
  // <template-prefix> ::= <prefix> <template unqualified-name>
  //                   ::= <template-param>
  //                   ::= <substitution>
  // <template-template-param> ::= <template-param>
  //                               <substitution>

  if (mangleSubstitution(ND))
    return;

  // <template-template-param> ::= <template-param>
  if (const auto *TTP = dyn_cast<TemplateTemplateParmDecl>(ND)) {
    mangleTemplateParameter(TTP->getDepth(), TTP->getIndex());
  } else {
    manglePrefix(getEffectiveDeclContext(ND), NoFunction);
    if (isa<BuiltinTemplateDecl>(ND) || isa<ConceptDecl>(ND))
      mangleUnqualifiedName(GD, nullptr);
    else
      mangleUnqualifiedName(GD.getWithDecl(ND->getTemplatedDecl()), nullptr);
  }

  addSubstitution(ND);
}

const NamedDecl *CXXNameMangler::getClosurePrefix(const Decl *ND) {
  if (getASTContext().getLangOpts().getClangABICompat() <=
      LangOptions::ClangABI::Ver12)
    return nullptr;

  const NamedDecl *Context = nullptr;
  if (auto *Block = dyn_cast<BlockDecl>(ND)) {
    Context = dyn_cast_or_null<NamedDecl>(Block->getBlockManglingContextDecl());
  } else if (auto *RD = dyn_cast<CXXRecordDecl>(ND)) {
    if (RD->isLambda())
      Context = dyn_cast_or_null<NamedDecl>(RD->getLambdaContextDecl());
  }
  if (!Context)
    return nullptr;

  // Only lambdas within the initializer of a non-local variable or non-static
  // data member get a <closure-prefix>.
  if ((isa<VarDecl>(Context) && cast<VarDecl>(Context)->hasGlobalStorage()) ||
      isa<FieldDecl>(Context))
    return Context;

  return nullptr;
}

void CXXNameMangler::mangleClosurePrefix(const NamedDecl *ND, bool NoFunction) {
  //  <closure-prefix> ::= [ <prefix> ] <unqualified-name> M
  //                   ::= <template-prefix> <template-args> M
  if (mangleSubstitution(ND))
    return;

  const TemplateArgumentList *TemplateArgs = nullptr;
  if (GlobalDecl TD = isTemplate(ND, TemplateArgs)) {
    mangleTemplatePrefix(TD, NoFunction);
    mangleTemplateArgs(asTemplateName(TD), *TemplateArgs);
  } else {
    manglePrefix(getEffectiveDeclContext(ND), NoFunction);
    mangleUnqualifiedName(ND, nullptr);
  }

  Out << 'M';

  addSubstitution(ND);
}

/// Mangles a template name under the production <type>.  Required for
/// template template arguments.
///   <type> ::= <class-enum-type>
///          ::= <template-param>
///          ::= <substitution>
void CXXNameMangler::mangleType(TemplateName TN) {
  if (mangleSubstitution(TN))
    return;

  TemplateDecl *TD = nullptr;

  switch (TN.getKind()) {
  case TemplateName::QualifiedTemplate:
    TD = TN.getAsQualifiedTemplateName()->getTemplateDecl();
    goto HaveDecl;

  case TemplateName::Template:
    TD = TN.getAsTemplateDecl();
    goto HaveDecl;

  HaveDecl:
    if (auto *TTP = dyn_cast<TemplateTemplateParmDecl>(TD))
      mangleTemplateParameter(TTP->getDepth(), TTP->getIndex());
    else
      mangleName(TD);
    break;

  case TemplateName::OverloadedTemplate:
  case TemplateName::AssumedTemplate:
    llvm_unreachable("can't mangle an overloaded template name as a <type>");

  case TemplateName::DependentTemplate: {
    const DependentTemplateName *Dependent = TN.getAsDependentTemplateName();
    assert(Dependent->isIdentifier());

    // <class-enum-type> ::= <name>
    // <name> ::= <nested-name>
    mangleUnresolvedPrefix(Dependent->getQualifier());
    mangleSourceName(Dependent->getIdentifier());
    break;
  }

  case TemplateName::SubstTemplateTemplateParm: {
    // Substituted template parameters are mangled as the substituted
    // template.  This will check for the substitution twice, which is
    // fine, but we have to return early so that we don't try to *add*
    // the substitution twice.
    SubstTemplateTemplateParmStorage *subst
      = TN.getAsSubstTemplateTemplateParm();
    mangleType(subst->getReplacement());
    return;
  }

  case TemplateName::SubstTemplateTemplateParmPack: {
    // FIXME: not clear how to mangle this!
    // template <template <class> class T...> class A {
    //   template <template <class> class U...> void foo(B<T,U> x...);
    // };
    Out << "_SUBSTPACK_";
    break;
  }
  }

  addSubstitution(TN);
}

bool CXXNameMangler::mangleUnresolvedTypeOrSimpleId(QualType Ty,
                                                    StringRef Prefix) {
  // Only certain other types are valid as prefixes;  enumerate them.
  switch (Ty->getTypeClass()) {
  case Type::Builtin:
  case Type::Complex:
  case Type::Adjusted:
  case Type::Decayed:
  case Type::Pointer:
  case Type::BlockPointer:
  case Type::LValueReference:
  case Type::RValueReference:
  case Type::MemberPointer:
  case Type::ConstantArray:
  case Type::IncompleteArray:
  case Type::VariableArray:
  case Type::DependentSizedArray:
  case Type::DependentAddressSpace:
  case Type::DependentVector:
  case Type::DependentSizedExtVector:
  case Type::Vector:
  case Type::ExtVector:
  case Type::ConstantMatrix:
  case Type::DependentSizedMatrix:
  case Type::FunctionProto:
  case Type::FunctionNoProto:
  case Type::Paren:
  case Type::Attributed:
  case Type::Auto:
  case Type::DeducedTemplateSpecialization:
  case Type::PackExpansion:
  case Type::ObjCObject:
  case Type::ObjCInterface:
  case Type::ObjCObjectPointer:
  case Type::ObjCTypeParam:
  case Type::Atomic:
  case Type::Pipe:
  case Type::MacroQualified:
  case Type::BitInt:
  case Type::DependentBitInt:
    llvm_unreachable("type is illegal as a nested name specifier");

  case Type::SubstTemplateTypeParmPack:
    // FIXME: not clear how to mangle this!
    // template <class T...> class A {
    //   template <class U...> void foo(decltype(T::foo(U())) x...);
    // };
    Out << "_SUBSTPACK_";
    break;

  // <unresolved-type> ::= <template-param>
  //                   ::= <decltype>
  //                   ::= <template-template-param> <template-args>
  // (this last is not official yet)
  case Type::TypeOfExpr:
  case Type::TypeOf:
  case Type::Decltype:
  case Type::TemplateTypeParm:
  case Type::UnaryTransform:
  case Type::SubstTemplateTypeParm:
  unresolvedType:
    // Some callers want a prefix before the mangled type.
    Out << Prefix;

    // This seems to do everything we want.  It's not really
    // sanctioned for a substituted template parameter, though.
    mangleType(Ty);

    // We never want to print 'E' directly after an unresolved-type,
    // so we return directly.
    return true;

  case Type::Typedef:
    mangleSourceNameWithAbiTags(cast<TypedefType>(Ty)->getDecl());
    break;

  case Type::UnresolvedUsing:
    mangleSourceNameWithAbiTags(
        cast<UnresolvedUsingType>(Ty)->getDecl());
    break;

  case Type::Enum:
  case Type::Record:
    mangleSourceNameWithAbiTags(cast<TagType>(Ty)->getDecl());
    break;

  case Type::TemplateSpecialization: {
    const TemplateSpecializationType *TST =
        cast<TemplateSpecializationType>(Ty);
    TemplateName TN = TST->getTemplateName();
    switch (TN.getKind()) {
    case TemplateName::Template:
    case TemplateName::QualifiedTemplate: {
      TemplateDecl *TD = TN.getAsTemplateDecl();

      // If the base is a template template parameter, this is an
      // unresolved type.
      assert(TD && "no template for template specialization type");
      if (isa<TemplateTemplateParmDecl>(TD))
        goto unresolvedType;

      mangleSourceNameWithAbiTags(TD);
      break;
    }

    case TemplateName::OverloadedTemplate:
    case TemplateName::AssumedTemplate:
    case TemplateName::DependentTemplate:
      llvm_unreachable("invalid base for a template specialization type");

    case TemplateName::SubstTemplateTemplateParm: {
      SubstTemplateTemplateParmStorage *subst =
          TN.getAsSubstTemplateTemplateParm();
      mangleExistingSubstitution(subst->getReplacement());
      break;
    }

    case TemplateName::SubstTemplateTemplateParmPack: {
      // FIXME: not clear how to mangle this!
      // template <template <class U> class T...> class A {
      //   template <class U...> void foo(decltype(T<U>::foo) x...);
      // };
      Out << "_SUBSTPACK_";
      break;
    }
    }

    // Note: we don't pass in the template name here. We are mangling the
    // original source-level template arguments, so we shouldn't consider
    // conversions to the corresponding template parameter.
    // FIXME: Other compilers mangle partially-resolved template arguments in
    // unresolved-qualifier-levels.
    mangleTemplateArgs(TemplateName(), TST->getArgs(), TST->getNumArgs());
    break;
  }

  case Type::InjectedClassName:
    mangleSourceNameWithAbiTags(
        cast<InjectedClassNameType>(Ty)->getDecl());
    break;

  case Type::DependentName:
    mangleSourceName(cast<DependentNameType>(Ty)->getIdentifier());
    break;

  case Type::DependentTemplateSpecialization: {
    const DependentTemplateSpecializationType *DTST =
        cast<DependentTemplateSpecializationType>(Ty);
    TemplateName Template = getASTContext().getDependentTemplateName(
        DTST->getQualifier(), DTST->getIdentifier());
    mangleSourceName(DTST->getIdentifier());
    mangleTemplateArgs(Template, DTST->getArgs(), DTST->getNumArgs());
    break;
  }

  case Type::Using:
    return mangleUnresolvedTypeOrSimpleId(cast<UsingType>(Ty)->desugar(),
                                          Prefix);
  case Type::Elaborated:
    return mangleUnresolvedTypeOrSimpleId(
        cast<ElaboratedType>(Ty)->getNamedType(), Prefix);
  }

  return false;
}

void CXXNameMangler::mangleOperatorName(DeclarationName Name, unsigned Arity) {
  switch (Name.getNameKind()) {
  case DeclarationName::CXXConstructorName:
  case DeclarationName::CXXDestructorName:
  case DeclarationName::CXXDeductionGuideName:
  case DeclarationName::CXXUsingDirective:
  case DeclarationName::Identifier:
  case DeclarationName::ObjCMultiArgSelector:
  case DeclarationName::ObjCOneArgSelector:
  case DeclarationName::ObjCZeroArgSelector:
    llvm_unreachable("Not an operator name");

  case DeclarationName::CXXConversionFunctionName:
    // <operator-name> ::= cv <type>    # (cast)
    Out << "cv";
    mangleType(Name.getCXXNameType());
    break;

  case DeclarationName::CXXLiteralOperatorName:
    Out << "li";
    mangleSourceName(Name.getCXXLiteralIdentifier());
    return;

  case DeclarationName::CXXOperatorName:
    mangleOperatorName(Name.getCXXOverloadedOperator(), Arity);
    break;
  }
}

void
CXXNameMangler::mangleOperatorName(OverloadedOperatorKind OO, unsigned Arity) {
  switch (OO) {
  // <operator-name> ::= nw     # new
  case OO_New: Out << "nw"; break;
  //              ::= na        # new[]
  case OO_Array_New: Out << "na"; break;
  //              ::= dl        # delete
  case OO_Delete: Out << "dl"; break;
  //              ::= da        # delete[]
  case OO_Array_Delete: Out << "da"; break;
  //              ::= ps        # + (unary)
  //              ::= pl        # + (binary or unknown)
  case OO_Plus:
    Out << (Arity == 1? "ps" : "pl"); break;
  //              ::= ng        # - (unary)
  //              ::= mi        # - (binary or unknown)
  case OO_Minus:
    Out << (Arity == 1? "ng" : "mi"); break;
  //              ::= ad        # & (unary)
  //              ::= an        # & (binary or unknown)
  case OO_Amp:
    Out << (Arity == 1? "ad" : "an"); break;
  //              ::= de        # * (unary)
  //              ::= ml        # * (binary or unknown)
  case OO_Star:
    // Use binary when unknown.
    Out << (Arity == 1? "de" : "ml"); break;
  //              ::= co        # ~
  case OO_Tilde: Out << "co"; break;
  //              ::= dv        # /
  case OO_Slash: Out << "dv"; break;
  //              ::= rm        # %
  case OO_Percent: Out << "rm"; break;
  //              ::= or        # |
  case OO_Pipe: Out << "or"; break;
  //              ::= eo        # ^
  case OO_Caret: Out << "eo"; break;
  //              ::= aS        # =
  case OO_Equal: Out << "aS"; break;
  //              ::= pL        # +=
  case OO_PlusEqual: Out << "pL"; break;
  //              ::= mI        # -=
  case OO_MinusEqual: Out << "mI"; break;
  //              ::= mL        # *=
  case OO_StarEqual: Out << "mL"; break;
  //              ::= dV        # /=
  case OO_SlashEqual: Out << "dV"; break;
  //              ::= rM        # %=
  case OO_PercentEqual: Out << "rM"; break;
  //              ::= aN        # &=
  case OO_AmpEqual: Out << "aN"; break;
  //              ::= oR        # |=
  case OO_PipeEqual: Out << "oR"; break;
  //              ::= eO        # ^=
  case OO_CaretEqual: Out << "eO"; break;
  //              ::= ls        # <<
  case OO_LessLess: Out << "ls"; break;
  //              ::= rs        # >>
  case OO_GreaterGreater: Out << "rs"; break;
  //              ::= lS        # <<=
  case OO_LessLessEqual: Out << "lS"; break;
  //              ::= rS        # >>=
  case OO_GreaterGreaterEqual: Out << "rS"; break;
  //              ::= eq        # ==
  case OO_EqualEqual: Out << "eq"; break;
  //              ::= ne        # !=
  case OO_ExclaimEqual: Out << "ne"; break;
  //              ::= lt        # <
  case OO_Less: Out << "lt"; break;
  //              ::= gt        # >
  case OO_Greater: Out << "gt"; break;
  //              ::= le        # <=
  case OO_LessEqual: Out << "le"; break;
  //              ::= ge        # >=
  case OO_GreaterEqual: Out << "ge"; break;
  //              ::= nt        # !
  case OO_Exclaim: Out << "nt"; break;
  //              ::= aa        # &&
  case OO_AmpAmp: Out << "aa"; break;
  //              ::= oo        # ||
  case OO_PipePipe: Out << "oo"; break;
  //              ::= pp        # ++
  case OO_PlusPlus: Out << "pp"; break;
  //              ::= mm        # --
  case OO_MinusMinus: Out << "mm"; break;
  //              ::= cm        # ,
  case OO_Comma: Out << "cm"; break;
  //              ::= pm        # ->*
  case OO_ArrowStar: Out << "pm"; break;
  //              ::= pt        # ->
  case OO_Arrow: Out << "pt"; break;
  //              ::= cl        # ()
  case OO_Call: Out << "cl"; break;
  //              ::= ix        # []
  case OO_Subscript: Out << "ix"; break;

  //              ::= qu        # ?
  // The conditional operator can't be overloaded, but we still handle it when
  // mangling expressions.
  case OO_Conditional: Out << "qu"; break;
  // Proposal on cxx-abi-dev, 2015-10-21.
  //              ::= aw        # co_await
  case OO_Coawait: Out << "aw"; break;
  // Proposed in cxx-abi github issue 43.
  //              ::= ss        # <=>
  case OO_Spaceship: Out << "ss"; break;

  case OO_None:
  case NUM_OVERLOADED_OPERATORS:
    llvm_unreachable("Not an overloaded operator");
  }
}

void CXXNameMangler::mangleQualifiers(Qualifiers Quals, const DependentAddressSpaceType *DAST) {
  // Vendor qualifiers come first and if they are order-insensitive they must
  // be emitted in reversed alphabetical order, see Itanium ABI 5.1.5.

  // <type> ::= U <addrspace-expr>
  if (DAST) {
    Out << "U2ASI";
    mangleExpression(DAST->getAddrSpaceExpr());
    Out << "E";
  }

  // Address space qualifiers start with an ordinary letter.
  if (Quals.hasAddressSpace()) {
    // Address space extension:
    //
    //   <type> ::= U <target-addrspace>
    //   <type> ::= U <OpenCL-addrspace>
    //   <type> ::= U <CUDA-addrspace>

    SmallString<64> ASString;
    LangAS AS = Quals.getAddressSpace();

    if (Context.getASTContext().addressSpaceMapManglingFor(AS)) {
      //  <target-addrspace> ::= "AS" <address-space-number>
      unsigned TargetAS = Context.getASTContext().getTargetAddressSpace(AS);
      if (TargetAS != 0 ||
          Context.getASTContext().getTargetAddressSpace(LangAS::Default) != 0)
        ASString = "AS" + llvm::utostr(TargetAS);
    } else {
      switch (AS) {
      default: llvm_unreachable("Not a language specific address space");
      //  <OpenCL-addrspace> ::= "CL" [ "global" | "local" | "constant" |
      //                                "private"| "generic" | "device" |
      //                                "host" ]
      case LangAS::opencl_global:
        ASString = "CLglobal";
        break;
      case LangAS::opencl_global_device:
        ASString = "CLdevice";
        break;
      case LangAS::opencl_global_host:
        ASString = "CLhost";
        break;
      case LangAS::opencl_local:
        ASString = "CLlocal";
        break;
      case LangAS::opencl_constant:
        ASString = "CLconstant";
        break;
      case LangAS::opencl_private:
        ASString = "CLprivate";
        break;
      case LangAS::opencl_generic:
        ASString = "CLgeneric";
        break;
      //  <SYCL-addrspace> ::= "SY" [ "global" | "local" | "private" |
      //                              "device" | "host" ]
      case LangAS::sycl_global:
        ASString = "SYglobal";
        break;
      case LangAS::sycl_global_device:
        ASString = "SYdevice";
        break;
      case LangAS::sycl_global_host:
        ASString = "SYhost";
        break;
      case LangAS::sycl_local:
        ASString = "SYlocal";
        break;
      case LangAS::sycl_private:
        ASString = "SYprivate";
        break;
      //  <CUDA-addrspace> ::= "CU" [ "device" | "constant" | "shared" ]
      case LangAS::cuda_device:
        ASString = "CUdevice";
        break;
      case LangAS::cuda_constant:
        ASString = "CUconstant";
        break;
      case LangAS::cuda_shared:
        ASString = "CUshared";
        break;
      //  <ptrsize-addrspace> ::= [ "ptr32_sptr" | "ptr32_uptr" | "ptr64" ]
      case LangAS::ptr32_sptr:
        ASString = "ptr32_sptr";
        break;
      case LangAS::ptr32_uptr:
        ASString = "ptr32_uptr";
        break;
      case LangAS::ptr64:
        ASString = "ptr64";
        break;
      }
    }
    if (!ASString.empty())
      mangleVendorQualifier(ASString);
  }

  // The ARC ownership qualifiers start with underscores.
  // Objective-C ARC Extension:
  //
  //   <type> ::= U "__strong"
  //   <type> ::= U "__weak"
  //   <type> ::= U "__autoreleasing"
  //
  // Note: we emit __weak first to preserve the order as
  // required by the Itanium ABI.
  if (Quals.getObjCLifetime() == Qualifiers::OCL_Weak)
    mangleVendorQualifier("__weak");

  // __unaligned (from -fms-extensions)
  if (Quals.hasUnaligned())
    mangleVendorQualifier("__unaligned");

  // Remaining ARC ownership qualifiers.
  switch (Quals.getObjCLifetime()) {
  case Qualifiers::OCL_None:
    break;

  case Qualifiers::OCL_Weak:
    // Do nothing as we already handled this case above.
    break;

  case Qualifiers::OCL_Strong:
    mangleVendorQualifier("__strong");
    break;

  case Qualifiers::OCL_Autoreleasing:
    mangleVendorQualifier("__autoreleasing");
    break;

  case Qualifiers::OCL_ExplicitNone:
    // The __unsafe_unretained qualifier is *not* mangled, so that
    // __unsafe_unretained types in ARC produce the same manglings as the
    // equivalent (but, naturally, unqualified) types in non-ARC, providing
    // better ABI compatibility.
    //
    // It's safe to do this because unqualified 'id' won't show up
    // in any type signatures that need to be mangled.
    break;
  }

  // <CV-qualifiers> ::= [r] [V] [K]    # restrict (C99), volatile, const
  if (Quals.hasRestrict())
    Out << 'r';
  if (Quals.hasVolatile())
    Out << 'V';
  if (Quals.hasConst())
    Out << 'K';
}

void CXXNameMangler::mangleVendorQualifier(StringRef name) {
  Out << 'U' << name.size() << name;
}

void CXXNameMangler::mangleRefQualifier(RefQualifierKind RefQualifier) {
  // <ref-qualifier> ::= R                # lvalue reference
  //                 ::= O                # rvalue-reference
  switch (RefQualifier) {
  case RQ_None:
    break;

  case RQ_LValue:
    Out << 'R';
    break;

  case RQ_RValue:
    Out << 'O';
    break;
  }
}

void CXXNameMangler::mangleObjCMethodName(const ObjCMethodDecl *MD) {
  Context.mangleObjCMethodNameAsSourceName(MD, Out);
}

static bool isTypeSubstitutable(Qualifiers Quals, const Type *Ty,
                                ASTContext &Ctx) {
  if (Quals)
    return true;
  if (Ty->isSpecificBuiltinType(BuiltinType::ObjCSel))
    return true;
  if (Ty->isOpenCLSpecificType())
    return true;
  if (Ty->isBuiltinType())
    return false;
  // Through to Clang 6.0, we accidentally treated undeduced auto types as
  // substitution candidates.
  if (Ctx.getLangOpts().getClangABICompat() > LangOptions::ClangABI::Ver6 &&
      isa<AutoType>(Ty))
    return false;
  // A placeholder type for class template deduction is substitutable with
  // its corresponding template name; this is handled specially when mangling
  // the type.
  if (auto *DeducedTST = Ty->getAs<DeducedTemplateSpecializationType>())
    if (DeducedTST->getDeducedType().isNull())
      return false;
  return true;
}

void CXXNameMangler::mangleType(QualType T) {
  // If our type is instantiation-dependent but not dependent, we mangle
  // it as it was written in the source, removing any top-level sugar.
  // Otherwise, use the canonical type.
  //
  // FIXME: This is an approximation of the instantiation-dependent name
  // mangling rules, since we should really be using the type as written and
  // augmented via semantic analysis (i.e., with implicit conversions and
  // default template arguments) for any instantiation-dependent type.
  // Unfortunately, that requires several changes to our AST:
  //   - Instantiation-dependent TemplateSpecializationTypes will need to be
  //     uniqued, so that we can handle substitutions properly
  //   - Default template arguments will need to be represented in the
  //     TemplateSpecializationType, since they need to be mangled even though
  //     they aren't written.
  //   - Conversions on non-type template arguments need to be expressed, since
  //     they can affect the mangling of sizeof/alignof.
  //
  // FIXME: This is wrong when mapping to the canonical type for a dependent
  // type discards instantiation-dependent portions of the type, such as for:
  //
  //   template<typename T, int N> void f(T (&)[sizeof(N)]);
  //   template<typename T> void f(T() throw(typename T::type)); (pre-C++17)
  //
  // It's also wrong in the opposite direction when instantiation-dependent,
  // canonically-equivalent types differ in some irrelevant portion of inner
  // type sugar. In such cases, we fail to form correct substitutions, eg:
  //
  //   template<int N> void f(A<sizeof(N)> *, A<sizeof(N)> (*));
  //
  // We should instead canonicalize the non-instantiation-dependent parts,
  // regardless of whether the type as a whole is dependent or instantiation
  // dependent.
  if (!T->isInstantiationDependentType() || T->isDependentType())
    T = T.getCanonicalType();
  else {
    // Desugar any types that are purely sugar.
    do {
      // Don't desugar through template specialization types that aren't
      // type aliases. We need to mangle the template arguments as written.
      if (const TemplateSpecializationType *TST
                                      = dyn_cast<TemplateSpecializationType>(T))
        if (!TST->isTypeAlias())
          break;

      // FIXME: We presumably shouldn't strip off ElaboratedTypes with
      // instantation-dependent qualifiers. See
      // https://github.com/itanium-cxx-abi/cxx-abi/issues/114.

      QualType Desugared
        = T.getSingleStepDesugaredType(Context.getASTContext());
      if (Desugared == T)
        break;

      T = Desugared;
    } while (true);
  }
  SplitQualType split = T.split();
  Qualifiers quals = split.Quals;
  const Type *ty = split.Ty;

  bool isSubstitutable =
    isTypeSubstitutable(quals, ty, Context.getASTContext());
  if (isSubstitutable && mangleSubstitution(T))
    return;

  // If we're mangling a qualified array type, push the qualifiers to
  // the element type.
  if (quals && isa<ArrayType>(T)) {
    ty = Context.getASTContext().getAsArrayType(T);
    quals = Qualifiers();

    // Note that we don't update T: we want to add the
    // substitution at the original type.
  }

  if (quals || ty->isDependentAddressSpaceType()) {
    if (const DependentAddressSpaceType *DAST =
        dyn_cast<DependentAddressSpaceType>(ty)) {
      SplitQualType splitDAST = DAST->getPointeeType().split();
      mangleQualifiers(splitDAST.Quals, DAST);
      mangleType(QualType(splitDAST.Ty, 0));
    } else {
      mangleQualifiers(quals);

      // Recurse:  even if the qualified type isn't yet substitutable,
      // the unqualified type might be.
      mangleType(QualType(ty, 0));
    }
  } else {
    switch (ty->getTypeClass()) {
#define ABSTRACT_TYPE(CLASS, PARENT)
#define NON_CANONICAL_TYPE(CLASS, PARENT) \
    case Type::CLASS: \
      llvm_unreachable("can't mangle non-canonical type " #CLASS "Type"); \
      return;
#define TYPE(CLASS, PARENT) \
    case Type::CLASS: \
      mangleType(static_cast<const CLASS##Type*>(ty)); \
      break;
#include "clang/AST/TypeNodes.inc"
    }
  }

  // Add the substitution.
  if (isSubstitutable)
    addSubstitution(T);
}

void CXXNameMangler::mangleNameOrStandardSubstitution(const NamedDecl *ND) {
  if (!mangleStandardSubstitution(ND))
    mangleName(ND);
}

void CXXNameMangler::mangleType(const BuiltinType *T) {
  //  <type>         ::= <builtin-type>
  //  <builtin-type> ::= v  # void
  //                 ::= w  # wchar_t
  //                 ::= b  # bool
  //                 ::= c  # char
  //                 ::= a  # signed char
  //                 ::= h  # unsigned char
  //                 ::= s  # short
  //                 ::= t  # unsigned short
  //                 ::= i  # int
  //                 ::= j  # unsigned int
  //                 ::= l  # long
  //                 ::= m  # unsigned long
  //                 ::= x  # long long, __int64
  //                 ::= y  # unsigned long long, __int64
  //                 ::= n  # __int128
  //                 ::= o  # unsigned __int128
  //                 ::= f  # float
  //                 ::= d  # double
  //                 ::= e  # long double, __float80
  //                 ::= g  # __float128
  //                 ::= g  # __ibm128
  // UNSUPPORTED:    ::= Dd # IEEE 754r decimal floating point (64 bits)
  // UNSUPPORTED:    ::= De # IEEE 754r decimal floating point (128 bits)
  // UNSUPPORTED:    ::= Df # IEEE 754r decimal floating point (32 bits)
  //                 ::= Dh # IEEE 754r half-precision floating point (16 bits)
  //                 ::= DF <number> _ # ISO/IEC TS 18661 binary floating point type _FloatN (N bits);
  //                 ::= Di # char32_t
  //                 ::= Ds # char16_t
  //                 ::= Dn # std::nullptr_t (i.e., decltype(nullptr))
  //                 ::= u <source-name>    # vendor extended type
  std::string type_name;
  switch (T->getKind()) {
  case BuiltinType::Void:
    Out << 'v';
    break;
  case BuiltinType::Bool:
    Out << 'b';
    break;
  case BuiltinType::Char_U:
  case BuiltinType::Char_S:
    Out << 'c';
    break;
  case BuiltinType::UChar:
    Out << 'h';
    break;
  case BuiltinType::UShort:
    Out << 't';
    break;
  case BuiltinType::UInt:
    Out << 'j';
    break;
  case BuiltinType::ULong:
    Out << 'm';
    break;
  case BuiltinType::ULongLong:
    Out << 'y';
    break;
  case BuiltinType::UInt128:
    Out << 'o';
    break;
  case BuiltinType::SChar:
    Out << 'a';
    break;
  case BuiltinType::WChar_S:
  case BuiltinType::WChar_U:
    Out << 'w';
    break;
  case BuiltinType::Char8:
    Out << "Du";
    break;
  case BuiltinType::Char16:
    Out << "Ds";
    break;
  case BuiltinType::Char32:
    Out << "Di";
    break;
  case BuiltinType::Short:
    Out << 's';
    break;
  case BuiltinType::Int:
    Out << 'i';
    break;
  case BuiltinType::Long:
    Out << 'l';
    break;
  case BuiltinType::LongLong:
    Out << 'x';
    break;
  case BuiltinType::Int128:
    Out << 'n';
    break;
  case BuiltinType::Float16:
    Out << "DF16_";
    break;
  case BuiltinType::ShortAccum:
  case BuiltinType::Accum:
  case BuiltinType::LongAccum:
  case BuiltinType::UShortAccum:
  case BuiltinType::UAccum:
  case BuiltinType::ULongAccum:
  case BuiltinType::ShortFract:
  case BuiltinType::Fract:
  case BuiltinType::LongFract:
  case BuiltinType::UShortFract:
  case BuiltinType::UFract:
  case BuiltinType::ULongFract:
  case BuiltinType::SatShortAccum:
  case BuiltinType::SatAccum:
  case BuiltinType::SatLongAccum:
  case BuiltinType::SatUShortAccum:
  case BuiltinType::SatUAccum:
  case BuiltinType::SatULongAccum:
  case BuiltinType::SatShortFract:
  case BuiltinType::SatFract:
  case BuiltinType::SatLongFract:
  case BuiltinType::SatUShortFract:
  case BuiltinType::SatUFract:
  case BuiltinType::SatULongFract:
    llvm_unreachable("Fixed point types are disabled for c++");
  case BuiltinType::Half:
    Out << "Dh";
    break;
  case BuiltinType::Float:
    Out << 'f';
    break;
  case BuiltinType::Double:
    Out << 'd';
    break;
  case BuiltinType::LongDouble: {
    const TargetInfo *TI = getASTContext().getLangOpts().OpenMP &&
                                   getASTContext().getLangOpts().OpenMPIsDevice
                               ? getASTContext().getAuxTargetInfo()
                               : &getASTContext().getTargetInfo();
    Out << TI->getLongDoubleMangling();
    break;
  }
  case BuiltinType::Float128: {
    const TargetInfo *TI = getASTContext().getLangOpts().OpenMP &&
                                   getASTContext().getLangOpts().OpenMPIsDevice
                               ? getASTContext().getAuxTargetInfo()
                               : &getASTContext().getTargetInfo();
    Out << TI->getFloat128Mangling();
    break;
  }
  case BuiltinType::BFloat16: {
    const TargetInfo *TI = &getASTContext().getTargetInfo();
    Out << TI->getBFloat16Mangling();
    break;
  }
  case BuiltinType::Ibm128: {
    const TargetInfo *TI = &getASTContext().getTargetInfo();
    Out << TI->getIbm128Mangling();
    break;
  }
  case BuiltinType::NullPtr:
    Out << "Dn";
    break;

#define BUILTIN_TYPE(Id, SingletonId)
#define PLACEHOLDER_TYPE(Id, SingletonId) \
  case BuiltinType::Id:
#include "clang/AST/BuiltinTypes.def"
  case BuiltinType::Dependent:
    if (!NullOut)
      llvm_unreachable("mangling a placeholder type");
    break;
  case BuiltinType::ObjCId:
    Out << "11objc_object";
    break;
  case BuiltinType::ObjCClass:
    Out << "10objc_class";
    break;
  case BuiltinType::ObjCSel:
    Out << "13objc_selector";
    break;
#define IMAGE_TYPE(ImgType, Id, SingletonId, Access, Suffix) \
  case BuiltinType::Id: \
    type_name = "ocl_" #ImgType "_" #Suffix; \
    Out << type_name.size() << type_name; \
    break;
#include "clang/Basic/OpenCLImageTypes.def"
  case BuiltinType::OCLSampler:
    Out << "11ocl_sampler";
    break;
  case BuiltinType::OCLEvent:
    Out << "9ocl_event";
    break;
  case BuiltinType::OCLClkEvent:
    Out << "12ocl_clkevent";
    break;
  case BuiltinType::OCLQueue:
    Out << "9ocl_queue";
    break;
  case BuiltinType::OCLReserveID:
    Out << "13ocl_reserveid";
    break;
#define EXT_OPAQUE_TYPE(ExtType, Id, Ext) \
  case BuiltinType::Id: \
    type_name = "ocl_" #ExtType; \
    Out << type_name.size() << type_name; \
    break;
#include "clang/Basic/OpenCLExtensionTypes.def"
  // The SVE types are effectively target-specific.  The mangling scheme
  // is defined in the appendices to the Procedure Call Standard for the
  // Arm Architecture.
#define SVE_VECTOR_TYPE(InternalName, MangledName, Id, SingletonId, NumEls,    \
                        ElBits, IsSigned, IsFP, IsBF)                          \
  case BuiltinType::Id:                                                        \
    type_name = MangledName;                                                   \
    Out << (type_name == InternalName ? "u" : "") << type_name.size()          \
        << type_name;                                                          \
    break;
#define SVE_PREDICATE_TYPE(InternalName, MangledName, Id, SingletonId, NumEls) \
  case BuiltinType::Id:                                                        \
    type_name = MangledName;                                                   \
    Out << (type_name == InternalName ? "u" : "") << type_name.size()          \
        << type_name;                                                          \
    break;
#include "clang/Basic/AArch64SVEACLETypes.def"
#define PPC_VECTOR_TYPE(Name, Id, Size) \
  case BuiltinType::Id: \
    type_name = #Name; \
    Out << 'u' << type_name.size() << type_name; \
    break;
#include "clang/Basic/PPCTypes.def"
    // TODO: Check the mangling scheme for RISC-V V.
#define RVV_TYPE(Name, Id, SingletonId)                                        \
  case BuiltinType::Id:                                                        \
    type_name = Name;                                                          \
    Out << 'u' << type_name.size() << type_name;                               \
    break;
#include "clang/Basic/RISCVVTypes.def"
  }
}

StringRef CXXNameMangler::getCallingConvQualifierName(CallingConv CC) {
  switch (CC) {
  case CC_C:
    return "";

  case CC_X86VectorCall:
  case CC_X86Pascal:
  case CC_X86RegCall:
  case CC_AAPCS:
  case CC_AAPCS_VFP:
  case CC_AArch64VectorCall:
  case CC_IntelOclBicc:
  case CC_SpirFunction:
  case CC_OpenCLKernel:
  case CC_PreserveMost:
  case CC_PreserveAll:
    // FIXME: we should be mangling all of the above.
    return "";

  case CC_X86ThisCall:
    // FIXME: To match mingw GCC, thiscall should only be mangled in when it is
    // used explicitly. At this point, we don't have that much information in
    // the AST, since clang tends to bake the convention into the canonical
    // function type. thiscall only rarely used explicitly, so don't mangle it
    // for now.
    return "";

  case CC_X86StdCall:
    return "stdcall";
  case CC_X86FastCall:
    return "fastcall";
  case CC_X86_64SysV:
    return "sysv_abi";
  case CC_Win64:
    return "ms_abi";
  case CC_Swift:
    return "swiftcall";
  case CC_SwiftAsync:
    return "swiftasynccall";
  }
  llvm_unreachable("bad calling convention");
}

void CXXNameMangler::mangleExtFunctionInfo(const FunctionType *T) {
  // Fast path.
  if (T->getExtInfo() == FunctionType::ExtInfo())
    return;

  // Vendor-specific qualifiers are emitted in reverse alphabetical order.
  // This will get more complicated in the future if we mangle other
  // things here; but for now, since we mangle ns_returns_retained as
  // a qualifier on the result type, we can get away with this:
  StringRef CCQualifier = getCallingConvQualifierName(T->getExtInfo().getCC());
  if (!CCQualifier.empty())
    mangleVendorQualifier(CCQualifier);

  // FIXME: regparm
  // FIXME: noreturn
}

void
CXXNameMangler::mangleExtParameterInfo(FunctionProtoType::ExtParameterInfo PI) {
  // Vendor-specific qualifiers are emitted in reverse alphabetical order.

  // Note that these are *not* substitution candidates.  Demanglers might
  // have trouble with this if the parameter type is fully substituted.

  switch (PI.getABI()) {
  case ParameterABI::Ordinary:
    break;

  // All of these start with "swift", so they come before "ns_consumed".
  case ParameterABI::SwiftContext:
  case ParameterABI::SwiftAsyncContext:
  case ParameterABI::SwiftErrorResult:
  case ParameterABI::SwiftIndirectResult:
    mangleVendorQualifier(getParameterABISpelling(PI.getABI()));
    break;
  }

  if (PI.isConsumed())
    mangleVendorQualifier("ns_consumed");

  if (PI.isNoEscape())
    mangleVendorQualifier("noescape");
}

// <type>          ::= <function-type>
// <function-type> ::= [<CV-qualifiers>] F [Y]
//                      <bare-function-type> [<ref-qualifier>] E
void CXXNameMangler::mangleType(const FunctionProtoType *T) {
  mangleExtFunctionInfo(T);

  // Mangle CV-qualifiers, if present.  These are 'this' qualifiers,
  // e.g. "const" in "int (A::*)() const".
  mangleQualifiers(T->getMethodQuals());

  // Mangle instantiation-dependent exception-specification, if present,
  // per cxx-abi-dev proposal on 2016-10-11.
  if (T->hasInstantiationDependentExceptionSpec()) {
    if (isComputedNoexcept(T->getExceptionSpecType())) {
      Out << "DO";
      mangleExpression(T->getNoexceptExpr());
      Out << "E";
    } else {
      assert(T->getExceptionSpecType() == EST_Dynamic);
      Out << "Dw";
      for (auto ExceptTy : T->exceptions())
        mangleType(ExceptTy);
      Out << "E";
    }
  } else if (T->isNothrow()) {
    Out << "Do";
  }

  Out << 'F';

  // FIXME: We don't have enough information in the AST to produce the 'Y'
  // encoding for extern "C" function types.
  mangleBareFunctionType(T, /*MangleReturnType=*/true);

  // Mangle the ref-qualifier, if present.
  mangleRefQualifier(T->getRefQualifier());

  Out << 'E';
}

void CXXNameMangler::mangleType(const FunctionNoProtoType *T) {
  // Function types without prototypes can arise when mangling a function type
  // within an overloadable function in C. We mangle these as the absence of any
  // parameter types (not even an empty parameter list).
  Out << 'F';

  FunctionTypeDepthState saved = FunctionTypeDepth.push();

  FunctionTypeDepth.enterResultType();
  mangleType(T->getReturnType());
  FunctionTypeDepth.leaveResultType();

  FunctionTypeDepth.pop(saved);
  Out << 'E';
}

void CXXNameMangler::mangleBareFunctionType(const FunctionProtoType *Proto,
                                            bool MangleReturnType,
                                            const FunctionDecl *FD) {
  // Record that we're in a function type.  See mangleFunctionParam
  // for details on what we're trying to achieve here.
  FunctionTypeDepthState saved = FunctionTypeDepth.push();

  // <bare-function-type> ::= <signature type>+
  if (MangleReturnType) {
    FunctionTypeDepth.enterResultType();

    // Mangle ns_returns_retained as an order-sensitive qualifier here.
    if (Proto->getExtInfo().getProducesResult() && FD == nullptr)
      mangleVendorQualifier("ns_returns_retained");

    // Mangle the return type without any direct ARC ownership qualifiers.
    QualType ReturnTy = Proto->getReturnType();
    if (ReturnTy.getObjCLifetime()) {
      auto SplitReturnTy = ReturnTy.split();
      SplitReturnTy.Quals.removeObjCLifetime();
      ReturnTy = getASTContext().getQualifiedType(SplitReturnTy);
    }
    mangleType(ReturnTy);

    FunctionTypeDepth.leaveResultType();
  }

  if (Proto->getNumParams() == 0 && !Proto->isVariadic()) {
    //   <builtin-type> ::= v   # void
    Out << 'v';

    FunctionTypeDepth.pop(saved);
    return;
  }

  assert(!FD || FD->getNumParams() == Proto->getNumParams());
  for (unsigned I = 0, E = Proto->getNumParams(); I != E; ++I) {
    // Mangle extended parameter info as order-sensitive qualifiers here.
    if (Proto->hasExtParameterInfos() && FD == nullptr) {
      mangleExtParameterInfo(Proto->getExtParameterInfo(I));
    }

    // Mangle the type.
    QualType ParamTy = Proto->getParamType(I);
    mangleType(Context.getASTContext().getSignatureParameterType(ParamTy));

    if (FD) {
      if (auto *Attr = FD->getParamDecl(I)->getAttr<PassObjectSizeAttr>()) {
        // Attr can only take 1 character, so we can hardcode the length below.
        assert(Attr->getType() <= 9 && Attr->getType() >= 0);
        if (Attr->isDynamic())
          Out << "U25pass_dynamic_object_size" << Attr->getType();
        else
          Out << "U17pass_object_size" << Attr->getType();
      }
    }
  }

  FunctionTypeDepth.pop(saved);

  // <builtin-type>      ::= z  # ellipsis
  if (Proto->isVariadic())
    Out << 'z';
}

// <type>            ::= <class-enum-type>
// <class-enum-type> ::= <name>
void CXXNameMangler::mangleType(const UnresolvedUsingType *T) {
  mangleName(T->getDecl());
}

// <type>            ::= <class-enum-type>
// <class-enum-type> ::= <name>
void CXXNameMangler::mangleType(const EnumType *T) {
  mangleType(static_cast<const TagType*>(T));
}
void CXXNameMangler::mangleType(const RecordType *T) {
  mangleType(static_cast<const TagType*>(T));
}
void CXXNameMangler::mangleType(const TagType *T) {
  mangleName(T->getDecl());
}

// <type>       ::= <array-type>
// <array-type> ::= A <positive dimension number> _ <element type>
//              ::= A [<dimension expression>] _ <element type>
void CXXNameMangler::mangleType(const ConstantArrayType *T) {
  Out << 'A' << T->getSize() << '_';
  mangleType(T->getElementType());
}
void CXXNameMangler::mangleType(const VariableArrayType *T) {
  Out << 'A';
  // decayed vla types (size 0) will just be skipped.
  if (T->getSizeExpr())
    mangleExpression(T->getSizeExpr());
  Out << '_';
  mangleType(T->getElementType());
}
void CXXNameMangler::mangleType(const DependentSizedArrayType *T) {
  Out << 'A';
  // A DependentSizedArrayType might not have size expression as below
  //
  // template<int ...N> int arr[] = {N...};
  if (T->getSizeExpr())
    mangleExpression(T->getSizeExpr());
  Out << '_';
  mangleType(T->getElementType());
}
void CXXNameMangler::mangleType(const IncompleteArrayType *T) {
  Out << "A_";
  mangleType(T->getElementType());
}

// <type>                   ::= <pointer-to-member-type>
// <pointer-to-member-type> ::= M <class type> <member type>
void CXXNameMangler::mangleType(const MemberPointerType *T) {
  Out << 'M';
  mangleType(QualType(T->getClass(), 0));
  QualType PointeeType = T->getPointeeType();
  if (const FunctionProtoType *FPT = dyn_cast<FunctionProtoType>(PointeeType)) {
    mangleType(FPT);

    // Itanium C++ ABI 5.1.8:
    //
    //   The type of a non-static member function is considered to be different,
    //   for the purposes of substitution, from the type of a namespace-scope or
    //   static member function whose type appears similar. The types of two
    //   non-static member functions are considered to be different, for the
    //   purposes of substitution, if the functions are members of different
    //   classes. In other words, for the purposes of substitution, the class of
    //   which the function is a member is considered part of the type of
    //   function.

    // Given that we already substitute member function pointers as a
    // whole, the net effect of this rule is just to unconditionally
    // suppress substitution on the function type in a member pointer.
    // We increment the SeqID here to emulate adding an entry to the
    // substitution table.
    ++SeqID;
  } else
    mangleType(PointeeType);
}

// <type>           ::= <template-param>
void CXXNameMangler::mangleType(const TemplateTypeParmType *T) {
  mangleTemplateParameter(T->getDepth(), T->getIndex());
}

// <type>           ::= <template-param>
void CXXNameMangler::mangleType(const SubstTemplateTypeParmPackType *T) {
  // FIXME: not clear how to mangle this!
  // template <class T...> class A {
  //   template <class U...> void foo(T(*)(U) x...);
  // };
  Out << "_SUBSTPACK_";
}

// <type> ::= P <type>   # pointer-to
void CXXNameMangler::mangleType(const PointerType *T) {
  Out << 'P';
  mangleType(T->getPointeeType());
}
void CXXNameMangler::mangleType(const ObjCObjectPointerType *T) {
  Out << 'P';
  mangleType(T->getPointeeType());
}

// <type> ::= R <type>   # reference-to
void CXXNameMangler::mangleType(const LValueReferenceType *T) {
  Out << 'R';
  mangleType(T->getPointeeType());
}

// <type> ::= O <type>   # rvalue reference-to (C++0x)
void CXXNameMangler::mangleType(const RValueReferenceType *T) {
  Out << 'O';
  mangleType(T->getPointeeType());
}

// <type> ::= C <type>   # complex pair (C 2000)
void CXXNameMangler::mangleType(const ComplexType *T) {
  Out << 'C';
  mangleType(T->getElementType());
}

// ARM's ABI for Neon vector types specifies that they should be mangled as
// if they are structs (to match ARM's initial implementation).  The
// vector type must be one of the special types predefined by ARM.
void CXXNameMangler::mangleNeonVectorType(const VectorType *T) {
  QualType EltType = T->getElementType();
  assert(EltType->isBuiltinType() && "Neon vector element not a BuiltinType");
  const char *EltName = nullptr;
  if (T->getVectorKind() == VectorType::NeonPolyVector) {
    switch (cast<BuiltinType>(EltType)->getKind()) {
    case BuiltinType::SChar:
    case BuiltinType::UChar:
      EltName = "poly8_t";
      break;
    case BuiltinType::Short:
    case BuiltinType::UShort:
      EltName = "poly16_t";
      break;
    case BuiltinType::LongLong:
    case BuiltinType::ULongLong:
      EltName = "poly64_t";
      break;
    default: llvm_unreachable("unexpected Neon polynomial vector element type");
    }
  } else {
    switch (cast<BuiltinType>(EltType)->getKind()) {
    case BuiltinType::SChar:     EltName = "int8_t"; break;
    case BuiltinType::UChar:     EltName = "uint8_t"; break;
    case BuiltinType::Short:     EltName = "int16_t"; break;
    case BuiltinType::UShort:    EltName = "uint16_t"; break;
    case BuiltinType::Int:       EltName = "int32_t"; break;
    case BuiltinType::UInt:      EltName = "uint32_t"; break;
    case BuiltinType::LongLong:  EltName = "int64_t"; break;
    case BuiltinType::ULongLong: EltName = "uint64_t"; break;
    case BuiltinType::Double:    EltName = "float64_t"; break;
    case BuiltinType::Float:     EltName = "float32_t"; break;
    case BuiltinType::Half:      EltName = "float16_t"; break;
    case BuiltinType::BFloat16:  EltName = "bfloat16_t"; break;
    default:
      llvm_unreachable("unexpected Neon vector element type");
    }
  }
  const char *BaseName = nullptr;
  unsigned BitSize = (T->getNumElements() *
                      getASTContext().getTypeSize(EltType));
  if (BitSize == 64)
    BaseName = "__simd64_";
  else {
    assert(BitSize == 128 && "Neon vector type not 64 or 128 bits");
    BaseName = "__simd128_";
  }
  Out << strlen(BaseName) + strlen(EltName);
  Out << BaseName << EltName;
}

void CXXNameMangler::mangleNeonVectorType(const DependentVectorType *T) {
  DiagnosticsEngine &Diags = Context.getDiags();
  unsigned DiagID = Diags.getCustomDiagID(
      DiagnosticsEngine::Error,
      "cannot mangle this dependent neon vector type yet");
  Diags.Report(T->getAttributeLoc(), DiagID);
}

static StringRef mangleAArch64VectorBase(const BuiltinType *EltType) {
  switch (EltType->getKind()) {
  case BuiltinType::SChar:
    return "Int8";
  case BuiltinType::Short:
    return "Int16";
  case BuiltinType::Int:
    return "Int32";
  case BuiltinType::Long:
  case BuiltinType::LongLong:
    return "Int64";
  case BuiltinType::UChar:
    return "Uint8";
  case BuiltinType::UShort:
    return "Uint16";
  case BuiltinType::UInt:
    return "Uint32";
  case BuiltinType::ULong:
  case BuiltinType::ULongLong:
    return "Uint64";
  case BuiltinType::Half:
    return "Float16";
  case BuiltinType::Float:
    return "Float32";
  case BuiltinType::Double:
    return "Float64";
  case BuiltinType::BFloat16:
    return "Bfloat16";
  default:
    llvm_unreachable("Unexpected vector element base type");
  }
}

// AArch64's ABI for Neon vector types specifies that they should be mangled as
// the equivalent internal name. The vector type must be one of the special
// types predefined by ARM.
void CXXNameMangler::mangleAArch64NeonVectorType(const VectorType *T) {
  QualType EltType = T->getElementType();
  assert(EltType->isBuiltinType() && "Neon vector element not a BuiltinType");
  unsigned BitSize =
      (T->getNumElements() * getASTContext().getTypeSize(EltType));
  (void)BitSize; // Silence warning.

  assert((BitSize == 64 || BitSize == 128) &&
         "Neon vector type not 64 or 128 bits");

  StringRef EltName;
  if (T->getVectorKind() == VectorType::NeonPolyVector) {
    switch (cast<BuiltinType>(EltType)->getKind()) {
    case BuiltinType::UChar:
      EltName = "Poly8";
      break;
    case BuiltinType::UShort:
      EltName = "Poly16";
      break;
    case BuiltinType::ULong:
    case BuiltinType::ULongLong:
      EltName = "Poly64";
      break;
    default:
      llvm_unreachable("unexpected Neon polynomial vector element type");
    }
  } else
    EltName = mangleAArch64VectorBase(cast<BuiltinType>(EltType));

  std::string TypeName =
      ("__" + EltName + "x" + Twine(T->getNumElements()) + "_t").str();
  Out << TypeName.length() << TypeName;
}
void CXXNameMangler::mangleAArch64NeonVectorType(const DependentVectorType *T) {
  DiagnosticsEngine &Diags = Context.getDiags();
  unsigned DiagID = Diags.getCustomDiagID(
      DiagnosticsEngine::Error,
      "cannot mangle this dependent neon vector type yet");
  Diags.Report(T->getAttributeLoc(), DiagID);
}

// The AArch64 ACLE specifies that fixed-length SVE vector and predicate types
// defined with the 'arm_sve_vector_bits' attribute map to the same AAPCS64
// type as the sizeless variants.
//
// The mangling scheme for VLS types is implemented as a "pseudo" template:
//
//   '__SVE_VLS<<type>, <vector length>>'
//
// Combining the existing SVE type and a specific vector length (in bits).
// For example:
//
//   typedef __SVInt32_t foo __attribute__((arm_sve_vector_bits(512)));
//
// is described as '__SVE_VLS<__SVInt32_t, 512u>' and mangled as:
//
//   "9__SVE_VLSI" + base type mangling + "Lj" + __ARM_FEATURE_SVE_BITS + "EE"
//
//   i.e. 9__SVE_VLSIu11__SVInt32_tLj512EE
//
// The latest ACLE specification (00bet5) does not contain details of this
// mangling scheme, it will be specified in the next revision. The mangling
// scheme is otherwise defined in the appendices to the Procedure Call Standard
// for the Arm Architecture, see
// https://github.com/ARM-software/abi-aa/blob/main/aapcs64/aapcs64.rst#appendix-c-mangling
void CXXNameMangler::mangleAArch64FixedSveVectorType(const VectorType *T) {
  assert((T->getVectorKind() == VectorType::SveFixedLengthDataVector ||
          T->getVectorKind() == VectorType::SveFixedLengthPredicateVector) &&
         "expected fixed-length SVE vector!");

  QualType EltType = T->getElementType();
  assert(EltType->isBuiltinType() &&
         "expected builtin type for fixed-length SVE vector!");

  StringRef TypeName;
  switch (cast<BuiltinType>(EltType)->getKind()) {
  case BuiltinType::SChar:
    TypeName = "__SVInt8_t";
    break;
  case BuiltinType::UChar: {
    if (T->getVectorKind() == VectorType::SveFixedLengthDataVector)
      TypeName = "__SVUint8_t";
    else
      TypeName = "__SVBool_t";
    break;
  }
  case BuiltinType::Short:
    TypeName = "__SVInt16_t";
    break;
  case BuiltinType::UShort:
    TypeName = "__SVUint16_t";
    break;
  case BuiltinType::Int:
    TypeName = "__SVInt32_t";
    break;
  case BuiltinType::UInt:
    TypeName = "__SVUint32_t";
    break;
  case BuiltinType::Long:
    TypeName = "__SVInt64_t";
    break;
  case BuiltinType::ULong:
    TypeName = "__SVUint64_t";
    break;
  case BuiltinType::Half:
    TypeName = "__SVFloat16_t";
    break;
  case BuiltinType::Float:
    TypeName = "__SVFloat32_t";
    break;
  case BuiltinType::Double:
    TypeName = "__SVFloat64_t";
    break;
  case BuiltinType::BFloat16:
    TypeName = "__SVBfloat16_t";
    break;
  default:
    llvm_unreachable("unexpected element type for fixed-length SVE vector!");
  }

  unsigned VecSizeInBits = getASTContext().getTypeInfo(T).Width;

  if (T->getVectorKind() == VectorType::SveFixedLengthPredicateVector)
    VecSizeInBits *= 8;

  Out << "9__SVE_VLSI" << 'u' << TypeName.size() << TypeName << "Lj"
      << VecSizeInBits << "EE";
}

void CXXNameMangler::mangleAArch64FixedSveVectorType(
    const DependentVectorType *T) {
  DiagnosticsEngine &Diags = Context.getDiags();
  unsigned DiagID = Diags.getCustomDiagID(
      DiagnosticsEngine::Error,
      "cannot mangle this dependent fixed-length SVE vector type yet");
  Diags.Report(T->getAttributeLoc(), DiagID);
}

// GNU extension: vector types
// <type>                  ::= <vector-type>
// <vector-type>           ::= Dv <positive dimension number> _
//                                    <extended element type>
//                         ::= Dv [<dimension expression>] _ <element type>
// <extended element type> ::= <element type>
//                         ::= p # AltiVec vector pixel
//                         ::= b # Altivec vector bool
void CXXNameMangler::mangleType(const VectorType *T) {
  if ((T->getVectorKind() == VectorType::NeonVector ||
       T->getVectorKind() == VectorType::NeonPolyVector)) {
    llvm::Triple Target = getASTContext().getTargetInfo().getTriple();
    llvm::Triple::ArchType Arch =
        getASTContext().getTargetInfo().getTriple().getArch();
    if ((Arch == llvm::Triple::aarch64 ||
         Arch == llvm::Triple::aarch64_be) && !Target.isOSDarwin())
      mangleAArch64NeonVectorType(T);
    else
      mangleNeonVectorType(T);
    return;
  } else if (T->getVectorKind() == VectorType::SveFixedLengthDataVector ||
             T->getVectorKind() == VectorType::SveFixedLengthPredicateVector) {
    mangleAArch64FixedSveVectorType(T);
    return;
  }
  Out << "Dv" << T->getNumElements() << '_';
  if (T->getVectorKind() == VectorType::AltiVecPixel)
    Out << 'p';
  else if (T->getVectorKind() == VectorType::AltiVecBool)
    Out << 'b';
  else
    mangleType(T->getElementType());
}

void CXXNameMangler::mangleType(const DependentVectorType *T) {
  if ((T->getVectorKind() == VectorType::NeonVector ||
       T->getVectorKind() == VectorType::NeonPolyVector)) {
    llvm::Triple Target = getASTContext().getTargetInfo().getTriple();
    llvm::Triple::ArchType Arch =
        getASTContext().getTargetInfo().getTriple().getArch();
    if ((Arch == llvm::Triple::aarch64 || Arch == llvm::Triple::aarch64_be) &&
        !Target.isOSDarwin())
      mangleAArch64NeonVectorType(T);
    else
      mangleNeonVectorType(T);
    return;
  } else if (T->getVectorKind() == VectorType::SveFixedLengthDataVector ||
             T->getVectorKind() == VectorType::SveFixedLengthPredicateVector) {
    mangleAArch64FixedSveVectorType(T);
    return;
  }

  Out << "Dv";
  mangleExpression(T->getSizeExpr());
  Out << '_';
  if (T->getVectorKind() == VectorType::AltiVecPixel)
    Out << 'p';
  else if (T->getVectorKind() == VectorType::AltiVecBool)
    Out << 'b';
  else
    mangleType(T->getElementType());
}

void CXXNameMangler::mangleType(const ExtVectorType *T) {
  mangleType(static_cast<const VectorType*>(T));
}
void CXXNameMangler::mangleType(const DependentSizedExtVectorType *T) {
  Out << "Dv";
  mangleExpression(T->getSizeExpr());
  Out << '_';
  mangleType(T->getElementType());
}

void CXXNameMangler::mangleType(const ConstantMatrixType *T) {
  // Mangle matrix types as a vendor extended type:
  // u<Len>matrix_typeI<Rows><Columns><element type>E

  StringRef VendorQualifier = "matrix_type";
  Out << "u" << VendorQualifier.size() << VendorQualifier;

  Out << "I";
  auto &ASTCtx = getASTContext();
  unsigned BitWidth = ASTCtx.getTypeSize(ASTCtx.getSizeType());
  llvm::APSInt Rows(BitWidth);
  Rows = T->getNumRows();
  mangleIntegerLiteral(ASTCtx.getSizeType(), Rows);
  llvm::APSInt Columns(BitWidth);
  Columns = T->getNumColumns();
  mangleIntegerLiteral(ASTCtx.getSizeType(), Columns);
  mangleType(T->getElementType());
  Out << "E";
}

void CXXNameMangler::mangleType(const DependentSizedMatrixType *T) {
  // Mangle matrix types as a vendor extended type:
  // u<Len>matrix_typeI<row expr><column expr><element type>E
  StringRef VendorQualifier = "matrix_type";
  Out << "u" << VendorQualifier.size() << VendorQualifier;

  Out << "I";
  mangleTemplateArgExpr(T->getRowExpr());
  mangleTemplateArgExpr(T->getColumnExpr());
  mangleType(T->getElementType());
  Out << "E";
}

void CXXNameMangler::mangleType(const DependentAddressSpaceType *T) {
  SplitQualType split = T->getPointeeType().split();
  mangleQualifiers(split.Quals, T);
  mangleType(QualType(split.Ty, 0));
}

void CXXNameMangler::mangleType(const PackExpansionType *T) {
  // <type>  ::= Dp <type>          # pack expansion (C++0x)
  Out << "Dp";
  mangleType(T->getPattern());
}

void CXXNameMangler::mangleType(const ObjCInterfaceType *T) {
  mangleSourceName(T->getDecl()->getIdentifier());
}

void CXXNameMangler::mangleType(const ObjCObjectType *T) {
  // Treat __kindof as a vendor extended type qualifier.
  if (T->isKindOfType())
    Out << "U8__kindof";

  if (!T->qual_empty()) {
    // Mangle protocol qualifiers.
    SmallString<64> QualStr;
    llvm::raw_svector_ostream QualOS(QualStr);
    QualOS << "objcproto";
    for (const auto *I : T->quals()) {
      StringRef name = I->getName();
      QualOS << name.size() << name;
    }
    Out << 'U' << QualStr.size() << QualStr;
  }

  mangleType(T->getBaseType());

  if (T->isSpecialized()) {
    // Mangle type arguments as I <type>+ E
    Out << 'I';
    for (auto typeArg : T->getTypeArgs())
      mangleType(typeArg);
    Out << 'E';
  }
}

void CXXNameMangler::mangleType(const BlockPointerType *T) {
  Out << "U13block_pointer";
  mangleType(T->getPointeeType());
}

void CXXNameMangler::mangleType(const InjectedClassNameType *T) {
  // Mangle injected class name types as if the user had written the
  // specialization out fully.  It may not actually be possible to see
  // this mangling, though.
  mangleType(T->getInjectedSpecializationType());
}

void CXXNameMangler::mangleType(const TemplateSpecializationType *T) {
  if (TemplateDecl *TD = T->getTemplateName().getAsTemplateDecl()) {
    mangleTemplateName(TD, T->getArgs(), T->getNumArgs());
  } else {
    if (mangleSubstitution(QualType(T, 0)))
      return;

    mangleTemplatePrefix(T->getTemplateName());

    // FIXME: GCC does not appear to mangle the template arguments when
    // the template in question is a dependent template name. Should we
    // emulate that badness?
    mangleTemplateArgs(T->getTemplateName(), T->getArgs(), T->getNumArgs());
    addSubstitution(QualType(T, 0));
  }
}

void CXXNameMangler::mangleType(const DependentNameType *T) {
  // Proposal by cxx-abi-dev, 2014-03-26
  // <class-enum-type> ::= <name>    # non-dependent or dependent type name or
  //                                 # dependent elaborated type specifier using
  //                                 # 'typename'
  //                   ::= Ts <name> # dependent elaborated type specifier using
  //                                 # 'struct' or 'class'
  //                   ::= Tu <name> # dependent elaborated type specifier using
  //                                 # 'union'
  //                   ::= Te <name> # dependent elaborated type specifier using
  //                                 # 'enum'
  switch (T->getKeyword()) {
    case ETK_None:
    case ETK_Typename:
      break;
    case ETK_Struct:
    case ETK_Class:
    case ETK_Interface:
      Out << "Ts";
      break;
    case ETK_Union:
      Out << "Tu";
      break;
    case ETK_Enum:
      Out << "Te";
      break;
  }
  // Typename types are always nested
  Out << 'N';
  manglePrefix(T->getQualifier());
  mangleSourceName(T->getIdentifier());
  Out << 'E';
}

void CXXNameMangler::mangleType(const DependentTemplateSpecializationType *T) {
  // Dependently-scoped template types are nested if they have a prefix.
  Out << 'N';

  // TODO: avoid making this TemplateName.
  TemplateName Prefix =
    getASTContext().getDependentTemplateName(T->getQualifier(),
                                             T->getIdentifier());
  mangleTemplatePrefix(Prefix);

  // FIXME: GCC does not appear to mangle the template arguments when
  // the template in question is a dependent template name. Should we
  // emulate that badness?
  mangleTemplateArgs(Prefix, T->getArgs(), T->getNumArgs());
  Out << 'E';
}

void CXXNameMangler::mangleType(const TypeOfType *T) {
  // FIXME: this is pretty unsatisfactory, but there isn't an obvious
  // "extension with parameters" mangling.
  Out << "u6typeof";
}

void CXXNameMangler::mangleType(const TypeOfExprType *T) {
  // FIXME: this is pretty unsatisfactory, but there isn't an obvious
  // "extension with parameters" mangling.
  Out << "u6typeof";
}

void CXXNameMangler::mangleType(const DecltypeType *T) {
  Expr *E = T->getUnderlyingExpr();

  // type ::= Dt <expression> E  # decltype of an id-expression
  //                             #   or class member access
  //      ::= DT <expression> E  # decltype of an expression

  // This purports to be an exhaustive list of id-expressions and
  // class member accesses.  Note that we do not ignore parentheses;
  // parentheses change the semantics of decltype for these
  // expressions (and cause the mangler to use the other form).
  if (isa<DeclRefExpr>(E) ||
      isa<MemberExpr>(E) ||
      isa<UnresolvedLookupExpr>(E) ||
      isa<DependentScopeDeclRefExpr>(E) ||
      isa<CXXDependentScopeMemberExpr>(E) ||
      isa<UnresolvedMemberExpr>(E))
    Out << "Dt";
  else
    Out << "DT";
  mangleExpression(E);
  Out << 'E';
}

void CXXNameMangler::mangleType(const UnaryTransformType *T) {
  // If this is dependent, we need to record that. If not, we simply
  // mangle it as the underlying type since they are equivalent.
  if (T->isDependentType()) {
    Out << 'U';

    switch (T->getUTTKind()) {
      case UnaryTransformType::EnumUnderlyingType:
        Out << "3eut";
        break;
    }
  }

  mangleType(T->getBaseType());
}

void CXXNameMangler::mangleType(const AutoType *T) {
  assert(T->getDeducedType().isNull() &&
         "Deduced AutoType shouldn't be handled here!");
  assert(T->getKeyword() != AutoTypeKeyword::GNUAutoType &&
         "shouldn't need to mangle __auto_type!");
  // <builtin-type> ::= Da # auto
  //                ::= Dc # decltype(auto)
  Out << (T->isDecltypeAuto() ? "Dc" : "Da");
}

void CXXNameMangler::mangleType(const DeducedTemplateSpecializationType *T) {
  QualType Deduced = T->getDeducedType();
  if (!Deduced.isNull())
    return mangleType(Deduced);

  TemplateDecl *TD = T->getTemplateName().getAsTemplateDecl();
  assert(TD && "shouldn't form deduced TST unless we know we have a template");

  if (mangleSubstitution(TD))
    return;

  mangleName(GlobalDecl(TD));
  addSubstitution(TD);
}

void CXXNameMangler::mangleType(const AtomicType *T) {
  // <type> ::= U <source-name> <type>  # vendor extended type qualifier
  // (Until there's a standardized mangling...)
  Out << "U7_Atomic";
  mangleType(T->getValueType());
}

void CXXNameMangler::mangleType(const PipeType *T) {
  // Pipe type mangling rules are described in SPIR 2.0 specification
  // A.1 Data types and A.3 Summary of changes
  // <type> ::= 8ocl_pipe
  Out << "8ocl_pipe";
}

void CXXNameMangler::mangleType(const BitIntType *T) {
  // 5.1.5.2 Builtin types
  // <type> ::= DB <number | instantiation-dependent expression> _
  //        ::= DU <number | instantiation-dependent expression> _
  Out << "D" << (T->isUnsigned() ? "U" : "B") << T->getNumBits() << "_";
}

void CXXNameMangler::mangleType(const DependentBitIntType *T) {
  // 5.1.5.2 Builtin types
  // <type> ::= DB <number | instantiation-dependent expression> _
  //        ::= DU <number | instantiation-dependent expression> _
  Out << "D" << (T->isUnsigned() ? "U" : "B");
  mangleExpression(T->getNumBitsExpr());
  Out << "_";
}

void CXXNameMangler::mangleIntegerLiteral(QualType T,
                                          const llvm::APSInt &Value) {
  //  <expr-primary> ::= L <type> <value number> E # integer literal
  Out << 'L';

  mangleType(T);
  if (T->isBooleanType()) {
    // Boolean values are encoded as 0/1.
    Out << (Value.getBoolValue() ? '1' : '0');
  } else {
    mangleNumber(Value);
  }
  Out << 'E';

}

void CXXNameMangler::mangleMemberExprBase(const Expr *Base, bool IsArrow) {
  // Ignore member expressions involving anonymous unions.
  while (const auto *RT = Base->getType()->getAs<RecordType>()) {
    if (!RT->getDecl()->isAnonymousStructOrUnion())
      break;
    const auto *ME = dyn_cast<MemberExpr>(Base);
    if (!ME)
      break;
    Base = ME->getBase();
    IsArrow = ME->isArrow();
  }

  if (Base->isImplicitCXXThis()) {
    // Note: GCC mangles member expressions to the implicit 'this' as
    // *this., whereas we represent them as this->. The Itanium C++ ABI
    // does not specify anything here, so we follow GCC.
    Out << "dtdefpT";
  } else {
    Out << (IsArrow ? "pt" : "dt");
    mangleExpression(Base);
  }
}

/// Mangles a member expression.
void CXXNameMangler::mangleMemberExpr(const Expr *base,
                                      bool isArrow,
                                      NestedNameSpecifier *qualifier,
                                      NamedDecl *firstQualifierLookup,
                                      DeclarationName member,
                                      const TemplateArgumentLoc *TemplateArgs,
                                      unsigned NumTemplateArgs,
                                      unsigned arity) {
  // <expression> ::= dt <expression> <unresolved-name>
  //              ::= pt <expression> <unresolved-name>
  if (base)
    mangleMemberExprBase(base, isArrow);
  mangleUnresolvedName(qualifier, member, TemplateArgs, NumTemplateArgs, arity);
}

/// Look at the callee of the given call expression and determine if
/// it's a parenthesized id-expression which would have triggered ADL
/// otherwise.
static bool isParenthesizedADLCallee(const CallExpr *call) {
  const Expr *callee = call->getCallee();
  const Expr *fn = callee->IgnoreParens();

  // Must be parenthesized.  IgnoreParens() skips __extension__ nodes,
  // too, but for those to appear in the callee, it would have to be
  // parenthesized.
  if (callee == fn) return false;

  // Must be an unresolved lookup.
  const UnresolvedLookupExpr *lookup = dyn_cast<UnresolvedLookupExpr>(fn);
  if (!lookup) return false;

  assert(!lookup->requiresADL());

  // Must be an unqualified lookup.
  if (lookup->getQualifier()) return false;

  // Must not have found a class member.  Note that if one is a class
  // member, they're all class members.
  if (lookup->getNumDecls() > 0 &&
      (*lookup->decls_begin())->isCXXClassMember())
    return false;

  // Otherwise, ADL would have been triggered.
  return true;
}

void CXXNameMangler::mangleCastExpression(const Expr *E, StringRef CastEncoding) {
  const ExplicitCastExpr *ECE = cast<ExplicitCastExpr>(E);
  Out << CastEncoding;
  mangleType(ECE->getType());
  mangleExpression(ECE->getSubExpr());
}

void CXXNameMangler::mangleInitListElements(const InitListExpr *InitList) {
  if (auto *Syntactic = InitList->getSyntacticForm())
    InitList = Syntactic;
  for (unsigned i = 0, e = InitList->getNumInits(); i != e; ++i)
    mangleExpression(InitList->getInit(i));
}

void CXXNameMangler::mangleExpression(const Expr *E, unsigned Arity,
                                      bool AsTemplateArg) {
  // <expression> ::= <unary operator-name> <expression>
  //              ::= <binary operator-name> <expression> <expression>
  //              ::= <trinary operator-name> <expression> <expression> <expression>
  //              ::= cv <type> expression           # conversion with one argument
  //              ::= cv <type> _ <expression>* E # conversion with a different number of arguments
  //              ::= dc <type> <expression>         # dynamic_cast<type> (expression)
  //              ::= sc <type> <expression>         # static_cast<type> (expression)
  //              ::= cc <type> <expression>         # const_cast<type> (expression)
  //              ::= rc <type> <expression>         # reinterpret_cast<type> (expression)
  //              ::= st <type>                      # sizeof (a type)
  //              ::= at <type>                      # alignof (a type)
  //              ::= <template-param>
  //              ::= <function-param>
  //              ::= fpT                            # 'this' expression (part of <function-param>)
  //              ::= sr <type> <unqualified-name>                   # dependent name
  //              ::= sr <type> <unqualified-name> <template-args>   # dependent template-id
  //              ::= ds <expression> <expression>                   # expr.*expr
  //              ::= sZ <template-param>                            # size of a parameter pack
  //              ::= sZ <function-param>    # size of a function parameter pack
  //              ::= u <source-name> <template-arg>* E # vendor extended expression
  //              ::= <expr-primary>
  // <expr-primary> ::= L <type> <value number> E    # integer literal
  //                ::= L <type> <value float> E     # floating literal
  //                ::= L <type> <string type> E     # string literal
  //                ::= L <nullptr type> E           # nullptr literal "LDnE"
  //                ::= L <pointer type> 0 E         # null pointer template argument
  //                ::= L <type> <real-part float> _ <imag-part float> E    # complex floating point literal (C99); not used by clang
  //                ::= L <mangled-name> E           # external name
  QualType ImplicitlyConvertedToType;

  // A top-level expression that's not <expr-primary> needs to be wrapped in
  // X...E in a template arg.
  bool IsPrimaryExpr = true;
  auto NotPrimaryExpr = [&] {
    if (AsTemplateArg && IsPrimaryExpr)
      Out << 'X';
    IsPrimaryExpr = false;
  };

  auto MangleDeclRefExpr = [&](const NamedDecl *D) {
    switch (D->getKind()) {
    default:
      //  <expr-primary> ::= L <mangled-name> E # external name
      Out << 'L';
      mangle(D);
      Out << 'E';
      break;

    case Decl::ParmVar:
      NotPrimaryExpr();
      mangleFunctionParam(cast<ParmVarDecl>(D));
      break;

    case Decl::EnumConstant: {
      // <expr-primary>
      const EnumConstantDecl *ED = cast<EnumConstantDecl>(D);
      mangleIntegerLiteral(ED->getType(), ED->getInitVal());
      break;
    }

    case Decl::NonTypeTemplateParm:
      NotPrimaryExpr();
      const NonTypeTemplateParmDecl *PD = cast<NonTypeTemplateParmDecl>(D);
      mangleTemplateParameter(PD->getDepth(), PD->getIndex());
      break;
    }
  };

  // 'goto recurse' is used when handling a simple "unwrapping" node which
  // produces no output, where ImplicitlyConvertedToType and AsTemplateArg need
  // to be preserved.
recurse:
  switch (E->getStmtClass()) {
  case Expr::NoStmtClass:
#define ABSTRACT_STMT(Type)
#define EXPR(Type, Base)
#define STMT(Type, Base) \
  case Expr::Type##Class:
#include "clang/AST/StmtNodes.inc"
    // fallthrough

  // These all can only appear in local or variable-initialization
  // contexts and so should never appear in a mangling.
  case Expr::AddrLabelExprClass:
  case Expr::DesignatedInitUpdateExprClass:
  case Expr::ImplicitValueInitExprClass:
  case Expr::ArrayInitLoopExprClass:
  case Expr::ArrayInitIndexExprClass:
  case Expr::NoInitExprClass:
  case Expr::ParenListExprClass:
  case Expr::MSPropertyRefExprClass:
  case Expr::MSPropertySubscriptExprClass:
  case Expr::TypoExprClass: // This should no longer exist in the AST by now.
  case Expr::RecoveryExprClass:
  case Expr::OMPArraySectionExprClass:
  case Expr::OMPArrayShapingExprClass:
  case Expr::OMPIteratorExprClass:
  case Expr::CXXInheritedCtorInitExprClass:
    llvm_unreachable("unexpected statement kind");

  case Expr::ConstantExprClass:
    E = cast<ConstantExpr>(E)->getSubExpr();
    goto recurse;

  // FIXME: invent manglings for all these.
  case Expr::BlockExprClass:
  case Expr::ChooseExprClass:
  case Expr::CompoundLiteralExprClass:
  case Expr::ExtVectorElementExprClass:
  case Expr::GenericSelectionExprClass:
  case Expr::ObjCEncodeExprClass:
  case Expr::ObjCIsaExprClass:
  case Expr::ObjCIvarRefExprClass:
  case Expr::ObjCMessageExprClass:
  case Expr::ObjCPropertyRefExprClass:
  case Expr::ObjCProtocolExprClass:
  case Expr::ObjCSelectorExprClass:
  case Expr::ObjCStringLiteralClass:
  case Expr::ObjCBoxedExprClass:
  case Expr::ObjCArrayLiteralClass:
  case Expr::ObjCDictionaryLiteralClass:
  case Expr::ObjCSubscriptRefExprClass:
  case Expr::ObjCIndirectCopyRestoreExprClass:
  case Expr::ObjCAvailabilityCheckExprClass:
  case Expr::OffsetOfExprClass:
  case Expr::PredefinedExprClass:
  case Expr::ShuffleVectorExprClass:
  case Expr::ConvertVectorExprClass:
  case Expr::StmtExprClass:
  case Expr::TypeTraitExprClass:
  case Expr::RequiresExprClass:
  case Expr::ArrayTypeTraitExprClass:
  case Expr::ExpressionTraitExprClass:
  case Expr::VAArgExprClass:
  case Expr::CUDAKernelCallExprClass:
  case Expr::AsTypeExprClass:
  case Expr::PseudoObjectExprClass:
  case Expr::AtomicExprClass:
  case Expr::SourceLocExprClass:
  case Expr::BuiltinBitCastExprClass:
  {
    NotPrimaryExpr();
    if (!NullOut) {
      // As bad as this diagnostic is, it's better than crashing.
      DiagnosticsEngine &Diags = Context.getDiags();
      unsigned DiagID = Diags.getCustomDiagID(DiagnosticsEngine::Error,
                                       "cannot yet mangle expression type %0");
      Diags.Report(E->getExprLoc(), DiagID)
        << E->getStmtClassName() << E->getSourceRange();
      return;
    }
    break;
  }

  case Expr::CXXUuidofExprClass: {
    NotPrimaryExpr();
    const CXXUuidofExpr *UE = cast<CXXUuidofExpr>(E);
    // As of clang 12, uuidof uses the vendor extended expression
    // mangling. Previously, it used a special-cased nonstandard extension.
    if (Context.getASTContext().getLangOpts().getClangABICompat() >
        LangOptions::ClangABI::Ver11) {
      Out << "u8__uuidof";
      if (UE->isTypeOperand())
        mangleType(UE->getTypeOperand(Context.getASTContext()));
      else
        mangleTemplateArgExpr(UE->getExprOperand());
      Out << 'E';
    } else {
      if (UE->isTypeOperand()) {
        QualType UuidT = UE->getTypeOperand(Context.getASTContext());
        Out << "u8__uuidoft";
        mangleType(UuidT);
      } else {
        Expr *UuidExp = UE->getExprOperand();
        Out << "u8__uuidofz";
        mangleExpression(UuidExp);
      }
    }
    break;
  }

  // Even gcc-4.5 doesn't mangle this.
  case Expr::BinaryConditionalOperatorClass: {
    NotPrimaryExpr();
    DiagnosticsEngine &Diags = Context.getDiags();
    unsigned DiagID =
      Diags.getCustomDiagID(DiagnosticsEngine::Error,
                "?: operator with omitted middle operand cannot be mangled");
    Diags.Report(E->getExprLoc(), DiagID)
      << E->getStmtClassName() << E->getSourceRange();
    return;
  }

  // These are used for internal purposes and cannot be meaningfully mangled.
  case Expr::OpaqueValueExprClass:
    llvm_unreachable("cannot mangle opaque value; mangling wrong thing?");

  case Expr::InitListExprClass: {
    NotPrimaryExpr();
    Out << "il";
    mangleInitListElements(cast<InitListExpr>(E));
    Out << "E";
    break;
  }

  case Expr::DesignatedInitExprClass: {
    NotPrimaryExpr();
    auto *DIE = cast<DesignatedInitExpr>(E);
    for (const auto &Designator : DIE->designators()) {
      if (Designator.isFieldDesignator()) {
        Out << "di";
        mangleSourceName(Designator.getFieldName());
      } else if (Designator.isArrayDesignator()) {
        Out << "dx";
        mangleExpression(DIE->getArrayIndex(Designator));
      } else {
        assert(Designator.isArrayRangeDesignator() &&
               "unknown designator kind");
        Out << "dX";
        mangleExpression(DIE->getArrayRangeStart(Designator));
        mangleExpression(DIE->getArrayRangeEnd(Designator));
      }
    }
    mangleExpression(DIE->getInit());
    break;
  }

  case Expr::CXXDefaultArgExprClass:
    E = cast<CXXDefaultArgExpr>(E)->getExpr();
    goto recurse;

  case Expr::CXXDefaultInitExprClass:
    E = cast<CXXDefaultInitExpr>(E)->getExpr();
    goto recurse;

  case Expr::CXXStdInitializerListExprClass:
    E = cast<CXXStdInitializerListExpr>(E)->getSubExpr();
    goto recurse;

  case Expr::SubstNonTypeTemplateParmExprClass:
    E = cast<SubstNonTypeTemplateParmExpr>(E)->getReplacement();
    goto recurse;

  case Expr::UserDefinedLiteralClass:
    // We follow g++'s approach of mangling a UDL as a call to the literal
    // operator.
  case Expr::CXXMemberCallExprClass: // fallthrough
  case Expr::CallExprClass: {
    NotPrimaryExpr();
    const CallExpr *CE = cast<CallExpr>(E);

    // <expression> ::= cp <simple-id> <expression>* E
    // We use this mangling only when the call would use ADL except
    // for being parenthesized.  Per discussion with David
    // Vandervoorde, 2011.04.25.
    if (isParenthesizedADLCallee(CE)) {
      Out << "cp";
      // The callee here is a parenthesized UnresolvedLookupExpr with
      // no qualifier and should always get mangled as a <simple-id>
      // anyway.

    // <expression> ::= cl <expression>* E
    } else {
      Out << "cl";
    }

    unsigned CallArity = CE->getNumArgs();
    for (const Expr *Arg : CE->arguments())
      if (isa<PackExpansionExpr>(Arg))
        CallArity = UnknownArity;

    mangleExpression(CE->getCallee(), CallArity);
    for (const Expr *Arg : CE->arguments())
      mangleExpression(Arg);
    Out << 'E';
    break;
  }

  case Expr::CXXNewExprClass: {
    NotPrimaryExpr();
    const CXXNewExpr *New = cast<CXXNewExpr>(E);
    if (New->isGlobalNew()) Out << "gs";
    Out << (New->isArray() ? "na" : "nw");
    for (CXXNewExpr::const_arg_iterator I = New->placement_arg_begin(),
           E = New->placement_arg_end(); I != E; ++I)
      mangleExpression(*I);
    Out << '_';
    mangleType(New->getAllocatedType());
    if (New->hasInitializer()) {
      if (New->getInitializationStyle() == CXXNewExpr::ListInit)
        Out << "il";
      else
        Out << "pi";
      const Expr *Init = New->getInitializer();
      if (const CXXConstructExpr *CCE = dyn_cast<CXXConstructExpr>(Init)) {
        // Directly inline the initializers.
        for (CXXConstructExpr::const_arg_iterator I = CCE->arg_begin(),
                                                  E = CCE->arg_end();
             I != E; ++I)
          mangleExpression(*I);
      } else if (const ParenListExpr *PLE = dyn_cast<ParenListExpr>(Init)) {
        for (unsigned i = 0, e = PLE->getNumExprs(); i != e; ++i)
          mangleExpression(PLE->getExpr(i));
      } else if (New->getInitializationStyle() == CXXNewExpr::ListInit &&
                 isa<InitListExpr>(Init)) {
        // Only take InitListExprs apart for list-initialization.
        mangleInitListElements(cast<InitListExpr>(Init));
      } else
        mangleExpression(Init);
    }
    Out << 'E';
    break;
  }

  case Expr::CXXPseudoDestructorExprClass: {
    NotPrimaryExpr();
    const auto *PDE = cast<CXXPseudoDestructorExpr>(E);
    if (const Expr *Base = PDE->getBase())
      mangleMemberExprBase(Base, PDE->isArrow());
    NestedNameSpecifier *Qualifier = PDE->getQualifier();
    if (TypeSourceInfo *ScopeInfo = PDE->getScopeTypeInfo()) {
      if (Qualifier) {
        mangleUnresolvedPrefix(Qualifier,
                               /*recursive=*/true);
        mangleUnresolvedTypeOrSimpleId(ScopeInfo->getType());
        Out << 'E';
      } else {
        Out << "sr";
        if (!mangleUnresolvedTypeOrSimpleId(ScopeInfo->getType()))
          Out << 'E';
      }
    } else if (Qualifier) {
      mangleUnresolvedPrefix(Qualifier);
    }
    // <base-unresolved-name> ::= dn <destructor-name>
    Out << "dn";
    QualType DestroyedType = PDE->getDestroyedType();
    mangleUnresolvedTypeOrSimpleId(DestroyedType);
    break;
  }

  case Expr::MemberExprClass: {
    NotPrimaryExpr();
    const MemberExpr *ME = cast<MemberExpr>(E);
    mangleMemberExpr(ME->getBase(), ME->isArrow(),
                     ME->getQualifier(), nullptr,
                     ME->getMemberDecl()->getDeclName(),
                     ME->getTemplateArgs(), ME->getNumTemplateArgs(),
                     Arity);
    break;
  }

  case Expr::UnresolvedMemberExprClass: {
    NotPrimaryExpr();
    const UnresolvedMemberExpr *ME = cast<UnresolvedMemberExpr>(E);
    mangleMemberExpr(ME->isImplicitAccess() ? nullptr : ME->getBase(),
                     ME->isArrow(), ME->getQualifier(), nullptr,
                     ME->getMemberName(),
                     ME->getTemplateArgs(), ME->getNumTemplateArgs(),
                     Arity);
    break;
  }

  case Expr::CXXDependentScopeMemberExprClass: {
    NotPrimaryExpr();
    const CXXDependentScopeMemberExpr *ME
      = cast<CXXDependentScopeMemberExpr>(E);
    mangleMemberExpr(ME->isImplicitAccess() ? nullptr : ME->getBase(),
                     ME->isArrow(), ME->getQualifier(),
                     ME->getFirstQualifierFoundInScope(),
                     ME->getMember(),
                     ME->getTemplateArgs(), ME->getNumTemplateArgs(),
                     Arity);
    break;
  }

  case Expr::UnresolvedLookupExprClass: {
    NotPrimaryExpr();
    const UnresolvedLookupExpr *ULE = cast<UnresolvedLookupExpr>(E);
    mangleUnresolvedName(ULE->getQualifier(), ULE->getName(),
                         ULE->getTemplateArgs(), ULE->getNumTemplateArgs(),
                         Arity);
    break;
  }

  case Expr::CXXUnresolvedConstructExprClass: {
    NotPrimaryExpr();
    const CXXUnresolvedConstructExpr *CE = cast<CXXUnresolvedConstructExpr>(E);
    unsigned N = CE->getNumArgs();

    if (CE->isListInitialization()) {
      assert(N == 1 && "unexpected form for list initialization");
      auto *IL = cast<InitListExpr>(CE->getArg(0));
      Out << "tl";
      mangleType(CE->getType());
      mangleInitListElements(IL);
      Out << "E";
      break;
    }

    Out << "cv";
    mangleType(CE->getType());
    if (N != 1) Out << '_';
    for (unsigned I = 0; I != N; ++I) mangleExpression(CE->getArg(I));
    if (N != 1) Out << 'E';
    break;
  }

  case Expr::CXXConstructExprClass: {
    // An implicit cast is silent, thus may contain <expr-primary>.
    const auto *CE = cast<CXXConstructExpr>(E);
    if (!CE->isListInitialization() || CE->isStdInitListInitialization()) {
      assert(
          CE->getNumArgs() >= 1 &&
          (CE->getNumArgs() == 1 || isa<CXXDefaultArgExpr>(CE->getArg(1))) &&
          "implicit CXXConstructExpr must have one argument");
      E = cast<CXXConstructExpr>(E)->getArg(0);
      goto recurse;
    }
    NotPrimaryExpr();
    Out << "il";
    for (auto *E : CE->arguments())
      mangleExpression(E);
    Out << "E";
    break;
  }

  case Expr::CXXTemporaryObjectExprClass: {
    NotPrimaryExpr();
    const auto *CE = cast<CXXTemporaryObjectExpr>(E);
    unsigned N = CE->getNumArgs();
    bool List = CE->isListInitialization();

    if (List)
      Out << "tl";
    else
      Out << "cv";
    mangleType(CE->getType());
    if (!List && N != 1)
      Out << '_';
    if (CE->isStdInitListInitialization()) {
      // We implicitly created a std::initializer_list<T> for the first argument
      // of a constructor of type U in an expression of the form U{a, b, c}.
      // Strip all the semantic gunk off the initializer list.
      auto *SILE =
          cast<CXXStdInitializerListExpr>(CE->getArg(0)->IgnoreImplicit());
      auto *ILE = cast<InitListExpr>(SILE->getSubExpr()->IgnoreImplicit());
      mangleInitListElements(ILE);
    } else {
      for (auto *E : CE->arguments())
        mangleExpression(E);
    }
    if (List || N != 1)
      Out << 'E';
    break;
  }

  case Expr::CXXScalarValueInitExprClass:
    NotPrimaryExpr();
    Out << "cv";
    mangleType(E->getType());
    Out << "_E";
    break;

  case Expr::CXXNoexceptExprClass:
    NotPrimaryExpr();
    Out << "nx";
    mangleExpression(cast<CXXNoexceptExpr>(E)->getOperand());
    break;

  case Expr::UnaryExprOrTypeTraitExprClass: {
    // Non-instantiation-dependent traits are an <expr-primary> integer literal.
    const UnaryExprOrTypeTraitExpr *SAE = cast<UnaryExprOrTypeTraitExpr>(E);

    if (!SAE->isInstantiationDependent()) {
      // Itanium C++ ABI:
      //   If the operand of a sizeof or alignof operator is not
      //   instantiation-dependent it is encoded as an integer literal
      //   reflecting the result of the operator.
      //
      //   If the result of the operator is implicitly converted to a known
      //   integer type, that type is used for the literal; otherwise, the type
      //   of std::size_t or std::ptrdiff_t is used.
      QualType T = (ImplicitlyConvertedToType.isNull() ||
                    !ImplicitlyConvertedToType->isIntegerType())? SAE->getType()
                                                    : ImplicitlyConvertedToType;
      llvm::APSInt V = SAE->EvaluateKnownConstInt(Context.getASTContext());
      mangleIntegerLiteral(T, V);
      break;
    }

    NotPrimaryExpr(); // But otherwise, they are not.

    auto MangleAlignofSizeofArg = [&] {
      if (SAE->isArgumentType()) {
        Out << 't';
        mangleType(SAE->getArgumentType());
      } else {
        Out << 'z';
        mangleExpression(SAE->getArgumentExpr());
      }
    };

    switch(SAE->getKind()) {
    case UETT_SizeOf:
      Out << 's';
      MangleAlignofSizeofArg();
      break;
    case UETT_PreferredAlignOf:
      // As of clang 12, we mangle __alignof__ differently than alignof. (They
      // have acted differently since Clang 8, but were previously mangled the
      // same.)
      if (Context.getASTContext().getLangOpts().getClangABICompat() >
          LangOptions::ClangABI::Ver11) {
        Out << "u11__alignof__";
        if (SAE->isArgumentType())
          mangleType(SAE->getArgumentType());
        else
          mangleTemplateArgExpr(SAE->getArgumentExpr());
        Out << 'E';
        break;
      }
      LLVM_FALLTHROUGH;
    case UETT_AlignOf:
      Out << 'a';
      MangleAlignofSizeofArg();
      break;
    case UETT_VecStep: {
      DiagnosticsEngine &Diags = Context.getDiags();
      unsigned DiagID = Diags.getCustomDiagID(DiagnosticsEngine::Error,
                                     "cannot yet mangle vec_step expression");
      Diags.Report(DiagID);
      return;
    }
    case UETT_OpenMPRequiredSimdAlign: {
      DiagnosticsEngine &Diags = Context.getDiags();
      unsigned DiagID = Diags.getCustomDiagID(
          DiagnosticsEngine::Error,
          "cannot yet mangle __builtin_omp_required_simd_align expression");
      Diags.Report(DiagID);
      return;
    }
    }
    break;
  }

  case Expr::CXXThrowExprClass: {
    NotPrimaryExpr();
    const CXXThrowExpr *TE = cast<CXXThrowExpr>(E);
    //  <expression> ::= tw <expression>  # throw expression
    //               ::= tr               # rethrow
    if (TE->getSubExpr()) {
      Out << "tw";
      mangleExpression(TE->getSubExpr());
    } else {
      Out << "tr";
    }
    break;
  }

  case Expr::CXXTypeidExprClass: {
    NotPrimaryExpr();
    const CXXTypeidExpr *TIE = cast<CXXTypeidExpr>(E);
    //  <expression> ::= ti <type>        # typeid (type)
    //               ::= te <expression>  # typeid (expression)
    if (TIE->isTypeOperand()) {
      Out << "ti";
      mangleType(TIE->getTypeOperand(Context.getASTContext()));
    } else {
      Out << "te";
      mangleExpression(TIE->getExprOperand());
    }
    break;
  }

  case Expr::CXXDeleteExprClass: {
    NotPrimaryExpr();
    const CXXDeleteExpr *DE = cast<CXXDeleteExpr>(E);
    //  <expression> ::= [gs] dl <expression>  # [::] delete expr
    //               ::= [gs] da <expression>  # [::] delete [] expr
    if (DE->isGlobalDelete()) Out << "gs";
    Out << (DE->isArrayForm() ? "da" : "dl");
    mangleExpression(DE->getArgument());
    break;
  }

  case Expr::UnaryOperatorClass: {
    NotPrimaryExpr();
    const UnaryOperator *UO = cast<UnaryOperator>(E);
    mangleOperatorName(UnaryOperator::getOverloadedOperator(UO->getOpcode()),
                       /*Arity=*/1);
    mangleExpression(UO->getSubExpr());
    break;
  }

  case Expr::ArraySubscriptExprClass: {
    NotPrimaryExpr();
    const ArraySubscriptExpr *AE = cast<ArraySubscriptExpr>(E);

    // Array subscript is treated as a syntactically weird form of
    // binary operator.
    Out << "ix";
    mangleExpression(AE->getLHS());
    mangleExpression(AE->getRHS());
    break;
  }

  case Expr::MatrixSubscriptExprClass: {
    NotPrimaryExpr();
    const MatrixSubscriptExpr *ME = cast<MatrixSubscriptExpr>(E);
    Out << "ixix";
    mangleExpression(ME->getBase());
    mangleExpression(ME->getRowIdx());
    mangleExpression(ME->getColumnIdx());
    break;
  }

  case Expr::CompoundAssignOperatorClass: // fallthrough
  case Expr::BinaryOperatorClass: {
    NotPrimaryExpr();
    const BinaryOperator *BO = cast<BinaryOperator>(E);
    if (BO->getOpcode() == BO_PtrMemD)
      Out << "ds";
    else
      mangleOperatorName(BinaryOperator::getOverloadedOperator(BO->getOpcode()),
                         /*Arity=*/2);
    mangleExpression(BO->getLHS());
    mangleExpression(BO->getRHS());
    break;
  }

  case Expr::CXXRewrittenBinaryOperatorClass: {
    NotPrimaryExpr();
    // The mangled form represents the original syntax.
    CXXRewrittenBinaryOperator::DecomposedForm Decomposed =
        cast<CXXRewrittenBinaryOperator>(E)->getDecomposedForm();
    mangleOperatorName(BinaryOperator::getOverloadedOperator(Decomposed.Opcode),
                       /*Arity=*/2);
    mangleExpression(Decomposed.LHS);
    mangleExpression(Decomposed.RHS);
    break;
  }

  case Expr::ConditionalOperatorClass: {
    NotPrimaryExpr();
    const ConditionalOperator *CO = cast<ConditionalOperator>(E);
    mangleOperatorName(OO_Conditional, /*Arity=*/3);
    mangleExpression(CO->getCond());
    mangleExpression(CO->getLHS(), Arity);
    mangleExpression(CO->getRHS(), Arity);
    break;
  }

  case Expr::ImplicitCastExprClass: {
    ImplicitlyConvertedToType = E->getType();
    E = cast<ImplicitCastExpr>(E)->getSubExpr();
    goto recurse;
  }

  case Expr::ObjCBridgedCastExprClass: {
    NotPrimaryExpr();
    // Mangle ownership casts as a vendor extended operator __bridge,
    // __bridge_transfer, or __bridge_retain.
    StringRef Kind = cast<ObjCBridgedCastExpr>(E)->getBridgeKindName();
    Out << "v1U" << Kind.size() << Kind;
    mangleCastExpression(E, "cv");
    break;
  }

  case Expr::CStyleCastExprClass:
    NotPrimaryExpr();
    mangleCastExpression(E, "cv");
    break;

  case Expr::CXXFunctionalCastExprClass: {
    NotPrimaryExpr();
    auto *Sub = cast<ExplicitCastExpr>(E)->getSubExpr()->IgnoreImplicit();
    // FIXME: Add isImplicit to CXXConstructExpr.
    if (auto *CCE = dyn_cast<CXXConstructExpr>(Sub))
      if (CCE->getParenOrBraceRange().isInvalid())
        Sub = CCE->getArg(0)->IgnoreImplicit();
    if (auto *StdInitList = dyn_cast<CXXStdInitializerListExpr>(Sub))
      Sub = StdInitList->getSubExpr()->IgnoreImplicit();
    if (auto *IL = dyn_cast<InitListExpr>(Sub)) {
      Out << "tl";
      mangleType(E->getType());
      mangleInitListElements(IL);
      Out << "E";
    } else {
      mangleCastExpression(E, "cv");
    }
    break;
  }

  case Expr::CXXStaticCastExprClass:
    NotPrimaryExpr();
    mangleCastExpression(E, "sc");
    break;
  case Expr::CXXDynamicCastExprClass:
    NotPrimaryExpr();
    mangleCastExpression(E, "dc");
    break;
  case Expr::CXXReinterpretCastExprClass:
    NotPrimaryExpr();
    mangleCastExpression(E, "rc");
    break;
  case Expr::CXXConstCastExprClass:
    NotPrimaryExpr();
    mangleCastExpression(E, "cc");
    break;
  case Expr::CXXAddrspaceCastExprClass:
    NotPrimaryExpr();
    mangleCastExpression(E, "ac");
    break;

  case Expr::CXXOperatorCallExprClass: {
    NotPrimaryExpr();
    const CXXOperatorCallExpr *CE = cast<CXXOperatorCallExpr>(E);
    unsigned NumArgs = CE->getNumArgs();
    // A CXXOperatorCallExpr for OO_Arrow models only semantics, not syntax
    // (the enclosing MemberExpr covers the syntactic portion).
    if (CE->getOperator() != OO_Arrow)
      mangleOperatorName(CE->getOperator(), /*Arity=*/NumArgs);
    // Mangle the arguments.
    for (unsigned i = 0; i != NumArgs; ++i)
      mangleExpression(CE->getArg(i));
    break;
  }

  case Expr::ParenExprClass:
    E = cast<ParenExpr>(E)->getSubExpr();
    goto recurse;

  case Expr::ConceptSpecializationExprClass: {
    //  <expr-primary> ::= L <mangled-name> E # external name
    Out << "L_Z";
    auto *CSE = cast<ConceptSpecializationExpr>(E);
    mangleTemplateName(CSE->getNamedConcept(),
                       CSE->getTemplateArguments().data(),
                       CSE->getTemplateArguments().size());
    Out << 'E';
    break;
  }

  case Expr::DeclRefExprClass:
    // MangleDeclRefExpr helper handles primary-vs-nonprimary
    MangleDeclRefExpr(cast<DeclRefExpr>(E)->getDecl());
    break;

  case Expr::SubstNonTypeTemplateParmPackExprClass:
    NotPrimaryExpr();
    // FIXME: not clear how to mangle this!
    // template <unsigned N...> class A {
    //   template <class U...> void foo(U (&x)[N]...);
    // };
    Out << "_SUBSTPACK_";
    break;

  case Expr::FunctionParmPackExprClass: {
    NotPrimaryExpr();
    // FIXME: not clear how to mangle this!
    const FunctionParmPackExpr *FPPE = cast<FunctionParmPackExpr>(E);
    Out << "v110_SUBSTPACK";
    MangleDeclRefExpr(FPPE->getParameterPack());
    break;
  }

  case Expr::DependentScopeDeclRefExprClass: {
    NotPrimaryExpr();
    const DependentScopeDeclRefExpr *DRE = cast<DependentScopeDeclRefExpr>(E);
    mangleUnresolvedName(DRE->getQualifier(), DRE->getDeclName(),
                         DRE->getTemplateArgs(), DRE->getNumTemplateArgs(),
                         Arity);
    break;
  }

  case Expr::CXXBindTemporaryExprClass:
    E = cast<CXXBindTemporaryExpr>(E)->getSubExpr();
    goto recurse;

  case Expr::ExprWithCleanupsClass:
    E = cast<ExprWithCleanups>(E)->getSubExpr();
    goto recurse;

  case Expr::FloatingLiteralClass: {
    // <expr-primary>
    const FloatingLiteral *FL = cast<FloatingLiteral>(E);
    mangleFloatLiteral(FL->getType(), FL->getValue());
    break;
  }

  case Expr::FixedPointLiteralClass:
    // Currently unimplemented -- might be <expr-primary> in future?
    mangleFixedPointLiteral();
    break;

  case Expr::CharacterLiteralClass:
    // <expr-primary>
    Out << 'L';
    mangleType(E->getType());
    Out << cast<CharacterLiteral>(E)->getValue();
    Out << 'E';
    break;

  // FIXME. __objc_yes/__objc_no are mangled same as true/false
  case Expr::ObjCBoolLiteralExprClass:
    // <expr-primary>
    Out << "Lb";
    Out << (cast<ObjCBoolLiteralExpr>(E)->getValue() ? '1' : '0');
    Out << 'E';
    break;

  case Expr::CXXBoolLiteralExprClass:
    // <expr-primary>
    Out << "Lb";
    Out << (cast<CXXBoolLiteralExpr>(E)->getValue() ? '1' : '0');
    Out << 'E';
    break;

  case Expr::IntegerLiteralClass: {
    // <expr-primary>
    llvm::APSInt Value(cast<IntegerLiteral>(E)->getValue());
    if (E->getType()->isSignedIntegerType())
      Value.setIsSigned(true);
    mangleIntegerLiteral(E->getType(), Value);
    break;
  }

  case Expr::ImaginaryLiteralClass: {
    // <expr-primary>
    const ImaginaryLiteral *IE = cast<ImaginaryLiteral>(E);
    // Mangle as if a complex literal.
    // Proposal from David Vandevoorde, 2010.06.30.
    Out << 'L';
    mangleType(E->getType());
    if (const FloatingLiteral *Imag =
          dyn_cast<FloatingLiteral>(IE->getSubExpr())) {
      // Mangle a floating-point zero of the appropriate type.
      mangleFloat(llvm::APFloat(Imag->getValue().getSemantics()));
      Out << '_';
      mangleFloat(Imag->getValue());
    } else {
      Out << "0_";
      llvm::APSInt Value(cast<IntegerLiteral>(IE->getSubExpr())->getValue());
      if (IE->getSubExpr()->getType()->isSignedIntegerType())
        Value.setIsSigned(true);
      mangleNumber(Value);
    }
    Out << 'E';
    break;
  }

  case Expr::StringLiteralClass: {
    // <expr-primary>
    // Revised proposal from David Vandervoorde, 2010.07.15.
    Out << 'L';
    assert(isa<ConstantArrayType>(E->getType()));
    mangleType(E->getType());
    Out << 'E';
    break;
  }

  case Expr::GNUNullExprClass:
    // <expr-primary>
    // Mangle as if an integer literal 0.
    mangleIntegerLiteral(E->getType(), llvm::APSInt(32));
    break;

  case Expr::CXXNullPtrLiteralExprClass: {
    // <expr-primary>
    Out << "LDnE";
    break;
  }

  case Expr::LambdaExprClass: {
    // A lambda-expression can't appear in the signature of an
    // externally-visible declaration, so there's no standard mangling for
    // this, but mangling as a literal of the closure type seems reasonable.
    Out << "L";
    mangleType(Context.getASTContext().getRecordType(cast<LambdaExpr>(E)->getLambdaClass()));
    Out << "E";
    break;
  }

  case Expr::PackExpansionExprClass:
    NotPrimaryExpr();
    Out << "sp";
    mangleExpression(cast<PackExpansionExpr>(E)->getPattern());
    break;

  case Expr::SizeOfPackExprClass: {
    NotPrimaryExpr();
    auto *SPE = cast<SizeOfPackExpr>(E);
    if (SPE->isPartiallySubstituted()) {
      Out << "sP";
      for (const auto &A : SPE->getPartialArguments())
        mangleTemplateArg(A, false);
      Out << "E";
      break;
    }

    Out << "sZ";
    const NamedDecl *Pack = SPE->getPack();
    if (const TemplateTypeParmDecl *TTP = dyn_cast<TemplateTypeParmDecl>(Pack))
      mangleTemplateParameter(TTP->getDepth(), TTP->getIndex());
    else if (const NonTypeTemplateParmDecl *NTTP
                = dyn_cast<NonTypeTemplateParmDecl>(Pack))
      mangleTemplateParameter(NTTP->getDepth(), NTTP->getIndex());
    else if (const TemplateTemplateParmDecl *TempTP
                                    = dyn_cast<TemplateTemplateParmDecl>(Pack))
      mangleTemplateParameter(TempTP->getDepth(), TempTP->getIndex());
    else
      mangleFunctionParam(cast<ParmVarDecl>(Pack));
    break;
  }

  case Expr::MaterializeTemporaryExprClass:
    E = cast<MaterializeTemporaryExpr>(E)->getSubExpr();
    goto recurse;

  case Expr::CXXFoldExprClass: {
    NotPrimaryExpr();
    auto *FE = cast<CXXFoldExpr>(E);
    if (FE->isLeftFold())
      Out << (FE->getInit() ? "fL" : "fl");
    else
      Out << (FE->getInit() ? "fR" : "fr");

    if (FE->getOperator() == BO_PtrMemD)
      Out << "ds";
    else
      mangleOperatorName(
          BinaryOperator::getOverloadedOperator(FE->getOperator()),
          /*Arity=*/2);

    if (FE->getLHS())
      mangleExpression(FE->getLHS());
    if (FE->getRHS())
      mangleExpression(FE->getRHS());
    break;
  }

  case Expr::CXXThisExprClass:
    NotPrimaryExpr();
    Out << "fpT";
    break;

  case Expr::CoawaitExprClass:
    // FIXME: Propose a non-vendor mangling.
    NotPrimaryExpr();
    Out << "v18co_await";
    mangleExpression(cast<CoawaitExpr>(E)->getOperand());
    break;

  case Expr::DependentCoawaitExprClass:
    // FIXME: Propose a non-vendor mangling.
    NotPrimaryExpr();
    Out << "v18co_await";
    mangleExpression(cast<DependentCoawaitExpr>(E)->getOperand());
    break;

  case Expr::CoyieldExprClass:
    // FIXME: Propose a non-vendor mangling.
    NotPrimaryExpr();
    Out << "v18co_yield";
    mangleExpression(cast<CoawaitExpr>(E)->getOperand());
    break;
  case Expr::SYCLUniqueStableNameExprClass: {
    const auto *USN = cast<SYCLUniqueStableNameExpr>(E);
    NotPrimaryExpr();

    Out << "u33__builtin_sycl_unique_stable_name";
    mangleType(USN->getTypeSourceInfo()->getType());

    Out << "E";
    break;
  }
<<<<<<< HEAD
=======
  }
>>>>>>> a2ce6ee6

  if (AsTemplateArg && !IsPrimaryExpr)
    Out << 'E';
}

/// Mangle an expression which refers to a parameter variable.
///
/// <expression>     ::= <function-param>
/// <function-param> ::= fp <top-level CV-qualifiers> _      # L == 0, I == 0
/// <function-param> ::= fp <top-level CV-qualifiers>
///                      <parameter-2 non-negative number> _ # L == 0, I > 0
/// <function-param> ::= fL <L-1 non-negative number>
///                      p <top-level CV-qualifiers> _       # L > 0, I == 0
/// <function-param> ::= fL <L-1 non-negative number>
///                      p <top-level CV-qualifiers>
///                      <I-1 non-negative number> _         # L > 0, I > 0
///
/// L is the nesting depth of the parameter, defined as 1 if the
/// parameter comes from the innermost function prototype scope
/// enclosing the current context, 2 if from the next enclosing
/// function prototype scope, and so on, with one special case: if
/// we've processed the full parameter clause for the innermost
/// function type, then L is one less.  This definition conveniently
/// makes it irrelevant whether a function's result type was written
/// trailing or leading, but is otherwise overly complicated; the
/// numbering was first designed without considering references to
/// parameter in locations other than return types, and then the
/// mangling had to be generalized without changing the existing
/// manglings.
///
/// I is the zero-based index of the parameter within its parameter
/// declaration clause.  Note that the original ABI document describes
/// this using 1-based ordinals.
void CXXNameMangler::mangleFunctionParam(const ParmVarDecl *parm) {
  unsigned parmDepth = parm->getFunctionScopeDepth();
  unsigned parmIndex = parm->getFunctionScopeIndex();

  // Compute 'L'.
  // parmDepth does not include the declaring function prototype.
  // FunctionTypeDepth does account for that.
  assert(parmDepth < FunctionTypeDepth.getDepth());
  unsigned nestingDepth = FunctionTypeDepth.getDepth() - parmDepth;
  if (FunctionTypeDepth.isInResultType())
    nestingDepth--;

  if (nestingDepth == 0) {
    Out << "fp";
  } else {
    Out << "fL" << (nestingDepth - 1) << 'p';
  }

  // Top-level qualifiers.  We don't have to worry about arrays here,
  // because parameters declared as arrays should already have been
  // transformed to have pointer type. FIXME: apparently these don't
  // get mangled if used as an rvalue of a known non-class type?
  assert(!parm->getType()->isArrayType()
         && "parameter's type is still an array type?");

  if (const DependentAddressSpaceType *DAST =
      dyn_cast<DependentAddressSpaceType>(parm->getType())) {
    mangleQualifiers(DAST->getPointeeType().getQualifiers(), DAST);
  } else {
    mangleQualifiers(parm->getType().getQualifiers());
  }

  // Parameter index.
  if (parmIndex != 0) {
    Out << (parmIndex - 1);
  }
  Out << '_';
}

void CXXNameMangler::mangleCXXCtorType(CXXCtorType T,
                                       const CXXRecordDecl *InheritedFrom) {
  // <ctor-dtor-name> ::= C1  # complete object constructor
  //                  ::= C2  # base object constructor
  //                  ::= CI1 <type> # complete inheriting constructor
  //                  ::= CI2 <type> # base inheriting constructor
  //
  // In addition, C5 is a comdat name with C1 and C2 in it.
  Out << 'C';
  if (InheritedFrom)
    Out << 'I';
  switch (T) {
  case Ctor_Complete:
    Out << '1';
    break;
  case Ctor_Base:
    Out << '2';
    break;
  case Ctor_Comdat:
    Out << '5';
    break;
  case Ctor_DefaultClosure:
  case Ctor_CopyingClosure:
    llvm_unreachable("closure constructors don't exist for the Itanium ABI!");
  }
  if (InheritedFrom)
    mangleName(InheritedFrom);
}

void CXXNameMangler::mangleCXXDtorType(CXXDtorType T) {
  // <ctor-dtor-name> ::= D0  # deleting destructor
  //                  ::= D1  # complete object destructor
  //                  ::= D2  # base object destructor
  //
  // In addition, D5 is a comdat name with D1, D2 and, if virtual, D0 in it.
  switch (T) {
  case Dtor_Deleting:
    Out << "D0";
    break;
  case Dtor_Complete:
    Out << "D1";
    break;
  case Dtor_Base:
    Out << "D2";
    break;
  case Dtor_Comdat:
    Out << "D5";
    break;
  }
}

namespace {
// Helper to provide ancillary information on a template used to mangle its
// arguments.
struct TemplateArgManglingInfo {
  TemplateDecl *ResolvedTemplate = nullptr;
  bool SeenPackExpansionIntoNonPack = false;
  const NamedDecl *UnresolvedExpandedPack = nullptr;

  TemplateArgManglingInfo(TemplateName TN) {
    if (TemplateDecl *TD = TN.getAsTemplateDecl())
      ResolvedTemplate = TD;
  }

  /// Do we need to mangle template arguments with exactly correct types?
  ///
  /// This should be called exactly once for each parameter / argument pair, in
  /// order.
  bool needExactType(unsigned ParamIdx, const TemplateArgument &Arg) {
    // We need correct types when the template-name is unresolved or when it
    // names a template that is able to be overloaded.
    if (!ResolvedTemplate || SeenPackExpansionIntoNonPack)
      return true;

    // Move to the next parameter.
    const NamedDecl *Param = UnresolvedExpandedPack;
    if (!Param) {
      assert(ParamIdx < ResolvedTemplate->getTemplateParameters()->size() &&
             "no parameter for argument");
      Param = ResolvedTemplate->getTemplateParameters()->getParam(ParamIdx);

      // If we reach an expanded parameter pack whose argument isn't in pack
      // form, that means Sema couldn't figure out which arguments belonged to
      // it, because it contains a pack expansion. Track the expanded pack for
      // all further template arguments until we hit that pack expansion.
      if (Param->isParameterPack() && Arg.getKind() != TemplateArgument::Pack) {
        assert(getExpandedPackSize(Param) &&
               "failed to form pack argument for parameter pack");
        UnresolvedExpandedPack = Param;
      }
    }

    // If we encounter a pack argument that is expanded into a non-pack
    // parameter, we can no longer track parameter / argument correspondence,
    // and need to use exact types from this point onwards.
    if (Arg.isPackExpansion() &&
        (!Param->isParameterPack() || UnresolvedExpandedPack)) {
      SeenPackExpansionIntoNonPack = true;
      return true;
    }

    // We need exact types for function template arguments because they might be
    // overloaded on template parameter type. As a special case, a member
    // function template of a generic lambda is not overloadable.
    if (auto *FTD = dyn_cast<FunctionTemplateDecl>(ResolvedTemplate)) {
      auto *RD = dyn_cast<CXXRecordDecl>(FTD->getDeclContext());
      if (!RD || !RD->isGenericLambda())
        return true;
    }

    // Otherwise, we only need a correct type if the parameter has a deduced
    // type.
    //
    // Note: for an expanded parameter pack, getType() returns the type prior
    // to expansion. We could ask for the expanded type with getExpansionType(),
    // but it doesn't matter because substitution and expansion don't affect
    // whether a deduced type appears in the type.
    auto *NTTP = dyn_cast<NonTypeTemplateParmDecl>(Param);
    return NTTP && NTTP->getType()->getContainedDeducedType();
  }
};
}

void CXXNameMangler::mangleTemplateArgs(TemplateName TN,
                                        const TemplateArgumentLoc *TemplateArgs,
                                        unsigned NumTemplateArgs) {
  // <template-args> ::= I <template-arg>+ E
  Out << 'I';
  TemplateArgManglingInfo Info(TN);
  for (unsigned i = 0; i != NumTemplateArgs; ++i)
    mangleTemplateArg(TemplateArgs[i].getArgument(),
                      Info.needExactType(i, TemplateArgs[i].getArgument()));
  Out << 'E';
}

void CXXNameMangler::mangleTemplateArgs(TemplateName TN,
                                        const TemplateArgumentList &AL) {
  // <template-args> ::= I <template-arg>+ E
  Out << 'I';
  TemplateArgManglingInfo Info(TN);
  for (unsigned i = 0, e = AL.size(); i != e; ++i)
    mangleTemplateArg(AL[i], Info.needExactType(i, AL[i]));
  Out << 'E';
}

void CXXNameMangler::mangleTemplateArgs(TemplateName TN,
                                        const TemplateArgument *TemplateArgs,
                                        unsigned NumTemplateArgs) {
  // <template-args> ::= I <template-arg>+ E
  Out << 'I';
  TemplateArgManglingInfo Info(TN);
  for (unsigned i = 0; i != NumTemplateArgs; ++i)
    mangleTemplateArg(TemplateArgs[i], Info.needExactType(i, TemplateArgs[i]));
  Out << 'E';
}

void CXXNameMangler::mangleTemplateArg(TemplateArgument A, bool NeedExactType) {
  // <template-arg> ::= <type>              # type or template
  //                ::= X <expression> E    # expression
  //                ::= <expr-primary>      # simple expressions
  //                ::= J <template-arg>* E # argument pack
  if (!A.isInstantiationDependent() || A.isDependent())
    A = Context.getASTContext().getCanonicalTemplateArgument(A);

  switch (A.getKind()) {
  case TemplateArgument::Null:
    llvm_unreachable("Cannot mangle NULL template argument");

  case TemplateArgument::Type:
    mangleType(A.getAsType());
    break;
  case TemplateArgument::Template:
    // This is mangled as <type>.
    mangleType(A.getAsTemplate());
    break;
  case TemplateArgument::TemplateExpansion:
    // <type>  ::= Dp <type>          # pack expansion (C++0x)
    Out << "Dp";
    mangleType(A.getAsTemplateOrTemplatePattern());
    break;
  case TemplateArgument::Expression:
    mangleTemplateArgExpr(A.getAsExpr());
    break;
  case TemplateArgument::Integral:
    mangleIntegerLiteral(A.getIntegralType(), A.getAsIntegral());
    break;
  case TemplateArgument::Declaration: {
    //  <expr-primary> ::= L <mangled-name> E # external name
    ValueDecl *D = A.getAsDecl();

    // Template parameter objects are modeled by reproducing a source form
    // produced as if by aggregate initialization.
    if (A.getParamTypeForDecl()->isRecordType()) {
      auto *TPO = cast<TemplateParamObjectDecl>(D);
      mangleValueInTemplateArg(TPO->getType().getUnqualifiedType(),
                               TPO->getValue(), /*TopLevel=*/true,
                               NeedExactType);
      break;
    }

    ASTContext &Ctx = Context.getASTContext();
    APValue Value;
    if (D->isCXXInstanceMember())
      // Simple pointer-to-member with no conversion.
      Value = APValue(D, /*IsDerivedMember=*/false, /*Path=*/{});
    else if (D->getType()->isArrayType() &&
             Ctx.hasSimilarType(Ctx.getDecayedType(D->getType()),
                                A.getParamTypeForDecl()) &&
             Ctx.getLangOpts().getClangABICompat() >
                 LangOptions::ClangABI::Ver11)
      // Build a value corresponding to this implicit array-to-pointer decay.
      Value = APValue(APValue::LValueBase(D), CharUnits::Zero(),
                      {APValue::LValuePathEntry::ArrayIndex(0)},
                      /*OnePastTheEnd=*/false);
    else
      // Regular pointer or reference to a declaration.
      Value = APValue(APValue::LValueBase(D), CharUnits::Zero(),
                      ArrayRef<APValue::LValuePathEntry>(),
                      /*OnePastTheEnd=*/false);
    mangleValueInTemplateArg(A.getParamTypeForDecl(), Value, /*TopLevel=*/true,
                             NeedExactType);
    break;
  }
  case TemplateArgument::NullPtr: {
    mangleNullPointer(A.getNullPtrType());
    break;
  }
  case TemplateArgument::Pack: {
    //  <template-arg> ::= J <template-arg>* E
    Out << 'J';
    for (const auto &P : A.pack_elements())
      mangleTemplateArg(P, NeedExactType);
    Out << 'E';
  }
  }
}

void CXXNameMangler::mangleTemplateArgExpr(const Expr *E) {
  ASTContext &Ctx = Context.getASTContext();
  if (Ctx.getLangOpts().getClangABICompat() > LangOptions::ClangABI::Ver11) {
    mangleExpression(E, UnknownArity, /*AsTemplateArg=*/true);
    return;
  }

  // Prior to Clang 12, we didn't omit the X .. E around <expr-primary>
  // correctly in cases where the template argument was
  // constructed from an expression rather than an already-evaluated
  // literal. In such a case, we would then e.g. emit 'XLi0EE' instead of
  // 'Li0E'.
  //
  // We did special-case DeclRefExpr to attempt to DTRT for that one
  // expression-kind, but while doing so, unfortunately handled ParmVarDecl
  // (subtype of VarDecl) _incorrectly_, and emitted 'L_Z .. E' instead of
  // the proper 'Xfp_E'.
  E = E->IgnoreParenImpCasts();
  if (const DeclRefExpr *DRE = dyn_cast<DeclRefExpr>(E)) {
    const ValueDecl *D = DRE->getDecl();
    if (isa<VarDecl>(D) || isa<FunctionDecl>(D)) {
      Out << 'L';
      mangle(D);
      Out << 'E';
      return;
    }
  }
  Out << 'X';
  mangleExpression(E);
  Out << 'E';
}

/// Determine whether a given value is equivalent to zero-initialization for
/// the purpose of discarding a trailing portion of a 'tl' mangling.
///
/// Note that this is not in general equivalent to determining whether the
/// value has an all-zeroes bit pattern.
static bool isZeroInitialized(QualType T, const APValue &V) {
  // FIXME: mangleValueInTemplateArg has quadratic time complexity in
  // pathological cases due to using this, but it's a little awkward
  // to do this in linear time in general.
  switch (V.getKind()) {
  case APValue::None:
  case APValue::Indeterminate:
  case APValue::AddrLabelDiff:
    return false;

  case APValue::Struct: {
    const CXXRecordDecl *RD = T->getAsCXXRecordDecl();
    assert(RD && "unexpected type for record value");
    unsigned I = 0;
    for (const CXXBaseSpecifier &BS : RD->bases()) {
      if (!isZeroInitialized(BS.getType(), V.getStructBase(I)))
        return false;
      ++I;
    }
    I = 0;
    for (const FieldDecl *FD : RD->fields()) {
      if (!FD->isUnnamedBitfield() &&
          !isZeroInitialized(FD->getType(), V.getStructField(I)))
        return false;
      ++I;
    }
    return true;
  }

  case APValue::Union: {
    const CXXRecordDecl *RD = T->getAsCXXRecordDecl();
    assert(RD && "unexpected type for union value");
    // Zero-initialization zeroes the first non-unnamed-bitfield field, if any.
    for (const FieldDecl *FD : RD->fields()) {
      if (!FD->isUnnamedBitfield())
        return V.getUnionField() && declaresSameEntity(FD, V.getUnionField()) &&
               isZeroInitialized(FD->getType(), V.getUnionValue());
    }
    // If there are no fields (other than unnamed bitfields), the value is
    // necessarily zero-initialized.
    return true;
  }

  case APValue::Array: {
    QualType ElemT(T->getArrayElementTypeNoTypeQual(), 0);
    for (unsigned I = 0, N = V.getArrayInitializedElts(); I != N; ++I)
      if (!isZeroInitialized(ElemT, V.getArrayInitializedElt(I)))
        return false;
    return !V.hasArrayFiller() || isZeroInitialized(ElemT, V.getArrayFiller());
  }

  case APValue::Vector: {
    const VectorType *VT = T->castAs<VectorType>();
    for (unsigned I = 0, N = V.getVectorLength(); I != N; ++I)
      if (!isZeroInitialized(VT->getElementType(), V.getVectorElt(I)))
        return false;
    return true;
  }

  case APValue::Int:
    return !V.getInt();

  case APValue::Float:
    return V.getFloat().isPosZero();

  case APValue::FixedPoint:
    return !V.getFixedPoint().getValue();

  case APValue::ComplexFloat:
    return V.getComplexFloatReal().isPosZero() &&
           V.getComplexFloatImag().isPosZero();

  case APValue::ComplexInt:
    return !V.getComplexIntReal() && !V.getComplexIntImag();

  case APValue::LValue:
    return V.isNullPointer();

  case APValue::MemberPointer:
    return !V.getMemberPointerDecl();
  }

  llvm_unreachable("Unhandled APValue::ValueKind enum");
}

static QualType getLValueType(ASTContext &Ctx, const APValue &LV) {
  QualType T = LV.getLValueBase().getType();
  for (APValue::LValuePathEntry E : LV.getLValuePath()) {
    if (const ArrayType *AT = Ctx.getAsArrayType(T))
      T = AT->getElementType();
    else if (const FieldDecl *FD =
                 dyn_cast<FieldDecl>(E.getAsBaseOrMember().getPointer()))
      T = FD->getType();
    else
      T = Ctx.getRecordType(
          cast<CXXRecordDecl>(E.getAsBaseOrMember().getPointer()));
  }
  return T;
}

void CXXNameMangler::mangleValueInTemplateArg(QualType T, const APValue &V,
                                              bool TopLevel,
                                              bool NeedExactType) {
  // Ignore all top-level cv-qualifiers, to match GCC.
  Qualifiers Quals;
  T = getASTContext().getUnqualifiedArrayType(T, Quals);

  // A top-level expression that's not a primary expression is wrapped in X...E.
  bool IsPrimaryExpr = true;
  auto NotPrimaryExpr = [&] {
    if (TopLevel && IsPrimaryExpr)
      Out << 'X';
    IsPrimaryExpr = false;
  };

  // Proposed in https://github.com/itanium-cxx-abi/cxx-abi/issues/63.
  switch (V.getKind()) {
  case APValue::None:
  case APValue::Indeterminate:
    Out << 'L';
    mangleType(T);
    Out << 'E';
    break;

  case APValue::AddrLabelDiff:
    llvm_unreachable("unexpected value kind in template argument");

  case APValue::Struct: {
    const CXXRecordDecl *RD = T->getAsCXXRecordDecl();
    assert(RD && "unexpected type for record value");

    // Drop trailing zero-initialized elements.
    llvm::SmallVector<const FieldDecl *, 16> Fields(RD->field_begin(),
                                                    RD->field_end());
    while (
        !Fields.empty() &&
        (Fields.back()->isUnnamedBitfield() ||
         isZeroInitialized(Fields.back()->getType(),
                           V.getStructField(Fields.back()->getFieldIndex())))) {
      Fields.pop_back();
    }
    llvm::ArrayRef<CXXBaseSpecifier> Bases(RD->bases_begin(), RD->bases_end());
    if (Fields.empty()) {
      while (!Bases.empty() &&
             isZeroInitialized(Bases.back().getType(),
                               V.getStructBase(Bases.size() - 1)))
        Bases = Bases.drop_back();
    }

    // <expression> ::= tl <type> <braced-expression>* E
    NotPrimaryExpr();
    Out << "tl";
    mangleType(T);
    for (unsigned I = 0, N = Bases.size(); I != N; ++I)
      mangleValueInTemplateArg(Bases[I].getType(), V.getStructBase(I), false);
    for (unsigned I = 0, N = Fields.size(); I != N; ++I) {
      if (Fields[I]->isUnnamedBitfield())
        continue;
      mangleValueInTemplateArg(Fields[I]->getType(),
                               V.getStructField(Fields[I]->getFieldIndex()),
                               false);
    }
    Out << 'E';
    break;
  }

  case APValue::Union: {
    assert(T->getAsCXXRecordDecl() && "unexpected type for union value");
    const FieldDecl *FD = V.getUnionField();

    if (!FD) {
      Out << 'L';
      mangleType(T);
      Out << 'E';
      break;
    }

    // <braced-expression> ::= di <field source-name> <braced-expression>
    NotPrimaryExpr();
    Out << "tl";
    mangleType(T);
    if (!isZeroInitialized(T, V)) {
      Out << "di";
      mangleSourceName(FD->getIdentifier());
      mangleValueInTemplateArg(FD->getType(), V.getUnionValue(), false);
    }
    Out << 'E';
    break;
  }

  case APValue::Array: {
    QualType ElemT(T->getArrayElementTypeNoTypeQual(), 0);

    NotPrimaryExpr();
    Out << "tl";
    mangleType(T);

    // Drop trailing zero-initialized elements.
    unsigned N = V.getArraySize();
    if (!V.hasArrayFiller() || isZeroInitialized(ElemT, V.getArrayFiller())) {
      N = V.getArrayInitializedElts();
      while (N && isZeroInitialized(ElemT, V.getArrayInitializedElt(N - 1)))
        --N;
    }

    for (unsigned I = 0; I != N; ++I) {
      const APValue &Elem = I < V.getArrayInitializedElts()
                                ? V.getArrayInitializedElt(I)
                                : V.getArrayFiller();
      mangleValueInTemplateArg(ElemT, Elem, false);
    }
    Out << 'E';
    break;
  }

  case APValue::Vector: {
    const VectorType *VT = T->castAs<VectorType>();

    NotPrimaryExpr();
    Out << "tl";
    mangleType(T);
    unsigned N = V.getVectorLength();
    while (N && isZeroInitialized(VT->getElementType(), V.getVectorElt(N - 1)))
      --N;
    for (unsigned I = 0; I != N; ++I)
      mangleValueInTemplateArg(VT->getElementType(), V.getVectorElt(I), false);
    Out << 'E';
    break;
  }

  case APValue::Int:
    mangleIntegerLiteral(T, V.getInt());
    break;

  case APValue::Float:
    mangleFloatLiteral(T, V.getFloat());
    break;

  case APValue::FixedPoint:
    mangleFixedPointLiteral();
    break;

  case APValue::ComplexFloat: {
    const ComplexType *CT = T->castAs<ComplexType>();
    NotPrimaryExpr();
    Out << "tl";
    mangleType(T);
    if (!V.getComplexFloatReal().isPosZero() ||
        !V.getComplexFloatImag().isPosZero())
      mangleFloatLiteral(CT->getElementType(), V.getComplexFloatReal());
    if (!V.getComplexFloatImag().isPosZero())
      mangleFloatLiteral(CT->getElementType(), V.getComplexFloatImag());
    Out << 'E';
    break;
  }

  case APValue::ComplexInt: {
    const ComplexType *CT = T->castAs<ComplexType>();
    NotPrimaryExpr();
    Out << "tl";
    mangleType(T);
    if (V.getComplexIntReal().getBoolValue() ||
        V.getComplexIntImag().getBoolValue())
      mangleIntegerLiteral(CT->getElementType(), V.getComplexIntReal());
    if (V.getComplexIntImag().getBoolValue())
      mangleIntegerLiteral(CT->getElementType(), V.getComplexIntImag());
    Out << 'E';
    break;
  }

  case APValue::LValue: {
    // Proposed in https://github.com/itanium-cxx-abi/cxx-abi/issues/47.
    assert((T->isPointerType() || T->isReferenceType()) &&
           "unexpected type for LValue template arg");

    if (V.isNullPointer()) {
      mangleNullPointer(T);
      break;
    }

    APValue::LValueBase B = V.getLValueBase();
    if (!B) {
      // Non-standard mangling for integer cast to a pointer; this can only
      // occur as an extension.
      CharUnits Offset = V.getLValueOffset();
      if (Offset.isZero()) {
        // This is reinterpret_cast<T*>(0), not a null pointer. Mangle this as
        // a cast, because L <type> 0 E means something else.
        NotPrimaryExpr();
        Out << "rc";
        mangleType(T);
        Out << "Li0E";
        if (TopLevel)
          Out << 'E';
      } else {
        Out << "L";
        mangleType(T);
        Out << Offset.getQuantity() << 'E';
      }
      break;
    }

    ASTContext &Ctx = Context.getASTContext();

    enum { Base, Offset, Path } Kind;
    if (!V.hasLValuePath()) {
      // Mangle as (T*)((char*)&base + N).
      if (T->isReferenceType()) {
        NotPrimaryExpr();
        Out << "decvP";
        mangleType(T->getPointeeType());
      } else {
        NotPrimaryExpr();
        Out << "cv";
        mangleType(T);
      }
      Out << "plcvPcad";
      Kind = Offset;
    } else {
      if (!V.getLValuePath().empty() || V.isLValueOnePastTheEnd()) {
        NotPrimaryExpr();
        // A final conversion to the template parameter's type is usually
        // folded into the 'so' mangling, but we can't do that for 'void*'
        // parameters without introducing collisions.
        if (NeedExactType && T->isVoidPointerType()) {
          Out << "cv";
          mangleType(T);
        }
        if (T->isPointerType())
          Out << "ad";
        Out << "so";
        mangleType(T->isVoidPointerType()
                       ? getLValueType(Ctx, V).getUnqualifiedType()
                       : T->getPointeeType());
        Kind = Path;
      } else {
        if (NeedExactType &&
            !Ctx.hasSameType(T->getPointeeType(), getLValueType(Ctx, V)) &&
            Ctx.getLangOpts().getClangABICompat() >
                LangOptions::ClangABI::Ver11) {
          NotPrimaryExpr();
          Out << "cv";
          mangleType(T);
        }
        if (T->isPointerType()) {
          NotPrimaryExpr();
          Out << "ad";
        }
        Kind = Base;
      }
    }

    QualType TypeSoFar = B.getType();
    if (auto *VD = B.dyn_cast<const ValueDecl*>()) {
      Out << 'L';
      mangle(VD);
      Out << 'E';
    } else if (auto *E = B.dyn_cast<const Expr*>()) {
      NotPrimaryExpr();
      mangleExpression(E);
    } else if (auto TI = B.dyn_cast<TypeInfoLValue>()) {
      NotPrimaryExpr();
      Out << "ti";
      mangleType(QualType(TI.getType(), 0));
    } else {
      // We should never see dynamic allocations here.
      llvm_unreachable("unexpected lvalue base kind in template argument");
    }

    switch (Kind) {
    case Base:
      break;

    case Offset:
      Out << 'L';
      mangleType(Ctx.getPointerDiffType());
      mangleNumber(V.getLValueOffset().getQuantity());
      Out << 'E';
      break;

    case Path:
      // <expression> ::= so <referent type> <expr> [<offset number>]
      //                  <union-selector>* [p] E
      if (!V.getLValueOffset().isZero())
        mangleNumber(V.getLValueOffset().getQuantity());

      // We model a past-the-end array pointer as array indexing with index N,
      // not with the "past the end" flag. Compensate for that.
      bool OnePastTheEnd = V.isLValueOnePastTheEnd();

      for (APValue::LValuePathEntry E : V.getLValuePath()) {
        if (auto *AT = TypeSoFar->getAsArrayTypeUnsafe()) {
          if (auto *CAT = dyn_cast<ConstantArrayType>(AT))
            OnePastTheEnd |= CAT->getSize() == E.getAsArrayIndex();
          TypeSoFar = AT->getElementType();
        } else {
          const Decl *D = E.getAsBaseOrMember().getPointer();
          if (auto *FD = dyn_cast<FieldDecl>(D)) {
            // <union-selector> ::= _ <number>
            if (FD->getParent()->isUnion()) {
              Out << '_';
              if (FD->getFieldIndex())
                Out << (FD->getFieldIndex() - 1);
            }
            TypeSoFar = FD->getType();
          } else {
            TypeSoFar = Ctx.getRecordType(cast<CXXRecordDecl>(D));
          }
        }
      }

      if (OnePastTheEnd)
        Out << 'p';
      Out << 'E';
      break;
    }

    break;
  }

  case APValue::MemberPointer:
    // Proposed in https://github.com/itanium-cxx-abi/cxx-abi/issues/47.
    if (!V.getMemberPointerDecl()) {
      mangleNullPointer(T);
      break;
    }

    ASTContext &Ctx = Context.getASTContext();

    NotPrimaryExpr();
    if (!V.getMemberPointerPath().empty()) {
      Out << "mc";
      mangleType(T);
    } else if (NeedExactType &&
               !Ctx.hasSameType(
                   T->castAs<MemberPointerType>()->getPointeeType(),
                   V.getMemberPointerDecl()->getType()) &&
               Ctx.getLangOpts().getClangABICompat() >
                   LangOptions::ClangABI::Ver11) {
      Out << "cv";
      mangleType(T);
    }
    Out << "adL";
    mangle(V.getMemberPointerDecl());
    Out << 'E';
    if (!V.getMemberPointerPath().empty()) {
      CharUnits Offset =
          Context.getASTContext().getMemberPointerPathAdjustment(V);
      if (!Offset.isZero())
        mangleNumber(Offset.getQuantity());
      Out << 'E';
    }
    break;
  }

  if (TopLevel && !IsPrimaryExpr)
    Out << 'E';
}

void CXXNameMangler::mangleTemplateParameter(unsigned Depth, unsigned Index) {
  // <template-param> ::= T_    # first template parameter
  //                  ::= T <parameter-2 non-negative number> _
  //                  ::= TL <L-1 non-negative number> __
  //                  ::= TL <L-1 non-negative number> _
  //                         <parameter-2 non-negative number> _
  //
  // The latter two manglings are from a proposal here:
  // https://github.com/itanium-cxx-abi/cxx-abi/issues/31#issuecomment-528122117
  Out << 'T';
  if (Depth != 0)
    Out << 'L' << (Depth - 1) << '_';
  if (Index != 0)
    Out << (Index - 1);
  Out << '_';
}

void CXXNameMangler::mangleSeqID(unsigned SeqID) {
  if (SeqID == 1)
    Out << '0';
  else if (SeqID > 1) {
    SeqID--;

    // <seq-id> is encoded in base-36, using digits and upper case letters.
    char Buffer[7]; // log(2**32) / log(36) ~= 7
    MutableArrayRef<char> BufferRef(Buffer);
    MutableArrayRef<char>::reverse_iterator I = BufferRef.rbegin();

    for (; SeqID != 0; SeqID /= 36) {
      unsigned C = SeqID % 36;
      *I++ = (C < 10 ? '0' + C : 'A' + C - 10);
    }

    Out.write(I.base(), I - BufferRef.rbegin());
  }
  Out << '_';
}

void CXXNameMangler::mangleExistingSubstitution(TemplateName tname) {
  bool result = mangleSubstitution(tname);
  assert(result && "no existing substitution for template name");
  (void) result;
}

// <substitution> ::= S <seq-id> _
//                ::= S_
bool CXXNameMangler::mangleSubstitution(const NamedDecl *ND) {
  // Try one of the standard substitutions first.
  if (mangleStandardSubstitution(ND))
    return true;

  ND = cast<NamedDecl>(ND->getCanonicalDecl());
  return mangleSubstitution(reinterpret_cast<uintptr_t>(ND));
}

/// Determine whether the given type has any qualifiers that are relevant for
/// substitutions.
static bool hasMangledSubstitutionQualifiers(QualType T) {
  Qualifiers Qs = T.getQualifiers();
  return Qs.getCVRQualifiers() || Qs.hasAddressSpace() || Qs.hasUnaligned();
}

bool CXXNameMangler::mangleSubstitution(QualType T) {
  if (!hasMangledSubstitutionQualifiers(T)) {
    if (const RecordType *RT = T->getAs<RecordType>())
      return mangleSubstitution(RT->getDecl());
  }

  uintptr_t TypePtr = reinterpret_cast<uintptr_t>(T.getAsOpaquePtr());

  return mangleSubstitution(TypePtr);
}

bool CXXNameMangler::mangleSubstitution(TemplateName Template) {
  if (TemplateDecl *TD = Template.getAsTemplateDecl())
    return mangleSubstitution(TD);

  Template = Context.getASTContext().getCanonicalTemplateName(Template);
  return mangleSubstitution(
                      reinterpret_cast<uintptr_t>(Template.getAsVoidPointer()));
}

bool CXXNameMangler::mangleSubstitution(uintptr_t Ptr) {
  llvm::DenseMap<uintptr_t, unsigned>::iterator I = Substitutions.find(Ptr);
  if (I == Substitutions.end())
    return false;

  unsigned SeqID = I->second;
  Out << 'S';
  mangleSeqID(SeqID);

  return true;
}

static bool isCharType(QualType T) {
  if (T.isNull())
    return false;

  return T->isSpecificBuiltinType(BuiltinType::Char_S) ||
    T->isSpecificBuiltinType(BuiltinType::Char_U);
}

/// Returns whether a given type is a template specialization of a given name
/// with a single argument of type char.
static bool isCharSpecialization(QualType T, const char *Name) {
  if (T.isNull())
    return false;

  const RecordType *RT = T->getAs<RecordType>();
  if (!RT)
    return false;

  const ClassTemplateSpecializationDecl *SD =
    dyn_cast<ClassTemplateSpecializationDecl>(RT->getDecl());
  if (!SD)
    return false;

  if (!isStdNamespace(getEffectiveDeclContext(SD)))
    return false;

  const TemplateArgumentList &TemplateArgs = SD->getTemplateArgs();
  if (TemplateArgs.size() != 1)
    return false;

  if (!isCharType(TemplateArgs[0].getAsType()))
    return false;

  return SD->getIdentifier()->getName() == Name;
}

template <std::size_t StrLen>
static bool isStreamCharSpecialization(const ClassTemplateSpecializationDecl*SD,
                                       const char (&Str)[StrLen]) {
  if (!SD->getIdentifier()->isStr(Str))
    return false;

  const TemplateArgumentList &TemplateArgs = SD->getTemplateArgs();
  if (TemplateArgs.size() != 2)
    return false;

  if (!isCharType(TemplateArgs[0].getAsType()))
    return false;

  if (!isCharSpecialization(TemplateArgs[1].getAsType(), "char_traits"))
    return false;

  return true;
}

bool CXXNameMangler::mangleStandardSubstitution(const NamedDecl *ND) {
  // <substitution> ::= St # ::std::
  if (const NamespaceDecl *NS = dyn_cast<NamespaceDecl>(ND)) {
    if (isStd(NS)) {
      Out << "St";
      return true;
    }
  }

  if (const ClassTemplateDecl *TD = dyn_cast<ClassTemplateDecl>(ND)) {
    if (!isStdNamespace(getEffectiveDeclContext(TD)))
      return false;

    // <substitution> ::= Sa # ::std::allocator
    if (TD->getIdentifier()->isStr("allocator")) {
      Out << "Sa";
      return true;
    }

    // <<substitution> ::= Sb # ::std::basic_string
    if (TD->getIdentifier()->isStr("basic_string")) {
      Out << "Sb";
      return true;
    }
  }

  if (const ClassTemplateSpecializationDecl *SD =
        dyn_cast<ClassTemplateSpecializationDecl>(ND)) {
    if (!isStdNamespace(getEffectiveDeclContext(SD)))
      return false;

    //    <substitution> ::= Ss # ::std::basic_string<char,
    //                            ::std::char_traits<char>,
    //                            ::std::allocator<char> >
    if (SD->getIdentifier()->isStr("basic_string")) {
      const TemplateArgumentList &TemplateArgs = SD->getTemplateArgs();

      if (TemplateArgs.size() != 3)
        return false;

      if (!isCharType(TemplateArgs[0].getAsType()))
        return false;

      if (!isCharSpecialization(TemplateArgs[1].getAsType(), "char_traits"))
        return false;

      if (!isCharSpecialization(TemplateArgs[2].getAsType(), "allocator"))
        return false;

      Out << "Ss";
      return true;
    }

    //    <substitution> ::= Si # ::std::basic_istream<char,
    //                            ::std::char_traits<char> >
    if (isStreamCharSpecialization(SD, "basic_istream")) {
      Out << "Si";
      return true;
    }

    //    <substitution> ::= So # ::std::basic_ostream<char,
    //                            ::std::char_traits<char> >
    if (isStreamCharSpecialization(SD, "basic_ostream")) {
      Out << "So";
      return true;
    }

    //    <substitution> ::= Sd # ::std::basic_iostream<char,
    //                            ::std::char_traits<char> >
    if (isStreamCharSpecialization(SD, "basic_iostream")) {
      Out << "Sd";
      return true;
    }
  }
  return false;
}

void CXXNameMangler::addSubstitution(QualType T) {
  if (!hasMangledSubstitutionQualifiers(T)) {
    if (const RecordType *RT = T->getAs<RecordType>()) {
      addSubstitution(RT->getDecl());
      return;
    }
  }

  uintptr_t TypePtr = reinterpret_cast<uintptr_t>(T.getAsOpaquePtr());
  addSubstitution(TypePtr);
}

void CXXNameMangler::addSubstitution(TemplateName Template) {
  if (TemplateDecl *TD = Template.getAsTemplateDecl())
    return addSubstitution(TD);

  Template = Context.getASTContext().getCanonicalTemplateName(Template);
  addSubstitution(reinterpret_cast<uintptr_t>(Template.getAsVoidPointer()));
}

void CXXNameMangler::addSubstitution(uintptr_t Ptr) {
  assert(!Substitutions.count(Ptr) && "Substitution already exists!");
  Substitutions[Ptr] = SeqID++;
}

void CXXNameMangler::extendSubstitutions(CXXNameMangler* Other) {
  assert(Other->SeqID >= SeqID && "Must be superset of substitutions!");
  if (Other->SeqID > SeqID) {
    Substitutions.swap(Other->Substitutions);
    SeqID = Other->SeqID;
  }
}

CXXNameMangler::AbiTagList
CXXNameMangler::makeFunctionReturnTypeTags(const FunctionDecl *FD) {
  // When derived abi tags are disabled there is no need to make any list.
  if (DisableDerivedAbiTags)
    return AbiTagList();

  llvm::raw_null_ostream NullOutStream;
  CXXNameMangler TrackReturnTypeTags(*this, NullOutStream);
  TrackReturnTypeTags.disableDerivedAbiTags();

  const FunctionProtoType *Proto =
      cast<FunctionProtoType>(FD->getType()->getAs<FunctionType>());
  FunctionTypeDepthState saved = TrackReturnTypeTags.FunctionTypeDepth.push();
  TrackReturnTypeTags.FunctionTypeDepth.enterResultType();
  TrackReturnTypeTags.mangleType(Proto->getReturnType());
  TrackReturnTypeTags.FunctionTypeDepth.leaveResultType();
  TrackReturnTypeTags.FunctionTypeDepth.pop(saved);

  return TrackReturnTypeTags.AbiTagsRoot.getSortedUniqueUsedAbiTags();
}

CXXNameMangler::AbiTagList
CXXNameMangler::makeVariableTypeTags(const VarDecl *VD) {
  // When derived abi tags are disabled there is no need to make any list.
  if (DisableDerivedAbiTags)
    return AbiTagList();

  llvm::raw_null_ostream NullOutStream;
  CXXNameMangler TrackVariableType(*this, NullOutStream);
  TrackVariableType.disableDerivedAbiTags();

  TrackVariableType.mangleType(VD->getType());

  return TrackVariableType.AbiTagsRoot.getSortedUniqueUsedAbiTags();
}

bool CXXNameMangler::shouldHaveAbiTags(ItaniumMangleContextImpl &C,
                                       const VarDecl *VD) {
  llvm::raw_null_ostream NullOutStream;
  CXXNameMangler TrackAbiTags(C, NullOutStream, nullptr, true);
  TrackAbiTags.mangle(VD);
  return TrackAbiTags.AbiTagsRoot.getUsedAbiTags().size();
}

//

/// Mangles the name of the declaration D and emits that name to the given
/// output stream.
///
/// If the declaration D requires a mangled name, this routine will emit that
/// mangled name to \p os and return true. Otherwise, \p os will be unchanged
/// and this routine will return false. In this case, the caller should just
/// emit the identifier of the declaration (\c D->getIdentifier()) as its
/// name.
void ItaniumMangleContextImpl::mangleCXXName(GlobalDecl GD,
                                             raw_ostream &Out) {
  const NamedDecl *D = cast<NamedDecl>(GD.getDecl());
  assert((isa<FunctionDecl, VarDecl, TemplateParamObjectDecl>(D)) &&
         "Invalid mangleName() call, argument is not a variable or function!");

  PrettyStackTraceDecl CrashInfo(D, SourceLocation(),
                                 getASTContext().getSourceManager(),
                                 "Mangling declaration");

  if (auto *CD = dyn_cast<CXXConstructorDecl>(D)) {
    auto Type = GD.getCtorType();
    CXXNameMangler Mangler(*this, Out, CD, Type);
    return Mangler.mangle(GlobalDecl(CD, Type));
  }

  if (auto *DD = dyn_cast<CXXDestructorDecl>(D)) {
    auto Type = GD.getDtorType();
    CXXNameMangler Mangler(*this, Out, DD, Type);
    return Mangler.mangle(GlobalDecl(DD, Type));
  }

  CXXNameMangler Mangler(*this, Out, D);
  Mangler.mangle(GD);
}

void ItaniumMangleContextImpl::mangleCXXCtorComdat(const CXXConstructorDecl *D,
                                                   raw_ostream &Out) {
  CXXNameMangler Mangler(*this, Out, D, Ctor_Comdat);
  Mangler.mangle(GlobalDecl(D, Ctor_Comdat));
}

void ItaniumMangleContextImpl::mangleCXXDtorComdat(const CXXDestructorDecl *D,
                                                   raw_ostream &Out) {
  CXXNameMangler Mangler(*this, Out, D, Dtor_Comdat);
  Mangler.mangle(GlobalDecl(D, Dtor_Comdat));
}

void ItaniumMangleContextImpl::mangleThunk(const CXXMethodDecl *MD,
                                           const ThunkInfo &Thunk,
                                           raw_ostream &Out) {
  //  <special-name> ::= T <call-offset> <base encoding>
  //                      # base is the nominal target function of thunk
  //  <special-name> ::= Tc <call-offset> <call-offset> <base encoding>
  //                      # base is the nominal target function of thunk
  //                      # first call-offset is 'this' adjustment
  //                      # second call-offset is result adjustment

  assert(!isa<CXXDestructorDecl>(MD) &&
         "Use mangleCXXDtor for destructor decls!");
  CXXNameMangler Mangler(*this, Out);
  Mangler.getStream() << "_ZT";
  if (!Thunk.Return.isEmpty())
    Mangler.getStream() << 'c';

  // Mangle the 'this' pointer adjustment.
  Mangler.mangleCallOffset(Thunk.This.NonVirtual,
                           Thunk.This.Virtual.Itanium.VCallOffsetOffset);

  // Mangle the return pointer adjustment if there is one.
  if (!Thunk.Return.isEmpty())
    Mangler.mangleCallOffset(Thunk.Return.NonVirtual,
                             Thunk.Return.Virtual.Itanium.VBaseOffsetOffset);

  Mangler.mangleFunctionEncoding(MD);
}

void ItaniumMangleContextImpl::mangleCXXDtorThunk(
    const CXXDestructorDecl *DD, CXXDtorType Type,
    const ThisAdjustment &ThisAdjustment, raw_ostream &Out) {
  //  <special-name> ::= T <call-offset> <base encoding>
  //                      # base is the nominal target function of thunk
  CXXNameMangler Mangler(*this, Out, DD, Type);
  Mangler.getStream() << "_ZT";

  // Mangle the 'this' pointer adjustment.
  Mangler.mangleCallOffset(ThisAdjustment.NonVirtual,
                           ThisAdjustment.Virtual.Itanium.VCallOffsetOffset);

  Mangler.mangleFunctionEncoding(GlobalDecl(DD, Type));
}

/// Returns the mangled name for a guard variable for the passed in VarDecl.
void ItaniumMangleContextImpl::mangleStaticGuardVariable(const VarDecl *D,
                                                         raw_ostream &Out) {
  //  <special-name> ::= GV <object name>       # Guard variable for one-time
  //                                            # initialization
  CXXNameMangler Mangler(*this, Out);
  // GCC 5.3.0 doesn't emit derived ABI tags for local names but that seems to
  // be a bug that is fixed in trunk.
  Mangler.getStream() << "_ZGV";
  Mangler.mangleName(D);
}

void ItaniumMangleContextImpl::mangleDynamicInitializer(const VarDecl *MD,
                                                        raw_ostream &Out) {
  // These symbols are internal in the Itanium ABI, so the names don't matter.
  // Clang has traditionally used this symbol and allowed LLVM to adjust it to
  // avoid duplicate symbols.
  Out << "__cxx_global_var_init";
}

void ItaniumMangleContextImpl::mangleDynamicAtExitDestructor(const VarDecl *D,
                                                             raw_ostream &Out) {
  // Prefix the mangling of D with __dtor_.
  CXXNameMangler Mangler(*this, Out);
  Mangler.getStream() << "__dtor_";
  if (shouldMangleDeclName(D))
    Mangler.mangle(D);
  else
    Mangler.getStream() << D->getName();
}

void ItaniumMangleContextImpl::mangleDynamicStermFinalizer(const VarDecl *D,
                                                           raw_ostream &Out) {
  // Clang generates these internal-linkage functions as part of its
  // implementation of the XL ABI.
  CXXNameMangler Mangler(*this, Out);
  Mangler.getStream() << "__finalize_";
  if (shouldMangleDeclName(D))
    Mangler.mangle(D);
  else
    Mangler.getStream() << D->getName();
}

void ItaniumMangleContextImpl::mangleSEHFilterExpression(
    const NamedDecl *EnclosingDecl, raw_ostream &Out) {
  CXXNameMangler Mangler(*this, Out);
  Mangler.getStream() << "__filt_";
  if (shouldMangleDeclName(EnclosingDecl))
    Mangler.mangle(EnclosingDecl);
  else
    Mangler.getStream() << EnclosingDecl->getName();
}

void ItaniumMangleContextImpl::mangleSEHFinallyBlock(
    const NamedDecl *EnclosingDecl, raw_ostream &Out) {
  CXXNameMangler Mangler(*this, Out);
  Mangler.getStream() << "__fin_";
  if (shouldMangleDeclName(EnclosingDecl))
    Mangler.mangle(EnclosingDecl);
  else
    Mangler.getStream() << EnclosingDecl->getName();
}

void ItaniumMangleContextImpl::mangleItaniumThreadLocalInit(const VarDecl *D,
                                                            raw_ostream &Out) {
  //  <special-name> ::= TH <object name>
  CXXNameMangler Mangler(*this, Out);
  Mangler.getStream() << "_ZTH";
  Mangler.mangleName(D);
}

void
ItaniumMangleContextImpl::mangleItaniumThreadLocalWrapper(const VarDecl *D,
                                                          raw_ostream &Out) {
  //  <special-name> ::= TW <object name>
  CXXNameMangler Mangler(*this, Out);
  Mangler.getStream() << "_ZTW";
  Mangler.mangleName(D);
}

void ItaniumMangleContextImpl::mangleReferenceTemporary(const VarDecl *D,
                                                        unsigned ManglingNumber,
                                                        raw_ostream &Out) {
  // We match the GCC mangling here.
  //  <special-name> ::= GR <object name>
  CXXNameMangler Mangler(*this, Out);
  Mangler.getStream() << "_ZGR";
  Mangler.mangleName(D);
  assert(ManglingNumber > 0 && "Reference temporary mangling number is zero!");
  Mangler.mangleSeqID(ManglingNumber - 1);
}

void ItaniumMangleContextImpl::mangleCXXVTable(const CXXRecordDecl *RD,
                                               raw_ostream &Out) {
  // <special-name> ::= TV <type>  # virtual table
  CXXNameMangler Mangler(*this, Out);
  Mangler.getStream() << "_ZTV";
  Mangler.mangleNameOrStandardSubstitution(RD);
}

void ItaniumMangleContextImpl::mangleCXXVTT(const CXXRecordDecl *RD,
                                            raw_ostream &Out) {
  // <special-name> ::= TT <type>  # VTT structure
  CXXNameMangler Mangler(*this, Out);
  Mangler.getStream() << "_ZTT";
  Mangler.mangleNameOrStandardSubstitution(RD);
}

void ItaniumMangleContextImpl::mangleCXXCtorVTable(const CXXRecordDecl *RD,
                                                   int64_t Offset,
                                                   const CXXRecordDecl *Type,
                                                   raw_ostream &Out) {
  // <special-name> ::= TC <type> <offset number> _ <base type>
  CXXNameMangler Mangler(*this, Out);
  Mangler.getStream() << "_ZTC";
  Mangler.mangleNameOrStandardSubstitution(RD);
  Mangler.getStream() << Offset;
  Mangler.getStream() << '_';
  Mangler.mangleNameOrStandardSubstitution(Type);
}

void ItaniumMangleContextImpl::mangleCXXRTTI(QualType Ty, raw_ostream &Out) {
  // <special-name> ::= TI <type>  # typeinfo structure
  assert(!Ty.hasQualifiers() && "RTTI info cannot have top-level qualifiers");
  CXXNameMangler Mangler(*this, Out);
  Mangler.getStream() << "_ZTI";
  Mangler.mangleType(Ty);
}

void ItaniumMangleContextImpl::mangleCXXRTTIName(QualType Ty,
                                                 raw_ostream &Out) {
  // <special-name> ::= TS <type>  # typeinfo name (null terminated byte string)
  CXXNameMangler Mangler(*this, Out);
  Mangler.getStream() << "_ZTS";
  Mangler.mangleType(Ty);
}

void ItaniumMangleContextImpl::mangleTypeName(QualType Ty, raw_ostream &Out) {
  mangleCXXRTTIName(Ty, Out);
}

void ItaniumMangleContextImpl::mangleStringLiteral(const StringLiteral *, raw_ostream &) {
  llvm_unreachable("Can't mangle string literals");
}

void ItaniumMangleContextImpl::mangleLambdaSig(const CXXRecordDecl *Lambda,
                                               raw_ostream &Out) {
  CXXNameMangler Mangler(*this, Out);
  Mangler.mangleLambdaSig(Lambda);
}

ItaniumMangleContext *ItaniumMangleContext::create(ASTContext &Context,
                                                   DiagnosticsEngine &Diags) {
  return new ItaniumMangleContextImpl(
      Context, Diags,
      [](ASTContext &, const NamedDecl *) -> llvm::Optional<unsigned> {
        return llvm::None;
      });
}

ItaniumMangleContext *
ItaniumMangleContext::create(ASTContext &Context, DiagnosticsEngine &Diags,
                             DiscriminatorOverrideTy DiscriminatorOverride) {
  return new ItaniumMangleContextImpl(Context, Diags, DiscriminatorOverride);
}<|MERGE_RESOLUTION|>--- conflicted
+++ resolved
@@ -129,9 +129,6 @@
 
   bool NeedsUniqueInternalLinkageNames = false;
 
-  bool IsDevCtx = false;
-  bool NeedsUniqueInternalLinkageNames = false;
-
 public:
   explicit ItaniumMangleContextImpl(
       ASTContext &Context, DiagnosticsEngine &Diags,
@@ -152,12 +149,6 @@
     NeedsUniqueInternalLinkageNames = true;
   }
 
-<<<<<<< HEAD
-  bool isDeviceMangleContext() const override { return IsDevCtx; }
-  void setDeviceMangleContext(bool IsDev) override { IsDevCtx = IsDev; }
-
-=======
->>>>>>> a2ce6ee6
   void mangleCXXName(GlobalDecl GD, raw_ostream &) override;
   void mangleThunk(const CXXMethodDecl *MD, const ThunkInfo &Thunk,
                    raw_ostream &) override;
@@ -254,13 +245,10 @@
     return Name;
   }
 
-<<<<<<< HEAD
-=======
   DiscriminatorOverrideTy getDiscriminatorOverride() const override {
     return DiscriminatorOverride;
   }
 
->>>>>>> a2ce6ee6
   /// @}
 };
 
@@ -649,27 +637,12 @@
   return false;
 }
 
-<<<<<<< HEAD
-// Check if this Decl needs a unique internal linkage name.
-=======
 // Check if this Function Decl needs a unique internal linkage name.
->>>>>>> a2ce6ee6
 bool ItaniumMangleContextImpl::isUniqueInternalLinkageDecl(
     const NamedDecl *ND) {
   if (!NeedsUniqueInternalLinkageNames || !ND)
     return false;
 
-<<<<<<< HEAD
-  // For C functions without prototypes, return false as their
-  // names should not be mangled.
-  if (auto *FD = dyn_cast<FunctionDecl>(ND)) {
-    if (!FD->getType()->getAs<FunctionProtoType>())
-      return false;
-  }
-
-  if (isInternalLinkageDecl(ND))
-    return true;
-=======
   const auto *FD = dyn_cast<FunctionDecl>(ND);
   if (!FD)
     return false;
@@ -682,7 +655,6 @@
   if (isInternalLinkageDecl(ND))
     return true;
 
->>>>>>> a2ce6ee6
   return false;
 }
 
@@ -1993,17 +1965,11 @@
   // if the host-side CXX ABI has different numbering for lambda. In such case,
   // if the mangle context is that device-side one, use the device-side lambda
   // mangling number for this lambda.
-<<<<<<< HEAD
-  unsigned Number = Context.isDeviceMangleContext()
-                        ? Lambda->getDeviceLambdaManglingNumber()
-                        : Lambda->getLambdaManglingNumber();
-=======
   llvm::Optional<unsigned> DeviceNumber =
       Context.getDiscriminatorOverride()(Context.getASTContext(), Lambda);
   unsigned Number =
       DeviceNumber ? *DeviceNumber : Lambda->getLambdaManglingNumber();
 
->>>>>>> a2ce6ee6
   assert(Number > 0 && "Lambda should be mangled as an unnamed class");
   if (Number > 1)
     mangleNumber(Number - 2);
@@ -5099,10 +5065,7 @@
     Out << "E";
     break;
   }
-<<<<<<< HEAD
-=======
-  }
->>>>>>> a2ce6ee6
+  }
 
   if (AsTemplateArg && !IsPrimaryExpr)
     Out << 'E';
