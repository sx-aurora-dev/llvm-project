--- conflicted
+++ resolved
@@ -78,8 +78,6 @@
   }
 };
 
-<<<<<<< HEAD
-=======
 class MSSYCLNumberingContext : public MicrosoftNumberingContext {
   std::unique_ptr<MangleNumberingContext> DeviceCtx;
 
@@ -93,7 +91,6 @@
   }
 };
 
->>>>>>> 2ab1d525
 class MicrosoftCXXABI : public CXXABI {
   ASTContext &Context;
   llvm::SmallDenseMap<CXXRecordDecl *, CXXConstructorDecl *> RecordToCopyCtor;
@@ -116,13 +113,10 @@
       DeviceMangler.reset(
           Context.createMangleContext(Context.getAuxTargetInfo()));
     }
-<<<<<<< HEAD
-=======
     else if (Context.getLangOpts().isSYCL()) {
       DeviceMangler.reset(
           ItaniumMangleContext::create(Context, Context.getDiagnostics()));
     }
->>>>>>> 2ab1d525
   }
 
   MemberPointerInfo
@@ -185,15 +179,11 @@
     if (Context.getLangOpts().CUDA && Context.getAuxTargetInfo()) {
       assert(DeviceMangler && "Missing device mangler");
       return std::make_unique<MSHIPNumberingContext>(DeviceMangler.get());
-<<<<<<< HEAD
-    }
-=======
     } else if (Context.getLangOpts().isSYCL()) {
       assert(DeviceMangler && "Missing device mangler");
       return std::make_unique<MSSYCLNumberingContext>(DeviceMangler.get());
     }
 
->>>>>>> 2ab1d525
     return std::make_unique<MicrosoftNumberingContext>();
   }
 };
