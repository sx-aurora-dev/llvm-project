//===- StmtPrinter.cpp - Printing implementation for Stmt ASTs ------------===//
//
// Part of the LLVM Project, under the Apache License v2.0 with LLVM Exceptions.
// See https://llvm.org/LICENSE.txt for license information.
// SPDX-License-Identifier: Apache-2.0 WITH LLVM-exception
//
//===----------------------------------------------------------------------===//
//
// This file implements the Stmt::dumpPretty/Stmt::printPretty methods, which
// pretty print the AST back out to C code.
//
//===----------------------------------------------------------------------===//

#include "clang/AST/ASTContext.h"
#include "clang/AST/Attr.h"
#include "clang/AST/Decl.h"
#include "clang/AST/DeclBase.h"
#include "clang/AST/DeclCXX.h"
#include "clang/AST/DeclObjC.h"
#include "clang/AST/DeclOpenMP.h"
#include "clang/AST/DeclTemplate.h"
#include "clang/AST/Expr.h"
#include "clang/AST/ExprCXX.h"
#include "clang/AST/ExprObjC.h"
#include "clang/AST/ExprOpenMP.h"
#include "clang/AST/NestedNameSpecifier.h"
#include "clang/AST/OpenMPClause.h"
#include "clang/AST/PrettyPrinter.h"
#include "clang/AST/Stmt.h"
#include "clang/AST/StmtCXX.h"
#include "clang/AST/StmtObjC.h"
#include "clang/AST/StmtOpenMP.h"
#include "clang/AST/StmtVisitor.h"
#include "clang/AST/TemplateBase.h"
#include "clang/AST/Type.h"
#include "clang/Basic/CharInfo.h"
#include "clang/Basic/ExpressionTraits.h"
#include "clang/Basic/IdentifierTable.h"
#include "clang/Basic/JsonSupport.h"
#include "clang/Basic/LLVM.h"
#include "clang/Basic/Lambda.h"
#include "clang/Basic/OpenMPKinds.h"
#include "clang/Basic/OperatorKinds.h"
#include "clang/Basic/SourceLocation.h"
#include "clang/Basic/TypeTraits.h"
#include "clang/Lex/Lexer.h"
#include "llvm/ADT/ArrayRef.h"
#include "llvm/ADT/SmallString.h"
#include "llvm/ADT/SmallVector.h"
#include "llvm/ADT/StringExtras.h"
#include "llvm/ADT/StringRef.h"
#include "llvm/Support/Casting.h"
#include "llvm/Support/Compiler.h"
#include "llvm/Support/ErrorHandling.h"
#include "llvm/Support/raw_ostream.h"
#include <cassert>
#include <string>

using namespace clang;

//===----------------------------------------------------------------------===//
// StmtPrinter Visitor
//===----------------------------------------------------------------------===//

namespace {

  class StmtPrinter : public StmtVisitor<StmtPrinter> {
    raw_ostream &OS;
    unsigned IndentLevel;
    PrinterHelper* Helper;
    PrintingPolicy Policy;
    std::string NL;
    const ASTContext *Context;

  public:
    StmtPrinter(raw_ostream &os, PrinterHelper *helper,
                const PrintingPolicy &Policy, unsigned Indentation = 0,
                StringRef NL = "\n", const ASTContext *Context = nullptr)
        : OS(os), IndentLevel(Indentation), Helper(helper), Policy(Policy),
          NL(NL), Context(Context) {}

    void PrintStmt(Stmt *S) { PrintStmt(S, Policy.Indentation); }

    void PrintStmt(Stmt *S, int SubIndent) {
      IndentLevel += SubIndent;
      if (S && isa<Expr>(S)) {
        // If this is an expr used in a stmt context, indent and newline it.
        Indent();
        Visit(S);
        OS << ";" << NL;
      } else if (S) {
        Visit(S);
      } else {
        Indent() << "<<<NULL STATEMENT>>>" << NL;
      }
      IndentLevel -= SubIndent;
    }

    void PrintInitStmt(Stmt *S, unsigned PrefixWidth) {
      // FIXME: Cope better with odd prefix widths.
      IndentLevel += (PrefixWidth + 1) / 2;
      if (auto *DS = dyn_cast<DeclStmt>(S))
        PrintRawDeclStmt(DS);
      else
        PrintExpr(cast<Expr>(S));
      OS << "; ";
      IndentLevel -= (PrefixWidth + 1) / 2;
    }

    void PrintControlledStmt(Stmt *S) {
      if (auto *CS = dyn_cast<CompoundStmt>(S)) {
        OS << " ";
        PrintRawCompoundStmt(CS);
        OS << NL;
      } else {
        OS << NL;
        PrintStmt(S);
      }
    }

    void PrintRawCompoundStmt(CompoundStmt *S);
    void PrintRawDecl(Decl *D);
    void PrintRawDeclStmt(const DeclStmt *S);
    void PrintRawIfStmt(IfStmt *If);
    void PrintRawCXXCatchStmt(CXXCatchStmt *Catch);
    void PrintCallArgs(CallExpr *E);
    void PrintRawSEHExceptHandler(SEHExceptStmt *S);
    void PrintRawSEHFinallyStmt(SEHFinallyStmt *S);
    void PrintOMPExecutableDirective(OMPExecutableDirective *S,
                                     bool ForceNoStmt = false);

    void PrintExpr(Expr *E) {
      if (E)
        Visit(E);
      else
        OS << "<null expr>";
    }

    raw_ostream &Indent(int Delta = 0) {
      for (int i = 0, e = IndentLevel+Delta; i < e; ++i)
        OS << "  ";
      return OS;
    }

    void Visit(Stmt* S) {
      if (Helper && Helper->handledStmt(S,OS))
          return;
      else StmtVisitor<StmtPrinter>::Visit(S);
    }

    void VisitStmt(Stmt *Node) LLVM_ATTRIBUTE_UNUSED {
      Indent() << "<<unknown stmt type>>" << NL;
    }

    void VisitExpr(Expr *Node) LLVM_ATTRIBUTE_UNUSED {
      OS << "<<unknown expr type>>";
    }

    void VisitCXXNamedCastExpr(CXXNamedCastExpr *Node);

#define ABSTRACT_STMT(CLASS)
#define STMT(CLASS, PARENT) \
    void Visit##CLASS(CLASS *Node);
#include "clang/AST/StmtNodes.inc"
  };

} // namespace

//===----------------------------------------------------------------------===//
//  Stmt printing methods.
//===----------------------------------------------------------------------===//

/// PrintRawCompoundStmt - Print a compound stmt without indenting the {, and
/// with no newline after the }.
void StmtPrinter::PrintRawCompoundStmt(CompoundStmt *Node) {
  OS << "{" << NL;
  for (auto *I : Node->body())
    PrintStmt(I);

  Indent() << "}";
}

void StmtPrinter::PrintRawDecl(Decl *D) {
  D->print(OS, Policy, IndentLevel);
}

void StmtPrinter::PrintRawDeclStmt(const DeclStmt *S) {
  SmallVector<Decl *, 2> Decls(S->decls());
  Decl::printGroup(Decls.data(), Decls.size(), OS, Policy, IndentLevel);
}

void StmtPrinter::VisitNullStmt(NullStmt *Node) {
  Indent() << ";" << NL;
}

void StmtPrinter::VisitDeclStmt(DeclStmt *Node) {
  Indent();
  PrintRawDeclStmt(Node);
  OS << ";" << NL;
}

void StmtPrinter::VisitCompoundStmt(CompoundStmt *Node) {
  Indent();
  PrintRawCompoundStmt(Node);
  OS << "" << NL;
}

void StmtPrinter::VisitCaseStmt(CaseStmt *Node) {
  Indent(-1) << "case ";
  PrintExpr(Node->getLHS());
  if (Node->getRHS()) {
    OS << " ... ";
    PrintExpr(Node->getRHS());
  }
  OS << ":" << NL;

  PrintStmt(Node->getSubStmt(), 0);
}

void StmtPrinter::VisitDefaultStmt(DefaultStmt *Node) {
  Indent(-1) << "default:" << NL;
  PrintStmt(Node->getSubStmt(), 0);
}

void StmtPrinter::VisitLabelStmt(LabelStmt *Node) {
  Indent(-1) << Node->getName() << ":" << NL;
  PrintStmt(Node->getSubStmt(), 0);
}

void StmtPrinter::VisitAttributedStmt(AttributedStmt *Node) {
  for (const auto *Attr : Node->getAttrs()) {
    Attr->printPretty(OS, Policy);
  }

  PrintStmt(Node->getSubStmt(), 0);
}

void StmtPrinter::PrintRawIfStmt(IfStmt *If) {
  if (If->isConsteval()) {
    OS << "if ";
    if (If->isNegatedConsteval())
      OS << "!";
    OS << "consteval";
    OS << NL;
    PrintStmt(If->getThen());
    if (Stmt *Else = If->getElse()) {
      Indent();
      OS << "else";
      PrintStmt(Else);
      OS << NL;
    }
    return;
  }

  OS << "if (";
  if (If->getInit())
    PrintInitStmt(If->getInit(), 4);
  if (const DeclStmt *DS = If->getConditionVariableDeclStmt())
    PrintRawDeclStmt(DS);
  else
    PrintExpr(If->getCond());
  OS << ')';

  if (auto *CS = dyn_cast<CompoundStmt>(If->getThen())) {
    OS << ' ';
    PrintRawCompoundStmt(CS);
    OS << (If->getElse() ? " " : NL);
  } else {
    OS << NL;
    PrintStmt(If->getThen());
    if (If->getElse()) Indent();
  }

  if (Stmt *Else = If->getElse()) {
    OS << "else";

    if (auto *CS = dyn_cast<CompoundStmt>(Else)) {
      OS << ' ';
      PrintRawCompoundStmt(CS);
      OS << NL;
    } else if (auto *ElseIf = dyn_cast<IfStmt>(Else)) {
      OS << ' ';
      PrintRawIfStmt(ElseIf);
    } else {
      OS << NL;
      PrintStmt(If->getElse());
    }
  }
}

void StmtPrinter::VisitIfStmt(IfStmt *If) {
  Indent();
  PrintRawIfStmt(If);
}

void StmtPrinter::VisitSwitchStmt(SwitchStmt *Node) {
  Indent() << "switch (";
  if (Node->getInit())
    PrintInitStmt(Node->getInit(), 8);
  if (const DeclStmt *DS = Node->getConditionVariableDeclStmt())
    PrintRawDeclStmt(DS);
  else
    PrintExpr(Node->getCond());
  OS << ")";
  PrintControlledStmt(Node->getBody());
}

void StmtPrinter::VisitWhileStmt(WhileStmt *Node) {
  Indent() << "while (";
  if (const DeclStmt *DS = Node->getConditionVariableDeclStmt())
    PrintRawDeclStmt(DS);
  else
    PrintExpr(Node->getCond());
  OS << ")" << NL;
  PrintStmt(Node->getBody());
}

void StmtPrinter::VisitDoStmt(DoStmt *Node) {
  Indent() << "do ";
  if (auto *CS = dyn_cast<CompoundStmt>(Node->getBody())) {
    PrintRawCompoundStmt(CS);
    OS << " ";
  } else {
    OS << NL;
    PrintStmt(Node->getBody());
    Indent();
  }

  OS << "while (";
  PrintExpr(Node->getCond());
  OS << ");" << NL;
}

void StmtPrinter::VisitForStmt(ForStmt *Node) {
  Indent() << "for (";
  if (Node->getInit())
    PrintInitStmt(Node->getInit(), 5);
  else
    OS << (Node->getCond() ? "; " : ";");
  if (Node->getCond())
    PrintExpr(Node->getCond());
  OS << ";";
  if (Node->getInc()) {
    OS << " ";
    PrintExpr(Node->getInc());
  }
  OS << ")";
  PrintControlledStmt(Node->getBody());
}

void StmtPrinter::VisitObjCForCollectionStmt(ObjCForCollectionStmt *Node) {
  Indent() << "for (";
  if (auto *DS = dyn_cast<DeclStmt>(Node->getElement()))
    PrintRawDeclStmt(DS);
  else
    PrintExpr(cast<Expr>(Node->getElement()));
  OS << " in ";
  PrintExpr(Node->getCollection());
  OS << ")";
  PrintControlledStmt(Node->getBody());
}

void StmtPrinter::VisitCXXForRangeStmt(CXXForRangeStmt *Node) {
  Indent() << "for (";
  if (Node->getInit())
    PrintInitStmt(Node->getInit(), 5);
  PrintingPolicy SubPolicy(Policy);
  SubPolicy.SuppressInitializers = true;
  Node->getLoopVariable()->print(OS, SubPolicy, IndentLevel);
  OS << " : ";
  PrintExpr(Node->getRangeInit());
  OS << ")";
  PrintControlledStmt(Node->getBody());
}

void StmtPrinter::VisitMSDependentExistsStmt(MSDependentExistsStmt *Node) {
  Indent();
  if (Node->isIfExists())
    OS << "__if_exists (";
  else
    OS << "__if_not_exists (";

  if (NestedNameSpecifier *Qualifier
        = Node->getQualifierLoc().getNestedNameSpecifier())
    Qualifier->print(OS, Policy);

  OS << Node->getNameInfo() << ") ";

  PrintRawCompoundStmt(Node->getSubStmt());
}

void StmtPrinter::VisitGotoStmt(GotoStmt *Node) {
  Indent() << "goto " << Node->getLabel()->getName() << ";";
  if (Policy.IncludeNewlines) OS << NL;
}

void StmtPrinter::VisitIndirectGotoStmt(IndirectGotoStmt *Node) {
  Indent() << "goto *";
  PrintExpr(Node->getTarget());
  OS << ";";
  if (Policy.IncludeNewlines) OS << NL;
}

void StmtPrinter::VisitContinueStmt(ContinueStmt *Node) {
  Indent() << "continue;";
  if (Policy.IncludeNewlines) OS << NL;
}

void StmtPrinter::VisitBreakStmt(BreakStmt *Node) {
  Indent() << "break;";
  if (Policy.IncludeNewlines) OS << NL;
}

void StmtPrinter::VisitReturnStmt(ReturnStmt *Node) {
  Indent() << "return";
  if (Node->getRetValue()) {
    OS << " ";
    PrintExpr(Node->getRetValue());
  }
  OS << ";";
  if (Policy.IncludeNewlines) OS << NL;
}

void StmtPrinter::VisitGCCAsmStmt(GCCAsmStmt *Node) {
  Indent() << "asm ";

  if (Node->isVolatile())
    OS << "volatile ";

  if (Node->isAsmGoto())
    OS << "goto ";

  OS << "(";
  VisitStringLiteral(Node->getAsmString());

  // Outputs
  if (Node->getNumOutputs() != 0 || Node->getNumInputs() != 0 ||
      Node->getNumClobbers() != 0 || Node->getNumLabels() != 0)
    OS << " : ";

  for (unsigned i = 0, e = Node->getNumOutputs(); i != e; ++i) {
    if (i != 0)
      OS << ", ";

    if (!Node->getOutputName(i).empty()) {
      OS << '[';
      OS << Node->getOutputName(i);
      OS << "] ";
    }

    VisitStringLiteral(Node->getOutputConstraintLiteral(i));
    OS << " (";
    Visit(Node->getOutputExpr(i));
    OS << ")";
  }

  // Inputs
  if (Node->getNumInputs() != 0 || Node->getNumClobbers() != 0 ||
      Node->getNumLabels() != 0)
    OS << " : ";

  for (unsigned i = 0, e = Node->getNumInputs(); i != e; ++i) {
    if (i != 0)
      OS << ", ";

    if (!Node->getInputName(i).empty()) {
      OS << '[';
      OS << Node->getInputName(i);
      OS << "] ";
    }

    VisitStringLiteral(Node->getInputConstraintLiteral(i));
    OS << " (";
    Visit(Node->getInputExpr(i));
    OS << ")";
  }

  // Clobbers
  if (Node->getNumClobbers() != 0 || Node->getNumLabels())
    OS << " : ";

  for (unsigned i = 0, e = Node->getNumClobbers(); i != e; ++i) {
    if (i != 0)
      OS << ", ";

    VisitStringLiteral(Node->getClobberStringLiteral(i));
  }

  // Labels
  if (Node->getNumLabels() != 0)
    OS << " : ";

  for (unsigned i = 0, e = Node->getNumLabels(); i != e; ++i) {
    if (i != 0)
      OS << ", ";
    OS << Node->getLabelName(i);
  }

  OS << ");";
  if (Policy.IncludeNewlines) OS << NL;
}

void StmtPrinter::VisitMSAsmStmt(MSAsmStmt *Node) {
  // FIXME: Implement MS style inline asm statement printer.
  Indent() << "__asm ";
  if (Node->hasBraces())
    OS << "{" << NL;
  OS << Node->getAsmString() << NL;
  if (Node->hasBraces())
    Indent() << "}" << NL;
}

void StmtPrinter::VisitCapturedStmt(CapturedStmt *Node) {
  PrintStmt(Node->getCapturedDecl()->getBody());
}

void StmtPrinter::VisitObjCAtTryStmt(ObjCAtTryStmt *Node) {
  Indent() << "@try";
  if (auto *TS = dyn_cast<CompoundStmt>(Node->getTryBody())) {
    PrintRawCompoundStmt(TS);
    OS << NL;
  }

  for (ObjCAtCatchStmt *catchStmt : Node->catch_stmts()) {
    Indent() << "@catch(";
    if (Decl *DS = catchStmt->getCatchParamDecl())
      PrintRawDecl(DS);
    OS << ")";
    if (auto *CS = dyn_cast<CompoundStmt>(catchStmt->getCatchBody())) {
      PrintRawCompoundStmt(CS);
      OS << NL;
    }
  }

  if (auto *FS = static_cast<ObjCAtFinallyStmt *>(Node->getFinallyStmt())) {
    Indent() << "@finally";
    PrintRawCompoundStmt(dyn_cast<CompoundStmt>(FS->getFinallyBody()));
    OS << NL;
  }
}

void StmtPrinter::VisitObjCAtFinallyStmt(ObjCAtFinallyStmt *Node) {
}

void StmtPrinter::VisitObjCAtCatchStmt (ObjCAtCatchStmt *Node) {
  Indent() << "@catch (...) { /* todo */ } " << NL;
}

void StmtPrinter::VisitObjCAtThrowStmt(ObjCAtThrowStmt *Node) {
  Indent() << "@throw";
  if (Node->getThrowExpr()) {
    OS << " ";
    PrintExpr(Node->getThrowExpr());
  }
  OS << ";" << NL;
}

void StmtPrinter::VisitObjCAvailabilityCheckExpr(
    ObjCAvailabilityCheckExpr *Node) {
  OS << "@available(...)";
}

void StmtPrinter::VisitObjCAtSynchronizedStmt(ObjCAtSynchronizedStmt *Node) {
  Indent() << "@synchronized (";
  PrintExpr(Node->getSynchExpr());
  OS << ")";
  PrintRawCompoundStmt(Node->getSynchBody());
  OS << NL;
}

void StmtPrinter::VisitObjCAutoreleasePoolStmt(ObjCAutoreleasePoolStmt *Node) {
  Indent() << "@autoreleasepool";
  PrintRawCompoundStmt(dyn_cast<CompoundStmt>(Node->getSubStmt()));
  OS << NL;
}

void StmtPrinter::PrintRawCXXCatchStmt(CXXCatchStmt *Node) {
  OS << "catch (";
  if (Decl *ExDecl = Node->getExceptionDecl())
    PrintRawDecl(ExDecl);
  else
    OS << "...";
  OS << ") ";
  PrintRawCompoundStmt(cast<CompoundStmt>(Node->getHandlerBlock()));
}

void StmtPrinter::VisitCXXCatchStmt(CXXCatchStmt *Node) {
  Indent();
  PrintRawCXXCatchStmt(Node);
  OS << NL;
}

void StmtPrinter::VisitCXXTryStmt(CXXTryStmt *Node) {
  Indent() << "try ";
  PrintRawCompoundStmt(Node->getTryBlock());
  for (unsigned i = 0, e = Node->getNumHandlers(); i < e; ++i) {
    OS << " ";
    PrintRawCXXCatchStmt(Node->getHandler(i));
  }
  OS << NL;
}

void StmtPrinter::VisitSEHTryStmt(SEHTryStmt *Node) {
  Indent() << (Node->getIsCXXTry() ? "try " : "__try ");
  PrintRawCompoundStmt(Node->getTryBlock());
  SEHExceptStmt *E = Node->getExceptHandler();
  SEHFinallyStmt *F = Node->getFinallyHandler();
  if(E)
    PrintRawSEHExceptHandler(E);
  else {
    assert(F && "Must have a finally block...");
    PrintRawSEHFinallyStmt(F);
  }
  OS << NL;
}

void StmtPrinter::PrintRawSEHFinallyStmt(SEHFinallyStmt *Node) {
  OS << "__finally ";
  PrintRawCompoundStmt(Node->getBlock());
  OS << NL;
}

void StmtPrinter::PrintRawSEHExceptHandler(SEHExceptStmt *Node) {
  OS << "__except (";
  VisitExpr(Node->getFilterExpr());
  OS << ")" << NL;
  PrintRawCompoundStmt(Node->getBlock());
  OS << NL;
}

void StmtPrinter::VisitSEHExceptStmt(SEHExceptStmt *Node) {
  Indent();
  PrintRawSEHExceptHandler(Node);
  OS << NL;
}

void StmtPrinter::VisitSEHFinallyStmt(SEHFinallyStmt *Node) {
  Indent();
  PrintRawSEHFinallyStmt(Node);
  OS << NL;
}

void StmtPrinter::VisitSEHLeaveStmt(SEHLeaveStmt *Node) {
  Indent() << "__leave;";
  if (Policy.IncludeNewlines) OS << NL;
}

//===----------------------------------------------------------------------===//
//  OpenMP directives printing methods
//===----------------------------------------------------------------------===//

void StmtPrinter::VisitOMPCanonicalLoop(OMPCanonicalLoop *Node) {
  PrintStmt(Node->getLoopStmt());
}

void StmtPrinter::PrintOMPExecutableDirective(OMPExecutableDirective *S,
                                              bool ForceNoStmt) {
  OMPClausePrinter Printer(OS, Policy);
  ArrayRef<OMPClause *> Clauses = S->clauses();
  for (auto *Clause : Clauses)
    if (Clause && !Clause->isImplicit()) {
      OS << ' ';
      Printer.Visit(Clause);
    }
  OS << NL;
  if (!ForceNoStmt && S->hasAssociatedStmt())
    PrintStmt(S->getRawStmt());
}

void StmtPrinter::VisitOMPMetaDirective(OMPMetaDirective *Node) {
  Indent() << "#pragma omp metadirective";
  PrintOMPExecutableDirective(Node);
}

void StmtPrinter::VisitOMPParallelDirective(OMPParallelDirective *Node) {
  Indent() << "#pragma omp parallel";
  PrintOMPExecutableDirective(Node);
}

void StmtPrinter::VisitOMPSimdDirective(OMPSimdDirective *Node) {
  Indent() << "#pragma omp simd";
  PrintOMPExecutableDirective(Node);
}

void StmtPrinter::VisitOMPTileDirective(OMPTileDirective *Node) {
  Indent() << "#pragma omp tile";
  PrintOMPExecutableDirective(Node);
}

<<<<<<< HEAD
=======
void StmtPrinter::VisitOMPUnrollDirective(OMPUnrollDirective *Node) {
  Indent() << "#pragma omp unroll";
  PrintOMPExecutableDirective(Node);
}

>>>>>>> a2ce6ee6
void StmtPrinter::VisitOMPForDirective(OMPForDirective *Node) {
  Indent() << "#pragma omp for";
  PrintOMPExecutableDirective(Node);
}

void StmtPrinter::VisitOMPForSimdDirective(OMPForSimdDirective *Node) {
  Indent() << "#pragma omp for simd";
  PrintOMPExecutableDirective(Node);
}

void StmtPrinter::VisitOMPSectionsDirective(OMPSectionsDirective *Node) {
  Indent() << "#pragma omp sections";
  PrintOMPExecutableDirective(Node);
}

void StmtPrinter::VisitOMPSectionDirective(OMPSectionDirective *Node) {
  Indent() << "#pragma omp section";
  PrintOMPExecutableDirective(Node);
}

void StmtPrinter::VisitOMPSingleDirective(OMPSingleDirective *Node) {
  Indent() << "#pragma omp single";
  PrintOMPExecutableDirective(Node);
}

void StmtPrinter::VisitOMPMasterDirective(OMPMasterDirective *Node) {
  Indent() << "#pragma omp master";
  PrintOMPExecutableDirective(Node);
}

void StmtPrinter::VisitOMPCriticalDirective(OMPCriticalDirective *Node) {
  Indent() << "#pragma omp critical";
  if (Node->getDirectiveName().getName()) {
    OS << " (";
    Node->getDirectiveName().printName(OS, Policy);
    OS << ")";
  }
  PrintOMPExecutableDirective(Node);
}

void StmtPrinter::VisitOMPParallelForDirective(OMPParallelForDirective *Node) {
  Indent() << "#pragma omp parallel for";
  PrintOMPExecutableDirective(Node);
}

void StmtPrinter::VisitOMPParallelForSimdDirective(
    OMPParallelForSimdDirective *Node) {
  Indent() << "#pragma omp parallel for simd";
  PrintOMPExecutableDirective(Node);
}

void StmtPrinter::VisitOMPParallelMasterDirective(
    OMPParallelMasterDirective *Node) {
  Indent() << "#pragma omp parallel master";
  PrintOMPExecutableDirective(Node);
}

void StmtPrinter::VisitOMPParallelSectionsDirective(
    OMPParallelSectionsDirective *Node) {
  Indent() << "#pragma omp parallel sections";
  PrintOMPExecutableDirective(Node);
}

void StmtPrinter::VisitOMPTaskDirective(OMPTaskDirective *Node) {
  Indent() << "#pragma omp task";
  PrintOMPExecutableDirective(Node);
}

void StmtPrinter::VisitOMPTaskyieldDirective(OMPTaskyieldDirective *Node) {
  Indent() << "#pragma omp taskyield";
  PrintOMPExecutableDirective(Node);
}

void StmtPrinter::VisitOMPBarrierDirective(OMPBarrierDirective *Node) {
  Indent() << "#pragma omp barrier";
  PrintOMPExecutableDirective(Node);
}

void StmtPrinter::VisitOMPTaskwaitDirective(OMPTaskwaitDirective *Node) {
  Indent() << "#pragma omp taskwait";
  PrintOMPExecutableDirective(Node);
}

void StmtPrinter::VisitOMPTaskgroupDirective(OMPTaskgroupDirective *Node) {
  Indent() << "#pragma omp taskgroup";
  PrintOMPExecutableDirective(Node);
}

void StmtPrinter::VisitOMPFlushDirective(OMPFlushDirective *Node) {
  Indent() << "#pragma omp flush";
  PrintOMPExecutableDirective(Node);
}

void StmtPrinter::VisitOMPDepobjDirective(OMPDepobjDirective *Node) {
  Indent() << "#pragma omp depobj";
  PrintOMPExecutableDirective(Node);
}

void StmtPrinter::VisitOMPScanDirective(OMPScanDirective *Node) {
  Indent() << "#pragma omp scan";
  PrintOMPExecutableDirective(Node);
}

void StmtPrinter::VisitOMPOrderedDirective(OMPOrderedDirective *Node) {
  Indent() << "#pragma omp ordered";
  PrintOMPExecutableDirective(Node, Node->hasClausesOfKind<OMPDependClause>());
}

void StmtPrinter::VisitOMPAtomicDirective(OMPAtomicDirective *Node) {
  Indent() << "#pragma omp atomic";
  PrintOMPExecutableDirective(Node);
}

void StmtPrinter::VisitOMPTargetDirective(OMPTargetDirective *Node) {
  Indent() << "#pragma omp target";
  PrintOMPExecutableDirective(Node);
}

void StmtPrinter::VisitOMPTargetDataDirective(OMPTargetDataDirective *Node) {
  Indent() << "#pragma omp target data";
  PrintOMPExecutableDirective(Node);
}

void StmtPrinter::VisitOMPTargetEnterDataDirective(
    OMPTargetEnterDataDirective *Node) {
  Indent() << "#pragma omp target enter data";
  PrintOMPExecutableDirective(Node, /*ForceNoStmt=*/true);
}

void StmtPrinter::VisitOMPTargetExitDataDirective(
    OMPTargetExitDataDirective *Node) {
  Indent() << "#pragma omp target exit data";
  PrintOMPExecutableDirective(Node, /*ForceNoStmt=*/true);
}

void StmtPrinter::VisitOMPTargetParallelDirective(
    OMPTargetParallelDirective *Node) {
  Indent() << "#pragma omp target parallel";
  PrintOMPExecutableDirective(Node);
}

void StmtPrinter::VisitOMPTargetParallelForDirective(
    OMPTargetParallelForDirective *Node) {
  Indent() << "#pragma omp target parallel for";
  PrintOMPExecutableDirective(Node);
}

void StmtPrinter::VisitOMPTeamsDirective(OMPTeamsDirective *Node) {
  Indent() << "#pragma omp teams";
  PrintOMPExecutableDirective(Node);
}

void StmtPrinter::VisitOMPCancellationPointDirective(
    OMPCancellationPointDirective *Node) {
  Indent() << "#pragma omp cancellation point "
           << getOpenMPDirectiveName(Node->getCancelRegion());
  PrintOMPExecutableDirective(Node);
}

void StmtPrinter::VisitOMPCancelDirective(OMPCancelDirective *Node) {
  Indent() << "#pragma omp cancel "
           << getOpenMPDirectiveName(Node->getCancelRegion());
  PrintOMPExecutableDirective(Node);
}

void StmtPrinter::VisitOMPTaskLoopDirective(OMPTaskLoopDirective *Node) {
  Indent() << "#pragma omp taskloop";
  PrintOMPExecutableDirective(Node);
}

void StmtPrinter::VisitOMPTaskLoopSimdDirective(
    OMPTaskLoopSimdDirective *Node) {
  Indent() << "#pragma omp taskloop simd";
  PrintOMPExecutableDirective(Node);
}

void StmtPrinter::VisitOMPMasterTaskLoopDirective(
    OMPMasterTaskLoopDirective *Node) {
  Indent() << "#pragma omp master taskloop";
  PrintOMPExecutableDirective(Node);
}

void StmtPrinter::VisitOMPMasterTaskLoopSimdDirective(
    OMPMasterTaskLoopSimdDirective *Node) {
  Indent() << "#pragma omp master taskloop simd";
  PrintOMPExecutableDirective(Node);
}

void StmtPrinter::VisitOMPParallelMasterTaskLoopDirective(
    OMPParallelMasterTaskLoopDirective *Node) {
  Indent() << "#pragma omp parallel master taskloop";
  PrintOMPExecutableDirective(Node);
}

void StmtPrinter::VisitOMPParallelMasterTaskLoopSimdDirective(
    OMPParallelMasterTaskLoopSimdDirective *Node) {
  Indent() << "#pragma omp parallel master taskloop simd";
  PrintOMPExecutableDirective(Node);
}

void StmtPrinter::VisitOMPDistributeDirective(OMPDistributeDirective *Node) {
  Indent() << "#pragma omp distribute";
  PrintOMPExecutableDirective(Node);
}

void StmtPrinter::VisitOMPTargetUpdateDirective(
    OMPTargetUpdateDirective *Node) {
  Indent() << "#pragma omp target update";
  PrintOMPExecutableDirective(Node, /*ForceNoStmt=*/true);
}

void StmtPrinter::VisitOMPDistributeParallelForDirective(
    OMPDistributeParallelForDirective *Node) {
  Indent() << "#pragma omp distribute parallel for";
  PrintOMPExecutableDirective(Node);
}

void StmtPrinter::VisitOMPDistributeParallelForSimdDirective(
    OMPDistributeParallelForSimdDirective *Node) {
  Indent() << "#pragma omp distribute parallel for simd";
  PrintOMPExecutableDirective(Node);
}

void StmtPrinter::VisitOMPDistributeSimdDirective(
    OMPDistributeSimdDirective *Node) {
  Indent() << "#pragma omp distribute simd";
  PrintOMPExecutableDirective(Node);
}

void StmtPrinter::VisitOMPTargetParallelForSimdDirective(
    OMPTargetParallelForSimdDirective *Node) {
  Indent() << "#pragma omp target parallel for simd";
  PrintOMPExecutableDirective(Node);
}

void StmtPrinter::VisitOMPTargetSimdDirective(OMPTargetSimdDirective *Node) {
  Indent() << "#pragma omp target simd";
  PrintOMPExecutableDirective(Node);
}

void StmtPrinter::VisitOMPTeamsDistributeDirective(
    OMPTeamsDistributeDirective *Node) {
  Indent() << "#pragma omp teams distribute";
  PrintOMPExecutableDirective(Node);
}

void StmtPrinter::VisitOMPTeamsDistributeSimdDirective(
    OMPTeamsDistributeSimdDirective *Node) {
  Indent() << "#pragma omp teams distribute simd";
  PrintOMPExecutableDirective(Node);
}

void StmtPrinter::VisitOMPTeamsDistributeParallelForSimdDirective(
    OMPTeamsDistributeParallelForSimdDirective *Node) {
  Indent() << "#pragma omp teams distribute parallel for simd";
  PrintOMPExecutableDirective(Node);
}

void StmtPrinter::VisitOMPTeamsDistributeParallelForDirective(
    OMPTeamsDistributeParallelForDirective *Node) {
  Indent() << "#pragma omp teams distribute parallel for";
  PrintOMPExecutableDirective(Node);
}

void StmtPrinter::VisitOMPTargetTeamsDirective(OMPTargetTeamsDirective *Node) {
  Indent() << "#pragma omp target teams";
  PrintOMPExecutableDirective(Node);
}

void StmtPrinter::VisitOMPTargetTeamsDistributeDirective(
    OMPTargetTeamsDistributeDirective *Node) {
  Indent() << "#pragma omp target teams distribute";
  PrintOMPExecutableDirective(Node);
}

void StmtPrinter::VisitOMPTargetTeamsDistributeParallelForDirective(
    OMPTargetTeamsDistributeParallelForDirective *Node) {
  Indent() << "#pragma omp target teams distribute parallel for";
  PrintOMPExecutableDirective(Node);
}

void StmtPrinter::VisitOMPTargetTeamsDistributeParallelForSimdDirective(
    OMPTargetTeamsDistributeParallelForSimdDirective *Node) {
  Indent() << "#pragma omp target teams distribute parallel for simd";
  PrintOMPExecutableDirective(Node);
}

void StmtPrinter::VisitOMPTargetTeamsDistributeSimdDirective(
    OMPTargetTeamsDistributeSimdDirective *Node) {
  Indent() << "#pragma omp target teams distribute simd";
  PrintOMPExecutableDirective(Node);
}

void StmtPrinter::VisitOMPInteropDirective(OMPInteropDirective *Node) {
  Indent() << "#pragma omp interop";
  PrintOMPExecutableDirective(Node);
}

void StmtPrinter::VisitOMPDispatchDirective(OMPDispatchDirective *Node) {
  Indent() << "#pragma omp dispatch";
  PrintOMPExecutableDirective(Node);
}

void StmtPrinter::VisitOMPMaskedDirective(OMPMaskedDirective *Node) {
  Indent() << "#pragma omp masked";
  PrintOMPExecutableDirective(Node);
}

void StmtPrinter::VisitOMPGenericLoopDirective(OMPGenericLoopDirective *Node) {
  Indent() << "#pragma omp loop";
  PrintOMPExecutableDirective(Node);
}

//===----------------------------------------------------------------------===//
//  Expr printing methods.
//===----------------------------------------------------------------------===//

void StmtPrinter::VisitSourceLocExpr(SourceLocExpr *Node) {
  OS << Node->getBuiltinStr() << "()";
}

void StmtPrinter::VisitConstantExpr(ConstantExpr *Node) {
  PrintExpr(Node->getSubExpr());
}

void StmtPrinter::VisitDeclRefExpr(DeclRefExpr *Node) {
  if (const auto *OCED = dyn_cast<OMPCapturedExprDecl>(Node->getDecl())) {
    OCED->getInit()->IgnoreImpCasts()->printPretty(OS, nullptr, Policy);
    return;
  }
  if (const auto *TPOD = dyn_cast<TemplateParamObjectDecl>(Node->getDecl())) {
    TPOD->printAsExpr(OS);
    return;
  }
  if (NestedNameSpecifier *Qualifier = Node->getQualifier())
    Qualifier->print(OS, Policy);
  if (Node->hasTemplateKeyword())
    OS << "template ";
  OS << Node->getNameInfo();
  if (Node->hasExplicitTemplateArgs()) {
    const TemplateParameterList *TPL = nullptr;
    if (!Node->hadMultipleCandidates())
      if (auto *TD = dyn_cast<TemplateDecl>(Node->getDecl()))
        TPL = TD->getTemplateParameters();
    printTemplateArgumentList(OS, Node->template_arguments(), Policy, TPL);
  }
}

void StmtPrinter::VisitDependentScopeDeclRefExpr(
                                           DependentScopeDeclRefExpr *Node) {
  if (NestedNameSpecifier *Qualifier = Node->getQualifier())
    Qualifier->print(OS, Policy);
  if (Node->hasTemplateKeyword())
    OS << "template ";
  OS << Node->getNameInfo();
  if (Node->hasExplicitTemplateArgs())
    printTemplateArgumentList(OS, Node->template_arguments(), Policy);
}

void StmtPrinter::VisitUnresolvedLookupExpr(UnresolvedLookupExpr *Node) {
  if (Node->getQualifier())
    Node->getQualifier()->print(OS, Policy);
  if (Node->hasTemplateKeyword())
    OS << "template ";
  OS << Node->getNameInfo();
  if (Node->hasExplicitTemplateArgs())
    printTemplateArgumentList(OS, Node->template_arguments(), Policy);
}

static bool isImplicitSelf(const Expr *E) {
  if (const auto *DRE = dyn_cast<DeclRefExpr>(E)) {
    if (const auto *PD = dyn_cast<ImplicitParamDecl>(DRE->getDecl())) {
      if (PD->getParameterKind() == ImplicitParamDecl::ObjCSelf &&
          DRE->getBeginLoc().isInvalid())
        return true;
    }
  }
  return false;
}

void StmtPrinter::VisitObjCIvarRefExpr(ObjCIvarRefExpr *Node) {
  if (Node->getBase()) {
    if (!Policy.SuppressImplicitBase ||
        !isImplicitSelf(Node->getBase()->IgnoreImpCasts())) {
      PrintExpr(Node->getBase());
      OS << (Node->isArrow() ? "->" : ".");
    }
  }
  OS << *Node->getDecl();
}

void StmtPrinter::VisitObjCPropertyRefExpr(ObjCPropertyRefExpr *Node) {
  if (Node->isSuperReceiver())
    OS << "super.";
  else if (Node->isObjectReceiver() && Node->getBase()) {
    PrintExpr(Node->getBase());
    OS << ".";
  } else if (Node->isClassReceiver() && Node->getClassReceiver()) {
    OS << Node->getClassReceiver()->getName() << ".";
  }

  if (Node->isImplicitProperty()) {
    if (const auto *Getter = Node->getImplicitPropertyGetter())
      Getter->getSelector().print(OS);
    else
      OS << SelectorTable::getPropertyNameFromSetterSelector(
          Node->getImplicitPropertySetter()->getSelector());
  } else
    OS << Node->getExplicitProperty()->getName();
}

void StmtPrinter::VisitObjCSubscriptRefExpr(ObjCSubscriptRefExpr *Node) {
  PrintExpr(Node->getBaseExpr());
  OS << "[";
  PrintExpr(Node->getKeyExpr());
  OS << "]";
}

void StmtPrinter::VisitSYCLUniqueStableNameExpr(
    SYCLUniqueStableNameExpr *Node) {
  OS << "__builtin_sycl_unique_stable_name(";
  Node->getTypeSourceInfo()->getType().print(OS, Policy);
  OS << ")";
}

void StmtPrinter::VisitPredefinedExpr(PredefinedExpr *Node) {
  OS << PredefinedExpr::getIdentKindName(Node->getIdentKind());
}

void StmtPrinter::VisitCharacterLiteral(CharacterLiteral *Node) {
  CharacterLiteral::print(Node->getValue(), Node->getKind(), OS);
}

/// Prints the given expression using the original source text. Returns true on
/// success, false otherwise.
static bool printExprAsWritten(raw_ostream &OS, Expr *E,
                               const ASTContext *Context) {
  if (!Context)
    return false;
  bool Invalid = false;
  StringRef Source = Lexer::getSourceText(
      CharSourceRange::getTokenRange(E->getSourceRange()),
      Context->getSourceManager(), Context->getLangOpts(), &Invalid);
  if (!Invalid) {
    OS << Source;
    return true;
  }
  return false;
}

void StmtPrinter::VisitIntegerLiteral(IntegerLiteral *Node) {
  if (Policy.ConstantsAsWritten && printExprAsWritten(OS, Node, Context))
    return;
  bool isSigned = Node->getType()->isSignedIntegerType();
  OS << toString(Node->getValue(), 10, isSigned);

  // Emit suffixes.  Integer literals are always a builtin integer type.
  switch (Node->getType()->castAs<BuiltinType>()->getKind()) {
  default: llvm_unreachable("Unexpected type for integer literal!");
  case BuiltinType::Char_S:
  case BuiltinType::Char_U:    OS << "i8"; break;
  case BuiltinType::UChar:     OS << "Ui8"; break;
  case BuiltinType::Short:     OS << "i16"; break;
  case BuiltinType::UShort:    OS << "Ui16"; break;
  case BuiltinType::Int:       break; // no suffix.
  case BuiltinType::UInt:      OS << 'U'; break;
  case BuiltinType::Long:      OS << 'L'; break;
  case BuiltinType::ULong:     OS << "UL"; break;
  case BuiltinType::LongLong:  OS << "LL"; break;
  case BuiltinType::ULongLong: OS << "ULL"; break;
  case BuiltinType::Int128:
    break; // no suffix.
  case BuiltinType::UInt128:
    break; // no suffix.
  }
}

void StmtPrinter::VisitFixedPointLiteral(FixedPointLiteral *Node) {
  if (Policy.ConstantsAsWritten && printExprAsWritten(OS, Node, Context))
    return;
  OS << Node->getValueAsString(/*Radix=*/10);

  switch (Node->getType()->castAs<BuiltinType>()->getKind()) {
    default: llvm_unreachable("Unexpected type for fixed point literal!");
    case BuiltinType::ShortFract:   OS << "hr"; break;
    case BuiltinType::ShortAccum:   OS << "hk"; break;
    case BuiltinType::UShortFract:  OS << "uhr"; break;
    case BuiltinType::UShortAccum:  OS << "uhk"; break;
    case BuiltinType::Fract:        OS << "r"; break;
    case BuiltinType::Accum:        OS << "k"; break;
    case BuiltinType::UFract:       OS << "ur"; break;
    case BuiltinType::UAccum:       OS << "uk"; break;
    case BuiltinType::LongFract:    OS << "lr"; break;
    case BuiltinType::LongAccum:    OS << "lk"; break;
    case BuiltinType::ULongFract:   OS << "ulr"; break;
    case BuiltinType::ULongAccum:   OS << "ulk"; break;
  }
}

static void PrintFloatingLiteral(raw_ostream &OS, FloatingLiteral *Node,
                                 bool PrintSuffix) {
  SmallString<16> Str;
  Node->getValue().toString(Str);
  OS << Str;
  if (Str.find_first_not_of("-0123456789") == StringRef::npos)
    OS << '.'; // Trailing dot in order to separate from ints.

  if (!PrintSuffix)
    return;

  // Emit suffixes.  Float literals are always a builtin float type.
  switch (Node->getType()->castAs<BuiltinType>()->getKind()) {
  default: llvm_unreachable("Unexpected type for float literal!");
  case BuiltinType::Half:       break; // FIXME: suffix?
  case BuiltinType::Ibm128:     break; // FIXME: No suffix for ibm128 literal
  case BuiltinType::Double:     break; // no suffix.
  case BuiltinType::Float16:    OS << "F16"; break;
  case BuiltinType::Float:      OS << 'F'; break;
  case BuiltinType::LongDouble: OS << 'L'; break;
  case BuiltinType::Float128:   OS << 'Q'; break;
  }
}

void StmtPrinter::VisitFloatingLiteral(FloatingLiteral *Node) {
  if (Policy.ConstantsAsWritten && printExprAsWritten(OS, Node, Context))
    return;
  PrintFloatingLiteral(OS, Node, /*PrintSuffix=*/true);
}

void StmtPrinter::VisitImaginaryLiteral(ImaginaryLiteral *Node) {
  PrintExpr(Node->getSubExpr());
  OS << "i";
}

void StmtPrinter::VisitStringLiteral(StringLiteral *Str) {
  Str->outputString(OS);
}

void StmtPrinter::VisitParenExpr(ParenExpr *Node) {
  OS << "(";
  PrintExpr(Node->getSubExpr());
  OS << ")";
}

void StmtPrinter::VisitUnaryOperator(UnaryOperator *Node) {
  if (!Node->isPostfix()) {
    OS << UnaryOperator::getOpcodeStr(Node->getOpcode());

    // Print a space if this is an "identifier operator" like __real, or if
    // it might be concatenated incorrectly like '+'.
    switch (Node->getOpcode()) {
    default: break;
    case UO_Real:
    case UO_Imag:
    case UO_Extension:
      OS << ' ';
      break;
    case UO_Plus:
    case UO_Minus:
      if (isa<UnaryOperator>(Node->getSubExpr()))
        OS << ' ';
      break;
    }
  }
  PrintExpr(Node->getSubExpr());

  if (Node->isPostfix())
    OS << UnaryOperator::getOpcodeStr(Node->getOpcode());
}

void StmtPrinter::VisitOffsetOfExpr(OffsetOfExpr *Node) {
  OS << "__builtin_offsetof(";
  Node->getTypeSourceInfo()->getType().print(OS, Policy);
  OS << ", ";
  bool PrintedSomething = false;
  for (unsigned i = 0, n = Node->getNumComponents(); i < n; ++i) {
    OffsetOfNode ON = Node->getComponent(i);
    if (ON.getKind() == OffsetOfNode::Array) {
      // Array node
      OS << "[";
      PrintExpr(Node->getIndexExpr(ON.getArrayExprIndex()));
      OS << "]";
      PrintedSomething = true;
      continue;
    }

    // Skip implicit base indirections.
    if (ON.getKind() == OffsetOfNode::Base)
      continue;

    // Field or identifier node.
    IdentifierInfo *Id = ON.getFieldName();
    if (!Id)
      continue;

    if (PrintedSomething)
      OS << ".";
    else
      PrintedSomething = true;
    OS << Id->getName();
  }
  OS << ")";
}

void StmtPrinter::VisitUnaryExprOrTypeTraitExpr(
    UnaryExprOrTypeTraitExpr *Node) {
  const char *Spelling = getTraitSpelling(Node->getKind());
  if (Node->getKind() == UETT_AlignOf) {
    if (Policy.Alignof)
      Spelling = "alignof";
    else if (Policy.UnderscoreAlignof)
      Spelling = "_Alignof";
    else
      Spelling = "__alignof";
  }

  OS << Spelling;

  if (Node->isArgumentType()) {
    OS << '(';
    Node->getArgumentType().print(OS, Policy);
    OS << ')';
  } else {
    OS << " ";
    PrintExpr(Node->getArgumentExpr());
  }
}

void StmtPrinter::VisitGenericSelectionExpr(GenericSelectionExpr *Node) {
  OS << "_Generic(";
  PrintExpr(Node->getControllingExpr());
  for (const GenericSelectionExpr::Association Assoc : Node->associations()) {
    OS << ", ";
    QualType T = Assoc.getType();
    if (T.isNull())
      OS << "default";
    else
      T.print(OS, Policy);
    OS << ": ";
    PrintExpr(Assoc.getAssociationExpr());
  }
  OS << ")";
}

void StmtPrinter::VisitArraySubscriptExpr(ArraySubscriptExpr *Node) {
  PrintExpr(Node->getLHS());
  OS << "[";
  PrintExpr(Node->getRHS());
  OS << "]";
}

void StmtPrinter::VisitMatrixSubscriptExpr(MatrixSubscriptExpr *Node) {
  PrintExpr(Node->getBase());
  OS << "[";
  PrintExpr(Node->getRowIdx());
  OS << "]";
  OS << "[";
  PrintExpr(Node->getColumnIdx());
  OS << "]";
}

void StmtPrinter::VisitOMPArraySectionExpr(OMPArraySectionExpr *Node) {
  PrintExpr(Node->getBase());
  OS << "[";
  if (Node->getLowerBound())
    PrintExpr(Node->getLowerBound());
  if (Node->getColonLocFirst().isValid()) {
    OS << ":";
    if (Node->getLength())
      PrintExpr(Node->getLength());
  }
  if (Node->getColonLocSecond().isValid()) {
    OS << ":";
    if (Node->getStride())
      PrintExpr(Node->getStride());
  }
  OS << "]";
}

void StmtPrinter::VisitOMPArrayShapingExpr(OMPArrayShapingExpr *Node) {
  OS << "(";
  for (Expr *E : Node->getDimensions()) {
    OS << "[";
    PrintExpr(E);
    OS << "]";
  }
  OS << ")";
  PrintExpr(Node->getBase());
}

void StmtPrinter::VisitOMPIteratorExpr(OMPIteratorExpr *Node) {
  OS << "iterator(";
  for (unsigned I = 0, E = Node->numOfIterators(); I < E; ++I) {
    auto *VD = cast<ValueDecl>(Node->getIteratorDecl(I));
    VD->getType().print(OS, Policy);
    const OMPIteratorExpr::IteratorRange Range = Node->getIteratorRange(I);
    OS << " " << VD->getName() << " = ";
    PrintExpr(Range.Begin);
    OS << ":";
    PrintExpr(Range.End);
    if (Range.Step) {
      OS << ":";
      PrintExpr(Range.Step);
    }
    if (I < E - 1)
      OS << ", ";
  }
  OS << ")";
}

void StmtPrinter::PrintCallArgs(CallExpr *Call) {
  for (unsigned i = 0, e = Call->getNumArgs(); i != e; ++i) {
    if (isa<CXXDefaultArgExpr>(Call->getArg(i))) {
      // Don't print any defaulted arguments
      break;
    }

    if (i) OS << ", ";
    PrintExpr(Call->getArg(i));
  }
}

void StmtPrinter::VisitCallExpr(CallExpr *Call) {
  PrintExpr(Call->getCallee());
  OS << "(";
  PrintCallArgs(Call);
  OS << ")";
}

static bool isImplicitThis(const Expr *E) {
  if (const auto *TE = dyn_cast<CXXThisExpr>(E))
    return TE->isImplicit();
  return false;
}

void StmtPrinter::VisitMemberExpr(MemberExpr *Node) {
  if (!Policy.SuppressImplicitBase || !isImplicitThis(Node->getBase())) {
    PrintExpr(Node->getBase());

    auto *ParentMember = dyn_cast<MemberExpr>(Node->getBase());
    FieldDecl *ParentDecl =
        ParentMember ? dyn_cast<FieldDecl>(ParentMember->getMemberDecl())
                     : nullptr;

    if (!ParentDecl || !ParentDecl->isAnonymousStructOrUnion())
      OS << (Node->isArrow() ? "->" : ".");
  }

  if (auto *FD = dyn_cast<FieldDecl>(Node->getMemberDecl()))
    if (FD->isAnonymousStructOrUnion())
      return;

  if (NestedNameSpecifier *Qualifier = Node->getQualifier())
    Qualifier->print(OS, Policy);
  if (Node->hasTemplateKeyword())
    OS << "template ";
  OS << Node->getMemberNameInfo();
  const TemplateParameterList *TPL = nullptr;
  if (auto *FD = dyn_cast<FunctionDecl>(Node->getMemberDecl())) {
    if (!Node->hadMultipleCandidates())
      if (auto *FTD = FD->getPrimaryTemplate())
        TPL = FTD->getTemplateParameters();
  } else if (auto *VTSD =
                 dyn_cast<VarTemplateSpecializationDecl>(Node->getMemberDecl()))
    TPL = VTSD->getSpecializedTemplate()->getTemplateParameters();
  if (Node->hasExplicitTemplateArgs())
    printTemplateArgumentList(OS, Node->template_arguments(), Policy, TPL);
}

void StmtPrinter::VisitObjCIsaExpr(ObjCIsaExpr *Node) {
  PrintExpr(Node->getBase());
  OS << (Node->isArrow() ? "->isa" : ".isa");
}

void StmtPrinter::VisitExtVectorElementExpr(ExtVectorElementExpr *Node) {
  PrintExpr(Node->getBase());
  OS << ".";
  OS << Node->getAccessor().getName();
}

void StmtPrinter::VisitCStyleCastExpr(CStyleCastExpr *Node) {
  OS << '(';
  Node->getTypeAsWritten().print(OS, Policy);
  OS << ')';
  PrintExpr(Node->getSubExpr());
}

void StmtPrinter::VisitCompoundLiteralExpr(CompoundLiteralExpr *Node) {
  OS << '(';
  Node->getType().print(OS, Policy);
  OS << ')';
  PrintExpr(Node->getInitializer());
}

void StmtPrinter::VisitImplicitCastExpr(ImplicitCastExpr *Node) {
  // No need to print anything, simply forward to the subexpression.
  PrintExpr(Node->getSubExpr());
}

void StmtPrinter::VisitBinaryOperator(BinaryOperator *Node) {
  PrintExpr(Node->getLHS());
  OS << " " << BinaryOperator::getOpcodeStr(Node->getOpcode()) << " ";
  PrintExpr(Node->getRHS());
}

void StmtPrinter::VisitCompoundAssignOperator(CompoundAssignOperator *Node) {
  PrintExpr(Node->getLHS());
  OS << " " << BinaryOperator::getOpcodeStr(Node->getOpcode()) << " ";
  PrintExpr(Node->getRHS());
}

void StmtPrinter::VisitConditionalOperator(ConditionalOperator *Node) {
  PrintExpr(Node->getCond());
  OS << " ? ";
  PrintExpr(Node->getLHS());
  OS << " : ";
  PrintExpr(Node->getRHS());
}

// GNU extensions.

void
StmtPrinter::VisitBinaryConditionalOperator(BinaryConditionalOperator *Node) {
  PrintExpr(Node->getCommon());
  OS << " ?: ";
  PrintExpr(Node->getFalseExpr());
}

void StmtPrinter::VisitAddrLabelExpr(AddrLabelExpr *Node) {
  OS << "&&" << Node->getLabel()->getName();
}

void StmtPrinter::VisitStmtExpr(StmtExpr *E) {
  OS << "(";
  PrintRawCompoundStmt(E->getSubStmt());
  OS << ")";
}

void StmtPrinter::VisitChooseExpr(ChooseExpr *Node) {
  OS << "__builtin_choose_expr(";
  PrintExpr(Node->getCond());
  OS << ", ";
  PrintExpr(Node->getLHS());
  OS << ", ";
  PrintExpr(Node->getRHS());
  OS << ")";
}

void StmtPrinter::VisitGNUNullExpr(GNUNullExpr *) {
  OS << "__null";
}

void StmtPrinter::VisitShuffleVectorExpr(ShuffleVectorExpr *Node) {
  OS << "__builtin_shufflevector(";
  for (unsigned i = 0, e = Node->getNumSubExprs(); i != e; ++i) {
    if (i) OS << ", ";
    PrintExpr(Node->getExpr(i));
  }
  OS << ")";
}

void StmtPrinter::VisitConvertVectorExpr(ConvertVectorExpr *Node) {
  OS << "__builtin_convertvector(";
  PrintExpr(Node->getSrcExpr());
  OS << ", ";
  Node->getType().print(OS, Policy);
  OS << ")";
}

void StmtPrinter::VisitInitListExpr(InitListExpr* Node) {
  if (Node->getSyntacticForm()) {
    Visit(Node->getSyntacticForm());
    return;
  }

  OS << "{";
  for (unsigned i = 0, e = Node->getNumInits(); i != e; ++i) {
    if (i) OS << ", ";
    if (Node->getInit(i))
      PrintExpr(Node->getInit(i));
    else
      OS << "{}";
  }
  OS << "}";
}

void StmtPrinter::VisitArrayInitLoopExpr(ArrayInitLoopExpr *Node) {
  // There's no way to express this expression in any of our supported
  // languages, so just emit something terse and (hopefully) clear.
  OS << "{";
  PrintExpr(Node->getSubExpr());
  OS << "}";
}

void StmtPrinter::VisitArrayInitIndexExpr(ArrayInitIndexExpr *Node) {
  OS << "*";
}

void StmtPrinter::VisitParenListExpr(ParenListExpr* Node) {
  OS << "(";
  for (unsigned i = 0, e = Node->getNumExprs(); i != e; ++i) {
    if (i) OS << ", ";
    PrintExpr(Node->getExpr(i));
  }
  OS << ")";
}

void StmtPrinter::VisitDesignatedInitExpr(DesignatedInitExpr *Node) {
  bool NeedsEquals = true;
  for (const DesignatedInitExpr::Designator &D : Node->designators()) {
    if (D.isFieldDesignator()) {
      if (D.getDotLoc().isInvalid()) {
        if (IdentifierInfo *II = D.getFieldName()) {
          OS << II->getName() << ":";
          NeedsEquals = false;
        }
      } else {
        OS << "." << D.getFieldName()->getName();
      }
    } else {
      OS << "[";
      if (D.isArrayDesignator()) {
        PrintExpr(Node->getArrayIndex(D));
      } else {
        PrintExpr(Node->getArrayRangeStart(D));
        OS << " ... ";
        PrintExpr(Node->getArrayRangeEnd(D));
      }
      OS << "]";
    }
  }

  if (NeedsEquals)
    OS << " = ";
  else
    OS << " ";
  PrintExpr(Node->getInit());
}

void StmtPrinter::VisitDesignatedInitUpdateExpr(
    DesignatedInitUpdateExpr *Node) {
  OS << "{";
  OS << "/*base*/";
  PrintExpr(Node->getBase());
  OS << ", ";

  OS << "/*updater*/";
  PrintExpr(Node->getUpdater());
  OS << "}";
}

void StmtPrinter::VisitNoInitExpr(NoInitExpr *Node) {
  OS << "/*no init*/";
}

void StmtPrinter::VisitImplicitValueInitExpr(ImplicitValueInitExpr *Node) {
  if (Node->getType()->getAsCXXRecordDecl()) {
    OS << "/*implicit*/";
    Node->getType().print(OS, Policy);
    OS << "()";
  } else {
    OS << "/*implicit*/(";
    Node->getType().print(OS, Policy);
    OS << ')';
    if (Node->getType()->isRecordType())
      OS << "{}";
    else
      OS << 0;
  }
}

void StmtPrinter::VisitVAArgExpr(VAArgExpr *Node) {
  OS << "__builtin_va_arg(";
  PrintExpr(Node->getSubExpr());
  OS << ", ";
  Node->getType().print(OS, Policy);
  OS << ")";
}

void StmtPrinter::VisitPseudoObjectExpr(PseudoObjectExpr *Node) {
  PrintExpr(Node->getSyntacticForm());
}

void StmtPrinter::VisitAtomicExpr(AtomicExpr *Node) {
  const char *Name = nullptr;
  switch (Node->getOp()) {
#define BUILTIN(ID, TYPE, ATTRS)
#define ATOMIC_BUILTIN(ID, TYPE, ATTRS) \
  case AtomicExpr::AO ## ID: \
    Name = #ID "("; \
    break;
#include "clang/Basic/Builtins.def"
  }
  OS << Name;

  // AtomicExpr stores its subexpressions in a permuted order.
  PrintExpr(Node->getPtr());
  if (Node->getOp() != AtomicExpr::AO__c11_atomic_load &&
      Node->getOp() != AtomicExpr::AO__atomic_load_n &&
      Node->getOp() != AtomicExpr::AO__opencl_atomic_load &&
      Node->getOp() != AtomicExpr::AO__hip_atomic_load) {
    OS << ", ";
    PrintExpr(Node->getVal1());
  }
  if (Node->getOp() == AtomicExpr::AO__atomic_exchange ||
      Node->isCmpXChg()) {
    OS << ", ";
    PrintExpr(Node->getVal2());
  }
  if (Node->getOp() == AtomicExpr::AO__atomic_compare_exchange ||
      Node->getOp() == AtomicExpr::AO__atomic_compare_exchange_n) {
    OS << ", ";
    PrintExpr(Node->getWeak());
  }
  if (Node->getOp() != AtomicExpr::AO__c11_atomic_init &&
      Node->getOp() != AtomicExpr::AO__opencl_atomic_init) {
    OS << ", ";
    PrintExpr(Node->getOrder());
  }
  if (Node->isCmpXChg()) {
    OS << ", ";
    PrintExpr(Node->getOrderFail());
  }
  OS << ")";
}

// C++
void StmtPrinter::VisitCXXOperatorCallExpr(CXXOperatorCallExpr *Node) {
  OverloadedOperatorKind Kind = Node->getOperator();
  if (Kind == OO_PlusPlus || Kind == OO_MinusMinus) {
    if (Node->getNumArgs() == 1) {
      OS << getOperatorSpelling(Kind) << ' ';
      PrintExpr(Node->getArg(0));
    } else {
      PrintExpr(Node->getArg(0));
      OS << ' ' << getOperatorSpelling(Kind);
    }
  } else if (Kind == OO_Arrow) {
    PrintExpr(Node->getArg(0));
  } else if (Kind == OO_Call) {
    PrintExpr(Node->getArg(0));
    OS << '(';
    for (unsigned ArgIdx = 1; ArgIdx < Node->getNumArgs(); ++ArgIdx) {
      if (ArgIdx > 1)
        OS << ", ";
      if (!isa<CXXDefaultArgExpr>(Node->getArg(ArgIdx)))
        PrintExpr(Node->getArg(ArgIdx));
    }
    OS << ')';
  } else if (Kind == OO_Subscript) {
    PrintExpr(Node->getArg(0));
    OS << '[';
    PrintExpr(Node->getArg(1));
    OS << ']';
  } else if (Node->getNumArgs() == 1) {
    OS << getOperatorSpelling(Kind) << ' ';
    PrintExpr(Node->getArg(0));
  } else if (Node->getNumArgs() == 2) {
    PrintExpr(Node->getArg(0));
    OS << ' ' << getOperatorSpelling(Kind) << ' ';
    PrintExpr(Node->getArg(1));
  } else {
    llvm_unreachable("unknown overloaded operator");
  }
}

void StmtPrinter::VisitCXXMemberCallExpr(CXXMemberCallExpr *Node) {
  // If we have a conversion operator call only print the argument.
  CXXMethodDecl *MD = Node->getMethodDecl();
  if (MD && isa<CXXConversionDecl>(MD)) {
    PrintExpr(Node->getImplicitObjectArgument());
    return;
  }
  VisitCallExpr(cast<CallExpr>(Node));
}

void StmtPrinter::VisitCUDAKernelCallExpr(CUDAKernelCallExpr *Node) {
  PrintExpr(Node->getCallee());
  OS << "<<<";
  PrintCallArgs(Node->getConfig());
  OS << ">>>(";
  PrintCallArgs(Node);
  OS << ")";
}

void StmtPrinter::VisitCXXRewrittenBinaryOperator(
    CXXRewrittenBinaryOperator *Node) {
  CXXRewrittenBinaryOperator::DecomposedForm Decomposed =
      Node->getDecomposedForm();
  PrintExpr(const_cast<Expr*>(Decomposed.LHS));
  OS << ' ' << BinaryOperator::getOpcodeStr(Decomposed.Opcode) << ' ';
  PrintExpr(const_cast<Expr*>(Decomposed.RHS));
}

void StmtPrinter::VisitCXXNamedCastExpr(CXXNamedCastExpr *Node) {
  OS << Node->getCastName() << '<';
  Node->getTypeAsWritten().print(OS, Policy);
  OS << ">(";
  PrintExpr(Node->getSubExpr());
  OS << ")";
}

void StmtPrinter::VisitCXXStaticCastExpr(CXXStaticCastExpr *Node) {
  VisitCXXNamedCastExpr(Node);
}

void StmtPrinter::VisitCXXDynamicCastExpr(CXXDynamicCastExpr *Node) {
  VisitCXXNamedCastExpr(Node);
}

void StmtPrinter::VisitCXXReinterpretCastExpr(CXXReinterpretCastExpr *Node) {
  VisitCXXNamedCastExpr(Node);
}

void StmtPrinter::VisitCXXConstCastExpr(CXXConstCastExpr *Node) {
  VisitCXXNamedCastExpr(Node);
}

void StmtPrinter::VisitBuiltinBitCastExpr(BuiltinBitCastExpr *Node) {
  OS << "__builtin_bit_cast(";
  Node->getTypeInfoAsWritten()->getType().print(OS, Policy);
  OS << ", ";
  PrintExpr(Node->getSubExpr());
  OS << ")";
}

void StmtPrinter::VisitCXXAddrspaceCastExpr(CXXAddrspaceCastExpr *Node) {
  VisitCXXNamedCastExpr(Node);
}

void StmtPrinter::VisitCXXTypeidExpr(CXXTypeidExpr *Node) {
  OS << "typeid(";
  if (Node->isTypeOperand()) {
    Node->getTypeOperandSourceInfo()->getType().print(OS, Policy);
  } else {
    PrintExpr(Node->getExprOperand());
  }
  OS << ")";
}

void StmtPrinter::VisitCXXUuidofExpr(CXXUuidofExpr *Node) {
  OS << "__uuidof(";
  if (Node->isTypeOperand()) {
    Node->getTypeOperandSourceInfo()->getType().print(OS, Policy);
  } else {
    PrintExpr(Node->getExprOperand());
  }
  OS << ")";
}

void StmtPrinter::VisitMSPropertyRefExpr(MSPropertyRefExpr *Node) {
  PrintExpr(Node->getBaseExpr());
  if (Node->isArrow())
    OS << "->";
  else
    OS << ".";
  if (NestedNameSpecifier *Qualifier =
      Node->getQualifierLoc().getNestedNameSpecifier())
    Qualifier->print(OS, Policy);
  OS << Node->getPropertyDecl()->getDeclName();
}

void StmtPrinter::VisitMSPropertySubscriptExpr(MSPropertySubscriptExpr *Node) {
  PrintExpr(Node->getBase());
  OS << "[";
  PrintExpr(Node->getIdx());
  OS << "]";
}

void StmtPrinter::VisitUserDefinedLiteral(UserDefinedLiteral *Node) {
  switch (Node->getLiteralOperatorKind()) {
  case UserDefinedLiteral::LOK_Raw:
    OS << cast<StringLiteral>(Node->getArg(0)->IgnoreImpCasts())->getString();
    break;
  case UserDefinedLiteral::LOK_Template: {
    const auto *DRE = cast<DeclRefExpr>(Node->getCallee()->IgnoreImpCasts());
    const TemplateArgumentList *Args =
      cast<FunctionDecl>(DRE->getDecl())->getTemplateSpecializationArgs();
    assert(Args);

    if (Args->size() != 1) {
      const TemplateParameterList *TPL = nullptr;
      if (!DRE->hadMultipleCandidates())
        if (const auto *TD = dyn_cast<TemplateDecl>(DRE->getDecl()))
          TPL = TD->getTemplateParameters();
      OS << "operator\"\"" << Node->getUDSuffix()->getName();
      printTemplateArgumentList(OS, Args->asArray(), Policy, TPL);
      OS << "()";
      return;
    }

    const TemplateArgument &Pack = Args->get(0);
    for (const auto &P : Pack.pack_elements()) {
      char C = (char)P.getAsIntegral().getZExtValue();
      OS << C;
    }
    break;
  }
  case UserDefinedLiteral::LOK_Integer: {
    // Print integer literal without suffix.
    const auto *Int = cast<IntegerLiteral>(Node->getCookedLiteral());
    OS << toString(Int->getValue(), 10, /*isSigned*/false);
    break;
  }
  case UserDefinedLiteral::LOK_Floating: {
    // Print floating literal without suffix.
    auto *Float = cast<FloatingLiteral>(Node->getCookedLiteral());
    PrintFloatingLiteral(OS, Float, /*PrintSuffix=*/false);
    break;
  }
  case UserDefinedLiteral::LOK_String:
  case UserDefinedLiteral::LOK_Character:
    PrintExpr(Node->getCookedLiteral());
    break;
  }
  OS << Node->getUDSuffix()->getName();
}

void StmtPrinter::VisitCXXBoolLiteralExpr(CXXBoolLiteralExpr *Node) {
  OS << (Node->getValue() ? "true" : "false");
}

void StmtPrinter::VisitCXXNullPtrLiteralExpr(CXXNullPtrLiteralExpr *Node) {
  OS << "nullptr";
}

void StmtPrinter::VisitCXXThisExpr(CXXThisExpr *Node) {
  OS << "this";
}

void StmtPrinter::VisitCXXThrowExpr(CXXThrowExpr *Node) {
  if (!Node->getSubExpr())
    OS << "throw";
  else {
    OS << "throw ";
    PrintExpr(Node->getSubExpr());
  }
}

void StmtPrinter::VisitCXXDefaultArgExpr(CXXDefaultArgExpr *Node) {
  // Nothing to print: we picked up the default argument.
}

void StmtPrinter::VisitCXXDefaultInitExpr(CXXDefaultInitExpr *Node) {
  // Nothing to print: we picked up the default initializer.
}

void StmtPrinter::VisitCXXFunctionalCastExpr(CXXFunctionalCastExpr *Node) {
  Node->getType().print(OS, Policy);
  // If there are no parens, this is list-initialization, and the braces are
  // part of the syntax of the inner construct.
  if (Node->getLParenLoc().isValid())
    OS << "(";
  PrintExpr(Node->getSubExpr());
  if (Node->getLParenLoc().isValid())
    OS << ")";
}

void StmtPrinter::VisitCXXBindTemporaryExpr(CXXBindTemporaryExpr *Node) {
  PrintExpr(Node->getSubExpr());
}

void StmtPrinter::VisitCXXTemporaryObjectExpr(CXXTemporaryObjectExpr *Node) {
  Node->getType().print(OS, Policy);
  if (Node->isStdInitListInitialization())
    /* Nothing to do; braces are part of creating the std::initializer_list. */;
  else if (Node->isListInitialization())
    OS << "{";
  else
    OS << "(";
  for (CXXTemporaryObjectExpr::arg_iterator Arg = Node->arg_begin(),
                                         ArgEnd = Node->arg_end();
       Arg != ArgEnd; ++Arg) {
    if ((*Arg)->isDefaultArgument())
      break;
    if (Arg != Node->arg_begin())
      OS << ", ";
    PrintExpr(*Arg);
  }
  if (Node->isStdInitListInitialization())
    /* See above. */;
  else if (Node->isListInitialization())
    OS << "}";
  else
    OS << ")";
}

void StmtPrinter::VisitLambdaExpr(LambdaExpr *Node) {
  OS << '[';
  bool NeedComma = false;
  switch (Node->getCaptureDefault()) {
  case LCD_None:
    break;

  case LCD_ByCopy:
    OS << '=';
    NeedComma = true;
    break;

  case LCD_ByRef:
    OS << '&';
    NeedComma = true;
    break;
  }
  for (LambdaExpr::capture_iterator C = Node->explicit_capture_begin(),
                                 CEnd = Node->explicit_capture_end();
       C != CEnd;
       ++C) {
    if (C->capturesVLAType())
      continue;

    if (NeedComma)
      OS << ", ";
    NeedComma = true;

    switch (C->getCaptureKind()) {
    case LCK_This:
      OS << "this";
      break;

    case LCK_StarThis:
      OS << "*this";
      break;

    case LCK_ByRef:
      if (Node->getCaptureDefault() != LCD_ByRef || Node->isInitCapture(C))
        OS << '&';
      OS << C->getCapturedVar()->getName();
      break;

    case LCK_ByCopy:
      OS << C->getCapturedVar()->getName();
      break;

    case LCK_VLAType:
      llvm_unreachable("VLA type in explicit captures.");
    }

    if (C->isPackExpansion())
      OS << "...";

    if (Node->isInitCapture(C)) {
      VarDecl *D = C->getCapturedVar();

      llvm::StringRef Pre;
      llvm::StringRef Post;
      if (D->getInitStyle() == VarDecl::CallInit &&
          !isa<ParenListExpr>(D->getInit())) {
        Pre = "(";
        Post = ")";
      } else if (D->getInitStyle() == VarDecl::CInit) {
        Pre = " = ";
      }

      OS << Pre;
      PrintExpr(D->getInit());
      OS << Post;
    }
  }
  OS << ']';

  if (!Node->getExplicitTemplateParameters().empty()) {
    Node->getTemplateParameterList()->print(
        OS, Node->getLambdaClass()->getASTContext(),
        /*OmitTemplateKW*/true);
  }

  if (Node->hasExplicitParameters()) {
    OS << '(';
    CXXMethodDecl *Method = Node->getCallOperator();
    NeedComma = false;
    for (const auto *P : Method->parameters()) {
      if (NeedComma) {
        OS << ", ";
      } else {
        NeedComma = true;
      }
      std::string ParamStr = P->getNameAsString();
      P->getOriginalType().print(OS, Policy, ParamStr);
    }
    if (Method->isVariadic()) {
      if (NeedComma)
        OS << ", ";
      OS << "...";
    }
    OS << ')';

    if (Node->isMutable())
      OS << " mutable";

    auto *Proto = Method->getType()->castAs<FunctionProtoType>();
    Proto->printExceptionSpecification(OS, Policy);

    // FIXME: Attributes

    // Print the trailing return type if it was specified in the source.
    if (Node->hasExplicitResultType()) {
      OS << " -> ";
      Proto->getReturnType().print(OS, Policy);
    }
  }

  // Print the body.
  OS << ' ';
  if (Policy.TerseOutput)
    OS << "{}";
  else
    PrintRawCompoundStmt(Node->getCompoundStmtBody());
}

void StmtPrinter::VisitCXXScalarValueInitExpr(CXXScalarValueInitExpr *Node) {
  if (TypeSourceInfo *TSInfo = Node->getTypeSourceInfo())
    TSInfo->getType().print(OS, Policy);
  else
    Node->getType().print(OS, Policy);
  OS << "()";
}

void StmtPrinter::VisitCXXNewExpr(CXXNewExpr *E) {
  if (E->isGlobalNew())
    OS << "::";
  OS << "new ";
  unsigned NumPlace = E->getNumPlacementArgs();
  if (NumPlace > 0 && !isa<CXXDefaultArgExpr>(E->getPlacementArg(0))) {
    OS << "(";
    PrintExpr(E->getPlacementArg(0));
    for (unsigned i = 1; i < NumPlace; ++i) {
      if (isa<CXXDefaultArgExpr>(E->getPlacementArg(i)))
        break;
      OS << ", ";
      PrintExpr(E->getPlacementArg(i));
    }
    OS << ") ";
  }
  if (E->isParenTypeId())
    OS << "(";
  std::string TypeS;
  if (Optional<Expr *> Size = E->getArraySize()) {
    llvm::raw_string_ostream s(TypeS);
    s << '[';
    if (*Size)
      (*Size)->printPretty(s, Helper, Policy);
    s << ']';
  }
  E->getAllocatedType().print(OS, Policy, TypeS);
  if (E->isParenTypeId())
    OS << ")";

  CXXNewExpr::InitializationStyle InitStyle = E->getInitializationStyle();
  if (InitStyle) {
    if (InitStyle == CXXNewExpr::CallInit)
      OS << "(";
    PrintExpr(E->getInitializer());
    if (InitStyle == CXXNewExpr::CallInit)
      OS << ")";
  }
}

void StmtPrinter::VisitCXXDeleteExpr(CXXDeleteExpr *E) {
  if (E->isGlobalDelete())
    OS << "::";
  OS << "delete ";
  if (E->isArrayForm())
    OS << "[] ";
  PrintExpr(E->getArgument());
}

void StmtPrinter::VisitCXXPseudoDestructorExpr(CXXPseudoDestructorExpr *E) {
  PrintExpr(E->getBase());
  if (E->isArrow())
    OS << "->";
  else
    OS << '.';
  if (E->getQualifier())
    E->getQualifier()->print(OS, Policy);
  OS << "~";

  if (IdentifierInfo *II = E->getDestroyedTypeIdentifier())
    OS << II->getName();
  else
    E->getDestroyedType().print(OS, Policy);
}

void StmtPrinter::VisitCXXConstructExpr(CXXConstructExpr *E) {
  if (E->isListInitialization() && !E->isStdInitListInitialization())
    OS << "{";

  for (unsigned i = 0, e = E->getNumArgs(); i != e; ++i) {
    if (isa<CXXDefaultArgExpr>(E->getArg(i))) {
      // Don't print any defaulted arguments
      break;
    }

    if (i) OS << ", ";
    PrintExpr(E->getArg(i));
  }

  if (E->isListInitialization() && !E->isStdInitListInitialization())
    OS << "}";
}

void StmtPrinter::VisitCXXInheritedCtorInitExpr(CXXInheritedCtorInitExpr *E) {
  // Parens are printed by the surrounding context.
  OS << "<forwarded>";
}

void StmtPrinter::VisitCXXStdInitializerListExpr(CXXStdInitializerListExpr *E) {
  PrintExpr(E->getSubExpr());
}

void StmtPrinter::VisitExprWithCleanups(ExprWithCleanups *E) {
  // Just forward to the subexpression.
  PrintExpr(E->getSubExpr());
}

void
StmtPrinter::VisitCXXUnresolvedConstructExpr(
                                           CXXUnresolvedConstructExpr *Node) {
  Node->getTypeAsWritten().print(OS, Policy);
  OS << "(";
  for (CXXUnresolvedConstructExpr::arg_iterator Arg = Node->arg_begin(),
                                             ArgEnd = Node->arg_end();
       Arg != ArgEnd; ++Arg) {
    if (Arg != Node->arg_begin())
      OS << ", ";
    PrintExpr(*Arg);
  }
  OS << ")";
}

void StmtPrinter::VisitCXXDependentScopeMemberExpr(
                                         CXXDependentScopeMemberExpr *Node) {
  if (!Node->isImplicitAccess()) {
    PrintExpr(Node->getBase());
    OS << (Node->isArrow() ? "->" : ".");
  }
  if (NestedNameSpecifier *Qualifier = Node->getQualifier())
    Qualifier->print(OS, Policy);
  if (Node->hasTemplateKeyword())
    OS << "template ";
  OS << Node->getMemberNameInfo();
  if (Node->hasExplicitTemplateArgs())
    printTemplateArgumentList(OS, Node->template_arguments(), Policy);
}

void StmtPrinter::VisitUnresolvedMemberExpr(UnresolvedMemberExpr *Node) {
  if (!Node->isImplicitAccess()) {
    PrintExpr(Node->getBase());
    OS << (Node->isArrow() ? "->" : ".");
  }
  if (NestedNameSpecifier *Qualifier = Node->getQualifier())
    Qualifier->print(OS, Policy);
  if (Node->hasTemplateKeyword())
    OS << "template ";
  OS << Node->getMemberNameInfo();
  if (Node->hasExplicitTemplateArgs())
    printTemplateArgumentList(OS, Node->template_arguments(), Policy);
}

void StmtPrinter::VisitTypeTraitExpr(TypeTraitExpr *E) {
  OS << getTraitSpelling(E->getTrait()) << "(";
  for (unsigned I = 0, N = E->getNumArgs(); I != N; ++I) {
    if (I > 0)
      OS << ", ";
    E->getArg(I)->getType().print(OS, Policy);
  }
  OS << ")";
}

void StmtPrinter::VisitArrayTypeTraitExpr(ArrayTypeTraitExpr *E) {
  OS << getTraitSpelling(E->getTrait()) << '(';
  E->getQueriedType().print(OS, Policy);
  OS << ')';
}

void StmtPrinter::VisitExpressionTraitExpr(ExpressionTraitExpr *E) {
  OS << getTraitSpelling(E->getTrait()) << '(';
  PrintExpr(E->getQueriedExpression());
  OS << ')';
}

void StmtPrinter::VisitCXXNoexceptExpr(CXXNoexceptExpr *E) {
  OS << "noexcept(";
  PrintExpr(E->getOperand());
  OS << ")";
}

void StmtPrinter::VisitPackExpansionExpr(PackExpansionExpr *E) {
  PrintExpr(E->getPattern());
  OS << "...";
}

void StmtPrinter::VisitSizeOfPackExpr(SizeOfPackExpr *E) {
  OS << "sizeof...(" << *E->getPack() << ")";
}

void StmtPrinter::VisitSubstNonTypeTemplateParmPackExpr(
                                       SubstNonTypeTemplateParmPackExpr *Node) {
  OS << *Node->getParameterPack();
}

void StmtPrinter::VisitSubstNonTypeTemplateParmExpr(
                                       SubstNonTypeTemplateParmExpr *Node) {
  Visit(Node->getReplacement());
}

void StmtPrinter::VisitFunctionParmPackExpr(FunctionParmPackExpr *E) {
  OS << *E->getParameterPack();
}

void StmtPrinter::VisitMaterializeTemporaryExpr(MaterializeTemporaryExpr *Node){
  PrintExpr(Node->getSubExpr());
}

void StmtPrinter::VisitCXXFoldExpr(CXXFoldExpr *E) {
  OS << "(";
  if (E->getLHS()) {
    PrintExpr(E->getLHS());
    OS << " " << BinaryOperator::getOpcodeStr(E->getOperator()) << " ";
  }
  OS << "...";
  if (E->getRHS()) {
    OS << " " << BinaryOperator::getOpcodeStr(E->getOperator()) << " ";
    PrintExpr(E->getRHS());
  }
  OS << ")";
}

void StmtPrinter::VisitConceptSpecializationExpr(ConceptSpecializationExpr *E) {
  NestedNameSpecifierLoc NNS = E->getNestedNameSpecifierLoc();
  if (NNS)
    NNS.getNestedNameSpecifier()->print(OS, Policy);
  if (E->getTemplateKWLoc().isValid())
    OS << "template ";
  OS << E->getFoundDecl()->getName();
  printTemplateArgumentList(OS, E->getTemplateArgsAsWritten()->arguments(),
                            Policy,
                            E->getNamedConcept()->getTemplateParameters());
}

void StmtPrinter::VisitRequiresExpr(RequiresExpr *E) {
  OS << "requires ";
  auto LocalParameters = E->getLocalParameters();
  if (!LocalParameters.empty()) {
    OS << "(";
    for (ParmVarDecl *LocalParam : LocalParameters) {
      PrintRawDecl(LocalParam);
      if (LocalParam != LocalParameters.back())
        OS << ", ";
    }

    OS << ") ";
  }
  OS << "{ ";
  auto Requirements = E->getRequirements();
  for (concepts::Requirement *Req : Requirements) {
    if (auto *TypeReq = dyn_cast<concepts::TypeRequirement>(Req)) {
      if (TypeReq->isSubstitutionFailure())
        OS << "<<error-type>>";
      else
        TypeReq->getType()->getType().print(OS, Policy);
    } else if (auto *ExprReq = dyn_cast<concepts::ExprRequirement>(Req)) {
      if (ExprReq->isCompound())
        OS << "{ ";
      if (ExprReq->isExprSubstitutionFailure())
        OS << "<<error-expression>>";
      else
        PrintExpr(ExprReq->getExpr());
      if (ExprReq->isCompound()) {
        OS << " }";
        if (ExprReq->getNoexceptLoc().isValid())
          OS << " noexcept";
        const auto &RetReq = ExprReq->getReturnTypeRequirement();
        if (!RetReq.isEmpty()) {
          OS << " -> ";
          if (RetReq.isSubstitutionFailure())
            OS << "<<error-type>>";
          else if (RetReq.isTypeConstraint())
            RetReq.getTypeConstraint()->print(OS, Policy);
        }
      }
    } else {
      auto *NestedReq = cast<concepts::NestedRequirement>(Req);
      OS << "requires ";
      if (NestedReq->isSubstitutionFailure())
        OS << "<<error-expression>>";
      else
        PrintExpr(NestedReq->getConstraintExpr());
    }
    OS << "; ";
  }
  OS << "}";
}

// C++ Coroutines TS

void StmtPrinter::VisitCoroutineBodyStmt(CoroutineBodyStmt *S) {
  Visit(S->getBody());
}

void StmtPrinter::VisitCoreturnStmt(CoreturnStmt *S) {
  OS << "co_return";
  if (S->getOperand()) {
    OS << " ";
    Visit(S->getOperand());
  }
  OS << ";";
}

void StmtPrinter::VisitCoawaitExpr(CoawaitExpr *S) {
  OS << "co_await ";
  PrintExpr(S->getOperand());
}

void StmtPrinter::VisitDependentCoawaitExpr(DependentCoawaitExpr *S) {
  OS << "co_await ";
  PrintExpr(S->getOperand());
}

void StmtPrinter::VisitCoyieldExpr(CoyieldExpr *S) {
  OS << "co_yield ";
  PrintExpr(S->getOperand());
}

// Obj-C

void StmtPrinter::VisitObjCStringLiteral(ObjCStringLiteral *Node) {
  OS << "@";
  VisitStringLiteral(Node->getString());
}

void StmtPrinter::VisitObjCBoxedExpr(ObjCBoxedExpr *E) {
  OS << "@";
  Visit(E->getSubExpr());
}

void StmtPrinter::VisitObjCArrayLiteral(ObjCArrayLiteral *E) {
  OS << "@[ ";
  ObjCArrayLiteral::child_range Ch = E->children();
  for (auto I = Ch.begin(), E = Ch.end(); I != E; ++I) {
    if (I != Ch.begin())
      OS << ", ";
    Visit(*I);
  }
  OS << " ]";
}

void StmtPrinter::VisitObjCDictionaryLiteral(ObjCDictionaryLiteral *E) {
  OS << "@{ ";
  for (unsigned I = 0, N = E->getNumElements(); I != N; ++I) {
    if (I > 0)
      OS << ", ";

    ObjCDictionaryElement Element = E->getKeyValueElement(I);
    Visit(Element.Key);
    OS << " : ";
    Visit(Element.Value);
    if (Element.isPackExpansion())
      OS << "...";
  }
  OS << " }";
}

void StmtPrinter::VisitObjCEncodeExpr(ObjCEncodeExpr *Node) {
  OS << "@encode(";
  Node->getEncodedType().print(OS, Policy);
  OS << ')';
}

void StmtPrinter::VisitObjCSelectorExpr(ObjCSelectorExpr *Node) {
  OS << "@selector(";
  Node->getSelector().print(OS);
  OS << ')';
}

void StmtPrinter::VisitObjCProtocolExpr(ObjCProtocolExpr *Node) {
  OS << "@protocol(" << *Node->getProtocol() << ')';
}

void StmtPrinter::VisitObjCMessageExpr(ObjCMessageExpr *Mess) {
  OS << "[";
  switch (Mess->getReceiverKind()) {
  case ObjCMessageExpr::Instance:
    PrintExpr(Mess->getInstanceReceiver());
    break;

  case ObjCMessageExpr::Class:
    Mess->getClassReceiver().print(OS, Policy);
    break;

  case ObjCMessageExpr::SuperInstance:
  case ObjCMessageExpr::SuperClass:
    OS << "Super";
    break;
  }

  OS << ' ';
  Selector selector = Mess->getSelector();
  if (selector.isUnarySelector()) {
    OS << selector.getNameForSlot(0);
  } else {
    for (unsigned i = 0, e = Mess->getNumArgs(); i != e; ++i) {
      if (i < selector.getNumArgs()) {
        if (i > 0) OS << ' ';
        if (selector.getIdentifierInfoForSlot(i))
          OS << selector.getIdentifierInfoForSlot(i)->getName() << ':';
        else
           OS << ":";
      }
      else OS << ", "; // Handle variadic methods.

      PrintExpr(Mess->getArg(i));
    }
  }
  OS << "]";
}

void StmtPrinter::VisitObjCBoolLiteralExpr(ObjCBoolLiteralExpr *Node) {
  OS << (Node->getValue() ? "__objc_yes" : "__objc_no");
}

void
StmtPrinter::VisitObjCIndirectCopyRestoreExpr(ObjCIndirectCopyRestoreExpr *E) {
  PrintExpr(E->getSubExpr());
}

void
StmtPrinter::VisitObjCBridgedCastExpr(ObjCBridgedCastExpr *E) {
  OS << '(' << E->getBridgeKindName();
  E->getType().print(OS, Policy);
  OS << ')';
  PrintExpr(E->getSubExpr());
}

void StmtPrinter::VisitBlockExpr(BlockExpr *Node) {
  BlockDecl *BD = Node->getBlockDecl();
  OS << "^";

  const FunctionType *AFT = Node->getFunctionType();

  if (isa<FunctionNoProtoType>(AFT)) {
    OS << "()";
  } else if (!BD->param_empty() || cast<FunctionProtoType>(AFT)->isVariadic()) {
    OS << '(';
    for (BlockDecl::param_iterator AI = BD->param_begin(),
         E = BD->param_end(); AI != E; ++AI) {
      if (AI != BD->param_begin()) OS << ", ";
      std::string ParamStr = (*AI)->getNameAsString();
      (*AI)->getType().print(OS, Policy, ParamStr);
    }

    const auto *FT = cast<FunctionProtoType>(AFT);
    if (FT->isVariadic()) {
      if (!BD->param_empty()) OS << ", ";
      OS << "...";
    }
    OS << ')';
  }
  OS << "{ }";
}

void StmtPrinter::VisitOpaqueValueExpr(OpaqueValueExpr *Node) {
  PrintExpr(Node->getSourceExpr());
}

void StmtPrinter::VisitTypoExpr(TypoExpr *Node) {
  // TODO: Print something reasonable for a TypoExpr, if necessary.
  llvm_unreachable("Cannot print TypoExpr nodes");
}

void StmtPrinter::VisitRecoveryExpr(RecoveryExpr *Node) {
  OS << "<recovery-expr>(";
  const char *Sep = "";
  for (Expr *E : Node->subExpressions()) {
    OS << Sep;
    PrintExpr(E);
    Sep = ", ";
  }
  OS << ')';
}

void StmtPrinter::VisitAsTypeExpr(AsTypeExpr *Node) {
  OS << "__builtin_astype(";
  PrintExpr(Node->getSrcExpr());
  OS << ", ";
  Node->getType().print(OS, Policy);
  OS << ")";
}

//===----------------------------------------------------------------------===//
// Stmt method implementations
//===----------------------------------------------------------------------===//

void Stmt::dumpPretty(const ASTContext &Context) const {
  printPretty(llvm::errs(), nullptr, PrintingPolicy(Context.getLangOpts()));
}

void Stmt::printPretty(raw_ostream &Out, PrinterHelper *Helper,
                       const PrintingPolicy &Policy, unsigned Indentation,
                       StringRef NL, const ASTContext *Context) const {
  StmtPrinter P(Out, Helper, Policy, Indentation, NL, Context);
  P.Visit(const_cast<Stmt *>(this));
}

void Stmt::printPrettyControlled(raw_ostream &Out, PrinterHelper *Helper,
                                 const PrintingPolicy &Policy,
                                 unsigned Indentation, StringRef NL,
                                 const ASTContext *Context) const {
  StmtPrinter P(Out, Helper, Policy, Indentation, NL, Context);
  P.PrintControlledStmt(const_cast<Stmt *>(this));
}

void Stmt::printJson(raw_ostream &Out, PrinterHelper *Helper,
                     const PrintingPolicy &Policy, bool AddQuotes) const {
  std::string Buf;
  llvm::raw_string_ostream TempOut(Buf);

  printPretty(TempOut, Helper, Policy);

  Out << JsonFormat(TempOut.str(), AddQuotes);
}

//===----------------------------------------------------------------------===//
// PrinterHelper
//===----------------------------------------------------------------------===//

// Implement virtual destructor.
PrinterHelper::~PrinterHelper() = default;<|MERGE_RESOLUTION|>--- conflicted
+++ resolved
@@ -687,14 +687,11 @@
   PrintOMPExecutableDirective(Node);
 }
 
-<<<<<<< HEAD
-=======
 void StmtPrinter::VisitOMPUnrollDirective(OMPUnrollDirective *Node) {
   Indent() << "#pragma omp unroll";
   PrintOMPExecutableDirective(Node);
 }
 
->>>>>>> a2ce6ee6
 void StmtPrinter::VisitOMPForDirective(OMPForDirective *Node) {
   Indent() << "#pragma omp for";
   PrintOMPExecutableDirective(Node);
