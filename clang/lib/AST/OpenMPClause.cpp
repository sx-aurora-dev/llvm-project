//===- OpenMPClause.cpp - Classes for OpenMP clauses ----------------------===//
//
// Part of the LLVM Project, under the Apache License v2.0 with LLVM Exceptions.
// See https://llvm.org/LICENSE.txt for license information.
// SPDX-License-Identifier: Apache-2.0 WITH LLVM-exception
//
//===----------------------------------------------------------------------===//
//
// This file implements the subclesses of Stmt class declared in OpenMPClause.h
//
//===----------------------------------------------------------------------===//

#include "clang/AST/OpenMPClause.h"
#include "clang/AST/ASTContext.h"
#include "clang/AST/Attr.h"
#include "clang/AST/Decl.h"
#include "clang/AST/DeclOpenMP.h"
#include "clang/Basic/LLVM.h"
#include "clang/Basic/OpenMPKinds.h"
#include "clang/Basic/TargetInfo.h"
#include "llvm/ADT/SmallPtrSet.h"
#include "llvm/Support/Casting.h"
#include "llvm/Support/ErrorHandling.h"
#include <algorithm>
#include <cassert>

using namespace clang;
using namespace llvm;
using namespace omp;

OMPClause::child_range OMPClause::children() {
  switch (getClauseKind()) {
  default:
    break;
#define GEN_CLANG_CLAUSE_CLASS
#define CLAUSE_CLASS(Enum, Str, Class)                                         \
  case Enum:                                                                   \
    return static_cast<Class *>(this)->children();
#include "llvm/Frontend/OpenMP/OMP.inc"
  }
  llvm_unreachable("unknown OMPClause");
}

OMPClause::child_range OMPClause::used_children() {
  switch (getClauseKind()) {
#define GEN_CLANG_CLAUSE_CLASS
#define CLAUSE_CLASS(Enum, Str, Class)                                         \
  case Enum:                                                                   \
    return static_cast<Class *>(this)->used_children();
#define CLAUSE_NO_CLASS(Enum, Str)                                             \
  case Enum:                                                                   \
    break;
#include "llvm/Frontend/OpenMP/OMP.inc"
  }
  llvm_unreachable("unknown OMPClause");
}

OMPClauseWithPreInit *OMPClauseWithPreInit::get(OMPClause *C) {
  auto *Res = OMPClauseWithPreInit::get(const_cast<const OMPClause *>(C));
  return Res ? const_cast<OMPClauseWithPreInit *>(Res) : nullptr;
}

const OMPClauseWithPreInit *OMPClauseWithPreInit::get(const OMPClause *C) {
  switch (C->getClauseKind()) {
  case OMPC_schedule:
    return static_cast<const OMPScheduleClause *>(C);
  case OMPC_dist_schedule:
    return static_cast<const OMPDistScheduleClause *>(C);
  case OMPC_firstprivate:
    return static_cast<const OMPFirstprivateClause *>(C);
  case OMPC_lastprivate:
    return static_cast<const OMPLastprivateClause *>(C);
  case OMPC_reduction:
    return static_cast<const OMPReductionClause *>(C);
  case OMPC_task_reduction:
    return static_cast<const OMPTaskReductionClause *>(C);
  case OMPC_in_reduction:
    return static_cast<const OMPInReductionClause *>(C);
  case OMPC_linear:
    return static_cast<const OMPLinearClause *>(C);
  case OMPC_if:
    return static_cast<const OMPIfClause *>(C);
  case OMPC_num_threads:
    return static_cast<const OMPNumThreadsClause *>(C);
  case OMPC_num_teams:
    return static_cast<const OMPNumTeamsClause *>(C);
  case OMPC_thread_limit:
    return static_cast<const OMPThreadLimitClause *>(C);
  case OMPC_device:
    return static_cast<const OMPDeviceClause *>(C);
  case OMPC_grainsize:
    return static_cast<const OMPGrainsizeClause *>(C);
  case OMPC_num_tasks:
    return static_cast<const OMPNumTasksClause *>(C);
  case OMPC_final:
    return static_cast<const OMPFinalClause *>(C);
  case OMPC_priority:
    return static_cast<const OMPPriorityClause *>(C);
  case OMPC_novariants:
    return static_cast<const OMPNovariantsClause *>(C);
  case OMPC_nocontext:
    return static_cast<const OMPNocontextClause *>(C);
  case OMPC_filter:
    return static_cast<const OMPFilterClause *>(C);
  case OMPC_default:
  case OMPC_proc_bind:
  case OMPC_safelen:
  case OMPC_simdlen:
  case OMPC_sizes:
  case OMPC_allocator:
  case OMPC_allocate:
  case OMPC_collapse:
  case OMPC_private:
  case OMPC_shared:
  case OMPC_aligned:
  case OMPC_copyin:
  case OMPC_copyprivate:
  case OMPC_ordered:
  case OMPC_nowait:
  case OMPC_untied:
  case OMPC_mergeable:
  case OMPC_threadprivate:
  case OMPC_flush:
  case OMPC_depobj:
  case OMPC_read:
  case OMPC_write:
  case OMPC_update:
  case OMPC_capture:
  case OMPC_compare:
  case OMPC_seq_cst:
  case OMPC_acq_rel:
  case OMPC_acquire:
  case OMPC_release:
  case OMPC_relaxed:
  case OMPC_depend:
  case OMPC_threads:
  case OMPC_simd:
  case OMPC_map:
  case OMPC_nogroup:
  case OMPC_hint:
  case OMPC_defaultmap:
  case OMPC_unknown:
  case OMPC_uniform:
  case OMPC_to:
  case OMPC_from:
  case OMPC_use_device_ptr:
  case OMPC_use_device_addr:
  case OMPC_is_device_ptr:
  case OMPC_unified_address:
  case OMPC_unified_shared_memory:
  case OMPC_reverse_offload:
  case OMPC_dynamic_allocators:
  case OMPC_atomic_default_mem_order:
  case OMPC_device_type:
  case OMPC_match:
  case OMPC_nontemporal:
  case OMPC_order:
  case OMPC_destroy:
  case OMPC_detach:
  case OMPC_inclusive:
  case OMPC_exclusive:
  case OMPC_uses_allocators:
  case OMPC_affinity:
  case OMPC_when:
  case OMPC_bind:
    break;
  default:
    break;
  }

  return nullptr;
}

OMPClauseWithPostUpdate *OMPClauseWithPostUpdate::get(OMPClause *C) {
  auto *Res = OMPClauseWithPostUpdate::get(const_cast<const OMPClause *>(C));
  return Res ? const_cast<OMPClauseWithPostUpdate *>(Res) : nullptr;
}

const OMPClauseWithPostUpdate *OMPClauseWithPostUpdate::get(const OMPClause *C) {
  switch (C->getClauseKind()) {
  case OMPC_lastprivate:
    return static_cast<const OMPLastprivateClause *>(C);
  case OMPC_reduction:
    return static_cast<const OMPReductionClause *>(C);
  case OMPC_task_reduction:
    return static_cast<const OMPTaskReductionClause *>(C);
  case OMPC_in_reduction:
    return static_cast<const OMPInReductionClause *>(C);
  case OMPC_linear:
    return static_cast<const OMPLinearClause *>(C);
  case OMPC_schedule:
  case OMPC_dist_schedule:
  case OMPC_firstprivate:
  case OMPC_default:
  case OMPC_proc_bind:
  case OMPC_if:
  case OMPC_final:
  case OMPC_num_threads:
  case OMPC_safelen:
  case OMPC_simdlen:
  case OMPC_sizes:
  case OMPC_allocator:
  case OMPC_allocate:
  case OMPC_collapse:
  case OMPC_private:
  case OMPC_shared:
  case OMPC_aligned:
  case OMPC_copyin:
  case OMPC_copyprivate:
  case OMPC_ordered:
  case OMPC_nowait:
  case OMPC_untied:
  case OMPC_mergeable:
  case OMPC_threadprivate:
  case OMPC_flush:
  case OMPC_depobj:
  case OMPC_read:
  case OMPC_write:
  case OMPC_update:
  case OMPC_capture:
  case OMPC_compare:
  case OMPC_seq_cst:
  case OMPC_acq_rel:
  case OMPC_acquire:
  case OMPC_release:
  case OMPC_relaxed:
  case OMPC_depend:
  case OMPC_device:
  case OMPC_threads:
  case OMPC_simd:
  case OMPC_map:
  case OMPC_num_teams:
  case OMPC_thread_limit:
  case OMPC_priority:
  case OMPC_grainsize:
  case OMPC_nogroup:
  case OMPC_num_tasks:
  case OMPC_hint:
  case OMPC_defaultmap:
  case OMPC_unknown:
  case OMPC_uniform:
  case OMPC_to:
  case OMPC_from:
  case OMPC_use_device_ptr:
  case OMPC_use_device_addr:
  case OMPC_is_device_ptr:
  case OMPC_unified_address:
  case OMPC_unified_shared_memory:
  case OMPC_reverse_offload:
  case OMPC_dynamic_allocators:
  case OMPC_atomic_default_mem_order:
  case OMPC_device_type:
  case OMPC_match:
  case OMPC_nontemporal:
  case OMPC_order:
  case OMPC_destroy:
  case OMPC_novariants:
  case OMPC_nocontext:
  case OMPC_detach:
  case OMPC_inclusive:
  case OMPC_exclusive:
  case OMPC_uses_allocators:
  case OMPC_affinity:
  case OMPC_when:
  case OMPC_bind:
    break;
  default:
    break;
  }

  return nullptr;
}

/// Gets the address of the original, non-captured, expression used in the
/// clause as the preinitializer.
static Stmt **getAddrOfExprAsWritten(Stmt *S) {
  if (!S)
    return nullptr;
  if (auto *DS = dyn_cast<DeclStmt>(S)) {
    assert(DS->isSingleDecl() && "Only single expression must be captured.");
    if (auto *OED = dyn_cast<OMPCapturedExprDecl>(DS->getSingleDecl()))
      return OED->getInitAddress();
  }
  return nullptr;
}

OMPClause::child_range OMPIfClause::used_children() {
  if (Stmt **C = getAddrOfExprAsWritten(getPreInitStmt()))
    return child_range(C, C + 1);
  return child_range(&Condition, &Condition + 1);
}

OMPClause::child_range OMPGrainsizeClause::used_children() {
  if (Stmt **C = getAddrOfExprAsWritten(getPreInitStmt()))
    return child_range(C, C + 1);
  return child_range(&Grainsize, &Grainsize + 1);
}

OMPClause::child_range OMPNumTasksClause::used_children() {
  if (Stmt **C = getAddrOfExprAsWritten(getPreInitStmt()))
    return child_range(C, C + 1);
  return child_range(&NumTasks, &NumTasks + 1);
}

OMPClause::child_range OMPFinalClause::used_children() {
  if (Stmt **C = getAddrOfExprAsWritten(getPreInitStmt()))
    return child_range(C, C + 1);
  return child_range(&Condition, &Condition + 1);
}

OMPClause::child_range OMPPriorityClause::used_children() {
  if (Stmt **C = getAddrOfExprAsWritten(getPreInitStmt()))
    return child_range(C, C + 1);
  return child_range(&Priority, &Priority + 1);
}

OMPClause::child_range OMPNovariantsClause::used_children() {
  if (Stmt **C = getAddrOfExprAsWritten(getPreInitStmt()))
    return child_range(C, C + 1);
  return child_range(&Condition, &Condition + 1);
}

OMPClause::child_range OMPNocontextClause::used_children() {
  if (Stmt **C = getAddrOfExprAsWritten(getPreInitStmt()))
    return child_range(C, C + 1);
  return child_range(&Condition, &Condition + 1);
}

OMPOrderedClause *OMPOrderedClause::Create(const ASTContext &C, Expr *Num,
                                           unsigned NumLoops,
                                           SourceLocation StartLoc,
                                           SourceLocation LParenLoc,
                                           SourceLocation EndLoc) {
  void *Mem = C.Allocate(totalSizeToAlloc<Expr *>(2 * NumLoops));
  auto *Clause =
      new (Mem) OMPOrderedClause(Num, NumLoops, StartLoc, LParenLoc, EndLoc);
  for (unsigned I = 0; I < NumLoops; ++I) {
    Clause->setLoopNumIterations(I, nullptr);
    Clause->setLoopCounter(I, nullptr);
  }
  return Clause;
}

OMPOrderedClause *OMPOrderedClause::CreateEmpty(const ASTContext &C,
                                                unsigned NumLoops) {
  void *Mem = C.Allocate(totalSizeToAlloc<Expr *>(2 * NumLoops));
  auto *Clause = new (Mem) OMPOrderedClause(NumLoops);
  for (unsigned I = 0; I < NumLoops; ++I) {
    Clause->setLoopNumIterations(I, nullptr);
    Clause->setLoopCounter(I, nullptr);
  }
  return Clause;
}

void OMPOrderedClause::setLoopNumIterations(unsigned NumLoop,
                                            Expr *NumIterations) {
  assert(NumLoop < NumberOfLoops && "out of loops number.");
  getTrailingObjects<Expr *>()[NumLoop] = NumIterations;
}

ArrayRef<Expr *> OMPOrderedClause::getLoopNumIterations() const {
  return llvm::makeArrayRef(getTrailingObjects<Expr *>(), NumberOfLoops);
}

void OMPOrderedClause::setLoopCounter(unsigned NumLoop, Expr *Counter) {
  assert(NumLoop < NumberOfLoops && "out of loops number.");
  getTrailingObjects<Expr *>()[NumberOfLoops + NumLoop] = Counter;
}

Expr *OMPOrderedClause::getLoopCounter(unsigned NumLoop) {
  assert(NumLoop < NumberOfLoops && "out of loops number.");
  return getTrailingObjects<Expr *>()[NumberOfLoops + NumLoop];
}

const Expr *OMPOrderedClause::getLoopCounter(unsigned NumLoop) const {
  assert(NumLoop < NumberOfLoops && "out of loops number.");
  return getTrailingObjects<Expr *>()[NumberOfLoops + NumLoop];
}

OMPUpdateClause *OMPUpdateClause::Create(const ASTContext &C,
                                         SourceLocation StartLoc,
                                         SourceLocation EndLoc) {
  return new (C) OMPUpdateClause(StartLoc, EndLoc, /*IsExtended=*/false);
}

OMPUpdateClause *
OMPUpdateClause::Create(const ASTContext &C, SourceLocation StartLoc,
                        SourceLocation LParenLoc, SourceLocation ArgumentLoc,
                        OpenMPDependClauseKind DK, SourceLocation EndLoc) {
  void *Mem =
      C.Allocate(totalSizeToAlloc<SourceLocation, OpenMPDependClauseKind>(2, 1),
                 alignof(OMPUpdateClause));
  auto *Clause =
      new (Mem) OMPUpdateClause(StartLoc, EndLoc, /*IsExtended=*/true);
  Clause->setLParenLoc(LParenLoc);
  Clause->setArgumentLoc(ArgumentLoc);
  Clause->setDependencyKind(DK);
  return Clause;
}

OMPUpdateClause *OMPUpdateClause::CreateEmpty(const ASTContext &C,
                                              bool IsExtended) {
  if (!IsExtended)
    return new (C) OMPUpdateClause(/*IsExtended=*/false);
  void *Mem =
      C.Allocate(totalSizeToAlloc<SourceLocation, OpenMPDependClauseKind>(2, 1),
                 alignof(OMPUpdateClause));
  auto *Clause = new (Mem) OMPUpdateClause(/*IsExtended=*/true);
  Clause->IsExtended = true;
  return Clause;
}

void OMPPrivateClause::setPrivateCopies(ArrayRef<Expr *> VL) {
  assert(VL.size() == varlist_size() &&
         "Number of private copies is not the same as the preallocated buffer");
  std::copy(VL.begin(), VL.end(), varlist_end());
}

OMPPrivateClause *
OMPPrivateClause::Create(const ASTContext &C, SourceLocation StartLoc,
                         SourceLocation LParenLoc, SourceLocation EndLoc,
                         ArrayRef<Expr *> VL, ArrayRef<Expr *> PrivateVL) {
  // Allocate space for private variables and initializer expressions.
  void *Mem = C.Allocate(totalSizeToAlloc<Expr *>(2 * VL.size()));
  OMPPrivateClause *Clause =
      new (Mem) OMPPrivateClause(StartLoc, LParenLoc, EndLoc, VL.size());
  Clause->setVarRefs(VL);
  Clause->setPrivateCopies(PrivateVL);
  return Clause;
}

OMPPrivateClause *OMPPrivateClause::CreateEmpty(const ASTContext &C,
                                                unsigned N) {
  void *Mem = C.Allocate(totalSizeToAlloc<Expr *>(2 * N));
  return new (Mem) OMPPrivateClause(N);
}

void OMPFirstprivateClause::setPrivateCopies(ArrayRef<Expr *> VL) {
  assert(VL.size() == varlist_size() &&
         "Number of private copies is not the same as the preallocated buffer");
  std::copy(VL.begin(), VL.end(), varlist_end());
}

void OMPFirstprivateClause::setInits(ArrayRef<Expr *> VL) {
  assert(VL.size() == varlist_size() &&
         "Number of inits is not the same as the preallocated buffer");
  std::copy(VL.begin(), VL.end(), getPrivateCopies().end());
}

OMPFirstprivateClause *
OMPFirstprivateClause::Create(const ASTContext &C, SourceLocation StartLoc,
                              SourceLocation LParenLoc, SourceLocation EndLoc,
                              ArrayRef<Expr *> VL, ArrayRef<Expr *> PrivateVL,
                              ArrayRef<Expr *> InitVL, Stmt *PreInit) {
  void *Mem = C.Allocate(totalSizeToAlloc<Expr *>(3 * VL.size()));
  OMPFirstprivateClause *Clause =
      new (Mem) OMPFirstprivateClause(StartLoc, LParenLoc, EndLoc, VL.size());
  Clause->setVarRefs(VL);
  Clause->setPrivateCopies(PrivateVL);
  Clause->setInits(InitVL);
  Clause->setPreInitStmt(PreInit);
  return Clause;
}

OMPFirstprivateClause *OMPFirstprivateClause::CreateEmpty(const ASTContext &C,
                                                          unsigned N) {
  void *Mem = C.Allocate(totalSizeToAlloc<Expr *>(3 * N));
  return new (Mem) OMPFirstprivateClause(N);
}

void OMPLastprivateClause::setPrivateCopies(ArrayRef<Expr *> PrivateCopies) {
  assert(PrivateCopies.size() == varlist_size() &&
         "Number of private copies is not the same as the preallocated buffer");
  std::copy(PrivateCopies.begin(), PrivateCopies.end(), varlist_end());
}

void OMPLastprivateClause::setSourceExprs(ArrayRef<Expr *> SrcExprs) {
  assert(SrcExprs.size() == varlist_size() && "Number of source expressions is "
                                              "not the same as the "
                                              "preallocated buffer");
  std::copy(SrcExprs.begin(), SrcExprs.end(), getPrivateCopies().end());
}

void OMPLastprivateClause::setDestinationExprs(ArrayRef<Expr *> DstExprs) {
  assert(DstExprs.size() == varlist_size() && "Number of destination "
                                              "expressions is not the same as "
                                              "the preallocated buffer");
  std::copy(DstExprs.begin(), DstExprs.end(), getSourceExprs().end());
}

void OMPLastprivateClause::setAssignmentOps(ArrayRef<Expr *> AssignmentOps) {
  assert(AssignmentOps.size() == varlist_size() &&
         "Number of assignment expressions is not the same as the preallocated "
         "buffer");
  std::copy(AssignmentOps.begin(), AssignmentOps.end(),
            getDestinationExprs().end());
}

OMPLastprivateClause *OMPLastprivateClause::Create(
    const ASTContext &C, SourceLocation StartLoc, SourceLocation LParenLoc,
    SourceLocation EndLoc, ArrayRef<Expr *> VL, ArrayRef<Expr *> SrcExprs,
    ArrayRef<Expr *> DstExprs, ArrayRef<Expr *> AssignmentOps,
    OpenMPLastprivateModifier LPKind, SourceLocation LPKindLoc,
    SourceLocation ColonLoc, Stmt *PreInit, Expr *PostUpdate) {
  void *Mem = C.Allocate(totalSizeToAlloc<Expr *>(5 * VL.size()));
  OMPLastprivateClause *Clause = new (Mem) OMPLastprivateClause(
      StartLoc, LParenLoc, EndLoc, LPKind, LPKindLoc, ColonLoc, VL.size());
  Clause->setVarRefs(VL);
  Clause->setSourceExprs(SrcExprs);
  Clause->setDestinationExprs(DstExprs);
  Clause->setAssignmentOps(AssignmentOps);
  Clause->setPreInitStmt(PreInit);
  Clause->setPostUpdateExpr(PostUpdate);
  return Clause;
}

OMPLastprivateClause *OMPLastprivateClause::CreateEmpty(const ASTContext &C,
                                                        unsigned N) {
  void *Mem = C.Allocate(totalSizeToAlloc<Expr *>(5 * N));
  return new (Mem) OMPLastprivateClause(N);
}

OMPSharedClause *OMPSharedClause::Create(const ASTContext &C,
                                         SourceLocation StartLoc,
                                         SourceLocation LParenLoc,
                                         SourceLocation EndLoc,
                                         ArrayRef<Expr *> VL) {
  void *Mem = C.Allocate(totalSizeToAlloc<Expr *>(VL.size()));
  OMPSharedClause *Clause =
      new (Mem) OMPSharedClause(StartLoc, LParenLoc, EndLoc, VL.size());
  Clause->setVarRefs(VL);
  return Clause;
}

OMPSharedClause *OMPSharedClause::CreateEmpty(const ASTContext &C, unsigned N) {
  void *Mem = C.Allocate(totalSizeToAlloc<Expr *>(N));
  return new (Mem) OMPSharedClause(N);
}

void OMPLinearClause::setPrivates(ArrayRef<Expr *> PL) {
  assert(PL.size() == varlist_size() &&
         "Number of privates is not the same as the preallocated buffer");
  std::copy(PL.begin(), PL.end(), varlist_end());
}

void OMPLinearClause::setInits(ArrayRef<Expr *> IL) {
  assert(IL.size() == varlist_size() &&
         "Number of inits is not the same as the preallocated buffer");
  std::copy(IL.begin(), IL.end(), getPrivates().end());
}

void OMPLinearClause::setUpdates(ArrayRef<Expr *> UL) {
  assert(UL.size() == varlist_size() &&
         "Number of updates is not the same as the preallocated buffer");
  std::copy(UL.begin(), UL.end(), getInits().end());
}

void OMPLinearClause::setFinals(ArrayRef<Expr *> FL) {
  assert(FL.size() == varlist_size() &&
         "Number of final updates is not the same as the preallocated buffer");
  std::copy(FL.begin(), FL.end(), getUpdates().end());
}

void OMPLinearClause::setUsedExprs(ArrayRef<Expr *> UE) {
  assert(
      UE.size() == varlist_size() + 1 &&
      "Number of used expressions is not the same as the preallocated buffer");
  std::copy(UE.begin(), UE.end(), getFinals().end() + 2);
}

OMPLinearClause *OMPLinearClause::Create(
    const ASTContext &C, SourceLocation StartLoc, SourceLocation LParenLoc,
    OpenMPLinearClauseKind Modifier, SourceLocation ModifierLoc,
    SourceLocation ColonLoc, SourceLocation EndLoc, ArrayRef<Expr *> VL,
    ArrayRef<Expr *> PL, ArrayRef<Expr *> IL, Expr *Step, Expr *CalcStep,
    Stmt *PreInit, Expr *PostUpdate) {
  // Allocate space for 5 lists (Vars, Inits, Updates, Finals), 2 expressions
  // (Step and CalcStep), list of used expression + step.
  void *Mem =
      C.Allocate(totalSizeToAlloc<Expr *>(5 * VL.size() + 2 + VL.size() + 1));
  OMPLinearClause *Clause = new (Mem) OMPLinearClause(
      StartLoc, LParenLoc, Modifier, ModifierLoc, ColonLoc, EndLoc, VL.size());
  Clause->setVarRefs(VL);
  Clause->setPrivates(PL);
  Clause->setInits(IL);
  // Fill update and final expressions with zeroes, they are provided later,
  // after the directive construction.
  std::fill(Clause->getInits().end(), Clause->getInits().end() + VL.size(),
            nullptr);
  std::fill(Clause->getUpdates().end(), Clause->getUpdates().end() + VL.size(),
            nullptr);
  std::fill(Clause->getUsedExprs().begin(), Clause->getUsedExprs().end(),
            nullptr);
  Clause->setStep(Step);
  Clause->setCalcStep(CalcStep);
  Clause->setPreInitStmt(PreInit);
  Clause->setPostUpdateExpr(PostUpdate);
  return Clause;
}

OMPLinearClause *OMPLinearClause::CreateEmpty(const ASTContext &C,
                                              unsigned NumVars) {
  // Allocate space for 5 lists (Vars, Inits, Updates, Finals), 2 expressions
  // (Step and CalcStep), list of used expression + step.
  void *Mem = C.Allocate(totalSizeToAlloc<Expr *>(5 * NumVars + 2 + NumVars  +1));
  return new (Mem) OMPLinearClause(NumVars);
}

OMPClause::child_range OMPLinearClause::used_children() {
  // Range includes only non-nullptr elements.
  return child_range(
      reinterpret_cast<Stmt **>(getUsedExprs().begin()),
      reinterpret_cast<Stmt **>(llvm::find(getUsedExprs(), nullptr)));
}

OMPAlignedClause *
OMPAlignedClause::Create(const ASTContext &C, SourceLocation StartLoc,
                         SourceLocation LParenLoc, SourceLocation ColonLoc,
                         SourceLocation EndLoc, ArrayRef<Expr *> VL, Expr *A) {
  void *Mem = C.Allocate(totalSizeToAlloc<Expr *>(VL.size() + 1));
  OMPAlignedClause *Clause = new (Mem)
      OMPAlignedClause(StartLoc, LParenLoc, ColonLoc, EndLoc, VL.size());
  Clause->setVarRefs(VL);
  Clause->setAlignment(A);
  return Clause;
}

OMPAlignedClause *OMPAlignedClause::CreateEmpty(const ASTContext &C,
                                                unsigned NumVars) {
  void *Mem = C.Allocate(totalSizeToAlloc<Expr *>(NumVars + 1));
  return new (Mem) OMPAlignedClause(NumVars);
}

OMPAlignClause *OMPAlignClause::Create(const ASTContext &C, Expr *A,
                                       SourceLocation StartLoc,
                                       SourceLocation LParenLoc,
                                       SourceLocation EndLoc) {
  return new (C) OMPAlignClause(A, StartLoc, LParenLoc, EndLoc);
}

void OMPCopyinClause::setSourceExprs(ArrayRef<Expr *> SrcExprs) {
  assert(SrcExprs.size() == varlist_size() && "Number of source expressions is "
                                              "not the same as the "
                                              "preallocated buffer");
  std::copy(SrcExprs.begin(), SrcExprs.end(), varlist_end());
}

void OMPCopyinClause::setDestinationExprs(ArrayRef<Expr *> DstExprs) {
  assert(DstExprs.size() == varlist_size() && "Number of destination "
                                              "expressions is not the same as "
                                              "the preallocated buffer");
  std::copy(DstExprs.begin(), DstExprs.end(), getSourceExprs().end());
}

void OMPCopyinClause::setAssignmentOps(ArrayRef<Expr *> AssignmentOps) {
  assert(AssignmentOps.size() == varlist_size() &&
         "Number of assignment expressions is not the same as the preallocated "
         "buffer");
  std::copy(AssignmentOps.begin(), AssignmentOps.end(),
            getDestinationExprs().end());
}

OMPCopyinClause *OMPCopyinClause::Create(
    const ASTContext &C, SourceLocation StartLoc, SourceLocation LParenLoc,
    SourceLocation EndLoc, ArrayRef<Expr *> VL, ArrayRef<Expr *> SrcExprs,
    ArrayRef<Expr *> DstExprs, ArrayRef<Expr *> AssignmentOps) {
  void *Mem = C.Allocate(totalSizeToAlloc<Expr *>(4 * VL.size()));
  OMPCopyinClause *Clause =
      new (Mem) OMPCopyinClause(StartLoc, LParenLoc, EndLoc, VL.size());
  Clause->setVarRefs(VL);
  Clause->setSourceExprs(SrcExprs);
  Clause->setDestinationExprs(DstExprs);
  Clause->setAssignmentOps(AssignmentOps);
  return Clause;
}

OMPCopyinClause *OMPCopyinClause::CreateEmpty(const ASTContext &C, unsigned N) {
  void *Mem = C.Allocate(totalSizeToAlloc<Expr *>(4 * N));
  return new (Mem) OMPCopyinClause(N);
}

void OMPCopyprivateClause::setSourceExprs(ArrayRef<Expr *> SrcExprs) {
  assert(SrcExprs.size() == varlist_size() && "Number of source expressions is "
                                              "not the same as the "
                                              "preallocated buffer");
  std::copy(SrcExprs.begin(), SrcExprs.end(), varlist_end());
}

void OMPCopyprivateClause::setDestinationExprs(ArrayRef<Expr *> DstExprs) {
  assert(DstExprs.size() == varlist_size() && "Number of destination "
                                              "expressions is not the same as "
                                              "the preallocated buffer");
  std::copy(DstExprs.begin(), DstExprs.end(), getSourceExprs().end());
}

void OMPCopyprivateClause::setAssignmentOps(ArrayRef<Expr *> AssignmentOps) {
  assert(AssignmentOps.size() == varlist_size() &&
         "Number of assignment expressions is not the same as the preallocated "
         "buffer");
  std::copy(AssignmentOps.begin(), AssignmentOps.end(),
            getDestinationExprs().end());
}

OMPCopyprivateClause *OMPCopyprivateClause::Create(
    const ASTContext &C, SourceLocation StartLoc, SourceLocation LParenLoc,
    SourceLocation EndLoc, ArrayRef<Expr *> VL, ArrayRef<Expr *> SrcExprs,
    ArrayRef<Expr *> DstExprs, ArrayRef<Expr *> AssignmentOps) {
  void *Mem = C.Allocate(totalSizeToAlloc<Expr *>(4 * VL.size()));
  OMPCopyprivateClause *Clause =
      new (Mem) OMPCopyprivateClause(StartLoc, LParenLoc, EndLoc, VL.size());
  Clause->setVarRefs(VL);
  Clause->setSourceExprs(SrcExprs);
  Clause->setDestinationExprs(DstExprs);
  Clause->setAssignmentOps(AssignmentOps);
  return Clause;
}

OMPCopyprivateClause *OMPCopyprivateClause::CreateEmpty(const ASTContext &C,
                                                        unsigned N) {
  void *Mem = C.Allocate(totalSizeToAlloc<Expr *>(4 * N));
  return new (Mem) OMPCopyprivateClause(N);
}

void OMPReductionClause::setPrivates(ArrayRef<Expr *> Privates) {
  assert(Privates.size() == varlist_size() &&
         "Number of private copies is not the same as the preallocated buffer");
  std::copy(Privates.begin(), Privates.end(), varlist_end());
}

void OMPReductionClause::setLHSExprs(ArrayRef<Expr *> LHSExprs) {
  assert(
      LHSExprs.size() == varlist_size() &&
      "Number of LHS expressions is not the same as the preallocated buffer");
  std::copy(LHSExprs.begin(), LHSExprs.end(), getPrivates().end());
}

void OMPReductionClause::setRHSExprs(ArrayRef<Expr *> RHSExprs) {
  assert(
      RHSExprs.size() == varlist_size() &&
      "Number of RHS expressions is not the same as the preallocated buffer");
  std::copy(RHSExprs.begin(), RHSExprs.end(), getLHSExprs().end());
}

void OMPReductionClause::setReductionOps(ArrayRef<Expr *> ReductionOps) {
  assert(ReductionOps.size() == varlist_size() && "Number of reduction "
                                                  "expressions is not the same "
                                                  "as the preallocated buffer");
  std::copy(ReductionOps.begin(), ReductionOps.end(), getRHSExprs().end());
}

void OMPReductionClause::setInscanCopyOps(ArrayRef<Expr *> Ops) {
  assert(Modifier == OMPC_REDUCTION_inscan && "Expected inscan reduction.");
  assert(Ops.size() == varlist_size() && "Number of copy "
                                         "expressions is not the same "
                                         "as the preallocated buffer");
  llvm::copy(Ops, getReductionOps().end());
}

void OMPReductionClause::setInscanCopyArrayTemps(
    ArrayRef<Expr *> CopyArrayTemps) {
  assert(Modifier == OMPC_REDUCTION_inscan && "Expected inscan reduction.");
  assert(CopyArrayTemps.size() == varlist_size() &&
         "Number of copy temp expressions is not the same as the preallocated "
         "buffer");
  llvm::copy(CopyArrayTemps, getInscanCopyOps().end());
}

void OMPReductionClause::setInscanCopyArrayElems(
    ArrayRef<Expr *> CopyArrayElems) {
  assert(Modifier == OMPC_REDUCTION_inscan && "Expected inscan reduction.");
  assert(CopyArrayElems.size() == varlist_size() &&
         "Number of copy temp expressions is not the same as the preallocated "
         "buffer");
  llvm::copy(CopyArrayElems, getInscanCopyArrayTemps().end());
}

OMPReductionClause *OMPReductionClause::Create(
    const ASTContext &C, SourceLocation StartLoc, SourceLocation LParenLoc,
    SourceLocation ModifierLoc, SourceLocation EndLoc, SourceLocation ColonLoc,
    OpenMPReductionClauseModifier Modifier, ArrayRef<Expr *> VL,
    NestedNameSpecifierLoc QualifierLoc, const DeclarationNameInfo &NameInfo,
    ArrayRef<Expr *> Privates, ArrayRef<Expr *> LHSExprs,
    ArrayRef<Expr *> RHSExprs, ArrayRef<Expr *> ReductionOps,
    ArrayRef<Expr *> CopyOps, ArrayRef<Expr *> CopyArrayTemps,
    ArrayRef<Expr *> CopyArrayElems, Stmt *PreInit, Expr *PostUpdate) {
  void *Mem = C.Allocate(totalSizeToAlloc<Expr *>(
      (Modifier == OMPC_REDUCTION_inscan ? 8 : 5) * VL.size()));
  auto *Clause = new (Mem)
      OMPReductionClause(StartLoc, LParenLoc, ModifierLoc, EndLoc, ColonLoc,
                         Modifier, VL.size(), QualifierLoc, NameInfo);
  Clause->setVarRefs(VL);
  Clause->setPrivates(Privates);
  Clause->setLHSExprs(LHSExprs);
  Clause->setRHSExprs(RHSExprs);
  Clause->setReductionOps(ReductionOps);
  Clause->setPreInitStmt(PreInit);
  Clause->setPostUpdateExpr(PostUpdate);
  if (Modifier == OMPC_REDUCTION_inscan) {
    Clause->setInscanCopyOps(CopyOps);
    Clause->setInscanCopyArrayTemps(CopyArrayTemps);
    Clause->setInscanCopyArrayElems(CopyArrayElems);
  } else {
    assert(CopyOps.empty() &&
           "copy operations are expected in inscan reductions only.");
    assert(CopyArrayTemps.empty() &&
           "copy array temps are expected in inscan reductions only.");
    assert(CopyArrayElems.empty() &&
           "copy array temps are expected in inscan reductions only.");
  }
  return Clause;
}

OMPReductionClause *
OMPReductionClause::CreateEmpty(const ASTContext &C, unsigned N,
                                OpenMPReductionClauseModifier Modifier) {
  void *Mem = C.Allocate(totalSizeToAlloc<Expr *>(
      (Modifier == OMPC_REDUCTION_inscan ? 8 : 5) * N));
  auto *Clause = new (Mem) OMPReductionClause(N);
  Clause->setModifier(Modifier);
  return Clause;
}

void OMPTaskReductionClause::setPrivates(ArrayRef<Expr *> Privates) {
  assert(Privates.size() == varlist_size() &&
         "Number of private copies is not the same as the preallocated buffer");
  std::copy(Privates.begin(), Privates.end(), varlist_end());
}

void OMPTaskReductionClause::setLHSExprs(ArrayRef<Expr *> LHSExprs) {
  assert(
      LHSExprs.size() == varlist_size() &&
      "Number of LHS expressions is not the same as the preallocated buffer");
  std::copy(LHSExprs.begin(), LHSExprs.end(), getPrivates().end());
}

void OMPTaskReductionClause::setRHSExprs(ArrayRef<Expr *> RHSExprs) {
  assert(
      RHSExprs.size() == varlist_size() &&
      "Number of RHS expressions is not the same as the preallocated buffer");
  std::copy(RHSExprs.begin(), RHSExprs.end(), getLHSExprs().end());
}

void OMPTaskReductionClause::setReductionOps(ArrayRef<Expr *> ReductionOps) {
  assert(ReductionOps.size() == varlist_size() && "Number of task reduction "
                                                  "expressions is not the same "
                                                  "as the preallocated buffer");
  std::copy(ReductionOps.begin(), ReductionOps.end(), getRHSExprs().end());
}

OMPTaskReductionClause *OMPTaskReductionClause::Create(
    const ASTContext &C, SourceLocation StartLoc, SourceLocation LParenLoc,
    SourceLocation EndLoc, SourceLocation ColonLoc, ArrayRef<Expr *> VL,
    NestedNameSpecifierLoc QualifierLoc, const DeclarationNameInfo &NameInfo,
    ArrayRef<Expr *> Privates, ArrayRef<Expr *> LHSExprs,
    ArrayRef<Expr *> RHSExprs, ArrayRef<Expr *> ReductionOps, Stmt *PreInit,
    Expr *PostUpdate) {
  void *Mem = C.Allocate(totalSizeToAlloc<Expr *>(5 * VL.size()));
  OMPTaskReductionClause *Clause = new (Mem) OMPTaskReductionClause(
      StartLoc, LParenLoc, EndLoc, ColonLoc, VL.size(), QualifierLoc, NameInfo);
  Clause->setVarRefs(VL);
  Clause->setPrivates(Privates);
  Clause->setLHSExprs(LHSExprs);
  Clause->setRHSExprs(RHSExprs);
  Clause->setReductionOps(ReductionOps);
  Clause->setPreInitStmt(PreInit);
  Clause->setPostUpdateExpr(PostUpdate);
  return Clause;
}

OMPTaskReductionClause *OMPTaskReductionClause::CreateEmpty(const ASTContext &C,
                                                            unsigned N) {
  void *Mem = C.Allocate(totalSizeToAlloc<Expr *>(5 * N));
  return new (Mem) OMPTaskReductionClause(N);
}

void OMPInReductionClause::setPrivates(ArrayRef<Expr *> Privates) {
  assert(Privates.size() == varlist_size() &&
         "Number of private copies is not the same as the preallocated buffer");
  std::copy(Privates.begin(), Privates.end(), varlist_end());
}

void OMPInReductionClause::setLHSExprs(ArrayRef<Expr *> LHSExprs) {
  assert(
      LHSExprs.size() == varlist_size() &&
      "Number of LHS expressions is not the same as the preallocated buffer");
  std::copy(LHSExprs.begin(), LHSExprs.end(), getPrivates().end());
}

void OMPInReductionClause::setRHSExprs(ArrayRef<Expr *> RHSExprs) {
  assert(
      RHSExprs.size() == varlist_size() &&
      "Number of RHS expressions is not the same as the preallocated buffer");
  std::copy(RHSExprs.begin(), RHSExprs.end(), getLHSExprs().end());
}

void OMPInReductionClause::setReductionOps(ArrayRef<Expr *> ReductionOps) {
  assert(ReductionOps.size() == varlist_size() && "Number of in reduction "
                                                  "expressions is not the same "
                                                  "as the preallocated buffer");
  std::copy(ReductionOps.begin(), ReductionOps.end(), getRHSExprs().end());
}

void OMPInReductionClause::setTaskgroupDescriptors(
    ArrayRef<Expr *> TaskgroupDescriptors) {
  assert(TaskgroupDescriptors.size() == varlist_size() &&
         "Number of in reduction descriptors is not the same as the "
         "preallocated buffer");
  std::copy(TaskgroupDescriptors.begin(), TaskgroupDescriptors.end(),
            getReductionOps().end());
}

OMPInReductionClause *OMPInReductionClause::Create(
    const ASTContext &C, SourceLocation StartLoc, SourceLocation LParenLoc,
    SourceLocation EndLoc, SourceLocation ColonLoc, ArrayRef<Expr *> VL,
    NestedNameSpecifierLoc QualifierLoc, const DeclarationNameInfo &NameInfo,
    ArrayRef<Expr *> Privates, ArrayRef<Expr *> LHSExprs,
    ArrayRef<Expr *> RHSExprs, ArrayRef<Expr *> ReductionOps,
    ArrayRef<Expr *> TaskgroupDescriptors, Stmt *PreInit, Expr *PostUpdate) {
  void *Mem = C.Allocate(totalSizeToAlloc<Expr *>(6 * VL.size()));
  OMPInReductionClause *Clause = new (Mem) OMPInReductionClause(
      StartLoc, LParenLoc, EndLoc, ColonLoc, VL.size(), QualifierLoc, NameInfo);
  Clause->setVarRefs(VL);
  Clause->setPrivates(Privates);
  Clause->setLHSExprs(LHSExprs);
  Clause->setRHSExprs(RHSExprs);
  Clause->setReductionOps(ReductionOps);
  Clause->setTaskgroupDescriptors(TaskgroupDescriptors);
  Clause->setPreInitStmt(PreInit);
  Clause->setPostUpdateExpr(PostUpdate);
  return Clause;
}

OMPInReductionClause *OMPInReductionClause::CreateEmpty(const ASTContext &C,
                                                        unsigned N) {
  void *Mem = C.Allocate(totalSizeToAlloc<Expr *>(6 * N));
  return new (Mem) OMPInReductionClause(N);
}

OMPSizesClause *OMPSizesClause::Create(const ASTContext &C,
                                       SourceLocation StartLoc,
                                       SourceLocation LParenLoc,
                                       SourceLocation EndLoc,
                                       ArrayRef<Expr *> Sizes) {
  OMPSizesClause *Clause = CreateEmpty(C, Sizes.size());
  Clause->setLocStart(StartLoc);
  Clause->setLParenLoc(LParenLoc);
  Clause->setLocEnd(EndLoc);
  Clause->setSizesRefs(Sizes);
  return Clause;
}

OMPSizesClause *OMPSizesClause::CreateEmpty(const ASTContext &C,
                                            unsigned NumSizes) {
  void *Mem = C.Allocate(totalSizeToAlloc<Expr *>(NumSizes));
  return new (Mem) OMPSizesClause(NumSizes);
}

<<<<<<< HEAD
=======
OMPFullClause *OMPFullClause::Create(const ASTContext &C,
                                     SourceLocation StartLoc,
                                     SourceLocation EndLoc) {
  OMPFullClause *Clause = CreateEmpty(C);
  Clause->setLocStart(StartLoc);
  Clause->setLocEnd(EndLoc);
  return Clause;
}

OMPFullClause *OMPFullClause::CreateEmpty(const ASTContext &C) {
  return new (C) OMPFullClause();
}

OMPPartialClause *OMPPartialClause::Create(const ASTContext &C,
                                           SourceLocation StartLoc,
                                           SourceLocation LParenLoc,
                                           SourceLocation EndLoc,
                                           Expr *Factor) {
  OMPPartialClause *Clause = CreateEmpty(C);
  Clause->setLocStart(StartLoc);
  Clause->setLParenLoc(LParenLoc);
  Clause->setLocEnd(EndLoc);
  Clause->setFactor(Factor);
  return Clause;
}

OMPPartialClause *OMPPartialClause::CreateEmpty(const ASTContext &C) {
  return new (C) OMPPartialClause();
}

>>>>>>> 2ab1d525
OMPAllocateClause *
OMPAllocateClause::Create(const ASTContext &C, SourceLocation StartLoc,
                          SourceLocation LParenLoc, Expr *Allocator,
                          SourceLocation ColonLoc, SourceLocation EndLoc,
                          ArrayRef<Expr *> VL) {
  // Allocate space for private variables and initializer expressions.
  void *Mem = C.Allocate(totalSizeToAlloc<Expr *>(VL.size()));
  auto *Clause = new (Mem) OMPAllocateClause(StartLoc, LParenLoc, Allocator,
                                             ColonLoc, EndLoc, VL.size());
  Clause->setVarRefs(VL);
  return Clause;
}

OMPAllocateClause *OMPAllocateClause::CreateEmpty(const ASTContext &C,
                                                  unsigned N) {
  void *Mem = C.Allocate(totalSizeToAlloc<Expr *>(N));
  return new (Mem) OMPAllocateClause(N);
}

OMPFlushClause *OMPFlushClause::Create(const ASTContext &C,
                                       SourceLocation StartLoc,
                                       SourceLocation LParenLoc,
                                       SourceLocation EndLoc,
                                       ArrayRef<Expr *> VL) {
  void *Mem = C.Allocate(totalSizeToAlloc<Expr *>(VL.size() + 1));
  OMPFlushClause *Clause =
      new (Mem) OMPFlushClause(StartLoc, LParenLoc, EndLoc, VL.size());
  Clause->setVarRefs(VL);
  return Clause;
}

OMPFlushClause *OMPFlushClause::CreateEmpty(const ASTContext &C, unsigned N) {
  void *Mem = C.Allocate(totalSizeToAlloc<Expr *>(N));
  return new (Mem) OMPFlushClause(N);
}

OMPDepobjClause *OMPDepobjClause::Create(const ASTContext &C,
                                         SourceLocation StartLoc,
                                         SourceLocation LParenLoc,
                                         SourceLocation RParenLoc,
                                         Expr *Depobj) {
  auto *Clause = new (C) OMPDepobjClause(StartLoc, LParenLoc, RParenLoc);
  Clause->setDepobj(Depobj);
  return Clause;
}

OMPDepobjClause *OMPDepobjClause::CreateEmpty(const ASTContext &C) {
  return new (C) OMPDepobjClause();
}

OMPDependClause *
OMPDependClause::Create(const ASTContext &C, SourceLocation StartLoc,
                        SourceLocation LParenLoc, SourceLocation EndLoc,
                        Expr *DepModifier, OpenMPDependClauseKind DepKind,
                        SourceLocation DepLoc, SourceLocation ColonLoc,
                        ArrayRef<Expr *> VL, unsigned NumLoops) {
  void *Mem = C.Allocate(
      totalSizeToAlloc<Expr *>(VL.size() + /*depend-modifier*/ 1 + NumLoops),
      alignof(OMPDependClause));
  OMPDependClause *Clause = new (Mem)
      OMPDependClause(StartLoc, LParenLoc, EndLoc, VL.size(), NumLoops);
  Clause->setVarRefs(VL);
  Clause->setDependencyKind(DepKind);
  Clause->setDependencyLoc(DepLoc);
  Clause->setColonLoc(ColonLoc);
  Clause->setModifier(DepModifier);
  for (unsigned I = 0 ; I < NumLoops; ++I)
    Clause->setLoopData(I, nullptr);
  return Clause;
}

OMPDependClause *OMPDependClause::CreateEmpty(const ASTContext &C, unsigned N,
                                              unsigned NumLoops) {
  void *Mem =
      C.Allocate(totalSizeToAlloc<Expr *>(N + /*depend-modifier*/ 1 + NumLoops),
                 alignof(OMPDependClause));
  return new (Mem) OMPDependClause(N, NumLoops);
}

void OMPDependClause::setLoopData(unsigned NumLoop, Expr *Cnt) {
  assert((getDependencyKind() == OMPC_DEPEND_sink ||
          getDependencyKind() == OMPC_DEPEND_source) &&
         NumLoop < NumLoops &&
         "Expected sink or source depend + loop index must be less number of "
         "loops.");
  auto *It = std::next(getVarRefs().end(), NumLoop + 1);
  *It = Cnt;
}

Expr *OMPDependClause::getLoopData(unsigned NumLoop) {
  assert((getDependencyKind() == OMPC_DEPEND_sink ||
          getDependencyKind() == OMPC_DEPEND_source) &&
         NumLoop < NumLoops &&
         "Expected sink or source depend + loop index must be less number of "
         "loops.");
  auto *It = std::next(getVarRefs().end(), NumLoop + 1);
  return *It;
}

const Expr *OMPDependClause::getLoopData(unsigned NumLoop) const {
  assert((getDependencyKind() == OMPC_DEPEND_sink ||
          getDependencyKind() == OMPC_DEPEND_source) &&
         NumLoop < NumLoops &&
         "Expected sink or source depend + loop index must be less number of "
         "loops.");
  const auto *It = std::next(getVarRefs().end(), NumLoop + 1);
  return *It;
}

void OMPDependClause::setModifier(Expr *DepModifier) {
  *getVarRefs().end() = DepModifier;
}
Expr *OMPDependClause::getModifier() { return *getVarRefs().end(); }

unsigned OMPClauseMappableExprCommon::getComponentsTotalNumber(
    MappableExprComponentListsRef ComponentLists) {
  unsigned TotalNum = 0u;
  for (auto &C : ComponentLists)
    TotalNum += C.size();
  return TotalNum;
}

unsigned OMPClauseMappableExprCommon::getUniqueDeclarationsTotalNumber(
    ArrayRef<const ValueDecl *> Declarations) {
  unsigned TotalNum = 0u;
  llvm::SmallPtrSet<const ValueDecl *, 8> Cache;
  for (const ValueDecl *D : Declarations) {
    const ValueDecl *VD = D ? cast<ValueDecl>(D->getCanonicalDecl()) : nullptr;
    if (Cache.count(VD))
      continue;
    ++TotalNum;
    Cache.insert(VD);
  }
  return TotalNum;
}

OMPMapClause *OMPMapClause::Create(
    const ASTContext &C, const OMPVarListLocTy &Locs, ArrayRef<Expr *> Vars,
    ArrayRef<ValueDecl *> Declarations,
    MappableExprComponentListsRef ComponentLists, ArrayRef<Expr *> UDMapperRefs,
    ArrayRef<OpenMPMapModifierKind> MapModifiers,
    ArrayRef<SourceLocation> MapModifiersLoc,
    NestedNameSpecifierLoc UDMQualifierLoc, DeclarationNameInfo MapperId,
    OpenMPMapClauseKind Type, bool TypeIsImplicit, SourceLocation TypeLoc) {
  OMPMappableExprListSizeTy Sizes;
  Sizes.NumVars = Vars.size();
  Sizes.NumUniqueDeclarations = getUniqueDeclarationsTotalNumber(Declarations);
  Sizes.NumComponentLists = ComponentLists.size();
  Sizes.NumComponents = getComponentsTotalNumber(ComponentLists);

  // We need to allocate:
  // 2 x NumVars x Expr* - we have an original list expression and an associated
  // user-defined mapper for each clause list entry.
  // NumUniqueDeclarations x ValueDecl* - unique base declarations associated
  // with each component list.
  // (NumUniqueDeclarations + NumComponentLists) x unsigned - we specify the
  // number of lists for each unique declaration and the size of each component
  // list.
  // NumComponents x MappableComponent - the total of all the components in all
  // the lists.
  void *Mem = C.Allocate(
      totalSizeToAlloc<Expr *, ValueDecl *, unsigned,
                       OMPClauseMappableExprCommon::MappableComponent>(
          2 * Sizes.NumVars, Sizes.NumUniqueDeclarations,
          Sizes.NumUniqueDeclarations + Sizes.NumComponentLists,
          Sizes.NumComponents));
  OMPMapClause *Clause = new (Mem)
      OMPMapClause(MapModifiers, MapModifiersLoc, UDMQualifierLoc, MapperId,
                   Type, TypeIsImplicit, TypeLoc, Locs, Sizes);

  Clause->setVarRefs(Vars);
  Clause->setUDMapperRefs(UDMapperRefs);
  Clause->setClauseInfo(Declarations, ComponentLists);
  Clause->setMapType(Type);
  Clause->setMapLoc(TypeLoc);
  return Clause;
}

OMPMapClause *
OMPMapClause::CreateEmpty(const ASTContext &C,
                          const OMPMappableExprListSizeTy &Sizes) {
  void *Mem = C.Allocate(
      totalSizeToAlloc<Expr *, ValueDecl *, unsigned,
                       OMPClauseMappableExprCommon::MappableComponent>(
          2 * Sizes.NumVars, Sizes.NumUniqueDeclarations,
          Sizes.NumUniqueDeclarations + Sizes.NumComponentLists,
          Sizes.NumComponents));
  return new (Mem) OMPMapClause(Sizes);
}

OMPToClause *OMPToClause::Create(
    const ASTContext &C, const OMPVarListLocTy &Locs, ArrayRef<Expr *> Vars,
    ArrayRef<ValueDecl *> Declarations,
    MappableExprComponentListsRef ComponentLists, ArrayRef<Expr *> UDMapperRefs,
    ArrayRef<OpenMPMotionModifierKind> MotionModifiers,
    ArrayRef<SourceLocation> MotionModifiersLoc,
    NestedNameSpecifierLoc UDMQualifierLoc, DeclarationNameInfo MapperId) {
  OMPMappableExprListSizeTy Sizes;
  Sizes.NumVars = Vars.size();
  Sizes.NumUniqueDeclarations = getUniqueDeclarationsTotalNumber(Declarations);
  Sizes.NumComponentLists = ComponentLists.size();
  Sizes.NumComponents = getComponentsTotalNumber(ComponentLists);

  // We need to allocate:
  // 2 x NumVars x Expr* - we have an original list expression and an associated
  // user-defined mapper for each clause list entry.
  // NumUniqueDeclarations x ValueDecl* - unique base declarations associated
  // with each component list.
  // (NumUniqueDeclarations + NumComponentLists) x unsigned - we specify the
  // number of lists for each unique declaration and the size of each component
  // list.
  // NumComponents x MappableComponent - the total of all the components in all
  // the lists.
  void *Mem = C.Allocate(
      totalSizeToAlloc<Expr *, ValueDecl *, unsigned,
                       OMPClauseMappableExprCommon::MappableComponent>(
          2 * Sizes.NumVars, Sizes.NumUniqueDeclarations,
          Sizes.NumUniqueDeclarations + Sizes.NumComponentLists,
          Sizes.NumComponents));

  auto *Clause = new (Mem) OMPToClause(MotionModifiers, MotionModifiersLoc,
                                       UDMQualifierLoc, MapperId, Locs, Sizes);

  Clause->setVarRefs(Vars);
  Clause->setUDMapperRefs(UDMapperRefs);
  Clause->setClauseInfo(Declarations, ComponentLists);
  return Clause;
}

OMPToClause *OMPToClause::CreateEmpty(const ASTContext &C,
                                      const OMPMappableExprListSizeTy &Sizes) {
  void *Mem = C.Allocate(
      totalSizeToAlloc<Expr *, ValueDecl *, unsigned,
                       OMPClauseMappableExprCommon::MappableComponent>(
          2 * Sizes.NumVars, Sizes.NumUniqueDeclarations,
          Sizes.NumUniqueDeclarations + Sizes.NumComponentLists,
          Sizes.NumComponents));
  return new (Mem) OMPToClause(Sizes);
}

OMPFromClause *OMPFromClause::Create(
    const ASTContext &C, const OMPVarListLocTy &Locs, ArrayRef<Expr *> Vars,
    ArrayRef<ValueDecl *> Declarations,
    MappableExprComponentListsRef ComponentLists, ArrayRef<Expr *> UDMapperRefs,
    ArrayRef<OpenMPMotionModifierKind> MotionModifiers,
    ArrayRef<SourceLocation> MotionModifiersLoc,
    NestedNameSpecifierLoc UDMQualifierLoc, DeclarationNameInfo MapperId) {
  OMPMappableExprListSizeTy Sizes;
  Sizes.NumVars = Vars.size();
  Sizes.NumUniqueDeclarations = getUniqueDeclarationsTotalNumber(Declarations);
  Sizes.NumComponentLists = ComponentLists.size();
  Sizes.NumComponents = getComponentsTotalNumber(ComponentLists);

  // We need to allocate:
  // 2 x NumVars x Expr* - we have an original list expression and an associated
  // user-defined mapper for each clause list entry.
  // NumUniqueDeclarations x ValueDecl* - unique base declarations associated
  // with each component list.
  // (NumUniqueDeclarations + NumComponentLists) x unsigned - we specify the
  // number of lists for each unique declaration and the size of each component
  // list.
  // NumComponents x MappableComponent - the total of all the components in all
  // the lists.
  void *Mem = C.Allocate(
      totalSizeToAlloc<Expr *, ValueDecl *, unsigned,
                       OMPClauseMappableExprCommon::MappableComponent>(
          2 * Sizes.NumVars, Sizes.NumUniqueDeclarations,
          Sizes.NumUniqueDeclarations + Sizes.NumComponentLists,
          Sizes.NumComponents));

  auto *Clause =
      new (Mem) OMPFromClause(MotionModifiers, MotionModifiersLoc,
                              UDMQualifierLoc, MapperId, Locs, Sizes);

  Clause->setVarRefs(Vars);
  Clause->setUDMapperRefs(UDMapperRefs);
  Clause->setClauseInfo(Declarations, ComponentLists);
  return Clause;
}

OMPFromClause *
OMPFromClause::CreateEmpty(const ASTContext &C,
                           const OMPMappableExprListSizeTy &Sizes) {
  void *Mem = C.Allocate(
      totalSizeToAlloc<Expr *, ValueDecl *, unsigned,
                       OMPClauseMappableExprCommon::MappableComponent>(
          2 * Sizes.NumVars, Sizes.NumUniqueDeclarations,
          Sizes.NumUniqueDeclarations + Sizes.NumComponentLists,
          Sizes.NumComponents));
  return new (Mem) OMPFromClause(Sizes);
}

void OMPUseDevicePtrClause::setPrivateCopies(ArrayRef<Expr *> VL) {
  assert(VL.size() == varlist_size() &&
         "Number of private copies is not the same as the preallocated buffer");
  std::copy(VL.begin(), VL.end(), varlist_end());
}

void OMPUseDevicePtrClause::setInits(ArrayRef<Expr *> VL) {
  assert(VL.size() == varlist_size() &&
         "Number of inits is not the same as the preallocated buffer");
  std::copy(VL.begin(), VL.end(), getPrivateCopies().end());
}

OMPUseDevicePtrClause *OMPUseDevicePtrClause::Create(
    const ASTContext &C, const OMPVarListLocTy &Locs, ArrayRef<Expr *> Vars,
    ArrayRef<Expr *> PrivateVars, ArrayRef<Expr *> Inits,
    ArrayRef<ValueDecl *> Declarations,
    MappableExprComponentListsRef ComponentLists) {
  OMPMappableExprListSizeTy Sizes;
  Sizes.NumVars = Vars.size();
  Sizes.NumUniqueDeclarations = getUniqueDeclarationsTotalNumber(Declarations);
  Sizes.NumComponentLists = ComponentLists.size();
  Sizes.NumComponents = getComponentsTotalNumber(ComponentLists);

  // We need to allocate:
  // NumVars x Expr* - we have an original list expression for each clause
  // list entry.
  // NumUniqueDeclarations x ValueDecl* - unique base declarations associated
  // with each component list.
  // (NumUniqueDeclarations + NumComponentLists) x unsigned - we specify the
  // number of lists for each unique declaration and the size of each component
  // list.
  // NumComponents x MappableComponent - the total of all the components in all
  // the lists.
  void *Mem = C.Allocate(
      totalSizeToAlloc<Expr *, ValueDecl *, unsigned,
                       OMPClauseMappableExprCommon::MappableComponent>(
          3 * Sizes.NumVars, Sizes.NumUniqueDeclarations,
          Sizes.NumUniqueDeclarations + Sizes.NumComponentLists,
          Sizes.NumComponents));

  OMPUseDevicePtrClause *Clause = new (Mem) OMPUseDevicePtrClause(Locs, Sizes);

  Clause->setVarRefs(Vars);
  Clause->setPrivateCopies(PrivateVars);
  Clause->setInits(Inits);
  Clause->setClauseInfo(Declarations, ComponentLists);
  return Clause;
}

OMPUseDevicePtrClause *
OMPUseDevicePtrClause::CreateEmpty(const ASTContext &C,
                                   const OMPMappableExprListSizeTy &Sizes) {
  void *Mem = C.Allocate(
      totalSizeToAlloc<Expr *, ValueDecl *, unsigned,
                       OMPClauseMappableExprCommon::MappableComponent>(
          3 * Sizes.NumVars, Sizes.NumUniqueDeclarations,
          Sizes.NumUniqueDeclarations + Sizes.NumComponentLists,
          Sizes.NumComponents));
  return new (Mem) OMPUseDevicePtrClause(Sizes);
}

OMPUseDeviceAddrClause *
OMPUseDeviceAddrClause::Create(const ASTContext &C, const OMPVarListLocTy &Locs,
                               ArrayRef<Expr *> Vars,
                               ArrayRef<ValueDecl *> Declarations,
                               MappableExprComponentListsRef ComponentLists) {
  OMPMappableExprListSizeTy Sizes;
  Sizes.NumVars = Vars.size();
  Sizes.NumUniqueDeclarations = getUniqueDeclarationsTotalNumber(Declarations);
  Sizes.NumComponentLists = ComponentLists.size();
  Sizes.NumComponents = getComponentsTotalNumber(ComponentLists);

  // We need to allocate:
  // 3 x NumVars x Expr* - we have an original list expression for each clause
  // list entry and an equal number of private copies and inits.
  // NumUniqueDeclarations x ValueDecl* - unique base declarations associated
  // with each component list.
  // (NumUniqueDeclarations + NumComponentLists) x unsigned - we specify the
  // number of lists for each unique declaration and the size of each component
  // list.
  // NumComponents x MappableComponent - the total of all the components in all
  // the lists.
  void *Mem = C.Allocate(
      totalSizeToAlloc<Expr *, ValueDecl *, unsigned,
                       OMPClauseMappableExprCommon::MappableComponent>(
          Sizes.NumVars, Sizes.NumUniqueDeclarations,
          Sizes.NumUniqueDeclarations + Sizes.NumComponentLists,
          Sizes.NumComponents));

  auto *Clause = new (Mem) OMPUseDeviceAddrClause(Locs, Sizes);

  Clause->setVarRefs(Vars);
  Clause->setClauseInfo(Declarations, ComponentLists);
  return Clause;
}

OMPUseDeviceAddrClause *
OMPUseDeviceAddrClause::CreateEmpty(const ASTContext &C,
                                    const OMPMappableExprListSizeTy &Sizes) {
  void *Mem = C.Allocate(
      totalSizeToAlloc<Expr *, ValueDecl *, unsigned,
                       OMPClauseMappableExprCommon::MappableComponent>(
          Sizes.NumVars, Sizes.NumUniqueDeclarations,
          Sizes.NumUniqueDeclarations + Sizes.NumComponentLists,
          Sizes.NumComponents));
  return new (Mem) OMPUseDeviceAddrClause(Sizes);
}

OMPIsDevicePtrClause *
OMPIsDevicePtrClause::Create(const ASTContext &C, const OMPVarListLocTy &Locs,
                             ArrayRef<Expr *> Vars,
                             ArrayRef<ValueDecl *> Declarations,
                             MappableExprComponentListsRef ComponentLists) {
  OMPMappableExprListSizeTy Sizes;
  Sizes.NumVars = Vars.size();
  Sizes.NumUniqueDeclarations = getUniqueDeclarationsTotalNumber(Declarations);
  Sizes.NumComponentLists = ComponentLists.size();
  Sizes.NumComponents = getComponentsTotalNumber(ComponentLists);

  // We need to allocate:
  // NumVars x Expr* - we have an original list expression for each clause list
  // entry.
  // NumUniqueDeclarations x ValueDecl* - unique base declarations associated
  // with each component list.
  // (NumUniqueDeclarations + NumComponentLists) x unsigned - we specify the
  // number of lists for each unique declaration and the size of each component
  // list.
  // NumComponents x MappableComponent - the total of all the components in all
  // the lists.
  void *Mem = C.Allocate(
      totalSizeToAlloc<Expr *, ValueDecl *, unsigned,
                       OMPClauseMappableExprCommon::MappableComponent>(
          Sizes.NumVars, Sizes.NumUniqueDeclarations,
          Sizes.NumUniqueDeclarations + Sizes.NumComponentLists,
          Sizes.NumComponents));

  OMPIsDevicePtrClause *Clause = new (Mem) OMPIsDevicePtrClause(Locs, Sizes);

  Clause->setVarRefs(Vars);
  Clause->setClauseInfo(Declarations, ComponentLists);
  return Clause;
}

OMPIsDevicePtrClause *
OMPIsDevicePtrClause::CreateEmpty(const ASTContext &C,
                                  const OMPMappableExprListSizeTy &Sizes) {
  void *Mem = C.Allocate(
      totalSizeToAlloc<Expr *, ValueDecl *, unsigned,
                       OMPClauseMappableExprCommon::MappableComponent>(
          Sizes.NumVars, Sizes.NumUniqueDeclarations,
          Sizes.NumUniqueDeclarations + Sizes.NumComponentLists,
          Sizes.NumComponents));
  return new (Mem) OMPIsDevicePtrClause(Sizes);
}

OMPNontemporalClause *OMPNontemporalClause::Create(const ASTContext &C,
                                                   SourceLocation StartLoc,
                                                   SourceLocation LParenLoc,
                                                   SourceLocation EndLoc,
                                                   ArrayRef<Expr *> VL) {
  // Allocate space for nontemporal variables + private references.
  void *Mem = C.Allocate(totalSizeToAlloc<Expr *>(2 * VL.size()));
  auto *Clause =
      new (Mem) OMPNontemporalClause(StartLoc, LParenLoc, EndLoc, VL.size());
  Clause->setVarRefs(VL);
  return Clause;
}

OMPNontemporalClause *OMPNontemporalClause::CreateEmpty(const ASTContext &C,
                                                        unsigned N) {
  void *Mem = C.Allocate(totalSizeToAlloc<Expr *>(2 * N));
  return new (Mem) OMPNontemporalClause(N);
}

void OMPNontemporalClause::setPrivateRefs(ArrayRef<Expr *> VL) {
  assert(VL.size() == varlist_size() && "Number of private references is not "
                                        "the same as the preallocated buffer");
  std::copy(VL.begin(), VL.end(), varlist_end());
}

OMPInclusiveClause *OMPInclusiveClause::Create(const ASTContext &C,
                                               SourceLocation StartLoc,
                                               SourceLocation LParenLoc,
                                               SourceLocation EndLoc,
                                               ArrayRef<Expr *> VL) {
  void *Mem = C.Allocate(totalSizeToAlloc<Expr *>(VL.size()));
  auto *Clause =
      new (Mem) OMPInclusiveClause(StartLoc, LParenLoc, EndLoc, VL.size());
  Clause->setVarRefs(VL);
  return Clause;
}

OMPInclusiveClause *OMPInclusiveClause::CreateEmpty(const ASTContext &C,
                                                    unsigned N) {
  void *Mem = C.Allocate(totalSizeToAlloc<Expr *>(N));
  return new (Mem) OMPInclusiveClause(N);
}

OMPExclusiveClause *OMPExclusiveClause::Create(const ASTContext &C,
                                               SourceLocation StartLoc,
                                               SourceLocation LParenLoc,
                                               SourceLocation EndLoc,
                                               ArrayRef<Expr *> VL) {
  void *Mem = C.Allocate(totalSizeToAlloc<Expr *>(VL.size()));
  auto *Clause =
      new (Mem) OMPExclusiveClause(StartLoc, LParenLoc, EndLoc, VL.size());
  Clause->setVarRefs(VL);
  return Clause;
}

OMPExclusiveClause *OMPExclusiveClause::CreateEmpty(const ASTContext &C,
                                                    unsigned N) {
  void *Mem = C.Allocate(totalSizeToAlloc<Expr *>(N));
  return new (Mem) OMPExclusiveClause(N);
}

void OMPUsesAllocatorsClause::setAllocatorsData(
    ArrayRef<OMPUsesAllocatorsClause::Data> Data) {
  assert(Data.size() == NumOfAllocators &&
         "Size of allocators data is not the same as the preallocated buffer.");
  for (unsigned I = 0, E = Data.size(); I < E; ++I) {
    const OMPUsesAllocatorsClause::Data &D = Data[I];
    getTrailingObjects<Expr *>()[I * static_cast<int>(ExprOffsets::Total) +
                                 static_cast<int>(ExprOffsets::Allocator)] =
        D.Allocator;
    getTrailingObjects<Expr *>()[I * static_cast<int>(ExprOffsets::Total) +
                                 static_cast<int>(
                                     ExprOffsets::AllocatorTraits)] =
        D.AllocatorTraits;
    getTrailingObjects<
        SourceLocation>()[I * static_cast<int>(ParenLocsOffsets::Total) +
                          static_cast<int>(ParenLocsOffsets::LParen)] =
        D.LParenLoc;
    getTrailingObjects<
        SourceLocation>()[I * static_cast<int>(ParenLocsOffsets::Total) +
                          static_cast<int>(ParenLocsOffsets::RParen)] =
        D.RParenLoc;
  }
}

OMPUsesAllocatorsClause::Data
OMPUsesAllocatorsClause::getAllocatorData(unsigned I) const {
  OMPUsesAllocatorsClause::Data Data;
  Data.Allocator =
      getTrailingObjects<Expr *>()[I * static_cast<int>(ExprOffsets::Total) +
                                   static_cast<int>(ExprOffsets::Allocator)];
  Data.AllocatorTraits =
      getTrailingObjects<Expr *>()[I * static_cast<int>(ExprOffsets::Total) +
                                   static_cast<int>(
                                       ExprOffsets::AllocatorTraits)];
  Data.LParenLoc = getTrailingObjects<
      SourceLocation>()[I * static_cast<int>(ParenLocsOffsets::Total) +
                        static_cast<int>(ParenLocsOffsets::LParen)];
  Data.RParenLoc = getTrailingObjects<
      SourceLocation>()[I * static_cast<int>(ParenLocsOffsets::Total) +
                        static_cast<int>(ParenLocsOffsets::RParen)];
  return Data;
}

OMPUsesAllocatorsClause *
OMPUsesAllocatorsClause::Create(const ASTContext &C, SourceLocation StartLoc,
                                SourceLocation LParenLoc, SourceLocation EndLoc,
                                ArrayRef<OMPUsesAllocatorsClause::Data> Data) {
  void *Mem = C.Allocate(totalSizeToAlloc<Expr *, SourceLocation>(
      static_cast<int>(ExprOffsets::Total) * Data.size(),
      static_cast<int>(ParenLocsOffsets::Total) * Data.size()));
  auto *Clause = new (Mem)
      OMPUsesAllocatorsClause(StartLoc, LParenLoc, EndLoc, Data.size());
  Clause->setAllocatorsData(Data);
  return Clause;
}

OMPUsesAllocatorsClause *
OMPUsesAllocatorsClause::CreateEmpty(const ASTContext &C, unsigned N) {
  void *Mem = C.Allocate(totalSizeToAlloc<Expr *, SourceLocation>(
      static_cast<int>(ExprOffsets::Total) * N,
      static_cast<int>(ParenLocsOffsets::Total) * N));
  return new (Mem) OMPUsesAllocatorsClause(N);
}

OMPAffinityClause *
OMPAffinityClause::Create(const ASTContext &C, SourceLocation StartLoc,
                          SourceLocation LParenLoc, SourceLocation ColonLoc,
                          SourceLocation EndLoc, Expr *Modifier,
                          ArrayRef<Expr *> Locators) {
  void *Mem = C.Allocate(totalSizeToAlloc<Expr *>(Locators.size() + 1));
  auto *Clause = new (Mem)
      OMPAffinityClause(StartLoc, LParenLoc, ColonLoc, EndLoc, Locators.size());
  Clause->setModifier(Modifier);
  Clause->setVarRefs(Locators);
  return Clause;
}

OMPAffinityClause *OMPAffinityClause::CreateEmpty(const ASTContext &C,
                                                  unsigned N) {
  void *Mem = C.Allocate(totalSizeToAlloc<Expr *>(N + 1));
  return new (Mem) OMPAffinityClause(N);
}

OMPInitClause *OMPInitClause::Create(const ASTContext &C, Expr *InteropVar,
                                     ArrayRef<Expr *> PrefExprs, bool IsTarget,
                                     bool IsTargetSync, SourceLocation StartLoc,
                                     SourceLocation LParenLoc,
                                     SourceLocation VarLoc,
                                     SourceLocation EndLoc) {

  void *Mem = C.Allocate(totalSizeToAlloc<Expr *>(PrefExprs.size() + 1));
  auto *Clause =
      new (Mem) OMPInitClause(IsTarget, IsTargetSync, StartLoc, LParenLoc,
                              VarLoc, EndLoc, PrefExprs.size() + 1);
  Clause->setInteropVar(InteropVar);
  llvm::copy(PrefExprs, Clause->getTrailingObjects<Expr *>() + 1);
  return Clause;
}

OMPInitClause *OMPInitClause::CreateEmpty(const ASTContext &C, unsigned N) {
  void *Mem = C.Allocate(totalSizeToAlloc<Expr *>(N));
  return new (Mem) OMPInitClause(N);
}

OMPBindClause *
OMPBindClause::Create(const ASTContext &C, OpenMPBindClauseKind K,
                      SourceLocation KLoc, SourceLocation StartLoc,
                      SourceLocation LParenLoc, SourceLocation EndLoc) {
  return new (C) OMPBindClause(K, KLoc, StartLoc, LParenLoc, EndLoc);
}

OMPBindClause *OMPBindClause::CreateEmpty(const ASTContext &C) {
  return new (C) OMPBindClause();
}
//===----------------------------------------------------------------------===//
//  OpenMP clauses printing methods
//===----------------------------------------------------------------------===//

void OMPClausePrinter::VisitOMPIfClause(OMPIfClause *Node) {
  OS << "if(";
  if (Node->getNameModifier() != OMPD_unknown)
    OS << getOpenMPDirectiveName(Node->getNameModifier()) << ": ";
  Node->getCondition()->printPretty(OS, nullptr, Policy, 0);
  OS << ")";
}

void OMPClausePrinter::VisitOMPFinalClause(OMPFinalClause *Node) {
  OS << "final(";
  Node->getCondition()->printPretty(OS, nullptr, Policy, 0);
  OS << ")";
}

void OMPClausePrinter::VisitOMPNumThreadsClause(OMPNumThreadsClause *Node) {
  OS << "num_threads(";
  Node->getNumThreads()->printPretty(OS, nullptr, Policy, 0);
  OS << ")";
}

void OMPClausePrinter::VisitOMPAlignClause(OMPAlignClause *Node) {
  OS << "align(";
  Node->getAlignment()->printPretty(OS, nullptr, Policy, 0);
  OS << ")";
}

void OMPClausePrinter::VisitOMPSafelenClause(OMPSafelenClause *Node) {
  OS << "safelen(";
  Node->getSafelen()->printPretty(OS, nullptr, Policy, 0);
  OS << ")";
}

void OMPClausePrinter::VisitOMPSimdlenClause(OMPSimdlenClause *Node) {
  OS << "simdlen(";
  Node->getSimdlen()->printPretty(OS, nullptr, Policy, 0);
  OS << ")";
}

void OMPClausePrinter::VisitOMPSizesClause(OMPSizesClause *Node) {
  OS << "sizes(";
  bool First = true;
  for (auto Size : Node->getSizesRefs()) {
    if (!First)
      OS << ", ";
    Size->printPretty(OS, nullptr, Policy, 0);
    First = false;
  }
  OS << ")";
}

<<<<<<< HEAD
=======
void OMPClausePrinter::VisitOMPFullClause(OMPFullClause *Node) { OS << "full"; }

void OMPClausePrinter::VisitOMPPartialClause(OMPPartialClause *Node) {
  OS << "partial";

  if (Expr *Factor = Node->getFactor()) {
    OS << '(';
    Factor->printPretty(OS, nullptr, Policy, 0);
    OS << ')';
  }
}

>>>>>>> 2ab1d525
void OMPClausePrinter::VisitOMPAllocatorClause(OMPAllocatorClause *Node) {
  OS << "allocator(";
  Node->getAllocator()->printPretty(OS, nullptr, Policy, 0);
  OS << ")";
}

void OMPClausePrinter::VisitOMPCollapseClause(OMPCollapseClause *Node) {
  OS << "collapse(";
  Node->getNumForLoops()->printPretty(OS, nullptr, Policy, 0);
  OS << ")";
}

void OMPClausePrinter::VisitOMPDetachClause(OMPDetachClause *Node) {
  OS << "detach(";
  Node->getEventHandler()->printPretty(OS, nullptr, Policy, 0);
  OS << ")";
}

void OMPClausePrinter::VisitOMPDefaultClause(OMPDefaultClause *Node) {
  OS << "default("
     << getOpenMPSimpleClauseTypeName(OMPC_default,
                                      unsigned(Node->getDefaultKind()))
     << ")";
}

void OMPClausePrinter::VisitOMPProcBindClause(OMPProcBindClause *Node) {
  OS << "proc_bind("
     << getOpenMPSimpleClauseTypeName(OMPC_proc_bind,
                                      unsigned(Node->getProcBindKind()))
     << ")";
}

void OMPClausePrinter::VisitOMPUnifiedAddressClause(OMPUnifiedAddressClause *) {
  OS << "unified_address";
}

void OMPClausePrinter::VisitOMPUnifiedSharedMemoryClause(
    OMPUnifiedSharedMemoryClause *) {
  OS << "unified_shared_memory";
}

void OMPClausePrinter::VisitOMPReverseOffloadClause(OMPReverseOffloadClause *) {
  OS << "reverse_offload";
}

void OMPClausePrinter::VisitOMPDynamicAllocatorsClause(
    OMPDynamicAllocatorsClause *) {
  OS << "dynamic_allocators";
}

void OMPClausePrinter::VisitOMPAtomicDefaultMemOrderClause(
    OMPAtomicDefaultMemOrderClause *Node) {
  OS << "atomic_default_mem_order("
     << getOpenMPSimpleClauseTypeName(OMPC_atomic_default_mem_order,
                                      Node->getAtomicDefaultMemOrderKind())
     << ")";
}

void OMPClausePrinter::VisitOMPScheduleClause(OMPScheduleClause *Node) {
  OS << "schedule(";
  if (Node->getFirstScheduleModifier() != OMPC_SCHEDULE_MODIFIER_unknown) {
    OS << getOpenMPSimpleClauseTypeName(OMPC_schedule,
                                        Node->getFirstScheduleModifier());
    if (Node->getSecondScheduleModifier() != OMPC_SCHEDULE_MODIFIER_unknown) {
      OS << ", ";
      OS << getOpenMPSimpleClauseTypeName(OMPC_schedule,
                                          Node->getSecondScheduleModifier());
    }
    OS << ": ";
  }
  OS << getOpenMPSimpleClauseTypeName(OMPC_schedule, Node->getScheduleKind());
  if (auto *E = Node->getChunkSize()) {
    OS << ", ";
    E->printPretty(OS, nullptr, Policy);
  }
  OS << ")";
}

void OMPClausePrinter::VisitOMPOrderedClause(OMPOrderedClause *Node) {
  OS << "ordered";
  if (auto *Num = Node->getNumForLoops()) {
    OS << "(";
    Num->printPretty(OS, nullptr, Policy, 0);
    OS << ")";
  }
}

void OMPClausePrinter::VisitOMPNowaitClause(OMPNowaitClause *) {
  OS << "nowait";
}

void OMPClausePrinter::VisitOMPUntiedClause(OMPUntiedClause *) {
  OS << "untied";
}

void OMPClausePrinter::VisitOMPNogroupClause(OMPNogroupClause *) {
  OS << "nogroup";
}

void OMPClausePrinter::VisitOMPMergeableClause(OMPMergeableClause *) {
  OS << "mergeable";
}

void OMPClausePrinter::VisitOMPReadClause(OMPReadClause *) { OS << "read"; }

void OMPClausePrinter::VisitOMPWriteClause(OMPWriteClause *) { OS << "write"; }

void OMPClausePrinter::VisitOMPUpdateClause(OMPUpdateClause *Node) {
  OS << "update";
  if (Node->isExtended()) {
    OS << "(";
    OS << getOpenMPSimpleClauseTypeName(Node->getClauseKind(),
                                        Node->getDependencyKind());
    OS << ")";
  }
}

void OMPClausePrinter::VisitOMPCaptureClause(OMPCaptureClause *) {
  OS << "capture";
}

void OMPClausePrinter::VisitOMPCompareClause(OMPCompareClause *) {
  OS << "compare";
}

void OMPClausePrinter::VisitOMPSeqCstClause(OMPSeqCstClause *) {
  OS << "seq_cst";
}

void OMPClausePrinter::VisitOMPAcqRelClause(OMPAcqRelClause *) {
  OS << "acq_rel";
}

void OMPClausePrinter::VisitOMPAcquireClause(OMPAcquireClause *) {
  OS << "acquire";
}

void OMPClausePrinter::VisitOMPReleaseClause(OMPReleaseClause *) {
  OS << "release";
}

void OMPClausePrinter::VisitOMPRelaxedClause(OMPRelaxedClause *) {
  OS << "relaxed";
}

void OMPClausePrinter::VisitOMPThreadsClause(OMPThreadsClause *) {
  OS << "threads";
}

void OMPClausePrinter::VisitOMPSIMDClause(OMPSIMDClause *) { OS << "simd"; }

void OMPClausePrinter::VisitOMPDeviceClause(OMPDeviceClause *Node) {
  OS << "device(";
  OpenMPDeviceClauseModifier Modifier = Node->getModifier();
  if (Modifier != OMPC_DEVICE_unknown) {
    OS << getOpenMPSimpleClauseTypeName(Node->getClauseKind(), Modifier)
       << ": ";
  }
  Node->getDevice()->printPretty(OS, nullptr, Policy, 0);
  OS << ")";
}

void OMPClausePrinter::VisitOMPNumTeamsClause(OMPNumTeamsClause *Node) {
  OS << "num_teams(";
  Node->getNumTeams()->printPretty(OS, nullptr, Policy, 0);
  OS << ")";
}

void OMPClausePrinter::VisitOMPThreadLimitClause(OMPThreadLimitClause *Node) {
  OS << "thread_limit(";
  Node->getThreadLimit()->printPretty(OS, nullptr, Policy, 0);
  OS << ")";
}

void OMPClausePrinter::VisitOMPPriorityClause(OMPPriorityClause *Node) {
  OS << "priority(";
  Node->getPriority()->printPretty(OS, nullptr, Policy, 0);
  OS << ")";
}

void OMPClausePrinter::VisitOMPGrainsizeClause(OMPGrainsizeClause *Node) {
  OS << "grainsize(";
  Node->getGrainsize()->printPretty(OS, nullptr, Policy, 0);
  OS << ")";
}

void OMPClausePrinter::VisitOMPNumTasksClause(OMPNumTasksClause *Node) {
  OS << "num_tasks(";
  Node->getNumTasks()->printPretty(OS, nullptr, Policy, 0);
  OS << ")";
}

void OMPClausePrinter::VisitOMPHintClause(OMPHintClause *Node) {
  OS << "hint(";
  Node->getHint()->printPretty(OS, nullptr, Policy, 0);
  OS << ")";
}

void OMPClausePrinter::VisitOMPInitClause(OMPInitClause *Node) {
  OS << "init(";
  bool First = true;
  for (const Expr *E : Node->prefs()) {
    if (First)
      OS << "prefer_type(";
    else
      OS << ",";
    E->printPretty(OS, nullptr, Policy);
    First = false;
  }
  if (!First)
    OS << "), ";
  if (Node->getIsTarget())
    OS << "target";
  if (Node->getIsTargetSync()) {
    if (Node->getIsTarget())
      OS << ", ";
    OS << "targetsync";
  }
  OS << " : ";
  Node->getInteropVar()->printPretty(OS, nullptr, Policy);
  OS << ")";
}

void OMPClausePrinter::VisitOMPUseClause(OMPUseClause *Node) {
  OS << "use(";
  Node->getInteropVar()->printPretty(OS, nullptr, Policy);
  OS << ")";
}

void OMPClausePrinter::VisitOMPDestroyClause(OMPDestroyClause *Node) {
  OS << "destroy";
  if (Expr *E = Node->getInteropVar()) {
    OS << "(";
    E->printPretty(OS, nullptr, Policy);
    OS << ")";
  }
}

void OMPClausePrinter::VisitOMPNovariantsClause(OMPNovariantsClause *Node) {
  OS << "novariants";
  if (Expr *E = Node->getCondition()) {
    OS << "(";
    E->printPretty(OS, nullptr, Policy, 0);
    OS << ")";
  }
}

void OMPClausePrinter::VisitOMPNocontextClause(OMPNocontextClause *Node) {
  OS << "nocontext";
  if (Expr *E = Node->getCondition()) {
    OS << "(";
    E->printPretty(OS, nullptr, Policy, 0);
    OS << ")";
  }
}

template<typename T>
void OMPClausePrinter::VisitOMPClauseList(T *Node, char StartSym) {
  for (typename T::varlist_iterator I = Node->varlist_begin(),
                                    E = Node->varlist_end();
       I != E; ++I) {
    assert(*I && "Expected non-null Stmt");
    OS << (I == Node->varlist_begin() ? StartSym : ',');
    if (auto *DRE = dyn_cast<DeclRefExpr>(*I)) {
      if (isa<OMPCapturedExprDecl>(DRE->getDecl()))
        DRE->printPretty(OS, nullptr, Policy, 0);
      else
        DRE->getDecl()->printQualifiedName(OS);
    } else
      (*I)->printPretty(OS, nullptr, Policy, 0);
  }
}

void OMPClausePrinter::VisitOMPAllocateClause(OMPAllocateClause *Node) {
  if (Node->varlist_empty())
    return;
  OS << "allocate";
  if (Expr *Allocator = Node->getAllocator()) {
    OS << "(";
    Allocator->printPretty(OS, nullptr, Policy, 0);
    OS << ":";
    VisitOMPClauseList(Node, ' ');
  } else {
    VisitOMPClauseList(Node, '(');
  }
  OS << ")";
}

void OMPClausePrinter::VisitOMPPrivateClause(OMPPrivateClause *Node) {
  if (!Node->varlist_empty()) {
    OS << "private";
    VisitOMPClauseList(Node, '(');
    OS << ")";
  }
}

void OMPClausePrinter::VisitOMPFirstprivateClause(OMPFirstprivateClause *Node) {
  if (!Node->varlist_empty()) {
    OS << "firstprivate";
    VisitOMPClauseList(Node, '(');
    OS << ")";
  }
}

void OMPClausePrinter::VisitOMPLastprivateClause(OMPLastprivateClause *Node) {
  if (!Node->varlist_empty()) {
    OS << "lastprivate";
    OpenMPLastprivateModifier LPKind = Node->getKind();
    if (LPKind != OMPC_LASTPRIVATE_unknown) {
      OS << "("
         << getOpenMPSimpleClauseTypeName(OMPC_lastprivate, Node->getKind())
         << ":";
    }
    VisitOMPClauseList(Node, LPKind == OMPC_LASTPRIVATE_unknown ? '(' : ' ');
    OS << ")";
  }
}

void OMPClausePrinter::VisitOMPSharedClause(OMPSharedClause *Node) {
  if (!Node->varlist_empty()) {
    OS << "shared";
    VisitOMPClauseList(Node, '(');
    OS << ")";
  }
}

void OMPClausePrinter::VisitOMPReductionClause(OMPReductionClause *Node) {
  if (!Node->varlist_empty()) {
    OS << "reduction(";
    if (Node->getModifierLoc().isValid())
      OS << getOpenMPSimpleClauseTypeName(OMPC_reduction, Node->getModifier())
         << ", ";
    NestedNameSpecifier *QualifierLoc =
        Node->getQualifierLoc().getNestedNameSpecifier();
    OverloadedOperatorKind OOK =
        Node->getNameInfo().getName().getCXXOverloadedOperator();
    if (QualifierLoc == nullptr && OOK != OO_None) {
      // Print reduction identifier in C format
      OS << getOperatorSpelling(OOK);
    } else {
      // Use C++ format
      if (QualifierLoc != nullptr)
        QualifierLoc->print(OS, Policy);
      OS << Node->getNameInfo();
    }
    OS << ":";
    VisitOMPClauseList(Node, ' ');
    OS << ")";
  }
}

void OMPClausePrinter::VisitOMPTaskReductionClause(
    OMPTaskReductionClause *Node) {
  if (!Node->varlist_empty()) {
    OS << "task_reduction(";
    NestedNameSpecifier *QualifierLoc =
        Node->getQualifierLoc().getNestedNameSpecifier();
    OverloadedOperatorKind OOK =
        Node->getNameInfo().getName().getCXXOverloadedOperator();
    if (QualifierLoc == nullptr && OOK != OO_None) {
      // Print reduction identifier in C format
      OS << getOperatorSpelling(OOK);
    } else {
      // Use C++ format
      if (QualifierLoc != nullptr)
        QualifierLoc->print(OS, Policy);
      OS << Node->getNameInfo();
    }
    OS << ":";
    VisitOMPClauseList(Node, ' ');
    OS << ")";
  }
}

void OMPClausePrinter::VisitOMPInReductionClause(OMPInReductionClause *Node) {
  if (!Node->varlist_empty()) {
    OS << "in_reduction(";
    NestedNameSpecifier *QualifierLoc =
        Node->getQualifierLoc().getNestedNameSpecifier();
    OverloadedOperatorKind OOK =
        Node->getNameInfo().getName().getCXXOverloadedOperator();
    if (QualifierLoc == nullptr && OOK != OO_None) {
      // Print reduction identifier in C format
      OS << getOperatorSpelling(OOK);
    } else {
      // Use C++ format
      if (QualifierLoc != nullptr)
        QualifierLoc->print(OS, Policy);
      OS << Node->getNameInfo();
    }
    OS << ":";
    VisitOMPClauseList(Node, ' ');
    OS << ")";
  }
}

void OMPClausePrinter::VisitOMPLinearClause(OMPLinearClause *Node) {
  if (!Node->varlist_empty()) {
    OS << "linear";
    if (Node->getModifierLoc().isValid()) {
      OS << '('
         << getOpenMPSimpleClauseTypeName(OMPC_linear, Node->getModifier());
    }
    VisitOMPClauseList(Node, '(');
    if (Node->getModifierLoc().isValid())
      OS << ')';
    if (Node->getStep() != nullptr) {
      OS << ": ";
      Node->getStep()->printPretty(OS, nullptr, Policy, 0);
    }
    OS << ")";
  }
}

void OMPClausePrinter::VisitOMPAlignedClause(OMPAlignedClause *Node) {
  if (!Node->varlist_empty()) {
    OS << "aligned";
    VisitOMPClauseList(Node, '(');
    if (Node->getAlignment() != nullptr) {
      OS << ": ";
      Node->getAlignment()->printPretty(OS, nullptr, Policy, 0);
    }
    OS << ")";
  }
}

void OMPClausePrinter::VisitOMPCopyinClause(OMPCopyinClause *Node) {
  if (!Node->varlist_empty()) {
    OS << "copyin";
    VisitOMPClauseList(Node, '(');
    OS << ")";
  }
}

void OMPClausePrinter::VisitOMPCopyprivateClause(OMPCopyprivateClause *Node) {
  if (!Node->varlist_empty()) {
    OS << "copyprivate";
    VisitOMPClauseList(Node, '(');
    OS << ")";
  }
}

void OMPClausePrinter::VisitOMPFlushClause(OMPFlushClause *Node) {
  if (!Node->varlist_empty()) {
    VisitOMPClauseList(Node, '(');
    OS << ")";
  }
}

void OMPClausePrinter::VisitOMPDepobjClause(OMPDepobjClause *Node) {
  OS << "(";
  Node->getDepobj()->printPretty(OS, nullptr, Policy, 0);
  OS << ")";
}

void OMPClausePrinter::VisitOMPDependClause(OMPDependClause *Node) {
  OS << "depend(";
  if (Expr *DepModifier = Node->getModifier()) {
    DepModifier->printPretty(OS, nullptr, Policy);
    OS << ", ";
  }
  OS << getOpenMPSimpleClauseTypeName(Node->getClauseKind(),
                                      Node->getDependencyKind());
  if (!Node->varlist_empty()) {
    OS << " :";
    VisitOMPClauseList(Node, ' ');
  }
  OS << ")";
}

template <typename T>
static void PrintMapper(raw_ostream &OS, T *Node,
                        const PrintingPolicy &Policy) {
  OS << '(';
  NestedNameSpecifier *MapperNNS =
      Node->getMapperQualifierLoc().getNestedNameSpecifier();
  if (MapperNNS)
    MapperNNS->print(OS, Policy);
  OS << Node->getMapperIdInfo() << ')';
}

void OMPClausePrinter::VisitOMPMapClause(OMPMapClause *Node) {
  if (!Node->varlist_empty()) {
    OS << "map(";
    if (Node->getMapType() != OMPC_MAP_unknown) {
      for (unsigned I = 0; I < NumberOfOMPMapClauseModifiers; ++I) {
        if (Node->getMapTypeModifier(I) != OMPC_MAP_MODIFIER_unknown) {
          OS << getOpenMPSimpleClauseTypeName(OMPC_map,
                                              Node->getMapTypeModifier(I));
          if (Node->getMapTypeModifier(I) == OMPC_MAP_MODIFIER_mapper)
            PrintMapper(OS, Node, Policy);
          OS << ',';
        }
      }
      OS << getOpenMPSimpleClauseTypeName(OMPC_map, Node->getMapType());
      OS << ':';
    }
    VisitOMPClauseList(Node, ' ');
    OS << ")";
  }
}

template <typename T> void OMPClausePrinter::VisitOMPMotionClause(T *Node) {
  if (Node->varlist_empty())
    return;
  OS << getOpenMPClauseName(Node->getClauseKind());
  unsigned ModifierCount = 0;
  for (unsigned I = 0; I < NumberOfOMPMotionModifiers; ++I) {
    if (Node->getMotionModifier(I) != OMPC_MOTION_MODIFIER_unknown)
      ++ModifierCount;
  }
  if (ModifierCount) {
    OS << '(';
    for (unsigned I = 0; I < NumberOfOMPMotionModifiers; ++I) {
      if (Node->getMotionModifier(I) != OMPC_MOTION_MODIFIER_unknown) {
        OS << getOpenMPSimpleClauseTypeName(Node->getClauseKind(),
                                            Node->getMotionModifier(I));
        if (Node->getMotionModifier(I) == OMPC_MOTION_MODIFIER_mapper)
          PrintMapper(OS, Node, Policy);
        if (I < ModifierCount - 1)
          OS << ", ";
      }
    }
    OS << ':';
    VisitOMPClauseList(Node, ' ');
  } else {
    VisitOMPClauseList(Node, '(');
  }
  OS << ")";
}

void OMPClausePrinter::VisitOMPToClause(OMPToClause *Node) {
  VisitOMPMotionClause(Node);
}

void OMPClausePrinter::VisitOMPFromClause(OMPFromClause *Node) {
  VisitOMPMotionClause(Node);
}

void OMPClausePrinter::VisitOMPDistScheduleClause(OMPDistScheduleClause *Node) {
  OS << "dist_schedule(" << getOpenMPSimpleClauseTypeName(
                           OMPC_dist_schedule, Node->getDistScheduleKind());
  if (auto *E = Node->getChunkSize()) {
    OS << ", ";
    E->printPretty(OS, nullptr, Policy);
  }
  OS << ")";
}

void OMPClausePrinter::VisitOMPDefaultmapClause(OMPDefaultmapClause *Node) {
  OS << "defaultmap(";
  OS << getOpenMPSimpleClauseTypeName(OMPC_defaultmap,
                                      Node->getDefaultmapModifier());
  if (Node->getDefaultmapKind() != OMPC_DEFAULTMAP_unknown) {
    OS << ": ";
    OS << getOpenMPSimpleClauseTypeName(OMPC_defaultmap,
                                        Node->getDefaultmapKind());
  }
  OS << ")";
}

void OMPClausePrinter::VisitOMPUseDevicePtrClause(OMPUseDevicePtrClause *Node) {
  if (!Node->varlist_empty()) {
    OS << "use_device_ptr";
    VisitOMPClauseList(Node, '(');
    OS << ")";
  }
}

void OMPClausePrinter::VisitOMPUseDeviceAddrClause(
    OMPUseDeviceAddrClause *Node) {
  if (!Node->varlist_empty()) {
    OS << "use_device_addr";
    VisitOMPClauseList(Node, '(');
    OS << ")";
  }
}

void OMPClausePrinter::VisitOMPIsDevicePtrClause(OMPIsDevicePtrClause *Node) {
  if (!Node->varlist_empty()) {
    OS << "is_device_ptr";
    VisitOMPClauseList(Node, '(');
    OS << ")";
  }
}

void OMPClausePrinter::VisitOMPNontemporalClause(OMPNontemporalClause *Node) {
  if (!Node->varlist_empty()) {
    OS << "nontemporal";
    VisitOMPClauseList(Node, '(');
    OS << ")";
  }
}

void OMPClausePrinter::VisitOMPOrderClause(OMPOrderClause *Node) {
  OS << "order(" << getOpenMPSimpleClauseTypeName(OMPC_order, Node->getKind())
     << ")";
}

void OMPClausePrinter::VisitOMPInclusiveClause(OMPInclusiveClause *Node) {
  if (!Node->varlist_empty()) {
    OS << "inclusive";
    VisitOMPClauseList(Node, '(');
    OS << ")";
  }
}

void OMPClausePrinter::VisitOMPExclusiveClause(OMPExclusiveClause *Node) {
  if (!Node->varlist_empty()) {
    OS << "exclusive";
    VisitOMPClauseList(Node, '(');
    OS << ")";
  }
}

void OMPClausePrinter::VisitOMPUsesAllocatorsClause(
    OMPUsesAllocatorsClause *Node) {
  if (Node->getNumberOfAllocators() == 0)
    return;
  OS << "uses_allocators(";
  for (unsigned I = 0, E = Node->getNumberOfAllocators(); I < E; ++I) {
    OMPUsesAllocatorsClause::Data Data = Node->getAllocatorData(I);
    Data.Allocator->printPretty(OS, nullptr, Policy);
    if (Data.AllocatorTraits) {
      OS << "(";
      Data.AllocatorTraits->printPretty(OS, nullptr, Policy);
      OS << ")";
    }
    if (I < E - 1)
      OS << ",";
  }
  OS << ")";
}

void OMPClausePrinter::VisitOMPAffinityClause(OMPAffinityClause *Node) {
  if (Node->varlist_empty())
    return;
  OS << "affinity";
  char StartSym = '(';
  if (Expr *Modifier = Node->getModifier()) {
    OS << "(";
    Modifier->printPretty(OS, nullptr, Policy);
    OS << " :";
    StartSym = ' ';
  }
  VisitOMPClauseList(Node, StartSym);
  OS << ")";
}

void OMPClausePrinter::VisitOMPFilterClause(OMPFilterClause *Node) {
  OS << "filter(";
  Node->getThreadID()->printPretty(OS, nullptr, Policy, 0);
  OS << ")";
}

void OMPClausePrinter::VisitOMPBindClause(OMPBindClause *Node) {
  OS << "bind("
     << getOpenMPSimpleClauseTypeName(OMPC_bind, unsigned(Node->getBindKind()))
     << ")";
}

void OMPTraitInfo::getAsVariantMatchInfo(ASTContext &ASTCtx,
                                         VariantMatchInfo &VMI) const {
  for (const OMPTraitSet &Set : Sets) {
    for (const OMPTraitSelector &Selector : Set.Selectors) {

      // User conditions are special as we evaluate the condition here.
      if (Selector.Kind == TraitSelector::user_condition) {
        assert(Selector.ScoreOrCondition &&
               "Ill-formed user condition, expected condition expression!");
        assert(Selector.Properties.size() == 1 &&
               Selector.Properties.front().Kind ==
                   TraitProperty::user_condition_unknown &&
               "Ill-formed user condition, expected unknown trait property!");

        if (Optional<APSInt> CondVal =
                Selector.ScoreOrCondition->getIntegerConstantExpr(ASTCtx))
          VMI.addTrait(CondVal->isZero() ? TraitProperty::user_condition_false
                                         : TraitProperty::user_condition_true,
                       "<condition>");
        else
          VMI.addTrait(TraitProperty::user_condition_false, "<condition>");
        continue;
      }

      Optional<llvm::APSInt> Score;
      llvm::APInt *ScorePtr = nullptr;
      if (Selector.ScoreOrCondition) {
        if ((Score = Selector.ScoreOrCondition->getIntegerConstantExpr(ASTCtx)))
          ScorePtr = &*Score;
        else
          VMI.addTrait(TraitProperty::user_condition_false,
                       "<non-constant-score>");
      }

      for (const OMPTraitProperty &Property : Selector.Properties)
        VMI.addTrait(Set.Kind, Property.Kind, Property.RawString, ScorePtr);

      if (Set.Kind != TraitSet::construct)
        continue;

      // TODO: This might not hold once we implement SIMD properly.
      assert(Selector.Properties.size() == 1 &&
             Selector.Properties.front().Kind ==
                 getOpenMPContextTraitPropertyForSelector(
                     Selector.Kind) &&
             "Ill-formed construct selector!");
    }
  }
}

void OMPTraitInfo::print(llvm::raw_ostream &OS,
                         const PrintingPolicy &Policy) const {
  bool FirstSet = true;
  for (const OMPTraitSet &Set : Sets) {
    if (!FirstSet)
      OS << ", ";
    FirstSet = false;
    OS << getOpenMPContextTraitSetName(Set.Kind) << "={";

    bool FirstSelector = true;
    for (const OMPTraitSelector &Selector : Set.Selectors) {
      if (!FirstSelector)
        OS << ", ";
      FirstSelector = false;
      OS << getOpenMPContextTraitSelectorName(Selector.Kind);

      bool AllowsTraitScore = false;
      bool RequiresProperty = false;
      isValidTraitSelectorForTraitSet(
          Selector.Kind, Set.Kind, AllowsTraitScore, RequiresProperty);

      if (!RequiresProperty)
        continue;

      OS << "(";
      if (Selector.Kind == TraitSelector::user_condition) {
        if (Selector.ScoreOrCondition)
          Selector.ScoreOrCondition->printPretty(OS, nullptr, Policy);
        else
          OS << "...";
      } else {

        if (Selector.ScoreOrCondition) {
          OS << "score(";
          Selector.ScoreOrCondition->printPretty(OS, nullptr, Policy);
          OS << "): ";
        }

        bool FirstProperty = true;
        for (const OMPTraitProperty &Property : Selector.Properties) {
          if (!FirstProperty)
            OS << ", ";
          FirstProperty = false;
          OS << getOpenMPContextTraitPropertyName(Property.Kind,
                                                  Property.RawString);
        }
      }
      OS << ")";
    }
    OS << "}";
  }
}

std::string OMPTraitInfo::getMangledName() const {
  std::string MangledName;
  llvm::raw_string_ostream OS(MangledName);
  for (const OMPTraitSet &Set : Sets) {
    OS << '$' << 'S' << unsigned(Set.Kind);
    for (const OMPTraitSelector &Selector : Set.Selectors) {

      bool AllowsTraitScore = false;
      bool RequiresProperty = false;
      isValidTraitSelectorForTraitSet(
          Selector.Kind, Set.Kind, AllowsTraitScore, RequiresProperty);
      OS << '$' << 's' << unsigned(Selector.Kind);

      if (!RequiresProperty ||
          Selector.Kind == TraitSelector::user_condition)
        continue;

      for (const OMPTraitProperty &Property : Selector.Properties)
        OS << '$' << 'P'
           << getOpenMPContextTraitPropertyName(Property.Kind,
                                                Property.RawString);
    }
  }
  return MangledName;
}

OMPTraitInfo::OMPTraitInfo(StringRef MangledName) {
  unsigned long U;
  do {
    if (!MangledName.consume_front("$S"))
      break;
    if (MangledName.consumeInteger(10, U))
      break;
    Sets.push_back(OMPTraitSet());
    OMPTraitSet &Set = Sets.back();
    Set.Kind = TraitSet(U);
    do {
      if (!MangledName.consume_front("$s"))
        break;
      if (MangledName.consumeInteger(10, U))
        break;
      Set.Selectors.push_back(OMPTraitSelector());
      OMPTraitSelector &Selector = Set.Selectors.back();
      Selector.Kind = TraitSelector(U);
      do {
        if (!MangledName.consume_front("$P"))
          break;
        Selector.Properties.push_back(OMPTraitProperty());
        OMPTraitProperty &Property = Selector.Properties.back();
        std::pair<StringRef, StringRef> PropRestPair = MangledName.split('$');
        Property.RawString = PropRestPair.first;
        Property.Kind = getOpenMPContextTraitPropertyKind(
            Set.Kind, Selector.Kind, PropRestPair.first);
        MangledName = MangledName.drop_front(PropRestPair.first.size());
      } while (true);
    } while (true);
  } while (true);
}

llvm::raw_ostream &clang::operator<<(llvm::raw_ostream &OS,
                                     const OMPTraitInfo &TI) {
  LangOptions LO;
  PrintingPolicy Policy(LO);
  TI.print(OS, Policy);
  return OS;
}
llvm::raw_ostream &clang::operator<<(llvm::raw_ostream &OS,
                                     const OMPTraitInfo *TI) {
  return TI ? OS << *TI : OS;
}

TargetOMPContext::TargetOMPContext(
    ASTContext &ASTCtx, std::function<void(StringRef)> &&DiagUnknownTrait,
    const FunctionDecl *CurrentFunctionDecl,
    ArrayRef<llvm::omp::TraitProperty> ConstructTraits)
    : OMPContext(ASTCtx.getLangOpts().OpenMPIsDevice,
                 ASTCtx.getTargetInfo().getTriple()),
      FeatureValidityCheck([&](StringRef FeatureName) {
        return ASTCtx.getTargetInfo().isValidFeatureName(FeatureName);
      }),
      DiagUnknownTrait(std::move(DiagUnknownTrait)) {
  ASTCtx.getFunctionFeatureMap(FeatureMap, CurrentFunctionDecl);

  for (llvm::omp::TraitProperty Property : ConstructTraits)
    addTrait(Property);
}

bool TargetOMPContext::matchesISATrait(StringRef RawString) const {
  auto It = FeatureMap.find(RawString);
  if (It != FeatureMap.end())
    return It->second;
  if (!FeatureValidityCheck(RawString))
    DiagUnknownTrait(RawString);
  return false;
}<|MERGE_RESOLUTION|>--- conflicted
+++ resolved
@@ -955,8 +955,6 @@
   return new (Mem) OMPSizesClause(NumSizes);
 }
 
-<<<<<<< HEAD
-=======
 OMPFullClause *OMPFullClause::Create(const ASTContext &C,
                                      SourceLocation StartLoc,
                                      SourceLocation EndLoc) {
@@ -987,7 +985,6 @@
   return new (C) OMPPartialClause();
 }
 
->>>>>>> 2ab1d525
 OMPAllocateClause *
 OMPAllocateClause::Create(const ASTContext &C, SourceLocation StartLoc,
                           SourceLocation LParenLoc, Expr *Allocator,
@@ -1664,8 +1661,6 @@
   OS << ")";
 }
 
-<<<<<<< HEAD
-=======
 void OMPClausePrinter::VisitOMPFullClause(OMPFullClause *Node) { OS << "full"; }
 
 void OMPClausePrinter::VisitOMPPartialClause(OMPPartialClause *Node) {
@@ -1678,7 +1673,6 @@
   }
 }
 
->>>>>>> 2ab1d525
 void OMPClausePrinter::VisitOMPAllocatorClause(OMPAllocatorClause *Node) {
   OS << "allocator(";
   Node->getAllocator()->printPretty(OS, nullptr, Policy, 0);
