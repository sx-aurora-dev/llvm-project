--- conflicted
+++ resolved
@@ -913,8 +913,6 @@
   if (!isExternallyVisible(LV.getLinkage()))
     return LinkageInfo(LV.getLinkage(), DefaultVisibility, false);
 
-<<<<<<< HEAD
-=======
   // FIXME: This is a workaround to have visible globals in `#pragma omp declare target` on VE.
   bool VisibleTargetGlobals =
       Context.getAuxTargetInfo() &&
@@ -925,7 +923,6 @@
   if (!VisibleTargetGlobals && Context.getLangOpts().OpenMP && Context.getLangOpts().OpenMPIsDevice)
     LV.mergeVisibility(HiddenVisibility, /*newExplicit=*/false);
 
->>>>>>> 3986590f
   return LV;
 }
 
