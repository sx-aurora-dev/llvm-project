//===-- ModuleFileExtension.cpp - Module File Extensions ------------------===//
//
// Part of the LLVM Project, under the Apache License v2.0 with LLVM Exceptions.
// See https://llvm.org/LICENSE.txt for license information.
// SPDX-License-Identifier: Apache-2.0 WITH LLVM-exception
//
//===----------------------------------------------------------------------===//
#include "clang/Serialization/ModuleFileExtension.h"
#include "llvm/ADT/Hashing.h"
using namespace clang;

char ModuleFileExtension::ID = 0;
<<<<<<< HEAD

ModuleFileExtension::~ModuleFileExtension() { }
=======
>>>>>>> a2ce6ee6

ModuleFileExtension::~ModuleFileExtension() {}

void ModuleFileExtension::hashExtension(ExtensionHashBuilder &HBuilder) const {}

ModuleFileExtensionWriter::~ModuleFileExtensionWriter() {}

ModuleFileExtensionReader::~ModuleFileExtensionReader() {}<|MERGE_RESOLUTION|>--- conflicted
+++ resolved
@@ -10,11 +10,6 @@
 using namespace clang;
 
 char ModuleFileExtension::ID = 0;
-<<<<<<< HEAD
-
-ModuleFileExtension::~ModuleFileExtension() { }
-=======
->>>>>>> a2ce6ee6
 
 ModuleFileExtension::~ModuleFileExtension() {}
 
