//===- ASTReader.cpp - AST File Reader ------------------------------------===//
//
// Part of the LLVM Project, under the Apache License v2.0 with LLVM Exceptions.
// See https://llvm.org/LICENSE.txt for license information.
// SPDX-License-Identifier: Apache-2.0 WITH LLVM-exception
//
//===----------------------------------------------------------------------===//
//
//  This file defines the ASTReader class, which reads AST files.
//
//===----------------------------------------------------------------------===//

#include "ASTCommon.h"
#include "ASTReaderInternals.h"
#include "clang/AST/ASTConsumer.h"
#include "clang/AST/ASTContext.h"
#include "clang/AST/ASTMutationListener.h"
#include "clang/AST/ASTUnresolvedSet.h"
#include "clang/AST/AbstractTypeReader.h"
#include "clang/AST/Decl.h"
#include "clang/AST/DeclBase.h"
#include "clang/AST/DeclCXX.h"
#include "clang/AST/DeclFriend.h"
#include "clang/AST/DeclGroup.h"
#include "clang/AST/DeclObjC.h"
#include "clang/AST/DeclTemplate.h"
#include "clang/AST/DeclarationName.h"
#include "clang/AST/Expr.h"
#include "clang/AST/ExprCXX.h"
#include "clang/AST/ExternalASTSource.h"
#include "clang/AST/NestedNameSpecifier.h"
#include "clang/AST/ODRHash.h"
#include "clang/AST/OpenMPClause.h"
#include "clang/AST/RawCommentList.h"
#include "clang/AST/TemplateBase.h"
#include "clang/AST/TemplateName.h"
#include "clang/AST/Type.h"
#include "clang/AST/TypeLoc.h"
#include "clang/AST/TypeLocVisitor.h"
#include "clang/AST/UnresolvedSet.h"
#include "clang/Basic/CommentOptions.h"
#include "clang/Basic/Diagnostic.h"
#include "clang/Basic/DiagnosticError.h"
#include "clang/Basic/DiagnosticOptions.h"
#include "clang/Basic/ExceptionSpecificationType.h"
#include "clang/Basic/FileManager.h"
#include "clang/Basic/FileSystemOptions.h"
#include "clang/Basic/IdentifierTable.h"
#include "clang/Basic/LLVM.h"
#include "clang/Basic/LangOptions.h"
#include "clang/Basic/Module.h"
#include "clang/Basic/ObjCRuntime.h"
#include "clang/Basic/OpenMPKinds.h"
#include "clang/Basic/OperatorKinds.h"
#include "clang/Basic/PragmaKinds.h"
#include "clang/Basic/Sanitizers.h"
#include "clang/Basic/SourceLocation.h"
#include "clang/Basic/SourceManager.h"
#include "clang/Basic/SourceManagerInternals.h"
#include "clang/Basic/Specifiers.h"
#include "clang/Basic/TargetInfo.h"
#include "clang/Basic/TargetOptions.h"
#include "clang/Basic/TokenKinds.h"
#include "clang/Basic/Version.h"
#include "clang/Lex/HeaderSearch.h"
#include "clang/Lex/HeaderSearchOptions.h"
#include "clang/Lex/MacroInfo.h"
#include "clang/Lex/ModuleMap.h"
#include "clang/Lex/PreprocessingRecord.h"
#include "clang/Lex/Preprocessor.h"
#include "clang/Lex/PreprocessorOptions.h"
#include "clang/Lex/Token.h"
#include "clang/Sema/ObjCMethodList.h"
#include "clang/Sema/Scope.h"
#include "clang/Sema/Sema.h"
#include "clang/Sema/Weak.h"
#include "clang/Serialization/ASTBitCodes.h"
#include "clang/Serialization/ASTDeserializationListener.h"
#include "clang/Serialization/ASTRecordReader.h"
#include "clang/Serialization/ContinuousRangeMap.h"
#include "clang/Serialization/GlobalModuleIndex.h"
#include "clang/Serialization/InMemoryModuleCache.h"
#include "clang/Serialization/ModuleFile.h"
#include "clang/Serialization/ModuleFileExtension.h"
#include "clang/Serialization/ModuleManager.h"
#include "clang/Serialization/PCHContainerOperations.h"
#include "clang/Serialization/SerializationDiagnostic.h"
#include "llvm/ADT/APFloat.h"
#include "llvm/ADT/APInt.h"
#include "llvm/ADT/APSInt.h"
#include "llvm/ADT/ArrayRef.h"
#include "llvm/ADT/DenseMap.h"
#include "llvm/ADT/FloatingPointMode.h"
#include "llvm/ADT/FoldingSet.h"
#include "llvm/ADT/Hashing.h"
#include "llvm/ADT/IntrusiveRefCntPtr.h"
#include "llvm/ADT/None.h"
#include "llvm/ADT/Optional.h"
#include "llvm/ADT/STLExtras.h"
#include "llvm/ADT/ScopeExit.h"
#include "llvm/ADT/SmallPtrSet.h"
#include "llvm/ADT/SmallString.h"
#include "llvm/ADT/SmallVector.h"
#include "llvm/ADT/StringExtras.h"
#include "llvm/ADT/StringMap.h"
#include "llvm/ADT/StringRef.h"
#include "llvm/ADT/Triple.h"
#include "llvm/ADT/iterator_range.h"
#include "llvm/Bitstream/BitstreamReader.h"
#include "llvm/Support/Casting.h"
#include "llvm/Support/Compiler.h"
#include "llvm/Support/Compression.h"
#include "llvm/Support/DJB.h"
#include "llvm/Support/Endian.h"
#include "llvm/Support/Error.h"
#include "llvm/Support/ErrorHandling.h"
#include "llvm/Support/FileSystem.h"
#include "llvm/Support/LEB128.h"
#include "llvm/Support/MemoryBuffer.h"
#include "llvm/Support/Path.h"
#include "llvm/Support/SaveAndRestore.h"
#include "llvm/Support/Timer.h"
#include "llvm/Support/VersionTuple.h"
#include "llvm/Support/raw_ostream.h"
#include <algorithm>
#include <cassert>
#include <cstddef>
#include <cstdint>
#include <cstdio>
#include <ctime>
#include <iterator>
#include <limits>
#include <map>
#include <memory>
#include <string>
#include <system_error>
#include <tuple>
#include <utility>
#include <vector>

using namespace clang;
using namespace clang::serialization;
using namespace clang::serialization::reader;
using llvm::BitstreamCursor;

//===----------------------------------------------------------------------===//
// ChainedASTReaderListener implementation
//===----------------------------------------------------------------------===//

bool
ChainedASTReaderListener::ReadFullVersionInformation(StringRef FullVersion) {
  return First->ReadFullVersionInformation(FullVersion) ||
         Second->ReadFullVersionInformation(FullVersion);
}

void ChainedASTReaderListener::ReadModuleName(StringRef ModuleName) {
  First->ReadModuleName(ModuleName);
  Second->ReadModuleName(ModuleName);
}

void ChainedASTReaderListener::ReadModuleMapFile(StringRef ModuleMapPath) {
  First->ReadModuleMapFile(ModuleMapPath);
  Second->ReadModuleMapFile(ModuleMapPath);
}

bool
ChainedASTReaderListener::ReadLanguageOptions(const LangOptions &LangOpts,
                                              bool Complain,
                                              bool AllowCompatibleDifferences) {
  return First->ReadLanguageOptions(LangOpts, Complain,
                                    AllowCompatibleDifferences) ||
         Second->ReadLanguageOptions(LangOpts, Complain,
                                     AllowCompatibleDifferences);
}

bool ChainedASTReaderListener::ReadTargetOptions(
    const TargetOptions &TargetOpts, bool Complain,
    bool AllowCompatibleDifferences) {
  return First->ReadTargetOptions(TargetOpts, Complain,
                                  AllowCompatibleDifferences) ||
         Second->ReadTargetOptions(TargetOpts, Complain,
                                   AllowCompatibleDifferences);
}

bool ChainedASTReaderListener::ReadDiagnosticOptions(
    IntrusiveRefCntPtr<DiagnosticOptions> DiagOpts, bool Complain) {
  return First->ReadDiagnosticOptions(DiagOpts, Complain) ||
         Second->ReadDiagnosticOptions(DiagOpts, Complain);
}

bool
ChainedASTReaderListener::ReadFileSystemOptions(const FileSystemOptions &FSOpts,
                                                bool Complain) {
  return First->ReadFileSystemOptions(FSOpts, Complain) ||
         Second->ReadFileSystemOptions(FSOpts, Complain);
}

bool ChainedASTReaderListener::ReadHeaderSearchOptions(
    const HeaderSearchOptions &HSOpts, StringRef SpecificModuleCachePath,
    bool Complain) {
  return First->ReadHeaderSearchOptions(HSOpts, SpecificModuleCachePath,
                                        Complain) ||
         Second->ReadHeaderSearchOptions(HSOpts, SpecificModuleCachePath,
                                         Complain);
}

bool ChainedASTReaderListener::ReadPreprocessorOptions(
    const PreprocessorOptions &PPOpts, bool Complain,
    std::string &SuggestedPredefines) {
  return First->ReadPreprocessorOptions(PPOpts, Complain,
                                        SuggestedPredefines) ||
         Second->ReadPreprocessorOptions(PPOpts, Complain, SuggestedPredefines);
}

void ChainedASTReaderListener::ReadCounter(const serialization::ModuleFile &M,
                                           unsigned Value) {
  First->ReadCounter(M, Value);
  Second->ReadCounter(M, Value);
}

bool ChainedASTReaderListener::needsInputFileVisitation() {
  return First->needsInputFileVisitation() ||
         Second->needsInputFileVisitation();
}

bool ChainedASTReaderListener::needsSystemInputFileVisitation() {
  return First->needsSystemInputFileVisitation() ||
  Second->needsSystemInputFileVisitation();
}

void ChainedASTReaderListener::visitModuleFile(StringRef Filename,
                                               ModuleKind Kind) {
  First->visitModuleFile(Filename, Kind);
  Second->visitModuleFile(Filename, Kind);
}

bool ChainedASTReaderListener::visitInputFile(StringRef Filename,
                                              bool isSystem,
                                              bool isOverridden,
                                              bool isExplicitModule) {
  bool Continue = false;
  if (First->needsInputFileVisitation() &&
      (!isSystem || First->needsSystemInputFileVisitation()))
    Continue |= First->visitInputFile(Filename, isSystem, isOverridden,
                                      isExplicitModule);
  if (Second->needsInputFileVisitation() &&
      (!isSystem || Second->needsSystemInputFileVisitation()))
    Continue |= Second->visitInputFile(Filename, isSystem, isOverridden,
                                       isExplicitModule);
  return Continue;
}

void ChainedASTReaderListener::readModuleFileExtension(
       const ModuleFileExtensionMetadata &Metadata) {
  First->readModuleFileExtension(Metadata);
  Second->readModuleFileExtension(Metadata);
}

//===----------------------------------------------------------------------===//
// PCH validator implementation
//===----------------------------------------------------------------------===//

ASTReaderListener::~ASTReaderListener() = default;

/// Compare the given set of language options against an existing set of
/// language options.
///
/// \param Diags If non-NULL, diagnostics will be emitted via this engine.
/// \param AllowCompatibleDifferences If true, differences between compatible
///        language options will be permitted.
///
/// \returns true if the languagae options mis-match, false otherwise.
static bool checkLanguageOptions(const LangOptions &LangOpts,
                                 const LangOptions &ExistingLangOpts,
                                 DiagnosticsEngine *Diags,
                                 bool AllowCompatibleDifferences = true) {
#define LANGOPT(Name, Bits, Default, Description)                 \
  if (ExistingLangOpts.Name != LangOpts.Name) {                   \
    if (Diags)                                                    \
      Diags->Report(diag::err_pch_langopt_mismatch)               \
        << Description << LangOpts.Name << ExistingLangOpts.Name; \
    return true;                                                  \
  }

#define VALUE_LANGOPT(Name, Bits, Default, Description)   \
  if (ExistingLangOpts.Name != LangOpts.Name) {           \
    if (Diags)                                            \
      Diags->Report(diag::err_pch_langopt_value_mismatch) \
        << Description;                                   \
    return true;                                          \
  }

#define ENUM_LANGOPT(Name, Type, Bits, Default, Description)   \
  if (ExistingLangOpts.get##Name() != LangOpts.get##Name()) {  \
    if (Diags)                                                 \
      Diags->Report(diag::err_pch_langopt_value_mismatch)      \
        << Description;                                        \
    return true;                                               \
  }

#define COMPATIBLE_LANGOPT(Name, Bits, Default, Description)  \
  if (!AllowCompatibleDifferences)                            \
    LANGOPT(Name, Bits, Default, Description)

#define COMPATIBLE_ENUM_LANGOPT(Name, Bits, Default, Description)  \
  if (!AllowCompatibleDifferences)                                 \
    ENUM_LANGOPT(Name, Bits, Default, Description)

#define COMPATIBLE_VALUE_LANGOPT(Name, Bits, Default, Description) \
  if (!AllowCompatibleDifferences)                                 \
    VALUE_LANGOPT(Name, Bits, Default, Description)

#define BENIGN_LANGOPT(Name, Bits, Default, Description)
#define BENIGN_ENUM_LANGOPT(Name, Type, Bits, Default, Description)
#define BENIGN_VALUE_LANGOPT(Name, Type, Bits, Default, Description)
#include "clang/Basic/LangOptions.def"

  if (ExistingLangOpts.ModuleFeatures != LangOpts.ModuleFeatures) {
    if (Diags)
      Diags->Report(diag::err_pch_langopt_value_mismatch) << "module features";
    return true;
  }

  if (ExistingLangOpts.ObjCRuntime != LangOpts.ObjCRuntime) {
    if (Diags)
      Diags->Report(diag::err_pch_langopt_value_mismatch)
      << "target Objective-C runtime";
    return true;
  }

  if (ExistingLangOpts.CommentOpts.BlockCommandNames !=
      LangOpts.CommentOpts.BlockCommandNames) {
    if (Diags)
      Diags->Report(diag::err_pch_langopt_value_mismatch)
        << "block command names";
    return true;
  }

  // Sanitizer feature mismatches are treated as compatible differences. If
  // compatible differences aren't allowed, we still only want to check for
  // mismatches of non-modular sanitizers (the only ones which can affect AST
  // generation).
  if (!AllowCompatibleDifferences) {
    SanitizerMask ModularSanitizers = getPPTransparentSanitizers();
    SanitizerSet ExistingSanitizers = ExistingLangOpts.Sanitize;
    SanitizerSet ImportedSanitizers = LangOpts.Sanitize;
    ExistingSanitizers.clear(ModularSanitizers);
    ImportedSanitizers.clear(ModularSanitizers);
    if (ExistingSanitizers.Mask != ImportedSanitizers.Mask) {
      const std::string Flag = "-fsanitize=";
      if (Diags) {
#define SANITIZER(NAME, ID)                                                    \
  {                                                                            \
    bool InExistingModule = ExistingSanitizers.has(SanitizerKind::ID);         \
    bool InImportedModule = ImportedSanitizers.has(SanitizerKind::ID);         \
    if (InExistingModule != InImportedModule)                                  \
      Diags->Report(diag::err_pch_targetopt_feature_mismatch)                  \
          << InExistingModule << (Flag + NAME);                                \
  }
#include "clang/Basic/Sanitizers.def"
      }
      return true;
    }
  }

  return false;
}

/// Compare the given set of target options against an existing set of
/// target options.
///
/// \param Diags If non-NULL, diagnostics will be emitted via this engine.
///
/// \returns true if the target options mis-match, false otherwise.
static bool checkTargetOptions(const TargetOptions &TargetOpts,
                               const TargetOptions &ExistingTargetOpts,
                               DiagnosticsEngine *Diags,
                               bool AllowCompatibleDifferences = true) {
#define CHECK_TARGET_OPT(Field, Name)                             \
  if (TargetOpts.Field != ExistingTargetOpts.Field) {             \
    if (Diags)                                                    \
      Diags->Report(diag::err_pch_targetopt_mismatch)             \
        << Name << TargetOpts.Field << ExistingTargetOpts.Field;  \
    return true;                                                  \
  }

  // The triple and ABI must match exactly.
  CHECK_TARGET_OPT(Triple, "target");
  CHECK_TARGET_OPT(ABI, "target ABI");

  // We can tolerate different CPUs in many cases, notably when one CPU
  // supports a strict superset of another. When allowing compatible
  // differences skip this check.
  if (!AllowCompatibleDifferences) {
    CHECK_TARGET_OPT(CPU, "target CPU");
    CHECK_TARGET_OPT(TuneCPU, "tune CPU");
  }

#undef CHECK_TARGET_OPT

  // Compare feature sets.
  SmallVector<StringRef, 4> ExistingFeatures(
                                             ExistingTargetOpts.FeaturesAsWritten.begin(),
                                             ExistingTargetOpts.FeaturesAsWritten.end());
  SmallVector<StringRef, 4> ReadFeatures(TargetOpts.FeaturesAsWritten.begin(),
                                         TargetOpts.FeaturesAsWritten.end());
  llvm::sort(ExistingFeatures);
  llvm::sort(ReadFeatures);

  // We compute the set difference in both directions explicitly so that we can
  // diagnose the differences differently.
  SmallVector<StringRef, 4> UnmatchedExistingFeatures, UnmatchedReadFeatures;
  std::set_difference(
      ExistingFeatures.begin(), ExistingFeatures.end(), ReadFeatures.begin(),
      ReadFeatures.end(), std::back_inserter(UnmatchedExistingFeatures));
  std::set_difference(ReadFeatures.begin(), ReadFeatures.end(),
                      ExistingFeatures.begin(), ExistingFeatures.end(),
                      std::back_inserter(UnmatchedReadFeatures));

  // If we are allowing compatible differences and the read feature set is
  // a strict subset of the existing feature set, there is nothing to diagnose.
  if (AllowCompatibleDifferences && UnmatchedReadFeatures.empty())
    return false;

  if (Diags) {
    for (StringRef Feature : UnmatchedReadFeatures)
      Diags->Report(diag::err_pch_targetopt_feature_mismatch)
          << /* is-existing-feature */ false << Feature;
    for (StringRef Feature : UnmatchedExistingFeatures)
      Diags->Report(diag::err_pch_targetopt_feature_mismatch)
          << /* is-existing-feature */ true << Feature;
  }

  return !UnmatchedReadFeatures.empty() || !UnmatchedExistingFeatures.empty();
}

bool
PCHValidator::ReadLanguageOptions(const LangOptions &LangOpts,
                                  bool Complain,
                                  bool AllowCompatibleDifferences) {
  const LangOptions &ExistingLangOpts = PP.getLangOpts();
  return checkLanguageOptions(LangOpts, ExistingLangOpts,
                              Complain ? &Reader.Diags : nullptr,
                              AllowCompatibleDifferences);
}

bool PCHValidator::ReadTargetOptions(const TargetOptions &TargetOpts,
                                     bool Complain,
                                     bool AllowCompatibleDifferences) {
  const TargetOptions &ExistingTargetOpts = PP.getTargetInfo().getTargetOpts();
  return checkTargetOptions(TargetOpts, ExistingTargetOpts,
                            Complain ? &Reader.Diags : nullptr,
                            AllowCompatibleDifferences);
}

namespace {

using MacroDefinitionsMap =
    llvm::StringMap<std::pair<StringRef, bool /*IsUndef*/>>;
using DeclsMap = llvm::DenseMap<DeclarationName, SmallVector<NamedDecl *, 8>>;

} // namespace

static bool checkDiagnosticGroupMappings(DiagnosticsEngine &StoredDiags,
                                         DiagnosticsEngine &Diags,
                                         bool Complain) {
  using Level = DiagnosticsEngine::Level;

  // Check current mappings for new -Werror mappings, and the stored mappings
  // for cases that were explicitly mapped to *not* be errors that are now
  // errors because of options like -Werror.
  DiagnosticsEngine *MappingSources[] = { &Diags, &StoredDiags };

  for (DiagnosticsEngine *MappingSource : MappingSources) {
    for (auto DiagIDMappingPair : MappingSource->getDiagnosticMappings()) {
      diag::kind DiagID = DiagIDMappingPair.first;
      Level CurLevel = Diags.getDiagnosticLevel(DiagID, SourceLocation());
      if (CurLevel < DiagnosticsEngine::Error)
        continue; // not significant
      Level StoredLevel =
          StoredDiags.getDiagnosticLevel(DiagID, SourceLocation());
      if (StoredLevel < DiagnosticsEngine::Error) {
        if (Complain)
          Diags.Report(diag::err_pch_diagopt_mismatch) << "-Werror=" +
              Diags.getDiagnosticIDs()->getWarningOptionForDiag(DiagID).str();
        return true;
      }
    }
  }

  return false;
}

static bool isExtHandlingFromDiagsError(DiagnosticsEngine &Diags) {
  diag::Severity Ext = Diags.getExtensionHandlingBehavior();
  if (Ext == diag::Severity::Warning && Diags.getWarningsAsErrors())
    return true;
  return Ext >= diag::Severity::Error;
}

static bool checkDiagnosticMappings(DiagnosticsEngine &StoredDiags,
                                    DiagnosticsEngine &Diags,
                                    bool IsSystem, bool Complain) {
  // Top-level options
  if (IsSystem) {
    if (Diags.getSuppressSystemWarnings())
      return false;
    // If -Wsystem-headers was not enabled before, be conservative
    if (StoredDiags.getSuppressSystemWarnings()) {
      if (Complain)
        Diags.Report(diag::err_pch_diagopt_mismatch) << "-Wsystem-headers";
      return true;
    }
  }

  if (Diags.getWarningsAsErrors() && !StoredDiags.getWarningsAsErrors()) {
    if (Complain)
      Diags.Report(diag::err_pch_diagopt_mismatch) << "-Werror";
    return true;
  }

  if (Diags.getWarningsAsErrors() && Diags.getEnableAllWarnings() &&
      !StoredDiags.getEnableAllWarnings()) {
    if (Complain)
      Diags.Report(diag::err_pch_diagopt_mismatch) << "-Weverything -Werror";
    return true;
  }

  if (isExtHandlingFromDiagsError(Diags) &&
      !isExtHandlingFromDiagsError(StoredDiags)) {
    if (Complain)
      Diags.Report(diag::err_pch_diagopt_mismatch) << "-pedantic-errors";
    return true;
  }

  return checkDiagnosticGroupMappings(StoredDiags, Diags, Complain);
}

/// Return the top import module if it is implicit, nullptr otherwise.
static Module *getTopImportImplicitModule(ModuleManager &ModuleMgr,
                                          Preprocessor &PP) {
  // If the original import came from a file explicitly generated by the user,
  // don't check the diagnostic mappings.
  // FIXME: currently this is approximated by checking whether this is not a
  // module import of an implicitly-loaded module file.
  // Note: ModuleMgr.rbegin() may not be the current module, but it must be in
  // the transitive closure of its imports, since unrelated modules cannot be
  // imported until after this module finishes validation.
  ModuleFile *TopImport = &*ModuleMgr.rbegin();
  while (!TopImport->ImportedBy.empty())
    TopImport = TopImport->ImportedBy[0];
  if (TopImport->Kind != MK_ImplicitModule)
    return nullptr;

  StringRef ModuleName = TopImport->ModuleName;
  assert(!ModuleName.empty() && "diagnostic options read before module name");

  Module *M =
      PP.getHeaderSearchInfo().lookupModule(ModuleName, TopImport->ImportLoc);
  assert(M && "missing module");
  return M;
}

bool PCHValidator::ReadDiagnosticOptions(
    IntrusiveRefCntPtr<DiagnosticOptions> DiagOpts, bool Complain) {
  DiagnosticsEngine &ExistingDiags = PP.getDiagnostics();
  IntrusiveRefCntPtr<DiagnosticIDs> DiagIDs(ExistingDiags.getDiagnosticIDs());
  IntrusiveRefCntPtr<DiagnosticsEngine> Diags(
      new DiagnosticsEngine(DiagIDs, DiagOpts.get()));
  // This should never fail, because we would have processed these options
  // before writing them to an ASTFile.
  ProcessWarningOptions(*Diags, *DiagOpts, /*Report*/false);

  ModuleManager &ModuleMgr = Reader.getModuleManager();
  assert(ModuleMgr.size() >= 1 && "what ASTFile is this then");

  Module *TopM = getTopImportImplicitModule(ModuleMgr, PP);
  if (!TopM)
    return false;

  // FIXME: if the diagnostics are incompatible, save a DiagnosticOptions that
  // contains the union of their flags.
  return checkDiagnosticMappings(*Diags, ExistingDiags, TopM->IsSystem,
                                 Complain);
}

/// Collect the macro definitions provided by the given preprocessor
/// options.
static void
collectMacroDefinitions(const PreprocessorOptions &PPOpts,
                        MacroDefinitionsMap &Macros,
                        SmallVectorImpl<StringRef> *MacroNames = nullptr) {
  for (unsigned I = 0, N = PPOpts.Macros.size(); I != N; ++I) {
    StringRef Macro = PPOpts.Macros[I].first;
    bool IsUndef = PPOpts.Macros[I].second;

    std::pair<StringRef, StringRef> MacroPair = Macro.split('=');
    StringRef MacroName = MacroPair.first;
    StringRef MacroBody = MacroPair.second;

    // For an #undef'd macro, we only care about the name.
    if (IsUndef) {
      if (MacroNames && !Macros.count(MacroName))
        MacroNames->push_back(MacroName);

      Macros[MacroName] = std::make_pair("", true);
      continue;
    }

    // For a #define'd macro, figure out the actual definition.
    if (MacroName.size() == Macro.size())
      MacroBody = "1";
    else {
      // Note: GCC drops anything following an end-of-line character.
      StringRef::size_type End = MacroBody.find_first_of("\n\r");
      MacroBody = MacroBody.substr(0, End);
    }

    if (MacroNames && !Macros.count(MacroName))
      MacroNames->push_back(MacroName);
    Macros[MacroName] = std::make_pair(MacroBody, false);
  }
}

/// Check the preprocessor options deserialized from the control block
/// against the preprocessor options in an existing preprocessor.
///
/// \param Diags If non-null, produce diagnostics for any mismatches incurred.
/// \param Validate If true, validate preprocessor options. If false, allow
///        macros defined by \p ExistingPPOpts to override those defined by
///        \p PPOpts in SuggestedPredefines.
static bool checkPreprocessorOptions(const PreprocessorOptions &PPOpts,
                                     const PreprocessorOptions &ExistingPPOpts,
                                     DiagnosticsEngine *Diags,
                                     FileManager &FileMgr,
                                     std::string &SuggestedPredefines,
                                     const LangOptions &LangOpts,
                                     bool Validate = true) {
  // Check macro definitions.
  MacroDefinitionsMap ASTFileMacros;
  collectMacroDefinitions(PPOpts, ASTFileMacros);
  MacroDefinitionsMap ExistingMacros;
  SmallVector<StringRef, 4> ExistingMacroNames;
  collectMacroDefinitions(ExistingPPOpts, ExistingMacros, &ExistingMacroNames);

  for (unsigned I = 0, N = ExistingMacroNames.size(); I != N; ++I) {
    // Dig out the macro definition in the existing preprocessor options.
    StringRef MacroName = ExistingMacroNames[I];
    std::pair<StringRef, bool> Existing = ExistingMacros[MacroName];

    // Check whether we know anything about this macro name or not.
    llvm::StringMap<std::pair<StringRef, bool /*IsUndef*/>>::iterator Known =
        ASTFileMacros.find(MacroName);
    if (!Validate || Known == ASTFileMacros.end()) {
      // FIXME: Check whether this identifier was referenced anywhere in the
      // AST file. If so, we should reject the AST file. Unfortunately, this
      // information isn't in the control block. What shall we do about it?

      if (Existing.second) {
        SuggestedPredefines += "#undef ";
        SuggestedPredefines += MacroName.str();
        SuggestedPredefines += '\n';
      } else {
        SuggestedPredefines += "#define ";
        SuggestedPredefines += MacroName.str();
        SuggestedPredefines += ' ';
        SuggestedPredefines += Existing.first.str();
        SuggestedPredefines += '\n';
      }
      continue;
    }

    // If the macro was defined in one but undef'd in the other, we have a
    // conflict.
    if (Existing.second != Known->second.second) {
      if (Diags) {
        Diags->Report(diag::err_pch_macro_def_undef)
          << MacroName << Known->second.second;
      }
      return true;
    }

    // If the macro was #undef'd in both, or if the macro bodies are identical,
    // it's fine.
    if (Existing.second || Existing.first == Known->second.first)
      continue;

    // The macro bodies differ; complain.
    if (Diags) {
      Diags->Report(diag::err_pch_macro_def_conflict)
        << MacroName << Known->second.first << Existing.first;
    }
    return true;
  }

  // Check whether we're using predefines.
  if (PPOpts.UsePredefines != ExistingPPOpts.UsePredefines && Validate) {
    if (Diags) {
      Diags->Report(diag::err_pch_undef) << ExistingPPOpts.UsePredefines;
    }
    return true;
  }

  // Detailed record is important since it is used for the module cache hash.
  if (LangOpts.Modules &&
      PPOpts.DetailedRecord != ExistingPPOpts.DetailedRecord && Validate) {
    if (Diags) {
      Diags->Report(diag::err_pch_pp_detailed_record) << PPOpts.DetailedRecord;
    }
    return true;
  }

  // Compute the #include and #include_macros lines we need.
  for (unsigned I = 0, N = ExistingPPOpts.Includes.size(); I != N; ++I) {
    StringRef File = ExistingPPOpts.Includes[I];

    if (!ExistingPPOpts.ImplicitPCHInclude.empty() &&
        !ExistingPPOpts.PCHThroughHeader.empty()) {
      // In case the through header is an include, we must add all the includes
      // to the predefines so the start point can be determined.
      SuggestedPredefines += "#include \"";
      SuggestedPredefines += File;
      SuggestedPredefines += "\"\n";
      continue;
    }

    if (File == ExistingPPOpts.ImplicitPCHInclude)
      continue;

    if (llvm::is_contained(PPOpts.Includes, File))
      continue;

    SuggestedPredefines += "#include \"";
    SuggestedPredefines += File;
    SuggestedPredefines += "\"\n";
  }

  for (unsigned I = 0, N = ExistingPPOpts.MacroIncludes.size(); I != N; ++I) {
    StringRef File = ExistingPPOpts.MacroIncludes[I];
    if (llvm::is_contained(PPOpts.MacroIncludes, File))
      continue;

    SuggestedPredefines += "#__include_macros \"";
    SuggestedPredefines += File;
    SuggestedPredefines += "\"\n##\n";
  }

  return false;
}

bool PCHValidator::ReadPreprocessorOptions(const PreprocessorOptions &PPOpts,
                                           bool Complain,
                                           std::string &SuggestedPredefines) {
  const PreprocessorOptions &ExistingPPOpts = PP.getPreprocessorOpts();

  return checkPreprocessorOptions(PPOpts, ExistingPPOpts,
                                  Complain? &Reader.Diags : nullptr,
                                  PP.getFileManager(),
                                  SuggestedPredefines,
                                  PP.getLangOpts());
}

bool SimpleASTReaderListener::ReadPreprocessorOptions(
                                  const PreprocessorOptions &PPOpts,
                                  bool Complain,
                                  std::string &SuggestedPredefines) {
  return checkPreprocessorOptions(PPOpts,
                                  PP.getPreprocessorOpts(),
                                  nullptr,
                                  PP.getFileManager(),
                                  SuggestedPredefines,
                                  PP.getLangOpts(),
                                  false);
}

/// Check the header search options deserialized from the control block
/// against the header search options in an existing preprocessor.
///
/// \param Diags If non-null, produce diagnostics for any mismatches incurred.
static bool checkHeaderSearchOptions(const HeaderSearchOptions &HSOpts,
                                     StringRef SpecificModuleCachePath,
                                     StringRef ExistingModuleCachePath,
                                     DiagnosticsEngine *Diags,
                                     const LangOptions &LangOpts,
                                     const PreprocessorOptions &PPOpts) {
  if (LangOpts.Modules) {
    if (SpecificModuleCachePath != ExistingModuleCachePath &&
        !PPOpts.AllowPCHWithDifferentModulesCachePath) {
      if (Diags)
        Diags->Report(diag::err_pch_modulecache_mismatch)
          << SpecificModuleCachePath << ExistingModuleCachePath;
      return true;
    }
  }

  return false;
}

bool PCHValidator::ReadHeaderSearchOptions(const HeaderSearchOptions &HSOpts,
                                           StringRef SpecificModuleCachePath,
                                           bool Complain) {
  return checkHeaderSearchOptions(HSOpts, SpecificModuleCachePath,
                                  PP.getHeaderSearchInfo().getModuleCachePath(),
                                  Complain ? &Reader.Diags : nullptr,
                                  PP.getLangOpts(), PP.getPreprocessorOpts());
}

void PCHValidator::ReadCounter(const ModuleFile &M, unsigned Value) {
  PP.setCounterValue(Value);
}

//===----------------------------------------------------------------------===//
// AST reader implementation
//===----------------------------------------------------------------------===//

static uint64_t readULEB(const unsigned char *&P) {
  unsigned Length = 0;
  const char *Error = nullptr;

  uint64_t Val = llvm::decodeULEB128(P, &Length, nullptr, &Error);
  if (Error)
    llvm::report_fatal_error(Error);
  P += Length;
  return Val;
}

/// Read ULEB-encoded key length and data length.
static std::pair<unsigned, unsigned>
readULEBKeyDataLength(const unsigned char *&P) {
  unsigned KeyLen = readULEB(P);
  if ((unsigned)KeyLen != KeyLen)
    llvm::report_fatal_error("key too large");

  unsigned DataLen = readULEB(P);
  if ((unsigned)DataLen != DataLen)
    llvm::report_fatal_error("data too large");

  return std::make_pair(KeyLen, DataLen);
}

void ASTReader::setDeserializationListener(ASTDeserializationListener *Listener,
                                           bool TakeOwnership) {
  DeserializationListener = Listener;
  OwnsDeserializationListener = TakeOwnership;
}

unsigned ASTSelectorLookupTrait::ComputeHash(Selector Sel) {
  return serialization::ComputeHash(Sel);
}

std::pair<unsigned, unsigned>
ASTSelectorLookupTrait::ReadKeyDataLength(const unsigned char*& d) {
  return readULEBKeyDataLength(d);
}

ASTSelectorLookupTrait::internal_key_type
ASTSelectorLookupTrait::ReadKey(const unsigned char* d, unsigned) {
  using namespace llvm::support;

  SelectorTable &SelTable = Reader.getContext().Selectors;
  unsigned N = endian::readNext<uint16_t, little, unaligned>(d);
  IdentifierInfo *FirstII = Reader.getLocalIdentifier(
      F, endian::readNext<uint32_t, little, unaligned>(d));
  if (N == 0)
    return SelTable.getNullarySelector(FirstII);
  else if (N == 1)
    return SelTable.getUnarySelector(FirstII);

  SmallVector<IdentifierInfo *, 16> Args;
  Args.push_back(FirstII);
  for (unsigned I = 1; I != N; ++I)
    Args.push_back(Reader.getLocalIdentifier(
        F, endian::readNext<uint32_t, little, unaligned>(d)));

  return SelTable.getSelector(N, Args.data());
}

ASTSelectorLookupTrait::data_type
ASTSelectorLookupTrait::ReadData(Selector, const unsigned char* d,
                                 unsigned DataLen) {
  using namespace llvm::support;

  data_type Result;

  Result.ID = Reader.getGlobalSelectorID(
      F, endian::readNext<uint32_t, little, unaligned>(d));
  unsigned FullInstanceBits = endian::readNext<uint16_t, little, unaligned>(d);
  unsigned FullFactoryBits = endian::readNext<uint16_t, little, unaligned>(d);
  Result.InstanceBits = FullInstanceBits & 0x3;
  Result.InstanceHasMoreThanOneDecl = (FullInstanceBits >> 2) & 0x1;
  Result.FactoryBits = FullFactoryBits & 0x3;
  Result.FactoryHasMoreThanOneDecl = (FullFactoryBits >> 2) & 0x1;
  unsigned NumInstanceMethods = FullInstanceBits >> 3;
  unsigned NumFactoryMethods = FullFactoryBits >> 3;

  // Load instance methods
  for (unsigned I = 0; I != NumInstanceMethods; ++I) {
    if (ObjCMethodDecl *Method = Reader.GetLocalDeclAs<ObjCMethodDecl>(
            F, endian::readNext<uint32_t, little, unaligned>(d)))
      Result.Instance.push_back(Method);
  }

  // Load factory methods
  for (unsigned I = 0; I != NumFactoryMethods; ++I) {
    if (ObjCMethodDecl *Method = Reader.GetLocalDeclAs<ObjCMethodDecl>(
            F, endian::readNext<uint32_t, little, unaligned>(d)))
      Result.Factory.push_back(Method);
  }

  return Result;
}

unsigned ASTIdentifierLookupTraitBase::ComputeHash(const internal_key_type& a) {
  return llvm::djbHash(a);
}

std::pair<unsigned, unsigned>
ASTIdentifierLookupTraitBase::ReadKeyDataLength(const unsigned char*& d) {
  return readULEBKeyDataLength(d);
}

ASTIdentifierLookupTraitBase::internal_key_type
ASTIdentifierLookupTraitBase::ReadKey(const unsigned char* d, unsigned n) {
  assert(n >= 2 && d[n-1] == '\0');
  return StringRef((const char*) d, n-1);
}

/// Whether the given identifier is "interesting".
static bool isInterestingIdentifier(ASTReader &Reader, IdentifierInfo &II,
                                    bool IsModule) {
  return II.hadMacroDefinition() || II.isPoisoned() ||
         (!IsModule && II.getObjCOrBuiltinID()) ||
         II.hasRevertedTokenIDToIdentifier() ||
         (!(IsModule && Reader.getPreprocessor().getLangOpts().CPlusPlus) &&
          II.getFETokenInfo());
}

static bool readBit(unsigned &Bits) {
  bool Value = Bits & 0x1;
  Bits >>= 1;
  return Value;
}

IdentID ASTIdentifierLookupTrait::ReadIdentifierID(const unsigned char *d) {
  using namespace llvm::support;

  unsigned RawID = endian::readNext<uint32_t, little, unaligned>(d);
  return Reader.getGlobalIdentifierID(F, RawID >> 1);
}

static void markIdentifierFromAST(ASTReader &Reader, IdentifierInfo &II) {
  if (!II.isFromAST()) {
    II.setIsFromAST();
    bool IsModule = Reader.getPreprocessor().getCurrentModule() != nullptr;
    if (isInterestingIdentifier(Reader, II, IsModule))
      II.setChangedSinceDeserialization();
  }
}

IdentifierInfo *ASTIdentifierLookupTrait::ReadData(const internal_key_type& k,
                                                   const unsigned char* d,
                                                   unsigned DataLen) {
  using namespace llvm::support;

  unsigned RawID = endian::readNext<uint32_t, little, unaligned>(d);
  bool IsInteresting = RawID & 0x01;

  // Wipe out the "is interesting" bit.
  RawID = RawID >> 1;

  // Build the IdentifierInfo and link the identifier ID with it.
  IdentifierInfo *II = KnownII;
  if (!II) {
    II = &Reader.getIdentifierTable().getOwn(k);
    KnownII = II;
  }
  markIdentifierFromAST(Reader, *II);
  Reader.markIdentifierUpToDate(II);

  IdentID ID = Reader.getGlobalIdentifierID(F, RawID);
  if (!IsInteresting) {
    // For uninteresting identifiers, there's nothing else to do. Just notify
    // the reader that we've finished loading this identifier.
    Reader.SetIdentifierInfo(ID, II);
    return II;
  }

  unsigned ObjCOrBuiltinID = endian::readNext<uint16_t, little, unaligned>(d);
  unsigned Bits = endian::readNext<uint16_t, little, unaligned>(d);
  bool CPlusPlusOperatorKeyword = readBit(Bits);
  bool HasRevertedTokenIDToIdentifier = readBit(Bits);
  bool Poisoned = readBit(Bits);
  bool ExtensionToken = readBit(Bits);
  bool HadMacroDefinition = readBit(Bits);

  assert(Bits == 0 && "Extra bits in the identifier?");
  DataLen -= 8;

  // Set or check the various bits in the IdentifierInfo structure.
  // Token IDs are read-only.
  if (HasRevertedTokenIDToIdentifier && II->getTokenID() != tok::identifier)
    II->revertTokenIDToIdentifier();
  if (!F.isModule())
    II->setObjCOrBuiltinID(ObjCOrBuiltinID);
  assert(II->isExtensionToken() == ExtensionToken &&
         "Incorrect extension token flag");
  (void)ExtensionToken;
  if (Poisoned)
    II->setIsPoisoned(true);
  assert(II->isCPlusPlusOperatorKeyword() == CPlusPlusOperatorKeyword &&
         "Incorrect C++ operator keyword flag");
  (void)CPlusPlusOperatorKeyword;

  // If this identifier is a macro, deserialize the macro
  // definition.
  if (HadMacroDefinition) {
    uint32_t MacroDirectivesOffset =
        endian::readNext<uint32_t, little, unaligned>(d);
    DataLen -= 4;

    Reader.addPendingMacro(II, &F, MacroDirectivesOffset);
  }

  Reader.SetIdentifierInfo(ID, II);

  // Read all of the declarations visible at global scope with this
  // name.
  if (DataLen > 0) {
    SmallVector<uint32_t, 4> DeclIDs;
    for (; DataLen > 0; DataLen -= 4)
      DeclIDs.push_back(Reader.getGlobalDeclID(
          F, endian::readNext<uint32_t, little, unaligned>(d)));
    Reader.SetGloballyVisibleDecls(II, DeclIDs);
  }

  return II;
}

DeclarationNameKey::DeclarationNameKey(DeclarationName Name)
    : Kind(Name.getNameKind()) {
  switch (Kind) {
  case DeclarationName::Identifier:
    Data = (uint64_t)Name.getAsIdentifierInfo();
    break;
  case DeclarationName::ObjCZeroArgSelector:
  case DeclarationName::ObjCOneArgSelector:
  case DeclarationName::ObjCMultiArgSelector:
    Data = (uint64_t)Name.getObjCSelector().getAsOpaquePtr();
    break;
  case DeclarationName::CXXOperatorName:
    Data = Name.getCXXOverloadedOperator();
    break;
  case DeclarationName::CXXLiteralOperatorName:
    Data = (uint64_t)Name.getCXXLiteralIdentifier();
    break;
  case DeclarationName::CXXDeductionGuideName:
    Data = (uint64_t)Name.getCXXDeductionGuideTemplate()
               ->getDeclName().getAsIdentifierInfo();
    break;
  case DeclarationName::CXXConstructorName:
  case DeclarationName::CXXDestructorName:
  case DeclarationName::CXXConversionFunctionName:
  case DeclarationName::CXXUsingDirective:
    Data = 0;
    break;
  }
}

unsigned DeclarationNameKey::getHash() const {
  llvm::FoldingSetNodeID ID;
  ID.AddInteger(Kind);

  switch (Kind) {
  case DeclarationName::Identifier:
  case DeclarationName::CXXLiteralOperatorName:
  case DeclarationName::CXXDeductionGuideName:
    ID.AddString(((IdentifierInfo*)Data)->getName());
    break;
  case DeclarationName::ObjCZeroArgSelector:
  case DeclarationName::ObjCOneArgSelector:
  case DeclarationName::ObjCMultiArgSelector:
    ID.AddInteger(serialization::ComputeHash(Selector(Data)));
    break;
  case DeclarationName::CXXOperatorName:
    ID.AddInteger((OverloadedOperatorKind)Data);
    break;
  case DeclarationName::CXXConstructorName:
  case DeclarationName::CXXDestructorName:
  case DeclarationName::CXXConversionFunctionName:
  case DeclarationName::CXXUsingDirective:
    break;
  }

  return ID.ComputeHash();
}

ModuleFile *
ASTDeclContextNameLookupTrait::ReadFileRef(const unsigned char *&d) {
  using namespace llvm::support;

  uint32_t ModuleFileID = endian::readNext<uint32_t, little, unaligned>(d);
  return Reader.getLocalModuleFile(F, ModuleFileID);
}

std::pair<unsigned, unsigned>
ASTDeclContextNameLookupTrait::ReadKeyDataLength(const unsigned char *&d) {
  return readULEBKeyDataLength(d);
}

ASTDeclContextNameLookupTrait::internal_key_type
ASTDeclContextNameLookupTrait::ReadKey(const unsigned char *d, unsigned) {
  using namespace llvm::support;

  auto Kind = (DeclarationName::NameKind)*d++;
  uint64_t Data;
  switch (Kind) {
  case DeclarationName::Identifier:
  case DeclarationName::CXXLiteralOperatorName:
  case DeclarationName::CXXDeductionGuideName:
    Data = (uint64_t)Reader.getLocalIdentifier(
        F, endian::readNext<uint32_t, little, unaligned>(d));
    break;
  case DeclarationName::ObjCZeroArgSelector:
  case DeclarationName::ObjCOneArgSelector:
  case DeclarationName::ObjCMultiArgSelector:
    Data =
        (uint64_t)Reader.getLocalSelector(
                             F, endian::readNext<uint32_t, little, unaligned>(
                                    d)).getAsOpaquePtr();
    break;
  case DeclarationName::CXXOperatorName:
    Data = *d++; // OverloadedOperatorKind
    break;
  case DeclarationName::CXXConstructorName:
  case DeclarationName::CXXDestructorName:
  case DeclarationName::CXXConversionFunctionName:
  case DeclarationName::CXXUsingDirective:
    Data = 0;
    break;
  }

  return DeclarationNameKey(Kind, Data);
}

void ASTDeclContextNameLookupTrait::ReadDataInto(internal_key_type,
                                                 const unsigned char *d,
                                                 unsigned DataLen,
                                                 data_type_builder &Val) {
  using namespace llvm::support;

  for (unsigned NumDecls = DataLen / 4; NumDecls; --NumDecls) {
    uint32_t LocalID = endian::readNext<uint32_t, little, unaligned>(d);
    Val.insert(Reader.getGlobalDeclID(F, LocalID));
  }
}

bool ASTReader::ReadLexicalDeclContextStorage(ModuleFile &M,
                                              BitstreamCursor &Cursor,
                                              uint64_t Offset,
                                              DeclContext *DC) {
  assert(Offset != 0);

  SavedStreamPosition SavedPosition(Cursor);
  if (llvm::Error Err = Cursor.JumpToBit(Offset)) {
    Error(std::move(Err));
    return true;
  }

  RecordData Record;
  StringRef Blob;
  Expected<unsigned> MaybeCode = Cursor.ReadCode();
  if (!MaybeCode) {
    Error(MaybeCode.takeError());
    return true;
  }
  unsigned Code = MaybeCode.get();

  Expected<unsigned> MaybeRecCode = Cursor.readRecord(Code, Record, &Blob);
  if (!MaybeRecCode) {
    Error(MaybeRecCode.takeError());
    return true;
  }
  unsigned RecCode = MaybeRecCode.get();
  if (RecCode != DECL_CONTEXT_LEXICAL) {
    Error("Expected lexical block");
    return true;
  }

  assert(!isa<TranslationUnitDecl>(DC) &&
         "expected a TU_UPDATE_LEXICAL record for TU");
  // If we are handling a C++ class template instantiation, we can see multiple
  // lexical updates for the same record. It's important that we select only one
  // of them, so that field numbering works properly. Just pick the first one we
  // see.
  auto &Lex = LexicalDecls[DC];
  if (!Lex.first) {
    Lex = std::make_pair(
        &M, llvm::makeArrayRef(
                reinterpret_cast<const llvm::support::unaligned_uint32_t *>(
                    Blob.data()),
                Blob.size() / 4));
  }
  DC->setHasExternalLexicalStorage(true);
  return false;
}

bool ASTReader::ReadVisibleDeclContextStorage(ModuleFile &M,
                                              BitstreamCursor &Cursor,
                                              uint64_t Offset,
                                              DeclID ID) {
  assert(Offset != 0);

  SavedStreamPosition SavedPosition(Cursor);
  if (llvm::Error Err = Cursor.JumpToBit(Offset)) {
    Error(std::move(Err));
    return true;
  }

  RecordData Record;
  StringRef Blob;
  Expected<unsigned> MaybeCode = Cursor.ReadCode();
  if (!MaybeCode) {
    Error(MaybeCode.takeError());
    return true;
  }
  unsigned Code = MaybeCode.get();

  Expected<unsigned> MaybeRecCode = Cursor.readRecord(Code, Record, &Blob);
  if (!MaybeRecCode) {
    Error(MaybeRecCode.takeError());
    return true;
  }
  unsigned RecCode = MaybeRecCode.get();
  if (RecCode != DECL_CONTEXT_VISIBLE) {
    Error("Expected visible lookup table block");
    return true;
  }

  // We can't safely determine the primary context yet, so delay attaching the
  // lookup table until we're done with recursive deserialization.
  auto *Data = (const unsigned char*)Blob.data();
  PendingVisibleUpdates[ID].push_back(PendingVisibleUpdate{&M, Data});
  return false;
}

void ASTReader::Error(StringRef Msg) const {
  Error(diag::err_fe_pch_malformed, Msg);
  if (PP.getLangOpts().Modules && !Diags.isDiagnosticInFlight() &&
      !PP.getHeaderSearchInfo().getModuleCachePath().empty()) {
    Diag(diag::note_module_cache_path)
      << PP.getHeaderSearchInfo().getModuleCachePath();
  }
}

void ASTReader::Error(unsigned DiagID, StringRef Arg1, StringRef Arg2,
                      StringRef Arg3) const {
  if (Diags.isDiagnosticInFlight())
    Diags.SetDelayedDiagnostic(DiagID, Arg1, Arg2, Arg3);
  else
    Diag(DiagID) << Arg1 << Arg2 << Arg3;
}

void ASTReader::Error(llvm::Error &&Err) const {
  llvm::Error RemainingErr =
      handleErrors(std::move(Err), [this](const DiagnosticError &E) {
        auto Diag = E.getDiagnostic().second;

        // Ideally we'd just emit it, but have to handle a possible in-flight
        // diagnostic. Note that the location is currently ignored as well.
        auto NumArgs = Diag.getStorage()->NumDiagArgs;
        assert(NumArgs <= 3 && "Can only have up to 3 arguments");
        StringRef Arg1, Arg2, Arg3;
        switch (NumArgs) {
        case 3:
          Arg3 = Diag.getStringArg(2);
          LLVM_FALLTHROUGH;
        case 2:
          Arg2 = Diag.getStringArg(1);
          LLVM_FALLTHROUGH;
        case 1:
          Arg1 = Diag.getStringArg(0);
        }
        Error(Diag.getDiagID(), Arg1, Arg2, Arg3);
      });
  if (RemainingErr)
    Error(toString(std::move(RemainingErr)));
}

//===----------------------------------------------------------------------===//
// Source Manager Deserialization
//===----------------------------------------------------------------------===//

/// Read the line table in the source manager block.
void ASTReader::ParseLineTable(ModuleFile &F, const RecordData &Record) {
  unsigned Idx = 0;
  LineTableInfo &LineTable = SourceMgr.getLineTable();

  // Parse the file names
  std::map<int, int> FileIDs;
  FileIDs[-1] = -1; // For unspecified filenames.
  for (unsigned I = 0; Record[Idx]; ++I) {
    // Extract the file name
    auto Filename = ReadPath(F, Record, Idx);
    FileIDs[I] = LineTable.getLineTableFilenameID(Filename);
  }
  ++Idx;

  // Parse the line entries
  std::vector<LineEntry> Entries;
  while (Idx < Record.size()) {
    int FID = Record[Idx++];
    assert(FID >= 0 && "Serialized line entries for non-local file.");
    // Remap FileID from 1-based old view.
    FID += F.SLocEntryBaseID - 1;

    // Extract the line entries
    unsigned NumEntries = Record[Idx++];
    assert(NumEntries && "no line entries for file ID");
    Entries.clear();
    Entries.reserve(NumEntries);
    for (unsigned I = 0; I != NumEntries; ++I) {
      unsigned FileOffset = Record[Idx++];
      unsigned LineNo = Record[Idx++];
      int FilenameID = FileIDs[Record[Idx++]];
      SrcMgr::CharacteristicKind FileKind
        = (SrcMgr::CharacteristicKind)Record[Idx++];
      unsigned IncludeOffset = Record[Idx++];
      Entries.push_back(LineEntry::get(FileOffset, LineNo, FilenameID,
                                       FileKind, IncludeOffset));
    }
    LineTable.AddEntry(FileID::get(FID), Entries);
  }
}

/// Read a source manager block
llvm::Error ASTReader::ReadSourceManagerBlock(ModuleFile &F) {
  using namespace SrcMgr;

  BitstreamCursor &SLocEntryCursor = F.SLocEntryCursor;

  // Set the source-location entry cursor to the current position in
  // the stream. This cursor will be used to read the contents of the
  // source manager block initially, and then lazily read
  // source-location entries as needed.
  SLocEntryCursor = F.Stream;

  // The stream itself is going to skip over the source manager block.
  if (llvm::Error Err = F.Stream.SkipBlock())
    return Err;

  // Enter the source manager block.
  if (llvm::Error Err = SLocEntryCursor.EnterSubBlock(SOURCE_MANAGER_BLOCK_ID))
    return Err;
  F.SourceManagerBlockStartOffset = SLocEntryCursor.GetCurrentBitNo();

  RecordData Record;
  while (true) {
    Expected<llvm::BitstreamEntry> MaybeE =
        SLocEntryCursor.advanceSkippingSubblocks();
    if (!MaybeE)
      return MaybeE.takeError();
    llvm::BitstreamEntry E = MaybeE.get();

    switch (E.Kind) {
    case llvm::BitstreamEntry::SubBlock: // Handled for us already.
    case llvm::BitstreamEntry::Error:
      return llvm::createStringError(std::errc::illegal_byte_sequence,
                                     "malformed block record in AST file");
    case llvm::BitstreamEntry::EndBlock:
      return llvm::Error::success();
    case llvm::BitstreamEntry::Record:
      // The interesting case.
      break;
    }

    // Read a record.
    Record.clear();
    StringRef Blob;
    Expected<unsigned> MaybeRecord =
        SLocEntryCursor.readRecord(E.ID, Record, &Blob);
    if (!MaybeRecord)
      return MaybeRecord.takeError();
    switch (MaybeRecord.get()) {
    default:  // Default behavior: ignore.
      break;

    case SM_SLOC_FILE_ENTRY:
    case SM_SLOC_BUFFER_ENTRY:
    case SM_SLOC_EXPANSION_ENTRY:
      // Once we hit one of the source location entries, we're done.
      return llvm::Error::success();
    }
  }
}

/// If a header file is not found at the path that we expect it to be
/// and the PCH file was moved from its original location, try to resolve the
/// file by assuming that header+PCH were moved together and the header is in
/// the same place relative to the PCH.
static std::string
resolveFileRelativeToOriginalDir(const std::string &Filename,
                                 const std::string &OriginalDir,
                                 const std::string &CurrDir) {
  assert(OriginalDir != CurrDir &&
         "No point trying to resolve the file if the PCH dir didn't change");

  using namespace llvm::sys;

  SmallString<128> filePath(Filename);
  fs::make_absolute(filePath);
  assert(path::is_absolute(OriginalDir));
  SmallString<128> currPCHPath(CurrDir);

  path::const_iterator fileDirI = path::begin(path::parent_path(filePath)),
                       fileDirE = path::end(path::parent_path(filePath));
  path::const_iterator origDirI = path::begin(OriginalDir),
                       origDirE = path::end(OriginalDir);
  // Skip the common path components from filePath and OriginalDir.
  while (fileDirI != fileDirE && origDirI != origDirE &&
         *fileDirI == *origDirI) {
    ++fileDirI;
    ++origDirI;
  }
  for (; origDirI != origDirE; ++origDirI)
    path::append(currPCHPath, "..");
  path::append(currPCHPath, fileDirI, fileDirE);
  path::append(currPCHPath, path::filename(Filename));
  return std::string(currPCHPath.str());
}

bool ASTReader::ReadSLocEntry(int ID) {
  if (ID == 0)
    return false;

  if (unsigned(-ID) - 2 >= getTotalNumSLocs() || ID > 0) {
    Error("source location entry ID out-of-range for AST file");
    return true;
  }

  // Local helper to read the (possibly-compressed) buffer data following the
  // entry record.
  auto ReadBuffer = [this](
      BitstreamCursor &SLocEntryCursor,
      StringRef Name) -> std::unique_ptr<llvm::MemoryBuffer> {
    RecordData Record;
    StringRef Blob;
    Expected<unsigned> MaybeCode = SLocEntryCursor.ReadCode();
    if (!MaybeCode) {
      Error(MaybeCode.takeError());
      return nullptr;
    }
    unsigned Code = MaybeCode.get();

    Expected<unsigned> MaybeRecCode =
        SLocEntryCursor.readRecord(Code, Record, &Blob);
    if (!MaybeRecCode) {
      Error(MaybeRecCode.takeError());
      return nullptr;
    }
    unsigned RecCode = MaybeRecCode.get();

    if (RecCode == SM_SLOC_BUFFER_BLOB_COMPRESSED) {
      if (!llvm::zlib::isAvailable()) {
        Error("zlib is not available");
        return nullptr;
      }
      SmallString<0> Uncompressed;
      if (llvm::Error E =
              llvm::zlib::uncompress(Blob, Uncompressed, Record[0])) {
        Error("could not decompress embedded file contents: " +
              llvm::toString(std::move(E)));
        return nullptr;
      }
      return llvm::MemoryBuffer::getMemBufferCopy(Uncompressed, Name);
    } else if (RecCode == SM_SLOC_BUFFER_BLOB) {
      return llvm::MemoryBuffer::getMemBuffer(Blob.drop_back(1), Name, true);
    } else {
      Error("AST record has invalid code");
      return nullptr;
    }
  };

  ModuleFile *F = GlobalSLocEntryMap.find(-ID)->second;
  if (llvm::Error Err = F->SLocEntryCursor.JumpToBit(
          F->SLocEntryOffsetsBase +
          F->SLocEntryOffsets[ID - F->SLocEntryBaseID])) {
    Error(std::move(Err));
    return true;
  }

  BitstreamCursor &SLocEntryCursor = F->SLocEntryCursor;
  SourceLocation::UIntTy BaseOffset = F->SLocEntryBaseOffset;

  ++NumSLocEntriesRead;
  Expected<llvm::BitstreamEntry> MaybeEntry = SLocEntryCursor.advance();
  if (!MaybeEntry) {
    Error(MaybeEntry.takeError());
    return true;
  }
  llvm::BitstreamEntry Entry = MaybeEntry.get();

  if (Entry.Kind != llvm::BitstreamEntry::Record) {
    Error("incorrectly-formatted source location entry in AST file");
    return true;
  }

  RecordData Record;
  StringRef Blob;
  Expected<unsigned> MaybeSLOC =
      SLocEntryCursor.readRecord(Entry.ID, Record, &Blob);
  if (!MaybeSLOC) {
    Error(MaybeSLOC.takeError());
    return true;
  }
  switch (MaybeSLOC.get()) {
  default:
    Error("incorrectly-formatted source location entry in AST file");
    return true;

  case SM_SLOC_FILE_ENTRY: {
    // We will detect whether a file changed and return 'Failure' for it, but
    // we will also try to fail gracefully by setting up the SLocEntry.
    unsigned InputID = Record[4];
    InputFile IF = getInputFile(*F, InputID);
    Optional<FileEntryRef> File = IF.getFile();
    bool OverriddenBuffer = IF.isOverridden();

    // Note that we only check if a File was returned. If it was out-of-date
    // we have complained but we will continue creating a FileID to recover
    // gracefully.
    if (!File)
      return true;

    SourceLocation IncludeLoc = ReadSourceLocation(*F, Record[1]);
    if (IncludeLoc.isInvalid() && F->Kind != MK_MainFile) {
      // This is the module's main file.
      IncludeLoc = getImportLocation(F);
    }
    SrcMgr::CharacteristicKind
      FileCharacter = (SrcMgr::CharacteristicKind)Record[2];
    FileID FID = SourceMgr.createFileID(*File, IncludeLoc, FileCharacter, ID,
                                        BaseOffset + Record[0]);
    SrcMgr::FileInfo &FileInfo =
          const_cast<SrcMgr::FileInfo&>(SourceMgr.getSLocEntry(FID).getFile());
    FileInfo.NumCreatedFIDs = Record[5];
    if (Record[3])
      FileInfo.setHasLineDirectives();

    unsigned NumFileDecls = Record[7];
    if (NumFileDecls && ContextObj) {
      const DeclID *FirstDecl = F->FileSortedDecls + Record[6];
      assert(F->FileSortedDecls && "FILE_SORTED_DECLS not encountered yet ?");
      FileDeclIDs[FID] = FileDeclsInfo(F, llvm::makeArrayRef(FirstDecl,
                                                             NumFileDecls));
    }

    const SrcMgr::ContentCache &ContentCache =
        SourceMgr.getOrCreateContentCache(*File, isSystem(FileCharacter));
    if (OverriddenBuffer && !ContentCache.BufferOverridden &&
        ContentCache.ContentsEntry == ContentCache.OrigEntry &&
        !ContentCache.getBufferIfLoaded()) {
      auto Buffer = ReadBuffer(SLocEntryCursor, File->getName());
      if (!Buffer)
        return true;
      SourceMgr.overrideFileContents(*File, std::move(Buffer));
    }

    break;
  }

  case SM_SLOC_BUFFER_ENTRY: {
    const char *Name = Blob.data();
    unsigned Offset = Record[0];
    SrcMgr::CharacteristicKind
      FileCharacter = (SrcMgr::CharacteristicKind)Record[2];
    SourceLocation IncludeLoc = ReadSourceLocation(*F, Record[1]);
    if (IncludeLoc.isInvalid() && F->isModule()) {
      IncludeLoc = getImportLocation(F);
    }

    auto Buffer = ReadBuffer(SLocEntryCursor, Name);
    if (!Buffer)
      return true;
    SourceMgr.createFileID(std::move(Buffer), FileCharacter, ID,
                           BaseOffset + Offset, IncludeLoc);
    break;
  }

  case SM_SLOC_EXPANSION_ENTRY: {
    SourceLocation SpellingLoc = ReadSourceLocation(*F, Record[1]);
    SourceMgr.createExpansionLoc(SpellingLoc,
                                     ReadSourceLocation(*F, Record[2]),
                                     ReadSourceLocation(*F, Record[3]),
                                     Record[5],
                                     Record[4],
                                     ID,
                                     BaseOffset + Record[0]);
    break;
  }
  }

  return false;
}

std::pair<SourceLocation, StringRef> ASTReader::getModuleImportLoc(int ID) {
  if (ID == 0)
    return std::make_pair(SourceLocation(), "");

  if (unsigned(-ID) - 2 >= getTotalNumSLocs() || ID > 0) {
    Error("source location entry ID out-of-range for AST file");
    return std::make_pair(SourceLocation(), "");
  }

  // Find which module file this entry lands in.
  ModuleFile *M = GlobalSLocEntryMap.find(-ID)->second;
  if (!M->isModule())
    return std::make_pair(SourceLocation(), "");

  // FIXME: Can we map this down to a particular submodule? That would be
  // ideal.
  return std::make_pair(M->ImportLoc, StringRef(M->ModuleName));
}

/// Find the location where the module F is imported.
SourceLocation ASTReader::getImportLocation(ModuleFile *F) {
  if (F->ImportLoc.isValid())
    return F->ImportLoc;

  // Otherwise we have a PCH. It's considered to be "imported" at the first
  // location of its includer.
  if (F->ImportedBy.empty() || !F->ImportedBy[0]) {
    // Main file is the importer.
    assert(SourceMgr.getMainFileID().isValid() && "missing main file");
    return SourceMgr.getLocForStartOfFile(SourceMgr.getMainFileID());
  }
  return F->ImportedBy[0]->FirstLoc;
}

/// Enter a subblock of the specified BlockID with the specified cursor. Read
/// the abbreviations that are at the top of the block and then leave the cursor
/// pointing into the block.
llvm::Error ASTReader::ReadBlockAbbrevs(BitstreamCursor &Cursor,
                                        unsigned BlockID,
                                        uint64_t *StartOfBlockOffset) {
  if (llvm::Error Err = Cursor.EnterSubBlock(BlockID))
    return Err;

  if (StartOfBlockOffset)
    *StartOfBlockOffset = Cursor.GetCurrentBitNo();

  while (true) {
    uint64_t Offset = Cursor.GetCurrentBitNo();
    Expected<unsigned> MaybeCode = Cursor.ReadCode();
    if (!MaybeCode)
      return MaybeCode.takeError();
    unsigned Code = MaybeCode.get();

    // We expect all abbrevs to be at the start of the block.
    if (Code != llvm::bitc::DEFINE_ABBREV) {
      if (llvm::Error Err = Cursor.JumpToBit(Offset))
        return Err;
      return llvm::Error::success();
    }
    if (llvm::Error Err = Cursor.ReadAbbrevRecord())
      return Err;
  }
}

Token ASTReader::ReadToken(ModuleFile &F, const RecordDataImpl &Record,
                           unsigned &Idx) {
  Token Tok;
  Tok.startToken();
  Tok.setLocation(ReadSourceLocation(F, Record, Idx));
  Tok.setLength(Record[Idx++]);
  if (IdentifierInfo *II = getLocalIdentifier(F, Record[Idx++]))
    Tok.setIdentifierInfo(II);
  Tok.setKind((tok::TokenKind)Record[Idx++]);
  Tok.setFlag((Token::TokenFlags)Record[Idx++]);
  return Tok;
}

MacroInfo *ASTReader::ReadMacroRecord(ModuleFile &F, uint64_t Offset) {
  BitstreamCursor &Stream = F.MacroCursor;

  // Keep track of where we are in the stream, then jump back there
  // after reading this macro.
  SavedStreamPosition SavedPosition(Stream);

  if (llvm::Error Err = Stream.JumpToBit(Offset)) {
    // FIXME this drops errors on the floor.
    consumeError(std::move(Err));
    return nullptr;
  }
  RecordData Record;
  SmallVector<IdentifierInfo*, 16> MacroParams;
  MacroInfo *Macro = nullptr;

  while (true) {
    // Advance to the next record, but if we get to the end of the block, don't
    // pop it (removing all the abbreviations from the cursor) since we want to
    // be able to reseek within the block and read entries.
    unsigned Flags = BitstreamCursor::AF_DontPopBlockAtEnd;
    Expected<llvm::BitstreamEntry> MaybeEntry =
        Stream.advanceSkippingSubblocks(Flags);
    if (!MaybeEntry) {
      Error(MaybeEntry.takeError());
      return Macro;
    }
    llvm::BitstreamEntry Entry = MaybeEntry.get();

    switch (Entry.Kind) {
    case llvm::BitstreamEntry::SubBlock: // Handled for us already.
    case llvm::BitstreamEntry::Error:
      Error("malformed block record in AST file");
      return Macro;
    case llvm::BitstreamEntry::EndBlock:
      return Macro;
    case llvm::BitstreamEntry::Record:
      // The interesting case.
      break;
    }

    // Read a record.
    Record.clear();
    PreprocessorRecordTypes RecType;
    if (Expected<unsigned> MaybeRecType = Stream.readRecord(Entry.ID, Record))
      RecType = (PreprocessorRecordTypes)MaybeRecType.get();
    else {
      Error(MaybeRecType.takeError());
      return Macro;
    }
    switch (RecType) {
    case PP_MODULE_MACRO:
    case PP_MACRO_DIRECTIVE_HISTORY:
      return Macro;

    case PP_MACRO_OBJECT_LIKE:
    case PP_MACRO_FUNCTION_LIKE: {
      // If we already have a macro, that means that we've hit the end
      // of the definition of the macro we were looking for. We're
      // done.
      if (Macro)
        return Macro;

      unsigned NextIndex = 1; // Skip identifier ID.
      SourceLocation Loc = ReadSourceLocation(F, Record, NextIndex);
      MacroInfo *MI = PP.AllocateMacroInfo(Loc);
      MI->setDefinitionEndLoc(ReadSourceLocation(F, Record, NextIndex));
      MI->setIsUsed(Record[NextIndex++]);
      MI->setUsedForHeaderGuard(Record[NextIndex++]);

      if (RecType == PP_MACRO_FUNCTION_LIKE) {
        // Decode function-like macro info.
        bool isC99VarArgs = Record[NextIndex++];
        bool isGNUVarArgs = Record[NextIndex++];
        bool hasCommaPasting = Record[NextIndex++];
        MacroParams.clear();
        unsigned NumArgs = Record[NextIndex++];
        for (unsigned i = 0; i != NumArgs; ++i)
          MacroParams.push_back(getLocalIdentifier(F, Record[NextIndex++]));

        // Install function-like macro info.
        MI->setIsFunctionLike();
        if (isC99VarArgs) MI->setIsC99Varargs();
        if (isGNUVarArgs) MI->setIsGNUVarargs();
        if (hasCommaPasting) MI->setHasCommaPasting();
        MI->setParameterList(MacroParams, PP.getPreprocessorAllocator());
      }

      // Remember that we saw this macro last so that we add the tokens that
      // form its body to it.
      Macro = MI;

      if (NextIndex + 1 == Record.size() && PP.getPreprocessingRecord() &&
          Record[NextIndex]) {
        // We have a macro definition. Register the association
        PreprocessedEntityID
            GlobalID = getGlobalPreprocessedEntityID(F, Record[NextIndex]);
        PreprocessingRecord &PPRec = *PP.getPreprocessingRecord();
        PreprocessingRecord::PPEntityID PPID =
            PPRec.getPPEntityID(GlobalID - 1, /*isLoaded=*/true);
        MacroDefinitionRecord *PPDef = cast_or_null<MacroDefinitionRecord>(
            PPRec.getPreprocessedEntity(PPID));
        if (PPDef)
          PPRec.RegisterMacroDefinition(Macro, PPDef);
      }

      ++NumMacrosRead;
      break;
    }

    case PP_TOKEN: {
      // If we see a TOKEN before a PP_MACRO_*, then the file is
      // erroneous, just pretend we didn't see this.
      if (!Macro) break;

      unsigned Idx = 0;
      Token Tok = ReadToken(F, Record, Idx);
      Macro->AddTokenToBody(Tok);
      break;
    }
    }
  }
}

PreprocessedEntityID
ASTReader::getGlobalPreprocessedEntityID(ModuleFile &M,
                                         unsigned LocalID) const {
  if (!M.ModuleOffsetMap.empty())
    ReadModuleOffsetMap(M);

  ContinuousRangeMap<uint32_t, int, 2>::const_iterator
    I = M.PreprocessedEntityRemap.find(LocalID - NUM_PREDEF_PP_ENTITY_IDS);
  assert(I != M.PreprocessedEntityRemap.end()
         && "Invalid index into preprocessed entity index remap");

  return LocalID + I->second;
}

unsigned HeaderFileInfoTrait::ComputeHash(internal_key_ref ikey) {
  return llvm::hash_combine(ikey.Size, ikey.ModTime);
}

HeaderFileInfoTrait::internal_key_type
HeaderFileInfoTrait::GetInternalKey(const FileEntry *FE) {
  internal_key_type ikey = {FE->getSize(),
                            M.HasTimestamps ? FE->getModificationTime() : 0,
                            FE->getName(), /*Imported*/ false};
  return ikey;
}

bool HeaderFileInfoTrait::EqualKey(internal_key_ref a, internal_key_ref b) {
  if (a.Size != b.Size || (a.ModTime && b.ModTime && a.ModTime != b.ModTime))
    return false;

  if (llvm::sys::path::is_absolute(a.Filename) && a.Filename == b.Filename)
    return true;

  // Determine whether the actual files are equivalent.
  FileManager &FileMgr = Reader.getFileManager();
  auto GetFile = [&](const internal_key_type &Key) -> const FileEntry* {
    if (!Key.Imported) {
      if (auto File = FileMgr.getFile(Key.Filename))
        return *File;
      return nullptr;
    }

    std::string Resolved = std::string(Key.Filename);
    Reader.ResolveImportedPath(M, Resolved);
    if (auto File = FileMgr.getFile(Resolved))
      return *File;
    return nullptr;
  };

  const FileEntry *FEA = GetFile(a);
  const FileEntry *FEB = GetFile(b);
  return FEA && FEA == FEB;
}

std::pair<unsigned, unsigned>
HeaderFileInfoTrait::ReadKeyDataLength(const unsigned char*& d) {
  return readULEBKeyDataLength(d);
}

HeaderFileInfoTrait::internal_key_type
HeaderFileInfoTrait::ReadKey(const unsigned char *d, unsigned) {
  using namespace llvm::support;

  internal_key_type ikey;
  ikey.Size = off_t(endian::readNext<uint64_t, little, unaligned>(d));
  ikey.ModTime = time_t(endian::readNext<uint64_t, little, unaligned>(d));
  ikey.Filename = (const char *)d;
  ikey.Imported = true;
  return ikey;
}

HeaderFileInfoTrait::data_type
HeaderFileInfoTrait::ReadData(internal_key_ref key, const unsigned char *d,
                              unsigned DataLen) {
  using namespace llvm::support;

  const unsigned char *End = d + DataLen;
  HeaderFileInfo HFI;
  unsigned Flags = *d++;
  // FIXME: Refactor with mergeHeaderFileInfo in HeaderSearch.cpp.
  HFI.isImport |= (Flags >> 5) & 0x01;
  HFI.isPragmaOnce |= (Flags >> 4) & 0x01;
  HFI.DirInfo = (Flags >> 1) & 0x07;
  HFI.IndexHeaderMapHeader = Flags & 0x01;
  // FIXME: Find a better way to handle this. Maybe just store a
  // "has been included" flag?
  HFI.NumIncludes = std::max(endian::readNext<uint16_t, little, unaligned>(d),
                             HFI.NumIncludes);
  HFI.ControllingMacroID = Reader.getGlobalIdentifierID(
      M, endian::readNext<uint32_t, little, unaligned>(d));
  if (unsigned FrameworkOffset =
          endian::readNext<uint32_t, little, unaligned>(d)) {
    // The framework offset is 1 greater than the actual offset,
    // since 0 is used as an indicator for "no framework name".
    StringRef FrameworkName(FrameworkStrings + FrameworkOffset - 1);
    HFI.Framework = HS->getUniqueFrameworkName(FrameworkName);
  }

  assert((End - d) % 4 == 0 &&
         "Wrong data length in HeaderFileInfo deserialization");
  while (d != End) {
    uint32_t LocalSMID = endian::readNext<uint32_t, little, unaligned>(d);
    auto HeaderRole = static_cast<ModuleMap::ModuleHeaderRole>(LocalSMID & 3);
    LocalSMID >>= 2;

    // This header is part of a module. Associate it with the module to enable
    // implicit module import.
    SubmoduleID GlobalSMID = Reader.getGlobalSubmoduleID(M, LocalSMID);
    Module *Mod = Reader.getSubmodule(GlobalSMID);
    FileManager &FileMgr = Reader.getFileManager();
    ModuleMap &ModMap =
        Reader.getPreprocessor().getHeaderSearchInfo().getModuleMap();

    std::string Filename = std::string(key.Filename);
    if (key.Imported)
      Reader.ResolveImportedPath(M, Filename);
<<<<<<< HEAD
    // FIXME: This is not always the right filename-as-written, but we're not
    // going to use this information to rebuild the module, so it doesn't make
    // a lot of difference.
    Module::Header H = {std::string(key.Filename), *FileMgr.getFile(Filename)};
=======
    // FIXME: NameAsWritten
    Module::Header H = {std::string(key.Filename), "",
                        *FileMgr.getFile(Filename)};
>>>>>>> a2ce6ee6
    ModMap.addHeader(Mod, H, HeaderRole, /*Imported*/true);
    HFI.isModuleHeader |= !(HeaderRole & ModuleMap::TextualHeader);
  }

  // This HeaderFileInfo was externally loaded.
  HFI.External = true;
  HFI.IsValid = true;
  return HFI;
}

void ASTReader::addPendingMacro(IdentifierInfo *II, ModuleFile *M,
                                uint32_t MacroDirectivesOffset) {
  assert(NumCurrentElementsDeserializing > 0 &&"Missing deserialization guard");
  PendingMacroIDs[II].push_back(PendingMacroInfo(M, MacroDirectivesOffset));
}

void ASTReader::ReadDefinedMacros() {
  // Note that we are loading defined macros.
  Deserializing Macros(this);

  for (ModuleFile &I : llvm::reverse(ModuleMgr)) {
    BitstreamCursor &MacroCursor = I.MacroCursor;

    // If there was no preprocessor block, skip this file.
    if (MacroCursor.getBitcodeBytes().empty())
      continue;

    BitstreamCursor Cursor = MacroCursor;
    if (llvm::Error Err = Cursor.JumpToBit(I.MacroStartOffset)) {
      Error(std::move(Err));
      return;
    }

    RecordData Record;
    while (true) {
      Expected<llvm::BitstreamEntry> MaybeE = Cursor.advanceSkippingSubblocks();
      if (!MaybeE) {
        Error(MaybeE.takeError());
        return;
      }
      llvm::BitstreamEntry E = MaybeE.get();

      switch (E.Kind) {
      case llvm::BitstreamEntry::SubBlock: // Handled for us already.
      case llvm::BitstreamEntry::Error:
        Error("malformed block record in AST file");
        return;
      case llvm::BitstreamEntry::EndBlock:
        goto NextCursor;

      case llvm::BitstreamEntry::Record: {
        Record.clear();
        Expected<unsigned> MaybeRecord = Cursor.readRecord(E.ID, Record);
        if (!MaybeRecord) {
          Error(MaybeRecord.takeError());
          return;
        }
        switch (MaybeRecord.get()) {
        default:  // Default behavior: ignore.
          break;

        case PP_MACRO_OBJECT_LIKE:
        case PP_MACRO_FUNCTION_LIKE: {
          IdentifierInfo *II = getLocalIdentifier(I, Record[0]);
          if (II->isOutOfDate())
            updateOutOfDateIdentifier(*II);
          break;
        }

        case PP_TOKEN:
          // Ignore tokens.
          break;
        }
        break;
      }
      }
    }
    NextCursor:  ;
  }
}

namespace {

  /// Visitor class used to look up identifirs in an AST file.
  class IdentifierLookupVisitor {
    StringRef Name;
    unsigned NameHash;
    unsigned PriorGeneration;
    unsigned &NumIdentifierLookups;
    unsigned &NumIdentifierLookupHits;
    IdentifierInfo *Found = nullptr;

  public:
    IdentifierLookupVisitor(StringRef Name, unsigned PriorGeneration,
                            unsigned &NumIdentifierLookups,
                            unsigned &NumIdentifierLookupHits)
      : Name(Name), NameHash(ASTIdentifierLookupTrait::ComputeHash(Name)),
        PriorGeneration(PriorGeneration),
        NumIdentifierLookups(NumIdentifierLookups),
        NumIdentifierLookupHits(NumIdentifierLookupHits) {}

    bool operator()(ModuleFile &M) {
      // If we've already searched this module file, skip it now.
      if (M.Generation <= PriorGeneration)
        return true;

      ASTIdentifierLookupTable *IdTable
        = (ASTIdentifierLookupTable *)M.IdentifierLookupTable;
      if (!IdTable)
        return false;

      ASTIdentifierLookupTrait Trait(IdTable->getInfoObj().getReader(), M,
                                     Found);
      ++NumIdentifierLookups;
      ASTIdentifierLookupTable::iterator Pos =
          IdTable->find_hashed(Name, NameHash, &Trait);
      if (Pos == IdTable->end())
        return false;

      // Dereferencing the iterator has the effect of building the
      // IdentifierInfo node and populating it with the various
      // declarations it needs.
      ++NumIdentifierLookupHits;
      Found = *Pos;
      return true;
    }

    // Retrieve the identifier info found within the module
    // files.
    IdentifierInfo *getIdentifierInfo() const { return Found; }
  };

} // namespace

void ASTReader::updateOutOfDateIdentifier(IdentifierInfo &II) {
  // Note that we are loading an identifier.
  Deserializing AnIdentifier(this);

  unsigned PriorGeneration = 0;
  if (getContext().getLangOpts().Modules)
    PriorGeneration = IdentifierGeneration[&II];

  // If there is a global index, look there first to determine which modules
  // provably do not have any results for this identifier.
  GlobalModuleIndex::HitSet Hits;
  GlobalModuleIndex::HitSet *HitsPtr = nullptr;
  if (!loadGlobalIndex()) {
    if (GlobalIndex->lookupIdentifier(II.getName(), Hits)) {
      HitsPtr = &Hits;
    }
  }

  IdentifierLookupVisitor Visitor(II.getName(), PriorGeneration,
                                  NumIdentifierLookups,
                                  NumIdentifierLookupHits);
  ModuleMgr.visit(Visitor, HitsPtr);
  markIdentifierUpToDate(&II);
}

void ASTReader::markIdentifierUpToDate(IdentifierInfo *II) {
  if (!II)
    return;

  II->setOutOfDate(false);

  // Update the generation for this identifier.
  if (getContext().getLangOpts().Modules)
    IdentifierGeneration[II] = getGeneration();
}

void ASTReader::resolvePendingMacro(IdentifierInfo *II,
                                    const PendingMacroInfo &PMInfo) {
  ModuleFile &M = *PMInfo.M;

  BitstreamCursor &Cursor = M.MacroCursor;
  SavedStreamPosition SavedPosition(Cursor);
  if (llvm::Error Err =
          Cursor.JumpToBit(M.MacroOffsetsBase + PMInfo.MacroDirectivesOffset)) {
    Error(std::move(Err));
    return;
  }

  struct ModuleMacroRecord {
    SubmoduleID SubModID;
    MacroInfo *MI;
    SmallVector<SubmoduleID, 8> Overrides;
  };
  llvm::SmallVector<ModuleMacroRecord, 8> ModuleMacros;

  // We expect to see a sequence of PP_MODULE_MACRO records listing exported
  // macros, followed by a PP_MACRO_DIRECTIVE_HISTORY record with the complete
  // macro histroy.
  RecordData Record;
  while (true) {
    Expected<llvm::BitstreamEntry> MaybeEntry =
        Cursor.advance(BitstreamCursor::AF_DontPopBlockAtEnd);
    if (!MaybeEntry) {
      Error(MaybeEntry.takeError());
      return;
    }
    llvm::BitstreamEntry Entry = MaybeEntry.get();

    if (Entry.Kind != llvm::BitstreamEntry::Record) {
      Error("malformed block record in AST file");
      return;
    }

    Record.clear();
    Expected<unsigned> MaybePP = Cursor.readRecord(Entry.ID, Record);
    if (!MaybePP) {
      Error(MaybePP.takeError());
      return;
    }
    switch ((PreprocessorRecordTypes)MaybePP.get()) {
    case PP_MACRO_DIRECTIVE_HISTORY:
      break;

    case PP_MODULE_MACRO: {
      ModuleMacros.push_back(ModuleMacroRecord());
      auto &Info = ModuleMacros.back();
      Info.SubModID = getGlobalSubmoduleID(M, Record[0]);
      Info.MI = getMacro(getGlobalMacroID(M, Record[1]));
      for (int I = 2, N = Record.size(); I != N; ++I)
        Info.Overrides.push_back(getGlobalSubmoduleID(M, Record[I]));
      continue;
    }

    default:
      Error("malformed block record in AST file");
      return;
    }

    // We found the macro directive history; that's the last record
    // for this macro.
    break;
  }

  // Module macros are listed in reverse dependency order.
  {
    std::reverse(ModuleMacros.begin(), ModuleMacros.end());
    llvm::SmallVector<ModuleMacro*, 8> Overrides;
    for (auto &MMR : ModuleMacros) {
      Overrides.clear();
      for (unsigned ModID : MMR.Overrides) {
        Module *Mod = getSubmodule(ModID);
        auto *Macro = PP.getModuleMacro(Mod, II);
        assert(Macro && "missing definition for overridden macro");
        Overrides.push_back(Macro);
      }

      bool Inserted = false;
      Module *Owner = getSubmodule(MMR.SubModID);
      PP.addModuleMacro(Owner, II, MMR.MI, Overrides, Inserted);
    }
  }

  // Don't read the directive history for a module; we don't have anywhere
  // to put it.
  if (M.isModule())
    return;

  // Deserialize the macro directives history in reverse source-order.
  MacroDirective *Latest = nullptr, *Earliest = nullptr;
  unsigned Idx = 0, N = Record.size();
  while (Idx < N) {
    MacroDirective *MD = nullptr;
    SourceLocation Loc = ReadSourceLocation(M, Record, Idx);
    MacroDirective::Kind K = (MacroDirective::Kind)Record[Idx++];
    switch (K) {
    case MacroDirective::MD_Define: {
      MacroInfo *MI = getMacro(getGlobalMacroID(M, Record[Idx++]));
      MD = PP.AllocateDefMacroDirective(MI, Loc);
      break;
    }
    case MacroDirective::MD_Undefine:
      MD = PP.AllocateUndefMacroDirective(Loc);
      break;
    case MacroDirective::MD_Visibility:
      bool isPublic = Record[Idx++];
      MD = PP.AllocateVisibilityMacroDirective(Loc, isPublic);
      break;
    }

    if (!Latest)
      Latest = MD;
    if (Earliest)
      Earliest->setPrevious(MD);
    Earliest = MD;
  }

  if (Latest)
    PP.setLoadedMacroDirective(II, Earliest, Latest);
}

bool ASTReader::shouldDisableValidationForFile(
    const serialization::ModuleFile &M) const {
  if (DisableValidationKind == DisableValidationForModuleKind::None)
    return false;

  // If a PCH is loaded and validation is disabled for PCH then disable
  // validation for the PCH and the modules it loads.
  ModuleKind K = CurrentDeserializingModuleKind.getValueOr(M.Kind);

  switch (K) {
  case MK_MainFile:
  case MK_Preamble:
  case MK_PCH:
    return bool(DisableValidationKind & DisableValidationForModuleKind::PCH);
  case MK_ImplicitModule:
  case MK_ExplicitModule:
  case MK_PrebuiltModule:
    return bool(DisableValidationKind & DisableValidationForModuleKind::Module);
  }

  return false;
}

ASTReader::InputFileInfo
ASTReader::readInputFileInfo(ModuleFile &F, unsigned ID) {
  // Go find this input file.
  BitstreamCursor &Cursor = F.InputFilesCursor;
  SavedStreamPosition SavedPosition(Cursor);
  if (llvm::Error Err = Cursor.JumpToBit(F.InputFileOffsets[ID - 1])) {
    // FIXME this drops errors on the floor.
    consumeError(std::move(Err));
  }

  Expected<unsigned> MaybeCode = Cursor.ReadCode();
  if (!MaybeCode) {
    // FIXME this drops errors on the floor.
    consumeError(MaybeCode.takeError());
  }
  unsigned Code = MaybeCode.get();
  RecordData Record;
  StringRef Blob;

  if (Expected<unsigned> Maybe = Cursor.readRecord(Code, Record, &Blob))
    assert(static_cast<InputFileRecordTypes>(Maybe.get()) == INPUT_FILE &&
           "invalid record type for input file");
  else {
    // FIXME this drops errors on the floor.
    consumeError(Maybe.takeError());
  }

  assert(Record[0] == ID && "Bogus stored ID or offset");
  InputFileInfo R;
  R.StoredSize = static_cast<off_t>(Record[1]);
  R.StoredTime = static_cast<time_t>(Record[2]);
  R.Overridden = static_cast<bool>(Record[3]);
  R.Transient = static_cast<bool>(Record[4]);
  R.TopLevelModuleMap = static_cast<bool>(Record[5]);
  R.Filename = std::string(Blob);
  ResolveImportedPath(F, R.Filename);

  Expected<llvm::BitstreamEntry> MaybeEntry = Cursor.advance();
  if (!MaybeEntry) // FIXME this drops errors on the floor.
    consumeError(MaybeEntry.takeError());
  llvm::BitstreamEntry Entry = MaybeEntry.get();
  assert(Entry.Kind == llvm::BitstreamEntry::Record &&
         "expected record type for input file hash");

  Record.clear();
  if (Expected<unsigned> Maybe = Cursor.readRecord(Entry.ID, Record))
    assert(static_cast<InputFileRecordTypes>(Maybe.get()) == INPUT_FILE_HASH &&
           "invalid record type for input file hash");
  else {
    // FIXME this drops errors on the floor.
    consumeError(Maybe.takeError());
  }
  R.ContentHash = (static_cast<uint64_t>(Record[1]) << 32) |
                  static_cast<uint64_t>(Record[0]);
  return R;
}

static unsigned moduleKindForDiagnostic(ModuleKind Kind);
InputFile ASTReader::getInputFile(ModuleFile &F, unsigned ID, bool Complain) {
  // If this ID is bogus, just return an empty input file.
  if (ID == 0 || ID > F.InputFilesLoaded.size())
    return InputFile();

  // If we've already loaded this input file, return it.
  if (F.InputFilesLoaded[ID-1].getFile())
    return F.InputFilesLoaded[ID-1];

  if (F.InputFilesLoaded[ID-1].isNotFound())
    return InputFile();

  // Go find this input file.
  BitstreamCursor &Cursor = F.InputFilesCursor;
  SavedStreamPosition SavedPosition(Cursor);
  if (llvm::Error Err = Cursor.JumpToBit(F.InputFileOffsets[ID - 1])) {
    // FIXME this drops errors on the floor.
    consumeError(std::move(Err));
  }

  InputFileInfo FI = readInputFileInfo(F, ID);
  off_t StoredSize = FI.StoredSize;
  time_t StoredTime = FI.StoredTime;
  bool Overridden = FI.Overridden;
  bool Transient = FI.Transient;
  StringRef Filename = FI.Filename;
  uint64_t StoredContentHash = FI.ContentHash;

  OptionalFileEntryRefDegradesToFileEntryPtr File =
      expectedToOptional(FileMgr.getFileRef(Filename, /*OpenFile=*/false));

  // If we didn't find the file, resolve it relative to the
  // original directory from which this AST file was created.
  if (!File && !F.OriginalDir.empty() && !F.BaseDirectory.empty() &&
      F.OriginalDir != F.BaseDirectory) {
    std::string Resolved = resolveFileRelativeToOriginalDir(
        std::string(Filename), F.OriginalDir, F.BaseDirectory);
    if (!Resolved.empty())
      File = expectedToOptional(FileMgr.getFileRef(Resolved));
  }

  // For an overridden file, create a virtual file with the stored
  // size/timestamp.
  if ((Overridden || Transient) && !File)
    File = FileMgr.getVirtualFileRef(Filename, StoredSize, StoredTime);

  if (!File) {
    if (Complain) {
      std::string ErrorStr = "could not find file '";
      ErrorStr += Filename;
      ErrorStr += "' referenced by AST file '";
      ErrorStr += F.FileName;
      ErrorStr += "'";
      Error(ErrorStr);
    }
    // Record that we didn't find the file.
    F.InputFilesLoaded[ID-1] = InputFile::getNotFound();
    return InputFile();
  }

  // Check if there was a request to override the contents of the file
  // that was part of the precompiled header. Overriding such a file
  // can lead to problems when lexing using the source locations from the
  // PCH.
  SourceManager &SM = getSourceManager();
  // FIXME: Reject if the overrides are different.
  if ((!Overridden && !Transient) && SM.isFileOverridden(File)) {
    if (Complain)
      Error(diag::err_fe_pch_file_overridden, Filename);

    // After emitting the diagnostic, bypass the overriding file to recover
    // (this creates a separate FileEntry).
    File = SM.bypassFileContentsOverride(*File);
    if (!File) {
      F.InputFilesLoaded[ID - 1] = InputFile::getNotFound();
      return InputFile();
    }
  }

  struct Change {
    enum ModificationKind {
      Size,
      ModTime,
      Content,
      None,
    } Kind;
    llvm::Optional<int64_t> Old = llvm::None;
    llvm::Optional<int64_t> New = llvm::None;
  };
  auto HasInputFileChanged = [&]() {
    if (StoredSize != File->getSize())
<<<<<<< HEAD
      return ModificationType::Size;
=======
      return Change{Change::Size, StoredSize, File->getSize()};
>>>>>>> a2ce6ee6
    if (!shouldDisableValidationForFile(F) && StoredTime &&
        StoredTime != File->getModificationTime()) {
      Change MTimeChange = {Change::ModTime, StoredTime,
                            File->getModificationTime()};

      // In case the modification time changes but not the content,
      // accept the cached file as legit.
      if (ValidateASTInputFilesContent &&
          StoredContentHash != static_cast<uint64_t>(llvm::hash_code(-1))) {
        auto MemBuffOrError = FileMgr.getBufferForFile(File);
        if (!MemBuffOrError) {
          if (!Complain)
            return MTimeChange;
          std::string ErrorStr = "could not get buffer for file '";
          ErrorStr += File->getName();
          ErrorStr += "'";
          Error(ErrorStr);
          return MTimeChange;
        }

        // FIXME: hash_value is not guaranteed to be stable!
        auto ContentHash = hash_value(MemBuffOrError.get()->getBuffer());
        if (StoredContentHash == static_cast<uint64_t>(ContentHash))
          return Change{Change::None};

        return Change{Change::Content};
      }
      return MTimeChange;
    }
    return Change{Change::None};
  };

  bool IsOutOfDate = false;
  auto FileChange = HasInputFileChanged();
  // For an overridden file, there is nothing to validate.
  if (!Overridden && FileChange.Kind != Change::None) {
    if (Complain && !Diags.isDiagnosticInFlight()) {
      // Build a list of the PCH imports that got us here (in reverse).
      SmallVector<ModuleFile *, 4> ImportStack(1, &F);
      while (!ImportStack.back()->ImportedBy.empty())
        ImportStack.push_back(ImportStack.back()->ImportedBy[0]);

      // The top-level PCH is stale.
      StringRef TopLevelPCHName(ImportStack.back()->FileName);
      Diag(diag::err_fe_ast_file_modified)
          << Filename << moduleKindForDiagnostic(ImportStack.back()->Kind)
          << TopLevelPCHName << FileChange.Kind
          << (FileChange.Old && FileChange.New)
          << llvm::itostr(FileChange.Old.getValueOr(0))
          << llvm::itostr(FileChange.New.getValueOr(0));

      // Print the import stack.
      if (ImportStack.size() > 1) {
        Diag(diag::note_pch_required_by)
          << Filename << ImportStack[0]->FileName;
        for (unsigned I = 1; I < ImportStack.size(); ++I)
          Diag(diag::note_pch_required_by)
            << ImportStack[I-1]->FileName << ImportStack[I]->FileName;
      }

      Diag(diag::note_pch_rebuild_required) << TopLevelPCHName;
    }

    IsOutOfDate = true;
  }
  // FIXME: If the file is overridden and we've already opened it,
  // issue an error (or split it into a separate FileEntry).

  InputFile IF = InputFile(*File, Overridden || Transient, IsOutOfDate);

  // Note that we've loaded this input file.
  F.InputFilesLoaded[ID-1] = IF;
  return IF;
}

/// If we are loading a relocatable PCH or module file, and the filename
/// is not an absolute path, add the system or module root to the beginning of
/// the file name.
void ASTReader::ResolveImportedPath(ModuleFile &M, std::string &Filename) {
  // Resolve relative to the base directory, if we have one.
  if (!M.BaseDirectory.empty())
    return ResolveImportedPath(Filename, M.BaseDirectory);
}

void ASTReader::ResolveImportedPath(std::string &Filename, StringRef Prefix) {
  if (Filename.empty() || llvm::sys::path::is_absolute(Filename))
    return;

  SmallString<128> Buffer;
  llvm::sys::path::append(Buffer, Prefix, Filename);
  Filename.assign(Buffer.begin(), Buffer.end());
}

static bool isDiagnosedResult(ASTReader::ASTReadResult ARR, unsigned Caps) {
  switch (ARR) {
  case ASTReader::Failure: return true;
  case ASTReader::Missing: return !(Caps & ASTReader::ARR_Missing);
  case ASTReader::OutOfDate: return !(Caps & ASTReader::ARR_OutOfDate);
  case ASTReader::VersionMismatch: return !(Caps & ASTReader::ARR_VersionMismatch);
  case ASTReader::ConfigurationMismatch:
    return !(Caps & ASTReader::ARR_ConfigurationMismatch);
  case ASTReader::HadErrors: return true;
  case ASTReader::Success: return false;
  }

  llvm_unreachable("unknown ASTReadResult");
}

ASTReader::ASTReadResult ASTReader::ReadOptionsBlock(
    BitstreamCursor &Stream, unsigned ClientLoadCapabilities,
    bool AllowCompatibleConfigurationMismatch, ASTReaderListener &Listener,
    std::string &SuggestedPredefines) {
  if (llvm::Error Err = Stream.EnterSubBlock(OPTIONS_BLOCK_ID)) {
    // FIXME this drops errors on the floor.
    consumeError(std::move(Err));
    return Failure;
  }

  // Read all of the records in the options block.
  RecordData Record;
  ASTReadResult Result = Success;
  while (true) {
    Expected<llvm::BitstreamEntry> MaybeEntry = Stream.advance();
    if (!MaybeEntry) {
      // FIXME this drops errors on the floor.
      consumeError(MaybeEntry.takeError());
      return Failure;
    }
    llvm::BitstreamEntry Entry = MaybeEntry.get();

    switch (Entry.Kind) {
    case llvm::BitstreamEntry::Error:
    case llvm::BitstreamEntry::SubBlock:
      return Failure;

    case llvm::BitstreamEntry::EndBlock:
      return Result;

    case llvm::BitstreamEntry::Record:
      // The interesting case.
      break;
    }

    // Read and process a record.
    Record.clear();
    Expected<unsigned> MaybeRecordType = Stream.readRecord(Entry.ID, Record);
    if (!MaybeRecordType) {
      // FIXME this drops errors on the floor.
      consumeError(MaybeRecordType.takeError());
      return Failure;
    }
    switch ((OptionsRecordTypes)MaybeRecordType.get()) {
    case LANGUAGE_OPTIONS: {
      bool Complain = (ClientLoadCapabilities & ARR_ConfigurationMismatch) == 0;
      if (ParseLanguageOptions(Record, Complain, Listener,
                               AllowCompatibleConfigurationMismatch))
        Result = ConfigurationMismatch;
      break;
    }

    case TARGET_OPTIONS: {
      bool Complain = (ClientLoadCapabilities & ARR_ConfigurationMismatch) == 0;
      if (ParseTargetOptions(Record, Complain, Listener,
                             AllowCompatibleConfigurationMismatch))
        Result = ConfigurationMismatch;
      break;
    }

    case FILE_SYSTEM_OPTIONS: {
      bool Complain = (ClientLoadCapabilities & ARR_ConfigurationMismatch) == 0;
      if (!AllowCompatibleConfigurationMismatch &&
          ParseFileSystemOptions(Record, Complain, Listener))
        Result = ConfigurationMismatch;
      break;
    }

    case HEADER_SEARCH_OPTIONS: {
      bool Complain = (ClientLoadCapabilities & ARR_ConfigurationMismatch) == 0;
      if (!AllowCompatibleConfigurationMismatch &&
          ParseHeaderSearchOptions(Record, Complain, Listener))
        Result = ConfigurationMismatch;
      break;
    }

    case PREPROCESSOR_OPTIONS:
      bool Complain = (ClientLoadCapabilities & ARR_ConfigurationMismatch) == 0;
      if (!AllowCompatibleConfigurationMismatch &&
          ParsePreprocessorOptions(Record, Complain, Listener,
                                   SuggestedPredefines))
        Result = ConfigurationMismatch;
      break;
    }
  }
}

ASTReader::ASTReadResult
ASTReader::ReadControlBlock(ModuleFile &F,
                            SmallVectorImpl<ImportedModule> &Loaded,
                            const ModuleFile *ImportedBy,
                            unsigned ClientLoadCapabilities) {
  BitstreamCursor &Stream = F.Stream;

  if (llvm::Error Err = Stream.EnterSubBlock(CONTROL_BLOCK_ID)) {
    Error(std::move(Err));
    return Failure;
  }

  // Lambda to read the unhashed control block the first time it's called.
  //
  // For PCM files, the unhashed control block cannot be read until after the
  // MODULE_NAME record.  However, PCH files have no MODULE_NAME, and yet still
  // need to look ahead before reading the IMPORTS record.  For consistency,
  // this block is always read somehow (see BitstreamEntry::EndBlock).
  bool HasReadUnhashedControlBlock = false;
  auto readUnhashedControlBlockOnce = [&]() {
    if (!HasReadUnhashedControlBlock) {
      HasReadUnhashedControlBlock = true;
      if (ASTReadResult Result =
              readUnhashedControlBlock(F, ImportedBy, ClientLoadCapabilities))
        return Result;
    }
    return Success;
  };

  bool DisableValidation = shouldDisableValidationForFile(F);

  // Read all of the records and blocks in the control block.
  RecordData Record;
  unsigned NumInputs = 0;
  unsigned NumUserInputs = 0;
  StringRef BaseDirectoryAsWritten;
  while (true) {
    Expected<llvm::BitstreamEntry> MaybeEntry = Stream.advance();
    if (!MaybeEntry) {
      Error(MaybeEntry.takeError());
      return Failure;
    }
    llvm::BitstreamEntry Entry = MaybeEntry.get();

    switch (Entry.Kind) {
    case llvm::BitstreamEntry::Error:
      Error("malformed block record in AST file");
      return Failure;
    case llvm::BitstreamEntry::EndBlock: {
      // Validate the module before returning.  This call catches an AST with
      // no module name and no imports.
      if (ASTReadResult Result = readUnhashedControlBlockOnce())
        return Result;

      // Validate input files.
      const HeaderSearchOptions &HSOpts =
          PP.getHeaderSearchInfo().getHeaderSearchOpts();

      // All user input files reside at the index range [0, NumUserInputs), and
      // system input files reside at [NumUserInputs, NumInputs). For explicitly
      // loaded module files, ignore missing inputs.
      if (!DisableValidation && F.Kind != MK_ExplicitModule &&
          F.Kind != MK_PrebuiltModule) {
        bool Complain = (ClientLoadCapabilities & ARR_OutOfDate) == 0;

        // If we are reading a module, we will create a verification timestamp,
        // so we verify all input files.  Otherwise, verify only user input
        // files.

        unsigned N = NumUserInputs;
        if (ValidateSystemInputs ||
            (HSOpts.ModulesValidateOncePerBuildSession &&
             F.InputFilesValidationTimestamp <= HSOpts.BuildSessionTimestamp &&
             F.Kind == MK_ImplicitModule))
          N = NumInputs;

        for (unsigned I = 0; I < N; ++I) {
          InputFile IF = getInputFile(F, I+1, Complain);
          if (!IF.getFile() || IF.isOutOfDate())
            return OutOfDate;
        }
      }

      if (Listener)
        Listener->visitModuleFile(F.FileName, F.Kind);

      if (Listener && Listener->needsInputFileVisitation()) {
        unsigned N = Listener->needsSystemInputFileVisitation() ? NumInputs
                                                                : NumUserInputs;
        for (unsigned I = 0; I < N; ++I) {
          bool IsSystem = I >= NumUserInputs;
          InputFileInfo FI = readInputFileInfo(F, I+1);
          Listener->visitInputFile(FI.Filename, IsSystem, FI.Overridden,
                                   F.Kind == MK_ExplicitModule ||
                                   F.Kind == MK_PrebuiltModule);
        }
      }

      return Success;
    }

    case llvm::BitstreamEntry::SubBlock:
      switch (Entry.ID) {
      case INPUT_FILES_BLOCK_ID:
        F.InputFilesCursor = Stream;
        if (llvm::Error Err = Stream.SkipBlock()) {
          Error(std::move(Err));
          return Failure;
        }
        if (ReadBlockAbbrevs(F.InputFilesCursor, INPUT_FILES_BLOCK_ID)) {
          Error("malformed block record in AST file");
          return Failure;
        }
        continue;

      case OPTIONS_BLOCK_ID:
        // If we're reading the first module for this group, check its options
        // are compatible with ours. For modules it imports, no further checking
        // is required, because we checked them when we built it.
        if (Listener && !ImportedBy) {
          // Should we allow the configuration of the module file to differ from
          // the configuration of the current translation unit in a compatible
          // way?
          //
          // FIXME: Allow this for files explicitly specified with -include-pch.
          bool AllowCompatibleConfigurationMismatch =
              F.Kind == MK_ExplicitModule || F.Kind == MK_PrebuiltModule;

          ASTReadResult Result =
              ReadOptionsBlock(Stream, ClientLoadCapabilities,
                               AllowCompatibleConfigurationMismatch, *Listener,
                               SuggestedPredefines);
          if (Result == Failure) {
            Error("malformed block record in AST file");
            return Result;
          }

          if (DisableValidation ||
              (AllowConfigurationMismatch && Result == ConfigurationMismatch))
            Result = Success;

          // If we can't load the module, exit early since we likely
          // will rebuild the module anyway. The stream may be in the
          // middle of a block.
          if (Result != Success)
            return Result;
        } else if (llvm::Error Err = Stream.SkipBlock()) {
          Error(std::move(Err));
          return Failure;
        }
        continue;

      default:
        if (llvm::Error Err = Stream.SkipBlock()) {
          Error(std::move(Err));
          return Failure;
        }
        continue;
      }

    case llvm::BitstreamEntry::Record:
      // The interesting case.
      break;
    }

    // Read and process a record.
    Record.clear();
    StringRef Blob;
    Expected<unsigned> MaybeRecordType =
        Stream.readRecord(Entry.ID, Record, &Blob);
    if (!MaybeRecordType) {
      Error(MaybeRecordType.takeError());
      return Failure;
    }
    switch ((ControlRecordTypes)MaybeRecordType.get()) {
    case METADATA: {
      if (Record[0] != VERSION_MAJOR && !DisableValidation) {
        if ((ClientLoadCapabilities & ARR_VersionMismatch) == 0)
          Diag(Record[0] < VERSION_MAJOR? diag::err_pch_version_too_old
                                        : diag::err_pch_version_too_new);
        return VersionMismatch;
      }

      bool hasErrors = Record[6];
      if (hasErrors && !DisableValidation) {
<<<<<<< HEAD
        // If requested by the caller, mark modules on error as out-of-date.
        if (F.Kind == MK_ImplicitModule &&
            (ClientLoadCapabilities & ARR_TreatModuleWithErrorsAsOutOfDate))
=======
        // If requested by the caller and the module hasn't already been read
        // or compiled, mark modules on error as out-of-date.
        if ((ClientLoadCapabilities & ARR_TreatModuleWithErrorsAsOutOfDate) &&
            canRecoverFromOutOfDate(F.FileName, ClientLoadCapabilities))
>>>>>>> a2ce6ee6
          return OutOfDate;

        if (!AllowASTWithCompilerErrors) {
          Diag(diag::err_pch_with_compiler_errors);
          return HadErrors;
        }
      }
      if (hasErrors) {
        Diags.ErrorOccurred = true;
        Diags.UncompilableErrorOccurred = true;
        Diags.UnrecoverableErrorOccurred = true;
      }

      F.RelocatablePCH = Record[4];
      // Relative paths in a relocatable PCH are relative to our sysroot.
      if (F.RelocatablePCH)
        F.BaseDirectory = isysroot.empty() ? "/" : isysroot;

      F.HasTimestamps = Record[5];

      const std::string &CurBranch = getClangFullRepositoryVersion();
      StringRef ASTBranch = Blob;
      if (StringRef(CurBranch) != ASTBranch && !DisableValidation) {
        if ((ClientLoadCapabilities & ARR_VersionMismatch) == 0)
          Diag(diag::err_pch_different_branch) << ASTBranch << CurBranch;
        return VersionMismatch;
      }
      break;
    }

    case IMPORTS: {
      // Validate the AST before processing any imports (otherwise, untangling
      // them can be error-prone and expensive).  A module will have a name and
      // will already have been validated, but this catches the PCH case.
      if (ASTReadResult Result = readUnhashedControlBlockOnce())
        return Result;

      // Load each of the imported PCH files.
      unsigned Idx = 0, N = Record.size();
      while (Idx < N) {
        // Read information about the AST file.
        ModuleKind ImportedKind = (ModuleKind)Record[Idx++];
        // The import location will be the local one for now; we will adjust
        // all import locations of module imports after the global source
        // location info are setup, in ReadAST.
        SourceLocation ImportLoc =
            ReadUntranslatedSourceLocation(Record[Idx++]);
        off_t StoredSize = (off_t)Record[Idx++];
        time_t StoredModTime = (time_t)Record[Idx++];
        auto FirstSignatureByte = Record.begin() + Idx;
        ASTFileSignature StoredSignature = ASTFileSignature::create(
            FirstSignatureByte, FirstSignatureByte + ASTFileSignature::size);
        Idx += ASTFileSignature::size;

        std::string ImportedName = ReadString(Record, Idx);
        std::string ImportedFile;

        // For prebuilt and explicit modules first consult the file map for
        // an override. Note that here we don't search prebuilt module
        // directories, only the explicit name to file mappings. Also, we will
        // still verify the size/signature making sure it is essentially the
        // same file but perhaps in a different location.
        if (ImportedKind == MK_PrebuiltModule || ImportedKind == MK_ExplicitModule)
          ImportedFile = PP.getHeaderSearchInfo().getPrebuiltModuleFileName(
            ImportedName, /*FileMapOnly*/ true);

        if (ImportedFile.empty())
          // Use BaseDirectoryAsWritten to ensure we use the same path in the
          // ModuleCache as when writing.
          ImportedFile = ReadPath(BaseDirectoryAsWritten, Record, Idx);
        else
          SkipPath(Record, Idx);

        // If our client can't cope with us being out of date, we can't cope with
        // our dependency being missing.
        unsigned Capabilities = ClientLoadCapabilities;
        if ((ClientLoadCapabilities & ARR_OutOfDate) == 0)
          Capabilities &= ~ARR_Missing;

        // Load the AST file.
        auto Result = ReadASTCore(ImportedFile, ImportedKind, ImportLoc, &F,
                                  Loaded, StoredSize, StoredModTime,
                                  StoredSignature, Capabilities);

        // If we diagnosed a problem, produce a backtrace.
        bool recompilingFinalized =
            Result == OutOfDate && (Capabilities & ARR_OutOfDate) &&
            getModuleManager().getModuleCache().isPCMFinal(F.FileName);
        if (isDiagnosedResult(Result, Capabilities) || recompilingFinalized)
          Diag(diag::note_module_file_imported_by)
              << F.FileName << !F.ModuleName.empty() << F.ModuleName;
        if (recompilingFinalized)
          Diag(diag::note_module_file_conflict);

        switch (Result) {
        case Failure: return Failure;
          // If we have to ignore the dependency, we'll have to ignore this too.
        case Missing:
        case OutOfDate: return OutOfDate;
        case VersionMismatch: return VersionMismatch;
        case ConfigurationMismatch: return ConfigurationMismatch;
        case HadErrors: return HadErrors;
        case Success: break;
        }
      }
      break;
    }

    case ORIGINAL_FILE:
      F.OriginalSourceFileID = FileID::get(Record[0]);
      F.ActualOriginalSourceFileName = std::string(Blob);
      F.OriginalSourceFileName = F.ActualOriginalSourceFileName;
      ResolveImportedPath(F, F.OriginalSourceFileName);
      break;

    case ORIGINAL_FILE_ID:
      F.OriginalSourceFileID = FileID::get(Record[0]);
      break;

    case ORIGINAL_PCH_DIR:
      F.OriginalDir = std::string(Blob);
      break;

    case MODULE_NAME:
      F.ModuleName = std::string(Blob);
      Diag(diag::remark_module_import)
          << F.ModuleName << F.FileName << (ImportedBy ? true : false)
          << (ImportedBy ? StringRef(ImportedBy->ModuleName) : StringRef());
      if (Listener)
        Listener->ReadModuleName(F.ModuleName);

      // Validate the AST as soon as we have a name so we can exit early on
      // failure.
      if (ASTReadResult Result = readUnhashedControlBlockOnce())
        return Result;

      break;

    case MODULE_DIRECTORY: {
      // Save the BaseDirectory as written in the PCM for computing the module
      // filename for the ModuleCache.
      BaseDirectoryAsWritten = Blob;
      assert(!F.ModuleName.empty() &&
             "MODULE_DIRECTORY found before MODULE_NAME");
      // If we've already loaded a module map file covering this module, we may
      // have a better path for it (relative to the current build).
      Module *M = PP.getHeaderSearchInfo().lookupModule(
          F.ModuleName, SourceLocation(), /*AllowSearch*/ true,
          /*AllowExtraModuleMapSearch*/ true);
      if (M && M->Directory) {
        // If we're implicitly loading a module, the base directory can't
        // change between the build and use.
        // Don't emit module relocation error if we have -fno-validate-pch
        if (!bool(PP.getPreprocessorOpts().DisablePCHOrModuleValidation &
                  DisableValidationForModuleKind::Module) &&
            F.Kind != MK_ExplicitModule && F.Kind != MK_PrebuiltModule) {
          auto BuildDir = PP.getFileManager().getDirectory(Blob);
          if (!BuildDir || *BuildDir != M->Directory) {
            if (!canRecoverFromOutOfDate(F.FileName, ClientLoadCapabilities))
              Diag(diag::err_imported_module_relocated)
                  << F.ModuleName << Blob << M->Directory->getName();
            return OutOfDate;
          }
        }
        F.BaseDirectory = std::string(M->Directory->getName());
      } else {
        F.BaseDirectory = std::string(Blob);
      }
      break;
    }

    case MODULE_MAP_FILE:
      if (ASTReadResult Result =
              ReadModuleMapFileBlock(Record, F, ImportedBy, ClientLoadCapabilities))
        return Result;
      break;

    case INPUT_FILE_OFFSETS:
      NumInputs = Record[0];
      NumUserInputs = Record[1];
      F.InputFileOffsets =
          (const llvm::support::unaligned_uint64_t *)Blob.data();
      F.InputFilesLoaded.resize(NumInputs);
      F.NumUserInputFiles = NumUserInputs;
      break;
    }
  }
}

llvm::Error ASTReader::ReadASTBlock(ModuleFile &F,
                                    unsigned ClientLoadCapabilities) {
  BitstreamCursor &Stream = F.Stream;

  if (llvm::Error Err = Stream.EnterSubBlock(AST_BLOCK_ID))
    return Err;
  F.ASTBlockStartOffset = Stream.GetCurrentBitNo();

  // Read all of the records and blocks for the AST file.
  RecordData Record;
  while (true) {
    Expected<llvm::BitstreamEntry> MaybeEntry = Stream.advance();
    if (!MaybeEntry)
      return MaybeEntry.takeError();
    llvm::BitstreamEntry Entry = MaybeEntry.get();

    switch (Entry.Kind) {
    case llvm::BitstreamEntry::Error:
      return llvm::createStringError(
          std::errc::illegal_byte_sequence,
          "error at end of module block in AST file");
    case llvm::BitstreamEntry::EndBlock:
      // Outside of C++, we do not store a lookup map for the translation unit.
      // Instead, mark it as needing a lookup map to be built if this module
      // contains any declarations lexically within it (which it always does!).
      // This usually has no cost, since we very rarely need the lookup map for
      // the translation unit outside C++.
      if (ASTContext *Ctx = ContextObj) {
        DeclContext *DC = Ctx->getTranslationUnitDecl();
        if (DC->hasExternalLexicalStorage() && !Ctx->getLangOpts().CPlusPlus)
          DC->setMustBuildLookupTable();
      }

      return llvm::Error::success();
    case llvm::BitstreamEntry::SubBlock:
      switch (Entry.ID) {
      case DECLTYPES_BLOCK_ID:
        // We lazily load the decls block, but we want to set up the
        // DeclsCursor cursor to point into it.  Clone our current bitcode
        // cursor to it, enter the block and read the abbrevs in that block.
        // With the main cursor, we just skip over it.
        F.DeclsCursor = Stream;
        if (llvm::Error Err = Stream.SkipBlock())
          return Err;
        if (llvm::Error Err = ReadBlockAbbrevs(
                F.DeclsCursor, DECLTYPES_BLOCK_ID, &F.DeclsBlockStartOffset))
          return Err;
        break;

      case PREPROCESSOR_BLOCK_ID:
        F.MacroCursor = Stream;
        if (!PP.getExternalSource())
          PP.setExternalSource(this);

        if (llvm::Error Err = Stream.SkipBlock())
          return Err;
        if (llvm::Error Err =
                ReadBlockAbbrevs(F.MacroCursor, PREPROCESSOR_BLOCK_ID))
          return Err;
        F.MacroStartOffset = F.MacroCursor.GetCurrentBitNo();
        break;

      case PREPROCESSOR_DETAIL_BLOCK_ID:
        F.PreprocessorDetailCursor = Stream;

        if (llvm::Error Err = Stream.SkipBlock()) {
          return Err;
        }
        if (llvm::Error Err = ReadBlockAbbrevs(F.PreprocessorDetailCursor,
                                               PREPROCESSOR_DETAIL_BLOCK_ID))
          return Err;
        F.PreprocessorDetailStartOffset
        = F.PreprocessorDetailCursor.GetCurrentBitNo();

        if (!PP.getPreprocessingRecord())
          PP.createPreprocessingRecord();
        if (!PP.getPreprocessingRecord()->getExternalSource())
          PP.getPreprocessingRecord()->SetExternalSource(*this);
        break;

      case SOURCE_MANAGER_BLOCK_ID:
        if (llvm::Error Err = ReadSourceManagerBlock(F))
          return Err;
        break;

      case SUBMODULE_BLOCK_ID:
        if (llvm::Error Err = ReadSubmoduleBlock(F, ClientLoadCapabilities))
          return Err;
        break;

      case COMMENTS_BLOCK_ID: {
        BitstreamCursor C = Stream;

        if (llvm::Error Err = Stream.SkipBlock())
          return Err;
        if (llvm::Error Err = ReadBlockAbbrevs(C, COMMENTS_BLOCK_ID))
          return Err;
        CommentsCursors.push_back(std::make_pair(C, &F));
        break;
      }

      default:
        if (llvm::Error Err = Stream.SkipBlock())
          return Err;
        break;
      }
      continue;

    case llvm::BitstreamEntry::Record:
      // The interesting case.
      break;
    }

    // Read and process a record.
    Record.clear();
    StringRef Blob;
    Expected<unsigned> MaybeRecordType =
        Stream.readRecord(Entry.ID, Record, &Blob);
    if (!MaybeRecordType)
      return MaybeRecordType.takeError();
    ASTRecordTypes RecordType = (ASTRecordTypes)MaybeRecordType.get();

    // If we're not loading an AST context, we don't care about most records.
    if (!ContextObj) {
      switch (RecordType) {
      case IDENTIFIER_TABLE:
      case IDENTIFIER_OFFSET:
      case INTERESTING_IDENTIFIERS:
      case STATISTICS:
      case PP_CONDITIONAL_STACK:
      case PP_COUNTER_VALUE:
      case SOURCE_LOCATION_OFFSETS:
      case MODULE_OFFSET_MAP:
      case SOURCE_MANAGER_LINE_TABLE:
      case SOURCE_LOCATION_PRELOADS:
      case PPD_ENTITIES_OFFSETS:
      case HEADER_SEARCH_TABLE:
      case IMPORTED_MODULES:
      case MACRO_OFFSET:
        break;
      default:
        continue;
      }
    }

    switch (RecordType) {
    default:  // Default behavior: ignore.
      break;

    case TYPE_OFFSET: {
      if (F.LocalNumTypes != 0)
        return llvm::createStringError(
            std::errc::illegal_byte_sequence,
            "duplicate TYPE_OFFSET record in AST file");
      F.TypeOffsets = reinterpret_cast<const UnderalignedInt64 *>(Blob.data());
      F.LocalNumTypes = Record[0];
      unsigned LocalBaseTypeIndex = Record[1];
      F.BaseTypeIndex = getTotalNumTypes();

      if (F.LocalNumTypes > 0) {
        // Introduce the global -> local mapping for types within this module.
        GlobalTypeMap.insert(std::make_pair(getTotalNumTypes(), &F));

        // Introduce the local -> global mapping for types within this module.
        F.TypeRemap.insertOrReplace(
          std::make_pair(LocalBaseTypeIndex,
                         F.BaseTypeIndex - LocalBaseTypeIndex));

        TypesLoaded.resize(TypesLoaded.size() + F.LocalNumTypes);
      }
      break;
    }

    case DECL_OFFSET: {
      if (F.LocalNumDecls != 0)
        return llvm::createStringError(
            std::errc::illegal_byte_sequence,
            "duplicate DECL_OFFSET record in AST file");
      F.DeclOffsets = (const DeclOffset *)Blob.data();
      F.LocalNumDecls = Record[0];
      unsigned LocalBaseDeclID = Record[1];
      F.BaseDeclID = getTotalNumDecls();

      if (F.LocalNumDecls > 0) {
        // Introduce the global -> local mapping for declarations within this
        // module.
        GlobalDeclMap.insert(
          std::make_pair(getTotalNumDecls() + NUM_PREDEF_DECL_IDS, &F));

        // Introduce the local -> global mapping for declarations within this
        // module.
        F.DeclRemap.insertOrReplace(
          std::make_pair(LocalBaseDeclID, F.BaseDeclID - LocalBaseDeclID));

        // Introduce the global -> local mapping for declarations within this
        // module.
        F.GlobalToLocalDeclIDs[&F] = LocalBaseDeclID;

        DeclsLoaded.resize(DeclsLoaded.size() + F.LocalNumDecls);
      }
      break;
    }

    case TU_UPDATE_LEXICAL: {
      DeclContext *TU = ContextObj->getTranslationUnitDecl();
      LexicalContents Contents(
          reinterpret_cast<const llvm::support::unaligned_uint32_t *>(
              Blob.data()),
          static_cast<unsigned int>(Blob.size() / 4));
      TULexicalDecls.push_back(std::make_pair(&F, Contents));
      TU->setHasExternalLexicalStorage(true);
      break;
    }

    case UPDATE_VISIBLE: {
      unsigned Idx = 0;
      serialization::DeclID ID = ReadDeclID(F, Record, Idx);
      auto *Data = (const unsigned char*)Blob.data();
      PendingVisibleUpdates[ID].push_back(PendingVisibleUpdate{&F, Data});
      // If we've already loaded the decl, perform the updates when we finish
      // loading this block.
      if (Decl *D = GetExistingDecl(ID))
        PendingUpdateRecords.push_back(
            PendingUpdateRecord(ID, D, /*JustLoaded=*/false));
      break;
    }

    case IDENTIFIER_TABLE:
      F.IdentifierTableData =
          reinterpret_cast<const unsigned char *>(Blob.data());
      if (Record[0]) {
        F.IdentifierLookupTable = ASTIdentifierLookupTable::Create(
            F.IdentifierTableData + Record[0],
            F.IdentifierTableData + sizeof(uint32_t),
            F.IdentifierTableData,
            ASTIdentifierLookupTrait(*this, F));

        PP.getIdentifierTable().setExternalIdentifierLookup(this);
      }
      break;

    case IDENTIFIER_OFFSET: {
      if (F.LocalNumIdentifiers != 0)
        return llvm::createStringError(
            std::errc::illegal_byte_sequence,
            "duplicate IDENTIFIER_OFFSET record in AST file");
      F.IdentifierOffsets = (const uint32_t *)Blob.data();
      F.LocalNumIdentifiers = Record[0];
      unsigned LocalBaseIdentifierID = Record[1];
      F.BaseIdentifierID = getTotalNumIdentifiers();

      if (F.LocalNumIdentifiers > 0) {
        // Introduce the global -> local mapping for identifiers within this
        // module.
        GlobalIdentifierMap.insert(std::make_pair(getTotalNumIdentifiers() + 1,
                                                  &F));

        // Introduce the local -> global mapping for identifiers within this
        // module.
        F.IdentifierRemap.insertOrReplace(
          std::make_pair(LocalBaseIdentifierID,
                         F.BaseIdentifierID - LocalBaseIdentifierID));

        IdentifiersLoaded.resize(IdentifiersLoaded.size()
                                 + F.LocalNumIdentifiers);
      }
      break;
    }

    case INTERESTING_IDENTIFIERS:
      F.PreloadIdentifierOffsets.assign(Record.begin(), Record.end());
      break;

    case EAGERLY_DESERIALIZED_DECLS:
      // FIXME: Skip reading this record if our ASTConsumer doesn't care
      // about "interesting" decls (for instance, if we're building a module).
      for (unsigned I = 0, N = Record.size(); I != N; ++I)
        EagerlyDeserializedDecls.push_back(getGlobalDeclID(F, Record[I]));
      break;

    case MODULAR_CODEGEN_DECLS:
      // FIXME: Skip reading this record if our ASTConsumer doesn't care about
      // them (ie: if we're not codegenerating this module).
      if (F.Kind == MK_MainFile ||
          getContext().getLangOpts().BuildingPCHWithObjectFile)
        for (unsigned I = 0, N = Record.size(); I != N; ++I)
          EagerlyDeserializedDecls.push_back(getGlobalDeclID(F, Record[I]));
      break;

    case SPECIAL_TYPES:
      if (SpecialTypes.empty()) {
        for (unsigned I = 0, N = Record.size(); I != N; ++I)
          SpecialTypes.push_back(getGlobalTypeID(F, Record[I]));
        break;
      }

      if (SpecialTypes.size() != Record.size())
        return llvm::createStringError(std::errc::illegal_byte_sequence,
                                       "invalid special-types record");

      for (unsigned I = 0, N = Record.size(); I != N; ++I) {
        serialization::TypeID ID = getGlobalTypeID(F, Record[I]);
        if (!SpecialTypes[I])
          SpecialTypes[I] = ID;
        // FIXME: If ID && SpecialTypes[I] != ID, do we need a separate
        // merge step?
      }
      break;

    case STATISTICS:
      TotalNumStatements += Record[0];
      TotalNumMacros += Record[1];
      TotalLexicalDeclContexts += Record[2];
      TotalVisibleDeclContexts += Record[3];
      break;

    case UNUSED_FILESCOPED_DECLS:
      for (unsigned I = 0, N = Record.size(); I != N; ++I)
        UnusedFileScopedDecls.push_back(getGlobalDeclID(F, Record[I]));
      break;

    case DELEGATING_CTORS:
      for (unsigned I = 0, N = Record.size(); I != N; ++I)
        DelegatingCtorDecls.push_back(getGlobalDeclID(F, Record[I]));
      break;

    case WEAK_UNDECLARED_IDENTIFIERS:
      if (Record.size() % 4 != 0)
        return llvm::createStringError(std::errc::illegal_byte_sequence,
                                       "invalid weak identifiers record");

      // FIXME: Ignore weak undeclared identifiers from non-original PCH
      // files. This isn't the way to do it :)
      WeakUndeclaredIdentifiers.clear();

      // Translate the weak, undeclared identifiers into global IDs.
      for (unsigned I = 0, N = Record.size(); I < N; /* in loop */) {
        WeakUndeclaredIdentifiers.push_back(
          getGlobalIdentifierID(F, Record[I++]));
        WeakUndeclaredIdentifiers.push_back(
          getGlobalIdentifierID(F, Record[I++]));
        WeakUndeclaredIdentifiers.push_back(
          ReadSourceLocation(F, Record, I).getRawEncoding());
        WeakUndeclaredIdentifiers.push_back(Record[I++]);
      }
      break;

    case SELECTOR_OFFSETS: {
      F.SelectorOffsets = (const uint32_t *)Blob.data();
      F.LocalNumSelectors = Record[0];
      unsigned LocalBaseSelectorID = Record[1];
      F.BaseSelectorID = getTotalNumSelectors();

      if (F.LocalNumSelectors > 0) {
        // Introduce the global -> local mapping for selectors within this
        // module.
        GlobalSelectorMap.insert(std::make_pair(getTotalNumSelectors()+1, &F));

        // Introduce the local -> global mapping for selectors within this
        // module.
        F.SelectorRemap.insertOrReplace(
          std::make_pair(LocalBaseSelectorID,
                         F.BaseSelectorID - LocalBaseSelectorID));

        SelectorsLoaded.resize(SelectorsLoaded.size() + F.LocalNumSelectors);
      }
      break;
    }

    case METHOD_POOL:
      F.SelectorLookupTableData = (const unsigned char *)Blob.data();
      if (Record[0])
        F.SelectorLookupTable
          = ASTSelectorLookupTable::Create(
                        F.SelectorLookupTableData + Record[0],
                        F.SelectorLookupTableData,
                        ASTSelectorLookupTrait(*this, F));
      TotalNumMethodPoolEntries += Record[1];
      break;

    case REFERENCED_SELECTOR_POOL:
      if (!Record.empty()) {
        for (unsigned Idx = 0, N = Record.size() - 1; Idx < N; /* in loop */) {
          ReferencedSelectorsData.push_back(getGlobalSelectorID(F,
                                                                Record[Idx++]));
          ReferencedSelectorsData.push_back(ReadSourceLocation(F, Record, Idx).
                                              getRawEncoding());
        }
      }
      break;

    case PP_CONDITIONAL_STACK:
      if (!Record.empty()) {
        unsigned Idx = 0, End = Record.size() - 1;
        bool ReachedEOFWhileSkipping = Record[Idx++];
        llvm::Optional<Preprocessor::PreambleSkipInfo> SkipInfo;
        if (ReachedEOFWhileSkipping) {
          SourceLocation HashToken = ReadSourceLocation(F, Record, Idx);
          SourceLocation IfTokenLoc = ReadSourceLocation(F, Record, Idx);
          bool FoundNonSkipPortion = Record[Idx++];
          bool FoundElse = Record[Idx++];
          SourceLocation ElseLoc = ReadSourceLocation(F, Record, Idx);
          SkipInfo.emplace(HashToken, IfTokenLoc, FoundNonSkipPortion,
                           FoundElse, ElseLoc);
        }
        SmallVector<PPConditionalInfo, 4> ConditionalStack;
        while (Idx < End) {
          auto Loc = ReadSourceLocation(F, Record, Idx);
          bool WasSkipping = Record[Idx++];
          bool FoundNonSkip = Record[Idx++];
          bool FoundElse = Record[Idx++];
          ConditionalStack.push_back(
              {Loc, WasSkipping, FoundNonSkip, FoundElse});
        }
        PP.setReplayablePreambleConditionalStack(ConditionalStack, SkipInfo);
      }
      break;

    case PP_COUNTER_VALUE:
      if (!Record.empty() && Listener)
        Listener->ReadCounter(F, Record[0]);
      break;

    case FILE_SORTED_DECLS:
      F.FileSortedDecls = (const DeclID *)Blob.data();
      F.NumFileSortedDecls = Record[0];
      break;

    case SOURCE_LOCATION_OFFSETS: {
      F.SLocEntryOffsets = (const uint32_t *)Blob.data();
      F.LocalNumSLocEntries = Record[0];
      SourceLocation::UIntTy SLocSpaceSize = Record[1];
      F.SLocEntryOffsetsBase = Record[2] + F.SourceManagerBlockStartOffset;
      std::tie(F.SLocEntryBaseID, F.SLocEntryBaseOffset) =
          SourceMgr.AllocateLoadedSLocEntries(F.LocalNumSLocEntries,
                                              SLocSpaceSize);
      if (!F.SLocEntryBaseID)
        return llvm::createStringError(std::errc::invalid_argument,
                                       "ran out of source locations");
      // Make our entry in the range map. BaseID is negative and growing, so
      // we invert it. Because we invert it, though, we need the other end of
      // the range.
      unsigned RangeStart =
          unsigned(-F.SLocEntryBaseID) - F.LocalNumSLocEntries + 1;
      GlobalSLocEntryMap.insert(std::make_pair(RangeStart, &F));
      F.FirstLoc = SourceLocation::getFromRawEncoding(F.SLocEntryBaseOffset);

      // SLocEntryBaseOffset is lower than MaxLoadedOffset and decreasing.
      assert((F.SLocEntryBaseOffset & SourceLocation::MacroIDBit) == 0);
      GlobalSLocOffsetMap.insert(
          std::make_pair(SourceManager::MaxLoadedOffset - F.SLocEntryBaseOffset
                           - SLocSpaceSize,&F));

      // Initialize the remapping table.
      // Invalid stays invalid.
      F.SLocRemap.insertOrReplace(std::make_pair(0U, 0));
      // This module. Base was 2 when being compiled.
      F.SLocRemap.insertOrReplace(std::make_pair(
          2U, static_cast<SourceLocation::IntTy>(F.SLocEntryBaseOffset - 2)));

      TotalNumSLocEntries += F.LocalNumSLocEntries;
      break;
    }

    case MODULE_OFFSET_MAP:
      F.ModuleOffsetMap = Blob;
      break;

    case SOURCE_MANAGER_LINE_TABLE:
      ParseLineTable(F, Record);
      break;

    case SOURCE_LOCATION_PRELOADS: {
      // Need to transform from the local view (1-based IDs) to the global view,
      // which is based off F.SLocEntryBaseID.
      if (!F.PreloadSLocEntries.empty())
        return llvm::createStringError(
            std::errc::illegal_byte_sequence,
            "Multiple SOURCE_LOCATION_PRELOADS records in AST file");

      F.PreloadSLocEntries.swap(Record);
      break;
    }

    case EXT_VECTOR_DECLS:
      for (unsigned I = 0, N = Record.size(); I != N; ++I)
        ExtVectorDecls.push_back(getGlobalDeclID(F, Record[I]));
      break;

    case VTABLE_USES:
      if (Record.size() % 3 != 0)
        return llvm::createStringError(std::errc::illegal_byte_sequence,
                                       "Invalid VTABLE_USES record");

      // Later tables overwrite earlier ones.
      // FIXME: Modules will have some trouble with this. This is clearly not
      // the right way to do this.
      VTableUses.clear();

      for (unsigned Idx = 0, N = Record.size(); Idx != N; /* In loop */) {
        VTableUses.push_back(getGlobalDeclID(F, Record[Idx++]));
        VTableUses.push_back(
          ReadSourceLocation(F, Record, Idx).getRawEncoding());
        VTableUses.push_back(Record[Idx++]);
      }
      break;

    case PENDING_IMPLICIT_INSTANTIATIONS:
      if (PendingInstantiations.size() % 2 != 0)
        return llvm::createStringError(
            std::errc::illegal_byte_sequence,
            "Invalid existing PendingInstantiations");

      if (Record.size() % 2 != 0)
        return llvm::createStringError(
            std::errc::illegal_byte_sequence,
            "Invalid PENDING_IMPLICIT_INSTANTIATIONS block");

      for (unsigned I = 0, N = Record.size(); I != N; /* in loop */) {
        PendingInstantiations.push_back(getGlobalDeclID(F, Record[I++]));
        PendingInstantiations.push_back(
          ReadSourceLocation(F, Record, I).getRawEncoding());
      }
      break;

    case SEMA_DECL_REFS:
      if (Record.size() != 3)
        return llvm::createStringError(std::errc::illegal_byte_sequence,
                                       "Invalid SEMA_DECL_REFS block");
      for (unsigned I = 0, N = Record.size(); I != N; ++I)
        SemaDeclRefs.push_back(getGlobalDeclID(F, Record[I]));
      break;

    case PPD_ENTITIES_OFFSETS: {
      F.PreprocessedEntityOffsets = (const PPEntityOffset *)Blob.data();
      assert(Blob.size() % sizeof(PPEntityOffset) == 0);
      F.NumPreprocessedEntities = Blob.size() / sizeof(PPEntityOffset);

      unsigned LocalBasePreprocessedEntityID = Record[0];

      unsigned StartingID;
      if (!PP.getPreprocessingRecord())
        PP.createPreprocessingRecord();
      if (!PP.getPreprocessingRecord()->getExternalSource())
        PP.getPreprocessingRecord()->SetExternalSource(*this);
      StartingID
        = PP.getPreprocessingRecord()
            ->allocateLoadedEntities(F.NumPreprocessedEntities);
      F.BasePreprocessedEntityID = StartingID;

      if (F.NumPreprocessedEntities > 0) {
        // Introduce the global -> local mapping for preprocessed entities in
        // this module.
        GlobalPreprocessedEntityMap.insert(std::make_pair(StartingID, &F));

        // Introduce the local -> global mapping for preprocessed entities in
        // this module.
        F.PreprocessedEntityRemap.insertOrReplace(
          std::make_pair(LocalBasePreprocessedEntityID,
            F.BasePreprocessedEntityID - LocalBasePreprocessedEntityID));
      }

      break;
    }

    case PPD_SKIPPED_RANGES: {
      F.PreprocessedSkippedRangeOffsets = (const PPSkippedRange*)Blob.data();
      assert(Blob.size() % sizeof(PPSkippedRange) == 0);
      F.NumPreprocessedSkippedRanges = Blob.size() / sizeof(PPSkippedRange);

      if (!PP.getPreprocessingRecord())
        PP.createPreprocessingRecord();
      if (!PP.getPreprocessingRecord()->getExternalSource())
        PP.getPreprocessingRecord()->SetExternalSource(*this);
      F.BasePreprocessedSkippedRangeID = PP.getPreprocessingRecord()
          ->allocateSkippedRanges(F.NumPreprocessedSkippedRanges);

      if (F.NumPreprocessedSkippedRanges > 0)
        GlobalSkippedRangeMap.insert(
            std::make_pair(F.BasePreprocessedSkippedRangeID, &F));
      break;
    }

    case DECL_UPDATE_OFFSETS:
      if (Record.size() % 2 != 0)
        return llvm::createStringError(
            std::errc::illegal_byte_sequence,
            "invalid DECL_UPDATE_OFFSETS block in AST file");
      for (unsigned I = 0, N = Record.size(); I != N; I += 2) {
        GlobalDeclID ID = getGlobalDeclID(F, Record[I]);
        DeclUpdateOffsets[ID].push_back(std::make_pair(&F, Record[I + 1]));

        // If we've already loaded the decl, perform the updates when we finish
        // loading this block.
        if (Decl *D = GetExistingDecl(ID))
          PendingUpdateRecords.push_back(
              PendingUpdateRecord(ID, D, /*JustLoaded=*/false));
      }
      break;

    case OBJC_CATEGORIES_MAP:
      if (F.LocalNumObjCCategoriesInMap != 0)
        return llvm::createStringError(
            std::errc::illegal_byte_sequence,
            "duplicate OBJC_CATEGORIES_MAP record in AST file");

      F.LocalNumObjCCategoriesInMap = Record[0];
      F.ObjCCategoriesMap = (const ObjCCategoriesInfo *)Blob.data();
      break;

    case OBJC_CATEGORIES:
      F.ObjCCategories.swap(Record);
      break;

    case CUDA_SPECIAL_DECL_REFS:
      // Later tables overwrite earlier ones.
      // FIXME: Modules will have trouble with this.
      CUDASpecialDeclRefs.clear();
      for (unsigned I = 0, N = Record.size(); I != N; ++I)
        CUDASpecialDeclRefs.push_back(getGlobalDeclID(F, Record[I]));
      break;

    case HEADER_SEARCH_TABLE:
      F.HeaderFileInfoTableData = Blob.data();
      F.LocalNumHeaderFileInfos = Record[1];
      if (Record[0]) {
        F.HeaderFileInfoTable
          = HeaderFileInfoLookupTable::Create(
                   (const unsigned char *)F.HeaderFileInfoTableData + Record[0],
                   (const unsigned char *)F.HeaderFileInfoTableData,
                   HeaderFileInfoTrait(*this, F,
                                       &PP.getHeaderSearchInfo(),
                                       Blob.data() + Record[2]));

        PP.getHeaderSearchInfo().SetExternalSource(this);
        if (!PP.getHeaderSearchInfo().getExternalLookup())
          PP.getHeaderSearchInfo().SetExternalLookup(this);
      }
      break;

    case FP_PRAGMA_OPTIONS:
      // Later tables overwrite earlier ones.
      FPPragmaOptions.swap(Record);
      break;

    case OPENCL_EXTENSIONS:
      for (unsigned I = 0, E = Record.size(); I != E; ) {
        auto Name = ReadString(Record, I);
        auto &OptInfo = OpenCLExtensions.OptMap[Name];
        OptInfo.Supported = Record[I++] != 0;
        OptInfo.Enabled = Record[I++] != 0;
        OptInfo.WithPragma = Record[I++] != 0;
        OptInfo.Avail = Record[I++];
        OptInfo.Core = Record[I++];
        OptInfo.Opt = Record[I++];
<<<<<<< HEAD
      }
      break;

    case OPENCL_EXTENSION_TYPES:
      for (unsigned I = 0, E = Record.size(); I != E;) {
        auto TypeID = static_cast<::TypeID>(Record[I++]);
        auto *Type = GetType(TypeID).getTypePtr();
        auto NumExt = static_cast<unsigned>(Record[I++]);
        for (unsigned II = 0; II != NumExt; ++II) {
          auto Ext = ReadString(Record, I);
          OpenCLTypeExtMap[Type].insert(Ext);
        }
      }
      break;

    case OPENCL_EXTENSION_DECLS:
      for (unsigned I = 0, E = Record.size(); I != E;) {
        auto DeclID = static_cast<::DeclID>(Record[I++]);
        auto *Decl = GetDecl(DeclID);
        auto NumExt = static_cast<unsigned>(Record[I++]);
        for (unsigned II = 0; II != NumExt; ++II) {
          auto Ext = ReadString(Record, I);
          OpenCLDeclExtMap[Decl].insert(Ext);
        }
=======
>>>>>>> a2ce6ee6
      }
      break;

    case TENTATIVE_DEFINITIONS:
      for (unsigned I = 0, N = Record.size(); I != N; ++I)
        TentativeDefinitions.push_back(getGlobalDeclID(F, Record[I]));
      break;

    case KNOWN_NAMESPACES:
      for (unsigned I = 0, N = Record.size(); I != N; ++I)
        KnownNamespaces.push_back(getGlobalDeclID(F, Record[I]));
      break;

    case UNDEFINED_BUT_USED:
      if (UndefinedButUsed.size() % 2 != 0)
        return llvm::createStringError(std::errc::illegal_byte_sequence,
                                       "Invalid existing UndefinedButUsed");

      if (Record.size() % 2 != 0)
        return llvm::createStringError(std::errc::illegal_byte_sequence,
                                       "invalid undefined-but-used record");
      for (unsigned I = 0, N = Record.size(); I != N; /* in loop */) {
        UndefinedButUsed.push_back(getGlobalDeclID(F, Record[I++]));
        UndefinedButUsed.push_back(
            ReadSourceLocation(F, Record, I).getRawEncoding());
      }
      break;

    case DELETE_EXPRS_TO_ANALYZE:
      for (unsigned I = 0, N = Record.size(); I != N;) {
        DelayedDeleteExprs.push_back(getGlobalDeclID(F, Record[I++]));
        const uint64_t Count = Record[I++];
        DelayedDeleteExprs.push_back(Count);
        for (uint64_t C = 0; C < Count; ++C) {
          DelayedDeleteExprs.push_back(ReadSourceLocation(F, Record, I).getRawEncoding());
          bool IsArrayForm = Record[I++] == 1;
          DelayedDeleteExprs.push_back(IsArrayForm);
        }
      }
      break;

    case IMPORTED_MODULES:
      if (!F.isModule()) {
        // If we aren't loading a module (which has its own exports), make
        // all of the imported modules visible.
        // FIXME: Deal with macros-only imports.
        for (unsigned I = 0, N = Record.size(); I != N; /**/) {
          unsigned GlobalID = getGlobalSubmoduleID(F, Record[I++]);
          SourceLocation Loc = ReadSourceLocation(F, Record, I);
          if (GlobalID) {
            ImportedModules.push_back(ImportedSubmodule(GlobalID, Loc));
            if (DeserializationListener)
              DeserializationListener->ModuleImportRead(GlobalID, Loc);
          }
        }
      }
      break;

    case MACRO_OFFSET: {
      if (F.LocalNumMacros != 0)
        return llvm::createStringError(
            std::errc::illegal_byte_sequence,
            "duplicate MACRO_OFFSET record in AST file");
      F.MacroOffsets = (const uint32_t *)Blob.data();
      F.LocalNumMacros = Record[0];
      unsigned LocalBaseMacroID = Record[1];
      F.MacroOffsetsBase = Record[2] + F.ASTBlockStartOffset;
      F.BaseMacroID = getTotalNumMacros();

      if (F.LocalNumMacros > 0) {
        // Introduce the global -> local mapping for macros within this module.
        GlobalMacroMap.insert(std::make_pair(getTotalNumMacros() + 1, &F));

        // Introduce the local -> global mapping for macros within this module.
        F.MacroRemap.insertOrReplace(
          std::make_pair(LocalBaseMacroID,
                         F.BaseMacroID - LocalBaseMacroID));

        MacrosLoaded.resize(MacrosLoaded.size() + F.LocalNumMacros);
      }
      break;
    }

    case LATE_PARSED_TEMPLATE:
      LateParsedTemplates.emplace_back(
          std::piecewise_construct, std::forward_as_tuple(&F),
          std::forward_as_tuple(Record.begin(), Record.end()));
      break;

    case OPTIMIZE_PRAGMA_OPTIONS:
      if (Record.size() != 1)
        return llvm::createStringError(std::errc::illegal_byte_sequence,
                                       "invalid pragma optimize record");
      OptimizeOffPragmaLocation = ReadSourceLocation(F, Record[0]);
      break;

    case MSSTRUCT_PRAGMA_OPTIONS:
      if (Record.size() != 1)
        return llvm::createStringError(std::errc::illegal_byte_sequence,
                                       "invalid pragma ms_struct record");
      PragmaMSStructState = Record[0];
      break;

    case POINTERS_TO_MEMBERS_PRAGMA_OPTIONS:
      if (Record.size() != 2)
        return llvm::createStringError(
            std::errc::illegal_byte_sequence,
            "invalid pragma pointers to members record");
      PragmaMSPointersToMembersState = Record[0];
      PointersToMembersPragmaLocation = ReadSourceLocation(F, Record[1]);
      break;

    case UNUSED_LOCAL_TYPEDEF_NAME_CANDIDATES:
      for (unsigned I = 0, N = Record.size(); I != N; ++I)
        UnusedLocalTypedefNameCandidates.push_back(
            getGlobalDeclID(F, Record[I]));
      break;

    case CUDA_PRAGMA_FORCE_HOST_DEVICE_DEPTH:
      if (Record.size() != 1)
        return llvm::createStringError(std::errc::illegal_byte_sequence,
                                       "invalid cuda pragma options record");
      ForceCUDAHostDeviceDepth = Record[0];
      break;

    case ALIGN_PACK_PRAGMA_OPTIONS: {
      if (Record.size() < 3)
        return llvm::createStringError(std::errc::illegal_byte_sequence,
                                       "invalid pragma pack record");
      PragmaAlignPackCurrentValue = ReadAlignPackInfo(Record[0]);
      PragmaAlignPackCurrentLocation = ReadSourceLocation(F, Record[1]);
      unsigned NumStackEntries = Record[2];
      unsigned Idx = 3;
      // Reset the stack when importing a new module.
      PragmaAlignPackStack.clear();
      for (unsigned I = 0; I < NumStackEntries; ++I) {
        PragmaAlignPackStackEntry Entry;
        Entry.Value = ReadAlignPackInfo(Record[Idx++]);
        Entry.Location = ReadSourceLocation(F, Record[Idx++]);
        Entry.PushLocation = ReadSourceLocation(F, Record[Idx++]);
        PragmaAlignPackStrings.push_back(ReadString(Record, Idx));
        Entry.SlotLabel = PragmaAlignPackStrings.back();
        PragmaAlignPackStack.push_back(Entry);
      }
      break;
    }

    case FLOAT_CONTROL_PRAGMA_OPTIONS: {
      if (Record.size() < 3)
        return llvm::createStringError(std::errc::illegal_byte_sequence,
                                       "invalid pragma float control record");
      FpPragmaCurrentValue = FPOptionsOverride::getFromOpaqueInt(Record[0]);
      FpPragmaCurrentLocation = ReadSourceLocation(F, Record[1]);
      unsigned NumStackEntries = Record[2];
      unsigned Idx = 3;
      // Reset the stack when importing a new module.
      FpPragmaStack.clear();
      for (unsigned I = 0; I < NumStackEntries; ++I) {
        FpPragmaStackEntry Entry;
        Entry.Value = FPOptionsOverride::getFromOpaqueInt(Record[Idx++]);
        Entry.Location = ReadSourceLocation(F, Record[Idx++]);
        Entry.PushLocation = ReadSourceLocation(F, Record[Idx++]);
        FpPragmaStrings.push_back(ReadString(Record, Idx));
        Entry.SlotLabel = FpPragmaStrings.back();
        FpPragmaStack.push_back(Entry);
      }
      break;
    }

    case DECLS_TO_CHECK_FOR_DEFERRED_DIAGS:
      for (unsigned I = 0, N = Record.size(); I != N; ++I)
        DeclsToCheckForDeferredDiags.insert(getGlobalDeclID(F, Record[I]));
      break;
    }
  }
}

void ASTReader::ReadModuleOffsetMap(ModuleFile &F) const {
  assert(!F.ModuleOffsetMap.empty() && "no module offset map to read");

  // Additional remapping information.
  const unsigned char *Data = (const unsigned char*)F.ModuleOffsetMap.data();
  const unsigned char *DataEnd = Data + F.ModuleOffsetMap.size();
  F.ModuleOffsetMap = StringRef();

  // If we see this entry before SOURCE_LOCATION_OFFSETS, add placeholders.
  if (F.SLocRemap.find(0) == F.SLocRemap.end()) {
    F.SLocRemap.insert(std::make_pair(0U, 0));
    F.SLocRemap.insert(std::make_pair(2U, 1));
  }

  // Continuous range maps we may be updating in our module.
  using SLocRemapBuilder =
      ContinuousRangeMap<SourceLocation::UIntTy, SourceLocation::IntTy,
                         2>::Builder;
  using RemapBuilder = ContinuousRangeMap<uint32_t, int, 2>::Builder;
  SLocRemapBuilder SLocRemap(F.SLocRemap);
  RemapBuilder IdentifierRemap(F.IdentifierRemap);
  RemapBuilder MacroRemap(F.MacroRemap);
  RemapBuilder PreprocessedEntityRemap(F.PreprocessedEntityRemap);
  RemapBuilder SubmoduleRemap(F.SubmoduleRemap);
  RemapBuilder SelectorRemap(F.SelectorRemap);
  RemapBuilder DeclRemap(F.DeclRemap);
  RemapBuilder TypeRemap(F.TypeRemap);

  while (Data < DataEnd) {
    // FIXME: Looking up dependency modules by filename is horrible. Let's
    // start fixing this with prebuilt, explicit and implicit modules and see
    // how it goes...
    using namespace llvm::support;
    ModuleKind Kind = static_cast<ModuleKind>(
      endian::readNext<uint8_t, little, unaligned>(Data));
    uint16_t Len = endian::readNext<uint16_t, little, unaligned>(Data);
    StringRef Name = StringRef((const char*)Data, Len);
    Data += Len;
    ModuleFile *OM = (Kind == MK_PrebuiltModule || Kind == MK_ExplicitModule ||
                              Kind == MK_ImplicitModule
                          ? ModuleMgr.lookupByModuleName(Name)
                          : ModuleMgr.lookupByFileName(Name));
    if (!OM) {
      std::string Msg =
          "SourceLocation remap refers to unknown module, cannot find ";
      Msg.append(std::string(Name));
      Error(Msg);
      return;
    }

    SourceLocation::UIntTy SLocOffset =
        endian::readNext<uint32_t, little, unaligned>(Data);
    uint32_t IdentifierIDOffset =
        endian::readNext<uint32_t, little, unaligned>(Data);
    uint32_t MacroIDOffset =
        endian::readNext<uint32_t, little, unaligned>(Data);
    uint32_t PreprocessedEntityIDOffset =
        endian::readNext<uint32_t, little, unaligned>(Data);
    uint32_t SubmoduleIDOffset =
        endian::readNext<uint32_t, little, unaligned>(Data);
    uint32_t SelectorIDOffset =
        endian::readNext<uint32_t, little, unaligned>(Data);
    uint32_t DeclIDOffset =
        endian::readNext<uint32_t, little, unaligned>(Data);
    uint32_t TypeIndexOffset =
        endian::readNext<uint32_t, little, unaligned>(Data);

    auto mapOffset = [&](uint32_t Offset, uint32_t BaseOffset,
                         RemapBuilder &Remap) {
      constexpr uint32_t None = std::numeric_limits<uint32_t>::max();
      if (Offset != None)
        Remap.insert(std::make_pair(Offset,
                                    static_cast<int>(BaseOffset - Offset)));
    };

    constexpr SourceLocation::UIntTy SLocNone =
        std::numeric_limits<SourceLocation::UIntTy>::max();
    if (SLocOffset != SLocNone)
      SLocRemap.insert(std::make_pair(
          SLocOffset, static_cast<SourceLocation::IntTy>(
                          OM->SLocEntryBaseOffset - SLocOffset)));

    mapOffset(IdentifierIDOffset, OM->BaseIdentifierID, IdentifierRemap);
    mapOffset(MacroIDOffset, OM->BaseMacroID, MacroRemap);
    mapOffset(PreprocessedEntityIDOffset, OM->BasePreprocessedEntityID,
              PreprocessedEntityRemap);
    mapOffset(SubmoduleIDOffset, OM->BaseSubmoduleID, SubmoduleRemap);
    mapOffset(SelectorIDOffset, OM->BaseSelectorID, SelectorRemap);
    mapOffset(DeclIDOffset, OM->BaseDeclID, DeclRemap);
    mapOffset(TypeIndexOffset, OM->BaseTypeIndex, TypeRemap);

    // Global -> local mappings.
    F.GlobalToLocalDeclIDs[OM] = DeclIDOffset;
  }
}

ASTReader::ASTReadResult
ASTReader::ReadModuleMapFileBlock(RecordData &Record, ModuleFile &F,
                                  const ModuleFile *ImportedBy,
                                  unsigned ClientLoadCapabilities) {
  unsigned Idx = 0;
  F.ModuleMapPath = ReadPath(F, Record, Idx);

  // Try to resolve ModuleName in the current header search context and
  // verify that it is found in the same module map file as we saved. If the
  // top-level AST file is a main file, skip this check because there is no
  // usable header search context.
  assert(!F.ModuleName.empty() &&
         "MODULE_NAME should come before MODULE_MAP_FILE");
  if (F.Kind == MK_ImplicitModule && ModuleMgr.begin()->Kind != MK_MainFile) {
    // An implicitly-loaded module file should have its module listed in some
    // module map file that we've already loaded.
    Module *M =
        PP.getHeaderSearchInfo().lookupModule(F.ModuleName, F.ImportLoc);
    auto &Map = PP.getHeaderSearchInfo().getModuleMap();
    const FileEntry *ModMap = M ? Map.getModuleMapFileForUniquing(M) : nullptr;
    // Don't emit module relocation error if we have -fno-validate-pch
    if (!bool(PP.getPreprocessorOpts().DisablePCHOrModuleValidation &
              DisableValidationForModuleKind::Module) &&
        !ModMap) {
<<<<<<< HEAD
      if ((ClientLoadCapabilities & ARR_OutOfDate) == 0) {
=======
      if (!canRecoverFromOutOfDate(F.FileName, ClientLoadCapabilities)) {
>>>>>>> a2ce6ee6
        if (auto ASTFE = M ? M->getASTFile() : None) {
          // This module was defined by an imported (explicit) module.
          Diag(diag::err_module_file_conflict) << F.ModuleName << F.FileName
                                               << ASTFE->getName();
        } else {
          // This module was built with a different module map.
          Diag(diag::err_imported_module_not_found)
              << F.ModuleName << F.FileName
              << (ImportedBy ? ImportedBy->FileName : "") << F.ModuleMapPath
              << !ImportedBy;
          // In case it was imported by a PCH, there's a chance the user is
          // just missing to include the search path to the directory containing
          // the modulemap.
          if (ImportedBy && ImportedBy->Kind == MK_PCH)
            Diag(diag::note_imported_by_pch_module_not_found)
                << llvm::sys::path::parent_path(F.ModuleMapPath);
        }
      }
      return OutOfDate;
    }

    assert(M && M->Name == F.ModuleName && "found module with different name");

    // Check the primary module map file.
    auto StoredModMap = FileMgr.getFile(F.ModuleMapPath);
    if (!StoredModMap || *StoredModMap != ModMap) {
      assert(ModMap && "found module is missing module map file");
      assert((ImportedBy || F.Kind == MK_ImplicitModule) &&
             "top-level import should be verified");
      bool NotImported = F.Kind == MK_ImplicitModule && !ImportedBy;
      if (!canRecoverFromOutOfDate(F.FileName, ClientLoadCapabilities))
        Diag(diag::err_imported_module_modmap_changed)
            << F.ModuleName << (NotImported ? F.FileName : ImportedBy->FileName)
            << ModMap->getName() << F.ModuleMapPath << NotImported;
      return OutOfDate;
    }

    llvm::SmallPtrSet<const FileEntry *, 1> AdditionalStoredMaps;
    for (unsigned I = 0, N = Record[Idx++]; I < N; ++I) {
      // FIXME: we should use input files rather than storing names.
      std::string Filename = ReadPath(F, Record, Idx);
      auto SF = FileMgr.getFile(Filename, false, false);
      if (!SF) {
        if (!canRecoverFromOutOfDate(F.FileName, ClientLoadCapabilities))
          Error("could not find file '" + Filename +"' referenced by AST file");
        return OutOfDate;
      }
      AdditionalStoredMaps.insert(*SF);
    }

    // Check any additional module map files (e.g. module.private.modulemap)
    // that are not in the pcm.
    if (auto *AdditionalModuleMaps = Map.getAdditionalModuleMapFiles(M)) {
      for (const FileEntry *ModMap : *AdditionalModuleMaps) {
        // Remove files that match
        // Note: SmallPtrSet::erase is really remove
        if (!AdditionalStoredMaps.erase(ModMap)) {
          if (!canRecoverFromOutOfDate(F.FileName, ClientLoadCapabilities))
            Diag(diag::err_module_different_modmap)
              << F.ModuleName << /*new*/0 << ModMap->getName();
          return OutOfDate;
        }
      }
    }

    // Check any additional module map files that are in the pcm, but not
    // found in header search. Cases that match are already removed.
    for (const FileEntry *ModMap : AdditionalStoredMaps) {
      if (!canRecoverFromOutOfDate(F.FileName, ClientLoadCapabilities))
        Diag(diag::err_module_different_modmap)
          << F.ModuleName << /*not new*/1 << ModMap->getName();
      return OutOfDate;
    }
  }

  if (Listener)
    Listener->ReadModuleMapFile(F.ModuleMapPath);
  return Success;
}

/// Move the given method to the back of the global list of methods.
static void moveMethodToBackOfGlobalList(Sema &S, ObjCMethodDecl *Method) {
  // Find the entry for this selector in the method pool.
  Sema::GlobalMethodPool::iterator Known
    = S.MethodPool.find(Method->getSelector());
  if (Known == S.MethodPool.end())
    return;

  // Retrieve the appropriate method list.
  ObjCMethodList &Start = Method->isInstanceMethod()? Known->second.first
                                                    : Known->second.second;
  bool Found = false;
  for (ObjCMethodList *List = &Start; List; List = List->getNext()) {
    if (!Found) {
      if (List->getMethod() == Method) {
        Found = true;
      } else {
        // Keep searching.
        continue;
      }
    }

    if (List->getNext())
      List->setMethod(List->getNext()->getMethod());
    else
      List->setMethod(Method);
  }
}

void ASTReader::makeNamesVisible(const HiddenNames &Names, Module *Owner) {
  assert(Owner->NameVisibility != Module::Hidden && "nothing to make visible?");
  for (Decl *D : Names) {
    bool wasHidden = !D->isUnconditionallyVisible();
    D->setVisibleDespiteOwningModule();

    if (wasHidden && SemaObj) {
      if (ObjCMethodDecl *Method = dyn_cast<ObjCMethodDecl>(D)) {
        moveMethodToBackOfGlobalList(*SemaObj, Method);
      }
    }
  }
}

void ASTReader::makeModuleVisible(Module *Mod,
                                  Module::NameVisibilityKind NameVisibility,
                                  SourceLocation ImportLoc) {
  llvm::SmallPtrSet<Module *, 4> Visited;
  SmallVector<Module *, 4> Stack;
  Stack.push_back(Mod);
  while (!Stack.empty()) {
    Mod = Stack.pop_back_val();

    if (NameVisibility <= Mod->NameVisibility) {
      // This module already has this level of visibility (or greater), so
      // there is nothing more to do.
      continue;
    }

    if (Mod->isUnimportable()) {
      // Modules that aren't importable cannot be made visible.
      continue;
    }

    // Update the module's name visibility.
    Mod->NameVisibility = NameVisibility;

    // If we've already deserialized any names from this module,
    // mark them as visible.
    HiddenNamesMapType::iterator Hidden = HiddenNamesMap.find(Mod);
    if (Hidden != HiddenNamesMap.end()) {
      auto HiddenNames = std::move(*Hidden);
      HiddenNamesMap.erase(Hidden);
      makeNamesVisible(HiddenNames.second, HiddenNames.first);
      assert(HiddenNamesMap.find(Mod) == HiddenNamesMap.end() &&
             "making names visible added hidden names");
    }

    // Push any exported modules onto the stack to be marked as visible.
    SmallVector<Module *, 16> Exports;
    Mod->getExportedModules(Exports);
    for (SmallVectorImpl<Module *>::iterator
           I = Exports.begin(), E = Exports.end(); I != E; ++I) {
      Module *Exported = *I;
      if (Visited.insert(Exported).second)
        Stack.push_back(Exported);
    }
  }
}

/// We've merged the definition \p MergedDef into the existing definition
/// \p Def. Ensure that \p Def is made visible whenever \p MergedDef is made
/// visible.
void ASTReader::mergeDefinitionVisibility(NamedDecl *Def,
                                          NamedDecl *MergedDef) {
  if (!Def->isUnconditionallyVisible()) {
    // If MergedDef is visible or becomes visible, make the definition visible.
    if (MergedDef->isUnconditionallyVisible())
      Def->setVisibleDespiteOwningModule();
    else {
      getContext().mergeDefinitionIntoModule(
          Def, MergedDef->getImportedOwningModule(),
          /*NotifyListeners*/ false);
      PendingMergedDefinitionsToDeduplicate.insert(Def);
    }
  }
}

bool ASTReader::loadGlobalIndex() {
  if (GlobalIndex)
    return false;

  if (TriedLoadingGlobalIndex || !UseGlobalIndex ||
      !PP.getLangOpts().Modules)
    return true;

  // Try to load the global index.
  TriedLoadingGlobalIndex = true;
  StringRef ModuleCachePath
    = getPreprocessor().getHeaderSearchInfo().getModuleCachePath();
  std::pair<GlobalModuleIndex *, llvm::Error> Result =
      GlobalModuleIndex::readIndex(ModuleCachePath);
  if (llvm::Error Err = std::move(Result.second)) {
    assert(!Result.first);
    consumeError(std::move(Err)); // FIXME this drops errors on the floor.
    return true;
  }

  GlobalIndex.reset(Result.first);
  ModuleMgr.setGlobalIndex(GlobalIndex.get());
  return false;
}

bool ASTReader::isGlobalIndexUnavailable() const {
  return PP.getLangOpts().Modules && UseGlobalIndex &&
         !hasGlobalIndex() && TriedLoadingGlobalIndex;
}

static void updateModuleTimestamp(ModuleFile &MF) {
  // Overwrite the timestamp file contents so that file's mtime changes.
  std::string TimestampFilename = MF.getTimestampFilename();
  std::error_code EC;
  llvm::raw_fd_ostream OS(TimestampFilename, EC,
                          llvm::sys::fs::OF_TextWithCRLF);
  if (EC)
    return;
  OS << "Timestamp file\n";
  OS.close();
  OS.clear_error(); // Avoid triggering a fatal error.
}

/// Given a cursor at the start of an AST file, scan ahead and drop the
/// cursor into the start of the given block ID, returning false on success and
/// true on failure.
static bool SkipCursorToBlock(BitstreamCursor &Cursor, unsigned BlockID) {
  while (true) {
    Expected<llvm::BitstreamEntry> MaybeEntry = Cursor.advance();
    if (!MaybeEntry) {
      // FIXME this drops errors on the floor.
      consumeError(MaybeEntry.takeError());
      return true;
    }
    llvm::BitstreamEntry Entry = MaybeEntry.get();

    switch (Entry.Kind) {
    case llvm::BitstreamEntry::Error:
    case llvm::BitstreamEntry::EndBlock:
      return true;

    case llvm::BitstreamEntry::Record:
      // Ignore top-level records.
      if (Expected<unsigned> Skipped = Cursor.skipRecord(Entry.ID))
        break;
      else {
        // FIXME this drops errors on the floor.
        consumeError(Skipped.takeError());
        return true;
      }

    case llvm::BitstreamEntry::SubBlock:
      if (Entry.ID == BlockID) {
        if (llvm::Error Err = Cursor.EnterSubBlock(BlockID)) {
          // FIXME this drops the error on the floor.
          consumeError(std::move(Err));
          return true;
        }
        // Found it!
        return false;
      }

      if (llvm::Error Err = Cursor.SkipBlock()) {
        // FIXME this drops the error on the floor.
        consumeError(std::move(Err));
        return true;
      }
    }
  }
}

ASTReader::ASTReadResult ASTReader::ReadAST(StringRef FileName,
                                            ModuleKind Type,
                                            SourceLocation ImportLoc,
                                            unsigned ClientLoadCapabilities,
                                            SmallVectorImpl<ImportedSubmodule> *Imported) {
  llvm::SaveAndRestore<SourceLocation>
    SetCurImportLocRAII(CurrentImportLoc, ImportLoc);
  llvm::SaveAndRestore<Optional<ModuleKind>> SetCurModuleKindRAII(
      CurrentDeserializingModuleKind, Type);

  // Defer any pending actions until we get to the end of reading the AST file.
  Deserializing AnASTFile(this);

  // Bump the generation number.
  unsigned PreviousGeneration = 0;
  if (ContextObj)
    PreviousGeneration = incrementGeneration(*ContextObj);

  unsigned NumModules = ModuleMgr.size();
  SmallVector<ImportedModule, 4> Loaded;
  if (ASTReadResult ReadResult =
          ReadASTCore(FileName, Type, ImportLoc,
                      /*ImportedBy=*/nullptr, Loaded, 0, 0, ASTFileSignature(),
                      ClientLoadCapabilities)) {
    ModuleMgr.removeModules(ModuleMgr.begin() + NumModules,
                            PP.getLangOpts().Modules
                                ? &PP.getHeaderSearchInfo().getModuleMap()
                                : nullptr);

    // If we find that any modules are unusable, the global index is going
    // to be out-of-date. Just remove it.
    GlobalIndex.reset();
    ModuleMgr.setGlobalIndex(nullptr);
    return ReadResult;
  }

  // Here comes stuff that we only do once the entire chain is loaded. Do *not*
  // remove modules from this point. Various fields are updated during reading
  // the AST block and removing the modules would result in dangling pointers.
  // They are generally only incidentally dereferenced, ie. a binary search
  // runs over `GlobalSLocEntryMap`, which could cause an invalid module to
  // be dereferenced but it wouldn't actually be used.

  // Load the AST blocks of all of the modules that we loaded. We can still
  // hit errors parsing the ASTs at this point.
  for (ImportedModule &M : Loaded) {
    ModuleFile &F = *M.Mod;

    // Read the AST block.
    if (llvm::Error Err = ReadASTBlock(F, ClientLoadCapabilities)) {
      Error(std::move(Err));
      return Failure;
    }

    // The AST block should always have a definition for the main module.
    if (F.isModule() && !F.DidReadTopLevelSubmodule) {
      Error(diag::err_module_file_missing_top_level_submodule, F.FileName);
      return Failure;
    }

    // Read the extension blocks.
    while (!SkipCursorToBlock(F.Stream, EXTENSION_BLOCK_ID)) {
      if (llvm::Error Err = ReadExtensionBlock(F)) {
        Error(std::move(Err));
        return Failure;
      }
    }

    // Once read, set the ModuleFile bit base offset and update the size in
    // bits of all files we've seen.
    F.GlobalBitOffset = TotalModulesSizeInBits;
    TotalModulesSizeInBits += F.SizeInBits;
    GlobalBitOffsetsMap.insert(std::make_pair(F.GlobalBitOffset, &F));
  }

  // Preload source locations and interesting indentifiers.
  for (ImportedModule &M : Loaded) {
    ModuleFile &F = *M.Mod;

    // Preload SLocEntries.
    for (unsigned I = 0, N = F.PreloadSLocEntries.size(); I != N; ++I) {
      int Index = int(F.PreloadSLocEntries[I] - 1) + F.SLocEntryBaseID;
      // Load it through the SourceManager and don't call ReadSLocEntry()
      // directly because the entry may have already been loaded in which case
      // calling ReadSLocEntry() directly would trigger an assertion in
      // SourceManager.
      SourceMgr.getLoadedSLocEntryByID(Index);
    }

    // Map the original source file ID into the ID space of the current
    // compilation.
    if (F.OriginalSourceFileID.isValid()) {
      F.OriginalSourceFileID = FileID::get(
          F.SLocEntryBaseID + F.OriginalSourceFileID.getOpaqueValue() - 1);
    }

    // Preload all the pending interesting identifiers by marking them out of
    // date.
    for (auto Offset : F.PreloadIdentifierOffsets) {
      const unsigned char *Data = F.IdentifierTableData + Offset;

      ASTIdentifierLookupTrait Trait(*this, F);
      auto KeyDataLen = Trait.ReadKeyDataLength(Data);
      auto Key = Trait.ReadKey(Data, KeyDataLen.first);
      auto &II = PP.getIdentifierTable().getOwn(Key);
      II.setOutOfDate(true);

      // Mark this identifier as being from an AST file so that we can track
      // whether we need to serialize it.
      markIdentifierFromAST(*this, II);

      // Associate the ID with the identifier so that the writer can reuse it.
      auto ID = Trait.ReadIdentifierID(Data + KeyDataLen.first);
      SetIdentifierInfo(ID, &II);
    }
  }

  // Setup the import locations and notify the module manager that we've
  // committed to these module files.
  for (ImportedModule &M : Loaded) {
    ModuleFile &F = *M.Mod;

    ModuleMgr.moduleFileAccepted(&F);

    // Set the import location.
    F.DirectImportLoc = ImportLoc;
    // FIXME: We assume that locations from PCH / preamble do not need
    // any translation.
    if (!M.ImportedBy)
      F.ImportLoc = M.ImportLoc;
    else
      F.ImportLoc = TranslateSourceLocation(*M.ImportedBy, M.ImportLoc);
  }

  if (!PP.getLangOpts().CPlusPlus ||
      (Type != MK_ImplicitModule && Type != MK_ExplicitModule &&
       Type != MK_PrebuiltModule)) {
    // Mark all of the identifiers in the identifier table as being out of date,
    // so that various accessors know to check the loaded modules when the
    // identifier is used.
    //
    // For C++ modules, we don't need information on many identifiers (just
    // those that provide macros or are poisoned), so we mark all of
    // the interesting ones via PreloadIdentifierOffsets.
    for (IdentifierTable::iterator Id = PP.getIdentifierTable().begin(),
                                IdEnd = PP.getIdentifierTable().end();
         Id != IdEnd; ++Id)
      Id->second->setOutOfDate(true);
  }
  // Mark selectors as out of date.
  for (auto Sel : SelectorGeneration)
    SelectorOutOfDate[Sel.first] = true;

  // Resolve any unresolved module exports.
  for (unsigned I = 0, N = UnresolvedModuleRefs.size(); I != N; ++I) {
    UnresolvedModuleRef &Unresolved = UnresolvedModuleRefs[I];
    SubmoduleID GlobalID = getGlobalSubmoduleID(*Unresolved.File,Unresolved.ID);
    Module *ResolvedMod = getSubmodule(GlobalID);

    switch (Unresolved.Kind) {
    case UnresolvedModuleRef::Conflict:
      if (ResolvedMod) {
        Module::Conflict Conflict;
        Conflict.Other = ResolvedMod;
        Conflict.Message = Unresolved.String.str();
        Unresolved.Mod->Conflicts.push_back(Conflict);
      }
      continue;

    case UnresolvedModuleRef::Import:
      if (ResolvedMod)
        Unresolved.Mod->Imports.insert(ResolvedMod);
      continue;

    case UnresolvedModuleRef::Export:
      if (ResolvedMod || Unresolved.IsWildcard)
        Unresolved.Mod->Exports.push_back(
          Module::ExportDecl(ResolvedMod, Unresolved.IsWildcard));
      continue;
    }
  }
  UnresolvedModuleRefs.clear();

  if (Imported)
    Imported->append(ImportedModules.begin(),
                     ImportedModules.end());

  // FIXME: How do we load the 'use'd modules? They may not be submodules.
  // Might be unnecessary as use declarations are only used to build the
  // module itself.

  if (ContextObj)
    InitializeContext();

  if (SemaObj)
    UpdateSema();

  if (DeserializationListener)
    DeserializationListener->ReaderInitialized(this);

  ModuleFile &PrimaryModule = ModuleMgr.getPrimaryModule();
  if (PrimaryModule.OriginalSourceFileID.isValid()) {
    // If this AST file is a precompiled preamble, then set the
    // preamble file ID of the source manager to the file source file
    // from which the preamble was built.
    if (Type == MK_Preamble) {
      SourceMgr.setPreambleFileID(PrimaryModule.OriginalSourceFileID);
    } else if (Type == MK_MainFile) {
      SourceMgr.setMainFileID(PrimaryModule.OriginalSourceFileID);
    }
  }

  // For any Objective-C class definitions we have already loaded, make sure
  // that we load any additional categories.
  if (ContextObj) {
    for (unsigned I = 0, N = ObjCClassesLoaded.size(); I != N; ++I) {
      loadObjCCategories(ObjCClassesLoaded[I]->getGlobalID(),
                         ObjCClassesLoaded[I],
                         PreviousGeneration);
    }
  }

  if (PP.getHeaderSearchInfo()
          .getHeaderSearchOpts()
          .ModulesValidateOncePerBuildSession) {
    // Now we are certain that the module and all modules it depends on are
    // up to date.  Create or update timestamp files for modules that are
    // located in the module cache (not for PCH files that could be anywhere
    // in the filesystem).
    for (unsigned I = 0, N = Loaded.size(); I != N; ++I) {
      ImportedModule &M = Loaded[I];
      if (M.Mod->Kind == MK_ImplicitModule) {
        updateModuleTimestamp(*M.Mod);
      }
    }
  }

  return Success;
}

static ASTFileSignature readASTFileSignature(StringRef PCH);

/// Whether \p Stream doesn't start with the AST/PCH file magic number 'CPCH'.
static llvm::Error doesntStartWithASTFileMagic(BitstreamCursor &Stream) {
  // FIXME checking magic headers is done in other places such as
  // SerializedDiagnosticReader and GlobalModuleIndex, but error handling isn't
  // always done the same. Unify it all with a helper.
  if (!Stream.canSkipToPos(4))
    return llvm::createStringError(std::errc::illegal_byte_sequence,
                                   "file too small to contain AST file magic");
  for (unsigned C : {'C', 'P', 'C', 'H'})
    if (Expected<llvm::SimpleBitstreamCursor::word_t> Res = Stream.Read(8)) {
      if (Res.get() != C)
        return llvm::createStringError(
            std::errc::illegal_byte_sequence,
            "file doesn't start with AST file magic");
    } else
      return Res.takeError();
  return llvm::Error::success();
}

static unsigned moduleKindForDiagnostic(ModuleKind Kind) {
  switch (Kind) {
  case MK_PCH:
    return 0; // PCH
  case MK_ImplicitModule:
  case MK_ExplicitModule:
  case MK_PrebuiltModule:
    return 1; // module
  case MK_MainFile:
  case MK_Preamble:
    return 2; // main source file
  }
  llvm_unreachable("unknown module kind");
}

ASTReader::ASTReadResult
ASTReader::ReadASTCore(StringRef FileName,
                       ModuleKind Type,
                       SourceLocation ImportLoc,
                       ModuleFile *ImportedBy,
                       SmallVectorImpl<ImportedModule> &Loaded,
                       off_t ExpectedSize, time_t ExpectedModTime,
                       ASTFileSignature ExpectedSignature,
                       unsigned ClientLoadCapabilities) {
  ModuleFile *M;
  std::string ErrorStr;
  ModuleManager::AddModuleResult AddResult
    = ModuleMgr.addModule(FileName, Type, ImportLoc, ImportedBy,
                          getGeneration(), ExpectedSize, ExpectedModTime,
                          ExpectedSignature, readASTFileSignature,
                          M, ErrorStr);

  switch (AddResult) {
  case ModuleManager::AlreadyLoaded:
    Diag(diag::remark_module_import)
        << M->ModuleName << M->FileName << (ImportedBy ? true : false)
        << (ImportedBy ? StringRef(ImportedBy->ModuleName) : StringRef());
    return Success;

  case ModuleManager::NewlyLoaded:
    // Load module file below.
    break;

  case ModuleManager::Missing:
    // The module file was missing; if the client can handle that, return
    // it.
    if (ClientLoadCapabilities & ARR_Missing)
      return Missing;

    // Otherwise, return an error.
    Diag(diag::err_ast_file_not_found)
        << moduleKindForDiagnostic(Type) << FileName << !ErrorStr.empty()
        << ErrorStr;
    return Failure;

  case ModuleManager::OutOfDate:
    // We couldn't load the module file because it is out-of-date. If the
    // client can handle out-of-date, return it.
    if (ClientLoadCapabilities & ARR_OutOfDate)
      return OutOfDate;

    // Otherwise, return an error.
    Diag(diag::err_ast_file_out_of_date)
        << moduleKindForDiagnostic(Type) << FileName << !ErrorStr.empty()
        << ErrorStr;
    return Failure;
  }

  assert(M && "Missing module file");

  bool ShouldFinalizePCM = false;
  auto FinalizeOrDropPCM = llvm::make_scope_exit([&]() {
    auto &MC = getModuleManager().getModuleCache();
    if (ShouldFinalizePCM)
      MC.finalizePCM(FileName);
    else
      MC.tryToDropPCM(FileName);
  });
  ModuleFile &F = *M;
  BitstreamCursor &Stream = F.Stream;
  Stream = BitstreamCursor(PCHContainerRdr.ExtractPCH(*F.Buffer));
  F.SizeInBits = F.Buffer->getBufferSize() * 8;

  // Sniff for the signature.
  if (llvm::Error Err = doesntStartWithASTFileMagic(Stream)) {
    Diag(diag::err_ast_file_invalid)
        << moduleKindForDiagnostic(Type) << FileName << std::move(Err);
    return Failure;
  }

  // This is used for compatibility with older PCH formats.
  bool HaveReadControlBlock = false;
  while (true) {
    Expected<llvm::BitstreamEntry> MaybeEntry = Stream.advance();
    if (!MaybeEntry) {
      Error(MaybeEntry.takeError());
      return Failure;
    }
    llvm::BitstreamEntry Entry = MaybeEntry.get();

    switch (Entry.Kind) {
    case llvm::BitstreamEntry::Error:
    case llvm::BitstreamEntry::Record:
    case llvm::BitstreamEntry::EndBlock:
      Error("invalid record at top-level of AST file");
      return Failure;

    case llvm::BitstreamEntry::SubBlock:
      break;
    }

    switch (Entry.ID) {
    case CONTROL_BLOCK_ID:
      HaveReadControlBlock = true;
      switch (ReadControlBlock(F, Loaded, ImportedBy, ClientLoadCapabilities)) {
      case Success:
        // Check that we didn't try to load a non-module AST file as a module.
        //
        // FIXME: Should we also perform the converse check? Loading a module as
        // a PCH file sort of works, but it's a bit wonky.
        if ((Type == MK_ImplicitModule || Type == MK_ExplicitModule ||
             Type == MK_PrebuiltModule) &&
            F.ModuleName.empty()) {
          auto Result = (Type == MK_ImplicitModule) ? OutOfDate : Failure;
          if (Result != OutOfDate ||
              (ClientLoadCapabilities & ARR_OutOfDate) == 0)
            Diag(diag::err_module_file_not_module) << FileName;
          return Result;
        }
        break;

      case Failure: return Failure;
      case Missing: return Missing;
      case OutOfDate: return OutOfDate;
      case VersionMismatch: return VersionMismatch;
      case ConfigurationMismatch: return ConfigurationMismatch;
      case HadErrors: return HadErrors;
      }
      break;

    case AST_BLOCK_ID:
      if (!HaveReadControlBlock) {
        if ((ClientLoadCapabilities & ARR_VersionMismatch) == 0)
          Diag(diag::err_pch_version_too_old);
        return VersionMismatch;
      }

      // Record that we've loaded this module.
      Loaded.push_back(ImportedModule(M, ImportedBy, ImportLoc));
      ShouldFinalizePCM = true;
      return Success;

    case UNHASHED_CONTROL_BLOCK_ID:
      // This block is handled using look-ahead during ReadControlBlock.  We
      // shouldn't get here!
      Error("malformed block record in AST file");
      return Failure;

    default:
      if (llvm::Error Err = Stream.SkipBlock()) {
        Error(std::move(Err));
        return Failure;
      }
      break;
    }
  }

  llvm_unreachable("unexpected break; expected return");
}

ASTReader::ASTReadResult
ASTReader::readUnhashedControlBlock(ModuleFile &F, bool WasImportedBy,
                                    unsigned ClientLoadCapabilities) {
  const HeaderSearchOptions &HSOpts =
      PP.getHeaderSearchInfo().getHeaderSearchOpts();
  bool AllowCompatibleConfigurationMismatch =
      F.Kind == MK_ExplicitModule || F.Kind == MK_PrebuiltModule;
  bool DisableValidation = shouldDisableValidationForFile(F);

  ASTReadResult Result = readUnhashedControlBlockImpl(
      &F, F.Data, ClientLoadCapabilities, AllowCompatibleConfigurationMismatch,
      Listener.get(),
      WasImportedBy ? false : HSOpts.ModulesValidateDiagnosticOptions);

  // If F was directly imported by another module, it's implicitly validated by
  // the importing module.
  if (DisableValidation || WasImportedBy ||
      (AllowConfigurationMismatch && Result == ConfigurationMismatch))
    return Success;

  if (Result == Failure) {
    Error("malformed block record in AST file");
    return Failure;
  }

  if (Result == OutOfDate && F.Kind == MK_ImplicitModule) {
    // If this module has already been finalized in the ModuleCache, we're stuck
    // with it; we can only load a single version of each module.
    //
    // This can happen when a module is imported in two contexts: in one, as a
    // user module; in another, as a system module (due to an import from
    // another module marked with the [system] flag).  It usually indicates a
    // bug in the module map: this module should also be marked with [system].
    //
    // If -Wno-system-headers (the default), and the first import is as a
    // system module, then validation will fail during the as-user import,
    // since -Werror flags won't have been validated.  However, it's reasonable
    // to treat this consistently as a system module.
    //
    // If -Wsystem-headers, the PCM on disk was built with
    // -Wno-system-headers, and the first import is as a user module, then
    // validation will fail during the as-system import since the PCM on disk
    // doesn't guarantee that -Werror was respected.  However, the -Werror
    // flags were checked during the initial as-user import.
    if (getModuleManager().getModuleCache().isPCMFinal(F.FileName)) {
      Diag(diag::warn_module_system_bit_conflict) << F.FileName;
      return Success;
    }
  }

  return Result;
}

ASTReader::ASTReadResult ASTReader::readUnhashedControlBlockImpl(
    ModuleFile *F, llvm::StringRef StreamData, unsigned ClientLoadCapabilities,
    bool AllowCompatibleConfigurationMismatch, ASTReaderListener *Listener,
    bool ValidateDiagnosticOptions) {
  // Initialize a stream.
  BitstreamCursor Stream(StreamData);

  // Sniff for the signature.
  if (llvm::Error Err = doesntStartWithASTFileMagic(Stream)) {
    // FIXME this drops the error on the floor.
    consumeError(std::move(Err));
    return Failure;
  }

  // Scan for the UNHASHED_CONTROL_BLOCK_ID block.
  if (SkipCursorToBlock(Stream, UNHASHED_CONTROL_BLOCK_ID))
    return Failure;

  // Read all of the records in the options block.
  RecordData Record;
  ASTReadResult Result = Success;
  while (true) {
    Expected<llvm::BitstreamEntry> MaybeEntry = Stream.advance();
    if (!MaybeEntry) {
      // FIXME this drops the error on the floor.
      consumeError(MaybeEntry.takeError());
      return Failure;
    }
    llvm::BitstreamEntry Entry = MaybeEntry.get();

    switch (Entry.Kind) {
    case llvm::BitstreamEntry::Error:
    case llvm::BitstreamEntry::SubBlock:
      return Failure;

    case llvm::BitstreamEntry::EndBlock:
      return Result;

    case llvm::BitstreamEntry::Record:
      // The interesting case.
      break;
    }

    // Read and process a record.
    Record.clear();
    StringRef Blob;
    Expected<unsigned> MaybeRecordType =
        Stream.readRecord(Entry.ID, Record, &Blob);
    if (!MaybeRecordType) {
      // FIXME this drops the error.
      return Failure;
    }
    switch ((UnhashedControlBlockRecordTypes)MaybeRecordType.get()) {
    case SIGNATURE:
      if (F)
        F->Signature = ASTFileSignature::create(Record.begin(), Record.end());
      break;
    case AST_BLOCK_HASH:
      if (F)
        F->ASTBlockHash =
            ASTFileSignature::create(Record.begin(), Record.end());
      break;
    case DIAGNOSTIC_OPTIONS: {
      bool Complain = (ClientLoadCapabilities & ARR_OutOfDate) == 0;
      if (Listener && ValidateDiagnosticOptions &&
          !AllowCompatibleConfigurationMismatch &&
          ParseDiagnosticOptions(Record, Complain, *Listener))
        Result = OutOfDate; // Don't return early.  Read the signature.
      break;
    }
    case DIAG_PRAGMA_MAPPINGS:
      if (!F)
        break;
      if (F->PragmaDiagMappings.empty())
        F->PragmaDiagMappings.swap(Record);
      else
        F->PragmaDiagMappings.insert(F->PragmaDiagMappings.end(),
                                     Record.begin(), Record.end());
      break;
    case HEADER_SEARCH_ENTRY_USAGE:
      if (!F)
        break;
      unsigned Count = Record[0];
      const char *Byte = Blob.data();
      F->SearchPathUsage = llvm::BitVector(Count, false);
      for (unsigned I = 0; I < Count; ++Byte)
        for (unsigned Bit = 0; Bit < 8 && I < Count; ++Bit, ++I)
          if (*Byte & (1 << Bit))
            F->SearchPathUsage[I] = true;
      break;
    }
  }
}

/// Parse a record and blob containing module file extension metadata.
static bool parseModuleFileExtensionMetadata(
              const SmallVectorImpl<uint64_t> &Record,
              StringRef Blob,
              ModuleFileExtensionMetadata &Metadata) {
  if (Record.size() < 4) return true;

  Metadata.MajorVersion = Record[0];
  Metadata.MinorVersion = Record[1];

  unsigned BlockNameLen = Record[2];
  unsigned UserInfoLen = Record[3];

  if (BlockNameLen + UserInfoLen > Blob.size()) return true;

  Metadata.BlockName = std::string(Blob.data(), Blob.data() + BlockNameLen);
  Metadata.UserInfo = std::string(Blob.data() + BlockNameLen,
                                  Blob.data() + BlockNameLen + UserInfoLen);
  return false;
}

llvm::Error ASTReader::ReadExtensionBlock(ModuleFile &F) {
  BitstreamCursor &Stream = F.Stream;

  RecordData Record;
  while (true) {
    Expected<llvm::BitstreamEntry> MaybeEntry = Stream.advance();
    if (!MaybeEntry)
      return MaybeEntry.takeError();
    llvm::BitstreamEntry Entry = MaybeEntry.get();

    switch (Entry.Kind) {
    case llvm::BitstreamEntry::SubBlock:
      if (llvm::Error Err = Stream.SkipBlock())
        return Err;
      continue;
    case llvm::BitstreamEntry::EndBlock:
      return llvm::Error::success();
    case llvm::BitstreamEntry::Error:
      return llvm::createStringError(std::errc::illegal_byte_sequence,
                                     "malformed block record in AST file");
    case llvm::BitstreamEntry::Record:
      break;
    }

    Record.clear();
    StringRef Blob;
    Expected<unsigned> MaybeRecCode =
        Stream.readRecord(Entry.ID, Record, &Blob);
    if (!MaybeRecCode)
      return MaybeRecCode.takeError();
    switch (MaybeRecCode.get()) {
    case EXTENSION_METADATA: {
      ModuleFileExtensionMetadata Metadata;
      if (parseModuleFileExtensionMetadata(Record, Blob, Metadata))
        return llvm::createStringError(
            std::errc::illegal_byte_sequence,
            "malformed EXTENSION_METADATA in AST file");

      // Find a module file extension with this block name.
      auto Known = ModuleFileExtensions.find(Metadata.BlockName);
      if (Known == ModuleFileExtensions.end()) break;

      // Form a reader.
      if (auto Reader = Known->second->createExtensionReader(Metadata, *this,
                                                             F, Stream)) {
        F.ExtensionReaders.push_back(std::move(Reader));
      }

      break;
    }
    }
  }

  return llvm::Error::success();
}

void ASTReader::InitializeContext() {
  assert(ContextObj && "no context to initialize");
  ASTContext &Context = *ContextObj;

  // If there's a listener, notify them that we "read" the translation unit.
  if (DeserializationListener)
    DeserializationListener->DeclRead(PREDEF_DECL_TRANSLATION_UNIT_ID,
                                      Context.getTranslationUnitDecl());

  // FIXME: Find a better way to deal with collisions between these
  // built-in types. Right now, we just ignore the problem.

  // Load the special types.
  if (SpecialTypes.size() >= NumSpecialTypeIDs) {
    if (unsigned String = SpecialTypes[SPECIAL_TYPE_CF_CONSTANT_STRING]) {
      if (!Context.CFConstantStringTypeDecl)
        Context.setCFConstantStringType(GetType(String));
    }

    if (unsigned File = SpecialTypes[SPECIAL_TYPE_FILE]) {
      QualType FileType = GetType(File);
      if (FileType.isNull()) {
        Error("FILE type is NULL");
        return;
      }

      if (!Context.FILEDecl) {
        if (const TypedefType *Typedef = FileType->getAs<TypedefType>())
          Context.setFILEDecl(Typedef->getDecl());
        else {
          const TagType *Tag = FileType->getAs<TagType>();
          if (!Tag) {
            Error("Invalid FILE type in AST file");
            return;
          }
          Context.setFILEDecl(Tag->getDecl());
        }
      }
    }

    if (unsigned Jmp_buf = SpecialTypes[SPECIAL_TYPE_JMP_BUF]) {
      QualType Jmp_bufType = GetType(Jmp_buf);
      if (Jmp_bufType.isNull()) {
        Error("jmp_buf type is NULL");
        return;
      }

      if (!Context.jmp_bufDecl) {
        if (const TypedefType *Typedef = Jmp_bufType->getAs<TypedefType>())
          Context.setjmp_bufDecl(Typedef->getDecl());
        else {
          const TagType *Tag = Jmp_bufType->getAs<TagType>();
          if (!Tag) {
            Error("Invalid jmp_buf type in AST file");
            return;
          }
          Context.setjmp_bufDecl(Tag->getDecl());
        }
      }
    }

    if (unsigned Sigjmp_buf = SpecialTypes[SPECIAL_TYPE_SIGJMP_BUF]) {
      QualType Sigjmp_bufType = GetType(Sigjmp_buf);
      if (Sigjmp_bufType.isNull()) {
        Error("sigjmp_buf type is NULL");
        return;
      }

      if (!Context.sigjmp_bufDecl) {
        if (const TypedefType *Typedef = Sigjmp_bufType->getAs<TypedefType>())
          Context.setsigjmp_bufDecl(Typedef->getDecl());
        else {
          const TagType *Tag = Sigjmp_bufType->getAs<TagType>();
          assert(Tag && "Invalid sigjmp_buf type in AST file");
          Context.setsigjmp_bufDecl(Tag->getDecl());
        }
      }
    }

    if (unsigned ObjCIdRedef
          = SpecialTypes[SPECIAL_TYPE_OBJC_ID_REDEFINITION]) {
      if (Context.ObjCIdRedefinitionType.isNull())
        Context.ObjCIdRedefinitionType = GetType(ObjCIdRedef);
    }

    if (unsigned ObjCClassRedef
          = SpecialTypes[SPECIAL_TYPE_OBJC_CLASS_REDEFINITION]) {
      if (Context.ObjCClassRedefinitionType.isNull())
        Context.ObjCClassRedefinitionType = GetType(ObjCClassRedef);
    }

    if (unsigned ObjCSelRedef
          = SpecialTypes[SPECIAL_TYPE_OBJC_SEL_REDEFINITION]) {
      if (Context.ObjCSelRedefinitionType.isNull())
        Context.ObjCSelRedefinitionType = GetType(ObjCSelRedef);
    }

    if (unsigned Ucontext_t = SpecialTypes[SPECIAL_TYPE_UCONTEXT_T]) {
      QualType Ucontext_tType = GetType(Ucontext_t);
      if (Ucontext_tType.isNull()) {
        Error("ucontext_t type is NULL");
        return;
      }

      if (!Context.ucontext_tDecl) {
        if (const TypedefType *Typedef = Ucontext_tType->getAs<TypedefType>())
          Context.setucontext_tDecl(Typedef->getDecl());
        else {
          const TagType *Tag = Ucontext_tType->getAs<TagType>();
          assert(Tag && "Invalid ucontext_t type in AST file");
          Context.setucontext_tDecl(Tag->getDecl());
        }
      }
    }
  }

  ReadPragmaDiagnosticMappings(Context.getDiagnostics());

  // If there were any CUDA special declarations, deserialize them.
  if (!CUDASpecialDeclRefs.empty()) {
    assert(CUDASpecialDeclRefs.size() == 1 && "More decl refs than expected!");
    Context.setcudaConfigureCallDecl(
                           cast<FunctionDecl>(GetDecl(CUDASpecialDeclRefs[0])));
  }

  // Re-export any modules that were imported by a non-module AST file.
  // FIXME: This does not make macro-only imports visible again.
  for (auto &Import : ImportedModules) {
    if (Module *Imported = getSubmodule(Import.ID)) {
      makeModuleVisible(Imported, Module::AllVisible,
                        /*ImportLoc=*/Import.ImportLoc);
      if (Import.ImportLoc.isValid())
        PP.makeModuleVisible(Imported, Import.ImportLoc);
      // This updates visibility for Preprocessor only. For Sema, which can be
      // nullptr here, we do the same later, in UpdateSema().
    }
  }
}

void ASTReader::finalizeForWriting() {
  // Nothing to do for now.
}

/// Reads and return the signature record from \p PCH's control block, or
/// else returns 0.
static ASTFileSignature readASTFileSignature(StringRef PCH) {
  BitstreamCursor Stream(PCH);
  if (llvm::Error Err = doesntStartWithASTFileMagic(Stream)) {
    // FIXME this drops the error on the floor.
    consumeError(std::move(Err));
    return ASTFileSignature();
  }

  // Scan for the UNHASHED_CONTROL_BLOCK_ID block.
  if (SkipCursorToBlock(Stream, UNHASHED_CONTROL_BLOCK_ID))
    return ASTFileSignature();

  // Scan for SIGNATURE inside the diagnostic options block.
  ASTReader::RecordData Record;
  while (true) {
    Expected<llvm::BitstreamEntry> MaybeEntry =
        Stream.advanceSkippingSubblocks();
    if (!MaybeEntry) {
      // FIXME this drops the error on the floor.
      consumeError(MaybeEntry.takeError());
      return ASTFileSignature();
    }
    llvm::BitstreamEntry Entry = MaybeEntry.get();

    if (Entry.Kind != llvm::BitstreamEntry::Record)
      return ASTFileSignature();

    Record.clear();
    StringRef Blob;
    Expected<unsigned> MaybeRecord = Stream.readRecord(Entry.ID, Record, &Blob);
    if (!MaybeRecord) {
      // FIXME this drops the error on the floor.
      consumeError(MaybeRecord.takeError());
      return ASTFileSignature();
    }
    if (SIGNATURE == MaybeRecord.get())
      return ASTFileSignature::create(Record.begin(),
                                      Record.begin() + ASTFileSignature::size);
  }
}

/// Retrieve the name of the original source file name
/// directly from the AST file, without actually loading the AST
/// file.
std::string ASTReader::getOriginalSourceFile(
    const std::string &ASTFileName, FileManager &FileMgr,
    const PCHContainerReader &PCHContainerRdr, DiagnosticsEngine &Diags) {
  // Open the AST file.
  auto Buffer = FileMgr.getBufferForFile(ASTFileName);
  if (!Buffer) {
    Diags.Report(diag::err_fe_unable_to_read_pch_file)
        << ASTFileName << Buffer.getError().message();
    return std::string();
  }

  // Initialize the stream
  BitstreamCursor Stream(PCHContainerRdr.ExtractPCH(**Buffer));

  // Sniff for the signature.
  if (llvm::Error Err = doesntStartWithASTFileMagic(Stream)) {
    Diags.Report(diag::err_fe_not_a_pch_file) << ASTFileName << std::move(Err);
    return std::string();
  }

  // Scan for the CONTROL_BLOCK_ID block.
  if (SkipCursorToBlock(Stream, CONTROL_BLOCK_ID)) {
    Diags.Report(diag::err_fe_pch_malformed_block) << ASTFileName;
    return std::string();
  }

  // Scan for ORIGINAL_FILE inside the control block.
  RecordData Record;
  while (true) {
    Expected<llvm::BitstreamEntry> MaybeEntry =
        Stream.advanceSkippingSubblocks();
    if (!MaybeEntry) {
      // FIXME this drops errors on the floor.
      consumeError(MaybeEntry.takeError());
      return std::string();
    }
    llvm::BitstreamEntry Entry = MaybeEntry.get();

    if (Entry.Kind == llvm::BitstreamEntry::EndBlock)
      return std::string();

    if (Entry.Kind != llvm::BitstreamEntry::Record) {
      Diags.Report(diag::err_fe_pch_malformed_block) << ASTFileName;
      return std::string();
    }

    Record.clear();
    StringRef Blob;
    Expected<unsigned> MaybeRecord = Stream.readRecord(Entry.ID, Record, &Blob);
    if (!MaybeRecord) {
      // FIXME this drops the errors on the floor.
      consumeError(MaybeRecord.takeError());
      return std::string();
    }
    if (ORIGINAL_FILE == MaybeRecord.get())
      return Blob.str();
  }
}

namespace {

  class SimplePCHValidator : public ASTReaderListener {
    const LangOptions &ExistingLangOpts;
    const TargetOptions &ExistingTargetOpts;
    const PreprocessorOptions &ExistingPPOpts;
    std::string ExistingModuleCachePath;
    FileManager &FileMgr;

  public:
    SimplePCHValidator(const LangOptions &ExistingLangOpts,
                       const TargetOptions &ExistingTargetOpts,
                       const PreprocessorOptions &ExistingPPOpts,
                       StringRef ExistingModuleCachePath, FileManager &FileMgr)
        : ExistingLangOpts(ExistingLangOpts),
          ExistingTargetOpts(ExistingTargetOpts),
          ExistingPPOpts(ExistingPPOpts),
          ExistingModuleCachePath(ExistingModuleCachePath), FileMgr(FileMgr) {}

    bool ReadLanguageOptions(const LangOptions &LangOpts, bool Complain,
                             bool AllowCompatibleDifferences) override {
      return checkLanguageOptions(ExistingLangOpts, LangOpts, nullptr,
                                  AllowCompatibleDifferences);
    }

    bool ReadTargetOptions(const TargetOptions &TargetOpts, bool Complain,
                           bool AllowCompatibleDifferences) override {
      return checkTargetOptions(ExistingTargetOpts, TargetOpts, nullptr,
                                AllowCompatibleDifferences);
    }

    bool ReadHeaderSearchOptions(const HeaderSearchOptions &HSOpts,
                                 StringRef SpecificModuleCachePath,
                                 bool Complain) override {
      return checkHeaderSearchOptions(HSOpts, SpecificModuleCachePath,
                                      ExistingModuleCachePath, nullptr,
                                      ExistingLangOpts, ExistingPPOpts);
    }

    bool ReadPreprocessorOptions(const PreprocessorOptions &PPOpts,
                                 bool Complain,
                                 std::string &SuggestedPredefines) override {
      return checkPreprocessorOptions(ExistingPPOpts, PPOpts, nullptr, FileMgr,
                                      SuggestedPredefines, ExistingLangOpts);
    }
  };

} // namespace

bool ASTReader::readASTFileControlBlock(
    StringRef Filename, FileManager &FileMgr,
    const PCHContainerReader &PCHContainerRdr,
    bool FindModuleFileExtensions,
    ASTReaderListener &Listener, bool ValidateDiagnosticOptions) {
  // Open the AST file.
  // FIXME: This allows use of the VFS; we do not allow use of the
  // VFS when actually loading a module.
  auto Buffer = FileMgr.getBufferForFile(Filename);
  if (!Buffer) {
    return true;
  }

  // Initialize the stream
  StringRef Bytes = PCHContainerRdr.ExtractPCH(**Buffer);
  BitstreamCursor Stream(Bytes);

  // Sniff for the signature.
  if (llvm::Error Err = doesntStartWithASTFileMagic(Stream)) {
    consumeError(std::move(Err)); // FIXME this drops errors on the floor.
    return true;
  }

  // Scan for the CONTROL_BLOCK_ID block.
  if (SkipCursorToBlock(Stream, CONTROL_BLOCK_ID))
    return true;

  bool NeedsInputFiles = Listener.needsInputFileVisitation();
  bool NeedsSystemInputFiles = Listener.needsSystemInputFileVisitation();
  bool NeedsImports = Listener.needsImportVisitation();
  BitstreamCursor InputFilesCursor;

  RecordData Record;
  std::string ModuleDir;
  bool DoneWithControlBlock = false;
  while (!DoneWithControlBlock) {
    Expected<llvm::BitstreamEntry> MaybeEntry = Stream.advance();
    if (!MaybeEntry) {
      // FIXME this drops the error on the floor.
      consumeError(MaybeEntry.takeError());
      return true;
    }
    llvm::BitstreamEntry Entry = MaybeEntry.get();

    switch (Entry.Kind) {
    case llvm::BitstreamEntry::SubBlock: {
      switch (Entry.ID) {
      case OPTIONS_BLOCK_ID: {
        std::string IgnoredSuggestedPredefines;
        if (ReadOptionsBlock(Stream, ARR_ConfigurationMismatch | ARR_OutOfDate,
                             /*AllowCompatibleConfigurationMismatch*/ false,
                             Listener, IgnoredSuggestedPredefines) != Success)
          return true;
        break;
      }

      case INPUT_FILES_BLOCK_ID:
        InputFilesCursor = Stream;
        if (llvm::Error Err = Stream.SkipBlock()) {
          // FIXME this drops the error on the floor.
          consumeError(std::move(Err));
          return true;
        }
        if (NeedsInputFiles &&
            ReadBlockAbbrevs(InputFilesCursor, INPUT_FILES_BLOCK_ID))
          return true;
        break;

      default:
        if (llvm::Error Err = Stream.SkipBlock()) {
          // FIXME this drops the error on the floor.
          consumeError(std::move(Err));
          return true;
        }
        break;
      }

      continue;
    }

    case llvm::BitstreamEntry::EndBlock:
      DoneWithControlBlock = true;
      break;

    case llvm::BitstreamEntry::Error:
      return true;

    case llvm::BitstreamEntry::Record:
      break;
    }

    if (DoneWithControlBlock) break;

    Record.clear();
    StringRef Blob;
    Expected<unsigned> MaybeRecCode =
        Stream.readRecord(Entry.ID, Record, &Blob);
    if (!MaybeRecCode) {
      // FIXME this drops the error.
      return Failure;
    }
    switch ((ControlRecordTypes)MaybeRecCode.get()) {
    case METADATA:
      if (Record[0] != VERSION_MAJOR)
        return true;
      if (Listener.ReadFullVersionInformation(Blob))
        return true;
      break;
    case MODULE_NAME:
      Listener.ReadModuleName(Blob);
      break;
    case MODULE_DIRECTORY:
      ModuleDir = std::string(Blob);
      break;
    case MODULE_MAP_FILE: {
      unsigned Idx = 0;
      auto Path = ReadString(Record, Idx);
      ResolveImportedPath(Path, ModuleDir);
      Listener.ReadModuleMapFile(Path);
      break;
    }
    case INPUT_FILE_OFFSETS: {
      if (!NeedsInputFiles)
        break;

      unsigned NumInputFiles = Record[0];
      unsigned NumUserFiles = Record[1];
      const llvm::support::unaligned_uint64_t *InputFileOffs =
          (const llvm::support::unaligned_uint64_t *)Blob.data();
      for (unsigned I = 0; I != NumInputFiles; ++I) {
        // Go find this input file.
        bool isSystemFile = I >= NumUserFiles;

        if (isSystemFile && !NeedsSystemInputFiles)
          break; // the rest are system input files

        BitstreamCursor &Cursor = InputFilesCursor;
        SavedStreamPosition SavedPosition(Cursor);
        if (llvm::Error Err = Cursor.JumpToBit(InputFileOffs[I])) {
          // FIXME this drops errors on the floor.
          consumeError(std::move(Err));
        }

        Expected<unsigned> MaybeCode = Cursor.ReadCode();
        if (!MaybeCode) {
          // FIXME this drops errors on the floor.
          consumeError(MaybeCode.takeError());
        }
        unsigned Code = MaybeCode.get();

        RecordData Record;
        StringRef Blob;
        bool shouldContinue = false;
        Expected<unsigned> MaybeRecordType =
            Cursor.readRecord(Code, Record, &Blob);
        if (!MaybeRecordType) {
          // FIXME this drops errors on the floor.
          consumeError(MaybeRecordType.takeError());
        }
        switch ((InputFileRecordTypes)MaybeRecordType.get()) {
        case INPUT_FILE_HASH:
          break;
        case INPUT_FILE:
          bool Overridden = static_cast<bool>(Record[3]);
          std::string Filename = std::string(Blob);
          ResolveImportedPath(Filename, ModuleDir);
          shouldContinue = Listener.visitInputFile(
              Filename, isSystemFile, Overridden, /*IsExplicitModule*/false);
          break;
        }
        if (!shouldContinue)
          break;
      }
      break;
    }

    case IMPORTS: {
      if (!NeedsImports)
        break;

      unsigned Idx = 0, N = Record.size();
      while (Idx < N) {
        // Read information about the AST file.
        Idx +=
            1 + 1 + 1 + 1 +
            ASTFileSignature::size; // Kind, ImportLoc, Size, ModTime, Signature
        std::string ModuleName = ReadString(Record, Idx);
        std::string Filename = ReadString(Record, Idx);
        ResolveImportedPath(Filename, ModuleDir);
        Listener.visitImport(ModuleName, Filename);
      }
      break;
    }

    default:
      // No other validation to perform.
      break;
    }
  }

  // Look for module file extension blocks, if requested.
  if (FindModuleFileExtensions) {
    BitstreamCursor SavedStream = Stream;
    while (!SkipCursorToBlock(Stream, EXTENSION_BLOCK_ID)) {
      bool DoneWithExtensionBlock = false;
      while (!DoneWithExtensionBlock) {
        Expected<llvm::BitstreamEntry> MaybeEntry = Stream.advance();
        if (!MaybeEntry) {
          // FIXME this drops the error.
          return true;
        }
        llvm::BitstreamEntry Entry = MaybeEntry.get();

        switch (Entry.Kind) {
        case llvm::BitstreamEntry::SubBlock:
          if (llvm::Error Err = Stream.SkipBlock()) {
            // FIXME this drops the error on the floor.
            consumeError(std::move(Err));
            return true;
          }
          continue;

        case llvm::BitstreamEntry::EndBlock:
          DoneWithExtensionBlock = true;
          continue;

        case llvm::BitstreamEntry::Error:
          return true;

        case llvm::BitstreamEntry::Record:
          break;
        }

       Record.clear();
       StringRef Blob;
       Expected<unsigned> MaybeRecCode =
           Stream.readRecord(Entry.ID, Record, &Blob);
       if (!MaybeRecCode) {
         // FIXME this drops the error.
         return true;
       }
       switch (MaybeRecCode.get()) {
       case EXTENSION_METADATA: {
         ModuleFileExtensionMetadata Metadata;
         if (parseModuleFileExtensionMetadata(Record, Blob, Metadata))
           return true;

         Listener.readModuleFileExtension(Metadata);
         break;
       }
       }
      }
    }
    Stream = SavedStream;
  }

  // Scan for the UNHASHED_CONTROL_BLOCK_ID block.
  if (readUnhashedControlBlockImpl(
          nullptr, Bytes, ARR_ConfigurationMismatch | ARR_OutOfDate,
          /*AllowCompatibleConfigurationMismatch*/ false, &Listener,
          ValidateDiagnosticOptions) != Success)
    return true;

  return false;
}

bool ASTReader::isAcceptableASTFile(StringRef Filename, FileManager &FileMgr,
                                    const PCHContainerReader &PCHContainerRdr,
                                    const LangOptions &LangOpts,
                                    const TargetOptions &TargetOpts,
                                    const PreprocessorOptions &PPOpts,
                                    StringRef ExistingModuleCachePath) {
  SimplePCHValidator validator(LangOpts, TargetOpts, PPOpts,
                               ExistingModuleCachePath, FileMgr);
  return !readASTFileControlBlock(Filename, FileMgr, PCHContainerRdr,
                                  /*FindModuleFileExtensions=*/false,
                                  validator,
                                  /*ValidateDiagnosticOptions=*/true);
}

llvm::Error ASTReader::ReadSubmoduleBlock(ModuleFile &F,
                                          unsigned ClientLoadCapabilities) {
  // Enter the submodule block.
  if (llvm::Error Err = F.Stream.EnterSubBlock(SUBMODULE_BLOCK_ID))
    return Err;

  ModuleMap &ModMap = PP.getHeaderSearchInfo().getModuleMap();
  bool First = true;
  Module *CurrentModule = nullptr;
  RecordData Record;
  while (true) {
    Expected<llvm::BitstreamEntry> MaybeEntry =
        F.Stream.advanceSkippingSubblocks();
    if (!MaybeEntry)
      return MaybeEntry.takeError();
    llvm::BitstreamEntry Entry = MaybeEntry.get();

    switch (Entry.Kind) {
    case llvm::BitstreamEntry::SubBlock: // Handled for us already.
    case llvm::BitstreamEntry::Error:
      return llvm::createStringError(std::errc::illegal_byte_sequence,
                                     "malformed block record in AST file");
    case llvm::BitstreamEntry::EndBlock:
      return llvm::Error::success();
    case llvm::BitstreamEntry::Record:
      // The interesting case.
      break;
    }

    // Read a record.
    StringRef Blob;
    Record.clear();
    Expected<unsigned> MaybeKind = F.Stream.readRecord(Entry.ID, Record, &Blob);
    if (!MaybeKind)
      return MaybeKind.takeError();
    unsigned Kind = MaybeKind.get();

    if ((Kind == SUBMODULE_METADATA) != First)
      return llvm::createStringError(
          std::errc::illegal_byte_sequence,
          "submodule metadata record should be at beginning of block");
    First = false;

    // Submodule information is only valid if we have a current module.
    // FIXME: Should we error on these cases?
    if (!CurrentModule && Kind != SUBMODULE_METADATA &&
        Kind != SUBMODULE_DEFINITION)
      continue;

    switch (Kind) {
    default:  // Default behavior: ignore.
      break;

    case SUBMODULE_DEFINITION: {
      if (Record.size() < 12)
        return llvm::createStringError(std::errc::illegal_byte_sequence,
                                       "malformed module definition");

      StringRef Name = Blob;
      unsigned Idx = 0;
      SubmoduleID GlobalID = getGlobalSubmoduleID(F, Record[Idx++]);
      SubmoduleID Parent = getGlobalSubmoduleID(F, Record[Idx++]);
      Module::ModuleKind Kind = (Module::ModuleKind)Record[Idx++];
      bool IsFramework = Record[Idx++];
      bool IsExplicit = Record[Idx++];
      bool IsSystem = Record[Idx++];
      bool IsExternC = Record[Idx++];
      bool InferSubmodules = Record[Idx++];
      bool InferExplicitSubmodules = Record[Idx++];
      bool InferExportWildcard = Record[Idx++];
      bool ConfigMacrosExhaustive = Record[Idx++];
      bool ModuleMapIsPrivate = Record[Idx++];

      Module *ParentModule = nullptr;
      if (Parent)
        ParentModule = getSubmodule(Parent);

      // Retrieve this (sub)module from the module map, creating it if
      // necessary.
      CurrentModule =
          ModMap.findOrCreateModule(Name, ParentModule, IsFramework, IsExplicit)
              .first;

      // FIXME: set the definition loc for CurrentModule, or call
      // ModMap.setInferredModuleAllowedBy()

      SubmoduleID GlobalIndex = GlobalID - NUM_PREDEF_SUBMODULE_IDS;
      if (GlobalIndex >= SubmodulesLoaded.size() ||
          SubmodulesLoaded[GlobalIndex])
        return llvm::createStringError(std::errc::invalid_argument,
                                       "too many submodules");

      if (!ParentModule) {
        if (const FileEntry *CurFile = CurrentModule->getASTFile()) {
          // Don't emit module relocation error if we have -fno-validate-pch
          if (!bool(PP.getPreprocessorOpts().DisablePCHOrModuleValidation &
                    DisableValidationForModuleKind::Module) &&
              CurFile != F.File) {
            auto ConflictError =
                PartialDiagnostic(diag::err_module_file_conflict,
                                  ContextObj->DiagAllocator)
                << CurrentModule->getTopLevelModuleName() << CurFile->getName()
                << F.File->getName();
            return DiagnosticError::create(CurrentImportLoc, ConflictError);
          }
        }

        F.DidReadTopLevelSubmodule = true;
        CurrentModule->setASTFile(F.File);
        CurrentModule->PresumedModuleMapFile = F.ModuleMapPath;
      }

      CurrentModule->Kind = Kind;
      CurrentModule->Signature = F.Signature;
      CurrentModule->IsFromModuleFile = true;
      CurrentModule->IsSystem = IsSystem || CurrentModule->IsSystem;
      CurrentModule->IsExternC = IsExternC;
      CurrentModule->InferSubmodules = InferSubmodules;
      CurrentModule->InferExplicitSubmodules = InferExplicitSubmodules;
      CurrentModule->InferExportWildcard = InferExportWildcard;
      CurrentModule->ConfigMacrosExhaustive = ConfigMacrosExhaustive;
      CurrentModule->ModuleMapIsPrivate = ModuleMapIsPrivate;
      if (DeserializationListener)
        DeserializationListener->ModuleRead(GlobalID, CurrentModule);

      SubmodulesLoaded[GlobalIndex] = CurrentModule;

      // Clear out data that will be replaced by what is in the module file.
      CurrentModule->LinkLibraries.clear();
      CurrentModule->ConfigMacros.clear();
      CurrentModule->UnresolvedConflicts.clear();
      CurrentModule->Conflicts.clear();

      // The module is available unless it's missing a requirement; relevant
      // requirements will be (re-)added by SUBMODULE_REQUIRES records.
      // Missing headers that were present when the module was built do not
      // make it unavailable -- if we got this far, this must be an explicitly
      // imported module file.
      CurrentModule->Requirements.clear();
      CurrentModule->MissingHeaders.clear();
      CurrentModule->IsUnimportable =
          ParentModule && ParentModule->IsUnimportable;
      CurrentModule->IsAvailable = !CurrentModule->IsUnimportable;
      break;
    }

    case SUBMODULE_UMBRELLA_HEADER: {
      // FIXME: This doesn't work for framework modules as `Filename` is the
      //        name as written in the module file and does not include
      //        `Headers/`, so this path will never exist.
      std::string Filename = std::string(Blob);
      ResolveImportedPath(F, Filename);
      if (auto Umbrella = PP.getFileManager().getFile(Filename)) {
<<<<<<< HEAD
        if (!CurrentModule->getUmbrellaHeader())
          ModMap.setUmbrellaHeader(CurrentModule, *Umbrella, Blob);
        else if (CurrentModule->getUmbrellaHeader().Entry != *Umbrella) {
          if ((ClientLoadCapabilities & ARR_OutOfDate) == 0)
            Error("mismatched umbrella headers in submodule");
          return OutOfDate;
=======
        if (!CurrentModule->getUmbrellaHeader()) {
          // FIXME: NameAsWritten
          ModMap.setUmbrellaHeader(CurrentModule, *Umbrella, Blob, "");
>>>>>>> a2ce6ee6
        }
        // Note that it's too late at this point to return out of date if the
        // name from the PCM doesn't match up with the one in the module map,
        // but also quite unlikely since we will have already checked the
        // modification time and size of the module map file itself.
      }
      break;
    }

    case SUBMODULE_HEADER:
    case SUBMODULE_EXCLUDED_HEADER:
    case SUBMODULE_PRIVATE_HEADER:
      // We lazily associate headers with their modules via the HeaderInfo table.
      // FIXME: Re-evaluate this section; maybe only store InputFile IDs instead
      // of complete filenames or remove it entirely.
      break;

    case SUBMODULE_TEXTUAL_HEADER:
    case SUBMODULE_PRIVATE_TEXTUAL_HEADER:
      // FIXME: Textual headers are not marked in the HeaderInfo table. Load
      // them here.
      break;

    case SUBMODULE_TOPHEADER:
      CurrentModule->addTopHeaderFilename(Blob);
      break;

    case SUBMODULE_UMBRELLA_DIR: {
      // See comments in SUBMODULE_UMBRELLA_HEADER
      std::string Dirname = std::string(Blob);
      ResolveImportedPath(F, Dirname);
      if (auto Umbrella = PP.getFileManager().getDirectory(Dirname)) {
<<<<<<< HEAD
        if (!CurrentModule->getUmbrellaDir())
          ModMap.setUmbrellaDir(CurrentModule, *Umbrella, Blob);
        else if (CurrentModule->getUmbrellaDir().Entry != *Umbrella) {
          if ((ClientLoadCapabilities & ARR_OutOfDate) == 0)
            Error("mismatched umbrella directories in submodule");
          return OutOfDate;
=======
        if (!CurrentModule->getUmbrellaDir()) {
          // FIXME: NameAsWritten
          ModMap.setUmbrellaDir(CurrentModule, *Umbrella, Blob, "");
>>>>>>> a2ce6ee6
        }
      }
      break;
    }

    case SUBMODULE_METADATA: {
      F.BaseSubmoduleID = getTotalNumSubmodules();
      F.LocalNumSubmodules = Record[0];
      unsigned LocalBaseSubmoduleID = Record[1];
      if (F.LocalNumSubmodules > 0) {
        // Introduce the global -> local mapping for submodules within this
        // module.
        GlobalSubmoduleMap.insert(std::make_pair(getTotalNumSubmodules()+1,&F));

        // Introduce the local -> global mapping for submodules within this
        // module.
        F.SubmoduleRemap.insertOrReplace(
          std::make_pair(LocalBaseSubmoduleID,
                         F.BaseSubmoduleID - LocalBaseSubmoduleID));

        SubmodulesLoaded.resize(SubmodulesLoaded.size() + F.LocalNumSubmodules);
      }
      break;
    }

    case SUBMODULE_IMPORTS:
      for (unsigned Idx = 0; Idx != Record.size(); ++Idx) {
        UnresolvedModuleRef Unresolved;
        Unresolved.File = &F;
        Unresolved.Mod = CurrentModule;
        Unresolved.ID = Record[Idx];
        Unresolved.Kind = UnresolvedModuleRef::Import;
        Unresolved.IsWildcard = false;
        UnresolvedModuleRefs.push_back(Unresolved);
      }
      break;

    case SUBMODULE_EXPORTS:
      for (unsigned Idx = 0; Idx + 1 < Record.size(); Idx += 2) {
        UnresolvedModuleRef Unresolved;
        Unresolved.File = &F;
        Unresolved.Mod = CurrentModule;
        Unresolved.ID = Record[Idx];
        Unresolved.Kind = UnresolvedModuleRef::Export;
        Unresolved.IsWildcard = Record[Idx + 1];
        UnresolvedModuleRefs.push_back(Unresolved);
      }

      // Once we've loaded the set of exports, there's no reason to keep
      // the parsed, unresolved exports around.
      CurrentModule->UnresolvedExports.clear();
      break;

    case SUBMODULE_REQUIRES:
      CurrentModule->addRequirement(Blob, Record[0], PP.getLangOpts(),
                                    PP.getTargetInfo());
      break;

    case SUBMODULE_LINK_LIBRARY:
      ModMap.resolveLinkAsDependencies(CurrentModule);
      CurrentModule->LinkLibraries.push_back(
          Module::LinkLibrary(std::string(Blob), Record[0]));
      break;

    case SUBMODULE_CONFIG_MACRO:
      CurrentModule->ConfigMacros.push_back(Blob.str());
      break;

    case SUBMODULE_CONFLICT: {
      UnresolvedModuleRef Unresolved;
      Unresolved.File = &F;
      Unresolved.Mod = CurrentModule;
      Unresolved.ID = Record[0];
      Unresolved.Kind = UnresolvedModuleRef::Conflict;
      Unresolved.IsWildcard = false;
      Unresolved.String = Blob;
      UnresolvedModuleRefs.push_back(Unresolved);
      break;
    }

    case SUBMODULE_INITIALIZERS: {
      if (!ContextObj)
        break;
      SmallVector<uint32_t, 16> Inits;
      for (auto &ID : Record)
        Inits.push_back(getGlobalDeclID(F, ID));
      ContextObj->addLazyModuleInitializers(CurrentModule, Inits);
      break;
    }

    case SUBMODULE_EXPORT_AS:
      CurrentModule->ExportAsModule = Blob.str();
      ModMap.addLinkAsDependency(CurrentModule);
      break;
    }
  }
}

/// Parse the record that corresponds to a LangOptions data
/// structure.
///
/// This routine parses the language options from the AST file and then gives
/// them to the AST listener if one is set.
///
/// \returns true if the listener deems the file unacceptable, false otherwise.
bool ASTReader::ParseLanguageOptions(const RecordData &Record,
                                     bool Complain,
                                     ASTReaderListener &Listener,
                                     bool AllowCompatibleDifferences) {
  LangOptions LangOpts;
  unsigned Idx = 0;
#define LANGOPT(Name, Bits, Default, Description) \
  LangOpts.Name = Record[Idx++];
#define ENUM_LANGOPT(Name, Type, Bits, Default, Description) \
  LangOpts.set##Name(static_cast<LangOptions::Type>(Record[Idx++]));
#include "clang/Basic/LangOptions.def"
#define SANITIZER(NAME, ID)                                                    \
  LangOpts.Sanitize.set(SanitizerKind::ID, Record[Idx++]);
#include "clang/Basic/Sanitizers.def"

  for (unsigned N = Record[Idx++]; N; --N)
    LangOpts.ModuleFeatures.push_back(ReadString(Record, Idx));

  ObjCRuntime::Kind runtimeKind = (ObjCRuntime::Kind) Record[Idx++];
  VersionTuple runtimeVersion = ReadVersionTuple(Record, Idx);
  LangOpts.ObjCRuntime = ObjCRuntime(runtimeKind, runtimeVersion);

  LangOpts.CurrentModule = ReadString(Record, Idx);

  // Comment options.
  for (unsigned N = Record[Idx++]; N; --N) {
    LangOpts.CommentOpts.BlockCommandNames.push_back(
      ReadString(Record, Idx));
  }
  LangOpts.CommentOpts.ParseAllComments = Record[Idx++];

  // OpenMP offloading options.
  for (unsigned N = Record[Idx++]; N; --N) {
    LangOpts.OMPTargetTriples.push_back(llvm::Triple(ReadString(Record, Idx)));
  }

  LangOpts.OMPHostIRFile = ReadString(Record, Idx);

  return Listener.ReadLanguageOptions(LangOpts, Complain,
                                      AllowCompatibleDifferences);
}

bool ASTReader::ParseTargetOptions(const RecordData &Record, bool Complain,
                                   ASTReaderListener &Listener,
                                   bool AllowCompatibleDifferences) {
  unsigned Idx = 0;
  TargetOptions TargetOpts;
  TargetOpts.Triple = ReadString(Record, Idx);
  TargetOpts.CPU = ReadString(Record, Idx);
  TargetOpts.TuneCPU = ReadString(Record, Idx);
  TargetOpts.ABI = ReadString(Record, Idx);
  for (unsigned N = Record[Idx++]; N; --N) {
    TargetOpts.FeaturesAsWritten.push_back(ReadString(Record, Idx));
  }
  for (unsigned N = Record[Idx++]; N; --N) {
    TargetOpts.Features.push_back(ReadString(Record, Idx));
  }

  return Listener.ReadTargetOptions(TargetOpts, Complain,
                                    AllowCompatibleDifferences);
}

bool ASTReader::ParseDiagnosticOptions(const RecordData &Record, bool Complain,
                                       ASTReaderListener &Listener) {
  IntrusiveRefCntPtr<DiagnosticOptions> DiagOpts(new DiagnosticOptions);
  unsigned Idx = 0;
#define DIAGOPT(Name, Bits, Default) DiagOpts->Name = Record[Idx++];
#define ENUM_DIAGOPT(Name, Type, Bits, Default) \
  DiagOpts->set##Name(static_cast<Type>(Record[Idx++]));
#include "clang/Basic/DiagnosticOptions.def"

  for (unsigned N = Record[Idx++]; N; --N)
    DiagOpts->Warnings.push_back(ReadString(Record, Idx));
  for (unsigned N = Record[Idx++]; N; --N)
    DiagOpts->Remarks.push_back(ReadString(Record, Idx));

  return Listener.ReadDiagnosticOptions(DiagOpts, Complain);
}

bool ASTReader::ParseFileSystemOptions(const RecordData &Record, bool Complain,
                                       ASTReaderListener &Listener) {
  FileSystemOptions FSOpts;
  unsigned Idx = 0;
  FSOpts.WorkingDir = ReadString(Record, Idx);
  return Listener.ReadFileSystemOptions(FSOpts, Complain);
}

bool ASTReader::ParseHeaderSearchOptions(const RecordData &Record,
                                         bool Complain,
                                         ASTReaderListener &Listener) {
  HeaderSearchOptions HSOpts;
  unsigned Idx = 0;
  HSOpts.Sysroot = ReadString(Record, Idx);

  // Include entries.
  for (unsigned N = Record[Idx++]; N; --N) {
    std::string Path = ReadString(Record, Idx);
    frontend::IncludeDirGroup Group
      = static_cast<frontend::IncludeDirGroup>(Record[Idx++]);
    bool IsFramework = Record[Idx++];
    bool IgnoreSysRoot = Record[Idx++];
    HSOpts.UserEntries.emplace_back(std::move(Path), Group, IsFramework,
                                    IgnoreSysRoot);
  }

  // System header prefixes.
  for (unsigned N = Record[Idx++]; N; --N) {
    std::string Prefix = ReadString(Record, Idx);
    bool IsSystemHeader = Record[Idx++];
    HSOpts.SystemHeaderPrefixes.emplace_back(std::move(Prefix), IsSystemHeader);
  }

  HSOpts.ResourceDir = ReadString(Record, Idx);
  HSOpts.ModuleCachePath = ReadString(Record, Idx);
  HSOpts.ModuleUserBuildPath = ReadString(Record, Idx);
  HSOpts.DisableModuleHash = Record[Idx++];
  HSOpts.ImplicitModuleMaps = Record[Idx++];
  HSOpts.ModuleMapFileHomeIsCwd = Record[Idx++];
  HSOpts.EnablePrebuiltImplicitModules = Record[Idx++];
  HSOpts.UseBuiltinIncludes = Record[Idx++];
  HSOpts.UseStandardSystemIncludes = Record[Idx++];
  HSOpts.UseStandardCXXIncludes = Record[Idx++];
  HSOpts.UseLibcxx = Record[Idx++];
  std::string SpecificModuleCachePath = ReadString(Record, Idx);

  return Listener.ReadHeaderSearchOptions(HSOpts, SpecificModuleCachePath,
                                          Complain);
}

bool ASTReader::ParsePreprocessorOptions(const RecordData &Record,
                                         bool Complain,
                                         ASTReaderListener &Listener,
                                         std::string &SuggestedPredefines) {
  PreprocessorOptions PPOpts;
  unsigned Idx = 0;

  // Macro definitions/undefs
  for (unsigned N = Record[Idx++]; N; --N) {
    std::string Macro = ReadString(Record, Idx);
    bool IsUndef = Record[Idx++];
    PPOpts.Macros.push_back(std::make_pair(Macro, IsUndef));
  }

  // Includes
  for (unsigned N = Record[Idx++]; N; --N) {
    PPOpts.Includes.push_back(ReadString(Record, Idx));
  }

  // Macro Includes
  for (unsigned N = Record[Idx++]; N; --N) {
    PPOpts.MacroIncludes.push_back(ReadString(Record, Idx));
  }

  PPOpts.UsePredefines = Record[Idx++];
  PPOpts.DetailedRecord = Record[Idx++];
  PPOpts.ImplicitPCHInclude = ReadString(Record, Idx);
  PPOpts.ObjCXXARCStandardLibrary =
    static_cast<ObjCXXARCStandardLibraryKind>(Record[Idx++]);
  SuggestedPredefines.clear();
  return Listener.ReadPreprocessorOptions(PPOpts, Complain,
                                          SuggestedPredefines);
}

std::pair<ModuleFile *, unsigned>
ASTReader::getModulePreprocessedEntity(unsigned GlobalIndex) {
  GlobalPreprocessedEntityMapType::iterator
  I = GlobalPreprocessedEntityMap.find(GlobalIndex);
  assert(I != GlobalPreprocessedEntityMap.end() &&
         "Corrupted global preprocessed entity map");
  ModuleFile *M = I->second;
  unsigned LocalIndex = GlobalIndex - M->BasePreprocessedEntityID;
  return std::make_pair(M, LocalIndex);
}

llvm::iterator_range<PreprocessingRecord::iterator>
ASTReader::getModulePreprocessedEntities(ModuleFile &Mod) const {
  if (PreprocessingRecord *PPRec = PP.getPreprocessingRecord())
    return PPRec->getIteratorsForLoadedRange(Mod.BasePreprocessedEntityID,
                                             Mod.NumPreprocessedEntities);

  return llvm::make_range(PreprocessingRecord::iterator(),
                          PreprocessingRecord::iterator());
}

bool ASTReader::canRecoverFromOutOfDate(StringRef ModuleFileName,
                                        unsigned int ClientLoadCapabilities) {
  return ClientLoadCapabilities & ARR_OutOfDate &&
         !getModuleManager().getModuleCache().isPCMFinal(ModuleFileName);
}

llvm::iterator_range<ASTReader::ModuleDeclIterator>
ASTReader::getModuleFileLevelDecls(ModuleFile &Mod) {
  return llvm::make_range(
      ModuleDeclIterator(this, &Mod, Mod.FileSortedDecls),
      ModuleDeclIterator(this, &Mod,
                         Mod.FileSortedDecls + Mod.NumFileSortedDecls));
}

SourceRange ASTReader::ReadSkippedRange(unsigned GlobalIndex) {
  auto I = GlobalSkippedRangeMap.find(GlobalIndex);
  assert(I != GlobalSkippedRangeMap.end() &&
    "Corrupted global skipped range map");
  ModuleFile *M = I->second;
  unsigned LocalIndex = GlobalIndex - M->BasePreprocessedSkippedRangeID;
  assert(LocalIndex < M->NumPreprocessedSkippedRanges);
  PPSkippedRange RawRange = M->PreprocessedSkippedRangeOffsets[LocalIndex];
  SourceRange Range(TranslateSourceLocation(*M, RawRange.getBegin()),
                    TranslateSourceLocation(*M, RawRange.getEnd()));
  assert(Range.isValid());
  return Range;
}

PreprocessedEntity *ASTReader::ReadPreprocessedEntity(unsigned Index) {
  PreprocessedEntityID PPID = Index+1;
  std::pair<ModuleFile *, unsigned> PPInfo = getModulePreprocessedEntity(Index);
  ModuleFile &M = *PPInfo.first;
  unsigned LocalIndex = PPInfo.second;
  const PPEntityOffset &PPOffs = M.PreprocessedEntityOffsets[LocalIndex];

  if (!PP.getPreprocessingRecord()) {
    Error("no preprocessing record");
    return nullptr;
  }

  SavedStreamPosition SavedPosition(M.PreprocessorDetailCursor);
  if (llvm::Error Err = M.PreprocessorDetailCursor.JumpToBit(
          M.MacroOffsetsBase + PPOffs.BitOffset)) {
    Error(std::move(Err));
    return nullptr;
  }

  Expected<llvm::BitstreamEntry> MaybeEntry =
      M.PreprocessorDetailCursor.advance(BitstreamCursor::AF_DontPopBlockAtEnd);
  if (!MaybeEntry) {
    Error(MaybeEntry.takeError());
    return nullptr;
  }
  llvm::BitstreamEntry Entry = MaybeEntry.get();

  if (Entry.Kind != llvm::BitstreamEntry::Record)
    return nullptr;

  // Read the record.
  SourceRange Range(TranslateSourceLocation(M, PPOffs.getBegin()),
                    TranslateSourceLocation(M, PPOffs.getEnd()));
  PreprocessingRecord &PPRec = *PP.getPreprocessingRecord();
  StringRef Blob;
  RecordData Record;
  Expected<unsigned> MaybeRecType =
      M.PreprocessorDetailCursor.readRecord(Entry.ID, Record, &Blob);
  if (!MaybeRecType) {
    Error(MaybeRecType.takeError());
    return nullptr;
  }
  switch ((PreprocessorDetailRecordTypes)MaybeRecType.get()) {
  case PPD_MACRO_EXPANSION: {
    bool isBuiltin = Record[0];
    IdentifierInfo *Name = nullptr;
    MacroDefinitionRecord *Def = nullptr;
    if (isBuiltin)
      Name = getLocalIdentifier(M, Record[1]);
    else {
      PreprocessedEntityID GlobalID =
          getGlobalPreprocessedEntityID(M, Record[1]);
      Def = cast<MacroDefinitionRecord>(
          PPRec.getLoadedPreprocessedEntity(GlobalID - 1));
    }

    MacroExpansion *ME;
    if (isBuiltin)
      ME = new (PPRec) MacroExpansion(Name, Range);
    else
      ME = new (PPRec) MacroExpansion(Def, Range);

    return ME;
  }

  case PPD_MACRO_DEFINITION: {
    // Decode the identifier info and then check again; if the macro is
    // still defined and associated with the identifier,
    IdentifierInfo *II = getLocalIdentifier(M, Record[0]);
    MacroDefinitionRecord *MD = new (PPRec) MacroDefinitionRecord(II, Range);

    if (DeserializationListener)
      DeserializationListener->MacroDefinitionRead(PPID, MD);

    return MD;
  }

  case PPD_INCLUSION_DIRECTIVE: {
    const char *FullFileNameStart = Blob.data() + Record[0];
    StringRef FullFileName(FullFileNameStart, Blob.size() - Record[0]);
    const FileEntry *File = nullptr;
    if (!FullFileName.empty())
      if (auto FE = PP.getFileManager().getFile(FullFileName))
        File = *FE;

    // FIXME: Stable encoding
    InclusionDirective::InclusionKind Kind
      = static_cast<InclusionDirective::InclusionKind>(Record[2]);
    InclusionDirective *ID
      = new (PPRec) InclusionDirective(PPRec, Kind,
                                       StringRef(Blob.data(), Record[0]),
                                       Record[1], Record[3],
                                       File,
                                       Range);
    return ID;
  }
  }

  llvm_unreachable("Invalid PreprocessorDetailRecordTypes");
}

/// Find the next module that contains entities and return the ID
/// of the first entry.
///
/// \param SLocMapI points at a chunk of a module that contains no
/// preprocessed entities or the entities it contains are not the ones we are
/// looking for.
PreprocessedEntityID ASTReader::findNextPreprocessedEntity(
                       GlobalSLocOffsetMapType::const_iterator SLocMapI) const {
  ++SLocMapI;
  for (GlobalSLocOffsetMapType::const_iterator
         EndI = GlobalSLocOffsetMap.end(); SLocMapI != EndI; ++SLocMapI) {
    ModuleFile &M = *SLocMapI->second;
    if (M.NumPreprocessedEntities)
      return M.BasePreprocessedEntityID;
  }

  return getTotalNumPreprocessedEntities();
}

namespace {

struct PPEntityComp {
  const ASTReader &Reader;
  ModuleFile &M;

  PPEntityComp(const ASTReader &Reader, ModuleFile &M) : Reader(Reader), M(M) {}

  bool operator()(const PPEntityOffset &L, const PPEntityOffset &R) const {
    SourceLocation LHS = getLoc(L);
    SourceLocation RHS = getLoc(R);
    return Reader.getSourceManager().isBeforeInTranslationUnit(LHS, RHS);
  }

  bool operator()(const PPEntityOffset &L, SourceLocation RHS) const {
    SourceLocation LHS = getLoc(L);
    return Reader.getSourceManager().isBeforeInTranslationUnit(LHS, RHS);
  }

  bool operator()(SourceLocation LHS, const PPEntityOffset &R) const {
    SourceLocation RHS = getLoc(R);
    return Reader.getSourceManager().isBeforeInTranslationUnit(LHS, RHS);
  }

  SourceLocation getLoc(const PPEntityOffset &PPE) const {
    return Reader.TranslateSourceLocation(M, PPE.getBegin());
  }
};

} // namespace

PreprocessedEntityID ASTReader::findPreprocessedEntity(SourceLocation Loc,
                                                       bool EndsAfter) const {
  if (SourceMgr.isLocalSourceLocation(Loc))
    return getTotalNumPreprocessedEntities();

  GlobalSLocOffsetMapType::const_iterator SLocMapI = GlobalSLocOffsetMap.find(
      SourceManager::MaxLoadedOffset - Loc.getOffset() - 1);
  assert(SLocMapI != GlobalSLocOffsetMap.end() &&
         "Corrupted global sloc offset map");

  if (SLocMapI->second->NumPreprocessedEntities == 0)
    return findNextPreprocessedEntity(SLocMapI);

  ModuleFile &M = *SLocMapI->second;

  using pp_iterator = const PPEntityOffset *;

  pp_iterator pp_begin = M.PreprocessedEntityOffsets;
  pp_iterator pp_end = pp_begin + M.NumPreprocessedEntities;

  size_t Count = M.NumPreprocessedEntities;
  size_t Half;
  pp_iterator First = pp_begin;
  pp_iterator PPI;

  if (EndsAfter) {
    PPI = std::upper_bound(pp_begin, pp_end, Loc,
                           PPEntityComp(*this, M));
  } else {
    // Do a binary search manually instead of using std::lower_bound because
    // The end locations of entities may be unordered (when a macro expansion
    // is inside another macro argument), but for this case it is not important
    // whether we get the first macro expansion or its containing macro.
    while (Count > 0) {
      Half = Count / 2;
      PPI = First;
      std::advance(PPI, Half);
      if (SourceMgr.isBeforeInTranslationUnit(
              TranslateSourceLocation(M, PPI->getEnd()), Loc)) {
        First = PPI;
        ++First;
        Count = Count - Half - 1;
      } else
        Count = Half;
    }
  }

  if (PPI == pp_end)
    return findNextPreprocessedEntity(SLocMapI);

  return M.BasePreprocessedEntityID + (PPI - pp_begin);
}

/// Returns a pair of [Begin, End) indices of preallocated
/// preprocessed entities that \arg Range encompasses.
std::pair<unsigned, unsigned>
    ASTReader::findPreprocessedEntitiesInRange(SourceRange Range) {
  if (Range.isInvalid())
    return std::make_pair(0,0);
  assert(!SourceMgr.isBeforeInTranslationUnit(Range.getEnd(),Range.getBegin()));

  PreprocessedEntityID BeginID =
      findPreprocessedEntity(Range.getBegin(), false);
  PreprocessedEntityID EndID = findPreprocessedEntity(Range.getEnd(), true);
  return std::make_pair(BeginID, EndID);
}

/// Optionally returns true or false if the preallocated preprocessed
/// entity with index \arg Index came from file \arg FID.
Optional<bool> ASTReader::isPreprocessedEntityInFileID(unsigned Index,
                                                             FileID FID) {
  if (FID.isInvalid())
    return false;

  std::pair<ModuleFile *, unsigned> PPInfo = getModulePreprocessedEntity(Index);
  ModuleFile &M = *PPInfo.first;
  unsigned LocalIndex = PPInfo.second;
  const PPEntityOffset &PPOffs = M.PreprocessedEntityOffsets[LocalIndex];

  SourceLocation Loc = TranslateSourceLocation(M, PPOffs.getBegin());
  if (Loc.isInvalid())
    return false;

  if (SourceMgr.isInFileID(SourceMgr.getFileLoc(Loc), FID))
    return true;
  else
    return false;
}

namespace {

  /// Visitor used to search for information about a header file.
  class HeaderFileInfoVisitor {
    const FileEntry *FE;
    Optional<HeaderFileInfo> HFI;

  public:
    explicit HeaderFileInfoVisitor(const FileEntry *FE) : FE(FE) {}

    bool operator()(ModuleFile &M) {
      HeaderFileInfoLookupTable *Table
        = static_cast<HeaderFileInfoLookupTable *>(M.HeaderFileInfoTable);
      if (!Table)
        return false;

      // Look in the on-disk hash table for an entry for this file name.
      HeaderFileInfoLookupTable::iterator Pos = Table->find(FE);
      if (Pos == Table->end())
        return false;

      HFI = *Pos;
      return true;
    }

    Optional<HeaderFileInfo> getHeaderFileInfo() const { return HFI; }
  };

} // namespace

HeaderFileInfo ASTReader::GetHeaderFileInfo(const FileEntry *FE) {
  HeaderFileInfoVisitor Visitor(FE);
  ModuleMgr.visit(Visitor);
  if (Optional<HeaderFileInfo> HFI = Visitor.getHeaderFileInfo())
    return *HFI;

  return HeaderFileInfo();
}

void ASTReader::ReadPragmaDiagnosticMappings(DiagnosticsEngine &Diag) {
  using DiagState = DiagnosticsEngine::DiagState;
  SmallVector<DiagState *, 32> DiagStates;

  for (ModuleFile &F : ModuleMgr) {
    unsigned Idx = 0;
    auto &Record = F.PragmaDiagMappings;
    if (Record.empty())
      continue;

    DiagStates.clear();

    auto ReadDiagState =
        [&](const DiagState &BasedOn, SourceLocation Loc,
            bool IncludeNonPragmaStates) -> DiagnosticsEngine::DiagState * {
      unsigned BackrefID = Record[Idx++];
      if (BackrefID != 0)
        return DiagStates[BackrefID - 1];

      // A new DiagState was created here.
      Diag.DiagStates.push_back(BasedOn);
      DiagState *NewState = &Diag.DiagStates.back();
      DiagStates.push_back(NewState);
      unsigned Size = Record[Idx++];
      assert(Idx + Size * 2 <= Record.size() &&
             "Invalid data, not enough diag/map pairs");
      while (Size--) {
        unsigned DiagID = Record[Idx++];
        DiagnosticMapping NewMapping =
            DiagnosticMapping::deserialize(Record[Idx++]);
        if (!NewMapping.isPragma() && !IncludeNonPragmaStates)
          continue;

        DiagnosticMapping &Mapping = NewState->getOrAddMapping(DiagID);

        // If this mapping was specified as a warning but the severity was
        // upgraded due to diagnostic settings, simulate the current diagnostic
        // settings (and use a warning).
        if (NewMapping.wasUpgradedFromWarning() && !Mapping.isErrorOrFatal()) {
          NewMapping.setSeverity(diag::Severity::Warning);
          NewMapping.setUpgradedFromWarning(false);
        }

        Mapping = NewMapping;
      }
      return NewState;
    };

    // Read the first state.
    DiagState *FirstState;
    if (F.Kind == MK_ImplicitModule) {
      // Implicitly-built modules are reused with different diagnostic
      // settings.  Use the initial diagnostic state from Diag to simulate this
      // compilation's diagnostic settings.
      FirstState = Diag.DiagStatesByLoc.FirstDiagState;
      DiagStates.push_back(FirstState);

      // Skip the initial diagnostic state from the serialized module.
      assert(Record[1] == 0 &&
             "Invalid data, unexpected backref in initial state");
      Idx = 3 + Record[2] * 2;
      assert(Idx < Record.size() &&
             "Invalid data, not enough state change pairs in initial state");
    } else if (F.isModule()) {
      // For an explicit module, preserve the flags from the module build
      // command line (-w, -Weverything, -Werror, ...) along with any explicit
      // -Wblah flags.
      unsigned Flags = Record[Idx++];
      DiagState Initial;
      Initial.SuppressSystemWarnings = Flags & 1; Flags >>= 1;
      Initial.ErrorsAsFatal = Flags & 1; Flags >>= 1;
      Initial.WarningsAsErrors = Flags & 1; Flags >>= 1;
      Initial.EnableAllWarnings = Flags & 1; Flags >>= 1;
      Initial.IgnoreAllWarnings = Flags & 1; Flags >>= 1;
      Initial.ExtBehavior = (diag::Severity)Flags;
      FirstState = ReadDiagState(Initial, SourceLocation(), true);

      assert(F.OriginalSourceFileID.isValid());

      // Set up the root buffer of the module to start with the initial
      // diagnostic state of the module itself, to cover files that contain no
      // explicit transitions (for which we did not serialize anything).
      Diag.DiagStatesByLoc.Files[F.OriginalSourceFileID]
          .StateTransitions.push_back({FirstState, 0});
    } else {
      // For prefix ASTs, start with whatever the user configured on the
      // command line.
      Idx++; // Skip flags.
      FirstState = ReadDiagState(*Diag.DiagStatesByLoc.CurDiagState,
                                 SourceLocation(), false);
    }

    // Read the state transitions.
    unsigned NumLocations = Record[Idx++];
    while (NumLocations--) {
      assert(Idx < Record.size() &&
             "Invalid data, missing pragma diagnostic states");
      SourceLocation Loc = ReadSourceLocation(F, Record[Idx++]);
      auto IDAndOffset = SourceMgr.getDecomposedLoc(Loc);
      assert(IDAndOffset.first.isValid() && "invalid FileID for transition");
      assert(IDAndOffset.second == 0 && "not a start location for a FileID");
      unsigned Transitions = Record[Idx++];

      // Note that we don't need to set up Parent/ParentOffset here, because
      // we won't be changing the diagnostic state within imported FileIDs
      // (other than perhaps appending to the main source file, which has no
      // parent).
      auto &F = Diag.DiagStatesByLoc.Files[IDAndOffset.first];
      F.StateTransitions.reserve(F.StateTransitions.size() + Transitions);
      for (unsigned I = 0; I != Transitions; ++I) {
        unsigned Offset = Record[Idx++];
        auto *State =
            ReadDiagState(*FirstState, Loc.getLocWithOffset(Offset), false);
        F.StateTransitions.push_back({State, Offset});
      }
    }

    // Read the final state.
    assert(Idx < Record.size() &&
           "Invalid data, missing final pragma diagnostic state");
    SourceLocation CurStateLoc =
        ReadSourceLocation(F, F.PragmaDiagMappings[Idx++]);
    auto *CurState = ReadDiagState(*FirstState, CurStateLoc, false);

    if (!F.isModule()) {
      Diag.DiagStatesByLoc.CurDiagState = CurState;
      Diag.DiagStatesByLoc.CurDiagStateLoc = CurStateLoc;

      // Preserve the property that the imaginary root file describes the
      // current state.
      FileID NullFile;
      auto &T = Diag.DiagStatesByLoc.Files[NullFile].StateTransitions;
      if (T.empty())
        T.push_back({CurState, 0});
      else
        T[0].State = CurState;
    }

    // Don't try to read these mappings again.
    Record.clear();
  }
}

/// Get the correct cursor and offset for loading a type.
ASTReader::RecordLocation ASTReader::TypeCursorForIndex(unsigned Index) {
  GlobalTypeMapType::iterator I = GlobalTypeMap.find(Index);
  assert(I != GlobalTypeMap.end() && "Corrupted global type map");
  ModuleFile *M = I->second;
  return RecordLocation(
      M, M->TypeOffsets[Index - M->BaseTypeIndex].getBitOffset() +
             M->DeclsBlockStartOffset);
}

static llvm::Optional<Type::TypeClass> getTypeClassForCode(TypeCode code) {
  switch (code) {
#define TYPE_BIT_CODE(CLASS_ID, CODE_ID, CODE_VALUE) \
  case TYPE_##CODE_ID: return Type::CLASS_ID;
#include "clang/Serialization/TypeBitCodes.def"
  default: return llvm::None;
  }
}

/// Read and return the type with the given index..
///
/// The index is the type ID, shifted and minus the number of predefs. This
/// routine actually reads the record corresponding to the type at the given
/// location. It is a helper routine for GetType, which deals with reading type
/// IDs.
QualType ASTReader::readTypeRecord(unsigned Index) {
  assert(ContextObj && "reading type with no AST context");
  ASTContext &Context = *ContextObj;
  RecordLocation Loc = TypeCursorForIndex(Index);
  BitstreamCursor &DeclsCursor = Loc.F->DeclsCursor;

  // Keep track of where we are in the stream, then jump back there
  // after reading this type.
  SavedStreamPosition SavedPosition(DeclsCursor);

  ReadingKindTracker ReadingKind(Read_Type, *this);

  // Note that we are loading a type record.
  Deserializing AType(this);

  if (llvm::Error Err = DeclsCursor.JumpToBit(Loc.Offset)) {
    Error(std::move(Err));
    return QualType();
  }
  Expected<unsigned> RawCode = DeclsCursor.ReadCode();
  if (!RawCode) {
    Error(RawCode.takeError());
    return QualType();
  }

  ASTRecordReader Record(*this, *Loc.F);
  Expected<unsigned> Code = Record.readRecord(DeclsCursor, RawCode.get());
  if (!Code) {
    Error(Code.takeError());
    return QualType();
  }
  if (Code.get() == TYPE_EXT_QUAL) {
    QualType baseType = Record.readQualType();
    Qualifiers quals = Record.readQualifiers();
    return Context.getQualifiedType(baseType, quals);
  }

  auto maybeClass = getTypeClassForCode((TypeCode) Code.get());
  if (!maybeClass) {
    Error("Unexpected code for type");
    return QualType();
  }

  serialization::AbstractTypeReader<ASTRecordReader> TypeReader(Record);
  return TypeReader.read(*maybeClass);
}

namespace clang {

class TypeLocReader : public TypeLocVisitor<TypeLocReader> {
  ASTRecordReader &Reader;

  SourceLocation readSourceLocation() {
    return Reader.readSourceLocation();
  }

  TypeSourceInfo *GetTypeSourceInfo() {
    return Reader.readTypeSourceInfo();
  }

  NestedNameSpecifierLoc ReadNestedNameSpecifierLoc() {
    return Reader.readNestedNameSpecifierLoc();
  }

  Attr *ReadAttr() {
    return Reader.readAttr();
  }

public:
  TypeLocReader(ASTRecordReader &Reader) : Reader(Reader) {}

  // We want compile-time assurance that we've enumerated all of
  // these, so unfortunately we have to declare them first, then
  // define them out-of-line.
#define ABSTRACT_TYPELOC(CLASS, PARENT)
#define TYPELOC(CLASS, PARENT) \
  void Visit##CLASS##TypeLoc(CLASS##TypeLoc TyLoc);
#include "clang/AST/TypeLocNodes.def"

  void VisitFunctionTypeLoc(FunctionTypeLoc);
  void VisitArrayTypeLoc(ArrayTypeLoc);
};

} // namespace clang

void TypeLocReader::VisitQualifiedTypeLoc(QualifiedTypeLoc TL) {
  // nothing to do
}

void TypeLocReader::VisitBuiltinTypeLoc(BuiltinTypeLoc TL) {
  TL.setBuiltinLoc(readSourceLocation());
  if (TL.needsExtraLocalData()) {
    TL.setWrittenTypeSpec(static_cast<DeclSpec::TST>(Reader.readInt()));
    TL.setWrittenSignSpec(static_cast<TypeSpecifierSign>(Reader.readInt()));
    TL.setWrittenWidthSpec(static_cast<TypeSpecifierWidth>(Reader.readInt()));
    TL.setModeAttr(Reader.readInt());
  }
}

void TypeLocReader::VisitComplexTypeLoc(ComplexTypeLoc TL) {
  TL.setNameLoc(readSourceLocation());
}

void TypeLocReader::VisitPointerTypeLoc(PointerTypeLoc TL) {
  TL.setStarLoc(readSourceLocation());
}

void TypeLocReader::VisitDecayedTypeLoc(DecayedTypeLoc TL) {
  // nothing to do
}

void TypeLocReader::VisitAdjustedTypeLoc(AdjustedTypeLoc TL) {
  // nothing to do
}

void TypeLocReader::VisitMacroQualifiedTypeLoc(MacroQualifiedTypeLoc TL) {
  TL.setExpansionLoc(readSourceLocation());
}

void TypeLocReader::VisitBlockPointerTypeLoc(BlockPointerTypeLoc TL) {
  TL.setCaretLoc(readSourceLocation());
}

void TypeLocReader::VisitLValueReferenceTypeLoc(LValueReferenceTypeLoc TL) {
  TL.setAmpLoc(readSourceLocation());
}

void TypeLocReader::VisitRValueReferenceTypeLoc(RValueReferenceTypeLoc TL) {
  TL.setAmpAmpLoc(readSourceLocation());
}

void TypeLocReader::VisitMemberPointerTypeLoc(MemberPointerTypeLoc TL) {
  TL.setStarLoc(readSourceLocation());
  TL.setClassTInfo(GetTypeSourceInfo());
}

void TypeLocReader::VisitArrayTypeLoc(ArrayTypeLoc TL) {
  TL.setLBracketLoc(readSourceLocation());
  TL.setRBracketLoc(readSourceLocation());
  if (Reader.readBool())
    TL.setSizeExpr(Reader.readExpr());
  else
    TL.setSizeExpr(nullptr);
}

void TypeLocReader::VisitConstantArrayTypeLoc(ConstantArrayTypeLoc TL) {
  VisitArrayTypeLoc(TL);
}

void TypeLocReader::VisitIncompleteArrayTypeLoc(IncompleteArrayTypeLoc TL) {
  VisitArrayTypeLoc(TL);
}

void TypeLocReader::VisitVariableArrayTypeLoc(VariableArrayTypeLoc TL) {
  VisitArrayTypeLoc(TL);
}

void TypeLocReader::VisitDependentSizedArrayTypeLoc(
                                            DependentSizedArrayTypeLoc TL) {
  VisitArrayTypeLoc(TL);
}

void TypeLocReader::VisitDependentAddressSpaceTypeLoc(
    DependentAddressSpaceTypeLoc TL) {

    TL.setAttrNameLoc(readSourceLocation());
    TL.setAttrOperandParensRange(Reader.readSourceRange());
    TL.setAttrExprOperand(Reader.readExpr());
}

void TypeLocReader::VisitDependentSizedExtVectorTypeLoc(
                                        DependentSizedExtVectorTypeLoc TL) {
  TL.setNameLoc(readSourceLocation());
}

void TypeLocReader::VisitVectorTypeLoc(VectorTypeLoc TL) {
  TL.setNameLoc(readSourceLocation());
}

void TypeLocReader::VisitDependentVectorTypeLoc(
    DependentVectorTypeLoc TL) {
  TL.setNameLoc(readSourceLocation());
}

void TypeLocReader::VisitExtVectorTypeLoc(ExtVectorTypeLoc TL) {
  TL.setNameLoc(readSourceLocation());
}

void TypeLocReader::VisitConstantMatrixTypeLoc(ConstantMatrixTypeLoc TL) {
  TL.setAttrNameLoc(readSourceLocation());
  TL.setAttrOperandParensRange(Reader.readSourceRange());
  TL.setAttrRowOperand(Reader.readExpr());
  TL.setAttrColumnOperand(Reader.readExpr());
}

void TypeLocReader::VisitDependentSizedMatrixTypeLoc(
    DependentSizedMatrixTypeLoc TL) {
  TL.setAttrNameLoc(readSourceLocation());
  TL.setAttrOperandParensRange(Reader.readSourceRange());
  TL.setAttrRowOperand(Reader.readExpr());
  TL.setAttrColumnOperand(Reader.readExpr());
}

void TypeLocReader::VisitFunctionTypeLoc(FunctionTypeLoc TL) {
  TL.setLocalRangeBegin(readSourceLocation());
  TL.setLParenLoc(readSourceLocation());
  TL.setRParenLoc(readSourceLocation());
  TL.setExceptionSpecRange(Reader.readSourceRange());
  TL.setLocalRangeEnd(readSourceLocation());
  for (unsigned i = 0, e = TL.getNumParams(); i != e; ++i) {
    TL.setParam(i, Reader.readDeclAs<ParmVarDecl>());
  }
}

void TypeLocReader::VisitFunctionProtoTypeLoc(FunctionProtoTypeLoc TL) {
  VisitFunctionTypeLoc(TL);
}

void TypeLocReader::VisitFunctionNoProtoTypeLoc(FunctionNoProtoTypeLoc TL) {
  VisitFunctionTypeLoc(TL);
}

void TypeLocReader::VisitUnresolvedUsingTypeLoc(UnresolvedUsingTypeLoc TL) {
  TL.setNameLoc(readSourceLocation());
}

void TypeLocReader::VisitUsingTypeLoc(UsingTypeLoc TL) {
  TL.setNameLoc(readSourceLocation());
}

void TypeLocReader::VisitTypedefTypeLoc(TypedefTypeLoc TL) {
  TL.setNameLoc(readSourceLocation());
}

void TypeLocReader::VisitTypeOfExprTypeLoc(TypeOfExprTypeLoc TL) {
  TL.setTypeofLoc(readSourceLocation());
  TL.setLParenLoc(readSourceLocation());
  TL.setRParenLoc(readSourceLocation());
}

void TypeLocReader::VisitTypeOfTypeLoc(TypeOfTypeLoc TL) {
  TL.setTypeofLoc(readSourceLocation());
  TL.setLParenLoc(readSourceLocation());
  TL.setRParenLoc(readSourceLocation());
  TL.setUnderlyingTInfo(GetTypeSourceInfo());
}

void TypeLocReader::VisitDecltypeTypeLoc(DecltypeTypeLoc TL) {
  TL.setDecltypeLoc(readSourceLocation());
  TL.setRParenLoc(readSourceLocation());
}

void TypeLocReader::VisitUnaryTransformTypeLoc(UnaryTransformTypeLoc TL) {
  TL.setKWLoc(readSourceLocation());
  TL.setLParenLoc(readSourceLocation());
  TL.setRParenLoc(readSourceLocation());
  TL.setUnderlyingTInfo(GetTypeSourceInfo());
}

void TypeLocReader::VisitAutoTypeLoc(AutoTypeLoc TL) {
  TL.setNameLoc(readSourceLocation());
  if (Reader.readBool()) {
    TL.setNestedNameSpecifierLoc(ReadNestedNameSpecifierLoc());
    TL.setTemplateKWLoc(readSourceLocation());
    TL.setConceptNameLoc(readSourceLocation());
    TL.setFoundDecl(Reader.readDeclAs<NamedDecl>());
    TL.setLAngleLoc(readSourceLocation());
    TL.setRAngleLoc(readSourceLocation());
    for (unsigned i = 0, e = TL.getNumArgs(); i != e; ++i)
      TL.setArgLocInfo(i, Reader.readTemplateArgumentLocInfo(
                              TL.getTypePtr()->getArg(i).getKind()));
  }
}

void TypeLocReader::VisitDeducedTemplateSpecializationTypeLoc(
    DeducedTemplateSpecializationTypeLoc TL) {
  TL.setTemplateNameLoc(readSourceLocation());
}

void TypeLocReader::VisitRecordTypeLoc(RecordTypeLoc TL) {
  TL.setNameLoc(readSourceLocation());
}

void TypeLocReader::VisitEnumTypeLoc(EnumTypeLoc TL) {
  TL.setNameLoc(readSourceLocation());
}

void TypeLocReader::VisitAttributedTypeLoc(AttributedTypeLoc TL) {
  TL.setAttr(ReadAttr());
}

void TypeLocReader::VisitTemplateTypeParmTypeLoc(TemplateTypeParmTypeLoc TL) {
  TL.setNameLoc(readSourceLocation());
}

void TypeLocReader::VisitSubstTemplateTypeParmTypeLoc(
                                            SubstTemplateTypeParmTypeLoc TL) {
  TL.setNameLoc(readSourceLocation());
}

void TypeLocReader::VisitSubstTemplateTypeParmPackTypeLoc(
                                          SubstTemplateTypeParmPackTypeLoc TL) {
  TL.setNameLoc(readSourceLocation());
}

void TypeLocReader::VisitTemplateSpecializationTypeLoc(
                                           TemplateSpecializationTypeLoc TL) {
  TL.setTemplateKeywordLoc(readSourceLocation());
  TL.setTemplateNameLoc(readSourceLocation());
  TL.setLAngleLoc(readSourceLocation());
  TL.setRAngleLoc(readSourceLocation());
  for (unsigned i = 0, e = TL.getNumArgs(); i != e; ++i)
    TL.setArgLocInfo(
        i,
        Reader.readTemplateArgumentLocInfo(
          TL.getTypePtr()->getArg(i).getKind()));
}

void TypeLocReader::VisitParenTypeLoc(ParenTypeLoc TL) {
  TL.setLParenLoc(readSourceLocation());
  TL.setRParenLoc(readSourceLocation());
}

void TypeLocReader::VisitElaboratedTypeLoc(ElaboratedTypeLoc TL) {
  TL.setElaboratedKeywordLoc(readSourceLocation());
  TL.setQualifierLoc(ReadNestedNameSpecifierLoc());
}

void TypeLocReader::VisitInjectedClassNameTypeLoc(InjectedClassNameTypeLoc TL) {
  TL.setNameLoc(readSourceLocation());
}

void TypeLocReader::VisitDependentNameTypeLoc(DependentNameTypeLoc TL) {
  TL.setElaboratedKeywordLoc(readSourceLocation());
  TL.setQualifierLoc(ReadNestedNameSpecifierLoc());
  TL.setNameLoc(readSourceLocation());
}

void TypeLocReader::VisitDependentTemplateSpecializationTypeLoc(
       DependentTemplateSpecializationTypeLoc TL) {
  TL.setElaboratedKeywordLoc(readSourceLocation());
  TL.setQualifierLoc(ReadNestedNameSpecifierLoc());
  TL.setTemplateKeywordLoc(readSourceLocation());
  TL.setTemplateNameLoc(readSourceLocation());
  TL.setLAngleLoc(readSourceLocation());
  TL.setRAngleLoc(readSourceLocation());
  for (unsigned I = 0, E = TL.getNumArgs(); I != E; ++I)
    TL.setArgLocInfo(
        I,
        Reader.readTemplateArgumentLocInfo(
            TL.getTypePtr()->getArg(I).getKind()));
}

void TypeLocReader::VisitPackExpansionTypeLoc(PackExpansionTypeLoc TL) {
  TL.setEllipsisLoc(readSourceLocation());
}

void TypeLocReader::VisitObjCInterfaceTypeLoc(ObjCInterfaceTypeLoc TL) {
  TL.setNameLoc(readSourceLocation());
}

void TypeLocReader::VisitObjCTypeParamTypeLoc(ObjCTypeParamTypeLoc TL) {
  if (TL.getNumProtocols()) {
    TL.setProtocolLAngleLoc(readSourceLocation());
    TL.setProtocolRAngleLoc(readSourceLocation());
  }
  for (unsigned i = 0, e = TL.getNumProtocols(); i != e; ++i)
    TL.setProtocolLoc(i, readSourceLocation());
}

void TypeLocReader::VisitObjCObjectTypeLoc(ObjCObjectTypeLoc TL) {
  TL.setHasBaseTypeAsWritten(Reader.readBool());
  TL.setTypeArgsLAngleLoc(readSourceLocation());
  TL.setTypeArgsRAngleLoc(readSourceLocation());
  for (unsigned i = 0, e = TL.getNumTypeArgs(); i != e; ++i)
    TL.setTypeArgTInfo(i, GetTypeSourceInfo());
  TL.setProtocolLAngleLoc(readSourceLocation());
  TL.setProtocolRAngleLoc(readSourceLocation());
  for (unsigned i = 0, e = TL.getNumProtocols(); i != e; ++i)
    TL.setProtocolLoc(i, readSourceLocation());
}

void TypeLocReader::VisitObjCObjectPointerTypeLoc(ObjCObjectPointerTypeLoc TL) {
  TL.setStarLoc(readSourceLocation());
}

void TypeLocReader::VisitAtomicTypeLoc(AtomicTypeLoc TL) {
  TL.setKWLoc(readSourceLocation());
  TL.setLParenLoc(readSourceLocation());
  TL.setRParenLoc(readSourceLocation());
}

void TypeLocReader::VisitPipeTypeLoc(PipeTypeLoc TL) {
  TL.setKWLoc(readSourceLocation());
}

void TypeLocReader::VisitBitIntTypeLoc(clang::BitIntTypeLoc TL) {
  TL.setNameLoc(readSourceLocation());
}
void TypeLocReader::VisitDependentBitIntTypeLoc(
    clang::DependentBitIntTypeLoc TL) {
  TL.setNameLoc(readSourceLocation());
}


void ASTRecordReader::readTypeLoc(TypeLoc TL) {
  TypeLocReader TLR(*this);
  for (; !TL.isNull(); TL = TL.getNextTypeLoc())
    TLR.Visit(TL);
}

TypeSourceInfo *ASTRecordReader::readTypeSourceInfo() {
  QualType InfoTy = readType();
  if (InfoTy.isNull())
    return nullptr;

  TypeSourceInfo *TInfo = getContext().CreateTypeSourceInfo(InfoTy);
  readTypeLoc(TInfo->getTypeLoc());
  return TInfo;
}

QualType ASTReader::GetType(TypeID ID) {
  assert(ContextObj && "reading type with no AST context");
  ASTContext &Context = *ContextObj;

  unsigned FastQuals = ID & Qualifiers::FastMask;
  unsigned Index = ID >> Qualifiers::FastWidth;

  if (Index < NUM_PREDEF_TYPE_IDS) {
    QualType T;
    switch ((PredefinedTypeIDs)Index) {
    case PREDEF_TYPE_NULL_ID:
      return QualType();
    case PREDEF_TYPE_VOID_ID:
      T = Context.VoidTy;
      break;
    case PREDEF_TYPE_BOOL_ID:
      T = Context.BoolTy;
      break;
    case PREDEF_TYPE_CHAR_U_ID:
    case PREDEF_TYPE_CHAR_S_ID:
      // FIXME: Check that the signedness of CharTy is correct!
      T = Context.CharTy;
      break;
    case PREDEF_TYPE_UCHAR_ID:
      T = Context.UnsignedCharTy;
      break;
    case PREDEF_TYPE_USHORT_ID:
      T = Context.UnsignedShortTy;
      break;
    case PREDEF_TYPE_UINT_ID:
      T = Context.UnsignedIntTy;
      break;
    case PREDEF_TYPE_ULONG_ID:
      T = Context.UnsignedLongTy;
      break;
    case PREDEF_TYPE_ULONGLONG_ID:
      T = Context.UnsignedLongLongTy;
      break;
    case PREDEF_TYPE_UINT128_ID:
      T = Context.UnsignedInt128Ty;
      break;
    case PREDEF_TYPE_SCHAR_ID:
      T = Context.SignedCharTy;
      break;
    case PREDEF_TYPE_WCHAR_ID:
      T = Context.WCharTy;
      break;
    case PREDEF_TYPE_SHORT_ID:
      T = Context.ShortTy;
      break;
    case PREDEF_TYPE_INT_ID:
      T = Context.IntTy;
      break;
    case PREDEF_TYPE_LONG_ID:
      T = Context.LongTy;
      break;
    case PREDEF_TYPE_LONGLONG_ID:
      T = Context.LongLongTy;
      break;
    case PREDEF_TYPE_INT128_ID:
      T = Context.Int128Ty;
      break;
    case PREDEF_TYPE_BFLOAT16_ID:
      T = Context.BFloat16Ty;
      break;
    case PREDEF_TYPE_HALF_ID:
      T = Context.HalfTy;
      break;
    case PREDEF_TYPE_FLOAT_ID:
      T = Context.FloatTy;
      break;
    case PREDEF_TYPE_DOUBLE_ID:
      T = Context.DoubleTy;
      break;
    case PREDEF_TYPE_LONGDOUBLE_ID:
      T = Context.LongDoubleTy;
      break;
    case PREDEF_TYPE_SHORT_ACCUM_ID:
      T = Context.ShortAccumTy;
      break;
    case PREDEF_TYPE_ACCUM_ID:
      T = Context.AccumTy;
      break;
    case PREDEF_TYPE_LONG_ACCUM_ID:
      T = Context.LongAccumTy;
      break;
    case PREDEF_TYPE_USHORT_ACCUM_ID:
      T = Context.UnsignedShortAccumTy;
      break;
    case PREDEF_TYPE_UACCUM_ID:
      T = Context.UnsignedAccumTy;
      break;
    case PREDEF_TYPE_ULONG_ACCUM_ID:
      T = Context.UnsignedLongAccumTy;
      break;
    case PREDEF_TYPE_SHORT_FRACT_ID:
      T = Context.ShortFractTy;
      break;
    case PREDEF_TYPE_FRACT_ID:
      T = Context.FractTy;
      break;
    case PREDEF_TYPE_LONG_FRACT_ID:
      T = Context.LongFractTy;
      break;
    case PREDEF_TYPE_USHORT_FRACT_ID:
      T = Context.UnsignedShortFractTy;
      break;
    case PREDEF_TYPE_UFRACT_ID:
      T = Context.UnsignedFractTy;
      break;
    case PREDEF_TYPE_ULONG_FRACT_ID:
      T = Context.UnsignedLongFractTy;
      break;
    case PREDEF_TYPE_SAT_SHORT_ACCUM_ID:
      T = Context.SatShortAccumTy;
      break;
    case PREDEF_TYPE_SAT_ACCUM_ID:
      T = Context.SatAccumTy;
      break;
    case PREDEF_TYPE_SAT_LONG_ACCUM_ID:
      T = Context.SatLongAccumTy;
      break;
    case PREDEF_TYPE_SAT_USHORT_ACCUM_ID:
      T = Context.SatUnsignedShortAccumTy;
      break;
    case PREDEF_TYPE_SAT_UACCUM_ID:
      T = Context.SatUnsignedAccumTy;
      break;
    case PREDEF_TYPE_SAT_ULONG_ACCUM_ID:
      T = Context.SatUnsignedLongAccumTy;
      break;
    case PREDEF_TYPE_SAT_SHORT_FRACT_ID:
      T = Context.SatShortFractTy;
      break;
    case PREDEF_TYPE_SAT_FRACT_ID:
      T = Context.SatFractTy;
      break;
    case PREDEF_TYPE_SAT_LONG_FRACT_ID:
      T = Context.SatLongFractTy;
      break;
    case PREDEF_TYPE_SAT_USHORT_FRACT_ID:
      T = Context.SatUnsignedShortFractTy;
      break;
    case PREDEF_TYPE_SAT_UFRACT_ID:
      T = Context.SatUnsignedFractTy;
      break;
    case PREDEF_TYPE_SAT_ULONG_FRACT_ID:
      T = Context.SatUnsignedLongFractTy;
      break;
    case PREDEF_TYPE_FLOAT16_ID:
      T = Context.Float16Ty;
      break;
    case PREDEF_TYPE_FLOAT128_ID:
      T = Context.Float128Ty;
      break;
    case PREDEF_TYPE_IBM128_ID:
      T = Context.Ibm128Ty;
      break;
    case PREDEF_TYPE_OVERLOAD_ID:
      T = Context.OverloadTy;
      break;
    case PREDEF_TYPE_BOUND_MEMBER:
      T = Context.BoundMemberTy;
      break;
    case PREDEF_TYPE_PSEUDO_OBJECT:
      T = Context.PseudoObjectTy;
      break;
    case PREDEF_TYPE_DEPENDENT_ID:
      T = Context.DependentTy;
      break;
    case PREDEF_TYPE_UNKNOWN_ANY:
      T = Context.UnknownAnyTy;
      break;
    case PREDEF_TYPE_NULLPTR_ID:
      T = Context.NullPtrTy;
      break;
    case PREDEF_TYPE_CHAR8_ID:
      T = Context.Char8Ty;
      break;
    case PREDEF_TYPE_CHAR16_ID:
      T = Context.Char16Ty;
      break;
    case PREDEF_TYPE_CHAR32_ID:
      T = Context.Char32Ty;
      break;
    case PREDEF_TYPE_OBJC_ID:
      T = Context.ObjCBuiltinIdTy;
      break;
    case PREDEF_TYPE_OBJC_CLASS:
      T = Context.ObjCBuiltinClassTy;
      break;
    case PREDEF_TYPE_OBJC_SEL:
      T = Context.ObjCBuiltinSelTy;
      break;
#define IMAGE_TYPE(ImgType, Id, SingletonId, Access, Suffix) \
    case PREDEF_TYPE_##Id##_ID: \
      T = Context.SingletonId; \
      break;
#include "clang/Basic/OpenCLImageTypes.def"
#define EXT_OPAQUE_TYPE(ExtType, Id, Ext) \
    case PREDEF_TYPE_##Id##_ID: \
      T = Context.Id##Ty; \
      break;
#include "clang/Basic/OpenCLExtensionTypes.def"
    case PREDEF_TYPE_SAMPLER_ID:
      T = Context.OCLSamplerTy;
      break;
    case PREDEF_TYPE_EVENT_ID:
      T = Context.OCLEventTy;
      break;
    case PREDEF_TYPE_CLK_EVENT_ID:
      T = Context.OCLClkEventTy;
      break;
    case PREDEF_TYPE_QUEUE_ID:
      T = Context.OCLQueueTy;
      break;
    case PREDEF_TYPE_RESERVE_ID_ID:
      T = Context.OCLReserveIDTy;
      break;
    case PREDEF_TYPE_AUTO_DEDUCT:
      T = Context.getAutoDeductType();
      break;
    case PREDEF_TYPE_AUTO_RREF_DEDUCT:
      T = Context.getAutoRRefDeductType();
      break;
    case PREDEF_TYPE_ARC_UNBRIDGED_CAST:
      T = Context.ARCUnbridgedCastTy;
      break;
    case PREDEF_TYPE_BUILTIN_FN:
      T = Context.BuiltinFnTy;
      break;
    case PREDEF_TYPE_INCOMPLETE_MATRIX_IDX:
      T = Context.IncompleteMatrixIdxTy;
      break;
    case PREDEF_TYPE_OMP_ARRAY_SECTION:
      T = Context.OMPArraySectionTy;
      break;
    case PREDEF_TYPE_OMP_ARRAY_SHAPING:
      T = Context.OMPArraySectionTy;
      break;
    case PREDEF_TYPE_OMP_ITERATOR:
      T = Context.OMPIteratorTy;
      break;
#define SVE_TYPE(Name, Id, SingletonId) \
    case PREDEF_TYPE_##Id##_ID: \
      T = Context.SingletonId; \
      break;
#include "clang/Basic/AArch64SVEACLETypes.def"
#define PPC_VECTOR_TYPE(Name, Id, Size) \
    case PREDEF_TYPE_##Id##_ID: \
      T = Context.Id##Ty; \
      break;
#include "clang/Basic/PPCTypes.def"
#define RVV_TYPE(Name, Id, SingletonId) \
    case PREDEF_TYPE_##Id##_ID: \
      T = Context.SingletonId; \
      break;
#include "clang/Basic/RISCVVTypes.def"
    }

    assert(!T.isNull() && "Unknown predefined type");
    return T.withFastQualifiers(FastQuals);
  }

  Index -= NUM_PREDEF_TYPE_IDS;
  assert(Index < TypesLoaded.size() && "Type index out-of-range");
  if (TypesLoaded[Index].isNull()) {
    TypesLoaded[Index] = readTypeRecord(Index);
    if (TypesLoaded[Index].isNull())
      return QualType();

    TypesLoaded[Index]->setFromAST();
    if (DeserializationListener)
      DeserializationListener->TypeRead(TypeIdx::fromTypeID(ID),
                                        TypesLoaded[Index]);
  }

  return TypesLoaded[Index].withFastQualifiers(FastQuals);
}

QualType ASTReader::getLocalType(ModuleFile &F, unsigned LocalID) {
  return GetType(getGlobalTypeID(F, LocalID));
}

serialization::TypeID
ASTReader::getGlobalTypeID(ModuleFile &F, unsigned LocalID) const {
  unsigned FastQuals = LocalID & Qualifiers::FastMask;
  unsigned LocalIndex = LocalID >> Qualifiers::FastWidth;

  if (LocalIndex < NUM_PREDEF_TYPE_IDS)
    return LocalID;

  if (!F.ModuleOffsetMap.empty())
    ReadModuleOffsetMap(F);

  ContinuousRangeMap<uint32_t, int, 2>::iterator I
    = F.TypeRemap.find(LocalIndex - NUM_PREDEF_TYPE_IDS);
  assert(I != F.TypeRemap.end() && "Invalid index into type index remap");

  unsigned GlobalIndex = LocalIndex + I->second;
  return (GlobalIndex << Qualifiers::FastWidth) | FastQuals;
}

TemplateArgumentLocInfo
ASTRecordReader::readTemplateArgumentLocInfo(TemplateArgument::ArgKind Kind) {
  switch (Kind) {
  case TemplateArgument::Expression:
    return readExpr();
  case TemplateArgument::Type:
    return readTypeSourceInfo();
  case TemplateArgument::Template: {
    NestedNameSpecifierLoc QualifierLoc =
      readNestedNameSpecifierLoc();
    SourceLocation TemplateNameLoc = readSourceLocation();
    return TemplateArgumentLocInfo(getASTContext(), QualifierLoc,
                                   TemplateNameLoc, SourceLocation());
  }
  case TemplateArgument::TemplateExpansion: {
    NestedNameSpecifierLoc QualifierLoc = readNestedNameSpecifierLoc();
    SourceLocation TemplateNameLoc = readSourceLocation();
    SourceLocation EllipsisLoc = readSourceLocation();
    return TemplateArgumentLocInfo(getASTContext(), QualifierLoc,
                                   TemplateNameLoc, EllipsisLoc);
  }
  case TemplateArgument::Null:
  case TemplateArgument::Integral:
  case TemplateArgument::Declaration:
  case TemplateArgument::NullPtr:
  case TemplateArgument::Pack:
    // FIXME: Is this right?
    return TemplateArgumentLocInfo();
  }
  llvm_unreachable("unexpected template argument loc");
}

TemplateArgumentLoc ASTRecordReader::readTemplateArgumentLoc() {
  TemplateArgument Arg = readTemplateArgument();

  if (Arg.getKind() == TemplateArgument::Expression) {
    if (readBool()) // bool InfoHasSameExpr.
      return TemplateArgumentLoc(Arg, TemplateArgumentLocInfo(Arg.getAsExpr()));
  }
  return TemplateArgumentLoc(Arg, readTemplateArgumentLocInfo(Arg.getKind()));
}

const ASTTemplateArgumentListInfo *
ASTRecordReader::readASTTemplateArgumentListInfo() {
  SourceLocation LAngleLoc = readSourceLocation();
  SourceLocation RAngleLoc = readSourceLocation();
  unsigned NumArgsAsWritten = readInt();
  TemplateArgumentListInfo TemplArgsInfo(LAngleLoc, RAngleLoc);
  for (unsigned i = 0; i != NumArgsAsWritten; ++i)
    TemplArgsInfo.addArgument(readTemplateArgumentLoc());
  return ASTTemplateArgumentListInfo::Create(getContext(), TemplArgsInfo);
}

Decl *ASTReader::GetExternalDecl(uint32_t ID) {
  return GetDecl(ID);
}

void ASTReader::CompleteRedeclChain(const Decl *D) {
  if (NumCurrentElementsDeserializing) {
    // We arrange to not care about the complete redeclaration chain while we're
    // deserializing. Just remember that the AST has marked this one as complete
    // but that it's not actually complete yet, so we know we still need to
    // complete it later.
    PendingIncompleteDeclChains.push_back(const_cast<Decl*>(D));
    return;
  }

  if (!D->getDeclContext()) {
    assert(isa<TranslationUnitDecl>(D) && "Not a TU?");
    return;
  }

  const DeclContext *DC = D->getDeclContext()->getRedeclContext();

  // If this is a named declaration, complete it by looking it up
  // within its context.
  //
  // FIXME: Merging a function definition should merge
  // all mergeable entities within it.
  if (isa<TranslationUnitDecl>(DC) || isa<NamespaceDecl>(DC) ||
      isa<CXXRecordDecl>(DC) || isa<EnumDecl>(DC)) {
    if (DeclarationName Name = cast<NamedDecl>(D)->getDeclName()) {
      if (!getContext().getLangOpts().CPlusPlus &&
          isa<TranslationUnitDecl>(DC)) {
        // Outside of C++, we don't have a lookup table for the TU, so update
        // the identifier instead. (For C++ modules, we don't store decls
        // in the serialized identifier table, so we do the lookup in the TU.)
        auto *II = Name.getAsIdentifierInfo();
        assert(II && "non-identifier name in C?");
        if (II->isOutOfDate())
          updateOutOfDateIdentifier(*II);
      } else
        DC->lookup(Name);
    } else if (needsAnonymousDeclarationNumber(cast<NamedDecl>(D))) {
      // Find all declarations of this kind from the relevant context.
      for (auto *DCDecl : cast<Decl>(D->getLexicalDeclContext())->redecls()) {
        auto *DC = cast<DeclContext>(DCDecl);
        SmallVector<Decl*, 8> Decls;
        FindExternalLexicalDecls(
            DC, [&](Decl::Kind K) { return K == D->getKind(); }, Decls);
      }
    }
  }

  if (auto *CTSD = dyn_cast<ClassTemplateSpecializationDecl>(D))
    CTSD->getSpecializedTemplate()->LoadLazySpecializations();
  if (auto *VTSD = dyn_cast<VarTemplateSpecializationDecl>(D))
    VTSD->getSpecializedTemplate()->LoadLazySpecializations();
  if (auto *FD = dyn_cast<FunctionDecl>(D)) {
    if (auto *Template = FD->getPrimaryTemplate())
      Template->LoadLazySpecializations();
  }
}

CXXCtorInitializer **
ASTReader::GetExternalCXXCtorInitializers(uint64_t Offset) {
  RecordLocation Loc = getLocalBitOffset(Offset);
  BitstreamCursor &Cursor = Loc.F->DeclsCursor;
  SavedStreamPosition SavedPosition(Cursor);
  if (llvm::Error Err = Cursor.JumpToBit(Loc.Offset)) {
    Error(std::move(Err));
    return nullptr;
  }
  ReadingKindTracker ReadingKind(Read_Decl, *this);

  Expected<unsigned> MaybeCode = Cursor.ReadCode();
  if (!MaybeCode) {
    Error(MaybeCode.takeError());
    return nullptr;
  }
  unsigned Code = MaybeCode.get();

  ASTRecordReader Record(*this, *Loc.F);
  Expected<unsigned> MaybeRecCode = Record.readRecord(Cursor, Code);
  if (!MaybeRecCode) {
    Error(MaybeRecCode.takeError());
    return nullptr;
  }
  if (MaybeRecCode.get() != DECL_CXX_CTOR_INITIALIZERS) {
    Error("malformed AST file: missing C++ ctor initializers");
    return nullptr;
  }

  return Record.readCXXCtorInitializers();
}

CXXBaseSpecifier *ASTReader::GetExternalCXXBaseSpecifiers(uint64_t Offset) {
  assert(ContextObj && "reading base specifiers with no AST context");
  ASTContext &Context = *ContextObj;

  RecordLocation Loc = getLocalBitOffset(Offset);
  BitstreamCursor &Cursor = Loc.F->DeclsCursor;
  SavedStreamPosition SavedPosition(Cursor);
  if (llvm::Error Err = Cursor.JumpToBit(Loc.Offset)) {
    Error(std::move(Err));
    return nullptr;
  }
  ReadingKindTracker ReadingKind(Read_Decl, *this);

  Expected<unsigned> MaybeCode = Cursor.ReadCode();
  if (!MaybeCode) {
    Error(MaybeCode.takeError());
    return nullptr;
  }
  unsigned Code = MaybeCode.get();

  ASTRecordReader Record(*this, *Loc.F);
  Expected<unsigned> MaybeRecCode = Record.readRecord(Cursor, Code);
  if (!MaybeRecCode) {
    Error(MaybeCode.takeError());
    return nullptr;
  }
  unsigned RecCode = MaybeRecCode.get();

  if (RecCode != DECL_CXX_BASE_SPECIFIERS) {
    Error("malformed AST file: missing C++ base specifiers");
    return nullptr;
  }

  unsigned NumBases = Record.readInt();
  void *Mem = Context.Allocate(sizeof(CXXBaseSpecifier) * NumBases);
  CXXBaseSpecifier *Bases = new (Mem) CXXBaseSpecifier [NumBases];
  for (unsigned I = 0; I != NumBases; ++I)
    Bases[I] = Record.readCXXBaseSpecifier();
  return Bases;
}

serialization::DeclID
ASTReader::getGlobalDeclID(ModuleFile &F, LocalDeclID LocalID) const {
  if (LocalID < NUM_PREDEF_DECL_IDS)
    return LocalID;

  if (!F.ModuleOffsetMap.empty())
    ReadModuleOffsetMap(F);

  ContinuousRangeMap<uint32_t, int, 2>::iterator I
    = F.DeclRemap.find(LocalID - NUM_PREDEF_DECL_IDS);
  assert(I != F.DeclRemap.end() && "Invalid index into decl index remap");

  return LocalID + I->second;
}

bool ASTReader::isDeclIDFromModule(serialization::GlobalDeclID ID,
                                   ModuleFile &M) const {
  // Predefined decls aren't from any module.
  if (ID < NUM_PREDEF_DECL_IDS)
    return false;

  return ID - NUM_PREDEF_DECL_IDS >= M.BaseDeclID &&
         ID - NUM_PREDEF_DECL_IDS < M.BaseDeclID + M.LocalNumDecls;
}

ModuleFile *ASTReader::getOwningModuleFile(const Decl *D) {
  if (!D->isFromASTFile())
    return nullptr;
  GlobalDeclMapType::const_iterator I = GlobalDeclMap.find(D->getGlobalID());
  assert(I != GlobalDeclMap.end() && "Corrupted global declaration map");
  return I->second;
}

SourceLocation ASTReader::getSourceLocationForDeclID(GlobalDeclID ID) {
  if (ID < NUM_PREDEF_DECL_IDS)
    return SourceLocation();

  unsigned Index = ID - NUM_PREDEF_DECL_IDS;

  if (Index > DeclsLoaded.size()) {
    Error("declaration ID out-of-range for AST file");
    return SourceLocation();
  }

  if (Decl *D = DeclsLoaded[Index])
    return D->getLocation();

  SourceLocation Loc;
  DeclCursorForID(ID, Loc);
  return Loc;
}

static Decl *getPredefinedDecl(ASTContext &Context, PredefinedDeclIDs ID) {
  switch (ID) {
  case PREDEF_DECL_NULL_ID:
    return nullptr;

  case PREDEF_DECL_TRANSLATION_UNIT_ID:
    return Context.getTranslationUnitDecl();

  case PREDEF_DECL_OBJC_ID_ID:
    return Context.getObjCIdDecl();

  case PREDEF_DECL_OBJC_SEL_ID:
    return Context.getObjCSelDecl();

  case PREDEF_DECL_OBJC_CLASS_ID:
    return Context.getObjCClassDecl();

  case PREDEF_DECL_OBJC_PROTOCOL_ID:
    return Context.getObjCProtocolDecl();

  case PREDEF_DECL_INT_128_ID:
    return Context.getInt128Decl();

  case PREDEF_DECL_UNSIGNED_INT_128_ID:
    return Context.getUInt128Decl();

  case PREDEF_DECL_OBJC_INSTANCETYPE_ID:
    return Context.getObjCInstanceTypeDecl();

  case PREDEF_DECL_BUILTIN_VA_LIST_ID:
    return Context.getBuiltinVaListDecl();

  case PREDEF_DECL_VA_LIST_TAG:
    return Context.getVaListTagDecl();

  case PREDEF_DECL_BUILTIN_MS_VA_LIST_ID:
    return Context.getBuiltinMSVaListDecl();

  case PREDEF_DECL_BUILTIN_MS_GUID_ID:
    return Context.getMSGuidTagDecl();

  case PREDEF_DECL_EXTERN_C_CONTEXT_ID:
    return Context.getExternCContextDecl();

  case PREDEF_DECL_MAKE_INTEGER_SEQ_ID:
    return Context.getMakeIntegerSeqDecl();

  case PREDEF_DECL_CF_CONSTANT_STRING_ID:
    return Context.getCFConstantStringDecl();

  case PREDEF_DECL_CF_CONSTANT_STRING_TAG_ID:
    return Context.getCFConstantStringTagDecl();

  case PREDEF_DECL_TYPE_PACK_ELEMENT_ID:
    return Context.getTypePackElementDecl();
  }
  llvm_unreachable("PredefinedDeclIDs unknown enum value");
}

Decl *ASTReader::GetExistingDecl(DeclID ID) {
  assert(ContextObj && "reading decl with no AST context");
  if (ID < NUM_PREDEF_DECL_IDS) {
    Decl *D = getPredefinedDecl(*ContextObj, (PredefinedDeclIDs)ID);
    if (D) {
      // Track that we have merged the declaration with ID \p ID into the
      // pre-existing predefined declaration \p D.
      auto &Merged = KeyDecls[D->getCanonicalDecl()];
      if (Merged.empty())
        Merged.push_back(ID);
    }
    return D;
  }

  unsigned Index = ID - NUM_PREDEF_DECL_IDS;

  if (Index >= DeclsLoaded.size()) {
    assert(0 && "declaration ID out-of-range for AST file");
    Error("declaration ID out-of-range for AST file");
    return nullptr;
  }

  return DeclsLoaded[Index];
}

Decl *ASTReader::GetDecl(DeclID ID) {
  if (ID < NUM_PREDEF_DECL_IDS)
    return GetExistingDecl(ID);

  unsigned Index = ID - NUM_PREDEF_DECL_IDS;

  if (Index >= DeclsLoaded.size()) {
    assert(0 && "declaration ID out-of-range for AST file");
    Error("declaration ID out-of-range for AST file");
    return nullptr;
  }

  if (!DeclsLoaded[Index]) {
    ReadDeclRecord(ID);
    if (DeserializationListener)
      DeserializationListener->DeclRead(ID, DeclsLoaded[Index]);
  }

  return DeclsLoaded[Index];
}

DeclID ASTReader::mapGlobalIDToModuleFileGlobalID(ModuleFile &M,
                                                  DeclID GlobalID) {
  if (GlobalID < NUM_PREDEF_DECL_IDS)
    return GlobalID;

  GlobalDeclMapType::const_iterator I = GlobalDeclMap.find(GlobalID);
  assert(I != GlobalDeclMap.end() && "Corrupted global declaration map");
  ModuleFile *Owner = I->second;

  llvm::DenseMap<ModuleFile *, serialization::DeclID>::iterator Pos
    = M.GlobalToLocalDeclIDs.find(Owner);
  if (Pos == M.GlobalToLocalDeclIDs.end())
    return 0;

  return GlobalID - Owner->BaseDeclID + Pos->second;
}

serialization::DeclID ASTReader::ReadDeclID(ModuleFile &F,
                                            const RecordData &Record,
                                            unsigned &Idx) {
  if (Idx >= Record.size()) {
    Error("Corrupted AST file");
    return 0;
  }

  return getGlobalDeclID(F, Record[Idx++]);
}

/// Resolve the offset of a statement into a statement.
///
/// This operation will read a new statement from the external
/// source each time it is called, and is meant to be used via a
/// LazyOffsetPtr (which is used by Decls for the body of functions, etc).
Stmt *ASTReader::GetExternalDeclStmt(uint64_t Offset) {
  // Switch case IDs are per Decl.
  ClearSwitchCaseIDs();

  // Offset here is a global offset across the entire chain.
  RecordLocation Loc = getLocalBitOffset(Offset);
  if (llvm::Error Err = Loc.F->DeclsCursor.JumpToBit(Loc.Offset)) {
    Error(std::move(Err));
    return nullptr;
  }
  assert(NumCurrentElementsDeserializing == 0 &&
         "should not be called while already deserializing");
  Deserializing D(this);
  return ReadStmtFromStream(*Loc.F);
}

void ASTReader::FindExternalLexicalDecls(
    const DeclContext *DC, llvm::function_ref<bool(Decl::Kind)> IsKindWeWant,
    SmallVectorImpl<Decl *> &Decls) {
  bool PredefsVisited[NUM_PREDEF_DECL_IDS] = {};

  auto Visit = [&] (ModuleFile *M, LexicalContents LexicalDecls) {
    assert(LexicalDecls.size() % 2 == 0 && "expected an even number of entries");
    for (int I = 0, N = LexicalDecls.size(); I != N; I += 2) {
      auto K = (Decl::Kind)+LexicalDecls[I];
      if (!IsKindWeWant(K))
        continue;

      auto ID = (serialization::DeclID)+LexicalDecls[I + 1];

      // Don't add predefined declarations to the lexical context more
      // than once.
      if (ID < NUM_PREDEF_DECL_IDS) {
        if (PredefsVisited[ID])
          continue;

        PredefsVisited[ID] = true;
      }

      if (Decl *D = GetLocalDecl(*M, ID)) {
        assert(D->getKind() == K && "wrong kind for lexical decl");
        if (!DC->isDeclInLexicalTraversal(D))
          Decls.push_back(D);
      }
    }
  };

  if (isa<TranslationUnitDecl>(DC)) {
    for (auto Lexical : TULexicalDecls)
      Visit(Lexical.first, Lexical.second);
  } else {
    auto I = LexicalDecls.find(DC);
    if (I != LexicalDecls.end())
      Visit(I->second.first, I->second.second);
  }

  ++NumLexicalDeclContextsRead;
}

namespace {

class DeclIDComp {
  ASTReader &Reader;
  ModuleFile &Mod;

public:
  DeclIDComp(ASTReader &Reader, ModuleFile &M) : Reader(Reader), Mod(M) {}

  bool operator()(LocalDeclID L, LocalDeclID R) const {
    SourceLocation LHS = getLocation(L);
    SourceLocation RHS = getLocation(R);
    return Reader.getSourceManager().isBeforeInTranslationUnit(LHS, RHS);
  }

  bool operator()(SourceLocation LHS, LocalDeclID R) const {
    SourceLocation RHS = getLocation(R);
    return Reader.getSourceManager().isBeforeInTranslationUnit(LHS, RHS);
  }

  bool operator()(LocalDeclID L, SourceLocation RHS) const {
    SourceLocation LHS = getLocation(L);
    return Reader.getSourceManager().isBeforeInTranslationUnit(LHS, RHS);
  }

  SourceLocation getLocation(LocalDeclID ID) const {
    return Reader.getSourceManager().getFileLoc(
            Reader.getSourceLocationForDeclID(Reader.getGlobalDeclID(Mod, ID)));
  }
};

} // namespace

void ASTReader::FindFileRegionDecls(FileID File,
                                    unsigned Offset, unsigned Length,
                                    SmallVectorImpl<Decl *> &Decls) {
  SourceManager &SM = getSourceManager();

  llvm::DenseMap<FileID, FileDeclsInfo>::iterator I = FileDeclIDs.find(File);
  if (I == FileDeclIDs.end())
    return;

  FileDeclsInfo &DInfo = I->second;
  if (DInfo.Decls.empty())
    return;

  SourceLocation
    BeginLoc = SM.getLocForStartOfFile(File).getLocWithOffset(Offset);
  SourceLocation EndLoc = BeginLoc.getLocWithOffset(Length);

  DeclIDComp DIDComp(*this, *DInfo.Mod);
  ArrayRef<serialization::LocalDeclID>::iterator BeginIt =
      llvm::lower_bound(DInfo.Decls, BeginLoc, DIDComp);
  if (BeginIt != DInfo.Decls.begin())
    --BeginIt;

  // If we are pointing at a top-level decl inside an objc container, we need
  // to backtrack until we find it otherwise we will fail to report that the
  // region overlaps with an objc container.
  while (BeginIt != DInfo.Decls.begin() &&
         GetDecl(getGlobalDeclID(*DInfo.Mod, *BeginIt))
             ->isTopLevelDeclInObjCContainer())
    --BeginIt;

  ArrayRef<serialization::LocalDeclID>::iterator EndIt =
      llvm::upper_bound(DInfo.Decls, EndLoc, DIDComp);
  if (EndIt != DInfo.Decls.end())
    ++EndIt;

  for (ArrayRef<serialization::LocalDeclID>::iterator
         DIt = BeginIt; DIt != EndIt; ++DIt)
    Decls.push_back(GetDecl(getGlobalDeclID(*DInfo.Mod, *DIt)));
}

bool
ASTReader::FindExternalVisibleDeclsByName(const DeclContext *DC,
                                          DeclarationName Name) {
  assert(DC->hasExternalVisibleStorage() && DC == DC->getPrimaryContext() &&
         "DeclContext has no visible decls in storage");
  if (!Name)
    return false;

  auto It = Lookups.find(DC);
  if (It == Lookups.end())
    return false;

  Deserializing LookupResults(this);

  // Load the list of declarations.
  SmallVector<NamedDecl *, 64> Decls;
  llvm::SmallPtrSet<NamedDecl *, 8> Found;
  for (DeclID ID : It->second.Table.find(Name)) {
    NamedDecl *ND = cast<NamedDecl>(GetDecl(ID));
    if (ND->getDeclName() == Name && Found.insert(ND).second)
      Decls.push_back(ND);
  }

  ++NumVisibleDeclContextsRead;
  SetExternalVisibleDeclsForName(DC, Name, Decls);
  return !Decls.empty();
}

void ASTReader::completeVisibleDeclsMap(const DeclContext *DC) {
  if (!DC->hasExternalVisibleStorage())
    return;

  auto It = Lookups.find(DC);
  assert(It != Lookups.end() &&
         "have external visible storage but no lookup tables");

  DeclsMap Decls;

  for (DeclID ID : It->second.Table.findAll()) {
    NamedDecl *ND = cast<NamedDecl>(GetDecl(ID));
    Decls[ND->getDeclName()].push_back(ND);
  }

  ++NumVisibleDeclContextsRead;

  for (DeclsMap::iterator I = Decls.begin(), E = Decls.end(); I != E; ++I) {
    SetExternalVisibleDeclsForName(DC, I->first, I->second);
  }
  const_cast<DeclContext *>(DC)->setHasExternalVisibleStorage(false);
}

const serialization::reader::DeclContextLookupTable *
ASTReader::getLoadedLookupTables(DeclContext *Primary) const {
  auto I = Lookups.find(Primary);
  return I == Lookups.end() ? nullptr : &I->second;
}

/// Under non-PCH compilation the consumer receives the objc methods
/// before receiving the implementation, and codegen depends on this.
/// We simulate this by deserializing and passing to consumer the methods of the
/// implementation before passing the deserialized implementation decl.
static void PassObjCImplDeclToConsumer(ObjCImplDecl *ImplD,
                                       ASTConsumer *Consumer) {
  assert(ImplD && Consumer);

  for (auto *I : ImplD->methods())
    Consumer->HandleInterestingDecl(DeclGroupRef(I));

  Consumer->HandleInterestingDecl(DeclGroupRef(ImplD));
}

void ASTReader::PassInterestingDeclToConsumer(Decl *D) {
  if (ObjCImplDecl *ImplD = dyn_cast<ObjCImplDecl>(D))
    PassObjCImplDeclToConsumer(ImplD, Consumer);
  else
    Consumer->HandleInterestingDecl(DeclGroupRef(D));
}

void ASTReader::StartTranslationUnit(ASTConsumer *Consumer) {
  this->Consumer = Consumer;

  if (Consumer)
    PassInterestingDeclsToConsumer();

  if (DeserializationListener)
    DeserializationListener->ReaderInitialized(this);
}

void ASTReader::PrintStats() {
  std::fprintf(stderr, "*** AST File Statistics:\n");

  unsigned NumTypesLoaded =
      TypesLoaded.size() - llvm::count(TypesLoaded, QualType());
  unsigned NumDeclsLoaded =
      DeclsLoaded.size() - llvm::count(DeclsLoaded, (Decl *)nullptr);
  unsigned NumIdentifiersLoaded =
      IdentifiersLoaded.size() -
      llvm::count(IdentifiersLoaded, (IdentifierInfo *)nullptr);
  unsigned NumMacrosLoaded =
      MacrosLoaded.size() - llvm::count(MacrosLoaded, (MacroInfo *)nullptr);
  unsigned NumSelectorsLoaded =
      SelectorsLoaded.size() - llvm::count(SelectorsLoaded, Selector());

  if (unsigned TotalNumSLocEntries = getTotalNumSLocs())
    std::fprintf(stderr, "  %u/%u source location entries read (%f%%)\n",
                 NumSLocEntriesRead, TotalNumSLocEntries,
                 ((float)NumSLocEntriesRead/TotalNumSLocEntries * 100));
  if (!TypesLoaded.empty())
    std::fprintf(stderr, "  %u/%u types read (%f%%)\n",
                 NumTypesLoaded, (unsigned)TypesLoaded.size(),
                 ((float)NumTypesLoaded/TypesLoaded.size() * 100));
  if (!DeclsLoaded.empty())
    std::fprintf(stderr, "  %u/%u declarations read (%f%%)\n",
                 NumDeclsLoaded, (unsigned)DeclsLoaded.size(),
                 ((float)NumDeclsLoaded/DeclsLoaded.size() * 100));
  if (!IdentifiersLoaded.empty())
    std::fprintf(stderr, "  %u/%u identifiers read (%f%%)\n",
                 NumIdentifiersLoaded, (unsigned)IdentifiersLoaded.size(),
                 ((float)NumIdentifiersLoaded/IdentifiersLoaded.size() * 100));
  if (!MacrosLoaded.empty())
    std::fprintf(stderr, "  %u/%u macros read (%f%%)\n",
                 NumMacrosLoaded, (unsigned)MacrosLoaded.size(),
                 ((float)NumMacrosLoaded/MacrosLoaded.size() * 100));
  if (!SelectorsLoaded.empty())
    std::fprintf(stderr, "  %u/%u selectors read (%f%%)\n",
                 NumSelectorsLoaded, (unsigned)SelectorsLoaded.size(),
                 ((float)NumSelectorsLoaded/SelectorsLoaded.size() * 100));
  if (TotalNumStatements)
    std::fprintf(stderr, "  %u/%u statements read (%f%%)\n",
                 NumStatementsRead, TotalNumStatements,
                 ((float)NumStatementsRead/TotalNumStatements * 100));
  if (TotalNumMacros)
    std::fprintf(stderr, "  %u/%u macros read (%f%%)\n",
                 NumMacrosRead, TotalNumMacros,
                 ((float)NumMacrosRead/TotalNumMacros * 100));
  if (TotalLexicalDeclContexts)
    std::fprintf(stderr, "  %u/%u lexical declcontexts read (%f%%)\n",
                 NumLexicalDeclContextsRead, TotalLexicalDeclContexts,
                 ((float)NumLexicalDeclContextsRead/TotalLexicalDeclContexts
                  * 100));
  if (TotalVisibleDeclContexts)
    std::fprintf(stderr, "  %u/%u visible declcontexts read (%f%%)\n",
                 NumVisibleDeclContextsRead, TotalVisibleDeclContexts,
                 ((float)NumVisibleDeclContextsRead/TotalVisibleDeclContexts
                  * 100));
  if (TotalNumMethodPoolEntries)
    std::fprintf(stderr, "  %u/%u method pool entries read (%f%%)\n",
                 NumMethodPoolEntriesRead, TotalNumMethodPoolEntries,
                 ((float)NumMethodPoolEntriesRead/TotalNumMethodPoolEntries
                  * 100));
  if (NumMethodPoolLookups)
    std::fprintf(stderr, "  %u/%u method pool lookups succeeded (%f%%)\n",
                 NumMethodPoolHits, NumMethodPoolLookups,
                 ((float)NumMethodPoolHits/NumMethodPoolLookups * 100.0));
  if (NumMethodPoolTableLookups)
    std::fprintf(stderr, "  %u/%u method pool table lookups succeeded (%f%%)\n",
                 NumMethodPoolTableHits, NumMethodPoolTableLookups,
                 ((float)NumMethodPoolTableHits/NumMethodPoolTableLookups
                  * 100.0));
  if (NumIdentifierLookupHits)
    std::fprintf(stderr,
                 "  %u / %u identifier table lookups succeeded (%f%%)\n",
                 NumIdentifierLookupHits, NumIdentifierLookups,
                 (double)NumIdentifierLookupHits*100.0/NumIdentifierLookups);

  if (GlobalIndex) {
    std::fprintf(stderr, "\n");
    GlobalIndex->printStats();
  }

  std::fprintf(stderr, "\n");
  dump();
  std::fprintf(stderr, "\n");
}

template<typename Key, typename ModuleFile, unsigned InitialCapacity>
LLVM_DUMP_METHOD static void
dumpModuleIDMap(StringRef Name,
                const ContinuousRangeMap<Key, ModuleFile *,
                                         InitialCapacity> &Map) {
  if (Map.begin() == Map.end())
    return;

  using MapType = ContinuousRangeMap<Key, ModuleFile *, InitialCapacity>;

  llvm::errs() << Name << ":\n";
  for (typename MapType::const_iterator I = Map.begin(), IEnd = Map.end();
       I != IEnd; ++I) {
    llvm::errs() << "  " << I->first << " -> " << I->second->FileName
      << "\n";
  }
}

LLVM_DUMP_METHOD void ASTReader::dump() {
  llvm::errs() << "*** PCH/ModuleFile Remappings:\n";
  dumpModuleIDMap("Global bit offset map", GlobalBitOffsetsMap);
  dumpModuleIDMap("Global source location entry map", GlobalSLocEntryMap);
  dumpModuleIDMap("Global type map", GlobalTypeMap);
  dumpModuleIDMap("Global declaration map", GlobalDeclMap);
  dumpModuleIDMap("Global identifier map", GlobalIdentifierMap);
  dumpModuleIDMap("Global macro map", GlobalMacroMap);
  dumpModuleIDMap("Global submodule map", GlobalSubmoduleMap);
  dumpModuleIDMap("Global selector map", GlobalSelectorMap);
  dumpModuleIDMap("Global preprocessed entity map",
                  GlobalPreprocessedEntityMap);

  llvm::errs() << "\n*** PCH/Modules Loaded:";
  for (ModuleFile &M : ModuleMgr)
    M.dump();
}

/// Return the amount of memory used by memory buffers, breaking down
/// by heap-backed versus mmap'ed memory.
void ASTReader::getMemoryBufferSizes(MemoryBufferSizes &sizes) const {
  for (ModuleFile &I : ModuleMgr) {
    if (llvm::MemoryBuffer *buf = I.Buffer) {
      size_t bytes = buf->getBufferSize();
      switch (buf->getBufferKind()) {
        case llvm::MemoryBuffer::MemoryBuffer_Malloc:
          sizes.malloc_bytes += bytes;
          break;
        case llvm::MemoryBuffer::MemoryBuffer_MMap:
          sizes.mmap_bytes += bytes;
          break;
      }
    }
  }
}

void ASTReader::InitializeSema(Sema &S) {
  SemaObj = &S;
  S.addExternalSource(this);

  // Makes sure any declarations that were deserialized "too early"
  // still get added to the identifier's declaration chains.
  for (uint64_t ID : PreloadedDeclIDs) {
    NamedDecl *D = cast<NamedDecl>(GetDecl(ID));
    pushExternalDeclIntoScope(D, D->getDeclName());
  }
  PreloadedDeclIDs.clear();

  // FIXME: What happens if these are changed by a module import?
  if (!FPPragmaOptions.empty()) {
    assert(FPPragmaOptions.size() == 1 && "Wrong number of FP_PRAGMA_OPTIONS");
    FPOptionsOverride NewOverrides =
        FPOptionsOverride::getFromOpaqueInt(FPPragmaOptions[0]);
    SemaObj->CurFPFeatures =
        NewOverrides.applyOverrides(SemaObj->getLangOpts());
  }

  SemaObj->OpenCLFeatures = OpenCLExtensions;
<<<<<<< HEAD
  SemaObj->OpenCLTypeExtMap = OpenCLTypeExtMap;
  SemaObj->OpenCLDeclExtMap = OpenCLDeclExtMap;
=======
>>>>>>> a2ce6ee6

  UpdateSema();
}

void ASTReader::UpdateSema() {
  assert(SemaObj && "no Sema to update");

  // Load the offsets of the declarations that Sema references.
  // They will be lazily deserialized when needed.
  if (!SemaDeclRefs.empty()) {
    assert(SemaDeclRefs.size() % 3 == 0);
    for (unsigned I = 0; I != SemaDeclRefs.size(); I += 3) {
      if (!SemaObj->StdNamespace)
        SemaObj->StdNamespace = SemaDeclRefs[I];
      if (!SemaObj->StdBadAlloc)
        SemaObj->StdBadAlloc = SemaDeclRefs[I+1];
      if (!SemaObj->StdAlignValT)
        SemaObj->StdAlignValT = SemaDeclRefs[I+2];
    }
    SemaDeclRefs.clear();
  }

  // Update the state of pragmas. Use the same API as if we had encountered the
  // pragma in the source.
  if(OptimizeOffPragmaLocation.isValid())
    SemaObj->ActOnPragmaOptimize(/* On = */ false, OptimizeOffPragmaLocation);
  if (PragmaMSStructState != -1)
    SemaObj->ActOnPragmaMSStruct((PragmaMSStructKind)PragmaMSStructState);
  if (PointersToMembersPragmaLocation.isValid()) {
    SemaObj->ActOnPragmaMSPointersToMembers(
        (LangOptions::PragmaMSPointersToMembersKind)
            PragmaMSPointersToMembersState,
        PointersToMembersPragmaLocation);
  }
  SemaObj->ForceCUDAHostDeviceDepth = ForceCUDAHostDeviceDepth;

  if (PragmaAlignPackCurrentValue) {
    // The bottom of the stack might have a default value. It must be adjusted
    // to the current value to ensure that the packing state is preserved after
    // popping entries that were included/imported from a PCH/module.
    bool DropFirst = false;
    if (!PragmaAlignPackStack.empty() &&
        PragmaAlignPackStack.front().Location.isInvalid()) {
      assert(PragmaAlignPackStack.front().Value ==
                 SemaObj->AlignPackStack.DefaultValue &&
             "Expected a default alignment value");
      SemaObj->AlignPackStack.Stack.emplace_back(
          PragmaAlignPackStack.front().SlotLabel,
          SemaObj->AlignPackStack.CurrentValue,
          SemaObj->AlignPackStack.CurrentPragmaLocation,
          PragmaAlignPackStack.front().PushLocation);
      DropFirst = true;
    }
    for (const auto &Entry : llvm::makeArrayRef(PragmaAlignPackStack)
                                 .drop_front(DropFirst ? 1 : 0)) {
      SemaObj->AlignPackStack.Stack.emplace_back(
          Entry.SlotLabel, Entry.Value, Entry.Location, Entry.PushLocation);
    }
    if (PragmaAlignPackCurrentLocation.isInvalid()) {
      assert(*PragmaAlignPackCurrentValue ==
                 SemaObj->AlignPackStack.DefaultValue &&
             "Expected a default align and pack value");
      // Keep the current values.
    } else {
      SemaObj->AlignPackStack.CurrentValue = *PragmaAlignPackCurrentValue;
      SemaObj->AlignPackStack.CurrentPragmaLocation =
          PragmaAlignPackCurrentLocation;
    }
  }
  if (FpPragmaCurrentValue) {
    // The bottom of the stack might have a default value. It must be adjusted
    // to the current value to ensure that fp-pragma state is preserved after
    // popping entries that were included/imported from a PCH/module.
    bool DropFirst = false;
    if (!FpPragmaStack.empty() && FpPragmaStack.front().Location.isInvalid()) {
      assert(FpPragmaStack.front().Value ==
                 SemaObj->FpPragmaStack.DefaultValue &&
             "Expected a default pragma float_control value");
      SemaObj->FpPragmaStack.Stack.emplace_back(
          FpPragmaStack.front().SlotLabel, SemaObj->FpPragmaStack.CurrentValue,
          SemaObj->FpPragmaStack.CurrentPragmaLocation,
          FpPragmaStack.front().PushLocation);
      DropFirst = true;
    }
    for (const auto &Entry :
         llvm::makeArrayRef(FpPragmaStack).drop_front(DropFirst ? 1 : 0))
      SemaObj->FpPragmaStack.Stack.emplace_back(
          Entry.SlotLabel, Entry.Value, Entry.Location, Entry.PushLocation);
    if (FpPragmaCurrentLocation.isInvalid()) {
      assert(*FpPragmaCurrentValue == SemaObj->FpPragmaStack.DefaultValue &&
             "Expected a default pragma float_control value");
      // Keep the current values.
    } else {
      SemaObj->FpPragmaStack.CurrentValue = *FpPragmaCurrentValue;
      SemaObj->FpPragmaStack.CurrentPragmaLocation = FpPragmaCurrentLocation;
    }
  }

  // For non-modular AST files, restore visiblity of modules.
  for (auto &Import : ImportedModules) {
    if (Import.ImportLoc.isInvalid())
      continue;
    if (Module *Imported = getSubmodule(Import.ID)) {
      SemaObj->makeModuleVisible(Imported, Import.ImportLoc);
    }
  }
}

IdentifierInfo *ASTReader::get(StringRef Name) {
  // Note that we are loading an identifier.
  Deserializing AnIdentifier(this);

  IdentifierLookupVisitor Visitor(Name, /*PriorGeneration=*/0,
                                  NumIdentifierLookups,
                                  NumIdentifierLookupHits);

  // We don't need to do identifier table lookups in C++ modules (we preload
  // all interesting declarations, and don't need to use the scope for name
  // lookups). Perform the lookup in PCH files, though, since we don't build
  // a complete initial identifier table if we're carrying on from a PCH.
  if (PP.getLangOpts().CPlusPlus) {
    for (auto F : ModuleMgr.pch_modules())
      if (Visitor(*F))
        break;
  } else {
    // If there is a global index, look there first to determine which modules
    // provably do not have any results for this identifier.
    GlobalModuleIndex::HitSet Hits;
    GlobalModuleIndex::HitSet *HitsPtr = nullptr;
    if (!loadGlobalIndex()) {
      if (GlobalIndex->lookupIdentifier(Name, Hits)) {
        HitsPtr = &Hits;
      }
    }

    ModuleMgr.visit(Visitor, HitsPtr);
  }

  IdentifierInfo *II = Visitor.getIdentifierInfo();
  markIdentifierUpToDate(II);
  return II;
}

namespace clang {

  /// An identifier-lookup iterator that enumerates all of the
  /// identifiers stored within a set of AST files.
  class ASTIdentifierIterator : public IdentifierIterator {
    /// The AST reader whose identifiers are being enumerated.
    const ASTReader &Reader;

    /// The current index into the chain of AST files stored in
    /// the AST reader.
    unsigned Index;

    /// The current position within the identifier lookup table
    /// of the current AST file.
    ASTIdentifierLookupTable::key_iterator Current;

    /// The end position within the identifier lookup table of
    /// the current AST file.
    ASTIdentifierLookupTable::key_iterator End;

    /// Whether to skip any modules in the ASTReader.
    bool SkipModules;

  public:
    explicit ASTIdentifierIterator(const ASTReader &Reader,
                                   bool SkipModules = false);

    StringRef Next() override;
  };

} // namespace clang

ASTIdentifierIterator::ASTIdentifierIterator(const ASTReader &Reader,
                                             bool SkipModules)
    : Reader(Reader), Index(Reader.ModuleMgr.size()), SkipModules(SkipModules) {
}

StringRef ASTIdentifierIterator::Next() {
  while (Current == End) {
    // If we have exhausted all of our AST files, we're done.
    if (Index == 0)
      return StringRef();

    --Index;
    ModuleFile &F = Reader.ModuleMgr[Index];
    if (SkipModules && F.isModule())
      continue;

    ASTIdentifierLookupTable *IdTable =
        (ASTIdentifierLookupTable *)F.IdentifierLookupTable;
    Current = IdTable->key_begin();
    End = IdTable->key_end();
  }

  // We have any identifiers remaining in the current AST file; return
  // the next one.
  StringRef Result = *Current;
  ++Current;
  return Result;
}

namespace {

/// A utility for appending two IdentifierIterators.
class ChainedIdentifierIterator : public IdentifierIterator {
  std::unique_ptr<IdentifierIterator> Current;
  std::unique_ptr<IdentifierIterator> Queued;

public:
  ChainedIdentifierIterator(std::unique_ptr<IdentifierIterator> First,
                            std::unique_ptr<IdentifierIterator> Second)
      : Current(std::move(First)), Queued(std::move(Second)) {}

  StringRef Next() override {
    if (!Current)
      return StringRef();

    StringRef result = Current->Next();
    if (!result.empty())
      return result;

    // Try the queued iterator, which may itself be empty.
    Current.reset();
    std::swap(Current, Queued);
    return Next();
  }
};

} // namespace

IdentifierIterator *ASTReader::getIdentifiers() {
  if (!loadGlobalIndex()) {
    std::unique_ptr<IdentifierIterator> ReaderIter(
        new ASTIdentifierIterator(*this, /*SkipModules=*/true));
    std::unique_ptr<IdentifierIterator> ModulesIter(
        GlobalIndex->createIdentifierIterator());
    return new ChainedIdentifierIterator(std::move(ReaderIter),
                                         std::move(ModulesIter));
  }

  return new ASTIdentifierIterator(*this);
}

namespace clang {
namespace serialization {

  class ReadMethodPoolVisitor {
    ASTReader &Reader;
    Selector Sel;
    unsigned PriorGeneration;
    unsigned InstanceBits = 0;
    unsigned FactoryBits = 0;
    bool InstanceHasMoreThanOneDecl = false;
    bool FactoryHasMoreThanOneDecl = false;
    SmallVector<ObjCMethodDecl *, 4> InstanceMethods;
    SmallVector<ObjCMethodDecl *, 4> FactoryMethods;

  public:
    ReadMethodPoolVisitor(ASTReader &Reader, Selector Sel,
                          unsigned PriorGeneration)
        : Reader(Reader), Sel(Sel), PriorGeneration(PriorGeneration) {}

    bool operator()(ModuleFile &M) {
      if (!M.SelectorLookupTable)
        return false;

      // If we've already searched this module file, skip it now.
      if (M.Generation <= PriorGeneration)
        return true;

      ++Reader.NumMethodPoolTableLookups;
      ASTSelectorLookupTable *PoolTable
        = (ASTSelectorLookupTable*)M.SelectorLookupTable;
      ASTSelectorLookupTable::iterator Pos = PoolTable->find(Sel);
      if (Pos == PoolTable->end())
        return false;

      ++Reader.NumMethodPoolTableHits;
      ++Reader.NumSelectorsRead;
      // FIXME: Not quite happy with the statistics here. We probably should
      // disable this tracking when called via LoadSelector.
      // Also, should entries without methods count as misses?
      ++Reader.NumMethodPoolEntriesRead;
      ASTSelectorLookupTrait::data_type Data = *Pos;
      if (Reader.DeserializationListener)
        Reader.DeserializationListener->SelectorRead(Data.ID, Sel);

      // Append methods in the reverse order, so that later we can process them
      // in the order they appear in the source code by iterating through
      // the vector in the reverse order.
      InstanceMethods.append(Data.Instance.rbegin(), Data.Instance.rend());
      FactoryMethods.append(Data.Factory.rbegin(), Data.Factory.rend());
      InstanceBits = Data.InstanceBits;
      FactoryBits = Data.FactoryBits;
      InstanceHasMoreThanOneDecl = Data.InstanceHasMoreThanOneDecl;
      FactoryHasMoreThanOneDecl = Data.FactoryHasMoreThanOneDecl;
      return false;
    }

    /// Retrieve the instance methods found by this visitor.
    ArrayRef<ObjCMethodDecl *> getInstanceMethods() const {
      return InstanceMethods;
    }

    /// Retrieve the instance methods found by this visitor.
    ArrayRef<ObjCMethodDecl *> getFactoryMethods() const {
      return FactoryMethods;
    }

    unsigned getInstanceBits() const { return InstanceBits; }
    unsigned getFactoryBits() const { return FactoryBits; }

    bool instanceHasMoreThanOneDecl() const {
      return InstanceHasMoreThanOneDecl;
    }

    bool factoryHasMoreThanOneDecl() const { return FactoryHasMoreThanOneDecl; }
  };

} // namespace serialization
} // namespace clang

/// Add the given set of methods to the method list.
static void addMethodsToPool(Sema &S, ArrayRef<ObjCMethodDecl *> Methods,
                             ObjCMethodList &List) {
  for (auto I = Methods.rbegin(), E = Methods.rend(); I != E; ++I)
    S.addMethodToGlobalList(&List, *I);
}

void ASTReader::ReadMethodPool(Selector Sel) {
  // Get the selector generation and update it to the current generation.
  unsigned &Generation = SelectorGeneration[Sel];
  unsigned PriorGeneration = Generation;
  Generation = getGeneration();
  SelectorOutOfDate[Sel] = false;

  // Search for methods defined with this selector.
  ++NumMethodPoolLookups;
  ReadMethodPoolVisitor Visitor(*this, Sel, PriorGeneration);
  ModuleMgr.visit(Visitor);

  if (Visitor.getInstanceMethods().empty() &&
      Visitor.getFactoryMethods().empty())
    return;

  ++NumMethodPoolHits;

  if (!getSema())
    return;

  Sema &S = *getSema();
  Sema::GlobalMethodPool::iterator Pos =
      S.MethodPool.insert(std::make_pair(Sel, Sema::GlobalMethodPool::Lists()))
          .first;

  Pos->second.first.setBits(Visitor.getInstanceBits());
  Pos->second.first.setHasMoreThanOneDecl(Visitor.instanceHasMoreThanOneDecl());
  Pos->second.second.setBits(Visitor.getFactoryBits());
  Pos->second.second.setHasMoreThanOneDecl(Visitor.factoryHasMoreThanOneDecl());

  // Add methods to the global pool *after* setting hasMoreThanOneDecl, since
  // when building a module we keep every method individually and may need to
  // update hasMoreThanOneDecl as we add the methods.
  addMethodsToPool(S, Visitor.getInstanceMethods(), Pos->second.first);
  addMethodsToPool(S, Visitor.getFactoryMethods(), Pos->second.second);
}

void ASTReader::updateOutOfDateSelector(Selector Sel) {
  if (SelectorOutOfDate[Sel])
    ReadMethodPool(Sel);
}

void ASTReader::ReadKnownNamespaces(
                          SmallVectorImpl<NamespaceDecl *> &Namespaces) {
  Namespaces.clear();

  for (unsigned I = 0, N = KnownNamespaces.size(); I != N; ++I) {
    if (NamespaceDecl *Namespace
                = dyn_cast_or_null<NamespaceDecl>(GetDecl(KnownNamespaces[I])))
      Namespaces.push_back(Namespace);
  }
}

void ASTReader::ReadUndefinedButUsed(
    llvm::MapVector<NamedDecl *, SourceLocation> &Undefined) {
  for (unsigned Idx = 0, N = UndefinedButUsed.size(); Idx != N;) {
    NamedDecl *D = cast<NamedDecl>(GetDecl(UndefinedButUsed[Idx++]));
    SourceLocation Loc =
        SourceLocation::getFromRawEncoding(UndefinedButUsed[Idx++]);
    Undefined.insert(std::make_pair(D, Loc));
  }
}

void ASTReader::ReadMismatchingDeleteExpressions(llvm::MapVector<
    FieldDecl *, llvm::SmallVector<std::pair<SourceLocation, bool>, 4>> &
                                                     Exprs) {
  for (unsigned Idx = 0, N = DelayedDeleteExprs.size(); Idx != N;) {
    FieldDecl *FD = cast<FieldDecl>(GetDecl(DelayedDeleteExprs[Idx++]));
    uint64_t Count = DelayedDeleteExprs[Idx++];
    for (uint64_t C = 0; C < Count; ++C) {
      SourceLocation DeleteLoc =
          SourceLocation::getFromRawEncoding(DelayedDeleteExprs[Idx++]);
      const bool IsArrayForm = DelayedDeleteExprs[Idx++];
      Exprs[FD].push_back(std::make_pair(DeleteLoc, IsArrayForm));
    }
  }
}

void ASTReader::ReadTentativeDefinitions(
                  SmallVectorImpl<VarDecl *> &TentativeDefs) {
  for (unsigned I = 0, N = TentativeDefinitions.size(); I != N; ++I) {
    VarDecl *Var = dyn_cast_or_null<VarDecl>(GetDecl(TentativeDefinitions[I]));
    if (Var)
      TentativeDefs.push_back(Var);
  }
  TentativeDefinitions.clear();
}

void ASTReader::ReadUnusedFileScopedDecls(
                               SmallVectorImpl<const DeclaratorDecl *> &Decls) {
  for (unsigned I = 0, N = UnusedFileScopedDecls.size(); I != N; ++I) {
    DeclaratorDecl *D
      = dyn_cast_or_null<DeclaratorDecl>(GetDecl(UnusedFileScopedDecls[I]));
    if (D)
      Decls.push_back(D);
  }
  UnusedFileScopedDecls.clear();
}

void ASTReader::ReadDelegatingConstructors(
                                 SmallVectorImpl<CXXConstructorDecl *> &Decls) {
  for (unsigned I = 0, N = DelegatingCtorDecls.size(); I != N; ++I) {
    CXXConstructorDecl *D
      = dyn_cast_or_null<CXXConstructorDecl>(GetDecl(DelegatingCtorDecls[I]));
    if (D)
      Decls.push_back(D);
  }
  DelegatingCtorDecls.clear();
}

void ASTReader::ReadExtVectorDecls(SmallVectorImpl<TypedefNameDecl *> &Decls) {
  for (unsigned I = 0, N = ExtVectorDecls.size(); I != N; ++I) {
    TypedefNameDecl *D
      = dyn_cast_or_null<TypedefNameDecl>(GetDecl(ExtVectorDecls[I]));
    if (D)
      Decls.push_back(D);
  }
  ExtVectorDecls.clear();
}

void ASTReader::ReadUnusedLocalTypedefNameCandidates(
    llvm::SmallSetVector<const TypedefNameDecl *, 4> &Decls) {
  for (unsigned I = 0, N = UnusedLocalTypedefNameCandidates.size(); I != N;
       ++I) {
    TypedefNameDecl *D = dyn_cast_or_null<TypedefNameDecl>(
        GetDecl(UnusedLocalTypedefNameCandidates[I]));
    if (D)
      Decls.insert(D);
  }
  UnusedLocalTypedefNameCandidates.clear();
}

void ASTReader::ReadDeclsToCheckForDeferredDiags(
    llvm::SmallSetVector<Decl *, 4> &Decls) {
  for (auto I : DeclsToCheckForDeferredDiags) {
    auto *D = dyn_cast_or_null<Decl>(GetDecl(I));
    if (D)
      Decls.insert(D);
  }
  DeclsToCheckForDeferredDiags.clear();
}

void ASTReader::ReadReferencedSelectors(
       SmallVectorImpl<std::pair<Selector, SourceLocation>> &Sels) {
  if (ReferencedSelectorsData.empty())
    return;

  // If there are @selector references added them to its pool. This is for
  // implementation of -Wselector.
  unsigned int DataSize = ReferencedSelectorsData.size()-1;
  unsigned I = 0;
  while (I < DataSize) {
    Selector Sel = DecodeSelector(ReferencedSelectorsData[I++]);
    SourceLocation SelLoc
      = SourceLocation::getFromRawEncoding(ReferencedSelectorsData[I++]);
    Sels.push_back(std::make_pair(Sel, SelLoc));
  }
  ReferencedSelectorsData.clear();
}

void ASTReader::ReadWeakUndeclaredIdentifiers(
       SmallVectorImpl<std::pair<IdentifierInfo *, WeakInfo>> &WeakIDs) {
  if (WeakUndeclaredIdentifiers.empty())
    return;

  for (unsigned I = 0, N = WeakUndeclaredIdentifiers.size(); I < N; /*none*/) {
    IdentifierInfo *WeakId
      = DecodeIdentifierInfo(WeakUndeclaredIdentifiers[I++]);
    IdentifierInfo *AliasId
      = DecodeIdentifierInfo(WeakUndeclaredIdentifiers[I++]);
    SourceLocation Loc
      = SourceLocation::getFromRawEncoding(WeakUndeclaredIdentifiers[I++]);
    bool Used = WeakUndeclaredIdentifiers[I++];
    WeakInfo WI(AliasId, Loc);
    WI.setUsed(Used);
    WeakIDs.push_back(std::make_pair(WeakId, WI));
  }
  WeakUndeclaredIdentifiers.clear();
}

void ASTReader::ReadUsedVTables(SmallVectorImpl<ExternalVTableUse> &VTables) {
  for (unsigned Idx = 0, N = VTableUses.size(); Idx < N; /* In loop */) {
    ExternalVTableUse VT;
    VT.Record = dyn_cast_or_null<CXXRecordDecl>(GetDecl(VTableUses[Idx++]));
    VT.Location = SourceLocation::getFromRawEncoding(VTableUses[Idx++]);
    VT.DefinitionRequired = VTableUses[Idx++];
    VTables.push_back(VT);
  }

  VTableUses.clear();
}

void ASTReader::ReadPendingInstantiations(
       SmallVectorImpl<std::pair<ValueDecl *, SourceLocation>> &Pending) {
  for (unsigned Idx = 0, N = PendingInstantiations.size(); Idx < N;) {
    ValueDecl *D = cast<ValueDecl>(GetDecl(PendingInstantiations[Idx++]));
    SourceLocation Loc
      = SourceLocation::getFromRawEncoding(PendingInstantiations[Idx++]);

    Pending.push_back(std::make_pair(D, Loc));
  }
  PendingInstantiations.clear();
}

void ASTReader::ReadLateParsedTemplates(
    llvm::MapVector<const FunctionDecl *, std::unique_ptr<LateParsedTemplate>>
        &LPTMap) {
  for (auto &LPT : LateParsedTemplates) {
    ModuleFile *FMod = LPT.first;
    RecordDataImpl &LateParsed = LPT.second;
    for (unsigned Idx = 0, N = LateParsed.size(); Idx < N;
         /* In loop */) {
      FunctionDecl *FD =
          cast<FunctionDecl>(GetLocalDecl(*FMod, LateParsed[Idx++]));

      auto LT = std::make_unique<LateParsedTemplate>();
      LT->D = GetLocalDecl(*FMod, LateParsed[Idx++]);

      ModuleFile *F = getOwningModuleFile(LT->D);
      assert(F && "No module");

      unsigned TokN = LateParsed[Idx++];
      LT->Toks.reserve(TokN);
      for (unsigned T = 0; T < TokN; ++T)
        LT->Toks.push_back(ReadToken(*F, LateParsed, Idx));

      LPTMap.insert(std::make_pair(FD, std::move(LT)));
    }
  }

  LateParsedTemplates.clear();
}

void ASTReader::LoadSelector(Selector Sel) {
  // It would be complicated to avoid reading the methods anyway. So don't.
  ReadMethodPool(Sel);
}

void ASTReader::SetIdentifierInfo(IdentifierID ID, IdentifierInfo *II) {
  assert(ID && "Non-zero identifier ID required");
  assert(ID <= IdentifiersLoaded.size() && "identifier ID out of range");
  IdentifiersLoaded[ID - 1] = II;
  if (DeserializationListener)
    DeserializationListener->IdentifierRead(ID, II);
}

/// Set the globally-visible declarations associated with the given
/// identifier.
///
/// If the AST reader is currently in a state where the given declaration IDs
/// cannot safely be resolved, they are queued until it is safe to resolve
/// them.
///
/// \param II an IdentifierInfo that refers to one or more globally-visible
/// declarations.
///
/// \param DeclIDs the set of declaration IDs with the name @p II that are
/// visible at global scope.
///
/// \param Decls if non-null, this vector will be populated with the set of
/// deserialized declarations. These declarations will not be pushed into
/// scope.
void
ASTReader::SetGloballyVisibleDecls(IdentifierInfo *II,
                              const SmallVectorImpl<uint32_t> &DeclIDs,
                                   SmallVectorImpl<Decl *> *Decls) {
  if (NumCurrentElementsDeserializing && !Decls) {
    PendingIdentifierInfos[II].append(DeclIDs.begin(), DeclIDs.end());
    return;
  }

  for (unsigned I = 0, N = DeclIDs.size(); I != N; ++I) {
    if (!SemaObj) {
      // Queue this declaration so that it will be added to the
      // translation unit scope and identifier's declaration chain
      // once a Sema object is known.
      PreloadedDeclIDs.push_back(DeclIDs[I]);
      continue;
    }

    NamedDecl *D = cast<NamedDecl>(GetDecl(DeclIDs[I]));

    // If we're simply supposed to record the declarations, do so now.
    if (Decls) {
      Decls->push_back(D);
      continue;
    }

    // Introduce this declaration into the translation-unit scope
    // and add it to the declaration chain for this identifier, so
    // that (unqualified) name lookup will find it.
    pushExternalDeclIntoScope(D, II);
  }
}

IdentifierInfo *ASTReader::DecodeIdentifierInfo(IdentifierID ID) {
  if (ID == 0)
    return nullptr;

  if (IdentifiersLoaded.empty()) {
    Error("no identifier table in AST file");
    return nullptr;
  }

  ID -= 1;
  if (!IdentifiersLoaded[ID]) {
    GlobalIdentifierMapType::iterator I = GlobalIdentifierMap.find(ID + 1);
    assert(I != GlobalIdentifierMap.end() && "Corrupted global identifier map");
    ModuleFile *M = I->second;
    unsigned Index = ID - M->BaseIdentifierID;
    const unsigned char *Data =
        M->IdentifierTableData + M->IdentifierOffsets[Index];

    ASTIdentifierLookupTrait Trait(*this, *M);
    auto KeyDataLen = Trait.ReadKeyDataLength(Data);
    auto Key = Trait.ReadKey(Data, KeyDataLen.first);
    auto &II = PP.getIdentifierTable().get(Key);
    IdentifiersLoaded[ID] = &II;
    markIdentifierFromAST(*this,  II);
    if (DeserializationListener)
      DeserializationListener->IdentifierRead(ID + 1, &II);
  }

  return IdentifiersLoaded[ID];
}

IdentifierInfo *ASTReader::getLocalIdentifier(ModuleFile &M, unsigned LocalID) {
  return DecodeIdentifierInfo(getGlobalIdentifierID(M, LocalID));
}

IdentifierID ASTReader::getGlobalIdentifierID(ModuleFile &M, unsigned LocalID) {
  if (LocalID < NUM_PREDEF_IDENT_IDS)
    return LocalID;

  if (!M.ModuleOffsetMap.empty())
    ReadModuleOffsetMap(M);

  ContinuousRangeMap<uint32_t, int, 2>::iterator I
    = M.IdentifierRemap.find(LocalID - NUM_PREDEF_IDENT_IDS);
  assert(I != M.IdentifierRemap.end()
         && "Invalid index into identifier index remap");

  return LocalID + I->second;
}

MacroInfo *ASTReader::getMacro(MacroID ID) {
  if (ID == 0)
    return nullptr;

  if (MacrosLoaded.empty()) {
    Error("no macro table in AST file");
    return nullptr;
  }

  ID -= NUM_PREDEF_MACRO_IDS;
  if (!MacrosLoaded[ID]) {
    GlobalMacroMapType::iterator I
      = GlobalMacroMap.find(ID + NUM_PREDEF_MACRO_IDS);
    assert(I != GlobalMacroMap.end() && "Corrupted global macro map");
    ModuleFile *M = I->second;
    unsigned Index = ID - M->BaseMacroID;
    MacrosLoaded[ID] =
        ReadMacroRecord(*M, M->MacroOffsetsBase + M->MacroOffsets[Index]);

    if (DeserializationListener)
      DeserializationListener->MacroRead(ID + NUM_PREDEF_MACRO_IDS,
                                         MacrosLoaded[ID]);
  }

  return MacrosLoaded[ID];
}

MacroID ASTReader::getGlobalMacroID(ModuleFile &M, unsigned LocalID) {
  if (LocalID < NUM_PREDEF_MACRO_IDS)
    return LocalID;

  if (!M.ModuleOffsetMap.empty())
    ReadModuleOffsetMap(M);

  ContinuousRangeMap<uint32_t, int, 2>::iterator I
    = M.MacroRemap.find(LocalID - NUM_PREDEF_MACRO_IDS);
  assert(I != M.MacroRemap.end() && "Invalid index into macro index remap");

  return LocalID + I->second;
}

serialization::SubmoduleID
ASTReader::getGlobalSubmoduleID(ModuleFile &M, unsigned LocalID) {
  if (LocalID < NUM_PREDEF_SUBMODULE_IDS)
    return LocalID;

  if (!M.ModuleOffsetMap.empty())
    ReadModuleOffsetMap(M);

  ContinuousRangeMap<uint32_t, int, 2>::iterator I
    = M.SubmoduleRemap.find(LocalID - NUM_PREDEF_SUBMODULE_IDS);
  assert(I != M.SubmoduleRemap.end()
         && "Invalid index into submodule index remap");

  return LocalID + I->second;
}

Module *ASTReader::getSubmodule(SubmoduleID GlobalID) {
  if (GlobalID < NUM_PREDEF_SUBMODULE_IDS) {
    assert(GlobalID == 0 && "Unhandled global submodule ID");
    return nullptr;
  }

  if (GlobalID > SubmodulesLoaded.size()) {
    Error("submodule ID out of range in AST file");
    return nullptr;
  }

  return SubmodulesLoaded[GlobalID - NUM_PREDEF_SUBMODULE_IDS];
}

Module *ASTReader::getModule(unsigned ID) {
  return getSubmodule(ID);
}

ModuleFile *ASTReader::getLocalModuleFile(ModuleFile &F, unsigned ID) {
  if (ID & 1) {
    // It's a module, look it up by submodule ID.
    auto I = GlobalSubmoduleMap.find(getGlobalSubmoduleID(F, ID >> 1));
    return I == GlobalSubmoduleMap.end() ? nullptr : I->second;
  } else {
    // It's a prefix (preamble, PCH, ...). Look it up by index.
    unsigned IndexFromEnd = ID >> 1;
    assert(IndexFromEnd && "got reference to unknown module file");
    return getModuleManager().pch_modules().end()[-IndexFromEnd];
  }
}

unsigned ASTReader::getModuleFileID(ModuleFile *F) {
  if (!F)
    return 1;

  // For a file representing a module, use the submodule ID of the top-level
  // module as the file ID. For any other kind of file, the number of such
  // files loaded beforehand will be the same on reload.
  // FIXME: Is this true even if we have an explicit module file and a PCH?
  if (F->isModule())
    return ((F->BaseSubmoduleID + NUM_PREDEF_SUBMODULE_IDS) << 1) | 1;

  auto PCHModules = getModuleManager().pch_modules();
  auto I = llvm::find(PCHModules, F);
  assert(I != PCHModules.end() && "emitting reference to unknown file");
  return (I - PCHModules.end()) << 1;
}

llvm::Optional<ASTSourceDescriptor>
ASTReader::getSourceDescriptor(unsigned ID) {
  if (Module *M = getSubmodule(ID))
    return ASTSourceDescriptor(*M);

  // If there is only a single PCH, return it instead.
  // Chained PCH are not supported.
  const auto &PCHChain = ModuleMgr.pch_modules();
  if (std::distance(std::begin(PCHChain), std::end(PCHChain))) {
    ModuleFile &MF = ModuleMgr.getPrimaryModule();
    StringRef ModuleName = llvm::sys::path::filename(MF.OriginalSourceFileName);
    StringRef FileName = llvm::sys::path::filename(MF.FileName);
    return ASTSourceDescriptor(ModuleName, MF.OriginalDir, FileName,
                               MF.Signature);
  }
  return None;
}

ExternalASTSource::ExtKind ASTReader::hasExternalDefinitions(const Decl *FD) {
  auto I = DefinitionSource.find(FD);
  if (I == DefinitionSource.end())
    return EK_ReplyHazy;
  return I->second ? EK_Never : EK_Always;
}

Selector ASTReader::getLocalSelector(ModuleFile &M, unsigned LocalID) {
  return DecodeSelector(getGlobalSelectorID(M, LocalID));
}

Selector ASTReader::DecodeSelector(serialization::SelectorID ID) {
  if (ID == 0)
    return Selector();

  if (ID > SelectorsLoaded.size()) {
    Error("selector ID out of range in AST file");
    return Selector();
  }

  if (SelectorsLoaded[ID - 1].getAsOpaquePtr() == nullptr) {
    // Load this selector from the selector table.
    GlobalSelectorMapType::iterator I = GlobalSelectorMap.find(ID);
    assert(I != GlobalSelectorMap.end() && "Corrupted global selector map");
    ModuleFile &M = *I->second;
    ASTSelectorLookupTrait Trait(*this, M);
    unsigned Idx = ID - M.BaseSelectorID - NUM_PREDEF_SELECTOR_IDS;
    SelectorsLoaded[ID - 1] =
      Trait.ReadKey(M.SelectorLookupTableData + M.SelectorOffsets[Idx], 0);
    if (DeserializationListener)
      DeserializationListener->SelectorRead(ID, SelectorsLoaded[ID - 1]);
  }

  return SelectorsLoaded[ID - 1];
}

Selector ASTReader::GetExternalSelector(serialization::SelectorID ID) {
  return DecodeSelector(ID);
}

uint32_t ASTReader::GetNumExternalSelectors() {
  // ID 0 (the null selector) is considered an external selector.
  return getTotalNumSelectors() + 1;
}

serialization::SelectorID
ASTReader::getGlobalSelectorID(ModuleFile &M, unsigned LocalID) const {
  if (LocalID < NUM_PREDEF_SELECTOR_IDS)
    return LocalID;

  if (!M.ModuleOffsetMap.empty())
    ReadModuleOffsetMap(M);

  ContinuousRangeMap<uint32_t, int, 2>::iterator I
    = M.SelectorRemap.find(LocalID - NUM_PREDEF_SELECTOR_IDS);
  assert(I != M.SelectorRemap.end()
         && "Invalid index into selector index remap");

  return LocalID + I->second;
}

DeclarationNameLoc
ASTRecordReader::readDeclarationNameLoc(DeclarationName Name) {
  switch (Name.getNameKind()) {
  case DeclarationName::CXXConstructorName:
  case DeclarationName::CXXDestructorName:
  case DeclarationName::CXXConversionFunctionName:
    return DeclarationNameLoc::makeNamedTypeLoc(readTypeSourceInfo());

  case DeclarationName::CXXOperatorName:
    return DeclarationNameLoc::makeCXXOperatorNameLoc(readSourceRange());

  case DeclarationName::CXXLiteralOperatorName:
    return DeclarationNameLoc::makeCXXLiteralOperatorNameLoc(
        readSourceLocation());

  case DeclarationName::Identifier:
  case DeclarationName::ObjCZeroArgSelector:
  case DeclarationName::ObjCOneArgSelector:
  case DeclarationName::ObjCMultiArgSelector:
  case DeclarationName::CXXUsingDirective:
  case DeclarationName::CXXDeductionGuideName:
    break;
  }
  return DeclarationNameLoc();
}

DeclarationNameInfo ASTRecordReader::readDeclarationNameInfo() {
  DeclarationNameInfo NameInfo;
  NameInfo.setName(readDeclarationName());
  NameInfo.setLoc(readSourceLocation());
  NameInfo.setInfo(readDeclarationNameLoc(NameInfo.getName()));
  return NameInfo;
}

void ASTRecordReader::readQualifierInfo(QualifierInfo &Info) {
  Info.QualifierLoc = readNestedNameSpecifierLoc();
  unsigned NumTPLists = readInt();
  Info.NumTemplParamLists = NumTPLists;
  if (NumTPLists) {
    Info.TemplParamLists =
        new (getContext()) TemplateParameterList *[NumTPLists];
    for (unsigned i = 0; i != NumTPLists; ++i)
      Info.TemplParamLists[i] = readTemplateParameterList();
  }
}

TemplateParameterList *
ASTRecordReader::readTemplateParameterList() {
  SourceLocation TemplateLoc = readSourceLocation();
  SourceLocation LAngleLoc = readSourceLocation();
  SourceLocation RAngleLoc = readSourceLocation();

  unsigned NumParams = readInt();
  SmallVector<NamedDecl *, 16> Params;
  Params.reserve(NumParams);
  while (NumParams--)
    Params.push_back(readDeclAs<NamedDecl>());

  bool HasRequiresClause = readBool();
  Expr *RequiresClause = HasRequiresClause ? readExpr() : nullptr;

  TemplateParameterList *TemplateParams = TemplateParameterList::Create(
      getContext(), TemplateLoc, LAngleLoc, Params, RAngleLoc, RequiresClause);
  return TemplateParams;
}

void ASTRecordReader::readTemplateArgumentList(
                        SmallVectorImpl<TemplateArgument> &TemplArgs,
                        bool Canonicalize) {
  unsigned NumTemplateArgs = readInt();
  TemplArgs.reserve(NumTemplateArgs);
  while (NumTemplateArgs--)
    TemplArgs.push_back(readTemplateArgument(Canonicalize));
}

/// Read a UnresolvedSet structure.
void ASTRecordReader::readUnresolvedSet(LazyASTUnresolvedSet &Set) {
  unsigned NumDecls = readInt();
  Set.reserve(getContext(), NumDecls);
  while (NumDecls--) {
    DeclID ID = readDeclID();
    AccessSpecifier AS = (AccessSpecifier) readInt();
    Set.addLazyDecl(getContext(), ID, AS);
  }
}

CXXBaseSpecifier
ASTRecordReader::readCXXBaseSpecifier() {
  bool isVirtual = readBool();
  bool isBaseOfClass = readBool();
  AccessSpecifier AS = static_cast<AccessSpecifier>(readInt());
  bool inheritConstructors = readBool();
  TypeSourceInfo *TInfo = readTypeSourceInfo();
  SourceRange Range = readSourceRange();
  SourceLocation EllipsisLoc = readSourceLocation();
  CXXBaseSpecifier Result(Range, isVirtual, isBaseOfClass, AS, TInfo,
                          EllipsisLoc);
  Result.setInheritConstructors(inheritConstructors);
  return Result;
}

CXXCtorInitializer **
ASTRecordReader::readCXXCtorInitializers() {
  ASTContext &Context = getContext();
  unsigned NumInitializers = readInt();
  assert(NumInitializers && "wrote ctor initializers but have no inits");
  auto **CtorInitializers = new (Context) CXXCtorInitializer*[NumInitializers];
  for (unsigned i = 0; i != NumInitializers; ++i) {
    TypeSourceInfo *TInfo = nullptr;
    bool IsBaseVirtual = false;
    FieldDecl *Member = nullptr;
    IndirectFieldDecl *IndirectMember = nullptr;

    CtorInitializerType Type = (CtorInitializerType) readInt();
    switch (Type) {
    case CTOR_INITIALIZER_BASE:
      TInfo = readTypeSourceInfo();
      IsBaseVirtual = readBool();
      break;

    case CTOR_INITIALIZER_DELEGATING:
      TInfo = readTypeSourceInfo();
      break;

     case CTOR_INITIALIZER_MEMBER:
      Member = readDeclAs<FieldDecl>();
      break;

     case CTOR_INITIALIZER_INDIRECT_MEMBER:
      IndirectMember = readDeclAs<IndirectFieldDecl>();
      break;
    }

    SourceLocation MemberOrEllipsisLoc = readSourceLocation();
    Expr *Init = readExpr();
    SourceLocation LParenLoc = readSourceLocation();
    SourceLocation RParenLoc = readSourceLocation();

    CXXCtorInitializer *BOMInit;
    if (Type == CTOR_INITIALIZER_BASE)
      BOMInit = new (Context)
          CXXCtorInitializer(Context, TInfo, IsBaseVirtual, LParenLoc, Init,
                             RParenLoc, MemberOrEllipsisLoc);
    else if (Type == CTOR_INITIALIZER_DELEGATING)
      BOMInit = new (Context)
          CXXCtorInitializer(Context, TInfo, LParenLoc, Init, RParenLoc);
    else if (Member)
      BOMInit = new (Context)
          CXXCtorInitializer(Context, Member, MemberOrEllipsisLoc, LParenLoc,
                             Init, RParenLoc);
    else
      BOMInit = new (Context)
          CXXCtorInitializer(Context, IndirectMember, MemberOrEllipsisLoc,
                             LParenLoc, Init, RParenLoc);

    if (/*IsWritten*/readBool()) {
      unsigned SourceOrder = readInt();
      BOMInit->setSourceOrder(SourceOrder);
    }

    CtorInitializers[i] = BOMInit;
  }

  return CtorInitializers;
}

NestedNameSpecifierLoc
ASTRecordReader::readNestedNameSpecifierLoc() {
  ASTContext &Context = getContext();
  unsigned N = readInt();
  NestedNameSpecifierLocBuilder Builder;
  for (unsigned I = 0; I != N; ++I) {
    auto Kind = readNestedNameSpecifierKind();
    switch (Kind) {
    case NestedNameSpecifier::Identifier: {
      IdentifierInfo *II = readIdentifier();
      SourceRange Range = readSourceRange();
      Builder.Extend(Context, II, Range.getBegin(), Range.getEnd());
      break;
    }

    case NestedNameSpecifier::Namespace: {
      NamespaceDecl *NS = readDeclAs<NamespaceDecl>();
      SourceRange Range = readSourceRange();
      Builder.Extend(Context, NS, Range.getBegin(), Range.getEnd());
      break;
    }

    case NestedNameSpecifier::NamespaceAlias: {
      NamespaceAliasDecl *Alias = readDeclAs<NamespaceAliasDecl>();
      SourceRange Range = readSourceRange();
      Builder.Extend(Context, Alias, Range.getBegin(), Range.getEnd());
      break;
    }

    case NestedNameSpecifier::TypeSpec:
    case NestedNameSpecifier::TypeSpecWithTemplate: {
      bool Template = readBool();
      TypeSourceInfo *T = readTypeSourceInfo();
      if (!T)
        return NestedNameSpecifierLoc();
      SourceLocation ColonColonLoc = readSourceLocation();

      // FIXME: 'template' keyword location not saved anywhere, so we fake it.
      Builder.Extend(Context,
                     Template? T->getTypeLoc().getBeginLoc() : SourceLocation(),
                     T->getTypeLoc(), ColonColonLoc);
      break;
    }

    case NestedNameSpecifier::Global: {
      SourceLocation ColonColonLoc = readSourceLocation();
      Builder.MakeGlobal(Context, ColonColonLoc);
      break;
    }

    case NestedNameSpecifier::Super: {
      CXXRecordDecl *RD = readDeclAs<CXXRecordDecl>();
      SourceRange Range = readSourceRange();
      Builder.MakeSuper(Context, RD, Range.getBegin(), Range.getEnd());
      break;
    }
    }
  }

  return Builder.getWithLocInContext(Context);
}

SourceRange
ASTReader::ReadSourceRange(ModuleFile &F, const RecordData &Record,
                           unsigned &Idx) {
  SourceLocation beg = ReadSourceLocation(F, Record, Idx);
  SourceLocation end = ReadSourceLocation(F, Record, Idx);
  return SourceRange(beg, end);
}

/// Read a floating-point value
llvm::APFloat ASTRecordReader::readAPFloat(const llvm::fltSemantics &Sem) {
  return llvm::APFloat(Sem, readAPInt());
}

// Read a string
std::string ASTReader::ReadString(const RecordData &Record, unsigned &Idx) {
  unsigned Len = Record[Idx++];
  std::string Result(Record.data() + Idx, Record.data() + Idx + Len);
  Idx += Len;
  return Result;
}

std::string ASTReader::ReadPath(ModuleFile &F, const RecordData &Record,
                                unsigned &Idx) {
  std::string Filename = ReadString(Record, Idx);
  ResolveImportedPath(F, Filename);
  return Filename;
}

std::string ASTReader::ReadPath(StringRef BaseDirectory,
                                const RecordData &Record, unsigned &Idx) {
  std::string Filename = ReadString(Record, Idx);
  if (!BaseDirectory.empty())
    ResolveImportedPath(Filename, BaseDirectory);
  return Filename;
}

VersionTuple ASTReader::ReadVersionTuple(const RecordData &Record,
                                         unsigned &Idx) {
  unsigned Major = Record[Idx++];
  unsigned Minor = Record[Idx++];
  unsigned Subminor = Record[Idx++];
  if (Minor == 0)
    return VersionTuple(Major);
  if (Subminor == 0)
    return VersionTuple(Major, Minor - 1);
  return VersionTuple(Major, Minor - 1, Subminor - 1);
}

CXXTemporary *ASTReader::ReadCXXTemporary(ModuleFile &F,
                                          const RecordData &Record,
                                          unsigned &Idx) {
  CXXDestructorDecl *Decl = ReadDeclAs<CXXDestructorDecl>(F, Record, Idx);
  return CXXTemporary::Create(getContext(), Decl);
}

DiagnosticBuilder ASTReader::Diag(unsigned DiagID) const {
  return Diag(CurrentImportLoc, DiagID);
}

DiagnosticBuilder ASTReader::Diag(SourceLocation Loc, unsigned DiagID) const {
  return Diags.Report(Loc, DiagID);
}

/// Retrieve the identifier table associated with the
/// preprocessor.
IdentifierTable &ASTReader::getIdentifierTable() {
  return PP.getIdentifierTable();
}

/// Record that the given ID maps to the given switch-case
/// statement.
void ASTReader::RecordSwitchCaseID(SwitchCase *SC, unsigned ID) {
  assert((*CurrSwitchCaseStmts)[ID] == nullptr &&
         "Already have a SwitchCase with this ID");
  (*CurrSwitchCaseStmts)[ID] = SC;
}

/// Retrieve the switch-case statement with the given ID.
SwitchCase *ASTReader::getSwitchCaseWithID(unsigned ID) {
  assert((*CurrSwitchCaseStmts)[ID] != nullptr && "No SwitchCase with this ID");
  return (*CurrSwitchCaseStmts)[ID];
}

void ASTReader::ClearSwitchCaseIDs() {
  CurrSwitchCaseStmts->clear();
}

void ASTReader::ReadComments() {
  ASTContext &Context = getContext();
  std::vector<RawComment *> Comments;
  for (SmallVectorImpl<std::pair<BitstreamCursor,
                                 serialization::ModuleFile *>>::iterator
       I = CommentsCursors.begin(),
       E = CommentsCursors.end();
       I != E; ++I) {
    Comments.clear();
    BitstreamCursor &Cursor = I->first;
    serialization::ModuleFile &F = *I->second;
    SavedStreamPosition SavedPosition(Cursor);

    RecordData Record;
    while (true) {
      Expected<llvm::BitstreamEntry> MaybeEntry =
          Cursor.advanceSkippingSubblocks(
              BitstreamCursor::AF_DontPopBlockAtEnd);
      if (!MaybeEntry) {
        Error(MaybeEntry.takeError());
        return;
      }
      llvm::BitstreamEntry Entry = MaybeEntry.get();

      switch (Entry.Kind) {
      case llvm::BitstreamEntry::SubBlock: // Handled for us already.
      case llvm::BitstreamEntry::Error:
        Error("malformed block record in AST file");
        return;
      case llvm::BitstreamEntry::EndBlock:
        goto NextCursor;
      case llvm::BitstreamEntry::Record:
        // The interesting case.
        break;
      }

      // Read a record.
      Record.clear();
      Expected<unsigned> MaybeComment = Cursor.readRecord(Entry.ID, Record);
      if (!MaybeComment) {
        Error(MaybeComment.takeError());
        return;
      }
      switch ((CommentRecordTypes)MaybeComment.get()) {
      case COMMENTS_RAW_COMMENT: {
        unsigned Idx = 0;
        SourceRange SR = ReadSourceRange(F, Record, Idx);
        RawComment::CommentKind Kind =
            (RawComment::CommentKind) Record[Idx++];
        bool IsTrailingComment = Record[Idx++];
        bool IsAlmostTrailingComment = Record[Idx++];
        Comments.push_back(new (Context) RawComment(
            SR, Kind, IsTrailingComment, IsAlmostTrailingComment));
        break;
      }
      }
    }
  NextCursor:
    llvm::DenseMap<FileID, std::map<unsigned, RawComment *>>
        FileToOffsetToComment;
    for (RawComment *C : Comments) {
      SourceLocation CommentLoc = C->getBeginLoc();
      if (CommentLoc.isValid()) {
        std::pair<FileID, unsigned> Loc =
            SourceMgr.getDecomposedLoc(CommentLoc);
        if (Loc.first.isValid())
          Context.Comments.OrderedComments[Loc.first].emplace(Loc.second, C);
      }
    }
  }
}

void ASTReader::visitInputFiles(serialization::ModuleFile &MF,
                                bool IncludeSystem, bool Complain,
                    llvm::function_ref<void(const serialization::InputFile &IF,
                                            bool isSystem)> Visitor) {
  unsigned NumUserInputs = MF.NumUserInputFiles;
  unsigned NumInputs = MF.InputFilesLoaded.size();
  assert(NumUserInputs <= NumInputs);
  unsigned N = IncludeSystem ? NumInputs : NumUserInputs;
  for (unsigned I = 0; I < N; ++I) {
    bool IsSystem = I >= NumUserInputs;
    InputFile IF = getInputFile(MF, I+1, Complain);
    Visitor(IF, IsSystem);
  }
}

void ASTReader::visitTopLevelModuleMaps(
    serialization::ModuleFile &MF,
    llvm::function_ref<void(const FileEntry *FE)> Visitor) {
  unsigned NumInputs = MF.InputFilesLoaded.size();
  for (unsigned I = 0; I < NumInputs; ++I) {
    InputFileInfo IFI = readInputFileInfo(MF, I + 1);
    if (IFI.TopLevelModuleMap)
      // FIXME: This unnecessarily re-reads the InputFileInfo.
      if (auto FE = getInputFile(MF, I + 1).getFile())
        Visitor(FE);
  }
}

std::string ASTReader::getOwningModuleNameForDiagnostic(const Decl *D) {
  // If we know the owning module, use it.
  if (Module *M = D->getImportedOwningModule())
    return M->getFullModuleName();

  // Otherwise, use the name of the top-level module the decl is within.
  if (ModuleFile *M = getOwningModuleFile(D))
    return M->ModuleName;

  // Not from a module.
  return {};
}

void ASTReader::finishPendingActions() {
  while (!PendingIdentifierInfos.empty() || !PendingFunctionTypes.empty() ||
         !PendingIncompleteDeclChains.empty() || !PendingDeclChains.empty() ||
         !PendingMacroIDs.empty() || !PendingDeclContextInfos.empty() ||
         !PendingUpdateRecords.empty()) {
    // If any identifiers with corresponding top-level declarations have
    // been loaded, load those declarations now.
    using TopLevelDeclsMap =
        llvm::DenseMap<IdentifierInfo *, SmallVector<Decl *, 2>>;
    TopLevelDeclsMap TopLevelDecls;

    while (!PendingIdentifierInfos.empty()) {
      IdentifierInfo *II = PendingIdentifierInfos.back().first;
      SmallVector<uint32_t, 4> DeclIDs =
          std::move(PendingIdentifierInfos.back().second);
      PendingIdentifierInfos.pop_back();

      SetGloballyVisibleDecls(II, DeclIDs, &TopLevelDecls[II]);
    }

    // Load each function type that we deferred loading because it was a
    // deduced type that might refer to a local type declared within itself.
    for (unsigned I = 0; I != PendingFunctionTypes.size(); ++I) {
      auto *FD = PendingFunctionTypes[I].first;
      FD->setType(GetType(PendingFunctionTypes[I].second));

      // If we gave a function a deduced return type, remember that we need to
      // propagate that along the redeclaration chain.
      auto *DT = FD->getReturnType()->getContainedDeducedType();
      if (DT && DT->isDeduced())
        PendingDeducedTypeUpdates.insert(
            {FD->getCanonicalDecl(), FD->getReturnType()});
    }
    PendingFunctionTypes.clear();

    // For each decl chain that we wanted to complete while deserializing, mark
    // it as "still needs to be completed".
    for (unsigned I = 0; I != PendingIncompleteDeclChains.size(); ++I) {
      markIncompleteDeclChain(PendingIncompleteDeclChains[I]);
    }
    PendingIncompleteDeclChains.clear();

    // Load pending declaration chains.
    for (unsigned I = 0; I != PendingDeclChains.size(); ++I)
      loadPendingDeclChain(PendingDeclChains[I].first,
                           PendingDeclChains[I].second);
    PendingDeclChains.clear();

    // Make the most recent of the top-level declarations visible.
    for (TopLevelDeclsMap::iterator TLD = TopLevelDecls.begin(),
           TLDEnd = TopLevelDecls.end(); TLD != TLDEnd; ++TLD) {
      IdentifierInfo *II = TLD->first;
      for (unsigned I = 0, N = TLD->second.size(); I != N; ++I) {
        pushExternalDeclIntoScope(cast<NamedDecl>(TLD->second[I]), II);
      }
    }

    // Load any pending macro definitions.
    for (unsigned I = 0; I != PendingMacroIDs.size(); ++I) {
      IdentifierInfo *II = PendingMacroIDs.begin()[I].first;
      SmallVector<PendingMacroInfo, 2> GlobalIDs;
      GlobalIDs.swap(PendingMacroIDs.begin()[I].second);
      // Initialize the macro history from chained-PCHs ahead of module imports.
      for (unsigned IDIdx = 0, NumIDs = GlobalIDs.size(); IDIdx != NumIDs;
           ++IDIdx) {
        const PendingMacroInfo &Info = GlobalIDs[IDIdx];
        if (!Info.M->isModule())
          resolvePendingMacro(II, Info);
      }
      // Handle module imports.
      for (unsigned IDIdx = 0, NumIDs = GlobalIDs.size(); IDIdx != NumIDs;
           ++IDIdx) {
        const PendingMacroInfo &Info = GlobalIDs[IDIdx];
        if (Info.M->isModule())
          resolvePendingMacro(II, Info);
      }
    }
    PendingMacroIDs.clear();

    // Wire up the DeclContexts for Decls that we delayed setting until
    // recursive loading is completed.
    while (!PendingDeclContextInfos.empty()) {
      PendingDeclContextInfo Info = PendingDeclContextInfos.front();
      PendingDeclContextInfos.pop_front();
      DeclContext *SemaDC = cast<DeclContext>(GetDecl(Info.SemaDC));
      DeclContext *LexicalDC = cast<DeclContext>(GetDecl(Info.LexicalDC));
      Info.D->setDeclContextsImpl(SemaDC, LexicalDC, getContext());
    }

    // Perform any pending declaration updates.
    while (!PendingUpdateRecords.empty()) {
      auto Update = PendingUpdateRecords.pop_back_val();
      ReadingKindTracker ReadingKind(Read_Decl, *this);
      loadDeclUpdateRecords(Update);
    }
  }

  // At this point, all update records for loaded decls are in place, so any
  // fake class definitions should have become real.
  assert(PendingFakeDefinitionData.empty() &&
         "faked up a class definition but never saw the real one");

  // If we deserialized any C++ or Objective-C class definitions, any
  // Objective-C protocol definitions, or any redeclarable templates, make sure
  // that all redeclarations point to the definitions. Note that this can only
  // happen now, after the redeclaration chains have been fully wired.
  for (Decl *D : PendingDefinitions) {
    if (TagDecl *TD = dyn_cast<TagDecl>(D)) {
      if (const TagType *TagT = dyn_cast<TagType>(TD->getTypeForDecl())) {
        // Make sure that the TagType points at the definition.
        const_cast<TagType*>(TagT)->decl = TD;
      }

      if (auto RD = dyn_cast<CXXRecordDecl>(D)) {
        for (auto *R = getMostRecentExistingDecl(RD); R;
             R = R->getPreviousDecl()) {
          assert((R == D) ==
                     cast<CXXRecordDecl>(R)->isThisDeclarationADefinition() &&
                 "declaration thinks it's the definition but it isn't");
          cast<CXXRecordDecl>(R)->DefinitionData = RD->DefinitionData;
        }
      }

      continue;
    }

    if (auto ID = dyn_cast<ObjCInterfaceDecl>(D)) {
      // Make sure that the ObjCInterfaceType points at the definition.
      const_cast<ObjCInterfaceType *>(cast<ObjCInterfaceType>(ID->TypeForDecl))
        ->Decl = ID;

      for (auto *R = getMostRecentExistingDecl(ID); R; R = R->getPreviousDecl())
        cast<ObjCInterfaceDecl>(R)->Data = ID->Data;

      continue;
    }

    if (auto PD = dyn_cast<ObjCProtocolDecl>(D)) {
      for (auto *R = getMostRecentExistingDecl(PD); R; R = R->getPreviousDecl())
        cast<ObjCProtocolDecl>(R)->Data = PD->Data;

      continue;
    }

    auto RTD = cast<RedeclarableTemplateDecl>(D)->getCanonicalDecl();
    for (auto *R = getMostRecentExistingDecl(RTD); R; R = R->getPreviousDecl())
      cast<RedeclarableTemplateDecl>(R)->Common = RTD->Common;
  }
  PendingDefinitions.clear();

  // Load the bodies of any functions or methods we've encountered. We do
  // this now (delayed) so that we can be sure that the declaration chains
  // have been fully wired up (hasBody relies on this).
  // FIXME: We shouldn't require complete redeclaration chains here.
  for (PendingBodiesMap::iterator PB = PendingBodies.begin(),
                               PBEnd = PendingBodies.end();
       PB != PBEnd; ++PB) {
    if (FunctionDecl *FD = dyn_cast<FunctionDecl>(PB->first)) {
      // For a function defined inline within a class template, force the
      // canonical definition to be the one inside the canonical definition of
      // the template. This ensures that we instantiate from a correct view
      // of the template.
      //
      // Sadly we can't do this more generally: we can't be sure that all
      // copies of an arbitrary class definition will have the same members
      // defined (eg, some member functions may not be instantiated, and some
      // special members may or may not have been implicitly defined).
      if (auto *RD = dyn_cast<CXXRecordDecl>(FD->getLexicalParent()))
        if (RD->isDependentContext() && !RD->isThisDeclarationADefinition())
          continue;

      // FIXME: Check for =delete/=default?
      // FIXME: Complain about ODR violations here?
      const FunctionDecl *Defn = nullptr;
      if (!getContext().getLangOpts().Modules || !FD->hasBody(Defn)) {
        FD->setLazyBody(PB->second);
      } else {
        auto *NonConstDefn = const_cast<FunctionDecl*>(Defn);
        mergeDefinitionVisibility(NonConstDefn, FD);

        if (!FD->isLateTemplateParsed() &&
            !NonConstDefn->isLateTemplateParsed() &&
            FD->getODRHash() != NonConstDefn->getODRHash()) {
          if (!isa<CXXMethodDecl>(FD)) {
            PendingFunctionOdrMergeFailures[FD].push_back(NonConstDefn);
          } else if (FD->getLexicalParent()->isFileContext() &&
                     NonConstDefn->getLexicalParent()->isFileContext()) {
            // Only diagnose out-of-line method definitions.  If they are
            // in class definitions, then an error will be generated when
            // processing the class bodies.
            PendingFunctionOdrMergeFailures[FD].push_back(NonConstDefn);
          }
        }
      }
      continue;
    }

    ObjCMethodDecl *MD = cast<ObjCMethodDecl>(PB->first);
    if (!getContext().getLangOpts().Modules || !MD->hasBody())
      MD->setLazyBody(PB->second);
  }
  PendingBodies.clear();

  // Do some cleanup.
  for (auto *ND : PendingMergedDefinitionsToDeduplicate)
    getContext().deduplicateMergedDefinitonsFor(ND);
  PendingMergedDefinitionsToDeduplicate.clear();
}

void ASTReader::diagnoseOdrViolations() {
  if (PendingOdrMergeFailures.empty() && PendingOdrMergeChecks.empty() &&
      PendingFunctionOdrMergeFailures.empty() &&
      PendingEnumOdrMergeFailures.empty())
    return;

  // Trigger the import of the full definition of each class that had any
  // odr-merging problems, so we can produce better diagnostics for them.
  // These updates may in turn find and diagnose some ODR failures, so take
  // ownership of the set first.
  auto OdrMergeFailures = std::move(PendingOdrMergeFailures);
  PendingOdrMergeFailures.clear();
  for (auto &Merge : OdrMergeFailures) {
    Merge.first->buildLookup();
    Merge.first->decls_begin();
    Merge.first->bases_begin();
    Merge.first->vbases_begin();
    for (auto &RecordPair : Merge.second) {
      auto *RD = RecordPair.first;
      RD->decls_begin();
      RD->bases_begin();
      RD->vbases_begin();
    }
  }

  // Trigger the import of functions.
  auto FunctionOdrMergeFailures = std::move(PendingFunctionOdrMergeFailures);
  PendingFunctionOdrMergeFailures.clear();
  for (auto &Merge : FunctionOdrMergeFailures) {
    Merge.first->buildLookup();
    Merge.first->decls_begin();
    Merge.first->getBody();
    for (auto &FD : Merge.second) {
      FD->buildLookup();
      FD->decls_begin();
      FD->getBody();
    }
  }

  // Trigger the import of enums.
  auto EnumOdrMergeFailures = std::move(PendingEnumOdrMergeFailures);
  PendingEnumOdrMergeFailures.clear();
  for (auto &Merge : EnumOdrMergeFailures) {
    Merge.first->decls_begin();
    for (auto &Enum : Merge.second) {
      Enum->decls_begin();
    }
  }

  // For each declaration from a merged context, check that the canonical
  // definition of that context also contains a declaration of the same
  // entity.
  //
  // Caution: this loop does things that might invalidate iterators into
  // PendingOdrMergeChecks. Don't turn this into a range-based for loop!
  while (!PendingOdrMergeChecks.empty()) {
    NamedDecl *D = PendingOdrMergeChecks.pop_back_val();

    // FIXME: Skip over implicit declarations for now. This matters for things
    // like implicitly-declared special member functions. This isn't entirely
    // correct; we can end up with multiple unmerged declarations of the same
    // implicit entity.
    if (D->isImplicit())
      continue;

    DeclContext *CanonDef = D->getDeclContext();

    bool Found = false;
    const Decl *DCanon = D->getCanonicalDecl();

    for (auto RI : D->redecls()) {
      if (RI->getLexicalDeclContext() == CanonDef) {
        Found = true;
        break;
      }
    }
    if (Found)
      continue;

    // Quick check failed, time to do the slow thing. Note, we can't just
    // look up the name of D in CanonDef here, because the member that is
    // in CanonDef might not be found by name lookup (it might have been
    // replaced by a more recent declaration in the lookup table), and we
    // can't necessarily find it in the redeclaration chain because it might
    // be merely mergeable, not redeclarable.
    llvm::SmallVector<const NamedDecl*, 4> Candidates;
    for (auto *CanonMember : CanonDef->decls()) {
      if (CanonMember->getCanonicalDecl() == DCanon) {
        // This can happen if the declaration is merely mergeable and not
        // actually redeclarable (we looked for redeclarations earlier).
        //
        // FIXME: We should be able to detect this more efficiently, without
        // pulling in all of the members of CanonDef.
        Found = true;
        break;
      }
      if (auto *ND = dyn_cast<NamedDecl>(CanonMember))
        if (ND->getDeclName() == D->getDeclName())
          Candidates.push_back(ND);
    }

    if (!Found) {
      // The AST doesn't like TagDecls becoming invalid after they've been
      // completed. We only really need to mark FieldDecls as invalid here.
      if (!isa<TagDecl>(D))
        D->setInvalidDecl();

      // Ensure we don't accidentally recursively enter deserialization while
      // we're producing our diagnostic.
      Deserializing RecursionGuard(this);

      std::string CanonDefModule =
          getOwningModuleNameForDiagnostic(cast<Decl>(CanonDef));
      Diag(D->getLocation(), diag::err_module_odr_violation_missing_decl)
        << D << getOwningModuleNameForDiagnostic(D)
        << CanonDef << CanonDefModule.empty() << CanonDefModule;

      if (Candidates.empty())
        Diag(cast<Decl>(CanonDef)->getLocation(),
             diag::note_module_odr_violation_no_possible_decls) << D;
      else {
        for (unsigned I = 0, N = Candidates.size(); I != N; ++I)
          Diag(Candidates[I]->getLocation(),
               diag::note_module_odr_violation_possible_decl)
            << Candidates[I];
      }

      DiagnosedOdrMergeFailures.insert(CanonDef);
    }
  }

  if (OdrMergeFailures.empty() && FunctionOdrMergeFailures.empty() &&
      EnumOdrMergeFailures.empty())
    return;

  // Ensure we don't accidentally recursively enter deserialization while
  // we're producing our diagnostics.
  Deserializing RecursionGuard(this);

  // Common code for hashing helpers.
  ODRHash Hash;
  auto ComputeQualTypeODRHash = [&Hash](QualType Ty) {
    Hash.clear();
    Hash.AddQualType(Ty);
    return Hash.CalculateHash();
  };

  auto ComputeODRHash = [&Hash](const Stmt *S) {
    assert(S);
    Hash.clear();
    Hash.AddStmt(S);
    return Hash.CalculateHash();
  };

  auto ComputeSubDeclODRHash = [&Hash](const Decl *D) {
    assert(D);
    Hash.clear();
    Hash.AddSubDecl(D);
    return Hash.CalculateHash();
  };

  auto ComputeTemplateArgumentODRHash = [&Hash](const TemplateArgument &TA) {
    Hash.clear();
    Hash.AddTemplateArgument(TA);
    return Hash.CalculateHash();
  };

  auto ComputeTemplateParameterListODRHash =
      [&Hash](const TemplateParameterList *TPL) {
        assert(TPL);
        Hash.clear();
        Hash.AddTemplateParameterList(TPL);
        return Hash.CalculateHash();
      };

  // Used with err_module_odr_violation_mismatch_decl and
  // note_module_odr_violation_mismatch_decl
  // This list should be the same Decl's as in ODRHash::isDeclToBeProcessed
  enum ODRMismatchDecl {
    EndOfClass,
    PublicSpecifer,
    PrivateSpecifer,
    ProtectedSpecifer,
    StaticAssert,
    Field,
    CXXMethod,
    TypeAlias,
    TypeDef,
    Var,
    Friend,
    FunctionTemplate,
    Other
  };

  // Used with err_module_odr_violation_mismatch_decl_diff and
  // note_module_odr_violation_mismatch_decl_diff
  enum ODRMismatchDeclDifference {
    StaticAssertCondition,
    StaticAssertMessage,
    StaticAssertOnlyMessage,
    FieldName,
    FieldTypeName,
    FieldSingleBitField,
    FieldDifferentWidthBitField,
    FieldSingleMutable,
    FieldSingleInitializer,
    FieldDifferentInitializers,
    MethodName,
    MethodDeleted,
    MethodDefaulted,
    MethodVirtual,
    MethodStatic,
    MethodVolatile,
    MethodConst,
    MethodInline,
    MethodNumberParameters,
    MethodParameterType,
    MethodParameterName,
    MethodParameterSingleDefaultArgument,
    MethodParameterDifferentDefaultArgument,
    MethodNoTemplateArguments,
    MethodDifferentNumberTemplateArguments,
    MethodDifferentTemplateArgument,
    MethodSingleBody,
    MethodDifferentBody,
    TypedefName,
    TypedefType,
    VarName,
    VarType,
    VarSingleInitializer,
    VarDifferentInitializer,
    VarConstexpr,
    FriendTypeFunction,
    FriendType,
    FriendFunction,
    FunctionTemplateDifferentNumberParameters,
    FunctionTemplateParameterDifferentKind,
    FunctionTemplateParameterName,
    FunctionTemplateParameterSingleDefaultArgument,
    FunctionTemplateParameterDifferentDefaultArgument,
    FunctionTemplateParameterDifferentType,
    FunctionTemplatePackParameter,
  };

  // These lambdas have the common portions of the ODR diagnostics.  This
  // has the same return as Diag(), so addition parameters can be passed
  // in with operator<<
  auto ODRDiagDeclError = [this](NamedDecl *FirstRecord, StringRef FirstModule,
                                 SourceLocation Loc, SourceRange Range,
                                 ODRMismatchDeclDifference DiffType) {
    return Diag(Loc, diag::err_module_odr_violation_mismatch_decl_diff)
           << FirstRecord << FirstModule.empty() << FirstModule << Range
           << DiffType;
  };
  auto ODRDiagDeclNote = [this](StringRef SecondModule, SourceLocation Loc,
                                SourceRange Range, ODRMismatchDeclDifference DiffType) {
    return Diag(Loc, diag::note_module_odr_violation_mismatch_decl_diff)
           << SecondModule << Range << DiffType;
  };

  auto ODRDiagField = [this, &ODRDiagDeclError, &ODRDiagDeclNote,
                       &ComputeQualTypeODRHash, &ComputeODRHash](
                          NamedDecl *FirstRecord, StringRef FirstModule,
                          StringRef SecondModule, FieldDecl *FirstField,
                          FieldDecl *SecondField) {
    IdentifierInfo *FirstII = FirstField->getIdentifier();
    IdentifierInfo *SecondII = SecondField->getIdentifier();
    if (FirstII->getName() != SecondII->getName()) {
      ODRDiagDeclError(FirstRecord, FirstModule, FirstField->getLocation(),
                       FirstField->getSourceRange(), FieldName)
          << FirstII;
      ODRDiagDeclNote(SecondModule, SecondField->getLocation(),
                      SecondField->getSourceRange(), FieldName)
          << SecondII;

      return true;
    }

    assert(getContext().hasSameType(FirstField->getType(),
                                    SecondField->getType()));

    QualType FirstType = FirstField->getType();
    QualType SecondType = SecondField->getType();
    if (ComputeQualTypeODRHash(FirstType) !=
        ComputeQualTypeODRHash(SecondType)) {
      ODRDiagDeclError(FirstRecord, FirstModule, FirstField->getLocation(),
                       FirstField->getSourceRange(), FieldTypeName)
          << FirstII << FirstType;
      ODRDiagDeclNote(SecondModule, SecondField->getLocation(),
                      SecondField->getSourceRange(), FieldTypeName)
          << SecondII << SecondType;

      return true;
    }

    const bool IsFirstBitField = FirstField->isBitField();
    const bool IsSecondBitField = SecondField->isBitField();
    if (IsFirstBitField != IsSecondBitField) {
      ODRDiagDeclError(FirstRecord, FirstModule, FirstField->getLocation(),
                       FirstField->getSourceRange(), FieldSingleBitField)
          << FirstII << IsFirstBitField;
      ODRDiagDeclNote(SecondModule, SecondField->getLocation(),
                      SecondField->getSourceRange(), FieldSingleBitField)
          << SecondII << IsSecondBitField;
      return true;
    }

    if (IsFirstBitField && IsSecondBitField) {
      unsigned FirstBitWidthHash =
          ComputeODRHash(FirstField->getBitWidth());
      unsigned SecondBitWidthHash =
          ComputeODRHash(SecondField->getBitWidth());
      if (FirstBitWidthHash != SecondBitWidthHash) {
        ODRDiagDeclError(FirstRecord, FirstModule, FirstField->getLocation(),
                         FirstField->getSourceRange(),
                         FieldDifferentWidthBitField)
            << FirstII << FirstField->getBitWidth()->getSourceRange();
        ODRDiagDeclNote(SecondModule, SecondField->getLocation(),
                        SecondField->getSourceRange(),
                        FieldDifferentWidthBitField)
            << SecondII << SecondField->getBitWidth()->getSourceRange();
        return true;
      }
    }

    if (!PP.getLangOpts().CPlusPlus)
      return false;

    const bool IsFirstMutable = FirstField->isMutable();
    const bool IsSecondMutable = SecondField->isMutable();
    if (IsFirstMutable != IsSecondMutable) {
      ODRDiagDeclError(FirstRecord, FirstModule, FirstField->getLocation(),
                       FirstField->getSourceRange(), FieldSingleMutable)
          << FirstII << IsFirstMutable;
      ODRDiagDeclNote(SecondModule, SecondField->getLocation(),
                      SecondField->getSourceRange(), FieldSingleMutable)
          << SecondII << IsSecondMutable;
      return true;
    }

    const Expr *FirstInitializer = FirstField->getInClassInitializer();
    const Expr *SecondInitializer = SecondField->getInClassInitializer();
    if ((!FirstInitializer && SecondInitializer) ||
        (FirstInitializer && !SecondInitializer)) {
      ODRDiagDeclError(FirstRecord, FirstModule, FirstField->getLocation(),
                       FirstField->getSourceRange(), FieldSingleInitializer)
          << FirstII << (FirstInitializer != nullptr);
      ODRDiagDeclNote(SecondModule, SecondField->getLocation(),
                      SecondField->getSourceRange(), FieldSingleInitializer)
          << SecondII << (SecondInitializer != nullptr);
      return true;
    }

    if (FirstInitializer && SecondInitializer) {
      unsigned FirstInitHash = ComputeODRHash(FirstInitializer);
      unsigned SecondInitHash = ComputeODRHash(SecondInitializer);
      if (FirstInitHash != SecondInitHash) {
        ODRDiagDeclError(FirstRecord, FirstModule, FirstField->getLocation(),
                         FirstField->getSourceRange(),
                         FieldDifferentInitializers)
            << FirstII << FirstInitializer->getSourceRange();
        ODRDiagDeclNote(SecondModule, SecondField->getLocation(),
                        SecondField->getSourceRange(),
                        FieldDifferentInitializers)
            << SecondII << SecondInitializer->getSourceRange();
        return true;
      }
    }

    return false;
  };

  auto ODRDiagTypeDefOrAlias =
      [&ODRDiagDeclError, &ODRDiagDeclNote, &ComputeQualTypeODRHash](
          NamedDecl *FirstRecord, StringRef FirstModule, StringRef SecondModule,
          TypedefNameDecl *FirstTD, TypedefNameDecl *SecondTD,
          bool IsTypeAlias) {
        auto FirstName = FirstTD->getDeclName();
        auto SecondName = SecondTD->getDeclName();
        if (FirstName != SecondName) {
          ODRDiagDeclError(FirstRecord, FirstModule, FirstTD->getLocation(),
                           FirstTD->getSourceRange(), TypedefName)
              << IsTypeAlias << FirstName;
          ODRDiagDeclNote(SecondModule, SecondTD->getLocation(),
                          SecondTD->getSourceRange(), TypedefName)
              << IsTypeAlias << SecondName;
          return true;
        }

        QualType FirstType = FirstTD->getUnderlyingType();
        QualType SecondType = SecondTD->getUnderlyingType();
        if (ComputeQualTypeODRHash(FirstType) !=
            ComputeQualTypeODRHash(SecondType)) {
          ODRDiagDeclError(FirstRecord, FirstModule, FirstTD->getLocation(),
                           FirstTD->getSourceRange(), TypedefType)
              << IsTypeAlias << FirstName << FirstType;
          ODRDiagDeclNote(SecondModule, SecondTD->getLocation(),
                          SecondTD->getSourceRange(), TypedefType)
              << IsTypeAlias << SecondName << SecondType;
          return true;
        }

        return false;
  };

  auto ODRDiagVar = [&ODRDiagDeclError, &ODRDiagDeclNote,
                     &ComputeQualTypeODRHash, &ComputeODRHash,
                     this](NamedDecl *FirstRecord, StringRef FirstModule,
                           StringRef SecondModule, VarDecl *FirstVD,
                           VarDecl *SecondVD) {
    auto FirstName = FirstVD->getDeclName();
    auto SecondName = SecondVD->getDeclName();
    if (FirstName != SecondName) {
      ODRDiagDeclError(FirstRecord, FirstModule, FirstVD->getLocation(),
                       FirstVD->getSourceRange(), VarName)
          << FirstName;
      ODRDiagDeclNote(SecondModule, SecondVD->getLocation(),
                      SecondVD->getSourceRange(), VarName)
          << SecondName;
      return true;
    }

    QualType FirstType = FirstVD->getType();
    QualType SecondType = SecondVD->getType();
    if (ComputeQualTypeODRHash(FirstType) !=
        ComputeQualTypeODRHash(SecondType)) {
      ODRDiagDeclError(FirstRecord, FirstModule, FirstVD->getLocation(),
                       FirstVD->getSourceRange(), VarType)
          << FirstName << FirstType;
      ODRDiagDeclNote(SecondModule, SecondVD->getLocation(),
                      SecondVD->getSourceRange(), VarType)
          << SecondName << SecondType;
      return true;
    }

    if (!PP.getLangOpts().CPlusPlus)
      return false;

    const Expr *FirstInit = FirstVD->getInit();
    const Expr *SecondInit = SecondVD->getInit();
    if ((FirstInit == nullptr) != (SecondInit == nullptr)) {
      ODRDiagDeclError(FirstRecord, FirstModule, FirstVD->getLocation(),
                       FirstVD->getSourceRange(), VarSingleInitializer)
          << FirstName << (FirstInit == nullptr)
          << (FirstInit ? FirstInit->getSourceRange() : SourceRange());
      ODRDiagDeclNote(SecondModule, SecondVD->getLocation(),
                      SecondVD->getSourceRange(), VarSingleInitializer)
          << SecondName << (SecondInit == nullptr)
          << (SecondInit ? SecondInit->getSourceRange() : SourceRange());
      return true;
    }

    if (FirstInit && SecondInit &&
        ComputeODRHash(FirstInit) != ComputeODRHash(SecondInit)) {
      ODRDiagDeclError(FirstRecord, FirstModule, FirstVD->getLocation(),
                       FirstVD->getSourceRange(), VarDifferentInitializer)
          << FirstName << FirstInit->getSourceRange();
      ODRDiagDeclNote(SecondModule, SecondVD->getLocation(),
                      SecondVD->getSourceRange(), VarDifferentInitializer)
          << SecondName << SecondInit->getSourceRange();
      return true;
    }

    const bool FirstIsConstexpr = FirstVD->isConstexpr();
    const bool SecondIsConstexpr = SecondVD->isConstexpr();
    if (FirstIsConstexpr != SecondIsConstexpr) {
      ODRDiagDeclError(FirstRecord, FirstModule, FirstVD->getLocation(),
                       FirstVD->getSourceRange(), VarConstexpr)
          << FirstName << FirstIsConstexpr;
      ODRDiagDeclNote(SecondModule, SecondVD->getLocation(),
                      SecondVD->getSourceRange(), VarConstexpr)
          << SecondName << SecondIsConstexpr;
      return true;
    }
    return false;
  };

  auto DifferenceSelector = [](Decl *D) {
    assert(D && "valid Decl required");
    switch (D->getKind()) {
    default:
      return Other;
    case Decl::AccessSpec:
      switch (D->getAccess()) {
      case AS_public:
        return PublicSpecifer;
      case AS_private:
        return PrivateSpecifer;
      case AS_protected:
        return ProtectedSpecifer;
      case AS_none:
        break;
      }
      llvm_unreachable("Invalid access specifier");
    case Decl::StaticAssert:
      return StaticAssert;
    case Decl::Field:
      return Field;
    case Decl::CXXMethod:
    case Decl::CXXConstructor:
    case Decl::CXXDestructor:
      return CXXMethod;
    case Decl::TypeAlias:
      return TypeAlias;
    case Decl::Typedef:
      return TypeDef;
    case Decl::Var:
      return Var;
    case Decl::Friend:
      return Friend;
    case Decl::FunctionTemplate:
      return FunctionTemplate;
    }
  };

  using DeclHashes = llvm::SmallVector<std::pair<Decl *, unsigned>, 4>;
  auto PopulateHashes = [&ComputeSubDeclODRHash](DeclHashes &Hashes,
                                                 RecordDecl *Record,
                                                 const DeclContext *DC) {
    for (auto *D : Record->decls()) {
      if (!ODRHash::isDeclToBeProcessed(D, DC))
        continue;
      Hashes.emplace_back(D, ComputeSubDeclODRHash(D));
    }
  };

  struct DiffResult {
    Decl *FirstDecl = nullptr, *SecondDecl = nullptr;
    ODRMismatchDecl FirstDiffType = Other, SecondDiffType = Other;
  };

  // If there is a diagnoseable difference, FirstDiffType and
  // SecondDiffType will not be Other and FirstDecl and SecondDecl will be
  // filled in if not EndOfClass.
  auto FindTypeDiffs = [&DifferenceSelector](DeclHashes &FirstHashes,
                                             DeclHashes &SecondHashes) {
    DiffResult DR;
    auto FirstIt = FirstHashes.begin();
    auto SecondIt = SecondHashes.begin();
    while (FirstIt != FirstHashes.end() || SecondIt != SecondHashes.end()) {
      if (FirstIt != FirstHashes.end() && SecondIt != SecondHashes.end() &&
          FirstIt->second == SecondIt->second) {
        ++FirstIt;
        ++SecondIt;
        continue;
      }

      DR.FirstDecl = FirstIt == FirstHashes.end() ? nullptr : FirstIt->first;
      DR.SecondDecl =
          SecondIt == SecondHashes.end() ? nullptr : SecondIt->first;

      DR.FirstDiffType =
          DR.FirstDecl ? DifferenceSelector(DR.FirstDecl) : EndOfClass;
      DR.SecondDiffType =
          DR.SecondDecl ? DifferenceSelector(DR.SecondDecl) : EndOfClass;
      return DR;
    }
    return DR;
  };

  // Use this to diagnose that an unexpected Decl was encountered
  // or no difference was detected. This causes a generic error
  // message to be emitted.
  auto DiagnoseODRUnexpected = [this](DiffResult &DR, NamedDecl *FirstRecord,
                                      StringRef FirstModule,
                                      NamedDecl *SecondRecord,
                                      StringRef SecondModule) {
    Diag(FirstRecord->getLocation(),
         diag::err_module_odr_violation_different_definitions)
        << FirstRecord << FirstModule.empty() << FirstModule;

    if (DR.FirstDecl) {
      Diag(DR.FirstDecl->getLocation(), diag::note_first_module_difference)
          << FirstRecord << DR.FirstDecl->getSourceRange();
    }

    Diag(SecondRecord->getLocation(),
         diag::note_module_odr_violation_different_definitions)
        << SecondModule;

    if (DR.SecondDecl) {
      Diag(DR.SecondDecl->getLocation(), diag::note_second_module_difference)
          << DR.SecondDecl->getSourceRange();
    }
  };

  auto DiagnoseODRMismatch =
      [this](DiffResult &DR, NamedDecl *FirstRecord, StringRef FirstModule,
             NamedDecl *SecondRecord, StringRef SecondModule) {
        SourceLocation FirstLoc;
        SourceRange FirstRange;
        auto *FirstTag = dyn_cast<TagDecl>(FirstRecord);
        if (DR.FirstDiffType == EndOfClass && FirstTag) {
          FirstLoc = FirstTag->getBraceRange().getEnd();
        } else {
          FirstLoc = DR.FirstDecl->getLocation();
          FirstRange = DR.FirstDecl->getSourceRange();
        }
        Diag(FirstLoc, diag::err_module_odr_violation_mismatch_decl)
            << FirstRecord << FirstModule.empty() << FirstModule << FirstRange
            << DR.FirstDiffType;

        SourceLocation SecondLoc;
        SourceRange SecondRange;
        auto *SecondTag = dyn_cast<TagDecl>(SecondRecord);
        if (DR.SecondDiffType == EndOfClass && SecondTag) {
          SecondLoc = SecondTag->getBraceRange().getEnd();
        } else {
          SecondLoc = DR.SecondDecl->getLocation();
          SecondRange = DR.SecondDecl->getSourceRange();
        }
        Diag(SecondLoc, diag::note_module_odr_violation_mismatch_decl)
            << SecondModule << SecondRange << DR.SecondDiffType;
      };

  // Issue any pending ODR-failure diagnostics.
  for (auto &Merge : OdrMergeFailures) {
    // If we've already pointed out a specific problem with this class, don't
    // bother issuing a general "something's different" diagnostic.
    if (!DiagnosedOdrMergeFailures.insert(Merge.first).second)
      continue;

    bool Diagnosed = false;
    CXXRecordDecl *FirstRecord = Merge.first;
    std::string FirstModule = getOwningModuleNameForDiagnostic(FirstRecord);
    for (auto &RecordPair : Merge.second) {
      CXXRecordDecl *SecondRecord = RecordPair.first;
      // Multiple different declarations got merged together; tell the user
      // where they came from.
      if (FirstRecord == SecondRecord)
        continue;

      std::string SecondModule = getOwningModuleNameForDiagnostic(SecondRecord);

      auto *FirstDD = FirstRecord->DefinitionData;
      auto *SecondDD = RecordPair.second;

      assert(FirstDD && SecondDD && "Definitions without DefinitionData");

      // Diagnostics from DefinitionData are emitted here.
      if (FirstDD != SecondDD) {
        enum ODRDefinitionDataDifference {
          NumBases,
          NumVBases,
          BaseType,
          BaseVirtual,
          BaseAccess,
        };
        auto ODRDiagBaseError = [FirstRecord, &FirstModule,
                                 this](SourceLocation Loc, SourceRange Range,
                                       ODRDefinitionDataDifference DiffType) {
          return Diag(Loc, diag::err_module_odr_violation_definition_data)
                 << FirstRecord << FirstModule.empty() << FirstModule << Range
                 << DiffType;
        };
        auto ODRDiagBaseNote = [&SecondModule,
                                this](SourceLocation Loc, SourceRange Range,
                                      ODRDefinitionDataDifference DiffType) {
          return Diag(Loc, diag::note_module_odr_violation_definition_data)
                 << SecondModule << Range << DiffType;
        };

        unsigned FirstNumBases = FirstDD->NumBases;
        unsigned FirstNumVBases = FirstDD->NumVBases;
        unsigned SecondNumBases = SecondDD->NumBases;
        unsigned SecondNumVBases = SecondDD->NumVBases;

        auto GetSourceRange = [](struct CXXRecordDecl::DefinitionData *DD) {
          unsigned NumBases = DD->NumBases;
          if (NumBases == 0) return SourceRange();
          auto bases = DD->bases();
          return SourceRange(bases[0].getBeginLoc(),
                             bases[NumBases - 1].getEndLoc());
        };

        if (FirstNumBases != SecondNumBases) {
          ODRDiagBaseError(FirstRecord->getLocation(), GetSourceRange(FirstDD),
                           NumBases)
              << FirstNumBases;
          ODRDiagBaseNote(SecondRecord->getLocation(), GetSourceRange(SecondDD),
                          NumBases)
              << SecondNumBases;
          Diagnosed = true;
          break;
        }

        if (FirstNumVBases != SecondNumVBases) {
          ODRDiagBaseError(FirstRecord->getLocation(), GetSourceRange(FirstDD),
                           NumVBases)
              << FirstNumVBases;
          ODRDiagBaseNote(SecondRecord->getLocation(), GetSourceRange(SecondDD),
                          NumVBases)
              << SecondNumVBases;
          Diagnosed = true;
          break;
        }

        auto FirstBases = FirstDD->bases();
        auto SecondBases = SecondDD->bases();
        unsigned i = 0;
        for (i = 0; i < FirstNumBases; ++i) {
          auto FirstBase = FirstBases[i];
          auto SecondBase = SecondBases[i];
          if (ComputeQualTypeODRHash(FirstBase.getType()) !=
              ComputeQualTypeODRHash(SecondBase.getType())) {
            ODRDiagBaseError(FirstRecord->getLocation(),
                             FirstBase.getSourceRange(), BaseType)
                << (i + 1) << FirstBase.getType();
            ODRDiagBaseNote(SecondRecord->getLocation(),
                            SecondBase.getSourceRange(), BaseType)
                << (i + 1) << SecondBase.getType();
            break;
          }

          if (FirstBase.isVirtual() != SecondBase.isVirtual()) {
            ODRDiagBaseError(FirstRecord->getLocation(),
                             FirstBase.getSourceRange(), BaseVirtual)
                << (i + 1) << FirstBase.isVirtual() << FirstBase.getType();
            ODRDiagBaseNote(SecondRecord->getLocation(),
                            SecondBase.getSourceRange(), BaseVirtual)
                << (i + 1) << SecondBase.isVirtual() << SecondBase.getType();
            break;
          }

          if (FirstBase.getAccessSpecifierAsWritten() !=
              SecondBase.getAccessSpecifierAsWritten()) {
            ODRDiagBaseError(FirstRecord->getLocation(),
                             FirstBase.getSourceRange(), BaseAccess)
                << (i + 1) << FirstBase.getType()
                << (int)FirstBase.getAccessSpecifierAsWritten();
            ODRDiagBaseNote(SecondRecord->getLocation(),
                            SecondBase.getSourceRange(), BaseAccess)
                << (i + 1) << SecondBase.getType()
                << (int)SecondBase.getAccessSpecifierAsWritten();
            break;
          }
        }

        if (i != FirstNumBases) {
          Diagnosed = true;
          break;
        }
      }

      const ClassTemplateDecl *FirstTemplate =
          FirstRecord->getDescribedClassTemplate();
      const ClassTemplateDecl *SecondTemplate =
          SecondRecord->getDescribedClassTemplate();

      assert(!FirstTemplate == !SecondTemplate &&
             "Both pointers should be null or non-null");

      enum ODRTemplateDifference {
        ParamEmptyName,
        ParamName,
        ParamSingleDefaultArgument,
        ParamDifferentDefaultArgument,
      };

      if (FirstTemplate && SecondTemplate) {
        DeclHashes FirstTemplateHashes;
        DeclHashes SecondTemplateHashes;

        auto PopulateTemplateParameterHashs =
            [&ComputeSubDeclODRHash](DeclHashes &Hashes,
                                     const ClassTemplateDecl *TD) {
              for (auto *D : TD->getTemplateParameters()->asArray()) {
                Hashes.emplace_back(D, ComputeSubDeclODRHash(D));
              }
            };

        PopulateTemplateParameterHashs(FirstTemplateHashes, FirstTemplate);
        PopulateTemplateParameterHashs(SecondTemplateHashes, SecondTemplate);

        assert(FirstTemplateHashes.size() == SecondTemplateHashes.size() &&
               "Number of template parameters should be equal.");

        auto FirstIt = FirstTemplateHashes.begin();
        auto FirstEnd = FirstTemplateHashes.end();
        auto SecondIt = SecondTemplateHashes.begin();
        for (; FirstIt != FirstEnd; ++FirstIt, ++SecondIt) {
          if (FirstIt->second == SecondIt->second)
            continue;

          auto ODRDiagTemplateError = [FirstRecord, &FirstModule, this](
                                          SourceLocation Loc, SourceRange Range,
                                          ODRTemplateDifference DiffType) {
            return Diag(Loc, diag::err_module_odr_violation_template_parameter)
                   << FirstRecord << FirstModule.empty() << FirstModule << Range
                   << DiffType;
          };
          auto ODRDiagTemplateNote = [&SecondModule, this](
                                         SourceLocation Loc, SourceRange Range,
                                         ODRTemplateDifference DiffType) {
            return Diag(Loc, diag::note_module_odr_violation_template_parameter)
                   << SecondModule << Range << DiffType;
          };

          const NamedDecl* FirstDecl = cast<NamedDecl>(FirstIt->first);
          const NamedDecl* SecondDecl = cast<NamedDecl>(SecondIt->first);

          assert(FirstDecl->getKind() == SecondDecl->getKind() &&
                 "Parameter Decl's should be the same kind.");

          DeclarationName FirstName = FirstDecl->getDeclName();
          DeclarationName SecondName = SecondDecl->getDeclName();

          if (FirstName != SecondName) {
            const bool FirstNameEmpty =
                FirstName.isIdentifier() && !FirstName.getAsIdentifierInfo();
            const bool SecondNameEmpty =
                SecondName.isIdentifier() && !SecondName.getAsIdentifierInfo();
            assert((!FirstNameEmpty || !SecondNameEmpty) &&
                   "Both template parameters cannot be unnamed.");
            ODRDiagTemplateError(FirstDecl->getLocation(),
                                 FirstDecl->getSourceRange(),
                                 FirstNameEmpty ? ParamEmptyName : ParamName)
                << FirstName;
            ODRDiagTemplateNote(SecondDecl->getLocation(),
                                SecondDecl->getSourceRange(),
                                SecondNameEmpty ? ParamEmptyName : ParamName)
                << SecondName;
            break;
          }

          switch (FirstDecl->getKind()) {
          default:
            llvm_unreachable("Invalid template parameter type.");
          case Decl::TemplateTypeParm: {
            const auto *FirstParam = cast<TemplateTypeParmDecl>(FirstDecl);
            const auto *SecondParam = cast<TemplateTypeParmDecl>(SecondDecl);
            const bool HasFirstDefaultArgument =
                FirstParam->hasDefaultArgument() &&
                !FirstParam->defaultArgumentWasInherited();
            const bool HasSecondDefaultArgument =
                SecondParam->hasDefaultArgument() &&
                !SecondParam->defaultArgumentWasInherited();

            if (HasFirstDefaultArgument != HasSecondDefaultArgument) {
              ODRDiagTemplateError(FirstDecl->getLocation(),
                                   FirstDecl->getSourceRange(),
                                   ParamSingleDefaultArgument)
                  << HasFirstDefaultArgument;
              ODRDiagTemplateNote(SecondDecl->getLocation(),
                                  SecondDecl->getSourceRange(),
                                  ParamSingleDefaultArgument)
                  << HasSecondDefaultArgument;
              break;
            }

            assert(HasFirstDefaultArgument && HasSecondDefaultArgument &&
                   "Expecting default arguments.");

            ODRDiagTemplateError(FirstDecl->getLocation(),
                                 FirstDecl->getSourceRange(),
                                 ParamDifferentDefaultArgument);
            ODRDiagTemplateNote(SecondDecl->getLocation(),
                                SecondDecl->getSourceRange(),
                                ParamDifferentDefaultArgument);

            break;
          }
          case Decl::NonTypeTemplateParm: {
            const auto *FirstParam = cast<NonTypeTemplateParmDecl>(FirstDecl);
            const auto *SecondParam = cast<NonTypeTemplateParmDecl>(SecondDecl);
            const bool HasFirstDefaultArgument =
                FirstParam->hasDefaultArgument() &&
                !FirstParam->defaultArgumentWasInherited();
            const bool HasSecondDefaultArgument =
                SecondParam->hasDefaultArgument() &&
                !SecondParam->defaultArgumentWasInherited();

            if (HasFirstDefaultArgument != HasSecondDefaultArgument) {
              ODRDiagTemplateError(FirstDecl->getLocation(),
                                   FirstDecl->getSourceRange(),
                                   ParamSingleDefaultArgument)
                  << HasFirstDefaultArgument;
              ODRDiagTemplateNote(SecondDecl->getLocation(),
                                  SecondDecl->getSourceRange(),
                                  ParamSingleDefaultArgument)
                  << HasSecondDefaultArgument;
              break;
            }

            assert(HasFirstDefaultArgument && HasSecondDefaultArgument &&
                   "Expecting default arguments.");

            ODRDiagTemplateError(FirstDecl->getLocation(),
                                 FirstDecl->getSourceRange(),
                                 ParamDifferentDefaultArgument);
            ODRDiagTemplateNote(SecondDecl->getLocation(),
                                SecondDecl->getSourceRange(),
                                ParamDifferentDefaultArgument);

            break;
          }
          case Decl::TemplateTemplateParm: {
            const auto *FirstParam = cast<TemplateTemplateParmDecl>(FirstDecl);
            const auto *SecondParam =
                cast<TemplateTemplateParmDecl>(SecondDecl);
            const bool HasFirstDefaultArgument =
                FirstParam->hasDefaultArgument() &&
                !FirstParam->defaultArgumentWasInherited();
            const bool HasSecondDefaultArgument =
                SecondParam->hasDefaultArgument() &&
                !SecondParam->defaultArgumentWasInherited();

            if (HasFirstDefaultArgument != HasSecondDefaultArgument) {
              ODRDiagTemplateError(FirstDecl->getLocation(),
                                   FirstDecl->getSourceRange(),
                                   ParamSingleDefaultArgument)
                  << HasFirstDefaultArgument;
              ODRDiagTemplateNote(SecondDecl->getLocation(),
                                  SecondDecl->getSourceRange(),
                                  ParamSingleDefaultArgument)
                  << HasSecondDefaultArgument;
              break;
            }

            assert(HasFirstDefaultArgument && HasSecondDefaultArgument &&
                   "Expecting default arguments.");

            ODRDiagTemplateError(FirstDecl->getLocation(),
                                 FirstDecl->getSourceRange(),
                                 ParamDifferentDefaultArgument);
            ODRDiagTemplateNote(SecondDecl->getLocation(),
                                SecondDecl->getSourceRange(),
                                ParamDifferentDefaultArgument);

            break;
          }
          }

          break;
        }

        if (FirstIt != FirstEnd) {
          Diagnosed = true;
          break;
        }
      }

      DeclHashes FirstHashes;
      DeclHashes SecondHashes;
      const DeclContext *DC = FirstRecord;
      PopulateHashes(FirstHashes, FirstRecord, DC);
      PopulateHashes(SecondHashes, SecondRecord, DC);

      auto DR = FindTypeDiffs(FirstHashes, SecondHashes);
      ODRMismatchDecl FirstDiffType = DR.FirstDiffType;
      ODRMismatchDecl SecondDiffType = DR.SecondDiffType;
      Decl *FirstDecl = DR.FirstDecl;
      Decl *SecondDecl = DR.SecondDecl;

      if (FirstDiffType == Other || SecondDiffType == Other) {
        DiagnoseODRUnexpected(DR, FirstRecord, FirstModule, SecondRecord,
                              SecondModule);
        Diagnosed = true;
        break;
      }

      if (FirstDiffType != SecondDiffType) {
        DiagnoseODRMismatch(DR, FirstRecord, FirstModule, SecondRecord,
                            SecondModule);
        Diagnosed = true;
        break;
      }

      assert(FirstDiffType == SecondDiffType);

      switch (FirstDiffType) {
      case Other:
      case EndOfClass:
      case PublicSpecifer:
      case PrivateSpecifer:
      case ProtectedSpecifer:
        llvm_unreachable("Invalid diff type");

      case StaticAssert: {
        StaticAssertDecl *FirstSA = cast<StaticAssertDecl>(FirstDecl);
        StaticAssertDecl *SecondSA = cast<StaticAssertDecl>(SecondDecl);

        Expr *FirstExpr = FirstSA->getAssertExpr();
        Expr *SecondExpr = SecondSA->getAssertExpr();
        unsigned FirstODRHash = ComputeODRHash(FirstExpr);
        unsigned SecondODRHash = ComputeODRHash(SecondExpr);
        if (FirstODRHash != SecondODRHash) {
          ODRDiagDeclError(FirstRecord, FirstModule, FirstExpr->getBeginLoc(),
                           FirstExpr->getSourceRange(), StaticAssertCondition);
          ODRDiagDeclNote(SecondModule, SecondExpr->getBeginLoc(),
                          SecondExpr->getSourceRange(), StaticAssertCondition);
          Diagnosed = true;
          break;
        }

        StringLiteral *FirstStr = FirstSA->getMessage();
        StringLiteral *SecondStr = SecondSA->getMessage();
        assert((FirstStr || SecondStr) && "Both messages cannot be empty");
        if ((FirstStr && !SecondStr) || (!FirstStr && SecondStr)) {
          SourceLocation FirstLoc, SecondLoc;
          SourceRange FirstRange, SecondRange;
          if (FirstStr) {
            FirstLoc = FirstStr->getBeginLoc();
            FirstRange = FirstStr->getSourceRange();
          } else {
            FirstLoc = FirstSA->getBeginLoc();
            FirstRange = FirstSA->getSourceRange();
          }
          if (SecondStr) {
            SecondLoc = SecondStr->getBeginLoc();
            SecondRange = SecondStr->getSourceRange();
          } else {
            SecondLoc = SecondSA->getBeginLoc();
            SecondRange = SecondSA->getSourceRange();
          }
          ODRDiagDeclError(FirstRecord, FirstModule, FirstLoc, FirstRange,
                           StaticAssertOnlyMessage)
              << (FirstStr == nullptr);
          ODRDiagDeclNote(SecondModule, SecondLoc, SecondRange,
                          StaticAssertOnlyMessage)
              << (SecondStr == nullptr);
          Diagnosed = true;
          break;
        }

        if (FirstStr && SecondStr &&
            FirstStr->getString() != SecondStr->getString()) {
          ODRDiagDeclError(FirstRecord, FirstModule, FirstStr->getBeginLoc(),
                           FirstStr->getSourceRange(), StaticAssertMessage);
          ODRDiagDeclNote(SecondModule, SecondStr->getBeginLoc(),
                          SecondStr->getSourceRange(), StaticAssertMessage);
          Diagnosed = true;
          break;
        }
        break;
      }
      case Field: {
        Diagnosed = ODRDiagField(FirstRecord, FirstModule, SecondModule,
                                 cast<FieldDecl>(FirstDecl),
                                 cast<FieldDecl>(SecondDecl));
        break;
      }
      case CXXMethod: {
        enum {
          DiagMethod,
          DiagConstructor,
          DiagDestructor,
        } FirstMethodType,
            SecondMethodType;
        auto GetMethodTypeForDiagnostics = [](const CXXMethodDecl* D) {
          if (isa<CXXConstructorDecl>(D)) return DiagConstructor;
          if (isa<CXXDestructorDecl>(D)) return DiagDestructor;
          return DiagMethod;
        };
        const CXXMethodDecl *FirstMethod = cast<CXXMethodDecl>(FirstDecl);
        const CXXMethodDecl *SecondMethod = cast<CXXMethodDecl>(SecondDecl);
        FirstMethodType = GetMethodTypeForDiagnostics(FirstMethod);
        SecondMethodType = GetMethodTypeForDiagnostics(SecondMethod);
        auto FirstName = FirstMethod->getDeclName();
        auto SecondName = SecondMethod->getDeclName();
        if (FirstMethodType != SecondMethodType || FirstName != SecondName) {
          ODRDiagDeclError(FirstRecord, FirstModule, FirstMethod->getLocation(),
                           FirstMethod->getSourceRange(), MethodName)
              << FirstMethodType << FirstName;
          ODRDiagDeclNote(SecondModule, SecondMethod->getLocation(),
                          SecondMethod->getSourceRange(), MethodName)
              << SecondMethodType << SecondName;

          Diagnosed = true;
          break;
        }

        const bool FirstDeleted = FirstMethod->isDeletedAsWritten();
        const bool SecondDeleted = SecondMethod->isDeletedAsWritten();
        if (FirstDeleted != SecondDeleted) {
          ODRDiagDeclError(FirstRecord, FirstModule, FirstMethod->getLocation(),
                           FirstMethod->getSourceRange(), MethodDeleted)
              << FirstMethodType << FirstName << FirstDeleted;

          ODRDiagDeclNote(SecondModule, SecondMethod->getLocation(),
                          SecondMethod->getSourceRange(), MethodDeleted)
              << SecondMethodType << SecondName << SecondDeleted;
          Diagnosed = true;
          break;
        }

        const bool FirstDefaulted = FirstMethod->isExplicitlyDefaulted();
        const bool SecondDefaulted = SecondMethod->isExplicitlyDefaulted();
        if (FirstDefaulted != SecondDefaulted) {
          ODRDiagDeclError(FirstRecord, FirstModule, FirstMethod->getLocation(),
                           FirstMethod->getSourceRange(), MethodDefaulted)
              << FirstMethodType << FirstName << FirstDefaulted;

          ODRDiagDeclNote(SecondModule, SecondMethod->getLocation(),
                          SecondMethod->getSourceRange(), MethodDefaulted)
              << SecondMethodType << SecondName << SecondDefaulted;
          Diagnosed = true;
          break;
        }

        const bool FirstVirtual = FirstMethod->isVirtualAsWritten();
        const bool SecondVirtual = SecondMethod->isVirtualAsWritten();
        const bool FirstPure = FirstMethod->isPure();
        const bool SecondPure = SecondMethod->isPure();
        if ((FirstVirtual || SecondVirtual) &&
            (FirstVirtual != SecondVirtual || FirstPure != SecondPure)) {
          ODRDiagDeclError(FirstRecord, FirstModule, FirstMethod->getLocation(),
                           FirstMethod->getSourceRange(), MethodVirtual)
              << FirstMethodType << FirstName << FirstPure << FirstVirtual;
          ODRDiagDeclNote(SecondModule, SecondMethod->getLocation(),
                          SecondMethod->getSourceRange(), MethodVirtual)
              << SecondMethodType << SecondName << SecondPure << SecondVirtual;
          Diagnosed = true;
          break;
        }

        // CXXMethodDecl::isStatic uses the canonical Decl.  With Decl merging,
        // FirstDecl is the canonical Decl of SecondDecl, so the storage
        // class needs to be checked instead.
        const auto FirstStorage = FirstMethod->getStorageClass();
        const auto SecondStorage = SecondMethod->getStorageClass();
        const bool FirstStatic = FirstStorage == SC_Static;
        const bool SecondStatic = SecondStorage == SC_Static;
        if (FirstStatic != SecondStatic) {
          ODRDiagDeclError(FirstRecord, FirstModule, FirstMethod->getLocation(),
                           FirstMethod->getSourceRange(), MethodStatic)
              << FirstMethodType << FirstName << FirstStatic;
          ODRDiagDeclNote(SecondModule, SecondMethod->getLocation(),
                          SecondMethod->getSourceRange(), MethodStatic)
              << SecondMethodType << SecondName << SecondStatic;
          Diagnosed = true;
          break;
        }

        const bool FirstVolatile = FirstMethod->isVolatile();
        const bool SecondVolatile = SecondMethod->isVolatile();
        if (FirstVolatile != SecondVolatile) {
          ODRDiagDeclError(FirstRecord, FirstModule, FirstMethod->getLocation(),
                           FirstMethod->getSourceRange(), MethodVolatile)
              << FirstMethodType << FirstName << FirstVolatile;
          ODRDiagDeclNote(SecondModule, SecondMethod->getLocation(),
                          SecondMethod->getSourceRange(), MethodVolatile)
              << SecondMethodType << SecondName << SecondVolatile;
          Diagnosed = true;
          break;
        }

        const bool FirstConst = FirstMethod->isConst();
        const bool SecondConst = SecondMethod->isConst();
        if (FirstConst != SecondConst) {
          ODRDiagDeclError(FirstRecord, FirstModule, FirstMethod->getLocation(),
                           FirstMethod->getSourceRange(), MethodConst)
              << FirstMethodType << FirstName << FirstConst;
          ODRDiagDeclNote(SecondModule, SecondMethod->getLocation(),
                          SecondMethod->getSourceRange(), MethodConst)
              << SecondMethodType << SecondName << SecondConst;
          Diagnosed = true;
          break;
        }

        const bool FirstInline = FirstMethod->isInlineSpecified();
        const bool SecondInline = SecondMethod->isInlineSpecified();
        if (FirstInline != SecondInline) {
          ODRDiagDeclError(FirstRecord, FirstModule, FirstMethod->getLocation(),
                           FirstMethod->getSourceRange(), MethodInline)
              << FirstMethodType << FirstName << FirstInline;
          ODRDiagDeclNote(SecondModule, SecondMethod->getLocation(),
                          SecondMethod->getSourceRange(), MethodInline)
              << SecondMethodType << SecondName << SecondInline;
          Diagnosed = true;
          break;
        }

        const unsigned FirstNumParameters = FirstMethod->param_size();
        const unsigned SecondNumParameters = SecondMethod->param_size();
        if (FirstNumParameters != SecondNumParameters) {
          ODRDiagDeclError(FirstRecord, FirstModule, FirstMethod->getLocation(),
                           FirstMethod->getSourceRange(),
                           MethodNumberParameters)
              << FirstMethodType << FirstName << FirstNumParameters;
          ODRDiagDeclNote(SecondModule, SecondMethod->getLocation(),
                          SecondMethod->getSourceRange(),
                          MethodNumberParameters)
              << SecondMethodType << SecondName << SecondNumParameters;
          Diagnosed = true;
          break;
        }

        // Need this status boolean to know when break out of the switch.
        bool ParameterMismatch = false;
        for (unsigned I = 0; I < FirstNumParameters; ++I) {
          const ParmVarDecl *FirstParam = FirstMethod->getParamDecl(I);
          const ParmVarDecl *SecondParam = SecondMethod->getParamDecl(I);

          QualType FirstParamType = FirstParam->getType();
          QualType SecondParamType = SecondParam->getType();
          if (FirstParamType != SecondParamType &&
              ComputeQualTypeODRHash(FirstParamType) !=
                  ComputeQualTypeODRHash(SecondParamType)) {
            if (const DecayedType *ParamDecayedType =
                    FirstParamType->getAs<DecayedType>()) {
              ODRDiagDeclError(
                  FirstRecord, FirstModule, FirstMethod->getLocation(),
                  FirstMethod->getSourceRange(), MethodParameterType)
                  << FirstMethodType << FirstName << (I + 1) << FirstParamType
                  << true << ParamDecayedType->getOriginalType();
            } else {
              ODRDiagDeclError(
                  FirstRecord, FirstModule, FirstMethod->getLocation(),
                  FirstMethod->getSourceRange(), MethodParameterType)
                  << FirstMethodType << FirstName << (I + 1) << FirstParamType
                  << false;
            }

            if (const DecayedType *ParamDecayedType =
                    SecondParamType->getAs<DecayedType>()) {
              ODRDiagDeclNote(SecondModule, SecondMethod->getLocation(),
                              SecondMethod->getSourceRange(),
                              MethodParameterType)
                  << SecondMethodType << SecondName << (I + 1)
                  << SecondParamType << true
                  << ParamDecayedType->getOriginalType();
            } else {
              ODRDiagDeclNote(SecondModule, SecondMethod->getLocation(),
                              SecondMethod->getSourceRange(),
                              MethodParameterType)
                  << SecondMethodType << SecondName << (I + 1)
                  << SecondParamType << false;
            }
            ParameterMismatch = true;
            break;
          }

          DeclarationName FirstParamName = FirstParam->getDeclName();
          DeclarationName SecondParamName = SecondParam->getDeclName();
          if (FirstParamName != SecondParamName) {
            ODRDiagDeclError(FirstRecord, FirstModule,
                             FirstMethod->getLocation(),
                             FirstMethod->getSourceRange(), MethodParameterName)
                << FirstMethodType << FirstName << (I + 1) << FirstParamName;
            ODRDiagDeclNote(SecondModule, SecondMethod->getLocation(),
                            SecondMethod->getSourceRange(), MethodParameterName)
                << SecondMethodType << SecondName << (I + 1) << SecondParamName;
            ParameterMismatch = true;
            break;
          }

          const Expr *FirstInit = FirstParam->getInit();
          const Expr *SecondInit = SecondParam->getInit();
          if ((FirstInit == nullptr) != (SecondInit == nullptr)) {
            ODRDiagDeclError(FirstRecord, FirstModule,
                             FirstMethod->getLocation(),
                             FirstMethod->getSourceRange(),
                             MethodParameterSingleDefaultArgument)
                << FirstMethodType << FirstName << (I + 1)
                << (FirstInit == nullptr)
                << (FirstInit ? FirstInit->getSourceRange() : SourceRange());
            ODRDiagDeclNote(SecondModule, SecondMethod->getLocation(),
                            SecondMethod->getSourceRange(),
                            MethodParameterSingleDefaultArgument)
                << SecondMethodType << SecondName << (I + 1)
                << (SecondInit == nullptr)
                << (SecondInit ? SecondInit->getSourceRange() : SourceRange());
            ParameterMismatch = true;
            break;
          }

          if (FirstInit && SecondInit &&
              ComputeODRHash(FirstInit) != ComputeODRHash(SecondInit)) {
            ODRDiagDeclError(FirstRecord, FirstModule,
                             FirstMethod->getLocation(),
                             FirstMethod->getSourceRange(),
                             MethodParameterDifferentDefaultArgument)
                << FirstMethodType << FirstName << (I + 1)
                << FirstInit->getSourceRange();
            ODRDiagDeclNote(SecondModule, SecondMethod->getLocation(),
                            SecondMethod->getSourceRange(),
                            MethodParameterDifferentDefaultArgument)
                << SecondMethodType << SecondName << (I + 1)
                << SecondInit->getSourceRange();
            ParameterMismatch = true;
            break;

          }
        }

        if (ParameterMismatch) {
          Diagnosed = true;
          break;
        }

        const auto *FirstTemplateArgs =
            FirstMethod->getTemplateSpecializationArgs();
        const auto *SecondTemplateArgs =
            SecondMethod->getTemplateSpecializationArgs();

        if ((FirstTemplateArgs && !SecondTemplateArgs) ||
            (!FirstTemplateArgs && SecondTemplateArgs)) {
          ODRDiagDeclError(FirstRecord, FirstModule, FirstMethod->getLocation(),
                           FirstMethod->getSourceRange(),
                           MethodNoTemplateArguments)
              << FirstMethodType << FirstName << (FirstTemplateArgs != nullptr);
          ODRDiagDeclNote(SecondModule, SecondMethod->getLocation(),
                          SecondMethod->getSourceRange(),
                          MethodNoTemplateArguments)
              << SecondMethodType << SecondName
              << (SecondTemplateArgs != nullptr);

          Diagnosed = true;
          break;
        }

        if (FirstTemplateArgs && SecondTemplateArgs) {
          // Remove pack expansions from argument list.
          auto ExpandTemplateArgumentList =
              [](const TemplateArgumentList *TAL) {
                llvm::SmallVector<const TemplateArgument *, 8> ExpandedList;
                for (const TemplateArgument &TA : TAL->asArray()) {
                  if (TA.getKind() != TemplateArgument::Pack) {
                    ExpandedList.push_back(&TA);
                    continue;
                  }
                  for (const TemplateArgument &PackTA : TA.getPackAsArray()) {
                    ExpandedList.push_back(&PackTA);
                  }
                }
                return ExpandedList;
              };
          llvm::SmallVector<const TemplateArgument *, 8> FirstExpandedList =
              ExpandTemplateArgumentList(FirstTemplateArgs);
          llvm::SmallVector<const TemplateArgument *, 8> SecondExpandedList =
              ExpandTemplateArgumentList(SecondTemplateArgs);

          if (FirstExpandedList.size() != SecondExpandedList.size()) {
            ODRDiagDeclError(FirstRecord, FirstModule,
                             FirstMethod->getLocation(),
                             FirstMethod->getSourceRange(),
                             MethodDifferentNumberTemplateArguments)
                << FirstMethodType << FirstName
                << (unsigned)FirstExpandedList.size();
            ODRDiagDeclNote(SecondModule, SecondMethod->getLocation(),
                            SecondMethod->getSourceRange(),
                            MethodDifferentNumberTemplateArguments)
                << SecondMethodType << SecondName
                << (unsigned)SecondExpandedList.size();

            Diagnosed = true;
            break;
          }

          bool TemplateArgumentMismatch = false;
          for (unsigned i = 0, e = FirstExpandedList.size(); i != e; ++i) {
            const TemplateArgument &FirstTA = *FirstExpandedList[i],
                                   &SecondTA = *SecondExpandedList[i];
            if (ComputeTemplateArgumentODRHash(FirstTA) ==
                ComputeTemplateArgumentODRHash(SecondTA)) {
              continue;
            }

            ODRDiagDeclError(
                FirstRecord, FirstModule, FirstMethod->getLocation(),
                FirstMethod->getSourceRange(), MethodDifferentTemplateArgument)
                << FirstMethodType << FirstName << FirstTA << i + 1;
            ODRDiagDeclNote(SecondModule, SecondMethod->getLocation(),
                            SecondMethod->getSourceRange(),
                            MethodDifferentTemplateArgument)
                << SecondMethodType << SecondName << SecondTA << i + 1;

            TemplateArgumentMismatch = true;
            break;
          }

          if (TemplateArgumentMismatch) {
            Diagnosed = true;
            break;
          }
        }

        // Compute the hash of the method as if it has no body.
        auto ComputeCXXMethodODRHash = [&Hash](const CXXMethodDecl *D) {
          Hash.clear();
          Hash.AddFunctionDecl(D, true /*SkipBody*/);
          return Hash.CalculateHash();
        };

        // Compare the hash generated to the hash stored.  A difference means
        // that a body was present in the original source.  Due to merging,
        // the stardard way of detecting a body will not work.
        const bool HasFirstBody =
            ComputeCXXMethodODRHash(FirstMethod) != FirstMethod->getODRHash();
        const bool HasSecondBody =
            ComputeCXXMethodODRHash(SecondMethod) != SecondMethod->getODRHash();

        if (HasFirstBody != HasSecondBody) {
          ODRDiagDeclError(FirstRecord, FirstModule, FirstMethod->getLocation(),
                           FirstMethod->getSourceRange(), MethodSingleBody)
              << FirstMethodType << FirstName << HasFirstBody;
          ODRDiagDeclNote(SecondModule, SecondMethod->getLocation(),
                          SecondMethod->getSourceRange(), MethodSingleBody)
              << SecondMethodType << SecondName << HasSecondBody;
          Diagnosed = true;
          break;
        }

        if (HasFirstBody && HasSecondBody) {
          ODRDiagDeclError(FirstRecord, FirstModule, FirstMethod->getLocation(),
                           FirstMethod->getSourceRange(), MethodDifferentBody)
              << FirstMethodType << FirstName;
          ODRDiagDeclNote(SecondModule, SecondMethod->getLocation(),
                          SecondMethod->getSourceRange(), MethodDifferentBody)
              << SecondMethodType << SecondName;
          Diagnosed = true;
          break;
        }

        break;
      }
      case TypeAlias:
      case TypeDef: {
        Diagnosed = ODRDiagTypeDefOrAlias(
            FirstRecord, FirstModule, SecondModule,
            cast<TypedefNameDecl>(FirstDecl), cast<TypedefNameDecl>(SecondDecl),
            FirstDiffType == TypeAlias);
        break;
      }
      case Var: {
        Diagnosed =
            ODRDiagVar(FirstRecord, FirstModule, SecondModule,
                       cast<VarDecl>(FirstDecl), cast<VarDecl>(SecondDecl));
        break;
      }
      case Friend: {
        FriendDecl *FirstFriend = cast<FriendDecl>(FirstDecl);
        FriendDecl *SecondFriend = cast<FriendDecl>(SecondDecl);

        NamedDecl *FirstND = FirstFriend->getFriendDecl();
        NamedDecl *SecondND = SecondFriend->getFriendDecl();

        TypeSourceInfo *FirstTSI = FirstFriend->getFriendType();
        TypeSourceInfo *SecondTSI = SecondFriend->getFriendType();

        if (FirstND && SecondND) {
          ODRDiagDeclError(FirstRecord, FirstModule,
                           FirstFriend->getFriendLoc(),
                           FirstFriend->getSourceRange(), FriendFunction)
              << FirstND;
          ODRDiagDeclNote(SecondModule, SecondFriend->getFriendLoc(),
                          SecondFriend->getSourceRange(), FriendFunction)
              << SecondND;

          Diagnosed = true;
          break;
        }

        if (FirstTSI && SecondTSI) {
          QualType FirstFriendType = FirstTSI->getType();
          QualType SecondFriendType = SecondTSI->getType();
          assert(ComputeQualTypeODRHash(FirstFriendType) !=
                 ComputeQualTypeODRHash(SecondFriendType));
          ODRDiagDeclError(FirstRecord, FirstModule,
                           FirstFriend->getFriendLoc(),
                           FirstFriend->getSourceRange(), FriendType)
              << FirstFriendType;
          ODRDiagDeclNote(SecondModule, SecondFriend->getFriendLoc(),
                          SecondFriend->getSourceRange(), FriendType)
              << SecondFriendType;
          Diagnosed = true;
          break;
        }

        ODRDiagDeclError(FirstRecord, FirstModule, FirstFriend->getFriendLoc(),
                         FirstFriend->getSourceRange(), FriendTypeFunction)
            << (FirstTSI == nullptr);
        ODRDiagDeclNote(SecondModule, SecondFriend->getFriendLoc(),
                        SecondFriend->getSourceRange(), FriendTypeFunction)
            << (SecondTSI == nullptr);

        Diagnosed = true;
        break;
      }
      case FunctionTemplate: {
        FunctionTemplateDecl *FirstTemplate =
            cast<FunctionTemplateDecl>(FirstDecl);
        FunctionTemplateDecl *SecondTemplate =
            cast<FunctionTemplateDecl>(SecondDecl);

        TemplateParameterList *FirstTPL =
            FirstTemplate->getTemplateParameters();
        TemplateParameterList *SecondTPL =
            SecondTemplate->getTemplateParameters();

        if (FirstTPL->size() != SecondTPL->size()) {
          ODRDiagDeclError(FirstRecord, FirstModule,
                           FirstTemplate->getLocation(),
                           FirstTemplate->getSourceRange(),
                           FunctionTemplateDifferentNumberParameters)
              << FirstTemplate << FirstTPL->size();
          ODRDiagDeclNote(SecondModule, SecondTemplate->getLocation(),
                          SecondTemplate->getSourceRange(),
                          FunctionTemplateDifferentNumberParameters)
              << SecondTemplate << SecondTPL->size();

          Diagnosed = true;
          break;
        }

        bool ParameterMismatch = false;
        for (unsigned i = 0, e = FirstTPL->size(); i != e; ++i) {
          NamedDecl *FirstParam = FirstTPL->getParam(i);
          NamedDecl *SecondParam = SecondTPL->getParam(i);

          if (FirstParam->getKind() != SecondParam->getKind()) {
            enum {
              TemplateTypeParameter,
              NonTypeTemplateParameter,
              TemplateTemplateParameter,
            };
            auto GetParamType = [](NamedDecl *D) {
              switch (D->getKind()) {
                default:
                  llvm_unreachable("Unexpected template parameter type");
                case Decl::TemplateTypeParm:
                  return TemplateTypeParameter;
                case Decl::NonTypeTemplateParm:
                  return NonTypeTemplateParameter;
                case Decl::TemplateTemplateParm:
                  return TemplateTemplateParameter;
              }
            };

            ODRDiagDeclError(FirstRecord, FirstModule,
                             FirstTemplate->getLocation(),
                             FirstTemplate->getSourceRange(),
                             FunctionTemplateParameterDifferentKind)
                << FirstTemplate << (i + 1) << GetParamType(FirstParam);
            ODRDiagDeclNote(SecondModule, SecondTemplate->getLocation(),
                            SecondTemplate->getSourceRange(),
                            FunctionTemplateParameterDifferentKind)
                << SecondTemplate << (i + 1) << GetParamType(SecondParam);

            ParameterMismatch = true;
            break;
          }

          if (FirstParam->getName() != SecondParam->getName()) {
            ODRDiagDeclError(
                FirstRecord, FirstModule, FirstTemplate->getLocation(),
                FirstTemplate->getSourceRange(), FunctionTemplateParameterName)
                << FirstTemplate << (i + 1) << (bool)FirstParam->getIdentifier()
                << FirstParam;
            ODRDiagDeclNote(SecondModule, SecondTemplate->getLocation(),
                            SecondTemplate->getSourceRange(),
                            FunctionTemplateParameterName)
                << SecondTemplate << (i + 1)
                << (bool)SecondParam->getIdentifier() << SecondParam;
            ParameterMismatch = true;
            break;
          }

          if (isa<TemplateTypeParmDecl>(FirstParam) &&
              isa<TemplateTypeParmDecl>(SecondParam)) {
            TemplateTypeParmDecl *FirstTTPD =
                cast<TemplateTypeParmDecl>(FirstParam);
            TemplateTypeParmDecl *SecondTTPD =
                cast<TemplateTypeParmDecl>(SecondParam);
            bool HasFirstDefaultArgument =
                FirstTTPD->hasDefaultArgument() &&
                !FirstTTPD->defaultArgumentWasInherited();
            bool HasSecondDefaultArgument =
                SecondTTPD->hasDefaultArgument() &&
                !SecondTTPD->defaultArgumentWasInherited();
            if (HasFirstDefaultArgument != HasSecondDefaultArgument) {
              ODRDiagDeclError(FirstRecord, FirstModule,
                               FirstTemplate->getLocation(),
                               FirstTemplate->getSourceRange(),
                               FunctionTemplateParameterSingleDefaultArgument)
                  << FirstTemplate << (i + 1) << HasFirstDefaultArgument;
              ODRDiagDeclNote(SecondModule, SecondTemplate->getLocation(),
                              SecondTemplate->getSourceRange(),
                              FunctionTemplateParameterSingleDefaultArgument)
                  << SecondTemplate << (i + 1) << HasSecondDefaultArgument;
              ParameterMismatch = true;
              break;
            }

            if (HasFirstDefaultArgument && HasSecondDefaultArgument) {
              QualType FirstType = FirstTTPD->getDefaultArgument();
              QualType SecondType = SecondTTPD->getDefaultArgument();
              if (ComputeQualTypeODRHash(FirstType) !=
                  ComputeQualTypeODRHash(SecondType)) {
                ODRDiagDeclError(
                    FirstRecord, FirstModule, FirstTemplate->getLocation(),
                    FirstTemplate->getSourceRange(),
                    FunctionTemplateParameterDifferentDefaultArgument)
                    << FirstTemplate << (i + 1) << FirstType;
                ODRDiagDeclNote(
                    SecondModule, SecondTemplate->getLocation(),
                    SecondTemplate->getSourceRange(),
                    FunctionTemplateParameterDifferentDefaultArgument)
                    << SecondTemplate << (i + 1) << SecondType;
                ParameterMismatch = true;
                break;
              }
            }

            if (FirstTTPD->isParameterPack() !=
                SecondTTPD->isParameterPack()) {
              ODRDiagDeclError(FirstRecord, FirstModule,
                               FirstTemplate->getLocation(),
                               FirstTemplate->getSourceRange(),
                               FunctionTemplatePackParameter)
                  << FirstTemplate << (i + 1) << FirstTTPD->isParameterPack();
              ODRDiagDeclNote(SecondModule, SecondTemplate->getLocation(),
                              SecondTemplate->getSourceRange(),
                              FunctionTemplatePackParameter)
                  << SecondTemplate << (i + 1) << SecondTTPD->isParameterPack();
              ParameterMismatch = true;
              break;
            }
          }

          if (isa<TemplateTemplateParmDecl>(FirstParam) &&
              isa<TemplateTemplateParmDecl>(SecondParam)) {
            TemplateTemplateParmDecl *FirstTTPD =
                cast<TemplateTemplateParmDecl>(FirstParam);
            TemplateTemplateParmDecl *SecondTTPD =
                cast<TemplateTemplateParmDecl>(SecondParam);

            TemplateParameterList *FirstTPL =
                FirstTTPD->getTemplateParameters();
            TemplateParameterList *SecondTPL =
                SecondTTPD->getTemplateParameters();

            if (ComputeTemplateParameterListODRHash(FirstTPL) !=
                ComputeTemplateParameterListODRHash(SecondTPL)) {
              ODRDiagDeclError(FirstRecord, FirstModule,
                               FirstTemplate->getLocation(),
                               FirstTemplate->getSourceRange(),
                               FunctionTemplateParameterDifferentType)
                  << FirstTemplate << (i + 1);
              ODRDiagDeclNote(SecondModule, SecondTemplate->getLocation(),
                              SecondTemplate->getSourceRange(),
                              FunctionTemplateParameterDifferentType)
                  << SecondTemplate << (i + 1);
              ParameterMismatch = true;
              break;
            }

            bool HasFirstDefaultArgument =
                FirstTTPD->hasDefaultArgument() &&
                !FirstTTPD->defaultArgumentWasInherited();
            bool HasSecondDefaultArgument =
                SecondTTPD->hasDefaultArgument() &&
                !SecondTTPD->defaultArgumentWasInherited();
            if (HasFirstDefaultArgument != HasSecondDefaultArgument) {
              ODRDiagDeclError(FirstRecord, FirstModule,
                               FirstTemplate->getLocation(),
                               FirstTemplate->getSourceRange(),
                               FunctionTemplateParameterSingleDefaultArgument)
                  << FirstTemplate << (i + 1) << HasFirstDefaultArgument;
              ODRDiagDeclNote(SecondModule, SecondTemplate->getLocation(),
                              SecondTemplate->getSourceRange(),
                              FunctionTemplateParameterSingleDefaultArgument)
                  << SecondTemplate << (i + 1) << HasSecondDefaultArgument;
              ParameterMismatch = true;
              break;
            }

            if (HasFirstDefaultArgument && HasSecondDefaultArgument) {
              TemplateArgument FirstTA =
                  FirstTTPD->getDefaultArgument().getArgument();
              TemplateArgument SecondTA =
                  SecondTTPD->getDefaultArgument().getArgument();
              if (ComputeTemplateArgumentODRHash(FirstTA) !=
                  ComputeTemplateArgumentODRHash(SecondTA)) {
                ODRDiagDeclError(
                    FirstRecord, FirstModule, FirstTemplate->getLocation(),
                    FirstTemplate->getSourceRange(),
                    FunctionTemplateParameterDifferentDefaultArgument)
                    << FirstTemplate << (i + 1) << FirstTA;
                ODRDiagDeclNote(
                    SecondModule, SecondTemplate->getLocation(),
                    SecondTemplate->getSourceRange(),
                    FunctionTemplateParameterDifferentDefaultArgument)
                    << SecondTemplate << (i + 1) << SecondTA;
                ParameterMismatch = true;
                break;
              }
            }

            if (FirstTTPD->isParameterPack() !=
                SecondTTPD->isParameterPack()) {
              ODRDiagDeclError(FirstRecord, FirstModule,
                               FirstTemplate->getLocation(),
                               FirstTemplate->getSourceRange(),
                               FunctionTemplatePackParameter)
                  << FirstTemplate << (i + 1) << FirstTTPD->isParameterPack();
              ODRDiagDeclNote(SecondModule, SecondTemplate->getLocation(),
                              SecondTemplate->getSourceRange(),
                              FunctionTemplatePackParameter)
                  << SecondTemplate << (i + 1) << SecondTTPD->isParameterPack();
              ParameterMismatch = true;
              break;
            }
          }

          if (isa<NonTypeTemplateParmDecl>(FirstParam) &&
              isa<NonTypeTemplateParmDecl>(SecondParam)) {
            NonTypeTemplateParmDecl *FirstNTTPD =
                cast<NonTypeTemplateParmDecl>(FirstParam);
            NonTypeTemplateParmDecl *SecondNTTPD =
                cast<NonTypeTemplateParmDecl>(SecondParam);

            QualType FirstType = FirstNTTPD->getType();
            QualType SecondType = SecondNTTPD->getType();
            if (ComputeQualTypeODRHash(FirstType) !=
                ComputeQualTypeODRHash(SecondType)) {
              ODRDiagDeclError(FirstRecord, FirstModule,
                               FirstTemplate->getLocation(),
                               FirstTemplate->getSourceRange(),
                               FunctionTemplateParameterDifferentType)
                  << FirstTemplate << (i + 1);
              ODRDiagDeclNote(SecondModule, SecondTemplate->getLocation(),
                              SecondTemplate->getSourceRange(),
                              FunctionTemplateParameterDifferentType)
                  << SecondTemplate << (i + 1);
              ParameterMismatch = true;
              break;
            }

            bool HasFirstDefaultArgument =
                FirstNTTPD->hasDefaultArgument() &&
                !FirstNTTPD->defaultArgumentWasInherited();
            bool HasSecondDefaultArgument =
                SecondNTTPD->hasDefaultArgument() &&
                !SecondNTTPD->defaultArgumentWasInherited();
            if (HasFirstDefaultArgument != HasSecondDefaultArgument) {
              ODRDiagDeclError(FirstRecord, FirstModule,
                               FirstTemplate->getLocation(),
                               FirstTemplate->getSourceRange(),
                               FunctionTemplateParameterSingleDefaultArgument)
                  << FirstTemplate << (i + 1) << HasFirstDefaultArgument;
              ODRDiagDeclNote(SecondModule, SecondTemplate->getLocation(),
                              SecondTemplate->getSourceRange(),
                              FunctionTemplateParameterSingleDefaultArgument)
                  << SecondTemplate << (i + 1) << HasSecondDefaultArgument;
              ParameterMismatch = true;
              break;
            }

            if (HasFirstDefaultArgument && HasSecondDefaultArgument) {
              Expr *FirstDefaultArgument = FirstNTTPD->getDefaultArgument();
              Expr *SecondDefaultArgument = SecondNTTPD->getDefaultArgument();
              if (ComputeODRHash(FirstDefaultArgument) !=
                  ComputeODRHash(SecondDefaultArgument)) {
                ODRDiagDeclError(
                    FirstRecord, FirstModule, FirstTemplate->getLocation(),
                    FirstTemplate->getSourceRange(),
                    FunctionTemplateParameterDifferentDefaultArgument)
                    << FirstTemplate << (i + 1) << FirstDefaultArgument;
                ODRDiagDeclNote(
                    SecondModule, SecondTemplate->getLocation(),
                    SecondTemplate->getSourceRange(),
                    FunctionTemplateParameterDifferentDefaultArgument)
                    << SecondTemplate << (i + 1) << SecondDefaultArgument;
                ParameterMismatch = true;
                break;
              }
            }

            if (FirstNTTPD->isParameterPack() !=
                SecondNTTPD->isParameterPack()) {
              ODRDiagDeclError(FirstRecord, FirstModule,
                               FirstTemplate->getLocation(),
                               FirstTemplate->getSourceRange(),
                               FunctionTemplatePackParameter)
                  << FirstTemplate << (i + 1) << FirstNTTPD->isParameterPack();
              ODRDiagDeclNote(SecondModule, SecondTemplate->getLocation(),
                              SecondTemplate->getSourceRange(),
                              FunctionTemplatePackParameter)
                  << SecondTemplate << (i + 1)
                  << SecondNTTPD->isParameterPack();
              ParameterMismatch = true;
              break;
            }
          }
        }

        if (ParameterMismatch) {
          Diagnosed = true;
          break;
        }

        break;
      }
      }

      if (Diagnosed)
        continue;

      Diag(FirstDecl->getLocation(),
           diag::err_module_odr_violation_mismatch_decl_unknown)
          << FirstRecord << FirstModule.empty() << FirstModule << FirstDiffType
          << FirstDecl->getSourceRange();
      Diag(SecondDecl->getLocation(),
           diag::note_module_odr_violation_mismatch_decl_unknown)
          << SecondModule << FirstDiffType << SecondDecl->getSourceRange();
      Diagnosed = true;
    }

    if (!Diagnosed) {
      // All definitions are updates to the same declaration. This happens if a
      // module instantiates the declaration of a class template specialization
      // and two or more other modules instantiate its definition.
      //
      // FIXME: Indicate which modules had instantiations of this definition.
      // FIXME: How can this even happen?
      Diag(Merge.first->getLocation(),
           diag::err_module_odr_violation_different_instantiations)
        << Merge.first;
    }
  }

  // Issue ODR failures diagnostics for functions.
  for (auto &Merge : FunctionOdrMergeFailures) {
    enum ODRFunctionDifference {
      ReturnType,
      ParameterName,
      ParameterType,
      ParameterSingleDefaultArgument,
      ParameterDifferentDefaultArgument,
      FunctionBody,
    };

    FunctionDecl *FirstFunction = Merge.first;
    std::string FirstModule = getOwningModuleNameForDiagnostic(FirstFunction);

    bool Diagnosed = false;
    for (auto &SecondFunction : Merge.second) {

      if (FirstFunction == SecondFunction)
        continue;

      std::string SecondModule =
          getOwningModuleNameForDiagnostic(SecondFunction);

      auto ODRDiagError = [FirstFunction, &FirstModule,
                           this](SourceLocation Loc, SourceRange Range,
                                 ODRFunctionDifference DiffType) {
        return Diag(Loc, diag::err_module_odr_violation_function)
               << FirstFunction << FirstModule.empty() << FirstModule << Range
               << DiffType;
      };
      auto ODRDiagNote = [&SecondModule, this](SourceLocation Loc,
                                               SourceRange Range,
                                               ODRFunctionDifference DiffType) {
        return Diag(Loc, diag::note_module_odr_violation_function)
               << SecondModule << Range << DiffType;
      };

      if (ComputeQualTypeODRHash(FirstFunction->getReturnType()) !=
          ComputeQualTypeODRHash(SecondFunction->getReturnType())) {
        ODRDiagError(FirstFunction->getReturnTypeSourceRange().getBegin(),
                     FirstFunction->getReturnTypeSourceRange(), ReturnType)
            << FirstFunction->getReturnType();
        ODRDiagNote(SecondFunction->getReturnTypeSourceRange().getBegin(),
                    SecondFunction->getReturnTypeSourceRange(), ReturnType)
            << SecondFunction->getReturnType();
        Diagnosed = true;
        break;
      }

      assert(FirstFunction->param_size() == SecondFunction->param_size() &&
             "Merged functions with different number of parameters");

      auto ParamSize = FirstFunction->param_size();
      bool ParameterMismatch = false;
      for (unsigned I = 0; I < ParamSize; ++I) {
        auto *FirstParam = FirstFunction->getParamDecl(I);
        auto *SecondParam = SecondFunction->getParamDecl(I);

        assert(getContext().hasSameType(FirstParam->getType(),
                                      SecondParam->getType()) &&
               "Merged function has different parameter types.");

        if (FirstParam->getDeclName() != SecondParam->getDeclName()) {
          ODRDiagError(FirstParam->getLocation(), FirstParam->getSourceRange(),
                       ParameterName)
              << I + 1 << FirstParam->getDeclName();
          ODRDiagNote(SecondParam->getLocation(), SecondParam->getSourceRange(),
                      ParameterName)
              << I + 1 << SecondParam->getDeclName();
          ParameterMismatch = true;
          break;
        };

        QualType FirstParamType = FirstParam->getType();
        QualType SecondParamType = SecondParam->getType();
        if (FirstParamType != SecondParamType &&
            ComputeQualTypeODRHash(FirstParamType) !=
                ComputeQualTypeODRHash(SecondParamType)) {
          if (const DecayedType *ParamDecayedType =
                  FirstParamType->getAs<DecayedType>()) {
            ODRDiagError(FirstParam->getLocation(),
                         FirstParam->getSourceRange(), ParameterType)
                << (I + 1) << FirstParamType << true
                << ParamDecayedType->getOriginalType();
          } else {
            ODRDiagError(FirstParam->getLocation(),
                         FirstParam->getSourceRange(), ParameterType)
                << (I + 1) << FirstParamType << false;
          }

          if (const DecayedType *ParamDecayedType =
                  SecondParamType->getAs<DecayedType>()) {
            ODRDiagNote(SecondParam->getLocation(),
                        SecondParam->getSourceRange(), ParameterType)
                << (I + 1) << SecondParamType << true
                << ParamDecayedType->getOriginalType();
          } else {
            ODRDiagNote(SecondParam->getLocation(),
                        SecondParam->getSourceRange(), ParameterType)
                << (I + 1) << SecondParamType << false;
          }
          ParameterMismatch = true;
          break;
        }

        const Expr *FirstInit = FirstParam->getInit();
        const Expr *SecondInit = SecondParam->getInit();
        if ((FirstInit == nullptr) != (SecondInit == nullptr)) {
          ODRDiagError(FirstParam->getLocation(), FirstParam->getSourceRange(),
                       ParameterSingleDefaultArgument)
              << (I + 1) << (FirstInit == nullptr)
              << (FirstInit ? FirstInit->getSourceRange() : SourceRange());
          ODRDiagNote(SecondParam->getLocation(), SecondParam->getSourceRange(),
                      ParameterSingleDefaultArgument)
              << (I + 1) << (SecondInit == nullptr)
              << (SecondInit ? SecondInit->getSourceRange() : SourceRange());
          ParameterMismatch = true;
          break;
        }

        if (FirstInit && SecondInit &&
            ComputeODRHash(FirstInit) != ComputeODRHash(SecondInit)) {
          ODRDiagError(FirstParam->getLocation(), FirstParam->getSourceRange(),
                       ParameterDifferentDefaultArgument)
              << (I + 1) << FirstInit->getSourceRange();
          ODRDiagNote(SecondParam->getLocation(), SecondParam->getSourceRange(),
                      ParameterDifferentDefaultArgument)
              << (I + 1) << SecondInit->getSourceRange();
          ParameterMismatch = true;
          break;
        }

        assert(ComputeSubDeclODRHash(FirstParam) ==
                   ComputeSubDeclODRHash(SecondParam) &&
               "Undiagnosed parameter difference.");
      }

      if (ParameterMismatch) {
        Diagnosed = true;
        break;
      }

      // If no error has been generated before now, assume the problem is in
      // the body and generate a message.
      ODRDiagError(FirstFunction->getLocation(),
                   FirstFunction->getSourceRange(), FunctionBody);
      ODRDiagNote(SecondFunction->getLocation(),
                  SecondFunction->getSourceRange(), FunctionBody);
      Diagnosed = true;
      break;
    }
    (void)Diagnosed;
    assert(Diagnosed && "Unable to emit ODR diagnostic.");
  }

  // Issue ODR failures diagnostics for enums.
  for (auto &Merge : EnumOdrMergeFailures) {
    enum ODREnumDifference {
      SingleScopedEnum,
      EnumTagKeywordMismatch,
      SingleSpecifiedType,
      DifferentSpecifiedTypes,
      DifferentNumberEnumConstants,
      EnumConstantName,
      EnumConstantSingleInitilizer,
      EnumConstantDifferentInitilizer,
    };

    // If we've already pointed out a specific problem with this enum, don't
    // bother issuing a general "something's different" diagnostic.
    if (!DiagnosedOdrMergeFailures.insert(Merge.first).second)
      continue;

    EnumDecl *FirstEnum = Merge.first;
    std::string FirstModule = getOwningModuleNameForDiagnostic(FirstEnum);

    using DeclHashes =
        llvm::SmallVector<std::pair<EnumConstantDecl *, unsigned>, 4>;
    auto PopulateHashes = [&ComputeSubDeclODRHash, FirstEnum](
                              DeclHashes &Hashes, EnumDecl *Enum) {
      for (auto *D : Enum->decls()) {
        // Due to decl merging, the first EnumDecl is the parent of
        // Decls in both records.
        if (!ODRHash::isDeclToBeProcessed(D, FirstEnum))
          continue;
        assert(isa<EnumConstantDecl>(D) && "Unexpected Decl kind");
        Hashes.emplace_back(cast<EnumConstantDecl>(D),
                            ComputeSubDeclODRHash(D));
      }
    };
    DeclHashes FirstHashes;
    PopulateHashes(FirstHashes, FirstEnum);
    bool Diagnosed = false;
    for (auto &SecondEnum : Merge.second) {

      if (FirstEnum == SecondEnum)
        continue;

      std::string SecondModule =
          getOwningModuleNameForDiagnostic(SecondEnum);

      auto ODRDiagError = [FirstEnum, &FirstModule,
                           this](SourceLocation Loc, SourceRange Range,
                                 ODREnumDifference DiffType) {
        return Diag(Loc, diag::err_module_odr_violation_enum)
               << FirstEnum << FirstModule.empty() << FirstModule << Range
               << DiffType;
      };
      auto ODRDiagNote = [&SecondModule, this](SourceLocation Loc,
                                               SourceRange Range,
                                               ODREnumDifference DiffType) {
        return Diag(Loc, diag::note_module_odr_violation_enum)
               << SecondModule << Range << DiffType;
      };

      if (FirstEnum->isScoped() != SecondEnum->isScoped()) {
        ODRDiagError(FirstEnum->getLocation(), FirstEnum->getSourceRange(),
                     SingleScopedEnum)
            << FirstEnum->isScoped();
        ODRDiagNote(SecondEnum->getLocation(), SecondEnum->getSourceRange(),
                    SingleScopedEnum)
            << SecondEnum->isScoped();
        Diagnosed = true;
        continue;
      }

      if (FirstEnum->isScoped() && SecondEnum->isScoped()) {
        if (FirstEnum->isScopedUsingClassTag() !=
            SecondEnum->isScopedUsingClassTag()) {
          ODRDiagError(FirstEnum->getLocation(), FirstEnum->getSourceRange(),
                       EnumTagKeywordMismatch)
              << FirstEnum->isScopedUsingClassTag();
          ODRDiagNote(SecondEnum->getLocation(), SecondEnum->getSourceRange(),
                      EnumTagKeywordMismatch)
              << SecondEnum->isScopedUsingClassTag();
          Diagnosed = true;
          continue;
        }
      }

      QualType FirstUnderlyingType =
          FirstEnum->getIntegerTypeSourceInfo()
              ? FirstEnum->getIntegerTypeSourceInfo()->getType()
              : QualType();
      QualType SecondUnderlyingType =
          SecondEnum->getIntegerTypeSourceInfo()
              ? SecondEnum->getIntegerTypeSourceInfo()->getType()
              : QualType();
      if (FirstUnderlyingType.isNull() != SecondUnderlyingType.isNull()) {
          ODRDiagError(FirstEnum->getLocation(), FirstEnum->getSourceRange(),
                       SingleSpecifiedType)
              << !FirstUnderlyingType.isNull();
          ODRDiagNote(SecondEnum->getLocation(), SecondEnum->getSourceRange(),
                      SingleSpecifiedType)
              << !SecondUnderlyingType.isNull();
          Diagnosed = true;
          continue;
      }

      if (!FirstUnderlyingType.isNull() && !SecondUnderlyingType.isNull()) {
        if (ComputeQualTypeODRHash(FirstUnderlyingType) !=
            ComputeQualTypeODRHash(SecondUnderlyingType)) {
          ODRDiagError(FirstEnum->getLocation(), FirstEnum->getSourceRange(),
                       DifferentSpecifiedTypes)
              << FirstUnderlyingType;
          ODRDiagNote(SecondEnum->getLocation(), SecondEnum->getSourceRange(),
                      DifferentSpecifiedTypes)
              << SecondUnderlyingType;
          Diagnosed = true;
          continue;
        }
      }

      DeclHashes SecondHashes;
      PopulateHashes(SecondHashes, SecondEnum);

      if (FirstHashes.size() != SecondHashes.size()) {
        ODRDiagError(FirstEnum->getLocation(), FirstEnum->getSourceRange(),
                     DifferentNumberEnumConstants)
            << (int)FirstHashes.size();
        ODRDiagNote(SecondEnum->getLocation(), SecondEnum->getSourceRange(),
                    DifferentNumberEnumConstants)
            << (int)SecondHashes.size();
        Diagnosed = true;
        continue;
      }

      for (unsigned I = 0; I < FirstHashes.size(); ++I) {
        if (FirstHashes[I].second == SecondHashes[I].second)
          continue;
        const EnumConstantDecl *FirstEnumConstant = FirstHashes[I].first;
        const EnumConstantDecl *SecondEnumConstant = SecondHashes[I].first;

        if (FirstEnumConstant->getDeclName() !=
            SecondEnumConstant->getDeclName()) {

          ODRDiagError(FirstEnumConstant->getLocation(),
                       FirstEnumConstant->getSourceRange(), EnumConstantName)
              << I + 1 << FirstEnumConstant;
          ODRDiagNote(SecondEnumConstant->getLocation(),
                      SecondEnumConstant->getSourceRange(), EnumConstantName)
              << I + 1 << SecondEnumConstant;
          Diagnosed = true;
          break;
        }

        const Expr *FirstInit = FirstEnumConstant->getInitExpr();
        const Expr *SecondInit = SecondEnumConstant->getInitExpr();
        if (!FirstInit && !SecondInit)
          continue;

        if (!FirstInit || !SecondInit) {
          ODRDiagError(FirstEnumConstant->getLocation(),
                       FirstEnumConstant->getSourceRange(),
                       EnumConstantSingleInitilizer)
              << I + 1 << FirstEnumConstant << (FirstInit != nullptr);
          ODRDiagNote(SecondEnumConstant->getLocation(),
                      SecondEnumConstant->getSourceRange(),
                      EnumConstantSingleInitilizer)
              << I + 1 << SecondEnumConstant << (SecondInit != nullptr);
          Diagnosed = true;
          break;
        }

        if (ComputeODRHash(FirstInit) != ComputeODRHash(SecondInit)) {
          ODRDiagError(FirstEnumConstant->getLocation(),
                       FirstEnumConstant->getSourceRange(),
                       EnumConstantDifferentInitilizer)
              << I + 1 << FirstEnumConstant;
          ODRDiagNote(SecondEnumConstant->getLocation(),
                      SecondEnumConstant->getSourceRange(),
                      EnumConstantDifferentInitilizer)
              << I + 1 << SecondEnumConstant;
          Diagnosed = true;
          break;
        }
      }
    }

    (void)Diagnosed;
    assert(Diagnosed && "Unable to emit ODR diagnostic.");
  }
}

void ASTReader::StartedDeserializing() {
  if (++NumCurrentElementsDeserializing == 1 && ReadTimer.get())
    ReadTimer->startTimer();
}

void ASTReader::FinishedDeserializing() {
  assert(NumCurrentElementsDeserializing &&
         "FinishedDeserializing not paired with StartedDeserializing");
  if (NumCurrentElementsDeserializing == 1) {
    // We decrease NumCurrentElementsDeserializing only after pending actions
    // are finished, to avoid recursively re-calling finishPendingActions().
    finishPendingActions();
  }
  --NumCurrentElementsDeserializing;

  if (NumCurrentElementsDeserializing == 0) {
    // Propagate exception specification and deduced type updates along
    // redeclaration chains.
    //
    // We do this now rather than in finishPendingActions because we want to
    // be able to walk the complete redeclaration chains of the updated decls.
    while (!PendingExceptionSpecUpdates.empty() ||
           !PendingDeducedTypeUpdates.empty()) {
      auto ESUpdates = std::move(PendingExceptionSpecUpdates);
      PendingExceptionSpecUpdates.clear();
      for (auto Update : ESUpdates) {
        ProcessingUpdatesRAIIObj ProcessingUpdates(*this);
        auto *FPT = Update.second->getType()->castAs<FunctionProtoType>();
        auto ESI = FPT->getExtProtoInfo().ExceptionSpec;
        if (auto *Listener = getContext().getASTMutationListener())
          Listener->ResolvedExceptionSpec(cast<FunctionDecl>(Update.second));
        for (auto *Redecl : Update.second->redecls())
          getContext().adjustExceptionSpec(cast<FunctionDecl>(Redecl), ESI);
      }

      auto DTUpdates = std::move(PendingDeducedTypeUpdates);
      PendingDeducedTypeUpdates.clear();
      for (auto Update : DTUpdates) {
        ProcessingUpdatesRAIIObj ProcessingUpdates(*this);
        // FIXME: If the return type is already deduced, check that it matches.
        getContext().adjustDeducedFunctionResultType(Update.first,
                                                     Update.second);
      }
    }

    if (ReadTimer)
      ReadTimer->stopTimer();

    diagnoseOdrViolations();

    // We are not in recursive loading, so it's safe to pass the "interesting"
    // decls to the consumer.
    if (Consumer)
      PassInterestingDeclsToConsumer();
  }
}

void ASTReader::pushExternalDeclIntoScope(NamedDecl *D, DeclarationName Name) {
  if (IdentifierInfo *II = Name.getAsIdentifierInfo()) {
    // Remove any fake results before adding any real ones.
    auto It = PendingFakeLookupResults.find(II);
    if (It != PendingFakeLookupResults.end()) {
      for (auto *ND : It->second)
        SemaObj->IdResolver.RemoveDecl(ND);
      // FIXME: this works around module+PCH performance issue.
      // Rather than erase the result from the map, which is O(n), just clear
      // the vector of NamedDecls.
      It->second.clear();
    }
  }

  if (SemaObj->IdResolver.tryAddTopLevelDecl(D, Name) && SemaObj->TUScope) {
    SemaObj->TUScope->AddDecl(D);
  } else if (SemaObj->TUScope) {
    // Adding the decl to IdResolver may have failed because it was already in
    // (even though it was not added in scope). If it is already in, make sure
    // it gets in the scope as well.
    if (std::find(SemaObj->IdResolver.begin(Name),
                  SemaObj->IdResolver.end(), D) != SemaObj->IdResolver.end())
      SemaObj->TUScope->AddDecl(D);
  }
}

ASTReader::ASTReader(Preprocessor &PP, InMemoryModuleCache &ModuleCache,
                     ASTContext *Context,
                     const PCHContainerReader &PCHContainerRdr,
                     ArrayRef<std::shared_ptr<ModuleFileExtension>> Extensions,
                     StringRef isysroot,
                     DisableValidationForModuleKind DisableValidationKind,
                     bool AllowASTWithCompilerErrors,
                     bool AllowConfigurationMismatch, bool ValidateSystemInputs,
                     bool ValidateASTInputFilesContent, bool UseGlobalIndex,
                     std::unique_ptr<llvm::Timer> ReadTimer)
    : Listener(bool(DisableValidationKind &DisableValidationForModuleKind::PCH)
                   ? cast<ASTReaderListener>(new SimpleASTReaderListener(PP))
                   : cast<ASTReaderListener>(new PCHValidator(PP, *this))),
      SourceMgr(PP.getSourceManager()), FileMgr(PP.getFileManager()),
      PCHContainerRdr(PCHContainerRdr), Diags(PP.getDiagnostics()), PP(PP),
      ContextObj(Context), ModuleMgr(PP.getFileManager(), ModuleCache,
                                     PCHContainerRdr, PP.getHeaderSearchInfo()),
      DummyIdResolver(PP), ReadTimer(std::move(ReadTimer)), isysroot(isysroot),
      DisableValidationKind(DisableValidationKind),
      AllowASTWithCompilerErrors(AllowASTWithCompilerErrors),
      AllowConfigurationMismatch(AllowConfigurationMismatch),
      ValidateSystemInputs(ValidateSystemInputs),
      ValidateASTInputFilesContent(ValidateASTInputFilesContent),
      UseGlobalIndex(UseGlobalIndex), CurrSwitchCaseStmts(&SwitchCaseStmts) {
  SourceMgr.setExternalSLocEntrySource(this);

  for (const auto &Ext : Extensions) {
    auto BlockName = Ext->getExtensionMetadata().BlockName;
    auto Known = ModuleFileExtensions.find(BlockName);
    if (Known != ModuleFileExtensions.end()) {
      Diags.Report(diag::warn_duplicate_module_file_extension)
        << BlockName;
      continue;
    }

    ModuleFileExtensions.insert({BlockName, Ext});
  }
}

ASTReader::~ASTReader() {
  if (OwnsDeserializationListener)
    delete DeserializationListener;
}

IdentifierResolver &ASTReader::getIdResolver() {
  return SemaObj ? SemaObj->IdResolver : DummyIdResolver;
}

Expected<unsigned> ASTRecordReader::readRecord(llvm::BitstreamCursor &Cursor,
                                               unsigned AbbrevID) {
  Idx = 0;
  Record.clear();
  return Cursor.readRecord(AbbrevID, Record);
}
//===----------------------------------------------------------------------===//
//// OMPClauseReader implementation
////===----------------------------------------------------------------------===//

// This has to be in namespace clang because it's friended by all
// of the OMP clauses.
namespace clang {

class OMPClauseReader : public OMPClauseVisitor<OMPClauseReader> {
  ASTRecordReader &Record;
  ASTContext &Context;

public:
  OMPClauseReader(ASTRecordReader &Record)
      : Record(Record), Context(Record.getContext()) {}
#define GEN_CLANG_CLAUSE_CLASS
#define CLAUSE_CLASS(Enum, Str, Class) void Visit##Class(Class *C);
#include "llvm/Frontend/OpenMP/OMP.inc"
  OMPClause *readClause();
  void VisitOMPClauseWithPreInit(OMPClauseWithPreInit *C);
  void VisitOMPClauseWithPostUpdate(OMPClauseWithPostUpdate *C);
};

} // end namespace clang

OMPClause *ASTRecordReader::readOMPClause() {
  return OMPClauseReader(*this).readClause();
}

OMPClause *OMPClauseReader::readClause() {
  OMPClause *C = nullptr;
  switch (llvm::omp::Clause(Record.readInt())) {
  case llvm::omp::OMPC_if:
    C = new (Context) OMPIfClause();
    break;
  case llvm::omp::OMPC_final:
    C = new (Context) OMPFinalClause();
    break;
  case llvm::omp::OMPC_num_threads:
    C = new (Context) OMPNumThreadsClause();
    break;
  case llvm::omp::OMPC_safelen:
    C = new (Context) OMPSafelenClause();
    break;
  case llvm::omp::OMPC_simdlen:
    C = new (Context) OMPSimdlenClause();
    break;
  case llvm::omp::OMPC_sizes: {
    unsigned NumSizes = Record.readInt();
    C = OMPSizesClause::CreateEmpty(Context, NumSizes);
    break;
  }
<<<<<<< HEAD
=======
  case llvm::omp::OMPC_full:
    C = OMPFullClause::CreateEmpty(Context);
    break;
  case llvm::omp::OMPC_partial:
    C = OMPPartialClause::CreateEmpty(Context);
    break;
>>>>>>> a2ce6ee6
  case llvm::omp::OMPC_allocator:
    C = new (Context) OMPAllocatorClause();
    break;
  case llvm::omp::OMPC_collapse:
    C = new (Context) OMPCollapseClause();
    break;
  case llvm::omp::OMPC_default:
    C = new (Context) OMPDefaultClause();
    break;
  case llvm::omp::OMPC_proc_bind:
    C = new (Context) OMPProcBindClause();
    break;
  case llvm::omp::OMPC_schedule:
    C = new (Context) OMPScheduleClause();
    break;
  case llvm::omp::OMPC_ordered:
    C = OMPOrderedClause::CreateEmpty(Context, Record.readInt());
    break;
  case llvm::omp::OMPC_nowait:
    C = new (Context) OMPNowaitClause();
    break;
  case llvm::omp::OMPC_untied:
    C = new (Context) OMPUntiedClause();
    break;
  case llvm::omp::OMPC_mergeable:
    C = new (Context) OMPMergeableClause();
    break;
  case llvm::omp::OMPC_read:
    C = new (Context) OMPReadClause();
    break;
  case llvm::omp::OMPC_write:
    C = new (Context) OMPWriteClause();
    break;
  case llvm::omp::OMPC_update:
    C = OMPUpdateClause::CreateEmpty(Context, Record.readInt());
    break;
  case llvm::omp::OMPC_capture:
    C = new (Context) OMPCaptureClause();
    break;
  case llvm::omp::OMPC_compare:
    C = new (Context) OMPCompareClause();
    break;
  case llvm::omp::OMPC_seq_cst:
    C = new (Context) OMPSeqCstClause();
    break;
  case llvm::omp::OMPC_acq_rel:
    C = new (Context) OMPAcqRelClause();
    break;
  case llvm::omp::OMPC_acquire:
    C = new (Context) OMPAcquireClause();
    break;
  case llvm::omp::OMPC_release:
    C = new (Context) OMPReleaseClause();
    break;
  case llvm::omp::OMPC_relaxed:
    C = new (Context) OMPRelaxedClause();
    break;
  case llvm::omp::OMPC_threads:
    C = new (Context) OMPThreadsClause();
    break;
  case llvm::omp::OMPC_simd:
    C = new (Context) OMPSIMDClause();
    break;
  case llvm::omp::OMPC_nogroup:
    C = new (Context) OMPNogroupClause();
    break;
  case llvm::omp::OMPC_unified_address:
    C = new (Context) OMPUnifiedAddressClause();
    break;
  case llvm::omp::OMPC_unified_shared_memory:
    C = new (Context) OMPUnifiedSharedMemoryClause();
    break;
  case llvm::omp::OMPC_reverse_offload:
    C = new (Context) OMPReverseOffloadClause();
    break;
  case llvm::omp::OMPC_dynamic_allocators:
    C = new (Context) OMPDynamicAllocatorsClause();
    break;
  case llvm::omp::OMPC_atomic_default_mem_order:
    C = new (Context) OMPAtomicDefaultMemOrderClause();
    break;
 case llvm::omp::OMPC_private:
    C = OMPPrivateClause::CreateEmpty(Context, Record.readInt());
    break;
  case llvm::omp::OMPC_firstprivate:
    C = OMPFirstprivateClause::CreateEmpty(Context, Record.readInt());
    break;
  case llvm::omp::OMPC_lastprivate:
    C = OMPLastprivateClause::CreateEmpty(Context, Record.readInt());
    break;
  case llvm::omp::OMPC_shared:
    C = OMPSharedClause::CreateEmpty(Context, Record.readInt());
    break;
  case llvm::omp::OMPC_reduction: {
    unsigned N = Record.readInt();
    auto Modifier = Record.readEnum<OpenMPReductionClauseModifier>();
    C = OMPReductionClause::CreateEmpty(Context, N, Modifier);
    break;
  }
  case llvm::omp::OMPC_task_reduction:
    C = OMPTaskReductionClause::CreateEmpty(Context, Record.readInt());
    break;
  case llvm::omp::OMPC_in_reduction:
    C = OMPInReductionClause::CreateEmpty(Context, Record.readInt());
    break;
  case llvm::omp::OMPC_linear:
    C = OMPLinearClause::CreateEmpty(Context, Record.readInt());
    break;
  case llvm::omp::OMPC_aligned:
    C = OMPAlignedClause::CreateEmpty(Context, Record.readInt());
    break;
  case llvm::omp::OMPC_copyin:
    C = OMPCopyinClause::CreateEmpty(Context, Record.readInt());
    break;
  case llvm::omp::OMPC_copyprivate:
    C = OMPCopyprivateClause::CreateEmpty(Context, Record.readInt());
    break;
  case llvm::omp::OMPC_flush:
    C = OMPFlushClause::CreateEmpty(Context, Record.readInt());
    break;
  case llvm::omp::OMPC_depobj:
    C = OMPDepobjClause::CreateEmpty(Context);
    break;
  case llvm::omp::OMPC_depend: {
    unsigned NumVars = Record.readInt();
    unsigned NumLoops = Record.readInt();
    C = OMPDependClause::CreateEmpty(Context, NumVars, NumLoops);
    break;
  }
  case llvm::omp::OMPC_device:
    C = new (Context) OMPDeviceClause();
    break;
  case llvm::omp::OMPC_map: {
    OMPMappableExprListSizeTy Sizes;
    Sizes.NumVars = Record.readInt();
    Sizes.NumUniqueDeclarations = Record.readInt();
    Sizes.NumComponentLists = Record.readInt();
    Sizes.NumComponents = Record.readInt();
    C = OMPMapClause::CreateEmpty(Context, Sizes);
    break;
  }
  case llvm::omp::OMPC_num_teams:
    C = new (Context) OMPNumTeamsClause();
    break;
  case llvm::omp::OMPC_thread_limit:
    C = new (Context) OMPThreadLimitClause();
    break;
  case llvm::omp::OMPC_priority:
    C = new (Context) OMPPriorityClause();
    break;
  case llvm::omp::OMPC_grainsize:
    C = new (Context) OMPGrainsizeClause();
    break;
  case llvm::omp::OMPC_num_tasks:
    C = new (Context) OMPNumTasksClause();
    break;
  case llvm::omp::OMPC_hint:
    C = new (Context) OMPHintClause();
    break;
  case llvm::omp::OMPC_dist_schedule:
    C = new (Context) OMPDistScheduleClause();
    break;
  case llvm::omp::OMPC_defaultmap:
    C = new (Context) OMPDefaultmapClause();
    break;
  case llvm::omp::OMPC_to: {
    OMPMappableExprListSizeTy Sizes;
    Sizes.NumVars = Record.readInt();
    Sizes.NumUniqueDeclarations = Record.readInt();
    Sizes.NumComponentLists = Record.readInt();
    Sizes.NumComponents = Record.readInt();
    C = OMPToClause::CreateEmpty(Context, Sizes);
    break;
  }
  case llvm::omp::OMPC_from: {
    OMPMappableExprListSizeTy Sizes;
    Sizes.NumVars = Record.readInt();
    Sizes.NumUniqueDeclarations = Record.readInt();
    Sizes.NumComponentLists = Record.readInt();
    Sizes.NumComponents = Record.readInt();
    C = OMPFromClause::CreateEmpty(Context, Sizes);
    break;
  }
  case llvm::omp::OMPC_use_device_ptr: {
    OMPMappableExprListSizeTy Sizes;
    Sizes.NumVars = Record.readInt();
    Sizes.NumUniqueDeclarations = Record.readInt();
    Sizes.NumComponentLists = Record.readInt();
    Sizes.NumComponents = Record.readInt();
    C = OMPUseDevicePtrClause::CreateEmpty(Context, Sizes);
    break;
  }
  case llvm::omp::OMPC_use_device_addr: {
    OMPMappableExprListSizeTy Sizes;
    Sizes.NumVars = Record.readInt();
    Sizes.NumUniqueDeclarations = Record.readInt();
    Sizes.NumComponentLists = Record.readInt();
    Sizes.NumComponents = Record.readInt();
    C = OMPUseDeviceAddrClause::CreateEmpty(Context, Sizes);
    break;
  }
  case llvm::omp::OMPC_is_device_ptr: {
    OMPMappableExprListSizeTy Sizes;
    Sizes.NumVars = Record.readInt();
    Sizes.NumUniqueDeclarations = Record.readInt();
    Sizes.NumComponentLists = Record.readInt();
    Sizes.NumComponents = Record.readInt();
    C = OMPIsDevicePtrClause::CreateEmpty(Context, Sizes);
    break;
  }
  case llvm::omp::OMPC_allocate:
    C = OMPAllocateClause::CreateEmpty(Context, Record.readInt());
    break;
  case llvm::omp::OMPC_nontemporal:
    C = OMPNontemporalClause::CreateEmpty(Context, Record.readInt());
    break;
  case llvm::omp::OMPC_inclusive:
    C = OMPInclusiveClause::CreateEmpty(Context, Record.readInt());
    break;
  case llvm::omp::OMPC_exclusive:
    C = OMPExclusiveClause::CreateEmpty(Context, Record.readInt());
    break;
  case llvm::omp::OMPC_order:
    C = new (Context) OMPOrderClause();
    break;
  case llvm::omp::OMPC_init:
    C = OMPInitClause::CreateEmpty(Context, Record.readInt());
    break;
  case llvm::omp::OMPC_use:
    C = new (Context) OMPUseClause();
    break;
  case llvm::omp::OMPC_destroy:
    C = new (Context) OMPDestroyClause();
    break;
  case llvm::omp::OMPC_novariants:
    C = new (Context) OMPNovariantsClause();
    break;
  case llvm::omp::OMPC_nocontext:
    C = new (Context) OMPNocontextClause();
    break;
  case llvm::omp::OMPC_detach:
    C = new (Context) OMPDetachClause();
    break;
  case llvm::omp::OMPC_uses_allocators:
    C = OMPUsesAllocatorsClause::CreateEmpty(Context, Record.readInt());
    break;
  case llvm::omp::OMPC_affinity:
    C = OMPAffinityClause::CreateEmpty(Context, Record.readInt());
    break;
  case llvm::omp::OMPC_filter:
    C = new (Context) OMPFilterClause();
    break;
  case llvm::omp::OMPC_bind:
    C = OMPBindClause::CreateEmpty(Context);
    break;
  case llvm::omp::OMPC_align:
    C = new (Context) OMPAlignClause();
    break;
#define OMP_CLAUSE_NO_CLASS(Enum, Str)                                         \
  case llvm::omp::Enum:                                                        \
    break;
#include "llvm/Frontend/OpenMP/OMPKinds.def"
  default:
    break;
  }
  assert(C && "Unknown OMPClause type");

  Visit(C);
  C->setLocStart(Record.readSourceLocation());
  C->setLocEnd(Record.readSourceLocation());

  return C;
}

void OMPClauseReader::VisitOMPClauseWithPreInit(OMPClauseWithPreInit *C) {
  C->setPreInitStmt(Record.readSubStmt(),
                    static_cast<OpenMPDirectiveKind>(Record.readInt()));
}

void OMPClauseReader::VisitOMPClauseWithPostUpdate(OMPClauseWithPostUpdate *C) {
  VisitOMPClauseWithPreInit(C);
  C->setPostUpdateExpr(Record.readSubExpr());
}

void OMPClauseReader::VisitOMPIfClause(OMPIfClause *C) {
  VisitOMPClauseWithPreInit(C);
  C->setNameModifier(static_cast<OpenMPDirectiveKind>(Record.readInt()));
  C->setNameModifierLoc(Record.readSourceLocation());
  C->setColonLoc(Record.readSourceLocation());
  C->setCondition(Record.readSubExpr());
  C->setLParenLoc(Record.readSourceLocation());
}

void OMPClauseReader::VisitOMPFinalClause(OMPFinalClause *C) {
  VisitOMPClauseWithPreInit(C);
  C->setCondition(Record.readSubExpr());
  C->setLParenLoc(Record.readSourceLocation());
}

void OMPClauseReader::VisitOMPNumThreadsClause(OMPNumThreadsClause *C) {
  VisitOMPClauseWithPreInit(C);
  C->setNumThreads(Record.readSubExpr());
  C->setLParenLoc(Record.readSourceLocation());
}

void OMPClauseReader::VisitOMPSafelenClause(OMPSafelenClause *C) {
  C->setSafelen(Record.readSubExpr());
  C->setLParenLoc(Record.readSourceLocation());
}

void OMPClauseReader::VisitOMPSimdlenClause(OMPSimdlenClause *C) {
  C->setSimdlen(Record.readSubExpr());
  C->setLParenLoc(Record.readSourceLocation());
}

void OMPClauseReader::VisitOMPSizesClause(OMPSizesClause *C) {
  for (Expr *&E : C->getSizesRefs())
    E = Record.readSubExpr();
  C->setLParenLoc(Record.readSourceLocation());
}

<<<<<<< HEAD
=======
void OMPClauseReader::VisitOMPFullClause(OMPFullClause *C) {}

void OMPClauseReader::VisitOMPPartialClause(OMPPartialClause *C) {
  C->setFactor(Record.readSubExpr());
  C->setLParenLoc(Record.readSourceLocation());
}

>>>>>>> a2ce6ee6
void OMPClauseReader::VisitOMPAllocatorClause(OMPAllocatorClause *C) {
  C->setAllocator(Record.readExpr());
  C->setLParenLoc(Record.readSourceLocation());
}

void OMPClauseReader::VisitOMPCollapseClause(OMPCollapseClause *C) {
  C->setNumForLoops(Record.readSubExpr());
  C->setLParenLoc(Record.readSourceLocation());
}

void OMPClauseReader::VisitOMPDefaultClause(OMPDefaultClause *C) {
  C->setDefaultKind(static_cast<llvm::omp::DefaultKind>(Record.readInt()));
  C->setLParenLoc(Record.readSourceLocation());
  C->setDefaultKindKwLoc(Record.readSourceLocation());
}

void OMPClauseReader::VisitOMPProcBindClause(OMPProcBindClause *C) {
  C->setProcBindKind(static_cast<llvm::omp::ProcBindKind>(Record.readInt()));
  C->setLParenLoc(Record.readSourceLocation());
  C->setProcBindKindKwLoc(Record.readSourceLocation());
}

void OMPClauseReader::VisitOMPScheduleClause(OMPScheduleClause *C) {
  VisitOMPClauseWithPreInit(C);
  C->setScheduleKind(
       static_cast<OpenMPScheduleClauseKind>(Record.readInt()));
  C->setFirstScheduleModifier(
      static_cast<OpenMPScheduleClauseModifier>(Record.readInt()));
  C->setSecondScheduleModifier(
      static_cast<OpenMPScheduleClauseModifier>(Record.readInt()));
  C->setChunkSize(Record.readSubExpr());
  C->setLParenLoc(Record.readSourceLocation());
  C->setFirstScheduleModifierLoc(Record.readSourceLocation());
  C->setSecondScheduleModifierLoc(Record.readSourceLocation());
  C->setScheduleKindLoc(Record.readSourceLocation());
  C->setCommaLoc(Record.readSourceLocation());
}

void OMPClauseReader::VisitOMPOrderedClause(OMPOrderedClause *C) {
  C->setNumForLoops(Record.readSubExpr());
  for (unsigned I = 0, E = C->NumberOfLoops; I < E; ++I)
    C->setLoopNumIterations(I, Record.readSubExpr());
  for (unsigned I = 0, E = C->NumberOfLoops; I < E; ++I)
    C->setLoopCounter(I, Record.readSubExpr());
  C->setLParenLoc(Record.readSourceLocation());
}

void OMPClauseReader::VisitOMPDetachClause(OMPDetachClause *C) {
  C->setEventHandler(Record.readSubExpr());
  C->setLParenLoc(Record.readSourceLocation());
}

void OMPClauseReader::VisitOMPNowaitClause(OMPNowaitClause *) {}

void OMPClauseReader::VisitOMPUntiedClause(OMPUntiedClause *) {}

void OMPClauseReader::VisitOMPMergeableClause(OMPMergeableClause *) {}

void OMPClauseReader::VisitOMPReadClause(OMPReadClause *) {}

void OMPClauseReader::VisitOMPWriteClause(OMPWriteClause *) {}

void OMPClauseReader::VisitOMPUpdateClause(OMPUpdateClause *C) {
  if (C->isExtended()) {
    C->setLParenLoc(Record.readSourceLocation());
    C->setArgumentLoc(Record.readSourceLocation());
    C->setDependencyKind(Record.readEnum<OpenMPDependClauseKind>());
  }
}

void OMPClauseReader::VisitOMPCaptureClause(OMPCaptureClause *) {}

void OMPClauseReader::VisitOMPCompareClause(OMPCompareClause *) {}

void OMPClauseReader::VisitOMPSeqCstClause(OMPSeqCstClause *) {}

void OMPClauseReader::VisitOMPAcqRelClause(OMPAcqRelClause *) {}

void OMPClauseReader::VisitOMPAcquireClause(OMPAcquireClause *) {}

void OMPClauseReader::VisitOMPReleaseClause(OMPReleaseClause *) {}

void OMPClauseReader::VisitOMPRelaxedClause(OMPRelaxedClause *) {}

void OMPClauseReader::VisitOMPThreadsClause(OMPThreadsClause *) {}

void OMPClauseReader::VisitOMPSIMDClause(OMPSIMDClause *) {}

void OMPClauseReader::VisitOMPNogroupClause(OMPNogroupClause *) {}

void OMPClauseReader::VisitOMPInitClause(OMPInitClause *C) {
  unsigned NumVars = C->varlist_size();
  SmallVector<Expr *, 16> Vars;
  Vars.reserve(NumVars);
  for (unsigned I = 0; I != NumVars; ++I)
    Vars.push_back(Record.readSubExpr());
  C->setVarRefs(Vars);
  C->setIsTarget(Record.readBool());
  C->setIsTargetSync(Record.readBool());
  C->setLParenLoc(Record.readSourceLocation());
  C->setVarLoc(Record.readSourceLocation());
}

void OMPClauseReader::VisitOMPUseClause(OMPUseClause *C) {
  C->setInteropVar(Record.readSubExpr());
  C->setLParenLoc(Record.readSourceLocation());
  C->setVarLoc(Record.readSourceLocation());
}

void OMPClauseReader::VisitOMPDestroyClause(OMPDestroyClause *C) {
  C->setInteropVar(Record.readSubExpr());
  C->setLParenLoc(Record.readSourceLocation());
  C->setVarLoc(Record.readSourceLocation());
}

void OMPClauseReader::VisitOMPNovariantsClause(OMPNovariantsClause *C) {
  VisitOMPClauseWithPreInit(C);
  C->setCondition(Record.readSubExpr());
  C->setLParenLoc(Record.readSourceLocation());
}

void OMPClauseReader::VisitOMPNocontextClause(OMPNocontextClause *C) {
  VisitOMPClauseWithPreInit(C);
  C->setCondition(Record.readSubExpr());
  C->setLParenLoc(Record.readSourceLocation());
}

void OMPClauseReader::VisitOMPUnifiedAddressClause(OMPUnifiedAddressClause *) {}

void OMPClauseReader::VisitOMPUnifiedSharedMemoryClause(
    OMPUnifiedSharedMemoryClause *) {}

void OMPClauseReader::VisitOMPReverseOffloadClause(OMPReverseOffloadClause *) {}

void
OMPClauseReader::VisitOMPDynamicAllocatorsClause(OMPDynamicAllocatorsClause *) {
}

void OMPClauseReader::VisitOMPAtomicDefaultMemOrderClause(
    OMPAtomicDefaultMemOrderClause *C) {
  C->setAtomicDefaultMemOrderKind(
      static_cast<OpenMPAtomicDefaultMemOrderClauseKind>(Record.readInt()));
  C->setLParenLoc(Record.readSourceLocation());
  C->setAtomicDefaultMemOrderKindKwLoc(Record.readSourceLocation());
}

void OMPClauseReader::VisitOMPPrivateClause(OMPPrivateClause *C) {
  C->setLParenLoc(Record.readSourceLocation());
  unsigned NumVars = C->varlist_size();
  SmallVector<Expr *, 16> Vars;
  Vars.reserve(NumVars);
  for (unsigned i = 0; i != NumVars; ++i)
    Vars.push_back(Record.readSubExpr());
  C->setVarRefs(Vars);
  Vars.clear();
  for (unsigned i = 0; i != NumVars; ++i)
    Vars.push_back(Record.readSubExpr());
  C->setPrivateCopies(Vars);
}

void OMPClauseReader::VisitOMPFirstprivateClause(OMPFirstprivateClause *C) {
  VisitOMPClauseWithPreInit(C);
  C->setLParenLoc(Record.readSourceLocation());
  unsigned NumVars = C->varlist_size();
  SmallVector<Expr *, 16> Vars;
  Vars.reserve(NumVars);
  for (unsigned i = 0; i != NumVars; ++i)
    Vars.push_back(Record.readSubExpr());
  C->setVarRefs(Vars);
  Vars.clear();
  for (unsigned i = 0; i != NumVars; ++i)
    Vars.push_back(Record.readSubExpr());
  C->setPrivateCopies(Vars);
  Vars.clear();
  for (unsigned i = 0; i != NumVars; ++i)
    Vars.push_back(Record.readSubExpr());
  C->setInits(Vars);
}

void OMPClauseReader::VisitOMPLastprivateClause(OMPLastprivateClause *C) {
  VisitOMPClauseWithPostUpdate(C);
  C->setLParenLoc(Record.readSourceLocation());
  C->setKind(Record.readEnum<OpenMPLastprivateModifier>());
  C->setKindLoc(Record.readSourceLocation());
  C->setColonLoc(Record.readSourceLocation());
  unsigned NumVars = C->varlist_size();
  SmallVector<Expr *, 16> Vars;
  Vars.reserve(NumVars);
  for (unsigned i = 0; i != NumVars; ++i)
    Vars.push_back(Record.readSubExpr());
  C->setVarRefs(Vars);
  Vars.clear();
  for (unsigned i = 0; i != NumVars; ++i)
    Vars.push_back(Record.readSubExpr());
  C->setPrivateCopies(Vars);
  Vars.clear();
  for (unsigned i = 0; i != NumVars; ++i)
    Vars.push_back(Record.readSubExpr());
  C->setSourceExprs(Vars);
  Vars.clear();
  for (unsigned i = 0; i != NumVars; ++i)
    Vars.push_back(Record.readSubExpr());
  C->setDestinationExprs(Vars);
  Vars.clear();
  for (unsigned i = 0; i != NumVars; ++i)
    Vars.push_back(Record.readSubExpr());
  C->setAssignmentOps(Vars);
}

void OMPClauseReader::VisitOMPSharedClause(OMPSharedClause *C) {
  C->setLParenLoc(Record.readSourceLocation());
  unsigned NumVars = C->varlist_size();
  SmallVector<Expr *, 16> Vars;
  Vars.reserve(NumVars);
  for (unsigned i = 0; i != NumVars; ++i)
    Vars.push_back(Record.readSubExpr());
  C->setVarRefs(Vars);
}

void OMPClauseReader::VisitOMPReductionClause(OMPReductionClause *C) {
  VisitOMPClauseWithPostUpdate(C);
  C->setLParenLoc(Record.readSourceLocation());
  C->setModifierLoc(Record.readSourceLocation());
  C->setColonLoc(Record.readSourceLocation());
  NestedNameSpecifierLoc NNSL = Record.readNestedNameSpecifierLoc();
  DeclarationNameInfo DNI = Record.readDeclarationNameInfo();
  C->setQualifierLoc(NNSL);
  C->setNameInfo(DNI);

  unsigned NumVars = C->varlist_size();
  SmallVector<Expr *, 16> Vars;
  Vars.reserve(NumVars);
  for (unsigned i = 0; i != NumVars; ++i)
    Vars.push_back(Record.readSubExpr());
  C->setVarRefs(Vars);
  Vars.clear();
  for (unsigned i = 0; i != NumVars; ++i)
    Vars.push_back(Record.readSubExpr());
  C->setPrivates(Vars);
  Vars.clear();
  for (unsigned i = 0; i != NumVars; ++i)
    Vars.push_back(Record.readSubExpr());
  C->setLHSExprs(Vars);
  Vars.clear();
  for (unsigned i = 0; i != NumVars; ++i)
    Vars.push_back(Record.readSubExpr());
  C->setRHSExprs(Vars);
  Vars.clear();
  for (unsigned i = 0; i != NumVars; ++i)
    Vars.push_back(Record.readSubExpr());
  C->setReductionOps(Vars);
  if (C->getModifier() == OMPC_REDUCTION_inscan) {
    Vars.clear();
    for (unsigned i = 0; i != NumVars; ++i)
      Vars.push_back(Record.readSubExpr());
    C->setInscanCopyOps(Vars);
    Vars.clear();
    for (unsigned i = 0; i != NumVars; ++i)
      Vars.push_back(Record.readSubExpr());
    C->setInscanCopyArrayTemps(Vars);
    Vars.clear();
    for (unsigned i = 0; i != NumVars; ++i)
      Vars.push_back(Record.readSubExpr());
    C->setInscanCopyArrayElems(Vars);
  }
}

void OMPClauseReader::VisitOMPTaskReductionClause(OMPTaskReductionClause *C) {
  VisitOMPClauseWithPostUpdate(C);
  C->setLParenLoc(Record.readSourceLocation());
  C->setColonLoc(Record.readSourceLocation());
  NestedNameSpecifierLoc NNSL = Record.readNestedNameSpecifierLoc();
  DeclarationNameInfo DNI = Record.readDeclarationNameInfo();
  C->setQualifierLoc(NNSL);
  C->setNameInfo(DNI);

  unsigned NumVars = C->varlist_size();
  SmallVector<Expr *, 16> Vars;
  Vars.reserve(NumVars);
  for (unsigned I = 0; I != NumVars; ++I)
    Vars.push_back(Record.readSubExpr());
  C->setVarRefs(Vars);
  Vars.clear();
  for (unsigned I = 0; I != NumVars; ++I)
    Vars.push_back(Record.readSubExpr());
  C->setPrivates(Vars);
  Vars.clear();
  for (unsigned I = 0; I != NumVars; ++I)
    Vars.push_back(Record.readSubExpr());
  C->setLHSExprs(Vars);
  Vars.clear();
  for (unsigned I = 0; I != NumVars; ++I)
    Vars.push_back(Record.readSubExpr());
  C->setRHSExprs(Vars);
  Vars.clear();
  for (unsigned I = 0; I != NumVars; ++I)
    Vars.push_back(Record.readSubExpr());
  C->setReductionOps(Vars);
}

void OMPClauseReader::VisitOMPInReductionClause(OMPInReductionClause *C) {
  VisitOMPClauseWithPostUpdate(C);
  C->setLParenLoc(Record.readSourceLocation());
  C->setColonLoc(Record.readSourceLocation());
  NestedNameSpecifierLoc NNSL = Record.readNestedNameSpecifierLoc();
  DeclarationNameInfo DNI = Record.readDeclarationNameInfo();
  C->setQualifierLoc(NNSL);
  C->setNameInfo(DNI);

  unsigned NumVars = C->varlist_size();
  SmallVector<Expr *, 16> Vars;
  Vars.reserve(NumVars);
  for (unsigned I = 0; I != NumVars; ++I)
    Vars.push_back(Record.readSubExpr());
  C->setVarRefs(Vars);
  Vars.clear();
  for (unsigned I = 0; I != NumVars; ++I)
    Vars.push_back(Record.readSubExpr());
  C->setPrivates(Vars);
  Vars.clear();
  for (unsigned I = 0; I != NumVars; ++I)
    Vars.push_back(Record.readSubExpr());
  C->setLHSExprs(Vars);
  Vars.clear();
  for (unsigned I = 0; I != NumVars; ++I)
    Vars.push_back(Record.readSubExpr());
  C->setRHSExprs(Vars);
  Vars.clear();
  for (unsigned I = 0; I != NumVars; ++I)
    Vars.push_back(Record.readSubExpr());
  C->setReductionOps(Vars);
  Vars.clear();
  for (unsigned I = 0; I != NumVars; ++I)
    Vars.push_back(Record.readSubExpr());
  C->setTaskgroupDescriptors(Vars);
}

void OMPClauseReader::VisitOMPLinearClause(OMPLinearClause *C) {
  VisitOMPClauseWithPostUpdate(C);
  C->setLParenLoc(Record.readSourceLocation());
  C->setColonLoc(Record.readSourceLocation());
  C->setModifier(static_cast<OpenMPLinearClauseKind>(Record.readInt()));
  C->setModifierLoc(Record.readSourceLocation());
  unsigned NumVars = C->varlist_size();
  SmallVector<Expr *, 16> Vars;
  Vars.reserve(NumVars);
  for (unsigned i = 0; i != NumVars; ++i)
    Vars.push_back(Record.readSubExpr());
  C->setVarRefs(Vars);
  Vars.clear();
  for (unsigned i = 0; i != NumVars; ++i)
    Vars.push_back(Record.readSubExpr());
  C->setPrivates(Vars);
  Vars.clear();
  for (unsigned i = 0; i != NumVars; ++i)
    Vars.push_back(Record.readSubExpr());
  C->setInits(Vars);
  Vars.clear();
  for (unsigned i = 0; i != NumVars; ++i)
    Vars.push_back(Record.readSubExpr());
  C->setUpdates(Vars);
  Vars.clear();
  for (unsigned i = 0; i != NumVars; ++i)
    Vars.push_back(Record.readSubExpr());
  C->setFinals(Vars);
  C->setStep(Record.readSubExpr());
  C->setCalcStep(Record.readSubExpr());
  Vars.clear();
  for (unsigned I = 0; I != NumVars + 1; ++I)
    Vars.push_back(Record.readSubExpr());
  C->setUsedExprs(Vars);
}

void OMPClauseReader::VisitOMPAlignedClause(OMPAlignedClause *C) {
  C->setLParenLoc(Record.readSourceLocation());
  C->setColonLoc(Record.readSourceLocation());
  unsigned NumVars = C->varlist_size();
  SmallVector<Expr *, 16> Vars;
  Vars.reserve(NumVars);
  for (unsigned i = 0; i != NumVars; ++i)
    Vars.push_back(Record.readSubExpr());
  C->setVarRefs(Vars);
  C->setAlignment(Record.readSubExpr());
}

void OMPClauseReader::VisitOMPCopyinClause(OMPCopyinClause *C) {
  C->setLParenLoc(Record.readSourceLocation());
  unsigned NumVars = C->varlist_size();
  SmallVector<Expr *, 16> Exprs;
  Exprs.reserve(NumVars);
  for (unsigned i = 0; i != NumVars; ++i)
    Exprs.push_back(Record.readSubExpr());
  C->setVarRefs(Exprs);
  Exprs.clear();
  for (unsigned i = 0; i != NumVars; ++i)
    Exprs.push_back(Record.readSubExpr());
  C->setSourceExprs(Exprs);
  Exprs.clear();
  for (unsigned i = 0; i != NumVars; ++i)
    Exprs.push_back(Record.readSubExpr());
  C->setDestinationExprs(Exprs);
  Exprs.clear();
  for (unsigned i = 0; i != NumVars; ++i)
    Exprs.push_back(Record.readSubExpr());
  C->setAssignmentOps(Exprs);
}

void OMPClauseReader::VisitOMPCopyprivateClause(OMPCopyprivateClause *C) {
  C->setLParenLoc(Record.readSourceLocation());
  unsigned NumVars = C->varlist_size();
  SmallVector<Expr *, 16> Exprs;
  Exprs.reserve(NumVars);
  for (unsigned i = 0; i != NumVars; ++i)
    Exprs.push_back(Record.readSubExpr());
  C->setVarRefs(Exprs);
  Exprs.clear();
  for (unsigned i = 0; i != NumVars; ++i)
    Exprs.push_back(Record.readSubExpr());
  C->setSourceExprs(Exprs);
  Exprs.clear();
  for (unsigned i = 0; i != NumVars; ++i)
    Exprs.push_back(Record.readSubExpr());
  C->setDestinationExprs(Exprs);
  Exprs.clear();
  for (unsigned i = 0; i != NumVars; ++i)
    Exprs.push_back(Record.readSubExpr());
  C->setAssignmentOps(Exprs);
}

void OMPClauseReader::VisitOMPFlushClause(OMPFlushClause *C) {
  C->setLParenLoc(Record.readSourceLocation());
  unsigned NumVars = C->varlist_size();
  SmallVector<Expr *, 16> Vars;
  Vars.reserve(NumVars);
  for (unsigned i = 0; i != NumVars; ++i)
    Vars.push_back(Record.readSubExpr());
  C->setVarRefs(Vars);
}

void OMPClauseReader::VisitOMPDepobjClause(OMPDepobjClause *C) {
  C->setDepobj(Record.readSubExpr());
  C->setLParenLoc(Record.readSourceLocation());
}

void OMPClauseReader::VisitOMPDependClause(OMPDependClause *C) {
  C->setLParenLoc(Record.readSourceLocation());
  C->setModifier(Record.readSubExpr());
  C->setDependencyKind(
      static_cast<OpenMPDependClauseKind>(Record.readInt()));
  C->setDependencyLoc(Record.readSourceLocation());
  C->setColonLoc(Record.readSourceLocation());
  unsigned NumVars = C->varlist_size();
  SmallVector<Expr *, 16> Vars;
  Vars.reserve(NumVars);
  for (unsigned I = 0; I != NumVars; ++I)
    Vars.push_back(Record.readSubExpr());
  C->setVarRefs(Vars);
  for (unsigned I = 0, E = C->getNumLoops(); I < E; ++I)
    C->setLoopData(I, Record.readSubExpr());
}

void OMPClauseReader::VisitOMPDeviceClause(OMPDeviceClause *C) {
  VisitOMPClauseWithPreInit(C);
  C->setModifier(Record.readEnum<OpenMPDeviceClauseModifier>());
  C->setDevice(Record.readSubExpr());
  C->setModifierLoc(Record.readSourceLocation());
  C->setLParenLoc(Record.readSourceLocation());
}

void OMPClauseReader::VisitOMPMapClause(OMPMapClause *C) {
  C->setLParenLoc(Record.readSourceLocation());
  for (unsigned I = 0; I < NumberOfOMPMapClauseModifiers; ++I) {
    C->setMapTypeModifier(
        I, static_cast<OpenMPMapModifierKind>(Record.readInt()));
    C->setMapTypeModifierLoc(I, Record.readSourceLocation());
  }
  C->setMapperQualifierLoc(Record.readNestedNameSpecifierLoc());
  C->setMapperIdInfo(Record.readDeclarationNameInfo());
  C->setMapType(
     static_cast<OpenMPMapClauseKind>(Record.readInt()));
  C->setMapLoc(Record.readSourceLocation());
  C->setColonLoc(Record.readSourceLocation());
  auto NumVars = C->varlist_size();
  auto UniqueDecls = C->getUniqueDeclarationsNum();
  auto TotalLists = C->getTotalComponentListNum();
  auto TotalComponents = C->getTotalComponentsNum();

  SmallVector<Expr *, 16> Vars;
  Vars.reserve(NumVars);
  for (unsigned i = 0; i != NumVars; ++i)
    Vars.push_back(Record.readExpr());
  C->setVarRefs(Vars);

  SmallVector<Expr *, 16> UDMappers;
  UDMappers.reserve(NumVars);
  for (unsigned I = 0; I < NumVars; ++I)
    UDMappers.push_back(Record.readExpr());
  C->setUDMapperRefs(UDMappers);

  SmallVector<ValueDecl *, 16> Decls;
  Decls.reserve(UniqueDecls);
  for (unsigned i = 0; i < UniqueDecls; ++i)
    Decls.push_back(Record.readDeclAs<ValueDecl>());
  C->setUniqueDecls(Decls);

  SmallVector<unsigned, 16> ListsPerDecl;
  ListsPerDecl.reserve(UniqueDecls);
  for (unsigned i = 0; i < UniqueDecls; ++i)
    ListsPerDecl.push_back(Record.readInt());
  C->setDeclNumLists(ListsPerDecl);

  SmallVector<unsigned, 32> ListSizes;
  ListSizes.reserve(TotalLists);
  for (unsigned i = 0; i < TotalLists; ++i)
    ListSizes.push_back(Record.readInt());
  C->setComponentListSizes(ListSizes);

  SmallVector<OMPClauseMappableExprCommon::MappableComponent, 32> Components;
  Components.reserve(TotalComponents);
  for (unsigned i = 0; i < TotalComponents; ++i) {
    Expr *AssociatedExprPr = Record.readExpr();
    auto *AssociatedDecl = Record.readDeclAs<ValueDecl>();
    Components.emplace_back(AssociatedExprPr, AssociatedDecl,
                            /*IsNonContiguous=*/false);
  }
  C->setComponents(Components, ListSizes);
}

void OMPClauseReader::VisitOMPAllocateClause(OMPAllocateClause *C) {
  C->setLParenLoc(Record.readSourceLocation());
  C->setColonLoc(Record.readSourceLocation());
  C->setAllocator(Record.readSubExpr());
  unsigned NumVars = C->varlist_size();
  SmallVector<Expr *, 16> Vars;
  Vars.reserve(NumVars);
  for (unsigned i = 0; i != NumVars; ++i)
    Vars.push_back(Record.readSubExpr());
  C->setVarRefs(Vars);
}

void OMPClauseReader::VisitOMPNumTeamsClause(OMPNumTeamsClause *C) {
  VisitOMPClauseWithPreInit(C);
  C->setNumTeams(Record.readSubExpr());
  C->setLParenLoc(Record.readSourceLocation());
}

void OMPClauseReader::VisitOMPThreadLimitClause(OMPThreadLimitClause *C) {
  VisitOMPClauseWithPreInit(C);
  C->setThreadLimit(Record.readSubExpr());
  C->setLParenLoc(Record.readSourceLocation());
}

void OMPClauseReader::VisitOMPPriorityClause(OMPPriorityClause *C) {
  VisitOMPClauseWithPreInit(C);
  C->setPriority(Record.readSubExpr());
  C->setLParenLoc(Record.readSourceLocation());
}

void OMPClauseReader::VisitOMPGrainsizeClause(OMPGrainsizeClause *C) {
  VisitOMPClauseWithPreInit(C);
  C->setGrainsize(Record.readSubExpr());
  C->setLParenLoc(Record.readSourceLocation());
}

void OMPClauseReader::VisitOMPNumTasksClause(OMPNumTasksClause *C) {
  VisitOMPClauseWithPreInit(C);
  C->setNumTasks(Record.readSubExpr());
  C->setLParenLoc(Record.readSourceLocation());
}

void OMPClauseReader::VisitOMPHintClause(OMPHintClause *C) {
  C->setHint(Record.readSubExpr());
  C->setLParenLoc(Record.readSourceLocation());
}

void OMPClauseReader::VisitOMPDistScheduleClause(OMPDistScheduleClause *C) {
  VisitOMPClauseWithPreInit(C);
  C->setDistScheduleKind(
      static_cast<OpenMPDistScheduleClauseKind>(Record.readInt()));
  C->setChunkSize(Record.readSubExpr());
  C->setLParenLoc(Record.readSourceLocation());
  C->setDistScheduleKindLoc(Record.readSourceLocation());
  C->setCommaLoc(Record.readSourceLocation());
}

void OMPClauseReader::VisitOMPDefaultmapClause(OMPDefaultmapClause *C) {
  C->setDefaultmapKind(
       static_cast<OpenMPDefaultmapClauseKind>(Record.readInt()));
  C->setDefaultmapModifier(
      static_cast<OpenMPDefaultmapClauseModifier>(Record.readInt()));
  C->setLParenLoc(Record.readSourceLocation());
  C->setDefaultmapModifierLoc(Record.readSourceLocation());
  C->setDefaultmapKindLoc(Record.readSourceLocation());
}

void OMPClauseReader::VisitOMPToClause(OMPToClause *C) {
  C->setLParenLoc(Record.readSourceLocation());
  for (unsigned I = 0; I < NumberOfOMPMotionModifiers; ++I) {
    C->setMotionModifier(
        I, static_cast<OpenMPMotionModifierKind>(Record.readInt()));
    C->setMotionModifierLoc(I, Record.readSourceLocation());
  }
  C->setMapperQualifierLoc(Record.readNestedNameSpecifierLoc());
  C->setMapperIdInfo(Record.readDeclarationNameInfo());
  C->setColonLoc(Record.readSourceLocation());
  auto NumVars = C->varlist_size();
  auto UniqueDecls = C->getUniqueDeclarationsNum();
  auto TotalLists = C->getTotalComponentListNum();
  auto TotalComponents = C->getTotalComponentsNum();

  SmallVector<Expr *, 16> Vars;
  Vars.reserve(NumVars);
  for (unsigned i = 0; i != NumVars; ++i)
    Vars.push_back(Record.readSubExpr());
  C->setVarRefs(Vars);

  SmallVector<Expr *, 16> UDMappers;
  UDMappers.reserve(NumVars);
  for (unsigned I = 0; I < NumVars; ++I)
    UDMappers.push_back(Record.readSubExpr());
  C->setUDMapperRefs(UDMappers);

  SmallVector<ValueDecl *, 16> Decls;
  Decls.reserve(UniqueDecls);
  for (unsigned i = 0; i < UniqueDecls; ++i)
    Decls.push_back(Record.readDeclAs<ValueDecl>());
  C->setUniqueDecls(Decls);

  SmallVector<unsigned, 16> ListsPerDecl;
  ListsPerDecl.reserve(UniqueDecls);
  for (unsigned i = 0; i < UniqueDecls; ++i)
    ListsPerDecl.push_back(Record.readInt());
  C->setDeclNumLists(ListsPerDecl);

  SmallVector<unsigned, 32> ListSizes;
  ListSizes.reserve(TotalLists);
  for (unsigned i = 0; i < TotalLists; ++i)
    ListSizes.push_back(Record.readInt());
  C->setComponentListSizes(ListSizes);

  SmallVector<OMPClauseMappableExprCommon::MappableComponent, 32> Components;
  Components.reserve(TotalComponents);
  for (unsigned i = 0; i < TotalComponents; ++i) {
    Expr *AssociatedExprPr = Record.readSubExpr();
    bool IsNonContiguous = Record.readBool();
    auto *AssociatedDecl = Record.readDeclAs<ValueDecl>();
    Components.emplace_back(AssociatedExprPr, AssociatedDecl, IsNonContiguous);
  }
  C->setComponents(Components, ListSizes);
}

void OMPClauseReader::VisitOMPFromClause(OMPFromClause *C) {
  C->setLParenLoc(Record.readSourceLocation());
  for (unsigned I = 0; I < NumberOfOMPMotionModifiers; ++I) {
    C->setMotionModifier(
        I, static_cast<OpenMPMotionModifierKind>(Record.readInt()));
    C->setMotionModifierLoc(I, Record.readSourceLocation());
  }
  C->setMapperQualifierLoc(Record.readNestedNameSpecifierLoc());
  C->setMapperIdInfo(Record.readDeclarationNameInfo());
  C->setColonLoc(Record.readSourceLocation());
  auto NumVars = C->varlist_size();
  auto UniqueDecls = C->getUniqueDeclarationsNum();
  auto TotalLists = C->getTotalComponentListNum();
  auto TotalComponents = C->getTotalComponentsNum();

  SmallVector<Expr *, 16> Vars;
  Vars.reserve(NumVars);
  for (unsigned i = 0; i != NumVars; ++i)
    Vars.push_back(Record.readSubExpr());
  C->setVarRefs(Vars);

  SmallVector<Expr *, 16> UDMappers;
  UDMappers.reserve(NumVars);
  for (unsigned I = 0; I < NumVars; ++I)
    UDMappers.push_back(Record.readSubExpr());
  C->setUDMapperRefs(UDMappers);

  SmallVector<ValueDecl *, 16> Decls;
  Decls.reserve(UniqueDecls);
  for (unsigned i = 0; i < UniqueDecls; ++i)
    Decls.push_back(Record.readDeclAs<ValueDecl>());
  C->setUniqueDecls(Decls);

  SmallVector<unsigned, 16> ListsPerDecl;
  ListsPerDecl.reserve(UniqueDecls);
  for (unsigned i = 0; i < UniqueDecls; ++i)
    ListsPerDecl.push_back(Record.readInt());
  C->setDeclNumLists(ListsPerDecl);

  SmallVector<unsigned, 32> ListSizes;
  ListSizes.reserve(TotalLists);
  for (unsigned i = 0; i < TotalLists; ++i)
    ListSizes.push_back(Record.readInt());
  C->setComponentListSizes(ListSizes);

  SmallVector<OMPClauseMappableExprCommon::MappableComponent, 32> Components;
  Components.reserve(TotalComponents);
  for (unsigned i = 0; i < TotalComponents; ++i) {
    Expr *AssociatedExprPr = Record.readSubExpr();
    bool IsNonContiguous = Record.readBool();
    auto *AssociatedDecl = Record.readDeclAs<ValueDecl>();
    Components.emplace_back(AssociatedExprPr, AssociatedDecl, IsNonContiguous);
  }
  C->setComponents(Components, ListSizes);
}

void OMPClauseReader::VisitOMPUseDevicePtrClause(OMPUseDevicePtrClause *C) {
  C->setLParenLoc(Record.readSourceLocation());
  auto NumVars = C->varlist_size();
  auto UniqueDecls = C->getUniqueDeclarationsNum();
  auto TotalLists = C->getTotalComponentListNum();
  auto TotalComponents = C->getTotalComponentsNum();

  SmallVector<Expr *, 16> Vars;
  Vars.reserve(NumVars);
  for (unsigned i = 0; i != NumVars; ++i)
    Vars.push_back(Record.readSubExpr());
  C->setVarRefs(Vars);
  Vars.clear();
  for (unsigned i = 0; i != NumVars; ++i)
    Vars.push_back(Record.readSubExpr());
  C->setPrivateCopies(Vars);
  Vars.clear();
  for (unsigned i = 0; i != NumVars; ++i)
    Vars.push_back(Record.readSubExpr());
  C->setInits(Vars);

  SmallVector<ValueDecl *, 16> Decls;
  Decls.reserve(UniqueDecls);
  for (unsigned i = 0; i < UniqueDecls; ++i)
    Decls.push_back(Record.readDeclAs<ValueDecl>());
  C->setUniqueDecls(Decls);

  SmallVector<unsigned, 16> ListsPerDecl;
  ListsPerDecl.reserve(UniqueDecls);
  for (unsigned i = 0; i < UniqueDecls; ++i)
    ListsPerDecl.push_back(Record.readInt());
  C->setDeclNumLists(ListsPerDecl);

  SmallVector<unsigned, 32> ListSizes;
  ListSizes.reserve(TotalLists);
  for (unsigned i = 0; i < TotalLists; ++i)
    ListSizes.push_back(Record.readInt());
  C->setComponentListSizes(ListSizes);

  SmallVector<OMPClauseMappableExprCommon::MappableComponent, 32> Components;
  Components.reserve(TotalComponents);
  for (unsigned i = 0; i < TotalComponents; ++i) {
    auto *AssociatedExprPr = Record.readSubExpr();
    auto *AssociatedDecl = Record.readDeclAs<ValueDecl>();
    Components.emplace_back(AssociatedExprPr, AssociatedDecl,
                            /*IsNonContiguous=*/false);
  }
  C->setComponents(Components, ListSizes);
}

void OMPClauseReader::VisitOMPUseDeviceAddrClause(OMPUseDeviceAddrClause *C) {
  C->setLParenLoc(Record.readSourceLocation());
  auto NumVars = C->varlist_size();
  auto UniqueDecls = C->getUniqueDeclarationsNum();
  auto TotalLists = C->getTotalComponentListNum();
  auto TotalComponents = C->getTotalComponentsNum();

  SmallVector<Expr *, 16> Vars;
  Vars.reserve(NumVars);
  for (unsigned i = 0; i != NumVars; ++i)
    Vars.push_back(Record.readSubExpr());
  C->setVarRefs(Vars);

  SmallVector<ValueDecl *, 16> Decls;
  Decls.reserve(UniqueDecls);
  for (unsigned i = 0; i < UniqueDecls; ++i)
    Decls.push_back(Record.readDeclAs<ValueDecl>());
  C->setUniqueDecls(Decls);

  SmallVector<unsigned, 16> ListsPerDecl;
  ListsPerDecl.reserve(UniqueDecls);
  for (unsigned i = 0; i < UniqueDecls; ++i)
    ListsPerDecl.push_back(Record.readInt());
  C->setDeclNumLists(ListsPerDecl);

  SmallVector<unsigned, 32> ListSizes;
  ListSizes.reserve(TotalLists);
  for (unsigned i = 0; i < TotalLists; ++i)
    ListSizes.push_back(Record.readInt());
  C->setComponentListSizes(ListSizes);

  SmallVector<OMPClauseMappableExprCommon::MappableComponent, 32> Components;
  Components.reserve(TotalComponents);
  for (unsigned i = 0; i < TotalComponents; ++i) {
    Expr *AssociatedExpr = Record.readSubExpr();
    auto *AssociatedDecl = Record.readDeclAs<ValueDecl>();
    Components.emplace_back(AssociatedExpr, AssociatedDecl,
                            /*IsNonContiguous*/ false);
  }
  C->setComponents(Components, ListSizes);
}

void OMPClauseReader::VisitOMPIsDevicePtrClause(OMPIsDevicePtrClause *C) {
  C->setLParenLoc(Record.readSourceLocation());
  auto NumVars = C->varlist_size();
  auto UniqueDecls = C->getUniqueDeclarationsNum();
  auto TotalLists = C->getTotalComponentListNum();
  auto TotalComponents = C->getTotalComponentsNum();

  SmallVector<Expr *, 16> Vars;
  Vars.reserve(NumVars);
  for (unsigned i = 0; i != NumVars; ++i)
    Vars.push_back(Record.readSubExpr());
  C->setVarRefs(Vars);
  Vars.clear();

  SmallVector<ValueDecl *, 16> Decls;
  Decls.reserve(UniqueDecls);
  for (unsigned i = 0; i < UniqueDecls; ++i)
    Decls.push_back(Record.readDeclAs<ValueDecl>());
  C->setUniqueDecls(Decls);

  SmallVector<unsigned, 16> ListsPerDecl;
  ListsPerDecl.reserve(UniqueDecls);
  for (unsigned i = 0; i < UniqueDecls; ++i)
    ListsPerDecl.push_back(Record.readInt());
  C->setDeclNumLists(ListsPerDecl);

  SmallVector<unsigned, 32> ListSizes;
  ListSizes.reserve(TotalLists);
  for (unsigned i = 0; i < TotalLists; ++i)
    ListSizes.push_back(Record.readInt());
  C->setComponentListSizes(ListSizes);

  SmallVector<OMPClauseMappableExprCommon::MappableComponent, 32> Components;
  Components.reserve(TotalComponents);
  for (unsigned i = 0; i < TotalComponents; ++i) {
    Expr *AssociatedExpr = Record.readSubExpr();
    auto *AssociatedDecl = Record.readDeclAs<ValueDecl>();
    Components.emplace_back(AssociatedExpr, AssociatedDecl,
                            /*IsNonContiguous=*/false);
  }
  C->setComponents(Components, ListSizes);
}

void OMPClauseReader::VisitOMPNontemporalClause(OMPNontemporalClause *C) {
  C->setLParenLoc(Record.readSourceLocation());
  unsigned NumVars = C->varlist_size();
  SmallVector<Expr *, 16> Vars;
  Vars.reserve(NumVars);
  for (unsigned i = 0; i != NumVars; ++i)
    Vars.push_back(Record.readSubExpr());
  C->setVarRefs(Vars);
  Vars.clear();
  Vars.reserve(NumVars);
  for (unsigned i = 0; i != NumVars; ++i)
    Vars.push_back(Record.readSubExpr());
  C->setPrivateRefs(Vars);
}

void OMPClauseReader::VisitOMPInclusiveClause(OMPInclusiveClause *C) {
  C->setLParenLoc(Record.readSourceLocation());
  unsigned NumVars = C->varlist_size();
  SmallVector<Expr *, 16> Vars;
  Vars.reserve(NumVars);
  for (unsigned i = 0; i != NumVars; ++i)
    Vars.push_back(Record.readSubExpr());
  C->setVarRefs(Vars);
}

void OMPClauseReader::VisitOMPExclusiveClause(OMPExclusiveClause *C) {
  C->setLParenLoc(Record.readSourceLocation());
  unsigned NumVars = C->varlist_size();
  SmallVector<Expr *, 16> Vars;
  Vars.reserve(NumVars);
  for (unsigned i = 0; i != NumVars; ++i)
    Vars.push_back(Record.readSubExpr());
  C->setVarRefs(Vars);
}

void OMPClauseReader::VisitOMPUsesAllocatorsClause(OMPUsesAllocatorsClause *C) {
  C->setLParenLoc(Record.readSourceLocation());
  unsigned NumOfAllocators = C->getNumberOfAllocators();
  SmallVector<OMPUsesAllocatorsClause::Data, 4> Data;
  Data.reserve(NumOfAllocators);
  for (unsigned I = 0; I != NumOfAllocators; ++I) {
    OMPUsesAllocatorsClause::Data &D = Data.emplace_back();
    D.Allocator = Record.readSubExpr();
    D.AllocatorTraits = Record.readSubExpr();
    D.LParenLoc = Record.readSourceLocation();
    D.RParenLoc = Record.readSourceLocation();
  }
  C->setAllocatorsData(Data);
}

void OMPClauseReader::VisitOMPAffinityClause(OMPAffinityClause *C) {
  C->setLParenLoc(Record.readSourceLocation());
  C->setModifier(Record.readSubExpr());
  C->setColonLoc(Record.readSourceLocation());
  unsigned NumOfLocators = C->varlist_size();
  SmallVector<Expr *, 4> Locators;
  Locators.reserve(NumOfLocators);
  for (unsigned I = 0; I != NumOfLocators; ++I)
    Locators.push_back(Record.readSubExpr());
  C->setVarRefs(Locators);
}

void OMPClauseReader::VisitOMPOrderClause(OMPOrderClause *C) {
  C->setKind(Record.readEnum<OpenMPOrderClauseKind>());
  C->setLParenLoc(Record.readSourceLocation());
  C->setKindKwLoc(Record.readSourceLocation());
}

void OMPClauseReader::VisitOMPFilterClause(OMPFilterClause *C) {
  VisitOMPClauseWithPreInit(C);
  C->setThreadID(Record.readSubExpr());
  C->setLParenLoc(Record.readSourceLocation());
}

void OMPClauseReader::VisitOMPBindClause(OMPBindClause *C) {
  C->setBindKind(Record.readEnum<OpenMPBindClauseKind>());
  C->setLParenLoc(Record.readSourceLocation());
  C->setBindKindLoc(Record.readSourceLocation());
}

void OMPClauseReader::VisitOMPAlignClause(OMPAlignClause *C) {
  C->setAlignment(Record.readExpr());
  C->setLParenLoc(Record.readSourceLocation());
}

OMPTraitInfo *ASTRecordReader::readOMPTraitInfo() {
  OMPTraitInfo &TI = getContext().getNewOMPTraitInfo();
  TI.Sets.resize(readUInt32());
  for (auto &Set : TI.Sets) {
    Set.Kind = readEnum<llvm::omp::TraitSet>();
    Set.Selectors.resize(readUInt32());
    for (auto &Selector : Set.Selectors) {
      Selector.Kind = readEnum<llvm::omp::TraitSelector>();
      Selector.ScoreOrCondition = nullptr;
      if (readBool())
        Selector.ScoreOrCondition = readExprRef();
      Selector.Properties.resize(readUInt32());
      for (auto &Property : Selector.Properties)
        Property.Kind = readEnum<llvm::omp::TraitProperty>();
    }
  }
  return &TI;
}

void ASTRecordReader::readOMPChildren(OMPChildren *Data) {
  if (!Data)
    return;
  if (Reader->ReadingKind == ASTReader::Read_Stmt) {
    // Skip NumClauses, NumChildren and HasAssociatedStmt fields.
    skipInts(3);
  }
  SmallVector<OMPClause *, 4> Clauses(Data->getNumClauses());
  for (unsigned I = 0, E = Data->getNumClauses(); I < E; ++I)
    Clauses[I] = readOMPClause();
  Data->setClauses(Clauses);
  if (Data->hasAssociatedStmt())
    Data->setAssociatedStmt(readStmt());
  for (unsigned I = 0, E = Data->getNumChildren(); I < E; ++I)
    Data->getChildren()[I] = readStmt();
}<|MERGE_RESOLUTION|>--- conflicted
+++ resolved
@@ -1919,16 +1919,9 @@
     std::string Filename = std::string(key.Filename);
     if (key.Imported)
       Reader.ResolveImportedPath(M, Filename);
-<<<<<<< HEAD
-    // FIXME: This is not always the right filename-as-written, but we're not
-    // going to use this information to rebuild the module, so it doesn't make
-    // a lot of difference.
-    Module::Header H = {std::string(key.Filename), *FileMgr.getFile(Filename)};
-=======
     // FIXME: NameAsWritten
     Module::Header H = {std::string(key.Filename), "",
                         *FileMgr.getFile(Filename)};
->>>>>>> a2ce6ee6
     ModMap.addHeader(Mod, H, HeaderRole, /*Imported*/true);
     HFI.isModuleHeader |= !(HeaderRole & ModuleMap::TextualHeader);
   }
@@ -2395,11 +2388,7 @@
   };
   auto HasInputFileChanged = [&]() {
     if (StoredSize != File->getSize())
-<<<<<<< HEAD
-      return ModificationType::Size;
-=======
       return Change{Change::Size, StoredSize, File->getSize()};
->>>>>>> a2ce6ee6
     if (!shouldDisableValidationForFile(F) && StoredTime &&
         StoredTime != File->getModificationTime()) {
       Change MTimeChange = {Change::ModTime, StoredTime,
@@ -2780,16 +2769,10 @@
 
       bool hasErrors = Record[6];
       if (hasErrors && !DisableValidation) {
-<<<<<<< HEAD
-        // If requested by the caller, mark modules on error as out-of-date.
-        if (F.Kind == MK_ImplicitModule &&
-            (ClientLoadCapabilities & ARR_TreatModuleWithErrorsAsOutOfDate))
-=======
         // If requested by the caller and the module hasn't already been read
         // or compiled, mark modules on error as out-of-date.
         if ((ClientLoadCapabilities & ARR_TreatModuleWithErrorsAsOutOfDate) &&
             canRecoverFromOutOfDate(F.FileName, ClientLoadCapabilities))
->>>>>>> a2ce6ee6
           return OutOfDate;
 
         if (!AllowASTWithCompilerErrors) {
@@ -3634,33 +3617,6 @@
         OptInfo.Avail = Record[I++];
         OptInfo.Core = Record[I++];
         OptInfo.Opt = Record[I++];
-<<<<<<< HEAD
-      }
-      break;
-
-    case OPENCL_EXTENSION_TYPES:
-      for (unsigned I = 0, E = Record.size(); I != E;) {
-        auto TypeID = static_cast<::TypeID>(Record[I++]);
-        auto *Type = GetType(TypeID).getTypePtr();
-        auto NumExt = static_cast<unsigned>(Record[I++]);
-        for (unsigned II = 0; II != NumExt; ++II) {
-          auto Ext = ReadString(Record, I);
-          OpenCLTypeExtMap[Type].insert(Ext);
-        }
-      }
-      break;
-
-    case OPENCL_EXTENSION_DECLS:
-      for (unsigned I = 0, E = Record.size(); I != E;) {
-        auto DeclID = static_cast<::DeclID>(Record[I++]);
-        auto *Decl = GetDecl(DeclID);
-        auto NumExt = static_cast<unsigned>(Record[I++]);
-        for (unsigned II = 0; II != NumExt; ++II) {
-          auto Ext = ReadString(Record, I);
-          OpenCLDeclExtMap[Decl].insert(Ext);
-        }
-=======
->>>>>>> a2ce6ee6
       }
       break;
 
@@ -3958,11 +3914,7 @@
     if (!bool(PP.getPreprocessorOpts().DisablePCHOrModuleValidation &
               DisableValidationForModuleKind::Module) &&
         !ModMap) {
-<<<<<<< HEAD
-      if ((ClientLoadCapabilities & ARR_OutOfDate) == 0) {
-=======
       if (!canRecoverFromOutOfDate(F.FileName, ClientLoadCapabilities)) {
->>>>>>> a2ce6ee6
         if (auto ASTFE = M ? M->getASTFile() : None) {
           // This module was defined by an imported (explicit) module.
           Diag(diag::err_module_file_conflict) << F.ModuleName << F.FileName
@@ -5626,18 +5578,9 @@
       std::string Filename = std::string(Blob);
       ResolveImportedPath(F, Filename);
       if (auto Umbrella = PP.getFileManager().getFile(Filename)) {
-<<<<<<< HEAD
-        if (!CurrentModule->getUmbrellaHeader())
-          ModMap.setUmbrellaHeader(CurrentModule, *Umbrella, Blob);
-        else if (CurrentModule->getUmbrellaHeader().Entry != *Umbrella) {
-          if ((ClientLoadCapabilities & ARR_OutOfDate) == 0)
-            Error("mismatched umbrella headers in submodule");
-          return OutOfDate;
-=======
         if (!CurrentModule->getUmbrellaHeader()) {
           // FIXME: NameAsWritten
           ModMap.setUmbrellaHeader(CurrentModule, *Umbrella, Blob, "");
->>>>>>> a2ce6ee6
         }
         // Note that it's too late at this point to return out of date if the
         // name from the PCM doesn't match up with the one in the module map,
@@ -5670,18 +5613,9 @@
       std::string Dirname = std::string(Blob);
       ResolveImportedPath(F, Dirname);
       if (auto Umbrella = PP.getFileManager().getDirectory(Dirname)) {
-<<<<<<< HEAD
-        if (!CurrentModule->getUmbrellaDir())
-          ModMap.setUmbrellaDir(CurrentModule, *Umbrella, Blob);
-        else if (CurrentModule->getUmbrellaDir().Entry != *Umbrella) {
-          if ((ClientLoadCapabilities & ARR_OutOfDate) == 0)
-            Error("mismatched umbrella directories in submodule");
-          return OutOfDate;
-=======
         if (!CurrentModule->getUmbrellaDir()) {
           // FIXME: NameAsWritten
           ModMap.setUmbrellaDir(CurrentModule, *Umbrella, Blob, "");
->>>>>>> a2ce6ee6
         }
       }
       break;
@@ -7931,11 +7865,6 @@
   }
 
   SemaObj->OpenCLFeatures = OpenCLExtensions;
-<<<<<<< HEAD
-  SemaObj->OpenCLTypeExtMap = OpenCLTypeExtMap;
-  SemaObj->OpenCLDeclExtMap = OpenCLDeclExtMap;
-=======
->>>>>>> a2ce6ee6
 
   UpdateSema();
 }
@@ -11791,15 +11720,12 @@
     C = OMPSizesClause::CreateEmpty(Context, NumSizes);
     break;
   }
-<<<<<<< HEAD
-=======
   case llvm::omp::OMPC_full:
     C = OMPFullClause::CreateEmpty(Context);
     break;
   case llvm::omp::OMPC_partial:
     C = OMPPartialClause::CreateEmpty(Context);
     break;
->>>>>>> a2ce6ee6
   case llvm::omp::OMPC_allocator:
     C = new (Context) OMPAllocatorClause();
     break;
@@ -12121,8 +12047,6 @@
   C->setLParenLoc(Record.readSourceLocation());
 }
 
-<<<<<<< HEAD
-=======
 void OMPClauseReader::VisitOMPFullClause(OMPFullClause *C) {}
 
 void OMPClauseReader::VisitOMPPartialClause(OMPPartialClause *C) {
@@ -12130,7 +12054,6 @@
   C->setLParenLoc(Record.readSourceLocation());
 }
 
->>>>>>> a2ce6ee6
 void OMPClauseReader::VisitOMPAllocatorClause(OMPAllocatorClause *C) {
   C->setAllocator(Record.readExpr());
   C->setLParenLoc(Record.readSourceLocation());
