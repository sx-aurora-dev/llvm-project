//===---- CGObjC.cpp - Emit LLVM Code for Objective-C ---------------------===//
//
// Part of the LLVM Project, under the Apache License v2.0 with LLVM Exceptions.
// See https://llvm.org/LICENSE.txt for license information.
// SPDX-License-Identifier: Apache-2.0 WITH LLVM-exception
//
//===----------------------------------------------------------------------===//
//
// This contains code to emit Objective-C code as LLVM code.
//
//===----------------------------------------------------------------------===//

#include "CGDebugInfo.h"
#include "CGObjCRuntime.h"
#include "CodeGenFunction.h"
#include "CodeGenModule.h"
#include "ConstantEmitter.h"
#include "TargetInfo.h"
#include "clang/AST/ASTContext.h"
#include "clang/AST/Attr.h"
#include "clang/AST/DeclObjC.h"
#include "clang/AST/StmtObjC.h"
#include "clang/Basic/Diagnostic.h"
#include "clang/CodeGen/CGFunctionInfo.h"
#include "llvm/ADT/STLExtras.h"
#include "llvm/Analysis/ObjCARCUtil.h"
#include "llvm/BinaryFormat/MachO.h"
#include "llvm/IR/DataLayout.h"
#include "llvm/IR/InlineAsm.h"
using namespace clang;
using namespace CodeGen;

typedef llvm::PointerIntPair<llvm::Value*,1,bool> TryEmitResult;
static TryEmitResult
tryEmitARCRetainScalarExpr(CodeGenFunction &CGF, const Expr *e);
static RValue AdjustObjCObjectType(CodeGenFunction &CGF,
                                   QualType ET,
                                   RValue Result);

/// Given the address of a variable of pointer type, find the correct
/// null to store into it.
static llvm::Constant *getNullForVariable(Address addr) {
  llvm::Type *type = addr.getElementType();
  return llvm::ConstantPointerNull::get(cast<llvm::PointerType>(type));
}

/// Emits an instance of NSConstantString representing the object.
llvm::Value *CodeGenFunction::EmitObjCStringLiteral(const ObjCStringLiteral *E)
{
  llvm::Constant *C =
      CGM.getObjCRuntime().GenerateConstantString(E->getString()).getPointer();
  // FIXME: This bitcast should just be made an invariant on the Runtime.
  return llvm::ConstantExpr::getBitCast(C, ConvertType(E->getType()));
}

/// EmitObjCBoxedExpr - This routine generates code to call
/// the appropriate expression boxing method. This will either be
/// one of +[NSNumber numberWith<Type>:], or +[NSString stringWithUTF8String:],
/// or [NSValue valueWithBytes:objCType:].
///
llvm::Value *
CodeGenFunction::EmitObjCBoxedExpr(const ObjCBoxedExpr *E) {
  // Generate the correct selector for this literal's concrete type.
  // Get the method.
  const ObjCMethodDecl *BoxingMethod = E->getBoxingMethod();
  const Expr *SubExpr = E->getSubExpr();

  if (E->isExpressibleAsConstantInitializer()) {
    ConstantEmitter ConstEmitter(CGM);
    return ConstEmitter.tryEmitAbstract(E, E->getType());
  }

  assert(BoxingMethod->isClassMethod() && "BoxingMethod must be a class method");
  Selector Sel = BoxingMethod->getSelector();

  // Generate a reference to the class pointer, which will be the receiver.
  // Assumes that the method was introduced in the class that should be
  // messaged (avoids pulling it out of the result type).
  CGObjCRuntime &Runtime = CGM.getObjCRuntime();
  const ObjCInterfaceDecl *ClassDecl = BoxingMethod->getClassInterface();
  llvm::Value *Receiver = Runtime.GetClass(*this, ClassDecl);

  CallArgList Args;
  const ParmVarDecl *ArgDecl = *BoxingMethod->param_begin();
  QualType ArgQT = ArgDecl->getType().getUnqualifiedType();

  // ObjCBoxedExpr supports boxing of structs and unions
  // via [NSValue valueWithBytes:objCType:]
  const QualType ValueType(SubExpr->getType().getCanonicalType());
  if (ValueType->isObjCBoxableRecordType()) {
    // Emit CodeGen for first parameter
    // and cast value to correct type
    Address Temporary = CreateMemTemp(SubExpr->getType());
    EmitAnyExprToMem(SubExpr, Temporary, Qualifiers(), /*isInit*/ true);
    Address BitCast = Builder.CreateBitCast(Temporary, ConvertType(ArgQT));
    Args.add(RValue::get(BitCast.getPointer()), ArgQT);

    // Create char array to store type encoding
    std::string Str;
    getContext().getObjCEncodingForType(ValueType, Str);
    llvm::Constant *GV = CGM.GetAddrOfConstantCString(Str).getPointer();

    // Cast type encoding to correct type
    const ParmVarDecl *EncodingDecl = BoxingMethod->parameters()[1];
    QualType EncodingQT = EncodingDecl->getType().getUnqualifiedType();
    llvm::Value *Cast = Builder.CreateBitCast(GV, ConvertType(EncodingQT));

    Args.add(RValue::get(Cast), EncodingQT);
  } else {
    Args.add(EmitAnyExpr(SubExpr), ArgQT);
  }

  RValue result = Runtime.GenerateMessageSend(
      *this, ReturnValueSlot(), BoxingMethod->getReturnType(), Sel, Receiver,
      Args, ClassDecl, BoxingMethod);
  return Builder.CreateBitCast(result.getScalarVal(),
                               ConvertType(E->getType()));
}

llvm::Value *CodeGenFunction::EmitObjCCollectionLiteral(const Expr *E,
                                    const ObjCMethodDecl *MethodWithObjects) {
  ASTContext &Context = CGM.getContext();
  const ObjCDictionaryLiteral *DLE = nullptr;
  const ObjCArrayLiteral *ALE = dyn_cast<ObjCArrayLiteral>(E);
  if (!ALE)
    DLE = cast<ObjCDictionaryLiteral>(E);

  // Optimize empty collections by referencing constants, when available.
  uint64_t NumElements =
    ALE ? ALE->getNumElements() : DLE->getNumElements();
  if (NumElements == 0 && CGM.getLangOpts().ObjCRuntime.hasEmptyCollections()) {
    StringRef ConstantName = ALE ? "__NSArray0__" : "__NSDictionary0__";
    QualType IdTy(CGM.getContext().getObjCIdType());
    llvm::Constant *Constant =
        CGM.CreateRuntimeVariable(ConvertType(IdTy), ConstantName);
    LValue LV = MakeNaturalAlignAddrLValue(Constant, IdTy);
    llvm::Value *Ptr = EmitLoadOfScalar(LV, E->getBeginLoc());
    cast<llvm::LoadInst>(Ptr)->setMetadata(
        CGM.getModule().getMDKindID("invariant.load"),
        llvm::MDNode::get(getLLVMContext(), None));
    return Builder.CreateBitCast(Ptr, ConvertType(E->getType()));
  }

  // Compute the type of the array we're initializing.
  llvm::APInt APNumElements(Context.getTypeSize(Context.getSizeType()),
                            NumElements);
  QualType ElementType = Context.getObjCIdType().withConst();
  QualType ElementArrayType
    = Context.getConstantArrayType(ElementType, APNumElements, nullptr,
                                   ArrayType::Normal, /*IndexTypeQuals=*/0);

  // Allocate the temporary array(s).
  Address Objects = CreateMemTemp(ElementArrayType, "objects");
  Address Keys = Address::invalid();
  if (DLE)
    Keys = CreateMemTemp(ElementArrayType, "keys");

  // In ARC, we may need to do extra work to keep all the keys and
  // values alive until after the call.
  SmallVector<llvm::Value *, 16> NeededObjects;
  bool TrackNeededObjects =
    (getLangOpts().ObjCAutoRefCount &&
    CGM.getCodeGenOpts().OptimizationLevel != 0);

  // Perform the actual initialialization of the array(s).
  for (uint64_t i = 0; i < NumElements; i++) {
    if (ALE) {
      // Emit the element and store it to the appropriate array slot.
      const Expr *Rhs = ALE->getElement(i);
      LValue LV = MakeAddrLValue(Builder.CreateConstArrayGEP(Objects, i),
                                 ElementType, AlignmentSource::Decl);

      llvm::Value *value = EmitScalarExpr(Rhs);
      EmitStoreThroughLValue(RValue::get(value), LV, true);
      if (TrackNeededObjects) {
        NeededObjects.push_back(value);
      }
    } else {
      // Emit the key and store it to the appropriate array slot.
      const Expr *Key = DLE->getKeyValueElement(i).Key;
      LValue KeyLV = MakeAddrLValue(Builder.CreateConstArrayGEP(Keys, i),
                                    ElementType, AlignmentSource::Decl);
      llvm::Value *keyValue = EmitScalarExpr(Key);
      EmitStoreThroughLValue(RValue::get(keyValue), KeyLV, /*isInit=*/true);

      // Emit the value and store it to the appropriate array slot.
      const Expr *Value = DLE->getKeyValueElement(i).Value;
      LValue ValueLV = MakeAddrLValue(Builder.CreateConstArrayGEP(Objects, i),
                                      ElementType, AlignmentSource::Decl);
      llvm::Value *valueValue = EmitScalarExpr(Value);
      EmitStoreThroughLValue(RValue::get(valueValue), ValueLV, /*isInit=*/true);
      if (TrackNeededObjects) {
        NeededObjects.push_back(keyValue);
        NeededObjects.push_back(valueValue);
      }
    }
  }

  // Generate the argument list.
  CallArgList Args;
  ObjCMethodDecl::param_const_iterator PI = MethodWithObjects->param_begin();
  const ParmVarDecl *argDecl = *PI++;
  QualType ArgQT = argDecl->getType().getUnqualifiedType();
  Args.add(RValue::get(Objects.getPointer()), ArgQT);
  if (DLE) {
    argDecl = *PI++;
    ArgQT = argDecl->getType().getUnqualifiedType();
    Args.add(RValue::get(Keys.getPointer()), ArgQT);
  }
  argDecl = *PI;
  ArgQT = argDecl->getType().getUnqualifiedType();
  llvm::Value *Count =
    llvm::ConstantInt::get(CGM.getTypes().ConvertType(ArgQT), NumElements);
  Args.add(RValue::get(Count), ArgQT);

  // Generate a reference to the class pointer, which will be the receiver.
  Selector Sel = MethodWithObjects->getSelector();
  QualType ResultType = E->getType();
  const ObjCObjectPointerType *InterfacePointerType
    = ResultType->getAsObjCInterfacePointerType();
  ObjCInterfaceDecl *Class
    = InterfacePointerType->getObjectType()->getInterface();
  CGObjCRuntime &Runtime = CGM.getObjCRuntime();
  llvm::Value *Receiver = Runtime.GetClass(*this, Class);

  // Generate the message send.
  RValue result = Runtime.GenerateMessageSend(
      *this, ReturnValueSlot(), MethodWithObjects->getReturnType(), Sel,
      Receiver, Args, Class, MethodWithObjects);

  // The above message send needs these objects, but in ARC they are
  // passed in a buffer that is essentially __unsafe_unretained.
  // Therefore we must prevent the optimizer from releasing them until
  // after the call.
  if (TrackNeededObjects) {
    EmitARCIntrinsicUse(NeededObjects);
  }

  return Builder.CreateBitCast(result.getScalarVal(),
                               ConvertType(E->getType()));
}

llvm::Value *CodeGenFunction::EmitObjCArrayLiteral(const ObjCArrayLiteral *E) {
  return EmitObjCCollectionLiteral(E, E->getArrayWithObjectsMethod());
}

llvm::Value *CodeGenFunction::EmitObjCDictionaryLiteral(
                                            const ObjCDictionaryLiteral *E) {
  return EmitObjCCollectionLiteral(E, E->getDictWithObjectsMethod());
}

/// Emit a selector.
llvm::Value *CodeGenFunction::EmitObjCSelectorExpr(const ObjCSelectorExpr *E) {
  // Untyped selector.
  // Note that this implementation allows for non-constant strings to be passed
  // as arguments to @selector().  Currently, the only thing preventing this
  // behaviour is the type checking in the front end.
  return CGM.getObjCRuntime().GetSelector(*this, E->getSelector());
}

llvm::Value *CodeGenFunction::EmitObjCProtocolExpr(const ObjCProtocolExpr *E) {
  // FIXME: This should pass the Decl not the name.
  return CGM.getObjCRuntime().GenerateProtocolRef(*this, E->getProtocol());
}

/// Adjust the type of an Objective-C object that doesn't match up due
/// to type erasure at various points, e.g., related result types or the use
/// of parameterized classes.
static RValue AdjustObjCObjectType(CodeGenFunction &CGF, QualType ExpT,
                                   RValue Result) {
  if (!ExpT->isObjCRetainableType())
    return Result;

  // If the converted types are the same, we're done.
  llvm::Type *ExpLLVMTy = CGF.ConvertType(ExpT);
  if (ExpLLVMTy == Result.getScalarVal()->getType())
    return Result;

  // We have applied a substitution. Cast the rvalue appropriately.
  return RValue::get(CGF.Builder.CreateBitCast(Result.getScalarVal(),
                                               ExpLLVMTy));
}

/// Decide whether to extend the lifetime of the receiver of a
/// returns-inner-pointer message.
static bool
shouldExtendReceiverForInnerPointerMessage(const ObjCMessageExpr *message) {
  switch (message->getReceiverKind()) {

  // For a normal instance message, we should extend unless the
  // receiver is loaded from a variable with precise lifetime.
  case ObjCMessageExpr::Instance: {
    const Expr *receiver = message->getInstanceReceiver();

    // Look through OVEs.
    if (auto opaque = dyn_cast<OpaqueValueExpr>(receiver)) {
      if (opaque->getSourceExpr())
        receiver = opaque->getSourceExpr()->IgnoreParens();
    }

    const ImplicitCastExpr *ice = dyn_cast<ImplicitCastExpr>(receiver);
    if (!ice || ice->getCastKind() != CK_LValueToRValue) return true;
    receiver = ice->getSubExpr()->IgnoreParens();

    // Look through OVEs.
    if (auto opaque = dyn_cast<OpaqueValueExpr>(receiver)) {
      if (opaque->getSourceExpr())
        receiver = opaque->getSourceExpr()->IgnoreParens();
    }

    // Only __strong variables.
    if (receiver->getType().getObjCLifetime() != Qualifiers::OCL_Strong)
      return true;

    // All ivars and fields have precise lifetime.
    if (isa<MemberExpr>(receiver) || isa<ObjCIvarRefExpr>(receiver))
      return false;

    // Otherwise, check for variables.
    const DeclRefExpr *declRef = dyn_cast<DeclRefExpr>(ice->getSubExpr());
    if (!declRef) return true;
    const VarDecl *var = dyn_cast<VarDecl>(declRef->getDecl());
    if (!var) return true;

    // All variables have precise lifetime except local variables with
    // automatic storage duration that aren't specially marked.
    return (var->hasLocalStorage() &&
            !var->hasAttr<ObjCPreciseLifetimeAttr>());
  }

  case ObjCMessageExpr::Class:
  case ObjCMessageExpr::SuperClass:
    // It's never necessary for class objects.
    return false;

  case ObjCMessageExpr::SuperInstance:
    // We generally assume that 'self' lives throughout a method call.
    return false;
  }

  llvm_unreachable("invalid receiver kind");
}

/// Given an expression of ObjC pointer type, check whether it was
/// immediately loaded from an ARC __weak l-value.
static const Expr *findWeakLValue(const Expr *E) {
  assert(E->getType()->isObjCRetainableType());
  E = E->IgnoreParens();
  if (auto CE = dyn_cast<CastExpr>(E)) {
    if (CE->getCastKind() == CK_LValueToRValue) {
      if (CE->getSubExpr()->getType().getObjCLifetime() == Qualifiers::OCL_Weak)
        return CE->getSubExpr();
    }
  }

  return nullptr;
}

/// The ObjC runtime may provide entrypoints that are likely to be faster
/// than an ordinary message send of the appropriate selector.
///
/// The entrypoints are guaranteed to be equivalent to just sending the
/// corresponding message.  If the entrypoint is implemented naively as just a
/// message send, using it is a trade-off: it sacrifices a few cycles of
/// overhead to save a small amount of code.  However, it's possible for
/// runtimes to detect and special-case classes that use "standard"
/// behavior; if that's dynamically a large proportion of all objects, using
/// the entrypoint will also be faster than using a message send.
///
/// If the runtime does support a required entrypoint, then this method will
/// generate a call and return the resulting value.  Otherwise it will return
/// None and the caller can generate a msgSend instead.
static Optional<llvm::Value *>
tryGenerateSpecializedMessageSend(CodeGenFunction &CGF, QualType ResultType,
                                  llvm::Value *Receiver,
                                  const CallArgList& Args, Selector Sel,
                                  const ObjCMethodDecl *method,
                                  bool isClassMessage) {
  auto &CGM = CGF.CGM;
  if (!CGM.getCodeGenOpts().ObjCConvertMessagesToRuntimeCalls)
    return None;

  auto &Runtime = CGM.getLangOpts().ObjCRuntime;
  switch (Sel.getMethodFamily()) {
  case OMF_alloc:
    if (isClassMessage &&
        Runtime.shouldUseRuntimeFunctionsForAlloc() &&
        ResultType->isObjCObjectPointerType()) {
        // [Foo alloc] -> objc_alloc(Foo) or
        // [self alloc] -> objc_alloc(self)
        if (Sel.isUnarySelector() && Sel.getNameForSlot(0) == "alloc")
          return CGF.EmitObjCAlloc(Receiver, CGF.ConvertType(ResultType));
        // [Foo allocWithZone:nil] -> objc_allocWithZone(Foo) or
        // [self allocWithZone:nil] -> objc_allocWithZone(self)
        if (Sel.isKeywordSelector() && Sel.getNumArgs() == 1 &&
            Args.size() == 1 && Args.front().getType()->isPointerType() &&
            Sel.getNameForSlot(0) == "allocWithZone") {
          const llvm::Value* arg = Args.front().getKnownRValue().getScalarVal();
          if (isa<llvm::ConstantPointerNull>(arg))
            return CGF.EmitObjCAllocWithZone(Receiver,
                                             CGF.ConvertType(ResultType));
          return None;
        }
    }
    break;

  case OMF_autorelease:
    if (ResultType->isObjCObjectPointerType() &&
        CGM.getLangOpts().getGC() == LangOptions::NonGC &&
        Runtime.shouldUseARCFunctionsForRetainRelease())
      return CGF.EmitObjCAutorelease(Receiver, CGF.ConvertType(ResultType));
    break;

  case OMF_retain:
    if (ResultType->isObjCObjectPointerType() &&
        CGM.getLangOpts().getGC() == LangOptions::NonGC &&
        Runtime.shouldUseARCFunctionsForRetainRelease())
      return CGF.EmitObjCRetainNonBlock(Receiver, CGF.ConvertType(ResultType));
    break;

  case OMF_release:
    if (ResultType->isVoidType() &&
        CGM.getLangOpts().getGC() == LangOptions::NonGC &&
        Runtime.shouldUseARCFunctionsForRetainRelease()) {
      CGF.EmitObjCRelease(Receiver, ARCPreciseLifetime);
      return nullptr;
    }
    break;

  default:
    break;
  }
  return None;
}

CodeGen::RValue CGObjCRuntime::GeneratePossiblySpecializedMessageSend(
    CodeGenFunction &CGF, ReturnValueSlot Return, QualType ResultType,
    Selector Sel, llvm::Value *Receiver, const CallArgList &Args,
    const ObjCInterfaceDecl *OID, const ObjCMethodDecl *Method,
    bool isClassMessage) {
  if (Optional<llvm::Value *> SpecializedResult =
          tryGenerateSpecializedMessageSend(CGF, ResultType, Receiver, Args,
                                            Sel, Method, isClassMessage)) {
    return RValue::get(SpecializedResult.getValue());
  }
  return GenerateMessageSend(CGF, Return, ResultType, Sel, Receiver, Args, OID,
                             Method);
}

static void AppendFirstImpliedRuntimeProtocols(
    const ObjCProtocolDecl *PD,
    llvm::UniqueVector<const ObjCProtocolDecl *> &PDs) {
  if (!PD->isNonRuntimeProtocol()) {
    const auto *Can = PD->getCanonicalDecl();
    PDs.insert(Can);
    return;
  }

  for (const auto *ParentPD : PD->protocols())
    AppendFirstImpliedRuntimeProtocols(ParentPD, PDs);
}

std::vector<const ObjCProtocolDecl *>
CGObjCRuntime::GetRuntimeProtocolList(ObjCProtocolDecl::protocol_iterator begin,
                                      ObjCProtocolDecl::protocol_iterator end) {
  std::vector<const ObjCProtocolDecl *> RuntimePds;
  llvm::DenseSet<const ObjCProtocolDecl *> NonRuntimePDs;

  for (; begin != end; ++begin) {
    const auto *It = *begin;
    const auto *Can = It->getCanonicalDecl();
    if (Can->isNonRuntimeProtocol())
      NonRuntimePDs.insert(Can);
    else
      RuntimePds.push_back(Can);
  }

  // If there are no non-runtime protocols then we can just stop now.
  if (NonRuntimePDs.empty())
    return RuntimePds;

  // Else we have to search through the non-runtime protocol's inheritancy
  // hierarchy DAG stopping whenever a branch either finds a runtime protocol or
  // a non-runtime protocol without any parents. These are the "first-implied"
  // protocols from a non-runtime protocol.
  llvm::UniqueVector<const ObjCProtocolDecl *> FirstImpliedProtos;
  for (const auto *PD : NonRuntimePDs)
    AppendFirstImpliedRuntimeProtocols(PD, FirstImpliedProtos);

  // Walk the Runtime list to get all protocols implied via the inclusion of
  // this protocol, e.g. all protocols it inherits from including itself.
  llvm::DenseSet<const ObjCProtocolDecl *> AllImpliedProtocols;
  for (const auto *PD : RuntimePds) {
    const auto *Can = PD->getCanonicalDecl();
    AllImpliedProtocols.insert(Can);
    Can->getImpliedProtocols(AllImpliedProtocols);
  }

  // Similar to above, walk the list of first-implied protocols to find the set
  // all the protocols implied excluding the listed protocols themselves since
  // they are not yet a part of the `RuntimePds` list.
  for (const auto *PD : FirstImpliedProtos) {
    PD->getImpliedProtocols(AllImpliedProtocols);
  }

  // From the first-implied list we have to finish building the final protocol
  // list. If a protocol in the first-implied list was already implied via some
  // inheritance path through some other protocols then it would be redundant to
  // add it here and so we skip over it.
  for (const auto *PD : FirstImpliedProtos) {
    if (!AllImpliedProtocols.contains(PD)) {
      RuntimePds.push_back(PD);
    }
  }

  return RuntimePds;
}

/// Instead of '[[MyClass alloc] init]', try to generate
/// 'objc_alloc_init(MyClass)'. This provides a code size improvement on the
/// caller side, as well as the optimized objc_alloc.
static Optional<llvm::Value *>
tryEmitSpecializedAllocInit(CodeGenFunction &CGF, const ObjCMessageExpr *OME) {
  auto &Runtime = CGF.getLangOpts().ObjCRuntime;
  if (!Runtime.shouldUseRuntimeFunctionForCombinedAllocInit())
    return None;

  // Match the exact pattern '[[MyClass alloc] init]'.
  Selector Sel = OME->getSelector();
  if (OME->getReceiverKind() != ObjCMessageExpr::Instance ||
      !OME->getType()->isObjCObjectPointerType() || !Sel.isUnarySelector() ||
      Sel.getNameForSlot(0) != "init")
    return None;

  // Okay, this is '[receiver init]', check if 'receiver' is '[cls alloc]'
  // with 'cls' a Class.
  auto *SubOME =
      dyn_cast<ObjCMessageExpr>(OME->getInstanceReceiver()->IgnoreParenCasts());
  if (!SubOME)
    return None;
  Selector SubSel = SubOME->getSelector();

  if (!SubOME->getType()->isObjCObjectPointerType() ||
      !SubSel.isUnarySelector() || SubSel.getNameForSlot(0) != "alloc")
    return None;

  llvm::Value *Receiver = nullptr;
  switch (SubOME->getReceiverKind()) {
  case ObjCMessageExpr::Instance:
    if (!SubOME->getInstanceReceiver()->getType()->isObjCClassType())
      return None;
    Receiver = CGF.EmitScalarExpr(SubOME->getInstanceReceiver());
    break;

  case ObjCMessageExpr::Class: {
    QualType ReceiverType = SubOME->getClassReceiver();
    const ObjCObjectType *ObjTy = ReceiverType->castAs<ObjCObjectType>();
    const ObjCInterfaceDecl *ID = ObjTy->getInterface();
    assert(ID && "null interface should be impossible here");
    Receiver = CGF.CGM.getObjCRuntime().GetClass(CGF, ID);
    break;
  }
  case ObjCMessageExpr::SuperInstance:
  case ObjCMessageExpr::SuperClass:
    return None;
  }

  return CGF.EmitObjCAllocInit(Receiver, CGF.ConvertType(OME->getType()));
}

RValue CodeGenFunction::EmitObjCMessageExpr(const ObjCMessageExpr *E,
                                            ReturnValueSlot Return) {
  // Only the lookup mechanism and first two arguments of the method
  // implementation vary between runtimes.  We can get the receiver and
  // arguments in generic code.

  bool isDelegateInit = E->isDelegateInitCall();

  const ObjCMethodDecl *method = E->getMethodDecl();

  // If the method is -retain, and the receiver's being loaded from
  // a __weak variable, peephole the entire operation to objc_loadWeakRetained.
  if (method && E->getReceiverKind() == ObjCMessageExpr::Instance &&
      method->getMethodFamily() == OMF_retain) {
    if (auto lvalueExpr = findWeakLValue(E->getInstanceReceiver())) {
      LValue lvalue = EmitLValue(lvalueExpr);
      llvm::Value *result = EmitARCLoadWeakRetained(lvalue.getAddress(*this));
      return AdjustObjCObjectType(*this, E->getType(), RValue::get(result));
    }
  }

  if (Optional<llvm::Value *> Val = tryEmitSpecializedAllocInit(*this, E))
    return AdjustObjCObjectType(*this, E->getType(), RValue::get(*Val));

  // We don't retain the receiver in delegate init calls, and this is
  // safe because the receiver value is always loaded from 'self',
  // which we zero out.  We don't want to Block_copy block receivers,
  // though.
  bool retainSelf =
    (!isDelegateInit &&
     CGM.getLangOpts().ObjCAutoRefCount &&
     method &&
     method->hasAttr<NSConsumesSelfAttr>());

  CGObjCRuntime &Runtime = CGM.getObjCRuntime();
  bool isSuperMessage = false;
  bool isClassMessage = false;
  ObjCInterfaceDecl *OID = nullptr;
  // Find the receiver
  QualType ReceiverType;
  llvm::Value *Receiver = nullptr;
  switch (E->getReceiverKind()) {
  case ObjCMessageExpr::Instance:
    ReceiverType = E->getInstanceReceiver()->getType();
    isClassMessage = ReceiverType->isObjCClassType();
    if (retainSelf) {
      TryEmitResult ter = tryEmitARCRetainScalarExpr(*this,
                                                   E->getInstanceReceiver());
      Receiver = ter.getPointer();
      if (ter.getInt()) retainSelf = false;
    } else
      Receiver = EmitScalarExpr(E->getInstanceReceiver());
    break;

  case ObjCMessageExpr::Class: {
    ReceiverType = E->getClassReceiver();
    OID = ReceiverType->castAs<ObjCObjectType>()->getInterface();
    assert(OID && "Invalid Objective-C class message send");
    Receiver = Runtime.GetClass(*this, OID);
    isClassMessage = true;
    break;
  }

  case ObjCMessageExpr::SuperInstance:
    ReceiverType = E->getSuperType();
    Receiver = LoadObjCSelf();
    isSuperMessage = true;
    break;

  case ObjCMessageExpr::SuperClass:
    ReceiverType = E->getSuperType();
    Receiver = LoadObjCSelf();
    isSuperMessage = true;
    isClassMessage = true;
    break;
  }

  if (retainSelf)
    Receiver = EmitARCRetainNonBlock(Receiver);

  // In ARC, we sometimes want to "extend the lifetime"
  // (i.e. retain+autorelease) of receivers of returns-inner-pointer
  // messages.
  if (getLangOpts().ObjCAutoRefCount && method &&
      method->hasAttr<ObjCReturnsInnerPointerAttr>() &&
      shouldExtendReceiverForInnerPointerMessage(E))
    Receiver = EmitARCRetainAutorelease(ReceiverType, Receiver);

  QualType ResultType = method ? method->getReturnType() : E->getType();

  CallArgList Args;
  EmitCallArgs(Args, method, E->arguments(), /*AC*/AbstractCallee(method));

  // For delegate init calls in ARC, do an unsafe store of null into
  // self.  This represents the call taking direct ownership of that
  // value.  We have to do this after emitting the other call
  // arguments because they might also reference self, but we don't
  // have to worry about any of them modifying self because that would
  // be an undefined read and write of an object in unordered
  // expressions.
  if (isDelegateInit) {
    assert(getLangOpts().ObjCAutoRefCount &&
           "delegate init calls should only be marked in ARC");

    // Do an unsafe store of null into self.
    Address selfAddr =
      GetAddrOfLocalVar(cast<ObjCMethodDecl>(CurCodeDecl)->getSelfDecl());
    Builder.CreateStore(getNullForVariable(selfAddr), selfAddr);
  }

  RValue result;
  if (isSuperMessage) {
    // super is only valid in an Objective-C method
    const ObjCMethodDecl *OMD = cast<ObjCMethodDecl>(CurFuncDecl);
    bool isCategoryImpl = isa<ObjCCategoryImplDecl>(OMD->getDeclContext());
    result = Runtime.GenerateMessageSendSuper(*this, Return, ResultType,
                                              E->getSelector(),
                                              OMD->getClassInterface(),
                                              isCategoryImpl,
                                              Receiver,
                                              isClassMessage,
                                              Args,
                                              method);
  } else {
    // Call runtime methods directly if we can.
    result = Runtime.GeneratePossiblySpecializedMessageSend(
        *this, Return, ResultType, E->getSelector(), Receiver, Args, OID,
        method, isClassMessage);
  }

  // For delegate init calls in ARC, implicitly store the result of
  // the call back into self.  This takes ownership of the value.
  if (isDelegateInit) {
    Address selfAddr =
      GetAddrOfLocalVar(cast<ObjCMethodDecl>(CurCodeDecl)->getSelfDecl());
    llvm::Value *newSelf = result.getScalarVal();

    // The delegate return type isn't necessarily a matching type; in
    // fact, it's quite likely to be 'id'.
    llvm::Type *selfTy = selfAddr.getElementType();
    newSelf = Builder.CreateBitCast(newSelf, selfTy);

    Builder.CreateStore(newSelf, selfAddr);
  }

  return AdjustObjCObjectType(*this, E->getType(), result);
}

namespace {
struct FinishARCDealloc final : EHScopeStack::Cleanup {
  void Emit(CodeGenFunction &CGF, Flags flags) override {
    const ObjCMethodDecl *method = cast<ObjCMethodDecl>(CGF.CurCodeDecl);

    const ObjCImplDecl *impl = cast<ObjCImplDecl>(method->getDeclContext());
    const ObjCInterfaceDecl *iface = impl->getClassInterface();
    if (!iface->getSuperClass()) return;

    bool isCategory = isa<ObjCCategoryImplDecl>(impl);

    // Call [super dealloc] if we have a superclass.
    llvm::Value *self = CGF.LoadObjCSelf();

    CallArgList args;
    CGF.CGM.getObjCRuntime().GenerateMessageSendSuper(CGF, ReturnValueSlot(),
                                                      CGF.getContext().VoidTy,
                                                      method->getSelector(),
                                                      iface,
                                                      isCategory,
                                                      self,
                                                      /*is class msg*/ false,
                                                      args,
                                                      method);
  }
};
}

/// StartObjCMethod - Begin emission of an ObjCMethod. This generates
/// the LLVM function and sets the other context used by
/// CodeGenFunction.
void CodeGenFunction::StartObjCMethod(const ObjCMethodDecl *OMD,
                                      const ObjCContainerDecl *CD) {
  SourceLocation StartLoc = OMD->getBeginLoc();
  FunctionArgList args;
  // Check if we should generate debug info for this method.
  if (OMD->hasAttr<NoDebugAttr>())
    DebugInfo = nullptr; // disable debug info indefinitely for this function

  llvm::Function *Fn = CGM.getObjCRuntime().GenerateMethod(OMD, CD);

  const CGFunctionInfo &FI = CGM.getTypes().arrangeObjCMethodDeclaration(OMD);
  if (OMD->isDirectMethod()) {
    Fn->setVisibility(llvm::Function::HiddenVisibility);
    CGM.SetLLVMFunctionAttributes(OMD, FI, Fn, /*IsThunk=*/false);
    CGM.SetLLVMFunctionAttributesForDefinition(OMD, Fn);
  } else {
    CGM.SetInternalFunctionAttributes(OMD, Fn, FI);
  }

  args.push_back(OMD->getSelfDecl());
  args.push_back(OMD->getCmdDecl());

  args.append(OMD->param_begin(), OMD->param_end());

  CurGD = OMD;
  CurEHLocation = OMD->getEndLoc();

  StartFunction(OMD, OMD->getReturnType(), Fn, FI, args,
                OMD->getLocation(), StartLoc);

  if (OMD->isDirectMethod()) {
    // This function is a direct call, it has to implement a nil check
    // on entry.
    //
    // TODO: possibly have several entry points to elide the check
    CGM.getObjCRuntime().GenerateDirectMethodPrologue(*this, Fn, OMD, CD);
  }

  // In ARC, certain methods get an extra cleanup.
  if (CGM.getLangOpts().ObjCAutoRefCount &&
      OMD->isInstanceMethod() &&
      OMD->getSelector().isUnarySelector()) {
    const IdentifierInfo *ident =
      OMD->getSelector().getIdentifierInfoForSlot(0);
    if (ident->isStr("dealloc"))
      EHStack.pushCleanup<FinishARCDealloc>(getARCCleanupKind());
  }
}

static llvm::Value *emitARCRetainLoadOfScalar(CodeGenFunction &CGF,
                                              LValue lvalue, QualType type);

/// Generate an Objective-C method.  An Objective-C method is a C function with
/// its pointer, name, and types registered in the class structure.
void CodeGenFunction::GenerateObjCMethod(const ObjCMethodDecl *OMD) {
  StartObjCMethod(OMD, OMD->getClassInterface());
  PGO.assignRegionCounters(GlobalDecl(OMD), CurFn);
  assert(isa<CompoundStmt>(OMD->getBody()));
  incrementProfileCounter(OMD->getBody());
  EmitCompoundStmtWithoutScope(*cast<CompoundStmt>(OMD->getBody()));
  FinishFunction(OMD->getBodyRBrace());
}

/// emitStructGetterCall - Call the runtime function to load a property
/// into the return value slot.
static void emitStructGetterCall(CodeGenFunction &CGF, ObjCIvarDecl *ivar,
                                 bool isAtomic, bool hasStrong) {
  ASTContext &Context = CGF.getContext();

  Address src =
      CGF.EmitLValueForIvar(CGF.TypeOfSelfObject(), CGF.LoadObjCSelf(), ivar, 0)
          .getAddress(CGF);

  // objc_copyStruct (ReturnValue, &structIvar,
  //                  sizeof (Type of Ivar), isAtomic, false);
  CallArgList args;

  Address dest = CGF.Builder.CreateBitCast(CGF.ReturnValue, CGF.VoidPtrTy);
  args.add(RValue::get(dest.getPointer()), Context.VoidPtrTy);

  src = CGF.Builder.CreateBitCast(src, CGF.VoidPtrTy);
  args.add(RValue::get(src.getPointer()), Context.VoidPtrTy);

  CharUnits size = CGF.getContext().getTypeSizeInChars(ivar->getType());
  args.add(RValue::get(CGF.CGM.getSize(size)), Context.getSizeType());
  args.add(RValue::get(CGF.Builder.getInt1(isAtomic)), Context.BoolTy);
  args.add(RValue::get(CGF.Builder.getInt1(hasStrong)), Context.BoolTy);

  llvm::FunctionCallee fn = CGF.CGM.getObjCRuntime().GetGetStructFunction();
  CGCallee callee = CGCallee::forDirect(fn);
  CGF.EmitCall(CGF.getTypes().arrangeBuiltinFunctionCall(Context.VoidTy, args),
               callee, ReturnValueSlot(), args);
}

/// Determine whether the given architecture supports unaligned atomic
/// accesses.  They don't have to be fast, just faster than a function
/// call and a mutex.
static bool hasUnalignedAtomics(llvm::Triple::ArchType arch) {
  // FIXME: Allow unaligned atomic load/store on x86.  (It is not
  // currently supported by the backend.)
  return false;
}

/// Return the maximum size that permits atomic accesses for the given
/// architecture.
static CharUnits getMaxAtomicAccessSize(CodeGenModule &CGM,
                                        llvm::Triple::ArchType arch) {
  // ARM has 8-byte atomic accesses, but it's not clear whether we
  // want to rely on them here.

  // In the default case, just assume that any size up to a pointer is
  // fine given adequate alignment.
  return CharUnits::fromQuantity(CGM.PointerSizeInBytes);
}

namespace {
  class PropertyImplStrategy {
  public:
    enum StrategyKind {
      /// The 'native' strategy is to use the architecture's provided
      /// reads and writes.
      Native,

      /// Use objc_setProperty and objc_getProperty.
      GetSetProperty,

      /// Use objc_setProperty for the setter, but use expression
      /// evaluation for the getter.
      SetPropertyAndExpressionGet,

      /// Use objc_copyStruct.
      CopyStruct,

      /// The 'expression' strategy is to emit normal assignment or
      /// lvalue-to-rvalue expressions.
      Expression
    };

    StrategyKind getKind() const { return StrategyKind(Kind); }

    bool hasStrongMember() const { return HasStrong; }
    bool isAtomic() const { return IsAtomic; }
    bool isCopy() const { return IsCopy; }

    CharUnits getIvarSize() const { return IvarSize; }
    CharUnits getIvarAlignment() const { return IvarAlignment; }

    PropertyImplStrategy(CodeGenModule &CGM,
                         const ObjCPropertyImplDecl *propImpl);

  private:
    unsigned Kind : 8;
    unsigned IsAtomic : 1;
    unsigned IsCopy : 1;
    unsigned HasStrong : 1;

    CharUnits IvarSize;
    CharUnits IvarAlignment;
  };
}

/// Pick an implementation strategy for the given property synthesis.
PropertyImplStrategy::PropertyImplStrategy(CodeGenModule &CGM,
                                     const ObjCPropertyImplDecl *propImpl) {
  const ObjCPropertyDecl *prop = propImpl->getPropertyDecl();
  ObjCPropertyDecl::SetterKind setterKind = prop->getSetterKind();

  IsCopy = (setterKind == ObjCPropertyDecl::Copy);
  IsAtomic = prop->isAtomic();
  HasStrong = false; // doesn't matter here.

  // Evaluate the ivar's size and alignment.
  ObjCIvarDecl *ivar = propImpl->getPropertyIvarDecl();
  QualType ivarType = ivar->getType();
  auto TInfo = CGM.getContext().getTypeInfoInChars(ivarType);
  IvarSize = TInfo.Width;
  IvarAlignment = TInfo.Align;

  // If we have a copy property, we always have to use setProperty.
  // If the property is atomic we need to use getProperty, but in
  // the nonatomic case we can just use expression.
  if (IsCopy) {
    Kind = IsAtomic ? GetSetProperty : SetPropertyAndExpressionGet;
    return;
  }

  // Handle retain.
  if (setterKind == ObjCPropertyDecl::Retain) {
    // In GC-only, there's nothing special that needs to be done.
    if (CGM.getLangOpts().getGC() == LangOptions::GCOnly) {
      // fallthrough

    // In ARC, if the property is non-atomic, use expression emission,
    // which translates to objc_storeStrong.  This isn't required, but
    // it's slightly nicer.
    } else if (CGM.getLangOpts().ObjCAutoRefCount && !IsAtomic) {
      // Using standard expression emission for the setter is only
      // acceptable if the ivar is __strong, which won't be true if
      // the property is annotated with __attribute__((NSObject)).
      // TODO: falling all the way back to objc_setProperty here is
      // just laziness, though;  we could still use objc_storeStrong
      // if we hacked it right.
      if (ivarType.getObjCLifetime() == Qualifiers::OCL_Strong)
        Kind = Expression;
      else
        Kind = SetPropertyAndExpressionGet;
      return;

    // Otherwise, we need to at least use setProperty.  However, if
    // the property isn't atomic, we can use normal expression
    // emission for the getter.
    } else if (!IsAtomic) {
      Kind = SetPropertyAndExpressionGet;
      return;

    // Otherwise, we have to use both setProperty and getProperty.
    } else {
      Kind = GetSetProperty;
      return;
    }
  }

  // If we're not atomic, just use expression accesses.
  if (!IsAtomic) {
    Kind = Expression;
    return;
  }

  // Properties on bitfield ivars need to be emitted using expression
  // accesses even if they're nominally atomic.
  if (ivar->isBitField()) {
    Kind = Expression;
    return;
  }

  // GC-qualified or ARC-qualified ivars need to be emitted as
  // expressions.  This actually works out to being atomic anyway,
  // except for ARC __strong, but that should trigger the above code.
  if (ivarType.hasNonTrivialObjCLifetime() ||
      (CGM.getLangOpts().getGC() &&
       CGM.getContext().getObjCGCAttrKind(ivarType))) {
    Kind = Expression;
    return;
  }

  // Compute whether the ivar has strong members.
  if (CGM.getLangOpts().getGC())
    if (const RecordType *recordType = ivarType->getAs<RecordType>())
      HasStrong = recordType->getDecl()->hasObjectMember();

  // We can never access structs with object members with a native
  // access, because we need to use write barriers.  This is what
  // objc_copyStruct is for.
  if (HasStrong) {
    Kind = CopyStruct;
    return;
  }

  // Otherwise, this is target-dependent and based on the size and
  // alignment of the ivar.

  // If the size of the ivar is not a power of two, give up.  We don't
  // want to get into the business of doing compare-and-swaps.
  if (!IvarSize.isPowerOfTwo()) {
    Kind = CopyStruct;
    return;
  }

  llvm::Triple::ArchType arch =
    CGM.getTarget().getTriple().getArch();

  // Most architectures require memory to fit within a single cache
  // line, so the alignment has to be at least the size of the access.
  // Otherwise we have to grab a lock.
  if (IvarAlignment < IvarSize && !hasUnalignedAtomics(arch)) {
    Kind = CopyStruct;
    return;
  }

  // If the ivar's size exceeds the architecture's maximum atomic
  // access size, we have to use CopyStruct.
  if (IvarSize > getMaxAtomicAccessSize(CGM, arch)) {
    Kind = CopyStruct;
    return;
  }

  // Otherwise, we can use native loads and stores.
  Kind = Native;
}

/// Generate an Objective-C property getter function.
///
/// The given Decl must be an ObjCImplementationDecl. \@synthesize
/// is illegal within a category.
void CodeGenFunction::GenerateObjCGetter(ObjCImplementationDecl *IMP,
                                         const ObjCPropertyImplDecl *PID) {
  llvm::Constant *AtomicHelperFn =
      CodeGenFunction(CGM).GenerateObjCAtomicGetterCopyHelperFunction(PID);
  ObjCMethodDecl *OMD = PID->getGetterMethodDecl();
  assert(OMD && "Invalid call to generate getter (empty method)");
  StartObjCMethod(OMD, IMP->getClassInterface());

  generateObjCGetterBody(IMP, PID, OMD, AtomicHelperFn);

  FinishFunction(OMD->getEndLoc());
}

static bool hasTrivialGetExpr(const ObjCPropertyImplDecl *propImpl) {
  const Expr *getter = propImpl->getGetterCXXConstructor();
  if (!getter) return true;

  // Sema only makes only of these when the ivar has a C++ class type,
  // so the form is pretty constrained.

  // If the property has a reference type, we might just be binding a
  // reference, in which case the result will be a gl-value.  We should
  // treat this as a non-trivial operation.
  if (getter->isGLValue())
    return false;

  // If we selected a trivial copy-constructor, we're okay.
  if (const CXXConstructExpr *construct = dyn_cast<CXXConstructExpr>(getter))
    return (construct->getConstructor()->isTrivial());

  // The constructor might require cleanups (in which case it's never
  // trivial).
  assert(isa<ExprWithCleanups>(getter));
  return false;
}

/// emitCPPObjectAtomicGetterCall - Call the runtime function to
/// copy the ivar into the resturn slot.
static void emitCPPObjectAtomicGetterCall(CodeGenFunction &CGF,
                                          llvm::Value *returnAddr,
                                          ObjCIvarDecl *ivar,
                                          llvm::Constant *AtomicHelperFn) {
  // objc_copyCppObjectAtomic (&returnSlot, &CppObjectIvar,
  //                           AtomicHelperFn);
  CallArgList args;

  // The 1st argument is the return Slot.
  args.add(RValue::get(returnAddr), CGF.getContext().VoidPtrTy);

  // The 2nd argument is the address of the ivar.
  llvm::Value *ivarAddr =
      CGF.EmitLValueForIvar(CGF.TypeOfSelfObject(), CGF.LoadObjCSelf(), ivar, 0)
          .getPointer(CGF);
  ivarAddr = CGF.Builder.CreateBitCast(ivarAddr, CGF.Int8PtrTy);
  args.add(RValue::get(ivarAddr), CGF.getContext().VoidPtrTy);

  // Third argument is the helper function.
  args.add(RValue::get(AtomicHelperFn), CGF.getContext().VoidPtrTy);

  llvm::FunctionCallee copyCppAtomicObjectFn =
      CGF.CGM.getObjCRuntime().GetCppAtomicObjectGetFunction();
  CGCallee callee = CGCallee::forDirect(copyCppAtomicObjectFn);
  CGF.EmitCall(
      CGF.getTypes().arrangeBuiltinFunctionCall(CGF.getContext().VoidTy, args),
               callee, ReturnValueSlot(), args);
}

void
CodeGenFunction::generateObjCGetterBody(const ObjCImplementationDecl *classImpl,
                                        const ObjCPropertyImplDecl *propImpl,
                                        const ObjCMethodDecl *GetterMethodDecl,
                                        llvm::Constant *AtomicHelperFn) {
  // If there's a non-trivial 'get' expression, we just have to emit that.
  if (!hasTrivialGetExpr(propImpl)) {
    if (!AtomicHelperFn) {
      auto *ret = ReturnStmt::Create(getContext(), SourceLocation(),
                                     propImpl->getGetterCXXConstructor(),
                                     /* NRVOCandidate=*/nullptr);
      EmitReturnStmt(*ret);
    }
    else {
      ObjCIvarDecl *ivar = propImpl->getPropertyIvarDecl();
      emitCPPObjectAtomicGetterCall(*this, ReturnValue.getPointer(),
                                    ivar, AtomicHelperFn);
    }
    return;
  }

  const ObjCPropertyDecl *prop = propImpl->getPropertyDecl();
  QualType propType = prop->getType();
  ObjCMethodDecl *getterMethod = propImpl->getGetterMethodDecl();

  ObjCIvarDecl *ivar = propImpl->getPropertyIvarDecl();

  // Pick an implementation strategy.
  PropertyImplStrategy strategy(CGM, propImpl);
  switch (strategy.getKind()) {
  case PropertyImplStrategy::Native: {
    // We don't need to do anything for a zero-size struct.
    if (strategy.getIvarSize().isZero())
      return;

    LValue LV = EmitLValueForIvar(TypeOfSelfObject(), LoadObjCSelf(), ivar, 0);

    // Currently, all atomic accesses have to be through integer
    // types, so there's no point in trying to pick a prettier type.
    uint64_t ivarSize = getContext().toBits(strategy.getIvarSize());
    llvm::Type *bitcastType = llvm::Type::getIntNTy(getLLVMContext(), ivarSize);
    bitcastType = bitcastType->getPointerTo(); // addrspace 0 okay

    // Perform an atomic load.  This does not impose ordering constraints.
    Address ivarAddr = LV.getAddress(*this);
    ivarAddr = Builder.CreateBitCast(ivarAddr, bitcastType);
    llvm::LoadInst *load = Builder.CreateLoad(ivarAddr, "load");
    load->setAtomic(llvm::AtomicOrdering::Unordered);

    // Store that value into the return address.  Doing this with a
    // bitcast is likely to produce some pretty ugly IR, but it's not
    // the *most* terrible thing in the world.
    llvm::Type *retTy = ConvertType(getterMethod->getReturnType());
    uint64_t retTySize = CGM.getDataLayout().getTypeSizeInBits(retTy);
    llvm::Value *ivarVal = load;
    if (ivarSize > retTySize) {
      llvm::Type *newTy = llvm::Type::getIntNTy(getLLVMContext(), retTySize);
      ivarVal = Builder.CreateTrunc(load, newTy);
      bitcastType = newTy->getPointerTo();
    }
    Builder.CreateStore(ivarVal,
                        Builder.CreateBitCast(ReturnValue, bitcastType));

    // Make sure we don't do an autorelease.
    AutoreleaseResult = false;
    return;
  }

  case PropertyImplStrategy::GetSetProperty: {
    llvm::FunctionCallee getPropertyFn =
        CGM.getObjCRuntime().GetPropertyGetFunction();
    if (!getPropertyFn) {
      CGM.ErrorUnsupported(propImpl, "Obj-C getter requiring atomic copy");
      return;
    }
    CGCallee callee = CGCallee::forDirect(getPropertyFn);

    // Return (ivar-type) objc_getProperty((id) self, _cmd, offset, true).
    // FIXME: Can't this be simpler? This might even be worse than the
    // corresponding gcc code.
    llvm::Value *cmd =
      Builder.CreateLoad(GetAddrOfLocalVar(getterMethod->getCmdDecl()), "cmd");
    llvm::Value *self = Builder.CreateBitCast(LoadObjCSelf(), VoidPtrTy);
    llvm::Value *ivarOffset =
      EmitIvarOffset(classImpl->getClassInterface(), ivar);

    CallArgList args;
    args.add(RValue::get(self), getContext().getObjCIdType());
    args.add(RValue::get(cmd), getContext().getObjCSelType());
    args.add(RValue::get(ivarOffset), getContext().getPointerDiffType());
    args.add(RValue::get(Builder.getInt1(strategy.isAtomic())),
             getContext().BoolTy);

    // FIXME: We shouldn't need to get the function info here, the
    // runtime already should have computed it to build the function.
    llvm::CallBase *CallInstruction;
    RValue RV = EmitCall(getTypes().arrangeBuiltinFunctionCall(
                             getContext().getObjCIdType(), args),
                         callee, ReturnValueSlot(), args, &CallInstruction);
    if (llvm::CallInst *call = dyn_cast<llvm::CallInst>(CallInstruction))
      call->setTailCall();

    // We need to fix the type here. Ivars with copy & retain are
    // always objects so we don't need to worry about complex or
    // aggregates.
    RV = RValue::get(Builder.CreateBitCast(
        RV.getScalarVal(),
        getTypes().ConvertType(getterMethod->getReturnType())));

    EmitReturnOfRValue(RV, propType);

    // objc_getProperty does an autorelease, so we should suppress ours.
    AutoreleaseResult = false;

    return;
  }

  case PropertyImplStrategy::CopyStruct:
    emitStructGetterCall(*this, ivar, strategy.isAtomic(),
                         strategy.hasStrongMember());
    return;

  case PropertyImplStrategy::Expression:
  case PropertyImplStrategy::SetPropertyAndExpressionGet: {
    LValue LV = EmitLValueForIvar(TypeOfSelfObject(), LoadObjCSelf(), ivar, 0);

    QualType ivarType = ivar->getType();
    switch (getEvaluationKind(ivarType)) {
    case TEK_Complex: {
      ComplexPairTy pair = EmitLoadOfComplex(LV, SourceLocation());
      EmitStoreOfComplex(pair, MakeAddrLValue(ReturnValue, ivarType),
                         /*init*/ true);
      return;
    }
    case TEK_Aggregate: {
      // The return value slot is guaranteed to not be aliased, but
      // that's not necessarily the same as "on the stack", so
      // we still potentially need objc_memmove_collectable.
      EmitAggregateCopy(/* Dest= */ MakeAddrLValue(ReturnValue, ivarType),
                        /* Src= */ LV, ivarType, getOverlapForReturnValue());
      return;
    }
    case TEK_Scalar: {
      llvm::Value *value;
      if (propType->isReferenceType()) {
        value = LV.getAddress(*this).getPointer();
      } else {
        // We want to load and autoreleaseReturnValue ARC __weak ivars.
        if (LV.getQuals().getObjCLifetime() == Qualifiers::OCL_Weak) {
          if (getLangOpts().ObjCAutoRefCount) {
            value = emitARCRetainLoadOfScalar(*this, LV, ivarType);
          } else {
            value = EmitARCLoadWeak(LV.getAddress(*this));
          }

        // Otherwise we want to do a simple load, suppressing the
        // final autorelease.
        } else {
          value = EmitLoadOfLValue(LV, SourceLocation()).getScalarVal();
          AutoreleaseResult = false;
        }

        value = Builder.CreateBitCast(
            value, ConvertType(GetterMethodDecl->getReturnType()));
      }

      EmitReturnOfRValue(RValue::get(value), propType);
      return;
    }
    }
    llvm_unreachable("bad evaluation kind");
  }

  }
  llvm_unreachable("bad @property implementation strategy!");
}

/// emitStructSetterCall - Call the runtime function to store the value
/// from the first formal parameter into the given ivar.
static void emitStructSetterCall(CodeGenFunction &CGF, ObjCMethodDecl *OMD,
                                 ObjCIvarDecl *ivar) {
  // objc_copyStruct (&structIvar, &Arg,
  //                  sizeof (struct something), true, false);
  CallArgList args;

  // The first argument is the address of the ivar.
  llvm::Value *ivarAddr =
      CGF.EmitLValueForIvar(CGF.TypeOfSelfObject(), CGF.LoadObjCSelf(), ivar, 0)
          .getPointer(CGF);
  ivarAddr = CGF.Builder.CreateBitCast(ivarAddr, CGF.Int8PtrTy);
  args.add(RValue::get(ivarAddr), CGF.getContext().VoidPtrTy);

  // The second argument is the address of the parameter variable.
  ParmVarDecl *argVar = *OMD->param_begin();
  DeclRefExpr argRef(CGF.getContext(), argVar, false,
                     argVar->getType().getNonReferenceType(), VK_LValue,
                     SourceLocation());
  llvm::Value *argAddr = CGF.EmitLValue(&argRef).getPointer(CGF);
  argAddr = CGF.Builder.CreateBitCast(argAddr, CGF.Int8PtrTy);
  args.add(RValue::get(argAddr), CGF.getContext().VoidPtrTy);

  // The third argument is the sizeof the type.
  llvm::Value *size =
    CGF.CGM.getSize(CGF.getContext().getTypeSizeInChars(ivar->getType()));
  args.add(RValue::get(size), CGF.getContext().getSizeType());

  // The fourth argument is the 'isAtomic' flag.
  args.add(RValue::get(CGF.Builder.getTrue()), CGF.getContext().BoolTy);

  // The fifth argument is the 'hasStrong' flag.
  // FIXME: should this really always be false?
  args.add(RValue::get(CGF.Builder.getFalse()), CGF.getContext().BoolTy);

  llvm::FunctionCallee fn = CGF.CGM.getObjCRuntime().GetSetStructFunction();
  CGCallee callee = CGCallee::forDirect(fn);
  CGF.EmitCall(
      CGF.getTypes().arrangeBuiltinFunctionCall(CGF.getContext().VoidTy, args),
               callee, ReturnValueSlot(), args);
}

/// emitCPPObjectAtomicSetterCall - Call the runtime function to store
/// the value from the first formal parameter into the given ivar, using
/// the Cpp API for atomic Cpp objects with non-trivial copy assignment.
static void emitCPPObjectAtomicSetterCall(CodeGenFunction &CGF,
                                          ObjCMethodDecl *OMD,
                                          ObjCIvarDecl *ivar,
                                          llvm::Constant *AtomicHelperFn) {
  // objc_copyCppObjectAtomic (&CppObjectIvar, &Arg,
  //                           AtomicHelperFn);
  CallArgList args;

  // The first argument is the address of the ivar.
  llvm::Value *ivarAddr =
      CGF.EmitLValueForIvar(CGF.TypeOfSelfObject(), CGF.LoadObjCSelf(), ivar, 0)
          .getPointer(CGF);
  ivarAddr = CGF.Builder.CreateBitCast(ivarAddr, CGF.Int8PtrTy);
  args.add(RValue::get(ivarAddr), CGF.getContext().VoidPtrTy);

  // The second argument is the address of the parameter variable.
  ParmVarDecl *argVar = *OMD->param_begin();
  DeclRefExpr argRef(CGF.getContext(), argVar, false,
                     argVar->getType().getNonReferenceType(), VK_LValue,
                     SourceLocation());
  llvm::Value *argAddr = CGF.EmitLValue(&argRef).getPointer(CGF);
  argAddr = CGF.Builder.CreateBitCast(argAddr, CGF.Int8PtrTy);
  args.add(RValue::get(argAddr), CGF.getContext().VoidPtrTy);

  // Third argument is the helper function.
  args.add(RValue::get(AtomicHelperFn), CGF.getContext().VoidPtrTy);

  llvm::FunctionCallee fn =
      CGF.CGM.getObjCRuntime().GetCppAtomicObjectSetFunction();
  CGCallee callee = CGCallee::forDirect(fn);
  CGF.EmitCall(
      CGF.getTypes().arrangeBuiltinFunctionCall(CGF.getContext().VoidTy, args),
               callee, ReturnValueSlot(), args);
}


static bool hasTrivialSetExpr(const ObjCPropertyImplDecl *PID) {
  Expr *setter = PID->getSetterCXXAssignment();
  if (!setter) return true;

  // Sema only makes only of these when the ivar has a C++ class type,
  // so the form is pretty constrained.

  // An operator call is trivial if the function it calls is trivial.
  // This also implies that there's nothing non-trivial going on with
  // the arguments, because operator= can only be trivial if it's a
  // synthesized assignment operator and therefore both parameters are
  // references.
  if (CallExpr *call = dyn_cast<CallExpr>(setter)) {
    if (const FunctionDecl *callee
          = dyn_cast_or_null<FunctionDecl>(call->getCalleeDecl()))
      if (callee->isTrivial())
        return true;
    return false;
  }

  assert(isa<ExprWithCleanups>(setter));
  return false;
}

static bool UseOptimizedSetter(CodeGenModule &CGM) {
  if (CGM.getLangOpts().getGC() != LangOptions::NonGC)
    return false;
  return CGM.getLangOpts().ObjCRuntime.hasOptimizedSetter();
}

void
CodeGenFunction::generateObjCSetterBody(const ObjCImplementationDecl *classImpl,
                                        const ObjCPropertyImplDecl *propImpl,
                                        llvm::Constant *AtomicHelperFn) {
  ObjCIvarDecl *ivar = propImpl->getPropertyIvarDecl();
  ObjCMethodDecl *setterMethod = propImpl->getSetterMethodDecl();

  // Just use the setter expression if Sema gave us one and it's
  // non-trivial.
  if (!hasTrivialSetExpr(propImpl)) {
    if (!AtomicHelperFn)
      // If non-atomic, assignment is called directly.
      EmitStmt(propImpl->getSetterCXXAssignment());
    else
      // If atomic, assignment is called via a locking api.
      emitCPPObjectAtomicSetterCall(*this, setterMethod, ivar,
                                    AtomicHelperFn);
    return;
  }

  PropertyImplStrategy strategy(CGM, propImpl);
  switch (strategy.getKind()) {
  case PropertyImplStrategy::Native: {
    // We don't need to do anything for a zero-size struct.
    if (strategy.getIvarSize().isZero())
      return;

    Address argAddr = GetAddrOfLocalVar(*setterMethod->param_begin());

    LValue ivarLValue =
      EmitLValueForIvar(TypeOfSelfObject(), LoadObjCSelf(), ivar, /*quals*/ 0);
    Address ivarAddr = ivarLValue.getAddress(*this);

    // Currently, all atomic accesses have to be through integer
    // types, so there's no point in trying to pick a prettier type.
    llvm::Type *bitcastType =
      llvm::Type::getIntNTy(getLLVMContext(),
                            getContext().toBits(strategy.getIvarSize()));

    // Cast both arguments to the chosen operation type.
    argAddr = Builder.CreateElementBitCast(argAddr, bitcastType);
    ivarAddr = Builder.CreateElementBitCast(ivarAddr, bitcastType);

    // This bitcast load is likely to cause some nasty IR.
    llvm::Value *load = Builder.CreateLoad(argAddr);

    // Perform an atomic store.  There are no memory ordering requirements.
    llvm::StoreInst *store = Builder.CreateStore(load, ivarAddr);
    store->setAtomic(llvm::AtomicOrdering::Unordered);
    return;
  }

  case PropertyImplStrategy::GetSetProperty:
  case PropertyImplStrategy::SetPropertyAndExpressionGet: {

    llvm::FunctionCallee setOptimizedPropertyFn = nullptr;
    llvm::FunctionCallee setPropertyFn = nullptr;
    if (UseOptimizedSetter(CGM)) {
      // 10.8 and iOS 6.0 code and GC is off
      setOptimizedPropertyFn =
          CGM.getObjCRuntime().GetOptimizedPropertySetFunction(
              strategy.isAtomic(), strategy.isCopy());
      if (!setOptimizedPropertyFn) {
        CGM.ErrorUnsupported(propImpl, "Obj-C optimized setter - NYI");
        return;
      }
    }
    else {
      setPropertyFn = CGM.getObjCRuntime().GetPropertySetFunction();
      if (!setPropertyFn) {
        CGM.ErrorUnsupported(propImpl, "Obj-C setter requiring atomic copy");
        return;
      }
    }

    // Emit objc_setProperty((id) self, _cmd, offset, arg,
    //                       <is-atomic>, <is-copy>).
    llvm::Value *cmd =
      Builder.CreateLoad(GetAddrOfLocalVar(setterMethod->getCmdDecl()));
    llvm::Value *self =
      Builder.CreateBitCast(LoadObjCSelf(), VoidPtrTy);
    llvm::Value *ivarOffset =
      EmitIvarOffset(classImpl->getClassInterface(), ivar);
    Address argAddr = GetAddrOfLocalVar(*setterMethod->param_begin());
    llvm::Value *arg = Builder.CreateLoad(argAddr, "arg");
    arg = Builder.CreateBitCast(arg, VoidPtrTy);

    CallArgList args;
    args.add(RValue::get(self), getContext().getObjCIdType());
    args.add(RValue::get(cmd), getContext().getObjCSelType());
    if (setOptimizedPropertyFn) {
      args.add(RValue::get(arg), getContext().getObjCIdType());
      args.add(RValue::get(ivarOffset), getContext().getPointerDiffType());
      CGCallee callee = CGCallee::forDirect(setOptimizedPropertyFn);
      EmitCall(getTypes().arrangeBuiltinFunctionCall(getContext().VoidTy, args),
               callee, ReturnValueSlot(), args);
    } else {
      args.add(RValue::get(ivarOffset), getContext().getPointerDiffType());
      args.add(RValue::get(arg), getContext().getObjCIdType());
      args.add(RValue::get(Builder.getInt1(strategy.isAtomic())),
               getContext().BoolTy);
      args.add(RValue::get(Builder.getInt1(strategy.isCopy())),
               getContext().BoolTy);
      // FIXME: We shouldn't need to get the function info here, the runtime
      // already should have computed it to build the function.
      CGCallee callee = CGCallee::forDirect(setPropertyFn);
      EmitCall(getTypes().arrangeBuiltinFunctionCall(getContext().VoidTy, args),
               callee, ReturnValueSlot(), args);
    }

    return;
  }

  case PropertyImplStrategy::CopyStruct:
    emitStructSetterCall(*this, setterMethod, ivar);
    return;

  case PropertyImplStrategy::Expression:
    break;
  }

  // Otherwise, fake up some ASTs and emit a normal assignment.
  ValueDecl *selfDecl = setterMethod->getSelfDecl();
  DeclRefExpr self(getContext(), selfDecl, false, selfDecl->getType(),
                   VK_LValue, SourceLocation());
  ImplicitCastExpr selfLoad(ImplicitCastExpr::OnStack, selfDecl->getType(),
                            CK_LValueToRValue, &self, VK_PRValue,
                            FPOptionsOverride());
  ObjCIvarRefExpr ivarRef(ivar, ivar->getType().getNonReferenceType(),
                          SourceLocation(), SourceLocation(),
                          &selfLoad, true, true);

  ParmVarDecl *argDecl = *setterMethod->param_begin();
  QualType argType = argDecl->getType().getNonReferenceType();
  DeclRefExpr arg(getContext(), argDecl, false, argType, VK_LValue,
                  SourceLocation());
  ImplicitCastExpr argLoad(ImplicitCastExpr::OnStack,
                           argType.getUnqualifiedType(), CK_LValueToRValue,
                           &arg, VK_PRValue, FPOptionsOverride());

  // The property type can differ from the ivar type in some situations with
  // Objective-C pointer types, we can always bit cast the RHS in these cases.
  // The following absurdity is just to ensure well-formed IR.
  CastKind argCK = CK_NoOp;
  if (ivarRef.getType()->isObjCObjectPointerType()) {
    if (argLoad.getType()->isObjCObjectPointerType())
      argCK = CK_BitCast;
    else if (argLoad.getType()->isBlockPointerType())
      argCK = CK_BlockPointerToObjCPointerCast;
    else
      argCK = CK_CPointerToObjCPointerCast;
  } else if (ivarRef.getType()->isBlockPointerType()) {
     if (argLoad.getType()->isBlockPointerType())
      argCK = CK_BitCast;
    else
      argCK = CK_AnyPointerToBlockPointerCast;
  } else if (ivarRef.getType()->isPointerType()) {
    argCK = CK_BitCast;
  } else if (argLoad.getType()->isAtomicType() &&
             !ivarRef.getType()->isAtomicType()) {
    argCK = CK_AtomicToNonAtomic;
  } else if (!argLoad.getType()->isAtomicType() &&
             ivarRef.getType()->isAtomicType()) {
    argCK = CK_NonAtomicToAtomic;
  }
  ImplicitCastExpr argCast(ImplicitCastExpr::OnStack, ivarRef.getType(), argCK,
                           &argLoad, VK_PRValue, FPOptionsOverride());
  Expr *finalArg = &argLoad;
  if (!getContext().hasSameUnqualifiedType(ivarRef.getType(),
                                           argLoad.getType()))
    finalArg = &argCast;

  BinaryOperator *assign = BinaryOperator::Create(
      getContext(), &ivarRef, finalArg, BO_Assign, ivarRef.getType(),
      VK_PRValue, OK_Ordinary, SourceLocation(), FPOptionsOverride());
  EmitStmt(assign);
}

/// Generate an Objective-C property setter function.
///
/// The given Decl must be an ObjCImplementationDecl. \@synthesize
/// is illegal within a category.
void CodeGenFunction::GenerateObjCSetter(ObjCImplementationDecl *IMP,
                                         const ObjCPropertyImplDecl *PID) {
  llvm::Constant *AtomicHelperFn =
      CodeGenFunction(CGM).GenerateObjCAtomicSetterCopyHelperFunction(PID);
  ObjCMethodDecl *OMD = PID->getSetterMethodDecl();
  assert(OMD && "Invalid call to generate setter (empty method)");
  StartObjCMethod(OMD, IMP->getClassInterface());

  generateObjCSetterBody(IMP, PID, AtomicHelperFn);

  FinishFunction(OMD->getEndLoc());
}

namespace {
  struct DestroyIvar final : EHScopeStack::Cleanup {
  private:
    llvm::Value *addr;
    const ObjCIvarDecl *ivar;
    CodeGenFunction::Destroyer *destroyer;
    bool useEHCleanupForArray;
  public:
    DestroyIvar(llvm::Value *addr, const ObjCIvarDecl *ivar,
                CodeGenFunction::Destroyer *destroyer,
                bool useEHCleanupForArray)
      : addr(addr), ivar(ivar), destroyer(destroyer),
        useEHCleanupForArray(useEHCleanupForArray) {}

    void Emit(CodeGenFunction &CGF, Flags flags) override {
      LValue lvalue
        = CGF.EmitLValueForIvar(CGF.TypeOfSelfObject(), addr, ivar, /*CVR*/ 0);
      CGF.emitDestroy(lvalue.getAddress(CGF), ivar->getType(), destroyer,
                      flags.isForNormalCleanup() && useEHCleanupForArray);
    }
  };
}

/// Like CodeGenFunction::destroyARCStrong, but do it with a call.
static void destroyARCStrongWithStore(CodeGenFunction &CGF,
                                      Address addr,
                                      QualType type) {
  llvm::Value *null = getNullForVariable(addr);
  CGF.EmitARCStoreStrongCall(addr, null, /*ignored*/ true);
}

static void emitCXXDestructMethod(CodeGenFunction &CGF,
                                  ObjCImplementationDecl *impl) {
  CodeGenFunction::RunCleanupsScope scope(CGF);

  llvm::Value *self = CGF.LoadObjCSelf();

  const ObjCInterfaceDecl *iface = impl->getClassInterface();
  for (const ObjCIvarDecl *ivar = iface->all_declared_ivar_begin();
       ivar; ivar = ivar->getNextIvar()) {
    QualType type = ivar->getType();

    // Check whether the ivar is a destructible type.
    QualType::DestructionKind dtorKind = type.isDestructedType();
    if (!dtorKind) continue;

    CodeGenFunction::Destroyer *destroyer = nullptr;

    // Use a call to objc_storeStrong to destroy strong ivars, for the
    // general benefit of the tools.
    if (dtorKind == QualType::DK_objc_strong_lifetime) {
      destroyer = destroyARCStrongWithStore;

    // Otherwise use the default for the destruction kind.
    } else {
      destroyer = CGF.getDestroyer(dtorKind);
    }

    CleanupKind cleanupKind = CGF.getCleanupKind(dtorKind);

    CGF.EHStack.pushCleanup<DestroyIvar>(cleanupKind, self, ivar, destroyer,
                                         cleanupKind & EHCleanup);
  }

  assert(scope.requiresCleanups() && "nothing to do in .cxx_destruct?");
}

void CodeGenFunction::GenerateObjCCtorDtorMethod(ObjCImplementationDecl *IMP,
                                                 ObjCMethodDecl *MD,
                                                 bool ctor) {
  MD->createImplicitParams(CGM.getContext(), IMP->getClassInterface());
  StartObjCMethod(MD, IMP->getClassInterface());

  // Emit .cxx_construct.
  if (ctor) {
    // Suppress the final autorelease in ARC.
    AutoreleaseResult = false;

    for (const auto *IvarInit : IMP->inits()) {
      FieldDecl *Field = IvarInit->getAnyMember();
      ObjCIvarDecl *Ivar = cast<ObjCIvarDecl>(Field);
      LValue LV = EmitLValueForIvar(TypeOfSelfObject(),
                                    LoadObjCSelf(), Ivar, 0);
      EmitAggExpr(IvarInit->getInit(),
                  AggValueSlot::forLValue(LV, *this, AggValueSlot::IsDestructed,
                                          AggValueSlot::DoesNotNeedGCBarriers,
                                          AggValueSlot::IsNotAliased,
                                          AggValueSlot::DoesNotOverlap));
    }
    // constructor returns 'self'.
    CodeGenTypes &Types = CGM.getTypes();
    QualType IdTy(CGM.getContext().getObjCIdType());
    llvm::Value *SelfAsId =
      Builder.CreateBitCast(LoadObjCSelf(), Types.ConvertType(IdTy));
    EmitReturnOfRValue(RValue::get(SelfAsId), IdTy);

  // Emit .cxx_destruct.
  } else {
    emitCXXDestructMethod(*this, IMP);
  }
  FinishFunction();
}

llvm::Value *CodeGenFunction::LoadObjCSelf() {
  VarDecl *Self = cast<ObjCMethodDecl>(CurFuncDecl)->getSelfDecl();
  DeclRefExpr DRE(getContext(), Self,
                  /*is enclosing local*/ (CurFuncDecl != CurCodeDecl),
                  Self->getType(), VK_LValue, SourceLocation());
  return EmitLoadOfScalar(EmitDeclRefLValue(&DRE), SourceLocation());
}

QualType CodeGenFunction::TypeOfSelfObject() {
  const ObjCMethodDecl *OMD = cast<ObjCMethodDecl>(CurFuncDecl);
  ImplicitParamDecl *selfDecl = OMD->getSelfDecl();
  const ObjCObjectPointerType *PTy = cast<ObjCObjectPointerType>(
    getContext().getCanonicalType(selfDecl->getType()));
  return PTy->getPointeeType();
}

void CodeGenFunction::EmitObjCForCollectionStmt(const ObjCForCollectionStmt &S){
  llvm::FunctionCallee EnumerationMutationFnPtr =
      CGM.getObjCRuntime().EnumerationMutationFunction();
  if (!EnumerationMutationFnPtr) {
    CGM.ErrorUnsupported(&S, "Obj-C fast enumeration for this runtime");
    return;
  }
  CGCallee EnumerationMutationFn =
    CGCallee::forDirect(EnumerationMutationFnPtr);

  CGDebugInfo *DI = getDebugInfo();
  if (DI)
    DI->EmitLexicalBlockStart(Builder, S.getSourceRange().getBegin());

  RunCleanupsScope ForScope(*this);

  // The local variable comes into scope immediately.
  AutoVarEmission variable = AutoVarEmission::invalid();
  if (const DeclStmt *SD = dyn_cast<DeclStmt>(S.getElement()))
    variable = EmitAutoVarAlloca(*cast<VarDecl>(SD->getSingleDecl()));

  JumpDest LoopEnd = getJumpDestInCurrentScope("forcoll.end");

  // Fast enumeration state.
  QualType StateTy = CGM.getObjCFastEnumerationStateType();
  Address StatePtr = CreateMemTemp(StateTy, "state.ptr");
  EmitNullInitialization(StatePtr, StateTy);

  // Number of elements in the items array.
  static const unsigned NumItems = 16;

  // Fetch the countByEnumeratingWithState:objects:count: selector.
  IdentifierInfo *II[] = {
    &CGM.getContext().Idents.get("countByEnumeratingWithState"),
    &CGM.getContext().Idents.get("objects"),
    &CGM.getContext().Idents.get("count")
  };
  Selector FastEnumSel =
    CGM.getContext().Selectors.getSelector(llvm::array_lengthof(II), &II[0]);

  QualType ItemsTy =
    getContext().getConstantArrayType(getContext().getObjCIdType(),
                                      llvm::APInt(32, NumItems), nullptr,
                                      ArrayType::Normal, 0);
  Address ItemsPtr = CreateMemTemp(ItemsTy, "items.ptr");

  // Emit the collection pointer.  In ARC, we do a retain.
  llvm::Value *Collection;
  if (getLangOpts().ObjCAutoRefCount) {
    Collection = EmitARCRetainScalarExpr(S.getCollection());

    // Enter a cleanup to do the release.
    EmitObjCConsumeObject(S.getCollection()->getType(), Collection);
  } else {
    Collection = EmitScalarExpr(S.getCollection());
  }

  // The 'continue' label needs to appear within the cleanup for the
  // collection object.
  JumpDest AfterBody = getJumpDestInCurrentScope("forcoll.next");

  // Send it our message:
  CallArgList Args;

  // The first argument is a temporary of the enumeration-state type.
  Args.add(RValue::get(StatePtr.getPointer()),
           getContext().getPointerType(StateTy));

  // The second argument is a temporary array with space for NumItems
  // pointers.  We'll actually be loading elements from the array
  // pointer written into the control state; this buffer is so that
  // collections that *aren't* backed by arrays can still queue up
  // batches of elements.
  Args.add(RValue::get(ItemsPtr.getPointer()),
           getContext().getPointerType(ItemsTy));

  // The third argument is the capacity of that temporary array.
  llvm::Type *NSUIntegerTy = ConvertType(getContext().getNSUIntegerType());
  llvm::Constant *Count = llvm::ConstantInt::get(NSUIntegerTy, NumItems);
  Args.add(RValue::get(Count), getContext().getNSUIntegerType());

  // Start the enumeration.
  RValue CountRV =
      CGM.getObjCRuntime().GenerateMessageSend(*this, ReturnValueSlot(),
                                               getContext().getNSUIntegerType(),
                                               FastEnumSel, Collection, Args);

  // The initial number of objects that were returned in the buffer.
  llvm::Value *initialBufferLimit = CountRV.getScalarVal();

  llvm::BasicBlock *EmptyBB = createBasicBlock("forcoll.empty");
  llvm::BasicBlock *LoopInitBB = createBasicBlock("forcoll.loopinit");

  llvm::Value *zero = llvm::Constant::getNullValue(NSUIntegerTy);

  // If the limit pointer was zero to begin with, the collection is
  // empty; skip all this. Set the branch weight assuming this has the same
  // probability of exiting the loop as any other loop exit.
  uint64_t EntryCount = getCurrentProfileCount();
  Builder.CreateCondBr(
      Builder.CreateICmpEQ(initialBufferLimit, zero, "iszero"), EmptyBB,
      LoopInitBB,
      createProfileWeights(EntryCount, getProfileCount(S.getBody())));

  // Otherwise, initialize the loop.
  EmitBlock(LoopInitBB);

  // Save the initial mutations value.  This is the value at an
  // address that was written into the state object by
  // countByEnumeratingWithState:objects:count:.
  Address StateMutationsPtrPtr =
      Builder.CreateStructGEP(StatePtr, 2, "mutationsptr.ptr");
  llvm::Value *StateMutationsPtr
    = Builder.CreateLoad(StateMutationsPtrPtr, "mutationsptr");

  llvm::Type *UnsignedLongTy = ConvertType(getContext().UnsignedLongTy);
  llvm::Value *initialMutations =
    Builder.CreateAlignedLoad(UnsignedLongTy, StateMutationsPtr,
                              getPointerAlign(), "forcoll.initial-mutations");

  // Start looping.  This is the point we return to whenever we have a
  // fresh, non-empty batch of objects.
  llvm::BasicBlock *LoopBodyBB = createBasicBlock("forcoll.loopbody");
  EmitBlock(LoopBodyBB);

  // The current index into the buffer.
  llvm::PHINode *index = Builder.CreatePHI(NSUIntegerTy, 3, "forcoll.index");
  index->addIncoming(zero, LoopInitBB);

  // The current buffer size.
  llvm::PHINode *count = Builder.CreatePHI(NSUIntegerTy, 3, "forcoll.count");
  count->addIncoming(initialBufferLimit, LoopInitBB);

  incrementProfileCounter(&S);

  // Check whether the mutations value has changed from where it was
  // at start.  StateMutationsPtr should actually be invariant between
  // refreshes.
  StateMutationsPtr = Builder.CreateLoad(StateMutationsPtrPtr, "mutationsptr");
  llvm::Value *currentMutations
    = Builder.CreateAlignedLoad(UnsignedLongTy, StateMutationsPtr,
                                getPointerAlign(), "statemutations");

  llvm::BasicBlock *WasMutatedBB = createBasicBlock("forcoll.mutated");
  llvm::BasicBlock *WasNotMutatedBB = createBasicBlock("forcoll.notmutated");

  Builder.CreateCondBr(Builder.CreateICmpEQ(currentMutations, initialMutations),
                       WasNotMutatedBB, WasMutatedBB);

  // If so, call the enumeration-mutation function.
  EmitBlock(WasMutatedBB);
  llvm::Type *ObjCIdType = ConvertType(getContext().getObjCIdType());
  llvm::Value *V =
    Builder.CreateBitCast(Collection, ObjCIdType);
  CallArgList Args2;
  Args2.add(RValue::get(V), getContext().getObjCIdType());
  // FIXME: We shouldn't need to get the function info here, the runtime already
  // should have computed it to build the function.
  EmitCall(
          CGM.getTypes().arrangeBuiltinFunctionCall(getContext().VoidTy, Args2),
           EnumerationMutationFn, ReturnValueSlot(), Args2);

  // Otherwise, or if the mutation function returns, just continue.
  EmitBlock(WasNotMutatedBB);

  // Initialize the element variable.
  RunCleanupsScope elementVariableScope(*this);
  bool elementIsVariable;
  LValue elementLValue;
  QualType elementType;
  if (const DeclStmt *SD = dyn_cast<DeclStmt>(S.getElement())) {
    // Initialize the variable, in case it's a __block variable or something.
    EmitAutoVarInit(variable);

    const VarDecl *D = cast<VarDecl>(SD->getSingleDecl());
    DeclRefExpr tempDRE(getContext(), const_cast<VarDecl *>(D), false,
                        D->getType(), VK_LValue, SourceLocation());
    elementLValue = EmitLValue(&tempDRE);
    elementType = D->getType();
    elementIsVariable = true;

    if (D->isARCPseudoStrong())
      elementLValue.getQuals().setObjCLifetime(Qualifiers::OCL_ExplicitNone);
  } else {
    elementLValue = LValue(); // suppress warning
    elementType = cast<Expr>(S.getElement())->getType();
    elementIsVariable = false;
  }
  llvm::Type *convertedElementType = ConvertType(elementType);

  // Fetch the buffer out of the enumeration state.
  // TODO: this pointer should actually be invariant between
  // refreshes, which would help us do certain loop optimizations.
  Address StateItemsPtr =
      Builder.CreateStructGEP(StatePtr, 1, "stateitems.ptr");
  llvm::Value *EnumStateItems =
    Builder.CreateLoad(StateItemsPtr, "stateitems");

  // Fetch the value at the current index from the buffer.
  llvm::Value *CurrentItemPtr = Builder.CreateGEP(
      EnumStateItems->getType()->getPointerElementType(), EnumStateItems, index,
      "currentitem.ptr");
  llvm::Value *CurrentItem =
    Builder.CreateAlignedLoad(ObjCIdType, CurrentItemPtr, getPointerAlign());

  if (SanOpts.has(SanitizerKind::ObjCCast)) {
    // Before using an item from the collection, check that the implicit cast
    // from id to the element type is valid. This is done with instrumentation
    // roughly corresponding to:
    //
    //   if (![item isKindOfClass:expectedCls]) { /* emit diagnostic */ }
    const ObjCObjectPointerType *ObjPtrTy =
        elementType->getAsObjCInterfacePointerType();
    const ObjCInterfaceType *InterfaceTy =
        ObjPtrTy ? ObjPtrTy->getInterfaceType() : nullptr;
    if (InterfaceTy) {
      SanitizerScope SanScope(this);
      auto &C = CGM.getContext();
      assert(InterfaceTy->getDecl() && "No decl for ObjC interface type");
      Selector IsKindOfClassSel = GetUnarySelector("isKindOfClass", C);
      CallArgList IsKindOfClassArgs;
      llvm::Value *Cls =
          CGM.getObjCRuntime().GetClass(*this, InterfaceTy->getDecl());
      IsKindOfClassArgs.add(RValue::get(Cls), C.getObjCClassType());
      llvm::Value *IsClass =
          CGM.getObjCRuntime()
              .GenerateMessageSend(*this, ReturnValueSlot(), C.BoolTy,
                                   IsKindOfClassSel, CurrentItem,
                                   IsKindOfClassArgs)
              .getScalarVal();
      llvm::Constant *StaticData[] = {
          EmitCheckSourceLocation(S.getBeginLoc()),
          EmitCheckTypeDescriptor(QualType(InterfaceTy, 0))};
      EmitCheck({{IsClass, SanitizerKind::ObjCCast}},
                SanitizerHandler::InvalidObjCCast,
                ArrayRef<llvm::Constant *>(StaticData), CurrentItem);
    }
  }

  // Cast that value to the right type.
  CurrentItem = Builder.CreateBitCast(CurrentItem, convertedElementType,
                                      "currentitem");

  // Make sure we have an l-value.  Yes, this gets evaluated every
  // time through the loop.
  if (!elementIsVariable) {
    elementLValue = EmitLValue(cast<Expr>(S.getElement()));
    EmitStoreThroughLValue(RValue::get(CurrentItem), elementLValue);
  } else {
    EmitStoreThroughLValue(RValue::get(CurrentItem), elementLValue,
                           /*isInit*/ true);
  }

  // If we do have an element variable, this assignment is the end of
  // its initialization.
  if (elementIsVariable)
    EmitAutoVarCleanups(variable);

  // Perform the loop body, setting up break and continue labels.
  BreakContinueStack.push_back(BreakContinue(LoopEnd, AfterBody));
  {
    RunCleanupsScope Scope(*this);
    EmitStmt(S.getBody());
  }
  BreakContinueStack.pop_back();

  // Destroy the element variable now.
  elementVariableScope.ForceCleanup();

  // Check whether there are more elements.
  EmitBlock(AfterBody.getBlock());

  llvm::BasicBlock *FetchMoreBB = createBasicBlock("forcoll.refetch");

  // First we check in the local buffer.
  llvm::Value *indexPlusOne =
      Builder.CreateAdd(index, llvm::ConstantInt::get(NSUIntegerTy, 1));

  // If we haven't overrun the buffer yet, we can continue.
  // Set the branch weights based on the simplifying assumption that this is
  // like a while-loop, i.e., ignoring that the false branch fetches more
  // elements and then returns to the loop.
  Builder.CreateCondBr(
      Builder.CreateICmpULT(indexPlusOne, count), LoopBodyBB, FetchMoreBB,
      createProfileWeights(getProfileCount(S.getBody()), EntryCount));

  index->addIncoming(indexPlusOne, AfterBody.getBlock());
  count->addIncoming(count, AfterBody.getBlock());

  // Otherwise, we have to fetch more elements.
  EmitBlock(FetchMoreBB);

  CountRV =
      CGM.getObjCRuntime().GenerateMessageSend(*this, ReturnValueSlot(),
                                               getContext().getNSUIntegerType(),
                                               FastEnumSel, Collection, Args);

  // If we got a zero count, we're done.
  llvm::Value *refetchCount = CountRV.getScalarVal();

  // (note that the message send might split FetchMoreBB)
  index->addIncoming(zero, Builder.GetInsertBlock());
  count->addIncoming(refetchCount, Builder.GetInsertBlock());

  Builder.CreateCondBr(Builder.CreateICmpEQ(refetchCount, zero),
                       EmptyBB, LoopBodyBB);

  // No more elements.
  EmitBlock(EmptyBB);

  if (!elementIsVariable) {
    // If the element was not a declaration, set it to be null.

    llvm::Value *null = llvm::Constant::getNullValue(convertedElementType);
    elementLValue = EmitLValue(cast<Expr>(S.getElement()));
    EmitStoreThroughLValue(RValue::get(null), elementLValue);
  }

  if (DI)
    DI->EmitLexicalBlockEnd(Builder, S.getSourceRange().getEnd());

  ForScope.ForceCleanup();
  EmitBlock(LoopEnd.getBlock());
}

void CodeGenFunction::EmitObjCAtTryStmt(const ObjCAtTryStmt &S) {
  CGM.getObjCRuntime().EmitTryStmt(*this, S);
}

void CodeGenFunction::EmitObjCAtThrowStmt(const ObjCAtThrowStmt &S) {
  CGM.getObjCRuntime().EmitThrowStmt(*this, S);
}

void CodeGenFunction::EmitObjCAtSynchronizedStmt(
                                              const ObjCAtSynchronizedStmt &S) {
  CGM.getObjCRuntime().EmitSynchronizedStmt(*this, S);
}

namespace {
  struct CallObjCRelease final : EHScopeStack::Cleanup {
    CallObjCRelease(llvm::Value *object) : object(object) {}
    llvm::Value *object;

    void Emit(CodeGenFunction &CGF, Flags flags) override {
      // Releases at the end of the full-expression are imprecise.
      CGF.EmitARCRelease(object, ARCImpreciseLifetime);
    }
  };
}

/// Produce the code for a CK_ARCConsumeObject.  Does a primitive
/// release at the end of the full-expression.
llvm::Value *CodeGenFunction::EmitObjCConsumeObject(QualType type,
                                                    llvm::Value *object) {
  // If we're in a conditional branch, we need to make the cleanup
  // conditional.
  pushFullExprCleanup<CallObjCRelease>(getARCCleanupKind(), object);
  return object;
}

llvm::Value *CodeGenFunction::EmitObjCExtendObjectLifetime(QualType type,
                                                           llvm::Value *value) {
  return EmitARCRetainAutorelease(type, value);
}

/// Given a number of pointers, inform the optimizer that they're
/// being intrinsically used up until this point in the program.
void CodeGenFunction::EmitARCIntrinsicUse(ArrayRef<llvm::Value*> values) {
  llvm::Function *&fn = CGM.getObjCEntrypoints().clang_arc_use;
  if (!fn)
    fn = CGM.getIntrinsic(llvm::Intrinsic::objc_clang_arc_use);

  // This isn't really a "runtime" function, but as an intrinsic it
  // doesn't really matter as long as we align things up.
  EmitNounwindRuntimeCall(fn, values);
}

/// Emit a call to "clang.arc.noop.use", which consumes the result of a call
/// that has operand bundle "clang.arc.attachedcall".
void CodeGenFunction::EmitARCNoopIntrinsicUse(ArrayRef<llvm::Value *> values) {
  llvm::Function *&fn = CGM.getObjCEntrypoints().clang_arc_noop_use;
  if (!fn)
    fn = CGM.getIntrinsic(llvm::Intrinsic::objc_clang_arc_noop_use);
  EmitNounwindRuntimeCall(fn, values);
}

static void setARCRuntimeFunctionLinkage(CodeGenModule &CGM, llvm::Value *RTF) {
  if (auto *F = dyn_cast<llvm::Function>(RTF)) {
    // If the target runtime doesn't naturally support ARC, emit weak
    // references to the runtime support library.  We don't really
    // permit this to fail, but we need a particular relocation style.
    if (!CGM.getLangOpts().ObjCRuntime.hasNativeARC() &&
        !CGM.getTriple().isOSBinFormatCOFF()) {
      F->setLinkage(llvm::Function::ExternalWeakLinkage);
    }
  }
}

static void setARCRuntimeFunctionLinkage(CodeGenModule &CGM,
                                         llvm::FunctionCallee RTF) {
  setARCRuntimeFunctionLinkage(CGM, RTF.getCallee());
}

static llvm::Function *getARCIntrinsic(llvm::Intrinsic::ID IntID,
                                       CodeGenModule &CGM) {
  llvm::Function *fn = CGM.getIntrinsic(IntID);
  setARCRuntimeFunctionLinkage(CGM, fn);
  return fn;
}

/// Perform an operation having the signature
///   i8* (i8*)
/// where a null input causes a no-op and returns null.
static llvm::Value *emitARCValueOperation(
    CodeGenFunction &CGF, llvm::Value *value, llvm::Type *returnType,
    llvm::Function *&fn, llvm::Intrinsic::ID IntID,
    llvm::CallInst::TailCallKind tailKind = llvm::CallInst::TCK_None) {
  if (isa<llvm::ConstantPointerNull>(value))
    return value;

  if (!fn)
    fn = getARCIntrinsic(IntID, CGF.CGM);

  // Cast the argument to 'id'.
  llvm::Type *origType = returnType ? returnType : value->getType();
  value = CGF.Builder.CreateBitCast(value, CGF.Int8PtrTy);

  // Call the function.
  llvm::CallInst *call = CGF.EmitNounwindRuntimeCall(fn, value);
  call->setTailCallKind(tailKind);

  // Cast the result back to the original type.
  return CGF.Builder.CreateBitCast(call, origType);
}

/// Perform an operation having the following signature:
///   i8* (i8**)
static llvm::Value *emitARCLoadOperation(CodeGenFunction &CGF, Address addr,
                                         llvm::Function *&fn,
                                         llvm::Intrinsic::ID IntID) {
  if (!fn)
    fn = getARCIntrinsic(IntID, CGF.CGM);

  // Cast the argument to 'id*'.
  llvm::Type *origType = addr.getElementType();
  addr = CGF.Builder.CreateBitCast(addr, CGF.Int8PtrPtrTy);

  // Call the function.
  llvm::Value *result = CGF.EmitNounwindRuntimeCall(fn, addr.getPointer());

  // Cast the result back to a dereference of the original type.
  if (origType != CGF.Int8PtrTy)
    result = CGF.Builder.CreateBitCast(result, origType);

  return result;
}

/// Perform an operation having the following signature:
///   i8* (i8**, i8*)
static llvm::Value *emitARCStoreOperation(CodeGenFunction &CGF, Address addr,
                                          llvm::Value *value,
                                          llvm::Function *&fn,
                                          llvm::Intrinsic::ID IntID,
                                          bool ignored) {
  assert(addr.getElementType() == value->getType());

  if (!fn)
    fn = getARCIntrinsic(IntID, CGF.CGM);

  llvm::Type *origType = value->getType();

  llvm::Value *args[] = {
    CGF.Builder.CreateBitCast(addr.getPointer(), CGF.Int8PtrPtrTy),
    CGF.Builder.CreateBitCast(value, CGF.Int8PtrTy)
  };
  llvm::CallInst *result = CGF.EmitNounwindRuntimeCall(fn, args);

  if (ignored) return nullptr;

  return CGF.Builder.CreateBitCast(result, origType);
}

/// Perform an operation having the following signature:
///   void (i8**, i8**)
static void emitARCCopyOperation(CodeGenFunction &CGF, Address dst, Address src,
                                 llvm::Function *&fn,
                                 llvm::Intrinsic::ID IntID) {
  assert(dst.getType() == src.getType());

  if (!fn)
    fn = getARCIntrinsic(IntID, CGF.CGM);

  llvm::Value *args[] = {
    CGF.Builder.CreateBitCast(dst.getPointer(), CGF.Int8PtrPtrTy),
    CGF.Builder.CreateBitCast(src.getPointer(), CGF.Int8PtrPtrTy)
  };
  CGF.EmitNounwindRuntimeCall(fn, args);
}

/// Perform an operation having the signature
///   i8* (i8*)
/// where a null input causes a no-op and returns null.
static llvm::Value *emitObjCValueOperation(CodeGenFunction &CGF,
                                           llvm::Value *value,
                                           llvm::Type *returnType,
                                           llvm::FunctionCallee &fn,
                                           StringRef fnName) {
  if (isa<llvm::ConstantPointerNull>(value))
    return value;

  if (!fn) {
    llvm::FunctionType *fnType =
      llvm::FunctionType::get(CGF.Int8PtrTy, CGF.Int8PtrTy, false);
    fn = CGF.CGM.CreateRuntimeFunction(fnType, fnName);

    // We have Native ARC, so set nonlazybind attribute for performance
    if (llvm::Function *f = dyn_cast<llvm::Function>(fn.getCallee()))
      if (fnName == "objc_retain")
        f->addFnAttr(llvm::Attribute::NonLazyBind);
  }

  // Cast the argument to 'id'.
  llvm::Type *origType = returnType ? returnType : value->getType();
  value = CGF.Builder.CreateBitCast(value, CGF.Int8PtrTy);

  // Call the function.
  llvm::CallBase *Inst = CGF.EmitCallOrInvoke(fn, value);

  // Mark calls to objc_autorelease as tail on the assumption that methods
  // overriding autorelease do not touch anything on the stack.
  if (fnName == "objc_autorelease")
    if (auto *Call = dyn_cast<llvm::CallInst>(Inst))
      Call->setTailCall();

  // Cast the result back to the original type.
  return CGF.Builder.CreateBitCast(Inst, origType);
}

/// Produce the code to do a retain.  Based on the type, calls one of:
///   call i8* \@objc_retain(i8* %value)
///   call i8* \@objc_retainBlock(i8* %value)
llvm::Value *CodeGenFunction::EmitARCRetain(QualType type, llvm::Value *value) {
  if (type->isBlockPointerType())
    return EmitARCRetainBlock(value, /*mandatory*/ false);
  else
    return EmitARCRetainNonBlock(value);
}

/// Retain the given object, with normal retain semantics.
///   call i8* \@objc_retain(i8* %value)
llvm::Value *CodeGenFunction::EmitARCRetainNonBlock(llvm::Value *value) {
  return emitARCValueOperation(*this, value, nullptr,
                               CGM.getObjCEntrypoints().objc_retain,
                               llvm::Intrinsic::objc_retain);
}

/// Retain the given block, with _Block_copy semantics.
///   call i8* \@objc_retainBlock(i8* %value)
///
/// \param mandatory - If false, emit the call with metadata
/// indicating that it's okay for the optimizer to eliminate this call
/// if it can prove that the block never escapes except down the stack.
llvm::Value *CodeGenFunction::EmitARCRetainBlock(llvm::Value *value,
                                                 bool mandatory) {
  llvm::Value *result
    = emitARCValueOperation(*this, value, nullptr,
                            CGM.getObjCEntrypoints().objc_retainBlock,
                            llvm::Intrinsic::objc_retainBlock);

  // If the copy isn't mandatory, add !clang.arc.copy_on_escape to
  // tell the optimizer that it doesn't need to do this copy if the
  // block doesn't escape, where being passed as an argument doesn't
  // count as escaping.
  if (!mandatory && isa<llvm::Instruction>(result)) {
    llvm::CallInst *call
      = cast<llvm::CallInst>(result->stripPointerCasts());
    assert(call->getCalledOperand() ==
           CGM.getObjCEntrypoints().objc_retainBlock);

    call->setMetadata("clang.arc.copy_on_escape",
                      llvm::MDNode::get(Builder.getContext(), None));
  }

  return result;
}

static void emitAutoreleasedReturnValueMarker(CodeGenFunction &CGF) {
  // Fetch the void(void) inline asm which marks that we're going to
  // do something with the autoreleased return value.
  llvm::InlineAsm *&marker
    = CGF.CGM.getObjCEntrypoints().retainAutoreleasedReturnValueMarker;
  if (!marker) {
    StringRef assembly
      = CGF.CGM.getTargetCodeGenInfo()
           .getARCRetainAutoreleasedReturnValueMarker();

    // If we have an empty assembly string, there's nothing to do.
    if (assembly.empty()) {

    // Otherwise, at -O0, build an inline asm that we're going to call
    // in a moment.
    } else if (CGF.CGM.getCodeGenOpts().OptimizationLevel == 0) {
      llvm::FunctionType *type =
        llvm::FunctionType::get(CGF.VoidTy, /*variadic*/false);

      marker = llvm::InlineAsm::get(type, assembly, "", /*sideeffects*/ true);

    // If we're at -O1 and above, we don't want to litter the code
    // with this marker yet, so leave a breadcrumb for the ARC
    // optimizer to pick up.
    } else {
      const char *retainRVMarkerKey = llvm::objcarc::getRVMarkerModuleFlagStr();
      if (!CGF.CGM.getModule().getModuleFlag(retainRVMarkerKey)) {
        auto *str = llvm::MDString::get(CGF.getLLVMContext(), assembly);
        CGF.CGM.getModule().addModuleFlag(llvm::Module::Error,
                                          retainRVMarkerKey, str);
      }
    }
  }

  // Call the marker asm if we made one, which we do only at -O0.
  if (marker)
    CGF.Builder.CreateCall(marker, None, CGF.getBundlesForFunclet(marker));
}

static llvm::Value *emitOptimizedARCReturnCall(llvm::Value *value,
                                               bool IsRetainRV,
                                               CodeGenFunction &CGF) {
  emitAutoreleasedReturnValueMarker(CGF);

  // Add operand bundle "clang.arc.attachedcall" to the call instead of emitting
  // retainRV or claimRV calls in the IR. We currently do this only when the
  // optimization level isn't -O0 since global-isel, which is currently run at
  // -O0, doesn't know about the operand bundle.
<<<<<<< HEAD

  // FIXME: Do this when the target isn't aarch64.
  if (CGF.CGM.getCodeGenOpts().OptimizationLevel > 0 &&
      CGF.CGM.getTarget().getTriple().isAArch64()) {
    llvm::Value *bundleArgs[] = {llvm::ConstantInt::get(
        CGF.Int64Ty,
        llvm::objcarc::getAttachedCallOperandBundleEnum(IsRetainRV))};
=======
  ObjCEntrypoints &EPs = CGF.CGM.getObjCEntrypoints();
  llvm::Function *&EP = IsRetainRV
                            ? EPs.objc_retainAutoreleasedReturnValue
                            : EPs.objc_unsafeClaimAutoreleasedReturnValue;
  llvm::Intrinsic::ID IID =
      IsRetainRV ? llvm::Intrinsic::objc_retainAutoreleasedReturnValue
                 : llvm::Intrinsic::objc_unsafeClaimAutoreleasedReturnValue;
  EP = getARCIntrinsic(IID, CGF.CGM);

  llvm::Triple::ArchType Arch = CGF.CGM.getTriple().getArch();

  // FIXME: Do this on all targets and at -O0 too. This can be enabled only if
  // the target backend knows how to handle the operand bundle.
  if (CGF.CGM.getCodeGenOpts().OptimizationLevel > 0 &&
      (Arch == llvm::Triple::aarch64 || Arch == llvm::Triple::x86_64)) {
    llvm::Value *bundleArgs[] = {EP};
>>>>>>> a2ce6ee6
    llvm::OperandBundleDef OB("clang.arc.attachedcall", bundleArgs);
    auto *oldCall = cast<llvm::CallBase>(value);
    llvm::CallBase *newCall = llvm::CallBase::addOperandBundle(
        oldCall, llvm::LLVMContext::OB_clang_arc_attachedcall, OB, oldCall);
    newCall->copyMetadata(*oldCall);
    oldCall->replaceAllUsesWith(newCall);
    oldCall->eraseFromParent();
    CGF.EmitARCNoopIntrinsicUse(newCall);
    return newCall;
  }

  bool isNoTail =
      CGF.CGM.getTargetCodeGenInfo().markARCOptimizedReturnCallsAsNoTail();
  llvm::CallInst::TailCallKind tailKind =
      isNoTail ? llvm::CallInst::TCK_NoTail : llvm::CallInst::TCK_None;
<<<<<<< HEAD
  ObjCEntrypoints &EPs = CGF.CGM.getObjCEntrypoints();
  llvm::Function *&EP = IsRetainRV
                            ? EPs.objc_retainAutoreleasedReturnValue
                            : EPs.objc_unsafeClaimAutoreleasedReturnValue;
  llvm::Intrinsic::ID IID =
      IsRetainRV ? llvm::Intrinsic::objc_retainAutoreleasedReturnValue
                 : llvm::Intrinsic::objc_unsafeClaimAutoreleasedReturnValue;
=======
>>>>>>> a2ce6ee6
  return emitARCValueOperation(CGF, value, nullptr, EP, IID, tailKind);
}

/// Retain the given object which is the result of a function call.
///   call i8* \@objc_retainAutoreleasedReturnValue(i8* %value)
///
/// Yes, this function name is one character away from a different
/// call with completely different semantics.
llvm::Value *
CodeGenFunction::EmitARCRetainAutoreleasedReturnValue(llvm::Value *value) {
  return emitOptimizedARCReturnCall(value, true, *this);
}

/// Claim a possibly-autoreleased return value at +0.  This is only
/// valid to do in contexts which do not rely on the retain to keep
/// the object valid for all of its uses; for example, when
/// the value is ignored, or when it is being assigned to an
/// __unsafe_unretained variable.
///
///   call i8* \@objc_unsafeClaimAutoreleasedReturnValue(i8* %value)
llvm::Value *
CodeGenFunction::EmitARCUnsafeClaimAutoreleasedReturnValue(llvm::Value *value) {
  return emitOptimizedARCReturnCall(value, false, *this);
}

/// Release the given object.
///   call void \@objc_release(i8* %value)
void CodeGenFunction::EmitARCRelease(llvm::Value *value,
                                     ARCPreciseLifetime_t precise) {
  if (isa<llvm::ConstantPointerNull>(value)) return;

  llvm::Function *&fn = CGM.getObjCEntrypoints().objc_release;
  if (!fn)
    fn = getARCIntrinsic(llvm::Intrinsic::objc_release, CGM);

  // Cast the argument to 'id'.
  value = Builder.CreateBitCast(value, Int8PtrTy);

  // Call objc_release.
  llvm::CallInst *call = EmitNounwindRuntimeCall(fn, value);

  if (precise == ARCImpreciseLifetime) {
    call->setMetadata("clang.imprecise_release",
                      llvm::MDNode::get(Builder.getContext(), None));
  }
}

/// Destroy a __strong variable.
///
/// At -O0, emit a call to store 'null' into the address;
/// instrumenting tools prefer this because the address is exposed,
/// but it's relatively cumbersome to optimize.
///
/// At -O1 and above, just load and call objc_release.
///
///   call void \@objc_storeStrong(i8** %addr, i8* null)
void CodeGenFunction::EmitARCDestroyStrong(Address addr,
                                           ARCPreciseLifetime_t precise) {
  if (CGM.getCodeGenOpts().OptimizationLevel == 0) {
    llvm::Value *null = getNullForVariable(addr);
    EmitARCStoreStrongCall(addr, null, /*ignored*/ true);
    return;
  }

  llvm::Value *value = Builder.CreateLoad(addr);
  EmitARCRelease(value, precise);
}

/// Store into a strong object.  Always calls this:
///   call void \@objc_storeStrong(i8** %addr, i8* %value)
llvm::Value *CodeGenFunction::EmitARCStoreStrongCall(Address addr,
                                                     llvm::Value *value,
                                                     bool ignored) {
  assert(addr.getElementType() == value->getType());

  llvm::Function *&fn = CGM.getObjCEntrypoints().objc_storeStrong;
  if (!fn)
    fn = getARCIntrinsic(llvm::Intrinsic::objc_storeStrong, CGM);

  llvm::Value *args[] = {
    Builder.CreateBitCast(addr.getPointer(), Int8PtrPtrTy),
    Builder.CreateBitCast(value, Int8PtrTy)
  };
  EmitNounwindRuntimeCall(fn, args);

  if (ignored) return nullptr;
  return value;
}

/// Store into a strong object.  Sometimes calls this:
///   call void \@objc_storeStrong(i8** %addr, i8* %value)
/// Other times, breaks it down into components.
llvm::Value *CodeGenFunction::EmitARCStoreStrong(LValue dst,
                                                 llvm::Value *newValue,
                                                 bool ignored) {
  QualType type = dst.getType();
  bool isBlock = type->isBlockPointerType();

  // Use a store barrier at -O0 unless this is a block type or the
  // lvalue is inadequately aligned.
  if (shouldUseFusedARCCalls() &&
      !isBlock &&
      (dst.getAlignment().isZero() ||
       dst.getAlignment() >= CharUnits::fromQuantity(PointerAlignInBytes))) {
    return EmitARCStoreStrongCall(dst.getAddress(*this), newValue, ignored);
  }

  // Otherwise, split it out.

  // Retain the new value.
  newValue = EmitARCRetain(type, newValue);

  // Read the old value.
  llvm::Value *oldValue = EmitLoadOfScalar(dst, SourceLocation());

  // Store.  We do this before the release so that any deallocs won't
  // see the old value.
  EmitStoreOfScalar(newValue, dst);

  // Finally, release the old value.
  EmitARCRelease(oldValue, dst.isARCPreciseLifetime());

  return newValue;
}

/// Autorelease the given object.
///   call i8* \@objc_autorelease(i8* %value)
llvm::Value *CodeGenFunction::EmitARCAutorelease(llvm::Value *value) {
  return emitARCValueOperation(*this, value, nullptr,
                               CGM.getObjCEntrypoints().objc_autorelease,
                               llvm::Intrinsic::objc_autorelease);
}

/// Autorelease the given object.
///   call i8* \@objc_autoreleaseReturnValue(i8* %value)
llvm::Value *
CodeGenFunction::EmitARCAutoreleaseReturnValue(llvm::Value *value) {
  return emitARCValueOperation(*this, value, nullptr,
                            CGM.getObjCEntrypoints().objc_autoreleaseReturnValue,
                               llvm::Intrinsic::objc_autoreleaseReturnValue,
                               llvm::CallInst::TCK_Tail);
}

/// Do a fused retain/autorelease of the given object.
///   call i8* \@objc_retainAutoreleaseReturnValue(i8* %value)
llvm::Value *
CodeGenFunction::EmitARCRetainAutoreleaseReturnValue(llvm::Value *value) {
  return emitARCValueOperation(*this, value, nullptr,
                     CGM.getObjCEntrypoints().objc_retainAutoreleaseReturnValue,
                             llvm::Intrinsic::objc_retainAutoreleaseReturnValue,
                               llvm::CallInst::TCK_Tail);
}

/// Do a fused retain/autorelease of the given object.
///   call i8* \@objc_retainAutorelease(i8* %value)
/// or
///   %retain = call i8* \@objc_retainBlock(i8* %value)
///   call i8* \@objc_autorelease(i8* %retain)
llvm::Value *CodeGenFunction::EmitARCRetainAutorelease(QualType type,
                                                       llvm::Value *value) {
  if (!type->isBlockPointerType())
    return EmitARCRetainAutoreleaseNonBlock(value);

  if (isa<llvm::ConstantPointerNull>(value)) return value;

  llvm::Type *origType = value->getType();
  value = Builder.CreateBitCast(value, Int8PtrTy);
  value = EmitARCRetainBlock(value, /*mandatory*/ true);
  value = EmitARCAutorelease(value);
  return Builder.CreateBitCast(value, origType);
}

/// Do a fused retain/autorelease of the given object.
///   call i8* \@objc_retainAutorelease(i8* %value)
llvm::Value *
CodeGenFunction::EmitARCRetainAutoreleaseNonBlock(llvm::Value *value) {
  return emitARCValueOperation(*this, value, nullptr,
                               CGM.getObjCEntrypoints().objc_retainAutorelease,
                               llvm::Intrinsic::objc_retainAutorelease);
}

/// i8* \@objc_loadWeak(i8** %addr)
/// Essentially objc_autorelease(objc_loadWeakRetained(addr)).
llvm::Value *CodeGenFunction::EmitARCLoadWeak(Address addr) {
  return emitARCLoadOperation(*this, addr,
                              CGM.getObjCEntrypoints().objc_loadWeak,
                              llvm::Intrinsic::objc_loadWeak);
}

/// i8* \@objc_loadWeakRetained(i8** %addr)
llvm::Value *CodeGenFunction::EmitARCLoadWeakRetained(Address addr) {
  return emitARCLoadOperation(*this, addr,
                              CGM.getObjCEntrypoints().objc_loadWeakRetained,
                              llvm::Intrinsic::objc_loadWeakRetained);
}

/// i8* \@objc_storeWeak(i8** %addr, i8* %value)
/// Returns %value.
llvm::Value *CodeGenFunction::EmitARCStoreWeak(Address addr,
                                               llvm::Value *value,
                                               bool ignored) {
  return emitARCStoreOperation(*this, addr, value,
                               CGM.getObjCEntrypoints().objc_storeWeak,
                               llvm::Intrinsic::objc_storeWeak, ignored);
}

/// i8* \@objc_initWeak(i8** %addr, i8* %value)
/// Returns %value.  %addr is known to not have a current weak entry.
/// Essentially equivalent to:
///   *addr = nil; objc_storeWeak(addr, value);
void CodeGenFunction::EmitARCInitWeak(Address addr, llvm::Value *value) {
  // If we're initializing to null, just write null to memory; no need
  // to get the runtime involved.  But don't do this if optimization
  // is enabled, because accounting for this would make the optimizer
  // much more complicated.
  if (isa<llvm::ConstantPointerNull>(value) &&
      CGM.getCodeGenOpts().OptimizationLevel == 0) {
    Builder.CreateStore(value, addr);
    return;
  }

  emitARCStoreOperation(*this, addr, value,
                        CGM.getObjCEntrypoints().objc_initWeak,
                        llvm::Intrinsic::objc_initWeak, /*ignored*/ true);
}

/// void \@objc_destroyWeak(i8** %addr)
/// Essentially objc_storeWeak(addr, nil).
void CodeGenFunction::EmitARCDestroyWeak(Address addr) {
  llvm::Function *&fn = CGM.getObjCEntrypoints().objc_destroyWeak;
  if (!fn)
    fn = getARCIntrinsic(llvm::Intrinsic::objc_destroyWeak, CGM);

  // Cast the argument to 'id*'.
  addr = Builder.CreateBitCast(addr, Int8PtrPtrTy);

  EmitNounwindRuntimeCall(fn, addr.getPointer());
}

/// void \@objc_moveWeak(i8** %dest, i8** %src)
/// Disregards the current value in %dest.  Leaves %src pointing to nothing.
/// Essentially (objc_copyWeak(dest, src), objc_destroyWeak(src)).
void CodeGenFunction::EmitARCMoveWeak(Address dst, Address src) {
  emitARCCopyOperation(*this, dst, src,
                       CGM.getObjCEntrypoints().objc_moveWeak,
                       llvm::Intrinsic::objc_moveWeak);
}

/// void \@objc_copyWeak(i8** %dest, i8** %src)
/// Disregards the current value in %dest.  Essentially
///   objc_release(objc_initWeak(dest, objc_readWeakRetained(src)))
void CodeGenFunction::EmitARCCopyWeak(Address dst, Address src) {
  emitARCCopyOperation(*this, dst, src,
                       CGM.getObjCEntrypoints().objc_copyWeak,
                       llvm::Intrinsic::objc_copyWeak);
}

void CodeGenFunction::emitARCCopyAssignWeak(QualType Ty, Address DstAddr,
                                            Address SrcAddr) {
  llvm::Value *Object = EmitARCLoadWeakRetained(SrcAddr);
  Object = EmitObjCConsumeObject(Ty, Object);
  EmitARCStoreWeak(DstAddr, Object, false);
}

void CodeGenFunction::emitARCMoveAssignWeak(QualType Ty, Address DstAddr,
                                            Address SrcAddr) {
  llvm::Value *Object = EmitARCLoadWeakRetained(SrcAddr);
  Object = EmitObjCConsumeObject(Ty, Object);
  EmitARCStoreWeak(DstAddr, Object, false);
  EmitARCDestroyWeak(SrcAddr);
}

/// Produce the code to do a objc_autoreleasepool_push.
///   call i8* \@objc_autoreleasePoolPush(void)
llvm::Value *CodeGenFunction::EmitObjCAutoreleasePoolPush() {
  llvm::Function *&fn = CGM.getObjCEntrypoints().objc_autoreleasePoolPush;
  if (!fn)
    fn = getARCIntrinsic(llvm::Intrinsic::objc_autoreleasePoolPush, CGM);

  return EmitNounwindRuntimeCall(fn);
}

/// Produce the code to do a primitive release.
///   call void \@objc_autoreleasePoolPop(i8* %ptr)
void CodeGenFunction::EmitObjCAutoreleasePoolPop(llvm::Value *value) {
  assert(value->getType() == Int8PtrTy);

  if (getInvokeDest()) {
    // Call the runtime method not the intrinsic if we are handling exceptions
    llvm::FunctionCallee &fn =
        CGM.getObjCEntrypoints().objc_autoreleasePoolPopInvoke;
    if (!fn) {
      llvm::FunctionType *fnType =
        llvm::FunctionType::get(Builder.getVoidTy(), Int8PtrTy, false);
      fn = CGM.CreateRuntimeFunction(fnType, "objc_autoreleasePoolPop");
      setARCRuntimeFunctionLinkage(CGM, fn);
    }

    // objc_autoreleasePoolPop can throw.
    EmitRuntimeCallOrInvoke(fn, value);
  } else {
    llvm::FunctionCallee &fn = CGM.getObjCEntrypoints().objc_autoreleasePoolPop;
    if (!fn)
      fn = getARCIntrinsic(llvm::Intrinsic::objc_autoreleasePoolPop, CGM);

    EmitRuntimeCall(fn, value);
  }
}

/// Produce the code to do an MRR version objc_autoreleasepool_push.
/// Which is: [[NSAutoreleasePool alloc] init];
/// Where alloc is declared as: + (id) alloc; in NSAutoreleasePool class.
/// init is declared as: - (id) init; in its NSObject super class.
///
llvm::Value *CodeGenFunction::EmitObjCMRRAutoreleasePoolPush() {
  CGObjCRuntime &Runtime = CGM.getObjCRuntime();
  llvm::Value *Receiver = Runtime.EmitNSAutoreleasePoolClassRef(*this);
  // [NSAutoreleasePool alloc]
  IdentifierInfo *II = &CGM.getContext().Idents.get("alloc");
  Selector AllocSel = getContext().Selectors.getSelector(0, &II);
  CallArgList Args;
  RValue AllocRV =
    Runtime.GenerateMessageSend(*this, ReturnValueSlot(),
                                getContext().getObjCIdType(),
                                AllocSel, Receiver, Args);

  // [Receiver init]
  Receiver = AllocRV.getScalarVal();
  II = &CGM.getContext().Idents.get("init");
  Selector InitSel = getContext().Selectors.getSelector(0, &II);
  RValue InitRV =
    Runtime.GenerateMessageSend(*this, ReturnValueSlot(),
                                getContext().getObjCIdType(),
                                InitSel, Receiver, Args);
  return InitRV.getScalarVal();
}

/// Allocate the given objc object.
///   call i8* \@objc_alloc(i8* %value)
llvm::Value *CodeGenFunction::EmitObjCAlloc(llvm::Value *value,
                                            llvm::Type *resultType) {
  return emitObjCValueOperation(*this, value, resultType,
                                CGM.getObjCEntrypoints().objc_alloc,
                                "objc_alloc");
}

/// Allocate the given objc object.
///   call i8* \@objc_allocWithZone(i8* %value)
llvm::Value *CodeGenFunction::EmitObjCAllocWithZone(llvm::Value *value,
                                                    llvm::Type *resultType) {
  return emitObjCValueOperation(*this, value, resultType,
                                CGM.getObjCEntrypoints().objc_allocWithZone,
                                "objc_allocWithZone");
}

llvm::Value *CodeGenFunction::EmitObjCAllocInit(llvm::Value *value,
                                                llvm::Type *resultType) {
  return emitObjCValueOperation(*this, value, resultType,
                                CGM.getObjCEntrypoints().objc_alloc_init,
                                "objc_alloc_init");
}

/// Produce the code to do a primitive release.
/// [tmp drain];
void CodeGenFunction::EmitObjCMRRAutoreleasePoolPop(llvm::Value *Arg) {
  IdentifierInfo *II = &CGM.getContext().Idents.get("drain");
  Selector DrainSel = getContext().Selectors.getSelector(0, &II);
  CallArgList Args;
  CGM.getObjCRuntime().GenerateMessageSend(*this, ReturnValueSlot(),
                              getContext().VoidTy, DrainSel, Arg, Args);
}

void CodeGenFunction::destroyARCStrongPrecise(CodeGenFunction &CGF,
                                              Address addr,
                                              QualType type) {
  CGF.EmitARCDestroyStrong(addr, ARCPreciseLifetime);
}

void CodeGenFunction::destroyARCStrongImprecise(CodeGenFunction &CGF,
                                                Address addr,
                                                QualType type) {
  CGF.EmitARCDestroyStrong(addr, ARCImpreciseLifetime);
}

void CodeGenFunction::destroyARCWeak(CodeGenFunction &CGF,
                                     Address addr,
                                     QualType type) {
  CGF.EmitARCDestroyWeak(addr);
}

void CodeGenFunction::emitARCIntrinsicUse(CodeGenFunction &CGF, Address addr,
                                          QualType type) {
  llvm::Value *value = CGF.Builder.CreateLoad(addr);
  CGF.EmitARCIntrinsicUse(value);
}

/// Autorelease the given object.
///   call i8* \@objc_autorelease(i8* %value)
llvm::Value *CodeGenFunction::EmitObjCAutorelease(llvm::Value *value,
                                                  llvm::Type *returnType) {
  return emitObjCValueOperation(
      *this, value, returnType,
      CGM.getObjCEntrypoints().objc_autoreleaseRuntimeFunction,
      "objc_autorelease");
}

/// Retain the given object, with normal retain semantics.
///   call i8* \@objc_retain(i8* %value)
llvm::Value *CodeGenFunction::EmitObjCRetainNonBlock(llvm::Value *value,
                                                     llvm::Type *returnType) {
  return emitObjCValueOperation(
      *this, value, returnType,
      CGM.getObjCEntrypoints().objc_retainRuntimeFunction, "objc_retain");
}

/// Release the given object.
///   call void \@objc_release(i8* %value)
void CodeGenFunction::EmitObjCRelease(llvm::Value *value,
                                      ARCPreciseLifetime_t precise) {
  if (isa<llvm::ConstantPointerNull>(value)) return;

  llvm::FunctionCallee &fn =
      CGM.getObjCEntrypoints().objc_releaseRuntimeFunction;
  if (!fn) {
    llvm::FunctionType *fnType =
        llvm::FunctionType::get(Builder.getVoidTy(), Int8PtrTy, false);
    fn = CGM.CreateRuntimeFunction(fnType, "objc_release");
    setARCRuntimeFunctionLinkage(CGM, fn);
    // We have Native ARC, so set nonlazybind attribute for performance
    if (llvm::Function *f = dyn_cast<llvm::Function>(fn.getCallee()))
      f->addFnAttr(llvm::Attribute::NonLazyBind);
  }

  // Cast the argument to 'id'.
  value = Builder.CreateBitCast(value, Int8PtrTy);

  // Call objc_release.
  llvm::CallBase *call = EmitCallOrInvoke(fn, value);

  if (precise == ARCImpreciseLifetime) {
    call->setMetadata("clang.imprecise_release",
                      llvm::MDNode::get(Builder.getContext(), None));
  }
}

namespace {
  struct CallObjCAutoreleasePoolObject final : EHScopeStack::Cleanup {
    llvm::Value *Token;

    CallObjCAutoreleasePoolObject(llvm::Value *token) : Token(token) {}

    void Emit(CodeGenFunction &CGF, Flags flags) override {
      CGF.EmitObjCAutoreleasePoolPop(Token);
    }
  };
  struct CallObjCMRRAutoreleasePoolObject final : EHScopeStack::Cleanup {
    llvm::Value *Token;

    CallObjCMRRAutoreleasePoolObject(llvm::Value *token) : Token(token) {}

    void Emit(CodeGenFunction &CGF, Flags flags) override {
      CGF.EmitObjCMRRAutoreleasePoolPop(Token);
    }
  };
}

void CodeGenFunction::EmitObjCAutoreleasePoolCleanup(llvm::Value *Ptr) {
  if (CGM.getLangOpts().ObjCAutoRefCount)
    EHStack.pushCleanup<CallObjCAutoreleasePoolObject>(NormalCleanup, Ptr);
  else
    EHStack.pushCleanup<CallObjCMRRAutoreleasePoolObject>(NormalCleanup, Ptr);
}

static bool shouldRetainObjCLifetime(Qualifiers::ObjCLifetime lifetime) {
  switch (lifetime) {
  case Qualifiers::OCL_None:
  case Qualifiers::OCL_ExplicitNone:
  case Qualifiers::OCL_Strong:
  case Qualifiers::OCL_Autoreleasing:
    return true;

  case Qualifiers::OCL_Weak:
    return false;
  }

  llvm_unreachable("impossible lifetime!");
}

static TryEmitResult tryEmitARCRetainLoadOfScalar(CodeGenFunction &CGF,
                                                  LValue lvalue,
                                                  QualType type) {
  llvm::Value *result;
  bool shouldRetain = shouldRetainObjCLifetime(type.getObjCLifetime());
  if (shouldRetain) {
    result = CGF.EmitLoadOfLValue(lvalue, SourceLocation()).getScalarVal();
  } else {
    assert(type.getObjCLifetime() == Qualifiers::OCL_Weak);
    result = CGF.EmitARCLoadWeakRetained(lvalue.getAddress(CGF));
  }
  return TryEmitResult(result, !shouldRetain);
}

static TryEmitResult tryEmitARCRetainLoadOfScalar(CodeGenFunction &CGF,
                                                  const Expr *e) {
  e = e->IgnoreParens();
  QualType type = e->getType();

  // If we're loading retained from a __strong xvalue, we can avoid
  // an extra retain/release pair by zeroing out the source of this
  // "move" operation.
  if (e->isXValue() &&
      !type.isConstQualified() &&
      type.getObjCLifetime() == Qualifiers::OCL_Strong) {
    // Emit the lvalue.
    LValue lv = CGF.EmitLValue(e);

    // Load the object pointer.
    llvm::Value *result = CGF.EmitLoadOfLValue(lv,
                                               SourceLocation()).getScalarVal();

    // Set the source pointer to NULL.
    CGF.EmitStoreOfScalar(getNullForVariable(lv.getAddress(CGF)), lv);

    return TryEmitResult(result, true);
  }

  // As a very special optimization, in ARC++, if the l-value is the
  // result of a non-volatile assignment, do a simple retain of the
  // result of the call to objc_storeWeak instead of reloading.
  if (CGF.getLangOpts().CPlusPlus &&
      !type.isVolatileQualified() &&
      type.getObjCLifetime() == Qualifiers::OCL_Weak &&
      isa<BinaryOperator>(e) &&
      cast<BinaryOperator>(e)->getOpcode() == BO_Assign)
    return TryEmitResult(CGF.EmitScalarExpr(e), false);

  // Try to emit code for scalar constant instead of emitting LValue and
  // loading it because we are not guaranteed to have an l-value. One of such
  // cases is DeclRefExpr referencing non-odr-used constant-evaluated variable.
  if (const auto *decl_expr = dyn_cast<DeclRefExpr>(e)) {
    auto *DRE = const_cast<DeclRefExpr *>(decl_expr);
    if (CodeGenFunction::ConstantEmission constant = CGF.tryEmitAsConstant(DRE))
      return TryEmitResult(CGF.emitScalarConstant(constant, DRE),
                           !shouldRetainObjCLifetime(type.getObjCLifetime()));
  }

  return tryEmitARCRetainLoadOfScalar(CGF, CGF.EmitLValue(e), type);
}

typedef llvm::function_ref<llvm::Value *(CodeGenFunction &CGF,
                                         llvm::Value *value)>
  ValueTransform;

/// Insert code immediately after a call.

// FIXME: We should find a way to emit the runtime call immediately
// after the call is emitted to eliminate the need for this function.
static llvm::Value *emitARCOperationAfterCall(CodeGenFunction &CGF,
                                              llvm::Value *value,
                                              ValueTransform doAfterCall,
                                              ValueTransform doFallback) {
  CGBuilderTy::InsertPoint ip = CGF.Builder.saveIP();
<<<<<<< HEAD

  if (llvm::CallInst *call = dyn_cast<llvm::CallInst>(value)) {
=======
  auto *callBase = dyn_cast<llvm::CallBase>(value);

  if (callBase && llvm::objcarc::hasAttachedCallOpBundle(callBase)) {
    // Fall back if the call base has operand bundle "clang.arc.attachedcall".
    value = doFallback(CGF, value);
  } else if (llvm::CallInst *call = dyn_cast<llvm::CallInst>(value)) {
>>>>>>> a2ce6ee6
    // Place the retain immediately following the call.
    CGF.Builder.SetInsertPoint(call->getParent(),
                               ++llvm::BasicBlock::iterator(call));
    value = doAfterCall(CGF, value);
  } else if (llvm::InvokeInst *invoke = dyn_cast<llvm::InvokeInst>(value)) {
    // Place the retain at the beginning of the normal destination block.
    llvm::BasicBlock *BB = invoke->getNormalDest();
    CGF.Builder.SetInsertPoint(BB, BB->begin());
    value = doAfterCall(CGF, value);

  // Bitcasts can arise because of related-result returns.  Rewrite
  // the operand.
  } else if (llvm::BitCastInst *bitcast = dyn_cast<llvm::BitCastInst>(value)) {
    // Change the insert point to avoid emitting the fall-back call after the
    // bitcast.
    CGF.Builder.SetInsertPoint(bitcast->getParent(), bitcast->getIterator());
    llvm::Value *operand = bitcast->getOperand(0);
    operand = emitARCOperationAfterCall(CGF, operand, doAfterCall, doFallback);
    bitcast->setOperand(0, operand);
    value = bitcast;
  } else {
    auto *phi = dyn_cast<llvm::PHINode>(value);
    if (phi && phi->getNumIncomingValues() == 2 &&
        isa<llvm::ConstantPointerNull>(phi->getIncomingValue(1)) &&
        isa<llvm::CallBase>(phi->getIncomingValue(0))) {
      // Handle phi instructions that are generated when it's necessary to check
      // whether the receiver of a message is null.
      llvm::Value *inVal = phi->getIncomingValue(0);
      inVal = emitARCOperationAfterCall(CGF, inVal, doAfterCall, doFallback);
      phi->setIncomingValue(0, inVal);
      value = phi;
    } else {
      // Generic fall-back case.
      // Retain using the non-block variant: we never need to do a copy
      // of a block that's been returned to us.
      value = doFallback(CGF, value);
    }
  }

  CGF.Builder.restoreIP(ip);
  return value;
}

/// Given that the given expression is some sort of call (which does
/// not return retained), emit a retain following it.
static llvm::Value *emitARCRetainCallResult(CodeGenFunction &CGF,
                                            const Expr *e) {
  llvm::Value *value = CGF.EmitScalarExpr(e);
  return emitARCOperationAfterCall(CGF, value,
           [](CodeGenFunction &CGF, llvm::Value *value) {
             return CGF.EmitARCRetainAutoreleasedReturnValue(value);
           },
           [](CodeGenFunction &CGF, llvm::Value *value) {
             return CGF.EmitARCRetainNonBlock(value);
           });
}

/// Given that the given expression is some sort of call (which does
/// not return retained), perform an unsafeClaim following it.
static llvm::Value *emitARCUnsafeClaimCallResult(CodeGenFunction &CGF,
                                                 const Expr *e) {
  llvm::Value *value = CGF.EmitScalarExpr(e);
  return emitARCOperationAfterCall(CGF, value,
           [](CodeGenFunction &CGF, llvm::Value *value) {
             return CGF.EmitARCUnsafeClaimAutoreleasedReturnValue(value);
           },
           [](CodeGenFunction &CGF, llvm::Value *value) {
             return value;
           });
}

llvm::Value *CodeGenFunction::EmitARCReclaimReturnedObject(const Expr *E,
                                                      bool allowUnsafeClaim) {
  if (allowUnsafeClaim &&
      CGM.getLangOpts().ObjCRuntime.hasARCUnsafeClaimAutoreleasedReturnValue()) {
    return emitARCUnsafeClaimCallResult(*this, E);
  } else {
    llvm::Value *value = emitARCRetainCallResult(*this, E);
    return EmitObjCConsumeObject(E->getType(), value);
  }
}

/// Determine whether it might be important to emit a separate
/// objc_retain_block on the result of the given expression, or
/// whether it's okay to just emit it in a +1 context.
static bool shouldEmitSeparateBlockRetain(const Expr *e) {
  assert(e->getType()->isBlockPointerType());
  e = e->IgnoreParens();

  // For future goodness, emit block expressions directly in +1
  // contexts if we can.
  if (isa<BlockExpr>(e))
    return false;

  if (const CastExpr *cast = dyn_cast<CastExpr>(e)) {
    switch (cast->getCastKind()) {
    // Emitting these operations in +1 contexts is goodness.
    case CK_LValueToRValue:
    case CK_ARCReclaimReturnedObject:
    case CK_ARCConsumeObject:
    case CK_ARCProduceObject:
      return false;

    // These operations preserve a block type.
    case CK_NoOp:
    case CK_BitCast:
      return shouldEmitSeparateBlockRetain(cast->getSubExpr());

    // These operations are known to be bad (or haven't been considered).
    case CK_AnyPointerToBlockPointerCast:
    default:
      return true;
    }
  }

  return true;
}

namespace {
/// A CRTP base class for emitting expressions of retainable object
/// pointer type in ARC.
template <typename Impl, typename Result> class ARCExprEmitter {
protected:
  CodeGenFunction &CGF;
  Impl &asImpl() { return *static_cast<Impl*>(this); }

  ARCExprEmitter(CodeGenFunction &CGF) : CGF(CGF) {}

public:
  Result visit(const Expr *e);
  Result visitCastExpr(const CastExpr *e);
  Result visitPseudoObjectExpr(const PseudoObjectExpr *e);
  Result visitBlockExpr(const BlockExpr *e);
  Result visitBinaryOperator(const BinaryOperator *e);
  Result visitBinAssign(const BinaryOperator *e);
  Result visitBinAssignUnsafeUnretained(const BinaryOperator *e);
  Result visitBinAssignAutoreleasing(const BinaryOperator *e);
  Result visitBinAssignWeak(const BinaryOperator *e);
  Result visitBinAssignStrong(const BinaryOperator *e);

  // Minimal implementation:
  //   Result visitLValueToRValue(const Expr *e)
  //   Result visitConsumeObject(const Expr *e)
  //   Result visitExtendBlockObject(const Expr *e)
  //   Result visitReclaimReturnedObject(const Expr *e)
  //   Result visitCall(const Expr *e)
  //   Result visitExpr(const Expr *e)
  //
  //   Result emitBitCast(Result result, llvm::Type *resultType)
  //   llvm::Value *getValueOfResult(Result result)
};
}

/// Try to emit a PseudoObjectExpr under special ARC rules.
///
/// This massively duplicates emitPseudoObjectRValue.
template <typename Impl, typename Result>
Result
ARCExprEmitter<Impl,Result>::visitPseudoObjectExpr(const PseudoObjectExpr *E) {
  SmallVector<CodeGenFunction::OpaqueValueMappingData, 4> opaques;

  // Find the result expression.
  const Expr *resultExpr = E->getResultExpr();
  assert(resultExpr);
  Result result;

  for (PseudoObjectExpr::const_semantics_iterator
         i = E->semantics_begin(), e = E->semantics_end(); i != e; ++i) {
    const Expr *semantic = *i;

    // If this semantic expression is an opaque value, bind it
    // to the result of its source expression.
    if (const OpaqueValueExpr *ov = dyn_cast<OpaqueValueExpr>(semantic)) {
      typedef CodeGenFunction::OpaqueValueMappingData OVMA;
      OVMA opaqueData;

      // If this semantic is the result of the pseudo-object
      // expression, try to evaluate the source as +1.
      if (ov == resultExpr) {
        assert(!OVMA::shouldBindAsLValue(ov));
        result = asImpl().visit(ov->getSourceExpr());
        opaqueData = OVMA::bind(CGF, ov,
                            RValue::get(asImpl().getValueOfResult(result)));

      // Otherwise, just bind it.
      } else {
        opaqueData = OVMA::bind(CGF, ov, ov->getSourceExpr());
      }
      opaques.push_back(opaqueData);

    // Otherwise, if the expression is the result, evaluate it
    // and remember the result.
    } else if (semantic == resultExpr) {
      result = asImpl().visit(semantic);

    // Otherwise, evaluate the expression in an ignored context.
    } else {
      CGF.EmitIgnoredExpr(semantic);
    }
  }

  // Unbind all the opaques now.
  for (unsigned i = 0, e = opaques.size(); i != e; ++i)
    opaques[i].unbind(CGF);

  return result;
}

template <typename Impl, typename Result>
Result ARCExprEmitter<Impl, Result>::visitBlockExpr(const BlockExpr *e) {
  // The default implementation just forwards the expression to visitExpr.
  return asImpl().visitExpr(e);
}

template <typename Impl, typename Result>
Result ARCExprEmitter<Impl,Result>::visitCastExpr(const CastExpr *e) {
  switch (e->getCastKind()) {

  // No-op casts don't change the type, so we just ignore them.
  case CK_NoOp:
    return asImpl().visit(e->getSubExpr());

  // These casts can change the type.
  case CK_CPointerToObjCPointerCast:
  case CK_BlockPointerToObjCPointerCast:
  case CK_AnyPointerToBlockPointerCast:
  case CK_BitCast: {
    llvm::Type *resultType = CGF.ConvertType(e->getType());
    assert(e->getSubExpr()->getType()->hasPointerRepresentation());
    Result result = asImpl().visit(e->getSubExpr());
    return asImpl().emitBitCast(result, resultType);
  }

  // Handle some casts specially.
  case CK_LValueToRValue:
    return asImpl().visitLValueToRValue(e->getSubExpr());
  case CK_ARCConsumeObject:
    return asImpl().visitConsumeObject(e->getSubExpr());
  case CK_ARCExtendBlockObject:
    return asImpl().visitExtendBlockObject(e->getSubExpr());
  case CK_ARCReclaimReturnedObject:
    return asImpl().visitReclaimReturnedObject(e->getSubExpr());

  // Otherwise, use the default logic.
  default:
    return asImpl().visitExpr(e);
  }
}

template <typename Impl, typename Result>
Result
ARCExprEmitter<Impl,Result>::visitBinaryOperator(const BinaryOperator *e) {
  switch (e->getOpcode()) {
  case BO_Comma:
    CGF.EmitIgnoredExpr(e->getLHS());
    CGF.EnsureInsertPoint();
    return asImpl().visit(e->getRHS());

  case BO_Assign:
    return asImpl().visitBinAssign(e);

  default:
    return asImpl().visitExpr(e);
  }
}

template <typename Impl, typename Result>
Result ARCExprEmitter<Impl,Result>::visitBinAssign(const BinaryOperator *e) {
  switch (e->getLHS()->getType().getObjCLifetime()) {
  case Qualifiers::OCL_ExplicitNone:
    return asImpl().visitBinAssignUnsafeUnretained(e);

  case Qualifiers::OCL_Weak:
    return asImpl().visitBinAssignWeak(e);

  case Qualifiers::OCL_Autoreleasing:
    return asImpl().visitBinAssignAutoreleasing(e);

  case Qualifiers::OCL_Strong:
    return asImpl().visitBinAssignStrong(e);

  case Qualifiers::OCL_None:
    return asImpl().visitExpr(e);
  }
  llvm_unreachable("bad ObjC ownership qualifier");
}

/// The default rule for __unsafe_unretained emits the RHS recursively,
/// stores into the unsafe variable, and propagates the result outward.
template <typename Impl, typename Result>
Result ARCExprEmitter<Impl,Result>::
                    visitBinAssignUnsafeUnretained(const BinaryOperator *e) {
  // Recursively emit the RHS.
  // For __block safety, do this before emitting the LHS.
  Result result = asImpl().visit(e->getRHS());

  // Perform the store.
  LValue lvalue =
    CGF.EmitCheckedLValue(e->getLHS(), CodeGenFunction::TCK_Store);
  CGF.EmitStoreThroughLValue(RValue::get(asImpl().getValueOfResult(result)),
                             lvalue);

  return result;
}

template <typename Impl, typename Result>
Result
ARCExprEmitter<Impl,Result>::visitBinAssignAutoreleasing(const BinaryOperator *e) {
  return asImpl().visitExpr(e);
}

template <typename Impl, typename Result>
Result
ARCExprEmitter<Impl,Result>::visitBinAssignWeak(const BinaryOperator *e) {
  return asImpl().visitExpr(e);
}

template <typename Impl, typename Result>
Result
ARCExprEmitter<Impl,Result>::visitBinAssignStrong(const BinaryOperator *e) {
  return asImpl().visitExpr(e);
}

/// The general expression-emission logic.
template <typename Impl, typename Result>
Result ARCExprEmitter<Impl,Result>::visit(const Expr *e) {
  // We should *never* see a nested full-expression here, because if
  // we fail to emit at +1, our caller must not retain after we close
  // out the full-expression.  This isn't as important in the unsafe
  // emitter.
  assert(!isa<ExprWithCleanups>(e));

  // Look through parens, __extension__, generic selection, etc.
  e = e->IgnoreParens();

  // Handle certain kinds of casts.
  if (const CastExpr *ce = dyn_cast<CastExpr>(e)) {
    return asImpl().visitCastExpr(ce);

  // Handle the comma operator.
  } else if (auto op = dyn_cast<BinaryOperator>(e)) {
    return asImpl().visitBinaryOperator(op);

  // TODO: handle conditional operators here

  // For calls and message sends, use the retained-call logic.
  // Delegate inits are a special case in that they're the only
  // returns-retained expression that *isn't* surrounded by
  // a consume.
  } else if (isa<CallExpr>(e) ||
             (isa<ObjCMessageExpr>(e) &&
              !cast<ObjCMessageExpr>(e)->isDelegateInitCall())) {
    return asImpl().visitCall(e);

  // Look through pseudo-object expressions.
  } else if (const PseudoObjectExpr *pseudo = dyn_cast<PseudoObjectExpr>(e)) {
    return asImpl().visitPseudoObjectExpr(pseudo);
  } else if (auto *be = dyn_cast<BlockExpr>(e))
    return asImpl().visitBlockExpr(be);

  return asImpl().visitExpr(e);
}

namespace {

/// An emitter for +1 results.
struct ARCRetainExprEmitter :
  public ARCExprEmitter<ARCRetainExprEmitter, TryEmitResult> {

  ARCRetainExprEmitter(CodeGenFunction &CGF) : ARCExprEmitter(CGF) {}

  llvm::Value *getValueOfResult(TryEmitResult result) {
    return result.getPointer();
  }

  TryEmitResult emitBitCast(TryEmitResult result, llvm::Type *resultType) {
    llvm::Value *value = result.getPointer();
    value = CGF.Builder.CreateBitCast(value, resultType);
    result.setPointer(value);
    return result;
  }

  TryEmitResult visitLValueToRValue(const Expr *e) {
    return tryEmitARCRetainLoadOfScalar(CGF, e);
  }

  /// For consumptions, just emit the subexpression and thus elide
  /// the retain/release pair.
  TryEmitResult visitConsumeObject(const Expr *e) {
    llvm::Value *result = CGF.EmitScalarExpr(e);
    return TryEmitResult(result, true);
  }

  TryEmitResult visitBlockExpr(const BlockExpr *e) {
    TryEmitResult result = visitExpr(e);
    // Avoid the block-retain if this is a block literal that doesn't need to be
    // copied to the heap.
    if (CGF.CGM.getCodeGenOpts().ObjCAvoidHeapifyLocalBlocks &&
        e->getBlockDecl()->canAvoidCopyToHeap())
      result.setInt(true);
    return result;
  }

  /// Block extends are net +0.  Naively, we could just recurse on
  /// the subexpression, but actually we need to ensure that the
  /// value is copied as a block, so there's a little filter here.
  TryEmitResult visitExtendBlockObject(const Expr *e) {
    llvm::Value *result; // will be a +0 value

    // If we can't safely assume the sub-expression will produce a
    // block-copied value, emit the sub-expression at +0.
    if (shouldEmitSeparateBlockRetain(e)) {
      result = CGF.EmitScalarExpr(e);

    // Otherwise, try to emit the sub-expression at +1 recursively.
    } else {
      TryEmitResult subresult = asImpl().visit(e);

      // If that produced a retained value, just use that.
      if (subresult.getInt()) {
        return subresult;
      }

      // Otherwise it's +0.
      result = subresult.getPointer();
    }

    // Retain the object as a block.
    result = CGF.EmitARCRetainBlock(result, /*mandatory*/ true);
    return TryEmitResult(result, true);
  }

  /// For reclaims, emit the subexpression as a retained call and
  /// skip the consumption.
  TryEmitResult visitReclaimReturnedObject(const Expr *e) {
    llvm::Value *result = emitARCRetainCallResult(CGF, e);
    return TryEmitResult(result, true);
  }

  /// When we have an undecorated call, retroactively do a claim.
  TryEmitResult visitCall(const Expr *e) {
    llvm::Value *result = emitARCRetainCallResult(CGF, e);
    return TryEmitResult(result, true);
  }

  // TODO: maybe special-case visitBinAssignWeak?

  TryEmitResult visitExpr(const Expr *e) {
    // We didn't find an obvious production, so emit what we've got and
    // tell the caller that we didn't manage to retain.
    llvm::Value *result = CGF.EmitScalarExpr(e);
    return TryEmitResult(result, false);
  }
};
}

static TryEmitResult
tryEmitARCRetainScalarExpr(CodeGenFunction &CGF, const Expr *e) {
  return ARCRetainExprEmitter(CGF).visit(e);
}

static llvm::Value *emitARCRetainLoadOfScalar(CodeGenFunction &CGF,
                                                LValue lvalue,
                                                QualType type) {
  TryEmitResult result = tryEmitARCRetainLoadOfScalar(CGF, lvalue, type);
  llvm::Value *value = result.getPointer();
  if (!result.getInt())
    value = CGF.EmitARCRetain(type, value);
  return value;
}

/// EmitARCRetainScalarExpr - Semantically equivalent to
/// EmitARCRetainObject(e->getType(), EmitScalarExpr(e)), but making a
/// best-effort attempt to peephole expressions that naturally produce
/// retained objects.
llvm::Value *CodeGenFunction::EmitARCRetainScalarExpr(const Expr *e) {
  // The retain needs to happen within the full-expression.
  if (const ExprWithCleanups *cleanups = dyn_cast<ExprWithCleanups>(e)) {
    RunCleanupsScope scope(*this);
    return EmitARCRetainScalarExpr(cleanups->getSubExpr());
  }

  TryEmitResult result = tryEmitARCRetainScalarExpr(*this, e);
  llvm::Value *value = result.getPointer();
  if (!result.getInt())
    value = EmitARCRetain(e->getType(), value);
  return value;
}

llvm::Value *
CodeGenFunction::EmitARCRetainAutoreleaseScalarExpr(const Expr *e) {
  // The retain needs to happen within the full-expression.
  if (const ExprWithCleanups *cleanups = dyn_cast<ExprWithCleanups>(e)) {
    RunCleanupsScope scope(*this);
    return EmitARCRetainAutoreleaseScalarExpr(cleanups->getSubExpr());
  }

  TryEmitResult result = tryEmitARCRetainScalarExpr(*this, e);
  llvm::Value *value = result.getPointer();
  if (result.getInt())
    value = EmitARCAutorelease(value);
  else
    value = EmitARCRetainAutorelease(e->getType(), value);
  return value;
}

llvm::Value *CodeGenFunction::EmitARCExtendBlockObject(const Expr *e) {
  llvm::Value *result;
  bool doRetain;

  if (shouldEmitSeparateBlockRetain(e)) {
    result = EmitScalarExpr(e);
    doRetain = true;
  } else {
    TryEmitResult subresult = tryEmitARCRetainScalarExpr(*this, e);
    result = subresult.getPointer();
    doRetain = !subresult.getInt();
  }

  if (doRetain)
    result = EmitARCRetainBlock(result, /*mandatory*/ true);
  return EmitObjCConsumeObject(e->getType(), result);
}

llvm::Value *CodeGenFunction::EmitObjCThrowOperand(const Expr *expr) {
  // In ARC, retain and autorelease the expression.
  if (getLangOpts().ObjCAutoRefCount) {
    // Do so before running any cleanups for the full-expression.
    // EmitARCRetainAutoreleaseScalarExpr does this for us.
    return EmitARCRetainAutoreleaseScalarExpr(expr);
  }

  // Otherwise, use the normal scalar-expression emission.  The
  // exception machinery doesn't do anything special with the
  // exception like retaining it, so there's no safety associated with
  // only running cleanups after the throw has started, and when it
  // matters it tends to be substantially inferior code.
  return EmitScalarExpr(expr);
}

namespace {

/// An emitter for assigning into an __unsafe_unretained context.
struct ARCUnsafeUnretainedExprEmitter :
  public ARCExprEmitter<ARCUnsafeUnretainedExprEmitter, llvm::Value*> {

  ARCUnsafeUnretainedExprEmitter(CodeGenFunction &CGF) : ARCExprEmitter(CGF) {}

  llvm::Value *getValueOfResult(llvm::Value *value) {
    return value;
  }

  llvm::Value *emitBitCast(llvm::Value *value, llvm::Type *resultType) {
    return CGF.Builder.CreateBitCast(value, resultType);
  }

  llvm::Value *visitLValueToRValue(const Expr *e) {
    return CGF.EmitScalarExpr(e);
  }

  /// For consumptions, just emit the subexpression and perform the
  /// consumption like normal.
  llvm::Value *visitConsumeObject(const Expr *e) {
    llvm::Value *value = CGF.EmitScalarExpr(e);
    return CGF.EmitObjCConsumeObject(e->getType(), value);
  }

  /// No special logic for block extensions.  (This probably can't
  /// actually happen in this emitter, though.)
  llvm::Value *visitExtendBlockObject(const Expr *e) {
    return CGF.EmitARCExtendBlockObject(e);
  }

  /// For reclaims, perform an unsafeClaim if that's enabled.
  llvm::Value *visitReclaimReturnedObject(const Expr *e) {
    return CGF.EmitARCReclaimReturnedObject(e, /*unsafe*/ true);
  }

  /// When we have an undecorated call, just emit it without adding
  /// the unsafeClaim.
  llvm::Value *visitCall(const Expr *e) {
    return CGF.EmitScalarExpr(e);
  }

  /// Just do normal scalar emission in the default case.
  llvm::Value *visitExpr(const Expr *e) {
    return CGF.EmitScalarExpr(e);
  }
};
}

static llvm::Value *emitARCUnsafeUnretainedScalarExpr(CodeGenFunction &CGF,
                                                      const Expr *e) {
  return ARCUnsafeUnretainedExprEmitter(CGF).visit(e);
}

/// EmitARCUnsafeUnretainedScalarExpr - Semantically equivalent to
/// immediately releasing the resut of EmitARCRetainScalarExpr, but
/// avoiding any spurious retains, including by performing reclaims
/// with objc_unsafeClaimAutoreleasedReturnValue.
llvm::Value *CodeGenFunction::EmitARCUnsafeUnretainedScalarExpr(const Expr *e) {
  // Look through full-expressions.
  if (const ExprWithCleanups *cleanups = dyn_cast<ExprWithCleanups>(e)) {
    RunCleanupsScope scope(*this);
    return emitARCUnsafeUnretainedScalarExpr(*this, cleanups->getSubExpr());
  }

  return emitARCUnsafeUnretainedScalarExpr(*this, e);
}

std::pair<LValue,llvm::Value*>
CodeGenFunction::EmitARCStoreUnsafeUnretained(const BinaryOperator *e,
                                              bool ignored) {
  // Evaluate the RHS first.  If we're ignoring the result, assume
  // that we can emit at an unsafe +0.
  llvm::Value *value;
  if (ignored) {
    value = EmitARCUnsafeUnretainedScalarExpr(e->getRHS());
  } else {
    value = EmitScalarExpr(e->getRHS());
  }

  // Emit the LHS and perform the store.
  LValue lvalue = EmitLValue(e->getLHS());
  EmitStoreOfScalar(value, lvalue);

  return std::pair<LValue,llvm::Value*>(std::move(lvalue), value);
}

std::pair<LValue,llvm::Value*>
CodeGenFunction::EmitARCStoreStrong(const BinaryOperator *e,
                                    bool ignored) {
  // Evaluate the RHS first.
  TryEmitResult result = tryEmitARCRetainScalarExpr(*this, e->getRHS());
  llvm::Value *value = result.getPointer();

  bool hasImmediateRetain = result.getInt();

  // If we didn't emit a retained object, and the l-value is of block
  // type, then we need to emit the block-retain immediately in case
  // it invalidates the l-value.
  if (!hasImmediateRetain && e->getType()->isBlockPointerType()) {
    value = EmitARCRetainBlock(value, /*mandatory*/ false);
    hasImmediateRetain = true;
  }

  LValue lvalue = EmitLValue(e->getLHS());

  // If the RHS was emitted retained, expand this.
  if (hasImmediateRetain) {
    llvm::Value *oldValue = EmitLoadOfScalar(lvalue, SourceLocation());
    EmitStoreOfScalar(value, lvalue);
    EmitARCRelease(oldValue, lvalue.isARCPreciseLifetime());
  } else {
    value = EmitARCStoreStrong(lvalue, value, ignored);
  }

  return std::pair<LValue,llvm::Value*>(lvalue, value);
}

std::pair<LValue,llvm::Value*>
CodeGenFunction::EmitARCStoreAutoreleasing(const BinaryOperator *e) {
  llvm::Value *value = EmitARCRetainAutoreleaseScalarExpr(e->getRHS());
  LValue lvalue = EmitLValue(e->getLHS());

  EmitStoreOfScalar(value, lvalue);

  return std::pair<LValue,llvm::Value*>(lvalue, value);
}

void CodeGenFunction::EmitObjCAutoreleasePoolStmt(
                                          const ObjCAutoreleasePoolStmt &ARPS) {
  const Stmt *subStmt = ARPS.getSubStmt();
  const CompoundStmt &S = cast<CompoundStmt>(*subStmt);

  CGDebugInfo *DI = getDebugInfo();
  if (DI)
    DI->EmitLexicalBlockStart(Builder, S.getLBracLoc());

  // Keep track of the current cleanup stack depth.
  RunCleanupsScope Scope(*this);
  if (CGM.getLangOpts().ObjCRuntime.hasNativeARC()) {
    llvm::Value *token = EmitObjCAutoreleasePoolPush();
    EHStack.pushCleanup<CallObjCAutoreleasePoolObject>(NormalCleanup, token);
  } else {
    llvm::Value *token = EmitObjCMRRAutoreleasePoolPush();
    EHStack.pushCleanup<CallObjCMRRAutoreleasePoolObject>(NormalCleanup, token);
  }

  for (const auto *I : S.body())
    EmitStmt(I);

  if (DI)
    DI->EmitLexicalBlockEnd(Builder, S.getRBracLoc());
}

/// EmitExtendGCLifetime - Given a pointer to an Objective-C object,
/// make sure it survives garbage collection until this point.
void CodeGenFunction::EmitExtendGCLifetime(llvm::Value *object) {
  // We just use an inline assembly.
  llvm::FunctionType *extenderType
    = llvm::FunctionType::get(VoidTy, VoidPtrTy, RequiredArgs::All);
  llvm::InlineAsm *extender = llvm::InlineAsm::get(extenderType,
                                                   /* assembly */ "",
                                                   /* constraints */ "r",
                                                   /* side effects */ true);

  object = Builder.CreateBitCast(object, VoidPtrTy);
  EmitNounwindRuntimeCall(extender, object);
}

/// GenerateObjCAtomicSetterCopyHelperFunction - Given a c++ object type with
/// non-trivial copy assignment function, produce following helper function.
/// static void copyHelper(Ty *dest, const Ty *source) { *dest = *source; }
///
llvm::Constant *
CodeGenFunction::GenerateObjCAtomicSetterCopyHelperFunction(
                                        const ObjCPropertyImplDecl *PID) {
  if (!getLangOpts().CPlusPlus ||
      !getLangOpts().ObjCRuntime.hasAtomicCopyHelper())
    return nullptr;
  QualType Ty = PID->getPropertyIvarDecl()->getType();
  if (!Ty->isRecordType())
    return nullptr;
  const ObjCPropertyDecl *PD = PID->getPropertyDecl();
  if ((!(PD->getPropertyAttributes() & ObjCPropertyAttribute::kind_atomic)))
    return nullptr;
  llvm::Constant *HelperFn = nullptr;
  if (hasTrivialSetExpr(PID))
    return nullptr;
  assert(PID->getSetterCXXAssignment() && "SetterCXXAssignment - null");
  if ((HelperFn = CGM.getAtomicSetterHelperFnMap(Ty)))
    return HelperFn;

  ASTContext &C = getContext();
  IdentifierInfo *II
    = &CGM.getContext().Idents.get("__assign_helper_atomic_property_");

  QualType ReturnTy = C.VoidTy;
  QualType DestTy = C.getPointerType(Ty);
  QualType SrcTy = Ty;
  SrcTy.addConst();
  SrcTy = C.getPointerType(SrcTy);

  SmallVector<QualType, 2> ArgTys;
  ArgTys.push_back(DestTy);
  ArgTys.push_back(SrcTy);
  QualType FunctionTy = C.getFunctionType(ReturnTy, ArgTys, {});

  FunctionDecl *FD = FunctionDecl::Create(
      C, C.getTranslationUnitDecl(), SourceLocation(), SourceLocation(), II,
      FunctionTy, nullptr, SC_Static, false, false, false);

  FunctionArgList args;
  ParmVarDecl *Params[2];
  ParmVarDecl *DstDecl = ParmVarDecl::Create(
      C, FD, SourceLocation(), SourceLocation(), nullptr, DestTy,
      C.getTrivialTypeSourceInfo(DestTy, SourceLocation()), SC_None,
      /*DefArg=*/nullptr);
  args.push_back(Params[0] = DstDecl);
  ParmVarDecl *SrcDecl = ParmVarDecl::Create(
      C, FD, SourceLocation(), SourceLocation(), nullptr, SrcTy,
      C.getTrivialTypeSourceInfo(SrcTy, SourceLocation()), SC_None,
      /*DefArg=*/nullptr);
  args.push_back(Params[1] = SrcDecl);
  FD->setParams(Params);

  const CGFunctionInfo &FI =
      CGM.getTypes().arrangeBuiltinFunctionDeclaration(ReturnTy, args);

  llvm::FunctionType *LTy = CGM.getTypes().GetFunctionType(FI);

  llvm::Function *Fn =
    llvm::Function::Create(LTy, llvm::GlobalValue::InternalLinkage,
                           "__assign_helper_atomic_property_",
                           &CGM.getModule());

  CGM.SetInternalFunctionAttributes(GlobalDecl(), Fn, FI);

  StartFunction(FD, ReturnTy, Fn, FI, args);

  DeclRefExpr DstExpr(C, DstDecl, false, DestTy, VK_PRValue, SourceLocation());
  UnaryOperator *DST = UnaryOperator::Create(
      C, &DstExpr, UO_Deref, DestTy->getPointeeType(), VK_LValue, OK_Ordinary,
      SourceLocation(), false, FPOptionsOverride());

  DeclRefExpr SrcExpr(C, SrcDecl, false, SrcTy, VK_PRValue, SourceLocation());
  UnaryOperator *SRC = UnaryOperator::Create(
      C, &SrcExpr, UO_Deref, SrcTy->getPointeeType(), VK_LValue, OK_Ordinary,
      SourceLocation(), false, FPOptionsOverride());

  Expr *Args[2] = {DST, SRC};
  CallExpr *CalleeExp = cast<CallExpr>(PID->getSetterCXXAssignment());
  CXXOperatorCallExpr *TheCall = CXXOperatorCallExpr::Create(
      C, OO_Equal, CalleeExp->getCallee(), Args, DestTy->getPointeeType(),
      VK_LValue, SourceLocation(), FPOptionsOverride());

  EmitStmt(TheCall);

  FinishFunction();
  HelperFn = llvm::ConstantExpr::getBitCast(Fn, VoidPtrTy);
  CGM.setAtomicSetterHelperFnMap(Ty, HelperFn);
  return HelperFn;
}

llvm::Constant *
CodeGenFunction::GenerateObjCAtomicGetterCopyHelperFunction(
                                            const ObjCPropertyImplDecl *PID) {
  if (!getLangOpts().CPlusPlus ||
      !getLangOpts().ObjCRuntime.hasAtomicCopyHelper())
    return nullptr;
  const ObjCPropertyDecl *PD = PID->getPropertyDecl();
  QualType Ty = PD->getType();
  if (!Ty->isRecordType())
    return nullptr;
  if ((!(PD->getPropertyAttributes() & ObjCPropertyAttribute::kind_atomic)))
    return nullptr;
  llvm::Constant *HelperFn = nullptr;
  if (hasTrivialGetExpr(PID))
    return nullptr;
  assert(PID->getGetterCXXConstructor() && "getGetterCXXConstructor - null");
  if ((HelperFn = CGM.getAtomicGetterHelperFnMap(Ty)))
    return HelperFn;

  ASTContext &C = getContext();
  IdentifierInfo *II =
      &CGM.getContext().Idents.get("__copy_helper_atomic_property_");

  QualType ReturnTy = C.VoidTy;
  QualType DestTy = C.getPointerType(Ty);
  QualType SrcTy = Ty;
  SrcTy.addConst();
  SrcTy = C.getPointerType(SrcTy);

  SmallVector<QualType, 2> ArgTys;
  ArgTys.push_back(DestTy);
  ArgTys.push_back(SrcTy);
  QualType FunctionTy = C.getFunctionType(ReturnTy, ArgTys, {});

  FunctionDecl *FD = FunctionDecl::Create(
      C, C.getTranslationUnitDecl(), SourceLocation(), SourceLocation(), II,
      FunctionTy, nullptr, SC_Static, false, false, false);

  FunctionArgList args;
  ParmVarDecl *Params[2];
  ParmVarDecl *DstDecl = ParmVarDecl::Create(
      C, FD, SourceLocation(), SourceLocation(), nullptr, DestTy,
      C.getTrivialTypeSourceInfo(DestTy, SourceLocation()), SC_None,
      /*DefArg=*/nullptr);
  args.push_back(Params[0] = DstDecl);
  ParmVarDecl *SrcDecl = ParmVarDecl::Create(
      C, FD, SourceLocation(), SourceLocation(), nullptr, SrcTy,
      C.getTrivialTypeSourceInfo(SrcTy, SourceLocation()), SC_None,
      /*DefArg=*/nullptr);
  args.push_back(Params[1] = SrcDecl);
  FD->setParams(Params);

  const CGFunctionInfo &FI =
      CGM.getTypes().arrangeBuiltinFunctionDeclaration(ReturnTy, args);

  llvm::FunctionType *LTy = CGM.getTypes().GetFunctionType(FI);

  llvm::Function *Fn = llvm::Function::Create(
      LTy, llvm::GlobalValue::InternalLinkage, "__copy_helper_atomic_property_",
      &CGM.getModule());

  CGM.SetInternalFunctionAttributes(GlobalDecl(), Fn, FI);

  StartFunction(FD, ReturnTy, Fn, FI, args);

  DeclRefExpr SrcExpr(getContext(), SrcDecl, false, SrcTy, VK_PRValue,
                      SourceLocation());

  UnaryOperator *SRC = UnaryOperator::Create(
      C, &SrcExpr, UO_Deref, SrcTy->getPointeeType(), VK_LValue, OK_Ordinary,
      SourceLocation(), false, FPOptionsOverride());

  CXXConstructExpr *CXXConstExpr =
    cast<CXXConstructExpr>(PID->getGetterCXXConstructor());

  SmallVector<Expr*, 4> ConstructorArgs;
  ConstructorArgs.push_back(SRC);
  ConstructorArgs.append(std::next(CXXConstExpr->arg_begin()),
                         CXXConstExpr->arg_end());

  CXXConstructExpr *TheCXXConstructExpr =
    CXXConstructExpr::Create(C, Ty, SourceLocation(),
                             CXXConstExpr->getConstructor(),
                             CXXConstExpr->isElidable(),
                             ConstructorArgs,
                             CXXConstExpr->hadMultipleCandidates(),
                             CXXConstExpr->isListInitialization(),
                             CXXConstExpr->isStdInitListInitialization(),
                             CXXConstExpr->requiresZeroInitialization(),
                             CXXConstExpr->getConstructionKind(),
                             SourceRange());

  DeclRefExpr DstExpr(getContext(), DstDecl, false, DestTy, VK_PRValue,
                      SourceLocation());

  RValue DV = EmitAnyExpr(&DstExpr);
  CharUnits Alignment
    = getContext().getTypeAlignInChars(TheCXXConstructExpr->getType());
  EmitAggExpr(TheCXXConstructExpr,
              AggValueSlot::forAddr(Address(DV.getScalarVal(), Alignment),
                                    Qualifiers(),
                                    AggValueSlot::IsDestructed,
                                    AggValueSlot::DoesNotNeedGCBarriers,
                                    AggValueSlot::IsNotAliased,
                                    AggValueSlot::DoesNotOverlap));

  FinishFunction();
  HelperFn = llvm::ConstantExpr::getBitCast(Fn, VoidPtrTy);
  CGM.setAtomicGetterHelperFnMap(Ty, HelperFn);
  return HelperFn;
}

llvm::Value *
CodeGenFunction::EmitBlockCopyAndAutorelease(llvm::Value *Block, QualType Ty) {
  // Get selectors for retain/autorelease.
  IdentifierInfo *CopyID = &getContext().Idents.get("copy");
  Selector CopySelector =
      getContext().Selectors.getNullarySelector(CopyID);
  IdentifierInfo *AutoreleaseID = &getContext().Idents.get("autorelease");
  Selector AutoreleaseSelector =
      getContext().Selectors.getNullarySelector(AutoreleaseID);

  // Emit calls to retain/autorelease.
  CGObjCRuntime &Runtime = CGM.getObjCRuntime();
  llvm::Value *Val = Block;
  RValue Result;
  Result = Runtime.GenerateMessageSend(*this, ReturnValueSlot(),
                                       Ty, CopySelector,
                                       Val, CallArgList(), nullptr, nullptr);
  Val = Result.getScalarVal();
  Result = Runtime.GenerateMessageSend(*this, ReturnValueSlot(),
                                       Ty, AutoreleaseSelector,
                                       Val, CallArgList(), nullptr, nullptr);
  Val = Result.getScalarVal();
  return Val;
}

static unsigned getBaseMachOPlatformID(const llvm::Triple &TT) {
  switch (TT.getOS()) {
  case llvm::Triple::Darwin:
  case llvm::Triple::MacOSX:
    return llvm::MachO::PLATFORM_MACOS;
  case llvm::Triple::IOS:
    return llvm::MachO::PLATFORM_IOS;
  case llvm::Triple::TvOS:
    return llvm::MachO::PLATFORM_TVOS;
  case llvm::Triple::WatchOS:
    return llvm::MachO::PLATFORM_WATCHOS;
  default:
    return /*Unknown platform*/ 0;
  }
}

static llvm::Value *emitIsPlatformVersionAtLeast(CodeGenFunction &CGF,
                                                 const VersionTuple &Version) {
  CodeGenModule &CGM = CGF.CGM;
  // Note: we intend to support multi-platform version checks, so reserve
  // the room for a dual platform checking invocation that will be
  // implemented in the future.
  llvm::SmallVector<llvm::Value *, 8> Args;

  auto EmitArgs = [&](const VersionTuple &Version, const llvm::Triple &TT) {
    Optional<unsigned> Min = Version.getMinor(), SMin = Version.getSubminor();
    Args.push_back(
        llvm::ConstantInt::get(CGM.Int32Ty, getBaseMachOPlatformID(TT)));
    Args.push_back(llvm::ConstantInt::get(CGM.Int32Ty, Version.getMajor()));
    Args.push_back(llvm::ConstantInt::get(CGM.Int32Ty, Min.getValueOr(0)));
    Args.push_back(llvm::ConstantInt::get(CGM.Int32Ty, SMin.getValueOr(0)));
  };

  assert(!Version.empty() && "unexpected empty version");
  EmitArgs(Version, CGM.getTarget().getTriple());

  if (!CGM.IsPlatformVersionAtLeastFn) {
    llvm::FunctionType *FTy = llvm::FunctionType::get(
        CGM.Int32Ty, {CGM.Int32Ty, CGM.Int32Ty, CGM.Int32Ty, CGM.Int32Ty},
        false);
    CGM.IsPlatformVersionAtLeastFn =
        CGM.CreateRuntimeFunction(FTy, "__isPlatformVersionAtLeast");
  }

  llvm::Value *Check =
      CGF.EmitNounwindRuntimeCall(CGM.IsPlatformVersionAtLeastFn, Args);
  return CGF.Builder.CreateICmpNE(Check,
                                  llvm::Constant::getNullValue(CGM.Int32Ty));
}

llvm::Value *
CodeGenFunction::EmitBuiltinAvailable(const VersionTuple &Version) {
  // Darwin uses the new __isPlatformVersionAtLeast family of routines.
  if (CGM.getTarget().getTriple().isOSDarwin())
    return emitIsPlatformVersionAtLeast(*this, Version);

  if (!CGM.IsOSVersionAtLeastFn) {
    llvm::FunctionType *FTy =
        llvm::FunctionType::get(Int32Ty, {Int32Ty, Int32Ty, Int32Ty}, false);
    CGM.IsOSVersionAtLeastFn =
        CGM.CreateRuntimeFunction(FTy, "__isOSVersionAtLeast");
  }

  Optional<unsigned> Min = Version.getMinor(), SMin = Version.getSubminor();
  llvm::Value *Args[] = {
      llvm::ConstantInt::get(CGM.Int32Ty, Version.getMajor()),
      llvm::ConstantInt::get(CGM.Int32Ty, Min.getValueOr(0)),
      llvm::ConstantInt::get(CGM.Int32Ty, SMin.getValueOr(0))
  };

  llvm::Value *CallRes =
      EmitNounwindRuntimeCall(CGM.IsOSVersionAtLeastFn, Args);

  return Builder.CreateICmpNE(CallRes, llvm::Constant::getNullValue(Int32Ty));
}

static bool isFoundationNeededForDarwinAvailabilityCheck(
    const llvm::Triple &TT, const VersionTuple &TargetVersion) {
  VersionTuple FoundationDroppedInVersion;
  switch (TT.getOS()) {
  case llvm::Triple::IOS:
  case llvm::Triple::TvOS:
    FoundationDroppedInVersion = VersionTuple(/*Major=*/13);
    break;
  case llvm::Triple::WatchOS:
    FoundationDroppedInVersion = VersionTuple(/*Major=*/6);
    break;
  case llvm::Triple::Darwin:
  case llvm::Triple::MacOSX:
    FoundationDroppedInVersion = VersionTuple(/*Major=*/10, /*Minor=*/15);
    break;
  default:
    llvm_unreachable("Unexpected OS");
  }
  return TargetVersion < FoundationDroppedInVersion;
}

void CodeGenModule::emitAtAvailableLinkGuard() {
  if (!IsPlatformVersionAtLeastFn)
    return;
  // @available requires CoreFoundation only on Darwin.
  if (!Target.getTriple().isOSDarwin())
    return;
  // @available doesn't need Foundation on macOS 10.15+, iOS/tvOS 13+, or
  // watchOS 6+.
  if (!isFoundationNeededForDarwinAvailabilityCheck(
          Target.getTriple(), Target.getPlatformMinVersion()))
    return;
  // Add -framework CoreFoundation to the linker commands. We still want to
  // emit the core foundation reference down below because otherwise if
  // CoreFoundation is not used in the code, the linker won't link the
  // framework.
  auto &Context = getLLVMContext();
  llvm::Metadata *Args[2] = {llvm::MDString::get(Context, "-framework"),
                             llvm::MDString::get(Context, "CoreFoundation")};
  LinkerOptionsMetadata.push_back(llvm::MDNode::get(Context, Args));
  // Emit a reference to a symbol from CoreFoundation to ensure that
  // CoreFoundation is linked into the final binary.
  llvm::FunctionType *FTy =
      llvm::FunctionType::get(Int32Ty, {VoidPtrTy}, false);
  llvm::FunctionCallee CFFunc =
      CreateRuntimeFunction(FTy, "CFBundleGetVersionNumber");

  llvm::FunctionType *CheckFTy = llvm::FunctionType::get(VoidTy, {}, false);
  llvm::FunctionCallee CFLinkCheckFuncRef = CreateRuntimeFunction(
      CheckFTy, "__clang_at_available_requires_core_foundation_framework",
      llvm::AttributeList(), /*Local=*/true);
  llvm::Function *CFLinkCheckFunc =
      cast<llvm::Function>(CFLinkCheckFuncRef.getCallee()->stripPointerCasts());
  if (CFLinkCheckFunc->empty()) {
    CFLinkCheckFunc->setLinkage(llvm::GlobalValue::LinkOnceAnyLinkage);
    CFLinkCheckFunc->setVisibility(llvm::GlobalValue::HiddenVisibility);
    CodeGenFunction CGF(*this);
    CGF.Builder.SetInsertPoint(CGF.createBasicBlock("", CFLinkCheckFunc));
    CGF.EmitNounwindRuntimeCall(CFFunc,
                                llvm::Constant::getNullValue(VoidPtrTy));
    CGF.Builder.CreateUnreachable();
    addCompilerUsedGlobal(CFLinkCheckFunc);
  }
}

CGObjCRuntime::~CGObjCRuntime() {}<|MERGE_RESOLUTION|>--- conflicted
+++ resolved
@@ -2345,15 +2345,6 @@
   // retainRV or claimRV calls in the IR. We currently do this only when the
   // optimization level isn't -O0 since global-isel, which is currently run at
   // -O0, doesn't know about the operand bundle.
-<<<<<<< HEAD
-
-  // FIXME: Do this when the target isn't aarch64.
-  if (CGF.CGM.getCodeGenOpts().OptimizationLevel > 0 &&
-      CGF.CGM.getTarget().getTriple().isAArch64()) {
-    llvm::Value *bundleArgs[] = {llvm::ConstantInt::get(
-        CGF.Int64Ty,
-        llvm::objcarc::getAttachedCallOperandBundleEnum(IsRetainRV))};
-=======
   ObjCEntrypoints &EPs = CGF.CGM.getObjCEntrypoints();
   llvm::Function *&EP = IsRetainRV
                             ? EPs.objc_retainAutoreleasedReturnValue
@@ -2370,7 +2361,6 @@
   if (CGF.CGM.getCodeGenOpts().OptimizationLevel > 0 &&
       (Arch == llvm::Triple::aarch64 || Arch == llvm::Triple::x86_64)) {
     llvm::Value *bundleArgs[] = {EP};
->>>>>>> a2ce6ee6
     llvm::OperandBundleDef OB("clang.arc.attachedcall", bundleArgs);
     auto *oldCall = cast<llvm::CallBase>(value);
     llvm::CallBase *newCall = llvm::CallBase::addOperandBundle(
@@ -2386,16 +2376,6 @@
       CGF.CGM.getTargetCodeGenInfo().markARCOptimizedReturnCallsAsNoTail();
   llvm::CallInst::TailCallKind tailKind =
       isNoTail ? llvm::CallInst::TCK_NoTail : llvm::CallInst::TCK_None;
-<<<<<<< HEAD
-  ObjCEntrypoints &EPs = CGF.CGM.getObjCEntrypoints();
-  llvm::Function *&EP = IsRetainRV
-                            ? EPs.objc_retainAutoreleasedReturnValue
-                            : EPs.objc_unsafeClaimAutoreleasedReturnValue;
-  llvm::Intrinsic::ID IID =
-      IsRetainRV ? llvm::Intrinsic::objc_retainAutoreleasedReturnValue
-                 : llvm::Intrinsic::objc_unsafeClaimAutoreleasedReturnValue;
-=======
->>>>>>> a2ce6ee6
   return emitARCValueOperation(CGF, value, nullptr, EP, IID, tailKind);
 }
 
@@ -2958,17 +2938,12 @@
                                               ValueTransform doAfterCall,
                                               ValueTransform doFallback) {
   CGBuilderTy::InsertPoint ip = CGF.Builder.saveIP();
-<<<<<<< HEAD
-
-  if (llvm::CallInst *call = dyn_cast<llvm::CallInst>(value)) {
-=======
   auto *callBase = dyn_cast<llvm::CallBase>(value);
 
   if (callBase && llvm::objcarc::hasAttachedCallOpBundle(callBase)) {
     // Fall back if the call base has operand bundle "clang.arc.attachedcall".
     value = doFallback(CGF, value);
   } else if (llvm::CallInst *call = dyn_cast<llvm::CallInst>(value)) {
->>>>>>> a2ce6ee6
     // Place the retain immediately following the call.
     CGF.Builder.SetInsertPoint(call->getParent(),
                                ++llvm::BasicBlock::iterator(call));
