//===--- CodeGenAction.cpp - LLVM Code Generation Frontend Action ---------===//
//
// Part of the LLVM Project, under the Apache License v2.0 with LLVM Exceptions.
// See https://llvm.org/LICENSE.txt for license information.
// SPDX-License-Identifier: Apache-2.0 WITH LLVM-exception
//
//===----------------------------------------------------------------------===//

#include "clang/CodeGen/CodeGenAction.h"
#include "CodeGenModule.h"
#include "CoverageMappingGen.h"
#include "MacroPPCallbacks.h"
#include "clang/AST/ASTConsumer.h"
#include "clang/AST/ASTContext.h"
#include "clang/AST/DeclCXX.h"
#include "clang/AST/DeclGroup.h"
#include "clang/Basic/DiagnosticFrontend.h"
#include "clang/Basic/FileManager.h"
#include "clang/Basic/LangStandard.h"
#include "clang/Basic/SourceManager.h"
#include "clang/Basic/TargetInfo.h"
#include "clang/CodeGen/BackendUtil.h"
#include "clang/CodeGen/ModuleBuilder.h"
#include "clang/Driver/DriverDiagnostic.h"
#include "clang/Frontend/CompilerInstance.h"
#include "clang/Frontend/FrontendDiagnostic.h"
#include "clang/Lex/Preprocessor.h"
#include "llvm/ADT/Hashing.h"
#include "llvm/Bitcode/BitcodeReader.h"
#include "llvm/CodeGen/MachineOptimizationRemarkEmitter.h"
#include "llvm/Demangle/Demangle.h"
#include "llvm/IR/DebugInfo.h"
#include "llvm/IR/DiagnosticInfo.h"
#include "llvm/IR/DiagnosticPrinter.h"
#include "llvm/IR/GlobalValue.h"
#include "llvm/IR/LLVMContext.h"
#include "llvm/IR/LLVMRemarkStreamer.h"
#include "llvm/IR/Module.h"
#include "llvm/IRReader/IRReader.h"
#include "llvm/LTO/LTOBackend.h"
#include "llvm/Linker/Linker.h"
#include "llvm/Pass.h"
#include "llvm/Support/MemoryBuffer.h"
#include "llvm/Support/SourceMgr.h"
#include "llvm/Support/TimeProfiler.h"
#include "llvm/Support/Timer.h"
#include "llvm/Support/ToolOutputFile.h"
#include "llvm/Support/YAMLTraits.h"
#include "llvm/Transforms/IPO/Internalize.h"

#include <memory>
using namespace clang;
using namespace llvm;

#define DEBUG_TYPE "codegenaction"

namespace clang {
  class BackendConsumer;
  class ClangDiagnosticHandler final : public DiagnosticHandler {
  public:
    ClangDiagnosticHandler(const CodeGenOptions &CGOpts, BackendConsumer *BCon)
        : CodeGenOpts(CGOpts), BackendCon(BCon) {}

    bool handleDiagnostics(const DiagnosticInfo &DI) override;

    bool isAnalysisRemarkEnabled(StringRef PassName) const override {
      return CodeGenOpts.OptimizationRemarkAnalysis.patternMatches(PassName);
    }
    bool isMissedOptRemarkEnabled(StringRef PassName) const override {
      return CodeGenOpts.OptimizationRemarkMissed.patternMatches(PassName);
    }
    bool isPassedOptRemarkEnabled(StringRef PassName) const override {
      return CodeGenOpts.OptimizationRemark.patternMatches(PassName);
    }

    bool isAnyRemarkEnabled() const override {
      return CodeGenOpts.OptimizationRemarkAnalysis.hasValidPattern() ||
             CodeGenOpts.OptimizationRemarkMissed.hasValidPattern() ||
             CodeGenOpts.OptimizationRemark.hasValidPattern();
    }

  private:
    const CodeGenOptions &CodeGenOpts;
    BackendConsumer *BackendCon;
  };

  static void reportOptRecordError(Error E, DiagnosticsEngine &Diags,
                                   const CodeGenOptions CodeGenOpts) {
    handleAllErrors(
        std::move(E),
      [&](const LLVMRemarkSetupFileError &E) {
          Diags.Report(diag::err_cannot_open_file)
              << CodeGenOpts.OptRecordFile << E.message();
        },
      [&](const LLVMRemarkSetupPatternError &E) {
          Diags.Report(diag::err_drv_optimization_remark_pattern)
              << E.message() << CodeGenOpts.OptRecordPasses;
        },
      [&](const LLVMRemarkSetupFormatError &E) {
          Diags.Report(diag::err_drv_optimization_remark_format)
              << CodeGenOpts.OptRecordFormat;
        });
    }

  class BackendConsumer : public ASTConsumer {
    using LinkModule = CodeGenAction::LinkModule;

    virtual void anchor();
    DiagnosticsEngine &Diags;
    BackendAction Action;
    const HeaderSearchOptions &HeaderSearchOpts;
    const CodeGenOptions &CodeGenOpts;
    const TargetOptions &TargetOpts;
    const LangOptions &LangOpts;
    std::unique_ptr<raw_pwrite_stream> AsmOutStream;
    ASTContext *Context;

    Timer LLVMIRGeneration;
    unsigned LLVMIRGenerationRefCount;

    /// True if we've finished generating IR. This prevents us from generating
    /// additional LLVM IR after emitting output in HandleTranslationUnit. This
    /// can happen when Clang plugins trigger additional AST deserialization.
    bool IRGenFinished = false;

    bool TimerIsEnabled = false;

    std::unique_ptr<CodeGenerator> Gen;

    SmallVector<LinkModule, 4> LinkModules;

    // A map from mangled names to their function's source location, used for
    // backend diagnostics as the Clang AST may be unavailable. We actually use
    // the mangled name's hash as the key because mangled names can be very
    // long and take up lots of space. Using a hash can cause name collision,
    // but that is rare and the consequences are pointing to a wrong source
    // location which is not severe. This is a vector instead of an actual map
    // because we optimize for time building this map rather than time
    // retrieving an entry, as backend diagnostics are uncommon.
    std::vector<std::pair<llvm::hash_code, FullSourceLoc>>
        ManglingFullSourceLocs;

    // This is here so that the diagnostic printer knows the module a diagnostic
    // refers to.
    llvm::Module *CurLinkModule = nullptr;

  public:
    BackendConsumer(BackendAction Action, DiagnosticsEngine &Diags,
                    const HeaderSearchOptions &HeaderSearchOpts,
                    const PreprocessorOptions &PPOpts,
                    const CodeGenOptions &CodeGenOpts,
                    const TargetOptions &TargetOpts,
                    const LangOptions &LangOpts, const std::string &InFile,
                    SmallVector<LinkModule, 4> LinkModules,
                    std::unique_ptr<raw_pwrite_stream> OS, LLVMContext &C,
                    CoverageSourceInfo *CoverageInfo = nullptr)
        : Diags(Diags), Action(Action), HeaderSearchOpts(HeaderSearchOpts),
          CodeGenOpts(CodeGenOpts), TargetOpts(TargetOpts), LangOpts(LangOpts),
          AsmOutStream(std::move(OS)), Context(nullptr),
          LLVMIRGeneration("irgen", "LLVM IR Generation Time"),
          LLVMIRGenerationRefCount(0),
          Gen(CreateLLVMCodeGen(Diags, InFile, HeaderSearchOpts, PPOpts,
                                CodeGenOpts, C, CoverageInfo)),
          LinkModules(std::move(LinkModules)) {
      TimerIsEnabled = CodeGenOpts.TimePasses;
      llvm::TimePassesIsEnabled = CodeGenOpts.TimePasses;
      llvm::TimePassesPerRun = CodeGenOpts.TimePassesPerRun;
    }

    // This constructor is used in installing an empty BackendConsumer
    // to use the clang diagnostic handler for IR input files. It avoids
    // initializing the OS field.
    BackendConsumer(BackendAction Action, DiagnosticsEngine &Diags,
                    const HeaderSearchOptions &HeaderSearchOpts,
                    const PreprocessorOptions &PPOpts,
                    const CodeGenOptions &CodeGenOpts,
                    const TargetOptions &TargetOpts,
                    const LangOptions &LangOpts, llvm::Module *Module,
                    SmallVector<LinkModule, 4> LinkModules, LLVMContext &C,
                    CoverageSourceInfo *CoverageInfo = nullptr)
        : Diags(Diags), Action(Action), HeaderSearchOpts(HeaderSearchOpts),
          CodeGenOpts(CodeGenOpts), TargetOpts(TargetOpts), LangOpts(LangOpts),
          Context(nullptr),
          LLVMIRGeneration("irgen", "LLVM IR Generation Time"),
          LLVMIRGenerationRefCount(0),
          Gen(CreateLLVMCodeGen(Diags, "", HeaderSearchOpts, PPOpts,
                                CodeGenOpts, C, CoverageInfo)),
          LinkModules(std::move(LinkModules)), CurLinkModule(Module) {
      TimerIsEnabled = CodeGenOpts.TimePasses;
      llvm::TimePassesIsEnabled = CodeGenOpts.TimePasses;
      llvm::TimePassesPerRun = CodeGenOpts.TimePassesPerRun;
    }
    llvm::Module *getModule() const { return Gen->GetModule(); }
    std::unique_ptr<llvm::Module> takeModule() {
      return std::unique_ptr<llvm::Module>(Gen->ReleaseModule());
    }

    CodeGenerator *getCodeGenerator() { return Gen.get(); }

    void HandleCXXStaticMemberVarInstantiation(VarDecl *VD) override {
      Gen->HandleCXXStaticMemberVarInstantiation(VD);
    }

    void Initialize(ASTContext &Ctx) override {
      assert(!Context && "initialized multiple times");

      Context = &Ctx;

      if (TimerIsEnabled)
        LLVMIRGeneration.startTimer();

      Gen->Initialize(Ctx);

      if (TimerIsEnabled)
        LLVMIRGeneration.stopTimer();
    }

    bool HandleTopLevelDecl(DeclGroupRef D) override {
      PrettyStackTraceDecl CrashInfo(*D.begin(), SourceLocation(),
                                     Context->getSourceManager(),
                                     "LLVM IR generation of declaration");

      // Recurse.
      if (TimerIsEnabled) {
        LLVMIRGenerationRefCount += 1;
        if (LLVMIRGenerationRefCount == 1)
          LLVMIRGeneration.startTimer();
      }

      Gen->HandleTopLevelDecl(D);

      if (TimerIsEnabled) {
        LLVMIRGenerationRefCount -= 1;
        if (LLVMIRGenerationRefCount == 0)
          LLVMIRGeneration.stopTimer();
      }

      return true;
    }

    void HandleInlineFunctionDefinition(FunctionDecl *D) override {
      PrettyStackTraceDecl CrashInfo(D, SourceLocation(),
                                     Context->getSourceManager(),
                                     "LLVM IR generation of inline function");
      if (TimerIsEnabled)
        LLVMIRGeneration.startTimer();

      Gen->HandleInlineFunctionDefinition(D);

      if (TimerIsEnabled)
        LLVMIRGeneration.stopTimer();
    }

    void HandleInterestingDecl(DeclGroupRef D) override {
      // Ignore interesting decls from the AST reader after IRGen is finished.
      if (!IRGenFinished)
        HandleTopLevelDecl(D);
    }

    // Links each entry in LinkModules into our module.  Returns true on error.
    bool LinkInModules() {
      for (auto &LM : LinkModules) {
        if (LM.PropagateAttrs)
          for (Function &F : *LM.Module) {
            // Skip intrinsics. Keep consistent with how intrinsics are created
            // in LLVM IR.
            if (F.isIntrinsic())
              continue;
            Gen->CGM().addDefaultFunctionDefinitionAttributes(F);
          }

        CurLinkModule = LM.Module.get();

        bool Err;
        if (LM.Internalize) {
          Err = Linker::linkModules(
              *getModule(), std::move(LM.Module), LM.LinkFlags,
              [](llvm::Module &M, const llvm::StringSet<> &GVS) {
                internalizeModule(M, [&GVS](const llvm::GlobalValue &GV) {
                  return !GV.hasName() || (GVS.count(GV.getName()) == 0);
                });
              });
        } else {
          Err = Linker::linkModules(*getModule(), std::move(LM.Module),
                                    LM.LinkFlags);
        }

        if (Err)
          return true;
      }
      return false; // success
    }

    void HandleTranslationUnit(ASTContext &C) override {
      {
        llvm::TimeTraceScope TimeScope("Frontend");
        PrettyStackTraceString CrashInfo("Per-file LLVM IR generation");
        if (TimerIsEnabled) {
          LLVMIRGenerationRefCount += 1;
          if (LLVMIRGenerationRefCount == 1)
            LLVMIRGeneration.startTimer();
        }

        Gen->HandleTranslationUnit(C);

        if (TimerIsEnabled) {
          LLVMIRGenerationRefCount -= 1;
          if (LLVMIRGenerationRefCount == 0)
            LLVMIRGeneration.stopTimer();
        }

        IRGenFinished = true;
      }

      // Silently ignore if we weren't initialized for some reason.
      if (!getModule())
        return;

      LLVMContext &Ctx = getModule()->getContext();
      std::unique_ptr<DiagnosticHandler> OldDiagnosticHandler =
          Ctx.getDiagnosticHandler();
      Ctx.setDiagnosticHandler(std::make_unique<ClangDiagnosticHandler>(
        CodeGenOpts, this));

      Expected<std::unique_ptr<llvm::ToolOutputFile>> OptRecordFileOrErr =
          setupLLVMOptimizationRemarks(
              Ctx, CodeGenOpts.OptRecordFile, CodeGenOpts.OptRecordPasses,
              CodeGenOpts.OptRecordFormat, CodeGenOpts.DiagnosticsWithHotness,
              CodeGenOpts.DiagnosticsHotnessThreshold);

      if (Error E = OptRecordFileOrErr.takeError()) {
        reportOptRecordError(std::move(E), Diags, CodeGenOpts);
        return;
      }

      std::unique_ptr<llvm::ToolOutputFile> OptRecordFile =
          std::move(*OptRecordFileOrErr);

      if (OptRecordFile &&
          CodeGenOpts.getProfileUse() != CodeGenOptions::ProfileNone)
        Ctx.setDiagnosticsHotnessRequested(true);

      // Link each LinkModule into our module.
      if (LinkInModules())
        return;

      for (auto &F : getModule()->functions()) {
        if (const Decl *FD = Gen->GetDeclForMangledName(F.getName())) {
          auto Loc = FD->getASTContext().getFullLoc(FD->getLocation());
          // TODO: use a fast content hash when available.
          auto NameHash = llvm::hash_value(F.getName());
          ManglingFullSourceLocs.push_back(std::make_pair(NameHash, Loc));
        }
      }

      if (CodeGenOpts.ClearASTBeforeBackend) {
        LLVM_DEBUG(llvm::dbgs() << "Clearing AST...\n");
        // Access to the AST is no longer available after this.
        // Other things that the ASTContext manages are still available, e.g.
        // the SourceManager. It'd be nice if we could separate out all the
        // things in ASTContext used after this point and null out the
        // ASTContext, but too many various parts of the ASTContext are still
        // used in various parts.
        C.cleanup();
        C.getAllocator().Reset();
      }

      EmbedBitcode(getModule(), CodeGenOpts, llvm::MemoryBufferRef());

      EmitBackendOutput(Diags, HeaderSearchOpts, CodeGenOpts, TargetOpts,
                        LangOpts, C.getTargetInfo().getDataLayoutString(),
                        getModule(), Action, std::move(AsmOutStream));

      Ctx.setDiagnosticHandler(std::move(OldDiagnosticHandler));

      if (OptRecordFile)
        OptRecordFile->keep();
    }

    void HandleTagDeclDefinition(TagDecl *D) override {
      PrettyStackTraceDecl CrashInfo(D, SourceLocation(),
                                     Context->getSourceManager(),
                                     "LLVM IR generation of declaration");
      Gen->HandleTagDeclDefinition(D);
    }

    void HandleTagDeclRequiredDefinition(const TagDecl *D) override {
      Gen->HandleTagDeclRequiredDefinition(D);
    }

    void CompleteTentativeDefinition(VarDecl *D) override {
      Gen->CompleteTentativeDefinition(D);
    }

    void CompleteExternalDeclaration(VarDecl *D) override {
      Gen->CompleteExternalDeclaration(D);
    }

    void AssignInheritanceModel(CXXRecordDecl *RD) override {
      Gen->AssignInheritanceModel(RD);
    }

    void HandleVTable(CXXRecordDecl *RD) override {
      Gen->HandleVTable(RD);
    }

    /// Get the best possible source location to represent a diagnostic that
    /// may have associated debug info.
    const FullSourceLoc
    getBestLocationFromDebugLoc(const llvm::DiagnosticInfoWithLocationBase &D,
                                bool &BadDebugInfo, StringRef &Filename,
                                unsigned &Line, unsigned &Column) const;

<<<<<<< HEAD
=======
    Optional<FullSourceLoc> getFunctionSourceLocation(const Function &F) const;

>>>>>>> 2ab1d525
    void DiagnosticHandlerImpl(const llvm::DiagnosticInfo &DI);
    /// Specialized handler for InlineAsm diagnostic.
    /// \return True if the diagnostic has been successfully reported, false
    /// otherwise.
    bool InlineAsmDiagHandler(const llvm::DiagnosticInfoInlineAsm &D);
    /// Specialized handler for diagnostics reported using SMDiagnostic.
    void SrcMgrDiagHandler(const llvm::DiagnosticInfoSrcMgr &D);
    /// Specialized handler for StackSize diagnostic.
    /// \return True if the diagnostic has been successfully reported, false
    /// otherwise.
    bool StackSizeDiagHandler(const llvm::DiagnosticInfoStackSize &D);
    /// Specialized handler for unsupported backend feature diagnostic.
    void UnsupportedDiagHandler(const llvm::DiagnosticInfoUnsupported &D);
    /// Specialized handlers for optimization remarks.
    /// Note that these handlers only accept remarks and they always handle
    /// them.
    void EmitOptimizationMessage(const llvm::DiagnosticInfoOptimizationBase &D,
                                 unsigned DiagID);
    void
    OptimizationRemarkHandler(const llvm::DiagnosticInfoOptimizationBase &D);
    void OptimizationRemarkHandler(
        const llvm::OptimizationRemarkAnalysisFPCommute &D);
    void OptimizationRemarkHandler(
        const llvm::OptimizationRemarkAnalysisAliasing &D);
    void OptimizationFailureHandler(
        const llvm::DiagnosticInfoOptimizationFailure &D);
    void DontCallDiagHandler(const DiagnosticInfoDontCall &D);
  };

  void BackendConsumer::anchor() {}
}

bool ClangDiagnosticHandler::handleDiagnostics(const DiagnosticInfo &DI) {
  BackendCon->DiagnosticHandlerImpl(DI);
  return true;
}

/// ConvertBackendLocation - Convert a location in a temporary llvm::SourceMgr
/// buffer to be a valid FullSourceLoc.
static FullSourceLoc ConvertBackendLocation(const llvm::SMDiagnostic &D,
                                            SourceManager &CSM) {
  // Get both the clang and llvm source managers.  The location is relative to
  // a memory buffer that the LLVM Source Manager is handling, we need to add
  // a copy to the Clang source manager.
  const llvm::SourceMgr &LSM = *D.getSourceMgr();

  // We need to copy the underlying LLVM memory buffer because llvm::SourceMgr
  // already owns its one and clang::SourceManager wants to own its one.
  const MemoryBuffer *LBuf =
  LSM.getMemoryBuffer(LSM.FindBufferContainingLoc(D.getLoc()));

  // Create the copy and transfer ownership to clang::SourceManager.
  // TODO: Avoid copying files into memory.
  std::unique_ptr<llvm::MemoryBuffer> CBuf =
      llvm::MemoryBuffer::getMemBufferCopy(LBuf->getBuffer(),
                                           LBuf->getBufferIdentifier());
  // FIXME: Keep a file ID map instead of creating new IDs for each location.
  FileID FID = CSM.createFileID(std::move(CBuf));

  // Translate the offset into the file.
  unsigned Offset = D.getLoc().getPointer() - LBuf->getBufferStart();
  SourceLocation NewLoc =
  CSM.getLocForStartOfFile(FID).getLocWithOffset(Offset);
  return FullSourceLoc(NewLoc, CSM);
}

#define ComputeDiagID(Severity, GroupName, DiagID)                             \
  do {                                                                         \
    switch (Severity) {                                                        \
    case llvm::DS_Error:                                                       \
      DiagID = diag::err_fe_##GroupName;                                       \
      break;                                                                   \
    case llvm::DS_Warning:                                                     \
      DiagID = diag::warn_fe_##GroupName;                                      \
      break;                                                                   \
    case llvm::DS_Remark:                                                      \
      llvm_unreachable("'remark' severity not expected");                      \
      break;                                                                   \
    case llvm::DS_Note:                                                        \
      DiagID = diag::note_fe_##GroupName;                                      \
      break;                                                                   \
    }                                                                          \
  } while (false)

#define ComputeDiagRemarkID(Severity, GroupName, DiagID)                       \
  do {                                                                         \
    switch (Severity) {                                                        \
    case llvm::DS_Error:                                                       \
      DiagID = diag::err_fe_##GroupName;                                       \
      break;                                                                   \
    case llvm::DS_Warning:                                                     \
      DiagID = diag::warn_fe_##GroupName;                                      \
      break;                                                                   \
    case llvm::DS_Remark:                                                      \
      DiagID = diag::remark_fe_##GroupName;                                    \
      break;                                                                   \
    case llvm::DS_Note:                                                        \
      DiagID = diag::note_fe_##GroupName;                                      \
      break;                                                                   \
    }                                                                          \
  } while (false)

void BackendConsumer::SrcMgrDiagHandler(const llvm::DiagnosticInfoSrcMgr &DI) {
  const llvm::SMDiagnostic &D = DI.getSMDiag();

  unsigned DiagID;
  if (DI.isInlineAsmDiag())
    ComputeDiagID(DI.getSeverity(), inline_asm, DiagID);
  else
    ComputeDiagID(DI.getSeverity(), source_mgr, DiagID);

  // This is for the empty BackendConsumer that uses the clang diagnostic
  // handler for IR input files.
  if (!Context) {
    D.print(nullptr, llvm::errs());
    Diags.Report(DiagID).AddString("cannot compile inline asm");
    return;
  }

  // There are a couple of different kinds of errors we could get here.
  // First, we re-format the SMDiagnostic in terms of a clang diagnostic.

  // Strip "error: " off the start of the message string.
  StringRef Message = D.getMessage();
  (void)Message.consume_front("error: ");

  // If the SMDiagnostic has an inline asm source location, translate it.
  FullSourceLoc Loc;
  if (D.getLoc() != SMLoc())
    Loc = ConvertBackendLocation(D, Context->getSourceManager());

  // If this problem has clang-level source location information, report the
  // issue in the source with a note showing the instantiated
  // code.
  if (DI.isInlineAsmDiag()) {
    SourceLocation LocCookie =
        SourceLocation::getFromRawEncoding(DI.getLocCookie());
    if (LocCookie.isValid()) {
      Diags.Report(LocCookie, DiagID).AddString(Message);

      if (D.getLoc().isValid()) {
        DiagnosticBuilder B = Diags.Report(Loc, diag::note_fe_inline_asm_here);
        // Convert the SMDiagnostic ranges into SourceRange and attach them
        // to the diagnostic.
        for (const std::pair<unsigned, unsigned> &Range : D.getRanges()) {
          unsigned Column = D.getColumnNo();
          B << SourceRange(Loc.getLocWithOffset(Range.first - Column),
                           Loc.getLocWithOffset(Range.second - Column));
        }
      }
      return;
    }
  }

  // Otherwise, report the backend issue as occurring in the generated .s file.
  // If Loc is invalid, we still need to report the issue, it just gets no
  // location info.
  Diags.Report(Loc, DiagID).AddString(Message);
<<<<<<< HEAD
  return;
=======
>>>>>>> 2ab1d525
}

bool
BackendConsumer::InlineAsmDiagHandler(const llvm::DiagnosticInfoInlineAsm &D) {
  unsigned DiagID;
  ComputeDiagID(D.getSeverity(), inline_asm, DiagID);
  std::string Message = D.getMsgStr().str();

  // If this problem has clang-level source location information, report the
  // issue as being a problem in the source with a note showing the instantiated
  // code.
  SourceLocation LocCookie =
      SourceLocation::getFromRawEncoding(D.getLocCookie());
  if (LocCookie.isValid())
    Diags.Report(LocCookie, DiagID).AddString(Message);
  else {
    // Otherwise, report the backend diagnostic as occurring in the generated
    // .s file.
    // If Loc is invalid, we still need to report the diagnostic, it just gets
    // no location info.
    FullSourceLoc Loc;
    Diags.Report(Loc, DiagID).AddString(Message);
  }
  // We handled all the possible severities.
  return true;
}

bool
BackendConsumer::StackSizeDiagHandler(const llvm::DiagnosticInfoStackSize &D) {
  if (D.getSeverity() != llvm::DS_Warning)
    // For now, the only support we have for StackSize diagnostic is warning.
    // We do not know how to format other severities.
    return false;

  auto Loc = getFunctionSourceLocation(D.getFunction());
  if (!Loc)
    return false;

  // FIXME: Shouldn't need to truncate to uint32_t
  Diags.Report(*Loc, diag::warn_fe_frame_larger_than)
      << static_cast<uint32_t>(D.getStackSize())
      << static_cast<uint32_t>(D.getStackLimit())
      << llvm::demangle(D.getFunction().getName().str());
  return true;
}

const FullSourceLoc BackendConsumer::getBestLocationFromDebugLoc(
    const llvm::DiagnosticInfoWithLocationBase &D, bool &BadDebugInfo,
    StringRef &Filename, unsigned &Line, unsigned &Column) const {
  SourceManager &SourceMgr = Context->getSourceManager();
  FileManager &FileMgr = SourceMgr.getFileManager();
  SourceLocation DILoc;

  if (D.isLocationAvailable()) {
    D.getLocation(Filename, Line, Column);
    if (Line > 0) {
      auto FE = FileMgr.getFile(Filename);
      if (!FE)
        FE = FileMgr.getFile(D.getAbsolutePath());
      if (FE) {
        // If -gcolumn-info was not used, Column will be 0. This upsets the
        // source manager, so pass 1 if Column is not set.
        DILoc = SourceMgr.translateFileLineCol(*FE, Line, Column ? Column : 1);
      }
    }
    BadDebugInfo = DILoc.isInvalid();
  }

  // If a location isn't available, try to approximate it using the associated
  // function definition. We use the definition's right brace to differentiate
  // from diagnostics that genuinely relate to the function itself.
  FullSourceLoc Loc(DILoc, SourceMgr);
  if (Loc.isInvalid()) {
    if (auto MaybeLoc = getFunctionSourceLocation(D.getFunction()))
      Loc = *MaybeLoc;
  }

  if (DILoc.isInvalid() && D.isLocationAvailable())
    // If we were not able to translate the file:line:col information
    // back to a SourceLocation, at least emit a note stating that
    // we could not translate this location. This can happen in the
    // case of #line directives.
    Diags.Report(Loc, diag::note_fe_backend_invalid_loc)
        << Filename << Line << Column;

  return Loc;
}

Optional<FullSourceLoc>
BackendConsumer::getFunctionSourceLocation(const Function &F) const {
  auto Hash = llvm::hash_value(F.getName());
  for (const auto &Pair : ManglingFullSourceLocs) {
    if (Pair.first == Hash)
      return Pair.second;
  }
  return Optional<FullSourceLoc>();
}

void BackendConsumer::UnsupportedDiagHandler(
    const llvm::DiagnosticInfoUnsupported &D) {
  // We only support warnings or errors.
  assert(D.getSeverity() == llvm::DS_Error ||
         D.getSeverity() == llvm::DS_Warning);

  StringRef Filename;
  unsigned Line, Column;
  bool BadDebugInfo = false;
  FullSourceLoc Loc;
  std::string Msg;
  raw_string_ostream MsgStream(Msg);

  // Context will be nullptr for IR input files, we will construct the diag
  // message from llvm::DiagnosticInfoUnsupported.
  if (Context != nullptr) {
    Loc = getBestLocationFromDebugLoc(D, BadDebugInfo, Filename, Line, Column);
    MsgStream << D.getMessage();
  } else {
    DiagnosticPrinterRawOStream DP(MsgStream);
    D.print(DP);
  }

  auto DiagType = D.getSeverity() == llvm::DS_Error
                      ? diag::err_fe_backend_unsupported
                      : diag::warn_fe_backend_unsupported;
  Diags.Report(Loc, DiagType) << MsgStream.str();

  if (BadDebugInfo)
    // If we were not able to translate the file:line:col information
    // back to a SourceLocation, at least emit a note stating that
    // we could not translate this location. This can happen in the
    // case of #line directives.
    Diags.Report(Loc, diag::note_fe_backend_invalid_loc)
        << Filename << Line << Column;
}

void BackendConsumer::EmitOptimizationMessage(
    const llvm::DiagnosticInfoOptimizationBase &D, unsigned DiagID) {
  // We only support warnings and remarks.
  assert(D.getSeverity() == llvm::DS_Remark ||
         D.getSeverity() == llvm::DS_Warning);

  StringRef Filename;
  unsigned Line, Column;
  bool BadDebugInfo = false;
  FullSourceLoc Loc;
  std::string Msg;
  raw_string_ostream MsgStream(Msg);

  // Context will be nullptr for IR input files, we will construct the remark
  // message from llvm::DiagnosticInfoOptimizationBase.
  if (Context != nullptr) {
    Loc = getBestLocationFromDebugLoc(D, BadDebugInfo, Filename, Line, Column);
    MsgStream << D.getMsg();
  } else {
    DiagnosticPrinterRawOStream DP(MsgStream);
    D.print(DP);
  }

  if (D.getHotness())
    MsgStream << " (hotness: " << *D.getHotness() << ")";

  Diags.Report(Loc, DiagID)
      << AddFlagValue(D.getPassName())
      << MsgStream.str();

  if (BadDebugInfo)
    // If we were not able to translate the file:line:col information
    // back to a SourceLocation, at least emit a note stating that
    // we could not translate this location. This can happen in the
    // case of #line directives.
    Diags.Report(Loc, diag::note_fe_backend_invalid_loc)
        << Filename << Line << Column;
}

void BackendConsumer::OptimizationRemarkHandler(
    const llvm::DiagnosticInfoOptimizationBase &D) {
  // Without hotness information, don't show noisy remarks.
  if (D.isVerbose() && !D.getHotness())
    return;

  if (D.isPassed()) {
    // Optimization remarks are active only if the -Rpass flag has a regular
    // expression that matches the name of the pass name in \p D.
    if (CodeGenOpts.OptimizationRemark.patternMatches(D.getPassName()))
      EmitOptimizationMessage(D, diag::remark_fe_backend_optimization_remark);
  } else if (D.isMissed()) {
    // Missed optimization remarks are active only if the -Rpass-missed
    // flag has a regular expression that matches the name of the pass
    // name in \p D.
    if (CodeGenOpts.OptimizationRemarkMissed.patternMatches(D.getPassName()))
      EmitOptimizationMessage(
          D, diag::remark_fe_backend_optimization_remark_missed);
  } else {
    assert(D.isAnalysis() && "Unknown remark type");

    bool ShouldAlwaysPrint = false;
    if (auto *ORA = dyn_cast<llvm::OptimizationRemarkAnalysis>(&D))
      ShouldAlwaysPrint = ORA->shouldAlwaysPrint();

    if (ShouldAlwaysPrint ||
        CodeGenOpts.OptimizationRemarkAnalysis.patternMatches(D.getPassName()))
      EmitOptimizationMessage(
          D, diag::remark_fe_backend_optimization_remark_analysis);
  }
}

void BackendConsumer::OptimizationRemarkHandler(
    const llvm::OptimizationRemarkAnalysisFPCommute &D) {
  // Optimization analysis remarks are active if the pass name is set to
  // llvm::DiagnosticInfo::AlwasyPrint or if the -Rpass-analysis flag has a
  // regular expression that matches the name of the pass name in \p D.

  if (D.shouldAlwaysPrint() ||
      CodeGenOpts.OptimizationRemarkAnalysis.patternMatches(D.getPassName()))
    EmitOptimizationMessage(
        D, diag::remark_fe_backend_optimization_remark_analysis_fpcommute);
}

void BackendConsumer::OptimizationRemarkHandler(
    const llvm::OptimizationRemarkAnalysisAliasing &D) {
  // Optimization analysis remarks are active if the pass name is set to
  // llvm::DiagnosticInfo::AlwasyPrint or if the -Rpass-analysis flag has a
  // regular expression that matches the name of the pass name in \p D.

  if (D.shouldAlwaysPrint() ||
      CodeGenOpts.OptimizationRemarkAnalysis.patternMatches(D.getPassName()))
    EmitOptimizationMessage(
        D, diag::remark_fe_backend_optimization_remark_analysis_aliasing);
}

void BackendConsumer::OptimizationFailureHandler(
    const llvm::DiagnosticInfoOptimizationFailure &D) {
  EmitOptimizationMessage(D, diag::warn_fe_backend_optimization_failure);
}

void BackendConsumer::DontCallDiagHandler(const DiagnosticInfoDontCall &D) {
  SourceLocation LocCookie =
      SourceLocation::getFromRawEncoding(D.getLocCookie());

  // FIXME: we can't yet diagnose indirect calls. When/if we can, we
  // should instead assert that LocCookie.isValid().
  if (!LocCookie.isValid())
    return;

  Diags.Report(LocCookie, D.getSeverity() == DiagnosticSeverity::DS_Error
                              ? diag::err_fe_backend_error_attr
                              : diag::warn_fe_backend_warning_attr)
      << llvm::demangle(D.getFunctionName().str()) << D.getNote();
}

/// This function is invoked when the backend needs
/// to report something to the user.
void BackendConsumer::DiagnosticHandlerImpl(const DiagnosticInfo &DI) {
  unsigned DiagID = diag::err_fe_inline_asm;
  llvm::DiagnosticSeverity Severity = DI.getSeverity();
  // Get the diagnostic ID based.
  switch (DI.getKind()) {
  case llvm::DK_InlineAsm:
    if (InlineAsmDiagHandler(cast<DiagnosticInfoInlineAsm>(DI)))
      return;
    ComputeDiagID(Severity, inline_asm, DiagID);
    break;
  case llvm::DK_SrcMgr:
    SrcMgrDiagHandler(cast<DiagnosticInfoSrcMgr>(DI));
    return;
  case llvm::DK_StackSize:
    if (StackSizeDiagHandler(cast<DiagnosticInfoStackSize>(DI)))
      return;
    ComputeDiagID(Severity, backend_frame_larger_than, DiagID);
    break;
  case DK_Linker:
    ComputeDiagID(Severity, linking_module, DiagID);
    break;
  case llvm::DK_OptimizationRemark:
    // Optimization remarks are always handled completely by this
    // handler. There is no generic way of emitting them.
    OptimizationRemarkHandler(cast<OptimizationRemark>(DI));
    return;
  case llvm::DK_OptimizationRemarkMissed:
    // Optimization remarks are always handled completely by this
    // handler. There is no generic way of emitting them.
    OptimizationRemarkHandler(cast<OptimizationRemarkMissed>(DI));
    return;
  case llvm::DK_OptimizationRemarkAnalysis:
    // Optimization remarks are always handled completely by this
    // handler. There is no generic way of emitting them.
    OptimizationRemarkHandler(cast<OptimizationRemarkAnalysis>(DI));
    return;
  case llvm::DK_OptimizationRemarkAnalysisFPCommute:
    // Optimization remarks are always handled completely by this
    // handler. There is no generic way of emitting them.
    OptimizationRemarkHandler(cast<OptimizationRemarkAnalysisFPCommute>(DI));
    return;
  case llvm::DK_OptimizationRemarkAnalysisAliasing:
    // Optimization remarks are always handled completely by this
    // handler. There is no generic way of emitting them.
    OptimizationRemarkHandler(cast<OptimizationRemarkAnalysisAliasing>(DI));
    return;
  case llvm::DK_MachineOptimizationRemark:
    // Optimization remarks are always handled completely by this
    // handler. There is no generic way of emitting them.
    OptimizationRemarkHandler(cast<MachineOptimizationRemark>(DI));
    return;
  case llvm::DK_MachineOptimizationRemarkMissed:
    // Optimization remarks are always handled completely by this
    // handler. There is no generic way of emitting them.
    OptimizationRemarkHandler(cast<MachineOptimizationRemarkMissed>(DI));
    return;
  case llvm::DK_MachineOptimizationRemarkAnalysis:
    // Optimization remarks are always handled completely by this
    // handler. There is no generic way of emitting them.
    OptimizationRemarkHandler(cast<MachineOptimizationRemarkAnalysis>(DI));
    return;
  case llvm::DK_OptimizationFailure:
    // Optimization failures are always handled completely by this
    // handler.
    OptimizationFailureHandler(cast<DiagnosticInfoOptimizationFailure>(DI));
    return;
  case llvm::DK_Unsupported:
    UnsupportedDiagHandler(cast<DiagnosticInfoUnsupported>(DI));
    return;
  case llvm::DK_DontCall:
    DontCallDiagHandler(cast<DiagnosticInfoDontCall>(DI));
    return;
  default:
    // Plugin IDs are not bound to any value as they are set dynamically.
    ComputeDiagRemarkID(Severity, backend_plugin, DiagID);
    break;
  }
  std::string MsgStorage;
  {
    raw_string_ostream Stream(MsgStorage);
    DiagnosticPrinterRawOStream DP(Stream);
    DI.print(DP);
  }

  if (DI.getKind() == DK_Linker) {
    assert(CurLinkModule && "CurLinkModule must be set for linker diagnostics");
    Diags.Report(DiagID) << CurLinkModule->getModuleIdentifier() << MsgStorage;
    return;
  }

  // Report the backend message using the usual diagnostic mechanism.
  FullSourceLoc Loc;
  Diags.Report(Loc, DiagID).AddString(MsgStorage);
}
#undef ComputeDiagID

CodeGenAction::CodeGenAction(unsigned _Act, LLVMContext *_VMContext)
    : Act(_Act), VMContext(_VMContext ? _VMContext : new LLVMContext),
      OwnsVMContext(!_VMContext) {}

CodeGenAction::~CodeGenAction() {
  TheModule.reset();
  if (OwnsVMContext)
    delete VMContext;
}

bool CodeGenAction::hasIRSupport() const { return true; }

void CodeGenAction::EndSourceFileAction() {
  // If the consumer creation failed, do nothing.
  if (!getCompilerInstance().hasASTConsumer())
    return;

  // Steal the module from the consumer.
  TheModule = BEConsumer->takeModule();
}

std::unique_ptr<llvm::Module> CodeGenAction::takeModule() {
  return std::move(TheModule);
}

llvm::LLVMContext *CodeGenAction::takeLLVMContext() {
  OwnsVMContext = false;
  return VMContext;
}

CodeGenerator *CodeGenAction::getCodeGenerator() const {
  return BEConsumer->getCodeGenerator();
}

static std::unique_ptr<raw_pwrite_stream>
GetOutputStream(CompilerInstance &CI, StringRef InFile, BackendAction Action) {
  switch (Action) {
  case Backend_EmitAssembly:
    return CI.createDefaultOutputFile(false, InFile, "s");
  case Backend_EmitLL:
    return CI.createDefaultOutputFile(false, InFile, "ll");
  case Backend_EmitBC:
    return CI.createDefaultOutputFile(true, InFile, "bc");
  case Backend_EmitNothing:
    return nullptr;
  case Backend_EmitMCNull:
    return CI.createNullOutputFile();
  case Backend_EmitObj:
    return CI.createDefaultOutputFile(true, InFile, "o");
  }

  llvm_unreachable("Invalid action!");
}

std::unique_ptr<ASTConsumer>
CodeGenAction::CreateASTConsumer(CompilerInstance &CI, StringRef InFile) {
  BackendAction BA = static_cast<BackendAction>(Act);
  std::unique_ptr<raw_pwrite_stream> OS = CI.takeOutputStream();
  if (!OS)
    OS = GetOutputStream(CI, InFile, BA);

  if (BA != Backend_EmitNothing && !OS)
    return nullptr;

  // Load bitcode modules to link with, if we need to.
  if (LinkModules.empty())
    for (const CodeGenOptions::BitcodeFileToLink &F :
         CI.getCodeGenOpts().LinkBitcodeFiles) {
      auto BCBuf = CI.getFileManager().getBufferForFile(F.Filename);
      if (!BCBuf) {
        CI.getDiagnostics().Report(diag::err_cannot_open_file)
            << F.Filename << BCBuf.getError().message();
        LinkModules.clear();
        return nullptr;
      }

      Expected<std::unique_ptr<llvm::Module>> ModuleOrErr =
          getOwningLazyBitcodeModule(std::move(*BCBuf), *VMContext);
      if (!ModuleOrErr) {
        handleAllErrors(ModuleOrErr.takeError(), [&](ErrorInfoBase &EIB) {
          CI.getDiagnostics().Report(diag::err_cannot_open_file)
              << F.Filename << EIB.message();
        });
        LinkModules.clear();
        return nullptr;
      }
      LinkModules.push_back({std::move(ModuleOrErr.get()), F.PropagateAttrs,
                             F.Internalize, F.LinkFlags});
    }

  CoverageSourceInfo *CoverageInfo = nullptr;
  // Add the preprocessor callback only when the coverage mapping is generated.
  if (CI.getCodeGenOpts().CoverageMapping)
    CoverageInfo = CodeGen::CoverageMappingModuleGen::setUpCoverageCallbacks(
        CI.getPreprocessor());

  std::unique_ptr<BackendConsumer> Result(new BackendConsumer(
      BA, CI.getDiagnostics(), CI.getHeaderSearchOpts(),
      CI.getPreprocessorOpts(), CI.getCodeGenOpts(), CI.getTargetOpts(),
      CI.getLangOpts(), std::string(InFile), std::move(LinkModules),
      std::move(OS), *VMContext, CoverageInfo));
  BEConsumer = Result.get();

  // Enable generating macro debug info only when debug info is not disabled and
  // also macro debug info is enabled.
  if (CI.getCodeGenOpts().getDebugInfo() != codegenoptions::NoDebugInfo &&
      CI.getCodeGenOpts().MacroDebugInfo) {
    std::unique_ptr<PPCallbacks> Callbacks =
        std::make_unique<MacroPPCallbacks>(BEConsumer->getCodeGenerator(),
                                            CI.getPreprocessor());
    CI.getPreprocessor().addPPCallbacks(std::move(Callbacks));
  }

  return std::move(Result);
}

std::unique_ptr<llvm::Module>
CodeGenAction::loadModule(MemoryBufferRef MBRef) {
  CompilerInstance &CI = getCompilerInstance();
  SourceManager &SM = CI.getSourceManager();

  // For ThinLTO backend invocations, ensure that the context
  // merges types based on ODR identifiers. We also need to read
  // the correct module out of a multi-module bitcode file.
  if (!CI.getCodeGenOpts().ThinLTOIndexFile.empty()) {
    VMContext->enableDebugTypeODRUniquing();

    auto DiagErrors = [&](Error E) -> std::unique_ptr<llvm::Module> {
      unsigned DiagID =
          CI.getDiagnostics().getCustomDiagID(DiagnosticsEngine::Error, "%0");
      handleAllErrors(std::move(E), [&](ErrorInfoBase &EIB) {
        CI.getDiagnostics().Report(DiagID) << EIB.message();
      });
      return {};
    };

    Expected<std::vector<BitcodeModule>> BMsOrErr = getBitcodeModuleList(MBRef);
    if (!BMsOrErr)
      return DiagErrors(BMsOrErr.takeError());
    BitcodeModule *Bm = llvm::lto::findThinLTOModule(*BMsOrErr);
    // We have nothing to do if the file contains no ThinLTO module. This is
    // possible if ThinLTO compilation was not able to split module. Content of
    // the file was already processed by indexing and will be passed to the
    // linker using merged object file.
    if (!Bm) {
      auto M = std::make_unique<llvm::Module>("empty", *VMContext);
      M->setTargetTriple(CI.getTargetOpts().Triple);
      return M;
    }
    Expected<std::unique_ptr<llvm::Module>> MOrErr =
        Bm->parseModule(*VMContext);
    if (!MOrErr)
      return DiagErrors(MOrErr.takeError());
    return std::move(*MOrErr);
  }

  llvm::SMDiagnostic Err;
  if (std::unique_ptr<llvm::Module> M = parseIR(MBRef, Err, *VMContext))
    return M;

  // Translate from the diagnostic info to the SourceManager location if
  // available.
  // TODO: Unify this with ConvertBackendLocation()
  SourceLocation Loc;
  if (Err.getLineNo() > 0) {
    assert(Err.getColumnNo() >= 0);
    Loc = SM.translateFileLineCol(SM.getFileEntryForID(SM.getMainFileID()),
                                  Err.getLineNo(), Err.getColumnNo() + 1);
  }

  // Strip off a leading diagnostic code if there is one.
  StringRef Msg = Err.getMessage();
  if (Msg.startswith("error: "))
    Msg = Msg.substr(7);

  unsigned DiagID =
      CI.getDiagnostics().getCustomDiagID(DiagnosticsEngine::Error, "%0");

  CI.getDiagnostics().Report(Loc, DiagID) << Msg;
  return {};
}

void CodeGenAction::ExecuteAction() {
  if (getCurrentFileKind().getLanguage() != Language::LLVM_IR) {
    this->ASTFrontendAction::ExecuteAction();
    return;
  }

  // If this is an IR file, we have to treat it specially.
  BackendAction BA = static_cast<BackendAction>(Act);
  CompilerInstance &CI = getCompilerInstance();
  auto &CodeGenOpts = CI.getCodeGenOpts();
  auto &Diagnostics = CI.getDiagnostics();
  std::unique_ptr<raw_pwrite_stream> OS =
      GetOutputStream(CI, getCurrentFile(), BA);
  if (BA != Backend_EmitNothing && !OS)
    return;

  SourceManager &SM = CI.getSourceManager();
  FileID FID = SM.getMainFileID();
  Optional<MemoryBufferRef> MainFile = SM.getBufferOrNone(FID);
  if (!MainFile)
    return;

  TheModule = loadModule(*MainFile);
  if (!TheModule)
    return;

  const TargetOptions &TargetOpts = CI.getTargetOpts();
  if (TheModule->getTargetTriple() != TargetOpts.Triple) {
    Diagnostics.Report(SourceLocation(), diag::warn_fe_override_module)
        << TargetOpts.Triple;
    TheModule->setTargetTriple(TargetOpts.Triple);
  }

  EmbedBitcode(TheModule.get(), CodeGenOpts, *MainFile);

  LLVMContext &Ctx = TheModule->getContext();

  // Restore any diagnostic handler previously set before returning from this
  // function.
  struct RAII {
    LLVMContext &Ctx;
    std::unique_ptr<DiagnosticHandler> PrevHandler = Ctx.getDiagnosticHandler();
    ~RAII() { Ctx.setDiagnosticHandler(std::move(PrevHandler)); }
  } _{Ctx};

  // Set clang diagnostic handler. To do this we need to create a fake
  // BackendConsumer.
  BackendConsumer Result(BA, CI.getDiagnostics(), CI.getHeaderSearchOpts(),
                         CI.getPreprocessorOpts(), CI.getCodeGenOpts(),
                         CI.getTargetOpts(), CI.getLangOpts(), TheModule.get(),
                         std::move(LinkModules), *VMContext, nullptr);
  // PR44896: Force DiscardValueNames as false. DiscardValueNames cannot be
  // true here because the valued names are needed for reading textual IR.
  Ctx.setDiscardValueNames(false);
  Ctx.setDiagnosticHandler(
      std::make_unique<ClangDiagnosticHandler>(CodeGenOpts, &Result));

  Expected<std::unique_ptr<llvm::ToolOutputFile>> OptRecordFileOrErr =
      setupLLVMOptimizationRemarks(
          Ctx, CodeGenOpts.OptRecordFile, CodeGenOpts.OptRecordPasses,
          CodeGenOpts.OptRecordFormat, CodeGenOpts.DiagnosticsWithHotness,
          CodeGenOpts.DiagnosticsHotnessThreshold);

  if (Error E = OptRecordFileOrErr.takeError()) {
    reportOptRecordError(std::move(E), Diagnostics, CodeGenOpts);
    return;
  }
  std::unique_ptr<llvm::ToolOutputFile> OptRecordFile =
      std::move(*OptRecordFileOrErr);

  EmitBackendOutput(Diagnostics, CI.getHeaderSearchOpts(), CodeGenOpts,
                    TargetOpts, CI.getLangOpts(),
                    CI.getTarget().getDataLayoutString(), TheModule.get(), BA,
                    std::move(OS));
  if (OptRecordFile)
    OptRecordFile->keep();
}

//

void EmitAssemblyAction::anchor() { }
EmitAssemblyAction::EmitAssemblyAction(llvm::LLVMContext *_VMContext)
  : CodeGenAction(Backend_EmitAssembly, _VMContext) {}

void EmitBCAction::anchor() { }
EmitBCAction::EmitBCAction(llvm::LLVMContext *_VMContext)
  : CodeGenAction(Backend_EmitBC, _VMContext) {}

void EmitLLVMAction::anchor() { }
EmitLLVMAction::EmitLLVMAction(llvm::LLVMContext *_VMContext)
  : CodeGenAction(Backend_EmitLL, _VMContext) {}

void EmitLLVMOnlyAction::anchor() { }
EmitLLVMOnlyAction::EmitLLVMOnlyAction(llvm::LLVMContext *_VMContext)
  : CodeGenAction(Backend_EmitNothing, _VMContext) {}

void EmitCodeGenOnlyAction::anchor() { }
EmitCodeGenOnlyAction::EmitCodeGenOnlyAction(llvm::LLVMContext *_VMContext)
  : CodeGenAction(Backend_EmitMCNull, _VMContext) {}

void EmitObjAction::anchor() { }
EmitObjAction::EmitObjAction(llvm::LLVMContext *_VMContext)
  : CodeGenAction(Backend_EmitObj, _VMContext) {}<|MERGE_RESOLUTION|>--- conflicted
+++ resolved
@@ -411,11 +411,8 @@
                                 bool &BadDebugInfo, StringRef &Filename,
                                 unsigned &Line, unsigned &Column) const;
 
-<<<<<<< HEAD
-=======
     Optional<FullSourceLoc> getFunctionSourceLocation(const Function &F) const;
 
->>>>>>> 2ab1d525
     void DiagnosticHandlerImpl(const llvm::DiagnosticInfo &DI);
     /// Specialized handler for InlineAsm diagnostic.
     /// \return True if the diagnostic has been successfully reported, false
@@ -574,10 +571,6 @@
   // If Loc is invalid, we still need to report the issue, it just gets no
   // location info.
   Diags.Report(Loc, DiagID).AddString(Message);
-<<<<<<< HEAD
-  return;
-=======
->>>>>>> 2ab1d525
 }
 
 bool
