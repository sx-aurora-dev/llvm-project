//===--- CodeGenModule.cpp - Emit LLVM Code from ASTs for a Module --------===//
//
// Part of the LLVM Project, under the Apache License v2.0 with LLVM Exceptions.
// See https://llvm.org/LICENSE.txt for license information.
// SPDX-License-Identifier: Apache-2.0 WITH LLVM-exception
//
//===----------------------------------------------------------------------===//
//
// This coordinates the per-module state used while generating code.
//
//===----------------------------------------------------------------------===//

#include "CodeGenModule.h"
#include "CGBlocks.h"
#include "CGCUDARuntime.h"
#include "CGCXXABI.h"
#include "CGCall.h"
#include "CGDebugInfo.h"
#include "CGObjCRuntime.h"
#include "CGOpenCLRuntime.h"
#include "CGOpenMPRuntime.h"
#include "CGOpenMPRuntimeGPU.h"
#include "CodeGenFunction.h"
#include "CodeGenPGO.h"
#include "ConstantEmitter.h"
#include "CoverageMappingGen.h"
#include "TargetInfo.h"
#include "clang/AST/ASTContext.h"
#include "clang/AST/CharUnits.h"
#include "clang/AST/DeclCXX.h"
#include "clang/AST/DeclObjC.h"
#include "clang/AST/DeclTemplate.h"
#include "clang/AST/Mangle.h"
#include "clang/AST/RecordLayout.h"
#include "clang/AST/RecursiveASTVisitor.h"
#include "clang/AST/StmtVisitor.h"
#include "clang/Basic/Builtins.h"
#include "clang/Basic/CharInfo.h"
#include "clang/Basic/CodeGenOptions.h"
#include "clang/Basic/Diagnostic.h"
#include "clang/Basic/FileManager.h"
#include "clang/Basic/Module.h"
#include "clang/Basic/SourceManager.h"
#include "clang/Basic/TargetInfo.h"
#include "clang/Basic/Version.h"
#include "clang/CodeGen/ConstantInitBuilder.h"
#include "clang/Frontend/FrontendDiagnostic.h"
#include "llvm/ADT/StringSwitch.h"
#include "llvm/ADT/Triple.h"
#include "llvm/Analysis/TargetLibraryInfo.h"
#include "llvm/Frontend/OpenMP/OMPIRBuilder.h"
#include "llvm/IR/CallingConv.h"
#include "llvm/IR/DataLayout.h"
#include "llvm/IR/Intrinsics.h"
#include "llvm/IR/LLVMContext.h"
#include "llvm/IR/Module.h"
#include "llvm/IR/ProfileSummary.h"
#include "llvm/ProfileData/InstrProfReader.h"
#include "llvm/Support/CodeGen.h"
#include "llvm/Support/CommandLine.h"
#include "llvm/Support/ConvertUTF.h"
#include "llvm/Support/ErrorHandling.h"
#include "llvm/Support/MD5.h"
#include "llvm/Support/TimeProfiler.h"
#include "llvm/Support/X86TargetParser.h"

using namespace clang;
using namespace CodeGen;

static llvm::cl::opt<bool> LimitedCoverage(
    "limited-coverage-experimental", llvm::cl::ZeroOrMore, llvm::cl::Hidden,
    llvm::cl::desc("Emit limited coverage mapping information (experimental)"),
    llvm::cl::init(false));

static const char AnnotationSection[] = "llvm.metadata";

static CGCXXABI *createCXXABI(CodeGenModule &CGM) {
  switch (CGM.getContext().getCXXABIKind()) {
  case TargetCXXABI::AppleARM64:
  case TargetCXXABI::Fuchsia:
  case TargetCXXABI::GenericAArch64:
  case TargetCXXABI::GenericARM:
  case TargetCXXABI::iOS:
  case TargetCXXABI::WatchOS:
  case TargetCXXABI::GenericMIPS:
  case TargetCXXABI::GenericItanium:
  case TargetCXXABI::WebAssembly:
  case TargetCXXABI::XL:
    return CreateItaniumCXXABI(CGM);
  case TargetCXXABI::Microsoft:
    return CreateMicrosoftCXXABI(CGM);
  }

  llvm_unreachable("invalid C++ ABI kind");
}

CodeGenModule::CodeGenModule(ASTContext &C, const HeaderSearchOptions &HSO,
                             const PreprocessorOptions &PPO,
                             const CodeGenOptions &CGO, llvm::Module &M,
                             DiagnosticsEngine &diags,
                             CoverageSourceInfo *CoverageInfo)
    : Context(C), LangOpts(C.getLangOpts()), HeaderSearchOpts(HSO),
      PreprocessorOpts(PPO), CodeGenOpts(CGO), TheModule(M), Diags(diags),
      Target(C.getTargetInfo()), ABI(createCXXABI(*this)),
      VMContext(M.getContext()), Types(*this), VTables(*this),
      SanitizerMD(new SanitizerMetadata(*this)) {

  // Initialize the type cache.
  llvm::LLVMContext &LLVMContext = M.getContext();
  VoidTy = llvm::Type::getVoidTy(LLVMContext);
  Int8Ty = llvm::Type::getInt8Ty(LLVMContext);
  Int16Ty = llvm::Type::getInt16Ty(LLVMContext);
  Int32Ty = llvm::Type::getInt32Ty(LLVMContext);
  Int64Ty = llvm::Type::getInt64Ty(LLVMContext);
  HalfTy = llvm::Type::getHalfTy(LLVMContext);
  BFloatTy = llvm::Type::getBFloatTy(LLVMContext);
  FloatTy = llvm::Type::getFloatTy(LLVMContext);
  DoubleTy = llvm::Type::getDoubleTy(LLVMContext);
  PointerWidthInBits = C.getTargetInfo().getPointerWidth(0);
  PointerAlignInBytes =
    C.toCharUnitsFromBits(C.getTargetInfo().getPointerAlign(0)).getQuantity();
  SizeSizeInBytes =
    C.toCharUnitsFromBits(C.getTargetInfo().getMaxPointerWidth()).getQuantity();
  IntAlignInBytes =
    C.toCharUnitsFromBits(C.getTargetInfo().getIntAlign()).getQuantity();
  CharTy =
    llvm::IntegerType::get(LLVMContext, C.getTargetInfo().getCharWidth());
  IntTy = llvm::IntegerType::get(LLVMContext, C.getTargetInfo().getIntWidth());
  IntPtrTy = llvm::IntegerType::get(LLVMContext,
    C.getTargetInfo().getMaxPointerWidth());
  Int8PtrTy = Int8Ty->getPointerTo(0);
  Int8PtrPtrTy = Int8PtrTy->getPointerTo(0);
  const llvm::DataLayout &DL = M.getDataLayout();
  AllocaInt8PtrTy = Int8Ty->getPointerTo(DL.getAllocaAddrSpace());
  GlobalsInt8PtrTy = Int8Ty->getPointerTo(DL.getDefaultGlobalsAddressSpace());
  ASTAllocaAddressSpace = getTargetCodeGenInfo().getASTAllocaAddressSpace();

  RuntimeCC = getTargetCodeGenInfo().getABIInfo().getRuntimeCC();

  if (LangOpts.ObjC)
    createObjCRuntime();
  if (LangOpts.OpenCL)
    createOpenCLRuntime();
  if (LangOpts.OpenMP)
    createOpenMPRuntime();
  if (LangOpts.CUDA)
    createCUDARuntime();

  // Enable TBAA unless it's suppressed. ThreadSanitizer needs TBAA even at O0.
  if (LangOpts.Sanitize.has(SanitizerKind::Thread) ||
      (!CodeGenOpts.RelaxedAliasing && CodeGenOpts.OptimizationLevel > 0))
    TBAA.reset(new CodeGenTBAA(Context, TheModule, CodeGenOpts, getLangOpts(),
                               getCXXABI().getMangleContext()));

  // If debug info or coverage generation is enabled, create the CGDebugInfo
  // object.
  if (CodeGenOpts.getDebugInfo() != codegenoptions::NoDebugInfo ||
      CodeGenOpts.EmitGcovArcs || CodeGenOpts.EmitGcovNotes)
    DebugInfo.reset(new CGDebugInfo(*this));

  Block.GlobalUniqueCount = 0;

  if (C.getLangOpts().ObjC)
    ObjCData.reset(new ObjCEntrypoints());

  if (CodeGenOpts.hasProfileClangUse()) {
    auto ReaderOrErr = llvm::IndexedInstrProfReader::create(
        CodeGenOpts.ProfileInstrumentUsePath, CodeGenOpts.ProfileRemappingFile);
    if (auto E = ReaderOrErr.takeError()) {
      unsigned DiagID = Diags.getCustomDiagID(DiagnosticsEngine::Error,
                                              "Could not read profile %0: %1");
      llvm::handleAllErrors(std::move(E), [&](const llvm::ErrorInfoBase &EI) {
        getDiags().Report(DiagID) << CodeGenOpts.ProfileInstrumentUsePath
                                  << EI.message();
      });
    } else
      PGOReader = std::move(ReaderOrErr.get());
  }

  // If coverage mapping generation is enabled, create the
  // CoverageMappingModuleGen object.
  if (CodeGenOpts.CoverageMapping)
    CoverageMapping.reset(new CoverageMappingModuleGen(*this, *CoverageInfo));

  // Generate the module name hash here if needed.
  if (CodeGenOpts.UniqueInternalLinkageNames &&
      !getModule().getSourceFileName().empty()) {
    std::string Path = getModule().getSourceFileName();
    // Check if a path substitution is needed from the MacroPrefixMap.
<<<<<<< HEAD
    for (const auto &Entry : PPO.MacroPrefixMap)
=======
    for (const auto &Entry : LangOpts.MacroPrefixMap)
>>>>>>> 2ab1d525
      if (Path.rfind(Entry.first, 0) != std::string::npos) {
        Path = Entry.second + Path.substr(Entry.first.size());
        break;
      }
    llvm::MD5 Md5;
    Md5.update(Path);
    llvm::MD5::MD5Result R;
    Md5.final(R);
    SmallString<32> Str;
    llvm::MD5::stringifyResult(R, Str);
    // Convert MD5hash to Decimal. Demangler suffixes can either contain
    // numbers or characters but not both.
    llvm::APInt IntHash(128, Str.str(), 16);
    // Prepend "__uniq" before the hash for tools like profilers to understand
    // that this symbol is of internal linkage type.  The "__uniq" is the
    // pre-determined prefix that is used to tell tools that this symbol was
    // created with -funique-internal-linakge-symbols and the tools can strip or
    // keep the prefix as needed.
    ModuleNameHash = (Twine(".__uniq.") +
<<<<<<< HEAD
        Twine(IntHash.toString(/* Radix = */ 10, /* Signed = */false))).str();
=======
        Twine(toString(IntHash, /* Radix = */ 10, /* Signed = */false))).str();
>>>>>>> 2ab1d525
  }
}

CodeGenModule::~CodeGenModule() {}

void CodeGenModule::createObjCRuntime() {
  // This is just isGNUFamily(), but we want to force implementors of
  // new ABIs to decide how best to do this.
  switch (LangOpts.ObjCRuntime.getKind()) {
  case ObjCRuntime::GNUstep:
  case ObjCRuntime::GCC:
  case ObjCRuntime::ObjFW:
    ObjCRuntime.reset(CreateGNUObjCRuntime(*this));
    return;

  case ObjCRuntime::FragileMacOSX:
  case ObjCRuntime::MacOSX:
  case ObjCRuntime::iOS:
  case ObjCRuntime::WatchOS:
    ObjCRuntime.reset(CreateMacObjCRuntime(*this));
    return;
  }
  llvm_unreachable("bad runtime kind");
}

void CodeGenModule::createOpenCLRuntime() {
  OpenCLRuntime.reset(new CGOpenCLRuntime(*this));
}

void CodeGenModule::createOpenMPRuntime() {
  // Select a specialized code generation class based on the target, if any.
  // If it does not exist use the default implementation.
  switch (getTriple().getArch()) {
  case llvm::Triple::nvptx:
  case llvm::Triple::nvptx64:
  case llvm::Triple::amdgcn:
    assert(getLangOpts().OpenMPIsDevice &&
           "OpenMP AMDGPU/NVPTX is only prepared to deal with device code.");
    OpenMPRuntime.reset(new CGOpenMPRuntimeGPU(*this));
    break;
  default:
    if (LangOpts.OpenMPSimd)
      OpenMPRuntime.reset(new CGOpenMPSIMDRuntime(*this));
    else
      OpenMPRuntime.reset(new CGOpenMPRuntime(*this));
    break;
  }
}

void CodeGenModule::createCUDARuntime() {
  CUDARuntime.reset(CreateNVCUDARuntime(*this));
}

void CodeGenModule::addReplacement(StringRef Name, llvm::Constant *C) {
  Replacements[Name] = C;
}

void CodeGenModule::applyReplacements() {
  for (auto &I : Replacements) {
    StringRef MangledName = I.first();
    llvm::Constant *Replacement = I.second;
    llvm::GlobalValue *Entry = GetGlobalValue(MangledName);
    if (!Entry)
      continue;
    auto *OldF = cast<llvm::Function>(Entry);
    auto *NewF = dyn_cast<llvm::Function>(Replacement);
    if (!NewF) {
      if (auto *Alias = dyn_cast<llvm::GlobalAlias>(Replacement)) {
        NewF = dyn_cast<llvm::Function>(Alias->getAliasee());
      } else {
        auto *CE = cast<llvm::ConstantExpr>(Replacement);
        assert(CE->getOpcode() == llvm::Instruction::BitCast ||
               CE->getOpcode() == llvm::Instruction::GetElementPtr);
        NewF = dyn_cast<llvm::Function>(CE->getOperand(0));
      }
    }

    // Replace old with new, but keep the old order.
    OldF->replaceAllUsesWith(Replacement);
    if (NewF) {
      NewF->removeFromParent();
      OldF->getParent()->getFunctionList().insertAfter(OldF->getIterator(),
                                                       NewF);
    }
    OldF->eraseFromParent();
  }
}

void CodeGenModule::addGlobalValReplacement(llvm::GlobalValue *GV, llvm::Constant *C) {
  GlobalValReplacements.push_back(std::make_pair(GV, C));
}

void CodeGenModule::applyGlobalValReplacements() {
  for (auto &I : GlobalValReplacements) {
    llvm::GlobalValue *GV = I.first;
    llvm::Constant *C = I.second;

    GV->replaceAllUsesWith(C);
    GV->eraseFromParent();
  }
}

// This is only used in aliases that we created and we know they have a
// linear structure.
static const llvm::GlobalValue *getAliasedGlobal(const llvm::GlobalValue *GV) {
  const llvm::Constant *C;
  if (auto *GA = dyn_cast<llvm::GlobalAlias>(GV))
    C = GA->getAliasee();
  else if (auto *GI = dyn_cast<llvm::GlobalIFunc>(GV))
    C = GI->getResolver();
  else
    return GV;

  const auto *AliaseeGV = dyn_cast<llvm::GlobalValue>(C->stripPointerCasts());
  if (!AliaseeGV)
    return nullptr;

  const llvm::GlobalValue *FinalGV = AliaseeGV->getAliaseeObject();
  if (FinalGV == GV)
    return nullptr;

  return FinalGV;
}

static bool checkAliasedGlobal(DiagnosticsEngine &Diags,
                               SourceLocation Location, bool IsIFunc,
                               const llvm::GlobalValue *Alias,
                               const llvm::GlobalValue *&GV) {
  GV = getAliasedGlobal(Alias);
  if (!GV) {
    Diags.Report(Location, diag::err_cyclic_alias) << IsIFunc;
    return false;
  }

  if (GV->isDeclaration()) {
    Diags.Report(Location, diag::err_alias_to_undefined) << IsIFunc << IsIFunc;
    return false;
  }

  if (IsIFunc) {
    // Check resolver function type.
    const auto *F = dyn_cast<llvm::Function>(GV);
    if (!F) {
      Diags.Report(Location, diag::err_alias_to_undefined)
          << IsIFunc << IsIFunc;
      return false;
    }

    llvm::FunctionType *FTy = F->getFunctionType();
    if (!FTy->getReturnType()->isPointerTy()) {
      Diags.Report(Location, diag::err_ifunc_resolver_return);
      return false;
    }
  }

  return true;
}

void CodeGenModule::checkAliases() {
  // Check if the constructed aliases are well formed. It is really unfortunate
  // that we have to do this in CodeGen, but we only construct mangled names
  // and aliases during codegen.
  bool Error = false;
  DiagnosticsEngine &Diags = getDiags();
  for (const GlobalDecl &GD : Aliases) {
    const auto *D = cast<ValueDecl>(GD.getDecl());
    SourceLocation Location;
    bool IsIFunc = D->hasAttr<IFuncAttr>();
    if (const Attr *A = D->getDefiningAttr())
      Location = A->getLocation();
    else
      llvm_unreachable("Not an alias or ifunc?");

    StringRef MangledName = getMangledName(GD);
    llvm::GlobalValue *Alias = GetGlobalValue(MangledName);
    const llvm::GlobalValue *GV = nullptr;
    if (!checkAliasedGlobal(Diags, Location, IsIFunc, Alias, GV)) {
      Error = true;
      continue;
    }

    llvm::Constant *Aliasee =
        IsIFunc ? cast<llvm::GlobalIFunc>(Alias)->getResolver()
                : cast<llvm::GlobalAlias>(Alias)->getAliasee();

    llvm::GlobalValue *AliaseeGV;
    if (auto CE = dyn_cast<llvm::ConstantExpr>(Aliasee))
      AliaseeGV = cast<llvm::GlobalValue>(CE->getOperand(0));
    else
      AliaseeGV = cast<llvm::GlobalValue>(Aliasee);

    if (const SectionAttr *SA = D->getAttr<SectionAttr>()) {
      StringRef AliasSection = SA->getName();
      if (AliasSection != AliaseeGV->getSection())
        Diags.Report(SA->getLocation(), diag::warn_alias_with_section)
            << AliasSection << IsIFunc << IsIFunc;
    }

    // We have to handle alias to weak aliases in here. LLVM itself disallows
    // this since the object semantics would not match the IL one. For
    // compatibility with gcc we implement it by just pointing the alias
    // to its aliasee's aliasee. We also warn, since the user is probably
    // expecting the link to be weak.
    if (auto *GA = dyn_cast<llvm::GlobalAlias>(AliaseeGV)) {
      if (GA->isInterposable()) {
        Diags.Report(Location, diag::warn_alias_to_weak_alias)
            << GV->getName() << GA->getName() << IsIFunc;
        Aliasee = llvm::ConstantExpr::getPointerBitCastOrAddrSpaceCast(
            GA->getAliasee(), Alias->getType());

        if (IsIFunc)
          cast<llvm::GlobalIFunc>(Alias)->setResolver(Aliasee);
        else
          cast<llvm::GlobalAlias>(Alias)->setAliasee(Aliasee);
      }
    }
  }
  if (!Error)
    return;

  for (const GlobalDecl &GD : Aliases) {
    StringRef MangledName = getMangledName(GD);
    llvm::GlobalValue *Alias = GetGlobalValue(MangledName);
    Alias->replaceAllUsesWith(llvm::UndefValue::get(Alias->getType()));
    Alias->eraseFromParent();
  }
}

void CodeGenModule::clear() {
  DeferredDeclsToEmit.clear();
  if (OpenMPRuntime)
    OpenMPRuntime->clear();
}

void InstrProfStats::reportDiagnostics(DiagnosticsEngine &Diags,
                                       StringRef MainFile) {
  if (!hasDiagnostics())
    return;
  if (VisitedInMainFile > 0 && VisitedInMainFile == MissingInMainFile) {
    if (MainFile.empty())
      MainFile = "<stdin>";
    Diags.Report(diag::warn_profile_data_unprofiled) << MainFile;
  } else {
    if (Mismatched > 0)
      Diags.Report(diag::warn_profile_data_out_of_date) << Visited << Mismatched;

    if (Missing > 0)
      Diags.Report(diag::warn_profile_data_missing) << Visited << Missing;
  }
}

static void setVisibilityFromDLLStorageClass(const clang::LangOptions &LO,
                                             llvm::Module &M) {
  if (!LO.VisibilityFromDLLStorageClass)
    return;

  llvm::GlobalValue::VisibilityTypes DLLExportVisibility =
      CodeGenModule::GetLLVMVisibility(LO.getDLLExportVisibility());
  llvm::GlobalValue::VisibilityTypes NoDLLStorageClassVisibility =
      CodeGenModule::GetLLVMVisibility(LO.getNoDLLStorageClassVisibility());
  llvm::GlobalValue::VisibilityTypes ExternDeclDLLImportVisibility =
      CodeGenModule::GetLLVMVisibility(LO.getExternDeclDLLImportVisibility());
  llvm::GlobalValue::VisibilityTypes ExternDeclNoDLLStorageClassVisibility =
      CodeGenModule::GetLLVMVisibility(
          LO.getExternDeclNoDLLStorageClassVisibility());

  for (llvm::GlobalValue &GV : M.global_values()) {
    if (GV.hasAppendingLinkage() || GV.hasLocalLinkage())
      continue;

    // Reset DSO locality before setting the visibility. This removes
    // any effects that visibility options and annotations may have
    // had on the DSO locality. Setting the visibility will implicitly set
    // appropriate globals to DSO Local; however, this will be pessimistic
    // w.r.t. to the normal compiler IRGen.
    GV.setDSOLocal(false);

    if (GV.isDeclarationForLinker()) {
      GV.setVisibility(GV.getDLLStorageClass() ==
                               llvm::GlobalValue::DLLImportStorageClass
                           ? ExternDeclDLLImportVisibility
                           : ExternDeclNoDLLStorageClassVisibility);
    } else {
      GV.setVisibility(GV.getDLLStorageClass() ==
                               llvm::GlobalValue::DLLExportStorageClass
                           ? DLLExportVisibility
                           : NoDLLStorageClassVisibility);
    }

    GV.setDLLStorageClass(llvm::GlobalValue::DefaultStorageClass);
  }
}

void CodeGenModule::Release() {
  EmitDeferred();
  EmitVTablesOpportunistically();
  applyGlobalValReplacements();
  applyReplacements();
  checkAliases();
  emitMultiVersionFunctions();
  EmitCXXGlobalInitFunc();
  EmitCXXGlobalCleanUpFunc();
  registerGlobalDtorsWithAtExit();
  EmitCXXThreadLocalInitFunc();
  if (ObjCRuntime)
    if (llvm::Function *ObjCInitFunction = ObjCRuntime->ModuleInitFunction())
      AddGlobalCtor(ObjCInitFunction);
  if (Context.getLangOpts().CUDA && CUDARuntime) {
    if (llvm::Function *CudaCtorFunction = CUDARuntime->finalizeModule())
      AddGlobalCtor(CudaCtorFunction);
  }
  if (OpenMPRuntime) {
    if (llvm::Function *OpenMPRequiresDirectiveRegFun =
            OpenMPRuntime->emitRequiresDirectiveRegFun()) {
      AddGlobalCtor(OpenMPRequiresDirectiveRegFun, 0);
    }
    OpenMPRuntime->createOffloadEntriesAndInfoMetadata();
    OpenMPRuntime->clear();
  }
  if (PGOReader) {
    getModule().setProfileSummary(
        PGOReader->getSummary(/* UseCS */ false).getMD(VMContext),
        llvm::ProfileSummary::PSK_Instr);
    if (PGOStats.hasDiagnostics())
      PGOStats.reportDiagnostics(getDiags(), getCodeGenOpts().MainFileName);
  }
  EmitCtorList(GlobalCtors, "llvm.global_ctors");
  EmitCtorList(GlobalDtors, "llvm.global_dtors");
  EmitGlobalAnnotations();
  EmitStaticExternCAliases();
  EmitDeferredUnusedCoverageMappings();
  CodeGenPGO(*this).setValueProfilingFlag(getModule());
  if (CoverageMapping)
    CoverageMapping->emit();
  if (CodeGenOpts.SanitizeCfiCrossDso) {
    CodeGenFunction(*this).EmitCfiCheckFail();
    CodeGenFunction(*this).EmitCfiCheckStub();
  }
  emitAtAvailableLinkGuard();
  if (Context.getTargetInfo().getTriple().isWasm() &&
      !Context.getTargetInfo().getTriple().isOSEmscripten()) {
    EmitMainVoidAlias();
  }

  // Emit reference of __amdgpu_device_library_preserve_asan_functions to
  // preserve ASAN functions in bitcode libraries.
  if (LangOpts.Sanitize.has(SanitizerKind::Address) && getTriple().isAMDGPU()) {
    auto *FT = llvm::FunctionType::get(VoidTy, {});
    auto *F = llvm::Function::Create(
        FT, llvm::GlobalValue::ExternalLinkage,
        "__amdgpu_device_library_preserve_asan_functions", &getModule());
    auto *Var = new llvm::GlobalVariable(
        getModule(), FT->getPointerTo(),
        /*isConstant=*/true, llvm::GlobalValue::WeakAnyLinkage, F,
        "__amdgpu_device_library_preserve_asan_functions_ptr", nullptr,
        llvm::GlobalVariable::NotThreadLocal);
    addCompilerUsedGlobal(Var);
    getModule().addModuleFlag(llvm::Module::Override, "amdgpu_hostcall", 1);
  }

  emitLLVMUsed();
  if (SanStats)
    SanStats->finish();

  if (CodeGenOpts.Autolink &&
      (Context.getLangOpts().Modules || !LinkerOptionsMetadata.empty())) {
    EmitModuleLinkOptions();
  }

  // On ELF we pass the dependent library specifiers directly to the linker
  // without manipulating them. This is in contrast to other platforms where
  // they are mapped to a specific linker option by the compiler. This
  // difference is a result of the greater variety of ELF linkers and the fact
  // that ELF linkers tend to handle libraries in a more complicated fashion
  // than on other platforms. This forces us to defer handling the dependent
  // libs to the linker.
  //
  // CUDA/HIP device and host libraries are different. Currently there is no
  // way to differentiate dependent libraries for host or device. Existing
  // usage of #pragma comment(lib, *) is intended for host libraries on
  // Windows. Therefore emit llvm.dependent-libraries only for host.
  if (!ELFDependentLibraries.empty() && !Context.getLangOpts().CUDAIsDevice) {
    auto *NMD = getModule().getOrInsertNamedMetadata("llvm.dependent-libraries");
    for (auto *MD : ELFDependentLibraries)
      NMD->addOperand(MD);
  }

  // Record mregparm value now so it is visible through rest of codegen.
  if (Context.getTargetInfo().getTriple().getArch() == llvm::Triple::x86)
    getModule().addModuleFlag(llvm::Module::Error, "NumRegisterParameters",
                              CodeGenOpts.NumRegisterParameters);

  if (CodeGenOpts.DwarfVersion) {
    getModule().addModuleFlag(llvm::Module::Max, "Dwarf Version",
                              CodeGenOpts.DwarfVersion);
  }

  if (CodeGenOpts.Dwarf64)
    getModule().addModuleFlag(llvm::Module::Max, "DWARF64", 1);

  if (Context.getLangOpts().SemanticInterposition)
    // Require various optimization to respect semantic interposition.
    getModule().setSemanticInterposition(true);

  if (CodeGenOpts.EmitCodeView) {
    // Indicate that we want CodeView in the metadata.
    getModule().addModuleFlag(llvm::Module::Warning, "CodeView", 1);
  }
  if (CodeGenOpts.CodeViewGHash) {
    getModule().addModuleFlag(llvm::Module::Warning, "CodeViewGHash", 1);
  }
  if (CodeGenOpts.ControlFlowGuard) {
    // Function ID tables and checks for Control Flow Guard (cfguard=2).
    getModule().addModuleFlag(llvm::Module::Warning, "cfguard", 2);
  } else if (CodeGenOpts.ControlFlowGuardNoChecks) {
    // Function ID tables for Control Flow Guard (cfguard=1).
    getModule().addModuleFlag(llvm::Module::Warning, "cfguard", 1);
  }
  if (CodeGenOpts.EHContGuard) {
    // Function ID tables for EH Continuation Guard.
    getModule().addModuleFlag(llvm::Module::Warning, "ehcontguard", 1);
  }
  if (CodeGenOpts.OptimizationLevel > 0 && CodeGenOpts.StrictVTablePointers) {
    // We don't support LTO with 2 with different StrictVTablePointers
    // FIXME: we could support it by stripping all the information introduced
    // by StrictVTablePointers.

    getModule().addModuleFlag(llvm::Module::Error, "StrictVTablePointers",1);

    llvm::Metadata *Ops[2] = {
              llvm::MDString::get(VMContext, "StrictVTablePointers"),
              llvm::ConstantAsMetadata::get(llvm::ConstantInt::get(
                  llvm::Type::getInt32Ty(VMContext), 1))};

    getModule().addModuleFlag(llvm::Module::Require,
                              "StrictVTablePointersRequirement",
                              llvm::MDNode::get(VMContext, Ops));
  }
  if (getModuleDebugInfo())
    // We support a single version in the linked module. The LLVM
    // parser will drop debug info with a different version number
    // (and warn about it, too).
    getModule().addModuleFlag(llvm::Module::Warning, "Debug Info Version",
                              llvm::DEBUG_METADATA_VERSION);

  // We need to record the widths of enums and wchar_t, so that we can generate
  // the correct build attributes in the ARM backend. wchar_size is also used by
  // TargetLibraryInfo.
  uint64_t WCharWidth =
      Context.getTypeSizeInChars(Context.getWideCharType()).getQuantity();
  getModule().addModuleFlag(llvm::Module::Error, "wchar_size", WCharWidth);

  llvm::Triple::ArchType Arch = Context.getTargetInfo().getTriple().getArch();
  if (   Arch == llvm::Triple::arm
      || Arch == llvm::Triple::armeb
      || Arch == llvm::Triple::thumb
      || Arch == llvm::Triple::thumbeb) {
    // The minimum width of an enum in bytes
    uint64_t EnumWidth = Context.getLangOpts().ShortEnums ? 1 : 4;
    getModule().addModuleFlag(llvm::Module::Error, "min_enum_size", EnumWidth);
  }

  if (Arch == llvm::Triple::riscv32 || Arch == llvm::Triple::riscv64) {
    StringRef ABIStr = Target.getABI();
    llvm::LLVMContext &Ctx = TheModule.getContext();
    getModule().addModuleFlag(llvm::Module::Error, "target-abi",
                              llvm::MDString::get(Ctx, ABIStr));
  }

  if (CodeGenOpts.SanitizeCfiCrossDso) {
    // Indicate that we want cross-DSO control flow integrity checks.
    getModule().addModuleFlag(llvm::Module::Override, "Cross-DSO CFI", 1);
  }

  if (CodeGenOpts.WholeProgramVTables) {
    // Indicate whether VFE was enabled for this module, so that the
    // vcall_visibility metadata added under whole program vtables is handled
    // appropriately in the optimizer.
    getModule().addModuleFlag(llvm::Module::Error, "Virtual Function Elim",
                              CodeGenOpts.VirtualFunctionElimination);
  }

  if (LangOpts.Sanitize.has(SanitizerKind::CFIICall)) {
    getModule().addModuleFlag(llvm::Module::Override,
                              "CFI Canonical Jump Tables",
                              CodeGenOpts.SanitizeCfiCanonicalJumpTables);
  }

  if (CodeGenOpts.CFProtectionReturn &&
      Target.checkCFProtectionReturnSupported(getDiags())) {
    // Indicate that we want to instrument return control flow protection.
    getModule().addModuleFlag(llvm::Module::Override, "cf-protection-return",
                              1);
  }

  if (CodeGenOpts.CFProtectionBranch &&
      Target.checkCFProtectionBranchSupported(getDiags())) {
    // Indicate that we want to instrument branch control flow protection.
    getModule().addModuleFlag(llvm::Module::Override, "cf-protection-branch",
                              1);
  }

  // Add module metadata for return address signing (ignoring
  // non-leaf/all) and stack tagging. These are actually turned on by function
  // attributes, but we use module metadata to emit build attributes. This is
  // needed for LTO, where the function attributes are inside bitcode
  // serialised into a global variable by the time build attributes are
  // emitted, so we can't access them.
  if (Context.getTargetInfo().hasFeature("ptrauth") &&
      LangOpts.getSignReturnAddressScope() !=
          LangOptions::SignReturnAddressScopeKind::None)
    getModule().addModuleFlag(llvm::Module::Override,
                              "sign-return-address-buildattr", 1);
  if (LangOpts.Sanitize.has(SanitizerKind::MemTag))
    getModule().addModuleFlag(llvm::Module::Override,
                              "tag-stack-memory-buildattr", 1);

  if (Arch == llvm::Triple::thumb || Arch == llvm::Triple::thumbeb ||
      Arch == llvm::Triple::aarch64 || Arch == llvm::Triple::aarch64_32 ||
      Arch == llvm::Triple::aarch64_be) {
    getModule().addModuleFlag(llvm::Module::Error, "branch-target-enforcement",
                              LangOpts.BranchTargetEnforcement);

    getModule().addModuleFlag(llvm::Module::Error, "sign-return-address",
                              LangOpts.hasSignReturnAddress());

    getModule().addModuleFlag(llvm::Module::Error, "sign-return-address-all",
                              LangOpts.isSignReturnAddressScopeAll());

    if (Arch != llvm::Triple::thumb && Arch != llvm::Triple::thumbeb) {
      getModule().addModuleFlag(llvm::Module::Error,
                                "sign-return-address-with-bkey",
                                !LangOpts.isSignReturnAddressWithAKey());
    }
  }

  if (!CodeGenOpts.MemoryProfileOutput.empty()) {
    llvm::LLVMContext &Ctx = TheModule.getContext();
    getModule().addModuleFlag(
        llvm::Module::Error, "MemProfProfileFilename",
        llvm::MDString::get(Ctx, CodeGenOpts.MemoryProfileOutput));
  }

  if (LangOpts.CUDAIsDevice && getTriple().isNVPTX()) {
    // Indicate whether __nvvm_reflect should be configured to flush denormal
    // floating point values to 0.  (This corresponds to its "__CUDA_FTZ"
    // property.)
    getModule().addModuleFlag(llvm::Module::Override, "nvvm-reflect-ftz",
                              CodeGenOpts.FP32DenormalMode.Output !=
                                  llvm::DenormalMode::IEEE);
  }

  if (LangOpts.EHAsynch)
    getModule().addModuleFlag(llvm::Module::Warning, "eh-asynch", 1);

  // Indicate whether this Module was compiled with -fopenmp
  if (getLangOpts().OpenMP && !getLangOpts().OpenMPSimd)
    getModule().addModuleFlag(llvm::Module::Max, "openmp", LangOpts.OpenMP);
  if (getLangOpts().OpenMPIsDevice)
    getModule().addModuleFlag(llvm::Module::Max, "openmp-device",
                              LangOpts.OpenMP);

  // Emit OpenCL specific module metadata: OpenCL/SPIR version.
  if (LangOpts.OpenCL) {
    EmitOpenCLMetadata();
    // Emit SPIR version.
    if (getTriple().isSPIR()) {
      // SPIR v2.0 s2.12 - The SPIR version used by the module is stored in the
      // opencl.spir.version named metadata.
      // C++ for OpenCL has a distinct mapping for version compatibility with
      // OpenCL.
      auto Version = LangOpts.getOpenCLCompatibleVersion();
      llvm::Metadata *SPIRVerElts[] = {
          llvm::ConstantAsMetadata::get(llvm::ConstantInt::get(
              Int32Ty, Version / 100)),
          llvm::ConstantAsMetadata::get(llvm::ConstantInt::get(
              Int32Ty, (Version / 100 > 1) ? 0 : 2))};
      llvm::NamedMDNode *SPIRVerMD =
          TheModule.getOrInsertNamedMetadata("opencl.spir.version");
      llvm::LLVMContext &Ctx = TheModule.getContext();
      SPIRVerMD->addOperand(llvm::MDNode::get(Ctx, SPIRVerElts));
    }
  }

  if (uint32_t PLevel = Context.getLangOpts().PICLevel) {
    assert(PLevel < 3 && "Invalid PIC Level");
    getModule().setPICLevel(static_cast<llvm::PICLevel::Level>(PLevel));
    if (Context.getLangOpts().PIE)
      getModule().setPIELevel(static_cast<llvm::PIELevel::Level>(PLevel));
  }

  if (getCodeGenOpts().CodeModel.size() > 0) {
    unsigned CM = llvm::StringSwitch<unsigned>(getCodeGenOpts().CodeModel)
                  .Case("tiny", llvm::CodeModel::Tiny)
                  .Case("small", llvm::CodeModel::Small)
                  .Case("kernel", llvm::CodeModel::Kernel)
                  .Case("medium", llvm::CodeModel::Medium)
                  .Case("large", llvm::CodeModel::Large)
                  .Default(~0u);
    if (CM != ~0u) {
      llvm::CodeModel::Model codeModel = static_cast<llvm::CodeModel::Model>(CM);
      getModule().setCodeModel(codeModel);
    }
  }

  if (CodeGenOpts.NoPLT)
    getModule().setRtLibUseGOT();
  if (CodeGenOpts.UnwindTables)
    getModule().setUwtable();

  switch (CodeGenOpts.getFramePointer()) {
  case CodeGenOptions::FramePointerKind::None:
    // 0 ("none") is the default.
    break;
  case CodeGenOptions::FramePointerKind::NonLeaf:
    getModule().setFramePointer(llvm::FramePointerKind::NonLeaf);
    break;
  case CodeGenOptions::FramePointerKind::All:
    getModule().setFramePointer(llvm::FramePointerKind::All);
    break;
  }

  SimplifyPersonality();

  if (getCodeGenOpts().EmitDeclMetadata)
    EmitDeclMetadata();

  if (getCodeGenOpts().EmitGcovArcs || getCodeGenOpts().EmitGcovNotes)
    EmitCoverageFile();

  if (CGDebugInfo *DI = getModuleDebugInfo())
    DI->finalize();

  if (getCodeGenOpts().EmitVersionIdentMetadata)
    EmitVersionIdentMetadata();

  if (!getCodeGenOpts().RecordCommandLine.empty())
    EmitCommandLineMetadata();

  if (!getCodeGenOpts().StackProtectorGuard.empty())
    getModule().setStackProtectorGuard(getCodeGenOpts().StackProtectorGuard);
  if (!getCodeGenOpts().StackProtectorGuardReg.empty())
    getModule().setStackProtectorGuardReg(
        getCodeGenOpts().StackProtectorGuardReg);
  if (getCodeGenOpts().StackProtectorGuardOffset != INT_MAX)
    getModule().setStackProtectorGuardOffset(
        getCodeGenOpts().StackProtectorGuardOffset);
  if (getCodeGenOpts().StackAlignment)
    getModule().setOverrideStackAlignment(getCodeGenOpts().StackAlignment);
  if (getCodeGenOpts().SkipRaxSetup)
    getModule().addModuleFlag(llvm::Module::Override, "SkipRaxSetup", 1);

  getTargetCodeGenInfo().emitTargetMetadata(*this, MangledDeclNames);

  EmitBackendOptionsMetadata(getCodeGenOpts());

  // Set visibility from DLL storage class
  // We do this at the end of LLVM IR generation; after any operation
  // that might affect the DLL storage class or the visibility, and
  // before anything that might act on these.
  setVisibilityFromDLLStorageClass(LangOpts, getModule());
}

void CodeGenModule::EmitOpenCLMetadata() {
  // SPIR v2.0 s2.13 - The OpenCL version used by the module is stored in the
  // opencl.ocl.version named metadata node.
  // C++ for OpenCL has a distinct mapping for versions compatibile with OpenCL.
  auto Version = LangOpts.getOpenCLCompatibleVersion();
  llvm::Metadata *OCLVerElts[] = {
      llvm::ConstantAsMetadata::get(llvm::ConstantInt::get(
          Int32Ty, Version / 100)),
      llvm::ConstantAsMetadata::get(llvm::ConstantInt::get(
          Int32Ty, (Version % 100) / 10))};
  llvm::NamedMDNode *OCLVerMD =
      TheModule.getOrInsertNamedMetadata("opencl.ocl.version");
  llvm::LLVMContext &Ctx = TheModule.getContext();
  OCLVerMD->addOperand(llvm::MDNode::get(Ctx, OCLVerElts));
}

void CodeGenModule::EmitBackendOptionsMetadata(
    const CodeGenOptions CodeGenOpts) {
  switch (getTriple().getArch()) {
  default:
    break;
  case llvm::Triple::riscv32:
  case llvm::Triple::riscv64:
    getModule().addModuleFlag(llvm::Module::Error, "SmallDataLimit",
                              CodeGenOpts.SmallDataLimit);
    break;
  }
}

void CodeGenModule::UpdateCompletedType(const TagDecl *TD) {
  // Make sure that this type is translated.
  Types.UpdateCompletedType(TD);
}

void CodeGenModule::RefreshTypeCacheForClass(const CXXRecordDecl *RD) {
  // Make sure that this type is translated.
  Types.RefreshTypeCacheForClass(RD);
}

llvm::MDNode *CodeGenModule::getTBAATypeInfo(QualType QTy) {
  if (!TBAA)
    return nullptr;
  return TBAA->getTypeInfo(QTy);
}

TBAAAccessInfo CodeGenModule::getTBAAAccessInfo(QualType AccessType) {
  if (!TBAA)
    return TBAAAccessInfo();
  if (getLangOpts().CUDAIsDevice) {
    // As CUDA builtin surface/texture types are replaced, skip generating TBAA
    // access info.
    if (AccessType->isCUDADeviceBuiltinSurfaceType()) {
      if (getTargetCodeGenInfo().getCUDADeviceBuiltinSurfaceDeviceType() !=
          nullptr)
        return TBAAAccessInfo();
    } else if (AccessType->isCUDADeviceBuiltinTextureType()) {
      if (getTargetCodeGenInfo().getCUDADeviceBuiltinTextureDeviceType() !=
          nullptr)
        return TBAAAccessInfo();
    }
  }
  return TBAA->getAccessInfo(AccessType);
}

TBAAAccessInfo
CodeGenModule::getTBAAVTablePtrAccessInfo(llvm::Type *VTablePtrType) {
  if (!TBAA)
    return TBAAAccessInfo();
  return TBAA->getVTablePtrAccessInfo(VTablePtrType);
}

llvm::MDNode *CodeGenModule::getTBAAStructInfo(QualType QTy) {
  if (!TBAA)
    return nullptr;
  return TBAA->getTBAAStructInfo(QTy);
}

llvm::MDNode *CodeGenModule::getTBAABaseTypeInfo(QualType QTy) {
  if (!TBAA)
    return nullptr;
  return TBAA->getBaseTypeInfo(QTy);
}

llvm::MDNode *CodeGenModule::getTBAAAccessTagInfo(TBAAAccessInfo Info) {
  if (!TBAA)
    return nullptr;
  return TBAA->getAccessTagInfo(Info);
}

TBAAAccessInfo CodeGenModule::mergeTBAAInfoForCast(TBAAAccessInfo SourceInfo,
                                                   TBAAAccessInfo TargetInfo) {
  if (!TBAA)
    return TBAAAccessInfo();
  return TBAA->mergeTBAAInfoForCast(SourceInfo, TargetInfo);
}

TBAAAccessInfo
CodeGenModule::mergeTBAAInfoForConditionalOperator(TBAAAccessInfo InfoA,
                                                   TBAAAccessInfo InfoB) {
  if (!TBAA)
    return TBAAAccessInfo();
  return TBAA->mergeTBAAInfoForConditionalOperator(InfoA, InfoB);
}

TBAAAccessInfo
CodeGenModule::mergeTBAAInfoForMemoryTransfer(TBAAAccessInfo DestInfo,
                                              TBAAAccessInfo SrcInfo) {
  if (!TBAA)
    return TBAAAccessInfo();
  return TBAA->mergeTBAAInfoForConditionalOperator(DestInfo, SrcInfo);
}

void CodeGenModule::DecorateInstructionWithTBAA(llvm::Instruction *Inst,
                                                TBAAAccessInfo TBAAInfo) {
  if (llvm::MDNode *Tag = getTBAAAccessTagInfo(TBAAInfo))
    Inst->setMetadata(llvm::LLVMContext::MD_tbaa, Tag);
}

void CodeGenModule::DecorateInstructionWithInvariantGroup(
    llvm::Instruction *I, const CXXRecordDecl *RD) {
  I->setMetadata(llvm::LLVMContext::MD_invariant_group,
                 llvm::MDNode::get(getLLVMContext(), {}));
}

void CodeGenModule::Error(SourceLocation loc, StringRef message) {
  unsigned diagID = getDiags().getCustomDiagID(DiagnosticsEngine::Error, "%0");
  getDiags().Report(Context.getFullLoc(loc), diagID) << message;
}

/// ErrorUnsupported - Print out an error that codegen doesn't support the
/// specified stmt yet.
void CodeGenModule::ErrorUnsupported(const Stmt *S, const char *Type) {
  unsigned DiagID = getDiags().getCustomDiagID(DiagnosticsEngine::Error,
                                               "cannot compile this %0 yet");
  std::string Msg = Type;
  getDiags().Report(Context.getFullLoc(S->getBeginLoc()), DiagID)
      << Msg << S->getSourceRange();
}

/// ErrorUnsupported - Print out an error that codegen doesn't support the
/// specified decl yet.
void CodeGenModule::ErrorUnsupported(const Decl *D, const char *Type) {
  unsigned DiagID = getDiags().getCustomDiagID(DiagnosticsEngine::Error,
                                               "cannot compile this %0 yet");
  std::string Msg = Type;
  getDiags().Report(Context.getFullLoc(D->getLocation()), DiagID) << Msg;
}

llvm::ConstantInt *CodeGenModule::getSize(CharUnits size) {
  return llvm::ConstantInt::get(SizeTy, size.getQuantity());
}

void CodeGenModule::setGlobalVisibility(llvm::GlobalValue *GV,
                                        const NamedDecl *D) const {
  if (GV->hasDLLImportStorageClass())
    return;
  // Internal definitions always have default visibility.
  if (GV->hasLocalLinkage()) {
    GV->setVisibility(llvm::GlobalValue::DefaultVisibility);
    return;
  }
  if (!D)
    return;
  // Set visibility for definitions, and for declarations if requested globally
  // or set explicitly.
  LinkageInfo LV = D->getLinkageAndVisibility();
  if (LV.isVisibilityExplicit() || getLangOpts().SetVisibilityForExternDecls ||
      !GV->isDeclarationForLinker())
    GV->setVisibility(GetLLVMVisibility(LV.getVisibility()));
}

static bool shouldAssumeDSOLocal(const CodeGenModule &CGM,
                                 llvm::GlobalValue *GV) {
  if (GV->hasLocalLinkage())
    return true;

  if (!GV->hasDefaultVisibility() && !GV->hasExternalWeakLinkage())
    return true;

  // DLLImport explicitly marks the GV as external.
  if (GV->hasDLLImportStorageClass())
    return false;

  const llvm::Triple &TT = CGM.getTriple();
  if (TT.isWindowsGNUEnvironment()) {
    // In MinGW, variables without DLLImport can still be automatically
    // imported from a DLL by the linker; don't mark variables that
    // potentially could come from another DLL as DSO local.

    // With EmulatedTLS, TLS variables can be autoimported from other DLLs
    // (and this actually happens in the public interface of libstdc++), so
    // such variables can't be marked as DSO local. (Native TLS variables
    // can't be dllimported at all, though.)
    if (GV->isDeclarationForLinker() && isa<llvm::GlobalVariable>(GV) &&
        (!GV->isThreadLocal() || CGM.getCodeGenOpts().EmulatedTLS))
      return false;
  }

  // On COFF, don't mark 'extern_weak' symbols as DSO local. If these symbols
  // remain unresolved in the link, they can be resolved to zero, which is
  // outside the current DSO.
  if (TT.isOSBinFormatCOFF() && GV->hasExternalWeakLinkage())
    return false;

  // Every other GV is local on COFF.
  // Make an exception for windows OS in the triple: Some firmware builds use
  // *-win32-macho triples. This (accidentally?) produced windows relocations
  // without GOT tables in older clang versions; Keep this behaviour.
  // FIXME: even thread local variables?
  if (TT.isOSBinFormatCOFF() || (TT.isOSWindows() && TT.isOSBinFormatMachO()))
    return true;

  // Only handle COFF and ELF for now.
  if (!TT.isOSBinFormatELF())
    return false;

  // If this is not an executable, don't assume anything is local.
  const auto &CGOpts = CGM.getCodeGenOpts();
  llvm::Reloc::Model RM = CGOpts.RelocationModel;
  const auto &LOpts = CGM.getLangOpts();
  if (RM != llvm::Reloc::Static && !LOpts.PIE) {
    // On ELF, if -fno-semantic-interposition is specified and the target
    // supports local aliases, there will be neither CC1
    // -fsemantic-interposition nor -fhalf-no-semantic-interposition. Set
    // dso_local on the function if using a local alias is preferable (can avoid
    // PLT indirection).
    if (!(isa<llvm::Function>(GV) && GV->canBenefitFromLocalAlias()))
      return false;
    return !(CGM.getLangOpts().SemanticInterposition ||
             CGM.getLangOpts().HalfNoSemanticInterposition);
  }

  // A definition cannot be preempted from an executable.
  if (!GV->isDeclarationForLinker())
    return true;

  // Most PIC code sequences that assume that a symbol is local cannot produce a
  // 0 if it turns out the symbol is undefined. While this is ABI and relocation
  // depended, it seems worth it to handle it here.
  if (RM == llvm::Reloc::PIC_ && GV->hasExternalWeakLinkage())
    return false;

  // PowerPC64 prefers TOC indirection to avoid copy relocations.
  if (TT.isPPC64())
    return false;

  if (CGOpts.DirectAccessExternalData) {
    // If -fdirect-access-external-data (default for -fno-pic), set dso_local
    // for non-thread-local variables. If the symbol is not defined in the
    // executable, a copy relocation will be needed at link time. dso_local is
    // excluded for thread-local variables because they generally don't support
    // copy relocations.
    if (auto *Var = dyn_cast<llvm::GlobalVariable>(GV))
      if (!Var->isThreadLocal())
        return true;

    // -fno-pic sets dso_local on a function declaration to allow direct
    // accesses when taking its address (similar to a data symbol). If the
    // function is not defined in the executable, a canonical PLT entry will be
    // needed at link time. -fno-direct-access-external-data can avoid the
    // canonical PLT entry. We don't generalize this condition to -fpie/-fpic as
    // it could just cause trouble without providing perceptible benefits.
    if (isa<llvm::Function>(GV) && !CGOpts.NoPLT && RM == llvm::Reloc::Static)
      return true;
  }

  // If we can use copy relocations we can assume it is local.

  // Otherwise don't assume it is local.
  return false;
}

void CodeGenModule::setDSOLocal(llvm::GlobalValue *GV) const {
  GV->setDSOLocal(shouldAssumeDSOLocal(*this, GV));
}

void CodeGenModule::setDLLImportDLLExport(llvm::GlobalValue *GV,
                                          GlobalDecl GD) const {
  const auto *D = dyn_cast<NamedDecl>(GD.getDecl());
  // C++ destructors have a few C++ ABI specific special cases.
  if (const auto *Dtor = dyn_cast_or_null<CXXDestructorDecl>(D)) {
    getCXXABI().setCXXDestructorDLLStorage(GV, Dtor, GD.getDtorType());
    return;
  }
  setDLLImportDLLExport(GV, D);
}

void CodeGenModule::setDLLImportDLLExport(llvm::GlobalValue *GV,
                                          const NamedDecl *D) const {
  if (D && D->isExternallyVisible()) {
    if (D->hasAttr<DLLImportAttr>())
      GV->setDLLStorageClass(llvm::GlobalVariable::DLLImportStorageClass);
    else if (D->hasAttr<DLLExportAttr>() && !GV->isDeclarationForLinker())
      GV->setDLLStorageClass(llvm::GlobalVariable::DLLExportStorageClass);
  }
}

void CodeGenModule::setGVProperties(llvm::GlobalValue *GV,
                                    GlobalDecl GD) const {
  setDLLImportDLLExport(GV, GD);
  setGVPropertiesAux(GV, dyn_cast<NamedDecl>(GD.getDecl()));
}

void CodeGenModule::setGVProperties(llvm::GlobalValue *GV,
                                    const NamedDecl *D) const {
  setDLLImportDLLExport(GV, D);
  setGVPropertiesAux(GV, D);
}

void CodeGenModule::setGVPropertiesAux(llvm::GlobalValue *GV,
                                       const NamedDecl *D) const {
  setGlobalVisibility(GV, D);
  setDSOLocal(GV);
  GV->setPartition(CodeGenOpts.SymbolPartition);
}

static llvm::GlobalVariable::ThreadLocalMode GetLLVMTLSModel(StringRef S) {
  return llvm::StringSwitch<llvm::GlobalVariable::ThreadLocalMode>(S)
      .Case("global-dynamic", llvm::GlobalVariable::GeneralDynamicTLSModel)
      .Case("local-dynamic", llvm::GlobalVariable::LocalDynamicTLSModel)
      .Case("initial-exec", llvm::GlobalVariable::InitialExecTLSModel)
      .Case("local-exec", llvm::GlobalVariable::LocalExecTLSModel);
}

llvm::GlobalVariable::ThreadLocalMode
CodeGenModule::GetDefaultLLVMTLSModel() const {
  switch (CodeGenOpts.getDefaultTLSModel()) {
  case CodeGenOptions::GeneralDynamicTLSModel:
    return llvm::GlobalVariable::GeneralDynamicTLSModel;
  case CodeGenOptions::LocalDynamicTLSModel:
    return llvm::GlobalVariable::LocalDynamicTLSModel;
  case CodeGenOptions::InitialExecTLSModel:
    return llvm::GlobalVariable::InitialExecTLSModel;
  case CodeGenOptions::LocalExecTLSModel:
    return llvm::GlobalVariable::LocalExecTLSModel;
  }
  llvm_unreachable("Invalid TLS model!");
}

void CodeGenModule::setTLSMode(llvm::GlobalValue *GV, const VarDecl &D) const {
  assert(D.getTLSKind() && "setting TLS mode on non-TLS var!");

  llvm::GlobalValue::ThreadLocalMode TLM;
  TLM = GetDefaultLLVMTLSModel();

  // Override the TLS model if it is explicitly specified.
  if (const TLSModelAttr *Attr = D.getAttr<TLSModelAttr>()) {
    TLM = GetLLVMTLSModel(Attr->getModel());
  }

  GV->setThreadLocalMode(TLM);
}

static std::string getCPUSpecificMangling(const CodeGenModule &CGM,
                                          StringRef Name) {
  const TargetInfo &Target = CGM.getTarget();
  return (Twine('.') + Twine(Target.CPUSpecificManglingCharacter(Name))).str();
}

static void AppendCPUSpecificCPUDispatchMangling(const CodeGenModule &CGM,
                                                 const CPUSpecificAttr *Attr,
                                                 unsigned CPUIndex,
                                                 raw_ostream &Out) {
  // cpu_specific gets the current name, dispatch gets the resolver if IFunc is
  // supported.
  if (Attr)
    Out << getCPUSpecificMangling(CGM, Attr->getCPUName(CPUIndex)->getName());
  else if (CGM.getTarget().supportsIFunc())
    Out << ".resolver";
}

static void AppendTargetMangling(const CodeGenModule &CGM,
                                 const TargetAttr *Attr, raw_ostream &Out) {
  if (Attr->isDefaultVersion())
    return;

  Out << '.';
  const TargetInfo &Target = CGM.getTarget();
  ParsedTargetAttr Info =
      Attr->parse([&Target](StringRef LHS, StringRef RHS) {
        // Multiversioning doesn't allow "no-${feature}", so we can
        // only have "+" prefixes here.
        assert(LHS.startswith("+") && RHS.startswith("+") &&
               "Features should always have a prefix.");
        return Target.multiVersionSortPriority(LHS.substr(1)) >
               Target.multiVersionSortPriority(RHS.substr(1));
      });

  bool IsFirst = true;

  if (!Info.Architecture.empty()) {
    IsFirst = false;
    Out << "arch_" << Info.Architecture;
  }

  for (StringRef Feat : Info.Features) {
    if (!IsFirst)
      Out << '_';
    IsFirst = false;
    Out << Feat.substr(1);
  }
}

<<<<<<< HEAD
// Returns true if GD is a function/var decl with internal linkage and
=======
// Returns true if GD is a function decl with internal linkage and
>>>>>>> 2ab1d525
// needs a unique suffix after the mangled name.
static bool isUniqueInternalLinkageDecl(GlobalDecl GD,
                                        CodeGenModule &CGM) {
  const Decl *D = GD.getDecl();
<<<<<<< HEAD
  if (!CGM.getModuleNameHash().empty() &&
      ((isa<FunctionDecl>(D) &&
        CGM.getFunctionLinkage(GD) == llvm::GlobalValue::InternalLinkage) ||
       (isa<VarDecl>(D) && CGM.getContext().GetGVALinkageForVariable(
                               cast<VarDecl>(D)) == GVA_Internal)))
    return true;
  return false;
=======
  return !CGM.getModuleNameHash().empty() && isa<FunctionDecl>(D) &&
         (CGM.getFunctionLinkage(GD) == llvm::GlobalValue::InternalLinkage);
}

static void AppendTargetClonesMangling(const CodeGenModule &CGM,
                                       const TargetClonesAttr *Attr,
                                       unsigned VersionIndex,
                                       raw_ostream &Out) {
  Out << '.';
  StringRef FeatureStr = Attr->getFeatureStr(VersionIndex);
  if (FeatureStr.startswith("arch="))
    Out << "arch_" << FeatureStr.substr(sizeof("arch=") - 1);
  else
    Out << FeatureStr;

  Out << '.' << Attr->getMangledIndex(VersionIndex);
>>>>>>> 2ab1d525
}

static std::string getMangledNameImpl(CodeGenModule &CGM, GlobalDecl GD,
                                      const NamedDecl *ND,
                                      bool OmitMultiVersionMangling = false) {
  SmallString<256> Buffer;
  llvm::raw_svector_ostream Out(Buffer);
  MangleContext &MC = CGM.getCXXABI().getMangleContext();
  if (!CGM.getModuleNameHash().empty())
    MC.needsUniqueInternalLinkageNames();
  bool ShouldMangle = MC.shouldMangleDeclName(ND);
  if (ShouldMangle)
    MC.mangleName(GD.getWithDecl(ND), Out);
  else {
    IdentifierInfo *II = ND->getIdentifier();
    assert(II && "Attempt to mangle unnamed decl.");
    const auto *FD = dyn_cast<FunctionDecl>(ND);

    if (FD &&
        FD->getType()->castAs<FunctionType>()->getCallConv() == CC_X86RegCall) {
      Out << "__regcall3__" << II->getName();
    } else if (FD && FD->hasAttr<CUDAGlobalAttr>() &&
               GD.getKernelReferenceKind() == KernelReferenceKind::Stub) {
      Out << "__device_stub__" << II->getName();
    } else {
      Out << II->getName();
    }
  }

  // Check if the module name hash should be appended for internal linkage
  // symbols.   This should come before multi-version target suffixes are
  // appended. This is to keep the name and module hash suffix of the
  // internal linkage function together.  The unique suffix should only be
  // added when name mangling is done to make sure that the final name can
  // be properly demangled.  For example, for C functions without prototypes,
  // name mangling is not done and the unique suffix should not be appeneded
  // then.
  if (ShouldMangle && isUniqueInternalLinkageDecl(GD, CGM)) {
    assert(CGM.getCodeGenOpts().UniqueInternalLinkageNames &&
           "Hash computed when not explicitly requested");
    Out << CGM.getModuleNameHash();
  }

  if (const auto *FD = dyn_cast<FunctionDecl>(ND))
    if (FD->isMultiVersion() && !OmitMultiVersionMangling) {
      switch (FD->getMultiVersionKind()) {
      case MultiVersionKind::CPUDispatch:
      case MultiVersionKind::CPUSpecific:
        AppendCPUSpecificCPUDispatchMangling(CGM,
                                             FD->getAttr<CPUSpecificAttr>(),
                                             GD.getMultiVersionIndex(), Out);
        break;
      case MultiVersionKind::Target:
        AppendTargetMangling(CGM, FD->getAttr<TargetAttr>(), Out);
        break;
      case MultiVersionKind::TargetClones:
        AppendTargetClonesMangling(CGM, FD->getAttr<TargetClonesAttr>(),
                                   GD.getMultiVersionIndex(), Out);
        break;
      case MultiVersionKind::None:
        llvm_unreachable("None multiversion type isn't valid here");
      }
    }

  // Make unique name for device side static file-scope variable for HIP.
  if (CGM.getContext().shouldExternalizeStaticVar(ND) &&
      CGM.getLangOpts().GPURelocatableDeviceCode &&
      CGM.getLangOpts().CUDAIsDevice && !CGM.getLangOpts().CUID.empty())
    CGM.printPostfixForExternalizedStaticVar(Out);
  return std::string(Out.str());
}

void CodeGenModule::UpdateMultiVersionNames(GlobalDecl GD,
                                            const FunctionDecl *FD,
                                            StringRef &CurName) {
  if (!FD->isMultiVersion())
    return;

  // Get the name of what this would be without the 'target' attribute.  This
  // allows us to lookup the version that was emitted when this wasn't a
  // multiversion function.
  std::string NonTargetName =
      getMangledNameImpl(*this, GD, FD, /*OmitMultiVersionMangling=*/true);
  GlobalDecl OtherGD;
  if (lookupRepresentativeDecl(NonTargetName, OtherGD)) {
    assert(OtherGD.getCanonicalDecl()
               .getDecl()
               ->getAsFunction()
               ->isMultiVersion() &&
           "Other GD should now be a multiversioned function");
    // OtherFD is the version of this function that was mangled BEFORE
    // becoming a MultiVersion function.  It potentially needs to be updated.
    const FunctionDecl *OtherFD = OtherGD.getCanonicalDecl()
                                      .getDecl()
                                      ->getAsFunction()
                                      ->getMostRecentDecl();
    std::string OtherName = getMangledNameImpl(*this, OtherGD, OtherFD);
    // This is so that if the initial version was already the 'default'
    // version, we don't try to update it.
    if (OtherName != NonTargetName) {
      // Remove instead of erase, since others may have stored the StringRef
      // to this.
      const auto ExistingRecord = Manglings.find(NonTargetName);
      if (ExistingRecord != std::end(Manglings))
        Manglings.remove(&(*ExistingRecord));
      auto Result = Manglings.insert(std::make_pair(OtherName, OtherGD));
      StringRef OtherNameRef = MangledDeclNames[OtherGD.getCanonicalDecl()] =
          Result.first->first();
      // If this is the current decl is being created, make sure we update the name.
      if (GD.getCanonicalDecl() == OtherGD.getCanonicalDecl())
        CurName = OtherNameRef;
      if (llvm::GlobalValue *Entry = GetGlobalValue(NonTargetName))
        Entry->setName(OtherName);
    }
  }
}

StringRef CodeGenModule::getMangledName(GlobalDecl GD) {
  GlobalDecl CanonicalGD = GD.getCanonicalDecl();

  // Some ABIs don't have constructor variants.  Make sure that base and
  // complete constructors get mangled the same.
  if (const auto *CD = dyn_cast<CXXConstructorDecl>(CanonicalGD.getDecl())) {
    if (!getTarget().getCXXABI().hasConstructorVariants()) {
      CXXCtorType OrigCtorType = GD.getCtorType();
      assert(OrigCtorType == Ctor_Base || OrigCtorType == Ctor_Complete);
      if (OrigCtorType == Ctor_Base)
        CanonicalGD = GlobalDecl(CD, Ctor_Complete);
    }
  }

  // In CUDA/HIP device compilation with -fgpu-rdc, the mangled name of a
  // static device variable depends on whether the variable is referenced by
  // a host or device host function. Therefore the mangled name cannot be
  // cached.
  if (!LangOpts.CUDAIsDevice ||
      !getContext().mayExternalizeStaticVar(GD.getDecl())) {
    auto FoundName = MangledDeclNames.find(CanonicalGD);
    if (FoundName != MangledDeclNames.end())
      return FoundName->second;
  }

  // Keep the first result in the case of a mangling collision.
  const auto *ND = cast<NamedDecl>(GD.getDecl());
  std::string MangledName = getMangledNameImpl(*this, GD, ND);

  // Ensure either we have different ABIs between host and device compilations,
  // says host compilation following MSVC ABI but device compilation follows
  // Itanium C++ ABI or, if they follow the same ABI, kernel names after
  // mangling should be the same after name stubbing. The later checking is
  // very important as the device kernel name being mangled in host-compilation
  // is used to resolve the device binaries to be executed. Inconsistent naming
  // result in undefined behavior. Even though we cannot check that naming
  // directly between host- and device-compilations, the host- and
  // device-mangling in host compilation could help catching certain ones.
  assert(!isa<FunctionDecl>(ND) || !ND->hasAttr<CUDAGlobalAttr>() ||
         getLangOpts().CUDAIsDevice ||
         (getContext().getAuxTargetInfo() &&
          (getContext().getAuxTargetInfo()->getCXXABI() !=
           getContext().getTargetInfo().getCXXABI())) ||
         getCUDARuntime().getDeviceSideName(ND) ==
             getMangledNameImpl(
                 *this,
                 GD.getWithKernelReferenceKind(KernelReferenceKind::Kernel),
                 ND));

  auto Result = Manglings.insert(std::make_pair(MangledName, GD));
  return MangledDeclNames[CanonicalGD] = Result.first->first();
}

StringRef CodeGenModule::getBlockMangledName(GlobalDecl GD,
                                             const BlockDecl *BD) {
  MangleContext &MangleCtx = getCXXABI().getMangleContext();
  const Decl *D = GD.getDecl();

  SmallString<256> Buffer;
  llvm::raw_svector_ostream Out(Buffer);
  if (!D)
    MangleCtx.mangleGlobalBlock(BD,
      dyn_cast_or_null<VarDecl>(initializedGlobalDecl.getDecl()), Out);
  else if (const auto *CD = dyn_cast<CXXConstructorDecl>(D))
    MangleCtx.mangleCtorBlock(CD, GD.getCtorType(), BD, Out);
  else if (const auto *DD = dyn_cast<CXXDestructorDecl>(D))
    MangleCtx.mangleDtorBlock(DD, GD.getDtorType(), BD, Out);
  else
    MangleCtx.mangleBlock(cast<DeclContext>(D), BD, Out);

  auto Result = Manglings.insert(std::make_pair(Out.str(), BD));
  return Result.first->first();
}

llvm::GlobalValue *CodeGenModule::GetGlobalValue(StringRef Name) {
  return getModule().getNamedValue(Name);
}

/// AddGlobalCtor - Add a function to the list that will be called before
/// main() runs.
void CodeGenModule::AddGlobalCtor(llvm::Function *Ctor, int Priority,
                                  llvm::Constant *AssociatedData) {
  // FIXME: Type coercion of void()* types.
  GlobalCtors.push_back(Structor(Priority, Ctor, AssociatedData));
}

/// AddGlobalDtor - Add a function to the list that will be called
/// when the module is unloaded.
void CodeGenModule::AddGlobalDtor(llvm::Function *Dtor, int Priority,
                                  bool IsDtorAttrFunc) {
  if (CodeGenOpts.RegisterGlobalDtorsWithAtExit &&
      (!getContext().getTargetInfo().getTriple().isOSAIX() || IsDtorAttrFunc)) {
    DtorsUsingAtExit[Priority].push_back(Dtor);
    return;
  }

  // FIXME: Type coercion of void()* types.
  GlobalDtors.push_back(Structor(Priority, Dtor, nullptr));
}

void CodeGenModule::EmitCtorList(CtorList &Fns, const char *GlobalName) {
  if (Fns.empty()) return;

  // Ctor function type is void()*.
  llvm::FunctionType* CtorFTy = llvm::FunctionType::get(VoidTy, false);
  llvm::Type *CtorPFTy = llvm::PointerType::get(CtorFTy,
      TheModule.getDataLayout().getProgramAddressSpace());

  // Get the type of a ctor entry, { i32, void ()*, i8* }.
  llvm::StructType *CtorStructTy = llvm::StructType::get(
      Int32Ty, CtorPFTy, VoidPtrTy);

  // Construct the constructor and destructor arrays.
  ConstantInitBuilder builder(*this);
  auto ctors = builder.beginArray(CtorStructTy);
  for (const auto &I : Fns) {
    auto ctor = ctors.beginStruct(CtorStructTy);
    ctor.addInt(Int32Ty, I.Priority);
    ctor.add(llvm::ConstantExpr::getBitCast(I.Initializer, CtorPFTy));
    if (I.AssociatedData)
      ctor.add(llvm::ConstantExpr::getBitCast(I.AssociatedData, VoidPtrTy));
    else
      ctor.addNullPointer(VoidPtrTy);
    ctor.finishAndAddTo(ctors);
  }

  auto list =
    ctors.finishAndCreateGlobal(GlobalName, getPointerAlign(),
                                /*constant*/ false,
                                llvm::GlobalValue::AppendingLinkage);

  // The LTO linker doesn't seem to like it when we set an alignment
  // on appending variables.  Take it off as a workaround.
  list->setAlignment(llvm::None);

  Fns.clear();
}

llvm::GlobalValue::LinkageTypes
CodeGenModule::getFunctionLinkage(GlobalDecl GD) {
  const auto *D = cast<FunctionDecl>(GD.getDecl());

  GVALinkage Linkage = getContext().GetGVALinkageForFunction(D);

  if (const auto *Dtor = dyn_cast<CXXDestructorDecl>(D))
    return getCXXABI().getCXXDestructorLinkage(Linkage, Dtor, GD.getDtorType());

  if (isa<CXXConstructorDecl>(D) &&
      cast<CXXConstructorDecl>(D)->isInheritingConstructor() &&
      Context.getTargetInfo().getCXXABI().isMicrosoft()) {
    // Our approach to inheriting constructors is fundamentally different from
    // that used by the MS ABI, so keep our inheriting constructor thunks
    // internal rather than trying to pick an unambiguous mangling for them.
    return llvm::GlobalValue::InternalLinkage;
  }

  return getLLVMLinkageForDeclarator(D, Linkage, /*IsConstantVariable=*/false);
}

llvm::ConstantInt *CodeGenModule::CreateCrossDsoCfiTypeId(llvm::Metadata *MD) {
  llvm::MDString *MDS = dyn_cast<llvm::MDString>(MD);
  if (!MDS) return nullptr;

  return llvm::ConstantInt::get(Int64Ty, llvm::MD5Hash(MDS->getString()));
}

void CodeGenModule::SetLLVMFunctionAttributes(GlobalDecl GD,
                                              const CGFunctionInfo &Info,
                                              llvm::Function *F, bool IsThunk) {
  unsigned CallingConv;
  llvm::AttributeList PAL;
  ConstructAttributeList(F->getName(), Info, GD, PAL, CallingConv,
                         /*AttrOnCallSite=*/false, IsThunk);
  F->setAttributes(PAL);
  F->setCallingConv(static_cast<llvm::CallingConv::ID>(CallingConv));
}

static void removeImageAccessQualifier(std::string& TyName) {
  std::string ReadOnlyQual("__read_only");
  std::string::size_type ReadOnlyPos = TyName.find(ReadOnlyQual);
  if (ReadOnlyPos != std::string::npos)
    // "+ 1" for the space after access qualifier.
    TyName.erase(ReadOnlyPos, ReadOnlyQual.size() + 1);
  else {
    std::string WriteOnlyQual("__write_only");
    std::string::size_type WriteOnlyPos = TyName.find(WriteOnlyQual);
    if (WriteOnlyPos != std::string::npos)
      TyName.erase(WriteOnlyPos, WriteOnlyQual.size() + 1);
    else {
      std::string ReadWriteQual("__read_write");
      std::string::size_type ReadWritePos = TyName.find(ReadWriteQual);
      if (ReadWritePos != std::string::npos)
        TyName.erase(ReadWritePos, ReadWriteQual.size() + 1);
    }
  }
}

// Returns the address space id that should be produced to the
// kernel_arg_addr_space metadata. This is always fixed to the ids
// as specified in the SPIR 2.0 specification in order to differentiate
// for example in clGetKernelArgInfo() implementation between the address
// spaces with targets without unique mapping to the OpenCL address spaces
// (basically all single AS CPUs).
static unsigned ArgInfoAddressSpace(LangAS AS) {
  switch (AS) {
  case LangAS::opencl_global:
    return 1;
  case LangAS::opencl_constant:
    return 2;
  case LangAS::opencl_local:
    return 3;
  case LangAS::opencl_generic:
    return 4; // Not in SPIR 2.0 specs.
  case LangAS::opencl_global_device:
    return 5;
  case LangAS::opencl_global_host:
    return 6;
  default:
    return 0; // Assume private.
  }
}

void CodeGenModule::GenOpenCLArgMetadata(llvm::Function *Fn,
                                         const FunctionDecl *FD,
                                         CodeGenFunction *CGF) {
  assert(((FD && CGF) || (!FD && !CGF)) &&
         "Incorrect use - FD and CGF should either be both null or not!");
  // Create MDNodes that represent the kernel arg metadata.
  // Each MDNode is a list in the form of "key", N number of values which is
  // the same number of values as their are kernel arguments.

  const PrintingPolicy &Policy = Context.getPrintingPolicy();

  // MDNode for the kernel argument address space qualifiers.
  SmallVector<llvm::Metadata *, 8> addressQuals;

  // MDNode for the kernel argument access qualifiers (images only).
  SmallVector<llvm::Metadata *, 8> accessQuals;

  // MDNode for the kernel argument type names.
  SmallVector<llvm::Metadata *, 8> argTypeNames;

  // MDNode for the kernel argument base type names.
  SmallVector<llvm::Metadata *, 8> argBaseTypeNames;

  // MDNode for the kernel argument type qualifiers.
  SmallVector<llvm::Metadata *, 8> argTypeQuals;

  // MDNode for the kernel argument names.
  SmallVector<llvm::Metadata *, 8> argNames;

  if (FD && CGF)
    for (unsigned i = 0, e = FD->getNumParams(); i != e; ++i) {
      const ParmVarDecl *parm = FD->getParamDecl(i);
      QualType ty = parm->getType();
      std::string typeQuals;

      // Get image and pipe access qualifier:
      if (ty->isImageType() || ty->isPipeType()) {
        const Decl *PDecl = parm;
        if (auto *TD = dyn_cast<TypedefType>(ty))
          PDecl = TD->getDecl();
        const OpenCLAccessAttr *A = PDecl->getAttr<OpenCLAccessAttr>();
        if (A && A->isWriteOnly())
          accessQuals.push_back(llvm::MDString::get(VMContext, "write_only"));
        else if (A && A->isReadWrite())
          accessQuals.push_back(llvm::MDString::get(VMContext, "read_write"));
        else
          accessQuals.push_back(llvm::MDString::get(VMContext, "read_only"));
      } else
        accessQuals.push_back(llvm::MDString::get(VMContext, "none"));

      // Get argument name.
      argNames.push_back(llvm::MDString::get(VMContext, parm->getName()));

      auto getTypeSpelling = [&](QualType Ty) {
        auto typeName = Ty.getUnqualifiedType().getAsString(Policy);

        if (Ty.isCanonical()) {
          StringRef typeNameRef = typeName;
          // Turn "unsigned type" to "utype"
          if (typeNameRef.consume_front("unsigned "))
            return std::string("u") + typeNameRef.str();
          if (typeNameRef.consume_front("signed "))
            return typeNameRef.str();
        }

        return typeName;
      };

      if (ty->isPointerType()) {
        QualType pointeeTy = ty->getPointeeType();

        // Get address qualifier.
        addressQuals.push_back(
            llvm::ConstantAsMetadata::get(CGF->Builder.getInt32(
                ArgInfoAddressSpace(pointeeTy.getAddressSpace()))));

        // Get argument type name.
        std::string typeName = getTypeSpelling(pointeeTy) + "*";
        std::string baseTypeName =
            getTypeSpelling(pointeeTy.getCanonicalType()) + "*";
        argTypeNames.push_back(llvm::MDString::get(VMContext, typeName));
        argBaseTypeNames.push_back(
            llvm::MDString::get(VMContext, baseTypeName));

        // Get argument type qualifiers:
        if (ty.isRestrictQualified())
          typeQuals = "restrict";
        if (pointeeTy.isConstQualified() ||
            (pointeeTy.getAddressSpace() == LangAS::opencl_constant))
          typeQuals += typeQuals.empty() ? "const" : " const";
        if (pointeeTy.isVolatileQualified())
          typeQuals += typeQuals.empty() ? "volatile" : " volatile";
      } else {
        uint32_t AddrSpc = 0;
        bool isPipe = ty->isPipeType();
        if (ty->isImageType() || isPipe)
          AddrSpc = ArgInfoAddressSpace(LangAS::opencl_global);

        addressQuals.push_back(
            llvm::ConstantAsMetadata::get(CGF->Builder.getInt32(AddrSpc)));

        // Get argument type name.
        ty = isPipe ? ty->castAs<PipeType>()->getElementType() : ty;
        std::string typeName = getTypeSpelling(ty);
        std::string baseTypeName = getTypeSpelling(ty.getCanonicalType());

        // Remove access qualifiers on images
        // (as they are inseparable from type in clang implementation,
        // but OpenCL spec provides a special query to get access qualifier
        // via clGetKernelArgInfo with CL_KERNEL_ARG_ACCESS_QUALIFIER):
        if (ty->isImageType()) {
          removeImageAccessQualifier(typeName);
          removeImageAccessQualifier(baseTypeName);
        }

        argTypeNames.push_back(llvm::MDString::get(VMContext, typeName));
        argBaseTypeNames.push_back(
            llvm::MDString::get(VMContext, baseTypeName));

        if (isPipe)
          typeQuals = "pipe";
      }
      argTypeQuals.push_back(llvm::MDString::get(VMContext, typeQuals));
    }

  Fn->setMetadata("kernel_arg_addr_space",
                  llvm::MDNode::get(VMContext, addressQuals));
  Fn->setMetadata("kernel_arg_access_qual",
                  llvm::MDNode::get(VMContext, accessQuals));
  Fn->setMetadata("kernel_arg_type",
                  llvm::MDNode::get(VMContext, argTypeNames));
  Fn->setMetadata("kernel_arg_base_type",
                  llvm::MDNode::get(VMContext, argBaseTypeNames));
  Fn->setMetadata("kernel_arg_type_qual",
                  llvm::MDNode::get(VMContext, argTypeQuals));
  if (getCodeGenOpts().EmitOpenCLArgMetadata)
    Fn->setMetadata("kernel_arg_name",
                    llvm::MDNode::get(VMContext, argNames));
}

/// Determines whether the language options require us to model
/// unwind exceptions.  We treat -fexceptions as mandating this
/// except under the fragile ObjC ABI with only ObjC exceptions
/// enabled.  This means, for example, that C with -fexceptions
/// enables this.
static bool hasUnwindExceptions(const LangOptions &LangOpts) {
  // If exceptions are completely disabled, obviously this is false.
  if (!LangOpts.Exceptions) return false;

  // If C++ exceptions are enabled, this is true.
  if (LangOpts.CXXExceptions) return true;

  // If ObjC exceptions are enabled, this depends on the ABI.
  if (LangOpts.ObjCExceptions) {
    return LangOpts.ObjCRuntime.hasUnwindExceptions();
  }

  return true;
}

static bool requiresMemberFunctionPointerTypeMetadata(CodeGenModule &CGM,
                                                      const CXXMethodDecl *MD) {
  // Check that the type metadata can ever actually be used by a call.
  if (!CGM.getCodeGenOpts().LTOUnit ||
      !CGM.HasHiddenLTOVisibility(MD->getParent()))
    return false;

  // Only functions whose address can be taken with a member function pointer
  // need this sort of type metadata.
  return !MD->isStatic() && !MD->isVirtual() && !isa<CXXConstructorDecl>(MD) &&
         !isa<CXXDestructorDecl>(MD);
}

std::vector<const CXXRecordDecl *>
CodeGenModule::getMostBaseClasses(const CXXRecordDecl *RD) {
  llvm::SetVector<const CXXRecordDecl *> MostBases;

  std::function<void (const CXXRecordDecl *)> CollectMostBases;
  CollectMostBases = [&](const CXXRecordDecl *RD) {
    if (RD->getNumBases() == 0)
      MostBases.insert(RD);
    for (const CXXBaseSpecifier &B : RD->bases())
      CollectMostBases(B.getType()->getAsCXXRecordDecl());
  };
  CollectMostBases(RD);
  return MostBases.takeVector();
}

void CodeGenModule::SetLLVMFunctionAttributesForDefinition(const Decl *D,
                                                           llvm::Function *F) {
  llvm::AttrBuilder B(F->getContext());

  if (CodeGenOpts.UnwindTables)
    B.addAttribute(llvm::Attribute::UWTable);

  if (CodeGenOpts.StackClashProtector)
    B.addAttribute("probe-stack", "inline-asm");

  if (!hasUnwindExceptions(LangOpts))
    B.addAttribute(llvm::Attribute::NoUnwind);

  if (!D || !D->hasAttr<NoStackProtectorAttr>()) {
    if (LangOpts.getStackProtector() == LangOptions::SSPOn)
      B.addAttribute(llvm::Attribute::StackProtect);
    else if (LangOpts.getStackProtector() == LangOptions::SSPStrong)
      B.addAttribute(llvm::Attribute::StackProtectStrong);
    else if (LangOpts.getStackProtector() == LangOptions::SSPReq)
      B.addAttribute(llvm::Attribute::StackProtectReq);
  }

  if (!D) {
    // If we don't have a declaration to control inlining, the function isn't
    // explicitly marked as alwaysinline for semantic reasons, and inlining is
    // disabled, mark the function as noinline.
    if (!F->hasFnAttribute(llvm::Attribute::AlwaysInline) &&
        CodeGenOpts.getInlining() == CodeGenOptions::OnlyAlwaysInlining)
      B.addAttribute(llvm::Attribute::NoInline);

    F->addFnAttrs(B);
    return;
  }

  // Track whether we need to add the optnone LLVM attribute,
  // starting with the default for this optimization level.
  bool ShouldAddOptNone =
      !CodeGenOpts.DisableO0ImplyOptNone && CodeGenOpts.OptimizationLevel == 0;
  // We can't add optnone in the following cases, it won't pass the verifier.
  ShouldAddOptNone &= !D->hasAttr<MinSizeAttr>();
  ShouldAddOptNone &= !D->hasAttr<AlwaysInlineAttr>();

  // Add optnone, but do so only if the function isn't always_inline.
  if ((ShouldAddOptNone || D->hasAttr<OptimizeNoneAttr>()) &&
      !F->hasFnAttribute(llvm::Attribute::AlwaysInline)) {
    B.addAttribute(llvm::Attribute::OptimizeNone);

    // OptimizeNone implies noinline; we should not be inlining such functions.
    B.addAttribute(llvm::Attribute::NoInline);

    // We still need to handle naked functions even though optnone subsumes
    // much of their semantics.
    if (D->hasAttr<NakedAttr>())
      B.addAttribute(llvm::Attribute::Naked);

    // OptimizeNone wins over OptimizeForSize and MinSize.
    F->removeFnAttr(llvm::Attribute::OptimizeForSize);
    F->removeFnAttr(llvm::Attribute::MinSize);
  } else if (D->hasAttr<NakedAttr>()) {
    // Naked implies noinline: we should not be inlining such functions.
    B.addAttribute(llvm::Attribute::Naked);
    B.addAttribute(llvm::Attribute::NoInline);
  } else if (D->hasAttr<NoDuplicateAttr>()) {
    B.addAttribute(llvm::Attribute::NoDuplicate);
  } else if (D->hasAttr<NoInlineAttr>() && !F->hasFnAttribute(llvm::Attribute::AlwaysInline)) {
    // Add noinline if the function isn't always_inline.
    B.addAttribute(llvm::Attribute::NoInline);
  } else if (D->hasAttr<AlwaysInlineAttr>() &&
             !F->hasFnAttribute(llvm::Attribute::NoInline)) {
    // (noinline wins over always_inline, and we can't specify both in IR)
    B.addAttribute(llvm::Attribute::AlwaysInline);
  } else if (CodeGenOpts.getInlining() == CodeGenOptions::OnlyAlwaysInlining) {
    // If we're not inlining, then force everything that isn't always_inline to
    // carry an explicit noinline attribute.
    if (!F->hasFnAttribute(llvm::Attribute::AlwaysInline))
      B.addAttribute(llvm::Attribute::NoInline);
  } else {
    // Otherwise, propagate the inline hint attribute and potentially use its
    // absence to mark things as noinline.
    if (auto *FD = dyn_cast<FunctionDecl>(D)) {
      // Search function and template pattern redeclarations for inline.
      auto CheckForInline = [](const FunctionDecl *FD) {
        auto CheckRedeclForInline = [](const FunctionDecl *Redecl) {
          return Redecl->isInlineSpecified();
        };
        if (any_of(FD->redecls(), CheckRedeclForInline))
          return true;
        const FunctionDecl *Pattern = FD->getTemplateInstantiationPattern();
        if (!Pattern)
          return false;
        return any_of(Pattern->redecls(), CheckRedeclForInline);
      };
      if (CheckForInline(FD)) {
        B.addAttribute(llvm::Attribute::InlineHint);
      } else if (CodeGenOpts.getInlining() ==
                     CodeGenOptions::OnlyHintInlining &&
                 !FD->isInlined() &&
                 !F->hasFnAttribute(llvm::Attribute::AlwaysInline)) {
        B.addAttribute(llvm::Attribute::NoInline);
      }
    }
  }

  // Add other optimization related attributes if we are optimizing this
  // function.
  if (!D->hasAttr<OptimizeNoneAttr>()) {
    if (D->hasAttr<ColdAttr>()) {
      if (!ShouldAddOptNone)
        B.addAttribute(llvm::Attribute::OptimizeForSize);
      B.addAttribute(llvm::Attribute::Cold);
    }
    if (D->hasAttr<HotAttr>())
      B.addAttribute(llvm::Attribute::Hot);
    if (D->hasAttr<MinSizeAttr>())
      B.addAttribute(llvm::Attribute::MinSize);
  }

  F->addFnAttrs(B);

  unsigned alignment = D->getMaxAlignment() / Context.getCharWidth();
  if (alignment)
    F->setAlignment(llvm::Align(alignment));

  if (!D->hasAttr<AlignedAttr>())
    if (LangOpts.FunctionAlignment)
      F->setAlignment(llvm::Align(1ull << LangOpts.FunctionAlignment));

  // Some C++ ABIs require 2-byte alignment for member functions, in order to
  // reserve a bit for differentiating between virtual and non-virtual member
  // functions. If the current target's C++ ABI requires this and this is a
  // member function, set its alignment accordingly.
  if (getTarget().getCXXABI().areMemberFunctionsAligned()) {
    if (F->getAlignment() < 2 && isa<CXXMethodDecl>(D))
      F->setAlignment(llvm::Align(2));
  }

  // In the cross-dso CFI mode with canonical jump tables, we want !type
  // attributes on definitions only.
  if (CodeGenOpts.SanitizeCfiCrossDso &&
      CodeGenOpts.SanitizeCfiCanonicalJumpTables) {
    if (auto *FD = dyn_cast<FunctionDecl>(D)) {
      // Skip available_externally functions. They won't be codegen'ed in the
      // current module anyway.
      if (getContext().GetGVALinkageForFunction(FD) != GVA_AvailableExternally)
        CreateFunctionTypeMetadataForIcall(FD, F);
    }
  }

  // Emit type metadata on member functions for member function pointer checks.
  // These are only ever necessary on definitions; we're guaranteed that the
  // definition will be present in the LTO unit as a result of LTO visibility.
  auto *MD = dyn_cast<CXXMethodDecl>(D);
  if (MD && requiresMemberFunctionPointerTypeMetadata(*this, MD)) {
    for (const CXXRecordDecl *Base : getMostBaseClasses(MD->getParent())) {
      llvm::Metadata *Id =
          CreateMetadataIdentifierForType(Context.getMemberPointerType(
              MD->getType(), Context.getRecordType(Base).getTypePtr()));
      F->addTypeMetadata(0, Id);
    }
  }
}

void CodeGenModule::setLLVMFunctionFEnvAttributes(const FunctionDecl *D,
                                                  llvm::Function *F) {
  if (D->hasAttr<StrictFPAttr>()) {
    llvm::AttrBuilder FuncAttrs(F->getContext());
    FuncAttrs.addAttribute("strictfp");
    F->addFnAttrs(FuncAttrs);
  }
}

void CodeGenModule::SetCommonAttributes(GlobalDecl GD, llvm::GlobalValue *GV) {
  const Decl *D = GD.getDecl();
  if (isa_and_nonnull<NamedDecl>(D))
    setGVProperties(GV, GD);
  else
    GV->setVisibility(llvm::GlobalValue::DefaultVisibility);

  if (D && D->hasAttr<UsedAttr>())
    addUsedOrCompilerUsedGlobal(GV);

  if (CodeGenOpts.KeepStaticConsts && D && isa<VarDecl>(D)) {
    const auto *VD = cast<VarDecl>(D);
    if (VD->getType().isConstQualified() &&
        VD->getStorageDuration() == SD_Static)
      addUsedOrCompilerUsedGlobal(GV);
  }
}

bool CodeGenModule::GetCPUAndFeaturesAttributes(GlobalDecl GD,
                                                llvm::AttrBuilder &Attrs) {
  // Add target-cpu and target-features attributes to functions. If
  // we have a decl for the function and it has a target attribute then
  // parse that and add it to the feature set.
  StringRef TargetCPU = getTarget().getTargetOpts().CPU;
  StringRef TuneCPU = getTarget().getTargetOpts().TuneCPU;
  std::vector<std::string> Features;
  const auto *FD = dyn_cast_or_null<FunctionDecl>(GD.getDecl());
  FD = FD ? FD->getMostRecentDecl() : FD;
  const auto *TD = FD ? FD->getAttr<TargetAttr>() : nullptr;
  const auto *SD = FD ? FD->getAttr<CPUSpecificAttr>() : nullptr;
  const auto *TC = FD ? FD->getAttr<TargetClonesAttr>() : nullptr;
  bool AddedAttr = false;
  if (TD || SD || TC) {
    llvm::StringMap<bool> FeatureMap;
    getContext().getFunctionFeatureMap(FeatureMap, GD);

    // Produce the canonical string for this set of features.
    for (const llvm::StringMap<bool>::value_type &Entry : FeatureMap)
      Features.push_back((Entry.getValue() ? "+" : "-") + Entry.getKey().str());

    // Now add the target-cpu and target-features to the function.
    // While we populated the feature map above, we still need to
    // get and parse the target attribute so we can get the cpu for
    // the function.
    if (TD) {
      ParsedTargetAttr ParsedAttr = TD->parse();
      if (!ParsedAttr.Architecture.empty() &&
          getTarget().isValidCPUName(ParsedAttr.Architecture)) {
        TargetCPU = ParsedAttr.Architecture;
        TuneCPU = ""; // Clear the tune CPU.
      }
      if (!ParsedAttr.Tune.empty() &&
          getTarget().isValidCPUName(ParsedAttr.Tune))
        TuneCPU = ParsedAttr.Tune;
    }
  } else {
    // Otherwise just add the existing target cpu and target features to the
    // function.
    Features = getTarget().getTargetOpts().Features;
  }

  if (!TargetCPU.empty()) {
    Attrs.addAttribute("target-cpu", TargetCPU);
    AddedAttr = true;
  }
  if (!TuneCPU.empty()) {
    Attrs.addAttribute("tune-cpu", TuneCPU);
    AddedAttr = true;
  }
  if (!Features.empty()) {
    llvm::sort(Features);
    Attrs.addAttribute("target-features", llvm::join(Features, ","));
    AddedAttr = true;
  }

  return AddedAttr;
}

void CodeGenModule::setNonAliasAttributes(GlobalDecl GD,
                                          llvm::GlobalObject *GO) {
  const Decl *D = GD.getDecl();
  SetCommonAttributes(GD, GO);

  if (D) {
    if (auto *GV = dyn_cast<llvm::GlobalVariable>(GO)) {
      if (D->hasAttr<RetainAttr>())
        addUsedGlobal(GV);
      if (auto *SA = D->getAttr<PragmaClangBSSSectionAttr>())
        GV->addAttribute("bss-section", SA->getName());
      if (auto *SA = D->getAttr<PragmaClangDataSectionAttr>())
        GV->addAttribute("data-section", SA->getName());
      if (auto *SA = D->getAttr<PragmaClangRodataSectionAttr>())
        GV->addAttribute("rodata-section", SA->getName());
      if (auto *SA = D->getAttr<PragmaClangRelroSectionAttr>())
        GV->addAttribute("relro-section", SA->getName());
    }

    if (auto *F = dyn_cast<llvm::Function>(GO)) {
      if (D->hasAttr<RetainAttr>())
        addUsedGlobal(F);
      if (auto *SA = D->getAttr<PragmaClangTextSectionAttr>())
        if (!D->getAttr<SectionAttr>())
          F->addFnAttr("implicit-section-name", SA->getName());

      llvm::AttrBuilder Attrs(F->getContext());
      if (GetCPUAndFeaturesAttributes(GD, Attrs)) {
        // We know that GetCPUAndFeaturesAttributes will always have the
        // newest set, since it has the newest possible FunctionDecl, so the
        // new ones should replace the old.
        llvm::AttributeMask RemoveAttrs;
        RemoveAttrs.addAttribute("target-cpu");
        RemoveAttrs.addAttribute("target-features");
        RemoveAttrs.addAttribute("tune-cpu");
        F->removeFnAttrs(RemoveAttrs);
        F->addFnAttrs(Attrs);
      }
    }

    if (const auto *CSA = D->getAttr<CodeSegAttr>())
      GO->setSection(CSA->getName());
    else if (const auto *SA = D->getAttr<SectionAttr>())
      GO->setSection(SA->getName());
  }

  getTargetCodeGenInfo().setTargetAttributes(D, GO, *this);
}

void CodeGenModule::SetInternalFunctionAttributes(GlobalDecl GD,
                                                  llvm::Function *F,
                                                  const CGFunctionInfo &FI) {
  const Decl *D = GD.getDecl();
  SetLLVMFunctionAttributes(GD, FI, F, /*IsThunk=*/false);
  SetLLVMFunctionAttributesForDefinition(D, F);

  F->setLinkage(llvm::Function::InternalLinkage);

  setNonAliasAttributes(GD, F);
}

static void setLinkageForGV(llvm::GlobalValue *GV, const NamedDecl *ND) {
  // Set linkage and visibility in case we never see a definition.
  LinkageInfo LV = ND->getLinkageAndVisibility();
  // Don't set internal linkage on declarations.
  // "extern_weak" is overloaded in LLVM; we probably should have
  // separate linkage types for this.
  if (isExternallyVisible(LV.getLinkage()) &&
      (ND->hasAttr<WeakAttr>() || ND->isWeakImported()))
    GV->setLinkage(llvm::GlobalValue::ExternalWeakLinkage);
}

void CodeGenModule::CreateFunctionTypeMetadataForIcall(const FunctionDecl *FD,
                                                       llvm::Function *F) {
  // Only if we are checking indirect calls.
  if (!LangOpts.Sanitize.has(SanitizerKind::CFIICall))
    return;

  // Non-static class methods are handled via vtable or member function pointer
  // checks elsewhere.
  if (isa<CXXMethodDecl>(FD) && !cast<CXXMethodDecl>(FD)->isStatic())
    return;

  llvm::Metadata *MD = CreateMetadataIdentifierForType(FD->getType());
  F->addTypeMetadata(0, MD);
  F->addTypeMetadata(0, CreateMetadataIdentifierGeneralized(FD->getType()));

  // Emit a hash-based bit set entry for cross-DSO calls.
  if (CodeGenOpts.SanitizeCfiCrossDso)
    if (auto CrossDsoTypeId = CreateCrossDsoCfiTypeId(MD))
      F->addTypeMetadata(0, llvm::ConstantAsMetadata::get(CrossDsoTypeId));
}

void CodeGenModule::SetFunctionAttributes(GlobalDecl GD, llvm::Function *F,
                                          bool IsIncompleteFunction,
                                          bool IsThunk) {

  if (llvm::Intrinsic::ID IID = F->getIntrinsicID()) {
    // If this is an intrinsic function, set the function's attributes
    // to the intrinsic's attributes.
    F->setAttributes(llvm::Intrinsic::getAttributes(getLLVMContext(), IID));
    return;
  }

  const auto *FD = cast<FunctionDecl>(GD.getDecl());

  if (!IsIncompleteFunction)
    SetLLVMFunctionAttributes(GD, getTypes().arrangeGlobalDeclaration(GD), F,
                              IsThunk);

  // Add the Returned attribute for "this", except for iOS 5 and earlier
  // where substantial code, including the libstdc++ dylib, was compiled with
  // GCC and does not actually return "this".
  if (!IsThunk && getCXXABI().HasThisReturn(GD) &&
      !(getTriple().isiOS() && getTriple().isOSVersionLT(6))) {
    assert(!F->arg_empty() &&
           F->arg_begin()->getType()
             ->canLosslesslyBitCastTo(F->getReturnType()) &&
           "unexpected this return");
    F->addParamAttr(0, llvm::Attribute::Returned);
  }

  // Only a few attributes are set on declarations; these may later be
  // overridden by a definition.

  setLinkageForGV(F, FD);
  setGVProperties(F, FD);

  // Setup target-specific attributes.
  if (!IsIncompleteFunction && F->isDeclaration())
    getTargetCodeGenInfo().setTargetAttributes(FD, F, *this);

  if (const auto *CSA = FD->getAttr<CodeSegAttr>())
    F->setSection(CSA->getName());
  else if (const auto *SA = FD->getAttr<SectionAttr>())
     F->setSection(SA->getName());

  if (const auto *EA = FD->getAttr<ErrorAttr>()) {
    if (EA->isError())
      F->addFnAttr("dontcall-error", EA->getUserDiagnostic());
    else if (EA->isWarning())
      F->addFnAttr("dontcall-warn", EA->getUserDiagnostic());
  }

  // If we plan on emitting this inline builtin, we can't treat it as a builtin.
  if (FD->isInlineBuiltinDeclaration()) {
    const FunctionDecl *FDBody;
    bool HasBody = FD->hasBody(FDBody);
    (void)HasBody;
    assert(HasBody && "Inline builtin declarations should always have an "
                      "available body!");
    if (shouldEmitFunction(FDBody))
      F->addFnAttr(llvm::Attribute::NoBuiltin);
  }

  if (FD->isReplaceableGlobalAllocationFunction()) {
    // A replaceable global allocation function does not act like a builtin by
    // default, only if it is invoked by a new-expression or delete-expression.
    F->addFnAttr(llvm::Attribute::NoBuiltin);
  }

  if (isa<CXXConstructorDecl>(FD) || isa<CXXDestructorDecl>(FD))
    F->setUnnamedAddr(llvm::GlobalValue::UnnamedAddr::Global);
  else if (const auto *MD = dyn_cast<CXXMethodDecl>(FD))
    if (MD->isVirtual())
      F->setUnnamedAddr(llvm::GlobalValue::UnnamedAddr::Global);

  // Don't emit entries for function declarations in the cross-DSO mode. This
  // is handled with better precision by the receiving DSO. But if jump tables
  // are non-canonical then we need type metadata in order to produce the local
  // jump table.
  if (!CodeGenOpts.SanitizeCfiCrossDso ||
      !CodeGenOpts.SanitizeCfiCanonicalJumpTables)
    CreateFunctionTypeMetadataForIcall(FD, F);

  if (getLangOpts().OpenMP && FD->hasAttr<OMPDeclareSimdDeclAttr>())
    getOpenMPRuntime().emitDeclareSimdFunction(FD, F);

  if (const auto *CB = FD->getAttr<CallbackAttr>()) {
    // Annotate the callback behavior as metadata:
    //  - The callback callee (as argument number).
    //  - The callback payloads (as argument numbers).
    llvm::LLVMContext &Ctx = F->getContext();
    llvm::MDBuilder MDB(Ctx);

    // The payload indices are all but the first one in the encoding. The first
    // identifies the callback callee.
    int CalleeIdx = *CB->encoding_begin();
    ArrayRef<int> PayloadIndices(CB->encoding_begin() + 1, CB->encoding_end());
    F->addMetadata(llvm::LLVMContext::MD_callback,
                   *llvm::MDNode::get(Ctx, {MDB.createCallbackEncoding(
                                               CalleeIdx, PayloadIndices,
                                               /* VarArgsArePassed */ false)}));
  }
}

void CodeGenModule::addUsedGlobal(llvm::GlobalValue *GV) {
  assert((isa<llvm::Function>(GV) || !GV->isDeclaration()) &&
         "Only globals with definition can force usage.");
  LLVMUsed.emplace_back(GV);
}

void CodeGenModule::addCompilerUsedGlobal(llvm::GlobalValue *GV) {
  assert(!GV->isDeclaration() &&
         "Only globals with definition can force usage.");
  LLVMCompilerUsed.emplace_back(GV);
}

void CodeGenModule::addUsedOrCompilerUsedGlobal(llvm::GlobalValue *GV) {
  assert((isa<llvm::Function>(GV) || !GV->isDeclaration()) &&
         "Only globals with definition can force usage.");
  if (getTriple().isOSBinFormatELF())
    LLVMCompilerUsed.emplace_back(GV);
  else
    LLVMUsed.emplace_back(GV);
}

static void emitUsed(CodeGenModule &CGM, StringRef Name,
                     std::vector<llvm::WeakTrackingVH> &List) {
  // Don't create llvm.used if there is no need.
  if (List.empty())
    return;

  // Convert List to what ConstantArray needs.
  SmallVector<llvm::Constant*, 8> UsedArray;
  UsedArray.resize(List.size());
  for (unsigned i = 0, e = List.size(); i != e; ++i) {
    UsedArray[i] =
        llvm::ConstantExpr::getPointerBitCastOrAddrSpaceCast(
            cast<llvm::Constant>(&*List[i]), CGM.Int8PtrTy);
  }

  if (UsedArray.empty())
    return;
  llvm::ArrayType *ATy = llvm::ArrayType::get(CGM.Int8PtrTy, UsedArray.size());

  auto *GV = new llvm::GlobalVariable(
      CGM.getModule(), ATy, false, llvm::GlobalValue::AppendingLinkage,
      llvm::ConstantArray::get(ATy, UsedArray), Name);

  GV->setSection("llvm.metadata");
}

void CodeGenModule::emitLLVMUsed() {
  emitUsed(*this, "llvm.used", LLVMUsed);
  emitUsed(*this, "llvm.compiler.used", LLVMCompilerUsed);
}

void CodeGenModule::AppendLinkerOptions(StringRef Opts) {
  auto *MDOpts = llvm::MDString::get(getLLVMContext(), Opts);
  LinkerOptionsMetadata.push_back(llvm::MDNode::get(getLLVMContext(), MDOpts));
}

void CodeGenModule::AddDetectMismatch(StringRef Name, StringRef Value) {
  llvm::SmallString<32> Opt;
  getTargetCodeGenInfo().getDetectMismatchOption(Name, Value, Opt);
  if (Opt.empty())
    return;
  auto *MDOpts = llvm::MDString::get(getLLVMContext(), Opt);
  LinkerOptionsMetadata.push_back(llvm::MDNode::get(getLLVMContext(), MDOpts));
}

void CodeGenModule::AddDependentLib(StringRef Lib) {
  auto &C = getLLVMContext();
  if (getTarget().getTriple().isOSBinFormatELF()) {
      ELFDependentLibraries.push_back(
        llvm::MDNode::get(C, llvm::MDString::get(C, Lib)));
    return;
  }

  llvm::SmallString<24> Opt;
  getTargetCodeGenInfo().getDependentLibraryOption(Lib, Opt);
  auto *MDOpts = llvm::MDString::get(getLLVMContext(), Opt);
  LinkerOptionsMetadata.push_back(llvm::MDNode::get(C, MDOpts));
}

/// Add link options implied by the given module, including modules
/// it depends on, using a postorder walk.
static void addLinkOptionsPostorder(CodeGenModule &CGM, Module *Mod,
                                    SmallVectorImpl<llvm::MDNode *> &Metadata,
                                    llvm::SmallPtrSet<Module *, 16> &Visited) {
  // Import this module's parent.
  if (Mod->Parent && Visited.insert(Mod->Parent).second) {
    addLinkOptionsPostorder(CGM, Mod->Parent, Metadata, Visited);
  }

  // Import this module's dependencies.
  for (Module *Import : llvm::reverse(Mod->Imports)) {
    if (Visited.insert(Import).second)
      addLinkOptionsPostorder(CGM, Import, Metadata, Visited);
  }

  // Add linker options to link against the libraries/frameworks
  // described by this module.
  llvm::LLVMContext &Context = CGM.getLLVMContext();
  bool IsELF = CGM.getTarget().getTriple().isOSBinFormatELF();

  // For modules that use export_as for linking, use that module
  // name instead.
  if (Mod->UseExportAsModuleLinkName)
    return;

  for (const Module::LinkLibrary &LL : llvm::reverse(Mod->LinkLibraries)) {
    // Link against a framework.  Frameworks are currently Darwin only, so we
    // don't to ask TargetCodeGenInfo for the spelling of the linker option.
    if (LL.IsFramework) {
      llvm::Metadata *Args[2] = {llvm::MDString::get(Context, "-framework"),
                                 llvm::MDString::get(Context, LL.Library)};

      Metadata.push_back(llvm::MDNode::get(Context, Args));
      continue;
    }

    // Link against a library.
    if (IsELF) {
      llvm::Metadata *Args[2] = {
          llvm::MDString::get(Context, "lib"),
          llvm::MDString::get(Context, LL.Library),
      };
      Metadata.push_back(llvm::MDNode::get(Context, Args));
    } else {
      llvm::SmallString<24> Opt;
      CGM.getTargetCodeGenInfo().getDependentLibraryOption(LL.Library, Opt);
      auto *OptString = llvm::MDString::get(Context, Opt);
      Metadata.push_back(llvm::MDNode::get(Context, OptString));
    }
  }
}

void CodeGenModule::EmitModuleLinkOptions() {
  // Collect the set of all of the modules we want to visit to emit link
  // options, which is essentially the imported modules and all of their
  // non-explicit child modules.
  llvm::SetVector<clang::Module *> LinkModules;
  llvm::SmallPtrSet<clang::Module *, 16> Visited;
  SmallVector<clang::Module *, 16> Stack;

  // Seed the stack with imported modules.
  for (Module *M : ImportedModules) {
    // Do not add any link flags when an implementation TU of a module imports
    // a header of that same module.
    if (M->getTopLevelModuleName() == getLangOpts().CurrentModule &&
        !getLangOpts().isCompilingModule())
      continue;
    if (Visited.insert(M).second)
      Stack.push_back(M);
  }

  // Find all of the modules to import, making a little effort to prune
  // non-leaf modules.
  while (!Stack.empty()) {
    clang::Module *Mod = Stack.pop_back_val();

    bool AnyChildren = false;

    // Visit the submodules of this module.
    for (const auto &SM : Mod->submodules()) {
      // Skip explicit children; they need to be explicitly imported to be
      // linked against.
      if (SM->IsExplicit)
        continue;

      if (Visited.insert(SM).second) {
        Stack.push_back(SM);
        AnyChildren = true;
      }
    }

    // We didn't find any children, so add this module to the list of
    // modules to link against.
    if (!AnyChildren) {
      LinkModules.insert(Mod);
    }
  }

  // Add link options for all of the imported modules in reverse topological
  // order.  We don't do anything to try to order import link flags with respect
  // to linker options inserted by things like #pragma comment().
  SmallVector<llvm::MDNode *, 16> MetadataArgs;
  Visited.clear();
  for (Module *M : LinkModules)
    if (Visited.insert(M).second)
      addLinkOptionsPostorder(*this, M, MetadataArgs, Visited);
  std::reverse(MetadataArgs.begin(), MetadataArgs.end());
  LinkerOptionsMetadata.append(MetadataArgs.begin(), MetadataArgs.end());

  // Add the linker options metadata flag.
  auto *NMD = getModule().getOrInsertNamedMetadata("llvm.linker.options");
  for (auto *MD : LinkerOptionsMetadata)
    NMD->addOperand(MD);
}

void CodeGenModule::EmitDeferred() {
  // Emit deferred declare target declarations.
  if (getLangOpts().OpenMP && !getLangOpts().OpenMPSimd)
    getOpenMPRuntime().emitDeferredTargetDecls();

  // Emit code for any potentially referenced deferred decls.  Since a
  // previously unused static decl may become used during the generation of code
  // for a static function, iterate until no changes are made.

  if (!DeferredVTables.empty()) {
    EmitDeferredVTables();

    // Emitting a vtable doesn't directly cause more vtables to
    // become deferred, although it can cause functions to be
    // emitted that then need those vtables.
    assert(DeferredVTables.empty());
  }

  // Emit CUDA/HIP static device variables referenced by host code only.
  // Note we should not clear CUDADeviceVarODRUsedByHost since it is still
  // needed for further handling.
  if (getLangOpts().CUDA && getLangOpts().CUDAIsDevice)
    for (const auto *V : getContext().CUDADeviceVarODRUsedByHost)
      DeferredDeclsToEmit.push_back(V);

  // Stop if we're out of both deferred vtables and deferred declarations.
  if (DeferredDeclsToEmit.empty())
    return;

  // Grab the list of decls to emit. If EmitGlobalDefinition schedules more
  // work, it will not interfere with this.
  std::vector<GlobalDecl> CurDeclsToEmit;
  CurDeclsToEmit.swap(DeferredDeclsToEmit);

  for (GlobalDecl &D : CurDeclsToEmit) {
    // We should call GetAddrOfGlobal with IsForDefinition set to true in order
    // to get GlobalValue with exactly the type we need, not something that
    // might had been created for another decl with the same mangled name but
    // different type.
    llvm::GlobalValue *GV = dyn_cast<llvm::GlobalValue>(
        GetAddrOfGlobal(D, ForDefinition));

    // In case of different address spaces, we may still get a cast, even with
    // IsForDefinition equal to true. Query mangled names table to get
    // GlobalValue.
    if (!GV)
      GV = GetGlobalValue(getMangledName(D));

    // Make sure GetGlobalValue returned non-null.
    assert(GV);

    // Check to see if we've already emitted this.  This is necessary
    // for a couple of reasons: first, decls can end up in the
    // deferred-decls queue multiple times, and second, decls can end
    // up with definitions in unusual ways (e.g. by an extern inline
    // function acquiring a strong function redefinition).  Just
    // ignore these cases.
    if (!GV->isDeclaration())
      continue;

    // If this is OpenMP, check if it is legal to emit this global normally.
    if (LangOpts.OpenMP && OpenMPRuntime && OpenMPRuntime->emitTargetGlobal(D))
      continue;

    // Otherwise, emit the definition and move on to the next one.
    EmitGlobalDefinition(D, GV);

    // If we found out that we need to emit more decls, do that recursively.
    // This has the advantage that the decls are emitted in a DFS and related
    // ones are close together, which is convenient for testing.
    if (!DeferredVTables.empty() || !DeferredDeclsToEmit.empty()) {
      EmitDeferred();
      assert(DeferredVTables.empty() && DeferredDeclsToEmit.empty());
    }
  }
}

void CodeGenModule::EmitVTablesOpportunistically() {
  // Try to emit external vtables as available_externally if they have emitted
  // all inlined virtual functions.  It runs after EmitDeferred() and therefore
  // is not allowed to create new references to things that need to be emitted
  // lazily. Note that it also uses fact that we eagerly emitting RTTI.

  assert((OpportunisticVTables.empty() || shouldOpportunisticallyEmitVTables())
         && "Only emit opportunistic vtables with optimizations");

  for (const CXXRecordDecl *RD : OpportunisticVTables) {
    assert(getVTables().isVTableExternal(RD) &&
           "This queue should only contain external vtables");
    if (getCXXABI().canSpeculativelyEmitVTable(RD))
      VTables.GenerateClassData(RD);
  }
  OpportunisticVTables.clear();
}

void CodeGenModule::EmitGlobalAnnotations() {
  if (Annotations.empty())
    return;

  // Create a new global variable for the ConstantStruct in the Module.
  llvm::Constant *Array = llvm::ConstantArray::get(llvm::ArrayType::get(
    Annotations[0]->getType(), Annotations.size()), Annotations);
  auto *gv = new llvm::GlobalVariable(getModule(), Array->getType(), false,
                                      llvm::GlobalValue::AppendingLinkage,
                                      Array, "llvm.global.annotations");
  gv->setSection(AnnotationSection);
}

llvm::Constant *CodeGenModule::EmitAnnotationString(StringRef Str) {
  llvm::Constant *&AStr = AnnotationStrings[Str];
  if (AStr)
    return AStr;

  // Not found yet, create a new global.
  llvm::Constant *s = llvm::ConstantDataArray::getString(getLLVMContext(), Str);
  auto *gv =
      new llvm::GlobalVariable(getModule(), s->getType(), true,
                               llvm::GlobalValue::PrivateLinkage, s, ".str");
  gv->setSection(AnnotationSection);
  gv->setUnnamedAddr(llvm::GlobalValue::UnnamedAddr::Global);
  AStr = gv;
  return gv;
}

llvm::Constant *CodeGenModule::EmitAnnotationUnit(SourceLocation Loc) {
  SourceManager &SM = getContext().getSourceManager();
  PresumedLoc PLoc = SM.getPresumedLoc(Loc);
  if (PLoc.isValid())
    return EmitAnnotationString(PLoc.getFilename());
  return EmitAnnotationString(SM.getBufferName(Loc));
}

llvm::Constant *CodeGenModule::EmitAnnotationLineNo(SourceLocation L) {
  SourceManager &SM = getContext().getSourceManager();
  PresumedLoc PLoc = SM.getPresumedLoc(L);
  unsigned LineNo = PLoc.isValid() ? PLoc.getLine() :
    SM.getExpansionLineNumber(L);
  return llvm::ConstantInt::get(Int32Ty, LineNo);
}

llvm::Constant *CodeGenModule::EmitAnnotationArgs(const AnnotateAttr *Attr) {
  ArrayRef<Expr *> Exprs = {Attr->args_begin(), Attr->args_size()};
  if (Exprs.empty())
    return llvm::ConstantPointerNull::get(GlobalsInt8PtrTy);

  llvm::FoldingSetNodeID ID;
  for (Expr *E : Exprs) {
    ID.Add(cast<clang::ConstantExpr>(E)->getAPValueResult());
  }
  llvm::Constant *&Lookup = AnnotationArgs[ID.ComputeHash()];
  if (Lookup)
    return Lookup;

  llvm::SmallVector<llvm::Constant *, 4> LLVMArgs;
  LLVMArgs.reserve(Exprs.size());
  ConstantEmitter ConstEmiter(*this);
  llvm::transform(Exprs, std::back_inserter(LLVMArgs), [&](const Expr *E) {
    const auto *CE = cast<clang::ConstantExpr>(E);
    return ConstEmiter.emitAbstract(CE->getBeginLoc(), CE->getAPValueResult(),
                                    CE->getType());
  });
  auto *Struct = llvm::ConstantStruct::getAnon(LLVMArgs);
  auto *GV = new llvm::GlobalVariable(getModule(), Struct->getType(), true,
                                      llvm::GlobalValue::PrivateLinkage, Struct,
                                      ".args");
  GV->setSection(AnnotationSection);
  GV->setUnnamedAddr(llvm::GlobalValue::UnnamedAddr::Global);
  auto *Bitcasted = llvm::ConstantExpr::getBitCast(GV, GlobalsInt8PtrTy);

  Lookup = Bitcasted;
  return Bitcasted;
}

llvm::Constant *CodeGenModule::EmitAnnotateAttr(llvm::GlobalValue *GV,
                                                const AnnotateAttr *AA,
                                                SourceLocation L) {
  // Get the globals for file name, annotation, and the line number.
  llvm::Constant *AnnoGV = EmitAnnotationString(AA->getAnnotation()),
                 *UnitGV = EmitAnnotationUnit(L),
                 *LineNoCst = EmitAnnotationLineNo(L),
                 *Args = EmitAnnotationArgs(AA);

  llvm::Constant *GVInGlobalsAS = GV;
  if (GV->getAddressSpace() !=
      getDataLayout().getDefaultGlobalsAddressSpace()) {
    GVInGlobalsAS = llvm::ConstantExpr::getAddrSpaceCast(
        GV, GV->getValueType()->getPointerTo(
                getDataLayout().getDefaultGlobalsAddressSpace()));
  }

  // Create the ConstantStruct for the global annotation.
  llvm::Constant *Fields[] = {
      llvm::ConstantExpr::getBitCast(GVInGlobalsAS, GlobalsInt8PtrTy),
      llvm::ConstantExpr::getBitCast(AnnoGV, GlobalsInt8PtrTy),
      llvm::ConstantExpr::getBitCast(UnitGV, GlobalsInt8PtrTy),
      LineNoCst,
      Args,
  };
  return llvm::ConstantStruct::getAnon(Fields);
}

void CodeGenModule::AddGlobalAnnotations(const ValueDecl *D,
                                         llvm::GlobalValue *GV) {
  assert(D->hasAttr<AnnotateAttr>() && "no annotate attribute");
  // Get the struct elements for these annotations.
  for (const auto *I : D->specific_attrs<AnnotateAttr>())
    Annotations.push_back(EmitAnnotateAttr(GV, I, D->getLocation()));
}

bool CodeGenModule::isInNoSanitizeList(SanitizerMask Kind, llvm::Function *Fn,
                                       SourceLocation Loc) const {
  const auto &NoSanitizeL = getContext().getNoSanitizeList();
  // NoSanitize by function name.
  if (NoSanitizeL.containsFunction(Kind, Fn->getName()))
    return true;
  // NoSanitize by location.
  if (Loc.isValid())
    return NoSanitizeL.containsLocation(Kind, Loc);
  // If location is unknown, this may be a compiler-generated function. Assume
  // it's located in the main file.
  auto &SM = Context.getSourceManager();
  if (const auto *MainFile = SM.getFileEntryForID(SM.getMainFileID())) {
    return NoSanitizeL.containsFile(Kind, MainFile->getName());
  }
  return false;
}

bool CodeGenModule::isInNoSanitizeList(llvm::GlobalVariable *GV,
                                       SourceLocation Loc, QualType Ty,
                                       StringRef Category) const {
  // For now globals can be ignored only in ASan and KASan.
  const SanitizerMask EnabledAsanMask =
      LangOpts.Sanitize.Mask &
      (SanitizerKind::Address | SanitizerKind::KernelAddress |
       SanitizerKind::HWAddress | SanitizerKind::KernelHWAddress |
       SanitizerKind::MemTag);
  if (!EnabledAsanMask)
    return false;
  const auto &NoSanitizeL = getContext().getNoSanitizeList();
  if (NoSanitizeL.containsGlobal(EnabledAsanMask, GV->getName(), Category))
    return true;
  if (NoSanitizeL.containsLocation(EnabledAsanMask, Loc, Category))
    return true;
  // Check global type.
  if (!Ty.isNull()) {
    // Drill down the array types: if global variable of a fixed type is
    // not sanitized, we also don't instrument arrays of them.
    while (auto AT = dyn_cast<ArrayType>(Ty.getTypePtr()))
      Ty = AT->getElementType();
    Ty = Ty.getCanonicalType().getUnqualifiedType();
    // Only record types (classes, structs etc.) are ignored.
    if (Ty->isRecordType()) {
      std::string TypeStr = Ty.getAsString(getContext().getPrintingPolicy());
      if (NoSanitizeL.containsType(EnabledAsanMask, TypeStr, Category))
        return true;
    }
  }
  return false;
}

bool CodeGenModule::imbueXRayAttrs(llvm::Function *Fn, SourceLocation Loc,
                                   StringRef Category) const {
  const auto &XRayFilter = getContext().getXRayFilter();
  using ImbueAttr = XRayFunctionFilter::ImbueAttribute;
  auto Attr = ImbueAttr::NONE;
  if (Loc.isValid())
    Attr = XRayFilter.shouldImbueLocation(Loc, Category);
  if (Attr == ImbueAttr::NONE)
    Attr = XRayFilter.shouldImbueFunction(Fn->getName());
  switch (Attr) {
  case ImbueAttr::NONE:
    return false;
  case ImbueAttr::ALWAYS:
    Fn->addFnAttr("function-instrument", "xray-always");
    break;
  case ImbueAttr::ALWAYS_ARG1:
    Fn->addFnAttr("function-instrument", "xray-always");
    Fn->addFnAttr("xray-log-args", "1");
    break;
  case ImbueAttr::NEVER:
    Fn->addFnAttr("function-instrument", "xray-never");
    break;
  }
  return true;
}

bool CodeGenModule::isProfileInstrExcluded(llvm::Function *Fn,
                                           SourceLocation Loc) const {
  const auto &ProfileList = getContext().getProfileList();
  // If the profile list is empty, then instrument everything.
  if (ProfileList.isEmpty())
    return false;
  CodeGenOptions::ProfileInstrKind Kind = getCodeGenOpts().getProfileInstr();
  // First, check the function name.
  Optional<bool> V = ProfileList.isFunctionExcluded(Fn->getName(), Kind);
  if (V.hasValue())
    return *V;
  // Next, check the source location.
  if (Loc.isValid()) {
    Optional<bool> V = ProfileList.isLocationExcluded(Loc, Kind);
    if (V.hasValue())
      return *V;
  }
  // If location is unknown, this may be a compiler-generated function. Assume
  // it's located in the main file.
  auto &SM = Context.getSourceManager();
  if (const auto *MainFile = SM.getFileEntryForID(SM.getMainFileID())) {
    Optional<bool> V = ProfileList.isFileExcluded(MainFile->getName(), Kind);
    if (V.hasValue())
      return *V;
  }
  return ProfileList.getDefault();
}

bool CodeGenModule::MustBeEmitted(const ValueDecl *Global) {
  // Never defer when EmitAllDecls is specified.
  if (LangOpts.EmitAllDecls)
    return true;

  if (CodeGenOpts.KeepStaticConsts) {
    const auto *VD = dyn_cast<VarDecl>(Global);
    if (VD && VD->getType().isConstQualified() &&
        VD->getStorageDuration() == SD_Static)
      return true;
  }

  return getContext().DeclMustBeEmitted(Global);
}

bool CodeGenModule::MayBeEmittedEagerly(const ValueDecl *Global) {
  // In OpenMP 5.0 variables and function may be marked as
  // device_type(host/nohost) and we should not emit them eagerly unless we sure
  // that they must be emitted on the host/device. To be sure we need to have
  // seen a declare target with an explicit mentioning of the function, we know
  // we have if the level of the declare target attribute is -1. Note that we
  // check somewhere else if we should emit this at all.
  if (LangOpts.OpenMP >= 50 && !LangOpts.OpenMPSimd) {
    llvm::Optional<OMPDeclareTargetDeclAttr *> ActiveAttr =
        OMPDeclareTargetDeclAttr::getActiveAttr(Global);
    if (!ActiveAttr || (*ActiveAttr)->getLevel() != (unsigned)-1)
      return false;
  }

  if (const auto *FD = dyn_cast<FunctionDecl>(Global)) {
    if (FD->getTemplateSpecializationKind() == TSK_ImplicitInstantiation)
      // Implicit template instantiations may change linkage if they are later
      // explicitly instantiated, so they should not be emitted eagerly.
      return false;
  }
  if (const auto *VD = dyn_cast<VarDecl>(Global))
    if (Context.getInlineVariableDefinitionKind(VD) ==
        ASTContext::InlineVariableDefinitionKind::WeakUnknown)
      // A definition of an inline constexpr static data member may change
      // linkage later if it's redeclared outside the class.
      return false;
  // If OpenMP is enabled and threadprivates must be generated like TLS, delay
  // codegen for global variables, because they may be marked as threadprivate.
  if (LangOpts.OpenMP && LangOpts.OpenMPUseTLS &&
      getContext().getTargetInfo().isTLSSupported() && isa<VarDecl>(Global) &&
      !isTypeConstant(Global->getType(), false) &&
      !OMPDeclareTargetDeclAttr::isDeclareTargetDeclaration(Global))
    return false;

  return true;
}

ConstantAddress CodeGenModule::GetAddrOfMSGuidDecl(const MSGuidDecl *GD) {
  StringRef Name = getMangledName(GD);

  // The UUID descriptor should be pointer aligned.
  CharUnits Alignment = CharUnits::fromQuantity(PointerAlignInBytes);

  // Look for an existing global.
  if (llvm::GlobalVariable *GV = getModule().getNamedGlobal(Name))
    return ConstantAddress(GV, GV->getValueType(), Alignment);

  ConstantEmitter Emitter(*this);
  llvm::Constant *Init;

  APValue &V = GD->getAsAPValue();
  if (!V.isAbsent()) {
    // If possible, emit the APValue version of the initializer. In particular,
    // this gets the type of the constant right.
    Init = Emitter.emitForInitializer(
        GD->getAsAPValue(), GD->getType().getAddressSpace(), GD->getType());
  } else {
    // As a fallback, directly construct the constant.
    // FIXME: This may get padding wrong under esoteric struct layout rules.
    // MSVC appears to create a complete type 'struct __s_GUID' that it
    // presumably uses to represent these constants.
    MSGuidDecl::Parts Parts = GD->getParts();
    llvm::Constant *Fields[4] = {
        llvm::ConstantInt::get(Int32Ty, Parts.Part1),
        llvm::ConstantInt::get(Int16Ty, Parts.Part2),
        llvm::ConstantInt::get(Int16Ty, Parts.Part3),
        llvm::ConstantDataArray::getRaw(
            StringRef(reinterpret_cast<char *>(Parts.Part4And5), 8), 8,
            Int8Ty)};
    Init = llvm::ConstantStruct::getAnon(Fields);
  }

  auto *GV = new llvm::GlobalVariable(
      getModule(), Init->getType(),
      /*isConstant=*/true, llvm::GlobalValue::LinkOnceODRLinkage, Init, Name);
  if (supportsCOMDAT())
    GV->setComdat(TheModule.getOrInsertComdat(GV->getName()));
  setDSOLocal(GV);

  if (!V.isAbsent()) {
    Emitter.finalize(GV);
    return ConstantAddress(GV, GV->getValueType(), Alignment);
  }

  llvm::Type *Ty = getTypes().ConvertTypeForMem(GD->getType());
  llvm::Constant *Addr = llvm::ConstantExpr::getBitCast(
      GV, Ty->getPointerTo(GV->getAddressSpace()));
  return ConstantAddress(Addr, Ty, Alignment);
}

ConstantAddress CodeGenModule::GetAddrOfTemplateParamObject(
    const TemplateParamObjectDecl *TPO) {
  StringRef Name = getMangledName(TPO);
  CharUnits Alignment = getNaturalTypeAlignment(TPO->getType());

  if (llvm::GlobalVariable *GV = getModule().getNamedGlobal(Name))
    return ConstantAddress(GV, GV->getValueType(), Alignment);

  ConstantEmitter Emitter(*this);
  llvm::Constant *Init = Emitter.emitForInitializer(
        TPO->getValue(), TPO->getType().getAddressSpace(), TPO->getType());

  if (!Init) {
    ErrorUnsupported(TPO, "template parameter object");
    return ConstantAddress::invalid();
  }

  auto *GV = new llvm::GlobalVariable(
      getModule(), Init->getType(),
      /*isConstant=*/true, llvm::GlobalValue::LinkOnceODRLinkage, Init, Name);
  if (supportsCOMDAT())
    GV->setComdat(TheModule.getOrInsertComdat(GV->getName()));
  Emitter.finalize(GV);

  return ConstantAddress(GV, GV->getValueType(), Alignment);
}

ConstantAddress CodeGenModule::GetWeakRefReference(const ValueDecl *VD) {
  const AliasAttr *AA = VD->getAttr<AliasAttr>();
  assert(AA && "No alias?");

  CharUnits Alignment = getContext().getDeclAlign(VD);
  llvm::Type *DeclTy = getTypes().ConvertTypeForMem(VD->getType());

  // See if there is already something with the target's name in the module.
  llvm::GlobalValue *Entry = GetGlobalValue(AA->getAliasee());
  if (Entry) {
    unsigned AS = getContext().getTargetAddressSpace(VD->getType());
    auto Ptr = llvm::ConstantExpr::getBitCast(Entry, DeclTy->getPointerTo(AS));
    return ConstantAddress(Ptr, DeclTy, Alignment);
  }

  llvm::Constant *Aliasee;
  if (isa<llvm::FunctionType>(DeclTy))
    Aliasee = GetOrCreateLLVMFunction(AA->getAliasee(), DeclTy,
                                      GlobalDecl(cast<FunctionDecl>(VD)),
                                      /*ForVTable=*/false);
  else
    Aliasee = GetOrCreateLLVMGlobal(AA->getAliasee(), DeclTy, LangAS::Default,
                                    nullptr);

  auto *F = cast<llvm::GlobalValue>(Aliasee);
  F->setLinkage(llvm::Function::ExternalWeakLinkage);
  WeakRefReferences.insert(F);

  return ConstantAddress(Aliasee, DeclTy, Alignment);
}

void CodeGenModule::EmitGlobal(GlobalDecl GD) {
  const auto *Global = cast<ValueDecl>(GD.getDecl());

  // Weak references don't produce any output by themselves.
  if (Global->hasAttr<WeakRefAttr>())
    return;

  // If this is an alias definition (which otherwise looks like a declaration)
  // emit it now.
  if (Global->hasAttr<AliasAttr>())
    return EmitAliasDefinition(GD);

  // IFunc like an alias whose value is resolved at runtime by calling resolver.
  if (Global->hasAttr<IFuncAttr>())
    return emitIFuncDefinition(GD);

  // If this is a cpu_dispatch multiversion function, emit the resolver.
  if (Global->hasAttr<CPUDispatchAttr>())
    return emitCPUDispatchDefinition(GD);

  // If this is CUDA, be selective about which declarations we emit.
  if (LangOpts.CUDA) {
    if (LangOpts.CUDAIsDevice) {
      if (!Global->hasAttr<CUDADeviceAttr>() &&
          !Global->hasAttr<CUDAGlobalAttr>() &&
          !Global->hasAttr<CUDAConstantAttr>() &&
          !Global->hasAttr<CUDASharedAttr>() &&
          !Global->getType()->isCUDADeviceBuiltinSurfaceType() &&
          !Global->getType()->isCUDADeviceBuiltinTextureType())
        return;
    } else {
      // We need to emit host-side 'shadows' for all global
      // device-side variables because the CUDA runtime needs their
      // size and host-side address in order to provide access to
      // their device-side incarnations.

      // So device-only functions are the only things we skip.
      if (isa<FunctionDecl>(Global) && !Global->hasAttr<CUDAHostAttr>() &&
          Global->hasAttr<CUDADeviceAttr>())
        return;

      assert((isa<FunctionDecl>(Global) || isa<VarDecl>(Global)) &&
             "Expected Variable or Function");
    }
  }

  if (LangOpts.OpenMP) {
    // If this is OpenMP, check if it is legal to emit this global normally.
    if (OpenMPRuntime && OpenMPRuntime->emitTargetGlobal(GD))
      return;
    if (auto *DRD = dyn_cast<OMPDeclareReductionDecl>(Global)) {
      if (MustBeEmitted(Global))
        EmitOMPDeclareReduction(DRD);
      return;
    } else if (auto *DMD = dyn_cast<OMPDeclareMapperDecl>(Global)) {
      if (MustBeEmitted(Global))
        EmitOMPDeclareMapper(DMD);
      return;
    }
  }

  // Ignore declarations, they will be emitted on their first use.
  if (const auto *FD = dyn_cast<FunctionDecl>(Global)) {
    // Forward declarations are emitted lazily on first use.
    if (!FD->doesThisDeclarationHaveABody()) {
      if (!FD->doesDeclarationForceExternallyVisibleDefinition())
        return;

      StringRef MangledName = getMangledName(GD);

      // Compute the function info and LLVM type.
      const CGFunctionInfo &FI = getTypes().arrangeGlobalDeclaration(GD);
      llvm::Type *Ty = getTypes().GetFunctionType(FI);

      GetOrCreateLLVMFunction(MangledName, Ty, GD, /*ForVTable=*/false,
                              /*DontDefer=*/false);
      return;
    }
  } else {
    const auto *VD = cast<VarDecl>(Global);
    assert(VD->isFileVarDecl() && "Cannot emit local var decl as global.");
    if (VD->isThisDeclarationADefinition() != VarDecl::Definition &&
        !Context.isMSStaticDataMemberInlineDefinition(VD)) {
      if (LangOpts.OpenMP) {
        // Emit declaration of the must-be-emitted declare target variable.
        if (llvm::Optional<OMPDeclareTargetDeclAttr::MapTypeTy> Res =
                OMPDeclareTargetDeclAttr::isDeclareTargetDeclaration(VD)) {
          bool UnifiedMemoryEnabled =
              getOpenMPRuntime().hasRequiresUnifiedSharedMemory();
          if (*Res == OMPDeclareTargetDeclAttr::MT_To &&
              !UnifiedMemoryEnabled) {
            (void)GetAddrOfGlobalVar(VD);
          } else {
            assert(((*Res == OMPDeclareTargetDeclAttr::MT_Link) ||
                    (*Res == OMPDeclareTargetDeclAttr::MT_To &&
                     UnifiedMemoryEnabled)) &&
                   "Link clause or to clause with unified memory expected.");
            (void)getOpenMPRuntime().getAddrOfDeclareTargetVar(VD);
          }

          return;
        }
      }
      // If this declaration may have caused an inline variable definition to
      // change linkage, make sure that it's emitted.
      if (Context.getInlineVariableDefinitionKind(VD) ==
          ASTContext::InlineVariableDefinitionKind::Strong)
        GetAddrOfGlobalVar(VD);
      return;
    }
  }

  // Defer code generation to first use when possible, e.g. if this is an inline
  // function. If the global must always be emitted, do it eagerly if possible
  // to benefit from cache locality.
  if (MustBeEmitted(Global) && MayBeEmittedEagerly(Global)) {
    // Emit the definition if it can't be deferred.
    EmitGlobalDefinition(GD);
    return;
  }

  // If we're deferring emission of a C++ variable with an
  // initializer, remember the order in which it appeared in the file.
  if (getLangOpts().CPlusPlus && isa<VarDecl>(Global) &&
      cast<VarDecl>(Global)->hasInit()) {
    DelayedCXXInitPosition[Global] = CXXGlobalInits.size();
    CXXGlobalInits.push_back(nullptr);
  }

  StringRef MangledName = getMangledName(GD);
  if (GetGlobalValue(MangledName) != nullptr) {
    // The value has already been used and should therefore be emitted.
    addDeferredDeclToEmit(GD);
  } else if (MustBeEmitted(Global)) {
    // The value must be emitted, but cannot be emitted eagerly.
    assert(!MayBeEmittedEagerly(Global));
    addDeferredDeclToEmit(GD);
  } else {
    // Otherwise, remember that we saw a deferred decl with this name.  The
    // first use of the mangled name will cause it to move into
    // DeferredDeclsToEmit.
    DeferredDecls[MangledName] = GD;
  }
}

// Check if T is a class type with a destructor that's not dllimport.
static bool HasNonDllImportDtor(QualType T) {
  if (const auto *RT = T->getBaseElementTypeUnsafe()->getAs<RecordType>())
    if (CXXRecordDecl *RD = dyn_cast<CXXRecordDecl>(RT->getDecl()))
      if (RD->getDestructor() && !RD->getDestructor()->hasAttr<DLLImportAttr>())
        return true;

  return false;
}

namespace {
  struct FunctionIsDirectlyRecursive
      : public ConstStmtVisitor<FunctionIsDirectlyRecursive, bool> {
    const StringRef Name;
    const Builtin::Context &BI;
    FunctionIsDirectlyRecursive(StringRef N, const Builtin::Context &C)
        : Name(N), BI(C) {}

    bool VisitCallExpr(const CallExpr *E) {
      const FunctionDecl *FD = E->getDirectCallee();
      if (!FD)
        return false;
      AsmLabelAttr *Attr = FD->getAttr<AsmLabelAttr>();
      if (Attr && Name == Attr->getLabel())
        return true;
      unsigned BuiltinID = FD->getBuiltinID();
      if (!BuiltinID || !BI.isLibFunction(BuiltinID))
        return false;
      StringRef BuiltinName = BI.getName(BuiltinID);
      if (BuiltinName.startswith("__builtin_") &&
          Name == BuiltinName.slice(strlen("__builtin_"), StringRef::npos)) {
        return true;
      }
      return false;
    }

    bool VisitStmt(const Stmt *S) {
      for (const Stmt *Child : S->children())
        if (Child && this->Visit(Child))
          return true;
      return false;
    }
  };

  // Make sure we're not referencing non-imported vars or functions.
  struct DLLImportFunctionVisitor
      : public RecursiveASTVisitor<DLLImportFunctionVisitor> {
    bool SafeToInline = true;

    bool shouldVisitImplicitCode() const { return true; }

    bool VisitVarDecl(VarDecl *VD) {
      if (VD->getTLSKind()) {
        // A thread-local variable cannot be imported.
        SafeToInline = false;
        return SafeToInline;
      }

      // A variable definition might imply a destructor call.
      if (VD->isThisDeclarationADefinition())
        SafeToInline = !HasNonDllImportDtor(VD->getType());

      return SafeToInline;
    }

    bool VisitCXXBindTemporaryExpr(CXXBindTemporaryExpr *E) {
      if (const auto *D = E->getTemporary()->getDestructor())
        SafeToInline = D->hasAttr<DLLImportAttr>();
      return SafeToInline;
    }

    bool VisitDeclRefExpr(DeclRefExpr *E) {
      ValueDecl *VD = E->getDecl();
      if (isa<FunctionDecl>(VD))
        SafeToInline = VD->hasAttr<DLLImportAttr>();
      else if (VarDecl *V = dyn_cast<VarDecl>(VD))
        SafeToInline = !V->hasGlobalStorage() || V->hasAttr<DLLImportAttr>();
      return SafeToInline;
    }

    bool VisitCXXConstructExpr(CXXConstructExpr *E) {
      SafeToInline = E->getConstructor()->hasAttr<DLLImportAttr>();
      return SafeToInline;
    }

    bool VisitCXXMemberCallExpr(CXXMemberCallExpr *E) {
      CXXMethodDecl *M = E->getMethodDecl();
      if (!M) {
        // Call through a pointer to member function. This is safe to inline.
        SafeToInline = true;
      } else {
        SafeToInline = M->hasAttr<DLLImportAttr>();
      }
      return SafeToInline;
    }

    bool VisitCXXDeleteExpr(CXXDeleteExpr *E) {
      SafeToInline = E->getOperatorDelete()->hasAttr<DLLImportAttr>();
      return SafeToInline;
    }

    bool VisitCXXNewExpr(CXXNewExpr *E) {
      SafeToInline = E->getOperatorNew()->hasAttr<DLLImportAttr>();
      return SafeToInline;
    }
  };
}

// isTriviallyRecursive - Check if this function calls another
// decl that, because of the asm attribute or the other decl being a builtin,
// ends up pointing to itself.
bool
CodeGenModule::isTriviallyRecursive(const FunctionDecl *FD) {
  StringRef Name;
  if (getCXXABI().getMangleContext().shouldMangleDeclName(FD)) {
    // asm labels are a special kind of mangling we have to support.
    AsmLabelAttr *Attr = FD->getAttr<AsmLabelAttr>();
    if (!Attr)
      return false;
    Name = Attr->getLabel();
  } else {
    Name = FD->getName();
  }

  FunctionIsDirectlyRecursive Walker(Name, Context.BuiltinInfo);
  const Stmt *Body = FD->getBody();
  return Body ? Walker.Visit(Body) : false;
}

bool CodeGenModule::shouldEmitFunction(GlobalDecl GD) {
  if (getFunctionLinkage(GD) != llvm::Function::AvailableExternallyLinkage)
    return true;
  const auto *F = cast<FunctionDecl>(GD.getDecl());
  if (CodeGenOpts.OptimizationLevel == 0 && !F->hasAttr<AlwaysInlineAttr>())
    return false;

  if (F->hasAttr<DLLImportAttr>() && !F->hasAttr<AlwaysInlineAttr>()) {
    // Check whether it would be safe to inline this dllimport function.
    DLLImportFunctionVisitor Visitor;
    Visitor.TraverseFunctionDecl(const_cast<FunctionDecl*>(F));
    if (!Visitor.SafeToInline)
      return false;

    if (const CXXDestructorDecl *Dtor = dyn_cast<CXXDestructorDecl>(F)) {
      // Implicit destructor invocations aren't captured in the AST, so the
      // check above can't see them. Check for them manually here.
      for (const Decl *Member : Dtor->getParent()->decls())
        if (isa<FieldDecl>(Member))
          if (HasNonDllImportDtor(cast<FieldDecl>(Member)->getType()))
            return false;
      for (const CXXBaseSpecifier &B : Dtor->getParent()->bases())
        if (HasNonDllImportDtor(B.getType()))
          return false;
    }
  }

  // Inline builtins declaration must be emitted. They often are fortified
  // functions.
  if (F->isInlineBuiltinDeclaration())
    return true;

  // PR9614. Avoid cases where the source code is lying to us. An available
  // externally function should have an equivalent function somewhere else,
  // but a function that calls itself through asm label/`__builtin_` trickery is
  // clearly not equivalent to the real implementation.
  // This happens in glibc's btowc and in some configure checks.
  return !isTriviallyRecursive(F);
}

bool CodeGenModule::shouldOpportunisticallyEmitVTables() {
  return CodeGenOpts.OptimizationLevel > 0;
}

void CodeGenModule::EmitMultiVersionFunctionDefinition(GlobalDecl GD,
                                                       llvm::GlobalValue *GV) {
  const auto *FD = cast<FunctionDecl>(GD.getDecl());

  if (FD->isCPUSpecificMultiVersion()) {
    auto *Spec = FD->getAttr<CPUSpecificAttr>();
    for (unsigned I = 0; I < Spec->cpus_size(); ++I)
      EmitGlobalFunctionDefinition(GD.getWithMultiVersionIndex(I), nullptr);
    // Requires multiple emits.
  } else if (FD->isTargetClonesMultiVersion()) {
    auto *Clone = FD->getAttr<TargetClonesAttr>();
    for (unsigned I = 0; I < Clone->featuresStrs_size(); ++I)
      if (Clone->isFirstOfVersion(I))
        EmitGlobalFunctionDefinition(GD.getWithMultiVersionIndex(I), nullptr);
    EmitTargetClonesResolver(GD);
  } else
    EmitGlobalFunctionDefinition(GD, GV);
}

void CodeGenModule::EmitGlobalDefinition(GlobalDecl GD, llvm::GlobalValue *GV) {
  const auto *D = cast<ValueDecl>(GD.getDecl());

  PrettyStackTraceDecl CrashInfo(const_cast<ValueDecl *>(D), D->getLocation(),
                                 Context.getSourceManager(),
                                 "Generating code for declaration");

  if (const auto *FD = dyn_cast<FunctionDecl>(D)) {
    // At -O0, don't generate IR for functions with available_externally
    // linkage.
    if (!shouldEmitFunction(GD))
      return;

    llvm::TimeTraceScope TimeScope("CodeGen Function", [&]() {
      std::string Name;
      llvm::raw_string_ostream OS(Name);
      FD->getNameForDiagnostic(OS, getContext().getPrintingPolicy(),
                               /*Qualified=*/true);
      return Name;
    });

    if (const auto *Method = dyn_cast<CXXMethodDecl>(D)) {
      // Make sure to emit the definition(s) before we emit the thunks.
      // This is necessary for the generation of certain thunks.
      if (isa<CXXConstructorDecl>(Method) || isa<CXXDestructorDecl>(Method))
        ABI->emitCXXStructor(GD);
      else if (FD->isMultiVersion())
        EmitMultiVersionFunctionDefinition(GD, GV);
      else
        EmitGlobalFunctionDefinition(GD, GV);

      if (Method->isVirtual())
        getVTables().EmitThunks(GD);

      return;
    }

    if (FD->isMultiVersion())
      return EmitMultiVersionFunctionDefinition(GD, GV);
    return EmitGlobalFunctionDefinition(GD, GV);
  }

  if (const auto *VD = dyn_cast<VarDecl>(D))
    return EmitGlobalVarDefinition(VD, !VD->hasDefinition());

  llvm_unreachable("Invalid argument to EmitGlobalDefinition()");
}

static void ReplaceUsesOfNonProtoTypeWithRealFunction(llvm::GlobalValue *Old,
                                                      llvm::Function *NewFn);

static unsigned
TargetMVPriority(const TargetInfo &TI,
                 const CodeGenFunction::MultiVersionResolverOption &RO) {
  unsigned Priority = 0;
  for (StringRef Feat : RO.Conditions.Features)
    Priority = std::max(Priority, TI.multiVersionSortPriority(Feat));

  if (!RO.Conditions.Architecture.empty())
    Priority = std::max(
        Priority, TI.multiVersionSortPriority(RO.Conditions.Architecture));
  return Priority;
}

// Multiversion functions should be at most 'WeakODRLinkage' so that a different
// TU can forward declare the function without causing problems.  Particularly
// in the cases of CPUDispatch, this causes issues. This also makes sure we
// work with internal linkage functions, so that the same function name can be
// used with internal linkage in multiple TUs.
llvm::GlobalValue::LinkageTypes getMultiversionLinkage(CodeGenModule &CGM,
                                                       GlobalDecl GD) {
  const FunctionDecl *FD = cast<FunctionDecl>(GD.getDecl());
  if (FD->getFormalLinkage() == InternalLinkage)
    return llvm::GlobalValue::InternalLinkage;
  return llvm::GlobalValue::WeakODRLinkage;
}

void CodeGenModule::EmitTargetClonesResolver(GlobalDecl GD) {
  const auto *FD = cast<FunctionDecl>(GD.getDecl());
  assert(FD && "Not a FunctionDecl?");
  const auto *TC = FD->getAttr<TargetClonesAttr>();
  assert(TC && "Not a target_clones Function?");

  QualType CanonTy = Context.getCanonicalType(FD->getType());
  llvm::Type *DeclTy = getTypes().ConvertType(CanonTy);

  if (const auto *CXXFD = dyn_cast<CXXMethodDecl>(FD)) {
    const CGFunctionInfo &FInfo = getTypes().arrangeCXXMethodDeclaration(CXXFD);
    DeclTy = getTypes().GetFunctionType(FInfo);
  }

  llvm::Function *ResolverFunc;
  if (getTarget().supportsIFunc()) {
    auto *IFunc = cast<llvm::GlobalIFunc>(
        GetOrCreateMultiVersionResolver(GD, DeclTy, FD));
    ResolverFunc = cast<llvm::Function>(IFunc->getResolver());
  } else
    ResolverFunc =
        cast<llvm::Function>(GetOrCreateMultiVersionResolver(GD, DeclTy, FD));

  SmallVector<CodeGenFunction::MultiVersionResolverOption, 10> Options;
  for (unsigned VersionIndex = 0; VersionIndex < TC->featuresStrs_size();
       ++VersionIndex) {
    if (!TC->isFirstOfVersion(VersionIndex))
      continue;
    StringRef Version = TC->getFeatureStr(VersionIndex);
    StringRef MangledName =
        getMangledName(GD.getWithMultiVersionIndex(VersionIndex));
    llvm::Constant *Func = GetGlobalValue(MangledName);
    assert(Func &&
           "Should have already been created before calling resolver emit");

    StringRef Architecture;
    llvm::SmallVector<StringRef, 1> Feature;

    if (Version.startswith("arch="))
      Architecture = Version.drop_front(sizeof("arch=") - 1);
    else if (Version != "default")
      Feature.push_back(Version);

    Options.emplace_back(cast<llvm::Function>(Func), Architecture, Feature);
  }

  const TargetInfo &TI = getTarget();
  std::stable_sort(
      Options.begin(), Options.end(),
      [&TI](const CodeGenFunction::MultiVersionResolverOption &LHS,
            const CodeGenFunction::MultiVersionResolverOption &RHS) {
        return TargetMVPriority(TI, LHS) > TargetMVPriority(TI, RHS);
      });
  CodeGenFunction CGF(*this);
  CGF.EmitMultiVersionResolver(ResolverFunc, Options);
}

void CodeGenModule::emitMultiVersionFunctions() {
  std::vector<GlobalDecl> MVFuncsToEmit;
  MultiVersionFuncs.swap(MVFuncsToEmit);
  for (GlobalDecl GD : MVFuncsToEmit) {
    SmallVector<CodeGenFunction::MultiVersionResolverOption, 10> Options;
    const FunctionDecl *FD = cast<FunctionDecl>(GD.getDecl());
    getContext().forEachMultiversionedFunctionVersion(
        FD, [this, &GD, &Options](const FunctionDecl *CurFD) {
          GlobalDecl CurGD{
              (CurFD->isDefined() ? CurFD->getDefinition() : CurFD)};
          StringRef MangledName = getMangledName(CurGD);
          llvm::Constant *Func = GetGlobalValue(MangledName);
          if (!Func) {
            if (CurFD->isDefined()) {
              EmitGlobalFunctionDefinition(CurGD, nullptr);
              Func = GetGlobalValue(MangledName);
            } else {
              const CGFunctionInfo &FI =
                  getTypes().arrangeGlobalDeclaration(GD);
              llvm::FunctionType *Ty = getTypes().GetFunctionType(FI);
              Func = GetAddrOfFunction(CurGD, Ty, /*ForVTable=*/false,
                                       /*DontDefer=*/false, ForDefinition);
            }
            assert(Func && "This should have just been created");
          }

          const auto *TA = CurFD->getAttr<TargetAttr>();
          llvm::SmallVector<StringRef, 8> Feats;
          TA->getAddedFeatures(Feats);

          Options.emplace_back(cast<llvm::Function>(Func),
                               TA->getArchitecture(), Feats);
        });

    llvm::Function *ResolverFunc;
    const TargetInfo &TI = getTarget();

    if (TI.supportsIFunc() || FD->isTargetMultiVersion()) {
      ResolverFunc = cast<llvm::Function>(
          GetGlobalValue((getMangledName(GD) + ".resolver").str()));
      ResolverFunc->setLinkage(getMultiversionLinkage(*this, GD));
    } else {
      ResolverFunc = cast<llvm::Function>(GetGlobalValue(getMangledName(GD)));
    }

    if (supportsCOMDAT())
      ResolverFunc->setComdat(
          getModule().getOrInsertComdat(ResolverFunc->getName()));

    llvm::stable_sort(
        Options, [&TI](const CodeGenFunction::MultiVersionResolverOption &LHS,
                       const CodeGenFunction::MultiVersionResolverOption &RHS) {
          return TargetMVPriority(TI, LHS) > TargetMVPriority(TI, RHS);
        });
    CodeGenFunction CGF(*this);
    CGF.EmitMultiVersionResolver(ResolverFunc, Options);
  }

  // Ensure that any additions to the deferred decls list caused by emitting a
  // variant are emitted.  This can happen when the variant itself is inline and
  // calls a function without linkage.
  if (!MVFuncsToEmit.empty())
    EmitDeferred();

  // Ensure that any additions to the multiversion funcs list from either the
  // deferred decls or the multiversion functions themselves are emitted.
  if (!MultiVersionFuncs.empty())
    emitMultiVersionFunctions();
}

void CodeGenModule::emitCPUDispatchDefinition(GlobalDecl GD) {
  const auto *FD = cast<FunctionDecl>(GD.getDecl());
  assert(FD && "Not a FunctionDecl?");
  assert(FD->isCPUDispatchMultiVersion() && "Not a multiversion function?");
  const auto *DD = FD->getAttr<CPUDispatchAttr>();
  assert(DD && "Not a cpu_dispatch Function?");
  llvm::Type *DeclTy = getTypes().ConvertType(FD->getType());

  if (const auto *CXXFD = dyn_cast<CXXMethodDecl>(FD)) {
    const CGFunctionInfo &FInfo = getTypes().arrangeCXXMethodDeclaration(CXXFD);
    DeclTy = getTypes().GetFunctionType(FInfo);
  }

  StringRef ResolverName = getMangledName(GD);
  UpdateMultiVersionNames(GD, FD, ResolverName);

  llvm::Type *ResolverType;
  GlobalDecl ResolverGD;
  if (getTarget().supportsIFunc()) {
    ResolverType = llvm::FunctionType::get(
        llvm::PointerType::get(DeclTy,
                               Context.getTargetAddressSpace(FD->getType())),
        false);
  }
  else {
    ResolverType = DeclTy;
    ResolverGD = GD;
  }

  auto *ResolverFunc = cast<llvm::Function>(GetOrCreateLLVMFunction(
      ResolverName, ResolverType, ResolverGD, /*ForVTable=*/false));
  ResolverFunc->setLinkage(getMultiversionLinkage(*this, GD));
  if (supportsCOMDAT())
    ResolverFunc->setComdat(
        getModule().getOrInsertComdat(ResolverFunc->getName()));

  SmallVector<CodeGenFunction::MultiVersionResolverOption, 10> Options;
  const TargetInfo &Target = getTarget();
  unsigned Index = 0;
  for (const IdentifierInfo *II : DD->cpus()) {
    // Get the name of the target function so we can look it up/create it.
    std::string MangledName = getMangledNameImpl(*this, GD, FD, true) +
                              getCPUSpecificMangling(*this, II->getName());

    llvm::Constant *Func = GetGlobalValue(MangledName);

    if (!Func) {
      GlobalDecl ExistingDecl = Manglings.lookup(MangledName);
      if (ExistingDecl.getDecl() &&
          ExistingDecl.getDecl()->getAsFunction()->isDefined()) {
        EmitGlobalFunctionDefinition(ExistingDecl, nullptr);
        Func = GetGlobalValue(MangledName);
      } else {
        if (!ExistingDecl.getDecl())
          ExistingDecl = GD.getWithMultiVersionIndex(Index);

      Func = GetOrCreateLLVMFunction(
          MangledName, DeclTy, ExistingDecl,
          /*ForVTable=*/false, /*DontDefer=*/true,
          /*IsThunk=*/false, llvm::AttributeList(), ForDefinition);
      }
    }

    llvm::SmallVector<StringRef, 32> Features;
    Target.getCPUSpecificCPUDispatchFeatures(II->getName(), Features);
    llvm::transform(Features, Features.begin(),
                    [](StringRef Str) { return Str.substr(1); });
    llvm::erase_if(Features, [&Target](StringRef Feat) {
      return !Target.validateCpuSupports(Feat);
    });
    Options.emplace_back(cast<llvm::Function>(Func), StringRef{}, Features);
    ++Index;
  }

  llvm::stable_sort(
      Options, [](const CodeGenFunction::MultiVersionResolverOption &LHS,
                  const CodeGenFunction::MultiVersionResolverOption &RHS) {
        return llvm::X86::getCpuSupportsMask(LHS.Conditions.Features) >
               llvm::X86::getCpuSupportsMask(RHS.Conditions.Features);
      });

  // If the list contains multiple 'default' versions, such as when it contains
  // 'pentium' and 'generic', don't emit the call to the generic one (since we
  // always run on at least a 'pentium'). We do this by deleting the 'least
  // advanced' (read, lowest mangling letter).
  while (Options.size() > 1 &&
         llvm::X86::getCpuSupportsMask(
             (Options.end() - 2)->Conditions.Features) == 0) {
    StringRef LHSName = (Options.end() - 2)->Function->getName();
    StringRef RHSName = (Options.end() - 1)->Function->getName();
    if (LHSName.compare(RHSName) < 0)
      Options.erase(Options.end() - 2);
    else
      Options.erase(Options.end() - 1);
  }

  CodeGenFunction CGF(*this);
  CGF.EmitMultiVersionResolver(ResolverFunc, Options);

  if (getTarget().supportsIFunc()) {
    std::string AliasName = getMangledNameImpl(
        *this, GD, FD, /*OmitMultiVersionMangling=*/true);
    llvm::Constant *AliasFunc = GetGlobalValue(AliasName);
    if (!AliasFunc) {
      auto *IFunc = cast<llvm::GlobalIFunc>(GetOrCreateLLVMFunction(
          AliasName, DeclTy, GD, /*ForVTable=*/false, /*DontDefer=*/true,
          /*IsThunk=*/false, llvm::AttributeList(), NotForDefinition));
      auto *GA = llvm::GlobalAlias::create(DeclTy, 0,
                                           getMultiversionLinkage(*this, GD),
                                           AliasName, IFunc, &getModule());
      SetCommonAttributes(GD, GA);
    }
  }
}

/// If a dispatcher for the specified mangled name is not in the module, create
/// and return an llvm Function with the specified type.
llvm::Constant *CodeGenModule::GetOrCreateMultiVersionResolver(
    GlobalDecl GD, llvm::Type *DeclTy, const FunctionDecl *FD) {
  std::string MangledName =
      getMangledNameImpl(*this, GD, FD, /*OmitMultiVersionMangling=*/true);

  // Holds the name of the resolver, in ifunc mode this is the ifunc (which has
  // a separate resolver).
  std::string ResolverName = MangledName;
  if (getTarget().supportsIFunc())
    ResolverName += ".ifunc";
  else if (FD->isTargetMultiVersion())
    ResolverName += ".resolver";

  // If this already exists, just return that one.
  if (llvm::GlobalValue *ResolverGV = GetGlobalValue(ResolverName))
    return ResolverGV;

  // Since this is the first time we've created this IFunc, make sure
  // that we put this multiversioned function into the list to be
  // replaced later if necessary (target multiversioning only).
  if (FD->isTargetMultiVersion())
    MultiVersionFuncs.push_back(GD);
  else if (FD->isTargetClonesMultiVersion()) {
    // In target_clones multiversioning, make sure we emit this if used.
    auto DDI =
        DeferredDecls.find(getMangledName(GD.getWithMultiVersionIndex(0)));
    if (DDI != DeferredDecls.end()) {
      addDeferredDeclToEmit(GD);
      DeferredDecls.erase(DDI);
    } else {
      // Emit the symbol of the 1st variant, so that the deferred decls know we
      // need it, otherwise the only global value will be the resolver/ifunc,
      // which end up getting broken if we search for them with GetGlobalValue'.
      GetOrCreateLLVMFunction(
          getMangledName(GD.getWithMultiVersionIndex(0)), DeclTy, FD,
          /*ForVTable=*/false, /*DontDefer=*/true,
          /*IsThunk=*/false, llvm::AttributeList(), ForDefinition);
    }
  }

  if (getTarget().supportsIFunc()) {
    llvm::Type *ResolverType = llvm::FunctionType::get(
        llvm::PointerType::get(
            DeclTy, getContext().getTargetAddressSpace(FD->getType())),
        false);
    llvm::Constant *Resolver = GetOrCreateLLVMFunction(
        MangledName + ".resolver", ResolverType, GlobalDecl{},
        /*ForVTable=*/false);
    llvm::GlobalIFunc *GIF =
        llvm::GlobalIFunc::create(DeclTy, 0, getMultiversionLinkage(*this, GD),
                                  "", Resolver, &getModule());
    GIF->setName(ResolverName);
    SetCommonAttributes(FD, GIF);

    return GIF;
  }

  llvm::Constant *Resolver = GetOrCreateLLVMFunction(
      ResolverName, DeclTy, GlobalDecl{}, /*ForVTable=*/false);
  assert(isa<llvm::GlobalValue>(Resolver) &&
         "Resolver should be created for the first time");
  SetCommonAttributes(FD, cast<llvm::GlobalValue>(Resolver));
  return Resolver;
}

/// GetOrCreateLLVMFunction - If the specified mangled name is not in the
/// module, create and return an llvm Function with the specified type. If there
/// is something in the module with the specified name, return it potentially
/// bitcasted to the right type.
///
/// If D is non-null, it specifies a decl that correspond to this.  This is used
/// to set the attributes on the function when it is first created.
llvm::Constant *CodeGenModule::GetOrCreateLLVMFunction(
    StringRef MangledName, llvm::Type *Ty, GlobalDecl GD, bool ForVTable,
    bool DontDefer, bool IsThunk, llvm::AttributeList ExtraAttrs,
    ForDefinition_t IsForDefinition) {
  const Decl *D = GD.getDecl();

  // Any attempts to use a MultiVersion function should result in retrieving
  // the iFunc instead. Name Mangling will handle the rest of the changes.
  if (const FunctionDecl *FD = cast_or_null<FunctionDecl>(D)) {
    // For the device mark the function as one that should be emitted.
    if (getLangOpts().OpenMPIsDevice && OpenMPRuntime &&
        !OpenMPRuntime->markAsGlobalTarget(GD) && FD->isDefined() &&
        !DontDefer && !IsForDefinition) {
      if (const FunctionDecl *FDDef = FD->getDefinition()) {
        GlobalDecl GDDef;
        if (const auto *CD = dyn_cast<CXXConstructorDecl>(FDDef))
          GDDef = GlobalDecl(CD, GD.getCtorType());
        else if (const auto *DD = dyn_cast<CXXDestructorDecl>(FDDef))
          GDDef = GlobalDecl(DD, GD.getDtorType());
        else
          GDDef = GlobalDecl(FDDef);
        EmitGlobal(GDDef);
      }
    }

    if (FD->isMultiVersion()) {
        UpdateMultiVersionNames(GD, FD, MangledName);
      if (!IsForDefinition)
        return GetOrCreateMultiVersionResolver(GD, Ty, FD);
    }
  }

  // Lookup the entry, lazily creating it if necessary.
  llvm::GlobalValue *Entry = GetGlobalValue(MangledName);
  if (Entry) {
    if (WeakRefReferences.erase(Entry)) {
      const FunctionDecl *FD = cast_or_null<FunctionDecl>(D);
      if (FD && !FD->hasAttr<WeakAttr>())
        Entry->setLinkage(llvm::Function::ExternalLinkage);
    }

    // Handle dropped DLL attributes.
    if (D && !D->hasAttr<DLLImportAttr>() && !D->hasAttr<DLLExportAttr>()) {
      Entry->setDLLStorageClass(llvm::GlobalValue::DefaultStorageClass);
      setDSOLocal(Entry);
    }

    // If there are two attempts to define the same mangled name, issue an
    // error.
    if (IsForDefinition && !Entry->isDeclaration()) {
      GlobalDecl OtherGD;
      // Check that GD is not yet in DiagnosedConflictingDefinitions is required
      // to make sure that we issue an error only once.
      if (lookupRepresentativeDecl(MangledName, OtherGD) &&
          (GD.getCanonicalDecl().getDecl() !=
           OtherGD.getCanonicalDecl().getDecl()) &&
          DiagnosedConflictingDefinitions.insert(GD).second) {
        getDiags().Report(D->getLocation(), diag::err_duplicate_mangled_name)
            << MangledName;
        getDiags().Report(OtherGD.getDecl()->getLocation(),
                          diag::note_previous_definition);
      }
    }

    if ((isa<llvm::Function>(Entry) || isa<llvm::GlobalAlias>(Entry)) &&
        (Entry->getValueType() == Ty)) {
      return Entry;
    }

    // Make sure the result is of the correct type.
    // (If function is requested for a definition, we always need to create a new
    // function, not just return a bitcast.)
    if (!IsForDefinition)
      return llvm::ConstantExpr::getBitCast(Entry, Ty->getPointerTo());
  }

  // This function doesn't have a complete type (for example, the return
  // type is an incomplete struct). Use a fake type instead, and make
  // sure not to try to set attributes.
  bool IsIncompleteFunction = false;

  llvm::FunctionType *FTy;
  if (isa<llvm::FunctionType>(Ty)) {
    FTy = cast<llvm::FunctionType>(Ty);
  } else {
    FTy = llvm::FunctionType::get(VoidTy, false);
    IsIncompleteFunction = true;
  }

  llvm::Function *F =
      llvm::Function::Create(FTy, llvm::Function::ExternalLinkage,
                             Entry ? StringRef() : MangledName, &getModule());

  // If we already created a function with the same mangled name (but different
  // type) before, take its name and add it to the list of functions to be
  // replaced with F at the end of CodeGen.
  //
  // This happens if there is a prototype for a function (e.g. "int f()") and
  // then a definition of a different type (e.g. "int f(int x)").
  if (Entry) {
    F->takeName(Entry);

    // This might be an implementation of a function without a prototype, in
    // which case, try to do special replacement of calls which match the new
    // prototype.  The really key thing here is that we also potentially drop
    // arguments from the call site so as to make a direct call, which makes the
    // inliner happier and suppresses a number of optimizer warnings (!) about
    // dropping arguments.
    if (!Entry->use_empty()) {
      ReplaceUsesOfNonProtoTypeWithRealFunction(Entry, F);
      Entry->removeDeadConstantUsers();
    }

    llvm::Constant *BC = llvm::ConstantExpr::getBitCast(
        F, Entry->getValueType()->getPointerTo());
    addGlobalValReplacement(Entry, BC);
  }

  assert(F->getName() == MangledName && "name was uniqued!");
  if (D)
    SetFunctionAttributes(GD, F, IsIncompleteFunction, IsThunk);
  if (ExtraAttrs.hasFnAttrs()) {
    llvm::AttrBuilder B(F->getContext(), ExtraAttrs.getFnAttrs());
    F->addFnAttrs(B);
  }

  if (!DontDefer) {
    // All MSVC dtors other than the base dtor are linkonce_odr and delegate to
    // each other bottoming out with the base dtor.  Therefore we emit non-base
    // dtors on usage, even if there is no dtor definition in the TU.
    if (D && isa<CXXDestructorDecl>(D) &&
        getCXXABI().useThunkForDtorVariant(cast<CXXDestructorDecl>(D),
                                           GD.getDtorType()))
      addDeferredDeclToEmit(GD);

    // This is the first use or definition of a mangled name.  If there is a
    // deferred decl with this name, remember that we need to emit it at the end
    // of the file.
    auto DDI = DeferredDecls.find(MangledName);
    if (DDI != DeferredDecls.end()) {
      // Move the potentially referenced deferred decl to the
      // DeferredDeclsToEmit list, and remove it from DeferredDecls (since we
      // don't need it anymore).
      addDeferredDeclToEmit(DDI->second);
      DeferredDecls.erase(DDI);

      // Otherwise, there are cases we have to worry about where we're
      // using a declaration for which we must emit a definition but where
      // we might not find a top-level definition:
      //   - member functions defined inline in their classes
      //   - friend functions defined inline in some class
      //   - special member functions with implicit definitions
      // If we ever change our AST traversal to walk into class methods,
      // this will be unnecessary.
      //
      // We also don't emit a definition for a function if it's going to be an
      // entry in a vtable, unless it's already marked as used.
    } else if (getLangOpts().CPlusPlus && D) {
      // Look for a declaration that's lexically in a record.
      for (const auto *FD = cast<FunctionDecl>(D)->getMostRecentDecl(); FD;
           FD = FD->getPreviousDecl()) {
        if (isa<CXXRecordDecl>(FD->getLexicalDeclContext())) {
          if (FD->doesThisDeclarationHaveABody()) {
            addDeferredDeclToEmit(GD.getWithDecl(FD));
            break;
          }
        }
      }
    }
  }

  // Make sure the result is of the requested type.
  if (!IsIncompleteFunction) {
    assert(F->getFunctionType() == Ty);
    return F;
  }

  llvm::Type *PTy = llvm::PointerType::getUnqual(Ty);
  return llvm::ConstantExpr::getBitCast(F, PTy);
}

/// GetAddrOfFunction - Return the address of the given function.  If Ty is
/// non-null, then this function will use the specified type if it has to
/// create it (this occurs when we see a definition of the function).
llvm::Constant *CodeGenModule::GetAddrOfFunction(GlobalDecl GD,
                                                 llvm::Type *Ty,
                                                 bool ForVTable,
                                                 bool DontDefer,
                                              ForDefinition_t IsForDefinition) {
  assert(!cast<FunctionDecl>(GD.getDecl())->isConsteval() &&
         "consteval function should never be emitted");
  // If there was no specific requested type, just convert it now.
  if (!Ty) {
    const auto *FD = cast<FunctionDecl>(GD.getDecl());
    Ty = getTypes().ConvertType(FD->getType());
  }

  // Devirtualized destructor calls may come through here instead of via
  // getAddrOfCXXStructor. Make sure we use the MS ABI base destructor instead
  // of the complete destructor when necessary.
  if (const auto *DD = dyn_cast<CXXDestructorDecl>(GD.getDecl())) {
    if (getTarget().getCXXABI().isMicrosoft() &&
        GD.getDtorType() == Dtor_Complete &&
        DD->getParent()->getNumVBases() == 0)
      GD = GlobalDecl(DD, Dtor_Base);
  }

  StringRef MangledName = getMangledName(GD);
  auto *F = GetOrCreateLLVMFunction(MangledName, Ty, GD, ForVTable, DontDefer,
                                    /*IsThunk=*/false, llvm::AttributeList(),
                                    IsForDefinition);
  // Returns kernel handle for HIP kernel stub function.
  if (LangOpts.CUDA && !LangOpts.CUDAIsDevice &&
      cast<FunctionDecl>(GD.getDecl())->hasAttr<CUDAGlobalAttr>()) {
    auto *Handle = getCUDARuntime().getKernelHandle(
        cast<llvm::Function>(F->stripPointerCasts()), GD);
    if (IsForDefinition)
      return F;
    return llvm::ConstantExpr::getBitCast(Handle, Ty->getPointerTo());
  }
  return F;
<<<<<<< HEAD
=======
}

llvm::Constant *CodeGenModule::GetFunctionStart(const ValueDecl *Decl) {
  llvm::GlobalValue *F =
      cast<llvm::GlobalValue>(GetAddrOfFunction(Decl)->stripPointerCasts());

  return llvm::ConstantExpr::getBitCast(llvm::NoCFIValue::get(F),
                                        llvm::Type::getInt8PtrTy(VMContext));
>>>>>>> 2ab1d525
}

static const FunctionDecl *
GetRuntimeFunctionDecl(ASTContext &C, StringRef Name) {
  TranslationUnitDecl *TUDecl = C.getTranslationUnitDecl();
  DeclContext *DC = TranslationUnitDecl::castToDeclContext(TUDecl);

  IdentifierInfo &CII = C.Idents.get(Name);
  for (const auto *Result : DC->lookup(&CII))
    if (const auto *FD = dyn_cast<FunctionDecl>(Result))
      return FD;

  if (!C.getLangOpts().CPlusPlus)
    return nullptr;

  // Demangle the premangled name from getTerminateFn()
  IdentifierInfo &CXXII =
      (Name == "_ZSt9terminatev" || Name == "?terminate@@YAXXZ")
          ? C.Idents.get("terminate")
          : C.Idents.get(Name);

  for (const auto &N : {"__cxxabiv1", "std"}) {
    IdentifierInfo &NS = C.Idents.get(N);
    for (const auto *Result : DC->lookup(&NS)) {
      const NamespaceDecl *ND = dyn_cast<NamespaceDecl>(Result);
      if (auto *LSD = dyn_cast<LinkageSpecDecl>(Result))
        for (const auto *Result : LSD->lookup(&NS))
          if ((ND = dyn_cast<NamespaceDecl>(Result)))
            break;

      if (ND)
        for (const auto *Result : ND->lookup(&CXXII))
          if (const auto *FD = dyn_cast<FunctionDecl>(Result))
            return FD;
    }
  }

  return nullptr;
}

/// CreateRuntimeFunction - Create a new runtime function with the specified
/// type and name.
llvm::FunctionCallee
CodeGenModule::CreateRuntimeFunction(llvm::FunctionType *FTy, StringRef Name,
                                     llvm::AttributeList ExtraAttrs, bool Local,
                                     bool AssumeConvergent) {
  if (AssumeConvergent) {
    ExtraAttrs =
        ExtraAttrs.addFnAttribute(VMContext, llvm::Attribute::Convergent);
  }

  llvm::Constant *C =
      GetOrCreateLLVMFunction(Name, FTy, GlobalDecl(), /*ForVTable=*/false,
                              /*DontDefer=*/false, /*IsThunk=*/false,
                              ExtraAttrs);

  if (auto *F = dyn_cast<llvm::Function>(C)) {
    if (F->empty()) {
      F->setCallingConv(getRuntimeCC());

      // In Windows Itanium environments, try to mark runtime functions
      // dllimport. For Mingw and MSVC, don't. We don't really know if the user
      // will link their standard library statically or dynamically. Marking
      // functions imported when they are not imported can cause linker errors
      // and warnings.
      if (!Local && getTriple().isWindowsItaniumEnvironment() &&
          !getCodeGenOpts().LTOVisibilityPublicStd) {
        const FunctionDecl *FD = GetRuntimeFunctionDecl(Context, Name);
        if (!FD || FD->hasAttr<DLLImportAttr>()) {
          F->setDLLStorageClass(llvm::GlobalValue::DLLImportStorageClass);
          F->setLinkage(llvm::GlobalValue::ExternalLinkage);
        }
      }
      setDSOLocal(F);
    }
  }

  return {FTy, C};
}

/// isTypeConstant - Determine whether an object of this type can be emitted
/// as a constant.
///
/// If ExcludeCtor is true, the duration when the object's constructor runs
/// will not be considered. The caller will need to verify that the object is
/// not written to during its construction.
bool CodeGenModule::isTypeConstant(QualType Ty, bool ExcludeCtor) {
  if (!Ty.isConstant(Context) && !Ty->isReferenceType())
    return false;

  if (Context.getLangOpts().CPlusPlus) {
    if (const CXXRecordDecl *Record
          = Context.getBaseElementType(Ty)->getAsCXXRecordDecl())
      return ExcludeCtor && !Record->hasMutableFields() &&
             Record->hasTrivialDestructor();
  }

  return true;
}

/// GetOrCreateLLVMGlobal - If the specified mangled name is not in the module,
/// create and return an llvm GlobalVariable with the specified type and address
/// space. If there is something in the module with the specified name, return
/// it potentially bitcasted to the right type.
///
/// If D is non-null, it specifies a decl that correspond to this.  This is used
/// to set the attributes on the global when it is first created.
///
/// If IsForDefinition is true, it is guaranteed that an actual global with
/// type Ty will be returned, not conversion of a variable with the same
/// mangled name but some other type.
llvm::Constant *
CodeGenModule::GetOrCreateLLVMGlobal(StringRef MangledName, llvm::Type *Ty,
                                     LangAS AddrSpace, const VarDecl *D,
                                     ForDefinition_t IsForDefinition) {
  // Lookup the entry, lazily creating it if necessary.
  llvm::GlobalValue *Entry = GetGlobalValue(MangledName);
  unsigned TargetAS = getContext().getTargetAddressSpace(AddrSpace);
  if (Entry) {
    if (WeakRefReferences.erase(Entry)) {
      if (D && !D->hasAttr<WeakAttr>())
        Entry->setLinkage(llvm::Function::ExternalLinkage);
    }

    // Handle dropped DLL attributes.
    if (D && !D->hasAttr<DLLImportAttr>() && !D->hasAttr<DLLExportAttr>())
      Entry->setDLLStorageClass(llvm::GlobalValue::DefaultStorageClass);

    if (LangOpts.OpenMP && !LangOpts.OpenMPSimd && D)
      getOpenMPRuntime().registerTargetGlobalVariable(D, Entry);

    if (Entry->getValueType() == Ty && Entry->getAddressSpace() == TargetAS)
      return Entry;

    // If there are two attempts to define the same mangled name, issue an
    // error.
    if (IsForDefinition && !Entry->isDeclaration()) {
      GlobalDecl OtherGD;
      const VarDecl *OtherD;

      // Check that D is not yet in DiagnosedConflictingDefinitions is required
      // to make sure that we issue an error only once.
      if (D && lookupRepresentativeDecl(MangledName, OtherGD) &&
          (D->getCanonicalDecl() != OtherGD.getCanonicalDecl().getDecl()) &&
          (OtherD = dyn_cast<VarDecl>(OtherGD.getDecl())) &&
          OtherD->hasInit() &&
          DiagnosedConflictingDefinitions.insert(D).second) {
        getDiags().Report(D->getLocation(), diag::err_duplicate_mangled_name)
            << MangledName;
        getDiags().Report(OtherGD.getDecl()->getLocation(),
                          diag::note_previous_definition);
      }
    }

    // Make sure the result is of the correct type.
    if (Entry->getType()->getAddressSpace() != TargetAS) {
      return llvm::ConstantExpr::getAddrSpaceCast(Entry,
                                                  Ty->getPointerTo(TargetAS));
    }

    // (If global is requested for a definition, we always need to create a new
    // global, not just return a bitcast.)
    if (!IsForDefinition)
      return llvm::ConstantExpr::getBitCast(Entry, Ty->getPointerTo(TargetAS));
  }

  auto DAddrSpace = GetGlobalVarAddressSpace(D);

  auto *GV = new llvm::GlobalVariable(
      getModule(), Ty, false, llvm::GlobalValue::ExternalLinkage, nullptr,
      MangledName, nullptr, llvm::GlobalVariable::NotThreadLocal,
      getContext().getTargetAddressSpace(DAddrSpace));

  // If we already created a global with the same mangled name (but different
  // type) before, take its name and remove it from its parent.
  if (Entry) {
    GV->takeName(Entry);

    if (!Entry->use_empty()) {
      llvm::Constant *NewPtrForOldDecl =
          llvm::ConstantExpr::getBitCast(GV, Entry->getType());
      Entry->replaceAllUsesWith(NewPtrForOldDecl);
    }

    Entry->eraseFromParent();
  }

  // This is the first use or definition of a mangled name.  If there is a
  // deferred decl with this name, remember that we need to emit it at the end
  // of the file.
  auto DDI = DeferredDecls.find(MangledName);
  if (DDI != DeferredDecls.end()) {
    // Move the potentially referenced deferred decl to the DeferredDeclsToEmit
    // list, and remove it from DeferredDecls (since we don't need it anymore).
    addDeferredDeclToEmit(DDI->second);
    DeferredDecls.erase(DDI);
  }

  // Handle things which are present even on external declarations.
  if (D) {
    if (LangOpts.OpenMP && !LangOpts.OpenMPSimd)
      getOpenMPRuntime().registerTargetGlobalVariable(D, GV);

    // FIXME: This code is overly simple and should be merged with other global
    // handling.
    GV->setConstant(isTypeConstant(D->getType(), false));

    GV->setAlignment(getContext().getDeclAlign(D).getAsAlign());

    setLinkageForGV(GV, D);

    if (D->getTLSKind()) {
      if (D->getTLSKind() == VarDecl::TLS_Dynamic)
        CXXThreadLocals.push_back(D);
      setTLSMode(GV, *D);
    }

    setGVProperties(GV, D);

    // If required by the ABI, treat declarations of static data members with
    // inline initializers as definitions.
    if (getContext().isMSStaticDataMemberInlineDefinition(D)) {
      EmitGlobalVarDefinition(D);
    }

    // Emit section information for extern variables.
    if (D->hasExternalStorage()) {
      if (const SectionAttr *SA = D->getAttr<SectionAttr>())
        GV->setSection(SA->getName());
    }

    // Handle XCore specific ABI requirements.
    if (getTriple().getArch() == llvm::Triple::xcore &&
        D->getLanguageLinkage() == CLanguageLinkage &&
        D->getType().isConstant(Context) &&
        isExternallyVisible(D->getLinkageAndVisibility().getLinkage()))
      GV->setSection(".cp.rodata");

    // Check if we a have a const declaration with an initializer, we may be
    // able to emit it as available_externally to expose it's value to the
    // optimizer.
    if (Context.getLangOpts().CPlusPlus && GV->hasExternalLinkage() &&
        D->getType().isConstQualified() && !GV->hasInitializer() &&
        !D->hasDefinition() && D->hasInit() && !D->hasAttr<DLLImportAttr>()) {
      const auto *Record =
          Context.getBaseElementType(D->getType())->getAsCXXRecordDecl();
      bool HasMutableFields = Record && Record->hasMutableFields();
      if (!HasMutableFields) {
        const VarDecl *InitDecl;
        const Expr *InitExpr = D->getAnyInitializer(InitDecl);
        if (InitExpr) {
          ConstantEmitter emitter(*this);
          llvm::Constant *Init = emitter.tryEmitForInitializer(*InitDecl);
          if (Init) {
            auto *InitType = Init->getType();
            if (GV->getValueType() != InitType) {
              // The type of the initializer does not match the definition.
              // This happens when an initializer has a different type from
              // the type of the global (because of padding at the end of a
              // structure for instance).
              GV->setName(StringRef());
              // Make a new global with the correct type, this is now guaranteed
              // to work.
              auto *NewGV = cast<llvm::GlobalVariable>(
                  GetAddrOfGlobalVar(D, InitType, IsForDefinition)
                      ->stripPointerCasts());

              // Erase the old global, since it is no longer used.
              GV->eraseFromParent();
              GV = NewGV;
            } else {
              GV->setInitializer(Init);
              GV->setConstant(true);
              GV->setLinkage(llvm::GlobalValue::AvailableExternallyLinkage);
            }
            emitter.finalize(GV);
          }
        }
      }
    }
  }

  if (GV->isDeclaration()) {
    getTargetCodeGenInfo().setTargetAttributes(D, GV, *this);
    // External HIP managed variables needed to be recorded for transformation
    // in both device and host compilations.
    if (getLangOpts().CUDA && D && D->hasAttr<HIPManagedAttr>() &&
        D->hasExternalStorage())
      getCUDARuntime().handleVarRegistration(D, *GV);
  }

  LangAS ExpectedAS =
      D ? D->getType().getAddressSpace()
        : (LangOpts.OpenCL ? LangAS::opencl_global : LangAS::Default);
  assert(getContext().getTargetAddressSpace(ExpectedAS) == TargetAS);
  if (DAddrSpace != ExpectedAS) {
    return getTargetCodeGenInfo().performAddrSpaceCast(
        *this, GV, DAddrSpace, ExpectedAS, Ty->getPointerTo(TargetAS));
  }

  return GV;
}

llvm::Constant *
CodeGenModule::GetAddrOfGlobal(GlobalDecl GD, ForDefinition_t IsForDefinition) {
  const Decl *D = GD.getDecl();

  if (isa<CXXConstructorDecl>(D) || isa<CXXDestructorDecl>(D))
    return getAddrOfCXXStructor(GD, /*FnInfo=*/nullptr, /*FnType=*/nullptr,
                                /*DontDefer=*/false, IsForDefinition);

  if (isa<CXXMethodDecl>(D)) {
    auto FInfo =
        &getTypes().arrangeCXXMethodDeclaration(cast<CXXMethodDecl>(D));
    auto Ty = getTypes().GetFunctionType(*FInfo);
    return GetAddrOfFunction(GD, Ty, /*ForVTable=*/false, /*DontDefer=*/false,
                             IsForDefinition);
  }

  if (isa<FunctionDecl>(D)) {
    const CGFunctionInfo &FI = getTypes().arrangeGlobalDeclaration(GD);
    llvm::FunctionType *Ty = getTypes().GetFunctionType(FI);
    return GetAddrOfFunction(GD, Ty, /*ForVTable=*/false, /*DontDefer=*/false,
                             IsForDefinition);
  }

  return GetAddrOfGlobalVar(cast<VarDecl>(D), /*Ty=*/nullptr, IsForDefinition);
}

llvm::GlobalVariable *CodeGenModule::CreateOrReplaceCXXRuntimeVariable(
    StringRef Name, llvm::Type *Ty, llvm::GlobalValue::LinkageTypes Linkage,
    unsigned Alignment) {
  llvm::GlobalVariable *GV = getModule().getNamedGlobal(Name);
  llvm::GlobalVariable *OldGV = nullptr;

  if (GV) {
    // Check if the variable has the right type.
    if (GV->getValueType() == Ty)
      return GV;

    // Because C++ name mangling, the only way we can end up with an already
    // existing global with the same name is if it has been declared extern "C".
    assert(GV->isDeclaration() && "Declaration has wrong type!");
    OldGV = GV;
  }

  // Create a new variable.
  GV = new llvm::GlobalVariable(getModule(), Ty, /*isConstant=*/true,
                                Linkage, nullptr, Name);

  if (OldGV) {
    // Replace occurrences of the old variable if needed.
    GV->takeName(OldGV);

    if (!OldGV->use_empty()) {
      llvm::Constant *NewPtrForOldDecl =
      llvm::ConstantExpr::getBitCast(GV, OldGV->getType());
      OldGV->replaceAllUsesWith(NewPtrForOldDecl);
    }

    OldGV->eraseFromParent();
  }

  if (supportsCOMDAT() && GV->isWeakForLinker() &&
      !GV->hasAvailableExternallyLinkage())
    GV->setComdat(TheModule.getOrInsertComdat(GV->getName()));

  GV->setAlignment(llvm::MaybeAlign(Alignment));

  return GV;
}

/// GetAddrOfGlobalVar - Return the llvm::Constant for the address of the
/// given global variable.  If Ty is non-null and if the global doesn't exist,
/// then it will be created with the specified type instead of whatever the
/// normal requested type would be. If IsForDefinition is true, it is guaranteed
/// that an actual global with type Ty will be returned, not conversion of a
/// variable with the same mangled name but some other type.
llvm::Constant *CodeGenModule::GetAddrOfGlobalVar(const VarDecl *D,
                                                  llvm::Type *Ty,
                                           ForDefinition_t IsForDefinition) {
  assert(D->hasGlobalStorage() && "Not a global variable");
  QualType ASTTy = D->getType();
  if (!Ty)
    Ty = getTypes().ConvertTypeForMem(ASTTy);

  StringRef MangledName = getMangledName(D);
  return GetOrCreateLLVMGlobal(MangledName, Ty, ASTTy.getAddressSpace(), D,
                               IsForDefinition);
}

/// CreateRuntimeVariable - Create a new runtime global variable with the
/// specified type and name.
llvm::Constant *
CodeGenModule::CreateRuntimeVariable(llvm::Type *Ty,
                                     StringRef Name) {
  LangAS AddrSpace = getContext().getLangOpts().OpenCL ? LangAS::opencl_global
                                                       : LangAS::Default;
  auto *Ret = GetOrCreateLLVMGlobal(Name, Ty, AddrSpace, nullptr);
  setDSOLocal(cast<llvm::GlobalValue>(Ret->stripPointerCasts()));
  return Ret;
}

void CodeGenModule::EmitTentativeDefinition(const VarDecl *D) {
  assert(!D->getInit() && "Cannot emit definite definitions here!");

  StringRef MangledName = getMangledName(D);
  llvm::GlobalValue *GV = GetGlobalValue(MangledName);

  // We already have a definition, not declaration, with the same mangled name.
  // Emitting of declaration is not required (and actually overwrites emitted
  // definition).
  if (GV && !GV->isDeclaration())
    return;

  // If we have not seen a reference to this variable yet, place it into the
  // deferred declarations table to be emitted if needed later.
  if (!MustBeEmitted(D) && !GV) {
      DeferredDecls[MangledName] = D;
      return;
  }

  // The tentative definition is the only definition.
  EmitGlobalVarDefinition(D);
}

void CodeGenModule::EmitExternalDeclaration(const VarDecl *D) {
  EmitExternalVarDeclaration(D);
}

CharUnits CodeGenModule::GetTargetTypeStoreSize(llvm::Type *Ty) const {
  return Context.toCharUnitsFromBits(
      getDataLayout().getTypeStoreSizeInBits(Ty));
}

LangAS CodeGenModule::GetGlobalVarAddressSpace(const VarDecl *D) {
  if (LangOpts.OpenCL) {
    LangAS AS = D ? D->getType().getAddressSpace() : LangAS::opencl_global;
    assert(AS == LangAS::opencl_global ||
           AS == LangAS::opencl_global_device ||
           AS == LangAS::opencl_global_host ||
           AS == LangAS::opencl_constant ||
           AS == LangAS::opencl_local ||
           AS >= LangAS::FirstTargetAddressSpace);
    return AS;
  }

  if (LangOpts.SYCLIsDevice &&
      (!D || D->getType().getAddressSpace() == LangAS::Default))
    return LangAS::sycl_global;

  if (LangOpts.CUDA && LangOpts.CUDAIsDevice) {
    if (D && D->hasAttr<CUDAConstantAttr>())
      return LangAS::cuda_constant;
    else if (D && D->hasAttr<CUDASharedAttr>())
      return LangAS::cuda_shared;
    else if (D && D->hasAttr<CUDADeviceAttr>())
      return LangAS::cuda_device;
    else if (D && D->getType().isConstQualified())
      return LangAS::cuda_constant;
    else
      return LangAS::cuda_device;
  }

  if (LangOpts.OpenMP) {
    LangAS AS;
    if (OpenMPRuntime->hasAllocateAttributeForGlobalVar(D, AS))
      return AS;
  }
  return getTargetCodeGenInfo().getGlobalVarAddressSpace(*this, D);
}

LangAS CodeGenModule::GetGlobalConstantAddressSpace() const {
  // OpenCL v1.2 s6.5.3: a string literal is in the constant address space.
  if (LangOpts.OpenCL)
    return LangAS::opencl_constant;
  if (LangOpts.SYCLIsDevice)
    return LangAS::sycl_global;
  if (auto AS = getTarget().getConstantAddressSpace())
    return AS.getValue();
  return LangAS::Default;
}

// In address space agnostic languages, string literals are in default address
// space in AST. However, certain targets (e.g. amdgcn) request them to be
// emitted in constant address space in LLVM IR. To be consistent with other
// parts of AST, string literal global variables in constant address space
// need to be casted to default address space before being put into address
// map and referenced by other part of CodeGen.
// In OpenCL, string literals are in constant address space in AST, therefore
// they should not be casted to default address space.
static llvm::Constant *
castStringLiteralToDefaultAddressSpace(CodeGenModule &CGM,
                                       llvm::GlobalVariable *GV) {
  llvm::Constant *Cast = GV;
  if (!CGM.getLangOpts().OpenCL) {
    auto AS = CGM.GetGlobalConstantAddressSpace();
    if (AS != LangAS::Default)
      Cast = CGM.getTargetCodeGenInfo().performAddrSpaceCast(
          CGM, GV, AS, LangAS::Default,
          GV->getValueType()->getPointerTo(
              CGM.getContext().getTargetAddressSpace(LangAS::Default)));
  }
  return Cast;
}

template<typename SomeDecl>
void CodeGenModule::MaybeHandleStaticInExternC(const SomeDecl *D,
                                               llvm::GlobalValue *GV) {
  if (!getLangOpts().CPlusPlus)
    return;

  // Must have 'used' attribute, or else inline assembly can't rely on
  // the name existing.
  if (!D->template hasAttr<UsedAttr>())
    return;

  // Must have internal linkage and an ordinary name.
  if (!D->getIdentifier() || D->getFormalLinkage() != InternalLinkage)
    return;

  // Must be in an extern "C" context. Entities declared directly within
  // a record are not extern "C" even if the record is in such a context.
  const SomeDecl *First = D->getFirstDecl();
  if (First->getDeclContext()->isRecord() || !First->isInExternCContext())
    return;

  // OK, this is an internal linkage entity inside an extern "C" linkage
  // specification. Make a note of that so we can give it the "expected"
  // mangled name if nothing else is using that name.
  std::pair<StaticExternCMap::iterator, bool> R =
      StaticExternCValues.insert(std::make_pair(D->getIdentifier(), GV));

  // If we have multiple internal linkage entities with the same name
  // in extern "C" regions, none of them gets that name.
  if (!R.second)
    R.first->second = nullptr;
}

static bool shouldBeInCOMDAT(CodeGenModule &CGM, const Decl &D) {
  if (!CGM.supportsCOMDAT())
    return false;

  if (D.hasAttr<SelectAnyAttr>())
    return true;

  GVALinkage Linkage;
  if (auto *VD = dyn_cast<VarDecl>(&D))
    Linkage = CGM.getContext().GetGVALinkageForVariable(VD);
  else
    Linkage = CGM.getContext().GetGVALinkageForFunction(cast<FunctionDecl>(&D));

  switch (Linkage) {
  case GVA_Internal:
  case GVA_AvailableExternally:
  case GVA_StrongExternal:
    return false;
  case GVA_DiscardableODR:
  case GVA_StrongODR:
    return true;
  }
  llvm_unreachable("No such linkage");
}

void CodeGenModule::maybeSetTrivialComdat(const Decl &D,
                                          llvm::GlobalObject &GO) {
  if (!shouldBeInCOMDAT(*this, D))
    return;
  GO.setComdat(TheModule.getOrInsertComdat(GO.getName()));
}

/// Pass IsTentative as true if you want to create a tentative definition.
void CodeGenModule::EmitGlobalVarDefinition(const VarDecl *D,
                                            bool IsTentative) {
  // OpenCL global variables of sampler type are translated to function calls,
  // therefore no need to be translated.
  QualType ASTTy = D->getType();
  if (getLangOpts().OpenCL && ASTTy->isSamplerT())
    return;

  // If this is OpenMP device, check if it is legal to emit this global
  // normally.
  if (LangOpts.OpenMPIsDevice && OpenMPRuntime &&
      OpenMPRuntime->emitTargetGlobalVariable(D))
    return;

  llvm::TrackingVH<llvm::Constant> Init;
  bool NeedsGlobalCtor = false;
  bool NeedsGlobalDtor =
      D->needsDestruction(getContext()) == QualType::DK_cxx_destructor;

  const VarDecl *InitDecl;
  const Expr *InitExpr = D->getAnyInitializer(InitDecl);

  Optional<ConstantEmitter> emitter;

  // CUDA E.2.4.1 "__shared__ variables cannot have an initialization
  // as part of their declaration."  Sema has already checked for
  // error cases, so we just need to set Init to UndefValue.
  bool IsCUDASharedVar =
      getLangOpts().CUDAIsDevice && D->hasAttr<CUDASharedAttr>();
  // Shadows of initialized device-side global variables are also left
  // undefined.
  // Managed Variables should be initialized on both host side and device side.
  bool IsCUDAShadowVar =
      !getLangOpts().CUDAIsDevice && !D->hasAttr<HIPManagedAttr>() &&
      (D->hasAttr<CUDAConstantAttr>() || D->hasAttr<CUDADeviceAttr>() ||
       D->hasAttr<CUDASharedAttr>());
  bool IsCUDADeviceShadowVar =
      getLangOpts().CUDAIsDevice && !D->hasAttr<HIPManagedAttr>() &&
      (D->getType()->isCUDADeviceBuiltinSurfaceType() ||
       D->getType()->isCUDADeviceBuiltinTextureType());
  if (getLangOpts().CUDA &&
      (IsCUDASharedVar || IsCUDAShadowVar || IsCUDADeviceShadowVar))
    Init = llvm::UndefValue::get(getTypes().ConvertTypeForMem(ASTTy));
  else if (D->hasAttr<LoaderUninitializedAttr>())
    Init = llvm::UndefValue::get(getTypes().ConvertTypeForMem(ASTTy));
  else if (!InitExpr) {
    // This is a tentative definition; tentative definitions are
    // implicitly initialized with { 0 }.
    //
    // Note that tentative definitions are only emitted at the end of
    // a translation unit, so they should never have incomplete
    // type. In addition, EmitTentativeDefinition makes sure that we
    // never attempt to emit a tentative definition if a real one
    // exists. A use may still exists, however, so we still may need
    // to do a RAUW.
    assert(!ASTTy->isIncompleteType() && "Unexpected incomplete type");
    Init = EmitNullConstant(D->getType());
  } else {
    initializedGlobalDecl = GlobalDecl(D);
    emitter.emplace(*this);
    llvm::Constant *Initializer = emitter->tryEmitForInitializer(*InitDecl);
    if (!Initializer) {
      QualType T = InitExpr->getType();
      if (D->getType()->isReferenceType())
        T = D->getType();

      if (getLangOpts().CPlusPlus) {
        Init = EmitNullConstant(T);
        NeedsGlobalCtor = true;
      } else {
        ErrorUnsupported(D, "static initializer");
        Init = llvm::UndefValue::get(getTypes().ConvertType(T));
      }
    } else {
      Init = Initializer;
      // We don't need an initializer, so remove the entry for the delayed
      // initializer position (just in case this entry was delayed) if we
      // also don't need to register a destructor.
      if (getLangOpts().CPlusPlus && !NeedsGlobalDtor)
        DelayedCXXInitPosition.erase(D);
    }
  }

  llvm::Type* InitType = Init->getType();
  llvm::Constant *Entry =
      GetAddrOfGlobalVar(D, InitType, ForDefinition_t(!IsTentative));

  // Strip off pointer casts if we got them.
  Entry = Entry->stripPointerCasts();

  // Entry is now either a Function or GlobalVariable.
  auto *GV = dyn_cast<llvm::GlobalVariable>(Entry);

  // We have a definition after a declaration with the wrong type.
  // We must make a new GlobalVariable* and update everything that used OldGV
  // (a declaration or tentative definition) with the new GlobalVariable*
  // (which will be a definition).
  //
  // This happens if there is a prototype for a global (e.g.
  // "extern int x[];") and then a definition of a different type (e.g.
  // "int x[10];"). This also happens when an initializer has a different type
  // from the type of the global (this happens with unions).
  if (!GV || GV->getValueType() != InitType ||
      GV->getType()->getAddressSpace() !=
          getContext().getTargetAddressSpace(GetGlobalVarAddressSpace(D))) {

    // Move the old entry aside so that we'll create a new one.
    Entry->setName(StringRef());

    // Make a new global with the correct type, this is now guaranteed to work.
    GV = cast<llvm::GlobalVariable>(
        GetAddrOfGlobalVar(D, InitType, ForDefinition_t(!IsTentative))
            ->stripPointerCasts());

    // Replace all uses of the old global with the new global
    llvm::Constant *NewPtrForOldDecl =
        llvm::ConstantExpr::getPointerBitCastOrAddrSpaceCast(GV,
                                                             Entry->getType());
    Entry->replaceAllUsesWith(NewPtrForOldDecl);

    // Erase the old global, since it is no longer used.
    cast<llvm::GlobalValue>(Entry)->eraseFromParent();
  }

  MaybeHandleStaticInExternC(D, GV);

  if (D->hasAttr<AnnotateAttr>())
    AddGlobalAnnotations(D, GV);

  // Set the llvm linkage type as appropriate.
  llvm::GlobalValue::LinkageTypes Linkage =
      getLLVMLinkageVarDefinition(D, GV->isConstant());

  // CUDA B.2.1 "The __device__ qualifier declares a variable that resides on
  // the device. [...]"
  // CUDA B.2.2 "The __constant__ qualifier, optionally used together with
  // __device__, declares a variable that: [...]
  // Is accessible from all the threads within the grid and from the host
  // through the runtime library (cudaGetSymbolAddress() / cudaGetSymbolSize()
  // / cudaMemcpyToSymbol() / cudaMemcpyFromSymbol())."
  if (GV && LangOpts.CUDA) {
    if (LangOpts.CUDAIsDevice) {
      if (Linkage != llvm::GlobalValue::InternalLinkage &&
          (D->hasAttr<CUDADeviceAttr>() || D->hasAttr<CUDAConstantAttr>() ||
           D->getType()->isCUDADeviceBuiltinSurfaceType() ||
           D->getType()->isCUDADeviceBuiltinTextureType()))
        GV->setExternallyInitialized(true);
    } else {
      getCUDARuntime().internalizeDeviceSideVar(D, Linkage);
    }
    getCUDARuntime().handleVarRegistration(D, *GV);
  }

  GV->setInitializer(Init);
  if (emitter)
    emitter->finalize(GV);

  // If it is safe to mark the global 'constant', do so now.
  GV->setConstant(!NeedsGlobalCtor && !NeedsGlobalDtor &&
                  isTypeConstant(D->getType(), true));

  // If it is in a read-only section, mark it 'constant'.
  if (const SectionAttr *SA = D->getAttr<SectionAttr>()) {
    const ASTContext::SectionInfo &SI = Context.SectionInfos[SA->getName()];
    if ((SI.SectionFlags & ASTContext::PSF_Write) == 0)
      GV->setConstant(true);
  }

  GV->setAlignment(getContext().getDeclAlign(D).getAsAlign());

  // On Darwin, unlike other Itanium C++ ABI platforms, the thread-wrapper
  // function is only defined alongside the variable, not also alongside
  // callers. Normally, all accesses to a thread_local go through the
  // thread-wrapper in order to ensure initialization has occurred, underlying
  // variable will never be used other than the thread-wrapper, so it can be
  // converted to internal linkage.
  //
  // However, if the variable has the 'constinit' attribute, it _can_ be
  // referenced directly, without calling the thread-wrapper, so the linkage
  // must not be changed.
  //
  // Additionally, if the variable isn't plain external linkage, e.g. if it's
  // weak or linkonce, the de-duplication semantics are important to preserve,
  // so we don't change the linkage.
  if (D->getTLSKind() == VarDecl::TLS_Dynamic &&
      Linkage == llvm::GlobalValue::ExternalLinkage &&
      Context.getTargetInfo().getTriple().isOSDarwin() &&
      !D->hasAttr<ConstInitAttr>())
    Linkage = llvm::GlobalValue::InternalLinkage;

  GV->setLinkage(Linkage);
  if (D->hasAttr<DLLImportAttr>())
    GV->setDLLStorageClass(llvm::GlobalVariable::DLLImportStorageClass);
  else if (D->hasAttr<DLLExportAttr>())
    GV->setDLLStorageClass(llvm::GlobalVariable::DLLExportStorageClass);
  else
    GV->setDLLStorageClass(llvm::GlobalVariable::DefaultStorageClass);

  if (Linkage == llvm::GlobalVariable::CommonLinkage) {
    // common vars aren't constant even if declared const.
    GV->setConstant(false);
    // Tentative definition of global variables may be initialized with
    // non-zero null pointers. In this case they should have weak linkage
    // since common linkage must have zero initializer and must not have
    // explicit section therefore cannot have non-zero initial value.
    if (!GV->getInitializer()->isNullValue())
      GV->setLinkage(llvm::GlobalVariable::WeakAnyLinkage);
  }

  setNonAliasAttributes(D, GV);

  if (D->getTLSKind() && !GV->isThreadLocal()) {
    if (D->getTLSKind() == VarDecl::TLS_Dynamic)
      CXXThreadLocals.push_back(D);
    setTLSMode(GV, *D);
  }

  maybeSetTrivialComdat(*D, *GV);

  // Emit the initializer function if necessary.
  if (NeedsGlobalCtor || NeedsGlobalDtor)
    EmitCXXGlobalVarDeclInitFunc(D, GV, NeedsGlobalCtor);

  SanitizerMD->reportGlobalToASan(GV, *D, NeedsGlobalCtor);

  // Emit global variable debug information.
  if (CGDebugInfo *DI = getModuleDebugInfo())
    if (getCodeGenOpts().hasReducedDebugInfo())
      DI->EmitGlobalVariable(GV, D);
}

void CodeGenModule::EmitExternalVarDeclaration(const VarDecl *D) {
  if (CGDebugInfo *DI = getModuleDebugInfo())
    if (getCodeGenOpts().hasReducedDebugInfo()) {
      QualType ASTTy = D->getType();
      llvm::Type *Ty = getTypes().ConvertTypeForMem(D->getType());
      llvm::Constant *GV =
          GetOrCreateLLVMGlobal(D->getName(), Ty, ASTTy.getAddressSpace(), D);
      DI->EmitExternalVariable(
          cast<llvm::GlobalVariable>(GV->stripPointerCasts()), D);
    }
}

static bool isVarDeclStrongDefinition(const ASTContext &Context,
                                      CodeGenModule &CGM, const VarDecl *D,
                                      bool NoCommon) {
  // Don't give variables common linkage if -fno-common was specified unless it
  // was overridden by a NoCommon attribute.
  if ((NoCommon || D->hasAttr<NoCommonAttr>()) && !D->hasAttr<CommonAttr>())
    return true;

  // C11 6.9.2/2:
  //   A declaration of an identifier for an object that has file scope without
  //   an initializer, and without a storage-class specifier or with the
  //   storage-class specifier static, constitutes a tentative definition.
  if (D->getInit() || D->hasExternalStorage())
    return true;

  // A variable cannot be both common and exist in a section.
  if (D->hasAttr<SectionAttr>())
    return true;

  // A variable cannot be both common and exist in a section.
  // We don't try to determine which is the right section in the front-end.
  // If no specialized section name is applicable, it will resort to default.
  if (D->hasAttr<PragmaClangBSSSectionAttr>() ||
      D->hasAttr<PragmaClangDataSectionAttr>() ||
      D->hasAttr<PragmaClangRelroSectionAttr>() ||
      D->hasAttr<PragmaClangRodataSectionAttr>())
    return true;

  // Thread local vars aren't considered common linkage.
  if (D->getTLSKind())
    return true;

  // Tentative definitions marked with WeakImportAttr are true definitions.
  if (D->hasAttr<WeakImportAttr>())
    return true;

  // A variable cannot be both common and exist in a comdat.
  if (shouldBeInCOMDAT(CGM, *D))
    return true;

  // Declarations with a required alignment do not have common linkage in MSVC
  // mode.
  if (Context.getTargetInfo().getCXXABI().isMicrosoft()) {
    if (D->hasAttr<AlignedAttr>())
      return true;
    QualType VarType = D->getType();
    if (Context.isAlignmentRequired(VarType))
      return true;

    if (const auto *RT = VarType->getAs<RecordType>()) {
      const RecordDecl *RD = RT->getDecl();
      for (const FieldDecl *FD : RD->fields()) {
        if (FD->isBitField())
          continue;
        if (FD->hasAttr<AlignedAttr>())
          return true;
        if (Context.isAlignmentRequired(FD->getType()))
          return true;
      }
    }
  }

  // Microsoft's link.exe doesn't support alignments greater than 32 bytes for
  // common symbols, so symbols with greater alignment requirements cannot be
  // common.
  // Other COFF linkers (ld.bfd and LLD) support arbitrary power-of-two
  // alignments for common symbols via the aligncomm directive, so this
  // restriction only applies to MSVC environments.
  if (Context.getTargetInfo().getTriple().isKnownWindowsMSVCEnvironment() &&
      Context.getTypeAlignIfKnown(D->getType()) >
          Context.toBits(CharUnits::fromQuantity(32)))
    return true;

  return false;
}

llvm::GlobalValue::LinkageTypes CodeGenModule::getLLVMLinkageForDeclarator(
    const DeclaratorDecl *D, GVALinkage Linkage, bool IsConstantVariable) {
  if (Linkage == GVA_Internal)
    return llvm::Function::InternalLinkage;

  if (D->hasAttr<WeakAttr>()) {
    if (IsConstantVariable)
      return llvm::GlobalVariable::WeakODRLinkage;
    else
      return llvm::GlobalVariable::WeakAnyLinkage;
  }

  if (const auto *FD = D->getAsFunction())
    if (FD->isMultiVersion() && Linkage == GVA_AvailableExternally)
      return llvm::GlobalVariable::LinkOnceAnyLinkage;

  // We are guaranteed to have a strong definition somewhere else,
  // so we can use available_externally linkage.
  if (Linkage == GVA_AvailableExternally)
    return llvm::GlobalValue::AvailableExternallyLinkage;

  // Note that Apple's kernel linker doesn't support symbol
  // coalescing, so we need to avoid linkonce and weak linkages there.
  // Normally, this means we just map to internal, but for explicit
  // instantiations we'll map to external.

  // In C++, the compiler has to emit a definition in every translation unit
  // that references the function.  We should use linkonce_odr because
  // a) if all references in this translation unit are optimized away, we
  // don't need to codegen it.  b) if the function persists, it needs to be
  // merged with other definitions. c) C++ has the ODR, so we know the
  // definition is dependable.
  if (Linkage == GVA_DiscardableODR)
    return !Context.getLangOpts().AppleKext ? llvm::Function::LinkOnceODRLinkage
                                            : llvm::Function::InternalLinkage;

  // An explicit instantiation of a template has weak linkage, since
  // explicit instantiations can occur in multiple translation units
  // and must all be equivalent. However, we are not allowed to
  // throw away these explicit instantiations.
  //
  // CUDA/HIP: For -fno-gpu-rdc case, device code is limited to one TU,
  // so say that CUDA templates are either external (for kernels) or internal.
  // This lets llvm perform aggressive inter-procedural optimizations. For
  // -fgpu-rdc case, device function calls across multiple TU's are allowed,
  // therefore we need to follow the normal linkage paradigm.
  if (Linkage == GVA_StrongODR) {
    if (getLangOpts().AppleKext)
      return llvm::Function::ExternalLinkage;
    if (getLangOpts().CUDA && getLangOpts().CUDAIsDevice &&
        !getLangOpts().GPURelocatableDeviceCode)
      return D->hasAttr<CUDAGlobalAttr>() ? llvm::Function::ExternalLinkage
                                          : llvm::Function::InternalLinkage;
    return llvm::Function::WeakODRLinkage;
  }

  // C++ doesn't have tentative definitions and thus cannot have common
  // linkage.
  if (!getLangOpts().CPlusPlus && isa<VarDecl>(D) &&
      !isVarDeclStrongDefinition(Context, *this, cast<VarDecl>(D),
                                 CodeGenOpts.NoCommon))
    return llvm::GlobalVariable::CommonLinkage;

  // selectany symbols are externally visible, so use weak instead of
  // linkonce.  MSVC optimizes away references to const selectany globals, so
  // all definitions should be the same and ODR linkage should be used.
  // http://msdn.microsoft.com/en-us/library/5tkz6s71.aspx
  if (D->hasAttr<SelectAnyAttr>())
    return llvm::GlobalVariable::WeakODRLinkage;

  // Otherwise, we have strong external linkage.
  assert(Linkage == GVA_StrongExternal);
  return llvm::GlobalVariable::ExternalLinkage;
}

llvm::GlobalValue::LinkageTypes CodeGenModule::getLLVMLinkageVarDefinition(
    const VarDecl *VD, bool IsConstant) {
  GVALinkage Linkage = getContext().GetGVALinkageForVariable(VD);
  return getLLVMLinkageForDeclarator(VD, Linkage, IsConstant);
}

/// Replace the uses of a function that was declared with a non-proto type.
/// We want to silently drop extra arguments from call sites
static void replaceUsesOfNonProtoConstant(llvm::Constant *old,
                                          llvm::Function *newFn) {
  // Fast path.
  if (old->use_empty()) return;

  llvm::Type *newRetTy = newFn->getReturnType();
  SmallVector<llvm::Value*, 4> newArgs;

  for (llvm::Value::use_iterator ui = old->use_begin(), ue = old->use_end();
         ui != ue; ) {
    llvm::Value::use_iterator use = ui++; // Increment before the use is erased.
    llvm::User *user = use->getUser();

    // Recognize and replace uses of bitcasts.  Most calls to
    // unprototyped functions will use bitcasts.
    if (auto *bitcast = dyn_cast<llvm::ConstantExpr>(user)) {
      if (bitcast->getOpcode() == llvm::Instruction::BitCast)
        replaceUsesOfNonProtoConstant(bitcast, newFn);
      continue;
    }

    // Recognize calls to the function.
    llvm::CallBase *callSite = dyn_cast<llvm::CallBase>(user);
    if (!callSite) continue;
    if (!callSite->isCallee(&*use))
      continue;

    // If the return types don't match exactly, then we can't
    // transform this call unless it's dead.
    if (callSite->getType() != newRetTy && !callSite->use_empty())
      continue;

    // Get the call site's attribute list.
    SmallVector<llvm::AttributeSet, 8> newArgAttrs;
    llvm::AttributeList oldAttrs = callSite->getAttributes();

    // If the function was passed too few arguments, don't transform.
    unsigned newNumArgs = newFn->arg_size();
    if (callSite->arg_size() < newNumArgs)
      continue;

    // If extra arguments were passed, we silently drop them.
    // If any of the types mismatch, we don't transform.
    unsigned argNo = 0;
    bool dontTransform = false;
    for (llvm::Argument &A : newFn->args()) {
      if (callSite->getArgOperand(argNo)->getType() != A.getType()) {
        dontTransform = true;
        break;
      }

      // Add any parameter attributes.
      newArgAttrs.push_back(oldAttrs.getParamAttrs(argNo));
      argNo++;
    }
    if (dontTransform)
      continue;

    // Okay, we can transform this.  Create the new call instruction and copy
    // over the required information.
    newArgs.append(callSite->arg_begin(), callSite->arg_begin() + argNo);

    // Copy over any operand bundles.
    SmallVector<llvm::OperandBundleDef, 1> newBundles;
    callSite->getOperandBundlesAsDefs(newBundles);

    llvm::CallBase *newCall;
    if (isa<llvm::CallInst>(callSite)) {
      newCall =
          llvm::CallInst::Create(newFn, newArgs, newBundles, "", callSite);
    } else {
      auto *oldInvoke = cast<llvm::InvokeInst>(callSite);
      newCall = llvm::InvokeInst::Create(newFn, oldInvoke->getNormalDest(),
                                         oldInvoke->getUnwindDest(), newArgs,
                                         newBundles, "", callSite);
    }
    newArgs.clear(); // for the next iteration

    if (!newCall->getType()->isVoidTy())
      newCall->takeName(callSite);
    newCall->setAttributes(
        llvm::AttributeList::get(newFn->getContext(), oldAttrs.getFnAttrs(),
                                 oldAttrs.getRetAttrs(), newArgAttrs));
    newCall->setCallingConv(callSite->getCallingConv());

    // Finally, remove the old call, replacing any uses with the new one.
    if (!callSite->use_empty())
      callSite->replaceAllUsesWith(newCall);

    // Copy debug location attached to CI.
    if (callSite->getDebugLoc())
      newCall->setDebugLoc(callSite->getDebugLoc());

    callSite->eraseFromParent();
  }
}

/// ReplaceUsesOfNonProtoTypeWithRealFunction - This function is called when we
/// implement a function with no prototype, e.g. "int foo() {}".  If there are
/// existing call uses of the old function in the module, this adjusts them to
/// call the new function directly.
///
/// This is not just a cleanup: the always_inline pass requires direct calls to
/// functions to be able to inline them.  If there is a bitcast in the way, it
/// won't inline them.  Instcombine normally deletes these calls, but it isn't
/// run at -O0.
static void ReplaceUsesOfNonProtoTypeWithRealFunction(llvm::GlobalValue *Old,
                                                      llvm::Function *NewFn) {
  // If we're redefining a global as a function, don't transform it.
  if (!isa<llvm::Function>(Old)) return;

  replaceUsesOfNonProtoConstant(Old, NewFn);
}

void CodeGenModule::HandleCXXStaticMemberVarInstantiation(VarDecl *VD) {
  auto DK = VD->isThisDeclarationADefinition();
  if (DK == VarDecl::Definition && VD->hasAttr<DLLImportAttr>())
    return;

  TemplateSpecializationKind TSK = VD->getTemplateSpecializationKind();
  // If we have a definition, this might be a deferred decl. If the
  // instantiation is explicit, make sure we emit it at the end.
  if (VD->getDefinition() && TSK == TSK_ExplicitInstantiationDefinition)
    GetAddrOfGlobalVar(VD);

  EmitTopLevelDecl(VD);
}

void CodeGenModule::EmitGlobalFunctionDefinition(GlobalDecl GD,
                                                 llvm::GlobalValue *GV) {
  const auto *D = cast<FunctionDecl>(GD.getDecl());

  // Compute the function info and LLVM type.
  const CGFunctionInfo &FI = getTypes().arrangeGlobalDeclaration(GD);
  llvm::FunctionType *Ty = getTypes().GetFunctionType(FI);

  // Get or create the prototype for the function.
  if (!GV || (GV->getValueType() != Ty))
    GV = cast<llvm::GlobalValue>(GetAddrOfFunction(GD, Ty, /*ForVTable=*/false,
                                                   /*DontDefer=*/true,
                                                   ForDefinition));

  // Already emitted.
  if (!GV->isDeclaration())
    return;

  // We need to set linkage and visibility on the function before
  // generating code for it because various parts of IR generation
  // want to propagate this information down (e.g. to local static
  // declarations).
  auto *Fn = cast<llvm::Function>(GV);
  setFunctionLinkage(GD, Fn);

  // FIXME: this is redundant with part of setFunctionDefinitionAttributes
  setGVProperties(Fn, GD);

  MaybeHandleStaticInExternC(D, Fn);

  maybeSetTrivialComdat(*D, *Fn);

  // Set CodeGen attributes that represent floating point environment.
  setLLVMFunctionFEnvAttributes(D, Fn);

  CodeGenFunction(*this).GenerateCode(GD, Fn, FI);

  setNonAliasAttributes(GD, Fn);
  SetLLVMFunctionAttributesForDefinition(D, Fn);

  if (const ConstructorAttr *CA = D->getAttr<ConstructorAttr>())
    AddGlobalCtor(Fn, CA->getPriority());
  if (const DestructorAttr *DA = D->getAttr<DestructorAttr>())
    AddGlobalDtor(Fn, DA->getPriority(), true);
  if (D->hasAttr<AnnotateAttr>())
    AddGlobalAnnotations(D, Fn);
}

void CodeGenModule::EmitAliasDefinition(GlobalDecl GD) {
  const auto *D = cast<ValueDecl>(GD.getDecl());
  const AliasAttr *AA = D->getAttr<AliasAttr>();
  assert(AA && "Not an alias?");

  StringRef MangledName = getMangledName(GD);

  if (AA->getAliasee() == MangledName) {
    Diags.Report(AA->getLocation(), diag::err_cyclic_alias) << 0;
    return;
  }

  // If there is a definition in the module, then it wins over the alias.
  // This is dubious, but allow it to be safe.  Just ignore the alias.
  llvm::GlobalValue *Entry = GetGlobalValue(MangledName);
  if (Entry && !Entry->isDeclaration())
    return;

  Aliases.push_back(GD);

  llvm::Type *DeclTy = getTypes().ConvertTypeForMem(D->getType());

  // Create a reference to the named value.  This ensures that it is emitted
  // if a deferred decl.
  llvm::Constant *Aliasee;
  llvm::GlobalValue::LinkageTypes LT;
  if (isa<llvm::FunctionType>(DeclTy)) {
    Aliasee = GetOrCreateLLVMFunction(AA->getAliasee(), DeclTy, GD,
                                      /*ForVTable=*/false);
    LT = getFunctionLinkage(GD);
  } else {
    Aliasee = GetOrCreateLLVMGlobal(AA->getAliasee(), DeclTy, LangAS::Default,
                                    /*D=*/nullptr);
    if (const auto *VD = dyn_cast<VarDecl>(GD.getDecl()))
      LT = getLLVMLinkageVarDefinition(VD, D->getType().isConstQualified());
    else
      LT = getFunctionLinkage(GD);
  }

  // Create the new alias itself, but don't set a name yet.
  unsigned AS = Aliasee->getType()->getPointerAddressSpace();
  auto *GA =
      llvm::GlobalAlias::create(DeclTy, AS, LT, "", Aliasee, &getModule());

  if (Entry) {
    if (GA->getAliasee() == Entry) {
      Diags.Report(AA->getLocation(), diag::err_cyclic_alias) << 0;
      return;
    }

    assert(Entry->isDeclaration());

    // If there is a declaration in the module, then we had an extern followed
    // by the alias, as in:
    //   extern int test6();
    //   ...
    //   int test6() __attribute__((alias("test7")));
    //
    // Remove it and replace uses of it with the alias.
    GA->takeName(Entry);

    Entry->replaceAllUsesWith(llvm::ConstantExpr::getBitCast(GA,
                                                          Entry->getType()));
    Entry->eraseFromParent();
  } else {
    GA->setName(MangledName);
  }

  // Set attributes which are particular to an alias; this is a
  // specialization of the attributes which may be set on a global
  // variable/function.
  if (D->hasAttr<WeakAttr>() || D->hasAttr<WeakRefAttr>() ||
      D->isWeakImported()) {
    GA->setLinkage(llvm::Function::WeakAnyLinkage);
  }

  if (const auto *VD = dyn_cast<VarDecl>(D))
    if (VD->getTLSKind())
      setTLSMode(GA, *VD);

  SetCommonAttributes(GD, GA);
}

void CodeGenModule::emitIFuncDefinition(GlobalDecl GD) {
  const auto *D = cast<ValueDecl>(GD.getDecl());
  const IFuncAttr *IFA = D->getAttr<IFuncAttr>();
  assert(IFA && "Not an ifunc?");

  StringRef MangledName = getMangledName(GD);

  if (IFA->getResolver() == MangledName) {
    Diags.Report(IFA->getLocation(), diag::err_cyclic_alias) << 1;
    return;
  }

  // Report an error if some definition overrides ifunc.
  llvm::GlobalValue *Entry = GetGlobalValue(MangledName);
  if (Entry && !Entry->isDeclaration()) {
    GlobalDecl OtherGD;
    if (lookupRepresentativeDecl(MangledName, OtherGD) &&
        DiagnosedConflictingDefinitions.insert(GD).second) {
      Diags.Report(D->getLocation(), diag::err_duplicate_mangled_name)
          << MangledName;
      Diags.Report(OtherGD.getDecl()->getLocation(),
                   diag::note_previous_definition);
    }
    return;
  }

  Aliases.push_back(GD);

  llvm::Type *DeclTy = getTypes().ConvertTypeForMem(D->getType());
  llvm::Type *ResolverTy = llvm::GlobalIFunc::getResolverFunctionType(DeclTy);
  llvm::Constant *Resolver =
      GetOrCreateLLVMFunction(IFA->getResolver(), ResolverTy, {},
                              /*ForVTable=*/false);
  llvm::GlobalIFunc *GIF =
      llvm::GlobalIFunc::create(DeclTy, 0, llvm::Function::ExternalLinkage,
                                "", Resolver, &getModule());
  if (Entry) {
    if (GIF->getResolver() == Entry) {
      Diags.Report(IFA->getLocation(), diag::err_cyclic_alias) << 1;
      return;
    }
    assert(Entry->isDeclaration());

    // If there is a declaration in the module, then we had an extern followed
    // by the ifunc, as in:
    //   extern int test();
    //   ...
    //   int test() __attribute__((ifunc("resolver")));
    //
    // Remove it and replace uses of it with the ifunc.
    GIF->takeName(Entry);

    Entry->replaceAllUsesWith(llvm::ConstantExpr::getBitCast(GIF,
                                                          Entry->getType()));
    Entry->eraseFromParent();
  } else
    GIF->setName(MangledName);

  SetCommonAttributes(GD, GIF);
}

llvm::Function *CodeGenModule::getIntrinsic(unsigned IID,
                                            ArrayRef<llvm::Type*> Tys) {
  return llvm::Intrinsic::getDeclaration(&getModule(), (llvm::Intrinsic::ID)IID,
                                         Tys);
}

static llvm::StringMapEntry<llvm::GlobalVariable *> &
GetConstantCFStringEntry(llvm::StringMap<llvm::GlobalVariable *> &Map,
                         const StringLiteral *Literal, bool TargetIsLSB,
                         bool &IsUTF16, unsigned &StringLength) {
  StringRef String = Literal->getString();
  unsigned NumBytes = String.size();

  // Check for simple case.
  if (!Literal->containsNonAsciiOrNull()) {
    StringLength = NumBytes;
    return *Map.insert(std::make_pair(String, nullptr)).first;
  }

  // Otherwise, convert the UTF8 literals into a string of shorts.
  IsUTF16 = true;

  SmallVector<llvm::UTF16, 128> ToBuf(NumBytes + 1); // +1 for ending nulls.
  const llvm::UTF8 *FromPtr = (const llvm::UTF8 *)String.data();
  llvm::UTF16 *ToPtr = &ToBuf[0];

  (void)llvm::ConvertUTF8toUTF16(&FromPtr, FromPtr + NumBytes, &ToPtr,
                                 ToPtr + NumBytes, llvm::strictConversion);

  // ConvertUTF8toUTF16 returns the length in ToPtr.
  StringLength = ToPtr - &ToBuf[0];

  // Add an explicit null.
  *ToPtr = 0;
  return *Map.insert(std::make_pair(
                         StringRef(reinterpret_cast<const char *>(ToBuf.data()),
                                   (StringLength + 1) * 2),
                         nullptr)).first;
}

ConstantAddress
CodeGenModule::GetAddrOfConstantCFString(const StringLiteral *Literal) {
  unsigned StringLength = 0;
  bool isUTF16 = false;
  llvm::StringMapEntry<llvm::GlobalVariable *> &Entry =
      GetConstantCFStringEntry(CFConstantStringMap, Literal,
                               getDataLayout().isLittleEndian(), isUTF16,
                               StringLength);

  if (auto *C = Entry.second)
    return ConstantAddress(
        C, C->getValueType(), CharUnits::fromQuantity(C->getAlignment()));

  llvm::Constant *Zero = llvm::Constant::getNullValue(Int32Ty);
  llvm::Constant *Zeros[] = { Zero, Zero };

  const ASTContext &Context = getContext();
  const llvm::Triple &Triple = getTriple();

  const auto CFRuntime = getLangOpts().CFRuntime;
  const bool IsSwiftABI =
      static_cast<unsigned>(CFRuntime) >=
      static_cast<unsigned>(LangOptions::CoreFoundationABI::Swift);
  const bool IsSwift4_1 = CFRuntime == LangOptions::CoreFoundationABI::Swift4_1;

  // If we don't already have it, get __CFConstantStringClassReference.
  if (!CFConstantStringClassRef) {
    const char *CFConstantStringClassName = "__CFConstantStringClassReference";
    llvm::Type *Ty = getTypes().ConvertType(getContext().IntTy);
    Ty = llvm::ArrayType::get(Ty, 0);

    switch (CFRuntime) {
    default: break;
    case LangOptions::CoreFoundationABI::Swift: LLVM_FALLTHROUGH;
    case LangOptions::CoreFoundationABI::Swift5_0:
      CFConstantStringClassName =
          Triple.isOSDarwin() ? "$s15SwiftFoundation19_NSCFConstantStringCN"
                              : "$s10Foundation19_NSCFConstantStringCN";
      Ty = IntPtrTy;
      break;
    case LangOptions::CoreFoundationABI::Swift4_2:
      CFConstantStringClassName =
          Triple.isOSDarwin() ? "$S15SwiftFoundation19_NSCFConstantStringCN"
                              : "$S10Foundation19_NSCFConstantStringCN";
      Ty = IntPtrTy;
      break;
    case LangOptions::CoreFoundationABI::Swift4_1:
      CFConstantStringClassName =
          Triple.isOSDarwin() ? "__T015SwiftFoundation19_NSCFConstantStringCN"
                              : "__T010Foundation19_NSCFConstantStringCN";
      Ty = IntPtrTy;
      break;
    }

    llvm::Constant *C = CreateRuntimeVariable(Ty, CFConstantStringClassName);

    if (Triple.isOSBinFormatELF() || Triple.isOSBinFormatCOFF()) {
      llvm::GlobalValue *GV = nullptr;

      if ((GV = dyn_cast<llvm::GlobalValue>(C))) {
        IdentifierInfo &II = Context.Idents.get(GV->getName());
        TranslationUnitDecl *TUDecl = Context.getTranslationUnitDecl();
        DeclContext *DC = TranslationUnitDecl::castToDeclContext(TUDecl);

        const VarDecl *VD = nullptr;
        for (const auto *Result : DC->lookup(&II))
          if ((VD = dyn_cast<VarDecl>(Result)))
            break;

        if (Triple.isOSBinFormatELF()) {
          if (!VD)
            GV->setLinkage(llvm::GlobalValue::ExternalLinkage);
        } else {
          GV->setLinkage(llvm::GlobalValue::ExternalLinkage);
          if (!VD || !VD->hasAttr<DLLExportAttr>())
            GV->setDLLStorageClass(llvm::GlobalValue::DLLImportStorageClass);
          else
            GV->setDLLStorageClass(llvm::GlobalValue::DLLExportStorageClass);
        }

        setDSOLocal(GV);
      }
    }

    // Decay array -> ptr
    CFConstantStringClassRef =
        IsSwiftABI ? llvm::ConstantExpr::getPtrToInt(C, Ty)
                   : llvm::ConstantExpr::getGetElementPtr(Ty, C, Zeros);
  }

  QualType CFTy = Context.getCFConstantStringType();

  auto *STy = cast<llvm::StructType>(getTypes().ConvertType(CFTy));

  ConstantInitBuilder Builder(*this);
  auto Fields = Builder.beginStruct(STy);

  // Class pointer.
  Fields.add(cast<llvm::ConstantExpr>(CFConstantStringClassRef));

  // Flags.
  if (IsSwiftABI) {
    Fields.addInt(IntPtrTy, IsSwift4_1 ? 0x05 : 0x01);
    Fields.addInt(Int64Ty, isUTF16 ? 0x07d0 : 0x07c8);
  } else {
    Fields.addInt(IntTy, isUTF16 ? 0x07d0 : 0x07C8);
  }

  // String pointer.
  llvm::Constant *C = nullptr;
  if (isUTF16) {
    auto Arr = llvm::makeArrayRef(
        reinterpret_cast<uint16_t *>(const_cast<char *>(Entry.first().data())),
        Entry.first().size() / 2);
    C = llvm::ConstantDataArray::get(VMContext, Arr);
  } else {
    C = llvm::ConstantDataArray::getString(VMContext, Entry.first());
  }

  // Note: -fwritable-strings doesn't make the backing store strings of
  // CFStrings writable. (See <rdar://problem/10657500>)
  auto *GV =
      new llvm::GlobalVariable(getModule(), C->getType(), /*isConstant=*/true,
                               llvm::GlobalValue::PrivateLinkage, C, ".str");
  GV->setUnnamedAddr(llvm::GlobalValue::UnnamedAddr::Global);
  // Don't enforce the target's minimum global alignment, since the only use
  // of the string is via this class initializer.
  CharUnits Align = isUTF16 ? Context.getTypeAlignInChars(Context.ShortTy)
                            : Context.getTypeAlignInChars(Context.CharTy);
  GV->setAlignment(Align.getAsAlign());

  // FIXME: We set the section explicitly to avoid a bug in ld64 224.1.
  // Without it LLVM can merge the string with a non unnamed_addr one during
  // LTO.  Doing that changes the section it ends in, which surprises ld64.
  if (Triple.isOSBinFormatMachO())
    GV->setSection(isUTF16 ? "__TEXT,__ustring"
                           : "__TEXT,__cstring,cstring_literals");
  // Make sure the literal ends up in .rodata to allow for safe ICF and for
  // the static linker to adjust permissions to read-only later on.
  else if (Triple.isOSBinFormatELF())
    GV->setSection(".rodata");

  // String.
  llvm::Constant *Str =
      llvm::ConstantExpr::getGetElementPtr(GV->getValueType(), GV, Zeros);

  if (isUTF16)
    // Cast the UTF16 string to the correct type.
    Str = llvm::ConstantExpr::getBitCast(Str, Int8PtrTy);
  Fields.add(Str);

  // String length.
  llvm::IntegerType *LengthTy =
      llvm::IntegerType::get(getModule().getContext(),
                             Context.getTargetInfo().getLongWidth());
  if (IsSwiftABI) {
    if (CFRuntime == LangOptions::CoreFoundationABI::Swift4_1 ||
        CFRuntime == LangOptions::CoreFoundationABI::Swift4_2)
      LengthTy = Int32Ty;
    else
      LengthTy = IntPtrTy;
  }
  Fields.addInt(LengthTy, StringLength);

  // Swift ABI requires 8-byte alignment to ensure that the _Atomic(uint64_t) is
  // properly aligned on 32-bit platforms.
  CharUnits Alignment =
      IsSwiftABI ? Context.toCharUnitsFromBits(64) : getPointerAlign();

  // The struct.
  GV = Fields.finishAndCreateGlobal("_unnamed_cfstring_", Alignment,
                                    /*isConstant=*/false,
                                    llvm::GlobalVariable::PrivateLinkage);
  GV->addAttribute("objc_arc_inert");
  switch (Triple.getObjectFormat()) {
  case llvm::Triple::UnknownObjectFormat:
    llvm_unreachable("unknown file format");
  case llvm::Triple::GOFF:
    llvm_unreachable("GOFF is not yet implemented");
  case llvm::Triple::XCOFF:
    llvm_unreachable("XCOFF is not yet implemented");
  case llvm::Triple::COFF:
  case llvm::Triple::ELF:
  case llvm::Triple::Wasm:
    GV->setSection("cfstring");
    break;
  case llvm::Triple::MachO:
    GV->setSection("__DATA,__cfstring");
    break;
  }
  Entry.second = GV;

  return ConstantAddress(GV, GV->getValueType(), Alignment);
}

bool CodeGenModule::getExpressionLocationsEnabled() const {
  return !CodeGenOpts.EmitCodeView || CodeGenOpts.DebugColumnInfo;
}

QualType CodeGenModule::getObjCFastEnumerationStateType() {
  if (ObjCFastEnumerationStateType.isNull()) {
    RecordDecl *D = Context.buildImplicitRecord("__objcFastEnumerationState");
    D->startDefinition();

    QualType FieldTypes[] = {
      Context.UnsignedLongTy,
      Context.getPointerType(Context.getObjCIdType()),
      Context.getPointerType(Context.UnsignedLongTy),
      Context.getConstantArrayType(Context.UnsignedLongTy,
                           llvm::APInt(32, 5), nullptr, ArrayType::Normal, 0)
    };

    for (size_t i = 0; i < 4; ++i) {
      FieldDecl *Field = FieldDecl::Create(Context,
                                           D,
                                           SourceLocation(),
                                           SourceLocation(), nullptr,
                                           FieldTypes[i], /*TInfo=*/nullptr,
                                           /*BitWidth=*/nullptr,
                                           /*Mutable=*/false,
                                           ICIS_NoInit);
      Field->setAccess(AS_public);
      D->addDecl(Field);
    }

    D->completeDefinition();
    ObjCFastEnumerationStateType = Context.getTagDeclType(D);
  }

  return ObjCFastEnumerationStateType;
}

llvm::Constant *
CodeGenModule::GetConstantArrayFromStringLiteral(const StringLiteral *E) {
  assert(!E->getType()->isPointerType() && "Strings are always arrays");

  // Don't emit it as the address of the string, emit the string data itself
  // as an inline array.
  if (E->getCharByteWidth() == 1) {
    SmallString<64> Str(E->getString());

    // Resize the string to the right size, which is indicated by its type.
    const ConstantArrayType *CAT = Context.getAsConstantArrayType(E->getType());
    Str.resize(CAT->getSize().getZExtValue());
    return llvm::ConstantDataArray::getString(VMContext, Str, false);
  }

  auto *AType = cast<llvm::ArrayType>(getTypes().ConvertType(E->getType()));
  llvm::Type *ElemTy = AType->getElementType();
  unsigned NumElements = AType->getNumElements();

  // Wide strings have either 2-byte or 4-byte elements.
  if (ElemTy->getPrimitiveSizeInBits() == 16) {
    SmallVector<uint16_t, 32> Elements;
    Elements.reserve(NumElements);

    for(unsigned i = 0, e = E->getLength(); i != e; ++i)
      Elements.push_back(E->getCodeUnit(i));
    Elements.resize(NumElements);
    return llvm::ConstantDataArray::get(VMContext, Elements);
  }

  assert(ElemTy->getPrimitiveSizeInBits() == 32);
  SmallVector<uint32_t, 32> Elements;
  Elements.reserve(NumElements);

  for(unsigned i = 0, e = E->getLength(); i != e; ++i)
    Elements.push_back(E->getCodeUnit(i));
  Elements.resize(NumElements);
  return llvm::ConstantDataArray::get(VMContext, Elements);
}

static llvm::GlobalVariable *
GenerateStringLiteral(llvm::Constant *C, llvm::GlobalValue::LinkageTypes LT,
                      CodeGenModule &CGM, StringRef GlobalName,
                      CharUnits Alignment) {
  unsigned AddrSpace = CGM.getContext().getTargetAddressSpace(
      CGM.GetGlobalConstantAddressSpace());

  llvm::Module &M = CGM.getModule();
  // Create a global variable for this string
  auto *GV = new llvm::GlobalVariable(
      M, C->getType(), !CGM.getLangOpts().WritableStrings, LT, C, GlobalName,
      nullptr, llvm::GlobalVariable::NotThreadLocal, AddrSpace);
  GV->setAlignment(Alignment.getAsAlign());
  GV->setUnnamedAddr(llvm::GlobalValue::UnnamedAddr::Global);
  if (GV->isWeakForLinker()) {
    assert(CGM.supportsCOMDAT() && "Only COFF uses weak string literals");
    GV->setComdat(M.getOrInsertComdat(GV->getName()));
  }
  CGM.setDSOLocal(GV);

  return GV;
}

/// GetAddrOfConstantStringFromLiteral - Return a pointer to a
/// constant array for the given string literal.
ConstantAddress
CodeGenModule::GetAddrOfConstantStringFromLiteral(const StringLiteral *S,
                                                  StringRef Name) {
  CharUnits Alignment = getContext().getAlignOfGlobalVarInChars(S->getType());

  llvm::Constant *C = GetConstantArrayFromStringLiteral(S);
  llvm::GlobalVariable **Entry = nullptr;
  if (!LangOpts.WritableStrings) {
    Entry = &ConstantStringMap[C];
    if (auto GV = *Entry) {
      if (uint64_t(Alignment.getQuantity()) > GV->getAlignment())
        GV->setAlignment(Alignment.getAsAlign());
      return ConstantAddress(castStringLiteralToDefaultAddressSpace(*this, GV),
                             GV->getValueType(), Alignment);
    }
  }

  SmallString<256> MangledNameBuffer;
  StringRef GlobalVariableName;
  llvm::GlobalValue::LinkageTypes LT;

  // Mangle the string literal if that's how the ABI merges duplicate strings.
  // Don't do it if they are writable, since we don't want writes in one TU to
  // affect strings in another.
  if (getCXXABI().getMangleContext().shouldMangleStringLiteral(S) &&
      !LangOpts.WritableStrings) {
    llvm::raw_svector_ostream Out(MangledNameBuffer);
    getCXXABI().getMangleContext().mangleStringLiteral(S, Out);
    LT = llvm::GlobalValue::LinkOnceODRLinkage;
    GlobalVariableName = MangledNameBuffer;
  } else {
    LT = llvm::GlobalValue::PrivateLinkage;
    GlobalVariableName = Name;
  }

  auto GV = GenerateStringLiteral(C, LT, *this, GlobalVariableName, Alignment);
  if (Entry)
    *Entry = GV;

  SanitizerMD->reportGlobalToASan(GV, S->getStrTokenLoc(0), "<string literal>",
                                  QualType());

  return ConstantAddress(castStringLiteralToDefaultAddressSpace(*this, GV),
                         GV->getValueType(), Alignment);
}

/// GetAddrOfConstantStringFromObjCEncode - Return a pointer to a constant
/// array for the given ObjCEncodeExpr node.
ConstantAddress
CodeGenModule::GetAddrOfConstantStringFromObjCEncode(const ObjCEncodeExpr *E) {
  std::string Str;
  getContext().getObjCEncodingForType(E->getEncodedType(), Str);

  return GetAddrOfConstantCString(Str);
}

/// GetAddrOfConstantCString - Returns a pointer to a character array containing
/// the literal and a terminating '\0' character.
/// The result has pointer to array type.
ConstantAddress CodeGenModule::GetAddrOfConstantCString(
    const std::string &Str, const char *GlobalName) {
  StringRef StrWithNull(Str.c_str(), Str.size() + 1);
  CharUnits Alignment =
    getContext().getAlignOfGlobalVarInChars(getContext().CharTy);

  llvm::Constant *C =
      llvm::ConstantDataArray::getString(getLLVMContext(), StrWithNull, false);

  // Don't share any string literals if strings aren't constant.
  llvm::GlobalVariable **Entry = nullptr;
  if (!LangOpts.WritableStrings) {
    Entry = &ConstantStringMap[C];
    if (auto GV = *Entry) {
      if (uint64_t(Alignment.getQuantity()) > GV->getAlignment())
        GV->setAlignment(Alignment.getAsAlign());
      return ConstantAddress(castStringLiteralToDefaultAddressSpace(*this, GV),
                             GV->getValueType(), Alignment);
    }
  }

  // Get the default prefix if a name wasn't specified.
  if (!GlobalName)
    GlobalName = ".str";
  // Create a global variable for this.
  auto GV = GenerateStringLiteral(C, llvm::GlobalValue::PrivateLinkage, *this,
                                  GlobalName, Alignment);
  if (Entry)
    *Entry = GV;

  return ConstantAddress(castStringLiteralToDefaultAddressSpace(*this, GV),
                         GV->getValueType(), Alignment);
}

ConstantAddress CodeGenModule::GetAddrOfGlobalTemporary(
    const MaterializeTemporaryExpr *E, const Expr *Init) {
  assert((E->getStorageDuration() == SD_Static ||
          E->getStorageDuration() == SD_Thread) && "not a global temporary");
  const auto *VD = cast<VarDecl>(E->getExtendingDecl());

  // If we're not materializing a subobject of the temporary, keep the
  // cv-qualifiers from the type of the MaterializeTemporaryExpr.
  QualType MaterializedType = Init->getType();
  if (Init == E->getSubExpr())
    MaterializedType = E->getType();

  CharUnits Align = getContext().getTypeAlignInChars(MaterializedType);

  auto InsertResult = MaterializedGlobalTemporaryMap.insert({E, nullptr});
  if (!InsertResult.second) {
    // We've seen this before: either we already created it or we're in the
    // process of doing so.
    if (!InsertResult.first->second) {
      // We recursively re-entered this function, probably during emission of
      // the initializer. Create a placeholder. We'll clean this up in the
      // outer call, at the end of this function.
      llvm::Type *Type = getTypes().ConvertTypeForMem(MaterializedType);
      InsertResult.first->second = new llvm::GlobalVariable(
          getModule(), Type, false, llvm::GlobalVariable::InternalLinkage,
          nullptr);
    }
<<<<<<< HEAD
    return ConstantAddress(InsertResult.first->second, Align);
=======
    return ConstantAddress(
        InsertResult.first->second,
        InsertResult.first->second->getType()->getPointerElementType(), Align);
>>>>>>> 2ab1d525
  }

  // FIXME: If an externally-visible declaration extends multiple temporaries,
  // we need to give each temporary the same name in every translation unit (and
  // we also need to make the temporaries externally-visible).
  SmallString<256> Name;
  llvm::raw_svector_ostream Out(Name);
  getCXXABI().getMangleContext().mangleReferenceTemporary(
      VD, E->getManglingNumber(), Out);

  APValue *Value = nullptr;
  if (E->getStorageDuration() == SD_Static && VD && VD->evaluateValue()) {
    // If the initializer of the extending declaration is a constant
    // initializer, we should have a cached constant initializer for this
    // temporary. Note that this might have a different value from the value
    // computed by evaluating the initializer if the surrounding constant
    // expression modifies the temporary.
    Value = E->getOrCreateValue(false);
  }

  // Try evaluating it now, it might have a constant initializer.
  Expr::EvalResult EvalResult;
  if (!Value && Init->EvaluateAsRValue(EvalResult, getContext()) &&
      !EvalResult.hasSideEffects())
    Value = &EvalResult.Val;

  LangAS AddrSpace =
      VD ? GetGlobalVarAddressSpace(VD) : MaterializedType.getAddressSpace();

  Optional<ConstantEmitter> emitter;
  llvm::Constant *InitialValue = nullptr;
  bool Constant = false;
  llvm::Type *Type;
  if (Value) {
    // The temporary has a constant initializer, use it.
    emitter.emplace(*this);
    InitialValue = emitter->emitForInitializer(*Value, AddrSpace,
                                               MaterializedType);
    Constant = isTypeConstant(MaterializedType, /*ExcludeCtor*/Value);
    Type = InitialValue->getType();
  } else {
    // No initializer, the initialization will be provided when we
    // initialize the declaration which performed lifetime extension.
    Type = getTypes().ConvertTypeForMem(MaterializedType);
  }

  // Create a global variable for this lifetime-extended temporary.
  llvm::GlobalValue::LinkageTypes Linkage =
      getLLVMLinkageVarDefinition(VD, Constant);
  if (Linkage == llvm::GlobalVariable::ExternalLinkage) {
    const VarDecl *InitVD;
    if (VD->isStaticDataMember() && VD->getAnyInitializer(InitVD) &&
        isa<CXXRecordDecl>(InitVD->getLexicalDeclContext())) {
      // Temporaries defined inside a class get linkonce_odr linkage because the
      // class can be defined in multiple translation units.
      Linkage = llvm::GlobalVariable::LinkOnceODRLinkage;
    } else {
      // There is no need for this temporary to have external linkage if the
      // VarDecl has external linkage.
      Linkage = llvm::GlobalVariable::InternalLinkage;
    }
  }
  auto TargetAS = getContext().getTargetAddressSpace(AddrSpace);
  auto *GV = new llvm::GlobalVariable(
      getModule(), Type, Constant, Linkage, InitialValue, Name.c_str(),
      /*InsertBefore=*/nullptr, llvm::GlobalVariable::NotThreadLocal, TargetAS);
  if (emitter) emitter->finalize(GV);
  setGVProperties(GV, VD);
  GV->setAlignment(Align.getAsAlign());
  if (supportsCOMDAT() && GV->isWeakForLinker())
    GV->setComdat(TheModule.getOrInsertComdat(GV->getName()));
  if (VD->getTLSKind())
    setTLSMode(GV, *VD);
  llvm::Constant *CV = GV;
  if (AddrSpace != LangAS::Default)
    CV = getTargetCodeGenInfo().performAddrSpaceCast(
        *this, GV, AddrSpace, LangAS::Default,
        Type->getPointerTo(
            getContext().getTargetAddressSpace(LangAS::Default)));

  // Update the map with the new temporary. If we created a placeholder above,
  // replace it with the new global now.
  llvm::Constant *&Entry = MaterializedGlobalTemporaryMap[E];
  if (Entry) {
    Entry->replaceAllUsesWith(
        llvm::ConstantExpr::getBitCast(CV, Entry->getType()));
    llvm::cast<llvm::GlobalVariable>(Entry)->eraseFromParent();
  }
  Entry = CV;

<<<<<<< HEAD
  return ConstantAddress(CV, Align);
=======
  return ConstantAddress(CV, Type, Align);
>>>>>>> 2ab1d525
}

/// EmitObjCPropertyImplementations - Emit information for synthesized
/// properties for an implementation.
void CodeGenModule::EmitObjCPropertyImplementations(const
                                                    ObjCImplementationDecl *D) {
  for (const auto *PID : D->property_impls()) {
    // Dynamic is just for type-checking.
    if (PID->getPropertyImplementation() == ObjCPropertyImplDecl::Synthesize) {
      ObjCPropertyDecl *PD = PID->getPropertyDecl();

      // Determine which methods need to be implemented, some may have
      // been overridden. Note that ::isPropertyAccessor is not the method
      // we want, that just indicates if the decl came from a
      // property. What we want to know is if the method is defined in
      // this implementation.
      auto *Getter = PID->getGetterMethodDecl();
      if (!Getter || Getter->isSynthesizedAccessorStub())
        CodeGenFunction(*this).GenerateObjCGetter(
            const_cast<ObjCImplementationDecl *>(D), PID);
      auto *Setter = PID->getSetterMethodDecl();
      if (!PD->isReadOnly() && (!Setter || Setter->isSynthesizedAccessorStub()))
        CodeGenFunction(*this).GenerateObjCSetter(
                                 const_cast<ObjCImplementationDecl *>(D), PID);
    }
  }
}

static bool needsDestructMethod(ObjCImplementationDecl *impl) {
  const ObjCInterfaceDecl *iface = impl->getClassInterface();
  for (const ObjCIvarDecl *ivar = iface->all_declared_ivar_begin();
       ivar; ivar = ivar->getNextIvar())
    if (ivar->getType().isDestructedType())
      return true;

  return false;
}

static bool AllTrivialInitializers(CodeGenModule &CGM,
                                   ObjCImplementationDecl *D) {
  CodeGenFunction CGF(CGM);
  for (ObjCImplementationDecl::init_iterator B = D->init_begin(),
       E = D->init_end(); B != E; ++B) {
    CXXCtorInitializer *CtorInitExp = *B;
    Expr *Init = CtorInitExp->getInit();
    if (!CGF.isTrivialInitializer(Init))
      return false;
  }
  return true;
}

/// EmitObjCIvarInitializations - Emit information for ivar initialization
/// for an implementation.
void CodeGenModule::EmitObjCIvarInitializations(ObjCImplementationDecl *D) {
  // We might need a .cxx_destruct even if we don't have any ivar initializers.
  if (needsDestructMethod(D)) {
    IdentifierInfo *II = &getContext().Idents.get(".cxx_destruct");
    Selector cxxSelector = getContext().Selectors.getSelector(0, &II);
    ObjCMethodDecl *DTORMethod = ObjCMethodDecl::Create(
        getContext(), D->getLocation(), D->getLocation(), cxxSelector,
        getContext().VoidTy, nullptr, D,
        /*isInstance=*/true, /*isVariadic=*/false,
        /*isPropertyAccessor=*/true, /*isSynthesizedAccessorStub=*/false,
        /*isImplicitlyDeclared=*/true,
        /*isDefined=*/false, ObjCMethodDecl::Required);
    D->addInstanceMethod(DTORMethod);
    CodeGenFunction(*this).GenerateObjCCtorDtorMethod(D, DTORMethod, false);
    D->setHasDestructors(true);
  }

  // If the implementation doesn't have any ivar initializers, we don't need
  // a .cxx_construct.
  if (D->getNumIvarInitializers() == 0 ||
      AllTrivialInitializers(*this, D))
    return;

  IdentifierInfo *II = &getContext().Idents.get(".cxx_construct");
  Selector cxxSelector = getContext().Selectors.getSelector(0, &II);
  // The constructor returns 'self'.
  ObjCMethodDecl *CTORMethod = ObjCMethodDecl::Create(
      getContext(), D->getLocation(), D->getLocation(), cxxSelector,
      getContext().getObjCIdType(), nullptr, D, /*isInstance=*/true,
      /*isVariadic=*/false,
      /*isPropertyAccessor=*/true, /*isSynthesizedAccessorStub=*/false,
      /*isImplicitlyDeclared=*/true,
      /*isDefined=*/false, ObjCMethodDecl::Required);
  D->addInstanceMethod(CTORMethod);
  CodeGenFunction(*this).GenerateObjCCtorDtorMethod(D, CTORMethod, true);
  D->setHasNonZeroConstructors(true);
}

// EmitLinkageSpec - Emit all declarations in a linkage spec.
void CodeGenModule::EmitLinkageSpec(const LinkageSpecDecl *LSD) {
  if (LSD->getLanguage() != LinkageSpecDecl::lang_c &&
      LSD->getLanguage() != LinkageSpecDecl::lang_cxx) {
    ErrorUnsupported(LSD, "linkage spec");
    return;
  }

  EmitDeclContext(LSD);
}

void CodeGenModule::EmitDeclContext(const DeclContext *DC) {
  for (auto *I : DC->decls()) {
    // Unlike other DeclContexts, the contents of an ObjCImplDecl at TU scope
    // are themselves considered "top-level", so EmitTopLevelDecl on an
    // ObjCImplDecl does not recursively visit them. We need to do that in
    // case they're nested inside another construct (LinkageSpecDecl /
    // ExportDecl) that does stop them from being considered "top-level".
    if (auto *OID = dyn_cast<ObjCImplDecl>(I)) {
      for (auto *M : OID->methods())
        EmitTopLevelDecl(M);
    }

    EmitTopLevelDecl(I);
  }
}

/// EmitTopLevelDecl - Emit code for a single top level declaration.
void CodeGenModule::EmitTopLevelDecl(Decl *D) {
  // Ignore dependent declarations.
  if (D->isTemplated())
    return;

  // Consteval function shouldn't be emitted.
  if (auto *FD = dyn_cast<FunctionDecl>(D))
    if (FD->isConsteval())
      return;

  switch (D->getKind()) {
  case Decl::CXXConversion:
  case Decl::CXXMethod:
  case Decl::Function:
    EmitGlobal(cast<FunctionDecl>(D));
    // Always provide some coverage mapping
    // even for the functions that aren't emitted.
    AddDeferredUnusedCoverageMapping(D);
    break;

  case Decl::CXXDeductionGuide:
    // Function-like, but does not result in code emission.
    break;

  case Decl::Var:
  case Decl::Decomposition:
  case Decl::VarTemplateSpecialization:
    EmitGlobal(cast<VarDecl>(D));
    if (auto *DD = dyn_cast<DecompositionDecl>(D))
      for (auto *B : DD->bindings())
        if (auto *HD = B->getHoldingVar())
          EmitGlobal(HD);
    break;

  // Indirect fields from global anonymous structs and unions can be
  // ignored; only the actual variable requires IR gen support.
  case Decl::IndirectField:
    break;

  // C++ Decls
  case Decl::Namespace:
    EmitDeclContext(cast<NamespaceDecl>(D));
    break;
  case Decl::ClassTemplateSpecialization: {
    const auto *Spec = cast<ClassTemplateSpecializationDecl>(D);
    if (CGDebugInfo *DI = getModuleDebugInfo())
      if (Spec->getSpecializationKind() ==
              TSK_ExplicitInstantiationDefinition &&
          Spec->hasDefinition())
        DI->completeTemplateDefinition(*Spec);
  } LLVM_FALLTHROUGH;
  case Decl::CXXRecord: {
    CXXRecordDecl *CRD = cast<CXXRecordDecl>(D);
    if (CGDebugInfo *DI = getModuleDebugInfo()) {
      if (CRD->hasDefinition())
        DI->EmitAndRetainType(getContext().getRecordType(cast<RecordDecl>(D)));
      if (auto *ES = D->getASTContext().getExternalSource())
        if (ES->hasExternalDefinitions(D) == ExternalASTSource::EK_Never)
          DI->completeUnusedClass(*CRD);
    }
    // Emit any static data members, they may be definitions.
    for (auto *I : CRD->decls())
      if (isa<VarDecl>(I) || isa<CXXRecordDecl>(I))
        EmitTopLevelDecl(I);
    break;
  }
    // No code generation needed.
  case Decl::UsingShadow:
  case Decl::ClassTemplate:
  case Decl::VarTemplate:
  case Decl::Concept:
  case Decl::VarTemplatePartialSpecialization:
  case Decl::FunctionTemplate:
  case Decl::TypeAliasTemplate:
  case Decl::Block:
  case Decl::Empty:
  case Decl::Binding:
    break;
  case Decl::Using:          // using X; [C++]
    if (CGDebugInfo *DI = getModuleDebugInfo())
        DI->EmitUsingDecl(cast<UsingDecl>(*D));
    break;
  case Decl::UsingEnum: // using enum X; [C++]
    if (CGDebugInfo *DI = getModuleDebugInfo())
      DI->EmitUsingEnumDecl(cast<UsingEnumDecl>(*D));
    break;
  case Decl::NamespaceAlias:
    if (CGDebugInfo *DI = getModuleDebugInfo())
        DI->EmitNamespaceAlias(cast<NamespaceAliasDecl>(*D));
    break;
  case Decl::UsingDirective: // using namespace X; [C++]
    if (CGDebugInfo *DI = getModuleDebugInfo())
      DI->EmitUsingDirective(cast<UsingDirectiveDecl>(*D));
    break;
  case Decl::CXXConstructor:
    getCXXABI().EmitCXXConstructors(cast<CXXConstructorDecl>(D));
    break;
  case Decl::CXXDestructor:
    getCXXABI().EmitCXXDestructors(cast<CXXDestructorDecl>(D));
    break;

  case Decl::StaticAssert:
    // Nothing to do.
    break;

  // Objective-C Decls

  // Forward declarations, no (immediate) code generation.
  case Decl::ObjCInterface:
  case Decl::ObjCCategory:
    break;

  case Decl::ObjCProtocol: {
    auto *Proto = cast<ObjCProtocolDecl>(D);
    if (Proto->isThisDeclarationADefinition())
      ObjCRuntime->GenerateProtocol(Proto);
    break;
  }

  case Decl::ObjCCategoryImpl:
    // Categories have properties but don't support synthesize so we
    // can ignore them here.
    ObjCRuntime->GenerateCategory(cast<ObjCCategoryImplDecl>(D));
    break;

  case Decl::ObjCImplementation: {
    auto *OMD = cast<ObjCImplementationDecl>(D);
    EmitObjCPropertyImplementations(OMD);
    EmitObjCIvarInitializations(OMD);
    ObjCRuntime->GenerateClass(OMD);
    // Emit global variable debug information.
    if (CGDebugInfo *DI = getModuleDebugInfo())
      if (getCodeGenOpts().hasReducedDebugInfo())
        DI->getOrCreateInterfaceType(getContext().getObjCInterfaceType(
            OMD->getClassInterface()), OMD->getLocation());
    break;
  }
  case Decl::ObjCMethod: {
    auto *OMD = cast<ObjCMethodDecl>(D);
    // If this is not a prototype, emit the body.
    if (OMD->getBody())
      CodeGenFunction(*this).GenerateObjCMethod(OMD);
    break;
  }
  case Decl::ObjCCompatibleAlias:
    ObjCRuntime->RegisterAlias(cast<ObjCCompatibleAliasDecl>(D));
    break;

  case Decl::PragmaComment: {
    const auto *PCD = cast<PragmaCommentDecl>(D);
    switch (PCD->getCommentKind()) {
    case PCK_Unknown:
      llvm_unreachable("unexpected pragma comment kind");
    case PCK_Linker:
      AppendLinkerOptions(PCD->getArg());
      break;
    case PCK_Lib:
        AddDependentLib(PCD->getArg());
      break;
    case PCK_Compiler:
    case PCK_ExeStr:
    case PCK_User:
      break; // We ignore all of these.
    }
    break;
  }

  case Decl::PragmaDetectMismatch: {
    const auto *PDMD = cast<PragmaDetectMismatchDecl>(D);
    AddDetectMismatch(PDMD->getName(), PDMD->getValue());
    break;
  }

  case Decl::LinkageSpec:
    EmitLinkageSpec(cast<LinkageSpecDecl>(D));
    break;

  case Decl::FileScopeAsm: {
    // File-scope asm is ignored during device-side CUDA compilation.
    if (LangOpts.CUDA && LangOpts.CUDAIsDevice)
      break;
    // File-scope asm is ignored during device-side OpenMP compilation.
    if (LangOpts.OpenMPIsDevice)
      break;
    // File-scope asm is ignored during device-side SYCL compilation.
    if (LangOpts.SYCLIsDevice)
      break;
    auto *AD = cast<FileScopeAsmDecl>(D);
    getModule().appendModuleInlineAsm(AD->getAsmString()->getString());
    break;
  }

  case Decl::Import: {
    auto *Import = cast<ImportDecl>(D);

    // If we've already imported this module, we're done.
    if (!ImportedModules.insert(Import->getImportedModule()))
      break;

    // Emit debug information for direct imports.
    if (!Import->getImportedOwningModule()) {
      if (CGDebugInfo *DI = getModuleDebugInfo())
        DI->EmitImportDecl(*Import);
    }

    // Find all of the submodules and emit the module initializers.
    llvm::SmallPtrSet<clang::Module *, 16> Visited;
    SmallVector<clang::Module *, 16> Stack;
    Visited.insert(Import->getImportedModule());
    Stack.push_back(Import->getImportedModule());

    while (!Stack.empty()) {
      clang::Module *Mod = Stack.pop_back_val();
      if (!EmittedModuleInitializers.insert(Mod).second)
        continue;

      for (auto *D : Context.getModuleInitializers(Mod))
        EmitTopLevelDecl(D);

      // Visit the submodules of this module.
      for (clang::Module::submodule_iterator Sub = Mod->submodule_begin(),
                                             SubEnd = Mod->submodule_end();
           Sub != SubEnd; ++Sub) {
        // Skip explicit children; they need to be explicitly imported to emit
        // the initializers.
        if ((*Sub)->IsExplicit)
          continue;

        if (Visited.insert(*Sub).second)
          Stack.push_back(*Sub);
      }
    }
    break;
  }

  case Decl::Export:
    EmitDeclContext(cast<ExportDecl>(D));
    break;

  case Decl::OMPThreadPrivate:
    EmitOMPThreadPrivateDecl(cast<OMPThreadPrivateDecl>(D));
    break;

  case Decl::OMPAllocate:
    EmitOMPAllocateDecl(cast<OMPAllocateDecl>(D));
    break;

  case Decl::OMPDeclareReduction:
    EmitOMPDeclareReduction(cast<OMPDeclareReductionDecl>(D));
    break;

  case Decl::OMPDeclareMapper:
    EmitOMPDeclareMapper(cast<OMPDeclareMapperDecl>(D));
    break;

  case Decl::OMPRequires:
    EmitOMPRequiresDecl(cast<OMPRequiresDecl>(D));
    break;

  case Decl::Typedef:
  case Decl::TypeAlias: // using foo = bar; [C++11]
    if (CGDebugInfo *DI = getModuleDebugInfo())
      DI->EmitAndRetainType(
          getContext().getTypedefType(cast<TypedefNameDecl>(D)));
    break;

  case Decl::Record:
    if (CGDebugInfo *DI = getModuleDebugInfo())
      if (cast<RecordDecl>(D)->getDefinition())
        DI->EmitAndRetainType(getContext().getRecordType(cast<RecordDecl>(D)));
    break;

  case Decl::Enum:
    if (CGDebugInfo *DI = getModuleDebugInfo())
      if (cast<EnumDecl>(D)->getDefinition())
        DI->EmitAndRetainType(getContext().getEnumType(cast<EnumDecl>(D)));
    break;

  default:
    // Make sure we handled everything we should, every other kind is a
    // non-top-level decl.  FIXME: Would be nice to have an isTopLevelDeclKind
    // function. Need to recode Decl::Kind to do that easily.
    assert(isa<TypeDecl>(D) && "Unsupported decl kind");
    break;
  }
}

void CodeGenModule::AddDeferredUnusedCoverageMapping(Decl *D) {
  // Do we need to generate coverage mapping?
  if (!CodeGenOpts.CoverageMapping)
    return;
  switch (D->getKind()) {
  case Decl::CXXConversion:
  case Decl::CXXMethod:
  case Decl::Function:
  case Decl::ObjCMethod:
  case Decl::CXXConstructor:
  case Decl::CXXDestructor: {
    if (!cast<FunctionDecl>(D)->doesThisDeclarationHaveABody())
      break;
    SourceManager &SM = getContext().getSourceManager();
    if (LimitedCoverage && SM.getMainFileID() != SM.getFileID(D->getBeginLoc()))
      break;
    auto I = DeferredEmptyCoverageMappingDecls.find(D);
    if (I == DeferredEmptyCoverageMappingDecls.end())
      DeferredEmptyCoverageMappingDecls[D] = true;
    break;
  }
  default:
    break;
  };
}

void CodeGenModule::ClearUnusedCoverageMapping(const Decl *D) {
  // Do we need to generate coverage mapping?
  if (!CodeGenOpts.CoverageMapping)
    return;
  if (const auto *Fn = dyn_cast<FunctionDecl>(D)) {
    if (Fn->isTemplateInstantiation())
      ClearUnusedCoverageMapping(Fn->getTemplateInstantiationPattern());
  }
  auto I = DeferredEmptyCoverageMappingDecls.find(D);
  if (I == DeferredEmptyCoverageMappingDecls.end())
    DeferredEmptyCoverageMappingDecls[D] = false;
  else
    I->second = false;
}

void CodeGenModule::EmitDeferredUnusedCoverageMappings() {
  // We call takeVector() here to avoid use-after-free.
  // FIXME: DeferredEmptyCoverageMappingDecls is getting mutated because
  // we deserialize function bodies to emit coverage info for them, and that
  // deserializes more declarations. How should we handle that case?
  for (const auto &Entry : DeferredEmptyCoverageMappingDecls.takeVector()) {
    if (!Entry.second)
      continue;
    const Decl *D = Entry.first;
    switch (D->getKind()) {
    case Decl::CXXConversion:
    case Decl::CXXMethod:
    case Decl::Function:
    case Decl::ObjCMethod: {
      CodeGenPGO PGO(*this);
      GlobalDecl GD(cast<FunctionDecl>(D));
      PGO.emitEmptyCounterMapping(D, getMangledName(GD),
                                  getFunctionLinkage(GD));
      break;
    }
    case Decl::CXXConstructor: {
      CodeGenPGO PGO(*this);
      GlobalDecl GD(cast<CXXConstructorDecl>(D), Ctor_Base);
      PGO.emitEmptyCounterMapping(D, getMangledName(GD),
                                  getFunctionLinkage(GD));
      break;
    }
    case Decl::CXXDestructor: {
      CodeGenPGO PGO(*this);
      GlobalDecl GD(cast<CXXDestructorDecl>(D), Dtor_Base);
      PGO.emitEmptyCounterMapping(D, getMangledName(GD),
                                  getFunctionLinkage(GD));
      break;
    }
    default:
      break;
    };
  }
}

void CodeGenModule::EmitMainVoidAlias() {
  // In order to transition away from "__original_main" gracefully, emit an
  // alias for "main" in the no-argument case so that libc can detect when
  // new-style no-argument main is in used.
  if (llvm::Function *F = getModule().getFunction("main")) {
    if (!F->isDeclaration() && F->arg_size() == 0 && !F->isVarArg() &&
        F->getReturnType()->isIntegerTy(Context.getTargetInfo().getIntWidth()))
      addUsedGlobal(llvm::GlobalAlias::create("__main_void", F));
  }
}

/// Turns the given pointer into a constant.
static llvm::Constant *GetPointerConstant(llvm::LLVMContext &Context,
                                          const void *Ptr) {
  uintptr_t PtrInt = reinterpret_cast<uintptr_t>(Ptr);
  llvm::Type *i64 = llvm::Type::getInt64Ty(Context);
  return llvm::ConstantInt::get(i64, PtrInt);
}

static void EmitGlobalDeclMetadata(CodeGenModule &CGM,
                                   llvm::NamedMDNode *&GlobalMetadata,
                                   GlobalDecl D,
                                   llvm::GlobalValue *Addr) {
  if (!GlobalMetadata)
    GlobalMetadata =
      CGM.getModule().getOrInsertNamedMetadata("clang.global.decl.ptrs");

  // TODO: should we report variant information for ctors/dtors?
  llvm::Metadata *Ops[] = {llvm::ConstantAsMetadata::get(Addr),
                           llvm::ConstantAsMetadata::get(GetPointerConstant(
                               CGM.getLLVMContext(), D.getDecl()))};
  GlobalMetadata->addOperand(llvm::MDNode::get(CGM.getLLVMContext(), Ops));
}

/// For each function which is declared within an extern "C" region and marked
/// as 'used', but has internal linkage, create an alias from the unmangled
/// name to the mangled name if possible. People expect to be able to refer
/// to such functions with an unmangled name from inline assembly within the
/// same translation unit.
void CodeGenModule::EmitStaticExternCAliases() {
  if (!getTargetCodeGenInfo().shouldEmitStaticExternCAliases())
    return;
  for (auto &I : StaticExternCValues) {
    IdentifierInfo *Name = I.first;
    llvm::GlobalValue *Val = I.second;
    if (Val && !getModule().getNamedValue(Name->getName()))
      addCompilerUsedGlobal(llvm::GlobalAlias::create(Name->getName(), Val));
  }
}

bool CodeGenModule::lookupRepresentativeDecl(StringRef MangledName,
                                             GlobalDecl &Result) const {
  auto Res = Manglings.find(MangledName);
  if (Res == Manglings.end())
    return false;
  Result = Res->getValue();
  return true;
}

/// Emits metadata nodes associating all the global values in the
/// current module with the Decls they came from.  This is useful for
/// projects using IR gen as a subroutine.
///
/// Since there's currently no way to associate an MDNode directly
/// with an llvm::GlobalValue, we create a global named metadata
/// with the name 'clang.global.decl.ptrs'.
void CodeGenModule::EmitDeclMetadata() {
  llvm::NamedMDNode *GlobalMetadata = nullptr;

  for (auto &I : MangledDeclNames) {
    llvm::GlobalValue *Addr = getModule().getNamedValue(I.second);
    // Some mangled names don't necessarily have an associated GlobalValue
    // in this module, e.g. if we mangled it for DebugInfo.
    if (Addr)
      EmitGlobalDeclMetadata(*this, GlobalMetadata, I.first, Addr);
  }
}

/// Emits metadata nodes for all the local variables in the current
/// function.
void CodeGenFunction::EmitDeclMetadata() {
  if (LocalDeclMap.empty()) return;

  llvm::LLVMContext &Context = getLLVMContext();

  // Find the unique metadata ID for this name.
  unsigned DeclPtrKind = Context.getMDKindID("clang.decl.ptr");

  llvm::NamedMDNode *GlobalMetadata = nullptr;

  for (auto &I : LocalDeclMap) {
    const Decl *D = I.first;
    llvm::Value *Addr = I.second.getPointer();
    if (auto *Alloca = dyn_cast<llvm::AllocaInst>(Addr)) {
      llvm::Value *DAddr = GetPointerConstant(getLLVMContext(), D);
      Alloca->setMetadata(
          DeclPtrKind, llvm::MDNode::get(
                           Context, llvm::ValueAsMetadata::getConstant(DAddr)));
    } else if (auto *GV = dyn_cast<llvm::GlobalValue>(Addr)) {
      GlobalDecl GD = GlobalDecl(cast<VarDecl>(D));
      EmitGlobalDeclMetadata(CGM, GlobalMetadata, GD, GV);
    }
  }
}

void CodeGenModule::EmitVersionIdentMetadata() {
  llvm::NamedMDNode *IdentMetadata =
    TheModule.getOrInsertNamedMetadata("llvm.ident");
  std::string Version = getClangFullVersion();
  llvm::LLVMContext &Ctx = TheModule.getContext();

  llvm::Metadata *IdentNode[] = {llvm::MDString::get(Ctx, Version)};
  IdentMetadata->addOperand(llvm::MDNode::get(Ctx, IdentNode));
}

void CodeGenModule::EmitCommandLineMetadata() {
  llvm::NamedMDNode *CommandLineMetadata =
    TheModule.getOrInsertNamedMetadata("llvm.commandline");
  std::string CommandLine = getCodeGenOpts().RecordCommandLine;
  llvm::LLVMContext &Ctx = TheModule.getContext();

  llvm::Metadata *CommandLineNode[] = {llvm::MDString::get(Ctx, CommandLine)};
  CommandLineMetadata->addOperand(llvm::MDNode::get(Ctx, CommandLineNode));
}

void CodeGenModule::EmitCoverageFile() {
  if (getCodeGenOpts().CoverageDataFile.empty() &&
      getCodeGenOpts().CoverageNotesFile.empty())
    return;

  llvm::NamedMDNode *CUNode = TheModule.getNamedMetadata("llvm.dbg.cu");
  if (!CUNode)
    return;

  llvm::NamedMDNode *GCov = TheModule.getOrInsertNamedMetadata("llvm.gcov");
  llvm::LLVMContext &Ctx = TheModule.getContext();
  auto *CoverageDataFile =
      llvm::MDString::get(Ctx, getCodeGenOpts().CoverageDataFile);
  auto *CoverageNotesFile =
      llvm::MDString::get(Ctx, getCodeGenOpts().CoverageNotesFile);
  for (int i = 0, e = CUNode->getNumOperands(); i != e; ++i) {
    llvm::MDNode *CU = CUNode->getOperand(i);
    llvm::Metadata *Elts[] = {CoverageNotesFile, CoverageDataFile, CU};
    GCov->addOperand(llvm::MDNode::get(Ctx, Elts));
  }
}

llvm::Constant *CodeGenModule::GetAddrOfRTTIDescriptor(QualType Ty,
                                                       bool ForEH) {
  // Return a bogus pointer if RTTI is disabled, unless it's for EH.
  // FIXME: should we even be calling this method if RTTI is disabled
  // and it's not for EH?
  if ((!ForEH && !getLangOpts().RTTI) || getLangOpts().CUDAIsDevice ||
      (getLangOpts().OpenMP && getLangOpts().OpenMPIsDevice &&
       getTriple().isNVPTX()))
    return llvm::Constant::getNullValue(Int8PtrTy);

  if (ForEH && Ty->isObjCObjectPointerType() &&
      LangOpts.ObjCRuntime.isGNUFamily())
    return ObjCRuntime->GetEHType(Ty);

  return getCXXABI().getAddrOfRTTIDescriptor(Ty);
}

void CodeGenModule::EmitOMPThreadPrivateDecl(const OMPThreadPrivateDecl *D) {
  // Do not emit threadprivates in simd-only mode.
  if (LangOpts.OpenMP && LangOpts.OpenMPSimd)
    return;
  for (auto RefExpr : D->varlists()) {
    auto *VD = cast<VarDecl>(cast<DeclRefExpr>(RefExpr)->getDecl());
    bool PerformInit =
        VD->getAnyInitializer() &&
        !VD->getAnyInitializer()->isConstantInitializer(getContext(),
                                                        /*ForRef=*/false);

    Address Addr(GetAddrOfGlobalVar(VD), getContext().getDeclAlign(VD));
    if (auto InitFunction = getOpenMPRuntime().emitThreadPrivateVarDefinition(
            VD, Addr, RefExpr->getBeginLoc(), PerformInit))
      CXXGlobalInits.push_back(InitFunction);
  }
}

llvm::Metadata *
CodeGenModule::CreateMetadataIdentifierImpl(QualType T, MetadataTypeMap &Map,
                                            StringRef Suffix) {
  if (auto *FnType = T->getAs<FunctionProtoType>())
    T = getContext().getFunctionType(
        FnType->getReturnType(), FnType->getParamTypes(),
        FnType->getExtProtoInfo().withExceptionSpec(EST_None));

  llvm::Metadata *&InternalId = Map[T.getCanonicalType()];
  if (InternalId)
    return InternalId;

  if (isExternallyVisible(T->getLinkage())) {
    std::string OutName;
    llvm::raw_string_ostream Out(OutName);
    getCXXABI().getMangleContext().mangleTypeName(T, Out);
    Out << Suffix;

    InternalId = llvm::MDString::get(getLLVMContext(), Out.str());
  } else {
    InternalId = llvm::MDNode::getDistinct(getLLVMContext(),
                                           llvm::ArrayRef<llvm::Metadata *>());
  }

  return InternalId;
}

llvm::Metadata *CodeGenModule::CreateMetadataIdentifierForType(QualType T) {
  return CreateMetadataIdentifierImpl(T, MetadataIdMap, "");
}

llvm::Metadata *
CodeGenModule::CreateMetadataIdentifierForVirtualMemPtrType(QualType T) {
  return CreateMetadataIdentifierImpl(T, VirtualMetadataIdMap, ".virtual");
}

// Generalize pointer types to a void pointer with the qualifiers of the
// originally pointed-to type, e.g. 'const char *' and 'char * const *'
// generalize to 'const void *' while 'char *' and 'const char **' generalize to
// 'void *'.
static QualType GeneralizeType(ASTContext &Ctx, QualType Ty) {
  if (!Ty->isPointerType())
    return Ty;

  return Ctx.getPointerType(
      QualType(Ctx.VoidTy).withCVRQualifiers(
          Ty->getPointeeType().getCVRQualifiers()));
}

// Apply type generalization to a FunctionType's return and argument types
static QualType GeneralizeFunctionType(ASTContext &Ctx, QualType Ty) {
  if (auto *FnType = Ty->getAs<FunctionProtoType>()) {
    SmallVector<QualType, 8> GeneralizedParams;
    for (auto &Param : FnType->param_types())
      GeneralizedParams.push_back(GeneralizeType(Ctx, Param));

    return Ctx.getFunctionType(
        GeneralizeType(Ctx, FnType->getReturnType()),
        GeneralizedParams, FnType->getExtProtoInfo());
  }

  if (auto *FnType = Ty->getAs<FunctionNoProtoType>())
    return Ctx.getFunctionNoProtoType(
        GeneralizeType(Ctx, FnType->getReturnType()));

  llvm_unreachable("Encountered unknown FunctionType");
}

llvm::Metadata *CodeGenModule::CreateMetadataIdentifierGeneralized(QualType T) {
  return CreateMetadataIdentifierImpl(GeneralizeFunctionType(getContext(), T),
                                      GeneralizedMetadataIdMap, ".generalized");
}

/// Returns whether this module needs the "all-vtables" type identifier.
bool CodeGenModule::NeedAllVtablesTypeId() const {
  // Returns true if at least one of vtable-based CFI checkers is enabled and
  // is not in the trapping mode.
  return ((LangOpts.Sanitize.has(SanitizerKind::CFIVCall) &&
           !CodeGenOpts.SanitizeTrap.has(SanitizerKind::CFIVCall)) ||
          (LangOpts.Sanitize.has(SanitizerKind::CFINVCall) &&
           !CodeGenOpts.SanitizeTrap.has(SanitizerKind::CFINVCall)) ||
          (LangOpts.Sanitize.has(SanitizerKind::CFIDerivedCast) &&
           !CodeGenOpts.SanitizeTrap.has(SanitizerKind::CFIDerivedCast)) ||
          (LangOpts.Sanitize.has(SanitizerKind::CFIUnrelatedCast) &&
           !CodeGenOpts.SanitizeTrap.has(SanitizerKind::CFIUnrelatedCast)));
}

void CodeGenModule::AddVTableTypeMetadata(llvm::GlobalVariable *VTable,
                                          CharUnits Offset,
                                          const CXXRecordDecl *RD) {
  llvm::Metadata *MD =
      CreateMetadataIdentifierForType(QualType(RD->getTypeForDecl(), 0));
  VTable->addTypeMetadata(Offset.getQuantity(), MD);

  if (CodeGenOpts.SanitizeCfiCrossDso)
    if (auto CrossDsoTypeId = CreateCrossDsoCfiTypeId(MD))
      VTable->addTypeMetadata(Offset.getQuantity(),
                              llvm::ConstantAsMetadata::get(CrossDsoTypeId));

  if (NeedAllVtablesTypeId()) {
    llvm::Metadata *MD = llvm::MDString::get(getLLVMContext(), "all-vtables");
    VTable->addTypeMetadata(Offset.getQuantity(), MD);
  }
}

llvm::SanitizerStatReport &CodeGenModule::getSanStats() {
  if (!SanStats)
    SanStats = std::make_unique<llvm::SanitizerStatReport>(&getModule());

  return *SanStats;
}

llvm::Value *
CodeGenModule::createOpenCLIntToSamplerConversion(const Expr *E,
                                                  CodeGenFunction &CGF) {
  llvm::Constant *C = ConstantEmitter(CGF).emitAbstract(E, E->getType());
  auto *SamplerT = getOpenCLRuntime().getSamplerType(E->getType().getTypePtr());
  auto *FTy = llvm::FunctionType::get(SamplerT, {C->getType()}, false);
  auto *Call = CGF.EmitRuntimeCall(
      CreateRuntimeFunction(FTy, "__translate_sampler_initializer"), {C});
  return Call;
}

CharUnits CodeGenModule::getNaturalPointeeTypeAlignment(
    QualType T, LValueBaseInfo *BaseInfo, TBAAAccessInfo *TBAAInfo) {
  return getNaturalTypeAlignment(T->getPointeeType(), BaseInfo, TBAAInfo,
                                 /* forPointeeType= */ true);
}

CharUnits CodeGenModule::getNaturalTypeAlignment(QualType T,
                                                 LValueBaseInfo *BaseInfo,
                                                 TBAAAccessInfo *TBAAInfo,
                                                 bool forPointeeType) {
  if (TBAAInfo)
    *TBAAInfo = getTBAAAccessInfo(T);

  // FIXME: This duplicates logic in ASTContext::getTypeAlignIfKnown. But
  // that doesn't return the information we need to compute BaseInfo.

  // Honor alignment typedef attributes even on incomplete types.
  // We also honor them straight for C++ class types, even as pointees;
  // there's an expressivity gap here.
  if (auto TT = T->getAs<TypedefType>()) {
    if (auto Align = TT->getDecl()->getMaxAlignment()) {
      if (BaseInfo)
        *BaseInfo = LValueBaseInfo(AlignmentSource::AttributedType);
      return getContext().toCharUnitsFromBits(Align);
    }
  }

  bool AlignForArray = T->isArrayType();

  // Analyze the base element type, so we don't get confused by incomplete
  // array types.
  T = getContext().getBaseElementType(T);

  if (T->isIncompleteType()) {
    // We could try to replicate the logic from
    // ASTContext::getTypeAlignIfKnown, but nothing uses the alignment if the
    // type is incomplete, so it's impossible to test. We could try to reuse
    // getTypeAlignIfKnown, but that doesn't return the information we need
    // to set BaseInfo.  So just ignore the possibility that the alignment is
    // greater than one.
    if (BaseInfo)
      *BaseInfo = LValueBaseInfo(AlignmentSource::Type);
    return CharUnits::One();
  }

  if (BaseInfo)
    *BaseInfo = LValueBaseInfo(AlignmentSource::Type);

  CharUnits Alignment;
  const CXXRecordDecl *RD;
  if (T.getQualifiers().hasUnaligned()) {
    Alignment = CharUnits::One();
  } else if (forPointeeType && !AlignForArray &&
             (RD = T->getAsCXXRecordDecl())) {
    // For C++ class pointees, we don't know whether we're pointing at a
    // base or a complete object, so we generally need to use the
    // non-virtual alignment.
    Alignment = getClassPointerAlignment(RD);
  } else {
    Alignment = getContext().getTypeAlignInChars(T);
  }

  // Cap to the global maximum type alignment unless the alignment
  // was somehow explicit on the type.
  if (unsigned MaxAlign = getLangOpts().MaxTypeAlign) {
    if (Alignment.getQuantity() > MaxAlign &&
        !getContext().isAlignmentRequired(T))
      Alignment = CharUnits::fromQuantity(MaxAlign);
  }
  return Alignment;
}

bool CodeGenModule::stopAutoInit() {
  unsigned StopAfter = getContext().getLangOpts().TrivialAutoVarInitStopAfter;
  if (StopAfter) {
    // This number is positive only when -ftrivial-auto-var-init-stop-after=* is
    // used
    if (NumAutoVarInit >= StopAfter) {
      return true;
    }
    if (!NumAutoVarInit) {
      unsigned DiagID = getDiags().getCustomDiagID(
          DiagnosticsEngine::Warning,
          "-ftrivial-auto-var-init-stop-after=%0 has been enabled to limit the "
          "number of times ftrivial-auto-var-init=%1 gets applied.");
      getDiags().Report(DiagID)
          << StopAfter
          << (getContext().getLangOpts().getTrivialAutoVarInit() ==
                      LangOptions::TrivialAutoVarInitKind::Zero
                  ? "zero"
                  : "pattern");
    }
    ++NumAutoVarInit;
  }
  return false;
}

void CodeGenModule::printPostfixForExternalizedStaticVar(
    llvm::raw_ostream &OS) const {
<<<<<<< HEAD
  OS << ".static." << getContext().getCUIDHash();
=======
  OS << "__static__" << getContext().getCUIDHash();
>>>>>>> 2ab1d525
}<|MERGE_RESOLUTION|>--- conflicted
+++ resolved
@@ -187,11 +187,7 @@
       !getModule().getSourceFileName().empty()) {
     std::string Path = getModule().getSourceFileName();
     // Check if a path substitution is needed from the MacroPrefixMap.
-<<<<<<< HEAD
-    for (const auto &Entry : PPO.MacroPrefixMap)
-=======
     for (const auto &Entry : LangOpts.MacroPrefixMap)
->>>>>>> 2ab1d525
       if (Path.rfind(Entry.first, 0) != std::string::npos) {
         Path = Entry.second + Path.substr(Entry.first.size());
         break;
@@ -211,11 +207,7 @@
     // created with -funique-internal-linakge-symbols and the tools can strip or
     // keep the prefix as needed.
     ModuleNameHash = (Twine(".__uniq.") +
-<<<<<<< HEAD
-        Twine(IntHash.toString(/* Radix = */ 10, /* Signed = */false))).str();
-=======
         Twine(toString(IntHash, /* Radix = */ 10, /* Signed = */false))).str();
->>>>>>> 2ab1d525
   }
 }
 
@@ -1282,24 +1274,11 @@
   }
 }
 
-<<<<<<< HEAD
-// Returns true if GD is a function/var decl with internal linkage and
-=======
 // Returns true if GD is a function decl with internal linkage and
->>>>>>> 2ab1d525
 // needs a unique suffix after the mangled name.
 static bool isUniqueInternalLinkageDecl(GlobalDecl GD,
                                         CodeGenModule &CGM) {
   const Decl *D = GD.getDecl();
-<<<<<<< HEAD
-  if (!CGM.getModuleNameHash().empty() &&
-      ((isa<FunctionDecl>(D) &&
-        CGM.getFunctionLinkage(GD) == llvm::GlobalValue::InternalLinkage) ||
-       (isa<VarDecl>(D) && CGM.getContext().GetGVALinkageForVariable(
-                               cast<VarDecl>(D)) == GVA_Internal)))
-    return true;
-  return false;
-=======
   return !CGM.getModuleNameHash().empty() && isa<FunctionDecl>(D) &&
          (CGM.getFunctionLinkage(GD) == llvm::GlobalValue::InternalLinkage);
 }
@@ -1316,7 +1295,6 @@
     Out << FeatureStr;
 
   Out << '.' << Attr->getMangledIndex(VersionIndex);
->>>>>>> 2ab1d525
 }
 
 static std::string getMangledNameImpl(CodeGenModule &CGM, GlobalDecl GD,
@@ -3913,8 +3891,6 @@
     return llvm::ConstantExpr::getBitCast(Handle, Ty->getPointerTo());
   }
   return F;
-<<<<<<< HEAD
-=======
 }
 
 llvm::Constant *CodeGenModule::GetFunctionStart(const ValueDecl *Decl) {
@@ -3923,7 +3899,6 @@
 
   return llvm::ConstantExpr::getBitCast(llvm::NoCFIValue::get(F),
                                         llvm::Type::getInt8PtrTy(VMContext));
->>>>>>> 2ab1d525
 }
 
 static const FunctionDecl *
@@ -5675,13 +5650,9 @@
           getModule(), Type, false, llvm::GlobalVariable::InternalLinkage,
           nullptr);
     }
-<<<<<<< HEAD
-    return ConstantAddress(InsertResult.first->second, Align);
-=======
     return ConstantAddress(
         InsertResult.first->second,
         InsertResult.first->second->getType()->getPointerElementType(), Align);
->>>>>>> 2ab1d525
   }
 
   // FIXME: If an externally-visible declaration extends multiple temporaries,
@@ -5772,11 +5743,7 @@
   }
   Entry = CV;
 
-<<<<<<< HEAD
-  return ConstantAddress(CV, Align);
-=======
   return ConstantAddress(CV, Type, Align);
->>>>>>> 2ab1d525
 }
 
 /// EmitObjCPropertyImplementations - Emit information for synthesized
@@ -6668,9 +6635,5 @@
 
 void CodeGenModule::printPostfixForExternalizedStaticVar(
     llvm::raw_ostream &OS) const {
-<<<<<<< HEAD
-  OS << ".static." << getContext().getCUIDHash();
-=======
   OS << "__static__" << getContext().getCUIDHash();
->>>>>>> 2ab1d525
 }