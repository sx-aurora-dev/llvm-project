//===--- BackendUtil.cpp - LLVM Backend Utilities -------------------------===//
//
// Part of the LLVM Project, under the Apache License v2.0 with LLVM Exceptions.
// See https://llvm.org/LICENSE.txt for license information.
// SPDX-License-Identifier: Apache-2.0 WITH LLVM-exception
//
//===----------------------------------------------------------------------===//

#include "clang/CodeGen/BackendUtil.h"
#include "clang/Basic/CodeGenOptions.h"
#include "clang/Basic/Diagnostic.h"
#include "clang/Basic/LangOptions.h"
#include "clang/Basic/TargetOptions.h"
#include "clang/Frontend/FrontendDiagnostic.h"
#include "clang/Frontend/Utils.h"
#include "clang/Lex/HeaderSearchOptions.h"
#include "llvm/ADT/SmallSet.h"
#include "llvm/ADT/StringExtras.h"
#include "llvm/ADT/StringSwitch.h"
#include "llvm/ADT/Triple.h"
#include "llvm/Analysis/AliasAnalysis.h"
#include "llvm/Analysis/StackSafetyAnalysis.h"
#include "llvm/Analysis/TargetLibraryInfo.h"
#include "llvm/Analysis/TargetTransformInfo.h"
#include "llvm/Bitcode/BitcodeReader.h"
#include "llvm/Bitcode/BitcodeWriter.h"
#include "llvm/Bitcode/BitcodeWriterPass.h"
#include "llvm/CodeGen/RegAllocRegistry.h"
#include "llvm/CodeGen/SchedulerRegistry.h"
#include "llvm/CodeGen/TargetSubtargetInfo.h"
#include "llvm/IR/DataLayout.h"
#include "llvm/IR/IRPrintingPasses.h"
#include "llvm/IR/LegacyPassManager.h"
#include "llvm/IR/Module.h"
#include "llvm/IR/ModuleSummaryIndex.h"
#include "llvm/IR/PassManager.h"
#include "llvm/IR/Verifier.h"
#include "llvm/LTO/LTOBackend.h"
#include "llvm/MC/MCAsmInfo.h"
#include "llvm/MC/SubtargetFeature.h"
#include "llvm/MC/TargetRegistry.h"
#include "llvm/Passes/PassBuilder.h"
#include "llvm/Passes/PassPlugin.h"
#include "llvm/Passes/StandardInstrumentations.h"
#include "llvm/Support/BuryPointer.h"
#include "llvm/Support/CommandLine.h"
#include "llvm/Support/MemoryBuffer.h"
#include "llvm/Support/PrettyStackTrace.h"
#include "llvm/Support/TimeProfiler.h"
#include "llvm/Support/Timer.h"
#include "llvm/Support/ToolOutputFile.h"
#include "llvm/Support/raw_ostream.h"
#include "llvm/Target/TargetMachine.h"
#include "llvm/Target/TargetOptions.h"
#include "llvm/Transforms/Coroutines.h"
#include "llvm/Transforms/Coroutines/CoroCleanup.h"
#include "llvm/Transforms/Coroutines/CoroEarly.h"
#include "llvm/Transforms/Coroutines/CoroElide.h"
#include "llvm/Transforms/Coroutines/CoroSplit.h"
#include "llvm/Transforms/IPO.h"
#include "llvm/Transforms/IPO/AlwaysInliner.h"
#include "llvm/Transforms/IPO/LowerTypeTests.h"
#include "llvm/Transforms/IPO/PassManagerBuilder.h"
#include "llvm/Transforms/IPO/ThinLTOBitcodeWriter.h"
#include "llvm/Transforms/InstCombine/InstCombine.h"
#include "llvm/Transforms/Instrumentation.h"
#include "llvm/Transforms/Instrumentation/AddressSanitizer.h"
#include "llvm/Transforms/Instrumentation/AddressSanitizerOptions.h"
#include "llvm/Transforms/Instrumentation/BoundsChecking.h"
#include "llvm/Transforms/Instrumentation/DataFlowSanitizer.h"
#include "llvm/Transforms/Instrumentation/GCOVProfiler.h"
#include "llvm/Transforms/Instrumentation/HWAddressSanitizer.h"
#include "llvm/Transforms/Instrumentation/InstrProfiling.h"
#include "llvm/Transforms/Instrumentation/MemProfiler.h"
#include "llvm/Transforms/Instrumentation/MemorySanitizer.h"
#include "llvm/Transforms/Instrumentation/SanitizerCoverage.h"
#include "llvm/Transforms/Instrumentation/ThreadSanitizer.h"
#include "llvm/Transforms/ObjCARC.h"
#include "llvm/Transforms/Scalar.h"
#include "llvm/Transforms/Scalar/EarlyCSE.h"
#include "llvm/Transforms/Scalar/GVN.h"
#include "llvm/Transforms/Scalar/LowerMatrixIntrinsics.h"
#include "llvm/Transforms/Utils.h"
#include "llvm/Transforms/Utils/CanonicalizeAliases.h"
#include "llvm/Transforms/Utils/Debugify.h"
#include "llvm/Transforms/Utils/EntryExitInstrumenter.h"
#include "llvm/Transforms/Utils/NameAnonGlobals.h"
#include "llvm/Transforms/Utils/SymbolRewriter.h"
#include <memory>
using namespace clang;
using namespace llvm;

#define HANDLE_EXTENSION(Ext)                                                  \
  llvm::PassPluginLibraryInfo get##Ext##PluginInfo();
#include "llvm/Support/Extension.def"

namespace llvm {
extern cl::opt<bool> DebugInfoCorrelate;
}

namespace {

// Default filename used for profile generation.
std::string getDefaultProfileGenName() {
  return DebugInfoCorrelate ? "default_%p.proflite" : "default_%m.profraw";
}

class EmitAssemblyHelper {
  DiagnosticsEngine &Diags;
  const HeaderSearchOptions &HSOpts;
  const CodeGenOptions &CodeGenOpts;
  const clang::TargetOptions &TargetOpts;
  const LangOptions &LangOpts;
  Module *TheModule;

  Timer CodeGenerationTime;

  std::unique_ptr<raw_pwrite_stream> OS;

  TargetIRAnalysis getTargetIRAnalysis() const {
    if (TM)
      return TM->getTargetIRAnalysis();

    return TargetIRAnalysis();
  }

  void CreatePasses(legacy::PassManager &MPM, legacy::FunctionPassManager &FPM);

  /// Generates the TargetMachine.
  /// Leaves TM unchanged if it is unable to create the target machine.
  /// Some of our clang tests specify triples which are not built
  /// into clang. This is okay because these tests check the generated
  /// IR, and they require DataLayout which depends on the triple.
  /// In this case, we allow this method to fail and not report an error.
  /// When MustCreateTM is used, we print an error if we are unable to load
  /// the requested target.
  void CreateTargetMachine(bool MustCreateTM);

  /// Add passes necessary to emit assembly or LLVM IR.
  ///
  /// \return True on success.
  bool AddEmitPasses(legacy::PassManager &CodeGenPasses, BackendAction Action,
                     raw_pwrite_stream &OS, raw_pwrite_stream *DwoOS);

  std::unique_ptr<llvm::ToolOutputFile> openOutputFile(StringRef Path) {
    std::error_code EC;
    auto F = std::make_unique<llvm::ToolOutputFile>(Path, EC,
                                                     llvm::sys::fs::OF_None);
    if (EC) {
      Diags.Report(diag::err_fe_unable_to_open_output) << Path << EC.message();
      F.reset();
    }
    return F;
  }

  void
  RunOptimizationPipeline(BackendAction Action,
                          std::unique_ptr<raw_pwrite_stream> &OS,
                          std::unique_ptr<llvm::ToolOutputFile> &ThinLinkOS);
  void RunCodegenPipeline(BackendAction Action,
                          std::unique_ptr<raw_pwrite_stream> &OS,
                          std::unique_ptr<llvm::ToolOutputFile> &DwoOS);

public:
  EmitAssemblyHelper(DiagnosticsEngine &_Diags,
                     const HeaderSearchOptions &HeaderSearchOpts,
                     const CodeGenOptions &CGOpts,
                     const clang::TargetOptions &TOpts,
                     const LangOptions &LOpts, Module *M)
      : Diags(_Diags), HSOpts(HeaderSearchOpts), CodeGenOpts(CGOpts),
        TargetOpts(TOpts), LangOpts(LOpts), TheModule(M),
        CodeGenerationTime("codegen", "Code Generation Time") {}

  ~EmitAssemblyHelper() {
    if (CodeGenOpts.DisableFree)
      BuryPointer(std::move(TM));
  }

  std::unique_ptr<TargetMachine> TM;

  // Emit output using the legacy pass manager for the optimization pipeline.
  // This will be removed soon when using the legacy pass manager for the
  // optimization pipeline is no longer supported.
  void EmitAssemblyWithLegacyPassManager(BackendAction Action,
                                         std::unique_ptr<raw_pwrite_stream> OS);

  // Emit output using the new pass manager for the optimization pipeline. This
  // is the default.
  void EmitAssembly(BackendAction Action,
                    std::unique_ptr<raw_pwrite_stream> OS);
};

// We need this wrapper to access LangOpts and CGOpts from extension functions
// that we add to the PassManagerBuilder.
class PassManagerBuilderWrapper : public PassManagerBuilder {
public:
  PassManagerBuilderWrapper(const Triple &TargetTriple,
                            const CodeGenOptions &CGOpts,
                            const LangOptions &LangOpts)
      : TargetTriple(TargetTriple), CGOpts(CGOpts), LangOpts(LangOpts) {}
  const Triple &getTargetTriple() const { return TargetTriple; }
  const CodeGenOptions &getCGOpts() const { return CGOpts; }
  const LangOptions &getLangOpts() const { return LangOpts; }

private:
  const Triple &TargetTriple;
  const CodeGenOptions &CGOpts;
  const LangOptions &LangOpts;
};
}

static void addObjCARCAPElimPass(const PassManagerBuilder &Builder, PassManagerBase &PM) {
  if (Builder.OptLevel > 0)
    PM.add(createObjCARCAPElimPass());
}

static void addObjCARCExpandPass(const PassManagerBuilder &Builder, PassManagerBase &PM) {
  if (Builder.OptLevel > 0)
    PM.add(createObjCARCExpandPass());
}

static void addObjCARCOptPass(const PassManagerBuilder &Builder, PassManagerBase &PM) {
  if (Builder.OptLevel > 0)
    PM.add(createObjCARCOptPass());
}

static void addAddDiscriminatorsPass(const PassManagerBuilder &Builder,
                                     legacy::PassManagerBase &PM) {
  PM.add(createAddDiscriminatorsPass());
}

static void addBoundsCheckingPass(const PassManagerBuilder &Builder,
                                  legacy::PassManagerBase &PM) {
  PM.add(createBoundsCheckingLegacyPass());
}

static SanitizerCoverageOptions
getSancovOptsFromCGOpts(const CodeGenOptions &CGOpts) {
  SanitizerCoverageOptions Opts;
  Opts.CoverageType =
      static_cast<SanitizerCoverageOptions::Type>(CGOpts.SanitizeCoverageType);
  Opts.IndirectCalls = CGOpts.SanitizeCoverageIndirectCalls;
  Opts.TraceBB = CGOpts.SanitizeCoverageTraceBB;
  Opts.TraceCmp = CGOpts.SanitizeCoverageTraceCmp;
  Opts.TraceDiv = CGOpts.SanitizeCoverageTraceDiv;
  Opts.TraceGep = CGOpts.SanitizeCoverageTraceGep;
  Opts.Use8bitCounters = CGOpts.SanitizeCoverage8bitCounters;
  Opts.TracePC = CGOpts.SanitizeCoverageTracePC;
  Opts.TracePCGuard = CGOpts.SanitizeCoverageTracePCGuard;
  Opts.NoPrune = CGOpts.SanitizeCoverageNoPrune;
  Opts.Inline8bitCounters = CGOpts.SanitizeCoverageInline8bitCounters;
  Opts.InlineBoolFlag = CGOpts.SanitizeCoverageInlineBoolFlag;
  Opts.PCTable = CGOpts.SanitizeCoveragePCTable;
  Opts.StackDepth = CGOpts.SanitizeCoverageStackDepth;
  Opts.TraceLoads = CGOpts.SanitizeCoverageTraceLoads;
  Opts.TraceStores = CGOpts.SanitizeCoverageTraceStores;
  return Opts;
}

static void addSanitizerCoveragePass(const PassManagerBuilder &Builder,
                                     legacy::PassManagerBase &PM) {
  const PassManagerBuilderWrapper &BuilderWrapper =
      static_cast<const PassManagerBuilderWrapper &>(Builder);
  const CodeGenOptions &CGOpts = BuilderWrapper.getCGOpts();
  auto Opts = getSancovOptsFromCGOpts(CGOpts);
  PM.add(createModuleSanitizerCoverageLegacyPassPass(
      Opts, CGOpts.SanitizeCoverageAllowlistFiles,
      CGOpts.SanitizeCoverageIgnorelistFiles));
}

// Check if ASan should use GC-friendly instrumentation for globals.
// First of all, there is no point if -fdata-sections is off (expect for MachO,
// where this is not a factor). Also, on ELF this feature requires an assembler
// extension that only works with -integrated-as at the moment.
static bool asanUseGlobalsGC(const Triple &T, const CodeGenOptions &CGOpts) {
  if (!CGOpts.SanitizeAddressGlobalsDeadStripping)
    return false;
  switch (T.getObjectFormat()) {
  case Triple::MachO:
  case Triple::COFF:
    return true;
  case Triple::ELF:
    return CGOpts.DataSections && !CGOpts.DisableIntegratedAS;
  case Triple::GOFF:
    llvm::report_fatal_error("ASan not implemented for GOFF");
  case Triple::XCOFF:
    llvm::report_fatal_error("ASan not implemented for XCOFF.");
  case Triple::Wasm:
  case Triple::UnknownObjectFormat:
    break;
  }
  return false;
}

static void addMemProfilerPasses(const PassManagerBuilder &Builder,
                                 legacy::PassManagerBase &PM) {
  PM.add(createMemProfilerFunctionPass());
  PM.add(createModuleMemProfilerLegacyPassPass());
}

static void addAddressSanitizerPasses(const PassManagerBuilder &Builder,
                                      legacy::PassManagerBase &PM) {
  const PassManagerBuilderWrapper &BuilderWrapper =
      static_cast<const PassManagerBuilderWrapper&>(Builder);
  const Triple &T = BuilderWrapper.getTargetTriple();
  const CodeGenOptions &CGOpts = BuilderWrapper.getCGOpts();
  bool Recover = CGOpts.SanitizeRecover.has(SanitizerKind::Address);
  bool UseAfterScope = CGOpts.SanitizeAddressUseAfterScope;
  bool UseOdrIndicator = CGOpts.SanitizeAddressUseOdrIndicator;
  bool UseGlobalsGC = asanUseGlobalsGC(T, CGOpts);
<<<<<<< HEAD
  llvm::AsanDtorKind DestructorKind = CGOpts.getSanitizeAddressDtorKind();
=======
  llvm::AsanDtorKind DestructorKind = CGOpts.getSanitizeAddressDtor();
  llvm::AsanDetectStackUseAfterReturnMode UseAfterReturn =
      CGOpts.getSanitizeAddressUseAfterReturn();
>>>>>>> 2ab1d525
  PM.add(createAddressSanitizerFunctionPass(/*CompileKernel*/ false, Recover,
                                            UseAfterScope, UseAfterReturn));
  PM.add(createModuleAddressSanitizerLegacyPassPass(
      /*CompileKernel*/ false, Recover, UseGlobalsGC, UseOdrIndicator,
      DestructorKind));
}

static void addKernelAddressSanitizerPasses(const PassManagerBuilder &Builder,
                                            legacy::PassManagerBase &PM) {
  PM.add(createAddressSanitizerFunctionPass(
      /*CompileKernel*/ true, /*Recover*/ true, /*UseAfterScope*/ false,
      /*UseAfterReturn*/ llvm::AsanDetectStackUseAfterReturnMode::Never));
  PM.add(createModuleAddressSanitizerLegacyPassPass(
      /*CompileKernel*/ true, /*Recover*/ true, /*UseGlobalsGC*/ true,
      /*UseOdrIndicator*/ false));
}

static void addHWAddressSanitizerPasses(const PassManagerBuilder &Builder,
                                            legacy::PassManagerBase &PM) {
  const PassManagerBuilderWrapper &BuilderWrapper =
      static_cast<const PassManagerBuilderWrapper &>(Builder);
  const CodeGenOptions &CGOpts = BuilderWrapper.getCGOpts();
  bool Recover = CGOpts.SanitizeRecover.has(SanitizerKind::HWAddress);
  PM.add(createHWAddressSanitizerLegacyPassPass(
      /*CompileKernel*/ false, Recover,
      /*DisableOptimization*/ CGOpts.OptimizationLevel == 0));
}

static void addKernelHWAddressSanitizerPasses(const PassManagerBuilder &Builder,
                                              legacy::PassManagerBase &PM) {
  const PassManagerBuilderWrapper &BuilderWrapper =
      static_cast<const PassManagerBuilderWrapper &>(Builder);
  const CodeGenOptions &CGOpts = BuilderWrapper.getCGOpts();
  PM.add(createHWAddressSanitizerLegacyPassPass(
      /*CompileKernel*/ true, /*Recover*/ true,
      /*DisableOptimization*/ CGOpts.OptimizationLevel == 0));
}

static void addGeneralOptsForMemorySanitizer(const PassManagerBuilder &Builder,
                                             legacy::PassManagerBase &PM,
                                             bool CompileKernel) {
  const PassManagerBuilderWrapper &BuilderWrapper =
      static_cast<const PassManagerBuilderWrapper&>(Builder);
  const CodeGenOptions &CGOpts = BuilderWrapper.getCGOpts();
  int TrackOrigins = CGOpts.SanitizeMemoryTrackOrigins;
  bool Recover = CGOpts.SanitizeRecover.has(SanitizerKind::Memory);
  PM.add(createMemorySanitizerLegacyPassPass(
      MemorySanitizerOptions{TrackOrigins, Recover, CompileKernel,
                             CGOpts.SanitizeMemoryParamRetval != 0}));

  // MemorySanitizer inserts complex instrumentation that mostly follows
  // the logic of the original code, but operates on "shadow" values.
  // It can benefit from re-running some general purpose optimization passes.
  if (Builder.OptLevel > 0) {
    PM.add(createEarlyCSEPass());
    PM.add(createReassociatePass());
    PM.add(createLICMPass());
    PM.add(createGVNPass());
    PM.add(createInstructionCombiningPass());
    PM.add(createDeadStoreEliminationPass());
  }
}

static void addMemorySanitizerPass(const PassManagerBuilder &Builder,
                                   legacy::PassManagerBase &PM) {
  addGeneralOptsForMemorySanitizer(Builder, PM, /*CompileKernel*/ false);
}

static void addKernelMemorySanitizerPass(const PassManagerBuilder &Builder,
                                         legacy::PassManagerBase &PM) {
  addGeneralOptsForMemorySanitizer(Builder, PM, /*CompileKernel*/ true);
}

static void addThreadSanitizerPass(const PassManagerBuilder &Builder,
                                   legacy::PassManagerBase &PM) {
  PM.add(createThreadSanitizerLegacyPassPass());
}

static void addDataFlowSanitizerPass(const PassManagerBuilder &Builder,
                                     legacy::PassManagerBase &PM) {
  const PassManagerBuilderWrapper &BuilderWrapper =
      static_cast<const PassManagerBuilderWrapper&>(Builder);
  const LangOptions &LangOpts = BuilderWrapper.getLangOpts();
  PM.add(createDataFlowSanitizerLegacyPassPass(LangOpts.NoSanitizeFiles));
}

static void addEntryExitInstrumentationPass(const PassManagerBuilder &Builder,
                                            legacy::PassManagerBase &PM) {
  PM.add(createEntryExitInstrumenterPass());
}

static void
addPostInlineEntryExitInstrumentationPass(const PassManagerBuilder &Builder,
                                          legacy::PassManagerBase &PM) {
  PM.add(createPostInlineEntryExitInstrumenterPass());
}

static TargetLibraryInfoImpl *createTLII(llvm::Triple &TargetTriple,
                                         const CodeGenOptions &CodeGenOpts) {
  TargetLibraryInfoImpl *TLII = new TargetLibraryInfoImpl(TargetTriple);

  switch (CodeGenOpts.getVecLib()) {
  case CodeGenOptions::Accelerate:
    TLII->addVectorizableFunctionsFromVecLib(TargetLibraryInfoImpl::Accelerate);
    break;
  case CodeGenOptions::LIBMVEC:
    switch(TargetTriple.getArch()) {
      default:
        break;
      case llvm::Triple::x86_64:
        TLII->addVectorizableFunctionsFromVecLib
                (TargetLibraryInfoImpl::LIBMVEC_X86);
        break;
    }
    break;
  case CodeGenOptions::MASSV:
    TLII->addVectorizableFunctionsFromVecLib(TargetLibraryInfoImpl::MASSV);
    break;
  case CodeGenOptions::SVML:
    TLII->addVectorizableFunctionsFromVecLib(TargetLibraryInfoImpl::SVML);
    break;
  case CodeGenOptions::Darwin_libsystem_m:
    TLII->addVectorizableFunctionsFromVecLib(
        TargetLibraryInfoImpl::DarwinLibSystemM);
    break;
  default:
    break;
  }
  return TLII;
}

static void addSymbolRewriterPass(const CodeGenOptions &Opts,
                                  legacy::PassManager *MPM) {
  llvm::SymbolRewriter::RewriteDescriptorList DL;

  llvm::SymbolRewriter::RewriteMapParser MapParser;
  for (const auto &MapFile : Opts.RewriteMapFiles)
    MapParser.parse(MapFile, &DL);

  MPM->add(createRewriteSymbolsPass(DL));
}

static CodeGenOpt::Level getCGOptLevel(const CodeGenOptions &CodeGenOpts) {
  switch (CodeGenOpts.OptimizationLevel) {
  default:
    llvm_unreachable("Invalid optimization level!");
  case 0:
    return CodeGenOpt::None;
  case 1:
    return CodeGenOpt::Less;
  case 2:
    return CodeGenOpt::Default; // O2/Os/Oz
  case 3:
    return CodeGenOpt::Aggressive;
  }
}

static Optional<llvm::CodeModel::Model>
getCodeModel(const CodeGenOptions &CodeGenOpts) {
  unsigned CodeModel = llvm::StringSwitch<unsigned>(CodeGenOpts.CodeModel)
                           .Case("tiny", llvm::CodeModel::Tiny)
                           .Case("small", llvm::CodeModel::Small)
                           .Case("kernel", llvm::CodeModel::Kernel)
                           .Case("medium", llvm::CodeModel::Medium)
                           .Case("large", llvm::CodeModel::Large)
                           .Case("default", ~1u)
                           .Default(~0u);
  assert(CodeModel != ~0u && "invalid code model!");
  if (CodeModel == ~1u)
    return None;
  return static_cast<llvm::CodeModel::Model>(CodeModel);
}

static CodeGenFileType getCodeGenFileType(BackendAction Action) {
  if (Action == Backend_EmitObj)
    return CGFT_ObjectFile;
  else if (Action == Backend_EmitMCNull)
    return CGFT_Null;
  else {
    assert(Action == Backend_EmitAssembly && "Invalid action!");
    return CGFT_AssemblyFile;
  }
}

static bool actionRequiresCodeGen(BackendAction Action) {
  return Action != Backend_EmitNothing && Action != Backend_EmitBC &&
         Action != Backend_EmitLL;
}

static bool initTargetOptions(DiagnosticsEngine &Diags,
                              llvm::TargetOptions &Options,
                              const CodeGenOptions &CodeGenOpts,
                              const clang::TargetOptions &TargetOpts,
                              const LangOptions &LangOpts,
                              const HeaderSearchOptions &HSOpts) {
  switch (LangOpts.getThreadModel()) {
  case LangOptions::ThreadModelKind::POSIX:
    Options.ThreadModel = llvm::ThreadModel::POSIX;
    break;
  case LangOptions::ThreadModelKind::Single:
    Options.ThreadModel = llvm::ThreadModel::Single;
    break;
  }

  // Set float ABI type.
  assert((CodeGenOpts.FloatABI == "soft" || CodeGenOpts.FloatABI == "softfp" ||
          CodeGenOpts.FloatABI == "hard" || CodeGenOpts.FloatABI.empty()) &&
         "Invalid Floating Point ABI!");
  Options.FloatABIType =
      llvm::StringSwitch<llvm::FloatABI::ABIType>(CodeGenOpts.FloatABI)
          .Case("soft", llvm::FloatABI::Soft)
          .Case("softfp", llvm::FloatABI::Soft)
          .Case("hard", llvm::FloatABI::Hard)
          .Default(llvm::FloatABI::Default);

  // Set FP fusion mode.
  switch (LangOpts.getDefaultFPContractMode()) {
  case LangOptions::FPM_Off:
    // Preserve any contraction performed by the front-end.  (Strict performs
    // splitting of the muladd intrinsic in the backend.)
    Options.AllowFPOpFusion = llvm::FPOpFusion::Standard;
    break;
  case LangOptions::FPM_On:
  case LangOptions::FPM_FastHonorPragmas:
    Options.AllowFPOpFusion = llvm::FPOpFusion::Standard;
    break;
  case LangOptions::FPM_Fast:
    Options.AllowFPOpFusion = llvm::FPOpFusion::Fast;
    break;
  }

  Options.BinutilsVersion =
      llvm::TargetMachine::parseBinutilsVersion(CodeGenOpts.BinutilsVersion);
  Options.UseInitArray = CodeGenOpts.UseInitArray;
  Options.DisableIntegratedAS = CodeGenOpts.DisableIntegratedAS;
  Options.CompressDebugSections = CodeGenOpts.getCompressDebugSections();
  Options.RelaxELFRelocations = CodeGenOpts.RelaxELFRelocations;

  // Set EABI version.
  Options.EABIVersion = TargetOpts.EABIVersion;

  if (LangOpts.hasSjLjExceptions())
    Options.ExceptionModel = llvm::ExceptionHandling::SjLj;
  if (LangOpts.hasSEHExceptions())
    Options.ExceptionModel = llvm::ExceptionHandling::WinEH;
  if (LangOpts.hasDWARFExceptions())
    Options.ExceptionModel = llvm::ExceptionHandling::DwarfCFI;
  if (LangOpts.hasWasmExceptions())
    Options.ExceptionModel = llvm::ExceptionHandling::Wasm;

  Options.NoInfsFPMath = LangOpts.NoHonorInfs;
  Options.NoNaNsFPMath = LangOpts.NoHonorNaNs;
  Options.NoZerosInBSS = CodeGenOpts.NoZeroInitializedInBSS;
  Options.UnsafeFPMath = LangOpts.UnsafeFPMath;
  Options.ApproxFuncFPMath = LangOpts.ApproxFunc;

  Options.BBSections =
      llvm::StringSwitch<llvm::BasicBlockSection>(CodeGenOpts.BBSections)
          .Case("all", llvm::BasicBlockSection::All)
          .Case("labels", llvm::BasicBlockSection::Labels)
          .StartsWith("list=", llvm::BasicBlockSection::List)
          .Case("none", llvm::BasicBlockSection::None)
          .Default(llvm::BasicBlockSection::None);

  if (Options.BBSections == llvm::BasicBlockSection::List) {
    ErrorOr<std::unique_ptr<MemoryBuffer>> MBOrErr =
        MemoryBuffer::getFile(CodeGenOpts.BBSections.substr(5));
    if (!MBOrErr) {
      Diags.Report(diag::err_fe_unable_to_load_basic_block_sections_file)
          << MBOrErr.getError().message();
      return false;
    }
    Options.BBSectionsFuncListBuf = std::move(*MBOrErr);
  }

  Options.EnableMachineFunctionSplitter = CodeGenOpts.SplitMachineFunctions;
  Options.FunctionSections = CodeGenOpts.FunctionSections;
  Options.DataSections = CodeGenOpts.DataSections;
  Options.IgnoreXCOFFVisibility = LangOpts.IgnoreXCOFFVisibility;
  Options.UniqueSectionNames = CodeGenOpts.UniqueSectionNames;
  Options.UniqueBasicBlockSectionNames =
      CodeGenOpts.UniqueBasicBlockSectionNames;
  Options.TLSSize = CodeGenOpts.TLSSize;
  Options.EmulatedTLS = CodeGenOpts.EmulatedTLS;
  Options.ExplicitEmulatedTLS = CodeGenOpts.ExplicitEmulatedTLS;
  Options.DebuggerTuning = CodeGenOpts.getDebuggerTuning();
  Options.EmitStackSizeSection = CodeGenOpts.StackSizeSection;
  Options.StackUsageOutput = CodeGenOpts.StackUsageOutput;
  Options.EmitAddrsig = CodeGenOpts.Addrsig;
  Options.ForceDwarfFrameSection = CodeGenOpts.ForceDwarfFrameSection;
  Options.EmitCallSiteInfo = CodeGenOpts.EmitCallSiteInfo;
  Options.EnableAIXExtendedAltivecABI = CodeGenOpts.EnableAIXExtendedAltivecABI;
  Options.XRayOmitFunctionIndex = CodeGenOpts.XRayOmitFunctionIndex;
  Options.LoopAlignment = CodeGenOpts.LoopAlignment;

  switch (CodeGenOpts.getSwiftAsyncFramePointer()) {
  case CodeGenOptions::SwiftAsyncFramePointerKind::Auto:
    Options.SwiftAsyncFramePointer =
        SwiftAsyncFramePointerMode::DeploymentBased;
    break;

  case CodeGenOptions::SwiftAsyncFramePointerKind::Always:
    Options.SwiftAsyncFramePointer = SwiftAsyncFramePointerMode::Always;
    break;

  case CodeGenOptions::SwiftAsyncFramePointerKind::Never:
    Options.SwiftAsyncFramePointer = SwiftAsyncFramePointerMode::Never;
    break;
  }

  Options.MCOptions.SplitDwarfFile = CodeGenOpts.SplitDwarfFile;
  Options.MCOptions.MCRelaxAll = CodeGenOpts.RelaxAll;
  Options.MCOptions.MCSaveTempLabels = CodeGenOpts.SaveTempLabels;
  Options.MCOptions.MCUseDwarfDirectory = !CodeGenOpts.NoDwarfDirectoryAsm;
  Options.MCOptions.MCNoExecStack = CodeGenOpts.NoExecStack;
  Options.MCOptions.MCIncrementalLinkerCompatible =
      CodeGenOpts.IncrementalLinkerCompatible;
  Options.MCOptions.MCFatalWarnings = CodeGenOpts.FatalWarnings;
  Options.MCOptions.MCNoWarn = CodeGenOpts.NoWarn;
  Options.MCOptions.AsmVerbose = CodeGenOpts.AsmVerbose;
  Options.MCOptions.Dwarf64 = CodeGenOpts.Dwarf64;
  Options.MCOptions.PreserveAsmComments = CodeGenOpts.PreserveAsmComments;
  Options.MCOptions.ABIName = TargetOpts.ABI;
  for (const auto &Entry : HSOpts.UserEntries)
    if (!Entry.IsFramework &&
        (Entry.Group == frontend::IncludeDirGroup::Quoted ||
         Entry.Group == frontend::IncludeDirGroup::Angled ||
         Entry.Group == frontend::IncludeDirGroup::System))
      Options.MCOptions.IASSearchPaths.push_back(
          Entry.IgnoreSysRoot ? Entry.Path : HSOpts.Sysroot + Entry.Path);
  Options.MCOptions.Argv0 = CodeGenOpts.Argv0;
  Options.MCOptions.CommandLineArgs = CodeGenOpts.CommandLineArgs;
  Options.DebugStrictDwarf = CodeGenOpts.DebugStrictDwarf;
  Options.ObjectFilenameForDebug = CodeGenOpts.ObjectFilenameForDebug;

  return true;
}

static Optional<GCOVOptions> getGCOVOptions(const CodeGenOptions &CodeGenOpts,
                                            const LangOptions &LangOpts) {
  if (!CodeGenOpts.EmitGcovArcs && !CodeGenOpts.EmitGcovNotes)
    return None;
  // Not using 'GCOVOptions::getDefault' allows us to avoid exiting if
  // LLVM's -default-gcov-version flag is set to something invalid.
  GCOVOptions Options;
  Options.EmitNotes = CodeGenOpts.EmitGcovNotes;
  Options.EmitData = CodeGenOpts.EmitGcovArcs;
  llvm::copy(CodeGenOpts.CoverageVersion, std::begin(Options.Version));
  Options.NoRedZone = CodeGenOpts.DisableRedZone;
  Options.Filter = CodeGenOpts.ProfileFilterFiles;
  Options.Exclude = CodeGenOpts.ProfileExcludeFiles;
  Options.Atomic = CodeGenOpts.AtomicProfileUpdate;
  return Options;
}

static Optional<InstrProfOptions>
getInstrProfOptions(const CodeGenOptions &CodeGenOpts,
                    const LangOptions &LangOpts) {
  if (!CodeGenOpts.hasProfileClangInstr())
    return None;
  InstrProfOptions Options;
  Options.NoRedZone = CodeGenOpts.DisableRedZone;
  Options.InstrProfileOutput = CodeGenOpts.InstrProfileOutput;
  Options.Atomic = CodeGenOpts.AtomicProfileUpdate;
  return Options;
}

void EmitAssemblyHelper::CreatePasses(legacy::PassManager &MPM,
                                      legacy::FunctionPassManager &FPM) {
  // Handle disabling of all LLVM passes, where we want to preserve the
  // internal module before any optimization.
  if (CodeGenOpts.DisableLLVMPasses)
    return;

  // Figure out TargetLibraryInfo.  This needs to be added to MPM and FPM
  // manually (and not via PMBuilder), since some passes (eg. InstrProfiling)
  // are inserted before PMBuilder ones - they'd get the default-constructed
  // TLI with an unknown target otherwise.
  Triple TargetTriple(TheModule->getTargetTriple());
  std::unique_ptr<TargetLibraryInfoImpl> TLII(
      createTLII(TargetTriple, CodeGenOpts));

  // If we reached here with a non-empty index file name, then the index file
  // was empty and we are not performing ThinLTO backend compilation (used in
  // testing in a distributed build environment). Drop any the type test
  // assume sequences inserted for whole program vtables so that codegen doesn't
  // complain.
  if (!CodeGenOpts.ThinLTOIndexFile.empty())
    MPM.add(createLowerTypeTestsPass(/*ExportSummary=*/nullptr,
                                     /*ImportSummary=*/nullptr,
                                     /*DropTypeTests=*/true));

  PassManagerBuilderWrapper PMBuilder(TargetTriple, CodeGenOpts, LangOpts);

  // At O0 and O1 we only run the always inliner which is more efficient. At
  // higher optimization levels we run the normal inliner.
  if (CodeGenOpts.OptimizationLevel <= 1) {
    bool InsertLifetimeIntrinsics = ((CodeGenOpts.OptimizationLevel != 0 &&
                                      !CodeGenOpts.DisableLifetimeMarkers) ||
                                     LangOpts.Coroutines);
    PMBuilder.Inliner = createAlwaysInlinerLegacyPass(InsertLifetimeIntrinsics);
  } else {
    // We do not want to inline hot callsites for SamplePGO module-summary build
    // because profile annotation will happen again in ThinLTO backend, and we
    // want the IR of the hot path to match the profile.
    PMBuilder.Inliner = createFunctionInliningPass(
        CodeGenOpts.OptimizationLevel, CodeGenOpts.OptimizeSize,
        (!CodeGenOpts.SampleProfileFile.empty() &&
         CodeGenOpts.PrepareForThinLTO));
  }

  PMBuilder.OptLevel = CodeGenOpts.OptimizationLevel;
  PMBuilder.SizeLevel = CodeGenOpts.OptimizeSize;
  PMBuilder.SLPVectorize = CodeGenOpts.VectorizeSLP;
  PMBuilder.LoopVectorize = CodeGenOpts.VectorizeLoop;
  // Only enable CGProfilePass when using integrated assembler, since
  // non-integrated assemblers don't recognize .cgprofile section.
  PMBuilder.CallGraphProfile = !CodeGenOpts.DisableIntegratedAS;

  PMBuilder.DisableUnrollLoops = !CodeGenOpts.UnrollLoops;
  // Loop interleaving in the loop vectorizer has historically been set to be
  // enabled when loop unrolling is enabled.
  PMBuilder.LoopsInterleaved = CodeGenOpts.UnrollLoops;
  PMBuilder.MergeFunctions = CodeGenOpts.MergeFunctions;
  PMBuilder.PrepareForThinLTO = CodeGenOpts.PrepareForThinLTO;
  PMBuilder.PrepareForLTO = CodeGenOpts.PrepareForLTO;
  PMBuilder.RerollLoops = CodeGenOpts.RerollLoops;

  MPM.add(new TargetLibraryInfoWrapperPass(*TLII));

  if (TM)
    TM->adjustPassManager(PMBuilder);

  if (CodeGenOpts.DebugInfoForProfiling ||
      !CodeGenOpts.SampleProfileFile.empty())
    PMBuilder.addExtension(PassManagerBuilder::EP_EarlyAsPossible,
                           addAddDiscriminatorsPass);

  // In ObjC ARC mode, add the main ARC optimization passes.
  if (LangOpts.ObjCAutoRefCount) {
    PMBuilder.addExtension(PassManagerBuilder::EP_EarlyAsPossible,
                           addObjCARCExpandPass);
    PMBuilder.addExtension(PassManagerBuilder::EP_ModuleOptimizerEarly,
                           addObjCARCAPElimPass);
    PMBuilder.addExtension(PassManagerBuilder::EP_ScalarOptimizerLate,
                           addObjCARCOptPass);
  }

  if (LangOpts.Coroutines)
    addCoroutinePassesToExtensionPoints(PMBuilder);

  if (!CodeGenOpts.MemoryProfileOutput.empty()) {
    PMBuilder.addExtension(PassManagerBuilder::EP_OptimizerLast,
                           addMemProfilerPasses);
    PMBuilder.addExtension(PassManagerBuilder::EP_EnabledOnOptLevel0,
                           addMemProfilerPasses);
  }

  if (LangOpts.Sanitize.has(SanitizerKind::LocalBounds)) {
    PMBuilder.addExtension(PassManagerBuilder::EP_ScalarOptimizerLate,
                           addBoundsCheckingPass);
    PMBuilder.addExtension(PassManagerBuilder::EP_EnabledOnOptLevel0,
                           addBoundsCheckingPass);
  }

  if (CodeGenOpts.hasSanitizeCoverage()) {
    PMBuilder.addExtension(PassManagerBuilder::EP_OptimizerLast,
                           addSanitizerCoveragePass);
    PMBuilder.addExtension(PassManagerBuilder::EP_EnabledOnOptLevel0,
                           addSanitizerCoveragePass);
  }

  if (LangOpts.Sanitize.has(SanitizerKind::Address)) {
    PMBuilder.addExtension(PassManagerBuilder::EP_OptimizerLast,
                           addAddressSanitizerPasses);
    PMBuilder.addExtension(PassManagerBuilder::EP_EnabledOnOptLevel0,
                           addAddressSanitizerPasses);
  }

  if (LangOpts.Sanitize.has(SanitizerKind::KernelAddress)) {
    PMBuilder.addExtension(PassManagerBuilder::EP_OptimizerLast,
                           addKernelAddressSanitizerPasses);
    PMBuilder.addExtension(PassManagerBuilder::EP_EnabledOnOptLevel0,
                           addKernelAddressSanitizerPasses);
  }

  if (LangOpts.Sanitize.has(SanitizerKind::HWAddress)) {
    PMBuilder.addExtension(PassManagerBuilder::EP_OptimizerLast,
                           addHWAddressSanitizerPasses);
    PMBuilder.addExtension(PassManagerBuilder::EP_EnabledOnOptLevel0,
                           addHWAddressSanitizerPasses);
  }

  if (LangOpts.Sanitize.has(SanitizerKind::KernelHWAddress)) {
    PMBuilder.addExtension(PassManagerBuilder::EP_OptimizerLast,
                           addKernelHWAddressSanitizerPasses);
    PMBuilder.addExtension(PassManagerBuilder::EP_EnabledOnOptLevel0,
                           addKernelHWAddressSanitizerPasses);
  }

  if (LangOpts.Sanitize.has(SanitizerKind::Memory)) {
    PMBuilder.addExtension(PassManagerBuilder::EP_OptimizerLast,
                           addMemorySanitizerPass);
    PMBuilder.addExtension(PassManagerBuilder::EP_EnabledOnOptLevel0,
                           addMemorySanitizerPass);
  }

  if (LangOpts.Sanitize.has(SanitizerKind::KernelMemory)) {
    PMBuilder.addExtension(PassManagerBuilder::EP_OptimizerLast,
                           addKernelMemorySanitizerPass);
    PMBuilder.addExtension(PassManagerBuilder::EP_EnabledOnOptLevel0,
                           addKernelMemorySanitizerPass);
  }

  if (LangOpts.Sanitize.has(SanitizerKind::Thread)) {
    PMBuilder.addExtension(PassManagerBuilder::EP_OptimizerLast,
                           addThreadSanitizerPass);
    PMBuilder.addExtension(PassManagerBuilder::EP_EnabledOnOptLevel0,
                           addThreadSanitizerPass);
  }

  if (LangOpts.Sanitize.has(SanitizerKind::DataFlow)) {
    PMBuilder.addExtension(PassManagerBuilder::EP_OptimizerLast,
                           addDataFlowSanitizerPass);
    PMBuilder.addExtension(PassManagerBuilder::EP_EnabledOnOptLevel0,
                           addDataFlowSanitizerPass);
  }

  if (CodeGenOpts.InstrumentFunctions ||
      CodeGenOpts.InstrumentFunctionEntryBare ||
      CodeGenOpts.InstrumentFunctionsAfterInlining ||
      CodeGenOpts.InstrumentForProfiling) {
    PMBuilder.addExtension(PassManagerBuilder::EP_EarlyAsPossible,
                           addEntryExitInstrumentationPass);
    PMBuilder.addExtension(PassManagerBuilder::EP_EnabledOnOptLevel0,
                           addEntryExitInstrumentationPass);
    PMBuilder.addExtension(PassManagerBuilder::EP_OptimizerLast,
                           addPostInlineEntryExitInstrumentationPass);
    PMBuilder.addExtension(PassManagerBuilder::EP_EnabledOnOptLevel0,
                           addPostInlineEntryExitInstrumentationPass);
  }

  // Set up the per-function pass manager.
  FPM.add(new TargetLibraryInfoWrapperPass(*TLII));
  if (CodeGenOpts.VerifyModule)
    FPM.add(createVerifierPass());

  // Set up the per-module pass manager.
  if (!CodeGenOpts.RewriteMapFiles.empty())
    addSymbolRewriterPass(CodeGenOpts, &MPM);

  if (Optional<GCOVOptions> Options = getGCOVOptions(CodeGenOpts, LangOpts)) {
    MPM.add(createGCOVProfilerPass(*Options));
    if (CodeGenOpts.getDebugInfo() == codegenoptions::NoDebugInfo)
      MPM.add(createStripSymbolsPass(true));
  }

  if (Optional<InstrProfOptions> Options =
          getInstrProfOptions(CodeGenOpts, LangOpts))
    MPM.add(createInstrProfilingLegacyPass(*Options, false));

  bool hasIRInstr = false;
  if (CodeGenOpts.hasProfileIRInstr()) {
    PMBuilder.EnablePGOInstrGen = true;
    hasIRInstr = true;
  }
  if (CodeGenOpts.hasProfileCSIRInstr()) {
    assert(!CodeGenOpts.hasProfileCSIRUse() &&
           "Cannot have both CSProfileUse pass and CSProfileGen pass at the "
           "same time");
    assert(!hasIRInstr &&
           "Cannot have both ProfileGen pass and CSProfileGen pass at the "
           "same time");
    PMBuilder.EnablePGOCSInstrGen = true;
    hasIRInstr = true;
  }
  if (hasIRInstr) {
    if (!CodeGenOpts.InstrProfileOutput.empty())
      PMBuilder.PGOInstrGen = CodeGenOpts.InstrProfileOutput;
    else
      PMBuilder.PGOInstrGen = getDefaultProfileGenName();
  }
  if (CodeGenOpts.hasProfileIRUse()) {
    PMBuilder.PGOInstrUse = CodeGenOpts.ProfileInstrumentUsePath;
    PMBuilder.EnablePGOCSInstrUse = CodeGenOpts.hasProfileCSIRUse();
  }

  if (!CodeGenOpts.SampleProfileFile.empty())
    PMBuilder.PGOSampleUse = CodeGenOpts.SampleProfileFile;

  PMBuilder.populateFunctionPassManager(FPM);
  PMBuilder.populateModulePassManager(MPM);
}

static void setCommandLineOpts(const CodeGenOptions &CodeGenOpts) {
  SmallVector<const char *, 16> BackendArgs;
  BackendArgs.push_back("clang"); // Fake program name.
  if (!CodeGenOpts.DebugPass.empty()) {
    BackendArgs.push_back("-debug-pass");
    BackendArgs.push_back(CodeGenOpts.DebugPass.c_str());
  }
  if (!CodeGenOpts.LimitFloatPrecision.empty()) {
    BackendArgs.push_back("-limit-float-precision");
    BackendArgs.push_back(CodeGenOpts.LimitFloatPrecision.c_str());
  }
  // Check for the default "clang" invocation that won't set any cl::opt values.
  // Skip trying to parse the command line invocation to avoid the issues
  // described below.
  if (BackendArgs.size() == 1)
    return;
  BackendArgs.push_back(nullptr);
  // FIXME: The command line parser below is not thread-safe and shares a global
  // state, so this call might crash or overwrite the options of another Clang
  // instance in the same process.
  llvm::cl::ParseCommandLineOptions(BackendArgs.size() - 1,
                                    BackendArgs.data());
}

void EmitAssemblyHelper::CreateTargetMachine(bool MustCreateTM) {
  // Create the TargetMachine for generating code.
  std::string Error;
  std::string Triple = TheModule->getTargetTriple();
  const llvm::Target *TheTarget = TargetRegistry::lookupTarget(Triple, Error);
  if (!TheTarget) {
    if (MustCreateTM)
      Diags.Report(diag::err_fe_unable_to_create_target) << Error;
    return;
  }

  Optional<llvm::CodeModel::Model> CM = getCodeModel(CodeGenOpts);
  std::string FeaturesStr =
      llvm::join(TargetOpts.Features.begin(), TargetOpts.Features.end(), ",");
  llvm::Reloc::Model RM = CodeGenOpts.RelocationModel;
  CodeGenOpt::Level OptLevel = getCGOptLevel(CodeGenOpts);

  llvm::TargetOptions Options;
  if (!initTargetOptions(Diags, Options, CodeGenOpts, TargetOpts, LangOpts,
                         HSOpts))
    return;
  TM.reset(TheTarget->createTargetMachine(Triple, TargetOpts.CPU, FeaturesStr,
                                          Options, RM, CM, OptLevel));
}

bool EmitAssemblyHelper::AddEmitPasses(legacy::PassManager &CodeGenPasses,
                                       BackendAction Action,
                                       raw_pwrite_stream &OS,
                                       raw_pwrite_stream *DwoOS) {
  // Add LibraryInfo.
  llvm::Triple TargetTriple(TheModule->getTargetTriple());
  std::unique_ptr<TargetLibraryInfoImpl> TLII(
      createTLII(TargetTriple, CodeGenOpts));
  CodeGenPasses.add(new TargetLibraryInfoWrapperPass(*TLII));

  // Normal mode, emit a .s or .o file by running the code generator. Note,
  // this also adds codegenerator level optimization passes.
  CodeGenFileType CGFT = getCodeGenFileType(Action);

  // Add ObjC ARC final-cleanup optimizations. This is done as part of the
  // "codegen" passes so that it isn't run multiple times when there is
  // inlining happening.
  if (CodeGenOpts.OptimizationLevel > 0)
    CodeGenPasses.add(createObjCARCContractPass());

  if (TM->addPassesToEmitFile(CodeGenPasses, OS, DwoOS, CGFT,
                              /*DisableVerify=*/!CodeGenOpts.VerifyModule)) {
    Diags.Report(diag::err_fe_unable_to_interface_with_target);
    return false;
  }

  return true;
}

void EmitAssemblyHelper::EmitAssemblyWithLegacyPassManager(
    BackendAction Action, std::unique_ptr<raw_pwrite_stream> OS) {
  TimeRegion Region(CodeGenOpts.TimePasses ? &CodeGenerationTime : nullptr);

  setCommandLineOpts(CodeGenOpts);

  bool UsesCodeGen = actionRequiresCodeGen(Action);
  CreateTargetMachine(UsesCodeGen);

  if (UsesCodeGen && !TM)
    return;
  if (TM)
    TheModule->setDataLayout(TM->createDataLayout());

  DebugifyCustomPassManager PerModulePasses;
  DebugInfoPerPassMap DIPreservationMap;
  if (CodeGenOpts.EnableDIPreservationVerify) {
    PerModulePasses.setDebugifyMode(DebugifyMode::OriginalDebugInfo);
    PerModulePasses.setDIPreservationMap(DIPreservationMap);

    if (!CodeGenOpts.DIBugsReportFilePath.empty())
      PerModulePasses.setOrigDIVerifyBugsReportFilePath(
          CodeGenOpts.DIBugsReportFilePath);
  }
  PerModulePasses.add(
      createTargetTransformInfoWrapperPass(getTargetIRAnalysis()));

  legacy::FunctionPassManager PerFunctionPasses(TheModule);
  PerFunctionPasses.add(
      createTargetTransformInfoWrapperPass(getTargetIRAnalysis()));

  CreatePasses(PerModulePasses, PerFunctionPasses);

  // Add a verifier pass if requested. We don't have to do this if the action
  // requires code generation because there will already be a verifier pass in
  // the code-generation pipeline.
  if (!UsesCodeGen && CodeGenOpts.VerifyModule)
    PerModulePasses.add(createVerifierPass());

  legacy::PassManager CodeGenPasses;
  CodeGenPasses.add(
      createTargetTransformInfoWrapperPass(getTargetIRAnalysis()));

  std::unique_ptr<llvm::ToolOutputFile> ThinLinkOS, DwoOS;

  switch (Action) {
  case Backend_EmitNothing:
    break;

  case Backend_EmitBC:
    if (CodeGenOpts.PrepareForThinLTO && !CodeGenOpts.DisableLLVMPasses) {
      if (!CodeGenOpts.ThinLinkBitcodeFile.empty()) {
        ThinLinkOS = openOutputFile(CodeGenOpts.ThinLinkBitcodeFile);
        if (!ThinLinkOS)
          return;
      }
      if (!TheModule->getModuleFlag("EnableSplitLTOUnit"))
        TheModule->addModuleFlag(Module::Error, "EnableSplitLTOUnit",
                                 CodeGenOpts.EnableSplitLTOUnit);
      PerModulePasses.add(createWriteThinLTOBitcodePass(
          *OS, ThinLinkOS ? &ThinLinkOS->os() : nullptr));
    } else {
      // Emit a module summary by default for Regular LTO except for ld64
      // targets
      bool EmitLTOSummary =
          (CodeGenOpts.PrepareForLTO &&
           !CodeGenOpts.DisableLLVMPasses &&
           llvm::Triple(TheModule->getTargetTriple()).getVendor() !=
               llvm::Triple::Apple);
      if (EmitLTOSummary) {
        if (!TheModule->getModuleFlag("ThinLTO"))
          TheModule->addModuleFlag(Module::Error, "ThinLTO", uint32_t(0));
        if (!TheModule->getModuleFlag("EnableSplitLTOUnit"))
          TheModule->addModuleFlag(Module::Error, "EnableSplitLTOUnit",
                                   uint32_t(1));
      }

      PerModulePasses.add(createBitcodeWriterPass(
          *OS, CodeGenOpts.EmitLLVMUseLists, EmitLTOSummary));
    }
    break;

  case Backend_EmitLL:
    PerModulePasses.add(
        createPrintModulePass(*OS, "", CodeGenOpts.EmitLLVMUseLists));
    break;

  default:
    if (!CodeGenOpts.SplitDwarfOutput.empty()) {
      DwoOS = openOutputFile(CodeGenOpts.SplitDwarfOutput);
      if (!DwoOS)
        return;
    }
    if (!AddEmitPasses(CodeGenPasses, Action, *OS,
                       DwoOS ? &DwoOS->os() : nullptr))
      return;
  }

  // Before executing passes, print the final values of the LLVM options.
  cl::PrintOptionValues();

  // Run passes. For now we do all passes at once, but eventually we
  // would like to have the option of streaming code generation.

  {
    PrettyStackTraceString CrashInfo("Per-function optimization");
    llvm::TimeTraceScope TimeScope("PerFunctionPasses");

    PerFunctionPasses.doInitialization();
    for (Function &F : *TheModule)
      if (!F.isDeclaration())
        PerFunctionPasses.run(F);
    PerFunctionPasses.doFinalization();
  }

  {
    PrettyStackTraceString CrashInfo("Per-module optimization passes");
    llvm::TimeTraceScope TimeScope("PerModulePasses");
    PerModulePasses.run(*TheModule);
  }

  {
    PrettyStackTraceString CrashInfo("Code generation");
    llvm::TimeTraceScope TimeScope("CodeGenPasses");
    CodeGenPasses.run(*TheModule);
  }

  if (ThinLinkOS)
    ThinLinkOS->keep();
  if (DwoOS)
    DwoOS->keep();
}

static OptimizationLevel mapToLevel(const CodeGenOptions &Opts) {
  switch (Opts.OptimizationLevel) {
  default:
    llvm_unreachable("Invalid optimization level!");

  case 0:
    return OptimizationLevel::O0;

  case 1:
    return OptimizationLevel::O1;

  case 2:
    switch (Opts.OptimizeSize) {
    default:
      llvm_unreachable("Invalid optimization level for size!");

    case 0:
      return OptimizationLevel::O2;

    case 1:
      return OptimizationLevel::Os;

    case 2:
      return OptimizationLevel::Oz;
    }

  case 3:
    return OptimizationLevel::O3;
  }
}

static void addSanitizers(const Triple &TargetTriple,
                          const CodeGenOptions &CodeGenOpts,
                          const LangOptions &LangOpts, PassBuilder &PB) {
  PB.registerOptimizerLastEPCallback([&](ModulePassManager &MPM,
<<<<<<< HEAD
                                         PassBuilder::OptimizationLevel Level) {
    if (CodeGenOpts.SanitizeCoverageType ||
        CodeGenOpts.SanitizeCoverageIndirectCalls ||
        CodeGenOpts.SanitizeCoverageTraceCmp) {
      auto SancovOpts = getSancovOptsFromCGOpts(CodeGenOpts);
      MPM.addPass(ModuleSanitizerCoveragePass(
          SancovOpts, CodeGenOpts.SanitizeCoverageAllowlistFiles,
          CodeGenOpts.SanitizeCoverageBlocklistFiles));
    }

    auto MSanPass = [&](SanitizerMask Mask, bool CompileKernel) {
      if (LangOpts.Sanitize.has(Mask)) {
        int TrackOrigins = CodeGenOpts.SanitizeMemoryTrackOrigins;
        bool Recover = CodeGenOpts.SanitizeRecover.has(Mask);

        MPM.addPass(
            MemorySanitizerPass({TrackOrigins, Recover, CompileKernel}));
        FunctionPassManager FPM(CodeGenOpts.DebugPassManager);
        FPM.addPass(
            MemorySanitizerPass({TrackOrigins, Recover, CompileKernel}));
        if (Level != PassBuilder::OptimizationLevel::O0) {
          // MemorySanitizer inserts complex instrumentation that mostly
          // follows the logic of the original code, but operates on
          // "shadow" values. It can benefit from re-running some
          // general purpose optimization passes.
          FPM.addPass(EarlyCSEPass());
          // TODO: Consider add more passes like in
          // addGeneralOptsForMemorySanitizer. EarlyCSEPass makes visible
          // difference on size. It's not clear if the rest is still
          // usefull. InstCombinePass breakes
          // compiler-rt/test/msan/select_origin.cpp.
        }
        MPM.addPass(createModuleToFunctionPassAdaptor(std::move(FPM)));
      }
    };
    MSanPass(SanitizerKind::Memory, false);
    MSanPass(SanitizerKind::KernelMemory, true);

    if (LangOpts.Sanitize.has(SanitizerKind::Thread)) {
      MPM.addPass(ThreadSanitizerPass());
      MPM.addPass(createModuleToFunctionPassAdaptor(ThreadSanitizerPass()));
    }

    auto ASanPass = [&](SanitizerMask Mask, bool CompileKernel) {
      if (LangOpts.Sanitize.has(Mask)) {
        bool Recover = CodeGenOpts.SanitizeRecover.has(Mask);
        bool UseAfterScope = CodeGenOpts.SanitizeAddressUseAfterScope;
        bool ModuleUseAfterScope = asanUseGlobalsGC(TargetTriple, CodeGenOpts);
        bool UseOdrIndicator = CodeGenOpts.SanitizeAddressUseOdrIndicator;
        llvm::AsanDtorKind DestructorKind =
            CodeGenOpts.getSanitizeAddressDtorKind();
        MPM.addPass(RequireAnalysisPass<ASanGlobalsMetadataAnalysis, Module>());
        MPM.addPass(ModuleAddressSanitizerPass(
            CompileKernel, Recover, ModuleUseAfterScope, UseOdrIndicator,
            DestructorKind));
        MPM.addPass(createModuleToFunctionPassAdaptor(
            AddressSanitizerPass(CompileKernel, Recover, UseAfterScope)));
      }
    };
    ASanPass(SanitizerKind::Address, false);
    ASanPass(SanitizerKind::KernelAddress, true);

    auto HWASanPass = [&](SanitizerMask Mask, bool CompileKernel) {
      if (LangOpts.Sanitize.has(Mask)) {
        bool Recover = CodeGenOpts.SanitizeRecover.has(Mask);
        MPM.addPass(HWAddressSanitizerPass(CompileKernel, Recover));
      }
    };
    HWASanPass(SanitizerKind::HWAddress, false);
    HWASanPass(SanitizerKind::KernelHWAddress, true);

    if (LangOpts.Sanitize.has(SanitizerKind::DataFlow)) {
      MPM.addPass(DataFlowSanitizerPass(LangOpts.NoSanitizeFiles));
    }
  });
}

/// A clean version of `EmitAssembly` that uses the new pass manager.
///
/// Not all features are currently supported in this system, but where
/// necessary it falls back to the legacy pass manager to at least provide
/// basic functionality.
///
/// This API is planned to have its functionality finished and then to replace
/// `EmitAssembly` at some point in the future when the default switches.
void EmitAssemblyHelper::EmitAssemblyWithNewPassManager(
    BackendAction Action, std::unique_ptr<raw_pwrite_stream> OS) {
  TimeRegion Region(CodeGenOpts.TimePasses ? &CodeGenerationTime : nullptr);
  setCommandLineOpts(CodeGenOpts);
=======
                                         OptimizationLevel Level) {
    if (CodeGenOpts.hasSanitizeCoverage()) {
      auto SancovOpts = getSancovOptsFromCGOpts(CodeGenOpts);
      MPM.addPass(ModuleSanitizerCoveragePass(
          SancovOpts, CodeGenOpts.SanitizeCoverageAllowlistFiles,
          CodeGenOpts.SanitizeCoverageIgnorelistFiles));
    }
>>>>>>> 2ab1d525

    auto MSanPass = [&](SanitizerMask Mask, bool CompileKernel) {
      if (LangOpts.Sanitize.has(Mask)) {
        int TrackOrigins = CodeGenOpts.SanitizeMemoryTrackOrigins;
        bool Recover = CodeGenOpts.SanitizeRecover.has(Mask);

        MemorySanitizerOptions options(TrackOrigins, Recover, CompileKernel,
                                       CodeGenOpts.SanitizeMemoryParamRetval);
        MPM.addPass(ModuleMemorySanitizerPass(options));
        FunctionPassManager FPM;
        FPM.addPass(MemorySanitizerPass(options));
        if (Level != OptimizationLevel::O0) {
          // MemorySanitizer inserts complex instrumentation that mostly
          // follows the logic of the original code, but operates on
          // "shadow" values. It can benefit from re-running some
          // general purpose optimization passes.
          FPM.addPass(EarlyCSEPass());
          // TODO: Consider add more passes like in
          // addGeneralOptsForMemorySanitizer. EarlyCSEPass makes visible
          // difference on size. It's not clear if the rest is still
          // usefull. InstCombinePass breakes
          // compiler-rt/test/msan/select_origin.cpp.
        }
        MPM.addPass(createModuleToFunctionPassAdaptor(std::move(FPM)));
      }
    };
    MSanPass(SanitizerKind::Memory, false);
    MSanPass(SanitizerKind::KernelMemory, true);

    if (LangOpts.Sanitize.has(SanitizerKind::Thread)) {
      MPM.addPass(ModuleThreadSanitizerPass());
      MPM.addPass(createModuleToFunctionPassAdaptor(ThreadSanitizerPass()));
    }

    auto ASanPass = [&](SanitizerMask Mask, bool CompileKernel) {
      if (LangOpts.Sanitize.has(Mask)) {
        bool UseGlobalGC = asanUseGlobalsGC(TargetTriple, CodeGenOpts);
        bool UseOdrIndicator = CodeGenOpts.SanitizeAddressUseOdrIndicator;
        llvm::AsanDtorKind DestructorKind =
            CodeGenOpts.getSanitizeAddressDtor();
        AddressSanitizerOptions Opts;
        Opts.CompileKernel = CompileKernel;
        Opts.Recover = CodeGenOpts.SanitizeRecover.has(Mask);
        Opts.UseAfterScope = CodeGenOpts.SanitizeAddressUseAfterScope;
        Opts.UseAfterReturn = CodeGenOpts.getSanitizeAddressUseAfterReturn();
        MPM.addPass(RequireAnalysisPass<ASanGlobalsMetadataAnalysis, Module>());
        MPM.addPass(ModuleAddressSanitizerPass(
            Opts, UseGlobalGC, UseOdrIndicator, DestructorKind));
      }
    };
    ASanPass(SanitizerKind::Address, false);
    ASanPass(SanitizerKind::KernelAddress, true);

    auto HWASanPass = [&](SanitizerMask Mask, bool CompileKernel) {
      if (LangOpts.Sanitize.has(Mask)) {
        bool Recover = CodeGenOpts.SanitizeRecover.has(Mask);
        MPM.addPass(HWAddressSanitizerPass(
            {CompileKernel, Recover,
             /*DisableOptimization=*/CodeGenOpts.OptimizationLevel == 0}));
      }
    };
    HWASanPass(SanitizerKind::HWAddress, false);
    HWASanPass(SanitizerKind::KernelHWAddress, true);

    if (LangOpts.Sanitize.has(SanitizerKind::DataFlow)) {
      MPM.addPass(DataFlowSanitizerPass(LangOpts.NoSanitizeFiles));
    }
  });
}

void EmitAssemblyHelper::RunOptimizationPipeline(
    BackendAction Action, std::unique_ptr<raw_pwrite_stream> &OS,
    std::unique_ptr<llvm::ToolOutputFile> &ThinLinkOS) {
  Optional<PGOOptions> PGOOpt;

  if (CodeGenOpts.hasProfileIRInstr())
    // -fprofile-generate.
    PGOOpt = PGOOptions(CodeGenOpts.InstrProfileOutput.empty()
                            ? getDefaultProfileGenName()
                            : CodeGenOpts.InstrProfileOutput,
                        "", "", PGOOptions::IRInstr, PGOOptions::NoCSAction,
                        CodeGenOpts.DebugInfoForProfiling);
  else if (CodeGenOpts.hasProfileIRUse()) {
    // -fprofile-use.
    auto CSAction = CodeGenOpts.hasProfileCSIRUse() ? PGOOptions::CSIRUse
                                                    : PGOOptions::NoCSAction;
    PGOOpt = PGOOptions(CodeGenOpts.ProfileInstrumentUsePath, "",
                        CodeGenOpts.ProfileRemappingFile, PGOOptions::IRUse,
                        CSAction, CodeGenOpts.DebugInfoForProfiling);
  } else if (!CodeGenOpts.SampleProfileFile.empty())
    // -fprofile-sample-use
    PGOOpt = PGOOptions(
        CodeGenOpts.SampleProfileFile, "", CodeGenOpts.ProfileRemappingFile,
        PGOOptions::SampleUse, PGOOptions::NoCSAction,
        CodeGenOpts.DebugInfoForProfiling, CodeGenOpts.PseudoProbeForProfiling);
  else if (CodeGenOpts.PseudoProbeForProfiling)
    // -fpseudo-probe-for-profiling
    PGOOpt =
        PGOOptions("", "", "", PGOOptions::NoAction, PGOOptions::NoCSAction,
                   CodeGenOpts.DebugInfoForProfiling, true);
  else if (CodeGenOpts.DebugInfoForProfiling)
    // -fdebug-info-for-profiling
    PGOOpt = PGOOptions("", "", "", PGOOptions::NoAction,
                        PGOOptions::NoCSAction, true);

  // Check to see if we want to generate a CS profile.
  if (CodeGenOpts.hasProfileCSIRInstr()) {
    assert(!CodeGenOpts.hasProfileCSIRUse() &&
           "Cannot have both CSProfileUse pass and CSProfileGen pass at "
           "the same time");
    if (PGOOpt.hasValue()) {
      assert(PGOOpt->Action != PGOOptions::IRInstr &&
             PGOOpt->Action != PGOOptions::SampleUse &&
             "Cannot run CSProfileGen pass with ProfileGen or SampleUse "
             " pass");
      PGOOpt->CSProfileGenFile = CodeGenOpts.InstrProfileOutput.empty()
                                     ? getDefaultProfileGenName()
                                     : CodeGenOpts.InstrProfileOutput;
      PGOOpt->CSAction = PGOOptions::CSIRInstr;
    } else
      PGOOpt = PGOOptions("",
                          CodeGenOpts.InstrProfileOutput.empty()
                              ? getDefaultProfileGenName()
                              : CodeGenOpts.InstrProfileOutput,
                          "", PGOOptions::NoAction, PGOOptions::CSIRInstr,
                          CodeGenOpts.DebugInfoForProfiling);
  }
  if (TM)
    TM->setPGOOption(PGOOpt);

  PipelineTuningOptions PTO;
  PTO.LoopUnrolling = CodeGenOpts.UnrollLoops;
  // For historical reasons, loop interleaving is set to mirror setting for loop
  // unrolling.
  PTO.LoopInterleaving = CodeGenOpts.UnrollLoops;
  PTO.LoopVectorization = CodeGenOpts.VectorizeLoop;
  PTO.SLPVectorization = CodeGenOpts.VectorizeSLP;
  PTO.MergeFunctions = CodeGenOpts.MergeFunctions;
  // Only enable CGProfilePass when using integrated assembler, since
  // non-integrated assemblers don't recognize .cgprofile section.
  PTO.CallGraphProfile = !CodeGenOpts.DisableIntegratedAS;
<<<<<<< HEAD
  PTO.Coroutines = LangOpts.Coroutines;
=======
>>>>>>> 2ab1d525

  LoopAnalysisManager LAM;
  FunctionAnalysisManager FAM;
  CGSCCAnalysisManager CGAM;
  ModuleAnalysisManager MAM;

  bool DebugPassStructure = CodeGenOpts.DebugPass == "Structure";
  PassInstrumentationCallbacks PIC;
  PrintPassOptions PrintPassOpts;
  PrintPassOpts.Indent = DebugPassStructure;
  PrintPassOpts.SkipAnalyses = DebugPassStructure;
  StandardInstrumentations SI(CodeGenOpts.DebugPassManager ||
                                  DebugPassStructure,
                              /*VerifyEach*/ false, PrintPassOpts);
  SI.registerCallbacks(PIC, &FAM);
  PassBuilder PB(TM.get(), PTO, PGOOpt, &PIC);

  // Attempt to load pass plugins and register their callbacks with PB.
  for (auto &PluginFN : CodeGenOpts.PassPlugins) {
    auto PassPlugin = PassPlugin::Load(PluginFN);
    if (PassPlugin) {
      PassPlugin->registerPassBuilderCallbacks(PB);
    } else {
      Diags.Report(diag::err_fe_unable_to_load_plugin)
          << PluginFN << toString(PassPlugin.takeError());
    }
  }
#define HANDLE_EXTENSION(Ext)                                                  \
  get##Ext##PluginInfo().RegisterPassBuilderCallbacks(PB);
#include "llvm/Support/Extension.def"

  // Register the target library analysis directly and give it a customized
  // preset TLI.
  Triple TargetTriple(TheModule->getTargetTriple());
  std::unique_ptr<TargetLibraryInfoImpl> TLII(
      createTLII(TargetTriple, CodeGenOpts));
  FAM.registerPass([&] { return TargetLibraryAnalysis(*TLII); });

  // Register all the basic analyses with the managers.
  PB.registerModuleAnalyses(MAM);
  PB.registerCGSCCAnalyses(CGAM);
  PB.registerFunctionAnalyses(FAM);
  PB.registerLoopAnalyses(LAM);
  PB.crossRegisterProxies(LAM, FAM, CGAM, MAM);

  ModulePassManager MPM;

  if (!CodeGenOpts.DisableLLVMPasses) {
    // Map our optimization levels into one of the distinct levels used to
    // configure the pipeline.
    OptimizationLevel Level = mapToLevel(CodeGenOpts);

    bool IsThinLTO = CodeGenOpts.PrepareForThinLTO;
    bool IsLTO = CodeGenOpts.PrepareForLTO;

    if (LangOpts.ObjCAutoRefCount) {
      PB.registerPipelineStartEPCallback(
          [](ModulePassManager &MPM, OptimizationLevel Level) {
            if (Level != OptimizationLevel::O0)
              MPM.addPass(
                  createModuleToFunctionPassAdaptor(ObjCARCExpandPass()));
          });
      PB.registerPipelineEarlySimplificationEPCallback(
          [](ModulePassManager &MPM, OptimizationLevel Level) {
            if (Level != OptimizationLevel::O0)
              MPM.addPass(ObjCARCAPElimPass());
          });
      PB.registerScalarOptimizerLateEPCallback(
          [](FunctionPassManager &FPM, OptimizationLevel Level) {
            if (Level != OptimizationLevel::O0)
              FPM.addPass(ObjCARCOptPass());
          });
    }

    // If we reached here with a non-empty index file name, then the index
    // file was empty and we are not performing ThinLTO backend compilation
    // (used in testing in a distributed build environment).
    bool IsThinLTOPostLink = !CodeGenOpts.ThinLTOIndexFile.empty();
    // If so drop any the type test assume sequences inserted for whole program
    // vtables so that codegen doesn't complain.
    if (IsThinLTOPostLink)
      PB.registerPipelineStartEPCallback(
          [](ModulePassManager &MPM, OptimizationLevel Level) {
            MPM.addPass(LowerTypeTestsPass(/*ExportSummary=*/nullptr,
                                           /*ImportSummary=*/nullptr,
                                           /*DropTypeTests=*/true));
          });

    if (CodeGenOpts.InstrumentFunctions ||
        CodeGenOpts.InstrumentFunctionEntryBare ||
        CodeGenOpts.InstrumentFunctionsAfterInlining ||
        CodeGenOpts.InstrumentForProfiling) {
      PB.registerPipelineStartEPCallback(
          [](ModulePassManager &MPM, OptimizationLevel Level) {
            MPM.addPass(createModuleToFunctionPassAdaptor(
                EntryExitInstrumenterPass(/*PostInlining=*/false)));
          });
      PB.registerOptimizerLastEPCallback(
<<<<<<< HEAD
          [](ModulePassManager &MPM, PassBuilder::OptimizationLevel Level) {
=======
          [](ModulePassManager &MPM, OptimizationLevel Level) {
>>>>>>> 2ab1d525
            MPM.addPass(createModuleToFunctionPassAdaptor(
                EntryExitInstrumenterPass(/*PostInlining=*/true)));
          });
    }

    // Register callbacks to schedule sanitizer passes at the appropriate part
    // of the pipeline.
    if (LangOpts.Sanitize.has(SanitizerKind::LocalBounds))
      PB.registerScalarOptimizerLateEPCallback(
          [](FunctionPassManager &FPM, OptimizationLevel Level) {
            FPM.addPass(BoundsCheckingPass());
          });

    // Don't add sanitizers if we are here from ThinLTO PostLink. That already
    // done on PreLink stage.
    if (!IsThinLTOPostLink)
      addSanitizers(TargetTriple, CodeGenOpts, LangOpts, PB);

    if (Optional<GCOVOptions> Options = getGCOVOptions(CodeGenOpts, LangOpts))
      PB.registerPipelineStartEPCallback(
          [Options](ModulePassManager &MPM, OptimizationLevel Level) {
            MPM.addPass(GCOVProfilerPass(*Options));
          });
    if (Optional<InstrProfOptions> Options =
            getInstrProfOptions(CodeGenOpts, LangOpts))
      PB.registerPipelineStartEPCallback(
          [Options](ModulePassManager &MPM, OptimizationLevel Level) {
            MPM.addPass(InstrProfiling(*Options, false));
          });

    if (CodeGenOpts.OptimizationLevel == 0) {
      MPM = PB.buildO0DefaultPipeline(Level, IsLTO || IsThinLTO);
    } else if (IsThinLTO) {
      MPM = PB.buildThinLTOPreLinkDefaultPipeline(Level);
    } else if (IsLTO) {
      MPM = PB.buildLTOPreLinkDefaultPipeline(Level);
    } else {
      MPM = PB.buildPerModuleDefaultPipeline(Level);
    }

    if (!CodeGenOpts.MemoryProfileOutput.empty()) {
      MPM.addPass(createModuleToFunctionPassAdaptor(MemProfilerPass()));
      MPM.addPass(ModuleMemProfilerPass());
    }
  }

  // Add a verifier pass if requested. We don't have to do this if the action
  // requires code generation because there will already be a verifier pass in
  // the code-generation pipeline.
  if (!actionRequiresCodeGen(Action) && CodeGenOpts.VerifyModule)
    MPM.addPass(VerifierPass());

  switch (Action) {
  case Backend_EmitBC:
    if (CodeGenOpts.PrepareForThinLTO && !CodeGenOpts.DisableLLVMPasses) {
      if (!CodeGenOpts.ThinLinkBitcodeFile.empty()) {
        ThinLinkOS = openOutputFile(CodeGenOpts.ThinLinkBitcodeFile);
        if (!ThinLinkOS)
          return;
      }
      if (!TheModule->getModuleFlag("EnableSplitLTOUnit"))
        TheModule->addModuleFlag(Module::Error, "EnableSplitLTOUnit",
                                 CodeGenOpts.EnableSplitLTOUnit);
      MPM.addPass(ThinLTOBitcodeWriterPass(*OS, ThinLinkOS ? &ThinLinkOS->os()
                                                           : nullptr));
    } else {
      // Emit a module summary by default for Regular LTO except for ld64
      // targets
      bool EmitLTOSummary =
          (CodeGenOpts.PrepareForLTO && !CodeGenOpts.DisableLLVMPasses &&
           llvm::Triple(TheModule->getTargetTriple()).getVendor() !=
               llvm::Triple::Apple);
      if (EmitLTOSummary) {
        if (!TheModule->getModuleFlag("ThinLTO"))
          TheModule->addModuleFlag(Module::Error, "ThinLTO", uint32_t(0));
        if (!TheModule->getModuleFlag("EnableSplitLTOUnit"))
          TheModule->addModuleFlag(Module::Error, "EnableSplitLTOUnit",
                                   uint32_t(1));
      }
      MPM.addPass(
          BitcodeWriterPass(*OS, CodeGenOpts.EmitLLVMUseLists, EmitLTOSummary));
    }
    break;

  case Backend_EmitLL:
    MPM.addPass(PrintModulePass(*OS, "", CodeGenOpts.EmitLLVMUseLists));
    break;

  default:
    break;
  }

  // Now that we have all of the passes ready, run them.
  PrettyStackTraceString CrashInfo("Optimizer");
  MPM.run(*TheModule, MAM);
}

void EmitAssemblyHelper::RunCodegenPipeline(
    BackendAction Action, std::unique_ptr<raw_pwrite_stream> &OS,
    std::unique_ptr<llvm::ToolOutputFile> &DwoOS) {
  // We still use the legacy PM to run the codegen pipeline since the new PM
  // does not work with the codegen pipeline.
  // FIXME: make the new PM work with the codegen pipeline.
  legacy::PassManager CodeGenPasses;

  // Append any output we need to the pass manager.
  switch (Action) {
  case Backend_EmitAssembly:
  case Backend_EmitMCNull:
  case Backend_EmitObj:
    CodeGenPasses.add(
        createTargetTransformInfoWrapperPass(getTargetIRAnalysis()));
    if (!CodeGenOpts.SplitDwarfOutput.empty()) {
      DwoOS = openOutputFile(CodeGenOpts.SplitDwarfOutput);
      if (!DwoOS)
        return;
    }
    if (!AddEmitPasses(CodeGenPasses, Action, *OS,
                       DwoOS ? &DwoOS->os() : nullptr))
      // FIXME: Should we handle this error differently?
      return;
    break;
  default:
    return;
  }

  PrettyStackTraceString CrashInfo("Code generation");
  CodeGenPasses.run(*TheModule);
}

/// A clean version of `EmitAssembly` that uses the new pass manager.
///
/// Not all features are currently supported in this system, but where
/// necessary it falls back to the legacy pass manager to at least provide
/// basic functionality.
///
/// This API is planned to have its functionality finished and then to replace
/// `EmitAssembly` at some point in the future when the default switches.
void EmitAssemblyHelper::EmitAssembly(BackendAction Action,
                                      std::unique_ptr<raw_pwrite_stream> OS) {
  TimeRegion Region(CodeGenOpts.TimePasses ? &CodeGenerationTime : nullptr);
  setCommandLineOpts(CodeGenOpts);

  bool RequiresCodeGen = actionRequiresCodeGen(Action);
  CreateTargetMachine(RequiresCodeGen);

  if (RequiresCodeGen && !TM)
    return;
  if (TM)
    TheModule->setDataLayout(TM->createDataLayout());

  // Before executing passes, print the final values of the LLVM options.
  cl::PrintOptionValues();

  std::unique_ptr<llvm::ToolOutputFile> ThinLinkOS, DwoOS;
  RunOptimizationPipeline(Action, OS, ThinLinkOS);
  RunCodegenPipeline(Action, OS, DwoOS);

  if (ThinLinkOS)
    ThinLinkOS->keep();
  if (DwoOS)
    DwoOS->keep();
}

static void runThinLTOBackend(
    DiagnosticsEngine &Diags, ModuleSummaryIndex *CombinedIndex, Module *M,
    const HeaderSearchOptions &HeaderOpts, const CodeGenOptions &CGOpts,
    const clang::TargetOptions &TOpts, const LangOptions &LOpts,
    std::unique_ptr<raw_pwrite_stream> OS, std::string SampleProfile,
    std::string ProfileRemapping, BackendAction Action) {
  StringMap<DenseMap<GlobalValue::GUID, GlobalValueSummary *>>
      ModuleToDefinedGVSummaries;
  CombinedIndex->collectDefinedGVSummariesPerModule(ModuleToDefinedGVSummaries);

  setCommandLineOpts(CGOpts);

  // We can simply import the values mentioned in the combined index, since
  // we should only invoke this using the individual indexes written out
  // via a WriteIndexesThinBackend.
  FunctionImporter::ImportMapTy ImportList;
  if (!lto::initImportList(*M, *CombinedIndex, ImportList))
    return;

  auto AddStream = [&](size_t Task) {
    return std::make_unique<CachedFileStream>(std::move(OS),
                                              CGOpts.ObjectFilenameForDebug);
  };
  lto::Config Conf;
  if (CGOpts.SaveTempsFilePrefix != "") {
    if (Error E = Conf.addSaveTemps(CGOpts.SaveTempsFilePrefix + ".",
                                    /* UseInputModulePath */ false)) {
      handleAllErrors(std::move(E), [&](ErrorInfoBase &EIB) {
        errs() << "Error setting up ThinLTO save-temps: " << EIB.message()
               << '\n';
      });
    }
  }
  Conf.CPU = TOpts.CPU;
  Conf.CodeModel = getCodeModel(CGOpts);
  Conf.MAttrs = TOpts.Features;
  Conf.RelocModel = CGOpts.RelocationModel;
  Conf.CGOptLevel = getCGOptLevel(CGOpts);
  Conf.OptLevel = CGOpts.OptimizationLevel;
  initTargetOptions(Diags, Conf.Options, CGOpts, TOpts, LOpts, HeaderOpts);
  Conf.SampleProfile = std::move(SampleProfile);
  Conf.PTO.LoopUnrolling = CGOpts.UnrollLoops;
  // For historical reasons, loop interleaving is set to mirror setting for loop
  // unrolling.
  Conf.PTO.LoopInterleaving = CGOpts.UnrollLoops;
  Conf.PTO.LoopVectorization = CGOpts.VectorizeLoop;
  Conf.PTO.SLPVectorization = CGOpts.VectorizeSLP;
  // Only enable CGProfilePass when using integrated assembler, since
  // non-integrated assemblers don't recognize .cgprofile section.
  Conf.PTO.CallGraphProfile = !CGOpts.DisableIntegratedAS;

  // Context sensitive profile.
  if (CGOpts.hasProfileCSIRInstr()) {
    Conf.RunCSIRInstr = true;
    Conf.CSIRProfile = std::move(CGOpts.InstrProfileOutput);
  } else if (CGOpts.hasProfileCSIRUse()) {
    Conf.RunCSIRInstr = false;
    Conf.CSIRProfile = std::move(CGOpts.ProfileInstrumentUsePath);
  }

  Conf.ProfileRemapping = std::move(ProfileRemapping);
  Conf.UseNewPM = !CGOpts.LegacyPassManager;
  Conf.DebugPassManager = CGOpts.DebugPassManager;
  Conf.RemarksWithHotness = CGOpts.DiagnosticsWithHotness;
  Conf.RemarksFilename = CGOpts.OptRecordFile;
  Conf.RemarksPasses = CGOpts.OptRecordPasses;
  Conf.RemarksFormat = CGOpts.OptRecordFormat;
  Conf.SplitDwarfFile = CGOpts.SplitDwarfFile;
  Conf.SplitDwarfOutput = CGOpts.SplitDwarfOutput;
  switch (Action) {
  case Backend_EmitNothing:
    Conf.PreCodeGenModuleHook = [](size_t Task, const Module &Mod) {
      return false;
    };
    break;
  case Backend_EmitLL:
    Conf.PreCodeGenModuleHook = [&](size_t Task, const Module &Mod) {
      M->print(*OS, nullptr, CGOpts.EmitLLVMUseLists);
      return false;
    };
    break;
  case Backend_EmitBC:
    Conf.PreCodeGenModuleHook = [&](size_t Task, const Module &Mod) {
      WriteBitcodeToFile(*M, *OS, CGOpts.EmitLLVMUseLists);
      return false;
    };
    break;
  default:
    Conf.CGFileType = getCodeGenFileType(Action);
    break;
  }
  if (Error E =
          thinBackend(Conf, -1, AddStream, *M, *CombinedIndex, ImportList,
                      ModuleToDefinedGVSummaries[M->getModuleIdentifier()],
                      /* ModuleMap */ nullptr, CGOpts.CmdArgs)) {
    handleAllErrors(std::move(E), [&](ErrorInfoBase &EIB) {
      errs() << "Error running ThinLTO backend: " << EIB.message() << '\n';
    });
  }
}

void clang::EmitBackendOutput(DiagnosticsEngine &Diags,
                              const HeaderSearchOptions &HeaderOpts,
                              const CodeGenOptions &CGOpts,
                              const clang::TargetOptions &TOpts,
                              const LangOptions &LOpts,
                              StringRef TDesc, Module *M,
                              BackendAction Action,
                              std::unique_ptr<raw_pwrite_stream> OS) {

  llvm::TimeTraceScope TimeScope("Backend");

  std::unique_ptr<llvm::Module> EmptyModule;
  if (!CGOpts.ThinLTOIndexFile.empty()) {
    // If we are performing a ThinLTO importing compile, load the function index
    // into memory and pass it into runThinLTOBackend, which will run the
    // function importer and invoke LTO passes.
    std::unique_ptr<ModuleSummaryIndex> CombinedIndex;
    if (Error E = llvm::getModuleSummaryIndexForFile(
                      CGOpts.ThinLTOIndexFile,
                      /*IgnoreEmptyThinLTOIndexFile*/ true)
                      .moveInto(CombinedIndex)) {
      logAllUnhandledErrors(std::move(E), errs(),
                            "Error loading index file '" +
                            CGOpts.ThinLTOIndexFile + "': ");
      return;
    }

    // A null CombinedIndex means we should skip ThinLTO compilation
    // (LLVM will optionally ignore empty index files, returning null instead
    // of an error).
    if (CombinedIndex) {
      if (!CombinedIndex->skipModuleByDistributedBackend()) {
        runThinLTOBackend(Diags, CombinedIndex.get(), M, HeaderOpts, CGOpts,
                          TOpts, LOpts, std::move(OS), CGOpts.SampleProfileFile,
                          CGOpts.ProfileRemappingFile, Action);
        return;
      }
      // Distributed indexing detected that nothing from the module is needed
      // for the final linking. So we can skip the compilation. We sill need to
      // output an empty object file to make sure that a linker does not fail
      // trying to read it. Also for some features, like CFI, we must skip
      // the compilation as CombinedIndex does not contain all required
      // information.
      EmptyModule = std::make_unique<llvm::Module>("empty", M->getContext());
      EmptyModule->setTargetTriple(M->getTargetTriple());
      M = EmptyModule.get();
    }
  }

  EmitAssemblyHelper AsmHelper(Diags, HeaderOpts, CGOpts, TOpts, LOpts, M);

  if (CGOpts.LegacyPassManager)
    AsmHelper.EmitAssemblyWithLegacyPassManager(Action, std::move(OS));
  else
    AsmHelper.EmitAssembly(Action, std::move(OS));

  // Verify clang's TargetInfo DataLayout against the LLVM TargetMachine's
  // DataLayout.
  if (AsmHelper.TM) {
    std::string DLDesc = M->getDataLayout().getStringRepresentation();
    if (DLDesc != TDesc) {
      unsigned DiagID = Diags.getCustomDiagID(
          DiagnosticsEngine::Error, "backend data layout '%0' does not match "
                                    "expected target description '%1'");
      Diags.Report(DiagID) << DLDesc << TDesc;
    }
  }
}

// With -fembed-bitcode, save a copy of the llvm IR as data in the
// __LLVM,__bitcode section.
void clang::EmbedBitcode(llvm::Module *M, const CodeGenOptions &CGOpts,
                         llvm::MemoryBufferRef Buf) {
  if (CGOpts.getEmbedBitcode() == CodeGenOptions::Embed_Off)
    return;
  llvm::EmbedBitcodeInModule(
      *M, Buf, CGOpts.getEmbedBitcode() != CodeGenOptions::Embed_Marker,
      CGOpts.getEmbedBitcode() != CodeGenOptions::Embed_Bitcode,
      CGOpts.CmdArgs);
}<|MERGE_RESOLUTION|>--- conflicted
+++ resolved
@@ -308,13 +308,9 @@
   bool UseAfterScope = CGOpts.SanitizeAddressUseAfterScope;
   bool UseOdrIndicator = CGOpts.SanitizeAddressUseOdrIndicator;
   bool UseGlobalsGC = asanUseGlobalsGC(T, CGOpts);
-<<<<<<< HEAD
-  llvm::AsanDtorKind DestructorKind = CGOpts.getSanitizeAddressDtorKind();
-=======
   llvm::AsanDtorKind DestructorKind = CGOpts.getSanitizeAddressDtor();
   llvm::AsanDetectStackUseAfterReturnMode UseAfterReturn =
       CGOpts.getSanitizeAddressUseAfterReturn();
->>>>>>> 2ab1d525
   PM.add(createAddressSanitizerFunctionPass(/*CompileKernel*/ false, Recover,
                                             UseAfterScope, UseAfterReturn));
   PM.add(createModuleAddressSanitizerLegacyPassPass(
@@ -1155,97 +1151,6 @@
                           const CodeGenOptions &CodeGenOpts,
                           const LangOptions &LangOpts, PassBuilder &PB) {
   PB.registerOptimizerLastEPCallback([&](ModulePassManager &MPM,
-<<<<<<< HEAD
-                                         PassBuilder::OptimizationLevel Level) {
-    if (CodeGenOpts.SanitizeCoverageType ||
-        CodeGenOpts.SanitizeCoverageIndirectCalls ||
-        CodeGenOpts.SanitizeCoverageTraceCmp) {
-      auto SancovOpts = getSancovOptsFromCGOpts(CodeGenOpts);
-      MPM.addPass(ModuleSanitizerCoveragePass(
-          SancovOpts, CodeGenOpts.SanitizeCoverageAllowlistFiles,
-          CodeGenOpts.SanitizeCoverageBlocklistFiles));
-    }
-
-    auto MSanPass = [&](SanitizerMask Mask, bool CompileKernel) {
-      if (LangOpts.Sanitize.has(Mask)) {
-        int TrackOrigins = CodeGenOpts.SanitizeMemoryTrackOrigins;
-        bool Recover = CodeGenOpts.SanitizeRecover.has(Mask);
-
-        MPM.addPass(
-            MemorySanitizerPass({TrackOrigins, Recover, CompileKernel}));
-        FunctionPassManager FPM(CodeGenOpts.DebugPassManager);
-        FPM.addPass(
-            MemorySanitizerPass({TrackOrigins, Recover, CompileKernel}));
-        if (Level != PassBuilder::OptimizationLevel::O0) {
-          // MemorySanitizer inserts complex instrumentation that mostly
-          // follows the logic of the original code, but operates on
-          // "shadow" values. It can benefit from re-running some
-          // general purpose optimization passes.
-          FPM.addPass(EarlyCSEPass());
-          // TODO: Consider add more passes like in
-          // addGeneralOptsForMemorySanitizer. EarlyCSEPass makes visible
-          // difference on size. It's not clear if the rest is still
-          // usefull. InstCombinePass breakes
-          // compiler-rt/test/msan/select_origin.cpp.
-        }
-        MPM.addPass(createModuleToFunctionPassAdaptor(std::move(FPM)));
-      }
-    };
-    MSanPass(SanitizerKind::Memory, false);
-    MSanPass(SanitizerKind::KernelMemory, true);
-
-    if (LangOpts.Sanitize.has(SanitizerKind::Thread)) {
-      MPM.addPass(ThreadSanitizerPass());
-      MPM.addPass(createModuleToFunctionPassAdaptor(ThreadSanitizerPass()));
-    }
-
-    auto ASanPass = [&](SanitizerMask Mask, bool CompileKernel) {
-      if (LangOpts.Sanitize.has(Mask)) {
-        bool Recover = CodeGenOpts.SanitizeRecover.has(Mask);
-        bool UseAfterScope = CodeGenOpts.SanitizeAddressUseAfterScope;
-        bool ModuleUseAfterScope = asanUseGlobalsGC(TargetTriple, CodeGenOpts);
-        bool UseOdrIndicator = CodeGenOpts.SanitizeAddressUseOdrIndicator;
-        llvm::AsanDtorKind DestructorKind =
-            CodeGenOpts.getSanitizeAddressDtorKind();
-        MPM.addPass(RequireAnalysisPass<ASanGlobalsMetadataAnalysis, Module>());
-        MPM.addPass(ModuleAddressSanitizerPass(
-            CompileKernel, Recover, ModuleUseAfterScope, UseOdrIndicator,
-            DestructorKind));
-        MPM.addPass(createModuleToFunctionPassAdaptor(
-            AddressSanitizerPass(CompileKernel, Recover, UseAfterScope)));
-      }
-    };
-    ASanPass(SanitizerKind::Address, false);
-    ASanPass(SanitizerKind::KernelAddress, true);
-
-    auto HWASanPass = [&](SanitizerMask Mask, bool CompileKernel) {
-      if (LangOpts.Sanitize.has(Mask)) {
-        bool Recover = CodeGenOpts.SanitizeRecover.has(Mask);
-        MPM.addPass(HWAddressSanitizerPass(CompileKernel, Recover));
-      }
-    };
-    HWASanPass(SanitizerKind::HWAddress, false);
-    HWASanPass(SanitizerKind::KernelHWAddress, true);
-
-    if (LangOpts.Sanitize.has(SanitizerKind::DataFlow)) {
-      MPM.addPass(DataFlowSanitizerPass(LangOpts.NoSanitizeFiles));
-    }
-  });
-}
-
-/// A clean version of `EmitAssembly` that uses the new pass manager.
-///
-/// Not all features are currently supported in this system, but where
-/// necessary it falls back to the legacy pass manager to at least provide
-/// basic functionality.
-///
-/// This API is planned to have its functionality finished and then to replace
-/// `EmitAssembly` at some point in the future when the default switches.
-void EmitAssemblyHelper::EmitAssemblyWithNewPassManager(
-    BackendAction Action, std::unique_ptr<raw_pwrite_stream> OS) {
-  TimeRegion Region(CodeGenOpts.TimePasses ? &CodeGenerationTime : nullptr);
-  setCommandLineOpts(CodeGenOpts);
-=======
                                          OptimizationLevel Level) {
     if (CodeGenOpts.hasSanitizeCoverage()) {
       auto SancovOpts = getSancovOptsFromCGOpts(CodeGenOpts);
@@ -1253,7 +1158,6 @@
           SancovOpts, CodeGenOpts.SanitizeCoverageAllowlistFiles,
           CodeGenOpts.SanitizeCoverageIgnorelistFiles));
     }
->>>>>>> 2ab1d525
 
     auto MSanPass = [&](SanitizerMask Mask, bool CompileKernel) {
       if (LangOpts.Sanitize.has(Mask)) {
@@ -1395,10 +1299,6 @@
   // Only enable CGProfilePass when using integrated assembler, since
   // non-integrated assemblers don't recognize .cgprofile section.
   PTO.CallGraphProfile = !CodeGenOpts.DisableIntegratedAS;
-<<<<<<< HEAD
-  PTO.Coroutines = LangOpts.Coroutines;
-=======
->>>>>>> 2ab1d525
 
   LoopAnalysisManager LAM;
   FunctionAnalysisManager FAM;
@@ -1497,11 +1397,7 @@
                 EntryExitInstrumenterPass(/*PostInlining=*/false)));
           });
       PB.registerOptimizerLastEPCallback(
-<<<<<<< HEAD
-          [](ModulePassManager &MPM, PassBuilder::OptimizationLevel Level) {
-=======
           [](ModulePassManager &MPM, OptimizationLevel Level) {
->>>>>>> 2ab1d525
             MPM.addPass(createModuleToFunctionPassAdaptor(
                 EntryExitInstrumenterPass(/*PostInlining=*/true)));
           });
