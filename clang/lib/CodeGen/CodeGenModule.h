--- conflicted
+++ resolved
@@ -301,11 +301,7 @@
   const TargetInfo &Target;
   std::unique_ptr<CGCXXABI> ABI;
   llvm::LLVMContext &VMContext;
-<<<<<<< HEAD
-  std::string ModuleNameHash = "";
-=======
   std::string ModuleNameHash;
->>>>>>> a2ce6ee6
 
   std::unique_ptr<CodeGenTBAA> TBAA;
 
