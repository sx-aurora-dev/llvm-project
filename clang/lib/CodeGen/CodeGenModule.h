//===--- CodeGenModule.h - Per-Module state for LLVM CodeGen ----*- C++ -*-===//
//
// Part of the LLVM Project, under the Apache License v2.0 with LLVM Exceptions.
// See https://llvm.org/LICENSE.txt for license information.
// SPDX-License-Identifier: Apache-2.0 WITH LLVM-exception
//
//===----------------------------------------------------------------------===//
//
// This is the internal per-translation-unit state used for llvm translation.
//
//===----------------------------------------------------------------------===//

#ifndef LLVM_CLANG_LIB_CODEGEN_CODEGENMODULE_H
#define LLVM_CLANG_LIB_CODEGEN_CODEGENMODULE_H

#include "CGVTables.h"
#include "CodeGenTypeCache.h"
#include "CodeGenTypes.h"
#include "SanitizerMetadata.h"
#include "clang/AST/DeclCXX.h"
#include "clang/AST/DeclObjC.h"
#include "clang/AST/DeclOpenMP.h"
#include "clang/AST/GlobalDecl.h"
#include "clang/AST/Mangle.h"
#include "clang/Basic/ABI.h"
#include "clang/Basic/LangOptions.h"
#include "clang/Basic/Module.h"
#include "clang/Basic/NoSanitizeList.h"
#include "clang/Basic/TargetInfo.h"
#include "clang/Basic/XRayLists.h"
#include "clang/Lex/PreprocessorOptions.h"
#include "llvm/ADT/DenseMap.h"
#include "llvm/ADT/SetVector.h"
#include "llvm/ADT/SmallPtrSet.h"
#include "llvm/ADT/StringMap.h"
#include "llvm/IR/Module.h"
#include "llvm/IR/ValueHandle.h"
#include "llvm/Transforms/Utils/SanitizerStats.h"

namespace llvm {
class Module;
class Constant;
class ConstantInt;
class Function;
class GlobalValue;
class DataLayout;
class FunctionType;
class LLVMContext;
class IndexedInstrProfReader;
}

namespace clang {
class ASTContext;
class AtomicType;
class FunctionDecl;
class IdentifierInfo;
class ObjCImplementationDecl;
class ObjCEncodeExpr;
class BlockExpr;
class CharUnits;
class Decl;
class Expr;
class Stmt;
class StringLiteral;
class NamedDecl;
class ValueDecl;
class VarDecl;
class LangOptions;
class CodeGenOptions;
class HeaderSearchOptions;
class DiagnosticsEngine;
class AnnotateAttr;
class CXXDestructorDecl;
class Module;
class CoverageSourceInfo;
class InitSegAttr;

namespace CodeGen {

class CodeGenFunction;
class CodeGenTBAA;
class CGCXXABI;
class CGDebugInfo;
class CGObjCRuntime;
class CGOpenCLRuntime;
class CGOpenMPRuntime;
class CGCUDARuntime;
class CoverageMappingModuleGen;
class TargetCodeGenInfo;

enum ForDefinition_t : bool {
  NotForDefinition = false,
  ForDefinition = true
};

struct OrderGlobalInitsOrStermFinalizers {
  unsigned int priority;
  unsigned int lex_order;
  OrderGlobalInitsOrStermFinalizers(unsigned int p, unsigned int l)
      : priority(p), lex_order(l) {}

  bool operator==(const OrderGlobalInitsOrStermFinalizers &RHS) const {
    return priority == RHS.priority && lex_order == RHS.lex_order;
  }

  bool operator<(const OrderGlobalInitsOrStermFinalizers &RHS) const {
    return std::tie(priority, lex_order) <
           std::tie(RHS.priority, RHS.lex_order);
  }
};

struct ObjCEntrypoints {
  ObjCEntrypoints() { memset(this, 0, sizeof(*this)); }

  /// void objc_alloc(id);
  llvm::FunctionCallee objc_alloc;

  /// void objc_allocWithZone(id);
  llvm::FunctionCallee objc_allocWithZone;

  /// void objc_alloc_init(id);
  llvm::FunctionCallee objc_alloc_init;

  /// void objc_autoreleasePoolPop(void*);
  llvm::FunctionCallee objc_autoreleasePoolPop;

  /// void objc_autoreleasePoolPop(void*);
  /// Note this method is used when we are using exception handling
  llvm::FunctionCallee objc_autoreleasePoolPopInvoke;

  /// void *objc_autoreleasePoolPush(void);
  llvm::Function *objc_autoreleasePoolPush;

  /// id objc_autorelease(id);
  llvm::Function *objc_autorelease;

  /// id objc_autorelease(id);
  /// Note this is the runtime method not the intrinsic.
  llvm::FunctionCallee objc_autoreleaseRuntimeFunction;

  /// id objc_autoreleaseReturnValue(id);
  llvm::Function *objc_autoreleaseReturnValue;

  /// void objc_copyWeak(id *dest, id *src);
  llvm::Function *objc_copyWeak;

  /// void objc_destroyWeak(id*);
  llvm::Function *objc_destroyWeak;

  /// id objc_initWeak(id*, id);
  llvm::Function *objc_initWeak;

  /// id objc_loadWeak(id*);
  llvm::Function *objc_loadWeak;

  /// id objc_loadWeakRetained(id*);
  llvm::Function *objc_loadWeakRetained;

  /// void objc_moveWeak(id *dest, id *src);
  llvm::Function *objc_moveWeak;

  /// id objc_retain(id);
  llvm::Function *objc_retain;

  /// id objc_retain(id);
  /// Note this is the runtime method not the intrinsic.
  llvm::FunctionCallee objc_retainRuntimeFunction;

  /// id objc_retainAutorelease(id);
  llvm::Function *objc_retainAutorelease;

  /// id objc_retainAutoreleaseReturnValue(id);
  llvm::Function *objc_retainAutoreleaseReturnValue;

  /// id objc_retainAutoreleasedReturnValue(id);
  llvm::Function *objc_retainAutoreleasedReturnValue;

  /// id objc_retainBlock(id);
  llvm::Function *objc_retainBlock;

  /// void objc_release(id);
  llvm::Function *objc_release;

  /// void objc_release(id);
  /// Note this is the runtime method not the intrinsic.
  llvm::FunctionCallee objc_releaseRuntimeFunction;

  /// void objc_storeStrong(id*, id);
  llvm::Function *objc_storeStrong;

  /// id objc_storeWeak(id*, id);
  llvm::Function *objc_storeWeak;

  /// id objc_unsafeClaimAutoreleasedReturnValue(id);
  llvm::Function *objc_unsafeClaimAutoreleasedReturnValue;

  /// A void(void) inline asm to use to mark that the return value of
  /// a call will be immediately retain.
  llvm::InlineAsm *retainAutoreleasedReturnValueMarker;

  /// void clang.arc.use(...);
  llvm::Function *clang_arc_use;

  /// void clang.arc.noop.use(...);
  llvm::Function *clang_arc_noop_use;
};

/// This class records statistics on instrumentation based profiling.
class InstrProfStats {
  uint32_t VisitedInMainFile;
  uint32_t MissingInMainFile;
  uint32_t Visited;
  uint32_t Missing;
  uint32_t Mismatched;

public:
  InstrProfStats()
      : VisitedInMainFile(0), MissingInMainFile(0), Visited(0), Missing(0),
        Mismatched(0) {}
  /// Record that we've visited a function and whether or not that function was
  /// in the main source file.
  void addVisited(bool MainFile) {
    if (MainFile)
      ++VisitedInMainFile;
    ++Visited;
  }
  /// Record that a function we've visited has no profile data.
  void addMissing(bool MainFile) {
    if (MainFile)
      ++MissingInMainFile;
    ++Missing;
  }
  /// Record that a function we've visited has mismatched profile data.
  void addMismatched(bool MainFile) { ++Mismatched; }
  /// Whether or not the stats we've gathered indicate any potential problems.
  bool hasDiagnostics() { return Missing || Mismatched; }
  /// Report potential problems we've found to \c Diags.
  void reportDiagnostics(DiagnosticsEngine &Diags, StringRef MainFile);
};

/// A pair of helper functions for a __block variable.
class BlockByrefHelpers : public llvm::FoldingSetNode {
  // MSVC requires this type to be complete in order to process this
  // header.
public:
  llvm::Constant *CopyHelper;
  llvm::Constant *DisposeHelper;

  /// The alignment of the field.  This is important because
  /// different offsets to the field within the byref struct need to
  /// have different helper functions.
  CharUnits Alignment;

  BlockByrefHelpers(CharUnits alignment)
      : CopyHelper(nullptr), DisposeHelper(nullptr), Alignment(alignment) {}
  BlockByrefHelpers(const BlockByrefHelpers &) = default;
  virtual ~BlockByrefHelpers();

  void Profile(llvm::FoldingSetNodeID &id) const {
    id.AddInteger(Alignment.getQuantity());
    profileImpl(id);
  }
  virtual void profileImpl(llvm::FoldingSetNodeID &id) const = 0;

  virtual bool needsCopy() const { return true; }
  virtual void emitCopy(CodeGenFunction &CGF, Address dest, Address src) = 0;

  virtual bool needsDispose() const { return true; }
  virtual void emitDispose(CodeGenFunction &CGF, Address field) = 0;
};

/// This class organizes the cross-function state that is used while generating
/// LLVM code.
class CodeGenModule : public CodeGenTypeCache {
  CodeGenModule(const CodeGenModule &) = delete;
  void operator=(const CodeGenModule &) = delete;

public:
  struct Structor {
    Structor() : Priority(0), Initializer(nullptr), AssociatedData(nullptr) {}
    Structor(int Priority, llvm::Constant *Initializer,
             llvm::Constant *AssociatedData)
        : Priority(Priority), Initializer(Initializer),
          AssociatedData(AssociatedData) {}
    int Priority;
    llvm::Constant *Initializer;
    llvm::Constant *AssociatedData;
  };

  typedef std::vector<Structor> CtorList;

private:
  ASTContext &Context;
  const LangOptions &LangOpts;
  const HeaderSearchOptions &HeaderSearchOpts; // Only used for debug info.
  const PreprocessorOptions &PreprocessorOpts; // Only used for debug info.
  const CodeGenOptions &CodeGenOpts;
  unsigned NumAutoVarInit = 0;
  llvm::Module &TheModule;
  DiagnosticsEngine &Diags;
  const TargetInfo &Target;
  std::unique_ptr<CGCXXABI> ABI;
  llvm::LLVMContext &VMContext;
<<<<<<< HEAD
  std::string ModuleNameHash = "";
=======
  std::string ModuleNameHash;
>>>>>>> 2ab1d525

  std::unique_ptr<CodeGenTBAA> TBAA;

  mutable std::unique_ptr<TargetCodeGenInfo> TheTargetCodeGenInfo;

  // This should not be moved earlier, since its initialization depends on some
  // of the previous reference members being already initialized and also checks
  // if TheTargetCodeGenInfo is NULL
  CodeGenTypes Types;

  /// Holds information about C++ vtables.
  CodeGenVTables VTables;

  std::unique_ptr<CGObjCRuntime> ObjCRuntime;
  std::unique_ptr<CGOpenCLRuntime> OpenCLRuntime;
  std::unique_ptr<CGOpenMPRuntime> OpenMPRuntime;
  std::unique_ptr<CGCUDARuntime> CUDARuntime;
  std::unique_ptr<CGDebugInfo> DebugInfo;
  std::unique_ptr<ObjCEntrypoints> ObjCData;
  llvm::MDNode *NoObjCARCExceptionsMetadata = nullptr;
  std::unique_ptr<llvm::IndexedInstrProfReader> PGOReader;
  InstrProfStats PGOStats;
  std::unique_ptr<llvm::SanitizerStatReport> SanStats;

  // A set of references that have only been seen via a weakref so far. This is
  // used to remove the weak of the reference if we ever see a direct reference
  // or a definition.
  llvm::SmallPtrSet<llvm::GlobalValue*, 10> WeakRefReferences;

  /// This contains all the decls which have definitions but/ which are deferred
  /// for emission and therefore should only be output if they are actually
  /// used. If a decl is in this, then it is known to have not been referenced
  /// yet.
  std::map<StringRef, GlobalDecl> DeferredDecls;

  /// This is a list of deferred decls which we have seen that *are* actually
  /// referenced. These get code generated when the module is done.
  std::vector<GlobalDecl> DeferredDeclsToEmit;
  void addDeferredDeclToEmit(GlobalDecl GD) {
    DeferredDeclsToEmit.emplace_back(GD);
  }

  /// List of alias we have emitted. Used to make sure that what they point to
  /// is defined once we get to the end of the of the translation unit.
  std::vector<GlobalDecl> Aliases;

  /// List of multiversion functions that have to be emitted.  Used to make sure
  /// we properly emit the iFunc.
  std::vector<GlobalDecl> MultiVersionFuncs;

  typedef llvm::StringMap<llvm::TrackingVH<llvm::Constant> > ReplacementsTy;
  ReplacementsTy Replacements;

  /// List of global values to be replaced with something else. Used when we
  /// want to replace a GlobalValue but can't identify it by its mangled name
  /// anymore (because the name is already taken).
  llvm::SmallVector<std::pair<llvm::GlobalValue *, llvm::Constant *>, 8>
    GlobalValReplacements;

  /// Variables for which we've emitted globals containing their constant
  /// values along with the corresponding globals, for opportunistic reuse.
  llvm::DenseMap<const VarDecl*, llvm::GlobalVariable*> InitializerConstants;

  /// Set of global decls for which we already diagnosed mangled name conflict.
  /// Required to not issue a warning (on a mangling conflict) multiple times
  /// for the same decl.
  llvm::DenseSet<GlobalDecl> DiagnosedConflictingDefinitions;

  /// A queue of (optional) vtables to consider emitting.
  std::vector<const CXXRecordDecl*> DeferredVTables;

  /// A queue of (optional) vtables that may be emitted opportunistically.
  std::vector<const CXXRecordDecl *> OpportunisticVTables;

  /// List of global values which are required to be present in the object file;
  /// bitcast to i8*. This is used for forcing visibility of symbols which may
  /// otherwise be optimized out.
  std::vector<llvm::WeakTrackingVH> LLVMUsed;
  std::vector<llvm::WeakTrackingVH> LLVMCompilerUsed;

  /// Store the list of global constructors and their respective priorities to
  /// be emitted when the translation unit is complete.
  CtorList GlobalCtors;

  /// Store the list of global destructors and their respective priorities to be
  /// emitted when the translation unit is complete.
  CtorList GlobalDtors;

  /// An ordered map of canonical GlobalDecls to their mangled names.
  llvm::MapVector<GlobalDecl, StringRef> MangledDeclNames;
  llvm::StringMap<GlobalDecl, llvm::BumpPtrAllocator> Manglings;

  // An ordered map of canonical GlobalDecls paired with the cpu-index for
  // cpu-specific name manglings.
  llvm::MapVector<std::pair<GlobalDecl, unsigned>, StringRef>
      CPUSpecificMangledDeclNames;
  llvm::StringMap<std::pair<GlobalDecl, unsigned>, llvm::BumpPtrAllocator>
      CPUSpecificManglings;

  /// Global annotations.
  std::vector<llvm::Constant*> Annotations;

  /// Map used to get unique annotation strings.
  llvm::StringMap<llvm::Constant*> AnnotationStrings;

  /// Used for uniquing of annotation arguments.
  llvm::DenseMap<unsigned, llvm::Constant *> AnnotationArgs;

  llvm::StringMap<llvm::GlobalVariable *> CFConstantStringMap;

  llvm::DenseMap<llvm::Constant *, llvm::GlobalVariable *> ConstantStringMap;
  llvm::DenseMap<const Decl*, llvm::Constant *> StaticLocalDeclMap;
  llvm::DenseMap<const Decl*, llvm::GlobalVariable*> StaticLocalDeclGuardMap;
  llvm::DenseMap<const Expr*, llvm::Constant *> MaterializedGlobalTemporaryMap;

  llvm::DenseMap<QualType, llvm::Constant *> AtomicSetterHelperFnMap;
  llvm::DenseMap<QualType, llvm::Constant *> AtomicGetterHelperFnMap;

  /// Map used to get unique type descriptor constants for sanitizers.
  llvm::DenseMap<QualType, llvm::Constant *> TypeDescriptorMap;

  /// Map used to track internal linkage functions declared within
  /// extern "C" regions.
  typedef llvm::MapVector<IdentifierInfo *,
                          llvm::GlobalValue *> StaticExternCMap;
  StaticExternCMap StaticExternCValues;

  /// thread_local variables defined or used in this TU.
  std::vector<const VarDecl *> CXXThreadLocals;

  /// thread_local variables with initializers that need to run
  /// before any thread_local variable in this TU is odr-used.
  std::vector<llvm::Function *> CXXThreadLocalInits;
  std::vector<const VarDecl *> CXXThreadLocalInitVars;

  /// Global variables with initializers that need to run before main.
  std::vector<llvm::Function *> CXXGlobalInits;

  /// When a C++ decl with an initializer is deferred, null is
  /// appended to CXXGlobalInits, and the index of that null is placed
  /// here so that the initializer will be performed in the correct
  /// order. Once the decl is emitted, the index is replaced with ~0U to ensure
  /// that we don't re-emit the initializer.
  llvm::DenseMap<const Decl*, unsigned> DelayedCXXInitPosition;

  typedef std::pair<OrderGlobalInitsOrStermFinalizers, llvm::Function *>
      GlobalInitData;

  struct GlobalInitPriorityCmp {
    bool operator()(const GlobalInitData &LHS,
                    const GlobalInitData &RHS) const {
      return LHS.first.priority < RHS.first.priority;
    }
  };

  /// Global variables with initializers whose order of initialization is set by
  /// init_priority attribute.
  SmallVector<GlobalInitData, 8> PrioritizedCXXGlobalInits;

  /// Global destructor functions and arguments that need to run on termination.
  /// When UseSinitAndSterm is set, it instead contains sterm finalizer
  /// functions, which also run on unloading a shared library.
  typedef std::tuple<llvm::FunctionType *, llvm::WeakTrackingVH,
                     llvm::Constant *>
      CXXGlobalDtorsOrStermFinalizer_t;
  SmallVector<CXXGlobalDtorsOrStermFinalizer_t, 8>
      CXXGlobalDtorsOrStermFinalizers;

  typedef std::pair<OrderGlobalInitsOrStermFinalizers, llvm::Function *>
      StermFinalizerData;

  struct StermFinalizerPriorityCmp {
    bool operator()(const StermFinalizerData &LHS,
                    const StermFinalizerData &RHS) const {
      return LHS.first.priority < RHS.first.priority;
    }
  };

  /// Global variables with sterm finalizers whose order of initialization is
  /// set by init_priority attribute.
  SmallVector<StermFinalizerData, 8> PrioritizedCXXStermFinalizers;

  /// The complete set of modules that has been imported.
  llvm::SetVector<clang::Module *> ImportedModules;

  /// The set of modules for which the module initializers
  /// have been emitted.
  llvm::SmallPtrSet<clang::Module *, 16> EmittedModuleInitializers;

  /// A vector of metadata strings for linker options.
  SmallVector<llvm::MDNode *, 16> LinkerOptionsMetadata;

  /// A vector of metadata strings for dependent libraries for ELF.
  SmallVector<llvm::MDNode *, 16> ELFDependentLibraries;

  /// @name Cache for Objective-C runtime types
  /// @{

  /// Cached reference to the class for constant strings. This value has type
  /// int * but is actually an Obj-C class pointer.
  llvm::WeakTrackingVH CFConstantStringClassRef;

  /// The type used to describe the state of a fast enumeration in
  /// Objective-C's for..in loop.
  QualType ObjCFastEnumerationStateType;

  /// @}

  /// Lazily create the Objective-C runtime
  void createObjCRuntime();

  void createOpenCLRuntime();
  void createOpenMPRuntime();
  void createCUDARuntime();

  bool isTriviallyRecursive(const FunctionDecl *F);
  bool shouldEmitFunction(GlobalDecl GD);
  bool shouldOpportunisticallyEmitVTables();
  /// Map used to be sure we don't emit the same CompoundLiteral twice.
  llvm::DenseMap<const CompoundLiteralExpr *, llvm::GlobalVariable *>
      EmittedCompoundLiterals;

  /// Map of the global blocks we've emitted, so that we don't have to re-emit
  /// them if the constexpr evaluator gets aggressive.
  llvm::DenseMap<const BlockExpr *, llvm::Constant *> EmittedGlobalBlocks;

  /// @name Cache for Blocks Runtime Globals
  /// @{

  llvm::Constant *NSConcreteGlobalBlock = nullptr;
  llvm::Constant *NSConcreteStackBlock = nullptr;

  llvm::FunctionCallee BlockObjectAssign = nullptr;
  llvm::FunctionCallee BlockObjectDispose = nullptr;

  llvm::Type *BlockDescriptorType = nullptr;
  llvm::Type *GenericBlockLiteralType = nullptr;

  struct {
    int GlobalUniqueCount;
  } Block;

  GlobalDecl initializedGlobalDecl;

  /// @}

  /// void @llvm.lifetime.start(i64 %size, i8* nocapture <ptr>)
  llvm::Function *LifetimeStartFn = nullptr;

  /// void @llvm.lifetime.end(i64 %size, i8* nocapture <ptr>)
  llvm::Function *LifetimeEndFn = nullptr;

  std::unique_ptr<SanitizerMetadata> SanitizerMD;

  llvm::MapVector<const Decl *, bool> DeferredEmptyCoverageMappingDecls;

  std::unique_ptr<CoverageMappingModuleGen> CoverageMapping;

  /// Mapping from canonical types to their metadata identifiers. We need to
  /// maintain this mapping because identifiers may be formed from distinct
  /// MDNodes.
  typedef llvm::DenseMap<QualType, llvm::Metadata *> MetadataTypeMap;
  MetadataTypeMap MetadataIdMap;
  MetadataTypeMap VirtualMetadataIdMap;
  MetadataTypeMap GeneralizedMetadataIdMap;

public:
  CodeGenModule(ASTContext &C, const HeaderSearchOptions &headersearchopts,
                const PreprocessorOptions &ppopts,
                const CodeGenOptions &CodeGenOpts, llvm::Module &M,
                DiagnosticsEngine &Diags,
                CoverageSourceInfo *CoverageInfo = nullptr);

  ~CodeGenModule();

  void clear();

  /// Finalize LLVM code generation.
  void Release();

  /// Return true if we should emit location information for expressions.
  bool getExpressionLocationsEnabled() const;

  /// Return a reference to the configured Objective-C runtime.
  CGObjCRuntime &getObjCRuntime() {
    if (!ObjCRuntime) createObjCRuntime();
    return *ObjCRuntime;
  }

  /// Return true iff an Objective-C runtime has been configured.
  bool hasObjCRuntime() { return !!ObjCRuntime; }

  const std::string &getModuleNameHash() const { return ModuleNameHash; }

  /// Return a reference to the configured OpenCL runtime.
  CGOpenCLRuntime &getOpenCLRuntime() {
    assert(OpenCLRuntime != nullptr);
    return *OpenCLRuntime;
  }

  /// Return a reference to the configured OpenMP runtime.
  CGOpenMPRuntime &getOpenMPRuntime() {
    assert(OpenMPRuntime != nullptr);
    return *OpenMPRuntime;
  }

  /// Return a reference to the configured CUDA runtime.
  CGCUDARuntime &getCUDARuntime() {
    assert(CUDARuntime != nullptr);
    return *CUDARuntime;
  }

  ObjCEntrypoints &getObjCEntrypoints() const {
    assert(ObjCData != nullptr);
    return *ObjCData;
  }

  // Version checking functions, used to implement ObjC's @available:
  // i32 @__isOSVersionAtLeast(i32, i32, i32)
  llvm::FunctionCallee IsOSVersionAtLeastFn = nullptr;
  // i32 @__isPlatformVersionAtLeast(i32, i32, i32, i32)
  llvm::FunctionCallee IsPlatformVersionAtLeastFn = nullptr;

  InstrProfStats &getPGOStats() { return PGOStats; }
  llvm::IndexedInstrProfReader *getPGOReader() const { return PGOReader.get(); }

  CoverageMappingModuleGen *getCoverageMapping() const {
    return CoverageMapping.get();
  }

  llvm::Constant *getStaticLocalDeclAddress(const VarDecl *D) {
    return StaticLocalDeclMap[D];
  }
  void setStaticLocalDeclAddress(const VarDecl *D,
                                 llvm::Constant *C) {
    StaticLocalDeclMap[D] = C;
  }

  llvm::Constant *
  getOrCreateStaticVarDecl(const VarDecl &D,
                           llvm::GlobalValue::LinkageTypes Linkage);

  llvm::GlobalVariable *getStaticLocalDeclGuardAddress(const VarDecl *D) {
    return StaticLocalDeclGuardMap[D];
  }
  void setStaticLocalDeclGuardAddress(const VarDecl *D,
                                      llvm::GlobalVariable *C) {
    StaticLocalDeclGuardMap[D] = C;
  }

  Address createUnnamedGlobalFrom(const VarDecl &D, llvm::Constant *Constant,
                                  CharUnits Align);

  bool lookupRepresentativeDecl(StringRef MangledName,
                                GlobalDecl &Result) const;

  llvm::Constant *getAtomicSetterHelperFnMap(QualType Ty) {
    return AtomicSetterHelperFnMap[Ty];
  }
  void setAtomicSetterHelperFnMap(QualType Ty,
                            llvm::Constant *Fn) {
    AtomicSetterHelperFnMap[Ty] = Fn;
  }

  llvm::Constant *getAtomicGetterHelperFnMap(QualType Ty) {
    return AtomicGetterHelperFnMap[Ty];
  }
  void setAtomicGetterHelperFnMap(QualType Ty,
                            llvm::Constant *Fn) {
    AtomicGetterHelperFnMap[Ty] = Fn;
  }

  llvm::Constant *getTypeDescriptorFromMap(QualType Ty) {
    return TypeDescriptorMap[Ty];
  }
  void setTypeDescriptorInMap(QualType Ty, llvm::Constant *C) {
    TypeDescriptorMap[Ty] = C;
  }

  CGDebugInfo *getModuleDebugInfo() { return DebugInfo.get(); }

  llvm::MDNode *getNoObjCARCExceptionsMetadata() {
    if (!NoObjCARCExceptionsMetadata)
      NoObjCARCExceptionsMetadata = llvm::MDNode::get(getLLVMContext(), None);
    return NoObjCARCExceptionsMetadata;
  }

  ASTContext &getContext() const { return Context; }
  const LangOptions &getLangOpts() const { return LangOpts; }
  const HeaderSearchOptions &getHeaderSearchOpts()
    const { return HeaderSearchOpts; }
  const PreprocessorOptions &getPreprocessorOpts()
    const { return PreprocessorOpts; }
  const CodeGenOptions &getCodeGenOpts() const { return CodeGenOpts; }
  llvm::Module &getModule() const { return TheModule; }
  DiagnosticsEngine &getDiags() const { return Diags; }
  const llvm::DataLayout &getDataLayout() const {
    return TheModule.getDataLayout();
  }
  const TargetInfo &getTarget() const { return Target; }
  const llvm::Triple &getTriple() const { return Target.getTriple(); }
  bool supportsCOMDAT() const;
  void maybeSetTrivialComdat(const Decl &D, llvm::GlobalObject &GO);

  CGCXXABI &getCXXABI() const { return *ABI; }
  llvm::LLVMContext &getLLVMContext() { return VMContext; }

  bool shouldUseTBAA() const { return TBAA != nullptr; }

  const TargetCodeGenInfo &getTargetCodeGenInfo();

  CodeGenTypes &getTypes() { return Types; }

  CodeGenVTables &getVTables() { return VTables; }

  ItaniumVTableContext &getItaniumVTableContext() {
    return VTables.getItaniumVTableContext();
  }

  MicrosoftVTableContext &getMicrosoftVTableContext() {
    return VTables.getMicrosoftVTableContext();
  }

  CtorList &getGlobalCtors() { return GlobalCtors; }
  CtorList &getGlobalDtors() { return GlobalDtors; }

  /// getTBAATypeInfo - Get metadata used to describe accesses to objects of
  /// the given type.
  llvm::MDNode *getTBAATypeInfo(QualType QTy);

  /// getTBAAAccessInfo - Get TBAA information that describes an access to
  /// an object of the given type.
  TBAAAccessInfo getTBAAAccessInfo(QualType AccessType);

  /// getTBAAVTablePtrAccessInfo - Get the TBAA information that describes an
  /// access to a virtual table pointer.
  TBAAAccessInfo getTBAAVTablePtrAccessInfo(llvm::Type *VTablePtrType);

  llvm::MDNode *getTBAAStructInfo(QualType QTy);

  /// getTBAABaseTypeInfo - Get metadata that describes the given base access
  /// type. Return null if the type is not suitable for use in TBAA access tags.
  llvm::MDNode *getTBAABaseTypeInfo(QualType QTy);

  /// getTBAAAccessTagInfo - Get TBAA tag for a given memory access.
  llvm::MDNode *getTBAAAccessTagInfo(TBAAAccessInfo Info);

  /// mergeTBAAInfoForCast - Get merged TBAA information for the purposes of
  /// type casts.
  TBAAAccessInfo mergeTBAAInfoForCast(TBAAAccessInfo SourceInfo,
                                      TBAAAccessInfo TargetInfo);

  /// mergeTBAAInfoForConditionalOperator - Get merged TBAA information for the
  /// purposes of conditional operator.
  TBAAAccessInfo mergeTBAAInfoForConditionalOperator(TBAAAccessInfo InfoA,
                                                     TBAAAccessInfo InfoB);

  /// mergeTBAAInfoForMemoryTransfer - Get merged TBAA information for the
  /// purposes of memory transfer calls.
  TBAAAccessInfo mergeTBAAInfoForMemoryTransfer(TBAAAccessInfo DestInfo,
                                                TBAAAccessInfo SrcInfo);

  /// getTBAAInfoForSubobject - Get TBAA information for an access with a given
  /// base lvalue.
  TBAAAccessInfo getTBAAInfoForSubobject(LValue Base, QualType AccessType) {
    if (Base.getTBAAInfo().isMayAlias())
      return TBAAAccessInfo::getMayAliasInfo();
    return getTBAAAccessInfo(AccessType);
  }

  bool isTypeConstant(QualType QTy, bool ExcludeCtorDtor);

  bool isPaddedAtomicType(QualType type);
  bool isPaddedAtomicType(const AtomicType *type);

  /// DecorateInstructionWithTBAA - Decorate the instruction with a TBAA tag.
  void DecorateInstructionWithTBAA(llvm::Instruction *Inst,
                                   TBAAAccessInfo TBAAInfo);

  /// Adds !invariant.barrier !tag to instruction
  void DecorateInstructionWithInvariantGroup(llvm::Instruction *I,
                                             const CXXRecordDecl *RD);

  /// Emit the given number of characters as a value of type size_t.
  llvm::ConstantInt *getSize(CharUnits numChars);

  /// Set the visibility for the given LLVM GlobalValue.
  void setGlobalVisibility(llvm::GlobalValue *GV, const NamedDecl *D) const;

  void setDSOLocal(llvm::GlobalValue *GV) const;

  void setDLLImportDLLExport(llvm::GlobalValue *GV, GlobalDecl D) const;
  void setDLLImportDLLExport(llvm::GlobalValue *GV, const NamedDecl *D) const;
  /// Set visibility, dllimport/dllexport and dso_local.
  /// This must be called after dllimport/dllexport is set.
  void setGVProperties(llvm::GlobalValue *GV, GlobalDecl GD) const;
  void setGVProperties(llvm::GlobalValue *GV, const NamedDecl *D) const;

  void setGVPropertiesAux(llvm::GlobalValue *GV, const NamedDecl *D) const;

  /// Set the TLS mode for the given LLVM GlobalValue for the thread-local
  /// variable declaration D.
  void setTLSMode(llvm::GlobalValue *GV, const VarDecl &D) const;

  /// Get LLVM TLS mode from CodeGenOptions.
  llvm::GlobalVariable::ThreadLocalMode GetDefaultLLVMTLSModel() const;

  static llvm::GlobalValue::VisibilityTypes GetLLVMVisibility(Visibility V) {
    switch (V) {
    case DefaultVisibility:   return llvm::GlobalValue::DefaultVisibility;
    case HiddenVisibility:    return llvm::GlobalValue::HiddenVisibility;
    case ProtectedVisibility: return llvm::GlobalValue::ProtectedVisibility;
    }
    llvm_unreachable("unknown visibility!");
  }

  llvm::Constant *GetAddrOfGlobal(GlobalDecl GD,
                                  ForDefinition_t IsForDefinition
                                    = NotForDefinition);

  /// Will return a global variable of the given type. If a variable with a
  /// different type already exists then a new  variable with the right type
  /// will be created and all uses of the old variable will be replaced with a
  /// bitcast to the new variable.
  llvm::GlobalVariable *
  CreateOrReplaceCXXRuntimeVariable(StringRef Name, llvm::Type *Ty,
                                    llvm::GlobalValue::LinkageTypes Linkage,
                                    unsigned Alignment);

  llvm::Function *CreateGlobalInitOrCleanUpFunction(
      llvm::FunctionType *ty, const Twine &name, const CGFunctionInfo &FI,
      SourceLocation Loc = SourceLocation(), bool TLS = false);

  /// Return the AST address space of the underlying global variable for D, as
  /// determined by its declaration. Normally this is the same as the address
  /// space of D's type, but in CUDA, address spaces are associated with
  /// declarations, not types. If D is nullptr, return the default address
  /// space for global variable.
  ///
  /// For languages without explicit address spaces, if D has default address
  /// space, target-specific global or constant address space may be returned.
  LangAS GetGlobalVarAddressSpace(const VarDecl *D);

  /// Return the AST address space of constant literal, which is used to emit
  /// the constant literal as global variable in LLVM IR.
  /// Note: This is not necessarily the address space of the constant literal
  /// in AST. For address space agnostic language, e.g. C++, constant literal
  /// in AST is always in default address space.
  LangAS GetGlobalConstantAddressSpace() const;

  /// Return the llvm::Constant for the address of the given global variable.
  /// If Ty is non-null and if the global doesn't exist, then it will be created
  /// with the specified type instead of whatever the normal requested type
  /// would be. If IsForDefinition is true, it is guaranteed that an actual
  /// global with type Ty will be returned, not conversion of a variable with
  /// the same mangled name but some other type.
  llvm::Constant *GetAddrOfGlobalVar(const VarDecl *D,
                                     llvm::Type *Ty = nullptr,
                                     ForDefinition_t IsForDefinition
                                       = NotForDefinition);

  /// Return the address of the given function. If Ty is non-null, then this
  /// function will use the specified type if it has to create it.
  llvm::Constant *GetAddrOfFunction(GlobalDecl GD, llvm::Type *Ty = nullptr,
                                    bool ForVTable = false,
                                    bool DontDefer = false,
                                    ForDefinition_t IsForDefinition
                                      = NotForDefinition);

  // Return the function body address of the given function.
  llvm::Constant *GetFunctionStart(const ValueDecl *Decl);

  /// Get the address of the RTTI descriptor for the given type.
  llvm::Constant *GetAddrOfRTTIDescriptor(QualType Ty, bool ForEH = false);

  /// Get the address of a GUID.
  ConstantAddress GetAddrOfMSGuidDecl(const MSGuidDecl *GD);

  /// Get the address of a template parameter object.
  ConstantAddress
  GetAddrOfTemplateParamObject(const TemplateParamObjectDecl *TPO);

  /// Get the address of the thunk for the given global decl.
  llvm::Constant *GetAddrOfThunk(StringRef Name, llvm::Type *FnTy,
                                 GlobalDecl GD);

  /// Get a reference to the target of VD.
  ConstantAddress GetWeakRefReference(const ValueDecl *VD);

  /// Returns the assumed alignment of an opaque pointer to the given class.
  CharUnits getClassPointerAlignment(const CXXRecordDecl *CD);

  /// Returns the minimum object size for an object of the given class type
  /// (or a class derived from it).
  CharUnits getMinimumClassObjectSize(const CXXRecordDecl *CD);

  /// Returns the minimum object size for an object of the given type.
  CharUnits getMinimumObjectSize(QualType Ty) {
    if (CXXRecordDecl *RD = Ty->getAsCXXRecordDecl())
      return getMinimumClassObjectSize(RD);
    return getContext().getTypeSizeInChars(Ty);
  }

  /// Returns the assumed alignment of a virtual base of a class.
  CharUnits getVBaseAlignment(CharUnits DerivedAlign,
                              const CXXRecordDecl *Derived,
                              const CXXRecordDecl *VBase);

  /// Given a class pointer with an actual known alignment, and the
  /// expected alignment of an object at a dynamic offset w.r.t that
  /// pointer, return the alignment to assume at the offset.
  CharUnits getDynamicOffsetAlignment(CharUnits ActualAlign,
                                      const CXXRecordDecl *Class,
                                      CharUnits ExpectedTargetAlign);

  CharUnits
  computeNonVirtualBaseClassOffset(const CXXRecordDecl *DerivedClass,
                                   CastExpr::path_const_iterator Start,
                                   CastExpr::path_const_iterator End);

  /// Returns the offset from a derived class to  a class. Returns null if the
  /// offset is 0.
  llvm::Constant *
  GetNonVirtualBaseClassOffset(const CXXRecordDecl *ClassDecl,
                               CastExpr::path_const_iterator PathBegin,
                               CastExpr::path_const_iterator PathEnd);

  llvm::FoldingSet<BlockByrefHelpers> ByrefHelpersCache;

  /// Fetches the global unique block count.
  int getUniqueBlockCount() { return ++Block.GlobalUniqueCount; }

  /// Fetches the type of a generic block descriptor.
  llvm::Type *getBlockDescriptorType();

  /// The type of a generic block literal.
  llvm::Type *getGenericBlockLiteralType();

  /// Gets the address of a block which requires no captures.
  llvm::Constant *GetAddrOfGlobalBlock(const BlockExpr *BE, StringRef Name);

  /// Returns the address of a block which requires no caputres, or null if
  /// we've yet to emit the block for BE.
  llvm::Constant *getAddrOfGlobalBlockIfEmitted(const BlockExpr *BE) {
    return EmittedGlobalBlocks.lookup(BE);
  }

  /// Notes that BE's global block is available via Addr. Asserts that BE
  /// isn't already emitted.
  void setAddrOfGlobalBlock(const BlockExpr *BE, llvm::Constant *Addr);

  /// Return a pointer to a constant CFString object for the given string.
  ConstantAddress GetAddrOfConstantCFString(const StringLiteral *Literal);

  /// Return a pointer to a constant NSString object for the given string. Or a
  /// user defined String object as defined via
  /// -fconstant-string-class=class_name option.
  ConstantAddress GetAddrOfConstantString(const StringLiteral *Literal);

  /// Return a constant array for the given string.
  llvm::Constant *GetConstantArrayFromStringLiteral(const StringLiteral *E);

  /// Return a pointer to a constant array for the given string literal.
  ConstantAddress
  GetAddrOfConstantStringFromLiteral(const StringLiteral *S,
                                     StringRef Name = ".str");

  /// Return a pointer to a constant array for the given ObjCEncodeExpr node.
  ConstantAddress
  GetAddrOfConstantStringFromObjCEncode(const ObjCEncodeExpr *);

  /// Returns a pointer to a character array containing the literal and a
  /// terminating '\0' character. The result has pointer to array type.
  ///
  /// \param GlobalName If provided, the name to use for the global (if one is
  /// created).
  ConstantAddress
  GetAddrOfConstantCString(const std::string &Str,
                           const char *GlobalName = nullptr);

  /// Returns a pointer to a constant global variable for the given file-scope
  /// compound literal expression.
  ConstantAddress GetAddrOfConstantCompoundLiteral(const CompoundLiteralExpr*E);

  /// If it's been emitted already, returns the GlobalVariable corresponding to
  /// a compound literal. Otherwise, returns null.
  llvm::GlobalVariable *
  getAddrOfConstantCompoundLiteralIfEmitted(const CompoundLiteralExpr *E);

  /// Notes that CLE's GlobalVariable is GV. Asserts that CLE isn't already
  /// emitted.
  void setAddrOfConstantCompoundLiteral(const CompoundLiteralExpr *CLE,
                                        llvm::GlobalVariable *GV);

  /// Returns a pointer to a global variable representing a temporary
  /// with static or thread storage duration.
  ConstantAddress GetAddrOfGlobalTemporary(const MaterializeTemporaryExpr *E,
                                           const Expr *Inner);

  /// Retrieve the record type that describes the state of an
  /// Objective-C fast enumeration loop (for..in).
  QualType getObjCFastEnumerationStateType();

  // Produce code for this constructor/destructor. This method doesn't try
  // to apply any ABI rules about which other constructors/destructors
  // are needed or if they are alias to each other.
  llvm::Function *codegenCXXStructor(GlobalDecl GD);

  /// Return the address of the constructor/destructor of the given type.
  llvm::Constant *
  getAddrOfCXXStructor(GlobalDecl GD, const CGFunctionInfo *FnInfo = nullptr,
                       llvm::FunctionType *FnType = nullptr,
                       bool DontDefer = false,
                       ForDefinition_t IsForDefinition = NotForDefinition) {
    return cast<llvm::Constant>(getAddrAndTypeOfCXXStructor(GD, FnInfo, FnType,
                                                            DontDefer,
                                                            IsForDefinition)
                                    .getCallee());
  }

  llvm::FunctionCallee getAddrAndTypeOfCXXStructor(
      GlobalDecl GD, const CGFunctionInfo *FnInfo = nullptr,
      llvm::FunctionType *FnType = nullptr, bool DontDefer = false,
      ForDefinition_t IsForDefinition = NotForDefinition);

  /// Given a builtin id for a function like "__builtin_fabsf", return a
  /// Function* for "fabsf".
  llvm::Constant *getBuiltinLibFunction(const FunctionDecl *FD,
                                        unsigned BuiltinID);

  llvm::Function *getIntrinsic(unsigned IID, ArrayRef<llvm::Type*> Tys = None);

  /// Emit code for a single top level declaration.
  void EmitTopLevelDecl(Decl *D);

  /// Stored a deferred empty coverage mapping for an unused
  /// and thus uninstrumented top level declaration.
  void AddDeferredUnusedCoverageMapping(Decl *D);

  /// Remove the deferred empty coverage mapping as this
  /// declaration is actually instrumented.
  void ClearUnusedCoverageMapping(const Decl *D);

  /// Emit all the deferred coverage mappings
  /// for the uninstrumented functions.
  void EmitDeferredUnusedCoverageMappings();

  /// Emit an alias for "main" if it has no arguments (needed for wasm).
  void EmitMainVoidAlias();

  /// Tell the consumer that this variable has been instantiated.
  void HandleCXXStaticMemberVarInstantiation(VarDecl *VD);

  /// If the declaration has internal linkage but is inside an
  /// extern "C" linkage specification, prepare to emit an alias for it
  /// to the expected name.
  template<typename SomeDecl>
  void MaybeHandleStaticInExternC(const SomeDecl *D, llvm::GlobalValue *GV);

  /// Add a global to a list to be added to the llvm.used metadata.
  void addUsedGlobal(llvm::GlobalValue *GV);

  /// Add a global to a list to be added to the llvm.compiler.used metadata.
  void addCompilerUsedGlobal(llvm::GlobalValue *GV);

  /// Add a global to a list to be added to the llvm.compiler.used metadata.
  void addUsedOrCompilerUsedGlobal(llvm::GlobalValue *GV);

  /// Add a destructor and object to add to the C++ global destructor function.
  void AddCXXDtorEntry(llvm::FunctionCallee DtorFn, llvm::Constant *Object) {
    CXXGlobalDtorsOrStermFinalizers.emplace_back(DtorFn.getFunctionType(),
                                                 DtorFn.getCallee(), Object);
  }

  /// Add an sterm finalizer to the C++ global cleanup function.
  void AddCXXStermFinalizerEntry(llvm::FunctionCallee DtorFn) {
    CXXGlobalDtorsOrStermFinalizers.emplace_back(DtorFn.getFunctionType(),
                                                 DtorFn.getCallee(), nullptr);
  }

  /// Add an sterm finalizer to its own llvm.global_dtors entry.
  void AddCXXStermFinalizerToGlobalDtor(llvm::Function *StermFinalizer,
                                        int Priority) {
    AddGlobalDtor(StermFinalizer, Priority);
  }

  void AddCXXPrioritizedStermFinalizerEntry(llvm::Function *StermFinalizer,
                                            int Priority) {
    OrderGlobalInitsOrStermFinalizers Key(Priority,
                                          PrioritizedCXXStermFinalizers.size());
    PrioritizedCXXStermFinalizers.push_back(
        std::make_pair(Key, StermFinalizer));
  }

  /// Create or return a runtime function declaration with the specified type
  /// and name. If \p AssumeConvergent is true, the call will have the
  /// convergent attribute added.
  llvm::FunctionCallee
  CreateRuntimeFunction(llvm::FunctionType *Ty, StringRef Name,
                        llvm::AttributeList ExtraAttrs = llvm::AttributeList(),
                        bool Local = false, bool AssumeConvergent = false);

  /// Create a new runtime global variable with the specified type and name.
  llvm::Constant *CreateRuntimeVariable(llvm::Type *Ty,
                                        StringRef Name);

  ///@name Custom Blocks Runtime Interfaces
  ///@{

  llvm::Constant *getNSConcreteGlobalBlock();
  llvm::Constant *getNSConcreteStackBlock();
  llvm::FunctionCallee getBlockObjectAssign();
  llvm::FunctionCallee getBlockObjectDispose();

  ///@}

  llvm::Function *getLLVMLifetimeStartFn();
  llvm::Function *getLLVMLifetimeEndFn();

  // Make sure that this type is translated.
  void UpdateCompletedType(const TagDecl *TD);

  llvm::Constant *getMemberPointerConstant(const UnaryOperator *e);

  /// Emit type info if type of an expression is a variably modified
  /// type. Also emit proper debug info for cast types.
  void EmitExplicitCastExprType(const ExplicitCastExpr *E,
                                CodeGenFunction *CGF = nullptr);

  /// Return the result of value-initializing the given type, i.e. a null
  /// expression of the given type.  This is usually, but not always, an LLVM
  /// null constant.
  llvm::Constant *EmitNullConstant(QualType T);

  /// Return a null constant appropriate for zero-initializing a base class with
  /// the given type. This is usually, but not always, an LLVM null constant.
  llvm::Constant *EmitNullConstantForBase(const CXXRecordDecl *Record);

  /// Emit a general error that something can't be done.
  void Error(SourceLocation loc, StringRef error);

  /// Print out an error that codegen doesn't support the specified stmt yet.
  void ErrorUnsupported(const Stmt *S, const char *Type);

  /// Print out an error that codegen doesn't support the specified decl yet.
  void ErrorUnsupported(const Decl *D, const char *Type);

  /// Set the attributes on the LLVM function for the given decl and function
  /// info. This applies attributes necessary for handling the ABI as well as
  /// user specified attributes like section.
  void SetInternalFunctionAttributes(GlobalDecl GD, llvm::Function *F,
                                     const CGFunctionInfo &FI);

  /// Set the LLVM function attributes (sext, zext, etc).
  void SetLLVMFunctionAttributes(GlobalDecl GD, const CGFunctionInfo &Info,
                                 llvm::Function *F, bool IsThunk);

  /// Set the LLVM function attributes which only apply to a function
  /// definition.
  void SetLLVMFunctionAttributesForDefinition(const Decl *D, llvm::Function *F);

  /// Set the LLVM function attributes that represent floating point
  /// environment.
  void setLLVMFunctionFEnvAttributes(const FunctionDecl *D, llvm::Function *F);

  /// Return true iff the given type uses 'sret' when used as a return type.
  bool ReturnTypeUsesSRet(const CGFunctionInfo &FI);

  /// Return true iff the given type uses an argument slot when 'sret' is used
  /// as a return type.
  bool ReturnSlotInterferesWithArgs(const CGFunctionInfo &FI);

  /// Return true iff the given type uses 'fpret' when used as a return type.
  bool ReturnTypeUsesFPRet(QualType ResultType);

  /// Return true iff the given type uses 'fp2ret' when used as a return type.
  bool ReturnTypeUsesFP2Ret(QualType ResultType);

  /// Get the LLVM attributes and calling convention to use for a particular
  /// function type.
  ///
  /// \param Name - The function name.
  /// \param Info - The function type information.
  /// \param CalleeInfo - The callee information these attributes are being
  /// constructed for. If valid, the attributes applied to this decl may
  /// contribute to the function attributes and calling convention.
  /// \param Attrs [out] - On return, the attribute list to use.
  /// \param CallingConv [out] - On return, the LLVM calling convention to use.
  void ConstructAttributeList(StringRef Name, const CGFunctionInfo &Info,
                              CGCalleeInfo CalleeInfo,
                              llvm::AttributeList &Attrs, unsigned &CallingConv,
                              bool AttrOnCallSite, bool IsThunk);

  /// Adds attributes to F according to our CodeGenOptions and LangOptions, as
  /// though we had emitted it ourselves.  We remove any attributes on F that
  /// conflict with the attributes we add here.
  ///
  /// This is useful for adding attrs to bitcode modules that you want to link
  /// with but don't control, such as CUDA's libdevice.  When linking with such
  /// a bitcode library, you might want to set e.g. its functions'
  /// "unsafe-fp-math" attribute to match the attr of the functions you're
  /// codegen'ing.  Otherwise, LLVM will interpret the bitcode module's lack of
  /// unsafe-fp-math attrs as tantamount to unsafe-fp-math=false, and then LLVM
  /// will propagate unsafe-fp-math=false up to every transitive caller of a
  /// function in the bitcode library!
  ///
  /// With the exception of fast-math attrs, this will only make the attributes
  /// on the function more conservative.  But it's unsafe to call this on a
  /// function which relies on particular fast-math attributes for correctness.
  /// It's up to you to ensure that this is safe.
  void addDefaultFunctionDefinitionAttributes(llvm::Function &F);

  /// Like the overload taking a `Function &`, but intended specifically
  /// for frontends that want to build on Clang's target-configuration logic.
  void addDefaultFunctionDefinitionAttributes(llvm::AttrBuilder &attrs);

  StringRef getMangledName(GlobalDecl GD);
  StringRef getBlockMangledName(GlobalDecl GD, const BlockDecl *BD);

  void EmitTentativeDefinition(const VarDecl *D);

  void EmitExternalDeclaration(const VarDecl *D);

  void EmitVTable(CXXRecordDecl *Class);

  void RefreshTypeCacheForClass(const CXXRecordDecl *Class);

  /// Appends Opts to the "llvm.linker.options" metadata value.
  void AppendLinkerOptions(StringRef Opts);

  /// Appends a detect mismatch command to the linker options.
  void AddDetectMismatch(StringRef Name, StringRef Value);

  /// Appends a dependent lib to the appropriate metadata value.
  void AddDependentLib(StringRef Lib);


  llvm::GlobalVariable::LinkageTypes getFunctionLinkage(GlobalDecl GD);

  void setFunctionLinkage(GlobalDecl GD, llvm::Function *F) {
    F->setLinkage(getFunctionLinkage(GD));
  }

  /// Return the appropriate linkage for the vtable, VTT, and type information
  /// of the given class.
  llvm::GlobalVariable::LinkageTypes getVTableLinkage(const CXXRecordDecl *RD);

  /// Return the store size, in character units, of the given LLVM type.
  CharUnits GetTargetTypeStoreSize(llvm::Type *Ty) const;

  /// Returns LLVM linkage for a declarator.
  llvm::GlobalValue::LinkageTypes
  getLLVMLinkageForDeclarator(const DeclaratorDecl *D, GVALinkage Linkage,
                              bool IsConstantVariable);

  /// Returns LLVM linkage for a declarator.
  llvm::GlobalValue::LinkageTypes
  getLLVMLinkageVarDefinition(const VarDecl *VD, bool IsConstant);

  /// Emit all the global annotations.
  void EmitGlobalAnnotations();

  /// Emit an annotation string.
  llvm::Constant *EmitAnnotationString(StringRef Str);

  /// Emit the annotation's translation unit.
  llvm::Constant *EmitAnnotationUnit(SourceLocation Loc);

  /// Emit the annotation line number.
  llvm::Constant *EmitAnnotationLineNo(SourceLocation L);

  /// Emit additional args of the annotation.
  llvm::Constant *EmitAnnotationArgs(const AnnotateAttr *Attr);

  /// Generate the llvm::ConstantStruct which contains the annotation
  /// information for a given GlobalValue. The annotation struct is
  /// {i8 *, i8 *, i8 *, i32}. The first field is a constant expression, the
  /// GlobalValue being annotated. The second field is the constant string
  /// created from the AnnotateAttr's annotation. The third field is a constant
  /// string containing the name of the translation unit. The fourth field is
  /// the line number in the file of the annotated value declaration.
  llvm::Constant *EmitAnnotateAttr(llvm::GlobalValue *GV,
                                   const AnnotateAttr *AA,
                                   SourceLocation L);

  /// Add global annotations that are set on D, for the global GV. Those
  /// annotations are emitted during finalization of the LLVM code.
  void AddGlobalAnnotations(const ValueDecl *D, llvm::GlobalValue *GV);

  bool isInNoSanitizeList(SanitizerMask Kind, llvm::Function *Fn,
                          SourceLocation Loc) const;

  bool isInNoSanitizeList(llvm::GlobalVariable *GV, SourceLocation Loc,
                          QualType Ty, StringRef Category = StringRef()) const;

  /// Imbue XRay attributes to a function, applying the always/never attribute
  /// lists in the process. Returns true if we did imbue attributes this way,
  /// false otherwise.
  bool imbueXRayAttrs(llvm::Function *Fn, SourceLocation Loc,
                      StringRef Category = StringRef()) const;

  /// Returns true if function at the given location should be excluded from
  /// profile instrumentation.
  bool isProfileInstrExcluded(llvm::Function *Fn, SourceLocation Loc) const;

  SanitizerMetadata *getSanitizerMetadata() {
    return SanitizerMD.get();
  }

  void addDeferredVTable(const CXXRecordDecl *RD) {
    DeferredVTables.push_back(RD);
  }

  /// Emit code for a single global function or var decl. Forward declarations
  /// are emitted lazily.
  void EmitGlobal(GlobalDecl D);

  bool TryEmitBaseDestructorAsAlias(const CXXDestructorDecl *D);

  llvm::GlobalValue *GetGlobalValue(StringRef Ref);

  /// Set attributes which are common to any form of a global definition (alias,
  /// Objective-C method, function, global variable).
  ///
  /// NOTE: This should only be called for definitions.
  void SetCommonAttributes(GlobalDecl GD, llvm::GlobalValue *GV);

  void addReplacement(StringRef Name, llvm::Constant *C);

  void addGlobalValReplacement(llvm::GlobalValue *GV, llvm::Constant *C);

  /// Emit a code for threadprivate directive.
  /// \param D Threadprivate declaration.
  void EmitOMPThreadPrivateDecl(const OMPThreadPrivateDecl *D);

  /// Emit a code for declare reduction construct.
  void EmitOMPDeclareReduction(const OMPDeclareReductionDecl *D,
                               CodeGenFunction *CGF = nullptr);

  /// Emit a code for declare mapper construct.
  void EmitOMPDeclareMapper(const OMPDeclareMapperDecl *D,
                            CodeGenFunction *CGF = nullptr);

  /// Emit a code for requires directive.
  /// \param D Requires declaration
  void EmitOMPRequiresDecl(const OMPRequiresDecl *D);

  /// Emit a code for the allocate directive.
  /// \param D The allocate declaration
  void EmitOMPAllocateDecl(const OMPAllocateDecl *D);

  /// Returns whether the given record has hidden LTO visibility and therefore
  /// may participate in (single-module) CFI and whole-program vtable
  /// optimization.
  bool HasHiddenLTOVisibility(const CXXRecordDecl *RD);

  /// Returns whether the given record has public std LTO visibility
  /// and therefore may not participate in (single-module) CFI and whole-program
  /// vtable optimization.
  bool HasLTOVisibilityPublicStd(const CXXRecordDecl *RD);

  /// Returns the vcall visibility of the given type. This is the scope in which
  /// a virtual function call could be made which ends up being dispatched to a
  /// member function of this class. This scope can be wider than the visibility
  /// of the class itself when the class has a more-visible dynamic base class.
  /// The client should pass in an empty Visited set, which is used to prevent
  /// redundant recursive processing.
  llvm::GlobalObject::VCallVisibility
  GetVCallVisibilityLevel(const CXXRecordDecl *RD,
                          llvm::DenseSet<const CXXRecordDecl *> &Visited);

  /// Emit type metadata for the given vtable using the given layout.
  void EmitVTableTypeMetadata(const CXXRecordDecl *RD,
                              llvm::GlobalVariable *VTable,
                              const VTableLayout &VTLayout);

  /// Generate a cross-DSO type identifier for MD.
  llvm::ConstantInt *CreateCrossDsoCfiTypeId(llvm::Metadata *MD);

  /// Create a metadata identifier for the given type. This may either be an
  /// MDString (for external identifiers) or a distinct unnamed MDNode (for
  /// internal identifiers).
  llvm::Metadata *CreateMetadataIdentifierForType(QualType T);

  /// Create a metadata identifier that is intended to be used to check virtual
  /// calls via a member function pointer.
  llvm::Metadata *CreateMetadataIdentifierForVirtualMemPtrType(QualType T);

  /// Create a metadata identifier for the generalization of the given type.
  /// This may either be an MDString (for external identifiers) or a distinct
  /// unnamed MDNode (for internal identifiers).
  llvm::Metadata *CreateMetadataIdentifierGeneralized(QualType T);

  /// Create and attach type metadata to the given function.
  void CreateFunctionTypeMetadataForIcall(const FunctionDecl *FD,
                                          llvm::Function *F);

  /// Whether this function's return type has no side effects, and thus may
  /// be trivially discarded if it is unused.
  bool MayDropFunctionReturn(const ASTContext &Context, QualType ReturnType);

  /// Returns whether this module needs the "all-vtables" type identifier.
  bool NeedAllVtablesTypeId() const;

  /// Create and attach type metadata for the given vtable.
  void AddVTableTypeMetadata(llvm::GlobalVariable *VTable, CharUnits Offset,
                             const CXXRecordDecl *RD);

  /// Return a vector of most-base classes for RD. This is used to implement
  /// control flow integrity checks for member function pointers.
  ///
  /// A most-base class of a class C is defined as a recursive base class of C,
  /// including C itself, that does not have any bases.
  std::vector<const CXXRecordDecl *>
  getMostBaseClasses(const CXXRecordDecl *RD);

  /// Get the declaration of std::terminate for the platform.
  llvm::FunctionCallee getTerminateFn();

  llvm::SanitizerStatReport &getSanStats();

  llvm::Value *
  createOpenCLIntToSamplerConversion(const Expr *E, CodeGenFunction &CGF);

  /// OpenCL v1.2 s5.6.4.6 allows the compiler to store kernel argument
  /// information in the program executable. The argument information stored
  /// includes the argument name, its type, the address and access qualifiers
  /// used. This helper can be used to generate metadata for source code kernel
  /// function as well as generated implicitly kernels. If a kernel is generated
  /// implicitly null value has to be passed to the last two parameters,
  /// otherwise all parameters must have valid non-null values.
  /// \param FN is a pointer to IR function being generated.
  /// \param FD is a pointer to function declaration if any.
  /// \param CGF is a pointer to CodeGenFunction that generates this function.
  void GenOpenCLArgMetadata(llvm::Function *FN,
                            const FunctionDecl *FD = nullptr,
                            CodeGenFunction *CGF = nullptr);

  /// Get target specific null pointer.
  /// \param T is the LLVM type of the null pointer.
  /// \param QT is the clang QualType of the null pointer.
  llvm::Constant *getNullPointer(llvm::PointerType *T, QualType QT);

  CharUnits getNaturalTypeAlignment(QualType T,
                                    LValueBaseInfo *BaseInfo = nullptr,
                                    TBAAAccessInfo *TBAAInfo = nullptr,
                                    bool forPointeeType = false);
  CharUnits getNaturalPointeeTypeAlignment(QualType T,
                                           LValueBaseInfo *BaseInfo = nullptr,
                                           TBAAAccessInfo *TBAAInfo = nullptr);
  bool stopAutoInit();

  /// Print the postfix for externalized static variable for single source
  /// offloading languages CUDA and HIP.
  void printPostfixForExternalizedStaticVar(llvm::raw_ostream &OS) const;

private:
  llvm::Constant *GetOrCreateLLVMFunction(
      StringRef MangledName, llvm::Type *Ty, GlobalDecl D, bool ForVTable,
      bool DontDefer = false, bool IsThunk = false,
      llvm::AttributeList ExtraAttrs = llvm::AttributeList(),
      ForDefinition_t IsForDefinition = NotForDefinition);

  llvm::Constant *GetOrCreateMultiVersionResolver(GlobalDecl GD,
                                                  llvm::Type *DeclTy,
                                                  const FunctionDecl *FD);
  void UpdateMultiVersionNames(GlobalDecl GD, const FunctionDecl *FD,
                               StringRef &CurName);

  llvm::Constant *
  GetOrCreateLLVMGlobal(StringRef MangledName, llvm::Type *Ty, LangAS AddrSpace,
                        const VarDecl *D,
                        ForDefinition_t IsForDefinition = NotForDefinition);

  bool GetCPUAndFeaturesAttributes(GlobalDecl GD,
                                   llvm::AttrBuilder &AttrBuilder);
  void setNonAliasAttributes(GlobalDecl GD, llvm::GlobalObject *GO);

  /// Set function attributes for a function declaration.
  void SetFunctionAttributes(GlobalDecl GD, llvm::Function *F,
                             bool IsIncompleteFunction, bool IsThunk);

  void EmitGlobalDefinition(GlobalDecl D, llvm::GlobalValue *GV = nullptr);

  void EmitGlobalFunctionDefinition(GlobalDecl GD, llvm::GlobalValue *GV);
  void EmitMultiVersionFunctionDefinition(GlobalDecl GD, llvm::GlobalValue *GV);

  void EmitGlobalVarDefinition(const VarDecl *D, bool IsTentative = false);
  void EmitExternalVarDeclaration(const VarDecl *D);
  void EmitAliasDefinition(GlobalDecl GD);
  void emitIFuncDefinition(GlobalDecl GD);
  void emitCPUDispatchDefinition(GlobalDecl GD);
  void EmitTargetClonesResolver(GlobalDecl GD);
  void EmitObjCPropertyImplementations(const ObjCImplementationDecl *D);
  void EmitObjCIvarInitializations(ObjCImplementationDecl *D);

  // C++ related functions.

  void EmitDeclContext(const DeclContext *DC);
  void EmitLinkageSpec(const LinkageSpecDecl *D);

  /// Emit the function that initializes C++ thread_local variables.
  void EmitCXXThreadLocalInitFunc();

  /// Emit the function that initializes C++ globals.
  void EmitCXXGlobalInitFunc();

  /// Emit the function that performs cleanup associated with C++ globals.
  void EmitCXXGlobalCleanUpFunc();

  /// Emit the function that initializes the specified global (if PerformInit is
  /// true) and registers its destructor.
  void EmitCXXGlobalVarDeclInitFunc(const VarDecl *D,
                                    llvm::GlobalVariable *Addr,
                                    bool PerformInit);

  void EmitPointerToInitFunc(const VarDecl *VD, llvm::GlobalVariable *Addr,
                             llvm::Function *InitFunc, InitSegAttr *ISA);

  // FIXME: Hardcoding priority here is gross.
  void AddGlobalCtor(llvm::Function *Ctor, int Priority = 65535,
                     llvm::Constant *AssociatedData = nullptr);
  void AddGlobalDtor(llvm::Function *Dtor, int Priority = 65535,
                     bool IsDtorAttrFunc = false);

  /// EmitCtorList - Generates a global array of functions and priorities using
  /// the given list and name. This array will have appending linkage and is
  /// suitable for use as a LLVM constructor or destructor array. Clears Fns.
  void EmitCtorList(CtorList &Fns, const char *GlobalName);

  /// Emit any needed decls for which code generation was deferred.
  void EmitDeferred();

  /// Try to emit external vtables as available_externally if they have emitted
  /// all inlined virtual functions.  It runs after EmitDeferred() and therefore
  /// is not allowed to create new references to things that need to be emitted
  /// lazily.
  void EmitVTablesOpportunistically();

  /// Call replaceAllUsesWith on all pairs in Replacements.
  void applyReplacements();

  /// Call replaceAllUsesWith on all pairs in GlobalValReplacements.
  void applyGlobalValReplacements();

  void checkAliases();

  std::map<int, llvm::TinyPtrVector<llvm::Function *>> DtorsUsingAtExit;

  /// Register functions annotated with __attribute__((destructor)) using
  /// __cxa_atexit, if it is available, or atexit otherwise.
  void registerGlobalDtorsWithAtExit();

  // When using sinit and sterm functions, unregister
  // __attribute__((destructor)) annotated functions which were previously
  // registered by the atexit subroutine using unatexit.
  void unregisterGlobalDtorsWithUnAtExit();

  void emitMultiVersionFunctions();

  /// Emit any vtables which we deferred and still have a use for.
  void EmitDeferredVTables();

  /// Emit a dummy function that reference a CoreFoundation symbol when
  /// @available is used on Darwin.
  void emitAtAvailableLinkGuard();

  /// Emit the llvm.used and llvm.compiler.used metadata.
  void emitLLVMUsed();

  /// Emit the link options introduced by imported modules.
  void EmitModuleLinkOptions();

  /// Emit aliases for internal-linkage declarations inside "C" language
  /// linkage specifications, giving them the "expected" name where possible.
  void EmitStaticExternCAliases();

  void EmitDeclMetadata();

  /// Emit the Clang version as llvm.ident metadata.
  void EmitVersionIdentMetadata();

  /// Emit the Clang commandline as llvm.commandline metadata.
  void EmitCommandLineMetadata();

  /// Emit the module flag metadata used to pass options controlling the
  /// the backend to LLVM.
  void EmitBackendOptionsMetadata(const CodeGenOptions CodeGenOpts);

  /// Emits OpenCL specific Metadata e.g. OpenCL version.
  void EmitOpenCLMetadata();

  /// Emit the llvm.gcov metadata used to tell LLVM where to emit the .gcno and
  /// .gcda files in a way that persists in .bc files.
  void EmitCoverageFile();

  /// Determine whether the definition must be emitted; if this returns \c
  /// false, the definition can be emitted lazily if it's used.
  bool MustBeEmitted(const ValueDecl *D);

  /// Determine whether the definition can be emitted eagerly, or should be
  /// delayed until the end of the translation unit. This is relevant for
  /// definitions whose linkage can change, e.g. implicit function instantions
  /// which may later be explicitly instantiated.
  bool MayBeEmittedEagerly(const ValueDecl *D);

  /// Check whether we can use a "simpler", more core exceptions personality
  /// function.
  void SimplifyPersonality();

  /// Helper function for ConstructAttributeList and
  /// addDefaultFunctionDefinitionAttributes.  Builds a set of function
  /// attributes to add to a function with the given properties.
  void getDefaultFunctionAttributes(StringRef Name, bool HasOptnone,
                                    bool AttrOnCallSite,
                                    llvm::AttrBuilder &FuncAttrs);

  llvm::Metadata *CreateMetadataIdentifierImpl(QualType T, MetadataTypeMap &Map,
                                               StringRef Suffix);
};

}  // end namespace CodeGen
}  // end namespace clang

#endif // LLVM_CLANG_LIB_CODEGEN_CODEGENMODULE_H<|MERGE_RESOLUTION|>--- conflicted
+++ resolved
@@ -301,11 +301,7 @@
   const TargetInfo &Target;
   std::unique_ptr<CGCXXABI> ABI;
   llvm::LLVMContext &VMContext;
-<<<<<<< HEAD
-  std::string ModuleNameHash = "";
-=======
   std::string ModuleNameHash;
->>>>>>> 2ab1d525
 
   std::unique_ptr<CodeGenTBAA> TBAA;
 
