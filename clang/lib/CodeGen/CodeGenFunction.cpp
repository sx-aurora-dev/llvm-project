--- conflicted
+++ resolved
@@ -2675,25 +2675,6 @@
                               Cond->getName() + ".expval");
   }
   llvm_unreachable("Unknown Likelihood");
-<<<<<<< HEAD
-}
-
-llvm::MDNode *CodeGenFunction::createBranchWeights(Stmt::Likelihood LH) const {
-  Optional<std::pair<uint32_t, uint32_t>> LHW = getLikelihoodWeights(LH);
-  if (!LHW)
-    return nullptr;
-
-  llvm::MDBuilder MDHelper(CGM.getLLVMContext());
-  return MDHelper.createBranchWeights(LHW->first, LHW->second);
-}
-
-llvm::MDNode *CodeGenFunction::createProfileOrBranchWeightsForLoop(
-    const Stmt *Cond, uint64_t LoopCount, const Stmt *Body) const {
-  llvm::MDNode *Weights = createProfileWeightsForLoop(Cond, LoopCount);
-  if (!Weights && CGM.getCodeGenOpts().OptimizationLevel)
-    Weights = createBranchWeights(Stmt::getLikelihood(Body));
-
-  return Weights;
 }
 
 llvm::Value *CodeGenFunction::emitBoolVecConversion(llvm::Value *SrcVec,
@@ -2712,6 +2693,4 @@
   }
 
   return Builder.CreateShuffleVector(SrcVec, ShuffleMask, Name);
-=======
->>>>>>> 97834378
 }