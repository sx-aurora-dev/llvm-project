//===--- CodeGenFunction.cpp - Emit LLVM Code from ASTs for a Function ----===//
//
// Part of the LLVM Project, under the Apache License v2.0 with LLVM Exceptions.
// See https://llvm.org/LICENSE.txt for license information.
// SPDX-License-Identifier: Apache-2.0 WITH LLVM-exception
//
//===----------------------------------------------------------------------===//
//
// This coordinates the per-function state used while generating code.
//
//===----------------------------------------------------------------------===//

#include "CodeGenFunction.h"
#include "CGBlocks.h"
#include "CGCUDARuntime.h"
#include "CGCXXABI.h"
#include "CGCleanup.h"
#include "CGDebugInfo.h"
#include "CGOpenMPRuntime.h"
#include "CodeGenModule.h"
#include "CodeGenPGO.h"
#include "TargetInfo.h"
#include "clang/AST/ASTContext.h"
#include "clang/AST/ASTLambda.h"
#include "clang/AST/Attr.h"
#include "clang/AST/Decl.h"
#include "clang/AST/DeclCXX.h"
#include "clang/AST/Expr.h"
#include "clang/AST/StmtCXX.h"
#include "clang/AST/StmtObjC.h"
#include "clang/Basic/Builtins.h"
#include "clang/Basic/CodeGenOptions.h"
#include "clang/Basic/TargetInfo.h"
#include "clang/CodeGen/CGFunctionInfo.h"
#include "clang/Frontend/FrontendDiagnostic.h"
#include "llvm/ADT/ArrayRef.h"
#include "llvm/Frontend/OpenMP/OMPIRBuilder.h"
#include "llvm/IR/DataLayout.h"
#include "llvm/IR/Dominators.h"
#include "llvm/IR/FPEnv.h"
#include "llvm/IR/IntrinsicInst.h"
#include "llvm/IR/Intrinsics.h"
#include "llvm/IR/MDBuilder.h"
#include "llvm/IR/Operator.h"
#include "llvm/Support/CRC.h"
#include "llvm/Transforms/Scalar/LowerExpectIntrinsic.h"
#include "llvm/Transforms/Utils/PromoteMemToReg.h"

using namespace clang;
using namespace CodeGen;

/// shouldEmitLifetimeMarkers - Decide whether we need emit the life-time
/// markers.
static bool shouldEmitLifetimeMarkers(const CodeGenOptions &CGOpts,
                                      const LangOptions &LangOpts) {
  if (CGOpts.DisableLifetimeMarkers)
    return false;

  // Sanitizers may use markers.
  if (CGOpts.SanitizeAddressUseAfterScope ||
      LangOpts.Sanitize.has(SanitizerKind::HWAddress) ||
      LangOpts.Sanitize.has(SanitizerKind::Memory))
    return true;

  // For now, only in optimized builds.
  return CGOpts.OptimizationLevel != 0;
}

CodeGenFunction::CodeGenFunction(CodeGenModule &cgm, bool suppressNewContext)
    : CodeGenTypeCache(cgm), CGM(cgm), Target(cgm.getTarget()),
      Builder(cgm, cgm.getModule().getContext(), llvm::ConstantFolder(),
              CGBuilderInserterTy(this)),
      SanOpts(CGM.getLangOpts().Sanitize), CurFPFeatures(CGM.getLangOpts()),
      DebugInfo(CGM.getModuleDebugInfo()), PGO(cgm),
      ShouldEmitLifetimeMarkers(
          shouldEmitLifetimeMarkers(CGM.getCodeGenOpts(), CGM.getLangOpts())) {
  if (!suppressNewContext)
    CGM.getCXXABI().getMangleContext().startNewFunction();
  EHStack.setCGF(this);

  SetFastMathFlags(CurFPFeatures);
}

CodeGenFunction::~CodeGenFunction() {
  assert(LifetimeExtendedCleanupStack.empty() && "failed to emit a cleanup");

  if (getLangOpts().OpenMP && CurFn)
    CGM.getOpenMPRuntime().functionFinished(*this);

  // If we have an OpenMPIRBuilder we want to finalize functions (incl.
  // outlining etc) at some point. Doing it once the function codegen is done
  // seems to be a reasonable spot. We do it here, as opposed to the deletion
  // time of the CodeGenModule, because we have to ensure the IR has not yet
  // been "emitted" to the outside, thus, modifications are still sensible.
  if (CGM.getLangOpts().OpenMPIRBuilder && CurFn)
    CGM.getOpenMPRuntime().getOMPBuilder().finalize(CurFn);
}

// Map the LangOption for exception behavior into
// the corresponding enum in the IR.
llvm::fp::ExceptionBehavior
clang::ToConstrainedExceptMD(LangOptions::FPExceptionModeKind Kind) {

  switch (Kind) {
  case LangOptions::FPE_Ignore:  return llvm::fp::ebIgnore;
  case LangOptions::FPE_MayTrap: return llvm::fp::ebMayTrap;
  case LangOptions::FPE_Strict:  return llvm::fp::ebStrict;
  }
  llvm_unreachable("Unsupported FP Exception Behavior");
}

void CodeGenFunction::SetFastMathFlags(FPOptions FPFeatures) {
  llvm::FastMathFlags FMF;
  FMF.setAllowReassoc(FPFeatures.getAllowFPReassociate());
  FMF.setNoNaNs(FPFeatures.getNoHonorNaNs());
  FMF.setNoInfs(FPFeatures.getNoHonorInfs());
  FMF.setNoSignedZeros(FPFeatures.getNoSignedZero());
  FMF.setAllowReciprocal(FPFeatures.getAllowReciprocal());
  FMF.setApproxFunc(FPFeatures.getAllowApproxFunc());
  FMF.setAllowContract(FPFeatures.allowFPContractAcrossStatement());
  Builder.setFastMathFlags(FMF);
}

CodeGenFunction::CGFPOptionsRAII::CGFPOptionsRAII(CodeGenFunction &CGF,
                                                  const Expr *E)
    : CGF(CGF) {
  ConstructorHelper(E->getFPFeaturesInEffect(CGF.getLangOpts()));
}

CodeGenFunction::CGFPOptionsRAII::CGFPOptionsRAII(CodeGenFunction &CGF,
                                                  FPOptions FPFeatures)
    : CGF(CGF) {
  ConstructorHelper(FPFeatures);
}

void CodeGenFunction::CGFPOptionsRAII::ConstructorHelper(FPOptions FPFeatures) {
  OldFPFeatures = CGF.CurFPFeatures;
  CGF.CurFPFeatures = FPFeatures;

  OldExcept = CGF.Builder.getDefaultConstrainedExcept();
  OldRounding = CGF.Builder.getDefaultConstrainedRounding();

  if (OldFPFeatures == FPFeatures)
    return;

  FMFGuard.emplace(CGF.Builder);

  llvm::RoundingMode NewRoundingBehavior =
      static_cast<llvm::RoundingMode>(FPFeatures.getRoundingMode());
  CGF.Builder.setDefaultConstrainedRounding(NewRoundingBehavior);
  auto NewExceptionBehavior =
      ToConstrainedExceptMD(static_cast<LangOptions::FPExceptionModeKind>(
          FPFeatures.getFPExceptionMode()));
  CGF.Builder.setDefaultConstrainedExcept(NewExceptionBehavior);

  CGF.SetFastMathFlags(FPFeatures);

  assert((CGF.CurFuncDecl == nullptr || CGF.Builder.getIsFPConstrained() ||
          isa<CXXConstructorDecl>(CGF.CurFuncDecl) ||
          isa<CXXDestructorDecl>(CGF.CurFuncDecl) ||
          (NewExceptionBehavior == llvm::fp::ebIgnore &&
           NewRoundingBehavior == llvm::RoundingMode::NearestTiesToEven)) &&
         "FPConstrained should be enabled on entire function");

  auto mergeFnAttrValue = [&](StringRef Name, bool Value) {
    auto OldValue =
        CGF.CurFn->getFnAttribute(Name).getValueAsBool();
    auto NewValue = OldValue & Value;
    if (OldValue != NewValue)
      CGF.CurFn->addFnAttr(Name, llvm::toStringRef(NewValue));
  };
  mergeFnAttrValue("no-infs-fp-math", FPFeatures.getNoHonorInfs());
  mergeFnAttrValue("no-nans-fp-math", FPFeatures.getNoHonorNaNs());
  mergeFnAttrValue("no-signed-zeros-fp-math", FPFeatures.getNoSignedZero());
  mergeFnAttrValue("unsafe-fp-math", FPFeatures.getAllowFPReassociate() &&
                                         FPFeatures.getAllowReciprocal() &&
                                         FPFeatures.getAllowApproxFunc() &&
                                         FPFeatures.getNoSignedZero());
}

CodeGenFunction::CGFPOptionsRAII::~CGFPOptionsRAII() {
  CGF.CurFPFeatures = OldFPFeatures;
  CGF.Builder.setDefaultConstrainedExcept(OldExcept);
  CGF.Builder.setDefaultConstrainedRounding(OldRounding);
}

LValue CodeGenFunction::MakeNaturalAlignAddrLValue(llvm::Value *V, QualType T) {
  LValueBaseInfo BaseInfo;
  TBAAAccessInfo TBAAInfo;
  CharUnits Alignment = CGM.getNaturalTypeAlignment(T, &BaseInfo, &TBAAInfo);
  Address Addr(V, ConvertTypeForMem(T), Alignment);
  return LValue::MakeAddr(Addr, T, getContext(), BaseInfo, TBAAInfo);
}

/// Given a value of type T* that may not be to a complete object,
/// construct an l-value with the natural pointee alignment of T.
LValue
CodeGenFunction::MakeNaturalAlignPointeeAddrLValue(llvm::Value *V, QualType T) {
  LValueBaseInfo BaseInfo;
  TBAAAccessInfo TBAAInfo;
  CharUnits Align = CGM.getNaturalTypeAlignment(T, &BaseInfo, &TBAAInfo,
                                                /* forPointeeType= */ true);
  Address Addr(V, ConvertTypeForMem(T), Align);
  return MakeAddrLValue(Addr, T, BaseInfo, TBAAInfo);
}


llvm::Type *CodeGenFunction::ConvertTypeForMem(QualType T) {
  return CGM.getTypes().ConvertTypeForMem(T);
}

llvm::Type *CodeGenFunction::ConvertType(QualType T) {
  return CGM.getTypes().ConvertType(T);
}

TypeEvaluationKind CodeGenFunction::getEvaluationKind(QualType type) {
  type = type.getCanonicalType();
  while (true) {
    switch (type->getTypeClass()) {
#define TYPE(name, parent)
#define ABSTRACT_TYPE(name, parent)
#define NON_CANONICAL_TYPE(name, parent) case Type::name:
#define DEPENDENT_TYPE(name, parent) case Type::name:
#define NON_CANONICAL_UNLESS_DEPENDENT_TYPE(name, parent) case Type::name:
#include "clang/AST/TypeNodes.inc"
      llvm_unreachable("non-canonical or dependent type in IR-generation");

    case Type::Auto:
    case Type::DeducedTemplateSpecialization:
      llvm_unreachable("undeduced type in IR-generation");

    // Various scalar types.
    case Type::Builtin:
    case Type::Pointer:
    case Type::BlockPointer:
    case Type::LValueReference:
    case Type::RValueReference:
    case Type::MemberPointer:
    case Type::Vector:
    case Type::ExtVector:
    case Type::ConstantMatrix:
    case Type::FunctionProto:
    case Type::FunctionNoProto:
    case Type::Enum:
    case Type::ObjCObjectPointer:
    case Type::Pipe:
    case Type::BitInt:
      return TEK_Scalar;

    // Complexes.
    case Type::Complex:
      return TEK_Complex;

    // Arrays, records, and Objective-C objects.
    case Type::ConstantArray:
    case Type::IncompleteArray:
    case Type::VariableArray:
    case Type::Record:
    case Type::ObjCObject:
    case Type::ObjCInterface:
      return TEK_Aggregate;

    // We operate on atomic values according to their underlying type.
    case Type::Atomic:
      type = cast<AtomicType>(type)->getValueType();
      continue;
    }
    llvm_unreachable("unknown type kind!");
  }
}

llvm::DebugLoc CodeGenFunction::EmitReturnBlock() {
  // For cleanliness, we try to avoid emitting the return block for
  // simple cases.
  llvm::BasicBlock *CurBB = Builder.GetInsertBlock();

  if (CurBB) {
    assert(!CurBB->getTerminator() && "Unexpected terminated block.");

    // We have a valid insert point, reuse it if it is empty or there are no
    // explicit jumps to the return block.
    if (CurBB->empty() || ReturnBlock.getBlock()->use_empty()) {
      ReturnBlock.getBlock()->replaceAllUsesWith(CurBB);
      delete ReturnBlock.getBlock();
      ReturnBlock = JumpDest();
    } else
      EmitBlock(ReturnBlock.getBlock());
    return llvm::DebugLoc();
  }

  // Otherwise, if the return block is the target of a single direct
  // branch then we can just put the code in that block instead. This
  // cleans up functions which started with a unified return block.
  if (ReturnBlock.getBlock()->hasOneUse()) {
    llvm::BranchInst *BI =
      dyn_cast<llvm::BranchInst>(*ReturnBlock.getBlock()->user_begin());
    if (BI && BI->isUnconditional() &&
        BI->getSuccessor(0) == ReturnBlock.getBlock()) {
      // Record/return the DebugLoc of the simple 'return' expression to be used
      // later by the actual 'ret' instruction.
      llvm::DebugLoc Loc = BI->getDebugLoc();
      Builder.SetInsertPoint(BI->getParent());
      BI->eraseFromParent();
      delete ReturnBlock.getBlock();
      ReturnBlock = JumpDest();
      return Loc;
    }
  }

  // FIXME: We are at an unreachable point, there is no reason to emit the block
  // unless it has uses. However, we still need a place to put the debug
  // region.end for now.

  EmitBlock(ReturnBlock.getBlock());
  return llvm::DebugLoc();
}

static void EmitIfUsed(CodeGenFunction &CGF, llvm::BasicBlock *BB) {
  if (!BB) return;
  if (!BB->use_empty())
    return CGF.CurFn->getBasicBlockList().push_back(BB);
  delete BB;
}

void CodeGenFunction::FinishFunction(SourceLocation EndLoc) {
  assert(BreakContinueStack.empty() &&
         "mismatched push/pop in break/continue stack!");

  bool OnlySimpleReturnStmts = NumSimpleReturnExprs > 0
    && NumSimpleReturnExprs == NumReturnExprs
    && ReturnBlock.getBlock()->use_empty();
  // Usually the return expression is evaluated before the cleanup
  // code.  If the function contains only a simple return statement,
  // such as a constant, the location before the cleanup code becomes
  // the last useful breakpoint in the function, because the simple
  // return expression will be evaluated after the cleanup code. To be
  // safe, set the debug location for cleanup code to the location of
  // the return statement.  Otherwise the cleanup code should be at the
  // end of the function's lexical scope.
  //
  // If there are multiple branches to the return block, the branch
  // instructions will get the location of the return statements and
  // all will be fine.
  if (CGDebugInfo *DI = getDebugInfo()) {
    if (OnlySimpleReturnStmts)
      DI->EmitLocation(Builder, LastStopPoint);
    else
      DI->EmitLocation(Builder, EndLoc);
  }

  // Pop any cleanups that might have been associated with the
  // parameters.  Do this in whatever block we're currently in; it's
  // important to do this before we enter the return block or return
  // edges will be *really* confused.
  bool HasCleanups = EHStack.stable_begin() != PrologueCleanupDepth;
  bool HasOnlyLifetimeMarkers =
      HasCleanups && EHStack.containsOnlyLifetimeMarkers(PrologueCleanupDepth);
  bool EmitRetDbgLoc = !HasCleanups || HasOnlyLifetimeMarkers;
  if (HasCleanups) {
    // Make sure the line table doesn't jump back into the body for
    // the ret after it's been at EndLoc.
    Optional<ApplyDebugLocation> AL;
    if (CGDebugInfo *DI = getDebugInfo()) {
      if (OnlySimpleReturnStmts)
        DI->EmitLocation(Builder, EndLoc);
      else
        // We may not have a valid end location. Try to apply it anyway, and
        // fall back to an artificial location if needed.
        AL = ApplyDebugLocation::CreateDefaultArtificial(*this, EndLoc);
    }

    PopCleanupBlocks(PrologueCleanupDepth);
  }

  // Emit function epilog (to return).
  llvm::DebugLoc Loc = EmitReturnBlock();

  if (ShouldInstrumentFunction()) {
    if (CGM.getCodeGenOpts().InstrumentFunctions)
      CurFn->addFnAttr("instrument-function-exit", "__cyg_profile_func_exit");
    if (CGM.getCodeGenOpts().InstrumentFunctionsAfterInlining)
      CurFn->addFnAttr("instrument-function-exit-inlined",
                       "__cyg_profile_func_exit");
  }

  // Emit debug descriptor for function end.
  if (CGDebugInfo *DI = getDebugInfo())
    DI->EmitFunctionEnd(Builder, CurFn);

  // Reset the debug location to that of the simple 'return' expression, if any
  // rather than that of the end of the function's scope '}'.
  ApplyDebugLocation AL(*this, Loc);
  EmitFunctionEpilog(*CurFnInfo, EmitRetDbgLoc, EndLoc);
  EmitEndEHSpec(CurCodeDecl);

  assert(EHStack.empty() &&
         "did not remove all scopes from cleanup stack!");

  // If someone did an indirect goto, emit the indirect goto block at the end of
  // the function.
  if (IndirectBranch) {
    EmitBlock(IndirectBranch->getParent());
    Builder.ClearInsertionPoint();
  }

  // If some of our locals escaped, insert a call to llvm.localescape in the
  // entry block.
  if (!EscapedLocals.empty()) {
    // Invert the map from local to index into a simple vector. There should be
    // no holes.
    SmallVector<llvm::Value *, 4> EscapeArgs;
    EscapeArgs.resize(EscapedLocals.size());
    for (auto &Pair : EscapedLocals)
      EscapeArgs[Pair.second] = Pair.first;
    llvm::Function *FrameEscapeFn = llvm::Intrinsic::getDeclaration(
        &CGM.getModule(), llvm::Intrinsic::localescape);
    CGBuilderTy(*this, AllocaInsertPt).CreateCall(FrameEscapeFn, EscapeArgs);
  }

  // Remove the AllocaInsertPt instruction, which is just a convenience for us.
  llvm::Instruction *Ptr = AllocaInsertPt;
  AllocaInsertPt = nullptr;
  Ptr->eraseFromParent();

  // PostAllocaInsertPt, if created, was lazily created when it was required,
  // remove it now since it was just created for our own convenience.
  if (PostAllocaInsertPt) {
    llvm::Instruction *PostPtr = PostAllocaInsertPt;
    PostAllocaInsertPt = nullptr;
    PostPtr->eraseFromParent();
  }

  // If someone took the address of a label but never did an indirect goto, we
  // made a zero entry PHI node, which is illegal, zap it now.
  if (IndirectBranch) {
    llvm::PHINode *PN = cast<llvm::PHINode>(IndirectBranch->getAddress());
    if (PN->getNumIncomingValues() == 0) {
      PN->replaceAllUsesWith(llvm::UndefValue::get(PN->getType()));
      PN->eraseFromParent();
    }
  }

  EmitIfUsed(*this, EHResumeBlock);
  EmitIfUsed(*this, TerminateLandingPad);
  EmitIfUsed(*this, TerminateHandler);
  EmitIfUsed(*this, UnreachableBlock);

  for (const auto &FuncletAndParent : TerminateFunclets)
    EmitIfUsed(*this, FuncletAndParent.second);

  if (CGM.getCodeGenOpts().EmitDeclMetadata)
    EmitDeclMetadata();

  for (const auto &R : DeferredReplacements) {
    if (llvm::Value *Old = R.first) {
      Old->replaceAllUsesWith(R.second);
      cast<llvm::Instruction>(Old)->eraseFromParent();
    }
  }
  DeferredReplacements.clear();

  // Eliminate CleanupDestSlot alloca by replacing it with SSA values and
  // PHIs if the current function is a coroutine. We don't do it for all
  // functions as it may result in slight increase in numbers of instructions
  // if compiled with no optimizations. We do it for coroutine as the lifetime
  // of CleanupDestSlot alloca make correct coroutine frame building very
  // difficult.
  if (NormalCleanupDest.isValid() && isCoroutine()) {
    llvm::DominatorTree DT(*CurFn);
    llvm::PromoteMemToReg(
        cast<llvm::AllocaInst>(NormalCleanupDest.getPointer()), DT);
    NormalCleanupDest = Address::invalid();
  }

  // Scan function arguments for vector width.
  for (llvm::Argument &A : CurFn->args())
    if (auto *VT = dyn_cast<llvm::VectorType>(A.getType()))
      LargestVectorWidth =
          std::max((uint64_t)LargestVectorWidth,
                   VT->getPrimitiveSizeInBits().getKnownMinSize());

  // Update vector width based on return type.
  if (auto *VT = dyn_cast<llvm::VectorType>(CurFn->getReturnType()))
    LargestVectorWidth =
        std::max((uint64_t)LargestVectorWidth,
                 VT->getPrimitiveSizeInBits().getKnownMinSize());

  // Add the required-vector-width attribute. This contains the max width from:
  // 1. min-vector-width attribute used in the source program.
  // 2. Any builtins used that have a vector width specified.
  // 3. Values passed in and out of inline assembly.
  // 4. Width of vector arguments and return types for this function.
  // 5. Width of vector aguments and return types for functions called by this
  //    function.
  CurFn->addFnAttr("min-legal-vector-width", llvm::utostr(LargestVectorWidth));

  // Add vscale_range attribute if appropriate.
  Optional<std::pair<unsigned, unsigned>> VScaleRange =
      getContext().getTargetInfo().getVScaleRange(getLangOpts());
  if (VScaleRange) {
    CurFn->addFnAttr(llvm::Attribute::getWithVScaleRangeArgs(
        getLLVMContext(), VScaleRange.getValue().first,
        VScaleRange.getValue().second));
  }

  // If we generated an unreachable return block, delete it now.
  if (ReturnBlock.isValid() && ReturnBlock.getBlock()->use_empty()) {
    Builder.ClearInsertionPoint();
    ReturnBlock.getBlock()->eraseFromParent();
  }
  if (ReturnValue.isValid()) {
    auto *RetAlloca = dyn_cast<llvm::AllocaInst>(ReturnValue.getPointer());
    if (RetAlloca && RetAlloca->use_empty()) {
      RetAlloca->eraseFromParent();
      ReturnValue = Address::invalid();
    }
  }
}

/// ShouldInstrumentFunction - Return true if the current function should be
/// instrumented with __cyg_profile_func_* calls
bool CodeGenFunction::ShouldInstrumentFunction() {
  if (!CGM.getCodeGenOpts().InstrumentFunctions &&
      !CGM.getCodeGenOpts().InstrumentFunctionsAfterInlining &&
      !CGM.getCodeGenOpts().InstrumentFunctionEntryBare)
    return false;
  if (!CurFuncDecl || CurFuncDecl->hasAttr<NoInstrumentFunctionAttr>())
    return false;
  return true;
}

bool CodeGenFunction::ShouldSkipSanitizerInstrumentation() {
  if (!CurFuncDecl)
    return false;
  return CurFuncDecl->hasAttr<DisableSanitizerInstrumentationAttr>();
}

/// ShouldXRayInstrument - Return true if the current function should be
/// instrumented with XRay nop sleds.
bool CodeGenFunction::ShouldXRayInstrumentFunction() const {
  return CGM.getCodeGenOpts().XRayInstrumentFunctions;
}

/// AlwaysEmitXRayCustomEvents - Return true if we should emit IR for calls to
/// the __xray_customevent(...) builtin calls, when doing XRay instrumentation.
bool CodeGenFunction::AlwaysEmitXRayCustomEvents() const {
  return CGM.getCodeGenOpts().XRayInstrumentFunctions &&
         (CGM.getCodeGenOpts().XRayAlwaysEmitCustomEvents ||
          CGM.getCodeGenOpts().XRayInstrumentationBundle.Mask ==
              XRayInstrKind::Custom);
}

bool CodeGenFunction::AlwaysEmitXRayTypedEvents() const {
  return CGM.getCodeGenOpts().XRayInstrumentFunctions &&
         (CGM.getCodeGenOpts().XRayAlwaysEmitTypedEvents ||
          CGM.getCodeGenOpts().XRayInstrumentationBundle.Mask ==
              XRayInstrKind::Typed);
}

llvm::Constant *
CodeGenFunction::EncodeAddrForUseInPrologue(llvm::Function *F,
                                            llvm::Constant *Addr) {
  // Addresses stored in prologue data can't require run-time fixups and must
  // be PC-relative. Run-time fixups are undesirable because they necessitate
  // writable text segments, which are unsafe. And absolute addresses are
  // undesirable because they break PIE mode.

  // Add a layer of indirection through a private global. Taking its address
  // won't result in a run-time fixup, even if Addr has linkonce_odr linkage.
  auto *GV = new llvm::GlobalVariable(CGM.getModule(), Addr->getType(),
                                      /*isConstant=*/true,
                                      llvm::GlobalValue::PrivateLinkage, Addr);

  // Create a PC-relative address.
  auto *GOTAsInt = llvm::ConstantExpr::getPtrToInt(GV, IntPtrTy);
  auto *FuncAsInt = llvm::ConstantExpr::getPtrToInt(F, IntPtrTy);
  auto *PCRelAsInt = llvm::ConstantExpr::getSub(GOTAsInt, FuncAsInt);
  return (IntPtrTy == Int32Ty)
             ? PCRelAsInt
             : llvm::ConstantExpr::getTrunc(PCRelAsInt, Int32Ty);
}

llvm::Value *
CodeGenFunction::DecodeAddrUsedInPrologue(llvm::Value *F,
                                          llvm::Value *EncodedAddr) {
  // Reconstruct the address of the global.
  auto *PCRelAsInt = Builder.CreateSExt(EncodedAddr, IntPtrTy);
  auto *FuncAsInt = Builder.CreatePtrToInt(F, IntPtrTy, "func_addr.int");
  auto *GOTAsInt = Builder.CreateAdd(PCRelAsInt, FuncAsInt, "global_addr.int");
  auto *GOTAddr = Builder.CreateIntToPtr(GOTAsInt, Int8PtrPtrTy, "global_addr");

  // Load the original pointer through the global.
  return Builder.CreateLoad(Address(GOTAddr, Int8PtrTy, getPointerAlign()),
                            "decoded_addr");
}

void CodeGenFunction::EmitOpenCLKernelMetadata(const FunctionDecl *FD,
                                               llvm::Function *Fn)
{
  if (!FD->hasAttr<OpenCLKernelAttr>())
    return;

  llvm::LLVMContext &Context = getLLVMContext();

  CGM.GenOpenCLArgMetadata(Fn, FD, this);

  if (const VecTypeHintAttr *A = FD->getAttr<VecTypeHintAttr>()) {
    QualType HintQTy = A->getTypeHint();
    const ExtVectorType *HintEltQTy = HintQTy->getAs<ExtVectorType>();
    bool IsSignedInteger =
        HintQTy->isSignedIntegerType() ||
        (HintEltQTy && HintEltQTy->getElementType()->isSignedIntegerType());
    llvm::Metadata *AttrMDArgs[] = {
        llvm::ConstantAsMetadata::get(llvm::UndefValue::get(
            CGM.getTypes().ConvertType(A->getTypeHint()))),
        llvm::ConstantAsMetadata::get(llvm::ConstantInt::get(
            llvm::IntegerType::get(Context, 32),
            llvm::APInt(32, (uint64_t)(IsSignedInteger ? 1 : 0))))};
    Fn->setMetadata("vec_type_hint", llvm::MDNode::get(Context, AttrMDArgs));
  }

  if (const WorkGroupSizeHintAttr *A = FD->getAttr<WorkGroupSizeHintAttr>()) {
    llvm::Metadata *AttrMDArgs[] = {
        llvm::ConstantAsMetadata::get(Builder.getInt32(A->getXDim())),
        llvm::ConstantAsMetadata::get(Builder.getInt32(A->getYDim())),
        llvm::ConstantAsMetadata::get(Builder.getInt32(A->getZDim()))};
    Fn->setMetadata("work_group_size_hint", llvm::MDNode::get(Context, AttrMDArgs));
  }

  if (const ReqdWorkGroupSizeAttr *A = FD->getAttr<ReqdWorkGroupSizeAttr>()) {
    llvm::Metadata *AttrMDArgs[] = {
        llvm::ConstantAsMetadata::get(Builder.getInt32(A->getXDim())),
        llvm::ConstantAsMetadata::get(Builder.getInt32(A->getYDim())),
        llvm::ConstantAsMetadata::get(Builder.getInt32(A->getZDim()))};
    Fn->setMetadata("reqd_work_group_size", llvm::MDNode::get(Context, AttrMDArgs));
  }

  if (const OpenCLIntelReqdSubGroupSizeAttr *A =
          FD->getAttr<OpenCLIntelReqdSubGroupSizeAttr>()) {
    llvm::Metadata *AttrMDArgs[] = {
        llvm::ConstantAsMetadata::get(Builder.getInt32(A->getSubGroupSize()))};
    Fn->setMetadata("intel_reqd_sub_group_size",
                    llvm::MDNode::get(Context, AttrMDArgs));
  }
}

/// Determine whether the function F ends with a return stmt.
static bool endsWithReturn(const Decl* F) {
  const Stmt *Body = nullptr;
  if (auto *FD = dyn_cast_or_null<FunctionDecl>(F))
    Body = FD->getBody();
  else if (auto *OMD = dyn_cast_or_null<ObjCMethodDecl>(F))
    Body = OMD->getBody();

  if (auto *CS = dyn_cast_or_null<CompoundStmt>(Body)) {
    auto LastStmt = CS->body_rbegin();
    if (LastStmt != CS->body_rend())
      return isa<ReturnStmt>(*LastStmt);
  }
  return false;
}

void CodeGenFunction::markAsIgnoreThreadCheckingAtRuntime(llvm::Function *Fn) {
  if (SanOpts.has(SanitizerKind::Thread)) {
    Fn->addFnAttr("sanitize_thread_no_checking_at_run_time");
    Fn->removeFnAttr(llvm::Attribute::SanitizeThread);
  }
}

/// Check if the return value of this function requires sanitization.
bool CodeGenFunction::requiresReturnValueCheck() const {
  return requiresReturnValueNullabilityCheck() ||
         (SanOpts.has(SanitizerKind::ReturnsNonnullAttribute) && CurCodeDecl &&
          CurCodeDecl->getAttr<ReturnsNonNullAttr>());
}

static bool matchesStlAllocatorFn(const Decl *D, const ASTContext &Ctx) {
  auto *MD = dyn_cast_or_null<CXXMethodDecl>(D);
  if (!MD || !MD->getDeclName().getAsIdentifierInfo() ||
      !MD->getDeclName().getAsIdentifierInfo()->isStr("allocate") ||
      (MD->getNumParams() != 1 && MD->getNumParams() != 2))
    return false;

  if (MD->parameters()[0]->getType().getCanonicalType() != Ctx.getSizeType())
    return false;

  if (MD->getNumParams() == 2) {
    auto *PT = MD->parameters()[1]->getType()->getAs<PointerType>();
    if (!PT || !PT->isVoidPointerType() ||
        !PT->getPointeeType().isConstQualified())
      return false;
  }

  return true;
}

/// Return the UBSan prologue signature for \p FD if one is available.
static llvm::Constant *getPrologueSignature(CodeGenModule &CGM,
                                            const FunctionDecl *FD) {
  if (const auto *MD = dyn_cast<CXXMethodDecl>(FD))
    if (!MD->isStatic())
      return nullptr;
  return CGM.getTargetCodeGenInfo().getUBSanFunctionSignature(CGM);
}

void CodeGenFunction::StartFunction(GlobalDecl GD, QualType RetTy,
                                    llvm::Function *Fn,
                                    const CGFunctionInfo &FnInfo,
                                    const FunctionArgList &Args,
                                    SourceLocation Loc,
                                    SourceLocation StartLoc) {
  assert(!CurFn &&
         "Do not use a CodeGenFunction object for more than one function");

  const Decl *D = GD.getDecl();

  DidCallStackSave = false;
  CurCodeDecl = D;
  const FunctionDecl *FD = dyn_cast_or_null<FunctionDecl>(D);
  if (FD && FD->usesSEHTry())
    CurSEHParent = FD;
  CurFuncDecl = (D ? D->getNonClosureContext() : nullptr);
  FnRetTy = RetTy;
  CurFn = Fn;
  CurFnInfo = &FnInfo;
  assert(CurFn->isDeclaration() && "Function already has body?");

  // If this function is ignored for any of the enabled sanitizers,
  // disable the sanitizer for the function.
  do {
#define SANITIZER(NAME, ID)                                                    \
  if (SanOpts.empty())                                                         \
    break;                                                                     \
  if (SanOpts.has(SanitizerKind::ID))                                          \
    if (CGM.isInNoSanitizeList(SanitizerKind::ID, Fn, Loc))                    \
      SanOpts.set(SanitizerKind::ID, false);

#include "clang/Basic/Sanitizers.def"
#undef SANITIZER
  } while (false);

  if (D) {
    const bool SanitizeBounds = SanOpts.hasOneOf(SanitizerKind::Bounds);
    bool NoSanitizeCoverage = false;

    for (auto Attr : D->specific_attrs<NoSanitizeAttr>()) {
      // Apply the no_sanitize* attributes to SanOpts.
      SanitizerMask mask = Attr->getMask();
      SanOpts.Mask &= ~mask;
      if (mask & SanitizerKind::Address)
        SanOpts.set(SanitizerKind::KernelAddress, false);
      if (mask & SanitizerKind::KernelAddress)
        SanOpts.set(SanitizerKind::Address, false);
      if (mask & SanitizerKind::HWAddress)
        SanOpts.set(SanitizerKind::KernelHWAddress, false);
      if (mask & SanitizerKind::KernelHWAddress)
        SanOpts.set(SanitizerKind::HWAddress, false);

      // SanitizeCoverage is not handled by SanOpts.
      if (Attr->hasCoverage())
        NoSanitizeCoverage = true;
    }

    if (SanitizeBounds && !SanOpts.hasOneOf(SanitizerKind::Bounds))
      Fn->addFnAttr(llvm::Attribute::NoSanitizeBounds);

    if (NoSanitizeCoverage && CGM.getCodeGenOpts().hasSanitizeCoverage())
      Fn->addFnAttr(llvm::Attribute::NoSanitizeCoverage);
  }

  if (ShouldSkipSanitizerInstrumentation()) {
    CurFn->addFnAttr(llvm::Attribute::DisableSanitizerInstrumentation);
  } else {
    // Apply sanitizer attributes to the function.
    if (SanOpts.hasOneOf(SanitizerKind::Address | SanitizerKind::KernelAddress))
      Fn->addFnAttr(llvm::Attribute::SanitizeAddress);
    if (SanOpts.hasOneOf(SanitizerKind::HWAddress |
                         SanitizerKind::KernelHWAddress))
      Fn->addFnAttr(llvm::Attribute::SanitizeHWAddress);
    if (SanOpts.has(SanitizerKind::MemTag))
      Fn->addFnAttr(llvm::Attribute::SanitizeMemTag);
    if (SanOpts.has(SanitizerKind::Thread))
      Fn->addFnAttr(llvm::Attribute::SanitizeThread);
    if (SanOpts.hasOneOf(SanitizerKind::Memory | SanitizerKind::KernelMemory))
      Fn->addFnAttr(llvm::Attribute::SanitizeMemory);
  }
  if (SanOpts.has(SanitizerKind::SafeStack))
    Fn->addFnAttr(llvm::Attribute::SafeStack);
  if (SanOpts.has(SanitizerKind::ShadowCallStack))
    Fn->addFnAttr(llvm::Attribute::ShadowCallStack);

  // Apply fuzzing attribute to the function.
  if (SanOpts.hasOneOf(SanitizerKind::Fuzzer | SanitizerKind::FuzzerNoLink))
    Fn->addFnAttr(llvm::Attribute::OptForFuzzing);

  // Ignore TSan memory acesses from within ObjC/ObjC++ dealloc, initialize,
  // .cxx_destruct, __destroy_helper_block_ and all of their calees at run time.
  if (SanOpts.has(SanitizerKind::Thread)) {
    if (const auto *OMD = dyn_cast_or_null<ObjCMethodDecl>(D)) {
      IdentifierInfo *II = OMD->getSelector().getIdentifierInfoForSlot(0);
      if (OMD->getMethodFamily() == OMF_dealloc ||
          OMD->getMethodFamily() == OMF_initialize ||
          (OMD->getSelector().isUnarySelector() && II->isStr(".cxx_destruct"))) {
        markAsIgnoreThreadCheckingAtRuntime(Fn);
      }
    }
  }

  // Ignore unrelated casts in STL allocate() since the allocator must cast
  // from void* to T* before object initialization completes. Don't match on the
  // namespace because not all allocators are in std::
  if (D && SanOpts.has(SanitizerKind::CFIUnrelatedCast)) {
    if (matchesStlAllocatorFn(D, getContext()))
      SanOpts.Mask &= ~SanitizerKind::CFIUnrelatedCast;
  }

  // Ignore null checks in coroutine functions since the coroutines passes
  // are not aware of how to move the extra UBSan instructions across the split
  // coroutine boundaries.
  if (D && SanOpts.has(SanitizerKind::Null))
    if (FD && FD->getBody() &&
        FD->getBody()->getStmtClass() == Stmt::CoroutineBodyStmtClass)
      SanOpts.Mask &= ~SanitizerKind::Null;

  // Apply xray attributes to the function (as a string, for now)
  bool AlwaysXRayAttr = false;
  if (const auto *XRayAttr = D ? D->getAttr<XRayInstrumentAttr>() : nullptr) {
    if (CGM.getCodeGenOpts().XRayInstrumentationBundle.has(
            XRayInstrKind::FunctionEntry) ||
        CGM.getCodeGenOpts().XRayInstrumentationBundle.has(
            XRayInstrKind::FunctionExit)) {
      if (XRayAttr->alwaysXRayInstrument() && ShouldXRayInstrumentFunction()) {
        Fn->addFnAttr("function-instrument", "xray-always");
        AlwaysXRayAttr = true;
      }
      if (XRayAttr->neverXRayInstrument())
        Fn->addFnAttr("function-instrument", "xray-never");
      if (const auto *LogArgs = D->getAttr<XRayLogArgsAttr>())
        if (ShouldXRayInstrumentFunction())
          Fn->addFnAttr("xray-log-args",
                        llvm::utostr(LogArgs->getArgumentCount()));
    }
  } else {
    if (ShouldXRayInstrumentFunction() && !CGM.imbueXRayAttrs(Fn, Loc))
      Fn->addFnAttr(
          "xray-instruction-threshold",
          llvm::itostr(CGM.getCodeGenOpts().XRayInstructionThreshold));
  }

  if (ShouldXRayInstrumentFunction()) {
    if (CGM.getCodeGenOpts().XRayIgnoreLoops)
      Fn->addFnAttr("xray-ignore-loops");

    if (!CGM.getCodeGenOpts().XRayInstrumentationBundle.has(
            XRayInstrKind::FunctionExit))
      Fn->addFnAttr("xray-skip-exit");

    if (!CGM.getCodeGenOpts().XRayInstrumentationBundle.has(
            XRayInstrKind::FunctionEntry))
      Fn->addFnAttr("xray-skip-entry");

    auto FuncGroups = CGM.getCodeGenOpts().XRayTotalFunctionGroups;
    if (FuncGroups > 1) {
      auto FuncName = llvm::makeArrayRef<uint8_t>(
          CurFn->getName().bytes_begin(), CurFn->getName().bytes_end());
      auto Group = crc32(FuncName) % FuncGroups;
      if (Group != CGM.getCodeGenOpts().XRaySelectedFunctionGroup &&
          !AlwaysXRayAttr)
        Fn->addFnAttr("function-instrument", "xray-never");
    }
  }

  if (CGM.getCodeGenOpts().getProfileInstr() != CodeGenOptions::ProfileNone)
    if (CGM.isProfileInstrExcluded(Fn, Loc))
      Fn->addFnAttr(llvm::Attribute::NoProfile);

  unsigned Count, Offset;
  if (const auto *Attr =
          D ? D->getAttr<PatchableFunctionEntryAttr>() : nullptr) {
    Count = Attr->getCount();
    Offset = Attr->getOffset();
  } else {
    Count = CGM.getCodeGenOpts().PatchableFunctionEntryCount;
    Offset = CGM.getCodeGenOpts().PatchableFunctionEntryOffset;
  }
  if (Count && Offset <= Count) {
    Fn->addFnAttr("patchable-function-entry", std::to_string(Count - Offset));
    if (Offset)
      Fn->addFnAttr("patchable-function-prefix", std::to_string(Offset));
  }
  // Instruct that functions for COFF/CodeView targets should start with a
  // patchable instruction, but only on x86/x64. Don't forward this to ARM/ARM64
  // backends as they don't need it -- instructions on these architectures are
  // always atomically patchable at runtime.
  if (CGM.getCodeGenOpts().HotPatch &&
      getContext().getTargetInfo().getTriple().isX86())
    Fn->addFnAttr("patchable-function", "prologue-short-redirect");

  // Add no-jump-tables value.
  if (CGM.getCodeGenOpts().NoUseJumpTables)
    Fn->addFnAttr("no-jump-tables", "true");

  // Add no-inline-line-tables value.
  if (CGM.getCodeGenOpts().NoInlineLineTables)
    Fn->addFnAttr("no-inline-line-tables");

  // Add profile-sample-accurate value.
  if (CGM.getCodeGenOpts().ProfileSampleAccurate)
    Fn->addFnAttr("profile-sample-accurate");

  if (!CGM.getCodeGenOpts().SampleProfileFile.empty())
    Fn->addFnAttr("use-sample-profile");

  if (D && D->hasAttr<CFICanonicalJumpTableAttr>())
    Fn->addFnAttr("cfi-canonical-jump-table");

  if (D && D->hasAttr<NoProfileFunctionAttr>())
    Fn->addFnAttr(llvm::Attribute::NoProfile);

  if (FD && getLangOpts().OpenCL) {
    // Add metadata for a kernel function.
    EmitOpenCLKernelMetadata(FD, Fn);
  }

  // If we are checking function types, emit a function type signature as
  // prologue data.
  if (FD && getLangOpts().CPlusPlus && SanOpts.has(SanitizerKind::Function)) {
    if (llvm::Constant *PrologueSig = getPrologueSignature(CGM, FD)) {
      // Remove any (C++17) exception specifications, to allow calling e.g. a
      // noexcept function through a non-noexcept pointer.
      auto ProtoTy = getContext().getFunctionTypeWithExceptionSpec(
          FD->getType(), EST_None);
      llvm::Constant *FTRTTIConst =
          CGM.GetAddrOfRTTIDescriptor(ProtoTy, /*ForEH=*/true);
      llvm::Constant *FTRTTIConstEncoded =
          EncodeAddrForUseInPrologue(Fn, FTRTTIConst);
      llvm::Constant *PrologueStructElems[] = {PrologueSig, FTRTTIConstEncoded};
      llvm::Constant *PrologueStructConst =
          llvm::ConstantStruct::getAnon(PrologueStructElems, /*Packed=*/true);
      Fn->setPrologueData(PrologueStructConst);
    }
  }

  // If we're checking nullability, we need to know whether we can check the
  // return value. Initialize the flag to 'true' and refine it in EmitParmDecl.
  if (SanOpts.has(SanitizerKind::NullabilityReturn)) {
    auto Nullability = FnRetTy->getNullability(getContext());
    if (Nullability && *Nullability == NullabilityKind::NonNull) {
      if (!(SanOpts.has(SanitizerKind::ReturnsNonnullAttribute) &&
            CurCodeDecl && CurCodeDecl->getAttr<ReturnsNonNullAttr>()))
        RetValNullabilityPrecondition =
            llvm::ConstantInt::getTrue(getLLVMContext());
    }
  }

  // If we're in C++ mode and the function name is "main", it is guaranteed
  // to be norecurse by the standard (3.6.1.3 "The function main shall not be
  // used within a program").
  //
  // OpenCL C 2.0 v2.2-11 s6.9.i:
  //     Recursion is not supported.
  //
  // SYCL v1.2.1 s3.10:
  //     kernels cannot include RTTI information, exception classes,
  //     recursive code, virtual functions or make use of C++ libraries that
  //     are not compiled for the device.
  if (FD && ((getLangOpts().CPlusPlus && FD->isMain()) ||
             getLangOpts().OpenCL || getLangOpts().SYCLIsDevice ||
             (getLangOpts().CUDA && FD->hasAttr<CUDAGlobalAttr>())))
    Fn->addFnAttr(llvm::Attribute::NoRecurse);

  llvm::RoundingMode RM = getLangOpts().getFPRoundingMode();
  llvm::fp::ExceptionBehavior FPExceptionBehavior =
      ToConstrainedExceptMD(getLangOpts().getFPExceptionMode());
  Builder.setDefaultConstrainedRounding(RM);
  Builder.setDefaultConstrainedExcept(FPExceptionBehavior);
  if ((FD && (FD->UsesFPIntrin() || FD->hasAttr<StrictFPAttr>())) ||
      (!FD && (FPExceptionBehavior != llvm::fp::ebIgnore ||
               RM != llvm::RoundingMode::NearestTiesToEven))) {
    Builder.setIsFPConstrained(true);
    Fn->addFnAttr(llvm::Attribute::StrictFP);
  }

  // If a custom alignment is used, force realigning to this alignment on
  // any main function which certainly will need it.
  if (FD && ((FD->isMain() || FD->isMSVCRTEntryPoint()) &&
             CGM.getCodeGenOpts().StackAlignment))
    Fn->addFnAttr("stackrealign");

  // "main" doesn't need to zero out call-used registers.
  if (FD && FD->isMain())
    Fn->removeFnAttr("zero-call-used-regs");

  llvm::BasicBlock *EntryBB = createBasicBlock("entry", CurFn);

  // Create a marker to make it easy to insert allocas into the entryblock
  // later.  Don't create this with the builder, because we don't want it
  // folded.
  llvm::Value *Undef = llvm::UndefValue::get(Int32Ty);
  AllocaInsertPt = new llvm::BitCastInst(Undef, Int32Ty, "allocapt", EntryBB);

  ReturnBlock = getJumpDestInCurrentScope("return");

  Builder.SetInsertPoint(EntryBB);

  // If we're checking the return value, allocate space for a pointer to a
  // precise source location of the checked return statement.
  if (requiresReturnValueCheck()) {
    ReturnLocation = CreateDefaultAlignTempAlloca(Int8PtrTy, "return.sloc.ptr");
    Builder.CreateStore(llvm::ConstantPointerNull::get(Int8PtrTy),
                        ReturnLocation);
  }

  // Emit subprogram debug descriptor.
  if (CGDebugInfo *DI = getDebugInfo()) {
    // Reconstruct the type from the argument list so that implicit parameters,
    // such as 'this' and 'vtt', show up in the debug info. Preserve the calling
    // convention.
    DI->emitFunctionStart(GD, Loc, StartLoc,
                          DI->getFunctionType(FD, RetTy, Args), CurFn,
                          CurFuncIsThunk);
  }

  if (ShouldInstrumentFunction()) {
    if (CGM.getCodeGenOpts().InstrumentFunctions)
      CurFn->addFnAttr("instrument-function-entry", "__cyg_profile_func_enter");
    if (CGM.getCodeGenOpts().InstrumentFunctionsAfterInlining)
      CurFn->addFnAttr("instrument-function-entry-inlined",
                       "__cyg_profile_func_enter");
    if (CGM.getCodeGenOpts().InstrumentFunctionEntryBare)
      CurFn->addFnAttr("instrument-function-entry-inlined",
                       "__cyg_profile_func_enter_bare");
  }

  // Since emitting the mcount call here impacts optimizations such as function
  // inlining, we just add an attribute to insert a mcount call in backend.
  // The attribute "counting-function" is set to mcount function name which is
  // architecture dependent.
  if (CGM.getCodeGenOpts().InstrumentForProfiling) {
    // Calls to fentry/mcount should not be generated if function has
    // the no_instrument_function attribute.
    if (!CurFuncDecl || !CurFuncDecl->hasAttr<NoInstrumentFunctionAttr>()) {
      if (CGM.getCodeGenOpts().CallFEntry)
        Fn->addFnAttr("fentry-call", "true");
      else {
        Fn->addFnAttr("instrument-function-entry-inlined",
                      getTarget().getMCountName());
      }
      if (CGM.getCodeGenOpts().MNopMCount) {
        if (!CGM.getCodeGenOpts().CallFEntry)
          CGM.getDiags().Report(diag::err_opt_not_valid_without_opt)
            << "-mnop-mcount" << "-mfentry";
        Fn->addFnAttr("mnop-mcount");
      }

      if (CGM.getCodeGenOpts().RecordMCount) {
        if (!CGM.getCodeGenOpts().CallFEntry)
          CGM.getDiags().Report(diag::err_opt_not_valid_without_opt)
            << "-mrecord-mcount" << "-mfentry";
        Fn->addFnAttr("mrecord-mcount");
      }
    }
  }

  if (CGM.getCodeGenOpts().PackedStack) {
    if (getContext().getTargetInfo().getTriple().getArch() !=
        llvm::Triple::systemz)
      CGM.getDiags().Report(diag::err_opt_not_valid_on_target)
        << "-mpacked-stack";
    Fn->addFnAttr("packed-stack");
  }

  if (CGM.getCodeGenOpts().WarnStackSize != UINT_MAX &&
      !CGM.getDiags().isIgnored(diag::warn_fe_backend_frame_larger_than, Loc))
    Fn->addFnAttr("warn-stack-size",
                  std::to_string(CGM.getCodeGenOpts().WarnStackSize));

  if (RetTy->isVoidType()) {
    // Void type; nothing to return.
    ReturnValue = Address::invalid();

    // Count the implicit return.
    if (!endsWithReturn(D))
      ++NumReturnExprs;
  } else if (CurFnInfo->getReturnInfo().getKind() == ABIArgInfo::Indirect) {
    // Indirect return; emit returned value directly into sret slot.
    // This reduces code size, and affects correctness in C++.
    auto AI = CurFn->arg_begin();
    if (CurFnInfo->getReturnInfo().isSRetAfterThis())
      ++AI;
    ReturnValue = Address(&*AI, ConvertType(RetTy),
                          CurFnInfo->getReturnInfo().getIndirectAlign());
    if (!CurFnInfo->getReturnInfo().getIndirectByVal()) {
      ReturnValuePointer =
          CreateDefaultAlignTempAlloca(Int8PtrTy, "result.ptr");
      Builder.CreateStore(Builder.CreatePointerBitCastOrAddrSpaceCast(
                              ReturnValue.getPointer(), Int8PtrTy),
                          ReturnValuePointer);
    }
  } else if (CurFnInfo->getReturnInfo().getKind() == ABIArgInfo::InAlloca &&
             !hasScalarEvaluationKind(CurFnInfo->getReturnType())) {
    // Load the sret pointer from the argument struct and return into that.
    unsigned Idx = CurFnInfo->getReturnInfo().getInAllocaFieldIndex();
    llvm::Function::arg_iterator EI = CurFn->arg_end();
    --EI;
    llvm::Value *Addr = Builder.CreateStructGEP(
        EI->getType()->getPointerElementType(), &*EI, Idx);
    llvm::Type *Ty =
        cast<llvm::GetElementPtrInst>(Addr)->getResultElementType();
    ReturnValuePointer = Address(Addr, Ty, getPointerAlign());
    Addr = Builder.CreateAlignedLoad(Ty, Addr, getPointerAlign(), "agg.result");
    ReturnValue =
        Address(Addr, ConvertType(RetTy), CGM.getNaturalTypeAlignment(RetTy));
  } else {
    ReturnValue = CreateIRTemp(RetTy, "retval");

    // Tell the epilog emitter to autorelease the result.  We do this
    // now so that various specialized functions can suppress it
    // during their IR-generation.
    if (getLangOpts().ObjCAutoRefCount &&
        !CurFnInfo->isReturnsRetained() &&
        RetTy->isObjCRetainableType())
      AutoreleaseResult = true;
  }

  EmitStartEHSpec(CurCodeDecl);

  PrologueCleanupDepth = EHStack.stable_begin();

  // Emit OpenMP specific initialization of the device functions.
  if (getLangOpts().OpenMP && CurCodeDecl)
    CGM.getOpenMPRuntime().emitFunctionProlog(*this, CurCodeDecl);

  EmitFunctionProlog(*CurFnInfo, CurFn, Args);

  if (D && isa<CXXMethodDecl>(D) && cast<CXXMethodDecl>(D)->isInstance()) {
    CGM.getCXXABI().EmitInstanceFunctionProlog(*this);
    const CXXMethodDecl *MD = cast<CXXMethodDecl>(D);
    if (MD->getParent()->isLambda() &&
        MD->getOverloadedOperator() == OO_Call) {
      // We're in a lambda; figure out the captures.
      MD->getParent()->getCaptureFields(LambdaCaptureFields,
                                        LambdaThisCaptureField);
      if (LambdaThisCaptureField) {
        // If the lambda captures the object referred to by '*this' - either by
        // value or by reference, make sure CXXThisValue points to the correct
        // object.

        // Get the lvalue for the field (which is a copy of the enclosing object
        // or contains the address of the enclosing object).
        LValue ThisFieldLValue = EmitLValueForLambdaField(LambdaThisCaptureField);
        if (!LambdaThisCaptureField->getType()->isPointerType()) {
          // If the enclosing object was captured by value, just use its address.
          CXXThisValue = ThisFieldLValue.getAddress(*this).getPointer();
        } else {
          // Load the lvalue pointed to by the field, since '*this' was captured
          // by reference.
          CXXThisValue =
              EmitLoadOfLValue(ThisFieldLValue, SourceLocation()).getScalarVal();
        }
      }
      for (auto *FD : MD->getParent()->fields()) {
        if (FD->hasCapturedVLAType()) {
          auto *ExprArg = EmitLoadOfLValue(EmitLValueForLambdaField(FD),
                                           SourceLocation()).getScalarVal();
          auto VAT = FD->getCapturedVLAType();
          VLASizeMap[VAT->getSizeExpr()] = ExprArg;
        }
      }
    } else {
      // Not in a lambda; just use 'this' from the method.
      // FIXME: Should we generate a new load for each use of 'this'?  The
      // fast register allocator would be happier...
      CXXThisValue = CXXABIThisValue;
    }

    // Check the 'this' pointer once per function, if it's available.
    if (CXXABIThisValue) {
      SanitizerSet SkippedChecks;
      SkippedChecks.set(SanitizerKind::ObjectSize, true);
      QualType ThisTy = MD->getThisType();

      // If this is the call operator of a lambda with no capture-default, it
      // may have a static invoker function, which may call this operator with
      // a null 'this' pointer.
      if (isLambdaCallOperator(MD) &&
          MD->getParent()->getLambdaCaptureDefault() == LCD_None)
        SkippedChecks.set(SanitizerKind::Null, true);

      EmitTypeCheck(
          isa<CXXConstructorDecl>(MD) ? TCK_ConstructorCall : TCK_MemberCall,
          Loc, CXXABIThisValue, ThisTy, CXXABIThisAlignment, SkippedChecks);
    }
  }

  // If any of the arguments have a variably modified type, make sure to
  // emit the type size.
  for (FunctionArgList::const_iterator i = Args.begin(), e = Args.end();
       i != e; ++i) {
    const VarDecl *VD = *i;

    // Dig out the type as written from ParmVarDecls; it's unclear whether
    // the standard (C99 6.9.1p10) requires this, but we're following the
    // precedent set by gcc.
    QualType Ty;
    if (const ParmVarDecl *PVD = dyn_cast<ParmVarDecl>(VD))
      Ty = PVD->getOriginalType();
    else
      Ty = VD->getType();

    if (Ty->isVariablyModifiedType())
      EmitVariablyModifiedType(Ty);
  }
  // Emit a location at the end of the prologue.
  if (CGDebugInfo *DI = getDebugInfo())
    DI->EmitLocation(Builder, StartLoc);

  // TODO: Do we need to handle this in two places like we do with
  // target-features/target-cpu?
  if (CurFuncDecl)
    if (const auto *VecWidth = CurFuncDecl->getAttr<MinVectorWidthAttr>())
      LargestVectorWidth = VecWidth->getVectorWidth();
}

void CodeGenFunction::EmitFunctionBody(const Stmt *Body) {
  incrementProfileCounter(Body);
  if (const CompoundStmt *S = dyn_cast<CompoundStmt>(Body))
    EmitCompoundStmtWithoutScope(*S);
  else
    EmitStmt(Body);

  // This is checked after emitting the function body so we know if there
  // are any permitted infinite loops.
  if (checkIfFunctionMustProgress())
    CurFn->addFnAttr(llvm::Attribute::MustProgress);
}

/// When instrumenting to collect profile data, the counts for some blocks
/// such as switch cases need to not include the fall-through counts, so
/// emit a branch around the instrumentation code. When not instrumenting,
/// this just calls EmitBlock().
void CodeGenFunction::EmitBlockWithFallThrough(llvm::BasicBlock *BB,
                                               const Stmt *S) {
  llvm::BasicBlock *SkipCountBB = nullptr;
  if (HaveInsertPoint() && CGM.getCodeGenOpts().hasProfileClangInstr()) {
    // When instrumenting for profiling, the fallthrough to certain
    // statements needs to skip over the instrumentation code so that we
    // get an accurate count.
    SkipCountBB = createBasicBlock("skipcount");
    EmitBranch(SkipCountBB);
  }
  EmitBlock(BB);
  uint64_t CurrentCount = getCurrentProfileCount();
  incrementProfileCounter(S);
  setCurrentProfileCount(getCurrentProfileCount() + CurrentCount);
  if (SkipCountBB)
    EmitBlock(SkipCountBB);
}

/// Tries to mark the given function nounwind based on the
/// non-existence of any throwing calls within it.  We believe this is
/// lightweight enough to do at -O0.
static void TryMarkNoThrow(llvm::Function *F) {
  // LLVM treats 'nounwind' on a function as part of the type, so we
  // can't do this on functions that can be overwritten.
  if (F->isInterposable()) return;

  for (llvm::BasicBlock &BB : *F)
    for (llvm::Instruction &I : BB)
      if (I.mayThrow())
        return;

  F->setDoesNotThrow();
}

QualType CodeGenFunction::BuildFunctionArgList(GlobalDecl GD,
                                               FunctionArgList &Args) {
  const FunctionDecl *FD = cast<FunctionDecl>(GD.getDecl());
  QualType ResTy = FD->getReturnType();

  const CXXMethodDecl *MD = dyn_cast<CXXMethodDecl>(FD);
  if (MD && MD->isInstance()) {
    if (CGM.getCXXABI().HasThisReturn(GD))
      ResTy = MD->getThisType();
    else if (CGM.getCXXABI().hasMostDerivedReturn(GD))
      ResTy = CGM.getContext().VoidPtrTy;
    CGM.getCXXABI().buildThisParam(*this, Args);
  }

  // The base version of an inheriting constructor whose constructed base is a
  // virtual base is not passed any arguments (because it doesn't actually call
  // the inherited constructor).
  bool PassedParams = true;
  if (const CXXConstructorDecl *CD = dyn_cast<CXXConstructorDecl>(FD))
    if (auto Inherited = CD->getInheritedConstructor())
      PassedParams =
          getTypes().inheritingCtorHasParams(Inherited, GD.getCtorType());

  if (PassedParams) {
    for (auto *Param : FD->parameters()) {
      Args.push_back(Param);
      if (!Param->hasAttr<PassObjectSizeAttr>())
        continue;

      auto *Implicit = ImplicitParamDecl::Create(
          getContext(), Param->getDeclContext(), Param->getLocation(),
          /*Id=*/nullptr, getContext().getSizeType(), ImplicitParamDecl::Other);
      SizeArguments[Param] = Implicit;
      Args.push_back(Implicit);
    }
  }

  if (MD && (isa<CXXConstructorDecl>(MD) || isa<CXXDestructorDecl>(MD)))
    CGM.getCXXABI().addImplicitStructorParams(*this, ResTy, Args);

  return ResTy;
}

void CodeGenFunction::GenerateCode(GlobalDecl GD, llvm::Function *Fn,
                                   const CGFunctionInfo &FnInfo) {
  assert(Fn && "generating code for null Function");
  const FunctionDecl *FD = cast<FunctionDecl>(GD.getDecl());
  CurGD = GD;

  FunctionArgList Args;
  QualType ResTy = BuildFunctionArgList(GD, Args);

  if (FD->isInlineBuiltinDeclaration()) {
    // When generating code for a builtin with an inline declaration, use a
    // mangled name to hold the actual body, while keeping an external
    // definition in case the function pointer is referenced somewhere.
    std::string FDInlineName = (Fn->getName() + ".inline").str();
    llvm::Module *M = Fn->getParent();
    llvm::Function *Clone = M->getFunction(FDInlineName);
    if (!Clone) {
      Clone = llvm::Function::Create(Fn->getFunctionType(),
                                     llvm::GlobalValue::InternalLinkage,
                                     Fn->getAddressSpace(), FDInlineName, M);
      Clone->addFnAttr(llvm::Attribute::AlwaysInline);
    }
    Fn->setLinkage(llvm::GlobalValue::ExternalLinkage);
    Fn = Clone;
  } else {
    // Detect the unusual situation where an inline version is shadowed by a
    // non-inline version. In that case we should pick the external one
    // everywhere. That's GCC behavior too. Unfortunately, I cannot find a way
    // to detect that situation before we reach codegen, so do some late
    // replacement.
    for (const FunctionDecl *PD = FD->getPreviousDecl(); PD;
         PD = PD->getPreviousDecl()) {
      if (LLVM_UNLIKELY(PD->isInlineBuiltinDeclaration())) {
        std::string FDInlineName = (Fn->getName() + ".inline").str();
        llvm::Module *M = Fn->getParent();
        if (llvm::Function *Clone = M->getFunction(FDInlineName)) {
          Clone->replaceAllUsesWith(Fn);
          Clone->eraseFromParent();
        }
        break;
      }
    }
  }

  // Check if we should generate debug info for this function.
  if (FD->hasAttr<NoDebugAttr>()) {
    // Clear non-distinct debug info that was possibly attached to the function
    // due to an earlier declaration without the nodebug attribute
    Fn->setSubprogram(nullptr);
    // Disable debug info indefinitely for this function
    DebugInfo = nullptr;
  }

  // The function might not have a body if we're generating thunks for a
  // function declaration.
  SourceRange BodyRange;
  if (Stmt *Body = FD->getBody())
    BodyRange = Body->getSourceRange();
  else
    BodyRange = FD->getLocation();
  CurEHLocation = BodyRange.getEnd();

  // Use the location of the start of the function to determine where
  // the function definition is located. By default use the location
  // of the declaration as the location for the subprogram. A function
  // may lack a declaration in the source code if it is created by code
  // gen. (examples: _GLOBAL__I_a, __cxx_global_array_dtor, thunk).
  SourceLocation Loc = FD->getLocation();

  // If this is a function specialization then use the pattern body
  // as the location for the function.
  if (const FunctionDecl *SpecDecl = FD->getTemplateInstantiationPattern())
    if (SpecDecl->hasBody(SpecDecl))
      Loc = SpecDecl->getLocation();

  Stmt *Body = FD->getBody();

  if (Body) {
    // Coroutines always emit lifetime markers.
    if (isa<CoroutineBodyStmt>(Body))
      ShouldEmitLifetimeMarkers = true;

    // Initialize helper which will detect jumps which can cause invalid
    // lifetime markers.
    if (ShouldEmitLifetimeMarkers)
      Bypasses.Init(Body);
  }

  // Emit the standard function prologue.
  StartFunction(GD, ResTy, Fn, FnInfo, Args, Loc, BodyRange.getBegin());

  // Save parameters for coroutine function.
  if (Body && isa_and_nonnull<CoroutineBodyStmt>(Body))
    for (const auto *ParamDecl : FD->parameters())
      FnArgs.push_back(ParamDecl);

  // Generate the body of the function.
  PGO.assignRegionCounters(GD, CurFn);
  if (isa<CXXDestructorDecl>(FD))
    EmitDestructorBody(Args);
  else if (isa<CXXConstructorDecl>(FD))
    EmitConstructorBody(Args);
  else if (getLangOpts().CUDA &&
           !getLangOpts().CUDAIsDevice &&
           FD->hasAttr<CUDAGlobalAttr>())
    CGM.getCUDARuntime().emitDeviceStub(*this, Args);
  else if (isa<CXXMethodDecl>(FD) &&
           cast<CXXMethodDecl>(FD)->isLambdaStaticInvoker()) {
    // The lambda static invoker function is special, because it forwards or
    // clones the body of the function call operator (but is actually static).
    EmitLambdaStaticInvokeBody(cast<CXXMethodDecl>(FD));
  } else if (FD->isDefaulted() && isa<CXXMethodDecl>(FD) &&
             (cast<CXXMethodDecl>(FD)->isCopyAssignmentOperator() ||
              cast<CXXMethodDecl>(FD)->isMoveAssignmentOperator())) {
    // Implicit copy-assignment gets the same special treatment as implicit
    // copy-constructors.
    emitImplicitAssignmentOperatorBody(Args);
  } else if (Body) {
    EmitFunctionBody(Body);
  } else
    llvm_unreachable("no definition for emitted function");

  // C++11 [stmt.return]p2:
  //   Flowing off the end of a function [...] results in undefined behavior in
  //   a value-returning function.
  // C11 6.9.1p12:
  //   If the '}' that terminates a function is reached, and the value of the
  //   function call is used by the caller, the behavior is undefined.
  if (getLangOpts().CPlusPlus && !FD->hasImplicitReturnZero() && !SawAsmBlock &&
      !FD->getReturnType()->isVoidType() && Builder.GetInsertBlock()) {
    bool ShouldEmitUnreachable =
        CGM.getCodeGenOpts().StrictReturn ||
        !CGM.MayDropFunctionReturn(FD->getASTContext(), FD->getReturnType());
    if (SanOpts.has(SanitizerKind::Return)) {
      SanitizerScope SanScope(this);
      llvm::Value *IsFalse = Builder.getFalse();
      EmitCheck(std::make_pair(IsFalse, SanitizerKind::Return),
                SanitizerHandler::MissingReturn,
                EmitCheckSourceLocation(FD->getLocation()), None);
    } else if (ShouldEmitUnreachable) {
      if (CGM.getCodeGenOpts().OptimizationLevel == 0)
        EmitTrapCall(llvm::Intrinsic::trap);
    }
    if (SanOpts.has(SanitizerKind::Return) || ShouldEmitUnreachable) {
      Builder.CreateUnreachable();
      Builder.ClearInsertionPoint();
    }
  }

  // Emit the standard function epilogue.
  FinishFunction(BodyRange.getEnd());

  // If we haven't marked the function nothrow through other means, do
  // a quick pass now to see if we can.
  if (!CurFn->doesNotThrow())
    TryMarkNoThrow(CurFn);
}

/// ContainsLabel - Return true if the statement contains a label in it.  If
/// this statement is not executed normally, it not containing a label means
/// that we can just remove the code.
bool CodeGenFunction::ContainsLabel(const Stmt *S, bool IgnoreCaseStmts) {
  // Null statement, not a label!
  if (!S) return false;

  // If this is a label, we have to emit the code, consider something like:
  // if (0) {  ...  foo:  bar(); }  goto foo;
  //
  // TODO: If anyone cared, we could track __label__'s, since we know that you
  // can't jump to one from outside their declared region.
  if (isa<LabelStmt>(S))
    return true;

  // If this is a case/default statement, and we haven't seen a switch, we have
  // to emit the code.
  if (isa<SwitchCase>(S) && !IgnoreCaseStmts)
    return true;

  // If this is a switch statement, we want to ignore cases below it.
  if (isa<SwitchStmt>(S))
    IgnoreCaseStmts = true;

  // Scan subexpressions for verboten labels.
  for (const Stmt *SubStmt : S->children())
    if (ContainsLabel(SubStmt, IgnoreCaseStmts))
      return true;

  return false;
}

/// containsBreak - Return true if the statement contains a break out of it.
/// If the statement (recursively) contains a switch or loop with a break
/// inside of it, this is fine.
bool CodeGenFunction::containsBreak(const Stmt *S) {
  // Null statement, not a label!
  if (!S) return false;

  // If this is a switch or loop that defines its own break scope, then we can
  // include it and anything inside of it.
  if (isa<SwitchStmt>(S) || isa<WhileStmt>(S) || isa<DoStmt>(S) ||
      isa<ForStmt>(S))
    return false;

  if (isa<BreakStmt>(S))
    return true;

  // Scan subexpressions for verboten breaks.
  for (const Stmt *SubStmt : S->children())
    if (containsBreak(SubStmt))
      return true;

  return false;
}

bool CodeGenFunction::mightAddDeclToScope(const Stmt *S) {
  if (!S) return false;

  // Some statement kinds add a scope and thus never add a decl to the current
  // scope. Note, this list is longer than the list of statements that might
  // have an unscoped decl nested within them, but this way is conservatively
  // correct even if more statement kinds are added.
  if (isa<IfStmt>(S) || isa<SwitchStmt>(S) || isa<WhileStmt>(S) ||
      isa<DoStmt>(S) || isa<ForStmt>(S) || isa<CompoundStmt>(S) ||
      isa<CXXForRangeStmt>(S) || isa<CXXTryStmt>(S) ||
      isa<ObjCForCollectionStmt>(S) || isa<ObjCAtTryStmt>(S))
    return false;

  if (isa<DeclStmt>(S))
    return true;

  for (const Stmt *SubStmt : S->children())
    if (mightAddDeclToScope(SubStmt))
      return true;

  return false;
}

/// ConstantFoldsToSimpleInteger - If the specified expression does not fold
/// to a constant, or if it does but contains a label, return false.  If it
/// constant folds return true and set the boolean result in Result.
bool CodeGenFunction::ConstantFoldsToSimpleInteger(const Expr *Cond,
                                                   bool &ResultBool,
                                                   bool AllowLabels) {
  llvm::APSInt ResultInt;
  if (!ConstantFoldsToSimpleInteger(Cond, ResultInt, AllowLabels))
    return false;

  ResultBool = ResultInt.getBoolValue();
  return true;
}

/// ConstantFoldsToSimpleInteger - If the specified expression does not fold
/// to a constant, or if it does but contains a label, return false.  If it
/// constant folds return true and set the folded value.
bool CodeGenFunction::ConstantFoldsToSimpleInteger(const Expr *Cond,
                                                   llvm::APSInt &ResultInt,
                                                   bool AllowLabels) {
  // FIXME: Rename and handle conversion of other evaluatable things
  // to bool.
  Expr::EvalResult Result;
  if (!Cond->EvaluateAsInt(Result, getContext()))
    return false;  // Not foldable, not integer or not fully evaluatable.

  llvm::APSInt Int = Result.Val.getInt();
  if (!AllowLabels && CodeGenFunction::ContainsLabel(Cond))
    return false;  // Contains a label.

  ResultInt = Int;
  return true;
}

/// Determine whether the given condition is an instrumentable condition
/// (i.e. no "&&" or "||").
bool CodeGenFunction::isInstrumentedCondition(const Expr *C) {
  // Bypass simplistic logical-NOT operator before determining whether the
  // condition contains any other logical operator.
  if (const UnaryOperator *UnOp = dyn_cast<UnaryOperator>(C->IgnoreParens()))
    if (UnOp->getOpcode() == UO_LNot)
      C = UnOp->getSubExpr();

  const BinaryOperator *BOp = dyn_cast<BinaryOperator>(C->IgnoreParens());
  return (!BOp || !BOp->isLogicalOp());
}

/// EmitBranchToCounterBlock - Emit a conditional branch to a new block that
/// increments a profile counter based on the semantics of the given logical
/// operator opcode.  This is used to instrument branch condition coverage for
/// logical operators.
void CodeGenFunction::EmitBranchToCounterBlock(
    const Expr *Cond, BinaryOperator::Opcode LOp, llvm::BasicBlock *TrueBlock,
    llvm::BasicBlock *FalseBlock, uint64_t TrueCount /* = 0 */,
    Stmt::Likelihood LH /* =None */, const Expr *CntrIdx /* = nullptr */) {
  // If not instrumenting, just emit a branch.
  bool InstrumentRegions = CGM.getCodeGenOpts().hasProfileClangInstr();
  if (!InstrumentRegions || !isInstrumentedCondition(Cond))
    return EmitBranchOnBoolExpr(Cond, TrueBlock, FalseBlock, TrueCount, LH);

  llvm::BasicBlock *ThenBlock = nullptr;
  llvm::BasicBlock *ElseBlock = nullptr;
  llvm::BasicBlock *NextBlock = nullptr;

  // Create the block we'll use to increment the appropriate counter.
  llvm::BasicBlock *CounterIncrBlock = createBasicBlock("lop.rhscnt");

  // Set block pointers according to Logical-AND (BO_LAnd) semantics. This
  // means we need to evaluate the condition and increment the counter on TRUE:
  //
  // if (Cond)
  //   goto CounterIncrBlock;
  // else
  //   goto FalseBlock;
  //
  // CounterIncrBlock:
  //   Counter++;
  //   goto TrueBlock;

  if (LOp == BO_LAnd) {
    ThenBlock = CounterIncrBlock;
    ElseBlock = FalseBlock;
    NextBlock = TrueBlock;
  }

  // Set block pointers according to Logical-OR (BO_LOr) semantics. This means
  // we need to evaluate the condition and increment the counter on FALSE:
  //
  // if (Cond)
  //   goto TrueBlock;
  // else
  //   goto CounterIncrBlock;
  //
  // CounterIncrBlock:
  //   Counter++;
  //   goto FalseBlock;

  else if (LOp == BO_LOr) {
    ThenBlock = TrueBlock;
    ElseBlock = CounterIncrBlock;
    NextBlock = FalseBlock;
  } else {
    llvm_unreachable("Expected Opcode must be that of a Logical Operator");
  }

  // Emit Branch based on condition.
  EmitBranchOnBoolExpr(Cond, ThenBlock, ElseBlock, TrueCount, LH);

  // Emit the block containing the counter increment(s).
  EmitBlock(CounterIncrBlock);

  // Increment corresponding counter; if index not provided, use Cond as index.
  incrementProfileCounter(CntrIdx ? CntrIdx : Cond);

  // Go to the next block.
  EmitBranch(NextBlock);
}

/// EmitBranchOnBoolExpr - Emit a branch on a boolean condition (e.g. for an if
/// statement) to the specified blocks.  Based on the condition, this might try
/// to simplify the codegen of the conditional based on the branch.
/// \param LH The value of the likelihood attribute on the True branch.
void CodeGenFunction::EmitBranchOnBoolExpr(const Expr *Cond,
                                           llvm::BasicBlock *TrueBlock,
                                           llvm::BasicBlock *FalseBlock,
                                           uint64_t TrueCount,
                                           Stmt::Likelihood LH) {
  Cond = Cond->IgnoreParens();

  if (const BinaryOperator *CondBOp = dyn_cast<BinaryOperator>(Cond)) {

    // Handle X && Y in a condition.
    if (CondBOp->getOpcode() == BO_LAnd) {
      // If we have "1 && X", simplify the code.  "0 && X" would have constant
      // folded if the case was simple enough.
      bool ConstantBool = false;
      if (ConstantFoldsToSimpleInteger(CondBOp->getLHS(), ConstantBool) &&
          ConstantBool) {
        // br(1 && X) -> br(X).
        incrementProfileCounter(CondBOp);
        return EmitBranchToCounterBlock(CondBOp->getRHS(), BO_LAnd, TrueBlock,
                                        FalseBlock, TrueCount, LH);
      }

      // If we have "X && 1", simplify the code to use an uncond branch.
      // "X && 0" would have been constant folded to 0.
      if (ConstantFoldsToSimpleInteger(CondBOp->getRHS(), ConstantBool) &&
          ConstantBool) {
        // br(X && 1) -> br(X).
        return EmitBranchToCounterBlock(CondBOp->getLHS(), BO_LAnd, TrueBlock,
                                        FalseBlock, TrueCount, LH, CondBOp);
      }

      // Emit the LHS as a conditional.  If the LHS conditional is false, we
      // want to jump to the FalseBlock.
      llvm::BasicBlock *LHSTrue = createBasicBlock("land.lhs.true");
      // The counter tells us how often we evaluate RHS, and all of TrueCount
      // can be propagated to that branch.
      uint64_t RHSCount = getProfileCount(CondBOp->getRHS());

      ConditionalEvaluation eval(*this);
      {
        ApplyDebugLocation DL(*this, Cond);
        // Propagate the likelihood attribute like __builtin_expect
        // __builtin_expect(X && Y, 1) -> X and Y are likely
        // __builtin_expect(X && Y, 0) -> only Y is unlikely
        EmitBranchOnBoolExpr(CondBOp->getLHS(), LHSTrue, FalseBlock, RHSCount,
                             LH == Stmt::LH_Unlikely ? Stmt::LH_None : LH);
        EmitBlock(LHSTrue);
      }

      incrementProfileCounter(CondBOp);
      setCurrentProfileCount(getProfileCount(CondBOp->getRHS()));

      // Any temporaries created here are conditional.
      eval.begin(*this);
      EmitBranchToCounterBlock(CondBOp->getRHS(), BO_LAnd, TrueBlock,
                               FalseBlock, TrueCount, LH);
      eval.end(*this);

      return;
    }

    if (CondBOp->getOpcode() == BO_LOr) {
      // If we have "0 || X", simplify the code.  "1 || X" would have constant
      // folded if the case was simple enough.
      bool ConstantBool = false;
      if (ConstantFoldsToSimpleInteger(CondBOp->getLHS(), ConstantBool) &&
          !ConstantBool) {
        // br(0 || X) -> br(X).
        incrementProfileCounter(CondBOp);
        return EmitBranchToCounterBlock(CondBOp->getRHS(), BO_LOr, TrueBlock,
                                        FalseBlock, TrueCount, LH);
      }

      // If we have "X || 0", simplify the code to use an uncond branch.
      // "X || 1" would have been constant folded to 1.
      if (ConstantFoldsToSimpleInteger(CondBOp->getRHS(), ConstantBool) &&
          !ConstantBool) {
        // br(X || 0) -> br(X).
        return EmitBranchToCounterBlock(CondBOp->getLHS(), BO_LOr, TrueBlock,
                                        FalseBlock, TrueCount, LH, CondBOp);
      }

      // Emit the LHS as a conditional.  If the LHS conditional is true, we
      // want to jump to the TrueBlock.
      llvm::BasicBlock *LHSFalse = createBasicBlock("lor.lhs.false");
      // We have the count for entry to the RHS and for the whole expression
      // being true, so we can divy up True count between the short circuit and
      // the RHS.
      uint64_t LHSCount =
          getCurrentProfileCount() - getProfileCount(CondBOp->getRHS());
      uint64_t RHSCount = TrueCount - LHSCount;

      ConditionalEvaluation eval(*this);
      {
        // Propagate the likelihood attribute like __builtin_expect
        // __builtin_expect(X || Y, 1) -> only Y is likely
        // __builtin_expect(X || Y, 0) -> both X and Y are unlikely
        ApplyDebugLocation DL(*this, Cond);
        EmitBranchOnBoolExpr(CondBOp->getLHS(), TrueBlock, LHSFalse, LHSCount,
                             LH == Stmt::LH_Likely ? Stmt::LH_None : LH);
        EmitBlock(LHSFalse);
      }

      incrementProfileCounter(CondBOp);
      setCurrentProfileCount(getProfileCount(CondBOp->getRHS()));

      // Any temporaries created here are conditional.
      eval.begin(*this);
      EmitBranchToCounterBlock(CondBOp->getRHS(), BO_LOr, TrueBlock, FalseBlock,
                               RHSCount, LH);

      eval.end(*this);

      return;
    }
  }

  if (const UnaryOperator *CondUOp = dyn_cast<UnaryOperator>(Cond)) {
    // br(!x, t, f) -> br(x, f, t)
    if (CondUOp->getOpcode() == UO_LNot) {
      // Negate the count.
      uint64_t FalseCount = getCurrentProfileCount() - TrueCount;
      // The values of the enum are chosen to make this negation possible.
      LH = static_cast<Stmt::Likelihood>(-LH);
      // Negate the condition and swap the destination blocks.
      return EmitBranchOnBoolExpr(CondUOp->getSubExpr(), FalseBlock, TrueBlock,
                                  FalseCount, LH);
    }
  }

  if (const ConditionalOperator *CondOp = dyn_cast<ConditionalOperator>(Cond)) {
    // br(c ? x : y, t, f) -> br(c, br(x, t, f), br(y, t, f))
    llvm::BasicBlock *LHSBlock = createBasicBlock("cond.true");
    llvm::BasicBlock *RHSBlock = createBasicBlock("cond.false");

    // The ConditionalOperator itself has no likelihood information for its
    // true and false branches. This matches the behavior of __builtin_expect.
    ConditionalEvaluation cond(*this);
    EmitBranchOnBoolExpr(CondOp->getCond(), LHSBlock, RHSBlock,
                         getProfileCount(CondOp), Stmt::LH_None);

    // When computing PGO branch weights, we only know the overall count for
    // the true block. This code is essentially doing tail duplication of the
    // naive code-gen, introducing new edges for which counts are not
    // available. Divide the counts proportionally between the LHS and RHS of
    // the conditional operator.
    uint64_t LHSScaledTrueCount = 0;
    if (TrueCount) {
      double LHSRatio =
          getProfileCount(CondOp) / (double)getCurrentProfileCount();
      LHSScaledTrueCount = TrueCount * LHSRatio;
    }

    cond.begin(*this);
    EmitBlock(LHSBlock);
    incrementProfileCounter(CondOp);
    {
      ApplyDebugLocation DL(*this, Cond);
      EmitBranchOnBoolExpr(CondOp->getLHS(), TrueBlock, FalseBlock,
                           LHSScaledTrueCount, LH);
    }
    cond.end(*this);

    cond.begin(*this);
    EmitBlock(RHSBlock);
    EmitBranchOnBoolExpr(CondOp->getRHS(), TrueBlock, FalseBlock,
                         TrueCount - LHSScaledTrueCount, LH);
    cond.end(*this);

    return;
  }

  if (const CXXThrowExpr *Throw = dyn_cast<CXXThrowExpr>(Cond)) {
    // Conditional operator handling can give us a throw expression as a
    // condition for a case like:
    //   br(c ? throw x : y, t, f) -> br(c, br(throw x, t, f), br(y, t, f)
    // Fold this to:
    //   br(c, throw x, br(y, t, f))
    EmitCXXThrowExpr(Throw, /*KeepInsertionPoint*/false);
    return;
  }

  // Emit the code with the fully general case.
  llvm::Value *CondV;
  {
    ApplyDebugLocation DL(*this, Cond);
    CondV = EvaluateExprAsBool(Cond);
  }

  llvm::MDNode *Weights = nullptr;
  llvm::MDNode *Unpredictable = nullptr;

  // If the branch has a condition wrapped by __builtin_unpredictable,
  // create metadata that specifies that the branch is unpredictable.
  // Don't bother if not optimizing because that metadata would not be used.
  auto *Call = dyn_cast<CallExpr>(Cond->IgnoreImpCasts());
  if (Call && CGM.getCodeGenOpts().OptimizationLevel != 0) {
    auto *FD = dyn_cast_or_null<FunctionDecl>(Call->getCalleeDecl());
    if (FD && FD->getBuiltinID() == Builtin::BI__builtin_unpredictable) {
      llvm::MDBuilder MDHelper(getLLVMContext());
      Unpredictable = MDHelper.createUnpredictable();
    }
  }

  // If there is a Likelihood knowledge for the cond, lower it.
  // Note that if not optimizing this won't emit anything.
  llvm::Value *NewCondV = emitCondLikelihoodViaExpectIntrinsic(CondV, LH);
  if (CondV != NewCondV)
    CondV = NewCondV;
  else {
    // Otherwise, lower profile counts. Note that we do this even at -O0.
    uint64_t CurrentCount = std::max(getCurrentProfileCount(), TrueCount);
    Weights = createProfileWeights(TrueCount, CurrentCount - TrueCount);
  }

  Builder.CreateCondBr(CondV, TrueBlock, FalseBlock, Weights, Unpredictable);
}

/// ErrorUnsupported - Print out an error that codegen doesn't support the
/// specified stmt yet.
void CodeGenFunction::ErrorUnsupported(const Stmt *S, const char *Type) {
  CGM.ErrorUnsupported(S, Type);
}

/// emitNonZeroVLAInit - Emit the "zero" initialization of a
/// variable-length array whose elements have a non-zero bit-pattern.
///
/// \param baseType the inner-most element type of the array
/// \param src - a char* pointing to the bit-pattern for a single
/// base element of the array
/// \param sizeInChars - the total size of the VLA, in chars
static void emitNonZeroVLAInit(CodeGenFunction &CGF, QualType baseType,
                               Address dest, Address src,
                               llvm::Value *sizeInChars) {
  CGBuilderTy &Builder = CGF.Builder;

  CharUnits baseSize = CGF.getContext().getTypeSizeInChars(baseType);
  llvm::Value *baseSizeInChars
    = llvm::ConstantInt::get(CGF.IntPtrTy, baseSize.getQuantity());

  Address begin =
    Builder.CreateElementBitCast(dest, CGF.Int8Ty, "vla.begin");
  llvm::Value *end = Builder.CreateInBoundsGEP(
      begin.getElementType(), begin.getPointer(), sizeInChars, "vla.end");

  llvm::BasicBlock *originBB = CGF.Builder.GetInsertBlock();
  llvm::BasicBlock *loopBB = CGF.createBasicBlock("vla-init.loop");
  llvm::BasicBlock *contBB = CGF.createBasicBlock("vla-init.cont");

  // Make a loop over the VLA.  C99 guarantees that the VLA element
  // count must be nonzero.
  CGF.EmitBlock(loopBB);

  llvm::PHINode *cur = Builder.CreatePHI(begin.getType(), 2, "vla.cur");
  cur->addIncoming(begin.getPointer(), originBB);

  CharUnits curAlign =
    dest.getAlignment().alignmentOfArrayElement(baseSize);

  // memcpy the individual element bit-pattern.
  Builder.CreateMemCpy(Address(cur, CGF.Int8Ty, curAlign), src, baseSizeInChars,
                       /*volatile*/ false);

  // Go to the next element.
  llvm::Value *next =
    Builder.CreateInBoundsGEP(CGF.Int8Ty, cur, baseSizeInChars, "vla.next");

  // Leave if that's the end of the VLA.
  llvm::Value *done = Builder.CreateICmpEQ(next, end, "vla-init.isdone");
  Builder.CreateCondBr(done, contBB, loopBB);
  cur->addIncoming(next, loopBB);

  CGF.EmitBlock(contBB);
}

void
CodeGenFunction::EmitNullInitialization(Address DestPtr, QualType Ty) {
  // Ignore empty classes in C++.
  if (getLangOpts().CPlusPlus) {
    if (const RecordType *RT = Ty->getAs<RecordType>()) {
      if (cast<CXXRecordDecl>(RT->getDecl())->isEmpty())
        return;
    }
  }

  // Cast the dest ptr to the appropriate i8 pointer type.
  if (DestPtr.getElementType() != Int8Ty)
    DestPtr = Builder.CreateElementBitCast(DestPtr, Int8Ty);

  // Get size and alignment info for this aggregate.
  CharUnits size = getContext().getTypeSizeInChars(Ty);

  llvm::Value *SizeVal;
  const VariableArrayType *vla;

  // Don't bother emitting a zero-byte memset.
  if (size.isZero()) {
    // But note that getTypeInfo returns 0 for a VLA.
    if (const VariableArrayType *vlaType =
          dyn_cast_or_null<VariableArrayType>(
                                          getContext().getAsArrayType(Ty))) {
      auto VlaSize = getVLASize(vlaType);
      SizeVal = VlaSize.NumElts;
      CharUnits eltSize = getContext().getTypeSizeInChars(VlaSize.Type);
      if (!eltSize.isOne())
        SizeVal = Builder.CreateNUWMul(SizeVal, CGM.getSize(eltSize));
      vla = vlaType;
    } else {
      return;
    }
  } else {
    SizeVal = CGM.getSize(size);
    vla = nullptr;
  }

  // If the type contains a pointer to data member we can't memset it to zero.
  // Instead, create a null constant and copy it to the destination.
  // TODO: there are other patterns besides zero that we can usefully memset,
  // like -1, which happens to be the pattern used by member-pointers.
  if (!CGM.getTypes().isZeroInitializable(Ty)) {
    // For a VLA, emit a single element, then splat that over the VLA.
    if (vla) Ty = getContext().getBaseElementType(vla);

    llvm::Constant *NullConstant = CGM.EmitNullConstant(Ty);

    llvm::GlobalVariable *NullVariable =
      new llvm::GlobalVariable(CGM.getModule(), NullConstant->getType(),
                               /*isConstant=*/true,
                               llvm::GlobalVariable::PrivateLinkage,
                               NullConstant, Twine());
    CharUnits NullAlign = DestPtr.getAlignment();
    NullVariable->setAlignment(NullAlign.getAsAlign());
    Address SrcPtr(Builder.CreateBitCast(NullVariable, Builder.getInt8PtrTy()),
                   Builder.getInt8Ty(), NullAlign);

    if (vla) return emitNonZeroVLAInit(*this, Ty, DestPtr, SrcPtr, SizeVal);

    // Get and call the appropriate llvm.memcpy overload.
    Builder.CreateMemCpy(DestPtr, SrcPtr, SizeVal, false);
    return;
  }

  // Otherwise, just memset the whole thing to zero.  This is legal
  // because in LLVM, all default initializers (other than the ones we just
  // handled above) are guaranteed to have a bit pattern of all zeros.
  Builder.CreateMemSet(DestPtr, Builder.getInt8(0), SizeVal, false);
}

llvm::BlockAddress *CodeGenFunction::GetAddrOfLabel(const LabelDecl *L) {
  // Make sure that there is a block for the indirect goto.
  if (!IndirectBranch)
    GetIndirectGotoBlock();

  llvm::BasicBlock *BB = getJumpDestForLabel(L).getBlock();

  // Make sure the indirect branch includes all of the address-taken blocks.
  IndirectBranch->addDestination(BB);
  return llvm::BlockAddress::get(CurFn, BB);
}

llvm::BasicBlock *CodeGenFunction::GetIndirectGotoBlock() {
  // If we already made the indirect branch for indirect goto, return its block.
  if (IndirectBranch) return IndirectBranch->getParent();

  CGBuilderTy TmpBuilder(*this, createBasicBlock("indirectgoto"));

  // Create the PHI node that indirect gotos will add entries to.
  llvm::Value *DestVal = TmpBuilder.CreatePHI(Int8PtrTy, 0,
                                              "indirect.goto.dest");

  // Create the indirect branch instruction.
  IndirectBranch = TmpBuilder.CreateIndirectBr(DestVal);
  return IndirectBranch->getParent();
}

/// Computes the length of an array in elements, as well as the base
/// element type and a properly-typed first element pointer.
llvm::Value *CodeGenFunction::emitArrayLength(const ArrayType *origArrayType,
                                              QualType &baseType,
                                              Address &addr) {
  const ArrayType *arrayType = origArrayType;

  // If it's a VLA, we have to load the stored size.  Note that
  // this is the size of the VLA in bytes, not its size in elements.
  llvm::Value *numVLAElements = nullptr;
  if (isa<VariableArrayType>(arrayType)) {
    numVLAElements = getVLASize(cast<VariableArrayType>(arrayType)).NumElts;

    // Walk into all VLAs.  This doesn't require changes to addr,
    // which has type T* where T is the first non-VLA element type.
    do {
      QualType elementType = arrayType->getElementType();
      arrayType = getContext().getAsArrayType(elementType);

      // If we only have VLA components, 'addr' requires no adjustment.
      if (!arrayType) {
        baseType = elementType;
        return numVLAElements;
      }
    } while (isa<VariableArrayType>(arrayType));

    // We get out here only if we find a constant array type
    // inside the VLA.
  }

  // We have some number of constant-length arrays, so addr should
  // have LLVM type [M x [N x [...]]]*.  Build a GEP that walks
  // down to the first element of addr.
  SmallVector<llvm::Value*, 8> gepIndices;

  // GEP down to the array type.
  llvm::ConstantInt *zero = Builder.getInt32(0);
  gepIndices.push_back(zero);

  uint64_t countFromCLAs = 1;
  QualType eltType;

  llvm::ArrayType *llvmArrayType =
    dyn_cast<llvm::ArrayType>(addr.getElementType());
  while (llvmArrayType) {
    assert(isa<ConstantArrayType>(arrayType));
    assert(cast<ConstantArrayType>(arrayType)->getSize().getZExtValue()
             == llvmArrayType->getNumElements());

    gepIndices.push_back(zero);
    countFromCLAs *= llvmArrayType->getNumElements();
    eltType = arrayType->getElementType();

    llvmArrayType =
      dyn_cast<llvm::ArrayType>(llvmArrayType->getElementType());
    arrayType = getContext().getAsArrayType(arrayType->getElementType());
    assert((!llvmArrayType || arrayType) &&
           "LLVM and Clang types are out-of-synch");
  }

  if (arrayType) {
    // From this point onwards, the Clang array type has been emitted
    // as some other type (probably a packed struct). Compute the array
    // size, and just emit the 'begin' expression as a bitcast.
    while (arrayType) {
      countFromCLAs *=
          cast<ConstantArrayType>(arrayType)->getSize().getZExtValue();
      eltType = arrayType->getElementType();
      arrayType = getContext().getAsArrayType(eltType);
    }

    llvm::Type *baseType = ConvertType(eltType);
    addr = Builder.CreateElementBitCast(addr, baseType, "array.begin");
  } else {
    // Create the actual GEP.
    addr = Address(Builder.CreateInBoundsGEP(
        addr.getElementType(), addr.getPointer(), gepIndices, "array.begin"),
        ConvertTypeForMem(eltType),
        addr.getAlignment());
  }

  baseType = eltType;

  llvm::Value *numElements
    = llvm::ConstantInt::get(SizeTy, countFromCLAs);

  // If we had any VLA dimensions, factor them in.
  if (numVLAElements)
    numElements = Builder.CreateNUWMul(numVLAElements, numElements);

  return numElements;
}

CodeGenFunction::VlaSizePair CodeGenFunction::getVLASize(QualType type) {
  const VariableArrayType *vla = getContext().getAsVariableArrayType(type);
  assert(vla && "type was not a variable array type!");
  return getVLASize(vla);
}

CodeGenFunction::VlaSizePair
CodeGenFunction::getVLASize(const VariableArrayType *type) {
  // The number of elements so far; always size_t.
  llvm::Value *numElements = nullptr;

  QualType elementType;
  do {
    elementType = type->getElementType();
    llvm::Value *vlaSize = VLASizeMap[type->getSizeExpr()];
    assert(vlaSize && "no size for VLA!");
    assert(vlaSize->getType() == SizeTy);

    if (!numElements) {
      numElements = vlaSize;
    } else {
      // It's undefined behavior if this wraps around, so mark it that way.
      // FIXME: Teach -fsanitize=undefined to trap this.
      numElements = Builder.CreateNUWMul(numElements, vlaSize);
    }
  } while ((type = getContext().getAsVariableArrayType(elementType)));

  return { numElements, elementType };
}

CodeGenFunction::VlaSizePair
CodeGenFunction::getVLAElements1D(QualType type) {
  const VariableArrayType *vla = getContext().getAsVariableArrayType(type);
  assert(vla && "type was not a variable array type!");
  return getVLAElements1D(vla);
}

CodeGenFunction::VlaSizePair
CodeGenFunction::getVLAElements1D(const VariableArrayType *Vla) {
  llvm::Value *VlaSize = VLASizeMap[Vla->getSizeExpr()];
  assert(VlaSize && "no size for VLA!");
  assert(VlaSize->getType() == SizeTy);
  return { VlaSize, Vla->getElementType() };
}

void CodeGenFunction::EmitVariablyModifiedType(QualType type) {
  assert(type->isVariablyModifiedType() &&
         "Must pass variably modified type to EmitVLASizes!");

  EnsureInsertPoint();

  // We're going to walk down into the type and look for VLA
  // expressions.
  do {
    assert(type->isVariablyModifiedType());

    const Type *ty = type.getTypePtr();
    switch (ty->getTypeClass()) {

#define TYPE(Class, Base)
#define ABSTRACT_TYPE(Class, Base)
#define NON_CANONICAL_TYPE(Class, Base)
#define DEPENDENT_TYPE(Class, Base) case Type::Class:
#define NON_CANONICAL_UNLESS_DEPENDENT_TYPE(Class, Base)
#include "clang/AST/TypeNodes.inc"
      llvm_unreachable("unexpected dependent type!");

    // These types are never variably-modified.
    case Type::Builtin:
    case Type::Complex:
    case Type::Vector:
    case Type::ExtVector:
    case Type::ConstantMatrix:
    case Type::Record:
    case Type::Enum:
    case Type::Elaborated:
    case Type::Using:
    case Type::TemplateSpecialization:
    case Type::ObjCTypeParam:
    case Type::ObjCObject:
    case Type::ObjCInterface:
    case Type::ObjCObjectPointer:
    case Type::BitInt:
      llvm_unreachable("type class is never variably-modified!");

    case Type::Adjusted:
      type = cast<AdjustedType>(ty)->getAdjustedType();
      break;

    case Type::Decayed:
      type = cast<DecayedType>(ty)->getPointeeType();
      break;

    case Type::Pointer:
      type = cast<PointerType>(ty)->getPointeeType();
      break;

    case Type::BlockPointer:
      type = cast<BlockPointerType>(ty)->getPointeeType();
      break;

    case Type::LValueReference:
    case Type::RValueReference:
      type = cast<ReferenceType>(ty)->getPointeeType();
      break;

    case Type::MemberPointer:
      type = cast<MemberPointerType>(ty)->getPointeeType();
      break;

    case Type::ConstantArray:
    case Type::IncompleteArray:
      // Losing element qualification here is fine.
      type = cast<ArrayType>(ty)->getElementType();
      break;

    case Type::VariableArray: {
      // Losing element qualification here is fine.
      const VariableArrayType *vat = cast<VariableArrayType>(ty);

      // Unknown size indication requires no size computation.
      // Otherwise, evaluate and record it.
      if (const Expr *sizeExpr = vat->getSizeExpr()) {
        // It's possible that we might have emitted this already,
        // e.g. with a typedef and a pointer to it.
        llvm::Value *&entry = VLASizeMap[sizeExpr];
        if (!entry) {
          llvm::Value *size = EmitScalarExpr(sizeExpr);

          // C11 6.7.6.2p5:
          //   If the size is an expression that is not an integer constant
          //   expression [...] each time it is evaluated it shall have a value
          //   greater than zero.
          if (SanOpts.has(SanitizerKind::VLABound)) {
            SanitizerScope SanScope(this);
            llvm::Value *Zero = llvm::Constant::getNullValue(size->getType());
            clang::QualType SEType = sizeExpr->getType();
            llvm::Value *CheckCondition =
                SEType->isSignedIntegerType()
                    ? Builder.CreateICmpSGT(size, Zero)
                    : Builder.CreateICmpUGT(size, Zero);
            llvm::Constant *StaticArgs[] = {
                EmitCheckSourceLocation(sizeExpr->getBeginLoc()),
                EmitCheckTypeDescriptor(SEType)};
            EmitCheck(std::make_pair(CheckCondition, SanitizerKind::VLABound),
                      SanitizerHandler::VLABoundNotPositive, StaticArgs, size);
          }

          // Always zexting here would be wrong if it weren't
          // undefined behavior to have a negative bound.
          // FIXME: What about when size's type is larger than size_t?
          entry = Builder.CreateIntCast(size, SizeTy, /*signed*/ false);
        }
      }
      type = vat->getElementType();
      break;
    }

    case Type::FunctionProto:
    case Type::FunctionNoProto:
      type = cast<FunctionType>(ty)->getReturnType();
      break;

    case Type::Paren:
    case Type::TypeOf:
    case Type::UnaryTransform:
    case Type::Attributed:
    case Type::SubstTemplateTypeParm:
    case Type::MacroQualified:
      // Keep walking after single level desugaring.
      type = type.getSingleStepDesugaredType(getContext());
      break;

    case Type::Typedef:
    case Type::Decltype:
    case Type::Auto:
    case Type::DeducedTemplateSpecialization:
      // Stop walking: nothing to do.
      return;

    case Type::TypeOfExpr:
      // Stop walking: emit typeof expression.
      EmitIgnoredExpr(cast<TypeOfExprType>(ty)->getUnderlyingExpr());
      return;

    case Type::Atomic:
      type = cast<AtomicType>(ty)->getValueType();
      break;

    case Type::Pipe:
      type = cast<PipeType>(ty)->getElementType();
      break;
    }
  } while (type->isVariablyModifiedType());
}

Address CodeGenFunction::EmitVAListRef(const Expr* E) {
  if (getContext().getBuiltinVaListType()->isArrayType())
    return EmitPointerWithAlignment(E);
  return EmitLValue(E).getAddress(*this);
}

Address CodeGenFunction::EmitMSVAListRef(const Expr *E) {
  return EmitLValue(E).getAddress(*this);
}

void CodeGenFunction::EmitDeclRefExprDbgValue(const DeclRefExpr *E,
                                              const APValue &Init) {
  assert(Init.hasValue() && "Invalid DeclRefExpr initializer!");
  if (CGDebugInfo *Dbg = getDebugInfo())
    if (CGM.getCodeGenOpts().hasReducedDebugInfo())
      Dbg->EmitGlobalVariable(E->getDecl(), Init);
}

CodeGenFunction::PeepholeProtection
CodeGenFunction::protectFromPeepholes(RValue rvalue) {
  // At the moment, the only aggressive peephole we do in IR gen
  // is trunc(zext) folding, but if we add more, we can easily
  // extend this protection.

  if (!rvalue.isScalar()) return PeepholeProtection();
  llvm::Value *value = rvalue.getScalarVal();
  if (!isa<llvm::ZExtInst>(value)) return PeepholeProtection();

  // Just make an extra bitcast.
  assert(HaveInsertPoint());
  llvm::Instruction *inst = new llvm::BitCastInst(value, value->getType(), "",
                                                  Builder.GetInsertBlock());

  PeepholeProtection protection;
  protection.Inst = inst;
  return protection;
}

void CodeGenFunction::unprotectFromPeepholes(PeepholeProtection protection) {
  if (!protection.Inst) return;

  // In theory, we could try to duplicate the peepholes now, but whatever.
  protection.Inst->eraseFromParent();
}

void CodeGenFunction::emitAlignmentAssumption(llvm::Value *PtrValue,
                                              QualType Ty, SourceLocation Loc,
                                              SourceLocation AssumptionLoc,
                                              llvm::Value *Alignment,
                                              llvm::Value *OffsetValue) {
  if (Alignment->getType() != IntPtrTy)
    Alignment =
        Builder.CreateIntCast(Alignment, IntPtrTy, false, "casted.align");
  if (OffsetValue && OffsetValue->getType() != IntPtrTy)
    OffsetValue =
        Builder.CreateIntCast(OffsetValue, IntPtrTy, true, "casted.offset");
  llvm::Value *TheCheck = nullptr;
  if (SanOpts.has(SanitizerKind::Alignment)) {
    llvm::Value *PtrIntValue =
        Builder.CreatePtrToInt(PtrValue, IntPtrTy, "ptrint");

    if (OffsetValue) {
      bool IsOffsetZero = false;
      if (const auto *CI = dyn_cast<llvm::ConstantInt>(OffsetValue))
        IsOffsetZero = CI->isZero();

      if (!IsOffsetZero)
        PtrIntValue = Builder.CreateSub(PtrIntValue, OffsetValue, "offsetptr");
    }

    llvm::Value *Zero = llvm::ConstantInt::get(IntPtrTy, 0);
    llvm::Value *Mask =
        Builder.CreateSub(Alignment, llvm::ConstantInt::get(IntPtrTy, 1));
    llvm::Value *MaskedPtr = Builder.CreateAnd(PtrIntValue, Mask, "maskedptr");
    TheCheck = Builder.CreateICmpEQ(MaskedPtr, Zero, "maskcond");
  }
  llvm::Instruction *Assumption = Builder.CreateAlignmentAssumption(
      CGM.getDataLayout(), PtrValue, Alignment, OffsetValue);

  if (!SanOpts.has(SanitizerKind::Alignment))
    return;
  emitAlignmentAssumptionCheck(PtrValue, Ty, Loc, AssumptionLoc, Alignment,
                               OffsetValue, TheCheck, Assumption);
}

void CodeGenFunction::emitAlignmentAssumption(llvm::Value *PtrValue,
                                              const Expr *E,
                                              SourceLocation AssumptionLoc,
                                              llvm::Value *Alignment,
                                              llvm::Value *OffsetValue) {
  if (auto *CE = dyn_cast<CastExpr>(E))
    E = CE->getSubExprAsWritten();
  QualType Ty = E->getType();
  SourceLocation Loc = E->getExprLoc();

  emitAlignmentAssumption(PtrValue, Ty, Loc, AssumptionLoc, Alignment,
                          OffsetValue);
}

llvm::Value *CodeGenFunction::EmitAnnotationCall(llvm::Function *AnnotationFn,
                                                 llvm::Value *AnnotatedVal,
                                                 StringRef AnnotationStr,
                                                 SourceLocation Location,
                                                 const AnnotateAttr *Attr) {
  SmallVector<llvm::Value *, 5> Args = {
      AnnotatedVal,
      Builder.CreateBitCast(CGM.EmitAnnotationString(AnnotationStr), Int8PtrTy),
      Builder.CreateBitCast(CGM.EmitAnnotationUnit(Location), Int8PtrTy),
      CGM.EmitAnnotationLineNo(Location),
  };
  if (Attr)
    Args.push_back(CGM.EmitAnnotationArgs(Attr));
  return Builder.CreateCall(AnnotationFn, Args);
}

void CodeGenFunction::EmitVarAnnotations(const VarDecl *D, llvm::Value *V) {
  assert(D->hasAttr<AnnotateAttr>() && "no annotate attribute");
  // FIXME We create a new bitcast for every annotation because that's what
  // llvm-gcc was doing.
  for (const auto *I : D->specific_attrs<AnnotateAttr>())
    EmitAnnotationCall(CGM.getIntrinsic(llvm::Intrinsic::var_annotation),
                       Builder.CreateBitCast(V, CGM.Int8PtrTy, V->getName()),
                       I->getAnnotation(), D->getLocation(), I);
}

Address CodeGenFunction::EmitFieldAnnotations(const FieldDecl *D,
                                              Address Addr) {
  assert(D->hasAttr<AnnotateAttr>() && "no annotate attribute");
  llvm::Value *V = Addr.getPointer();
  llvm::Type *VTy = V->getType();
  auto *PTy = dyn_cast<llvm::PointerType>(VTy);
  unsigned AS = PTy ? PTy->getAddressSpace() : 0;
  llvm::PointerType *IntrinTy =
      llvm::PointerType::getWithSamePointeeType(CGM.Int8PtrTy, AS);
  llvm::Function *F =
      CGM.getIntrinsic(llvm::Intrinsic::ptr_annotation, IntrinTy);

  for (const auto *I : D->specific_attrs<AnnotateAttr>()) {
    // FIXME Always emit the cast inst so we can differentiate between
    // annotation on the first field of a struct and annotation on the struct
    // itself.
    if (VTy != IntrinTy)
      V = Builder.CreateBitCast(V, IntrinTy);
    V = EmitAnnotationCall(F, V, I->getAnnotation(), D->getLocation(), I);
    V = Builder.CreateBitCast(V, VTy);
  }

  return Address(V, Addr.getElementType(), Addr.getAlignment());
}

CodeGenFunction::CGCapturedStmtInfo::~CGCapturedStmtInfo() { }

CodeGenFunction::SanitizerScope::SanitizerScope(CodeGenFunction *CGF)
    : CGF(CGF) {
  assert(!CGF->IsSanitizerScope);
  CGF->IsSanitizerScope = true;
}

CodeGenFunction::SanitizerScope::~SanitizerScope() {
  CGF->IsSanitizerScope = false;
}

void CodeGenFunction::InsertHelper(llvm::Instruction *I,
                                   const llvm::Twine &Name,
                                   llvm::BasicBlock *BB,
                                   llvm::BasicBlock::iterator InsertPt) const {
  LoopStack.InsertHelper(I);
  if (IsSanitizerScope)
    CGM.getSanitizerMetadata()->disableSanitizerForInstruction(I);
}

void CGBuilderInserter::InsertHelper(
    llvm::Instruction *I, const llvm::Twine &Name, llvm::BasicBlock *BB,
    llvm::BasicBlock::iterator InsertPt) const {
  llvm::IRBuilderDefaultInserter::InsertHelper(I, Name, BB, InsertPt);
  if (CGF)
    CGF->InsertHelper(I, Name, BB, InsertPt);
}

// Emits an error if we don't have a valid set of target features for the
// called function.
void CodeGenFunction::checkTargetFeatures(const CallExpr *E,
                                          const FunctionDecl *TargetDecl) {
  return checkTargetFeatures(E->getBeginLoc(), TargetDecl);
}

// Emits an error if we don't have a valid set of target features for the
// called function.
void CodeGenFunction::checkTargetFeatures(SourceLocation Loc,
                                          const FunctionDecl *TargetDecl) {
  // Early exit if this is an indirect call.
  if (!TargetDecl)
    return;

  // Get the current enclosing function if it exists. If it doesn't
  // we can't check the target features anyhow.
  const FunctionDecl *FD = dyn_cast_or_null<FunctionDecl>(CurCodeDecl);
  if (!FD)
    return;

  // Grab the required features for the call. For a builtin this is listed in
  // the td file with the default cpu, for an always_inline function this is any
  // listed cpu and any listed features.
  unsigned BuiltinID = TargetDecl->getBuiltinID();
  std::string MissingFeature;
  llvm::StringMap<bool> CallerFeatureMap;
  CGM.getContext().getFunctionFeatureMap(CallerFeatureMap, FD);
  if (BuiltinID) {
    StringRef FeatureList(
        CGM.getContext().BuiltinInfo.getRequiredFeatures(BuiltinID));
    // Return if the builtin doesn't have any required features.
    if (FeatureList.empty())
      return;
    assert(!FeatureList.contains(' ') && "Space in feature list");
    TargetFeatures TF(CallerFeatureMap);
    if (!TF.hasRequiredFeatures(FeatureList))
      CGM.getDiags().Report(Loc, diag::err_builtin_needs_feature)
          << TargetDecl->getDeclName() << FeatureList;
  } else if (!TargetDecl->isMultiVersion() &&
             TargetDecl->hasAttr<TargetAttr>()) {
    // Get the required features for the callee.

    const TargetAttr *TD = TargetDecl->getAttr<TargetAttr>();
    ParsedTargetAttr ParsedAttr =
        CGM.getContext().filterFunctionTargetAttrs(TD);

    SmallVector<StringRef, 1> ReqFeatures;
    llvm::StringMap<bool> CalleeFeatureMap;
    CGM.getContext().getFunctionFeatureMap(CalleeFeatureMap, TargetDecl);

    for (const auto &F : ParsedAttr.Features) {
      if (F[0] == '+' && CalleeFeatureMap.lookup(F.substr(1)))
        ReqFeatures.push_back(StringRef(F).substr(1));
    }

    for (const auto &F : CalleeFeatureMap) {
      // Only positive features are "required".
      if (F.getValue())
        ReqFeatures.push_back(F.getKey());
    }
    if (!llvm::all_of(ReqFeatures, [&](StringRef Feature) {
      if (!CallerFeatureMap.lookup(Feature)) {
        MissingFeature = Feature.str();
        return false;
      }
      return true;
    }))
      CGM.getDiags().Report(Loc, diag::err_function_needs_feature)
          << FD->getDeclName() << TargetDecl->getDeclName() << MissingFeature;
  }
}

void CodeGenFunction::EmitSanitizerStatReport(llvm::SanitizerStatKind SSK) {
  if (!CGM.getCodeGenOpts().SanitizeStats)
    return;

  llvm::IRBuilder<> IRB(Builder.GetInsertBlock(), Builder.GetInsertPoint());
  IRB.SetCurrentDebugLocation(Builder.getCurrentDebugLocation());
  CGM.getSanStats().create(IRB, SSK);
}

llvm::Value *
CodeGenFunction::FormResolverCondition(const MultiVersionResolverOption &RO) {
  llvm::Value *Condition = nullptr;

  if (!RO.Conditions.Architecture.empty())
    Condition = EmitX86CpuIs(RO.Conditions.Architecture);

  if (!RO.Conditions.Features.empty()) {
    llvm::Value *FeatureCond = EmitX86CpuSupports(RO.Conditions.Features);
    Condition =
        Condition ? Builder.CreateAnd(Condition, FeatureCond) : FeatureCond;
  }
  return Condition;
}

static void CreateMultiVersionResolverReturn(CodeGenModule &CGM,
                                             llvm::Function *Resolver,
                                             CGBuilderTy &Builder,
                                             llvm::Function *FuncToReturn,
                                             bool SupportsIFunc) {
  if (SupportsIFunc) {
    Builder.CreateRet(FuncToReturn);
    return;
  }

  llvm::SmallVector<llvm::Value *, 10> Args;
  llvm::for_each(Resolver->args(),
                 [&](llvm::Argument &Arg) { Args.push_back(&Arg); });

  llvm::CallInst *Result = Builder.CreateCall(FuncToReturn, Args);
  Result->setTailCallKind(llvm::CallInst::TCK_MustTail);

  if (Resolver->getReturnType()->isVoidTy())
    Builder.CreateRetVoid();
  else
    Builder.CreateRet(Result);
}

void CodeGenFunction::EmitMultiVersionResolver(
    llvm::Function *Resolver, ArrayRef<MultiVersionResolverOption> Options) {
  assert(getContext().getTargetInfo().getTriple().isX86() &&
         "Only implemented for x86 targets");

  bool SupportsIFunc = getContext().getTargetInfo().supportsIFunc();

  // Main function's basic block.
  llvm::BasicBlock *CurBlock = createBasicBlock("resolver_entry", Resolver);
  Builder.SetInsertPoint(CurBlock);
  EmitX86CpuInit();

  for (const MultiVersionResolverOption &RO : Options) {
    Builder.SetInsertPoint(CurBlock);
    llvm::Value *Condition = FormResolverCondition(RO);

    // The 'default' or 'generic' case.
    if (!Condition) {
      assert(&RO == Options.end() - 1 &&
             "Default or Generic case must be last");
      CreateMultiVersionResolverReturn(CGM, Resolver, Builder, RO.Function,
                                       SupportsIFunc);
      return;
    }

    llvm::BasicBlock *RetBlock = createBasicBlock("resolver_return", Resolver);
    CGBuilderTy RetBuilder(*this, RetBlock);
    CreateMultiVersionResolverReturn(CGM, Resolver, RetBuilder, RO.Function,
                                     SupportsIFunc);
    CurBlock = createBasicBlock("resolver_else", Resolver);
    Builder.CreateCondBr(Condition, RetBlock, CurBlock);
  }

  // If no generic/default, emit an unreachable.
  Builder.SetInsertPoint(CurBlock);
  llvm::CallInst *TrapCall = EmitTrapCall(llvm::Intrinsic::trap);
  TrapCall->setDoesNotReturn();
  TrapCall->setDoesNotThrow();
  Builder.CreateUnreachable();
  Builder.ClearInsertionPoint();
}

// Loc - where the diagnostic will point, where in the source code this
//  alignment has failed.
// SecondaryLoc - if present (will be present if sufficiently different from
//  Loc), the diagnostic will additionally point a "Note:" to this location.
//  It should be the location where the __attribute__((assume_aligned))
//  was written e.g.
void CodeGenFunction::emitAlignmentAssumptionCheck(
    llvm::Value *Ptr, QualType Ty, SourceLocation Loc,
    SourceLocation SecondaryLoc, llvm::Value *Alignment,
    llvm::Value *OffsetValue, llvm::Value *TheCheck,
    llvm::Instruction *Assumption) {
  assert(Assumption && isa<llvm::CallInst>(Assumption) &&
         cast<llvm::CallInst>(Assumption)->getCalledOperand() ==
             llvm::Intrinsic::getDeclaration(
                 Builder.GetInsertBlock()->getParent()->getParent(),
                 llvm::Intrinsic::assume) &&
         "Assumption should be a call to llvm.assume().");
  assert(&(Builder.GetInsertBlock()->back()) == Assumption &&
         "Assumption should be the last instruction of the basic block, "
         "since the basic block is still being generated.");

  if (!SanOpts.has(SanitizerKind::Alignment))
    return;

  // Don't check pointers to volatile data. The behavior here is implementation-
  // defined.
  if (Ty->getPointeeType().isVolatileQualified())
    return;

  // We need to temorairly remove the assumption so we can insert the
  // sanitizer check before it, else the check will be dropped by optimizations.
  Assumption->removeFromParent();

  {
    SanitizerScope SanScope(this);

    if (!OffsetValue)
      OffsetValue = Builder.getInt1(false); // no offset.

    llvm::Constant *StaticData[] = {EmitCheckSourceLocation(Loc),
                                    EmitCheckSourceLocation(SecondaryLoc),
                                    EmitCheckTypeDescriptor(Ty)};
    llvm::Value *DynamicData[] = {EmitCheckValue(Ptr),
                                  EmitCheckValue(Alignment),
                                  EmitCheckValue(OffsetValue)};
    EmitCheck({std::make_pair(TheCheck, SanitizerKind::Alignment)},
              SanitizerHandler::AlignmentAssumption, StaticData, DynamicData);
  }

  // We are now in the (new, empty) "cont" basic block.
  // Reintroduce the assumption.
  Builder.Insert(Assumption);
  // FIXME: Assumption still has it's original basic block as it's Parent.
}

llvm::DebugLoc CodeGenFunction::SourceLocToDebugLoc(SourceLocation Location) {
  if (CGDebugInfo *DI = getDebugInfo())
    return DI->SourceLocToDebugLoc(Location);

  return llvm::DebugLoc();
}

llvm::Value *
CodeGenFunction::emitCondLikelihoodViaExpectIntrinsic(llvm::Value *Cond,
                                                      Stmt::Likelihood LH) {
  switch (LH) {
  case Stmt::LH_None:
    return Cond;
  case Stmt::LH_Likely:
  case Stmt::LH_Unlikely:
    // Don't generate llvm.expect on -O0 as the backend won't use it for
    // anything.
    if (CGM.getCodeGenOpts().OptimizationLevel == 0)
      return Cond;
    llvm::Type *CondTy = Cond->getType();
    assert(CondTy->isIntegerTy(1) && "expecting condition to be a boolean");
    llvm::Function *FnExpect =
        CGM.getIntrinsic(llvm::Intrinsic::expect, CondTy);
    llvm::Value *ExpectedValueOfCond =
        llvm::ConstantInt::getBool(CondTy, LH == Stmt::LH_Likely);
    return Builder.CreateCall(FnExpect, {Cond, ExpectedValueOfCond},
                              Cond->getName() + ".expval");
  }
  llvm_unreachable("Unknown Likelihood");
}

llvm::Value *CodeGenFunction::emitBoolVecConversion(llvm::Value *SrcVec,
                                                    unsigned NumElementsDst,
                                                    const llvm::Twine &Name) {
  auto *SrcTy = cast<llvm::FixedVectorType>(SrcVec->getType());
  unsigned NumElementsSrc = SrcTy->getNumElements();
<<<<<<< HEAD
  if (NumElementsSrc == NumElementsDst) {
    return SrcVec;
  }

  std::vector<int> ShuffleMask(NumElementsDst, -1);
  for (unsigned MaskIdx = 0;
       MaskIdx < std::min<>(NumElementsDst, NumElementsSrc); ++MaskIdx) {
    ShuffleMask[MaskIdx] = MaskIdx;
  }
=======
  if (NumElementsSrc == NumElementsDst)
    return SrcVec;

  std::vector<int> ShuffleMask(NumElementsDst, -1);
  for (unsigned MaskIdx = 0;
       MaskIdx < std::min<>(NumElementsDst, NumElementsSrc); ++MaskIdx)
    ShuffleMask[MaskIdx] = MaskIdx;
>>>>>>> 8dca38d5

  return Builder.CreateShuffleVector(SrcVec, ShuffleMask, Name);
}<|MERGE_RESOLUTION|>--- conflicted
+++ resolved
@@ -2771,17 +2771,6 @@
                                                     const llvm::Twine &Name) {
   auto *SrcTy = cast<llvm::FixedVectorType>(SrcVec->getType());
   unsigned NumElementsSrc = SrcTy->getNumElements();
-<<<<<<< HEAD
-  if (NumElementsSrc == NumElementsDst) {
-    return SrcVec;
-  }
-
-  std::vector<int> ShuffleMask(NumElementsDst, -1);
-  for (unsigned MaskIdx = 0;
-       MaskIdx < std::min<>(NumElementsDst, NumElementsSrc); ++MaskIdx) {
-    ShuffleMask[MaskIdx] = MaskIdx;
-  }
-=======
   if (NumElementsSrc == NumElementsDst)
     return SrcVec;
 
@@ -2789,7 +2778,6 @@
   for (unsigned MaskIdx = 0;
        MaskIdx < std::min<>(NumElementsDst, NumElementsSrc); ++MaskIdx)
     ShuffleMask[MaskIdx] = MaskIdx;
->>>>>>> 8dca38d5
 
   return Builder.CreateShuffleVector(SrcVec, ShuffleMask, Name);
 }