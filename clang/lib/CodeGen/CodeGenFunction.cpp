//===--- CodeGenFunction.cpp - Emit LLVM Code from ASTs for a Function ----===//
//
// Part of the LLVM Project, under the Apache License v2.0 with LLVM Exceptions.
// See https://llvm.org/LICENSE.txt for license information.
// SPDX-License-Identifier: Apache-2.0 WITH LLVM-exception
//
//===----------------------------------------------------------------------===//
//
// This coordinates the per-function state used while generating code.
//
//===----------------------------------------------------------------------===//

#include "CodeGenFunction.h"
#include "CGBlocks.h"
#include "CGCUDARuntime.h"
#include "CGCXXABI.h"
#include "CGCleanup.h"
#include "CGDebugInfo.h"
#include "CGOpenMPRuntime.h"
#include "CodeGenModule.h"
#include "CodeGenPGO.h"
#include "TargetInfo.h"
#include "clang/AST/ASTContext.h"
#include "clang/AST/ASTLambda.h"
#include "clang/AST/Attr.h"
#include "clang/AST/Decl.h"
#include "clang/AST/DeclCXX.h"
#include "clang/AST/StmtCXX.h"
#include "clang/AST/StmtObjC.h"
#include "clang/Basic/Builtins.h"
#include "clang/Basic/CodeGenOptions.h"
#include "clang/Basic/TargetInfo.h"
#include "clang/CodeGen/CGFunctionInfo.h"
#include "clang/Frontend/FrontendDiagnostic.h"
#include "llvm/ADT/ArrayRef.h"
#include "llvm/Frontend/OpenMP/OMPIRBuilder.h"
#include "llvm/IR/DataLayout.h"
#include "llvm/IR/Dominators.h"
#include "llvm/IR/FPEnv.h"
#include "llvm/IR/IntrinsicInst.h"
#include "llvm/IR/Intrinsics.h"
#include "llvm/IR/MDBuilder.h"
#include "llvm/IR/Operator.h"
#include "llvm/Support/CRC.h"
#include "llvm/Transforms/Scalar/LowerExpectIntrinsic.h"
#include "llvm/Transforms/Utils/PromoteMemToReg.h"
using namespace clang;
using namespace CodeGen;

/// shouldEmitLifetimeMarkers - Decide whether we need emit the life-time
/// markers.
static bool shouldEmitLifetimeMarkers(const CodeGenOptions &CGOpts,
                                      const LangOptions &LangOpts) {
  if (CGOpts.DisableLifetimeMarkers)
    return false;

  // Sanitizers may use markers.
  if (CGOpts.SanitizeAddressUseAfterScope ||
      LangOpts.Sanitize.has(SanitizerKind::HWAddress) ||
      LangOpts.Sanitize.has(SanitizerKind::Memory))
    return true;

  // For now, only in optimized builds.
  return CGOpts.OptimizationLevel != 0;
}

CodeGenFunction::CodeGenFunction(CodeGenModule &cgm, bool suppressNewContext)
    : CodeGenTypeCache(cgm), CGM(cgm), Target(cgm.getTarget()),
      Builder(cgm, cgm.getModule().getContext(), llvm::ConstantFolder(),
              CGBuilderInserterTy(this)),
      SanOpts(CGM.getLangOpts().Sanitize), CurFPFeatures(CGM.getLangOpts()),
      DebugInfo(CGM.getModuleDebugInfo()), PGO(cgm),
      ShouldEmitLifetimeMarkers(
          shouldEmitLifetimeMarkers(CGM.getCodeGenOpts(), CGM.getLangOpts())) {
  if (!suppressNewContext)
    CGM.getCXXABI().getMangleContext().startNewFunction();

  SetFastMathFlags(CurFPFeatures);
  SetFPModel();
}

CodeGenFunction::~CodeGenFunction() {
  assert(LifetimeExtendedCleanupStack.empty() && "failed to emit a cleanup");

  if (getLangOpts().OpenMP && CurFn)
    CGM.getOpenMPRuntime().functionFinished(*this);

  // If we have an OpenMPIRBuilder we want to finalize functions (incl.
  // outlining etc) at some point. Doing it once the function codegen is done
  // seems to be a reasonable spot. We do it here, as opposed to the deletion
  // time of the CodeGenModule, because we have to ensure the IR has not yet
  // been "emitted" to the outside, thus, modifications are still sensible.
  if (CGM.getLangOpts().OpenMPIRBuilder)
    CGM.getOpenMPRuntime().getOMPBuilder().finalize();
}

// Map the LangOption for exception behavior into
// the corresponding enum in the IR.
llvm::fp::ExceptionBehavior
clang::ToConstrainedExceptMD(LangOptions::FPExceptionModeKind Kind) {

  switch (Kind) {
  case LangOptions::FPE_Ignore:  return llvm::fp::ebIgnore;
  case LangOptions::FPE_MayTrap: return llvm::fp::ebMayTrap;
  case LangOptions::FPE_Strict:  return llvm::fp::ebStrict;
  }
  llvm_unreachable("Unsupported FP Exception Behavior");
}

void CodeGenFunction::SetFPModel() {
  llvm::RoundingMode RM = getLangOpts().getFPRoundingMode();
  auto fpExceptionBehavior = ToConstrainedExceptMD(
                               getLangOpts().getFPExceptionMode());

  Builder.setDefaultConstrainedRounding(RM);
  Builder.setDefaultConstrainedExcept(fpExceptionBehavior);
  Builder.setIsFPConstrained(fpExceptionBehavior != llvm::fp::ebIgnore ||
                             RM != llvm::RoundingMode::NearestTiesToEven);
}

void CodeGenFunction::SetFastMathFlags(FPOptions FPFeatures) {
  llvm::FastMathFlags FMF;
  FMF.setAllowReassoc(FPFeatures.getAllowFPReassociate());
  FMF.setNoNaNs(FPFeatures.getNoHonorNaNs());
  FMF.setNoInfs(FPFeatures.getNoHonorInfs());
  FMF.setNoSignedZeros(FPFeatures.getNoSignedZero());
  FMF.setAllowReciprocal(FPFeatures.getAllowReciprocal());
  FMF.setApproxFunc(FPFeatures.getAllowApproxFunc());
  FMF.setAllowContract(FPFeatures.allowFPContractAcrossStatement());
  Builder.setFastMathFlags(FMF);
}

CodeGenFunction::CGFPOptionsRAII::CGFPOptionsRAII(CodeGenFunction &CGF,
                                                  FPOptions FPFeatures)
    : CGF(CGF), OldFPFeatures(CGF.CurFPFeatures) {
  CGF.CurFPFeatures = FPFeatures;

  if (OldFPFeatures == FPFeatures)
    return;

  FMFGuard.emplace(CGF.Builder);

  llvm::RoundingMode NewRoundingBehavior =
      static_cast<llvm::RoundingMode>(FPFeatures.getRoundingMode());
  CGF.Builder.setDefaultConstrainedRounding(NewRoundingBehavior);
  auto NewExceptionBehavior =
      ToConstrainedExceptMD(static_cast<LangOptions::FPExceptionModeKind>(
          FPFeatures.getFPExceptionMode()));
  CGF.Builder.setDefaultConstrainedExcept(NewExceptionBehavior);

  CGF.SetFastMathFlags(FPFeatures);

  assert((CGF.CurFuncDecl == nullptr || CGF.Builder.getIsFPConstrained() ||
          isa<CXXConstructorDecl>(CGF.CurFuncDecl) ||
          isa<CXXDestructorDecl>(CGF.CurFuncDecl) ||
          (NewExceptionBehavior == llvm::fp::ebIgnore &&
           NewRoundingBehavior == llvm::RoundingMode::NearestTiesToEven)) &&
         "FPConstrained should be enabled on entire function");

  auto mergeFnAttrValue = [&](StringRef Name, bool Value) {
    auto OldValue =
        CGF.CurFn->getFnAttribute(Name).getValueAsString() == "true";
    auto NewValue = OldValue & Value;
    if (OldValue != NewValue)
      CGF.CurFn->addFnAttr(Name, llvm::toStringRef(NewValue));
  };
  mergeFnAttrValue("no-infs-fp-math", FPFeatures.getNoHonorInfs());
  mergeFnAttrValue("no-nans-fp-math", FPFeatures.getNoHonorNaNs());
  mergeFnAttrValue("no-signed-zeros-fp-math", FPFeatures.getNoSignedZero());
  mergeFnAttrValue("unsafe-fp-math", FPFeatures.getAllowFPReassociate() &&
                                         FPFeatures.getAllowReciprocal() &&
                                         FPFeatures.getAllowApproxFunc() &&
                                         FPFeatures.getNoSignedZero());
}

CodeGenFunction::CGFPOptionsRAII::~CGFPOptionsRAII() {
  CGF.CurFPFeatures = OldFPFeatures;
}

LValue CodeGenFunction::MakeNaturalAlignAddrLValue(llvm::Value *V, QualType T) {
  LValueBaseInfo BaseInfo;
  TBAAAccessInfo TBAAInfo;
  CharUnits Alignment = CGM.getNaturalTypeAlignment(T, &BaseInfo, &TBAAInfo);
  return LValue::MakeAddr(Address(V, Alignment), T, getContext(), BaseInfo,
                          TBAAInfo);
}

/// Given a value of type T* that may not be to a complete object,
/// construct an l-value with the natural pointee alignment of T.
LValue
CodeGenFunction::MakeNaturalAlignPointeeAddrLValue(llvm::Value *V, QualType T) {
  LValueBaseInfo BaseInfo;
  TBAAAccessInfo TBAAInfo;
  CharUnits Align = CGM.getNaturalTypeAlignment(T, &BaseInfo, &TBAAInfo,
                                                /* forPointeeType= */ true);
  return MakeAddrLValue(Address(V, Align), T, BaseInfo, TBAAInfo);
}


llvm::Type *CodeGenFunction::ConvertTypeForMem(QualType T) {
  return CGM.getTypes().ConvertTypeForMem(T);
}

llvm::Type *CodeGenFunction::ConvertType(QualType T) {
  return CGM.getTypes().ConvertType(T);
}

TypeEvaluationKind CodeGenFunction::getEvaluationKind(QualType type) {
  type = type.getCanonicalType();
  while (true) {
    switch (type->getTypeClass()) {
#define TYPE(name, parent)
#define ABSTRACT_TYPE(name, parent)
#define NON_CANONICAL_TYPE(name, parent) case Type::name:
#define DEPENDENT_TYPE(name, parent) case Type::name:
#define NON_CANONICAL_UNLESS_DEPENDENT_TYPE(name, parent) case Type::name:
#include "clang/AST/TypeNodes.inc"
      llvm_unreachable("non-canonical or dependent type in IR-generation");

    case Type::Auto:
    case Type::DeducedTemplateSpecialization:
      llvm_unreachable("undeduced type in IR-generation");

    // Various scalar types.
    case Type::Builtin:
    case Type::Pointer:
    case Type::BlockPointer:
    case Type::LValueReference:
    case Type::RValueReference:
    case Type::MemberPointer:
    case Type::Vector:
    case Type::ExtVector:
    case Type::ConstantMatrix:
    case Type::FunctionProto:
    case Type::FunctionNoProto:
    case Type::Enum:
    case Type::ObjCObjectPointer:
    case Type::Pipe:
    case Type::ExtInt:
      return TEK_Scalar;

    // Complexes.
    case Type::Complex:
      return TEK_Complex;

    // Arrays, records, and Objective-C objects.
    case Type::ConstantArray:
    case Type::IncompleteArray:
    case Type::VariableArray:
    case Type::Record:
    case Type::ObjCObject:
    case Type::ObjCInterface:
      return TEK_Aggregate;

    // We operate on atomic values according to their underlying type.
    case Type::Atomic:
      type = cast<AtomicType>(type)->getValueType();
      continue;
    }
    llvm_unreachable("unknown type kind!");
  }
}

llvm::DebugLoc CodeGenFunction::EmitReturnBlock() {
  // For cleanliness, we try to avoid emitting the return block for
  // simple cases.
  llvm::BasicBlock *CurBB = Builder.GetInsertBlock();

  if (CurBB) {
    assert(!CurBB->getTerminator() && "Unexpected terminated block.");

    // We have a valid insert point, reuse it if it is empty or there are no
    // explicit jumps to the return block.
    if (CurBB->empty() || ReturnBlock.getBlock()->use_empty()) {
      ReturnBlock.getBlock()->replaceAllUsesWith(CurBB);
      delete ReturnBlock.getBlock();
      ReturnBlock = JumpDest();
    } else
      EmitBlock(ReturnBlock.getBlock());
    return llvm::DebugLoc();
  }

  // Otherwise, if the return block is the target of a single direct
  // branch then we can just put the code in that block instead. This
  // cleans up functions which started with a unified return block.
  if (ReturnBlock.getBlock()->hasOneUse()) {
    llvm::BranchInst *BI =
      dyn_cast<llvm::BranchInst>(*ReturnBlock.getBlock()->user_begin());
    if (BI && BI->isUnconditional() &&
        BI->getSuccessor(0) == ReturnBlock.getBlock()) {
      // Record/return the DebugLoc of the simple 'return' expression to be used
      // later by the actual 'ret' instruction.
      llvm::DebugLoc Loc = BI->getDebugLoc();
      Builder.SetInsertPoint(BI->getParent());
      BI->eraseFromParent();
      delete ReturnBlock.getBlock();
      ReturnBlock = JumpDest();
      return Loc;
    }
  }

  // FIXME: We are at an unreachable point, there is no reason to emit the block
  // unless it has uses. However, we still need a place to put the debug
  // region.end for now.

  EmitBlock(ReturnBlock.getBlock());
  return llvm::DebugLoc();
}

static void EmitIfUsed(CodeGenFunction &CGF, llvm::BasicBlock *BB) {
  if (!BB) return;
  if (!BB->use_empty())
    return CGF.CurFn->getBasicBlockList().push_back(BB);
  delete BB;
}

void CodeGenFunction::FinishFunction(SourceLocation EndLoc) {
  assert(BreakContinueStack.empty() &&
         "mismatched push/pop in break/continue stack!");

  bool OnlySimpleReturnStmts = NumSimpleReturnExprs > 0
    && NumSimpleReturnExprs == NumReturnExprs
    && ReturnBlock.getBlock()->use_empty();
  // Usually the return expression is evaluated before the cleanup
  // code.  If the function contains only a simple return statement,
  // such as a constant, the location before the cleanup code becomes
  // the last useful breakpoint in the function, because the simple
  // return expression will be evaluated after the cleanup code. To be
  // safe, set the debug location for cleanup code to the location of
  // the return statement.  Otherwise the cleanup code should be at the
  // end of the function's lexical scope.
  //
  // If there are multiple branches to the return block, the branch
  // instructions will get the location of the return statements and
  // all will be fine.
  if (CGDebugInfo *DI = getDebugInfo()) {
    if (OnlySimpleReturnStmts)
      DI->EmitLocation(Builder, LastStopPoint);
    else
      DI->EmitLocation(Builder, EndLoc);
  }

  // Pop any cleanups that might have been associated with the
  // parameters.  Do this in whatever block we're currently in; it's
  // important to do this before we enter the return block or return
  // edges will be *really* confused.
  bool HasCleanups = EHStack.stable_begin() != PrologueCleanupDepth;
  bool HasOnlyLifetimeMarkers =
      HasCleanups && EHStack.containsOnlyLifetimeMarkers(PrologueCleanupDepth);
  bool EmitRetDbgLoc = !HasCleanups || HasOnlyLifetimeMarkers;
  if (HasCleanups) {
    // Make sure the line table doesn't jump back into the body for
    // the ret after it's been at EndLoc.
    Optional<ApplyDebugLocation> AL;
    if (CGDebugInfo *DI = getDebugInfo()) {
      if (OnlySimpleReturnStmts)
        DI->EmitLocation(Builder, EndLoc);
      else
        // We may not have a valid end location. Try to apply it anyway, and
        // fall back to an artificial location if needed.
        AL = ApplyDebugLocation::CreateDefaultArtificial(*this, EndLoc);
    }

    PopCleanupBlocks(PrologueCleanupDepth);
  }

  // Emit function epilog (to return).
  llvm::DebugLoc Loc = EmitReturnBlock();

  if (ShouldInstrumentFunction()) {
    if (CGM.getCodeGenOpts().InstrumentFunctions)
      CurFn->addFnAttr("instrument-function-exit", "__cyg_profile_func_exit");
    if (CGM.getCodeGenOpts().InstrumentFunctionsAfterInlining)
      CurFn->addFnAttr("instrument-function-exit-inlined",
                       "__cyg_profile_func_exit");
  }

  // Emit debug descriptor for function end.
  if (CGDebugInfo *DI = getDebugInfo())
    DI->EmitFunctionEnd(Builder, CurFn);

  // Reset the debug location to that of the simple 'return' expression, if any
  // rather than that of the end of the function's scope '}'.
  ApplyDebugLocation AL(*this, Loc);
  EmitFunctionEpilog(*CurFnInfo, EmitRetDbgLoc, EndLoc);
  EmitEndEHSpec(CurCodeDecl);

  assert(EHStack.empty() &&
         "did not remove all scopes from cleanup stack!");

  // If someone did an indirect goto, emit the indirect goto block at the end of
  // the function.
  if (IndirectBranch) {
    EmitBlock(IndirectBranch->getParent());
    Builder.ClearInsertionPoint();
  }

  // If some of our locals escaped, insert a call to llvm.localescape in the
  // entry block.
  if (!EscapedLocals.empty()) {
    // Invert the map from local to index into a simple vector. There should be
    // no holes.
    SmallVector<llvm::Value *, 4> EscapeArgs;
    EscapeArgs.resize(EscapedLocals.size());
    for (auto &Pair : EscapedLocals)
      EscapeArgs[Pair.second] = Pair.first;
    llvm::Function *FrameEscapeFn = llvm::Intrinsic::getDeclaration(
        &CGM.getModule(), llvm::Intrinsic::localescape);
    CGBuilderTy(*this, AllocaInsertPt).CreateCall(FrameEscapeFn, EscapeArgs);
  }

  // Remove the AllocaInsertPt instruction, which is just a convenience for us.
  llvm::Instruction *Ptr = AllocaInsertPt;
  AllocaInsertPt = nullptr;
  Ptr->eraseFromParent();

  // If someone took the address of a label but never did an indirect goto, we
  // made a zero entry PHI node, which is illegal, zap it now.
  if (IndirectBranch) {
    llvm::PHINode *PN = cast<llvm::PHINode>(IndirectBranch->getAddress());
    if (PN->getNumIncomingValues() == 0) {
      PN->replaceAllUsesWith(llvm::UndefValue::get(PN->getType()));
      PN->eraseFromParent();
    }
  }

  EmitIfUsed(*this, EHResumeBlock);
  EmitIfUsed(*this, TerminateLandingPad);
  EmitIfUsed(*this, TerminateHandler);
  EmitIfUsed(*this, UnreachableBlock);

  for (const auto &FuncletAndParent : TerminateFunclets)
    EmitIfUsed(*this, FuncletAndParent.second);

  if (CGM.getCodeGenOpts().EmitDeclMetadata)
    EmitDeclMetadata();

  for (SmallVectorImpl<std::pair<llvm::Instruction *, llvm::Value *> >::iterator
           I = DeferredReplacements.begin(),
           E = DeferredReplacements.end();
       I != E; ++I) {
    I->first->replaceAllUsesWith(I->second);
    I->first->eraseFromParent();
  }

  // Eliminate CleanupDestSlot alloca by replacing it with SSA values and
  // PHIs if the current function is a coroutine. We don't do it for all
  // functions as it may result in slight increase in numbers of instructions
  // if compiled with no optimizations. We do it for coroutine as the lifetime
  // of CleanupDestSlot alloca make correct coroutine frame building very
  // difficult.
  if (NormalCleanupDest.isValid() && isCoroutine()) {
    llvm::DominatorTree DT(*CurFn);
    llvm::PromoteMemToReg(
        cast<llvm::AllocaInst>(NormalCleanupDest.getPointer()), DT);
    NormalCleanupDest = Address::invalid();
  }

  // Scan function arguments for vector width.
  for (llvm::Argument &A : CurFn->args())
    if (auto *VT = dyn_cast<llvm::VectorType>(A.getType()))
      LargestVectorWidth =
          std::max((uint64_t)LargestVectorWidth,
                   VT->getPrimitiveSizeInBits().getKnownMinSize());

  // Update vector width based on return type.
  if (auto *VT = dyn_cast<llvm::VectorType>(CurFn->getReturnType()))
    LargestVectorWidth =
        std::max((uint64_t)LargestVectorWidth,
                 VT->getPrimitiveSizeInBits().getKnownMinSize());

  // Add the required-vector-width attribute. This contains the max width from:
  // 1. min-vector-width attribute used in the source program.
  // 2. Any builtins used that have a vector width specified.
  // 3. Values passed in and out of inline assembly.
  // 4. Width of vector arguments and return types for this function.
  // 5. Width of vector aguments and return types for functions called by this
  //    function.
  CurFn->addFnAttr("min-legal-vector-width", llvm::utostr(LargestVectorWidth));

  // If we generated an unreachable return block, delete it now.
  if (ReturnBlock.isValid() && ReturnBlock.getBlock()->use_empty()) {
    Builder.ClearInsertionPoint();
    ReturnBlock.getBlock()->eraseFromParent();
  }
  if (ReturnValue.isValid()) {
    auto *RetAlloca = dyn_cast<llvm::AllocaInst>(ReturnValue.getPointer());
    if (RetAlloca && RetAlloca->use_empty()) {
      RetAlloca->eraseFromParent();
      ReturnValue = Address::invalid();
    }
  }
}

/// ShouldInstrumentFunction - Return true if the current function should be
/// instrumented with __cyg_profile_func_* calls
bool CodeGenFunction::ShouldInstrumentFunction() {
  if (!CGM.getCodeGenOpts().InstrumentFunctions &&
      !CGM.getCodeGenOpts().InstrumentFunctionsAfterInlining &&
      !CGM.getCodeGenOpts().InstrumentFunctionEntryBare)
    return false;
  if (!CurFuncDecl || CurFuncDecl->hasAttr<NoInstrumentFunctionAttr>())
    return false;
  return true;
}

/// ShouldXRayInstrument - Return true if the current function should be
/// instrumented with XRay nop sleds.
bool CodeGenFunction::ShouldXRayInstrumentFunction() const {
  return CGM.getCodeGenOpts().XRayInstrumentFunctions;
}

/// AlwaysEmitXRayCustomEvents - Return true if we should emit IR for calls to
/// the __xray_customevent(...) builtin calls, when doing XRay instrumentation.
bool CodeGenFunction::AlwaysEmitXRayCustomEvents() const {
  return CGM.getCodeGenOpts().XRayInstrumentFunctions &&
         (CGM.getCodeGenOpts().XRayAlwaysEmitCustomEvents ||
          CGM.getCodeGenOpts().XRayInstrumentationBundle.Mask ==
              XRayInstrKind::Custom);
}

bool CodeGenFunction::AlwaysEmitXRayTypedEvents() const {
  return CGM.getCodeGenOpts().XRayInstrumentFunctions &&
         (CGM.getCodeGenOpts().XRayAlwaysEmitTypedEvents ||
          CGM.getCodeGenOpts().XRayInstrumentationBundle.Mask ==
              XRayInstrKind::Typed);
}

llvm::Constant *
CodeGenFunction::EncodeAddrForUseInPrologue(llvm::Function *F,
                                            llvm::Constant *Addr) {
  // Addresses stored in prologue data can't require run-time fixups and must
  // be PC-relative. Run-time fixups are undesirable because they necessitate
  // writable text segments, which are unsafe. And absolute addresses are
  // undesirable because they break PIE mode.

  // Add a layer of indirection through a private global. Taking its address
  // won't result in a run-time fixup, even if Addr has linkonce_odr linkage.
  auto *GV = new llvm::GlobalVariable(CGM.getModule(), Addr->getType(),
                                      /*isConstant=*/true,
                                      llvm::GlobalValue::PrivateLinkage, Addr);

  // Create a PC-relative address.
  auto *GOTAsInt = llvm::ConstantExpr::getPtrToInt(GV, IntPtrTy);
  auto *FuncAsInt = llvm::ConstantExpr::getPtrToInt(F, IntPtrTy);
  auto *PCRelAsInt = llvm::ConstantExpr::getSub(GOTAsInt, FuncAsInt);
  return (IntPtrTy == Int32Ty)
             ? PCRelAsInt
             : llvm::ConstantExpr::getTrunc(PCRelAsInt, Int32Ty);
}

llvm::Value *
CodeGenFunction::DecodeAddrUsedInPrologue(llvm::Value *F,
                                          llvm::Value *EncodedAddr) {
  // Reconstruct the address of the global.
  auto *PCRelAsInt = Builder.CreateSExt(EncodedAddr, IntPtrTy);
  auto *FuncAsInt = Builder.CreatePtrToInt(F, IntPtrTy, "func_addr.int");
  auto *GOTAsInt = Builder.CreateAdd(PCRelAsInt, FuncAsInt, "global_addr.int");
  auto *GOTAddr = Builder.CreateIntToPtr(GOTAsInt, Int8PtrPtrTy, "global_addr");

  // Load the original pointer through the global.
  return Builder.CreateLoad(Address(GOTAddr, getPointerAlign()),
                            "decoded_addr");
}

void CodeGenFunction::EmitOpenCLKernelMetadata(const FunctionDecl *FD,
                                               llvm::Function *Fn)
{
  if (!FD->hasAttr<OpenCLKernelAttr>())
    return;

  llvm::LLVMContext &Context = getLLVMContext();

  CGM.GenOpenCLArgMetadata(Fn, FD, this);

  if (const VecTypeHintAttr *A = FD->getAttr<VecTypeHintAttr>()) {
    QualType HintQTy = A->getTypeHint();
    const ExtVectorType *HintEltQTy = HintQTy->getAs<ExtVectorType>();
    bool IsSignedInteger =
        HintQTy->isSignedIntegerType() ||
        (HintEltQTy && HintEltQTy->getElementType()->isSignedIntegerType());
    llvm::Metadata *AttrMDArgs[] = {
        llvm::ConstantAsMetadata::get(llvm::UndefValue::get(
            CGM.getTypes().ConvertType(A->getTypeHint()))),
        llvm::ConstantAsMetadata::get(llvm::ConstantInt::get(
            llvm::IntegerType::get(Context, 32),
            llvm::APInt(32, (uint64_t)(IsSignedInteger ? 1 : 0))))};
    Fn->setMetadata("vec_type_hint", llvm::MDNode::get(Context, AttrMDArgs));
  }

  if (const WorkGroupSizeHintAttr *A = FD->getAttr<WorkGroupSizeHintAttr>()) {
    llvm::Metadata *AttrMDArgs[] = {
        llvm::ConstantAsMetadata::get(Builder.getInt32(A->getXDim())),
        llvm::ConstantAsMetadata::get(Builder.getInt32(A->getYDim())),
        llvm::ConstantAsMetadata::get(Builder.getInt32(A->getZDim()))};
    Fn->setMetadata("work_group_size_hint", llvm::MDNode::get(Context, AttrMDArgs));
  }

  if (const ReqdWorkGroupSizeAttr *A = FD->getAttr<ReqdWorkGroupSizeAttr>()) {
    llvm::Metadata *AttrMDArgs[] = {
        llvm::ConstantAsMetadata::get(Builder.getInt32(A->getXDim())),
        llvm::ConstantAsMetadata::get(Builder.getInt32(A->getYDim())),
        llvm::ConstantAsMetadata::get(Builder.getInt32(A->getZDim()))};
    Fn->setMetadata("reqd_work_group_size", llvm::MDNode::get(Context, AttrMDArgs));
  }

  if (const OpenCLIntelReqdSubGroupSizeAttr *A =
          FD->getAttr<OpenCLIntelReqdSubGroupSizeAttr>()) {
    llvm::Metadata *AttrMDArgs[] = {
        llvm::ConstantAsMetadata::get(Builder.getInt32(A->getSubGroupSize()))};
    Fn->setMetadata("intel_reqd_sub_group_size",
                    llvm::MDNode::get(Context, AttrMDArgs));
  }
}

/// Determine whether the function F ends with a return stmt.
static bool endsWithReturn(const Decl* F) {
  const Stmt *Body = nullptr;
  if (auto *FD = dyn_cast_or_null<FunctionDecl>(F))
    Body = FD->getBody();
  else if (auto *OMD = dyn_cast_or_null<ObjCMethodDecl>(F))
    Body = OMD->getBody();

  if (auto *CS = dyn_cast_or_null<CompoundStmt>(Body)) {
    auto LastStmt = CS->body_rbegin();
    if (LastStmt != CS->body_rend())
      return isa<ReturnStmt>(*LastStmt);
  }
  return false;
}

void CodeGenFunction::markAsIgnoreThreadCheckingAtRuntime(llvm::Function *Fn) {
  if (SanOpts.has(SanitizerKind::Thread)) {
    Fn->addFnAttr("sanitize_thread_no_checking_at_run_time");
    Fn->removeFnAttr(llvm::Attribute::SanitizeThread);
  }
}

/// Check if the return value of this function requires sanitization.
bool CodeGenFunction::requiresReturnValueCheck() const {
  return requiresReturnValueNullabilityCheck() ||
         (SanOpts.has(SanitizerKind::ReturnsNonnullAttribute) && CurCodeDecl &&
          CurCodeDecl->getAttr<ReturnsNonNullAttr>());
}

static bool matchesStlAllocatorFn(const Decl *D, const ASTContext &Ctx) {
  auto *MD = dyn_cast_or_null<CXXMethodDecl>(D);
  if (!MD || !MD->getDeclName().getAsIdentifierInfo() ||
      !MD->getDeclName().getAsIdentifierInfo()->isStr("allocate") ||
      (MD->getNumParams() != 1 && MD->getNumParams() != 2))
    return false;

  if (MD->parameters()[0]->getType().getCanonicalType() != Ctx.getSizeType())
    return false;

  if (MD->getNumParams() == 2) {
    auto *PT = MD->parameters()[1]->getType()->getAs<PointerType>();
    if (!PT || !PT->isVoidPointerType() ||
        !PT->getPointeeType().isConstQualified())
      return false;
  }

  return true;
}

/// Return the UBSan prologue signature for \p FD if one is available.
static llvm::Constant *getPrologueSignature(CodeGenModule &CGM,
                                            const FunctionDecl *FD) {
  if (const auto *MD = dyn_cast<CXXMethodDecl>(FD))
    if (!MD->isStatic())
      return nullptr;
  return CGM.getTargetCodeGenInfo().getUBSanFunctionSignature(CGM);
}

void CodeGenFunction::StartFunction(GlobalDecl GD, QualType RetTy,
                                    llvm::Function *Fn,
                                    const CGFunctionInfo &FnInfo,
                                    const FunctionArgList &Args,
                                    SourceLocation Loc,
                                    SourceLocation StartLoc) {
  assert(!CurFn &&
         "Do not use a CodeGenFunction object for more than one function");

  const Decl *D = GD.getDecl();

  DidCallStackSave = false;
  CurCodeDecl = D;
  if (const auto *FD = dyn_cast_or_null<FunctionDecl>(D))
    if (FD->usesSEHTry())
      CurSEHParent = FD;
  CurFuncDecl = (D ? D->getNonClosureContext() : nullptr);
  FnRetTy = RetTy;
  CurFn = Fn;
  CurFnInfo = &FnInfo;
  assert(CurFn->isDeclaration() && "Function already has body?");

  // If this function has been blacklisted for any of the enabled sanitizers,
  // disable the sanitizer for the function.
  do {
#define SANITIZER(NAME, ID)                                                    \
  if (SanOpts.empty())                                                         \
    break;                                                                     \
  if (SanOpts.has(SanitizerKind::ID))                                          \
    if (CGM.isInSanitizerBlacklist(SanitizerKind::ID, Fn, Loc))                \
      SanOpts.set(SanitizerKind::ID, false);

#include "clang/Basic/Sanitizers.def"
#undef SANITIZER
  } while (0);

  if (D) {
    // Apply the no_sanitize* attributes to SanOpts.
    for (auto Attr : D->specific_attrs<NoSanitizeAttr>()) {
      SanitizerMask mask = Attr->getMask();
      SanOpts.Mask &= ~mask;
      if (mask & SanitizerKind::Address)
        SanOpts.set(SanitizerKind::KernelAddress, false);
      if (mask & SanitizerKind::KernelAddress)
        SanOpts.set(SanitizerKind::Address, false);
      if (mask & SanitizerKind::HWAddress)
        SanOpts.set(SanitizerKind::KernelHWAddress, false);
      if (mask & SanitizerKind::KernelHWAddress)
        SanOpts.set(SanitizerKind::HWAddress, false);
    }
  }

  // Apply sanitizer attributes to the function.
  if (SanOpts.hasOneOf(SanitizerKind::Address | SanitizerKind::KernelAddress))
    Fn->addFnAttr(llvm::Attribute::SanitizeAddress);
  if (SanOpts.hasOneOf(SanitizerKind::HWAddress | SanitizerKind::KernelHWAddress))
    Fn->addFnAttr(llvm::Attribute::SanitizeHWAddress);
  if (SanOpts.has(SanitizerKind::MemTag))
    Fn->addFnAttr(llvm::Attribute::SanitizeMemTag);
  if (SanOpts.has(SanitizerKind::Thread))
    Fn->addFnAttr(llvm::Attribute::SanitizeThread);
  if (SanOpts.hasOneOf(SanitizerKind::Memory | SanitizerKind::KernelMemory))
    Fn->addFnAttr(llvm::Attribute::SanitizeMemory);
  if (SanOpts.has(SanitizerKind::SafeStack))
    Fn->addFnAttr(llvm::Attribute::SafeStack);
  if (SanOpts.has(SanitizerKind::ShadowCallStack))
    Fn->addFnAttr(llvm::Attribute::ShadowCallStack);

  // Apply fuzzing attribute to the function.
  if (SanOpts.hasOneOf(SanitizerKind::Fuzzer | SanitizerKind::FuzzerNoLink))
    Fn->addFnAttr(llvm::Attribute::OptForFuzzing);

  // Ignore TSan memory acesses from within ObjC/ObjC++ dealloc, initialize,
  // .cxx_destruct, __destroy_helper_block_ and all of their calees at run time.
  if (SanOpts.has(SanitizerKind::Thread)) {
    if (const auto *OMD = dyn_cast_or_null<ObjCMethodDecl>(D)) {
      IdentifierInfo *II = OMD->getSelector().getIdentifierInfoForSlot(0);
      if (OMD->getMethodFamily() == OMF_dealloc ||
          OMD->getMethodFamily() == OMF_initialize ||
          (OMD->getSelector().isUnarySelector() && II->isStr(".cxx_destruct"))) {
        markAsIgnoreThreadCheckingAtRuntime(Fn);
      }
    }
  }

  // Ignore unrelated casts in STL allocate() since the allocator must cast
  // from void* to T* before object initialization completes. Don't match on the
  // namespace because not all allocators are in std::
  if (D && SanOpts.has(SanitizerKind::CFIUnrelatedCast)) {
    if (matchesStlAllocatorFn(D, getContext()))
      SanOpts.Mask &= ~SanitizerKind::CFIUnrelatedCast;
  }

  // Ignore null checks in coroutine functions since the coroutines passes
  // are not aware of how to move the extra UBSan instructions across the split
  // coroutine boundaries.
  if (D && SanOpts.has(SanitizerKind::Null))
    if (const auto *FD = dyn_cast<FunctionDecl>(D))
      if (FD->getBody() &&
          FD->getBody()->getStmtClass() == Stmt::CoroutineBodyStmtClass)
        SanOpts.Mask &= ~SanitizerKind::Null;

  // Apply xray attributes to the function (as a string, for now)
  bool AlwaysXRayAttr = false;
  if (const auto *XRayAttr = D ? D->getAttr<XRayInstrumentAttr>() : nullptr) {
    if (CGM.getCodeGenOpts().XRayInstrumentationBundle.has(
            XRayInstrKind::FunctionEntry) ||
        CGM.getCodeGenOpts().XRayInstrumentationBundle.has(
            XRayInstrKind::FunctionExit)) {
      if (XRayAttr->alwaysXRayInstrument() && ShouldXRayInstrumentFunction()) {
        Fn->addFnAttr("function-instrument", "xray-always");
        AlwaysXRayAttr = true;
      }
      if (XRayAttr->neverXRayInstrument())
        Fn->addFnAttr("function-instrument", "xray-never");
      if (const auto *LogArgs = D->getAttr<XRayLogArgsAttr>())
        if (ShouldXRayInstrumentFunction())
          Fn->addFnAttr("xray-log-args",
                        llvm::utostr(LogArgs->getArgumentCount()));
    }
  } else {
    if (ShouldXRayInstrumentFunction() && !CGM.imbueXRayAttrs(Fn, Loc))
      Fn->addFnAttr(
          "xray-instruction-threshold",
          llvm::itostr(CGM.getCodeGenOpts().XRayInstructionThreshold));
  }

  if (ShouldXRayInstrumentFunction()) {
    if (CGM.getCodeGenOpts().XRayIgnoreLoops)
      Fn->addFnAttr("xray-ignore-loops");

    if (!CGM.getCodeGenOpts().XRayInstrumentationBundle.has(
            XRayInstrKind::FunctionExit))
      Fn->addFnAttr("xray-skip-exit");

    if (!CGM.getCodeGenOpts().XRayInstrumentationBundle.has(
            XRayInstrKind::FunctionEntry))
      Fn->addFnAttr("xray-skip-entry");

    auto FuncGroups = CGM.getCodeGenOpts().XRayTotalFunctionGroups;
    if (FuncGroups > 1) {
      auto FuncName = llvm::makeArrayRef<uint8_t>(
          CurFn->getName().bytes_begin(), CurFn->getName().bytes_end());
      auto Group = crc32(FuncName) % FuncGroups;
      if (Group != CGM.getCodeGenOpts().XRaySelectedFunctionGroup &&
          !AlwaysXRayAttr)
        Fn->addFnAttr("function-instrument", "xray-never");
    }
  }

  unsigned Count, Offset;
  if (const auto *Attr =
          D ? D->getAttr<PatchableFunctionEntryAttr>() : nullptr) {
    Count = Attr->getCount();
    Offset = Attr->getOffset();
  } else {
    Count = CGM.getCodeGenOpts().PatchableFunctionEntryCount;
    Offset = CGM.getCodeGenOpts().PatchableFunctionEntryOffset;
  }
  if (Count && Offset <= Count) {
    Fn->addFnAttr("patchable-function-entry", std::to_string(Count - Offset));
    if (Offset)
      Fn->addFnAttr("patchable-function-prefix", std::to_string(Offset));
  }

  // Add no-jump-tables value.
  Fn->addFnAttr("no-jump-tables",
                llvm::toStringRef(CGM.getCodeGenOpts().NoUseJumpTables));

  // Add no-inline-line-tables value.
  if (CGM.getCodeGenOpts().NoInlineLineTables)
    Fn->addFnAttr("no-inline-line-tables");

  // Add profile-sample-accurate value.
  if (CGM.getCodeGenOpts().ProfileSampleAccurate)
    Fn->addFnAttr("profile-sample-accurate");

  if (!CGM.getCodeGenOpts().SampleProfileFile.empty())
    Fn->addFnAttr("use-sample-profile");

  if (D && D->hasAttr<CFICanonicalJumpTableAttr>())
    Fn->addFnAttr("cfi-canonical-jump-table");

  if (getLangOpts().OpenCL) {
    // Add metadata for a kernel function.
    if (const FunctionDecl *FD = dyn_cast_or_null<FunctionDecl>(D))
      EmitOpenCLKernelMetadata(FD, Fn);
  }

  // If we are checking function types, emit a function type signature as
  // prologue data.
  if (getLangOpts().CPlusPlus && SanOpts.has(SanitizerKind::Function)) {
    if (const FunctionDecl *FD = dyn_cast_or_null<FunctionDecl>(D)) {
      if (llvm::Constant *PrologueSig = getPrologueSignature(CGM, FD)) {
        // Remove any (C++17) exception specifications, to allow calling e.g. a
        // noexcept function through a non-noexcept pointer.
        auto ProtoTy =
          getContext().getFunctionTypeWithExceptionSpec(FD->getType(),
                                                        EST_None);
        llvm::Constant *FTRTTIConst =
            CGM.GetAddrOfRTTIDescriptor(ProtoTy, /*ForEH=*/true);
        llvm::Constant *FTRTTIConstEncoded =
            EncodeAddrForUseInPrologue(Fn, FTRTTIConst);
        llvm::Constant *PrologueStructElems[] = {PrologueSig,
                                                 FTRTTIConstEncoded};
        llvm::Constant *PrologueStructConst =
            llvm::ConstantStruct::getAnon(PrologueStructElems, /*Packed=*/true);
        Fn->setPrologueData(PrologueStructConst);
      }
    }
  }

  // If we're checking nullability, we need to know whether we can check the
  // return value. Initialize the flag to 'true' and refine it in EmitParmDecl.
  if (SanOpts.has(SanitizerKind::NullabilityReturn)) {
    auto Nullability = FnRetTy->getNullability(getContext());
    if (Nullability && *Nullability == NullabilityKind::NonNull) {
      if (!(SanOpts.has(SanitizerKind::ReturnsNonnullAttribute) &&
            CurCodeDecl && CurCodeDecl->getAttr<ReturnsNonNullAttr>()))
        RetValNullabilityPrecondition =
            llvm::ConstantInt::getTrue(getLLVMContext());
    }
  }

  // If we're in C++ mode and the function name is "main", it is guaranteed
  // to be norecurse by the standard (3.6.1.3 "The function main shall not be
  // used within a program").
  //
  // OpenCL C 2.0 v2.2-11 s6.9.i:
  //     Recursion is not supported.
  //
  // SYCL v1.2.1 s3.10:
  //     kernels cannot include RTTI information, exception classes,
  //     recursive code, virtual functions or make use of C++ libraries that
  //     are not compiled for the device.
  if (const FunctionDecl *FD = dyn_cast_or_null<FunctionDecl>(D)) {
    if ((getLangOpts().CPlusPlus && FD->isMain()) || getLangOpts().OpenCL ||
        getLangOpts().SYCLIsDevice ||
        (getLangOpts().CUDA && FD->hasAttr<CUDAGlobalAttr>()))
      Fn->addFnAttr(llvm::Attribute::NoRecurse);
  }

  if (const FunctionDecl *FD = dyn_cast_or_null<FunctionDecl>(D)) {
    Builder.setIsFPConstrained(FD->usesFPIntrin());
    if (FD->usesFPIntrin())
      Fn->addFnAttr(llvm::Attribute::StrictFP);
  }

  // If a custom alignment is used, force realigning to this alignment on
  // any main function which certainly will need it.
  if (const FunctionDecl *FD = dyn_cast_or_null<FunctionDecl>(D))
    if ((FD->isMain() || FD->isMSVCRTEntryPoint()) &&
        CGM.getCodeGenOpts().StackAlignment)
      Fn->addFnAttr("stackrealign");

  llvm::BasicBlock *EntryBB = createBasicBlock("entry", CurFn);

  // Create a marker to make it easy to insert allocas into the entryblock
  // later.  Don't create this with the builder, because we don't want it
  // folded.
  llvm::Value *Undef = llvm::UndefValue::get(Int32Ty);
  AllocaInsertPt = new llvm::BitCastInst(Undef, Int32Ty, "allocapt", EntryBB);

  ReturnBlock = getJumpDestInCurrentScope("return");

  Builder.SetInsertPoint(EntryBB);

  // If we're checking the return value, allocate space for a pointer to a
  // precise source location of the checked return statement.
  if (requiresReturnValueCheck()) {
    ReturnLocation = CreateDefaultAlignTempAlloca(Int8PtrTy, "return.sloc.ptr");
    InitTempAlloca(ReturnLocation, llvm::ConstantPointerNull::get(Int8PtrTy));
  }

  // Emit subprogram debug descriptor.
  if (CGDebugInfo *DI = getDebugInfo()) {
    // Reconstruct the type from the argument list so that implicit parameters,
    // such as 'this' and 'vtt', show up in the debug info. Preserve the calling
    // convention.
    CallingConv CC = CallingConv::CC_C;
    if (auto *FD = dyn_cast_or_null<FunctionDecl>(D))
      if (const auto *SrcFnTy = FD->getType()->getAs<FunctionType>())
        CC = SrcFnTy->getCallConv();
    SmallVector<QualType, 16> ArgTypes;
    for (const VarDecl *VD : Args)
      ArgTypes.push_back(VD->getType());
    QualType FnType = getContext().getFunctionType(
        RetTy, ArgTypes, FunctionProtoType::ExtProtoInfo(CC));
    DI->EmitFunctionStart(GD, Loc, StartLoc, FnType, CurFn, CurFuncIsThunk,
                          Builder);
  }

  if (ShouldInstrumentFunction()) {
    if (CGM.getCodeGenOpts().InstrumentFunctions)
      CurFn->addFnAttr("instrument-function-entry", "__cyg_profile_func_enter");
    if (CGM.getCodeGenOpts().InstrumentFunctionsAfterInlining)
      CurFn->addFnAttr("instrument-function-entry-inlined",
                       "__cyg_profile_func_enter");
    if (CGM.getCodeGenOpts().InstrumentFunctionEntryBare)
      CurFn->addFnAttr("instrument-function-entry-inlined",
                       "__cyg_profile_func_enter_bare");
  }

  // Since emitting the mcount call here impacts optimizations such as function
  // inlining, we just add an attribute to insert a mcount call in backend.
  // The attribute "counting-function" is set to mcount function name which is
  // architecture dependent.
  if (CGM.getCodeGenOpts().InstrumentForProfiling) {
    // Calls to fentry/mcount should not be generated if function has
    // the no_instrument_function attribute.
    if (!CurFuncDecl || !CurFuncDecl->hasAttr<NoInstrumentFunctionAttr>()) {
      if (CGM.getCodeGenOpts().CallFEntry)
        Fn->addFnAttr("fentry-call", "true");
      else {
        Fn->addFnAttr("instrument-function-entry-inlined",
                      getTarget().getMCountName());
      }
      if (CGM.getCodeGenOpts().MNopMCount) {
        if (!CGM.getCodeGenOpts().CallFEntry)
          CGM.getDiags().Report(diag::err_opt_not_valid_without_opt)
            << "-mnop-mcount" << "-mfentry";
        Fn->addFnAttr("mnop-mcount");
      }

      if (CGM.getCodeGenOpts().RecordMCount) {
        if (!CGM.getCodeGenOpts().CallFEntry)
          CGM.getDiags().Report(diag::err_opt_not_valid_without_opt)
            << "-mrecord-mcount" << "-mfentry";
        Fn->addFnAttr("mrecord-mcount");
      }
    }
  }

  if (CGM.getCodeGenOpts().PackedStack) {
    if (getContext().getTargetInfo().getTriple().getArch() !=
        llvm::Triple::systemz)
      CGM.getDiags().Report(diag::err_opt_not_valid_on_target)
        << "-mpacked-stack";
    Fn->addFnAttr("packed-stack");
  }

  if (RetTy->isVoidType()) {
    // Void type; nothing to return.
    ReturnValue = Address::invalid();

    // Count the implicit return.
    if (!endsWithReturn(D))
      ++NumReturnExprs;
  } else if (CurFnInfo->getReturnInfo().getKind() == ABIArgInfo::Indirect) {
    // Indirect return; emit returned value directly into sret slot.
    // This reduces code size, and affects correctness in C++.
    auto AI = CurFn->arg_begin();
    if (CurFnInfo->getReturnInfo().isSRetAfterThis())
      ++AI;
    ReturnValue = Address(&*AI, CurFnInfo->getReturnInfo().getIndirectAlign());
    if (!CurFnInfo->getReturnInfo().getIndirectByVal()) {
      ReturnValuePointer =
          CreateDefaultAlignTempAlloca(Int8PtrTy, "result.ptr");
      Builder.CreateStore(Builder.CreatePointerBitCastOrAddrSpaceCast(
                              ReturnValue.getPointer(), Int8PtrTy),
                          ReturnValuePointer);
    }
  } else if (CurFnInfo->getReturnInfo().getKind() == ABIArgInfo::InAlloca &&
             !hasScalarEvaluationKind(CurFnInfo->getReturnType())) {
    // Load the sret pointer from the argument struct and return into that.
    unsigned Idx = CurFnInfo->getReturnInfo().getInAllocaFieldIndex();
    llvm::Function::arg_iterator EI = CurFn->arg_end();
    --EI;
    llvm::Value *Addr = Builder.CreateStructGEP(nullptr, &*EI, Idx);
    ReturnValuePointer = Address(Addr, getPointerAlign());
    Addr = Builder.CreateAlignedLoad(Addr, getPointerAlign(), "agg.result");
    ReturnValue = Address(Addr, CGM.getNaturalTypeAlignment(RetTy));
  } else {
    ReturnValue = CreateIRTemp(RetTy, "retval");

    // Tell the epilog emitter to autorelease the result.  We do this
    // now so that various specialized functions can suppress it
    // during their IR-generation.
    if (getLangOpts().ObjCAutoRefCount &&
        !CurFnInfo->isReturnsRetained() &&
        RetTy->isObjCRetainableType())
      AutoreleaseResult = true;
  }

  EmitStartEHSpec(CurCodeDecl);

  PrologueCleanupDepth = EHStack.stable_begin();

  // Emit OpenMP specific initialization of the device functions.
  if (getLangOpts().OpenMP && CurCodeDecl)
    CGM.getOpenMPRuntime().emitFunctionProlog(*this, CurCodeDecl);

  EmitFunctionProlog(*CurFnInfo, CurFn, Args);

  if (D && isa<CXXMethodDecl>(D) && cast<CXXMethodDecl>(D)->isInstance()) {
    CGM.getCXXABI().EmitInstanceFunctionProlog(*this);
    const CXXMethodDecl *MD = cast<CXXMethodDecl>(D);
    if (MD->getParent()->isLambda() &&
        MD->getOverloadedOperator() == OO_Call) {
      // We're in a lambda; figure out the captures.
      MD->getParent()->getCaptureFields(LambdaCaptureFields,
                                        LambdaThisCaptureField);
      if (LambdaThisCaptureField) {
        // If the lambda captures the object referred to by '*this' - either by
        // value or by reference, make sure CXXThisValue points to the correct
        // object.

        // Get the lvalue for the field (which is a copy of the enclosing object
        // or contains the address of the enclosing object).
        LValue ThisFieldLValue = EmitLValueForLambdaField(LambdaThisCaptureField);
        if (!LambdaThisCaptureField->getType()->isPointerType()) {
          // If the enclosing object was captured by value, just use its address.
          CXXThisValue = ThisFieldLValue.getAddress(*this).getPointer();
        } else {
          // Load the lvalue pointed to by the field, since '*this' was captured
          // by reference.
          CXXThisValue =
              EmitLoadOfLValue(ThisFieldLValue, SourceLocation()).getScalarVal();
        }
      }
      for (auto *FD : MD->getParent()->fields()) {
        if (FD->hasCapturedVLAType()) {
          auto *ExprArg = EmitLoadOfLValue(EmitLValueForLambdaField(FD),
                                           SourceLocation()).getScalarVal();
          auto VAT = FD->getCapturedVLAType();
          VLASizeMap[VAT->getSizeExpr()] = ExprArg;
        }
      }
    } else {
      // Not in a lambda; just use 'this' from the method.
      // FIXME: Should we generate a new load for each use of 'this'?  The
      // fast register allocator would be happier...
      CXXThisValue = CXXABIThisValue;
    }

    // Check the 'this' pointer once per function, if it's available.
    if (CXXABIThisValue) {
      SanitizerSet SkippedChecks;
      SkippedChecks.set(SanitizerKind::ObjectSize, true);
      QualType ThisTy = MD->getThisType();

      // If this is the call operator of a lambda with no capture-default, it
      // may have a static invoker function, which may call this operator with
      // a null 'this' pointer.
      if (isLambdaCallOperator(MD) &&
          MD->getParent()->getLambdaCaptureDefault() == LCD_None)
        SkippedChecks.set(SanitizerKind::Null, true);

      EmitTypeCheck(isa<CXXConstructorDecl>(MD) ? TCK_ConstructorCall
                                                : TCK_MemberCall,
                    Loc, CXXABIThisValue, ThisTy,
                    getContext().getTypeAlignInChars(ThisTy->getPointeeType()),
                    SkippedChecks);
    }
  }

  // If any of the arguments have a variably modified type, make sure to
  // emit the type size.
  for (FunctionArgList::const_iterator i = Args.begin(), e = Args.end();
       i != e; ++i) {
    const VarDecl *VD = *i;

    // Dig out the type as written from ParmVarDecls; it's unclear whether
    // the standard (C99 6.9.1p10) requires this, but we're following the
    // precedent set by gcc.
    QualType Ty;
    if (const ParmVarDecl *PVD = dyn_cast<ParmVarDecl>(VD))
      Ty = PVD->getOriginalType();
    else
      Ty = VD->getType();

    if (Ty->isVariablyModifiedType())
      EmitVariablyModifiedType(Ty);
  }
  // Emit a location at the end of the prologue.
  if (CGDebugInfo *DI = getDebugInfo())
    DI->EmitLocation(Builder, StartLoc);

  // TODO: Do we need to handle this in two places like we do with
  // target-features/target-cpu?
  if (CurFuncDecl)
    if (const auto *VecWidth = CurFuncDecl->getAttr<MinVectorWidthAttr>())
      LargestVectorWidth = VecWidth->getVectorWidth();
}

void CodeGenFunction::EmitFunctionBody(const Stmt *Body) {
  incrementProfileCounter(Body);
  if (const CompoundStmt *S = dyn_cast<CompoundStmt>(Body))
    EmitCompoundStmtWithoutScope(*S);
  else
    EmitStmt(Body);
}

/// When instrumenting to collect profile data, the counts for some blocks
/// such as switch cases need to not include the fall-through counts, so
/// emit a branch around the instrumentation code. When not instrumenting,
/// this just calls EmitBlock().
void CodeGenFunction::EmitBlockWithFallThrough(llvm::BasicBlock *BB,
                                               const Stmt *S) {
  llvm::BasicBlock *SkipCountBB = nullptr;
  if (HaveInsertPoint() && CGM.getCodeGenOpts().hasProfileClangInstr()) {
    // When instrumenting for profiling, the fallthrough to certain
    // statements needs to skip over the instrumentation code so that we
    // get an accurate count.
    SkipCountBB = createBasicBlock("skipcount");
    EmitBranch(SkipCountBB);
  }
  EmitBlock(BB);
  uint64_t CurrentCount = getCurrentProfileCount();
  incrementProfileCounter(S);
  setCurrentProfileCount(getCurrentProfileCount() + CurrentCount);
  if (SkipCountBB)
    EmitBlock(SkipCountBB);
}

/// Tries to mark the given function nounwind based on the
/// non-existence of any throwing calls within it.  We believe this is
/// lightweight enough to do at -O0.
static void TryMarkNoThrow(llvm::Function *F) {
  // LLVM treats 'nounwind' on a function as part of the type, so we
  // can't do this on functions that can be overwritten.
  if (F->isInterposable()) return;

  for (llvm::BasicBlock &BB : *F)
    for (llvm::Instruction &I : BB)
      if (I.mayThrow())
        return;

  F->setDoesNotThrow();
}

QualType CodeGenFunction::BuildFunctionArgList(GlobalDecl GD,
                                               FunctionArgList &Args) {
  const FunctionDecl *FD = cast<FunctionDecl>(GD.getDecl());
  QualType ResTy = FD->getReturnType();

  const CXXMethodDecl *MD = dyn_cast<CXXMethodDecl>(FD);
  if (MD && MD->isInstance()) {
    if (CGM.getCXXABI().HasThisReturn(GD))
      ResTy = MD->getThisType();
    else if (CGM.getCXXABI().hasMostDerivedReturn(GD))
      ResTy = CGM.getContext().VoidPtrTy;
    CGM.getCXXABI().buildThisParam(*this, Args);
  }

  // The base version of an inheriting constructor whose constructed base is a
  // virtual base is not passed any arguments (because it doesn't actually call
  // the inherited constructor).
  bool PassedParams = true;
  if (const CXXConstructorDecl *CD = dyn_cast<CXXConstructorDecl>(FD))
    if (auto Inherited = CD->getInheritedConstructor())
      PassedParams =
          getTypes().inheritingCtorHasParams(Inherited, GD.getCtorType());

  if (PassedParams) {
    for (auto *Param : FD->parameters()) {
      Args.push_back(Param);
      if (!Param->hasAttr<PassObjectSizeAttr>())
        continue;

      auto *Implicit = ImplicitParamDecl::Create(
          getContext(), Param->getDeclContext(), Param->getLocation(),
          /*Id=*/nullptr, getContext().getSizeType(), ImplicitParamDecl::Other);
      SizeArguments[Param] = Implicit;
      Args.push_back(Implicit);
    }
  }

  if (MD && (isa<CXXConstructorDecl>(MD) || isa<CXXDestructorDecl>(MD)))
    CGM.getCXXABI().addImplicitStructorParams(*this, ResTy, Args);

  return ResTy;
}

static bool
shouldUseUndefinedBehaviorReturnOptimization(const FunctionDecl *FD,
                                             const ASTContext &Context) {
  QualType T = FD->getReturnType();
  // Avoid the optimization for functions that return a record type with a
  // trivial destructor or another trivially copyable type.
  if (const RecordType *RT = T.getCanonicalType()->getAs<RecordType>()) {
    if (const auto *ClassDecl = dyn_cast<CXXRecordDecl>(RT->getDecl()))
      return !ClassDecl->hasTrivialDestructor();
  }
  return !T.isTriviallyCopyableType(Context);
}

void CodeGenFunction::GenerateCode(GlobalDecl GD, llvm::Function *Fn,
                                   const CGFunctionInfo &FnInfo) {
  const FunctionDecl *FD = cast<FunctionDecl>(GD.getDecl());
  CurGD = GD;

  FunctionArgList Args;
  QualType ResTy = BuildFunctionArgList(GD, Args);

  // Check if we should generate debug info for this function.
  if (FD->hasAttr<NoDebugAttr>())
    DebugInfo = nullptr; // disable debug info indefinitely for this function

  // The function might not have a body if we're generating thunks for a
  // function declaration.
  SourceRange BodyRange;
  if (Stmt *Body = FD->getBody())
    BodyRange = Body->getSourceRange();
  else
    BodyRange = FD->getLocation();
  CurEHLocation = BodyRange.getEnd();

  // Use the location of the start of the function to determine where
  // the function definition is located. By default use the location
  // of the declaration as the location for the subprogram. A function
  // may lack a declaration in the source code if it is created by code
  // gen. (examples: _GLOBAL__I_a, __cxx_global_array_dtor, thunk).
  SourceLocation Loc = FD->getLocation();

  // If this is a function specialization then use the pattern body
  // as the location for the function.
  if (const FunctionDecl *SpecDecl = FD->getTemplateInstantiationPattern())
    if (SpecDecl->hasBody(SpecDecl))
      Loc = SpecDecl->getLocation();

  Stmt *Body = FD->getBody();

  // Initialize helper which will detect jumps which can cause invalid lifetime
  // markers.
  if (Body && ShouldEmitLifetimeMarkers)
    Bypasses.Init(Body);

  // Emit the standard function prologue.
  StartFunction(GD, ResTy, Fn, FnInfo, Args, Loc, BodyRange.getBegin());

  // Generate the body of the function.
  PGO.assignRegionCounters(GD, CurFn);
  if (isa<CXXDestructorDecl>(FD))
    EmitDestructorBody(Args);
  else if (isa<CXXConstructorDecl>(FD))
    EmitConstructorBody(Args);
  else if (getLangOpts().CUDA &&
           !getLangOpts().CUDAIsDevice &&
           FD->hasAttr<CUDAGlobalAttr>())
    CGM.getCUDARuntime().emitDeviceStub(*this, Args);
  else if (isa<CXXMethodDecl>(FD) &&
           cast<CXXMethodDecl>(FD)->isLambdaStaticInvoker()) {
    // The lambda static invoker function is special, because it forwards or
    // clones the body of the function call operator (but is actually static).
    EmitLambdaStaticInvokeBody(cast<CXXMethodDecl>(FD));
  } else if (FD->isDefaulted() && isa<CXXMethodDecl>(FD) &&
             (cast<CXXMethodDecl>(FD)->isCopyAssignmentOperator() ||
              cast<CXXMethodDecl>(FD)->isMoveAssignmentOperator())) {
    // Implicit copy-assignment gets the same special treatment as implicit
    // copy-constructors.
    emitImplicitAssignmentOperatorBody(Args);
  } else if (Body) {
    EmitFunctionBody(Body);
  } else
    llvm_unreachable("no definition for emitted function");

  // C++11 [stmt.return]p2:
  //   Flowing off the end of a function [...] results in undefined behavior in
  //   a value-returning function.
  // C11 6.9.1p12:
  //   If the '}' that terminates a function is reached, and the value of the
  //   function call is used by the caller, the behavior is undefined.
  if (getLangOpts().CPlusPlus && !FD->hasImplicitReturnZero() && !SawAsmBlock &&
      !FD->getReturnType()->isVoidType() && Builder.GetInsertBlock()) {
    bool ShouldEmitUnreachable =
        CGM.getCodeGenOpts().StrictReturn ||
        shouldUseUndefinedBehaviorReturnOptimization(FD, getContext());
    if (SanOpts.has(SanitizerKind::Return)) {
      SanitizerScope SanScope(this);
      llvm::Value *IsFalse = Builder.getFalse();
      EmitCheck(std::make_pair(IsFalse, SanitizerKind::Return),
                SanitizerHandler::MissingReturn,
                EmitCheckSourceLocation(FD->getLocation()), None);
    } else if (ShouldEmitUnreachable) {
      if (CGM.getCodeGenOpts().OptimizationLevel == 0)
        EmitTrapCall(llvm::Intrinsic::trap);
    }
    if (SanOpts.has(SanitizerKind::Return) || ShouldEmitUnreachable) {
      Builder.CreateUnreachable();
      Builder.ClearInsertionPoint();
    }
  }

  // Emit the standard function epilogue.
  FinishFunction(BodyRange.getEnd());

  // If we haven't marked the function nothrow through other means, do
  // a quick pass now to see if we can.
  if (!CurFn->doesNotThrow())
    TryMarkNoThrow(CurFn);
}

/// ContainsLabel - Return true if the statement contains a label in it.  If
/// this statement is not executed normally, it not containing a label means
/// that we can just remove the code.
bool CodeGenFunction::ContainsLabel(const Stmt *S, bool IgnoreCaseStmts) {
  // Null statement, not a label!
  if (!S) return false;

  // If this is a label, we have to emit the code, consider something like:
  // if (0) {  ...  foo:  bar(); }  goto foo;
  //
  // TODO: If anyone cared, we could track __label__'s, since we know that you
  // can't jump to one from outside their declared region.
  if (isa<LabelStmt>(S))
    return true;

  // If this is a case/default statement, and we haven't seen a switch, we have
  // to emit the code.
  if (isa<SwitchCase>(S) && !IgnoreCaseStmts)
    return true;

  // If this is a switch statement, we want to ignore cases below it.
  if (isa<SwitchStmt>(S))
    IgnoreCaseStmts = true;

  // Scan subexpressions for verboten labels.
  for (const Stmt *SubStmt : S->children())
    if (ContainsLabel(SubStmt, IgnoreCaseStmts))
      return true;

  return false;
}

/// containsBreak - Return true if the statement contains a break out of it.
/// If the statement (recursively) contains a switch or loop with a break
/// inside of it, this is fine.
bool CodeGenFunction::containsBreak(const Stmt *S) {
  // Null statement, not a label!
  if (!S) return false;

  // If this is a switch or loop that defines its own break scope, then we can
  // include it and anything inside of it.
  if (isa<SwitchStmt>(S) || isa<WhileStmt>(S) || isa<DoStmt>(S) ||
      isa<ForStmt>(S))
    return false;

  if (isa<BreakStmt>(S))
    return true;

  // Scan subexpressions for verboten breaks.
  for (const Stmt *SubStmt : S->children())
    if (containsBreak(SubStmt))
      return true;

  return false;
}

bool CodeGenFunction::mightAddDeclToScope(const Stmt *S) {
  if (!S) return false;

  // Some statement kinds add a scope and thus never add a decl to the current
  // scope. Note, this list is longer than the list of statements that might
  // have an unscoped decl nested within them, but this way is conservatively
  // correct even if more statement kinds are added.
  if (isa<IfStmt>(S) || isa<SwitchStmt>(S) || isa<WhileStmt>(S) ||
      isa<DoStmt>(S) || isa<ForStmt>(S) || isa<CompoundStmt>(S) ||
      isa<CXXForRangeStmt>(S) || isa<CXXTryStmt>(S) ||
      isa<ObjCForCollectionStmt>(S) || isa<ObjCAtTryStmt>(S))
    return false;

  if (isa<DeclStmt>(S))
    return true;

  for (const Stmt *SubStmt : S->children())
    if (mightAddDeclToScope(SubStmt))
      return true;

  return false;
}

/// ConstantFoldsToSimpleInteger - If the specified expression does not fold
/// to a constant, or if it does but contains a label, return false.  If it
/// constant folds return true and set the boolean result in Result.
bool CodeGenFunction::ConstantFoldsToSimpleInteger(const Expr *Cond,
                                                   bool &ResultBool,
                                                   bool AllowLabels) {
  llvm::APSInt ResultInt;
  if (!ConstantFoldsToSimpleInteger(Cond, ResultInt, AllowLabels))
    return false;

  ResultBool = ResultInt.getBoolValue();
  return true;
}

/// ConstantFoldsToSimpleInteger - If the specified expression does not fold
/// to a constant, or if it does but contains a label, return false.  If it
/// constant folds return true and set the folded value.
bool CodeGenFunction::ConstantFoldsToSimpleInteger(const Expr *Cond,
                                                   llvm::APSInt &ResultInt,
                                                   bool AllowLabels) {
  // FIXME: Rename and handle conversion of other evaluatable things
  // to bool.
  Expr::EvalResult Result;
  if (!Cond->EvaluateAsInt(Result, getContext()))
    return false;  // Not foldable, not integer or not fully evaluatable.

  llvm::APSInt Int = Result.Val.getInt();
  if (!AllowLabels && CodeGenFunction::ContainsLabel(Cond))
    return false;  // Contains a label.

  ResultInt = Int;
  return true;
}

/// EmitBranchOnBoolExpr - Emit a branch on a boolean condition (e.g. for an if
/// statement) to the specified blocks.  Based on the condition, this might try
/// to simplify the codegen of the conditional based on the branch.
/// \param LH The value of the likelihood attribute on the True branch.
void CodeGenFunction::EmitBranchOnBoolExpr(const Expr *Cond,
                                           llvm::BasicBlock *TrueBlock,
                                           llvm::BasicBlock *FalseBlock,
                                           uint64_t TrueCount,
                                           Stmt::Likelihood LH) {
  Cond = Cond->IgnoreParens();

  if (const BinaryOperator *CondBOp = dyn_cast<BinaryOperator>(Cond)) {

    // Handle X && Y in a condition.
    if (CondBOp->getOpcode() == BO_LAnd) {
      // If we have "1 && X", simplify the code.  "0 && X" would have constant
      // folded if the case was simple enough.
      bool ConstantBool = false;
      if (ConstantFoldsToSimpleInteger(CondBOp->getLHS(), ConstantBool) &&
          ConstantBool) {
        // br(1 && X) -> br(X).
        incrementProfileCounter(CondBOp);
        return EmitBranchOnBoolExpr(CondBOp->getRHS(), TrueBlock, FalseBlock,
                                    TrueCount, LH);
      }

      // If we have "X && 1", simplify the code to use an uncond branch.
      // "X && 0" would have been constant folded to 0.
      if (ConstantFoldsToSimpleInteger(CondBOp->getRHS(), ConstantBool) &&
          ConstantBool) {
        // br(X && 1) -> br(X).
        return EmitBranchOnBoolExpr(CondBOp->getLHS(), TrueBlock, FalseBlock,
                                    TrueCount, LH);
      }

      // Emit the LHS as a conditional.  If the LHS conditional is false, we
      // want to jump to the FalseBlock.
      llvm::BasicBlock *LHSTrue = createBasicBlock("land.lhs.true");
      // The counter tells us how often we evaluate RHS, and all of TrueCount
      // can be propagated to that branch.
      uint64_t RHSCount = getProfileCount(CondBOp->getRHS());

      ConditionalEvaluation eval(*this);
      {
        ApplyDebugLocation DL(*this, Cond);
        // Propagate the likelihood attribute like __builtin_expect
        // __builtin_expect(X && Y, 1) -> X and Y are likely
        // __builtin_expect(X && Y, 0) -> only Y is unlikely
        EmitBranchOnBoolExpr(CondBOp->getLHS(), LHSTrue, FalseBlock, RHSCount,
                             LH == Stmt::LH_Unlikely ? Stmt::LH_None : LH);
        EmitBlock(LHSTrue);
      }

      incrementProfileCounter(CondBOp);
      setCurrentProfileCount(getProfileCount(CondBOp->getRHS()));

      // Any temporaries created here are conditional.
      eval.begin(*this);
      EmitBranchOnBoolExpr(CondBOp->getRHS(), TrueBlock, FalseBlock, TrueCount,
                           LH);
      eval.end(*this);

      return;
    }

    if (CondBOp->getOpcode() == BO_LOr) {
      // If we have "0 || X", simplify the code.  "1 || X" would have constant
      // folded if the case was simple enough.
      bool ConstantBool = false;
      if (ConstantFoldsToSimpleInteger(CondBOp->getLHS(), ConstantBool) &&
          !ConstantBool) {
        // br(0 || X) -> br(X).
        incrementProfileCounter(CondBOp);
        return EmitBranchOnBoolExpr(CondBOp->getRHS(), TrueBlock, FalseBlock,
                                    TrueCount, LH);
      }

      // If we have "X || 0", simplify the code to use an uncond branch.
      // "X || 1" would have been constant folded to 1.
      if (ConstantFoldsToSimpleInteger(CondBOp->getRHS(), ConstantBool) &&
          !ConstantBool) {
        // br(X || 0) -> br(X).
        return EmitBranchOnBoolExpr(CondBOp->getLHS(), TrueBlock, FalseBlock,
                                    TrueCount, LH);
      }

      // Emit the LHS as a conditional.  If the LHS conditional is true, we
      // want to jump to the TrueBlock.
      llvm::BasicBlock *LHSFalse = createBasicBlock("lor.lhs.false");
      // We have the count for entry to the RHS and for the whole expression
      // being true, so we can divy up True count between the short circuit and
      // the RHS.
      uint64_t LHSCount =
          getCurrentProfileCount() - getProfileCount(CondBOp->getRHS());
      uint64_t RHSCount = TrueCount - LHSCount;

      ConditionalEvaluation eval(*this);
      {
        // Propagate the likelihood attribute like __builtin_expect
        // __builtin_expect(X || Y, 1) -> only Y is likely
        // __builtin_expect(X || Y, 0) -> both X and Y are unlikely
        ApplyDebugLocation DL(*this, Cond);
        EmitBranchOnBoolExpr(CondBOp->getLHS(), TrueBlock, LHSFalse, LHSCount,
                             LH == Stmt::LH_Likely ? Stmt::LH_None : LH);
        EmitBlock(LHSFalse);
      }

      incrementProfileCounter(CondBOp);
      setCurrentProfileCount(getProfileCount(CondBOp->getRHS()));

      // Any temporaries created here are conditional.
      eval.begin(*this);
      EmitBranchOnBoolExpr(CondBOp->getRHS(), TrueBlock, FalseBlock, RHSCount,
                           LH);

      eval.end(*this);

      return;
    }
  }

  if (const UnaryOperator *CondUOp = dyn_cast<UnaryOperator>(Cond)) {
    // br(!x, t, f) -> br(x, f, t)
    if (CondUOp->getOpcode() == UO_LNot) {
      // Negate the count.
      uint64_t FalseCount = getCurrentProfileCount() - TrueCount;
      // The values of the enum are chosen to make this negation possible.
      LH = static_cast<Stmt::Likelihood>(-LH);
      // Negate the condition and swap the destination blocks.
      return EmitBranchOnBoolExpr(CondUOp->getSubExpr(), FalseBlock, TrueBlock,
                                  FalseCount, LH);
    }
  }

  if (const ConditionalOperator *CondOp = dyn_cast<ConditionalOperator>(Cond)) {
    // br(c ? x : y, t, f) -> br(c, br(x, t, f), br(y, t, f))
    llvm::BasicBlock *LHSBlock = createBasicBlock("cond.true");
    llvm::BasicBlock *RHSBlock = createBasicBlock("cond.false");

    // The ConditionalOperator itself has no likelihood information for its
    // true and false branches. This matches the behavior of __builtin_expect.
    ConditionalEvaluation cond(*this);
    EmitBranchOnBoolExpr(CondOp->getCond(), LHSBlock, RHSBlock,
                         getProfileCount(CondOp), Stmt::LH_None);

    // When computing PGO branch weights, we only know the overall count for
    // the true block. This code is essentially doing tail duplication of the
    // naive code-gen, introducing new edges for which counts are not
    // available. Divide the counts proportionally between the LHS and RHS of
    // the conditional operator.
    uint64_t LHSScaledTrueCount = 0;
    if (TrueCount) {
      double LHSRatio =
          getProfileCount(CondOp) / (double)getCurrentProfileCount();
      LHSScaledTrueCount = TrueCount * LHSRatio;
    }

    cond.begin(*this);
    EmitBlock(LHSBlock);
    incrementProfileCounter(CondOp);
    {
      ApplyDebugLocation DL(*this, Cond);
      EmitBranchOnBoolExpr(CondOp->getLHS(), TrueBlock, FalseBlock,
                           LHSScaledTrueCount, LH);
    }
    cond.end(*this);

    cond.begin(*this);
    EmitBlock(RHSBlock);
    EmitBranchOnBoolExpr(CondOp->getRHS(), TrueBlock, FalseBlock,
                         TrueCount - LHSScaledTrueCount, LH);
    cond.end(*this);

    return;
  }

  if (const CXXThrowExpr *Throw = dyn_cast<CXXThrowExpr>(Cond)) {
    // Conditional operator handling can give us a throw expression as a
    // condition for a case like:
    //   br(c ? throw x : y, t, f) -> br(c, br(throw x, t, f), br(y, t, f)
    // Fold this to:
    //   br(c, throw x, br(y, t, f))
    EmitCXXThrowExpr(Throw, /*KeepInsertionPoint*/false);
    return;
  }

  // If the branch has a condition wrapped by __builtin_unpredictable,
  // create metadata that specifies that the branch is unpredictable.
  // Don't bother if not optimizing because that metadata would not be used.
  llvm::MDNode *Unpredictable = nullptr;
  auto *Call = dyn_cast<CallExpr>(Cond->IgnoreImpCasts());
  if (Call && CGM.getCodeGenOpts().OptimizationLevel != 0) {
    auto *FD = dyn_cast_or_null<FunctionDecl>(Call->getCalleeDecl());
    if (FD && FD->getBuiltinID() == Builtin::BI__builtin_unpredictable) {
      llvm::MDBuilder MDHelper(getLLVMContext());
      Unpredictable = MDHelper.createUnpredictable();
    }
  }

  llvm::MDNode *Weights = createBranchWeights(LH);
  if (!Weights) {
    uint64_t CurrentCount = std::max(getCurrentProfileCount(), TrueCount);
    Weights = createProfileWeights(TrueCount, CurrentCount - TrueCount);
  }

  // Emit the code with the fully general case.
  llvm::Value *CondV;
  {
    ApplyDebugLocation DL(*this, Cond);
    CondV = EvaluateExprAsBool(Cond);
  }
  Builder.CreateCondBr(CondV, TrueBlock, FalseBlock, Weights, Unpredictable);
}

/// ErrorUnsupported - Print out an error that codegen doesn't support the
/// specified stmt yet.
void CodeGenFunction::ErrorUnsupported(const Stmt *S, const char *Type) {
  CGM.ErrorUnsupported(S, Type);
}

/// emitNonZeroVLAInit - Emit the "zero" initialization of a
/// variable-length array whose elements have a non-zero bit-pattern.
///
/// \param baseType the inner-most element type of the array
/// \param src - a char* pointing to the bit-pattern for a single
/// base element of the array
/// \param sizeInChars - the total size of the VLA, in chars
static void emitNonZeroVLAInit(CodeGenFunction &CGF, QualType baseType,
                               Address dest, Address src,
                               llvm::Value *sizeInChars) {
  CGBuilderTy &Builder = CGF.Builder;

  CharUnits baseSize = CGF.getContext().getTypeSizeInChars(baseType);
  llvm::Value *baseSizeInChars
    = llvm::ConstantInt::get(CGF.IntPtrTy, baseSize.getQuantity());

  Address begin =
    Builder.CreateElementBitCast(dest, CGF.Int8Ty, "vla.begin");
  llvm::Value *end =
    Builder.CreateInBoundsGEP(begin.getPointer(), sizeInChars, "vla.end");

  llvm::BasicBlock *originBB = CGF.Builder.GetInsertBlock();
  llvm::BasicBlock *loopBB = CGF.createBasicBlock("vla-init.loop");
  llvm::BasicBlock *contBB = CGF.createBasicBlock("vla-init.cont");

  // Make a loop over the VLA.  C99 guarantees that the VLA element
  // count must be nonzero.
  CGF.EmitBlock(loopBB);

  llvm::PHINode *cur = Builder.CreatePHI(begin.getType(), 2, "vla.cur");
  cur->addIncoming(begin.getPointer(), originBB);

  CharUnits curAlign =
    dest.getAlignment().alignmentOfArrayElement(baseSize);

  // memcpy the individual element bit-pattern.
  Builder.CreateMemCpy(Address(cur, curAlign), src, baseSizeInChars,
                       /*volatile*/ false);

  // Go to the next element.
  llvm::Value *next =
    Builder.CreateInBoundsGEP(CGF.Int8Ty, cur, baseSizeInChars, "vla.next");

  // Leave if that's the end of the VLA.
  llvm::Value *done = Builder.CreateICmpEQ(next, end, "vla-init.isdone");
  Builder.CreateCondBr(done, contBB, loopBB);
  cur->addIncoming(next, loopBB);

  CGF.EmitBlock(contBB);
}

void
CodeGenFunction::EmitNullInitialization(Address DestPtr, QualType Ty) {
  // Ignore empty classes in C++.
  if (getLangOpts().CPlusPlus) {
    if (const RecordType *RT = Ty->getAs<RecordType>()) {
      if (cast<CXXRecordDecl>(RT->getDecl())->isEmpty())
        return;
    }
  }

  // Cast the dest ptr to the appropriate i8 pointer type.
  if (DestPtr.getElementType() != Int8Ty)
    DestPtr = Builder.CreateElementBitCast(DestPtr, Int8Ty);

  // Get size and alignment info for this aggregate.
  CharUnits size = getContext().getTypeSizeInChars(Ty);

  llvm::Value *SizeVal;
  const VariableArrayType *vla;

  // Don't bother emitting a zero-byte memset.
  if (size.isZero()) {
    // But note that getTypeInfo returns 0 for a VLA.
    if (const VariableArrayType *vlaType =
          dyn_cast_or_null<VariableArrayType>(
                                          getContext().getAsArrayType(Ty))) {
      auto VlaSize = getVLASize(vlaType);
      SizeVal = VlaSize.NumElts;
      CharUnits eltSize = getContext().getTypeSizeInChars(VlaSize.Type);
      if (!eltSize.isOne())
        SizeVal = Builder.CreateNUWMul(SizeVal, CGM.getSize(eltSize));
      vla = vlaType;
    } else {
      return;
    }
  } else {
    SizeVal = CGM.getSize(size);
    vla = nullptr;
  }

  // If the type contains a pointer to data member we can't memset it to zero.
  // Instead, create a null constant and copy it to the destination.
  // TODO: there are other patterns besides zero that we can usefully memset,
  // like -1, which happens to be the pattern used by member-pointers.
  if (!CGM.getTypes().isZeroInitializable(Ty)) {
    // For a VLA, emit a single element, then splat that over the VLA.
    if (vla) Ty = getContext().getBaseElementType(vla);

    llvm::Constant *NullConstant = CGM.EmitNullConstant(Ty);

    llvm::GlobalVariable *NullVariable =
      new llvm::GlobalVariable(CGM.getModule(), NullConstant->getType(),
                               /*isConstant=*/true,
                               llvm::GlobalVariable::PrivateLinkage,
                               NullConstant, Twine());
    CharUnits NullAlign = DestPtr.getAlignment();
    NullVariable->setAlignment(NullAlign.getAsAlign());
    Address SrcPtr(Builder.CreateBitCast(NullVariable, Builder.getInt8PtrTy()),
                   NullAlign);

    if (vla) return emitNonZeroVLAInit(*this, Ty, DestPtr, SrcPtr, SizeVal);

    // Get and call the appropriate llvm.memcpy overload.
    Builder.CreateMemCpy(DestPtr, SrcPtr, SizeVal, false);
    return;
  }

  // Otherwise, just memset the whole thing to zero.  This is legal
  // because in LLVM, all default initializers (other than the ones we just
  // handled above) are guaranteed to have a bit pattern of all zeros.
  Builder.CreateMemSet(DestPtr, Builder.getInt8(0), SizeVal, false);
}

llvm::BlockAddress *CodeGenFunction::GetAddrOfLabel(const LabelDecl *L) {
  // Make sure that there is a block for the indirect goto.
  if (!IndirectBranch)
    GetIndirectGotoBlock();

  llvm::BasicBlock *BB = getJumpDestForLabel(L).getBlock();

  // Make sure the indirect branch includes all of the address-taken blocks.
  IndirectBranch->addDestination(BB);
  return llvm::BlockAddress::get(CurFn, BB);
}

llvm::BasicBlock *CodeGenFunction::GetIndirectGotoBlock() {
  // If we already made the indirect branch for indirect goto, return its block.
  if (IndirectBranch) return IndirectBranch->getParent();

  CGBuilderTy TmpBuilder(*this, createBasicBlock("indirectgoto"));

  // Create the PHI node that indirect gotos will add entries to.
  llvm::Value *DestVal = TmpBuilder.CreatePHI(Int8PtrTy, 0,
                                              "indirect.goto.dest");

  // Create the indirect branch instruction.
  IndirectBranch = TmpBuilder.CreateIndirectBr(DestVal);
  return IndirectBranch->getParent();
}

/// Computes the length of an array in elements, as well as the base
/// element type and a properly-typed first element pointer.
llvm::Value *CodeGenFunction::emitArrayLength(const ArrayType *origArrayType,
                                              QualType &baseType,
                                              Address &addr) {
  const ArrayType *arrayType = origArrayType;

  // If it's a VLA, we have to load the stored size.  Note that
  // this is the size of the VLA in bytes, not its size in elements.
  llvm::Value *numVLAElements = nullptr;
  if (isa<VariableArrayType>(arrayType)) {
    numVLAElements = getVLASize(cast<VariableArrayType>(arrayType)).NumElts;

    // Walk into all VLAs.  This doesn't require changes to addr,
    // which has type T* where T is the first non-VLA element type.
    do {
      QualType elementType = arrayType->getElementType();
      arrayType = getContext().getAsArrayType(elementType);

      // If we only have VLA components, 'addr' requires no adjustment.
      if (!arrayType) {
        baseType = elementType;
        return numVLAElements;
      }
    } while (isa<VariableArrayType>(arrayType));

    // We get out here only if we find a constant array type
    // inside the VLA.
  }

  // We have some number of constant-length arrays, so addr should
  // have LLVM type [M x [N x [...]]]*.  Build a GEP that walks
  // down to the first element of addr.
  SmallVector<llvm::Value*, 8> gepIndices;

  // GEP down to the array type.
  llvm::ConstantInt *zero = Builder.getInt32(0);
  gepIndices.push_back(zero);

  uint64_t countFromCLAs = 1;
  QualType eltType;

  llvm::ArrayType *llvmArrayType =
    dyn_cast<llvm::ArrayType>(addr.getElementType());
  while (llvmArrayType) {
    assert(isa<ConstantArrayType>(arrayType));
    assert(cast<ConstantArrayType>(arrayType)->getSize().getZExtValue()
             == llvmArrayType->getNumElements());

    gepIndices.push_back(zero);
    countFromCLAs *= llvmArrayType->getNumElements();
    eltType = arrayType->getElementType();

    llvmArrayType =
      dyn_cast<llvm::ArrayType>(llvmArrayType->getElementType());
    arrayType = getContext().getAsArrayType(arrayType->getElementType());
    assert((!llvmArrayType || arrayType) &&
           "LLVM and Clang types are out-of-synch");
  }

  if (arrayType) {
    // From this point onwards, the Clang array type has been emitted
    // as some other type (probably a packed struct). Compute the array
    // size, and just emit the 'begin' expression as a bitcast.
    while (arrayType) {
      countFromCLAs *=
          cast<ConstantArrayType>(arrayType)->getSize().getZExtValue();
      eltType = arrayType->getElementType();
      arrayType = getContext().getAsArrayType(eltType);
    }

    llvm::Type *baseType = ConvertType(eltType);
    addr = Builder.CreateElementBitCast(addr, baseType, "array.begin");
  } else {
    // Create the actual GEP.
    addr = Address(Builder.CreateInBoundsGEP(addr.getPointer(),
                                             gepIndices, "array.begin"),
                   addr.getAlignment());
  }

  baseType = eltType;

  llvm::Value *numElements
    = llvm::ConstantInt::get(SizeTy, countFromCLAs);

  // If we had any VLA dimensions, factor them in.
  if (numVLAElements)
    numElements = Builder.CreateNUWMul(numVLAElements, numElements);

  return numElements;
}

CodeGenFunction::VlaSizePair CodeGenFunction::getVLASize(QualType type) {
  const VariableArrayType *vla = getContext().getAsVariableArrayType(type);
  assert(vla && "type was not a variable array type!");
  return getVLASize(vla);
}

CodeGenFunction::VlaSizePair
CodeGenFunction::getVLASize(const VariableArrayType *type) {
  // The number of elements so far; always size_t.
  llvm::Value *numElements = nullptr;

  QualType elementType;
  do {
    elementType = type->getElementType();
    llvm::Value *vlaSize = VLASizeMap[type->getSizeExpr()];
    assert(vlaSize && "no size for VLA!");
    assert(vlaSize->getType() == SizeTy);

    if (!numElements) {
      numElements = vlaSize;
    } else {
      // It's undefined behavior if this wraps around, so mark it that way.
      // FIXME: Teach -fsanitize=undefined to trap this.
      numElements = Builder.CreateNUWMul(numElements, vlaSize);
    }
  } while ((type = getContext().getAsVariableArrayType(elementType)));

  return { numElements, elementType };
}

CodeGenFunction::VlaSizePair
CodeGenFunction::getVLAElements1D(QualType type) {
  const VariableArrayType *vla = getContext().getAsVariableArrayType(type);
  assert(vla && "type was not a variable array type!");
  return getVLAElements1D(vla);
}

CodeGenFunction::VlaSizePair
CodeGenFunction::getVLAElements1D(const VariableArrayType *Vla) {
  llvm::Value *VlaSize = VLASizeMap[Vla->getSizeExpr()];
  assert(VlaSize && "no size for VLA!");
  assert(VlaSize->getType() == SizeTy);
  return { VlaSize, Vla->getElementType() };
}

void CodeGenFunction::EmitVariablyModifiedType(QualType type) {
  assert(type->isVariablyModifiedType() &&
         "Must pass variably modified type to EmitVLASizes!");

  EnsureInsertPoint();

  // We're going to walk down into the type and look for VLA
  // expressions.
  do {
    assert(type->isVariablyModifiedType());

    const Type *ty = type.getTypePtr();
    switch (ty->getTypeClass()) {

#define TYPE(Class, Base)
#define ABSTRACT_TYPE(Class, Base)
#define NON_CANONICAL_TYPE(Class, Base)
#define DEPENDENT_TYPE(Class, Base) case Type::Class:
#define NON_CANONICAL_UNLESS_DEPENDENT_TYPE(Class, Base)
#include "clang/AST/TypeNodes.inc"
      llvm_unreachable("unexpected dependent type!");

    // These types are never variably-modified.
    case Type::Builtin:
    case Type::Complex:
    case Type::Vector:
    case Type::ExtVector:
    case Type::ConstantMatrix:
    case Type::Record:
    case Type::Enum:
    case Type::Elaborated:
    case Type::TemplateSpecialization:
    case Type::ObjCTypeParam:
    case Type::ObjCObject:
    case Type::ObjCInterface:
    case Type::ObjCObjectPointer:
    case Type::ExtInt:
      llvm_unreachable("type class is never variably-modified!");

    case Type::Adjusted:
      type = cast<AdjustedType>(ty)->getAdjustedType();
      break;

    case Type::Decayed:
      type = cast<DecayedType>(ty)->getPointeeType();
      break;

    case Type::Pointer:
      type = cast<PointerType>(ty)->getPointeeType();
      break;

    case Type::BlockPointer:
      type = cast<BlockPointerType>(ty)->getPointeeType();
      break;

    case Type::LValueReference:
    case Type::RValueReference:
      type = cast<ReferenceType>(ty)->getPointeeType();
      break;

    case Type::MemberPointer:
      type = cast<MemberPointerType>(ty)->getPointeeType();
      break;

    case Type::ConstantArray:
    case Type::IncompleteArray:
      // Losing element qualification here is fine.
      type = cast<ArrayType>(ty)->getElementType();
      break;

    case Type::VariableArray: {
      // Losing element qualification here is fine.
      const VariableArrayType *vat = cast<VariableArrayType>(ty);

      // Unknown size indication requires no size computation.
      // Otherwise, evaluate and record it.
      if (const Expr *size = vat->getSizeExpr()) {
        // It's possible that we might have emitted this already,
        // e.g. with a typedef and a pointer to it.
        llvm::Value *&entry = VLASizeMap[size];
        if (!entry) {
          llvm::Value *Size = EmitScalarExpr(size);

          // C11 6.7.6.2p5:
          //   If the size is an expression that is not an integer constant
          //   expression [...] each time it is evaluated it shall have a value
          //   greater than zero.
          if (SanOpts.has(SanitizerKind::VLABound) &&
              size->getType()->isSignedIntegerType()) {
            SanitizerScope SanScope(this);
            llvm::Value *Zero = llvm::Constant::getNullValue(Size->getType());
            llvm::Constant *StaticArgs[] = {
                EmitCheckSourceLocation(size->getBeginLoc()),
                EmitCheckTypeDescriptor(size->getType())};
            EmitCheck(std::make_pair(Builder.CreateICmpSGT(Size, Zero),
                                     SanitizerKind::VLABound),
                      SanitizerHandler::VLABoundNotPositive, StaticArgs, Size);
          }

          // Always zexting here would be wrong if it weren't
          // undefined behavior to have a negative bound.
          entry = Builder.CreateIntCast(Size, SizeTy, /*signed*/ false);
        }
      }
      type = vat->getElementType();
      break;
    }

    case Type::FunctionProto:
    case Type::FunctionNoProto:
      type = cast<FunctionType>(ty)->getReturnType();
      break;

    case Type::Paren:
    case Type::TypeOf:
    case Type::UnaryTransform:
    case Type::Attributed:
    case Type::SubstTemplateTypeParm:
    case Type::MacroQualified:
      // Keep walking after single level desugaring.
      type = type.getSingleStepDesugaredType(getContext());
      break;

    case Type::Typedef:
    case Type::Decltype:
    case Type::Auto:
    case Type::DeducedTemplateSpecialization:
      // Stop walking: nothing to do.
      return;

    case Type::TypeOfExpr:
      // Stop walking: emit typeof expression.
      EmitIgnoredExpr(cast<TypeOfExprType>(ty)->getUnderlyingExpr());
      return;

    case Type::Atomic:
      type = cast<AtomicType>(ty)->getValueType();
      break;

    case Type::Pipe:
      type = cast<PipeType>(ty)->getElementType();
      break;
    }
  } while (type->isVariablyModifiedType());
}

Address CodeGenFunction::EmitVAListRef(const Expr* E) {
  if (getContext().getBuiltinVaListType()->isArrayType())
    return EmitPointerWithAlignment(E);
  return EmitLValue(E).getAddress(*this);
}

Address CodeGenFunction::EmitMSVAListRef(const Expr *E) {
  return EmitLValue(E).getAddress(*this);
}

void CodeGenFunction::EmitDeclRefExprDbgValue(const DeclRefExpr *E,
                                              const APValue &Init) {
  assert(Init.hasValue() && "Invalid DeclRefExpr initializer!");
  if (CGDebugInfo *Dbg = getDebugInfo())
    if (CGM.getCodeGenOpts().hasReducedDebugInfo())
      Dbg->EmitGlobalVariable(E->getDecl(), Init);
}

CodeGenFunction::PeepholeProtection
CodeGenFunction::protectFromPeepholes(RValue rvalue) {
  // At the moment, the only aggressive peephole we do in IR gen
  // is trunc(zext) folding, but if we add more, we can easily
  // extend this protection.

  if (!rvalue.isScalar()) return PeepholeProtection();
  llvm::Value *value = rvalue.getScalarVal();
  if (!isa<llvm::ZExtInst>(value)) return PeepholeProtection();

  // Just make an extra bitcast.
  assert(HaveInsertPoint());
  llvm::Instruction *inst = new llvm::BitCastInst(value, value->getType(), "",
                                                  Builder.GetInsertBlock());

  PeepholeProtection protection;
  protection.Inst = inst;
  return protection;
}

void CodeGenFunction::unprotectFromPeepholes(PeepholeProtection protection) {
  if (!protection.Inst) return;

  // In theory, we could try to duplicate the peepholes now, but whatever.
  protection.Inst->eraseFromParent();
}

void CodeGenFunction::emitAlignmentAssumption(llvm::Value *PtrValue,
                                              QualType Ty, SourceLocation Loc,
                                              SourceLocation AssumptionLoc,
                                              llvm::Value *Alignment,
                                              llvm::Value *OffsetValue) {
  if (Alignment->getType() != IntPtrTy)
    Alignment =
        Builder.CreateIntCast(Alignment, IntPtrTy, false, "casted.align");
  if (OffsetValue && OffsetValue->getType() != IntPtrTy)
    OffsetValue =
        Builder.CreateIntCast(OffsetValue, IntPtrTy, true, "casted.offset");
  llvm::Value *TheCheck = nullptr;
  if (SanOpts.has(SanitizerKind::Alignment)) {
    llvm::Value *PtrIntValue =
        Builder.CreatePtrToInt(PtrValue, IntPtrTy, "ptrint");

    if (OffsetValue) {
      bool IsOffsetZero = false;
      if (const auto *CI = dyn_cast<llvm::ConstantInt>(OffsetValue))
        IsOffsetZero = CI->isZero();

      if (!IsOffsetZero)
        PtrIntValue = Builder.CreateSub(PtrIntValue, OffsetValue, "offsetptr");
    }

    llvm::Value *Zero = llvm::ConstantInt::get(IntPtrTy, 0);
    llvm::Value *Mask =
        Builder.CreateSub(Alignment, llvm::ConstantInt::get(IntPtrTy, 1));
    llvm::Value *MaskedPtr = Builder.CreateAnd(PtrIntValue, Mask, "maskedptr");
    TheCheck = Builder.CreateICmpEQ(MaskedPtr, Zero, "maskcond");
  }
  llvm::Instruction *Assumption = Builder.CreateAlignmentAssumption(
      CGM.getDataLayout(), PtrValue, Alignment, OffsetValue);

  if (!SanOpts.has(SanitizerKind::Alignment))
    return;
  emitAlignmentAssumptionCheck(PtrValue, Ty, Loc, AssumptionLoc, Alignment,
                               OffsetValue, TheCheck, Assumption);
}

void CodeGenFunction::emitAlignmentAssumption(llvm::Value *PtrValue,
                                              const Expr *E,
                                              SourceLocation AssumptionLoc,
                                              llvm::Value *Alignment,
                                              llvm::Value *OffsetValue) {
  if (auto *CE = dyn_cast<CastExpr>(E))
    E = CE->getSubExprAsWritten();
  QualType Ty = E->getType();
  SourceLocation Loc = E->getExprLoc();

  emitAlignmentAssumption(PtrValue, Ty, Loc, AssumptionLoc, Alignment,
                          OffsetValue);
}

llvm::Value *CodeGenFunction::EmitAnnotationCall(llvm::Function *AnnotationFn,
                                                 llvm::Value *AnnotatedVal,
                                                 StringRef AnnotationStr,
                                                 SourceLocation Location) {
  llvm::Value *Args[4] = {
    AnnotatedVal,
    Builder.CreateBitCast(CGM.EmitAnnotationString(AnnotationStr), Int8PtrTy),
    Builder.CreateBitCast(CGM.EmitAnnotationUnit(Location), Int8PtrTy),
    CGM.EmitAnnotationLineNo(Location)
  };
  return Builder.CreateCall(AnnotationFn, Args);
}

void CodeGenFunction::EmitVarAnnotations(const VarDecl *D, llvm::Value *V) {
  assert(D->hasAttr<AnnotateAttr>() && "no annotate attribute");
  // FIXME We create a new bitcast for every annotation because that's what
  // llvm-gcc was doing.
  for (const auto *I : D->specific_attrs<AnnotateAttr>())
    EmitAnnotationCall(CGM.getIntrinsic(llvm::Intrinsic::var_annotation),
                       Builder.CreateBitCast(V, CGM.Int8PtrTy, V->getName()),
                       I->getAnnotation(), D->getLocation());
}

Address CodeGenFunction::EmitFieldAnnotations(const FieldDecl *D,
                                              Address Addr) {
  assert(D->hasAttr<AnnotateAttr>() && "no annotate attribute");
  llvm::Value *V = Addr.getPointer();
  llvm::Type *VTy = V->getType();
  llvm::Function *F = CGM.getIntrinsic(llvm::Intrinsic::ptr_annotation,
                                    CGM.Int8PtrTy);

  for (const auto *I : D->specific_attrs<AnnotateAttr>()) {
    // FIXME Always emit the cast inst so we can differentiate between
    // annotation on the first field of a struct and annotation on the struct
    // itself.
    if (VTy != CGM.Int8PtrTy)
      V = Builder.CreateBitCast(V, CGM.Int8PtrTy);
    V = EmitAnnotationCall(F, V, I->getAnnotation(), D->getLocation());
    V = Builder.CreateBitCast(V, VTy);
  }

  return Address(V, Addr.getAlignment());
}

CodeGenFunction::CGCapturedStmtInfo::~CGCapturedStmtInfo() { }

CodeGenFunction::SanitizerScope::SanitizerScope(CodeGenFunction *CGF)
    : CGF(CGF) {
  assert(!CGF->IsSanitizerScope);
  CGF->IsSanitizerScope = true;
}

CodeGenFunction::SanitizerScope::~SanitizerScope() {
  CGF->IsSanitizerScope = false;
}

void CodeGenFunction::InsertHelper(llvm::Instruction *I,
                                   const llvm::Twine &Name,
                                   llvm::BasicBlock *BB,
                                   llvm::BasicBlock::iterator InsertPt) const {
  LoopStack.InsertHelper(I);
  if (IsSanitizerScope)
    CGM.getSanitizerMetadata()->disableSanitizerForInstruction(I);
}

void CGBuilderInserter::InsertHelper(
    llvm::Instruction *I, const llvm::Twine &Name, llvm::BasicBlock *BB,
    llvm::BasicBlock::iterator InsertPt) const {
  llvm::IRBuilderDefaultInserter::InsertHelper(I, Name, BB, InsertPt);
  if (CGF)
    CGF->InsertHelper(I, Name, BB, InsertPt);
}

static bool hasRequiredFeatures(const SmallVectorImpl<StringRef> &ReqFeatures,
                                CodeGenModule &CGM, const FunctionDecl *FD,
                                std::string &FirstMissing) {
  // If there aren't any required features listed then go ahead and return.
  if (ReqFeatures.empty())
    return false;

  // Now build up the set of caller features and verify that all the required
  // features are there.
  llvm::StringMap<bool> CallerFeatureMap;
  CGM.getContext().getFunctionFeatureMap(CallerFeatureMap, FD);

  // If we have at least one of the features in the feature list return
  // true, otherwise return false.
  return std::all_of(
      ReqFeatures.begin(), ReqFeatures.end(), [&](StringRef Feature) {
        SmallVector<StringRef, 1> OrFeatures;
        Feature.split(OrFeatures, '|');
        return llvm::any_of(OrFeatures, [&](StringRef Feature) {
          if (!CallerFeatureMap.lookup(Feature)) {
            FirstMissing = Feature.str();
            return false;
          }
          return true;
        });
      });
}

// Emits an error if we don't have a valid set of target features for the
// called function.
void CodeGenFunction::checkTargetFeatures(const CallExpr *E,
                                          const FunctionDecl *TargetDecl) {
  return checkTargetFeatures(E->getBeginLoc(), TargetDecl);
}

// Emits an error if we don't have a valid set of target features for the
// called function.
void CodeGenFunction::checkTargetFeatures(SourceLocation Loc,
                                          const FunctionDecl *TargetDecl) {
  // Early exit if this is an indirect call.
  if (!TargetDecl)
    return;

  // Get the current enclosing function if it exists. If it doesn't
  // we can't check the target features anyhow.
  const FunctionDecl *FD = dyn_cast_or_null<FunctionDecl>(CurCodeDecl);
  if (!FD)
    return;

  // Grab the required features for the call. For a builtin this is listed in
  // the td file with the default cpu, for an always_inline function this is any
  // listed cpu and any listed features.
  unsigned BuiltinID = TargetDecl->getBuiltinID();
  std::string MissingFeature;
  if (BuiltinID) {
    SmallVector<StringRef, 1> ReqFeatures;
    const char *FeatureList =
        CGM.getContext().BuiltinInfo.getRequiredFeatures(BuiltinID);
    // Return if the builtin doesn't have any required features.
    if (!FeatureList || StringRef(FeatureList) == "")
      return;
    StringRef(FeatureList).split(ReqFeatures, ',');
    if (!hasRequiredFeatures(ReqFeatures, CGM, FD, MissingFeature))
      CGM.getDiags().Report(Loc, diag::err_builtin_needs_feature)
          << TargetDecl->getDeclName()
          << CGM.getContext().BuiltinInfo.getRequiredFeatures(BuiltinID);

  } else if (!TargetDecl->isMultiVersion() &&
             TargetDecl->hasAttr<TargetAttr>()) {
    // Get the required features for the callee.

    const TargetAttr *TD = TargetDecl->getAttr<TargetAttr>();
    ParsedTargetAttr ParsedAttr =
        CGM.getContext().filterFunctionTargetAttrs(TD);

    SmallVector<StringRef, 1> ReqFeatures;
    llvm::StringMap<bool> CalleeFeatureMap;
    CGM.getContext().getFunctionFeatureMap(CalleeFeatureMap, TargetDecl);

    for (const auto &F : ParsedAttr.Features) {
      if (F[0] == '+' && CalleeFeatureMap.lookup(F.substr(1)))
        ReqFeatures.push_back(StringRef(F).substr(1));
    }

    for (const auto &F : CalleeFeatureMap) {
      // Only positive features are "required".
      if (F.getValue())
        ReqFeatures.push_back(F.getKey());
    }
    if (!hasRequiredFeatures(ReqFeatures, CGM, FD, MissingFeature))
      CGM.getDiags().Report(Loc, diag::err_function_needs_feature)
          << FD->getDeclName() << TargetDecl->getDeclName() << MissingFeature;
  }
}

void CodeGenFunction::EmitSanitizerStatReport(llvm::SanitizerStatKind SSK) {
  if (!CGM.getCodeGenOpts().SanitizeStats)
    return;

  llvm::IRBuilder<> IRB(Builder.GetInsertBlock(), Builder.GetInsertPoint());
  IRB.SetCurrentDebugLocation(Builder.getCurrentDebugLocation());
  CGM.getSanStats().create(IRB, SSK);
}

llvm::Value *
CodeGenFunction::FormResolverCondition(const MultiVersionResolverOption &RO) {
  llvm::Value *Condition = nullptr;

  if (!RO.Conditions.Architecture.empty())
    Condition = EmitX86CpuIs(RO.Conditions.Architecture);

  if (!RO.Conditions.Features.empty()) {
    llvm::Value *FeatureCond = EmitX86CpuSupports(RO.Conditions.Features);
    Condition =
        Condition ? Builder.CreateAnd(Condition, FeatureCond) : FeatureCond;
  }
  return Condition;
}

static void CreateMultiVersionResolverReturn(CodeGenModule &CGM,
                                             llvm::Function *Resolver,
                                             CGBuilderTy &Builder,
                                             llvm::Function *FuncToReturn,
                                             bool SupportsIFunc) {
  if (SupportsIFunc) {
    Builder.CreateRet(FuncToReturn);
    return;
  }

  llvm::SmallVector<llvm::Value *, 10> Args;
  llvm::for_each(Resolver->args(),
                 [&](llvm::Argument &Arg) { Args.push_back(&Arg); });

  llvm::CallInst *Result = Builder.CreateCall(FuncToReturn, Args);
  Result->setTailCallKind(llvm::CallInst::TCK_MustTail);

  if (Resolver->getReturnType()->isVoidTy())
    Builder.CreateRetVoid();
  else
    Builder.CreateRet(Result);
}

void CodeGenFunction::EmitMultiVersionResolver(
    llvm::Function *Resolver, ArrayRef<MultiVersionResolverOption> Options) {
  assert(getContext().getTargetInfo().getTriple().isX86() &&
         "Only implemented for x86 targets");

  bool SupportsIFunc = getContext().getTargetInfo().supportsIFunc();

  // Main function's basic block.
  llvm::BasicBlock *CurBlock = createBasicBlock("resolver_entry", Resolver);
  Builder.SetInsertPoint(CurBlock);
  EmitX86CpuInit();

  for (const MultiVersionResolverOption &RO : Options) {
    Builder.SetInsertPoint(CurBlock);
    llvm::Value *Condition = FormResolverCondition(RO);

    // The 'default' or 'generic' case.
    if (!Condition) {
      assert(&RO == Options.end() - 1 &&
             "Default or Generic case must be last");
      CreateMultiVersionResolverReturn(CGM, Resolver, Builder, RO.Function,
                                       SupportsIFunc);
      return;
    }

    llvm::BasicBlock *RetBlock = createBasicBlock("resolver_return", Resolver);
    CGBuilderTy RetBuilder(*this, RetBlock);
    CreateMultiVersionResolverReturn(CGM, Resolver, RetBuilder, RO.Function,
                                     SupportsIFunc);
    CurBlock = createBasicBlock("resolver_else", Resolver);
    Builder.CreateCondBr(Condition, RetBlock, CurBlock);
  }

  // If no generic/default, emit an unreachable.
  Builder.SetInsertPoint(CurBlock);
  llvm::CallInst *TrapCall = EmitTrapCall(llvm::Intrinsic::trap);
  TrapCall->setDoesNotReturn();
  TrapCall->setDoesNotThrow();
  Builder.CreateUnreachable();
  Builder.ClearInsertionPoint();
}

// Loc - where the diagnostic will point, where in the source code this
//  alignment has failed.
// SecondaryLoc - if present (will be present if sufficiently different from
//  Loc), the diagnostic will additionally point a "Note:" to this location.
//  It should be the location where the __attribute__((assume_aligned))
//  was written e.g.
void CodeGenFunction::emitAlignmentAssumptionCheck(
    llvm::Value *Ptr, QualType Ty, SourceLocation Loc,
    SourceLocation SecondaryLoc, llvm::Value *Alignment,
    llvm::Value *OffsetValue, llvm::Value *TheCheck,
    llvm::Instruction *Assumption) {
  assert(Assumption && isa<llvm::CallInst>(Assumption) &&
         cast<llvm::CallInst>(Assumption)->getCalledOperand() ==
             llvm::Intrinsic::getDeclaration(
                 Builder.GetInsertBlock()->getParent()->getParent(),
                 llvm::Intrinsic::assume) &&
         "Assumption should be a call to llvm.assume().");
  assert(&(Builder.GetInsertBlock()->back()) == Assumption &&
         "Assumption should be the last instruction of the basic block, "
         "since the basic block is still being generated.");

  if (!SanOpts.has(SanitizerKind::Alignment))
    return;

  // Don't check pointers to volatile data. The behavior here is implementation-
  // defined.
  if (Ty->getPointeeType().isVolatileQualified())
    return;

  // We need to temorairly remove the assumption so we can insert the
  // sanitizer check before it, else the check will be dropped by optimizations.
  Assumption->removeFromParent();

  {
    SanitizerScope SanScope(this);

    if (!OffsetValue)
      OffsetValue = Builder.getInt1(0); // no offset.

    llvm::Constant *StaticData[] = {EmitCheckSourceLocation(Loc),
                                    EmitCheckSourceLocation(SecondaryLoc),
                                    EmitCheckTypeDescriptor(Ty)};
    llvm::Value *DynamicData[] = {EmitCheckValue(Ptr),
                                  EmitCheckValue(Alignment),
                                  EmitCheckValue(OffsetValue)};
    EmitCheck({std::make_pair(TheCheck, SanitizerKind::Alignment)},
              SanitizerHandler::AlignmentAssumption, StaticData, DynamicData);
  }

  // We are now in the (new, empty) "cont" basic block.
  // Reintroduce the assumption.
  Builder.Insert(Assumption);
  // FIXME: Assumption still has it's original basic block as it's Parent.
}

llvm::DebugLoc CodeGenFunction::SourceLocToDebugLoc(SourceLocation Location) {
  if (CGDebugInfo *DI = getDebugInfo())
    return DI->SourceLocToDebugLoc(Location);

  return llvm::DebugLoc();
}

<<<<<<< HEAD
llvm::Value *CodeGenFunction::emitBoolVecConversion(llvm::Value *SrcVec,
                                                    unsigned NumElementsDst,
                                                    const llvm::Twine &Name) {
  auto *SrcTy = cast<llvm::FixedVectorType>(SrcVec->getType());
  unsigned NumElementsSrc = SrcTy->getNumElements();
  if (NumElementsSrc == NumElementsDst) {
    return SrcVec;
  }

  std::vector<int> ShuffleMask(NumElementsDst, -1);
  for (unsigned MaskIdx = 0;
       MaskIdx < std::min<>(NumElementsDst, NumElementsSrc); ++MaskIdx) {
    ShuffleMask[MaskIdx] = MaskIdx;
  }

  return Builder.CreateShuffleVector(SrcVec, llvm::UndefValue::get(SrcTy),
                                     ShuffleMask, Name);
=======
static Optional<std::pair<uint32_t, uint32_t>>
getLikelihoodWeights(Stmt::Likelihood LH) {
  switch (LH) {
  case Stmt::LH_Unlikely:
    return std::pair<uint32_t, uint32_t>(llvm::UnlikelyBranchWeight,
                                         llvm::LikelyBranchWeight);
  case Stmt::LH_None:
    return None;
  case Stmt::LH_Likely:
    return std::pair<uint32_t, uint32_t>(llvm::LikelyBranchWeight,
                                         llvm::UnlikelyBranchWeight);
  }
  llvm_unreachable("Unknown Likelihood");
}

llvm::MDNode *CodeGenFunction::createBranchWeights(Stmt::Likelihood LH) const {
  Optional<std::pair<uint32_t, uint32_t>> LHW = getLikelihoodWeights(LH);
  if (!LHW)
    return nullptr;

  llvm::MDBuilder MDHelper(CGM.getLLVMContext());
  return MDHelper.createBranchWeights(LHW->first, LHW->second);
>>>>>>> 7ecd60bb
}<|MERGE_RESOLUTION|>--- conflicted
+++ resolved
@@ -2550,7 +2550,6 @@
   return llvm::DebugLoc();
 }
 
-<<<<<<< HEAD
 llvm::Value *CodeGenFunction::emitBoolVecConversion(llvm::Value *SrcVec,
                                                     unsigned NumElementsDst,
                                                     const llvm::Twine &Name) {
@@ -2568,7 +2567,8 @@
 
   return Builder.CreateShuffleVector(SrcVec, llvm::UndefValue::get(SrcTy),
                                      ShuffleMask, Name);
-=======
+}
+
 static Optional<std::pair<uint32_t, uint32_t>>
 getLikelihoodWeights(Stmt::Likelihood LH) {
   switch (LH) {
@@ -2591,5 +2591,4 @@
 
   llvm::MDBuilder MDHelper(CGM.getLLVMContext());
   return MDHelper.createBranchWeights(LHW->first, LHW->second);
->>>>>>> 7ecd60bb
 }