//===----- CGCUDANV.cpp - Interface to NVIDIA CUDA Runtime ----------------===//
//
// Part of the LLVM Project, under the Apache License v2.0 with LLVM Exceptions.
// See https://llvm.org/LICENSE.txt for license information.
// SPDX-License-Identifier: Apache-2.0 WITH LLVM-exception
//
//===----------------------------------------------------------------------===//
//
// This provides a class for CUDA code generation targeting the NVIDIA CUDA
// runtime library.
//
//===----------------------------------------------------------------------===//

#include "CGCUDARuntime.h"
#include "CGCXXABI.h"
#include "CodeGenFunction.h"
#include "CodeGenModule.h"
#include "clang/AST/Decl.h"
#include "clang/Basic/Cuda.h"
#include "clang/CodeGen/CodeGenABITypes.h"
#include "clang/CodeGen/ConstantInitBuilder.h"
#include "llvm/IR/BasicBlock.h"
#include "llvm/IR/Constants.h"
#include "llvm/IR/DerivedTypes.h"
#include "llvm/IR/ReplaceConstant.h"
#include "llvm/Support/Format.h"

using namespace clang;
using namespace CodeGen;

namespace {
constexpr unsigned CudaFatMagic = 0x466243b1;
constexpr unsigned HIPFatMagic = 0x48495046; // "HIPF"

class CGNVCUDARuntime : public CGCUDARuntime {

private:
  llvm::IntegerType *IntTy, *SizeTy;
  llvm::Type *VoidTy;
  llvm::PointerType *CharPtrTy, *VoidPtrTy, *VoidPtrPtrTy;

  /// Convenience reference to LLVM Context
  llvm::LLVMContext &Context;
  /// Convenience reference to the current module
  llvm::Module &TheModule;
  /// Keeps track of kernel launch stubs and handles emitted in this module
  struct KernelInfo {
    llvm::Function *Kernel; // stub function to help launch kernel
    const Decl *D;
  };
  llvm::SmallVector<KernelInfo, 16> EmittedKernels;
  // Map a device stub function to a symbol for identifying kernel in host code.
  // For CUDA, the symbol for identifying the kernel is the same as the device
  // stub function. For HIP, they are different.
  llvm::DenseMap<llvm::Function *, llvm::GlobalValue *> KernelHandles;
  // Map a kernel handle to the kernel stub.
  llvm::DenseMap<llvm::GlobalValue *, llvm::Function *> KernelStubs;
  struct VarInfo {
    llvm::GlobalVariable *Var;
    const VarDecl *D;
    DeviceVarFlags Flags;
  };
  llvm::SmallVector<VarInfo, 16> DeviceVars;
  /// Keeps track of variable containing handle of GPU binary. Populated by
  /// ModuleCtorFunction() and used to create corresponding cleanup calls in
  /// ModuleDtorFunction()
  llvm::GlobalVariable *GpuBinaryHandle = nullptr;
  /// Whether we generate relocatable device code.
  bool RelocatableDeviceCode;
  /// Mangle context for device.
  std::unique_ptr<MangleContext> DeviceMC;

  llvm::FunctionCallee getSetupArgumentFn() const;
  llvm::FunctionCallee getLaunchFn() const;

  llvm::FunctionType *getRegisterGlobalsFnTy() const;
  llvm::FunctionType *getCallbackFnTy() const;
  llvm::FunctionType *getRegisterLinkedBinaryFnTy() const;
  std::string addPrefixToName(StringRef FuncName) const;
  std::string addUnderscoredPrefixToName(StringRef FuncName) const;

  /// Creates a function to register all kernel stubs generated in this module.
  llvm::Function *makeRegisterGlobalsFn();

  /// Helper function that generates a constant string and returns a pointer to
  /// the start of the string.  The result of this function can be used anywhere
  /// where the C code specifies const char*.
  llvm::Constant *makeConstantString(const std::string &Str,
                                     const std::string &Name = "",
                                     const std::string &SectionName = "",
                                     unsigned Alignment = 0) {
    llvm::Constant *Zeros[] = {llvm::ConstantInt::get(SizeTy, 0),
                               llvm::ConstantInt::get(SizeTy, 0)};
    auto ConstStr = CGM.GetAddrOfConstantCString(Str, Name.c_str());
    llvm::GlobalVariable *GV =
        cast<llvm::GlobalVariable>(ConstStr.getPointer());
    if (!SectionName.empty()) {
      GV->setSection(SectionName);
      // Mark the address as used which make sure that this section isn't
      // merged and we will really have it in the object file.
      GV->setUnnamedAddr(llvm::GlobalValue::UnnamedAddr::None);
    }
    if (Alignment)
      GV->setAlignment(llvm::Align(Alignment));

    return llvm::ConstantExpr::getGetElementPtr(ConstStr.getElementType(),
                                                ConstStr.getPointer(), Zeros);
  }

  /// Helper function that generates an empty dummy function returning void.
  llvm::Function *makeDummyFunction(llvm::FunctionType *FnTy) {
    assert(FnTy->getReturnType()->isVoidTy() &&
           "Can only generate dummy functions returning void!");
    llvm::Function *DummyFunc = llvm::Function::Create(
        FnTy, llvm::GlobalValue::InternalLinkage, "dummy", &TheModule);

    llvm::BasicBlock *DummyBlock =
        llvm::BasicBlock::Create(Context, "", DummyFunc);
    CGBuilderTy FuncBuilder(CGM, Context);
    FuncBuilder.SetInsertPoint(DummyBlock);
    FuncBuilder.CreateRetVoid();

    return DummyFunc;
  }

  void emitDeviceStubBodyLegacy(CodeGenFunction &CGF, FunctionArgList &Args);
  void emitDeviceStubBodyNew(CodeGenFunction &CGF, FunctionArgList &Args);
  std::string getDeviceSideName(const NamedDecl *ND) override;

  void registerDeviceVar(const VarDecl *VD, llvm::GlobalVariable &Var,
                         bool Extern, bool Constant) {
    DeviceVars.push_back({&Var,
                          VD,
                          {DeviceVarFlags::Variable, Extern, Constant,
                           VD->hasAttr<HIPManagedAttr>(),
                           /*Normalized*/ false, 0}});
  }
  void registerDeviceSurf(const VarDecl *VD, llvm::GlobalVariable &Var,
                          bool Extern, int Type) {
    DeviceVars.push_back({&Var,
                          VD,
                          {DeviceVarFlags::Surface, Extern, /*Constant*/ false,
                           /*Managed*/ false,
                           /*Normalized*/ false, Type}});
  }
  void registerDeviceTex(const VarDecl *VD, llvm::GlobalVariable &Var,
                         bool Extern, int Type, bool Normalized) {
    DeviceVars.push_back({&Var,
                          VD,
                          {DeviceVarFlags::Texture, Extern, /*Constant*/ false,
                           /*Managed*/ false, Normalized, Type}});
  }

  /// Creates module constructor function
  llvm::Function *makeModuleCtorFunction();
  /// Creates module destructor function
  llvm::Function *makeModuleDtorFunction();
  /// Transform managed variables for device compilation.
  void transformManagedVars();

public:
  CGNVCUDARuntime(CodeGenModule &CGM);

  llvm::GlobalValue *getKernelHandle(llvm::Function *F, GlobalDecl GD) override;
  llvm::Function *getKernelStub(llvm::GlobalValue *Handle) override {
    auto Loc = KernelStubs.find(Handle);
    assert(Loc != KernelStubs.end());
    return Loc->second;
  }
  void emitDeviceStub(CodeGenFunction &CGF, FunctionArgList &Args) override;
  void handleVarRegistration(const VarDecl *VD,
                             llvm::GlobalVariable &Var) override;
  void
  internalizeDeviceSideVar(const VarDecl *D,
                           llvm::GlobalValue::LinkageTypes &Linkage) override;

  llvm::Function *finalizeModule() override;
};

} // end anonymous namespace

std::string CGNVCUDARuntime::addPrefixToName(StringRef FuncName) const {
  if (CGM.getLangOpts().HIP)
    return ((Twine("hip") + Twine(FuncName)).str());
  return ((Twine("cuda") + Twine(FuncName)).str());
}
std::string
CGNVCUDARuntime::addUnderscoredPrefixToName(StringRef FuncName) const {
  if (CGM.getLangOpts().HIP)
    return ((Twine("__hip") + Twine(FuncName)).str());
  return ((Twine("__cuda") + Twine(FuncName)).str());
}

static std::unique_ptr<MangleContext> InitDeviceMC(CodeGenModule &CGM) {
  // If the host and device have different C++ ABIs, mark it as the device
  // mangle context so that the mangling needs to retrieve the additional
  // device lambda mangling number instead of the regular host one.
  if (CGM.getContext().getAuxTargetInfo() &&
      CGM.getContext().getTargetInfo().getCXXABI().isMicrosoft() &&
      CGM.getContext().getAuxTargetInfo()->getCXXABI().isItaniumFamily()) {
    return std::unique_ptr<MangleContext>(
        CGM.getContext().createDeviceMangleContext(
            *CGM.getContext().getAuxTargetInfo()));
  }

  return std::unique_ptr<MangleContext>(CGM.getContext().createMangleContext(
      CGM.getContext().getAuxTargetInfo()));
}

CGNVCUDARuntime::CGNVCUDARuntime(CodeGenModule &CGM)
    : CGCUDARuntime(CGM), Context(CGM.getLLVMContext()),
      TheModule(CGM.getModule()),
      RelocatableDeviceCode(CGM.getLangOpts().GPURelocatableDeviceCode),
      DeviceMC(InitDeviceMC(CGM)) {
  CodeGen::CodeGenTypes &Types = CGM.getTypes();
  ASTContext &Ctx = CGM.getContext();

  IntTy = CGM.IntTy;
  SizeTy = CGM.SizeTy;
  VoidTy = CGM.VoidTy;

  CharPtrTy = llvm::PointerType::getUnqual(Types.ConvertType(Ctx.CharTy));
  VoidPtrTy = cast<llvm::PointerType>(Types.ConvertType(Ctx.VoidPtrTy));
  VoidPtrPtrTy = VoidPtrTy->getPointerTo();
  if (CGM.getContext().getAuxTargetInfo()) {
    // If the host and device have different C++ ABIs, mark it as the device
    // mangle context so that the mangling needs to retrieve the additonal
    // device lambda mangling number instead of the regular host one.
    DeviceMC->setDeviceMangleContext(
        CGM.getContext().getTargetInfo().getCXXABI().isMicrosoft() &&
        CGM.getContext().getAuxTargetInfo()->getCXXABI().isItaniumFamily());
  }
}

llvm::FunctionCallee CGNVCUDARuntime::getSetupArgumentFn() const {
  // cudaError_t cudaSetupArgument(void *, size_t, size_t)
  llvm::Type *Params[] = {VoidPtrTy, SizeTy, SizeTy};
  return CGM.CreateRuntimeFunction(
      llvm::FunctionType::get(IntTy, Params, false),
      addPrefixToName("SetupArgument"));
}

llvm::FunctionCallee CGNVCUDARuntime::getLaunchFn() const {
  if (CGM.getLangOpts().HIP) {
    // hipError_t hipLaunchByPtr(char *);
    return CGM.CreateRuntimeFunction(
        llvm::FunctionType::get(IntTy, CharPtrTy, false), "hipLaunchByPtr");
  }
  // cudaError_t cudaLaunch(char *);
  return CGM.CreateRuntimeFunction(
      llvm::FunctionType::get(IntTy, CharPtrTy, false), "cudaLaunch");
}

llvm::FunctionType *CGNVCUDARuntime::getRegisterGlobalsFnTy() const {
  return llvm::FunctionType::get(VoidTy, VoidPtrPtrTy, false);
}

llvm::FunctionType *CGNVCUDARuntime::getCallbackFnTy() const {
  return llvm::FunctionType::get(VoidTy, VoidPtrTy, false);
}

llvm::FunctionType *CGNVCUDARuntime::getRegisterLinkedBinaryFnTy() const {
  auto *CallbackFnTy = getCallbackFnTy();
  auto *RegisterGlobalsFnTy = getRegisterGlobalsFnTy();
  llvm::Type *Params[] = {RegisterGlobalsFnTy->getPointerTo(), VoidPtrTy,
                          VoidPtrTy, CallbackFnTy->getPointerTo()};
  return llvm::FunctionType::get(VoidTy, Params, false);
}

std::string CGNVCUDARuntime::getDeviceSideName(const NamedDecl *ND) {
  GlobalDecl GD;
  // D could be either a kernel or a variable.
  if (auto *FD = dyn_cast<FunctionDecl>(ND))
    GD = GlobalDecl(FD, KernelReferenceKind::Kernel);
  else
    GD = GlobalDecl(ND);
  std::string DeviceSideName;
  MangleContext *MC;
  if (CGM.getLangOpts().CUDAIsDevice)
    MC = &CGM.getCXXABI().getMangleContext();
  else
    MC = DeviceMC.get();
  if (MC->shouldMangleDeclName(ND)) {
    SmallString<256> Buffer;
    llvm::raw_svector_ostream Out(Buffer);
    MC->mangleName(GD, Out);
    DeviceSideName = std::string(Out.str());
  } else
    DeviceSideName = std::string(ND->getIdentifier()->getName());

  // Make unique name for device side static file-scope variable for HIP.
  if (CGM.getContext().shouldExternalizeStaticVar(ND) &&
      CGM.getLangOpts().GPURelocatableDeviceCode &&
      !CGM.getLangOpts().CUID.empty()) {
    SmallString<256> Buffer;
    llvm::raw_svector_ostream Out(Buffer);
    Out << DeviceSideName;
    CGM.printPostfixForExternalizedStaticVar(Out);
    DeviceSideName = std::string(Out.str());
  }
  return DeviceSideName;
}

void CGNVCUDARuntime::emitDeviceStub(CodeGenFunction &CGF,
                                     FunctionArgList &Args) {
  EmittedKernels.push_back({CGF.CurFn, CGF.CurFuncDecl});
  if (auto *GV = dyn_cast<llvm::GlobalVariable>(KernelHandles[CGF.CurFn])) {
    GV->setLinkage(CGF.CurFn->getLinkage());
    GV->setInitializer(CGF.CurFn);
  }
  if (CudaFeatureEnabled(CGM.getTarget().getSDKVersion(),
                         CudaFeature::CUDA_USES_NEW_LAUNCH) ||
      (CGF.getLangOpts().HIP && CGF.getLangOpts().HIPUseNewLaunchAPI))
    emitDeviceStubBodyNew(CGF, Args);
  else
    emitDeviceStubBodyLegacy(CGF, Args);
}

// CUDA 9.0+ uses new way to launch kernels. Parameters are packed in a local
// array and kernels are launched using cudaLaunchKernel().
void CGNVCUDARuntime::emitDeviceStubBodyNew(CodeGenFunction &CGF,
                                            FunctionArgList &Args) {
  // Build the shadow stack entry at the very start of the function.

  // Calculate amount of space we will need for all arguments.  If we have no
  // args, allocate a single pointer so we still have a valid pointer to the
  // argument array that we can pass to runtime, even if it will be unused.
  Address KernelArgs = CGF.CreateTempAlloca(
      VoidPtrTy, CharUnits::fromQuantity(16), "kernel_args",
      llvm::ConstantInt::get(SizeTy, std::max<size_t>(1, Args.size())));
  // Store pointers to the arguments in a locally allocated launch_args.
  for (unsigned i = 0; i < Args.size(); ++i) {
    llvm::Value* VarPtr = CGF.GetAddrOfLocalVar(Args[i]).getPointer();
    llvm::Value *VoidVarPtr = CGF.Builder.CreatePointerCast(VarPtr, VoidPtrTy);
    CGF.Builder.CreateDefaultAlignedStore(
        VoidVarPtr,
        CGF.Builder.CreateConstGEP1_32(VoidPtrTy, KernelArgs.getPointer(), i));
  }

  llvm::BasicBlock *EndBlock = CGF.createBasicBlock("setup.end");

  // Lookup cudaLaunchKernel/hipLaunchKernel function.
  // cudaError_t cudaLaunchKernel(const void *func, dim3 gridDim, dim3 blockDim,
  //                              void **args, size_t sharedMem,
  //                              cudaStream_t stream);
  // hipError_t hipLaunchKernel(const void *func, dim3 gridDim, dim3 blockDim,
  //                            void **args, size_t sharedMem,
  //                            hipStream_t stream);
  TranslationUnitDecl *TUDecl = CGM.getContext().getTranslationUnitDecl();
  DeclContext *DC = TranslationUnitDecl::castToDeclContext(TUDecl);
  auto LaunchKernelName = addPrefixToName("LaunchKernel");
  IdentifierInfo &cudaLaunchKernelII =
      CGM.getContext().Idents.get(LaunchKernelName);
  FunctionDecl *cudaLaunchKernelFD = nullptr;
  for (auto *Result : DC->lookup(&cudaLaunchKernelII)) {
    if (FunctionDecl *FD = dyn_cast<FunctionDecl>(Result))
      cudaLaunchKernelFD = FD;
  }

  if (cudaLaunchKernelFD == nullptr) {
    CGM.Error(CGF.CurFuncDecl->getLocation(),
              "Can't find declaration for " + LaunchKernelName);
    return;
  }
  // Create temporary dim3 grid_dim, block_dim.
  ParmVarDecl *GridDimParam = cudaLaunchKernelFD->getParamDecl(1);
  QualType Dim3Ty = GridDimParam->getType();
  Address GridDim =
      CGF.CreateMemTemp(Dim3Ty, CharUnits::fromQuantity(8), "grid_dim");
  Address BlockDim =
      CGF.CreateMemTemp(Dim3Ty, CharUnits::fromQuantity(8), "block_dim");
  Address ShmemSize =
      CGF.CreateTempAlloca(SizeTy, CGM.getSizeAlign(), "shmem_size");
  Address Stream =
      CGF.CreateTempAlloca(VoidPtrTy, CGM.getPointerAlign(), "stream");
  llvm::FunctionCallee cudaPopConfigFn = CGM.CreateRuntimeFunction(
      llvm::FunctionType::get(IntTy,
                              {/*gridDim=*/GridDim.getType(),
                               /*blockDim=*/BlockDim.getType(),
                               /*ShmemSize=*/ShmemSize.getType(),
                               /*Stream=*/Stream.getType()},
                              /*isVarArg=*/false),
      addUnderscoredPrefixToName("PopCallConfiguration"));

  CGF.EmitRuntimeCallOrInvoke(cudaPopConfigFn,
                              {GridDim.getPointer(), BlockDim.getPointer(),
                               ShmemSize.getPointer(), Stream.getPointer()});

  // Emit the call to cudaLaunch
  llvm::Value *Kernel =
      CGF.Builder.CreatePointerCast(KernelHandles[CGF.CurFn], VoidPtrTy);
  CallArgList LaunchKernelArgs;
  LaunchKernelArgs.add(RValue::get(Kernel),
                       cudaLaunchKernelFD->getParamDecl(0)->getType());
  LaunchKernelArgs.add(RValue::getAggregate(GridDim), Dim3Ty);
  LaunchKernelArgs.add(RValue::getAggregate(BlockDim), Dim3Ty);
  LaunchKernelArgs.add(RValue::get(KernelArgs.getPointer()),
                       cudaLaunchKernelFD->getParamDecl(3)->getType());
  LaunchKernelArgs.add(RValue::get(CGF.Builder.CreateLoad(ShmemSize)),
                       cudaLaunchKernelFD->getParamDecl(4)->getType());
  LaunchKernelArgs.add(RValue::get(CGF.Builder.CreateLoad(Stream)),
                       cudaLaunchKernelFD->getParamDecl(5)->getType());

  QualType QT = cudaLaunchKernelFD->getType();
  QualType CQT = QT.getCanonicalType();
  llvm::Type *Ty = CGM.getTypes().ConvertType(CQT);
  llvm::FunctionType *FTy = cast<llvm::FunctionType>(Ty);

  const CGFunctionInfo &FI =
      CGM.getTypes().arrangeFunctionDeclaration(cudaLaunchKernelFD);
  llvm::FunctionCallee cudaLaunchKernelFn =
      CGM.CreateRuntimeFunction(FTy, LaunchKernelName);
  CGF.EmitCall(FI, CGCallee::forDirect(cudaLaunchKernelFn), ReturnValueSlot(),
               LaunchKernelArgs);
  CGF.EmitBranch(EndBlock);

  CGF.EmitBlock(EndBlock);
}

void CGNVCUDARuntime::emitDeviceStubBodyLegacy(CodeGenFunction &CGF,
                                               FunctionArgList &Args) {
  // Emit a call to cudaSetupArgument for each arg in Args.
  llvm::FunctionCallee cudaSetupArgFn = getSetupArgumentFn();
  llvm::BasicBlock *EndBlock = CGF.createBasicBlock("setup.end");
  CharUnits Offset = CharUnits::Zero();
  for (const VarDecl *A : Args) {
    auto TInfo = CGM.getContext().getTypeInfoInChars(A->getType());
    Offset = Offset.alignTo(TInfo.Align);
    llvm::Value *Args[] = {
        CGF.Builder.CreatePointerCast(CGF.GetAddrOfLocalVar(A).getPointer(),
                                      VoidPtrTy),
        llvm::ConstantInt::get(SizeTy, TInfo.Width.getQuantity()),
        llvm::ConstantInt::get(SizeTy, Offset.getQuantity()),
    };
    llvm::CallBase *CB = CGF.EmitRuntimeCallOrInvoke(cudaSetupArgFn, Args);
    llvm::Constant *Zero = llvm::ConstantInt::get(IntTy, 0);
    llvm::Value *CBZero = CGF.Builder.CreateICmpEQ(CB, Zero);
    llvm::BasicBlock *NextBlock = CGF.createBasicBlock("setup.next");
    CGF.Builder.CreateCondBr(CBZero, NextBlock, EndBlock);
    CGF.EmitBlock(NextBlock);
    Offset += TInfo.Width;
  }

  // Emit the call to cudaLaunch
  llvm::FunctionCallee cudaLaunchFn = getLaunchFn();
  llvm::Value *Arg =
      CGF.Builder.CreatePointerCast(KernelHandles[CGF.CurFn], CharPtrTy);
  CGF.EmitRuntimeCallOrInvoke(cudaLaunchFn, Arg);
  CGF.EmitBranch(EndBlock);

  CGF.EmitBlock(EndBlock);
}

// Replace the original variable Var with the address loaded from variable
// ManagedVar populated by HIP runtime.
static void replaceManagedVar(llvm::GlobalVariable *Var,
                              llvm::GlobalVariable *ManagedVar) {
  SmallVector<SmallVector<llvm::User *, 8>, 8> WorkList;
  for (auto &&VarUse : Var->uses()) {
    WorkList.push_back({VarUse.getUser()});
  }
  while (!WorkList.empty()) {
    auto &&WorkItem = WorkList.pop_back_val();
    auto *U = WorkItem.back();
    if (isa<llvm::ConstantExpr>(U)) {
      for (auto &&UU : U->uses()) {
        WorkItem.push_back(UU.getUser());
        WorkList.push_back(WorkItem);
        WorkItem.pop_back();
      }
      continue;
    }
    if (auto *I = dyn_cast<llvm::Instruction>(U)) {
      llvm::Value *OldV = Var;
      llvm::Instruction *NewV =
          new llvm::LoadInst(Var->getType(), ManagedVar, "ld.managed", false,
                             llvm::Align(Var->getAlignment()), I);
      WorkItem.pop_back();
      // Replace constant expressions directly or indirectly using the managed
      // variable with instructions.
      for (auto &&Op : WorkItem) {
        auto *CE = cast<llvm::ConstantExpr>(Op);
<<<<<<< HEAD
        auto *NewInst = llvm::createReplacementInstr(CE, I);
=======
        auto *NewInst = CE->getAsInstruction(I);
>>>>>>> 2ab1d525
        NewInst->replaceUsesOfWith(OldV, NewV);
        OldV = CE;
        NewV = NewInst;
      }
      I->replaceUsesOfWith(OldV, NewV);
    } else {
      llvm_unreachable("Invalid use of managed variable");
    }
  }
}

/// Creates a function that sets up state on the host side for CUDA objects that
/// have a presence on both the host and device sides. Specifically, registers
/// the host side of kernel functions and device global variables with the CUDA
/// runtime.
/// \code
/// void __cuda_register_globals(void** GpuBinaryHandle) {
///    __cudaRegisterFunction(GpuBinaryHandle,Kernel0,...);
///    ...
///    __cudaRegisterFunction(GpuBinaryHandle,KernelM,...);
///    __cudaRegisterVar(GpuBinaryHandle, GlobalVar0, ...);
///    ...
///    __cudaRegisterVar(GpuBinaryHandle, GlobalVarN, ...);
/// }
/// \endcode
llvm::Function *CGNVCUDARuntime::makeRegisterGlobalsFn() {
  // No need to register anything
  if (EmittedKernels.empty() && DeviceVars.empty())
    return nullptr;

  llvm::Function *RegisterKernelsFunc = llvm::Function::Create(
      getRegisterGlobalsFnTy(), llvm::GlobalValue::InternalLinkage,
      addUnderscoredPrefixToName("_register_globals"), &TheModule);
  llvm::BasicBlock *EntryBB =
      llvm::BasicBlock::Create(Context, "entry", RegisterKernelsFunc);
  CGBuilderTy Builder(CGM, Context);
  Builder.SetInsertPoint(EntryBB);

  // void __cudaRegisterFunction(void **, const char *, char *, const char *,
  //                             int, uint3*, uint3*, dim3*, dim3*, int*)
  llvm::Type *RegisterFuncParams[] = {
      VoidPtrPtrTy, CharPtrTy, CharPtrTy, CharPtrTy, IntTy,
      VoidPtrTy,    VoidPtrTy, VoidPtrTy, VoidPtrTy, IntTy->getPointerTo()};
  llvm::FunctionCallee RegisterFunc = CGM.CreateRuntimeFunction(
      llvm::FunctionType::get(IntTy, RegisterFuncParams, false),
      addUnderscoredPrefixToName("RegisterFunction"));

  // Extract GpuBinaryHandle passed as the first argument passed to
  // __cuda_register_globals() and generate __cudaRegisterFunction() call for
  // each emitted kernel.
  llvm::Argument &GpuBinaryHandlePtr = *RegisterKernelsFunc->arg_begin();
  for (auto &&I : EmittedKernels) {
    llvm::Constant *KernelName =
        makeConstantString(getDeviceSideName(cast<NamedDecl>(I.D)));
    llvm::Constant *NullPtr = llvm::ConstantPointerNull::get(VoidPtrTy);
    llvm::Value *Args[] = {
        &GpuBinaryHandlePtr,
        Builder.CreateBitCast(KernelHandles[I.Kernel], VoidPtrTy),
        KernelName,
        KernelName,
        llvm::ConstantInt::get(IntTy, -1),
        NullPtr,
        NullPtr,
        NullPtr,
        NullPtr,
        llvm::ConstantPointerNull::get(IntTy->getPointerTo())};
    Builder.CreateCall(RegisterFunc, Args);
  }

  llvm::Type *VarSizeTy = IntTy;
  // For HIP or CUDA 9.0+, device variable size is type of `size_t`.
  if (CGM.getLangOpts().HIP ||
      ToCudaVersion(CGM.getTarget().getSDKVersion()) >= CudaVersion::CUDA_90)
    VarSizeTy = SizeTy;

  // void __cudaRegisterVar(void **, char *, char *, const char *,
  //                        int, int, int, int)
  llvm::Type *RegisterVarParams[] = {VoidPtrPtrTy, CharPtrTy, CharPtrTy,
                                     CharPtrTy,    IntTy,     VarSizeTy,
                                     IntTy,        IntTy};
  llvm::FunctionCallee RegisterVar = CGM.CreateRuntimeFunction(
      llvm::FunctionType::get(VoidTy, RegisterVarParams, false),
      addUnderscoredPrefixToName("RegisterVar"));
  // void __hipRegisterManagedVar(void **, char *, char *, const char *,
  //                              size_t, unsigned)
  llvm::Type *RegisterManagedVarParams[] = {VoidPtrPtrTy, CharPtrTy, CharPtrTy,
                                            CharPtrTy,    VarSizeTy, IntTy};
  llvm::FunctionCallee RegisterManagedVar = CGM.CreateRuntimeFunction(
      llvm::FunctionType::get(VoidTy, RegisterManagedVarParams, false),
      addUnderscoredPrefixToName("RegisterManagedVar"));
  // void __cudaRegisterSurface(void **, const struct surfaceReference *,
  //                            const void **, const char *, int, int);
  llvm::FunctionCallee RegisterSurf = CGM.CreateRuntimeFunction(
      llvm::FunctionType::get(
          VoidTy, {VoidPtrPtrTy, VoidPtrTy, CharPtrTy, CharPtrTy, IntTy, IntTy},
          false),
      addUnderscoredPrefixToName("RegisterSurface"));
  // void __cudaRegisterTexture(void **, const struct textureReference *,
  //                            const void **, const char *, int, int, int)
  llvm::FunctionCallee RegisterTex = CGM.CreateRuntimeFunction(
      llvm::FunctionType::get(
          VoidTy,
          {VoidPtrPtrTy, VoidPtrTy, CharPtrTy, CharPtrTy, IntTy, IntTy, IntTy},
          false),
      addUnderscoredPrefixToName("RegisterTexture"));
  for (auto &&Info : DeviceVars) {
    llvm::GlobalVariable *Var = Info.Var;
    assert((!Var->isDeclaration() || Info.Flags.isManaged()) &&
           "External variables should not show up here, except HIP managed "
           "variables");
    llvm::Constant *VarName = makeConstantString(getDeviceSideName(Info.D));
    switch (Info.Flags.getKind()) {
    case DeviceVarFlags::Variable: {
      uint64_t VarSize =
          CGM.getDataLayout().getTypeAllocSize(Var->getValueType());
      if (Info.Flags.isManaged()) {
<<<<<<< HEAD
        auto ManagedVar = new llvm::GlobalVariable(
=======
        auto *ManagedVar = new llvm::GlobalVariable(
>>>>>>> 2ab1d525
            CGM.getModule(), Var->getType(),
            /*isConstant=*/false, Var->getLinkage(),
            /*Init=*/Var->isDeclaration()
                ? nullptr
                : llvm::ConstantPointerNull::get(Var->getType()),
            /*Name=*/"", /*InsertBefore=*/nullptr,
            llvm::GlobalVariable::NotThreadLocal);
        ManagedVar->setDSOLocal(Var->isDSOLocal());
        ManagedVar->setVisibility(Var->getVisibility());
        ManagedVar->setExternallyInitialized(true);
        ManagedVar->takeName(Var);
        Var->setName(Twine(ManagedVar->getName() + ".managed"));
        replaceManagedVar(Var, ManagedVar);
        llvm::Value *Args[] = {
            &GpuBinaryHandlePtr,
            Builder.CreateBitCast(ManagedVar, VoidPtrTy),
            Builder.CreateBitCast(Var, VoidPtrTy),
            VarName,
            llvm::ConstantInt::get(VarSizeTy, VarSize),
            llvm::ConstantInt::get(IntTy, Var->getAlignment())};
        if (!Var->isDeclaration())
          Builder.CreateCall(RegisterManagedVar, Args);
      } else {
        llvm::Value *Args[] = {
            &GpuBinaryHandlePtr,
            Builder.CreateBitCast(Var, VoidPtrTy),
            VarName,
            VarName,
            llvm::ConstantInt::get(IntTy, Info.Flags.isExtern()),
            llvm::ConstantInt::get(VarSizeTy, VarSize),
            llvm::ConstantInt::get(IntTy, Info.Flags.isConstant()),
            llvm::ConstantInt::get(IntTy, 0)};
        Builder.CreateCall(RegisterVar, Args);
      }
      break;
    }
    case DeviceVarFlags::Surface:
      Builder.CreateCall(
          RegisterSurf,
          {&GpuBinaryHandlePtr, Builder.CreateBitCast(Var, VoidPtrTy), VarName,
           VarName, llvm::ConstantInt::get(IntTy, Info.Flags.getSurfTexType()),
           llvm::ConstantInt::get(IntTy, Info.Flags.isExtern())});
      break;
    case DeviceVarFlags::Texture:
      Builder.CreateCall(
          RegisterTex,
          {&GpuBinaryHandlePtr, Builder.CreateBitCast(Var, VoidPtrTy), VarName,
           VarName, llvm::ConstantInt::get(IntTy, Info.Flags.getSurfTexType()),
           llvm::ConstantInt::get(IntTy, Info.Flags.isNormalized()),
           llvm::ConstantInt::get(IntTy, Info.Flags.isExtern())});
      break;
    }
  }

  Builder.CreateRetVoid();
  return RegisterKernelsFunc;
}

/// Creates a global constructor function for the module:
///
/// For CUDA:
/// \code
/// void __cuda_module_ctor(void*) {
///     Handle = __cudaRegisterFatBinary(GpuBinaryBlob);
///     __cuda_register_globals(Handle);
/// }
/// \endcode
///
/// For HIP:
/// \code
/// void __hip_module_ctor(void*) {
///     if (__hip_gpubin_handle == 0) {
///         __hip_gpubin_handle  = __hipRegisterFatBinary(GpuBinaryBlob);
///         __hip_register_globals(__hip_gpubin_handle);
///     }
/// }
/// \endcode
llvm::Function *CGNVCUDARuntime::makeModuleCtorFunction() {
  bool IsHIP = CGM.getLangOpts().HIP;
  bool IsCUDA = CGM.getLangOpts().CUDA;
  // No need to generate ctors/dtors if there is no GPU binary.
  StringRef CudaGpuBinaryFileName = CGM.getCodeGenOpts().CudaGpuBinaryFileName;
  if (CudaGpuBinaryFileName.empty() && !IsHIP)
    return nullptr;
  if ((IsHIP || (IsCUDA && !RelocatableDeviceCode)) && EmittedKernels.empty() &&
      DeviceVars.empty())
    return nullptr;

  // void __{cuda|hip}_register_globals(void* handle);
  llvm::Function *RegisterGlobalsFunc = makeRegisterGlobalsFn();
  // We always need a function to pass in as callback. Create a dummy
  // implementation if we don't need to register anything.
  if (RelocatableDeviceCode && !RegisterGlobalsFunc)
    RegisterGlobalsFunc = makeDummyFunction(getRegisterGlobalsFnTy());

  // void ** __{cuda|hip}RegisterFatBinary(void *);
  llvm::FunctionCallee RegisterFatbinFunc = CGM.CreateRuntimeFunction(
      llvm::FunctionType::get(VoidPtrPtrTy, VoidPtrTy, false),
      addUnderscoredPrefixToName("RegisterFatBinary"));
  // struct { int magic, int version, void * gpu_binary, void * dont_care };
  llvm::StructType *FatbinWrapperTy =
      llvm::StructType::get(IntTy, IntTy, VoidPtrTy, VoidPtrTy);

  // Register GPU binary with the CUDA runtime, store returned handle in a
  // global variable and save a reference in GpuBinaryHandle to be cleaned up
  // in destructor on exit. Then associate all known kernels with the GPU binary
  // handle so CUDA runtime can figure out what to call on the GPU side.
  std::unique_ptr<llvm::MemoryBuffer> CudaGpuBinary = nullptr;
  if (!CudaGpuBinaryFileName.empty()) {
    llvm::ErrorOr<std::unique_ptr<llvm::MemoryBuffer>> CudaGpuBinaryOrErr =
        llvm::MemoryBuffer::getFileOrSTDIN(CudaGpuBinaryFileName);
    if (std::error_code EC = CudaGpuBinaryOrErr.getError()) {
      CGM.getDiags().Report(diag::err_cannot_open_file)
          << CudaGpuBinaryFileName << EC.message();
      return nullptr;
    }
    CudaGpuBinary = std::move(CudaGpuBinaryOrErr.get());
  }

  llvm::Function *ModuleCtorFunc = llvm::Function::Create(
      llvm::FunctionType::get(VoidTy, VoidPtrTy, false),
      llvm::GlobalValue::InternalLinkage,
      addUnderscoredPrefixToName("_module_ctor"), &TheModule);
  llvm::BasicBlock *CtorEntryBB =
      llvm::BasicBlock::Create(Context, "entry", ModuleCtorFunc);
  CGBuilderTy CtorBuilder(CGM, Context);

  CtorBuilder.SetInsertPoint(CtorEntryBB);

  const char *FatbinConstantName;
  const char *FatbinSectionName;
  const char *ModuleIDSectionName;
  StringRef ModuleIDPrefix;
  llvm::Constant *FatBinStr;
  unsigned FatMagic;
  if (IsHIP) {
    FatbinConstantName = ".hip_fatbin";
    FatbinSectionName = ".hipFatBinSegment";

    ModuleIDSectionName = "__hip_module_id";
    ModuleIDPrefix = "__hip_";

    if (CudaGpuBinary) {
      // If fatbin is available from early finalization, create a string
      // literal containing the fat binary loaded from the given file.
      const unsigned HIPCodeObjectAlign = 4096;
      FatBinStr =
          makeConstantString(std::string(CudaGpuBinary->getBuffer()), "",
                             FatbinConstantName, HIPCodeObjectAlign);
    } else {
      // If fatbin is not available, create an external symbol
      // __hip_fatbin in section .hip_fatbin. The external symbol is supposed
      // to contain the fat binary but will be populated somewhere else,
      // e.g. by lld through link script.
      FatBinStr = new llvm::GlobalVariable(
        CGM.getModule(), CGM.Int8Ty,
        /*isConstant=*/true, llvm::GlobalValue::ExternalLinkage, nullptr,
        "__hip_fatbin", nullptr,
        llvm::GlobalVariable::NotThreadLocal);
      cast<llvm::GlobalVariable>(FatBinStr)->setSection(FatbinConstantName);
    }

    FatMagic = HIPFatMagic;
  } else {
    if (RelocatableDeviceCode)
      FatbinConstantName = CGM.getTriple().isMacOSX()
                               ? "__NV_CUDA,__nv_relfatbin"
                               : "__nv_relfatbin";
    else
      FatbinConstantName =
          CGM.getTriple().isMacOSX() ? "__NV_CUDA,__nv_fatbin" : ".nv_fatbin";
    // NVIDIA's cuobjdump looks for fatbins in this section.
    FatbinSectionName =
        CGM.getTriple().isMacOSX() ? "__NV_CUDA,__fatbin" : ".nvFatBinSegment";

    ModuleIDSectionName = CGM.getTriple().isMacOSX()
                              ? "__NV_CUDA,__nv_module_id"
                              : "__nv_module_id";
    ModuleIDPrefix = "__nv_";

    // For CUDA, create a string literal containing the fat binary loaded from
    // the given file.
    FatBinStr = makeConstantString(std::string(CudaGpuBinary->getBuffer()), "",
                                   FatbinConstantName, 8);
    FatMagic = CudaFatMagic;
  }

  // Create initialized wrapper structure that points to the loaded GPU binary
  ConstantInitBuilder Builder(CGM);
  auto Values = Builder.beginStruct(FatbinWrapperTy);
  // Fatbin wrapper magic.
  Values.addInt(IntTy, FatMagic);
  // Fatbin version.
  Values.addInt(IntTy, 1);
  // Data.
  Values.add(FatBinStr);
  // Unused in fatbin v1.
  Values.add(llvm::ConstantPointerNull::get(VoidPtrTy));
  llvm::GlobalVariable *FatbinWrapper = Values.finishAndCreateGlobal(
      addUnderscoredPrefixToName("_fatbin_wrapper"), CGM.getPointerAlign(),
      /*constant*/ true);
  FatbinWrapper->setSection(FatbinSectionName);

  // There is only one HIP fat binary per linked module, however there are
  // multiple constructor functions. Make sure the fat binary is registered
  // only once. The constructor functions are executed by the dynamic loader
  // before the program gains control. The dynamic loader cannot execute the
  // constructor functions concurrently since doing that would not guarantee
  // thread safety of the loaded program. Therefore we can assume sequential
  // execution of constructor functions here.
  if (IsHIP) {
    auto Linkage = CudaGpuBinary ? llvm::GlobalValue::InternalLinkage :
        llvm::GlobalValue::LinkOnceAnyLinkage;
    llvm::BasicBlock *IfBlock =
        llvm::BasicBlock::Create(Context, "if", ModuleCtorFunc);
    llvm::BasicBlock *ExitBlock =
        llvm::BasicBlock::Create(Context, "exit", ModuleCtorFunc);
    // The name, size, and initialization pattern of this variable is part
    // of HIP ABI.
    GpuBinaryHandle = new llvm::GlobalVariable(
        TheModule, VoidPtrPtrTy, /*isConstant=*/false,
        Linkage,
        /*Initializer=*/llvm::ConstantPointerNull::get(VoidPtrPtrTy),
        "__hip_gpubin_handle");
    if (Linkage == llvm::GlobalValue::LinkOnceAnyLinkage)
      GpuBinaryHandle->setComdat(
          CGM.getModule().getOrInsertComdat(GpuBinaryHandle->getName()));
    GpuBinaryHandle->setAlignment(CGM.getPointerAlign().getAsAlign());
    // Prevent the weak symbol in different shared libraries being merged.
    if (Linkage != llvm::GlobalValue::InternalLinkage)
      GpuBinaryHandle->setVisibility(llvm::GlobalValue::HiddenVisibility);
    Address GpuBinaryAddr(
        GpuBinaryHandle,
        CharUnits::fromQuantity(GpuBinaryHandle->getAlignment()));
    {
      auto *HandleValue = CtorBuilder.CreateLoad(GpuBinaryAddr);
      llvm::Constant *Zero =
          llvm::Constant::getNullValue(HandleValue->getType());
      llvm::Value *EQZero = CtorBuilder.CreateICmpEQ(HandleValue, Zero);
      CtorBuilder.CreateCondBr(EQZero, IfBlock, ExitBlock);
    }
    {
      CtorBuilder.SetInsertPoint(IfBlock);
      // GpuBinaryHandle = __hipRegisterFatBinary(&FatbinWrapper);
      llvm::CallInst *RegisterFatbinCall = CtorBuilder.CreateCall(
          RegisterFatbinFunc,
          CtorBuilder.CreateBitCast(FatbinWrapper, VoidPtrTy));
      CtorBuilder.CreateStore(RegisterFatbinCall, GpuBinaryAddr);
      CtorBuilder.CreateBr(ExitBlock);
    }
    {
      CtorBuilder.SetInsertPoint(ExitBlock);
      // Call __hip_register_globals(GpuBinaryHandle);
      if (RegisterGlobalsFunc) {
        auto *HandleValue = CtorBuilder.CreateLoad(GpuBinaryAddr);
        CtorBuilder.CreateCall(RegisterGlobalsFunc, HandleValue);
      }
    }
  } else if (!RelocatableDeviceCode) {
    // Register binary with CUDA runtime. This is substantially different in
    // default mode vs. separate compilation!
    // GpuBinaryHandle = __cudaRegisterFatBinary(&FatbinWrapper);
    llvm::CallInst *RegisterFatbinCall = CtorBuilder.CreateCall(
        RegisterFatbinFunc,
        CtorBuilder.CreateBitCast(FatbinWrapper, VoidPtrTy));
    GpuBinaryHandle = new llvm::GlobalVariable(
        TheModule, VoidPtrPtrTy, false, llvm::GlobalValue::InternalLinkage,
        llvm::ConstantPointerNull::get(VoidPtrPtrTy), "__cuda_gpubin_handle");
    GpuBinaryHandle->setAlignment(CGM.getPointerAlign().getAsAlign());
    CtorBuilder.CreateAlignedStore(RegisterFatbinCall, GpuBinaryHandle,
                                   CGM.getPointerAlign());

    // Call __cuda_register_globals(GpuBinaryHandle);
    if (RegisterGlobalsFunc)
      CtorBuilder.CreateCall(RegisterGlobalsFunc, RegisterFatbinCall);

    // Call __cudaRegisterFatBinaryEnd(Handle) if this CUDA version needs it.
    if (CudaFeatureEnabled(CGM.getTarget().getSDKVersion(),
                           CudaFeature::CUDA_USES_FATBIN_REGISTER_END)) {
      // void __cudaRegisterFatBinaryEnd(void **);
      llvm::FunctionCallee RegisterFatbinEndFunc = CGM.CreateRuntimeFunction(
          llvm::FunctionType::get(VoidTy, VoidPtrPtrTy, false),
          "__cudaRegisterFatBinaryEnd");
      CtorBuilder.CreateCall(RegisterFatbinEndFunc, RegisterFatbinCall);
    }
  } else {
    // Generate a unique module ID.
    SmallString<64> ModuleID;
    llvm::raw_svector_ostream OS(ModuleID);
    OS << ModuleIDPrefix << llvm::format("%" PRIx64, FatbinWrapper->getGUID());
    llvm::Constant *ModuleIDConstant = makeConstantString(
        std::string(ModuleID.str()), "", ModuleIDSectionName, 32);

    // Create an alias for the FatbinWrapper that nvcc will look for.
    llvm::GlobalAlias::create(llvm::GlobalValue::ExternalLinkage,
                              Twine("__fatbinwrap") + ModuleID, FatbinWrapper);

    // void __cudaRegisterLinkedBinary%ModuleID%(void (*)(void *), void *,
    // void *, void (*)(void **))
    SmallString<128> RegisterLinkedBinaryName("__cudaRegisterLinkedBinary");
    RegisterLinkedBinaryName += ModuleID;
    llvm::FunctionCallee RegisterLinkedBinaryFunc = CGM.CreateRuntimeFunction(
        getRegisterLinkedBinaryFnTy(), RegisterLinkedBinaryName);

    assert(RegisterGlobalsFunc && "Expecting at least dummy function!");
    llvm::Value *Args[] = {RegisterGlobalsFunc,
                           CtorBuilder.CreateBitCast(FatbinWrapper, VoidPtrTy),
                           ModuleIDConstant,
                           makeDummyFunction(getCallbackFnTy())};
    CtorBuilder.CreateCall(RegisterLinkedBinaryFunc, Args);
  }

  // Create destructor and register it with atexit() the way NVCC does it. Doing
  // it during regular destructor phase worked in CUDA before 9.2 but results in
  // double-free in 9.2.
  if (llvm::Function *CleanupFn = makeModuleDtorFunction()) {
    // extern "C" int atexit(void (*f)(void));
    llvm::FunctionType *AtExitTy =
        llvm::FunctionType::get(IntTy, CleanupFn->getType(), false);
    llvm::FunctionCallee AtExitFunc =
        CGM.CreateRuntimeFunction(AtExitTy, "atexit", llvm::AttributeList(),
                                  /*Local=*/true);
    CtorBuilder.CreateCall(AtExitFunc, CleanupFn);
  }

  CtorBuilder.CreateRetVoid();
  return ModuleCtorFunc;
}

/// Creates a global destructor function that unregisters the GPU code blob
/// registered by constructor.
///
/// For CUDA:
/// \code
/// void __cuda_module_dtor(void*) {
///     __cudaUnregisterFatBinary(Handle);
/// }
/// \endcode
///
/// For HIP:
/// \code
/// void __hip_module_dtor(void*) {
///     if (__hip_gpubin_handle) {
///         __hipUnregisterFatBinary(__hip_gpubin_handle);
///         __hip_gpubin_handle = 0;
///     }
/// }
/// \endcode
llvm::Function *CGNVCUDARuntime::makeModuleDtorFunction() {
  // No need for destructor if we don't have a handle to unregister.
  if (!GpuBinaryHandle)
    return nullptr;

  // void __cudaUnregisterFatBinary(void ** handle);
  llvm::FunctionCallee UnregisterFatbinFunc = CGM.CreateRuntimeFunction(
      llvm::FunctionType::get(VoidTy, VoidPtrPtrTy, false),
      addUnderscoredPrefixToName("UnregisterFatBinary"));

  llvm::Function *ModuleDtorFunc = llvm::Function::Create(
      llvm::FunctionType::get(VoidTy, VoidPtrTy, false),
      llvm::GlobalValue::InternalLinkage,
      addUnderscoredPrefixToName("_module_dtor"), &TheModule);

  llvm::BasicBlock *DtorEntryBB =
      llvm::BasicBlock::Create(Context, "entry", ModuleDtorFunc);
  CGBuilderTy DtorBuilder(CGM, Context);
  DtorBuilder.SetInsertPoint(DtorEntryBB);

  Address GpuBinaryAddr(GpuBinaryHandle, CharUnits::fromQuantity(
                                             GpuBinaryHandle->getAlignment()));
  auto *HandleValue = DtorBuilder.CreateLoad(GpuBinaryAddr);
  // There is only one HIP fat binary per linked module, however there are
  // multiple destructor functions. Make sure the fat binary is unregistered
  // only once.
  if (CGM.getLangOpts().HIP) {
    llvm::BasicBlock *IfBlock =
        llvm::BasicBlock::Create(Context, "if", ModuleDtorFunc);
    llvm::BasicBlock *ExitBlock =
        llvm::BasicBlock::Create(Context, "exit", ModuleDtorFunc);
    llvm::Constant *Zero = llvm::Constant::getNullValue(HandleValue->getType());
    llvm::Value *NEZero = DtorBuilder.CreateICmpNE(HandleValue, Zero);
    DtorBuilder.CreateCondBr(NEZero, IfBlock, ExitBlock);

    DtorBuilder.SetInsertPoint(IfBlock);
    DtorBuilder.CreateCall(UnregisterFatbinFunc, HandleValue);
    DtorBuilder.CreateStore(Zero, GpuBinaryAddr);
    DtorBuilder.CreateBr(ExitBlock);

    DtorBuilder.SetInsertPoint(ExitBlock);
  } else {
    DtorBuilder.CreateCall(UnregisterFatbinFunc, HandleValue);
  }
  DtorBuilder.CreateRetVoid();
  return ModuleDtorFunc;
}

CGCUDARuntime *CodeGen::CreateNVCUDARuntime(CodeGenModule &CGM) {
  return new CGNVCUDARuntime(CGM);
}

void CGNVCUDARuntime::internalizeDeviceSideVar(
    const VarDecl *D, llvm::GlobalValue::LinkageTypes &Linkage) {
  // For -fno-gpu-rdc, host-side shadows of external declarations of device-side
  // global variables become internal definitions. These have to be internal in
  // order to prevent name conflicts with global host variables with the same
  // name in a different TUs.
  //
  // For -fgpu-rdc, the shadow variables should not be internalized because
  // they may be accessed by different TU.
  if (CGM.getLangOpts().GPURelocatableDeviceCode)
    return;

  // __shared__ variables are odd. Shadows do get created, but
  // they are not registered with the CUDA runtime, so they
  // can't really be used to access their device-side
  // counterparts. It's not clear yet whether it's nvcc's bug or
  // a feature, but we've got to do the same for compatibility.
  if (D->hasAttr<CUDADeviceAttr>() || D->hasAttr<CUDAConstantAttr>() ||
      D->hasAttr<CUDASharedAttr>() ||
      D->getType()->isCUDADeviceBuiltinSurfaceType() ||
      D->getType()->isCUDADeviceBuiltinTextureType()) {
    Linkage = llvm::GlobalValue::InternalLinkage;
  }
}

void CGNVCUDARuntime::handleVarRegistration(const VarDecl *D,
                                            llvm::GlobalVariable &GV) {
  if (D->hasAttr<CUDADeviceAttr>() || D->hasAttr<CUDAConstantAttr>()) {
    // Shadow variables and their properties must be registered with CUDA
    // runtime. Skip Extern global variables, which will be registered in
    // the TU where they are defined.
    //
    // Don't register a C++17 inline variable. The local symbol can be
    // discarded and referencing a discarded local symbol from outside the
    // comdat (__cuda_register_globals) is disallowed by the ELF spec.
<<<<<<< HEAD
    // TODO: Reject __device__ constexpr and __device__ inline in Sema.
    // HIP managed variables need to be always recorded in device and host
    // compilations for transformation.
    if ((!D->hasExternalStorage() && !D->isInline()) ||
=======
    //
    // HIP managed variables need to be always recorded in device and host
    // compilations for transformation.
    //
    // HIP managed variables and variables in CUDADeviceVarODRUsedByHost are
    // added to llvm.compiler-used, therefore they are safe to be registered.
    if ((!D->hasExternalStorage() && !D->isInline()) ||
        CGM.getContext().CUDADeviceVarODRUsedByHost.contains(D) ||
>>>>>>> 2ab1d525
        D->hasAttr<HIPManagedAttr>()) {
      registerDeviceVar(D, GV, !D->hasDefinition(),
                        D->hasAttr<CUDAConstantAttr>());
    }
  } else if (D->getType()->isCUDADeviceBuiltinSurfaceType() ||
             D->getType()->isCUDADeviceBuiltinTextureType()) {
    // Builtin surfaces and textures and their template arguments are
    // also registered with CUDA runtime.
<<<<<<< HEAD
    const ClassTemplateSpecializationDecl *TD =
        cast<ClassTemplateSpecializationDecl>(
            D->getType()->getAs<RecordType>()->getDecl());
=======
    const auto *TD = cast<ClassTemplateSpecializationDecl>(
        D->getType()->castAs<RecordType>()->getDecl());
>>>>>>> 2ab1d525
    const TemplateArgumentList &Args = TD->getTemplateArgs();
    if (TD->hasAttr<CUDADeviceBuiltinSurfaceTypeAttr>()) {
      assert(Args.size() == 2 &&
             "Unexpected number of template arguments of CUDA device "
             "builtin surface type.");
      auto SurfType = Args[1].getAsIntegral();
      if (!D->hasExternalStorage())
        registerDeviceSurf(D, GV, !D->hasDefinition(), SurfType.getSExtValue());
    } else {
      assert(Args.size() == 3 &&
             "Unexpected number of template arguments of CUDA device "
             "builtin texture type.");
      auto TexType = Args[1].getAsIntegral();
      auto Normalized = Args[2].getAsIntegral();
      if (!D->hasExternalStorage())
        registerDeviceTex(D, GV, !D->hasDefinition(), TexType.getSExtValue(),
                          Normalized.getZExtValue());
    }
  }
}

// Transform managed variables to pointers to managed variables in device code.
// Each use of the original managed variable is replaced by a load from the
// transformed managed variable. The transformed managed variable contains
// the address of managed memory which will be allocated by the runtime.
void CGNVCUDARuntime::transformManagedVars() {
  for (auto &&Info : DeviceVars) {
    llvm::GlobalVariable *Var = Info.Var;
    if (Info.Flags.getKind() == DeviceVarFlags::Variable &&
        Info.Flags.isManaged()) {
<<<<<<< HEAD
      auto ManagedVar = new llvm::GlobalVariable(
=======
      auto *ManagedVar = new llvm::GlobalVariable(
>>>>>>> 2ab1d525
          CGM.getModule(), Var->getType(),
          /*isConstant=*/false, Var->getLinkage(),
          /*Init=*/Var->isDeclaration()
              ? nullptr
              : llvm::ConstantPointerNull::get(Var->getType()),
          /*Name=*/"", /*InsertBefore=*/nullptr,
          llvm::GlobalVariable::NotThreadLocal,
          CGM.getContext().getTargetAddressSpace(LangAS::cuda_device));
      ManagedVar->setDSOLocal(Var->isDSOLocal());
      ManagedVar->setVisibility(Var->getVisibility());
      ManagedVar->setExternallyInitialized(true);
      replaceManagedVar(Var, ManagedVar);
      ManagedVar->takeName(Var);
      Var->setName(Twine(ManagedVar->getName()) + ".managed");
      // Keep managed variables even if they are not used in device code since
      // they need to be allocated by the runtime.
      if (!Var->isDeclaration()) {
        assert(!ManagedVar->isDeclaration());
        CGM.addCompilerUsedGlobal(Var);
        CGM.addCompilerUsedGlobal(ManagedVar);
      }
    }
  }
}

// Returns module constructor to be added.
llvm::Function *CGNVCUDARuntime::finalizeModule() {
  if (CGM.getLangOpts().CUDAIsDevice) {
    transformManagedVars();
<<<<<<< HEAD
=======

    // Mark ODR-used device variables as compiler used to prevent it from being
    // eliminated by optimization. This is necessary for device variables
    // ODR-used by host functions. Sema correctly marks them as ODR-used no
    // matter whether they are ODR-used by device or host functions.
    //
    // We do not need to do this if the variable has used attribute since it
    // has already been added.
    //
    // Static device variables have been externalized at this point, therefore
    // variables with LLVM private or internal linkage need not be added.
    for (auto &&Info : DeviceVars) {
      auto Kind = Info.Flags.getKind();
      if (!Info.Var->isDeclaration() &&
          !llvm::GlobalValue::isLocalLinkage(Info.Var->getLinkage()) &&
          (Kind == DeviceVarFlags::Variable ||
           Kind == DeviceVarFlags::Surface ||
           Kind == DeviceVarFlags::Texture) &&
          Info.D->isUsed() && !Info.D->hasAttr<UsedAttr>()) {
        CGM.addCompilerUsedGlobal(Info.Var);
      }
    }
>>>>>>> 2ab1d525
    return nullptr;
  }
  return makeModuleCtorFunction();
}

llvm::GlobalValue *CGNVCUDARuntime::getKernelHandle(llvm::Function *F,
                                                    GlobalDecl GD) {
  auto Loc = KernelHandles.find(F);
  if (Loc != KernelHandles.end())
    return Loc->second;

  if (!CGM.getLangOpts().HIP) {
    KernelHandles[F] = F;
    KernelStubs[F] = F;
    return F;
  }

  auto *Var = new llvm::GlobalVariable(
      TheModule, F->getType(), /*isConstant=*/true, F->getLinkage(),
      /*Initializer=*/nullptr,
      CGM.getMangledName(
          GD.getWithKernelReferenceKind(KernelReferenceKind::Kernel)));
  Var->setAlignment(CGM.getPointerAlign().getAsAlign());
  Var->setDSOLocal(F->isDSOLocal());
  Var->setVisibility(F->getVisibility());
<<<<<<< HEAD
=======
  CGM.maybeSetTrivialComdat(*GD.getDecl(), *Var);
>>>>>>> 2ab1d525
  KernelHandles[F] = Var;
  KernelStubs[Var] = F;
  return Var;
}<|MERGE_RESOLUTION|>--- conflicted
+++ resolved
@@ -222,14 +222,6 @@
   CharPtrTy = llvm::PointerType::getUnqual(Types.ConvertType(Ctx.CharTy));
   VoidPtrTy = cast<llvm::PointerType>(Types.ConvertType(Ctx.VoidPtrTy));
   VoidPtrPtrTy = VoidPtrTy->getPointerTo();
-  if (CGM.getContext().getAuxTargetInfo()) {
-    // If the host and device have different C++ ABIs, mark it as the device
-    // mangle context so that the mangling needs to retrieve the additonal
-    // device lambda mangling number instead of the regular host one.
-    DeviceMC->setDeviceMangleContext(
-        CGM.getContext().getTargetInfo().getCXXABI().isMicrosoft() &&
-        CGM.getContext().getAuxTargetInfo()->getCXXABI().isItaniumFamily());
-  }
 }
 
 llvm::FunctionCallee CGNVCUDARuntime::getSetupArgumentFn() const {
@@ -480,11 +472,7 @@
       // variable with instructions.
       for (auto &&Op : WorkItem) {
         auto *CE = cast<llvm::ConstantExpr>(Op);
-<<<<<<< HEAD
-        auto *NewInst = llvm::createReplacementInstr(CE, I);
-=======
         auto *NewInst = CE->getAsInstruction(I);
->>>>>>> 2ab1d525
         NewInst->replaceUsesOfWith(OldV, NewV);
         OldV = CE;
         NewV = NewInst;
@@ -601,11 +589,7 @@
       uint64_t VarSize =
           CGM.getDataLayout().getTypeAllocSize(Var->getValueType());
       if (Info.Flags.isManaged()) {
-<<<<<<< HEAD
-        auto ManagedVar = new llvm::GlobalVariable(
-=======
         auto *ManagedVar = new llvm::GlobalVariable(
->>>>>>> 2ab1d525
             CGM.getModule(), Var->getType(),
             /*isConstant=*/false, Var->getLinkage(),
             /*Init=*/Var->isDeclaration()
@@ -1041,12 +1025,6 @@
     // Don't register a C++17 inline variable. The local symbol can be
     // discarded and referencing a discarded local symbol from outside the
     // comdat (__cuda_register_globals) is disallowed by the ELF spec.
-<<<<<<< HEAD
-    // TODO: Reject __device__ constexpr and __device__ inline in Sema.
-    // HIP managed variables need to be always recorded in device and host
-    // compilations for transformation.
-    if ((!D->hasExternalStorage() && !D->isInline()) ||
-=======
     //
     // HIP managed variables need to be always recorded in device and host
     // compilations for transformation.
@@ -1055,7 +1033,6 @@
     // added to llvm.compiler-used, therefore they are safe to be registered.
     if ((!D->hasExternalStorage() && !D->isInline()) ||
         CGM.getContext().CUDADeviceVarODRUsedByHost.contains(D) ||
->>>>>>> 2ab1d525
         D->hasAttr<HIPManagedAttr>()) {
       registerDeviceVar(D, GV, !D->hasDefinition(),
                         D->hasAttr<CUDAConstantAttr>());
@@ -1064,14 +1041,8 @@
              D->getType()->isCUDADeviceBuiltinTextureType()) {
     // Builtin surfaces and textures and their template arguments are
     // also registered with CUDA runtime.
-<<<<<<< HEAD
-    const ClassTemplateSpecializationDecl *TD =
-        cast<ClassTemplateSpecializationDecl>(
-            D->getType()->getAs<RecordType>()->getDecl());
-=======
     const auto *TD = cast<ClassTemplateSpecializationDecl>(
         D->getType()->castAs<RecordType>()->getDecl());
->>>>>>> 2ab1d525
     const TemplateArgumentList &Args = TD->getTemplateArgs();
     if (TD->hasAttr<CUDADeviceBuiltinSurfaceTypeAttr>()) {
       assert(Args.size() == 2 &&
@@ -1102,11 +1073,7 @@
     llvm::GlobalVariable *Var = Info.Var;
     if (Info.Flags.getKind() == DeviceVarFlags::Variable &&
         Info.Flags.isManaged()) {
-<<<<<<< HEAD
-      auto ManagedVar = new llvm::GlobalVariable(
-=======
       auto *ManagedVar = new llvm::GlobalVariable(
->>>>>>> 2ab1d525
           CGM.getModule(), Var->getType(),
           /*isConstant=*/false, Var->getLinkage(),
           /*Init=*/Var->isDeclaration()
@@ -1136,8 +1103,6 @@
 llvm::Function *CGNVCUDARuntime::finalizeModule() {
   if (CGM.getLangOpts().CUDAIsDevice) {
     transformManagedVars();
-<<<<<<< HEAD
-=======
 
     // Mark ODR-used device variables as compiler used to prevent it from being
     // eliminated by optimization. This is necessary for device variables
@@ -1160,7 +1125,6 @@
         CGM.addCompilerUsedGlobal(Info.Var);
       }
     }
->>>>>>> 2ab1d525
     return nullptr;
   }
   return makeModuleCtorFunction();
@@ -1186,10 +1150,7 @@
   Var->setAlignment(CGM.getPointerAlign().getAsAlign());
   Var->setDSOLocal(F->isDSOLocal());
   Var->setVisibility(F->getVisibility());
-<<<<<<< HEAD
-=======
   CGM.maybeSetTrivialComdat(*GD.getDecl(), *Var);
->>>>>>> 2ab1d525
   KernelHandles[F] = Var;
   KernelStubs[Var] = F;
   return Var;
