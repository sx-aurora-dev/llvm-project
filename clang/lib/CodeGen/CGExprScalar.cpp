//===--- CGExprScalar.cpp - Emit LLVM Code for Scalar Exprs ---------------===//
//
// Part of the LLVM Project, under the Apache License v2.0 with LLVM Exceptions.
// See https://llvm.org/LICENSE.txt for license information.
// SPDX-License-Identifier: Apache-2.0 WITH LLVM-exception
//
//===----------------------------------------------------------------------===//
//
// This contains code to emit Expr nodes with scalar LLVM types as LLVM code.
//
//===----------------------------------------------------------------------===//

#include "CGCXXABI.h"
#include "CGCleanup.h"
#include "CGDebugInfo.h"
#include "CGObjCRuntime.h"
#include "CGOpenMPRuntime.h"
#include "CodeGenFunction.h"
#include "CodeGenModule.h"
#include "ConstantEmitter.h"
#include "TargetInfo.h"
#include "clang/AST/ASTContext.h"
#include "clang/AST/Attr.h"
#include "clang/AST/DeclObjC.h"
#include "clang/AST/Expr.h"
#include "clang/AST/RecordLayout.h"
#include "clang/AST/StmtVisitor.h"
#include "clang/Basic/CodeGenOptions.h"
#include "clang/Basic/TargetInfo.h"
#include "llvm/ADT/APFixedPoint.h"
#include "llvm/ADT/Optional.h"
#include "llvm/IR/CFG.h"
#include "llvm/IR/Constants.h"
#include "llvm/IR/DataLayout.h"
#include "llvm/IR/FixedPointBuilder.h"
#include "llvm/IR/Function.h"
#include "llvm/IR/GetElementPtrTypeIterator.h"
#include "llvm/IR/GlobalVariable.h"
#include "llvm/IR/Intrinsics.h"
#include "llvm/IR/IntrinsicsPowerPC.h"
#include "llvm/IR/MatrixBuilder.h"
#include "llvm/IR/Module.h"
#include <cstdarg>

using namespace clang;
using namespace CodeGen;
using llvm::Value;

//===----------------------------------------------------------------------===//
//                         Scalar Expression Emitter
//===----------------------------------------------------------------------===//

namespace {

/// Determine whether the given binary operation may overflow.
/// Sets \p Result to the value of the operation for BO_Add, BO_Sub, BO_Mul,
/// and signed BO_{Div,Rem}. For these opcodes, and for unsigned BO_{Div,Rem},
/// the returned overflow check is precise. The returned value is 'true' for
/// all other opcodes, to be conservative.
bool mayHaveIntegerOverflow(llvm::ConstantInt *LHS, llvm::ConstantInt *RHS,
                             BinaryOperator::Opcode Opcode, bool Signed,
                             llvm::APInt &Result) {
  // Assume overflow is possible, unless we can prove otherwise.
  bool Overflow = true;
  const auto &LHSAP = LHS->getValue();
  const auto &RHSAP = RHS->getValue();
  if (Opcode == BO_Add) {
    Result = Signed ? LHSAP.sadd_ov(RHSAP, Overflow)
                    : LHSAP.uadd_ov(RHSAP, Overflow);
  } else if (Opcode == BO_Sub) {
    Result = Signed ? LHSAP.ssub_ov(RHSAP, Overflow)
                    : LHSAP.usub_ov(RHSAP, Overflow);
  } else if (Opcode == BO_Mul) {
    Result = Signed ? LHSAP.smul_ov(RHSAP, Overflow)
                    : LHSAP.umul_ov(RHSAP, Overflow);
  } else if (Opcode == BO_Div || Opcode == BO_Rem) {
    if (Signed && !RHS->isZero())
      Result = LHSAP.sdiv_ov(RHSAP, Overflow);
    else
      return false;
  }
  return Overflow;
}

struct BinOpInfo {
  Value *LHS;
  Value *RHS;
  QualType Ty;  // Computation Type.
  BinaryOperator::Opcode Opcode; // Opcode of BinOp to perform
  FPOptions FPFeatures;
  const Expr *E;      // Entire expr, for error unsupported.  May not be binop.

  /// Check if the binop can result in integer overflow.
  bool mayHaveIntegerOverflow() const {
    // Without constant input, we can't rule out overflow.
    auto *LHSCI = dyn_cast<llvm::ConstantInt>(LHS);
    auto *RHSCI = dyn_cast<llvm::ConstantInt>(RHS);
    if (!LHSCI || !RHSCI)
      return true;

    llvm::APInt Result;
    return ::mayHaveIntegerOverflow(
        LHSCI, RHSCI, Opcode, Ty->hasSignedIntegerRepresentation(), Result);
  }

  /// Check if the binop computes a division or a remainder.
  bool isDivremOp() const {
    return Opcode == BO_Div || Opcode == BO_Rem || Opcode == BO_DivAssign ||
           Opcode == BO_RemAssign;
  }

  /// Check if the binop can result in an integer division by zero.
  bool mayHaveIntegerDivisionByZero() const {
    if (isDivremOp())
      if (auto *CI = dyn_cast<llvm::ConstantInt>(RHS))
        return CI->isZero();
    return true;
  }

  /// Check if the binop can result in a float division by zero.
  bool mayHaveFloatDivisionByZero() const {
    if (isDivremOp())
      if (auto *CFP = dyn_cast<llvm::ConstantFP>(RHS))
        return CFP->isZero();
    return true;
  }

  /// Check if at least one operand is a fixed point type. In such cases, this
  /// operation did not follow usual arithmetic conversion and both operands
  /// might not be of the same type.
  bool isFixedPointOp() const {
    // We cannot simply check the result type since comparison operations return
    // an int.
    if (const auto *BinOp = dyn_cast<BinaryOperator>(E)) {
      QualType LHSType = BinOp->getLHS()->getType();
      QualType RHSType = BinOp->getRHS()->getType();
      return LHSType->isFixedPointType() || RHSType->isFixedPointType();
    }
    if (const auto *UnOp = dyn_cast<UnaryOperator>(E))
      return UnOp->getSubExpr()->getType()->isFixedPointType();
    return false;
  }
};

static bool MustVisitNullValue(const Expr *E) {
  // If a null pointer expression's type is the C++0x nullptr_t, then
  // it's not necessarily a simple constant and it must be evaluated
  // for its potential side effects.
  return E->getType()->isNullPtrType();
}

/// If \p E is a widened promoted integer, get its base (unpromoted) type.
static llvm::Optional<QualType> getUnwidenedIntegerType(const ASTContext &Ctx,
                                                        const Expr *E) {
  const Expr *Base = E->IgnoreImpCasts();
  if (E == Base)
    return llvm::None;

  QualType BaseTy = Base->getType();
  if (!BaseTy->isPromotableIntegerType() ||
      Ctx.getTypeSize(BaseTy) >= Ctx.getTypeSize(E->getType()))
    return llvm::None;

  return BaseTy;
}

/// Check if \p E is a widened promoted integer.
static bool IsWidenedIntegerOp(const ASTContext &Ctx, const Expr *E) {
  return getUnwidenedIntegerType(Ctx, E).hasValue();
}

/// Check if we can skip the overflow check for \p Op.
static bool CanElideOverflowCheck(const ASTContext &Ctx, const BinOpInfo &Op) {
  assert((isa<UnaryOperator>(Op.E) || isa<BinaryOperator>(Op.E)) &&
         "Expected a unary or binary operator");

  // If the binop has constant inputs and we can prove there is no overflow,
  // we can elide the overflow check.
  if (!Op.mayHaveIntegerOverflow())
    return true;

  // If a unary op has a widened operand, the op cannot overflow.
  if (const auto *UO = dyn_cast<UnaryOperator>(Op.E))
    return !UO->canOverflow();

  // We usually don't need overflow checks for binops with widened operands.
  // Multiplication with promoted unsigned operands is a special case.
  const auto *BO = cast<BinaryOperator>(Op.E);
  auto OptionalLHSTy = getUnwidenedIntegerType(Ctx, BO->getLHS());
  if (!OptionalLHSTy)
    return false;

  auto OptionalRHSTy = getUnwidenedIntegerType(Ctx, BO->getRHS());
  if (!OptionalRHSTy)
    return false;

  QualType LHSTy = *OptionalLHSTy;
  QualType RHSTy = *OptionalRHSTy;

  // This is the simple case: binops without unsigned multiplication, and with
  // widened operands. No overflow check is needed here.
  if ((Op.Opcode != BO_Mul && Op.Opcode != BO_MulAssign) ||
      !LHSTy->isUnsignedIntegerType() || !RHSTy->isUnsignedIntegerType())
    return true;

  // For unsigned multiplication the overflow check can be elided if either one
  // of the unpromoted types are less than half the size of the promoted type.
  unsigned PromotedSize = Ctx.getTypeSize(Op.E->getType());
  return (2 * Ctx.getTypeSize(LHSTy)) < PromotedSize ||
         (2 * Ctx.getTypeSize(RHSTy)) < PromotedSize;
}

class ScalarExprEmitter
  : public StmtVisitor<ScalarExprEmitter, Value*> {
  CodeGenFunction &CGF;
  CGBuilderTy &Builder;
  bool IgnoreResultAssign;
  llvm::LLVMContext &VMContext;
public:

  ScalarExprEmitter(CodeGenFunction &cgf, bool ira=false)
    : CGF(cgf), Builder(CGF.Builder), IgnoreResultAssign(ira),
      VMContext(cgf.getLLVMContext()) {
  }

  //===--------------------------------------------------------------------===//
  //                               Utilities
  //===--------------------------------------------------------------------===//

  bool TestAndClearIgnoreResultAssign() {
    bool I = IgnoreResultAssign;
    IgnoreResultAssign = false;
    return I;
  }

  llvm::Type *ConvertType(QualType T) { return CGF.ConvertType(T); }
  LValue EmitLValue(const Expr *E) { return CGF.EmitLValue(E); }
  LValue EmitCheckedLValue(const Expr *E, CodeGenFunction::TypeCheckKind TCK) {
    return CGF.EmitCheckedLValue(E, TCK);
  }

  void EmitBinOpCheck(ArrayRef<std::pair<Value *, SanitizerMask>> Checks,
                      const BinOpInfo &Info);

  Value *EmitLoadOfLValue(LValue LV, SourceLocation Loc) {
    return CGF.EmitLoadOfLValue(LV, Loc).getScalarVal();
  }

  void EmitLValueAlignmentAssumption(const Expr *E, Value *V) {
    const AlignValueAttr *AVAttr = nullptr;
    if (const auto *DRE = dyn_cast<DeclRefExpr>(E)) {
      const ValueDecl *VD = DRE->getDecl();

      if (VD->getType()->isReferenceType()) {
        if (const auto *TTy =
            dyn_cast<TypedefType>(VD->getType().getNonReferenceType()))
          AVAttr = TTy->getDecl()->getAttr<AlignValueAttr>();
      } else {
        // Assumptions for function parameters are emitted at the start of the
        // function, so there is no need to repeat that here,
        // unless the alignment-assumption sanitizer is enabled,
        // then we prefer the assumption over alignment attribute
        // on IR function param.
        if (isa<ParmVarDecl>(VD) && !CGF.SanOpts.has(SanitizerKind::Alignment))
          return;

        AVAttr = VD->getAttr<AlignValueAttr>();
      }
    }

    if (!AVAttr)
      if (const auto *TTy =
          dyn_cast<TypedefType>(E->getType()))
        AVAttr = TTy->getDecl()->getAttr<AlignValueAttr>();

    if (!AVAttr)
      return;

    Value *AlignmentValue = CGF.EmitScalarExpr(AVAttr->getAlignment());
    llvm::ConstantInt *AlignmentCI = cast<llvm::ConstantInt>(AlignmentValue);
    CGF.emitAlignmentAssumption(V, E, AVAttr->getLocation(), AlignmentCI);
  }

  /// EmitLoadOfLValue - Given an expression with complex type that represents a
  /// value l-value, this method emits the address of the l-value, then loads
  /// and returns the result.
  Value *EmitLoadOfLValue(const Expr *E) {
    Value *V = EmitLoadOfLValue(EmitCheckedLValue(E, CodeGenFunction::TCK_Load),
                                E->getExprLoc());

    EmitLValueAlignmentAssumption(E, V);
    return V;
  }

  /// EmitConversionToBool - Convert the specified expression value to a
  /// boolean (i1) truth value.  This is equivalent to "Val != 0".
  Value *EmitConversionToBool(Value *Src, QualType DstTy);

  /// Emit a check that a conversion from a floating-point type does not
  /// overflow.
  void EmitFloatConversionCheck(Value *OrigSrc, QualType OrigSrcType,
                                Value *Src, QualType SrcType, QualType DstType,
                                llvm::Type *DstTy, SourceLocation Loc);

  /// Known implicit conversion check kinds.
  /// Keep in sync with the enum of the same name in ubsan_handlers.h
  enum ImplicitConversionCheckKind : unsigned char {
    ICCK_IntegerTruncation = 0, // Legacy, was only used by clang 7.
    ICCK_UnsignedIntegerTruncation = 1,
    ICCK_SignedIntegerTruncation = 2,
    ICCK_IntegerSignChange = 3,
    ICCK_SignedIntegerTruncationOrSignChange = 4,
  };

  /// Emit a check that an [implicit] truncation of an integer  does not
  /// discard any bits. It is not UB, so we use the value after truncation.
  void EmitIntegerTruncationCheck(Value *Src, QualType SrcType, Value *Dst,
                                  QualType DstType, SourceLocation Loc);

  /// Emit a check that an [implicit] conversion of an integer does not change
  /// the sign of the value. It is not UB, so we use the value after conversion.
  /// NOTE: Src and Dst may be the exact same value! (point to the same thing)
  void EmitIntegerSignChangeCheck(Value *Src, QualType SrcType, Value *Dst,
                                  QualType DstType, SourceLocation Loc);

  /// Emit a conversion from the specified type to the specified destination
  /// type, both of which are LLVM scalar types.
  struct ScalarConversionOpts {
    bool TreatBooleanAsSigned;
    bool EmitImplicitIntegerTruncationChecks;
    bool EmitImplicitIntegerSignChangeChecks;

    ScalarConversionOpts()
        : TreatBooleanAsSigned(false),
          EmitImplicitIntegerTruncationChecks(false),
          EmitImplicitIntegerSignChangeChecks(false) {}

    ScalarConversionOpts(clang::SanitizerSet SanOpts)
        : TreatBooleanAsSigned(false),
          EmitImplicitIntegerTruncationChecks(
              SanOpts.hasOneOf(SanitizerKind::ImplicitIntegerTruncation)),
          EmitImplicitIntegerSignChangeChecks(
              SanOpts.has(SanitizerKind::ImplicitIntegerSignChange)) {}
  };
  Value *EmitScalarCast(Value *Src, QualType SrcType, QualType DstType,
                        llvm::Type *SrcTy, llvm::Type *DstTy,
                        ScalarConversionOpts Opts);
  Value *
  EmitScalarConversion(Value *Src, QualType SrcTy, QualType DstTy,
                       SourceLocation Loc,
                       ScalarConversionOpts Opts = ScalarConversionOpts());

  /// Convert between either a fixed point and other fixed point or fixed point
  /// and an integer.
  Value *EmitFixedPointConversion(Value *Src, QualType SrcTy, QualType DstTy,
                                  SourceLocation Loc);

  /// Emit a conversion from the specified complex type to the specified
  /// destination type, where the destination type is an LLVM scalar type.
  Value *EmitComplexToScalarConversion(CodeGenFunction::ComplexPairTy Src,
                                       QualType SrcTy, QualType DstTy,
                                       SourceLocation Loc);

  /// EmitNullValue - Emit a value that corresponds to null for the given type.
  Value *EmitNullValue(QualType Ty);

  /// EmitFloatToBoolConversion - Perform an FP to boolean conversion.
  Value *EmitFloatToBoolConversion(Value *V) {
    // Compare against 0.0 for fp scalars.
    llvm::Value *Zero = llvm::Constant::getNullValue(V->getType());
    return Builder.CreateFCmpUNE(V, Zero, "tobool");
  }

  /// EmitPointerToBoolConversion - Perform a pointer to boolean conversion.
  Value *EmitPointerToBoolConversion(Value *V, QualType QT) {
    Value *Zero = CGF.CGM.getNullPointer(cast<llvm::PointerType>(V->getType()), QT);

    return Builder.CreateICmpNE(V, Zero, "tobool");
  }

  Value *EmitIntToBoolConversion(Value *V) {
    // Because of the type rules of C, we often end up computing a
    // logical value, then zero extending it to int, then wanting it
    // as a logical value again.  Optimize this common case.
    if (llvm::ZExtInst *ZI = dyn_cast<llvm::ZExtInst>(V)) {
      if (ZI->getOperand(0)->getType() == Builder.getInt1Ty()) {
        Value *Result = ZI->getOperand(0);
        // If there aren't any more uses, zap the instruction to save space.
        // Note that there can be more uses, for example if this
        // is the result of an assignment.
        if (ZI->use_empty())
          ZI->eraseFromParent();
        return Result;
      }
    }

    return Builder.CreateIsNotNull(V, "tobool");
  }

  //===--------------------------------------------------------------------===//
  //                            Visitor Methods
  //===--------------------------------------------------------------------===//

  Value *Visit(Expr *E) {
    ApplyDebugLocation DL(CGF, E);
    return StmtVisitor<ScalarExprEmitter, Value*>::Visit(E);
  }

  Value *VisitStmt(Stmt *S) {
    S->dump(llvm::errs(), CGF.getContext());
    llvm_unreachable("Stmt can't have complex result type!");
  }
  Value *VisitExpr(Expr *S);

  Value *VisitConstantExpr(ConstantExpr *E) {
    // A constant expression of type 'void' generates no code and produces no
    // value.
    if (E->getType()->isVoidType())
      return nullptr;

    if (Value *Result = ConstantEmitter(CGF).tryEmitConstantExpr(E)) {
      if (E->isGLValue())
        return CGF.Builder.CreateLoad(Address::deprecated(
            Result, CGF.getContext().getTypeAlignInChars(E->getType())));
      return Result;
    }
    return Visit(E->getSubExpr());
  }
  Value *VisitParenExpr(ParenExpr *PE) {
    return Visit(PE->getSubExpr());
  }
  Value *VisitSubstNonTypeTemplateParmExpr(SubstNonTypeTemplateParmExpr *E) {
    return Visit(E->getReplacement());
  }
  Value *VisitGenericSelectionExpr(GenericSelectionExpr *GE) {
    return Visit(GE->getResultExpr());
  }
  Value *VisitCoawaitExpr(CoawaitExpr *S) {
    return CGF.EmitCoawaitExpr(*S).getScalarVal();
  }
  Value *VisitCoyieldExpr(CoyieldExpr *S) {
    return CGF.EmitCoyieldExpr(*S).getScalarVal();
  }
  Value *VisitUnaryCoawait(const UnaryOperator *E) {
    return Visit(E->getSubExpr());
  }

  // Leaves.
  Value *VisitIntegerLiteral(const IntegerLiteral *E) {
    return Builder.getInt(E->getValue());
  }
  Value *VisitFixedPointLiteral(const FixedPointLiteral *E) {
    return Builder.getInt(E->getValue());
  }
  Value *VisitFloatingLiteral(const FloatingLiteral *E) {
    return llvm::ConstantFP::get(VMContext, E->getValue());
  }
  Value *VisitCharacterLiteral(const CharacterLiteral *E) {
    return llvm::ConstantInt::get(ConvertType(E->getType()), E->getValue());
  }
  Value *VisitObjCBoolLiteralExpr(const ObjCBoolLiteralExpr *E) {
    return llvm::ConstantInt::get(ConvertType(E->getType()), E->getValue());
  }
  Value *VisitCXXBoolLiteralExpr(const CXXBoolLiteralExpr *E) {
    return llvm::ConstantInt::get(ConvertType(E->getType()), E->getValue());
  }
  Value *VisitCXXScalarValueInitExpr(const CXXScalarValueInitExpr *E) {
    return EmitNullValue(E->getType());
  }
  Value *VisitGNUNullExpr(const GNUNullExpr *E) {
    return EmitNullValue(E->getType());
  }
  Value *VisitOffsetOfExpr(OffsetOfExpr *E);
  Value *VisitUnaryExprOrTypeTraitExpr(const UnaryExprOrTypeTraitExpr *E);
  Value *VisitAddrLabelExpr(const AddrLabelExpr *E) {
    llvm::Value *V = CGF.GetAddrOfLabel(E->getLabel());
    return Builder.CreateBitCast(V, ConvertType(E->getType()));
  }

  Value *VisitSizeOfPackExpr(SizeOfPackExpr *E) {
    return llvm::ConstantInt::get(ConvertType(E->getType()),E->getPackLength());
  }

  Value *VisitPseudoObjectExpr(PseudoObjectExpr *E) {
    return CGF.EmitPseudoObjectRValue(E).getScalarVal();
  }

  Value *VisitSYCLUniqueStableNameExpr(SYCLUniqueStableNameExpr *E);

  Value *VisitOpaqueValueExpr(OpaqueValueExpr *E) {
    if (E->isGLValue())
      return EmitLoadOfLValue(CGF.getOrCreateOpaqueLValueMapping(E),
                              E->getExprLoc());

    // Otherwise, assume the mapping is the scalar directly.
    return CGF.getOrCreateOpaqueRValueMapping(E).getScalarVal();
  }

  // l-values.
  Value *VisitDeclRefExpr(DeclRefExpr *E) {
    if (CodeGenFunction::ConstantEmission Constant = CGF.tryEmitAsConstant(E))
      return CGF.emitScalarConstant(Constant, E);
    return EmitLoadOfLValue(E);
  }

  Value *VisitObjCSelectorExpr(ObjCSelectorExpr *E) {
    return CGF.EmitObjCSelectorExpr(E);
  }
  Value *VisitObjCProtocolExpr(ObjCProtocolExpr *E) {
    return CGF.EmitObjCProtocolExpr(E);
  }
  Value *VisitObjCIvarRefExpr(ObjCIvarRefExpr *E) {
    return EmitLoadOfLValue(E);
  }
  Value *VisitObjCMessageExpr(ObjCMessageExpr *E) {
    if (E->getMethodDecl() &&
        E->getMethodDecl()->getReturnType()->isReferenceType())
      return EmitLoadOfLValue(E);
    return CGF.EmitObjCMessageExpr(E).getScalarVal();
  }

  Value *VisitObjCIsaExpr(ObjCIsaExpr *E) {
    LValue LV = CGF.EmitObjCIsaExpr(E);
    Value *V = CGF.EmitLoadOfLValue(LV, E->getExprLoc()).getScalarVal();
    return V;
  }

  Value *VisitObjCAvailabilityCheckExpr(ObjCAvailabilityCheckExpr *E) {
    VersionTuple Version = E->getVersion();

    // If we're checking for a platform older than our minimum deployment
    // target, we can fold the check away.
    if (Version <= CGF.CGM.getTarget().getPlatformMinVersion())
      return llvm::ConstantInt::get(Builder.getInt1Ty(), 1);

    return CGF.EmitBuiltinAvailable(Version);
  }

  Value *VisitArraySubscriptExpr(ArraySubscriptExpr *E);
  Value *VisitMatrixSubscriptExpr(MatrixSubscriptExpr *E);
  Value *VisitShuffleVectorExpr(ShuffleVectorExpr *E);
  Value *VisitConvertVectorExpr(ConvertVectorExpr *E);
  Value *VisitMemberExpr(MemberExpr *E);
  Value *VisitExtVectorElementExpr(Expr *E) { return EmitLoadOfLValue(E); }
  Value *VisitCompoundLiteralExpr(CompoundLiteralExpr *E) {
    // Strictly speaking, we shouldn't be calling EmitLoadOfLValue, which
    // transitively calls EmitCompoundLiteralLValue, here in C++ since compound
    // literals aren't l-values in C++. We do so simply because that's the
    // cleanest way to handle compound literals in C++.
    // See the discussion here: https://reviews.llvm.org/D64464
    return EmitLoadOfLValue(E);
  }

  Value *VisitInitListExpr(InitListExpr *E);

  Value *VisitArrayInitIndexExpr(ArrayInitIndexExpr *E) {
    assert(CGF.getArrayInitIndex() &&
           "ArrayInitIndexExpr not inside an ArrayInitLoopExpr?");
    return CGF.getArrayInitIndex();
  }

  Value *VisitImplicitValueInitExpr(const ImplicitValueInitExpr *E) {
    return EmitNullValue(E->getType());
  }
  Value *VisitExplicitCastExpr(ExplicitCastExpr *E) {
    CGF.CGM.EmitExplicitCastExprType(E, &CGF);
    return VisitCastExpr(E);
  }
  Value *VisitCastExpr(CastExpr *E);

  Value *VisitCallExpr(const CallExpr *E) {
    if (E->getCallReturnType(CGF.getContext())->isReferenceType())
      return EmitLoadOfLValue(E);

    Value *V = CGF.EmitCallExpr(E).getScalarVal();

    EmitLValueAlignmentAssumption(E, V);
    return V;
  }

  Value *VisitStmtExpr(const StmtExpr *E);

  // Unary Operators.
  Value *VisitUnaryPostDec(const UnaryOperator *E) {
    LValue LV = EmitLValue(E->getSubExpr());
    return EmitScalarPrePostIncDec(E, LV, false, false);
  }
  Value *VisitUnaryPostInc(const UnaryOperator *E) {
    LValue LV = EmitLValue(E->getSubExpr());
    return EmitScalarPrePostIncDec(E, LV, true, false);
  }
  Value *VisitUnaryPreDec(const UnaryOperator *E) {
    LValue LV = EmitLValue(E->getSubExpr());
    return EmitScalarPrePostIncDec(E, LV, false, true);
  }
  Value *VisitUnaryPreInc(const UnaryOperator *E) {
    LValue LV = EmitLValue(E->getSubExpr());
    return EmitScalarPrePostIncDec(E, LV, true, true);
  }

  llvm::Value *EmitIncDecConsiderOverflowBehavior(const UnaryOperator *E,
                                                  llvm::Value *InVal,
                                                  bool IsInc);

  llvm::Value *EmitScalarPrePostIncDec(const UnaryOperator *E, LValue LV,
                                       bool isInc, bool isPre);


  Value *VisitUnaryAddrOf(const UnaryOperator *E) {
    if (isa<MemberPointerType>(E->getType())) // never sugared
      return CGF.CGM.getMemberPointerConstant(E);

    return EmitLValue(E->getSubExpr()).getPointer(CGF);
  }
  Value *VisitUnaryDeref(const UnaryOperator *E) {
    if (E->getType()->isVoidType())
      return Visit(E->getSubExpr()); // the actual value should be unused
    return EmitLoadOfLValue(E);
  }
  Value *VisitUnaryPlus(const UnaryOperator *E) {
    // This differs from gcc, though, most likely due to a bug in gcc.
    TestAndClearIgnoreResultAssign();
    return Visit(E->getSubExpr());
  }
  Value *VisitUnaryMinus    (const UnaryOperator *E);
  Value *VisitUnaryNot      (const UnaryOperator *E);
  Value *VisitUnaryLNot     (const UnaryOperator *E);
  Value *VisitUnaryReal     (const UnaryOperator *E);
  Value *VisitUnaryImag     (const UnaryOperator *E);
  Value *VisitUnaryExtension(const UnaryOperator *E) {
    return Visit(E->getSubExpr());
  }

  // C++
  Value *VisitMaterializeTemporaryExpr(const MaterializeTemporaryExpr *E) {
    return EmitLoadOfLValue(E);
  }
  Value *VisitSourceLocExpr(SourceLocExpr *SLE) {
    auto &Ctx = CGF.getContext();
    APValue Evaluated =
        SLE->EvaluateInContext(Ctx, CGF.CurSourceLocExprScope.getDefaultExpr());
    return ConstantEmitter(CGF).emitAbstract(SLE->getLocation(), Evaluated,
                                             SLE->getType());
  }

  Value *VisitCXXDefaultArgExpr(CXXDefaultArgExpr *DAE) {
    CodeGenFunction::CXXDefaultArgExprScope Scope(CGF, DAE);
    return Visit(DAE->getExpr());
  }
  Value *VisitCXXDefaultInitExpr(CXXDefaultInitExpr *DIE) {
    CodeGenFunction::CXXDefaultInitExprScope Scope(CGF, DIE);
    return Visit(DIE->getExpr());
  }
  Value *VisitCXXThisExpr(CXXThisExpr *TE) {
    return CGF.LoadCXXThis();
  }

  Value *VisitExprWithCleanups(ExprWithCleanups *E);
  Value *VisitCXXNewExpr(const CXXNewExpr *E) {
    return CGF.EmitCXXNewExpr(E);
  }
  Value *VisitCXXDeleteExpr(const CXXDeleteExpr *E) {
    CGF.EmitCXXDeleteExpr(E);
    return nullptr;
  }

  Value *VisitTypeTraitExpr(const TypeTraitExpr *E) {
    return llvm::ConstantInt::get(ConvertType(E->getType()), E->getValue());
  }

  Value *VisitConceptSpecializationExpr(const ConceptSpecializationExpr *E) {
    return Builder.getInt1(E->isSatisfied());
  }

  Value *VisitRequiresExpr(const RequiresExpr *E) {
    return Builder.getInt1(E->isSatisfied());
  }

  Value *VisitArrayTypeTraitExpr(const ArrayTypeTraitExpr *E) {
    return llvm::ConstantInt::get(Builder.getInt32Ty(), E->getValue());
  }

  Value *VisitExpressionTraitExpr(const ExpressionTraitExpr *E) {
    return llvm::ConstantInt::get(Builder.getInt1Ty(), E->getValue());
  }

  Value *VisitCXXPseudoDestructorExpr(const CXXPseudoDestructorExpr *E) {
    // C++ [expr.pseudo]p1:
    //   The result shall only be used as the operand for the function call
    //   operator (), and the result of such a call has type void. The only
    //   effect is the evaluation of the postfix-expression before the dot or
    //   arrow.
    CGF.EmitScalarExpr(E->getBase());
    return nullptr;
  }

  Value *VisitCXXNullPtrLiteralExpr(const CXXNullPtrLiteralExpr *E) {
    return EmitNullValue(E->getType());
  }

  Value *VisitCXXThrowExpr(const CXXThrowExpr *E) {
    CGF.EmitCXXThrowExpr(E);
    return nullptr;
  }

  Value *VisitCXXNoexceptExpr(const CXXNoexceptExpr *E) {
    return Builder.getInt1(E->getValue());
  }

  // Binary Operators.
  Value *EmitMul(const BinOpInfo &Ops) {
    if (Ops.Ty->isSignedIntegerOrEnumerationType()) {
      switch (CGF.getLangOpts().getSignedOverflowBehavior()) {
      case LangOptions::SOB_Defined:
        return Builder.CreateMul(Ops.LHS, Ops.RHS, "mul");
      case LangOptions::SOB_Undefined:
        if (!CGF.SanOpts.has(SanitizerKind::SignedIntegerOverflow))
          return Builder.CreateNSWMul(Ops.LHS, Ops.RHS, "mul");
        LLVM_FALLTHROUGH;
      case LangOptions::SOB_Trapping:
        if (CanElideOverflowCheck(CGF.getContext(), Ops))
          return Builder.CreateNSWMul(Ops.LHS, Ops.RHS, "mul");
        return EmitOverflowCheckedBinOp(Ops);
      }
    }

    if (Ops.Ty->isConstantMatrixType()) {
      llvm::MatrixBuilder MB(Builder);
      // We need to check the types of the operands of the operator to get the
      // correct matrix dimensions.
      auto *BO = cast<BinaryOperator>(Ops.E);
      auto *LHSMatTy = dyn_cast<ConstantMatrixType>(
          BO->getLHS()->getType().getCanonicalType());
      auto *RHSMatTy = dyn_cast<ConstantMatrixType>(
          BO->getRHS()->getType().getCanonicalType());
      CodeGenFunction::CGFPOptionsRAII FPOptsRAII(CGF, Ops.FPFeatures);
      if (LHSMatTy && RHSMatTy)
        return MB.CreateMatrixMultiply(Ops.LHS, Ops.RHS, LHSMatTy->getNumRows(),
                                       LHSMatTy->getNumColumns(),
                                       RHSMatTy->getNumColumns());
      return MB.CreateScalarMultiply(Ops.LHS, Ops.RHS);
    }

    if (Ops.Ty->isUnsignedIntegerType() &&
        CGF.SanOpts.has(SanitizerKind::UnsignedIntegerOverflow) &&
        !CanElideOverflowCheck(CGF.getContext(), Ops))
      return EmitOverflowCheckedBinOp(Ops);

    if (Ops.LHS->getType()->isFPOrFPVectorTy()) {
      //  Preserve the old values
      CodeGenFunction::CGFPOptionsRAII FPOptsRAII(CGF, Ops.FPFeatures);
      return Builder.CreateFMul(Ops.LHS, Ops.RHS, "mul");
    }
    if (Ops.isFixedPointOp())
      return EmitFixedPointBinOp(Ops);
    return Builder.CreateMul(Ops.LHS, Ops.RHS, "mul");
  }
  /// Create a binary op that checks for overflow.
  /// Currently only supports +, - and *.
  Value *EmitOverflowCheckedBinOp(const BinOpInfo &Ops);

  // Check for undefined division and modulus behaviors.
  void EmitUndefinedBehaviorIntegerDivAndRemCheck(const BinOpInfo &Ops,
                                                  llvm::Value *Zero,bool isDiv);
  // Common helper for getting how wide LHS of shift is.
  static Value *GetWidthMinusOneValue(Value* LHS,Value* RHS);

  // Used for shifting constraints for OpenCL, do mask for powers of 2, URem for
  // non powers of two.
  Value *ConstrainShiftValue(Value *LHS, Value *RHS, const Twine &Name);

  Value *EmitDiv(const BinOpInfo &Ops);
  Value *EmitRem(const BinOpInfo &Ops);
  Value *EmitAdd(const BinOpInfo &Ops);
  Value *EmitSub(const BinOpInfo &Ops);
  Value *EmitShl(const BinOpInfo &Ops);
  Value *EmitShr(const BinOpInfo &Ops);
  Value *EmitAnd(const BinOpInfo &Ops) {
    return Builder.CreateAnd(Ops.LHS, Ops.RHS, "and");
  }
  Value *EmitXor(const BinOpInfo &Ops) {
    return Builder.CreateXor(Ops.LHS, Ops.RHS, "xor");
  }
  Value *EmitOr (const BinOpInfo &Ops) {
    return Builder.CreateOr(Ops.LHS, Ops.RHS, "or");
  }

  // Helper functions for fixed point binary operations.
  Value *EmitFixedPointBinOp(const BinOpInfo &Ops);

  BinOpInfo EmitBinOps(const BinaryOperator *E);
  LValue EmitCompoundAssignLValue(const CompoundAssignOperator *E,
                            Value *(ScalarExprEmitter::*F)(const BinOpInfo &),
                                  Value *&Result);

  Value *EmitCompoundAssign(const CompoundAssignOperator *E,
                            Value *(ScalarExprEmitter::*F)(const BinOpInfo &));

  // Binary operators and binary compound assignment operators.
#define HANDLEBINOP(OP) \
  Value *VisitBin ## OP(const BinaryOperator *E) {                         \
    return Emit ## OP(EmitBinOps(E));                                      \
  }                                                                        \
  Value *VisitBin ## OP ## Assign(const CompoundAssignOperator *E) {       \
    return EmitCompoundAssign(E, &ScalarExprEmitter::Emit ## OP);          \
  }
  HANDLEBINOP(Mul)
  HANDLEBINOP(Div)
  HANDLEBINOP(Rem)
  HANDLEBINOP(Add)
  HANDLEBINOP(Sub)
  HANDLEBINOP(Shl)
  HANDLEBINOP(Shr)
  HANDLEBINOP(And)
  HANDLEBINOP(Xor)
  HANDLEBINOP(Or)
#undef HANDLEBINOP

  // Comparisons.
  Value *EmitCompare(const BinaryOperator *E, llvm::CmpInst::Predicate UICmpOpc,
                     llvm::CmpInst::Predicate SICmpOpc,
                     llvm::CmpInst::Predicate FCmpOpc, bool IsSignaling);
#define VISITCOMP(CODE, UI, SI, FP, SIG) \
    Value *VisitBin##CODE(const BinaryOperator *E) { \
      return EmitCompare(E, llvm::ICmpInst::UI, llvm::ICmpInst::SI, \
                         llvm::FCmpInst::FP, SIG); }
  VISITCOMP(LT, ICMP_ULT, ICMP_SLT, FCMP_OLT, true)
  VISITCOMP(GT, ICMP_UGT, ICMP_SGT, FCMP_OGT, true)
  VISITCOMP(LE, ICMP_ULE, ICMP_SLE, FCMP_OLE, true)
  VISITCOMP(GE, ICMP_UGE, ICMP_SGE, FCMP_OGE, true)
  VISITCOMP(EQ, ICMP_EQ , ICMP_EQ , FCMP_OEQ, false)
  VISITCOMP(NE, ICMP_NE , ICMP_NE , FCMP_UNE, false)
#undef VISITCOMP

  Value *VisitBinAssign     (const BinaryOperator *E);

  Value *VisitBinLAnd       (const BinaryOperator *E);
  Value *VisitBinLOr        (const BinaryOperator *E);
  Value *VisitBinComma      (const BinaryOperator *E);

  Value *VisitBinPtrMemD(const Expr *E) { return EmitLoadOfLValue(E); }
  Value *VisitBinPtrMemI(const Expr *E) { return EmitLoadOfLValue(E); }

  Value *VisitCXXRewrittenBinaryOperator(CXXRewrittenBinaryOperator *E) {
    return Visit(E->getSemanticForm());
  }

  // Other Operators.
  Value *VisitBlockExpr(const BlockExpr *BE);
  Value *VisitAbstractConditionalOperator(const AbstractConditionalOperator *);
  Value *VisitChooseExpr(ChooseExpr *CE);
  Value *VisitVAArgExpr(VAArgExpr *VE);
  Value *VisitObjCStringLiteral(const ObjCStringLiteral *E) {
    return CGF.EmitObjCStringLiteral(E);
  }
  Value *VisitObjCBoxedExpr(ObjCBoxedExpr *E) {
    return CGF.EmitObjCBoxedExpr(E);
  }
  Value *VisitObjCArrayLiteral(ObjCArrayLiteral *E) {
    return CGF.EmitObjCArrayLiteral(E);
  }
  Value *VisitObjCDictionaryLiteral(ObjCDictionaryLiteral *E) {
    return CGF.EmitObjCDictionaryLiteral(E);
  }
  Value *VisitAsTypeExpr(AsTypeExpr *CE);
  Value *VisitAtomicExpr(AtomicExpr *AE);
};
}  // end anonymous namespace.

//===----------------------------------------------------------------------===//
//                                Utilities
//===----------------------------------------------------------------------===//

/// EmitConversionToBool - Convert the specified expression value to a
/// boolean (i1) truth value.  This is equivalent to "Val != 0".
Value *ScalarExprEmitter::EmitConversionToBool(Value *Src, QualType SrcType) {
  assert(SrcType.isCanonical() && "EmitScalarConversion strips typedefs");

  if (SrcType->isRealFloatingType())
    return EmitFloatToBoolConversion(Src);

  if (const MemberPointerType *MPT = dyn_cast<MemberPointerType>(SrcType))
    return CGF.CGM.getCXXABI().EmitMemberPointerIsNotNull(CGF, Src, MPT);

  assert((SrcType->isIntegerType() || isa<llvm::PointerType>(Src->getType())) &&
         "Unknown scalar type to convert");

  if (isa<llvm::IntegerType>(Src->getType()))
    return EmitIntToBoolConversion(Src);

  assert(isa<llvm::PointerType>(Src->getType()));
  return EmitPointerToBoolConversion(Src, SrcType);
}

void ScalarExprEmitter::EmitFloatConversionCheck(
    Value *OrigSrc, QualType OrigSrcType, Value *Src, QualType SrcType,
    QualType DstType, llvm::Type *DstTy, SourceLocation Loc) {
  assert(SrcType->isFloatingType() && "not a conversion from floating point");
  if (!isa<llvm::IntegerType>(DstTy))
    return;

  CodeGenFunction::SanitizerScope SanScope(&CGF);
  using llvm::APFloat;
  using llvm::APSInt;

  llvm::Value *Check = nullptr;
  const llvm::fltSemantics &SrcSema =
    CGF.getContext().getFloatTypeSemantics(OrigSrcType);

  // Floating-point to integer. This has undefined behavior if the source is
  // +-Inf, NaN, or doesn't fit into the destination type (after truncation
  // to an integer).
  unsigned Width = CGF.getContext().getIntWidth(DstType);
  bool Unsigned = DstType->isUnsignedIntegerOrEnumerationType();

  APSInt Min = APSInt::getMinValue(Width, Unsigned);
  APFloat MinSrc(SrcSema, APFloat::uninitialized);
  if (MinSrc.convertFromAPInt(Min, !Unsigned, APFloat::rmTowardZero) &
      APFloat::opOverflow)
    // Don't need an overflow check for lower bound. Just check for
    // -Inf/NaN.
    MinSrc = APFloat::getInf(SrcSema, true);
  else
    // Find the largest value which is too small to represent (before
    // truncation toward zero).
    MinSrc.subtract(APFloat(SrcSema, 1), APFloat::rmTowardNegative);

  APSInt Max = APSInt::getMaxValue(Width, Unsigned);
  APFloat MaxSrc(SrcSema, APFloat::uninitialized);
  if (MaxSrc.convertFromAPInt(Max, !Unsigned, APFloat::rmTowardZero) &
      APFloat::opOverflow)
    // Don't need an overflow check for upper bound. Just check for
    // +Inf/NaN.
    MaxSrc = APFloat::getInf(SrcSema, false);
  else
    // Find the smallest value which is too large to represent (before
    // truncation toward zero).
    MaxSrc.add(APFloat(SrcSema, 1), APFloat::rmTowardPositive);

  // If we're converting from __half, convert the range to float to match
  // the type of src.
  if (OrigSrcType->isHalfType()) {
    const llvm::fltSemantics &Sema =
      CGF.getContext().getFloatTypeSemantics(SrcType);
    bool IsInexact;
    MinSrc.convert(Sema, APFloat::rmTowardZero, &IsInexact);
    MaxSrc.convert(Sema, APFloat::rmTowardZero, &IsInexact);
  }

  llvm::Value *GE =
    Builder.CreateFCmpOGT(Src, llvm::ConstantFP::get(VMContext, MinSrc));
  llvm::Value *LE =
    Builder.CreateFCmpOLT(Src, llvm::ConstantFP::get(VMContext, MaxSrc));
  Check = Builder.CreateAnd(GE, LE);

  llvm::Constant *StaticArgs[] = {CGF.EmitCheckSourceLocation(Loc),
                                  CGF.EmitCheckTypeDescriptor(OrigSrcType),
                                  CGF.EmitCheckTypeDescriptor(DstType)};
  CGF.EmitCheck(std::make_pair(Check, SanitizerKind::FloatCastOverflow),
                SanitizerHandler::FloatCastOverflow, StaticArgs, OrigSrc);
}

// Should be called within CodeGenFunction::SanitizerScope RAII scope.
// Returns 'i1 false' when the truncation Src -> Dst was lossy.
static std::pair<ScalarExprEmitter::ImplicitConversionCheckKind,
                 std::pair<llvm::Value *, SanitizerMask>>
EmitIntegerTruncationCheckHelper(Value *Src, QualType SrcType, Value *Dst,
                                 QualType DstType, CGBuilderTy &Builder) {
  llvm::Type *SrcTy = Src->getType();
  llvm::Type *DstTy = Dst->getType();
  (void)DstTy; // Only used in assert()

  // This should be truncation of integral types.
  assert(Src != Dst);
  assert(SrcTy->getScalarSizeInBits() > Dst->getType()->getScalarSizeInBits());
  assert(isa<llvm::IntegerType>(SrcTy) && isa<llvm::IntegerType>(DstTy) &&
         "non-integer llvm type");

  bool SrcSigned = SrcType->isSignedIntegerOrEnumerationType();
  bool DstSigned = DstType->isSignedIntegerOrEnumerationType();

  // If both (src and dst) types are unsigned, then it's an unsigned truncation.
  // Else, it is a signed truncation.
  ScalarExprEmitter::ImplicitConversionCheckKind Kind;
  SanitizerMask Mask;
  if (!SrcSigned && !DstSigned) {
    Kind = ScalarExprEmitter::ICCK_UnsignedIntegerTruncation;
    Mask = SanitizerKind::ImplicitUnsignedIntegerTruncation;
  } else {
    Kind = ScalarExprEmitter::ICCK_SignedIntegerTruncation;
    Mask = SanitizerKind::ImplicitSignedIntegerTruncation;
  }

  llvm::Value *Check = nullptr;
  // 1. Extend the truncated value back to the same width as the Src.
  Check = Builder.CreateIntCast(Dst, SrcTy, DstSigned, "anyext");
  // 2. Equality-compare with the original source value
  Check = Builder.CreateICmpEQ(Check, Src, "truncheck");
  // If the comparison result is 'i1 false', then the truncation was lossy.
  return std::make_pair(Kind, std::make_pair(Check, Mask));
}

static bool PromotionIsPotentiallyEligibleForImplicitIntegerConversionCheck(
    QualType SrcType, QualType DstType) {
  return SrcType->isIntegerType() && DstType->isIntegerType();
}

void ScalarExprEmitter::EmitIntegerTruncationCheck(Value *Src, QualType SrcType,
                                                   Value *Dst, QualType DstType,
                                                   SourceLocation Loc) {
  if (!CGF.SanOpts.hasOneOf(SanitizerKind::ImplicitIntegerTruncation))
    return;

  // We only care about int->int conversions here.
  // We ignore conversions to/from pointer and/or bool.
  if (!PromotionIsPotentiallyEligibleForImplicitIntegerConversionCheck(SrcType,
                                                                       DstType))
    return;

  unsigned SrcBits = Src->getType()->getScalarSizeInBits();
  unsigned DstBits = Dst->getType()->getScalarSizeInBits();
  // This must be truncation. Else we do not care.
  if (SrcBits <= DstBits)
    return;

  assert(!DstType->isBooleanType() && "we should not get here with booleans.");

  // If the integer sign change sanitizer is enabled,
  // and we are truncating from larger unsigned type to smaller signed type,
  // let that next sanitizer deal with it.
  bool SrcSigned = SrcType->isSignedIntegerOrEnumerationType();
  bool DstSigned = DstType->isSignedIntegerOrEnumerationType();
  if (CGF.SanOpts.has(SanitizerKind::ImplicitIntegerSignChange) &&
      (!SrcSigned && DstSigned))
    return;

  CodeGenFunction::SanitizerScope SanScope(&CGF);

  std::pair<ScalarExprEmitter::ImplicitConversionCheckKind,
            std::pair<llvm::Value *, SanitizerMask>>
      Check =
          EmitIntegerTruncationCheckHelper(Src, SrcType, Dst, DstType, Builder);
  // If the comparison result is 'i1 false', then the truncation was lossy.

  // Do we care about this type of truncation?
  if (!CGF.SanOpts.has(Check.second.second))
    return;

  llvm::Constant *StaticArgs[] = {
      CGF.EmitCheckSourceLocation(Loc), CGF.EmitCheckTypeDescriptor(SrcType),
      CGF.EmitCheckTypeDescriptor(DstType),
      llvm::ConstantInt::get(Builder.getInt8Ty(), Check.first)};
  CGF.EmitCheck(Check.second, SanitizerHandler::ImplicitConversion, StaticArgs,
                {Src, Dst});
}

// Should be called within CodeGenFunction::SanitizerScope RAII scope.
// Returns 'i1 false' when the conversion Src -> Dst changed the sign.
static std::pair<ScalarExprEmitter::ImplicitConversionCheckKind,
                 std::pair<llvm::Value *, SanitizerMask>>
EmitIntegerSignChangeCheckHelper(Value *Src, QualType SrcType, Value *Dst,
                                 QualType DstType, CGBuilderTy &Builder) {
  llvm::Type *SrcTy = Src->getType();
  llvm::Type *DstTy = Dst->getType();

  assert(isa<llvm::IntegerType>(SrcTy) && isa<llvm::IntegerType>(DstTy) &&
         "non-integer llvm type");

  bool SrcSigned = SrcType->isSignedIntegerOrEnumerationType();
  bool DstSigned = DstType->isSignedIntegerOrEnumerationType();
  (void)SrcSigned; // Only used in assert()
  (void)DstSigned; // Only used in assert()
  unsigned SrcBits = SrcTy->getScalarSizeInBits();
  unsigned DstBits = DstTy->getScalarSizeInBits();
  (void)SrcBits; // Only used in assert()
  (void)DstBits; // Only used in assert()

  assert(((SrcBits != DstBits) || (SrcSigned != DstSigned)) &&
         "either the widths should be different, or the signednesses.");

  // NOTE: zero value is considered to be non-negative.
  auto EmitIsNegativeTest = [&Builder](Value *V, QualType VType,
                                       const char *Name) -> Value * {
    // Is this value a signed type?
    bool VSigned = VType->isSignedIntegerOrEnumerationType();
    llvm::Type *VTy = V->getType();
    if (!VSigned) {
      // If the value is unsigned, then it is never negative.
      // FIXME: can we encounter non-scalar VTy here?
      return llvm::ConstantInt::getFalse(VTy->getContext());
    }
    // Get the zero of the same type with which we will be comparing.
    llvm::Constant *Zero = llvm::ConstantInt::get(VTy, 0);
    // %V.isnegative = icmp slt %V, 0
    // I.e is %V *strictly* less than zero, does it have negative value?
    return Builder.CreateICmp(llvm::ICmpInst::ICMP_SLT, V, Zero,
                              llvm::Twine(Name) + "." + V->getName() +
                                  ".negativitycheck");
  };

  // 1. Was the old Value negative?
  llvm::Value *SrcIsNegative = EmitIsNegativeTest(Src, SrcType, "src");
  // 2. Is the new Value negative?
  llvm::Value *DstIsNegative = EmitIsNegativeTest(Dst, DstType, "dst");
  // 3. Now, was the 'negativity status' preserved during the conversion?
  //    NOTE: conversion from negative to zero is considered to change the sign.
  //    (We want to get 'false' when the conversion changed the sign)
  //    So we should just equality-compare the negativity statuses.
  llvm::Value *Check = nullptr;
  Check = Builder.CreateICmpEQ(SrcIsNegative, DstIsNegative, "signchangecheck");
  // If the comparison result is 'false', then the conversion changed the sign.
  return std::make_pair(
      ScalarExprEmitter::ICCK_IntegerSignChange,
      std::make_pair(Check, SanitizerKind::ImplicitIntegerSignChange));
}

void ScalarExprEmitter::EmitIntegerSignChangeCheck(Value *Src, QualType SrcType,
                                                   Value *Dst, QualType DstType,
                                                   SourceLocation Loc) {
  if (!CGF.SanOpts.has(SanitizerKind::ImplicitIntegerSignChange))
    return;

  llvm::Type *SrcTy = Src->getType();
  llvm::Type *DstTy = Dst->getType();

  // We only care about int->int conversions here.
  // We ignore conversions to/from pointer and/or bool.
  if (!PromotionIsPotentiallyEligibleForImplicitIntegerConversionCheck(SrcType,
                                                                       DstType))
    return;

  bool SrcSigned = SrcType->isSignedIntegerOrEnumerationType();
  bool DstSigned = DstType->isSignedIntegerOrEnumerationType();
  unsigned SrcBits = SrcTy->getScalarSizeInBits();
  unsigned DstBits = DstTy->getScalarSizeInBits();

  // Now, we do not need to emit the check in *all* of the cases.
  // We can avoid emitting it in some obvious cases where it would have been
  // dropped by the opt passes (instcombine) always anyways.
  // If it's a cast between effectively the same type, no check.
  // NOTE: this is *not* equivalent to checking the canonical types.
  if (SrcSigned == DstSigned && SrcBits == DstBits)
    return;
  // At least one of the values needs to have signed type.
  // If both are unsigned, then obviously, neither of them can be negative.
  if (!SrcSigned && !DstSigned)
    return;
  // If the conversion is to *larger* *signed* type, then no check is needed.
  // Because either sign-extension happens (so the sign will remain),
  // or zero-extension will happen (the sign bit will be zero.)
  if ((DstBits > SrcBits) && DstSigned)
    return;
  if (CGF.SanOpts.has(SanitizerKind::ImplicitSignedIntegerTruncation) &&
      (SrcBits > DstBits) && SrcSigned) {
    // If the signed integer truncation sanitizer is enabled,
    // and this is a truncation from signed type, then no check is needed.
    // Because here sign change check is interchangeable with truncation check.
    return;
  }
  // That's it. We can't rule out any more cases with the data we have.

  CodeGenFunction::SanitizerScope SanScope(&CGF);

  std::pair<ScalarExprEmitter::ImplicitConversionCheckKind,
            std::pair<llvm::Value *, SanitizerMask>>
      Check;

  // Each of these checks needs to return 'false' when an issue was detected.
  ImplicitConversionCheckKind CheckKind;
  llvm::SmallVector<std::pair<llvm::Value *, SanitizerMask>, 2> Checks;
  // So we can 'and' all the checks together, and still get 'false',
  // if at least one of the checks detected an issue.

  Check = EmitIntegerSignChangeCheckHelper(Src, SrcType, Dst, DstType, Builder);
  CheckKind = Check.first;
  Checks.emplace_back(Check.second);

  if (CGF.SanOpts.has(SanitizerKind::ImplicitSignedIntegerTruncation) &&
      (SrcBits > DstBits) && !SrcSigned && DstSigned) {
    // If the signed integer truncation sanitizer was enabled,
    // and we are truncating from larger unsigned type to smaller signed type,
    // let's handle the case we skipped in that check.
    Check =
        EmitIntegerTruncationCheckHelper(Src, SrcType, Dst, DstType, Builder);
    CheckKind = ICCK_SignedIntegerTruncationOrSignChange;
    Checks.emplace_back(Check.second);
    // If the comparison result is 'i1 false', then the truncation was lossy.
  }

  llvm::Constant *StaticArgs[] = {
      CGF.EmitCheckSourceLocation(Loc), CGF.EmitCheckTypeDescriptor(SrcType),
      CGF.EmitCheckTypeDescriptor(DstType),
      llvm::ConstantInt::get(Builder.getInt8Ty(), CheckKind)};
  // EmitCheck() will 'and' all the checks together.
  CGF.EmitCheck(Checks, SanitizerHandler::ImplicitConversion, StaticArgs,
                {Src, Dst});
}

Value *ScalarExprEmitter::EmitScalarCast(Value *Src, QualType SrcType,
                                         QualType DstType, llvm::Type *SrcTy,
                                         llvm::Type *DstTy,
                                         ScalarConversionOpts Opts) {
  // The Element types determine the type of cast to perform.
  llvm::Type *SrcElementTy;
  llvm::Type *DstElementTy;
  QualType SrcElementType;
  QualType DstElementType;
  if (SrcType->isMatrixType() && DstType->isMatrixType()) {
    SrcElementTy = cast<llvm::VectorType>(SrcTy)->getElementType();
    DstElementTy = cast<llvm::VectorType>(DstTy)->getElementType();
    SrcElementType = SrcType->castAs<MatrixType>()->getElementType();
    DstElementType = DstType->castAs<MatrixType>()->getElementType();
  } else {
    assert(!SrcType->isMatrixType() && !DstType->isMatrixType() &&
           "cannot cast between matrix and non-matrix types");
    SrcElementTy = SrcTy;
    DstElementTy = DstTy;
    SrcElementType = SrcType;
    DstElementType = DstType;
  }

  if (isa<llvm::IntegerType>(SrcElementTy)) {
    bool InputSigned = SrcElementType->isSignedIntegerOrEnumerationType();
    if (SrcElementType->isBooleanType() && Opts.TreatBooleanAsSigned) {
      InputSigned = true;
    }

    if (isa<llvm::IntegerType>(DstElementTy))
      return Builder.CreateIntCast(Src, DstTy, InputSigned, "conv");
    if (InputSigned)
      return Builder.CreateSIToFP(Src, DstTy, "conv");
    return Builder.CreateUIToFP(Src, DstTy, "conv");
  }

  if (isa<llvm::IntegerType>(DstElementTy)) {
    assert(SrcElementTy->isFloatingPointTy() && "Unknown real conversion");
    bool IsSigned = DstElementType->isSignedIntegerOrEnumerationType();

    // If we can't recognize overflow as undefined behavior, assume that
    // overflow saturates. This protects against normal optimizations if we are
    // compiling with non-standard FP semantics.
    if (!CGF.CGM.getCodeGenOpts().StrictFloatCastOverflow) {
      llvm::Intrinsic::ID IID =
          IsSigned ? llvm::Intrinsic::fptosi_sat : llvm::Intrinsic::fptoui_sat;
      return Builder.CreateCall(CGF.CGM.getIntrinsic(IID, {DstTy, SrcTy}), Src);
    }

    if (IsSigned)
      return Builder.CreateFPToSI(Src, DstTy, "conv");
    return Builder.CreateFPToUI(Src, DstTy, "conv");
  }

  if (DstElementTy->getTypeID() < SrcElementTy->getTypeID())
    return Builder.CreateFPTrunc(Src, DstTy, "conv");
  return Builder.CreateFPExt(Src, DstTy, "conv");
}

/// Emit a conversion from the specified type to the specified destination type,
/// both of which are LLVM scalar types.
Value *ScalarExprEmitter::EmitScalarConversion(Value *Src, QualType SrcType,
                                               QualType DstType,
                                               SourceLocation Loc,
                                               ScalarConversionOpts Opts) {
  // All conversions involving fixed point types should be handled by the
  // EmitFixedPoint family functions. This is done to prevent bloating up this
  // function more, and although fixed point numbers are represented by
  // integers, we do not want to follow any logic that assumes they should be
  // treated as integers.
  // TODO(leonardchan): When necessary, add another if statement checking for
  // conversions to fixed point types from other types.
  if (SrcType->isFixedPointType()) {
    if (DstType->isBooleanType())
      // It is important that we check this before checking if the dest type is
      // an integer because booleans are technically integer types.
      // We do not need to check the padding bit on unsigned types if unsigned
      // padding is enabled because overflow into this bit is undefined
      // behavior.
      return Builder.CreateIsNotNull(Src, "tobool");
    if (DstType->isFixedPointType() || DstType->isIntegerType() ||
        DstType->isRealFloatingType())
      return EmitFixedPointConversion(Src, SrcType, DstType, Loc);

    llvm_unreachable(
        "Unhandled scalar conversion from a fixed point type to another type.");
  } else if (DstType->isFixedPointType()) {
    if (SrcType->isIntegerType() || SrcType->isRealFloatingType())
      // This also includes converting booleans and enums to fixed point types.
      return EmitFixedPointConversion(Src, SrcType, DstType, Loc);

    llvm_unreachable(
        "Unhandled scalar conversion to a fixed point type from another type.");
  }

  QualType NoncanonicalSrcType = SrcType;
  QualType NoncanonicalDstType = DstType;

  SrcType = CGF.getContext().getCanonicalType(SrcType);
  DstType = CGF.getContext().getCanonicalType(DstType);
  if (SrcType == DstType) return Src;

  if (DstType->isVoidType()) return nullptr;

  llvm::Value *OrigSrc = Src;
  QualType OrigSrcType = SrcType;
  llvm::Type *SrcTy = Src->getType();

  // Handle conversions to bool first, they are special: comparisons against 0.
  if (DstType->isBooleanType())
    return EmitConversionToBool(Src, SrcType);

  llvm::Type *DstTy = ConvertType(DstType);

  // Cast from half through float if half isn't a native type.
  if (SrcType->isHalfType() && !CGF.getContext().getLangOpts().NativeHalfType) {
    // Cast to FP using the intrinsic if the half type itself isn't supported.
    if (DstTy->isFloatingPointTy()) {
      if (CGF.getContext().getTargetInfo().useFP16ConversionIntrinsics())
        return Builder.CreateCall(
            CGF.CGM.getIntrinsic(llvm::Intrinsic::convert_from_fp16, DstTy),
            Src);
    } else {
      // Cast to other types through float, using either the intrinsic or FPExt,
      // depending on whether the half type itself is supported
      // (as opposed to operations on half, available with NativeHalfType).
      if (CGF.getContext().getTargetInfo().useFP16ConversionIntrinsics()) {
        Src = Builder.CreateCall(
            CGF.CGM.getIntrinsic(llvm::Intrinsic::convert_from_fp16,
                                 CGF.CGM.FloatTy),
            Src);
      } else {
        Src = Builder.CreateFPExt(Src, CGF.CGM.FloatTy, "conv");
      }
      SrcType = CGF.getContext().FloatTy;
      SrcTy = CGF.FloatTy;
    }
  }

  // Ignore conversions like int -> uint.
  if (SrcTy == DstTy) {
    if (Opts.EmitImplicitIntegerSignChangeChecks)
      EmitIntegerSignChangeCheck(Src, NoncanonicalSrcType, Src,
                                 NoncanonicalDstType, Loc);

    return Src;
  }

  // Handle pointer conversions next: pointers can only be converted to/from
  // other pointers and integers. Check for pointer types in terms of LLVM, as
  // some native types (like Obj-C id) may map to a pointer type.
  if (auto DstPT = dyn_cast<llvm::PointerType>(DstTy)) {
    // The source value may be an integer, or a pointer.
    if (isa<llvm::PointerType>(SrcTy))
      return Builder.CreateBitCast(Src, DstTy, "conv");

    assert(SrcType->isIntegerType() && "Not ptr->ptr or int->ptr conversion?");
    // First, convert to the correct width so that we control the kind of
    // extension.
    llvm::Type *MiddleTy = CGF.CGM.getDataLayout().getIntPtrType(DstPT);
    bool InputSigned = SrcType->isSignedIntegerOrEnumerationType();
    llvm::Value* IntResult =
        Builder.CreateIntCast(Src, MiddleTy, InputSigned, "conv");
    // Then, cast to pointer.
    return Builder.CreateIntToPtr(IntResult, DstTy, "conv");
  }

  if (isa<llvm::PointerType>(SrcTy)) {
    // Must be an ptr to int cast.
    assert(isa<llvm::IntegerType>(DstTy) && "not ptr->int?");
    return Builder.CreatePtrToInt(Src, DstTy, "conv");
  }

  // A scalar can be splatted to an extended vector of the same element type
  if (DstType->isExtVectorType() && !SrcType->isVectorType()) {
    // Sema should add casts to make sure that the source expression's type is
    // the same as the vector's element type (sans qualifiers)
    assert(DstType->castAs<ExtVectorType>()->getElementType().getTypePtr() ==
               SrcType.getTypePtr() &&
           "Splatted expr doesn't match with vector element type?");

    // Splat the element across to all elements
    unsigned NumElements = cast<llvm::FixedVectorType>(DstTy)->getNumElements();
    return Builder.CreateVectorSplat(NumElements, Src, "splat");
  }

  if (SrcType->isMatrixType() && DstType->isMatrixType())
    return EmitScalarCast(Src, SrcType, DstType, SrcTy, DstTy, Opts);

  if (isa<llvm::VectorType>(SrcTy) || isa<llvm::VectorType>(DstTy)) {
    // Allow bitcast from vector to integer/fp of the same size.
    unsigned SrcSize = SrcTy->getPrimitiveSizeInBits();
    unsigned DstSize = DstTy->getPrimitiveSizeInBits();
    if (SrcSize == DstSize)
      return Builder.CreateBitCast(Src, DstTy, "conv");

    // Conversions between vectors of different sizes are not allowed except
    // when vectors of half are involved. Operations on storage-only half
    // vectors require promoting half vector operands to float vectors and
    // truncating the result, which is either an int or float vector, to a
    // short or half vector.

    // Source and destination are both expected to be vectors.
    llvm::Type *SrcElementTy = cast<llvm::VectorType>(SrcTy)->getElementType();
    llvm::Type *DstElementTy = cast<llvm::VectorType>(DstTy)->getElementType();
    (void)DstElementTy;

    assert(((SrcElementTy->isIntegerTy() &&
             DstElementTy->isIntegerTy()) ||
            (SrcElementTy->isFloatingPointTy() &&
             DstElementTy->isFloatingPointTy())) &&
           "unexpected conversion between a floating-point vector and an "
           "integer vector");

    // Truncate an i32 vector to an i16 vector.
    if (SrcElementTy->isIntegerTy())
      return Builder.CreateIntCast(Src, DstTy, false, "conv");

    // Truncate a float vector to a half vector.
    if (SrcSize > DstSize)
      return Builder.CreateFPTrunc(Src, DstTy, "conv");

    // Promote a half vector to a float vector.
    return Builder.CreateFPExt(Src, DstTy, "conv");
  }

  // Finally, we have the arithmetic types: real int/float.
  Value *Res = nullptr;
  llvm::Type *ResTy = DstTy;

  // An overflowing conversion has undefined behavior if either the source type
  // or the destination type is a floating-point type. However, we consider the
  // range of representable values for all floating-point types to be
  // [-inf,+inf], so no overflow can ever happen when the destination type is a
  // floating-point type.
  if (CGF.SanOpts.has(SanitizerKind::FloatCastOverflow) &&
      OrigSrcType->isFloatingType())
    EmitFloatConversionCheck(OrigSrc, OrigSrcType, Src, SrcType, DstType, DstTy,
                             Loc);

  // Cast to half through float if half isn't a native type.
  if (DstType->isHalfType() && !CGF.getContext().getLangOpts().NativeHalfType) {
    // Make sure we cast in a single step if from another FP type.
    if (SrcTy->isFloatingPointTy()) {
      // Use the intrinsic if the half type itself isn't supported
      // (as opposed to operations on half, available with NativeHalfType).
      if (CGF.getContext().getTargetInfo().useFP16ConversionIntrinsics())
        return Builder.CreateCall(
            CGF.CGM.getIntrinsic(llvm::Intrinsic::convert_to_fp16, SrcTy), Src);
      // If the half type is supported, just use an fptrunc.
      return Builder.CreateFPTrunc(Src, DstTy);
    }
    DstTy = CGF.FloatTy;
  }

  Res = EmitScalarCast(Src, SrcType, DstType, SrcTy, DstTy, Opts);

  if (DstTy != ResTy) {
    if (CGF.getContext().getTargetInfo().useFP16ConversionIntrinsics()) {
      assert(ResTy->isIntegerTy(16) && "Only half FP requires extra conversion");
      Res = Builder.CreateCall(
        CGF.CGM.getIntrinsic(llvm::Intrinsic::convert_to_fp16, CGF.CGM.FloatTy),
        Res);
    } else {
      Res = Builder.CreateFPTrunc(Res, ResTy, "conv");
    }
  }

  if (Opts.EmitImplicitIntegerTruncationChecks)
    EmitIntegerTruncationCheck(Src, NoncanonicalSrcType, Res,
                               NoncanonicalDstType, Loc);

  if (Opts.EmitImplicitIntegerSignChangeChecks)
    EmitIntegerSignChangeCheck(Src, NoncanonicalSrcType, Res,
                               NoncanonicalDstType, Loc);

  return Res;
}

Value *ScalarExprEmitter::EmitFixedPointConversion(Value *Src, QualType SrcTy,
                                                   QualType DstTy,
                                                   SourceLocation Loc) {
  llvm::FixedPointBuilder<CGBuilderTy> FPBuilder(Builder);
  llvm::Value *Result;
  if (SrcTy->isRealFloatingType())
    Result = FPBuilder.CreateFloatingToFixed(Src,
        CGF.getContext().getFixedPointSemantics(DstTy));
  else if (DstTy->isRealFloatingType())
    Result = FPBuilder.CreateFixedToFloating(Src,
        CGF.getContext().getFixedPointSemantics(SrcTy),
        ConvertType(DstTy));
  else {
    auto SrcFPSema = CGF.getContext().getFixedPointSemantics(SrcTy);
    auto DstFPSema = CGF.getContext().getFixedPointSemantics(DstTy);

    if (DstTy->isIntegerType())
      Result = FPBuilder.CreateFixedToInteger(Src, SrcFPSema,
                                              DstFPSema.getWidth(),
                                              DstFPSema.isSigned());
    else if (SrcTy->isIntegerType())
      Result =  FPBuilder.CreateIntegerToFixed(Src, SrcFPSema.isSigned(),
                                               DstFPSema);
    else
      Result = FPBuilder.CreateFixedToFixed(Src, SrcFPSema, DstFPSema);
  }
  return Result;
}

/// Emit a conversion from the specified complex type to the specified
/// destination type, where the destination type is an LLVM scalar type.
Value *ScalarExprEmitter::EmitComplexToScalarConversion(
    CodeGenFunction::ComplexPairTy Src, QualType SrcTy, QualType DstTy,
    SourceLocation Loc) {
  // Get the source element type.
  SrcTy = SrcTy->castAs<ComplexType>()->getElementType();

  // Handle conversions to bool first, they are special: comparisons against 0.
  if (DstTy->isBooleanType()) {
    //  Complex != 0  -> (Real != 0) | (Imag != 0)
    Src.first = EmitScalarConversion(Src.first, SrcTy, DstTy, Loc);
    Src.second = EmitScalarConversion(Src.second, SrcTy, DstTy, Loc);
    return Builder.CreateOr(Src.first, Src.second, "tobool");
  }

  // C99 6.3.1.7p2: "When a value of complex type is converted to a real type,
  // the imaginary part of the complex value is discarded and the value of the
  // real part is converted according to the conversion rules for the
  // corresponding real type.
  return EmitScalarConversion(Src.first, SrcTy, DstTy, Loc);
}

Value *ScalarExprEmitter::EmitNullValue(QualType Ty) {
  return CGF.EmitFromMemory(CGF.CGM.EmitNullConstant(Ty), Ty);
}

/// Emit a sanitization check for the given "binary" operation (which
/// might actually be a unary increment which has been lowered to a binary
/// operation). The check passes if all values in \p Checks (which are \c i1),
/// are \c true.
void ScalarExprEmitter::EmitBinOpCheck(
    ArrayRef<std::pair<Value *, SanitizerMask>> Checks, const BinOpInfo &Info) {
  assert(CGF.IsSanitizerScope);
  SanitizerHandler Check;
  SmallVector<llvm::Constant *, 4> StaticData;
  SmallVector<llvm::Value *, 2> DynamicData;

  BinaryOperatorKind Opcode = Info.Opcode;
  if (BinaryOperator::isCompoundAssignmentOp(Opcode))
    Opcode = BinaryOperator::getOpForCompoundAssignment(Opcode);

  StaticData.push_back(CGF.EmitCheckSourceLocation(Info.E->getExprLoc()));
  const UnaryOperator *UO = dyn_cast<UnaryOperator>(Info.E);
  if (UO && UO->getOpcode() == UO_Minus) {
    Check = SanitizerHandler::NegateOverflow;
    StaticData.push_back(CGF.EmitCheckTypeDescriptor(UO->getType()));
    DynamicData.push_back(Info.RHS);
  } else {
    if (BinaryOperator::isShiftOp(Opcode)) {
      // Shift LHS negative or too large, or RHS out of bounds.
      Check = SanitizerHandler::ShiftOutOfBounds;
      const BinaryOperator *BO = cast<BinaryOperator>(Info.E);
      StaticData.push_back(
        CGF.EmitCheckTypeDescriptor(BO->getLHS()->getType()));
      StaticData.push_back(
        CGF.EmitCheckTypeDescriptor(BO->getRHS()->getType()));
    } else if (Opcode == BO_Div || Opcode == BO_Rem) {
      // Divide or modulo by zero, or signed overflow (eg INT_MAX / -1).
      Check = SanitizerHandler::DivremOverflow;
      StaticData.push_back(CGF.EmitCheckTypeDescriptor(Info.Ty));
    } else {
      // Arithmetic overflow (+, -, *).
      switch (Opcode) {
      case BO_Add: Check = SanitizerHandler::AddOverflow; break;
      case BO_Sub: Check = SanitizerHandler::SubOverflow; break;
      case BO_Mul: Check = SanitizerHandler::MulOverflow; break;
      default: llvm_unreachable("unexpected opcode for bin op check");
      }
      StaticData.push_back(CGF.EmitCheckTypeDescriptor(Info.Ty));
    }
    DynamicData.push_back(Info.LHS);
    DynamicData.push_back(Info.RHS);
  }

  CGF.EmitCheck(Checks, Check, StaticData, DynamicData);
}

//===----------------------------------------------------------------------===//
//                            Visitor Methods
//===----------------------------------------------------------------------===//

Value *ScalarExprEmitter::VisitExpr(Expr *E) {
  CGF.ErrorUnsupported(E, "scalar expression");
  if (E->getType()->isVoidType())
    return nullptr;
  return llvm::UndefValue::get(CGF.ConvertType(E->getType()));
}

Value *
ScalarExprEmitter::VisitSYCLUniqueStableNameExpr(SYCLUniqueStableNameExpr *E) {
  ASTContext &Context = CGF.getContext();
  llvm::Optional<LangAS> GlobalAS =
      Context.getTargetInfo().getConstantAddressSpace();
  llvm::Constant *GlobalConstStr = Builder.CreateGlobalStringPtr(
      E->ComputeName(Context), "__usn_str",
      static_cast<unsigned>(GlobalAS.getValueOr(LangAS::Default)));

  unsigned ExprAS = Context.getTargetAddressSpace(E->getType());

  if (GlobalConstStr->getType()->getPointerAddressSpace() == ExprAS)
    return GlobalConstStr;

  llvm::PointerType *PtrTy = cast<llvm::PointerType>(GlobalConstStr->getType());
  llvm::PointerType *NewPtrTy =
      llvm::PointerType::getWithSamePointeeType(PtrTy, ExprAS);
  return Builder.CreateAddrSpaceCast(GlobalConstStr, NewPtrTy, "usn_addr_cast");
}

Value *ScalarExprEmitter::VisitShuffleVectorExpr(ShuffleVectorExpr *E) {
  // Vector Mask Case
  if (E->getNumSubExprs() == 2) {
    Value *LHS = CGF.EmitScalarExpr(E->getExpr(0));
    Value *RHS = CGF.EmitScalarExpr(E->getExpr(1));
    Value *Mask;

    auto *LTy = cast<llvm::FixedVectorType>(LHS->getType());
    unsigned LHSElts = LTy->getNumElements();

    Mask = RHS;

    auto *MTy = cast<llvm::FixedVectorType>(Mask->getType());

    // Mask off the high bits of each shuffle index.
    Value *MaskBits =
        llvm::ConstantInt::get(MTy, llvm::NextPowerOf2(LHSElts - 1) - 1);
    Mask = Builder.CreateAnd(Mask, MaskBits, "mask");

    // newv = undef
    // mask = mask & maskbits
    // for each elt
    //   n = extract mask i
    //   x = extract val n
    //   newv = insert newv, x, i
    auto *RTy = llvm::FixedVectorType::get(LTy->getElementType(),
                                           MTy->getNumElements());
    Value* NewV = llvm::UndefValue::get(RTy);
    for (unsigned i = 0, e = MTy->getNumElements(); i != e; ++i) {
      Value *IIndx = llvm::ConstantInt::get(CGF.SizeTy, i);
      Value *Indx = Builder.CreateExtractElement(Mask, IIndx, "shuf_idx");

      Value *VExt = Builder.CreateExtractElement(LHS, Indx, "shuf_elt");
      NewV = Builder.CreateInsertElement(NewV, VExt, IIndx, "shuf_ins");
    }
    return NewV;
  }

  Value* V1 = CGF.EmitScalarExpr(E->getExpr(0));
  Value* V2 = CGF.EmitScalarExpr(E->getExpr(1));

  SmallVector<int, 32> Indices;
  for (unsigned i = 2; i < E->getNumSubExprs(); ++i) {
    llvm::APSInt Idx = E->getShuffleMaskIdx(CGF.getContext(), i-2);
    // Check for -1 and output it as undef in the IR.
    if (Idx.isSigned() && Idx.isAllOnes())
      Indices.push_back(-1);
    else
      Indices.push_back(Idx.getZExtValue());
  }

  return Builder.CreateShuffleVector(V1, V2, Indices, "shuffle");
}

Value *ScalarExprEmitter::VisitConvertVectorExpr(ConvertVectorExpr *E) {
  QualType SrcType = E->getSrcExpr()->getType(),
           DstType = E->getType();

  Value *Src  = CGF.EmitScalarExpr(E->getSrcExpr());

  SrcType = CGF.getContext().getCanonicalType(SrcType);
  DstType = CGF.getContext().getCanonicalType(DstType);
  if (SrcType == DstType) return Src;

  assert(SrcType->isVectorType() &&
         "ConvertVector source type must be a vector");
  assert(DstType->isVectorType() &&
         "ConvertVector destination type must be a vector");

  llvm::Type *SrcTy = Src->getType();
  llvm::Type *DstTy = ConvertType(DstType);

  // Ignore conversions like int -> uint.
  if (SrcTy == DstTy)
    return Src;

  QualType SrcEltType = SrcType->castAs<VectorType>()->getElementType(),
           DstEltType = DstType->castAs<VectorType>()->getElementType();

  assert(SrcTy->isVectorTy() &&
         "ConvertVector source IR type must be a vector");
  assert(DstTy->isVectorTy() &&
         "ConvertVector destination IR type must be a vector");

  llvm::Type *SrcEltTy = cast<llvm::VectorType>(SrcTy)->getElementType(),
             *DstEltTy = cast<llvm::VectorType>(DstTy)->getElementType();

  if (DstEltType->isBooleanType()) {
    assert((SrcEltTy->isFloatingPointTy() ||
            isa<llvm::IntegerType>(SrcEltTy)) && "Unknown boolean conversion");

    llvm::Value *Zero = llvm::Constant::getNullValue(SrcTy);
    if (SrcEltTy->isFloatingPointTy()) {
      return Builder.CreateFCmpUNE(Src, Zero, "tobool");
    } else {
      return Builder.CreateICmpNE(Src, Zero, "tobool");
    }
  }

  // We have the arithmetic types: real int/float.
  Value *Res = nullptr;

  if (isa<llvm::IntegerType>(SrcEltTy)) {
    bool InputSigned = SrcEltType->isSignedIntegerOrEnumerationType();
    if (isa<llvm::IntegerType>(DstEltTy))
      Res = Builder.CreateIntCast(Src, DstTy, InputSigned, "conv");
    else if (InputSigned)
      Res = Builder.CreateSIToFP(Src, DstTy, "conv");
    else
      Res = Builder.CreateUIToFP(Src, DstTy, "conv");
  } else if (isa<llvm::IntegerType>(DstEltTy)) {
    assert(SrcEltTy->isFloatingPointTy() && "Unknown real conversion");
    if (DstEltType->isSignedIntegerOrEnumerationType())
      Res = Builder.CreateFPToSI(Src, DstTy, "conv");
    else
      Res = Builder.CreateFPToUI(Src, DstTy, "conv");
  } else {
    assert(SrcEltTy->isFloatingPointTy() && DstEltTy->isFloatingPointTy() &&
           "Unknown real conversion");
    if (DstEltTy->getTypeID() < SrcEltTy->getTypeID())
      Res = Builder.CreateFPTrunc(Src, DstTy, "conv");
    else
      Res = Builder.CreateFPExt(Src, DstTy, "conv");
  }

  return Res;
}

Value *ScalarExprEmitter::VisitMemberExpr(MemberExpr *E) {
  if (CodeGenFunction::ConstantEmission Constant = CGF.tryEmitAsConstant(E)) {
    CGF.EmitIgnoredExpr(E->getBase());
    return CGF.emitScalarConstant(Constant, E);
  } else {
    Expr::EvalResult Result;
    if (E->EvaluateAsInt(Result, CGF.getContext(), Expr::SE_AllowSideEffects)) {
      llvm::APSInt Value = Result.Val.getInt();
      CGF.EmitIgnoredExpr(E->getBase());
      return Builder.getInt(Value);
    }
  }

  return EmitLoadOfLValue(E);
}

Value *ScalarExprEmitter::VisitArraySubscriptExpr(ArraySubscriptExpr *E) {
  TestAndClearIgnoreResultAssign();

  // Emit subscript expressions in rvalue context's.  For most cases, this just
  // loads the lvalue formed by the subscript expr.  However, we have to be
  // careful, because the base of a vector subscript is occasionally an rvalue,
  // so we can't get it as an lvalue.
  if (!E->getBase()->getType()->isVectorType())
    return EmitLoadOfLValue(E);

  // Handle the vector case.  The base must be a vector, the index must be an
  // integer value.
  Value *Base = Visit(E->getBase());
  Value *Idx  = Visit(E->getIdx());
  QualType IdxTy = E->getIdx()->getType();

  if (CGF.SanOpts.has(SanitizerKind::ArrayBounds))
    CGF.EmitBoundsCheck(E, E->getBase(), Idx, IdxTy, /*Accessed*/true);

  return Builder.CreateExtractElement(Base, Idx, "vecext");
}

Value *ScalarExprEmitter::VisitMatrixSubscriptExpr(MatrixSubscriptExpr *E) {
  TestAndClearIgnoreResultAssign();

  // Handle the vector case.  The base must be a vector, the index must be an
  // integer value.
  Value *RowIdx = Visit(E->getRowIdx());
  Value *ColumnIdx = Visit(E->getColumnIdx());

  const auto *MatrixTy = E->getBase()->getType()->castAs<ConstantMatrixType>();
  unsigned NumRows = MatrixTy->getNumRows();
  llvm::MatrixBuilder MB(Builder);
  Value *Idx = MB.CreateIndex(RowIdx, ColumnIdx, NumRows);
  if (CGF.CGM.getCodeGenOpts().OptimizationLevel > 0)
    MB.CreateIndexAssumption(Idx, MatrixTy->getNumElementsFlattened());

  Value *Matrix = Visit(E->getBase());

  // TODO: Should we emit bounds checks with SanitizerKind::ArrayBounds?
  return Builder.CreateExtractElement(Matrix, Idx, "matrixext");
}

static int getMaskElt(llvm::ShuffleVectorInst *SVI, unsigned Idx,
                      unsigned Off) {
  int MV = SVI->getMaskValue(Idx);
  if (MV == -1)
    return -1;
  return Off + MV;
}

static int getAsInt32(llvm::ConstantInt *C, llvm::Type *I32Ty) {
  assert(llvm::ConstantInt::isValueValidForType(I32Ty, C->getZExtValue()) &&
         "Index operand too large for shufflevector mask!");
  return C->getZExtValue();
}

Value *ScalarExprEmitter::VisitInitListExpr(InitListExpr *E) {
  bool Ignore = TestAndClearIgnoreResultAssign();
  (void)Ignore;
  assert (Ignore == false && "init list ignored");
  unsigned NumInitElements = E->getNumInits();

  if (E->hadArrayRangeDesignator())
    CGF.ErrorUnsupported(E, "GNU array range designator extension");

  llvm::VectorType *VType =
    dyn_cast<llvm::VectorType>(ConvertType(E->getType()));

  if (!VType) {
    if (NumInitElements == 0) {
      // C++11 value-initialization for the scalar.
      return EmitNullValue(E->getType());
    }
    // We have a scalar in braces. Just use the first element.
    return Visit(E->getInit(0));
  }

  unsigned ResElts = cast<llvm::FixedVectorType>(VType)->getNumElements();

  // Loop over initializers collecting the Value for each, and remembering
  // whether the source was swizzle (ExtVectorElementExpr).  This will allow
  // us to fold the shuffle for the swizzle into the shuffle for the vector
  // initializer, since LLVM optimizers generally do not want to touch
  // shuffles.
  unsigned CurIdx = 0;
  bool VIsUndefShuffle = false;
  llvm::Value *V = llvm::UndefValue::get(VType);
  for (unsigned i = 0; i != NumInitElements; ++i) {
    Expr *IE = E->getInit(i);
    Value *Init = Visit(IE);
    SmallVector<int, 16> Args;

    llvm::VectorType *VVT = dyn_cast<llvm::VectorType>(Init->getType());

    // Handle scalar elements.  If the scalar initializer is actually one
    // element of a different vector of the same width, use shuffle instead of
    // extract+insert.
    if (!VVT) {
      if (isa<ExtVectorElementExpr>(IE)) {
        llvm::ExtractElementInst *EI = cast<llvm::ExtractElementInst>(Init);

        if (cast<llvm::FixedVectorType>(EI->getVectorOperandType())
                ->getNumElements() == ResElts) {
          llvm::ConstantInt *C = cast<llvm::ConstantInt>(EI->getIndexOperand());
          Value *LHS = nullptr, *RHS = nullptr;
          if (CurIdx == 0) {
            // insert into undef -> shuffle (src, undef)
            // shufflemask must use an i32
            Args.push_back(getAsInt32(C, CGF.Int32Ty));
            Args.resize(ResElts, -1);

            LHS = EI->getVectorOperand();
            RHS = V;
            VIsUndefShuffle = true;
          } else if (VIsUndefShuffle) {
            // insert into undefshuffle && size match -> shuffle (v, src)
            llvm::ShuffleVectorInst *SVV = cast<llvm::ShuffleVectorInst>(V);
            for (unsigned j = 0; j != CurIdx; ++j)
              Args.push_back(getMaskElt(SVV, j, 0));
            Args.push_back(ResElts + C->getZExtValue());
            Args.resize(ResElts, -1);

            LHS = cast<llvm::ShuffleVectorInst>(V)->getOperand(0);
            RHS = EI->getVectorOperand();
            VIsUndefShuffle = false;
          }
          if (!Args.empty()) {
            V = Builder.CreateShuffleVector(LHS, RHS, Args);
            ++CurIdx;
            continue;
          }
        }
      }
      V = Builder.CreateInsertElement(V, Init, Builder.getInt32(CurIdx),
                                      "vecinit");
      VIsUndefShuffle = false;
      ++CurIdx;
      continue;
    }

    unsigned InitElts = cast<llvm::FixedVectorType>(VVT)->getNumElements();

    // If the initializer is an ExtVecEltExpr (a swizzle), and the swizzle's
    // input is the same width as the vector being constructed, generate an
    // optimized shuffle of the swizzle input into the result.
    unsigned Offset = (CurIdx == 0) ? 0 : ResElts;
    if (isa<ExtVectorElementExpr>(IE)) {
      llvm::ShuffleVectorInst *SVI = cast<llvm::ShuffleVectorInst>(Init);
      Value *SVOp = SVI->getOperand(0);
      auto *OpTy = cast<llvm::FixedVectorType>(SVOp->getType());

      if (OpTy->getNumElements() == ResElts) {
        for (unsigned j = 0; j != CurIdx; ++j) {
          // If the current vector initializer is a shuffle with undef, merge
          // this shuffle directly into it.
          if (VIsUndefShuffle) {
            Args.push_back(getMaskElt(cast<llvm::ShuffleVectorInst>(V), j, 0));
          } else {
            Args.push_back(j);
          }
        }
        for (unsigned j = 0, je = InitElts; j != je; ++j)
          Args.push_back(getMaskElt(SVI, j, Offset));
        Args.resize(ResElts, -1);

        if (VIsUndefShuffle)
          V = cast<llvm::ShuffleVectorInst>(V)->getOperand(0);

        Init = SVOp;
      }
    }

    // Extend init to result vector length, and then shuffle its contribution
    // to the vector initializer into V.
    if (Args.empty()) {
      for (unsigned j = 0; j != InitElts; ++j)
        Args.push_back(j);
      Args.resize(ResElts, -1);
      Init = Builder.CreateShuffleVector(Init, Args, "vext");

      Args.clear();
      for (unsigned j = 0; j != CurIdx; ++j)
        Args.push_back(j);
      for (unsigned j = 0; j != InitElts; ++j)
        Args.push_back(j + Offset);
      Args.resize(ResElts, -1);
    }

    // If V is undef, make sure it ends up on the RHS of the shuffle to aid
    // merging subsequent shuffles into this one.
    if (CurIdx == 0)
      std::swap(V, Init);
    V = Builder.CreateShuffleVector(V, Init, Args, "vecinit");
    VIsUndefShuffle = isa<llvm::UndefValue>(Init);
    CurIdx += InitElts;
  }

  // FIXME: evaluate codegen vs. shuffling against constant null vector.
  // Emit remaining default initializers.
  llvm::Type *EltTy = VType->getElementType();

  // Emit remaining default initializers
  for (/* Do not initialize i*/; CurIdx < ResElts; ++CurIdx) {
    Value *Idx = Builder.getInt32(CurIdx);
    llvm::Value *Init = llvm::Constant::getNullValue(EltTy);
    V = Builder.CreateInsertElement(V, Init, Idx, "vecinit");
  }
  return V;
}

bool CodeGenFunction::ShouldNullCheckClassCastValue(const CastExpr *CE) {
  const Expr *E = CE->getSubExpr();

  if (CE->getCastKind() == CK_UncheckedDerivedToBase)
    return false;

  if (isa<CXXThisExpr>(E->IgnoreParens())) {
    // We always assume that 'this' is never null.
    return false;
  }

  if (const ImplicitCastExpr *ICE = dyn_cast<ImplicitCastExpr>(CE)) {
    // And that glvalue casts are never null.
    if (ICE->isGLValue())
      return false;
  }

  return true;
}

// VisitCastExpr - Emit code for an explicit or implicit cast.  Implicit casts
// have to handle a more broad range of conversions than explicit casts, as they
// handle things like function to ptr-to-function decay etc.
Value *ScalarExprEmitter::VisitCastExpr(CastExpr *CE) {
  Expr *E = CE->getSubExpr();
  QualType DestTy = CE->getType();
  CastKind Kind = CE->getCastKind();

  // These cases are generally not written to ignore the result of
  // evaluating their sub-expressions, so we clear this now.
  bool Ignored = TestAndClearIgnoreResultAssign();

  // Since almost all cast kinds apply to scalars, this switch doesn't have
  // a default case, so the compiler will warn on a missing case.  The cases
  // are in the same order as in the CastKind enum.
  switch (Kind) {
  case CK_Dependent: llvm_unreachable("dependent cast kind in IR gen!");
  case CK_BuiltinFnToFnPtr:
    llvm_unreachable("builtin functions are handled elsewhere");

  case CK_LValueBitCast:
  case CK_ObjCObjectLValueCast: {
    Address Addr = EmitLValue(E).getAddress(CGF);
    Addr = Builder.CreateElementBitCast(Addr, CGF.ConvertTypeForMem(DestTy));
    LValue LV = CGF.MakeAddrLValue(Addr, DestTy);
    return EmitLoadOfLValue(LV, CE->getExprLoc());
  }

  case CK_LValueToRValueBitCast: {
    LValue SourceLVal = CGF.EmitLValue(E);
    Address Addr = Builder.CreateElementBitCast(SourceLVal.getAddress(CGF),
                                                CGF.ConvertTypeForMem(DestTy));
    LValue DestLV = CGF.MakeAddrLValue(Addr, DestTy);
    DestLV.setTBAAInfo(TBAAAccessInfo::getMayAliasInfo());
    return EmitLoadOfLValue(DestLV, CE->getExprLoc());
  }

  case CK_CPointerToObjCPointerCast:
  case CK_BlockPointerToObjCPointerCast:
  case CK_AnyPointerToBlockPointerCast:
  case CK_BitCast: {
    Value *Src = Visit(const_cast<Expr*>(E));
    llvm::Type *SrcTy = Src->getType();
    llvm::Type *DstTy = ConvertType(DestTy);
    if (SrcTy->isPtrOrPtrVectorTy() && DstTy->isPtrOrPtrVectorTy() &&
        SrcTy->getPointerAddressSpace() != DstTy->getPointerAddressSpace()) {
      llvm_unreachable("wrong cast for pointers in different address spaces"
                       "(must be an address space cast)!");
    }

    if (CGF.SanOpts.has(SanitizerKind::CFIUnrelatedCast)) {
      if (auto *PT = DestTy->getAs<PointerType>()) {
        CGF.EmitVTablePtrCheckForCast(
            PT->getPointeeType(),
            Address(Src,
                    CGF.ConvertTypeForMem(
                        E->getType()->castAs<PointerType>()->getPointeeType()),
                    CGF.getPointerAlign()),
            /*MayBeNull=*/true, CodeGenFunction::CFITCK_UnrelatedCast,
            CE->getBeginLoc());
      }
    }

    if (CGF.CGM.getCodeGenOpts().StrictVTablePointers) {
      const QualType SrcType = E->getType();

      if (SrcType.mayBeNotDynamicClass() && DestTy.mayBeDynamicClass()) {
        // Casting to pointer that could carry dynamic information (provided by
        // invariant.group) requires launder.
        Src = Builder.CreateLaunderInvariantGroup(Src);
      } else if (SrcType.mayBeDynamicClass() && DestTy.mayBeNotDynamicClass()) {
        // Casting to pointer that does not carry dynamic information (provided
        // by invariant.group) requires stripping it.  Note that we don't do it
        // if the source could not be dynamic type and destination could be
        // dynamic because dynamic information is already laundered.  It is
        // because launder(strip(src)) == launder(src), so there is no need to
        // add extra strip before launder.
        Src = Builder.CreateStripInvariantGroup(Src);
      }
    }

    // Update heapallocsite metadata when there is an explicit pointer cast.
    if (auto *CI = dyn_cast<llvm::CallBase>(Src)) {
      if (CI->getMetadata("heapallocsite") && isa<ExplicitCastExpr>(CE)) {
        QualType PointeeType = DestTy->getPointeeType();
        if (!PointeeType.isNull())
          CGF.getDebugInfo()->addHeapAllocSiteMetadata(CI, PointeeType,
                                                       CE->getExprLoc());
      }
    }

    // If Src is a fixed vector and Dst is a scalable vector, and both have the
    // same element type, use the llvm.experimental.vector.insert intrinsic to
    // perform the bitcast.
    if (const auto *FixedSrc = dyn_cast<llvm::FixedVectorType>(SrcTy)) {
      if (const auto *ScalableDst = dyn_cast<llvm::ScalableVectorType>(DstTy)) {
        // If we are casting a fixed i8 vector to a scalable 16 x i1 predicate
        // vector, use a vector insert and bitcast the result.
        bool NeedsBitCast = false;
        auto PredType = llvm::ScalableVectorType::get(Builder.getInt1Ty(), 16);
        llvm::Type *OrigType = DstTy;
        if (ScalableDst == PredType &&
            FixedSrc->getElementType() == Builder.getInt8Ty()) {
          DstTy = llvm::ScalableVectorType::get(Builder.getInt8Ty(), 2);
          ScalableDst = cast<llvm::ScalableVectorType>(DstTy);
          NeedsBitCast = true;
        }
        if (FixedSrc->getElementType() == ScalableDst->getElementType()) {
          llvm::Value *UndefVec = llvm::UndefValue::get(DstTy);
          llvm::Value *Zero = llvm::Constant::getNullValue(CGF.CGM.Int64Ty);
          llvm::Value *Result = Builder.CreateInsertVector(
              DstTy, UndefVec, Src, Zero, "castScalableSve");
          if (NeedsBitCast)
            Result = Builder.CreateBitCast(Result, OrigType);
          return Result;
        }
      }
    }

    // If Src is a scalable vector and Dst is a fixed vector, and both have the
    // same element type, use the llvm.experimental.vector.extract intrinsic to
    // perform the bitcast.
    if (const auto *ScalableSrc = dyn_cast<llvm::ScalableVectorType>(SrcTy)) {
      if (const auto *FixedDst = dyn_cast<llvm::FixedVectorType>(DstTy)) {
        // If we are casting a scalable 16 x i1 predicate vector to a fixed i8
        // vector, bitcast the source and use a vector extract.
        auto PredType = llvm::ScalableVectorType::get(Builder.getInt1Ty(), 16);
        if (ScalableSrc == PredType &&
            FixedDst->getElementType() == Builder.getInt8Ty()) {
          SrcTy = llvm::ScalableVectorType::get(Builder.getInt8Ty(), 2);
          ScalableSrc = cast<llvm::ScalableVectorType>(SrcTy);
          Src = Builder.CreateBitCast(Src, SrcTy);
        }
        if (ScalableSrc->getElementType() == FixedDst->getElementType()) {
          llvm::Value *Zero = llvm::Constant::getNullValue(CGF.CGM.Int64Ty);
          return Builder.CreateExtractVector(DstTy, Src, Zero, "castFixedSve");
        }
      }
    }

    // Perform VLAT <-> VLST bitcast through memory.
    // TODO: since the llvm.experimental.vector.{insert,extract} intrinsics
    //       require the element types of the vectors to be the same, we
    //       need to keep this around for bitcasts between VLAT <-> VLST where
    //       the element types of the vectors are not the same, until we figure
    //       out a better way of doing these casts.
    if ((isa<llvm::FixedVectorType>(SrcTy) &&
         isa<llvm::ScalableVectorType>(DstTy)) ||
        (isa<llvm::ScalableVectorType>(SrcTy) &&
         isa<llvm::FixedVectorType>(DstTy))) {
      Address Addr = CGF.CreateDefaultAlignTempAlloca(SrcTy, "saved-value");
      LValue LV = CGF.MakeAddrLValue(Addr, E->getType());
      CGF.EmitStoreOfScalar(Src, LV);
      Addr = Builder.CreateElementBitCast(Addr, CGF.ConvertTypeForMem(DestTy),
                                          "castFixedSve");
      LValue DestLV = CGF.MakeAddrLValue(Addr, DestTy);
      DestLV.setTBAAInfo(TBAAAccessInfo::getMayAliasInfo());
      return EmitLoadOfLValue(DestLV, CE->getExprLoc());
    }
    return Builder.CreateBitCast(Src, DstTy);
  }
  case CK_AddressSpaceConversion: {
    Expr::EvalResult Result;
    if (E->EvaluateAsRValue(Result, CGF.getContext()) &&
        Result.Val.isNullPointer()) {
      // If E has side effect, it is emitted even if its final result is a
      // null pointer. In that case, a DCE pass should be able to
      // eliminate the useless instructions emitted during translating E.
      if (Result.HasSideEffects)
        Visit(E);
      return CGF.CGM.getNullPointer(cast<llvm::PointerType>(
          ConvertType(DestTy)), DestTy);
    }
    // Since target may map different address spaces in AST to the same address
    // space, an address space conversion may end up as a bitcast.
    return CGF.CGM.getTargetCodeGenInfo().performAddrSpaceCast(
        CGF, Visit(E), E->getType()->getPointeeType().getAddressSpace(),
        DestTy->getPointeeType().getAddressSpace(), ConvertType(DestTy));
  }
  case CK_AtomicToNonAtomic:
  case CK_NonAtomicToAtomic:
  case CK_UserDefinedConversion:
    return Visit(const_cast<Expr*>(E));

  case CK_NoOp: {
    llvm::Value *V = Visit(const_cast<Expr *>(E));
    if (V) {
      // CK_NoOp can model a pointer qualification conversion, which can remove
      // an array bound and change the IR type.
      // FIXME: Once pointee types are removed from IR, remove this.
      llvm::Type *T = ConvertType(DestTy);
      if (T != V->getType())
        V = Builder.CreateBitCast(V, T);
    }
    return V;
  }

  case CK_BaseToDerived: {
    const CXXRecordDecl *DerivedClassDecl = DestTy->getPointeeCXXRecordDecl();
    assert(DerivedClassDecl && "BaseToDerived arg isn't a C++ object pointer!");

    Address Base = CGF.EmitPointerWithAlignment(E);
    Address Derived =
      CGF.GetAddressOfDerivedClass(Base, DerivedClassDecl,
                                   CE->path_begin(), CE->path_end(),
                                   CGF.ShouldNullCheckClassCastValue(CE));

    // C++11 [expr.static.cast]p11: Behavior is undefined if a downcast is
    // performed and the object is not of the derived type.
    if (CGF.sanitizePerformTypeCheck())
      CGF.EmitTypeCheck(CodeGenFunction::TCK_DowncastPointer, CE->getExprLoc(),
                        Derived.getPointer(), DestTy->getPointeeType());

    if (CGF.SanOpts.has(SanitizerKind::CFIDerivedCast))
      CGF.EmitVTablePtrCheckForCast(DestTy->getPointeeType(), Derived,
                                    /*MayBeNull=*/true,
                                    CodeGenFunction::CFITCK_DerivedCast,
                                    CE->getBeginLoc());

    return Derived.getPointer();
  }
  case CK_UncheckedDerivedToBase:
  case CK_DerivedToBase: {
    // The EmitPointerWithAlignment path does this fine; just discard
    // the alignment.
    return CGF.EmitPointerWithAlignment(CE).getPointer();
  }

  case CK_Dynamic: {
    Address V = CGF.EmitPointerWithAlignment(E);
    const CXXDynamicCastExpr *DCE = cast<CXXDynamicCastExpr>(CE);
    return CGF.EmitDynamicCast(V, DCE);
  }

  case CK_ArrayToPointerDecay:
    return CGF.EmitArrayToPointerDecay(E).getPointer();
  case CK_FunctionToPointerDecay:
    return EmitLValue(E).getPointer(CGF);

  case CK_NullToPointer:
    if (MustVisitNullValue(E))
      CGF.EmitIgnoredExpr(E);

    return CGF.CGM.getNullPointer(cast<llvm::PointerType>(ConvertType(DestTy)),
                              DestTy);

  case CK_NullToMemberPointer: {
    if (MustVisitNullValue(E))
      CGF.EmitIgnoredExpr(E);

    const MemberPointerType *MPT = CE->getType()->getAs<MemberPointerType>();
    return CGF.CGM.getCXXABI().EmitNullMemberPointer(MPT);
  }

  case CK_ReinterpretMemberPointer:
  case CK_BaseToDerivedMemberPointer:
  case CK_DerivedToBaseMemberPointer: {
    Value *Src = Visit(E);

    // Note that the AST doesn't distinguish between checked and
    // unchecked member pointer conversions, so we always have to
    // implement checked conversions here.  This is inefficient when
    // actual control flow may be required in order to perform the
    // check, which it is for data member pointers (but not member
    // function pointers on Itanium and ARM).
    return CGF.CGM.getCXXABI().EmitMemberPointerConversion(CGF, CE, Src);
  }

  case CK_ARCProduceObject:
    return CGF.EmitARCRetainScalarExpr(E);
  case CK_ARCConsumeObject:
    return CGF.EmitObjCConsumeObject(E->getType(), Visit(E));
  case CK_ARCReclaimReturnedObject:
    return CGF.EmitARCReclaimReturnedObject(E, /*allowUnsafe*/ Ignored);
  case CK_ARCExtendBlockObject:
    return CGF.EmitARCExtendBlockObject(E);

  case CK_CopyAndAutoreleaseBlockObject:
    return CGF.EmitBlockCopyAndAutorelease(Visit(E), E->getType());

  case CK_FloatingRealToComplex:
  case CK_FloatingComplexCast:
  case CK_IntegralRealToComplex:
  case CK_IntegralComplexCast:
  case CK_IntegralComplexToFloatingComplex:
  case CK_FloatingComplexToIntegralComplex:
  case CK_ConstructorConversion:
  case CK_ToUnion:
    llvm_unreachable("scalar cast to non-scalar value");

  case CK_LValueToRValue:
    assert(CGF.getContext().hasSameUnqualifiedType(E->getType(), DestTy));
    assert(E->isGLValue() && "lvalue-to-rvalue applied to r-value!");
    return Visit(const_cast<Expr*>(E));

  case CK_IntegralToPointer: {
    Value *Src = Visit(const_cast<Expr*>(E));

    // First, convert to the correct width so that we control the kind of
    // extension.
    auto DestLLVMTy = ConvertType(DestTy);
    llvm::Type *MiddleTy = CGF.CGM.getDataLayout().getIntPtrType(DestLLVMTy);
    bool InputSigned = E->getType()->isSignedIntegerOrEnumerationType();
    llvm::Value* IntResult =
      Builder.CreateIntCast(Src, MiddleTy, InputSigned, "conv");

    auto *IntToPtr = Builder.CreateIntToPtr(IntResult, DestLLVMTy);

    if (CGF.CGM.getCodeGenOpts().StrictVTablePointers) {
      // Going from integer to pointer that could be dynamic requires reloading
      // dynamic information from invariant.group.
      if (DestTy.mayBeDynamicClass())
        IntToPtr = Builder.CreateLaunderInvariantGroup(IntToPtr);
    }
    return IntToPtr;
  }
  case CK_PointerToIntegral: {
    assert(!DestTy->isBooleanType() && "bool should use PointerToBool");
    auto *PtrExpr = Visit(E);

    if (CGF.CGM.getCodeGenOpts().StrictVTablePointers) {
      const QualType SrcType = E->getType();

      // Casting to integer requires stripping dynamic information as it does
      // not carries it.
      if (SrcType.mayBeDynamicClass())
        PtrExpr = Builder.CreateStripInvariantGroup(PtrExpr);
    }

    return Builder.CreatePtrToInt(PtrExpr, ConvertType(DestTy));
  }
  case CK_ToVoid: {
    CGF.EmitIgnoredExpr(E);
    return nullptr;
  }
  case CK_MatrixCast: {
    return EmitScalarConversion(Visit(E), E->getType(), DestTy,
                                CE->getExprLoc());
  }
  case CK_VectorSplat: {
    llvm::Type *DstTy = ConvertType(DestTy);
    Value *Elt = Visit(const_cast<Expr*>(E));
    // Splat the element across to all elements
    unsigned NumElements = cast<llvm::FixedVectorType>(DstTy)->getNumElements();
    return Builder.CreateVectorSplat(NumElements, Elt, "splat");
  }

  case CK_FixedPointCast:
    return EmitScalarConversion(Visit(E), E->getType(), DestTy,
                                CE->getExprLoc());

  case CK_FixedPointToBoolean:
    assert(E->getType()->isFixedPointType() &&
           "Expected src type to be fixed point type");
    assert(DestTy->isBooleanType() && "Expected dest type to be boolean type");
    return EmitScalarConversion(Visit(E), E->getType(), DestTy,
                                CE->getExprLoc());

  case CK_FixedPointToIntegral:
    assert(E->getType()->isFixedPointType() &&
           "Expected src type to be fixed point type");
    assert(DestTy->isIntegerType() && "Expected dest type to be an integer");
    return EmitScalarConversion(Visit(E), E->getType(), DestTy,
                                CE->getExprLoc());

  case CK_IntegralToFixedPoint:
    assert(E->getType()->isIntegerType() &&
           "Expected src type to be an integer");
    assert(DestTy->isFixedPointType() &&
           "Expected dest type to be fixed point type");
    return EmitScalarConversion(Visit(E), E->getType(), DestTy,
                                CE->getExprLoc());

  case CK_IntegralCast: {
    ScalarConversionOpts Opts;
    if (auto *ICE = dyn_cast<ImplicitCastExpr>(CE)) {
      if (!ICE->isPartOfExplicitCast())
        Opts = ScalarConversionOpts(CGF.SanOpts);
    }
    return EmitScalarConversion(Visit(E), E->getType(), DestTy,
                                CE->getExprLoc(), Opts);
  }
  case CK_IntegralToFloating:
  case CK_FloatingToIntegral:
  case CK_FloatingCast:
  case CK_FixedPointToFloating:
  case CK_FloatingToFixedPoint: {
    CodeGenFunction::CGFPOptionsRAII FPOptsRAII(CGF, CE);
    return EmitScalarConversion(Visit(E), E->getType(), DestTy,
                                CE->getExprLoc());
  }
  case CK_BooleanToSignedIntegral: {
    ScalarConversionOpts Opts;
    Opts.TreatBooleanAsSigned = true;
    return EmitScalarConversion(Visit(E), E->getType(), DestTy,
                                CE->getExprLoc(), Opts);
  }
  case CK_IntegralToBoolean:
    return EmitIntToBoolConversion(Visit(E));
  case CK_PointerToBoolean:
    return EmitPointerToBoolConversion(Visit(E), E->getType());
  case CK_FloatingToBoolean: {
    CodeGenFunction::CGFPOptionsRAII FPOptsRAII(CGF, CE);
    return EmitFloatToBoolConversion(Visit(E));
  }
  case CK_MemberPointerToBoolean: {
    llvm::Value *MemPtr = Visit(E);
    const MemberPointerType *MPT = E->getType()->getAs<MemberPointerType>();
    return CGF.CGM.getCXXABI().EmitMemberPointerIsNotNull(CGF, MemPtr, MPT);
  }

  case CK_FloatingComplexToReal:
  case CK_IntegralComplexToReal:
    return CGF.EmitComplexExpr(E, false, true).first;

  case CK_FloatingComplexToBoolean:
  case CK_IntegralComplexToBoolean: {
    CodeGenFunction::ComplexPairTy V = CGF.EmitComplexExpr(E);

    // TODO: kill this function off, inline appropriate case here
    return EmitComplexToScalarConversion(V, E->getType(), DestTy,
                                         CE->getExprLoc());
  }

  case CK_ZeroToOCLOpaqueType: {
    assert((DestTy->isEventT() || DestTy->isQueueT() ||
            DestTy->isOCLIntelSubgroupAVCType()) &&
           "CK_ZeroToOCLEvent cast on non-event type");
    return llvm::Constant::getNullValue(ConvertType(DestTy));
  }

  case CK_IntToOCLSampler:
    return CGF.CGM.createOpenCLIntToSamplerConversion(E, CGF);

  } // end of switch

  llvm_unreachable("unknown scalar cast");
}

Value *ScalarExprEmitter::VisitStmtExpr(const StmtExpr *E) {
  CodeGenFunction::StmtExprEvaluation eval(CGF);
  Address RetAlloca = CGF.EmitCompoundStmt(*E->getSubStmt(),
                                           !E->getType()->isVoidType());
  if (!RetAlloca.isValid())
    return nullptr;
  return CGF.EmitLoadOfScalar(CGF.MakeAddrLValue(RetAlloca, E->getType()),
                              E->getExprLoc());
}

Value *ScalarExprEmitter::VisitExprWithCleanups(ExprWithCleanups *E) {
  CodeGenFunction::RunCleanupsScope Scope(CGF);
  Value *V = Visit(E->getSubExpr());
  // Defend against dominance problems caused by jumps out of expression
  // evaluation through the shared cleanup block.
  Scope.ForceCleanup({&V});
  return V;
}

//===----------------------------------------------------------------------===//
//                             Unary Operators
//===----------------------------------------------------------------------===//

static BinOpInfo createBinOpInfoFromIncDec(const UnaryOperator *E,
                                           llvm::Value *InVal, bool IsInc,
                                           FPOptions FPFeatures) {
  BinOpInfo BinOp;
  BinOp.LHS = InVal;
  BinOp.RHS = llvm::ConstantInt::get(InVal->getType(), 1, false);
  BinOp.Ty = E->getType();
  BinOp.Opcode = IsInc ? BO_Add : BO_Sub;
  BinOp.FPFeatures = FPFeatures;
  BinOp.E = E;
  return BinOp;
}

llvm::Value *ScalarExprEmitter::EmitIncDecConsiderOverflowBehavior(
    const UnaryOperator *E, llvm::Value *InVal, bool IsInc) {
  llvm::Value *Amount =
      llvm::ConstantInt::get(InVal->getType(), IsInc ? 1 : -1, true);
  StringRef Name = IsInc ? "inc" : "dec";
  switch (CGF.getLangOpts().getSignedOverflowBehavior()) {
  case LangOptions::SOB_Defined:
    return Builder.CreateAdd(InVal, Amount, Name);
  case LangOptions::SOB_Undefined:
    if (!CGF.SanOpts.has(SanitizerKind::SignedIntegerOverflow))
      return Builder.CreateNSWAdd(InVal, Amount, Name);
    LLVM_FALLTHROUGH;
  case LangOptions::SOB_Trapping:
    if (!E->canOverflow())
      return Builder.CreateNSWAdd(InVal, Amount, Name);
    return EmitOverflowCheckedBinOp(createBinOpInfoFromIncDec(
        E, InVal, IsInc, E->getFPFeaturesInEffect(CGF.getLangOpts())));
  }
  llvm_unreachable("Unknown SignedOverflowBehaviorTy");
}

namespace {
/// Handles check and update for lastprivate conditional variables.
class OMPLastprivateConditionalUpdateRAII {
private:
  CodeGenFunction &CGF;
  const UnaryOperator *E;

public:
  OMPLastprivateConditionalUpdateRAII(CodeGenFunction &CGF,
                                      const UnaryOperator *E)
      : CGF(CGF), E(E) {}
  ~OMPLastprivateConditionalUpdateRAII() {
    if (CGF.getLangOpts().OpenMP)
      CGF.CGM.getOpenMPRuntime().checkAndEmitLastprivateConditional(
          CGF, E->getSubExpr());
  }
};
} // namespace

llvm::Value *
ScalarExprEmitter::EmitScalarPrePostIncDec(const UnaryOperator *E, LValue LV,
                                           bool isInc, bool isPre) {
  OMPLastprivateConditionalUpdateRAII OMPRegion(CGF, E);
  QualType type = E->getSubExpr()->getType();
  llvm::PHINode *atomicPHI = nullptr;
  llvm::Value *value;
  llvm::Value *input;

  int amount = (isInc ? 1 : -1);
  bool isSubtraction = !isInc;

  if (const AtomicType *atomicTy = type->getAs<AtomicType>()) {
    type = atomicTy->getValueType();
    if (isInc && type->isBooleanType()) {
      llvm::Value *True = CGF.EmitToMemory(Builder.getTrue(), type);
      if (isPre) {
        Builder.CreateStore(True, LV.getAddress(CGF), LV.isVolatileQualified())
            ->setAtomic(llvm::AtomicOrdering::SequentiallyConsistent);
        return Builder.getTrue();
      }
      // For atomic bool increment, we just store true and return it for
      // preincrement, do an atomic swap with true for postincrement
      return Builder.CreateAtomicRMW(
          llvm::AtomicRMWInst::Xchg, LV.getPointer(CGF), True,
          llvm::AtomicOrdering::SequentiallyConsistent);
    }
    // Special case for atomic increment / decrement on integers, emit
    // atomicrmw instructions.  We skip this if we want to be doing overflow
    // checking, and fall into the slow path with the atomic cmpxchg loop.
    if (!type->isBooleanType() && type->isIntegerType() &&
        !(type->isUnsignedIntegerType() &&
          CGF.SanOpts.has(SanitizerKind::UnsignedIntegerOverflow)) &&
        CGF.getLangOpts().getSignedOverflowBehavior() !=
            LangOptions::SOB_Trapping) {
      llvm::AtomicRMWInst::BinOp aop = isInc ? llvm::AtomicRMWInst::Add :
        llvm::AtomicRMWInst::Sub;
      llvm::Instruction::BinaryOps op = isInc ? llvm::Instruction::Add :
        llvm::Instruction::Sub;
      llvm::Value *amt = CGF.EmitToMemory(
          llvm::ConstantInt::get(ConvertType(type), 1, true), type);
      llvm::Value *old =
          Builder.CreateAtomicRMW(aop, LV.getPointer(CGF), amt,
                                  llvm::AtomicOrdering::SequentiallyConsistent);
      return isPre ? Builder.CreateBinOp(op, old, amt) : old;
    }
    value = EmitLoadOfLValue(LV, E->getExprLoc());
    input = value;
    // For every other atomic operation, we need to emit a load-op-cmpxchg loop
    llvm::BasicBlock *startBB = Builder.GetInsertBlock();
    llvm::BasicBlock *opBB = CGF.createBasicBlock("atomic_op", CGF.CurFn);
    value = CGF.EmitToMemory(value, type);
    Builder.CreateBr(opBB);
    Builder.SetInsertPoint(opBB);
    atomicPHI = Builder.CreatePHI(value->getType(), 2);
    atomicPHI->addIncoming(value, startBB);
    value = atomicPHI;
  } else {
    value = EmitLoadOfLValue(LV, E->getExprLoc());
    input = value;
  }

  // Special case of integer increment that we have to check first: bool++.
  // Due to promotion rules, we get:
  //   bool++ -> bool = bool + 1
  //          -> bool = (int)bool + 1
  //          -> bool = ((int)bool + 1 != 0)
  // An interesting aspect of this is that increment is always true.
  // Decrement does not have this property.
  if (isInc && type->isBooleanType()) {
    value = Builder.getTrue();

  // Most common case by far: integer increment.
  } else if (type->isIntegerType()) {
    QualType promotedType;
    bool canPerformLossyDemotionCheck = false;
    if (type->isPromotableIntegerType()) {
      promotedType = CGF.getContext().getPromotedIntegerType(type);
      assert(promotedType != type && "Shouldn't promote to the same type.");
      canPerformLossyDemotionCheck = true;
      canPerformLossyDemotionCheck &=
          CGF.getContext().getCanonicalType(type) !=
          CGF.getContext().getCanonicalType(promotedType);
      canPerformLossyDemotionCheck &=
          PromotionIsPotentiallyEligibleForImplicitIntegerConversionCheck(
              type, promotedType);
      assert((!canPerformLossyDemotionCheck ||
              type->isSignedIntegerOrEnumerationType() ||
              promotedType->isSignedIntegerOrEnumerationType() ||
              ConvertType(type)->getScalarSizeInBits() ==
                  ConvertType(promotedType)->getScalarSizeInBits()) &&
             "The following check expects that if we do promotion to different "
             "underlying canonical type, at least one of the types (either "
             "base or promoted) will be signed, or the bitwidths will match.");
    }
    if (CGF.SanOpts.hasOneOf(
            SanitizerKind::ImplicitIntegerArithmeticValueChange) &&
        canPerformLossyDemotionCheck) {
      // While `x += 1` (for `x` with width less than int) is modeled as
      // promotion+arithmetics+demotion, and we can catch lossy demotion with
      // ease; inc/dec with width less than int can't overflow because of
      // promotion rules, so we omit promotion+demotion, which means that we can
      // not catch lossy "demotion". Because we still want to catch these cases
      // when the sanitizer is enabled, we perform the promotion, then perform
      // the increment/decrement in the wider type, and finally
      // perform the demotion. This will catch lossy demotions.

      value = EmitScalarConversion(value, type, promotedType, E->getExprLoc());
      Value *amt = llvm::ConstantInt::get(value->getType(), amount, true);
      value = Builder.CreateAdd(value, amt, isInc ? "inc" : "dec");
      // Do pass non-default ScalarConversionOpts so that sanitizer check is
      // emitted.
      value = EmitScalarConversion(value, promotedType, type, E->getExprLoc(),
                                   ScalarConversionOpts(CGF.SanOpts));

      // Note that signed integer inc/dec with width less than int can't
      // overflow because of promotion rules; we're just eliding a few steps
      // here.
    } else if (E->canOverflow() && type->isSignedIntegerOrEnumerationType()) {
      value = EmitIncDecConsiderOverflowBehavior(E, value, isInc);
    } else if (E->canOverflow() && type->isUnsignedIntegerType() &&
               CGF.SanOpts.has(SanitizerKind::UnsignedIntegerOverflow)) {
      value = EmitOverflowCheckedBinOp(createBinOpInfoFromIncDec(
          E, value, isInc, E->getFPFeaturesInEffect(CGF.getLangOpts())));
    } else {
      llvm::Value *amt = llvm::ConstantInt::get(value->getType(), amount, true);
      value = Builder.CreateAdd(value, amt, isInc ? "inc" : "dec");
    }

  // Next most common: pointer increment.
  } else if (const PointerType *ptr = type->getAs<PointerType>()) {
    QualType type = ptr->getPointeeType();

    // VLA types don't have constant size.
    if (const VariableArrayType *vla
          = CGF.getContext().getAsVariableArrayType(type)) {
      llvm::Value *numElts = CGF.getVLASize(vla).NumElts;
      if (!isInc) numElts = Builder.CreateNSWNeg(numElts, "vla.negsize");
      llvm::Type *elemTy = value->getType()->getPointerElementType();
      if (CGF.getLangOpts().isSignedOverflowDefined())
        value = Builder.CreateGEP(elemTy, value, numElts, "vla.inc");
      else
        value = CGF.EmitCheckedInBoundsGEP(
            elemTy, value, numElts, /*SignedIndices=*/false, isSubtraction,
            E->getExprLoc(), "vla.inc");

    // Arithmetic on function pointers (!) is just +-1.
    } else if (type->isFunctionType()) {
      llvm::Value *amt = Builder.getInt32(amount);

      value = CGF.EmitCastToVoidPtr(value);
      if (CGF.getLangOpts().isSignedOverflowDefined())
        value = Builder.CreateGEP(CGF.Int8Ty, value, amt, "incdec.funcptr");
      else
        value = CGF.EmitCheckedInBoundsGEP(CGF.Int8Ty, value, amt,
                                           /*SignedIndices=*/false,
                                           isSubtraction, E->getExprLoc(),
                                           "incdec.funcptr");
      value = Builder.CreateBitCast(value, input->getType());

    // For everything else, we can just do a simple increment.
    } else {
      llvm::Value *amt = Builder.getInt32(amount);
      llvm::Type *elemTy = CGF.ConvertTypeForMem(type);
      if (CGF.getLangOpts().isSignedOverflowDefined())
        value = Builder.CreateGEP(elemTy, value, amt, "incdec.ptr");
      else
        value = CGF.EmitCheckedInBoundsGEP(
            elemTy, value, amt, /*SignedIndices=*/false, isSubtraction,
            E->getExprLoc(), "incdec.ptr");
    }

  // Vector increment/decrement.
  } else if (type->isVectorType()) {
    if (type->hasIntegerRepresentation()) {
      llvm::Value *amt = llvm::ConstantInt::get(value->getType(), amount);

      value = Builder.CreateAdd(value, amt, isInc ? "inc" : "dec");
    } else {
      value = Builder.CreateFAdd(
                  value,
                  llvm::ConstantFP::get(value->getType(), amount),
                  isInc ? "inc" : "dec");
    }

  // Floating point.
  } else if (type->isRealFloatingType()) {
    // Add the inc/dec to the real part.
    llvm::Value *amt;
    CodeGenFunction::CGFPOptionsRAII FPOptsRAII(CGF, E);

    if (type->isHalfType() && !CGF.getContext().getLangOpts().NativeHalfType) {
      // Another special case: half FP increment should be done via float
      if (CGF.getContext().getTargetInfo().useFP16ConversionIntrinsics()) {
        value = Builder.CreateCall(
            CGF.CGM.getIntrinsic(llvm::Intrinsic::convert_from_fp16,
                                 CGF.CGM.FloatTy),
            input, "incdec.conv");
      } else {
        value = Builder.CreateFPExt(input, CGF.CGM.FloatTy, "incdec.conv");
      }
    }

    if (value->getType()->isFloatTy())
      amt = llvm::ConstantFP::get(VMContext,
                                  llvm::APFloat(static_cast<float>(amount)));
    else if (value->getType()->isDoubleTy())
      amt = llvm::ConstantFP::get(VMContext,
                                  llvm::APFloat(static_cast<double>(amount)));
    else {
      // Remaining types are Half, LongDouble, __ibm128 or __float128. Convert
      // from float.
      llvm::APFloat F(static_cast<float>(amount));
      bool ignored;
      const llvm::fltSemantics *FS;
      // Don't use getFloatTypeSemantics because Half isn't
      // necessarily represented using the "half" LLVM type.
      if (value->getType()->isFP128Ty())
        FS = &CGF.getTarget().getFloat128Format();
      else if (value->getType()->isHalfTy())
        FS = &CGF.getTarget().getHalfFormat();
      else if (value->getType()->isPPC_FP128Ty())
        FS = &CGF.getTarget().getIbm128Format();
      else
        FS = &CGF.getTarget().getLongDoubleFormat();
      F.convert(*FS, llvm::APFloat::rmTowardZero, &ignored);
      amt = llvm::ConstantFP::get(VMContext, F);
    }
    value = Builder.CreateFAdd(value, amt, isInc ? "inc" : "dec");

    if (type->isHalfType() && !CGF.getContext().getLangOpts().NativeHalfType) {
      if (CGF.getContext().getTargetInfo().useFP16ConversionIntrinsics()) {
        value = Builder.CreateCall(
            CGF.CGM.getIntrinsic(llvm::Intrinsic::convert_to_fp16,
                                 CGF.CGM.FloatTy),
            value, "incdec.conv");
      } else {
        value = Builder.CreateFPTrunc(value, input->getType(), "incdec.conv");
      }
    }

  // Fixed-point types.
  } else if (type->isFixedPointType()) {
    // Fixed-point types are tricky. In some cases, it isn't possible to
    // represent a 1 or a -1 in the type at all. Piggyback off of
    // EmitFixedPointBinOp to avoid having to reimplement saturation.
    BinOpInfo Info;
    Info.E = E;
    Info.Ty = E->getType();
    Info.Opcode = isInc ? BO_Add : BO_Sub;
    Info.LHS = value;
    Info.RHS = llvm::ConstantInt::get(value->getType(), 1, false);
    // If the type is signed, it's better to represent this as +(-1) or -(-1),
    // since -1 is guaranteed to be representable.
    if (type->isSignedFixedPointType()) {
      Info.Opcode = isInc ? BO_Sub : BO_Add;
      Info.RHS = Builder.CreateNeg(Info.RHS);
    }
    // Now, convert from our invented integer literal to the type of the unary
    // op. This will upscale and saturate if necessary. This value can become
    // undef in some cases.
    llvm::FixedPointBuilder<CGBuilderTy> FPBuilder(Builder);
    auto DstSema = CGF.getContext().getFixedPointSemantics(Info.Ty);
    Info.RHS = FPBuilder.CreateIntegerToFixed(Info.RHS, true, DstSema);
    value = EmitFixedPointBinOp(Info);

  // Objective-C pointer types.
  } else {
    const ObjCObjectPointerType *OPT = type->castAs<ObjCObjectPointerType>();
    value = CGF.EmitCastToVoidPtr(value);

    CharUnits size = CGF.getContext().getTypeSizeInChars(OPT->getObjectType());
    if (!isInc) size = -size;
    llvm::Value *sizeValue =
      llvm::ConstantInt::get(CGF.SizeTy, size.getQuantity());

    if (CGF.getLangOpts().isSignedOverflowDefined())
      value = Builder.CreateGEP(CGF.Int8Ty, value, sizeValue, "incdec.objptr");
    else
      value = CGF.EmitCheckedInBoundsGEP(
          CGF.Int8Ty, value, sizeValue, /*SignedIndices=*/false, isSubtraction,
          E->getExprLoc(), "incdec.objptr");
    value = Builder.CreateBitCast(value, input->getType());
  }

  if (atomicPHI) {
    llvm::BasicBlock *curBlock = Builder.GetInsertBlock();
    llvm::BasicBlock *contBB = CGF.createBasicBlock("atomic_cont", CGF.CurFn);
    auto Pair = CGF.EmitAtomicCompareExchange(
        LV, RValue::get(atomicPHI), RValue::get(value), E->getExprLoc());
    llvm::Value *old = CGF.EmitToMemory(Pair.first.getScalarVal(), type);
    llvm::Value *success = Pair.second;
    atomicPHI->addIncoming(old, curBlock);
    Builder.CreateCondBr(success, contBB, atomicPHI->getParent());
    Builder.SetInsertPoint(contBB);
    return isPre ? value : input;
  }

  // Store the updated result through the lvalue.
  if (LV.isBitField())
    CGF.EmitStoreThroughBitfieldLValue(RValue::get(value), LV, &value);
  else
    CGF.EmitStoreThroughLValue(RValue::get(value), LV);

  // If this is a postinc, return the value read from memory, otherwise use the
  // updated value.
  return isPre ? value : input;
}



Value *ScalarExprEmitter::VisitUnaryMinus(const UnaryOperator *E) {
  TestAndClearIgnoreResultAssign();
  Value *Op = Visit(E->getSubExpr());

  // Generate a unary FNeg for FP ops.
  if (Op->getType()->isFPOrFPVectorTy())
    return Builder.CreateFNeg(Op, "fneg");

  // Emit unary minus with EmitSub so we handle overflow cases etc.
  BinOpInfo BinOp;
  BinOp.RHS = Op;
  BinOp.LHS = llvm::Constant::getNullValue(BinOp.RHS->getType());
  BinOp.Ty = E->getType();
  BinOp.Opcode = BO_Sub;
  BinOp.FPFeatures = E->getFPFeaturesInEffect(CGF.getLangOpts());
  BinOp.E = E;
  return EmitSub(BinOp);
}

Value *ScalarExprEmitter::VisitUnaryNot(const UnaryOperator *E) {
  TestAndClearIgnoreResultAssign();
  Value *Op = Visit(E->getSubExpr());
  return Builder.CreateNot(Op, "neg");
}

Value *ScalarExprEmitter::VisitUnaryLNot(const UnaryOperator *E) {
  // Perform vector logical not on comparison with zero vector.
  if (E->getType()->isVectorType() &&
      E->getType()->castAs<VectorType>()->getVectorKind() ==
          VectorType::GenericVector) {
    Value *Oper = Visit(E->getSubExpr());
    Value *Zero = llvm::Constant::getNullValue(Oper->getType());
    Value *Result;
    if (Oper->getType()->isFPOrFPVectorTy()) {
      CodeGenFunction::CGFPOptionsRAII FPOptsRAII(
          CGF, E->getFPFeaturesInEffect(CGF.getLangOpts()));
      Result = Builder.CreateFCmp(llvm::CmpInst::FCMP_OEQ, Oper, Zero, "cmp");
    } else
      Result = Builder.CreateICmp(llvm::CmpInst::ICMP_EQ, Oper, Zero, "cmp");
    return Builder.CreateSExt(Result, ConvertType(E->getType()), "sext");
  }

  // Compare operand to zero.
  Value *BoolVal = CGF.EvaluateExprAsBool(E->getSubExpr());

  // Invert value.
  // TODO: Could dynamically modify easy computations here.  For example, if
  // the operand is an icmp ne, turn into icmp eq.
  BoolVal = Builder.CreateNot(BoolVal, "lnot");

  // ZExt result to the expr type.
  return Builder.CreateZExt(BoolVal, ConvertType(E->getType()), "lnot.ext");
}

Value *ScalarExprEmitter::VisitOffsetOfExpr(OffsetOfExpr *E) {
  // Try folding the offsetof to a constant.
  Expr::EvalResult EVResult;
  if (E->EvaluateAsInt(EVResult, CGF.getContext())) {
    llvm::APSInt Value = EVResult.Val.getInt();
    return Builder.getInt(Value);
  }

  // Loop over the components of the offsetof to compute the value.
  unsigned n = E->getNumComponents();
  llvm::Type* ResultType = ConvertType(E->getType());
  llvm::Value* Result = llvm::Constant::getNullValue(ResultType);
  QualType CurrentType = E->getTypeSourceInfo()->getType();
  for (unsigned i = 0; i != n; ++i) {
    OffsetOfNode ON = E->getComponent(i);
    llvm::Value *Offset = nullptr;
    switch (ON.getKind()) {
    case OffsetOfNode::Array: {
      // Compute the index
      Expr *IdxExpr = E->getIndexExpr(ON.getArrayExprIndex());
      llvm::Value* Idx = CGF.EmitScalarExpr(IdxExpr);
      bool IdxSigned = IdxExpr->getType()->isSignedIntegerOrEnumerationType();
      Idx = Builder.CreateIntCast(Idx, ResultType, IdxSigned, "conv");

      // Save the element type
      CurrentType =
          CGF.getContext().getAsArrayType(CurrentType)->getElementType();

      // Compute the element size
      llvm::Value* ElemSize = llvm::ConstantInt::get(ResultType,
          CGF.getContext().getTypeSizeInChars(CurrentType).getQuantity());

      // Multiply out to compute the result
      Offset = Builder.CreateMul(Idx, ElemSize);
      break;
    }

    case OffsetOfNode::Field: {
      FieldDecl *MemberDecl = ON.getField();
      RecordDecl *RD = CurrentType->castAs<RecordType>()->getDecl();
      const ASTRecordLayout &RL = CGF.getContext().getASTRecordLayout(RD);

      // Compute the index of the field in its parent.
      unsigned i = 0;
      // FIXME: It would be nice if we didn't have to loop here!
      for (RecordDecl::field_iterator Field = RD->field_begin(),
                                      FieldEnd = RD->field_end();
           Field != FieldEnd; ++Field, ++i) {
        if (*Field == MemberDecl)
          break;
      }
      assert(i < RL.getFieldCount() && "offsetof field in wrong type");

      // Compute the offset to the field
      int64_t OffsetInt = RL.getFieldOffset(i) /
                          CGF.getContext().getCharWidth();
      Offset = llvm::ConstantInt::get(ResultType, OffsetInt);

      // Save the element type.
      CurrentType = MemberDecl->getType();
      break;
    }

    case OffsetOfNode::Identifier:
      llvm_unreachable("dependent __builtin_offsetof");

    case OffsetOfNode::Base: {
      if (ON.getBase()->isVirtual()) {
        CGF.ErrorUnsupported(E, "virtual base in offsetof");
        continue;
      }

      RecordDecl *RD = CurrentType->castAs<RecordType>()->getDecl();
      const ASTRecordLayout &RL = CGF.getContext().getASTRecordLayout(RD);

      // Save the element type.
      CurrentType = ON.getBase()->getType();

      // Compute the offset to the base.
      auto *BaseRT = CurrentType->castAs<RecordType>();
      auto *BaseRD = cast<CXXRecordDecl>(BaseRT->getDecl());
      CharUnits OffsetInt = RL.getBaseClassOffset(BaseRD);
      Offset = llvm::ConstantInt::get(ResultType, OffsetInt.getQuantity());
      break;
    }
    }
    Result = Builder.CreateAdd(Result, Offset);
  }
  return Result;
}

/// VisitUnaryExprOrTypeTraitExpr - Return the size or alignment of the type of
/// argument of the sizeof expression as an integer.
Value *
ScalarExprEmitter::VisitUnaryExprOrTypeTraitExpr(
                              const UnaryExprOrTypeTraitExpr *E) {
  QualType TypeToSize = E->getTypeOfArgument();
  if (E->getKind() == UETT_SizeOf) {
    if (const VariableArrayType *VAT =
          CGF.getContext().getAsVariableArrayType(TypeToSize)) {
      if (E->isArgumentType()) {
        // sizeof(type) - make sure to emit the VLA size.
        CGF.EmitVariablyModifiedType(TypeToSize);
      } else {
        // C99 6.5.3.4p2: If the argument is an expression of type
        // VLA, it is evaluated.
        CGF.EmitIgnoredExpr(E->getArgumentExpr());
      }

      auto VlaSize = CGF.getVLASize(VAT);
      llvm::Value *size = VlaSize.NumElts;

      // Scale the number of non-VLA elements by the non-VLA element size.
      CharUnits eltSize = CGF.getContext().getTypeSizeInChars(VlaSize.Type);
      if (!eltSize.isOne())
        size = CGF.Builder.CreateNUWMul(CGF.CGM.getSize(eltSize), size);

      return size;
    }
  } else if (E->getKind() == UETT_OpenMPRequiredSimdAlign) {
    auto Alignment =
        CGF.getContext()
            .toCharUnitsFromBits(CGF.getContext().getOpenMPDefaultSimdAlign(
                E->getTypeOfArgument()->getPointeeType()))
            .getQuantity();
    return llvm::ConstantInt::get(CGF.SizeTy, Alignment);
  }

  // If this isn't sizeof(vla), the result must be constant; use the constant
  // folding logic so we don't have to duplicate it here.
  return Builder.getInt(E->EvaluateKnownConstInt(CGF.getContext()));
}

Value *ScalarExprEmitter::VisitUnaryReal(const UnaryOperator *E) {
  Expr *Op = E->getSubExpr();
  if (Op->getType()->isAnyComplexType()) {
    // If it's an l-value, load through the appropriate subobject l-value.
    // Note that we have to ask E because Op might be an l-value that
    // this won't work for, e.g. an Obj-C property.
    if (E->isGLValue())
      return CGF.EmitLoadOfLValue(CGF.EmitLValue(E),
                                  E->getExprLoc()).getScalarVal();

    // Otherwise, calculate and project.
    return CGF.EmitComplexExpr(Op, false, true).first;
  }

  return Visit(Op);
}

Value *ScalarExprEmitter::VisitUnaryImag(const UnaryOperator *E) {
  Expr *Op = E->getSubExpr();
  if (Op->getType()->isAnyComplexType()) {
    // If it's an l-value, load through the appropriate subobject l-value.
    // Note that we have to ask E because Op might be an l-value that
    // this won't work for, e.g. an Obj-C property.
    if (Op->isGLValue())
      return CGF.EmitLoadOfLValue(CGF.EmitLValue(E),
                                  E->getExprLoc()).getScalarVal();

    // Otherwise, calculate and project.
    return CGF.EmitComplexExpr(Op, true, false).second;
  }

  // __imag on a scalar returns zero.  Emit the subexpr to ensure side
  // effects are evaluated, but not the actual value.
  if (Op->isGLValue())
    CGF.EmitLValue(Op);
  else
    CGF.EmitScalarExpr(Op, true);
  return llvm::Constant::getNullValue(ConvertType(E->getType()));
}

//===----------------------------------------------------------------------===//
//                           Binary Operators
//===----------------------------------------------------------------------===//

BinOpInfo ScalarExprEmitter::EmitBinOps(const BinaryOperator *E) {
  TestAndClearIgnoreResultAssign();
  BinOpInfo Result;
  Result.LHS = Visit(E->getLHS());
  Result.RHS = Visit(E->getRHS());
  Result.Ty  = E->getType();
  Result.Opcode = E->getOpcode();
  Result.FPFeatures = E->getFPFeaturesInEffect(CGF.getLangOpts());
  Result.E = E;
  return Result;
}

LValue ScalarExprEmitter::EmitCompoundAssignLValue(
                                              const CompoundAssignOperator *E,
                        Value *(ScalarExprEmitter::*Func)(const BinOpInfo &),
                                                   Value *&Result) {
  QualType LHSTy = E->getLHS()->getType();
  BinOpInfo OpInfo;

  if (E->getComputationResultType()->isAnyComplexType())
    return CGF.EmitScalarCompoundAssignWithComplex(E, Result);

  // Emit the RHS first.  __block variables need to have the rhs evaluated
  // first, plus this should improve codegen a little.
  OpInfo.RHS = Visit(E->getRHS());
  OpInfo.Ty = E->getComputationResultType();
  OpInfo.Opcode = E->getOpcode();
  OpInfo.FPFeatures = E->getFPFeaturesInEffect(CGF.getLangOpts());
  OpInfo.E = E;
  // Load/convert the LHS.
  LValue LHSLV = EmitCheckedLValue(E->getLHS(), CodeGenFunction::TCK_Store);

  llvm::PHINode *atomicPHI = nullptr;
  if (const AtomicType *atomicTy = LHSTy->getAs<AtomicType>()) {
    QualType type = atomicTy->getValueType();
    if (!type->isBooleanType() && type->isIntegerType() &&
        !(type->isUnsignedIntegerType() &&
          CGF.SanOpts.has(SanitizerKind::UnsignedIntegerOverflow)) &&
        CGF.getLangOpts().getSignedOverflowBehavior() !=
            LangOptions::SOB_Trapping) {
      llvm::AtomicRMWInst::BinOp AtomicOp = llvm::AtomicRMWInst::BAD_BINOP;
      llvm::Instruction::BinaryOps Op;
      switch (OpInfo.Opcode) {
        // We don't have atomicrmw operands for *, %, /, <<, >>
        case BO_MulAssign: case BO_DivAssign:
        case BO_RemAssign:
        case BO_ShlAssign:
        case BO_ShrAssign:
          break;
        case BO_AddAssign:
          AtomicOp = llvm::AtomicRMWInst::Add;
          Op = llvm::Instruction::Add;
          break;
        case BO_SubAssign:
          AtomicOp = llvm::AtomicRMWInst::Sub;
          Op = llvm::Instruction::Sub;
          break;
        case BO_AndAssign:
          AtomicOp = llvm::AtomicRMWInst::And;
          Op = llvm::Instruction::And;
          break;
        case BO_XorAssign:
          AtomicOp = llvm::AtomicRMWInst::Xor;
          Op = llvm::Instruction::Xor;
          break;
        case BO_OrAssign:
          AtomicOp = llvm::AtomicRMWInst::Or;
          Op = llvm::Instruction::Or;
          break;
        default:
          llvm_unreachable("Invalid compound assignment type");
      }
      if (AtomicOp != llvm::AtomicRMWInst::BAD_BINOP) {
        llvm::Value *Amt = CGF.EmitToMemory(
            EmitScalarConversion(OpInfo.RHS, E->getRHS()->getType(), LHSTy,
                                 E->getExprLoc()),
            LHSTy);
        Value *OldVal = Builder.CreateAtomicRMW(
            AtomicOp, LHSLV.getPointer(CGF), Amt,
            llvm::AtomicOrdering::SequentiallyConsistent);

        // Since operation is atomic, the result type is guaranteed to be the
        // same as the input in LLVM terms.
        Result = Builder.CreateBinOp(Op, OldVal, Amt);
        return LHSLV;
      }
    }
    // FIXME: For floating point types, we should be saving and restoring the
    // floating point environment in the loop.
    llvm::BasicBlock *startBB = Builder.GetInsertBlock();
    llvm::BasicBlock *opBB = CGF.createBasicBlock("atomic_op", CGF.CurFn);
    OpInfo.LHS = EmitLoadOfLValue(LHSLV, E->getExprLoc());
    OpInfo.LHS = CGF.EmitToMemory(OpInfo.LHS, type);
    Builder.CreateBr(opBB);
    Builder.SetInsertPoint(opBB);
    atomicPHI = Builder.CreatePHI(OpInfo.LHS->getType(), 2);
    atomicPHI->addIncoming(OpInfo.LHS, startBB);
    OpInfo.LHS = atomicPHI;
  }
  else
    OpInfo.LHS = EmitLoadOfLValue(LHSLV, E->getExprLoc());

  CodeGenFunction::CGFPOptionsRAII FPOptsRAII(CGF, OpInfo.FPFeatures);
  SourceLocation Loc = E->getExprLoc();
  OpInfo.LHS =
      EmitScalarConversion(OpInfo.LHS, LHSTy, E->getComputationLHSType(), Loc);

  // Expand the binary operator.
  Result = (this->*Func)(OpInfo);

  // Convert the result back to the LHS type,
  // potentially with Implicit Conversion sanitizer check.
  Result = EmitScalarConversion(Result, E->getComputationResultType(), LHSTy,
                                Loc, ScalarConversionOpts(CGF.SanOpts));

  if (atomicPHI) {
    llvm::BasicBlock *curBlock = Builder.GetInsertBlock();
    llvm::BasicBlock *contBB = CGF.createBasicBlock("atomic_cont", CGF.CurFn);
    auto Pair = CGF.EmitAtomicCompareExchange(
        LHSLV, RValue::get(atomicPHI), RValue::get(Result), E->getExprLoc());
    llvm::Value *old = CGF.EmitToMemory(Pair.first.getScalarVal(), LHSTy);
    llvm::Value *success = Pair.second;
    atomicPHI->addIncoming(old, curBlock);
    Builder.CreateCondBr(success, contBB, atomicPHI->getParent());
    Builder.SetInsertPoint(contBB);
    return LHSLV;
  }

  // Store the result value into the LHS lvalue. Bit-fields are handled
  // specially because the result is altered by the store, i.e., [C99 6.5.16p1]
  // 'An assignment expression has the value of the left operand after the
  // assignment...'.
  if (LHSLV.isBitField())
    CGF.EmitStoreThroughBitfieldLValue(RValue::get(Result), LHSLV, &Result);
  else
    CGF.EmitStoreThroughLValue(RValue::get(Result), LHSLV);

  if (CGF.getLangOpts().OpenMP)
    CGF.CGM.getOpenMPRuntime().checkAndEmitLastprivateConditional(CGF,
                                                                  E->getLHS());
  return LHSLV;
}

Value *ScalarExprEmitter::EmitCompoundAssign(const CompoundAssignOperator *E,
                      Value *(ScalarExprEmitter::*Func)(const BinOpInfo &)) {
  bool Ignore = TestAndClearIgnoreResultAssign();
  Value *RHS = nullptr;
  LValue LHS = EmitCompoundAssignLValue(E, Func, RHS);

  // If the result is clearly ignored, return now.
  if (Ignore)
    return nullptr;

  // The result of an assignment in C is the assigned r-value.
  if (!CGF.getLangOpts().CPlusPlus)
    return RHS;

  // If the lvalue is non-volatile, return the computed value of the assignment.
  if (!LHS.isVolatileQualified())
    return RHS;

  // Otherwise, reload the value.
  return EmitLoadOfLValue(LHS, E->getExprLoc());
}

void ScalarExprEmitter::EmitUndefinedBehaviorIntegerDivAndRemCheck(
    const BinOpInfo &Ops, llvm::Value *Zero, bool isDiv) {
  SmallVector<std::pair<llvm::Value *, SanitizerMask>, 2> Checks;

  if (CGF.SanOpts.has(SanitizerKind::IntegerDivideByZero)) {
    Checks.push_back(std::make_pair(Builder.CreateICmpNE(Ops.RHS, Zero),
                                    SanitizerKind::IntegerDivideByZero));
  }

  const auto *BO = cast<BinaryOperator>(Ops.E);
  if (CGF.SanOpts.has(SanitizerKind::SignedIntegerOverflow) &&
      Ops.Ty->hasSignedIntegerRepresentation() &&
      !IsWidenedIntegerOp(CGF.getContext(), BO->getLHS()) &&
      Ops.mayHaveIntegerOverflow()) {
    llvm::IntegerType *Ty = cast<llvm::IntegerType>(Zero->getType());

    llvm::Value *IntMin =
      Builder.getInt(llvm::APInt::getSignedMinValue(Ty->getBitWidth()));
    llvm::Value *NegOne = llvm::Constant::getAllOnesValue(Ty);

    llvm::Value *LHSCmp = Builder.CreateICmpNE(Ops.LHS, IntMin);
    llvm::Value *RHSCmp = Builder.CreateICmpNE(Ops.RHS, NegOne);
    llvm::Value *NotOverflow = Builder.CreateOr(LHSCmp, RHSCmp, "or");
    Checks.push_back(
        std::make_pair(NotOverflow, SanitizerKind::SignedIntegerOverflow));
  }

  if (Checks.size() > 0)
    EmitBinOpCheck(Checks, Ops);
}

Value *ScalarExprEmitter::EmitDiv(const BinOpInfo &Ops) {
  {
    CodeGenFunction::SanitizerScope SanScope(&CGF);
    if ((CGF.SanOpts.has(SanitizerKind::IntegerDivideByZero) ||
         CGF.SanOpts.has(SanitizerKind::SignedIntegerOverflow)) &&
        Ops.Ty->isIntegerType() &&
        (Ops.mayHaveIntegerDivisionByZero() || Ops.mayHaveIntegerOverflow())) {
      llvm::Value *Zero = llvm::Constant::getNullValue(ConvertType(Ops.Ty));
      EmitUndefinedBehaviorIntegerDivAndRemCheck(Ops, Zero, true);
    } else if (CGF.SanOpts.has(SanitizerKind::FloatDivideByZero) &&
               Ops.Ty->isRealFloatingType() &&
               Ops.mayHaveFloatDivisionByZero()) {
      llvm::Value *Zero = llvm::Constant::getNullValue(ConvertType(Ops.Ty));
      llvm::Value *NonZero = Builder.CreateFCmpUNE(Ops.RHS, Zero);
      EmitBinOpCheck(std::make_pair(NonZero, SanitizerKind::FloatDivideByZero),
                     Ops);
    }
  }

  if (Ops.Ty->isConstantMatrixType()) {
    llvm::MatrixBuilder MB(Builder);
    // We need to check the types of the operands of the operator to get the
    // correct matrix dimensions.
    auto *BO = cast<BinaryOperator>(Ops.E);
    (void)BO;
    assert(
        isa<ConstantMatrixType>(BO->getLHS()->getType().getCanonicalType()) &&
        "first operand must be a matrix");
    assert(BO->getRHS()->getType().getCanonicalType()->isArithmeticType() &&
           "second operand must be an arithmetic type");
    CodeGenFunction::CGFPOptionsRAII FPOptsRAII(CGF, Ops.FPFeatures);
    return MB.CreateScalarDiv(Ops.LHS, Ops.RHS,
                              Ops.Ty->hasUnsignedIntegerRepresentation());
  }

  if (Ops.LHS->getType()->isFPOrFPVectorTy()) {
    llvm::Value *Val;
    CodeGenFunction::CGFPOptionsRAII FPOptsRAII(CGF, Ops.FPFeatures);
    Val = Builder.CreateFDiv(Ops.LHS, Ops.RHS, "div");
    if ((CGF.getLangOpts().OpenCL &&
         !CGF.CGM.getCodeGenOpts().OpenCLCorrectlyRoundedDivSqrt) ||
        (CGF.getLangOpts().HIP && CGF.getLangOpts().CUDAIsDevice &&
         !CGF.CGM.getCodeGenOpts().HIPCorrectlyRoundedDivSqrt)) {
      // OpenCL v1.1 s7.4: minimum accuracy of single precision / is 2.5ulp
      // OpenCL v1.2 s5.6.4.2: The -cl-fp32-correctly-rounded-divide-sqrt
      // build option allows an application to specify that single precision
      // floating-point divide (x/y and 1/x) and sqrt used in the program
      // source are correctly rounded.
      llvm::Type *ValTy = Val->getType();
      if (ValTy->isFloatTy() ||
          (isa<llvm::VectorType>(ValTy) &&
           cast<llvm::VectorType>(ValTy)->getElementType()->isFloatTy()))
        CGF.SetFPAccuracy(Val, 2.5);
    }
    return Val;
  }
  else if (Ops.isFixedPointOp())
    return EmitFixedPointBinOp(Ops);
  else if (Ops.Ty->hasUnsignedIntegerRepresentation())
    return Builder.CreateUDiv(Ops.LHS, Ops.RHS, "div");
  else
    return Builder.CreateSDiv(Ops.LHS, Ops.RHS, "div");
}

Value *ScalarExprEmitter::EmitRem(const BinOpInfo &Ops) {
  // Rem in C can't be a floating point type: C99 6.5.5p2.
  if ((CGF.SanOpts.has(SanitizerKind::IntegerDivideByZero) ||
       CGF.SanOpts.has(SanitizerKind::SignedIntegerOverflow)) &&
      Ops.Ty->isIntegerType() &&
      (Ops.mayHaveIntegerDivisionByZero() || Ops.mayHaveIntegerOverflow())) {
    CodeGenFunction::SanitizerScope SanScope(&CGF);
    llvm::Value *Zero = llvm::Constant::getNullValue(ConvertType(Ops.Ty));
    EmitUndefinedBehaviorIntegerDivAndRemCheck(Ops, Zero, false);
  }

  if (Ops.Ty->hasUnsignedIntegerRepresentation())
    return Builder.CreateURem(Ops.LHS, Ops.RHS, "rem");
  else
    return Builder.CreateSRem(Ops.LHS, Ops.RHS, "rem");
}

Value *ScalarExprEmitter::EmitOverflowCheckedBinOp(const BinOpInfo &Ops) {
  unsigned IID;
  unsigned OpID = 0;
  SanitizerHandler OverflowKind;

  bool isSigned = Ops.Ty->isSignedIntegerOrEnumerationType();
  switch (Ops.Opcode) {
  case BO_Add:
  case BO_AddAssign:
    OpID = 1;
    IID = isSigned ? llvm::Intrinsic::sadd_with_overflow :
                     llvm::Intrinsic::uadd_with_overflow;
    OverflowKind = SanitizerHandler::AddOverflow;
    break;
  case BO_Sub:
  case BO_SubAssign:
    OpID = 2;
    IID = isSigned ? llvm::Intrinsic::ssub_with_overflow :
                     llvm::Intrinsic::usub_with_overflow;
    OverflowKind = SanitizerHandler::SubOverflow;
    break;
  case BO_Mul:
  case BO_MulAssign:
    OpID = 3;
    IID = isSigned ? llvm::Intrinsic::smul_with_overflow :
                     llvm::Intrinsic::umul_with_overflow;
    OverflowKind = SanitizerHandler::MulOverflow;
    break;
  default:
    llvm_unreachable("Unsupported operation for overflow detection");
  }
  OpID <<= 1;
  if (isSigned)
    OpID |= 1;

  CodeGenFunction::SanitizerScope SanScope(&CGF);
  llvm::Type *opTy = CGF.CGM.getTypes().ConvertType(Ops.Ty);

  llvm::Function *intrinsic = CGF.CGM.getIntrinsic(IID, opTy);

  Value *resultAndOverflow = Builder.CreateCall(intrinsic, {Ops.LHS, Ops.RHS});
  Value *result = Builder.CreateExtractValue(resultAndOverflow, 0);
  Value *overflow = Builder.CreateExtractValue(resultAndOverflow, 1);

  // Handle overflow with llvm.trap if no custom handler has been specified.
  const std::string *handlerName =
    &CGF.getLangOpts().OverflowHandler;
  if (handlerName->empty()) {
    // If the signed-integer-overflow sanitizer is enabled, emit a call to its
    // runtime. Otherwise, this is a -ftrapv check, so just emit a trap.
    if (!isSigned || CGF.SanOpts.has(SanitizerKind::SignedIntegerOverflow)) {
      llvm::Value *NotOverflow = Builder.CreateNot(overflow);
      SanitizerMask Kind = isSigned ? SanitizerKind::SignedIntegerOverflow
                              : SanitizerKind::UnsignedIntegerOverflow;
      EmitBinOpCheck(std::make_pair(NotOverflow, Kind), Ops);
    } else
      CGF.EmitTrapCheck(Builder.CreateNot(overflow), OverflowKind);
    return result;
  }

  // Branch in case of overflow.
  llvm::BasicBlock *initialBB = Builder.GetInsertBlock();
  llvm::BasicBlock *continueBB =
      CGF.createBasicBlock("nooverflow", CGF.CurFn, initialBB->getNextNode());
  llvm::BasicBlock *overflowBB = CGF.createBasicBlock("overflow", CGF.CurFn);

  Builder.CreateCondBr(overflow, overflowBB, continueBB);

  // If an overflow handler is set, then we want to call it and then use its
  // result, if it returns.
  Builder.SetInsertPoint(overflowBB);

  // Get the overflow handler.
  llvm::Type *Int8Ty = CGF.Int8Ty;
  llvm::Type *argTypes[] = { CGF.Int64Ty, CGF.Int64Ty, Int8Ty, Int8Ty };
  llvm::FunctionType *handlerTy =
      llvm::FunctionType::get(CGF.Int64Ty, argTypes, true);
  llvm::FunctionCallee handler =
      CGF.CGM.CreateRuntimeFunction(handlerTy, *handlerName);

  // Sign extend the args to 64-bit, so that we can use the same handler for
  // all types of overflow.
  llvm::Value *lhs = Builder.CreateSExt(Ops.LHS, CGF.Int64Ty);
  llvm::Value *rhs = Builder.CreateSExt(Ops.RHS, CGF.Int64Ty);

  // Call the handler with the two arguments, the operation, and the size of
  // the result.
  llvm::Value *handlerArgs[] = {
    lhs,
    rhs,
    Builder.getInt8(OpID),
    Builder.getInt8(cast<llvm::IntegerType>(opTy)->getBitWidth())
  };
  llvm::Value *handlerResult =
    CGF.EmitNounwindRuntimeCall(handler, handlerArgs);

  // Truncate the result back to the desired size.
  handlerResult = Builder.CreateTrunc(handlerResult, opTy);
  Builder.CreateBr(continueBB);

  Builder.SetInsertPoint(continueBB);
  llvm::PHINode *phi = Builder.CreatePHI(opTy, 2);
  phi->addIncoming(result, initialBB);
  phi->addIncoming(handlerResult, overflowBB);

  return phi;
}

/// Emit pointer + index arithmetic.
static Value *emitPointerArithmetic(CodeGenFunction &CGF,
                                    const BinOpInfo &op,
                                    bool isSubtraction) {
  // Must have binary (not unary) expr here.  Unary pointer
  // increment/decrement doesn't use this path.
  const BinaryOperator *expr = cast<BinaryOperator>(op.E);

  Value *pointer = op.LHS;
  Expr *pointerOperand = expr->getLHS();
  Value *index = op.RHS;
  Expr *indexOperand = expr->getRHS();

  // In a subtraction, the LHS is always the pointer.
  if (!isSubtraction && !pointer->getType()->isPointerTy()) {
    std::swap(pointer, index);
    std::swap(pointerOperand, indexOperand);
  }

  bool isSigned = indexOperand->getType()->isSignedIntegerOrEnumerationType();

  unsigned width = cast<llvm::IntegerType>(index->getType())->getBitWidth();
  auto &DL = CGF.CGM.getDataLayout();
  auto PtrTy = cast<llvm::PointerType>(pointer->getType());

  // Some versions of glibc and gcc use idioms (particularly in their malloc
  // routines) that add a pointer-sized integer (known to be a pointer value)
  // to a null pointer in order to cast the value back to an integer or as
  // part of a pointer alignment algorithm.  This is undefined behavior, but
  // we'd like to be able to compile programs that use it.
  //
  // Normally, we'd generate a GEP with a null-pointer base here in response
  // to that code, but it's also UB to dereference a pointer created that
  // way.  Instead (as an acknowledged hack to tolerate the idiom) we will
  // generate a direct cast of the integer value to a pointer.
  //
  // The idiom (p = nullptr + N) is not met if any of the following are true:
  //
  //   The operation is subtraction.
  //   The index is not pointer-sized.
  //   The pointer type is not byte-sized.
  //
  if (BinaryOperator::isNullPointerArithmeticExtension(CGF.getContext(),
                                                       op.Opcode,
                                                       expr->getLHS(),
                                                       expr->getRHS()))
    return CGF.Builder.CreateIntToPtr(index, pointer->getType());

  if (width != DL.getIndexTypeSizeInBits(PtrTy)) {
    // Zero-extend or sign-extend the pointer value according to
    // whether the index is signed or not.
    index = CGF.Builder.CreateIntCast(index, DL.getIndexType(PtrTy), isSigned,
                                      "idx.ext");
  }

  // If this is subtraction, negate the index.
  if (isSubtraction)
    index = CGF.Builder.CreateNeg(index, "idx.neg");

  if (CGF.SanOpts.has(SanitizerKind::ArrayBounds))
    CGF.EmitBoundsCheck(op.E, pointerOperand, index, indexOperand->getType(),
                        /*Accessed*/ false);

  const PointerType *pointerType
    = pointerOperand->getType()->getAs<PointerType>();
  if (!pointerType) {
    QualType objectType = pointerOperand->getType()
                                        ->castAs<ObjCObjectPointerType>()
                                        ->getPointeeType();
    llvm::Value *objectSize
      = CGF.CGM.getSize(CGF.getContext().getTypeSizeInChars(objectType));

    index = CGF.Builder.CreateMul(index, objectSize);

    Value *result = CGF.Builder.CreateBitCast(pointer, CGF.VoidPtrTy);
    result = CGF.Builder.CreateGEP(CGF.Int8Ty, result, index, "add.ptr");
    return CGF.Builder.CreateBitCast(result, pointer->getType());
  }

  QualType elementType = pointerType->getPointeeType();
  if (const VariableArrayType *vla
        = CGF.getContext().getAsVariableArrayType(elementType)) {
    // The element count here is the total number of non-VLA elements.
    llvm::Value *numElements = CGF.getVLASize(vla).NumElts;

    // Effectively, the multiply by the VLA size is part of the GEP.
    // GEP indexes are signed, and scaling an index isn't permitted to
    // signed-overflow, so we use the same semantics for our explicit
    // multiply.  We suppress this if overflow is not undefined behavior.
    llvm::Type *elemTy = pointer->getType()->getPointerElementType();
    if (CGF.getLangOpts().isSignedOverflowDefined()) {
      index = CGF.Builder.CreateMul(index, numElements, "vla.index");
      pointer = CGF.Builder.CreateGEP(elemTy, pointer, index, "add.ptr");
    } else {
      index = CGF.Builder.CreateNSWMul(index, numElements, "vla.index");
      pointer = CGF.EmitCheckedInBoundsGEP(
          elemTy, pointer, index, isSigned, isSubtraction, op.E->getExprLoc(),
          "add.ptr");
    }
    return pointer;
  }

  // Explicitly handle GNU void* and function pointer arithmetic extensions. The
  // GNU void* casts amount to no-ops since our void* type is i8*, but this is
  // future proof.
  if (elementType->isVoidType() || elementType->isFunctionType()) {
    Value *result = CGF.EmitCastToVoidPtr(pointer);
    result = CGF.Builder.CreateGEP(CGF.Int8Ty, result, index, "add.ptr");
    return CGF.Builder.CreateBitCast(result, pointer->getType());
  }

  llvm::Type *elemTy = CGF.ConvertTypeForMem(elementType);
  if (CGF.getLangOpts().isSignedOverflowDefined())
    return CGF.Builder.CreateGEP(elemTy, pointer, index, "add.ptr");

  return CGF.EmitCheckedInBoundsGEP(
      elemTy, pointer, index, isSigned, isSubtraction, op.E->getExprLoc(),
      "add.ptr");
}

// Construct an fmuladd intrinsic to represent a fused mul-add of MulOp and
// Addend. Use negMul and negAdd to negate the first operand of the Mul or
// the add operand respectively. This allows fmuladd to represent a*b-c, or
// c-a*b. Patterns in LLVM should catch the negated forms and translate them to
// efficient operations.
static Value* buildFMulAdd(llvm::Instruction *MulOp, Value *Addend,
                           const CodeGenFunction &CGF, CGBuilderTy &Builder,
                           bool negMul, bool negAdd) {
  assert(!(negMul && negAdd) && "Only one of negMul and negAdd should be set.");

  Value *MulOp0 = MulOp->getOperand(0);
  Value *MulOp1 = MulOp->getOperand(1);
  if (negMul)
    MulOp0 = Builder.CreateFNeg(MulOp0, "neg");
  if (negAdd)
    Addend = Builder.CreateFNeg(Addend, "neg");

  Value *FMulAdd = nullptr;
  if (Builder.getIsFPConstrained()) {
    assert(isa<llvm::ConstrainedFPIntrinsic>(MulOp) &&
           "Only constrained operation should be created when Builder is in FP "
           "constrained mode");
    FMulAdd = Builder.CreateConstrainedFPCall(
        CGF.CGM.getIntrinsic(llvm::Intrinsic::experimental_constrained_fmuladd,
                             Addend->getType()),
        {MulOp0, MulOp1, Addend});
  } else {
    FMulAdd = Builder.CreateCall(
        CGF.CGM.getIntrinsic(llvm::Intrinsic::fmuladd, Addend->getType()),
        {MulOp0, MulOp1, Addend});
  }
  MulOp->eraseFromParent();

  return FMulAdd;
}

// Check whether it would be legal to emit an fmuladd intrinsic call to
// represent op and if so, build the fmuladd.
//
// Checks that (a) the operation is fusable, and (b) -ffp-contract=on.
// Does NOT check the type of the operation - it's assumed that this function
// will be called from contexts where it's known that the type is contractable.
static Value* tryEmitFMulAdd(const BinOpInfo &op,
                         const CodeGenFunction &CGF, CGBuilderTy &Builder,
                         bool isSub=false) {

  assert((op.Opcode == BO_Add || op.Opcode == BO_AddAssign ||
          op.Opcode == BO_Sub || op.Opcode == BO_SubAssign) &&
         "Only fadd/fsub can be the root of an fmuladd.");

  // Check whether this op is marked as fusable.
  if (!op.FPFeatures.allowFPContractWithinStatement())
    return nullptr;

  // We have a potentially fusable op. Look for a mul on one of the operands.
  // Also, make sure that the mul result isn't used directly. In that case,
  // there's no point creating a muladd operation.
  if (auto *LHSBinOp = dyn_cast<llvm::BinaryOperator>(op.LHS)) {
    if (LHSBinOp->getOpcode() == llvm::Instruction::FMul &&
        LHSBinOp->use_empty())
      return buildFMulAdd(LHSBinOp, op.RHS, CGF, Builder, false, isSub);
  }
  if (auto *RHSBinOp = dyn_cast<llvm::BinaryOperator>(op.RHS)) {
    if (RHSBinOp->getOpcode() == llvm::Instruction::FMul &&
        RHSBinOp->use_empty())
      return buildFMulAdd(RHSBinOp, op.LHS, CGF, Builder, isSub, false);
  }

  if (auto *LHSBinOp = dyn_cast<llvm::CallBase>(op.LHS)) {
    if (LHSBinOp->getIntrinsicID() ==
            llvm::Intrinsic::experimental_constrained_fmul &&
        LHSBinOp->use_empty())
      return buildFMulAdd(LHSBinOp, op.RHS, CGF, Builder, false, isSub);
  }
  if (auto *RHSBinOp = dyn_cast<llvm::CallBase>(op.RHS)) {
    if (RHSBinOp->getIntrinsicID() ==
            llvm::Intrinsic::experimental_constrained_fmul &&
        RHSBinOp->use_empty())
      return buildFMulAdd(RHSBinOp, op.LHS, CGF, Builder, isSub, false);
  }

  return nullptr;
}

Value *ScalarExprEmitter::EmitAdd(const BinOpInfo &op) {
  if (op.LHS->getType()->isPointerTy() ||
      op.RHS->getType()->isPointerTy())
    return emitPointerArithmetic(CGF, op, CodeGenFunction::NotSubtraction);

  if (op.Ty->isSignedIntegerOrEnumerationType()) {
    switch (CGF.getLangOpts().getSignedOverflowBehavior()) {
    case LangOptions::SOB_Defined:
      return Builder.CreateAdd(op.LHS, op.RHS, "add");
    case LangOptions::SOB_Undefined:
      if (!CGF.SanOpts.has(SanitizerKind::SignedIntegerOverflow))
        return Builder.CreateNSWAdd(op.LHS, op.RHS, "add");
      LLVM_FALLTHROUGH;
    case LangOptions::SOB_Trapping:
      if (CanElideOverflowCheck(CGF.getContext(), op))
        return Builder.CreateNSWAdd(op.LHS, op.RHS, "add");
      return EmitOverflowCheckedBinOp(op);
    }
  }

  if (op.Ty->isConstantMatrixType()) {
    llvm::MatrixBuilder MB(Builder);
    CodeGenFunction::CGFPOptionsRAII FPOptsRAII(CGF, op.FPFeatures);
    return MB.CreateAdd(op.LHS, op.RHS);
  }

  if (op.Ty->isUnsignedIntegerType() &&
      CGF.SanOpts.has(SanitizerKind::UnsignedIntegerOverflow) &&
      !CanElideOverflowCheck(CGF.getContext(), op))
    return EmitOverflowCheckedBinOp(op);

  if (op.LHS->getType()->isFPOrFPVectorTy()) {
    CodeGenFunction::CGFPOptionsRAII FPOptsRAII(CGF, op.FPFeatures);
    // Try to form an fmuladd.
    if (Value *FMulAdd = tryEmitFMulAdd(op, CGF, Builder))
      return FMulAdd;

    return Builder.CreateFAdd(op.LHS, op.RHS, "add");
  }

  if (op.isFixedPointOp())
    return EmitFixedPointBinOp(op);

  return Builder.CreateAdd(op.LHS, op.RHS, "add");
}

/// The resulting value must be calculated with exact precision, so the operands
/// may not be the same type.
Value *ScalarExprEmitter::EmitFixedPointBinOp(const BinOpInfo &op) {
  using llvm::APSInt;
  using llvm::ConstantInt;

  // This is either a binary operation where at least one of the operands is
  // a fixed-point type, or a unary operation where the operand is a fixed-point
  // type. The result type of a binary operation is determined by
  // Sema::handleFixedPointConversions().
  QualType ResultTy = op.Ty;
  QualType LHSTy, RHSTy;
  if (const auto *BinOp = dyn_cast<BinaryOperator>(op.E)) {
    RHSTy = BinOp->getRHS()->getType();
    if (const auto *CAO = dyn_cast<CompoundAssignOperator>(BinOp)) {
      // For compound assignment, the effective type of the LHS at this point
      // is the computation LHS type, not the actual LHS type, and the final
      // result type is not the type of the expression but rather the
      // computation result type.
      LHSTy = CAO->getComputationLHSType();
      ResultTy = CAO->getComputationResultType();
    } else
      LHSTy = BinOp->getLHS()->getType();
  } else if (const auto *UnOp = dyn_cast<UnaryOperator>(op.E)) {
    LHSTy = UnOp->getSubExpr()->getType();
    RHSTy = UnOp->getSubExpr()->getType();
  }
  ASTContext &Ctx = CGF.getContext();
  Value *LHS = op.LHS;
  Value *RHS = op.RHS;

  auto LHSFixedSema = Ctx.getFixedPointSemantics(LHSTy);
  auto RHSFixedSema = Ctx.getFixedPointSemantics(RHSTy);
  auto ResultFixedSema = Ctx.getFixedPointSemantics(ResultTy);
  auto CommonFixedSema = LHSFixedSema.getCommonSemantics(RHSFixedSema);

  // Perform the actual operation.
  Value *Result;
  llvm::FixedPointBuilder<CGBuilderTy> FPBuilder(Builder);
  switch (op.Opcode) {
  case BO_AddAssign:
  case BO_Add:
    Result = FPBuilder.CreateAdd(LHS, LHSFixedSema, RHS, RHSFixedSema);
    break;
  case BO_SubAssign:
  case BO_Sub:
    Result = FPBuilder.CreateSub(LHS, LHSFixedSema, RHS, RHSFixedSema);
    break;
  case BO_MulAssign:
  case BO_Mul:
    Result = FPBuilder.CreateMul(LHS, LHSFixedSema, RHS, RHSFixedSema);
    break;
  case BO_DivAssign:
  case BO_Div:
    Result = FPBuilder.CreateDiv(LHS, LHSFixedSema, RHS, RHSFixedSema);
    break;
  case BO_ShlAssign:
  case BO_Shl:
    Result = FPBuilder.CreateShl(LHS, LHSFixedSema, RHS);
    break;
  case BO_ShrAssign:
  case BO_Shr:
    Result = FPBuilder.CreateShr(LHS, LHSFixedSema, RHS);
    break;
  case BO_LT:
    return FPBuilder.CreateLT(LHS, LHSFixedSema, RHS, RHSFixedSema);
  case BO_GT:
    return FPBuilder.CreateGT(LHS, LHSFixedSema, RHS, RHSFixedSema);
  case BO_LE:
    return FPBuilder.CreateLE(LHS, LHSFixedSema, RHS, RHSFixedSema);
  case BO_GE:
    return FPBuilder.CreateGE(LHS, LHSFixedSema, RHS, RHSFixedSema);
  case BO_EQ:
    // For equality operations, we assume any padding bits on unsigned types are
    // zero'd out. They could be overwritten through non-saturating operations
    // that cause overflow, but this leads to undefined behavior.
    return FPBuilder.CreateEQ(LHS, LHSFixedSema, RHS, RHSFixedSema);
  case BO_NE:
    return FPBuilder.CreateNE(LHS, LHSFixedSema, RHS, RHSFixedSema);
  case BO_Cmp:
  case BO_LAnd:
  case BO_LOr:
    llvm_unreachable("Found unimplemented fixed point binary operation");
  case BO_PtrMemD:
  case BO_PtrMemI:
  case BO_Rem:
  case BO_Xor:
  case BO_And:
  case BO_Or:
  case BO_Assign:
  case BO_RemAssign:
  case BO_AndAssign:
  case BO_XorAssign:
  case BO_OrAssign:
  case BO_Comma:
    llvm_unreachable("Found unsupported binary operation for fixed point types.");
  }

  bool IsShift = BinaryOperator::isShiftOp(op.Opcode) ||
                 BinaryOperator::isShiftAssignOp(op.Opcode);
  // Convert to the result type.
  return FPBuilder.CreateFixedToFixed(Result, IsShift ? LHSFixedSema
                                                      : CommonFixedSema,
                                      ResultFixedSema);
}

Value *ScalarExprEmitter::EmitSub(const BinOpInfo &op) {
  // The LHS is always a pointer if either side is.
  if (!op.LHS->getType()->isPointerTy()) {
    if (op.Ty->isSignedIntegerOrEnumerationType()) {
      switch (CGF.getLangOpts().getSignedOverflowBehavior()) {
      case LangOptions::SOB_Defined:
        return Builder.CreateSub(op.LHS, op.RHS, "sub");
      case LangOptions::SOB_Undefined:
        if (!CGF.SanOpts.has(SanitizerKind::SignedIntegerOverflow))
          return Builder.CreateNSWSub(op.LHS, op.RHS, "sub");
        LLVM_FALLTHROUGH;
      case LangOptions::SOB_Trapping:
        if (CanElideOverflowCheck(CGF.getContext(), op))
          return Builder.CreateNSWSub(op.LHS, op.RHS, "sub");
        return EmitOverflowCheckedBinOp(op);
      }
    }

    if (op.Ty->isConstantMatrixType()) {
      llvm::MatrixBuilder MB(Builder);
      CodeGenFunction::CGFPOptionsRAII FPOptsRAII(CGF, op.FPFeatures);
      return MB.CreateSub(op.LHS, op.RHS);
    }

    if (op.Ty->isUnsignedIntegerType() &&
        CGF.SanOpts.has(SanitizerKind::UnsignedIntegerOverflow) &&
        !CanElideOverflowCheck(CGF.getContext(), op))
      return EmitOverflowCheckedBinOp(op);

    if (op.LHS->getType()->isFPOrFPVectorTy()) {
      CodeGenFunction::CGFPOptionsRAII FPOptsRAII(CGF, op.FPFeatures);
      // Try to form an fmuladd.
      if (Value *FMulAdd = tryEmitFMulAdd(op, CGF, Builder, true))
        return FMulAdd;
      return Builder.CreateFSub(op.LHS, op.RHS, "sub");
    }

    if (op.isFixedPointOp())
      return EmitFixedPointBinOp(op);

    return Builder.CreateSub(op.LHS, op.RHS, "sub");
  }

  // If the RHS is not a pointer, then we have normal pointer
  // arithmetic.
  if (!op.RHS->getType()->isPointerTy())
    return emitPointerArithmetic(CGF, op, CodeGenFunction::IsSubtraction);

  // Otherwise, this is a pointer subtraction.

  // Do the raw subtraction part.
  llvm::Value *LHS
    = Builder.CreatePtrToInt(op.LHS, CGF.PtrDiffTy, "sub.ptr.lhs.cast");
  llvm::Value *RHS
    = Builder.CreatePtrToInt(op.RHS, CGF.PtrDiffTy, "sub.ptr.rhs.cast");
  Value *diffInChars = Builder.CreateSub(LHS, RHS, "sub.ptr.sub");

  // Okay, figure out the element size.
  const BinaryOperator *expr = cast<BinaryOperator>(op.E);
  QualType elementType = expr->getLHS()->getType()->getPointeeType();

  llvm::Value *divisor = nullptr;

  // For a variable-length array, this is going to be non-constant.
  if (const VariableArrayType *vla
        = CGF.getContext().getAsVariableArrayType(elementType)) {
    auto VlaSize = CGF.getVLASize(vla);
    elementType = VlaSize.Type;
    divisor = VlaSize.NumElts;

    // Scale the number of non-VLA elements by the non-VLA element size.
    CharUnits eltSize = CGF.getContext().getTypeSizeInChars(elementType);
    if (!eltSize.isOne())
      divisor = CGF.Builder.CreateNUWMul(CGF.CGM.getSize(eltSize), divisor);

  // For everything elese, we can just compute it, safe in the
  // assumption that Sema won't let anything through that we can't
  // safely compute the size of.
  } else {
    CharUnits elementSize;
    // Handle GCC extension for pointer arithmetic on void* and
    // function pointer types.
    if (elementType->isVoidType() || elementType->isFunctionType())
      elementSize = CharUnits::One();
    else
      elementSize = CGF.getContext().getTypeSizeInChars(elementType);

    // Don't even emit the divide for element size of 1.
    if (elementSize.isOne())
      return diffInChars;

    divisor = CGF.CGM.getSize(elementSize);
  }

  // Otherwise, do a full sdiv. This uses the "exact" form of sdiv, since
  // pointer difference in C is only defined in the case where both operands
  // are pointing to elements of an array.
  return Builder.CreateExactSDiv(diffInChars, divisor, "sub.ptr.div");
}

Value *ScalarExprEmitter::GetWidthMinusOneValue(Value* LHS,Value* RHS) {
  llvm::IntegerType *Ty;
  if (llvm::VectorType *VT = dyn_cast<llvm::VectorType>(LHS->getType()))
    Ty = cast<llvm::IntegerType>(VT->getElementType());
  else
    Ty = cast<llvm::IntegerType>(LHS->getType());
  return llvm::ConstantInt::get(RHS->getType(), Ty->getBitWidth() - 1);
}

Value *ScalarExprEmitter::ConstrainShiftValue(Value *LHS, Value *RHS,
                                              const Twine &Name) {
  llvm::IntegerType *Ty;
  if (auto *VT = dyn_cast<llvm::VectorType>(LHS->getType()))
    Ty = cast<llvm::IntegerType>(VT->getElementType());
  else
    Ty = cast<llvm::IntegerType>(LHS->getType());

  if (llvm::isPowerOf2_64(Ty->getBitWidth()))
        return Builder.CreateAnd(RHS, GetWidthMinusOneValue(LHS, RHS), Name);

  return Builder.CreateURem(
      RHS, llvm::ConstantInt::get(RHS->getType(), Ty->getBitWidth()), Name);
}

Value *ScalarExprEmitter::EmitShl(const BinOpInfo &Ops) {
  // TODO: This misses out on the sanitizer check below.
  if (Ops.isFixedPointOp())
    return EmitFixedPointBinOp(Ops);

  // LLVM requires the LHS and RHS to be the same type: promote or truncate the
  // RHS to the same size as the LHS.
  Value *RHS = Ops.RHS;
  if (Ops.LHS->getType() != RHS->getType())
    RHS = Builder.CreateIntCast(RHS, Ops.LHS->getType(), false, "sh_prom");

  bool SanitizeSignedBase = CGF.SanOpts.has(SanitizerKind::ShiftBase) &&
                            Ops.Ty->hasSignedIntegerRepresentation() &&
                            !CGF.getLangOpts().isSignedOverflowDefined() &&
                            !CGF.getLangOpts().CPlusPlus20;
  bool SanitizeUnsignedBase =
      CGF.SanOpts.has(SanitizerKind::UnsignedShiftBase) &&
      Ops.Ty->hasUnsignedIntegerRepresentation();
  bool SanitizeBase = SanitizeSignedBase || SanitizeUnsignedBase;
  bool SanitizeExponent = CGF.SanOpts.has(SanitizerKind::ShiftExponent);
  // OpenCL 6.3j: shift values are effectively % word size of LHS.
  if (CGF.getLangOpts().OpenCL)
    RHS = ConstrainShiftValue(Ops.LHS, RHS, "shl.mask");
  else if ((SanitizeBase || SanitizeExponent) &&
           isa<llvm::IntegerType>(Ops.LHS->getType())) {
    CodeGenFunction::SanitizerScope SanScope(&CGF);
    SmallVector<std::pair<Value *, SanitizerMask>, 2> Checks;
    llvm::Value *WidthMinusOne = GetWidthMinusOneValue(Ops.LHS, Ops.RHS);
    llvm::Value *ValidExponent = Builder.CreateICmpULE(Ops.RHS, WidthMinusOne);

    if (SanitizeExponent) {
      Checks.push_back(
          std::make_pair(ValidExponent, SanitizerKind::ShiftExponent));
    }

    if (SanitizeBase) {
      // Check whether we are shifting any non-zero bits off the top of the
      // integer. We only emit this check if exponent is valid - otherwise
      // instructions below will have undefined behavior themselves.
      llvm::BasicBlock *Orig = Builder.GetInsertBlock();
      llvm::BasicBlock *Cont = CGF.createBasicBlock("cont");
      llvm::BasicBlock *CheckShiftBase = CGF.createBasicBlock("check");
      Builder.CreateCondBr(ValidExponent, CheckShiftBase, Cont);
      llvm::Value *PromotedWidthMinusOne =
          (RHS == Ops.RHS) ? WidthMinusOne
                           : GetWidthMinusOneValue(Ops.LHS, RHS);
      CGF.EmitBlock(CheckShiftBase);
      llvm::Value *BitsShiftedOff = Builder.CreateLShr(
          Ops.LHS, Builder.CreateSub(PromotedWidthMinusOne, RHS, "shl.zeros",
                                     /*NUW*/ true, /*NSW*/ true),
          "shl.check");
      if (SanitizeUnsignedBase || CGF.getLangOpts().CPlusPlus) {
        // In C99, we are not permitted to shift a 1 bit into the sign bit.
        // Under C++11's rules, shifting a 1 bit into the sign bit is
        // OK, but shifting a 1 bit out of it is not. (C89 and C++03 don't
        // define signed left shifts, so we use the C99 and C++11 rules there).
        // Unsigned shifts can always shift into the top bit.
        llvm::Value *One = llvm::ConstantInt::get(BitsShiftedOff->getType(), 1);
        BitsShiftedOff = Builder.CreateLShr(BitsShiftedOff, One);
      }
      llvm::Value *Zero = llvm::ConstantInt::get(BitsShiftedOff->getType(), 0);
      llvm::Value *ValidBase = Builder.CreateICmpEQ(BitsShiftedOff, Zero);
      CGF.EmitBlock(Cont);
      llvm::PHINode *BaseCheck = Builder.CreatePHI(ValidBase->getType(), 2);
      BaseCheck->addIncoming(Builder.getTrue(), Orig);
      BaseCheck->addIncoming(ValidBase, CheckShiftBase);
      Checks.push_back(std::make_pair(
          BaseCheck, SanitizeSignedBase ? SanitizerKind::ShiftBase
                                        : SanitizerKind::UnsignedShiftBase));
    }

    assert(!Checks.empty());
    EmitBinOpCheck(Checks, Ops);
  }

  return Builder.CreateShl(Ops.LHS, RHS, "shl");
}

Value *ScalarExprEmitter::EmitShr(const BinOpInfo &Ops) {
  // TODO: This misses out on the sanitizer check below.
  if (Ops.isFixedPointOp())
    return EmitFixedPointBinOp(Ops);

  // LLVM requires the LHS and RHS to be the same type: promote or truncate the
  // RHS to the same size as the LHS.
  Value *RHS = Ops.RHS;
  if (Ops.LHS->getType() != RHS->getType())
    RHS = Builder.CreateIntCast(RHS, Ops.LHS->getType(), false, "sh_prom");

  // OpenCL 6.3j: shift values are effectively % word size of LHS.
  if (CGF.getLangOpts().OpenCL)
    RHS = ConstrainShiftValue(Ops.LHS, RHS, "shr.mask");
  else if (CGF.SanOpts.has(SanitizerKind::ShiftExponent) &&
           isa<llvm::IntegerType>(Ops.LHS->getType())) {
    CodeGenFunction::SanitizerScope SanScope(&CGF);
    llvm::Value *Valid =
        Builder.CreateICmpULE(RHS, GetWidthMinusOneValue(Ops.LHS, RHS));
    EmitBinOpCheck(std::make_pair(Valid, SanitizerKind::ShiftExponent), Ops);
  }

  if (Ops.Ty->hasUnsignedIntegerRepresentation())
    return Builder.CreateLShr(Ops.LHS, RHS, "shr");
  return Builder.CreateAShr(Ops.LHS, RHS, "shr");
}

enum IntrinsicType { VCMPEQ, VCMPGT };
// return corresponding comparison intrinsic for given vector type
static llvm::Intrinsic::ID GetIntrinsic(IntrinsicType IT,
                                        BuiltinType::Kind ElemKind) {
  switch (ElemKind) {
  default: llvm_unreachable("unexpected element type");
  case BuiltinType::Char_U:
  case BuiltinType::UChar:
    return (IT == VCMPEQ) ? llvm::Intrinsic::ppc_altivec_vcmpequb_p :
                            llvm::Intrinsic::ppc_altivec_vcmpgtub_p;
  case BuiltinType::Char_S:
  case BuiltinType::SChar:
    return (IT == VCMPEQ) ? llvm::Intrinsic::ppc_altivec_vcmpequb_p :
                            llvm::Intrinsic::ppc_altivec_vcmpgtsb_p;
  case BuiltinType::UShort:
    return (IT == VCMPEQ) ? llvm::Intrinsic::ppc_altivec_vcmpequh_p :
                            llvm::Intrinsic::ppc_altivec_vcmpgtuh_p;
  case BuiltinType::Short:
    return (IT == VCMPEQ) ? llvm::Intrinsic::ppc_altivec_vcmpequh_p :
                            llvm::Intrinsic::ppc_altivec_vcmpgtsh_p;
  case BuiltinType::UInt:
    return (IT == VCMPEQ) ? llvm::Intrinsic::ppc_altivec_vcmpequw_p :
                            llvm::Intrinsic::ppc_altivec_vcmpgtuw_p;
  case BuiltinType::Int:
    return (IT == VCMPEQ) ? llvm::Intrinsic::ppc_altivec_vcmpequw_p :
                            llvm::Intrinsic::ppc_altivec_vcmpgtsw_p;
  case BuiltinType::ULong:
  case BuiltinType::ULongLong:
    return (IT == VCMPEQ) ? llvm::Intrinsic::ppc_altivec_vcmpequd_p :
                            llvm::Intrinsic::ppc_altivec_vcmpgtud_p;
  case BuiltinType::Long:
  case BuiltinType::LongLong:
    return (IT == VCMPEQ) ? llvm::Intrinsic::ppc_altivec_vcmpequd_p :
                            llvm::Intrinsic::ppc_altivec_vcmpgtsd_p;
  case BuiltinType::Float:
    return (IT == VCMPEQ) ? llvm::Intrinsic::ppc_altivec_vcmpeqfp_p :
                            llvm::Intrinsic::ppc_altivec_vcmpgtfp_p;
  case BuiltinType::Double:
    return (IT == VCMPEQ) ? llvm::Intrinsic::ppc_vsx_xvcmpeqdp_p :
                            llvm::Intrinsic::ppc_vsx_xvcmpgtdp_p;
  case BuiltinType::UInt128:
    return (IT == VCMPEQ) ? llvm::Intrinsic::ppc_altivec_vcmpequq_p
                          : llvm::Intrinsic::ppc_altivec_vcmpgtuq_p;
  case BuiltinType::Int128:
    return (IT == VCMPEQ) ? llvm::Intrinsic::ppc_altivec_vcmpequq_p
                          : llvm::Intrinsic::ppc_altivec_vcmpgtsq_p;
  }
}

Value *ScalarExprEmitter::EmitCompare(const BinaryOperator *E,
                                      llvm::CmpInst::Predicate UICmpOpc,
                                      llvm::CmpInst::Predicate SICmpOpc,
                                      llvm::CmpInst::Predicate FCmpOpc,
                                      bool IsSignaling) {
  TestAndClearIgnoreResultAssign();
  Value *Result;
  QualType LHSTy = E->getLHS()->getType();
  QualType RHSTy = E->getRHS()->getType();
  if (const MemberPointerType *MPT = LHSTy->getAs<MemberPointerType>()) {
    assert(E->getOpcode() == BO_EQ ||
           E->getOpcode() == BO_NE);
    Value *LHS = CGF.EmitScalarExpr(E->getLHS());
    Value *RHS = CGF.EmitScalarExpr(E->getRHS());
    Result = CGF.CGM.getCXXABI().EmitMemberPointerComparison(
                   CGF, LHS, RHS, MPT, E->getOpcode() == BO_NE);
  } else if (!LHSTy->isAnyComplexType() && !RHSTy->isAnyComplexType()) {
    BinOpInfo BOInfo = EmitBinOps(E);
    Value *LHS = BOInfo.LHS;
    Value *RHS = BOInfo.RHS;

    // If AltiVec, the comparison results in a numeric type, so we use
    // intrinsics comparing vectors and giving 0 or 1 as a result
    if (LHSTy->isVectorType() && !E->getType()->isVectorType()) {
      // constants for mapping CR6 register bits to predicate result
      enum { CR6_EQ=0, CR6_EQ_REV, CR6_LT, CR6_LT_REV } CR6;

      llvm::Intrinsic::ID ID = llvm::Intrinsic::not_intrinsic;

      // in several cases vector arguments order will be reversed
      Value *FirstVecArg = LHS,
            *SecondVecArg = RHS;

      QualType ElTy = LHSTy->castAs<VectorType>()->getElementType();
      BuiltinType::Kind ElementKind = ElTy->castAs<BuiltinType>()->getKind();

      switch(E->getOpcode()) {
      default: llvm_unreachable("is not a comparison operation");
      case BO_EQ:
        CR6 = CR6_LT;
        ID = GetIntrinsic(VCMPEQ, ElementKind);
        break;
      case BO_NE:
        CR6 = CR6_EQ;
        ID = GetIntrinsic(VCMPEQ, ElementKind);
        break;
      case BO_LT:
        CR6 = CR6_LT;
        ID = GetIntrinsic(VCMPGT, ElementKind);
        std::swap(FirstVecArg, SecondVecArg);
        break;
      case BO_GT:
        CR6 = CR6_LT;
        ID = GetIntrinsic(VCMPGT, ElementKind);
        break;
      case BO_LE:
        if (ElementKind == BuiltinType::Float) {
          CR6 = CR6_LT;
          ID = llvm::Intrinsic::ppc_altivec_vcmpgefp_p;
          std::swap(FirstVecArg, SecondVecArg);
        }
        else {
          CR6 = CR6_EQ;
          ID = GetIntrinsic(VCMPGT, ElementKind);
        }
        break;
      case BO_GE:
        if (ElementKind == BuiltinType::Float) {
          CR6 = CR6_LT;
          ID = llvm::Intrinsic::ppc_altivec_vcmpgefp_p;
        }
        else {
          CR6 = CR6_EQ;
          ID = GetIntrinsic(VCMPGT, ElementKind);
          std::swap(FirstVecArg, SecondVecArg);
        }
        break;
      }

      Value *CR6Param = Builder.getInt32(CR6);
      llvm::Function *F = CGF.CGM.getIntrinsic(ID);
      Result = Builder.CreateCall(F, {CR6Param, FirstVecArg, SecondVecArg});

      // The result type of intrinsic may not be same as E->getType().
      // If E->getType() is not BoolTy, EmitScalarConversion will do the
      // conversion work. If E->getType() is BoolTy, EmitScalarConversion will
      // do nothing, if ResultTy is not i1 at the same time, it will cause
      // crash later.
      llvm::IntegerType *ResultTy = cast<llvm::IntegerType>(Result->getType());
      if (ResultTy->getBitWidth() > 1 &&
          E->getType() == CGF.getContext().BoolTy)
        Result = Builder.CreateTrunc(Result, Builder.getInt1Ty());
      return EmitScalarConversion(Result, CGF.getContext().BoolTy, E->getType(),
                                  E->getExprLoc());
    }

    if (BOInfo.isFixedPointOp()) {
      Result = EmitFixedPointBinOp(BOInfo);
    } else if (LHS->getType()->isFPOrFPVectorTy()) {
      CodeGenFunction::CGFPOptionsRAII FPOptsRAII(CGF, BOInfo.FPFeatures);
      if (!IsSignaling)
        Result = Builder.CreateFCmp(FCmpOpc, LHS, RHS, "cmp");
      else
        Result = Builder.CreateFCmpS(FCmpOpc, LHS, RHS, "cmp");
    } else if (LHSTy->hasSignedIntegerRepresentation()) {
      Result = Builder.CreateICmp(SICmpOpc, LHS, RHS, "cmp");
    } else {
      // Unsigned integers and pointers.

      if (CGF.CGM.getCodeGenOpts().StrictVTablePointers &&
          !isa<llvm::ConstantPointerNull>(LHS) &&
          !isa<llvm::ConstantPointerNull>(RHS)) {

        // Dynamic information is required to be stripped for comparisons,
        // because it could leak the dynamic information.  Based on comparisons
        // of pointers to dynamic objects, the optimizer can replace one pointer
        // with another, which might be incorrect in presence of invariant
        // groups. Comparison with null is safe because null does not carry any
        // dynamic information.
        if (LHSTy.mayBeDynamicClass())
          LHS = Builder.CreateStripInvariantGroup(LHS);
        if (RHSTy.mayBeDynamicClass())
          RHS = Builder.CreateStripInvariantGroup(RHS);
      }

      Result = Builder.CreateICmp(UICmpOpc, LHS, RHS, "cmp");
    }

    // If this is a vector comparison, sign extend the result to the appropriate
    // vector integer type and return it (don't convert to bool).
    if (LHSTy->isVectorType())
      return Builder.CreateSExt(Result, ConvertType(E->getType()), "sext");

  } else {
    // Complex Comparison: can only be an equality comparison.
    CodeGenFunction::ComplexPairTy LHS, RHS;
    QualType CETy;
    if (auto *CTy = LHSTy->getAs<ComplexType>()) {
      LHS = CGF.EmitComplexExpr(E->getLHS());
      CETy = CTy->getElementType();
    } else {
      LHS.first = Visit(E->getLHS());
      LHS.second = llvm::Constant::getNullValue(LHS.first->getType());
      CETy = LHSTy;
    }
    if (auto *CTy = RHSTy->getAs<ComplexType>()) {
      RHS = CGF.EmitComplexExpr(E->getRHS());
      assert(CGF.getContext().hasSameUnqualifiedType(CETy,
                                                     CTy->getElementType()) &&
             "The element types must always match.");
      (void)CTy;
    } else {
      RHS.first = Visit(E->getRHS());
      RHS.second = llvm::Constant::getNullValue(RHS.first->getType());
      assert(CGF.getContext().hasSameUnqualifiedType(CETy, RHSTy) &&
             "The element types must always match.");
    }

    Value *ResultR, *ResultI;
    if (CETy->isRealFloatingType()) {
      // As complex comparisons can only be equality comparisons, they
      // are never signaling comparisons.
      ResultR = Builder.CreateFCmp(FCmpOpc, LHS.first, RHS.first, "cmp.r");
      ResultI = Builder.CreateFCmp(FCmpOpc, LHS.second, RHS.second, "cmp.i");
    } else {
      // Complex comparisons can only be equality comparisons.  As such, signed
      // and unsigned opcodes are the same.
      ResultR = Builder.CreateICmp(UICmpOpc, LHS.first, RHS.first, "cmp.r");
      ResultI = Builder.CreateICmp(UICmpOpc, LHS.second, RHS.second, "cmp.i");
    }

    if (E->getOpcode() == BO_EQ) {
      Result = Builder.CreateAnd(ResultR, ResultI, "and.ri");
    } else {
      assert(E->getOpcode() == BO_NE &&
             "Complex comparison other than == or != ?");
      Result = Builder.CreateOr(ResultR, ResultI, "or.ri");
    }
  }

  return EmitScalarConversion(Result, CGF.getContext().BoolTy, E->getType(),
                              E->getExprLoc());
}

Value *ScalarExprEmitter::VisitBinAssign(const BinaryOperator *E) {
  bool Ignore = TestAndClearIgnoreResultAssign();

  Value *RHS;
  LValue LHS;

  switch (E->getLHS()->getType().getObjCLifetime()) {
  case Qualifiers::OCL_Strong:
    std::tie(LHS, RHS) = CGF.EmitARCStoreStrong(E, Ignore);
    break;

  case Qualifiers::OCL_Autoreleasing:
    std::tie(LHS, RHS) = CGF.EmitARCStoreAutoreleasing(E);
    break;

  case Qualifiers::OCL_ExplicitNone:
    std::tie(LHS, RHS) = CGF.EmitARCStoreUnsafeUnretained(E, Ignore);
    break;

  case Qualifiers::OCL_Weak:
    RHS = Visit(E->getRHS());
    LHS = EmitCheckedLValue(E->getLHS(), CodeGenFunction::TCK_Store);
    RHS = CGF.EmitARCStoreWeak(LHS.getAddress(CGF), RHS, Ignore);
    break;

  case Qualifiers::OCL_None:
    // __block variables need to have the rhs evaluated first, plus
    // this should improve codegen just a little.
    RHS = Visit(E->getRHS());
    LHS = EmitCheckedLValue(E->getLHS(), CodeGenFunction::TCK_Store);

    // Store the value into the LHS.  Bit-fields are handled specially
    // because the result is altered by the store, i.e., [C99 6.5.16p1]
    // 'An assignment expression has the value of the left operand after
    // the assignment...'.
    if (LHS.isBitField()) {
      CGF.EmitStoreThroughBitfieldLValue(RValue::get(RHS), LHS, &RHS);
    } else {
      CGF.EmitNullabilityCheck(LHS, RHS, E->getExprLoc());
      CGF.EmitStoreThroughLValue(RValue::get(RHS), LHS);
    }
  }

  // If the result is clearly ignored, return now.
  if (Ignore)
    return nullptr;

  // The result of an assignment in C is the assigned r-value.
  if (!CGF.getLangOpts().CPlusPlus)
    return RHS;

  // If the lvalue is non-volatile, return the computed value of the assignment.
  if (!LHS.isVolatileQualified())
    return RHS;

  // Otherwise, reload the value.
  return EmitLoadOfLValue(LHS, E->getExprLoc());
}

Value *ScalarExprEmitter::VisitBinLAnd(const BinaryOperator *E) {
  // Perform vector logical and on comparisons with zero vectors.
  if (E->getType()->isVectorType()) {
    CGF.incrementProfileCounter(E);

    Value *LHS = Visit(E->getLHS());
    Value *RHS = Visit(E->getRHS());
    Value *Zero = llvm::ConstantAggregateZero::get(LHS->getType());
    if (LHS->getType()->isFPOrFPVectorTy()) {
      CodeGenFunction::CGFPOptionsRAII FPOptsRAII(
          CGF, E->getFPFeaturesInEffect(CGF.getLangOpts()));
      LHS = Builder.CreateFCmp(llvm::CmpInst::FCMP_UNE, LHS, Zero, "cmp");
      RHS = Builder.CreateFCmp(llvm::CmpInst::FCMP_UNE, RHS, Zero, "cmp");
    } else {
      LHS = Builder.CreateICmp(llvm::CmpInst::ICMP_NE, LHS, Zero, "cmp");
      RHS = Builder.CreateICmp(llvm::CmpInst::ICMP_NE, RHS, Zero, "cmp");
    }
    Value *And = Builder.CreateAnd(LHS, RHS);
    return Builder.CreateSExt(And, ConvertType(E->getType()), "sext");
  }

  bool InstrumentRegions = CGF.CGM.getCodeGenOpts().hasProfileClangInstr();
  llvm::Type *ResTy = ConvertType(E->getType());

  // If we have 0 && RHS, see if we can elide RHS, if so, just return 0.
  // If we have 1 && X, just emit X without inserting the control flow.
  bool LHSCondVal;
  if (CGF.ConstantFoldsToSimpleInteger(E->getLHS(), LHSCondVal)) {
    if (LHSCondVal) { // If we have 1 && X, just emit X.
      CGF.incrementProfileCounter(E);

      Value *RHSCond = CGF.EvaluateExprAsBool(E->getRHS());

      // If we're generating for profiling or coverage, generate a branch to a
      // block that increments the RHS counter needed to track branch condition
      // coverage. In this case, use "FBlock" as both the final "TrueBlock" and
      // "FalseBlock" after the increment is done.
      if (InstrumentRegions &&
          CodeGenFunction::isInstrumentedCondition(E->getRHS())) {
        llvm::BasicBlock *FBlock = CGF.createBasicBlock("land.end");
        llvm::BasicBlock *RHSBlockCnt = CGF.createBasicBlock("land.rhscnt");
        Builder.CreateCondBr(RHSCond, RHSBlockCnt, FBlock);
        CGF.EmitBlock(RHSBlockCnt);
        CGF.incrementProfileCounter(E->getRHS());
        CGF.EmitBranch(FBlock);
        CGF.EmitBlock(FBlock);
      }

      // ZExt result to int or bool.
      return Builder.CreateZExtOrBitCast(RHSCond, ResTy, "land.ext");
    }

    // 0 && RHS: If it is safe, just elide the RHS, and return 0/false.
    if (!CGF.ContainsLabel(E->getRHS()))
      return llvm::Constant::getNullValue(ResTy);
  }

  llvm::BasicBlock *ContBlock = CGF.createBasicBlock("land.end");
  llvm::BasicBlock *RHSBlock  = CGF.createBasicBlock("land.rhs");

  CodeGenFunction::ConditionalEvaluation eval(CGF);

  // Branch on the LHS first.  If it is false, go to the failure (cont) block.
  CGF.EmitBranchOnBoolExpr(E->getLHS(), RHSBlock, ContBlock,
                           CGF.getProfileCount(E->getRHS()));

  // Any edges into the ContBlock are now from an (indeterminate number of)
  // edges from this first condition.  All of these values will be false.  Start
  // setting up the PHI node in the Cont Block for this.
  llvm::PHINode *PN = llvm::PHINode::Create(llvm::Type::getInt1Ty(VMContext), 2,
                                            "", ContBlock);
  for (llvm::pred_iterator PI = pred_begin(ContBlock), PE = pred_end(ContBlock);
       PI != PE; ++PI)
    PN->addIncoming(llvm::ConstantInt::getFalse(VMContext), *PI);

  eval.begin(CGF);
  CGF.EmitBlock(RHSBlock);
  CGF.incrementProfileCounter(E);
  Value *RHSCond = CGF.EvaluateExprAsBool(E->getRHS());
  eval.end(CGF);

  // Reaquire the RHS block, as there may be subblocks inserted.
  RHSBlock = Builder.GetInsertBlock();

  // If we're generating for profiling or coverage, generate a branch on the
  // RHS to a block that increments the RHS true counter needed to track branch
  // condition coverage.
  if (InstrumentRegions &&
      CodeGenFunction::isInstrumentedCondition(E->getRHS())) {
    llvm::BasicBlock *RHSBlockCnt = CGF.createBasicBlock("land.rhscnt");
    Builder.CreateCondBr(RHSCond, RHSBlockCnt, ContBlock);
    CGF.EmitBlock(RHSBlockCnt);
    CGF.incrementProfileCounter(E->getRHS());
    CGF.EmitBranch(ContBlock);
    PN->addIncoming(RHSCond, RHSBlockCnt);
  }

  // Emit an unconditional branch from this block to ContBlock.
  {
    // There is no need to emit line number for unconditional branch.
    auto NL = ApplyDebugLocation::CreateEmpty(CGF);
    CGF.EmitBlock(ContBlock);
  }
  // Insert an entry into the phi node for the edge with the value of RHSCond.
  PN->addIncoming(RHSCond, RHSBlock);

  // Artificial location to preserve the scope information
  {
    auto NL = ApplyDebugLocation::CreateArtificial(CGF);
    PN->setDebugLoc(Builder.getCurrentDebugLocation());
  }

  // ZExt result to int.
  return Builder.CreateZExtOrBitCast(PN, ResTy, "land.ext");
}

Value *ScalarExprEmitter::VisitBinLOr(const BinaryOperator *E) {
  // Perform vector logical or on comparisons with zero vectors.
  if (E->getType()->isVectorType()) {
    CGF.incrementProfileCounter(E);

    Value *LHS = Visit(E->getLHS());
    Value *RHS = Visit(E->getRHS());
    Value *Zero = llvm::ConstantAggregateZero::get(LHS->getType());
    if (LHS->getType()->isFPOrFPVectorTy()) {
      CodeGenFunction::CGFPOptionsRAII FPOptsRAII(
          CGF, E->getFPFeaturesInEffect(CGF.getLangOpts()));
      LHS = Builder.CreateFCmp(llvm::CmpInst::FCMP_UNE, LHS, Zero, "cmp");
      RHS = Builder.CreateFCmp(llvm::CmpInst::FCMP_UNE, RHS, Zero, "cmp");
    } else {
      LHS = Builder.CreateICmp(llvm::CmpInst::ICMP_NE, LHS, Zero, "cmp");
      RHS = Builder.CreateICmp(llvm::CmpInst::ICMP_NE, RHS, Zero, "cmp");
    }
    Value *Or = Builder.CreateOr(LHS, RHS);
    return Builder.CreateSExt(Or, ConvertType(E->getType()), "sext");
  }

  bool InstrumentRegions = CGF.CGM.getCodeGenOpts().hasProfileClangInstr();
  llvm::Type *ResTy = ConvertType(E->getType());

  // If we have 1 || RHS, see if we can elide RHS, if so, just return 1.
  // If we have 0 || X, just emit X without inserting the control flow.
  bool LHSCondVal;
  if (CGF.ConstantFoldsToSimpleInteger(E->getLHS(), LHSCondVal)) {
    if (!LHSCondVal) { // If we have 0 || X, just emit X.
      CGF.incrementProfileCounter(E);

      Value *RHSCond = CGF.EvaluateExprAsBool(E->getRHS());

      // If we're generating for profiling or coverage, generate a branch to a
      // block that increments the RHS counter need to track branch condition
      // coverage. In this case, use "FBlock" as both the final "TrueBlock" and
      // "FalseBlock" after the increment is done.
      if (InstrumentRegions &&
          CodeGenFunction::isInstrumentedCondition(E->getRHS())) {
        llvm::BasicBlock *FBlock = CGF.createBasicBlock("lor.end");
        llvm::BasicBlock *RHSBlockCnt = CGF.createBasicBlock("lor.rhscnt");
        Builder.CreateCondBr(RHSCond, FBlock, RHSBlockCnt);
        CGF.EmitBlock(RHSBlockCnt);
        CGF.incrementProfileCounter(E->getRHS());
        CGF.EmitBranch(FBlock);
        CGF.EmitBlock(FBlock);
      }

      // ZExt result to int or bool.
      return Builder.CreateZExtOrBitCast(RHSCond, ResTy, "lor.ext");
    }

    // 1 || RHS: If it is safe, just elide the RHS, and return 1/true.
    if (!CGF.ContainsLabel(E->getRHS()))
      return llvm::ConstantInt::get(ResTy, 1);
  }

  llvm::BasicBlock *ContBlock = CGF.createBasicBlock("lor.end");
  llvm::BasicBlock *RHSBlock = CGF.createBasicBlock("lor.rhs");

  CodeGenFunction::ConditionalEvaluation eval(CGF);

  // Branch on the LHS first.  If it is true, go to the success (cont) block.
  CGF.EmitBranchOnBoolExpr(E->getLHS(), ContBlock, RHSBlock,
                           CGF.getCurrentProfileCount() -
                               CGF.getProfileCount(E->getRHS()));

  // Any edges into the ContBlock are now from an (indeterminate number of)
  // edges from this first condition.  All of these values will be true.  Start
  // setting up the PHI node in the Cont Block for this.
  llvm::PHINode *PN = llvm::PHINode::Create(llvm::Type::getInt1Ty(VMContext), 2,
                                            "", ContBlock);
  for (llvm::pred_iterator PI = pred_begin(ContBlock), PE = pred_end(ContBlock);
       PI != PE; ++PI)
    PN->addIncoming(llvm::ConstantInt::getTrue(VMContext), *PI);

  eval.begin(CGF);

  // Emit the RHS condition as a bool value.
  CGF.EmitBlock(RHSBlock);
  CGF.incrementProfileCounter(E);
  Value *RHSCond = CGF.EvaluateExprAsBool(E->getRHS());

  eval.end(CGF);

  // Reaquire the RHS block, as there may be subblocks inserted.
  RHSBlock = Builder.GetInsertBlock();

  // If we're generating for profiling or coverage, generate a branch on the
  // RHS to a block that increments the RHS true counter needed to track branch
  // condition coverage.
  if (InstrumentRegions &&
      CodeGenFunction::isInstrumentedCondition(E->getRHS())) {
    llvm::BasicBlock *RHSBlockCnt = CGF.createBasicBlock("lor.rhscnt");
    Builder.CreateCondBr(RHSCond, ContBlock, RHSBlockCnt);
    CGF.EmitBlock(RHSBlockCnt);
    CGF.incrementProfileCounter(E->getRHS());
    CGF.EmitBranch(ContBlock);
    PN->addIncoming(RHSCond, RHSBlockCnt);
  }

  // Emit an unconditional branch from this block to ContBlock.  Insert an entry
  // into the phi node for the edge with the value of RHSCond.
  CGF.EmitBlock(ContBlock);
  PN->addIncoming(RHSCond, RHSBlock);

  // ZExt result to int.
  return Builder.CreateZExtOrBitCast(PN, ResTy, "lor.ext");
}

Value *ScalarExprEmitter::VisitBinComma(const BinaryOperator *E) {
  CGF.EmitIgnoredExpr(E->getLHS());
  CGF.EnsureInsertPoint();
  return Visit(E->getRHS());
}

//===----------------------------------------------------------------------===//
//                             Other Operators
//===----------------------------------------------------------------------===//

/// isCheapEnoughToEvaluateUnconditionally - Return true if the specified
/// expression is cheap enough and side-effect-free enough to evaluate
/// unconditionally instead of conditionally.  This is used to convert control
/// flow into selects in some cases.
static bool isCheapEnoughToEvaluateUnconditionally(const Expr *E,
                                                   CodeGenFunction &CGF) {
  // Anything that is an integer or floating point constant is fine.
  return E->IgnoreParens()->isEvaluatable(CGF.getContext());

  // Even non-volatile automatic variables can't be evaluated unconditionally.
  // Referencing a thread_local may cause non-trivial initialization work to
  // occur. If we're inside a lambda and one of the variables is from the scope
  // outside the lambda, that function may have returned already. Reading its
  // locals is a bad idea. Also, these reads may introduce races there didn't
  // exist in the source-level program.
}


Value *ScalarExprEmitter::
VisitAbstractConditionalOperator(const AbstractConditionalOperator *E) {
  TestAndClearIgnoreResultAssign();

  // Bind the common expression if necessary.
  CodeGenFunction::OpaqueValueMapping binding(CGF, E);

  Expr *condExpr = E->getCond();
  Expr *lhsExpr = E->getTrueExpr();
  Expr *rhsExpr = E->getFalseExpr();

  // If the condition constant folds and can be elided, try to avoid emitting
  // the condition and the dead arm.
  bool CondExprBool;
  if (CGF.ConstantFoldsToSimpleInteger(condExpr, CondExprBool)) {
    Expr *live = lhsExpr, *dead = rhsExpr;
    if (!CondExprBool) std::swap(live, dead);

    // If the dead side doesn't have labels we need, just emit the Live part.
    if (!CGF.ContainsLabel(dead)) {
      if (CondExprBool)
        CGF.incrementProfileCounter(E);
      Value *Result = Visit(live);

      // If the live part is a throw expression, it acts like it has a void
      // type, so evaluating it returns a null Value*.  However, a conditional
      // with non-void type must return a non-null Value*.
      if (!Result && !E->getType()->isVoidType())
        Result = llvm::UndefValue::get(CGF.ConvertType(E->getType()));

      return Result;
    }
  }

  // OpenCL: If the condition is a vector, we can treat this condition like
  // the select function.
  if ((CGF.getLangOpts().OpenCL && condExpr->getType()->isVectorType()) ||
      condExpr->getType()->isExtVectorType()) {
    CGF.incrementProfileCounter(E);

    llvm::Value *CondV = CGF.EmitScalarExpr(condExpr);
    llvm::Value *LHS = Visit(lhsExpr);
    llvm::Value *RHS = Visit(rhsExpr);

    llvm::Type *condType = ConvertType(condExpr->getType());
    auto *vecTy = cast<llvm::FixedVectorType>(condType);

    unsigned numElem = vecTy->getNumElements();
    llvm::Type *elemType = vecTy->getElementType();

    llvm::Value *zeroVec = llvm::Constant::getNullValue(vecTy);
    llvm::Value *TestMSB = Builder.CreateICmpSLT(CondV, zeroVec);
    llvm::Value *tmp = Builder.CreateSExt(
        TestMSB, llvm::FixedVectorType::get(elemType, numElem), "sext");
    llvm::Value *tmp2 = Builder.CreateNot(tmp);

    // Cast float to int to perform ANDs if necessary.
    llvm::Value *RHSTmp = RHS;
    llvm::Value *LHSTmp = LHS;
    bool wasCast = false;
    llvm::VectorType *rhsVTy = cast<llvm::VectorType>(RHS->getType());
    if (rhsVTy->getElementType()->isFloatingPointTy()) {
      RHSTmp = Builder.CreateBitCast(RHS, tmp2->getType());
      LHSTmp = Builder.CreateBitCast(LHS, tmp->getType());
      wasCast = true;
    }

    llvm::Value *tmp3 = Builder.CreateAnd(RHSTmp, tmp2);
    llvm::Value *tmp4 = Builder.CreateAnd(LHSTmp, tmp);
    llvm::Value *tmp5 = Builder.CreateOr(tmp3, tmp4, "cond");
    if (wasCast)
      tmp5 = Builder.CreateBitCast(tmp5, RHS->getType());

    return tmp5;
  }

  if (condExpr->getType()->isVectorType()) {
    CGF.incrementProfileCounter(E);

    llvm::Value *CondV = CGF.EmitScalarExpr(condExpr);
    llvm::Value *LHS = Visit(lhsExpr);
    llvm::Value *RHS = Visit(rhsExpr);

    llvm::Type *CondType = ConvertType(condExpr->getType());
    auto *VecTy = cast<llvm::VectorType>(CondType);
    llvm::Value *ZeroVec = llvm::Constant::getNullValue(VecTy);

    CondV = Builder.CreateICmpNE(CondV, ZeroVec, "vector_cond");
    return Builder.CreateSelect(CondV, LHS, RHS, "vector_select");
  }

  // If this is a really simple expression (like x ? 4 : 5), emit this as a
  // select instead of as control flow.  We can only do this if it is cheap and
  // safe to evaluate the LHS and RHS unconditionally.
  if (isCheapEnoughToEvaluateUnconditionally(lhsExpr, CGF) &&
      isCheapEnoughToEvaluateUnconditionally(rhsExpr, CGF)) {
    llvm::Value *CondV = CGF.EvaluateExprAsBool(condExpr);
    llvm::Value *StepV = Builder.CreateZExtOrBitCast(CondV, CGF.Int64Ty);

    CGF.incrementProfileCounter(E, StepV);

    llvm::Value *LHS = Visit(lhsExpr);
    llvm::Value *RHS = Visit(rhsExpr);
    if (!LHS) {
      // If the conditional has void type, make sure we return a null Value*.
      assert(!RHS && "LHS and RHS types must match");
      return nullptr;
    }
    return Builder.CreateSelect(CondV, LHS, RHS, "cond");
  }

  llvm::BasicBlock *LHSBlock = CGF.createBasicBlock("cond.true");
  llvm::BasicBlock *RHSBlock = CGF.createBasicBlock("cond.false");
  llvm::BasicBlock *ContBlock = CGF.createBasicBlock("cond.end");

  CodeGenFunction::ConditionalEvaluation eval(CGF);
  CGF.EmitBranchOnBoolExpr(condExpr, LHSBlock, RHSBlock,
                           CGF.getProfileCount(lhsExpr));

  CGF.EmitBlock(LHSBlock);
  CGF.incrementProfileCounter(E);
  eval.begin(CGF);
  Value *LHS = Visit(lhsExpr);
  eval.end(CGF);

  LHSBlock = Builder.GetInsertBlock();
  Builder.CreateBr(ContBlock);

  CGF.EmitBlock(RHSBlock);
  eval.begin(CGF);
  Value *RHS = Visit(rhsExpr);
  eval.end(CGF);

  RHSBlock = Builder.GetInsertBlock();
  CGF.EmitBlock(ContBlock);

  // If the LHS or RHS is a throw expression, it will be legitimately null.
  if (!LHS)
    return RHS;
  if (!RHS)
    return LHS;

  // Create a PHI node for the real part.
  llvm::PHINode *PN = Builder.CreatePHI(LHS->getType(), 2, "cond");
  PN->addIncoming(LHS, LHSBlock);
  PN->addIncoming(RHS, RHSBlock);
  return PN;
}

Value *ScalarExprEmitter::VisitChooseExpr(ChooseExpr *E) {
  return Visit(E->getChosenSubExpr());
}

Value *ScalarExprEmitter::VisitVAArgExpr(VAArgExpr *VE) {
  QualType Ty = VE->getType();

  if (Ty->isVariablyModifiedType())
    CGF.EmitVariablyModifiedType(Ty);

  Address ArgValue = Address::invalid();
  Address ArgPtr = CGF.EmitVAArg(VE, ArgValue);

  llvm::Type *ArgTy = ConvertType(VE->getType());

  // If EmitVAArg fails, emit an error.
  if (!ArgPtr.isValid()) {
    CGF.ErrorUnsupported(VE, "va_arg expression");
    return llvm::UndefValue::get(ArgTy);
  }

  // FIXME Volatility.
  llvm::Value *Val = Builder.CreateLoad(ArgPtr);

  // If EmitVAArg promoted the type, we must truncate it.
  if (ArgTy != Val->getType()) {
    if (ArgTy->isPointerTy() && !Val->getType()->isPointerTy())
      Val = Builder.CreateIntToPtr(Val, ArgTy);
    else
      Val = Builder.CreateTrunc(Val, ArgTy);
  }

  return Val;
}

Value *ScalarExprEmitter::VisitBlockExpr(const BlockExpr *block) {
  return CGF.EmitBlockLiteral(block);
}

// Convert a vec3 to vec4, or vice versa.
static Value *ConvertVec3AndVec4(CGBuilderTy &Builder, CodeGenFunction &CGF,
                                 Value *Src, unsigned NumElementsDst) {
  static constexpr int Mask[] = {0, 1, 2, -1};
  return Builder.CreateShuffleVector(Src,
                                     llvm::makeArrayRef(Mask, NumElementsDst));
}

// Create cast instructions for converting LLVM value \p Src to LLVM type \p
// DstTy. \p Src has the same size as \p DstTy. Both are single value types
// but could be scalar or vectors of different lengths, and either can be
// pointer.
// There are 4 cases:
// 1. non-pointer -> non-pointer  : needs 1 bitcast
// 2. pointer -> pointer          : needs 1 bitcast or addrspacecast
// 3. pointer -> non-pointer
//   a) pointer -> intptr_t       : needs 1 ptrtoint
//   b) pointer -> non-intptr_t   : needs 1 ptrtoint then 1 bitcast
// 4. non-pointer -> pointer
//   a) intptr_t -> pointer       : needs 1 inttoptr
//   b) non-intptr_t -> pointer   : needs 1 bitcast then 1 inttoptr
// Note: for cases 3b and 4b two casts are required since LLVM casts do not
// allow casting directly between pointer types and non-integer non-pointer
// types.
static Value *createCastsForTypeOfSameSize(CGBuilderTy &Builder,
                                           const llvm::DataLayout &DL,
                                           Value *Src, llvm::Type *DstTy,
                                           StringRef Name = "") {
  auto SrcTy = Src->getType();

  // Case 1.
  if (!SrcTy->isPointerTy() && !DstTy->isPointerTy())
    return Builder.CreateBitCast(Src, DstTy, Name);

  // Case 2.
  if (SrcTy->isPointerTy() && DstTy->isPointerTy())
    return Builder.CreatePointerBitCastOrAddrSpaceCast(Src, DstTy, Name);

  // Case 3.
  if (SrcTy->isPointerTy() && !DstTy->isPointerTy()) {
    // Case 3b.
    if (!DstTy->isIntegerTy())
      Src = Builder.CreatePtrToInt(Src, DL.getIntPtrType(SrcTy));
    // Cases 3a and 3b.
    return Builder.CreateBitOrPointerCast(Src, DstTy, Name);
  }

  // Case 4b.
  if (!SrcTy->isIntegerTy())
    Src = Builder.CreateBitCast(Src, DL.getIntPtrType(DstTy));
  // Cases 4a and 4b.
  return Builder.CreateIntToPtr(Src, DstTy, Name);
}

Value *ScalarExprEmitter::VisitAsTypeExpr(AsTypeExpr *E) {
  Value *Src  = CGF.EmitScalarExpr(E->getSrcExpr());
  llvm::Type *DstTy = ConvertType(E->getType());

  llvm::Type *SrcTy = Src->getType();
  unsigned NumElementsSrc =
      isa<llvm::VectorType>(SrcTy)
          ? cast<llvm::FixedVectorType>(SrcTy)->getNumElements()
          : 0;
  unsigned NumElementsDst =
      isa<llvm::VectorType>(DstTy)
          ? cast<llvm::FixedVectorType>(DstTy)->getNumElements()
          : 0;

  // Use bit vector expansion for ext_vector_type boolean vectors.
<<<<<<< HEAD
  if (E->getType()->isExtVectorBoolType()) {
    return CGF.emitBoolVecConversion(Src, NumElementsDst, "astype");
  }
=======
  if (E->getType()->isExtVectorBoolType())
    return CGF.emitBoolVecConversion(Src, NumElementsDst, "astype");
>>>>>>> 8dca38d5

  // Going from vec3 to non-vec3 is a special case and requires a shuffle
  // vector to get a vec4, then a bitcast if the target type is different.
  if (NumElementsSrc == 3 && NumElementsDst != 3) {
    Src = ConvertVec3AndVec4(Builder, CGF, Src, 4);
    Src = createCastsForTypeOfSameSize(Builder, CGF.CGM.getDataLayout(), Src,
                                       DstTy);

    Src->setName("astype");
    return Src;
  }

  // Going from non-vec3 to vec3 is a special case and requires a bitcast
  // to vec4 if the original type is not vec4, then a shuffle vector to
  // get a vec3.
  if (NumElementsSrc != 3 && NumElementsDst == 3) {
    auto *Vec4Ty = llvm::FixedVectorType::get(
        cast<llvm::VectorType>(DstTy)->getElementType(), 4);
    Src = createCastsForTypeOfSameSize(Builder, CGF.CGM.getDataLayout(), Src,
                                       Vec4Ty);

    Src = ConvertVec3AndVec4(Builder, CGF, Src, 3);
    Src->setName("astype");
    return Src;
  }

  return createCastsForTypeOfSameSize(Builder, CGF.CGM.getDataLayout(),
                                      Src, DstTy, "astype");
}

Value *ScalarExprEmitter::VisitAtomicExpr(AtomicExpr *E) {
  return CGF.EmitAtomicExpr(E).getScalarVal();
}

//===----------------------------------------------------------------------===//
//                         Entry Point into this File
//===----------------------------------------------------------------------===//

/// Emit the computation of the specified expression of scalar type, ignoring
/// the result.
Value *CodeGenFunction::EmitScalarExpr(const Expr *E, bool IgnoreResultAssign) {
  assert(E && hasScalarEvaluationKind(E->getType()) &&
         "Invalid scalar expression to emit");

  return ScalarExprEmitter(*this, IgnoreResultAssign)
      .Visit(const_cast<Expr *>(E));
}

/// Emit a conversion from the specified type to the specified destination type,
/// both of which are LLVM scalar types.
Value *CodeGenFunction::EmitScalarConversion(Value *Src, QualType SrcTy,
                                             QualType DstTy,
                                             SourceLocation Loc) {
  assert(hasScalarEvaluationKind(SrcTy) && hasScalarEvaluationKind(DstTy) &&
         "Invalid scalar expression to emit");
  return ScalarExprEmitter(*this).EmitScalarConversion(Src, SrcTy, DstTy, Loc);
}

/// Emit a conversion from the specified complex type to the specified
/// destination type, where the destination type is an LLVM scalar type.
Value *CodeGenFunction::EmitComplexToScalarConversion(ComplexPairTy Src,
                                                      QualType SrcTy,
                                                      QualType DstTy,
                                                      SourceLocation Loc) {
  assert(SrcTy->isAnyComplexType() && hasScalarEvaluationKind(DstTy) &&
         "Invalid complex -> scalar conversion");
  return ScalarExprEmitter(*this)
      .EmitComplexToScalarConversion(Src, SrcTy, DstTy, Loc);
}


llvm::Value *CodeGenFunction::
EmitScalarPrePostIncDec(const UnaryOperator *E, LValue LV,
                        bool isInc, bool isPre) {
  return ScalarExprEmitter(*this).EmitScalarPrePostIncDec(E, LV, isInc, isPre);
}

LValue CodeGenFunction::EmitObjCIsaExpr(const ObjCIsaExpr *E) {
  // object->isa or (*object).isa
  // Generate code as for: *(Class*)object

  Expr *BaseExpr = E->getBase();
  Address Addr = Address::invalid();
  if (BaseExpr->isPRValue()) {
    Addr = Address::deprecated(EmitScalarExpr(BaseExpr), getPointerAlign());
  } else {
    Addr = EmitLValue(BaseExpr).getAddress(*this);
  }

  // Cast the address to Class*.
  Addr = Builder.CreateElementBitCast(Addr, ConvertType(E->getType()));
  return MakeAddrLValue(Addr, E->getType());
}


LValue CodeGenFunction::EmitCompoundAssignmentLValue(
                                            const CompoundAssignOperator *E) {
  ScalarExprEmitter Scalar(*this);
  Value *Result = nullptr;
  switch (E->getOpcode()) {
#define COMPOUND_OP(Op)                                                       \
    case BO_##Op##Assign:                                                     \
      return Scalar.EmitCompoundAssignLValue(E, &ScalarExprEmitter::Emit##Op, \
                                             Result)
  COMPOUND_OP(Mul);
  COMPOUND_OP(Div);
  COMPOUND_OP(Rem);
  COMPOUND_OP(Add);
  COMPOUND_OP(Sub);
  COMPOUND_OP(Shl);
  COMPOUND_OP(Shr);
  COMPOUND_OP(And);
  COMPOUND_OP(Xor);
  COMPOUND_OP(Or);
#undef COMPOUND_OP

  case BO_PtrMemD:
  case BO_PtrMemI:
  case BO_Mul:
  case BO_Div:
  case BO_Rem:
  case BO_Add:
  case BO_Sub:
  case BO_Shl:
  case BO_Shr:
  case BO_LT:
  case BO_GT:
  case BO_LE:
  case BO_GE:
  case BO_EQ:
  case BO_NE:
  case BO_Cmp:
  case BO_And:
  case BO_Xor:
  case BO_Or:
  case BO_LAnd:
  case BO_LOr:
  case BO_Assign:
  case BO_Comma:
    llvm_unreachable("Not valid compound assignment operators");
  }

  llvm_unreachable("Unhandled compound assignment operator");
}

struct GEPOffsetAndOverflow {
  // The total (signed) byte offset for the GEP.
  llvm::Value *TotalOffset;
  // The offset overflow flag - true if the total offset overflows.
  llvm::Value *OffsetOverflows;
};

/// Evaluate given GEPVal, which is either an inbounds GEP, or a constant,
/// and compute the total offset it applies from it's base pointer BasePtr.
/// Returns offset in bytes and a boolean flag whether an overflow happened
/// during evaluation.
static GEPOffsetAndOverflow EmitGEPOffsetInBytes(Value *BasePtr, Value *GEPVal,
                                                 llvm::LLVMContext &VMContext,
                                                 CodeGenModule &CGM,
                                                 CGBuilderTy &Builder) {
  const auto &DL = CGM.getDataLayout();

  // The total (signed) byte offset for the GEP.
  llvm::Value *TotalOffset = nullptr;

  // Was the GEP already reduced to a constant?
  if (isa<llvm::Constant>(GEPVal)) {
    // Compute the offset by casting both pointers to integers and subtracting:
    // GEPVal = BasePtr + ptr(Offset) <--> Offset = int(GEPVal) - int(BasePtr)
    Value *BasePtr_int =
        Builder.CreatePtrToInt(BasePtr, DL.getIntPtrType(BasePtr->getType()));
    Value *GEPVal_int =
        Builder.CreatePtrToInt(GEPVal, DL.getIntPtrType(GEPVal->getType()));
    TotalOffset = Builder.CreateSub(GEPVal_int, BasePtr_int);
    return {TotalOffset, /*OffsetOverflows=*/Builder.getFalse()};
  }

  auto *GEP = cast<llvm::GEPOperator>(GEPVal);
  assert(GEP->getPointerOperand() == BasePtr &&
         "BasePtr must be the base of the GEP.");
  assert(GEP->isInBounds() && "Expected inbounds GEP");

  auto *IntPtrTy = DL.getIntPtrType(GEP->getPointerOperandType());

  // Grab references to the signed add/mul overflow intrinsics for intptr_t.
  auto *Zero = llvm::ConstantInt::getNullValue(IntPtrTy);
  auto *SAddIntrinsic =
      CGM.getIntrinsic(llvm::Intrinsic::sadd_with_overflow, IntPtrTy);
  auto *SMulIntrinsic =
      CGM.getIntrinsic(llvm::Intrinsic::smul_with_overflow, IntPtrTy);

  // The offset overflow flag - true if the total offset overflows.
  llvm::Value *OffsetOverflows = Builder.getFalse();

  /// Return the result of the given binary operation.
  auto eval = [&](BinaryOperator::Opcode Opcode, llvm::Value *LHS,
                  llvm::Value *RHS) -> llvm::Value * {
    assert((Opcode == BO_Add || Opcode == BO_Mul) && "Can't eval binop");

    // If the operands are constants, return a constant result.
    if (auto *LHSCI = dyn_cast<llvm::ConstantInt>(LHS)) {
      if (auto *RHSCI = dyn_cast<llvm::ConstantInt>(RHS)) {
        llvm::APInt N;
        bool HasOverflow = mayHaveIntegerOverflow(LHSCI, RHSCI, Opcode,
                                                  /*Signed=*/true, N);
        if (HasOverflow)
          OffsetOverflows = Builder.getTrue();
        return llvm::ConstantInt::get(VMContext, N);
      }
    }

    // Otherwise, compute the result with checked arithmetic.
    auto *ResultAndOverflow = Builder.CreateCall(
        (Opcode == BO_Add) ? SAddIntrinsic : SMulIntrinsic, {LHS, RHS});
    OffsetOverflows = Builder.CreateOr(
        Builder.CreateExtractValue(ResultAndOverflow, 1), OffsetOverflows);
    return Builder.CreateExtractValue(ResultAndOverflow, 0);
  };

  // Determine the total byte offset by looking at each GEP operand.
  for (auto GTI = llvm::gep_type_begin(GEP), GTE = llvm::gep_type_end(GEP);
       GTI != GTE; ++GTI) {
    llvm::Value *LocalOffset;
    auto *Index = GTI.getOperand();
    // Compute the local offset contributed by this indexing step:
    if (auto *STy = GTI.getStructTypeOrNull()) {
      // For struct indexing, the local offset is the byte position of the
      // specified field.
      unsigned FieldNo = cast<llvm::ConstantInt>(Index)->getZExtValue();
      LocalOffset = llvm::ConstantInt::get(
          IntPtrTy, DL.getStructLayout(STy)->getElementOffset(FieldNo));
    } else {
      // Otherwise this is array-like indexing. The local offset is the index
      // multiplied by the element size.
      auto *ElementSize = llvm::ConstantInt::get(
          IntPtrTy, DL.getTypeAllocSize(GTI.getIndexedType()));
      auto *IndexS = Builder.CreateIntCast(Index, IntPtrTy, /*isSigned=*/true);
      LocalOffset = eval(BO_Mul, ElementSize, IndexS);
    }

    // If this is the first offset, set it as the total offset. Otherwise, add
    // the local offset into the running total.
    if (!TotalOffset || TotalOffset == Zero)
      TotalOffset = LocalOffset;
    else
      TotalOffset = eval(BO_Add, TotalOffset, LocalOffset);
  }

  return {TotalOffset, OffsetOverflows};
}

Value *
CodeGenFunction::EmitCheckedInBoundsGEP(llvm::Type *ElemTy, Value *Ptr,
                                        ArrayRef<Value *> IdxList,
                                        bool SignedIndices, bool IsSubtraction,
                                        SourceLocation Loc, const Twine &Name) {
  llvm::Type *PtrTy = Ptr->getType();
  Value *GEPVal = Builder.CreateInBoundsGEP(ElemTy, Ptr, IdxList, Name);

  // If the pointer overflow sanitizer isn't enabled, do nothing.
  if (!SanOpts.has(SanitizerKind::PointerOverflow))
    return GEPVal;

  // Perform nullptr-and-offset check unless the nullptr is defined.
  bool PerformNullCheck = !NullPointerIsDefined(
      Builder.GetInsertBlock()->getParent(), PtrTy->getPointerAddressSpace());
  // Check for overflows unless the GEP got constant-folded,
  // and only in the default address space
  bool PerformOverflowCheck =
      !isa<llvm::Constant>(GEPVal) && PtrTy->getPointerAddressSpace() == 0;

  if (!(PerformNullCheck || PerformOverflowCheck))
    return GEPVal;

  const auto &DL = CGM.getDataLayout();

  SanitizerScope SanScope(this);
  llvm::Type *IntPtrTy = DL.getIntPtrType(PtrTy);

  GEPOffsetAndOverflow EvaluatedGEP =
      EmitGEPOffsetInBytes(Ptr, GEPVal, getLLVMContext(), CGM, Builder);

  assert((!isa<llvm::Constant>(EvaluatedGEP.TotalOffset) ||
          EvaluatedGEP.OffsetOverflows == Builder.getFalse()) &&
         "If the offset got constant-folded, we don't expect that there was an "
         "overflow.");

  auto *Zero = llvm::ConstantInt::getNullValue(IntPtrTy);

  // Common case: if the total offset is zero, and we are using C++ semantics,
  // where nullptr+0 is defined, don't emit a check.
  if (EvaluatedGEP.TotalOffset == Zero && CGM.getLangOpts().CPlusPlus)
    return GEPVal;

  // Now that we've computed the total offset, add it to the base pointer (with
  // wrapping semantics).
  auto *IntPtr = Builder.CreatePtrToInt(Ptr, IntPtrTy);
  auto *ComputedGEP = Builder.CreateAdd(IntPtr, EvaluatedGEP.TotalOffset);

  llvm::SmallVector<std::pair<llvm::Value *, SanitizerMask>, 2> Checks;

  if (PerformNullCheck) {
    // In C++, if the base pointer evaluates to a null pointer value,
    // the only valid  pointer this inbounds GEP can produce is also
    // a null pointer, so the offset must also evaluate to zero.
    // Likewise, if we have non-zero base pointer, we can not get null pointer
    // as a result, so the offset can not be -intptr_t(BasePtr).
    // In other words, both pointers are either null, or both are non-null,
    // or the behaviour is undefined.
    //
    // C, however, is more strict in this regard, and gives more
    // optimization opportunities: in C, additionally, nullptr+0 is undefined.
    // So both the input to the 'gep inbounds' AND the output must not be null.
    auto *BaseIsNotNullptr = Builder.CreateIsNotNull(Ptr);
    auto *ResultIsNotNullptr = Builder.CreateIsNotNull(ComputedGEP);
    auto *Valid =
        CGM.getLangOpts().CPlusPlus
            ? Builder.CreateICmpEQ(BaseIsNotNullptr, ResultIsNotNullptr)
            : Builder.CreateAnd(BaseIsNotNullptr, ResultIsNotNullptr);
    Checks.emplace_back(Valid, SanitizerKind::PointerOverflow);
  }

  if (PerformOverflowCheck) {
    // The GEP is valid if:
    // 1) The total offset doesn't overflow, and
    // 2) The sign of the difference between the computed address and the base
    // pointer matches the sign of the total offset.
    llvm::Value *ValidGEP;
    auto *NoOffsetOverflow = Builder.CreateNot(EvaluatedGEP.OffsetOverflows);
    if (SignedIndices) {
      // GEP is computed as `unsigned base + signed offset`, therefore:
      // * If offset was positive, then the computed pointer can not be
      //   [unsigned] less than the base pointer, unless it overflowed.
      // * If offset was negative, then the computed pointer can not be
      //   [unsigned] greater than the bas pointere, unless it overflowed.
      auto *PosOrZeroValid = Builder.CreateICmpUGE(ComputedGEP, IntPtr);
      auto *PosOrZeroOffset =
          Builder.CreateICmpSGE(EvaluatedGEP.TotalOffset, Zero);
      llvm::Value *NegValid = Builder.CreateICmpULT(ComputedGEP, IntPtr);
      ValidGEP =
          Builder.CreateSelect(PosOrZeroOffset, PosOrZeroValid, NegValid);
    } else if (!IsSubtraction) {
      // GEP is computed as `unsigned base + unsigned offset`,  therefore the
      // computed pointer can not be [unsigned] less than base pointer,
      // unless there was an overflow.
      // Equivalent to `@llvm.uadd.with.overflow(%base, %offset)`.
      ValidGEP = Builder.CreateICmpUGE(ComputedGEP, IntPtr);
    } else {
      // GEP is computed as `unsigned base - unsigned offset`, therefore the
      // computed pointer can not be [unsigned] greater than base pointer,
      // unless there was an overflow.
      // Equivalent to `@llvm.usub.with.overflow(%base, sub(0, %offset))`.
      ValidGEP = Builder.CreateICmpULE(ComputedGEP, IntPtr);
    }
    ValidGEP = Builder.CreateAnd(ValidGEP, NoOffsetOverflow);
    Checks.emplace_back(ValidGEP, SanitizerKind::PointerOverflow);
  }

  assert(!Checks.empty() && "Should have produced some checks.");

  llvm::Constant *StaticArgs[] = {EmitCheckSourceLocation(Loc)};
  // Pass the computed GEP to the runtime to avoid emitting poisoned arguments.
  llvm::Value *DynamicArgs[] = {IntPtr, ComputedGEP};
  EmitCheck(Checks, SanitizerHandler::PointerOverflow, StaticArgs, DynamicArgs);

  return GEPVal;
}<|MERGE_RESOLUTION|>--- conflicted
+++ resolved
@@ -4818,14 +4818,8 @@
           : 0;
 
   // Use bit vector expansion for ext_vector_type boolean vectors.
-<<<<<<< HEAD
-  if (E->getType()->isExtVectorBoolType()) {
-    return CGF.emitBoolVecConversion(Src, NumElementsDst, "astype");
-  }
-=======
   if (E->getType()->isExtVectorBoolType())
     return CGF.emitBoolVecConversion(Src, NumElementsDst, "astype");
->>>>>>> 8dca38d5
 
   // Going from vec3 to non-vec3 is a special case and requires a shuffle
   // vector to get a vec4, then a bitcast if the target type is different.
