--- conflicted
+++ resolved
@@ -563,17 +563,11 @@
           this->CGF->Builder.CreateElementBitCast(SrcAddr, Ty), FT);
       SrcLV = this->CGF->EmitLValueForField(SrcBase, FD);
     } else {
-<<<<<<< HEAD
-      llvm::PointerType *Ty = this->CGF->ConvertTypeForMem(FT)->getPointerTo();
-      Address DstAddr = this->CGF->Builder.CreateBitCast(Addrs[DstIdx], Ty);
-      Address SrcAddr = this->CGF->Builder.CreateBitCast(Addrs[SrcIdx], Ty);
-=======
       llvm::Type *Ty = this->CGF->ConvertTypeForMem(FT);
       Address DstAddr =
           this->CGF->Builder.CreateElementBitCast(Addrs[DstIdx], Ty);
       Address SrcAddr =
           this->CGF->Builder.CreateElementBitCast(Addrs[SrcIdx], Ty);
->>>>>>> a2ce6ee6
       DstLV = this->CGF->MakeAddrLValue(DstAddr, FT);
       SrcLV = this->CGF->MakeAddrLValue(SrcAddr, FT);
     }
