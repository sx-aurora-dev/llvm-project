--- conflicted
+++ resolved
@@ -1746,8 +1746,6 @@
     FuncAttrs.addAttribute(llvm::Attribute::NoUnwind);
 }
 
-<<<<<<< HEAD
-=======
 static void AddAttributesFromAssumes(llvm::AttrBuilder &FuncAttrs,
                                      const Decl *Callee) {
   if (!Callee)
@@ -1763,7 +1761,6 @@
                            llvm::join(Attrs.begin(), Attrs.end(), ","));
 }
 
->>>>>>> 2ab1d525
 bool CodeGenModule::MayDropFunctionReturn(const ASTContext &Context,
                                           QualType ReturnType) {
   // We can't just discard the return value for a record type with a
@@ -1833,14 +1830,6 @@
 
     if (LangOpts.getFPExceptionMode() == LangOptions::FPE_Ignore)
       FuncAttrs.addAttribute("no-trapping-math", "true");
-<<<<<<< HEAD
-
-    // Strict (compliant) code is the default, so only add this attribute to
-    // indicate that we are trying to workaround a problem case.
-    if (!CodeGenOpts.StrictFloatCastOverflow)
-      FuncAttrs.addAttribute("strict-float-cast-overflow", "false");
-=======
->>>>>>> 2ab1d525
 
     // TODO: Are these all needed?
     // unsafe/inf/nan/nsz are handled by instruction-level FastMathFlags.
@@ -1848,11 +1837,8 @@
       FuncAttrs.addAttribute("no-infs-fp-math", "true");
     if (LangOpts.NoHonorNaNs)
       FuncAttrs.addAttribute("no-nans-fp-math", "true");
-<<<<<<< HEAD
-=======
     if (LangOpts.ApproxFunc)
       FuncAttrs.addAttribute("approx-func-fp-math", "true");
->>>>>>> 2ab1d525
     if (LangOpts.UnsafeFPMath)
       FuncAttrs.addAttribute("unsafe-fp-math", "true");
     if (CodeGenOpts.SoftFloat)
@@ -1979,11 +1965,7 @@
       // there's no internal padding (typeSizeEqualsStoreSize).
       return false;
   }
-<<<<<<< HEAD
-  if (QTy->isExtIntType())
-=======
   if (QTy->isBitIntType())
->>>>>>> 2ab1d525
     return true;
   if (QTy->isReferenceType())
     return true;
@@ -2191,14 +2173,9 @@
   // Add "sample-profile-suffix-elision-policy" attribute for internal linkage
   // functions with -funique-internal-linkage-names.
   if (TargetDecl && CodeGenOpts.UniqueInternalLinkageNames) {
-<<<<<<< HEAD
-    if (auto *Fn = dyn_cast<FunctionDecl>(TargetDecl)) {
-      if (this->getFunctionLinkage(Fn) == llvm::GlobalValue::InternalLinkage)
-=======
     if (isa<FunctionDecl>(TargetDecl)) {
       if (this->getFunctionLinkage(CalleeInfo.getCalleeDecl()) ==
           llvm::GlobalValue::InternalLinkage)
->>>>>>> 2ab1d525
         FuncAttrs.addAttribute("sample-profile-suffix-elision-policy",
                                "selected");
     }
@@ -2249,11 +2226,7 @@
   // C++ explicitly makes returning undefined values UB. C's rule only applies
   // to used values, so we never mark them noundef for now.
   bool HasStrictReturn = getLangOpts().CPlusPlus;
-<<<<<<< HEAD
-  if (TargetDecl) {
-=======
   if (TargetDecl && HasStrictReturn) {
->>>>>>> 2ab1d525
     if (const FunctionDecl *FDecl = dyn_cast<FunctionDecl>(TargetDecl))
       HasStrictReturn &= !FDecl->isExternC();
     else if (const VarDecl *VDecl = dyn_cast<VarDecl>(TargetDecl))
@@ -2270,11 +2243,7 @@
                      getLangOpts().Sanitize.has(SanitizerKind::Return);
 
   // Determine if the return type could be partially undef
-<<<<<<< HEAD
-  if (CodeGenOpts.EnableNoundefAttrs && HasStrictReturn) {
-=======
   if (!CodeGenOpts.DisableNoundefAttrs && HasStrictReturn) {
->>>>>>> 2ab1d525
     if (!RetTy->isVoidType() && RetAI.getKind() != ABIArgInfo::Indirect &&
         DetermineNoUndef(RetTy, getTypes(), DL, RetAI))
       RetAttrs.addAttribute(llvm::Attribute::NoUndef);
@@ -2408,16 +2377,10 @@
     }
 
     // Decide whether the argument we're handling could be partially undef
-<<<<<<< HEAD
-    bool ArgNoUndef = DetermineNoUndef(ParamType, getTypes(), DL, AI);
-    if (CodeGenOpts.EnableNoundefAttrs && ArgNoUndef)
-      Attrs.addAttribute(llvm::Attribute::NoUndef);
-=======
     if (!CodeGenOpts.DisableNoundefAttrs &&
         DetermineNoUndef(ParamType, getTypes(), DL, AI)) {
       Attrs.addAttribute(llvm::Attribute::NoUndef);
     }
->>>>>>> 2ab1d525
 
     // 'restrict' -> 'noalias' is done in EmitFunctionProlog when we
     // have the corresponding parameter variable.  It doesn't make
