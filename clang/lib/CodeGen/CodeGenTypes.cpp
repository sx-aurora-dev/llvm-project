//===--- CodeGenTypes.cpp - Type translation for LLVM CodeGen -------------===//
//
// Part of the LLVM Project, under the Apache License v2.0 with LLVM Exceptions.
// See https://llvm.org/LICENSE.txt for license information.
// SPDX-License-Identifier: Apache-2.0 WITH LLVM-exception
//
//===----------------------------------------------------------------------===//
//
// This is the code that handles AST -> LLVM type lowering.
//
//===----------------------------------------------------------------------===//

#include "CodeGenTypes.h"
#include "CGCXXABI.h"
#include "CGCall.h"
#include "CGOpenCLRuntime.h"
#include "CGRecordLayout.h"
#include "TargetInfo.h"
#include "clang/AST/ASTContext.h"
#include "clang/AST/DeclCXX.h"
#include "clang/AST/DeclObjC.h"
#include "clang/AST/Expr.h"
#include "clang/AST/RecordLayout.h"
#include "clang/CodeGen/CGFunctionInfo.h"
#include "llvm/IR/DataLayout.h"
#include "llvm/IR/DerivedTypes.h"
#include "llvm/IR/Module.h"
using namespace clang;
using namespace CodeGen;

CodeGenTypes::CodeGenTypes(CodeGenModule &cgm)
  : CGM(cgm), Context(cgm.getContext()), TheModule(cgm.getModule()),
    Target(cgm.getTarget()), TheCXXABI(cgm.getCXXABI()),
    TheABIInfo(cgm.getTargetCodeGenInfo().getABIInfo()) {
  SkippedLayout = false;
}

CodeGenTypes::~CodeGenTypes() {
  for (llvm::FoldingSet<CGFunctionInfo>::iterator
       I = FunctionInfos.begin(), E = FunctionInfos.end(); I != E; )
    delete &*I++;
}

const CodeGenOptions &CodeGenTypes::getCodeGenOpts() const {
  return CGM.getCodeGenOpts();
}

void CodeGenTypes::addRecordTypeName(const RecordDecl *RD,
                                     llvm::StructType *Ty,
                                     StringRef suffix) {
  SmallString<256> TypeName;
  llvm::raw_svector_ostream OS(TypeName);
  OS << RD->getKindName() << '.';

  // FIXME: We probably want to make more tweaks to the printing policy. For
  // example, we should probably enable PrintCanonicalTypes and
  // FullyQualifiedNames.
  PrintingPolicy Policy = RD->getASTContext().getPrintingPolicy();
  Policy.SuppressInlineNamespace = false;

  // Name the codegen type after the typedef name
  // if there is no tag type name available
  if (RD->getIdentifier()) {
    // FIXME: We should not have to check for a null decl context here.
    // Right now we do it because the implicit Obj-C decls don't have one.
    if (RD->getDeclContext())
      RD->printQualifiedName(OS, Policy);
    else
      RD->printName(OS);
  } else if (const TypedefNameDecl *TDD = RD->getTypedefNameForAnonDecl()) {
    // FIXME: We should not have to check for a null decl context here.
    // Right now we do it because the implicit Obj-C decls don't have one.
    if (TDD->getDeclContext())
      TDD->printQualifiedName(OS, Policy);
    else
      TDD->printName(OS);
  } else
    OS << "anon";

  if (!suffix.empty())
    OS << suffix;

  Ty->setName(OS.str());
}

/// ConvertTypeForMem - Convert type T into a llvm::Type.  This differs from
/// ConvertType in that it is used to convert to the memory representation for
/// a type.  For example, the scalar representation for _Bool is i1, but the
/// memory representation is usually i8 or i32, depending on the target.
llvm::Type *CodeGenTypes::ConvertTypeForMem(QualType T, bool ForBitField) {
  if (T->isConstantMatrixType()) {
    const Type *Ty = Context.getCanonicalType(T).getTypePtr();
    const ConstantMatrixType *MT = cast<ConstantMatrixType>(Ty);
    return llvm::ArrayType::get(ConvertType(MT->getElementType()),
                                MT->getNumRows() * MT->getNumColumns());
  }

  llvm::Type *R = ConvertType(T);

<<<<<<< HEAD
  // Check for the boolean vector case.
  if (T->isExtVectorBoolType()) {
    auto *FixedVT = cast<llvm::FixedVectorType>(R);
    // Pad to at least one byte.
    uint64_t BytePadded = std::max<uint64_t>(FixedVT->getNumElements(), 8);
    return llvm::IntegerType::get(FixedVT->getContext(), BytePadded);
  }

  // If this is a bool type, or an ExtIntType in a bitfield representation,
  // map this integer to the target-specified size.
  if ((ForBitField && T->isExtIntType()) ||
      (!T->isExtIntType() && R->isIntegerTy(1)))
=======
  // If this is a bool type, or a bit-precise integer type in a bitfield
  // representation, map this integer to the target-specified size.
  if ((ForBitField && T->isBitIntType()) ||
      (!T->isBitIntType() && R->isIntegerTy(1)))
>>>>>>> d37d0aad
    return llvm::IntegerType::get(getLLVMContext(),
                                  (unsigned)Context.getTypeSize(T));

  // Else, don't map it.
  return R;
}

/// isRecordLayoutComplete - Return true if the specified type is already
/// completely laid out.
bool CodeGenTypes::isRecordLayoutComplete(const Type *Ty) const {
  llvm::DenseMap<const Type*, llvm::StructType *>::const_iterator I =
  RecordDeclTypes.find(Ty);
  return I != RecordDeclTypes.end() && !I->second->isOpaque();
}

static bool
isSafeToConvert(QualType T, CodeGenTypes &CGT,
                llvm::SmallPtrSet<const RecordDecl*, 16> &AlreadyChecked);


/// isSafeToConvert - Return true if it is safe to convert the specified record
/// decl to IR and lay it out, false if doing so would cause us to get into a
/// recursive compilation mess.
static bool
isSafeToConvert(const RecordDecl *RD, CodeGenTypes &CGT,
                llvm::SmallPtrSet<const RecordDecl*, 16> &AlreadyChecked) {
  // If we have already checked this type (maybe the same type is used by-value
  // multiple times in multiple structure fields, don't check again.
  if (!AlreadyChecked.insert(RD).second)
    return true;

  const Type *Key = CGT.getContext().getTagDeclType(RD).getTypePtr();

  // If this type is already laid out, converting it is a noop.
  if (CGT.isRecordLayoutComplete(Key)) return true;

  // If this type is currently being laid out, we can't recursively compile it.
  if (CGT.isRecordBeingLaidOut(Key))
    return false;

  // If this type would require laying out bases that are currently being laid
  // out, don't do it.  This includes virtual base classes which get laid out
  // when a class is translated, even though they aren't embedded by-value into
  // the class.
  if (const CXXRecordDecl *CRD = dyn_cast<CXXRecordDecl>(RD)) {
    for (const auto &I : CRD->bases())
      if (!isSafeToConvert(I.getType()->castAs<RecordType>()->getDecl(), CGT,
                           AlreadyChecked))
        return false;
  }

  // If this type would require laying out members that are currently being laid
  // out, don't do it.
  for (const auto *I : RD->fields())
    if (!isSafeToConvert(I->getType(), CGT, AlreadyChecked))
      return false;

  // If there are no problems, lets do it.
  return true;
}

/// isSafeToConvert - Return true if it is safe to convert this field type,
/// which requires the structure elements contained by-value to all be
/// recursively safe to convert.
static bool
isSafeToConvert(QualType T, CodeGenTypes &CGT,
                llvm::SmallPtrSet<const RecordDecl*, 16> &AlreadyChecked) {
  // Strip off atomic type sugar.
  if (const auto *AT = T->getAs<AtomicType>())
    T = AT->getValueType();

  // If this is a record, check it.
  if (const auto *RT = T->getAs<RecordType>())
    return isSafeToConvert(RT->getDecl(), CGT, AlreadyChecked);

  // If this is an array, check the elements, which are embedded inline.
  if (const auto *AT = CGT.getContext().getAsArrayType(T))
    return isSafeToConvert(AT->getElementType(), CGT, AlreadyChecked);

  // Otherwise, there is no concern about transforming this.  We only care about
  // things that are contained by-value in a structure that can have another
  // structure as a member.
  return true;
}


/// isSafeToConvert - Return true if it is safe to convert the specified record
/// decl to IR and lay it out, false if doing so would cause us to get into a
/// recursive compilation mess.
static bool isSafeToConvert(const RecordDecl *RD, CodeGenTypes &CGT) {
  // If no structs are being laid out, we can certainly do this one.
  if (CGT.noRecordsBeingLaidOut()) return true;

  llvm::SmallPtrSet<const RecordDecl*, 16> AlreadyChecked;
  return isSafeToConvert(RD, CGT, AlreadyChecked);
}

/// isFuncParamTypeConvertible - Return true if the specified type in a
/// function parameter or result position can be converted to an IR type at this
/// point.  This boils down to being whether it is complete, as well as whether
/// we've temporarily deferred expanding the type because we're in a recursive
/// context.
bool CodeGenTypes::isFuncParamTypeConvertible(QualType Ty) {
  // Some ABIs cannot have their member pointers represented in IR unless
  // certain circumstances have been reached.
  if (const auto *MPT = Ty->getAs<MemberPointerType>())
    return getCXXABI().isMemberPointerConvertible(MPT);

  // If this isn't a tagged type, we can convert it!
  const TagType *TT = Ty->getAs<TagType>();
  if (!TT) return true;

  // Incomplete types cannot be converted.
  if (TT->isIncompleteType())
    return false;

  // If this is an enum, then it is always safe to convert.
  const RecordType *RT = dyn_cast<RecordType>(TT);
  if (!RT) return true;

  // Otherwise, we have to be careful.  If it is a struct that we're in the
  // process of expanding, then we can't convert the function type.  That's ok
  // though because we must be in a pointer context under the struct, so we can
  // just convert it to a dummy type.
  //
  // We decide this by checking whether ConvertRecordDeclType returns us an
  // opaque type for a struct that we know is defined.
  return isSafeToConvert(RT->getDecl(), *this);
}


/// Code to verify a given function type is complete, i.e. the return type
/// and all of the parameter types are complete.  Also check to see if we are in
/// a RS_StructPointer context, and if so whether any struct types have been
/// pended.  If so, we don't want to ask the ABI lowering code to handle a type
/// that cannot be converted to an IR type.
bool CodeGenTypes::isFuncTypeConvertible(const FunctionType *FT) {
  if (!isFuncParamTypeConvertible(FT->getReturnType()))
    return false;

  if (const FunctionProtoType *FPT = dyn_cast<FunctionProtoType>(FT))
    for (unsigned i = 0, e = FPT->getNumParams(); i != e; i++)
      if (!isFuncParamTypeConvertible(FPT->getParamType(i)))
        return false;

  return true;
}

/// UpdateCompletedType - When we find the full definition for a TagDecl,
/// replace the 'opaque' type we previously made for it if applicable.
void CodeGenTypes::UpdateCompletedType(const TagDecl *TD) {
  // If this is an enum being completed, then we flush all non-struct types from
  // the cache.  This allows function types and other things that may be derived
  // from the enum to be recomputed.
  if (const EnumDecl *ED = dyn_cast<EnumDecl>(TD)) {
    // Only flush the cache if we've actually already converted this type.
    if (TypeCache.count(ED->getTypeForDecl())) {
      // Okay, we formed some types based on this.  We speculated that the enum
      // would be lowered to i32, so we only need to flush the cache if this
      // didn't happen.
      if (!ConvertType(ED->getIntegerType())->isIntegerTy(32))
        TypeCache.clear();
    }
    // If necessary, provide the full definition of a type only used with a
    // declaration so far.
    if (CGDebugInfo *DI = CGM.getModuleDebugInfo())
      DI->completeType(ED);
    return;
  }

  // If we completed a RecordDecl that we previously used and converted to an
  // anonymous type, then go ahead and complete it now.
  const RecordDecl *RD = cast<RecordDecl>(TD);
  if (RD->isDependentType()) return;

  // Only complete it if we converted it already.  If we haven't converted it
  // yet, we'll just do it lazily.
  if (RecordDeclTypes.count(Context.getTagDeclType(RD).getTypePtr()))
    ConvertRecordDeclType(RD);

  // If necessary, provide the full definition of a type only used with a
  // declaration so far.
  if (CGDebugInfo *DI = CGM.getModuleDebugInfo())
    DI->completeType(RD);
}

void CodeGenTypes::RefreshTypeCacheForClass(const CXXRecordDecl *RD) {
  QualType T = Context.getRecordType(RD);
  T = Context.getCanonicalType(T);

  const Type *Ty = T.getTypePtr();
  if (RecordsWithOpaqueMemberPointers.count(Ty)) {
    TypeCache.clear();
    RecordsWithOpaqueMemberPointers.clear();
  }
}

static llvm::Type *getTypeForFormat(llvm::LLVMContext &VMContext,
                                    const llvm::fltSemantics &format,
                                    bool UseNativeHalf = false) {
  if (&format == &llvm::APFloat::IEEEhalf()) {
    if (UseNativeHalf)
      return llvm::Type::getHalfTy(VMContext);
    else
      return llvm::Type::getInt16Ty(VMContext);
  }
  if (&format == &llvm::APFloat::BFloat())
    return llvm::Type::getBFloatTy(VMContext);
  if (&format == &llvm::APFloat::IEEEsingle())
    return llvm::Type::getFloatTy(VMContext);
  if (&format == &llvm::APFloat::IEEEdouble())
    return llvm::Type::getDoubleTy(VMContext);
  if (&format == &llvm::APFloat::IEEEquad())
    return llvm::Type::getFP128Ty(VMContext);
  if (&format == &llvm::APFloat::PPCDoubleDouble())
    return llvm::Type::getPPC_FP128Ty(VMContext);
  if (&format == &llvm::APFloat::x87DoubleExtended())
    return llvm::Type::getX86_FP80Ty(VMContext);
  llvm_unreachable("Unknown float format!");
}

llvm::Type *CodeGenTypes::ConvertFunctionTypeInternal(QualType QFT) {
  assert(QFT.isCanonical());
  const Type *Ty = QFT.getTypePtr();
  const FunctionType *FT = cast<FunctionType>(QFT.getTypePtr());
  // First, check whether we can build the full function type.  If the
  // function type depends on an incomplete type (e.g. a struct or enum), we
  // cannot lower the function type.
  if (!isFuncTypeConvertible(FT)) {
    // This function's type depends on an incomplete tag type.

    // Force conversion of all the relevant record types, to make sure
    // we re-convert the FunctionType when appropriate.
    if (const RecordType *RT = FT->getReturnType()->getAs<RecordType>())
      ConvertRecordDeclType(RT->getDecl());
    if (const FunctionProtoType *FPT = dyn_cast<FunctionProtoType>(FT))
      for (unsigned i = 0, e = FPT->getNumParams(); i != e; i++)
        if (const RecordType *RT = FPT->getParamType(i)->getAs<RecordType>())
          ConvertRecordDeclType(RT->getDecl());

    SkippedLayout = true;

    // Return a placeholder type.
    return llvm::StructType::get(getLLVMContext());
  }

  // While we're converting the parameter types for a function, we don't want
  // to recursively convert any pointed-to structs.  Converting directly-used
  // structs is ok though.
  if (!RecordsBeingLaidOut.insert(Ty).second) {
    SkippedLayout = true;
    return llvm::StructType::get(getLLVMContext());
  }

  // The function type can be built; call the appropriate routines to
  // build it.
  const CGFunctionInfo *FI;
  if (const FunctionProtoType *FPT = dyn_cast<FunctionProtoType>(FT)) {
    FI = &arrangeFreeFunctionType(
        CanQual<FunctionProtoType>::CreateUnsafe(QualType(FPT, 0)));
  } else {
    const FunctionNoProtoType *FNPT = cast<FunctionNoProtoType>(FT);
    FI = &arrangeFreeFunctionType(
        CanQual<FunctionNoProtoType>::CreateUnsafe(QualType(FNPT, 0)));
  }

  llvm::Type *ResultType = nullptr;
  // If there is something higher level prodding our CGFunctionInfo, then
  // don't recurse into it again.
  if (FunctionsBeingProcessed.count(FI)) {

    ResultType = llvm::StructType::get(getLLVMContext());
    SkippedLayout = true;
  } else {

    // Otherwise, we're good to go, go ahead and convert it.
    ResultType = GetFunctionType(*FI);
  }

  RecordsBeingLaidOut.erase(Ty);

  if (SkippedLayout)
    TypeCache.clear();

  if (RecordsBeingLaidOut.empty())
    while (!DeferredRecords.empty())
      ConvertRecordDeclType(DeferredRecords.pop_back_val());
  return ResultType;
}

/// ConvertType - Convert the specified type to its LLVM form.
llvm::Type *CodeGenTypes::ConvertType(QualType T) {
  T = Context.getCanonicalType(T);

  const Type *Ty = T.getTypePtr();

  // For the device-side compilation, CUDA device builtin surface/texture types
  // may be represented in different types.
  if (Context.getLangOpts().CUDAIsDevice) {
    if (T->isCUDADeviceBuiltinSurfaceType()) {
      if (auto *Ty = CGM.getTargetCodeGenInfo()
                         .getCUDADeviceBuiltinSurfaceDeviceType())
        return Ty;
    } else if (T->isCUDADeviceBuiltinTextureType()) {
      if (auto *Ty = CGM.getTargetCodeGenInfo()
                         .getCUDADeviceBuiltinTextureDeviceType())
        return Ty;
    }
  }

  // RecordTypes are cached and processed specially.
  if (const RecordType *RT = dyn_cast<RecordType>(Ty))
    return ConvertRecordDeclType(RT->getDecl());

  // See if type is already cached.
  llvm::DenseMap<const Type *, llvm::Type *>::iterator TCI = TypeCache.find(Ty);
  // If type is found in map then use it. Otherwise, convert type T.
  if (TCI != TypeCache.end())
    return TCI->second;

  // If we don't have it in the cache, convert it now.
  llvm::Type *ResultType = nullptr;
  switch (Ty->getTypeClass()) {
  case Type::Record: // Handled above.
#define TYPE(Class, Base)
#define ABSTRACT_TYPE(Class, Base)
#define NON_CANONICAL_TYPE(Class, Base) case Type::Class:
#define DEPENDENT_TYPE(Class, Base) case Type::Class:
#define NON_CANONICAL_UNLESS_DEPENDENT_TYPE(Class, Base) case Type::Class:
#include "clang/AST/TypeNodes.inc"
    llvm_unreachable("Non-canonical or dependent types aren't possible.");

  case Type::Builtin: {
    switch (cast<BuiltinType>(Ty)->getKind()) {
    case BuiltinType::Void:
    case BuiltinType::ObjCId:
    case BuiltinType::ObjCClass:
    case BuiltinType::ObjCSel:
      // LLVM void type can only be used as the result of a function call.  Just
      // map to the same as char.
      ResultType = llvm::Type::getInt8Ty(getLLVMContext());
      break;

    case BuiltinType::Bool:
      // Note that we always return bool as i1 for use as a scalar type.
      ResultType = llvm::Type::getInt1Ty(getLLVMContext());
      break;

    case BuiltinType::Char_S:
    case BuiltinType::Char_U:
    case BuiltinType::SChar:
    case BuiltinType::UChar:
    case BuiltinType::Short:
    case BuiltinType::UShort:
    case BuiltinType::Int:
    case BuiltinType::UInt:
    case BuiltinType::Long:
    case BuiltinType::ULong:
    case BuiltinType::LongLong:
    case BuiltinType::ULongLong:
    case BuiltinType::WChar_S:
    case BuiltinType::WChar_U:
    case BuiltinType::Char8:
    case BuiltinType::Char16:
    case BuiltinType::Char32:
    case BuiltinType::ShortAccum:
    case BuiltinType::Accum:
    case BuiltinType::LongAccum:
    case BuiltinType::UShortAccum:
    case BuiltinType::UAccum:
    case BuiltinType::ULongAccum:
    case BuiltinType::ShortFract:
    case BuiltinType::Fract:
    case BuiltinType::LongFract:
    case BuiltinType::UShortFract:
    case BuiltinType::UFract:
    case BuiltinType::ULongFract:
    case BuiltinType::SatShortAccum:
    case BuiltinType::SatAccum:
    case BuiltinType::SatLongAccum:
    case BuiltinType::SatUShortAccum:
    case BuiltinType::SatUAccum:
    case BuiltinType::SatULongAccum:
    case BuiltinType::SatShortFract:
    case BuiltinType::SatFract:
    case BuiltinType::SatLongFract:
    case BuiltinType::SatUShortFract:
    case BuiltinType::SatUFract:
    case BuiltinType::SatULongFract:
      ResultType = llvm::IntegerType::get(getLLVMContext(),
                                 static_cast<unsigned>(Context.getTypeSize(T)));
      break;

    case BuiltinType::Float16:
      ResultType =
          getTypeForFormat(getLLVMContext(), Context.getFloatTypeSemantics(T),
                           /* UseNativeHalf = */ true);
      break;

    case BuiltinType::Half:
      // Half FP can either be storage-only (lowered to i16) or native.
      ResultType = getTypeForFormat(
          getLLVMContext(), Context.getFloatTypeSemantics(T),
          Context.getLangOpts().NativeHalfType ||
              !Context.getTargetInfo().useFP16ConversionIntrinsics());
      break;
    case BuiltinType::BFloat16:
    case BuiltinType::Float:
    case BuiltinType::Double:
    case BuiltinType::LongDouble:
    case BuiltinType::Float128:
    case BuiltinType::Ibm128:
      ResultType = getTypeForFormat(getLLVMContext(),
                                    Context.getFloatTypeSemantics(T),
                                    /* UseNativeHalf = */ false);
      break;

    case BuiltinType::NullPtr:
      // Model std::nullptr_t as i8*
      ResultType = llvm::Type::getInt8PtrTy(getLLVMContext());
      break;

    case BuiltinType::UInt128:
    case BuiltinType::Int128:
      ResultType = llvm::IntegerType::get(getLLVMContext(), 128);
      break;

#define IMAGE_TYPE(ImgType, Id, SingletonId, Access, Suffix) \
    case BuiltinType::Id:
#include "clang/Basic/OpenCLImageTypes.def"
#define EXT_OPAQUE_TYPE(ExtType, Id, Ext) \
    case BuiltinType::Id:
#include "clang/Basic/OpenCLExtensionTypes.def"
    case BuiltinType::OCLSampler:
    case BuiltinType::OCLEvent:
    case BuiltinType::OCLClkEvent:
    case BuiltinType::OCLQueue:
    case BuiltinType::OCLReserveID:
      ResultType = CGM.getOpenCLRuntime().convertOpenCLSpecificType(Ty);
      break;
    case BuiltinType::SveInt8:
    case BuiltinType::SveUint8:
    case BuiltinType::SveInt8x2:
    case BuiltinType::SveUint8x2:
    case BuiltinType::SveInt8x3:
    case BuiltinType::SveUint8x3:
    case BuiltinType::SveInt8x4:
    case BuiltinType::SveUint8x4:
    case BuiltinType::SveInt16:
    case BuiltinType::SveUint16:
    case BuiltinType::SveInt16x2:
    case BuiltinType::SveUint16x2:
    case BuiltinType::SveInt16x3:
    case BuiltinType::SveUint16x3:
    case BuiltinType::SveInt16x4:
    case BuiltinType::SveUint16x4:
    case BuiltinType::SveInt32:
    case BuiltinType::SveUint32:
    case BuiltinType::SveInt32x2:
    case BuiltinType::SveUint32x2:
    case BuiltinType::SveInt32x3:
    case BuiltinType::SveUint32x3:
    case BuiltinType::SveInt32x4:
    case BuiltinType::SveUint32x4:
    case BuiltinType::SveInt64:
    case BuiltinType::SveUint64:
    case BuiltinType::SveInt64x2:
    case BuiltinType::SveUint64x2:
    case BuiltinType::SveInt64x3:
    case BuiltinType::SveUint64x3:
    case BuiltinType::SveInt64x4:
    case BuiltinType::SveUint64x4:
    case BuiltinType::SveBool:
    case BuiltinType::SveFloat16:
    case BuiltinType::SveFloat16x2:
    case BuiltinType::SveFloat16x3:
    case BuiltinType::SveFloat16x4:
    case BuiltinType::SveFloat32:
    case BuiltinType::SveFloat32x2:
    case BuiltinType::SveFloat32x3:
    case BuiltinType::SveFloat32x4:
    case BuiltinType::SveFloat64:
    case BuiltinType::SveFloat64x2:
    case BuiltinType::SveFloat64x3:
    case BuiltinType::SveFloat64x4:
    case BuiltinType::SveBFloat16:
    case BuiltinType::SveBFloat16x2:
    case BuiltinType::SveBFloat16x3:
    case BuiltinType::SveBFloat16x4: {
      ASTContext::BuiltinVectorTypeInfo Info =
          Context.getBuiltinVectorTypeInfo(cast<BuiltinType>(Ty));
      return llvm::ScalableVectorType::get(ConvertType(Info.ElementType),
                                           Info.EC.getKnownMinValue() *
                                               Info.NumVectors);
    }
#define PPC_VECTOR_TYPE(Name, Id, Size) \
    case BuiltinType::Id: \
      ResultType = \
        llvm::FixedVectorType::get(ConvertType(Context.BoolTy), Size); \
      break;
#include "clang/Basic/PPCTypes.def"
#define RVV_TYPE(Name, Id, SingletonId) case BuiltinType::Id:
#include "clang/Basic/RISCVVTypes.def"
    {
      ASTContext::BuiltinVectorTypeInfo Info =
          Context.getBuiltinVectorTypeInfo(cast<BuiltinType>(Ty));
      return llvm::ScalableVectorType::get(ConvertType(Info.ElementType),
                                           Info.EC.getKnownMinValue() *
                                           Info.NumVectors);
    }
   case BuiltinType::Dependent:
#define BUILTIN_TYPE(Id, SingletonId)
#define PLACEHOLDER_TYPE(Id, SingletonId) \
    case BuiltinType::Id:
#include "clang/AST/BuiltinTypes.def"
      llvm_unreachable("Unexpected placeholder builtin type!");
    }
    break;
  }
  case Type::Auto:
  case Type::DeducedTemplateSpecialization:
    llvm_unreachable("Unexpected undeduced type!");
  case Type::Complex: {
    llvm::Type *EltTy = ConvertType(cast<ComplexType>(Ty)->getElementType());
    ResultType = llvm::StructType::get(EltTy, EltTy);
    break;
  }
  case Type::LValueReference:
  case Type::RValueReference: {
    const ReferenceType *RTy = cast<ReferenceType>(Ty);
    QualType ETy = RTy->getPointeeType();
    llvm::Type *PointeeType = ConvertTypeForMem(ETy);
    unsigned AS = Context.getTargetAddressSpace(ETy);
    ResultType = llvm::PointerType::get(PointeeType, AS);
    break;
  }
  case Type::Pointer: {
    const PointerType *PTy = cast<PointerType>(Ty);
    QualType ETy = PTy->getPointeeType();
    llvm::Type *PointeeType = ConvertTypeForMem(ETy);
    if (PointeeType->isVoidTy())
      PointeeType = llvm::Type::getInt8Ty(getLLVMContext());

    unsigned AS = PointeeType->isFunctionTy()
                      ? getDataLayout().getProgramAddressSpace()
                      : Context.getTargetAddressSpace(ETy);

    ResultType = llvm::PointerType::get(PointeeType, AS);
    break;
  }

  case Type::VariableArray: {
    const VariableArrayType *A = cast<VariableArrayType>(Ty);
    assert(A->getIndexTypeCVRQualifiers() == 0 &&
           "FIXME: We only handle trivial array types so far!");
    // VLAs resolve to the innermost element type; this matches
    // the return of alloca, and there isn't any obviously better choice.
    ResultType = ConvertTypeForMem(A->getElementType());
    break;
  }
  case Type::IncompleteArray: {
    const IncompleteArrayType *A = cast<IncompleteArrayType>(Ty);
    assert(A->getIndexTypeCVRQualifiers() == 0 &&
           "FIXME: We only handle trivial array types so far!");
    // int X[] -> [0 x int], unless the element type is not sized.  If it is
    // unsized (e.g. an incomplete struct) just use [0 x i8].
    ResultType = ConvertTypeForMem(A->getElementType());
    if (!ResultType->isSized()) {
      SkippedLayout = true;
      ResultType = llvm::Type::getInt8Ty(getLLVMContext());
    }
    ResultType = llvm::ArrayType::get(ResultType, 0);
    break;
  }
  case Type::ConstantArray: {
    const ConstantArrayType *A = cast<ConstantArrayType>(Ty);
    llvm::Type *EltTy = ConvertTypeForMem(A->getElementType());

    // Lower arrays of undefined struct type to arrays of i8 just to have a
    // concrete type.
    if (!EltTy->isSized()) {
      SkippedLayout = true;
      EltTy = llvm::Type::getInt8Ty(getLLVMContext());
    }

    ResultType = llvm::ArrayType::get(EltTy, A->getSize().getZExtValue());
    break;
  }
  case Type::ExtVector:
  case Type::Vector: {
    const auto *VT = cast<VectorType>(Ty);
    // An ext_vector_type of Bool is really a vector of bits.
    llvm::Type *IRElemTy = VT->isExtVectorBoolType()
                               ? llvm::Type::getInt1Ty(getLLVMContext())
                               : ConvertType(VT->getElementType());
    ResultType = llvm::FixedVectorType::get(IRElemTy, VT->getNumElements());
    break;
  }
  case Type::ConstantMatrix: {
    const ConstantMatrixType *MT = cast<ConstantMatrixType>(Ty);
    ResultType =
        llvm::FixedVectorType::get(ConvertType(MT->getElementType()),
                                   MT->getNumRows() * MT->getNumColumns());
    break;
  }
  case Type::FunctionNoProto:
  case Type::FunctionProto:
    ResultType = ConvertFunctionTypeInternal(T);
    break;
  case Type::ObjCObject:
    ResultType = ConvertType(cast<ObjCObjectType>(Ty)->getBaseType());
    break;

  case Type::ObjCInterface: {
    // Objective-C interfaces are always opaque (outside of the
    // runtime, which can do whatever it likes); we never refine
    // these.
    llvm::Type *&T = InterfaceTypes[cast<ObjCInterfaceType>(Ty)];
    if (!T)
      T = llvm::StructType::create(getLLVMContext());
    ResultType = T;
    break;
  }

  case Type::ObjCObjectPointer: {
    // Protocol qualifications do not influence the LLVM type, we just return a
    // pointer to the underlying interface type. We don't need to worry about
    // recursive conversion.
    llvm::Type *T =
      ConvertTypeForMem(cast<ObjCObjectPointerType>(Ty)->getPointeeType());
    ResultType = T->getPointerTo();
    break;
  }

  case Type::Enum: {
    const EnumDecl *ED = cast<EnumType>(Ty)->getDecl();
    if (ED->isCompleteDefinition() || ED->isFixed())
      return ConvertType(ED->getIntegerType());
    // Return a placeholder 'i32' type.  This can be changed later when the
    // type is defined (see UpdateCompletedType), but is likely to be the
    // "right" answer.
    ResultType = llvm::Type::getInt32Ty(getLLVMContext());
    break;
  }

  case Type::BlockPointer: {
    const QualType FTy = cast<BlockPointerType>(Ty)->getPointeeType();
    llvm::Type *PointeeType = CGM.getLangOpts().OpenCL
                                  ? CGM.getGenericBlockLiteralType()
                                  : ConvertTypeForMem(FTy);
    unsigned AS = Context.getTargetAddressSpace(FTy);
    ResultType = llvm::PointerType::get(PointeeType, AS);
    break;
  }

  case Type::MemberPointer: {
    auto *MPTy = cast<MemberPointerType>(Ty);
    if (!getCXXABI().isMemberPointerConvertible(MPTy)) {
      RecordsWithOpaqueMemberPointers.insert(MPTy->getClass());
      ResultType = llvm::StructType::create(getLLVMContext());
    } else {
      ResultType = getCXXABI().ConvertMemberPointerType(MPTy);
    }
    break;
  }

  case Type::Atomic: {
    QualType valueType = cast<AtomicType>(Ty)->getValueType();
    ResultType = ConvertTypeForMem(valueType);

    // Pad out to the inflated size if necessary.
    uint64_t valueSize = Context.getTypeSize(valueType);
    uint64_t atomicSize = Context.getTypeSize(Ty);
    if (valueSize != atomicSize) {
      assert(valueSize < atomicSize);
      llvm::Type *elts[] = {
        ResultType,
        llvm::ArrayType::get(CGM.Int8Ty, (atomicSize - valueSize) / 8)
      };
      ResultType = llvm::StructType::get(getLLVMContext(),
                                         llvm::makeArrayRef(elts));
    }
    break;
  }
  case Type::Pipe: {
    ResultType = CGM.getOpenCLRuntime().getPipeType(cast<PipeType>(Ty));
    break;
  }
  case Type::BitInt: {
    const auto &EIT = cast<BitIntType>(Ty);
    ResultType = llvm::Type::getIntNTy(getLLVMContext(), EIT->getNumBits());
    break;
  }
  }

  assert(ResultType && "Didn't convert a type?");

  TypeCache[Ty] = ResultType;
  return ResultType;
}

bool CodeGenModule::isPaddedAtomicType(QualType type) {
  return isPaddedAtomicType(type->castAs<AtomicType>());
}

bool CodeGenModule::isPaddedAtomicType(const AtomicType *type) {
  return Context.getTypeSize(type) != Context.getTypeSize(type->getValueType());
}

/// ConvertRecordDeclType - Lay out a tagged decl type like struct or union.
llvm::StructType *CodeGenTypes::ConvertRecordDeclType(const RecordDecl *RD) {
  // TagDecl's are not necessarily unique, instead use the (clang)
  // type connected to the decl.
  const Type *Key = Context.getTagDeclType(RD).getTypePtr();

  llvm::StructType *&Entry = RecordDeclTypes[Key];

  // If we don't have a StructType at all yet, create the forward declaration.
  if (!Entry) {
    Entry = llvm::StructType::create(getLLVMContext());
    addRecordTypeName(RD, Entry, "");
  }
  llvm::StructType *Ty = Entry;

  // If this is still a forward declaration, or the LLVM type is already
  // complete, there's nothing more to do.
  RD = RD->getDefinition();
  if (!RD || !RD->isCompleteDefinition() || !Ty->isOpaque())
    return Ty;

  // If converting this type would cause us to infinitely loop, don't do it!
  if (!isSafeToConvert(RD, *this)) {
    DeferredRecords.push_back(RD);
    return Ty;
  }

  // Okay, this is a definition of a type.  Compile the implementation now.
  bool InsertResult = RecordsBeingLaidOut.insert(Key).second;
  (void)InsertResult;
  assert(InsertResult && "Recursively compiling a struct?");

  // Force conversion of non-virtual base classes recursively.
  if (const CXXRecordDecl *CRD = dyn_cast<CXXRecordDecl>(RD)) {
    for (const auto &I : CRD->bases()) {
      if (I.isVirtual()) continue;
      ConvertRecordDeclType(I.getType()->castAs<RecordType>()->getDecl());
    }
  }

  // Layout fields.
  std::unique_ptr<CGRecordLayout> Layout = ComputeRecordLayout(RD, Ty);
  CGRecordLayouts[Key] = std::move(Layout);

  // We're done laying out this struct.
  bool EraseResult = RecordsBeingLaidOut.erase(Key); (void)EraseResult;
  assert(EraseResult && "struct not in RecordsBeingLaidOut set?");

  // If this struct blocked a FunctionType conversion, then recompute whatever
  // was derived from that.
  // FIXME: This is hugely overconservative.
  if (SkippedLayout)
    TypeCache.clear();

  // If we're done converting the outer-most record, then convert any deferred
  // structs as well.
  if (RecordsBeingLaidOut.empty())
    while (!DeferredRecords.empty())
      ConvertRecordDeclType(DeferredRecords.pop_back_val());

  return Ty;
}

/// getCGRecordLayout - Return record layout info for the given record decl.
const CGRecordLayout &
CodeGenTypes::getCGRecordLayout(const RecordDecl *RD) {
  const Type *Key = Context.getTagDeclType(RD).getTypePtr();

  auto I = CGRecordLayouts.find(Key);
  if (I != CGRecordLayouts.end())
    return *I->second;
  // Compute the type information.
  ConvertRecordDeclType(RD);

  // Now try again.
  I = CGRecordLayouts.find(Key);

  assert(I != CGRecordLayouts.end() &&
         "Unable to find record layout information for type");
  return *I->second;
}

bool CodeGenTypes::isPointerZeroInitializable(QualType T) {
  assert((T->isAnyPointerType() || T->isBlockPointerType()) && "Invalid type");
  return isZeroInitializable(T);
}

bool CodeGenTypes::isZeroInitializable(QualType T) {
  if (T->getAs<PointerType>())
    return Context.getTargetNullPointerValue(T) == 0;

  if (const auto *AT = Context.getAsArrayType(T)) {
    if (isa<IncompleteArrayType>(AT))
      return true;
    if (const auto *CAT = dyn_cast<ConstantArrayType>(AT))
      if (Context.getConstantArrayElementCount(CAT) == 0)
        return true;
    T = Context.getBaseElementType(T);
  }

  // Records are non-zero-initializable if they contain any
  // non-zero-initializable subobjects.
  if (const RecordType *RT = T->getAs<RecordType>()) {
    const RecordDecl *RD = RT->getDecl();
    return isZeroInitializable(RD);
  }

  // We have to ask the ABI about member pointers.
  if (const MemberPointerType *MPT = T->getAs<MemberPointerType>())
    return getCXXABI().isZeroInitializable(MPT);

  // Everything else is okay.
  return true;
}

bool CodeGenTypes::isZeroInitializable(const RecordDecl *RD) {
  return getCGRecordLayout(RD).isZeroInitializable();
}<|MERGE_RESOLUTION|>--- conflicted
+++ resolved
@@ -97,7 +97,6 @@
 
   llvm::Type *R = ConvertType(T);
 
-<<<<<<< HEAD
   // Check for the boolean vector case.
   if (T->isExtVectorBoolType()) {
     auto *FixedVT = cast<llvm::FixedVectorType>(R);
@@ -106,16 +105,10 @@
     return llvm::IntegerType::get(FixedVT->getContext(), BytePadded);
   }
 
-  // If this is a bool type, or an ExtIntType in a bitfield representation,
-  // map this integer to the target-specified size.
-  if ((ForBitField && T->isExtIntType()) ||
-      (!T->isExtIntType() && R->isIntegerTy(1)))
-=======
   // If this is a bool type, or a bit-precise integer type in a bitfield
   // representation, map this integer to the target-specified size.
   if ((ForBitField && T->isBitIntType()) ||
       (!T->isBitIntType() && R->isIntegerTy(1)))
->>>>>>> d37d0aad
     return llvm::IntegerType::get(getLLVMContext(),
                                   (unsigned)Context.getTypeSize(T));
 
