--- conflicted
+++ resolved
@@ -4635,11 +4635,6 @@
 
 Address AIXABIInfo::EmitVAArg(CodeGenFunction &CGF, Address VAListAddr,
                               QualType Ty) const {
-<<<<<<< HEAD
-  if (Ty->isAnyComplexType())
-    llvm::report_fatal_error("complex type is not supported on AIX yet");
-=======
->>>>>>> 2ab1d525
 
   auto TypeInfo = getContext().getTypeInfoInChars(Ty);
   TypeInfo.Align = getParamTypeAlignment(Ty);
@@ -7368,8 +7363,6 @@
       case Builtin::BI__builtin_isnan:
         TDCBits = 0xf;
         break;
-<<<<<<< HEAD
-=======
       case Builtin::BIfinite:
       case Builtin::BI__finite:
       case Builtin::BIfinitef:
@@ -7382,7 +7375,6 @@
       case Builtin::BI__builtin_isinf:
         TDCBits = 0x30;
         break;
->>>>>>> 2ab1d525
       default:
         break;
       }
@@ -8254,13 +8246,9 @@
 }
 
 //===----------------------------------------------------------------------===//
-<<<<<<< HEAD
-// AVR ABI Implementation.
-=======
 // AVR ABI Implementation. Documented at
 // https://gcc.gnu.org/wiki/avr-gcc#Calling_Convention
 // https://gcc.gnu.org/wiki/avr-gcc#Reduced_Tiny
->>>>>>> 2ab1d525
 //===----------------------------------------------------------------------===//
 
 namespace {
