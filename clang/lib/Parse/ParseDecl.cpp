//===--- ParseDecl.cpp - Declaration Parsing --------------------*- C++ -*-===//
//
// Part of the LLVM Project, under the Apache License v2.0 with LLVM Exceptions.
// See https://llvm.org/LICENSE.txt for license information.
// SPDX-License-Identifier: Apache-2.0 WITH LLVM-exception
//
//===----------------------------------------------------------------------===//
//
//  This file implements the Declaration portions of the Parser interfaces.
//
//===----------------------------------------------------------------------===//

#include "clang/Parse/Parser.h"
#include "clang/Parse/RAIIObjectsForParser.h"
#include "clang/AST/ASTContext.h"
#include "clang/AST/DeclTemplate.h"
#include "clang/AST/PrettyDeclStackTrace.h"
#include "clang/Basic/AddressSpaces.h"
#include "clang/Basic/Attributes.h"
#include "clang/Basic/CharInfo.h"
#include "clang/Basic/TargetInfo.h"
#include "clang/Parse/ParseDiagnostic.h"
#include "clang/Sema/Lookup.h"
#include "clang/Sema/ParsedTemplate.h"
#include "clang/Sema/Scope.h"
#include "clang/Sema/SemaDiagnostic.h"
#include "llvm/ADT/Optional.h"
#include "llvm/ADT/SmallSet.h"
#include "llvm/ADT/SmallString.h"
#include "llvm/ADT/StringSwitch.h"

using namespace clang;

//===----------------------------------------------------------------------===//
// C99 6.7: Declarations.
//===----------------------------------------------------------------------===//

/// ParseTypeName
///       type-name: [C99 6.7.6]
///         specifier-qualifier-list abstract-declarator[opt]
///
/// Called type-id in C++.
TypeResult Parser::ParseTypeName(SourceRange *Range,
                                 DeclaratorContext Context,
                                 AccessSpecifier AS,
                                 Decl **OwnedType,
                                 ParsedAttributes *Attrs) {
  DeclSpecContext DSC = getDeclSpecContextFromDeclaratorContext(Context);
  if (DSC == DeclSpecContext::DSC_normal)
    DSC = DeclSpecContext::DSC_type_specifier;

  // Parse the common declaration-specifiers piece.
  DeclSpec DS(AttrFactory);
  if (Attrs)
    DS.addAttributes(*Attrs);
  ParseSpecifierQualifierList(DS, AS, DSC);
  if (OwnedType)
    *OwnedType = DS.isTypeSpecOwned() ? DS.getRepAsDecl() : nullptr;

  // Parse the abstract-declarator, if present.
  Declarator DeclaratorInfo(DS, Context);
  ParseDeclarator(DeclaratorInfo);
  if (Range)
    *Range = DeclaratorInfo.getSourceRange();

  if (DeclaratorInfo.isInvalidType())
    return true;

  return Actions.ActOnTypeName(getCurScope(), DeclaratorInfo);
}

/// Normalizes an attribute name by dropping prefixed and suffixed __.
static StringRef normalizeAttrName(StringRef Name) {
  if (Name.size() >= 4 && Name.startswith("__") && Name.endswith("__"))
    return Name.drop_front(2).drop_back(2);
  return Name;
}

/// isAttributeLateParsed - Return true if the attribute has arguments that
/// require late parsing.
static bool isAttributeLateParsed(const IdentifierInfo &II) {
#define CLANG_ATTR_LATE_PARSED_LIST
    return llvm::StringSwitch<bool>(normalizeAttrName(II.getName()))
#include "clang/Parse/AttrParserStringSwitches.inc"
        .Default(false);
#undef CLANG_ATTR_LATE_PARSED_LIST
}

/// Check if the a start and end source location expand to the same macro.
static bool FindLocsWithCommonFileID(Preprocessor &PP, SourceLocation StartLoc,
                                     SourceLocation EndLoc) {
  if (!StartLoc.isMacroID() || !EndLoc.isMacroID())
    return false;

  SourceManager &SM = PP.getSourceManager();
  if (SM.getFileID(StartLoc) != SM.getFileID(EndLoc))
    return false;

  bool AttrStartIsInMacro =
      Lexer::isAtStartOfMacroExpansion(StartLoc, SM, PP.getLangOpts());
  bool AttrEndIsInMacro =
      Lexer::isAtEndOfMacroExpansion(EndLoc, SM, PP.getLangOpts());
  return AttrStartIsInMacro && AttrEndIsInMacro;
}

void Parser::ParseAttributes(unsigned WhichAttrKinds,
                             ParsedAttributesWithRange &Attrs,
                             SourceLocation *End,
                             LateParsedAttrList *LateAttrs) {
  bool MoreToParse;
  do {
    // Assume there's nothing left to parse, but if any attributes are in fact
    // parsed, loop to ensure all specified attribute combinations are parsed.
    MoreToParse = false;
    if (WhichAttrKinds & PAKM_CXX11)
      MoreToParse |= MaybeParseCXX11Attributes(Attrs, End);
    if (WhichAttrKinds & PAKM_GNU)
      MoreToParse |= MaybeParseGNUAttributes(Attrs, End, LateAttrs);
    if (WhichAttrKinds & PAKM_Declspec)
      MoreToParse |= MaybeParseMicrosoftDeclSpecs(Attrs, End);
  } while (MoreToParse);
}

/// ParseGNUAttributes - Parse a non-empty attributes list.
///
/// [GNU] attributes:
///         attribute
///         attributes attribute
///
/// [GNU]  attribute:
///          '__attribute__' '(' '(' attribute-list ')' ')'
///
/// [GNU]  attribute-list:
///          attrib
///          attribute_list ',' attrib
///
/// [GNU]  attrib:
///          empty
///          attrib-name
///          attrib-name '(' identifier ')'
///          attrib-name '(' identifier ',' nonempty-expr-list ')'
///          attrib-name '(' argument-expression-list [C99 6.5.2] ')'
///
/// [GNU]  attrib-name:
///          identifier
///          typespec
///          typequal
///          storageclass
///
/// Whether an attribute takes an 'identifier' is determined by the
/// attrib-name. GCC's behavior here is not worth imitating:
///
///  * In C mode, if the attribute argument list starts with an identifier
///    followed by a ',' or an ')', and the identifier doesn't resolve to
///    a type, it is parsed as an identifier. If the attribute actually
///    wanted an expression, it's out of luck (but it turns out that no
///    attributes work that way, because C constant expressions are very
///    limited).
///  * In C++ mode, if the attribute argument list starts with an identifier,
///    and the attribute *wants* an identifier, it is parsed as an identifier.
///    At block scope, any additional tokens between the identifier and the
///    ',' or ')' are ignored, otherwise they produce a parse error.
///
/// We follow the C++ model, but don't allow junk after the identifier.
void Parser::ParseGNUAttributes(ParsedAttributesWithRange &Attrs,
                                SourceLocation *EndLoc,
                                LateParsedAttrList *LateAttrs, Declarator *D) {
  assert(Tok.is(tok::kw___attribute) && "Not a GNU attribute list!");

  SourceLocation StartLoc = Tok.getLocation(), Loc;

  if (!EndLoc)
    EndLoc = &Loc;

  while (Tok.is(tok::kw___attribute)) {
    SourceLocation AttrTokLoc = ConsumeToken();
    unsigned OldNumAttrs = Attrs.size();
    unsigned OldNumLateAttrs = LateAttrs ? LateAttrs->size() : 0;

    if (ExpectAndConsume(tok::l_paren, diag::err_expected_lparen_after,
                         "attribute")) {
      SkipUntil(tok::r_paren, StopAtSemi); // skip until ) or ;
      return;
    }
    if (ExpectAndConsume(tok::l_paren, diag::err_expected_lparen_after, "(")) {
      SkipUntil(tok::r_paren, StopAtSemi); // skip until ) or ;
      return;
    }
    // Parse the attribute-list. e.g. __attribute__(( weak, alias("__f") ))
    do {
      // Eat preceeding commas to allow __attribute__((,,,foo))
      while (TryConsumeToken(tok::comma))
        ;

      // Expect an identifier or declaration specifier (const, int, etc.)
      if (Tok.isAnnotation())
        break;
      if (Tok.is(tok::code_completion)) {
        cutOffParsing();
        Actions.CodeCompleteAttribute(AttributeCommonInfo::Syntax::AS_GNU);
        break;
      }
      IdentifierInfo *AttrName = Tok.getIdentifierInfo();
      if (!AttrName)
        break;

      SourceLocation AttrNameLoc = ConsumeToken();

      if (Tok.isNot(tok::l_paren)) {
        Attrs.addNew(AttrName, AttrNameLoc, nullptr, AttrNameLoc, nullptr, 0,
                     ParsedAttr::AS_GNU);
        continue;
      }

      // Handle "parameterized" attributes
      if (!LateAttrs || !isAttributeLateParsed(*AttrName)) {
        ParseGNUAttributeArgs(AttrName, AttrNameLoc, Attrs, EndLoc, nullptr,
                              SourceLocation(), ParsedAttr::AS_GNU, D);
        continue;
      }

      // Handle attributes with arguments that require late parsing.
      LateParsedAttribute *LA =
          new LateParsedAttribute(this, *AttrName, AttrNameLoc);
      LateAttrs->push_back(LA);

      // Attributes in a class are parsed at the end of the class, along
      // with other late-parsed declarations.
      if (!ClassStack.empty() && !LateAttrs->parseSoon())
        getCurrentClass().LateParsedDeclarations.push_back(LA);

      // Be sure ConsumeAndStoreUntil doesn't see the start l_paren, since it
      // recursively consumes balanced parens.
      LA->Toks.push_back(Tok);
      ConsumeParen();
      // Consume everything up to and including the matching right parens.
      ConsumeAndStoreUntil(tok::r_paren, LA->Toks, /*StopAtSemi=*/true);

      Token Eof;
      Eof.startToken();
      Eof.setLocation(Tok.getLocation());
      LA->Toks.push_back(Eof);
    } while (Tok.is(tok::comma));

    if (ExpectAndConsume(tok::r_paren))
      SkipUntil(tok::r_paren, StopAtSemi);
    SourceLocation Loc = Tok.getLocation();
    if (ExpectAndConsume(tok::r_paren))
      SkipUntil(tok::r_paren, StopAtSemi);
    if (EndLoc)
      *EndLoc = Loc;

    // If this was declared in a macro, attach the macro IdentifierInfo to the
    // parsed attribute.
    auto &SM = PP.getSourceManager();
    if (!SM.isWrittenInBuiltinFile(SM.getSpellingLoc(AttrTokLoc)) &&
        FindLocsWithCommonFileID(PP, AttrTokLoc, Loc)) {
      CharSourceRange ExpansionRange = SM.getExpansionRange(AttrTokLoc);
      StringRef FoundName =
          Lexer::getSourceText(ExpansionRange, SM, PP.getLangOpts());
      IdentifierInfo *MacroII = PP.getIdentifierInfo(FoundName);

      for (unsigned i = OldNumAttrs; i < Attrs.size(); ++i)
        Attrs[i].setMacroIdentifier(MacroII, ExpansionRange.getBegin());

      if (LateAttrs) {
        for (unsigned i = OldNumLateAttrs; i < LateAttrs->size(); ++i)
          (*LateAttrs)[i]->MacroII = MacroII;
      }
    }
  }

  Attrs.Range = SourceRange(StartLoc, *EndLoc);
}

/// Determine whether the given attribute has an identifier argument.
static bool attributeHasIdentifierArg(const IdentifierInfo &II) {
#define CLANG_ATTR_IDENTIFIER_ARG_LIST
  return llvm::StringSwitch<bool>(normalizeAttrName(II.getName()))
#include "clang/Parse/AttrParserStringSwitches.inc"
           .Default(false);
#undef CLANG_ATTR_IDENTIFIER_ARG_LIST
}

/// Determine whether the given attribute has a variadic identifier argument.
static bool attributeHasVariadicIdentifierArg(const IdentifierInfo &II) {
#define CLANG_ATTR_VARIADIC_IDENTIFIER_ARG_LIST
  return llvm::StringSwitch<bool>(normalizeAttrName(II.getName()))
#include "clang/Parse/AttrParserStringSwitches.inc"
           .Default(false);
#undef CLANG_ATTR_VARIADIC_IDENTIFIER_ARG_LIST
}

/// Determine whether the given attribute treats kw_this as an identifier.
static bool attributeTreatsKeywordThisAsIdentifier(const IdentifierInfo &II) {
#define CLANG_ATTR_THIS_ISA_IDENTIFIER_ARG_LIST
  return llvm::StringSwitch<bool>(normalizeAttrName(II.getName()))
#include "clang/Parse/AttrParserStringSwitches.inc"
           .Default(false);
#undef CLANG_ATTR_THIS_ISA_IDENTIFIER_ARG_LIST
}

/// Determine whether the given attribute parses a type argument.
static bool attributeIsTypeArgAttr(const IdentifierInfo &II) {
#define CLANG_ATTR_TYPE_ARG_LIST
  return llvm::StringSwitch<bool>(normalizeAttrName(II.getName()))
#include "clang/Parse/AttrParserStringSwitches.inc"
           .Default(false);
#undef CLANG_ATTR_TYPE_ARG_LIST
}

/// Determine whether the given attribute requires parsing its arguments
/// in an unevaluated context or not.
static bool attributeParsedArgsUnevaluated(const IdentifierInfo &II) {
#define CLANG_ATTR_ARG_CONTEXT_LIST
  return llvm::StringSwitch<bool>(normalizeAttrName(II.getName()))
#include "clang/Parse/AttrParserStringSwitches.inc"
           .Default(false);
#undef CLANG_ATTR_ARG_CONTEXT_LIST
}

IdentifierLoc *Parser::ParseIdentifierLoc() {
  assert(Tok.is(tok::identifier) && "expected an identifier");
  IdentifierLoc *IL = IdentifierLoc::create(Actions.Context,
                                            Tok.getLocation(),
                                            Tok.getIdentifierInfo());
  ConsumeToken();
  return IL;
}

void Parser::ParseAttributeWithTypeArg(IdentifierInfo &AttrName,
                                       SourceLocation AttrNameLoc,
                                       ParsedAttributes &Attrs,
                                       SourceLocation *EndLoc,
                                       IdentifierInfo *ScopeName,
                                       SourceLocation ScopeLoc,
                                       ParsedAttr::Syntax Syntax) {
  BalancedDelimiterTracker Parens(*this, tok::l_paren);
  Parens.consumeOpen();

  TypeResult T;
  if (Tok.isNot(tok::r_paren))
    T = ParseTypeName();

  if (Parens.consumeClose())
    return;

  if (T.isInvalid())
    return;

  if (T.isUsable())
    Attrs.addNewTypeAttr(&AttrName,
                         SourceRange(AttrNameLoc, Parens.getCloseLocation()),
                         ScopeName, ScopeLoc, T.get(), Syntax);
  else
    Attrs.addNew(&AttrName, SourceRange(AttrNameLoc, Parens.getCloseLocation()),
                 ScopeName, ScopeLoc, nullptr, 0, Syntax);
}

unsigned Parser::ParseAttributeArgsCommon(
    IdentifierInfo *AttrName, SourceLocation AttrNameLoc,
    ParsedAttributes &Attrs, SourceLocation *EndLoc, IdentifierInfo *ScopeName,
    SourceLocation ScopeLoc, ParsedAttr::Syntax Syntax) {
  // Ignore the left paren location for now.
  ConsumeParen();

  bool ChangeKWThisToIdent = attributeTreatsKeywordThisAsIdentifier(*AttrName);
  bool AttributeIsTypeArgAttr = attributeIsTypeArgAttr(*AttrName);

  // Interpret "kw_this" as an identifier if the attributed requests it.
  if (ChangeKWThisToIdent && Tok.is(tok::kw_this))
    Tok.setKind(tok::identifier);

  ArgsVector ArgExprs;
  if (Tok.is(tok::identifier)) {
    // If this attribute wants an 'identifier' argument, make it so.
    bool IsIdentifierArg = attributeHasIdentifierArg(*AttrName) ||
                           attributeHasVariadicIdentifierArg(*AttrName);
    ParsedAttr::Kind AttrKind =
        ParsedAttr::getParsedKind(AttrName, ScopeName, Syntax);

    // If we don't know how to parse this attribute, but this is the only
    // token in this argument, assume it's meant to be an identifier.
    if (AttrKind == ParsedAttr::UnknownAttribute ||
        AttrKind == ParsedAttr::IgnoredAttribute) {
      const Token &Next = NextToken();
      IsIdentifierArg = Next.isOneOf(tok::r_paren, tok::comma);
    }

    if (IsIdentifierArg)
      ArgExprs.push_back(ParseIdentifierLoc());
  }

  ParsedType TheParsedType;
  if (!ArgExprs.empty() ? Tok.is(tok::comma) : Tok.isNot(tok::r_paren)) {
    // Eat the comma.
    if (!ArgExprs.empty())
      ConsumeToken();

    // Parse the non-empty comma-separated list of expressions.
    do {
      // Interpret "kw_this" as an identifier if the attributed requests it.
      if (ChangeKWThisToIdent && Tok.is(tok::kw_this))
        Tok.setKind(tok::identifier);

      ExprResult ArgExpr;
      if (AttributeIsTypeArgAttr) {
        TypeResult T = ParseTypeName();
        if (T.isInvalid()) {
          SkipUntil(tok::r_paren, StopAtSemi);
          return 0;
        }
        if (T.isUsable())
          TheParsedType = T.get();
        break; // FIXME: Multiple type arguments are not implemented.
      } else if (Tok.is(tok::identifier) &&
                 attributeHasVariadicIdentifierArg(*AttrName)) {
        ArgExprs.push_back(ParseIdentifierLoc());
      } else {
        bool Uneval = attributeParsedArgsUnevaluated(*AttrName);
        EnterExpressionEvaluationContext Unevaluated(
            Actions,
            Uneval ? Sema::ExpressionEvaluationContext::Unevaluated
                   : Sema::ExpressionEvaluationContext::ConstantEvaluated);

        ExprResult ArgExpr(
            Actions.CorrectDelayedTyposInExpr(ParseAssignmentExpression()));
        if (ArgExpr.isInvalid()) {
          SkipUntil(tok::r_paren, StopAtSemi);
          return 0;
        }
        ArgExprs.push_back(ArgExpr.get());
      }
      // Eat the comma, move to the next argument
    } while (TryConsumeToken(tok::comma));
  }

  SourceLocation RParen = Tok.getLocation();
  if (!ExpectAndConsume(tok::r_paren)) {
    SourceLocation AttrLoc = ScopeLoc.isValid() ? ScopeLoc : AttrNameLoc;

    if (AttributeIsTypeArgAttr && !TheParsedType.get().isNull()) {
      Attrs.addNewTypeAttr(AttrName, SourceRange(AttrNameLoc, RParen),
                           ScopeName, ScopeLoc, TheParsedType, Syntax);
    } else {
      Attrs.addNew(AttrName, SourceRange(AttrLoc, RParen), ScopeName, ScopeLoc,
                   ArgExprs.data(), ArgExprs.size(), Syntax);
    }
  }

  if (EndLoc)
    *EndLoc = RParen;

  return static_cast<unsigned>(ArgExprs.size() + !TheParsedType.get().isNull());
}

/// Parse the arguments to a parameterized GNU attribute or
/// a C++11 attribute in "gnu" namespace.
void Parser::ParseGNUAttributeArgs(IdentifierInfo *AttrName,
                                   SourceLocation AttrNameLoc,
                                   ParsedAttributes &Attrs,
                                   SourceLocation *EndLoc,
                                   IdentifierInfo *ScopeName,
                                   SourceLocation ScopeLoc,
                                   ParsedAttr::Syntax Syntax,
                                   Declarator *D) {

  assert(Tok.is(tok::l_paren) && "Attribute arg list not starting with '('");

  ParsedAttr::Kind AttrKind =
      ParsedAttr::getParsedKind(AttrName, ScopeName, Syntax);

  if (AttrKind == ParsedAttr::AT_Availability) {
    ParseAvailabilityAttribute(*AttrName, AttrNameLoc, Attrs, EndLoc, ScopeName,
                               ScopeLoc, Syntax);
    return;
  } else if (AttrKind == ParsedAttr::AT_ExternalSourceSymbol) {
    ParseExternalSourceSymbolAttribute(*AttrName, AttrNameLoc, Attrs, EndLoc,
                                       ScopeName, ScopeLoc, Syntax);
    return;
  } else if (AttrKind == ParsedAttr::AT_ObjCBridgeRelated) {
    ParseObjCBridgeRelatedAttribute(*AttrName, AttrNameLoc, Attrs, EndLoc,
                                    ScopeName, ScopeLoc, Syntax);
    return;
  } else if (AttrKind == ParsedAttr::AT_SwiftNewType) {
    ParseSwiftNewTypeAttribute(*AttrName, AttrNameLoc, Attrs, EndLoc, ScopeName,
                               ScopeLoc, Syntax);
    return;
  } else if (AttrKind == ParsedAttr::AT_TypeTagForDatatype) {
    ParseTypeTagForDatatypeAttribute(*AttrName, AttrNameLoc, Attrs, EndLoc,
                                     ScopeName, ScopeLoc, Syntax);
    return;
  } else if (attributeIsTypeArgAttr(*AttrName)) {
    ParseAttributeWithTypeArg(*AttrName, AttrNameLoc, Attrs, EndLoc, ScopeName,
                              ScopeLoc, Syntax);
    return;
  }

  // These may refer to the function arguments, but need to be parsed early to
  // participate in determining whether it's a redeclaration.
  llvm::Optional<ParseScope> PrototypeScope;
  if (normalizeAttrName(AttrName->getName()) == "enable_if" &&
      D && D->isFunctionDeclarator()) {
    DeclaratorChunk::FunctionTypeInfo FTI = D->getFunctionTypeInfo();
    PrototypeScope.emplace(this, Scope::FunctionPrototypeScope |
                                     Scope::FunctionDeclarationScope |
                                     Scope::DeclScope);
    for (unsigned i = 0; i != FTI.NumParams; ++i) {
      ParmVarDecl *Param = cast<ParmVarDecl>(FTI.Params[i].Param);
      Actions.ActOnReenterCXXMethodParameter(getCurScope(), Param);
    }
  }

  ParseAttributeArgsCommon(AttrName, AttrNameLoc, Attrs, EndLoc, ScopeName,
                           ScopeLoc, Syntax);
}

unsigned Parser::ParseClangAttributeArgs(
    IdentifierInfo *AttrName, SourceLocation AttrNameLoc,
    ParsedAttributes &Attrs, SourceLocation *EndLoc, IdentifierInfo *ScopeName,
    SourceLocation ScopeLoc, ParsedAttr::Syntax Syntax) {
  assert(Tok.is(tok::l_paren) && "Attribute arg list not starting with '('");

  ParsedAttr::Kind AttrKind =
      ParsedAttr::getParsedKind(AttrName, ScopeName, Syntax);

  switch (AttrKind) {
  default:
    return ParseAttributeArgsCommon(AttrName, AttrNameLoc, Attrs, EndLoc,
                                    ScopeName, ScopeLoc, Syntax);
  case ParsedAttr::AT_ExternalSourceSymbol:
    ParseExternalSourceSymbolAttribute(*AttrName, AttrNameLoc, Attrs, EndLoc,
                                       ScopeName, ScopeLoc, Syntax);
    break;
  case ParsedAttr::AT_Availability:
    ParseAvailabilityAttribute(*AttrName, AttrNameLoc, Attrs, EndLoc, ScopeName,
                               ScopeLoc, Syntax);
    break;
  case ParsedAttr::AT_ObjCBridgeRelated:
    ParseObjCBridgeRelatedAttribute(*AttrName, AttrNameLoc, Attrs, EndLoc,
                                    ScopeName, ScopeLoc, Syntax);
    break;
  case ParsedAttr::AT_SwiftNewType:
    ParseSwiftNewTypeAttribute(*AttrName, AttrNameLoc, Attrs, EndLoc, ScopeName,
                               ScopeLoc, Syntax);
    break;
  case ParsedAttr::AT_TypeTagForDatatype:
    ParseTypeTagForDatatypeAttribute(*AttrName, AttrNameLoc, Attrs, EndLoc,
                                     ScopeName, ScopeLoc, Syntax);
    break;
  }
  return !Attrs.empty() ? Attrs.begin()->getNumArgs() : 0;
}

bool Parser::ParseMicrosoftDeclSpecArgs(IdentifierInfo *AttrName,
                                        SourceLocation AttrNameLoc,
                                        ParsedAttributes &Attrs) {
  // If the attribute isn't known, we will not attempt to parse any
  // arguments.
  if (!hasAttribute(AttrSyntax::Declspec, nullptr, AttrName,
                    getTargetInfo(), getLangOpts())) {
    // Eat the left paren, then skip to the ending right paren.
    ConsumeParen();
    SkipUntil(tok::r_paren);
    return false;
  }

  SourceLocation OpenParenLoc = Tok.getLocation();

  if (AttrName->getName() == "property") {
    // The property declspec is more complex in that it can take one or two
    // assignment expressions as a parameter, but the lhs of the assignment
    // must be named get or put.

    BalancedDelimiterTracker T(*this, tok::l_paren);
    T.expectAndConsume(diag::err_expected_lparen_after,
                       AttrName->getNameStart(), tok::r_paren);

    enum AccessorKind {
      AK_Invalid = -1,
      AK_Put = 0,
      AK_Get = 1 // indices into AccessorNames
    };
    IdentifierInfo *AccessorNames[] = {nullptr, nullptr};
    bool HasInvalidAccessor = false;

    // Parse the accessor specifications.
    while (true) {
      // Stop if this doesn't look like an accessor spec.
      if (!Tok.is(tok::identifier)) {
        // If the user wrote a completely empty list, use a special diagnostic.
        if (Tok.is(tok::r_paren) && !HasInvalidAccessor &&
            AccessorNames[AK_Put] == nullptr &&
            AccessorNames[AK_Get] == nullptr) {
          Diag(AttrNameLoc, diag::err_ms_property_no_getter_or_putter);
          break;
        }

        Diag(Tok.getLocation(), diag::err_ms_property_unknown_accessor);
        break;
      }

      AccessorKind Kind;
      SourceLocation KindLoc = Tok.getLocation();
      StringRef KindStr = Tok.getIdentifierInfo()->getName();
      if (KindStr == "get") {
        Kind = AK_Get;
      } else if (KindStr == "put") {
        Kind = AK_Put;

        // Recover from the common mistake of using 'set' instead of 'put'.
      } else if (KindStr == "set") {
        Diag(KindLoc, diag::err_ms_property_has_set_accessor)
            << FixItHint::CreateReplacement(KindLoc, "put");
        Kind = AK_Put;

        // Handle the mistake of forgetting the accessor kind by skipping
        // this accessor.
      } else if (NextToken().is(tok::comma) || NextToken().is(tok::r_paren)) {
        Diag(KindLoc, diag::err_ms_property_missing_accessor_kind);
        ConsumeToken();
        HasInvalidAccessor = true;
        goto next_property_accessor;

        // Otherwise, complain about the unknown accessor kind.
      } else {
        Diag(KindLoc, diag::err_ms_property_unknown_accessor);
        HasInvalidAccessor = true;
        Kind = AK_Invalid;

        // Try to keep parsing unless it doesn't look like an accessor spec.
        if (!NextToken().is(tok::equal))
          break;
      }

      // Consume the identifier.
      ConsumeToken();

      // Consume the '='.
      if (!TryConsumeToken(tok::equal)) {
        Diag(Tok.getLocation(), diag::err_ms_property_expected_equal)
            << KindStr;
        break;
      }

      // Expect the method name.
      if (!Tok.is(tok::identifier)) {
        Diag(Tok.getLocation(), diag::err_ms_property_expected_accessor_name);
        break;
      }

      if (Kind == AK_Invalid) {
        // Just drop invalid accessors.
      } else if (AccessorNames[Kind] != nullptr) {
        // Complain about the repeated accessor, ignore it, and keep parsing.
        Diag(KindLoc, diag::err_ms_property_duplicate_accessor) << KindStr;
      } else {
        AccessorNames[Kind] = Tok.getIdentifierInfo();
      }
      ConsumeToken();

    next_property_accessor:
      // Keep processing accessors until we run out.
      if (TryConsumeToken(tok::comma))
        continue;

      // If we run into the ')', stop without consuming it.
      if (Tok.is(tok::r_paren))
        break;

      Diag(Tok.getLocation(), diag::err_ms_property_expected_comma_or_rparen);
      break;
    }

    // Only add the property attribute if it was well-formed.
    if (!HasInvalidAccessor)
      Attrs.addNewPropertyAttr(AttrName, AttrNameLoc, nullptr, SourceLocation(),
                               AccessorNames[AK_Get], AccessorNames[AK_Put],
                               ParsedAttr::AS_Declspec);
    T.skipToEnd();
    return !HasInvalidAccessor;
  }

  unsigned NumArgs =
      ParseAttributeArgsCommon(AttrName, AttrNameLoc, Attrs, nullptr, nullptr,
                               SourceLocation(), ParsedAttr::AS_Declspec);

  // If this attribute's args were parsed, and it was expected to have
  // arguments but none were provided, emit a diagnostic.
  if (!Attrs.empty() && Attrs.begin()->getMaxArgs() && !NumArgs) {
    Diag(OpenParenLoc, diag::err_attribute_requires_arguments) << AttrName;
    return false;
  }
  return true;
}

/// [MS] decl-specifier:
///             __declspec ( extended-decl-modifier-seq )
///
/// [MS] extended-decl-modifier-seq:
///             extended-decl-modifier[opt]
///             extended-decl-modifier extended-decl-modifier-seq
void Parser::ParseMicrosoftDeclSpecs(ParsedAttributes &Attrs,
                                     SourceLocation *End) {
  assert(getLangOpts().DeclSpecKeyword && "__declspec keyword is not enabled");
  assert(Tok.is(tok::kw___declspec) && "Not a declspec!");

  while (Tok.is(tok::kw___declspec)) {
    ConsumeToken();
    BalancedDelimiterTracker T(*this, tok::l_paren);
    if (T.expectAndConsume(diag::err_expected_lparen_after, "__declspec",
                           tok::r_paren))
      return;

    // An empty declspec is perfectly legal and should not warn.  Additionally,
    // you can specify multiple attributes per declspec.
    while (Tok.isNot(tok::r_paren)) {
      // Attribute not present.
      if (TryConsumeToken(tok::comma))
        continue;

      if (Tok.is(tok::code_completion)) {
        cutOffParsing();
        Actions.CodeCompleteAttribute(AttributeCommonInfo::AS_Declspec);
        return;
      }

      // We expect either a well-known identifier or a generic string.  Anything
      // else is a malformed declspec.
      bool IsString = Tok.getKind() == tok::string_literal;
      if (!IsString && Tok.getKind() != tok::identifier &&
          Tok.getKind() != tok::kw_restrict) {
        Diag(Tok, diag::err_ms_declspec_type);
        T.skipToEnd();
        return;
      }

      IdentifierInfo *AttrName;
      SourceLocation AttrNameLoc;
      if (IsString) {
        SmallString<8> StrBuffer;
        bool Invalid = false;
        StringRef Str = PP.getSpelling(Tok, StrBuffer, &Invalid);
        if (Invalid) {
          T.skipToEnd();
          return;
        }
        AttrName = PP.getIdentifierInfo(Str);
        AttrNameLoc = ConsumeStringToken();
      } else {
        AttrName = Tok.getIdentifierInfo();
        AttrNameLoc = ConsumeToken();
      }

      bool AttrHandled = false;

      // Parse attribute arguments.
      if (Tok.is(tok::l_paren))
        AttrHandled = ParseMicrosoftDeclSpecArgs(AttrName, AttrNameLoc, Attrs);
      else if (AttrName->getName() == "property")
        // The property attribute must have an argument list.
        Diag(Tok.getLocation(), diag::err_expected_lparen_after)
            << AttrName->getName();

      if (!AttrHandled)
        Attrs.addNew(AttrName, AttrNameLoc, nullptr, AttrNameLoc, nullptr, 0,
                     ParsedAttr::AS_Declspec);
    }
    T.consumeClose();
    if (End)
      *End = T.getCloseLocation();
  }
}

void Parser::ParseMicrosoftTypeAttributes(ParsedAttributes &attrs) {
  // Treat these like attributes
  while (true) {
    switch (Tok.getKind()) {
    case tok::kw___fastcall:
    case tok::kw___stdcall:
    case tok::kw___thiscall:
    case tok::kw___regcall:
    case tok::kw___cdecl:
    case tok::kw___vectorcall:
    case tok::kw___ptr64:
    case tok::kw___w64:
    case tok::kw___ptr32:
    case tok::kw___sptr:
    case tok::kw___uptr: {
      IdentifierInfo *AttrName = Tok.getIdentifierInfo();
      SourceLocation AttrNameLoc = ConsumeToken();
      attrs.addNew(AttrName, AttrNameLoc, nullptr, AttrNameLoc, nullptr, 0,
                   ParsedAttr::AS_Keyword);
      break;
    }
    default:
      return;
    }
  }
}

void Parser::DiagnoseAndSkipExtendedMicrosoftTypeAttributes() {
  SourceLocation StartLoc = Tok.getLocation();
  SourceLocation EndLoc = SkipExtendedMicrosoftTypeAttributes();

  if (EndLoc.isValid()) {
    SourceRange Range(StartLoc, EndLoc);
    Diag(StartLoc, diag::warn_microsoft_qualifiers_ignored) << Range;
  }
}

SourceLocation Parser::SkipExtendedMicrosoftTypeAttributes() {
  SourceLocation EndLoc;

  while (true) {
    switch (Tok.getKind()) {
    case tok::kw_const:
    case tok::kw_volatile:
    case tok::kw___fastcall:
    case tok::kw___stdcall:
    case tok::kw___thiscall:
    case tok::kw___cdecl:
    case tok::kw___vectorcall:
    case tok::kw___ptr32:
    case tok::kw___ptr64:
    case tok::kw___w64:
    case tok::kw___unaligned:
    case tok::kw___sptr:
    case tok::kw___uptr:
      EndLoc = ConsumeToken();
      break;
    default:
      return EndLoc;
    }
  }
}

void Parser::ParseBorlandTypeAttributes(ParsedAttributes &attrs) {
  // Treat these like attributes
  while (Tok.is(tok::kw___pascal)) {
    IdentifierInfo *AttrName = Tok.getIdentifierInfo();
    SourceLocation AttrNameLoc = ConsumeToken();
    attrs.addNew(AttrName, AttrNameLoc, nullptr, AttrNameLoc, nullptr, 0,
                 ParsedAttr::AS_Keyword);
  }
}

void Parser::ParseOpenCLKernelAttributes(ParsedAttributes &attrs) {
  // Treat these like attributes
  while (Tok.is(tok::kw___kernel)) {
    IdentifierInfo *AttrName = Tok.getIdentifierInfo();
    SourceLocation AttrNameLoc = ConsumeToken();
    attrs.addNew(AttrName, AttrNameLoc, nullptr, AttrNameLoc, nullptr, 0,
                 ParsedAttr::AS_Keyword);
  }
}

void Parser::ParseOpenCLQualifiers(ParsedAttributes &Attrs) {
  IdentifierInfo *AttrName = Tok.getIdentifierInfo();
  SourceLocation AttrNameLoc = Tok.getLocation();
  Attrs.addNew(AttrName, AttrNameLoc, nullptr, AttrNameLoc, nullptr, 0,
               ParsedAttr::AS_Keyword);
}

void Parser::ParseNullabilityTypeSpecifiers(ParsedAttributes &attrs) {
  // Treat these like attributes, even though they're type specifiers.
  while (true) {
    switch (Tok.getKind()) {
    case tok::kw__Nonnull:
    case tok::kw__Nullable:
    case tok::kw__Nullable_result:
    case tok::kw__Null_unspecified: {
      IdentifierInfo *AttrName = Tok.getIdentifierInfo();
      SourceLocation AttrNameLoc = ConsumeToken();
      if (!getLangOpts().ObjC)
        Diag(AttrNameLoc, diag::ext_nullability)
          << AttrName;
      attrs.addNew(AttrName, AttrNameLoc, nullptr, AttrNameLoc, nullptr, 0,
                   ParsedAttr::AS_Keyword);
      break;
    }
    default:
      return;
    }
  }
}

static bool VersionNumberSeparator(const char Separator) {
  return (Separator == '.' || Separator == '_');
}

/// Parse a version number.
///
/// version:
///   simple-integer
///   simple-integer '.' simple-integer
///   simple-integer '_' simple-integer
///   simple-integer '.' simple-integer '.' simple-integer
///   simple-integer '_' simple-integer '_' simple-integer
VersionTuple Parser::ParseVersionTuple(SourceRange &Range) {
  Range = SourceRange(Tok.getLocation(), Tok.getEndLoc());

  if (!Tok.is(tok::numeric_constant)) {
    Diag(Tok, diag::err_expected_version);
    SkipUntil(tok::comma, tok::r_paren,
              StopAtSemi | StopBeforeMatch | StopAtCodeCompletion);
    return VersionTuple();
  }

  // Parse the major (and possibly minor and subminor) versions, which
  // are stored in the numeric constant. We utilize a quirk of the
  // lexer, which is that it handles something like 1.2.3 as a single
  // numeric constant, rather than two separate tokens.
  SmallString<512> Buffer;
  Buffer.resize(Tok.getLength()+1);
  const char *ThisTokBegin = &Buffer[0];

  // Get the spelling of the token, which eliminates trigraphs, etc.
  bool Invalid = false;
  unsigned ActualLength = PP.getSpelling(Tok, ThisTokBegin, &Invalid);
  if (Invalid)
    return VersionTuple();

  // Parse the major version.
  unsigned AfterMajor = 0;
  unsigned Major = 0;
  while (AfterMajor < ActualLength && isDigit(ThisTokBegin[AfterMajor])) {
    Major = Major * 10 + ThisTokBegin[AfterMajor] - '0';
    ++AfterMajor;
  }

  if (AfterMajor == 0) {
    Diag(Tok, diag::err_expected_version);
    SkipUntil(tok::comma, tok::r_paren,
              StopAtSemi | StopBeforeMatch | StopAtCodeCompletion);
    return VersionTuple();
  }

  if (AfterMajor == ActualLength) {
    ConsumeToken();

    // We only had a single version component.
    if (Major == 0) {
      Diag(Tok, diag::err_zero_version);
      return VersionTuple();
    }

    return VersionTuple(Major);
  }

  const char AfterMajorSeparator = ThisTokBegin[AfterMajor];
  if (!VersionNumberSeparator(AfterMajorSeparator)
      || (AfterMajor + 1 == ActualLength)) {
    Diag(Tok, diag::err_expected_version);
    SkipUntil(tok::comma, tok::r_paren,
              StopAtSemi | StopBeforeMatch | StopAtCodeCompletion);
    return VersionTuple();
  }

  // Parse the minor version.
  unsigned AfterMinor = AfterMajor + 1;
  unsigned Minor = 0;
  while (AfterMinor < ActualLength && isDigit(ThisTokBegin[AfterMinor])) {
    Minor = Minor * 10 + ThisTokBegin[AfterMinor] - '0';
    ++AfterMinor;
  }

  if (AfterMinor == ActualLength) {
    ConsumeToken();

    // We had major.minor.
    if (Major == 0 && Minor == 0) {
      Diag(Tok, diag::err_zero_version);
      return VersionTuple();
    }

    return VersionTuple(Major, Minor);
  }

  const char AfterMinorSeparator = ThisTokBegin[AfterMinor];
  // If what follows is not a '.' or '_', we have a problem.
  if (!VersionNumberSeparator(AfterMinorSeparator)) {
    Diag(Tok, diag::err_expected_version);
    SkipUntil(tok::comma, tok::r_paren,
              StopAtSemi | StopBeforeMatch | StopAtCodeCompletion);
    return VersionTuple();
  }

  // Warn if separators, be it '.' or '_', do not match.
  if (AfterMajorSeparator != AfterMinorSeparator)
    Diag(Tok, diag::warn_expected_consistent_version_separator);

  // Parse the subminor version.
  unsigned AfterSubminor = AfterMinor + 1;
  unsigned Subminor = 0;
  while (AfterSubminor < ActualLength && isDigit(ThisTokBegin[AfterSubminor])) {
    Subminor = Subminor * 10 + ThisTokBegin[AfterSubminor] - '0';
    ++AfterSubminor;
  }

  if (AfterSubminor != ActualLength) {
    Diag(Tok, diag::err_expected_version);
    SkipUntil(tok::comma, tok::r_paren,
              StopAtSemi | StopBeforeMatch | StopAtCodeCompletion);
    return VersionTuple();
  }
  ConsumeToken();
  return VersionTuple(Major, Minor, Subminor);
}

/// Parse the contents of the "availability" attribute.
///
/// availability-attribute:
///   'availability' '(' platform ',' opt-strict version-arg-list,
///                      opt-replacement, opt-message')'
///
/// platform:
///   identifier
///
/// opt-strict:
///   'strict' ','
///
/// version-arg-list:
///   version-arg
///   version-arg ',' version-arg-list
///
/// version-arg:
///   'introduced' '=' version
///   'deprecated' '=' version
///   'obsoleted' = version
///   'unavailable'
/// opt-replacement:
///   'replacement' '=' <string>
/// opt-message:
///   'message' '=' <string>
void Parser::ParseAvailabilityAttribute(IdentifierInfo &Availability,
                                        SourceLocation AvailabilityLoc,
                                        ParsedAttributes &attrs,
                                        SourceLocation *endLoc,
                                        IdentifierInfo *ScopeName,
                                        SourceLocation ScopeLoc,
                                        ParsedAttr::Syntax Syntax) {
  enum { Introduced, Deprecated, Obsoleted, Unknown };
  AvailabilityChange Changes[Unknown];
  ExprResult MessageExpr, ReplacementExpr;

  // Opening '('.
  BalancedDelimiterTracker T(*this, tok::l_paren);
  if (T.consumeOpen()) {
    Diag(Tok, diag::err_expected) << tok::l_paren;
    return;
  }

  // Parse the platform name.
  if (Tok.isNot(tok::identifier)) {
    Diag(Tok, diag::err_availability_expected_platform);
    SkipUntil(tok::r_paren, StopAtSemi);
    return;
  }
  IdentifierLoc *Platform = ParseIdentifierLoc();
  if (const IdentifierInfo *const Ident = Platform->Ident) {
    // Canonicalize platform name from "macosx" to "macos".
    if (Ident->getName() == "macosx")
      Platform->Ident = PP.getIdentifierInfo("macos");
    // Canonicalize platform name from "macosx_app_extension" to
    // "macos_app_extension".
    else if (Ident->getName() == "macosx_app_extension")
      Platform->Ident = PP.getIdentifierInfo("macos_app_extension");
    else
      Platform->Ident = PP.getIdentifierInfo(
          AvailabilityAttr::canonicalizePlatformName(Ident->getName()));
  }

  // Parse the ',' following the platform name.
  if (ExpectAndConsume(tok::comma)) {
    SkipUntil(tok::r_paren, StopAtSemi);
    return;
  }

  // If we haven't grabbed the pointers for the identifiers
  // "introduced", "deprecated", and "obsoleted", do so now.
  if (!Ident_introduced) {
    Ident_introduced = PP.getIdentifierInfo("introduced");
    Ident_deprecated = PP.getIdentifierInfo("deprecated");
    Ident_obsoleted = PP.getIdentifierInfo("obsoleted");
    Ident_unavailable = PP.getIdentifierInfo("unavailable");
    Ident_message = PP.getIdentifierInfo("message");
    Ident_strict = PP.getIdentifierInfo("strict");
    Ident_replacement = PP.getIdentifierInfo("replacement");
  }

  // Parse the optional "strict", the optional "replacement" and the set of
  // introductions/deprecations/removals.
  SourceLocation UnavailableLoc, StrictLoc;
  do {
    if (Tok.isNot(tok::identifier)) {
      Diag(Tok, diag::err_availability_expected_change);
      SkipUntil(tok::r_paren, StopAtSemi);
      return;
    }
    IdentifierInfo *Keyword = Tok.getIdentifierInfo();
    SourceLocation KeywordLoc = ConsumeToken();

    if (Keyword == Ident_strict) {
      if (StrictLoc.isValid()) {
        Diag(KeywordLoc, diag::err_availability_redundant)
          << Keyword << SourceRange(StrictLoc);
      }
      StrictLoc = KeywordLoc;
      continue;
    }

    if (Keyword == Ident_unavailable) {
      if (UnavailableLoc.isValid()) {
        Diag(KeywordLoc, diag::err_availability_redundant)
          << Keyword << SourceRange(UnavailableLoc);
      }
      UnavailableLoc = KeywordLoc;
      continue;
    }

    if (Keyword == Ident_deprecated && Platform->Ident &&
        Platform->Ident->isStr("swift")) {
      // For swift, we deprecate for all versions.
      if (Changes[Deprecated].KeywordLoc.isValid()) {
        Diag(KeywordLoc, diag::err_availability_redundant)
          << Keyword
          << SourceRange(Changes[Deprecated].KeywordLoc);
      }

      Changes[Deprecated].KeywordLoc = KeywordLoc;
      // Use a fake version here.
      Changes[Deprecated].Version = VersionTuple(1);
      continue;
    }

    if (Tok.isNot(tok::equal)) {
      Diag(Tok, diag::err_expected_after) << Keyword << tok::equal;
      SkipUntil(tok::r_paren, StopAtSemi);
      return;
    }
    ConsumeToken();
    if (Keyword == Ident_message || Keyword == Ident_replacement) {
      if (Tok.isNot(tok::string_literal)) {
        Diag(Tok, diag::err_expected_string_literal)
          << /*Source='availability attribute'*/2;
        SkipUntil(tok::r_paren, StopAtSemi);
        return;
      }
      if (Keyword == Ident_message)
        MessageExpr = ParseStringLiteralExpression();
      else
        ReplacementExpr = ParseStringLiteralExpression();
      // Also reject wide string literals.
      if (StringLiteral *MessageStringLiteral =
              cast_or_null<StringLiteral>(MessageExpr.get())) {
        if (!MessageStringLiteral->isAscii()) {
          Diag(MessageStringLiteral->getSourceRange().getBegin(),
               diag::err_expected_string_literal)
            << /*Source='availability attribute'*/ 2;
          SkipUntil(tok::r_paren, StopAtSemi);
          return;
        }
      }
      if (Keyword == Ident_message)
        break;
      else
        continue;
    }

    // Special handling of 'NA' only when applied to introduced or
    // deprecated.
    if ((Keyword == Ident_introduced || Keyword == Ident_deprecated) &&
        Tok.is(tok::identifier)) {
      IdentifierInfo *NA = Tok.getIdentifierInfo();
      if (NA->getName() == "NA") {
        ConsumeToken();
        if (Keyword == Ident_introduced)
          UnavailableLoc = KeywordLoc;
        continue;
      }
    }

    SourceRange VersionRange;
    VersionTuple Version = ParseVersionTuple(VersionRange);

    if (Version.empty()) {
      SkipUntil(tok::r_paren, StopAtSemi);
      return;
    }

    unsigned Index;
    if (Keyword == Ident_introduced)
      Index = Introduced;
    else if (Keyword == Ident_deprecated)
      Index = Deprecated;
    else if (Keyword == Ident_obsoleted)
      Index = Obsoleted;
    else
      Index = Unknown;

    if (Index < Unknown) {
      if (!Changes[Index].KeywordLoc.isInvalid()) {
        Diag(KeywordLoc, diag::err_availability_redundant)
          << Keyword
          << SourceRange(Changes[Index].KeywordLoc,
                         Changes[Index].VersionRange.getEnd());
      }

      Changes[Index].KeywordLoc = KeywordLoc;
      Changes[Index].Version = Version;
      Changes[Index].VersionRange = VersionRange;
    } else {
      Diag(KeywordLoc, diag::err_availability_unknown_change)
        << Keyword << VersionRange;
    }

  } while (TryConsumeToken(tok::comma));

  // Closing ')'.
  if (T.consumeClose())
    return;

  if (endLoc)
    *endLoc = T.getCloseLocation();

  // The 'unavailable' availability cannot be combined with any other
  // availability changes. Make sure that hasn't happened.
  if (UnavailableLoc.isValid()) {
    bool Complained = false;
    for (unsigned Index = Introduced; Index != Unknown; ++Index) {
      if (Changes[Index].KeywordLoc.isValid()) {
        if (!Complained) {
          Diag(UnavailableLoc, diag::warn_availability_and_unavailable)
            << SourceRange(Changes[Index].KeywordLoc,
                           Changes[Index].VersionRange.getEnd());
          Complained = true;
        }

        // Clear out the availability.
        Changes[Index] = AvailabilityChange();
      }
    }
  }

  // Record this attribute
  attrs.addNew(&Availability,
               SourceRange(AvailabilityLoc, T.getCloseLocation()),
               ScopeName, ScopeLoc,
               Platform,
               Changes[Introduced],
               Changes[Deprecated],
               Changes[Obsoleted],
               UnavailableLoc, MessageExpr.get(),
               Syntax, StrictLoc, ReplacementExpr.get());
}

/// Parse the contents of the "external_source_symbol" attribute.
///
/// external-source-symbol-attribute:
///   'external_source_symbol' '(' keyword-arg-list ')'
///
/// keyword-arg-list:
///   keyword-arg
///   keyword-arg ',' keyword-arg-list
///
/// keyword-arg:
///   'language' '=' <string>
///   'defined_in' '=' <string>
///   'generated_declaration'
void Parser::ParseExternalSourceSymbolAttribute(
    IdentifierInfo &ExternalSourceSymbol, SourceLocation Loc,
    ParsedAttributes &Attrs, SourceLocation *EndLoc, IdentifierInfo *ScopeName,
    SourceLocation ScopeLoc, ParsedAttr::Syntax Syntax) {
  // Opening '('.
  BalancedDelimiterTracker T(*this, tok::l_paren);
  if (T.expectAndConsume())
    return;

  // Initialize the pointers for the keyword identifiers when required.
  if (!Ident_language) {
    Ident_language = PP.getIdentifierInfo("language");
    Ident_defined_in = PP.getIdentifierInfo("defined_in");
    Ident_generated_declaration = PP.getIdentifierInfo("generated_declaration");
  }

  ExprResult Language;
  bool HasLanguage = false;
  ExprResult DefinedInExpr;
  bool HasDefinedIn = false;
  IdentifierLoc *GeneratedDeclaration = nullptr;

  // Parse the language/defined_in/generated_declaration keywords
  do {
    if (Tok.isNot(tok::identifier)) {
      Diag(Tok, diag::err_external_source_symbol_expected_keyword);
      SkipUntil(tok::r_paren, StopAtSemi);
      return;
    }

    SourceLocation KeywordLoc = Tok.getLocation();
    IdentifierInfo *Keyword = Tok.getIdentifierInfo();
    if (Keyword == Ident_generated_declaration) {
      if (GeneratedDeclaration) {
        Diag(Tok, diag::err_external_source_symbol_duplicate_clause) << Keyword;
        SkipUntil(tok::r_paren, StopAtSemi);
        return;
      }
      GeneratedDeclaration = ParseIdentifierLoc();
      continue;
    }

    if (Keyword != Ident_language && Keyword != Ident_defined_in) {
      Diag(Tok, diag::err_external_source_symbol_expected_keyword);
      SkipUntil(tok::r_paren, StopAtSemi);
      return;
    }

    ConsumeToken();
    if (ExpectAndConsume(tok::equal, diag::err_expected_after,
                         Keyword->getName())) {
      SkipUntil(tok::r_paren, StopAtSemi);
      return;
    }

    bool HadLanguage = HasLanguage, HadDefinedIn = HasDefinedIn;
    if (Keyword == Ident_language)
      HasLanguage = true;
    else
      HasDefinedIn = true;

    if (Tok.isNot(tok::string_literal)) {
      Diag(Tok, diag::err_expected_string_literal)
          << /*Source='external_source_symbol attribute'*/ 3
          << /*language | source container*/ (Keyword != Ident_language);
      SkipUntil(tok::comma, tok::r_paren, StopAtSemi | StopBeforeMatch);
      continue;
    }
    if (Keyword == Ident_language) {
      if (HadLanguage) {
        Diag(KeywordLoc, diag::err_external_source_symbol_duplicate_clause)
            << Keyword;
        ParseStringLiteralExpression();
        continue;
      }
      Language = ParseStringLiteralExpression();
    } else {
      assert(Keyword == Ident_defined_in && "Invalid clause keyword!");
      if (HadDefinedIn) {
        Diag(KeywordLoc, diag::err_external_source_symbol_duplicate_clause)
            << Keyword;
        ParseStringLiteralExpression();
        continue;
      }
      DefinedInExpr = ParseStringLiteralExpression();
    }
  } while (TryConsumeToken(tok::comma));

  // Closing ')'.
  if (T.consumeClose())
    return;
  if (EndLoc)
    *EndLoc = T.getCloseLocation();

  ArgsUnion Args[] = {Language.get(), DefinedInExpr.get(),
                      GeneratedDeclaration};
  Attrs.addNew(&ExternalSourceSymbol, SourceRange(Loc, T.getCloseLocation()),
               ScopeName, ScopeLoc, Args, llvm::array_lengthof(Args), Syntax);
}

/// Parse the contents of the "objc_bridge_related" attribute.
/// objc_bridge_related '(' related_class ',' opt-class_method ',' opt-instance_method ')'
/// related_class:
///     Identifier
///
/// opt-class_method:
///     Identifier: | <empty>
///
/// opt-instance_method:
///     Identifier | <empty>
///
void Parser::ParseObjCBridgeRelatedAttribute(IdentifierInfo &ObjCBridgeRelated,
                                SourceLocation ObjCBridgeRelatedLoc,
                                ParsedAttributes &attrs,
                                SourceLocation *endLoc,
                                IdentifierInfo *ScopeName,
                                SourceLocation ScopeLoc,
                                ParsedAttr::Syntax Syntax) {
  // Opening '('.
  BalancedDelimiterTracker T(*this, tok::l_paren);
  if (T.consumeOpen()) {
    Diag(Tok, diag::err_expected) << tok::l_paren;
    return;
  }

  // Parse the related class name.
  if (Tok.isNot(tok::identifier)) {
    Diag(Tok, diag::err_objcbridge_related_expected_related_class);
    SkipUntil(tok::r_paren, StopAtSemi);
    return;
  }
  IdentifierLoc *RelatedClass = ParseIdentifierLoc();
  if (ExpectAndConsume(tok::comma)) {
    SkipUntil(tok::r_paren, StopAtSemi);
    return;
  }

  // Parse class method name.  It's non-optional in the sense that a trailing
  // comma is required, but it can be the empty string, and then we record a
  // nullptr.
  IdentifierLoc *ClassMethod = nullptr;
  if (Tok.is(tok::identifier)) {
    ClassMethod = ParseIdentifierLoc();
    if (!TryConsumeToken(tok::colon)) {
      Diag(Tok, diag::err_objcbridge_related_selector_name);
      SkipUntil(tok::r_paren, StopAtSemi);
      return;
    }
  }
  if (!TryConsumeToken(tok::comma)) {
    if (Tok.is(tok::colon))
      Diag(Tok, diag::err_objcbridge_related_selector_name);
    else
      Diag(Tok, diag::err_expected) << tok::comma;
    SkipUntil(tok::r_paren, StopAtSemi);
    return;
  }

  // Parse instance method name.  Also non-optional but empty string is
  // permitted.
  IdentifierLoc *InstanceMethod = nullptr;
  if (Tok.is(tok::identifier))
    InstanceMethod = ParseIdentifierLoc();
  else if (Tok.isNot(tok::r_paren)) {
    Diag(Tok, diag::err_expected) << tok::r_paren;
    SkipUntil(tok::r_paren, StopAtSemi);
    return;
  }

  // Closing ')'.
  if (T.consumeClose())
    return;

  if (endLoc)
    *endLoc = T.getCloseLocation();

  // Record this attribute
  attrs.addNew(&ObjCBridgeRelated,
               SourceRange(ObjCBridgeRelatedLoc, T.getCloseLocation()),
               ScopeName, ScopeLoc,
               RelatedClass,
               ClassMethod,
               InstanceMethod,
               Syntax);
}


void Parser::ParseSwiftNewTypeAttribute(
    IdentifierInfo &AttrName, SourceLocation AttrNameLoc,
    ParsedAttributes &Attrs, SourceLocation *EndLoc, IdentifierInfo *ScopeName,
    SourceLocation ScopeLoc, ParsedAttr::Syntax Syntax) {
  BalancedDelimiterTracker T(*this, tok::l_paren);

  // Opening '('
  if (T.consumeOpen()) {
    Diag(Tok, diag::err_expected) << tok::l_paren;
    return;
  }

  if (Tok.is(tok::r_paren)) {
    Diag(Tok.getLocation(), diag::err_argument_required_after_attribute);
    T.consumeClose();
    return;
  }
  if (Tok.isNot(tok::kw_struct) && Tok.isNot(tok::kw_enum)) {
    Diag(Tok, diag::warn_attribute_type_not_supported)
        << &AttrName << Tok.getIdentifierInfo();
    if (!isTokenSpecial())
      ConsumeToken();
    T.consumeClose();
    return;
  }

  auto *SwiftType = IdentifierLoc::create(Actions.Context, Tok.getLocation(),
                                          Tok.getIdentifierInfo());
  ConsumeToken();

  // Closing ')'
  if (T.consumeClose())
    return;
  if (EndLoc)
    *EndLoc = T.getCloseLocation();

  ArgsUnion Args[] = {SwiftType};
  Attrs.addNew(&AttrName, SourceRange(AttrNameLoc, T.getCloseLocation()),
               ScopeName, ScopeLoc, Args, llvm::array_lengthof(Args), Syntax);
}


void Parser::ParseTypeTagForDatatypeAttribute(IdentifierInfo &AttrName,
                                              SourceLocation AttrNameLoc,
                                              ParsedAttributes &Attrs,
                                              SourceLocation *EndLoc,
                                              IdentifierInfo *ScopeName,
                                              SourceLocation ScopeLoc,
                                              ParsedAttr::Syntax Syntax) {
  assert(Tok.is(tok::l_paren) && "Attribute arg list not starting with '('");

  BalancedDelimiterTracker T(*this, tok::l_paren);
  T.consumeOpen();

  if (Tok.isNot(tok::identifier)) {
    Diag(Tok, diag::err_expected) << tok::identifier;
    T.skipToEnd();
    return;
  }
  IdentifierLoc *ArgumentKind = ParseIdentifierLoc();

  if (ExpectAndConsume(tok::comma)) {
    T.skipToEnd();
    return;
  }

  SourceRange MatchingCTypeRange;
  TypeResult MatchingCType = ParseTypeName(&MatchingCTypeRange);
  if (MatchingCType.isInvalid()) {
    T.skipToEnd();
    return;
  }

  bool LayoutCompatible = false;
  bool MustBeNull = false;
  while (TryConsumeToken(tok::comma)) {
    if (Tok.isNot(tok::identifier)) {
      Diag(Tok, diag::err_expected) << tok::identifier;
      T.skipToEnd();
      return;
    }
    IdentifierInfo *Flag = Tok.getIdentifierInfo();
    if (Flag->isStr("layout_compatible"))
      LayoutCompatible = true;
    else if (Flag->isStr("must_be_null"))
      MustBeNull = true;
    else {
      Diag(Tok, diag::err_type_safety_unknown_flag) << Flag;
      T.skipToEnd();
      return;
    }
    ConsumeToken(); // consume flag
  }

  if (!T.consumeClose()) {
    Attrs.addNewTypeTagForDatatype(&AttrName, AttrNameLoc, ScopeName, ScopeLoc,
                                   ArgumentKind, MatchingCType.get(),
                                   LayoutCompatible, MustBeNull, Syntax);
  }

  if (EndLoc)
    *EndLoc = T.getCloseLocation();
}

/// DiagnoseProhibitedCXX11Attribute - We have found the opening square brackets
/// of a C++11 attribute-specifier in a location where an attribute is not
/// permitted. By C++11 [dcl.attr.grammar]p6, this is ill-formed. Diagnose this
/// situation.
///
/// \return \c true if we skipped an attribute-like chunk of tokens, \c false if
/// this doesn't appear to actually be an attribute-specifier, and the caller
/// should try to parse it.
bool Parser::DiagnoseProhibitedCXX11Attribute() {
  assert(Tok.is(tok::l_square) && NextToken().is(tok::l_square));

  switch (isCXX11AttributeSpecifier(/*Disambiguate*/true)) {
  case CAK_NotAttributeSpecifier:
    // No diagnostic: we're in Obj-C++11 and this is not actually an attribute.
    return false;

  case CAK_InvalidAttributeSpecifier:
    Diag(Tok.getLocation(), diag::err_l_square_l_square_not_attribute);
    return false;

  case CAK_AttributeSpecifier:
    // Parse and discard the attributes.
    SourceLocation BeginLoc = ConsumeBracket();
    ConsumeBracket();
    SkipUntil(tok::r_square);
    assert(Tok.is(tok::r_square) && "isCXX11AttributeSpecifier lied");
    SourceLocation EndLoc = ConsumeBracket();
    Diag(BeginLoc, diag::err_attributes_not_allowed)
      << SourceRange(BeginLoc, EndLoc);
    return true;
  }
  llvm_unreachable("All cases handled above.");
}

/// We have found the opening square brackets of a C++11
/// attribute-specifier in a location where an attribute is not permitted, but
/// we know where the attributes ought to be written. Parse them anyway, and
/// provide a fixit moving them to the right place.
void Parser::DiagnoseMisplacedCXX11Attribute(ParsedAttributesWithRange &Attrs,
                                             SourceLocation CorrectLocation) {
  assert((Tok.is(tok::l_square) && NextToken().is(tok::l_square)) ||
         Tok.is(tok::kw_alignas));

  // Consume the attributes.
  SourceLocation Loc = Tok.getLocation();
  ParseCXX11Attributes(Attrs);
  CharSourceRange AttrRange(SourceRange(Loc, Attrs.Range.getEnd()), true);
  // FIXME: use err_attributes_misplaced
  Diag(Loc, diag::err_attributes_not_allowed)
    << FixItHint::CreateInsertionFromRange(CorrectLocation, AttrRange)
    << FixItHint::CreateRemoval(AttrRange);
}

void Parser::DiagnoseProhibitedAttributes(
    const SourceRange &Range, const SourceLocation CorrectLocation) {
  if (CorrectLocation.isValid()) {
    CharSourceRange AttrRange(Range, true);
    Diag(CorrectLocation, diag::err_attributes_misplaced)
        << FixItHint::CreateInsertionFromRange(CorrectLocation, AttrRange)
        << FixItHint::CreateRemoval(AttrRange);
  } else
    Diag(Range.getBegin(), diag::err_attributes_not_allowed) << Range;
}

void Parser::ProhibitCXX11Attributes(ParsedAttributesWithRange &Attrs,
                                     unsigned DiagID, bool DiagnoseEmptyAttrs) {

  if (DiagnoseEmptyAttrs && Attrs.empty() && Attrs.Range.isValid()) {
    // An attribute list has been parsed, but it was empty.
    // This is the case for [[]].
    const auto &LangOpts = getLangOpts();
    auto &SM = PP.getSourceManager();
    Token FirstLSquare;
    Lexer::getRawToken(Attrs.Range.getBegin(), FirstLSquare, SM, LangOpts);

    if (FirstLSquare.is(tok::l_square)) {
      llvm::Optional<Token> SecondLSquare =
          Lexer::findNextToken(FirstLSquare.getLocation(), SM, LangOpts);

      if (SecondLSquare && SecondLSquare->is(tok::l_square)) {
        // The attribute range starts with [[, but is empty. So this must
        // be [[]], which we are supposed to diagnose because
        // DiagnoseEmptyAttrs is true.
        Diag(Attrs.Range.getBegin(), DiagID) << Attrs.Range;
        return;
      }
    }
  }

  for (const ParsedAttr &AL : Attrs) {
    if (!AL.isCXX11Attribute() && !AL.isC2xAttribute())
      continue;
    if (AL.getKind() == ParsedAttr::UnknownAttribute)
      Diag(AL.getLoc(), diag::warn_unknown_attribute_ignored)
          << AL << AL.getRange();
    else {
      Diag(AL.getLoc(), DiagID) << AL;
      AL.setInvalid();
    }
  }
}

void Parser::DiagnoseCXX11AttributeExtension(ParsedAttributesWithRange &Attrs) {
  for (const ParsedAttr &PA : Attrs) {
    if (PA.isCXX11Attribute() || PA.isC2xAttribute())
      Diag(PA.getLoc(), diag::ext_cxx11_attr_placement) << PA << PA.getRange();
  }
}

// Usually, `__attribute__((attrib)) class Foo {} var` means that attribute
// applies to var, not the type Foo.
// As an exception to the rule, __declspec(align(...)) before the
// class-key affects the type instead of the variable.
// Also, Microsoft-style [attributes] seem to affect the type instead of the
// variable.
// This function moves attributes that should apply to the type off DS to Attrs.
void Parser::stripTypeAttributesOffDeclSpec(ParsedAttributesWithRange &Attrs,
                                            DeclSpec &DS,
                                            Sema::TagUseKind TUK) {
  if (TUK == Sema::TUK_Reference)
    return;

  llvm::SmallVector<ParsedAttr *, 1> ToBeMoved;

  for (ParsedAttr &AL : DS.getAttributes()) {
    if ((AL.getKind() == ParsedAttr::AT_Aligned &&
         AL.isDeclspecAttribute()) ||
        AL.isMicrosoftAttribute())
      ToBeMoved.push_back(&AL);
  }

  for (ParsedAttr *AL : ToBeMoved) {
    DS.getAttributes().remove(AL);
    Attrs.addAtEnd(AL);
  }
}

/// ParseDeclaration - Parse a full 'declaration', which consists of
/// declaration-specifiers, some number of declarators, and a semicolon.
/// 'Context' should be a DeclaratorContext value.  This returns the
/// location of the semicolon in DeclEnd.
///
///       declaration: [C99 6.7]
///         block-declaration ->
///           simple-declaration
///           others                   [FIXME]
/// [C++]   template-declaration
/// [C++]   namespace-definition
/// [C++]   using-directive
/// [C++]   using-declaration
/// [C++11/C11] static_assert-declaration
///         others... [FIXME]
///
Parser::DeclGroupPtrTy
Parser::ParseDeclaration(DeclaratorContext Context, SourceLocation &DeclEnd,
                         ParsedAttributesWithRange &attrs,
                         SourceLocation *DeclSpecStart) {
  ParenBraceBracketBalancer BalancerRAIIObj(*this);
  // Must temporarily exit the objective-c container scope for
  // parsing c none objective-c decls.
  ObjCDeclContextSwitch ObjCDC(*this);

  Decl *SingleDecl = nullptr;
  switch (Tok.getKind()) {
  case tok::kw_template:
  case tok::kw_export:
    ProhibitAttributes(attrs);
    SingleDecl = ParseDeclarationStartingWithTemplate(Context, DeclEnd, attrs);
    break;
  case tok::kw_inline:
    // Could be the start of an inline namespace. Allowed as an ext in C++03.
    if (getLangOpts().CPlusPlus && NextToken().is(tok::kw_namespace)) {
      ProhibitAttributes(attrs);
      SourceLocation InlineLoc = ConsumeToken();
      return ParseNamespace(Context, DeclEnd, InlineLoc);
    }
    return ParseSimpleDeclaration(Context, DeclEnd, attrs, true, nullptr,
                                  DeclSpecStart);
  case tok::kw_namespace:
    ProhibitAttributes(attrs);
    return ParseNamespace(Context, DeclEnd);
  case tok::kw_using:
    return ParseUsingDirectiveOrDeclaration(Context, ParsedTemplateInfo(),
                                            DeclEnd, attrs);
  case tok::kw_static_assert:
  case tok::kw__Static_assert:
    ProhibitAttributes(attrs);
    SingleDecl = ParseStaticAssertDeclaration(DeclEnd);
    break;
  default:
    return ParseSimpleDeclaration(Context, DeclEnd, attrs, true, nullptr,
                                  DeclSpecStart);
  }

  // This routine returns a DeclGroup, if the thing we parsed only contains a
  // single decl, convert it now.
  return Actions.ConvertDeclToDeclGroup(SingleDecl);
}

///       simple-declaration: [C99 6.7: declaration] [C++ 7p1: dcl.dcl]
///         declaration-specifiers init-declarator-list[opt] ';'
/// [C++11] attribute-specifier-seq decl-specifier-seq[opt]
///             init-declarator-list ';'
///[C90/C++]init-declarator-list ';'                             [TODO]
/// [OMP]   threadprivate-directive
/// [OMP]   allocate-directive                                   [TODO]
///
///       for-range-declaration: [C++11 6.5p1: stmt.ranged]
///         attribute-specifier-seq[opt] type-specifier-seq declarator
///
/// If RequireSemi is false, this does not check for a ';' at the end of the
/// declaration.  If it is true, it checks for and eats it.
///
/// If FRI is non-null, we might be parsing a for-range-declaration instead
/// of a simple-declaration. If we find that we are, we also parse the
/// for-range-initializer, and place it here.
///
/// DeclSpecStart is used when decl-specifiers are parsed before parsing
/// the Declaration. The SourceLocation for this Decl is set to
/// DeclSpecStart if DeclSpecStart is non-null.
Parser::DeclGroupPtrTy Parser::ParseSimpleDeclaration(
    DeclaratorContext Context, SourceLocation &DeclEnd,
    ParsedAttributesWithRange &Attrs, bool RequireSemi, ForRangeInit *FRI,
    SourceLocation *DeclSpecStart) {
  // Parse the common declaration-specifiers piece.
  ParsingDeclSpec DS(*this);

  DeclSpecContext DSContext = getDeclSpecContextFromDeclaratorContext(Context);
  ParseDeclarationSpecifiers(DS, ParsedTemplateInfo(), AS_none, DSContext);

  // If we had a free-standing type definition with a missing semicolon, we
  // may get this far before the problem becomes obvious.
  if (DS.hasTagDefinition() &&
      DiagnoseMissingSemiAfterTagDefinition(DS, AS_none, DSContext))
    return nullptr;

  // C99 6.7.2.3p6: Handle "struct-or-union identifier;", "enum { X };"
  // declaration-specifiers init-declarator-list[opt] ';'
  if (Tok.is(tok::semi)) {
    ProhibitAttributes(Attrs);
    DeclEnd = Tok.getLocation();
    if (RequireSemi) ConsumeToken();
    RecordDecl *AnonRecord = nullptr;
    Decl *TheDecl = Actions.ParsedFreeStandingDeclSpec(getCurScope(), AS_none,
                                                       DS, AnonRecord);
    DS.complete(TheDecl);
    if (AnonRecord) {
      Decl* decls[] = {AnonRecord, TheDecl};
      return Actions.BuildDeclaratorGroup(decls);
    }
    return Actions.ConvertDeclToDeclGroup(TheDecl);
  }

  if (DeclSpecStart)
    DS.SetRangeStart(*DeclSpecStart);

  DS.takeAttributesFrom(Attrs);
  return ParseDeclGroup(DS, Context, &DeclEnd, FRI);
}

/// Returns true if this might be the start of a declarator, or a common typo
/// for a declarator.
bool Parser::MightBeDeclarator(DeclaratorContext Context) {
  switch (Tok.getKind()) {
  case tok::annot_cxxscope:
  case tok::annot_template_id:
  case tok::caret:
  case tok::code_completion:
  case tok::coloncolon:
  case tok::ellipsis:
  case tok::kw___attribute:
  case tok::kw_operator:
  case tok::l_paren:
  case tok::star:
    return true;

  case tok::amp:
  case tok::ampamp:
    return getLangOpts().CPlusPlus;

  case tok::l_square: // Might be an attribute on an unnamed bit-field.
    return Context == DeclaratorContext::Member && getLangOpts().CPlusPlus11 &&
           NextToken().is(tok::l_square);

  case tok::colon: // Might be a typo for '::' or an unnamed bit-field.
    return Context == DeclaratorContext::Member || getLangOpts().CPlusPlus;

  case tok::identifier:
    switch (NextToken().getKind()) {
    case tok::code_completion:
    case tok::coloncolon:
    case tok::comma:
    case tok::equal:
    case tok::equalequal: // Might be a typo for '='.
    case tok::kw_alignas:
    case tok::kw_asm:
    case tok::kw___attribute:
    case tok::l_brace:
    case tok::l_paren:
    case tok::l_square:
    case tok::less:
    case tok::r_brace:
    case tok::r_paren:
    case tok::r_square:
    case tok::semi:
      return true;

    case tok::colon:
      // At namespace scope, 'identifier:' is probably a typo for 'identifier::'
      // and in block scope it's probably a label. Inside a class definition,
      // this is a bit-field.
      return Context == DeclaratorContext::Member ||
             (getLangOpts().CPlusPlus && Context == DeclaratorContext::File);

    case tok::identifier: // Possible virt-specifier.
      return getLangOpts().CPlusPlus11 && isCXX11VirtSpecifier(NextToken());

    default:
      return false;
    }

  default:
    return false;
  }
}

/// Skip until we reach something which seems like a sensible place to pick
/// up parsing after a malformed declaration. This will sometimes stop sooner
/// than SkipUntil(tok::r_brace) would, but will never stop later.
void Parser::SkipMalformedDecl() {
  while (true) {
    switch (Tok.getKind()) {
    case tok::l_brace:
      // Skip until matching }, then stop. We've probably skipped over
      // a malformed class or function definition or similar.
      ConsumeBrace();
      SkipUntil(tok::r_brace);
      if (Tok.isOneOf(tok::comma, tok::l_brace, tok::kw_try)) {
        // This declaration isn't over yet. Keep skipping.
        continue;
      }
      TryConsumeToken(tok::semi);
      return;

    case tok::l_square:
      ConsumeBracket();
      SkipUntil(tok::r_square);
      continue;

    case tok::l_paren:
      ConsumeParen();
      SkipUntil(tok::r_paren);
      continue;

    case tok::r_brace:
      return;

    case tok::semi:
      ConsumeToken();
      return;

    case tok::kw_inline:
      // 'inline namespace' at the start of a line is almost certainly
      // a good place to pick back up parsing, except in an Objective-C
      // @interface context.
      if (Tok.isAtStartOfLine() && NextToken().is(tok::kw_namespace) &&
          (!ParsingInObjCContainer || CurParsedObjCImpl))
        return;
      break;

    case tok::kw_namespace:
      // 'namespace' at the start of a line is almost certainly a good
      // place to pick back up parsing, except in an Objective-C
      // @interface context.
      if (Tok.isAtStartOfLine() &&
          (!ParsingInObjCContainer || CurParsedObjCImpl))
        return;
      break;

    case tok::at:
      // @end is very much like } in Objective-C contexts.
      if (NextToken().isObjCAtKeyword(tok::objc_end) &&
          ParsingInObjCContainer)
        return;
      break;

    case tok::minus:
    case tok::plus:
      // - and + probably start new method declarations in Objective-C contexts.
      if (Tok.isAtStartOfLine() && ParsingInObjCContainer)
        return;
      break;

    case tok::eof:
    case tok::annot_module_begin:
    case tok::annot_module_end:
    case tok::annot_module_include:
      return;

    default:
      break;
    }

    ConsumeAnyToken();
  }
}

/// ParseDeclGroup - Having concluded that this is either a function
/// definition or a group of object declarations, actually parse the
/// result.
Parser::DeclGroupPtrTy Parser::ParseDeclGroup(ParsingDeclSpec &DS,
                                              DeclaratorContext Context,
                                              SourceLocation *DeclEnd,
                                              ForRangeInit *FRI) {
  // Parse the first declarator.
  ParsingDeclarator D(*this, DS, Context);
  ParseDeclarator(D);

  // Bail out if the first declarator didn't seem well-formed.
  if (!D.hasName() && !D.mayOmitIdentifier()) {
    SkipMalformedDecl();
    return nullptr;
  }

  if (Tok.is(tok::kw_requires))
    ParseTrailingRequiresClause(D);

  // Save late-parsed attributes for now; they need to be parsed in the
  // appropriate function scope after the function Decl has been constructed.
  // These will be parsed in ParseFunctionDefinition or ParseLexedAttrList.
  LateParsedAttrList LateParsedAttrs(true);
  if (D.isFunctionDeclarator()) {
    MaybeParseGNUAttributes(D, &LateParsedAttrs);

    // The _Noreturn keyword can't appear here, unlike the GNU noreturn
    // attribute. If we find the keyword here, tell the user to put it
    // at the start instead.
    if (Tok.is(tok::kw__Noreturn)) {
      SourceLocation Loc = ConsumeToken();
      const char *PrevSpec;
      unsigned DiagID;

      // We can offer a fixit if it's valid to mark this function as _Noreturn
      // and we don't have any other declarators in this declaration.
      bool Fixit = !DS.setFunctionSpecNoreturn(Loc, PrevSpec, DiagID);
      MaybeParseGNUAttributes(D, &LateParsedAttrs);
      Fixit &= Tok.isOneOf(tok::semi, tok::l_brace, tok::kw_try);

      Diag(Loc, diag::err_c11_noreturn_misplaced)
          << (Fixit ? FixItHint::CreateRemoval(Loc) : FixItHint())
          << (Fixit ? FixItHint::CreateInsertion(D.getBeginLoc(), "_Noreturn ")
                    : FixItHint());
    }
  }

  // Check to see if we have a function *definition* which must have a body.
  if (D.isFunctionDeclarator()) {
    if (Tok.is(tok::equal) && NextToken().is(tok::code_completion)) {
      cutOffParsing();
      Actions.CodeCompleteAfterFunctionEquals(D);
      return nullptr;
    }
    // We're at the point where the parsing of function declarator is finished.
    //
    // A common error is that users accidently add a virtual specifier
    // (e.g. override) in an out-line method definition.
    // We attempt to recover by stripping all these specifiers coming after
    // the declarator.
    while (auto Specifier = isCXX11VirtSpecifier()) {
      Diag(Tok, diag::err_virt_specifier_outside_class)
          << VirtSpecifiers::getSpecifierName(Specifier)
          << FixItHint::CreateRemoval(Tok.getLocation());
      ConsumeToken();
    }
    // Look at the next token to make sure that this isn't a function
    // declaration.  We have to check this because __attribute__ might be the
    // start of a function definition in GCC-extended K&R C.
    if (!isDeclarationAfterDeclarator()) {

      // Function definitions are only allowed at file scope and in C++ classes.
      // The C++ inline method definition case is handled elsewhere, so we only
      // need to handle the file scope definition case.
      if (Context == DeclaratorContext::File) {
        if (isStartOfFunctionDefinition(D)) {
          if (DS.getStorageClassSpec() == DeclSpec::SCS_typedef) {
            Diag(Tok, diag::err_function_declared_typedef);

            // Recover by treating the 'typedef' as spurious.
            DS.ClearStorageClassSpecs();
          }

          Decl *TheDecl = ParseFunctionDefinition(D, ParsedTemplateInfo(),
                                                  &LateParsedAttrs);
          return Actions.ConvertDeclToDeclGroup(TheDecl);
        }

        if (isDeclarationSpecifier()) {
          // If there is an invalid declaration specifier right after the
          // function prototype, then we must be in a missing semicolon case
          // where this isn't actually a body.  Just fall through into the code
          // that handles it as a prototype, and let the top-level code handle
          // the erroneous declspec where it would otherwise expect a comma or
          // semicolon.
        } else {
          Diag(Tok, diag::err_expected_fn_body);
          SkipUntil(tok::semi);
          return nullptr;
        }
      } else {
        if (Tok.is(tok::l_brace)) {
          Diag(Tok, diag::err_function_definition_not_allowed);
          SkipMalformedDecl();
          return nullptr;
        }
      }
    }
  }

  if (ParseAsmAttributesAfterDeclarator(D))
    return nullptr;

  // C++0x [stmt.iter]p1: Check if we have a for-range-declarator. If so, we
  // must parse and analyze the for-range-initializer before the declaration is
  // analyzed.
  //
  // Handle the Objective-C for-in loop variable similarly, although we
  // don't need to parse the container in advance.
  if (FRI && (Tok.is(tok::colon) || isTokIdentifier_in())) {
    bool IsForRangeLoop = false;
    if (TryConsumeToken(tok::colon, FRI->ColonLoc)) {
      IsForRangeLoop = true;
      if (getLangOpts().OpenMP)
        Actions.startOpenMPCXXRangeFor();
      if (Tok.is(tok::l_brace))
        FRI->RangeExpr = ParseBraceInitializer();
      else
        FRI->RangeExpr = ParseExpression();
    }

    Decl *ThisDecl = Actions.ActOnDeclarator(getCurScope(), D);
    if (IsForRangeLoop) {
      Actions.ActOnCXXForRangeDecl(ThisDecl);
    } else {
      // Obj-C for loop
      if (auto *VD = dyn_cast_or_null<VarDecl>(ThisDecl))
        VD->setObjCForDecl(true);
    }
    Actions.FinalizeDeclaration(ThisDecl);
    D.complete(ThisDecl);
    return Actions.FinalizeDeclaratorGroup(getCurScope(), DS, ThisDecl);
  }

  SmallVector<Decl *, 8> DeclsInGroup;
  Decl *FirstDecl = ParseDeclarationAfterDeclaratorAndAttributes(
      D, ParsedTemplateInfo(), FRI);
  if (LateParsedAttrs.size() > 0)
    ParseLexedAttributeList(LateParsedAttrs, FirstDecl, true, false);
  D.complete(FirstDecl);
  if (FirstDecl)
    DeclsInGroup.push_back(FirstDecl);

  bool ExpectSemi = Context != DeclaratorContext::ForInit;

  // If we don't have a comma, it is either the end of the list (a ';') or an
  // error, bail out.
  SourceLocation CommaLoc;
  while (TryConsumeToken(tok::comma, CommaLoc)) {
    if (Tok.isAtStartOfLine() && ExpectSemi && !MightBeDeclarator(Context)) {
      // This comma was followed by a line-break and something which can't be
      // the start of a declarator. The comma was probably a typo for a
      // semicolon.
      Diag(CommaLoc, diag::err_expected_semi_declaration)
        << FixItHint::CreateReplacement(CommaLoc, ";");
      ExpectSemi = false;
      break;
    }

    // Parse the next declarator.
    D.clear();
    D.setCommaLoc(CommaLoc);

    // Accept attributes in an init-declarator.  In the first declarator in a
    // declaration, these would be part of the declspec.  In subsequent
    // declarators, they become part of the declarator itself, so that they
    // don't apply to declarators after *this* one.  Examples:
    //    short __attribute__((common)) var;    -> declspec
    //    short var __attribute__((common));    -> declarator
    //    short x, __attribute__((common)) var;    -> declarator
    MaybeParseGNUAttributes(D);

    // MSVC parses but ignores qualifiers after the comma as an extension.
    if (getLangOpts().MicrosoftExt)
      DiagnoseAndSkipExtendedMicrosoftTypeAttributes();

    ParseDeclarator(D);
    if (!D.isInvalidType()) {
      // C++2a [dcl.decl]p1
      //    init-declarator:
      //	      declarator initializer[opt]
      //        declarator requires-clause
      if (Tok.is(tok::kw_requires))
        ParseTrailingRequiresClause(D);
      Decl *ThisDecl = ParseDeclarationAfterDeclarator(D);
      D.complete(ThisDecl);
      if (ThisDecl)
        DeclsInGroup.push_back(ThisDecl);
    }
  }

  if (DeclEnd)
    *DeclEnd = Tok.getLocation();

  if (ExpectSemi && ExpectAndConsumeSemi(
                        Context == DeclaratorContext::File
                            ? diag::err_invalid_token_after_toplevel_declarator
                            : diag::err_expected_semi_declaration)) {
    // Okay, there was no semicolon and one was expected.  If we see a
    // declaration specifier, just assume it was missing and continue parsing.
    // Otherwise things are very confused and we skip to recover.
    if (!isDeclarationSpecifier()) {
      SkipUntil(tok::r_brace, StopAtSemi | StopBeforeMatch);
      TryConsumeToken(tok::semi);
    }
  }

  return Actions.FinalizeDeclaratorGroup(getCurScope(), DS, DeclsInGroup);
}

/// Parse an optional simple-asm-expr and attributes, and attach them to a
/// declarator. Returns true on an error.
bool Parser::ParseAsmAttributesAfterDeclarator(Declarator &D) {
  // If a simple-asm-expr is present, parse it.
  if (Tok.is(tok::kw_asm)) {
    SourceLocation Loc;
    ExprResult AsmLabel(ParseSimpleAsm(/*ForAsmLabel*/ true, &Loc));
    if (AsmLabel.isInvalid()) {
      SkipUntil(tok::semi, StopBeforeMatch);
      return true;
    }

    D.setAsmLabel(AsmLabel.get());
    D.SetRangeEnd(Loc);
  }

  MaybeParseGNUAttributes(D);
  return false;
}

/// Parse 'declaration' after parsing 'declaration-specifiers
/// declarator'. This method parses the remainder of the declaration
/// (including any attributes or initializer, among other things) and
/// finalizes the declaration.
///
///       init-declarator: [C99 6.7]
///         declarator
///         declarator '=' initializer
/// [GNU]   declarator simple-asm-expr[opt] attributes[opt]
/// [GNU]   declarator simple-asm-expr[opt] attributes[opt] '=' initializer
/// [C++]   declarator initializer[opt]
///
/// [C++] initializer:
/// [C++]   '=' initializer-clause
/// [C++]   '(' expression-list ')'
/// [C++0x] '=' 'default'                                                [TODO]
/// [C++0x] '=' 'delete'
/// [C++0x] braced-init-list
///
/// According to the standard grammar, =default and =delete are function
/// definitions, but that definitely doesn't fit with the parser here.
///
Decl *Parser::ParseDeclarationAfterDeclarator(
    Declarator &D, const ParsedTemplateInfo &TemplateInfo) {
  if (ParseAsmAttributesAfterDeclarator(D))
    return nullptr;

  return ParseDeclarationAfterDeclaratorAndAttributes(D, TemplateInfo);
}

Decl *Parser::ParseDeclarationAfterDeclaratorAndAttributes(
    Declarator &D, const ParsedTemplateInfo &TemplateInfo, ForRangeInit *FRI) {
  // RAII type used to track whether we're inside an initializer.
  struct InitializerScopeRAII {
    Parser &P;
    Declarator &D;
    Decl *ThisDecl;

    InitializerScopeRAII(Parser &P, Declarator &D, Decl *ThisDecl)
        : P(P), D(D), ThisDecl(ThisDecl) {
      if (ThisDecl && P.getLangOpts().CPlusPlus) {
        Scope *S = nullptr;
        if (D.getCXXScopeSpec().isSet()) {
          P.EnterScope(0);
          S = P.getCurScope();
        }
        P.Actions.ActOnCXXEnterDeclInitializer(S, ThisDecl);
      }
    }
    ~InitializerScopeRAII() { pop(); }
    void pop() {
      if (ThisDecl && P.getLangOpts().CPlusPlus) {
        Scope *S = nullptr;
        if (D.getCXXScopeSpec().isSet())
          S = P.getCurScope();
        P.Actions.ActOnCXXExitDeclInitializer(S, ThisDecl);
        if (S)
          P.ExitScope();
      }
      ThisDecl = nullptr;
    }
  };

  enum class InitKind { Uninitialized, Equal, CXXDirect, CXXBraced };
  InitKind TheInitKind;
  // If a '==' or '+=' is found, suggest a fixit to '='.
  if (isTokenEqualOrEqualTypo())
    TheInitKind = InitKind::Equal;
  else if (Tok.is(tok::l_paren))
    TheInitKind = InitKind::CXXDirect;
  else if (getLangOpts().CPlusPlus11 && Tok.is(tok::l_brace) &&
           (!CurParsedObjCImpl || !D.isFunctionDeclarator()))
    TheInitKind = InitKind::CXXBraced;
  else
    TheInitKind = InitKind::Uninitialized;
  if (TheInitKind != InitKind::Uninitialized)
    D.setHasInitializer();

  // Inform Sema that we just parsed this declarator.
  Decl *ThisDecl = nullptr;
  Decl *OuterDecl = nullptr;
  switch (TemplateInfo.Kind) {
  case ParsedTemplateInfo::NonTemplate:
    ThisDecl = Actions.ActOnDeclarator(getCurScope(), D);
    break;

  case ParsedTemplateInfo::Template:
  case ParsedTemplateInfo::ExplicitSpecialization: {
    ThisDecl = Actions.ActOnTemplateDeclarator(getCurScope(),
                                               *TemplateInfo.TemplateParams,
                                               D);
    if (VarTemplateDecl *VT = dyn_cast_or_null<VarTemplateDecl>(ThisDecl)) {
      // Re-direct this decl to refer to the templated decl so that we can
      // initialize it.
      ThisDecl = VT->getTemplatedDecl();
      OuterDecl = VT;
    }
    break;
  }
  case ParsedTemplateInfo::ExplicitInstantiation: {
    if (Tok.is(tok::semi)) {
      DeclResult ThisRes = Actions.ActOnExplicitInstantiation(
          getCurScope(), TemplateInfo.ExternLoc, TemplateInfo.TemplateLoc, D);
      if (ThisRes.isInvalid()) {
        SkipUntil(tok::semi, StopBeforeMatch);
        return nullptr;
      }
      ThisDecl = ThisRes.get();
    } else {
      // FIXME: This check should be for a variable template instantiation only.

      // Check that this is a valid instantiation
      if (D.getName().getKind() != UnqualifiedIdKind::IK_TemplateId) {
        // If the declarator-id is not a template-id, issue a diagnostic and
        // recover by ignoring the 'template' keyword.
        Diag(Tok, diag::err_template_defn_explicit_instantiation)
            << 2 << FixItHint::CreateRemoval(TemplateInfo.TemplateLoc);
        ThisDecl = Actions.ActOnDeclarator(getCurScope(), D);
      } else {
        SourceLocation LAngleLoc =
            PP.getLocForEndOfToken(TemplateInfo.TemplateLoc);
        Diag(D.getIdentifierLoc(),
             diag::err_explicit_instantiation_with_definition)
            << SourceRange(TemplateInfo.TemplateLoc)
            << FixItHint::CreateInsertion(LAngleLoc, "<>");

        // Recover as if it were an explicit specialization.
        TemplateParameterLists FakedParamLists;
        FakedParamLists.push_back(Actions.ActOnTemplateParameterList(
            0, SourceLocation(), TemplateInfo.TemplateLoc, LAngleLoc, None,
            LAngleLoc, nullptr));

        ThisDecl =
            Actions.ActOnTemplateDeclarator(getCurScope(), FakedParamLists, D);
      }
    }
    break;
    }
  }

  switch (TheInitKind) {
  // Parse declarator '=' initializer.
  case InitKind::Equal: {
    SourceLocation EqualLoc = ConsumeToken();

    if (Tok.is(tok::kw_delete)) {
      if (D.isFunctionDeclarator())
        Diag(ConsumeToken(), diag::err_default_delete_in_multiple_declaration)
          << 1 /* delete */;
      else
        Diag(ConsumeToken(), diag::err_deleted_non_function);
    } else if (Tok.is(tok::kw_default)) {
      if (D.isFunctionDeclarator())
        Diag(ConsumeToken(), diag::err_default_delete_in_multiple_declaration)
          << 0 /* default */;
      else
        Diag(ConsumeToken(), diag::err_default_special_members)
            << getLangOpts().CPlusPlus20;
    } else {
      InitializerScopeRAII InitScope(*this, D, ThisDecl);

      if (Tok.is(tok::code_completion)) {
        cutOffParsing();
        Actions.CodeCompleteInitializer(getCurScope(), ThisDecl);
        Actions.FinalizeDeclaration(ThisDecl);
        return nullptr;
      }

      PreferredType.enterVariableInit(Tok.getLocation(), ThisDecl);
      ExprResult Init = ParseInitializer();

      // If this is the only decl in (possibly) range based for statement,
      // our best guess is that the user meant ':' instead of '='.
      if (Tok.is(tok::r_paren) && FRI && D.isFirstDeclarator()) {
        Diag(EqualLoc, diag::err_single_decl_assign_in_for_range)
            << FixItHint::CreateReplacement(EqualLoc, ":");
        // We are trying to stop parser from looking for ';' in this for
        // statement, therefore preventing spurious errors to be issued.
        FRI->ColonLoc = EqualLoc;
        Init = ExprError();
        FRI->RangeExpr = Init;
      }

      InitScope.pop();

      if (Init.isInvalid()) {
        SmallVector<tok::TokenKind, 2> StopTokens;
        StopTokens.push_back(tok::comma);
        if (D.getContext() == DeclaratorContext::ForInit ||
            D.getContext() == DeclaratorContext::SelectionInit)
          StopTokens.push_back(tok::r_paren);
        SkipUntil(StopTokens, StopAtSemi | StopBeforeMatch);
        Actions.ActOnInitializerError(ThisDecl);
      } else
        Actions.AddInitializerToDecl(ThisDecl, Init.get(),
                                     /*DirectInit=*/false);
    }
    break;
  }
  case InitKind::CXXDirect: {
    // Parse C++ direct initializer: '(' expression-list ')'
    BalancedDelimiterTracker T(*this, tok::l_paren);
    T.consumeOpen();

    ExprVector Exprs;
    CommaLocsTy CommaLocs;

    InitializerScopeRAII InitScope(*this, D, ThisDecl);

    auto ThisVarDecl = dyn_cast_or_null<VarDecl>(ThisDecl);
    auto RunSignatureHelp = [&]() {
      QualType PreferredType = Actions.ProduceConstructorSignatureHelp(
          ThisVarDecl->getType()->getCanonicalTypeInternal(),
          ThisDecl->getLocation(), Exprs, T.getOpenLocation(),
          /*Braced=*/false);
      CalledSignatureHelp = true;
      return PreferredType;
    };
    auto SetPreferredType = [&] {
      PreferredType.enterFunctionArgument(Tok.getLocation(), RunSignatureHelp);
    };

    llvm::function_ref<void()> ExpressionStarts;
    if (ThisVarDecl) {
      // ParseExpressionList can sometimes succeed even when ThisDecl is not
      // VarDecl. This is an error and it is reported in a call to
      // Actions.ActOnInitializerError(). However, we call
      // ProduceConstructorSignatureHelp only on VarDecls.
      ExpressionStarts = SetPreferredType;
    }
    if (ParseExpressionList(Exprs, CommaLocs, ExpressionStarts)) {
      if (ThisVarDecl && PP.isCodeCompletionReached() && !CalledSignatureHelp) {
        Actions.ProduceConstructorSignatureHelp(
            ThisVarDecl->getType()->getCanonicalTypeInternal(),
            ThisDecl->getLocation(), Exprs, T.getOpenLocation(),
            /*Braced=*/false);
        CalledSignatureHelp = true;
      }
      Actions.ActOnInitializerError(ThisDecl);
      SkipUntil(tok::r_paren, StopAtSemi);
    } else {
      // Match the ')'.
      T.consumeClose();

      assert(!Exprs.empty() && Exprs.size()-1 == CommaLocs.size() &&
             "Unexpected number of commas!");

      InitScope.pop();

      ExprResult Initializer = Actions.ActOnParenListExpr(T.getOpenLocation(),
                                                          T.getCloseLocation(),
                                                          Exprs);
      Actions.AddInitializerToDecl(ThisDecl, Initializer.get(),
                                   /*DirectInit=*/true);
    }
    break;
  }
  case InitKind::CXXBraced: {
    // Parse C++0x braced-init-list.
    Diag(Tok, diag::warn_cxx98_compat_generalized_initializer_lists);

    InitializerScopeRAII InitScope(*this, D, ThisDecl);

    PreferredType.enterVariableInit(Tok.getLocation(), ThisDecl);
    ExprResult Init(ParseBraceInitializer());

    InitScope.pop();

    if (Init.isInvalid()) {
      Actions.ActOnInitializerError(ThisDecl);
    } else
      Actions.AddInitializerToDecl(ThisDecl, Init.get(), /*DirectInit=*/true);
    break;
  }
  case InitKind::Uninitialized: {
    Actions.ActOnUninitializedDecl(ThisDecl);
    break;
  }
  }

  Actions.FinalizeDeclaration(ThisDecl);
  return OuterDecl ? OuterDecl : ThisDecl;
}

/// ParseSpecifierQualifierList
///        specifier-qualifier-list:
///          type-specifier specifier-qualifier-list[opt]
///          type-qualifier specifier-qualifier-list[opt]
/// [GNU]    attributes     specifier-qualifier-list[opt]
///
void Parser::ParseSpecifierQualifierList(DeclSpec &DS, AccessSpecifier AS,
                                         DeclSpecContext DSC) {
  /// specifier-qualifier-list is a subset of declaration-specifiers.  Just
  /// parse declaration-specifiers and complain about extra stuff.
  /// TODO: diagnose attribute-specifiers and alignment-specifiers.
  ParseDeclarationSpecifiers(DS, ParsedTemplateInfo(), AS, DSC);

  // Validate declspec for type-name.
  unsigned Specs = DS.getParsedSpecifiers();
  if (isTypeSpecifier(DSC) && !DS.hasTypeSpecifier()) {
    Diag(Tok, diag::err_expected_type);
    DS.SetTypeSpecError();
  } else if (Specs == DeclSpec::PQ_None && !DS.hasAttributes()) {
    Diag(Tok, diag::err_typename_requires_specqual);
    if (!DS.hasTypeSpecifier())
      DS.SetTypeSpecError();
  }

  // Issue diagnostic and remove storage class if present.
  if (Specs & DeclSpec::PQ_StorageClassSpecifier) {
    if (DS.getStorageClassSpecLoc().isValid())
      Diag(DS.getStorageClassSpecLoc(),diag::err_typename_invalid_storageclass);
    else
      Diag(DS.getThreadStorageClassSpecLoc(),
           diag::err_typename_invalid_storageclass);
    DS.ClearStorageClassSpecs();
  }

  // Issue diagnostic and remove function specifier if present.
  if (Specs & DeclSpec::PQ_FunctionSpecifier) {
    if (DS.isInlineSpecified())
      Diag(DS.getInlineSpecLoc(), diag::err_typename_invalid_functionspec);
    if (DS.isVirtualSpecified())
      Diag(DS.getVirtualSpecLoc(), diag::err_typename_invalid_functionspec);
    if (DS.hasExplicitSpecifier())
      Diag(DS.getExplicitSpecLoc(), diag::err_typename_invalid_functionspec);
    DS.ClearFunctionSpecs();
  }

  // Issue diagnostic and remove constexpr specifier if present.
  if (DS.hasConstexprSpecifier() && DSC != DeclSpecContext::DSC_condition) {
    Diag(DS.getConstexprSpecLoc(), diag::err_typename_invalid_constexpr)
        << static_cast<int>(DS.getConstexprSpecifier());
    DS.ClearConstexprSpec();
  }
}

/// isValidAfterIdentifierInDeclaratorAfterDeclSpec - Return true if the
/// specified token is valid after the identifier in a declarator which
/// immediately follows the declspec.  For example, these things are valid:
///
///      int x   [             4];         // direct-declarator
///      int x   (             int y);     // direct-declarator
///  int(int x   )                         // direct-declarator
///      int x   ;                         // simple-declaration
///      int x   =             17;         // init-declarator-list
///      int x   ,             y;          // init-declarator-list
///      int x   __asm__       ("foo");    // init-declarator-list
///      int x   :             4;          // struct-declarator
///      int x   {             5};         // C++'0x unified initializers
///
/// This is not, because 'x' does not immediately follow the declspec (though
/// ')' happens to be valid anyway).
///    int (x)
///
static bool isValidAfterIdentifierInDeclarator(const Token &T) {
  return T.isOneOf(tok::l_square, tok::l_paren, tok::r_paren, tok::semi,
                   tok::comma, tok::equal, tok::kw_asm, tok::l_brace,
                   tok::colon);
}

/// ParseImplicitInt - This method is called when we have an non-typename
/// identifier in a declspec (which normally terminates the decl spec) when
/// the declspec has no type specifier.  In this case, the declspec is either
/// malformed or is "implicit int" (in K&R and C89).
///
/// This method handles diagnosing this prettily and returns false if the
/// declspec is done being processed.  If it recovers and thinks there may be
/// other pieces of declspec after it, it returns true.
///
bool Parser::ParseImplicitInt(DeclSpec &DS, CXXScopeSpec *SS,
                              const ParsedTemplateInfo &TemplateInfo,
                              AccessSpecifier AS, DeclSpecContext DSC,
                              ParsedAttributesWithRange &Attrs) {
  assert(Tok.is(tok::identifier) && "should have identifier");

  SourceLocation Loc = Tok.getLocation();
  // If we see an identifier that is not a type name, we normally would
  // parse it as the identifier being declared.  However, when a typename
  // is typo'd or the definition is not included, this will incorrectly
  // parse the typename as the identifier name and fall over misparsing
  // later parts of the diagnostic.
  //
  // As such, we try to do some look-ahead in cases where this would
  // otherwise be an "implicit-int" case to see if this is invalid.  For
  // example: "static foo_t x = 4;"  In this case, if we parsed foo_t as
  // an identifier with implicit int, we'd get a parse error because the
  // next token is obviously invalid for a type.  Parse these as a case
  // with an invalid type specifier.
  assert(!DS.hasTypeSpecifier() && "Type specifier checked above");

  // Since we know that this either implicit int (which is rare) or an
  // error, do lookahead to try to do better recovery. This never applies
  // within a type specifier. Outside of C++, we allow this even if the
  // language doesn't "officially" support implicit int -- we support
  // implicit int as an extension in C99 and C11.
  if (!isTypeSpecifier(DSC) && !getLangOpts().CPlusPlus &&
      isValidAfterIdentifierInDeclarator(NextToken())) {
    // If this token is valid for implicit int, e.g. "static x = 4", then
    // we just avoid eating the identifier, so it will be parsed as the
    // identifier in the declarator.
    return false;
  }

  // Early exit as Sema has a dedicated missing_actual_pipe_type diagnostic
  // for incomplete declarations such as `pipe p`.
  if (getLangOpts().OpenCLCPlusPlus && DS.isTypeSpecPipe())
    return false;

  if (getLangOpts().CPlusPlus &&
      DS.getStorageClassSpec() == DeclSpec::SCS_auto) {
    // Don't require a type specifier if we have the 'auto' storage class
    // specifier in C++98 -- we'll promote it to a type specifier.
    if (SS)
      AnnotateScopeToken(*SS, /*IsNewAnnotation*/false);
    return false;
  }

  if (getLangOpts().CPlusPlus && (!SS || SS->isEmpty()) &&
      getLangOpts().MSVCCompat) {
    // Lookup of an unqualified type name has failed in MSVC compatibility mode.
    // Give Sema a chance to recover if we are in a template with dependent base
    // classes.
    if (ParsedType T = Actions.ActOnMSVCUnknownTypeName(
            *Tok.getIdentifierInfo(), Tok.getLocation(),
            DSC == DeclSpecContext::DSC_template_type_arg)) {
      const char *PrevSpec;
      unsigned DiagID;
      DS.SetTypeSpecType(DeclSpec::TST_typename, Loc, PrevSpec, DiagID, T,
                         Actions.getASTContext().getPrintingPolicy());
      DS.SetRangeEnd(Tok.getLocation());
      ConsumeToken();
      return false;
    }
  }

  // Otherwise, if we don't consume this token, we are going to emit an
  // error anyway.  Try to recover from various common problems.  Check
  // to see if this was a reference to a tag name without a tag specified.
  // This is a common problem in C (saying 'foo' instead of 'struct foo').
  //
  // C++ doesn't need this, and isTagName doesn't take SS.
  if (SS == nullptr) {
    const char *TagName = nullptr, *FixitTagName = nullptr;
    tok::TokenKind TagKind = tok::unknown;

    switch (Actions.isTagName(*Tok.getIdentifierInfo(), getCurScope())) {
      default: break;
      case DeclSpec::TST_enum:
        TagName="enum"  ; FixitTagName = "enum "  ; TagKind=tok::kw_enum ;break;
      case DeclSpec::TST_union:
        TagName="union" ; FixitTagName = "union " ;TagKind=tok::kw_union ;break;
      case DeclSpec::TST_struct:
        TagName="struct"; FixitTagName = "struct ";TagKind=tok::kw_struct;break;
      case DeclSpec::TST_interface:
        TagName="__interface"; FixitTagName = "__interface ";
        TagKind=tok::kw___interface;break;
      case DeclSpec::TST_class:
        TagName="class" ; FixitTagName = "class " ;TagKind=tok::kw_class ;break;
    }

    if (TagName) {
      IdentifierInfo *TokenName = Tok.getIdentifierInfo();
      LookupResult R(Actions, TokenName, SourceLocation(),
                     Sema::LookupOrdinaryName);

      Diag(Loc, diag::err_use_of_tag_name_without_tag)
        << TokenName << TagName << getLangOpts().CPlusPlus
        << FixItHint::CreateInsertion(Tok.getLocation(), FixitTagName);

      if (Actions.LookupParsedName(R, getCurScope(), SS)) {
        for (LookupResult::iterator I = R.begin(), IEnd = R.end();
             I != IEnd; ++I)
          Diag((*I)->getLocation(), diag::note_decl_hiding_tag_type)
            << TokenName << TagName;
      }

      // Parse this as a tag as if the missing tag were present.
      if (TagKind == tok::kw_enum)
        ParseEnumSpecifier(Loc, DS, TemplateInfo, AS,
                           DeclSpecContext::DSC_normal);
      else
        ParseClassSpecifier(TagKind, Loc, DS, TemplateInfo, AS,
                            /*EnteringContext*/ false,
                            DeclSpecContext::DSC_normal, Attrs);
      return true;
    }
  }

  // Determine whether this identifier could plausibly be the name of something
  // being declared (with a missing type).
  if (!isTypeSpecifier(DSC) && (!SS || DSC == DeclSpecContext::DSC_top_level ||
                                DSC == DeclSpecContext::DSC_class)) {
    // Look ahead to the next token to try to figure out what this declaration
    // was supposed to be.
    switch (NextToken().getKind()) {
    case tok::l_paren: {
      // static x(4); // 'x' is not a type
      // x(int n);    // 'x' is not a type
      // x (*p)[];    // 'x' is a type
      //
      // Since we're in an error case, we can afford to perform a tentative
      // parse to determine which case we're in.
      TentativeParsingAction PA(*this);
      ConsumeToken();
      TPResult TPR = TryParseDeclarator(/*mayBeAbstract*/false);
      PA.Revert();

      if (TPR != TPResult::False) {
        // The identifier is followed by a parenthesized declarator.
        // It's supposed to be a type.
        break;
      }

      // If we're in a context where we could be declaring a constructor,
      // check whether this is a constructor declaration with a bogus name.
      if (DSC == DeclSpecContext::DSC_class ||
          (DSC == DeclSpecContext::DSC_top_level && SS)) {
        IdentifierInfo *II = Tok.getIdentifierInfo();
        if (Actions.isCurrentClassNameTypo(II, SS)) {
          Diag(Loc, diag::err_constructor_bad_name)
            << Tok.getIdentifierInfo() << II
            << FixItHint::CreateReplacement(Tok.getLocation(), II->getName());
          Tok.setIdentifierInfo(II);
        }
      }
      // Fall through.
      LLVM_FALLTHROUGH;
    }
    case tok::comma:
    case tok::equal:
    case tok::kw_asm:
    case tok::l_brace:
    case tok::l_square:
    case tok::semi:
      // This looks like a variable or function declaration. The type is
      // probably missing. We're done parsing decl-specifiers.
      // But only if we are not in a function prototype scope.
      if (getCurScope()->isFunctionPrototypeScope())
        break;
      if (SS)
        AnnotateScopeToken(*SS, /*IsNewAnnotation*/false);
      return false;

    default:
      // This is probably supposed to be a type. This includes cases like:
      //   int f(itn);
      //   struct S { unsigned : 4; };
      break;
    }
  }

  // This is almost certainly an invalid type name. Let Sema emit a diagnostic
  // and attempt to recover.
  ParsedType T;
  IdentifierInfo *II = Tok.getIdentifierInfo();
  bool IsTemplateName = getLangOpts().CPlusPlus && NextToken().is(tok::less);
  Actions.DiagnoseUnknownTypeName(II, Loc, getCurScope(), SS, T,
                                  IsTemplateName);
  if (T) {
    // The action has suggested that the type T could be used. Set that as
    // the type in the declaration specifiers, consume the would-be type
    // name token, and we're done.
    const char *PrevSpec;
    unsigned DiagID;
    DS.SetTypeSpecType(DeclSpec::TST_typename, Loc, PrevSpec, DiagID, T,
                       Actions.getASTContext().getPrintingPolicy());
    DS.SetRangeEnd(Tok.getLocation());
    ConsumeToken();
    // There may be other declaration specifiers after this.
    return true;
  } else if (II != Tok.getIdentifierInfo()) {
    // If no type was suggested, the correction is to a keyword
    Tok.setKind(II->getTokenID());
    // There may be other declaration specifiers after this.
    return true;
  }

  // Otherwise, the action had no suggestion for us.  Mark this as an error.
  DS.SetTypeSpecError();
  DS.SetRangeEnd(Tok.getLocation());
  ConsumeToken();

  // Eat any following template arguments.
  if (IsTemplateName) {
    SourceLocation LAngle, RAngle;
    TemplateArgList Args;
    ParseTemplateIdAfterTemplateName(true, LAngle, Args, RAngle);
  }

  // TODO: Could inject an invalid typedef decl in an enclosing scope to
  // avoid rippling error messages on subsequent uses of the same type,
  // could be useful if #include was forgotten.
  return true;
}

/// Determine the declaration specifier context from the declarator
/// context.
///
/// \param Context the declarator context, which is one of the
/// DeclaratorContext enumerator values.
Parser::DeclSpecContext
Parser::getDeclSpecContextFromDeclaratorContext(DeclaratorContext Context) {
  if (Context == DeclaratorContext::Member)
    return DeclSpecContext::DSC_class;
  if (Context == DeclaratorContext::File)
    return DeclSpecContext::DSC_top_level;
  if (Context == DeclaratorContext::TemplateParam)
    return DeclSpecContext::DSC_template_param;
  if (Context == DeclaratorContext::TemplateArg ||
      Context == DeclaratorContext::TemplateTypeArg)
    return DeclSpecContext::DSC_template_type_arg;
  if (Context == DeclaratorContext::TrailingReturn ||
      Context == DeclaratorContext::TrailingReturnVar)
    return DeclSpecContext::DSC_trailing;
  if (Context == DeclaratorContext::AliasDecl ||
      Context == DeclaratorContext::AliasTemplate)
    return DeclSpecContext::DSC_alias_declaration;
  return DeclSpecContext::DSC_normal;
}

/// ParseAlignArgument - Parse the argument to an alignment-specifier.
///
/// FIXME: Simply returns an alignof() expression if the argument is a
/// type. Ideally, the type should be propagated directly into Sema.
///
/// [C11]   type-id
/// [C11]   constant-expression
/// [C++0x] type-id ...[opt]
/// [C++0x] assignment-expression ...[opt]
ExprResult Parser::ParseAlignArgument(SourceLocation Start,
                                      SourceLocation &EllipsisLoc) {
  ExprResult ER;
  if (isTypeIdInParens()) {
    SourceLocation TypeLoc = Tok.getLocation();
    ParsedType Ty = ParseTypeName().get();
    SourceRange TypeRange(Start, Tok.getLocation());
    ER = Actions.ActOnUnaryExprOrTypeTraitExpr(TypeLoc, UETT_AlignOf, true,
                                               Ty.getAsOpaquePtr(), TypeRange);
  } else
    ER = ParseConstantExpression();

  if (getLangOpts().CPlusPlus11)
    TryConsumeToken(tok::ellipsis, EllipsisLoc);

  return ER;
}

/// ParseAlignmentSpecifier - Parse an alignment-specifier, and add the
/// attribute to Attrs.
///
/// alignment-specifier:
/// [C11]   '_Alignas' '(' type-id ')'
/// [C11]   '_Alignas' '(' constant-expression ')'
/// [C++11] 'alignas' '(' type-id ...[opt] ')'
/// [C++11] 'alignas' '(' assignment-expression ...[opt] ')'
void Parser::ParseAlignmentSpecifier(ParsedAttributes &Attrs,
                                     SourceLocation *EndLoc) {
  assert(Tok.isOneOf(tok::kw_alignas, tok::kw__Alignas) &&
         "Not an alignment-specifier!");

  IdentifierInfo *KWName = Tok.getIdentifierInfo();
  SourceLocation KWLoc = ConsumeToken();

  BalancedDelimiterTracker T(*this, tok::l_paren);
  if (T.expectAndConsume())
    return;

  SourceLocation EllipsisLoc;
  ExprResult ArgExpr = ParseAlignArgument(T.getOpenLocation(), EllipsisLoc);
  if (ArgExpr.isInvalid()) {
    T.skipToEnd();
    return;
  }

  T.consumeClose();
  if (EndLoc)
    *EndLoc = T.getCloseLocation();

  ArgsVector ArgExprs;
  ArgExprs.push_back(ArgExpr.get());
  Attrs.addNew(KWName, KWLoc, nullptr, KWLoc, ArgExprs.data(), 1,
               ParsedAttr::AS_Keyword, EllipsisLoc);
}

ExprResult Parser::ParseExtIntegerArgument() {
  assert(Tok.isOneOf(tok::kw__ExtInt, tok::kw__BitInt) &&
         "Not an extended int type");
  ConsumeToken();

  BalancedDelimiterTracker T(*this, tok::l_paren);
  if (T.expectAndConsume())
    return ExprError();

  ExprResult ER = ParseConstantExpression();
  if (ER.isInvalid()) {
    T.skipToEnd();
    return ExprError();
  }

  if(T.consumeClose())
    return ExprError();
  return ER;
}

/// Determine whether we're looking at something that might be a declarator
/// in a simple-declaration. If it can't possibly be a declarator, maybe
/// diagnose a missing semicolon after a prior tag definition in the decl
/// specifier.
///
/// \return \c true if an error occurred and this can't be any kind of
/// declaration.
bool
Parser::DiagnoseMissingSemiAfterTagDefinition(DeclSpec &DS, AccessSpecifier AS,
                                              DeclSpecContext DSContext,
                                              LateParsedAttrList *LateAttrs) {
  assert(DS.hasTagDefinition() && "shouldn't call this");

  bool EnteringContext = (DSContext == DeclSpecContext::DSC_class ||
                          DSContext == DeclSpecContext::DSC_top_level);

  if (getLangOpts().CPlusPlus &&
      Tok.isOneOf(tok::identifier, tok::coloncolon, tok::kw_decltype,
                  tok::annot_template_id) &&
      TryAnnotateCXXScopeToken(EnteringContext)) {
    SkipMalformedDecl();
    return true;
  }

  bool HasScope = Tok.is(tok::annot_cxxscope);
  // Make a copy in case GetLookAheadToken invalidates the result of NextToken.
  Token AfterScope = HasScope ? NextToken() : Tok;

  // Determine whether the following tokens could possibly be a
  // declarator.
  bool MightBeDeclarator = true;
  if (Tok.isOneOf(tok::kw_typename, tok::annot_typename)) {
    // A declarator-id can't start with 'typename'.
    MightBeDeclarator = false;
  } else if (AfterScope.is(tok::annot_template_id)) {
    // If we have a type expressed as a template-id, this cannot be a
    // declarator-id (such a type cannot be redeclared in a simple-declaration).
    TemplateIdAnnotation *Annot =
        static_cast<TemplateIdAnnotation *>(AfterScope.getAnnotationValue());
    if (Annot->Kind == TNK_Type_template)
      MightBeDeclarator = false;
  } else if (AfterScope.is(tok::identifier)) {
    const Token &Next = HasScope ? GetLookAheadToken(2) : NextToken();

    // These tokens cannot come after the declarator-id in a
    // simple-declaration, and are likely to come after a type-specifier.
    if (Next.isOneOf(tok::star, tok::amp, tok::ampamp, tok::identifier,
                     tok::annot_cxxscope, tok::coloncolon)) {
      // Missing a semicolon.
      MightBeDeclarator = false;
    } else if (HasScope) {
      // If the declarator-id has a scope specifier, it must redeclare a
      // previously-declared entity. If that's a type (and this is not a
      // typedef), that's an error.
      CXXScopeSpec SS;
      Actions.RestoreNestedNameSpecifierAnnotation(
          Tok.getAnnotationValue(), Tok.getAnnotationRange(), SS);
      IdentifierInfo *Name = AfterScope.getIdentifierInfo();
      Sema::NameClassification Classification = Actions.ClassifyName(
          getCurScope(), SS, Name, AfterScope.getLocation(), Next,
          /*CCC=*/nullptr);
      switch (Classification.getKind()) {
      case Sema::NC_Error:
        SkipMalformedDecl();
        return true;

      case Sema::NC_Keyword:
        llvm_unreachable("typo correction is not possible here");

      case Sema::NC_Type:
      case Sema::NC_TypeTemplate:
      case Sema::NC_UndeclaredNonType:
      case Sema::NC_UndeclaredTemplate:
        // Not a previously-declared non-type entity.
        MightBeDeclarator = false;
        break;

      case Sema::NC_Unknown:
      case Sema::NC_NonType:
      case Sema::NC_DependentNonType:
      case Sema::NC_OverloadSet:
      case Sema::NC_VarTemplate:
      case Sema::NC_FunctionTemplate:
      case Sema::NC_Concept:
        // Might be a redeclaration of a prior entity.
        break;
      }
    }
  }

  if (MightBeDeclarator)
    return false;

  const PrintingPolicy &PPol = Actions.getASTContext().getPrintingPolicy();
  Diag(PP.getLocForEndOfToken(DS.getRepAsDecl()->getEndLoc()),
       diag::err_expected_after)
      << DeclSpec::getSpecifierName(DS.getTypeSpecType(), PPol) << tok::semi;

  // Try to recover from the typo, by dropping the tag definition and parsing
  // the problematic tokens as a type.
  //
  // FIXME: Split the DeclSpec into pieces for the standalone
  // declaration and pieces for the following declaration, instead
  // of assuming that all the other pieces attach to new declaration,
  // and call ParsedFreeStandingDeclSpec as appropriate.
  DS.ClearTypeSpecType();
  ParsedTemplateInfo NotATemplate;
  ParseDeclarationSpecifiers(DS, NotATemplate, AS, DSContext, LateAttrs);
  return false;
}

// Choose the apprpriate diagnostic error for why fixed point types are
// disabled, set the previous specifier, and mark as invalid.
static void SetupFixedPointError(const LangOptions &LangOpts,
                                 const char *&PrevSpec, unsigned &DiagID,
                                 bool &isInvalid) {
  assert(!LangOpts.FixedPoint);
  DiagID = diag::err_fixed_point_not_enabled;
  PrevSpec = "";  // Not used by diagnostic
  isInvalid = true;
}

/// ParseDeclarationSpecifiers
///       declaration-specifiers: [C99 6.7]
///         storage-class-specifier declaration-specifiers[opt]
///         type-specifier declaration-specifiers[opt]
/// [C99]   function-specifier declaration-specifiers[opt]
/// [C11]   alignment-specifier declaration-specifiers[opt]
/// [GNU]   attributes declaration-specifiers[opt]
/// [Clang] '__module_private__' declaration-specifiers[opt]
/// [ObjC1] '__kindof' declaration-specifiers[opt]
///
///       storage-class-specifier: [C99 6.7.1]
///         'typedef'
///         'extern'
///         'static'
///         'auto'
///         'register'
/// [C++]   'mutable'
/// [C++11] 'thread_local'
/// [C11]   '_Thread_local'
/// [GNU]   '__thread'
///       function-specifier: [C99 6.7.4]
/// [C99]   'inline'
/// [C++]   'virtual'
/// [C++]   'explicit'
/// [OpenCL] '__kernel'
///       'friend': [C++ dcl.friend]
///       'constexpr': [C++0x dcl.constexpr]
void Parser::ParseDeclarationSpecifiers(DeclSpec &DS,
                                        const ParsedTemplateInfo &TemplateInfo,
                                        AccessSpecifier AS,
                                        DeclSpecContext DSContext,
                                        LateParsedAttrList *LateAttrs) {
  if (DS.getSourceRange().isInvalid()) {
    // Start the range at the current token but make the end of the range
    // invalid.  This will make the entire range invalid unless we successfully
    // consume a token.
    DS.SetRangeStart(Tok.getLocation());
    DS.SetRangeEnd(SourceLocation());
  }

  bool EnteringContext = (DSContext == DeclSpecContext::DSC_class ||
                          DSContext == DeclSpecContext::DSC_top_level);
  bool AttrsLastTime = false;
  ParsedAttributesWithRange attrs(AttrFactory);
  // We use Sema's policy to get bool macros right.
  PrintingPolicy Policy = Actions.getPrintingPolicy();
  while (true) {
    bool isInvalid = false;
    bool isStorageClass = false;
    const char *PrevSpec = nullptr;
    unsigned DiagID = 0;

    // This value needs to be set to the location of the last token if the last
    // token of the specifier is already consumed.
    SourceLocation ConsumedEnd;

    // HACK: MSVC doesn't consider _Atomic to be a keyword and its STL
    // implementation for VS2013 uses _Atomic as an identifier for one of the
    // classes in <atomic>.
    //
    // A typedef declaration containing _Atomic<...> is among the places where
    // the class is used.  If we are currently parsing such a declaration, treat
    // the token as an identifier.
    if (getLangOpts().MSVCCompat && Tok.is(tok::kw__Atomic) &&
        DS.getStorageClassSpec() == clang::DeclSpec::SCS_typedef &&
        !DS.hasTypeSpecifier() && GetLookAheadToken(1).is(tok::less))
      Tok.setKind(tok::identifier);

    SourceLocation Loc = Tok.getLocation();

    // Helper for image types in OpenCL.
    auto handleOpenCLImageKW = [&] (StringRef Ext, TypeSpecifierType ImageTypeSpec) {
      // Check if the image type is supported and otherwise turn the keyword into an identifier
      // because image types from extensions are not reserved identifiers.
      if (!StringRef(Ext).empty() && !getActions().getOpenCLOptions().isSupported(Ext, getLangOpts())) {
        Tok.getIdentifierInfo()->revertTokenIDToIdentifier();
        Tok.setKind(tok::identifier);
        return false;
      }
      isInvalid = DS.SetTypeSpecType(ImageTypeSpec, Loc, PrevSpec, DiagID, Policy);
      return true;
    };

    // Turn off usual access checking for template specializations and
    // instantiations.
    bool IsTemplateSpecOrInst =
        (TemplateInfo.Kind == ParsedTemplateInfo::ExplicitInstantiation ||
         TemplateInfo.Kind == ParsedTemplateInfo::ExplicitSpecialization);

    switch (Tok.getKind()) {
    default:
    DoneWithDeclSpec:
      if (!AttrsLastTime)
        ProhibitAttributes(attrs);
      else {
        // Reject C++11 attributes that appertain to decl specifiers as
        // we don't support any C++11 attributes that appertain to decl
        // specifiers. This also conforms to what g++ 4.8 is doing.
        ProhibitCXX11Attributes(attrs, diag::err_attribute_not_type_attr);

        DS.takeAttributesFrom(attrs);
      }

      // If this is not a declaration specifier token, we're done reading decl
      // specifiers.  First verify that DeclSpec's are consistent.
      DS.Finish(Actions, Policy);
      return;

    case tok::l_square:
    case tok::kw_alignas:
      if (!standardAttributesAllowed() || !isCXX11AttributeSpecifier())
        goto DoneWithDeclSpec;

      ProhibitAttributes(attrs);
      // FIXME: It would be good to recover by accepting the attributes,
      //        but attempting to do that now would cause serious
      //        madness in terms of diagnostics.
      attrs.clear();
      attrs.Range = SourceRange();

      ParseCXX11Attributes(attrs);
      AttrsLastTime = true;
      continue;

    case tok::code_completion: {
      Sema::ParserCompletionContext CCC = Sema::PCC_Namespace;
      if (DS.hasTypeSpecifier()) {
        bool AllowNonIdentifiers
          = (getCurScope()->getFlags() & (Scope::ControlScope |
                                          Scope::BlockScope |
                                          Scope::TemplateParamScope |
                                          Scope::FunctionPrototypeScope |
                                          Scope::AtCatchScope)) == 0;
        bool AllowNestedNameSpecifiers
          = DSContext == DeclSpecContext::DSC_top_level ||
            (DSContext == DeclSpecContext::DSC_class && DS.isFriendSpecified());

        cutOffParsing();
        Actions.CodeCompleteDeclSpec(getCurScope(), DS,
                                     AllowNonIdentifiers,
                                     AllowNestedNameSpecifiers);
        return;
      }

      if (getCurScope()->getFnParent() || getCurScope()->getBlockParent())
        CCC = Sema::PCC_LocalDeclarationSpecifiers;
      else if (TemplateInfo.Kind != ParsedTemplateInfo::NonTemplate)
        CCC = DSContext == DeclSpecContext::DSC_class ? Sema::PCC_MemberTemplate
                                                      : Sema::PCC_Template;
      else if (DSContext == DeclSpecContext::DSC_class)
        CCC = Sema::PCC_Class;
      else if (CurParsedObjCImpl)
        CCC = Sema::PCC_ObjCImplementation;

      cutOffParsing();
      Actions.CodeCompleteOrdinaryName(getCurScope(), CCC);
      return;
    }

    case tok::coloncolon: // ::foo::bar
      // C++ scope specifier.  Annotate and loop, or bail out on error.
      if (TryAnnotateCXXScopeToken(EnteringContext)) {
        if (!DS.hasTypeSpecifier())
          DS.SetTypeSpecError();
        goto DoneWithDeclSpec;
      }
      if (Tok.is(tok::coloncolon)) // ::new or ::delete
        goto DoneWithDeclSpec;
      continue;

    case tok::annot_cxxscope: {
      if (DS.hasTypeSpecifier() || DS.isTypeAltiVecVector())
        goto DoneWithDeclSpec;

      CXXScopeSpec SS;
      Actions.RestoreNestedNameSpecifierAnnotation(Tok.getAnnotationValue(),
                                                   Tok.getAnnotationRange(),
                                                   SS);

      // We are looking for a qualified typename.
      Token Next = NextToken();

      TemplateIdAnnotation *TemplateId = Next.is(tok::annot_template_id)
                                             ? takeTemplateIdAnnotation(Next)
                                             : nullptr;
      if (TemplateId && TemplateId->hasInvalidName()) {
        // We found something like 'T::U<Args> x', but U is not a template.
        // Assume it was supposed to be a type.
        DS.SetTypeSpecError();
        ConsumeAnnotationToken();
        break;
      }

      if (TemplateId && TemplateId->Kind == TNK_Type_template) {
        // We have a qualified template-id, e.g., N::A<int>

        // If this would be a valid constructor declaration with template
        // arguments, we will reject the attempt to form an invalid type-id
        // referring to the injected-class-name when we annotate the token,
        // per C++ [class.qual]p2.
        //
        // To improve diagnostics for this case, parse the declaration as a
        // constructor (and reject the extra template arguments later).
        if ((DSContext == DeclSpecContext::DSC_top_level ||
             DSContext == DeclSpecContext::DSC_class) &&
            TemplateId->Name &&
            Actions.isCurrentClassName(*TemplateId->Name, getCurScope(), &SS) &&
            isConstructorDeclarator(/*Unqualified=*/false)) {
          // The user meant this to be an out-of-line constructor
          // definition, but template arguments are not allowed
          // there.  Just allow this as a constructor; we'll
          // complain about it later.
          goto DoneWithDeclSpec;
        }

        DS.getTypeSpecScope() = SS;
        ConsumeAnnotationToken(); // The C++ scope.
        assert(Tok.is(tok::annot_template_id) &&
               "ParseOptionalCXXScopeSpecifier not working");
        AnnotateTemplateIdTokenAsType(SS);
        continue;
      }

      if (TemplateId && TemplateId->Kind == TNK_Concept_template &&
          GetLookAheadToken(2).isOneOf(tok::kw_auto, tok::kw_decltype)) {
        DS.getTypeSpecScope() = SS;
        // This is a qualified placeholder-specifier, e.g., ::C<int> auto ...
        // Consume the scope annotation and continue to consume the template-id
        // as a placeholder-specifier.
        ConsumeAnnotationToken();
        continue;
      }

      if (Next.is(tok::annot_typename)) {
        DS.getTypeSpecScope() = SS;
        ConsumeAnnotationToken(); // The C++ scope.
        TypeResult T = getTypeAnnotation(Tok);
        isInvalid = DS.SetTypeSpecType(DeclSpec::TST_typename,
                                       Tok.getAnnotationEndLoc(),
                                       PrevSpec, DiagID, T, Policy);
        if (isInvalid)
          break;
        DS.SetRangeEnd(Tok.getAnnotationEndLoc());
        ConsumeAnnotationToken(); // The typename
      }

      if (Next.isNot(tok::identifier))
        goto DoneWithDeclSpec;

      // Check whether this is a constructor declaration. If we're in a
      // context where the identifier could be a class name, and it has the
      // shape of a constructor declaration, process it as one.
      if ((DSContext == DeclSpecContext::DSC_top_level ||
           DSContext == DeclSpecContext::DSC_class) &&
          Actions.isCurrentClassName(*Next.getIdentifierInfo(), getCurScope(),
                                     &SS) &&
          isConstructorDeclarator(/*Unqualified*/ false))
        goto DoneWithDeclSpec;

      // C++20 [temp.spec] 13.9/6.
      // This disables the access checking rules for function template explicit
      // instantiation and explicit specialization:
      // - `return type`.
      SuppressAccessChecks SAC(*this, IsTemplateSpecOrInst);

      ParsedType TypeRep =
          Actions.getTypeName(*Next.getIdentifierInfo(), Next.getLocation(),
                              getCurScope(), &SS, false, false, nullptr,
                              /*IsCtorOrDtorName=*/false,
                              /*WantNontrivialTypeSourceInfo=*/true,
                              isClassTemplateDeductionContext(DSContext));

      if (IsTemplateSpecOrInst)
        SAC.done();

      // If the referenced identifier is not a type, then this declspec is
      // erroneous: We already checked about that it has no type specifier, and
      // C++ doesn't have implicit int.  Diagnose it as a typo w.r.t. to the
      // typename.
      if (!TypeRep) {
        if (TryAnnotateTypeConstraint())
          goto DoneWithDeclSpec;
        if (Tok.isNot(tok::annot_cxxscope) ||
            NextToken().isNot(tok::identifier))
          continue;
        // Eat the scope spec so the identifier is current.
        ConsumeAnnotationToken();
        ParsedAttributesWithRange Attrs(AttrFactory);
        if (ParseImplicitInt(DS, &SS, TemplateInfo, AS, DSContext, Attrs)) {
          if (!Attrs.empty()) {
            AttrsLastTime = true;
            attrs.takeAllFrom(Attrs);
          }
          continue;
        }
        goto DoneWithDeclSpec;
      }

      DS.getTypeSpecScope() = SS;
      ConsumeAnnotationToken(); // The C++ scope.

      isInvalid = DS.SetTypeSpecType(DeclSpec::TST_typename, Loc, PrevSpec,
                                     DiagID, TypeRep, Policy);
      if (isInvalid)
        break;

      DS.SetRangeEnd(Tok.getLocation());
      ConsumeToken(); // The typename.

      continue;
    }

    case tok::annot_typename: {
      // If we've previously seen a tag definition, we were almost surely
      // missing a semicolon after it.
      if (DS.hasTypeSpecifier() && DS.hasTagDefinition())
        goto DoneWithDeclSpec;

      TypeResult T = getTypeAnnotation(Tok);
      isInvalid = DS.SetTypeSpecType(DeclSpec::TST_typename, Loc, PrevSpec,
                                     DiagID, T, Policy);
      if (isInvalid)
        break;

      DS.SetRangeEnd(Tok.getAnnotationEndLoc());
      ConsumeAnnotationToken(); // The typename

      continue;
    }

    case tok::kw___is_signed:
      // GNU libstdc++ 4.4 uses __is_signed as an identifier, but Clang
      // typically treats it as a trait. If we see __is_signed as it appears
      // in libstdc++, e.g.,
      //
      //   static const bool __is_signed;
      //
      // then treat __is_signed as an identifier rather than as a keyword.
      if (DS.getTypeSpecType() == TST_bool &&
          DS.getTypeQualifiers() == DeclSpec::TQ_const &&
          DS.getStorageClassSpec() == DeclSpec::SCS_static)
        TryKeywordIdentFallback(true);

      // We're done with the declaration-specifiers.
      goto DoneWithDeclSpec;

      // typedef-name
    case tok::kw___super:
    case tok::kw_decltype:
    case tok::identifier: {
      // This identifier can only be a typedef name if we haven't already seen
      // a type-specifier.  Without this check we misparse:
      //  typedef int X; struct Y { short X; };  as 'short int'.
      if (DS.hasTypeSpecifier())
        goto DoneWithDeclSpec;

      // If the token is an identifier named "__declspec" and Microsoft
      // extensions are not enabled, it is likely that there will be cascading
      // parse errors if this really is a __declspec attribute. Attempt to
      // recognize that scenario and recover gracefully.
      if (!getLangOpts().DeclSpecKeyword && Tok.is(tok::identifier) &&
          Tok.getIdentifierInfo()->getName().equals("__declspec")) {
        Diag(Loc, diag::err_ms_attributes_not_enabled);

        // The next token should be an open paren. If it is, eat the entire
        // attribute declaration and continue.
        if (NextToken().is(tok::l_paren)) {
          // Consume the __declspec identifier.
          ConsumeToken();

          // Eat the parens and everything between them.
          BalancedDelimiterTracker T(*this, tok::l_paren);
          if (T.consumeOpen()) {
            assert(false && "Not a left paren?");
            return;
          }
          T.skipToEnd();
          continue;
        }
      }

      // In C++, check to see if this is a scope specifier like foo::bar::, if
      // so handle it as such.  This is important for ctor parsing.
      if (getLangOpts().CPlusPlus) {
        // C++20 [temp.spec] 13.9/6.
        // This disables the access checking rules for function template
        // explicit instantiation and explicit specialization:
        // - `return type`.
        SuppressAccessChecks SAC(*this, IsTemplateSpecOrInst);

        const bool Success = TryAnnotateCXXScopeToken(EnteringContext);

        if (IsTemplateSpecOrInst)
          SAC.done();

        if (Success) {
          if (IsTemplateSpecOrInst)
            SAC.redelay();
          DS.SetTypeSpecError();
          goto DoneWithDeclSpec;
        }

        if (!Tok.is(tok::identifier))
          continue;
      }

      // Check for need to substitute AltiVec keyword tokens.
      if (TryAltiVecToken(DS, Loc, PrevSpec, DiagID, isInvalid))
        break;

      // [AltiVec] 2.2: [If the 'vector' specifier is used] The syntax does not
      //                allow the use of a typedef name as a type specifier.
      if (DS.isTypeAltiVecVector())
        goto DoneWithDeclSpec;

      if (DSContext == DeclSpecContext::DSC_objc_method_result &&
          isObjCInstancetype()) {
        ParsedType TypeRep = Actions.ActOnObjCInstanceType(Loc);
        assert(TypeRep);
        isInvalid = DS.SetTypeSpecType(DeclSpec::TST_typename, Loc, PrevSpec,
                                       DiagID, TypeRep, Policy);
        if (isInvalid)
          break;

        DS.SetRangeEnd(Loc);
        ConsumeToken();
        continue;
      }

      // If we're in a context where the identifier could be a class name,
      // check whether this is a constructor declaration.
      if (getLangOpts().CPlusPlus && DSContext == DeclSpecContext::DSC_class &&
          Actions.isCurrentClassName(*Tok.getIdentifierInfo(), getCurScope()) &&
          isConstructorDeclarator(/*Unqualified*/true))
        goto DoneWithDeclSpec;

      ParsedType TypeRep = Actions.getTypeName(
          *Tok.getIdentifierInfo(), Tok.getLocation(), getCurScope(), nullptr,
          false, false, nullptr, false, false,
          isClassTemplateDeductionContext(DSContext));

      // If this is not a typedef name, don't parse it as part of the declspec,
      // it must be an implicit int or an error.
      if (!TypeRep) {
        if (TryAnnotateTypeConstraint())
          goto DoneWithDeclSpec;
        if (Tok.isNot(tok::identifier))
          continue;
        ParsedAttributesWithRange Attrs(AttrFactory);
        if (ParseImplicitInt(DS, nullptr, TemplateInfo, AS, DSContext, Attrs)) {
          if (!Attrs.empty()) {
            AttrsLastTime = true;
            attrs.takeAllFrom(Attrs);
          }
          continue;
        }
        goto DoneWithDeclSpec;
      }

      // Likewise, if this is a context where the identifier could be a template
      // name, check whether this is a deduction guide declaration.
      if (getLangOpts().CPlusPlus17 &&
          (DSContext == DeclSpecContext::DSC_class ||
           DSContext == DeclSpecContext::DSC_top_level) &&
          Actions.isDeductionGuideName(getCurScope(), *Tok.getIdentifierInfo(),
                                       Tok.getLocation()) &&
          isConstructorDeclarator(/*Unqualified*/ true,
                                  /*DeductionGuide*/ true))
        goto DoneWithDeclSpec;

      isInvalid = DS.SetTypeSpecType(DeclSpec::TST_typename, Loc, PrevSpec,
                                     DiagID, TypeRep, Policy);
      if (isInvalid)
        break;

      DS.SetRangeEnd(Tok.getLocation());
      ConsumeToken(); // The identifier

      // Objective-C supports type arguments and protocol references
      // following an Objective-C object or object pointer
      // type. Handle either one of them.
      if (Tok.is(tok::less) && getLangOpts().ObjC) {
        SourceLocation NewEndLoc;
        TypeResult NewTypeRep = parseObjCTypeArgsAndProtocolQualifiers(
                                  Loc, TypeRep, /*consumeLastToken=*/true,
                                  NewEndLoc);
        if (NewTypeRep.isUsable()) {
          DS.UpdateTypeRep(NewTypeRep.get());
          DS.SetRangeEnd(NewEndLoc);
        }
      }

      // Need to support trailing type qualifiers (e.g. "id<p> const").
      // If a type specifier follows, it will be diagnosed elsewhere.
      continue;
    }

      // type-name or placeholder-specifier
    case tok::annot_template_id: {
      TemplateIdAnnotation *TemplateId = takeTemplateIdAnnotation(Tok);

      if (TemplateId->hasInvalidName()) {
        DS.SetTypeSpecError();
        break;
      }

      if (TemplateId->Kind == TNK_Concept_template) {
        // If we've already diagnosed that this type-constraint has invalid
        // arguemnts, drop it and just form 'auto' or 'decltype(auto)'.
        if (TemplateId->hasInvalidArgs())
          TemplateId = nullptr;

        if (NextToken().is(tok::identifier)) {
          Diag(Loc, diag::err_placeholder_expected_auto_or_decltype_auto)
              << FixItHint::CreateInsertion(NextToken().getLocation(), "auto");
          // Attempt to continue as if 'auto' was placed here.
          isInvalid = DS.SetTypeSpecType(TST_auto, Loc, PrevSpec, DiagID,
                                         TemplateId, Policy);
          break;
        }
        if (!NextToken().isOneOf(tok::kw_auto, tok::kw_decltype))
            goto DoneWithDeclSpec;
        ConsumeAnnotationToken();
        SourceLocation AutoLoc = Tok.getLocation();
        if (TryConsumeToken(tok::kw_decltype)) {
          BalancedDelimiterTracker Tracker(*this, tok::l_paren);
          if (Tracker.consumeOpen()) {
            // Something like `void foo(Iterator decltype i)`
            Diag(Tok, diag::err_expected) << tok::l_paren;
          } else {
            if (!TryConsumeToken(tok::kw_auto)) {
              // Something like `void foo(Iterator decltype(int) i)`
              Tracker.skipToEnd();
              Diag(Tok, diag::err_placeholder_expected_auto_or_decltype_auto)
                << FixItHint::CreateReplacement(SourceRange(AutoLoc,
                                                            Tok.getLocation()),
                                                "auto");
            } else {
              Tracker.consumeClose();
            }
          }
          ConsumedEnd = Tok.getLocation();
          DS.setTypeofParensRange(Tracker.getRange());
          // Even if something went wrong above, continue as if we've seen
          // `decltype(auto)`.
          isInvalid = DS.SetTypeSpecType(TST_decltype_auto, Loc, PrevSpec,
                                         DiagID, TemplateId, Policy);
        } else {
          isInvalid = DS.SetTypeSpecType(TST_auto, Loc, PrevSpec, DiagID,
                                         TemplateId, Policy);
        }
        break;
      }

      if (TemplateId->Kind != TNK_Type_template &&
          TemplateId->Kind != TNK_Undeclared_template) {
        // This template-id does not refer to a type name, so we're
        // done with the type-specifiers.
        goto DoneWithDeclSpec;
      }

      // If we're in a context where the template-id could be a
      // constructor name or specialization, check whether this is a
      // constructor declaration.
      if (getLangOpts().CPlusPlus && DSContext == DeclSpecContext::DSC_class &&
          Actions.isCurrentClassName(*TemplateId->Name, getCurScope()) &&
          isConstructorDeclarator(/*Unqualified=*/true))
        goto DoneWithDeclSpec;

      // Turn the template-id annotation token into a type annotation
      // token, then try again to parse it as a type-specifier.
      CXXScopeSpec SS;
      AnnotateTemplateIdTokenAsType(SS);
      continue;
    }

    // Attributes support.
    case tok::kw___attribute:
    case tok::kw___declspec:
      ParseAttributes(PAKM_GNU | PAKM_Declspec, DS.getAttributes(), nullptr,
                      LateAttrs);
      continue;

    // Microsoft single token adornments.
    case tok::kw___forceinline: {
      isInvalid = DS.setFunctionSpecForceInline(Loc, PrevSpec, DiagID);
      IdentifierInfo *AttrName = Tok.getIdentifierInfo();
      SourceLocation AttrNameLoc = Tok.getLocation();
      DS.getAttributes().addNew(AttrName, AttrNameLoc, nullptr, AttrNameLoc,
                                nullptr, 0, ParsedAttr::AS_Keyword);
      break;
    }

    case tok::kw___unaligned:
      isInvalid = DS.SetTypeQual(DeclSpec::TQ_unaligned, Loc, PrevSpec, DiagID,
                                 getLangOpts());
      break;

    case tok::kw___sptr:
    case tok::kw___uptr:
    case tok::kw___ptr64:
    case tok::kw___ptr32:
    case tok::kw___w64:
    case tok::kw___cdecl:
    case tok::kw___stdcall:
    case tok::kw___fastcall:
    case tok::kw___thiscall:
    case tok::kw___regcall:
    case tok::kw___vectorcall:
      ParseMicrosoftTypeAttributes(DS.getAttributes());
      continue;

    // Borland single token adornments.
    case tok::kw___pascal:
      ParseBorlandTypeAttributes(DS.getAttributes());
      continue;

    // OpenCL single token adornments.
    case tok::kw___kernel:
      ParseOpenCLKernelAttributes(DS.getAttributes());
      continue;

    // Nullability type specifiers.
    case tok::kw__Nonnull:
    case tok::kw__Nullable:
    case tok::kw__Nullable_result:
    case tok::kw__Null_unspecified:
      ParseNullabilityTypeSpecifiers(DS.getAttributes());
      continue;

    // Objective-C 'kindof' types.
    case tok::kw___kindof:
      DS.getAttributes().addNew(Tok.getIdentifierInfo(), Loc, nullptr, Loc,
                                nullptr, 0, ParsedAttr::AS_Keyword);
      (void)ConsumeToken();
      continue;

    // storage-class-specifier
    case tok::kw_typedef:
      isInvalid = DS.SetStorageClassSpec(Actions, DeclSpec::SCS_typedef, Loc,
                                         PrevSpec, DiagID, Policy);
      isStorageClass = true;
      break;
    case tok::kw_extern:
      if (DS.getThreadStorageClassSpec() == DeclSpec::TSCS___thread)
        Diag(Tok, diag::ext_thread_before) << "extern";
      isInvalid = DS.SetStorageClassSpec(Actions, DeclSpec::SCS_extern, Loc,
                                         PrevSpec, DiagID, Policy);
      isStorageClass = true;
      break;
    case tok::kw___private_extern__:
      isInvalid = DS.SetStorageClassSpec(Actions, DeclSpec::SCS_private_extern,
                                         Loc, PrevSpec, DiagID, Policy);
      isStorageClass = true;
      break;
    case tok::kw_static:
      if (DS.getThreadStorageClassSpec() == DeclSpec::TSCS___thread)
        Diag(Tok, diag::ext_thread_before) << "static";
      isInvalid = DS.SetStorageClassSpec(Actions, DeclSpec::SCS_static, Loc,
                                         PrevSpec, DiagID, Policy);
      isStorageClass = true;
      break;
    case tok::kw_auto:
      if (getLangOpts().CPlusPlus11) {
        if (isKnownToBeTypeSpecifier(GetLookAheadToken(1))) {
          isInvalid = DS.SetStorageClassSpec(Actions, DeclSpec::SCS_auto, Loc,
                                             PrevSpec, DiagID, Policy);
          if (!isInvalid)
            Diag(Tok, diag::ext_auto_storage_class)
              << FixItHint::CreateRemoval(DS.getStorageClassSpecLoc());
        } else
          isInvalid = DS.SetTypeSpecType(DeclSpec::TST_auto, Loc, PrevSpec,
                                         DiagID, Policy);
      } else
        isInvalid = DS.SetStorageClassSpec(Actions, DeclSpec::SCS_auto, Loc,
                                           PrevSpec, DiagID, Policy);
      isStorageClass = true;
      break;
    case tok::kw___auto_type:
      Diag(Tok, diag::ext_auto_type);
      isInvalid = DS.SetTypeSpecType(DeclSpec::TST_auto_type, Loc, PrevSpec,
                                     DiagID, Policy);
      break;
    case tok::kw_register:
      isInvalid = DS.SetStorageClassSpec(Actions, DeclSpec::SCS_register, Loc,
                                         PrevSpec, DiagID, Policy);
      isStorageClass = true;
      break;
    case tok::kw_mutable:
      isInvalid = DS.SetStorageClassSpec(Actions, DeclSpec::SCS_mutable, Loc,
                                         PrevSpec, DiagID, Policy);
      isStorageClass = true;
      break;
    case tok::kw___thread:
      isInvalid = DS.SetStorageClassSpecThread(DeclSpec::TSCS___thread, Loc,
                                               PrevSpec, DiagID);
      isStorageClass = true;
      break;
    case tok::kw_thread_local:
      isInvalid = DS.SetStorageClassSpecThread(DeclSpec::TSCS_thread_local, Loc,
                                               PrevSpec, DiagID);
      isStorageClass = true;
      break;
    case tok::kw__Thread_local:
      if (!getLangOpts().C11)
        Diag(Tok, diag::ext_c11_feature) << Tok.getName();
      isInvalid = DS.SetStorageClassSpecThread(DeclSpec::TSCS__Thread_local,
                                               Loc, PrevSpec, DiagID);
      isStorageClass = true;
      break;

    // function-specifier
    case tok::kw_inline:
      isInvalid = DS.setFunctionSpecInline(Loc, PrevSpec, DiagID);
      break;
    case tok::kw_virtual:
      // C++ for OpenCL does not allow virtual function qualifier, to avoid
      // function pointers restricted in OpenCL v2.0 s6.9.a.
      if (getLangOpts().OpenCLCPlusPlus &&
          !getActions().getOpenCLOptions().isAvailableOption(
              "__cl_clang_function_pointers", getLangOpts())) {
        DiagID = diag::err_openclcxx_virtual_function;
        PrevSpec = Tok.getIdentifierInfo()->getNameStart();
        isInvalid = true;
      } else {
        isInvalid = DS.setFunctionSpecVirtual(Loc, PrevSpec, DiagID);
      }
      break;
    case tok::kw_explicit: {
      SourceLocation ExplicitLoc = Loc;
      SourceLocation CloseParenLoc;
      ExplicitSpecifier ExplicitSpec(nullptr, ExplicitSpecKind::ResolvedTrue);
      ConsumedEnd = ExplicitLoc;
      ConsumeToken(); // kw_explicit
      if (Tok.is(tok::l_paren)) {
        if (getLangOpts().CPlusPlus20 || isExplicitBool() == TPResult::True) {
          Diag(Tok.getLocation(), getLangOpts().CPlusPlus20
                                      ? diag::warn_cxx17_compat_explicit_bool
                                      : diag::ext_explicit_bool);

          ExprResult ExplicitExpr(static_cast<Expr *>(nullptr));
          BalancedDelimiterTracker Tracker(*this, tok::l_paren);
          Tracker.consumeOpen();
          ExplicitExpr = ParseConstantExpression();
          ConsumedEnd = Tok.getLocation();
          if (ExplicitExpr.isUsable()) {
            CloseParenLoc = Tok.getLocation();
            Tracker.consumeClose();
            ExplicitSpec =
                Actions.ActOnExplicitBoolSpecifier(ExplicitExpr.get());
          } else
            Tracker.skipToEnd();
        } else {
          Diag(Tok.getLocation(), diag::warn_cxx20_compat_explicit_bool);
        }
      }
      isInvalid = DS.setFunctionSpecExplicit(ExplicitLoc, PrevSpec, DiagID,
                                             ExplicitSpec, CloseParenLoc);
      break;
    }
    case tok::kw__Noreturn:
      if (!getLangOpts().C11)
        Diag(Tok, diag::ext_c11_feature) << Tok.getName();
      isInvalid = DS.setFunctionSpecNoreturn(Loc, PrevSpec, DiagID);
      break;

    // alignment-specifier
    case tok::kw__Alignas:
      if (!getLangOpts().C11)
        Diag(Tok, diag::ext_c11_feature) << Tok.getName();
      ParseAlignmentSpecifier(DS.getAttributes());
      continue;

    // friend
    case tok::kw_friend:
      if (DSContext == DeclSpecContext::DSC_class)
        isInvalid = DS.SetFriendSpec(Loc, PrevSpec, DiagID);
      else {
        PrevSpec = ""; // not actually used by the diagnostic
        DiagID = diag::err_friend_invalid_in_context;
        isInvalid = true;
      }
      break;

    // Modules
    case tok::kw___module_private__:
      isInvalid = DS.setModulePrivateSpec(Loc, PrevSpec, DiagID);
      break;

    // constexpr, consteval, constinit specifiers
    case tok::kw_constexpr:
      isInvalid = DS.SetConstexprSpec(ConstexprSpecKind::Constexpr, Loc,
                                      PrevSpec, DiagID);
      break;
    case tok::kw_consteval:
      isInvalid = DS.SetConstexprSpec(ConstexprSpecKind::Consteval, Loc,
                                      PrevSpec, DiagID);
      break;
    case tok::kw_constinit:
      isInvalid = DS.SetConstexprSpec(ConstexprSpecKind::Constinit, Loc,
                                      PrevSpec, DiagID);
      break;

    // type-specifier
    case tok::kw_short:
      isInvalid = DS.SetTypeSpecWidth(TypeSpecifierWidth::Short, Loc, PrevSpec,
                                      DiagID, Policy);
      break;
    case tok::kw_long:
      if (DS.getTypeSpecWidth() != TypeSpecifierWidth::Long)
        isInvalid = DS.SetTypeSpecWidth(TypeSpecifierWidth::Long, Loc, PrevSpec,
                                        DiagID, Policy);
      else
        isInvalid = DS.SetTypeSpecWidth(TypeSpecifierWidth::LongLong, Loc,
                                        PrevSpec, DiagID, Policy);
      break;
    case tok::kw___int64:
      isInvalid = DS.SetTypeSpecWidth(TypeSpecifierWidth::LongLong, Loc,
                                      PrevSpec, DiagID, Policy);
      break;
    case tok::kw_signed:
      isInvalid =
          DS.SetTypeSpecSign(TypeSpecifierSign::Signed, Loc, PrevSpec, DiagID);
      break;
    case tok::kw_unsigned:
      isInvalid = DS.SetTypeSpecSign(TypeSpecifierSign::Unsigned, Loc, PrevSpec,
                                     DiagID);
      break;
    case tok::kw__Complex:
      if (!getLangOpts().C99)
        Diag(Tok, diag::ext_c99_feature) << Tok.getName();
      isInvalid = DS.SetTypeSpecComplex(DeclSpec::TSC_complex, Loc, PrevSpec,
                                        DiagID);
      break;
    case tok::kw__Imaginary:
      if (!getLangOpts().C99)
        Diag(Tok, diag::ext_c99_feature) << Tok.getName();
      isInvalid = DS.SetTypeSpecComplex(DeclSpec::TSC_imaginary, Loc, PrevSpec,
                                        DiagID);
      break;
    case tok::kw_void:
      isInvalid = DS.SetTypeSpecType(DeclSpec::TST_void, Loc, PrevSpec,
                                     DiagID, Policy);
      break;
    case tok::kw_char:
      isInvalid = DS.SetTypeSpecType(DeclSpec::TST_char, Loc, PrevSpec,
                                     DiagID, Policy);
      break;
    case tok::kw_int:
      isInvalid = DS.SetTypeSpecType(DeclSpec::TST_int, Loc, PrevSpec,
                                     DiagID, Policy);
      break;
    case tok::kw__ExtInt:
    case tok::kw__BitInt: {
      DiagnoseBitIntUse(Tok);
      ExprResult ER = ParseExtIntegerArgument();
      if (ER.isInvalid())
        continue;
      isInvalid = DS.SetBitIntType(Loc, ER.get(), PrevSpec, DiagID, Policy);
      ConsumedEnd = PrevTokLocation;
      break;
    }
    case tok::kw___int128:
      isInvalid = DS.SetTypeSpecType(DeclSpec::TST_int128, Loc, PrevSpec,
                                     DiagID, Policy);
      break;
    case tok::kw_half:
      isInvalid = DS.SetTypeSpecType(DeclSpec::TST_half, Loc, PrevSpec,
                                     DiagID, Policy);
      break;
    case tok::kw___bf16:
      isInvalid = DS.SetTypeSpecType(DeclSpec::TST_BFloat16, Loc, PrevSpec,
                                     DiagID, Policy);
      break;
    case tok::kw_float:
      isInvalid = DS.SetTypeSpecType(DeclSpec::TST_float, Loc, PrevSpec,
                                     DiagID, Policy);
      break;
    case tok::kw_double:
      isInvalid = DS.SetTypeSpecType(DeclSpec::TST_double, Loc, PrevSpec,
                                     DiagID, Policy);
      break;
    case tok::kw__Float16:
      isInvalid = DS.SetTypeSpecType(DeclSpec::TST_float16, Loc, PrevSpec,
                                     DiagID, Policy);
      break;
    case tok::kw__Accum:
      if (!getLangOpts().FixedPoint) {
        SetupFixedPointError(getLangOpts(), PrevSpec, DiagID, isInvalid);
      } else {
        isInvalid = DS.SetTypeSpecType(DeclSpec::TST_accum, Loc, PrevSpec,
                                       DiagID, Policy);
      }
      break;
    case tok::kw__Fract:
      if (!getLangOpts().FixedPoint) {
        SetupFixedPointError(getLangOpts(), PrevSpec, DiagID, isInvalid);
      } else {
        isInvalid = DS.SetTypeSpecType(DeclSpec::TST_fract, Loc, PrevSpec,
                                       DiagID, Policy);
      }
      break;
    case tok::kw__Sat:
      if (!getLangOpts().FixedPoint) {
        SetupFixedPointError(getLangOpts(), PrevSpec, DiagID, isInvalid);
      } else {
        isInvalid = DS.SetTypeSpecSat(Loc, PrevSpec, DiagID);
      }
      break;
    case tok::kw___float128:
      isInvalid = DS.SetTypeSpecType(DeclSpec::TST_float128, Loc, PrevSpec,
                                     DiagID, Policy);
      break;
    case tok::kw___ibm128:
      isInvalid = DS.SetTypeSpecType(DeclSpec::TST_ibm128, Loc, PrevSpec,
                                     DiagID, Policy);
      break;
    case tok::kw_wchar_t:
      isInvalid = DS.SetTypeSpecType(DeclSpec::TST_wchar, Loc, PrevSpec,
                                     DiagID, Policy);
      break;
    case tok::kw_char8_t:
      isInvalid = DS.SetTypeSpecType(DeclSpec::TST_char8, Loc, PrevSpec,
                                     DiagID, Policy);
      break;
    case tok::kw_char16_t:
      isInvalid = DS.SetTypeSpecType(DeclSpec::TST_char16, Loc, PrevSpec,
                                     DiagID, Policy);
      break;
    case tok::kw_char32_t:
      isInvalid = DS.SetTypeSpecType(DeclSpec::TST_char32, Loc, PrevSpec,
                                     DiagID, Policy);
      break;
    case tok::kw_bool:
    case tok::kw__Bool:
      if (Tok.is(tok::kw__Bool) && !getLangOpts().C99)
        Diag(Tok, diag::ext_c99_feature) << Tok.getName();

      if (Tok.is(tok::kw_bool) &&
          DS.getTypeSpecType() != DeclSpec::TST_unspecified &&
          DS.getStorageClassSpec() == DeclSpec::SCS_typedef) {
        PrevSpec = ""; // Not used by the diagnostic.
        DiagID = diag::err_bool_redeclaration;
        // For better error recovery.
        Tok.setKind(tok::identifier);
        isInvalid = true;
      } else {
        isInvalid = DS.SetTypeSpecType(DeclSpec::TST_bool, Loc, PrevSpec,
                                       DiagID, Policy);
      }
      break;
    case tok::kw__Decimal32:
      isInvalid = DS.SetTypeSpecType(DeclSpec::TST_decimal32, Loc, PrevSpec,
                                     DiagID, Policy);
      break;
    case tok::kw__Decimal64:
      isInvalid = DS.SetTypeSpecType(DeclSpec::TST_decimal64, Loc, PrevSpec,
                                     DiagID, Policy);
      break;
    case tok::kw__Decimal128:
      isInvalid = DS.SetTypeSpecType(DeclSpec::TST_decimal128, Loc, PrevSpec,
                                     DiagID, Policy);
      break;
    case tok::kw___vector:
      isInvalid = DS.SetTypeAltiVecVector(true, Loc, PrevSpec, DiagID, Policy);
      break;
    case tok::kw___pixel:
      isInvalid = DS.SetTypeAltiVecPixel(true, Loc, PrevSpec, DiagID, Policy);
      break;
    case tok::kw___bool:
      isInvalid = DS.SetTypeAltiVecBool(true, Loc, PrevSpec, DiagID, Policy);
      break;
    case tok::kw_pipe:
<<<<<<< HEAD
      if (!getLangOpts().OpenCL || (getLangOpts().OpenCLVersion < 200 &&
                                    !getLangOpts().OpenCLCPlusPlus)) {
=======
      if (!getLangOpts().OpenCL ||
          getLangOpts().getOpenCLCompatibleVersion() < 200) {
>>>>>>> 2ab1d525
        // OpenCL 2.0 and later define this keyword. OpenCL 1.2 and earlier
        // should support the "pipe" word as identifier.
        Tok.getIdentifierInfo()->revertTokenIDToIdentifier();
        Tok.setKind(tok::identifier);
        goto DoneWithDeclSpec;
      } else if (!getLangOpts().OpenCLPipes) {
        DiagID = diag::err_opencl_unknown_type_specifier;
        PrevSpec = Tok.getIdentifierInfo()->getNameStart();
        isInvalid = true;
      } else
        isInvalid = DS.SetTypePipe(true, Loc, PrevSpec, DiagID, Policy);
      break;
// We only need to enumerate each image type once.
#define IMAGE_READ_WRITE_TYPE(Type, Id, Ext)
#define IMAGE_WRITE_TYPE(Type, Id, Ext)
#define IMAGE_READ_TYPE(ImgType, Id, Ext) \
    case tok::kw_##ImgType##_t: \
      if (!handleOpenCLImageKW(Ext, DeclSpec::TST_##ImgType##_t)) \
        goto DoneWithDeclSpec; \
      break;
#include "clang/Basic/OpenCLImageTypes.def"
    case tok::kw___unknown_anytype:
      isInvalid = DS.SetTypeSpecType(TST_unknown_anytype, Loc,
                                     PrevSpec, DiagID, Policy);
      break;

    // class-specifier:
    case tok::kw_class:
    case tok::kw_struct:
    case tok::kw___interface:
    case tok::kw_union: {
      tok::TokenKind Kind = Tok.getKind();
      ConsumeToken();

      // These are attributes following class specifiers.
      // To produce better diagnostic, we parse them when
      // parsing class specifier.
      ParsedAttributesWithRange Attributes(AttrFactory);
      ParseClassSpecifier(Kind, Loc, DS, TemplateInfo, AS,
                          EnteringContext, DSContext, Attributes);

      // If there are attributes following class specifier,
      // take them over and handle them here.
      if (!Attributes.empty()) {
        AttrsLastTime = true;
        attrs.takeAllFrom(Attributes);
      }
      continue;
    }

    // enum-specifier:
    case tok::kw_enum:
      ConsumeToken();
      ParseEnumSpecifier(Loc, DS, TemplateInfo, AS, DSContext);
      continue;

    // cv-qualifier:
    case tok::kw_const:
      isInvalid = DS.SetTypeQual(DeclSpec::TQ_const, Loc, PrevSpec, DiagID,
                                 getLangOpts());
      break;
    case tok::kw_volatile:
      isInvalid = DS.SetTypeQual(DeclSpec::TQ_volatile, Loc, PrevSpec, DiagID,
                                 getLangOpts());
      break;
    case tok::kw_restrict:
      isInvalid = DS.SetTypeQual(DeclSpec::TQ_restrict, Loc, PrevSpec, DiagID,
                                 getLangOpts());
      break;

    // C++ typename-specifier:
    case tok::kw_typename:
      if (TryAnnotateTypeOrScopeToken()) {
        DS.SetTypeSpecError();
        goto DoneWithDeclSpec;
      }
      if (!Tok.is(tok::kw_typename))
        continue;
      break;

    // GNU typeof support.
    case tok::kw_typeof:
      ParseTypeofSpecifier(DS);
      continue;

    case tok::annot_decltype:
      ParseDecltypeSpecifier(DS);
      continue;

    case tok::annot_pragma_pack:
      HandlePragmaPack();
      continue;

    case tok::annot_pragma_ms_pragma:
      HandlePragmaMSPragma();
      continue;

    case tok::annot_pragma_ms_vtordisp:
      HandlePragmaMSVtorDisp();
      continue;

    case tok::annot_pragma_ms_pointers_to_members:
      HandlePragmaMSPointersToMembers();
      continue;

    case tok::kw___underlying_type:
      ParseUnderlyingTypeSpecifier(DS);
      continue;

    case tok::kw__Atomic:
      // C11 6.7.2.4/4:
      //   If the _Atomic keyword is immediately followed by a left parenthesis,
      //   it is interpreted as a type specifier (with a type name), not as a
      //   type qualifier.
      if (!getLangOpts().C11)
        Diag(Tok, diag::ext_c11_feature) << Tok.getName();

      if (NextToken().is(tok::l_paren)) {
        ParseAtomicSpecifier(DS);
        continue;
      }
      isInvalid = DS.SetTypeQual(DeclSpec::TQ_atomic, Loc, PrevSpec, DiagID,
                                 getLangOpts());
      break;

    // OpenCL address space qualifiers:
    case tok::kw___generic:
      // generic address space is introduced only in OpenCL v2.0
      // see OpenCL C Spec v2.0 s6.5.5
<<<<<<< HEAD
=======
      // OpenCL v3.0 introduces __opencl_c_generic_address_space
      // feature macro to indicate if generic address space is supported
>>>>>>> 2ab1d525
      if (!Actions.getLangOpts().OpenCLGenericAddressSpace) {
        DiagID = diag::err_opencl_unknown_type_specifier;
        PrevSpec = Tok.getIdentifierInfo()->getNameStart();
        isInvalid = true;
        break;
      }
      LLVM_FALLTHROUGH;
    case tok::kw_private:
      // It's fine (but redundant) to check this for __generic on the
      // fallthrough path; we only form the __generic token in OpenCL mode.
      if (!getLangOpts().OpenCL)
        goto DoneWithDeclSpec;
      LLVM_FALLTHROUGH;
    case tok::kw___private:
    case tok::kw___global:
    case tok::kw___local:
    case tok::kw___constant:
    // OpenCL access qualifiers:
    case tok::kw___read_only:
    case tok::kw___write_only:
    case tok::kw___read_write:
      ParseOpenCLQualifiers(DS.getAttributes());
      break;

    case tok::less:
      // GCC ObjC supports types like "<SomeProtocol>" as a synonym for
      // "id<SomeProtocol>".  This is hopelessly old fashioned and dangerous,
      // but we support it.
      if (DS.hasTypeSpecifier() || !getLangOpts().ObjC)
        goto DoneWithDeclSpec;

      SourceLocation StartLoc = Tok.getLocation();
      SourceLocation EndLoc;
      TypeResult Type = parseObjCProtocolQualifierType(EndLoc);
      if (Type.isUsable()) {
        if (DS.SetTypeSpecType(DeclSpec::TST_typename, StartLoc, StartLoc,
                               PrevSpec, DiagID, Type.get(),
                               Actions.getASTContext().getPrintingPolicy()))
          Diag(StartLoc, DiagID) << PrevSpec;

        DS.SetRangeEnd(EndLoc);
      } else {
        DS.SetTypeSpecError();
      }

      // Need to support trailing type qualifiers (e.g. "id<p> const").
      // If a type specifier follows, it will be diagnosed elsewhere.
      continue;
    }

    DS.SetRangeEnd(ConsumedEnd.isValid() ? ConsumedEnd : Tok.getLocation());

    // If the specifier wasn't legal, issue a diagnostic.
    if (isInvalid) {
      assert(PrevSpec && "Method did not return previous specifier!");
      assert(DiagID);

      if (DiagID == diag::ext_duplicate_declspec ||
          DiagID == diag::ext_warn_duplicate_declspec ||
          DiagID == diag::err_duplicate_declspec)
        Diag(Loc, DiagID) << PrevSpec
                          << FixItHint::CreateRemoval(
                                 SourceRange(Loc, DS.getEndLoc()));
      else if (DiagID == diag::err_opencl_unknown_type_specifier) {
        Diag(Loc, DiagID) << getLangOpts().getOpenCLVersionString() << PrevSpec
                          << isStorageClass;
      } else
        Diag(Loc, DiagID) << PrevSpec;
    }

    if (DiagID != diag::err_bool_redeclaration && ConsumedEnd.isInvalid())
      // After an error the next token can be an annotation token.
      ConsumeAnyToken();

    AttrsLastTime = false;
  }
}

/// ParseStructDeclaration - Parse a struct declaration without the terminating
/// semicolon.
///
/// Note that a struct declaration refers to a declaration in a struct,
/// not to the declaration of a struct.
///
///       struct-declaration:
/// [C2x]   attributes-specifier-seq[opt]
///           specifier-qualifier-list struct-declarator-list
/// [GNU]   __extension__ struct-declaration
/// [GNU]   specifier-qualifier-list
///       struct-declarator-list:
///         struct-declarator
///         struct-declarator-list ',' struct-declarator
/// [GNU]   struct-declarator-list ',' attributes[opt] struct-declarator
///       struct-declarator:
///         declarator
/// [GNU]   declarator attributes[opt]
///         declarator[opt] ':' constant-expression
/// [GNU]   declarator[opt] ':' constant-expression attributes[opt]
///
void Parser::ParseStructDeclaration(
    ParsingDeclSpec &DS,
    llvm::function_ref<void(ParsingFieldDeclarator &)> FieldsCallback) {

  if (Tok.is(tok::kw___extension__)) {
    // __extension__ silences extension warnings in the subexpression.
    ExtensionRAIIObject O(Diags);  // Use RAII to do this.
    ConsumeToken();
    return ParseStructDeclaration(DS, FieldsCallback);
  }

  // Parse leading attributes.
  ParsedAttributesWithRange Attrs(AttrFactory);
  MaybeParseCXX11Attributes(Attrs);
  DS.takeAttributesFrom(Attrs);

  // Parse the common specifier-qualifiers-list piece.
  ParseSpecifierQualifierList(DS);

  // If there are no declarators, this is a free-standing declaration
  // specifier. Let the actions module cope with it.
  if (Tok.is(tok::semi)) {
    RecordDecl *AnonRecord = nullptr;
    Decl *TheDecl = Actions.ParsedFreeStandingDeclSpec(getCurScope(), AS_none,
                                                       DS, AnonRecord);
    assert(!AnonRecord && "Did not expect anonymous struct or union here");
    DS.complete(TheDecl);
    return;
  }

  // Read struct-declarators until we find the semicolon.
  bool FirstDeclarator = true;
  SourceLocation CommaLoc;
  while (true) {
    ParsingFieldDeclarator DeclaratorInfo(*this, DS);
    DeclaratorInfo.D.setCommaLoc(CommaLoc);

    // Attributes are only allowed here on successive declarators.
    if (!FirstDeclarator) {
      // However, this does not apply for [[]] attributes (which could show up
      // before or after the __attribute__ attributes).
      DiagnoseAndSkipCXX11Attributes();
      MaybeParseGNUAttributes(DeclaratorInfo.D);
      DiagnoseAndSkipCXX11Attributes();
    }

    /// struct-declarator: declarator
    /// struct-declarator: declarator[opt] ':' constant-expression
    if (Tok.isNot(tok::colon)) {
      // Don't parse FOO:BAR as if it were a typo for FOO::BAR.
      ColonProtectionRAIIObject X(*this);
      ParseDeclarator(DeclaratorInfo.D);
    } else
      DeclaratorInfo.D.SetIdentifier(nullptr, Tok.getLocation());

    if (TryConsumeToken(tok::colon)) {
      ExprResult Res(ParseConstantExpression());
      if (Res.isInvalid())
        SkipUntil(tok::semi, StopBeforeMatch);
      else
        DeclaratorInfo.BitfieldSize = Res.get();
    }

    // If attributes exist after the declarator, parse them.
    MaybeParseGNUAttributes(DeclaratorInfo.D);

    // We're done with this declarator;  invoke the callback.
    FieldsCallback(DeclaratorInfo);

    // If we don't have a comma, it is either the end of the list (a ';')
    // or an error, bail out.
    if (!TryConsumeToken(tok::comma, CommaLoc))
      return;

    FirstDeclarator = false;
  }
}

/// ParseStructUnionBody
///       struct-contents:
///         struct-declaration-list
/// [EXT]   empty
/// [GNU]   "struct-declaration-list" without terminating ';'
///       struct-declaration-list:
///         struct-declaration
///         struct-declaration-list struct-declaration
/// [OBC]   '@' 'defs' '(' class-name ')'
///
void Parser::ParseStructUnionBody(SourceLocation RecordLoc,
                                  DeclSpec::TST TagType, RecordDecl *TagDecl) {
  PrettyDeclStackTraceEntry CrashInfo(Actions.Context, TagDecl, RecordLoc,
                                      "parsing struct/union body");
  assert(!getLangOpts().CPlusPlus && "C++ declarations not supported");

  BalancedDelimiterTracker T(*this, tok::l_brace);
  if (T.consumeOpen())
    return;

  ParseScope StructScope(this, Scope::ClassScope|Scope::DeclScope);
  Actions.ActOnTagStartDefinition(getCurScope(), TagDecl);

  // While we still have something to read, read the declarations in the struct.
  while (!tryParseMisplacedModuleImport() && Tok.isNot(tok::r_brace) &&
         Tok.isNot(tok::eof)) {
    // Each iteration of this loop reads one struct-declaration.

    // Check for extraneous top-level semicolon.
    if (Tok.is(tok::semi)) {
      ConsumeExtraSemi(InsideStruct, TagType);
      continue;
    }

    // Parse _Static_assert declaration.
    if (Tok.isOneOf(tok::kw__Static_assert, tok::kw_static_assert)) {
      SourceLocation DeclEnd;
      ParseStaticAssertDeclaration(DeclEnd);
      continue;
    }

    if (Tok.is(tok::annot_pragma_pack)) {
      HandlePragmaPack();
      continue;
    }

    if (Tok.is(tok::annot_pragma_align)) {
      HandlePragmaAlign();
      continue;
    }

    if (Tok.isOneOf(tok::annot_pragma_openmp, tok::annot_attr_openmp)) {
      // Result can be ignored, because it must be always empty.
      AccessSpecifier AS = AS_none;
      ParsedAttributesWithRange Attrs(AttrFactory);
      (void)ParseOpenMPDeclarativeDirectiveWithExtDecl(AS, Attrs);
      continue;
    }

    if (tok::isPragmaAnnotation(Tok.getKind())) {
      Diag(Tok.getLocation(), diag::err_pragma_misplaced_in_decl)
          << DeclSpec::getSpecifierName(
                 TagType, Actions.getASTContext().getPrintingPolicy());
      ConsumeAnnotationToken();
      continue;
    }

    if (!Tok.is(tok::at)) {
      auto CFieldCallback = [&](ParsingFieldDeclarator &FD) {
        // Install the declarator into the current TagDecl.
        Decl *Field =
            Actions.ActOnField(getCurScope(), TagDecl,
                               FD.D.getDeclSpec().getSourceRange().getBegin(),
                               FD.D, FD.BitfieldSize);
        FD.complete(Field);
      };

      // Parse all the comma separated declarators.
      ParsingDeclSpec DS(*this);
      ParseStructDeclaration(DS, CFieldCallback);
    } else { // Handle @defs
      ConsumeToken();
      if (!Tok.isObjCAtKeyword(tok::objc_defs)) {
        Diag(Tok, diag::err_unexpected_at);
        SkipUntil(tok::semi);
        continue;
      }
      ConsumeToken();
      ExpectAndConsume(tok::l_paren);
      if (!Tok.is(tok::identifier)) {
        Diag(Tok, diag::err_expected) << tok::identifier;
        SkipUntil(tok::semi);
        continue;
      }
      SmallVector<Decl *, 16> Fields;
      Actions.ActOnDefs(getCurScope(), TagDecl, Tok.getLocation(),
                        Tok.getIdentifierInfo(), Fields);
      ConsumeToken();
      ExpectAndConsume(tok::r_paren);
    }

    if (TryConsumeToken(tok::semi))
      continue;

    if (Tok.is(tok::r_brace)) {
      ExpectAndConsume(tok::semi, diag::ext_expected_semi_decl_list);
      break;
    }

    ExpectAndConsume(tok::semi, diag::err_expected_semi_decl_list);
    // Skip to end of block or statement to avoid ext-warning on extra ';'.
    SkipUntil(tok::r_brace, StopAtSemi | StopBeforeMatch);
    // If we stopped at a ';', eat it.
    TryConsumeToken(tok::semi);
  }

  T.consumeClose();

  ParsedAttributes attrs(AttrFactory);
  // If attributes exist after struct contents, parse them.
  MaybeParseGNUAttributes(attrs);

  SmallVector<Decl *, 32> FieldDecls(TagDecl->field_begin(),
                                     TagDecl->field_end());

  Actions.ActOnFields(getCurScope(), RecordLoc, TagDecl, FieldDecls,
                      T.getOpenLocation(), T.getCloseLocation(), attrs);
  StructScope.Exit();
  Actions.ActOnTagFinishDefinition(getCurScope(), TagDecl, T.getRange());
}

/// ParseEnumSpecifier
///       enum-specifier: [C99 6.7.2.2]
///         'enum' identifier[opt] '{' enumerator-list '}'
///[C99/C++]'enum' identifier[opt] '{' enumerator-list ',' '}'
/// [GNU]   'enum' attributes[opt] identifier[opt] '{' enumerator-list ',' [opt]
///                                                 '}' attributes[opt]
/// [MS]    'enum' __declspec[opt] identifier[opt] '{' enumerator-list ',' [opt]
///                                                 '}'
///         'enum' identifier
/// [GNU]   'enum' attributes[opt] identifier
///
/// [C++11] enum-head '{' enumerator-list[opt] '}'
/// [C++11] enum-head '{' enumerator-list ','  '}'
///
///       enum-head: [C++11]
///         enum-key attribute-specifier-seq[opt] identifier[opt] enum-base[opt]
///         enum-key attribute-specifier-seq[opt] nested-name-specifier
///             identifier enum-base[opt]
///
///       enum-key: [C++11]
///         'enum'
///         'enum' 'class'
///         'enum' 'struct'
///
///       enum-base: [C++11]
///         ':' type-specifier-seq
///
/// [C++] elaborated-type-specifier:
/// [C++]   'enum' nested-name-specifier[opt] identifier
///
void Parser::ParseEnumSpecifier(SourceLocation StartLoc, DeclSpec &DS,
                                const ParsedTemplateInfo &TemplateInfo,
                                AccessSpecifier AS, DeclSpecContext DSC) {
  // Parse the tag portion of this.
  if (Tok.is(tok::code_completion)) {
    // Code completion for an enum name.
    cutOffParsing();
    Actions.CodeCompleteTag(getCurScope(), DeclSpec::TST_enum);
    return;
  }

  // If attributes exist after tag, parse them.
  ParsedAttributesWithRange attrs(AttrFactory);
  MaybeParseAttributes(PAKM_GNU | PAKM_Declspec | PAKM_CXX11, attrs);

  SourceLocation ScopedEnumKWLoc;
  bool IsScopedUsingClassTag = false;

  // In C++11, recognize 'enum class' and 'enum struct'.
  if (Tok.isOneOf(tok::kw_class, tok::kw_struct)) {
    Diag(Tok, getLangOpts().CPlusPlus11 ? diag::warn_cxx98_compat_scoped_enum
                                        : diag::ext_scoped_enum);
    IsScopedUsingClassTag = Tok.is(tok::kw_class);
    ScopedEnumKWLoc = ConsumeToken();

    // Attributes are not allowed between these keywords.  Diagnose,
    // but then just treat them like they appeared in the right place.
    ProhibitAttributes(attrs);

    // They are allowed afterwards, though.
    MaybeParseAttributes(PAKM_GNU | PAKM_Declspec | PAKM_CXX11, attrs);
  }

  // C++11 [temp.explicit]p12:
  //   The usual access controls do not apply to names used to specify
  //   explicit instantiations.
  // We extend this to also cover explicit specializations.  Note that
  // we don't suppress if this turns out to be an elaborated type
  // specifier.
  bool shouldDelayDiagsInTag =
    (TemplateInfo.Kind == ParsedTemplateInfo::ExplicitInstantiation ||
     TemplateInfo.Kind == ParsedTemplateInfo::ExplicitSpecialization);
  SuppressAccessChecks diagsFromTag(*this, shouldDelayDiagsInTag);

  // Determine whether this declaration is permitted to have an enum-base.
  AllowDefiningTypeSpec AllowEnumSpecifier =
      isDefiningTypeSpecifierContext(DSC);
  bool CanBeOpaqueEnumDeclaration =
      DS.isEmpty() && isOpaqueEnumDeclarationContext(DSC);
  bool CanHaveEnumBase = (getLangOpts().CPlusPlus11 || getLangOpts().ObjC ||
                          getLangOpts().MicrosoftExt) &&
                         (AllowEnumSpecifier == AllowDefiningTypeSpec::Yes ||
                          CanBeOpaqueEnumDeclaration);

  CXXScopeSpec &SS = DS.getTypeSpecScope();
  if (getLangOpts().CPlusPlus) {
    // "enum foo : bar;" is not a potential typo for "enum foo::bar;".
    ColonProtectionRAIIObject X(*this);

    CXXScopeSpec Spec;
    if (ParseOptionalCXXScopeSpecifier(Spec, /*ObjectType=*/nullptr,
                                       /*ObjectHasErrors=*/false,
                                       /*EnteringContext=*/true))
      return;

    if (Spec.isSet() && Tok.isNot(tok::identifier)) {
      Diag(Tok, diag::err_expected) << tok::identifier;
      if (Tok.isNot(tok::l_brace)) {
        // Has no name and is not a definition.
        // Skip the rest of this declarator, up until the comma or semicolon.
        SkipUntil(tok::comma, StopAtSemi);
        return;
      }
    }

    SS = Spec;
  }

  // Must have either 'enum name' or 'enum {...}' or (rarely) 'enum : T { ... }'.
  if (Tok.isNot(tok::identifier) && Tok.isNot(tok::l_brace) &&
      Tok.isNot(tok::colon)) {
    Diag(Tok, diag::err_expected_either) << tok::identifier << tok::l_brace;

    // Skip the rest of this declarator, up until the comma or semicolon.
    SkipUntil(tok::comma, StopAtSemi);
    return;
  }

  // If an identifier is present, consume and remember it.
  IdentifierInfo *Name = nullptr;
  SourceLocation NameLoc;
  if (Tok.is(tok::identifier)) {
    Name = Tok.getIdentifierInfo();
    NameLoc = ConsumeToken();
  }

  if (!Name && ScopedEnumKWLoc.isValid()) {
    // C++0x 7.2p2: The optional identifier shall not be omitted in the
    // declaration of a scoped enumeration.
    Diag(Tok, diag::err_scoped_enum_missing_identifier);
    ScopedEnumKWLoc = SourceLocation();
    IsScopedUsingClassTag = false;
  }

  // Okay, end the suppression area.  We'll decide whether to emit the
  // diagnostics in a second.
  if (shouldDelayDiagsInTag)
    diagsFromTag.done();

  TypeResult BaseType;
  SourceRange BaseRange;

  bool CanBeBitfield = (getCurScope()->getFlags() & Scope::ClassScope) &&
                       ScopedEnumKWLoc.isInvalid() && Name;

  // Parse the fixed underlying type.
  if (Tok.is(tok::colon)) {
    // This might be an enum-base or part of some unrelated enclosing context.
    //
    // 'enum E : base' is permitted in two circumstances:
    //
    // 1) As a defining-type-specifier, when followed by '{'.
    // 2) As the sole constituent of a complete declaration -- when DS is empty
    //    and the next token is ';'.
    //
    // The restriction to defining-type-specifiers is important to allow parsing
    //   a ? new enum E : int{}
    //   _Generic(a, enum E : int{})
    // properly.
    //
    // One additional consideration applies:
    //
    // C++ [dcl.enum]p1:
    //   A ':' following "enum nested-name-specifier[opt] identifier" within
    //   the decl-specifier-seq of a member-declaration is parsed as part of
    //   an enum-base.
    //
    // Other language modes supporting enumerations with fixed underlying types
    // do not have clear rules on this, so we disambiguate to determine whether
    // the tokens form a bit-field width or an enum-base.

    if (CanBeBitfield && !isEnumBase(CanBeOpaqueEnumDeclaration)) {
      // Outside C++11, do not interpret the tokens as an enum-base if they do
      // not make sense as one. In C++11, it's an error if this happens.
      if (getLangOpts().CPlusPlus11)
        Diag(Tok.getLocation(), diag::err_anonymous_enum_bitfield);
    } else if (CanHaveEnumBase || !ColonIsSacred) {
      SourceLocation ColonLoc = ConsumeToken();

      // Parse a type-specifier-seq as a type. We can't just ParseTypeName here,
      // because under -fms-extensions,
      //   enum E : int *p;
      // declares 'enum E : int; E *p;' not 'enum E : int*; E p;'.
      DeclSpec DS(AttrFactory);
      ParseSpecifierQualifierList(DS, AS, DeclSpecContext::DSC_type_specifier);
      Declarator DeclaratorInfo(DS, DeclaratorContext::TypeName);
      BaseType = Actions.ActOnTypeName(getCurScope(), DeclaratorInfo);

      BaseRange = SourceRange(ColonLoc, DeclaratorInfo.getSourceRange().getEnd());

      if (!getLangOpts().ObjC) {
        if (getLangOpts().CPlusPlus11)
          Diag(ColonLoc, diag::warn_cxx98_compat_enum_fixed_underlying_type)
              << BaseRange;
        else if (getLangOpts().CPlusPlus)
          Diag(ColonLoc, diag::ext_cxx11_enum_fixed_underlying_type)
              << BaseRange;
        else if (getLangOpts().MicrosoftExt)
          Diag(ColonLoc, diag::ext_ms_c_enum_fixed_underlying_type)
              << BaseRange;
        else
          Diag(ColonLoc, diag::ext_clang_c_enum_fixed_underlying_type)
              << BaseRange;
      }
    }
  }

  // There are four options here.  If we have 'friend enum foo;' then this is a
  // friend declaration, and cannot have an accompanying definition. If we have
  // 'enum foo;', then this is a forward declaration.  If we have
  // 'enum foo {...' then this is a definition. Otherwise we have something
  // like 'enum foo xyz', a reference.
  //
  // This is needed to handle stuff like this right (C99 6.7.2.3p11):
  // enum foo {..};  void bar() { enum foo; }    <- new foo in bar.
  // enum foo {..};  void bar() { enum foo x; }  <- use of old foo.
  //
  Sema::TagUseKind TUK;
  if (AllowEnumSpecifier == AllowDefiningTypeSpec::No)
    TUK = Sema::TUK_Reference;
  else if (Tok.is(tok::l_brace)) {
    if (DS.isFriendSpecified()) {
      Diag(Tok.getLocation(), diag::err_friend_decl_defines_type)
        << SourceRange(DS.getFriendSpecLoc());
      ConsumeBrace();
      SkipUntil(tok::r_brace, StopAtSemi);
      // Discard any other definition-only pieces.
      attrs.clear();
      ScopedEnumKWLoc = SourceLocation();
      IsScopedUsingClassTag = false;
      BaseType = TypeResult();
      TUK = Sema::TUK_Friend;
    } else {
      TUK = Sema::TUK_Definition;
    }
  } else if (!isTypeSpecifier(DSC) &&
             (Tok.is(tok::semi) ||
              (Tok.isAtStartOfLine() &&
               !isValidAfterTypeSpecifier(CanBeBitfield)))) {
    // An opaque-enum-declaration is required to be standalone (no preceding or
    // following tokens in the declaration). Sema enforces this separately by
    // diagnosing anything else in the DeclSpec.
    TUK = DS.isFriendSpecified() ? Sema::TUK_Friend : Sema::TUK_Declaration;
    if (Tok.isNot(tok::semi)) {
      // A semicolon was missing after this declaration. Diagnose and recover.
      ExpectAndConsume(tok::semi, diag::err_expected_after, "enum");
      PP.EnterToken(Tok, /*IsReinject=*/true);
      Tok.setKind(tok::semi);
    }
  } else {
    TUK = Sema::TUK_Reference;
  }

  bool IsElaboratedTypeSpecifier =
      TUK == Sema::TUK_Reference || TUK == Sema::TUK_Friend;

  // If this is an elaborated type specifier nested in a larger declaration,
  // and we delayed diagnostics before, just merge them into the current pool.
  if (TUK == Sema::TUK_Reference && shouldDelayDiagsInTag) {
    diagsFromTag.redelay();
  }

  MultiTemplateParamsArg TParams;
  if (TemplateInfo.Kind != ParsedTemplateInfo::NonTemplate &&
      TUK != Sema::TUK_Reference) {
    if (!getLangOpts().CPlusPlus11 || !SS.isSet()) {
      // Skip the rest of this declarator, up until the comma or semicolon.
      Diag(Tok, diag::err_enum_template);
      SkipUntil(tok::comma, StopAtSemi);
      return;
    }

    if (TemplateInfo.Kind == ParsedTemplateInfo::ExplicitInstantiation) {
      // Enumerations can't be explicitly instantiated.
      DS.SetTypeSpecError();
      Diag(StartLoc, diag::err_explicit_instantiation_enum);
      return;
    }

    assert(TemplateInfo.TemplateParams && "no template parameters");
    TParams = MultiTemplateParamsArg(TemplateInfo.TemplateParams->data(),
                                     TemplateInfo.TemplateParams->size());
  }

  if (!Name && TUK != Sema::TUK_Definition) {
    Diag(Tok, diag::err_enumerator_unnamed_no_def);

    // Skip the rest of this declarator, up until the comma or semicolon.
    SkipUntil(tok::comma, StopAtSemi);
    return;
  }

  // An elaborated-type-specifier has a much more constrained grammar:
  //
  //   'enum' nested-name-specifier[opt] identifier
  //
  // If we parsed any other bits, reject them now.
  //
  // MSVC and (for now at least) Objective-C permit a full enum-specifier
  // or opaque-enum-declaration anywhere.
  if (IsElaboratedTypeSpecifier && !getLangOpts().MicrosoftExt &&
      !getLangOpts().ObjC) {
    ProhibitCXX11Attributes(attrs, diag::err_attributes_not_allowed,
                            /*DiagnoseEmptyAttrs=*/true);
    if (BaseType.isUsable())
      Diag(BaseRange.getBegin(), diag::ext_enum_base_in_type_specifier)
          << (AllowEnumSpecifier == AllowDefiningTypeSpec::Yes) << BaseRange;
    else if (ScopedEnumKWLoc.isValid())
      Diag(ScopedEnumKWLoc, diag::ext_elaborated_enum_class)
        << FixItHint::CreateRemoval(ScopedEnumKWLoc) << IsScopedUsingClassTag;
  }

  stripTypeAttributesOffDeclSpec(attrs, DS, TUK);

  Sema::SkipBodyInfo SkipBody;
  if (!Name && TUK == Sema::TUK_Definition && Tok.is(tok::l_brace) &&
      NextToken().is(tok::identifier))
    SkipBody = Actions.shouldSkipAnonEnumBody(getCurScope(),
                                              NextToken().getIdentifierInfo(),
                                              NextToken().getLocation());

  bool Owned = false;
  bool IsDependent = false;
  const char *PrevSpec = nullptr;
  unsigned DiagID;
  Decl *TagDecl = Actions.ActOnTag(
      getCurScope(), DeclSpec::TST_enum, TUK, StartLoc, SS, Name, NameLoc,
      attrs, AS, DS.getModulePrivateSpecLoc(), TParams, Owned, IsDependent,
      ScopedEnumKWLoc, IsScopedUsingClassTag, BaseType,
      DSC == DeclSpecContext::DSC_type_specifier,
      DSC == DeclSpecContext::DSC_template_param ||
          DSC == DeclSpecContext::DSC_template_type_arg,
      &SkipBody);

  if (SkipBody.ShouldSkip) {
    assert(TUK == Sema::TUK_Definition && "can only skip a definition");

    BalancedDelimiterTracker T(*this, tok::l_brace);
    T.consumeOpen();
    T.skipToEnd();

    if (DS.SetTypeSpecType(DeclSpec::TST_enum, StartLoc,
                           NameLoc.isValid() ? NameLoc : StartLoc,
                           PrevSpec, DiagID, TagDecl, Owned,
                           Actions.getASTContext().getPrintingPolicy()))
      Diag(StartLoc, DiagID) << PrevSpec;
    return;
  }

  if (IsDependent) {
    // This enum has a dependent nested-name-specifier. Handle it as a
    // dependent tag.
    if (!Name) {
      DS.SetTypeSpecError();
      Diag(Tok, diag::err_expected_type_name_after_typename);
      return;
    }

    TypeResult Type = Actions.ActOnDependentTag(
        getCurScope(), DeclSpec::TST_enum, TUK, SS, Name, StartLoc, NameLoc);
    if (Type.isInvalid()) {
      DS.SetTypeSpecError();
      return;
    }

    if (DS.SetTypeSpecType(DeclSpec::TST_typename, StartLoc,
                           NameLoc.isValid() ? NameLoc : StartLoc,
                           PrevSpec, DiagID, Type.get(),
                           Actions.getASTContext().getPrintingPolicy()))
      Diag(StartLoc, DiagID) << PrevSpec;

    return;
  }

  if (!TagDecl) {
    // The action failed to produce an enumeration tag. If this is a
    // definition, consume the entire definition.
    if (Tok.is(tok::l_brace) && TUK != Sema::TUK_Reference) {
      ConsumeBrace();
      SkipUntil(tok::r_brace, StopAtSemi);
    }

    DS.SetTypeSpecError();
    return;
  }

  if (Tok.is(tok::l_brace) && TUK == Sema::TUK_Definition) {
    Decl *D = SkipBody.CheckSameAsPrevious ? SkipBody.New : TagDecl;
    ParseEnumBody(StartLoc, D);
    if (SkipBody.CheckSameAsPrevious &&
        !Actions.ActOnDuplicateDefinition(DS, TagDecl, SkipBody)) {
      DS.SetTypeSpecError();
      return;
    }
  }

  if (DS.SetTypeSpecType(DeclSpec::TST_enum, StartLoc,
                         NameLoc.isValid() ? NameLoc : StartLoc,
                         PrevSpec, DiagID, TagDecl, Owned,
                         Actions.getASTContext().getPrintingPolicy()))
    Diag(StartLoc, DiagID) << PrevSpec;
}

/// ParseEnumBody - Parse a {} enclosed enumerator-list.
///       enumerator-list:
///         enumerator
///         enumerator-list ',' enumerator
///       enumerator:
///         enumeration-constant attributes[opt]
///         enumeration-constant attributes[opt] '=' constant-expression
///       enumeration-constant:
///         identifier
///
void Parser::ParseEnumBody(SourceLocation StartLoc, Decl *EnumDecl) {
  // Enter the scope of the enum body and start the definition.
  ParseScope EnumScope(this, Scope::DeclScope | Scope::EnumScope);
  Actions.ActOnTagStartDefinition(getCurScope(), EnumDecl);

  BalancedDelimiterTracker T(*this, tok::l_brace);
  T.consumeOpen();

  // C does not allow an empty enumerator-list, C++ does [dcl.enum].
  if (Tok.is(tok::r_brace) && !getLangOpts().CPlusPlus)
    Diag(Tok, diag::err_empty_enum);

  SmallVector<Decl *, 32> EnumConstantDecls;
  SmallVector<SuppressAccessChecks, 32> EnumAvailabilityDiags;

  Decl *LastEnumConstDecl = nullptr;

  // Parse the enumerator-list.
  while (Tok.isNot(tok::r_brace)) {
    // Parse enumerator. If failed, try skipping till the start of the next
    // enumerator definition.
    if (Tok.isNot(tok::identifier)) {
      Diag(Tok.getLocation(), diag::err_expected) << tok::identifier;
      if (SkipUntil(tok::comma, tok::r_brace, StopBeforeMatch) &&
          TryConsumeToken(tok::comma))
        continue;
      break;
    }
    IdentifierInfo *Ident = Tok.getIdentifierInfo();
    SourceLocation IdentLoc = ConsumeToken();

    // If attributes exist after the enumerator, parse them.
    ParsedAttributesWithRange attrs(AttrFactory);
    MaybeParseGNUAttributes(attrs);
    if (standardAttributesAllowed() && isCXX11AttributeSpecifier()) {
      if (getLangOpts().CPlusPlus)
        Diag(Tok.getLocation(), getLangOpts().CPlusPlus17
                                    ? diag::warn_cxx14_compat_ns_enum_attribute
                                    : diag::ext_ns_enum_attribute)
            << 1 /*enumerator*/;
      ParseCXX11Attributes(attrs);
    }

    SourceLocation EqualLoc;
    ExprResult AssignedVal;
    EnumAvailabilityDiags.emplace_back(*this);

    EnterExpressionEvaluationContext ConstantEvaluated(
        Actions, Sema::ExpressionEvaluationContext::ConstantEvaluated);
    if (TryConsumeToken(tok::equal, EqualLoc)) {
      AssignedVal = ParseConstantExpressionInExprEvalContext();
      if (AssignedVal.isInvalid())
        SkipUntil(tok::comma, tok::r_brace, StopBeforeMatch);
    }

    // Install the enumerator constant into EnumDecl.
    Decl *EnumConstDecl = Actions.ActOnEnumConstant(
        getCurScope(), EnumDecl, LastEnumConstDecl, IdentLoc, Ident, attrs,
        EqualLoc, AssignedVal.get());
    EnumAvailabilityDiags.back().done();

    EnumConstantDecls.push_back(EnumConstDecl);
    LastEnumConstDecl = EnumConstDecl;

    if (Tok.is(tok::identifier)) {
      // We're missing a comma between enumerators.
      SourceLocation Loc = getEndOfPreviousToken();
      Diag(Loc, diag::err_enumerator_list_missing_comma)
        << FixItHint::CreateInsertion(Loc, ", ");
      continue;
    }

    // Emumerator definition must be finished, only comma or r_brace are
    // allowed here.
    SourceLocation CommaLoc;
    if (Tok.isNot(tok::r_brace) && !TryConsumeToken(tok::comma, CommaLoc)) {
      if (EqualLoc.isValid())
        Diag(Tok.getLocation(), diag::err_expected_either) << tok::r_brace
                                                           << tok::comma;
      else
        Diag(Tok.getLocation(), diag::err_expected_end_of_enumerator);
      if (SkipUntil(tok::comma, tok::r_brace, StopBeforeMatch)) {
        if (TryConsumeToken(tok::comma, CommaLoc))
          continue;
      } else {
        break;
      }
    }

    // If comma is followed by r_brace, emit appropriate warning.
    if (Tok.is(tok::r_brace) && CommaLoc.isValid()) {
      if (!getLangOpts().C99 && !getLangOpts().CPlusPlus11)
        Diag(CommaLoc, getLangOpts().CPlusPlus ?
               diag::ext_enumerator_list_comma_cxx :
               diag::ext_enumerator_list_comma_c)
          << FixItHint::CreateRemoval(CommaLoc);
      else if (getLangOpts().CPlusPlus11)
        Diag(CommaLoc, diag::warn_cxx98_compat_enumerator_list_comma)
          << FixItHint::CreateRemoval(CommaLoc);
      break;
    }
  }

  // Eat the }.
  T.consumeClose();

  // If attributes exist after the identifier list, parse them.
  ParsedAttributes attrs(AttrFactory);
  MaybeParseGNUAttributes(attrs);

  Actions.ActOnEnumBody(StartLoc, T.getRange(), EnumDecl, EnumConstantDecls,
                        getCurScope(), attrs);

  // Now handle enum constant availability diagnostics.
  assert(EnumConstantDecls.size() == EnumAvailabilityDiags.size());
  for (size_t i = 0, e = EnumConstantDecls.size(); i != e; ++i) {
    ParsingDeclRAIIObject PD(*this, ParsingDeclRAIIObject::NoParent);
    EnumAvailabilityDiags[i].redelay();
    PD.complete(EnumConstantDecls[i]);
  }

  EnumScope.Exit();
  Actions.ActOnTagFinishDefinition(getCurScope(), EnumDecl, T.getRange());

  // The next token must be valid after an enum definition. If not, a ';'
  // was probably forgotten.
  bool CanBeBitfield = getCurScope()->getFlags() & Scope::ClassScope;
  if (!isValidAfterTypeSpecifier(CanBeBitfield)) {
    ExpectAndConsume(tok::semi, diag::err_expected_after, "enum");
    // Push this token back into the preprocessor and change our current token
    // to ';' so that the rest of the code recovers as though there were an
    // ';' after the definition.
    PP.EnterToken(Tok, /*IsReinject=*/true);
    Tok.setKind(tok::semi);
  }
}

/// isKnownToBeTypeSpecifier - Return true if we know that the specified token
/// is definitely a type-specifier.  Return false if it isn't part of a type
/// specifier or if we're not sure.
bool Parser::isKnownToBeTypeSpecifier(const Token &Tok) const {
  switch (Tok.getKind()) {
  default: return false;
    // type-specifiers
  case tok::kw_short:
  case tok::kw_long:
  case tok::kw___int64:
  case tok::kw___int128:
  case tok::kw_signed:
  case tok::kw_unsigned:
  case tok::kw__Complex:
  case tok::kw__Imaginary:
  case tok::kw_void:
  case tok::kw_char:
  case tok::kw_wchar_t:
  case tok::kw_char8_t:
  case tok::kw_char16_t:
  case tok::kw_char32_t:
  case tok::kw_int:
  case tok::kw__ExtInt:
  case tok::kw__BitInt:
  case tok::kw___bf16:
  case tok::kw_half:
  case tok::kw_float:
  case tok::kw_double:
  case tok::kw__Accum:
  case tok::kw__Fract:
  case tok::kw__Float16:
  case tok::kw___float128:
  case tok::kw___ibm128:
  case tok::kw_bool:
  case tok::kw__Bool:
  case tok::kw__Decimal32:
  case tok::kw__Decimal64:
  case tok::kw__Decimal128:
  case tok::kw___vector:
#define GENERIC_IMAGE_TYPE(ImgType, Id) case tok::kw_##ImgType##_t:
#include "clang/Basic/OpenCLImageTypes.def"

    // struct-or-union-specifier (C99) or class-specifier (C++)
  case tok::kw_class:
  case tok::kw_struct:
  case tok::kw___interface:
  case tok::kw_union:
    // enum-specifier
  case tok::kw_enum:

    // typedef-name
  case tok::annot_typename:
    return true;
  }
}

/// isTypeSpecifierQualifier - Return true if the current token could be the
/// start of a specifier-qualifier-list.
bool Parser::isTypeSpecifierQualifier() {
  switch (Tok.getKind()) {
  default: return false;

  case tok::identifier:   // foo::bar
    if (TryAltiVecVectorToken())
      return true;
    LLVM_FALLTHROUGH;
  case tok::kw_typename:  // typename T::type
    // Annotate typenames and C++ scope specifiers.  If we get one, just
    // recurse to handle whatever we get.
    if (TryAnnotateTypeOrScopeToken())
      return true;
    if (Tok.is(tok::identifier))
      return false;
    return isTypeSpecifierQualifier();

  case tok::coloncolon:   // ::foo::bar
    if (NextToken().is(tok::kw_new) ||    // ::new
        NextToken().is(tok::kw_delete))   // ::delete
      return false;

    if (TryAnnotateTypeOrScopeToken())
      return true;
    return isTypeSpecifierQualifier();

    // GNU attributes support.
  case tok::kw___attribute:
    // GNU typeof support.
  case tok::kw_typeof:

    // type-specifiers
  case tok::kw_short:
  case tok::kw_long:
  case tok::kw___int64:
  case tok::kw___int128:
  case tok::kw_signed:
  case tok::kw_unsigned:
  case tok::kw__Complex:
  case tok::kw__Imaginary:
  case tok::kw_void:
  case tok::kw_char:
  case tok::kw_wchar_t:
  case tok::kw_char8_t:
  case tok::kw_char16_t:
  case tok::kw_char32_t:
  case tok::kw_int:
  case tok::kw__ExtInt:
  case tok::kw__BitInt:
  case tok::kw_half:
  case tok::kw___bf16:
  case tok::kw_float:
  case tok::kw_double:
  case tok::kw__Accum:
  case tok::kw__Fract:
  case tok::kw__Float16:
  case tok::kw___float128:
  case tok::kw___ibm128:
  case tok::kw_bool:
  case tok::kw__Bool:
  case tok::kw__Decimal32:
  case tok::kw__Decimal64:
  case tok::kw__Decimal128:
  case tok::kw___vector:
#define GENERIC_IMAGE_TYPE(ImgType, Id) case tok::kw_##ImgType##_t:
#include "clang/Basic/OpenCLImageTypes.def"

    // struct-or-union-specifier (C99) or class-specifier (C++)
  case tok::kw_class:
  case tok::kw_struct:
  case tok::kw___interface:
  case tok::kw_union:
    // enum-specifier
  case tok::kw_enum:

    // type-qualifier
  case tok::kw_const:
  case tok::kw_volatile:
  case tok::kw_restrict:
  case tok::kw__Sat:

    // Debugger support.
  case tok::kw___unknown_anytype:

    // typedef-name
  case tok::annot_typename:
    return true;

    // GNU ObjC bizarre protocol extension: <proto1,proto2> with implicit 'id'.
  case tok::less:
    return getLangOpts().ObjC;

  case tok::kw___cdecl:
  case tok::kw___stdcall:
  case tok::kw___fastcall:
  case tok::kw___thiscall:
  case tok::kw___regcall:
  case tok::kw___vectorcall:
  case tok::kw___w64:
  case tok::kw___ptr64:
  case tok::kw___ptr32:
  case tok::kw___pascal:
  case tok::kw___unaligned:

  case tok::kw__Nonnull:
  case tok::kw__Nullable:
  case tok::kw__Nullable_result:
  case tok::kw__Null_unspecified:

  case tok::kw___kindof:

  case tok::kw___private:
  case tok::kw___local:
  case tok::kw___global:
  case tok::kw___constant:
  case tok::kw___generic:
  case tok::kw___read_only:
  case tok::kw___read_write:
  case tok::kw___write_only:
    return true;

  case tok::kw_private:
    return getLangOpts().OpenCL;

  // C11 _Atomic
  case tok::kw__Atomic:
    return true;
  }
}

/// isDeclarationSpecifier() - Return true if the current token is part of a
/// declaration specifier.
///
/// \param DisambiguatingWithExpression True to indicate that the purpose of
/// this check is to disambiguate between an expression and a declaration.
bool Parser::isDeclarationSpecifier(bool DisambiguatingWithExpression) {
  switch (Tok.getKind()) {
  default: return false;

  // OpenCL 2.0 and later define this keyword.
  case tok::kw_pipe:
<<<<<<< HEAD
    return getLangOpts().OpenCLPipe;
=======
    return getLangOpts().OpenCL &&
           getLangOpts().getOpenCLCompatibleVersion() >= 200;
>>>>>>> 2ab1d525

  case tok::identifier:   // foo::bar
    // Unfortunate hack to support "Class.factoryMethod" notation.
    if (getLangOpts().ObjC && NextToken().is(tok::period))
      return false;
    if (TryAltiVecVectorToken())
      return true;
    LLVM_FALLTHROUGH;
  case tok::kw_decltype: // decltype(T())::type
  case tok::kw_typename: // typename T::type
    // Annotate typenames and C++ scope specifiers.  If we get one, just
    // recurse to handle whatever we get.
    if (TryAnnotateTypeOrScopeToken())
      return true;
    if (TryAnnotateTypeConstraint())
      return true;
    if (Tok.is(tok::identifier))
      return false;

    // If we're in Objective-C and we have an Objective-C class type followed
    // by an identifier and then either ':' or ']', in a place where an
    // expression is permitted, then this is probably a class message send
    // missing the initial '['. In this case, we won't consider this to be
    // the start of a declaration.
    if (DisambiguatingWithExpression &&
        isStartOfObjCClassMessageMissingOpenBracket())
      return false;

    return isDeclarationSpecifier();

  case tok::coloncolon:   // ::foo::bar
    if (NextToken().is(tok::kw_new) ||    // ::new
        NextToken().is(tok::kw_delete))   // ::delete
      return false;

    // Annotate typenames and C++ scope specifiers.  If we get one, just
    // recurse to handle whatever we get.
    if (TryAnnotateTypeOrScopeToken())
      return true;
    return isDeclarationSpecifier();

    // storage-class-specifier
  case tok::kw_typedef:
  case tok::kw_extern:
  case tok::kw___private_extern__:
  case tok::kw_static:
  case tok::kw_auto:
  case tok::kw___auto_type:
  case tok::kw_register:
  case tok::kw___thread:
  case tok::kw_thread_local:
  case tok::kw__Thread_local:

    // Modules
  case tok::kw___module_private__:

    // Debugger support
  case tok::kw___unknown_anytype:

    // type-specifiers
  case tok::kw_short:
  case tok::kw_long:
  case tok::kw___int64:
  case tok::kw___int128:
  case tok::kw_signed:
  case tok::kw_unsigned:
  case tok::kw__Complex:
  case tok::kw__Imaginary:
  case tok::kw_void:
  case tok::kw_char:
  case tok::kw_wchar_t:
  case tok::kw_char8_t:
  case tok::kw_char16_t:
  case tok::kw_char32_t:

  case tok::kw_int:
  case tok::kw__ExtInt:
  case tok::kw__BitInt:
  case tok::kw_half:
  case tok::kw___bf16:
  case tok::kw_float:
  case tok::kw_double:
  case tok::kw__Accum:
  case tok::kw__Fract:
  case tok::kw__Float16:
  case tok::kw___float128:
  case tok::kw___ibm128:
  case tok::kw_bool:
  case tok::kw__Bool:
  case tok::kw__Decimal32:
  case tok::kw__Decimal64:
  case tok::kw__Decimal128:
  case tok::kw___vector:

    // struct-or-union-specifier (C99) or class-specifier (C++)
  case tok::kw_class:
  case tok::kw_struct:
  case tok::kw_union:
  case tok::kw___interface:
    // enum-specifier
  case tok::kw_enum:

    // type-qualifier
  case tok::kw_const:
  case tok::kw_volatile:
  case tok::kw_restrict:
  case tok::kw__Sat:

    // function-specifier
  case tok::kw_inline:
  case tok::kw_virtual:
  case tok::kw_explicit:
  case tok::kw__Noreturn:

    // alignment-specifier
  case tok::kw__Alignas:

    // friend keyword.
  case tok::kw_friend:

    // static_assert-declaration
  case tok::kw_static_assert:
  case tok::kw__Static_assert:

    // GNU typeof support.
  case tok::kw_typeof:

    // GNU attributes.
  case tok::kw___attribute:

    // C++11 decltype and constexpr.
  case tok::annot_decltype:
  case tok::kw_constexpr:

    // C++20 consteval and constinit.
  case tok::kw_consteval:
  case tok::kw_constinit:

    // C11 _Atomic
  case tok::kw__Atomic:
    return true;

    // GNU ObjC bizarre protocol extension: <proto1,proto2> with implicit 'id'.
  case tok::less:
    return getLangOpts().ObjC;

    // typedef-name
  case tok::annot_typename:
    return !DisambiguatingWithExpression ||
           !isStartOfObjCClassMessageMissingOpenBracket();

    // placeholder-type-specifier
  case tok::annot_template_id: {
    TemplateIdAnnotation *TemplateId = takeTemplateIdAnnotation(Tok);
    if (TemplateId->hasInvalidName())
      return true;
    // FIXME: What about type templates that have only been annotated as
    // annot_template_id, not as annot_typename?
    return isTypeConstraintAnnotation() &&
           (NextToken().is(tok::kw_auto) || NextToken().is(tok::kw_decltype));
  }

  case tok::annot_cxxscope: {
    TemplateIdAnnotation *TemplateId =
        NextToken().is(tok::annot_template_id)
            ? takeTemplateIdAnnotation(NextToken())
            : nullptr;
    if (TemplateId && TemplateId->hasInvalidName())
      return true;
    // FIXME: What about type templates that have only been annotated as
    // annot_template_id, not as annot_typename?
    if (NextToken().is(tok::identifier) && TryAnnotateTypeConstraint())
      return true;
    return isTypeConstraintAnnotation() &&
        GetLookAheadToken(2).isOneOf(tok::kw_auto, tok::kw_decltype);
  }

  case tok::kw___declspec:
  case tok::kw___cdecl:
  case tok::kw___stdcall:
  case tok::kw___fastcall:
  case tok::kw___thiscall:
  case tok::kw___regcall:
  case tok::kw___vectorcall:
  case tok::kw___w64:
  case tok::kw___sptr:
  case tok::kw___uptr:
  case tok::kw___ptr64:
  case tok::kw___ptr32:
  case tok::kw___forceinline:
  case tok::kw___pascal:
  case tok::kw___unaligned:

  case tok::kw__Nonnull:
  case tok::kw__Nullable:
  case tok::kw__Nullable_result:
  case tok::kw__Null_unspecified:

  case tok::kw___kindof:

  case tok::kw___private:
  case tok::kw___local:
  case tok::kw___global:
  case tok::kw___constant:
  case tok::kw___generic:
  case tok::kw___read_only:
  case tok::kw___read_write:
  case tok::kw___write_only:
#define GENERIC_IMAGE_TYPE(ImgType, Id) case tok::kw_##ImgType##_t:
#include "clang/Basic/OpenCLImageTypes.def"

    return true;

  case tok::kw_private:
    return getLangOpts().OpenCL;
  }
}

bool Parser::isConstructorDeclarator(bool IsUnqualified, bool DeductionGuide) {
  TentativeParsingAction TPA(*this);

  // Parse the C++ scope specifier.
  CXXScopeSpec SS;
  if (ParseOptionalCXXScopeSpecifier(SS, /*ObjectType=*/nullptr,
                                     /*ObjectHasErrors=*/false,
                                     /*EnteringContext=*/true)) {
    TPA.Revert();
    return false;
  }

  // Parse the constructor name.
  if (Tok.is(tok::identifier)) {
    // We already know that we have a constructor name; just consume
    // the token.
    ConsumeToken();
  } else if (Tok.is(tok::annot_template_id)) {
    ConsumeAnnotationToken();
  } else {
    TPA.Revert();
    return false;
  }

  // There may be attributes here, appertaining to the constructor name or type
  // we just stepped past.
  SkipCXX11Attributes();

  // Current class name must be followed by a left parenthesis.
  if (Tok.isNot(tok::l_paren)) {
    TPA.Revert();
    return false;
  }
  ConsumeParen();

  // A right parenthesis, or ellipsis followed by a right parenthesis signals
  // that we have a constructor.
  if (Tok.is(tok::r_paren) ||
      (Tok.is(tok::ellipsis) && NextToken().is(tok::r_paren))) {
    TPA.Revert();
    return true;
  }

  // A C++11 attribute here signals that we have a constructor, and is an
  // attribute on the first constructor parameter.
  if (getLangOpts().CPlusPlus11 &&
      isCXX11AttributeSpecifier(/*Disambiguate*/ false,
                                /*OuterMightBeMessageSend*/ true)) {
    TPA.Revert();
    return true;
  }

  // If we need to, enter the specified scope.
  DeclaratorScopeObj DeclScopeObj(*this, SS);
  if (SS.isSet() && Actions.ShouldEnterDeclaratorScope(getCurScope(), SS))
    DeclScopeObj.EnterDeclaratorScope();

  // Optionally skip Microsoft attributes.
  ParsedAttributes Attrs(AttrFactory);
  MaybeParseMicrosoftAttributes(Attrs);

  // Check whether the next token(s) are part of a declaration
  // specifier, in which case we have the start of a parameter and,
  // therefore, we know that this is a constructor.
  bool IsConstructor = false;
  if (isDeclarationSpecifier())
    IsConstructor = true;
  else if (Tok.is(tok::identifier) ||
           (Tok.is(tok::annot_cxxscope) && NextToken().is(tok::identifier))) {
    // We've seen "C ( X" or "C ( X::Y", but "X" / "X::Y" is not a type.
    // This might be a parenthesized member name, but is more likely to
    // be a constructor declaration with an invalid argument type. Keep
    // looking.
    if (Tok.is(tok::annot_cxxscope))
      ConsumeAnnotationToken();
    ConsumeToken();

    // If this is not a constructor, we must be parsing a declarator,
    // which must have one of the following syntactic forms (see the
    // grammar extract at the start of ParseDirectDeclarator):
    switch (Tok.getKind()) {
    case tok::l_paren:
      // C(X   (   int));
    case tok::l_square:
      // C(X   [   5]);
      // C(X   [   [attribute]]);
    case tok::coloncolon:
      // C(X   ::   Y);
      // C(X   ::   *p);
      // Assume this isn't a constructor, rather than assuming it's a
      // constructor with an unnamed parameter of an ill-formed type.
      break;

    case tok::r_paren:
      // C(X   )

      // Skip past the right-paren and any following attributes to get to
      // the function body or trailing-return-type.
      ConsumeParen();
      SkipCXX11Attributes();

      if (DeductionGuide) {
        // C(X) -> ... is a deduction guide.
        IsConstructor = Tok.is(tok::arrow);
        break;
      }
      if (Tok.is(tok::colon) || Tok.is(tok::kw_try)) {
        // Assume these were meant to be constructors:
        //   C(X)   :    (the name of a bit-field cannot be parenthesized).
        //   C(X)   try  (this is otherwise ill-formed).
        IsConstructor = true;
      }
      if (Tok.is(tok::semi) || Tok.is(tok::l_brace)) {
        // If we have a constructor name within the class definition,
        // assume these were meant to be constructors:
        //   C(X)   {
        //   C(X)   ;
        // ... because otherwise we would be declaring a non-static data
        // member that is ill-formed because it's of the same type as its
        // surrounding class.
        //
        // FIXME: We can actually do this whether or not the name is qualified,
        // because if it is qualified in this context it must be being used as
        // a constructor name.
        // currently, so we're somewhat conservative here.
        IsConstructor = IsUnqualified;
      }
      break;

    default:
      IsConstructor = true;
      break;
    }
  }

  TPA.Revert();
  return IsConstructor;
}

/// ParseTypeQualifierListOpt
///          type-qualifier-list: [C99 6.7.5]
///            type-qualifier
/// [vendor]   attributes
///              [ only if AttrReqs & AR_VendorAttributesParsed ]
///            type-qualifier-list type-qualifier
/// [vendor]   type-qualifier-list attributes
///              [ only if AttrReqs & AR_VendorAttributesParsed ]
/// [C++0x]    attribute-specifier[opt] is allowed before cv-qualifier-seq
///              [ only if AttReqs & AR_CXX11AttributesParsed ]
/// Note: vendor can be GNU, MS, etc and can be explicitly controlled via
/// AttrRequirements bitmask values.
void Parser::ParseTypeQualifierListOpt(
    DeclSpec &DS, unsigned AttrReqs, bool AtomicAllowed,
    bool IdentifierRequired,
    Optional<llvm::function_ref<void()>> CodeCompletionHandler) {
  if (standardAttributesAllowed() && (AttrReqs & AR_CXX11AttributesParsed) &&
      isCXX11AttributeSpecifier()) {
    ParsedAttributesWithRange attrs(AttrFactory);
    ParseCXX11Attributes(attrs);
    DS.takeAttributesFrom(attrs);
  }

  SourceLocation EndLoc;

  while (true) {
    bool isInvalid = false;
    const char *PrevSpec = nullptr;
    unsigned DiagID = 0;
    SourceLocation Loc = Tok.getLocation();

    switch (Tok.getKind()) {
    case tok::code_completion:
      cutOffParsing();
      if (CodeCompletionHandler)
        (*CodeCompletionHandler)();
      else
        Actions.CodeCompleteTypeQualifiers(DS);
      return;

    case tok::kw_const:
      isInvalid = DS.SetTypeQual(DeclSpec::TQ_const   , Loc, PrevSpec, DiagID,
                                 getLangOpts());
      break;
    case tok::kw_volatile:
      isInvalid = DS.SetTypeQual(DeclSpec::TQ_volatile, Loc, PrevSpec, DiagID,
                                 getLangOpts());
      break;
    case tok::kw_restrict:
      isInvalid = DS.SetTypeQual(DeclSpec::TQ_restrict, Loc, PrevSpec, DiagID,
                                 getLangOpts());
      break;
    case tok::kw__Atomic:
      if (!AtomicAllowed)
        goto DoneWithTypeQuals;
      if (!getLangOpts().C11)
        Diag(Tok, diag::ext_c11_feature) << Tok.getName();
      isInvalid = DS.SetTypeQual(DeclSpec::TQ_atomic, Loc, PrevSpec, DiagID,
                                 getLangOpts());
      break;

    // OpenCL qualifiers:
    case tok::kw_private:
      if (!getLangOpts().OpenCL)
        goto DoneWithTypeQuals;
      LLVM_FALLTHROUGH;
    case tok::kw___private:
    case tok::kw___global:
    case tok::kw___local:
    case tok::kw___constant:
    case tok::kw___generic:
    case tok::kw___read_only:
    case tok::kw___write_only:
    case tok::kw___read_write:
      ParseOpenCLQualifiers(DS.getAttributes());
      break;

    case tok::kw___unaligned:
      isInvalid = DS.SetTypeQual(DeclSpec::TQ_unaligned, Loc, PrevSpec, DiagID,
                                 getLangOpts());
      break;
    case tok::kw___uptr:
      // GNU libc headers in C mode use '__uptr' as an identifier which conflicts
      // with the MS modifier keyword.
      if ((AttrReqs & AR_DeclspecAttributesParsed) && !getLangOpts().CPlusPlus &&
          IdentifierRequired && DS.isEmpty() && NextToken().is(tok::semi)) {
        if (TryKeywordIdentFallback(false))
          continue;
      }
      LLVM_FALLTHROUGH;
    case tok::kw___sptr:
    case tok::kw___w64:
    case tok::kw___ptr64:
    case tok::kw___ptr32:
    case tok::kw___cdecl:
    case tok::kw___stdcall:
    case tok::kw___fastcall:
    case tok::kw___thiscall:
    case tok::kw___regcall:
    case tok::kw___vectorcall:
      if (AttrReqs & AR_DeclspecAttributesParsed) {
        ParseMicrosoftTypeAttributes(DS.getAttributes());
        continue;
      }
      goto DoneWithTypeQuals;
    case tok::kw___pascal:
      if (AttrReqs & AR_VendorAttributesParsed) {
        ParseBorlandTypeAttributes(DS.getAttributes());
        continue;
      }
      goto DoneWithTypeQuals;

    // Nullability type specifiers.
    case tok::kw__Nonnull:
    case tok::kw__Nullable:
    case tok::kw__Nullable_result:
    case tok::kw__Null_unspecified:
      ParseNullabilityTypeSpecifiers(DS.getAttributes());
      continue;

    // Objective-C 'kindof' types.
    case tok::kw___kindof:
      DS.getAttributes().addNew(Tok.getIdentifierInfo(), Loc, nullptr, Loc,
                                nullptr, 0, ParsedAttr::AS_Keyword);
      (void)ConsumeToken();
      continue;

    case tok::kw___attribute:
      if (AttrReqs & AR_GNUAttributesParsedAndRejected)
        // When GNU attributes are expressly forbidden, diagnose their usage.
        Diag(Tok, diag::err_attributes_not_allowed);

      // Parse the attributes even if they are rejected to ensure that error
      // recovery is graceful.
      if (AttrReqs & AR_GNUAttributesParsed ||
          AttrReqs & AR_GNUAttributesParsedAndRejected) {
        ParseGNUAttributes(DS.getAttributes());
        continue; // do *not* consume the next token!
      }
      // otherwise, FALL THROUGH!
      LLVM_FALLTHROUGH;
    default:
      DoneWithTypeQuals:
      // If this is not a type-qualifier token, we're done reading type
      // qualifiers.  First verify that DeclSpec's are consistent.
      DS.Finish(Actions, Actions.getASTContext().getPrintingPolicy());
      if (EndLoc.isValid())
        DS.SetRangeEnd(EndLoc);
      return;
    }

    // If the specifier combination wasn't legal, issue a diagnostic.
    if (isInvalid) {
      assert(PrevSpec && "Method did not return previous specifier!");
      Diag(Tok, DiagID) << PrevSpec;
    }
    EndLoc = ConsumeToken();
  }
}

/// ParseDeclarator - Parse and verify a newly-initialized declarator.
///
void Parser::ParseDeclarator(Declarator &D) {
  /// This implements the 'declarator' production in the C grammar, then checks
  /// for well-formedness and issues diagnostics.
  ParseDeclaratorInternal(D, &Parser::ParseDirectDeclarator);
}

static bool isPtrOperatorToken(tok::TokenKind Kind, const LangOptions &Lang,
                               DeclaratorContext TheContext) {
  if (Kind == tok::star || Kind == tok::caret)
    return true;

<<<<<<< HEAD
  if (Kind == tok::kw_pipe && Lang.OpenCLPipe)
=======
  // OpenCL 2.0 and later define this keyword.
  if (Kind == tok::kw_pipe && Lang.OpenCL &&
      Lang.getOpenCLCompatibleVersion() >= 200)
>>>>>>> 2ab1d525
    return true;

  if (!Lang.CPlusPlus)
    return false;

  if (Kind == tok::amp)
    return true;

  // We parse rvalue refs in C++03, because otherwise the errors are scary.
  // But we must not parse them in conversion-type-ids and new-type-ids, since
  // those can be legitimately followed by a && operator.
  // (The same thing can in theory happen after a trailing-return-type, but
  // since those are a C++11 feature, there is no rejects-valid issue there.)
  if (Kind == tok::ampamp)
    return Lang.CPlusPlus11 || (TheContext != DeclaratorContext::ConversionId &&
                                TheContext != DeclaratorContext::CXXNew);

  return false;
}

// Indicates whether the given declarator is a pipe declarator.
static bool isPipeDeclerator(const Declarator &D) {
  const unsigned NumTypes = D.getNumTypeObjects();

  for (unsigned Idx = 0; Idx != NumTypes; ++Idx)
    if (DeclaratorChunk::Pipe == D.getTypeObject(Idx).Kind)
      return true;

  return false;
}

/// ParseDeclaratorInternal - Parse a C or C++ declarator. The direct-declarator
/// is parsed by the function passed to it. Pass null, and the direct-declarator
/// isn't parsed at all, making this function effectively parse the C++
/// ptr-operator production.
///
/// If the grammar of this construct is extended, matching changes must also be
/// made to TryParseDeclarator and MightBeDeclarator, and possibly to
/// isConstructorDeclarator.
///
///       declarator: [C99 6.7.5] [C++ 8p4, dcl.decl]
/// [C]     pointer[opt] direct-declarator
/// [C++]   direct-declarator
/// [C++]   ptr-operator declarator
///
///       pointer: [C99 6.7.5]
///         '*' type-qualifier-list[opt]
///         '*' type-qualifier-list[opt] pointer
///
///       ptr-operator:
///         '*' cv-qualifier-seq[opt]
///         '&'
/// [C++0x] '&&'
/// [GNU]   '&' restrict[opt] attributes[opt]
/// [GNU?]  '&&' restrict[opt] attributes[opt]
///         '::'[opt] nested-name-specifier '*' cv-qualifier-seq[opt]
void Parser::ParseDeclaratorInternal(Declarator &D,
                                     DirectDeclParseFunction DirectDeclParser) {
  if (Diags.hasAllExtensionsSilenced())
    D.setExtension();

  // C++ member pointers start with a '::' or a nested-name.
  // Member pointers get special handling, since there's no place for the
  // scope spec in the generic path below.
  if (getLangOpts().CPlusPlus &&
      (Tok.is(tok::coloncolon) || Tok.is(tok::kw_decltype) ||
       (Tok.is(tok::identifier) &&
        (NextToken().is(tok::coloncolon) || NextToken().is(tok::less))) ||
       Tok.is(tok::annot_cxxscope))) {
    bool EnteringContext = D.getContext() == DeclaratorContext::File ||
                           D.getContext() == DeclaratorContext::Member;
    CXXScopeSpec SS;
    ParseOptionalCXXScopeSpecifier(SS, /*ObjectType=*/nullptr,
                                   /*ObjectHasErrors=*/false, EnteringContext);

    if (SS.isNotEmpty()) {
      if (Tok.isNot(tok::star)) {
        // The scope spec really belongs to the direct-declarator.
        if (D.mayHaveIdentifier())
          D.getCXXScopeSpec() = SS;
        else
          AnnotateScopeToken(SS, true);

        if (DirectDeclParser)
          (this->*DirectDeclParser)(D);
        return;
      }

      if (SS.isValid()) {
        checkCompoundToken(SS.getEndLoc(), tok::coloncolon,
                           CompoundToken::MemberPtr);
      }

      SourceLocation StarLoc = ConsumeToken();
      D.SetRangeEnd(StarLoc);
      DeclSpec DS(AttrFactory);
      ParseTypeQualifierListOpt(DS);
      D.ExtendWithDeclSpec(DS);

      // Recurse to parse whatever is left.
      ParseDeclaratorInternal(D, DirectDeclParser);

      // Sema will have to catch (syntactically invalid) pointers into global
      // scope. It has to catch pointers into namespace scope anyway.
      D.AddTypeInfo(DeclaratorChunk::getMemberPointer(
                        SS, DS.getTypeQualifiers(), StarLoc, DS.getEndLoc()),
                    std::move(DS.getAttributes()),
                    /* Don't replace range end. */ SourceLocation());
      return;
    }
  }

  tok::TokenKind Kind = Tok.getKind();

  if (D.getDeclSpec().isTypeSpecPipe() && !isPipeDeclerator(D)) {
    DeclSpec DS(AttrFactory);
    ParseTypeQualifierListOpt(DS);

    D.AddTypeInfo(
        DeclaratorChunk::getPipe(DS.getTypeQualifiers(), DS.getPipeLoc()),
        std::move(DS.getAttributes()), SourceLocation());
  }

  // Not a pointer, C++ reference, or block.
  if (!isPtrOperatorToken(Kind, getLangOpts(), D.getContext())) {
    if (DirectDeclParser)
      (this->*DirectDeclParser)(D);
    return;
  }

  // Otherwise, '*' -> pointer, '^' -> block, '&' -> lvalue reference,
  // '&&' -> rvalue reference
  SourceLocation Loc = ConsumeToken();  // Eat the *, ^, & or &&.
  D.SetRangeEnd(Loc);

  if (Kind == tok::star || Kind == tok::caret) {
    // Is a pointer.
    DeclSpec DS(AttrFactory);

    // GNU attributes are not allowed here in a new-type-id, but Declspec and
    // C++11 attributes are allowed.
    unsigned Reqs = AR_CXX11AttributesParsed | AR_DeclspecAttributesParsed |
                    ((D.getContext() != DeclaratorContext::CXXNew)
                         ? AR_GNUAttributesParsed
                         : AR_GNUAttributesParsedAndRejected);
    ParseTypeQualifierListOpt(DS, Reqs, true, !D.mayOmitIdentifier());
    D.ExtendWithDeclSpec(DS);

    // Recursively parse the declarator.
    ParseDeclaratorInternal(D, DirectDeclParser);
    if (Kind == tok::star)
      // Remember that we parsed a pointer type, and remember the type-quals.
      D.AddTypeInfo(DeclaratorChunk::getPointer(
                        DS.getTypeQualifiers(), Loc, DS.getConstSpecLoc(),
                        DS.getVolatileSpecLoc(), DS.getRestrictSpecLoc(),
                        DS.getAtomicSpecLoc(), DS.getUnalignedSpecLoc()),
                    std::move(DS.getAttributes()), SourceLocation());
    else
      // Remember that we parsed a Block type, and remember the type-quals.
      D.AddTypeInfo(
          DeclaratorChunk::getBlockPointer(DS.getTypeQualifiers(), Loc),
          std::move(DS.getAttributes()), SourceLocation());
  } else {
    // Is a reference
    DeclSpec DS(AttrFactory);

    // Complain about rvalue references in C++03, but then go on and build
    // the declarator.
    if (Kind == tok::ampamp)
      Diag(Loc, getLangOpts().CPlusPlus11 ?
           diag::warn_cxx98_compat_rvalue_reference :
           diag::ext_rvalue_reference);

    // GNU-style and C++11 attributes are allowed here, as is restrict.
    ParseTypeQualifierListOpt(DS);
    D.ExtendWithDeclSpec(DS);

    // C++ 8.3.2p1: cv-qualified references are ill-formed except when the
    // cv-qualifiers are introduced through the use of a typedef or of a
    // template type argument, in which case the cv-qualifiers are ignored.
    if (DS.getTypeQualifiers() != DeclSpec::TQ_unspecified) {
      if (DS.getTypeQualifiers() & DeclSpec::TQ_const)
        Diag(DS.getConstSpecLoc(),
             diag::err_invalid_reference_qualifier_application) << "const";
      if (DS.getTypeQualifiers() & DeclSpec::TQ_volatile)
        Diag(DS.getVolatileSpecLoc(),
             diag::err_invalid_reference_qualifier_application) << "volatile";
      // 'restrict' is permitted as an extension.
      if (DS.getTypeQualifiers() & DeclSpec::TQ_atomic)
        Diag(DS.getAtomicSpecLoc(),
             diag::err_invalid_reference_qualifier_application) << "_Atomic";
    }

    // Recursively parse the declarator.
    ParseDeclaratorInternal(D, DirectDeclParser);

    if (D.getNumTypeObjects() > 0) {
      // C++ [dcl.ref]p4: There shall be no references to references.
      DeclaratorChunk& InnerChunk = D.getTypeObject(D.getNumTypeObjects() - 1);
      if (InnerChunk.Kind == DeclaratorChunk::Reference) {
        if (const IdentifierInfo *II = D.getIdentifier())
          Diag(InnerChunk.Loc, diag::err_illegal_decl_reference_to_reference)
           << II;
        else
          Diag(InnerChunk.Loc, diag::err_illegal_decl_reference_to_reference)
            << "type name";

        // Once we've complained about the reference-to-reference, we
        // can go ahead and build the (technically ill-formed)
        // declarator: reference collapsing will take care of it.
      }
    }

    // Remember that we parsed a reference type.
    D.AddTypeInfo(DeclaratorChunk::getReference(DS.getTypeQualifiers(), Loc,
                                                Kind == tok::amp),
                  std::move(DS.getAttributes()), SourceLocation());
  }
}

// When correcting from misplaced brackets before the identifier, the location
// is saved inside the declarator so that other diagnostic messages can use
// them.  This extracts and returns that location, or returns the provided
// location if a stored location does not exist.
static SourceLocation getMissingDeclaratorIdLoc(Declarator &D,
                                                SourceLocation Loc) {
  if (D.getName().StartLocation.isInvalid() &&
      D.getName().EndLocation.isValid())
    return D.getName().EndLocation;

  return Loc;
}

/// ParseDirectDeclarator
///       direct-declarator: [C99 6.7.5]
/// [C99]   identifier
///         '(' declarator ')'
/// [GNU]   '(' attributes declarator ')'
/// [C90]   direct-declarator '[' constant-expression[opt] ']'
/// [C99]   direct-declarator '[' type-qual-list[opt] assignment-expr[opt] ']'
/// [C99]   direct-declarator '[' 'static' type-qual-list[opt] assign-expr ']'
/// [C99]   direct-declarator '[' type-qual-list 'static' assignment-expr ']'
/// [C99]   direct-declarator '[' type-qual-list[opt] '*' ']'
/// [C++11] direct-declarator '[' constant-expression[opt] ']'
///                    attribute-specifier-seq[opt]
///         direct-declarator '(' parameter-type-list ')'
///         direct-declarator '(' identifier-list[opt] ')'
/// [GNU]   direct-declarator '(' parameter-forward-declarations
///                    parameter-type-list[opt] ')'
/// [C++]   direct-declarator '(' parameter-declaration-clause ')'
///                    cv-qualifier-seq[opt] exception-specification[opt]
/// [C++11] direct-declarator '(' parameter-declaration-clause ')'
///                    attribute-specifier-seq[opt] cv-qualifier-seq[opt]
///                    ref-qualifier[opt] exception-specification[opt]
/// [C++]   declarator-id
/// [C++11] declarator-id attribute-specifier-seq[opt]
///
///       declarator-id: [C++ 8]
///         '...'[opt] id-expression
///         '::'[opt] nested-name-specifier[opt] type-name
///
///       id-expression: [C++ 5.1]
///         unqualified-id
///         qualified-id
///
///       unqualified-id: [C++ 5.1]
///         identifier
///         operator-function-id
///         conversion-function-id
///          '~' class-name
///         template-id
///
/// C++17 adds the following, which we also handle here:
///
///       simple-declaration:
///         <decl-spec> '[' identifier-list ']' brace-or-equal-initializer ';'
///
/// Note, any additional constructs added here may need corresponding changes
/// in isConstructorDeclarator.
void Parser::ParseDirectDeclarator(Declarator &D) {
  DeclaratorScopeObj DeclScopeObj(*this, D.getCXXScopeSpec());

  if (getLangOpts().CPlusPlus && D.mayHaveIdentifier()) {
    // This might be a C++17 structured binding.
    if (Tok.is(tok::l_square) && !D.mayOmitIdentifier() &&
        D.getCXXScopeSpec().isEmpty())
      return ParseDecompositionDeclarator(D);

    // Don't parse FOO:BAR as if it were a typo for FOO::BAR inside a class, in
    // this context it is a bitfield. Also in range-based for statement colon
    // may delimit for-range-declaration.
    ColonProtectionRAIIObject X(
        *this, D.getContext() == DeclaratorContext::Member ||
                   (D.getContext() == DeclaratorContext::ForInit &&
                    getLangOpts().CPlusPlus11));

    // ParseDeclaratorInternal might already have parsed the scope.
    if (D.getCXXScopeSpec().isEmpty()) {
      bool EnteringContext = D.getContext() == DeclaratorContext::File ||
                             D.getContext() == DeclaratorContext::Member;
      ParseOptionalCXXScopeSpecifier(
          D.getCXXScopeSpec(), /*ObjectType=*/nullptr,
          /*ObjectHasErrors=*/false, EnteringContext);
    }

    if (D.getCXXScopeSpec().isValid()) {
      if (Actions.ShouldEnterDeclaratorScope(getCurScope(),
                                             D.getCXXScopeSpec()))
        // Change the declaration context for name lookup, until this function
        // is exited (and the declarator has been parsed).
        DeclScopeObj.EnterDeclaratorScope();
      else if (getObjCDeclContext()) {
        // Ensure that we don't interpret the next token as an identifier when
        // dealing with declarations in an Objective-C container.
        D.SetIdentifier(nullptr, Tok.getLocation());
        D.setInvalidType(true);
        ConsumeToken();
        goto PastIdentifier;
      }
    }

    // C++0x [dcl.fct]p14:
    //   There is a syntactic ambiguity when an ellipsis occurs at the end of a
    //   parameter-declaration-clause without a preceding comma. In this case,
    //   the ellipsis is parsed as part of the abstract-declarator if the type
    //   of the parameter either names a template parameter pack that has not
    //   been expanded or contains auto; otherwise, it is parsed as part of the
    //   parameter-declaration-clause.
    if (Tok.is(tok::ellipsis) && D.getCXXScopeSpec().isEmpty() &&
        !((D.getContext() == DeclaratorContext::Prototype ||
           D.getContext() == DeclaratorContext::LambdaExprParameter ||
           D.getContext() == DeclaratorContext::BlockLiteral) &&
          NextToken().is(tok::r_paren) && !D.hasGroupingParens() &&
          !Actions.containsUnexpandedParameterPacks(D) &&
          D.getDeclSpec().getTypeSpecType() != TST_auto)) {
      SourceLocation EllipsisLoc = ConsumeToken();
      if (isPtrOperatorToken(Tok.getKind(), getLangOpts(), D.getContext())) {
        // The ellipsis was put in the wrong place. Recover, and explain to
        // the user what they should have done.
        ParseDeclarator(D);
        if (EllipsisLoc.isValid())
          DiagnoseMisplacedEllipsisInDeclarator(EllipsisLoc, D);
        return;
      } else
        D.setEllipsisLoc(EllipsisLoc);

      // The ellipsis can't be followed by a parenthesized declarator. We
      // check for that in ParseParenDeclarator, after we have disambiguated
      // the l_paren token.
    }

    if (Tok.isOneOf(tok::identifier, tok::kw_operator, tok::annot_template_id,
                    tok::tilde)) {
      // We found something that indicates the start of an unqualified-id.
      // Parse that unqualified-id.
      bool AllowConstructorName;
      bool AllowDeductionGuide;
      if (D.getDeclSpec().hasTypeSpecifier()) {
        AllowConstructorName = false;
        AllowDeductionGuide = false;
      } else if (D.getCXXScopeSpec().isSet()) {
        AllowConstructorName = (D.getContext() == DeclaratorContext::File ||
                                D.getContext() == DeclaratorContext::Member);
        AllowDeductionGuide = false;
      } else {
        AllowConstructorName = (D.getContext() == DeclaratorContext::Member);
        AllowDeductionGuide = (D.getContext() == DeclaratorContext::File ||
                               D.getContext() == DeclaratorContext::Member);
      }

      bool HadScope = D.getCXXScopeSpec().isValid();
      if (ParseUnqualifiedId(D.getCXXScopeSpec(),
                             /*ObjectType=*/nullptr,
                             /*ObjectHadErrors=*/false,
                             /*EnteringContext=*/true,
                             /*AllowDestructorName=*/true, AllowConstructorName,
                             AllowDeductionGuide, nullptr, D.getName()) ||
          // Once we're past the identifier, if the scope was bad, mark the
          // whole declarator bad.
          D.getCXXScopeSpec().isInvalid()) {
        D.SetIdentifier(nullptr, Tok.getLocation());
        D.setInvalidType(true);
      } else {
        // ParseUnqualifiedId might have parsed a scope specifier during error
        // recovery. If it did so, enter that scope.
        if (!HadScope && D.getCXXScopeSpec().isValid() &&
            Actions.ShouldEnterDeclaratorScope(getCurScope(),
                                               D.getCXXScopeSpec()))
          DeclScopeObj.EnterDeclaratorScope();

        // Parsed the unqualified-id; update range information and move along.
        if (D.getSourceRange().getBegin().isInvalid())
          D.SetRangeBegin(D.getName().getSourceRange().getBegin());
        D.SetRangeEnd(D.getName().getSourceRange().getEnd());
      }
      goto PastIdentifier;
    }

    if (D.getCXXScopeSpec().isNotEmpty()) {
      // We have a scope specifier but no following unqualified-id.
      Diag(PP.getLocForEndOfToken(D.getCXXScopeSpec().getEndLoc()),
           diag::err_expected_unqualified_id)
          << /*C++*/1;
      D.SetIdentifier(nullptr, Tok.getLocation());
      goto PastIdentifier;
    }
  } else if (Tok.is(tok::identifier) && D.mayHaveIdentifier()) {
    assert(!getLangOpts().CPlusPlus &&
           "There's a C++-specific check for tok::identifier above");
    assert(Tok.getIdentifierInfo() && "Not an identifier?");
    D.SetIdentifier(Tok.getIdentifierInfo(), Tok.getLocation());
    D.SetRangeEnd(Tok.getLocation());
    ConsumeToken();
    goto PastIdentifier;
  } else if (Tok.is(tok::identifier) && !D.mayHaveIdentifier()) {
    // We're not allowed an identifier here, but we got one. Try to figure out
    // if the user was trying to attach a name to the type, or whether the name
    // is some unrelated trailing syntax.
    bool DiagnoseIdentifier = false;
    if (D.hasGroupingParens())
      // An identifier within parens is unlikely to be intended to be anything
      // other than a name being "declared".
      DiagnoseIdentifier = true;
    else if (D.getContext() == DeclaratorContext::TemplateArg)
      // T<int N> is an accidental identifier; T<int N indicates a missing '>'.
      DiagnoseIdentifier =
          NextToken().isOneOf(tok::comma, tok::greater, tok::greatergreater);
    else if (D.getContext() == DeclaratorContext::AliasDecl ||
             D.getContext() == DeclaratorContext::AliasTemplate)
      // The most likely error is that the ';' was forgotten.
      DiagnoseIdentifier = NextToken().isOneOf(tok::comma, tok::semi);
    else if ((D.getContext() == DeclaratorContext::TrailingReturn ||
              D.getContext() == DeclaratorContext::TrailingReturnVar) &&
             !isCXX11VirtSpecifier(Tok))
      DiagnoseIdentifier = NextToken().isOneOf(
          tok::comma, tok::semi, tok::equal, tok::l_brace, tok::kw_try);
    if (DiagnoseIdentifier) {
      Diag(Tok.getLocation(), diag::err_unexpected_unqualified_id)
        << FixItHint::CreateRemoval(Tok.getLocation());
      D.SetIdentifier(nullptr, Tok.getLocation());
      ConsumeToken();
      goto PastIdentifier;
    }
  }

  if (Tok.is(tok::l_paren)) {
    // If this might be an abstract-declarator followed by a direct-initializer,
    // check whether this is a valid declarator chunk. If it can't be, assume
    // that it's an initializer instead.
    if (D.mayOmitIdentifier() && D.mayBeFollowedByCXXDirectInit()) {
      RevertingTentativeParsingAction PA(*this);
      if (TryParseDeclarator(true, D.mayHaveIdentifier(), true) ==
              TPResult::False) {
        D.SetIdentifier(nullptr, Tok.getLocation());
        goto PastIdentifier;
      }
    }

    // direct-declarator: '(' declarator ')'
    // direct-declarator: '(' attributes declarator ')'
    // Example: 'char (*X)'   or 'int (*XX)(void)'
    ParseParenDeclarator(D);

    // If the declarator was parenthesized, we entered the declarator
    // scope when parsing the parenthesized declarator, then exited
    // the scope already. Re-enter the scope, if we need to.
    if (D.getCXXScopeSpec().isSet()) {
      // If there was an error parsing parenthesized declarator, declarator
      // scope may have been entered before. Don't do it again.
      if (!D.isInvalidType() &&
          Actions.ShouldEnterDeclaratorScope(getCurScope(),
                                             D.getCXXScopeSpec()))
        // Change the declaration context for name lookup, until this function
        // is exited (and the declarator has been parsed).
        DeclScopeObj.EnterDeclaratorScope();
    }
  } else if (D.mayOmitIdentifier()) {
    // This could be something simple like "int" (in which case the declarator
    // portion is empty), if an abstract-declarator is allowed.
    D.SetIdentifier(nullptr, Tok.getLocation());

    // The grammar for abstract-pack-declarator does not allow grouping parens.
    // FIXME: Revisit this once core issue 1488 is resolved.
    if (D.hasEllipsis() && D.hasGroupingParens())
      Diag(PP.getLocForEndOfToken(D.getEllipsisLoc()),
           diag::ext_abstract_pack_declarator_parens);
  } else {
    if (Tok.getKind() == tok::annot_pragma_parser_crash)
      LLVM_BUILTIN_TRAP;
    if (Tok.is(tok::l_square))
      return ParseMisplacedBracketDeclarator(D);
    if (D.getContext() == DeclaratorContext::Member) {
      // Objective-C++: Detect C++ keywords and try to prevent further errors by
      // treating these keyword as valid member names.
      if (getLangOpts().ObjC && getLangOpts().CPlusPlus &&
          Tok.getIdentifierInfo() &&
          Tok.getIdentifierInfo()->isCPlusPlusKeyword(getLangOpts())) {
        Diag(getMissingDeclaratorIdLoc(D, Tok.getLocation()),
             diag::err_expected_member_name_or_semi_objcxx_keyword)
            << Tok.getIdentifierInfo()
            << (D.getDeclSpec().isEmpty() ? SourceRange()
                                          : D.getDeclSpec().getSourceRange());
        D.SetIdentifier(Tok.getIdentifierInfo(), Tok.getLocation());
        D.SetRangeEnd(Tok.getLocation());
        ConsumeToken();
        goto PastIdentifier;
      }
      Diag(getMissingDeclaratorIdLoc(D, Tok.getLocation()),
           diag::err_expected_member_name_or_semi)
          << (D.getDeclSpec().isEmpty() ? SourceRange()
                                        : D.getDeclSpec().getSourceRange());
    } else if (getLangOpts().CPlusPlus) {
      if (Tok.isOneOf(tok::period, tok::arrow))
        Diag(Tok, diag::err_invalid_operator_on_type) << Tok.is(tok::arrow);
      else {
        SourceLocation Loc = D.getCXXScopeSpec().getEndLoc();
        if (Tok.isAtStartOfLine() && Loc.isValid())
          Diag(PP.getLocForEndOfToken(Loc), diag::err_expected_unqualified_id)
              << getLangOpts().CPlusPlus;
        else
          Diag(getMissingDeclaratorIdLoc(D, Tok.getLocation()),
               diag::err_expected_unqualified_id)
              << getLangOpts().CPlusPlus;
      }
    } else {
      Diag(getMissingDeclaratorIdLoc(D, Tok.getLocation()),
           diag::err_expected_either)
          << tok::identifier << tok::l_paren;
    }
    D.SetIdentifier(nullptr, Tok.getLocation());
    D.setInvalidType(true);
  }

 PastIdentifier:
  assert(D.isPastIdentifier() &&
         "Haven't past the location of the identifier yet?");

  // Don't parse attributes unless we have parsed an unparenthesized name.
  if (D.hasName() && !D.getNumTypeObjects())
    MaybeParseCXX11Attributes(D);

  while (true) {
    if (Tok.is(tok::l_paren)) {
      bool IsFunctionDeclaration = D.isFunctionDeclaratorAFunctionDeclaration();
      // Enter function-declaration scope, limiting any declarators to the
      // function prototype scope, including parameter declarators.
      ParseScope PrototypeScope(this,
                                Scope::FunctionPrototypeScope|Scope::DeclScope|
                                (IsFunctionDeclaration
                                   ? Scope::FunctionDeclarationScope : 0));

      // The paren may be part of a C++ direct initializer, eg. "int x(1);".
      // In such a case, check if we actually have a function declarator; if it
      // is not, the declarator has been fully parsed.
      bool IsAmbiguous = false;
      if (getLangOpts().CPlusPlus && D.mayBeFollowedByCXXDirectInit()) {
        // The name of the declarator, if any, is tentatively declared within
        // a possible direct initializer.
        TentativelyDeclaredIdentifiers.push_back(D.getIdentifier());
        bool IsFunctionDecl = isCXXFunctionDeclarator(&IsAmbiguous);
        TentativelyDeclaredIdentifiers.pop_back();
        if (!IsFunctionDecl)
          break;
      }
      ParsedAttributes attrs(AttrFactory);
      BalancedDelimiterTracker T(*this, tok::l_paren);
      T.consumeOpen();
      if (IsFunctionDeclaration)
        Actions.ActOnStartFunctionDeclarationDeclarator(D,
                                                        TemplateParameterDepth);
      ParseFunctionDeclarator(D, attrs, T, IsAmbiguous);
      if (IsFunctionDeclaration)
        Actions.ActOnFinishFunctionDeclarationDeclarator(D);
      PrototypeScope.Exit();
    } else if (Tok.is(tok::l_square)) {
      ParseBracketDeclarator(D);
    } else if (Tok.is(tok::kw_requires) && D.hasGroupingParens()) {
      // This declarator is declaring a function, but the requires clause is
      // in the wrong place:
      //   void (f() requires true);
      // instead of
      //   void f() requires true;
      // or
      //   void (f()) requires true;
      Diag(Tok, diag::err_requires_clause_inside_parens);
      ConsumeToken();
      ExprResult TrailingRequiresClause = Actions.CorrectDelayedTyposInExpr(
         ParseConstraintLogicalOrExpression(/*IsTrailingRequiresClause=*/true));
      if (TrailingRequiresClause.isUsable() && D.isFunctionDeclarator() &&
          !D.hasTrailingRequiresClause())
        // We're already ill-formed if we got here but we'll accept it anyway.
        D.setTrailingRequiresClause(TrailingRequiresClause.get());
    } else {
      break;
    }
  }
}

void Parser::ParseDecompositionDeclarator(Declarator &D) {
  assert(Tok.is(tok::l_square));

  // If this doesn't look like a structured binding, maybe it's a misplaced
  // array declarator.
  // FIXME: Consume the l_square first so we don't need extra lookahead for
  // this.
  if (!(NextToken().is(tok::identifier) &&
        GetLookAheadToken(2).isOneOf(tok::comma, tok::r_square)) &&
      !(NextToken().is(tok::r_square) &&
        GetLookAheadToken(2).isOneOf(tok::equal, tok::l_brace)))
    return ParseMisplacedBracketDeclarator(D);

  BalancedDelimiterTracker T(*this, tok::l_square);
  T.consumeOpen();

  SmallVector<DecompositionDeclarator::Binding, 32> Bindings;
  while (Tok.isNot(tok::r_square)) {
    if (!Bindings.empty()) {
      if (Tok.is(tok::comma))
        ConsumeToken();
      else {
        if (Tok.is(tok::identifier)) {
          SourceLocation EndLoc = getEndOfPreviousToken();
          Diag(EndLoc, diag::err_expected)
              << tok::comma << FixItHint::CreateInsertion(EndLoc, ",");
        } else {
          Diag(Tok, diag::err_expected_comma_or_rsquare);
        }

        SkipUntil(tok::r_square, tok::comma, tok::identifier,
                  StopAtSemi | StopBeforeMatch);
        if (Tok.is(tok::comma))
          ConsumeToken();
        else if (Tok.isNot(tok::identifier))
          break;
      }
    }

    if (Tok.isNot(tok::identifier)) {
      Diag(Tok, diag::err_expected) << tok::identifier;
      break;
    }

    Bindings.push_back({Tok.getIdentifierInfo(), Tok.getLocation()});
    ConsumeToken();
  }

  if (Tok.isNot(tok::r_square))
    // We've already diagnosed a problem here.
    T.skipToEnd();
  else {
    // C++17 does not allow the identifier-list in a structured binding
    // to be empty.
    if (Bindings.empty())
      Diag(Tok.getLocation(), diag::ext_decomp_decl_empty);

    T.consumeClose();
  }

  return D.setDecompositionBindings(T.getOpenLocation(), Bindings,
                                    T.getCloseLocation());
}

/// ParseParenDeclarator - We parsed the declarator D up to a paren.  This is
/// only called before the identifier, so these are most likely just grouping
/// parens for precedence.  If we find that these are actually function
/// parameter parens in an abstract-declarator, we call ParseFunctionDeclarator.
///
///       direct-declarator:
///         '(' declarator ')'
/// [GNU]   '(' attributes declarator ')'
///         direct-declarator '(' parameter-type-list ')'
///         direct-declarator '(' identifier-list[opt] ')'
/// [GNU]   direct-declarator '(' parameter-forward-declarations
///                    parameter-type-list[opt] ')'
///
void Parser::ParseParenDeclarator(Declarator &D) {
  BalancedDelimiterTracker T(*this, tok::l_paren);
  T.consumeOpen();

  assert(!D.isPastIdentifier() && "Should be called before passing identifier");

  // Eat any attributes before we look at whether this is a grouping or function
  // declarator paren.  If this is a grouping paren, the attribute applies to
  // the type being built up, for example:
  //     int (__attribute__(()) *x)(long y)
  // If this ends up not being a grouping paren, the attribute applies to the
  // first argument, for example:
  //     int (__attribute__(()) int x)
  // In either case, we need to eat any attributes to be able to determine what
  // sort of paren this is.
  //
  ParsedAttributes attrs(AttrFactory);
  bool RequiresArg = false;
  if (Tok.is(tok::kw___attribute)) {
    ParseGNUAttributes(attrs);

    // We require that the argument list (if this is a non-grouping paren) be
    // present even if the attribute list was empty.
    RequiresArg = true;
  }

  // Eat any Microsoft extensions.
  ParseMicrosoftTypeAttributes(attrs);

  // Eat any Borland extensions.
  if  (Tok.is(tok::kw___pascal))
    ParseBorlandTypeAttributes(attrs);

  // If we haven't past the identifier yet (or where the identifier would be
  // stored, if this is an abstract declarator), then this is probably just
  // grouping parens. However, if this could be an abstract-declarator, then
  // this could also be the start of function arguments (consider 'void()').
  bool isGrouping;

  if (!D.mayOmitIdentifier()) {
    // If this can't be an abstract-declarator, this *must* be a grouping
    // paren, because we haven't seen the identifier yet.
    isGrouping = true;
  } else if (Tok.is(tok::r_paren) ||           // 'int()' is a function.
             (getLangOpts().CPlusPlus && Tok.is(tok::ellipsis) &&
              NextToken().is(tok::r_paren)) || // C++ int(...)
             isDeclarationSpecifier() ||       // 'int(int)' is a function.
             isCXX11AttributeSpecifier()) {    // 'int([[]]int)' is a function.
    // This handles C99 6.7.5.3p11: in "typedef int X; void foo(X)", X is
    // considered to be a type, not a K&R identifier-list.
    isGrouping = false;
  } else {
    // Otherwise, this is a grouping paren, e.g. 'int (*X)' or 'int(X)'.
    isGrouping = true;
  }

  // If this is a grouping paren, handle:
  // direct-declarator: '(' declarator ')'
  // direct-declarator: '(' attributes declarator ')'
  if (isGrouping) {
    SourceLocation EllipsisLoc = D.getEllipsisLoc();
    D.setEllipsisLoc(SourceLocation());

    bool hadGroupingParens = D.hasGroupingParens();
    D.setGroupingParens(true);
    ParseDeclaratorInternal(D, &Parser::ParseDirectDeclarator);
    // Match the ')'.
    T.consumeClose();
    D.AddTypeInfo(
        DeclaratorChunk::getParen(T.getOpenLocation(), T.getCloseLocation()),
        std::move(attrs), T.getCloseLocation());

    D.setGroupingParens(hadGroupingParens);

    // An ellipsis cannot be placed outside parentheses.
    if (EllipsisLoc.isValid())
      DiagnoseMisplacedEllipsisInDeclarator(EllipsisLoc, D);

    return;
  }

  // Okay, if this wasn't a grouping paren, it must be the start of a function
  // argument list.  Recognize that this declarator will never have an
  // identifier (and remember where it would have been), then call into
  // ParseFunctionDeclarator to handle of argument list.
  D.SetIdentifier(nullptr, Tok.getLocation());

  // Enter function-declaration scope, limiting any declarators to the
  // function prototype scope, including parameter declarators.
  ParseScope PrototypeScope(this,
                            Scope::FunctionPrototypeScope | Scope::DeclScope |
                            (D.isFunctionDeclaratorAFunctionDeclaration()
                               ? Scope::FunctionDeclarationScope : 0));
  ParseFunctionDeclarator(D, attrs, T, false, RequiresArg);
  PrototypeScope.Exit();
}

void Parser::InitCXXThisScopeForDeclaratorIfRelevant(
    const Declarator &D, const DeclSpec &DS,
    llvm::Optional<Sema::CXXThisScopeRAII> &ThisScope) {
  // C++11 [expr.prim.general]p3:
  //   If a declaration declares a member function or member function
  //   template of a class X, the expression this is a prvalue of type
  //   "pointer to cv-qualifier-seq X" between the optional cv-qualifer-seq
  //   and the end of the function-definition, member-declarator, or
  //   declarator.
  // FIXME: currently, "static" case isn't handled correctly.
  bool IsCXX11MemberFunction =
      getLangOpts().CPlusPlus11 &&
      D.getDeclSpec().getStorageClassSpec() != DeclSpec::SCS_typedef &&
      (D.getContext() == DeclaratorContext::Member
           ? !D.getDeclSpec().isFriendSpecified()
           : D.getContext() == DeclaratorContext::File &&
                 D.getCXXScopeSpec().isValid() &&
                 Actions.CurContext->isRecord());
  if (!IsCXX11MemberFunction)
    return;

  Qualifiers Q = Qualifiers::fromCVRUMask(DS.getTypeQualifiers());
  if (D.getDeclSpec().hasConstexprSpecifier() && !getLangOpts().CPlusPlus14)
    Q.addConst();
  // FIXME: Collect C++ address spaces.
  // If there are multiple different address spaces, the source is invalid.
  // Carry on using the first addr space for the qualifiers of 'this'.
  // The diagnostic will be given later while creating the function
  // prototype for the method.
  if (getLangOpts().OpenCLCPlusPlus) {
    for (ParsedAttr &attr : DS.getAttributes()) {
      LangAS ASIdx = attr.asOpenCLLangAS();
      if (ASIdx != LangAS::Default) {
        Q.addAddressSpace(ASIdx);
        break;
      }
    }
  }
  ThisScope.emplace(Actions, dyn_cast<CXXRecordDecl>(Actions.CurContext), Q,
                    IsCXX11MemberFunction);
}

/// ParseFunctionDeclarator - We are after the identifier and have parsed the
/// declarator D up to a paren, which indicates that we are parsing function
/// arguments.
///
/// If FirstArgAttrs is non-null, then the caller parsed those arguments
/// immediately after the open paren - they should be considered to be the
/// first argument of a parameter.
///
/// If RequiresArg is true, then the first argument of the function is required
/// to be present and required to not be an identifier list.
///
/// For C++, after the parameter-list, it also parses the cv-qualifier-seq[opt],
/// (C++11) ref-qualifier[opt], exception-specification[opt],
/// (C++11) attribute-specifier-seq[opt], (C++11) trailing-return-type[opt] and
/// (C++2a) the trailing requires-clause.
///
/// [C++11] exception-specification:
///           dynamic-exception-specification
///           noexcept-specification
///
void Parser::ParseFunctionDeclarator(Declarator &D,
                                     ParsedAttributes &FirstArgAttrs,
                                     BalancedDelimiterTracker &Tracker,
                                     bool IsAmbiguous,
                                     bool RequiresArg) {
  assert(getCurScope()->isFunctionPrototypeScope() &&
         "Should call from a Function scope");
  // lparen is already consumed!
  assert(D.isPastIdentifier() && "Should not call before identifier!");

  // This should be true when the function has typed arguments.
  // Otherwise, it is treated as a K&R-style function.
  bool HasProto = false;
  // Build up an array of information about the parsed arguments.
  SmallVector<DeclaratorChunk::ParamInfo, 16> ParamInfo;
  // Remember where we see an ellipsis, if any.
  SourceLocation EllipsisLoc;

  DeclSpec DS(AttrFactory);
  bool RefQualifierIsLValueRef = true;
  SourceLocation RefQualifierLoc;
  ExceptionSpecificationType ESpecType = EST_None;
  SourceRange ESpecRange;
  SmallVector<ParsedType, 2> DynamicExceptions;
  SmallVector<SourceRange, 2> DynamicExceptionRanges;
  ExprResult NoexceptExpr;
  CachedTokens *ExceptionSpecTokens = nullptr;
  ParsedAttributesWithRange FnAttrs(AttrFactory);
  TypeResult TrailingReturnType;
  SourceLocation TrailingReturnTypeLoc;

  /* LocalEndLoc is the end location for the local FunctionTypeLoc.
     EndLoc is the end location for the function declarator.
     They differ for trailing return types. */
  SourceLocation StartLoc, LocalEndLoc, EndLoc;
  SourceLocation LParenLoc, RParenLoc;
  LParenLoc = Tracker.getOpenLocation();
  StartLoc = LParenLoc;

  if (isFunctionDeclaratorIdentifierList()) {
    if (RequiresArg)
      Diag(Tok, diag::err_argument_required_after_attribute);

    ParseFunctionDeclaratorIdentifierList(D, ParamInfo);

    Tracker.consumeClose();
    RParenLoc = Tracker.getCloseLocation();
    LocalEndLoc = RParenLoc;
    EndLoc = RParenLoc;

    // If there are attributes following the identifier list, parse them and
    // prohibit them.
    MaybeParseCXX11Attributes(FnAttrs);
    ProhibitAttributes(FnAttrs);
  } else {
    if (Tok.isNot(tok::r_paren))
      ParseParameterDeclarationClause(D.getContext(), FirstArgAttrs, ParamInfo,
                                      EllipsisLoc);
    else if (RequiresArg)
      Diag(Tok, diag::err_argument_required_after_attribute);

    HasProto = ParamInfo.size() || getLangOpts().CPlusPlus
                                || getLangOpts().OpenCL;

    // If we have the closing ')', eat it.
    Tracker.consumeClose();
    RParenLoc = Tracker.getCloseLocation();
    LocalEndLoc = RParenLoc;
    EndLoc = RParenLoc;

    if (getLangOpts().CPlusPlus) {
      // FIXME: Accept these components in any order, and produce fixits to
      // correct the order if the user gets it wrong. Ideally we should deal
      // with the pure-specifier in the same way.

      // Parse cv-qualifier-seq[opt].
      ParseTypeQualifierListOpt(DS, AR_NoAttributesParsed,
                                /*AtomicAllowed*/ false,
                                /*IdentifierRequired=*/false,
                                llvm::function_ref<void()>([&]() {
                                  Actions.CodeCompleteFunctionQualifiers(DS, D);
                                }));
      if (!DS.getSourceRange().getEnd().isInvalid()) {
        EndLoc = DS.getSourceRange().getEnd();
      }

      // Parse ref-qualifier[opt].
      if (ParseRefQualifier(RefQualifierIsLValueRef, RefQualifierLoc))
        EndLoc = RefQualifierLoc;

      llvm::Optional<Sema::CXXThisScopeRAII> ThisScope;
      InitCXXThisScopeForDeclaratorIfRelevant(D, DS, ThisScope);

      // Parse exception-specification[opt].
      // FIXME: Per [class.mem]p6, all exception-specifications at class scope
      // should be delayed, including those for non-members (eg, friend
      // declarations). But only applying this to member declarations is
      // consistent with what other implementations do.
      bool Delayed = D.isFirstDeclarationOfMember() &&
                     D.isFunctionDeclaratorAFunctionDeclaration();
      if (Delayed && Actions.isLibstdcxxEagerExceptionSpecHack(D) &&
          GetLookAheadToken(0).is(tok::kw_noexcept) &&
          GetLookAheadToken(1).is(tok::l_paren) &&
          GetLookAheadToken(2).is(tok::kw_noexcept) &&
          GetLookAheadToken(3).is(tok::l_paren) &&
          GetLookAheadToken(4).is(tok::identifier) &&
          GetLookAheadToken(4).getIdentifierInfo()->isStr("swap")) {
        // HACK: We've got an exception-specification
        //   noexcept(noexcept(swap(...)))
        // or
        //   noexcept(noexcept(swap(...)) && noexcept(swap(...)))
        // on a 'swap' member function. This is a libstdc++ bug; the lookup
        // for 'swap' will only find the function we're currently declaring,
        // whereas it expects to find a non-member swap through ADL. Turn off
        // delayed parsing to give it a chance to find what it expects.
        Delayed = false;
      }
      ESpecType = tryParseExceptionSpecification(Delayed,
                                                 ESpecRange,
                                                 DynamicExceptions,
                                                 DynamicExceptionRanges,
                                                 NoexceptExpr,
                                                 ExceptionSpecTokens);
      if (ESpecType != EST_None)
        EndLoc = ESpecRange.getEnd();

      // Parse attribute-specifier-seq[opt]. Per DR 979 and DR 1297, this goes
      // after the exception-specification.
      MaybeParseCXX11Attributes(FnAttrs);

      // Parse trailing-return-type[opt].
      LocalEndLoc = EndLoc;
      if (getLangOpts().CPlusPlus11 && Tok.is(tok::arrow)) {
        Diag(Tok, diag::warn_cxx98_compat_trailing_return_type);
        if (D.getDeclSpec().getTypeSpecType() == TST_auto)
          StartLoc = D.getDeclSpec().getTypeSpecTypeLoc();
        LocalEndLoc = Tok.getLocation();
        SourceRange Range;
        TrailingReturnType =
            ParseTrailingReturnType(Range, D.mayBeFollowedByCXXDirectInit());
        TrailingReturnTypeLoc = Range.getBegin();
        EndLoc = Range.getEnd();
      }
    } else if (standardAttributesAllowed()) {
      MaybeParseCXX11Attributes(FnAttrs);
    }
  }

  // Collect non-parameter declarations from the prototype if this is a function
  // declaration. They will be moved into the scope of the function. Only do
  // this in C and not C++, where the decls will continue to live in the
  // surrounding context.
  SmallVector<NamedDecl *, 0> DeclsInPrototype;
  if (getCurScope()->getFlags() & Scope::FunctionDeclarationScope &&
      !getLangOpts().CPlusPlus) {
    for (Decl *D : getCurScope()->decls()) {
      NamedDecl *ND = dyn_cast<NamedDecl>(D);
      if (!ND || isa<ParmVarDecl>(ND))
        continue;
      DeclsInPrototype.push_back(ND);
    }
  }

  // Remember that we parsed a function type, and remember the attributes.
  D.AddTypeInfo(DeclaratorChunk::getFunction(
                    HasProto, IsAmbiguous, LParenLoc, ParamInfo.data(),
                    ParamInfo.size(), EllipsisLoc, RParenLoc,
                    RefQualifierIsLValueRef, RefQualifierLoc,
                    /*MutableLoc=*/SourceLocation(),
                    ESpecType, ESpecRange, DynamicExceptions.data(),
                    DynamicExceptionRanges.data(), DynamicExceptions.size(),
                    NoexceptExpr.isUsable() ? NoexceptExpr.get() : nullptr,
                    ExceptionSpecTokens, DeclsInPrototype, StartLoc,
                    LocalEndLoc, D, TrailingReturnType, TrailingReturnTypeLoc,
                    &DS),
                std::move(FnAttrs), EndLoc);
}

/// ParseRefQualifier - Parses a member function ref-qualifier. Returns
/// true if a ref-qualifier is found.
bool Parser::ParseRefQualifier(bool &RefQualifierIsLValueRef,
                               SourceLocation &RefQualifierLoc) {
  if (Tok.isOneOf(tok::amp, tok::ampamp)) {
    Diag(Tok, getLangOpts().CPlusPlus11 ?
         diag::warn_cxx98_compat_ref_qualifier :
         diag::ext_ref_qualifier);

    RefQualifierIsLValueRef = Tok.is(tok::amp);
    RefQualifierLoc = ConsumeToken();
    return true;
  }
  return false;
}

/// isFunctionDeclaratorIdentifierList - This parameter list may have an
/// identifier list form for a K&R-style function:  void foo(a,b,c)
///
/// Note that identifier-lists are only allowed for normal declarators, not for
/// abstract-declarators.
bool Parser::isFunctionDeclaratorIdentifierList() {
  return !getLangOpts().CPlusPlus
         && Tok.is(tok::identifier)
         && !TryAltiVecVectorToken()
         // K&R identifier lists can't have typedefs as identifiers, per C99
         // 6.7.5.3p11.
         && (TryAnnotateTypeOrScopeToken() || !Tok.is(tok::annot_typename))
         // Identifier lists follow a really simple grammar: the identifiers can
         // be followed *only* by a ", identifier" or ")".  However, K&R
         // identifier lists are really rare in the brave new modern world, and
         // it is very common for someone to typo a type in a non-K&R style
         // list.  If we are presented with something like: "void foo(intptr x,
         // float y)", we don't want to start parsing the function declarator as
         // though it is a K&R style declarator just because intptr is an
         // invalid type.
         //
         // To handle this, we check to see if the token after the first
         // identifier is a "," or ")".  Only then do we parse it as an
         // identifier list.
         && (!Tok.is(tok::eof) &&
             (NextToken().is(tok::comma) || NextToken().is(tok::r_paren)));
}

/// ParseFunctionDeclaratorIdentifierList - While parsing a function declarator
/// we found a K&R-style identifier list instead of a typed parameter list.
///
/// After returning, ParamInfo will hold the parsed parameters.
///
///       identifier-list: [C99 6.7.5]
///         identifier
///         identifier-list ',' identifier
///
void Parser::ParseFunctionDeclaratorIdentifierList(
       Declarator &D,
       SmallVectorImpl<DeclaratorChunk::ParamInfo> &ParamInfo) {
  // If there was no identifier specified for the declarator, either we are in
  // an abstract-declarator, or we are in a parameter declarator which was found
  // to be abstract.  In abstract-declarators, identifier lists are not valid:
  // diagnose this.
  if (!D.getIdentifier())
    Diag(Tok, diag::ext_ident_list_in_param);

  // Maintain an efficient lookup of params we have seen so far.
  llvm::SmallSet<const IdentifierInfo*, 16> ParamsSoFar;

  do {
    // If this isn't an identifier, report the error and skip until ')'.
    if (Tok.isNot(tok::identifier)) {
      Diag(Tok, diag::err_expected) << tok::identifier;
      SkipUntil(tok::r_paren, StopAtSemi | StopBeforeMatch);
      // Forget we parsed anything.
      ParamInfo.clear();
      return;
    }

    IdentifierInfo *ParmII = Tok.getIdentifierInfo();

    // Reject 'typedef int y; int test(x, y)', but continue parsing.
    if (Actions.getTypeName(*ParmII, Tok.getLocation(), getCurScope()))
      Diag(Tok, diag::err_unexpected_typedef_ident) << ParmII;

    // Verify that the argument identifier has not already been mentioned.
    if (!ParamsSoFar.insert(ParmII).second) {
      Diag(Tok, diag::err_param_redefinition) << ParmII;
    } else {
      // Remember this identifier in ParamInfo.
      ParamInfo.push_back(DeclaratorChunk::ParamInfo(ParmII,
                                                     Tok.getLocation(),
                                                     nullptr));
    }

    // Eat the identifier.
    ConsumeToken();
    // The list continues if we see a comma.
  } while (TryConsumeToken(tok::comma));
}

/// ParseParameterDeclarationClause - Parse a (possibly empty) parameter-list
/// after the opening parenthesis. This function will not parse a K&R-style
/// identifier list.
///
/// DeclContext is the context of the declarator being parsed.  If FirstArgAttrs
/// is non-null, then the caller parsed those attributes immediately after the
/// open paren - they should be considered to be part of the first parameter.
///
/// After returning, ParamInfo will hold the parsed parameters. EllipsisLoc will
/// be the location of the ellipsis, if any was parsed.
///
///       parameter-type-list: [C99 6.7.5]
///         parameter-list
///         parameter-list ',' '...'
/// [C++]   parameter-list '...'
///
///       parameter-list: [C99 6.7.5]
///         parameter-declaration
///         parameter-list ',' parameter-declaration
///
///       parameter-declaration: [C99 6.7.5]
///         declaration-specifiers declarator
/// [C++]   declaration-specifiers declarator '=' assignment-expression
/// [C++11]                                       initializer-clause
/// [GNU]   declaration-specifiers declarator attributes
///         declaration-specifiers abstract-declarator[opt]
/// [C++]   declaration-specifiers abstract-declarator[opt]
///           '=' assignment-expression
/// [GNU]   declaration-specifiers abstract-declarator[opt] attributes
/// [C++11] attribute-specifier-seq parameter-declaration
///
void Parser::ParseParameterDeclarationClause(
       DeclaratorContext DeclaratorCtx,
       ParsedAttributes &FirstArgAttrs,
       SmallVectorImpl<DeclaratorChunk::ParamInfo> &ParamInfo,
       SourceLocation &EllipsisLoc) {

  // Avoid exceeding the maximum function scope depth.
  // See https://bugs.llvm.org/show_bug.cgi?id=19607
  // Note Sema::ActOnParamDeclarator calls ParmVarDecl::setScopeInfo with
  // getFunctionPrototypeDepth() - 1.
  if (getCurScope()->getFunctionPrototypeDepth() - 1 >
      ParmVarDecl::getMaxFunctionScopeDepth()) {
    Diag(Tok.getLocation(), diag::err_function_scope_depth_exceeded)
        << ParmVarDecl::getMaxFunctionScopeDepth();
    cutOffParsing();
    return;
  }

  do {
    // FIXME: Issue a diagnostic if we parsed an attribute-specifier-seq
    // before deciding this was a parameter-declaration-clause.
    if (TryConsumeToken(tok::ellipsis, EllipsisLoc))
      break;

    // Parse the declaration-specifiers.
    // Just use the ParsingDeclaration "scope" of the declarator.
    DeclSpec DS(AttrFactory);

    // Parse any C++11 attributes.
    MaybeParseCXX11Attributes(DS.getAttributes());

    // Skip any Microsoft attributes before a param.
    MaybeParseMicrosoftAttributes(DS.getAttributes());

    SourceLocation DSStart = Tok.getLocation();

    // If the caller parsed attributes for the first argument, add them now.
    // Take them so that we only apply the attributes to the first parameter.
    // FIXME: If we can leave the attributes in the token stream somehow, we can
    // get rid of a parameter (FirstArgAttrs) and this statement. It might be
    // too much hassle.
    DS.takeAttributesFrom(FirstArgAttrs);

    ParseDeclarationSpecifiers(DS);


    // Parse the declarator.  This is "PrototypeContext" or
    // "LambdaExprParameterContext", because we must accept either
    // 'declarator' or 'abstract-declarator' here.
    Declarator ParmDeclarator(
        DS, DeclaratorCtx == DeclaratorContext::RequiresExpr
                ? DeclaratorContext::RequiresExpr
                : DeclaratorCtx == DeclaratorContext::LambdaExpr
                      ? DeclaratorContext::LambdaExprParameter
                      : DeclaratorContext::Prototype);
    ParseDeclarator(ParmDeclarator);

    // Parse GNU attributes, if present.
    MaybeParseGNUAttributes(ParmDeclarator);

    if (Tok.is(tok::kw_requires)) {
      // User tried to define a requires clause in a parameter declaration,
      // which is surely not a function declaration.
      // void f(int (*g)(int, int) requires true);
      Diag(Tok,
           diag::err_requires_clause_on_declarator_not_declaring_a_function);
      ConsumeToken();
      Actions.CorrectDelayedTyposInExpr(
         ParseConstraintLogicalOrExpression(/*IsTrailingRequiresClause=*/true));
    }

    // Remember this parsed parameter in ParamInfo.
    IdentifierInfo *ParmII = ParmDeclarator.getIdentifier();

    // DefArgToks is used when the parsing of default arguments needs
    // to be delayed.
    std::unique_ptr<CachedTokens> DefArgToks;

    // If no parameter was specified, verify that *something* was specified,
    // otherwise we have a missing type and identifier.
    if (DS.isEmpty() && ParmDeclarator.getIdentifier() == nullptr &&
        ParmDeclarator.getNumTypeObjects() == 0) {
      // Completely missing, emit error.
      Diag(DSStart, diag::err_missing_param);
    } else {
      // Otherwise, we have something.  Add it and let semantic analysis try
      // to grok it and add the result to the ParamInfo we are building.

      // Last chance to recover from a misplaced ellipsis in an attempted
      // parameter pack declaration.
      if (Tok.is(tok::ellipsis) &&
          (NextToken().isNot(tok::r_paren) ||
           (!ParmDeclarator.getEllipsisLoc().isValid() &&
            !Actions.isUnexpandedParameterPackPermitted())) &&
          Actions.containsUnexpandedParameterPacks(ParmDeclarator))
        DiagnoseMisplacedEllipsisInDeclarator(ConsumeToken(), ParmDeclarator);

      // Now we are at the point where declarator parsing is finished.
      //
      // Try to catch keywords in place of the identifier in a declarator, and
      // in particular the common case where:
      //   1 identifier comes at the end of the declarator
      //   2 if the identifier is dropped, the declarator is valid but anonymous
      //     (no identifier)
      //   3 declarator parsing succeeds, and then we have a trailing keyword,
      //     which is never valid in a param list (e.g. missing a ',')
      // And we can't handle this in ParseDeclarator because in general keywords
      // may be allowed to follow the declarator. (And in some cases there'd be
      // better recovery like inserting punctuation). ParseDeclarator is just
      // treating this as an anonymous parameter, and fortunately at this point
      // we've already almost done that.
      //
      // We care about case 1) where the declarator type should be known, and
      // the identifier should be null.
      if (!ParmDeclarator.isInvalidType() && !ParmDeclarator.hasName() &&
          Tok.isNot(tok::raw_identifier) && !Tok.isAnnotation() &&
          Tok.getIdentifierInfo() &&
          Tok.getIdentifierInfo()->isKeyword(getLangOpts())) {
        Diag(Tok, diag::err_keyword_as_parameter) << PP.getSpelling(Tok);
        // Consume the keyword.
        ConsumeToken();
      }
      // Inform the actions module about the parameter declarator, so it gets
      // added to the current scope.
      Decl *Param = Actions.ActOnParamDeclarator(getCurScope(), ParmDeclarator);
      // Parse the default argument, if any. We parse the default
      // arguments in all dialects; the semantic analysis in
      // ActOnParamDefaultArgument will reject the default argument in
      // C.
      if (Tok.is(tok::equal)) {
        SourceLocation EqualLoc = Tok.getLocation();

        // Parse the default argument
        if (DeclaratorCtx == DeclaratorContext::Member) {
          // If we're inside a class definition, cache the tokens
          // corresponding to the default argument. We'll actually parse
          // them when we see the end of the class definition.
          DefArgToks.reset(new CachedTokens);

          SourceLocation ArgStartLoc = NextToken().getLocation();
          if (!ConsumeAndStoreInitializer(*DefArgToks, CIK_DefaultArgument)) {
            DefArgToks.reset();
            Actions.ActOnParamDefaultArgumentError(Param, EqualLoc);
          } else {
            Actions.ActOnParamUnparsedDefaultArgument(Param, EqualLoc,
                                                      ArgStartLoc);
          }
        } else {
          // Consume the '='.
          ConsumeToken();

          // The argument isn't actually potentially evaluated unless it is
          // used.
          EnterExpressionEvaluationContext Eval(
              Actions,
              Sema::ExpressionEvaluationContext::PotentiallyEvaluatedIfUsed,
              Param);

          ExprResult DefArgResult;
          if (getLangOpts().CPlusPlus11 && Tok.is(tok::l_brace)) {
            Diag(Tok, diag::warn_cxx98_compat_generalized_initializer_lists);
            DefArgResult = ParseBraceInitializer();
          } else
            DefArgResult = ParseAssignmentExpression();
          DefArgResult = Actions.CorrectDelayedTyposInExpr(DefArgResult);
          if (DefArgResult.isInvalid()) {
            Actions.ActOnParamDefaultArgumentError(Param, EqualLoc);
            SkipUntil(tok::comma, tok::r_paren, StopAtSemi | StopBeforeMatch);
          } else {
            // Inform the actions module about the default argument
            Actions.ActOnParamDefaultArgument(Param, EqualLoc,
                                              DefArgResult.get());
          }
        }
      }

      ParamInfo.push_back(DeclaratorChunk::ParamInfo(ParmII,
                                          ParmDeclarator.getIdentifierLoc(),
                                          Param, std::move(DefArgToks)));
    }

    if (TryConsumeToken(tok::ellipsis, EllipsisLoc)) {
      if (!getLangOpts().CPlusPlus) {
        // We have ellipsis without a preceding ',', which is ill-formed
        // in C. Complain and provide the fix.
        Diag(EllipsisLoc, diag::err_missing_comma_before_ellipsis)
            << FixItHint::CreateInsertion(EllipsisLoc, ", ");
      } else if (ParmDeclarator.getEllipsisLoc().isValid() ||
                 Actions.containsUnexpandedParameterPacks(ParmDeclarator)) {
        // It looks like this was supposed to be a parameter pack. Warn and
        // point out where the ellipsis should have gone.
        SourceLocation ParmEllipsis = ParmDeclarator.getEllipsisLoc();
        Diag(EllipsisLoc, diag::warn_misplaced_ellipsis_vararg)
          << ParmEllipsis.isValid() << ParmEllipsis;
        if (ParmEllipsis.isValid()) {
          Diag(ParmEllipsis,
               diag::note_misplaced_ellipsis_vararg_existing_ellipsis);
        } else {
          Diag(ParmDeclarator.getIdentifierLoc(),
               diag::note_misplaced_ellipsis_vararg_add_ellipsis)
            << FixItHint::CreateInsertion(ParmDeclarator.getIdentifierLoc(),
                                          "...")
            << !ParmDeclarator.hasName();
        }
        Diag(EllipsisLoc, diag::note_misplaced_ellipsis_vararg_add_comma)
          << FixItHint::CreateInsertion(EllipsisLoc, ", ");
      }

      // We can't have any more parameters after an ellipsis.
      break;
    }

    // If the next token is a comma, consume it and keep reading arguments.
  } while (TryConsumeToken(tok::comma));
}

/// [C90]   direct-declarator '[' constant-expression[opt] ']'
/// [C99]   direct-declarator '[' type-qual-list[opt] assignment-expr[opt] ']'
/// [C99]   direct-declarator '[' 'static' type-qual-list[opt] assign-expr ']'
/// [C99]   direct-declarator '[' type-qual-list 'static' assignment-expr ']'
/// [C99]   direct-declarator '[' type-qual-list[opt] '*' ']'
/// [C++11] direct-declarator '[' constant-expression[opt] ']'
///                           attribute-specifier-seq[opt]
void Parser::ParseBracketDeclarator(Declarator &D) {
  if (CheckProhibitedCXX11Attribute())
    return;

  BalancedDelimiterTracker T(*this, tok::l_square);
  T.consumeOpen();

  // C array syntax has many features, but by-far the most common is [] and [4].
  // This code does a fast path to handle some of the most obvious cases.
  if (Tok.getKind() == tok::r_square) {
    T.consumeClose();
    ParsedAttributes attrs(AttrFactory);
    MaybeParseCXX11Attributes(attrs);

    // Remember that we parsed the empty array type.
    D.AddTypeInfo(DeclaratorChunk::getArray(0, false, false, nullptr,
                                            T.getOpenLocation(),
                                            T.getCloseLocation()),
                  std::move(attrs), T.getCloseLocation());
    return;
  } else if (Tok.getKind() == tok::numeric_constant &&
             GetLookAheadToken(1).is(tok::r_square)) {
    // [4] is very common.  Parse the numeric constant expression.
    ExprResult ExprRes(Actions.ActOnNumericConstant(Tok, getCurScope()));
    ConsumeToken();

    T.consumeClose();
    ParsedAttributes attrs(AttrFactory);
    MaybeParseCXX11Attributes(attrs);

    // Remember that we parsed a array type, and remember its features.
    D.AddTypeInfo(DeclaratorChunk::getArray(0, false, false, ExprRes.get(),
                                            T.getOpenLocation(),
                                            T.getCloseLocation()),
                  std::move(attrs), T.getCloseLocation());
    return;
  } else if (Tok.getKind() == tok::code_completion) {
    cutOffParsing();
    Actions.CodeCompleteBracketDeclarator(getCurScope());
    return;
  }

  // If valid, this location is the position where we read the 'static' keyword.
  SourceLocation StaticLoc;
  TryConsumeToken(tok::kw_static, StaticLoc);

  // If there is a type-qualifier-list, read it now.
  // Type qualifiers in an array subscript are a C99 feature.
  DeclSpec DS(AttrFactory);
  ParseTypeQualifierListOpt(DS, AR_CXX11AttributesParsed);

  // If we haven't already read 'static', check to see if there is one after the
  // type-qualifier-list.
  if (!StaticLoc.isValid())
    TryConsumeToken(tok::kw_static, StaticLoc);

  // Handle "direct-declarator [ type-qual-list[opt] * ]".
  bool isStar = false;
  ExprResult NumElements;

  // Handle the case where we have '[*]' as the array size.  However, a leading
  // star could be the start of an expression, for example 'X[*p + 4]'.  Verify
  // the token after the star is a ']'.  Since stars in arrays are
  // infrequent, use of lookahead is not costly here.
  if (Tok.is(tok::star) && GetLookAheadToken(1).is(tok::r_square)) {
    ConsumeToken();  // Eat the '*'.

    if (StaticLoc.isValid()) {
      Diag(StaticLoc, diag::err_unspecified_vla_size_with_static);
      StaticLoc = SourceLocation();  // Drop the static.
    }
    isStar = true;
  } else if (Tok.isNot(tok::r_square)) {
    // Note, in C89, this production uses the constant-expr production instead
    // of assignment-expr.  The only difference is that assignment-expr allows
    // things like '=' and '*='.  Sema rejects these in C89 mode because they
    // are not i-c-e's, so we don't need to distinguish between the two here.

    // Parse the constant-expression or assignment-expression now (depending
    // on dialect).
    if (getLangOpts().CPlusPlus) {
      NumElements = ParseConstantExpression();
    } else {
      EnterExpressionEvaluationContext Unevaluated(
          Actions, Sema::ExpressionEvaluationContext::ConstantEvaluated);
      NumElements =
          Actions.CorrectDelayedTyposInExpr(ParseAssignmentExpression());
    }
  } else {
    if (StaticLoc.isValid()) {
      Diag(StaticLoc, diag::err_unspecified_size_with_static);
      StaticLoc = SourceLocation();  // Drop the static.
    }
  }

  // If there was an error parsing the assignment-expression, recover.
  if (NumElements.isInvalid()) {
    D.setInvalidType(true);
    // If the expression was invalid, skip it.
    SkipUntil(tok::r_square, StopAtSemi);
    return;
  }

  T.consumeClose();

  MaybeParseCXX11Attributes(DS.getAttributes());

  // Remember that we parsed a array type, and remember its features.
  D.AddTypeInfo(
      DeclaratorChunk::getArray(DS.getTypeQualifiers(), StaticLoc.isValid(),
                                isStar, NumElements.get(), T.getOpenLocation(),
                                T.getCloseLocation()),
      std::move(DS.getAttributes()), T.getCloseLocation());
}

/// Diagnose brackets before an identifier.
void Parser::ParseMisplacedBracketDeclarator(Declarator &D) {
  assert(Tok.is(tok::l_square) && "Missing opening bracket");
  assert(!D.mayOmitIdentifier() && "Declarator cannot omit identifier");

  SourceLocation StartBracketLoc = Tok.getLocation();
  Declarator TempDeclarator(D.getDeclSpec(), D.getContext());

  while (Tok.is(tok::l_square)) {
    ParseBracketDeclarator(TempDeclarator);
  }

  // Stuff the location of the start of the brackets into the Declarator.
  // The diagnostics from ParseDirectDeclarator will make more sense if
  // they use this location instead.
  if (Tok.is(tok::semi))
    D.getName().EndLocation = StartBracketLoc;

  SourceLocation SuggestParenLoc = Tok.getLocation();

  // Now that the brackets are removed, try parsing the declarator again.
  ParseDeclaratorInternal(D, &Parser::ParseDirectDeclarator);

  // Something went wrong parsing the brackets, in which case,
  // ParseBracketDeclarator has emitted an error, and we don't need to emit
  // one here.
  if (TempDeclarator.getNumTypeObjects() == 0)
    return;

  // Determine if parens will need to be suggested in the diagnostic.
  bool NeedParens = false;
  if (D.getNumTypeObjects() != 0) {
    switch (D.getTypeObject(D.getNumTypeObjects() - 1).Kind) {
    case DeclaratorChunk::Pointer:
    case DeclaratorChunk::Reference:
    case DeclaratorChunk::BlockPointer:
    case DeclaratorChunk::MemberPointer:
    case DeclaratorChunk::Pipe:
      NeedParens = true;
      break;
    case DeclaratorChunk::Array:
    case DeclaratorChunk::Function:
    case DeclaratorChunk::Paren:
      break;
    }
  }

  if (NeedParens) {
    // Create a DeclaratorChunk for the inserted parens.
    SourceLocation EndLoc = PP.getLocForEndOfToken(D.getEndLoc());
    D.AddTypeInfo(DeclaratorChunk::getParen(SuggestParenLoc, EndLoc),
                  SourceLocation());
  }

  // Adding back the bracket info to the end of the Declarator.
  for (unsigned i = 0, e = TempDeclarator.getNumTypeObjects(); i < e; ++i) {
    const DeclaratorChunk &Chunk = TempDeclarator.getTypeObject(i);
    D.AddTypeInfo(Chunk, SourceLocation());
  }

  // The missing identifier would have been diagnosed in ParseDirectDeclarator.
  // If parentheses are required, always suggest them.
  if (!D.getIdentifier() && !NeedParens)
    return;

  SourceLocation EndBracketLoc = TempDeclarator.getEndLoc();

  // Generate the move bracket error message.
  SourceRange BracketRange(StartBracketLoc, EndBracketLoc);
  SourceLocation EndLoc = PP.getLocForEndOfToken(D.getEndLoc());

  if (NeedParens) {
    Diag(EndLoc, diag::err_brackets_go_after_unqualified_id)
        << getLangOpts().CPlusPlus
        << FixItHint::CreateInsertion(SuggestParenLoc, "(")
        << FixItHint::CreateInsertion(EndLoc, ")")
        << FixItHint::CreateInsertionFromRange(
               EndLoc, CharSourceRange(BracketRange, true))
        << FixItHint::CreateRemoval(BracketRange);
  } else {
    Diag(EndLoc, diag::err_brackets_go_after_unqualified_id)
        << getLangOpts().CPlusPlus
        << FixItHint::CreateInsertionFromRange(
               EndLoc, CharSourceRange(BracketRange, true))
        << FixItHint::CreateRemoval(BracketRange);
  }
}

/// [GNU]   typeof-specifier:
///           typeof ( expressions )
///           typeof ( type-name )
/// [GNU/C++] typeof unary-expression
///
void Parser::ParseTypeofSpecifier(DeclSpec &DS) {
  assert(Tok.is(tok::kw_typeof) && "Not a typeof specifier");
  Token OpTok = Tok;
  SourceLocation StartLoc = ConsumeToken();

  const bool hasParens = Tok.is(tok::l_paren);

  EnterExpressionEvaluationContext Unevaluated(
      Actions, Sema::ExpressionEvaluationContext::Unevaluated,
      Sema::ReuseLambdaContextDecl);

  bool isCastExpr;
  ParsedType CastTy;
  SourceRange CastRange;
  ExprResult Operand = Actions.CorrectDelayedTyposInExpr(
      ParseExprAfterUnaryExprOrTypeTrait(OpTok, isCastExpr, CastTy, CastRange));
  if (hasParens)
    DS.setTypeofParensRange(CastRange);

  if (CastRange.getEnd().isInvalid())
    // FIXME: Not accurate, the range gets one token more than it should.
    DS.SetRangeEnd(Tok.getLocation());
  else
    DS.SetRangeEnd(CastRange.getEnd());

  if (isCastExpr) {
    if (!CastTy) {
      DS.SetTypeSpecError();
      return;
    }

    const char *PrevSpec = nullptr;
    unsigned DiagID;
    // Check for duplicate type specifiers (e.g. "int typeof(int)").
    if (DS.SetTypeSpecType(DeclSpec::TST_typeofType, StartLoc, PrevSpec,
                           DiagID, CastTy,
                           Actions.getASTContext().getPrintingPolicy()))
      Diag(StartLoc, DiagID) << PrevSpec;
    return;
  }

  // If we get here, the operand to the typeof was an expression.
  if (Operand.isInvalid()) {
    DS.SetTypeSpecError();
    return;
  }

  // We might need to transform the operand if it is potentially evaluated.
  Operand = Actions.HandleExprEvaluationContextForTypeof(Operand.get());
  if (Operand.isInvalid()) {
    DS.SetTypeSpecError();
    return;
  }

  const char *PrevSpec = nullptr;
  unsigned DiagID;
  // Check for duplicate type specifiers (e.g. "int typeof(int)").
  if (DS.SetTypeSpecType(DeclSpec::TST_typeofExpr, StartLoc, PrevSpec,
                         DiagID, Operand.get(),
                         Actions.getASTContext().getPrintingPolicy()))
    Diag(StartLoc, DiagID) << PrevSpec;
}

/// [C11]   atomic-specifier:
///           _Atomic ( type-name )
///
void Parser::ParseAtomicSpecifier(DeclSpec &DS) {
  assert(Tok.is(tok::kw__Atomic) && NextToken().is(tok::l_paren) &&
         "Not an atomic specifier");

  SourceLocation StartLoc = ConsumeToken();
  BalancedDelimiterTracker T(*this, tok::l_paren);
  if (T.consumeOpen())
    return;

  TypeResult Result = ParseTypeName();
  if (Result.isInvalid()) {
    SkipUntil(tok::r_paren, StopAtSemi);
    return;
  }

  // Match the ')'
  T.consumeClose();

  if (T.getCloseLocation().isInvalid())
    return;

  DS.setTypeofParensRange(T.getRange());
  DS.SetRangeEnd(T.getCloseLocation());

  const char *PrevSpec = nullptr;
  unsigned DiagID;
  if (DS.SetTypeSpecType(DeclSpec::TST_atomic, StartLoc, PrevSpec,
                         DiagID, Result.get(),
                         Actions.getASTContext().getPrintingPolicy()))
    Diag(StartLoc, DiagID) << PrevSpec;
}

/// TryAltiVecVectorTokenOutOfLine - Out of line body that should only be called
/// from TryAltiVecVectorToken.
bool Parser::TryAltiVecVectorTokenOutOfLine() {
  Token Next = NextToken();
  switch (Next.getKind()) {
  default: return false;
  case tok::kw_short:
  case tok::kw_long:
  case tok::kw_signed:
  case tok::kw_unsigned:
  case tok::kw_void:
  case tok::kw_char:
  case tok::kw_int:
  case tok::kw_float:
  case tok::kw_double:
  case tok::kw_bool:
  case tok::kw__Bool:
  case tok::kw___bool:
  case tok::kw___pixel:
    Tok.setKind(tok::kw___vector);
    return true;
  case tok::identifier:
    if (Next.getIdentifierInfo() == Ident_pixel) {
      Tok.setKind(tok::kw___vector);
      return true;
    }
    if (Next.getIdentifierInfo() == Ident_bool ||
        Next.getIdentifierInfo() == Ident_Bool) {
      Tok.setKind(tok::kw___vector);
      return true;
    }
    return false;
  }
}

bool Parser::TryAltiVecTokenOutOfLine(DeclSpec &DS, SourceLocation Loc,
                                      const char *&PrevSpec, unsigned &DiagID,
                                      bool &isInvalid) {
  const PrintingPolicy &Policy = Actions.getASTContext().getPrintingPolicy();
  if (Tok.getIdentifierInfo() == Ident_vector) {
    Token Next = NextToken();
    switch (Next.getKind()) {
    case tok::kw_short:
    case tok::kw_long:
    case tok::kw_signed:
    case tok::kw_unsigned:
    case tok::kw_void:
    case tok::kw_char:
    case tok::kw_int:
    case tok::kw_float:
    case tok::kw_double:
    case tok::kw_bool:
    case tok::kw__Bool:
    case tok::kw___bool:
    case tok::kw___pixel:
      isInvalid = DS.SetTypeAltiVecVector(true, Loc, PrevSpec, DiagID, Policy);
      return true;
    case tok::identifier:
      if (Next.getIdentifierInfo() == Ident_pixel) {
        isInvalid = DS.SetTypeAltiVecVector(true, Loc, PrevSpec, DiagID,Policy);
        return true;
      }
      if (Next.getIdentifierInfo() == Ident_bool ||
          Next.getIdentifierInfo() == Ident_Bool) {
        isInvalid =
            DS.SetTypeAltiVecVector(true, Loc, PrevSpec, DiagID, Policy);
        return true;
      }
      break;
    default:
      break;
    }
  } else if ((Tok.getIdentifierInfo() == Ident_pixel) &&
             DS.isTypeAltiVecVector()) {
    isInvalid = DS.SetTypeAltiVecPixel(true, Loc, PrevSpec, DiagID, Policy);
    return true;
  } else if ((Tok.getIdentifierInfo() == Ident_bool) &&
             DS.isTypeAltiVecVector()) {
    isInvalid = DS.SetTypeAltiVecBool(true, Loc, PrevSpec, DiagID, Policy);
    return true;
  }
  return false;
}

void Parser::DiagnoseBitIntUse(const Token &Tok) {
  // If the token is for _ExtInt, diagnose it as being deprecated. Otherwise,
  // the token is about _BitInt and gets (potentially) diagnosed as use of an
  // extension.
  assert(Tok.isOneOf(tok::kw__ExtInt, tok::kw__BitInt) &&
         "expected either an _ExtInt or _BitInt token!");

  SourceLocation Loc = Tok.getLocation();
  if (Tok.is(tok::kw__ExtInt)) {
    Diag(Loc, diag::warn_ext_int_deprecated)
        << FixItHint::CreateReplacement(Loc, "_BitInt");
  } else {
    // In C2x mode, diagnose that the use is not compatible with pre-C2x modes.
    // Otherwise, diagnose that the use is a Clang extension.
    if (getLangOpts().C2x)
      Diag(Loc, diag::warn_c17_compat_bit_int);
    else
      Diag(Loc, diag::ext_bit_int) << getLangOpts().CPlusPlus;
  }
}<|MERGE_RESOLUTION|>--- conflicted
+++ resolved
@@ -4007,13 +4007,8 @@
       isInvalid = DS.SetTypeAltiVecBool(true, Loc, PrevSpec, DiagID, Policy);
       break;
     case tok::kw_pipe:
-<<<<<<< HEAD
-      if (!getLangOpts().OpenCL || (getLangOpts().OpenCLVersion < 200 &&
-                                    !getLangOpts().OpenCLCPlusPlus)) {
-=======
       if (!getLangOpts().OpenCL ||
           getLangOpts().getOpenCLCompatibleVersion() < 200) {
->>>>>>> 2ab1d525
         // OpenCL 2.0 and later define this keyword. OpenCL 1.2 and earlier
         // should support the "pipe" word as identifier.
         Tok.getIdentifierInfo()->revertTokenIDToIdentifier();
@@ -4143,11 +4138,8 @@
     case tok::kw___generic:
       // generic address space is introduced only in OpenCL v2.0
       // see OpenCL C Spec v2.0 s6.5.5
-<<<<<<< HEAD
-=======
       // OpenCL v3.0 introduces __opencl_c_generic_address_space
       // feature macro to indicate if generic address space is supported
->>>>>>> 2ab1d525
       if (!Actions.getLangOpts().OpenCLGenericAddressSpace) {
         DiagID = diag::err_opencl_unknown_type_specifier;
         PrevSpec = Tok.getIdentifierInfo()->getNameStart();
@@ -5205,12 +5197,8 @@
 
   // OpenCL 2.0 and later define this keyword.
   case tok::kw_pipe:
-<<<<<<< HEAD
-    return getLangOpts().OpenCLPipe;
-=======
     return getLangOpts().OpenCL &&
            getLangOpts().getOpenCLCompatibleVersion() >= 200;
->>>>>>> 2ab1d525
 
   case tok::identifier:   // foo::bar
     // Unfortunate hack to support "Class.factoryMethod" notation.
@@ -5741,13 +5729,9 @@
   if (Kind == tok::star || Kind == tok::caret)
     return true;
 
-<<<<<<< HEAD
-  if (Kind == tok::kw_pipe && Lang.OpenCLPipe)
-=======
   // OpenCL 2.0 and later define this keyword.
   if (Kind == tok::kw_pipe && Lang.OpenCL &&
       Lang.getOpenCLCompatibleVersion() >= 200)
->>>>>>> 2ab1d525
     return true;
 
   if (!Lang.CPlusPlus)
