--- conflicted
+++ resolved
@@ -860,14 +860,8 @@
       Opt.acceptsPragma(Name);
     }
   } else if (State == End) {
-<<<<<<< HEAD
-    if (Name != Actions.getCurrentOpenCLExtension())
-      PP.Diag(NameLoc, diag::warn_pragma_begin_end_mismatch);
-    Actions.setCurrentOpenCLExtension("");
-=======
     // There is no behavior for this directive. We only accept this for
     // backward compatibility.
->>>>>>> 2ab1d525
   } else if (!Opt.isKnown(Name) || !Opt.isWithPragma(Name))
     PP.Diag(NameLoc, diag::warn_pragma_unknown_extension) << Ident;
   else if (Opt.isSupportedExtension(Name, getLangOpts()))
