--- conflicted
+++ resolved
@@ -725,8 +725,6 @@
 
   ParsedAttributesWithRange Attrs(AttrFactory);
   MaybeParseAttributes(PAKM_GNU | PAKM_CXX11, Attrs);
-<<<<<<< HEAD
-=======
 
   // If we had any misplaced attributes from earlier, this is where they
   // should have been written.
@@ -738,7 +736,6 @@
         << FixItHint::CreateRemoval(MisplacedAttrs.Range);
     Attrs.takeAllFrom(MisplacedAttrs);
   }
->>>>>>> a2ce6ee6
 
   // Maybe this is an alias-declaration.
   if (Tok.is(tok::equal) || InInitStatement) {
