//===- SourceManager.cpp - Track and cache source files -------------------===//
//
// Part of the LLVM Project, under the Apache License v2.0 with LLVM Exceptions.
// See https://llvm.org/LICENSE.txt for license information.
// SPDX-License-Identifier: Apache-2.0 WITH LLVM-exception
//
//===----------------------------------------------------------------------===//
//
//  This file implements the SourceManager interface.
//
//===----------------------------------------------------------------------===//

#include "clang/Basic/SourceManager.h"
#include "clang/Basic/Diagnostic.h"
#include "clang/Basic/FileManager.h"
#include "clang/Basic/LLVM.h"
#include "clang/Basic/SourceLocation.h"
#include "clang/Basic/SourceManagerInternals.h"
#include "llvm/ADT/DenseMap.h"
#include "llvm/ADT/None.h"
#include "llvm/ADT/Optional.h"
#include "llvm/ADT/STLExtras.h"
#include "llvm/ADT/SmallVector.h"
#include "llvm/ADT/StringRef.h"
#include "llvm/ADT/StringSwitch.h"
#include "llvm/Support/Allocator.h"
#include "llvm/Support/Capacity.h"
#include "llvm/Support/Compiler.h"
#include "llvm/Support/Endian.h"
#include "llvm/Support/ErrorHandling.h"
#include "llvm/Support/FileSystem.h"
#include "llvm/Support/MathExtras.h"
#include "llvm/Support/MemoryBuffer.h"
#include "llvm/Support/Path.h"
#include "llvm/Support/raw_ostream.h"
#include <algorithm>
#include <cassert>
#include <cstddef>
#include <cstdint>
#include <memory>
#include <tuple>
#include <utility>
#include <vector>

using namespace clang;
using namespace SrcMgr;
using llvm::MemoryBuffer;

//===----------------------------------------------------------------------===//
// SourceManager Helper Classes
//===----------------------------------------------------------------------===//

/// getSizeBytesMapped - Returns the number of bytes actually mapped for this
/// ContentCache. This can be 0 if the MemBuffer was not actually expanded.
unsigned ContentCache::getSizeBytesMapped() const {
  return Buffer ? Buffer->getBufferSize() : 0;
}

/// Returns the kind of memory used to back the memory buffer for
/// this content cache.  This is used for performance analysis.
llvm::MemoryBuffer::BufferKind ContentCache::getMemoryBufferKind() const {
  if (Buffer == nullptr) {
    assert(0 && "Buffer should never be null");
    return llvm::MemoryBuffer::MemoryBuffer_Malloc;
  }
  return Buffer->getBufferKind();
}

/// getSize - Returns the size of the content encapsulated by this ContentCache.
///  This can be the size of the source file or the size of an arbitrary
///  scratch buffer.  If the ContentCache encapsulates a source file, that
///  file is not lazily brought in from disk to satisfy this query.
unsigned ContentCache::getSize() const {
  return Buffer ? (unsigned)Buffer->getBufferSize()
                : (unsigned)ContentsEntry->getSize();
}

const char *ContentCache::getInvalidBOM(StringRef BufStr) {
  // If the buffer is valid, check to see if it has a UTF Byte Order Mark
  // (BOM).  We only support UTF-8 with and without a BOM right now.  See
  // http://en.wikipedia.org/wiki/Byte_order_mark for more information.
  const char *InvalidBOM =
      llvm::StringSwitch<const char *>(BufStr)
          .StartsWith(llvm::StringLiteral::withInnerNUL("\x00\x00\xFE\xFF"),
                      "UTF-32 (BE)")
          .StartsWith(llvm::StringLiteral::withInnerNUL("\xFF\xFE\x00\x00"),
                      "UTF-32 (LE)")
          .StartsWith("\xFE\xFF", "UTF-16 (BE)")
          .StartsWith("\xFF\xFE", "UTF-16 (LE)")
          .StartsWith("\x2B\x2F\x76", "UTF-7")
          .StartsWith("\xF7\x64\x4C", "UTF-1")
          .StartsWith("\xDD\x73\x66\x73", "UTF-EBCDIC")
          .StartsWith("\x0E\xFE\xFF", "SCSU")
          .StartsWith("\xFB\xEE\x28", "BOCU-1")
          .StartsWith("\x84\x31\x95\x33", "GB-18030")
          .Default(nullptr);

  return InvalidBOM;
}

llvm::Optional<llvm::MemoryBufferRef>
ContentCache::getBufferOrNone(DiagnosticsEngine &Diag, FileManager &FM,
                              SourceLocation Loc) const {
  // Lazily create the Buffer for ContentCaches that wrap files.  If we already
  // computed it, just return what we have.
  if (IsBufferInvalid)
    return None;
  if (Buffer)
    return Buffer->getMemBufferRef();
  if (!ContentsEntry)
    return None;

  // Start with the assumption that the buffer is invalid to simplify early
  // return paths.
  IsBufferInvalid = true;

  auto BufferOrError = FM.getBufferForFile(ContentsEntry, IsFileVolatile);

  // If we were unable to open the file, then we are in an inconsistent
  // situation where the content cache referenced a file which no longer
  // exists. Most likely, we were using a stat cache with an invalid entry but
  // the file could also have been removed during processing. Since we can't
  // really deal with this situation, just create an empty buffer.
  if (!BufferOrError) {
    if (Diag.isDiagnosticInFlight())
      Diag.SetDelayedDiagnostic(diag::err_cannot_open_file,
                                ContentsEntry->getName(),
                                BufferOrError.getError().message());
    else
      Diag.Report(Loc, diag::err_cannot_open_file)
          << ContentsEntry->getName() << BufferOrError.getError().message();

    return None;
  }

  Buffer = std::move(*BufferOrError);

  // Check that the file's size fits in an 'unsigned' (with room for a
  // past-the-end value). This is deeply regrettable, but various parts of
  // Clang (including elsewhere in this file!) use 'unsigned' to represent file
  // offsets, line numbers, string literal lengths, and so on, and fail
  // miserably on large source files.
  //
  // Note: ContentsEntry could be a named pipe, in which case
  // ContentsEntry::getSize() could have the wrong size. Use
  // MemoryBuffer::getBufferSize() instead.
  if (Buffer->getBufferSize() >= std::numeric_limits<unsigned>::max()) {
    if (Diag.isDiagnosticInFlight())
      Diag.SetDelayedDiagnostic(diag::err_file_too_large,
                                ContentsEntry->getName());
    else
      Diag.Report(Loc, diag::err_file_too_large)
        << ContentsEntry->getName();

    return None;
  }

  // Unless this is a named pipe (in which case we can handle a mismatch),
  // check that the file's size is the same as in the file entry (which may
  // have come from a stat cache).
  if (!ContentsEntry->isNamedPipe() &&
      Buffer->getBufferSize() != (size_t)ContentsEntry->getSize()) {
    if (Diag.isDiagnosticInFlight())
      Diag.SetDelayedDiagnostic(diag::err_file_modified,
                                ContentsEntry->getName());
    else
      Diag.Report(Loc, diag::err_file_modified)
        << ContentsEntry->getName();

    return None;
  }

  // If the buffer is valid, check to see if it has a UTF Byte Order Mark
  // (BOM).  We only support UTF-8 with and without a BOM right now.  See
  // http://en.wikipedia.org/wiki/Byte_order_mark for more information.
  StringRef BufStr = Buffer->getBuffer();
  const char *InvalidBOM = getInvalidBOM(BufStr);

  if (InvalidBOM) {
    Diag.Report(Loc, diag::err_unsupported_bom)
      << InvalidBOM << ContentsEntry->getName();
    return None;
  }

  // Buffer has been validated.
  IsBufferInvalid = false;
  return Buffer->getMemBufferRef();
}

unsigned LineTableInfo::getLineTableFilenameID(StringRef Name) {
  auto IterBool = FilenameIDs.try_emplace(Name, FilenamesByID.size());
  if (IterBool.second)
    FilenamesByID.push_back(&*IterBool.first);
  return IterBool.first->second;
}

/// Add a line note to the line table that indicates that there is a \#line or
/// GNU line marker at the specified FID/Offset location which changes the
/// presumed location to LineNo/FilenameID. If EntryExit is 0, then this doesn't
/// change the presumed \#include stack.  If it is 1, this is a file entry, if
/// it is 2 then this is a file exit. FileKind specifies whether this is a
/// system header or extern C system header.
void LineTableInfo::AddLineNote(FileID FID, unsigned Offset, unsigned LineNo,
                                int FilenameID, unsigned EntryExit,
                                SrcMgr::CharacteristicKind FileKind) {
  std::vector<LineEntry> &Entries = LineEntries[FID];

  assert((Entries.empty() || Entries.back().FileOffset < Offset) &&
         "Adding line entries out of order!");

  unsigned IncludeOffset = 0;
  if (EntryExit == 1) {
    // Push #include
    IncludeOffset = Offset-1;
  } else {
    const auto *PrevEntry = Entries.empty() ? nullptr : &Entries.back();
    if (EntryExit == 2) {
      // Pop #include
      assert(PrevEntry && PrevEntry->IncludeOffset &&
             "PPDirectives should have caught case when popping empty include "
             "stack");
      PrevEntry = FindNearestLineEntry(FID, PrevEntry->IncludeOffset);
    }
    if (PrevEntry) {
      IncludeOffset = PrevEntry->IncludeOffset;
      if (FilenameID == -1) {
        // An unspecified FilenameID means use the previous (or containing)
        // filename if available, or the main source file otherwise.
        FilenameID = PrevEntry->FilenameID;
      }
    }
  }

  Entries.push_back(LineEntry::get(Offset, LineNo, FilenameID, FileKind,
                                   IncludeOffset));
}

/// FindNearestLineEntry - Find the line entry nearest to FID that is before
/// it.  If there is no line entry before Offset in FID, return null.
const LineEntry *LineTableInfo::FindNearestLineEntry(FileID FID,
                                                     unsigned Offset) {
  const std::vector<LineEntry> &Entries = LineEntries[FID];
  assert(!Entries.empty() && "No #line entries for this FID after all!");

  // It is very common for the query to be after the last #line, check this
  // first.
  if (Entries.back().FileOffset <= Offset)
    return &Entries.back();

  // Do a binary search to find the maximal element that is still before Offset.
  std::vector<LineEntry>::const_iterator I = llvm::upper_bound(Entries, Offset);
  if (I == Entries.begin())
    return nullptr;
  return &*--I;
}

/// Add a new line entry that has already been encoded into
/// the internal representation of the line table.
void LineTableInfo::AddEntry(FileID FID,
                             const std::vector<LineEntry> &Entries) {
  LineEntries[FID] = Entries;
}

/// getLineTableFilenameID - Return the uniqued ID for the specified filename.
unsigned SourceManager::getLineTableFilenameID(StringRef Name) {
  return getLineTable().getLineTableFilenameID(Name);
}

/// AddLineNote - Add a line note to the line table for the FileID and offset
/// specified by Loc.  If FilenameID is -1, it is considered to be
/// unspecified.
void SourceManager::AddLineNote(SourceLocation Loc, unsigned LineNo,
                                int FilenameID, bool IsFileEntry,
                                bool IsFileExit,
                                SrcMgr::CharacteristicKind FileKind) {
  std::pair<FileID, unsigned> LocInfo = getDecomposedExpansionLoc(Loc);

  bool Invalid = false;
  const SLocEntry &Entry = getSLocEntry(LocInfo.first, &Invalid);
  if (!Entry.isFile() || Invalid)
    return;

  const SrcMgr::FileInfo &FileInfo = Entry.getFile();

  // Remember that this file has #line directives now if it doesn't already.
  const_cast<SrcMgr::FileInfo&>(FileInfo).setHasLineDirectives();

  (void) getLineTable();

  unsigned EntryExit = 0;
  if (IsFileEntry)
    EntryExit = 1;
  else if (IsFileExit)
    EntryExit = 2;

  LineTable->AddLineNote(LocInfo.first, LocInfo.second, LineNo, FilenameID,
                         EntryExit, FileKind);
}

LineTableInfo &SourceManager::getLineTable() {
  if (!LineTable)
    LineTable.reset(new LineTableInfo());
  return *LineTable;
}

//===----------------------------------------------------------------------===//
// Private 'Create' methods.
//===----------------------------------------------------------------------===//

SourceManager::SourceManager(DiagnosticsEngine &Diag, FileManager &FileMgr,
                             bool UserFilesAreVolatile)
  : Diag(Diag), FileMgr(FileMgr), UserFilesAreVolatile(UserFilesAreVolatile) {
  clearIDTables();
  Diag.setSourceManager(this);
}

SourceManager::~SourceManager() {
  // Delete FileEntry objects corresponding to content caches.  Since the actual
  // content cache objects are bump pointer allocated, we just have to run the
  // dtors, but we call the deallocate method for completeness.
  for (unsigned i = 0, e = MemBufferInfos.size(); i != e; ++i) {
    if (MemBufferInfos[i]) {
      MemBufferInfos[i]->~ContentCache();
      ContentCacheAlloc.Deallocate(MemBufferInfos[i]);
    }
  }
  for (llvm::DenseMap<const FileEntry*, SrcMgr::ContentCache*>::iterator
       I = FileInfos.begin(), E = FileInfos.end(); I != E; ++I) {
    if (I->second) {
      I->second->~ContentCache();
      ContentCacheAlloc.Deallocate(I->second);
    }
  }
}

void SourceManager::clearIDTables() {
  MainFileID = FileID();
  LocalSLocEntryTable.clear();
  LoadedSLocEntryTable.clear();
  SLocEntryLoaded.clear();
  LastLineNoFileIDQuery = FileID();
  LastLineNoContentCache = nullptr;
  LastFileIDLookup = FileID();

  if (LineTable)
    LineTable->clear();

  // Use up FileID #0 as an invalid expansion.
  NextLocalOffset = 0;
  CurrentLoadedOffset = MaxLoadedOffset;
  createExpansionLoc(SourceLocation(), SourceLocation(), SourceLocation(), 1);
}

bool SourceManager::isMainFile(const FileEntry &SourceFile) {
  assert(MainFileID.isValid() && "expected initialized SourceManager");
  if (auto *FE = getFileEntryForID(MainFileID))
    return FE->getUID() == SourceFile.getUID();
  return false;
}

void SourceManager::initializeForReplay(const SourceManager &Old) {
  assert(MainFileID.isInvalid() && "expected uninitialized SourceManager");

  auto CloneContentCache = [&](const ContentCache *Cache) -> ContentCache * {
    auto *Clone = new (ContentCacheAlloc.Allocate<ContentCache>()) ContentCache;
    Clone->OrigEntry = Cache->OrigEntry;
    Clone->ContentsEntry = Cache->ContentsEntry;
    Clone->BufferOverridden = Cache->BufferOverridden;
    Clone->IsFileVolatile = Cache->IsFileVolatile;
    Clone->IsTransient = Cache->IsTransient;
    Clone->setUnownedBuffer(Cache->getBufferIfLoaded());
    return Clone;
  };

  // Ensure all SLocEntries are loaded from the external source.
  for (unsigned I = 0, N = Old.LoadedSLocEntryTable.size(); I != N; ++I)
    if (!Old.SLocEntryLoaded[I])
      Old.loadSLocEntry(I, nullptr);

  // Inherit any content cache data from the old source manager.
  for (auto &FileInfo : Old.FileInfos) {
    SrcMgr::ContentCache *&Slot = FileInfos[FileInfo.first];
    if (Slot)
      continue;
    Slot = CloneContentCache(FileInfo.second);
  }
}

ContentCache &SourceManager::getOrCreateContentCache(FileEntryRef FileEnt,
                                                     bool isSystemFile) {
  // Do we already have information about this file?
  ContentCache *&Entry = FileInfos[FileEnt];
  if (Entry)
    return *Entry;

  // Nope, create a new Cache entry.
  Entry = ContentCacheAlloc.Allocate<ContentCache>();

  if (OverriddenFilesInfo) {
    // If the file contents are overridden with contents from another file,
    // pass that file to ContentCache.
    llvm::DenseMap<const FileEntry *, const FileEntry *>::iterator
        overI = OverriddenFilesInfo->OverriddenFiles.find(FileEnt);
    if (overI == OverriddenFilesInfo->OverriddenFiles.end())
      new (Entry) ContentCache(FileEnt);
    else
      new (Entry) ContentCache(OverridenFilesKeepOriginalName ? FileEnt
                                                              : overI->second,
                               overI->second);
  } else {
    new (Entry) ContentCache(FileEnt);
  }

  Entry->IsFileVolatile = UserFilesAreVolatile && !isSystemFile;
  Entry->IsTransient = FilesAreTransient;
  Entry->BufferOverridden |= FileEnt.isNamedPipe();

  return *Entry;
}

/// Create a new ContentCache for the specified memory buffer.
/// This does no caching.
ContentCache &SourceManager::createMemBufferContentCache(
    std::unique_ptr<llvm::MemoryBuffer> Buffer) {
  // Add a new ContentCache to the MemBufferInfos list and return it.
  ContentCache *Entry = ContentCacheAlloc.Allocate<ContentCache>();
  new (Entry) ContentCache();
  MemBufferInfos.push_back(Entry);
  Entry->setBuffer(std::move(Buffer));
  return *Entry;
}

const SrcMgr::SLocEntry &SourceManager::loadSLocEntry(unsigned Index,
                                                      bool *Invalid) const {
  assert(!SLocEntryLoaded[Index]);
  if (ExternalSLocEntries->ReadSLocEntry(-(static_cast<int>(Index) + 2))) {
    if (Invalid)
      *Invalid = true;
    // If the file of the SLocEntry changed we could still have loaded it.
    if (!SLocEntryLoaded[Index]) {
      // Try to recover; create a SLocEntry so the rest of clang can handle it.
      if (!FakeSLocEntryForRecovery)
        FakeSLocEntryForRecovery = std::make_unique<SLocEntry>(SLocEntry::get(
            0, FileInfo::get(SourceLocation(), getFakeContentCacheForRecovery(),
                             SrcMgr::C_User, "")));
      return *FakeSLocEntryForRecovery;
    }
  }

  return LoadedSLocEntryTable[Index];
}

std::pair<int, SourceLocation::UIntTy>
SourceManager::AllocateLoadedSLocEntries(unsigned NumSLocEntries,
                                         SourceLocation::UIntTy TotalSize) {
  assert(ExternalSLocEntries && "Don't have an external sloc source");
  // Make sure we're not about to run out of source locations.
  if (CurrentLoadedOffset - TotalSize < NextLocalOffset)
    return std::make_pair(0, 0);
  LoadedSLocEntryTable.resize(LoadedSLocEntryTable.size() + NumSLocEntries);
  SLocEntryLoaded.resize(LoadedSLocEntryTable.size());
  CurrentLoadedOffset -= TotalSize;
  int ID = LoadedSLocEntryTable.size();
  return std::make_pair(-ID - 1, CurrentLoadedOffset);
}

/// As part of recovering from missing or changed content, produce a
/// fake, non-empty buffer.
llvm::MemoryBufferRef SourceManager::getFakeBufferForRecovery() const {
  if (!FakeBufferForRecovery)
    FakeBufferForRecovery =
        llvm::MemoryBuffer::getMemBuffer("<<<INVALID BUFFER>>");

  return *FakeBufferForRecovery;
}

/// As part of recovering from missing or changed content, produce a
/// fake content cache.
SrcMgr::ContentCache &SourceManager::getFakeContentCacheForRecovery() const {
  if (!FakeContentCacheForRecovery) {
    FakeContentCacheForRecovery = std::make_unique<SrcMgr::ContentCache>();
    FakeContentCacheForRecovery->setUnownedBuffer(getFakeBufferForRecovery());
  }
  return *FakeContentCacheForRecovery;
}

/// Returns the previous in-order FileID or an invalid FileID if there
/// is no previous one.
FileID SourceManager::getPreviousFileID(FileID FID) const {
  if (FID.isInvalid())
    return FileID();

  int ID = FID.ID;
  if (ID == -1)
    return FileID();

  if (ID > 0) {
    if (ID-1 == 0)
      return FileID();
  } else if (unsigned(-(ID-1) - 2) >= LoadedSLocEntryTable.size()) {
    return FileID();
  }

  return FileID::get(ID-1);
}

/// Returns the next in-order FileID or an invalid FileID if there is
/// no next one.
FileID SourceManager::getNextFileID(FileID FID) const {
  if (FID.isInvalid())
    return FileID();

  int ID = FID.ID;
  if (ID > 0) {
    if (unsigned(ID+1) >= local_sloc_entry_size())
      return FileID();
  } else if (ID+1 >= -1) {
    return FileID();
  }

  return FileID::get(ID+1);
}

//===----------------------------------------------------------------------===//
// Methods to create new FileID's and macro expansions.
//===----------------------------------------------------------------------===//

/// Create a new FileID that represents the specified file
/// being \#included from the specified IncludePosition.
///
/// This translates NULL into standard input.
FileID SourceManager::createFileID(const FileEntry *SourceFile,
                                   SourceLocation IncludePos,
                                   SrcMgr::CharacteristicKind FileCharacter,
<<<<<<< HEAD
                                   int LoadedID, unsigned LoadedOffset) {
=======
                                   int LoadedID,
                                   SourceLocation::UIntTy LoadedOffset) {
>>>>>>> 2ab1d525
  return createFileID(SourceFile->getLastRef(), IncludePos, FileCharacter,
                      LoadedID, LoadedOffset);
}

FileID SourceManager::createFileID(FileEntryRef SourceFile,
                                   SourceLocation IncludePos,
                                   SrcMgr::CharacteristicKind FileCharacter,
<<<<<<< HEAD
                                   int LoadedID, unsigned LoadedOffset) {
=======
                                   int LoadedID,
                                   SourceLocation::UIntTy LoadedOffset) {
>>>>>>> 2ab1d525
  SrcMgr::ContentCache &IR = getOrCreateContentCache(SourceFile,
                                                     isSystem(FileCharacter));

  // If this is a named pipe, immediately load the buffer to ensure subsequent
  // calls to ContentCache::getSize() are accurate.
  if (IR.ContentsEntry->isNamedPipe())
    (void)IR.getBufferOrNone(Diag, getFileManager(), SourceLocation());

  return createFileIDImpl(IR, SourceFile.getName(), IncludePos, FileCharacter,
                          LoadedID, LoadedOffset);
}

/// Create a new FileID that represents the specified memory buffer.
///
/// This does no caching of the buffer and takes ownership of the
/// MemoryBuffer, so only pass a MemoryBuffer to this once.
FileID SourceManager::createFileID(std::unique_ptr<llvm::MemoryBuffer> Buffer,
                                   SrcMgr::CharacteristicKind FileCharacter,
                                   int LoadedID,
                                   SourceLocation::UIntTy LoadedOffset,
                                   SourceLocation IncludeLoc) {
  StringRef Name = Buffer->getBufferIdentifier();
  return createFileIDImpl(createMemBufferContentCache(std::move(Buffer)), Name,
                          IncludeLoc, FileCharacter, LoadedID, LoadedOffset);
}

/// Create a new FileID that represents the specified memory buffer.
///
/// This does not take ownership of the MemoryBuffer. The memory buffer must
/// outlive the SourceManager.
FileID SourceManager::createFileID(const llvm::MemoryBufferRef &Buffer,
                                   SrcMgr::CharacteristicKind FileCharacter,
                                   int LoadedID,
                                   SourceLocation::UIntTy LoadedOffset,
                                   SourceLocation IncludeLoc) {
  return createFileID(llvm::MemoryBuffer::getMemBuffer(Buffer), FileCharacter,
                      LoadedID, LoadedOffset, IncludeLoc);
}

/// Get the FileID for \p SourceFile if it exists. Otherwise, create a
/// new FileID for the \p SourceFile.
FileID
SourceManager::getOrCreateFileID(const FileEntry *SourceFile,
                                 SrcMgr::CharacteristicKind FileCharacter) {
  FileID ID = translateFile(SourceFile);
  return ID.isValid() ? ID : createFileID(SourceFile, SourceLocation(),
					  FileCharacter);
}

/// createFileID - Create a new FileID for the specified ContentCache and
/// include position.  This works regardless of whether the ContentCache
/// corresponds to a file or some other input source.
FileID SourceManager::createFileIDImpl(ContentCache &File, StringRef Filename,
                                       SourceLocation IncludePos,
                                       SrcMgr::CharacteristicKind FileCharacter,
                                       int LoadedID,
                                       SourceLocation::UIntTy LoadedOffset) {
  if (LoadedID < 0) {
    assert(LoadedID != -1 && "Loading sentinel FileID");
    unsigned Index = unsigned(-LoadedID) - 2;
    assert(Index < LoadedSLocEntryTable.size() && "FileID out of range");
    assert(!SLocEntryLoaded[Index] && "FileID already loaded");
    LoadedSLocEntryTable[Index] = SLocEntry::get(
        LoadedOffset, FileInfo::get(IncludePos, File, FileCharacter, Filename));
    SLocEntryLoaded[Index] = true;
    return FileID::get(LoadedID);
  }
  unsigned FileSize = File.getSize();
  if (!(NextLocalOffset + FileSize + 1 > NextLocalOffset &&
        NextLocalOffset + FileSize + 1 <= CurrentLoadedOffset)) {
    Diag.Report(IncludePos, diag::err_include_too_large);
    return FileID();
  }
  LocalSLocEntryTable.push_back(
      SLocEntry::get(NextLocalOffset,
                     FileInfo::get(IncludePos, File, FileCharacter, Filename)));
  // We do a +1 here because we want a SourceLocation that means "the end of the
  // file", e.g. for the "no newline at the end of the file" diagnostic.
  NextLocalOffset += FileSize + 1;

  // Set LastFileIDLookup to the newly created file.  The next getFileID call is
  // almost guaranteed to be from that file.
  FileID FID = FileID::get(LocalSLocEntryTable.size()-1);
  return LastFileIDLookup = FID;
}

SourceLocation
SourceManager::createMacroArgExpansionLoc(SourceLocation SpellingLoc,
                                          SourceLocation ExpansionLoc,
                                          unsigned TokLength) {
  ExpansionInfo Info = ExpansionInfo::createForMacroArg(SpellingLoc,
                                                        ExpansionLoc);
  return createExpansionLocImpl(Info, TokLength);
}

SourceLocation SourceManager::createExpansionLoc(
    SourceLocation SpellingLoc, SourceLocation ExpansionLocStart,
    SourceLocation ExpansionLocEnd, unsigned TokLength,
    bool ExpansionIsTokenRange, int LoadedID,
    SourceLocation::UIntTy LoadedOffset) {
  ExpansionInfo Info = ExpansionInfo::create(
      SpellingLoc, ExpansionLocStart, ExpansionLocEnd, ExpansionIsTokenRange);
  return createExpansionLocImpl(Info, TokLength, LoadedID, LoadedOffset);
}

SourceLocation SourceManager::createTokenSplitLoc(SourceLocation Spelling,
                                                  SourceLocation TokenStart,
                                                  SourceLocation TokenEnd) {
  assert(getFileID(TokenStart) == getFileID(TokenEnd) &&
         "token spans multiple files");
  return createExpansionLocImpl(
      ExpansionInfo::createForTokenSplit(Spelling, TokenStart, TokenEnd),
      TokenEnd.getOffset() - TokenStart.getOffset());
}

SourceLocation
SourceManager::createExpansionLocImpl(const ExpansionInfo &Info,
                                      unsigned TokLength, int LoadedID,
                                      SourceLocation::UIntTy LoadedOffset) {
  if (LoadedID < 0) {
    assert(LoadedID != -1 && "Loading sentinel FileID");
    unsigned Index = unsigned(-LoadedID) - 2;
    assert(Index < LoadedSLocEntryTable.size() && "FileID out of range");
    assert(!SLocEntryLoaded[Index] && "FileID already loaded");
    LoadedSLocEntryTable[Index] = SLocEntry::get(LoadedOffset, Info);
    SLocEntryLoaded[Index] = true;
    return SourceLocation::getMacroLoc(LoadedOffset);
  }
  LocalSLocEntryTable.push_back(SLocEntry::get(NextLocalOffset, Info));
  assert(NextLocalOffset + TokLength + 1 > NextLocalOffset &&
         NextLocalOffset + TokLength + 1 <= CurrentLoadedOffset &&
         "Ran out of source locations!");
  // See createFileID for that +1.
  NextLocalOffset += TokLength + 1;
  return SourceLocation::getMacroLoc(NextLocalOffset - (TokLength + 1));
}

llvm::Optional<llvm::MemoryBufferRef>
SourceManager::getMemoryBufferForFileOrNone(const FileEntry *File) {
  SrcMgr::ContentCache &IR = getOrCreateContentCache(File->getLastRef());
  return IR.getBufferOrNone(Diag, getFileManager(), SourceLocation());
}

void SourceManager::overrideFileContents(
    const FileEntry *SourceFile, std::unique_ptr<llvm::MemoryBuffer> Buffer) {
  SrcMgr::ContentCache &IR = getOrCreateContentCache(SourceFile->getLastRef());

  IR.setBuffer(std::move(Buffer));
  IR.BufferOverridden = true;

  getOverriddenFilesInfo().OverriddenFilesWithBuffer.insert(SourceFile);
}

void SourceManager::overrideFileContents(const FileEntry *SourceFile,
                                         const FileEntry *NewFile) {
  assert(SourceFile->getSize() == NewFile->getSize() &&
         "Different sizes, use the FileManager to create a virtual file with "
         "the correct size");
  assert(FileInfos.count(SourceFile) == 0 &&
         "This function should be called at the initialization stage, before "
         "any parsing occurs.");
  getOverriddenFilesInfo().OverriddenFiles[SourceFile] = NewFile;
}

Optional<FileEntryRef>
SourceManager::bypassFileContentsOverride(FileEntryRef File) {
  assert(isFileOverridden(&File.getFileEntry()));
  llvm::Optional<FileEntryRef> BypassFile = FileMgr.getBypassFile(File);

  // If the file can't be found in the FS, give up.
  if (!BypassFile)
    return None;

  (void)getOrCreateContentCache(*BypassFile);
  return BypassFile;
}

void SourceManager::setFileIsTransient(const FileEntry *File) {
  getOrCreateContentCache(File->getLastRef()).IsTransient = true;
}

Optional<StringRef>
SourceManager::getNonBuiltinFilenameForID(FileID FID) const {
  if (const SrcMgr::SLocEntry *Entry = getSLocEntryForFile(FID))
    if (Entry->getFile().getContentCache().OrigEntry)
      return Entry->getFile().getName();
  return None;
}

StringRef SourceManager::getBufferData(FileID FID, bool *Invalid) const {
  auto B = getBufferDataOrNone(FID);
  if (Invalid)
    *Invalid = !B;
  return B ? *B : "<<<<<INVALID SOURCE LOCATION>>>>>";
}

llvm::Optional<StringRef>
SourceManager::getBufferDataIfLoaded(FileID FID) const {
  if (const SrcMgr::SLocEntry *Entry = getSLocEntryForFile(FID))
    return Entry->getFile().getContentCache().getBufferDataIfLoaded();
  return None;
}

llvm::Optional<StringRef> SourceManager::getBufferDataOrNone(FileID FID) const {
  if (const SrcMgr::SLocEntry *Entry = getSLocEntryForFile(FID))
    if (auto B = Entry->getFile().getContentCache().getBufferOrNone(
            Diag, getFileManager(), SourceLocation()))
      return B->getBuffer();
  return None;
}

//===----------------------------------------------------------------------===//
// SourceLocation manipulation methods.
//===----------------------------------------------------------------------===//

/// Return the FileID for a SourceLocation.
///
/// This is the cache-miss path of getFileID. Not as hot as that function, but
/// still very important. It is responsible for finding the entry in the
/// SLocEntry tables that contains the specified location.
FileID SourceManager::getFileIDSlow(SourceLocation::UIntTy SLocOffset) const {
  if (!SLocOffset)
    return FileID::get(0);

  // Now it is time to search for the correct file. See where the SLocOffset
  // sits in the global view and consult local or loaded buffers for it.
  if (SLocOffset < NextLocalOffset)
    return getFileIDLocal(SLocOffset);
  return getFileIDLoaded(SLocOffset);
}

/// Return the FileID for a SourceLocation with a low offset.
///
/// This function knows that the SourceLocation is in a local buffer, not a
/// loaded one.
FileID SourceManager::getFileIDLocal(SourceLocation::UIntTy SLocOffset) const {
  assert(SLocOffset < NextLocalOffset && "Bad function choice");

  // After the first and second level caches, I see two common sorts of
  // behavior: 1) a lot of searched FileID's are "near" the cached file
  // location or are "near" the cached expansion location. 2) others are just
  // completely random and may be a very long way away.
  //
  // To handle this, we do a linear search for up to 8 steps to catch #1 quickly
  // then we fall back to a less cache efficient, but more scalable, binary
  // search to find the location.

  // See if this is near the file point - worst case we start scanning from the
  // most newly created FileID.
  const SrcMgr::SLocEntry *I;

  if (LastFileIDLookup.ID < 0 ||
      LocalSLocEntryTable[LastFileIDLookup.ID].getOffset() < SLocOffset) {
    // Neither loc prunes our search.
    I = LocalSLocEntryTable.end();
  } else {
    // Perhaps it is near the file point.
    I = LocalSLocEntryTable.begin()+LastFileIDLookup.ID;
  }

  // Find the FileID that contains this.  "I" is an iterator that points to a
  // FileID whose offset is known to be larger than SLocOffset.
  unsigned NumProbes = 0;
  while (true) {
    --I;
    if (I->getOffset() <= SLocOffset) {
      FileID Res = FileID::get(int(I - LocalSLocEntryTable.begin()));
      // Remember it.  We have good locality across FileID lookups.
      LastFileIDLookup = Res;
      NumLinearScans += NumProbes+1;
      return Res;
    }
    if (++NumProbes == 8)
      break;
  }

  // Convert "I" back into an index.  We know that it is an entry whose index is
  // larger than the offset we are looking for.
  unsigned GreaterIndex = I - LocalSLocEntryTable.begin();
  // LessIndex - This is the lower bound of the range that we're searching.
  // We know that the offset corresponding to the FileID is is less than
  // SLocOffset.
  unsigned LessIndex = 0;
  NumProbes = 0;
  while (true) {
    unsigned MiddleIndex = (GreaterIndex-LessIndex)/2+LessIndex;
    SourceLocation::UIntTy MidOffset =
        getLocalSLocEntry(MiddleIndex).getOffset();

    ++NumProbes;

    // If the offset of the midpoint is too large, chop the high side of the
    // range to the midpoint.
    if (MidOffset > SLocOffset) {
      GreaterIndex = MiddleIndex;
      continue;
    }

    // If the middle index contains the value, succeed and return.
    if (MiddleIndex + 1 == LocalSLocEntryTable.size() ||
        SLocOffset < getLocalSLocEntry(MiddleIndex + 1).getOffset()) {
      FileID Res = FileID::get(MiddleIndex);

      // Remember it.  We have good locality across FileID lookups.
      LastFileIDLookup = Res;
      NumBinaryProbes += NumProbes;
      return Res;
    }

    // Otherwise, move the low-side up to the middle index.
    LessIndex = MiddleIndex;
  }
}

/// Return the FileID for a SourceLocation with a high offset.
///
/// This function knows that the SourceLocation is in a loaded buffer, not a
/// local one.
FileID SourceManager::getFileIDLoaded(SourceLocation::UIntTy SLocOffset) const {
  if (SLocOffset < CurrentLoadedOffset) {
    assert(0 && "Invalid SLocOffset or bad function choice");
    return FileID();
  }

  // Essentially the same as the local case, but the loaded array is sorted
  // in the other direction.

  // First do a linear scan from the last lookup position, if possible.
  unsigned I;
  int LastID = LastFileIDLookup.ID;
  if (LastID >= 0 || getLoadedSLocEntryByID(LastID).getOffset() < SLocOffset)
    I = 0;
  else
    I = (-LastID - 2) + 1;

  unsigned NumProbes;
  for (NumProbes = 0; NumProbes < 8; ++NumProbes, ++I) {
    // Make sure the entry is loaded!
    const SrcMgr::SLocEntry &E = getLoadedSLocEntry(I);
    if (E.getOffset() <= SLocOffset) {
      FileID Res = FileID::get(-int(I) - 2);
      LastFileIDLookup = Res;
      NumLinearScans += NumProbes + 1;
      return Res;
    }
  }

  // Linear scan failed. Do the binary search. Note the reverse sorting of the
  // table: GreaterIndex is the one where the offset is greater, which is
  // actually a lower index!
  unsigned GreaterIndex = I;
  unsigned LessIndex = LoadedSLocEntryTable.size();
  NumProbes = 0;
  while (true) {
    ++NumProbes;
    unsigned MiddleIndex = (LessIndex - GreaterIndex) / 2 + GreaterIndex;
    const SrcMgr::SLocEntry &E = getLoadedSLocEntry(MiddleIndex);
    if (E.getOffset() == 0)
      return FileID(); // invalid entry.

    ++NumProbes;

    if (E.getOffset() > SLocOffset) {
      if (GreaterIndex == MiddleIndex) {
        assert(0 && "binary search missed the entry");
        return FileID();
      }
      GreaterIndex = MiddleIndex;
      continue;
    }

    if (isOffsetInFileID(FileID::get(-int(MiddleIndex) - 2), SLocOffset)) {
      FileID Res = FileID::get(-int(MiddleIndex) - 2);
      LastFileIDLookup = Res;
      NumBinaryProbes += NumProbes;
      return Res;
    }

    if (LessIndex == MiddleIndex) {
      assert(0 && "binary search missed the entry");
      return FileID();
    }
    LessIndex = MiddleIndex;
  }
}

SourceLocation SourceManager::
getExpansionLocSlowCase(SourceLocation Loc) const {
  do {
    // Note: If Loc indicates an offset into a token that came from a macro
    // expansion (e.g. the 5th character of the token) we do not want to add
    // this offset when going to the expansion location.  The expansion
    // location is the macro invocation, which the offset has nothing to do
    // with.  This is unlike when we get the spelling loc, because the offset
    // directly correspond to the token whose spelling we're inspecting.
    Loc = getSLocEntry(getFileID(Loc)).getExpansion().getExpansionLocStart();
  } while (!Loc.isFileID());

  return Loc;
}

SourceLocation SourceManager::getSpellingLocSlowCase(SourceLocation Loc) const {
  do {
    std::pair<FileID, unsigned> LocInfo = getDecomposedLoc(Loc);
    Loc = getSLocEntry(LocInfo.first).getExpansion().getSpellingLoc();
    Loc = Loc.getLocWithOffset(LocInfo.second);
  } while (!Loc.isFileID());
  return Loc;
}

SourceLocation SourceManager::getFileLocSlowCase(SourceLocation Loc) const {
  do {
    if (isMacroArgExpansion(Loc))
      Loc = getImmediateSpellingLoc(Loc);
    else
      Loc = getImmediateExpansionRange(Loc).getBegin();
  } while (!Loc.isFileID());
  return Loc;
}


std::pair<FileID, unsigned>
SourceManager::getDecomposedExpansionLocSlowCase(
                                             const SrcMgr::SLocEntry *E) const {
  // If this is an expansion record, walk through all the expansion points.
  FileID FID;
  SourceLocation Loc;
  unsigned Offset;
  do {
    Loc = E->getExpansion().getExpansionLocStart();

    FID = getFileID(Loc);
    E = &getSLocEntry(FID);
    Offset = Loc.getOffset()-E->getOffset();
  } while (!Loc.isFileID());

  return std::make_pair(FID, Offset);
}

std::pair<FileID, unsigned>
SourceManager::getDecomposedSpellingLocSlowCase(const SrcMgr::SLocEntry *E,
                                                unsigned Offset) const {
  // If this is an expansion record, walk through all the expansion points.
  FileID FID;
  SourceLocation Loc;
  do {
    Loc = E->getExpansion().getSpellingLoc();
    Loc = Loc.getLocWithOffset(Offset);

    FID = getFileID(Loc);
    E = &getSLocEntry(FID);
    Offset = Loc.getOffset()-E->getOffset();
  } while (!Loc.isFileID());

  return std::make_pair(FID, Offset);
}

/// getImmediateSpellingLoc - Given a SourceLocation object, return the
/// spelling location referenced by the ID.  This is the first level down
/// towards the place where the characters that make up the lexed token can be
/// found.  This should not generally be used by clients.
SourceLocation SourceManager::getImmediateSpellingLoc(SourceLocation Loc) const{
  if (Loc.isFileID()) return Loc;
  std::pair<FileID, unsigned> LocInfo = getDecomposedLoc(Loc);
  Loc = getSLocEntry(LocInfo.first).getExpansion().getSpellingLoc();
  return Loc.getLocWithOffset(LocInfo.second);
}

/// Return the filename of the file containing a SourceLocation.
StringRef SourceManager::getFilename(SourceLocation SpellingLoc) const {
  if (const FileEntry *F = getFileEntryForID(getFileID(SpellingLoc)))
    return F->getName();
  return StringRef();
}

/// getImmediateExpansionRange - Loc is required to be an expansion location.
/// Return the start/end of the expansion information.
CharSourceRange
SourceManager::getImmediateExpansionRange(SourceLocation Loc) const {
  assert(Loc.isMacroID() && "Not a macro expansion loc!");
  const ExpansionInfo &Expansion = getSLocEntry(getFileID(Loc)).getExpansion();
  return Expansion.getExpansionLocRange();
}

SourceLocation SourceManager::getTopMacroCallerLoc(SourceLocation Loc) const {
  while (isMacroArgExpansion(Loc))
    Loc = getImmediateSpellingLoc(Loc);
  return Loc;
}

/// getExpansionRange - Given a SourceLocation object, return the range of
/// tokens covered by the expansion in the ultimate file.
CharSourceRange SourceManager::getExpansionRange(SourceLocation Loc) const {
  if (Loc.isFileID())
    return CharSourceRange(SourceRange(Loc, Loc), true);

  CharSourceRange Res = getImmediateExpansionRange(Loc);

  // Fully resolve the start and end locations to their ultimate expansion
  // points.
  while (!Res.getBegin().isFileID())
    Res.setBegin(getImmediateExpansionRange(Res.getBegin()).getBegin());
  while (!Res.getEnd().isFileID()) {
    CharSourceRange EndRange = getImmediateExpansionRange(Res.getEnd());
    Res.setEnd(EndRange.getEnd());
    Res.setTokenRange(EndRange.isTokenRange());
  }
  return Res;
}

bool SourceManager::isMacroArgExpansion(SourceLocation Loc,
                                        SourceLocation *StartLoc) const {
  if (!Loc.isMacroID()) return false;

  FileID FID = getFileID(Loc);
  const SrcMgr::ExpansionInfo &Expansion = getSLocEntry(FID).getExpansion();
  if (!Expansion.isMacroArgExpansion()) return false;

  if (StartLoc)
    *StartLoc = Expansion.getExpansionLocStart();
  return true;
}

bool SourceManager::isMacroBodyExpansion(SourceLocation Loc) const {
  if (!Loc.isMacroID()) return false;

  FileID FID = getFileID(Loc);
  const SrcMgr::ExpansionInfo &Expansion = getSLocEntry(FID).getExpansion();
  return Expansion.isMacroBodyExpansion();
}

bool SourceManager::isAtStartOfImmediateMacroExpansion(SourceLocation Loc,
                                             SourceLocation *MacroBegin) const {
  assert(Loc.isValid() && Loc.isMacroID() && "Expected a valid macro loc");

  std::pair<FileID, unsigned> DecompLoc = getDecomposedLoc(Loc);
  if (DecompLoc.second > 0)
    return false; // Does not point at the start of expansion range.

  bool Invalid = false;
  const SrcMgr::ExpansionInfo &ExpInfo =
      getSLocEntry(DecompLoc.first, &Invalid).getExpansion();
  if (Invalid)
    return false;
  SourceLocation ExpLoc = ExpInfo.getExpansionLocStart();

  if (ExpInfo.isMacroArgExpansion()) {
    // For macro argument expansions, check if the previous FileID is part of
    // the same argument expansion, in which case this Loc is not at the
    // beginning of the expansion.
    FileID PrevFID = getPreviousFileID(DecompLoc.first);
    if (!PrevFID.isInvalid()) {
      const SrcMgr::SLocEntry &PrevEntry = getSLocEntry(PrevFID, &Invalid);
      if (Invalid)
        return false;
      if (PrevEntry.isExpansion() &&
          PrevEntry.getExpansion().getExpansionLocStart() == ExpLoc)
        return false;
    }
  }

  if (MacroBegin)
    *MacroBegin = ExpLoc;
  return true;
}

bool SourceManager::isAtEndOfImmediateMacroExpansion(SourceLocation Loc,
                                               SourceLocation *MacroEnd) const {
  assert(Loc.isValid() && Loc.isMacroID() && "Expected a valid macro loc");

  FileID FID = getFileID(Loc);
  SourceLocation NextLoc = Loc.getLocWithOffset(1);
  if (isInFileID(NextLoc, FID))
    return false; // Does not point at the end of expansion range.

  bool Invalid = false;
  const SrcMgr::ExpansionInfo &ExpInfo =
      getSLocEntry(FID, &Invalid).getExpansion();
  if (Invalid)
    return false;

  if (ExpInfo.isMacroArgExpansion()) {
    // For macro argument expansions, check if the next FileID is part of the
    // same argument expansion, in which case this Loc is not at the end of the
    // expansion.
    FileID NextFID = getNextFileID(FID);
    if (!NextFID.isInvalid()) {
      const SrcMgr::SLocEntry &NextEntry = getSLocEntry(NextFID, &Invalid);
      if (Invalid)
        return false;
      if (NextEntry.isExpansion() &&
          NextEntry.getExpansion().getExpansionLocStart() ==
              ExpInfo.getExpansionLocStart())
        return false;
    }
  }

  if (MacroEnd)
    *MacroEnd = ExpInfo.getExpansionLocEnd();
  return true;
}

//===----------------------------------------------------------------------===//
// Queries about the code at a SourceLocation.
//===----------------------------------------------------------------------===//

/// getCharacterData - Return a pointer to the start of the specified location
/// in the appropriate MemoryBuffer.
const char *SourceManager::getCharacterData(SourceLocation SL,
                                            bool *Invalid) const {
  // Note that this is a hot function in the getSpelling() path, which is
  // heavily used by -E mode.
  std::pair<FileID, unsigned> LocInfo = getDecomposedSpellingLoc(SL);

  // Note that calling 'getBuffer()' may lazily page in a source file.
  bool CharDataInvalid = false;
  const SLocEntry &Entry = getSLocEntry(LocInfo.first, &CharDataInvalid);
  if (CharDataInvalid || !Entry.isFile()) {
    if (Invalid)
      *Invalid = true;

    return "<<<<INVALID BUFFER>>>>";
  }
  llvm::Optional<llvm::MemoryBufferRef> Buffer =
      Entry.getFile().getContentCache().getBufferOrNone(Diag, getFileManager(),
                                                        SourceLocation());
  if (Invalid)
    *Invalid = !Buffer;
  return Buffer ? Buffer->getBufferStart() + LocInfo.second
                : "<<<<INVALID BUFFER>>>>";
}

/// getColumnNumber - Return the column # for the specified file position.
/// this is significantly cheaper to compute than the line number.
unsigned SourceManager::getColumnNumber(FileID FID, unsigned FilePos,
                                        bool *Invalid) const {
  llvm::Optional<llvm::MemoryBufferRef> MemBuf = getBufferOrNone(FID);
  if (Invalid)
    *Invalid = !MemBuf;

  if (!MemBuf)
    return 1;

  // It is okay to request a position just past the end of the buffer.
  if (FilePos > MemBuf->getBufferSize()) {
    if (Invalid)
      *Invalid = true;
    return 1;
  }

  const char *Buf = MemBuf->getBufferStart();
  // See if we just calculated the line number for this FilePos and can use
  // that to lookup the start of the line instead of searching for it.
  if (LastLineNoFileIDQuery == FID && LastLineNoContentCache->SourceLineCache &&
      LastLineNoResult < LastLineNoContentCache->SourceLineCache.size()) {
    const unsigned *SourceLineCache =
        LastLineNoContentCache->SourceLineCache.begin();
    unsigned LineStart = SourceLineCache[LastLineNoResult - 1];
    unsigned LineEnd = SourceLineCache[LastLineNoResult];
    if (FilePos >= LineStart && FilePos < LineEnd) {
      // LineEnd is the LineStart of the next line.
      // A line ends with separator LF or CR+LF on Windows.
      // FilePos might point to the last separator,
      // but we need a column number at most 1 + the last column.
      if (FilePos + 1 == LineEnd && FilePos > LineStart) {
        if (Buf[FilePos - 1] == '\r' || Buf[FilePos - 1] == '\n')
          --FilePos;
      }
      return FilePos - LineStart + 1;
    }
  }

  unsigned LineStart = FilePos;
  while (LineStart && Buf[LineStart-1] != '\n' && Buf[LineStart-1] != '\r')
    --LineStart;
  return FilePos-LineStart+1;
}

// isInvalid - Return the result of calling loc.isInvalid(), and
// if Invalid is not null, set its value to same.
template<typename LocType>
static bool isInvalid(LocType Loc, bool *Invalid) {
  bool MyInvalid = Loc.isInvalid();
  if (Invalid)
    *Invalid = MyInvalid;
  return MyInvalid;
}

unsigned SourceManager::getSpellingColumnNumber(SourceLocation Loc,
                                                bool *Invalid) const {
  if (isInvalid(Loc, Invalid)) return 0;
  std::pair<FileID, unsigned> LocInfo = getDecomposedSpellingLoc(Loc);
  return getColumnNumber(LocInfo.first, LocInfo.second, Invalid);
}

unsigned SourceManager::getExpansionColumnNumber(SourceLocation Loc,
                                                 bool *Invalid) const {
  if (isInvalid(Loc, Invalid)) return 0;
  std::pair<FileID, unsigned> LocInfo = getDecomposedExpansionLoc(Loc);
  return getColumnNumber(LocInfo.first, LocInfo.second, Invalid);
}

unsigned SourceManager::getPresumedColumnNumber(SourceLocation Loc,
                                                bool *Invalid) const {
  PresumedLoc PLoc = getPresumedLoc(Loc);
  if (isInvalid(PLoc, Invalid)) return 0;
  return PLoc.getColumn();
}

// Check if mutli-byte word x has bytes between m and n, included. This may also
// catch bytes equal to n + 1.
// The returned value holds a 0x80 at each byte position that holds a match.
// see http://graphics.stanford.edu/~seander/bithacks.html#HasBetweenInWord
template <class T>
static constexpr inline T likelyhasbetween(T x, unsigned char m,
                                           unsigned char n) {
  return ((x - ~static_cast<T>(0) / 255 * (n + 1)) & ~x &
          ((x & ~static_cast<T>(0) / 255 * 127) +
           (~static_cast<T>(0) / 255 * (127 - (m - 1))))) &
         ~static_cast<T>(0) / 255 * 128;
}

LineOffsetMapping LineOffsetMapping::get(llvm::MemoryBufferRef Buffer,
                                         llvm::BumpPtrAllocator &Alloc) {

  // Find the file offsets of all of the *physical* source lines.  This does
  // not look at trigraphs, escaped newlines, or anything else tricky.
  SmallVector<unsigned, 256> LineOffsets;

  // Line #1 starts at char 0.
  LineOffsets.push_back(0);

  const unsigned char *Buf = (const unsigned char *)Buffer.getBufferStart();
  const unsigned char *End = (const unsigned char *)Buffer.getBufferEnd();
  const std::size_t BufLen = End - Buf;

  unsigned I = 0;
  uint64_t Word;

  // scan sizeof(Word) bytes at a time for new lines.
  // This is much faster than scanning each byte independently.
  if (BufLen > sizeof(Word)) {
    do {
      Word = llvm::support::endian::read64(Buf + I, llvm::support::little);
      // no new line => jump over sizeof(Word) bytes.
      auto Mask = likelyhasbetween(Word, '\n', '\r');
      if (!Mask) {
        I += sizeof(Word);
        continue;
      }

      // At that point, Mask contains 0x80 set at each byte that holds a value
      // in [\n, \r + 1 [

      // Scan for the next newline - it's very likely there's one.
      unsigned N =
          llvm::countTrailingZeros(Mask) - 7; // -7 because 0x80 is the marker
      Word >>= N;
      I += N / 8 + 1;
      unsigned char Byte = Word;
      if (Byte == '\n') {
        LineOffsets.push_back(I);
      } else if (Byte == '\r') {
        // If this is \r\n, skip both characters.
        if (Buf[I] == '\n')
          ++I;
        LineOffsets.push_back(I);
      }
    } while (I < BufLen - sizeof(Word) - 1);
  }

  // Handle tail using a regular check.
  while (I < BufLen) {
    // Use a fast check to catch both newlines
    if (LLVM_UNLIKELY(Buf[I] <= std::max('\n', '\r'))) {
      if (Buf[I] == '\n') {
        LineOffsets.push_back(I + 1);
      } else if (Buf[I] == '\r') {
        // If this is \r\n, skip both characters.
        if (I + 1 < BufLen && Buf[I + 1] == '\n')
          ++I;
        LineOffsets.push_back(I + 1);
      }
    }
    ++I;
  }

  return LineOffsetMapping(LineOffsets, Alloc);
}

LineOffsetMapping::LineOffsetMapping(ArrayRef<unsigned> LineOffsets,
                                     llvm::BumpPtrAllocator &Alloc)
    : Storage(Alloc.Allocate<unsigned>(LineOffsets.size() + 1)) {
  Storage[0] = LineOffsets.size();
  std::copy(LineOffsets.begin(), LineOffsets.end(), Storage + 1);
}

/// getLineNumber - Given a SourceLocation, return the spelling line number
/// for the position indicated.  This requires building and caching a table of
/// line offsets for the MemoryBuffer, so this is not cheap: use only when
/// about to emit a diagnostic.
unsigned SourceManager::getLineNumber(FileID FID, unsigned FilePos,
                                      bool *Invalid) const {
  if (FID.isInvalid()) {
    if (Invalid)
      *Invalid = true;
    return 1;
  }

  const ContentCache *Content;
  if (LastLineNoFileIDQuery == FID)
    Content = LastLineNoContentCache;
  else {
    bool MyInvalid = false;
    const SLocEntry &Entry = getSLocEntry(FID, &MyInvalid);
    if (MyInvalid || !Entry.isFile()) {
      if (Invalid)
        *Invalid = true;
      return 1;
    }

    Content = &Entry.getFile().getContentCache();
  }

  // If this is the first use of line information for this buffer, compute the
  /// SourceLineCache for it on demand.
  if (!Content->SourceLineCache) {
    llvm::Optional<llvm::MemoryBufferRef> Buffer =
        Content->getBufferOrNone(Diag, getFileManager(), SourceLocation());
    if (Invalid)
      *Invalid = !Buffer;
    if (!Buffer)
      return 1;

    Content->SourceLineCache =
        LineOffsetMapping::get(*Buffer, ContentCacheAlloc);
  } else if (Invalid)
    *Invalid = false;

  // Okay, we know we have a line number table.  Do a binary search to find the
  // line number that this character position lands on.
  const unsigned *SourceLineCache = Content->SourceLineCache.begin();
  const unsigned *SourceLineCacheStart = SourceLineCache;
  const unsigned *SourceLineCacheEnd = Content->SourceLineCache.end();

  unsigned QueriedFilePos = FilePos+1;

  // FIXME: I would like to be convinced that this code is worth being as
  // complicated as it is, binary search isn't that slow.
  //
  // If it is worth being optimized, then in my opinion it could be more
  // performant, simpler, and more obviously correct by just "galloping" outward
  // from the queried file position. In fact, this could be incorporated into a
  // generic algorithm such as lower_bound_with_hint.
  //
  // If someone gives me a test case where this matters, and I will do it! - DWD

  // If the previous query was to the same file, we know both the file pos from
  // that query and the line number returned.  This allows us to narrow the
  // search space from the entire file to something near the match.
  if (LastLineNoFileIDQuery == FID) {
    if (QueriedFilePos >= LastLineNoFilePos) {
      // FIXME: Potential overflow?
      SourceLineCache = SourceLineCache+LastLineNoResult-1;

      // The query is likely to be nearby the previous one.  Here we check to
      // see if it is within 5, 10 or 20 lines.  It can be far away in cases
      // where big comment blocks and vertical whitespace eat up lines but
      // contribute no tokens.
      if (SourceLineCache+5 < SourceLineCacheEnd) {
        if (SourceLineCache[5] > QueriedFilePos)
          SourceLineCacheEnd = SourceLineCache+5;
        else if (SourceLineCache+10 < SourceLineCacheEnd) {
          if (SourceLineCache[10] > QueriedFilePos)
            SourceLineCacheEnd = SourceLineCache+10;
          else if (SourceLineCache+20 < SourceLineCacheEnd) {
            if (SourceLineCache[20] > QueriedFilePos)
              SourceLineCacheEnd = SourceLineCache+20;
          }
        }
      }
    } else {
      if (LastLineNoResult < Content->SourceLineCache.size())
        SourceLineCacheEnd = SourceLineCache+LastLineNoResult+1;
    }
  }

  const unsigned *Pos =
      std::lower_bound(SourceLineCache, SourceLineCacheEnd, QueriedFilePos);
  unsigned LineNo = Pos-SourceLineCacheStart;

  LastLineNoFileIDQuery = FID;
  LastLineNoContentCache = Content;
  LastLineNoFilePos = QueriedFilePos;
  LastLineNoResult = LineNo;
  return LineNo;
}

unsigned SourceManager::getSpellingLineNumber(SourceLocation Loc,
                                              bool *Invalid) const {
  if (isInvalid(Loc, Invalid)) return 0;
  std::pair<FileID, unsigned> LocInfo = getDecomposedSpellingLoc(Loc);
  return getLineNumber(LocInfo.first, LocInfo.second);
}
unsigned SourceManager::getExpansionLineNumber(SourceLocation Loc,
                                               bool *Invalid) const {
  if (isInvalid(Loc, Invalid)) return 0;
  std::pair<FileID, unsigned> LocInfo = getDecomposedExpansionLoc(Loc);
  return getLineNumber(LocInfo.first, LocInfo.second);
}
unsigned SourceManager::getPresumedLineNumber(SourceLocation Loc,
                                              bool *Invalid) const {
  PresumedLoc PLoc = getPresumedLoc(Loc);
  if (isInvalid(PLoc, Invalid)) return 0;
  return PLoc.getLine();
}

/// getFileCharacteristic - return the file characteristic of the specified
/// source location, indicating whether this is a normal file, a system
/// header, or an "implicit extern C" system header.
///
/// This state can be modified with flags on GNU linemarker directives like:
///   # 4 "foo.h" 3
/// which changes all source locations in the current file after that to be
/// considered to be from a system header.
SrcMgr::CharacteristicKind
SourceManager::getFileCharacteristic(SourceLocation Loc) const {
  assert(Loc.isValid() && "Can't get file characteristic of invalid loc!");
  std::pair<FileID, unsigned> LocInfo = getDecomposedExpansionLoc(Loc);
  const SLocEntry *SEntry = getSLocEntryForFile(LocInfo.first);
  if (!SEntry)
    return C_User;

  const SrcMgr::FileInfo &FI = SEntry->getFile();

  // If there are no #line directives in this file, just return the whole-file
  // state.
  if (!FI.hasLineDirectives())
    return FI.getFileCharacteristic();

  assert(LineTable && "Can't have linetable entries without a LineTable!");
  // See if there is a #line directive before the location.
  const LineEntry *Entry =
    LineTable->FindNearestLineEntry(LocInfo.first, LocInfo.second);

  // If this is before the first line marker, use the file characteristic.
  if (!Entry)
    return FI.getFileCharacteristic();

  return Entry->FileKind;
}

/// Return the filename or buffer identifier of the buffer the location is in.
/// Note that this name does not respect \#line directives.  Use getPresumedLoc
/// for normal clients.
StringRef SourceManager::getBufferName(SourceLocation Loc,
                                       bool *Invalid) const {
  if (isInvalid(Loc, Invalid)) return "<invalid loc>";

  auto B = getBufferOrNone(getFileID(Loc));
  if (Invalid)
    *Invalid = !B;
  return B ? B->getBufferIdentifier() : "<invalid buffer>";
}

/// getPresumedLoc - This method returns the "presumed" location of a
/// SourceLocation specifies.  A "presumed location" can be modified by \#line
/// or GNU line marker directives.  This provides a view on the data that a
/// user should see in diagnostics, for example.
///
/// Note that a presumed location is always given as the expansion point of an
/// expansion location, not at the spelling location.
PresumedLoc SourceManager::getPresumedLoc(SourceLocation Loc,
                                          bool UseLineDirectives) const {
  if (Loc.isInvalid()) return PresumedLoc();

  // Presumed locations are always for expansion points.
  std::pair<FileID, unsigned> LocInfo = getDecomposedExpansionLoc(Loc);

  bool Invalid = false;
  const SLocEntry &Entry = getSLocEntry(LocInfo.first, &Invalid);
  if (Invalid || !Entry.isFile())
    return PresumedLoc();

  const SrcMgr::FileInfo &FI = Entry.getFile();
  const SrcMgr::ContentCache *C = &FI.getContentCache();

  // To get the source name, first consult the FileEntry (if one exists)
  // before the MemBuffer as this will avoid unnecessarily paging in the
  // MemBuffer.
  FileID FID = LocInfo.first;
  StringRef Filename;
  if (C->OrigEntry)
    Filename = C->OrigEntry->getName();
  else if (auto Buffer = C->getBufferOrNone(Diag, getFileManager()))
    Filename = Buffer->getBufferIdentifier();

  unsigned LineNo = getLineNumber(LocInfo.first, LocInfo.second, &Invalid);
  if (Invalid)
    return PresumedLoc();
  unsigned ColNo  = getColumnNumber(LocInfo.first, LocInfo.second, &Invalid);
  if (Invalid)
    return PresumedLoc();

  SourceLocation IncludeLoc = FI.getIncludeLoc();

  // If we have #line directives in this file, update and overwrite the physical
  // location info if appropriate.
  if (UseLineDirectives && FI.hasLineDirectives()) {
    assert(LineTable && "Can't have linetable entries without a LineTable!");
    // See if there is a #line directive before this.  If so, get it.
    if (const LineEntry *Entry =
          LineTable->FindNearestLineEntry(LocInfo.first, LocInfo.second)) {
      // If the LineEntry indicates a filename, use it.
      if (Entry->FilenameID != -1) {
        Filename = LineTable->getFilename(Entry->FilenameID);
        // The contents of files referenced by #line are not in the
        // SourceManager
        FID = FileID::get(0);
      }

      // Use the line number specified by the LineEntry.  This line number may
      // be multiple lines down from the line entry.  Add the difference in
      // physical line numbers from the query point and the line marker to the
      // total.
      unsigned MarkerLineNo = getLineNumber(LocInfo.first, Entry->FileOffset);
      LineNo = Entry->LineNo + (LineNo-MarkerLineNo-1);

      // Note that column numbers are not molested by line markers.

      // Handle virtual #include manipulation.
      if (Entry->IncludeOffset) {
        IncludeLoc = getLocForStartOfFile(LocInfo.first);
        IncludeLoc = IncludeLoc.getLocWithOffset(Entry->IncludeOffset);
      }
    }
  }

  return PresumedLoc(Filename.data(), FID, LineNo, ColNo, IncludeLoc);
}

/// Returns whether the PresumedLoc for a given SourceLocation is
/// in the main file.
///
/// This computes the "presumed" location for a SourceLocation, then checks
/// whether it came from a file other than the main file. This is different
/// from isWrittenInMainFile() because it takes line marker directives into
/// account.
bool SourceManager::isInMainFile(SourceLocation Loc) const {
  if (Loc.isInvalid()) return false;

  // Presumed locations are always for expansion points.
  std::pair<FileID, unsigned> LocInfo = getDecomposedExpansionLoc(Loc);

  const SLocEntry *Entry = getSLocEntryForFile(LocInfo.first);
  if (!Entry)
    return false;

  const SrcMgr::FileInfo &FI = Entry->getFile();

  // Check if there is a line directive for this location.
  if (FI.hasLineDirectives())
    if (const LineEntry *Entry =
            LineTable->FindNearestLineEntry(LocInfo.first, LocInfo.second))
      if (Entry->IncludeOffset)
        return false;

  return FI.getIncludeLoc().isInvalid();
}

/// The size of the SLocEntry that \p FID represents.
unsigned SourceManager::getFileIDSize(FileID FID) const {
  bool Invalid = false;
  const SrcMgr::SLocEntry &Entry = getSLocEntry(FID, &Invalid);
  if (Invalid)
    return 0;

  int ID = FID.ID;
  SourceLocation::UIntTy NextOffset;
  if ((ID > 0 && unsigned(ID+1) == local_sloc_entry_size()))
    NextOffset = getNextLocalOffset();
  else if (ID+1 == -1)
    NextOffset = MaxLoadedOffset;
  else
    NextOffset = getSLocEntry(FileID::get(ID+1)).getOffset();

  return NextOffset - Entry.getOffset() - 1;
}

//===----------------------------------------------------------------------===//
// Other miscellaneous methods.
//===----------------------------------------------------------------------===//

/// Get the source location for the given file:line:col triplet.
///
/// If the source file is included multiple times, the source location will
/// be based upon an arbitrary inclusion.
SourceLocation SourceManager::translateFileLineCol(const FileEntry *SourceFile,
                                                  unsigned Line,
                                                  unsigned Col) const {
  assert(SourceFile && "Null source file!");
  assert(Line && Col && "Line and column should start from 1!");

  FileID FirstFID = translateFile(SourceFile);
  return translateLineCol(FirstFID, Line, Col);
}

/// Get the FileID for the given file.
///
/// If the source file is included multiple times, the FileID will be the
/// first inclusion.
FileID SourceManager::translateFile(const FileEntry *SourceFile) const {
  assert(SourceFile && "Null source file!");

  // First, check the main file ID, since it is common to look for a
  // location in the main file.
  if (MainFileID.isValid()) {
    bool Invalid = false;
    const SLocEntry &MainSLoc = getSLocEntry(MainFileID, &Invalid);
    if (Invalid)
      return FileID();

    if (MainSLoc.isFile()) {
      if (MainSLoc.getFile().getContentCache().OrigEntry == SourceFile)
        return MainFileID;
    }
  }

  // The location we're looking for isn't in the main file; look
  // through all of the local source locations.
  for (unsigned I = 0, N = local_sloc_entry_size(); I != N; ++I) {
    const SLocEntry &SLoc = getLocalSLocEntry(I);
    if (SLoc.isFile() &&
        SLoc.getFile().getContentCache().OrigEntry == SourceFile)
      return FileID::get(I);
  }

  // If that still didn't help, try the modules.
  for (unsigned I = 0, N = loaded_sloc_entry_size(); I != N; ++I) {
    const SLocEntry &SLoc = getLoadedSLocEntry(I);
    if (SLoc.isFile() &&
        SLoc.getFile().getContentCache().OrigEntry == SourceFile)
      return FileID::get(-int(I) - 2);
  }

  return FileID();
}

/// Get the source location in \arg FID for the given line:col.
/// Returns null location if \arg FID is not a file SLocEntry.
SourceLocation SourceManager::translateLineCol(FileID FID,
                                               unsigned Line,
                                               unsigned Col) const {
  // Lines are used as a one-based index into a zero-based array. This assert
  // checks for possible buffer underruns.
  assert(Line && Col && "Line and column should start from 1!");

  if (FID.isInvalid())
    return SourceLocation();

  bool Invalid = false;
  const SLocEntry &Entry = getSLocEntry(FID, &Invalid);
  if (Invalid)
    return SourceLocation();

  if (!Entry.isFile())
    return SourceLocation();

  SourceLocation FileLoc = SourceLocation::getFileLoc(Entry.getOffset());

  if (Line == 1 && Col == 1)
    return FileLoc;

  const ContentCache *Content = &Entry.getFile().getContentCache();

  // If this is the first use of line information for this buffer, compute the
  // SourceLineCache for it on demand.
  llvm::Optional<llvm::MemoryBufferRef> Buffer =
      Content->getBufferOrNone(Diag, getFileManager());
  if (!Buffer)
    return SourceLocation();
  if (!Content->SourceLineCache)
    Content->SourceLineCache =
        LineOffsetMapping::get(*Buffer, ContentCacheAlloc);

  if (Line > Content->SourceLineCache.size()) {
    unsigned Size = Buffer->getBufferSize();
    if (Size > 0)
      --Size;
    return FileLoc.getLocWithOffset(Size);
  }

  unsigned FilePos = Content->SourceLineCache[Line - 1];
  const char *Buf = Buffer->getBufferStart() + FilePos;
  unsigned BufLength = Buffer->getBufferSize() - FilePos;
  if (BufLength == 0)
    return FileLoc.getLocWithOffset(FilePos);

  unsigned i = 0;

  // Check that the given column is valid.
  while (i < BufLength-1 && i < Col-1 && Buf[i] != '\n' && Buf[i] != '\r')
    ++i;
  return FileLoc.getLocWithOffset(FilePos + i);
}

/// Compute a map of macro argument chunks to their expanded source
/// location. Chunks that are not part of a macro argument will map to an
/// invalid source location. e.g. if a file contains one macro argument at
/// offset 100 with length 10, this is how the map will be formed:
///     0   -> SourceLocation()
///     100 -> Expanded macro arg location
///     110 -> SourceLocation()
void SourceManager::computeMacroArgsCache(MacroArgsMap &MacroArgsCache,
                                          FileID FID) const {
  assert(FID.isValid());

  // Initially no macro argument chunk is present.
  MacroArgsCache.insert(std::make_pair(0, SourceLocation()));

  int ID = FID.ID;
  while (true) {
    ++ID;
    // Stop if there are no more FileIDs to check.
    if (ID > 0) {
      if (unsigned(ID) >= local_sloc_entry_size())
        return;
    } else if (ID == -1) {
      return;
    }

    bool Invalid = false;
    const SrcMgr::SLocEntry &Entry = getSLocEntryByID(ID, &Invalid);
    if (Invalid)
      return;
    if (Entry.isFile()) {
      auto& File = Entry.getFile();
      if (File.getFileCharacteristic() == C_User_ModuleMap ||
          File.getFileCharacteristic() == C_System_ModuleMap)
        continue;

      SourceLocation IncludeLoc = File.getIncludeLoc();
      bool IncludedInFID =
          (IncludeLoc.isValid() && isInFileID(IncludeLoc, FID)) ||
          // Predefined header doesn't have a valid include location in main
          // file, but any files created by it should still be skipped when
          // computing macro args expanded in the main file.
          (FID == MainFileID && Entry.getFile().getName() == "<built-in>");
      if (IncludedInFID) {
        // Skip the files/macros of the #include'd file, we only care about
        // macros that lexed macro arguments from our file.
        if (Entry.getFile().NumCreatedFIDs)
          ID += Entry.getFile().NumCreatedFIDs - 1 /*because of next ++ID*/;
        continue;
      } else if (IncludeLoc.isValid()) {
        // If file was included but not from FID, there is no more files/macros
        // that may be "contained" in this file.
        return;
      }
      continue;
    }

    const ExpansionInfo &ExpInfo = Entry.getExpansion();

    if (ExpInfo.getExpansionLocStart().isFileID()) {
      if (!isInFileID(ExpInfo.getExpansionLocStart(), FID))
        return; // No more files/macros that may be "contained" in this file.
    }

    if (!ExpInfo.isMacroArgExpansion())
      continue;

    associateFileChunkWithMacroArgExp(MacroArgsCache, FID,
                                 ExpInfo.getSpellingLoc(),
                                 SourceLocation::getMacroLoc(Entry.getOffset()),
                                 getFileIDSize(FileID::get(ID)));
  }
}

void SourceManager::associateFileChunkWithMacroArgExp(
                                         MacroArgsMap &MacroArgsCache,
                                         FileID FID,
                                         SourceLocation SpellLoc,
                                         SourceLocation ExpansionLoc,
                                         unsigned ExpansionLength) const {
  if (!SpellLoc.isFileID()) {
    SourceLocation::UIntTy SpellBeginOffs = SpellLoc.getOffset();
    SourceLocation::UIntTy SpellEndOffs = SpellBeginOffs + ExpansionLength;

    // The spelling range for this macro argument expansion can span multiple
    // consecutive FileID entries. Go through each entry contained in the
    // spelling range and if one is itself a macro argument expansion, recurse
    // and associate the file chunk that it represents.

    FileID SpellFID; // Current FileID in the spelling range.
    unsigned SpellRelativeOffs;
    std::tie(SpellFID, SpellRelativeOffs) = getDecomposedLoc(SpellLoc);
    while (true) {
      const SLocEntry &Entry = getSLocEntry(SpellFID);
      SourceLocation::UIntTy SpellFIDBeginOffs = Entry.getOffset();
      unsigned SpellFIDSize = getFileIDSize(SpellFID);
      SourceLocation::UIntTy SpellFIDEndOffs = SpellFIDBeginOffs + SpellFIDSize;
      const ExpansionInfo &Info = Entry.getExpansion();
      if (Info.isMacroArgExpansion()) {
        unsigned CurrSpellLength;
        if (SpellFIDEndOffs < SpellEndOffs)
          CurrSpellLength = SpellFIDSize - SpellRelativeOffs;
        else
          CurrSpellLength = ExpansionLength;
        associateFileChunkWithMacroArgExp(MacroArgsCache, FID,
                      Info.getSpellingLoc().getLocWithOffset(SpellRelativeOffs),
                      ExpansionLoc, CurrSpellLength);
      }

      if (SpellFIDEndOffs >= SpellEndOffs)
        return; // we covered all FileID entries in the spelling range.

      // Move to the next FileID entry in the spelling range.
      unsigned advance = SpellFIDSize - SpellRelativeOffs + 1;
      ExpansionLoc = ExpansionLoc.getLocWithOffset(advance);
      ExpansionLength -= advance;
      ++SpellFID.ID;
      SpellRelativeOffs = 0;
    }
  }

  assert(SpellLoc.isFileID());

  unsigned BeginOffs;
  if (!isInFileID(SpellLoc, FID, &BeginOffs))
    return;

  unsigned EndOffs = BeginOffs + ExpansionLength;

  // Add a new chunk for this macro argument. A previous macro argument chunk
  // may have been lexed again, so e.g. if the map is
  //     0   -> SourceLocation()
  //     100 -> Expanded loc #1
  //     110 -> SourceLocation()
  // and we found a new macro FileID that lexed from offset 105 with length 3,
  // the new map will be:
  //     0   -> SourceLocation()
  //     100 -> Expanded loc #1
  //     105 -> Expanded loc #2
  //     108 -> Expanded loc #1
  //     110 -> SourceLocation()
  //
  // Since re-lexed macro chunks will always be the same size or less of
  // previous chunks, we only need to find where the ending of the new macro
  // chunk is mapped to and update the map with new begin/end mappings.

  MacroArgsMap::iterator I = MacroArgsCache.upper_bound(EndOffs);
  --I;
  SourceLocation EndOffsMappedLoc = I->second;
  MacroArgsCache[BeginOffs] = ExpansionLoc;
  MacroArgsCache[EndOffs] = EndOffsMappedLoc;
}

/// If \arg Loc points inside a function macro argument, the returned
/// location will be the macro location in which the argument was expanded.
/// If a macro argument is used multiple times, the expanded location will
/// be at the first expansion of the argument.
/// e.g.
///   MY_MACRO(foo);
///             ^
/// Passing a file location pointing at 'foo', will yield a macro location
/// where 'foo' was expanded into.
SourceLocation
SourceManager::getMacroArgExpandedLocation(SourceLocation Loc) const {
  if (Loc.isInvalid() || !Loc.isFileID())
    return Loc;

  FileID FID;
  unsigned Offset;
  std::tie(FID, Offset) = getDecomposedLoc(Loc);
  if (FID.isInvalid())
    return Loc;

  std::unique_ptr<MacroArgsMap> &MacroArgsCache = MacroArgsCacheMap[FID];
  if (!MacroArgsCache) {
    MacroArgsCache = std::make_unique<MacroArgsMap>();
    computeMacroArgsCache(*MacroArgsCache, FID);
  }

  assert(!MacroArgsCache->empty());
  MacroArgsMap::iterator I = MacroArgsCache->upper_bound(Offset);
  // In case every element in MacroArgsCache is greater than Offset we can't
  // decrement the iterator.
  if (I == MacroArgsCache->begin())
    return Loc;

  --I;

  SourceLocation::UIntTy MacroArgBeginOffs = I->first;
  SourceLocation MacroArgExpandedLoc = I->second;
  if (MacroArgExpandedLoc.isValid())
    return MacroArgExpandedLoc.getLocWithOffset(Offset - MacroArgBeginOffs);

  return Loc;
}

std::pair<FileID, unsigned>
SourceManager::getDecomposedIncludedLoc(FileID FID) const {
  if (FID.isInvalid())
    return std::make_pair(FileID(), 0);

  // Uses IncludedLocMap to retrieve/cache the decomposed loc.

  using DecompTy = std::pair<FileID, unsigned>;
  auto InsertOp = IncludedLocMap.try_emplace(FID);
  DecompTy &DecompLoc = InsertOp.first->second;
  if (!InsertOp.second)
    return DecompLoc; // already in map.

  SourceLocation UpperLoc;
  bool Invalid = false;
  const SrcMgr::SLocEntry &Entry = getSLocEntry(FID, &Invalid);
  if (!Invalid) {
    if (Entry.isExpansion())
      UpperLoc = Entry.getExpansion().getExpansionLocStart();
    else
      UpperLoc = Entry.getFile().getIncludeLoc();
  }

  if (UpperLoc.isValid())
    DecompLoc = getDecomposedLoc(UpperLoc);

  return DecompLoc;
}

/// Given a decomposed source location, move it up the include/expansion stack
/// to the parent source location.  If this is possible, return the decomposed
/// version of the parent in Loc and return false.  If Loc is the top-level
/// entry, return true and don't modify it.
static bool MoveUpIncludeHierarchy(std::pair<FileID, unsigned> &Loc,
                                   const SourceManager &SM) {
  std::pair<FileID, unsigned> UpperLoc = SM.getDecomposedIncludedLoc(Loc.first);
  if (UpperLoc.first.isInvalid())
    return true; // We reached the top.

  Loc = UpperLoc;
  return false;
}

/// Return the cache entry for comparing the given file IDs
/// for isBeforeInTranslationUnit.
InBeforeInTUCacheEntry &SourceManager::getInBeforeInTUCache(FileID LFID,
                                                            FileID RFID) const {
  // This is a magic number for limiting the cache size.  It was experimentally
  // derived from a small Objective-C project (where the cache filled
  // out to ~250 items).  We can make it larger if necessary.
  enum { MagicCacheSize = 300 };
  IsBeforeInTUCacheKey Key(LFID, RFID);

  // If the cache size isn't too large, do a lookup and if necessary default
  // construct an entry.  We can then return it to the caller for direct
  // use.  When they update the value, the cache will get automatically
  // updated as well.
  if (IBTUCache.size() < MagicCacheSize)
    return IBTUCache[Key];

  // Otherwise, do a lookup that will not construct a new value.
  InBeforeInTUCache::iterator I = IBTUCache.find(Key);
  if (I != IBTUCache.end())
    return I->second;

  // Fall back to the overflow value.
  return IBTUCacheOverflow;
}

/// Determines the order of 2 source locations in the translation unit.
///
/// \returns true if LHS source location comes before RHS, false otherwise.
bool SourceManager::isBeforeInTranslationUnit(SourceLocation LHS,
                                              SourceLocation RHS) const {
  assert(LHS.isValid() && RHS.isValid() && "Passed invalid source location!");
  if (LHS == RHS)
    return false;

  std::pair<FileID, unsigned> LOffs = getDecomposedLoc(LHS);
  std::pair<FileID, unsigned> ROffs = getDecomposedLoc(RHS);

  // getDecomposedLoc may have failed to return a valid FileID because, e.g. it
  // is a serialized one referring to a file that was removed after we loaded
  // the PCH.
  if (LOffs.first.isInvalid() || ROffs.first.isInvalid())
    return LOffs.first.isInvalid() && !ROffs.first.isInvalid();

  std::pair<bool, bool> InSameTU = isInTheSameTranslationUnit(LOffs, ROffs);
  if (InSameTU.first)
    return InSameTU.second;

  // If we arrived here, the location is either in a built-ins buffer or
  // associated with global inline asm. PR5662 and PR22576 are examples.

  StringRef LB = getBufferOrFake(LOffs.first).getBufferIdentifier();
  StringRef RB = getBufferOrFake(ROffs.first).getBufferIdentifier();
  bool LIsBuiltins = LB == "<built-in>";
  bool RIsBuiltins = RB == "<built-in>";
  // Sort built-in before non-built-in.
  if (LIsBuiltins || RIsBuiltins) {
    if (LIsBuiltins != RIsBuiltins)
      return LIsBuiltins;
    // Both are in built-in buffers, but from different files. We just claim that
    // lower IDs come first.
    return LOffs.first < ROffs.first;
  }
  bool LIsAsm = LB == "<inline asm>";
  bool RIsAsm = RB == "<inline asm>";
  // Sort assembler after built-ins, but before the rest.
  if (LIsAsm || RIsAsm) {
    if (LIsAsm != RIsAsm)
      return RIsAsm;
    assert(LOffs.first == ROffs.first);
    return false;
  }
  bool LIsScratch = LB == "<scratch space>";
  bool RIsScratch = RB == "<scratch space>";
  // Sort scratch after inline asm, but before the rest.
  if (LIsScratch || RIsScratch) {
    if (LIsScratch != RIsScratch)
      return LIsScratch;
    return LOffs.second < ROffs.second;
  }
  llvm_unreachable("Unsortable locations found");
}

std::pair<bool, bool> SourceManager::isInTheSameTranslationUnit(
    std::pair<FileID, unsigned> &LOffs,
    std::pair<FileID, unsigned> &ROffs) const {
  // If the source locations are in the same file, just compare offsets.
  if (LOffs.first == ROffs.first)
    return std::make_pair(true, LOffs.second < ROffs.second);

  // If we are comparing a source location with multiple locations in the same
  // file, we get a big win by caching the result.
  InBeforeInTUCacheEntry &IsBeforeInTUCache =
    getInBeforeInTUCache(LOffs.first, ROffs.first);

  // If we are comparing a source location with multiple locations in the same
  // file, we get a big win by caching the result.
  if (IsBeforeInTUCache.isCacheValid(LOffs.first, ROffs.first))
    return std::make_pair(
        true, IsBeforeInTUCache.getCachedResult(LOffs.second, ROffs.second));

  // Okay, we missed in the cache, start updating the cache for this query.
  IsBeforeInTUCache.setQueryFIDs(LOffs.first, ROffs.first,
                          /*isLFIDBeforeRFID=*/LOffs.first.ID < ROffs.first.ID);

  // We need to find the common ancestor. The only way of doing this is to
  // build the complete include chain for one and then walking up the chain
  // of the other looking for a match.
  // We use a map from FileID to Offset to store the chain. Easier than writing
  // a custom set hash info that only depends on the first part of a pair.
  using LocSet = llvm::SmallDenseMap<FileID, unsigned, 16>;
  LocSet LChain;
  do {
    LChain.insert(LOffs);
    // We catch the case where LOffs is in a file included by ROffs and
    // quit early. The other way round unfortunately remains suboptimal.
  } while (LOffs.first != ROffs.first && !MoveUpIncludeHierarchy(LOffs, *this));
  LocSet::iterator I;
  while((I = LChain.find(ROffs.first)) == LChain.end()) {
    if (MoveUpIncludeHierarchy(ROffs, *this))
      break; // Met at topmost file.
  }
  if (I != LChain.end())
    LOffs = *I;

  // If we exited because we found a nearest common ancestor, compare the
  // locations within the common file and cache them.
  if (LOffs.first == ROffs.first) {
    IsBeforeInTUCache.setCommonLoc(LOffs.first, LOffs.second, ROffs.second);
    return std::make_pair(
        true, IsBeforeInTUCache.getCachedResult(LOffs.second, ROffs.second));
  }
  // Clear the lookup cache, it depends on a common location.
  IsBeforeInTUCache.clear();
  return std::make_pair(false, false);
}

void SourceManager::PrintStats() const {
  llvm::errs() << "\n*** Source Manager Stats:\n";
  llvm::errs() << FileInfos.size() << " files mapped, " << MemBufferInfos.size()
               << " mem buffers mapped.\n";
  llvm::errs() << LocalSLocEntryTable.size() << " local SLocEntry's allocated ("
               << llvm::capacity_in_bytes(LocalSLocEntryTable)
               << " bytes of capacity), "
               << NextLocalOffset << "B of Sloc address space used.\n";
  llvm::errs() << LoadedSLocEntryTable.size()
               << " loaded SLocEntries allocated, "
               << MaxLoadedOffset - CurrentLoadedOffset
               << "B of Sloc address space used.\n";

  unsigned NumLineNumsComputed = 0;
  unsigned NumFileBytesMapped = 0;
  for (fileinfo_iterator I = fileinfo_begin(), E = fileinfo_end(); I != E; ++I){
    NumLineNumsComputed += bool(I->second->SourceLineCache);
    NumFileBytesMapped  += I->second->getSizeBytesMapped();
  }
  unsigned NumMacroArgsComputed = MacroArgsCacheMap.size();

  llvm::errs() << NumFileBytesMapped << " bytes of files mapped, "
               << NumLineNumsComputed << " files with line #'s computed, "
               << NumMacroArgsComputed << " files with macro args computed.\n";
  llvm::errs() << "FileID scans: " << NumLinearScans << " linear, "
               << NumBinaryProbes << " binary.\n";
}

LLVM_DUMP_METHOD void SourceManager::dump() const {
  llvm::raw_ostream &out = llvm::errs();

  auto DumpSLocEntry = [&](int ID, const SrcMgr::SLocEntry &Entry,
                           llvm::Optional<SourceLocation::UIntTy> NextStart) {
    out << "SLocEntry <FileID " << ID << "> " << (Entry.isFile() ? "file" : "expansion")
        << " <SourceLocation " << Entry.getOffset() << ":";
    if (NextStart)
      out << *NextStart << ">\n";
    else
      out << "???\?>\n";
    if (Entry.isFile()) {
      auto &FI = Entry.getFile();
      if (FI.NumCreatedFIDs)
        out << "  covers <FileID " << ID << ":" << int(ID + FI.NumCreatedFIDs)
            << ">\n";
      if (FI.getIncludeLoc().isValid())
        out << "  included from " << FI.getIncludeLoc().getOffset() << "\n";
      auto &CC = FI.getContentCache();
      out << "  for " << (CC.OrigEntry ? CC.OrigEntry->getName() : "<none>")
          << "\n";
      if (CC.BufferOverridden)
        out << "  contents overridden\n";
      if (CC.ContentsEntry != CC.OrigEntry) {
        out << "  contents from "
            << (CC.ContentsEntry ? CC.ContentsEntry->getName() : "<none>")
            << "\n";
      }
    } else {
      auto &EI = Entry.getExpansion();
      out << "  spelling from " << EI.getSpellingLoc().getOffset() << "\n";
      out << "  macro " << (EI.isMacroArgExpansion() ? "arg" : "body")
          << " range <" << EI.getExpansionLocStart().getOffset() << ":"
          << EI.getExpansionLocEnd().getOffset() << ">\n";
    }
  };

  // Dump local SLocEntries.
  for (unsigned ID = 0, NumIDs = LocalSLocEntryTable.size(); ID != NumIDs; ++ID) {
    DumpSLocEntry(ID, LocalSLocEntryTable[ID],
                  ID == NumIDs - 1 ? NextLocalOffset
                                   : LocalSLocEntryTable[ID + 1].getOffset());
  }
  // Dump loaded SLocEntries.
  llvm::Optional<SourceLocation::UIntTy> NextStart;
  for (unsigned Index = 0; Index != LoadedSLocEntryTable.size(); ++Index) {
    int ID = -(int)Index - 2;
    if (SLocEntryLoaded[Index]) {
      DumpSLocEntry(ID, LoadedSLocEntryTable[Index], NextStart);
      NextStart = LoadedSLocEntryTable[Index].getOffset();
    } else {
      NextStart = None;
    }
  }
}

ExternalSLocEntrySource::~ExternalSLocEntrySource() = default;

/// Return the amount of memory used by memory buffers, breaking down
/// by heap-backed versus mmap'ed memory.
SourceManager::MemoryBufferSizes SourceManager::getMemoryBufferSizes() const {
  size_t malloc_bytes = 0;
  size_t mmap_bytes = 0;

  for (unsigned i = 0, e = MemBufferInfos.size(); i != e; ++i)
    if (size_t sized_mapped = MemBufferInfos[i]->getSizeBytesMapped())
      switch (MemBufferInfos[i]->getMemoryBufferKind()) {
        case llvm::MemoryBuffer::MemoryBuffer_MMap:
          mmap_bytes += sized_mapped;
          break;
        case llvm::MemoryBuffer::MemoryBuffer_Malloc:
          malloc_bytes += sized_mapped;
          break;
      }

  return MemoryBufferSizes(malloc_bytes, mmap_bytes);
}

size_t SourceManager::getDataStructureSizes() const {
  size_t size = llvm::capacity_in_bytes(MemBufferInfos)
    + llvm::capacity_in_bytes(LocalSLocEntryTable)
    + llvm::capacity_in_bytes(LoadedSLocEntryTable)
    + llvm::capacity_in_bytes(SLocEntryLoaded)
    + llvm::capacity_in_bytes(FileInfos);

  if (OverriddenFilesInfo)
    size += llvm::capacity_in_bytes(OverriddenFilesInfo->OverriddenFiles);

  return size;
}

SourceManagerForFile::SourceManagerForFile(StringRef FileName,
                                           StringRef Content) {
  // This is referenced by `FileMgr` and will be released by `FileMgr` when it
  // is deleted.
  IntrusiveRefCntPtr<llvm::vfs::InMemoryFileSystem> InMemoryFileSystem(
      new llvm::vfs::InMemoryFileSystem);
  InMemoryFileSystem->addFile(
      FileName, 0,
      llvm::MemoryBuffer::getMemBuffer(Content, FileName,
                                       /*RequiresNullTerminator=*/false));
  // This is passed to `SM` as reference, so the pointer has to be referenced
  // in `Environment` so that `FileMgr` can out-live this function scope.
  FileMgr =
      std::make_unique<FileManager>(FileSystemOptions(), InMemoryFileSystem);
  // This is passed to `SM` as reference, so the pointer has to be referenced
  // by `Environment` due to the same reason above.
  Diagnostics = std::make_unique<DiagnosticsEngine>(
      IntrusiveRefCntPtr<DiagnosticIDs>(new DiagnosticIDs),
      new DiagnosticOptions);
  SourceMgr = std::make_unique<SourceManager>(*Diagnostics, *FileMgr);
  FileID ID = SourceMgr->createFileID(*FileMgr->getFile(FileName),
                                      SourceLocation(), clang::SrcMgr::C_User);
  assert(ID.isValid());
  SourceMgr->setMainFileID(ID);
}<|MERGE_RESOLUTION|>--- conflicted
+++ resolved
@@ -532,12 +532,8 @@
 FileID SourceManager::createFileID(const FileEntry *SourceFile,
                                    SourceLocation IncludePos,
                                    SrcMgr::CharacteristicKind FileCharacter,
-<<<<<<< HEAD
-                                   int LoadedID, unsigned LoadedOffset) {
-=======
                                    int LoadedID,
                                    SourceLocation::UIntTy LoadedOffset) {
->>>>>>> 2ab1d525
   return createFileID(SourceFile->getLastRef(), IncludePos, FileCharacter,
                       LoadedID, LoadedOffset);
 }
@@ -545,12 +541,8 @@
 FileID SourceManager::createFileID(FileEntryRef SourceFile,
                                    SourceLocation IncludePos,
                                    SrcMgr::CharacteristicKind FileCharacter,
-<<<<<<< HEAD
-                                   int LoadedID, unsigned LoadedOffset) {
-=======
                                    int LoadedID,
                                    SourceLocation::UIntTy LoadedOffset) {
->>>>>>> 2ab1d525
   SrcMgr::ContentCache &IR = getOrCreateContentCache(SourceFile,
                                                      isSystem(FileCharacter));
 
@@ -1324,16 +1316,13 @@
 
   // Handle tail using a regular check.
   while (I < BufLen) {
-    // Use a fast check to catch both newlines
-    if (LLVM_UNLIKELY(Buf[I] <= std::max('\n', '\r'))) {
-      if (Buf[I] == '\n') {
-        LineOffsets.push_back(I + 1);
-      } else if (Buf[I] == '\r') {
-        // If this is \r\n, skip both characters.
-        if (I + 1 < BufLen && Buf[I + 1] == '\n')
-          ++I;
-        LineOffsets.push_back(I + 1);
-      }
+    if (Buf[I] == '\n') {
+      LineOffsets.push_back(I + 1);
+    } else if (Buf[I] == '\r') {
+      // If this is \r\n, skip both characters.
+      if (I + 1 < BufLen && Buf[I + 1] == '\n')
+        ++I;
+      LineOffsets.push_back(I + 1);
     }
     ++I;
   }
