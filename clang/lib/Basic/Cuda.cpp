--- conflicted
+++ resolved
@@ -36,8 +36,6 @@
     return "11.1";
   case CudaVersion::CUDA_112:
     return "11.2";
-<<<<<<< HEAD
-=======
   case CudaVersion::CUDA_113:
     return "11.3";
   case CudaVersion::CUDA_114:
@@ -46,7 +44,6 @@
     return "11.5";
   case CudaVersion::NEW:
     return "";
->>>>>>> 2ab1d525
   }
   llvm_unreachable("invalid enum");
 }
@@ -65,12 +62,9 @@
       .Case("11.0", CudaVersion::CUDA_110)
       .Case("11.1", CudaVersion::CUDA_111)
       .Case("11.2", CudaVersion::CUDA_112)
-<<<<<<< HEAD
-=======
       .Case("11.3", CudaVersion::CUDA_113)
       .Case("11.4", CudaVersion::CUDA_114)
       .Case("11.5", CudaVersion::CUDA_115)
->>>>>>> 2ab1d525
       .Default(CudaVersion::UNKNOWN);
 }
 
@@ -247,15 +241,12 @@
     return CudaVersion::CUDA_111;
   case 112:
     return CudaVersion::CUDA_112;
-<<<<<<< HEAD
-=======
   case 113:
     return CudaVersion::CUDA_113;
   case 114:
     return CudaVersion::CUDA_114;
   case 115:
     return CudaVersion::CUDA_115;
->>>>>>> 2ab1d525
   default:
     return CudaVersion::UNKNOWN;
   }
