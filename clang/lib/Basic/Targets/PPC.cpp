--- conflicted
+++ resolved
@@ -69,10 +69,6 @@
       PairedVectorMemops = true;
     } else if (Feature == "+mma") {
       HasMMA = true;
-<<<<<<< HEAD
-    } else if (Feature == "+rop-protection") {
-      HasROPProtection = true;
-=======
     } else if (Feature == "+rop-protect") {
       HasROPProtect = true;
     } else if (Feature == "+privileged") {
@@ -85,7 +81,6 @@
       IsISA3_0 = true;
     } else if (Feature == "+isa-v31-instructions") {
       IsISA3_1 = true;
->>>>>>> 2ab1d525
     }
     // TODO: Finish this list and add an assert that we've handled them
     // all.
@@ -393,13 +388,8 @@
     Builder.defineMacro("__POWER9_VECTOR__");
   if (HasMMA)
     Builder.defineMacro("__MMA__");
-<<<<<<< HEAD
-  if (HasROPProtection)
-    Builder.defineMacro("__ROP_PROTECTION__");
-=======
   if (HasROPProtect)
     Builder.defineMacro("__ROP_PROTECT__");
->>>>>>> 2ab1d525
   if (HasP10Vector)
     Builder.defineMacro("__POWER10_VECTOR__");
   if (HasPCRelativeMemops)
@@ -528,15 +518,10 @@
                         .Case("pwr8", true)
                         .Default(false);
 
-<<<<<<< HEAD
-  // ROP Protection is off by default.
-  Features["rop-protection"] = false;
-=======
   // ROP Protect is off by default.
   Features["rop-protect"] = false;
   // Privileged instructions are off by default.
   Features["privileged"] = false;
->>>>>>> 2ab1d525
 
   Features["spe"] = llvm::StringSwitch<bool>(CPU)
                         .Case("8548", true)
@@ -625,13 +610,6 @@
     return false;
   }
 
-  if (!(ArchDefs & ArchDefinePwr8) &&
-      llvm::find(FeaturesVec, "+rop-protection") != FeaturesVec.end()) {
-    // We can turn on ROP Protection on Power 8 and above.
-    Diags.Report(diag::err_opt_not_valid_with_opt) << "-mrop-protection" << CPU;
-    return false;
-  }
-
   return TargetInfo::initFeatureMap(Features, Diags, CPU, FeaturesVec);
 }
 
@@ -670,16 +648,12 @@
       .Case("prefix-instrs", HasPrefixInstrs)
       .Case("spe", HasSPE)
       .Case("mma", HasMMA)
-<<<<<<< HEAD
-      .Case("rop-protection", HasROPProtection)
-=======
       .Case("rop-protect", HasROPProtect)
       .Case("privileged", HasPrivileged)
       .Case("isa-v206-instructions", IsISA2_06)
       .Case("isa-v207-instructions", IsISA2_07)
       .Case("isa-v30-instructions", IsISA3_0)
       .Case("isa-v31-instructions", IsISA3_1)
->>>>>>> 2ab1d525
       .Default(false);
 }
 
