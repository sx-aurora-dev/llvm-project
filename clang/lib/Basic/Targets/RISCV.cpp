--- conflicted
+++ resolved
@@ -146,12 +146,6 @@
     Builder.defineMacro("__riscv_abi_rve");
 
   Builder.defineMacro("__riscv_arch_test");
-<<<<<<< HEAD
-  Builder.defineMacro("__riscv_i", "2000000");
-
-  if (HasM) {
-    Builder.defineMacro("__riscv_m", "2000000");
-=======
 
   for (auto &Extension : ISAInfo->getExtensions()) {
     auto ExtName = Extension.first;
@@ -163,18 +157,12 @@
   }
 
   if (ISAInfo->hasExtension("m")) {
->>>>>>> 2ab1d525
     Builder.defineMacro("__riscv_mul");
     Builder.defineMacro("__riscv_div");
     Builder.defineMacro("__riscv_muldiv");
   }
 
-<<<<<<< HEAD
-  if (HasA) {
-    Builder.defineMacro("__riscv_a", "2000000");
-=======
   if (ISAInfo->hasExtension("a")) {
->>>>>>> 2ab1d525
     Builder.defineMacro("__riscv_atomic");
     Builder.defineMacro("__GCC_HAVE_SYNC_COMPARE_AND_SWAP_1");
     Builder.defineMacro("__GCC_HAVE_SYNC_COMPARE_AND_SWAP_2");
@@ -183,92 +171,12 @@
       Builder.defineMacro("__GCC_HAVE_SYNC_COMPARE_AND_SWAP_8");
   }
 
-<<<<<<< HEAD
-  if (HasF || HasD) {
-    Builder.defineMacro("__riscv_f", "2000000");
-    Builder.defineMacro("__riscv_flen", HasD ? "64" : "32");
-=======
   if (FLen) {
     Builder.defineMacro("__riscv_flen", Twine(FLen));
->>>>>>> 2ab1d525
     Builder.defineMacro("__riscv_fdiv");
     Builder.defineMacro("__riscv_fsqrt");
   }
 
-<<<<<<< HEAD
-  if (HasD)
-    Builder.defineMacro("__riscv_d", "2000000");
-
-  if (HasC) {
-    Builder.defineMacro("__riscv_c", "2000000");
-    Builder.defineMacro("__riscv_compressed");
-  }
-
-  if (HasB) {
-    Builder.defineMacro("__riscv_b", "93000");
-    Builder.defineMacro("__riscv_bitmanip");
-  }
-
-  if (HasV) {
-    Builder.defineMacro("__riscv_v", "10000");
-    Builder.defineMacro("__riscv_vector");
-  }
-
-  if (HasZba)
-    Builder.defineMacro("__riscv_zba", "93000");
-
-  if (HasZbb)
-    Builder.defineMacro("__riscv_zbb", "93000");
-
-  if (HasZbc)
-    Builder.defineMacro("__riscv_zbc", "93000");
-
-  if (HasZbe)
-    Builder.defineMacro("__riscv_zbe", "93000");
-
-  if (HasZbf)
-    Builder.defineMacro("__riscv_zbf", "93000");
-
-  if (HasZbm)
-    Builder.defineMacro("__riscv_zbm", "93000");
-
-  if (HasZbp)
-    Builder.defineMacro("__riscv_zbp", "93000");
-
-  if (HasZbproposedc)
-    Builder.defineMacro("__riscv_zbproposedc", "93000");
-
-  if (HasZbr)
-    Builder.defineMacro("__riscv_zbr", "93000");
-
-  if (HasZbs)
-    Builder.defineMacro("__riscv_zbs", "93000");
-
-  if (HasZbt)
-    Builder.defineMacro("__riscv_zbt", "93000");
-
-  if (HasZfh)
-    Builder.defineMacro("__riscv_zfh", "1000");
-
-  if (HasZvamo)
-    Builder.defineMacro("__riscv_zvamo", "10000");
-
-  if (HasZvlsseg)
-    Builder.defineMacro("__riscv_zvlsseg", "10000");
-}
-
-const Builtin::Info RISCVTargetInfo::BuiltinInfo[] = {
-#define BUILTIN(ID, TYPE, ATTRS)                                               \
-  {#ID, TYPE, ATTRS, nullptr, ALL_LANGUAGES, nullptr},
-#define TARGET_BUILTIN(ID, TYPE, ATTRS, FEATURE)                               \
-    {#ID, TYPE, ATTRS, nullptr, ALL_LANGUAGES, FEATURE},
-#include "clang/Basic/BuiltinsRISCV.def"
-};
-
-ArrayRef<Builtin::Info> RISCVTargetInfo::getTargetBuiltins() const {
-  return llvm::makeArrayRef(BuiltinInfo, clang::RISCV::LastTSBuiltin -
-                                             Builtin::FirstTSBuiltin);
-=======
   if (MinVLen)
     Builder.defineMacro("__riscv_v_min_vlen", Twine(MinVLen));
 
@@ -305,40 +213,11 @@
     Features["64bit"] = true;
 
   return TargetInfo::initFeatureMap(Features, Diags, CPU, FeaturesVec);
->>>>>>> 2ab1d525
 }
 
 /// Return true if has this feature, need to sync with handleTargetFeatures.
 bool RISCVTargetInfo::hasFeature(StringRef Feature) const {
   bool Is64Bit = getTriple().getArch() == llvm::Triple::riscv64;
-<<<<<<< HEAD
-  return llvm::StringSwitch<bool>(Feature)
-      .Case("riscv", true)
-      .Case("riscv32", !Is64Bit)
-      .Case("riscv64", Is64Bit)
-      .Case("m", HasM)
-      .Case("a", HasA)
-      .Case("f", HasF)
-      .Case("d", HasD)
-      .Case("c", HasC)
-      .Case("experimental-b", HasB)
-      .Case("experimental-v", HasV)
-      .Case("experimental-zba", HasZba)
-      .Case("experimental-zbb", HasZbb)
-      .Case("experimental-zbc", HasZbc)
-      .Case("experimental-zbe", HasZbe)
-      .Case("experimental-zbf", HasZbf)
-      .Case("experimental-zbm", HasZbm)
-      .Case("experimental-zbp", HasZbp)
-      .Case("experimental-zbproposedc", HasZbproposedc)
-      .Case("experimental-zbr", HasZbr)
-      .Case("experimental-zbs", HasZbs)
-      .Case("experimental-zbt", HasZbt)
-      .Case("experimental-zfh", HasZfh)
-      .Case("experimental-zvamo", HasZvamo)
-      .Case("experimental-zvlsseg", HasZvlsseg)
-      .Default(false);
-=======
   auto Result = llvm::StringSwitch<Optional<bool>>(Feature)
                     .Case("riscv", true)
                     .Case("riscv32", !Is64Bit)
@@ -352,57 +231,11 @@
     return ISAInfo->hasExtension(Feature);
 
   return false;
->>>>>>> 2ab1d525
 }
 
 /// Perform initialization based on the user configured set of features.
 bool RISCVTargetInfo::handleTargetFeatures(std::vector<std::string> &Features,
                                            DiagnosticsEngine &Diags) {
-<<<<<<< HEAD
-  for (const auto &Feature : Features) {
-    if (Feature == "+m")
-      HasM = true;
-    else if (Feature == "+a")
-      HasA = true;
-    else if (Feature == "+f")
-      HasF = true;
-    else if (Feature == "+d")
-      HasD = true;
-    else if (Feature == "+c")
-      HasC = true;
-    else if (Feature == "+experimental-b")
-      HasB = true;
-    else if (Feature == "+experimental-v")
-      HasV = true;
-    else if (Feature == "+experimental-zba")
-      HasZba = true;
-    else if (Feature == "+experimental-zbb")
-      HasZbb = true;
-    else if (Feature == "+experimental-zbc")
-      HasZbc = true;
-    else if (Feature == "+experimental-zbe")
-      HasZbe = true;
-    else if (Feature == "+experimental-zbf")
-      HasZbf = true;
-    else if (Feature == "+experimental-zbm")
-      HasZbm = true;
-    else if (Feature == "+experimental-zbp")
-      HasZbp = true;
-    else if (Feature == "+experimental-zbproposedc")
-      HasZbproposedc = true;
-    else if (Feature == "+experimental-zbr")
-      HasZbr = true;
-    else if (Feature == "+experimental-zbs")
-      HasZbs = true;
-    else if (Feature == "+experimental-zbt")
-      HasZbt = true;
-    else if (Feature == "+experimental-zfh")
-      HasZfh = true;
-    else if (Feature == "+experimental-zvamo")
-      HasZvamo = true;
-    else if (Feature == "+experimental-zvlsseg")
-      HasZvlsseg = true;
-=======
   unsigned XLen = getTriple().isArch64Bit() ? 64 : 32;
   auto ParseResult = llvm::RISCVISAInfo::parseFeatures(XLen, Features);
   if (!ParseResult) {
@@ -415,7 +248,6 @@
     return false;
   } else {
     ISAInfo = std::move(*ParseResult);
->>>>>>> 2ab1d525
   }
 
   if (ABI.empty())
