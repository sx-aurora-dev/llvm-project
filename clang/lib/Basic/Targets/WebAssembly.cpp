--- conflicted
+++ resolved
@@ -253,12 +253,8 @@
                                              Builtin::FirstTSBuiltin);
 }
 
-<<<<<<< HEAD
-void WebAssemblyTargetInfo::adjust(LangOptions &Opts) {
-=======
 void WebAssemblyTargetInfo::adjust(DiagnosticsEngine &Diags,
                                    LangOptions &Opts) {
->>>>>>> a2ce6ee6
   // If the Atomics feature isn't available, turn off POSIXThreads and
   // ThreadModel, so that we don't predefine _REENTRANT or __STDCPP_THREADS__.
   if (!HasAtomics) {
