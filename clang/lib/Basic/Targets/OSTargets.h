--- conflicted
+++ resolved
@@ -113,18 +113,6 @@
     this->MCountName = "\01mcount";
   }
 
-<<<<<<< HEAD
-  llvm::Error isValidSectionSpecifier(StringRef SR) const override {
-    // Let MCSectionMachO validate this.
-    StringRef Segment, Section;
-    unsigned TAA, StubSize;
-    bool HasTAA;
-    return llvm::MCSectionMachO::ParseSectionSpecifier(SR, Segment, Section,
-                                                       TAA, HasTAA, StubSize);
-  }
-
-=======
->>>>>>> 2ab1d525
   const char *getStaticInitSectionSpecifier() const override {
     // FIXME: We should return 0 when building kexts.
     return "__TEXT,__StaticInit,regular,pure_instructions";
