--- conflicted
+++ resolved
@@ -68,12 +68,9 @@
   } else if (CPU == "hexagonv68") {
     Builder.defineMacro("__HEXAGON_V68__");
     Builder.defineMacro("__HEXAGON_ARCH__", "68");
-<<<<<<< HEAD
-=======
   } else if (CPU == "hexagonv69") {
     Builder.defineMacro("__HEXAGON_V69__");
     Builder.defineMacro("__HEXAGON_ARCH__", "69");
->>>>>>> 2ab1d525
   }
 
   if (hasFeature("hvx-length64b")) {
@@ -224,11 +221,7 @@
     {{"hexagonv60"}, {"60"}}, {{"hexagonv62"},  {"62"}},
     {{"hexagonv65"}, {"65"}}, {{"hexagonv66"},  {"66"}},
     {{"hexagonv67"}, {"67"}}, {{"hexagonv67t"}, {"67t"}},
-<<<<<<< HEAD
-    {{"hexagonv68"}, {"68"}},
-=======
     {{"hexagonv68"}, {"68"}}, {{"hexagonv69"},  {"69"}},
->>>>>>> 2ab1d525
 };
 
 const char *HexagonTargetInfo::getHexagonCPUSuffix(StringRef Name) {
