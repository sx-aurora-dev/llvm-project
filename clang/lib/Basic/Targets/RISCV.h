--- conflicted
+++ resolved
@@ -26,32 +26,7 @@
 class RISCVTargetInfo : public TargetInfo {
 protected:
   std::string ABI, CPU;
-<<<<<<< HEAD
-  bool HasM = false;
-  bool HasA = false;
-  bool HasF = false;
-  bool HasD = false;
-  bool HasC = false;
-  bool HasB = false;
-  bool HasV = false;
-  bool HasZba = false;
-  bool HasZbb = false;
-  bool HasZbc = false;
-  bool HasZbe = false;
-  bool HasZbf = false;
-  bool HasZbm = false;
-  bool HasZbp = false;
-  bool HasZbproposedc = false;
-  bool HasZbr = false;
-  bool HasZbs = false;
-  bool HasZbt = false;
-  bool HasZfh = false;
-  bool HasZvamo = false;
-  bool HasZvlsseg = false;
-
-=======
   std::unique_ptr<llvm::RISCVISAInfo> ISAInfo;
->>>>>>> a2ce6ee6
   static const Builtin::Info BuiltinInfo[];
 
 public:
@@ -64,11 +39,8 @@
     WCharType = SignedInt;
     WIntType = UnsignedInt;
     HasRISCVVTypes = true;
-<<<<<<< HEAD
-=======
     MCountName = "_mcount";
     HasFloat16 = true;
->>>>>>> a2ce6ee6
   }
 
   bool setCPU(const std::string &Name) override {
