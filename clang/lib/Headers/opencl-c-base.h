--- conflicted
+++ resolved
@@ -49,11 +49,7 @@
 #endif // (defined(__OPENCL_CPP_VERSION__) || __OPENCL_C_VERSION__ >= 200)
 
 // Define feature macros for OpenCL C 2.0
-<<<<<<< HEAD
-#if (defined(__OPENCL_CPP_VERSION__) || __OPENCL_C_VERSION__ == 200)
-=======
 #if (__OPENCL_CPP_VERSION__ == 100 || __OPENCL_C_VERSION__ == 200)
->>>>>>> 2ab1d525
 #define __opencl_c_pipes 1
 #define __opencl_c_generic_address_space 1
 #define __opencl_c_work_group_collective_functions 1
@@ -67,8 +63,6 @@
 #define __opencl_c_images 1
 #endif
 
-<<<<<<< HEAD
-=======
 // Define header-only feature macros for OpenCL C 3.0.
 #if (__OPENCL_CPP_VERSION__ == 202100 || __OPENCL_C_VERSION__ == 300)
 // For the SPIR and SPIR-V target all features are supported.
@@ -77,7 +71,6 @@
 #endif // defined(__SPIR__)
 #endif // (__OPENCL_CPP_VERSION__ == 202100 || __OPENCL_C_VERSION__ == 300)
 
->>>>>>> 2ab1d525
 // built-in scalar data types:
 
 /**
@@ -599,8 +592,6 @@
 #define as_half16(x) __builtin_astype((x), half16)
 #endif // cl_khr_fp16
 
-<<<<<<< HEAD
-=======
 #define as_size_t(x) __builtin_astype((x), size_t)
 #define as_ptrdiff_t(x) __builtin_astype((x), ptrdiff_t)
 #define as_intptr_t(x) __builtin_astype((x), intptr_t)
@@ -628,7 +619,6 @@
 };
 #endif
 
->>>>>>> 2ab1d525
 // OpenCL v1.1 s6.9, v1.2/2.0 s6.10 - Function qualifiers
 
 #define __kernel_exec(X, typen) __kernel \
