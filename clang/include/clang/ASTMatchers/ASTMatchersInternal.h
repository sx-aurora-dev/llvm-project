--- conflicted
+++ resolved
@@ -1256,7 +1256,6 @@
     Result.setAllowBind(true);
     return Result;
   }
-<<<<<<< HEAD
 };
 
 /// Matches any instance of the given NodeType.
@@ -1362,333 +1361,6 @@
   VariadicOperatorMatcher(DynTypedMatcher::VariadicOperator Op, Ps &&... Params)
       : Op(Op), Params(std::forward<Ps>(Params)...) {}
 
-  template <typename T> operator Matcher<T>() const {
-    return DynTypedMatcher::constructVariadic(
-               Op, ASTNodeKind::getFromNodeKind<T>(),
-               getMatchers<T>(std::index_sequence_for<Ps...>()))
-        .template unconditionalConvertTo<T>();
-  }
-
-private:
-  // Helper method to unpack the tuple into a vector.
-  template <typename T, std::size_t... Is>
-  std::vector<DynTypedMatcher> getMatchers(std::index_sequence<Is...>) const {
-    return {Matcher<T>(std::get<Is>(Params))...};
-  }
-
-  const DynTypedMatcher::VariadicOperator Op;
-  std::tuple<Ps...> Params;
-};
-
-/// Overloaded function object to generate VariadicOperatorMatcher
-///   objects from arbitrary matchers.
-template <unsigned MinCount, unsigned MaxCount>
-struct VariadicOperatorMatcherFunc {
-  DynTypedMatcher::VariadicOperator Op;
-
-  template <typename... Ms>
-  VariadicOperatorMatcher<Ms...> operator()(Ms &&... Ps) const {
-    static_assert(MinCount <= sizeof...(Ms) && sizeof...(Ms) <= MaxCount,
-                  "invalid number of parameters for variadic matcher");
-    return VariadicOperatorMatcher<Ms...>(Op, std::forward<Ms>(Ps)...);
-  }
-};
-
-template <typename F, typename Tuple, std::size_t... I>
-constexpr auto applyMatcherImpl(F &&f, Tuple &&args,
-                                std::index_sequence<I...>) {
-  return std::forward<F>(f)(std::get<I>(std::forward<Tuple>(args))...);
-}
-
-template <typename F, typename Tuple>
-constexpr auto applyMatcher(F &&f, Tuple &&args) {
-  return applyMatcherImpl(
-      std::forward<F>(f), std::forward<Tuple>(args),
-      std::make_index_sequence<
-          std::tuple_size<typename std::decay<Tuple>::type>::value>());
-}
-
-template <typename T, bool IsBaseOf, typename Head, typename Tail>
-struct GetCladeImpl {
-  using Type = Head;
-};
-template <typename T, typename Head, typename Tail>
-struct GetCladeImpl<T, false, Head, Tail>
-    : GetCladeImpl<T, std::is_base_of<typename Tail::head, T>::value,
-                   typename Tail::head, typename Tail::tail> {};
-
-template <typename T, typename... U>
-struct GetClade : GetCladeImpl<T, false, T, AllNodeBaseTypes> {};
-
-template <typename CladeType, typename... MatcherTypes>
-struct MapAnyOfMatcherImpl {
-
-  template <typename... InnerMatchers>
-  BindableMatcher<CladeType>
-  operator()(InnerMatchers &&... InnerMatcher) const {
-    // TODO: Use std::apply from c++17
-    return VariadicAllOfMatcher<CladeType>()(applyMatcher(
-        internal::VariadicOperatorMatcherFunc<
-            0, std::numeric_limits<unsigned>::max()>{
-            internal::DynTypedMatcher::VO_AnyOf},
-        applyMatcher(
-            [&](auto... Matcher) {
-              return std::make_tuple(Matcher(
-                  std::forward<decltype(InnerMatcher)>(InnerMatcher)...)...);
-            },
-            std::tuple<
-                VariadicDynCastAllOfMatcher<CladeType, MatcherTypes>...>())));
-  }
-};
-
-template <typename... MatcherTypes>
-using MapAnyOfMatcher =
-    MapAnyOfMatcherImpl<typename GetClade<MatcherTypes...>::Type,
-                        MatcherTypes...>;
-
-template <typename... MatcherTypes> struct MapAnyOfHelper {
-  using CladeType = typename GetClade<MatcherTypes...>::Type;
-
-  MapAnyOfMatcher<MatcherTypes...> with;
-
-  operator BindableMatcher<CladeType>() const { return with(); }
-
-  Matcher<CladeType> bind(StringRef ID) const { return with().bind(ID); }
-};
-
-template <template <typename ToArg, typename FromArg> class ArgumentAdapterT,
-          typename T, typename ToTypes>
-class ArgumentAdaptingMatcherFuncAdaptor {
-public:
-  explicit ArgumentAdaptingMatcherFuncAdaptor(const Matcher<T> &InnerMatcher)
-      : InnerMatcher(InnerMatcher) {}
-
-  using ReturnTypes = ToTypes;
-
-  template <typename To> operator Matcher<To>() const {
-    return Matcher<To>(new ArgumentAdapterT<To, T>(InnerMatcher));
-  }
-
-private:
-  const Matcher<T> InnerMatcher;
-};
-
-/// Converts a \c Matcher<T> to a matcher of desired type \c To by
-/// "adapting" a \c To into a \c T.
-///
-/// The \c ArgumentAdapterT argument specifies how the adaptation is done.
-///
-/// For example:
-///   \c ArgumentAdaptingMatcher<HasMatcher, T>(InnerMatcher);
-/// Given that \c InnerMatcher is of type \c Matcher<T>, this returns a matcher
-/// that is convertible into any matcher of type \c To by constructing
-/// \c HasMatcher<To, T>(InnerMatcher).
-///
-/// If a matcher does not need knowledge about the inner type, prefer to use
-/// PolymorphicMatcher.
-template <template <typename ToArg, typename FromArg> class ArgumentAdapterT,
-          typename FromTypes = AdaptativeDefaultFromTypes,
-          typename ToTypes = AdaptativeDefaultToTypes>
-struct ArgumentAdaptingMatcherFunc {
-  template <typename T>
-  static ArgumentAdaptingMatcherFuncAdaptor<ArgumentAdapterT, T, ToTypes>
-  create(const Matcher<T> &InnerMatcher) {
-    return ArgumentAdaptingMatcherFuncAdaptor<ArgumentAdapterT, T, ToTypes>(
-        InnerMatcher);
-  }
-
-  template <typename T>
-  ArgumentAdaptingMatcherFuncAdaptor<ArgumentAdapterT, T, ToTypes>
-  operator()(const Matcher<T> &InnerMatcher) const {
-    return create(InnerMatcher);
-  }
-
-  template <typename... T>
-  ArgumentAdaptingMatcherFuncAdaptor<ArgumentAdapterT,
-                                     typename GetClade<T...>::Type, ToTypes>
-  operator()(const MapAnyOfHelper<T...> &InnerMatcher) const {
-    return create(InnerMatcher.with());
-  }
-};
-
-template <typename T> class TraversalMatcher : public MatcherInterface<T> {
-  const DynTypedMatcher InnerMatcher;
-  clang::TraversalKind Traversal;
-
-public:
-  explicit TraversalMatcher(clang::TraversalKind TK,
-                            const Matcher<T> &InnerMatcher)
-      : InnerMatcher(InnerMatcher), Traversal(TK) {}
-
-  bool matches(const T &Node, ASTMatchFinder *Finder,
-               BoundNodesTreeBuilder *Builder) const override {
-    return this->InnerMatcher.matches(DynTypedNode::create(Node), Finder,
-                                      Builder);
-  }
-
-  llvm::Optional<clang::TraversalKind> TraversalKind() const override {
-    if (auto NestedKind = this->InnerMatcher.getTraversalKind())
-      return NestedKind;
-    return Traversal;
-  }
-};
-
-template <typename MatcherType> class TraversalWrapper {
-public:
-  TraversalWrapper(TraversalKind TK, const MatcherType &InnerMatcher)
-      : TK(TK), InnerMatcher(InnerMatcher) {}
-
-  template <typename T> operator Matcher<T>() const {
-    return internal::DynTypedMatcher::constructRestrictedWrapper(
-               new internal::TraversalMatcher<T>(TK, InnerMatcher),
-               ASTNodeKind::getFromNodeKind<T>())
-        .template unconditionalConvertTo<T>();
-  }
-
-private:
-  TraversalKind TK;
-  MatcherType InnerMatcher;
-};
-
-/// A PolymorphicMatcher<MatcherT, P1, ..., PN> object can be
-/// created from N parameters p1, ..., pN (of type P1, ..., PN) and
-/// used as a Matcher<T> where a MatcherT<T, P1, ..., PN>(p1, ..., pN)
-/// can be constructed.
-///
-/// For example:
-/// - PolymorphicMatcher<IsDefinitionMatcher>()
-///   creates an object that can be used as a Matcher<T> for any type T
-///   where an IsDefinitionMatcher<T>() can be constructed.
-/// - PolymorphicMatcher<ValueEqualsMatcher, int>(42)
-///   creates an object that can be used as a Matcher<T> for any type T
-///   where a ValueEqualsMatcher<T, int>(42) can be constructed.
-template <template <typename T, typename... Params> class MatcherT,
-          typename ReturnTypesF, typename... ParamTypes>
-class PolymorphicMatcher {
-public:
-  PolymorphicMatcher(const ParamTypes &... Params) : Params(Params...) {}
-
-  using ReturnTypes = typename ExtractFunctionArgMeta<ReturnTypesF>::type;
-
-  template <typename T>
-  operator Matcher<T>() const {
-    static_assert(TypeListContainsSuperOf<ReturnTypes, T>::value,
-                  "right polymorphic conversion");
-    return Matcher<T>(new_from_tuple<MatcherT<T, ParamTypes...>>(Params));
-  }
-
-private:
-  const std::tuple<ParamTypes...> Params;
-=======
->>>>>>> 2ab1d525
-};
-
-/// Matches any instance of the given NodeType.
-///
-/// This is useful when a matcher syntactically requires a child matcher,
-/// but the context doesn't care. See for example: anything().
-class TrueMatcher {
-public:
-  using ReturnTypes = AllNodeBaseTypes;
-
-  template <typename T> operator Matcher<T>() const {
-    return DynTypedMatcher::trueMatcher(ASTNodeKind::getFromNodeKind<T>())
-        .template unconditionalConvertTo<T>();
-  }
-};
-
-/// Creates a Matcher<T> that matches if all inner matchers match.
-template <typename T>
-BindableMatcher<T>
-makeAllOfComposite(ArrayRef<const Matcher<T> *> InnerMatchers) {
-  // For the size() == 0 case, we return a "true" matcher.
-  if (InnerMatchers.empty()) {
-    return BindableMatcher<T>(TrueMatcher());
-  }
-  // For the size() == 1 case, we simply return that one matcher.
-  // No need to wrap it in a variadic operation.
-  if (InnerMatchers.size() == 1) {
-    return BindableMatcher<T>(*InnerMatchers[0]);
-  }
-
-  using PI = llvm::pointee_iterator<const Matcher<T> *const *>;
-
-  std::vector<DynTypedMatcher> DynMatchers(PI(InnerMatchers.begin()),
-                                           PI(InnerMatchers.end()));
-  return BindableMatcher<T>(
-      DynTypedMatcher::constructVariadic(DynTypedMatcher::VO_AllOf,
-                                         ASTNodeKind::getFromNodeKind<T>(),
-                                         std::move(DynMatchers))
-          .template unconditionalConvertTo<T>());
-}
-
-/// Creates a Matcher<T> that matches if
-/// T is dyn_cast'able into InnerT and all inner matchers match.
-///
-/// Returns BindableMatcher, as matchers that use dyn_cast have
-/// the same object both to match on and to run submatchers on,
-/// so there is no ambiguity with what gets bound.
-template <typename T, typename InnerT>
-BindableMatcher<T>
-makeDynCastAllOfComposite(ArrayRef<const Matcher<InnerT> *> InnerMatchers) {
-  return BindableMatcher<T>(
-      makeAllOfComposite(InnerMatchers).template dynCastTo<T>());
-}
-
-/// A VariadicDynCastAllOfMatcher<SourceT, TargetT> object is a
-/// variadic functor that takes a number of Matcher<TargetT> and returns a
-/// Matcher<SourceT> that matches TargetT nodes that are matched by all of the
-/// given matchers, if SourceT can be dynamically casted into TargetT.
-///
-/// For example:
-///   const VariadicDynCastAllOfMatcher<Decl, CXXRecordDecl> record;
-/// Creates a functor record(...) that creates a Matcher<Decl> given
-/// a variable number of arguments of type Matcher<CXXRecordDecl>.
-/// The returned matcher matches if the given Decl can by dynamically
-/// casted to CXXRecordDecl and all given matchers match.
-template <typename SourceT, typename TargetT>
-class VariadicDynCastAllOfMatcher
-    : public VariadicFunction<BindableMatcher<SourceT>, Matcher<TargetT>,
-                              makeDynCastAllOfComposite<SourceT, TargetT>> {
-public:
-  VariadicDynCastAllOfMatcher() {}
-};
-
-/// A \c VariadicAllOfMatcher<T> object is a variadic functor that takes
-/// a number of \c Matcher<T> and returns a \c Matcher<T> that matches \c T
-/// nodes that are matched by all of the given matchers.
-///
-/// For example:
-///   const VariadicAllOfMatcher<NestedNameSpecifier> nestedNameSpecifier;
-/// Creates a functor nestedNameSpecifier(...) that creates a
-/// \c Matcher<NestedNameSpecifier> given a variable number of arguments of type
-/// \c Matcher<NestedNameSpecifier>.
-/// The returned matcher matches if all given matchers match.
-template <typename T>
-class VariadicAllOfMatcher
-    : public VariadicFunction<BindableMatcher<T>, Matcher<T>,
-                              makeAllOfComposite<T>> {
-public:
-  VariadicAllOfMatcher() {}
-};
-
-<<<<<<< HEAD
-/// @}
-=======
-/// VariadicOperatorMatcher related types.
-/// @{
-
-/// Polymorphic matcher object that uses a \c
-/// DynTypedMatcher::VariadicOperator operator.
-///
-/// Input matchers can have any type (including other polymorphic matcher
-/// types), and the actual Matcher<T> is generated on demand with an implicit
-/// conversion operator.
-template <typename... Ps> class VariadicOperatorMatcher {
-public:
-  VariadicOperatorMatcher(DynTypedMatcher::VariadicOperator Op, Ps &&... Params)
-      : Op(Op), Params(std::forward<Ps>(Params)...) {}
-
   template <typename T> operator Matcher<T>() const LLVM_LVALUE_FUNCTION {
     return DynTypedMatcher::constructVariadic(
                Op, ASTNodeKind::getFromNodeKind<T>(),
@@ -1742,7 +1414,6 @@
                                 std::index_sequence<I...>) {
   return std::forward<F>(f)(std::get<I>(std::forward<Tuple>(args))...);
 }
->>>>>>> 2ab1d525
 
 template <typename F, typename Tuple>
 constexpr auto applyMatcher(F &&f, Tuple &&args) {
@@ -1752,8 +1423,6 @@
           std::tuple_size<typename std::decay<Tuple>::type>::value>());
 }
 
-<<<<<<< HEAD
-=======
 template <typename T, bool IsBaseOf, typename Head, typename Tail>
 struct GetCladeImpl {
   using Type = Head;
@@ -1999,7 +1668,6 @@
   return Matcher<T>(*this);
 }
 
->>>>>>> 2ab1d525
 /// Matches nodes of type T that have at least one descendant node of
 /// type DescendantT for which the given inner matcher matches.
 ///
@@ -2639,8 +2307,6 @@
                                                   llvm::Regex::RegexFlags Flags,
                                                   StringRef MatcherID);
 
-<<<<<<< HEAD
-=======
 inline bool
 MatchTemplateArgLocAt(const DeclRefExpr &Node, unsigned int Index,
                       internal::Matcher<TemplateArgumentLoc> InnerMatcher,
@@ -2661,7 +2327,6 @@
          InnerMatcher.matches(Node.getArgLoc(Index), Finder, Builder);
 }
 
->>>>>>> 2ab1d525
 } // namespace internal
 
 } // namespace ast_matchers
