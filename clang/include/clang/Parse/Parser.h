--- conflicted
+++ resolved
@@ -2723,13 +2723,6 @@
       D.takeAttributes(attrs, endLoc);
     }
   }
-<<<<<<< HEAD
-  bool MaybeParseGNUAttributes(ParsedAttributes &attrs,
-                               SourceLocation *endLoc = nullptr,
-                               LateParsedAttrList *LateAttrs = nullptr) {
-    if (Tok.is(tok::kw___attribute)) {
-      ParseGNUAttributes(attrs, endLoc, LateAttrs);
-=======
 
   /// Parses GNU-style attributes and returns them without source range
   /// information.
@@ -2743,7 +2736,6 @@
       ParsedAttributesWithRange AttrsWithRange(AttrFactory);
       ParseGNUAttributes(Attrs, EndLoc, LateAttrs);
       Attrs.takeAllFrom(AttrsWithRange);
->>>>>>> a2ce6ee6
       return true;
     }
     return false;
