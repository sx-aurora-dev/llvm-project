--- conflicted
+++ resolved
@@ -2858,12 +2858,9 @@
 DEF_TRAVERSE_STMT(OMPTileDirective,
                   { TRY_TO(TraverseOMPExecutableDirective(S)); })
 
-<<<<<<< HEAD
-=======
 DEF_TRAVERSE_STMT(OMPUnrollDirective,
                   { TRY_TO(TraverseOMPExecutableDirective(S)); })
 
->>>>>>> 2ab1d525
 DEF_TRAVERSE_STMT(OMPForDirective,
                   { TRY_TO(TraverseOMPExecutableDirective(S)); })
 
@@ -3130,8 +3127,6 @@
 }
 
 template <typename Derived>
-<<<<<<< HEAD
-=======
 bool RecursiveASTVisitor<Derived>::VisitOMPFullClause(OMPFullClause *C) {
   return true;
 }
@@ -3143,7 +3138,6 @@
 }
 
 template <typename Derived>
->>>>>>> 2ab1d525
 bool
 RecursiveASTVisitor<Derived>::VisitOMPCollapseClause(OMPCollapseClause *C) {
   TRY_TO(TraverseStmt(C->getNumForLoops()));
