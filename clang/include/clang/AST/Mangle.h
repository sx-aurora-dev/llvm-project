--- conflicted
+++ resolved
@@ -107,12 +107,6 @@
   virtual bool shouldMangleCXXName(const NamedDecl *D) = 0;
   virtual bool shouldMangleStringLiteral(const StringLiteral *SL) = 0;
 
-<<<<<<< HEAD
-  virtual bool isDeviceMangleContext() const { return false; }
-  virtual void setDeviceMangleContext(bool) {}
-
-=======
->>>>>>> 2ab1d525
   virtual bool isUniqueInternalLinkageDecl(const NamedDecl *ND) {
     return false;
   }
