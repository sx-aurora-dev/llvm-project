//===- OpenMPClause.h - Classes for OpenMP clauses --------------*- C++ -*-===//
//
// Part of the LLVM Project, under the Apache License v2.0 with LLVM Exceptions.
// See https://llvm.org/LICENSE.txt for license information.
// SPDX-License-Identifier: Apache-2.0 WITH LLVM-exception
//
//===----------------------------------------------------------------------===//
//
/// \file
/// This file defines OpenMP AST classes for clauses.
/// There are clauses for executable directives, clauses for declarative
/// directives and clauses which can be used in both kinds of directives.
//
//===----------------------------------------------------------------------===//

#ifndef LLVM_CLANG_AST_OPENMPCLAUSE_H
#define LLVM_CLANG_AST_OPENMPCLAUSE_H

#include "clang/AST/ASTFwd.h"
#include "clang/AST/Decl.h"
#include "clang/AST/DeclarationName.h"
#include "clang/AST/Expr.h"
#include "clang/AST/NestedNameSpecifier.h"
#include "clang/AST/Stmt.h"
#include "clang/AST/StmtIterator.h"
#include "clang/Basic/LLVM.h"
#include "clang/Basic/OpenMPKinds.h"
#include "clang/Basic/SourceLocation.h"
#include "llvm/ADT/ArrayRef.h"
#include "llvm/ADT/MapVector.h"
#include "llvm/ADT/PointerIntPair.h"
#include "llvm/ADT/SmallVector.h"
#include "llvm/ADT/iterator.h"
#include "llvm/ADT/iterator_range.h"
#include "llvm/Frontend/OpenMP/OMPAssume.h"
#include "llvm/Frontend/OpenMP/OMPConstants.h"
#include "llvm/Frontend/OpenMP/OMPContext.h"
#include "llvm/Support/Casting.h"
#include "llvm/Support/Compiler.h"
#include "llvm/Support/TrailingObjects.h"
#include <cassert>
#include <cstddef>
#include <iterator>
#include <utility>

namespace clang {

class ASTContext;

//===----------------------------------------------------------------------===//
// AST classes for clauses.
//===----------------------------------------------------------------------===//

/// This is a basic class for representing single OpenMP clause.
class OMPClause {
  /// Starting location of the clause (the clause keyword).
  SourceLocation StartLoc;

  /// Ending location of the clause.
  SourceLocation EndLoc;

  /// Kind of the clause.
  OpenMPClauseKind Kind;

protected:
  OMPClause(OpenMPClauseKind K, SourceLocation StartLoc, SourceLocation EndLoc)
      : StartLoc(StartLoc), EndLoc(EndLoc), Kind(K) {}

public:
  /// Returns the starting location of the clause.
  SourceLocation getBeginLoc() const { return StartLoc; }

  /// Returns the ending location of the clause.
  SourceLocation getEndLoc() const { return EndLoc; }

  /// Sets the starting location of the clause.
  void setLocStart(SourceLocation Loc) { StartLoc = Loc; }

  /// Sets the ending location of the clause.
  void setLocEnd(SourceLocation Loc) { EndLoc = Loc; }

  /// Returns kind of OpenMP clause (private, shared, reduction, etc.).
  OpenMPClauseKind getClauseKind() const { return Kind; }

  bool isImplicit() const { return StartLoc.isInvalid(); }

  using child_iterator = StmtIterator;
  using const_child_iterator = ConstStmtIterator;
  using child_range = llvm::iterator_range<child_iterator>;
  using const_child_range = llvm::iterator_range<const_child_iterator>;

  child_range children();
  const_child_range children() const {
    auto Children = const_cast<OMPClause *>(this)->children();
    return const_child_range(Children.begin(), Children.end());
  }

  /// Get the iterator range for the expressions used in the clauses. Used
  /// expressions include only the children that must be evaluated at the
  /// runtime before entering the construct.
  child_range used_children();
  const_child_range used_children() const {
    auto Children = const_cast<OMPClause *>(this)->children();
    return const_child_range(Children.begin(), Children.end());
  }

  static bool classof(const OMPClause *) { return true; }
};

/// Class that handles pre-initialization statement for some clauses, like
/// 'shedule', 'firstprivate' etc.
class OMPClauseWithPreInit {
  friend class OMPClauseReader;

  /// Pre-initialization statement for the clause.
  Stmt *PreInit = nullptr;

  /// Region that captures the associated stmt.
  OpenMPDirectiveKind CaptureRegion = llvm::omp::OMPD_unknown;

protected:
  OMPClauseWithPreInit(const OMPClause *This) {
    assert(get(This) && "get is not tuned for pre-init.");
  }

  /// Set pre-initialization statement for the clause.
  void
  setPreInitStmt(Stmt *S,
                 OpenMPDirectiveKind ThisRegion = llvm::omp::OMPD_unknown) {
    PreInit = S;
    CaptureRegion = ThisRegion;
  }

public:
  /// Get pre-initialization statement for the clause.
  const Stmt *getPreInitStmt() const { return PreInit; }

  /// Get pre-initialization statement for the clause.
  Stmt *getPreInitStmt() { return PreInit; }

  /// Get capture region for the stmt in the clause.
  OpenMPDirectiveKind getCaptureRegion() const { return CaptureRegion; }

  static OMPClauseWithPreInit *get(OMPClause *C);
  static const OMPClauseWithPreInit *get(const OMPClause *C);
};

/// Class that handles post-update expression for some clauses, like
/// 'lastprivate', 'reduction' etc.
class OMPClauseWithPostUpdate : public OMPClauseWithPreInit {
  friend class OMPClauseReader;

  /// Post-update expression for the clause.
  Expr *PostUpdate = nullptr;

protected:
  OMPClauseWithPostUpdate(const OMPClause *This) : OMPClauseWithPreInit(This) {
    assert(get(This) && "get is not tuned for post-update.");
  }

  /// Set pre-initialization statement for the clause.
  void setPostUpdateExpr(Expr *S) { PostUpdate = S; }

public:
  /// Get post-update expression for the clause.
  const Expr *getPostUpdateExpr() const { return PostUpdate; }

  /// Get post-update expression for the clause.
  Expr *getPostUpdateExpr() { return PostUpdate; }

  static OMPClauseWithPostUpdate *get(OMPClause *C);
  static const OMPClauseWithPostUpdate *get(const OMPClause *C);
};

/// This structure contains most locations needed for by an OMPVarListClause.
struct OMPVarListLocTy {
  /// Starting location of the clause (the clause keyword).
  SourceLocation StartLoc;
  /// Location of '('.
  SourceLocation LParenLoc;
  /// Ending location of the clause.
  SourceLocation EndLoc;
  OMPVarListLocTy() = default;
  OMPVarListLocTy(SourceLocation StartLoc, SourceLocation LParenLoc,
                  SourceLocation EndLoc)
      : StartLoc(StartLoc), LParenLoc(LParenLoc), EndLoc(EndLoc) {}
};

/// This represents clauses with the list of variables like 'private',
/// 'firstprivate', 'copyin', 'shared', or 'reduction' clauses in the
/// '#pragma omp ...' directives.
template <class T> class OMPVarListClause : public OMPClause {
  friend class OMPClauseReader;

  /// Location of '('.
  SourceLocation LParenLoc;

  /// Number of variables in the list.
  unsigned NumVars;

protected:
  /// Build a clause with \a N variables
  ///
  /// \param K Kind of the clause.
  /// \param StartLoc Starting location of the clause (the clause keyword).
  /// \param LParenLoc Location of '('.
  /// \param EndLoc Ending location of the clause.
  /// \param N Number of the variables in the clause.
  OMPVarListClause(OpenMPClauseKind K, SourceLocation StartLoc,
                   SourceLocation LParenLoc, SourceLocation EndLoc, unsigned N)
      : OMPClause(K, StartLoc, EndLoc), LParenLoc(LParenLoc), NumVars(N) {}

  /// Fetches list of variables associated with this clause.
  MutableArrayRef<Expr *> getVarRefs() {
    return MutableArrayRef<Expr *>(
        static_cast<T *>(this)->template getTrailingObjects<Expr *>(), NumVars);
  }

  /// Sets the list of variables for this clause.
  void setVarRefs(ArrayRef<Expr *> VL) {
    assert(VL.size() == NumVars &&
           "Number of variables is not the same as the preallocated buffer");
    std::copy(VL.begin(), VL.end(),
              static_cast<T *>(this)->template getTrailingObjects<Expr *>());
  }

public:
  using varlist_iterator = MutableArrayRef<Expr *>::iterator;
  using varlist_const_iterator = ArrayRef<const Expr *>::iterator;
  using varlist_range = llvm::iterator_range<varlist_iterator>;
  using varlist_const_range = llvm::iterator_range<varlist_const_iterator>;

  unsigned varlist_size() const { return NumVars; }
  bool varlist_empty() const { return NumVars == 0; }

  varlist_range varlists() {
    return varlist_range(varlist_begin(), varlist_end());
  }
  varlist_const_range varlists() const {
    return varlist_const_range(varlist_begin(), varlist_end());
  }

  varlist_iterator varlist_begin() { return getVarRefs().begin(); }
  varlist_iterator varlist_end() { return getVarRefs().end(); }
  varlist_const_iterator varlist_begin() const { return getVarRefs().begin(); }
  varlist_const_iterator varlist_end() const { return getVarRefs().end(); }

  /// Sets the location of '('.
  void setLParenLoc(SourceLocation Loc) { LParenLoc = Loc; }

  /// Returns the location of '('.
  SourceLocation getLParenLoc() const { return LParenLoc; }

  /// Fetches list of all variables in the clause.
  ArrayRef<const Expr *> getVarRefs() const {
    return llvm::makeArrayRef(
        static_cast<const T *>(this)->template getTrailingObjects<Expr *>(),
        NumVars);
  }
};

/// This represents 'allocator' clause in the '#pragma omp ...'
/// directive.
///
/// \code
/// #pragma omp allocate(a) allocator(omp_default_mem_alloc)
/// \endcode
/// In this example directive '#pragma omp allocate' has simple 'allocator'
/// clause with the allocator 'omp_default_mem_alloc'.
class OMPAllocatorClause : public OMPClause {
  friend class OMPClauseReader;

  /// Location of '('.
  SourceLocation LParenLoc;

  /// Expression with the allocator.
  Stmt *Allocator = nullptr;

  /// Set allocator.
  void setAllocator(Expr *A) { Allocator = A; }

public:
  /// Build 'allocator' clause with the given allocator.
  ///
  /// \param A Allocator.
  /// \param StartLoc Starting location of the clause.
  /// \param LParenLoc Location of '('.
  /// \param EndLoc Ending location of the clause.
  OMPAllocatorClause(Expr *A, SourceLocation StartLoc, SourceLocation LParenLoc,
                     SourceLocation EndLoc)
      : OMPClause(llvm::omp::OMPC_allocator, StartLoc, EndLoc),
        LParenLoc(LParenLoc), Allocator(A) {}

  /// Build an empty clause.
  OMPAllocatorClause()
      : OMPClause(llvm::omp::OMPC_allocator, SourceLocation(),
                  SourceLocation()) {}

  /// Sets the location of '('.
  void setLParenLoc(SourceLocation Loc) { LParenLoc = Loc; }

  /// Returns the location of '('.
  SourceLocation getLParenLoc() const { return LParenLoc; }

  /// Returns allocator.
  Expr *getAllocator() const { return cast_or_null<Expr>(Allocator); }

  child_range children() { return child_range(&Allocator, &Allocator + 1); }

  const_child_range children() const {
    return const_child_range(&Allocator, &Allocator + 1);
  }

  child_range used_children() {
    return child_range(child_iterator(), child_iterator());
  }
  const_child_range used_children() const {
    return const_child_range(const_child_iterator(), const_child_iterator());
  }

  static bool classof(const OMPClause *T) {
    return T->getClauseKind() == llvm::omp::OMPC_allocator;
  }
};

/// This represents the 'align' clause in the '#pragma omp allocate'
/// directive.
///
/// \code
/// #pragma omp allocate(a) allocator(omp_default_mem_alloc) align(8)
/// \endcode
/// In this example directive '#pragma omp allocate' has simple 'allocator'
/// clause with the allocator 'omp_default_mem_alloc' and align clause with
/// value of 8.
class OMPAlignClause final : public OMPClause {
  friend class OMPClauseReader;

  /// Location of '('.
  SourceLocation LParenLoc;

  /// Alignment specified with align clause.
  Stmt *Alignment = nullptr;

  /// Set alignment value.
  void setAlignment(Expr *A) { Alignment = A; }

  /// Sets the location of '('.
  void setLParenLoc(SourceLocation Loc) { LParenLoc = Loc; }

  /// Build 'align' clause with the given alignment
  ///
  /// \param A Alignment value.
  /// \param StartLoc Starting location of the clause.
  /// \param LParenLoc Location of '('.
  /// \param EndLoc Ending location of the clause.
  OMPAlignClause(Expr *A, SourceLocation StartLoc, SourceLocation LParenLoc,
                 SourceLocation EndLoc)
      : OMPClause(llvm::omp::OMPC_align, StartLoc, EndLoc),
        LParenLoc(LParenLoc), Alignment(A) {}

  /// Build an empty clause.
  OMPAlignClause()
      : OMPClause(llvm::omp::OMPC_align, SourceLocation(), SourceLocation()) {}

public:
  /// Build 'align' clause with the given alignment
  ///
  /// \param A Alignment value.
  /// \param StartLoc Starting location of the clause.
  /// \param LParenLoc Location of '('.
  /// \param EndLoc Ending location of the clause.
  static OMPAlignClause *Create(const ASTContext &C, Expr *A,
                                SourceLocation StartLoc,
                                SourceLocation LParenLoc,
                                SourceLocation EndLoc);

  /// Returns the location of '('.
  SourceLocation getLParenLoc() const { return LParenLoc; }

  /// Returns alignment
  Expr *getAlignment() const { return cast_or_null<Expr>(Alignment); }

  child_range children() { return child_range(&Alignment, &Alignment + 1); }

  const_child_range children() const {
    return const_child_range(&Alignment, &Alignment + 1);
  }

  child_range used_children() {
    return child_range(child_iterator(), child_iterator());
  }
  const_child_range used_children() const {
    return const_child_range(const_child_iterator(), const_child_iterator());
  }

  static bool classof(const OMPClause *T) {
    return T->getClauseKind() == llvm::omp::OMPC_align;
  }
};

/// This represents clause 'allocate' in the '#pragma omp ...' directives.
///
/// \code
/// #pragma omp parallel private(a) allocate(omp_default_mem_alloc :a)
/// \endcode
/// In this example directive '#pragma omp parallel' has clause 'private'
/// and clause 'allocate' for the variable 'a'.
class OMPAllocateClause final
    : public OMPVarListClause<OMPAllocateClause>,
      private llvm::TrailingObjects<OMPAllocateClause, Expr *> {
  friend class OMPClauseReader;
  friend OMPVarListClause;
  friend TrailingObjects;

  /// Allocator specified in the clause, or 'nullptr' if the default one is
  /// used.
  Expr *Allocator = nullptr;
  /// Position of the ':' delimiter in the clause;
  SourceLocation ColonLoc;

  /// Build clause with number of variables \a N.
  ///
  /// \param StartLoc Starting location of the clause.
  /// \param LParenLoc Location of '('.
  /// \param Allocator Allocator expression.
  /// \param ColonLoc Location of ':' delimiter.
  /// \param EndLoc Ending location of the clause.
  /// \param N Number of the variables in the clause.
  OMPAllocateClause(SourceLocation StartLoc, SourceLocation LParenLoc,
                    Expr *Allocator, SourceLocation ColonLoc,
                    SourceLocation EndLoc, unsigned N)
      : OMPVarListClause<OMPAllocateClause>(llvm::omp::OMPC_allocate, StartLoc,
                                            LParenLoc, EndLoc, N),
        Allocator(Allocator), ColonLoc(ColonLoc) {}

  /// Build an empty clause.
  ///
  /// \param N Number of variables.
  explicit OMPAllocateClause(unsigned N)
      : OMPVarListClause<OMPAllocateClause>(llvm::omp::OMPC_allocate,
                                            SourceLocation(), SourceLocation(),
                                            SourceLocation(), N) {}

  /// Sets location of ':' symbol in clause.
  void setColonLoc(SourceLocation CL) { ColonLoc = CL; }

  void setAllocator(Expr *A) { Allocator = A; }

public:
  /// Creates clause with a list of variables \a VL.
  ///
  /// \param C AST context.
  /// \param StartLoc Starting location of the clause.
  /// \param LParenLoc Location of '('.
  /// \param Allocator Allocator expression.
  /// \param ColonLoc Location of ':' delimiter.
  /// \param EndLoc Ending location of the clause.
  /// \param VL List of references to the variables.
  static OMPAllocateClause *Create(const ASTContext &C, SourceLocation StartLoc,
                                   SourceLocation LParenLoc, Expr *Allocator,
                                   SourceLocation ColonLoc,
                                   SourceLocation EndLoc, ArrayRef<Expr *> VL);

  /// Returns the allocator expression or nullptr, if no allocator is specified.
  Expr *getAllocator() const { return Allocator; }

  /// Returns the location of the ':' delimiter.
  SourceLocation getColonLoc() const { return ColonLoc; }

  /// Creates an empty clause with the place for \a N variables.
  ///
  /// \param C AST context.
  /// \param N The number of variables.
  static OMPAllocateClause *CreateEmpty(const ASTContext &C, unsigned N);

  child_range children() {
    return child_range(reinterpret_cast<Stmt **>(varlist_begin()),
                       reinterpret_cast<Stmt **>(varlist_end()));
  }

  const_child_range children() const {
    auto Children = const_cast<OMPAllocateClause *>(this)->children();
    return const_child_range(Children.begin(), Children.end());
  }

  child_range used_children() {
    return child_range(child_iterator(), child_iterator());
  }
  const_child_range used_children() const {
    return const_child_range(const_child_iterator(), const_child_iterator());
  }

  static bool classof(const OMPClause *T) {
    return T->getClauseKind() == llvm::omp::OMPC_allocate;
  }
};

/// This represents 'if' clause in the '#pragma omp ...' directive.
///
/// \code
/// #pragma omp parallel if(parallel:a > 5)
/// \endcode
/// In this example directive '#pragma omp parallel' has simple 'if' clause with
/// condition 'a > 5' and directive name modifier 'parallel'.
class OMPIfClause : public OMPClause, public OMPClauseWithPreInit {
  friend class OMPClauseReader;

  /// Location of '('.
  SourceLocation LParenLoc;

  /// Condition of the 'if' clause.
  Stmt *Condition = nullptr;

  /// Location of ':' (if any).
  SourceLocation ColonLoc;

  /// Directive name modifier for the clause.
  OpenMPDirectiveKind NameModifier = llvm::omp::OMPD_unknown;

  /// Name modifier location.
  SourceLocation NameModifierLoc;

  /// Set condition.
  void setCondition(Expr *Cond) { Condition = Cond; }

  /// Set directive name modifier for the clause.
  void setNameModifier(OpenMPDirectiveKind NM) { NameModifier = NM; }

  /// Set location of directive name modifier for the clause.
  void setNameModifierLoc(SourceLocation Loc) { NameModifierLoc = Loc; }

  /// Set location of ':'.
  void setColonLoc(SourceLocation Loc) { ColonLoc = Loc; }

public:
  /// Build 'if' clause with condition \a Cond.
  ///
  /// \param NameModifier [OpenMP 4.1] Directive name modifier of clause.
  /// \param Cond Condition of the clause.
  /// \param HelperCond Helper condition for the clause.
  /// \param CaptureRegion Innermost OpenMP region where expressions in this
  /// clause must be captured.
  /// \param StartLoc Starting location of the clause.
  /// \param LParenLoc Location of '('.
  /// \param NameModifierLoc Location of directive name modifier.
  /// \param ColonLoc [OpenMP 4.1] Location of ':'.
  /// \param EndLoc Ending location of the clause.
  OMPIfClause(OpenMPDirectiveKind NameModifier, Expr *Cond, Stmt *HelperCond,
              OpenMPDirectiveKind CaptureRegion, SourceLocation StartLoc,
              SourceLocation LParenLoc, SourceLocation NameModifierLoc,
              SourceLocation ColonLoc, SourceLocation EndLoc)
      : OMPClause(llvm::omp::OMPC_if, StartLoc, EndLoc),
        OMPClauseWithPreInit(this), LParenLoc(LParenLoc), Condition(Cond),
        ColonLoc(ColonLoc), NameModifier(NameModifier),
        NameModifierLoc(NameModifierLoc) {
    setPreInitStmt(HelperCond, CaptureRegion);
  }

  /// Build an empty clause.
  OMPIfClause()
      : OMPClause(llvm::omp::OMPC_if, SourceLocation(), SourceLocation()),
        OMPClauseWithPreInit(this) {}

  /// Sets the location of '('.
  void setLParenLoc(SourceLocation Loc) { LParenLoc = Loc; }

  /// Returns the location of '('.
  SourceLocation getLParenLoc() const { return LParenLoc; }

  /// Return the location of ':'.
  SourceLocation getColonLoc() const { return ColonLoc; }

  /// Returns condition.
  Expr *getCondition() const { return cast_or_null<Expr>(Condition); }

  /// Return directive name modifier associated with the clause.
  OpenMPDirectiveKind getNameModifier() const { return NameModifier; }

  /// Return the location of directive name modifier.
  SourceLocation getNameModifierLoc() const { return NameModifierLoc; }

  child_range children() { return child_range(&Condition, &Condition + 1); }

  const_child_range children() const {
    return const_child_range(&Condition, &Condition + 1);
  }

  child_range used_children();
  const_child_range used_children() const {
    auto Children = const_cast<OMPIfClause *>(this)->used_children();
    return const_child_range(Children.begin(), Children.end());
  }

  static bool classof(const OMPClause *T) {
    return T->getClauseKind() == llvm::omp::OMPC_if;
  }
};

/// This represents 'final' clause in the '#pragma omp ...' directive.
///
/// \code
/// #pragma omp task final(a > 5)
/// \endcode
/// In this example directive '#pragma omp task' has simple 'final'
/// clause with condition 'a > 5'.
class OMPFinalClause : public OMPClause, public OMPClauseWithPreInit {
  friend class OMPClauseReader;

  /// Location of '('.
  SourceLocation LParenLoc;

  /// Condition of the 'if' clause.
  Stmt *Condition = nullptr;

  /// Set condition.
  void setCondition(Expr *Cond) { Condition = Cond; }

public:
  /// Build 'final' clause with condition \a Cond.
  ///
  /// \param Cond Condition of the clause.
  /// \param HelperCond Helper condition for the construct.
  /// \param CaptureRegion Innermost OpenMP region where expressions in this
  /// clause must be captured.
  /// \param StartLoc Starting location of the clause.
  /// \param LParenLoc Location of '('.
  /// \param EndLoc Ending location of the clause.
  OMPFinalClause(Expr *Cond, Stmt *HelperCond,
                 OpenMPDirectiveKind CaptureRegion, SourceLocation StartLoc,
                 SourceLocation LParenLoc, SourceLocation EndLoc)
      : OMPClause(llvm::omp::OMPC_final, StartLoc, EndLoc),
        OMPClauseWithPreInit(this), LParenLoc(LParenLoc), Condition(Cond) {
    setPreInitStmt(HelperCond, CaptureRegion);
  }

  /// Build an empty clause.
  OMPFinalClause()
      : OMPClause(llvm::omp::OMPC_final, SourceLocation(), SourceLocation()),
        OMPClauseWithPreInit(this) {}

  /// Sets the location of '('.
  void setLParenLoc(SourceLocation Loc) { LParenLoc = Loc; }

  /// Returns the location of '('.
  SourceLocation getLParenLoc() const { return LParenLoc; }

  /// Returns condition.
  Expr *getCondition() const { return cast_or_null<Expr>(Condition); }

  child_range children() { return child_range(&Condition, &Condition + 1); }

  const_child_range children() const {
    return const_child_range(&Condition, &Condition + 1);
  }

  child_range used_children();
  const_child_range used_children() const {
    auto Children = const_cast<OMPFinalClause *>(this)->used_children();
    return const_child_range(Children.begin(), Children.end());
  }

  static bool classof(const OMPClause *T) {
    return T->getClauseKind() == llvm::omp::OMPC_final;
  }
};

/// This represents 'num_threads' clause in the '#pragma omp ...'
/// directive.
///
/// \code
/// #pragma omp parallel num_threads(6)
/// \endcode
/// In this example directive '#pragma omp parallel' has simple 'num_threads'
/// clause with number of threads '6'.
class OMPNumThreadsClause : public OMPClause, public OMPClauseWithPreInit {
  friend class OMPClauseReader;

  /// Location of '('.
  SourceLocation LParenLoc;

  /// Condition of the 'num_threads' clause.
  Stmt *NumThreads = nullptr;

  /// Set condition.
  void setNumThreads(Expr *NThreads) { NumThreads = NThreads; }

public:
  /// Build 'num_threads' clause with condition \a NumThreads.
  ///
  /// \param NumThreads Number of threads for the construct.
  /// \param HelperNumThreads Helper Number of threads for the construct.
  /// \param CaptureRegion Innermost OpenMP region where expressions in this
  /// clause must be captured.
  /// \param StartLoc Starting location of the clause.
  /// \param LParenLoc Location of '('.
  /// \param EndLoc Ending location of the clause.
  OMPNumThreadsClause(Expr *NumThreads, Stmt *HelperNumThreads,
                      OpenMPDirectiveKind CaptureRegion,
                      SourceLocation StartLoc, SourceLocation LParenLoc,
                      SourceLocation EndLoc)
      : OMPClause(llvm::omp::OMPC_num_threads, StartLoc, EndLoc),
        OMPClauseWithPreInit(this), LParenLoc(LParenLoc),
        NumThreads(NumThreads) {
    setPreInitStmt(HelperNumThreads, CaptureRegion);
  }

  /// Build an empty clause.
  OMPNumThreadsClause()
      : OMPClause(llvm::omp::OMPC_num_threads, SourceLocation(),
                  SourceLocation()),
        OMPClauseWithPreInit(this) {}

  /// Sets the location of '('.
  void setLParenLoc(SourceLocation Loc) { LParenLoc = Loc; }

  /// Returns the location of '('.
  SourceLocation getLParenLoc() const { return LParenLoc; }

  /// Returns number of threads.
  Expr *getNumThreads() const { return cast_or_null<Expr>(NumThreads); }

  child_range children() { return child_range(&NumThreads, &NumThreads + 1); }

  const_child_range children() const {
    return const_child_range(&NumThreads, &NumThreads + 1);
  }

  child_range used_children() {
    return child_range(child_iterator(), child_iterator());
  }
  const_child_range used_children() const {
    return const_child_range(const_child_iterator(), const_child_iterator());
  }

  static bool classof(const OMPClause *T) {
    return T->getClauseKind() == llvm::omp::OMPC_num_threads;
  }
};

/// This represents 'safelen' clause in the '#pragma omp ...'
/// directive.
///
/// \code
/// #pragma omp simd safelen(4)
/// \endcode
/// In this example directive '#pragma omp simd' has clause 'safelen'
/// with single expression '4'.
/// If the safelen clause is used then no two iterations executed
/// concurrently with SIMD instructions can have a greater distance
/// in the logical iteration space than its value. The parameter of
/// the safelen clause must be a constant positive integer expression.
class OMPSafelenClause : public OMPClause {
  friend class OMPClauseReader;

  /// Location of '('.
  SourceLocation LParenLoc;

  /// Safe iteration space distance.
  Stmt *Safelen = nullptr;

  /// Set safelen.
  void setSafelen(Expr *Len) { Safelen = Len; }

public:
  /// Build 'safelen' clause.
  ///
  /// \param Len Expression associated with this clause.
  /// \param StartLoc Starting location of the clause.
  /// \param EndLoc Ending location of the clause.
  OMPSafelenClause(Expr *Len, SourceLocation StartLoc, SourceLocation LParenLoc,
                   SourceLocation EndLoc)
      : OMPClause(llvm::omp::OMPC_safelen, StartLoc, EndLoc),
        LParenLoc(LParenLoc), Safelen(Len) {}

  /// Build an empty clause.
  explicit OMPSafelenClause()
      : OMPClause(llvm::omp::OMPC_safelen, SourceLocation(), SourceLocation()) {
  }

  /// Sets the location of '('.
  void setLParenLoc(SourceLocation Loc) { LParenLoc = Loc; }

  /// Returns the location of '('.
  SourceLocation getLParenLoc() const { return LParenLoc; }

  /// Return safe iteration space distance.
  Expr *getSafelen() const { return cast_or_null<Expr>(Safelen); }

  child_range children() { return child_range(&Safelen, &Safelen + 1); }

  const_child_range children() const {
    return const_child_range(&Safelen, &Safelen + 1);
  }

  child_range used_children() {
    return child_range(child_iterator(), child_iterator());
  }
  const_child_range used_children() const {
    return const_child_range(const_child_iterator(), const_child_iterator());
  }

  static bool classof(const OMPClause *T) {
    return T->getClauseKind() == llvm::omp::OMPC_safelen;
  }
};

/// This represents 'simdlen' clause in the '#pragma omp ...'
/// directive.
///
/// \code
/// #pragma omp simd simdlen(4)
/// \endcode
/// In this example directive '#pragma omp simd' has clause 'simdlen'
/// with single expression '4'.
/// If the 'simdlen' clause is used then it specifies the preferred number of
/// iterations to be executed concurrently. The parameter of the 'simdlen'
/// clause must be a constant positive integer expression.
class OMPSimdlenClause : public OMPClause {
  friend class OMPClauseReader;

  /// Location of '('.
  SourceLocation LParenLoc;

  /// Safe iteration space distance.
  Stmt *Simdlen = nullptr;

  /// Set simdlen.
  void setSimdlen(Expr *Len) { Simdlen = Len; }

public:
  /// Build 'simdlen' clause.
  ///
  /// \param Len Expression associated with this clause.
  /// \param StartLoc Starting location of the clause.
  /// \param EndLoc Ending location of the clause.
  OMPSimdlenClause(Expr *Len, SourceLocation StartLoc, SourceLocation LParenLoc,
                   SourceLocation EndLoc)
      : OMPClause(llvm::omp::OMPC_simdlen, StartLoc, EndLoc),
        LParenLoc(LParenLoc), Simdlen(Len) {}

  /// Build an empty clause.
  explicit OMPSimdlenClause()
      : OMPClause(llvm::omp::OMPC_simdlen, SourceLocation(), SourceLocation()) {
  }

  /// Sets the location of '('.
  void setLParenLoc(SourceLocation Loc) { LParenLoc = Loc; }

  /// Returns the location of '('.
  SourceLocation getLParenLoc() const { return LParenLoc; }

  /// Return safe iteration space distance.
  Expr *getSimdlen() const { return cast_or_null<Expr>(Simdlen); }

  child_range children() { return child_range(&Simdlen, &Simdlen + 1); }

  const_child_range children() const {
    return const_child_range(&Simdlen, &Simdlen + 1);
  }

  child_range used_children() {
    return child_range(child_iterator(), child_iterator());
  }
  const_child_range used_children() const {
    return const_child_range(const_child_iterator(), const_child_iterator());
  }

  static bool classof(const OMPClause *T) {
    return T->getClauseKind() == llvm::omp::OMPC_simdlen;
  }
};

/// This represents the 'sizes' clause in the '#pragma omp tile' directive.
///
/// \code
/// #pragma omp tile sizes(5,5)
/// for (int i = 0; i < 64; ++i)
///   for (int j = 0; j < 64; ++j)
/// \endcode
class OMPSizesClause final
    : public OMPClause,
      private llvm::TrailingObjects<OMPSizesClause, Expr *> {
  friend class OMPClauseReader;
  friend class llvm::TrailingObjects<OMPSizesClause, Expr *>;

  /// Location of '('.
  SourceLocation LParenLoc;

  /// Number of tile sizes in the clause.
  unsigned NumSizes;

  /// Build an empty clause.
  explicit OMPSizesClause(int NumSizes)
      : OMPClause(llvm::omp::OMPC_sizes, SourceLocation(), SourceLocation()),
        NumSizes(NumSizes) {}

public:
  /// Build a 'sizes' AST node.
  ///
  /// \param C         Context of the AST.
  /// \param StartLoc  Location of the 'sizes' identifier.
  /// \param LParenLoc Location of '('.
  /// \param EndLoc    Location of ')'.
  /// \param Sizes     Content of the clause.
  static OMPSizesClause *Create(const ASTContext &C, SourceLocation StartLoc,
                                SourceLocation LParenLoc, SourceLocation EndLoc,
                                ArrayRef<Expr *> Sizes);

  /// Build an empty 'sizes' AST node for deserialization.
  ///
  /// \param C     Context of the AST.
  /// \param NumSizes Number of items in the clause.
  static OMPSizesClause *CreateEmpty(const ASTContext &C, unsigned NumSizes);

  /// Sets the location of '('.
  void setLParenLoc(SourceLocation Loc) { LParenLoc = Loc; }

  /// Returns the location of '('.
  SourceLocation getLParenLoc() const { return LParenLoc; }

  /// Returns the number of list items.
  unsigned getNumSizes() const { return NumSizes; }

  /// Returns the tile size expressions.
  MutableArrayRef<Expr *> getSizesRefs() {
    return MutableArrayRef<Expr *>(static_cast<OMPSizesClause *>(this)
                                       ->template getTrailingObjects<Expr *>(),
                                   NumSizes);
  }
  ArrayRef<Expr *> getSizesRefs() const {
    return ArrayRef<Expr *>(static_cast<const OMPSizesClause *>(this)
                                ->template getTrailingObjects<Expr *>(),
                            NumSizes);
  }

  /// Sets the tile size expressions.
  void setSizesRefs(ArrayRef<Expr *> VL) {
    assert(VL.size() == NumSizes);
    std::copy(VL.begin(), VL.end(),
              static_cast<OMPSizesClause *>(this)
                  ->template getTrailingObjects<Expr *>());
  }

  child_range children() {
    MutableArrayRef<Expr *> Sizes = getSizesRefs();
    return child_range(reinterpret_cast<Stmt **>(Sizes.begin()),
                       reinterpret_cast<Stmt **>(Sizes.end()));
  }
  const_child_range children() const {
    ArrayRef<Expr *> Sizes = getSizesRefs();
    return const_child_range(reinterpret_cast<Stmt *const *>(Sizes.begin()),
                             reinterpret_cast<Stmt *const *>(Sizes.end()));
  }

  child_range used_children() {
    return child_range(child_iterator(), child_iterator());
  }
  const_child_range used_children() const {
    return const_child_range(const_child_iterator(), const_child_iterator());
  }

  static bool classof(const OMPClause *T) {
    return T->getClauseKind() == llvm::omp::OMPC_sizes;
  }
};

<<<<<<< HEAD
=======
/// Representation of the 'full' clause of the '#pragma omp unroll' directive.
///
/// \code
/// #pragma omp unroll full
/// for (int i = 0; i < 64; ++i)
/// \endcode
class OMPFullClause final : public OMPClause {
  friend class OMPClauseReader;

  /// Build an empty clause.
  explicit OMPFullClause() : OMPClause(llvm::omp::OMPC_full, {}, {}) {}

public:
  /// Build an AST node for a 'full' clause.
  ///
  /// \param C        Context of the AST.
  /// \param StartLoc Starting location of the clause.
  /// \param EndLoc   Ending location of the clause.
  static OMPFullClause *Create(const ASTContext &C, SourceLocation StartLoc,
                               SourceLocation EndLoc);

  /// Build an empty 'full' AST node for deserialization.
  ///
  /// \param C Context of the AST.
  static OMPFullClause *CreateEmpty(const ASTContext &C);

  child_range children() { return {child_iterator(), child_iterator()}; }
  const_child_range children() const {
    return {const_child_iterator(), const_child_iterator()};
  }

  child_range used_children() {
    return child_range(child_iterator(), child_iterator());
  }
  const_child_range used_children() const {
    return const_child_range(const_child_iterator(), const_child_iterator());
  }

  static bool classof(const OMPClause *T) {
    return T->getClauseKind() == llvm::omp::OMPC_full;
  }
};

/// Representation of the 'partial' clause of the '#pragma omp unroll'
/// directive.
///
/// \code
/// #pragma omp unroll partial(4)
/// for (int i = start; i < end; ++i)
/// \endcode
class OMPPartialClause final : public OMPClause {
  friend class OMPClauseReader;

  /// Location of '('.
  SourceLocation LParenLoc;

  /// Optional argument to the clause (unroll factor).
  Stmt *Factor;

  /// Build an empty clause.
  explicit OMPPartialClause() : OMPClause(llvm::omp::OMPC_partial, {}, {}) {}

  /// Set the unroll factor.
  void setFactor(Expr *E) { Factor = E; }

  /// Sets the location of '('.
  void setLParenLoc(SourceLocation Loc) { LParenLoc = Loc; }

public:
  /// Build an AST node for a 'partial' clause.
  ///
  /// \param C         Context of the AST.
  /// \param StartLoc  Location of the 'partial' identifier.
  /// \param LParenLoc Location of '('.
  /// \param EndLoc    Location of ')'.
  /// \param Factor    Clause argument.
  static OMPPartialClause *Create(const ASTContext &C, SourceLocation StartLoc,
                                  SourceLocation LParenLoc,
                                  SourceLocation EndLoc, Expr *Factor);

  /// Build an empty 'partial' AST node for deserialization.
  ///
  /// \param C     Context of the AST.
  static OMPPartialClause *CreateEmpty(const ASTContext &C);

  /// Returns the location of '('.
  SourceLocation getLParenLoc() const { return LParenLoc; }

  /// Returns the argument of the clause or nullptr if not set.
  Expr *getFactor() const { return cast_or_null<Expr>(Factor); }

  child_range children() { return child_range(&Factor, &Factor + 1); }
  const_child_range children() const {
    return const_child_range(&Factor, &Factor + 1);
  }

  child_range used_children() {
    return child_range(child_iterator(), child_iterator());
  }
  const_child_range used_children() const {
    return const_child_range(const_child_iterator(), const_child_iterator());
  }

  static bool classof(const OMPClause *T) {
    return T->getClauseKind() == llvm::omp::OMPC_partial;
  }
};

>>>>>>> a2ce6ee6
/// This represents 'collapse' clause in the '#pragma omp ...'
/// directive.
///
/// \code
/// #pragma omp simd collapse(3)
/// \endcode
/// In this example directive '#pragma omp simd' has clause 'collapse'
/// with single expression '3'.
/// The parameter must be a constant positive integer expression, it specifies
/// the number of nested loops that should be collapsed into a single iteration
/// space.
class OMPCollapseClause : public OMPClause {
  friend class OMPClauseReader;

  /// Location of '('.
  SourceLocation LParenLoc;

  /// Number of for-loops.
  Stmt *NumForLoops = nullptr;

  /// Set the number of associated for-loops.
  void setNumForLoops(Expr *Num) { NumForLoops = Num; }

public:
  /// Build 'collapse' clause.
  ///
  /// \param Num Expression associated with this clause.
  /// \param StartLoc Starting location of the clause.
  /// \param LParenLoc Location of '('.
  /// \param EndLoc Ending location of the clause.
  OMPCollapseClause(Expr *Num, SourceLocation StartLoc,
                    SourceLocation LParenLoc, SourceLocation EndLoc)
      : OMPClause(llvm::omp::OMPC_collapse, StartLoc, EndLoc),
        LParenLoc(LParenLoc), NumForLoops(Num) {}

  /// Build an empty clause.
  explicit OMPCollapseClause()
      : OMPClause(llvm::omp::OMPC_collapse, SourceLocation(),
                  SourceLocation()) {}

  /// Sets the location of '('.
  void setLParenLoc(SourceLocation Loc) { LParenLoc = Loc; }

  /// Returns the location of '('.
  SourceLocation getLParenLoc() const { return LParenLoc; }

  /// Return the number of associated for-loops.
  Expr *getNumForLoops() const { return cast_or_null<Expr>(NumForLoops); }

  child_range children() { return child_range(&NumForLoops, &NumForLoops + 1); }

  const_child_range children() const {
    return const_child_range(&NumForLoops, &NumForLoops + 1);
  }

  child_range used_children() {
    return child_range(child_iterator(), child_iterator());
  }
  const_child_range used_children() const {
    return const_child_range(const_child_iterator(), const_child_iterator());
  }

  static bool classof(const OMPClause *T) {
    return T->getClauseKind() == llvm::omp::OMPC_collapse;
  }
};

/// This represents 'default' clause in the '#pragma omp ...' directive.
///
/// \code
/// #pragma omp parallel default(shared)
/// \endcode
/// In this example directive '#pragma omp parallel' has simple 'default'
/// clause with kind 'shared'.
class OMPDefaultClause : public OMPClause {
  friend class OMPClauseReader;

  /// Location of '('.
  SourceLocation LParenLoc;

  /// A kind of the 'default' clause.
  llvm::omp::DefaultKind Kind = llvm::omp::OMP_DEFAULT_unknown;

  /// Start location of the kind in source code.
  SourceLocation KindKwLoc;

  /// Set kind of the clauses.
  ///
  /// \param K Argument of clause.
  void setDefaultKind(llvm::omp::DefaultKind K) { Kind = K; }

  /// Set argument location.
  ///
  /// \param KLoc Argument location.
  void setDefaultKindKwLoc(SourceLocation KLoc) { KindKwLoc = KLoc; }

public:
  /// Build 'default' clause with argument \a A ('none' or 'shared').
  ///
  /// \param A Argument of the clause ('none' or 'shared').
  /// \param ALoc Starting location of the argument.
  /// \param StartLoc Starting location of the clause.
  /// \param LParenLoc Location of '('.
  /// \param EndLoc Ending location of the clause.
  OMPDefaultClause(llvm::omp::DefaultKind A, SourceLocation ALoc,
                   SourceLocation StartLoc, SourceLocation LParenLoc,
                   SourceLocation EndLoc)
      : OMPClause(llvm::omp::OMPC_default, StartLoc, EndLoc),
        LParenLoc(LParenLoc), Kind(A), KindKwLoc(ALoc) {}

  /// Build an empty clause.
  OMPDefaultClause()
      : OMPClause(llvm::omp::OMPC_default, SourceLocation(), SourceLocation()) {
  }

  /// Sets the location of '('.
  void setLParenLoc(SourceLocation Loc) { LParenLoc = Loc; }

  /// Returns the location of '('.
  SourceLocation getLParenLoc() const { return LParenLoc; }

  /// Returns kind of the clause.
  llvm::omp::DefaultKind getDefaultKind() const { return Kind; }

  /// Returns location of clause kind.
  SourceLocation getDefaultKindKwLoc() const { return KindKwLoc; }

  child_range children() {
    return child_range(child_iterator(), child_iterator());
  }

  const_child_range children() const {
    return const_child_range(const_child_iterator(), const_child_iterator());
  }

  child_range used_children() {
    return child_range(child_iterator(), child_iterator());
  }
  const_child_range used_children() const {
    return const_child_range(const_child_iterator(), const_child_iterator());
  }

  static bool classof(const OMPClause *T) {
    return T->getClauseKind() == llvm::omp::OMPC_default;
  }
};

/// This represents 'proc_bind' clause in the '#pragma omp ...'
/// directive.
///
/// \code
/// #pragma omp parallel proc_bind(master)
/// \endcode
/// In this example directive '#pragma omp parallel' has simple 'proc_bind'
/// clause with kind 'master'.
class OMPProcBindClause : public OMPClause {
  friend class OMPClauseReader;

  /// Location of '('.
  SourceLocation LParenLoc;

  /// A kind of the 'proc_bind' clause.
  llvm::omp::ProcBindKind Kind = llvm::omp::OMP_PROC_BIND_unknown;

  /// Start location of the kind in source code.
  SourceLocation KindKwLoc;

  /// Set kind of the clause.
  ///
  /// \param K Kind of clause.
  void setProcBindKind(llvm::omp::ProcBindKind K) { Kind = K; }

  /// Set clause kind location.
  ///
  /// \param KLoc Kind location.
  void setProcBindKindKwLoc(SourceLocation KLoc) { KindKwLoc = KLoc; }

public:
  /// Build 'proc_bind' clause with argument \a A ('master', 'close' or
  ///        'spread').
  ///
  /// \param A Argument of the clause ('master', 'close' or 'spread').
  /// \param ALoc Starting location of the argument.
  /// \param StartLoc Starting location of the clause.
  /// \param LParenLoc Location of '('.
  /// \param EndLoc Ending location of the clause.
  OMPProcBindClause(llvm::omp::ProcBindKind A, SourceLocation ALoc,
                    SourceLocation StartLoc, SourceLocation LParenLoc,
                    SourceLocation EndLoc)
      : OMPClause(llvm::omp::OMPC_proc_bind, StartLoc, EndLoc),
        LParenLoc(LParenLoc), Kind(A), KindKwLoc(ALoc) {}

  /// Build an empty clause.
  OMPProcBindClause()
      : OMPClause(llvm::omp::OMPC_proc_bind, SourceLocation(),
                  SourceLocation()) {}

  /// Sets the location of '('.
  void setLParenLoc(SourceLocation Loc) { LParenLoc = Loc; }

  /// Returns the location of '('.
  SourceLocation getLParenLoc() const { return LParenLoc; }

  /// Returns kind of the clause.
  llvm::omp::ProcBindKind getProcBindKind() const { return Kind; }

  /// Returns location of clause kind.
  SourceLocation getProcBindKindKwLoc() const { return KindKwLoc; }

  child_range children() {
    return child_range(child_iterator(), child_iterator());
  }

  const_child_range children() const {
    return const_child_range(const_child_iterator(), const_child_iterator());
  }

  child_range used_children() {
    return child_range(child_iterator(), child_iterator());
  }
  const_child_range used_children() const {
    return const_child_range(const_child_iterator(), const_child_iterator());
  }

  static bool classof(const OMPClause *T) {
    return T->getClauseKind() == llvm::omp::OMPC_proc_bind;
  }
};

/// This represents 'unified_address' clause in the '#pragma omp requires'
/// directive.
///
/// \code
/// #pragma omp requires unified_address
/// \endcode
/// In this example directive '#pragma omp requires' has 'unified_address'
/// clause.
class OMPUnifiedAddressClause final : public OMPClause {
public:
  friend class OMPClauseReader;
  /// Build 'unified_address' clause.
  ///
  /// \param StartLoc Starting location of the clause.
  /// \param EndLoc Ending location of the clause.
  OMPUnifiedAddressClause(SourceLocation StartLoc, SourceLocation EndLoc)
      : OMPClause(llvm::omp::OMPC_unified_address, StartLoc, EndLoc) {}

  /// Build an empty clause.
  OMPUnifiedAddressClause()
      : OMPClause(llvm::omp::OMPC_unified_address, SourceLocation(),
                  SourceLocation()) {}

  child_range children() {
    return child_range(child_iterator(), child_iterator());
  }

  const_child_range children() const {
    return const_child_range(const_child_iterator(), const_child_iterator());
  }

  child_range used_children() {
    return child_range(child_iterator(), child_iterator());
  }
  const_child_range used_children() const {
    return const_child_range(const_child_iterator(), const_child_iterator());
  }

  static bool classof(const OMPClause *T) {
    return T->getClauseKind() == llvm::omp::OMPC_unified_address;
  }
};

/// This represents 'unified_shared_memory' clause in the '#pragma omp requires'
/// directive.
///
/// \code
/// #pragma omp requires unified_shared_memory
/// \endcode
/// In this example directive '#pragma omp requires' has 'unified_shared_memory'
/// clause.
class OMPUnifiedSharedMemoryClause final : public OMPClause {
public:
  friend class OMPClauseReader;
  /// Build 'unified_shared_memory' clause.
  ///
  /// \param StartLoc Starting location of the clause.
  /// \param EndLoc Ending location of the clause.
  OMPUnifiedSharedMemoryClause(SourceLocation StartLoc, SourceLocation EndLoc)
      : OMPClause(llvm::omp::OMPC_unified_shared_memory, StartLoc, EndLoc) {}

  /// Build an empty clause.
  OMPUnifiedSharedMemoryClause()
      : OMPClause(llvm::omp::OMPC_unified_shared_memory, SourceLocation(),
                  SourceLocation()) {}

  child_range children() {
    return child_range(child_iterator(), child_iterator());
  }

  const_child_range children() const {
    return const_child_range(const_child_iterator(), const_child_iterator());
  }

  child_range used_children() {
    return child_range(child_iterator(), child_iterator());
  }
  const_child_range used_children() const {
    return const_child_range(const_child_iterator(), const_child_iterator());
  }

  static bool classof(const OMPClause *T) {
    return T->getClauseKind() == llvm::omp::OMPC_unified_shared_memory;
  }
};

/// This represents 'reverse_offload' clause in the '#pragma omp requires'
/// directive.
///
/// \code
/// #pragma omp requires reverse_offload
/// \endcode
/// In this example directive '#pragma omp requires' has 'reverse_offload'
/// clause.
class OMPReverseOffloadClause final : public OMPClause {
public:
  friend class OMPClauseReader;
  /// Build 'reverse_offload' clause.
  ///
  /// \param StartLoc Starting location of the clause.
  /// \param EndLoc Ending location of the clause.
  OMPReverseOffloadClause(SourceLocation StartLoc, SourceLocation EndLoc)
      : OMPClause(llvm::omp::OMPC_reverse_offload, StartLoc, EndLoc) {}

  /// Build an empty clause.
  OMPReverseOffloadClause()
      : OMPClause(llvm::omp::OMPC_reverse_offload, SourceLocation(),
                  SourceLocation()) {}

  child_range children() {
    return child_range(child_iterator(), child_iterator());
  }

  const_child_range children() const {
    return const_child_range(const_child_iterator(), const_child_iterator());
  }

  child_range used_children() {
    return child_range(child_iterator(), child_iterator());
  }
  const_child_range used_children() const {
    return const_child_range(const_child_iterator(), const_child_iterator());
  }

  static bool classof(const OMPClause *T) {
    return T->getClauseKind() == llvm::omp::OMPC_reverse_offload;
  }
};

/// This represents 'dynamic_allocators' clause in the '#pragma omp requires'
/// directive.
///
/// \code
/// #pragma omp requires dynamic_allocators
/// \endcode
/// In this example directive '#pragma omp requires' has 'dynamic_allocators'
/// clause.
class OMPDynamicAllocatorsClause final : public OMPClause {
public:
  friend class OMPClauseReader;
  /// Build 'dynamic_allocators' clause.
  ///
  /// \param StartLoc Starting location of the clause.
  /// \param EndLoc Ending location of the clause.
  OMPDynamicAllocatorsClause(SourceLocation StartLoc, SourceLocation EndLoc)
      : OMPClause(llvm::omp::OMPC_dynamic_allocators, StartLoc, EndLoc) {}

  /// Build an empty clause.
  OMPDynamicAllocatorsClause()
      : OMPClause(llvm::omp::OMPC_dynamic_allocators, SourceLocation(),
                  SourceLocation()) {}

  child_range children() {
    return child_range(child_iterator(), child_iterator());
  }

  const_child_range children() const {
    return const_child_range(const_child_iterator(), const_child_iterator());
  }

  child_range used_children() {
    return child_range(child_iterator(), child_iterator());
  }
  const_child_range used_children() const {
    return const_child_range(const_child_iterator(), const_child_iterator());
  }

  static bool classof(const OMPClause *T) {
    return T->getClauseKind() == llvm::omp::OMPC_dynamic_allocators;
  }
};

/// This represents 'atomic_default_mem_order' clause in the '#pragma omp
/// requires'  directive.
///
/// \code
/// #pragma omp requires atomic_default_mem_order(seq_cst)
/// \endcode
/// In this example directive '#pragma omp requires' has simple
/// atomic_default_mem_order' clause with kind 'seq_cst'.
class OMPAtomicDefaultMemOrderClause final : public OMPClause {
  friend class OMPClauseReader;

  /// Location of '('
  SourceLocation LParenLoc;

  /// A kind of the 'atomic_default_mem_order' clause.
  OpenMPAtomicDefaultMemOrderClauseKind Kind =
      OMPC_ATOMIC_DEFAULT_MEM_ORDER_unknown;

  /// Start location of the kind in source code.
  SourceLocation KindKwLoc;

  /// Set kind of the clause.
  ///
  /// \param K Kind of clause.
  void setAtomicDefaultMemOrderKind(OpenMPAtomicDefaultMemOrderClauseKind K) {
    Kind = K;
  }

  /// Set clause kind location.
  ///
  /// \param KLoc Kind location.
  void setAtomicDefaultMemOrderKindKwLoc(SourceLocation KLoc) {
    KindKwLoc = KLoc;
  }

public:
  /// Build 'atomic_default_mem_order' clause with argument \a A ('seq_cst',
  /// 'acq_rel' or 'relaxed').
  ///
  /// \param A Argument of the clause ('seq_cst', 'acq_rel' or 'relaxed').
  /// \param ALoc Starting location of the argument.
  /// \param StartLoc Starting location of the clause.
  /// \param LParenLoc Location of '('.
  /// \param EndLoc Ending location of the clause.
  OMPAtomicDefaultMemOrderClause(OpenMPAtomicDefaultMemOrderClauseKind A,
                                 SourceLocation ALoc, SourceLocation StartLoc,
                                 SourceLocation LParenLoc,
                                 SourceLocation EndLoc)
      : OMPClause(llvm::omp::OMPC_atomic_default_mem_order, StartLoc, EndLoc),
        LParenLoc(LParenLoc), Kind(A), KindKwLoc(ALoc) {}

  /// Build an empty clause.
  OMPAtomicDefaultMemOrderClause()
      : OMPClause(llvm::omp::OMPC_atomic_default_mem_order, SourceLocation(),
                  SourceLocation()) {}

  /// Sets the location of '('.
  void setLParenLoc(SourceLocation Loc) { LParenLoc = Loc; }

  /// Returns the locaiton of '('.
  SourceLocation getLParenLoc() const { return LParenLoc; }

  /// Returns kind of the clause.
  OpenMPAtomicDefaultMemOrderClauseKind getAtomicDefaultMemOrderKind() const {
    return Kind;
  }

  /// Returns location of clause kind.
  SourceLocation getAtomicDefaultMemOrderKindKwLoc() const { return KindKwLoc; }

  child_range children() {
    return child_range(child_iterator(), child_iterator());
  }

  const_child_range children() const {
    return const_child_range(const_child_iterator(), const_child_iterator());
  }

  child_range used_children() {
    return child_range(child_iterator(), child_iterator());
  }
  const_child_range used_children() const {
    return const_child_range(const_child_iterator(), const_child_iterator());
  }

  static bool classof(const OMPClause *T) {
    return T->getClauseKind() == llvm::omp::OMPC_atomic_default_mem_order;
  }
};

/// This represents 'schedule' clause in the '#pragma omp ...' directive.
///
/// \code
/// #pragma omp for schedule(static, 3)
/// \endcode
/// In this example directive '#pragma omp for' has 'schedule' clause with
/// arguments 'static' and '3'.
class OMPScheduleClause : public OMPClause, public OMPClauseWithPreInit {
  friend class OMPClauseReader;

  /// Location of '('.
  SourceLocation LParenLoc;

  /// A kind of the 'schedule' clause.
  OpenMPScheduleClauseKind Kind = OMPC_SCHEDULE_unknown;

  /// Modifiers for 'schedule' clause.
  enum {FIRST, SECOND, NUM_MODIFIERS};
  OpenMPScheduleClauseModifier Modifiers[NUM_MODIFIERS];

  /// Locations of modifiers.
  SourceLocation ModifiersLoc[NUM_MODIFIERS];

  /// Start location of the schedule ind in source code.
  SourceLocation KindLoc;

  /// Location of ',' (if any).
  SourceLocation CommaLoc;

  /// Chunk size.
  Expr *ChunkSize = nullptr;

  /// Set schedule kind.
  ///
  /// \param K Schedule kind.
  void setScheduleKind(OpenMPScheduleClauseKind K) { Kind = K; }

  /// Set the first schedule modifier.
  ///
  /// \param M Schedule modifier.
  void setFirstScheduleModifier(OpenMPScheduleClauseModifier M) {
    Modifiers[FIRST] = M;
  }

  /// Set the second schedule modifier.
  ///
  /// \param M Schedule modifier.
  void setSecondScheduleModifier(OpenMPScheduleClauseModifier M) {
    Modifiers[SECOND] = M;
  }

  /// Set location of the first schedule modifier.
  void setFirstScheduleModifierLoc(SourceLocation Loc) {
    ModifiersLoc[FIRST] = Loc;
  }

  /// Set location of the second schedule modifier.
  void setSecondScheduleModifierLoc(SourceLocation Loc) {
    ModifiersLoc[SECOND] = Loc;
  }

  /// Set schedule modifier location.
  ///
  /// \param M Schedule modifier location.
  void setScheduleModifer(OpenMPScheduleClauseModifier M) {
    if (Modifiers[FIRST] == OMPC_SCHEDULE_MODIFIER_unknown)
      Modifiers[FIRST] = M;
    else {
      assert(Modifiers[SECOND] == OMPC_SCHEDULE_MODIFIER_unknown);
      Modifiers[SECOND] = M;
    }
  }

  /// Sets the location of '('.
  ///
  /// \param Loc Location of '('.
  void setLParenLoc(SourceLocation Loc) { LParenLoc = Loc; }

  /// Set schedule kind start location.
  ///
  /// \param KLoc Schedule kind location.
  void setScheduleKindLoc(SourceLocation KLoc) { KindLoc = KLoc; }

  /// Set location of ','.
  ///
  /// \param Loc Location of ','.
  void setCommaLoc(SourceLocation Loc) { CommaLoc = Loc; }

  /// Set chunk size.
  ///
  /// \param E Chunk size.
  void setChunkSize(Expr *E) { ChunkSize = E; }

public:
  /// Build 'schedule' clause with schedule kind \a Kind and chunk size
  /// expression \a ChunkSize.
  ///
  /// \param StartLoc Starting location of the clause.
  /// \param LParenLoc Location of '('.
  /// \param KLoc Starting location of the argument.
  /// \param CommaLoc Location of ','.
  /// \param EndLoc Ending location of the clause.
  /// \param Kind Schedule kind.
  /// \param ChunkSize Chunk size.
  /// \param HelperChunkSize Helper chunk size for combined directives.
  /// \param M1 The first modifier applied to 'schedule' clause.
  /// \param M1Loc Location of the first modifier
  /// \param M2 The second modifier applied to 'schedule' clause.
  /// \param M2Loc Location of the second modifier
  OMPScheduleClause(SourceLocation StartLoc, SourceLocation LParenLoc,
                    SourceLocation KLoc, SourceLocation CommaLoc,
                    SourceLocation EndLoc, OpenMPScheduleClauseKind Kind,
                    Expr *ChunkSize, Stmt *HelperChunkSize,
                    OpenMPScheduleClauseModifier M1, SourceLocation M1Loc,
                    OpenMPScheduleClauseModifier M2, SourceLocation M2Loc)
      : OMPClause(llvm::omp::OMPC_schedule, StartLoc, EndLoc),
        OMPClauseWithPreInit(this), LParenLoc(LParenLoc), Kind(Kind),
        KindLoc(KLoc), CommaLoc(CommaLoc), ChunkSize(ChunkSize) {
    setPreInitStmt(HelperChunkSize);
    Modifiers[FIRST] = M1;
    Modifiers[SECOND] = M2;
    ModifiersLoc[FIRST] = M1Loc;
    ModifiersLoc[SECOND] = M2Loc;
  }

  /// Build an empty clause.
  explicit OMPScheduleClause()
      : OMPClause(llvm::omp::OMPC_schedule, SourceLocation(), SourceLocation()),
        OMPClauseWithPreInit(this) {
    Modifiers[FIRST] = OMPC_SCHEDULE_MODIFIER_unknown;
    Modifiers[SECOND] = OMPC_SCHEDULE_MODIFIER_unknown;
  }

  /// Get kind of the clause.
  OpenMPScheduleClauseKind getScheduleKind() const { return Kind; }

  /// Get the first modifier of the clause.
  OpenMPScheduleClauseModifier getFirstScheduleModifier() const {
    return Modifiers[FIRST];
  }

  /// Get the second modifier of the clause.
  OpenMPScheduleClauseModifier getSecondScheduleModifier() const {
    return Modifiers[SECOND];
  }

  /// Get location of '('.
  SourceLocation getLParenLoc() { return LParenLoc; }

  /// Get kind location.
  SourceLocation getScheduleKindLoc() { return KindLoc; }

  /// Get the first modifier location.
  SourceLocation getFirstScheduleModifierLoc() const {
    return ModifiersLoc[FIRST];
  }

  /// Get the second modifier location.
  SourceLocation getSecondScheduleModifierLoc() const {
    return ModifiersLoc[SECOND];
  }

  /// Get location of ','.
  SourceLocation getCommaLoc() { return CommaLoc; }

  /// Get chunk size.
  Expr *getChunkSize() { return ChunkSize; }

  /// Get chunk size.
  const Expr *getChunkSize() const { return ChunkSize; }

  child_range children() {
    return child_range(reinterpret_cast<Stmt **>(&ChunkSize),
                       reinterpret_cast<Stmt **>(&ChunkSize) + 1);
  }

  const_child_range children() const {
    auto Children = const_cast<OMPScheduleClause *>(this)->children();
    return const_child_range(Children.begin(), Children.end());
  }

  child_range used_children() {
    return child_range(child_iterator(), child_iterator());
  }
  const_child_range used_children() const {
    return const_child_range(const_child_iterator(), const_child_iterator());
  }

  static bool classof(const OMPClause *T) {
    return T->getClauseKind() == llvm::omp::OMPC_schedule;
  }
};

/// This represents 'ordered' clause in the '#pragma omp ...' directive.
///
/// \code
/// #pragma omp for ordered (2)
/// \endcode
/// In this example directive '#pragma omp for' has 'ordered' clause with
/// parameter 2.
class OMPOrderedClause final
    : public OMPClause,
      private llvm::TrailingObjects<OMPOrderedClause, Expr *> {
  friend class OMPClauseReader;
  friend TrailingObjects;

  /// Location of '('.
  SourceLocation LParenLoc;

  /// Number of for-loops.
  Stmt *NumForLoops = nullptr;

  /// Real number of loops.
  unsigned NumberOfLoops = 0;

  /// Build 'ordered' clause.
  ///
  /// \param Num Expression, possibly associated with this clause.
  /// \param NumLoops Number of loops, associated with this clause.
  /// \param StartLoc Starting location of the clause.
  /// \param LParenLoc Location of '('.
  /// \param EndLoc Ending location of the clause.
  OMPOrderedClause(Expr *Num, unsigned NumLoops, SourceLocation StartLoc,
                   SourceLocation LParenLoc, SourceLocation EndLoc)
      : OMPClause(llvm::omp::OMPC_ordered, StartLoc, EndLoc),
        LParenLoc(LParenLoc), NumForLoops(Num), NumberOfLoops(NumLoops) {}

  /// Build an empty clause.
  explicit OMPOrderedClause(unsigned NumLoops)
      : OMPClause(llvm::omp::OMPC_ordered, SourceLocation(), SourceLocation()),
        NumberOfLoops(NumLoops) {}

  /// Set the number of associated for-loops.
  void setNumForLoops(Expr *Num) { NumForLoops = Num; }

public:
  /// Build 'ordered' clause.
  ///
  /// \param Num Expression, possibly associated with this clause.
  /// \param NumLoops Number of loops, associated with this clause.
  /// \param StartLoc Starting location of the clause.
  /// \param LParenLoc Location of '('.
  /// \param EndLoc Ending location of the clause.
  static OMPOrderedClause *Create(const ASTContext &C, Expr *Num,
                                  unsigned NumLoops, SourceLocation StartLoc,
                                  SourceLocation LParenLoc,
                                  SourceLocation EndLoc);

  /// Build an empty clause.
  static OMPOrderedClause* CreateEmpty(const ASTContext &C, unsigned NumLoops);

  /// Sets the location of '('.
  void setLParenLoc(SourceLocation Loc) { LParenLoc = Loc; }

  /// Returns the location of '('.
  SourceLocation getLParenLoc() const { return LParenLoc; }

  /// Return the number of associated for-loops.
  Expr *getNumForLoops() const { return cast_or_null<Expr>(NumForLoops); }

  /// Set number of iterations for the specified loop.
  void setLoopNumIterations(unsigned NumLoop, Expr *NumIterations);
  /// Get number of iterations for all the loops.
  ArrayRef<Expr *> getLoopNumIterations() const;

  /// Set loop counter for the specified loop.
  void setLoopCounter(unsigned NumLoop, Expr *Counter);
  /// Get loops counter for the specified loop.
  Expr *getLoopCounter(unsigned NumLoop);
  const Expr *getLoopCounter(unsigned NumLoop) const;

  child_range children() { return child_range(&NumForLoops, &NumForLoops + 1); }

  const_child_range children() const {
    return const_child_range(&NumForLoops, &NumForLoops + 1);
  }

  child_range used_children() {
    return child_range(child_iterator(), child_iterator());
  }
  const_child_range used_children() const {
    return const_child_range(const_child_iterator(), const_child_iterator());
  }

  static bool classof(const OMPClause *T) {
    return T->getClauseKind() == llvm::omp::OMPC_ordered;
  }
};

/// This represents 'nowait' clause in the '#pragma omp ...' directive.
///
/// \code
/// #pragma omp for nowait
/// \endcode
/// In this example directive '#pragma omp for' has 'nowait' clause.
class OMPNowaitClause : public OMPClause {
public:
  /// Build 'nowait' clause.
  ///
  /// \param StartLoc Starting location of the clause.
  /// \param EndLoc Ending location of the clause.
  OMPNowaitClause(SourceLocation StartLoc, SourceLocation EndLoc)
      : OMPClause(llvm::omp::OMPC_nowait, StartLoc, EndLoc) {}

  /// Build an empty clause.
  OMPNowaitClause()
      : OMPClause(llvm::omp::OMPC_nowait, SourceLocation(), SourceLocation()) {}

  child_range children() {
    return child_range(child_iterator(), child_iterator());
  }

  const_child_range children() const {
    return const_child_range(const_child_iterator(), const_child_iterator());
  }

  child_range used_children() {
    return child_range(child_iterator(), child_iterator());
  }
  const_child_range used_children() const {
    return const_child_range(const_child_iterator(), const_child_iterator());
  }

  static bool classof(const OMPClause *T) {
    return T->getClauseKind() == llvm::omp::OMPC_nowait;
  }
};

/// This represents 'untied' clause in the '#pragma omp ...' directive.
///
/// \code
/// #pragma omp task untied
/// \endcode
/// In this example directive '#pragma omp task' has 'untied' clause.
class OMPUntiedClause : public OMPClause {
public:
  /// Build 'untied' clause.
  ///
  /// \param StartLoc Starting location of the clause.
  /// \param EndLoc Ending location of the clause.
  OMPUntiedClause(SourceLocation StartLoc, SourceLocation EndLoc)
      : OMPClause(llvm::omp::OMPC_untied, StartLoc, EndLoc) {}

  /// Build an empty clause.
  OMPUntiedClause()
      : OMPClause(llvm::omp::OMPC_untied, SourceLocation(), SourceLocation()) {}

  child_range children() {
    return child_range(child_iterator(), child_iterator());
  }

  const_child_range children() const {
    return const_child_range(const_child_iterator(), const_child_iterator());
  }

  child_range used_children() {
    return child_range(child_iterator(), child_iterator());
  }
  const_child_range used_children() const {
    return const_child_range(const_child_iterator(), const_child_iterator());
  }

  static bool classof(const OMPClause *T) {
    return T->getClauseKind() == llvm::omp::OMPC_untied;
  }
};

/// This represents 'mergeable' clause in the '#pragma omp ...'
/// directive.
///
/// \code
/// #pragma omp task mergeable
/// \endcode
/// In this example directive '#pragma omp task' has 'mergeable' clause.
class OMPMergeableClause : public OMPClause {
public:
  /// Build 'mergeable' clause.
  ///
  /// \param StartLoc Starting location of the clause.
  /// \param EndLoc Ending location of the clause.
  OMPMergeableClause(SourceLocation StartLoc, SourceLocation EndLoc)
      : OMPClause(llvm::omp::OMPC_mergeable, StartLoc, EndLoc) {}

  /// Build an empty clause.
  OMPMergeableClause()
      : OMPClause(llvm::omp::OMPC_mergeable, SourceLocation(),
                  SourceLocation()) {}

  child_range children() {
    return child_range(child_iterator(), child_iterator());
  }

  const_child_range children() const {
    return const_child_range(const_child_iterator(), const_child_iterator());
  }

  child_range used_children() {
    return child_range(child_iterator(), child_iterator());
  }
  const_child_range used_children() const {
    return const_child_range(const_child_iterator(), const_child_iterator());
  }

  static bool classof(const OMPClause *T) {
    return T->getClauseKind() == llvm::omp::OMPC_mergeable;
  }
};

/// This represents 'read' clause in the '#pragma omp atomic' directive.
///
/// \code
/// #pragma omp atomic read
/// \endcode
/// In this example directive '#pragma omp atomic' has 'read' clause.
class OMPReadClause : public OMPClause {
public:
  /// Build 'read' clause.
  ///
  /// \param StartLoc Starting location of the clause.
  /// \param EndLoc Ending location of the clause.
  OMPReadClause(SourceLocation StartLoc, SourceLocation EndLoc)
      : OMPClause(llvm::omp::OMPC_read, StartLoc, EndLoc) {}

  /// Build an empty clause.
  OMPReadClause()
      : OMPClause(llvm::omp::OMPC_read, SourceLocation(), SourceLocation()) {}

  child_range children() {
    return child_range(child_iterator(), child_iterator());
  }

  const_child_range children() const {
    return const_child_range(const_child_iterator(), const_child_iterator());
  }

  child_range used_children() {
    return child_range(child_iterator(), child_iterator());
  }
  const_child_range used_children() const {
    return const_child_range(const_child_iterator(), const_child_iterator());
  }

  static bool classof(const OMPClause *T) {
    return T->getClauseKind() == llvm::omp::OMPC_read;
  }
};

/// This represents 'write' clause in the '#pragma omp atomic' directive.
///
/// \code
/// #pragma omp atomic write
/// \endcode
/// In this example directive '#pragma omp atomic' has 'write' clause.
class OMPWriteClause : public OMPClause {
public:
  /// Build 'write' clause.
  ///
  /// \param StartLoc Starting location of the clause.
  /// \param EndLoc Ending location of the clause.
  OMPWriteClause(SourceLocation StartLoc, SourceLocation EndLoc)
      : OMPClause(llvm::omp::OMPC_write, StartLoc, EndLoc) {}

  /// Build an empty clause.
  OMPWriteClause()
      : OMPClause(llvm::omp::OMPC_write, SourceLocation(), SourceLocation()) {}

  child_range children() {
    return child_range(child_iterator(), child_iterator());
  }

  const_child_range children() const {
    return const_child_range(const_child_iterator(), const_child_iterator());
  }

  child_range used_children() {
    return child_range(child_iterator(), child_iterator());
  }
  const_child_range used_children() const {
    return const_child_range(const_child_iterator(), const_child_iterator());
  }

  static bool classof(const OMPClause *T) {
    return T->getClauseKind() == llvm::omp::OMPC_write;
  }
};

/// This represents 'update' clause in the '#pragma omp atomic'
/// directive.
///
/// \code
/// #pragma omp atomic update
/// \endcode
/// In this example directive '#pragma omp atomic' has 'update' clause.
/// Also, this class represents 'update' clause in  '#pragma omp depobj'
/// directive.
///
/// \code
/// #pragma omp depobj(a) update(in)
/// \endcode
/// In this example directive '#pragma omp depobj' has 'update' clause with 'in'
/// dependence kind.
class OMPUpdateClause final
    : public OMPClause,
      private llvm::TrailingObjects<OMPUpdateClause, SourceLocation,
                                    OpenMPDependClauseKind> {
  friend class OMPClauseReader;
  friend TrailingObjects;

  /// true if extended version of the clause for 'depobj' directive.
  bool IsExtended = false;

  /// Define the sizes of each trailing object array except the last one. This
  /// is required for TrailingObjects to work properly.
  size_t numTrailingObjects(OverloadToken<SourceLocation>) const {
    // 2 locations: for '(' and argument location.
    return IsExtended ? 2 : 0;
  }

  /// Sets the location of '(' in clause for 'depobj' directive.
  void setLParenLoc(SourceLocation Loc) {
    assert(IsExtended && "Expected extended clause.");
    *getTrailingObjects<SourceLocation>() = Loc;
  }

  /// Sets the location of '(' in clause for 'depobj' directive.
  void setArgumentLoc(SourceLocation Loc) {
    assert(IsExtended && "Expected extended clause.");
    *std::next(getTrailingObjects<SourceLocation>(), 1) = Loc;
  }

  /// Sets the dependence kind for the clause for 'depobj' directive.
  void setDependencyKind(OpenMPDependClauseKind DK) {
    assert(IsExtended && "Expected extended clause.");
    *getTrailingObjects<OpenMPDependClauseKind>() = DK;
  }

  /// Build 'update' clause.
  ///
  /// \param StartLoc Starting location of the clause.
  /// \param EndLoc Ending location of the clause.
  OMPUpdateClause(SourceLocation StartLoc, SourceLocation EndLoc,
                  bool IsExtended)
      : OMPClause(llvm::omp::OMPC_update, StartLoc, EndLoc),
        IsExtended(IsExtended) {}

  /// Build an empty clause.
  OMPUpdateClause(bool IsExtended)
      : OMPClause(llvm::omp::OMPC_update, SourceLocation(), SourceLocation()),
        IsExtended(IsExtended) {}

public:
  /// Creates clause for 'atomic' directive.
  ///
  /// \param C AST context.
  /// \param StartLoc Starting location of the clause.
  /// \param EndLoc Ending location of the clause.
  static OMPUpdateClause *Create(const ASTContext &C, SourceLocation StartLoc,
                                 SourceLocation EndLoc);

  /// Creates clause for 'depobj' directive.
  ///
  /// \param C AST context.
  /// \param StartLoc Starting location of the clause.
  /// \param LParenLoc Location of '('.
  /// \param ArgumentLoc Location of the argument.
  /// \param DK Dependence kind.
  /// \param EndLoc Ending location of the clause.
  static OMPUpdateClause *Create(const ASTContext &C, SourceLocation StartLoc,
                                 SourceLocation LParenLoc,
                                 SourceLocation ArgumentLoc,
                                 OpenMPDependClauseKind DK,
                                 SourceLocation EndLoc);

  /// Creates an empty clause with the place for \a N variables.
  ///
  /// \param C AST context.
  /// \param IsExtended true if extended clause for 'depobj' directive must be
  /// created.
  static OMPUpdateClause *CreateEmpty(const ASTContext &C, bool IsExtended);

  /// Checks if the clause is the extended clauses for 'depobj' directive.
  bool isExtended() const { return IsExtended; }

  child_range children() {
    return child_range(child_iterator(), child_iterator());
  }

  const_child_range children() const {
    return const_child_range(const_child_iterator(), const_child_iterator());
  }

  child_range used_children() {
    return child_range(child_iterator(), child_iterator());
  }
  const_child_range used_children() const {
    return const_child_range(const_child_iterator(), const_child_iterator());
  }

  /// Gets the location of '(' in clause for 'depobj' directive.
  SourceLocation getLParenLoc() const {
    assert(IsExtended && "Expected extended clause.");
    return *getTrailingObjects<SourceLocation>();
  }

  /// Gets the location of argument in clause for 'depobj' directive.
  SourceLocation getArgumentLoc() const {
    assert(IsExtended && "Expected extended clause.");
    return *std::next(getTrailingObjects<SourceLocation>(), 1);
  }

  /// Gets the dependence kind in clause for 'depobj' directive.
  OpenMPDependClauseKind getDependencyKind() const {
    assert(IsExtended && "Expected extended clause.");
    return *getTrailingObjects<OpenMPDependClauseKind>();
  }

  static bool classof(const OMPClause *T) {
    return T->getClauseKind() == llvm::omp::OMPC_update;
  }
};

/// This represents 'capture' clause in the '#pragma omp atomic'
/// directive.
///
/// \code
/// #pragma omp atomic capture
/// \endcode
/// In this example directive '#pragma omp atomic' has 'capture' clause.
class OMPCaptureClause : public OMPClause {
public:
  /// Build 'capture' clause.
  ///
  /// \param StartLoc Starting location of the clause.
  /// \param EndLoc Ending location of the clause.
  OMPCaptureClause(SourceLocation StartLoc, SourceLocation EndLoc)
      : OMPClause(llvm::omp::OMPC_capture, StartLoc, EndLoc) {}

  /// Build an empty clause.
  OMPCaptureClause()
      : OMPClause(llvm::omp::OMPC_capture, SourceLocation(), SourceLocation()) {
  }

  child_range children() {
    return child_range(child_iterator(), child_iterator());
  }

  const_child_range children() const {
    return const_child_range(const_child_iterator(), const_child_iterator());
  }

  child_range used_children() {
    return child_range(child_iterator(), child_iterator());
  }
  const_child_range used_children() const {
    return const_child_range(const_child_iterator(), const_child_iterator());
  }

  static bool classof(const OMPClause *T) {
    return T->getClauseKind() == llvm::omp::OMPC_capture;
  }
};

/// This represents 'compare' clause in the '#pragma omp atomic'
/// directive.
///
/// \code
/// #pragma omp atomic compare
/// \endcode
/// In this example directive '#pragma omp atomic' has 'compare' clause.
class OMPCompareClause final : public OMPClause {
public:
  /// Build 'compare' clause.
  ///
  /// \param StartLoc Starting location of the clause.
  /// \param EndLoc Ending location of the clause.
  OMPCompareClause(SourceLocation StartLoc, SourceLocation EndLoc)
      : OMPClause(llvm::omp::OMPC_compare, StartLoc, EndLoc) {}

  /// Build an empty clause.
  OMPCompareClause()
      : OMPClause(llvm::omp::OMPC_compare, SourceLocation(), SourceLocation()) {
  }

  child_range children() {
    return child_range(child_iterator(), child_iterator());
  }

  const_child_range children() const {
    return const_child_range(const_child_iterator(), const_child_iterator());
  }

  child_range used_children() {
    return child_range(child_iterator(), child_iterator());
  }
  const_child_range used_children() const {
    return const_child_range(const_child_iterator(), const_child_iterator());
  }

  static bool classof(const OMPClause *T) {
    return T->getClauseKind() == llvm::omp::OMPC_compare;
  }
};

/// This represents 'seq_cst' clause in the '#pragma omp atomic'
/// directive.
///
/// \code
/// #pragma omp atomic seq_cst
/// \endcode
/// In this example directive '#pragma omp atomic' has 'seq_cst' clause.
class OMPSeqCstClause : public OMPClause {
public:
  /// Build 'seq_cst' clause.
  ///
  /// \param StartLoc Starting location of the clause.
  /// \param EndLoc Ending location of the clause.
  OMPSeqCstClause(SourceLocation StartLoc, SourceLocation EndLoc)
      : OMPClause(llvm::omp::OMPC_seq_cst, StartLoc, EndLoc) {}

  /// Build an empty clause.
  OMPSeqCstClause()
      : OMPClause(llvm::omp::OMPC_seq_cst, SourceLocation(), SourceLocation()) {
  }

  child_range children() {
    return child_range(child_iterator(), child_iterator());
  }

  const_child_range children() const {
    return const_child_range(const_child_iterator(), const_child_iterator());
  }

  child_range used_children() {
    return child_range(child_iterator(), child_iterator());
  }
  const_child_range used_children() const {
    return const_child_range(const_child_iterator(), const_child_iterator());
  }

  static bool classof(const OMPClause *T) {
    return T->getClauseKind() == llvm::omp::OMPC_seq_cst;
  }
};

/// This represents 'acq_rel' clause in the '#pragma omp atomic|flush'
/// directives.
///
/// \code
/// #pragma omp flush acq_rel
/// \endcode
/// In this example directive '#pragma omp flush' has 'acq_rel' clause.
class OMPAcqRelClause final : public OMPClause {
public:
  /// Build 'ack_rel' clause.
  ///
  /// \param StartLoc Starting location of the clause.
  /// \param EndLoc Ending location of the clause.
  OMPAcqRelClause(SourceLocation StartLoc, SourceLocation EndLoc)
      : OMPClause(llvm::omp::OMPC_acq_rel, StartLoc, EndLoc) {}

  /// Build an empty clause.
  OMPAcqRelClause()
      : OMPClause(llvm::omp::OMPC_acq_rel, SourceLocation(), SourceLocation()) {
  }

  child_range children() {
    return child_range(child_iterator(), child_iterator());
  }

  const_child_range children() const {
    return const_child_range(const_child_iterator(), const_child_iterator());
  }

  child_range used_children() {
    return child_range(child_iterator(), child_iterator());
  }
  const_child_range used_children() const {
    return const_child_range(const_child_iterator(), const_child_iterator());
  }

  static bool classof(const OMPClause *T) {
    return T->getClauseKind() == llvm::omp::OMPC_acq_rel;
  }
};

/// This represents 'acquire' clause in the '#pragma omp atomic|flush'
/// directives.
///
/// \code
/// #pragma omp flush acquire
/// \endcode
/// In this example directive '#pragma omp flush' has 'acquire' clause.
class OMPAcquireClause final : public OMPClause {
public:
  /// Build 'acquire' clause.
  ///
  /// \param StartLoc Starting location of the clause.
  /// \param EndLoc Ending location of the clause.
  OMPAcquireClause(SourceLocation StartLoc, SourceLocation EndLoc)
      : OMPClause(llvm::omp::OMPC_acquire, StartLoc, EndLoc) {}

  /// Build an empty clause.
  OMPAcquireClause()
      : OMPClause(llvm::omp::OMPC_acquire, SourceLocation(), SourceLocation()) {
  }

  child_range children() {
    return child_range(child_iterator(), child_iterator());
  }

  const_child_range children() const {
    return const_child_range(const_child_iterator(), const_child_iterator());
  }

  child_range used_children() {
    return child_range(child_iterator(), child_iterator());
  }
  const_child_range used_children() const {
    return const_child_range(const_child_iterator(), const_child_iterator());
  }

  static bool classof(const OMPClause *T) {
    return T->getClauseKind() == llvm::omp::OMPC_acquire;
  }
};

/// This represents 'release' clause in the '#pragma omp atomic|flush'
/// directives.
///
/// \code
/// #pragma omp flush release
/// \endcode
/// In this example directive '#pragma omp flush' has 'release' clause.
class OMPReleaseClause final : public OMPClause {
public:
  /// Build 'release' clause.
  ///
  /// \param StartLoc Starting location of the clause.
  /// \param EndLoc Ending location of the clause.
  OMPReleaseClause(SourceLocation StartLoc, SourceLocation EndLoc)
      : OMPClause(llvm::omp::OMPC_release, StartLoc, EndLoc) {}

  /// Build an empty clause.
  OMPReleaseClause()
      : OMPClause(llvm::omp::OMPC_release, SourceLocation(), SourceLocation()) {
  }

  child_range children() {
    return child_range(child_iterator(), child_iterator());
  }

  const_child_range children() const {
    return const_child_range(const_child_iterator(), const_child_iterator());
  }

  child_range used_children() {
    return child_range(child_iterator(), child_iterator());
  }
  const_child_range used_children() const {
    return const_child_range(const_child_iterator(), const_child_iterator());
  }

  static bool classof(const OMPClause *T) {
    return T->getClauseKind() == llvm::omp::OMPC_release;
  }
};

/// This represents 'relaxed' clause in the '#pragma omp atomic'
/// directives.
///
/// \code
/// #pragma omp atomic relaxed
/// \endcode
/// In this example directive '#pragma omp atomic' has 'relaxed' clause.
class OMPRelaxedClause final : public OMPClause {
public:
  /// Build 'relaxed' clause.
  ///
  /// \param StartLoc Starting location of the clause.
  /// \param EndLoc Ending location of the clause.
  OMPRelaxedClause(SourceLocation StartLoc, SourceLocation EndLoc)
      : OMPClause(llvm::omp::OMPC_relaxed, StartLoc, EndLoc) {}

  /// Build an empty clause.
  OMPRelaxedClause()
      : OMPClause(llvm::omp::OMPC_relaxed, SourceLocation(), SourceLocation()) {
  }

  child_range children() {
    return child_range(child_iterator(), child_iterator());
  }

  const_child_range children() const {
    return const_child_range(const_child_iterator(), const_child_iterator());
  }

  child_range used_children() {
    return child_range(child_iterator(), child_iterator());
  }
  const_child_range used_children() const {
    return const_child_range(const_child_iterator(), const_child_iterator());
  }

  static bool classof(const OMPClause *T) {
    return T->getClauseKind() == llvm::omp::OMPC_relaxed;
  }
};

/// This represents clause 'private' in the '#pragma omp ...' directives.
///
/// \code
/// #pragma omp parallel private(a,b)
/// \endcode
/// In this example directive '#pragma omp parallel' has clause 'private'
/// with the variables 'a' and 'b'.
class OMPPrivateClause final
    : public OMPVarListClause<OMPPrivateClause>,
      private llvm::TrailingObjects<OMPPrivateClause, Expr *> {
  friend class OMPClauseReader;
  friend OMPVarListClause;
  friend TrailingObjects;

  /// Build clause with number of variables \a N.
  ///
  /// \param StartLoc Starting location of the clause.
  /// \param LParenLoc Location of '('.
  /// \param EndLoc Ending location of the clause.
  /// \param N Number of the variables in the clause.
  OMPPrivateClause(SourceLocation StartLoc, SourceLocation LParenLoc,
                   SourceLocation EndLoc, unsigned N)
      : OMPVarListClause<OMPPrivateClause>(llvm::omp::OMPC_private, StartLoc,
                                           LParenLoc, EndLoc, N) {}

  /// Build an empty clause.
  ///
  /// \param N Number of variables.
  explicit OMPPrivateClause(unsigned N)
      : OMPVarListClause<OMPPrivateClause>(llvm::omp::OMPC_private,
                                           SourceLocation(), SourceLocation(),
                                           SourceLocation(), N) {}

  /// Sets the list of references to private copies with initializers for
  /// new private variables.
  /// \param VL List of references.
  void setPrivateCopies(ArrayRef<Expr *> VL);

  /// Gets the list of references to private copies with initializers for
  /// new private variables.
  MutableArrayRef<Expr *> getPrivateCopies() {
    return MutableArrayRef<Expr *>(varlist_end(), varlist_size());
  }
  ArrayRef<const Expr *> getPrivateCopies() const {
    return llvm::makeArrayRef(varlist_end(), varlist_size());
  }

public:
  /// Creates clause with a list of variables \a VL.
  ///
  /// \param C AST context.
  /// \param StartLoc Starting location of the clause.
  /// \param LParenLoc Location of '('.
  /// \param EndLoc Ending location of the clause.
  /// \param VL List of references to the variables.
  /// \param PrivateVL List of references to private copies with initializers.
  static OMPPrivateClause *Create(const ASTContext &C, SourceLocation StartLoc,
                                  SourceLocation LParenLoc,
                                  SourceLocation EndLoc, ArrayRef<Expr *> VL,
                                  ArrayRef<Expr *> PrivateVL);

  /// Creates an empty clause with the place for \a N variables.
  ///
  /// \param C AST context.
  /// \param N The number of variables.
  static OMPPrivateClause *CreateEmpty(const ASTContext &C, unsigned N);

  using private_copies_iterator = MutableArrayRef<Expr *>::iterator;
  using private_copies_const_iterator = ArrayRef<const Expr *>::iterator;
  using private_copies_range = llvm::iterator_range<private_copies_iterator>;
  using private_copies_const_range =
      llvm::iterator_range<private_copies_const_iterator>;

  private_copies_range private_copies() {
    return private_copies_range(getPrivateCopies().begin(),
                                getPrivateCopies().end());
  }

  private_copies_const_range private_copies() const {
    return private_copies_const_range(getPrivateCopies().begin(),
                                      getPrivateCopies().end());
  }

  child_range children() {
    return child_range(reinterpret_cast<Stmt **>(varlist_begin()),
                       reinterpret_cast<Stmt **>(varlist_end()));
  }

  const_child_range children() const {
    auto Children = const_cast<OMPPrivateClause *>(this)->children();
    return const_child_range(Children.begin(), Children.end());
  }

  child_range used_children() {
    return child_range(child_iterator(), child_iterator());
  }
  const_child_range used_children() const {
    return const_child_range(const_child_iterator(), const_child_iterator());
  }

  static bool classof(const OMPClause *T) {
    return T->getClauseKind() == llvm::omp::OMPC_private;
  }
};

/// This represents clause 'firstprivate' in the '#pragma omp ...'
/// directives.
///
/// \code
/// #pragma omp parallel firstprivate(a,b)
/// \endcode
/// In this example directive '#pragma omp parallel' has clause 'firstprivate'
/// with the variables 'a' and 'b'.
class OMPFirstprivateClause final
    : public OMPVarListClause<OMPFirstprivateClause>,
      public OMPClauseWithPreInit,
      private llvm::TrailingObjects<OMPFirstprivateClause, Expr *> {
  friend class OMPClauseReader;
  friend OMPVarListClause;
  friend TrailingObjects;

  /// Build clause with number of variables \a N.
  ///
  /// \param StartLoc Starting location of the clause.
  /// \param LParenLoc Location of '('.
  /// \param EndLoc Ending location of the clause.
  /// \param N Number of the variables in the clause.
  OMPFirstprivateClause(SourceLocation StartLoc, SourceLocation LParenLoc,
                        SourceLocation EndLoc, unsigned N)
      : OMPVarListClause<OMPFirstprivateClause>(llvm::omp::OMPC_firstprivate,
                                                StartLoc, LParenLoc, EndLoc, N),
        OMPClauseWithPreInit(this) {}

  /// Build an empty clause.
  ///
  /// \param N Number of variables.
  explicit OMPFirstprivateClause(unsigned N)
      : OMPVarListClause<OMPFirstprivateClause>(
            llvm::omp::OMPC_firstprivate, SourceLocation(), SourceLocation(),
            SourceLocation(), N),
        OMPClauseWithPreInit(this) {}

  /// Sets the list of references to private copies with initializers for
  /// new private variables.
  /// \param VL List of references.
  void setPrivateCopies(ArrayRef<Expr *> VL);

  /// Gets the list of references to private copies with initializers for
  /// new private variables.
  MutableArrayRef<Expr *> getPrivateCopies() {
    return MutableArrayRef<Expr *>(varlist_end(), varlist_size());
  }
  ArrayRef<const Expr *> getPrivateCopies() const {
    return llvm::makeArrayRef(varlist_end(), varlist_size());
  }

  /// Sets the list of references to initializer variables for new
  /// private variables.
  /// \param VL List of references.
  void setInits(ArrayRef<Expr *> VL);

  /// Gets the list of references to initializer variables for new
  /// private variables.
  MutableArrayRef<Expr *> getInits() {
    return MutableArrayRef<Expr *>(getPrivateCopies().end(), varlist_size());
  }
  ArrayRef<const Expr *> getInits() const {
    return llvm::makeArrayRef(getPrivateCopies().end(), varlist_size());
  }

public:
  /// Creates clause with a list of variables \a VL.
  ///
  /// \param C AST context.
  /// \param StartLoc Starting location of the clause.
  /// \param LParenLoc Location of '('.
  /// \param EndLoc Ending location of the clause.
  /// \param VL List of references to the original variables.
  /// \param PrivateVL List of references to private copies with initializers.
  /// \param InitVL List of references to auto generated variables used for
  /// initialization of a single array element. Used if firstprivate variable is
  /// of array type.
  /// \param PreInit Statement that must be executed before entering the OpenMP
  /// region with this clause.
  static OMPFirstprivateClause *
  Create(const ASTContext &C, SourceLocation StartLoc, SourceLocation LParenLoc,
         SourceLocation EndLoc, ArrayRef<Expr *> VL, ArrayRef<Expr *> PrivateVL,
         ArrayRef<Expr *> InitVL, Stmt *PreInit);

  /// Creates an empty clause with the place for \a N variables.
  ///
  /// \param C AST context.
  /// \param N The number of variables.
  static OMPFirstprivateClause *CreateEmpty(const ASTContext &C, unsigned N);

  using private_copies_iterator = MutableArrayRef<Expr *>::iterator;
  using private_copies_const_iterator = ArrayRef<const Expr *>::iterator;
  using private_copies_range = llvm::iterator_range<private_copies_iterator>;
  using private_copies_const_range =
      llvm::iterator_range<private_copies_const_iterator>;

  private_copies_range private_copies() {
    return private_copies_range(getPrivateCopies().begin(),
                                getPrivateCopies().end());
  }
  private_copies_const_range private_copies() const {
    return private_copies_const_range(getPrivateCopies().begin(),
                                      getPrivateCopies().end());
  }

  using inits_iterator = MutableArrayRef<Expr *>::iterator;
  using inits_const_iterator = ArrayRef<const Expr *>::iterator;
  using inits_range = llvm::iterator_range<inits_iterator>;
  using inits_const_range = llvm::iterator_range<inits_const_iterator>;

  inits_range inits() {
    return inits_range(getInits().begin(), getInits().end());
  }
  inits_const_range inits() const {
    return inits_const_range(getInits().begin(), getInits().end());
  }

  child_range children() {
    return child_range(reinterpret_cast<Stmt **>(varlist_begin()),
                       reinterpret_cast<Stmt **>(varlist_end()));
  }

  const_child_range children() const {
    auto Children = const_cast<OMPFirstprivateClause *>(this)->children();
    return const_child_range(Children.begin(), Children.end());
  }

  child_range used_children() {
    return child_range(reinterpret_cast<Stmt **>(varlist_begin()),
                       reinterpret_cast<Stmt **>(varlist_end()));
  }
  const_child_range used_children() const {
    auto Children = const_cast<OMPFirstprivateClause *>(this)->used_children();
    return const_child_range(Children.begin(), Children.end());
  }

  static bool classof(const OMPClause *T) {
    return T->getClauseKind() == llvm::omp::OMPC_firstprivate;
  }
};

/// This represents clause 'lastprivate' in the '#pragma omp ...'
/// directives.
///
/// \code
/// #pragma omp simd lastprivate(a,b)
/// \endcode
/// In this example directive '#pragma omp simd' has clause 'lastprivate'
/// with the variables 'a' and 'b'.
class OMPLastprivateClause final
    : public OMPVarListClause<OMPLastprivateClause>,
      public OMPClauseWithPostUpdate,
      private llvm::TrailingObjects<OMPLastprivateClause, Expr *> {
  // There are 4 additional tail-allocated arrays at the end of the class:
  // 1. Contains list of pseudo variables with the default initialization for
  // each non-firstprivate variables. Used in codegen for initialization of
  // lastprivate copies.
  // 2. List of helper expressions for proper generation of assignment operation
  // required for lastprivate clause. This list represents private variables
  // (for arrays, single array element).
  // 3. List of helper expressions for proper generation of assignment operation
  // required for lastprivate clause. This list represents original variables
  // (for arrays, single array element).
  // 4. List of helper expressions that represents assignment operation:
  // \code
  // DstExprs = SrcExprs;
  // \endcode
  // Required for proper codegen of final assignment performed by the
  // lastprivate clause.
  friend class OMPClauseReader;
  friend OMPVarListClause;
  friend TrailingObjects;

  /// Optional lastprivate kind, e.g. 'conditional', if specified by user.
  OpenMPLastprivateModifier LPKind;
  /// Optional location of the lasptrivate kind, if specified by user.
  SourceLocation LPKindLoc;
  /// Optional colon location, if specified by user.
  SourceLocation ColonLoc;

  /// Build clause with number of variables \a N.
  ///
  /// \param StartLoc Starting location of the clause.
  /// \param LParenLoc Location of '('.
  /// \param EndLoc Ending location of the clause.
  /// \param N Number of the variables in the clause.
  OMPLastprivateClause(SourceLocation StartLoc, SourceLocation LParenLoc,
                       SourceLocation EndLoc, OpenMPLastprivateModifier LPKind,
                       SourceLocation LPKindLoc, SourceLocation ColonLoc,
                       unsigned N)
      : OMPVarListClause<OMPLastprivateClause>(llvm::omp::OMPC_lastprivate,
                                               StartLoc, LParenLoc, EndLoc, N),
        OMPClauseWithPostUpdate(this), LPKind(LPKind), LPKindLoc(LPKindLoc),
        ColonLoc(ColonLoc) {}

  /// Build an empty clause.
  ///
  /// \param N Number of variables.
  explicit OMPLastprivateClause(unsigned N)
      : OMPVarListClause<OMPLastprivateClause>(
            llvm::omp::OMPC_lastprivate, SourceLocation(), SourceLocation(),
            SourceLocation(), N),
        OMPClauseWithPostUpdate(this) {}

  /// Get the list of helper expressions for initialization of private
  /// copies for lastprivate variables.
  MutableArrayRef<Expr *> getPrivateCopies() {
    return MutableArrayRef<Expr *>(varlist_end(), varlist_size());
  }
  ArrayRef<const Expr *> getPrivateCopies() const {
    return llvm::makeArrayRef(varlist_end(), varlist_size());
  }

  /// Set list of helper expressions, required for proper codegen of the
  /// clause. These expressions represent private variables (for arrays, single
  /// array element) in the final assignment statement performed by the
  /// lastprivate clause.
  void setSourceExprs(ArrayRef<Expr *> SrcExprs);

  /// Get the list of helper source expressions.
  MutableArrayRef<Expr *> getSourceExprs() {
    return MutableArrayRef<Expr *>(getPrivateCopies().end(), varlist_size());
  }
  ArrayRef<const Expr *> getSourceExprs() const {
    return llvm::makeArrayRef(getPrivateCopies().end(), varlist_size());
  }

  /// Set list of helper expressions, required for proper codegen of the
  /// clause. These expressions represent original variables (for arrays, single
  /// array element) in the final assignment statement performed by the
  /// lastprivate clause.
  void setDestinationExprs(ArrayRef<Expr *> DstExprs);

  /// Get the list of helper destination expressions.
  MutableArrayRef<Expr *> getDestinationExprs() {
    return MutableArrayRef<Expr *>(getSourceExprs().end(), varlist_size());
  }
  ArrayRef<const Expr *> getDestinationExprs() const {
    return llvm::makeArrayRef(getSourceExprs().end(), varlist_size());
  }

  /// Set list of helper assignment expressions, required for proper
  /// codegen of the clause. These expressions are assignment expressions that
  /// assign private copy of the variable to original variable.
  void setAssignmentOps(ArrayRef<Expr *> AssignmentOps);

  /// Get the list of helper assignment expressions.
  MutableArrayRef<Expr *> getAssignmentOps() {
    return MutableArrayRef<Expr *>(getDestinationExprs().end(), varlist_size());
  }
  ArrayRef<const Expr *> getAssignmentOps() const {
    return llvm::makeArrayRef(getDestinationExprs().end(), varlist_size());
  }

  /// Sets lastprivate kind.
  void setKind(OpenMPLastprivateModifier Kind) { LPKind = Kind; }
  /// Sets location of the lastprivate kind.
  void setKindLoc(SourceLocation Loc) { LPKindLoc = Loc; }
  /// Sets colon symbol location.
  void setColonLoc(SourceLocation Loc) { ColonLoc = Loc; }

public:
  /// Creates clause with a list of variables \a VL.
  ///
  /// \param C AST context.
  /// \param StartLoc Starting location of the clause.
  /// \param LParenLoc Location of '('.
  /// \param EndLoc Ending location of the clause.
  /// \param VL List of references to the variables.
  /// \param SrcExprs List of helper expressions for proper generation of
  /// assignment operation required for lastprivate clause. This list represents
  /// private variables (for arrays, single array element).
  /// \param DstExprs List of helper expressions for proper generation of
  /// assignment operation required for lastprivate clause. This list represents
  /// original variables (for arrays, single array element).
  /// \param AssignmentOps List of helper expressions that represents assignment
  /// operation:
  /// \code
  /// DstExprs = SrcExprs;
  /// \endcode
  /// Required for proper codegen of final assignment performed by the
  /// lastprivate clause.
  /// \param LPKind Lastprivate kind, e.g. 'conditional'.
  /// \param LPKindLoc Location of the lastprivate kind.
  /// \param ColonLoc Location of the ':' symbol if lastprivate kind is used.
  /// \param PreInit Statement that must be executed before entering the OpenMP
  /// region with this clause.
  /// \param PostUpdate Expression that must be executed after exit from the
  /// OpenMP region with this clause.
  static OMPLastprivateClause *
  Create(const ASTContext &C, SourceLocation StartLoc, SourceLocation LParenLoc,
         SourceLocation EndLoc, ArrayRef<Expr *> VL, ArrayRef<Expr *> SrcExprs,
         ArrayRef<Expr *> DstExprs, ArrayRef<Expr *> AssignmentOps,
         OpenMPLastprivateModifier LPKind, SourceLocation LPKindLoc,
         SourceLocation ColonLoc, Stmt *PreInit, Expr *PostUpdate);

  /// Creates an empty clause with the place for \a N variables.
  ///
  /// \param C AST context.
  /// \param N The number of variables.
  static OMPLastprivateClause *CreateEmpty(const ASTContext &C, unsigned N);

  /// Lastprivate kind.
  OpenMPLastprivateModifier getKind() const { return LPKind; }
  /// Returns the location of the lastprivate kind.
  SourceLocation getKindLoc() const { return LPKindLoc; }
  /// Returns the location of the ':' symbol, if any.
  SourceLocation getColonLoc() const { return ColonLoc; }

  using helper_expr_iterator = MutableArrayRef<Expr *>::iterator;
  using helper_expr_const_iterator = ArrayRef<const Expr *>::iterator;
  using helper_expr_range = llvm::iterator_range<helper_expr_iterator>;
  using helper_expr_const_range =
      llvm::iterator_range<helper_expr_const_iterator>;

  /// Set list of helper expressions, required for generation of private
  /// copies of original lastprivate variables.
  void setPrivateCopies(ArrayRef<Expr *> PrivateCopies);

  helper_expr_const_range private_copies() const {
    return helper_expr_const_range(getPrivateCopies().begin(),
                                   getPrivateCopies().end());
  }

  helper_expr_range private_copies() {
    return helper_expr_range(getPrivateCopies().begin(),
                             getPrivateCopies().end());
  }

  helper_expr_const_range source_exprs() const {
    return helper_expr_const_range(getSourceExprs().begin(),
                                   getSourceExprs().end());
  }

  helper_expr_range source_exprs() {
    return helper_expr_range(getSourceExprs().begin(), getSourceExprs().end());
  }

  helper_expr_const_range destination_exprs() const {
    return helper_expr_const_range(getDestinationExprs().begin(),
                                   getDestinationExprs().end());
  }

  helper_expr_range destination_exprs() {
    return helper_expr_range(getDestinationExprs().begin(),
                             getDestinationExprs().end());
  }

  helper_expr_const_range assignment_ops() const {
    return helper_expr_const_range(getAssignmentOps().begin(),
                                   getAssignmentOps().end());
  }

  helper_expr_range assignment_ops() {
    return helper_expr_range(getAssignmentOps().begin(),
                             getAssignmentOps().end());
  }

  child_range children() {
    return child_range(reinterpret_cast<Stmt **>(varlist_begin()),
                       reinterpret_cast<Stmt **>(varlist_end()));
  }

  const_child_range children() const {
    auto Children = const_cast<OMPLastprivateClause *>(this)->children();
    return const_child_range(Children.begin(), Children.end());
  }

  child_range used_children() {
    return child_range(child_iterator(), child_iterator());
  }
  const_child_range used_children() const {
    return const_child_range(const_child_iterator(), const_child_iterator());
  }

  static bool classof(const OMPClause *T) {
    return T->getClauseKind() == llvm::omp::OMPC_lastprivate;
  }
};

/// This represents clause 'shared' in the '#pragma omp ...' directives.
///
/// \code
/// #pragma omp parallel shared(a,b)
/// \endcode
/// In this example directive '#pragma omp parallel' has clause 'shared'
/// with the variables 'a' and 'b'.
class OMPSharedClause final
    : public OMPVarListClause<OMPSharedClause>,
      private llvm::TrailingObjects<OMPSharedClause, Expr *> {
  friend OMPVarListClause;
  friend TrailingObjects;

  /// Build clause with number of variables \a N.
  ///
  /// \param StartLoc Starting location of the clause.
  /// \param LParenLoc Location of '('.
  /// \param EndLoc Ending location of the clause.
  /// \param N Number of the variables in the clause.
  OMPSharedClause(SourceLocation StartLoc, SourceLocation LParenLoc,
                  SourceLocation EndLoc, unsigned N)
      : OMPVarListClause<OMPSharedClause>(llvm::omp::OMPC_shared, StartLoc,
                                          LParenLoc, EndLoc, N) {}

  /// Build an empty clause.
  ///
  /// \param N Number of variables.
  explicit OMPSharedClause(unsigned N)
      : OMPVarListClause<OMPSharedClause>(llvm::omp::OMPC_shared,
                                          SourceLocation(), SourceLocation(),
                                          SourceLocation(), N) {}

public:
  /// Creates clause with a list of variables \a VL.
  ///
  /// \param C AST context.
  /// \param StartLoc Starting location of the clause.
  /// \param LParenLoc Location of '('.
  /// \param EndLoc Ending location of the clause.
  /// \param VL List of references to the variables.
  static OMPSharedClause *Create(const ASTContext &C, SourceLocation StartLoc,
                                 SourceLocation LParenLoc,
                                 SourceLocation EndLoc, ArrayRef<Expr *> VL);

  /// Creates an empty clause with \a N variables.
  ///
  /// \param C AST context.
  /// \param N The number of variables.
  static OMPSharedClause *CreateEmpty(const ASTContext &C, unsigned N);

  child_range children() {
    return child_range(reinterpret_cast<Stmt **>(varlist_begin()),
                       reinterpret_cast<Stmt **>(varlist_end()));
  }

  const_child_range children() const {
    auto Children = const_cast<OMPSharedClause *>(this)->children();
    return const_child_range(Children.begin(), Children.end());
  }

  child_range used_children() {
    return child_range(child_iterator(), child_iterator());
  }
  const_child_range used_children() const {
    return const_child_range(const_child_iterator(), const_child_iterator());
  }

  static bool classof(const OMPClause *T) {
    return T->getClauseKind() == llvm::omp::OMPC_shared;
  }
};

/// This represents clause 'reduction' in the '#pragma omp ...'
/// directives.
///
/// \code
/// #pragma omp parallel reduction(+:a,b)
/// \endcode
/// In this example directive '#pragma omp parallel' has clause 'reduction'
/// with operator '+' and the variables 'a' and 'b'.
class OMPReductionClause final
    : public OMPVarListClause<OMPReductionClause>,
      public OMPClauseWithPostUpdate,
      private llvm::TrailingObjects<OMPReductionClause, Expr *> {
  friend class OMPClauseReader;
  friend OMPVarListClause;
  friend TrailingObjects;

  /// Reduction modifier.
  OpenMPReductionClauseModifier Modifier = OMPC_REDUCTION_unknown;

  /// Reduction modifier location.
  SourceLocation ModifierLoc;

  /// Location of ':'.
  SourceLocation ColonLoc;

  /// Nested name specifier for C++.
  NestedNameSpecifierLoc QualifierLoc;

  /// Name of custom operator.
  DeclarationNameInfo NameInfo;

  /// Build clause with number of variables \a N.
  ///
  /// \param StartLoc Starting location of the clause.
  /// \param LParenLoc Location of '('.
  /// \param ModifierLoc Modifier location.
  /// \param ColonLoc Location of ':'.
  /// \param EndLoc Ending location of the clause.
  /// \param N Number of the variables in the clause.
  /// \param QualifierLoc The nested-name qualifier with location information
  /// \param NameInfo The full name info for reduction identifier.
  OMPReductionClause(SourceLocation StartLoc, SourceLocation LParenLoc,
                     SourceLocation ModifierLoc, SourceLocation ColonLoc,
                     SourceLocation EndLoc,
                     OpenMPReductionClauseModifier Modifier, unsigned N,
                     NestedNameSpecifierLoc QualifierLoc,
                     const DeclarationNameInfo &NameInfo)
      : OMPVarListClause<OMPReductionClause>(llvm::omp::OMPC_reduction,
                                             StartLoc, LParenLoc, EndLoc, N),
        OMPClauseWithPostUpdate(this), Modifier(Modifier),
        ModifierLoc(ModifierLoc), ColonLoc(ColonLoc),
        QualifierLoc(QualifierLoc), NameInfo(NameInfo) {}

  /// Build an empty clause.
  ///
  /// \param N Number of variables.
  explicit OMPReductionClause(unsigned N)
      : OMPVarListClause<OMPReductionClause>(llvm::omp::OMPC_reduction,
                                             SourceLocation(), SourceLocation(),
                                             SourceLocation(), N),
        OMPClauseWithPostUpdate(this) {}

  /// Sets reduction modifier.
  void setModifier(OpenMPReductionClauseModifier M) { Modifier = M; }

  /// Sets location of the modifier.
  void setModifierLoc(SourceLocation Loc) { ModifierLoc = Loc; }

  /// Sets location of ':' symbol in clause.
  void setColonLoc(SourceLocation CL) { ColonLoc = CL; }

  /// Sets the name info for specified reduction identifier.
  void setNameInfo(DeclarationNameInfo DNI) { NameInfo = DNI; }

  /// Sets the nested name specifier.
  void setQualifierLoc(NestedNameSpecifierLoc NSL) { QualifierLoc = NSL; }

  /// Set list of helper expressions, required for proper codegen of the
  /// clause. These expressions represent private copy of the reduction
  /// variable.
  void setPrivates(ArrayRef<Expr *> Privates);

  /// Get the list of helper privates.
  MutableArrayRef<Expr *> getPrivates() {
    return MutableArrayRef<Expr *>(varlist_end(), varlist_size());
  }
  ArrayRef<const Expr *> getPrivates() const {
    return llvm::makeArrayRef(varlist_end(), varlist_size());
  }

  /// Set list of helper expressions, required for proper codegen of the
  /// clause. These expressions represent LHS expression in the final
  /// reduction expression performed by the reduction clause.
  void setLHSExprs(ArrayRef<Expr *> LHSExprs);

  /// Get the list of helper LHS expressions.
  MutableArrayRef<Expr *> getLHSExprs() {
    return MutableArrayRef<Expr *>(getPrivates().end(), varlist_size());
  }
  ArrayRef<const Expr *> getLHSExprs() const {
    return llvm::makeArrayRef(getPrivates().end(), varlist_size());
  }

  /// Set list of helper expressions, required for proper codegen of the
  /// clause. These expressions represent RHS expression in the final
  /// reduction expression performed by the reduction clause.
  /// Also, variables in these expressions are used for proper initialization of
  /// reduction copies.
  void setRHSExprs(ArrayRef<Expr *> RHSExprs);

  /// Get the list of helper destination expressions.
  MutableArrayRef<Expr *> getRHSExprs() {
    return MutableArrayRef<Expr *>(getLHSExprs().end(), varlist_size());
  }
  ArrayRef<const Expr *> getRHSExprs() const {
    return llvm::makeArrayRef(getLHSExprs().end(), varlist_size());
  }

  /// Set list of helper reduction expressions, required for proper
  /// codegen of the clause. These expressions are binary expressions or
  /// operator/custom reduction call that calculates new value from source
  /// helper expressions to destination helper expressions.
  void setReductionOps(ArrayRef<Expr *> ReductionOps);

  /// Get the list of helper reduction expressions.
  MutableArrayRef<Expr *> getReductionOps() {
    return MutableArrayRef<Expr *>(getRHSExprs().end(), varlist_size());
  }
  ArrayRef<const Expr *> getReductionOps() const {
    return llvm::makeArrayRef(getRHSExprs().end(), varlist_size());
  }

  /// Set list of helper copy operations for inscan reductions.
  /// The form is: Temps[i] = LHS[i];
  void setInscanCopyOps(ArrayRef<Expr *> Ops);

  /// Get the list of helper inscan copy operations.
  MutableArrayRef<Expr *> getInscanCopyOps() {
    return MutableArrayRef<Expr *>(getReductionOps().end(), varlist_size());
  }
  ArrayRef<const Expr *> getInscanCopyOps() const {
    return llvm::makeArrayRef(getReductionOps().end(), varlist_size());
  }

  /// Set list of helper temp vars for inscan copy array operations.
  void setInscanCopyArrayTemps(ArrayRef<Expr *> CopyArrayTemps);

  /// Get the list of helper inscan copy temps.
  MutableArrayRef<Expr *> getInscanCopyArrayTemps() {
    return MutableArrayRef<Expr *>(getInscanCopyOps().end(), varlist_size());
  }
  ArrayRef<const Expr *> getInscanCopyArrayTemps() const {
    return llvm::makeArrayRef(getInscanCopyOps().end(), varlist_size());
  }

  /// Set list of helper temp elements vars for inscan copy array operations.
  void setInscanCopyArrayElems(ArrayRef<Expr *> CopyArrayElems);

  /// Get the list of helper inscan copy temps.
  MutableArrayRef<Expr *> getInscanCopyArrayElems() {
    return MutableArrayRef<Expr *>(getInscanCopyArrayTemps().end(),
                                   varlist_size());
  }
  ArrayRef<const Expr *> getInscanCopyArrayElems() const {
    return llvm::makeArrayRef(getInscanCopyArrayTemps().end(), varlist_size());
  }

public:
  /// Creates clause with a list of variables \a VL.
  ///
  /// \param StartLoc Starting location of the clause.
  /// \param LParenLoc Location of '('.
  /// \param ModifierLoc Modifier location.
  /// \param ColonLoc Location of ':'.
  /// \param EndLoc Ending location of the clause.
  /// \param VL The variables in the clause.
  /// \param QualifierLoc The nested-name qualifier with location information
  /// \param NameInfo The full name info for reduction identifier.
  /// \param Privates List of helper expressions for proper generation of
  /// private copies.
  /// \param LHSExprs List of helper expressions for proper generation of
  /// assignment operation required for copyprivate clause. This list represents
  /// LHSs of the reduction expressions.
  /// \param RHSExprs List of helper expressions for proper generation of
  /// assignment operation required for copyprivate clause. This list represents
  /// RHSs of the reduction expressions.
  /// Also, variables in these expressions are used for proper initialization of
  /// reduction copies.
  /// \param ReductionOps List of helper expressions that represents reduction
  /// expressions:
  /// \code
  /// LHSExprs binop RHSExprs;
  /// operator binop(LHSExpr, RHSExpr);
  /// <CutomReduction>(LHSExpr, RHSExpr);
  /// \endcode
  /// Required for proper codegen of final reduction operation performed by the
  /// reduction clause.
  /// \param CopyOps List of copy operations for inscan reductions:
  /// \code
  /// TempExprs = LHSExprs;
  /// \endcode
  /// \param CopyArrayTemps Temp arrays for prefix sums.
  /// \param CopyArrayElems Temp arrays for prefix sums.
  /// \param PreInit Statement that must be executed before entering the OpenMP
  /// region with this clause.
  /// \param PostUpdate Expression that must be executed after exit from the
  /// OpenMP region with this clause.
  static OMPReductionClause *
  Create(const ASTContext &C, SourceLocation StartLoc, SourceLocation LParenLoc,
         SourceLocation ModifierLoc, SourceLocation ColonLoc,
         SourceLocation EndLoc, OpenMPReductionClauseModifier Modifier,
         ArrayRef<Expr *> VL, NestedNameSpecifierLoc QualifierLoc,
         const DeclarationNameInfo &NameInfo, ArrayRef<Expr *> Privates,
         ArrayRef<Expr *> LHSExprs, ArrayRef<Expr *> RHSExprs,
         ArrayRef<Expr *> ReductionOps, ArrayRef<Expr *> CopyOps,
         ArrayRef<Expr *> CopyArrayTemps, ArrayRef<Expr *> CopyArrayElems,
         Stmt *PreInit, Expr *PostUpdate);

  /// Creates an empty clause with the place for \a N variables.
  ///
  /// \param C AST context.
  /// \param N The number of variables.
  /// \param Modifier Reduction modifier.
  static OMPReductionClause *
  CreateEmpty(const ASTContext &C, unsigned N,
              OpenMPReductionClauseModifier Modifier);

  /// Returns modifier.
  OpenMPReductionClauseModifier getModifier() const { return Modifier; }

  /// Returns modifier location.
  SourceLocation getModifierLoc() const { return ModifierLoc; }

  /// Gets location of ':' symbol in clause.
  SourceLocation getColonLoc() const { return ColonLoc; }

  /// Gets the name info for specified reduction identifier.
  const DeclarationNameInfo &getNameInfo() const { return NameInfo; }

  /// Gets the nested name specifier.
  NestedNameSpecifierLoc getQualifierLoc() const { return QualifierLoc; }

  using helper_expr_iterator = MutableArrayRef<Expr *>::iterator;
  using helper_expr_const_iterator = ArrayRef<const Expr *>::iterator;
  using helper_expr_range = llvm::iterator_range<helper_expr_iterator>;
  using helper_expr_const_range =
      llvm::iterator_range<helper_expr_const_iterator>;

  helper_expr_const_range privates() const {
    return helper_expr_const_range(getPrivates().begin(), getPrivates().end());
  }

  helper_expr_range privates() {
    return helper_expr_range(getPrivates().begin(), getPrivates().end());
  }

  helper_expr_const_range lhs_exprs() const {
    return helper_expr_const_range(getLHSExprs().begin(), getLHSExprs().end());
  }

  helper_expr_range lhs_exprs() {
    return helper_expr_range(getLHSExprs().begin(), getLHSExprs().end());
  }

  helper_expr_const_range rhs_exprs() const {
    return helper_expr_const_range(getRHSExprs().begin(), getRHSExprs().end());
  }

  helper_expr_range rhs_exprs() {
    return helper_expr_range(getRHSExprs().begin(), getRHSExprs().end());
  }

  helper_expr_const_range reduction_ops() const {
    return helper_expr_const_range(getReductionOps().begin(),
                                   getReductionOps().end());
  }

  helper_expr_range reduction_ops() {
    return helper_expr_range(getReductionOps().begin(),
                             getReductionOps().end());
  }

  helper_expr_const_range copy_ops() const {
    return helper_expr_const_range(getInscanCopyOps().begin(),
                                   getInscanCopyOps().end());
  }

  helper_expr_range copy_ops() {
    return helper_expr_range(getInscanCopyOps().begin(),
                             getInscanCopyOps().end());
  }

  helper_expr_const_range copy_array_temps() const {
    return helper_expr_const_range(getInscanCopyArrayTemps().begin(),
                                   getInscanCopyArrayTemps().end());
  }

  helper_expr_range copy_array_temps() {
    return helper_expr_range(getInscanCopyArrayTemps().begin(),
                             getInscanCopyArrayTemps().end());
  }

  helper_expr_const_range copy_array_elems() const {
    return helper_expr_const_range(getInscanCopyArrayElems().begin(),
                                   getInscanCopyArrayElems().end());
  }

  helper_expr_range copy_array_elems() {
    return helper_expr_range(getInscanCopyArrayElems().begin(),
                             getInscanCopyArrayElems().end());
  }

  child_range children() {
    return child_range(reinterpret_cast<Stmt **>(varlist_begin()),
                       reinterpret_cast<Stmt **>(varlist_end()));
  }

  const_child_range children() const {
    auto Children = const_cast<OMPReductionClause *>(this)->children();
    return const_child_range(Children.begin(), Children.end());
  }

  child_range used_children() {
    return child_range(reinterpret_cast<Stmt **>(varlist_begin()),
                       reinterpret_cast<Stmt **>(varlist_end()));
  }
  const_child_range used_children() const {
    auto Children = const_cast<OMPReductionClause *>(this)->used_children();
    return const_child_range(Children.begin(), Children.end());
  }

  static bool classof(const OMPClause *T) {
    return T->getClauseKind() == llvm::omp::OMPC_reduction;
  }
};

/// This represents clause 'task_reduction' in the '#pragma omp taskgroup'
/// directives.
///
/// \code
/// #pragma omp taskgroup task_reduction(+:a,b)
/// \endcode
/// In this example directive '#pragma omp taskgroup' has clause
/// 'task_reduction' with operator '+' and the variables 'a' and 'b'.
class OMPTaskReductionClause final
    : public OMPVarListClause<OMPTaskReductionClause>,
      public OMPClauseWithPostUpdate,
      private llvm::TrailingObjects<OMPTaskReductionClause, Expr *> {
  friend class OMPClauseReader;
  friend OMPVarListClause;
  friend TrailingObjects;

  /// Location of ':'.
  SourceLocation ColonLoc;

  /// Nested name specifier for C++.
  NestedNameSpecifierLoc QualifierLoc;

  /// Name of custom operator.
  DeclarationNameInfo NameInfo;

  /// Build clause with number of variables \a N.
  ///
  /// \param StartLoc Starting location of the clause.
  /// \param LParenLoc Location of '('.
  /// \param EndLoc Ending location of the clause.
  /// \param ColonLoc Location of ':'.
  /// \param N Number of the variables in the clause.
  /// \param QualifierLoc The nested-name qualifier with location information
  /// \param NameInfo The full name info for reduction identifier.
  OMPTaskReductionClause(SourceLocation StartLoc, SourceLocation LParenLoc,
                         SourceLocation ColonLoc, SourceLocation EndLoc,
                         unsigned N, NestedNameSpecifierLoc QualifierLoc,
                         const DeclarationNameInfo &NameInfo)
      : OMPVarListClause<OMPTaskReductionClause>(
            llvm::omp::OMPC_task_reduction, StartLoc, LParenLoc, EndLoc, N),
        OMPClauseWithPostUpdate(this), ColonLoc(ColonLoc),
        QualifierLoc(QualifierLoc), NameInfo(NameInfo) {}

  /// Build an empty clause.
  ///
  /// \param N Number of variables.
  explicit OMPTaskReductionClause(unsigned N)
      : OMPVarListClause<OMPTaskReductionClause>(
            llvm::omp::OMPC_task_reduction, SourceLocation(), SourceLocation(),
            SourceLocation(), N),
        OMPClauseWithPostUpdate(this) {}

  /// Sets location of ':' symbol in clause.
  void setColonLoc(SourceLocation CL) { ColonLoc = CL; }

  /// Sets the name info for specified reduction identifier.
  void setNameInfo(DeclarationNameInfo DNI) { NameInfo = DNI; }

  /// Sets the nested name specifier.
  void setQualifierLoc(NestedNameSpecifierLoc NSL) { QualifierLoc = NSL; }

  /// Set list of helper expressions, required for proper codegen of the clause.
  /// These expressions represent private copy of the reduction variable.
  void setPrivates(ArrayRef<Expr *> Privates);

  /// Get the list of helper privates.
  MutableArrayRef<Expr *> getPrivates() {
    return MutableArrayRef<Expr *>(varlist_end(), varlist_size());
  }
  ArrayRef<const Expr *> getPrivates() const {
    return llvm::makeArrayRef(varlist_end(), varlist_size());
  }

  /// Set list of helper expressions, required for proper codegen of the clause.
  /// These expressions represent LHS expression in the final reduction
  /// expression performed by the reduction clause.
  void setLHSExprs(ArrayRef<Expr *> LHSExprs);

  /// Get the list of helper LHS expressions.
  MutableArrayRef<Expr *> getLHSExprs() {
    return MutableArrayRef<Expr *>(getPrivates().end(), varlist_size());
  }
  ArrayRef<const Expr *> getLHSExprs() const {
    return llvm::makeArrayRef(getPrivates().end(), varlist_size());
  }

  /// Set list of helper expressions, required for proper codegen of the clause.
  /// These expressions represent RHS expression in the final reduction
  /// expression performed by the reduction clause. Also, variables in these
  /// expressions are used for proper initialization of reduction copies.
  void setRHSExprs(ArrayRef<Expr *> RHSExprs);

  ///  Get the list of helper destination expressions.
  MutableArrayRef<Expr *> getRHSExprs() {
    return MutableArrayRef<Expr *>(getLHSExprs().end(), varlist_size());
  }
  ArrayRef<const Expr *> getRHSExprs() const {
    return llvm::makeArrayRef(getLHSExprs().end(), varlist_size());
  }

  /// Set list of helper reduction expressions, required for proper
  /// codegen of the clause. These expressions are binary expressions or
  /// operator/custom reduction call that calculates new value from source
  /// helper expressions to destination helper expressions.
  void setReductionOps(ArrayRef<Expr *> ReductionOps);

  ///  Get the list of helper reduction expressions.
  MutableArrayRef<Expr *> getReductionOps() {
    return MutableArrayRef<Expr *>(getRHSExprs().end(), varlist_size());
  }
  ArrayRef<const Expr *> getReductionOps() const {
    return llvm::makeArrayRef(getRHSExprs().end(), varlist_size());
  }

public:
  /// Creates clause with a list of variables \a VL.
  ///
  /// \param StartLoc Starting location of the clause.
  /// \param LParenLoc Location of '('.
  /// \param ColonLoc Location of ':'.
  /// \param EndLoc Ending location of the clause.
  /// \param VL The variables in the clause.
  /// \param QualifierLoc The nested-name qualifier with location information
  /// \param NameInfo The full name info for reduction identifier.
  /// \param Privates List of helper expressions for proper generation of
  /// private copies.
  /// \param LHSExprs List of helper expressions for proper generation of
  /// assignment operation required for copyprivate clause. This list represents
  /// LHSs of the reduction expressions.
  /// \param RHSExprs List of helper expressions for proper generation of
  /// assignment operation required for copyprivate clause. This list represents
  /// RHSs of the reduction expressions.
  /// Also, variables in these expressions are used for proper initialization of
  /// reduction copies.
  /// \param ReductionOps List of helper expressions that represents reduction
  /// expressions:
  /// \code
  /// LHSExprs binop RHSExprs;
  /// operator binop(LHSExpr, RHSExpr);
  /// <CutomReduction>(LHSExpr, RHSExpr);
  /// \endcode
  /// Required for proper codegen of final reduction operation performed by the
  /// reduction clause.
  /// \param PreInit Statement that must be executed before entering the OpenMP
  /// region with this clause.
  /// \param PostUpdate Expression that must be executed after exit from the
  /// OpenMP region with this clause.
  static OMPTaskReductionClause *
  Create(const ASTContext &C, SourceLocation StartLoc, SourceLocation LParenLoc,
         SourceLocation ColonLoc, SourceLocation EndLoc, ArrayRef<Expr *> VL,
         NestedNameSpecifierLoc QualifierLoc,
         const DeclarationNameInfo &NameInfo, ArrayRef<Expr *> Privates,
         ArrayRef<Expr *> LHSExprs, ArrayRef<Expr *> RHSExprs,
         ArrayRef<Expr *> ReductionOps, Stmt *PreInit, Expr *PostUpdate);

  /// Creates an empty clause with the place for \a N variables.
  ///
  /// \param C AST context.
  /// \param N The number of variables.
  static OMPTaskReductionClause *CreateEmpty(const ASTContext &C, unsigned N);

  /// Gets location of ':' symbol in clause.
  SourceLocation getColonLoc() const { return ColonLoc; }

  /// Gets the name info for specified reduction identifier.
  const DeclarationNameInfo &getNameInfo() const { return NameInfo; }

  /// Gets the nested name specifier.
  NestedNameSpecifierLoc getQualifierLoc() const { return QualifierLoc; }

  using helper_expr_iterator = MutableArrayRef<Expr *>::iterator;
  using helper_expr_const_iterator = ArrayRef<const Expr *>::iterator;
  using helper_expr_range = llvm::iterator_range<helper_expr_iterator>;
  using helper_expr_const_range =
      llvm::iterator_range<helper_expr_const_iterator>;

  helper_expr_const_range privates() const {
    return helper_expr_const_range(getPrivates().begin(), getPrivates().end());
  }

  helper_expr_range privates() {
    return helper_expr_range(getPrivates().begin(), getPrivates().end());
  }

  helper_expr_const_range lhs_exprs() const {
    return helper_expr_const_range(getLHSExprs().begin(), getLHSExprs().end());
  }

  helper_expr_range lhs_exprs() {
    return helper_expr_range(getLHSExprs().begin(), getLHSExprs().end());
  }

  helper_expr_const_range rhs_exprs() const {
    return helper_expr_const_range(getRHSExprs().begin(), getRHSExprs().end());
  }

  helper_expr_range rhs_exprs() {
    return helper_expr_range(getRHSExprs().begin(), getRHSExprs().end());
  }

  helper_expr_const_range reduction_ops() const {
    return helper_expr_const_range(getReductionOps().begin(),
                                   getReductionOps().end());
  }

  helper_expr_range reduction_ops() {
    return helper_expr_range(getReductionOps().begin(),
                             getReductionOps().end());
  }

  child_range children() {
    return child_range(reinterpret_cast<Stmt **>(varlist_begin()),
                       reinterpret_cast<Stmt **>(varlist_end()));
  }

  const_child_range children() const {
    auto Children = const_cast<OMPTaskReductionClause *>(this)->children();
    return const_child_range(Children.begin(), Children.end());
  }

  child_range used_children() {
    return child_range(child_iterator(), child_iterator());
  }
  const_child_range used_children() const {
    return const_child_range(const_child_iterator(), const_child_iterator());
  }

  static bool classof(const OMPClause *T) {
    return T->getClauseKind() == llvm::omp::OMPC_task_reduction;
  }
};

/// This represents clause 'in_reduction' in the '#pragma omp task' directives.
///
/// \code
/// #pragma omp task in_reduction(+:a,b)
/// \endcode
/// In this example directive '#pragma omp task' has clause 'in_reduction' with
/// operator '+' and the variables 'a' and 'b'.
class OMPInReductionClause final
    : public OMPVarListClause<OMPInReductionClause>,
      public OMPClauseWithPostUpdate,
      private llvm::TrailingObjects<OMPInReductionClause, Expr *> {
  friend class OMPClauseReader;
  friend OMPVarListClause;
  friend TrailingObjects;

  /// Location of ':'.
  SourceLocation ColonLoc;

  /// Nested name specifier for C++.
  NestedNameSpecifierLoc QualifierLoc;

  /// Name of custom operator.
  DeclarationNameInfo NameInfo;

  /// Build clause with number of variables \a N.
  ///
  /// \param StartLoc Starting location of the clause.
  /// \param LParenLoc Location of '('.
  /// \param EndLoc Ending location of the clause.
  /// \param ColonLoc Location of ':'.
  /// \param N Number of the variables in the clause.
  /// \param QualifierLoc The nested-name qualifier with location information
  /// \param NameInfo The full name info for reduction identifier.
  OMPInReductionClause(SourceLocation StartLoc, SourceLocation LParenLoc,
                       SourceLocation ColonLoc, SourceLocation EndLoc,
                       unsigned N, NestedNameSpecifierLoc QualifierLoc,
                       const DeclarationNameInfo &NameInfo)
      : OMPVarListClause<OMPInReductionClause>(llvm::omp::OMPC_in_reduction,
                                               StartLoc, LParenLoc, EndLoc, N),
        OMPClauseWithPostUpdate(this), ColonLoc(ColonLoc),
        QualifierLoc(QualifierLoc), NameInfo(NameInfo) {}

  /// Build an empty clause.
  ///
  /// \param N Number of variables.
  explicit OMPInReductionClause(unsigned N)
      : OMPVarListClause<OMPInReductionClause>(
            llvm::omp::OMPC_in_reduction, SourceLocation(), SourceLocation(),
            SourceLocation(), N),
        OMPClauseWithPostUpdate(this) {}

  /// Sets location of ':' symbol in clause.
  void setColonLoc(SourceLocation CL) { ColonLoc = CL; }

  /// Sets the name info for specified reduction identifier.
  void setNameInfo(DeclarationNameInfo DNI) { NameInfo = DNI; }

  /// Sets the nested name specifier.
  void setQualifierLoc(NestedNameSpecifierLoc NSL) { QualifierLoc = NSL; }

  /// Set list of helper expressions, required for proper codegen of the clause.
  /// These expressions represent private copy of the reduction variable.
  void setPrivates(ArrayRef<Expr *> Privates);

  /// Get the list of helper privates.
  MutableArrayRef<Expr *> getPrivates() {
    return MutableArrayRef<Expr *>(varlist_end(), varlist_size());
  }
  ArrayRef<const Expr *> getPrivates() const {
    return llvm::makeArrayRef(varlist_end(), varlist_size());
  }

  /// Set list of helper expressions, required for proper codegen of the clause.
  /// These expressions represent LHS expression in the final reduction
  /// expression performed by the reduction clause.
  void setLHSExprs(ArrayRef<Expr *> LHSExprs);

  /// Get the list of helper LHS expressions.
  MutableArrayRef<Expr *> getLHSExprs() {
    return MutableArrayRef<Expr *>(getPrivates().end(), varlist_size());
  }
  ArrayRef<const Expr *> getLHSExprs() const {
    return llvm::makeArrayRef(getPrivates().end(), varlist_size());
  }

  /// Set list of helper expressions, required for proper codegen of the clause.
  /// These expressions represent RHS expression in the final reduction
  /// expression performed by the reduction clause. Also, variables in these
  /// expressions are used for proper initialization of reduction copies.
  void setRHSExprs(ArrayRef<Expr *> RHSExprs);

  ///  Get the list of helper destination expressions.
  MutableArrayRef<Expr *> getRHSExprs() {
    return MutableArrayRef<Expr *>(getLHSExprs().end(), varlist_size());
  }
  ArrayRef<const Expr *> getRHSExprs() const {
    return llvm::makeArrayRef(getLHSExprs().end(), varlist_size());
  }

  /// Set list of helper reduction expressions, required for proper
  /// codegen of the clause. These expressions are binary expressions or
  /// operator/custom reduction call that calculates new value from source
  /// helper expressions to destination helper expressions.
  void setReductionOps(ArrayRef<Expr *> ReductionOps);

  ///  Get the list of helper reduction expressions.
  MutableArrayRef<Expr *> getReductionOps() {
    return MutableArrayRef<Expr *>(getRHSExprs().end(), varlist_size());
  }
  ArrayRef<const Expr *> getReductionOps() const {
    return llvm::makeArrayRef(getRHSExprs().end(), varlist_size());
  }

  /// Set list of helper reduction taskgroup descriptors.
  void setTaskgroupDescriptors(ArrayRef<Expr *> ReductionOps);

  ///  Get the list of helper reduction taskgroup descriptors.
  MutableArrayRef<Expr *> getTaskgroupDescriptors() {
    return MutableArrayRef<Expr *>(getReductionOps().end(), varlist_size());
  }
  ArrayRef<const Expr *> getTaskgroupDescriptors() const {
    return llvm::makeArrayRef(getReductionOps().end(), varlist_size());
  }

public:
  /// Creates clause with a list of variables \a VL.
  ///
  /// \param StartLoc Starting location of the clause.
  /// \param LParenLoc Location of '('.
  /// \param ColonLoc Location of ':'.
  /// \param EndLoc Ending location of the clause.
  /// \param VL The variables in the clause.
  /// \param QualifierLoc The nested-name qualifier with location information
  /// \param NameInfo The full name info for reduction identifier.
  /// \param Privates List of helper expressions for proper generation of
  /// private copies.
  /// \param LHSExprs List of helper expressions for proper generation of
  /// assignment operation required for copyprivate clause. This list represents
  /// LHSs of the reduction expressions.
  /// \param RHSExprs List of helper expressions for proper generation of
  /// assignment operation required for copyprivate clause. This list represents
  /// RHSs of the reduction expressions.
  /// Also, variables in these expressions are used for proper initialization of
  /// reduction copies.
  /// \param ReductionOps List of helper expressions that represents reduction
  /// expressions:
  /// \code
  /// LHSExprs binop RHSExprs;
  /// operator binop(LHSExpr, RHSExpr);
  /// <CutomReduction>(LHSExpr, RHSExpr);
  /// \endcode
  /// Required for proper codegen of final reduction operation performed by the
  /// reduction clause.
  /// \param TaskgroupDescriptors List of helper taskgroup descriptors for
  /// corresponding items in parent taskgroup task_reduction clause.
  /// \param PreInit Statement that must be executed before entering the OpenMP
  /// region with this clause.
  /// \param PostUpdate Expression that must be executed after exit from the
  /// OpenMP region with this clause.
  static OMPInReductionClause *
  Create(const ASTContext &C, SourceLocation StartLoc, SourceLocation LParenLoc,
         SourceLocation ColonLoc, SourceLocation EndLoc, ArrayRef<Expr *> VL,
         NestedNameSpecifierLoc QualifierLoc,
         const DeclarationNameInfo &NameInfo, ArrayRef<Expr *> Privates,
         ArrayRef<Expr *> LHSExprs, ArrayRef<Expr *> RHSExprs,
         ArrayRef<Expr *> ReductionOps, ArrayRef<Expr *> TaskgroupDescriptors,
         Stmt *PreInit, Expr *PostUpdate);

  /// Creates an empty clause with the place for \a N variables.
  ///
  /// \param C AST context.
  /// \param N The number of variables.
  static OMPInReductionClause *CreateEmpty(const ASTContext &C, unsigned N);

  /// Gets location of ':' symbol in clause.
  SourceLocation getColonLoc() const { return ColonLoc; }

  /// Gets the name info for specified reduction identifier.
  const DeclarationNameInfo &getNameInfo() const { return NameInfo; }

  /// Gets the nested name specifier.
  NestedNameSpecifierLoc getQualifierLoc() const { return QualifierLoc; }

  using helper_expr_iterator = MutableArrayRef<Expr *>::iterator;
  using helper_expr_const_iterator = ArrayRef<const Expr *>::iterator;
  using helper_expr_range = llvm::iterator_range<helper_expr_iterator>;
  using helper_expr_const_range =
      llvm::iterator_range<helper_expr_const_iterator>;

  helper_expr_const_range privates() const {
    return helper_expr_const_range(getPrivates().begin(), getPrivates().end());
  }

  helper_expr_range privates() {
    return helper_expr_range(getPrivates().begin(), getPrivates().end());
  }

  helper_expr_const_range lhs_exprs() const {
    return helper_expr_const_range(getLHSExprs().begin(), getLHSExprs().end());
  }

  helper_expr_range lhs_exprs() {
    return helper_expr_range(getLHSExprs().begin(), getLHSExprs().end());
  }

  helper_expr_const_range rhs_exprs() const {
    return helper_expr_const_range(getRHSExprs().begin(), getRHSExprs().end());
  }

  helper_expr_range rhs_exprs() {
    return helper_expr_range(getRHSExprs().begin(), getRHSExprs().end());
  }

  helper_expr_const_range reduction_ops() const {
    return helper_expr_const_range(getReductionOps().begin(),
                                   getReductionOps().end());
  }

  helper_expr_range reduction_ops() {
    return helper_expr_range(getReductionOps().begin(),
                             getReductionOps().end());
  }

  helper_expr_const_range taskgroup_descriptors() const {
    return helper_expr_const_range(getTaskgroupDescriptors().begin(),
                                   getTaskgroupDescriptors().end());
  }

  helper_expr_range taskgroup_descriptors() {
    return helper_expr_range(getTaskgroupDescriptors().begin(),
                             getTaskgroupDescriptors().end());
  }

  child_range children() {
    return child_range(reinterpret_cast<Stmt **>(varlist_begin()),
                       reinterpret_cast<Stmt **>(varlist_end()));
  }

  const_child_range children() const {
    auto Children = const_cast<OMPInReductionClause *>(this)->children();
    return const_child_range(Children.begin(), Children.end());
  }

  child_range used_children() {
    return child_range(child_iterator(), child_iterator());
  }
  const_child_range used_children() const {
    return const_child_range(const_child_iterator(), const_child_iterator());
  }

  static bool classof(const OMPClause *T) {
    return T->getClauseKind() == llvm::omp::OMPC_in_reduction;
  }
};

/// This represents clause 'linear' in the '#pragma omp ...'
/// directives.
///
/// \code
/// #pragma omp simd linear(a,b : 2)
/// \endcode
/// In this example directive '#pragma omp simd' has clause 'linear'
/// with variables 'a', 'b' and linear step '2'.
class OMPLinearClause final
    : public OMPVarListClause<OMPLinearClause>,
      public OMPClauseWithPostUpdate,
      private llvm::TrailingObjects<OMPLinearClause, Expr *> {
  friend class OMPClauseReader;
  friend OMPVarListClause;
  friend TrailingObjects;

  /// Modifier of 'linear' clause.
  OpenMPLinearClauseKind Modifier = OMPC_LINEAR_val;

  /// Location of linear modifier if any.
  SourceLocation ModifierLoc;

  /// Location of ':'.
  SourceLocation ColonLoc;

  /// Sets the linear step for clause.
  void setStep(Expr *Step) { *(getFinals().end()) = Step; }

  /// Sets the expression to calculate linear step for clause.
  void setCalcStep(Expr *CalcStep) { *(getFinals().end() + 1) = CalcStep; }

  /// Build 'linear' clause with given number of variables \a NumVars.
  ///
  /// \param StartLoc Starting location of the clause.
  /// \param LParenLoc Location of '('.
  /// \param ColonLoc Location of ':'.
  /// \param EndLoc Ending location of the clause.
  /// \param NumVars Number of variables.
  OMPLinearClause(SourceLocation StartLoc, SourceLocation LParenLoc,
                  OpenMPLinearClauseKind Modifier, SourceLocation ModifierLoc,
                  SourceLocation ColonLoc, SourceLocation EndLoc,
                  unsigned NumVars)
      : OMPVarListClause<OMPLinearClause>(llvm::omp::OMPC_linear, StartLoc,
                                          LParenLoc, EndLoc, NumVars),
        OMPClauseWithPostUpdate(this), Modifier(Modifier),
        ModifierLoc(ModifierLoc), ColonLoc(ColonLoc) {}

  /// Build an empty clause.
  ///
  /// \param NumVars Number of variables.
  explicit OMPLinearClause(unsigned NumVars)
      : OMPVarListClause<OMPLinearClause>(llvm::omp::OMPC_linear,
                                          SourceLocation(), SourceLocation(),
                                          SourceLocation(), NumVars),
        OMPClauseWithPostUpdate(this) {}

  /// Gets the list of initial values for linear variables.
  ///
  /// There are NumVars expressions with initial values allocated after the
  /// varlist, they are followed by NumVars update expressions (used to update
  /// the linear variable's value on current iteration) and they are followed by
  /// NumVars final expressions (used to calculate the linear variable's
  /// value after the loop body). After these lists, there are 2 helper
  /// expressions - linear step and a helper to calculate it before the
  /// loop body (used when the linear step is not constant):
  ///
  /// { Vars[] /* in OMPVarListClause */; Privates[]; Inits[]; Updates[];
  /// Finals[]; Step; CalcStep; }
  MutableArrayRef<Expr *> getPrivates() {
    return MutableArrayRef<Expr *>(varlist_end(), varlist_size());
  }
  ArrayRef<const Expr *> getPrivates() const {
    return llvm::makeArrayRef(varlist_end(), varlist_size());
  }

  MutableArrayRef<Expr *> getInits() {
    return MutableArrayRef<Expr *>(getPrivates().end(), varlist_size());
  }
  ArrayRef<const Expr *> getInits() const {
    return llvm::makeArrayRef(getPrivates().end(), varlist_size());
  }

  /// Sets the list of update expressions for linear variables.
  MutableArrayRef<Expr *> getUpdates() {
    return MutableArrayRef<Expr *>(getInits().end(), varlist_size());
  }
  ArrayRef<const Expr *> getUpdates() const {
    return llvm::makeArrayRef(getInits().end(), varlist_size());
  }

  /// Sets the list of final update expressions for linear variables.
  MutableArrayRef<Expr *> getFinals() {
    return MutableArrayRef<Expr *>(getUpdates().end(), varlist_size());
  }
  ArrayRef<const Expr *> getFinals() const {
    return llvm::makeArrayRef(getUpdates().end(), varlist_size());
  }

  /// Gets the list of used expressions for linear variables.
  MutableArrayRef<Expr *> getUsedExprs() {
    return MutableArrayRef<Expr *>(getFinals().end() + 2, varlist_size() + 1);
  }
  ArrayRef<const Expr *> getUsedExprs() const {
    return llvm::makeArrayRef(getFinals().end() + 2, varlist_size() + 1);
  }

  /// Sets the list of the copies of original linear variables.
  /// \param PL List of expressions.
  void setPrivates(ArrayRef<Expr *> PL);

  /// Sets the list of the initial values for linear variables.
  /// \param IL List of expressions.
  void setInits(ArrayRef<Expr *> IL);

public:
  /// Creates clause with a list of variables \a VL and a linear step
  /// \a Step.
  ///
  /// \param C AST Context.
  /// \param StartLoc Starting location of the clause.
  /// \param LParenLoc Location of '('.
  /// \param Modifier Modifier of 'linear' clause.
  /// \param ModifierLoc Modifier location.
  /// \param ColonLoc Location of ':'.
  /// \param EndLoc Ending location of the clause.
  /// \param VL List of references to the variables.
  /// \param PL List of private copies of original variables.
  /// \param IL List of initial values for the variables.
  /// \param Step Linear step.
  /// \param CalcStep Calculation of the linear step.
  /// \param PreInit Statement that must be executed before entering the OpenMP
  /// region with this clause.
  /// \param PostUpdate Expression that must be executed after exit from the
  /// OpenMP region with this clause.
  static OMPLinearClause *
  Create(const ASTContext &C, SourceLocation StartLoc, SourceLocation LParenLoc,
         OpenMPLinearClauseKind Modifier, SourceLocation ModifierLoc,
         SourceLocation ColonLoc, SourceLocation EndLoc, ArrayRef<Expr *> VL,
         ArrayRef<Expr *> PL, ArrayRef<Expr *> IL, Expr *Step, Expr *CalcStep,
         Stmt *PreInit, Expr *PostUpdate);

  /// Creates an empty clause with the place for \a NumVars variables.
  ///
  /// \param C AST context.
  /// \param NumVars Number of variables.
  static OMPLinearClause *CreateEmpty(const ASTContext &C, unsigned NumVars);

  /// Set modifier.
  void setModifier(OpenMPLinearClauseKind Kind) { Modifier = Kind; }

  /// Return modifier.
  OpenMPLinearClauseKind getModifier() const { return Modifier; }

  /// Set modifier location.
  void setModifierLoc(SourceLocation Loc) { ModifierLoc = Loc; }

  /// Return modifier location.
  SourceLocation getModifierLoc() const { return ModifierLoc; }

  /// Sets the location of ':'.
  void setColonLoc(SourceLocation Loc) { ColonLoc = Loc; }

  /// Returns the location of ':'.
  SourceLocation getColonLoc() const { return ColonLoc; }

  /// Returns linear step.
  Expr *getStep() { return *(getFinals().end()); }

  /// Returns linear step.
  const Expr *getStep() const { return *(getFinals().end()); }

  /// Returns expression to calculate linear step.
  Expr *getCalcStep() { return *(getFinals().end() + 1); }

  /// Returns expression to calculate linear step.
  const Expr *getCalcStep() const { return *(getFinals().end() + 1); }

  /// Sets the list of update expressions for linear variables.
  /// \param UL List of expressions.
  void setUpdates(ArrayRef<Expr *> UL);

  /// Sets the list of final update expressions for linear variables.
  /// \param FL List of expressions.
  void setFinals(ArrayRef<Expr *> FL);

  /// Sets the list of used expressions for the linear clause.
  void setUsedExprs(ArrayRef<Expr *> UE);

  using privates_iterator = MutableArrayRef<Expr *>::iterator;
  using privates_const_iterator = ArrayRef<const Expr *>::iterator;
  using privates_range = llvm::iterator_range<privates_iterator>;
  using privates_const_range = llvm::iterator_range<privates_const_iterator>;

  privates_range privates() {
    return privates_range(getPrivates().begin(), getPrivates().end());
  }

  privates_const_range privates() const {
    return privates_const_range(getPrivates().begin(), getPrivates().end());
  }

  using inits_iterator = MutableArrayRef<Expr *>::iterator;
  using inits_const_iterator = ArrayRef<const Expr *>::iterator;
  using inits_range = llvm::iterator_range<inits_iterator>;
  using inits_const_range = llvm::iterator_range<inits_const_iterator>;

  inits_range inits() {
    return inits_range(getInits().begin(), getInits().end());
  }

  inits_const_range inits() const {
    return inits_const_range(getInits().begin(), getInits().end());
  }

  using updates_iterator = MutableArrayRef<Expr *>::iterator;
  using updates_const_iterator = ArrayRef<const Expr *>::iterator;
  using updates_range = llvm::iterator_range<updates_iterator>;
  using updates_const_range = llvm::iterator_range<updates_const_iterator>;

  updates_range updates() {
    return updates_range(getUpdates().begin(), getUpdates().end());
  }

  updates_const_range updates() const {
    return updates_const_range(getUpdates().begin(), getUpdates().end());
  }

  using finals_iterator = MutableArrayRef<Expr *>::iterator;
  using finals_const_iterator = ArrayRef<const Expr *>::iterator;
  using finals_range = llvm::iterator_range<finals_iterator>;
  using finals_const_range = llvm::iterator_range<finals_const_iterator>;

  finals_range finals() {
    return finals_range(getFinals().begin(), getFinals().end());
  }

  finals_const_range finals() const {
    return finals_const_range(getFinals().begin(), getFinals().end());
  }

  using used_expressions_iterator = MutableArrayRef<Expr *>::iterator;
  using used_expressions_const_iterator = ArrayRef<const Expr *>::iterator;
  using used_expressions_range =
      llvm::iterator_range<used_expressions_iterator>;
  using used_expressions_const_range =
      llvm::iterator_range<used_expressions_const_iterator>;

  used_expressions_range used_expressions() {
    return finals_range(getUsedExprs().begin(), getUsedExprs().end());
  }

  used_expressions_const_range used_expressions() const {
    return finals_const_range(getUsedExprs().begin(), getUsedExprs().end());
  }

  child_range children() {
    return child_range(reinterpret_cast<Stmt **>(varlist_begin()),
                       reinterpret_cast<Stmt **>(varlist_end()));
  }

  const_child_range children() const {
    auto Children = const_cast<OMPLinearClause *>(this)->children();
    return const_child_range(Children.begin(), Children.end());
  }

  child_range used_children();

  const_child_range used_children() const {
    auto Children = const_cast<OMPLinearClause *>(this)->used_children();
    return const_child_range(Children.begin(), Children.end());
  }

  static bool classof(const OMPClause *T) {
    return T->getClauseKind() == llvm::omp::OMPC_linear;
  }
};

/// This represents clause 'aligned' in the '#pragma omp ...'
/// directives.
///
/// \code
/// #pragma omp simd aligned(a,b : 8)
/// \endcode
/// In this example directive '#pragma omp simd' has clause 'aligned'
/// with variables 'a', 'b' and alignment '8'.
class OMPAlignedClause final
    : public OMPVarListClause<OMPAlignedClause>,
      private llvm::TrailingObjects<OMPAlignedClause, Expr *> {
  friend class OMPClauseReader;
  friend OMPVarListClause;
  friend TrailingObjects;

  /// Location of ':'.
  SourceLocation ColonLoc;

  /// Sets the alignment for clause.
  void setAlignment(Expr *A) { *varlist_end() = A; }

  /// Build 'aligned' clause with given number of variables \a NumVars.
  ///
  /// \param StartLoc Starting location of the clause.
  /// \param LParenLoc Location of '('.
  /// \param ColonLoc Location of ':'.
  /// \param EndLoc Ending location of the clause.
  /// \param NumVars Number of variables.
  OMPAlignedClause(SourceLocation StartLoc, SourceLocation LParenLoc,
                   SourceLocation ColonLoc, SourceLocation EndLoc,
                   unsigned NumVars)
      : OMPVarListClause<OMPAlignedClause>(llvm::omp::OMPC_aligned, StartLoc,
                                           LParenLoc, EndLoc, NumVars),
        ColonLoc(ColonLoc) {}

  /// Build an empty clause.
  ///
  /// \param NumVars Number of variables.
  explicit OMPAlignedClause(unsigned NumVars)
      : OMPVarListClause<OMPAlignedClause>(llvm::omp::OMPC_aligned,
                                           SourceLocation(), SourceLocation(),
                                           SourceLocation(), NumVars) {}

public:
  /// Creates clause with a list of variables \a VL and alignment \a A.
  ///
  /// \param C AST Context.
  /// \param StartLoc Starting location of the clause.
  /// \param LParenLoc Location of '('.
  /// \param ColonLoc Location of ':'.
  /// \param EndLoc Ending location of the clause.
  /// \param VL List of references to the variables.
  /// \param A Alignment.
  static OMPAlignedClause *Create(const ASTContext &C, SourceLocation StartLoc,
                                  SourceLocation LParenLoc,
                                  SourceLocation ColonLoc,
                                  SourceLocation EndLoc, ArrayRef<Expr *> VL,
                                  Expr *A);

  /// Creates an empty clause with the place for \a NumVars variables.
  ///
  /// \param C AST context.
  /// \param NumVars Number of variables.
  static OMPAlignedClause *CreateEmpty(const ASTContext &C, unsigned NumVars);

  /// Sets the location of ':'.
  void setColonLoc(SourceLocation Loc) { ColonLoc = Loc; }

  /// Returns the location of ':'.
  SourceLocation getColonLoc() const { return ColonLoc; }

  /// Returns alignment.
  Expr *getAlignment() { return *varlist_end(); }

  /// Returns alignment.
  const Expr *getAlignment() const { return *varlist_end(); }

  child_range children() {
    return child_range(reinterpret_cast<Stmt **>(varlist_begin()),
                       reinterpret_cast<Stmt **>(varlist_end()));
  }

  const_child_range children() const {
    auto Children = const_cast<OMPAlignedClause *>(this)->children();
    return const_child_range(Children.begin(), Children.end());
  }

  child_range used_children() {
    return child_range(child_iterator(), child_iterator());
  }
  const_child_range used_children() const {
    return const_child_range(const_child_iterator(), const_child_iterator());
  }

  static bool classof(const OMPClause *T) {
    return T->getClauseKind() == llvm::omp::OMPC_aligned;
  }
};

/// This represents clause 'copyin' in the '#pragma omp ...' directives.
///
/// \code
/// #pragma omp parallel copyin(a,b)
/// \endcode
/// In this example directive '#pragma omp parallel' has clause 'copyin'
/// with the variables 'a' and 'b'.
class OMPCopyinClause final
    : public OMPVarListClause<OMPCopyinClause>,
      private llvm::TrailingObjects<OMPCopyinClause, Expr *> {
  // Class has 3 additional tail allocated arrays:
  // 1. List of helper expressions for proper generation of assignment operation
  // required for copyin clause. This list represents sources.
  // 2. List of helper expressions for proper generation of assignment operation
  // required for copyin clause. This list represents destinations.
  // 3. List of helper expressions that represents assignment operation:
  // \code
  // DstExprs = SrcExprs;
  // \endcode
  // Required for proper codegen of propagation of master's thread values of
  // threadprivate variables to local instances of that variables in other
  // implicit threads.

  friend class OMPClauseReader;
  friend OMPVarListClause;
  friend TrailingObjects;

  /// Build clause with number of variables \a N.
  ///
  /// \param StartLoc Starting location of the clause.
  /// \param LParenLoc Location of '('.
  /// \param EndLoc Ending location of the clause.
  /// \param N Number of the variables in the clause.
  OMPCopyinClause(SourceLocation StartLoc, SourceLocation LParenLoc,
                  SourceLocation EndLoc, unsigned N)
      : OMPVarListClause<OMPCopyinClause>(llvm::omp::OMPC_copyin, StartLoc,
                                          LParenLoc, EndLoc, N) {}

  /// Build an empty clause.
  ///
  /// \param N Number of variables.
  explicit OMPCopyinClause(unsigned N)
      : OMPVarListClause<OMPCopyinClause>(llvm::omp::OMPC_copyin,
                                          SourceLocation(), SourceLocation(),
                                          SourceLocation(), N) {}

  /// Set list of helper expressions, required for proper codegen of the
  /// clause. These expressions represent source expression in the final
  /// assignment statement performed by the copyin clause.
  void setSourceExprs(ArrayRef<Expr *> SrcExprs);

  /// Get the list of helper source expressions.
  MutableArrayRef<Expr *> getSourceExprs() {
    return MutableArrayRef<Expr *>(varlist_end(), varlist_size());
  }
  ArrayRef<const Expr *> getSourceExprs() const {
    return llvm::makeArrayRef(varlist_end(), varlist_size());
  }

  /// Set list of helper expressions, required for proper codegen of the
  /// clause. These expressions represent destination expression in the final
  /// assignment statement performed by the copyin clause.
  void setDestinationExprs(ArrayRef<Expr *> DstExprs);

  /// Get the list of helper destination expressions.
  MutableArrayRef<Expr *> getDestinationExprs() {
    return MutableArrayRef<Expr *>(getSourceExprs().end(), varlist_size());
  }
  ArrayRef<const Expr *> getDestinationExprs() const {
    return llvm::makeArrayRef(getSourceExprs().end(), varlist_size());
  }

  /// Set list of helper assignment expressions, required for proper
  /// codegen of the clause. These expressions are assignment expressions that
  /// assign source helper expressions to destination helper expressions
  /// correspondingly.
  void setAssignmentOps(ArrayRef<Expr *> AssignmentOps);

  /// Get the list of helper assignment expressions.
  MutableArrayRef<Expr *> getAssignmentOps() {
    return MutableArrayRef<Expr *>(getDestinationExprs().end(), varlist_size());
  }
  ArrayRef<const Expr *> getAssignmentOps() const {
    return llvm::makeArrayRef(getDestinationExprs().end(), varlist_size());
  }

public:
  /// Creates clause with a list of variables \a VL.
  ///
  /// \param C AST context.
  /// \param StartLoc Starting location of the clause.
  /// \param LParenLoc Location of '('.
  /// \param EndLoc Ending location of the clause.
  /// \param VL List of references to the variables.
  /// \param SrcExprs List of helper expressions for proper generation of
  /// assignment operation required for copyin clause. This list represents
  /// sources.
  /// \param DstExprs List of helper expressions for proper generation of
  /// assignment operation required for copyin clause. This list represents
  /// destinations.
  /// \param AssignmentOps List of helper expressions that represents assignment
  /// operation:
  /// \code
  /// DstExprs = SrcExprs;
  /// \endcode
  /// Required for proper codegen of propagation of master's thread values of
  /// threadprivate variables to local instances of that variables in other
  /// implicit threads.
  static OMPCopyinClause *
  Create(const ASTContext &C, SourceLocation StartLoc, SourceLocation LParenLoc,
         SourceLocation EndLoc, ArrayRef<Expr *> VL, ArrayRef<Expr *> SrcExprs,
         ArrayRef<Expr *> DstExprs, ArrayRef<Expr *> AssignmentOps);

  /// Creates an empty clause with \a N variables.
  ///
  /// \param C AST context.
  /// \param N The number of variables.
  static OMPCopyinClause *CreateEmpty(const ASTContext &C, unsigned N);

  using helper_expr_iterator = MutableArrayRef<Expr *>::iterator;
  using helper_expr_const_iterator = ArrayRef<const Expr *>::iterator;
  using helper_expr_range = llvm::iterator_range<helper_expr_iterator>;
  using helper_expr_const_range =
      llvm::iterator_range<helper_expr_const_iterator>;

  helper_expr_const_range source_exprs() const {
    return helper_expr_const_range(getSourceExprs().begin(),
                                   getSourceExprs().end());
  }

  helper_expr_range source_exprs() {
    return helper_expr_range(getSourceExprs().begin(), getSourceExprs().end());
  }

  helper_expr_const_range destination_exprs() const {
    return helper_expr_const_range(getDestinationExprs().begin(),
                                   getDestinationExprs().end());
  }

  helper_expr_range destination_exprs() {
    return helper_expr_range(getDestinationExprs().begin(),
                             getDestinationExprs().end());
  }

  helper_expr_const_range assignment_ops() const {
    return helper_expr_const_range(getAssignmentOps().begin(),
                                   getAssignmentOps().end());
  }

  helper_expr_range assignment_ops() {
    return helper_expr_range(getAssignmentOps().begin(),
                             getAssignmentOps().end());
  }

  child_range children() {
    return child_range(reinterpret_cast<Stmt **>(varlist_begin()),
                       reinterpret_cast<Stmt **>(varlist_end()));
  }

  const_child_range children() const {
    auto Children = const_cast<OMPCopyinClause *>(this)->children();
    return const_child_range(Children.begin(), Children.end());
  }

  child_range used_children() {
    return child_range(child_iterator(), child_iterator());
  }
  const_child_range used_children() const {
    return const_child_range(const_child_iterator(), const_child_iterator());
  }

  static bool classof(const OMPClause *T) {
    return T->getClauseKind() == llvm::omp::OMPC_copyin;
  }
};

/// This represents clause 'copyprivate' in the '#pragma omp ...'
/// directives.
///
/// \code
/// #pragma omp single copyprivate(a,b)
/// \endcode
/// In this example directive '#pragma omp single' has clause 'copyprivate'
/// with the variables 'a' and 'b'.
class OMPCopyprivateClause final
    : public OMPVarListClause<OMPCopyprivateClause>,
      private llvm::TrailingObjects<OMPCopyprivateClause, Expr *> {
  friend class OMPClauseReader;
  friend OMPVarListClause;
  friend TrailingObjects;

  /// Build clause with number of variables \a N.
  ///
  /// \param StartLoc Starting location of the clause.
  /// \param LParenLoc Location of '('.
  /// \param EndLoc Ending location of the clause.
  /// \param N Number of the variables in the clause.
  OMPCopyprivateClause(SourceLocation StartLoc, SourceLocation LParenLoc,
                       SourceLocation EndLoc, unsigned N)
      : OMPVarListClause<OMPCopyprivateClause>(llvm::omp::OMPC_copyprivate,
                                               StartLoc, LParenLoc, EndLoc, N) {
  }

  /// Build an empty clause.
  ///
  /// \param N Number of variables.
  explicit OMPCopyprivateClause(unsigned N)
      : OMPVarListClause<OMPCopyprivateClause>(
            llvm::omp::OMPC_copyprivate, SourceLocation(), SourceLocation(),
            SourceLocation(), N) {}

  /// Set list of helper expressions, required for proper codegen of the
  /// clause. These expressions represent source expression in the final
  /// assignment statement performed by the copyprivate clause.
  void setSourceExprs(ArrayRef<Expr *> SrcExprs);

  /// Get the list of helper source expressions.
  MutableArrayRef<Expr *> getSourceExprs() {
    return MutableArrayRef<Expr *>(varlist_end(), varlist_size());
  }
  ArrayRef<const Expr *> getSourceExprs() const {
    return llvm::makeArrayRef(varlist_end(), varlist_size());
  }

  /// Set list of helper expressions, required for proper codegen of the
  /// clause. These expressions represent destination expression in the final
  /// assignment statement performed by the copyprivate clause.
  void setDestinationExprs(ArrayRef<Expr *> DstExprs);

  /// Get the list of helper destination expressions.
  MutableArrayRef<Expr *> getDestinationExprs() {
    return MutableArrayRef<Expr *>(getSourceExprs().end(), varlist_size());
  }
  ArrayRef<const Expr *> getDestinationExprs() const {
    return llvm::makeArrayRef(getSourceExprs().end(), varlist_size());
  }

  /// Set list of helper assignment expressions, required for proper
  /// codegen of the clause. These expressions are assignment expressions that
  /// assign source helper expressions to destination helper expressions
  /// correspondingly.
  void setAssignmentOps(ArrayRef<Expr *> AssignmentOps);

  /// Get the list of helper assignment expressions.
  MutableArrayRef<Expr *> getAssignmentOps() {
    return MutableArrayRef<Expr *>(getDestinationExprs().end(), varlist_size());
  }
  ArrayRef<const Expr *> getAssignmentOps() const {
    return llvm::makeArrayRef(getDestinationExprs().end(), varlist_size());
  }

public:
  /// Creates clause with a list of variables \a VL.
  ///
  /// \param C AST context.
  /// \param StartLoc Starting location of the clause.
  /// \param LParenLoc Location of '('.
  /// \param EndLoc Ending location of the clause.
  /// \param VL List of references to the variables.
  /// \param SrcExprs List of helper expressions for proper generation of
  /// assignment operation required for copyprivate clause. This list represents
  /// sources.
  /// \param DstExprs List of helper expressions for proper generation of
  /// assignment operation required for copyprivate clause. This list represents
  /// destinations.
  /// \param AssignmentOps List of helper expressions that represents assignment
  /// operation:
  /// \code
  /// DstExprs = SrcExprs;
  /// \endcode
  /// Required for proper codegen of final assignment performed by the
  /// copyprivate clause.
  static OMPCopyprivateClause *
  Create(const ASTContext &C, SourceLocation StartLoc, SourceLocation LParenLoc,
         SourceLocation EndLoc, ArrayRef<Expr *> VL, ArrayRef<Expr *> SrcExprs,
         ArrayRef<Expr *> DstExprs, ArrayRef<Expr *> AssignmentOps);

  /// Creates an empty clause with \a N variables.
  ///
  /// \param C AST context.
  /// \param N The number of variables.
  static OMPCopyprivateClause *CreateEmpty(const ASTContext &C, unsigned N);

  using helper_expr_iterator = MutableArrayRef<Expr *>::iterator;
  using helper_expr_const_iterator = ArrayRef<const Expr *>::iterator;
  using helper_expr_range = llvm::iterator_range<helper_expr_iterator>;
  using helper_expr_const_range =
      llvm::iterator_range<helper_expr_const_iterator>;

  helper_expr_const_range source_exprs() const {
    return helper_expr_const_range(getSourceExprs().begin(),
                                   getSourceExprs().end());
  }

  helper_expr_range source_exprs() {
    return helper_expr_range(getSourceExprs().begin(), getSourceExprs().end());
  }

  helper_expr_const_range destination_exprs() const {
    return helper_expr_const_range(getDestinationExprs().begin(),
                                   getDestinationExprs().end());
  }

  helper_expr_range destination_exprs() {
    return helper_expr_range(getDestinationExprs().begin(),
                             getDestinationExprs().end());
  }

  helper_expr_const_range assignment_ops() const {
    return helper_expr_const_range(getAssignmentOps().begin(),
                                   getAssignmentOps().end());
  }

  helper_expr_range assignment_ops() {
    return helper_expr_range(getAssignmentOps().begin(),
                             getAssignmentOps().end());
  }

  child_range children() {
    return child_range(reinterpret_cast<Stmt **>(varlist_begin()),
                       reinterpret_cast<Stmt **>(varlist_end()));
  }

  const_child_range children() const {
    auto Children = const_cast<OMPCopyprivateClause *>(this)->children();
    return const_child_range(Children.begin(), Children.end());
  }

  child_range used_children() {
    return child_range(child_iterator(), child_iterator());
  }
  const_child_range used_children() const {
    return const_child_range(const_child_iterator(), const_child_iterator());
  }

  static bool classof(const OMPClause *T) {
    return T->getClauseKind() == llvm::omp::OMPC_copyprivate;
  }
};

/// This represents implicit clause 'flush' for the '#pragma omp flush'
/// directive.
/// This clause does not exist by itself, it can be only as a part of 'omp
/// flush' directive. This clause is introduced to keep the original structure
/// of \a OMPExecutableDirective class and its derivatives and to use the
/// existing infrastructure of clauses with the list of variables.
///
/// \code
/// #pragma omp flush(a,b)
/// \endcode
/// In this example directive '#pragma omp flush' has implicit clause 'flush'
/// with the variables 'a' and 'b'.
class OMPFlushClause final
    : public OMPVarListClause<OMPFlushClause>,
      private llvm::TrailingObjects<OMPFlushClause, Expr *> {
  friend OMPVarListClause;
  friend TrailingObjects;

  /// Build clause with number of variables \a N.
  ///
  /// \param StartLoc Starting location of the clause.
  /// \param LParenLoc Location of '('.
  /// \param EndLoc Ending location of the clause.
  /// \param N Number of the variables in the clause.
  OMPFlushClause(SourceLocation StartLoc, SourceLocation LParenLoc,
                 SourceLocation EndLoc, unsigned N)
      : OMPVarListClause<OMPFlushClause>(llvm::omp::OMPC_flush, StartLoc,
                                         LParenLoc, EndLoc, N) {}

  /// Build an empty clause.
  ///
  /// \param N Number of variables.
  explicit OMPFlushClause(unsigned N)
      : OMPVarListClause<OMPFlushClause>(llvm::omp::OMPC_flush,
                                         SourceLocation(), SourceLocation(),
                                         SourceLocation(), N) {}

public:
  /// Creates clause with a list of variables \a VL.
  ///
  /// \param C AST context.
  /// \param StartLoc Starting location of the clause.
  /// \param LParenLoc Location of '('.
  /// \param EndLoc Ending location of the clause.
  /// \param VL List of references to the variables.
  static OMPFlushClause *Create(const ASTContext &C, SourceLocation StartLoc,
                                SourceLocation LParenLoc, SourceLocation EndLoc,
                                ArrayRef<Expr *> VL);

  /// Creates an empty clause with \a N variables.
  ///
  /// \param C AST context.
  /// \param N The number of variables.
  static OMPFlushClause *CreateEmpty(const ASTContext &C, unsigned N);

  child_range children() {
    return child_range(reinterpret_cast<Stmt **>(varlist_begin()),
                       reinterpret_cast<Stmt **>(varlist_end()));
  }

  const_child_range children() const {
    auto Children = const_cast<OMPFlushClause *>(this)->children();
    return const_child_range(Children.begin(), Children.end());
  }

  child_range used_children() {
    return child_range(child_iterator(), child_iterator());
  }
  const_child_range used_children() const {
    return const_child_range(const_child_iterator(), const_child_iterator());
  }

  static bool classof(const OMPClause *T) {
    return T->getClauseKind() == llvm::omp::OMPC_flush;
  }
};

/// This represents implicit clause 'depobj' for the '#pragma omp depobj'
/// directive.
/// This clause does not exist by itself, it can be only as a part of 'omp
/// depobj' directive. This clause is introduced to keep the original structure
/// of \a OMPExecutableDirective class and its derivatives and to use the
/// existing infrastructure of clauses with the list of variables.
///
/// \code
/// #pragma omp depobj(a) destroy
/// \endcode
/// In this example directive '#pragma omp depobj' has implicit clause 'depobj'
/// with the depobj 'a'.
class OMPDepobjClause final : public OMPClause {
  friend class OMPClauseReader;

  /// Location of '('.
  SourceLocation LParenLoc;

  /// Chunk size.
  Expr *Depobj = nullptr;

  /// Build clause with number of variables \a N.
  ///
  /// \param StartLoc Starting location of the clause.
  /// \param LParenLoc Location of '('.
  /// \param EndLoc Ending location of the clause.
  OMPDepobjClause(SourceLocation StartLoc, SourceLocation LParenLoc,
                  SourceLocation EndLoc)
      : OMPClause(llvm::omp::OMPC_depobj, StartLoc, EndLoc),
        LParenLoc(LParenLoc) {}

  /// Build an empty clause.
  ///
  explicit OMPDepobjClause()
      : OMPClause(llvm::omp::OMPC_depobj, SourceLocation(), SourceLocation()) {}

  void setDepobj(Expr *E) { Depobj = E; }

  /// Sets the location of '('.
  void setLParenLoc(SourceLocation Loc) { LParenLoc = Loc; }

public:
  /// Creates clause.
  ///
  /// \param C AST context.
  /// \param StartLoc Starting location of the clause.
  /// \param LParenLoc Location of '('.
  /// \param EndLoc Ending location of the clause.
  /// \param Depobj depobj expression associated with the 'depobj' directive.
  static OMPDepobjClause *Create(const ASTContext &C, SourceLocation StartLoc,
                                 SourceLocation LParenLoc,
                                 SourceLocation EndLoc, Expr *Depobj);

  /// Creates an empty clause.
  ///
  /// \param C AST context.
  static OMPDepobjClause *CreateEmpty(const ASTContext &C);

  /// Returns depobj expression associated with the clause.
  Expr *getDepobj() { return Depobj; }
  const Expr *getDepobj() const { return Depobj; }

  /// Returns the location of '('.
  SourceLocation getLParenLoc() const { return LParenLoc; }

  child_range children() {
    return child_range(reinterpret_cast<Stmt **>(&Depobj),
                       reinterpret_cast<Stmt **>(&Depobj) + 1);
  }

  const_child_range children() const {
    auto Children = const_cast<OMPDepobjClause *>(this)->children();
    return const_child_range(Children.begin(), Children.end());
  }

  child_range used_children() {
    return child_range(child_iterator(), child_iterator());
  }
  const_child_range used_children() const {
    return const_child_range(const_child_iterator(), const_child_iterator());
  }

  static bool classof(const OMPClause *T) {
    return T->getClauseKind() == llvm::omp::OMPC_depobj;
  }
};

/// This represents implicit clause 'depend' for the '#pragma omp task'
/// directive.
///
/// \code
/// #pragma omp task depend(in:a,b)
/// \endcode
/// In this example directive '#pragma omp task' with clause 'depend' with the
/// variables 'a' and 'b' with dependency 'in'.
class OMPDependClause final
    : public OMPVarListClause<OMPDependClause>,
      private llvm::TrailingObjects<OMPDependClause, Expr *> {
  friend class OMPClauseReader;
  friend OMPVarListClause;
  friend TrailingObjects;

  /// Dependency type (one of in, out, inout).
  OpenMPDependClauseKind DepKind = OMPC_DEPEND_unknown;

  /// Dependency type location.
  SourceLocation DepLoc;

  /// Colon location.
  SourceLocation ColonLoc;

  /// Number of loops, associated with the depend clause.
  unsigned NumLoops = 0;

  /// Build clause with number of variables \a N.
  ///
  /// \param StartLoc Starting location of the clause.
  /// \param LParenLoc Location of '('.
  /// \param EndLoc Ending location of the clause.
  /// \param N Number of the variables in the clause.
  /// \param NumLoops Number of loops that is associated with this depend
  /// clause.
  OMPDependClause(SourceLocation StartLoc, SourceLocation LParenLoc,
                  SourceLocation EndLoc, unsigned N, unsigned NumLoops)
      : OMPVarListClause<OMPDependClause>(llvm::omp::OMPC_depend, StartLoc,
                                          LParenLoc, EndLoc, N),
        NumLoops(NumLoops) {}

  /// Build an empty clause.
  ///
  /// \param N Number of variables.
  /// \param NumLoops Number of loops that is associated with this depend
  /// clause.
  explicit OMPDependClause(unsigned N, unsigned NumLoops)
      : OMPVarListClause<OMPDependClause>(llvm::omp::OMPC_depend,
                                          SourceLocation(), SourceLocation(),
                                          SourceLocation(), N),
        NumLoops(NumLoops) {}

  /// Set dependency kind.
  void setDependencyKind(OpenMPDependClauseKind K) { DepKind = K; }

  /// Set dependency kind and its location.
  void setDependencyLoc(SourceLocation Loc) { DepLoc = Loc; }

  /// Set colon location.
  void setColonLoc(SourceLocation Loc) { ColonLoc = Loc; }

  /// Sets optional dependency modifier.
  void setModifier(Expr *DepModifier);

public:
  /// Creates clause with a list of variables \a VL.
  ///
  /// \param C AST context.
  /// \param StartLoc Starting location of the clause.
  /// \param LParenLoc Location of '('.
  /// \param EndLoc Ending location of the clause.
  /// \param DepKind Dependency type.
  /// \param DepLoc Location of the dependency type.
  /// \param ColonLoc Colon location.
  /// \param VL List of references to the variables.
  /// \param NumLoops Number of loops that is associated with this depend
  /// clause.
  static OMPDependClause *Create(const ASTContext &C, SourceLocation StartLoc,
                                 SourceLocation LParenLoc,
                                 SourceLocation EndLoc, Expr *DepModifier,
                                 OpenMPDependClauseKind DepKind,
                                 SourceLocation DepLoc, SourceLocation ColonLoc,
                                 ArrayRef<Expr *> VL, unsigned NumLoops);

  /// Creates an empty clause with \a N variables.
  ///
  /// \param C AST context.
  /// \param N The number of variables.
  /// \param NumLoops Number of loops that is associated with this depend
  /// clause.
  static OMPDependClause *CreateEmpty(const ASTContext &C, unsigned N,
                                      unsigned NumLoops);

  /// Get dependency type.
  OpenMPDependClauseKind getDependencyKind() const { return DepKind; }

  /// Return optional depend modifier.
  Expr *getModifier();
  const Expr *getModifier() const {
    return const_cast<OMPDependClause *>(this)->getModifier();
  }

  /// Get dependency type location.
  SourceLocation getDependencyLoc() const { return DepLoc; }

  /// Get colon location.
  SourceLocation getColonLoc() const { return ColonLoc; }

  /// Get number of loops associated with the clause.
  unsigned getNumLoops() const { return NumLoops; }

  /// Set the loop data for the depend clauses with 'sink|source' kind of
  /// dependency.
  void setLoopData(unsigned NumLoop, Expr *Cnt);

  /// Get the loop data.
  Expr *getLoopData(unsigned NumLoop);
  const Expr *getLoopData(unsigned NumLoop) const;

  child_range children() {
    return child_range(reinterpret_cast<Stmt **>(varlist_begin()),
                       reinterpret_cast<Stmt **>(varlist_end()));
  }

  const_child_range children() const {
    auto Children = const_cast<OMPDependClause *>(this)->children();
    return const_child_range(Children.begin(), Children.end());
  }

  child_range used_children() {
    return child_range(child_iterator(), child_iterator());
  }
  const_child_range used_children() const {
    return const_child_range(const_child_iterator(), const_child_iterator());
  }

  static bool classof(const OMPClause *T) {
    return T->getClauseKind() == llvm::omp::OMPC_depend;
  }
};

/// This represents 'device' clause in the '#pragma omp ...'
/// directive.
///
/// \code
/// #pragma omp target device(a)
/// \endcode
/// In this example directive '#pragma omp target' has clause 'device'
/// with single expression 'a'.
class OMPDeviceClause : public OMPClause, public OMPClauseWithPreInit {
  friend class OMPClauseReader;

  /// Location of '('.
  SourceLocation LParenLoc;

  /// Device clause modifier.
  OpenMPDeviceClauseModifier Modifier = OMPC_DEVICE_unknown;

  /// Location of the modifier.
  SourceLocation ModifierLoc;

  /// Device number.
  Stmt *Device = nullptr;

  /// Set the device number.
  ///
  /// \param E Device number.
  void setDevice(Expr *E) { Device = E; }

  /// Sets modifier.
  void setModifier(OpenMPDeviceClauseModifier M) { Modifier = M; }

  /// Setst modifier location.
  void setModifierLoc(SourceLocation Loc) { ModifierLoc = Loc; }

public:
  /// Build 'device' clause.
  ///
  /// \param Modifier Clause modifier.
  /// \param E Expression associated with this clause.
  /// \param CaptureRegion Innermost OpenMP region where expressions in this
  /// clause must be captured.
  /// \param StartLoc Starting location of the clause.
  /// \param ModifierLoc Modifier location.
  /// \param LParenLoc Location of '('.
  /// \param EndLoc Ending location of the clause.
  OMPDeviceClause(OpenMPDeviceClauseModifier Modifier, Expr *E, Stmt *HelperE,
                  OpenMPDirectiveKind CaptureRegion, SourceLocation StartLoc,
                  SourceLocation LParenLoc, SourceLocation ModifierLoc,
                  SourceLocation EndLoc)
      : OMPClause(llvm::omp::OMPC_device, StartLoc, EndLoc),
        OMPClauseWithPreInit(this), LParenLoc(LParenLoc), Modifier(Modifier),
        ModifierLoc(ModifierLoc), Device(E) {
    setPreInitStmt(HelperE, CaptureRegion);
  }

  /// Build an empty clause.
  OMPDeviceClause()
      : OMPClause(llvm::omp::OMPC_device, SourceLocation(), SourceLocation()),
        OMPClauseWithPreInit(this) {}

  /// Sets the location of '('.
  void setLParenLoc(SourceLocation Loc) { LParenLoc = Loc; }

  /// Returns the location of '('.
  SourceLocation getLParenLoc() const { return LParenLoc; }

  /// Return device number.
  Expr *getDevice() { return cast<Expr>(Device); }

  /// Return device number.
  Expr *getDevice() const { return cast<Expr>(Device); }

  /// Gets modifier.
  OpenMPDeviceClauseModifier getModifier() const { return Modifier; }

  /// Gets modifier location.
  SourceLocation getModifierLoc() const { return ModifierLoc; }

  child_range children() { return child_range(&Device, &Device + 1); }

  const_child_range children() const {
    return const_child_range(&Device, &Device + 1);
  }

  child_range used_children() {
    return child_range(child_iterator(), child_iterator());
  }
  const_child_range used_children() const {
    return const_child_range(const_child_iterator(), const_child_iterator());
  }

  static bool classof(const OMPClause *T) {
    return T->getClauseKind() == llvm::omp::OMPC_device;
  }
};

/// This represents 'threads' clause in the '#pragma omp ...' directive.
///
/// \code
/// #pragma omp ordered threads
/// \endcode
/// In this example directive '#pragma omp ordered' has simple 'threads' clause.
class OMPThreadsClause : public OMPClause {
public:
  /// Build 'threads' clause.
  ///
  /// \param StartLoc Starting location of the clause.
  /// \param EndLoc Ending location of the clause.
  OMPThreadsClause(SourceLocation StartLoc, SourceLocation EndLoc)
      : OMPClause(llvm::omp::OMPC_threads, StartLoc, EndLoc) {}

  /// Build an empty clause.
  OMPThreadsClause()
      : OMPClause(llvm::omp::OMPC_threads, SourceLocation(), SourceLocation()) {
  }

  child_range children() {
    return child_range(child_iterator(), child_iterator());
  }

  const_child_range children() const {
    return const_child_range(const_child_iterator(), const_child_iterator());
  }

  child_range used_children() {
    return child_range(child_iterator(), child_iterator());
  }
  const_child_range used_children() const {
    return const_child_range(const_child_iterator(), const_child_iterator());
  }

  static bool classof(const OMPClause *T) {
    return T->getClauseKind() == llvm::omp::OMPC_threads;
  }
};

/// This represents 'simd' clause in the '#pragma omp ...' directive.
///
/// \code
/// #pragma omp ordered simd
/// \endcode
/// In this example directive '#pragma omp ordered' has simple 'simd' clause.
class OMPSIMDClause : public OMPClause {
public:
  /// Build 'simd' clause.
  ///
  /// \param StartLoc Starting location of the clause.
  /// \param EndLoc Ending location of the clause.
  OMPSIMDClause(SourceLocation StartLoc, SourceLocation EndLoc)
      : OMPClause(llvm::omp::OMPC_simd, StartLoc, EndLoc) {}

  /// Build an empty clause.
  OMPSIMDClause()
      : OMPClause(llvm::omp::OMPC_simd, SourceLocation(), SourceLocation()) {}

  child_range children() {
    return child_range(child_iterator(), child_iterator());
  }

  const_child_range children() const {
    return const_child_range(const_child_iterator(), const_child_iterator());
  }

  child_range used_children() {
    return child_range(child_iterator(), child_iterator());
  }
  const_child_range used_children() const {
    return const_child_range(const_child_iterator(), const_child_iterator());
  }

  static bool classof(const OMPClause *T) {
    return T->getClauseKind() == llvm::omp::OMPC_simd;
  }
};

/// Struct that defines common infrastructure to handle mappable
/// expressions used in OpenMP clauses.
class OMPClauseMappableExprCommon {
public:
  /// Class that represents a component of a mappable expression. E.g.
  /// for an expression S.a, the first component is a declaration reference
  /// expression associated with 'S' and the second is a member expression
  /// associated with the field declaration 'a'. If the expression is an array
  /// subscript it may not have any associated declaration. In that case the
  /// associated declaration is set to nullptr.
  class MappableComponent {
    /// Pair of Expression and Non-contiguous pair  associated with the
    /// component.
    llvm::PointerIntPair<Expr *, 1, bool> AssociatedExpressionNonContiguousPr;

    /// Declaration associated with the declaration. If the component does
    /// not have a declaration (e.g. array subscripts or section), this is set
    /// to nullptr.
    ValueDecl *AssociatedDeclaration = nullptr;

  public:
    explicit MappableComponent() = default;
    explicit MappableComponent(Expr *AssociatedExpression,
                               ValueDecl *AssociatedDeclaration,
                               bool IsNonContiguous)
        : AssociatedExpressionNonContiguousPr(AssociatedExpression,
                                              IsNonContiguous),
          AssociatedDeclaration(
              AssociatedDeclaration
                  ? cast<ValueDecl>(AssociatedDeclaration->getCanonicalDecl())
                  : nullptr) {}

    Expr *getAssociatedExpression() const {
      return AssociatedExpressionNonContiguousPr.getPointer();
    }

    bool isNonContiguous() const {
      return AssociatedExpressionNonContiguousPr.getInt();
    }

    ValueDecl *getAssociatedDeclaration() const {
      return AssociatedDeclaration;
    }
  };

  // List of components of an expression. This first one is the whole
  // expression and the last one is the base expression.
  using MappableExprComponentList = SmallVector<MappableComponent, 8>;
  using MappableExprComponentListRef = ArrayRef<MappableComponent>;

  // List of all component lists associated to the same base declaration.
  // E.g. if both 'S.a' and 'S.b' are a mappable expressions, each will have
  // their component list but the same base declaration 'S'.
  using MappableExprComponentLists = SmallVector<MappableExprComponentList, 8>;
  using MappableExprComponentListsRef = ArrayRef<MappableExprComponentList>;

protected:
  // Return the total number of elements in a list of component lists.
  static unsigned
  getComponentsTotalNumber(MappableExprComponentListsRef ComponentLists);

  // Return the total number of elements in a list of declarations. All
  // declarations are expected to be canonical.
  static unsigned
  getUniqueDeclarationsTotalNumber(ArrayRef<const ValueDecl *> Declarations);
};

/// This structure contains all sizes needed for by an
/// OMPMappableExprListClause.
struct OMPMappableExprListSizeTy {
  /// Number of expressions listed.
  unsigned NumVars;
  /// Number of unique base declarations.
  unsigned NumUniqueDeclarations;
  /// Number of component lists.
  unsigned NumComponentLists;
  /// Total number of expression components.
  unsigned NumComponents;
  OMPMappableExprListSizeTy() = default;
  OMPMappableExprListSizeTy(unsigned NumVars, unsigned NumUniqueDeclarations,
                            unsigned NumComponentLists, unsigned NumComponents)
      : NumVars(NumVars), NumUniqueDeclarations(NumUniqueDeclarations),
        NumComponentLists(NumComponentLists), NumComponents(NumComponents) {}
};

/// This represents clauses with a list of expressions that are mappable.
/// Examples of these clauses are 'map' in
/// '#pragma omp target [enter|exit] [data]...' directives, and  'to' and 'from
/// in '#pragma omp target update...' directives.
template <class T>
class OMPMappableExprListClause : public OMPVarListClause<T>,
                                  public OMPClauseMappableExprCommon {
  friend class OMPClauseReader;

  /// Number of unique declarations in this clause.
  unsigned NumUniqueDeclarations;

  /// Number of component lists in this clause.
  unsigned NumComponentLists;

  /// Total number of components in this clause.
  unsigned NumComponents;

  /// Whether this clause is possible to have user-defined mappers associated.
  /// It should be true for map, to, and from clauses, and false for
  /// use_device_ptr and is_device_ptr.
  const bool SupportsMapper;

  /// C++ nested name specifier for the associated user-defined mapper.
  NestedNameSpecifierLoc MapperQualifierLoc;

  /// The associated user-defined mapper identifier information.
  DeclarationNameInfo MapperIdInfo;

protected:
  /// Build a clause for \a NumUniqueDeclarations declarations, \a
  /// NumComponentLists total component lists, and \a NumComponents total
  /// components.
  ///
  /// \param K Kind of the clause.
  /// \param Locs Locations needed to build a mappable clause. It includes 1)
  /// StartLoc: starting location of the clause (the clause keyword); 2)
  /// LParenLoc: location of '('; 3) EndLoc: ending location of the clause.
  /// \param Sizes All required sizes to build a mappable clause. It includes 1)
  /// NumVars: number of expressions listed in this clause; 2)
  /// NumUniqueDeclarations: number of unique base declarations in this clause;
  /// 3) NumComponentLists: number of component lists in this clause; and 4)
  /// NumComponents: total number of expression components in the clause.
  /// \param SupportsMapper Indicates whether this clause is possible to have
  /// user-defined mappers associated.
  /// \param MapperQualifierLocPtr C++ nested name specifier for the associated
  /// user-defined mapper.
  /// \param MapperIdInfoPtr The identifier of associated user-defined mapper.
  OMPMappableExprListClause(
      OpenMPClauseKind K, const OMPVarListLocTy &Locs,
      const OMPMappableExprListSizeTy &Sizes, bool SupportsMapper = false,
      NestedNameSpecifierLoc *MapperQualifierLocPtr = nullptr,
      DeclarationNameInfo *MapperIdInfoPtr = nullptr)
      : OMPVarListClause<T>(K, Locs.StartLoc, Locs.LParenLoc, Locs.EndLoc,
                            Sizes.NumVars),
        NumUniqueDeclarations(Sizes.NumUniqueDeclarations),
        NumComponentLists(Sizes.NumComponentLists),
        NumComponents(Sizes.NumComponents), SupportsMapper(SupportsMapper) {
    if (MapperQualifierLocPtr)
      MapperQualifierLoc = *MapperQualifierLocPtr;
    if (MapperIdInfoPtr)
      MapperIdInfo = *MapperIdInfoPtr;
  }

  /// Get the unique declarations that are in the trailing objects of the
  /// class.
  MutableArrayRef<ValueDecl *> getUniqueDeclsRef() {
    return MutableArrayRef<ValueDecl *>(
        static_cast<T *>(this)->template getTrailingObjects<ValueDecl *>(),
        NumUniqueDeclarations);
  }

  /// Get the unique declarations that are in the trailing objects of the
  /// class.
  ArrayRef<ValueDecl *> getUniqueDeclsRef() const {
    return ArrayRef<ValueDecl *>(
        static_cast<const T *>(this)
            ->template getTrailingObjects<ValueDecl *>(),
        NumUniqueDeclarations);
  }

  /// Set the unique declarations that are in the trailing objects of the
  /// class.
  void setUniqueDecls(ArrayRef<ValueDecl *> UDs) {
    assert(UDs.size() == NumUniqueDeclarations &&
           "Unexpected amount of unique declarations.");
    std::copy(UDs.begin(), UDs.end(), getUniqueDeclsRef().begin());
  }

  /// Get the number of lists per declaration that are in the trailing
  /// objects of the class.
  MutableArrayRef<unsigned> getDeclNumListsRef() {
    return MutableArrayRef<unsigned>(
        static_cast<T *>(this)->template getTrailingObjects<unsigned>(),
        NumUniqueDeclarations);
  }

  /// Get the number of lists per declaration that are in the trailing
  /// objects of the class.
  ArrayRef<unsigned> getDeclNumListsRef() const {
    return ArrayRef<unsigned>(
        static_cast<const T *>(this)->template getTrailingObjects<unsigned>(),
        NumUniqueDeclarations);
  }

  /// Set the number of lists per declaration that are in the trailing
  /// objects of the class.
  void setDeclNumLists(ArrayRef<unsigned> DNLs) {
    assert(DNLs.size() == NumUniqueDeclarations &&
           "Unexpected amount of list numbers.");
    std::copy(DNLs.begin(), DNLs.end(), getDeclNumListsRef().begin());
  }

  /// Get the cumulative component lists sizes that are in the trailing
  /// objects of the class. They are appended after the number of lists.
  MutableArrayRef<unsigned> getComponentListSizesRef() {
    return MutableArrayRef<unsigned>(
        static_cast<T *>(this)->template getTrailingObjects<unsigned>() +
            NumUniqueDeclarations,
        NumComponentLists);
  }

  /// Get the cumulative component lists sizes that are in the trailing
  /// objects of the class. They are appended after the number of lists.
  ArrayRef<unsigned> getComponentListSizesRef() const {
    return ArrayRef<unsigned>(
        static_cast<const T *>(this)->template getTrailingObjects<unsigned>() +
            NumUniqueDeclarations,
        NumComponentLists);
  }

  /// Set the cumulative component lists sizes that are in the trailing
  /// objects of the class.
  void setComponentListSizes(ArrayRef<unsigned> CLSs) {
    assert(CLSs.size() == NumComponentLists &&
           "Unexpected amount of component lists.");
    std::copy(CLSs.begin(), CLSs.end(), getComponentListSizesRef().begin());
  }

  /// Get the components that are in the trailing objects of the class.
  MutableArrayRef<MappableComponent> getComponentsRef() {
    return MutableArrayRef<MappableComponent>(
        static_cast<T *>(this)
            ->template getTrailingObjects<MappableComponent>(),
        NumComponents);
  }

  /// Get the components that are in the trailing objects of the class.
  ArrayRef<MappableComponent> getComponentsRef() const {
    return ArrayRef<MappableComponent>(
        static_cast<const T *>(this)
            ->template getTrailingObjects<MappableComponent>(),
        NumComponents);
  }

  /// Set the components that are in the trailing objects of the class.
  /// This requires the list sizes so that it can also fill the original
  /// expressions, which are the first component of each list.
  void setComponents(ArrayRef<MappableComponent> Components,
                     ArrayRef<unsigned> CLSs) {
    assert(Components.size() == NumComponents &&
           "Unexpected amount of component lists.");
    assert(CLSs.size() == NumComponentLists &&
           "Unexpected amount of list sizes.");
    std::copy(Components.begin(), Components.end(), getComponentsRef().begin());
  }

  /// Fill the clause information from the list of declarations and
  /// associated component lists.
  void setClauseInfo(ArrayRef<ValueDecl *> Declarations,
                     MappableExprComponentListsRef ComponentLists) {
    // Perform some checks to make sure the data sizes are consistent with the
    // information available when the clause was created.
    assert(getUniqueDeclarationsTotalNumber(Declarations) ==
               NumUniqueDeclarations &&
           "Unexpected number of mappable expression info entries!");
    assert(getComponentsTotalNumber(ComponentLists) == NumComponents &&
           "Unexpected total number of components!");
    assert(Declarations.size() == ComponentLists.size() &&
           "Declaration and component lists size is not consistent!");
    assert(Declarations.size() == NumComponentLists &&
           "Unexpected declaration and component lists size!");

    // Organize the components by declaration and retrieve the original
    // expression. Original expressions are always the first component of the
    // mappable component list.
    llvm::MapVector<ValueDecl *, SmallVector<MappableExprComponentListRef, 8>>
        ComponentListMap;
    {
      auto CI = ComponentLists.begin();
      for (auto DI = Declarations.begin(), DE = Declarations.end(); DI != DE;
           ++DI, ++CI) {
        assert(!CI->empty() && "Invalid component list!");
        ComponentListMap[*DI].push_back(*CI);
      }
    }

    // Iterators of the target storage.
    auto UniqueDeclarations = getUniqueDeclsRef();
    auto UDI = UniqueDeclarations.begin();

    auto DeclNumLists = getDeclNumListsRef();
    auto DNLI = DeclNumLists.begin();

    auto ComponentListSizes = getComponentListSizesRef();
    auto CLSI = ComponentListSizes.begin();

    auto Components = getComponentsRef();
    auto CI = Components.begin();

    // Variable to compute the accumulation of the number of components.
    unsigned PrevSize = 0u;

    // Scan all the declarations and associated component lists.
    for (auto &M : ComponentListMap) {
      // The declaration.
      auto *D = M.first;
      // The component lists.
      auto CL = M.second;

      // Initialize the entry.
      *UDI = D;
      ++UDI;

      *DNLI = CL.size();
      ++DNLI;

      // Obtain the cumulative sizes and concatenate all the components in the
      // reserved storage.
      for (auto C : CL) {
        // Accumulate with the previous size.
        PrevSize += C.size();

        // Save the size.
        *CLSI = PrevSize;
        ++CLSI;

        // Append components after the current components iterator.
        CI = std::copy(C.begin(), C.end(), CI);
      }
    }
  }

  /// Set the nested name specifier of associated user-defined mapper.
  void setMapperQualifierLoc(NestedNameSpecifierLoc NNSL) {
    MapperQualifierLoc = NNSL;
  }

  /// Set the name of associated user-defined mapper.
  void setMapperIdInfo(DeclarationNameInfo MapperId) {
    MapperIdInfo = MapperId;
  }

  /// Get the user-defined mapper references that are in the trailing objects of
  /// the class.
  MutableArrayRef<Expr *> getUDMapperRefs() {
    assert(SupportsMapper &&
           "Must be a clause that is possible to have user-defined mappers");
    return llvm::makeMutableArrayRef<Expr *>(
        static_cast<T *>(this)->template getTrailingObjects<Expr *>() +
            OMPVarListClause<T>::varlist_size(),
        OMPVarListClause<T>::varlist_size());
  }

  /// Get the user-defined mappers references that are in the trailing objects
  /// of the class.
  ArrayRef<Expr *> getUDMapperRefs() const {
    assert(SupportsMapper &&
           "Must be a clause that is possible to have user-defined mappers");
    return llvm::makeArrayRef<Expr *>(
        static_cast<const T *>(this)->template getTrailingObjects<Expr *>() +
            OMPVarListClause<T>::varlist_size(),
        OMPVarListClause<T>::varlist_size());
  }

  /// Set the user-defined mappers that are in the trailing objects of the
  /// class.
  void setUDMapperRefs(ArrayRef<Expr *> DMDs) {
    assert(DMDs.size() == OMPVarListClause<T>::varlist_size() &&
           "Unexpected number of user-defined mappers.");
    assert(SupportsMapper &&
           "Must be a clause that is possible to have user-defined mappers");
    std::copy(DMDs.begin(), DMDs.end(), getUDMapperRefs().begin());
  }

public:
  /// Return the number of unique base declarations in this clause.
  unsigned getUniqueDeclarationsNum() const { return NumUniqueDeclarations; }

  /// Return the number of lists derived from the clause expressions.
  unsigned getTotalComponentListNum() const { return NumComponentLists; }

  /// Return the total number of components in all lists derived from the
  /// clause.
  unsigned getTotalComponentsNum() const { return NumComponents; }

  /// Gets the nested name specifier for associated user-defined mapper.
  NestedNameSpecifierLoc getMapperQualifierLoc() const {
    return MapperQualifierLoc;
  }

  /// Gets the name info for associated user-defined mapper.
  const DeclarationNameInfo &getMapperIdInfo() const { return MapperIdInfo; }

  /// Iterator that browse the components by lists. It also allows
  /// browsing components of a single declaration.
  class const_component_lists_iterator
      : public llvm::iterator_adaptor_base<
            const_component_lists_iterator,
            MappableExprComponentListRef::const_iterator,
            std::forward_iterator_tag, MappableComponent, ptrdiff_t,
            MappableComponent, MappableComponent> {
    // The declaration the iterator currently refers to.
    ArrayRef<ValueDecl *>::iterator DeclCur;

    // The list number associated with the current declaration.
    ArrayRef<unsigned>::iterator NumListsCur;

    // Whether this clause is possible to have user-defined mappers associated.
    const bool SupportsMapper;

    // The user-defined mapper associated with the current declaration.
    ArrayRef<Expr *>::iterator MapperCur;

    // Remaining lists for the current declaration.
    unsigned RemainingLists = 0;

    // The cumulative size of the previous list, or zero if there is no previous
    // list.
    unsigned PrevListSize = 0;

    // The cumulative sizes of the current list - it will delimit the remaining
    // range of interest.
    ArrayRef<unsigned>::const_iterator ListSizeCur;
    ArrayRef<unsigned>::const_iterator ListSizeEnd;

    // Iterator to the end of the components storage.
    MappableExprComponentListRef::const_iterator End;

  public:
    /// Construct an iterator that scans all lists.
    explicit const_component_lists_iterator(
        ArrayRef<ValueDecl *> UniqueDecls, ArrayRef<unsigned> DeclsListNum,
        ArrayRef<unsigned> CumulativeListSizes,
        MappableExprComponentListRef Components, bool SupportsMapper,
        ArrayRef<Expr *> Mappers)
        : const_component_lists_iterator::iterator_adaptor_base(
              Components.begin()),
          DeclCur(UniqueDecls.begin()), NumListsCur(DeclsListNum.begin()),
          SupportsMapper(SupportsMapper),
          ListSizeCur(CumulativeListSizes.begin()),
          ListSizeEnd(CumulativeListSizes.end()), End(Components.end()) {
      assert(UniqueDecls.size() == DeclsListNum.size() &&
             "Inconsistent number of declarations and list sizes!");
      if (!DeclsListNum.empty())
        RemainingLists = *NumListsCur;
      if (SupportsMapper)
        MapperCur = Mappers.begin();
    }

    /// Construct an iterator that scan lists for a given declaration \a
    /// Declaration.
    explicit const_component_lists_iterator(
        const ValueDecl *Declaration, ArrayRef<ValueDecl *> UniqueDecls,
        ArrayRef<unsigned> DeclsListNum, ArrayRef<unsigned> CumulativeListSizes,
        MappableExprComponentListRef Components, bool SupportsMapper,
        ArrayRef<Expr *> Mappers)
        : const_component_lists_iterator(UniqueDecls, DeclsListNum,
                                         CumulativeListSizes, Components,
                                         SupportsMapper, Mappers) {
      // Look for the desired declaration. While we are looking for it, we
      // update the state so that we know the component where a given list
      // starts.
      for (; DeclCur != UniqueDecls.end(); ++DeclCur, ++NumListsCur) {
        if (*DeclCur == Declaration)
          break;

        assert(*NumListsCur > 0 && "No lists associated with declaration??");

        // Skip the lists associated with the current declaration, but save the
        // last list size that was skipped.
        std::advance(ListSizeCur, *NumListsCur - 1);
        PrevListSize = *ListSizeCur;
        ++ListSizeCur;

        if (SupportsMapper)
          ++MapperCur;
      }

      // If we didn't find any declaration, advance the iterator to after the
      // last component and set remaining lists to zero.
      if (ListSizeCur == CumulativeListSizes.end()) {
        this->I = End;
        RemainingLists = 0u;
        return;
      }

      // Set the remaining lists with the total number of lists of the current
      // declaration.
      RemainingLists = *NumListsCur;

      // Adjust the list size end iterator to the end of the relevant range.
      ListSizeEnd = ListSizeCur;
      std::advance(ListSizeEnd, RemainingLists);

      // Given that the list sizes are cumulative, the index of the component
      // that start the list is the size of the previous list.
      std::advance(this->I, PrevListSize);
    }

    // Return the array with the current list. The sizes are cumulative, so the
    // array size is the difference between the current size and previous one.
    std::tuple<const ValueDecl *, MappableExprComponentListRef,
               const ValueDecl *>
    operator*() const {
      assert(ListSizeCur != ListSizeEnd && "Invalid iterator!");
      const ValueDecl *Mapper = nullptr;
      if (SupportsMapper && *MapperCur)
        Mapper = cast<ValueDecl>(cast<DeclRefExpr>(*MapperCur)->getDecl());
      return std::make_tuple(
          *DeclCur,
          MappableExprComponentListRef(&*this->I, *ListSizeCur - PrevListSize),
          Mapper);
    }
    std::tuple<const ValueDecl *, MappableExprComponentListRef,
               const ValueDecl *>
    operator->() const {
      return **this;
    }

    // Skip the components of the current list.
    const_component_lists_iterator &operator++() {
      assert(ListSizeCur != ListSizeEnd && RemainingLists &&
             "Invalid iterator!");

      // If we don't have more lists just skip all the components. Otherwise,
      // advance the iterator by the number of components in the current list.
      if (std::next(ListSizeCur) == ListSizeEnd) {
        this->I = End;
        RemainingLists = 0;
      } else {
        std::advance(this->I, *ListSizeCur - PrevListSize);
        PrevListSize = *ListSizeCur;

        // We are done with a declaration, move to the next one.
        if (!(--RemainingLists)) {
          ++DeclCur;
          ++NumListsCur;
          RemainingLists = *NumListsCur;
          assert(RemainingLists && "No lists in the following declaration??");
        }
      }

      ++ListSizeCur;
      if (SupportsMapper)
        ++MapperCur;
      return *this;
    }
  };

  using const_component_lists_range =
      llvm::iterator_range<const_component_lists_iterator>;

  /// Iterators for all component lists.
  const_component_lists_iterator component_lists_begin() const {
    return const_component_lists_iterator(
        getUniqueDeclsRef(), getDeclNumListsRef(), getComponentListSizesRef(),
        getComponentsRef(), SupportsMapper,
        SupportsMapper ? getUDMapperRefs() : llvm::None);
  }
  const_component_lists_iterator component_lists_end() const {
    return const_component_lists_iterator(
        ArrayRef<ValueDecl *>(), ArrayRef<unsigned>(), ArrayRef<unsigned>(),
        MappableExprComponentListRef(getComponentsRef().end(),
                                     getComponentsRef().end()),
        SupportsMapper, llvm::None);
  }
  const_component_lists_range component_lists() const {
    return {component_lists_begin(), component_lists_end()};
  }

  /// Iterators for component lists associated with the provided
  /// declaration.
  const_component_lists_iterator
  decl_component_lists_begin(const ValueDecl *VD) const {
    return const_component_lists_iterator(
        VD, getUniqueDeclsRef(), getDeclNumListsRef(),
        getComponentListSizesRef(), getComponentsRef(), SupportsMapper,
        SupportsMapper ? getUDMapperRefs() : llvm::None);
  }
  const_component_lists_iterator decl_component_lists_end() const {
    return component_lists_end();
  }
  const_component_lists_range decl_component_lists(const ValueDecl *VD) const {
    return {decl_component_lists_begin(VD), decl_component_lists_end()};
  }

  /// Iterators to access all the declarations, number of lists, list sizes, and
  /// components.
  using const_all_decls_iterator = ArrayRef<ValueDecl *>::iterator;
  using const_all_decls_range = llvm::iterator_range<const_all_decls_iterator>;

  const_all_decls_range all_decls() const {
    auto A = getUniqueDeclsRef();
    return const_all_decls_range(A.begin(), A.end());
  }

  using const_all_num_lists_iterator = ArrayRef<unsigned>::iterator;
  using const_all_num_lists_range =
      llvm::iterator_range<const_all_num_lists_iterator>;

  const_all_num_lists_range all_num_lists() const {
    auto A = getDeclNumListsRef();
    return const_all_num_lists_range(A.begin(), A.end());
  }

  using const_all_lists_sizes_iterator = ArrayRef<unsigned>::iterator;
  using const_all_lists_sizes_range =
      llvm::iterator_range<const_all_lists_sizes_iterator>;

  const_all_lists_sizes_range all_lists_sizes() const {
    auto A = getComponentListSizesRef();
    return const_all_lists_sizes_range(A.begin(), A.end());
  }

  using const_all_components_iterator = ArrayRef<MappableComponent>::iterator;
  using const_all_components_range =
      llvm::iterator_range<const_all_components_iterator>;

  const_all_components_range all_components() const {
    auto A = getComponentsRef();
    return const_all_components_range(A.begin(), A.end());
  }

  using mapperlist_iterator = MutableArrayRef<Expr *>::iterator;
  using mapperlist_const_iterator = ArrayRef<const Expr *>::iterator;
  using mapperlist_range = llvm::iterator_range<mapperlist_iterator>;
  using mapperlist_const_range =
      llvm::iterator_range<mapperlist_const_iterator>;

  mapperlist_iterator mapperlist_begin() { return getUDMapperRefs().begin(); }
  mapperlist_iterator mapperlist_end() { return getUDMapperRefs().end(); }
  mapperlist_const_iterator mapperlist_begin() const {
    return getUDMapperRefs().begin();
  }
  mapperlist_const_iterator mapperlist_end() const {
    return getUDMapperRefs().end();
  }
  mapperlist_range mapperlists() {
    return mapperlist_range(mapperlist_begin(), mapperlist_end());
  }
  mapperlist_const_range mapperlists() const {
    return mapperlist_const_range(mapperlist_begin(), mapperlist_end());
  }
};

/// This represents clause 'map' in the '#pragma omp ...'
/// directives.
///
/// \code
/// #pragma omp target map(a,b)
/// \endcode
/// In this example directive '#pragma omp target' has clause 'map'
/// with the variables 'a' and 'b'.
class OMPMapClause final : public OMPMappableExprListClause<OMPMapClause>,
                           private llvm::TrailingObjects<
                               OMPMapClause, Expr *, ValueDecl *, unsigned,
                               OMPClauseMappableExprCommon::MappableComponent> {
  friend class OMPClauseReader;
  friend OMPMappableExprListClause;
  friend OMPVarListClause;
  friend TrailingObjects;

  /// Define the sizes of each trailing object array except the last one. This
  /// is required for TrailingObjects to work properly.
  size_t numTrailingObjects(OverloadToken<Expr *>) const {
    // There are varlist_size() of expressions, and varlist_size() of
    // user-defined mappers.
    return 2 * varlist_size();
  }
  size_t numTrailingObjects(OverloadToken<ValueDecl *>) const {
    return getUniqueDeclarationsNum();
  }
  size_t numTrailingObjects(OverloadToken<unsigned>) const {
    return getUniqueDeclarationsNum() + getTotalComponentListNum();
  }

private:
  /// Map-type-modifiers for the 'map' clause.
  OpenMPMapModifierKind MapTypeModifiers[NumberOfOMPMapClauseModifiers] = {
      OMPC_MAP_MODIFIER_unknown, OMPC_MAP_MODIFIER_unknown,
      OMPC_MAP_MODIFIER_unknown, OMPC_MAP_MODIFIER_unknown,
      OMPC_MAP_MODIFIER_unknown};

  /// Location of map-type-modifiers for the 'map' clause.
  SourceLocation MapTypeModifiersLoc[NumberOfOMPMapClauseModifiers];

  /// Map type for the 'map' clause.
  OpenMPMapClauseKind MapType = OMPC_MAP_unknown;

  /// Is this an implicit map type or not.
  bool MapTypeIsImplicit = false;

  /// Location of the map type.
  SourceLocation MapLoc;

  /// Colon location.
  SourceLocation ColonLoc;

  /// Build a clause for \a NumVars listed expressions, \a
  /// NumUniqueDeclarations declarations, \a NumComponentLists total component
  /// lists, and \a NumComponents total expression components.
  ///
  /// \param MapModifiers Map-type-modifiers.
  /// \param MapModifiersLoc Locations of map-type-modifiers.
  /// \param MapperQualifierLoc C++ nested name specifier for the associated
  /// user-defined mapper.
  /// \param MapperIdInfo The identifier of associated user-defined mapper.
  /// \param MapType Map type.
  /// \param MapTypeIsImplicit Map type is inferred implicitly.
  /// \param MapLoc Location of the map type.
  /// \param Locs Locations needed to build a mappable clause. It includes 1)
  /// StartLoc: starting location of the clause (the clause keyword); 2)
  /// LParenLoc: location of '('; 3) EndLoc: ending location of the clause.
  /// \param Sizes All required sizes to build a mappable clause. It includes 1)
  /// NumVars: number of expressions listed in this clause; 2)
  /// NumUniqueDeclarations: number of unique base declarations in this clause;
  /// 3) NumComponentLists: number of component lists in this clause; and 4)
  /// NumComponents: total number of expression components in the clause.
  explicit OMPMapClause(ArrayRef<OpenMPMapModifierKind> MapModifiers,
                        ArrayRef<SourceLocation> MapModifiersLoc,
                        NestedNameSpecifierLoc MapperQualifierLoc,
                        DeclarationNameInfo MapperIdInfo,
                        OpenMPMapClauseKind MapType, bool MapTypeIsImplicit,
                        SourceLocation MapLoc, const OMPVarListLocTy &Locs,
                        const OMPMappableExprListSizeTy &Sizes)
      : OMPMappableExprListClause(llvm::omp::OMPC_map, Locs, Sizes,
                                  /*SupportsMapper=*/true, &MapperQualifierLoc,
                                  &MapperIdInfo),
        MapType(MapType), MapTypeIsImplicit(MapTypeIsImplicit), MapLoc(MapLoc) {
    assert(llvm::array_lengthof(MapTypeModifiers) == MapModifiers.size() &&
           "Unexpected number of map type modifiers.");
    llvm::copy(MapModifiers, std::begin(MapTypeModifiers));

    assert(llvm::array_lengthof(MapTypeModifiersLoc) ==
               MapModifiersLoc.size() &&
           "Unexpected number of map type modifier locations.");
    llvm::copy(MapModifiersLoc, std::begin(MapTypeModifiersLoc));
  }

  /// Build an empty clause.
  ///
  /// \param Sizes All required sizes to build a mappable clause. It includes 1)
  /// NumVars: number of expressions listed in this clause; 2)
  /// NumUniqueDeclarations: number of unique base declarations in this clause;
  /// 3) NumComponentLists: number of component lists in this clause; and 4)
  /// NumComponents: total number of expression components in the clause.
  explicit OMPMapClause(const OMPMappableExprListSizeTy &Sizes)
      : OMPMappableExprListClause(llvm::omp::OMPC_map, OMPVarListLocTy(), Sizes,
                                  /*SupportsMapper=*/true) {}

  /// Set map-type-modifier for the clause.
  ///
  /// \param I index for map-type-modifier.
  /// \param T map-type-modifier for the clause.
  void setMapTypeModifier(unsigned I, OpenMPMapModifierKind T) {
    assert(I < NumberOfOMPMapClauseModifiers &&
           "Unexpected index to store map type modifier, exceeds array size.");
    MapTypeModifiers[I] = T;
  }

  /// Set location for the map-type-modifier.
  ///
  /// \param I index for map-type-modifier location.
  /// \param TLoc map-type-modifier location.
  void setMapTypeModifierLoc(unsigned I, SourceLocation TLoc) {
    assert(I < NumberOfOMPMapClauseModifiers &&
           "Index to store map type modifier location exceeds array size.");
    MapTypeModifiersLoc[I] = TLoc;
  }

  /// Set type for the clause.
  ///
  /// \param T Type for the clause.
  void setMapType(OpenMPMapClauseKind T) { MapType = T; }

  /// Set type location.
  ///
  /// \param TLoc Type location.
  void setMapLoc(SourceLocation TLoc) { MapLoc = TLoc; }

  /// Set colon location.
  void setColonLoc(SourceLocation Loc) { ColonLoc = Loc; }

public:
  /// Creates clause with a list of variables \a VL.
  ///
  /// \param C AST context.
  /// \param Locs Locations needed to build a mappable clause. It includes 1)
  /// StartLoc: starting location of the clause (the clause keyword); 2)
  /// LParenLoc: location of '('; 3) EndLoc: ending location of the clause.
  /// \param Vars The original expression used in the clause.
  /// \param Declarations Declarations used in the clause.
  /// \param ComponentLists Component lists used in the clause.
  /// \param UDMapperRefs References to user-defined mappers associated with
  /// expressions used in the clause.
  /// \param MapModifiers Map-type-modifiers.
  /// \param MapModifiersLoc Location of map-type-modifiers.
  /// \param UDMQualifierLoc C++ nested name specifier for the associated
  /// user-defined mapper.
  /// \param MapperId The identifier of associated user-defined mapper.
  /// \param Type Map type.
  /// \param TypeIsImplicit Map type is inferred implicitly.
  /// \param TypeLoc Location of the map type.
  static OMPMapClause *
  Create(const ASTContext &C, const OMPVarListLocTy &Locs,
         ArrayRef<Expr *> Vars, ArrayRef<ValueDecl *> Declarations,
         MappableExprComponentListsRef ComponentLists,
         ArrayRef<Expr *> UDMapperRefs,
         ArrayRef<OpenMPMapModifierKind> MapModifiers,
         ArrayRef<SourceLocation> MapModifiersLoc,
         NestedNameSpecifierLoc UDMQualifierLoc, DeclarationNameInfo MapperId,
         OpenMPMapClauseKind Type, bool TypeIsImplicit, SourceLocation TypeLoc);

  /// Creates an empty clause with the place for \a NumVars original
  /// expressions, \a NumUniqueDeclarations declarations, \NumComponentLists
  /// lists, and \a NumComponents expression components.
  ///
  /// \param C AST context.
  /// \param Sizes All required sizes to build a mappable clause. It includes 1)
  /// NumVars: number of expressions listed in this clause; 2)
  /// NumUniqueDeclarations: number of unique base declarations in this clause;
  /// 3) NumComponentLists: number of component lists in this clause; and 4)
  /// NumComponents: total number of expression components in the clause.
  static OMPMapClause *CreateEmpty(const ASTContext &C,
                                   const OMPMappableExprListSizeTy &Sizes);

  /// Fetches mapping kind for the clause.
  OpenMPMapClauseKind getMapType() const LLVM_READONLY { return MapType; }

  /// Is this an implicit map type?
  /// We have to capture 'IsMapTypeImplicit' from the parser for more
  /// informative error messages.  It helps distinguish map(r) from
  /// map(tofrom: r), which is important to print more helpful error
  /// messages for some target directives.
  bool isImplicitMapType() const LLVM_READONLY { return MapTypeIsImplicit; }

  /// Fetches the map-type-modifier at 'Cnt' index of array of modifiers.
  ///
  /// \param Cnt index for map-type-modifier.
  OpenMPMapModifierKind getMapTypeModifier(unsigned Cnt) const LLVM_READONLY {
    assert(Cnt < NumberOfOMPMapClauseModifiers &&
           "Requested modifier exceeds the total number of modifiers.");
    return MapTypeModifiers[Cnt];
  }

  /// Fetches the map-type-modifier location at 'Cnt' index of array of
  /// modifiers' locations.
  ///
  /// \param Cnt index for map-type-modifier location.
  SourceLocation getMapTypeModifierLoc(unsigned Cnt) const LLVM_READONLY {
    assert(Cnt < NumberOfOMPMapClauseModifiers &&
           "Requested modifier location exceeds total number of modifiers.");
    return MapTypeModifiersLoc[Cnt];
  }

  /// Fetches ArrayRef of map-type-modifiers.
  ArrayRef<OpenMPMapModifierKind> getMapTypeModifiers() const LLVM_READONLY {
    return llvm::makeArrayRef(MapTypeModifiers);
  }

  /// Fetches ArrayRef of location of map-type-modifiers.
  ArrayRef<SourceLocation> getMapTypeModifiersLoc() const LLVM_READONLY {
    return llvm::makeArrayRef(MapTypeModifiersLoc);
  }

  /// Fetches location of clause mapping kind.
  SourceLocation getMapLoc() const LLVM_READONLY { return MapLoc; }

  /// Get colon location.
  SourceLocation getColonLoc() const { return ColonLoc; }

  child_range children() {
    return child_range(
        reinterpret_cast<Stmt **>(varlist_begin()),
        reinterpret_cast<Stmt **>(varlist_end()));
  }

  const_child_range children() const {
    auto Children = const_cast<OMPMapClause *>(this)->children();
    return const_child_range(Children.begin(), Children.end());
  }

  child_range used_children() {
    if (MapType == OMPC_MAP_to || MapType == OMPC_MAP_tofrom)
      return child_range(reinterpret_cast<Stmt **>(varlist_begin()),
                         reinterpret_cast<Stmt **>(varlist_end()));
    return child_range(child_iterator(), child_iterator());
  }
  const_child_range used_children() const {
    auto Children = const_cast<OMPMapClause *>(this)->used_children();
    return const_child_range(Children.begin(), Children.end());
  }


  static bool classof(const OMPClause *T) {
    return T->getClauseKind() == llvm::omp::OMPC_map;
  }
};

/// This represents 'num_teams' clause in the '#pragma omp ...'
/// directive.
///
/// \code
/// #pragma omp teams num_teams(n)
/// \endcode
/// In this example directive '#pragma omp teams' has clause 'num_teams'
/// with single expression 'n'.
class OMPNumTeamsClause : public OMPClause, public OMPClauseWithPreInit {
  friend class OMPClauseReader;

  /// Location of '('.
  SourceLocation LParenLoc;

  /// NumTeams number.
  Stmt *NumTeams = nullptr;

  /// Set the NumTeams number.
  ///
  /// \param E NumTeams number.
  void setNumTeams(Expr *E) { NumTeams = E; }

public:
  /// Build 'num_teams' clause.
  ///
  /// \param E Expression associated with this clause.
  /// \param HelperE Helper Expression associated with this clause.
  /// \param CaptureRegion Innermost OpenMP region where expressions in this
  /// clause must be captured.
  /// \param StartLoc Starting location of the clause.
  /// \param LParenLoc Location of '('.
  /// \param EndLoc Ending location of the clause.
  OMPNumTeamsClause(Expr *E, Stmt *HelperE, OpenMPDirectiveKind CaptureRegion,
                    SourceLocation StartLoc, SourceLocation LParenLoc,
                    SourceLocation EndLoc)
      : OMPClause(llvm::omp::OMPC_num_teams, StartLoc, EndLoc),
        OMPClauseWithPreInit(this), LParenLoc(LParenLoc), NumTeams(E) {
    setPreInitStmt(HelperE, CaptureRegion);
  }

  /// Build an empty clause.
  OMPNumTeamsClause()
      : OMPClause(llvm::omp::OMPC_num_teams, SourceLocation(),
                  SourceLocation()),
        OMPClauseWithPreInit(this) {}

  /// Sets the location of '('.
  void setLParenLoc(SourceLocation Loc) { LParenLoc = Loc; }

  /// Returns the location of '('.
  SourceLocation getLParenLoc() const { return LParenLoc; }

  /// Return NumTeams number.
  Expr *getNumTeams() { return cast<Expr>(NumTeams); }

  /// Return NumTeams number.
  Expr *getNumTeams() const { return cast<Expr>(NumTeams); }

  child_range children() { return child_range(&NumTeams, &NumTeams + 1); }

  const_child_range children() const {
    return const_child_range(&NumTeams, &NumTeams + 1);
  }

  child_range used_children() {
    return child_range(child_iterator(), child_iterator());
  }
  const_child_range used_children() const {
    return const_child_range(const_child_iterator(), const_child_iterator());
  }

  static bool classof(const OMPClause *T) {
    return T->getClauseKind() == llvm::omp::OMPC_num_teams;
  }
};

/// This represents 'thread_limit' clause in the '#pragma omp ...'
/// directive.
///
/// \code
/// #pragma omp teams thread_limit(n)
/// \endcode
/// In this example directive '#pragma omp teams' has clause 'thread_limit'
/// with single expression 'n'.
class OMPThreadLimitClause : public OMPClause, public OMPClauseWithPreInit {
  friend class OMPClauseReader;

  /// Location of '('.
  SourceLocation LParenLoc;

  /// ThreadLimit number.
  Stmt *ThreadLimit = nullptr;

  /// Set the ThreadLimit number.
  ///
  /// \param E ThreadLimit number.
  void setThreadLimit(Expr *E) { ThreadLimit = E; }

public:
  /// Build 'thread_limit' clause.
  ///
  /// \param E Expression associated with this clause.
  /// \param HelperE Helper Expression associated with this clause.
  /// \param CaptureRegion Innermost OpenMP region where expressions in this
  /// clause must be captured.
  /// \param StartLoc Starting location of the clause.
  /// \param LParenLoc Location of '('.
  /// \param EndLoc Ending location of the clause.
  OMPThreadLimitClause(Expr *E, Stmt *HelperE,
                       OpenMPDirectiveKind CaptureRegion,
                       SourceLocation StartLoc, SourceLocation LParenLoc,
                       SourceLocation EndLoc)
      : OMPClause(llvm::omp::OMPC_thread_limit, StartLoc, EndLoc),
        OMPClauseWithPreInit(this), LParenLoc(LParenLoc), ThreadLimit(E) {
    setPreInitStmt(HelperE, CaptureRegion);
  }

  /// Build an empty clause.
  OMPThreadLimitClause()
      : OMPClause(llvm::omp::OMPC_thread_limit, SourceLocation(),
                  SourceLocation()),
        OMPClauseWithPreInit(this) {}

  /// Sets the location of '('.
  void setLParenLoc(SourceLocation Loc) { LParenLoc = Loc; }

  /// Returns the location of '('.
  SourceLocation getLParenLoc() const { return LParenLoc; }

  /// Return ThreadLimit number.
  Expr *getThreadLimit() { return cast<Expr>(ThreadLimit); }

  /// Return ThreadLimit number.
  Expr *getThreadLimit() const { return cast<Expr>(ThreadLimit); }

  child_range children() { return child_range(&ThreadLimit, &ThreadLimit + 1); }

  const_child_range children() const {
    return const_child_range(&ThreadLimit, &ThreadLimit + 1);
  }

  child_range used_children() {
    return child_range(child_iterator(), child_iterator());
  }
  const_child_range used_children() const {
    return const_child_range(const_child_iterator(), const_child_iterator());
  }

  static bool classof(const OMPClause *T) {
    return T->getClauseKind() == llvm::omp::OMPC_thread_limit;
  }
};

/// This represents 'priority' clause in the '#pragma omp ...'
/// directive.
///
/// \code
/// #pragma omp task priority(n)
/// \endcode
/// In this example directive '#pragma omp teams' has clause 'priority' with
/// single expression 'n'.
class OMPPriorityClause : public OMPClause, public OMPClauseWithPreInit {
  friend class OMPClauseReader;

  /// Location of '('.
  SourceLocation LParenLoc;

  /// Priority number.
  Stmt *Priority = nullptr;

  /// Set the Priority number.
  ///
  /// \param E Priority number.
  void setPriority(Expr *E) { Priority = E; }

public:
  /// Build 'priority' clause.
  ///
  /// \param Priority Expression associated with this clause.
  /// \param HelperPriority Helper priority for the construct.
  /// \param CaptureRegion Innermost OpenMP region where expressions in this
  /// clause must be captured.
  /// \param StartLoc Starting location of the clause.
  /// \param LParenLoc Location of '('.
  /// \param EndLoc Ending location of the clause.
  OMPPriorityClause(Expr *Priority, Stmt *HelperPriority,
                    OpenMPDirectiveKind CaptureRegion, SourceLocation StartLoc,
                    SourceLocation LParenLoc, SourceLocation EndLoc)
      : OMPClause(llvm::omp::OMPC_priority, StartLoc, EndLoc),
        OMPClauseWithPreInit(this), LParenLoc(LParenLoc), Priority(Priority) {
    setPreInitStmt(HelperPriority, CaptureRegion);
  }

  /// Build an empty clause.
  OMPPriorityClause()
      : OMPClause(llvm::omp::OMPC_priority, SourceLocation(), SourceLocation()),
        OMPClauseWithPreInit(this) {}

  /// Sets the location of '('.
  void setLParenLoc(SourceLocation Loc) { LParenLoc = Loc; }

  /// Returns the location of '('.
  SourceLocation getLParenLoc() const { return LParenLoc; }

  /// Return Priority number.
  Expr *getPriority() { return cast<Expr>(Priority); }

  /// Return Priority number.
  Expr *getPriority() const { return cast<Expr>(Priority); }

  child_range children() { return child_range(&Priority, &Priority + 1); }

  const_child_range children() const {
    return const_child_range(&Priority, &Priority + 1);
  }

  child_range used_children();
  const_child_range used_children() const {
    auto Children = const_cast<OMPPriorityClause *>(this)->used_children();
    return const_child_range(Children.begin(), Children.end());
  }

  static bool classof(const OMPClause *T) {
    return T->getClauseKind() == llvm::omp::OMPC_priority;
  }
};

/// This represents 'grainsize' clause in the '#pragma omp ...'
/// directive.
///
/// \code
/// #pragma omp taskloop grainsize(4)
/// \endcode
/// In this example directive '#pragma omp taskloop' has clause 'grainsize'
/// with single expression '4'.
class OMPGrainsizeClause : public OMPClause, public OMPClauseWithPreInit {
  friend class OMPClauseReader;

  /// Location of '('.
  SourceLocation LParenLoc;

  /// Safe iteration space distance.
  Stmt *Grainsize = nullptr;

  /// Set safelen.
  void setGrainsize(Expr *Size) { Grainsize = Size; }

public:
  /// Build 'grainsize' clause.
  ///
  /// \param Size Expression associated with this clause.
  /// \param HelperSize Helper grainsize for the construct.
  /// \param CaptureRegion Innermost OpenMP region where expressions in this
  /// clause must be captured.
  /// \param StartLoc Starting location of the clause.
  /// \param EndLoc Ending location of the clause.
  OMPGrainsizeClause(Expr *Size, Stmt *HelperSize,
                     OpenMPDirectiveKind CaptureRegion, SourceLocation StartLoc,
                     SourceLocation LParenLoc, SourceLocation EndLoc)
      : OMPClause(llvm::omp::OMPC_grainsize, StartLoc, EndLoc),
        OMPClauseWithPreInit(this), LParenLoc(LParenLoc), Grainsize(Size) {
    setPreInitStmt(HelperSize, CaptureRegion);
  }

  /// Build an empty clause.
  explicit OMPGrainsizeClause()
      : OMPClause(llvm::omp::OMPC_grainsize, SourceLocation(),
                  SourceLocation()),
        OMPClauseWithPreInit(this) {}

  /// Sets the location of '('.
  void setLParenLoc(SourceLocation Loc) { LParenLoc = Loc; }

  /// Returns the location of '('.
  SourceLocation getLParenLoc() const { return LParenLoc; }

  /// Return safe iteration space distance.
  Expr *getGrainsize() const { return cast_or_null<Expr>(Grainsize); }

  child_range children() { return child_range(&Grainsize, &Grainsize + 1); }

  const_child_range children() const {
    return const_child_range(&Grainsize, &Grainsize + 1);
  }

  child_range used_children();
  const_child_range used_children() const {
    auto Children = const_cast<OMPGrainsizeClause *>(this)->used_children();
    return const_child_range(Children.begin(), Children.end());
  }

  static bool classof(const OMPClause *T) {
    return T->getClauseKind() == llvm::omp::OMPC_grainsize;
  }
};

/// This represents 'nogroup' clause in the '#pragma omp ...' directive.
///
/// \code
/// #pragma omp taskloop nogroup
/// \endcode
/// In this example directive '#pragma omp taskloop' has 'nogroup' clause.
class OMPNogroupClause : public OMPClause {
public:
  /// Build 'nogroup' clause.
  ///
  /// \param StartLoc Starting location of the clause.
  /// \param EndLoc Ending location of the clause.
  OMPNogroupClause(SourceLocation StartLoc, SourceLocation EndLoc)
      : OMPClause(llvm::omp::OMPC_nogroup, StartLoc, EndLoc) {}

  /// Build an empty clause.
  OMPNogroupClause()
      : OMPClause(llvm::omp::OMPC_nogroup, SourceLocation(), SourceLocation()) {
  }

  child_range children() {
    return child_range(child_iterator(), child_iterator());
  }

  const_child_range children() const {
    return const_child_range(const_child_iterator(), const_child_iterator());
  }

  child_range used_children() {
    return child_range(child_iterator(), child_iterator());
  }
  const_child_range used_children() const {
    return const_child_range(const_child_iterator(), const_child_iterator());
  }

  static bool classof(const OMPClause *T) {
    return T->getClauseKind() == llvm::omp::OMPC_nogroup;
  }
};

/// This represents 'num_tasks' clause in the '#pragma omp ...'
/// directive.
///
/// \code
/// #pragma omp taskloop num_tasks(4)
/// \endcode
/// In this example directive '#pragma omp taskloop' has clause 'num_tasks'
/// with single expression '4'.
class OMPNumTasksClause : public OMPClause, public OMPClauseWithPreInit {
  friend class OMPClauseReader;

  /// Location of '('.
  SourceLocation LParenLoc;

  /// Safe iteration space distance.
  Stmt *NumTasks = nullptr;

  /// Set safelen.
  void setNumTasks(Expr *Size) { NumTasks = Size; }

public:
  /// Build 'num_tasks' clause.
  ///
  /// \param Size Expression associated with this clause.
  /// \param HelperSize Helper grainsize for the construct.
  /// \param CaptureRegion Innermost OpenMP region where expressions in this
  /// clause must be captured.
  /// \param StartLoc Starting location of the clause.
  /// \param EndLoc Ending location of the clause.
  OMPNumTasksClause(Expr *Size, Stmt *HelperSize,
                    OpenMPDirectiveKind CaptureRegion, SourceLocation StartLoc,
                    SourceLocation LParenLoc, SourceLocation EndLoc)
      : OMPClause(llvm::omp::OMPC_num_tasks, StartLoc, EndLoc),
        OMPClauseWithPreInit(this), LParenLoc(LParenLoc), NumTasks(Size) {
    setPreInitStmt(HelperSize, CaptureRegion);
  }

  /// Build an empty clause.
  explicit OMPNumTasksClause()
      : OMPClause(llvm::omp::OMPC_num_tasks, SourceLocation(),
                  SourceLocation()),
        OMPClauseWithPreInit(this) {}

  /// Sets the location of '('.
  void setLParenLoc(SourceLocation Loc) { LParenLoc = Loc; }

  /// Returns the location of '('.
  SourceLocation getLParenLoc() const { return LParenLoc; }

  /// Return safe iteration space distance.
  Expr *getNumTasks() const { return cast_or_null<Expr>(NumTasks); }

  child_range children() { return child_range(&NumTasks, &NumTasks + 1); }

  const_child_range children() const {
    return const_child_range(&NumTasks, &NumTasks + 1);
  }

  child_range used_children();
  const_child_range used_children() const {
    auto Children = const_cast<OMPNumTasksClause *>(this)->used_children();
    return const_child_range(Children.begin(), Children.end());
  }

  static bool classof(const OMPClause *T) {
    return T->getClauseKind() == llvm::omp::OMPC_num_tasks;
  }
};

/// This represents 'hint' clause in the '#pragma omp ...' directive.
///
/// \code
/// #pragma omp critical (name) hint(6)
/// \endcode
/// In this example directive '#pragma omp critical' has name 'name' and clause
/// 'hint' with argument '6'.
class OMPHintClause : public OMPClause {
  friend class OMPClauseReader;

  /// Location of '('.
  SourceLocation LParenLoc;

  /// Hint expression of the 'hint' clause.
  Stmt *Hint = nullptr;

  /// Set hint expression.
  void setHint(Expr *H) { Hint = H; }

public:
  /// Build 'hint' clause with expression \a Hint.
  ///
  /// \param Hint Hint expression.
  /// \param StartLoc Starting location of the clause.
  /// \param LParenLoc Location of '('.
  /// \param EndLoc Ending location of the clause.
  OMPHintClause(Expr *Hint, SourceLocation StartLoc, SourceLocation LParenLoc,
                SourceLocation EndLoc)
      : OMPClause(llvm::omp::OMPC_hint, StartLoc, EndLoc), LParenLoc(LParenLoc),
        Hint(Hint) {}

  /// Build an empty clause.
  OMPHintClause()
      : OMPClause(llvm::omp::OMPC_hint, SourceLocation(), SourceLocation()) {}

  /// Sets the location of '('.
  void setLParenLoc(SourceLocation Loc) { LParenLoc = Loc; }

  /// Returns the location of '('.
  SourceLocation getLParenLoc() const { return LParenLoc; }

  /// Returns number of threads.
  Expr *getHint() const { return cast_or_null<Expr>(Hint); }

  child_range children() { return child_range(&Hint, &Hint + 1); }

  const_child_range children() const {
    return const_child_range(&Hint, &Hint + 1);
  }

  child_range used_children() {
    return child_range(child_iterator(), child_iterator());
  }
  const_child_range used_children() const {
    return const_child_range(const_child_iterator(), const_child_iterator());
  }

  static bool classof(const OMPClause *T) {
    return T->getClauseKind() == llvm::omp::OMPC_hint;
  }
};

/// This represents 'dist_schedule' clause in the '#pragma omp ...'
/// directive.
///
/// \code
/// #pragma omp distribute dist_schedule(static, 3)
/// \endcode
/// In this example directive '#pragma omp distribute' has 'dist_schedule'
/// clause with arguments 'static' and '3'.
class OMPDistScheduleClause : public OMPClause, public OMPClauseWithPreInit {
  friend class OMPClauseReader;

  /// Location of '('.
  SourceLocation LParenLoc;

  /// A kind of the 'schedule' clause.
  OpenMPDistScheduleClauseKind Kind = OMPC_DIST_SCHEDULE_unknown;

  /// Start location of the schedule kind in source code.
  SourceLocation KindLoc;

  /// Location of ',' (if any).
  SourceLocation CommaLoc;

  /// Chunk size.
  Expr *ChunkSize = nullptr;

  /// Set schedule kind.
  ///
  /// \param K Schedule kind.
  void setDistScheduleKind(OpenMPDistScheduleClauseKind K) { Kind = K; }

  /// Sets the location of '('.
  ///
  /// \param Loc Location of '('.
  void setLParenLoc(SourceLocation Loc) { LParenLoc = Loc; }

  /// Set schedule kind start location.
  ///
  /// \param KLoc Schedule kind location.
  void setDistScheduleKindLoc(SourceLocation KLoc) { KindLoc = KLoc; }

  /// Set location of ','.
  ///
  /// \param Loc Location of ','.
  void setCommaLoc(SourceLocation Loc) { CommaLoc = Loc; }

  /// Set chunk size.
  ///
  /// \param E Chunk size.
  void setChunkSize(Expr *E) { ChunkSize = E; }

public:
  /// Build 'dist_schedule' clause with schedule kind \a Kind and chunk
  /// size expression \a ChunkSize.
  ///
  /// \param StartLoc Starting location of the clause.
  /// \param LParenLoc Location of '('.
  /// \param KLoc Starting location of the argument.
  /// \param CommaLoc Location of ','.
  /// \param EndLoc Ending location of the clause.
  /// \param Kind DistSchedule kind.
  /// \param ChunkSize Chunk size.
  /// \param HelperChunkSize Helper chunk size for combined directives.
  OMPDistScheduleClause(SourceLocation StartLoc, SourceLocation LParenLoc,
                        SourceLocation KLoc, SourceLocation CommaLoc,
                        SourceLocation EndLoc,
                        OpenMPDistScheduleClauseKind Kind, Expr *ChunkSize,
                        Stmt *HelperChunkSize)
      : OMPClause(llvm::omp::OMPC_dist_schedule, StartLoc, EndLoc),
        OMPClauseWithPreInit(this), LParenLoc(LParenLoc), Kind(Kind),
        KindLoc(KLoc), CommaLoc(CommaLoc), ChunkSize(ChunkSize) {
    setPreInitStmt(HelperChunkSize);
  }

  /// Build an empty clause.
  explicit OMPDistScheduleClause()
      : OMPClause(llvm::omp::OMPC_dist_schedule, SourceLocation(),
                  SourceLocation()),
        OMPClauseWithPreInit(this) {}

  /// Get kind of the clause.
  OpenMPDistScheduleClauseKind getDistScheduleKind() const { return Kind; }

  /// Get location of '('.
  SourceLocation getLParenLoc() { return LParenLoc; }

  /// Get kind location.
  SourceLocation getDistScheduleKindLoc() { return KindLoc; }

  /// Get location of ','.
  SourceLocation getCommaLoc() { return CommaLoc; }

  /// Get chunk size.
  Expr *getChunkSize() { return ChunkSize; }

  /// Get chunk size.
  const Expr *getChunkSize() const { return ChunkSize; }

  child_range children() {
    return child_range(reinterpret_cast<Stmt **>(&ChunkSize),
                       reinterpret_cast<Stmt **>(&ChunkSize) + 1);
  }

  const_child_range children() const {
    auto Children = const_cast<OMPDistScheduleClause *>(this)->children();
    return const_child_range(Children.begin(), Children.end());
  }

  child_range used_children() {
    return child_range(child_iterator(), child_iterator());
  }
  const_child_range used_children() const {
    return const_child_range(const_child_iterator(), const_child_iterator());
  }

  static bool classof(const OMPClause *T) {
    return T->getClauseKind() == llvm::omp::OMPC_dist_schedule;
  }
};

/// This represents 'defaultmap' clause in the '#pragma omp ...' directive.
///
/// \code
/// #pragma omp target defaultmap(tofrom: scalar)
/// \endcode
/// In this example directive '#pragma omp target' has 'defaultmap' clause of kind
/// 'scalar' with modifier 'tofrom'.
class OMPDefaultmapClause : public OMPClause {
  friend class OMPClauseReader;

  /// Location of '('.
  SourceLocation LParenLoc;

  /// Modifiers for 'defaultmap' clause.
  OpenMPDefaultmapClauseModifier Modifier = OMPC_DEFAULTMAP_MODIFIER_unknown;

  /// Locations of modifiers.
  SourceLocation ModifierLoc;

  /// A kind of the 'defaultmap' clause.
  OpenMPDefaultmapClauseKind Kind = OMPC_DEFAULTMAP_unknown;

  /// Start location of the defaultmap kind in source code.
  SourceLocation KindLoc;

  /// Set defaultmap kind.
  ///
  /// \param K Defaultmap kind.
  void setDefaultmapKind(OpenMPDefaultmapClauseKind K) { Kind = K; }

  /// Set the defaultmap modifier.
  ///
  /// \param M Defaultmap modifier.
  void setDefaultmapModifier(OpenMPDefaultmapClauseModifier M) {
    Modifier = M;
  }

  /// Set location of the defaultmap modifier.
  void setDefaultmapModifierLoc(SourceLocation Loc) {
    ModifierLoc = Loc;
  }

  /// Sets the location of '('.
  ///
  /// \param Loc Location of '('.
  void setLParenLoc(SourceLocation Loc) { LParenLoc = Loc; }

  /// Set defaultmap kind start location.
  ///
  /// \param KLoc Defaultmap kind location.
  void setDefaultmapKindLoc(SourceLocation KLoc) { KindLoc = KLoc; }

public:
  /// Build 'defaultmap' clause with defaultmap kind \a Kind
  ///
  /// \param StartLoc Starting location of the clause.
  /// \param LParenLoc Location of '('.
  /// \param KLoc Starting location of the argument.
  /// \param EndLoc Ending location of the clause.
  /// \param Kind Defaultmap kind.
  /// \param M The modifier applied to 'defaultmap' clause.
  /// \param MLoc Location of the modifier
  OMPDefaultmapClause(SourceLocation StartLoc, SourceLocation LParenLoc,
                      SourceLocation MLoc, SourceLocation KLoc,
                      SourceLocation EndLoc, OpenMPDefaultmapClauseKind Kind,
                      OpenMPDefaultmapClauseModifier M)
      : OMPClause(llvm::omp::OMPC_defaultmap, StartLoc, EndLoc),
        LParenLoc(LParenLoc), Modifier(M), ModifierLoc(MLoc), Kind(Kind),
        KindLoc(KLoc) {}

  /// Build an empty clause.
  explicit OMPDefaultmapClause()
      : OMPClause(llvm::omp::OMPC_defaultmap, SourceLocation(),
                  SourceLocation()) {}

  /// Get kind of the clause.
  OpenMPDefaultmapClauseKind getDefaultmapKind() const { return Kind; }

  /// Get the modifier of the clause.
  OpenMPDefaultmapClauseModifier getDefaultmapModifier() const {
    return Modifier;
  }

  /// Get location of '('.
  SourceLocation getLParenLoc() { return LParenLoc; }

  /// Get kind location.
  SourceLocation getDefaultmapKindLoc() { return KindLoc; }

  /// Get the modifier location.
  SourceLocation getDefaultmapModifierLoc() const {
    return ModifierLoc;
  }

  child_range children() {
    return child_range(child_iterator(), child_iterator());
  }

  const_child_range children() const {
    return const_child_range(const_child_iterator(), const_child_iterator());
  }

  child_range used_children() {
    return child_range(child_iterator(), child_iterator());
  }
  const_child_range used_children() const {
    return const_child_range(const_child_iterator(), const_child_iterator());
  }

  static bool classof(const OMPClause *T) {
    return T->getClauseKind() == llvm::omp::OMPC_defaultmap;
  }
};

/// This represents clause 'to' in the '#pragma omp ...'
/// directives.
///
/// \code
/// #pragma omp target update to(a,b)
/// \endcode
/// In this example directive '#pragma omp target update' has clause 'to'
/// with the variables 'a' and 'b'.
class OMPToClause final : public OMPMappableExprListClause<OMPToClause>,
                          private llvm::TrailingObjects<
                              OMPToClause, Expr *, ValueDecl *, unsigned,
                              OMPClauseMappableExprCommon::MappableComponent> {
  friend class OMPClauseReader;
  friend OMPMappableExprListClause;
  friend OMPVarListClause;
  friend TrailingObjects;

  /// Motion-modifiers for the 'to' clause.
  OpenMPMotionModifierKind MotionModifiers[NumberOfOMPMotionModifiers] = {
      OMPC_MOTION_MODIFIER_unknown, OMPC_MOTION_MODIFIER_unknown};

  /// Location of motion-modifiers for the 'to' clause.
  SourceLocation MotionModifiersLoc[NumberOfOMPMotionModifiers];

  /// Colon location.
  SourceLocation ColonLoc;

  /// Build clause with number of variables \a NumVars.
  ///
  /// \param TheMotionModifiers Motion-modifiers.
  /// \param TheMotionModifiersLoc Locations of motion-modifiers.
  /// \param MapperQualifierLoc C++ nested name specifier for the associated
  /// user-defined mapper.
  /// \param MapperIdInfo The identifier of associated user-defined mapper.
  /// \param Locs Locations needed to build a mappable clause. It includes 1)
  /// StartLoc: starting location of the clause (the clause keyword); 2)
  /// LParenLoc: location of '('; 3) EndLoc: ending location of the clause.
  /// \param Sizes All required sizes to build a mappable clause. It includes 1)
  /// NumVars: number of expressions listed in this clause; 2)
  /// NumUniqueDeclarations: number of unique base declarations in this clause;
  /// 3) NumComponentLists: number of component lists in this clause; and 4)
  /// NumComponents: total number of expression components in the clause.
  explicit OMPToClause(ArrayRef<OpenMPMotionModifierKind> TheMotionModifiers,
                       ArrayRef<SourceLocation> TheMotionModifiersLoc,
                       NestedNameSpecifierLoc MapperQualifierLoc,
                       DeclarationNameInfo MapperIdInfo,
                       const OMPVarListLocTy &Locs,
                       const OMPMappableExprListSizeTy &Sizes)
      : OMPMappableExprListClause(llvm::omp::OMPC_to, Locs, Sizes,
                                  /*SupportsMapper=*/true, &MapperQualifierLoc,
                                  &MapperIdInfo) {
    assert(llvm::array_lengthof(MotionModifiers) == TheMotionModifiers.size() &&
           "Unexpected number of motion modifiers.");
    llvm::copy(TheMotionModifiers, std::begin(MotionModifiers));

    assert(llvm::array_lengthof(MotionModifiersLoc) ==
               TheMotionModifiersLoc.size() &&
           "Unexpected number of motion modifier locations.");
    llvm::copy(TheMotionModifiersLoc, std::begin(MotionModifiersLoc));
  }

  /// Build an empty clause.
  ///
  /// \param Sizes All required sizes to build a mappable clause. It includes 1)
  /// NumVars: number of expressions listed in this clause; 2)
  /// NumUniqueDeclarations: number of unique base declarations in this clause;
  /// 3) NumComponentLists: number of component lists in this clause; and 4)
  /// NumComponents: total number of expression components in the clause.
  explicit OMPToClause(const OMPMappableExprListSizeTy &Sizes)
      : OMPMappableExprListClause(llvm::omp::OMPC_to, OMPVarListLocTy(), Sizes,
                                  /*SupportsMapper=*/true) {}

  /// Set motion-modifier for the clause.
  ///
  /// \param I index for motion-modifier.
  /// \param T motion-modifier for the clause.
  void setMotionModifier(unsigned I, OpenMPMotionModifierKind T) {
    assert(I < NumberOfOMPMotionModifiers &&
           "Unexpected index to store motion modifier, exceeds array size.");
    MotionModifiers[I] = T;
  }

  /// Set location for the motion-modifier.
  ///
  /// \param I index for motion-modifier location.
  /// \param TLoc motion-modifier location.
  void setMotionModifierLoc(unsigned I, SourceLocation TLoc) {
    assert(I < NumberOfOMPMotionModifiers &&
           "Index to store motion modifier location exceeds array size.");
    MotionModifiersLoc[I] = TLoc;
  }

  /// Set colon location.
  void setColonLoc(SourceLocation Loc) { ColonLoc = Loc; }

  /// Define the sizes of each trailing object array except the last one. This
  /// is required for TrailingObjects to work properly.
  size_t numTrailingObjects(OverloadToken<Expr *>) const {
    // There are varlist_size() of expressions, and varlist_size() of
    // user-defined mappers.
    return 2 * varlist_size();
  }
  size_t numTrailingObjects(OverloadToken<ValueDecl *>) const {
    return getUniqueDeclarationsNum();
  }
  size_t numTrailingObjects(OverloadToken<unsigned>) const {
    return getUniqueDeclarationsNum() + getTotalComponentListNum();
  }

public:
  /// Creates clause with a list of variables \a Vars.
  ///
  /// \param C AST context.
  /// \param Locs Locations needed to build a mappable clause. It includes 1)
  /// StartLoc: starting location of the clause (the clause keyword); 2)
  /// LParenLoc: location of '('; 3) EndLoc: ending location of the clause.
  /// \param Vars The original expression used in the clause.
  /// \param Declarations Declarations used in the clause.
  /// \param ComponentLists Component lists used in the clause.
  /// \param MotionModifiers Motion-modifiers.
  /// \param MotionModifiersLoc Location of motion-modifiers.
  /// \param UDMapperRefs References to user-defined mappers associated with
  /// expressions used in the clause.
  /// \param UDMQualifierLoc C++ nested name specifier for the associated
  /// user-defined mapper.
  /// \param MapperId The identifier of associated user-defined mapper.
  static OMPToClause *Create(const ASTContext &C, const OMPVarListLocTy &Locs,
                             ArrayRef<Expr *> Vars,
                             ArrayRef<ValueDecl *> Declarations,
                             MappableExprComponentListsRef ComponentLists,
                             ArrayRef<Expr *> UDMapperRefs,
                             ArrayRef<OpenMPMotionModifierKind> MotionModifiers,
                             ArrayRef<SourceLocation> MotionModifiersLoc,
                             NestedNameSpecifierLoc UDMQualifierLoc,
                             DeclarationNameInfo MapperId);

  /// Creates an empty clause with the place for \a NumVars variables.
  ///
  /// \param C AST context.
  /// \param Sizes All required sizes to build a mappable clause. It includes 1)
  /// NumVars: number of expressions listed in this clause; 2)
  /// NumUniqueDeclarations: number of unique base declarations in this clause;
  /// 3) NumComponentLists: number of component lists in this clause; and 4)
  /// NumComponents: total number of expression components in the clause.
  static OMPToClause *CreateEmpty(const ASTContext &C,
                                  const OMPMappableExprListSizeTy &Sizes);

  /// Fetches the motion-modifier at 'Cnt' index of array of modifiers.
  ///
  /// \param Cnt index for motion-modifier.
  OpenMPMotionModifierKind getMotionModifier(unsigned Cnt) const LLVM_READONLY {
    assert(Cnt < NumberOfOMPMotionModifiers &&
           "Requested modifier exceeds the total number of modifiers.");
    return MotionModifiers[Cnt];
  }

  /// Fetches the motion-modifier location at 'Cnt' index of array of modifiers'
  /// locations.
  ///
  /// \param Cnt index for motion-modifier location.
  SourceLocation getMotionModifierLoc(unsigned Cnt) const LLVM_READONLY {
    assert(Cnt < NumberOfOMPMotionModifiers &&
           "Requested modifier location exceeds total number of modifiers.");
    return MotionModifiersLoc[Cnt];
  }

  /// Fetches ArrayRef of motion-modifiers.
  ArrayRef<OpenMPMotionModifierKind> getMotionModifiers() const LLVM_READONLY {
    return llvm::makeArrayRef(MotionModifiers);
  }

  /// Fetches ArrayRef of location of motion-modifiers.
  ArrayRef<SourceLocation> getMotionModifiersLoc() const LLVM_READONLY {
    return llvm::makeArrayRef(MotionModifiersLoc);
  }

  /// Get colon location.
  SourceLocation getColonLoc() const { return ColonLoc; }

  child_range children() {
    return child_range(reinterpret_cast<Stmt **>(varlist_begin()),
                       reinterpret_cast<Stmt **>(varlist_end()));
  }

  const_child_range children() const {
    auto Children = const_cast<OMPToClause *>(this)->children();
    return const_child_range(Children.begin(), Children.end());
  }

  child_range used_children() {
    return child_range(child_iterator(), child_iterator());
  }
  const_child_range used_children() const {
    return const_child_range(const_child_iterator(), const_child_iterator());
  }

  static bool classof(const OMPClause *T) {
    return T->getClauseKind() == llvm::omp::OMPC_to;
  }
};

/// This represents clause 'from' in the '#pragma omp ...'
/// directives.
///
/// \code
/// #pragma omp target update from(a,b)
/// \endcode
/// In this example directive '#pragma omp target update' has clause 'from'
/// with the variables 'a' and 'b'.
class OMPFromClause final
    : public OMPMappableExprListClause<OMPFromClause>,
      private llvm::TrailingObjects<
          OMPFromClause, Expr *, ValueDecl *, unsigned,
          OMPClauseMappableExprCommon::MappableComponent> {
  friend class OMPClauseReader;
  friend OMPMappableExprListClause;
  friend OMPVarListClause;
  friend TrailingObjects;

  /// Motion-modifiers for the 'from' clause.
  OpenMPMotionModifierKind MotionModifiers[NumberOfOMPMotionModifiers] = {
      OMPC_MOTION_MODIFIER_unknown, OMPC_MOTION_MODIFIER_unknown};

  /// Location of motion-modifiers for the 'from' clause.
  SourceLocation MotionModifiersLoc[NumberOfOMPMotionModifiers];

  /// Colon location.
  SourceLocation ColonLoc;

  /// Build clause with number of variables \a NumVars.
  ///
  /// \param TheMotionModifiers Motion-modifiers.
  /// \param TheMotionModifiersLoc Locations of motion-modifiers.
  /// \param MapperQualifierLoc C++ nested name specifier for the associated
  /// user-defined mapper.
  /// \param MapperIdInfo The identifier of associated user-defined mapper.
  /// \param Locs Locations needed to build a mappable clause. It includes 1)
  /// StartLoc: starting location of the clause (the clause keyword); 2)
  /// LParenLoc: location of '('; 3) EndLoc: ending location of the clause.
  /// \param Sizes All required sizes to build a mappable clause. It includes 1)
  /// NumVars: number of expressions listed in this clause; 2)
  /// NumUniqueDeclarations: number of unique base declarations in this clause;
  /// 3) NumComponentLists: number of component lists in this clause; and 4)
  /// NumComponents: total number of expression components in the clause.
  explicit OMPFromClause(ArrayRef<OpenMPMotionModifierKind> TheMotionModifiers,
                         ArrayRef<SourceLocation> TheMotionModifiersLoc,
                         NestedNameSpecifierLoc MapperQualifierLoc,
                         DeclarationNameInfo MapperIdInfo,
                         const OMPVarListLocTy &Locs,
                         const OMPMappableExprListSizeTy &Sizes)
      : OMPMappableExprListClause(llvm::omp::OMPC_from, Locs, Sizes,
                                  /*SupportsMapper=*/true, &MapperQualifierLoc,
                                  &MapperIdInfo) {
    assert(llvm::array_lengthof(MotionModifiers) == TheMotionModifiers.size() &&
           "Unexpected number of motion modifiers.");
    llvm::copy(TheMotionModifiers, std::begin(MotionModifiers));

    assert(llvm::array_lengthof(MotionModifiersLoc) ==
               TheMotionModifiersLoc.size() &&
           "Unexpected number of motion modifier locations.");
    llvm::copy(TheMotionModifiersLoc, std::begin(MotionModifiersLoc));
  }

  /// Build an empty clause.
  ///
  /// \param Sizes All required sizes to build a mappable clause. It includes 1)
  /// NumVars: number of expressions listed in this clause; 2)
  /// NumUniqueDeclarations: number of unique base declarations in this clause;
  /// 3) NumComponentLists: number of component lists in this clause; and 4)
  /// NumComponents: total number of expression components in the clause.
  explicit OMPFromClause(const OMPMappableExprListSizeTy &Sizes)
      : OMPMappableExprListClause(llvm::omp::OMPC_from, OMPVarListLocTy(),
                                  Sizes, /*SupportsMapper=*/true) {}

  /// Set motion-modifier for the clause.
  ///
  /// \param I index for motion-modifier.
  /// \param T motion-modifier for the clause.
  void setMotionModifier(unsigned I, OpenMPMotionModifierKind T) {
    assert(I < NumberOfOMPMotionModifiers &&
           "Unexpected index to store motion modifier, exceeds array size.");
    MotionModifiers[I] = T;
  }

  /// Set location for the motion-modifier.
  ///
  /// \param I index for motion-modifier location.
  /// \param TLoc motion-modifier location.
  void setMotionModifierLoc(unsigned I, SourceLocation TLoc) {
    assert(I < NumberOfOMPMotionModifiers &&
           "Index to store motion modifier location exceeds array size.");
    MotionModifiersLoc[I] = TLoc;
  }

  /// Set colon location.
  void setColonLoc(SourceLocation Loc) { ColonLoc = Loc; }

  /// Define the sizes of each trailing object array except the last one. This
  /// is required for TrailingObjects to work properly.
  size_t numTrailingObjects(OverloadToken<Expr *>) const {
    // There are varlist_size() of expressions, and varlist_size() of
    // user-defined mappers.
    return 2 * varlist_size();
  }
  size_t numTrailingObjects(OverloadToken<ValueDecl *>) const {
    return getUniqueDeclarationsNum();
  }
  size_t numTrailingObjects(OverloadToken<unsigned>) const {
    return getUniqueDeclarationsNum() + getTotalComponentListNum();
  }

public:
  /// Creates clause with a list of variables \a Vars.
  ///
  /// \param C AST context.
  /// \param Locs Locations needed to build a mappable clause. It includes 1)
  /// StartLoc: starting location of the clause (the clause keyword); 2)
  /// LParenLoc: location of '('; 3) EndLoc: ending location of the clause.
  /// \param Vars The original expression used in the clause.
  /// \param Declarations Declarations used in the clause.
  /// \param ComponentLists Component lists used in the clause.
  /// \param MotionModifiers Motion-modifiers.
  /// \param MotionModifiersLoc Location of motion-modifiers.
  /// \param UDMapperRefs References to user-defined mappers associated with
  /// expressions used in the clause.
  /// \param UDMQualifierLoc C++ nested name specifier for the associated
  /// user-defined mapper.
  /// \param MapperId The identifier of associated user-defined mapper.
  static OMPFromClause *
  Create(const ASTContext &C, const OMPVarListLocTy &Locs,
         ArrayRef<Expr *> Vars, ArrayRef<ValueDecl *> Declarations,
         MappableExprComponentListsRef ComponentLists,
         ArrayRef<Expr *> UDMapperRefs,
         ArrayRef<OpenMPMotionModifierKind> MotionModifiers,
         ArrayRef<SourceLocation> MotionModifiersLoc,
         NestedNameSpecifierLoc UDMQualifierLoc, DeclarationNameInfo MapperId);

  /// Creates an empty clause with the place for \a NumVars variables.
  ///
  /// \param C AST context.
  /// \param Sizes All required sizes to build a mappable clause. It includes 1)
  /// NumVars: number of expressions listed in this clause; 2)
  /// NumUniqueDeclarations: number of unique base declarations in this clause;
  /// 3) NumComponentLists: number of component lists in this clause; and 4)
  /// NumComponents: total number of expression components in the clause.
  static OMPFromClause *CreateEmpty(const ASTContext &C,
                                    const OMPMappableExprListSizeTy &Sizes);

  /// Fetches the motion-modifier at 'Cnt' index of array of modifiers.
  ///
  /// \param Cnt index for motion-modifier.
  OpenMPMotionModifierKind getMotionModifier(unsigned Cnt) const LLVM_READONLY {
    assert(Cnt < NumberOfOMPMotionModifiers &&
           "Requested modifier exceeds the total number of modifiers.");
    return MotionModifiers[Cnt];
  }

  /// Fetches the motion-modifier location at 'Cnt' index of array of modifiers'
  /// locations.
  ///
  /// \param Cnt index for motion-modifier location.
  SourceLocation getMotionModifierLoc(unsigned Cnt) const LLVM_READONLY {
    assert(Cnt < NumberOfOMPMotionModifiers &&
           "Requested modifier location exceeds total number of modifiers.");
    return MotionModifiersLoc[Cnt];
  }

  /// Fetches ArrayRef of motion-modifiers.
  ArrayRef<OpenMPMotionModifierKind> getMotionModifiers() const LLVM_READONLY {
    return llvm::makeArrayRef(MotionModifiers);
  }

  /// Fetches ArrayRef of location of motion-modifiers.
  ArrayRef<SourceLocation> getMotionModifiersLoc() const LLVM_READONLY {
    return llvm::makeArrayRef(MotionModifiersLoc);
  }

  /// Get colon location.
  SourceLocation getColonLoc() const { return ColonLoc; }

  child_range children() {
    return child_range(reinterpret_cast<Stmt **>(varlist_begin()),
                       reinterpret_cast<Stmt **>(varlist_end()));
  }

  const_child_range children() const {
    auto Children = const_cast<OMPFromClause *>(this)->children();
    return const_child_range(Children.begin(), Children.end());
  }

  child_range used_children() {
    return child_range(child_iterator(), child_iterator());
  }
  const_child_range used_children() const {
    return const_child_range(const_child_iterator(), const_child_iterator());
  }

  static bool classof(const OMPClause *T) {
    return T->getClauseKind() == llvm::omp::OMPC_from;
  }
};

/// This represents clause 'use_device_ptr' in the '#pragma omp ...'
/// directives.
///
/// \code
/// #pragma omp target data use_device_ptr(a,b)
/// \endcode
/// In this example directive '#pragma omp target data' has clause
/// 'use_device_ptr' with the variables 'a' and 'b'.
class OMPUseDevicePtrClause final
    : public OMPMappableExprListClause<OMPUseDevicePtrClause>,
      private llvm::TrailingObjects<
          OMPUseDevicePtrClause, Expr *, ValueDecl *, unsigned,
          OMPClauseMappableExprCommon::MappableComponent> {
  friend class OMPClauseReader;
  friend OMPMappableExprListClause;
  friend OMPVarListClause;
  friend TrailingObjects;

  /// Build clause with number of variables \a NumVars.
  ///
  /// \param Locs Locations needed to build a mappable clause. It includes 1)
  /// StartLoc: starting location of the clause (the clause keyword); 2)
  /// LParenLoc: location of '('; 3) EndLoc: ending location of the clause.
  /// \param Sizes All required sizes to build a mappable clause. It includes 1)
  /// NumVars: number of expressions listed in this clause; 2)
  /// NumUniqueDeclarations: number of unique base declarations in this clause;
  /// 3) NumComponentLists: number of component lists in this clause; and 4)
  /// NumComponents: total number of expression components in the clause.
  explicit OMPUseDevicePtrClause(const OMPVarListLocTy &Locs,
                                 const OMPMappableExprListSizeTy &Sizes)
      : OMPMappableExprListClause(llvm::omp::OMPC_use_device_ptr, Locs, Sizes) {
  }

  /// Build an empty clause.
  ///
  /// \param Sizes All required sizes to build a mappable clause. It includes 1)
  /// NumVars: number of expressions listed in this clause; 2)
  /// NumUniqueDeclarations: number of unique base declarations in this clause;
  /// 3) NumComponentLists: number of component lists in this clause; and 4)
  /// NumComponents: total number of expression components in the clause.
  explicit OMPUseDevicePtrClause(const OMPMappableExprListSizeTy &Sizes)
      : OMPMappableExprListClause(llvm::omp::OMPC_use_device_ptr,
                                  OMPVarListLocTy(), Sizes) {}

  /// Define the sizes of each trailing object array except the last one. This
  /// is required for TrailingObjects to work properly.
  size_t numTrailingObjects(OverloadToken<Expr *>) const {
    return 3 * varlist_size();
  }
  size_t numTrailingObjects(OverloadToken<ValueDecl *>) const {
    return getUniqueDeclarationsNum();
  }
  size_t numTrailingObjects(OverloadToken<unsigned>) const {
    return getUniqueDeclarationsNum() + getTotalComponentListNum();
  }

  /// Sets the list of references to private copies with initializers for new
  /// private variables.
  /// \param VL List of references.
  void setPrivateCopies(ArrayRef<Expr *> VL);

  /// Gets the list of references to private copies with initializers for new
  /// private variables.
  MutableArrayRef<Expr *> getPrivateCopies() {
    return MutableArrayRef<Expr *>(varlist_end(), varlist_size());
  }
  ArrayRef<const Expr *> getPrivateCopies() const {
    return llvm::makeArrayRef(varlist_end(), varlist_size());
  }

  /// Sets the list of references to initializer variables for new private
  /// variables.
  /// \param VL List of references.
  void setInits(ArrayRef<Expr *> VL);

  /// Gets the list of references to initializer variables for new private
  /// variables.
  MutableArrayRef<Expr *> getInits() {
    return MutableArrayRef<Expr *>(getPrivateCopies().end(), varlist_size());
  }
  ArrayRef<const Expr *> getInits() const {
    return llvm::makeArrayRef(getPrivateCopies().end(), varlist_size());
  }

public:
  /// Creates clause with a list of variables \a Vars.
  ///
  /// \param C AST context.
  /// \param Locs Locations needed to build a mappable clause. It includes 1)
  /// StartLoc: starting location of the clause (the clause keyword); 2)
  /// LParenLoc: location of '('; 3) EndLoc: ending location of the clause.
  /// \param Vars The original expression used in the clause.
  /// \param PrivateVars Expressions referring to private copies.
  /// \param Inits Expressions referring to private copy initializers.
  /// \param Declarations Declarations used in the clause.
  /// \param ComponentLists Component lists used in the clause.
  static OMPUseDevicePtrClause *
  Create(const ASTContext &C, const OMPVarListLocTy &Locs,
         ArrayRef<Expr *> Vars, ArrayRef<Expr *> PrivateVars,
         ArrayRef<Expr *> Inits, ArrayRef<ValueDecl *> Declarations,
         MappableExprComponentListsRef ComponentLists);

  /// Creates an empty clause with the place for \a NumVars variables.
  ///
  /// \param C AST context.
  /// \param Sizes All required sizes to build a mappable clause. It includes 1)
  /// NumVars: number of expressions listed in this clause; 2)
  /// NumUniqueDeclarations: number of unique base declarations in this clause;
  /// 3) NumComponentLists: number of component lists in this clause; and 4)
  /// NumComponents: total number of expression components in the clause.
  static OMPUseDevicePtrClause *
  CreateEmpty(const ASTContext &C, const OMPMappableExprListSizeTy &Sizes);

  using private_copies_iterator = MutableArrayRef<Expr *>::iterator;
  using private_copies_const_iterator = ArrayRef<const Expr *>::iterator;
  using private_copies_range = llvm::iterator_range<private_copies_iterator>;
  using private_copies_const_range =
      llvm::iterator_range<private_copies_const_iterator>;

  private_copies_range private_copies() {
    return private_copies_range(getPrivateCopies().begin(),
                                getPrivateCopies().end());
  }

  private_copies_const_range private_copies() const {
    return private_copies_const_range(getPrivateCopies().begin(),
                                      getPrivateCopies().end());
  }

  using inits_iterator = MutableArrayRef<Expr *>::iterator;
  using inits_const_iterator = ArrayRef<const Expr *>::iterator;
  using inits_range = llvm::iterator_range<inits_iterator>;
  using inits_const_range = llvm::iterator_range<inits_const_iterator>;

  inits_range inits() {
    return inits_range(getInits().begin(), getInits().end());
  }

  inits_const_range inits() const {
    return inits_const_range(getInits().begin(), getInits().end());
  }

  child_range children() {
    return child_range(reinterpret_cast<Stmt **>(varlist_begin()),
                       reinterpret_cast<Stmt **>(varlist_end()));
  }

  const_child_range children() const {
    auto Children = const_cast<OMPUseDevicePtrClause *>(this)->children();
    return const_child_range(Children.begin(), Children.end());
  }

  child_range used_children() {
    return child_range(child_iterator(), child_iterator());
  }
  const_child_range used_children() const {
    return const_child_range(const_child_iterator(), const_child_iterator());
  }

  static bool classof(const OMPClause *T) {
    return T->getClauseKind() == llvm::omp::OMPC_use_device_ptr;
  }
};

/// This represents clause 'use_device_addr' in the '#pragma omp ...'
/// directives.
///
/// \code
/// #pragma omp target data use_device_addr(a,b)
/// \endcode
/// In this example directive '#pragma omp target data' has clause
/// 'use_device_addr' with the variables 'a' and 'b'.
class OMPUseDeviceAddrClause final
    : public OMPMappableExprListClause<OMPUseDeviceAddrClause>,
      private llvm::TrailingObjects<
          OMPUseDeviceAddrClause, Expr *, ValueDecl *, unsigned,
          OMPClauseMappableExprCommon::MappableComponent> {
  friend class OMPClauseReader;
  friend OMPMappableExprListClause;
  friend OMPVarListClause;
  friend TrailingObjects;

  /// Build clause with number of variables \a NumVars.
  ///
  /// \param Locs Locations needed to build a mappable clause. It includes 1)
  /// StartLoc: starting location of the clause (the clause keyword); 2)
  /// LParenLoc: location of '('; 3) EndLoc: ending location of the clause.
  /// \param Sizes All required sizes to build a mappable clause. It includes 1)
  /// NumVars: number of expressions listed in this clause; 2)
  /// NumUniqueDeclarations: number of unique base declarations in this clause;
  /// 3) NumComponentLists: number of component lists in this clause; and 4)
  /// NumComponents: total number of expression components in the clause.
  explicit OMPUseDeviceAddrClause(const OMPVarListLocTy &Locs,
                                  const OMPMappableExprListSizeTy &Sizes)
      : OMPMappableExprListClause(llvm::omp::OMPC_use_device_addr, Locs,
                                  Sizes) {}

  /// Build an empty clause.
  ///
  /// \param Sizes All required sizes to build a mappable clause. It includes 1)
  /// NumVars: number of expressions listed in this clause; 2)
  /// NumUniqueDeclarations: number of unique base declarations in this clause;
  /// 3) NumComponentLists: number of component lists in this clause; and 4)
  /// NumComponents: total number of expression components in the clause.
  explicit OMPUseDeviceAddrClause(const OMPMappableExprListSizeTy &Sizes)
      : OMPMappableExprListClause(llvm::omp::OMPC_use_device_addr,
                                  OMPVarListLocTy(), Sizes) {}

  /// Define the sizes of each trailing object array except the last one. This
  /// is required for TrailingObjects to work properly.
  size_t numTrailingObjects(OverloadToken<Expr *>) const {
    return varlist_size();
  }
  size_t numTrailingObjects(OverloadToken<ValueDecl *>) const {
    return getUniqueDeclarationsNum();
  }
  size_t numTrailingObjects(OverloadToken<unsigned>) const {
    return getUniqueDeclarationsNum() + getTotalComponentListNum();
  }

public:
  /// Creates clause with a list of variables \a Vars.
  ///
  /// \param C AST context.
  /// \param Locs Locations needed to build a mappable clause. It includes 1)
  /// StartLoc: starting location of the clause (the clause keyword); 2)
  /// LParenLoc: location of '('; 3) EndLoc: ending location of the clause.
  /// \param Vars The original expression used in the clause.
  /// \param Declarations Declarations used in the clause.
  /// \param ComponentLists Component lists used in the clause.
  static OMPUseDeviceAddrClause *
  Create(const ASTContext &C, const OMPVarListLocTy &Locs,
         ArrayRef<Expr *> Vars, ArrayRef<ValueDecl *> Declarations,
         MappableExprComponentListsRef ComponentLists);

  /// Creates an empty clause with the place for \a NumVars variables.
  ///
  /// \param C AST context.
  /// \param Sizes All required sizes to build a mappable clause. It includes 1)
  /// NumVars: number of expressions listed in this clause; 2)
  /// NumUniqueDeclarations: number of unique base declarations in this clause;
  /// 3) NumComponentLists: number of component lists in this clause; and 4)
  /// NumComponents: total number of expression components in the clause.
  static OMPUseDeviceAddrClause *
  CreateEmpty(const ASTContext &C, const OMPMappableExprListSizeTy &Sizes);

  child_range children() {
    return child_range(reinterpret_cast<Stmt **>(varlist_begin()),
                       reinterpret_cast<Stmt **>(varlist_end()));
  }

  const_child_range children() const {
    auto Children = const_cast<OMPUseDeviceAddrClause *>(this)->children();
    return const_child_range(Children.begin(), Children.end());
  }

  child_range used_children() {
    return child_range(child_iterator(), child_iterator());
  }
  const_child_range used_children() const {
    return const_child_range(const_child_iterator(), const_child_iterator());
  }

  static bool classof(const OMPClause *T) {
    return T->getClauseKind() == llvm::omp::OMPC_use_device_addr;
  }
};

/// This represents clause 'is_device_ptr' in the '#pragma omp ...'
/// directives.
///
/// \code
/// #pragma omp target is_device_ptr(a,b)
/// \endcode
/// In this example directive '#pragma omp target' has clause
/// 'is_device_ptr' with the variables 'a' and 'b'.
class OMPIsDevicePtrClause final
    : public OMPMappableExprListClause<OMPIsDevicePtrClause>,
      private llvm::TrailingObjects<
          OMPIsDevicePtrClause, Expr *, ValueDecl *, unsigned,
          OMPClauseMappableExprCommon::MappableComponent> {
  friend class OMPClauseReader;
  friend OMPMappableExprListClause;
  friend OMPVarListClause;
  friend TrailingObjects;

  /// Build clause with number of variables \a NumVars.
  ///
  /// \param Locs Locations needed to build a mappable clause. It includes 1)
  /// StartLoc: starting location of the clause (the clause keyword); 2)
  /// LParenLoc: location of '('; 3) EndLoc: ending location of the clause.
  /// \param Sizes All required sizes to build a mappable clause. It includes 1)
  /// NumVars: number of expressions listed in this clause; 2)
  /// NumUniqueDeclarations: number of unique base declarations in this clause;
  /// 3) NumComponentLists: number of component lists in this clause; and 4)
  /// NumComponents: total number of expression components in the clause.
  explicit OMPIsDevicePtrClause(const OMPVarListLocTy &Locs,
                                const OMPMappableExprListSizeTy &Sizes)
      : OMPMappableExprListClause(llvm::omp::OMPC_is_device_ptr, Locs, Sizes) {}

  /// Build an empty clause.
  ///
  /// \param Sizes All required sizes to build a mappable clause. It includes 1)
  /// NumVars: number of expressions listed in this clause; 2)
  /// NumUniqueDeclarations: number of unique base declarations in this clause;
  /// 3) NumComponentLists: number of component lists in this clause; and 4)
  /// NumComponents: total number of expression components in the clause.
  explicit OMPIsDevicePtrClause(const OMPMappableExprListSizeTy &Sizes)
      : OMPMappableExprListClause(llvm::omp::OMPC_is_device_ptr,
                                  OMPVarListLocTy(), Sizes) {}

  /// Define the sizes of each trailing object array except the last one. This
  /// is required for TrailingObjects to work properly.
  size_t numTrailingObjects(OverloadToken<Expr *>) const {
    return varlist_size();
  }
  size_t numTrailingObjects(OverloadToken<ValueDecl *>) const {
    return getUniqueDeclarationsNum();
  }
  size_t numTrailingObjects(OverloadToken<unsigned>) const {
    return getUniqueDeclarationsNum() + getTotalComponentListNum();
  }

public:
  /// Creates clause with a list of variables \a Vars.
  ///
  /// \param C AST context.
  /// \param Locs Locations needed to build a mappable clause. It includes 1)
  /// StartLoc: starting location of the clause (the clause keyword); 2)
  /// LParenLoc: location of '('; 3) EndLoc: ending location of the clause.
  /// \param Vars The original expression used in the clause.
  /// \param Declarations Declarations used in the clause.
  /// \param ComponentLists Component lists used in the clause.
  static OMPIsDevicePtrClause *
  Create(const ASTContext &C, const OMPVarListLocTy &Locs,
         ArrayRef<Expr *> Vars, ArrayRef<ValueDecl *> Declarations,
         MappableExprComponentListsRef ComponentLists);

  /// Creates an empty clause with the place for \a NumVars variables.
  ///
  /// \param C AST context.
  /// \param Sizes All required sizes to build a mappable clause. It includes 1)
  /// NumVars: number of expressions listed in this clause; 2)
  /// NumUniqueDeclarations: number of unique base declarations in this clause;
  /// 3) NumComponentLists: number of component lists in this clause; and 4)
  /// NumComponents: total number of expression components in the clause.
  static OMPIsDevicePtrClause *
  CreateEmpty(const ASTContext &C, const OMPMappableExprListSizeTy &Sizes);

  child_range children() {
    return child_range(reinterpret_cast<Stmt **>(varlist_begin()),
                       reinterpret_cast<Stmt **>(varlist_end()));
  }

  const_child_range children() const {
    auto Children = const_cast<OMPIsDevicePtrClause *>(this)->children();
    return const_child_range(Children.begin(), Children.end());
  }

  child_range used_children() {
    return child_range(child_iterator(), child_iterator());
  }
  const_child_range used_children() const {
    return const_child_range(const_child_iterator(), const_child_iterator());
  }

  static bool classof(const OMPClause *T) {
    return T->getClauseKind() == llvm::omp::OMPC_is_device_ptr;
  }
};

/// This represents clause 'nontemporal' in the '#pragma omp ...' directives.
///
/// \code
/// #pragma omp simd nontemporal(a)
/// \endcode
/// In this example directive '#pragma omp simd' has clause 'nontemporal' for
/// the variable 'a'.
class OMPNontemporalClause final
    : public OMPVarListClause<OMPNontemporalClause>,
      private llvm::TrailingObjects<OMPNontemporalClause, Expr *> {
  friend class OMPClauseReader;
  friend OMPVarListClause;
  friend TrailingObjects;

  /// Build clause with number of variables \a N.
  ///
  /// \param StartLoc Starting location of the clause.
  /// \param LParenLoc Location of '('.
  /// \param EndLoc Ending location of the clause.
  /// \param N Number of the variables in the clause.
  OMPNontemporalClause(SourceLocation StartLoc, SourceLocation LParenLoc,
                       SourceLocation EndLoc, unsigned N)
      : OMPVarListClause<OMPNontemporalClause>(llvm::omp::OMPC_nontemporal,
                                               StartLoc, LParenLoc, EndLoc, N) {
  }

  /// Build an empty clause.
  ///
  /// \param N Number of variables.
  explicit OMPNontemporalClause(unsigned N)
      : OMPVarListClause<OMPNontemporalClause>(
            llvm::omp::OMPC_nontemporal, SourceLocation(), SourceLocation(),
            SourceLocation(), N) {}

  /// Get the list of privatied copies if the member expression was captured by
  /// one of the privatization clauses.
  MutableArrayRef<Expr *> getPrivateRefs() {
    return MutableArrayRef<Expr *>(varlist_end(), varlist_size());
  }
  ArrayRef<const Expr *> getPrivateRefs() const {
    return llvm::makeArrayRef(varlist_end(), varlist_size());
  }

public:
  /// Creates clause with a list of variables \a VL.
  ///
  /// \param C AST context.
  /// \param StartLoc Starting location of the clause.
  /// \param LParenLoc Location of '('.
  /// \param EndLoc Ending location of the clause.
  /// \param VL List of references to the variables.
  static OMPNontemporalClause *
  Create(const ASTContext &C, SourceLocation StartLoc, SourceLocation LParenLoc,
         SourceLocation EndLoc, ArrayRef<Expr *> VL);

  /// Creates an empty clause with the place for \a N variables.
  ///
  /// \param C AST context.
  /// \param N The number of variables.
  static OMPNontemporalClause *CreateEmpty(const ASTContext &C, unsigned N);

  /// Sets the list of references to private copies created in private clauses.
  /// \param VL List of references.
  void setPrivateRefs(ArrayRef<Expr *> VL);

  child_range children() {
    return child_range(reinterpret_cast<Stmt **>(varlist_begin()),
                       reinterpret_cast<Stmt **>(varlist_end()));
  }

  const_child_range children() const {
    auto Children = const_cast<OMPNontemporalClause *>(this)->children();
    return const_child_range(Children.begin(), Children.end());
  }

  child_range private_refs() {
    return child_range(reinterpret_cast<Stmt **>(getPrivateRefs().begin()),
                       reinterpret_cast<Stmt **>(getPrivateRefs().end()));
  }

  const_child_range private_refs() const {
    auto Children = const_cast<OMPNontemporalClause *>(this)->private_refs();
    return const_child_range(Children.begin(), Children.end());
  }

  child_range used_children() {
    return child_range(child_iterator(), child_iterator());
  }
  const_child_range used_children() const {
    return const_child_range(const_child_iterator(), const_child_iterator());
  }

  static bool classof(const OMPClause *T) {
    return T->getClauseKind() == llvm::omp::OMPC_nontemporal;
  }
};

/// This represents 'order' clause in the '#pragma omp ...' directive.
///
/// \code
/// #pragma omp simd order(concurrent)
/// \endcode
/// In this example directive '#pragma omp parallel' has simple 'order'
/// clause with kind 'concurrent'.
class OMPOrderClause final : public OMPClause {
  friend class OMPClauseReader;

  /// Location of '('.
  SourceLocation LParenLoc;

  /// A kind of the 'default' clause.
  OpenMPOrderClauseKind Kind = OMPC_ORDER_unknown;

  /// Start location of the kind in source code.
  SourceLocation KindKwLoc;

  /// Set kind of the clause.
  ///
  /// \param K Argument of clause.
  void setKind(OpenMPOrderClauseKind K) { Kind = K; }

  /// Set argument location.
  ///
  /// \param KLoc Argument location.
  void setKindKwLoc(SourceLocation KLoc) { KindKwLoc = KLoc; }

public:
  /// Build 'order' clause with argument \p A ('concurrent').
  ///
  /// \param A Argument of the clause ('concurrent').
  /// \param ALoc Starting location of the argument.
  /// \param StartLoc Starting location of the clause.
  /// \param LParenLoc Location of '('.
  /// \param EndLoc Ending location of the clause.
  OMPOrderClause(OpenMPOrderClauseKind A, SourceLocation ALoc,
                 SourceLocation StartLoc, SourceLocation LParenLoc,
                 SourceLocation EndLoc)
      : OMPClause(llvm::omp::OMPC_order, StartLoc, EndLoc),
        LParenLoc(LParenLoc), Kind(A), KindKwLoc(ALoc) {}

  /// Build an empty clause.
  OMPOrderClause()
      : OMPClause(llvm::omp::OMPC_order, SourceLocation(), SourceLocation()) {}

  /// Sets the location of '('.
  void setLParenLoc(SourceLocation Loc) { LParenLoc = Loc; }

  /// Returns the location of '('.
  SourceLocation getLParenLoc() const { return LParenLoc; }

  /// Returns kind of the clause.
  OpenMPOrderClauseKind getKind() const { return Kind; }

  /// Returns location of clause kind.
  SourceLocation getKindKwLoc() const { return KindKwLoc; }

  child_range children() {
    return child_range(child_iterator(), child_iterator());
  }

  const_child_range children() const {
    return const_child_range(const_child_iterator(), const_child_iterator());
  }

  child_range used_children() {
    return child_range(child_iterator(), child_iterator());
  }
  const_child_range used_children() const {
    return const_child_range(const_child_iterator(), const_child_iterator());
  }

  static bool classof(const OMPClause *T) {
    return T->getClauseKind() == llvm::omp::OMPC_order;
  }
};

/// This represents the 'init' clause in '#pragma omp ...' directives.
///
/// \code
/// #pragma omp interop init(target:obj)
/// \endcode
class OMPInitClause final
    : public OMPVarListClause<OMPInitClause>,
      private llvm::TrailingObjects<OMPInitClause, Expr *> {
  friend class OMPClauseReader;
  friend OMPVarListClause;
  friend TrailingObjects;

  /// Location of interop variable.
  SourceLocation VarLoc;

  bool IsTarget = false;
  bool IsTargetSync = false;

  void setInteropVar(Expr *E) { varlist_begin()[0] = E; }

  void setIsTarget(bool V) { IsTarget = V; }

  void setIsTargetSync(bool V) { IsTargetSync = V; }

  /// Sets the location of the interop variable.
  void setVarLoc(SourceLocation Loc) { VarLoc = Loc; }

  /// Build 'init' clause.
  ///
  /// \param IsTarget Uses the 'target' interop-type.
  /// \param IsTargetSync Uses the 'targetsync' interop-type.
  /// \param StartLoc Starting location of the clause.
  /// \param LParenLoc Location of '('.
  /// \param VarLoc Location of the interop variable.
  /// \param EndLoc Ending location of the clause.
  /// \param N Number of expressions.
  OMPInitClause(bool IsTarget, bool IsTargetSync, SourceLocation StartLoc,
                SourceLocation LParenLoc, SourceLocation VarLoc,
                SourceLocation EndLoc, unsigned N)
      : OMPVarListClause<OMPInitClause>(llvm::omp::OMPC_init, StartLoc,
                                        LParenLoc, EndLoc, N),
        VarLoc(VarLoc), IsTarget(IsTarget), IsTargetSync(IsTargetSync) {}

  /// Build an empty clause.
  OMPInitClause(unsigned N)
      : OMPVarListClause<OMPInitClause>(llvm::omp::OMPC_init, SourceLocation(),
                                        SourceLocation(), SourceLocation(), N) {
  }

public:
  /// Creates a fully specified clause.
  ///
  /// \param C AST context.
  /// \param InteropVar The interop variable.
  /// \param PrefExprs The list of preference expressions.
  /// \param IsTarget Uses the 'target' interop-type.
  /// \param IsTargetSync Uses the 'targetsync' interop-type.
  /// \param StartLoc Starting location of the clause.
  /// \param LParenLoc Location of '('.
  /// \param VarLoc Location of the interop variable.
  /// \param EndLoc Ending location of the clause.
  static OMPInitClause *Create(const ASTContext &C, Expr *InteropVar,
                               ArrayRef<Expr *> PrefExprs, bool IsTarget,
                               bool IsTargetSync, SourceLocation StartLoc,
                               SourceLocation LParenLoc, SourceLocation VarLoc,
                               SourceLocation EndLoc);

  /// Creates an empty clause with \a N expressions.
  ///
  /// \param C AST context.
  /// \param N Number of expression items.
  static OMPInitClause *CreateEmpty(const ASTContext &C, unsigned N);

  /// Returns the location of the interop variable.
  SourceLocation getVarLoc() const { return VarLoc; }

  /// Returns the interop variable.
  Expr *getInteropVar() { return varlist_begin()[0]; }
  const Expr *getInteropVar() const { return varlist_begin()[0]; }

  /// Returns true is interop-type 'target' is used.
  bool getIsTarget() const { return IsTarget; }

  /// Returns true is interop-type 'targetsync' is used.
  bool getIsTargetSync() const { return IsTargetSync; }

  child_range children() {
    return child_range(reinterpret_cast<Stmt **>(varlist_begin()),
                       reinterpret_cast<Stmt **>(varlist_end()));
  }

  const_child_range children() const {
    auto Children = const_cast<OMPInitClause *>(this)->children();
    return const_child_range(Children.begin(), Children.end());
  }

  child_range used_children() {
    return child_range(child_iterator(), child_iterator());
  }
  const_child_range used_children() const {
    return const_child_range(const_child_iterator(), const_child_iterator());
  }

  using prefs_iterator = MutableArrayRef<Expr *>::iterator;
  using const_prefs_iterator = ArrayRef<const Expr *>::iterator;
  using prefs_range = llvm::iterator_range<prefs_iterator>;
  using const_prefs_range = llvm::iterator_range<const_prefs_iterator>;

  prefs_range prefs() {
    return prefs_range(reinterpret_cast<Expr **>(std::next(varlist_begin())),
                       reinterpret_cast<Expr **>(varlist_end()));
  }

  const_prefs_range prefs() const {
    auto Prefs = const_cast<OMPInitClause *>(this)->prefs();
    return const_prefs_range(Prefs.begin(), Prefs.end());
  }

  static bool classof(const OMPClause *T) {
    return T->getClauseKind() == llvm::omp::OMPC_init;
  }
};

/// This represents the 'use' clause in '#pragma omp ...' directives.
///
/// \code
/// #pragma omp interop use(obj)
/// \endcode
class OMPUseClause final : public OMPClause {
  friend class OMPClauseReader;

  /// Location of '('.
  SourceLocation LParenLoc;

  /// Location of interop variable.
  SourceLocation VarLoc;

  /// The interop variable.
  Stmt *InteropVar = nullptr;

  /// Set the interop variable.
  void setInteropVar(Expr *E) { InteropVar = E; }

  /// Sets the location of '('.
  void setLParenLoc(SourceLocation Loc) { LParenLoc = Loc; }

  /// Sets the location of the interop variable.
  void setVarLoc(SourceLocation Loc) { VarLoc = Loc; }

public:
  /// Build 'use' clause with and interop variable expression \a InteropVar.
  ///
  /// \param InteropVar The interop variable.
  /// \param StartLoc Starting location of the clause.
  /// \param LParenLoc Location of '('.
  /// \param VarLoc Location of the interop variable.
  /// \param EndLoc Ending location of the clause.
  OMPUseClause(Expr *InteropVar, SourceLocation StartLoc,
               SourceLocation LParenLoc, SourceLocation VarLoc,
               SourceLocation EndLoc)
      : OMPClause(llvm::omp::OMPC_use, StartLoc, EndLoc), LParenLoc(LParenLoc),
        VarLoc(VarLoc), InteropVar(InteropVar) {}

  /// Build an empty clause.
  OMPUseClause()
      : OMPClause(llvm::omp::OMPC_use, SourceLocation(), SourceLocation()) {}

  /// Returns the location of '('.
  SourceLocation getLParenLoc() const { return LParenLoc; }

  /// Returns the location of the interop variable.
  SourceLocation getVarLoc() const { return VarLoc; }

  /// Returns the interop variable.
  Expr *getInteropVar() const { return cast<Expr>(InteropVar); }

  child_range children() { return child_range(&InteropVar, &InteropVar + 1); }

  const_child_range children() const {
    return const_child_range(&InteropVar, &InteropVar + 1);
  }

  child_range used_children() {
    return child_range(child_iterator(), child_iterator());
  }
  const_child_range used_children() const {
    return const_child_range(const_child_iterator(), const_child_iterator());
  }

  static bool classof(const OMPClause *T) {
    return T->getClauseKind() == llvm::omp::OMPC_use;
  }
};

/// This represents 'destroy' clause in the '#pragma omp depobj'
/// directive or the '#pragma omp interop' directive..
///
/// \code
/// #pragma omp depobj(a) destroy
/// #pragma omp interop destroy(obj)
/// \endcode
/// In these examples directive '#pragma omp depobj' and '#pragma omp interop'
/// have a 'destroy' clause. The 'interop' directive includes an object.
class OMPDestroyClause final : public OMPClause {
  friend class OMPClauseReader;

  /// Location of '('.
  SourceLocation LParenLoc;

  /// Location of interop variable.
  SourceLocation VarLoc;

  /// The interop variable.
  Stmt *InteropVar = nullptr;

  /// Set the interop variable.
  void setInteropVar(Expr *E) { InteropVar = E; }

  /// Sets the location of '('.
  void setLParenLoc(SourceLocation Loc) { LParenLoc = Loc; }

  /// Sets the location of the interop variable.
  void setVarLoc(SourceLocation Loc) { VarLoc = Loc; }

public:
  /// Build 'destroy' clause with an interop variable expression \a InteropVar.
  ///
  /// \param InteropVar The interop variable.
  /// \param StartLoc Starting location of the clause.
  /// \param LParenLoc Location of '('.
  /// \param VarLoc Location of the interop variable.
  /// \param EndLoc Ending location of the clause.
  OMPDestroyClause(Expr *InteropVar, SourceLocation StartLoc,
                   SourceLocation LParenLoc, SourceLocation VarLoc,
                   SourceLocation EndLoc)
      : OMPClause(llvm::omp::OMPC_destroy, StartLoc, EndLoc),
        LParenLoc(LParenLoc), VarLoc(VarLoc), InteropVar(InteropVar) {}

  /// Build 'destroy' clause.
  ///
  /// \param StartLoc Starting location of the clause.
  /// \param EndLoc Ending location of the clause.
  OMPDestroyClause(SourceLocation StartLoc, SourceLocation EndLoc)
      : OMPClause(llvm::omp::OMPC_destroy, StartLoc, EndLoc) {}

  /// Build an empty clause.
  OMPDestroyClause()
      : OMPClause(llvm::omp::OMPC_destroy, SourceLocation(), SourceLocation()) {
  }

  /// Returns the location of '('.
  SourceLocation getLParenLoc() const { return LParenLoc; }

  /// Returns the location of the interop variable.
  SourceLocation getVarLoc() const { return VarLoc; }

  /// Returns the interop variable.
  Expr *getInteropVar() const { return cast_or_null<Expr>(InteropVar); }

  child_range children() {
    if (InteropVar)
      return child_range(&InteropVar, &InteropVar + 1);
    return child_range(child_iterator(), child_iterator());
  }

  const_child_range children() const {
    if (InteropVar)
      return const_child_range(&InteropVar, &InteropVar + 1);
    return const_child_range(const_child_iterator(), const_child_iterator());
  }

  child_range used_children() {
    return child_range(child_iterator(), child_iterator());
  }
  const_child_range used_children() const {
    return const_child_range(const_child_iterator(), const_child_iterator());
  }

  static bool classof(const OMPClause *T) {
    return T->getClauseKind() == llvm::omp::OMPC_destroy;
  }
};

/// This represents 'novariants' clause in the '#pragma omp ...' directive.
///
/// \code
/// #pragma omp dispatch novariants(a > 5)
/// \endcode
/// In this example directive '#pragma omp dispatch' has simple 'novariants'
/// clause with condition 'a > 5'.
class OMPNovariantsClause final : public OMPClause,
                                  public OMPClauseWithPreInit {
  friend class OMPClauseReader;

  /// Location of '('.
  SourceLocation LParenLoc;

  /// Condition of the 'if' clause.
  Stmt *Condition = nullptr;

  /// Set condition.
  void setCondition(Expr *Cond) { Condition = Cond; }

  /// Sets the location of '('.
  void setLParenLoc(SourceLocation Loc) { LParenLoc = Loc; }

public:
  /// Build 'novariants' clause with condition \a Cond.
  ///
  /// \param Cond Condition of the clause.
  /// \param HelperCond Helper condition for the construct.
  /// \param CaptureRegion Innermost OpenMP region where expressions in this
  /// clause must be captured.
  /// \param StartLoc Starting location of the clause.
  /// \param LParenLoc Location of '('.
  /// \param EndLoc Ending location of the clause.
  OMPNovariantsClause(Expr *Cond, Stmt *HelperCond,
                      OpenMPDirectiveKind CaptureRegion,
                      SourceLocation StartLoc, SourceLocation LParenLoc,
                      SourceLocation EndLoc)
      : OMPClause(llvm::omp::OMPC_novariants, StartLoc, EndLoc),
        OMPClauseWithPreInit(this), LParenLoc(LParenLoc), Condition(Cond) {
    setPreInitStmt(HelperCond, CaptureRegion);
  }

  /// Build an empty clause.
  OMPNovariantsClause()
      : OMPClause(llvm::omp::OMPC_novariants, SourceLocation(),
                  SourceLocation()),
        OMPClauseWithPreInit(this) {}

  /// Returns the location of '('.
  SourceLocation getLParenLoc() const { return LParenLoc; }

  /// Returns condition.
  Expr *getCondition() const { return cast_or_null<Expr>(Condition); }

  child_range children() { return child_range(&Condition, &Condition + 1); }

  const_child_range children() const {
    return const_child_range(&Condition, &Condition + 1);
  }

  child_range used_children();
  const_child_range used_children() const {
    auto Children = const_cast<OMPNovariantsClause *>(this)->used_children();
    return const_child_range(Children.begin(), Children.end());
  }

  static bool classof(const OMPClause *T) {
    return T->getClauseKind() == llvm::omp::OMPC_novariants;
  }
};

/// This represents 'nocontext' clause in the '#pragma omp ...' directive.
///
/// \code
/// #pragma omp dispatch nocontext(a > 5)
/// \endcode
/// In this example directive '#pragma omp dispatch' has simple 'nocontext'
/// clause with condition 'a > 5'.
class OMPNocontextClause final : public OMPClause, public OMPClauseWithPreInit {
  friend class OMPClauseReader;

  /// Location of '('.
  SourceLocation LParenLoc;

  /// Condition of the 'if' clause.
  Stmt *Condition = nullptr;

  /// Set condition.
  void setCondition(Expr *Cond) { Condition = Cond; }

  /// Sets the location of '('.
  void setLParenLoc(SourceLocation Loc) { LParenLoc = Loc; }

public:
  /// Build 'nocontext' clause with condition \a Cond.
  ///
  /// \param Cond Condition of the clause.
  /// \param HelperCond Helper condition for the construct.
  /// \param CaptureRegion Innermost OpenMP region where expressions in this
  /// clause must be captured.
  /// \param StartLoc Starting location of the clause.
  /// \param LParenLoc Location of '('.
  /// \param EndLoc Ending location of the clause.
  OMPNocontextClause(Expr *Cond, Stmt *HelperCond,
                     OpenMPDirectiveKind CaptureRegion, SourceLocation StartLoc,
                     SourceLocation LParenLoc, SourceLocation EndLoc)
      : OMPClause(llvm::omp::OMPC_nocontext, StartLoc, EndLoc),
        OMPClauseWithPreInit(this), LParenLoc(LParenLoc), Condition(Cond) {
    setPreInitStmt(HelperCond, CaptureRegion);
  }

  /// Build an empty clause.
  OMPNocontextClause()
      : OMPClause(llvm::omp::OMPC_nocontext, SourceLocation(),
                  SourceLocation()),
        OMPClauseWithPreInit(this) {}

  /// Returns the location of '('.
  SourceLocation getLParenLoc() const { return LParenLoc; }

  /// Returns condition.
  Expr *getCondition() const { return cast_or_null<Expr>(Condition); }

  child_range children() { return child_range(&Condition, &Condition + 1); }

  const_child_range children() const {
    return const_child_range(&Condition, &Condition + 1);
  }

  child_range used_children();
  const_child_range used_children() const {
    auto Children = const_cast<OMPNocontextClause *>(this)->used_children();
    return const_child_range(Children.begin(), Children.end());
  }

  static bool classof(const OMPClause *T) {
    return T->getClauseKind() == llvm::omp::OMPC_nocontext;
  }
};

/// This represents 'detach' clause in the '#pragma omp task' directive.
///
/// \code
/// #pragma omp task detach(evt)
/// \endcode
/// In this example directive '#pragma omp detach' has simple 'detach' clause
/// with the variable 'evt'.
class OMPDetachClause final : public OMPClause {
  friend class OMPClauseReader;

  /// Location of '('.
  SourceLocation LParenLoc;

  /// Expression of the 'detach' clause.
  Stmt *Evt = nullptr;

  /// Set condition.
  void setEventHandler(Expr *E) { Evt = E; }

  /// Sets the location of '('.
  void setLParenLoc(SourceLocation Loc) { LParenLoc = Loc; }

public:
  /// Build 'detach' clause with event-handler \a Evt.
  ///
  /// \param Evt Event handler expression.
  /// \param StartLoc Starting location of the clause.
  /// \param LParenLoc Location of '('.
  /// \param EndLoc Ending location of the clause.
  OMPDetachClause(Expr *Evt, SourceLocation StartLoc, SourceLocation LParenLoc,
                  SourceLocation EndLoc)
      : OMPClause(llvm::omp::OMPC_detach, StartLoc, EndLoc),
        LParenLoc(LParenLoc), Evt(Evt) {}

  /// Build an empty clause.
  OMPDetachClause()
      : OMPClause(llvm::omp::OMPC_detach, SourceLocation(), SourceLocation()) {}

  /// Returns the location of '('.
  SourceLocation getLParenLoc() const { return LParenLoc; }

  /// Returns event-handler expression.
  Expr *getEventHandler() const { return cast_or_null<Expr>(Evt); }

  child_range children() { return child_range(&Evt, &Evt + 1); }

  const_child_range children() const {
    return const_child_range(&Evt, &Evt + 1);
  }

  child_range used_children() {
    return child_range(child_iterator(), child_iterator());
  }
  const_child_range used_children() const {
    return const_child_range(const_child_iterator(), const_child_iterator());
  }

  static bool classof(const OMPClause *T) {
    return T->getClauseKind() == llvm::omp::OMPC_detach;
  }
};

/// This represents clause 'inclusive' in the '#pragma omp scan' directive.
///
/// \code
/// #pragma omp scan inclusive(a,b)
/// \endcode
/// In this example directive '#pragma omp scan' has clause 'inclusive'
/// with the variables 'a' and 'b'.
class OMPInclusiveClause final
    : public OMPVarListClause<OMPInclusiveClause>,
      private llvm::TrailingObjects<OMPInclusiveClause, Expr *> {
  friend class OMPClauseReader;
  friend OMPVarListClause;
  friend TrailingObjects;

  /// Build clause with number of variables \a N.
  ///
  /// \param StartLoc Starting location of the clause.
  /// \param LParenLoc Location of '('.
  /// \param EndLoc Ending location of the clause.
  /// \param N Number of the variables in the clause.
  OMPInclusiveClause(SourceLocation StartLoc, SourceLocation LParenLoc,
                     SourceLocation EndLoc, unsigned N)
      : OMPVarListClause<OMPInclusiveClause>(llvm::omp::OMPC_inclusive,
                                             StartLoc, LParenLoc, EndLoc, N) {}

  /// Build an empty clause.
  ///
  /// \param N Number of variables.
  explicit OMPInclusiveClause(unsigned N)
      : OMPVarListClause<OMPInclusiveClause>(llvm::omp::OMPC_inclusive,
                                             SourceLocation(), SourceLocation(),
                                             SourceLocation(), N) {}

public:
  /// Creates clause with a list of variables \a VL.
  ///
  /// \param C AST context.
  /// \param StartLoc Starting location of the clause.
  /// \param LParenLoc Location of '('.
  /// \param EndLoc Ending location of the clause.
  /// \param VL List of references to the original variables.
  static OMPInclusiveClause *Create(const ASTContext &C,
                                    SourceLocation StartLoc,
                                    SourceLocation LParenLoc,
                                    SourceLocation EndLoc, ArrayRef<Expr *> VL);

  /// Creates an empty clause with the place for \a N variables.
  ///
  /// \param C AST context.
  /// \param N The number of variables.
  static OMPInclusiveClause *CreateEmpty(const ASTContext &C, unsigned N);

  child_range children() {
    return child_range(reinterpret_cast<Stmt **>(varlist_begin()),
                       reinterpret_cast<Stmt **>(varlist_end()));
  }

  const_child_range children() const {
    auto Children = const_cast<OMPInclusiveClause *>(this)->children();
    return const_child_range(Children.begin(), Children.end());
  }

  child_range used_children() {
    return child_range(child_iterator(), child_iterator());
  }
  const_child_range used_children() const {
    return const_child_range(const_child_iterator(), const_child_iterator());
  }

  static bool classof(const OMPClause *T) {
    return T->getClauseKind() == llvm::omp::OMPC_inclusive;
  }
};

/// This represents clause 'exclusive' in the '#pragma omp scan' directive.
///
/// \code
/// #pragma omp scan exclusive(a,b)
/// \endcode
/// In this example directive '#pragma omp scan' has clause 'exclusive'
/// with the variables 'a' and 'b'.
class OMPExclusiveClause final
    : public OMPVarListClause<OMPExclusiveClause>,
      private llvm::TrailingObjects<OMPExclusiveClause, Expr *> {
  friend class OMPClauseReader;
  friend OMPVarListClause;
  friend TrailingObjects;

  /// Build clause with number of variables \a N.
  ///
  /// \param StartLoc Starting location of the clause.
  /// \param LParenLoc Location of '('.
  /// \param EndLoc Ending location of the clause.
  /// \param N Number of the variables in the clause.
  OMPExclusiveClause(SourceLocation StartLoc, SourceLocation LParenLoc,
                     SourceLocation EndLoc, unsigned N)
      : OMPVarListClause<OMPExclusiveClause>(llvm::omp::OMPC_exclusive,
                                             StartLoc, LParenLoc, EndLoc, N) {}

  /// Build an empty clause.
  ///
  /// \param N Number of variables.
  explicit OMPExclusiveClause(unsigned N)
      : OMPVarListClause<OMPExclusiveClause>(llvm::omp::OMPC_exclusive,
                                             SourceLocation(), SourceLocation(),
                                             SourceLocation(), N) {}

public:
  /// Creates clause with a list of variables \a VL.
  ///
  /// \param C AST context.
  /// \param StartLoc Starting location of the clause.
  /// \param LParenLoc Location of '('.
  /// \param EndLoc Ending location of the clause.
  /// \param VL List of references to the original variables.
  static OMPExclusiveClause *Create(const ASTContext &C,
                                    SourceLocation StartLoc,
                                    SourceLocation LParenLoc,
                                    SourceLocation EndLoc, ArrayRef<Expr *> VL);

  /// Creates an empty clause with the place for \a N variables.
  ///
  /// \param C AST context.
  /// \param N The number of variables.
  static OMPExclusiveClause *CreateEmpty(const ASTContext &C, unsigned N);

  child_range children() {
    return child_range(reinterpret_cast<Stmt **>(varlist_begin()),
                       reinterpret_cast<Stmt **>(varlist_end()));
  }

  const_child_range children() const {
    auto Children = const_cast<OMPExclusiveClause *>(this)->children();
    return const_child_range(Children.begin(), Children.end());
  }

  child_range used_children() {
    return child_range(child_iterator(), child_iterator());
  }
  const_child_range used_children() const {
    return const_child_range(const_child_iterator(), const_child_iterator());
  }

  static bool classof(const OMPClause *T) {
    return T->getClauseKind() == llvm::omp::OMPC_exclusive;
  }
};

/// This represents clause 'uses_allocators' in the '#pragma omp target'-based
/// directives.
///
/// \code
/// #pragma omp target uses_allocators(default_allocator, my_allocator(traits))
/// \endcode
/// In this example directive '#pragma omp target' has clause 'uses_allocators'
/// with the allocators 'default_allocator' and user-defined 'my_allocator'.
class OMPUsesAllocatorsClause final
    : public OMPClause,
      private llvm::TrailingObjects<OMPUsesAllocatorsClause, Expr *,
                                    SourceLocation> {
public:
  /// Data for list of allocators.
  struct Data {
    /// Allocator.
    Expr *Allocator = nullptr;
    /// Allocator traits.
    Expr *AllocatorTraits = nullptr;
    /// Locations of '(' and ')' symbols.
    SourceLocation LParenLoc, RParenLoc;
  };

private:
  friend class OMPClauseReader;
  friend TrailingObjects;

  enum class ExprOffsets {
    Allocator,
    AllocatorTraits,
    Total,
  };

  enum class ParenLocsOffsets {
    LParen,
    RParen,
    Total,
  };

  /// Location of '('.
  SourceLocation LParenLoc;
  /// Total number of allocators in the clause.
  unsigned NumOfAllocators = 0;

  /// Build clause.
  ///
  /// \param StartLoc Starting location of the clause.
  /// \param LParenLoc Location of '('.
  /// \param EndLoc Ending location of the clause.
  /// \param N Number of allocators asssociated with the clause.
  OMPUsesAllocatorsClause(SourceLocation StartLoc, SourceLocation LParenLoc,
                          SourceLocation EndLoc, unsigned N)
      : OMPClause(llvm::omp::OMPC_uses_allocators, StartLoc, EndLoc),
        LParenLoc(LParenLoc), NumOfAllocators(N) {}

  /// Build an empty clause.
  /// \param N Number of allocators asssociated with the clause.
  ///
  explicit OMPUsesAllocatorsClause(unsigned N)
      : OMPClause(llvm::omp::OMPC_uses_allocators, SourceLocation(),
                  SourceLocation()),
        NumOfAllocators(N) {}

  unsigned numTrailingObjects(OverloadToken<Expr *>) const {
    return NumOfAllocators * static_cast<int>(ExprOffsets::Total);
  }

  /// Sets the location of '('.
  void setLParenLoc(SourceLocation Loc) { LParenLoc = Loc; }

  /// Sets the allocators data for the clause.
  void setAllocatorsData(ArrayRef<OMPUsesAllocatorsClause::Data> Data);

public:
  /// Creates clause with a list of allocators \p Data.
  ///
  /// \param C AST context.
  /// \param StartLoc Starting location of the clause.
  /// \param LParenLoc Location of '('.
  /// \param EndLoc Ending location of the clause.
  /// \param Data List of allocators.
  static OMPUsesAllocatorsClause *
  Create(const ASTContext &C, SourceLocation StartLoc, SourceLocation LParenLoc,
         SourceLocation EndLoc, ArrayRef<OMPUsesAllocatorsClause::Data> Data);

  /// Creates an empty clause with the place for \p N allocators.
  ///
  /// \param C AST context.
  /// \param N The number of allocators.
  static OMPUsesAllocatorsClause *CreateEmpty(const ASTContext &C, unsigned N);

  /// Returns the location of '('.
  SourceLocation getLParenLoc() const { return LParenLoc; }

  /// Returns number of allocators associated with the clause.
  unsigned getNumberOfAllocators() const { return NumOfAllocators; }

  /// Returns data for the specified allocator.
  OMPUsesAllocatorsClause::Data getAllocatorData(unsigned I) const;

  // Iterators
  child_range children() {
    Stmt **Begin = reinterpret_cast<Stmt **>(getTrailingObjects<Expr *>());
    return child_range(Begin, Begin + NumOfAllocators *
                                          static_cast<int>(ExprOffsets::Total));
  }
  const_child_range children() const {
    Stmt *const *Begin =
        reinterpret_cast<Stmt *const *>(getTrailingObjects<Expr *>());
    return const_child_range(
        Begin, Begin + NumOfAllocators * static_cast<int>(ExprOffsets::Total));
  }

  child_range used_children() {
    return child_range(child_iterator(), child_iterator());
  }
  const_child_range used_children() const {
    return const_child_range(const_child_iterator(), const_child_iterator());
  }

  static bool classof(const OMPClause *T) {
    return T->getClauseKind() == llvm::omp::OMPC_uses_allocators;
  }
};

/// This represents clause 'affinity' in the '#pragma omp task'-based
/// directives.
///
/// \code
/// #pragma omp task affinity(iterator(i = 0:n) : ([3][n])a, b[:n], c[i])
/// \endcode
/// In this example directive '#pragma omp task' has clause 'affinity' with the
/// affinity modifer 'iterator(i = 0:n)' and locator items '([3][n])a', 'b[:n]'
/// and 'c[i]'.
class OMPAffinityClause final
    : public OMPVarListClause<OMPAffinityClause>,
      private llvm::TrailingObjects<OMPAffinityClause, Expr *> {
  friend class OMPClauseReader;
  friend OMPVarListClause;
  friend TrailingObjects;

  /// Location of ':' symbol.
  SourceLocation ColonLoc;

  /// Build clause.
  ///
  /// \param StartLoc Starting location of the clause.
  /// \param LParenLoc Location of '('.
  /// \param ColonLoc Location of ':'.
  /// \param EndLoc Ending location of the clause.
  /// \param N Number of locators asssociated with the clause.
  OMPAffinityClause(SourceLocation StartLoc, SourceLocation LParenLoc,
                    SourceLocation ColonLoc, SourceLocation EndLoc, unsigned N)
      : OMPVarListClause<OMPAffinityClause>(llvm::omp::OMPC_affinity, StartLoc,
                                            LParenLoc, EndLoc, N) {}

  /// Build an empty clause.
  /// \param N Number of locators asssociated with the clause.
  ///
  explicit OMPAffinityClause(unsigned N)
      : OMPVarListClause<OMPAffinityClause>(llvm::omp::OMPC_affinity,
                                            SourceLocation(), SourceLocation(),
                                            SourceLocation(), N) {}

  /// Sets the affinity modifier for the clause, if any.
  void setModifier(Expr *E) {
    getTrailingObjects<Expr *>()[varlist_size()] = E;
  }

  /// Sets the location of ':' symbol.
  void setColonLoc(SourceLocation Loc) { ColonLoc = Loc; }

public:
  /// Creates clause with a modifier a list of locator items.
  ///
  /// \param C AST context.
  /// \param StartLoc Starting location of the clause.
  /// \param LParenLoc Location of '('.
  /// \param ColonLoc Location of ':'.
  /// \param EndLoc Ending location of the clause.
  /// \param Locators List of locator items.
  static OMPAffinityClause *Create(const ASTContext &C, SourceLocation StartLoc,
                                   SourceLocation LParenLoc,
                                   SourceLocation ColonLoc,
                                   SourceLocation EndLoc, Expr *Modifier,
                                   ArrayRef<Expr *> Locators);

  /// Creates an empty clause with the place for \p N locator items.
  ///
  /// \param C AST context.
  /// \param N The number of locator items.
  static OMPAffinityClause *CreateEmpty(const ASTContext &C, unsigned N);

  /// Gets affinity modifier.
  Expr *getModifier() { return getTrailingObjects<Expr *>()[varlist_size()]; }
  Expr *getModifier() const {
    return getTrailingObjects<Expr *>()[varlist_size()];
  }

  /// Gets the location of ':' symbol.
  SourceLocation getColonLoc() const { return ColonLoc; }

  // Iterators
  child_range children() {
    int Offset = getModifier() ? 1 : 0;
    return child_range(reinterpret_cast<Stmt **>(varlist_begin()),
                       reinterpret_cast<Stmt **>(varlist_end() + Offset));
  }

  const_child_range children() const {
    auto Children = const_cast<OMPAffinityClause *>(this)->children();
    return const_child_range(Children.begin(), Children.end());
  }

  child_range used_children() {
    return child_range(child_iterator(), child_iterator());
  }
  const_child_range used_children() const {
    return const_child_range(const_child_iterator(), const_child_iterator());
  }

  static bool classof(const OMPClause *T) {
    return T->getClauseKind() == llvm::omp::OMPC_affinity;
  }
};

/// This represents 'filter' clause in the '#pragma omp ...' directive.
///
/// \code
/// #pragma omp masked filter(tid)
/// \endcode
/// In this example directive '#pragma omp masked' has 'filter' clause with
/// thread id.
class OMPFilterClause final : public OMPClause, public OMPClauseWithPreInit {
  friend class OMPClauseReader;

  /// Location of '('.
  SourceLocation LParenLoc;

  /// Express of the 'filter' clause.
  Stmt *ThreadID = nullptr;

  /// Sets the thread identifier.
  void setThreadID(Expr *TID) { ThreadID = TID; }

  /// Sets the location of '('.
  void setLParenLoc(SourceLocation Loc) { LParenLoc = Loc; }

public:
  /// Build 'filter' clause with thread-id \a ThreadID.
  ///
  /// \param ThreadID Thread identifier.
  /// \param HelperE Helper expression associated with this clause.
  /// \param CaptureRegion Innermost OpenMP region where expressions in this
  /// clause must be captured.
  /// \param StartLoc Starting location of the clause.
  /// \param LParenLoc Location of '('.
  /// \param EndLoc Ending location of the clause.
  OMPFilterClause(Expr *ThreadID, Stmt *HelperE,
                  OpenMPDirectiveKind CaptureRegion, SourceLocation StartLoc,
                  SourceLocation LParenLoc, SourceLocation EndLoc)
      : OMPClause(llvm::omp::OMPC_filter, StartLoc, EndLoc),
        OMPClauseWithPreInit(this), LParenLoc(LParenLoc), ThreadID(ThreadID) {
    setPreInitStmt(HelperE, CaptureRegion);
  }

  /// Build an empty clause.
  OMPFilterClause()
      : OMPClause(llvm::omp::OMPC_filter, SourceLocation(), SourceLocation()),
        OMPClauseWithPreInit(this) {}
  /// Returns the location of '('.
  SourceLocation getLParenLoc() const { return LParenLoc; }

  /// Return thread identifier.
  Expr *getThreadID() { return cast<Expr>(ThreadID); }

  /// Return thread identifier.
  Expr *getThreadID() const { return cast<Expr>(ThreadID); }

  child_range children() { return child_range(&ThreadID, &ThreadID + 1); }

  const_child_range children() const {
    return const_child_range(&ThreadID, &ThreadID + 1);
  }

  child_range used_children() {
    return child_range(child_iterator(), child_iterator());
  }
  const_child_range used_children() const {
    return const_child_range(const_child_iterator(), const_child_iterator());
  }

  static bool classof(const OMPClause *T) {
    return T->getClauseKind() == llvm::omp::OMPC_filter;
  }
};

/// This represents 'bind' clause in the '#pragma omp ...' directives.
///
/// \code
/// #pragma omp loop bind(parallel)
/// \endcode
class OMPBindClause final : public OMPClause {
  friend class OMPClauseReader;

  /// Location of '('.
  SourceLocation LParenLoc;

  /// The binding kind of 'bind' clause.
  OpenMPBindClauseKind Kind = OMPC_BIND_unknown;

  /// Start location of the kind in source code.
  SourceLocation KindLoc;

  /// Sets the location of '('.
  void setLParenLoc(SourceLocation Loc) { LParenLoc = Loc; }

  /// Set the binding kind.
  void setBindKind(OpenMPBindClauseKind K) { Kind = K; }

  /// Set the binding kind location.
  void setBindKindLoc(SourceLocation KLoc) { KindLoc = KLoc; }

  /// Build 'bind' clause with kind \a K ('teams', 'parallel', or 'thread').
  ///
  /// \param K Binding kind of the clause ('teams', 'parallel' or 'thread').
  /// \param KLoc Starting location of the binding kind.
  /// \param StartLoc Starting location of the clause.
  /// \param LParenLoc Location of '('.
  /// \param EndLoc Ending location of the clause.
  OMPBindClause(OpenMPBindClauseKind K, SourceLocation KLoc,
                SourceLocation StartLoc, SourceLocation LParenLoc,
                SourceLocation EndLoc)
      : OMPClause(llvm::omp::OMPC_bind, StartLoc, EndLoc), LParenLoc(LParenLoc),
        Kind(K), KindLoc(KLoc) {}

  /// Build an empty clause.
  OMPBindClause()
      : OMPClause(llvm::omp::OMPC_bind, SourceLocation(), SourceLocation()) {}

public:
  /// Build 'bind' clause with kind \a K ('teams', 'parallel', or 'thread').
  ///
  /// \param C AST context
  /// \param K Binding kind of the clause ('teams', 'parallel' or 'thread').
  /// \param KLoc Starting location of the binding kind.
  /// \param StartLoc Starting location of the clause.
  /// \param LParenLoc Location of '('.
  /// \param EndLoc Ending location of the clause.
  static OMPBindClause *Create(const ASTContext &C, OpenMPBindClauseKind K,
                               SourceLocation KLoc, SourceLocation StartLoc,
                               SourceLocation LParenLoc, SourceLocation EndLoc);

  /// Build an empty 'bind' clause.
  ///
  /// \param C AST context
  static OMPBindClause *CreateEmpty(const ASTContext &C);

  /// Returns the location of '('.
  SourceLocation getLParenLoc() const { return LParenLoc; }

  /// Returns kind of the clause.
  OpenMPBindClauseKind getBindKind() const { return Kind; }

  /// Returns location of clause kind.
  SourceLocation getBindKindLoc() const { return KindLoc; }

  child_range children() {
    return child_range(child_iterator(), child_iterator());
  }

  const_child_range children() const {
    return const_child_range(const_child_iterator(), const_child_iterator());
  }

  child_range used_children() {
    return child_range(child_iterator(), child_iterator());
  }
  const_child_range used_children() const {
    return const_child_range(const_child_iterator(), const_child_iterator());
  }

  static bool classof(const OMPClause *T) {
    return T->getClauseKind() == llvm::omp::OMPC_bind;
  }
};

/// This class implements a simple visitor for OMPClause
/// subclasses.
template<class ImplClass, template <typename> class Ptr, typename RetTy>
class OMPClauseVisitorBase {
public:
#define PTR(CLASS) Ptr<CLASS>
#define DISPATCH(CLASS) \
  return static_cast<ImplClass*>(this)->Visit##CLASS(static_cast<PTR(CLASS)>(S))

#define GEN_CLANG_CLAUSE_CLASS
#define CLAUSE_CLASS(Enum, Str, Class)                                         \
  RetTy Visit##Class(PTR(Class) S) { DISPATCH(Class); }
#include "llvm/Frontend/OpenMP/OMP.inc"

  RetTy Visit(PTR(OMPClause) S) {
    // Top switch clause: visit each OMPClause.
    switch (S->getClauseKind()) {
#define GEN_CLANG_CLAUSE_CLASS
#define CLAUSE_CLASS(Enum, Str, Class)                                         \
  case llvm::omp::Clause::Enum:                                                \
    return Visit##Class(static_cast<PTR(Class)>(S));
#define CLAUSE_NO_CLASS(Enum, Str)                                             \
  case llvm::omp::Clause::Enum:                                                \
    break;
#include "llvm/Frontend/OpenMP/OMP.inc"
    }
  }
  // Base case, ignore it. :)
  RetTy VisitOMPClause(PTR(OMPClause) Node) { return RetTy(); }
#undef PTR
#undef DISPATCH
};

template <typename T> using const_ptr = std::add_pointer_t<std::add_const_t<T>>;

template <class ImplClass, typename RetTy = void>
class OMPClauseVisitor
    : public OMPClauseVisitorBase<ImplClass, std::add_pointer_t, RetTy> {};
template<class ImplClass, typename RetTy = void>
class ConstOMPClauseVisitor :
      public OMPClauseVisitorBase <ImplClass, const_ptr, RetTy> {};

class OMPClausePrinter final : public OMPClauseVisitor<OMPClausePrinter> {
  raw_ostream &OS;
  const PrintingPolicy &Policy;

  /// Process clauses with list of variables.
  template <typename T> void VisitOMPClauseList(T *Node, char StartSym);
  /// Process motion clauses.
  template <typename T> void VisitOMPMotionClause(T *Node);

public:
  OMPClausePrinter(raw_ostream &OS, const PrintingPolicy &Policy)
      : OS(OS), Policy(Policy) {}

#define GEN_CLANG_CLAUSE_CLASS
#define CLAUSE_CLASS(Enum, Str, Class) void Visit##Class(Class *S);
#include "llvm/Frontend/OpenMP/OMP.inc"
};

struct OMPTraitProperty {
  llvm::omp::TraitProperty Kind = llvm::omp::TraitProperty::invalid;

  /// The raw string as we parsed it. This is needed for the `isa` trait set
  /// (which accepts anything) and (later) extensions.
  StringRef RawString;
};
struct OMPTraitSelector {
  Expr *ScoreOrCondition = nullptr;
  llvm::omp::TraitSelector Kind = llvm::omp::TraitSelector::invalid;
  llvm::SmallVector<OMPTraitProperty, 1> Properties;
};
struct OMPTraitSet {
  llvm::omp::TraitSet Kind = llvm::omp::TraitSet::invalid;
  llvm::SmallVector<OMPTraitSelector, 2> Selectors;
};

/// Helper data structure representing the traits in a match clause of an
/// `declare variant` or `metadirective`. The outer level is an ordered
/// collection of selector sets, each with an associated kind and an ordered
/// collection of selectors. A selector has a kind, an optional score/condition,
/// and an ordered collection of properties.
class OMPTraitInfo {
  /// Private constructor accesible only by ASTContext.
  OMPTraitInfo() {}
  friend class ASTContext;

public:
  /// Reconstruct a (partial) OMPTraitInfo object from a mangled name.
  OMPTraitInfo(StringRef MangledName);

  /// The outermost level of selector sets.
  llvm::SmallVector<OMPTraitSet, 2> Sets;

  bool anyScoreOrCondition(
      llvm::function_ref<bool(Expr *&, bool /* IsScore */)> Cond) {
    return llvm::any_of(Sets, [&](OMPTraitSet &Set) {
      return llvm::any_of(
          Set.Selectors, [&](OMPTraitSelector &Selector) {
            return Cond(Selector.ScoreOrCondition,
                        /* IsScore */ Selector.Kind !=
                            llvm::omp::TraitSelector::user_condition);
          });
    });
  }

  /// Create a variant match info object from this trait info object. While the
  /// former is a flat representation the actual main difference is that the
  /// latter uses clang::Expr to store the score/condition while the former is
  /// independent of clang. Thus, expressions and conditions are evaluated in
  /// this method.
  void getAsVariantMatchInfo(ASTContext &ASTCtx,
                             llvm::omp::VariantMatchInfo &VMI) const;

  /// Return a string representation identifying this context selector.
  std::string getMangledName() const;

  /// Check the extension trait \p TP is active.
  bool isExtensionActive(llvm::omp::TraitProperty TP) {
    for (const OMPTraitSet &Set : Sets) {
      if (Set.Kind != llvm::omp::TraitSet::implementation)
        continue;
      for (const OMPTraitSelector &Selector : Set.Selectors) {
        if (Selector.Kind != llvm::omp::TraitSelector::implementation_extension)
          continue;
        for (const OMPTraitProperty &Property : Selector.Properties) {
          if (Property.Kind == TP)
            return true;
        }
      }
    }
    return false;
  }

  /// Print a human readable representation into \p OS.
  void print(llvm::raw_ostream &OS, const PrintingPolicy &Policy) const;
};
llvm::raw_ostream &operator<<(llvm::raw_ostream &OS, const OMPTraitInfo &TI);
llvm::raw_ostream &operator<<(llvm::raw_ostream &OS, const OMPTraitInfo *TI);

/// Clang specific specialization of the OMPContext to lookup target features.
struct TargetOMPContext final : public llvm::omp::OMPContext {
  TargetOMPContext(ASTContext &ASTCtx,
                   std::function<void(StringRef)> &&DiagUnknownTrait,
                   const FunctionDecl *CurrentFunctionDecl,
                   ArrayRef<llvm::omp::TraitProperty> ConstructTraits);

  virtual ~TargetOMPContext() = default;

  /// See llvm::omp::OMPContext::matchesISATrait
  bool matchesISATrait(StringRef RawString) const override;

private:
  std::function<bool(StringRef)> FeatureValidityCheck;
  std::function<void(StringRef)> DiagUnknownTrait;
  llvm::StringMap<bool> FeatureMap;
};

/// Contains data for OpenMP directives: clauses, children
/// expressions/statements (helpers for codegen) and associated statement, if
/// any.
class OMPChildren final
    : private llvm::TrailingObjects<OMPChildren, OMPClause *, Stmt *> {
  friend TrailingObjects;
  friend class OMPClauseReader;
  friend class OMPExecutableDirective;
  template <typename T> friend class OMPDeclarativeDirective;

  /// Numbers of clauses.
  unsigned NumClauses = 0;
  /// Number of child expressions/stmts.
  unsigned NumChildren = 0;
  /// true if the directive has associated statement.
  bool HasAssociatedStmt = false;

  /// Define the sizes of each trailing object array except the last one. This
  /// is required for TrailingObjects to work properly.
  size_t numTrailingObjects(OverloadToken<OMPClause *>) const {
    return NumClauses;
  }

  OMPChildren() = delete;

  OMPChildren(unsigned NumClauses, unsigned NumChildren, bool HasAssociatedStmt)
      : NumClauses(NumClauses), NumChildren(NumChildren),
        HasAssociatedStmt(HasAssociatedStmt) {}

  static size_t size(unsigned NumClauses, bool HasAssociatedStmt,
                     unsigned NumChildren);

  static OMPChildren *Create(void *Mem, ArrayRef<OMPClause *> Clauses);
  static OMPChildren *Create(void *Mem, ArrayRef<OMPClause *> Clauses, Stmt *S,
                             unsigned NumChildren = 0);
  static OMPChildren *CreateEmpty(void *Mem, unsigned NumClauses,
                                  bool HasAssociatedStmt = false,
                                  unsigned NumChildren = 0);

public:
  unsigned getNumClauses() const { return NumClauses; }
  unsigned getNumChildren() const { return NumChildren; }
  bool hasAssociatedStmt() const { return HasAssociatedStmt; }

  /// Set associated statement.
  void setAssociatedStmt(Stmt *S) {
    getTrailingObjects<Stmt *>()[NumChildren] = S;
  }

  void setChildren(ArrayRef<Stmt *> Children);

  /// Sets the list of variables for this clause.
  ///
  /// \param Clauses The list of clauses for the directive.
  ///
  void setClauses(ArrayRef<OMPClause *> Clauses);

  /// Returns statement associated with the directive.
  const Stmt *getAssociatedStmt() const {
    return const_cast<OMPChildren *>(this)->getAssociatedStmt();
  }
  Stmt *getAssociatedStmt() {
    assert(HasAssociatedStmt &&
           "Expected directive with the associated statement.");
    return getTrailingObjects<Stmt *>()[NumChildren];
  }

  /// Get the clauses storage.
  MutableArrayRef<OMPClause *> getClauses() {
    return llvm::makeMutableArrayRef(getTrailingObjects<OMPClause *>(),
                                     NumClauses);
  }
  ArrayRef<OMPClause *> getClauses() const {
    return const_cast<OMPChildren *>(this)->getClauses();
  }

  /// Returns the captured statement associated with the
  /// component region within the (combined) directive.
  ///
  /// \param RegionKind Component region kind.
  const CapturedStmt *
  getCapturedStmt(OpenMPDirectiveKind RegionKind,
                  ArrayRef<OpenMPDirectiveKind> CaptureRegions) const {
    assert(llvm::any_of(
               CaptureRegions,
               [=](const OpenMPDirectiveKind K) { return K == RegionKind; }) &&
           "RegionKind not found in OpenMP CaptureRegions.");
    auto *CS = cast<CapturedStmt>(getAssociatedStmt());
    for (auto ThisCaptureRegion : CaptureRegions) {
      if (ThisCaptureRegion == RegionKind)
        return CS;
      CS = cast<CapturedStmt>(CS->getCapturedStmt());
    }
    llvm_unreachable("Incorrect RegionKind specified for directive.");
  }

  /// Get innermost captured statement for the construct.
  CapturedStmt *
  getInnermostCapturedStmt(ArrayRef<OpenMPDirectiveKind> CaptureRegions) {
    assert(hasAssociatedStmt() && "Must have associated captured statement.");
    assert(!CaptureRegions.empty() &&
           "At least one captured statement must be provided.");
    auto *CS = cast<CapturedStmt>(getAssociatedStmt());
    for (unsigned Level = CaptureRegions.size(); Level > 1; --Level)
      CS = cast<CapturedStmt>(CS->getCapturedStmt());
    return CS;
  }

  const CapturedStmt *
  getInnermostCapturedStmt(ArrayRef<OpenMPDirectiveKind> CaptureRegions) const {
    return const_cast<OMPChildren *>(this)->getInnermostCapturedStmt(
        CaptureRegions);
  }

  MutableArrayRef<Stmt *> getChildren();
  ArrayRef<Stmt *> getChildren() const {
    return const_cast<OMPChildren *>(this)->getChildren();
  }

  Stmt *getRawStmt() {
    assert(HasAssociatedStmt &&
           "Expected directive with the associated statement.");
    if (auto *CS = dyn_cast<CapturedStmt>(getAssociatedStmt())) {
      Stmt *S = nullptr;
      do {
        S = CS->getCapturedStmt();
        CS = dyn_cast<CapturedStmt>(S);
      } while (CS);
      return S;
    }
    return getAssociatedStmt();
  }
  const Stmt *getRawStmt() const {
    return const_cast<OMPChildren *>(this)->getRawStmt();
  }

  Stmt::child_range getAssociatedStmtAsRange() {
    if (!HasAssociatedStmt)
      return Stmt::child_range(Stmt::child_iterator(), Stmt::child_iterator());
    return Stmt::child_range(&getTrailingObjects<Stmt *>()[NumChildren],
                             &getTrailingObjects<Stmt *>()[NumChildren + 1]);
  }
};

} // namespace clang

#endif // LLVM_CLANG_AST_OPENMPCLAUSE_H<|MERGE_RESOLUTION|>--- conflicted
+++ resolved
@@ -964,8 +964,6 @@
   }
 };
 
-<<<<<<< HEAD
-=======
 /// Representation of the 'full' clause of the '#pragma omp unroll' directive.
 ///
 /// \code
@@ -1074,7 +1072,6 @@
   }
 };
 
->>>>>>> a2ce6ee6
 /// This represents 'collapse' clause in the '#pragma omp ...'
 /// directive.
 ///
