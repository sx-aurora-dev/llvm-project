//===--- Options.td - Options for clang -----------------------------------===//
//
// Part of the LLVM Project, under the Apache License v2.0 with LLVM Exceptions.
// See https://llvm.org/LICENSE.txt for license information.
// SPDX-License-Identifier: Apache-2.0 WITH LLVM-exception
//
//===----------------------------------------------------------------------===//
//
//  This file defines the options accepted by clang.
//
//===----------------------------------------------------------------------===//

// Include the common option parsing interfaces.
include "llvm/Option/OptParser.td"

/////////
// Flags

// The option is a "driver"-only option, and should not be forwarded to other
// tools via `-Xarch` options.
def NoXarchOption : OptionFlag;

// LinkerInput - The option is a linker input.
def LinkerInput : OptionFlag;

// NoArgumentUnused - Don't report argument unused warnings for this option; this
// is useful for options like -static or -dynamic which a user may always end up
// passing, even if the platform defaults to (or only supports) that option.
def NoArgumentUnused : OptionFlag;

// Unsupported - The option is unsupported, and the driver will reject command
// lines that use it.
def Unsupported : OptionFlag;

// Ignored - The option is unsupported, and the driver will silently ignore it.
def Ignored : OptionFlag;

// If an option affects linking, but has a primary group (so Link_Group cannot
// be used), add this flag.
def LinkOption : OptionFlag;

// This is a target-specific option for compilation. Using it on an unsupported
// target will lead to an err_drv_unsupported_opt_for_target error.
def TargetSpecific : OptionFlag;

// Indicates that this warning is ignored, but accepted with a warning for
// GCC compatibility.
class IgnoredGCCCompat : Flags<[HelpHidden]> {}

class TargetSpecific : Flags<[TargetSpecific]> {}

/////////
// Visibility

// We prefer the name "ClangOption" here rather than "Default" to make
// it clear that these options will be visible in the clang driver (as
// opposed to clang -cc1, the CL driver, or the flang driver).
defvar ClangOption = DefaultVis;

// CLOption - This is a cl.exe compatibility option. Options with this flag
// are made available when the driver is running in CL compatibility mode.
def CLOption : OptionVisibility;

// CC1Option - This option should be accepted by clang -cc1.
def CC1Option : OptionVisibility;

// CC1AsOption - This option should be accepted by clang -cc1as.
def CC1AsOption : OptionVisibility;

// FlangOption - This is considered a "core" Flang option, available in
// flang mode.
def FlangOption : OptionVisibility;

// FC1Option - This option should be accepted by flang -fc1.
def FC1Option : OptionVisibility;

// DXCOption - This is a dxc.exe compatibility option. Options with this flag
// are made available when the driver is running in DXC compatibility mode.
def DXCOption : OptionVisibility;

/////////
// Docs

// A short name to show in documentation. The name will be interpreted as rST.
class DocName<string name> { string DocName = name; }

// A brief description to show in documentation, interpreted as rST.
class DocBrief<code descr> { code DocBrief = descr; }

// Indicates that this group should be flattened into its parent when generating
// documentation.
class DocFlatten { bit DocFlatten = 1; }

/////////
// Groups

def Action_Group : OptionGroup<"<action group>">, DocName<"Actions">,
                   DocBrief<[{The action to perform on the input.}]>;

// Meta-group for options which are only used for compilation,
// and not linking etc.
def CompileOnly_Group : OptionGroup<"<CompileOnly group>">,
                        DocName<"Compilation options">, DocBrief<[{
Flags controlling the behavior of Clang during compilation. These flags have
no effect during actions that do not perform compilation.}]>;

def Preprocessor_Group : OptionGroup<"<Preprocessor group>">,
                         Group<CompileOnly_Group>,
                         DocName<"Preprocessor options">, DocBrief<[{
Flags controlling the behavior of the Clang preprocessor.}]>;

def IncludePath_Group : OptionGroup<"<I/i group>">, Group<Preprocessor_Group>,
                        DocName<"Include path management">,
                        DocBrief<[{
Flags controlling how ``#include``\s are resolved to files.}]>;

def I_Group : OptionGroup<"<I group>">, Group<IncludePath_Group>, DocFlatten;
def i_Group : OptionGroup<"<i group>">, Group<IncludePath_Group>, DocFlatten;
def clang_i_Group : OptionGroup<"<clang i group>">, Group<i_Group>, DocFlatten;

def M_Group : OptionGroup<"<M group>">, Group<Preprocessor_Group>,
              DocName<"Dependency file generation">, DocBrief<[{
Flags controlling generation of a dependency file for ``make``-like build
systems.}]>;

def d_Group : OptionGroup<"<d group>">, Group<Preprocessor_Group>,
              DocName<"Dumping preprocessor state">, DocBrief<[{
Flags allowing the state of the preprocessor to be dumped in various ways.}]>;

def Diag_Group : OptionGroup<"<W/R group>">, Group<CompileOnly_Group>,
                 DocName<"Diagnostic options">, DocBrief<[{
Flags controlling which warnings, errors, and remarks Clang will generate.
See the :doc:`full list of warning and remark flags <DiagnosticsReference>`.}]>;

def R_Group : OptionGroup<"<R group>">, Group<Diag_Group>, DocFlatten;
def R_value_Group : OptionGroup<"<R (with value) group>">, Group<R_Group>,
                    DocFlatten;
def W_Group : OptionGroup<"<W group>">, Group<Diag_Group>, DocFlatten;
def W_value_Group : OptionGroup<"<W (with value) group>">, Group<W_Group>,
                    DocFlatten;

def f_Group : OptionGroup<"<f group>">, Group<CompileOnly_Group>,
              DocName<"Target-independent compilation options">;

def f_clang_Group : OptionGroup<"<f (clang-only) group>">,
                    Group<CompileOnly_Group>, DocFlatten;
def pedantic_Group : OptionGroup<"<pedantic group>">, Group<f_Group>,
                     DocFlatten;

def offload_Group : OptionGroup<"<offload group>">, Group<f_Group>,
                   DocName<"Common Offloading options">;

def opencl_Group : OptionGroup<"<opencl group>">, Group<f_Group>,
                   DocName<"OpenCL options">;

def sycl_Group : OptionGroup<"<SYCL group>">, Group<f_Group>,
                 DocName<"SYCL options">;

def cuda_Group : OptionGroup<"<CUDA group>">, Group<f_Group>,
                   DocName<"CUDA options">;

def hip_Group : OptionGroup<"<HIP group>">, Group<f_Group>,
                   DocName<"HIP options">;

def m_Group : OptionGroup<"<m group>">, Group<CompileOnly_Group>,
              DocName<"Target-dependent compilation options">;

// Feature groups - these take command line options that correspond directly to
// target specific features and can be translated directly from command line
// options.
def m_aarch64_Features_Group : OptionGroup<"<aarch64 features group>">,
                               Group<m_Group>, DocName<"AARCH64">;
def m_amdgpu_Features_Group : OptionGroup<"<amdgpu features group>">,
                              Group<m_Group>, DocName<"AMDGPU">;
def m_arm_Features_Group : OptionGroup<"<arm features group>">,
                           Group<m_Group>, DocName<"ARM">;
def m_hexagon_Features_Group : OptionGroup<"<hexagon features group>">,
                               Group<m_Group>, DocName<"Hexagon">;
def m_sparc_Features_Group : OptionGroup<"<sparc features group>">,
                               Group<m_Group>, DocName<"SPARC">;
// The features added by this group will not be added to target features.
// These are explicitly handled.
def m_hexagon_Features_HVX_Group : OptionGroup<"<hexagon features group>">,
                                   Group<m_Group>, DocName<"Hexagon">;
def m_m68k_Features_Group: OptionGroup<"<m68k features group>">,
                           Group<m_Group>, DocName<"M68k">;
def m_mips_Features_Group : OptionGroup<"<mips features group>">,
                            Group<m_Group>, DocName<"MIPS">;
def m_ppc_Features_Group : OptionGroup<"<ppc features group>">,
                           Group<m_Group>, DocName<"PowerPC">;
def m_wasm_Features_Group : OptionGroup<"<wasm features group>">,
                            Group<m_Group>, DocName<"WebAssembly">;
// The features added by this group will not be added to target features.
// These are explicitly handled.
def m_wasm_Features_Driver_Group : OptionGroup<"<wasm driver features group>">,
                                   Group<m_Group>, DocName<"WebAssembly Driver">;
def m_x86_Features_Group : OptionGroup<"<x86 features group>">,
                           Group<m_Group>, Visibility<[ClangOption, CLOption]>,
                           DocName<"X86">;
def m_riscv_Features_Group : OptionGroup<"<riscv features group>">,
                             Group<m_Group>, DocName<"RISC-V">;
def m_ve_Features_Group : OptionGroup<"<ve features group>">,
                          Group<m_Group>, DocName<"VE">;

def m_libc_Group : OptionGroup<"<m libc group>">, Group<m_mips_Features_Group>,
                   Flags<[HelpHidden]>;

def O_Group : OptionGroup<"<O group>">, Group<CompileOnly_Group>,
              DocName<"Optimization level">, DocBrief<[{
Flags controlling how much optimization should be performed.}]>;

def DebugInfo_Group : OptionGroup<"<g group>">, Group<CompileOnly_Group>,
                      DocName<"Debug information generation">, DocBrief<[{
Flags controlling how much and what kind of debug information should be
generated.}]>;

def g_Group : OptionGroup<"<g group>">, Group<DebugInfo_Group>,
              DocName<"Kind and level of debug information">;
def gN_Group : OptionGroup<"<gN group>">, Group<g_Group>,
               DocName<"Debug level">;
def ggdbN_Group : OptionGroup<"<ggdbN group>">, Group<gN_Group>, DocFlatten;
def gTune_Group : OptionGroup<"<gTune group>">, Group<g_Group>,
                  DocName<"Debugger to tune debug information for">;
def g_flags_Group : OptionGroup<"<g flags group>">, Group<DebugInfo_Group>,
                    DocName<"Debug information options">;

def StaticAnalyzer_Group : OptionGroup<"<Static analyzer group>">,
                           DocName<"Static analyzer options">, DocBrief<[{
Flags controlling the behavior of the Clang Static Analyzer.}]>;

// gfortran options that we recognize in the driver and pass along when
// invoking GCC to compile Fortran code.
def gfortran_Group : OptionGroup<"<gfortran group>">,
                     DocName<"Fortran compilation options">, DocBrief<[{
Flags that will be passed onto the ``gfortran`` compiler when Clang is given
a Fortran input.}]>;

def Link_Group : OptionGroup<"<T/e/s/t/u group>">, DocName<"Linker options">,
                 DocBrief<[{Flags that are passed on to the linker}]>;
def T_Group : OptionGroup<"<T group>">, Group<Link_Group>, DocFlatten;
def u_Group : OptionGroup<"<u group>">, Group<Link_Group>, DocFlatten;

def reserved_lib_Group : OptionGroup<"<reserved libs group>">,
                         Flags<[Unsupported]>;

// Temporary groups for clang options which we know we don't support,
// but don't want to verbosely warn the user about.
def clang_ignored_f_Group : OptionGroup<"<clang ignored f group>">,
  Group<f_Group>, Flags<[Ignored]>;
def clang_ignored_m_Group : OptionGroup<"<clang ignored m group>">,
  Group<m_Group>, Flags<[Ignored]>;

// Unsupported flang groups
def flang_ignored_w_Group : OptionGroup<"<flang ignored W group>">,
  Group<W_Group>, Flags<[Ignored]>, Visibility<[FlangOption]>;

// Group for clang options in the process of deprecation.
// Please include the version that deprecated the flag as comment to allow
// easier garbage collection.
def clang_ignored_legacy_options_Group : OptionGroup<"<clang legacy flags>">,
  Group<f_Group>, Flags<[Ignored]>;

def LongDouble_Group : OptionGroup<"<LongDouble group>">, Group<m_Group>,
  DocName<"Long double options">,
  DocBrief<[{Selects the long double implementation}]>;

// Retired with clang-5.0
def : Flag<["-"], "fslp-vectorize-aggressive">, Group<clang_ignored_legacy_options_Group>;
def : Flag<["-"], "fno-slp-vectorize-aggressive">, Group<clang_ignored_legacy_options_Group>;

// Retired with clang-10.0. Previously controlled X86 MPX ISA.
def mmpx : Flag<["-"], "mmpx">, Group<clang_ignored_legacy_options_Group>;
def mno_mpx : Flag<["-"], "mno-mpx">, Group<clang_ignored_legacy_options_Group>;

// Retired with clang-16.0, to provide a deprecation period; it should
// be removed in Clang 18 or later.
def enable_trivial_var_init_zero : Flag<["-"], "enable-trivial-auto-var-init-zero-knowing-it-will-be-removed-from-clang">,
  Flags<[NoArgumentUnused]>, Visibility<[ClangOption, CC1Option, CLOption]>,
  Group<clang_ignored_legacy_options_Group>;

// Group that ignores all gcc optimizations that won't be implemented
def clang_ignored_gcc_optimization_f_Group : OptionGroup<
  "<clang_ignored_gcc_optimization_f_Group>">, Group<f_Group>, Flags<[Ignored]>;

class DiagnosticOpts<string base>
  : KeyPathAndMacro<"DiagnosticOpts->", base, "DIAG_"> {}
class LangOpts<string base>
  : KeyPathAndMacro<"LangOpts->", base, "LANG_"> {}
class TargetOpts<string base>
  : KeyPathAndMacro<"TargetOpts->", base, "TARGET_"> {}
class FrontendOpts<string base>
  : KeyPathAndMacro<"FrontendOpts.", base, "FRONTEND_"> {}
class PreprocessorOutputOpts<string base>
  : KeyPathAndMacro<"PreprocessorOutputOpts.", base, "PREPROCESSOR_OUTPUT_"> {}
class DependencyOutputOpts<string base>
  : KeyPathAndMacro<"DependencyOutputOpts.", base, "DEPENDENCY_OUTPUT_"> {}
class CodeGenOpts<string base>
  : KeyPathAndMacro<"CodeGenOpts.", base, "CODEGEN_"> {}
class HeaderSearchOpts<string base>
  : KeyPathAndMacro<"HeaderSearchOpts->", base, "HEADER_SEARCH_"> {}
class PreprocessorOpts<string base>
  : KeyPathAndMacro<"PreprocessorOpts->", base, "PREPROCESSOR_"> {}
class FileSystemOpts<string base>
  : KeyPathAndMacro<"FileSystemOpts.", base, "FILE_SYSTEM_"> {}
class AnalyzerOpts<string base>
  : KeyPathAndMacro<"AnalyzerOpts->", base, "ANALYZER_"> {}
class MigratorOpts<string base>
  : KeyPathAndMacro<"MigratorOpts.", base, "MIGRATOR_"> {}

// A boolean option which is opt-in in CC1. The positive option exists in CC1 and
// Args.hasArg(OPT_ffoo) can be used to check that the flag is enabled.
// This is useful if the option is usually disabled.
// Use this only when the option cannot be declared via BoolFOption.
multiclass OptInCC1FFlag<string name, string pos_prefix, string neg_prefix="",
                         string help="",
                         list<OptionVisibility> vis=[ClangOption]> {
  def f#NAME : Flag<["-"], "f"#name>, Visibility<[CC1Option] # vis>,
               Group<f_Group>, HelpText<pos_prefix # help>;
  def fno_#NAME : Flag<["-"], "fno-"#name>, Visibility<vis>,
                  Group<f_Group>, HelpText<neg_prefix # help>;
}

// A boolean option which is opt-out in CC1. The negative option exists in CC1 and
// Args.hasArg(OPT_fno_foo) can be used to check that the flag is disabled.
// Use this only when the option cannot be declared via BoolFOption.
multiclass OptOutCC1FFlag<string name, string pos_prefix, string neg_prefix,
                          string help="",
                          list<OptionVisibility> vis=[ClangOption]> {
  def f#NAME : Flag<["-"], "f"#name>, Visibility<vis>,
               Group<f_Group>, HelpText<pos_prefix # help>;
  def fno_#NAME : Flag<["-"], "fno-"#name>, Visibility<[CC1Option] # vis>,
                  Group<f_Group>, HelpText<neg_prefix # help>;
}

// A boolean option which is opt-in in FC1. The positive option exists in FC1 and
// Args.hasArg(OPT_ffoo) can be used to check that the flag is enabled.
// This is useful if the option is usually disabled.
multiclass OptInFC1FFlag<string name, string pos_prefix, string neg_prefix="",
                         string help="",
                         list<OptionVisibility> vis=[ClangOption]> {
  def f#NAME : Flag<["-"], "f"#name>, Visibility<[FC1Option] # vis>,
               Group<f_Group>, HelpText<pos_prefix # help>;
  def fno_#NAME : Flag<["-"], "fno-"#name>, Visibility<vis>,
                  Group<f_Group>, HelpText<neg_prefix # help>;
}

// A boolean option which is opt-out in FC1. The negative option exists in FC1 and
// Args.hasArg(OPT_fno_foo) can be used to check that the flag is disabled.
multiclass OptOutFC1FFlag<string name, string pos_prefix, string neg_prefix,
                          string help="",
                          list<OptionVisibility> vis=[ClangOption]> {
  def f#NAME : Flag<["-"], "f"#name>, Visibility<vis>,
               Group<f_Group>, HelpText<pos_prefix # help>;
  def fno_#NAME : Flag<["-"], "fno-"#name>, Visibility<[FC1Option] # vis>,
                  Group<f_Group>, HelpText<neg_prefix # help>;
}

// Creates a positive and negative flags where both of them are prefixed with
// "m", have help text specified for positive and negative option, and a Group
// optionally specified by the opt_group argument, otherwise Group<m_Group>.
multiclass SimpleMFlag<string name, string pos_prefix, string neg_prefix,
                       string help, OptionGroup opt_group = m_Group> {
  def m#NAME : Flag<["-"], "m"#name>, Group<opt_group>,
    HelpText<pos_prefix # help>;
  def mno_#NAME : Flag<["-"], "mno-"#name>, Group<opt_group>,
    HelpText<neg_prefix # help>;
}

//===----------------------------------------------------------------------===//
// BoolOption
//===----------------------------------------------------------------------===//

// The default value of a marshalled key path.
class Default<code value> { code Value = value; }

// Convenience variables for boolean defaults.
def DefaultTrue : Default<"true"> {}
def DefaultFalse : Default<"false"> {}

// The value set to the key path when the flag is present on the command line.
class Set<bit value> { bit Value = value; }
def SetTrue : Set<true> {}
def SetFalse : Set<false> {}

// Definition of single command line flag. This is an implementation detail, use
// SetTrueBy or SetFalseBy instead.
class FlagDef<bit polarity, bit value,
              list<OptionFlag> option_flags, list<OptionVisibility> option_vis,
              string help, list<code> implied_by_expressions = []> {
  // The polarity. Besides spelling, this also decides whether the TableGen
  // record will be prefixed with "no_".
  bit Polarity = polarity;

  // The value assigned to key path when the flag is present on command line.
  bit Value = value;

  // OptionFlags in different tools.
  list<OptionFlag> OptionFlags = option_flags;

  // OptionVisibility flags for different tools.
  list<OptionVisibility> OptionVisibility = option_vis;

  // The help text associated with the flag.
  string Help = help;

  // List of expressions that, when true, imply this flag.
  list<code> ImpliedBy = implied_by_expressions;
}

// Additional information to be appended to both positive and negative flag.
class BothFlags<list<OptionFlag> option_flags,
                list<OptionVisibility> option_vis = [ClangOption],
                string help = ""> {
  list<OptionFlag> OptionFlags = option_flags;
  list<OptionVisibility> OptionVisibility = option_vis;
  string Help = help;
}

// Functor that appends the suffix to the base flag definition.
class ApplySuffix<FlagDef flag, BothFlags suffix> {
  FlagDef Result
    = FlagDef<flag.Polarity, flag.Value,
              flag.OptionFlags # suffix.OptionFlags,
              flag.OptionVisibility # suffix.OptionVisibility,
              flag.Help # suffix.Help, flag.ImpliedBy>;
}

// Definition of the command line flag with positive spelling, e.g. "-ffoo".
class PosFlag<Set value,
              list<OptionFlag> flags = [], list<OptionVisibility> vis = [],
              string help = "", list<code> implied_by_expressions = []>
  : FlagDef<true, value.Value, flags, vis, help, implied_by_expressions> {}

// Definition of the command line flag with negative spelling, e.g. "-fno-foo".
class NegFlag<Set value,
              list<OptionFlag> flags = [], list<OptionVisibility> vis = [],
              string help = "", list<code> implied_by_expressions = []>
  : FlagDef<false, value.Value, flags, vis, help, implied_by_expressions> {}

// Expanded FlagDef that's convenient for creation of TableGen records.
class FlagDefExpanded<FlagDef flag, string prefix, string name, string spelling>
  : FlagDef<flag.Polarity, flag.Value, flag.OptionFlags, flag.OptionVisibility,
            flag.Help, flag.ImpliedBy> {
  // Name of the TableGen record.
  string RecordName = prefix # !if(flag.Polarity, "", "no_") # name;

  // Spelling of the flag.
  string Spelling = prefix # !if(flag.Polarity, "", "no-") # spelling;

  // Can the flag be implied by another flag?
  bit CanBeImplied = !not(!empty(flag.ImpliedBy));

  // C++ code that will be assigned to the keypath when the flag is present.
  code ValueAsCode = !if(flag.Value, "true", "false");
}

// TableGen record for a single marshalled flag.
class MarshalledFlagRec<FlagDefExpanded flag, FlagDefExpanded other,
                        FlagDefExpanded implied, KeyPathAndMacro kpm,
                        Default default>
  : Flag<["-"], flag.Spelling>, Flags<flag.OptionFlags>,
    Visibility<flag.OptionVisibility>, HelpText<flag.Help>,
    MarshallingInfoBooleanFlag<kpm, default.Value, flag.ValueAsCode,
                               other.ValueAsCode, other.RecordName>,
    ImpliedByAnyOf<implied.ImpliedBy, implied.ValueAsCode> {}

// Generates TableGen records for two command line flags that control the same
// key path via the marshalling infrastructure.
// Names of the records consist of the specified prefix, "no_" for the negative
// flag, and NAME.
// Used for -cc1 frontend options. Driver-only options do not map to
// CompilerInvocation.
multiclass BoolOption<string prefix = "", string spelling_base,
                      KeyPathAndMacro kpm, Default default,
                      FlagDef flag1_base, FlagDef flag2_base,
                      BothFlags suffix = BothFlags<[]>> {
  defvar flag1 = FlagDefExpanded<ApplySuffix<flag1_base, suffix>.Result, prefix,
                                 NAME, spelling_base>;

  defvar flag2 = FlagDefExpanded<ApplySuffix<flag2_base, suffix>.Result, prefix,
                                 NAME, spelling_base>;

  // The flags must have different polarity, different values, and only
  // one can be implied.
  assert !xor(flag1.Polarity, flag2.Polarity),
         "the flags must have different polarity: flag1: " #
             flag1.Polarity # ", flag2: " # flag2.Polarity;
  assert !ne(flag1.Value, flag2.Value),
         "the flags must have different values: flag1: " #
             flag1.Value # ", flag2: " # flag2.Value;
  assert !not(!and(flag1.CanBeImplied, flag2.CanBeImplied)),
         "only one of the flags can be implied: flag1: " #
             flag1.CanBeImplied # ", flag2: " # flag2.CanBeImplied;

  defvar implied = !if(flag1.CanBeImplied, flag1, flag2);

  def flag1.RecordName : MarshalledFlagRec<flag1, flag2, implied, kpm, default>;
  def flag2.RecordName : MarshalledFlagRec<flag2, flag1, implied, kpm, default>;
}

/// Creates a BoolOption where both of the flags are prefixed with "f", are in
/// the Group<f_Group>.
/// Used for -cc1 frontend options. Driver-only options do not map to
/// CompilerInvocation.
multiclass BoolFOption<string flag_base, KeyPathAndMacro kpm,
                       Default default, FlagDef flag1, FlagDef flag2,
                       BothFlags both = BothFlags<[]>> {
  defm NAME : BoolOption<"f", flag_base, kpm, default, flag1, flag2, both>,
              Group<f_Group>;
}

// Creates a BoolOption where both of the flags are prefixed with "g" and have
// the Group<g_Group>.
// Used for -cc1 frontend options. Driver-only options do not map to
// CompilerInvocation.
multiclass BoolGOption<string flag_base, KeyPathAndMacro kpm,
                       Default default, FlagDef flag1, FlagDef flag2,
                       BothFlags both = BothFlags<[]>> {
  defm NAME : BoolOption<"g", flag_base, kpm, default, flag1, flag2, both>,
              Group<g_Group>;
}

// Works like BoolOption except without marshalling
multiclass BoolOptionWithoutMarshalling<string prefix = "", string spelling_base,
                                        FlagDef flag1_base, FlagDef flag2_base,
                                        BothFlags suffix = BothFlags<[]>> {
  defvar flag1 = FlagDefExpanded<ApplySuffix<flag1_base, suffix>.Result, prefix,
                                 NAME, spelling_base>;

  defvar flag2 = FlagDefExpanded<ApplySuffix<flag2_base, suffix>.Result, prefix,
                                 NAME, spelling_base>;

  // The flags must have different polarity, different values, and only
  // one can be implied.
  assert !xor(flag1.Polarity, flag2.Polarity),
         "the flags must have different polarity: flag1: " #
             flag1.Polarity # ", flag2: " # flag2.Polarity;
  assert !ne(flag1.Value, flag2.Value),
         "the flags must have different values: flag1: " #
             flag1.Value # ", flag2: " # flag2.Value;
  assert !not(!and(flag1.CanBeImplied, flag2.CanBeImplied)),
         "only one of the flags can be implied: flag1: " #
             flag1.CanBeImplied # ", flag2: " # flag2.CanBeImplied;

  defvar implied = !if(flag1.CanBeImplied, flag1, flag2);

  def flag1.RecordName : Flag<["-"], flag1.Spelling>, Flags<flag1.OptionFlags>,
                         Visibility<flag1.OptionVisibility>,
                         HelpText<flag1.Help>,
                         ImpliedByAnyOf<implied.ImpliedBy, implied.ValueAsCode>
                         {}
  def flag2.RecordName : Flag<["-"], flag2.Spelling>, Flags<flag2.OptionFlags>,
                         Visibility<flag2.OptionVisibility>,
                         HelpText<flag2.Help>,
                         ImpliedByAnyOf<implied.ImpliedBy, implied.ValueAsCode>
                         {}
}

// FIXME: Diagnose if target does not support protected visibility.
class MarshallingInfoVisibility<KeyPathAndMacro kpm, code default>
  : MarshallingInfoEnum<kpm, default>,
    Values<"default,hidden,internal,protected">,
    NormalizedValues<["DefaultVisibility", "HiddenVisibility",
                      "HiddenVisibility", "ProtectedVisibility"]> {}

// Key paths that are constant during parsing of options with the same key path prefix.
defvar cplusplus = LangOpts<"CPlusPlus">;
defvar cpp11 = LangOpts<"CPlusPlus11">;
defvar cpp17 = LangOpts<"CPlusPlus17">;
defvar cpp20 = LangOpts<"CPlusPlus20">;
defvar c99 = LangOpts<"C99">;
defvar c23 = LangOpts<"C23">;
defvar lang_std = LangOpts<"LangStd">;
defvar open_cl = LangOpts<"OpenCL">;
defvar cuda = LangOpts<"CUDA">;
defvar render_script = LangOpts<"RenderScript">;
defvar hip = LangOpts<"HIP">;
defvar gnu_mode = LangOpts<"GNUMode">;
defvar asm_preprocessor = LangOpts<"AsmPreprocessor">;
defvar hlsl = LangOpts<"HLSL">;

defvar std = !strconcat("LangStandard::getLangStandardForKind(", lang_std.KeyPath, ")");

/////////
// Options

// The internal option ID must be a valid C++ identifier and results in a
// clang::driver::options::OPT_XX enum constant for XX.
//
// We want to unambiguously be able to refer to options from the driver source
// code, for this reason the option name is mangled into an ID. This mangling
// isn't guaranteed to have an inverse, but for practical purposes it does.
//
// The mangling scheme is to ignore the leading '-', and perform the following
// substitutions:
//   _ => __
//   - => _
//   / => _SLASH
//   # => _HASH
//   ? => _QUESTION
//   , => _COMMA
//   = => _EQ
//   C++ => CXX
//   . => _

// Developer Driver Options

def internal_Group : OptionGroup<"<clang internal options>">,
  Flags<[HelpHidden]>;
def internal_driver_Group : OptionGroup<"<clang driver internal options>">,
  Group<internal_Group>, HelpText<"DRIVER OPTIONS">;
def internal_debug_Group :
  OptionGroup<"<clang debug/development internal options>">,
  Group<internal_Group>, HelpText<"DEBUG/DEVELOPMENT OPTIONS">;

class InternalDriverOpt : Group<internal_driver_Group>,
  Flags<[NoXarchOption, HelpHidden]>;
def driver_mode : Joined<["--"], "driver-mode=">, Group<internal_driver_Group>,
  Flags<[NoXarchOption, HelpHidden]>,
  Visibility<[ClangOption, FlangOption, CLOption, DXCOption]>,
  HelpText<"Set the driver mode to either 'gcc', 'g++', 'cpp', 'cl' or 'flang'">;
def rsp_quoting : Joined<["--"], "rsp-quoting=">, Group<internal_driver_Group>,
  Flags<[NoXarchOption, HelpHidden]>,
  Visibility<[ClangOption, CLOption, DXCOption]>,
  HelpText<"Set the rsp quoting to either 'posix', or 'windows'">;
def ccc_gcc_name : Separate<["-"], "ccc-gcc-name">, InternalDriverOpt,
  HelpText<"Name for native GCC compiler">,
  MetaVarName<"<gcc-path>">;

class InternalDebugOpt : Group<internal_debug_Group>,
  Flags<[NoXarchOption, HelpHidden]>,
  Visibility<[ClangOption, CLOption, DXCOption]>;
def ccc_install_dir : Separate<["-"], "ccc-install-dir">, InternalDebugOpt,
  HelpText<"Simulate installation in the given directory">;
def ccc_print_phases : Flag<["-"], "ccc-print-phases">,
  Flags<[NoXarchOption, HelpHidden]>, Visibility<[ClangOption, CLOption, DXCOption,
  FlangOption]>,
  HelpText<"Dump list of actions to perform">;
def ccc_print_bindings : Flag<["-"], "ccc-print-bindings">, InternalDebugOpt,
  HelpText<"Show bindings of tools to actions">;

def ccc_arcmt_check : Flag<["-"], "ccc-arcmt-check">, InternalDriverOpt,
  HelpText<"Check for ARC migration issues that need manual handling">;
def ccc_arcmt_modify : Flag<["-"], "ccc-arcmt-modify">, InternalDriverOpt,
  HelpText<"Apply modifications to files to conform to ARC">;
def ccc_arcmt_migrate : Separate<["-"], "ccc-arcmt-migrate">, InternalDriverOpt,
  HelpText<"Apply modifications and produces temporary files that conform to ARC">;
def arcmt_migrate_report_output : Separate<["-"], "arcmt-migrate-report-output">,
  HelpText<"Output path for the plist report">,
  Visibility<[ClangOption, CC1Option]>,
  MarshallingInfoString<FrontendOpts<"ARCMTMigrateReportOut">>;
def arcmt_migrate_emit_arc_errors : Flag<["-"], "arcmt-migrate-emit-errors">,
  HelpText<"Emit ARC errors even if the migrator can fix them">,
  Visibility<[ClangOption, CC1Option]>,
  MarshallingInfoFlag<FrontendOpts<"ARCMTMigrateEmitARCErrors">>;
def gen_reproducer_eq: Joined<["-"], "gen-reproducer=">,
  Flags<[NoArgumentUnused]>, Visibility<[ClangOption, CLOption, DXCOption]>,
  HelpText<"Emit reproducer on (option: off, crash (default), error, always)">;
def gen_reproducer: Flag<["-"], "gen-reproducer">, InternalDebugOpt,
  Alias<gen_reproducer_eq>, AliasArgs<["always"]>,
  HelpText<"Auto-generates preprocessed source files and a reproduction script">;
def gen_cdb_fragment_path: Separate<["-"], "gen-cdb-fragment-path">, InternalDebugOpt,
  HelpText<"Emit a compilation database fragment to the specified directory">;

def round_trip_args : Flag<["-"], "round-trip-args">, Visibility<[CC1Option]>,
  HelpText<"Enable command line arguments round-trip.">;
def no_round_trip_args : Flag<["-"], "no-round-trip-args">,
  Visibility<[CC1Option]>,
  HelpText<"Disable command line arguments round-trip.">;

def _migrate : Flag<["--"], "migrate">, Flags<[NoXarchOption]>,
  HelpText<"Run the migrator">;
def ccc_objcmt_migrate : Separate<["-"], "ccc-objcmt-migrate">,
  InternalDriverOpt,
  HelpText<"Apply modifications and produces temporary files to migrate to "
   "modern ObjC syntax">;

def objcmt_migrate_literals : Flag<["-"], "objcmt-migrate-literals">,
  Visibility<[ClangOption, CC1Option]>,
  HelpText<"Enable migration to modern ObjC literals">,
  MarshallingInfoBitfieldFlag<FrontendOpts<"ObjCMTAction">, "FrontendOptions::ObjCMT_Literals">;
def objcmt_migrate_subscripting : Flag<["-"], "objcmt-migrate-subscripting">,
  Visibility<[ClangOption, CC1Option]>,
  HelpText<"Enable migration to modern ObjC subscripting">,
  MarshallingInfoBitfieldFlag<FrontendOpts<"ObjCMTAction">, "FrontendOptions::ObjCMT_Subscripting">;
def objcmt_migrate_property : Flag<["-"], "objcmt-migrate-property">,
  Visibility<[ClangOption, CC1Option]>,
  HelpText<"Enable migration to modern ObjC property">,
  MarshallingInfoBitfieldFlag<FrontendOpts<"ObjCMTAction">, "FrontendOptions::ObjCMT_Property">;
def objcmt_migrate_all : Flag<["-"], "objcmt-migrate-all">,
  Visibility<[ClangOption, CC1Option]>,
  HelpText<"Enable migration to modern ObjC">,
  MarshallingInfoBitfieldFlag<FrontendOpts<"ObjCMTAction">, "FrontendOptions::ObjCMT_MigrateDecls">;
def objcmt_migrate_readonly_property : Flag<["-"], "objcmt-migrate-readonly-property">,
  Visibility<[ClangOption, CC1Option]>,
  HelpText<"Enable migration to modern ObjC readonly property">,
  MarshallingInfoBitfieldFlag<FrontendOpts<"ObjCMTAction">, "FrontendOptions::ObjCMT_ReadonlyProperty">;
def objcmt_migrate_readwrite_property : Flag<["-"], "objcmt-migrate-readwrite-property">,
  Visibility<[ClangOption, CC1Option]>,
  HelpText<"Enable migration to modern ObjC readwrite property">,
  MarshallingInfoBitfieldFlag<FrontendOpts<"ObjCMTAction">, "FrontendOptions::ObjCMT_ReadwriteProperty">;
def objcmt_migrate_property_dot_syntax : Flag<["-"], "objcmt-migrate-property-dot-syntax">,
  Visibility<[ClangOption, CC1Option]>,
  HelpText<"Enable migration of setter/getter messages to property-dot syntax">,
  MarshallingInfoBitfieldFlag<FrontendOpts<"ObjCMTAction">, "FrontendOptions::ObjCMT_PropertyDotSyntax">;
def objcmt_migrate_annotation : Flag<["-"], "objcmt-migrate-annotation">,
  Visibility<[ClangOption, CC1Option]>,
  HelpText<"Enable migration to property and method annotations">,
  MarshallingInfoBitfieldFlag<FrontendOpts<"ObjCMTAction">, "FrontendOptions::ObjCMT_Annotation">;
def objcmt_migrate_instancetype : Flag<["-"], "objcmt-migrate-instancetype">,
  Visibility<[ClangOption, CC1Option]>,
  HelpText<"Enable migration to infer instancetype for method result type">,
  MarshallingInfoBitfieldFlag<FrontendOpts<"ObjCMTAction">, "FrontendOptions::ObjCMT_Instancetype">;
def objcmt_migrate_nsmacros : Flag<["-"], "objcmt-migrate-ns-macros">,
  Visibility<[ClangOption, CC1Option]>,
  HelpText<"Enable migration to NS_ENUM/NS_OPTIONS macros">,
  MarshallingInfoBitfieldFlag<FrontendOpts<"ObjCMTAction">, "FrontendOptions::ObjCMT_NsMacros">;
def objcmt_migrate_protocol_conformance : Flag<["-"], "objcmt-migrate-protocol-conformance">,
  Visibility<[ClangOption, CC1Option]>,
  HelpText<"Enable migration to add protocol conformance on classes">,
  MarshallingInfoBitfieldFlag<FrontendOpts<"ObjCMTAction">, "FrontendOptions::ObjCMT_ProtocolConformance">;
def objcmt_atomic_property : Flag<["-"], "objcmt-atomic-property">,
  Visibility<[ClangOption, CC1Option]>,
  HelpText<"Make migration to 'atomic' properties">,
  MarshallingInfoBitfieldFlag<FrontendOpts<"ObjCMTAction">, "FrontendOptions::ObjCMT_AtomicProperty">;
def objcmt_returns_innerpointer_property : Flag<["-"], "objcmt-returns-innerpointer-property">,
  Visibility<[ClangOption, CC1Option]>,
  HelpText<"Enable migration to annotate property with NS_RETURNS_INNER_POINTER">,
  MarshallingInfoBitfieldFlag<FrontendOpts<"ObjCMTAction">, "FrontendOptions::ObjCMT_ReturnsInnerPointerProperty">;
def objcmt_ns_nonatomic_iosonly: Flag<["-"], "objcmt-ns-nonatomic-iosonly">,
  Visibility<[ClangOption, CC1Option]>,
  HelpText<"Enable migration to use NS_NONATOMIC_IOSONLY macro for setting property's 'atomic' attribute">,
  MarshallingInfoBitfieldFlag<FrontendOpts<"ObjCMTAction">, "FrontendOptions::ObjCMT_NsAtomicIOSOnlyProperty">;
def objcmt_migrate_designated_init : Flag<["-"], "objcmt-migrate-designated-init">,
  Visibility<[ClangOption, CC1Option]>,
  HelpText<"Enable migration to infer NS_DESIGNATED_INITIALIZER for initializer methods">,
  MarshallingInfoBitfieldFlag<FrontendOpts<"ObjCMTAction">, "FrontendOptions::ObjCMT_DesignatedInitializer">;

def objcmt_allowlist_dir_path: Joined<["-"], "objcmt-allowlist-dir-path=">,
  Visibility<[ClangOption, CC1Option]>,
  HelpText<"Only modify files with a filename contained in the provided directory path">,
  MarshallingInfoString<FrontendOpts<"ObjCMTAllowListPath">>;
def : Joined<["-"], "objcmt-whitelist-dir-path=">,
  Visibility<[ClangOption, CC1Option]>,
  HelpText<"Alias for -objcmt-allowlist-dir-path">,
  Alias<objcmt_allowlist_dir_path>;
// The misspelt "white-list" [sic] alias is due for removal.
def : Joined<["-"], "objcmt-white-list-dir-path=">,
  Visibility<[ClangOption, CC1Option]>,
  Alias<objcmt_allowlist_dir_path>;

// Make sure all other -ccc- options are rejected.
def ccc_ : Joined<["-"], "ccc-">, Group<internal_Group>, Flags<[Unsupported]>;

// Standard Options

def _HASH_HASH_HASH : Flag<["-"], "###">, Flags<[NoXarchOption]>,
  Visibility<[ClangOption, CLOption, DXCOption, FlangOption]>,
    HelpText<"Print (but do not run) the commands to run for this compilation">;
def _DASH_DASH : Option<["--"], "", KIND_REMAINING_ARGS>,
    Flags<[NoXarchOption]>, Visibility<[ClangOption, CLOption, DXCOption]>;
def A : JoinedOrSeparate<["-"], "A">, Flags<[RenderJoined]>,
  Group<gfortran_Group>;
def B : JoinedOrSeparate<["-"], "B">, MetaVarName<"<prefix>">,
    HelpText<"Search $prefix$file for executables, libraries, and data files. "
    "If $prefix is a directory, search $prefix/$file">;
def gcc_install_dir_EQ : Joined<["--"], "gcc-install-dir=">,
  HelpText<"Use GCC installation in the specified directory. The directory ends with path components like 'lib{,32,64}/gcc{,-cross}/$triple/$version'. "
  "Note: executables (e.g. ld) used by the compiler are not overridden by the selected GCC installation">;
def gcc_toolchain : Joined<["--"], "gcc-toolchain=">, Flags<[NoXarchOption]>,
  HelpText<"Specify a directory where Clang can find 'include' and 'lib{,32,64}/gcc{,-cross}/$triple/$version'. "
  "Clang will use the GCC installation with the largest version">;
def CC : Flag<["-"], "CC">, Visibility<[ClangOption, CC1Option]>,
  Group<Preprocessor_Group>,
    HelpText<"Include comments from within macros in preprocessed output">,
    MarshallingInfoFlag<PreprocessorOutputOpts<"ShowMacroComments">>;
def C : Flag<["-"], "C">, Visibility<[ClangOption, CC1Option]>,
  Group<Preprocessor_Group>,
    HelpText<"Include comments in preprocessed output">,
    MarshallingInfoFlag<PreprocessorOutputOpts<"ShowComments">>;
def D : JoinedOrSeparate<["-"], "D">, Group<Preprocessor_Group>,
    Visibility<[ClangOption, CC1Option, FlangOption, FC1Option, DXCOption]>,
    MetaVarName<"<macro>=<value>">,
    HelpText<"Define <macro> to <value> (or 1 if <value> omitted)">;
def E : Flag<["-"], "E">, Flags<[NoXarchOption]>,
  Visibility<[ClangOption, CC1Option, FlangOption, FC1Option]>,
  Group<Action_Group>,
    HelpText<"Only run the preprocessor">;
def F : JoinedOrSeparate<["-"], "F">, Flags<[RenderJoined]>,
  Visibility<[ClangOption, CC1Option]>,
    HelpText<"Add directory to framework include search path">;
def G : JoinedOrSeparate<["-"], "G">, Flags<[NoXarchOption, TargetSpecific]>,
  Group<m_Group>,
    MetaVarName<"<size>">, HelpText<"Put objects of at most <size> bytes "
    "into small data section (MIPS / Hexagon)">;
def G_EQ : Joined<["-"], "G=">, Flags<[NoXarchOption]>,
  Group<m_Group>, Alias<G>;
def H : Flag<["-"], "H">, Visibility<[ClangOption, CC1Option]>,
  Group<Preprocessor_Group>,
    HelpText<"Show header includes and nesting depth">,
    MarshallingInfoFlag<DependencyOutputOpts<"ShowHeaderIncludes">>;
def fshow_skipped_includes : Flag<["-"], "fshow-skipped-includes">,
  Visibility<[ClangOption, CC1Option]>,
  HelpText<"Show skipped includes in -H output.">,
  DocBrief<[{#include files may be "skipped" due to include guard optimization
             or #pragma once. This flag makes -H show also such includes.}]>,
  MarshallingInfoFlag<DependencyOutputOpts<"ShowSkippedHeaderIncludes">>;

def I_ : Flag<["-"], "I-">, Group<I_Group>,
    HelpText<"Restrict all prior -I flags to double-quoted inclusion and "
             "remove current directory from include path">;
def I : JoinedOrSeparate<["-"], "I">, Group<I_Group>,
    Visibility<[ClangOption, CC1Option, CC1AsOption, FlangOption, FC1Option]>,
    MetaVarName<"<dir>">,
    HelpText<"Add directory to the end of the list of include search paths">,
    DocBrief<[{Add directory to include search path. For C++ inputs, if
there are multiple -I options, these directories are searched
in the order they are given before the standard system directories
are searched. If the same directory is in the SYSTEM include search
paths, for example if also specified with -isystem, the -I option
will be ignored}]>;
def L : JoinedOrSeparate<["-"], "L">, Flags<[RenderJoined]>, Group<Link_Group>,
    Visibility<[ClangOption, FlangOption]>,
    MetaVarName<"<dir>">, HelpText<"Add directory to library search path">;
def MD : Flag<["-"], "MD">, Group<M_Group>,
    HelpText<"Write a depfile containing user and system headers">;
def MMD : Flag<["-"], "MMD">, Group<M_Group>,
    HelpText<"Write a depfile containing user headers">;
def M : Flag<["-"], "M">, Group<M_Group>,
    HelpText<"Like -MD, but also implies -E and writes to stdout by default">;
def MM : Flag<["-"], "MM">, Group<M_Group>,
    HelpText<"Like -MMD, but also implies -E and writes to stdout by default">;
def MF : JoinedOrSeparate<["-"], "MF">, Group<M_Group>,
    HelpText<"Write depfile output from -MMD, -MD, -MM, or -M to <file>">,
    MetaVarName<"<file>">;
def MG : Flag<["-"], "MG">, Group<M_Group>, Visibility<[ClangOption, CC1Option]>,
    HelpText<"Add missing headers to depfile">,
    MarshallingInfoFlag<DependencyOutputOpts<"AddMissingHeaderDeps">>;
def MJ : JoinedOrSeparate<["-"], "MJ">, Group<M_Group>,
    HelpText<"Write a compilation database entry per input">;
def MP : Flag<["-"], "MP">, Group<M_Group>, Visibility<[ClangOption, CC1Option]>,
    HelpText<"Create phony target for each dependency (other than main file)">,
    MarshallingInfoFlag<DependencyOutputOpts<"UsePhonyTargets">>;
def MQ : JoinedOrSeparate<["-"], "MQ">, Group<M_Group>,
  Visibility<[ClangOption, CC1Option]>,
    HelpText<"Specify name of main file output to quote in depfile">;
def MT : JoinedOrSeparate<["-"], "MT">, Group<M_Group>,
  Visibility<[ClangOption, CC1Option]>,
    HelpText<"Specify name of main file output in depfile">,
    MarshallingInfoStringVector<DependencyOutputOpts<"Targets">>;
def MV : Flag<["-"], "MV">, Group<M_Group>, Visibility<[ClangOption, CC1Option]>,
    HelpText<"Use NMake/Jom format for the depfile">,
    MarshallingInfoFlag<DependencyOutputOpts<"OutputFormat">, "DependencyOutputFormat::Make">,
    Normalizer<"makeFlagToValueNormalizer(DependencyOutputFormat::NMake)">;
def Mach : Flag<["-"], "Mach">, Group<Link_Group>;
def O0 : Flag<["-"], "O0">, Group<O_Group>, Flags<[HelpHidden]>,
  Visibility<[ClangOption, CC1Option, FC1Option, FlangOption]>;
def O4 : Flag<["-"], "O4">, Group<O_Group>, Flags<[HelpHidden]>,
  Visibility<[ClangOption, CC1Option, FC1Option, FlangOption]>;
def ObjCXX : Flag<["-"], "ObjC++">, Flags<[NoXarchOption]>,
  HelpText<"Treat source input files as Objective-C++ inputs">;
def ObjC : Flag<["-"], "ObjC">, Flags<[NoXarchOption]>,
  HelpText<"Treat source input files as Objective-C inputs">;
def O : Joined<["-"], "O">, Group<O_Group>,
  Visibility<[ClangOption, CC1Option, FC1Option, FlangOption]>;
def O_flag : Flag<["-"], "O">, Visibility<[ClangOption, CC1Option, FC1Option]>,
  Alias<O>, AliasArgs<["1"]>;
def Ofast : Joined<["-"], "Ofast">, Group<O_Group>,
  Visibility<[ClangOption, CC1Option, FlangOption]>;
def P : Flag<["-"], "P">,
  Visibility<[ClangOption, CC1Option, FlangOption, FC1Option]>,
  Group<Preprocessor_Group>,
  HelpText<"Disable linemarker output in -E mode">,
  MarshallingInfoNegativeFlag<PreprocessorOutputOpts<"ShowLineMarkers">>;
def Qy : Flag<["-"], "Qy">, Visibility<[ClangOption, CC1Option]>,
  HelpText<"Emit metadata containing compiler name and version">;
def Qn : Flag<["-"], "Qn">, Visibility<[ClangOption, CC1Option]>,
  HelpText<"Do not emit metadata containing compiler name and version">;
def : Flag<["-"], "fident">, Group<f_Group>, Alias<Qy>,
  Visibility<[ClangOption, CLOption, DXCOption, CC1Option]>;
def : Flag<["-"], "fno-ident">, Group<f_Group>, Alias<Qn>,
  Visibility<[ClangOption, CLOption, DXCOption, CC1Option]>;
def Qunused_arguments : Flag<["-"], "Qunused-arguments">,
  Flags<[NoXarchOption]>, Visibility<[ClangOption, CLOption, DXCOption]>,
  HelpText<"Don't emit warning for unused driver arguments">;
def Q : Flag<["-"], "Q">, IgnoredGCCCompat;
def S : Flag<["-"], "S">, Flags<[NoXarchOption]>,
  Visibility<[ClangOption, CC1Option, FlangOption, FC1Option]>,
  Group<Action_Group>,
  HelpText<"Only run preprocess and compilation steps">;
def T : JoinedOrSeparate<["-"], "T">, Group<T_Group>,
  MetaVarName<"<script>">, HelpText<"Specify <script> as linker script">;
def U : JoinedOrSeparate<["-"], "U">, Group<Preprocessor_Group>,
  Visibility<[ClangOption, CC1Option, FlangOption, FC1Option]>,
  MetaVarName<"<macro>">, HelpText<"Undefine macro <macro>">;
def V : JoinedOrSeparate<["-"], "V">, Flags<[NoXarchOption, Unsupported]>;
def Wa_COMMA : CommaJoined<["-"], "Wa,">,
  HelpText<"Pass the comma separated arguments in <arg> to the assembler">,
  MetaVarName<"<arg>">;
def Wall : Flag<["-"], "Wall">, Group<W_Group>, Flags<[HelpHidden]>,
  Visibility<[ClangOption, CC1Option, FlangOption]>;
def WCL4 : Flag<["-"], "WCL4">, Group<W_Group>, Flags<[HelpHidden]>,
  Visibility<[ClangOption, CC1Option]>;
def Wsystem_headers : Flag<["-"], "Wsystem-headers">, Group<W_Group>,
  Flags<[HelpHidden]>, Visibility<[ClangOption, CC1Option]>;
def Wno_system_headers : Flag<["-"], "Wno-system-headers">, Group<W_Group>,
  Flags<[HelpHidden]>, Visibility<[ClangOption, CC1Option]>;
def Wsystem_headers_in_module_EQ : Joined<["-"], "Wsystem-headers-in-module=">,
  Flags<[HelpHidden]>, Visibility<[ClangOption, CC1Option]>,
  MetaVarName<"<module>">,
  HelpText<"Enable -Wsystem-headers when building <module>">,
  MarshallingInfoStringVector<DiagnosticOpts<"SystemHeaderWarningsModules">>;
def Wdeprecated : Flag<["-"], "Wdeprecated">, Group<W_Group>,
  Visibility<[ClangOption, CC1Option]>,
  HelpText<"Enable warnings for deprecated constructs and define __DEPRECATED">;
def Wno_deprecated : Flag<["-"], "Wno-deprecated">, Group<W_Group>,
  Visibility<[ClangOption, CC1Option]>;
def Wl_COMMA : CommaJoined<["-"], "Wl,">, Visibility<[ClangOption, FlangOption]>,
  Flags<[LinkerInput, RenderAsInput]>,
  HelpText<"Pass the comma separated arguments in <arg> to the linker">,
  MetaVarName<"<arg>">, Group<Link_Group>;
// FIXME: This is broken; these should not be Joined arguments.
def Wno_nonportable_cfstrings : Joined<["-"], "Wno-nonportable-cfstrings">, Group<W_Group>,
  Visibility<[ClangOption, CC1Option]>;
def Wnonportable_cfstrings : Joined<["-"], "Wnonportable-cfstrings">, Group<W_Group>,
  Visibility<[ClangOption, CC1Option]>;
def Wp_COMMA : CommaJoined<["-"], "Wp,">,
  HelpText<"Pass the comma separated arguments in <arg> to the preprocessor">,
  MetaVarName<"<arg>">, Group<Preprocessor_Group>;
def Wundef_prefix_EQ : CommaJoined<["-"], "Wundef-prefix=">, Group<W_value_Group>,
  Flags<[HelpHidden]>,
  Visibility<[ClangOption, CC1Option, CLOption, DXCOption]>,
  MetaVarName<"<arg>">,
  HelpText<"Enable warnings for undefined macros with a prefix in the comma separated list <arg>">,
  MarshallingInfoStringVector<DiagnosticOpts<"UndefPrefixes">>;
def Wwrite_strings : Flag<["-"], "Wwrite-strings">, Group<W_Group>,
  Flags<[HelpHidden]>, Visibility<[ClangOption, CC1Option]>;
def Wno_write_strings : Flag<["-"], "Wno-write-strings">, Group<W_Group>,
  Flags<[HelpHidden]>, Visibility<[ClangOption, CC1Option]>;
def W_Joined : Joined<["-"], "W">, Group<W_Group>,
  Visibility<[ClangOption, CC1Option, CLOption, DXCOption, FC1Option, FlangOption]>,
  MetaVarName<"<warning>">, HelpText<"Enable the specified warning">;
def Xanalyzer : Separate<["-"], "Xanalyzer">,
  HelpText<"Pass <arg> to the static analyzer">, MetaVarName<"<arg>">,
  Group<StaticAnalyzer_Group>;
def Xarch__ : JoinedAndSeparate<["-"], "Xarch_">, Flags<[NoXarchOption]>;
def Xarch_host : Separate<["-"], "Xarch_host">, Flags<[NoXarchOption]>,
  HelpText<"Pass <arg> to the CUDA/HIP host compilation">, MetaVarName<"<arg>">;
def Xarch_device : Separate<["-"], "Xarch_device">, Flags<[NoXarchOption]>,
  HelpText<"Pass <arg> to the CUDA/HIP device compilation">, MetaVarName<"<arg>">;
def Xassembler : Separate<["-"], "Xassembler">,
  HelpText<"Pass <arg> to the assembler">, MetaVarName<"<arg>">,
  Group<CompileOnly_Group>;
def Xclang : Separate<["-"], "Xclang">,
  HelpText<"Pass <arg> to clang -cc1">, MetaVarName<"<arg>">,
  Flags<[NoXarchOption]>, Visibility<[ClangOption, CLOption, DXCOption]>,
  Group<CompileOnly_Group>;
def : Joined<["-"], "Xclang=">, Group<CompileOnly_Group>,
  Flags<[NoXarchOption]>, Visibility<[ClangOption, CLOption, DXCOption]>,
  Alias<Xclang>,
  HelpText<"Alias for -Xclang">, MetaVarName<"<arg>">;
def Xcuda_fatbinary : Separate<["-"], "Xcuda-fatbinary">,
  HelpText<"Pass <arg> to fatbinary invocation">, MetaVarName<"<arg>">;
def Xcuda_ptxas : Separate<["-"], "Xcuda-ptxas">,
  HelpText<"Pass <arg> to the ptxas assembler">, MetaVarName<"<arg>">;
def Xopenmp_target : Separate<["-"], "Xopenmp-target">, Group<CompileOnly_Group>,
  HelpText<"Pass <arg> to the target offloading toolchain.">, MetaVarName<"<arg>">;
def Xopenmp_target_EQ : JoinedAndSeparate<["-"], "Xopenmp-target=">, Group<CompileOnly_Group>,
  HelpText<"Pass <arg> to the target offloading toolchain identified by <triple>.">,
  MetaVarName<"<triple> <arg>">;
def z : Separate<["-"], "z">, Flags<[LinkerInput]>,
  HelpText<"Pass -z <arg> to the linker">, MetaVarName<"<arg>">,
  Group<Link_Group>;
def offload_link : Flag<["--"], "offload-link">, Group<Link_Group>,
  HelpText<"Use the new offloading linker to perform the link job.">;
def Xlinker : Separate<["-"], "Xlinker">, Flags<[LinkerInput, RenderAsInput]>,
  HelpText<"Pass <arg> to the linker">, MetaVarName<"<arg>">,
  Group<Link_Group>;
def Xoffload_linker : JoinedAndSeparate<["-"], "Xoffload-linker">,
  HelpText<"Pass <arg> to the offload linkers or the ones idenfied by -<triple>">,
  MetaVarName<"<triple> <arg>">, Group<Link_Group>;
def Xpreprocessor : Separate<["-"], "Xpreprocessor">, Group<Preprocessor_Group>,
  HelpText<"Pass <arg> to the preprocessor">, MetaVarName<"<arg>">;
def X_Flag : Flag<["-"], "X">, Group<Link_Group>;
// Used by some macOS projects. IgnoredGCCCompat is a misnomer since GCC doesn't allow it.
def : Flag<["-"], "Xparser">, IgnoredGCCCompat;
// FIXME -Xcompiler is misused by some ChromeOS packages. Remove it after a while.
def : Flag<["-"], "Xcompiler">, IgnoredGCCCompat;
def Z_Flag : Flag<["-"], "Z">, Group<Link_Group>;
def all__load : Flag<["-"], "all_load">;
def allowable__client : Separate<["-"], "allowable_client">;
def ansi : Flag<["-", "--"], "ansi">, Group<CompileOnly_Group>;
def arch__errors__fatal : Flag<["-"], "arch_errors_fatal">;
def arch : Separate<["-"], "arch">, Flags<[NoXarchOption]>;
def arch__only : Separate<["-"], "arch_only">;
def autocomplete : Joined<["--"], "autocomplete=">;
def bind__at__load : Flag<["-"], "bind_at_load">;
def bundle__loader : Separate<["-"], "bundle_loader">;
def bundle : Flag<["-"], "bundle">;
def b : JoinedOrSeparate<["-"], "b">, Flags<[LinkerInput]>,
  HelpText<"Pass -b <arg> to the linker on AIX">, MetaVarName<"<arg>">,
  Group<Link_Group>;

defm offload_uniform_block : BoolFOption<"offload-uniform-block",
  LangOpts<"OffloadUniformBlock">, Default<"LangOpts->CUDA">,
  PosFlag<SetTrue, [], [ClangOption, CC1Option], "Assume">,
  NegFlag<SetFalse, [], [ClangOption, CC1Option], "Don't assume">,
  BothFlags<[], [ClangOption], " that kernels are launched with uniform block sizes (default true for CUDA/HIP and false otherwise)">>;

// OpenCL-only Options
def cl_opt_disable : Flag<["-"], "cl-opt-disable">, Group<opencl_Group>,
  Visibility<[ClangOption, CC1Option]>,
  HelpText<"OpenCL only. This option disables all optimizations. By default optimizations are enabled.">;
def cl_strict_aliasing : Flag<["-"], "cl-strict-aliasing">, Group<opencl_Group>,
  Visibility<[ClangOption, CC1Option]>,
  HelpText<"OpenCL only. This option is added for compatibility with OpenCL 1.0.">;
def cl_single_precision_constant : Flag<["-"], "cl-single-precision-constant">, Group<opencl_Group>,
  Visibility<[ClangOption, CC1Option]>,
  HelpText<"OpenCL only. Treat double precision floating-point constant as single precision constant.">,
  MarshallingInfoFlag<LangOpts<"SinglePrecisionConstants">>;
def cl_finite_math_only : Flag<["-"], "cl-finite-math-only">, Group<opencl_Group>,
  Visibility<[ClangOption, CC1Option]>,
  HelpText<"OpenCL only. Allow floating-point optimizations that assume arguments and results are not NaNs or +-Inf.">,
  MarshallingInfoFlag<LangOpts<"CLFiniteMathOnly">>;
def cl_kernel_arg_info : Flag<["-"], "cl-kernel-arg-info">, Group<opencl_Group>,
  Visibility<[ClangOption, CC1Option]>,
  HelpText<"OpenCL only. Generate kernel argument metadata.">,
  MarshallingInfoFlag<CodeGenOpts<"EmitOpenCLArgMetadata">>;
def cl_unsafe_math_optimizations : Flag<["-"], "cl-unsafe-math-optimizations">, Group<opencl_Group>,
  Visibility<[ClangOption, CC1Option]>,
  HelpText<"OpenCL only. Allow unsafe floating-point optimizations.  Also implies -cl-no-signed-zeros and -cl-mad-enable.">,
  MarshallingInfoFlag<LangOpts<"CLUnsafeMath">>;
def cl_fast_relaxed_math : Flag<["-"], "cl-fast-relaxed-math">, Group<opencl_Group>,
  Visibility<[ClangOption, CC1Option]>,
  HelpText<"OpenCL only. Sets -cl-finite-math-only and -cl-unsafe-math-optimizations, and defines __FAST_RELAXED_MATH__.">,
  MarshallingInfoFlag<LangOpts<"FastRelaxedMath">>;
def cl_mad_enable : Flag<["-"], "cl-mad-enable">, Group<opencl_Group>,
  Visibility<[ClangOption, CC1Option]>,
  HelpText<"OpenCL only. Allow use of less precise MAD computations in the generated binary.">,
  MarshallingInfoFlag<CodeGenOpts<"LessPreciseFPMAD">>,
  ImpliedByAnyOf<[cl_unsafe_math_optimizations.KeyPath, cl_fast_relaxed_math.KeyPath]>;
def cl_no_signed_zeros : Flag<["-"], "cl-no-signed-zeros">, Group<opencl_Group>,
  Visibility<[ClangOption, CC1Option]>,
  HelpText<"OpenCL only. Allow use of less precise no signed zeros computations in the generated binary.">,
  MarshallingInfoFlag<LangOpts<"CLNoSignedZero">>;
def cl_std_EQ : Joined<["-"], "cl-std=">, Group<opencl_Group>,
  Visibility<[ClangOption, CC1Option]>,
  HelpText<"OpenCL language standard to compile for.">,
  Values<"cl,CL,cl1.0,CL1.0,cl1.1,CL1.1,cl1.2,CL1.2,cl2.0,CL2.0,cl3.0,CL3.0,clc++,CLC++,clc++1.0,CLC++1.0,clc++2021,CLC++2021">;
def cl_denorms_are_zero : Flag<["-"], "cl-denorms-are-zero">, Group<opencl_Group>,
  HelpText<"OpenCL only. Allow denormals to be flushed to zero.">;
def cl_fp32_correctly_rounded_divide_sqrt : Flag<["-"], "cl-fp32-correctly-rounded-divide-sqrt">, Group<opencl_Group>,
  Visibility<[ClangOption, CC1Option]>,
  HelpText<"OpenCL only. Specify that single precision floating-point divide and sqrt used in the program source are correctly rounded.">,
  MarshallingInfoFlag<CodeGenOpts<"OpenCLCorrectlyRoundedDivSqrt">>;
def cl_uniform_work_group_size : Flag<["-"], "cl-uniform-work-group-size">, Group<opencl_Group>,
  Visibility<[ClangOption, CC1Option]>, Alias<foffload_uniform_block>,
  HelpText<"OpenCL only. Defines that the global work-size be a multiple of the work-group size specified to clEnqueueNDRangeKernel">;
def cl_no_stdinc : Flag<["-"], "cl-no-stdinc">, Group<opencl_Group>,
  HelpText<"OpenCL only. Disables all standard includes containing non-native compiler types and functions.">;
def cl_ext_EQ : CommaJoined<["-"], "cl-ext=">, Group<opencl_Group>,
  Visibility<[ClangOption, CC1Option]>,
  HelpText<"OpenCL only. Enable or disable OpenCL extensions/optional features. The argument is a comma-separated "
           "sequence of one or more extension names, each prefixed by '+' or '-'.">,
  MarshallingInfoStringVector<TargetOpts<"OpenCLExtensionsAsWritten">>;

def client__name : JoinedOrSeparate<["-"], "client_name">;
def combine : Flag<["-", "--"], "combine">, Flags<[NoXarchOption, Unsupported]>;
def compatibility__version : JoinedOrSeparate<["-"], "compatibility_version">;
def config : Joined<["--"], "config=">, Flags<[NoXarchOption]>,
  Visibility<[ClangOption, CLOption, DXCOption]>, MetaVarName<"<file>">,
  HelpText<"Specify configuration file">;
def : Separate<["--"], "config">, Alias<config>;
def no_default_config : Flag<["--"], "no-default-config">,
  Flags<[NoXarchOption]>, Visibility<[ClangOption, CLOption, DXCOption]>,
  HelpText<"Disable loading default configuration files">;
def config_system_dir_EQ : Joined<["--"], "config-system-dir=">,
  Flags<[NoXarchOption, HelpHidden]>,
  Visibility<[ClangOption, CLOption, DXCOption]>,
  HelpText<"System directory for configuration files">;
def config_user_dir_EQ : Joined<["--"], "config-user-dir=">,
  Flags<[NoXarchOption, HelpHidden]>,
  Visibility<[ClangOption, CLOption, DXCOption]>,
  HelpText<"User directory for configuration files">;
def coverage : Flag<["-", "--"], "coverage">, Group<Link_Group>,
  Visibility<[ClangOption, CLOption]>;
def cpp_precomp : Flag<["-"], "cpp-precomp">, Group<clang_ignored_f_Group>;
def current__version : JoinedOrSeparate<["-"], "current_version">;
def cxx_isystem : JoinedOrSeparate<["-"], "cxx-isystem">, Group<clang_i_Group>,
  HelpText<"Add directory to the C++ SYSTEM include search path">,
  Visibility<[ClangOption, CC1Option]>,
  MetaVarName<"<directory>">;
def c : Flag<["-"], "c">, Flags<[NoXarchOption]>,
  Visibility<[ClangOption, FlangOption]>, Group<Action_Group>,
  HelpText<"Only run preprocess, compile, and assemble steps">;
defm convergent_functions : BoolFOption<"convergent-functions",
  LangOpts<"ConvergentFunctions">, DefaultFalse,
  NegFlag<SetFalse, [], [ClangOption], "Assume all functions may be convergent.">,
  PosFlag<SetTrue, [], [ClangOption, CC1Option]>>;

// Common offloading options
let Group = offload_Group in {
def offload_arch_EQ : Joined<["--"], "offload-arch=">, Flags<[NoXarchOption]>,
  Visibility<[ClangOption, FlangOption]>,
  HelpText<"Specify an offloading device architecture for CUDA, HIP, or OpenMP. (e.g. sm_35). "
           "If 'native' is used the compiler will detect locally installed architectures. "
           "For HIP offloading, the device architecture can be followed by target ID features "
           "delimited by a colon (e.g. gfx908:xnack+:sramecc-). May be specified more than once.">;
def no_offload_arch_EQ : Joined<["--"], "no-offload-arch=">,
  Flags<[NoXarchOption]>,
  Visibility<[ClangOption, FlangOption]>,
  HelpText<"Remove CUDA/HIP offloading device architecture (e.g. sm_35, gfx906) from the list of devices to compile for. "
           "'all' resets the list to its default value.">;

def offload_new_driver : Flag<["--"], "offload-new-driver">,
  Visibility<[ClangOption, CC1Option]>, Group<f_Group>,
  MarshallingInfoFlag<LangOpts<"OffloadingNewDriver">>, HelpText<"Use the new driver for offloading compilation.">;
def no_offload_new_driver : Flag<["--"], "no-offload-new-driver">,
  Visibility<[ClangOption, CC1Option]>, Group<f_Group>,
  HelpText<"Don't Use the new driver for offloading compilation.">;

def offload_device_only : Flag<["--"], "offload-device-only">,
  Visibility<[ClangOption, FlangOption]>,
  HelpText<"Only compile for the offloading device.">;
def offload_host_only : Flag<["--"], "offload-host-only">,
  Visibility<[ClangOption, FlangOption]>,
  HelpText<"Only compile for the offloading host.">;
def offload_host_device : Flag<["--"], "offload-host-device">,
  Visibility<[ClangOption, FlangOption]>,
  HelpText<"Compile for both the offloading host and device (default).">;

def gpu_use_aux_triple_only : Flag<["--"], "gpu-use-aux-triple-only">,
  InternalDriverOpt, HelpText<"Prepare '-aux-triple' only without populating "
                              "'-aux-target-cpu' and '-aux-target-feature'.">;
def amdgpu_arch_tool_EQ : Joined<["--"], "amdgpu-arch-tool=">,
  HelpText<"Tool used for detecting AMD GPU arch in the system.">;
def nvptx_arch_tool_EQ : Joined<["--"], "nvptx-arch-tool=">,
  HelpText<"Tool used for detecting NVIDIA GPU arch in the system.">;

defm gpu_rdc : BoolFOption<"gpu-rdc",
  LangOpts<"GPURelocatableDeviceCode">, DefaultFalse,
  PosFlag<SetTrue, [], [ClangOption, CC1Option],
          "Generate relocatable device code, also known as separate compilation mode">,
  NegFlag<SetFalse>>;

def fgpu_default_stream_EQ : Joined<["-"], "fgpu-default-stream=">,
  HelpText<"Specify default stream. The default value is 'legacy'. (CUDA/HIP only)">,
  Visibility<[ClangOption, CC1Option]>,
  Values<"legacy,per-thread">,
  NormalizedValuesScope<"LangOptions::GPUDefaultStreamKind">,
  NormalizedValues<["Legacy", "PerThread"]>,
  MarshallingInfoEnum<LangOpts<"GPUDefaultStream">, "Legacy">;

def fgpu_flush_denormals_to_zero : Flag<["-"], "fgpu-flush-denormals-to-zero">,
  HelpText<"Flush denormal floating point values to zero in CUDA/HIP device mode.">;
def fno_gpu_flush_denormals_to_zero : Flag<["-"], "fno-gpu-flush-denormals-to-zero">;

defm gpu_defer_diag : BoolFOption<"gpu-defer-diag",
  LangOpts<"GPUDeferDiag">, DefaultFalse,
  PosFlag<SetTrue, [], [ClangOption, CC1Option], "Defer">,
  NegFlag<SetFalse, [], [ClangOption], "Don't defer">,
  BothFlags<[], [ClangOption], " host/device related diagnostic messages for CUDA/HIP">>;

defm gpu_exclude_wrong_side_overloads : BoolFOption<"gpu-exclude-wrong-side-overloads",
  LangOpts<"GPUExcludeWrongSideOverloads">, DefaultFalse,
  PosFlag<SetTrue, [], [ClangOption, CC1Option],
          "Always exclude wrong side overloads">,
  NegFlag<SetFalse, [], [ClangOption], "Exclude wrong side overloads only if there are same side overloads">,
  BothFlags<[HelpHidden], [], " in overloading resolution for CUDA/HIP">>;

def cuid_EQ : Joined<["-"], "cuid=">, Visibility<[ClangOption, CC1Option]>,
  HelpText<"An ID for compilation unit, which should be the same for the same "
           "compilation unit but different for different compilation units. "
           "It is used to externalize device-side static variables for single "
           "source offloading languages CUDA and HIP so that they can be "
           "accessed by the host code of the same compilation unit.">,
  MarshallingInfoString<LangOpts<"CUID">>;
def fuse_cuid_EQ : Joined<["-"], "fuse-cuid=">,
  HelpText<"Method to generate ID's for compilation units for single source "
           "offloading languages CUDA and HIP: 'hash' (ID's generated by hashing "
           "file path and command line options) | 'random' (ID's generated as "
           "random numbers) | 'none' (disabled). Default is 'hash'. This option "
           "will be overridden by option '-cuid=[ID]' if it is specified." >;

def fgpu_inline_threshold_EQ : Joined<["-"], "fgpu-inline-threshold=">,
  Flags<[HelpHidden]>,
  HelpText<"Inline threshold for device compilation for CUDA/HIP">;

def fgpu_sanitize : Flag<["-"], "fgpu-sanitize">, Group<f_Group>,
  HelpText<"Enable sanitizer for supported offloading devices">;
def fno_gpu_sanitize : Flag<["-"], "fno-gpu-sanitize">, Group<f_Group>;
}

// CUDA options
let Group = cuda_Group in {
def cuda_include_ptx_EQ : Joined<["--"], "cuda-include-ptx=">,
  Flags<[NoXarchOption]>,
  HelpText<"Include PTX for the following GPU architecture (e.g. sm_35) or 'all'. May be specified more than once.">;
def no_cuda_include_ptx_EQ : Joined<["--"], "no-cuda-include-ptx=">,
  Flags<[NoXarchOption]>,
  HelpText<"Do not include PTX for the following GPU architecture (e.g. sm_35) or 'all'. May be specified more than once.">;
def cuda_gpu_arch_EQ : Joined<["--"], "cuda-gpu-arch=">, Flags<[NoXarchOption]>,
  Alias<offload_arch_EQ>;
def cuda_feature_EQ : Joined<["--"], "cuda-feature=">, HelpText<"Manually specify the CUDA feature to use">;
def no_cuda_gpu_arch_EQ : Joined<["--"], "no-cuda-gpu-arch=">,
  Flags<[NoXarchOption]>,
  Alias<no_offload_arch_EQ>;

def cuda_device_only : Flag<["--"], "cuda-device-only">, Alias<offload_device_only>,
  HelpText<"Compile CUDA code for device only">;
def cuda_host_only : Flag<["--"], "cuda-host-only">, Alias<offload_host_only>,
  HelpText<"Compile CUDA code for host only. Has no effect on non-CUDA compilations.">;
def cuda_compile_host_device : Flag<["--"], "cuda-compile-host-device">, Alias<offload_host_device>,
  HelpText<"Compile CUDA code for both host and device (default). Has no "
           "effect on non-CUDA compilations.">;

def cuda_noopt_device_debug : Flag<["--"], "cuda-noopt-device-debug">,
  HelpText<"Enable device-side debug info generation. Disables ptxas optimizations.">;
def no_cuda_version_check : Flag<["--"], "no-cuda-version-check">,
  HelpText<"Don't error out if the detected version of the CUDA install is "
           "too low for the requested CUDA gpu architecture.">;
def no_cuda_noopt_device_debug : Flag<["--"], "no-cuda-noopt-device-debug">;
def cuda_path_EQ : Joined<["--"], "cuda-path=">, Group<i_Group>,
  HelpText<"CUDA installation path">;
def cuda_path_ignore_env : Flag<["--"], "cuda-path-ignore-env">, Group<i_Group>,
  HelpText<"Ignore environment variables to detect CUDA installation">;
def ptxas_path_EQ : Joined<["--"], "ptxas-path=">, Group<i_Group>,
  HelpText<"Path to ptxas (used for compiling CUDA code)">;
def fcuda_flush_denormals_to_zero : Flag<["-"], "fcuda-flush-denormals-to-zero">,
  Alias<fgpu_flush_denormals_to_zero>;
def fno_cuda_flush_denormals_to_zero : Flag<["-"], "fno-cuda-flush-denormals-to-zero">,
  Alias<fno_gpu_flush_denormals_to_zero>;
def : Flag<["-"], "fcuda-rdc">, Alias<fgpu_rdc>;
def : Flag<["-"], "fno-cuda-rdc">, Alias<fno_gpu_rdc>;
defm cuda_short_ptr : BoolFOption<"cuda-short-ptr",
  TargetOpts<"NVPTXUseShortPointers">, DefaultFalse,
  PosFlag<SetTrue, [], [ClangOption, CC1Option],
          "Use 32-bit pointers for accessing const/local/shared address spaces">,
  NegFlag<SetFalse>>;
}

def emit_static_lib : Flag<["--"], "emit-static-lib">,
  HelpText<"Enable linker job to emit a static library.">;

def mprintf_kind_EQ : Joined<["-"], "mprintf-kind=">, Group<m_Group>,
  HelpText<"Specify the printf lowering scheme (AMDGPU only), allowed values are "
  "\"hostcall\"(printing happens during kernel execution, this scheme "
  "relies on hostcalls which require system to support pcie atomics) "
  "and \"buffered\"(printing happens after all kernel threads exit, "
  "this uses a printf buffer and does not rely on pcie atomic support)">,
  Visibility<[ClangOption, CC1Option]>,
  Values<"hostcall,buffered">,
  NormalizedValuesScope<"TargetOptions::AMDGPUPrintfKind">,
  NormalizedValues<["Hostcall", "Buffered"]>,
  MarshallingInfoEnum<TargetOpts<"AMDGPUPrintfKindVal">, "Hostcall">;

// HIP options
let Group = hip_Group in {
def hip_link : Flag<["--"], "hip-link">, Group<opencl_Group>,
  HelpText<"Link clang-offload-bundler bundles for HIP">;
def no_hip_rt: Flag<["-"], "no-hip-rt">, Group<hip_Group>,
  HelpText<"Do not link against HIP runtime libraries">;
def rocm_path_EQ : Joined<["--"], "rocm-path=">, Group<hip_Group>,
  HelpText<"ROCm installation path, used for finding and automatically linking required bitcode libraries.">;
def hip_path_EQ : Joined<["--"], "hip-path=">, Group<hip_Group>,
  HelpText<"HIP runtime installation path, used for finding HIP version and adding HIP include path.">;
def rocm_device_lib_path_EQ : Joined<["--"], "rocm-device-lib-path=">, Group<hip_Group>,
  HelpText<"ROCm device library path. Alternative to rocm-path.">;
def : Joined<["--"], "hip-device-lib-path=">, Alias<rocm_device_lib_path_EQ>;
def hip_device_lib_EQ : Joined<["--"], "hip-device-lib=">, Group<hip_Group>,
  HelpText<"HIP device library">;
def hip_version_EQ : Joined<["--"], "hip-version=">, Group<hip_Group>,
  HelpText<"HIP version in the format of major.minor.patch">;
def fhip_dump_offload_linker_script : Flag<["-"], "fhip-dump-offload-linker-script">,
  Group<hip_Group>, Flags<[NoArgumentUnused, HelpHidden]>;
defm hip_new_launch_api : BoolFOption<"hip-new-launch-api",
  LangOpts<"HIPUseNewLaunchAPI">, DefaultFalse,
  PosFlag<SetTrue, [], [ClangOption, CC1Option], "Use">,
  NegFlag<SetFalse, [], [ClangOption], "Don't use">,
  BothFlags<[], [ClangOption], " new kernel launching API for HIP">>;
defm hip_fp32_correctly_rounded_divide_sqrt : BoolFOption<"hip-fp32-correctly-rounded-divide-sqrt",
  CodeGenOpts<"HIPCorrectlyRoundedDivSqrt">, DefaultTrue,
  PosFlag<SetTrue, [], [ClangOption], "Specify">,
  NegFlag<SetFalse, [], [ClangOption, CC1Option], "Don't specify">,
  BothFlags<[], [ClangOption], " that single precision floating-point divide and sqrt used in "
  "the program source are correctly rounded (HIP device compilation only)">>,
  ShouldParseIf<hip.KeyPath>;
defm hip_kernel_arg_name : BoolFOption<"hip-kernel-arg-name",
  CodeGenOpts<"HIPSaveKernelArgName">, DefaultFalse,
  PosFlag<SetTrue, [], [ClangOption, CC1Option], "Specify">,
  NegFlag<SetFalse, [], [ClangOption], "Don't specify">,
  BothFlags<[], [ClangOption], " that kernel argument names are preserved (HIP only)">>,
  ShouldParseIf<hip.KeyPath>;
def hipspv_pass_plugin_EQ : Joined<["--"], "hipspv-pass-plugin=">,
  Group<Link_Group>, MetaVarName<"<dsopath>">,
  HelpText<"path to a pass plugin for HIP to SPIR-V passes.">;
defm gpu_allow_device_init : BoolFOption<"gpu-allow-device-init",
  LangOpts<"GPUAllowDeviceInit">, DefaultFalse,
  PosFlag<SetTrue, [], [ClangOption, CC1Option], "Allow">,
  NegFlag<SetFalse, [], [ClangOption], "Don't allow">,
  BothFlags<[], [ClangOption], " device side init function in HIP (experimental)">>,
  ShouldParseIf<hip.KeyPath>;
def gpu_max_threads_per_block_EQ : Joined<["--"], "gpu-max-threads-per-block=">,
  Visibility<[ClangOption, CC1Option]>,
  HelpText<"Default max threads per block for kernel launch bounds for HIP">,
  MarshallingInfoInt<LangOpts<"GPUMaxThreadsPerBlock">, "1024">,
  ShouldParseIf<hip.KeyPath>;
def gpu_instrument_lib_EQ : Joined<["--"], "gpu-instrument-lib=">,
  HelpText<"Instrument device library for HIP, which is a LLVM bitcode containing "
  "__cyg_profile_func_enter and __cyg_profile_func_exit">;
def gpu_bundle_output : Flag<["--"], "gpu-bundle-output">,
  HelpText<"Bundle output files of HIP device compilation">;
def no_gpu_bundle_output : Flag<["--"], "no-gpu-bundle-output">,
  Group<hip_Group>, HelpText<"Do not bundle output files of HIP device compilation">;
def fhip_emit_relocatable : Flag<["-"], "fhip-emit-relocatable">,
  HelpText<"Compile HIP source to relocatable">;
def fno_hip_emit_relocatable : Flag<["-"], "fno-hip-emit-relocatable">,
  HelpText<"Do not override toolchain to compile HIP source to relocatable">;
}

def libomptarget_amdgpu_bc_path_EQ : Joined<["--"], "libomptarget-amdgpu-bc-path=">, Group<i_Group>,
  HelpText<"Path to libomptarget-amdgcn bitcode library">;
def libomptarget_amdgcn_bc_path_EQ : Joined<["--"], "libomptarget-amdgcn-bc-path=">, Group<i_Group>,
  HelpText<"Path to libomptarget-amdgcn bitcode library">, Alias<libomptarget_amdgpu_bc_path_EQ>;
def libomptarget_nvptx_bc_path_EQ : Joined<["--"], "libomptarget-nvptx-bc-path=">, Group<i_Group>,
  HelpText<"Path to libomptarget-nvptx bitcode library">;
def dD : Flag<["-"], "dD">, Group<d_Group>, Visibility<[ClangOption, CC1Option]>,
  HelpText<"Print macro definitions in -E mode in addition to normal output">;
def dI : Flag<["-"], "dI">, Group<d_Group>, Visibility<[ClangOption, CC1Option]>,
  HelpText<"Print include directives in -E mode in addition to normal output">,
  MarshallingInfoFlag<PreprocessorOutputOpts<"ShowIncludeDirectives">>;
def dM : Flag<["-"], "dM">, Group<d_Group>, Visibility<[ClangOption, CC1Option]>,
  HelpText<"Print macro definitions in -E mode instead of normal output">;
def dead__strip : Flag<["-"], "dead_strip">;
def dependency_file : Separate<["-"], "dependency-file">,
  Visibility<[ClangOption, CC1Option]>,
  HelpText<"Filename (or -) to write dependency output to">,
  MarshallingInfoString<DependencyOutputOpts<"OutputFile">>;
def dependency_dot : Separate<["-"], "dependency-dot">,
  Visibility<[ClangOption, CC1Option]>,
  HelpText<"Filename to write DOT-formatted header dependencies to">,
  MarshallingInfoString<DependencyOutputOpts<"DOTOutputFile">>;
def module_dependency_dir : Separate<["-"], "module-dependency-dir">,
  Visibility<[ClangOption, CC1Option]>,
  HelpText<"Directory to dump module dependencies to">,
  MarshallingInfoString<DependencyOutputOpts<"ModuleDependencyOutputDir">>;
def dsym_dir : JoinedOrSeparate<["-"], "dsym-dir">,
  Flags<[NoXarchOption, RenderAsInput]>,
  HelpText<"Directory to output dSYM's (if any) to">, MetaVarName<"<dir>">;
// GCC style -dumpdir. We intentionally don't implement the less useful -dumpbase{,-ext}.
def dumpdir : Separate<["-"], "dumpdir">, Visibility<[ClangOption, CC1Option]>,
  MetaVarName<"<dumppfx>">,
  HelpText<"Use <dumpfpx> as a prefix to form auxiliary and dump file names">;
def dumpmachine : Flag<["-"], "dumpmachine">;
def dumpspecs : Flag<["-"], "dumpspecs">, Flags<[Unsupported]>;
def dumpversion : Flag<["-"], "dumpversion">;
def dylib__file : Separate<["-"], "dylib_file">;
def dylinker__install__name : JoinedOrSeparate<["-"], "dylinker_install_name">;
def dylinker : Flag<["-"], "dylinker">;
def dynamiclib : Flag<["-"], "dynamiclib">;
def dynamic : Flag<["-"], "dynamic">, Flags<[NoArgumentUnused]>;
def d_Flag : Flag<["-"], "d">, Group<d_Group>;
def d_Joined : Joined<["-"], "d">, Group<d_Group>;
def emit_ast : Flag<["-"], "emit-ast">,
  Visibility<[ClangOption, CLOption, DXCOption]>,
  HelpText<"Emit Clang AST files for source inputs">;
def emit_llvm : Flag<["-"], "emit-llvm">,
  Visibility<[ClangOption, CC1Option, FC1Option, FlangOption]>,
  Group<Action_Group>,
  HelpText<"Use the LLVM representation for assembler and object files">;
def emit_interface_stubs : Flag<["-"], "emit-interface-stubs">,
  Visibility<[ClangOption, CC1Option]>, Group<Action_Group>,
  HelpText<"Generate Interface Stub Files.">;
def emit_merged_ifs : Flag<["-"], "emit-merged-ifs">,
  Visibility<[ClangOption, CC1Option]>, Group<Action_Group>,
  HelpText<"Generate Interface Stub Files, emit merged text not binary.">;
def end_no_unused_arguments : Flag<["--"], "end-no-unused-arguments">,
  Visibility<[ClangOption, CLOption, DXCOption]>,
  HelpText<"Start emitting warnings for unused driver arguments">;
def interface_stub_version_EQ : JoinedOrSeparate<["-"], "interface-stub-version=">,
  Visibility<[ClangOption, CC1Option]>;
def exported__symbols__list : Separate<["-"], "exported_symbols_list">;
def extract_api : Flag<["-"], "extract-api">,
  Visibility<[ClangOption, CC1Option]>, Group<Action_Group>,
  HelpText<"Extract API information">;
def product_name_EQ: Joined<["--"], "product-name=">,
  Visibility<[ClangOption, CC1Option]>,
  MarshallingInfoString<FrontendOpts<"ProductName">>;
def emit_symbol_graph_EQ: JoinedOrSeparate<["--"], "emit-symbol-graph=">,
  Visibility<[ClangOption, CC1Option]>,
    HelpText<"Generate Extract API information as a side effect of compilation.">,
    MarshallingInfoString<FrontendOpts<"SymbolGraphOutputDir">>;
def extract_api_ignores_EQ: CommaJoined<["--"], "extract-api-ignores=">,
  Visibility<[ClangOption, CC1Option]>,
    HelpText<"Comma separated list of files containing a new line separated list of API symbols to ignore when extracting API information.">,
    MarshallingInfoStringVector<FrontendOpts<"ExtractAPIIgnoresFileList">>;
def e : JoinedOrSeparate<["-"], "e">, Flags<[LinkerInput]>, Group<Link_Group>;
def fmax_tokens_EQ : Joined<["-"], "fmax-tokens=">, Group<f_Group>,
  Visibility<[ClangOption, CC1Option]>,
  HelpText<"Max total number of preprocessed tokens for -Wmax-tokens.">,
  MarshallingInfoInt<LangOpts<"MaxTokens">>;
defm access_control : BoolFOption<"access-control",
  LangOpts<"AccessControl">, DefaultTrue,
  NegFlag<SetFalse, [], [ClangOption, CC1Option],
          "Disable C++ access control">,
  PosFlag<SetTrue>>;
def falign_functions : Flag<["-"], "falign-functions">, Group<f_Group>;
def falign_functions_EQ : Joined<["-"], "falign-functions=">, Group<f_Group>;
def falign_loops_EQ : Joined<["-"], "falign-loops=">, Group<f_Group>,
  Visibility<[ClangOption, CC1Option]>, MetaVarName<"<N>">,
  HelpText<"N must be a power of two. Align loops to the boundary">,
  MarshallingInfoInt<CodeGenOpts<"LoopAlignment">>;
def fno_align_functions: Flag<["-"], "fno-align-functions">, Group<f_Group>;
defm allow_editor_placeholders : BoolFOption<"allow-editor-placeholders",
  LangOpts<"AllowEditorPlaceholders">, DefaultFalse,
  PosFlag<SetTrue, [], [ClangOption, CC1Option],
          "Treat editor placeholders as valid source code">,
  NegFlag<SetFalse>>;
def fallow_unsupported : Flag<["-"], "fallow-unsupported">, Group<f_Group>;
def fapple_kext : Flag<["-"], "fapple-kext">, Group<f_Group>,
  Visibility<[ClangOption, CC1Option]>,
  HelpText<"Use Apple's kernel extensions ABI">,
  MarshallingInfoFlag<LangOpts<"AppleKext">>;
def fstrict_flex_arrays_EQ : Joined<["-"], "fstrict-flex-arrays=">, Group<f_Group>,
  MetaVarName<"<n>">, Values<"0,1,2,3">,
  LangOpts<"StrictFlexArraysLevel">,
  Visibility<[ClangOption, CC1Option]>,
  NormalizedValuesScope<"LangOptions::StrictFlexArraysLevelKind">,
  NormalizedValues<["Default", "OneZeroOrIncomplete", "ZeroOrIncomplete", "IncompleteOnly"]>,
  HelpText<"Enable optimizations based on the strict definition of flexible arrays">,
  MarshallingInfoEnum<LangOpts<"StrictFlexArraysLevel">, "Default">;
defm apple_pragma_pack : BoolFOption<"apple-pragma-pack",
  LangOpts<"ApplePragmaPack">, DefaultFalse,
  PosFlag<SetTrue, [], [ClangOption, CC1Option],
          "Enable Apple gcc-compatible #pragma pack handling">,
  NegFlag<SetFalse>>;
defm xl_pragma_pack : BoolFOption<"xl-pragma-pack",
  LangOpts<"XLPragmaPack">, DefaultFalse,
  PosFlag<SetTrue, [], [ClangOption, CC1Option],
          "Enable IBM XL #pragma pack handling">,
  NegFlag<SetFalse>>;
def shared_libsan : Flag<["-"], "shared-libsan">,
  HelpText<"Dynamically link the sanitizer runtime">;
def static_libsan : Flag<["-"], "static-libsan">,
  HelpText<"Statically link the sanitizer runtime (Not supported for ASan, TSan or UBSan on darwin)">;
def : Flag<["-"], "shared-libasan">, Alias<shared_libsan>;
def fasm : Flag<["-"], "fasm">, Group<f_Group>;

defm assume_unique_vtables : BoolFOption<"assume-unique-vtables",
  CodeGenOpts<"AssumeUniqueVTables">, DefaultTrue,
  PosFlag<SetTrue>,
  NegFlag<SetFalse, [], [ClangOption, CC1Option],
          "Disable optimizations based on vtable pointer identity">,
  BothFlags<[], [ClangOption, CLOption]>>;

def fassume_sane_operator_new : Flag<["-"], "fassume-sane-operator-new">, Group<f_Group>;
def fastcp : Flag<["-"], "fastcp">, Group<f_Group>;
def fastf : Flag<["-"], "fastf">, Group<f_Group>;
def fast : Flag<["-"], "fast">, Group<f_Group>;
def fasynchronous_unwind_tables : Flag<["-"], "fasynchronous-unwind-tables">, Group<f_Group>;

defm double_square_bracket_attributes : BoolFOption<"double-square-bracket-attributes",
  LangOpts<"DoubleSquareBracketAttributes">, DefaultTrue, PosFlag<SetTrue>,
 NegFlag<SetFalse>>;

defm autolink : BoolFOption<"autolink",
  CodeGenOpts<"Autolink">, DefaultTrue,
  NegFlag<SetFalse, [], [ClangOption, CC1Option],
          "Disable generation of linker directives for automatic library linking">,
  PosFlag<SetTrue>>;

// In the future this option will be supported by other offloading
// languages and accept other values such as CPU/GPU architectures,
// offload kinds and target aliases.
def offload_EQ : CommaJoined<["--"], "offload=">, Flags<[NoXarchOption]>,
  HelpText<"Specify comma-separated list of offloading target triples (CUDA and HIP only)">;

// C++ Coroutines
defm coroutines : BoolFOption<"coroutines",
  LangOpts<"Coroutines">, Default<cpp20.KeyPath>,
  PosFlag<SetTrue, [], [ClangOption, CC1Option],
          "Enable support for the C++ Coroutines">,
  NegFlag<SetFalse>>;

defm coro_aligned_allocation : BoolFOption<"coro-aligned-allocation",
  LangOpts<"CoroAlignedAllocation">, DefaultFalse,
  PosFlag<SetTrue, [], [ClangOption, CC1Option],
          "Prefer aligned allocation for C++ Coroutines">,
  NegFlag<SetFalse>>;

defm experimental_library : BoolFOption<"experimental-library",
  LangOpts<"ExperimentalLibrary">, DefaultFalse,
  PosFlag<SetTrue, [], [ClangOption, CC1Option, CLOption],
          "Control whether unstable and experimental library features are enabled. "
          "This option enables various library features that are either experimental (also known as TSes), or have been "
          "but are not stable yet in the selected Standard Library implementation. It is not recommended to use this option "
          "in production code, since neither ABI nor API stability are guaranteed. This is intended to provide a preview "
          "of features that will ship in the future for experimentation purposes">,
  NegFlag<SetFalse>>;

def fembed_offload_object_EQ : Joined<["-"], "fembed-offload-object=">,
  Group<f_Group>, Flags<[NoXarchOption]>,
  Visibility<[ClangOption, CC1Option, FC1Option]>,
  HelpText<"Embed Offloading device-side binary into host object file as a section.">,
  MarshallingInfoStringVector<CodeGenOpts<"OffloadObjects">>;
def fembed_bitcode_EQ : Joined<["-"], "fembed-bitcode=">,
    Group<f_Group>, Flags<[NoXarchOption]>,
    Visibility<[ClangOption, CC1Option, CC1AsOption]>, MetaVarName<"<option>">,
    HelpText<"Embed LLVM bitcode">,
    Values<"off,all,bitcode,marker">, NormalizedValuesScope<"CodeGenOptions">,
    NormalizedValues<["Embed_Off", "Embed_All", "Embed_Bitcode", "Embed_Marker"]>,
    MarshallingInfoEnum<CodeGenOpts<"EmbedBitcode">, "Embed_Off">;
def fembed_bitcode : Flag<["-"], "fembed-bitcode">, Group<f_Group>,
  Alias<fembed_bitcode_EQ>, AliasArgs<["all"]>,
  HelpText<"Embed LLVM IR bitcode as data">;
def fembed_bitcode_marker : Flag<["-"], "fembed-bitcode-marker">,
  Alias<fembed_bitcode_EQ>, AliasArgs<["marker"]>,
  HelpText<"Embed placeholder LLVM IR data as a marker">;
defm gnu_inline_asm : BoolFOption<"gnu-inline-asm",
  LangOpts<"GNUAsm">, DefaultTrue,
  NegFlag<SetFalse, [], [ClangOption, CC1Option],
          "Disable GNU style inline asm">,
  PosFlag<SetTrue>>;

def fprofile_sample_use : Flag<["-"], "fprofile-sample-use">, Group<f_Group>,
    Visibility<[ClangOption, CLOption]>;
def fno_profile_sample_use : Flag<["-"], "fno-profile-sample-use">, Group<f_Group>,
    Visibility<[ClangOption, CLOption]>;
def fprofile_sample_use_EQ : Joined<["-"], "fprofile-sample-use=">,
    Group<f_Group>, Flags<[NoXarchOption]>,
    Visibility<[ClangOption, CC1Option]>,
    HelpText<"Enable sample-based profile guided optimizations">,
    MarshallingInfoString<CodeGenOpts<"SampleProfileFile">>;
def fprofile_sample_accurate : Flag<["-"], "fprofile-sample-accurate">,
    Group<f_Group>, Flags<[NoXarchOption]>,
    Visibility<[ClangOption, CC1Option]>,
    HelpText<"Specifies that the sample profile is accurate">,
    DocBrief<[{Specifies that the sample profile is accurate. If the sample
               profile is accurate, callsites without profile samples are marked
               as cold. Otherwise, treat callsites without profile samples as if
               we have no profile}]>,
   MarshallingInfoFlag<CodeGenOpts<"ProfileSampleAccurate">>;
def fsample_profile_use_profi : Flag<["-"], "fsample-profile-use-profi">,
    Flags<[NoXarchOption]>, Visibility<[ClangOption, CC1Option]>,
    Group<f_Group>,
    HelpText<"Use profi to infer block and edge counts">,
    DocBrief<[{Infer block and edge counts. If the profiles have errors or missing
               blocks caused by sampling, profile inference (profi) can convert
               basic block counts to branch probabilites to fix them by extended
               and re-engineered classic MCMF (min-cost max-flow) approach.}]>;
def fno_profile_sample_accurate : Flag<["-"], "fno-profile-sample-accurate">,
  Group<f_Group>, Flags<[NoXarchOption]>;
def fauto_profile : Flag<["-"], "fauto-profile">, Group<f_Group>,
    Alias<fprofile_sample_use>;
def fno_auto_profile : Flag<["-"], "fno-auto-profile">, Group<f_Group>,
    Alias<fno_profile_sample_use>;
def fauto_profile_EQ : Joined<["-"], "fauto-profile=">,
    Alias<fprofile_sample_use_EQ>;
def fauto_profile_accurate : Flag<["-"], "fauto-profile-accurate">,
    Group<f_Group>, Alias<fprofile_sample_accurate>;
def fno_auto_profile_accurate : Flag<["-"], "fno-auto-profile-accurate">,
    Group<f_Group>, Alias<fno_profile_sample_accurate>;
def fdebug_compilation_dir_EQ : Joined<["-"], "fdebug-compilation-dir=">,
    Group<f_Group>,
    Visibility<[ClangOption, CC1Option, CC1AsOption, CLOption, DXCOption]>,
    HelpText<"The compilation directory to embed in the debug info">,
    MarshallingInfoString<CodeGenOpts<"DebugCompilationDir">>;
def fdebug_compilation_dir : Separate<["-"], "fdebug-compilation-dir">,
    Group<f_Group>,
    Visibility<[ClangOption, CC1Option, CC1AsOption, CLOption, DXCOption]>,
    Alias<fdebug_compilation_dir_EQ>;
def fcoverage_compilation_dir_EQ : Joined<["-"], "fcoverage-compilation-dir=">,
    Group<f_Group>, Visibility<[ClangOption, CC1Option, CC1AsOption, CLOption]>,
    HelpText<"The compilation directory to embed in the coverage mapping.">,
    MarshallingInfoString<CodeGenOpts<"CoverageCompilationDir">>;
def ffile_compilation_dir_EQ : Joined<["-"], "ffile-compilation-dir=">, Group<f_Group>,
    Visibility<[ClangOption, CLOption, DXCOption]>,
    HelpText<"The compilation directory to embed in the debug info and coverage mapping.">;
defm debug_info_for_profiling : BoolFOption<"debug-info-for-profiling",
  CodeGenOpts<"DebugInfoForProfiling">, DefaultFalse,
  PosFlag<SetTrue, [], [ClangOption, CC1Option],
          "Emit extra debug info to make sample profile more accurate">,
  NegFlag<SetFalse>>;
def fprofile_instr_generate : Flag<["-"], "fprofile-instr-generate">,
    Group<f_Group>, Visibility<[ClangOption, CLOption]>,
    HelpText<"Generate instrumented code to collect execution counts into default.profraw file (overridden by '=' form of option or LLVM_PROFILE_FILE env var)">;
def fprofile_instr_generate_EQ : Joined<["-"], "fprofile-instr-generate=">,
    Group<f_Group>, Visibility<[ClangOption, CLOption]>, MetaVarName<"<file>">,
    HelpText<"Generate instrumented code to collect execution counts into <file> (overridden by LLVM_PROFILE_FILE env var)">;
def fprofile_instr_use : Flag<["-"], "fprofile-instr-use">, Group<f_Group>,
    Visibility<[ClangOption, CLOption]>;
def fprofile_instr_use_EQ : Joined<["-"], "fprofile-instr-use=">,
    Group<f_Group>, Visibility<[ClangOption, CLOption]>,
    HelpText<"Use instrumentation data for profile-guided optimization">;
def fprofile_remapping_file_EQ : Joined<["-"], "fprofile-remapping-file=">,
    Group<f_Group>, Visibility<[ClangOption, CC1Option, CLOption]>,
    MetaVarName<"<file>">,
    HelpText<"Use the remappings described in <file> to match the profile data against names in the program">,
    MarshallingInfoString<CodeGenOpts<"ProfileRemappingFile">>;
defm coverage_mapping : BoolFOption<"coverage-mapping",
  CodeGenOpts<"CoverageMapping">, DefaultFalse,
  PosFlag<SetTrue, [], [ClangOption, CC1Option],
          "Generate coverage mapping to enable code coverage analysis">,
  NegFlag<SetFalse, [], [ClangOption], "Disable code coverage analysis">, BothFlags<
          [], [ClangOption, CLOption]>>;
def fprofile_generate : Flag<["-"], "fprofile-generate">,
    Group<f_Group>, Visibility<[ClangOption, CLOption]>,
    HelpText<"Generate instrumented code to collect execution counts into default.profraw (overridden by LLVM_PROFILE_FILE env var)">;
def fprofile_generate_EQ : Joined<["-"], "fprofile-generate=">,
    Group<f_Group>, Visibility<[ClangOption, CLOption]>,
    MetaVarName<"<directory>">,
    HelpText<"Generate instrumented code to collect execution counts into <directory>/default.profraw (overridden by LLVM_PROFILE_FILE env var)">;
def fcs_profile_generate : Flag<["-"], "fcs-profile-generate">,
    Group<f_Group>, Visibility<[ClangOption, CLOption]>,
    HelpText<"Generate instrumented code to collect context sensitive execution counts into default.profraw (overridden by LLVM_PROFILE_FILE env var)">;
def fcs_profile_generate_EQ : Joined<["-"], "fcs-profile-generate=">,
    Group<f_Group>, Visibility<[ClangOption, CLOption]>,
    MetaVarName<"<directory>">,
    HelpText<"Generate instrumented code to collect context sensitive execution counts into <directory>/default.profraw (overridden by LLVM_PROFILE_FILE env var)">;
def fprofile_use : Flag<["-"], "fprofile-use">, Group<f_Group>,
    Visibility<[ClangOption, CLOption]>, Alias<fprofile_instr_use>;
def fprofile_use_EQ : Joined<["-"], "fprofile-use=">,
    Group<f_Group>, Flags<[NoXarchOption]>,
    Visibility<[ClangOption, CLOption]>,
    MetaVarName<"<pathname>">,
    HelpText<"Use instrumentation data for profile-guided optimization. If pathname is a directory, it reads from <pathname>/default.profdata. Otherwise, it reads from file <pathname>.">;
def fno_profile_instr_generate : Flag<["-"], "fno-profile-instr-generate">,
    Group<f_Group>, Visibility<[ClangOption, CLOption]>,
    HelpText<"Disable generation of profile instrumentation.">;
def fno_profile_generate : Flag<["-"], "fno-profile-generate">,
    Group<f_Group>, Visibility<[ClangOption, CLOption]>,
    HelpText<"Disable generation of profile instrumentation.">;
def fno_profile_instr_use : Flag<["-"], "fno-profile-instr-use">,
    Group<f_Group>, Visibility<[ClangOption, CLOption]>,
    HelpText<"Disable using instrumentation data for profile-guided optimization">;
def fno_profile_use : Flag<["-"], "fno-profile-use">,
    Alias<fno_profile_instr_use>;
def ftest_coverage : Flag<["-"], "ftest-coverage">, Group<f_Group>,
    HelpText<"Produce gcov notes files (*.gcno)">;
def fno_test_coverage : Flag<["-"], "fno-test-coverage">, Group<f_Group>;
def fprofile_arcs : Flag<["-"], "fprofile-arcs">, Group<f_Group>,
    HelpText<"Instrument code to produce gcov data files (*.gcda)">;
def fno_profile_arcs : Flag<["-"], "fno-profile-arcs">, Group<f_Group>;
def fprofile_filter_files_EQ : Joined<["-"], "fprofile-filter-files=">,
    Group<f_Group>, Visibility<[ClangOption, CC1Option, CLOption]>,
    HelpText<"Instrument only functions from files where names match any regex separated by a semi-colon">,
    MarshallingInfoString<CodeGenOpts<"ProfileFilterFiles">>;
def fprofile_exclude_files_EQ : Joined<["-"], "fprofile-exclude-files=">,
    Group<f_Group>, Visibility<[ClangOption, CC1Option, CLOption]>,
    HelpText<"Instrument only functions from files where names don't match all the regexes separated by a semi-colon">,
    MarshallingInfoString<CodeGenOpts<"ProfileExcludeFiles">>;
def fprofile_update_EQ : Joined<["-"], "fprofile-update=">,
    Group<f_Group>, Visibility<[ClangOption, CC1Option, CLOption]>,
    Values<"atomic,prefer-atomic,single">,
    MetaVarName<"<method>">, HelpText<"Set update method of profile counters">,
    MarshallingInfoFlag<CodeGenOpts<"AtomicProfileUpdate">>;
defm pseudo_probe_for_profiling : BoolFOption<"pseudo-probe-for-profiling",
  CodeGenOpts<"PseudoProbeForProfiling">, DefaultFalse,
  PosFlag<SetTrue, [], [ClangOption], "Emit">,
  NegFlag<SetFalse, [], [ClangOption], "Do not emit">,
  BothFlags<[NoXarchOption], [ClangOption, CC1Option],
          " pseudo probes for sample profiling">>;
def forder_file_instrumentation : Flag<["-"], "forder-file-instrumentation">,
    Group<f_Group>, Visibility<[ClangOption, CC1Option, CLOption]>,
    HelpText<"Generate instrumented code to collect order file into default.profraw file (overridden by '=' form of option or LLVM_PROFILE_FILE env var)">;
def fprofile_list_EQ : Joined<["-"], "fprofile-list=">,
    Group<f_Group>, Visibility<[ClangOption, CC1Option, CLOption]>,
    HelpText<"Filename defining the list of functions/files to instrument. "
             "The file uses the sanitizer special case list format.">,
    MarshallingInfoStringVector<LangOpts<"ProfileListFiles">>;
def fprofile_function_groups : Joined<["-"], "fprofile-function-groups=">,
  Group<f_Group>, Visibility<[ClangOption, CC1Option]>, MetaVarName<"<N>">,
  HelpText<"Partition functions into N groups and select only functions in group i to be instrumented using -fprofile-selected-function-group">,
  MarshallingInfoInt<CodeGenOpts<"ProfileTotalFunctionGroups">, "1">;
def fprofile_selected_function_group :
  Joined<["-"], "fprofile-selected-function-group=">, Group<f_Group>,
  Visibility<[ClangOption, CC1Option]>, MetaVarName<"<i>">,
  HelpText<"Partition functions into N groups using -fprofile-function-groups and select only functions in group i to be instrumented. The valid range is 0 to N-1 inclusive">,
  MarshallingInfoInt<CodeGenOpts<"ProfileSelectedFunctionGroup">>;
def fswift_async_fp_EQ : Joined<["-"], "fswift-async-fp=">,
    Group<f_Group>,
    Visibility<[ClangOption, CC1Option, CC1AsOption, CLOption]>,
    MetaVarName<"<option>">,
    HelpText<"Control emission of Swift async extended frame info">,
    Values<"auto,always,never">,
    NormalizedValuesScope<"CodeGenOptions::SwiftAsyncFramePointerKind">,
    NormalizedValues<["Auto", "Always", "Never"]>,
    MarshallingInfoEnum<CodeGenOpts<"SwiftAsyncFramePointer">, "Always">;

defm addrsig : BoolFOption<"addrsig",
  CodeGenOpts<"Addrsig">, DefaultFalse,
  PosFlag<SetTrue, [], [ClangOption, CC1Option], "Emit">,
  NegFlag<SetFalse, [], [ClangOption], "Don't emit">,
  BothFlags<[], [ClangOption, CLOption],
          " an address-significance table">>;
defm blocks : OptInCC1FFlag<"blocks", "Enable the 'blocks' language feature",
                            "", "", [ClangOption, CLOption]>;
def fbootclasspath_EQ : Joined<["-"], "fbootclasspath=">, Group<f_Group>;
defm borland_extensions : BoolFOption<"borland-extensions",
  LangOpts<"Borland">, DefaultFalse,
  PosFlag<SetTrue, [], [ClangOption, CC1Option],
          "Accept non-standard constructs supported by the Borland compiler">,
  NegFlag<SetFalse>>;
def fbuiltin : Flag<["-"], "fbuiltin">, Group<f_Group>,
  Visibility<[ClangOption, CLOption, DXCOption]>;
def fbuiltin_module_map : Flag <["-"], "fbuiltin-module-map">, Group<f_Group>,
  Flags<[NoXarchOption]>, HelpText<"Load the clang builtins module map file.">;
defm caret_diagnostics : BoolFOption<"caret-diagnostics",
  DiagnosticOpts<"ShowCarets">, DefaultTrue,
  NegFlag<SetFalse, [], [ClangOption, CC1Option]>,
  PosFlag<SetTrue>>;
def fclang_abi_compat_EQ : Joined<["-"], "fclang-abi-compat=">, Group<f_clang_Group>,
  Visibility<[ClangOption, CC1Option]>,
  MetaVarName<"<version>">, Values<"<major>.<minor>,latest">,
  HelpText<"Attempt to match the ABI of Clang <version>">;
def fclasspath_EQ : Joined<["-"], "fclasspath=">, Group<f_Group>;
def fcolor_diagnostics : Flag<["-"], "fcolor-diagnostics">, Group<f_Group>,

  Visibility<[ClangOption, CLOption, DXCOption, CC1Option, FlangOption, FC1Option]>,
  HelpText<"Enable colors in diagnostics">;
def fno_color_diagnostics : Flag<["-"], "fno-color-diagnostics">, Group<f_Group>,
  Visibility<[ClangOption, CLOption, DXCOption, FlangOption]>,
  HelpText<"Disable colors in diagnostics">;
def : Flag<["-"], "fdiagnostics-color">, Group<f_Group>,
  Visibility<[ClangOption, CLOption, DXCOption]>, Alias<fcolor_diagnostics>;
def : Flag<["-"], "fno-diagnostics-color">, Group<f_Group>,
  Visibility<[ClangOption, CLOption, DXCOption]>, Alias<fno_color_diagnostics>;
def fdiagnostics_color_EQ : Joined<["-"], "fdiagnostics-color=">, Group<f_Group>;
def fansi_escape_codes : Flag<["-"], "fansi-escape-codes">, Group<f_Group>,
  Visibility<[ClangOption, CLOption, DXCOption, CC1Option]>,
  HelpText<"Use ANSI escape codes for diagnostics">,
  MarshallingInfoFlag<DiagnosticOpts<"UseANSIEscapeCodes">>;
def fcomment_block_commands : CommaJoined<["-"], "fcomment-block-commands=">, Group<f_clang_Group>,
  Visibility<[ClangOption, CC1Option]>,
  HelpText<"Treat each comma separated argument in <arg> as a documentation comment block command">,
  MetaVarName<"<arg>">, MarshallingInfoStringVector<LangOpts<"CommentOpts.BlockCommandNames">>;
def fparse_all_comments : Flag<["-"], "fparse-all-comments">, Group<f_clang_Group>,
  Visibility<[ClangOption, CC1Option]>,
  MarshallingInfoFlag<LangOpts<"CommentOpts.ParseAllComments">>;
def frecord_command_line : Flag<["-"], "frecord-command-line">,
  DocBrief<[{Generate a section named ".GCC.command.line" containing the clang
driver command-line. After linking, the section may contain multiple command
lines, which will be individually terminated by null bytes. Separate arguments
within a command line are combined with spaces; spaces and backslashes within an
argument are escaped with backslashes. This format differs from the format of
the equivalent section produced by GCC with the -frecord-gcc-switches flag.
This option is currently only supported on ELF targets.}]>,
  Group<f_clang_Group>;
def fno_record_command_line : Flag<["-"], "fno-record-command-line">,
  Group<f_clang_Group>;
def : Flag<["-"], "frecord-gcc-switches">, Alias<frecord_command_line>;
def : Flag<["-"], "fno-record-gcc-switches">, Alias<fno_record_command_line>;
def fcommon : Flag<["-"], "fcommon">, Group<f_Group>,
  Visibility<[ClangOption, CLOption, CC1Option]>,
  HelpText<"Place uninitialized global variables in a common block">,
  MarshallingInfoNegativeFlag<CodeGenOpts<"NoCommon">>,
  DocBrief<[{Place definitions of variables with no storage class and no initializer
(tentative definitions) in a common block, instead of generating individual
zero-initialized definitions (default -fno-common).}]>;
def fcompile_resource_EQ : Joined<["-"], "fcompile-resource=">, Group<f_Group>;
defm complete_member_pointers : BoolOption<"f", "complete-member-pointers",
  LangOpts<"CompleteMemberPointers">, DefaultFalse,
  PosFlag<SetTrue, [], [ClangOption, CC1Option], "Require">,
  NegFlag<SetFalse, [], [ClangOption], "Do not require">,
  BothFlags<[], [ClangOption, CLOption],
          " member pointer base types to be complete if they"
            " would be significant under the Microsoft ABI">>,
  Group<f_clang_Group>;
def fcf_runtime_abi_EQ : Joined<["-"], "fcf-runtime-abi=">, Group<f_Group>,
    Visibility<[ClangOption, CC1Option]>,
    Values<"unspecified,standalone,objc,swift,swift-5.0,swift-4.2,swift-4.1">,
    NormalizedValuesScope<"LangOptions::CoreFoundationABI">,
    NormalizedValues<["ObjectiveC", "ObjectiveC", "ObjectiveC", "Swift5_0", "Swift5_0", "Swift4_2", "Swift4_1"]>,
    MarshallingInfoEnum<LangOpts<"CFRuntime">, "ObjectiveC">;
defm constant_cfstrings : BoolFOption<"constant-cfstrings",
  LangOpts<"NoConstantCFStrings">, DefaultFalse,
  NegFlag<SetTrue, [], [ClangOption, CC1Option],
          "Disable creation of CodeFoundation-type constant strings">,
  PosFlag<SetFalse>>;
def fconstant_string_class_EQ : Joined<["-"], "fconstant-string-class=">, Group<f_Group>;
def fconstexpr_depth_EQ : Joined<["-"], "fconstexpr-depth=">, Group<f_Group>,
  Visibility<[ClangOption, CC1Option]>,
  HelpText<"Set the maximum depth of recursive constexpr function calls">,
  MarshallingInfoInt<LangOpts<"ConstexprCallDepth">, "512">;
def fconstexpr_steps_EQ : Joined<["-"], "fconstexpr-steps=">, Group<f_Group>,
  Visibility<[ClangOption, CC1Option]>,
  HelpText<"Set the maximum number of steps in constexpr function evaluation">,
  MarshallingInfoInt<LangOpts<"ConstexprStepLimit">, "1048576">;
def fexperimental_new_constant_interpreter : Flag<["-"], "fexperimental-new-constant-interpreter">, Group<f_Group>,
  HelpText<"Enable the experimental new constant interpreter">,
  Visibility<[ClangOption, CC1Option]>,
  MarshallingInfoFlag<LangOpts<"EnableNewConstInterp">>;
def fconstexpr_backtrace_limit_EQ : Joined<["-"], "fconstexpr-backtrace-limit=">, Group<f_Group>,
  Visibility<[ClangOption, CC1Option]>,
  HelpText<"Set the maximum number of entries to print in a constexpr evaluation backtrace (0 = no limit)">,
  MarshallingInfoInt<DiagnosticOpts<"ConstexprBacktraceLimit">, "DiagnosticOptions::DefaultConstexprBacktraceLimit">;
def fcrash_diagnostics_EQ : Joined<["-"], "fcrash-diagnostics=">, Group<f_clang_Group>,
  Flags<[NoArgumentUnused]>, Visibility<[ClangOption, CLOption, DXCOption]>,
  HelpText<"Set level of crash diagnostic reporting, (option: off, compiler, all)">;
def fcrash_diagnostics : Flag<["-"], "fcrash-diagnostics">, Group<f_clang_Group>,
  Flags<[NoArgumentUnused]>, Visibility<[ClangOption, CLOption, DXCOption]>,
  HelpText<"Enable crash diagnostic reporting (default)">, Alias<fcrash_diagnostics_EQ>, AliasArgs<["compiler"]>;
def fno_crash_diagnostics : Flag<["-"], "fno-crash-diagnostics">, Group<f_clang_Group>,
  Flags<[NoArgumentUnused]>, Visibility<[ClangOption, CLOption, DXCOption]>,
  Alias<gen_reproducer_eq>, AliasArgs<["off"]>,
  HelpText<"Disable auto-generation of preprocessed source files and a script for reproduction during a clang crash">;
def fcrash_diagnostics_dir : Joined<["-"], "fcrash-diagnostics-dir=">,
  Group<f_clang_Group>, Flags<[NoArgumentUnused]>,
  Visibility<[ClangOption, CLOption, DXCOption]>,
  HelpText<"Put crash-report files in <dir>">, MetaVarName<"<dir>">;
def fcreate_profile : Flag<["-"], "fcreate-profile">, Group<f_Group>;
defm cxx_exceptions: BoolFOption<"cxx-exceptions",
  LangOpts<"CXXExceptions">, DefaultFalse,
  PosFlag<SetTrue, [], [ClangOption, CC1Option], "Enable C++ exceptions">,
  NegFlag<SetFalse>>;
defm async_exceptions: BoolFOption<"async-exceptions",
  LangOpts<"EHAsynch">, DefaultFalse,
  PosFlag<SetTrue, [], [ClangOption, CC1Option],
          "Enable EH Asynchronous exceptions">,
  NegFlag<SetFalse>>;
defm cxx_modules : BoolFOption<"cxx-modules",
  LangOpts<"CPlusPlusModules">, Default<cpp20.KeyPath>,
  NegFlag<SetFalse, [], [ClangOption, CC1Option], "Disable">,
  PosFlag<SetTrue, [], [ClangOption], "Enable">,
  BothFlags<[NoXarchOption], [], " modules for C++">>,
  ShouldParseIf<cplusplus.KeyPath>;
def fdebug_pass_arguments : Flag<["-"], "fdebug-pass-arguments">, Group<f_Group>;
def fdebug_pass_structure : Flag<["-"], "fdebug-pass-structure">, Group<f_Group>;
def fdepfile_entry : Joined<["-"], "fdepfile-entry=">,
    Group<f_clang_Group>, Visibility<[ClangOption, CC1Option]>;
def fdiagnostics_fixit_info : Flag<["-"], "fdiagnostics-fixit-info">, Group<f_clang_Group>;
def fno_diagnostics_fixit_info : Flag<["-"], "fno-diagnostics-fixit-info">, Group<f_Group>,
  Visibility<[ClangOption, CC1Option]>,
  HelpText<"Do not include fixit information in diagnostics">,
  MarshallingInfoNegativeFlag<DiagnosticOpts<"ShowFixits">>;
def fdiagnostics_parseable_fixits : Flag<["-"], "fdiagnostics-parseable-fixits">, Group<f_clang_Group>,
    Visibility<[ClangOption, CLOption, DXCOption, CC1Option]>,
    HelpText<"Print fix-its in machine parseable form">,
    MarshallingInfoFlag<DiagnosticOpts<"ShowParseableFixits">>;
def fdiagnostics_print_source_range_info : Flag<["-"], "fdiagnostics-print-source-range-info">,
    Group<f_clang_Group>,  Visibility<[ClangOption, CC1Option]>,
    HelpText<"Print source range spans in numeric form">,
    MarshallingInfoFlag<DiagnosticOpts<"ShowSourceRanges">>;
defm diagnostics_show_hotness : BoolFOption<"diagnostics-show-hotness",
  CodeGenOpts<"DiagnosticsWithHotness">, DefaultFalse,
  PosFlag<SetTrue, [], [ClangOption, CC1Option],
          "Enable profile hotness information in diagnostic line">,
  NegFlag<SetFalse>>;
def fdiagnostics_hotness_threshold_EQ : Joined<["-"], "fdiagnostics-hotness-threshold=">,
    Group<f_Group>, Visibility<[ClangOption, CC1Option]>,
    MetaVarName<"<value>">,
    HelpText<"Prevent optimization remarks from being output if they do not have at least this profile count. "
    "Use 'auto' to apply the threshold from profile summary">;
def fdiagnostics_misexpect_tolerance_EQ : Joined<["-"], "fdiagnostics-misexpect-tolerance=">,
    Group<f_Group>, Visibility<[ClangOption, CC1Option]>,
    MetaVarName<"<value>">,
    HelpText<"Prevent misexpect diagnostics from being output if the profile counts are within N% of the expected. ">;
defm diagnostics_show_option : BoolFOption<"diagnostics-show-option",
    DiagnosticOpts<"ShowOptionNames">, DefaultTrue,
    NegFlag<SetFalse, [], [ClangOption, CC1Option]>,
    PosFlag<SetTrue, [], [ClangOption], "Print option name with mappable diagnostics">>;
defm diagnostics_show_note_include_stack : BoolFOption<"diagnostics-show-note-include-stack",
    DiagnosticOpts<"ShowNoteIncludeStack">, DefaultFalse,
    PosFlag<SetTrue, [], [ClangOption], "Display include stacks for diagnostic notes">,
    NegFlag<SetFalse>, BothFlags<[], [ClangOption, CC1Option]>>;
def fdiagnostics_format_EQ : Joined<["-"], "fdiagnostics-format=">, Group<f_clang_Group>;
def fdiagnostics_show_category_EQ : Joined<["-"], "fdiagnostics-show-category=">, Group<f_clang_Group>;
def fdiagnostics_show_template_tree : Flag<["-"], "fdiagnostics-show-template-tree">,
    Group<f_Group>, Visibility<[ClangOption, CC1Option]>,
    HelpText<"Print a template comparison tree for differing templates">,
    MarshallingInfoFlag<DiagnosticOpts<"ShowTemplateTree">>;
defm safe_buffer_usage_suggestions : BoolFOption<"safe-buffer-usage-suggestions",
  DiagnosticOpts<"ShowSafeBufferUsageSuggestions">, DefaultFalse,
  PosFlag<SetTrue, [], [ClangOption, CC1Option],
          "Display suggestions to update code associated with -Wunsafe-buffer-usage warnings">,
  NegFlag<SetFalse>>;
def fdiscard_value_names : Flag<["-"], "fdiscard-value-names">,
  Group<f_clang_Group>, Visibility<[ClangOption, DXCOption]>,
  HelpText<"Discard value names in LLVM IR">, Flags<[NoXarchOption]>;
def fno_discard_value_names : Flag<["-"], "fno-discard-value-names">,
  Group<f_clang_Group>, Visibility<[ClangOption, DXCOption]>,
  HelpText<"Do not discard value names in LLVM IR">, Flags<[NoXarchOption]>;
defm dollars_in_identifiers : BoolFOption<"dollars-in-identifiers",
  LangOpts<"DollarIdents">, Default<!strconcat("!", asm_preprocessor.KeyPath)>,
  PosFlag<SetTrue, [], [ClangOption], "Allow">,
  NegFlag<SetFalse, [], [ClangOption], "Disallow">,
  BothFlags<[], [ClangOption, CC1Option], " '$' in identifiers">>;
def fdwarf2_cfi_asm : Flag<["-"], "fdwarf2-cfi-asm">, Group<clang_ignored_f_Group>;
def fno_dwarf2_cfi_asm : Flag<["-"], "fno-dwarf2-cfi-asm">, Group<clang_ignored_f_Group>;
defm dwarf_directory_asm : BoolFOption<"dwarf-directory-asm",
  CodeGenOpts<"NoDwarfDirectoryAsm">, DefaultFalse,
  NegFlag<SetTrue, [], [ClangOption, CC1Option]>,
  PosFlag<SetFalse>>;
defm elide_constructors : BoolFOption<"elide-constructors",
  LangOpts<"ElideConstructors">, DefaultTrue,
  NegFlag<SetFalse, [], [ClangOption, CC1Option],
          "Disable C++ copy constructor elision">,
  PosFlag<SetTrue>>;
def fno_elide_type : Flag<["-"], "fno-elide-type">, Group<f_Group>,
    Visibility<[ClangOption, CC1Option]>,
    HelpText<"Do not elide types when printing diagnostics">,
    MarshallingInfoNegativeFlag<DiagnosticOpts<"ElideType">>;
def feliminate_unused_debug_symbols : Flag<["-"], "feliminate-unused-debug-symbols">, Group<f_Group>;
defm eliminate_unused_debug_types : OptOutCC1FFlag<"eliminate-unused-debug-types",
  "Do not emit ", "Emit ", " debug info for defined but unused types">;
def femit_all_decls : Flag<["-"], "femit-all-decls">, Group<f_Group>,
  Visibility<[ClangOption, CC1Option]>,
  HelpText<"Emit all declarations, even if unused">,
  MarshallingInfoFlag<LangOpts<"EmitAllDecls">>;
defm emulated_tls : BoolFOption<"emulated-tls",
  CodeGenOpts<"EmulatedTLS">, DefaultFalse,
  PosFlag<SetTrue, [], [ClangOption, CC1Option],
          "Use emutls functions to access thread_local variables">,
  NegFlag<SetFalse>>;
def fencoding_EQ : Joined<["-"], "fencoding=">, Group<f_Group>;
def ferror_limit_EQ : Joined<["-"], "ferror-limit=">, Group<f_Group>,
  Visibility<[ClangOption, CLOption, DXCOption]>;
defm exceptions : BoolFOption<"exceptions",
  LangOpts<"Exceptions">, DefaultFalse,
  PosFlag<SetTrue, [], [ClangOption, CC1Option], "Enable">,
  NegFlag<SetFalse, [], [ClangOption], "Disable">,
  BothFlags<[], [ClangOption], " support for exception handling">>;
def fdwarf_exceptions : Flag<["-"], "fdwarf-exceptions">, Group<f_Group>,
  HelpText<"Use DWARF style exceptions">;
def fsjlj_exceptions : Flag<["-"], "fsjlj-exceptions">, Group<f_Group>,
  HelpText<"Use SjLj style exceptions">;
def fseh_exceptions : Flag<["-"], "fseh-exceptions">, Group<f_Group>,
  HelpText<"Use SEH style exceptions">;
def fwasm_exceptions : Flag<["-"], "fwasm-exceptions">, Group<f_Group>,
  HelpText<"Use WebAssembly style exceptions">;
def exception_model : Separate<["-"], "exception-model">,
  Visibility<[CC1Option]>, HelpText<"The exception model">,
  Values<"dwarf,sjlj,seh,wasm">,
  NormalizedValuesScope<"LangOptions::ExceptionHandlingKind">,
  NormalizedValues<["DwarfCFI", "SjLj", "WinEH", "Wasm"]>,
  MarshallingInfoEnum<LangOpts<"ExceptionHandling">, "None">;
def exception_model_EQ : Joined<["-"], "exception-model=">,
  Visibility<[CC1Option]>, Alias<exception_model>;
def fignore_exceptions : Flag<["-"], "fignore-exceptions">, Group<f_Group>,
  Visibility<[ClangOption, CC1Option]>,
  HelpText<"Enable support for ignoring exception handling constructs">,
  MarshallingInfoFlag<LangOpts<"IgnoreExceptions">>;
def fexcess_precision_EQ : Joined<["-"], "fexcess-precision=">, Group<f_Group>,
  Visibility<[ClangOption, CLOption]>,
  HelpText<"Allows control over excess precision on targets where native "
  "support for the precision types is not available. By default, excess "
  "precision is used to calculate intermediate results following the "
  "rules specified in ISO C99.">,
  Values<"standard,fast,none">, NormalizedValuesScope<"LangOptions">,
  NormalizedValues<["FPP_Standard", "FPP_Fast", "FPP_None"]>;
def ffloat16_excess_precision_EQ : Joined<["-"], "ffloat16-excess-precision=">,
  Group<f_Group>, Visibility<[CC1Option]>,
  HelpText<"Allows control over excess precision on targets where native "
  "support for Float16 precision types is not available. By default, excess "
  "precision is used to calculate intermediate results following the "
  "rules specified in ISO C99.">,
  Values<"standard,fast,none">, NormalizedValuesScope<"LangOptions">,
  NormalizedValues<["FPP_Standard", "FPP_Fast", "FPP_None"]>,
  MarshallingInfoEnum<LangOpts<"Float16ExcessPrecision">, "FPP_Standard">;
def fbfloat16_excess_precision_EQ : Joined<["-"], "fbfloat16-excess-precision=">,
  Group<f_Group>, Visibility<[CC1Option]>,
  HelpText<"Allows control over excess precision on targets where native "
  "support for BFloat16 precision types is not available. By default, excess "
  "precision is used to calculate intermediate results following the "
  "rules specified in ISO C99.">,
  Values<"standard,fast,none">, NormalizedValuesScope<"LangOptions">,
  NormalizedValues<["FPP_Standard", "FPP_Fast", "FPP_None"]>,
  MarshallingInfoEnum<LangOpts<"BFloat16ExcessPrecision">, "FPP_Standard">;
def : Flag<["-"], "fexpensive-optimizations">, Group<clang_ignored_gcc_optimization_f_Group>;
def : Flag<["-"], "fno-expensive-optimizations">, Group<clang_ignored_gcc_optimization_f_Group>;
def fextdirs_EQ : Joined<["-"], "fextdirs=">, Group<f_Group>;
def : Flag<["-"], "fdefer-pop">, Group<clang_ignored_gcc_optimization_f_Group>;
def : Flag<["-"], "fno-defer-pop">, Group<clang_ignored_gcc_optimization_f_Group>;
def : Flag<["-"], "fextended-identifiers">, Group<clang_ignored_f_Group>;
def : Flag<["-"], "fno-extended-identifiers">, Group<f_Group>,
  Flags<[Unsupported]>;
def fhosted : Flag<["-"], "fhosted">, Group<f_Group>;
def fdenormal_fp_math_EQ : Joined<["-"], "fdenormal-fp-math=">, Group<f_Group>,
  Visibility<[ClangOption, CC1Option]>;
def ffile_reproducible : Flag<["-"], "ffile-reproducible">, Group<f_Group>,
  Visibility<[ClangOption, CLOption, CC1Option]>,
  HelpText<"Use the target's platform-specific path separator character when "
           "expanding the __FILE__ macro">;
def fno_file_reproducible : Flag<["-"], "fno-file-reproducible">,
  Group<f_Group>, Visibility<[ClangOption, CLOption, CC1Option]>,
  HelpText<"Use the host's platform-specific path separator character when "
           "expanding the __FILE__ macro">;
def ffp_eval_method_EQ : Joined<["-"], "ffp-eval-method=">, Group<f_Group>,
  Visibility<[ClangOption, CC1Option]>,
  HelpText<"Specifies the evaluation method to use for floating-point arithmetic.">,
  Values<"source,double,extended">, NormalizedValuesScope<"LangOptions">,
  NormalizedValues<["FEM_Source", "FEM_Double", "FEM_Extended"]>,
  MarshallingInfoEnum<LangOpts<"FPEvalMethod">, "FEM_UnsetOnCommandLine">;
def ffp_model_EQ : Joined<["-"], "ffp-model=">, Group<f_Group>,
  Flags<[NoXarchOption]>,
  HelpText<"Controls the semantics of floating-point calculations.">;
def ffp_exception_behavior_EQ : Joined<["-"], "ffp-exception-behavior=">, Group<f_Group>,
  Visibility<[ClangOption, CC1Option]>,
  HelpText<"Specifies the exception behavior of floating-point operations.">,
  Values<"ignore,maytrap,strict">, NormalizedValuesScope<"LangOptions">,
  NormalizedValues<["FPE_Ignore", "FPE_MayTrap", "FPE_Strict"]>,
  MarshallingInfoEnum<LangOpts<"FPExceptionMode">, "FPE_Default">;
defm fast_math : BoolFOption<"fast-math",
  LangOpts<"FastMath">, DefaultFalse,
  PosFlag<SetTrue, [], [ClangOption, CC1Option, FC1Option, FlangOption],
          "Allow aggressive, lossy floating-point optimizations",
          [cl_fast_relaxed_math.KeyPath]>,
  NegFlag<SetFalse, [], [ClangOption, CC1Option, FC1Option, FlangOption]>>;
defm math_errno : BoolFOption<"math-errno",
  LangOpts<"MathErrno">, DefaultFalse,
  PosFlag<SetTrue, [], [ClangOption, CC1Option],
          "Require math functions to indicate errors by setting errno">,
  NegFlag<SetFalse>>,
  ShouldParseIf<!strconcat("!", open_cl.KeyPath)>;
def fextend_args_EQ : Joined<["-"], "fextend-arguments=">, Group<f_Group>,
  Flags<[NoArgumentUnused]>, Visibility<[ClangOption, CC1Option]>,
  HelpText<"Controls how scalar integer arguments are extended in calls "
           "to unprototyped and varargs functions">,
  Values<"32,64">,
  NormalizedValues<["ExtendTo32", "ExtendTo64"]>,
  NormalizedValuesScope<"LangOptions::ExtendArgsKind">,
  MarshallingInfoEnum<LangOpts<"ExtendIntArgs">,"ExtendTo32">;
def fbracket_depth_EQ : Joined<["-"], "fbracket-depth=">, Group<f_Group>,
  Visibility<[ClangOption, CLOption]>;
def fsignaling_math : Flag<["-"], "fsignaling-math">, Group<f_Group>;
def fno_signaling_math : Flag<["-"], "fno-signaling-math">, Group<f_Group>;
defm jump_tables : BoolFOption<"jump-tables",
  CodeGenOpts<"NoUseJumpTables">, DefaultFalse,
  NegFlag<SetTrue, [], [ClangOption, CC1Option], "Do not use">,
  PosFlag<SetFalse, [], [ClangOption], "Use">,
  BothFlags<[], [ClangOption], " jump tables for lowering switches">>;
defm force_enable_int128 : BoolFOption<"force-enable-int128",
  TargetOpts<"ForceEnableInt128">, DefaultFalse,
  PosFlag<SetTrue, [], [ClangOption, CC1Option], "Enable">,
  NegFlag<SetFalse, [], [ClangOption], "Disable">,
  BothFlags<[], [ClangOption], " support for int128_t type">>;
defm keep_static_consts : BoolFOption<"keep-static-consts",
  CodeGenOpts<"KeepStaticConsts">, DefaultFalse,
  PosFlag<SetTrue, [], [ClangOption, CC1Option], "Keep">,
  NegFlag<SetFalse, [], [ClangOption], "Don't keep">,
  BothFlags<[NoXarchOption], [], " static const variables even if unused">>;
defm keep_persistent_storage_variables : BoolFOption<"keep-persistent-storage-variables",
  CodeGenOpts<"KeepPersistentStorageVariables">, DefaultFalse,
  PosFlag<SetTrue, [], [ClangOption, CC1Option], "Enable">,
  NegFlag<SetFalse, [], [ClangOption], "Disable">,
  BothFlags<[NoXarchOption], [],
          " keeping all variables that have a persistent storage duration, including global, static and thread-local variables, to guarantee that they can be directly addressed">>;
defm fixed_point : BoolFOption<"fixed-point",
  LangOpts<"FixedPoint">, DefaultFalse,
  PosFlag<SetTrue, [], [ClangOption, CC1Option], "Enable">,
  NegFlag<SetFalse, [], [ClangOption], "Disable">,
  BothFlags<[], [ClangOption], " fixed point types">>, ShouldParseIf<!strconcat("!", cplusplus.KeyPath)>;
defm cxx_static_destructors : BoolFOption<"c++-static-destructors",
  LangOpts<"RegisterStaticDestructors">, DefaultTrue,
  NegFlag<SetFalse, [], [ClangOption, CC1Option],
          "Disable C++ static destructor registration">,
  PosFlag<SetTrue>>;
def fsymbol_partition_EQ : Joined<["-"], "fsymbol-partition=">, Group<f_Group>,
  Visibility<[ClangOption, CC1Option]>,
  MarshallingInfoString<CodeGenOpts<"SymbolPartition">>;

defm memory_profile : OptInCC1FFlag<"memory-profile", "Enable", "Disable", " heap memory profiling">;
def fmemory_profile_EQ : Joined<["-"], "fmemory-profile=">,
    Group<f_Group>, Visibility<[ClangOption, CC1Option]>,
    MetaVarName<"<directory>">,
    HelpText<"Enable heap memory profiling and dump results into <directory>">;
def fmemory_profile_use_EQ : Joined<["-"], "fmemory-profile-use=">,
    Group<f_Group>, Visibility<[ClangOption, CC1Option, CLOption]>,
    MetaVarName<"<pathname>">,
    HelpText<"Use memory profile for profile-guided memory optimization">,
    MarshallingInfoString<CodeGenOpts<"MemoryProfileUsePath">>;

// Begin sanitizer flags. These should all be core options exposed in all driver
// modes.
let Visibility = [ClangOption, CC1Option, CLOption] in {

def fsanitize_EQ : CommaJoined<["-"], "fsanitize=">, Group<f_clang_Group>,
                   MetaVarName<"<check>">,
                   HelpText<"Turn on runtime checks for various forms of undefined "
                            "or suspicious behavior. See user manual for available checks">;
def fno_sanitize_EQ : CommaJoined<["-"], "fno-sanitize=">, Group<f_clang_Group>,
                      Flags<[NoXarchOption]>,
                      Visibility<[ClangOption, CLOption]>;

def fsanitize_ignorelist_EQ : Joined<["-"], "fsanitize-ignorelist=">,
  Group<f_clang_Group>, HelpText<"Path to ignorelist file for sanitizers">;
def : Joined<["-"], "fsanitize-blacklist=">,
  Group<f_clang_Group>, Flags<[HelpHidden]>, Alias<fsanitize_ignorelist_EQ>,
  HelpText<"Alias for -fsanitize-ignorelist=">;

def fsanitize_system_ignorelist_EQ : Joined<["-"], "fsanitize-system-ignorelist=">,
  HelpText<"Path to system ignorelist file for sanitizers">,
  Visibility<[ClangOption, CC1Option]>;

def fno_sanitize_ignorelist : Flag<["-"], "fno-sanitize-ignorelist">,
  Group<f_clang_Group>, HelpText<"Don't use ignorelist file for sanitizers">;
def : Flag<["-"], "fno-sanitize-blacklist">,
  Group<f_clang_Group>, Flags<[HelpHidden]>, Alias<fno_sanitize_ignorelist>;

def fsanitize_coverage : CommaJoined<["-"], "fsanitize-coverage=">,
  Group<f_clang_Group>,
  HelpText<"Specify the type of coverage instrumentation for Sanitizers">;
def fno_sanitize_coverage : CommaJoined<["-"], "fno-sanitize-coverage=">,
  Group<f_clang_Group>, Flags<[NoXarchOption]>,
  Visibility<[ClangOption, CLOption]>,
  HelpText<"Disable features of coverage instrumentation for Sanitizers">,
  Values<"func,bb,edge,indirect-calls,trace-bb,trace-cmp,trace-div,trace-gep,"
         "8bit-counters,trace-pc,trace-pc-guard,no-prune,inline-8bit-counters,"
         "inline-bool-flag">;
def fsanitize_coverage_allowlist : Joined<["-"], "fsanitize-coverage-allowlist=">,
    Group<f_clang_Group>, Flags<[NoXarchOption]>,
    Visibility<[ClangOption, CLOption]>,
    HelpText<"Restrict sanitizer coverage instrumentation exclusively to modules and functions that match the provided special case list, except the blocked ones">,
    MarshallingInfoStringVector<CodeGenOpts<"SanitizeCoverageAllowlistFiles">>;
def fsanitize_coverage_ignorelist : Joined<["-"], "fsanitize-coverage-ignorelist=">,
    Group<f_clang_Group>, Flags<[NoXarchOption]>,
    Visibility<[ClangOption, CLOption]>,
    HelpText<"Disable sanitizer coverage instrumentation for modules and functions "
             "that match the provided special case list, even the allowed ones">,
    MarshallingInfoStringVector<CodeGenOpts<"SanitizeCoverageIgnorelistFiles">>;
def fexperimental_sanitize_metadata_EQ : CommaJoined<["-"], "fexperimental-sanitize-metadata=">,
  Group<f_Group>,
  HelpText<"Specify the type of metadata to emit for binary analysis sanitizers">;
def fno_experimental_sanitize_metadata_EQ : CommaJoined<["-"], "fno-experimental-sanitize-metadata=">,
  Group<f_Group>, Visibility<[ClangOption, CLOption]>,
  HelpText<"Disable emitting metadata for binary analysis sanitizers">;
def fexperimental_sanitize_metadata_ignorelist_EQ : Joined<["-"], "fexperimental-sanitize-metadata-ignorelist=">,
    Group<f_Group>, Visibility<[ClangOption, CLOption]>,
    HelpText<"Disable sanitizer metadata for modules and functions that match the provided special case list">,
    MarshallingInfoStringVector<CodeGenOpts<"SanitizeMetadataIgnorelistFiles">>;
def fsanitize_memory_track_origins_EQ : Joined<["-"], "fsanitize-memory-track-origins=">,
                                        Group<f_clang_Group>,
                                        HelpText<"Enable origins tracking in MemorySanitizer">,
                                        MarshallingInfoInt<CodeGenOpts<"SanitizeMemoryTrackOrigins">>;
def fsanitize_memory_track_origins : Flag<["-"], "fsanitize-memory-track-origins">,
                                     Group<f_clang_Group>,
                                     Alias<fsanitize_memory_track_origins_EQ>, AliasArgs<["2"]>,
                                     HelpText<"Enable origins tracking in MemorySanitizer">;
def fno_sanitize_memory_track_origins : Flag<["-"], "fno-sanitize-memory-track-origins">,
                                        Group<f_clang_Group>,
                                        Flags<[NoXarchOption]>,
                                        Visibility<[ClangOption, CLOption]>,
                                        HelpText<"Disable origins tracking in MemorySanitizer">;
def fsanitize_address_outline_instrumentation : Flag<["-"], "fsanitize-address-outline-instrumentation">,
                                                Group<f_clang_Group>,
                                                HelpText<"Always generate function calls for address sanitizer instrumentation">;
def fno_sanitize_address_outline_instrumentation : Flag<["-"], "fno-sanitize-address-outline-instrumentation">,
                                                   Group<f_clang_Group>,
                                                   HelpText<"Use default code inlining logic for the address sanitizer">;
defm sanitize_stable_abi
  : OptInCC1FFlag<"sanitize-stable-abi", "Stable  ", "Conventional ",
    "ABI instrumentation for sanitizer runtime. Default: Conventional">;

def fsanitize_memtag_mode_EQ : Joined<["-"], "fsanitize-memtag-mode=">,
                                        Group<f_clang_Group>,
                                        HelpText<"Set default MTE mode to 'sync' (default) or 'async'">;
def fsanitize_hwaddress_experimental_aliasing
  : Flag<["-"], "fsanitize-hwaddress-experimental-aliasing">,
    Group<f_clang_Group>,
    HelpText<"Enable aliasing mode in HWAddressSanitizer">;
def fno_sanitize_hwaddress_experimental_aliasing
  : Flag<["-"], "fno-sanitize-hwaddress-experimental-aliasing">,
    Group<f_clang_Group>, Flags<[NoXarchOption]>,
    Visibility<[ClangOption, CLOption]>,
    HelpText<"Disable aliasing mode in HWAddressSanitizer">;
defm sanitize_memory_use_after_dtor : BoolOption<"f", "sanitize-memory-use-after-dtor",
  CodeGenOpts<"SanitizeMemoryUseAfterDtor">, DefaultFalse,
  PosFlag<SetTrue, [], [ClangOption, CC1Option], "Enable">,
  NegFlag<SetFalse, [], [ClangOption], "Disable">,
  BothFlags<[], [ClangOption], " use-after-destroy detection in MemorySanitizer">>,
  Group<f_clang_Group>;
def fsanitize_address_field_padding : Joined<["-"], "fsanitize-address-field-padding=">,
                                        Group<f_clang_Group>,
                                        HelpText<"Level of field padding for AddressSanitizer">,
                                        MarshallingInfoInt<LangOpts<"SanitizeAddressFieldPadding">>;
defm sanitize_address_use_after_scope : BoolOption<"f", "sanitize-address-use-after-scope",
  CodeGenOpts<"SanitizeAddressUseAfterScope">, DefaultFalse,
  PosFlag<SetTrue, [], [ClangOption], "Enable">,
  NegFlag<SetFalse, [NoXarchOption], [ClangOption, CLOption],
          "Disable">,
  BothFlags<[], [ClangOption], " use-after-scope detection in AddressSanitizer">>,
  Group<f_clang_Group>;
def sanitize_address_use_after_return_EQ
  : Joined<["-"], "fsanitize-address-use-after-return=">,
    MetaVarName<"<mode>">,
    Visibility<[ClangOption, CC1Option]>,
    HelpText<"Select the mode of detecting stack use-after-return in AddressSanitizer">,
    Group<f_clang_Group>,
    Values<"never,runtime,always">,
    NormalizedValuesScope<"llvm::AsanDetectStackUseAfterReturnMode">,
    NormalizedValues<["Never", "Runtime", "Always"]>,
    MarshallingInfoEnum<CodeGenOpts<"SanitizeAddressUseAfterReturn">, "Runtime">;
defm sanitize_address_poison_custom_array_cookie : BoolOption<"f", "sanitize-address-poison-custom-array-cookie",
  CodeGenOpts<"SanitizeAddressPoisonCustomArrayCookie">, DefaultFalse,
  PosFlag<SetTrue, [], [ClangOption], "Enable">,
  NegFlag<SetFalse, [], [ClangOption], "Disable">,
  BothFlags<[], [ClangOption], " poisoning array cookies when using custom operator new[] in AddressSanitizer">>,
  DocBrief<[{Enable "poisoning" array cookies when allocating arrays with a
custom operator new\[\] in Address Sanitizer, preventing accesses to the
cookies from user code. An array cookie is a small implementation-defined
header added to certain array allocations to record metadata such as the
length of the array. Accesses to array cookies from user code are technically
allowed by the standard but are more likely to be the result of an
out-of-bounds array access.

An operator new\[\] is "custom" if it is not one of the allocation functions
provided by the C++ standard library. Array cookies from non-custom allocation
functions are always poisoned.}]>,
  Group<f_clang_Group>;
defm sanitize_address_globals_dead_stripping : BoolOption<"f", "sanitize-address-globals-dead-stripping",
  CodeGenOpts<"SanitizeAddressGlobalsDeadStripping">, DefaultFalse,
  PosFlag<SetTrue, [], [ClangOption], "Enable linker dead stripping of globals in AddressSanitizer">,
  NegFlag<SetFalse, [], [ClangOption], "Disable linker dead stripping of globals in AddressSanitizer">>,
  Group<f_clang_Group>;
defm sanitize_address_use_odr_indicator : BoolOption<"f", "sanitize-address-use-odr-indicator",
  CodeGenOpts<"SanitizeAddressUseOdrIndicator">, DefaultTrue,
  PosFlag<SetTrue, [], [ClangOption], "Enable ODR indicator globals to avoid false ODR violation"
            " reports in partially sanitized programs at the cost of an increase in binary size">,
  NegFlag<SetFalse, [], [ClangOption], "Disable ODR indicator globals">>,
  Group<f_clang_Group>;
def sanitize_address_destructor_EQ
    : Joined<["-"], "fsanitize-address-destructor=">,
      Visibility<[ClangOption, CC1Option]>,
      HelpText<"Set the kind of module destructors emitted by "
               "AddressSanitizer instrumentation. These destructors are "
               "emitted to unregister instrumented global variables when "
               "code is unloaded (e.g. via `dlclose()`).">,
      Group<f_clang_Group>,
      Values<"none,global">,
      NormalizedValuesScope<"llvm::AsanDtorKind">,
      NormalizedValues<["None", "Global"]>,
      MarshallingInfoEnum<CodeGenOpts<"SanitizeAddressDtor">, "Global">;
defm sanitize_memory_param_retval
    : BoolFOption<"sanitize-memory-param-retval",
        CodeGenOpts<"SanitizeMemoryParamRetval">,
        DefaultTrue,
        PosFlag<SetTrue, [], [ClangOption, CC1Option], "Enable">,
        NegFlag<SetFalse, [], [ClangOption], "Disable">,
        BothFlags<[], [ClangOption], " detection of uninitialized parameters and return values">>;
//// Note: This flag was introduced when it was necessary to distinguish between
//       ABI for correct codegen.  This is no longer needed, but the flag is
//       not removed since targeting either ABI will behave the same.
//       This way we cause no disturbance to existing scripts & code, and if we
//       want to use this flag in the future we will cause no disturbance then
//       either.
def fsanitize_hwaddress_abi_EQ
    : Joined<["-"], "fsanitize-hwaddress-abi=">,
      Group<f_clang_Group>,
      HelpText<"Select the HWAddressSanitizer ABI to target (interceptor or platform, default interceptor). This option is currently unused.">;
def fsanitize_recover_EQ : CommaJoined<["-"], "fsanitize-recover=">,
                           Group<f_clang_Group>,
                           HelpText<"Enable recovery for specified sanitizers">;
def fno_sanitize_recover_EQ : CommaJoined<["-"], "fno-sanitize-recover=">,
                              Group<f_clang_Group>, Flags<[NoXarchOption]>,
                              Visibility<[ClangOption, CLOption]>,
                              HelpText<"Disable recovery for specified sanitizers">;
def fsanitize_recover : Flag<["-"], "fsanitize-recover">, Group<f_clang_Group>,
                        Alias<fsanitize_recover_EQ>, AliasArgs<["all"]>;
def fno_sanitize_recover : Flag<["-"], "fno-sanitize-recover">,
                           Flags<[NoXarchOption]>,
                           Visibility<[ClangOption, CLOption]>,
                           Group<f_clang_Group>,
                           Alias<fno_sanitize_recover_EQ>, AliasArgs<["all"]>;
def fsanitize_trap_EQ : CommaJoined<["-"], "fsanitize-trap=">, Group<f_clang_Group>,
                        HelpText<"Enable trapping for specified sanitizers">;
def fno_sanitize_trap_EQ : CommaJoined<["-"], "fno-sanitize-trap=">, Group<f_clang_Group>,
                           Flags<[NoXarchOption]>,
                           Visibility<[ClangOption, CLOption]>,
                           HelpText<"Disable trapping for specified sanitizers">;
def fsanitize_trap : Flag<["-"], "fsanitize-trap">, Group<f_clang_Group>,
                     Alias<fsanitize_trap_EQ>, AliasArgs<["all"]>,
                     HelpText<"Enable trapping for all sanitizers">;
def fno_sanitize_trap : Flag<["-"], "fno-sanitize-trap">, Group<f_clang_Group>,
                        Alias<fno_sanitize_trap_EQ>, AliasArgs<["all"]>,
                        Flags<[NoXarchOption]>,
                        Visibility<[ClangOption, CLOption]>,
                        HelpText<"Disable trapping for all sanitizers">;
def fsanitize_undefined_trap_on_error
    : Flag<["-"], "fsanitize-undefined-trap-on-error">, Group<f_clang_Group>,
      Alias<fsanitize_trap_EQ>, AliasArgs<["undefined"]>;
def fno_sanitize_undefined_trap_on_error
    : Flag<["-"], "fno-sanitize-undefined-trap-on-error">, Group<f_clang_Group>,
      Alias<fno_sanitize_trap_EQ>, AliasArgs<["undefined"]>;
defm sanitize_minimal_runtime : BoolOption<"f", "sanitize-minimal-runtime",
  CodeGenOpts<"SanitizeMinimalRuntime">, DefaultFalse,
  PosFlag<SetTrue>,
  NegFlag<SetFalse>>,
  Group<f_clang_Group>;
def fsanitize_link_runtime : Flag<["-"], "fsanitize-link-runtime">,
                           Group<f_clang_Group>;
def fno_sanitize_link_runtime : Flag<["-"], "fno-sanitize-link-runtime">,
                              Group<f_clang_Group>;
def fsanitize_link_cxx_runtime : Flag<["-"], "fsanitize-link-c++-runtime">,
                                 Group<f_clang_Group>;
def fno_sanitize_link_cxx_runtime : Flag<["-"], "fno-sanitize-link-c++-runtime">,
                                    Group<f_clang_Group>;
defm sanitize_cfi_cross_dso : BoolOption<"f", "sanitize-cfi-cross-dso",
  CodeGenOpts<"SanitizeCfiCrossDso">, DefaultFalse,
  PosFlag<SetTrue, [], [ClangOption], "Enable">,
  NegFlag<SetFalse, [NoXarchOption], [ClangOption, CLOption],
          "Disable">,
  BothFlags<[], [ClangOption], " control flow integrity (CFI) checks for cross-DSO calls.">>,
  Group<f_clang_Group>;
def fsanitize_cfi_icall_generalize_pointers : Flag<["-"], "fsanitize-cfi-icall-generalize-pointers">,
                                              Group<f_clang_Group>,
                                              HelpText<"Generalize pointers in CFI indirect call type signature checks">,
                                              MarshallingInfoFlag<CodeGenOpts<"SanitizeCfiICallGeneralizePointers">>;
def fsanitize_cfi_icall_normalize_integers : Flag<["-"], "fsanitize-cfi-icall-experimental-normalize-integers">,
                                             Group<f_clang_Group>,
                                             HelpText<"Normalize integers in CFI indirect call type signature checks">,
                                             MarshallingInfoFlag<CodeGenOpts<"SanitizeCfiICallNormalizeIntegers">>;
defm sanitize_cfi_canonical_jump_tables : BoolOption<"f", "sanitize-cfi-canonical-jump-tables",
  CodeGenOpts<"SanitizeCfiCanonicalJumpTables">, DefaultFalse,
  PosFlag<SetTrue, [], [ClangOption], "Make">,
  NegFlag<SetFalse, [NoXarchOption], [ClangOption, CLOption],
          "Do not make">,
  BothFlags<[], [ClangOption], " the jump table addresses canonical in the symbol table">>,
  Group<f_clang_Group>;
defm sanitize_stats : BoolOption<"f", "sanitize-stats",
  CodeGenOpts<"SanitizeStats">, DefaultFalse,
  PosFlag<SetTrue, [], [ClangOption], "Enable">,
  NegFlag<SetFalse, [NoXarchOption], [ClangOption, CLOption],
          "Disable">,
  BothFlags<[], [ClangOption], " sanitizer statistics gathering.">>,
  Group<f_clang_Group>;
def fsanitize_thread_memory_access : Flag<["-"], "fsanitize-thread-memory-access">,
                                     Group<f_clang_Group>,
                                     HelpText<"Enable memory access instrumentation in ThreadSanitizer (default)">;
def fno_sanitize_thread_memory_access : Flag<["-"], "fno-sanitize-thread-memory-access">,
                                        Group<f_clang_Group>,
                                        Flags<[NoXarchOption]>,
                                        Visibility<[ClangOption, CLOption]>,
                                        HelpText<"Disable memory access instrumentation in ThreadSanitizer">;
def fsanitize_thread_func_entry_exit : Flag<["-"], "fsanitize-thread-func-entry-exit">,
                                       Group<f_clang_Group>,
                                       HelpText<"Enable function entry/exit instrumentation in ThreadSanitizer (default)">;
def fno_sanitize_thread_func_entry_exit : Flag<["-"], "fno-sanitize-thread-func-entry-exit">,
                                          Group<f_clang_Group>,
                                          Flags<[NoXarchOption]>,
                                          Visibility<[ClangOption, CLOption]>,
                                          HelpText<"Disable function entry/exit instrumentation in ThreadSanitizer">;
def fsanitize_thread_atomics : Flag<["-"], "fsanitize-thread-atomics">,
                               Group<f_clang_Group>,
                               HelpText<"Enable atomic operations instrumentation in ThreadSanitizer (default)">;
def fno_sanitize_thread_atomics : Flag<["-"], "fno-sanitize-thread-atomics">,
                                  Group<f_clang_Group>,
                                  Flags<[NoXarchOption]>,
                                  Visibility<[ClangOption, CLOption]>,
                                  HelpText<"Disable atomic operations instrumentation in ThreadSanitizer">;
def fsanitize_undefined_strip_path_components_EQ : Joined<["-"], "fsanitize-undefined-strip-path-components=">,
  Group<f_clang_Group>, MetaVarName<"<number>">,
  HelpText<"Strip (or keep only, if negative) a given number of path components "
           "when emitting check metadata.">,
  MarshallingInfoInt<CodeGenOpts<"EmitCheckPathComponentsToStrip">, "0", "int">;

} // end -f[no-]sanitize* flags

def funsafe_math_optimizations : Flag<["-"], "funsafe-math-optimizations">,
  Group<f_Group>, Visibility<[ClangOption, CC1Option]>,
  HelpText<"Allow unsafe floating-point math optimizations which may decrease precision">,
  MarshallingInfoFlag<LangOpts<"UnsafeFPMath">>,
  ImpliedByAnyOf<[cl_unsafe_math_optimizations.KeyPath, ffast_math.KeyPath]>;
def fno_unsafe_math_optimizations : Flag<["-"], "fno-unsafe-math-optimizations">,
  Group<f_Group>;
def fassociative_math : Flag<["-"], "fassociative-math">, Visibility<[ClangOption, FlangOption]>, Group<f_Group>;
def fno_associative_math : Flag<["-"], "fno-associative-math">, Visibility<[ClangOption, FlangOption]>, Group<f_Group>;
defm reciprocal_math : BoolFOption<"reciprocal-math",
  LangOpts<"AllowRecip">, DefaultFalse,
  PosFlag<SetTrue, [], [ClangOption, CC1Option, FC1Option, FlangOption],
          "Allow division operations to be reassociated",
          [funsafe_math_optimizations.KeyPath]>,
  NegFlag<SetFalse, [], [ClangOption, CC1Option, FC1Option, FlangOption]>>;
defm approx_func : BoolFOption<"approx-func", LangOpts<"ApproxFunc">, DefaultFalse,
   PosFlag<SetTrue, [], [ClangOption, CC1Option, FC1Option, FlangOption],
           "Allow certain math function calls to be replaced "
           "with an approximately equivalent calculation",
           [funsafe_math_optimizations.KeyPath]>,
   NegFlag<SetFalse, [], [ClangOption, CC1Option, FC1Option, FlangOption]>>;
defm finite_math_only : BoolFOption<"finite-math-only",
  LangOpts<"FiniteMathOnly">, DefaultFalse,
  PosFlag<SetTrue, [], [ClangOption, CC1Option],
          "Allow floating-point optimizations that "
          "assume arguments and results are not NaNs or +-inf. This defines "
          "the \\_\\_FINITE\\_MATH\\_ONLY\\_\\_ preprocessor macro.",
          [cl_finite_math_only.KeyPath, ffast_math.KeyPath]>,
  NegFlag<SetFalse>>;
defm signed_zeros : BoolFOption<"signed-zeros",
  LangOpts<"NoSignedZero">, DefaultFalse,
  NegFlag<SetTrue, [], [ClangOption, CC1Option, FC1Option, FlangOption],
          "Allow optimizations that ignore the sign of floating point zeros",
            [cl_no_signed_zeros.KeyPath, funsafe_math_optimizations.KeyPath]>,
  PosFlag<SetFalse, [], [ClangOption, CC1Option, FC1Option, FlangOption]>>;
def fhonor_nans : Flag<["-"], "fhonor-nans">, Group<f_Group>,
  Visibility<[ClangOption, FlangOption]>,
  HelpText<"Specify that floating-point optimizations are not allowed that "
           "assume arguments and results are not NANs.">;
def fno_honor_nans : Flag<["-"], "fno-honor-nans">, Visibility<[ClangOption, FlangOption]>, Group<f_Group>;
def fhonor_infinities : Flag<["-"], "fhonor-infinities">,
  Group<f_Group>, Visibility<[ClangOption, FlangOption]>,
  HelpText<"Specify that floating-point optimizations are not allowed that "
           "assume arguments and results are not +-inf.">;
def fno_honor_infinities : Flag<["-"], "fno-honor-infinities">,
  Visibility<[ClangOption, FlangOption]>, Group<f_Group>;
// This option was originally misspelt "infinites" [sic].
def : Flag<["-"], "fhonor-infinites">, Alias<fhonor_infinities>;
def : Flag<["-"], "fno-honor-infinites">, Alias<fno_honor_infinities>;
def frounding_math : Flag<["-"], "frounding-math">, Group<f_Group>,
  Visibility<[ClangOption, CC1Option]>,
  MarshallingInfoFlag<LangOpts<"RoundingMath">>,
  Normalizer<"makeFlagToValueNormalizer(llvm::RoundingMode::Dynamic)">;
def fno_rounding_math : Flag<["-"], "fno-rounding-math">, Group<f_Group>,
  Visibility<[ClangOption, CC1Option]>;
def ftrapping_math : Flag<["-"], "ftrapping-math">, Group<f_Group>;
def fno_trapping_math : Flag<["-"], "fno-trapping-math">, Group<f_Group>;
def ffp_contract : Joined<["-"], "ffp-contract=">, Group<f_Group>,
  Visibility<[ClangOption, CC1Option, FC1Option, FlangOption]>,
  DocBrief<"Form fused FP ops (e.g. FMAs):"
  " fast (fuses across statements disregarding pragmas)"
  " | on (only fuses in the same statement unless dictated by pragmas)"
  " | off (never fuses)"
  " | fast-honor-pragmas (fuses across statements unless dictated by pragmas)."
  " Default is 'fast' for CUDA, 'fast-honor-pragmas' for HIP, and 'on' otherwise.">,
  HelpText<"Form fused FP ops (e.g. FMAs)">,
  Values<"fast,on,off,fast-honor-pragmas">;

defm strict_float_cast_overflow : BoolFOption<"strict-float-cast-overflow",
  CodeGenOpts<"StrictFloatCastOverflow">, DefaultTrue,
  NegFlag<SetFalse, [], [ClangOption, CC1Option],
          "Relax language rules and try to match the behavior"
            " of the target's native float-to-int conversion instructions">,
  PosFlag<SetTrue, [], [ClangOption], "Assume that overflowing float-to-int casts are undefined (default)">>;

defm protect_parens : BoolFOption<"protect-parens",
  LangOpts<"ProtectParens">, DefaultFalse,
  PosFlag<SetTrue, [], [ClangOption, CLOption, CC1Option],
          "Determines whether the optimizer honors parentheses when "
          "floating-point expressions are evaluated">,
  NegFlag<SetFalse>>;

def ffor_scope : Flag<["-"], "ffor-scope">, Group<f_Group>;
def fno_for_scope : Flag<["-"], "fno-for-scope">, Group<f_Group>;

defm rewrite_imports : BoolFOption<"rewrite-imports",
  PreprocessorOutputOpts<"RewriteImports">, DefaultFalse,
  PosFlag<SetTrue, [], [ClangOption, CC1Option]>,
  NegFlag<SetFalse>>;
defm rewrite_includes : BoolFOption<"rewrite-includes",
  PreprocessorOutputOpts<"RewriteIncludes">, DefaultFalse,
  PosFlag<SetTrue, [], [ClangOption, CC1Option]>,
  NegFlag<SetFalse>>;

defm directives_only : OptInCC1FFlag<"directives-only", "">;

defm delete_null_pointer_checks : BoolFOption<"delete-null-pointer-checks",
  CodeGenOpts<"NullPointerIsValid">, DefaultFalse,
  NegFlag<SetTrue, [], [ClangOption, CC1Option],
          "Do not treat usage of null pointers as undefined behavior">,
  PosFlag<SetFalse, [], [ClangOption], "Treat usage of null pointers as undefined behavior (default)">,
  BothFlags<[], [ClangOption, CLOption]>>,
  DocBrief<[{When enabled, treat null pointer dereference, creation of a reference to null,
or passing a null pointer to a function parameter annotated with the "nonnull"
attribute as undefined behavior. (And, thus the optimizer may assume that any
pointer used in such a way must not have been null and optimize away the
branches accordingly.) On by default.}]>;

defm use_line_directives : BoolFOption<"use-line-directives",
  PreprocessorOutputOpts<"UseLineDirectives">, DefaultFalse,
  PosFlag<SetTrue, [], [ClangOption, CC1Option],
          "Use #line in preprocessed output">,
  NegFlag<SetFalse>>;
defm minimize_whitespace : BoolFOption<"minimize-whitespace",
  PreprocessorOutputOpts<"MinimizeWhitespace">, DefaultFalse,
  PosFlag<SetTrue, [], [ClangOption, CC1Option],
          "Ignore the whitespace from the input file "
          "when emitting preprocessor output. It will only contain whitespace "
          "when necessary, e.g. to keep two minus signs from merging into to "
          "an increment operator. Useful with the -P option to normalize "
          "whitespace such that two files with only formatting changes are "
          "equal.\n\nOnly valid with -E on C-like inputs and incompatible "
          "with -traditional-cpp.">, NegFlag<SetFalse>>;

def ffreestanding : Flag<["-"], "ffreestanding">, Group<f_Group>,
  Visibility<[ClangOption, CC1Option]>,
  HelpText<"Assert that the compilation takes place in a freestanding environment">,
  MarshallingInfoFlag<LangOpts<"Freestanding">>;
def fgnuc_version_EQ : Joined<["-"], "fgnuc-version=">, Group<f_Group>,
  HelpText<"Sets various macros to claim compatibility with the given GCC version (default is 4.2.1)">,
  Visibility<[ClangOption, CC1Option, CLOption]>;
// We abuse '-f[no-]gnu-keywords' to force overriding all GNU-extension
// keywords. This behavior is provided by GCC's poorly named '-fasm' flag,
// while a subset (the non-C++ GNU keywords) is provided by GCC's
// '-fgnu-keywords'. Clang conflates the two for simplicity under the single
// name, as it doesn't seem a useful distinction.
defm gnu_keywords : BoolFOption<"gnu-keywords",
  LangOpts<"GNUKeywords">, Default<gnu_mode.KeyPath>,
  PosFlag<SetTrue, [], [ClangOption], "Allow GNU-extension keywords regardless of language standard">,
  NegFlag<SetFalse>, BothFlags<[], [ClangOption, CC1Option]>>;
defm gnu89_inline : BoolFOption<"gnu89-inline",
  LangOpts<"GNUInline">, Default<!strconcat("!", c99.KeyPath, " && !", cplusplus.KeyPath)>,
  PosFlag<SetTrue, [], [ClangOption, CC1Option],
          "Use the gnu89 inline semantics">,
  NegFlag<SetFalse>>, ShouldParseIf<!strconcat("!", cplusplus.KeyPath)>;
def fgnu_runtime : Flag<["-"], "fgnu-runtime">, Group<f_Group>,
  HelpText<"Generate output compatible with the standard GNU Objective-C runtime">;
def fheinous_gnu_extensions : Flag<["-"], "fheinous-gnu-extensions">,
  Visibility<[ClangOption, CC1Option]>,
  MarshallingInfoFlag<LangOpts<"HeinousExtensions">>;
def filelist : Separate<["-"], "filelist">, Flags<[LinkerInput]>,
               Group<Link_Group>;
def : Flag<["-"], "findirect-virtual-calls">, Alias<fapple_kext>;
def finline_functions : Flag<["-"], "finline-functions">, Group<f_clang_Group>,
  Visibility<[ClangOption, CC1Option]>,
  HelpText<"Inline suitable functions">;
def finline_hint_functions: Flag<["-"], "finline-hint-functions">, Group<f_clang_Group>,
  Visibility<[ClangOption, CC1Option]>,
  HelpText<"Inline functions which are (explicitly or implicitly) marked inline">;
def finline : Flag<["-"], "finline">, Group<clang_ignored_f_Group>;
def finline_max_stacksize_EQ
    : Joined<["-"], "finline-max-stacksize=">,
      Group<f_Group>, Visibility<[ClangOption, CLOption, CC1Option]>,
      HelpText<"Suppress inlining of functions whose stack size exceeds the given value">,
      MarshallingInfoInt<CodeGenOpts<"InlineMaxStackSize">, "UINT_MAX">;
defm jmc : BoolFOption<"jmc",
  CodeGenOpts<"JMCInstrument">, DefaultFalse,
  PosFlag<SetTrue, [], [ClangOption, CC1Option],
          "Enable just-my-code debugging">,
  NegFlag<SetFalse>>;
def fglobal_isel : Flag<["-"], "fglobal-isel">, Group<f_clang_Group>,
  HelpText<"Enables the global instruction selector">;
def fexperimental_isel : Flag<["-"], "fexperimental-isel">, Group<f_clang_Group>,
  Alias<fglobal_isel>;
def fexperimental_strict_floating_point : Flag<["-"], "fexperimental-strict-floating-point">,
  Group<f_clang_Group>, Visibility<[ClangOption, CC1Option]>,
  HelpText<"Enables the use of non-default rounding modes and non-default exception handling on targets that are not currently ready.">,
  MarshallingInfoFlag<LangOpts<"ExpStrictFP">>;
def finput_charset_EQ : Joined<["-"], "finput-charset=">,
  Visibility<[ClangOption, FlangOption, FC1Option]>, Group<f_Group>,
  HelpText<"Specify the default character set for source files">;
def fexec_charset_EQ : Joined<["-"], "fexec-charset=">, Group<f_Group>;
def finstrument_functions : Flag<["-"], "finstrument-functions">, Group<f_Group>,
  Visibility<[ClangOption, CC1Option]>,
  HelpText<"Generate calls to instrument function entry and exit">,
  MarshallingInfoFlag<CodeGenOpts<"InstrumentFunctions">>;
def finstrument_functions_after_inlining : Flag<["-"], "finstrument-functions-after-inlining">, Group<f_Group>,
  Visibility<[ClangOption, CC1Option]>,
  HelpText<"Like -finstrument-functions, but insert the calls after inlining">,
  MarshallingInfoFlag<CodeGenOpts<"InstrumentFunctionsAfterInlining">>;
def finstrument_function_entry_bare : Flag<["-"], "finstrument-function-entry-bare">, Group<f_Group>,
  Visibility<[ClangOption, CC1Option]>,
  HelpText<"Instrument function entry only, after inlining, without arguments to the instrumentation call">,
  MarshallingInfoFlag<CodeGenOpts<"InstrumentFunctionEntryBare">>;
def fcf_protection_EQ : Joined<["-"], "fcf-protection=">,
  Visibility<[ClangOption, CLOption, CC1Option]>, Group<f_Group>,
  HelpText<"Instrument control-flow architecture protection">, Values<"return,branch,full,none">;
def fcf_protection : Flag<["-"], "fcf-protection">, Group<f_Group>,
  Visibility<[ClangOption, CLOption, CC1Option]>,
  Alias<fcf_protection_EQ>, AliasArgs<["full"]>,
  HelpText<"Enable cf-protection in 'full' mode">;
def mfunction_return_EQ : Joined<["-"], "mfunction-return=">,
  Group<m_Group>, Visibility<[ClangOption, CLOption, CC1Option]>,
  HelpText<"Replace returns with jumps to ``__x86_return_thunk`` (x86 only, error otherwise)">,
  Values<"keep,thunk-extern">,
  NormalizedValues<["Keep", "Extern"]>,
  NormalizedValuesScope<"llvm::FunctionReturnThunksKind">,
  MarshallingInfoEnum<CodeGenOpts<"FunctionReturnThunks">, "Keep">;
def mindirect_branch_cs_prefix : Flag<["-"], "mindirect-branch-cs-prefix">,
  Group<m_Group>, Visibility<[ClangOption, CLOption, CC1Option]>,
  HelpText<"Add cs prefix to call and jmp to indirect thunk">,
  MarshallingInfoFlag<CodeGenOpts<"IndirectBranchCSPrefix">>;

defm xray_instrument : BoolFOption<"xray-instrument",
  LangOpts<"XRayInstrument">, DefaultFalse,
  PosFlag<SetTrue, [], [ClangOption, CC1Option],
          "Generate XRay instrumentation sleds on function entry and exit">,
  NegFlag<SetFalse>>;

def fxray_instruction_threshold_EQ :
  Joined<["-"], "fxray-instruction-threshold=">,
  Group<f_Group>, Visibility<[ClangOption, CC1Option]>,
  HelpText<"Sets the minimum function size to instrument with XRay">,
  MarshallingInfoInt<CodeGenOpts<"XRayInstructionThreshold">, "200">;

def fxray_always_instrument :
  Joined<["-"], "fxray-always-instrument=">,
  Group<f_Group>, Visibility<[ClangOption, CC1Option]>,
  HelpText<"DEPRECATED: Filename defining the whitelist for imbuing the 'always instrument' XRay attribute.">,
  MarshallingInfoStringVector<LangOpts<"XRayAlwaysInstrumentFiles">>;
def fxray_never_instrument :
  Joined<["-"], "fxray-never-instrument=">,
  Group<f_Group>, Visibility<[ClangOption, CC1Option]>,
  HelpText<"DEPRECATED: Filename defining the whitelist for imbuing the 'never instrument' XRay attribute.">,
  MarshallingInfoStringVector<LangOpts<"XRayNeverInstrumentFiles">>;
def fxray_attr_list :
  Joined<["-"], "fxray-attr-list=">,
  Group<f_Group>, Visibility<[ClangOption, CC1Option]>,
  HelpText<"Filename defining the list of functions/types for imbuing XRay attributes.">,
  MarshallingInfoStringVector<LangOpts<"XRayAttrListFiles">>;
def fxray_modes :
  Joined<["-"], "fxray-modes=">,
  Group<f_Group>, Visibility<[ClangOption, CC1Option]>,
  HelpText<"List of modes to link in by default into XRay instrumented binaries.">;

defm xray_always_emit_customevents : BoolFOption<"xray-always-emit-customevents",
  LangOpts<"XRayAlwaysEmitCustomEvents">, DefaultFalse,
  PosFlag<SetTrue, [], [ClangOption, CC1Option],
          "Always emit __xray_customevent(...) calls"
          " even if the containing function is not always instrumented">,
  NegFlag<SetFalse>>;

defm xray_always_emit_typedevents : BoolFOption<"xray-always-emit-typedevents",
  LangOpts<"XRayAlwaysEmitTypedEvents">, DefaultFalse,
  PosFlag<SetTrue, [], [ClangOption, CC1Option],
          "Always emit __xray_typedevent(...) calls"
          " even if the containing function is not always instrumented">,
  NegFlag<SetFalse>>;

defm xray_ignore_loops : BoolFOption<"xray-ignore-loops",
  CodeGenOpts<"XRayIgnoreLoops">, DefaultFalse,
  PosFlag<SetTrue, [], [ClangOption, CC1Option],
          "Don't instrument functions with loops"
          " unless they also meet the minimum function size">,
  NegFlag<SetFalse>>;

defm xray_function_index : BoolFOption<"xray-function-index",
  CodeGenOpts<"XRayFunctionIndex">, DefaultTrue,
  PosFlag<SetTrue, [], [ClangOption]>,
  NegFlag<SetFalse, [], [ClangOption, CC1Option],
          "Omit function index section at the"
          " expense of single-function patching performance">>;

def fxray_link_deps : Flag<["-"], "fxray-link-deps">, Group<f_Group>,
  HelpText<"Link XRay runtime library when -fxray-instrument is specified (default)">;
def fno_xray_link_deps : Flag<["-"], "fno-xray-link-deps">, Group<f_Group>;

def fxray_instrumentation_bundle :
  Joined<["-"], "fxray-instrumentation-bundle=">,
  Group<f_Group>, Visibility<[ClangOption, CC1Option]>,
  HelpText<"Select which XRay instrumentation points to emit. Options: all, none, function-entry, function-exit, function, custom. Default is 'all'.  'function' includes both 'function-entry' and 'function-exit'.">;

def fxray_function_groups :
  Joined<["-"], "fxray-function-groups=">,
  Group<f_Group>, Visibility<[ClangOption, CC1Option]>,
  HelpText<"Only instrument 1 of N groups">,
  MarshallingInfoInt<CodeGenOpts<"XRayTotalFunctionGroups">, "1">;

def fxray_selected_function_group :
  Joined<["-"], "fxray-selected-function-group=">,
  Group<f_Group>, Visibility<[ClangOption, CC1Option]>,
  HelpText<"When using -fxray-function-groups, select which group of functions to instrument. Valid range is 0 to fxray-function-groups - 1">,
  MarshallingInfoInt<CodeGenOpts<"XRaySelectedFunctionGroup">, "0">;


defm fine_grained_bitfield_accesses : BoolOption<"f", "fine-grained-bitfield-accesses",
  CodeGenOpts<"FineGrainedBitfieldAccesses">, DefaultFalse,
  PosFlag<SetTrue, [], [ClangOption], "Use separate accesses for consecutive bitfield runs with legal widths and alignments.">,
  NegFlag<SetFalse, [], [ClangOption], "Use large-integer access for consecutive bitfield runs.">,
  BothFlags<[], [ClangOption, CC1Option]>>,
  Group<f_clang_Group>;

def fexperimental_relative_cxx_abi_vtables :
  Flag<["-"], "fexperimental-relative-c++-abi-vtables">,
  Group<f_clang_Group>, Visibility<[ClangOption, CC1Option]>,
  HelpText<"Use the experimental C++ class ABI for classes with virtual tables">;
def fno_experimental_relative_cxx_abi_vtables :
  Flag<["-"], "fno-experimental-relative-c++-abi-vtables">,
  Group<f_clang_Group>, Visibility<[ClangOption, CC1Option]>,
  HelpText<"Do not use the experimental C++ class ABI for classes with virtual tables">;

def fcxx_abi_EQ : Joined<["-"], "fc++-abi=">,
                  Group<f_clang_Group>, Visibility<[ClangOption, CC1Option]>,
                  HelpText<"C++ ABI to use. This will override the target C++ ABI.">;

def flat__namespace : Flag<["-"], "flat_namespace">;
def flax_vector_conversions_EQ : Joined<["-"], "flax-vector-conversions=">, Group<f_Group>,
  HelpText<"Enable implicit vector bit-casts">, Values<"none,integer,all">,
  Visibility<[ClangOption, CC1Option]>,
  NormalizedValues<["LangOptions::LaxVectorConversionKind::None",
                    "LangOptions::LaxVectorConversionKind::Integer",
                    "LangOptions::LaxVectorConversionKind::All"]>,
  MarshallingInfoEnum<LangOpts<"LaxVectorConversions">,
                      open_cl.KeyPath #
                          " ? LangOptions::LaxVectorConversionKind::None" #
                          " : LangOptions::LaxVectorConversionKind::All">;
def flax_vector_conversions : Flag<["-"], "flax-vector-conversions">, Group<f_Group>,
  Alias<flax_vector_conversions_EQ>, AliasArgs<["integer"]>;
def flimited_precision_EQ : Joined<["-"], "flimited-precision=">, Group<f_Group>;
def fapple_link_rtlib : Flag<["-"], "fapple-link-rtlib">, Group<f_Group>,
  HelpText<"Force linking the clang builtins runtime library">;
def flto_EQ : Joined<["-"], "flto=">,
  Visibility<[ClangOption, CLOption, CC1Option, FC1Option, FlangOption]>,
  Group<f_Group>,
  HelpText<"Set LTO mode">, Values<"thin,full">;
def flto_EQ_jobserver : Flag<["-"], "flto=jobserver">, Visibility<[ClangOption, FlangOption]>, Group<f_Group>,
  Alias<flto_EQ>, AliasArgs<["full"]>, HelpText<"Enable LTO in 'full' mode">;
def flto_EQ_auto : Flag<["-"], "flto=auto">, Visibility<[ClangOption, FlangOption]>, Group<f_Group>,
  Alias<flto_EQ>, AliasArgs<["full"]>, HelpText<"Enable LTO in 'full' mode">;
def flto : Flag<["-"], "flto">,
  Visibility<[ClangOption, CLOption, CC1Option, FC1Option, FlangOption]>,
  Group<f_Group>,
  Alias<flto_EQ>, AliasArgs<["full"]>, HelpText<"Enable LTO in 'full' mode">;
defm unified_lto : BoolFOption<"unified-lto",
  CodeGenOpts<"UnifiedLTO">, DefaultFalse,
  PosFlag<SetTrue, [], [ClangOption], "Use the unified LTO pipeline">,
  NegFlag<SetFalse, [], [ClangOption], "Use distinct LTO pipelines">,
  BothFlags<[], [ClangOption, CC1Option], "">>;
def fno_lto : Flag<["-"], "fno-lto">,
  Visibility<[ClangOption, CLOption, DXCOption, CC1Option, FlangOption]>, Group<f_Group>,
  HelpText<"Disable LTO mode (default)">;
def foffload_lto_EQ : Joined<["-"], "foffload-lto=">,
  Visibility<[ClangOption, CLOption]>, Group<f_Group>,
  HelpText<"Set LTO mode for offload compilation">, Values<"thin,full">;
def foffload_lto : Flag<["-"], "foffload-lto">,
  Visibility<[ClangOption, CLOption]>, Group<f_Group>,
  Alias<foffload_lto_EQ>, AliasArgs<["full"]>, HelpText<"Enable LTO in 'full' mode for offload compilation">;
def fno_offload_lto : Flag<["-"], "fno-offload-lto">,
  Visibility<[ClangOption, CLOption]>, Group<f_Group>,
  HelpText<"Disable LTO mode (default) for offload compilation">;
def flto_jobs_EQ : Joined<["-"], "flto-jobs=">,
  Visibility<[ClangOption, CC1Option]>, Group<f_Group>,
  HelpText<"Controls the backend parallelism of -flto=thin (default "
           "of 0 means the number of threads will be derived from "
           "the number of CPUs detected)">;
def fthinlto_index_EQ : Joined<["-"], "fthinlto-index=">,
  Visibility<[ClangOption, CLOption, CC1Option]>, Group<f_Group>,
  HelpText<"Perform ThinLTO importing using provided function summary index">;
def fthin_link_bitcode_EQ : Joined<["-"], "fthin-link-bitcode=">,
  Visibility<[ClangOption, CLOption, CC1Option]>, Group<f_Group>,
  HelpText<"Write minimized bitcode to <file> for the ThinLTO thin link only">,
  MarshallingInfoString<CodeGenOpts<"ThinLinkBitcodeFile">>;
defm fat_lto_objects : BoolFOption<"fat-lto-objects",
  CodeGenOpts<"FatLTO">, DefaultFalse,
  PosFlag<SetTrue, [], [ClangOption, CC1Option], "Enable">,
  NegFlag<SetFalse, [], [ClangOption, CC1Option], "Disable">,
  BothFlags<[], [ClangOption, CC1Option], " fat LTO object support">>;
def fmacro_backtrace_limit_EQ : Joined<["-"], "fmacro-backtrace-limit=">,
  Group<f_Group>, Flags<[NoXarchOption]>,
  Visibility<[ClangOption, CC1Option, CLOption]>,
  HelpText<"Set the maximum number of entries to print in a macro expansion backtrace (0 = no limit)">,
  MarshallingInfoInt<DiagnosticOpts<"MacroBacktraceLimit">, "DiagnosticOptions::DefaultMacroBacktraceLimit">;
def fcaret_diagnostics_max_lines_EQ :
  Joined<["-"], "fcaret-diagnostics-max-lines=">,
  Group<f_Group>, Visibility<[ClangOption, CC1Option, CLOption, DXCOption]>,
  HelpText<"Set the maximum number of source lines to show in a caret diagnostic (0 = no limit).">,
  MarshallingInfoInt<DiagnosticOpts<"SnippetLineLimit">, "DiagnosticOptions::DefaultSnippetLineLimit">;
defm merge_all_constants : BoolFOption<"merge-all-constants",
  CodeGenOpts<"MergeAllConstants">, DefaultFalse,
  PosFlag<SetTrue, [], [ClangOption, CC1Option, CLOption], "Allow">,
  NegFlag<SetFalse, [], [ClangOption], "Disallow">,
  BothFlags<[], [ClangOption], " merging of constants">>;
def fmessage_length_EQ : Joined<["-"], "fmessage-length=">, Group<f_Group>,
  Visibility<[ClangOption, CC1Option]>,
  HelpText<"Format message diagnostics so that they fit within N columns">,
  MarshallingInfoInt<DiagnosticOpts<"MessageLength">>;
def frandomize_layout_seed_EQ : Joined<["-"], "frandomize-layout-seed=">,
  MetaVarName<"<seed>">, Group<f_clang_Group>,
  Visibility<[ClangOption, CC1Option]>,
  HelpText<"The seed used by the randomize structure layout feature">;
def frandomize_layout_seed_file_EQ : Joined<["-"], "frandomize-layout-seed-file=">,
  MetaVarName<"<file>">, Group<f_clang_Group>,
  Visibility<[ClangOption, CC1Option]>,
  HelpText<"File holding the seed used by the randomize structure layout feature">;
def fms_compatibility : Flag<["-"], "fms-compatibility">, Group<f_Group>,
  Visibility<[ClangOption, CC1Option, CLOption]>,
  HelpText<"Enable full Microsoft Visual C++ compatibility">,
  MarshallingInfoFlag<LangOpts<"MSVCCompat">>;
def fms_extensions : Flag<["-"], "fms-extensions">, Group<f_Group>,
  Visibility<[ClangOption, CC1Option, CLOption]>,
  HelpText<"Accept some non-standard constructs supported by the Microsoft compiler">,
  MarshallingInfoFlag<LangOpts<"MicrosoftExt">>, ImpliedByAnyOf<[fms_compatibility.KeyPath]>;
defm asm_blocks : BoolFOption<"asm-blocks",
  LangOpts<"AsmBlocks">, Default<fms_extensions.KeyPath>,
  PosFlag<SetTrue, [], [ClangOption, CC1Option]>,
  NegFlag<SetFalse>>;
def fms_volatile : Flag<["-"], "fms-volatile">, Group<f_Group>,
  Visibility<[ClangOption, CC1Option]>,
  MarshallingInfoFlag<LangOpts<"MSVolatile">>;
def fmsc_version : Joined<["-"], "fmsc-version=">, Group<f_Group>,
  Flags<[NoXarchOption]>, Visibility<[ClangOption, CLOption]>,
  HelpText<"Microsoft compiler version number to report in _MSC_VER (0 = don't define it (default))">;
def fms_compatibility_version
    : Joined<["-"], "fms-compatibility-version=">,
      Group<f_Group>,
      Visibility<[ClangOption, CC1Option, CLOption]>,
      HelpText<"Dot-separated value representing the Microsoft compiler "
               "version number to report in _MSC_VER (0 = don't define it "
               "(default))">;
def fms_runtime_lib_EQ : Joined<["-"], "fms-runtime-lib=">, Group<f_Group>,
  Flags<[NoXarchOption]>, Visibility<[ClangOption, CLOption]>,
  Values<"static,static_dbg,dll,dll_dbg">,
  HelpText<"Select Windows run-time library">,
  DocBrief<[{
Specify Visual Studio C runtime library. "static" and "static_dbg" correspond
to the cl flags /MT and /MTd which use the multithread, static version. "dll"
and "dll_dbg" correspond to the cl flags /MD and /MDd which use the multithread,
dll version.}]>;
def fms_omit_default_lib : Joined<["-"], "fms-omit-default-lib">,
  Group<f_Group>, Flags<[NoXarchOption]>,
  Visibility<[ClangOption, CLOption]>;
defm delayed_template_parsing : BoolFOption<"delayed-template-parsing",
  LangOpts<"DelayedTemplateParsing">, DefaultFalse,
  PosFlag<SetTrue, [], [ClangOption, CC1Option],
          "Parse templated function definitions at the end of the translation unit">,
  NegFlag<SetFalse, [NoXarchOption], [], "Disable delayed template parsing">,
  BothFlags<[], [ClangOption, CLOption]>>;
def fms_memptr_rep_EQ : Joined<["-"], "fms-memptr-rep=">, Group<f_Group>,
  Visibility<[ClangOption, CC1Option]>,
  Values<"single,multiple,virtual">, NormalizedValuesScope<"LangOptions">,
  NormalizedValues<["PPTMK_FullGeneralitySingleInheritance", "PPTMK_FullGeneralityMultipleInheritance",
                    "PPTMK_FullGeneralityVirtualInheritance"]>,
  MarshallingInfoEnum<LangOpts<"MSPointerToMemberRepresentationMethod">, "PPTMK_BestCase">;
def fms_kernel : Flag<["-"], "fms-kernel">, Group<f_Group>,
  Visibility<[CC1Option]>,
  MarshallingInfoFlag<LangOpts<"Kernel">>;
// __declspec is enabled by default for the PS4 by the driver, and also
// enabled for Microsoft Extensions or Borland Extensions, here.
//
// FIXME: __declspec is also currently enabled for CUDA, but isn't really a
// CUDA extension. However, it is required for supporting
// __clang_cuda_builtin_vars.h, which uses __declspec(property). Once that has
// been rewritten in terms of something more generic, remove the Opts.CUDA
// term here.
defm declspec : BoolOption<"f", "declspec",
  LangOpts<"DeclSpecKeyword">, DefaultFalse,
  PosFlag<SetTrue, [], [ClangOption], "Allow", [fms_extensions.KeyPath, fborland_extensions.KeyPath, cuda.KeyPath]>,
  NegFlag<SetFalse, [], [ClangOption], "Disallow">,
  BothFlags<[], [ClangOption, CC1Option],
          " __declspec as a keyword">>, Group<f_clang_Group>;
def fmodules_cache_path : Joined<["-"], "fmodules-cache-path=">, Group<i_Group>,
  Flags<[NoXarchOption]>, Visibility<[ClangOption, CC1Option]>,
  MetaVarName<"<directory>">,
  HelpText<"Specify the module cache path">;
def fmodules_user_build_path : Separate<["-"], "fmodules-user-build-path">, Group<i_Group>,
  Flags<[NoXarchOption]>, Visibility<[ClangOption, CC1Option]>,
  MetaVarName<"<directory>">,
  HelpText<"Specify the module user build path">,
  MarshallingInfoString<HeaderSearchOpts<"ModuleUserBuildPath">>;
def fprebuilt_module_path : Joined<["-"], "fprebuilt-module-path=">, Group<i_Group>,
  Flags<[NoXarchOption]>, Visibility<[ClangOption, CC1Option]>,
  MetaVarName<"<directory>">,
  HelpText<"Specify the prebuilt module path">;
defm prebuilt_implicit_modules : BoolFOption<"prebuilt-implicit-modules",
  HeaderSearchOpts<"EnablePrebuiltImplicitModules">, DefaultFalse,
  PosFlag<SetTrue, [], [ClangOption], "Look up implicit modules in the prebuilt module path">,
  NegFlag<SetFalse>, BothFlags<[NoXarchOption], [ClangOption, CC1Option]>>;

def fmodule_output_EQ : Joined<["-"], "fmodule-output=">,
  Flags<[NoXarchOption]>, Visibility<[ClangOption, CC1Option]>,
  HelpText<"Save intermediate module file results when compiling a standard C++ module unit.">;
def fmodule_output : Flag<["-"], "fmodule-output">, Flags<[NoXarchOption]>,
  Visibility<[ClangOption, CC1Option]>,
  HelpText<"Save intermediate module file results when compiling a standard C++ module unit.">;

def fmodules_prune_interval : Joined<["-"], "fmodules-prune-interval=">, Group<i_Group>,
  Visibility<[ClangOption, CC1Option]>, MetaVarName<"<seconds>">,
  HelpText<"Specify the interval (in seconds) between attempts to prune the module cache">,
  MarshallingInfoInt<HeaderSearchOpts<"ModuleCachePruneInterval">, "7 * 24 * 60 * 60">;
def fmodules_prune_after : Joined<["-"], "fmodules-prune-after=">, Group<i_Group>,
  Visibility<[ClangOption, CC1Option]>, MetaVarName<"<seconds>">,
  HelpText<"Specify the interval (in seconds) after which a module file will be considered unused">,
  MarshallingInfoInt<HeaderSearchOpts<"ModuleCachePruneAfter">, "31 * 24 * 60 * 60">;
def fbuild_session_timestamp : Joined<["-"], "fbuild-session-timestamp=">,
  Group<i_Group>, Visibility<[ClangOption, CC1Option]>,
  MetaVarName<"<time since Epoch in seconds>">,
  HelpText<"Time when the current build session started">,
  MarshallingInfoInt<HeaderSearchOpts<"BuildSessionTimestamp">, "0", "uint64_t">;
def fbuild_session_file : Joined<["-"], "fbuild-session-file=">,
  Group<i_Group>, MetaVarName<"<file>">,
  HelpText<"Use the last modification time of <file> as the build session timestamp">;
def fmodules_validate_once_per_build_session : Flag<["-"], "fmodules-validate-once-per-build-session">,
  Group<i_Group>, Visibility<[ClangOption, CC1Option]>,
  HelpText<"Don't verify input files for the modules if the module has been "
           "successfully validated or loaded during this build session">,
  MarshallingInfoFlag<HeaderSearchOpts<"ModulesValidateOncePerBuildSession">>;
def fmodules_disable_diagnostic_validation : Flag<["-"], "fmodules-disable-diagnostic-validation">,
  Group<i_Group>, Visibility<[ClangOption, CC1Option]>,
  HelpText<"Disable validation of the diagnostic options when loading the module">,
  MarshallingInfoNegativeFlag<HeaderSearchOpts<"ModulesValidateDiagnosticOptions">>;
defm modules_validate_system_headers : BoolOption<"f", "modules-validate-system-headers",
  HeaderSearchOpts<"ModulesValidateSystemHeaders">, DefaultFalse,
  PosFlag<SetTrue, [], [ClangOption, CC1Option],
          "Validate the system headers that a module depends on when loading the module">,
  NegFlag<SetFalse, [NoXarchOption], []>>, Group<i_Group>;
def fno_modules_validate_textual_header_includes :
  Flag<["-"], "fno-modules-validate-textual-header-includes">,
  Group<f_Group>, Flags<[NoXarchOption]>, Visibility<[ClangOption, CC1Option]>,
  MarshallingInfoNegativeFlag<LangOpts<"ModulesValidateTextualHeaderIncludes">>,
  HelpText<"Do not enforce -fmodules-decluse and private header restrictions for textual headers. "
           "This flag will be removed in a future Clang release.">;

def fincremental_extensions :
  Flag<["-"], "fincremental-extensions">,
  Group<f_Group>, Visibility<[ClangOption, CC1Option]>,
  HelpText<"Enable incremental processing extensions such as processing"
           "statements on the global scope.">,
  MarshallingInfoFlag<LangOpts<"IncrementalExtensions">>;

def fvalidate_ast_input_files_content:
  Flag <["-"], "fvalidate-ast-input-files-content">,
  Group<f_Group>, Visibility<[ClangOption, CC1Option]>,
  HelpText<"Compute and store the hash of input files used to build an AST."
           " Files with mismatching mtime's are considered valid"
           " if both contents is identical">,
  MarshallingInfoFlag<HeaderSearchOpts<"ValidateASTInputFilesContent">>;
def fmodules_validate_input_files_content:
  Flag <["-"], "fmodules-validate-input-files-content">,
  Group<f_Group>, Flags<[NoXarchOption]>,
  HelpText<"Validate PCM input files based on content if mtime differs">;
def fno_modules_validate_input_files_content:
  Flag <["-"], "fno_modules-validate-input-files-content">,
  Group<f_Group>, Flags<[NoXarchOption]>;
def fpch_validate_input_files_content:
  Flag <["-"], "fpch-validate-input-files-content">,
  Group<f_Group>, Flags<[NoXarchOption]>,
  HelpText<"Validate PCH input files based on content if mtime differs">;
def fno_pch_validate_input_files_content:
  Flag <["-"], "fno_pch-validate-input-files-content">,
  Group<f_Group>, Flags<[NoXarchOption]>;
defm pch_instantiate_templates : BoolFOption<"pch-instantiate-templates",
  LangOpts<"PCHInstantiateTemplates">, DefaultFalse,
  PosFlag<SetTrue, [], [ClangOption], "Instantiate templates already while building a PCH">,
  NegFlag<SetFalse>, BothFlags<[], [ClangOption, CC1Option, CLOption]
          >>;
defm pch_codegen: OptInCC1FFlag<"pch-codegen", "Generate ", "Do not generate ",
  "code for uses of this PCH that assumes an explicit object file will be built for the PCH">;
defm pch_debuginfo: OptInCC1FFlag<"pch-debuginfo", "Generate ", "Do not generate ",
  "debug info for types in an object file built from this PCH and do not generate them elsewhere">;

def fimplicit_module_maps : Flag <["-"], "fimplicit-module-maps">, Group<f_Group>,
  Flags<[NoXarchOption]>,
  Visibility<[ClangOption, CC1Option, CLOption]>,
  HelpText<"Implicitly search the file system for module map files.">,
  MarshallingInfoFlag<HeaderSearchOpts<"ImplicitModuleMaps">>;
defm modules : BoolFOption<"modules",
  LangOpts<"Modules">, Default<fcxx_modules.KeyPath>,
  PosFlag<SetTrue, [], [ClangOption, CC1Option],
          "Enable the 'modules' language feature">,
  NegFlag<SetFalse>, BothFlags<
          [NoXarchOption], [ClangOption, CLOption]>>;
def fmodule_maps : Flag <["-"], "fmodule-maps">,
  Visibility<[ClangOption, CLOption]>, Alias<fimplicit_module_maps>;
def fmodule_name_EQ : Joined<["-"], "fmodule-name=">, Group<f_Group>,
  Flags<[NoXarchOption]>,
  Visibility<[ClangOption, CC1Option, CLOption]>,
  MetaVarName<"<name>">,
  HelpText<"Specify the name of the module to build">,
  MarshallingInfoString<LangOpts<"ModuleName">>;
def fmodule_implementation_of : Separate<["-"], "fmodule-implementation-of">,
  Visibility<[ClangOption, CC1Option, CLOption]>,
  Alias<fmodule_name_EQ>;
def fsystem_module : Flag<["-"], "fsystem-module">,
  Visibility<[ClangOption, CC1Option, CLOption]>,
  HelpText<"Build this module as a system module. Only used with -emit-module">,
  MarshallingInfoFlag<FrontendOpts<"IsSystemModule">>;
def fmodule_map_file : Joined<["-"], "fmodule-map-file=">,
  Group<f_Group>, Flags<[NoXarchOption]>,
  Visibility<[ClangOption, CC1Option, CLOption]>,
  MetaVarName<"<file>">,
  HelpText<"Load this module map file">,
  MarshallingInfoStringVector<FrontendOpts<"ModuleMapFiles">>;
def fmodule_file : Joined<["-"], "fmodule-file=">,
  Group<i_Group>, Flags<[NoXarchOption]>,
  Visibility<[ClangOption, CC1Option, CLOption]>,
  MetaVarName<"[<name>=]<file>">,
  HelpText<"Specify the mapping of module name to precompiled module file, or load a module file if name is omitted.">;
def fmodules_ignore_macro : Joined<["-"], "fmodules-ignore-macro=">, Group<f_Group>,
  Visibility<[ClangOption, CC1Option, CLOption]>,
  HelpText<"Ignore the definition of the given macro when building and loading modules">;
def fmodules_strict_decluse : Flag <["-"], "fmodules-strict-decluse">, Group<f_Group>,
  Flags<[NoXarchOption]>,
  Visibility<[ClangOption, CC1Option, CLOption]>,
  HelpText<"Like -fmodules-decluse but requires all headers to be in modules">,
  MarshallingInfoFlag<LangOpts<"ModulesStrictDeclUse">>;
defm modules_decluse : BoolFOption<"modules-decluse",
  LangOpts<"ModulesDeclUse">, Default<fmodules_strict_decluse.KeyPath>,
  PosFlag<SetTrue, [], [ClangOption, CC1Option],
          "Require declaration of modules used within a module">,
  NegFlag<SetFalse>, BothFlags<
          [NoXarchOption], [ClangOption, CLOption]>>;
defm modules_search_all : BoolFOption<"modules-search-all",
  LangOpts<"ModulesSearchAll">, DefaultFalse,
  PosFlag<SetTrue, [], [ClangOption], "Search even non-imported modules to resolve references">,
  NegFlag<SetFalse>, BothFlags<
          [NoXarchOption], [ClangOption, CC1Option, CLOption]>>,
  ShouldParseIf<fmodules.KeyPath>;
defm implicit_modules : BoolFOption<"implicit-modules",
  LangOpts<"ImplicitModules">, DefaultTrue,
  NegFlag<SetFalse, [], [ClangOption, CC1Option]>,
  PosFlag<SetTrue>, BothFlags<
          [NoXarchOption], [ClangOption, CLOption]>>;
def fno_modules_check_relocated : Joined<["-"], "fno-modules-check-relocated">,
  Group<f_Group>, Visibility<[ClangOption, CC1Option]>,
  HelpText<"Skip checks for relocated modules when loading PCM files">,
  MarshallingInfoNegativeFlag<PreprocessorOpts<"ModulesCheckRelocated">>;
def fretain_comments_from_system_headers : Flag<["-"], "fretain-comments-from-system-headers">, Group<f_Group>,
  Visibility<[ClangOption, CC1Option]>,
  MarshallingInfoFlag<LangOpts<"RetainCommentsFromSystemHeaders">>;
def fmodule_header : Flag <["-"], "fmodule-header">, Group<f_Group>,
  Flags<[NoXarchOption]>, HelpText<"Build a C++20 Header Unit from a header.">;
def fmodule_header_EQ : Joined<["-"], "fmodule-header=">, Group<f_Group>,
  Flags<[NoXarchOption]>, MetaVarName<"<kind>">,
  HelpText<"Build a C++20 Header Unit from a header that should be found in the user (fmodule-header=user) or system (fmodule-header=system) search path.">;

def fno_knr_functions : Flag<["-"], "fno-knr-functions">, Group<f_Group>,
  MarshallingInfoFlag<LangOpts<"DisableKNRFunctions">>,
  HelpText<"Disable support for K&R C function declarations">,
  Visibility<[ClangOption, CC1Option, CLOption]>;

def fmudflapth : Flag<["-"], "fmudflapth">, Group<f_Group>;
def fmudflap : Flag<["-"], "fmudflap">, Group<f_Group>;
def fnested_functions : Flag<["-"], "fnested-functions">, Group<f_Group>;
def fnext_runtime : Flag<["-"], "fnext-runtime">, Group<f_Group>;
def fno_asm : Flag<["-"], "fno-asm">, Group<f_Group>;
def fno_asynchronous_unwind_tables : Flag<["-"], "fno-asynchronous-unwind-tables">, Group<f_Group>;
def fno_assume_sane_operator_new : Flag<["-"], "fno-assume-sane-operator-new">, Group<f_Group>,
  HelpText<"Don't assume that C++'s global operator new can't alias any pointer">,
  Visibility<[ClangOption, CC1Option]>,
  MarshallingInfoNegativeFlag<CodeGenOpts<"AssumeSaneOperatorNew">>;
def fno_builtin : Flag<["-"], "fno-builtin">, Group<f_Group>,
  Visibility<[ClangOption, CC1Option, CLOption, DXCOption]>,
  HelpText<"Disable implicit builtin knowledge of functions">;
def fno_builtin_ : Joined<["-"], "fno-builtin-">, Group<f_Group>,
  Visibility<[ClangOption, CC1Option, CLOption, DXCOption]>,
  HelpText<"Disable implicit builtin knowledge of a specific function">;
def fno_common : Flag<["-"], "fno-common">, Group<f_Group>,
  Visibility<[ClangOption, CC1Option]>,
    HelpText<"Compile common globals like normal definitions">;
defm digraphs : BoolFOption<"digraphs",
  LangOpts<"Digraphs">, Default<std#".hasDigraphs()">,
  PosFlag<SetTrue, [], [ClangOption], "Enable alternative token representations '<:', ':>', '<%', '%>', '%:', '%:%:' (default)">,
  NegFlag<SetFalse, [], [ClangOption], "Disallow alternative token representations '<:', ':>', '<%', '%>', '%:', '%:%:'">,
  BothFlags<[], [ClangOption, CC1Option]>>;
def fno_eliminate_unused_debug_symbols : Flag<["-"], "fno-eliminate-unused-debug-symbols">, Group<f_Group>;
def fno_inline_functions : Flag<["-"], "fno-inline-functions">, Group<f_clang_Group>,
  Visibility<[ClangOption, CC1Option]>;
def fno_inline : Flag<["-"], "fno-inline">, Group<f_clang_Group>,
  Visibility<[ClangOption, CC1Option]>;
def fno_global_isel : Flag<["-"], "fno-global-isel">, Group<f_clang_Group>,
  HelpText<"Disables the global instruction selector">;
def fno_experimental_isel : Flag<["-"], "fno-experimental-isel">, Group<f_clang_Group>,
  Alias<fno_global_isel>;
def fveclib : Joined<["-"], "fveclib=">, Group<f_Group>,
  Visibility<[ClangOption, CC1Option]>,
    HelpText<"Use the given vector functions library">,
    Values<"Accelerate,libmvec,MASSV,SVML,SLEEF,Darwin_libsystem_m,ArmPL,none">,
    NormalizedValuesScope<"CodeGenOptions">,
    NormalizedValues<["Accelerate", "LIBMVEC", "MASSV", "SVML", "SLEEF",
                      "Darwin_libsystem_m", "ArmPL", "NoLibrary"]>,
    MarshallingInfoEnum<CodeGenOpts<"VecLib">, "NoLibrary">;
def fno_lax_vector_conversions : Flag<["-"], "fno-lax-vector-conversions">, Group<f_Group>,
  Alias<flax_vector_conversions_EQ>, AliasArgs<["none"]>;
def fno_implicit_module_maps : Flag <["-"], "fno-implicit-module-maps">, Group<f_Group>,
  Flags<[NoXarchOption]>;
def fno_module_maps : Flag <["-"], "fno-module-maps">, Alias<fno_implicit_module_maps>;
def fno_modules_strict_decluse : Flag <["-"], "fno-strict-modules-decluse">, Group<f_Group>,
  Flags<[NoXarchOption]>;
def fmodule_file_deps : Flag <["-"], "fmodule-file-deps">, Group<f_Group>,
  Flags<[NoXarchOption]>;
def fno_module_file_deps : Flag <["-"], "fno-module-file-deps">, Group<f_Group>,
  Flags<[NoXarchOption]>;
def fno_ms_extensions : Flag<["-"], "fno-ms-extensions">, Group<f_Group>,
  Visibility<[ClangOption, CLOption]>;
def fno_ms_compatibility : Flag<["-"], "fno-ms-compatibility">, Group<f_Group>,
  Visibility<[ClangOption, CLOption]>;
def fno_objc_legacy_dispatch : Flag<["-"], "fno-objc-legacy-dispatch">, Group<f_Group>;
def fno_objc_weak : Flag<["-"], "fno-objc-weak">, Group<f_Group>,
  Visibility<[ClangOption, CC1Option]>;
def fno_omit_frame_pointer : Flag<["-"], "fno-omit-frame-pointer">, Group<f_Group>;
defm operator_names : BoolFOption<"operator-names",
  LangOpts<"CXXOperatorNames">, Default<cplusplus.KeyPath>,
  NegFlag<SetFalse, [], [ClangOption, CC1Option],
          "Do not treat C++ operator name keywords as synonyms for operators">,
  PosFlag<SetTrue>>;
def fdiagnostics_absolute_paths : Flag<["-"], "fdiagnostics-absolute-paths">, Group<f_Group>,
  Visibility<[ClangOption, CC1Option, CLOption, DXCOption]>,
  HelpText<"Print absolute paths in diagnostics">,
  MarshallingInfoFlag<DiagnosticOpts<"AbsolutePath">>;
defm diagnostics_show_line_numbers : BoolFOption<"diagnostics-show-line-numbers",
  DiagnosticOpts<"ShowLineNumbers">, DefaultTrue,
  NegFlag<SetFalse, [], [ClangOption, CC1Option],
          "Show line numbers in diagnostic code snippets">,
  PosFlag<SetTrue>>;
def fno_stack_protector : Flag<["-"], "fno-stack-protector">, Group<f_Group>,
  HelpText<"Disable the use of stack protectors">;
def fno_strict_aliasing : Flag<["-"], "fno-strict-aliasing">, Group<f_Group>,
  Flags<[NoXarchOption]>, Visibility<[ClangOption, CLOption, DXCOption]>;
def fstruct_path_tbaa : Flag<["-"], "fstruct-path-tbaa">, Group<f_Group>;
def fno_struct_path_tbaa : Flag<["-"], "fno-struct-path-tbaa">, Group<f_Group>;
def fno_strict_enums : Flag<["-"], "fno-strict-enums">, Group<f_Group>;
def fno_strict_overflow : Flag<["-"], "fno-strict-overflow">, Group<f_Group>;
def fno_temp_file : Flag<["-"], "fno-temp-file">, Group<f_Group>,
  Visibility<[ClangOption, CC1Option, CLOption, DXCOption]>, HelpText<
  "Directly create compilation output files. This may lead to incorrect incremental builds if the compiler crashes">,
  MarshallingInfoNegativeFlag<FrontendOpts<"UseTemporary">>;
defm use_cxa_atexit : BoolFOption<"use-cxa-atexit",
  CodeGenOpts<"CXAAtExit">, DefaultTrue,
  NegFlag<SetFalse, [], [ClangOption, CC1Option],
          "Don't use __cxa_atexit for calling destructors">,
  PosFlag<SetTrue>>;
def fno_unwind_tables : Flag<["-"], "fno-unwind-tables">, Group<f_Group>;
def fno_verbose_asm : Flag<["-"], "fno-verbose-asm">, Group<f_Group>,
  Visibility<[ClangOption, CC1Option]>,
  MarshallingInfoNegativeFlag<CodeGenOpts<"AsmVerbose">>;
def fno_working_directory : Flag<["-"], "fno-working-directory">, Group<f_Group>;
def fno_wrapv : Flag<["-"], "fno-wrapv">, Group<f_Group>;
def fobjc_arc : Flag<["-"], "fobjc-arc">, Group<f_Group>,
  Visibility<[ClangOption, CC1Option]>,
  HelpText<"Synthesize retain and release calls for Objective-C pointers">;
def fno_objc_arc : Flag<["-"], "fno-objc-arc">, Group<f_Group>;
defm objc_encode_cxx_class_template_spec : BoolFOption<"objc-encode-cxx-class-template-spec",
  LangOpts<"EncodeCXXClassTemplateSpec">, DefaultFalse,
  PosFlag<SetTrue, [], [ClangOption, CC1Option],
          "Fully encode c++ class template specialization">,
  NegFlag<SetFalse>>;
defm objc_convert_messages_to_runtime_calls : BoolFOption<"objc-convert-messages-to-runtime-calls",
  CodeGenOpts<"ObjCConvertMessagesToRuntimeCalls">, DefaultTrue,
  NegFlag<SetFalse, [], [ClangOption, CC1Option]>,
  PosFlag<SetTrue>>;
defm objc_arc_exceptions : BoolFOption<"objc-arc-exceptions",
  CodeGenOpts<"ObjCAutoRefCountExceptions">, DefaultFalse,
  PosFlag<SetTrue, [], [ClangOption, CC1Option],
          "Use EH-safe code when synthesizing retains and releases in -fobjc-arc">,
  NegFlag<SetFalse>>;
def fobjc_atdefs : Flag<["-"], "fobjc-atdefs">, Group<clang_ignored_f_Group>;
def fobjc_call_cxx_cdtors : Flag<["-"], "fobjc-call-cxx-cdtors">, Group<clang_ignored_f_Group>;
defm objc_exceptions : BoolFOption<"objc-exceptions",
  LangOpts<"ObjCExceptions">, DefaultFalse,
  PosFlag<SetTrue, [], [ClangOption, CC1Option],
          "Enable Objective-C exceptions">,
  NegFlag<SetFalse>>;
defm application_extension : BoolFOption<"application-extension",
  LangOpts<"AppExt">, DefaultFalse,
  PosFlag<SetTrue, [], [ClangOption, CC1Option],
          "Restrict code to those available for App Extensions">,
  NegFlag<SetFalse>>;
defm relaxed_template_template_args : BoolFOption<"relaxed-template-template-args",
  LangOpts<"RelaxedTemplateTemplateArgs">, DefaultFalse,
  PosFlag<SetTrue, [], [ClangOption, CC1Option],
          "Enable C++17 relaxed template template argument matching">,
  NegFlag<SetFalse>>;
defm sized_deallocation : BoolFOption<"sized-deallocation",
  LangOpts<"SizedDeallocation">, DefaultFalse,
  PosFlag<SetTrue, [], [ClangOption, CC1Option],
          "Enable C++14 sized global deallocation functions">,
  NegFlag<SetFalse>>;
defm aligned_allocation : BoolFOption<"aligned-allocation",
  LangOpts<"AlignedAllocation">, Default<cpp17.KeyPath>,
  PosFlag<SetTrue, [], [ClangOption], "Enable C++17 aligned allocation functions">,
  NegFlag<SetFalse>, BothFlags<[], [ClangOption, CC1Option]>>;
def fnew_alignment_EQ : Joined<["-"], "fnew-alignment=">,
  HelpText<"Specifies the largest alignment guaranteed by '::operator new(size_t)'">,
  MetaVarName<"<align>">, Group<f_Group>, Visibility<[ClangOption, CC1Option]>,
  MarshallingInfoInt<LangOpts<"NewAlignOverride">>;
def : Separate<["-"], "fnew-alignment">, Alias<fnew_alignment_EQ>;
def : Flag<["-"], "faligned-new">, Alias<faligned_allocation>;
def : Flag<["-"], "fno-aligned-new">, Alias<fno_aligned_allocation>;
def faligned_new_EQ : Joined<["-"], "faligned-new=">;

def fobjc_legacy_dispatch : Flag<["-"], "fobjc-legacy-dispatch">, Group<f_Group>;
def fobjc_new_property : Flag<["-"], "fobjc-new-property">, Group<clang_ignored_f_Group>;
defm objc_infer_related_result_type : BoolFOption<"objc-infer-related-result-type",
  LangOpts<"ObjCInferRelatedResultType">, DefaultTrue,
  NegFlag<SetFalse, [], [ClangOption, CC1Option],
          "do not infer Objective-C related result type based on method family">,
  PosFlag<SetTrue>>;
def fobjc_link_runtime: Flag<["-"], "fobjc-link-runtime">, Group<f_Group>;
def fobjc_weak : Flag<["-"], "fobjc-weak">, Group<f_Group>,
  Visibility<[ClangOption, CC1Option]>,
  HelpText<"Enable ARC-style weak references in Objective-C">;

// Objective-C ABI options.
def fobjc_runtime_EQ : Joined<["-"], "fobjc-runtime=">, Group<f_Group>,
  Visibility<[ClangOption, CC1Option, CLOption]>,
  HelpText<"Specify the target Objective-C runtime kind and version">;
def fobjc_abi_version_EQ : Joined<["-"], "fobjc-abi-version=">, Group<f_Group>;
def fobjc_nonfragile_abi_version_EQ : Joined<["-"], "fobjc-nonfragile-abi-version=">, Group<f_Group>;
def fobjc_nonfragile_abi : Flag<["-"], "fobjc-nonfragile-abi">, Group<f_Group>;
def fno_objc_nonfragile_abi : Flag<["-"], "fno-objc-nonfragile-abi">, Group<f_Group>;

def fobjc_sender_dependent_dispatch : Flag<["-"], "fobjc-sender-dependent-dispatch">, Group<f_Group>;
def fobjc_disable_direct_methods_for_testing :
  Flag<["-"], "fobjc-disable-direct-methods-for-testing">,
  Group<f_Group>, Visibility<[ClangOption, CC1Option]>,
  HelpText<"Ignore attribute objc_direct so that direct methods can be tested">,
  MarshallingInfoFlag<LangOpts<"ObjCDisableDirectMethodsForTesting">>;
defm objc_avoid_heapify_local_blocks : BoolFOption<"objc-avoid-heapify-local-blocks",
  CodeGenOpts<"ObjCAvoidHeapifyLocalBlocks">, DefaultFalse,
  PosFlag<SetTrue, [], [ClangOption], "Try">,
  NegFlag<SetFalse, [], [ClangOption], "Don't try">,
  BothFlags<[], [CC1Option], " to avoid heapifying local blocks">>;

def fomit_frame_pointer : Flag<["-"], "fomit-frame-pointer">, Group<f_Group>,
  HelpText<"Omit the frame pointer from functions that don't need it. "
  "Some stack unwinding cases, such as profilers and sanitizers, may prefer specifying -fno-omit-frame-pointer. "
  "On many targets, -O1 and higher omit the frame pointer by default. "
  "-m[no-]omit-leaf-frame-pointer takes precedence for leaf functions">;
def fopenmp : Flag<["-"], "fopenmp">, Group<f_Group>,
  Flags<[NoArgumentUnused]>,
  Visibility<[ClangOption, CC1Option, FlangOption, FC1Option]>,
  HelpText<"Parse OpenMP pragmas and generate parallel code.">;
def fno_openmp : Flag<["-"], "fno-openmp">, Group<f_Group>,
  Flags<[NoArgumentUnused]>;
def fopenmp_version_EQ : Joined<["-"], "fopenmp-version=">, Group<f_Group>,
  Flags<[NoArgumentUnused]>,
  Visibility<[ClangOption, CC1Option, FlangOption, FC1Option]>,
  HelpText<"Set OpenMP version (e.g. 45 for OpenMP 4.5, 51 for OpenMP 5.1). Default value is 51 for Clang">;
defm openmp_extensions: BoolFOption<"openmp-extensions",
  LangOpts<"OpenMPExtensions">, DefaultTrue,
  PosFlag<SetTrue, [NoArgumentUnused], [ClangOption, CC1Option],
          "Enable all Clang extensions for OpenMP directives and clauses">,
  NegFlag<SetFalse, [NoArgumentUnused], [ClangOption, CC1Option],
          "Disable all Clang extensions for OpenMP directives and clauses">>;
def fopenmp_EQ : Joined<["-"], "fopenmp=">, Group<f_Group>;
def fopenmp_use_tls : Flag<["-"], "fopenmp-use-tls">, Group<f_Group>,
  Flags<[NoArgumentUnused, HelpHidden]>;
def fnoopenmp_use_tls : Flag<["-"], "fnoopenmp-use-tls">, Group<f_Group>,
  Flags<[NoArgumentUnused, HelpHidden]>, Visibility<[ClangOption, CC1Option]>;
def fopenmp_targets_EQ : CommaJoined<["-"], "fopenmp-targets=">,
  Flags<[NoXarchOption]>, Visibility<[ClangOption, CC1Option, FlangOption]>,
  HelpText<"Specify comma-separated list of triples OpenMP offloading targets to be supported">;
def fopenmp_relocatable_target : Flag<["-"], "fopenmp-relocatable-target">,
  Group<f_Group>, Flags<[NoArgumentUnused, HelpHidden]>,
  Visibility<[ClangOption, CC1Option]>;
def fnoopenmp_relocatable_target : Flag<["-"], "fnoopenmp-relocatable-target">,
  Group<f_Group>, Flags<[NoArgumentUnused, HelpHidden]>,
  Visibility<[ClangOption, CC1Option]>;
def fopenmp_simd : Flag<["-"], "fopenmp-simd">, Group<f_Group>,
  Flags<[NoArgumentUnused]>, Visibility<[ClangOption, CC1Option]>,
  HelpText<"Emit OpenMP code only for SIMD-based constructs.">;
def fopenmp_enable_irbuilder : Flag<["-"], "fopenmp-enable-irbuilder">, Group<f_Group>,
  Flags<[NoArgumentUnused, HelpHidden]>, Visibility<[ClangOption, CC1Option]>,
  HelpText<"Use the experimental OpenMP-IR-Builder codegen path.">;
def fno_openmp_simd : Flag<["-"], "fno-openmp-simd">, Group<f_Group>,
  Flags<[NoArgumentUnused]>, Visibility<[ClangOption, CC1Option]>;
def fopenmp_cuda_mode : Flag<["-"], "fopenmp-cuda-mode">, Group<f_Group>,
  Flags<[NoArgumentUnused, HelpHidden]>, Visibility<[ClangOption, CC1Option]>;
def fno_openmp_cuda_mode : Flag<["-"], "fno-openmp-cuda-mode">, Group<f_Group>,
  Flags<[NoArgumentUnused, HelpHidden]>;
def fopenmp_cuda_number_of_sm_EQ : Joined<["-"], "fopenmp-cuda-number-of-sm=">, Group<f_Group>,
  Flags<[NoArgumentUnused, HelpHidden]>, Visibility<[ClangOption, CC1Option]>;
def fopenmp_cuda_blocks_per_sm_EQ : Joined<["-"], "fopenmp-cuda-blocks-per-sm=">, Group<f_Group>,
  Flags<[NoArgumentUnused, HelpHidden]>, Visibility<[ClangOption, CC1Option]>;
def fopenmp_cuda_teams_reduction_recs_num_EQ : Joined<["-"], "fopenmp-cuda-teams-reduction-recs-num=">, Group<f_Group>,
  Flags<[NoArgumentUnused, HelpHidden]>, Visibility<[ClangOption, CC1Option]>;

//===----------------------------------------------------------------------===//
// Shared cc1 + fc1 OpenMP Target Options
//===----------------------------------------------------------------------===//

let Flags = [NoArgumentUnused] in {
let Visibility = [ClangOption, CC1Option, FC1Option, FlangOption] in {
let Group = f_Group in {

def fopenmp_target_debug : Flag<["-"], "fopenmp-target-debug">,
  HelpText<"Enable debugging in the OpenMP offloading device RTL">;
def fno_openmp_target_debug : Flag<["-"], "fno-openmp-target-debug">;

} // let Group = f_Group
} // let Visibility = [ClangOption, CC1Option, FC1Option]
} // let Flags = [NoArgumentUnused]

//===----------------------------------------------------------------------===//
// Optimisation remark options
//===----------------------------------------------------------------------===//

let Visibility = [ClangOption, CC1Option, FC1Option, FlangOption] in {

def Rpass_EQ : Joined<["-"], "Rpass=">, Group<R_value_Group>,
  HelpText<"Report transformations performed by optimization passes whose "
           "name matches the given POSIX regular expression">;
def Rpass_missed_EQ : Joined<["-"], "Rpass-missed=">, Group<R_value_Group>,
  HelpText<"Report missed transformations by optimization passes whose "
           "name matches the given POSIX regular expression">;
def Rpass_analysis_EQ : Joined<["-"], "Rpass-analysis=">, Group<R_value_Group>,
  HelpText<"Report transformation analysis from optimization passes whose "
           "name matches the given POSIX regular expression">;
def R_Joined : Joined<["-"], "R">, Group<R_Group>,
  Visibility<[ClangOption, CLOption, DXCOption]>,
  MetaVarName<"<remark>">, HelpText<"Enable the specified remark">;

} // let Visibility = [ClangOption, CC1Option, FC1Option, FlangOption]

let Flags = [NoArgumentUnused, HelpHidden] in {
let Visibility = [ClangOption, CC1Option, FC1Option, FlangOption] in {
let Group = f_Group in {

def fopenmp_target_debug_EQ : Joined<["-"], "fopenmp-target-debug=">;
def fopenmp_assume_teams_oversubscription : Flag<["-"], "fopenmp-assume-teams-oversubscription">;
def fopenmp_assume_threads_oversubscription : Flag<["-"], "fopenmp-assume-threads-oversubscription">;
def fno_openmp_assume_teams_oversubscription : Flag<["-"], "fno-openmp-assume-teams-oversubscription">;
def fno_openmp_assume_threads_oversubscription : Flag<["-"], "fno-openmp-assume-threads-oversubscription">;
def fopenmp_assume_no_thread_state : Flag<["-"], "fopenmp-assume-no-thread-state">,
  HelpText<"Assert no thread in a parallel region modifies an ICV">,
  MarshallingInfoFlag<LangOpts<"OpenMPNoThreadState">>;
def fopenmp_assume_no_nested_parallelism : Flag<["-"], "fopenmp-assume-no-nested-parallelism">,
  HelpText<"Assert no nested parallel regions in the GPU">,
  MarshallingInfoFlag<LangOpts<"OpenMPNoNestedParallelism">>;

} // let Group = f_Group
} // let Visibility = [ClangOption, CC1Option, FC1Option]
} // let Flags = [NoArgumentUnused, HelpHidden]

def fopenmp_offload_mandatory : Flag<["-"], "fopenmp-offload-mandatory">, Group<f_Group>,
  Flags<[NoArgumentUnused]>, Visibility<[ClangOption, CC1Option]>,
  HelpText<"Do not create a host fallback if offloading to the device fails.">,
  MarshallingInfoFlag<LangOpts<"OpenMPOffloadMandatory">>;
def fopenmp_target_jit : Flag<["-"], "fopenmp-target-jit">, Group<f_Group>,
  Flags<[NoArgumentUnused]>, Visibility<[ClangOption, CLOption]>,
  HelpText<"Emit code that can be JIT compiled for OpenMP offloading. Implies -foffload-lto=full">;
def fno_openmp_target_jit : Flag<["-"], "fno-openmp-target-jit">, Group<f_Group>,
  Flags<[NoArgumentUnused, HelpHidden]>,
  Visibility<[ClangOption, CLOption]>;
def fopenmp_target_new_runtime : Flag<["-"], "fopenmp-target-new-runtime">,
  Group<f_Group>, Flags<[HelpHidden]>, Visibility<[ClangOption, CC1Option]>;
def fno_openmp_target_new_runtime : Flag<["-"], "fno-openmp-target-new-runtime">,
  Group<f_Group>, Flags<[HelpHidden]>, Visibility<[ClangOption, CC1Option]>;
defm openmp_optimistic_collapse : BoolFOption<"openmp-optimistic-collapse",
  LangOpts<"OpenMPOptimisticCollapse">, DefaultFalse,
  PosFlag<SetTrue, [], [ClangOption, CC1Option]>,
  NegFlag<SetFalse>, BothFlags<[NoArgumentUnused, HelpHidden], []>>;
def static_openmp: Flag<["-"], "static-openmp">,
  HelpText<"Use the static host OpenMP runtime while linking.">;
def fopenmp_new_driver : Flag<["-"], "fopenmp-new-driver">, Flags<[HelpHidden]>,
  HelpText<"Use the new driver for OpenMP offloading.">;
def fno_openmp_new_driver : Flag<["-"], "fno-openmp-new-driver">,
  Flags<[HelpHidden]>,
  HelpText<"Don't use the new driver for OpenMP offloading.">;
def fno_optimize_sibling_calls : Flag<["-"], "fno-optimize-sibling-calls">, Group<f_Group>,
  Visibility<[ClangOption, CC1Option]>,
  HelpText<"Disable tail call optimization, keeping the call stack accurate">,
  MarshallingInfoFlag<CodeGenOpts<"DisableTailCalls">>;
def foptimize_sibling_calls : Flag<["-"], "foptimize-sibling-calls">, Group<f_Group>;
defm escaping_block_tail_calls : BoolFOption<"escaping-block-tail-calls",
  CodeGenOpts<"NoEscapingBlockTailCalls">, DefaultFalse,
  NegFlag<SetTrue, [], [ClangOption, CC1Option]>,
  PosFlag<SetFalse>>;
def force__cpusubtype__ALL : Flag<["-"], "force_cpusubtype_ALL">;
def force__flat__namespace : Flag<["-"], "force_flat_namespace">;
def force__load : Separate<["-"], "force_load">;
def force_addr : Joined<["-"], "fforce-addr">, Group<clang_ignored_f_Group>;
def foutput_class_dir_EQ : Joined<["-"], "foutput-class-dir=">, Group<f_Group>;
def fpack_struct : Flag<["-"], "fpack-struct">, Group<f_Group>;
def fno_pack_struct : Flag<["-"], "fno-pack-struct">, Group<f_Group>;
def fpack_struct_EQ : Joined<["-"], "fpack-struct=">, Group<f_Group>,
  Visibility<[ClangOption, CC1Option]>,
  HelpText<"Specify the default maximum struct packing alignment">,
  MarshallingInfoInt<LangOpts<"PackStruct">>;
def fmax_type_align_EQ : Joined<["-"], "fmax-type-align=">, Group<f_Group>,
  Visibility<[ClangOption, CC1Option]>,
  HelpText<"Specify the maximum alignment to enforce on pointers lacking an explicit alignment">,
  MarshallingInfoInt<LangOpts<"MaxTypeAlign">>;
def fno_max_type_align : Flag<["-"], "fno-max-type-align">, Group<f_Group>;
defm pascal_strings : BoolFOption<"pascal-strings",
  LangOpts<"PascalStrings">, DefaultFalse,
  PosFlag<SetTrue, [], [ClangOption, CC1Option],
          "Recognize and construct Pascal-style string literals">,
  NegFlag<SetFalse>>;
// Note: This flag has different semantics in the driver and in -cc1. The driver accepts -fpatchable-function-entry=M,N
// and forwards it to -cc1 as -fpatchable-function-entry=M and -fpatchable-function-entry-offset=N. In -cc1, both flags
// are treated as a single integer.
def fpatchable_function_entry_EQ : Joined<["-"], "fpatchable-function-entry=">, Group<f_Group>,
  Visibility<[ClangOption, CC1Option]>,
  MetaVarName<"<N,M>">, HelpText<"Generate M NOPs before function entry and N-M NOPs after function entry">,
  MarshallingInfoInt<CodeGenOpts<"PatchableFunctionEntryCount">>;
def fms_hotpatch : Flag<["-"], "fms-hotpatch">, Group<f_Group>,
  Visibility<[ClangOption, CC1Option, CLOption]>,
  HelpText<"Ensure that all functions can be hotpatched at runtime">,
  MarshallingInfoFlag<CodeGenOpts<"HotPatch">>;
def fpcc_struct_return : Flag<["-"], "fpcc-struct-return">, Group<f_Group>,
  Visibility<[ClangOption, CC1Option]>,
  HelpText<"Override the default ABI to return all structs on the stack">;
def fpch_preprocess : Flag<["-"], "fpch-preprocess">, Group<f_Group>;
defm pic_data_is_text_relative : SimpleMFlag<"pic-data-is-text-relative",
     "Assume", "Don't assume", " data segments are relative to text segment">;
def fdirect_access_external_data : Flag<["-"], "fdirect-access-external-data">, Group<f_Group>,
  Visibility<[ClangOption, CC1Option]>,
  HelpText<"Don't use GOT indirection to reference external data symbols">;
def fno_direct_access_external_data : Flag<["-"], "fno-direct-access-external-data">, Group<f_Group>,
  Visibility<[ClangOption, CC1Option]>,
  HelpText<"Use GOT indirection to reference external data symbols">;
defm plt : BoolFOption<"plt",
  CodeGenOpts<"NoPLT">, DefaultFalse,
  NegFlag<SetTrue, [], [ClangOption, CC1Option],
          "Use GOT indirection instead of PLT to make external function calls (x86 only)">,
  PosFlag<SetFalse>>;
defm ropi : BoolFOption<"ropi",
  LangOpts<"ROPI">, DefaultFalse,
  PosFlag<SetTrue, [], [ClangOption, FlangOption, CC1Option],
          "Generate read-only position independent code (ARM only)">,
  NegFlag<SetFalse, [], [ClangOption, FlangOption, CC1Option]>>;
defm rwpi : BoolFOption<"rwpi",
  LangOpts<"RWPI">, DefaultFalse,
  PosFlag<SetTrue, [], [ClangOption, FlangOption, CC1Option],
          "Generate read-write position independent code (ARM only)">,
  NegFlag<SetFalse, [], [ClangOption, FlangOption, CC1Option]>>;
def fplugin_EQ : Joined<["-"], "fplugin=">, Group<f_Group>,
  Flags<[NoXarchOption]>, MetaVarName<"<dsopath>">,
  HelpText<"Load the named plugin (dynamic shared object)">;
def fplugin_arg : Joined<["-"], "fplugin-arg-">,
  MetaVarName<"<name>-<arg>">,
  HelpText<"Pass <arg> to plugin <name>">;
def fpass_plugin_EQ : Joined<["-"], "fpass-plugin=">,
  Group<f_Group>, Visibility<[ClangOption, CC1Option, FlangOption, FC1Option]>,
  MetaVarName<"<dsopath>">,
  HelpText<"Load pass plugin from a dynamic shared object file (only with new pass manager).">,
  MarshallingInfoStringVector<CodeGenOpts<"PassPlugins">>;
defm preserve_as_comments : BoolFOption<"preserve-as-comments",
  CodeGenOpts<"PreserveAsmComments">, DefaultTrue,
  NegFlag<SetFalse, [], [ClangOption, CC1Option],
          "Do not preserve comments in inline assembly">,
  PosFlag<SetTrue>>;
def framework : Separate<["-"], "framework">, Flags<[LinkerInput]>;
def frandom_seed_EQ : Joined<["-"], "frandom-seed=">, Group<clang_ignored_f_Group>;
def freg_struct_return : Flag<["-"], "freg-struct-return">, Group<f_Group>,
  Visibility<[ClangOption, CC1Option]>,
  HelpText<"Override the default ABI to return small structs in registers">;
defm rtti : BoolFOption<"rtti",
  LangOpts<"RTTI">, Default<cplusplus.KeyPath>,
  NegFlag<SetFalse, [], [ClangOption, CC1Option],
          "Disable generation of rtti information">,
  PosFlag<SetTrue>>, ShouldParseIf<cplusplus.KeyPath>;
defm rtti_data : BoolFOption<"rtti-data",
  LangOpts<"RTTIData">, Default<frtti.KeyPath>,
  NegFlag<SetFalse, [], [ClangOption, CC1Option],
          "Disable generation of RTTI data">,
  PosFlag<SetTrue>>, ShouldParseIf<frtti.KeyPath>;
def : Flag<["-"], "fsched-interblock">, Group<clang_ignored_f_Group>;
defm short_enums : BoolFOption<"short-enums",
  LangOpts<"ShortEnums">, DefaultFalse,
  PosFlag<SetTrue, [], [ClangOption, CC1Option],
          "Allocate to an enum type only as many bytes as it"
           " needs for the declared range of possible values">,
  NegFlag<SetFalse>>;
defm char8__t : BoolFOption<"char8_t",
  LangOpts<"Char8">, Default<cpp20.KeyPath>,
  PosFlag<SetTrue, [], [ClangOption], "Enable">,
  NegFlag<SetFalse, [], [ClangOption], "Disable">,
  BothFlags<[], [ClangOption, CC1Option], " C++ builtin type char8_t">>;
def fshort_wchar : Flag<["-"], "fshort-wchar">, Group<f_Group>,
  HelpText<"Force wchar_t to be a short unsigned int">;
def fno_short_wchar : Flag<["-"], "fno-short-wchar">, Group<f_Group>,
  HelpText<"Force wchar_t to be an unsigned int">;
def fshow_overloads_EQ : Joined<["-"], "fshow-overloads=">, Group<f_Group>,
  Visibility<[ClangOption, CC1Option]>,
  HelpText<"Which overload candidates to show when overload resolution fails. Defaults to 'all'">,
  Values<"best,all">,
  NormalizedValues<["Ovl_Best", "Ovl_All"]>,
  MarshallingInfoEnum<DiagnosticOpts<"ShowOverloads">, "Ovl_All">;
defm show_column : BoolFOption<"show-column",
  DiagnosticOpts<"ShowColumn">, DefaultTrue,
  NegFlag<SetFalse, [], [ClangOption, CC1Option],
          "Do not include column number on diagnostics">,
  PosFlag<SetTrue>>;
defm show_source_location : BoolFOption<"show-source-location",
  DiagnosticOpts<"ShowLocation">, DefaultTrue,
  NegFlag<SetFalse, [], [ClangOption, CC1Option],
          "Do not include source location information with diagnostics">,
  PosFlag<SetTrue>>;
defm spell_checking : BoolFOption<"spell-checking",
  LangOpts<"SpellChecking">, DefaultTrue,
  NegFlag<SetFalse, [], [ClangOption, CC1Option], "Disable spell-checking">,
  PosFlag<SetTrue>>;
def fspell_checking_limit_EQ : Joined<["-"], "fspell-checking-limit=">, Group<f_Group>,
  Visibility<[ClangOption, CC1Option]>,
  HelpText<"Set the maximum number of times to perform spell checking on unrecognized identifiers (0 = no limit)">,
  MarshallingInfoInt<DiagnosticOpts<"SpellCheckingLimit">, "DiagnosticOptions::DefaultSpellCheckingLimit">;
def fsigned_bitfields : Flag<["-"], "fsigned-bitfields">, Group<f_Group>;
defm signed_char : BoolFOption<"signed-char",
  LangOpts<"CharIsSigned">, DefaultTrue,
  NegFlag<SetFalse, [], [ClangOption, CC1Option], "char is unsigned">,
  PosFlag<SetTrue, [], [ClangOption], "char is signed">>,
  ShouldParseIf<!strconcat("!", open_cl.KeyPath)>;
defm split_stack : BoolFOption<"split-stack",
  CodeGenOpts<"EnableSegmentedStacks">, DefaultFalse,
  NegFlag<SetFalse, [], [ClangOption], "Wouldn't use segmented stack">,
  PosFlag<SetTrue, [], [ClangOption, CC1Option], "Use segmented stack">>;
def fstack_protector_all : Flag<["-"], "fstack-protector-all">, Group<f_Group>,
  HelpText<"Enable stack protectors for all functions">;
defm stack_clash_protection : BoolFOption<"stack-clash-protection",
  CodeGenOpts<"StackClashProtector">, DefaultFalse,
  PosFlag<SetTrue, [], [ClangOption, CC1Option], "Enable">,
  NegFlag<SetFalse, [], [ClangOption], "Disable">,
  BothFlags<[], [ClangOption], " stack clash protection">>,
  DocBrief<"Instrument stack allocation to prevent stack clash attacks">;
def fstack_protector_strong : Flag<["-"], "fstack-protector-strong">, Group<f_Group>,
  HelpText<"Enable stack protectors for some functions vulnerable to stack smashing. "
           "Compared to -fstack-protector, this uses a stronger heuristic "
           "that includes functions containing arrays of any size (and any type), "
           "as well as any calls to alloca or the taking of an address from a local variable">;
def fstack_protector : Flag<["-"], "fstack-protector">, Group<f_Group>,
  HelpText<"Enable stack protectors for some functions vulnerable to stack smashing. "
           "This uses a loose heuristic which considers functions vulnerable if they "
           "contain a char (or 8bit integer) array or constant sized calls to alloca "
           ", which are of greater size than ssp-buffer-size (default: 8 bytes). All "
           "variable sized calls to alloca are considered vulnerable. A function with "
           "a stack protector has a guard value added to the stack frame that is "
           "checked on function exit. The guard value must be positioned in the "
           "stack frame such that a buffer overflow from a vulnerable variable will "
           "overwrite the guard value before overwriting the function's return "
           "address. The reference stack guard value is stored in a global variable.">;
def ftrivial_auto_var_init : Joined<["-"], "ftrivial-auto-var-init=">, Group<f_Group>,
  Visibility<[ClangOption, CC1Option, CLOption, DXCOption]>,
  HelpText<"Initialize trivial automatic stack variables. Defaults to 'uninitialized'">,
  Values<"uninitialized,zero,pattern">,
  NormalizedValuesScope<"LangOptions::TrivialAutoVarInitKind">,
  NormalizedValues<["Uninitialized", "Zero", "Pattern"]>,
  MarshallingInfoEnum<LangOpts<"TrivialAutoVarInit">, "Uninitialized">;
def ftrivial_auto_var_init_stop_after : Joined<["-"], "ftrivial-auto-var-init-stop-after=">, Group<f_Group>,
  Visibility<[ClangOption, CC1Option, CLOption, DXCOption]>,
  HelpText<"Stop initializing trivial automatic stack variables after the specified number of instances">,
  MarshallingInfoInt<LangOpts<"TrivialAutoVarInitStopAfter">>;
def fstandalone_debug : Flag<["-"], "fstandalone-debug">, Group<f_Group>,
  Visibility<[ClangOption, CLOption, DXCOption]>,
  HelpText<"Emit full debug info for all types used by the program">;
def fno_standalone_debug : Flag<["-"], "fno-standalone-debug">, Group<f_Group>,
  Visibility<[ClangOption, CLOption, DXCOption]>,
  HelpText<"Limit debug information produced to reduce size of debug binary">;
def flimit_debug_info : Flag<["-"], "flimit-debug-info">,
  Visibility<[ClangOption, CLOption, DXCOption]>, Alias<fno_standalone_debug>;
def fno_limit_debug_info : Flag<["-"], "fno-limit-debug-info">,
  Visibility<[ClangOption, CLOption, DXCOption]>, Alias<fstandalone_debug>;
def fdebug_macro : Flag<["-"], "fdebug-macro">, Group<f_Group>,
  Visibility<[ClangOption, CLOption, DXCOption]>,
  HelpText<"Emit macro debug information">;
def fno_debug_macro : Flag<["-"], "fno-debug-macro">, Group<f_Group>,
  Visibility<[ClangOption, CLOption, DXCOption]>,
  HelpText<"Do not emit macro debug information">;
def fstrict_aliasing : Flag<["-"], "fstrict-aliasing">, Group<f_Group>,
  Flags<[NoXarchOption]>, Visibility<[ClangOption, CLOption, DXCOption]>;
def fstrict_enums : Flag<["-"], "fstrict-enums">, Group<f_Group>,
  Visibility<[ClangOption, CC1Option]>,
  HelpText<"Enable optimizations based on the strict definition of an enum's "
           "value range">,
  MarshallingInfoFlag<CodeGenOpts<"StrictEnums">>;
defm strict_vtable_pointers : BoolFOption<"strict-vtable-pointers",
  CodeGenOpts<"StrictVTablePointers">, DefaultFalse,
  PosFlag<SetTrue, [], [ClangOption, CC1Option],
          "Enable optimizations based on the strict rules for"
            " overwriting polymorphic C++ objects">,
  NegFlag<SetFalse>>;
def fstrict_overflow : Flag<["-"], "fstrict-overflow">, Group<f_Group>;
def fdriver_only : Flag<["-"], "fdriver-only">, Flags<[NoXarchOption]>,
  Visibility<[ClangOption, CLOption, DXCOption]>,
  Group<Action_Group>, HelpText<"Only run the driver.">;
def fsyntax_only : Flag<["-"], "fsyntax-only">,
  Flags<[NoXarchOption]>,
  Visibility<[ClangOption, CLOption, DXCOption, CC1Option, FC1Option, FlangOption]>,
  Group<Action_Group>,
  HelpText<"Run the preprocessor, parser and semantic analysis stages">;
def ftabstop_EQ : Joined<["-"], "ftabstop=">, Group<f_Group>;
def ftemplate_depth_EQ : Joined<["-"], "ftemplate-depth=">, Group<f_Group>,
  Visibility<[ClangOption, CC1Option]>,
  HelpText<"Set the maximum depth of recursive template instantiation">,
  MarshallingInfoInt<LangOpts<"InstantiationDepth">, "1024">;
def : Joined<["-"], "ftemplate-depth-">, Group<f_Group>, Alias<ftemplate_depth_EQ>;
def ftemplate_backtrace_limit_EQ : Joined<["-"], "ftemplate-backtrace-limit=">, Group<f_Group>,
  Visibility<[ClangOption, CC1Option]>,
  HelpText<"Set the maximum number of entries to print in a template instantiation backtrace (0 = no limit)">,
  MarshallingInfoInt<DiagnosticOpts<"TemplateBacktraceLimit">, "DiagnosticOptions::DefaultTemplateBacktraceLimit">;
def foperator_arrow_depth_EQ : Joined<["-"], "foperator-arrow-depth=">, Group<f_Group>,
  Visibility<[ClangOption, CC1Option]>,
  HelpText<"Maximum number of 'operator->'s to call for a member access">,
  MarshallingInfoInt<LangOpts<"ArrowDepth">, "256">;

def fsave_optimization_record : Flag<["-"], "fsave-optimization-record">,
  Visibility<[ClangOption, FlangOption]>,
  Group<f_Group>, HelpText<"Generate a YAML optimization record file">;
def fsave_optimization_record_EQ : Joined<["-"], "fsave-optimization-record=">,
  Visibility<[ClangOption, FlangOption]>,
  Group<f_Group>, HelpText<"Generate an optimization record file in a specific format">,
  MetaVarName<"<format>">;
def fno_save_optimization_record : Flag<["-"], "fno-save-optimization-record">,
  Group<f_Group>, Flags<[NoArgumentUnused]>,
  Visibility<[ClangOption, FlangOption]>;
def foptimization_record_file_EQ : Joined<["-"], "foptimization-record-file=">,
  Visibility<[ClangOption, FlangOption]>,
  Group<f_Group>,
  HelpText<"Specify the output name of the file containing the optimization remarks. Implies -fsave-optimization-record. On Darwin platforms, this cannot be used with multiple -arch <arch> options.">,
  MetaVarName<"<file>">;
def foptimization_record_passes_EQ : Joined<["-"], "foptimization-record-passes=">,
  Visibility<[ClangOption, FlangOption]>,
  Group<f_Group>,
  HelpText<"Only include passes which match a specified regular expression in the generated optimization record (by default, include all passes)">,
  MetaVarName<"<regex>">;

def fvectorize : Flag<["-"], "fvectorize">, Group<f_Group>,
  HelpText<"Enable the loop vectorization passes">;
def fno_vectorize : Flag<["-"], "fno-vectorize">, Group<f_Group>;
def : Flag<["-"], "ftree-vectorize">, Alias<fvectorize>;
def : Flag<["-"], "fno-tree-vectorize">, Alias<fno_vectorize>;
def fslp_vectorize : Flag<["-"], "fslp-vectorize">, Group<f_Group>,
  HelpText<"Enable the superword-level parallelism vectorization passes">;
def fno_slp_vectorize : Flag<["-"], "fno-slp-vectorize">, Group<f_Group>;
def : Flag<["-"], "ftree-slp-vectorize">, Alias<fslp_vectorize>;
def : Flag<["-"], "fno-tree-slp-vectorize">, Alias<fno_slp_vectorize>;
def Wlarge_by_value_copy_def : Flag<["-"], "Wlarge-by-value-copy">,
  HelpText<"Warn if a function definition returns or accepts an object larger "
           "in bytes than a given value">, Flags<[HelpHidden]>;
def Wlarge_by_value_copy_EQ : Joined<["-"], "Wlarge-by-value-copy=">,
  Visibility<[ClangOption, CC1Option]>,
  MarshallingInfoInt<LangOpts<"NumLargeByValueCopy">>;

// These "special" warning flags are effectively processed as f_Group flags by the driver:
// Just silence warnings about -Wlarger-than for now.
def Wlarger_than_EQ : Joined<["-"], "Wlarger-than=">, Group<clang_ignored_f_Group>;
def Wlarger_than_ : Joined<["-"], "Wlarger-than-">, Alias<Wlarger_than_EQ>;

// This is converted to -fwarn-stack-size=N and also passed through by the driver.
// FIXME: The driver should strip out the =<value> when passing W_value_Group through.
def Wframe_larger_than_EQ : Joined<["-"], "Wframe-larger-than=">, Group<W_value_Group>,
                            Flags<[NoXarchOption]>,
                            Visibility<[ClangOption, CC1Option]>;
def Wframe_larger_than : Flag<["-"], "Wframe-larger-than">, Alias<Wframe_larger_than_EQ>;

def : Flag<["-"], "fterminated-vtables">, Alias<fapple_kext>;
defm threadsafe_statics : BoolFOption<"threadsafe-statics",
  LangOpts<"ThreadsafeStatics">, DefaultTrue,
  NegFlag<SetFalse, [], [ClangOption, CC1Option],
          "Do not emit code to make initialization of local statics thread safe">,
  PosFlag<SetTrue>>;
def ftime_report : Flag<["-"], "ftime-report">, Group<f_Group>,
  Visibility<[ClangOption, CC1Option]>,
  MarshallingInfoFlag<CodeGenOpts<"TimePasses">>;
def ftime_report_EQ: Joined<["-"], "ftime-report=">, Group<f_Group>,
  Visibility<[ClangOption, CC1Option]>, Values<"per-pass,per-pass-run">,
  MarshallingInfoFlag<CodeGenOpts<"TimePassesPerRun">>,
  HelpText<"(For new pass manager) 'per-pass': one report for each pass; "
           "'per-pass-run': one report for each pass invocation">;
def ftime_trace : Flag<["-"], "ftime-trace">, Group<f_Group>,
  HelpText<"Turn on time profiler. Generates JSON file based on output filename.">,
  DocBrief<[{
Turn on time profiler. Generates JSON file based on output filename. Results
can be analyzed with chrome://tracing or `Speedscope App
<https://www.speedscope.app>`_ for flamegraph visualization.}]>,
  Visibility<[ClangOption, CLOption, DXCOption]>;
def ftime_trace_granularity_EQ : Joined<["-"], "ftime-trace-granularity=">, Group<f_Group>,
  HelpText<"Minimum time granularity (in microseconds) traced by time profiler">,
  Visibility<[ClangOption, CC1Option, CLOption, DXCOption]>,
  MarshallingInfoInt<FrontendOpts<"TimeTraceGranularity">, "500u">;
def ftime_trace_EQ : Joined<["-"], "ftime-trace=">, Group<f_Group>,
  HelpText<"Similar to -ftime-trace. Specify the JSON file or a directory which will contain the JSON file">,
  Visibility<[ClangOption, CC1Option, CLOption, DXCOption]>,
  MarshallingInfoString<FrontendOpts<"TimeTracePath">>;
def fproc_stat_report : Joined<["-"], "fproc-stat-report">, Group<f_Group>,
  HelpText<"Print subprocess statistics">;
def fproc_stat_report_EQ : Joined<["-"], "fproc-stat-report=">, Group<f_Group>,
  HelpText<"Save subprocess statistics to the given file">;
def ftlsmodel_EQ : Joined<["-"], "ftls-model=">, Group<f_Group>,
  Visibility<[ClangOption, CC1Option]>,
  Values<"global-dynamic,local-dynamic,initial-exec,local-exec">,
  NormalizedValuesScope<"CodeGenOptions">,
  NormalizedValues<["GeneralDynamicTLSModel", "LocalDynamicTLSModel", "InitialExecTLSModel", "LocalExecTLSModel"]>,
  MarshallingInfoEnum<CodeGenOpts<"DefaultTLSModel">, "GeneralDynamicTLSModel">;
def ftrapv : Flag<["-"], "ftrapv">, Group<f_Group>,
  Visibility<[ClangOption, CC1Option]>,
  HelpText<"Trap on integer overflow">;
def ftrapv_handler_EQ : Joined<["-"], "ftrapv-handler=">, Group<f_Group>,
  MetaVarName<"<function name>">,
  HelpText<"Specify the function to be called on overflow">;
def ftrapv_handler : Separate<["-"], "ftrapv-handler">, Group<f_Group>,
  Visibility<[ClangOption, CC1Option]>;
def ftrap_function_EQ : Joined<["-"], "ftrap-function=">, Group<f_Group>,
  Visibility<[ClangOption, CC1Option]>,
  HelpText<"Issue call to specified function rather than a trap instruction">,
  MarshallingInfoString<CodeGenOpts<"TrapFuncName">>;
def funroll_loops : Flag<["-"], "funroll-loops">, Group<f_Group>,
  HelpText<"Turn on loop unroller">, Visibility<[ClangOption, CC1Option]>;
def fno_unroll_loops : Flag<["-"], "fno-unroll-loops">, Group<f_Group>,
  HelpText<"Turn off loop unroller">, Visibility<[ClangOption, CC1Option]>;
defm reroll_loops : BoolFOption<"reroll-loops",
  CodeGenOpts<"RerollLoops">, DefaultFalse,
  PosFlag<SetTrue, [], [ClangOption, CC1Option], "Turn on loop reroller">,
  NegFlag<SetFalse>>;
def ffinite_loops: Flag<["-"],  "ffinite-loops">, Group<f_Group>,
  HelpText<"Assume all loops are finite.">, Visibility<[ClangOption, CC1Option]>;
def fno_finite_loops: Flag<["-"], "fno-finite-loops">, Group<f_Group>,
  HelpText<"Do not assume that any loop is finite.">,
  Visibility<[ClangOption, CC1Option]>;

def ftrigraphs : Flag<["-"], "ftrigraphs">, Group<f_Group>,
  HelpText<"Process trigraph sequences">, Visibility<[ClangOption, CC1Option]>;
def fno_trigraphs : Flag<["-"], "fno-trigraphs">, Group<f_Group>,
  HelpText<"Do not process trigraph sequences">,
  Visibility<[ClangOption, CC1Option]>;
def funsigned_bitfields : Flag<["-"], "funsigned-bitfields">, Group<f_Group>;
def funsigned_char : Flag<["-"], "funsigned-char">, Group<f_Group>;
def fno_unsigned_char : Flag<["-"], "fno-unsigned-char">;
def funwind_tables : Flag<["-"], "funwind-tables">, Group<f_Group>;
defm register_global_dtors_with_atexit : BoolFOption<"register-global-dtors-with-atexit",
  CodeGenOpts<"RegisterGlobalDtorsWithAtExit">, DefaultFalse,
  PosFlag<SetTrue, [], [ClangOption, CC1Option], "Use">,
  NegFlag<SetFalse, [], [ClangOption], "Don't use">,
  BothFlags<[], [ClangOption], " atexit or __cxa_atexit to register global destructors">>;
defm use_init_array : BoolFOption<"use-init-array",
  CodeGenOpts<"UseInitArray">, DefaultTrue,
  NegFlag<SetFalse, [], [ClangOption, CC1Option],
          "Use .ctors/.dtors instead of .init_array/.fini_array">,
  PosFlag<SetTrue>>;
def fno_var_tracking : Flag<["-"], "fno-var-tracking">, Group<clang_ignored_f_Group>;
def fverbose_asm : Flag<["-"], "fverbose-asm">, Group<f_Group>,
  HelpText<"Generate verbose assembly output">;
def dA : Flag<["-"], "dA">, Alias<fverbose_asm>;
defm visibility_from_dllstorageclass : BoolFOption<"visibility-from-dllstorageclass",
  LangOpts<"VisibilityFromDLLStorageClass">, DefaultFalse,
  PosFlag<SetTrue, [], [ClangOption, CC1Option],
          "Set the visibility of symbols in the generated code from their DLL storage class">,
  NegFlag<SetFalse>>;
def fvisibility_dllexport_EQ : Joined<["-"], "fvisibility-dllexport=">, Group<f_Group>,
  Visibility<[ClangOption, CC1Option]>,
  HelpText<"The visibility for dllexport definitions [-fvisibility-from-dllstorageclass]">,
  MarshallingInfoVisibility<LangOpts<"DLLExportVisibility">, "DefaultVisibility">,
  ShouldParseIf<fvisibility_from_dllstorageclass.KeyPath>;
def fvisibility_nodllstorageclass_EQ : Joined<["-"], "fvisibility-nodllstorageclass=">, Group<f_Group>,
  Visibility<[ClangOption, CC1Option]>,
  HelpText<"The visibility for definitions without an explicit DLL export class [-fvisibility-from-dllstorageclass]">,
  MarshallingInfoVisibility<LangOpts<"NoDLLStorageClassVisibility">, "HiddenVisibility">,
  ShouldParseIf<fvisibility_from_dllstorageclass.KeyPath>;
def fvisibility_externs_dllimport_EQ : Joined<["-"], "fvisibility-externs-dllimport=">, Group<f_Group>,
  Visibility<[ClangOption, CC1Option]>,
  HelpText<"The visibility for dllimport external declarations [-fvisibility-from-dllstorageclass]">,
  MarshallingInfoVisibility<LangOpts<"ExternDeclDLLImportVisibility">, "DefaultVisibility">,
  ShouldParseIf<fvisibility_from_dllstorageclass.KeyPath>;
def fvisibility_externs_nodllstorageclass_EQ : Joined<["-"], "fvisibility-externs-nodllstorageclass=">, Group<f_Group>,
  Visibility<[ClangOption, CC1Option]>,
  HelpText<"The visibility for external declarations without an explicit DLL dllstorageclass [-fvisibility-from-dllstorageclass]">,
  MarshallingInfoVisibility<LangOpts<"ExternDeclNoDLLStorageClassVisibility">, "HiddenVisibility">,
  ShouldParseIf<fvisibility_from_dllstorageclass.KeyPath>;
def fvisibility_EQ : Joined<["-"], "fvisibility=">, Group<f_Group>,
  Visibility<[ClangOption, CC1Option]>,
  HelpText<"Set the default symbol visibility for all global definitions">,
  MarshallingInfoVisibility<LangOpts<"ValueVisibilityMode">, "DefaultVisibility">;
defm visibility_inlines_hidden : BoolFOption<"visibility-inlines-hidden",
  LangOpts<"InlineVisibilityHidden">, DefaultFalse,
  PosFlag<SetTrue, [], [ClangOption, CC1Option],
          "Give inline C++ member functions hidden visibility by default">,
  NegFlag<SetFalse>>;
defm visibility_inlines_hidden_static_local_var : BoolFOption<"visibility-inlines-hidden-static-local-var",
  LangOpts<"VisibilityInlinesHiddenStaticLocalVar">, DefaultFalse,
  PosFlag<SetTrue, [], [ClangOption, CC1Option],
          "When -fvisibility-inlines-hidden is enabled, static variables in"
            " inline C++ member functions will also be given hidden visibility by default">,
  NegFlag<SetFalse, [], [ClangOption], "Disables -fvisibility-inlines-hidden-static-local-var"
         " (this is the default on non-darwin targets)">, BothFlags<
                 [], [ClangOption, CC1Option]>>;
def fvisibility_ms_compat : Flag<["-"], "fvisibility-ms-compat">, Group<f_Group>,
  HelpText<"Give global types 'default' visibility and global functions and "
           "variables 'hidden' visibility by default">;
def fvisibility_global_new_delete_hidden : Flag<["-"], "fvisibility-global-new-delete-hidden">, Group<f_Group>,
  HelpText<"Give global C++ operator new and delete declarations hidden visibility">,
  Visibility<[ClangOption, CC1Option]>,
  MarshallingInfoFlag<LangOpts<"GlobalAllocationFunctionVisibilityHidden">>;
def mdefault_visibility_export_mapping_EQ : Joined<["-"], "mdefault-visibility-export-mapping=">,
  Values<"none,explicit,all">,
  NormalizedValuesScope<"LangOptions::DefaultVisiblityExportMapping">,
  NormalizedValues<["None", "Explicit", "All"]>,
  HelpText<"Mapping between default visibility and export">,
  Group<m_Group>, Flags<[TargetSpecific]>,
  Visibility<[ClangOption, CC1Option]>,
  MarshallingInfoEnum<LangOpts<"DefaultVisibilityExportMapping">,"None">;
defm new_infallible : BoolFOption<"new-infallible",
  LangOpts<"NewInfallible">, DefaultFalse,
  PosFlag<SetTrue, [], [ClangOption], "Enable">,
  NegFlag<SetFalse, [], [ClangOption], "Disable">,
  BothFlags<[], [ClangOption, CC1Option],
          " treating throwing global C++ operator new as always returning valid memory "
  "(annotates with __attribute__((returns_nonnull)) and throw()). This is detectable in source.">>;
defm whole_program_vtables : BoolFOption<"whole-program-vtables",
  CodeGenOpts<"WholeProgramVTables">, DefaultFalse,
  PosFlag<SetTrue, [], [ClangOption, CC1Option],
          "Enables whole-program vtable optimization. Requires -flto">,
  NegFlag<SetFalse>, BothFlags<[], [ClangOption, CLOption]>>;
defm split_lto_unit : BoolFOption<"split-lto-unit",
  CodeGenOpts<"EnableSplitLTOUnit">, DefaultFalse,
  PosFlag<SetTrue, [], [ClangOption, CC1Option],
          "Enables splitting of the LTO unit">,
  NegFlag<SetFalse>, BothFlags<[], [ClangOption, CLOption]>>;
defm force_emit_vtables : BoolFOption<"force-emit-vtables",
  CodeGenOpts<"ForceEmitVTables">, DefaultFalse,
  PosFlag<SetTrue, [], [ClangOption, CC1Option],
          "Emits more virtual tables to improve devirtualization">,
  NegFlag<SetFalse>, BothFlags<[], [ClangOption, CLOption]>>,
  DocBrief<[{In order to improve devirtualization, forces emitting of vtables even in
modules where it isn't necessary. It causes more inline virtual functions
to be emitted.}]>;
defm virtual_function_elimination : BoolFOption<"virtual-function-elimination",
  CodeGenOpts<"VirtualFunctionElimination">, DefaultFalse,
  PosFlag<SetTrue, [], [ClangOption, CC1Option],
          "Enables dead virtual function elimination optimization. Requires -flto=full">,
  NegFlag<SetFalse>, BothFlags<[], [ClangOption, CLOption]>>;

def fwrapv : Flag<["-"], "fwrapv">, Group<f_Group>,
  Visibility<[ClangOption, CC1Option]>,
  HelpText<"Treat signed integer overflow as two's complement">;
def fwritable_strings : Flag<["-"], "fwritable-strings">, Group<f_Group>,
  Visibility<[ClangOption, CC1Option]>,
  HelpText<"Store string literals as writable data">,
  MarshallingInfoFlag<LangOpts<"WritableStrings">>;
defm zero_initialized_in_bss : BoolFOption<"zero-initialized-in-bss",
  CodeGenOpts<"NoZeroInitializedInBSS">, DefaultFalse,
  NegFlag<SetTrue, [], [ClangOption, CC1Option],
          "Don't place zero initialized data in BSS">,
  PosFlag<SetFalse>>;
defm function_sections : BoolFOption<"function-sections",
  CodeGenOpts<"FunctionSections">, DefaultFalse,
  PosFlag<SetTrue, [], [ClangOption, CC1Option],
          "Place each function in its own section">,
  NegFlag<SetFalse>>;
def fbasic_block_sections_EQ : Joined<["-"], "fbasic-block-sections=">, Group<f_Group>,
  Visibility<[ClangOption, CC1Option, CC1AsOption]>,
  HelpText<"Place each function's basic blocks in unique sections (ELF Only)">,
  DocBrief<[{Generate labels for each basic block or place each basic block or a subset of basic blocks in its own section.}]>,
  Values<"all,labels,none,list=">,
  MarshallingInfoString<CodeGenOpts<"BBSections">, [{"none"}]>;
defm data_sections : BoolFOption<"data-sections",
  CodeGenOpts<"DataSections">, DefaultFalse,
  PosFlag<SetTrue, [], [ClangOption, CC1Option],
          "Place each data in its own section">,
  NegFlag<SetFalse>>;
defm stack_size_section : BoolFOption<"stack-size-section",
  CodeGenOpts<"StackSizeSection">, DefaultFalse,
  PosFlag<SetTrue, [], [ClangOption, CC1Option],
          "Emit section containing metadata on function stack sizes">,
  NegFlag<SetFalse>>;
def fstack_usage : Flag<["-"], "fstack-usage">, Group<f_Group>,
  HelpText<"Emit .su file containing information on function stack sizes">;
def stack_usage_file : Separate<["-"], "stack-usage-file">,
  Visibility<[CC1Option]>,
  HelpText<"Filename (or -) to write stack usage output to">,
  MarshallingInfoString<CodeGenOpts<"StackUsageOutput">>;

defm unique_basic_block_section_names : BoolFOption<"unique-basic-block-section-names",
  CodeGenOpts<"UniqueBasicBlockSectionNames">, DefaultFalse,
  PosFlag<SetTrue, [], [ClangOption, CC1Option],
          "Use unique names for basic block sections (ELF Only)">,
  NegFlag<SetFalse>>;
defm unique_internal_linkage_names : BoolFOption<"unique-internal-linkage-names",
  CodeGenOpts<"UniqueInternalLinkageNames">, DefaultFalse,
  PosFlag<SetTrue, [], [ClangOption, CC1Option],
          "Uniqueify Internal Linkage Symbol Names by appending"
            " the MD5 hash of the module path">,
  NegFlag<SetFalse>>;
defm unique_section_names : BoolFOption<"unique-section-names",
  CodeGenOpts<"UniqueSectionNames">, DefaultTrue,
  NegFlag<SetFalse, [], [ClangOption, CC1Option],
          "Don't use unique names for text and data sections">,
  PosFlag<SetTrue>>;

defm split_machine_functions: BoolFOption<"split-machine-functions",
  CodeGenOpts<"SplitMachineFunctions">, DefaultFalse,
  PosFlag<SetTrue, [], [ClangOption, CC1Option], "Enable">,
  NegFlag<SetFalse, [], [ClangOption], "Disable">,
  BothFlags<[], [ClangOption], " late function splitting using profile information (x86 ELF)">>;

defm strict_return : BoolFOption<"strict-return",
  CodeGenOpts<"StrictReturn">, DefaultTrue,
  NegFlag<SetFalse, [], [ClangOption, CC1Option],
          "Don't treat control flow paths that fall off the end"
            " of a non-void function as unreachable">,
  PosFlag<SetTrue>>;

def fenable_matrix : Flag<["-"], "fenable-matrix">, Group<f_Group>,
    Visibility<[ClangOption, CC1Option]>,
    HelpText<"Enable matrix data type and related builtin functions">,
    MarshallingInfoFlag<LangOpts<"MatrixTypes">>;

def fzero_call_used_regs_EQ
    : Joined<["-"], "fzero-call-used-regs=">, Group<f_Group>,
    Visibility<[ClangOption, CC1Option]>,
      HelpText<"Clear call-used registers upon function return (AArch64/x86 only)">,
      Values<"skip,used-gpr-arg,used-gpr,used-arg,used,all-gpr-arg,all-gpr,all-arg,all">,
      NormalizedValues<["Skip", "UsedGPRArg", "UsedGPR", "UsedArg", "Used",
                        "AllGPRArg", "AllGPR", "AllArg", "All"]>,
      NormalizedValuesScope<"llvm::ZeroCallUsedRegs::ZeroCallUsedRegsKind">,
      MarshallingInfoEnum<CodeGenOpts<"ZeroCallUsedRegs">, "Skip">;

def fdebug_types_section: Flag <["-"], "fdebug-types-section">, Group<f_Group>,
  HelpText<"Place debug types in their own section (ELF Only)">;
def fno_debug_types_section: Flag<["-"], "fno-debug-types-section">, Group<f_Group>;
defm debug_ranges_base_address : BoolFOption<"debug-ranges-base-address",
  CodeGenOpts<"DebugRangesBaseAddress">, DefaultFalse,
  PosFlag<SetTrue, [], [ClangOption, CC1Option],
          "Use DWARF base address selection entries in .debug_ranges">,
  NegFlag<SetFalse>>;
defm split_dwarf_inlining : BoolFOption<"split-dwarf-inlining",
  CodeGenOpts<"SplitDwarfInlining">, DefaultFalse,
  NegFlag<SetFalse, [], [ClangOption]>,
  PosFlag<SetTrue, [], [ClangOption, CC1Option],
          "Provide minimal debug info in the object/executable"
          " to facilitate online symbolication/stack traces in the absence of"
          " .dwo/.dwp files when using Split DWARF">>;
def fdebug_default_version: Joined<["-"], "fdebug-default-version=">, Group<f_Group>,
  HelpText<"Default DWARF version to use, if a -g option caused DWARF debug info to be produced">;
def fdebug_prefix_map_EQ
  : Joined<["-"], "fdebug-prefix-map=">, Group<f_Group>,
    Visibility<[ClangOption, CC1Option, CC1AsOption]>,
    MetaVarName<"<old>=<new>">,
    HelpText<"For paths in debug info, remap directory <old> to <new>. If multiple options match a path, the last option wins">;
def fcoverage_prefix_map_EQ
  : Joined<["-"], "fcoverage-prefix-map=">, Group<f_Group>,
    Visibility<[ClangOption, CC1Option]>,
    MetaVarName<"<old>=<new>">,
    HelpText<"remap file source paths <old> to <new> in coverage mapping. If there are multiple options, prefix replacement is applied in reverse order starting from the last one">;
def ffile_prefix_map_EQ
  : Joined<["-"], "ffile-prefix-map=">, Group<f_Group>,
    HelpText<"remap file source paths in debug info, predefined preprocessor "
             "macros and __builtin_FILE(). Implies -ffile-reproducible.">;
def fmacro_prefix_map_EQ
  : Joined<["-"], "fmacro-prefix-map=">, Group<f_Group>,
  Visibility<[ClangOption, CC1Option]>,
    HelpText<"remap file source paths in predefined preprocessor macros and "
             "__builtin_FILE(). Implies -ffile-reproducible.">;
defm force_dwarf_frame : BoolFOption<"force-dwarf-frame",
  CodeGenOpts<"ForceDwarfFrameSection">, DefaultFalse,
  PosFlag<SetTrue, [], [ClangOption, CC1Option],
          "Always emit a debug frame section">,
  NegFlag<SetFalse>>;
def femit_dwarf_unwind_EQ : Joined<["-"], "femit-dwarf-unwind=">,
  Group<f_Group>, Visibility<[ClangOption, CC1Option, CC1AsOption]>,
  HelpText<"When to emit DWARF unwind (EH frame) info">,
  Values<"always,no-compact-unwind,default">,
  NormalizedValues<["Always", "NoCompactUnwind", "Default"]>,
  NormalizedValuesScope<"llvm::EmitDwarfUnwindType">,
  MarshallingInfoEnum<CodeGenOpts<"EmitDwarfUnwind">, "Default">;
defm emit_compact_unwind_non_canonical : BoolFOption<"emit-compact-unwind-non-canonical",
  CodeGenOpts<"EmitCompactUnwindNonCanonical">, DefaultFalse,
  PosFlag<SetTrue, [], [ClangOption, CC1Option, CC1AsOption],
          "Try emitting Compact-Unwind for non-canonical entries. Maybe overriden by other constraints">,
  NegFlag<SetFalse>>;
def g_Flag : Flag<["-"], "g">, Group<g_Group>,
    Visibility<[ClangOption, CLOption, DXCOption, FlangOption]>,
    HelpText<"Generate source-level debug information">;
def gline_tables_only : Flag<["-"], "gline-tables-only">, Group<gN_Group>,
  Visibility<[ClangOption, CLOption, DXCOption, FlangOption]>,
  HelpText<"Emit debug line number tables only">;
def gline_directives_only : Flag<["-"], "gline-directives-only">, Group<gN_Group>,
  Visibility<[ClangOption, CLOption, DXCOption, FlangOption]>,
  HelpText<"Emit debug line info directives only">;
def gmlt : Flag<["-"], "gmlt">, Alias<gline_tables_only>;
def g0 : Flag<["-"], "g0">, Group<gN_Group>, Visibility<[ClangOption, FlangOption]>;
def g1 : Flag<["-"], "g1">, Group<gN_Group>, Visibility<[ClangOption, FlangOption]>, Alias<gline_tables_only>;
def g2 : Flag<["-"], "g2">, Group<gN_Group>, Visibility<[ClangOption, FlangOption]>;
def g3 : Flag<["-"], "g3">, Group<gN_Group>, Visibility<[ClangOption, FlangOption]>;
def ggdb : Flag<["-"], "ggdb">, Group<gTune_Group>;
def ggdb0 : Flag<["-"], "ggdb0">, Group<ggdbN_Group>;
def ggdb1 : Flag<["-"], "ggdb1">, Group<ggdbN_Group>;
def ggdb2 : Flag<["-"], "ggdb2">, Group<ggdbN_Group>;
def ggdb3 : Flag<["-"], "ggdb3">, Group<ggdbN_Group>;
def glldb : Flag<["-"], "glldb">, Group<gTune_Group>;
def gsce : Flag<["-"], "gsce">, Group<gTune_Group>;
def gdbx : Flag<["-"], "gdbx">, Group<gTune_Group>;
// Equivalent to our default dwarf version. Forces usual dwarf emission when
// CodeView is enabled.
def gdwarf : Flag<["-"], "gdwarf">, Group<g_Group>,
  Visibility<[ClangOption, CLOption, DXCOption]>,
  HelpText<"Generate source-level debug information with the default dwarf version">;
def gdwarf_2 : Flag<["-"], "gdwarf-2">, Group<g_Group>,
  HelpText<"Generate source-level debug information with dwarf version 2">;
def gdwarf_3 : Flag<["-"], "gdwarf-3">, Group<g_Group>,
  HelpText<"Generate source-level debug information with dwarf version 3">;
def gdwarf_4 : Flag<["-"], "gdwarf-4">, Group<g_Group>,
  HelpText<"Generate source-level debug information with dwarf version 4">;
def gdwarf_5 : Flag<["-"], "gdwarf-5">, Group<g_Group>,
  HelpText<"Generate source-level debug information with dwarf version 5">;
def gdwarf64 : Flag<["-"], "gdwarf64">, Group<g_Group>,
  Visibility<[ClangOption, CC1Option, CC1AsOption]>,
  HelpText<"Enables DWARF64 format for ELF binaries, if debug information emission is enabled.">,
  MarshallingInfoFlag<CodeGenOpts<"Dwarf64">>;
def gdwarf32 : Flag<["-"], "gdwarf32">, Group<g_Group>,
  Visibility<[ClangOption, CC1Option, CC1AsOption]>,
  HelpText<"Enables DWARF32 format for ELF binaries, if debug information emission is enabled.">;

def gcodeview : Flag<["-"], "gcodeview">,
  HelpText<"Generate CodeView debug information">,
  Visibility<[ClangOption, CC1Option, CC1AsOption, CLOption, DXCOption]>,
  MarshallingInfoFlag<CodeGenOpts<"EmitCodeView">>;
defm codeview_ghash : BoolOption<"g", "codeview-ghash",
  CodeGenOpts<"CodeViewGHash">, DefaultFalse,
  PosFlag<SetTrue, [], [ClangOption, CC1Option],
          "Emit type record hashes in a .debug$H section">,
  NegFlag<SetFalse>, BothFlags<[], [ClangOption, CLOption, DXCOption]>>;
defm codeview_command_line : BoolOption<"g", "codeview-command-line",
  CodeGenOpts<"CodeViewCommandLine">, DefaultTrue,
  PosFlag<SetTrue, [], [ClangOption], "Emit compiler path and command line into CodeView debug information">,
  NegFlag<SetFalse, [], [ClangOption], "Don't emit compiler path and command line into CodeView debug information">,
  BothFlags<[], [ClangOption, CLOption, DXCOption, CC1Option]>>;
defm inline_line_tables : BoolGOption<"inline-line-tables",
  CodeGenOpts<"NoInlineLineTables">, DefaultFalse,
  NegFlag<SetTrue, [], [ClangOption, CC1Option],
          "Don't emit inline line tables.">,
  PosFlag<SetFalse>, BothFlags<[], [ClangOption, CLOption, DXCOption]>>;

def gfull : Flag<["-"], "gfull">, Group<g_Group>;
def gused : Flag<["-"], "gused">, Group<g_Group>;
def gstabs : Joined<["-"], "gstabs">, Group<g_Group>, Flags<[Unsupported]>;
def gcoff : Joined<["-"], "gcoff">, Group<g_Group>, Flags<[Unsupported]>;
def gxcoff : Joined<["-"], "gxcoff">, Group<g_Group>, Flags<[Unsupported]>;
def gvms : Joined<["-"], "gvms">, Group<g_Group>, Flags<[Unsupported]>;
def gtoggle : Flag<["-"], "gtoggle">, Group<g_flags_Group>, Flags<[Unsupported]>;
def grecord_command_line : Flag<["-"], "grecord-command-line">,
  Group<g_flags_Group>;
def gno_record_command_line : Flag<["-"], "gno-record-command-line">,
  Group<g_flags_Group>;
def : Flag<["-"], "grecord-gcc-switches">, Alias<grecord_command_line>;
def : Flag<["-"], "gno-record-gcc-switches">, Alias<gno_record_command_line>;
defm strict_dwarf : BoolOption<"g", "strict-dwarf",
  CodeGenOpts<"DebugStrictDwarf">, DefaultFalse,
  PosFlag<SetTrue, [], [ClangOption, CC1Option],
          "Restrict DWARF features to those defined in "
          "the specified version, avoiding features from later versions.">,
  NegFlag<SetFalse>, BothFlags<[], [ClangOption, CLOption, DXCOption]>>,
  Group<g_flags_Group>;
defm column_info : BoolOption<"g", "column-info",
  CodeGenOpts<"DebugColumnInfo">, DefaultTrue,
  NegFlag<SetFalse, [], [ClangOption, CC1Option]>,
  PosFlag<SetTrue>, BothFlags<[], [ClangOption, CLOption, DXCOption]>>,
  Group<g_flags_Group>;
def gsplit_dwarf : Flag<["-"], "gsplit-dwarf">, Group<g_flags_Group>,
  Visibility<[ClangOption, CLOption, DXCOption]>;
def gsplit_dwarf_EQ : Joined<["-"], "gsplit-dwarf=">, Group<g_flags_Group>,
  Visibility<[ClangOption, CLOption, DXCOption]>,
  HelpText<"Set DWARF fission mode">,
  Values<"split,single">;
def gno_split_dwarf : Flag<["-"], "gno-split-dwarf">, Group<g_flags_Group>,
  Visibility<[ClangOption, CLOption, DXCOption]>;
def gsimple_template_names : Flag<["-"], "gsimple-template-names">, Group<g_flags_Group>;
def gsimple_template_names_EQ
    : Joined<["-"], "gsimple-template-names=">,
      HelpText<"Use simple template names in DWARF, or include the full "
               "template name with a modified prefix for validation">,
      Values<"simple,mangled">, Visibility<[CC1Option]>;
def gsrc_hash_EQ : Joined<["-"], "gsrc-hash=">,
  Group<g_flags_Group>, Visibility<[CC1Option]>,
  Values<"md5,sha1,sha256">,
  NormalizedValues<["DSH_MD5", "DSH_SHA1", "DSH_SHA256"]>,
  NormalizedValuesScope<"CodeGenOptions">,
  MarshallingInfoEnum<CodeGenOpts<"DebugSrcHash">, "DSH_MD5">;
def gno_simple_template_names : Flag<["-"], "gno-simple-template-names">,
                                Group<g_flags_Group>;
def ggnu_pubnames : Flag<["-"], "ggnu-pubnames">, Group<g_flags_Group>,
  Visibility<[ClangOption, CC1Option]>;
def gno_gnu_pubnames : Flag<["-"], "gno-gnu-pubnames">, Group<g_flags_Group>;
def gpubnames : Flag<["-"], "gpubnames">, Group<g_flags_Group>,
  Visibility<[ClangOption, CC1Option]>;
def gno_pubnames : Flag<["-"], "gno-pubnames">, Group<g_flags_Group>;
def gdwarf_aranges : Flag<["-"], "gdwarf-aranges">, Group<g_flags_Group>;
def gmodules : Flag <["-"], "gmodules">, Group<gN_Group>,
  HelpText<"Generate debug info with external references to clang modules"
           " or precompiled headers">;
def gno_modules : Flag <["-"], "gno-modules">, Group<g_flags_Group>;
def gz_EQ : Joined<["-"], "gz=">, Group<g_flags_Group>,
    HelpText<"DWARF debug sections compression type">;
def gz : Flag<["-"], "gz">, Alias<gz_EQ>, AliasArgs<["zlib"]>, Group<g_flags_Group>;
def gembed_source : Flag<["-"], "gembed-source">, Group<g_flags_Group>,
  Visibility<[ClangOption, CC1Option]>,
    HelpText<"Embed source text in DWARF debug sections">,
    MarshallingInfoFlag<CodeGenOpts<"EmbedSource">>;
def gno_embed_source : Flag<["-"], "gno-embed-source">, Group<g_flags_Group>,
    Flags<[NoXarchOption]>,
    HelpText<"Restore the default behavior of not embedding source text in DWARF debug sections">;
def headerpad__max__install__names : Joined<["-"], "headerpad_max_install_names">;
def help : Flag<["-", "--"], "help">,
    Visibility<[ClangOption, CC1Option, CC1AsOption,
                FC1Option, FlangOption, DXCOption]>,
    HelpText<"Display available options">,
    MarshallingInfoFlag<FrontendOpts<"ShowHelp">>;
def ibuiltininc : Flag<["-"], "ibuiltininc">, Group<clang_i_Group>,
  HelpText<"Enable builtin #include directories even when -nostdinc is used "
           "before or after -ibuiltininc. "
           "Using -nobuiltininc after the option disables it">;
def index_header_map : Flag<["-"], "index-header-map">,
  Visibility<[ClangOption, CC1Option]>,
  HelpText<"Make the next included directory (-I or -F) an indexer header map">;
def idirafter : JoinedOrSeparate<["-"], "idirafter">, Group<clang_i_Group>,
  Visibility<[ClangOption, CC1Option]>,
  HelpText<"Add directory to AFTER include search path">;
def iframework : JoinedOrSeparate<["-"], "iframework">, Group<clang_i_Group>,
  Visibility<[ClangOption, CC1Option]>,
  HelpText<"Add directory to SYSTEM framework search path">;
def iframeworkwithsysroot : JoinedOrSeparate<["-"], "iframeworkwithsysroot">,
  Group<clang_i_Group>,
  HelpText<"Add directory to SYSTEM framework search path, "
           "absolute paths are relative to -isysroot">,
  MetaVarName<"<directory>">, Visibility<[ClangOption, CC1Option]>;
def imacros : JoinedOrSeparate<["-", "--"], "imacros">, Group<clang_i_Group>,
  Visibility<[ClangOption, CC1Option]>,
  HelpText<"Include macros from file before parsing">, MetaVarName<"<file>">,
  MarshallingInfoStringVector<PreprocessorOpts<"MacroIncludes">>;
def image__base : Separate<["-"], "image_base">;
def include_ : JoinedOrSeparate<["-", "--"], "include">, Group<clang_i_Group>, EnumName<"include">,
    MetaVarName<"<file>">, HelpText<"Include file before parsing">,
    Visibility<[ClangOption, CC1Option]>;
def include_pch : Separate<["-"], "include-pch">, Group<clang_i_Group>,
  Visibility<[ClangOption, CC1Option]>,
  HelpText<"Include precompiled header file">, MetaVarName<"<file>">,
  MarshallingInfoString<PreprocessorOpts<"ImplicitPCHInclude">>;
def relocatable_pch : Flag<["-", "--"], "relocatable-pch">,
  Visibility<[ClangOption, CC1Option]>,
  HelpText<"Whether to build a relocatable precompiled header">,
  MarshallingInfoFlag<FrontendOpts<"RelocatablePCH">>;
def verify_pch : Flag<["-"], "verify-pch">, Group<Action_Group>,
  Visibility<[ClangOption, CC1Option]>,
  HelpText<"Load and verify that a pre-compiled header file is not stale">;
def init : Separate<["-"], "init">;
def install__name : Separate<["-"], "install_name">;
def iprefix : JoinedOrSeparate<["-"], "iprefix">, Group<clang_i_Group>,
  Visibility<[ClangOption, CC1Option]>,
  HelpText<"Set the -iwithprefix/-iwithprefixbefore prefix">, MetaVarName<"<dir>">;
def iquote : JoinedOrSeparate<["-"], "iquote">, Group<clang_i_Group>,
  Visibility<[ClangOption, CC1Option]>,
  HelpText<"Add directory to QUOTE include search path">, MetaVarName<"<directory>">;
def isysroot : JoinedOrSeparate<["-"], "isysroot">, Group<clang_i_Group>,
  Visibility<[ClangOption, CC1Option]>,
  HelpText<"Set the system root directory (usually /)">, MetaVarName<"<dir>">,
  MarshallingInfoString<HeaderSearchOpts<"Sysroot">, [{"/"}]>;
def isystem : JoinedOrSeparate<["-"], "isystem">, Group<clang_i_Group>,
  Visibility<[ClangOption, CC1Option]>,
  HelpText<"Add directory to SYSTEM include search path">, MetaVarName<"<directory>">;
def isystem_after : JoinedOrSeparate<["-"], "isystem-after">,
  Group<clang_i_Group>, Flags<[NoXarchOption]>, MetaVarName<"<directory>">,
  HelpText<"Add directory to end of the SYSTEM include search path">;
def iwithprefixbefore : JoinedOrSeparate<["-"], "iwithprefixbefore">, Group<clang_i_Group>,
  HelpText<"Set directory to include search path with prefix">, MetaVarName<"<dir>">,
  Visibility<[ClangOption, CC1Option]>;
def iwithprefix : JoinedOrSeparate<["-"], "iwithprefix">, Group<clang_i_Group>,
  Visibility<[ClangOption, CC1Option]>,
  HelpText<"Set directory to SYSTEM include search path with prefix">, MetaVarName<"<dir>">;
def iwithsysroot : JoinedOrSeparate<["-"], "iwithsysroot">, Group<clang_i_Group>,
  HelpText<"Add directory to SYSTEM include search path, "
           "absolute paths are relative to -isysroot">, MetaVarName<"<directory>">,
  Visibility<[ClangOption, CC1Option]>;
def ivfsoverlay : JoinedOrSeparate<["-"], "ivfsoverlay">, Group<clang_i_Group>,
  Visibility<[ClangOption, CC1Option]>,
  HelpText<"Overlay the virtual filesystem described by file over the real file system">;
def vfsoverlay : JoinedOrSeparate<["-", "--"], "vfsoverlay">,
  Visibility<[ClangOption, CC1Option, CLOption, DXCOption]>,
  HelpText<"Overlay the virtual filesystem described by file over the real file system. "
           "Additionally, pass this overlay file to the linker if it supports it">;
def imultilib : Separate<["-"], "imultilib">, Group<gfortran_Group>;
def K : Flag<["-"], "K">, Flags<[LinkerInput]>;
def keep__private__externs : Flag<["-"], "keep_private_externs">;
def l : JoinedOrSeparate<["-"], "l">, Flags<[LinkerInput, RenderJoined]>,
        Visibility<[ClangOption, FlangOption]>, Group<Link_Group>;
def lazy__framework : Separate<["-"], "lazy_framework">, Flags<[LinkerInput]>;
def lazy__library : Separate<["-"], "lazy_library">, Flags<[LinkerInput]>;
def mlittle_endian : Flag<["-"], "mlittle-endian">, Group<m_Group>,
  Flags<[NoXarchOption, TargetSpecific]>;
def EL : Flag<["-"], "EL">, Alias<mlittle_endian>;
def mbig_endian : Flag<["-"], "mbig-endian">, Group<m_Group>,
  Flags<[NoXarchOption, TargetSpecific]>;
def EB : Flag<["-"], "EB">, Alias<mbig_endian>;
def m16 : Flag<["-"], "m16">, Group<m_Group>, Flags<[NoXarchOption]>,
  Visibility<[ClangOption, CLOption, DXCOption]>;
def m32 : Flag<["-"], "m32">, Group<m_Group>, Flags<[NoXarchOption]>,
  Visibility<[ClangOption, CLOption, DXCOption]>;
def maix32 : Flag<["-"], "maix32">, Group<m_Group>, Flags<[NoXarchOption]>;
def mqdsp6_compat : Flag<["-"], "mqdsp6-compat">, Group<m_Group>,
  Flags<[NoXarchOption]>, Visibility<[ClangOption, CC1Option]>,
  HelpText<"Enable hexagon-qdsp6 backward compatibility">,
  MarshallingInfoFlag<LangOpts<"HexagonQdsp6Compat">>;
def m64 : Flag<["-"], "m64">, Group<m_Group>, Flags<[NoXarchOption]>,
  Visibility<[ClangOption, CLOption, DXCOption]>;
def maix64 : Flag<["-"], "maix64">, Group<m_Group>, Flags<[NoXarchOption]>;
def mx32 : Flag<["-"], "mx32">, Group<m_Group>, Flags<[NoXarchOption]>,
  Visibility<[ClangOption, CLOption, DXCOption]>;
def miamcu : Flag<["-"], "miamcu">, Group<m_Group>, Flags<[NoXarchOption]>,
  Visibility<[ClangOption, CLOption]>,
  HelpText<"Use Intel MCU ABI">;
def mno_iamcu : Flag<["-"], "mno-iamcu">, Group<m_Group>,
  Flags<[NoXarchOption]>, Visibility<[ClangOption, CLOption]>;
def malign_functions_EQ : Joined<["-"], "malign-functions=">, Group<clang_ignored_m_Group>;
def malign_loops_EQ : Joined<["-"], "malign-loops=">, Group<clang_ignored_m_Group>;
def malign_jumps_EQ : Joined<["-"], "malign-jumps=">, Group<clang_ignored_m_Group>;

let Flags = [TargetSpecific] in {
def mabi_EQ : Joined<["-"], "mabi=">, Group<m_Group>;
def malign_branch_EQ : CommaJoined<["-"], "malign-branch=">, Group<m_Group>,
  HelpText<"Specify types of branches to align">;
def malign_branch_boundary_EQ : Joined<["-"], "malign-branch-boundary=">, Group<m_Group>,
  HelpText<"Specify the boundary's size to align branches">;
def mpad_max_prefix_size_EQ : Joined<["-"], "mpad-max-prefix-size=">, Group<m_Group>,
  HelpText<"Specify maximum number of prefixes to use for padding">;
def mbranches_within_32B_boundaries : Flag<["-"], "mbranches-within-32B-boundaries">, Group<m_Group>,
  HelpText<"Align selected branches (fused, jcc, jmp) within 32-byte boundary">;
def mfancy_math_387 : Flag<["-"], "mfancy-math-387">, Group<clang_ignored_m_Group>;
def mlong_calls : Flag<["-"], "mlong-calls">, Group<m_Group>,
  HelpText<"Generate branches with extended addressability, usually via indirect jumps.">;
} // let Flags = [TargetSpecific]
def mdouble_EQ : Joined<["-"], "mdouble=">, Group<m_Group>,
  MetaVarName<"<n">, Values<"32,64">, Visibility<[ClangOption, CC1Option]>,
  HelpText<"Force double to be <n> bits">,
  MarshallingInfoInt<LangOpts<"DoubleSize">, "0">;
def mlong_double_64 : Flag<["-"], "mlong-double-64">, Group<LongDouble_Group>,
  Visibility<[ClangOption, CC1Option]>,
  HelpText<"Force long double to be 64 bits">;
def mlong_double_80 : Flag<["-"], "mlong-double-80">, Group<LongDouble_Group>,
  Visibility<[ClangOption, CC1Option]>,
  HelpText<"Force long double to be 80 bits, padded to 128 bits for storage">;
def mlong_double_128 : Flag<["-"], "mlong-double-128">, Group<LongDouble_Group>,
  Visibility<[ClangOption, CC1Option]>,
  HelpText<"Force long double to be 128 bits">;
let Flags = [TargetSpecific] in {
def mno_long_calls : Flag<["-"], "mno-long-calls">, Group<m_Group>,
  HelpText<"Restore the default behaviour of not generating long calls">;
} // let Flags = [TargetSpecific]
def mexecute_only : Flag<["-"], "mexecute-only">, Group<m_arm_Features_Group>,
  HelpText<"Disallow generation of data access to code sections (ARM only)">;
def mno_execute_only : Flag<["-"], "mno-execute-only">, Group<m_arm_Features_Group>,
  HelpText<"Allow generation of data access to code sections (ARM only)">;
let Flags = [TargetSpecific] in {
def mtp_mode_EQ : Joined<["-"], "mtp=">, Group<m_arm_Features_Group>, Values<"soft,cp15,tpidrurw,tpidruro,tpidrprw,el0,el1,el2,el3,tpidr_el0,tpidr_el1,tpidr_el2,tpidr_el3,tpidrro_el0">,
  HelpText<"Thread pointer access method. "
           "For AArch32: 'soft' uses a function call, or 'tpidrurw', 'tpidruro' or 'tpidrprw' use the three CP15 registers. 'cp15' is an alias for 'tpidruro'. "
           "For AArch64: 'tpidr_el0', 'tpidr_el1', 'tpidr_el2', 'tpidr_el3' or 'tpidrro_el0' use the five system registers. 'elN' is an alias for 'tpidr_elN'.">;
def mpure_code : Flag<["-"], "mpure-code">, Alias<mexecute_only>; // Alias for GCC compatibility
def mno_pure_code : Flag<["-"], "mno-pure-code">, Alias<mno_execute_only>;
def mtvos_version_min_EQ : Joined<["-"], "mtvos-version-min=">, Group<m_Group>;
def mappletvos_version_min_EQ : Joined<["-"], "mappletvos-version-min=">, Alias<mtvos_version_min_EQ>;
def mtvos_simulator_version_min_EQ : Joined<["-"], "mtvos-simulator-version-min=">;
def mappletvsimulator_version_min_EQ : Joined<["-"], "mappletvsimulator-version-min=">, Alias<mtvos_simulator_version_min_EQ>;
def mwatchos_version_min_EQ : Joined<["-"], "mwatchos-version-min=">, Group<m_Group>;
def mwatchos_simulator_version_min_EQ : Joined<["-"], "mwatchos-simulator-version-min=">, Group<m_Group>;
def mwatchsimulator_version_min_EQ : Joined<["-"], "mwatchsimulator-version-min=">, Alias<mwatchos_simulator_version_min_EQ>;
} // let Flags = [TargetSpecific]
def march_EQ : Joined<["-"], "march=">, Group<m_Group>,
  Flags<[TargetSpecific]>, Visibility<[ClangOption, CLOption, DXCOption, FlangOption]>,
  HelpText<"For a list of available architectures for the target use '-mcpu=help'">;
def masm_EQ : Joined<["-"], "masm=">, Group<m_Group>, Flags<[NoXarchOption]>;
def inline_asm_EQ : Joined<["-"], "inline-asm=">, Group<m_Group>,
  Visibility<[ClangOption, CC1Option]>,
  Values<"att,intel">,
  NormalizedValuesScope<"CodeGenOptions">, NormalizedValues<["IAD_ATT", "IAD_Intel"]>,
  MarshallingInfoEnum<CodeGenOpts<"InlineAsmDialect">, "IAD_ATT">;
def mcmodel_EQ : Joined<["-"], "mcmodel=">, Group<m_Group>,
  Visibility<[ClangOption, CC1Option]>,
  MarshallingInfoString<TargetOpts<"CodeModel">, [{"default"}]>;
def mtls_size_EQ : Joined<["-"], "mtls-size=">, Group<m_Group>,
  Flags<[NoXarchOption]>, Visibility<[ClangOption, CC1Option]>,
  HelpText<"Specify bit size of immediate TLS offsets (AArch64 ELF only): "
           "12 (for 4KB) | 24 (for 16MB, default) | 32 (for 4GB) | 48 (for 256TB, needs -mcmodel=large)">,
  MarshallingInfoInt<CodeGenOpts<"TLSSize">>;
def mimplicit_it_EQ : Joined<["-"], "mimplicit-it=">, Group<m_Group>;
def mdefault_build_attributes : Joined<["-"], "mdefault-build-attributes">, Group<m_Group>;
def mno_default_build_attributes : Joined<["-"], "mno-default-build-attributes">, Group<m_Group>;
let Flags = [TargetSpecific] in {
def mconstant_cfstrings : Flag<["-"], "mconstant-cfstrings">, Group<clang_ignored_m_Group>;
def mconsole : Joined<["-"], "mconsole">, Group<m_Group>;
def mwindows : Joined<["-"], "mwindows">, Group<m_Group>;
def mdll : Joined<["-"], "mdll">, Group<m_Group>;
def municode : Joined<["-"], "municode">, Group<m_Group>;
def mthreads : Joined<["-"], "mthreads">, Group<m_Group>;
def mguard_EQ : Joined<["-"], "mguard=">, Group<m_Group>,
  HelpText<"Enable or disable Control Flow Guard checks and guard tables emission">,
  Values<"none,cf,cf-nochecks">;
def mmcu_EQ : Joined<["-"], "mmcu=">, Group<m_Group>;
def msim : Flag<["-"], "msim">, Group<m_Group>;
def mfix_and_continue : Flag<["-"], "mfix-and-continue">, Group<clang_ignored_m_Group>;
def mieee_fp : Flag<["-"], "mieee-fp">, Group<clang_ignored_m_Group>;
def minline_all_stringops : Flag<["-"], "minline-all-stringops">, Group<clang_ignored_m_Group>;
def mno_inline_all_stringops : Flag<["-"], "mno-inline-all-stringops">, Group<clang_ignored_m_Group>;
} // let Flags = [TargetSpecific]
def malign_double : Flag<["-"], "malign-double">, Group<m_Group>,
  Visibility<[ClangOption, CC1Option]>,
  HelpText<"Align doubles to two words in structs (x86 only)">,
  MarshallingInfoFlag<LangOpts<"AlignDouble">>;
let Flags = [TargetSpecific] in {
def mfloat_abi_EQ : Joined<["-"], "mfloat-abi=">, Group<m_Group>, Values<"soft,softfp,hard">;
def mfpmath_EQ : Joined<["-"], "mfpmath=">, Group<m_Group>;
def mfpu_EQ : Joined<["-"], "mfpu=">, Group<m_Group>;
def mhwdiv_EQ : Joined<["-"], "mhwdiv=">, Group<m_Group>;
def mhwmult_EQ : Joined<["-"], "mhwmult=">, Group<m_Group>;
} // let Flags = [TargetSpecific]
def mglobal_merge : Flag<["-"], "mglobal-merge">, Group<m_Group>,
  Visibility<[ClangOption, CC1Option]>,
  HelpText<"Enable merging of globals">;
let Flags = [TargetSpecific] in {
def mhard_float : Flag<["-"], "mhard-float">, Group<m_Group>;
def mios_version_min_EQ : Joined<["-"], "mios-version-min=">,
  Group<m_Group>, HelpText<"Set iOS deployment target">;
def : Joined<["-"], "miphoneos-version-min=">,
  Group<m_Group>, Alias<mios_version_min_EQ>;
def mios_simulator_version_min_EQ : Joined<["-"], "mios-simulator-version-min=">, Group<m_Group>;
def : Joined<["-"], "miphonesimulator-version-min=">, Alias<mios_simulator_version_min_EQ>;
def mkernel : Flag<["-"], "mkernel">, Group<m_Group>;
def mlinker_version_EQ : Joined<["-"], "mlinker-version=">, Group<m_Group>,
  Flags<[NoXarchOption]>;
} // let Flags = [TargetSpecific]
def mllvm : Separate<["-"], "mllvm">,
  Visibility<[ClangOption, CC1Option, CC1AsOption, CLOption, DXCOption, FC1Option, FlangOption]>,
  HelpText<"Additional arguments to forward to LLVM's option processing">,
  MarshallingInfoStringVector<FrontendOpts<"LLVMArgs">>;
def : Joined<["-"], "mllvm=">,
  Visibility<[ClangOption, CLOption, DXCOption, FlangOption]>, Alias<mllvm>,
  HelpText<"Alias for -mllvm">, MetaVarName<"<arg>">;
def mmlir : Separate<["-"], "mmlir">,
  Visibility<[ClangOption, CLOption, FC1Option, FlangOption]>,
  HelpText<"Additional arguments to forward to MLIR's option processing">;
def ffuchsia_api_level_EQ : Joined<["-"], "ffuchsia-api-level=">,
  Group<m_Group>, Visibility<[ClangOption, CC1Option]>,
  HelpText<"Set Fuchsia API level">,
  MarshallingInfoInt<LangOpts<"FuchsiaAPILevel">>;
def mmacos_version_min_EQ : Joined<["-"], "mmacos-version-min=">,
  Group<m_Group>, HelpText<"Set macOS deployment target">;
def : Joined<["-"], "mmacosx-version-min=">,
  Group<m_Group>, Alias<mmacos_version_min_EQ>;
def mms_bitfields : Flag<["-"], "mms-bitfields">, Group<m_Group>,
  Visibility<[ClangOption, CC1Option]>,
  HelpText<"Set the default structure layout to be compatible with the Microsoft compiler standard">,
  MarshallingInfoFlag<LangOpts<"MSBitfields">>;
def moutline : Flag<["-"], "moutline">, Group<f_clang_Group>,
  Visibility<[ClangOption, CC1Option]>,
    HelpText<"Enable function outlining (AArch64 only)">;
def mno_outline : Flag<["-"], "mno-outline">, Group<f_clang_Group>,
  Visibility<[ClangOption, CC1Option]>,
    HelpText<"Disable function outlining (AArch64 only)">;
def mno_ms_bitfields : Flag<["-"], "mno-ms-bitfields">, Group<m_Group>,
  HelpText<"Do not set the default structure layout to be compatible with the Microsoft compiler standard">;
def mskip_rax_setup : Flag<["-"], "mskip-rax-setup">, Group<m_Group>,
  Visibility<[ClangOption, CC1Option]>,
  HelpText<"Skip setting up RAX register when passing variable arguments (x86 only)">,
  MarshallingInfoFlag<CodeGenOpts<"SkipRaxSetup">>;
def mno_skip_rax_setup : Flag<["-"], "mno-skip-rax-setup">, Group<m_Group>,
  Visibility<[ClangOption, CC1Option]>;
def mstackrealign : Flag<["-"], "mstackrealign">, Group<m_Group>,
  Visibility<[ClangOption, CC1Option]>,
  HelpText<"Force realign the stack at entry to every function">,
  MarshallingInfoFlag<CodeGenOpts<"StackRealignment">>;
def mstack_alignment : Joined<["-"], "mstack-alignment=">, Group<m_Group>,
  Visibility<[ClangOption, CC1Option]>,
  HelpText<"Set the stack alignment">,
  MarshallingInfoInt<CodeGenOpts<"StackAlignment">>;
def mstack_probe_size : Joined<["-"], "mstack-probe-size=">, Group<m_Group>,
  Visibility<[ClangOption, CC1Option]>,
  HelpText<"Set the stack probe size">,
  MarshallingInfoInt<CodeGenOpts<"StackProbeSize">, "4096">;
def mstack_arg_probe : Flag<["-"], "mstack-arg-probe">, Group<m_Group>,
  HelpText<"Enable stack probes">;
def mzos_sys_include_EQ : Joined<["-"], "mzos-sys-include=">, MetaVarName<"<SysInclude>">,
    HelpText<"Path to system headers on z/OS">;
def mno_stack_arg_probe : Flag<["-"], "mno-stack-arg-probe">, Group<m_Group>,
  Visibility<[ClangOption, CC1Option]>,
  HelpText<"Disable stack probes which are enabled by default">,
  MarshallingInfoFlag<CodeGenOpts<"NoStackArgProbe">>;
def mthread_model : Separate<["-"], "mthread-model">, Group<m_Group>,
  Visibility<[ClangOption, CC1Option]>,
  HelpText<"The thread model to use. Defaults to 'posix')">, Values<"posix,single">,
  NormalizedValues<["POSIX", "Single"]>, NormalizedValuesScope<"LangOptions::ThreadModelKind">,
  MarshallingInfoEnum<LangOpts<"ThreadModel">, "POSIX">;
def meabi : Separate<["-"], "meabi">, Group<m_Group>,
  Visibility<[ClangOption, CC1Option]>,
  HelpText<"Set EABI type. Default depends on triple)">, Values<"default,4,5,gnu">,
  MarshallingInfoEnum<TargetOpts<"EABIVersion">, "Default">,
  NormalizedValuesScope<"llvm::EABI">,
  NormalizedValues<["Default", "EABI4", "EABI5", "GNU"]>;
def mtargetos_EQ : Joined<["-"], "mtargetos=">, Group<m_Group>,
  HelpText<"Set the deployment target to be the specified OS and OS version">;
def mzos_hlq_le_EQ : Joined<["-"], "mzos-hlq-le=">, MetaVarName<"<LeHLQ>">,
  HelpText<"High level qualifier for z/OS Language Environment datasets">;
def mzos_hlq_clang_EQ : Joined<["-"], "mzos-hlq-clang=">, MetaVarName<"<ClangHLQ>">,
  HelpText<"High level qualifier for z/OS C++RT side deck datasets">;
def mzos_hlq_csslib_EQ : Joined<["-"], "mzos-hlq-csslib=">, MetaVarName<"<CsslibHLQ>">,
  HelpText<"High level qualifier for z/OS CSSLIB dataset">;

def mno_constant_cfstrings : Flag<["-"], "mno-constant-cfstrings">, Group<m_Group>;
def mno_global_merge : Flag<["-"], "mno-global-merge">, Group<m_Group>,
  Visibility<[ClangOption, CC1Option]>,
  HelpText<"Disable merging of globals">;
def mno_pascal_strings : Flag<["-"], "mno-pascal-strings">,
  Alias<fno_pascal_strings>;
def mno_red_zone : Flag<["-"], "mno-red-zone">, Group<m_Group>;
def mno_tls_direct_seg_refs : Flag<["-"], "mno-tls-direct-seg-refs">, Group<m_Group>,
  Visibility<[ClangOption, CC1Option]>,
  HelpText<"Disable direct TLS access through segment registers">,
  MarshallingInfoFlag<CodeGenOpts<"IndirectTlsSegRefs">>;
def mno_relax_all : Flag<["-"], "mno-relax-all">, Group<m_Group>;
let Flags = [TargetSpecific] in {
def mno_rtd: Flag<["-"], "mno-rtd">, Group<m_Group>;
def mno_soft_float : Flag<["-"], "mno-soft-float">, Group<m_Group>;
def mno_stackrealign : Flag<["-"], "mno-stackrealign">, Group<m_Group>;
} // let Flags = [TargetSpecific]

def mretpoline : Flag<["-"], "mretpoline">, Group<m_Group>,
  Flags<[NoXarchOption]>, Visibility<[ClangOption, CLOption]>;
def mno_retpoline : Flag<["-"], "mno-retpoline">, Group<m_Group>,
  Flags<[NoXarchOption]>, Visibility<[ClangOption, CLOption]>;
defm speculative_load_hardening : BoolOption<"m", "speculative-load-hardening",
  CodeGenOpts<"SpeculativeLoadHardening">, DefaultFalse,
  PosFlag<SetTrue, [], [ClangOption, CC1Option]>,
  NegFlag<SetFalse>, BothFlags<[], [ClangOption, CLOption]>>,
  Group<m_Group>;
def mlvi_hardening : Flag<["-"], "mlvi-hardening">, Group<m_Group>,
  Flags<[NoXarchOption]>, Visibility<[ClangOption, CLOption]>,
  HelpText<"Enable all mitigations for Load Value Injection (LVI)">;
def mno_lvi_hardening : Flag<["-"], "mno-lvi-hardening">, Group<m_Group>,
  Flags<[NoXarchOption]>, Visibility<[ClangOption, CLOption]>,
  HelpText<"Disable mitigations for Load Value Injection (LVI)">;
def mlvi_cfi : Flag<["-"], "mlvi-cfi">, Group<m_Group>, Flags<[NoXarchOption]>,
  Visibility<[ClangOption, CLOption]>,
  HelpText<"Enable only control-flow mitigations for Load Value Injection (LVI)">;
def mno_lvi_cfi : Flag<["-"], "mno-lvi-cfi">, Group<m_Group>,
  Flags<[NoXarchOption]>, Visibility<[ClangOption, CLOption]>,
  HelpText<"Disable control-flow mitigations for Load Value Injection (LVI)">;
def m_seses : Flag<["-"], "mseses">, Group<m_Group>, Flags<[NoXarchOption]>,
  Visibility<[ClangOption, CLOption]>,
  HelpText<"Enable speculative execution side effect suppression (SESES). "
    "Includes LVI control flow integrity mitigations">;
def mno_seses : Flag<["-"], "mno-seses">, Group<m_Group>,
  Flags<[NoXarchOption]>, Visibility<[ClangOption, CLOption]>,
  HelpText<"Disable speculative execution side effect suppression (SESES)">;

def mrelax : Flag<["-"], "mrelax">, Group<m_Group>,
  HelpText<"Enable linker relaxation">;
def mno_relax : Flag<["-"], "mno-relax">, Group<m_Group>,
  HelpText<"Disable linker relaxation">;
def msmall_data_limit_EQ : Joined<["-"], "msmall-data-limit=">, Group<m_Group>,
  Alias<G>,
  HelpText<"Put global and static data smaller than the limit into a special section">;
let Flags = [TargetSpecific] in {
def msave_restore : Flag<["-"], "msave-restore">, Group<m_riscv_Features_Group>,
  HelpText<"Enable using library calls for save and restore">;
def mno_save_restore : Flag<["-"], "mno-save-restore">, Group<m_riscv_Features_Group>,
  HelpText<"Disable using library calls for save and restore">;
} // let Flags = [TargetSpecific]
def mcmodel_EQ_medlow : Flag<["-"], "mcmodel=medlow">, Group<m_Group>,
  Visibility<[ClangOption, CC1Option]>,
  Alias<mcmodel_EQ>, AliasArgs<["small"]>,
  HelpText<"Equivalent to -mcmodel=small, compatible with RISC-V gcc.">;
def mcmodel_EQ_medany : Flag<["-"], "mcmodel=medany">, Group<m_Group>,
  Visibility<[ClangOption, CC1Option]>,
  Alias<mcmodel_EQ>, AliasArgs<["medium"]>,
  HelpText<"Equivalent to -mcmodel=medium, compatible with RISC-V gcc.">;
let Flags = [TargetSpecific] in {
def menable_experimental_extensions : Flag<["-"], "menable-experimental-extensions">, Group<m_Group>,
  HelpText<"Enable use of experimental RISC-V extensions.">;
def mrvv_vector_bits_EQ : Joined<["-"], "mrvv-vector-bits=">, Group<m_Group>,
  HelpText<"Specify the size in bits of an RVV vector register. Defaults to "
           "the vector length agnostic value of \"scalable\". Accepts power of "
           "2 values between 64 and 65536. Also accepts \"zvl\" "
           "to use the value implied by -march/-mcpu. Value will be reflected "
           "in __riscv_v_fixed_vlen preprocessor define (RISC-V only)">;

def munaligned_access : Flag<["-"], "munaligned-access">, Group<m_Group>,
  HelpText<"Allow memory accesses to be unaligned (AArch32/AArch64/LoongArch/RISC-V only)">;
def mno_unaligned_access : Flag<["-"], "mno-unaligned-access">, Group<m_Group>,
  HelpText<"Force all memory accesses to be aligned (AArch32/AArch64/LoongArch/RISC-V only)">;
} // let Flags = [TargetSpecific]
def mstrict_align : Flag<["-"], "mstrict-align">, Alias<mno_unaligned_access>,
  Flags<[HelpHidden]>, Visibility<[ClangOption, CC1Option]>,
  HelpText<"Force all memory accesses to be aligned (same as mno-unaligned-access)">;
def mno_strict_align : Flag<["-"], "mno-strict-align">, Alias<munaligned_access>,
  Flags<[HelpHidden]>, Visibility<[ClangOption, CC1Option]>,
  HelpText<"Allow memory accesses to be unaligned (same as munaligned-access)">;
let Flags = [TargetSpecific] in {
def mno_thumb : Flag<["-"], "mno-thumb">, Group<m_arm_Features_Group>;
def mrestrict_it: Flag<["-"], "mrestrict-it">, Group<m_arm_Features_Group>,
  HelpText<"Disallow generation of complex IT blocks. It is off by default.">;
def mno_restrict_it: Flag<["-"], "mno-restrict-it">, Group<m_arm_Features_Group>,
  HelpText<"Allow generation of complex IT blocks.">;
def marm : Flag<["-"], "marm">, Alias<mno_thumb>;
def ffixed_r9 : Flag<["-"], "ffixed-r9">, Group<m_arm_Features_Group>,
  HelpText<"Reserve the r9 register (ARM only)">;
def mno_movt : Flag<["-"], "mno-movt">, Group<m_arm_Features_Group>,
  HelpText<"Disallow use of movt/movw pairs (ARM only)">;
def mcrc : Flag<["-"], "mcrc">, Group<m_Group>,
  HelpText<"Allow use of CRC instructions (ARM/Mips only)">;
def mnocrc : Flag<["-"], "mnocrc">, Group<m_arm_Features_Group>,
  HelpText<"Disallow use of CRC instructions (ARM only)">;
def mno_neg_immediates: Flag<["-"], "mno-neg-immediates">, Group<m_arm_Features_Group>,
  HelpText<"Disallow converting instructions with negative immediates to their negation or inversion.">;
} // let Flags = [TargetSpecific]
def mcmse : Flag<["-"], "mcmse">, Group<m_arm_Features_Group>,
  Flags<[NoXarchOption]>, Visibility<[ClangOption, CC1Option]>,
  HelpText<"Allow use of CMSE (Armv8-M Security Extensions)">,
  MarshallingInfoFlag<LangOpts<"Cmse">>;
def ForceAAPCSBitfieldLoad : Flag<["-"], "faapcs-bitfield-load">, Group<m_arm_Features_Group>,
  Flags<[NoXarchOption]>, Visibility<[ClangOption, CC1Option]>,
  HelpText<"Follows the AAPCS standard that all volatile bit-field write generates at least one load. (ARM only).">,
  MarshallingInfoFlag<CodeGenOpts<"ForceAAPCSBitfieldLoad">>;
defm aapcs_bitfield_width : BoolOption<"f", "aapcs-bitfield-width",
  CodeGenOpts<"AAPCSBitfieldWidth">, DefaultTrue,
  NegFlag<SetFalse, [], [ClangOption], "Do not follow">,
  PosFlag<SetTrue, [], [ClangOption], "Follow">,
  BothFlags<[NoXarchOption], [ClangOption, CC1Option],
          " the AAPCS standard requirement stating that"
            " volatile bit-field width is dictated by the field container type. (ARM only).">>,
  Group<m_arm_Features_Group>;
let Flags = [TargetSpecific] in {
def mframe_chain : Joined<["-"], "mframe-chain=">,
  Group<m_arm_Features_Group>, Values<"none,aapcs,aapcs+leaf">,
  HelpText<"Select the frame chain model used to emit frame records (Arm only).">;
def mgeneral_regs_only : Flag<["-"], "mgeneral-regs-only">, Group<m_Group>,
  HelpText<"Generate code which only uses the general purpose registers (AArch64/x86 only)">;
def mfix_cmse_cve_2021_35465 : Flag<["-"], "mfix-cmse-cve-2021-35465">,
  Group<m_arm_Features_Group>,
  HelpText<"Work around VLLDM erratum CVE-2021-35465 (ARM only)">;
def mno_fix_cmse_cve_2021_35465 : Flag<["-"], "mno-fix-cmse-cve-2021-35465">,
  Group<m_arm_Features_Group>,
  HelpText<"Don't work around VLLDM erratum CVE-2021-35465 (ARM only)">;
def mfix_cortex_a57_aes_1742098 : Flag<["-"], "mfix-cortex-a57-aes-1742098">,
  Group<m_arm_Features_Group>,
  HelpText<"Work around Cortex-A57 Erratum 1742098 (ARM only)">;
def mno_fix_cortex_a57_aes_1742098 : Flag<["-"], "mno-fix-cortex-a57-aes-1742098">,
  Group<m_arm_Features_Group>,
  HelpText<"Don't work around Cortex-A57 Erratum 1742098 (ARM only)">;
def mfix_cortex_a72_aes_1655431 : Flag<["-"], "mfix-cortex-a72-aes-1655431">,
  Group<m_arm_Features_Group>,
  HelpText<"Work around Cortex-A72 Erratum 1655431 (ARM only)">,
  Alias<mfix_cortex_a57_aes_1742098>;
def mno_fix_cortex_a72_aes_1655431 : Flag<["-"], "mno-fix-cortex-a72-aes-1655431">,
  Group<m_arm_Features_Group>,
  HelpText<"Don't work around Cortex-A72 Erratum 1655431 (ARM only)">,
  Alias<mno_fix_cortex_a57_aes_1742098>;
def mfix_cortex_a53_835769 : Flag<["-"], "mfix-cortex-a53-835769">,
  Group<m_aarch64_Features_Group>,
  HelpText<"Workaround Cortex-A53 erratum 835769 (AArch64 only)">;
def mno_fix_cortex_a53_835769 : Flag<["-"], "mno-fix-cortex-a53-835769">,
  Group<m_aarch64_Features_Group>,
  HelpText<"Don't workaround Cortex-A53 erratum 835769 (AArch64 only)">;
def mmark_bti_property : Flag<["-"], "mmark-bti-property">,
  Group<m_aarch64_Features_Group>,
  HelpText<"Add .note.gnu.property with BTI to assembly files (AArch64 only)">;
def mno_bti_at_return_twice : Flag<["-"], "mno-bti-at-return-twice">,
  Group<m_arm_Features_Group>,
  HelpText<"Do not add a BTI instruction after a setjmp or other"
           " return-twice construct (Arm/AArch64 only)">;

foreach i = {1-31} in
  def ffixed_x#i : Flag<["-"], "ffixed-x"#i>, Group<m_Group>,
    HelpText<"Reserve the x"#i#" register (AArch64/RISC-V only)">;

foreach i = {8-15,18} in
  def fcall_saved_x#i : Flag<["-"], "fcall-saved-x"#i>, Group<m_aarch64_Features_Group>,
    HelpText<"Make the x"#i#" register call-saved (AArch64 only)">;

def msve_vector_bits_EQ : Joined<["-"], "msve-vector-bits=">, Group<m_aarch64_Features_Group>,
  HelpText<"Specify the size in bits of an SVE vector register. Defaults to the"
           " vector length agnostic value of \"scalable\". (AArch64 only)">;
} // let Flags = [TargetSpecific]

def mvscale_min_EQ : Joined<["-"], "mvscale-min=">,
  Group<m_aarch64_Features_Group>, Flags<[NoXarchOption]>,
  Visibility<[ClangOption, CC1Option]>,
  HelpText<"Specify the vscale minimum. Defaults to \"1\". (AArch64/RISC-V only)">,
  MarshallingInfoInt<LangOpts<"VScaleMin">>;
def mvscale_max_EQ : Joined<["-"], "mvscale-max=">,
  Group<m_aarch64_Features_Group>, Flags<[NoXarchOption]>,
  Visibility<[ClangOption, CC1Option]>,
  HelpText<"Specify the vscale maximum. Defaults to the"
           " vector length agnostic value of \"0\". (AArch64/RISC-V only)">,
  MarshallingInfoInt<LangOpts<"VScaleMax">>;

def msign_return_address_EQ : Joined<["-"], "msign-return-address=">,
  Visibility<[ClangOption, CC1Option]>,
  Group<m_Group>, Values<"none,all,non-leaf">,
  HelpText<"Select return address signing scope">;
let Flags = [TargetSpecific] in {
def mbranch_protection_EQ : Joined<["-"], "mbranch-protection=">,
  Group<m_Group>,
  HelpText<"Enforce targets of indirect branches and function returns">;

def mharden_sls_EQ : Joined<["-"], "mharden-sls=">, Group<m_Group>,
  HelpText<"Select straight-line speculation hardening scope (ARM/AArch64/X86"
           " only). <arg> must be: all, none, retbr(ARM/AArch64),"
           " blr(ARM/AArch64), comdat(ARM/AArch64), nocomdat(ARM/AArch64),"
           " return(X86), indirect-jmp(X86)">;

def msimd128 : Flag<["-"], "msimd128">, Group<m_wasm_Features_Group>;
def mno_simd128 : Flag<["-"], "mno-simd128">, Group<m_wasm_Features_Group>;
def mrelaxed_simd : Flag<["-"], "mrelaxed-simd">, Group<m_wasm_Features_Group>;
def mno_relaxed_simd : Flag<["-"], "mno-relaxed-simd">, Group<m_wasm_Features_Group>;
def mnontrapping_fptoint : Flag<["-"], "mnontrapping-fptoint">, Group<m_wasm_Features_Group>;
def mno_nontrapping_fptoint : Flag<["-"], "mno-nontrapping-fptoint">, Group<m_wasm_Features_Group>;
def msign_ext : Flag<["-"], "msign-ext">, Group<m_wasm_Features_Group>;
def mno_sign_ext : Flag<["-"], "mno-sign-ext">, Group<m_wasm_Features_Group>;
def mexception_handing : Flag<["-"], "mexception-handling">, Group<m_wasm_Features_Group>;
def mno_exception_handing : Flag<["-"], "mno-exception-handling">, Group<m_wasm_Features_Group>;
def matomics : Flag<["-"], "matomics">, Group<m_wasm_Features_Group>;
def mno_atomics : Flag<["-"], "mno-atomics">, Group<m_wasm_Features_Group>;
def mbulk_memory : Flag<["-"], "mbulk-memory">, Group<m_wasm_Features_Group>;
def mno_bulk_memory : Flag<["-"], "mno-bulk-memory">, Group<m_wasm_Features_Group>;
def mmutable_globals : Flag<["-"], "mmutable-globals">, Group<m_wasm_Features_Group>;
def mno_mutable_globals : Flag<["-"], "mno-mutable-globals">, Group<m_wasm_Features_Group>;
def mmultivalue : Flag<["-"], "mmultivalue">, Group<m_wasm_Features_Group>;
def mno_multivalue : Flag<["-"], "mno-multivalue">, Group<m_wasm_Features_Group>;
def mtail_call : Flag<["-"], "mtail-call">, Group<m_wasm_Features_Group>;
def mno_tail_call : Flag<["-"], "mno-tail-call">, Group<m_wasm_Features_Group>;
def mreference_types : Flag<["-"], "mreference-types">, Group<m_wasm_Features_Group>;
def mno_reference_types : Flag<["-"], "mno-reference-types">, Group<m_wasm_Features_Group>;
def mextended_const : Flag<["-"], "mextended-const">, Group<m_wasm_Features_Group>;
def mno_extended_const : Flag<["-"], "mno-extended-const">, Group<m_wasm_Features_Group>;
def mmultimemory : Flag<["-"], "mmultimemory">, Group<m_wasm_Features_Group>;
def mno_multimemory : Flag<["-"], "mno-multimemory">, Group<m_wasm_Features_Group>;
def mexec_model_EQ : Joined<["-"], "mexec-model=">, Group<m_wasm_Features_Driver_Group>,
                     Values<"command,reactor">,
                     HelpText<"Execution model (WebAssembly only)">,
  DocBrief<"Select between \"command\" and \"reactor\" executable models. "
           "Commands have a main-function which scopes the lifetime of the "
           "program. Reactors are activated and remain active until "
           "explicitly terminated.">;
} // let Flags = [TargetSpecific]

defm amdgpu_ieee : BoolOption<"m", "amdgpu-ieee",
  CodeGenOpts<"EmitIEEENaNCompliantInsts">, DefaultTrue,
  PosFlag<SetTrue, [], [ClangOption], "Sets the IEEE bit in the expected default floating point "
  " mode register. Floating point opcodes that support exception flag "
  "gathering quiet and propagate signaling NaN inputs per IEEE 754-2008. "
  "This option changes the ABI. (AMDGPU only)">,
  NegFlag<SetFalse, [], [ClangOption, CC1Option]>>, Group<m_Group>;

def mcode_object_version_EQ : Joined<["-"], "mcode-object-version=">, Group<m_Group>,
  HelpText<"Specify code object ABI version. Defaults to 4. (AMDGPU only)">,
  Visibility<[ClangOption, CC1Option]>,
  Values<"none,2,3,4,5">,
  NormalizedValuesScope<"TargetOptions">,
  NormalizedValues<["COV_None", "COV_2", "COV_3", "COV_4", "COV_5"]>,
  MarshallingInfoEnum<TargetOpts<"CodeObjectVersion">, "COV_4">;

defm cumode : SimpleMFlag<"cumode",
  "Specify CU wavefront", "Specify WGP wavefront",
  " execution mode (AMDGPU only)", m_amdgpu_Features_Group>;
defm tgsplit : SimpleMFlag<"tgsplit", "Enable", "Disable",
  " threadgroup split execution mode (AMDGPU only)", m_amdgpu_Features_Group>;
defm wavefrontsize64 : SimpleMFlag<"wavefrontsize64",
  "Specify wavefront size 64", "Specify wavefront size 32",
  " mode (AMDGPU only)">;

defm unsafe_fp_atomics : BoolOption<"m", "unsafe-fp-atomics",
  TargetOpts<"AllowAMDGPUUnsafeFPAtomics">, DefaultFalse,
  PosFlag<SetTrue, [], [ClangOption, CC1Option],
          "Enable generation of unsafe floating point "
          "atomic instructions. May generate more efficient code, but may not "
          "respect rounding and denormal modes, and may give incorrect results "
          "for certain memory destinations. (AMDGPU only)">,
  NegFlag<SetFalse>>, Group<m_Group>;

def faltivec : Flag<["-"], "faltivec">, Group<f_Group>, Flags<[NoXarchOption]>;
def fno_altivec : Flag<["-"], "fno-altivec">, Group<f_Group>,
  Flags<[NoXarchOption]>;
let Flags = [TargetSpecific] in {
def maltivec : Flag<["-"], "maltivec">, Group<m_ppc_Features_Group>,
  HelpText<"Enable AltiVec vector initializer syntax">;
def mno_altivec : Flag<["-"], "mno-altivec">, Group<m_ppc_Features_Group>;
def mpcrel: Flag<["-"], "mpcrel">, Group<m_ppc_Features_Group>;
def mno_pcrel: Flag<["-"], "mno-pcrel">, Group<m_ppc_Features_Group>;
def mprefixed: Flag<["-"], "mprefixed">, Group<m_ppc_Features_Group>;
def mno_prefixed: Flag<["-"], "mno-prefixed">, Group<m_ppc_Features_Group>;
def mspe : Flag<["-"], "mspe">, Group<m_ppc_Features_Group>;
def mno_spe : Flag<["-"], "mno-spe">, Group<m_ppc_Features_Group>;
def mefpu2 : Flag<["-"], "mefpu2">, Group<m_ppc_Features_Group>;
} // let Flags = [TargetSpecific]
def mabi_EQ_quadword_atomics : Flag<["-"], "mabi=quadword-atomics">,
  Group<m_Group>, Visibility<[ClangOption, CC1Option]>,
  HelpText<"Enable quadword atomics ABI on AIX (AIX PPC64 only). Uses lqarx/stqcx. instructions.">,
  MarshallingInfoFlag<LangOpts<"EnableAIXQuadwordAtomicsABI">>;
let Flags = [TargetSpecific] in {
def mvsx : Flag<["-"], "mvsx">, Group<m_ppc_Features_Group>;
def mno_vsx : Flag<["-"], "mno-vsx">, Group<m_ppc_Features_Group>;
def msecure_plt : Flag<["-"], "msecure-plt">, Group<m_ppc_Features_Group>;
def mpower8_vector : Flag<["-"], "mpower8-vector">,
    Group<m_ppc_Features_Group>;
def mno_power8_vector : Flag<["-"], "mno-power8-vector">,
    Group<m_ppc_Features_Group>;
def mpower9_vector : Flag<["-"], "mpower9-vector">,
    Group<m_ppc_Features_Group>;
def mno_power9_vector : Flag<["-"], "mno-power9-vector">,
    Group<m_ppc_Features_Group>;
def mpower10_vector : Flag<["-"], "mpower10-vector">,
    Group<m_ppc_Features_Group>;
def mno_power10_vector : Flag<["-"], "mno-power10-vector">,
    Group<m_ppc_Features_Group>;
def mpower8_crypto : Flag<["-"], "mcrypto">,
    Group<m_ppc_Features_Group>;
def mnopower8_crypto : Flag<["-"], "mno-crypto">,
    Group<m_ppc_Features_Group>;
def mdirect_move : Flag<["-"], "mdirect-move">,
    Group<m_ppc_Features_Group>;
def mnodirect_move : Flag<["-"], "mno-direct-move">,
    Group<m_ppc_Features_Group>;
def mpaired_vector_memops: Flag<["-"], "mpaired-vector-memops">,
    Group<m_ppc_Features_Group>;
def mnopaired_vector_memops: Flag<["-"], "mno-paired-vector-memops">,
    Group<m_ppc_Features_Group>;
def mhtm : Flag<["-"], "mhtm">, Group<m_ppc_Features_Group>;
def mno_htm : Flag<["-"], "mno-htm">, Group<m_ppc_Features_Group>;
def mfprnd : Flag<["-"], "mfprnd">, Group<m_ppc_Features_Group>;
def mno_fprnd : Flag<["-"], "mno-fprnd">, Group<m_ppc_Features_Group>;
def mcmpb : Flag<["-"], "mcmpb">, Group<m_ppc_Features_Group>;
def mno_cmpb : Flag<["-"], "mno-cmpb">, Group<m_ppc_Features_Group>;
def misel : Flag<["-"], "misel">, Group<m_ppc_Features_Group>;
def mno_isel : Flag<["-"], "mno-isel">, Group<m_ppc_Features_Group>;
def mmfocrf : Flag<["-"], "mmfocrf">, Group<m_ppc_Features_Group>;
def mmfcrf : Flag<["-"], "mmfcrf">, Alias<mmfocrf>;
def mno_mfocrf : Flag<["-"], "mno-mfocrf">, Group<m_ppc_Features_Group>;
def mno_mfcrf : Flag<["-"], "mno-mfcrf">, Alias<mno_mfocrf>;
def mpopcntd : Flag<["-"], "mpopcntd">, Group<m_ppc_Features_Group>;
def mno_popcntd : Flag<["-"], "mno-popcntd">, Group<m_ppc_Features_Group>;
def mcrbits : Flag<["-"], "mcrbits">, Group<m_ppc_Features_Group>,
    HelpText<"Control the CR-bit tracking feature on PowerPC. ``-mcrbits`` "
             "(the enablement of CR-bit tracking support) is the default for "
             "POWER8 and above, as well as for all other CPUs when "
             "optimization is applied (-O2 and above).">;
def mno_crbits : Flag<["-"], "mno-crbits">, Group<m_ppc_Features_Group>;
def minvariant_function_descriptors :
  Flag<["-"], "minvariant-function-descriptors">, Group<m_ppc_Features_Group>;
def mno_invariant_function_descriptors :
  Flag<["-"], "mno-invariant-function-descriptors">,
  Group<m_ppc_Features_Group>;
def mfloat128: Flag<["-"], "mfloat128">,
    Group<m_ppc_Features_Group>;
def mno_float128 : Flag<["-"], "mno-float128">,
    Group<m_ppc_Features_Group>;
def mlongcall: Flag<["-"], "mlongcall">,
    Group<m_ppc_Features_Group>;
def mno_longcall : Flag<["-"], "mno-longcall">,
    Group<m_ppc_Features_Group>;
def mmma: Flag<["-"], "mmma">, Group<m_ppc_Features_Group>;
def mno_mma: Flag<["-"], "mno-mma">, Group<m_ppc_Features_Group>;
def mrop_protect : Flag<["-"], "mrop-protect">,
    Group<m_ppc_Features_Group>;
def mprivileged : Flag<["-"], "mprivileged">,
    Group<m_ppc_Features_Group>;
} // let Flags = [TargetSpecific]
def maix_struct_return : Flag<["-"], "maix-struct-return">,
  Group<m_Group>, Visibility<[ClangOption, CC1Option]>,
  HelpText<"Return all structs in memory (PPC32 only)">,
  DocBrief<"Override the default ABI for 32-bit targets to return all "
           "structs in memory, as in the Power 32-bit ABI for Linux (2011), "
           "and on AIX and Darwin.">;
def msvr4_struct_return : Flag<["-"], "msvr4-struct-return">,
  Group<m_Group>, Visibility<[ClangOption, CC1Option]>,
  HelpText<"Return small structs in registers (PPC32 only)">,
  DocBrief<"Override the default ABI for 32-bit targets to return small "
           "structs in registers, as in the System V ABI (1995).">;
def mxcoff_roptr : Flag<["-"], "mxcoff-roptr">, Group<m_Group>,
  Flags<[TargetSpecific]>, Visibility<[ClangOption, CC1Option]>,
  HelpText<"Place constant objects with relocatable address values in the RO data section and add -bforceimprw to the linker flags (AIX only)">;
def mno_xcoff_roptr : Flag<["-"], "mno-xcoff-roptr">, Group<m_Group>, TargetSpecific;

let Flags = [TargetSpecific] in {
def mvx : Flag<["-"], "mvx">, Group<m_Group>;
def mno_vx : Flag<["-"], "mno-vx">, Group<m_Group>;
} // let Flags = [TargetSpecific]

defm zvector : BoolFOption<"zvector",
  LangOpts<"ZVector">, DefaultFalse,
  PosFlag<SetTrue, [], [ClangOption, CC1Option],
          "Enable System z vector language extension">,
  NegFlag<SetFalse>>;
def mzvector : Flag<["-"], "mzvector">, Alias<fzvector>;
def mno_zvector : Flag<["-"], "mno-zvector">, Alias<fno_zvector>;

def mxcoff_build_id_EQ : Joined<["-"], "mxcoff-build-id=">, Group<Link_Group>, MetaVarName<"<0xHEXSTRING>">,
  HelpText<"On AIX, request creation of a build-id string, \"0xHEXSTRING\", in the string table of the loader section inside the linked binary">;
def mignore_xcoff_visibility : Flag<["-"], "mignore-xcoff-visibility">, Group<m_Group>,
HelpText<"Not emit the visibility attribute for asm in AIX OS or give all symbols 'unspecified' visibility in XCOFF object file">,
  Flags<[TargetSpecific]>, Visibility<[ClangOption, CC1Option]>;
defm backchain : BoolOption<"m", "backchain",
  CodeGenOpts<"Backchain">, DefaultFalse,
  PosFlag<SetTrue, [], [ClangOption], "Link stack frames through backchain on System Z">,
  NegFlag<SetFalse>, BothFlags<[NoXarchOption], [ClangOption, CC1Option]
          >>, Group<m_Group>;

def mno_warn_nonportable_cfstrings : Flag<["-"], "mno-warn-nonportable-cfstrings">, Group<m_Group>;
def mno_omit_leaf_frame_pointer : Flag<["-"], "mno-omit-leaf-frame-pointer">, Group<m_Group>;
def momit_leaf_frame_pointer : Flag<["-"], "momit-leaf-frame-pointer">, Group<m_Group>,
  HelpText<"Omit frame pointer setup for leaf functions">;
def moslib_EQ : Joined<["-"], "moslib=">, Group<m_Group>;
def mpascal_strings : Flag<["-"], "mpascal-strings">, Alias<fpascal_strings>;
def mred_zone : Flag<["-"], "mred-zone">, Group<m_Group>;
def mtls_direct_seg_refs : Flag<["-"], "mtls-direct-seg-refs">, Group<m_Group>,
  HelpText<"Enable direct TLS access through segment registers (default)">;
def mregparm_EQ : Joined<["-"], "mregparm=">, Group<m_Group>;
def mrelax_all : Flag<["-"], "mrelax-all">, Group<m_Group>,
  Visibility<[ClangOption, CC1Option, CC1AsOption]>,
  HelpText<"(integrated-as) Relax all machine instructions">,
  MarshallingInfoFlag<CodeGenOpts<"RelaxAll">>;
def mincremental_linker_compatible : Flag<["-"], "mincremental-linker-compatible">, Group<m_Group>,
  Visibility<[ClangOption, CC1Option, CC1AsOption]>,
  HelpText<"(integrated-as) Emit an object file which can be used with an incremental linker">,
  MarshallingInfoFlag<CodeGenOpts<"IncrementalLinkerCompatible">>;
def mno_incremental_linker_compatible : Flag<["-"], "mno-incremental-linker-compatible">, Group<m_Group>,
  HelpText<"(integrated-as) Emit an object file which cannot be used with an incremental linker">;
def mrtd : Flag<["-"], "mrtd">, Group<m_Group>,
  Visibility<[ClangOption, CC1Option]>,
  HelpText<"Make StdCall calling convention the default">;
def msmall_data_threshold_EQ : Joined <["-"], "msmall-data-threshold=">,
  Group<m_Group>, Alias<G>;
def msoft_float : Flag<["-"], "msoft-float">, Group<m_Group>,
  Visibility<[ClangOption, CC1Option]>,
  HelpText<"Use software floating point">,
  MarshallingInfoFlag<CodeGenOpts<"SoftFloat">>;
def mno_fmv : Flag<["-"], "mno-fmv">, Group<f_clang_Group>,
  Visibility<[ClangOption, CC1Option]>,
  HelpText<"Disable function multiversioning">;
def moutline_atomics : Flag<["-"], "moutline-atomics">, Group<f_clang_Group>,
  Visibility<[ClangOption, CC1Option]>,
  HelpText<"Generate local calls to out-of-line atomic operations">;
def mno_outline_atomics : Flag<["-"], "mno-outline-atomics">, Group<f_clang_Group>,
  Visibility<[ClangOption, CC1Option]>,
  HelpText<"Don't generate local calls to out-of-line atomic operations">;
def mno_implicit_float : Flag<["-"], "mno-implicit-float">, Group<m_Group>,
  HelpText<"Don't generate implicit floating point or vector instructions">;
def mimplicit_float : Flag<["-"], "mimplicit-float">, Group<m_Group>;
def mrecip : Flag<["-"], "mrecip">, Group<m_Group>,
  HelpText<"Equivalent to '-mrecip=all'">;
def mrecip_EQ : CommaJoined<["-"], "mrecip=">, Group<m_Group>,
  Visibility<[ClangOption, CC1Option]>,
  HelpText<"Control use of approximate reciprocal and reciprocal square root instructions followed by <n> iterations of "
           "Newton-Raphson refinement. "
           "<value> = ( ['!'] ['vec-'] ('rcp'|'sqrt') [('h'|'s'|'d')] [':'<n>] ) | 'all' | 'default' | 'none'">,
  MarshallingInfoStringVector<CodeGenOpts<"Reciprocals">>;
def mprefer_vector_width_EQ : Joined<["-"], "mprefer-vector-width=">, Group<m_Group>,
  Visibility<[ClangOption, CC1Option]>,
  HelpText<"Specifies preferred vector width for auto-vectorization. Defaults to 'none' which allows target specific decisions.">,
  MarshallingInfoString<CodeGenOpts<"PreferVectorWidth">>;
def mstack_protector_guard_EQ : Joined<["-"], "mstack-protector-guard=">, Group<m_Group>,
  Visibility<[ClangOption, CC1Option]>,
  HelpText<"Use the given guard (global, tls) for addressing the stack-protector guard">,
  MarshallingInfoString<CodeGenOpts<"StackProtectorGuard">>;
def mstack_protector_guard_offset_EQ : Joined<["-"], "mstack-protector-guard-offset=">, Group<m_Group>,
  Visibility<[ClangOption, CC1Option]>,
  HelpText<"Use the given offset for addressing the stack-protector guard">,
  MarshallingInfoInt<CodeGenOpts<"StackProtectorGuardOffset">, "INT_MAX", "int">;
def mstack_protector_guard_symbol_EQ : Joined<["-"], "mstack-protector-guard-symbol=">, Group<m_Group>,
  Visibility<[ClangOption, CC1Option]>,
  HelpText<"Use the given symbol for addressing the stack-protector guard">,
  MarshallingInfoString<CodeGenOpts<"StackProtectorGuardSymbol">>;
def mstack_protector_guard_reg_EQ : Joined<["-"], "mstack-protector-guard-reg=">, Group<m_Group>,
  Visibility<[ClangOption, CC1Option]>,
  HelpText<"Use the given reg for addressing the stack-protector guard">,
  MarshallingInfoString<CodeGenOpts<"StackProtectorGuardReg">>;
def mfentry : Flag<["-"], "mfentry">, HelpText<"Insert calls to fentry at function entry (x86/SystemZ only)">,
  Visibility<[ClangOption, CC1Option]>, Group<m_Group>,
  MarshallingInfoFlag<CodeGenOpts<"CallFEntry">>;
def mnop_mcount : Flag<["-"], "mnop-mcount">, HelpText<"Generate mcount/__fentry__ calls as nops. To activate they need to be patched in.">,
  Visibility<[ClangOption, CC1Option]>, Group<m_Group>,
  MarshallingInfoFlag<CodeGenOpts<"MNopMCount">>;
def mrecord_mcount : Flag<["-"], "mrecord-mcount">, HelpText<"Generate a __mcount_loc section entry for each __fentry__ call.">,
  Visibility<[ClangOption, CC1Option]>, Group<m_Group>,
  MarshallingInfoFlag<CodeGenOpts<"RecordMCount">>;
def mpacked_stack : Flag<["-"], "mpacked-stack">, HelpText<"Use packed stack layout (SystemZ only).">,
  Visibility<[ClangOption, CC1Option]>, Group<m_Group>,
  MarshallingInfoFlag<CodeGenOpts<"PackedStack">>;
def mno_packed_stack : Flag<["-"], "mno-packed-stack">,
  Visibility<[ClangOption, CC1Option]>, Group<m_Group>;

let Flags = [TargetSpecific] in {
def mips16 : Flag<["-"], "mips16">, Group<m_mips_Features_Group>;
def mno_mips16 : Flag<["-"], "mno-mips16">, Group<m_mips_Features_Group>;
def mmicromips : Flag<["-"], "mmicromips">, Group<m_mips_Features_Group>;
def mno_micromips : Flag<["-"], "mno-micromips">, Group<m_mips_Features_Group>;
def mxgot : Flag<["-"], "mxgot">, Group<m_mips_Features_Group>;
def mno_xgot : Flag<["-"], "mno-xgot">, Group<m_mips_Features_Group>;
def mldc1_sdc1 : Flag<["-"], "mldc1-sdc1">, Group<m_mips_Features_Group>;
def mno_ldc1_sdc1 : Flag<["-"], "mno-ldc1-sdc1">, Group<m_mips_Features_Group>;
def mcheck_zero_division : Flag<["-"], "mcheck-zero-division">,
                           Group<m_mips_Features_Group>;
def mno_check_zero_division : Flag<["-"], "mno-check-zero-division">,
                              Group<m_mips_Features_Group>;
def mfix4300 : Flag<["-"], "mfix4300">, Group<m_mips_Features_Group>;
def mcompact_branches_EQ : Joined<["-"], "mcompact-branches=">,
                           Group<m_mips_Features_Group>;
} // let Flags = [TargetSpecific]
def mbranch_likely : Flag<["-"], "mbranch-likely">, Group<m_Group>,
  IgnoredGCCCompat;
def mno_branch_likely : Flag<["-"], "mno-branch-likely">, Group<m_Group>,
  IgnoredGCCCompat;
let Flags = [TargetSpecific] in {
def mindirect_jump_EQ : Joined<["-"], "mindirect-jump=">,
  Group<m_mips_Features_Group>,
  HelpText<"Change indirect jump instructions to inhibit speculation">;
def mdsp : Flag<["-"], "mdsp">, Group<m_mips_Features_Group>;
def mno_dsp : Flag<["-"], "mno-dsp">, Group<m_mips_Features_Group>;
def mdspr2 : Flag<["-"], "mdspr2">, Group<m_mips_Features_Group>;
def mno_dspr2 : Flag<["-"], "mno-dspr2">, Group<m_mips_Features_Group>;
def msingle_float : Flag<["-"], "msingle-float">, Group<m_Group>;
def mdouble_float : Flag<["-"], "mdouble-float">, Group<m_Group>;
def mmadd4 : Flag<["-"], "mmadd4">, Group<m_mips_Features_Group>,
  HelpText<"Enable the generation of 4-operand madd.s, madd.d and related instructions.">;
def mno_madd4 : Flag<["-"], "mno-madd4">, Group<m_mips_Features_Group>,
  HelpText<"Disable the generation of 4-operand madd.s, madd.d and related instructions.">;
def mmsa : Flag<["-"], "mmsa">, Group<m_mips_Features_Group>,
  HelpText<"Enable MSA ASE (MIPS only)">;
def mno_msa : Flag<["-"], "mno-msa">, Group<m_mips_Features_Group>,
  HelpText<"Disable MSA ASE (MIPS only)">;
def mmt : Flag<["-"], "mmt">, Group<m_mips_Features_Group>,
  HelpText<"Enable MT ASE (MIPS only)">;
def mno_mt : Flag<["-"], "mno-mt">, Group<m_mips_Features_Group>,
  HelpText<"Disable MT ASE (MIPS only)">;
def mfp64 : Flag<["-"], "mfp64">, Group<m_mips_Features_Group>,
  HelpText<"Use 64-bit floating point registers (MIPS only)">;
def mfp32 : Flag<["-"], "mfp32">, Group<m_mips_Features_Group>,
  HelpText<"Use 32-bit floating point registers (MIPS only)">;
def mgpopt : Flag<["-"], "mgpopt">, Group<m_mips_Features_Group>,
  HelpText<"Use GP relative accesses for symbols known to be in a small"
           " data section (MIPS)">;
def mno_gpopt : Flag<["-"], "mno-gpopt">, Group<m_mips_Features_Group>,
  HelpText<"Do not use GP relative accesses for symbols known to be in a small"
           " data section (MIPS)">;
def mlocal_sdata : Flag<["-"], "mlocal-sdata">,
  Group<m_mips_Features_Group>,
  HelpText<"Extend the -G behaviour to object local data (MIPS)">;
def mno_local_sdata : Flag<["-"], "mno-local-sdata">,
  Group<m_mips_Features_Group>,
  HelpText<"Do not extend the -G behaviour to object local data (MIPS)">;
def mextern_sdata : Flag<["-"], "mextern-sdata">,
  Group<m_mips_Features_Group>,
  HelpText<"Assume that externally defined data is in the small data if it"
           " meets the -G <size> threshold (MIPS)">;
def mno_extern_sdata : Flag<["-"], "mno-extern-sdata">,
  Group<m_mips_Features_Group>,
  HelpText<"Do not assume that externally defined data is in the small data if"
           " it meets the -G <size> threshold (MIPS)">;
def membedded_data : Flag<["-"], "membedded-data">,
  Group<m_mips_Features_Group>,
  HelpText<"Place constants in the .rodata section instead of the .sdata "
           "section even if they meet the -G <size> threshold (MIPS)">;
def mno_embedded_data : Flag<["-"], "mno-embedded-data">,
  Group<m_mips_Features_Group>,
  HelpText<"Do not place constants in the .rodata section instead of the "
           ".sdata if they meet the -G <size> threshold (MIPS)">;
def mnan_EQ : Joined<["-"], "mnan=">, Group<m_mips_Features_Group>;
def mabs_EQ : Joined<["-"], "mabs=">, Group<m_mips_Features_Group>;
def mabicalls : Flag<["-"], "mabicalls">, Group<m_mips_Features_Group>,
  HelpText<"Enable SVR4-style position-independent code (Mips only)">;
def mno_abicalls : Flag<["-"], "mno-abicalls">, Group<m_mips_Features_Group>,
  HelpText<"Disable SVR4-style position-independent code (Mips only)">;
def mno_crc : Flag<["-"], "mno-crc">, Group<m_mips_Features_Group>,
  HelpText<"Disallow use of CRC instructions (Mips only)">;
def mvirt : Flag<["-"], "mvirt">, Group<m_mips_Features_Group>;
def mno_virt : Flag<["-"], "mno-virt">, Group<m_mips_Features_Group>;
def mginv : Flag<["-"], "mginv">, Group<m_mips_Features_Group>;
def mno_ginv : Flag<["-"], "mno-ginv">, Group<m_mips_Features_Group>;
} // let Flags = [TargetSpecific]
def mips1 : Flag<["-"], "mips1">,
  Alias<march_EQ>, AliasArgs<["mips1"]>, Group<m_mips_Features_Group>,
  HelpText<"Equivalent to -march=mips1">, Flags<[HelpHidden]>;
def mips2 : Flag<["-"], "mips2">,
  Alias<march_EQ>, AliasArgs<["mips2"]>, Group<m_mips_Features_Group>,
  HelpText<"Equivalent to -march=mips2">, Flags<[HelpHidden]>;
def mips3 : Flag<["-"], "mips3">,
  Alias<march_EQ>, AliasArgs<["mips3"]>, Group<m_mips_Features_Group>,
  HelpText<"Equivalent to -march=mips3">, Flags<[HelpHidden]>;
def mips4 : Flag<["-"], "mips4">,
  Alias<march_EQ>, AliasArgs<["mips4"]>, Group<m_mips_Features_Group>,
  HelpText<"Equivalent to -march=mips4">, Flags<[HelpHidden]>;
def mips5 : Flag<["-"], "mips5">,
  Alias<march_EQ>, AliasArgs<["mips5"]>, Group<m_mips_Features_Group>,
  HelpText<"Equivalent to -march=mips5">, Flags<[HelpHidden]>;
def mips32 : Flag<["-"], "mips32">,
  Alias<march_EQ>, AliasArgs<["mips32"]>, Group<m_mips_Features_Group>,
  HelpText<"Equivalent to -march=mips32">, Flags<[HelpHidden]>;
def mips32r2 : Flag<["-"], "mips32r2">,
  Alias<march_EQ>, AliasArgs<["mips32r2"]>, Group<m_mips_Features_Group>,
  HelpText<"Equivalent to -march=mips32r2">, Flags<[HelpHidden]>;
def mips32r3 : Flag<["-"], "mips32r3">,
  Alias<march_EQ>, AliasArgs<["mips32r3"]>, Group<m_mips_Features_Group>,
  HelpText<"Equivalent to -march=mips32r3">, Flags<[HelpHidden]>;
def mips32r5 : Flag<["-"], "mips32r5">,
  Alias<march_EQ>, AliasArgs<["mips32r5"]>, Group<m_mips_Features_Group>,
  HelpText<"Equivalent to -march=mips32r5">, Flags<[HelpHidden]>;
def mips32r6 : Flag<["-"], "mips32r6">,
  Alias<march_EQ>, AliasArgs<["mips32r6"]>, Group<m_mips_Features_Group>,
  HelpText<"Equivalent to -march=mips32r6">, Flags<[HelpHidden]>;
def mips64 : Flag<["-"], "mips64">,
  Alias<march_EQ>, AliasArgs<["mips64"]>, Group<m_mips_Features_Group>,
  HelpText<"Equivalent to -march=mips64">, Flags<[HelpHidden]>;
def mips64r2 : Flag<["-"], "mips64r2">,
  Alias<march_EQ>, AliasArgs<["mips64r2"]>, Group<m_mips_Features_Group>,
  HelpText<"Equivalent to -march=mips64r2">, Flags<[HelpHidden]>;
def mips64r3 : Flag<["-"], "mips64r3">,
  Alias<march_EQ>, AliasArgs<["mips64r3"]>, Group<m_mips_Features_Group>,
  HelpText<"Equivalent to -march=mips64r3">, Flags<[HelpHidden]>;
def mips64r5 : Flag<["-"], "mips64r5">,
  Alias<march_EQ>, AliasArgs<["mips64r5"]>, Group<m_mips_Features_Group>,
  HelpText<"Equivalent to -march=mips64r5">, Flags<[HelpHidden]>;
def mips64r6 : Flag<["-"], "mips64r6">,
  Alias<march_EQ>, AliasArgs<["mips64r6"]>, Group<m_mips_Features_Group>,
  HelpText<"Equivalent to -march=mips64r6">, Flags<[HelpHidden]>;
def mfpxx : Flag<["-"], "mfpxx">, Group<m_mips_Features_Group>,
  HelpText<"Avoid FPU mode dependent operations when used with the O32 ABI">,
  Flags<[HelpHidden]>;
def modd_spreg : Flag<["-"], "modd-spreg">, Group<m_mips_Features_Group>,
  HelpText<"Enable odd single-precision floating point registers">,
  Flags<[HelpHidden]>;
def mno_odd_spreg : Flag<["-"], "mno-odd-spreg">, Group<m_mips_Features_Group>,
  HelpText<"Disable odd single-precision floating point registers">,
  Flags<[HelpHidden]>;
def mrelax_pic_calls : Flag<["-"], "mrelax-pic-calls">,
  Group<m_mips_Features_Group>,
  HelpText<"Produce relaxation hints for linkers to try optimizing PIC "
           "call sequences into direct calls (MIPS only)">, Flags<[HelpHidden]>;
def mno_relax_pic_calls : Flag<["-"], "mno-relax-pic-calls">,
  Group<m_mips_Features_Group>,
  HelpText<"Do not produce relaxation hints for linkers to try optimizing PIC "
           "call sequences into direct calls (MIPS only)">, Flags<[HelpHidden]>;
def mglibc : Flag<["-"], "mglibc">, Group<m_libc_Group>, Flags<[HelpHidden]>;
def muclibc : Flag<["-"], "muclibc">, Group<m_libc_Group>, Flags<[HelpHidden]>;
def module_file_info : Flag<["-"], "module-file-info">, Flags<[NoXarchOption]>,
  Visibility<[ClangOption, CC1Option]>, Group<Action_Group>,
  HelpText<"Provide information about a particular module file">;
def mthumb : Flag<["-"], "mthumb">, Group<m_Group>;
def mtune_EQ : Joined<["-"], "mtune=">, Group<m_Group>,
  HelpText<"Only supported on AArch64, PowerPC, RISC-V, SystemZ, and X86">;
def multi__module : Flag<["-"], "multi_module">;
def multiply__defined__unused : Separate<["-"], "multiply_defined_unused">;
def multiply__defined : Separate<["-"], "multiply_defined">;
def mwarn_nonportable_cfstrings : Flag<["-"], "mwarn-nonportable-cfstrings">, Group<m_Group>;
def canonical_prefixes : Flag<["-"], "canonical-prefixes">,
  Flags<[HelpHidden]>, Visibility<[ClangOption, CLOption, DXCOption]>,
  HelpText<"Use absolute paths for invoking subcommands (default)">;
def no_canonical_prefixes : Flag<["-"], "no-canonical-prefixes">,
  Flags<[HelpHidden]>, Visibility<[ClangOption, CLOption, DXCOption]>,
  HelpText<"Use relative paths for invoking subcommands">;
def no_cpp_precomp : Flag<["-"], "no-cpp-precomp">, Group<clang_ignored_f_Group>;
def no_integrated_cpp : Flag<["-", "--"], "no-integrated-cpp">,
  Flags<[NoXarchOption]>;
def no_pedantic : Flag<["-", "--"], "no-pedantic">, Group<pedantic_Group>;
def no__dead__strip__inits__and__terms : Flag<["-"], "no_dead_strip_inits_and_terms">;
def nobuiltininc : Flag<["-"], "nobuiltininc">,
  Visibility<[ClangOption, CC1Option, CLOption, DXCOption]>,
  Group<IncludePath_Group>,
  HelpText<"Disable builtin #include directories">,
  MarshallingInfoNegativeFlag<HeaderSearchOpts<"UseBuiltinIncludes">>;
def nogpuinc : Flag<["-"], "nogpuinc">, Group<IncludePath_Group>,
  HelpText<"Do not add include paths for CUDA/HIP and"
  " do not include the default CUDA/HIP wrapper headers">;
def nohipwrapperinc : Flag<["-"], "nohipwrapperinc">, Group<IncludePath_Group>,
  HelpText<"Do not include the default HIP wrapper headers and include paths">;
def : Flag<["-"], "nocudainc">, Alias<nogpuinc>;
def nogpulib : Flag<["-"], "nogpulib">, MarshallingInfoFlag<LangOpts<"NoGPULib">>,
  Visibility<[ClangOption, CC1Option]>,
  HelpText<"Do not link device library for CUDA/HIP device compilation">;
def : Flag<["-"], "nocudalib">, Alias<nogpulib>;
def nodefaultlibs : Flag<["-"], "nodefaultlibs">;
def nodriverkitlib : Flag<["-"], "nodriverkitlib">;
def nofixprebinding : Flag<["-"], "nofixprebinding">;
def nolibc : Flag<["-"], "nolibc">;
def nomultidefs : Flag<["-"], "nomultidefs">;
def nopie : Flag<["-"], "nopie">, Visibility<[ClangOption, FlangOption]>;
def no_pie : Flag<["-"], "no-pie">, Visibility<[ClangOption, FlangOption]>, Alias<nopie>;
def noprebind : Flag<["-"], "noprebind">;
def noprofilelib : Flag<["-"], "noprofilelib">;
def noseglinkedit : Flag<["-"], "noseglinkedit">;
def nostartfiles : Flag<["-"], "nostartfiles">, Group<Link_Group>;
def nostdinc : Flag<["-"], "nostdinc">,
  Visibility<[ClangOption, CLOption, DXCOption]>, Group<IncludePath_Group>;
def nostdlibinc : Flag<["-"], "nostdlibinc">, Group<IncludePath_Group>;
def nostdincxx : Flag<["-"], "nostdinc++">, Visibility<[ClangOption, CC1Option]>,
  Group<IncludePath_Group>,
  HelpText<"Disable standard #include directories for the C++ standard library">,
  MarshallingInfoNegativeFlag<HeaderSearchOpts<"UseStandardCXXIncludes">>;
def nostdlib : Flag<["-"], "nostdlib">, Group<Link_Group>;
def nostdlibxx : Flag<["-"], "nostdlib++">;
def object : Flag<["-"], "object">;
def o : JoinedOrSeparate<["-"], "o">,
  Flags<[NoXarchOption]>,
  Visibility<[ClangOption, CC1Option, CC1AsOption, FC1Option, FlangOption]>,
  HelpText<"Write output to <file>">, MetaVarName<"<file>">,
  MarshallingInfoString<FrontendOpts<"OutputFile">>;
def object_file_name_EQ : Joined<["-"], "object-file-name=">,
  Visibility<[ClangOption, CC1Option, CC1AsOption, CLOption, DXCOption]>,
  HelpText<"Set the output <file> for debug infos">, MetaVarName<"<file>">,
  MarshallingInfoString<CodeGenOpts<"ObjectFilenameForDebug">>;
def object_file_name : Separate<["-"], "object-file-name">,
  Visibility<[ClangOption, CC1Option, CC1AsOption, CLOption, DXCOption]>,
    Alias<object_file_name_EQ>;
def pagezero__size : JoinedOrSeparate<["-"], "pagezero_size">;
def pass_exit_codes : Flag<["-", "--"], "pass-exit-codes">, Flags<[Unsupported]>;
def pedantic_errors : Flag<["-", "--"], "pedantic-errors">, Group<pedantic_Group>,
  Visibility<[ClangOption, CC1Option]>,
  MarshallingInfoFlag<DiagnosticOpts<"PedanticErrors">>;
def pedantic : Flag<["-", "--"], "pedantic">, Group<pedantic_Group>,
  Visibility<[ClangOption, CC1Option, FlangOption, FC1Option]>,
  HelpText<"Warn on language extensions">, MarshallingInfoFlag<DiagnosticOpts<"Pedantic">>;
def p : Flag<["-"], "p">, HelpText<"Enable mcount instrumentation with prof">;
def pg : Flag<["-"], "pg">, HelpText<"Enable mcount instrumentation">,
  Visibility<[ClangOption, CC1Option]>,
  MarshallingInfoFlag<CodeGenOpts<"InstrumentForProfiling">>;
def pipe : Flag<["-", "--"], "pipe">,
  HelpText<"Use pipes between commands, when possible">;
def prebind__all__twolevel__modules : Flag<["-"], "prebind_all_twolevel_modules">;
def prebind : Flag<["-"], "prebind">;
def preload : Flag<["-"], "preload">;
def print_file_name_EQ : Joined<["-", "--"], "print-file-name=">,
  HelpText<"Print the full library path of <file>">, MetaVarName<"<file>">;
def print_ivar_layout : Flag<["-"], "print-ivar-layout">,
  Visibility<[ClangOption, CC1Option]>,
  HelpText<"Enable Objective-C Ivar layout bitmap print trace">,
  MarshallingInfoFlag<LangOpts<"ObjCGCBitmapPrint">>;
def print_libgcc_file_name : Flag<["-", "--"], "print-libgcc-file-name">,
  HelpText<"Print the library path for the currently used compiler runtime "
           "library (\"libgcc.a\" or \"libclang_rt.builtins.*.a\")">;
def print_multi_directory : Flag<["-", "--"], "print-multi-directory">;
def print_multi_lib : Flag<["-", "--"], "print-multi-lib">;
def print_multi_flags : Flag<["-", "--"], "print-multi-flags-experimental">,
  HelpText<"Print the flags used for selecting multilibs (experimental)">;
def print_multi_os_directory : Flag<["-", "--"], "print-multi-os-directory">,
  Flags<[Unsupported]>;
def print_target_triple : Flag<["-", "--"], "print-target-triple">,
  HelpText<"Print the normalized target triple">,
  Visibility<[ClangOption, FlangOption]>;
def print_effective_triple : Flag<["-", "--"], "print-effective-triple">,
  HelpText<"Print the effective target triple">,
  Visibility<[ClangOption, FlangOption]>;
// GCC --disable-multiarch, GCC --enable-multiarch (upstream and Debian
// specific) have different behaviors. We choose not to support the option.
def : Flag<["-", "--"], "print-multiarch">, Flags<[Unsupported]>;
def print_prog_name_EQ : Joined<["-", "--"], "print-prog-name=">,
  HelpText<"Print the full program path of <name>">, MetaVarName<"<name>">;
def print_resource_dir : Flag<["-", "--"], "print-resource-dir">,
  HelpText<"Print the resource directory pathname">;
def print_search_dirs : Flag<["-", "--"], "print-search-dirs">,
  HelpText<"Print the paths used for finding libraries and programs">;
def print_targets : Flag<["-", "--"], "print-targets">,
  HelpText<"Print the registered targets">;
def print_rocm_search_dirs : Flag<["-", "--"], "print-rocm-search-dirs">,
  HelpText<"Print the paths used for finding ROCm installation">;
def print_runtime_dir : Flag<["-", "--"], "print-runtime-dir">,
  HelpText<"Print the directory pathname containing clangs runtime libraries">;
def print_diagnostic_options : Flag<["-", "--"], "print-diagnostic-options">,
  HelpText<"Print all of Clang's warning options">;
def private__bundle : Flag<["-"], "private_bundle">;
def pthreads : Flag<["-"], "pthreads">;
defm pthread : BoolOption<"", "pthread",
  LangOpts<"POSIXThreads">, DefaultFalse,
  PosFlag<SetTrue, [], [ClangOption], "Support POSIX threads in generated code">,
  NegFlag<SetFalse>, BothFlags<[], [ClangOption, CC1Option]>>;
def pie : Flag<["-"], "pie">, Group<Link_Group>;
def static_pie : Flag<["-"], "static-pie">, Group<Link_Group>;
def read__only__relocs : Separate<["-"], "read_only_relocs">;
def remap : Flag<["-"], "remap">;
def rewrite_objc : Flag<["-"], "rewrite-objc">, Flags<[NoXarchOption]>,
  Visibility<[ClangOption, CC1Option]>,
  HelpText<"Rewrite Objective-C source to C++">, Group<Action_Group>;
def rewrite_legacy_objc : Flag<["-"], "rewrite-legacy-objc">,
  Flags<[NoXarchOption]>,
  HelpText<"Rewrite Legacy Objective-C source to C++">;
def rdynamic : Flag<["-"], "rdynamic">, Group<Link_Group>;
def resource_dir : Separate<["-"], "resource-dir">,
  Flags<[NoXarchOption, HelpHidden]>,
  Visibility<[ClangOption, CC1Option, CLOption, DXCOption]>,
  HelpText<"The directory which holds the compiler resource files">,
  MarshallingInfoString<HeaderSearchOpts<"ResourceDir">>;
def resource_dir_EQ : Joined<["-"], "resource-dir=">, Flags<[NoXarchOption]>,
  Visibility<[ClangOption, CLOption, DXCOption]>,
  Alias<resource_dir>;
def rpath : Separate<["-"], "rpath">, Flags<[LinkerInput]>, Group<Link_Group>;
def rtlib_EQ : Joined<["-", "--"], "rtlib=">,
  HelpText<"Compiler runtime library to use">;
def frtlib_add_rpath: Flag<["-"], "frtlib-add-rpath">, Flags<[NoArgumentUnused]>,
  HelpText<"Add -rpath with architecture-specific resource directory to the linker flags. "
  "When --hip-link is specified, also add -rpath with HIP runtime library directory to the linker flags">;
def fno_rtlib_add_rpath: Flag<["-"], "fno-rtlib-add-rpath">,
  Flags<[NoArgumentUnused]>,
  HelpText<"Do not add -rpath with architecture-specific resource directory to the linker flags. "
  "When --hip-link is specified, do not add -rpath with HIP runtime library directory to the linker flags">;
def offload_add_rpath: Flag<["--"], "offload-add-rpath">,
  Flags<[NoArgumentUnused]>,
  Alias<frtlib_add_rpath>;
def no_offload_add_rpath: Flag<["--"], "no-offload-add-rpath">,
  Flags<[NoArgumentUnused]>,
  Alias<frtlib_add_rpath>;
def r : Flag<["-"], "r">, Flags<[LinkerInput, NoArgumentUnused]>,
        Group<Link_Group>;
def regcall4 : Flag<["-"], "regcall4">, Group<m_Group>,
  Visibility<[ClangOption, CC1Option]>,
  HelpText<"Set __regcall4 as a default calling convention to respect __regcall ABI v.4">,
  MarshallingInfoFlag<LangOpts<"RegCall4">>;
def save_temps_EQ : Joined<["-", "--"], "save-temps=">, Flags<[NoXarchOption]>,
  Visibility<[ClangOption, CC1Option, FlangOption, FC1Option]>,
  HelpText<"Save intermediate compilation results.">;
def save_temps : Flag<["-", "--"], "save-temps">, Flags<[NoXarchOption]>,
  Visibility<[ClangOption, FlangOption, FC1Option]>,
  Alias<save_temps_EQ>, AliasArgs<["cwd"]>,
  HelpText<"Save intermediate compilation results">;
def save_stats_EQ : Joined<["-", "--"], "save-stats=">, Flags<[NoXarchOption]>,
  HelpText<"Save llvm statistics.">;
def save_stats : Flag<["-", "--"], "save-stats">, Flags<[NoXarchOption]>,
  Alias<save_stats_EQ>, AliasArgs<["cwd"]>,
  HelpText<"Save llvm statistics.">;
def via_file_asm : Flag<["-", "--"], "via-file-asm">, InternalDebugOpt,
  HelpText<"Write assembly to file for input to assemble jobs">;
def sectalign : MultiArg<["-"], "sectalign", 3>;
def sectcreate : MultiArg<["-"], "sectcreate", 3>;
def sectobjectsymbols : MultiArg<["-"], "sectobjectsymbols", 2>;
def sectorder : MultiArg<["-"], "sectorder", 3>;
def seg1addr : JoinedOrSeparate<["-"], "seg1addr">;
def seg__addr__table__filename : Separate<["-"], "seg_addr_table_filename">;
def seg__addr__table : Separate<["-"], "seg_addr_table">;
def segaddr : MultiArg<["-"], "segaddr", 2>;
def segcreate : MultiArg<["-"], "segcreate", 3>;
def seglinkedit : Flag<["-"], "seglinkedit">;
def segprot : MultiArg<["-"], "segprot", 3>;
def segs__read__only__addr : Separate<["-"], "segs_read_only_addr">;
def segs__read__write__addr : Separate<["-"], "segs_read_write_addr">;
def segs__read__ : Joined<["-"], "segs_read_">;
def shared_libgcc : Flag<["-"], "shared-libgcc">;
def shared : Flag<["-", "--"], "shared">, Group<Link_Group>;
def single__module : Flag<["-"], "single_module">;
def specs_EQ : Joined<["-", "--"], "specs=">, Group<Link_Group>;
def specs : Separate<["-", "--"], "specs">, Flags<[Unsupported]>;
def start_no_unused_arguments : Flag<["--"], "start-no-unused-arguments">,
  Visibility<[ClangOption, CLOption, DXCOption]>,
  HelpText<"Don't emit warnings about unused arguments for the following arguments">;
def static_libgcc : Flag<["-"], "static-libgcc">;
def static_libstdcxx : Flag<["-"], "static-libstdc++">;
def static : Flag<["-", "--"], "static">, Group<Link_Group>,
  Flags<[NoArgumentUnused]>;
def std_default_EQ : Joined<["-"], "std-default=">;
def std_EQ : Joined<["-", "--"], "std=">,
  Visibility<[ClangOption, CC1Option, FlangOption, FC1Option]>,
  Group<CompileOnly_Group>, HelpText<"Language standard to compile for">,
  ValuesCode<[{
    static constexpr const char VALUES_CODE [] =
    #define LANGSTANDARD(id, name, lang, desc, features) name ","
    #define LANGSTANDARD_ALIAS(id, alias) alias ","
    #include "clang/Basic/LangStandards.def"
    ;
  }]>;
def stdlib_EQ : Joined<["-", "--"], "stdlib=">,
  Visibility<[ClangOption, CC1Option]>,
  HelpText<"C++ standard library to use">, Values<"libc++,libstdc++,platform">;
def stdlibxx_isystem : JoinedOrSeparate<["-"], "stdlib++-isystem">,
  Group<clang_i_Group>,
  HelpText<"Use directory as the C++ standard library include path">,
  Flags<[NoXarchOption]>, MetaVarName<"<directory>">;
def unwindlib_EQ : Joined<["-", "--"], "unwindlib=">,
  Visibility<[ClangOption, CC1Option]>,
  HelpText<"Unwind library to use">, Values<"libgcc,unwindlib,platform">;
def sub__library : JoinedOrSeparate<["-"], "sub_library">;
def sub__umbrella : JoinedOrSeparate<["-"], "sub_umbrella">;
def system_header_prefix : Joined<["--"], "system-header-prefix=">,
  Group<clang_i_Group>, Visibility<[ClangOption, CC1Option]>,
  MetaVarName<"<prefix>">,
  HelpText<"Treat all #include paths starting with <prefix> as including a "
           "system header.">;
def : Separate<["--"], "system-header-prefix">, Alias<system_header_prefix>;
def no_system_header_prefix : Joined<["--"], "no-system-header-prefix=">,
  Group<clang_i_Group>, Visibility<[ClangOption, CC1Option]>,
  MetaVarName<"<prefix>">,
  HelpText<"Treat all #include paths starting with <prefix> as not including a "
           "system header.">;
def : Separate<["--"], "no-system-header-prefix">, Alias<no_system_header_prefix>;
def s : Flag<["-"], "s">, Group<Link_Group>;
def target : Joined<["--"], "target=">, Flags<[NoXarchOption]>,
  Visibility<[ClangOption, CLOption, DXCOption, FlangOption]>,
  HelpText<"Generate code for the given target">;
def darwin_target_variant : Separate<["-"], "darwin-target-variant">,
  Flags<[NoXarchOption]>, Visibility<[ClangOption, CLOption]>,
  HelpText<"Generate code for an additional runtime variant of the deployment target">;
def print_supported_cpus : Flag<["-", "--"], "print-supported-cpus">,
  Group<CompileOnly_Group>,
  Visibility<[ClangOption, CC1Option, CLOption]>,
  HelpText<"Print supported cpu models for the given target (if target is not specified,"
           " it will print the supported cpus for the default target)">,
  MarshallingInfoFlag<FrontendOpts<"PrintSupportedCPUs">>;
def print_supported_extensions : Flag<["-", "--"], "print-supported-extensions">,
  Visibility<[ClangOption, CC1Option, CLOption]>,
  HelpText<"Print supported extensions for RISC-V">,
  MarshallingInfoFlag<FrontendOpts<"PrintSupportedExtensions">>;
def : Flag<["-"], "mcpu=help">, Alias<print_supported_cpus>;
def : Flag<["-"], "mtune=help">, Alias<print_supported_cpus>;
def time : Flag<["-"], "time">,
  HelpText<"Time individual commands">;
def traditional_cpp : Flag<["-", "--"], "traditional-cpp">,
  Visibility<[ClangOption, CC1Option]>,
  HelpText<"Enable some traditional CPP emulation">,
  MarshallingInfoFlag<LangOpts<"TraditionalCPP">>;
def traditional : Flag<["-", "--"], "traditional">;
def trigraphs : Flag<["-", "--"], "trigraphs">, Alias<ftrigraphs>,
  HelpText<"Process trigraph sequences">;
def twolevel__namespace__hints : Flag<["-"], "twolevel_namespace_hints">;
def twolevel__namespace : Flag<["-"], "twolevel_namespace">;
def t : Flag<["-"], "t">, Group<Link_Group>;
def umbrella : Separate<["-"], "umbrella">;
def undefined : JoinedOrSeparate<["-"], "undefined">, Group<u_Group>;
def undef : Flag<["-"], "undef">, Group<u_Group>,
  Visibility<[ClangOption, CC1Option]>,
  HelpText<"undef all system defines">,
  MarshallingInfoNegativeFlag<PreprocessorOpts<"UsePredefines">>;
def unexported__symbols__list : Separate<["-"], "unexported_symbols_list">;
def u : JoinedOrSeparate<["-"], "u">, Group<u_Group>;
def v : Flag<["-"], "v">,
  Visibility<[ClangOption, CC1Option, CLOption, DXCOption, FlangOption]>,
  HelpText<"Show commands to run and use verbose output">,
  MarshallingInfoFlag<HeaderSearchOpts<"Verbose">>;
def altivec_src_compat : Joined<["-"], "faltivec-src-compat=">,
  Visibility<[ClangOption, CC1Option]>, Group<f_Group>,
  HelpText<"Source-level compatibility for Altivec vectors (for PowerPC "
           "targets). This includes results of vector comparison (scalar for "
           "'xl', vector for 'gcc') as well as behavior when initializing with "
           "a scalar (splatting for 'xl', element zero only for 'gcc'). For "
           "'mixed', the compatibility is as 'gcc' for 'vector bool/vector "
           "pixel' and as 'xl' for other types. Current default is 'mixed'.">,
  Values<"mixed,gcc,xl">,
  NormalizedValuesScope<"LangOptions::AltivecSrcCompatKind">,
  NormalizedValues<["Mixed", "GCC", "XL"]>,
  MarshallingInfoEnum<LangOpts<"AltivecSrcCompat">, "Mixed">;
def verify_debug_info : Flag<["--"], "verify-debug-info">,
  Flags<[NoXarchOption]>,
  HelpText<"Verify the binary representation of debug output">;
def weak_l : Joined<["-"], "weak-l">, Flags<[LinkerInput]>;
def weak__framework : Separate<["-"], "weak_framework">, Flags<[LinkerInput]>;
def weak__library : Separate<["-"], "weak_library">, Flags<[LinkerInput]>;
def weak__reference__mismatches : Separate<["-"], "weak_reference_mismatches">;
def whatsloaded : Flag<["-"], "whatsloaded">;
def why_load : Flag<["-"], "why_load">;
def whyload : Flag<["-"], "whyload">, Alias<why_load>;
def w : Flag<["-"], "w">, HelpText<"Suppress all warnings">,
  Visibility<[ClangOption, CC1Option]>,
  MarshallingInfoFlag<DiagnosticOpts<"IgnoreWarnings">>;
def x : JoinedOrSeparate<["-"], "x">,
Flags<[NoXarchOption]>,
  Visibility<[ClangOption, CC1Option, FlangOption, FC1Option]>,
  HelpText<"Treat subsequent input files as having type <language>">,
  MetaVarName<"<language>">;
def y : Joined<["-"], "y">;

defm integrated_as : BoolFOption<"integrated-as",
  CodeGenOpts<"DisableIntegratedAS">, DefaultFalse,
  NegFlag<SetTrue, [], [ClangOption, CC1Option, FlangOption], "Disable">,
  PosFlag<SetFalse, [], [ClangOption, CC1Option, FlangOption], "Enable">,
  BothFlags<[], [ClangOption], " the integrated assembler">>;

def fintegrated_cc1 : Flag<["-"], "fintegrated-cc1">,
                      Flags<[NoXarchOption]>,
                      Visibility<[ClangOption, CLOption, DXCOption]>,
                      Group<f_Group>,
                      HelpText<"Run cc1 in-process">;
def fno_integrated_cc1 : Flag<["-"], "fno-integrated-cc1">,
                         Flags<[NoXarchOption]>,
                         Visibility<[ClangOption, CLOption, DXCOption]>,
                         Group<f_Group>,
                         HelpText<"Spawn a separate process for each cc1">;

def fintegrated_objemitter : Flag<["-"], "fintegrated-objemitter">,
  Flags<[NoXarchOption]>, Visibility<[ClangOption, CLOption]>,
  Group<f_Group>,
  HelpText<"Use internal machine object code emitter.">;
def fno_integrated_objemitter : Flag<["-"], "fno-integrated-objemitter">,
  Flags<[NoXarchOption]>, Visibility<[ClangOption, CLOption]>,
  Group<f_Group>,
  HelpText<"Use external machine object code emitter.">;

def : Flag<["-"], "integrated-as">, Alias<fintegrated_as>,
  Flags<[NoXarchOption]>;
def : Flag<["-"], "no-integrated-as">, Alias<fno_integrated_as>,
      Flags<[NoXarchOption]>,
      Visibility<[ClangOption, CC1Option, FlangOption]>;

def working_directory : Separate<["-"], "working-directory">,
  Visibility<[ClangOption, CC1Option]>,
  HelpText<"Resolve file paths relative to the specified directory">,
  MarshallingInfoString<FileSystemOpts<"WorkingDir">>;
def working_directory_EQ : Joined<["-"], "working-directory=">,
  Visibility<[ClangOption, CC1Option]>,
  Alias<working_directory>;

// Double dash options, which are usually an alias for one of the previous
// options.

def _mhwdiv_EQ : Joined<["--"], "mhwdiv=">, Alias<mhwdiv_EQ>;
def _mhwdiv : Separate<["--"], "mhwdiv">, Alias<mhwdiv_EQ>;
def _CLASSPATH_EQ : Joined<["--"], "CLASSPATH=">, Alias<fclasspath_EQ>;
def _CLASSPATH : Separate<["--"], "CLASSPATH">, Alias<fclasspath_EQ>;
def _all_warnings : Flag<["--"], "all-warnings">, Alias<Wall>;
def _analyzer_no_default_checks : Flag<["--"], "analyzer-no-default-checks">,
  Flags<[NoXarchOption]>;
def _analyzer_output : JoinedOrSeparate<["--"], "analyzer-output">,
  Flags<[NoXarchOption]>,
  HelpText<"Static analyzer report output format (html|plist|plist-multi-file|plist-html|sarif|sarif-html|text).">;
def _analyze : Flag<["--"], "analyze">, Flags<[NoXarchOption]>,
  Visibility<[ClangOption, CLOption]>,
  HelpText<"Run the static analyzer">;
def _assemble : Flag<["--"], "assemble">, Alias<S>;
def _assert_EQ : Joined<["--"], "assert=">, Alias<A>;
def _assert : Separate<["--"], "assert">, Alias<A>;
def _bootclasspath_EQ : Joined<["--"], "bootclasspath=">, Alias<fbootclasspath_EQ>;
def _bootclasspath : Separate<["--"], "bootclasspath">, Alias<fbootclasspath_EQ>;
def _classpath_EQ : Joined<["--"], "classpath=">, Alias<fclasspath_EQ>;
def _classpath : Separate<["--"], "classpath">, Alias<fclasspath_EQ>;
def _comments_in_macros : Flag<["--"], "comments-in-macros">, Alias<CC>;
def _comments : Flag<["--"], "comments">, Alias<C>;
def _compile : Flag<["--"], "compile">, Alias<c>;
def _constant_cfstrings : Flag<["--"], "constant-cfstrings">;
def _debug_EQ : Joined<["--"], "debug=">, Alias<g_Flag>;
def _debug : Flag<["--"], "debug">, Alias<g_Flag>;
def _define_macro_EQ : Joined<["--"], "define-macro=">, Alias<D>;
def _define_macro : Separate<["--"], "define-macro">, Alias<D>;
def _dependencies : Flag<["--"], "dependencies">, Alias<M>;
def _dyld_prefix_EQ : Joined<["--"], "dyld-prefix=">;
def _dyld_prefix : Separate<["--"], "dyld-prefix">, Alias<_dyld_prefix_EQ>;
def _encoding_EQ : Joined<["--"], "encoding=">, Alias<fencoding_EQ>;
def _encoding : Separate<["--"], "encoding">, Alias<fencoding_EQ>;
def _entry : Flag<["--"], "entry">, Alias<e>;
def _extdirs_EQ : Joined<["--"], "extdirs=">, Alias<fextdirs_EQ>;
def _extdirs : Separate<["--"], "extdirs">, Alias<fextdirs_EQ>;
def _extra_warnings : Flag<["--"], "extra-warnings">, Alias<W_Joined>;
def _for_linker_EQ : Joined<["--"], "for-linker=">, Alias<Xlinker>;
def _for_linker : Separate<["--"], "for-linker">, Alias<Xlinker>;
def _force_link_EQ : Joined<["--"], "force-link=">, Alias<u>;
def _force_link : Separate<["--"], "force-link">, Alias<u>;
def _imacros_EQ : Joined<["--"], "imacros=">, Alias<imacros>;
def _include_barrier : Flag<["--"], "include-barrier">, Alias<I_>;
def _include_directory_after_EQ : Joined<["--"], "include-directory-after=">, Alias<idirafter>;
def _include_directory_after : Separate<["--"], "include-directory-after">, Alias<idirafter>;
def _include_directory_EQ : Joined<["--"], "include-directory=">, Alias<I>;
def _include_directory : Separate<["--"], "include-directory">, Alias<I>;
def _include_prefix_EQ : Joined<["--"], "include-prefix=">, Alias<iprefix>;
def _include_prefix : Separate<["--"], "include-prefix">, Alias<iprefix>;
def _include_with_prefix_after_EQ : Joined<["--"], "include-with-prefix-after=">, Alias<iwithprefix>;
def _include_with_prefix_after : Separate<["--"], "include-with-prefix-after">, Alias<iwithprefix>;
def _include_with_prefix_before_EQ : Joined<["--"], "include-with-prefix-before=">, Alias<iwithprefixbefore>;
def _include_with_prefix_before : Separate<["--"], "include-with-prefix-before">, Alias<iwithprefixbefore>;
def _include_with_prefix_EQ : Joined<["--"], "include-with-prefix=">, Alias<iwithprefix>;
def _include_with_prefix : Separate<["--"], "include-with-prefix">, Alias<iwithprefix>;
def _include_EQ : Joined<["--"], "include=">, Alias<include_>;
def _language_EQ : Joined<["--"], "language=">, Alias<x>;
def _language : Separate<["--"], "language">, Alias<x>;
def _library_directory_EQ : Joined<["--"], "library-directory=">, Alias<L>;
def _library_directory : Separate<["--"], "library-directory">, Alias<L>;
def _no_line_commands : Flag<["--"], "no-line-commands">, Alias<P>;
def _no_standard_includes : Flag<["--"], "no-standard-includes">, Alias<nostdinc>;
def _no_standard_libraries : Flag<["--"], "no-standard-libraries">, Alias<nostdlib>;
def _no_undefined : Flag<["--"], "no-undefined">, Flags<[LinkerInput]>;
def _no_warnings : Flag<["--"], "no-warnings">, Alias<w>;
def _optimize_EQ : Joined<["--"], "optimize=">, Alias<O>;
def _optimize : Flag<["--"], "optimize">, Alias<O>;
def _output_class_directory_EQ : Joined<["--"], "output-class-directory=">, Alias<foutput_class_dir_EQ>;
def _output_class_directory : Separate<["--"], "output-class-directory">, Alias<foutput_class_dir_EQ>;
def _output_EQ : Joined<["--"], "output=">, Alias<o>;
def _output : Separate<["--"], "output">, Alias<o>;
def _param : Separate<["--"], "param">, Group<CompileOnly_Group>;
def _param_EQ : Joined<["--"], "param=">, Alias<_param>;
def _precompile : Flag<["--"], "precompile">, Flags<[NoXarchOption]>,
  Group<Action_Group>, HelpText<"Only precompile the input">;
def _prefix_EQ : Joined<["--"], "prefix=">, Alias<B>;
def _prefix : Separate<["--"], "prefix">, Alias<B>;
def _preprocess : Flag<["--"], "preprocess">, Alias<E>;
def _print_diagnostic_categories : Flag<["--"], "print-diagnostic-categories">;
def _print_file_name : Separate<["--"], "print-file-name">, Alias<print_file_name_EQ>;
def _print_missing_file_dependencies : Flag<["--"], "print-missing-file-dependencies">, Alias<MG>;
def _print_prog_name : Separate<["--"], "print-prog-name">, Alias<print_prog_name_EQ>;
def _profile : Flag<["--"], "profile">, Alias<p>;
def _resource_EQ : Joined<["--"], "resource=">, Alias<fcompile_resource_EQ>;
def _resource : Separate<["--"], "resource">, Alias<fcompile_resource_EQ>;
def _rtlib : Separate<["--"], "rtlib">, Alias<rtlib_EQ>;
def _serialize_diags : Separate<["-", "--"], "serialize-diagnostics">,
  Flags<[NoXarchOption]>,
  HelpText<"Serialize compiler diagnostics to a file">;
// We give --version different semantics from -version.
def _version : Flag<["--"], "version">,
  Visibility<[ClangOption, CLOption, DXCOption, FlangOption]>,
  HelpText<"Print version information">;
def _signed_char : Flag<["--"], "signed-char">, Alias<fsigned_char>;
def _std : Separate<["--"], "std">, Alias<std_EQ>;
def _stdlib : Separate<["--"], "stdlib">, Alias<stdlib_EQ>;
def _target_help : Flag<["--"], "target-help">;
def _trace_includes : Flag<["--"], "trace-includes">, Alias<H>;
def _undefine_macro_EQ : Joined<["--"], "undefine-macro=">, Alias<U>;
def _undefine_macro : Separate<["--"], "undefine-macro">, Alias<U>;
def _unsigned_char : Flag<["--"], "unsigned-char">, Alias<funsigned_char>;
def _user_dependencies : Flag<["--"], "user-dependencies">, Alias<MM>;
def _verbose : Flag<["--"], "verbose">, Alias<v>;
def _warn__EQ : Joined<["--"], "warn-=">, Alias<W_Joined>;
def _warn_ : Joined<["--"], "warn-">, Alias<W_Joined>;
def _write_dependencies : Flag<["--"], "write-dependencies">, Alias<MD>;
def _write_user_dependencies : Flag<["--"], "write-user-dependencies">, Alias<MMD>;

def _help_hidden : Flag<["--"], "help-hidden">,
  Visibility<[ClangOption, FlangOption]>,
  HelpText<"Display help for hidden options">;
def _sysroot_EQ : Joined<["--"], "sysroot=">, Visibility<[ClangOption, FlangOption]>;
def _sysroot : Separate<["--"], "sysroot">, Alias<_sysroot_EQ>;

//===----------------------------------------------------------------------===//
// pie/pic options (clang + flang-new)
//===----------------------------------------------------------------------===//
let Visibility = [ClangOption, FlangOption] in {

def fPIC : Flag<["-"], "fPIC">, Group<f_Group>;
def fno_PIC : Flag<["-"], "fno-PIC">, Group<f_Group>;
def fPIE : Flag<["-"], "fPIE">, Group<f_Group>;
def fno_PIE : Flag<["-"], "fno-PIE">, Group<f_Group>;
def fpic : Flag<["-"], "fpic">, Group<f_Group>;
def fno_pic : Flag<["-"], "fno-pic">, Group<f_Group>;
def fpie : Flag<["-"], "fpie">, Group<f_Group>;
def fno_pie : Flag<["-"], "fno-pie">, Group<f_Group>;

} // let Vis = [Default, FlangOption]

//===----------------------------------------------------------------------===//
// Target Options (clang + flang-new)
//===----------------------------------------------------------------------===//
let Flags = [TargetSpecific] in {
let Visibility = [ClangOption, FlangOption] in {

def mcpu_EQ : Joined<["-"], "mcpu=">, Group<m_Group>,
  HelpText<"For a list of available CPUs for the target use '-mcpu=help'">;
def mdynamic_no_pic : Joined<["-"], "mdynamic-no-pic">, Group<m_Group>;

} // let Vis = [Default, FlangOption]
} // let Flags = [TargetSpecific]

// Hexagon feature flags.
let Flags = [TargetSpecific] in {
def mieee_rnd_near : Flag<["-"], "mieee-rnd-near">,
  Group<m_hexagon_Features_Group>;
def mv5 : Flag<["-"], "mv5">, Group<m_hexagon_Features_Group>, Alias<mcpu_EQ>,
  AliasArgs<["hexagonv5"]>;
def mv55 : Flag<["-"], "mv55">, Group<m_hexagon_Features_Group>,
  Alias<mcpu_EQ>, AliasArgs<["hexagonv55"]>;
def mv60 : Flag<["-"], "mv60">, Group<m_hexagon_Features_Group>,
  Alias<mcpu_EQ>, AliasArgs<["hexagonv60"]>;
def mv62 : Flag<["-"], "mv62">, Group<m_hexagon_Features_Group>,
  Alias<mcpu_EQ>, AliasArgs<["hexagonv62"]>;
def mv65 : Flag<["-"], "mv65">, Group<m_hexagon_Features_Group>,
  Alias<mcpu_EQ>, AliasArgs<["hexagonv65"]>;
def mv66 : Flag<["-"], "mv66">, Group<m_hexagon_Features_Group>,
  Alias<mcpu_EQ>, AliasArgs<["hexagonv66"]>;
def mv67 : Flag<["-"], "mv67">, Group<m_hexagon_Features_Group>,
  Alias<mcpu_EQ>, AliasArgs<["hexagonv67"]>;
def mv67t : Flag<["-"], "mv67t">, Group<m_hexagon_Features_Group>,
  Alias<mcpu_EQ>, AliasArgs<["hexagonv67t"]>;
def mv68 : Flag<["-"], "mv68">, Group<m_hexagon_Features_Group>,
  Alias<mcpu_EQ>, AliasArgs<["hexagonv68"]>;
def mv69 : Flag<["-"], "mv69">, Group<m_hexagon_Features_Group>,
  Alias<mcpu_EQ>, AliasArgs<["hexagonv69"]>;
def mv71 : Flag<["-"], "mv71">, Group<m_hexagon_Features_Group>,
  Alias<mcpu_EQ>, AliasArgs<["hexagonv71"]>;
def mv71t : Flag<["-"], "mv71t">, Group<m_hexagon_Features_Group>,
  Alias<mcpu_EQ>, AliasArgs<["hexagonv71t"]>;
def mv73 : Flag<["-"], "mv73">, Group<m_hexagon_Features_Group>,
  Alias<mcpu_EQ>, AliasArgs<["hexagonv73"]>;
def mhexagon_hvx : Flag<["-"], "mhvx">, Group<m_hexagon_Features_HVX_Group>,
  HelpText<"Enable Hexagon Vector eXtensions">;
def mhexagon_hvx_EQ : Joined<["-"], "mhvx=">,
  Group<m_hexagon_Features_HVX_Group>,
  HelpText<"Enable Hexagon Vector eXtensions">;
def mno_hexagon_hvx : Flag<["-"], "mno-hvx">,
  Group<m_hexagon_Features_HVX_Group>,
  HelpText<"Disable Hexagon Vector eXtensions">;
def mhexagon_hvx_length_EQ : Joined<["-"], "mhvx-length=">,
  Group<m_hexagon_Features_HVX_Group>, HelpText<"Set Hexagon Vector Length">,
  Values<"64B,128B">;
def mhexagon_hvx_qfloat : Flag<["-"], "mhvx-qfloat">,
  Group<m_hexagon_Features_HVX_Group>,
  HelpText<"Enable Hexagon HVX QFloat instructions">;
def mno_hexagon_hvx_qfloat : Flag<["-"], "mno-hvx-qfloat">,
  Group<m_hexagon_Features_HVX_Group>,
  HelpText<"Disable Hexagon HVX QFloat instructions">;
def mhexagon_hvx_ieee_fp : Flag<["-"], "mhvx-ieee-fp">,
  Group<m_hexagon_Features_Group>,
  HelpText<"Enable Hexagon HVX IEEE floating-point">;
def mno_hexagon_hvx_ieee_fp : Flag<["-"], "mno-hvx-ieee-fp">,
  Group<m_hexagon_Features_Group>,
  HelpText<"Disable Hexagon HVX IEEE floating-point">;
def ffixed_r19: Flag<["-"], "ffixed-r19">, Group<f_Group>,
  HelpText<"Reserve register r19 (Hexagon only)">;
} // let Flags = [TargetSpecific]
def mmemops : Flag<["-"], "mmemops">, Group<m_hexagon_Features_Group>,
  Visibility<[ClangOption, CC1Option]>,
  HelpText<"Enable generation of memop instructions">;
def mno_memops : Flag<["-"], "mno-memops">, Group<m_hexagon_Features_Group>,
  Visibility<[ClangOption, CC1Option]>,
  HelpText<"Disable generation of memop instructions">;
def mpackets : Flag<["-"], "mpackets">, Group<m_hexagon_Features_Group>,
  Visibility<[ClangOption, CC1Option]>,
  HelpText<"Enable generation of instruction packets">;
def mno_packets : Flag<["-"], "mno-packets">, Group<m_hexagon_Features_Group>,
  Visibility<[ClangOption, CC1Option]>,
  HelpText<"Disable generation of instruction packets">;
def mnvj : Flag<["-"], "mnvj">, Group<m_hexagon_Features_Group>,
  Visibility<[ClangOption, CC1Option]>,
  HelpText<"Enable generation of new-value jumps">;
def mno_nvj : Flag<["-"], "mno-nvj">, Group<m_hexagon_Features_Group>,
  Visibility<[ClangOption, CC1Option]>,
  HelpText<"Disable generation of new-value jumps">;
def mnvs : Flag<["-"], "mnvs">, Group<m_hexagon_Features_Group>,
  Visibility<[ClangOption, CC1Option]>,
  HelpText<"Enable generation of new-value stores">;
def mno_nvs : Flag<["-"], "mno-nvs">, Group<m_hexagon_Features_Group>,
  Visibility<[ClangOption, CC1Option]>,
  HelpText<"Disable generation of new-value stores">;
def mcabac: Flag<["-"], "mcabac">, Group<m_hexagon_Features_Group>,
  HelpText<"Enable CABAC instructions">;

// SPARC feature flags
let Flags = [TargetSpecific] in {
def mfpu : Flag<["-"], "mfpu">, Group<m_sparc_Features_Group>;
def mno_fpu : Flag<["-"], "mno-fpu">, Group<m_sparc_Features_Group>;
def mfsmuld : Flag<["-"], "mfsmuld">, Group<m_sparc_Features_Group>;
def mno_fsmuld : Flag<["-"], "mno-fsmuld">, Group<m_sparc_Features_Group>;
def mpopc : Flag<["-"], "mpopc">, Group<m_sparc_Features_Group>;
def mno_popc : Flag<["-"], "mno-popc">, Group<m_sparc_Features_Group>;
def mvis : Flag<["-"], "mvis">, Group<m_sparc_Features_Group>;
def mno_vis : Flag<["-"], "mno-vis">, Group<m_sparc_Features_Group>;
def mvis2 : Flag<["-"], "mvis2">, Group<m_sparc_Features_Group>;
def mno_vis2 : Flag<["-"], "mno-vis2">, Group<m_sparc_Features_Group>;
def mvis3 : Flag<["-"], "mvis3">, Group<m_sparc_Features_Group>;
def mno_vis3 : Flag<["-"], "mno-vis3">, Group<m_sparc_Features_Group>;
def mhard_quad_float : Flag<["-"], "mhard-quad-float">, Group<m_sparc_Features_Group>;
def msoft_quad_float : Flag<["-"], "msoft-quad-float">, Group<m_sparc_Features_Group>;
} // let Flags = [TargetSpecific]

// M68k features flags
let Flags = [TargetSpecific] in {
def m68000 : Flag<["-"], "m68000">, Group<m_m68k_Features_Group>;
def m68010 : Flag<["-"], "m68010">, Group<m_m68k_Features_Group>;
def m68020 : Flag<["-"], "m68020">, Group<m_m68k_Features_Group>;
def m68030 : Flag<["-"], "m68030">, Group<m_m68k_Features_Group>;
def m68040 : Flag<["-"], "m68040">, Group<m_m68k_Features_Group>;
def m68060 : Flag<["-"], "m68060">, Group<m_m68k_Features_Group>;

def m68881 : Flag<["-"], "m68881">, Group<m_m68k_Features_Group>;

foreach i = {0-6} in
  def ffixed_a#i : Flag<["-"], "ffixed-a"#i>, Group<m_m68k_Features_Group>,
    HelpText<"Reserve the a"#i#" register (M68k only)">;
foreach i = {0-7} in
  def ffixed_d#i : Flag<["-"], "ffixed-d"#i>, Group<m_m68k_Features_Group>,
    HelpText<"Reserve the d"#i#" register (M68k only)">;
} // let Flags = [TargetSpecific]

// X86 feature flags
let Flags = [TargetSpecific] in {
def mx87 : Flag<["-"], "mx87">, Group<m_x86_Features_Group>;
def mno_x87 : Flag<["-"], "mno-x87">, Group<m_x86_Features_Group>;
def m80387 : Flag<["-"], "m80387">, Alias<mx87>;
def mno_80387 : Flag<["-"], "mno-80387">, Alias<mno_x87>;
def mno_fp_ret_in_387 : Flag<["-"], "mno-fp-ret-in-387">, Alias<mno_x87>;
def mmmx : Flag<["-"], "mmmx">, Group<m_x86_Features_Group>;
def mno_mmx : Flag<["-"], "mno-mmx">, Group<m_x86_Features_Group>;
def m3dnow : Flag<["-"], "m3dnow">, Group<m_x86_Features_Group>;
def mno_3dnow : Flag<["-"], "mno-3dnow">, Group<m_x86_Features_Group>;
def m3dnowa : Flag<["-"], "m3dnowa">, Group<m_x86_Features_Group>;
def mno_3dnowa : Flag<["-"], "mno-3dnowa">, Group<m_x86_Features_Group>;
def mamx_bf16 : Flag<["-"], "mamx-bf16">, Group<m_x86_Features_Group>;
def mno_amx_bf16 : Flag<["-"], "mno-amx-bf16">, Group<m_x86_Features_Group>;
def mamx_complex : Flag<["-"], "mamx-complex">, Group<m_x86_Features_Group>;
def mno_amx_complex : Flag<["-"], "mno-amx-complex">, Group<m_x86_Features_Group>;
def mamx_fp16 : Flag<["-"], "mamx-fp16">, Group<m_x86_Features_Group>;
def mno_amx_fp16 : Flag<["-"], "mno-amx-fp16">, Group<m_x86_Features_Group>;
def mamx_int8 : Flag<["-"], "mamx-int8">, Group<m_x86_Features_Group>;
def mno_amx_int8 : Flag<["-"], "mno-amx-int8">, Group<m_x86_Features_Group>;
def mamx_tile : Flag<["-"], "mamx-tile">, Group<m_x86_Features_Group>;
def mno_amx_tile : Flag<["-"], "mno-amx-tile">, Group<m_x86_Features_Group>;
def mcmpccxadd : Flag<["-"], "mcmpccxadd">, Group<m_x86_Features_Group>;
def mno_cmpccxadd : Flag<["-"], "mno-cmpccxadd">, Group<m_x86_Features_Group>;
def msse : Flag<["-"], "msse">, Group<m_x86_Features_Group>;
def mno_sse : Flag<["-"], "mno-sse">, Group<m_x86_Features_Group>;
def msse2 : Flag<["-"], "msse2">, Group<m_x86_Features_Group>;
def mno_sse2 : Flag<["-"], "mno-sse2">, Group<m_x86_Features_Group>;
def msse3 : Flag<["-"], "msse3">, Group<m_x86_Features_Group>;
def mno_sse3 : Flag<["-"], "mno-sse3">, Group<m_x86_Features_Group>;
def mssse3 : Flag<["-"], "mssse3">, Group<m_x86_Features_Group>;
def mno_ssse3 : Flag<["-"], "mno-ssse3">, Group<m_x86_Features_Group>;
def msse4_1 : Flag<["-"], "msse4.1">, Group<m_x86_Features_Group>;
def mno_sse4_1 : Flag<["-"], "mno-sse4.1">, Group<m_x86_Features_Group>;
} // let Flags = [TargetSpecific]
// TODO: Make -msse4.2 TargetSpecific after
// https://github.com/llvm/llvm-project/issues/63270 is fixed.
def msse4_2 : Flag<["-"], "msse4.2">, Group<m_x86_Features_Group>;
let Flags = [TargetSpecific] in {
def mno_sse4_2 : Flag<["-"], "mno-sse4.2">, Group<m_x86_Features_Group>;
def msse4 : Flag<["-"], "msse4">, Alias<msse4_2>;
// -mno-sse4 turns off sse4.1 which has the effect of turning off everything
// later than 4.1. -msse4 turns on 4.2 which has the effect of turning on
// everything earlier than 4.2.
def mno_sse4 : Flag<["-"], "mno-sse4">, Alias<mno_sse4_1>;
def msse4a : Flag<["-"], "msse4a">, Group<m_x86_Features_Group>;
def mno_sse4a : Flag<["-"], "mno-sse4a">, Group<m_x86_Features_Group>;
def mavx : Flag<["-"], "mavx">, Group<m_x86_Features_Group>;
def mno_avx : Flag<["-"], "mno-avx">, Group<m_x86_Features_Group>;
def mavx2 : Flag<["-"], "mavx2">, Group<m_x86_Features_Group>;
def mno_avx2 : Flag<["-"], "mno-avx2">, Group<m_x86_Features_Group>;
def mavx512f : Flag<["-"], "mavx512f">, Group<m_x86_Features_Group>;
def mno_avx512f : Flag<["-"], "mno-avx512f">, Group<m_x86_Features_Group>;
def mavx512bf16 : Flag<["-"], "mavx512bf16">, Group<m_x86_Features_Group>;
def mno_avx512bf16 : Flag<["-"], "mno-avx512bf16">, Group<m_x86_Features_Group>;
def mavx512bitalg : Flag<["-"], "mavx512bitalg">, Group<m_x86_Features_Group>;
def mno_avx512bitalg : Flag<["-"], "mno-avx512bitalg">, Group<m_x86_Features_Group>;
def mavx512bw : Flag<["-"], "mavx512bw">, Group<m_x86_Features_Group>;
def mno_avx512bw : Flag<["-"], "mno-avx512bw">, Group<m_x86_Features_Group>;
def mavx512cd : Flag<["-"], "mavx512cd">, Group<m_x86_Features_Group>;
def mno_avx512cd : Flag<["-"], "mno-avx512cd">, Group<m_x86_Features_Group>;
def mavx512dq : Flag<["-"], "mavx512dq">, Group<m_x86_Features_Group>;
def mno_avx512dq : Flag<["-"], "mno-avx512dq">, Group<m_x86_Features_Group>;
def mavx512er : Flag<["-"], "mavx512er">, Group<m_x86_Features_Group>;
def mno_avx512er : Flag<["-"], "mno-avx512er">, Group<m_x86_Features_Group>;
def mavx512fp16 : Flag<["-"], "mavx512fp16">, Group<m_x86_Features_Group>;
def mno_avx512fp16 : Flag<["-"], "mno-avx512fp16">, Group<m_x86_Features_Group>;
def mavx512ifma : Flag<["-"], "mavx512ifma">, Group<m_x86_Features_Group>;
def mno_avx512ifma : Flag<["-"], "mno-avx512ifma">, Group<m_x86_Features_Group>;
def mavx512pf : Flag<["-"], "mavx512pf">, Group<m_x86_Features_Group>;
def mno_avx512pf : Flag<["-"], "mno-avx512pf">, Group<m_x86_Features_Group>;
def mavx512vbmi : Flag<["-"], "mavx512vbmi">, Group<m_x86_Features_Group>;
def mno_avx512vbmi : Flag<["-"], "mno-avx512vbmi">, Group<m_x86_Features_Group>;
def mavx512vbmi2 : Flag<["-"], "mavx512vbmi2">, Group<m_x86_Features_Group>;
def mno_avx512vbmi2 : Flag<["-"], "mno-avx512vbmi2">, Group<m_x86_Features_Group>;
def mavx512vl : Flag<["-"], "mavx512vl">, Group<m_x86_Features_Group>;
def mno_avx512vl : Flag<["-"], "mno-avx512vl">, Group<m_x86_Features_Group>;
def mavx512vnni : Flag<["-"], "mavx512vnni">, Group<m_x86_Features_Group>;
def mno_avx512vnni : Flag<["-"], "mno-avx512vnni">, Group<m_x86_Features_Group>;
def mavx512vpopcntdq : Flag<["-"], "mavx512vpopcntdq">, Group<m_x86_Features_Group>;
def mno_avx512vpopcntdq : Flag<["-"], "mno-avx512vpopcntdq">, Group<m_x86_Features_Group>;
def mavx512vp2intersect : Flag<["-"], "mavx512vp2intersect">, Group<m_x86_Features_Group>;
def mno_avx512vp2intersect : Flag<["-"], "mno-avx512vp2intersect">, Group<m_x86_Features_Group>;
def mavxifma : Flag<["-"], "mavxifma">, Group<m_x86_Features_Group>;
def mno_avxifma : Flag<["-"], "mno-avxifma">, Group<m_x86_Features_Group>;
def mavxneconvert : Flag<["-"], "mavxneconvert">, Group<m_x86_Features_Group>;
def mno_avxneconvert : Flag<["-"], "mno-avxneconvert">, Group<m_x86_Features_Group>;
def mavxvnniint16 : Flag<["-"], "mavxvnniint16">, Group<m_x86_Features_Group>;
def mno_avxvnniint16 : Flag<["-"], "mno-avxvnniint16">, Group<m_x86_Features_Group>;
def mavxvnniint8 : Flag<["-"], "mavxvnniint8">, Group<m_x86_Features_Group>;
def mno_avxvnniint8 : Flag<["-"], "mno-avxvnniint8">, Group<m_x86_Features_Group>;
def mavxvnni : Flag<["-"], "mavxvnni">, Group<m_x86_Features_Group>;
def mno_avxvnni : Flag<["-"], "mno-avxvnni">, Group<m_x86_Features_Group>;
def madx : Flag<["-"], "madx">, Group<m_x86_Features_Group>;
def mno_adx : Flag<["-"], "mno-adx">, Group<m_x86_Features_Group>;
def maes : Flag<["-"], "maes">, Group<m_x86_Features_Group>;
def mno_aes : Flag<["-"], "mno-aes">, Group<m_x86_Features_Group>;
def mbmi : Flag<["-"], "mbmi">, Group<m_x86_Features_Group>;
def mno_bmi : Flag<["-"], "mno-bmi">, Group<m_x86_Features_Group>;
def mbmi2 : Flag<["-"], "mbmi2">, Group<m_x86_Features_Group>;
def mno_bmi2 : Flag<["-"], "mno-bmi2">, Group<m_x86_Features_Group>;
def mcldemote : Flag<["-"], "mcldemote">, Group<m_x86_Features_Group>;
def mno_cldemote : Flag<["-"], "mno-cldemote">, Group<m_x86_Features_Group>;
def mclflushopt : Flag<["-"], "mclflushopt">, Group<m_x86_Features_Group>;
def mno_clflushopt : Flag<["-"], "mno-clflushopt">, Group<m_x86_Features_Group>;
def mclwb : Flag<["-"], "mclwb">, Group<m_x86_Features_Group>;
def mno_clwb : Flag<["-"], "mno-clwb">, Group<m_x86_Features_Group>;
def mwbnoinvd : Flag<["-"], "mwbnoinvd">, Group<m_x86_Features_Group>;
def mno_wbnoinvd : Flag<["-"], "mno-wbnoinvd">, Group<m_x86_Features_Group>;
def mclzero : Flag<["-"], "mclzero">, Group<m_x86_Features_Group>;
def mno_clzero : Flag<["-"], "mno-clzero">, Group<m_x86_Features_Group>;
def mcrc32 : Flag<["-"], "mcrc32">, Group<m_x86_Features_Group>;
def mno_crc32 : Flag<["-"], "mno-crc32">, Group<m_x86_Features_Group>;
def mcx16 : Flag<["-"], "mcx16">, Group<m_x86_Features_Group>;
def mno_cx16 : Flag<["-"], "mno-cx16">, Group<m_x86_Features_Group>;
def menqcmd : Flag<["-"], "menqcmd">, Group<m_x86_Features_Group>;
def mno_enqcmd : Flag<["-"], "mno-enqcmd">, Group<m_x86_Features_Group>;
def mf16c : Flag<["-"], "mf16c">, Group<m_x86_Features_Group>;
def mno_f16c : Flag<["-"], "mno-f16c">, Group<m_x86_Features_Group>;
def mfma : Flag<["-"], "mfma">, Group<m_x86_Features_Group>;
def mno_fma : Flag<["-"], "mno-fma">, Group<m_x86_Features_Group>;
def mfma4 : Flag<["-"], "mfma4">, Group<m_x86_Features_Group>;
def mno_fma4 : Flag<["-"], "mno-fma4">, Group<m_x86_Features_Group>;
def mfsgsbase : Flag<["-"], "mfsgsbase">, Group<m_x86_Features_Group>;
def mno_fsgsbase : Flag<["-"], "mno-fsgsbase">, Group<m_x86_Features_Group>;
def mfxsr : Flag<["-"], "mfxsr">, Group<m_x86_Features_Group>;
def mno_fxsr : Flag<["-"], "mno-fxsr">, Group<m_x86_Features_Group>;
def minvpcid : Flag<["-"], "minvpcid">, Group<m_x86_Features_Group>;
def mno_invpcid : Flag<["-"], "mno-invpcid">, Group<m_x86_Features_Group>;
def mgfni : Flag<["-"], "mgfni">, Group<m_x86_Features_Group>;
def mno_gfni : Flag<["-"], "mno-gfni">, Group<m_x86_Features_Group>;
def mhreset : Flag<["-"], "mhreset">, Group<m_x86_Features_Group>;
def mno_hreset : Flag<["-"], "mno-hreset">, Group<m_x86_Features_Group>;
def mkl : Flag<["-"], "mkl">, Group<m_x86_Features_Group>;
def mno_kl : Flag<["-"], "mno-kl">, Group<m_x86_Features_Group>;
def mwidekl : Flag<["-"], "mwidekl">, Group<m_x86_Features_Group>;
def mno_widekl : Flag<["-"], "mno-widekl">, Group<m_x86_Features_Group>;
def mlwp : Flag<["-"], "mlwp">, Group<m_x86_Features_Group>;
def mno_lwp : Flag<["-"], "mno-lwp">, Group<m_x86_Features_Group>;
def mlzcnt : Flag<["-"], "mlzcnt">, Group<m_x86_Features_Group>;
def mno_lzcnt : Flag<["-"], "mno-lzcnt">, Group<m_x86_Features_Group>;
def mmovbe : Flag<["-"], "mmovbe">, Group<m_x86_Features_Group>;
def mno_movbe : Flag<["-"], "mno-movbe">, Group<m_x86_Features_Group>;
def mmovdiri : Flag<["-"], "mmovdiri">, Group<m_x86_Features_Group>;
def mno_movdiri : Flag<["-"], "mno-movdiri">, Group<m_x86_Features_Group>;
def mmovdir64b : Flag<["-"], "mmovdir64b">, Group<m_x86_Features_Group>;
def mno_movdir64b : Flag<["-"], "mno-movdir64b">, Group<m_x86_Features_Group>;
def mmwaitx : Flag<["-"], "mmwaitx">, Group<m_x86_Features_Group>;
def mno_mwaitx : Flag<["-"], "mno-mwaitx">, Group<m_x86_Features_Group>;
def mpku : Flag<["-"], "mpku">, Group<m_x86_Features_Group>;
def mno_pku : Flag<["-"], "mno-pku">, Group<m_x86_Features_Group>;
def mpclmul : Flag<["-"], "mpclmul">, Group<m_x86_Features_Group>;
def mno_pclmul : Flag<["-"], "mno-pclmul">, Group<m_x86_Features_Group>;
def mpconfig : Flag<["-"], "mpconfig">, Group<m_x86_Features_Group>;
def mno_pconfig : Flag<["-"], "mno-pconfig">, Group<m_x86_Features_Group>;
def mpopcnt : Flag<["-"], "mpopcnt">, Group<m_x86_Features_Group>;
def mno_popcnt : Flag<["-"], "mno-popcnt">, Group<m_x86_Features_Group>;
def mprefetchi : Flag<["-"], "mprefetchi">, Group<m_x86_Features_Group>;
def mno_prefetchi : Flag<["-"], "mno-prefetchi">, Group<m_x86_Features_Group>;
def mprefetchwt1 : Flag<["-"], "mprefetchwt1">, Group<m_x86_Features_Group>;
def mno_prefetchwt1 : Flag<["-"], "mno-prefetchwt1">, Group<m_x86_Features_Group>;
def mprfchw : Flag<["-"], "mprfchw">, Group<m_x86_Features_Group>;
def mno_prfchw : Flag<["-"], "mno-prfchw">, Group<m_x86_Features_Group>;
def mptwrite : Flag<["-"], "mptwrite">, Group<m_x86_Features_Group>;
def mno_ptwrite : Flag<["-"], "mno-ptwrite">, Group<m_x86_Features_Group>;
def mraoint : Flag<["-"], "mraoint">, Group<m_x86_Features_Group>;
def mno_raoint : Flag<["-"], "mno-raoint">, Group<m_x86_Features_Group>;
def mrdpid : Flag<["-"], "mrdpid">, Group<m_x86_Features_Group>;
def mno_rdpid : Flag<["-"], "mno-rdpid">, Group<m_x86_Features_Group>;
def mrdpru : Flag<["-"], "mrdpru">, Group<m_x86_Features_Group>;
def mno_rdpru : Flag<["-"], "mno-rdpru">, Group<m_x86_Features_Group>;
def mrdrnd : Flag<["-"], "mrdrnd">, Group<m_x86_Features_Group>;
def mno_rdrnd : Flag<["-"], "mno-rdrnd">, Group<m_x86_Features_Group>;
def mrtm : Flag<["-"], "mrtm">, Group<m_x86_Features_Group>;
def mno_rtm : Flag<["-"], "mno-rtm">, Group<m_x86_Features_Group>;
def mrdseed : Flag<["-"], "mrdseed">, Group<m_x86_Features_Group>;
def mno_rdseed : Flag<["-"], "mno-rdseed">, Group<m_x86_Features_Group>;
def msahf : Flag<["-"], "msahf">, Group<m_x86_Features_Group>;
def mno_sahf : Flag<["-"], "mno-sahf">, Group<m_x86_Features_Group>;
def mserialize : Flag<["-"], "mserialize">, Group<m_x86_Features_Group>;
def mno_serialize : Flag<["-"], "mno-serialize">, Group<m_x86_Features_Group>;
def msgx : Flag<["-"], "msgx">, Group<m_x86_Features_Group>;
def mno_sgx : Flag<["-"], "mno-sgx">, Group<m_x86_Features_Group>;
def msha : Flag<["-"], "msha">, Group<m_x86_Features_Group>;
def mno_sha : Flag<["-"], "mno-sha">, Group<m_x86_Features_Group>;
def msha512 : Flag<["-"], "msha512">, Group<m_x86_Features_Group>;
def mno_sha512 : Flag<["-"], "mno-sha512">, Group<m_x86_Features_Group>;
def msm3 : Flag<["-"], "msm3">, Group<m_x86_Features_Group>;
def mno_sm3 : Flag<["-"], "mno-sm3">, Group<m_x86_Features_Group>;
def msm4 : Flag<["-"], "msm4">, Group<m_x86_Features_Group>;
def mno_sm4 : Flag<["-"], "mno-sm4">, Group<m_x86_Features_Group>;
def mtbm : Flag<["-"], "mtbm">, Group<m_x86_Features_Group>;
def mno_tbm : Flag<["-"], "mno-tbm">, Group<m_x86_Features_Group>;
def mtsxldtrk : Flag<["-"], "mtsxldtrk">, Group<m_x86_Features_Group>;
def mno_tsxldtrk : Flag<["-"], "mno-tsxldtrk">, Group<m_x86_Features_Group>;
def muintr : Flag<["-"], "muintr">, Group<m_x86_Features_Group>;
def mno_uintr : Flag<["-"], "mno-uintr">, Group<m_x86_Features_Group>;
def mvaes : Flag<["-"], "mvaes">, Group<m_x86_Features_Group>;
def mno_vaes : Flag<["-"], "mno-vaes">, Group<m_x86_Features_Group>;
def mvpclmulqdq : Flag<["-"], "mvpclmulqdq">, Group<m_x86_Features_Group>;
def mno_vpclmulqdq : Flag<["-"], "mno-vpclmulqdq">, Group<m_x86_Features_Group>;
def mwaitpkg : Flag<["-"], "mwaitpkg">, Group<m_x86_Features_Group>;
def mno_waitpkg : Flag<["-"], "mno-waitpkg">, Group<m_x86_Features_Group>;
def mxop : Flag<["-"], "mxop">, Group<m_x86_Features_Group>;
def mno_xop : Flag<["-"], "mno-xop">, Group<m_x86_Features_Group>;
def mxsave : Flag<["-"], "mxsave">, Group<m_x86_Features_Group>;
def mno_xsave : Flag<["-"], "mno-xsave">, Group<m_x86_Features_Group>;
def mxsavec : Flag<["-"], "mxsavec">, Group<m_x86_Features_Group>;
def mno_xsavec : Flag<["-"], "mno-xsavec">, Group<m_x86_Features_Group>;
def mxsaveopt : Flag<["-"], "mxsaveopt">, Group<m_x86_Features_Group>;
def mno_xsaveopt : Flag<["-"], "mno-xsaveopt">, Group<m_x86_Features_Group>;
def mxsaves : Flag<["-"], "mxsaves">, Group<m_x86_Features_Group>;
def mno_xsaves : Flag<["-"], "mno-xsaves">, Group<m_x86_Features_Group>;
def mshstk : Flag<["-"], "mshstk">, Group<m_x86_Features_Group>;
def mno_shstk : Flag<["-"], "mno-shstk">, Group<m_x86_Features_Group>;
def mretpoline_external_thunk : Flag<["-"], "mretpoline-external-thunk">, Group<m_x86_Features_Group>;
def mno_retpoline_external_thunk : Flag<["-"], "mno-retpoline-external-thunk">, Group<m_x86_Features_Group>;
def mvzeroupper : Flag<["-"], "mvzeroupper">, Group<m_x86_Features_Group>;
def mno_vzeroupper : Flag<["-"], "mno-vzeroupper">, Group<m_x86_Features_Group>;
def mno_gather : Flag<["-"], "mno-gather">, Group<m_x86_Features_Group>,
                 HelpText<"Disable generation of gather instructions in auto-vectorization(x86 only)">;
def mno_scatter : Flag<["-"], "mno-scatter">, Group<m_x86_Features_Group>,
                  HelpText<"Disable generation of scatter instructions in auto-vectorization(x86 only)">;
} // let Flags = [TargetSpecific]

<<<<<<< HEAD
=======
// VE feature flags
>>>>>>> b6ce8600
let Flags = [TargetSpecific] in {
def mvevpu : Flag<["-"], "mvevpu">, Group<m_ve_Features_Group>,
  HelpText<"Emit VPU instructions for VE">;
def mno_vevpu : Flag<["-"], "mno-vevpu">, Group<m_ve_Features_Group>;
<<<<<<< HEAD

def mvesimd : Flag<["-"], "mvesimd">, Group<m_ve_Features_Group>,
  HelpText<"Enable Fixed-SIMD isel for VE">;
def mno_vesimd : Flag<["-"], "mno-vesimd">, Group<m_ve_Features_Group>;
=======
>>>>>>> b6ce8600
} // let Flags = [TargetSpecific]

// These are legacy user-facing driver-level option spellings. They are always
// aliases for options that are spelled using the more common Unix / GNU flag
// style of double-dash and equals-joined flags.
def target_legacy_spelling : Separate<["-"], "target">,
                             Alias<target>,
                             Visibility<[ClangOption, CLOption, DXCOption, FlangOption]>;

// Special internal option to handle -Xlinker --no-demangle.
def Z_Xlinker__no_demangle : Flag<["-"], "Z-Xlinker-no-demangle">,
    Flags<[Unsupported, NoArgumentUnused]>;

// Special internal option to allow forwarding arbitrary arguments to linker.
def Zlinker_input : Separate<["-"], "Zlinker-input">,
    Flags<[Unsupported, NoArgumentUnused]>;

// Reserved library options.
def Z_reserved_lib_stdcxx : Flag<["-"], "Z-reserved-lib-stdc++">,
    Flags<[LinkerInput, NoArgumentUnused, Unsupported]>,
    Group<reserved_lib_Group>;
def Z_reserved_lib_cckext : Flag<["-"], "Z-reserved-lib-cckext">,
    Flags<[LinkerInput, NoArgumentUnused, Unsupported]>,
    Group<reserved_lib_Group>;

// Ignored options
multiclass BooleanFFlag<string name> {
  def f#NAME : Flag<["-"], "f"#name>;
  def fno_#NAME : Flag<["-"], "fno-"#name>;
}

multiclass FlangIgnoredDiagOpt<string name> {
  def unsupported_warning_w#NAME : Flag<["-", "--"], "W"#name>,
    Visibility<[FlangOption]>, Group<flang_ignored_w_Group>;
}

defm : BooleanFFlag<"keep-inline-functions">, Group<clang_ignored_gcc_optimization_f_Group>;

def fprofile_dir : Joined<["-"], "fprofile-dir=">, Group<f_Group>;

// The default value matches BinutilsVersion in MCAsmInfo.h.
def fbinutils_version_EQ : Joined<["-"], "fbinutils-version=">,
  MetaVarName<"<major.minor>">, Group<f_Group>,
  Visibility<[ClangOption, CC1Option]>,
  HelpText<"Produced object files can use all ELF features supported by this "
  "binutils version and newer. If -fno-integrated-as is specified, the "
  "generated assembly will consider GNU as support. 'none' means that all ELF "
  "features can be used, regardless of binutils support. Defaults to 2.26.">;
def fuse_ld_EQ : Joined<["-"], "fuse-ld=">, Group<f_Group>,
  Flags<[LinkOption]>, Visibility<[ClangOption, FlangOption, CLOption]>;
def ld_path_EQ : Joined<["--"], "ld-path=">, Group<Link_Group>;

defm align_labels : BooleanFFlag<"align-labels">, Group<clang_ignored_gcc_optimization_f_Group>;
def falign_labels_EQ : Joined<["-"], "falign-labels=">, Group<clang_ignored_gcc_optimization_f_Group>;
defm align_loops : BooleanFFlag<"align-loops">, Group<clang_ignored_gcc_optimization_f_Group>;
defm align_jumps : BooleanFFlag<"align-jumps">, Group<clang_ignored_gcc_optimization_f_Group>;
def falign_jumps_EQ : Joined<["-"], "falign-jumps=">, Group<clang_ignored_gcc_optimization_f_Group>;

// FIXME: This option should be supported and wired up to our diognostics, but
// ignore it for now to avoid breaking builds that use it.
def fdiagnostics_show_location_EQ : Joined<["-"], "fdiagnostics-show-location=">, Group<clang_ignored_f_Group>;

defm check_new : BoolOption<"f", "check-new",
  LangOpts<"CheckNew">, DefaultFalse,
  PosFlag<SetTrue, [], [ClangOption], "Do not assume C++ operator new may not return NULL">,
  NegFlag<SetFalse>, BothFlags<[], [ClangOption, CC1Option]>>;

defm caller_saves : BooleanFFlag<"caller-saves">, Group<clang_ignored_gcc_optimization_f_Group>;
defm reorder_blocks : BooleanFFlag<"reorder-blocks">, Group<clang_ignored_gcc_optimization_f_Group>;
defm branch_count_reg : BooleanFFlag<"branch-count-reg">, Group<clang_ignored_gcc_optimization_f_Group>;
defm default_inline : BooleanFFlag<"default-inline">, Group<clang_ignored_gcc_optimization_f_Group>;
defm float_store : BooleanFFlag<"float-store">, Group<clang_ignored_gcc_optimization_f_Group>;
defm friend_injection : BooleanFFlag<"friend-injection">, Group<clang_ignored_f_Group>;
defm function_attribute_list : BooleanFFlag<"function-attribute-list">, Group<clang_ignored_f_Group>;
defm gcse : BooleanFFlag<"gcse">, Group<clang_ignored_gcc_optimization_f_Group>;
defm gcse_after_reload: BooleanFFlag<"gcse-after-reload">, Group<clang_ignored_gcc_optimization_f_Group>;
defm gcse_las: BooleanFFlag<"gcse-las">, Group<clang_ignored_gcc_optimization_f_Group>;
defm gcse_sm: BooleanFFlag<"gcse-sm">, Group<clang_ignored_gcc_optimization_f_Group>;
defm gnu : BooleanFFlag<"gnu">, Group<clang_ignored_f_Group>;
defm implicit_templates : BooleanFFlag<"implicit-templates">, Group<clang_ignored_f_Group>;
defm implement_inlines : BooleanFFlag<"implement-inlines">, Group<clang_ignored_f_Group>;
defm merge_constants : BooleanFFlag<"merge-constants">, Group<clang_ignored_gcc_optimization_f_Group>;
defm modulo_sched : BooleanFFlag<"modulo-sched">, Group<clang_ignored_gcc_optimization_f_Group>;
defm modulo_sched_allow_regmoves : BooleanFFlag<"modulo-sched-allow-regmoves">,
    Group<clang_ignored_gcc_optimization_f_Group>;
defm inline_functions_called_once : BooleanFFlag<"inline-functions-called-once">,
    Group<clang_ignored_gcc_optimization_f_Group>;
def finline_limit_EQ : Joined<["-"], "finline-limit=">, Group<clang_ignored_gcc_optimization_f_Group>;
defm finline_limit : BooleanFFlag<"inline-limit">, Group<clang_ignored_gcc_optimization_f_Group>;
defm inline_small_functions : BooleanFFlag<"inline-small-functions">,
    Group<clang_ignored_gcc_optimization_f_Group>;
defm ipa_cp : BooleanFFlag<"ipa-cp">,
    Group<clang_ignored_gcc_optimization_f_Group>;
defm ivopts : BooleanFFlag<"ivopts">, Group<clang_ignored_gcc_optimization_f_Group>;
defm semantic_interposition : BoolFOption<"semantic-interposition",
  LangOpts<"SemanticInterposition">, DefaultFalse,
  PosFlag<SetTrue, [], [ClangOption, CC1Option]>,
  NegFlag<SetFalse>>,
  DocBrief<[{Enable semantic interposition. Semantic interposition allows for the
interposition of a symbol by another at runtime, thus preventing a range of
inter-procedural optimisation.}]>;
defm non_call_exceptions : BooleanFFlag<"non-call-exceptions">, Group<clang_ignored_f_Group>;
defm peel_loops : BooleanFFlag<"peel-loops">, Group<clang_ignored_gcc_optimization_f_Group>;
defm permissive : BooleanFFlag<"permissive">, Group<clang_ignored_f_Group>;
defm prefetch_loop_arrays : BooleanFFlag<"prefetch-loop-arrays">, Group<clang_ignored_gcc_optimization_f_Group>;
defm printf : BooleanFFlag<"printf">, Group<clang_ignored_f_Group>;
defm profile : BooleanFFlag<"profile">, Group<clang_ignored_f_Group>;
defm profile_correction : BooleanFFlag<"profile-correction">, Group<clang_ignored_gcc_optimization_f_Group>;
defm profile_generate_sampling : BooleanFFlag<"profile-generate-sampling">, Group<clang_ignored_f_Group>;
defm profile_reusedist : BooleanFFlag<"profile-reusedist">, Group<clang_ignored_f_Group>;
defm profile_values : BooleanFFlag<"profile-values">, Group<clang_ignored_gcc_optimization_f_Group>;
defm regs_graph : BooleanFFlag<"regs-graph">, Group<clang_ignored_f_Group>;
defm rename_registers : BooleanFFlag<"rename-registers">, Group<clang_ignored_gcc_optimization_f_Group>;
defm ripa : BooleanFFlag<"ripa">, Group<clang_ignored_f_Group>;
defm schedule_insns : BooleanFFlag<"schedule-insns">, Group<clang_ignored_gcc_optimization_f_Group>;
defm schedule_insns2 : BooleanFFlag<"schedule-insns2">, Group<clang_ignored_gcc_optimization_f_Group>;
defm see : BooleanFFlag<"see">, Group<clang_ignored_f_Group>;
defm signaling_nans : BooleanFFlag<"signaling-nans">, Group<clang_ignored_gcc_optimization_f_Group>;
defm single_precision_constant : BooleanFFlag<"single-precision-constant">,
    Group<clang_ignored_gcc_optimization_f_Group>;
defm spec_constr_count : BooleanFFlag<"spec-constr-count">, Group<clang_ignored_f_Group>;
defm stack_check : BooleanFFlag<"stack-check">, Group<clang_ignored_f_Group>;
defm strength_reduce :
    BooleanFFlag<"strength-reduce">, Group<clang_ignored_gcc_optimization_f_Group>;
defm tls_model : BooleanFFlag<"tls-model">, Group<clang_ignored_f_Group>;
defm tracer : BooleanFFlag<"tracer">, Group<clang_ignored_gcc_optimization_f_Group>;
defm tree_dce : BooleanFFlag<"tree-dce">, Group<clang_ignored_gcc_optimization_f_Group>;
defm tree_salias : BooleanFFlag<"tree-salias">, Group<clang_ignored_f_Group>;
defm tree_ter : BooleanFFlag<"tree-ter">, Group<clang_ignored_gcc_optimization_f_Group>;
defm tree_vectorizer_verbose : BooleanFFlag<"tree-vectorizer-verbose">, Group<clang_ignored_f_Group>;
defm tree_vrp : BooleanFFlag<"tree-vrp">, Group<clang_ignored_gcc_optimization_f_Group>;
defm : BooleanFFlag<"unit-at-a-time">, Group<clang_ignored_gcc_optimization_f_Group>;
defm unroll_all_loops : BooleanFFlag<"unroll-all-loops">, Group<clang_ignored_gcc_optimization_f_Group>;
defm unsafe_loop_optimizations : BooleanFFlag<"unsafe-loop-optimizations">,
    Group<clang_ignored_gcc_optimization_f_Group>;
defm unswitch_loops : BooleanFFlag<"unswitch-loops">, Group<clang_ignored_gcc_optimization_f_Group>;
defm use_linker_plugin : BooleanFFlag<"use-linker-plugin">, Group<clang_ignored_gcc_optimization_f_Group>;
defm vect_cost_model : BooleanFFlag<"vect-cost-model">, Group<clang_ignored_gcc_optimization_f_Group>;
defm variable_expansion_in_unroller : BooleanFFlag<"variable-expansion-in-unroller">,
    Group<clang_ignored_gcc_optimization_f_Group>;
defm web : BooleanFFlag<"web">, Group<clang_ignored_gcc_optimization_f_Group>;
defm whole_program : BooleanFFlag<"whole-program">, Group<clang_ignored_gcc_optimization_f_Group>;
defm devirtualize : BooleanFFlag<"devirtualize">, Group<clang_ignored_gcc_optimization_f_Group>;
defm devirtualize_speculatively : BooleanFFlag<"devirtualize-speculatively">,
    Group<clang_ignored_gcc_optimization_f_Group>;

// Generic gfortran options.
def A_DASH : Joined<["-"], "A-">, Group<gfortran_Group>;
def static_libgfortran : Flag<["-"], "static-libgfortran">, Group<gfortran_Group>;

// "f" options with values for gfortran.
def fblas_matmul_limit_EQ : Joined<["-"], "fblas-matmul-limit=">, Group<gfortran_Group>;
def fcheck_EQ : Joined<["-"], "fcheck=">, Group<gfortran_Group>;
def fcoarray_EQ : Joined<["-"], "fcoarray=">, Group<gfortran_Group>;
def ffpe_trap_EQ : Joined<["-"], "ffpe-trap=">, Group<gfortran_Group>;
def ffree_line_length_VALUE : Joined<["-"], "ffree-line-length-">, Group<gfortran_Group>;
def finit_character_EQ : Joined<["-"], "finit-character=">, Group<gfortran_Group>;
def finit_integer_EQ : Joined<["-"], "finit-integer=">, Group<gfortran_Group>;
def finit_logical_EQ : Joined<["-"], "finit-logical=">, Group<gfortran_Group>;
def finit_real_EQ : Joined<["-"], "finit-real=">, Group<gfortran_Group>;
def fmax_array_constructor_EQ : Joined<["-"], "fmax-array-constructor=">, Group<gfortran_Group>;
def fmax_errors_EQ : Joined<["-"], "fmax-errors=">, Group<gfortran_Group>;
def fmax_stack_var_size_EQ : Joined<["-"], "fmax-stack-var-size=">, Group<gfortran_Group>;
def fmax_subrecord_length_EQ : Joined<["-"], "fmax-subrecord-length=">, Group<gfortran_Group>;
def frecord_marker_EQ : Joined<["-"], "frecord-marker=">, Group<gfortran_Group>;

// "f" flags for gfortran.
defm aggressive_function_elimination : BooleanFFlag<"aggressive-function-elimination">, Group<gfortran_Group>;
defm align_commons : BooleanFFlag<"align-commons">, Group<gfortran_Group>;
defm all_intrinsics : BooleanFFlag<"all-intrinsics">, Group<gfortran_Group>;
def fautomatic : Flag<["-"], "fautomatic">; // -fno-automatic is significant
defm backtrace : BooleanFFlag<"backtrace">, Group<gfortran_Group>;
defm bounds_check : BooleanFFlag<"bounds-check">, Group<gfortran_Group>;
defm check_array_temporaries : BooleanFFlag<"check-array-temporaries">, Group<gfortran_Group>;
defm cray_pointer : BooleanFFlag<"cray-pointer">, Group<gfortran_Group>;
defm d_lines_as_code : BooleanFFlag<"d-lines-as-code">, Group<gfortran_Group>;
defm d_lines_as_comments : BooleanFFlag<"d-lines-as-comments">, Group<gfortran_Group>;
defm dollar_ok : BooleanFFlag<"dollar-ok">, Group<gfortran_Group>;
defm dump_fortran_optimized : BooleanFFlag<"dump-fortran-optimized">, Group<gfortran_Group>;
defm dump_fortran_original : BooleanFFlag<"dump-fortran-original">, Group<gfortran_Group>;
defm dump_parse_tree : BooleanFFlag<"dump-parse-tree">, Group<gfortran_Group>;
defm external_blas : BooleanFFlag<"external-blas">, Group<gfortran_Group>;
defm f2c : BooleanFFlag<"f2c">, Group<gfortran_Group>;
defm frontend_optimize : BooleanFFlag<"frontend-optimize">, Group<gfortran_Group>;
defm init_local_zero : BooleanFFlag<"init-local-zero">, Group<gfortran_Group>;
defm integer_4_integer_8 : BooleanFFlag<"integer-4-integer-8">, Group<gfortran_Group>;
defm max_identifier_length : BooleanFFlag<"max-identifier-length">, Group<gfortran_Group>;
defm module_private : BooleanFFlag<"module-private">, Group<gfortran_Group>;
defm pack_derived : BooleanFFlag<"pack-derived">, Group<gfortran_Group>;
//defm protect_parens : BooleanFFlag<"protect-parens">, Group<gfortran_Group>;
defm range_check : BooleanFFlag<"range-check">, Group<gfortran_Group>;
defm real_4_real_10 : BooleanFFlag<"real-4-real-10">, Group<gfortran_Group>;
defm real_4_real_16 : BooleanFFlag<"real-4-real-16">, Group<gfortran_Group>;
defm real_4_real_8 : BooleanFFlag<"real-4-real-8">, Group<gfortran_Group>;
defm real_8_real_10 : BooleanFFlag<"real-8-real-10">, Group<gfortran_Group>;
defm real_8_real_16 : BooleanFFlag<"real-8-real-16">, Group<gfortran_Group>;
defm real_8_real_4 : BooleanFFlag<"real-8-real-4">, Group<gfortran_Group>;
defm realloc_lhs : BooleanFFlag<"realloc-lhs">, Group<gfortran_Group>;
defm recursive : BooleanFFlag<"recursive">, Group<gfortran_Group>;
defm repack_arrays : BooleanFFlag<"repack-arrays">, Group<gfortran_Group>;
defm second_underscore : BooleanFFlag<"second-underscore">, Group<gfortran_Group>;
defm sign_zero : BooleanFFlag<"sign-zero">, Group<gfortran_Group>;
defm whole_file : BooleanFFlag<"whole-file">, Group<gfortran_Group>;

// -W <arg> options unsupported by the flang compiler
// If any of these options are passed into flang's compiler driver,
// a warning will be raised and the argument will be claimed
defm : FlangIgnoredDiagOpt<"extra">;
defm : FlangIgnoredDiagOpt<"aliasing">;
defm : FlangIgnoredDiagOpt<"ampersand">;
defm : FlangIgnoredDiagOpt<"array-bounds">;
defm : FlangIgnoredDiagOpt<"c-binding-type">;
defm : FlangIgnoredDiagOpt<"character-truncation">;
defm : FlangIgnoredDiagOpt<"conversion">;
defm : FlangIgnoredDiagOpt<"do-subscript">;
defm : FlangIgnoredDiagOpt<"function-elimination">;
defm : FlangIgnoredDiagOpt<"implicit-interface">;
defm : FlangIgnoredDiagOpt<"implicit-procedure">;
defm : FlangIgnoredDiagOpt<"intrinsic-shadow">;
defm : FlangIgnoredDiagOpt<"use-without-only">;
defm : FlangIgnoredDiagOpt<"intrinsics-std">;
defm : FlangIgnoredDiagOpt<"line-truncation">;
defm : FlangIgnoredDiagOpt<"no-align-commons">;
defm : FlangIgnoredDiagOpt<"no-overwrite-recursive">;
defm : FlangIgnoredDiagOpt<"no-tabs">;
defm : FlangIgnoredDiagOpt<"real-q-constant">;
defm : FlangIgnoredDiagOpt<"surprising">;
defm : FlangIgnoredDiagOpt<"underflow">;
defm : FlangIgnoredDiagOpt<"unused-parameter">;
defm : FlangIgnoredDiagOpt<"realloc-lhs">;
defm : FlangIgnoredDiagOpt<"realloc-lhs-all">;
defm : FlangIgnoredDiagOpt<"frontend-loop-interchange">;
defm : FlangIgnoredDiagOpt<"target-lifetime">;

// C++ SYCL options
def fsycl : Flag<["-"], "fsycl">, Flags<[NoXarchOption]>,
  Visibility<[ClangOption, CLOption]>,
  Group<sycl_Group>, HelpText<"Enables SYCL kernels compilation for device">;
def fno_sycl : Flag<["-"], "fno-sycl">, Flags<[NoXarchOption]>,
  Visibility<[ClangOption, CLOption]>,
  Group<sycl_Group>, HelpText<"Disables SYCL kernels compilation for device">;

//===----------------------------------------------------------------------===//
// FLangOption + NoXarchOption
//===----------------------------------------------------------------------===//

def flang_experimental_hlfir : Flag<["-"], "flang-experimental-hlfir">,
  Flags<[NoXarchOption, HelpHidden]>, Visibility<[FlangOption, FC1Option]>,
  HelpText<"Use HLFIR lowering (experimental)">;

def flang_experimental_polymorphism : Flag<["-"], "flang-experimental-polymorphism">,
  Flags<[NoXarchOption, HelpHidden]>, Visibility<[FlangOption, FC1Option]>,
  HelpText<"Enable Fortran 2003 polymorphism (experimental)">;


//===----------------------------------------------------------------------===//
// FLangOption + CoreOption + NoXarchOption
//===----------------------------------------------------------------------===//

def Xflang : Separate<["-"], "Xflang">,
  HelpText<"Pass <arg> to the flang compiler">, MetaVarName<"<arg>">,
  Flags<[NoXarchOption]>, Visibility<[FlangOption, CLOption]>,
  Group<CompileOnly_Group>;

//===----------------------------------------------------------------------===//
// FlangOption and FC1 Options
//===----------------------------------------------------------------------===//

let Visibility = [FC1Option, FlangOption] in {

def cpp : Flag<["-"], "cpp">, Group<f_Group>,
  HelpText<"Enable predefined and command line preprocessor macros">;
def nocpp : Flag<["-"], "nocpp">, Group<f_Group>,
  HelpText<"Disable predefined and command line preprocessor macros">;
def module_dir : JoinedOrSeparate<["-"], "module-dir">, MetaVarName<"<dir>">,
  HelpText<"Put MODULE files in <dir>">,
  DocBrief<[{This option specifies where to put .mod files for compiled modules.
It is also added to the list of directories to be searched by an USE statement.
The default is the current directory.}]>;

def ffixed_form : Flag<["-"], "ffixed-form">, Group<f_Group>,
  HelpText<"Process source files in fixed form">;
def ffree_form : Flag<["-"], "ffree-form">, Group<f_Group>,
  HelpText<"Process source files in free form">;
def ffixed_line_length_EQ : Joined<["-"], "ffixed-line-length=">, Group<f_Group>,
  HelpText<"Use <value> as character line width in fixed mode">,
  DocBrief<[{Set column after which characters are ignored in typical fixed-form lines in the source
file}]>;
def ffixed_line_length_VALUE : Joined<["-"], "ffixed-line-length-">, Group<f_Group>, Alias<ffixed_line_length_EQ>;
def fconvert_EQ : Joined<["-"], "fconvert=">, Group<f_Group>,
  HelpText<"Set endian conversion of data for unformatted files">;
def fopenacc : Flag<["-"], "fopenacc">, Group<f_Group>,
  HelpText<"Enable OpenACC">;
def fdefault_double_8 : Flag<["-"],"fdefault-double-8">, Group<f_Group>,
  HelpText<"Set the default double precision kind to an 8 byte wide type">;
def fdefault_integer_8 : Flag<["-"],"fdefault-integer-8">, Group<f_Group>,
  HelpText<"Set the default integer and logical kind to an 8 byte wide type">;
def fdefault_real_8 : Flag<["-"],"fdefault-real-8">, Group<f_Group>,
  HelpText<"Set the default real kind to an 8 byte wide type">;
def flarge_sizes : Flag<["-"],"flarge-sizes">, Group<f_Group>,
  HelpText<"Use INTEGER(KIND=8) for the result type in size-related intrinsics">;

def falternative_parameter_statement : Flag<["-"], "falternative-parameter-statement">, Group<f_Group>,
  HelpText<"Enable the old style PARAMETER statement">;
def fintrinsic_modules_path : Separate<["-"], "fintrinsic-modules-path">,  Group<f_Group>, MetaVarName<"<dir>">,
  HelpText<"Specify where to find the compiled intrinsic modules">,
  DocBrief<[{This option specifies the location of pre-compiled intrinsic modules,
  if they are not in the default location expected by the compiler.}]>;

defm backslash : OptInFC1FFlag<"backslash", "Specify that backslash in string introduces an escape character">;
defm xor_operator : OptInFC1FFlag<"xor-operator", "Enable .XOR. as a synonym of .NEQV.">;
defm logical_abbreviations : OptInFC1FFlag<"logical-abbreviations", "Enable logical abbreviations">;
defm implicit_none : OptInFC1FFlag<"implicit-none", "No implicit typing allowed unless overridden by IMPLICIT statements">;
defm underscoring : OptInFC1FFlag<"underscoring", "Appends one trailing underscore to external names">;
defm ppc_native_vec_elem_order: BoolOptionWithoutMarshalling<"f", "ppc-native-vector-element-order",
  PosFlag<SetTrue, [], [ClangOption], "Specifies PowerPC native vector element order (default)">,
  NegFlag<SetFalse, [], [ClangOption], "Specifies PowerPC non-native vector element order">>;

def fno_automatic : Flag<["-"], "fno-automatic">, Group<f_Group>,
  HelpText<"Implies the SAVE attribute for non-automatic local objects in subprograms unless RECURSIVE">;

defm stack_arrays : BoolOptionWithoutMarshalling<"f", "stack-arrays",
  PosFlag<SetTrue, [], [ClangOption], "Attempt to allocate array temporaries on the stack, no matter their size">,
  NegFlag<SetFalse, [], [ClangOption], "Allocate array temporaries on the heap (default)">>;
defm loop_versioning : BoolOptionWithoutMarshalling<"f", "version-loops-for-stride",
  PosFlag<SetTrue, [], [ClangOption], "Create unit-strided versions of loops">,
   NegFlag<SetFalse, [], [ClangOption], "Do not create unit-strided loops (default)">>;
} // let Visibility = [FC1Option, FlangOption]

def J : JoinedOrSeparate<["-"], "J">,
  Flags<[RenderJoined]>, Visibility<[FlangOption, FC1Option]>,
  Group<gfortran_Group>,
  Alias<module_dir>;

//===----------------------------------------------------------------------===//
// FC1 Options
//===----------------------------------------------------------------------===//

let Visibility = [FC1Option] in {

def fget_definition : MultiArg<["-"], "fget-definition", 3>,
  HelpText<"Get the symbol definition from <line> <start-column> <end-column>">,
  Group<Action_Group>;
def test_io : Flag<["-"], "test-io">, Group<Action_Group>,
  HelpText<"Run the InputOuputTest action. Use for development and testing only.">;
def fdebug_unparse_no_sema : Flag<["-"], "fdebug-unparse-no-sema">, Group<Action_Group>,
  HelpText<"Unparse and stop (skips the semantic checks)">,
  DocBrief<[{Only run the parser, then unparse the parse-tree and output the
generated Fortran source file. Semantic checks are disabled.}]>;
def fdebug_unparse : Flag<["-"], "fdebug-unparse">, Group<Action_Group>,
  HelpText<"Unparse and stop.">,
  DocBrief<[{Run the parser and the semantic checks. Then unparse the
parse-tree and output the generated Fortran source file.}]>;
def fdebug_unparse_with_symbols : Flag<["-"], "fdebug-unparse-with-symbols">, Group<Action_Group>,
  HelpText<"Unparse and stop.">;
def fdebug_dump_symbols : Flag<["-"], "fdebug-dump-symbols">, Group<Action_Group>,
  HelpText<"Dump symbols after the semantic analysis">;
def fdebug_dump_parse_tree : Flag<["-"], "fdebug-dump-parse-tree">, Group<Action_Group>,
  HelpText<"Dump the parse tree">,
  DocBrief<[{Run the Parser and the semantic checks, and then output the
parse tree.}]>;
def fdebug_dump_pft : Flag<["-"], "fdebug-dump-pft">, Group<Action_Group>,
  HelpText<"Dump the pre-fir parse tree">;
def fdebug_dump_parse_tree_no_sema : Flag<["-"], "fdebug-dump-parse-tree-no-sema">, Group<Action_Group>,
  HelpText<"Dump the parse tree (skips the semantic checks)">,
  DocBrief<[{Run the Parser and then output the parse tree. Semantic
checks are disabled.}]>;
def fdebug_dump_all : Flag<["-"], "fdebug-dump-all">, Group<Action_Group>,
  HelpText<"Dump symbols and the parse tree after the semantic checks">;
def fdebug_dump_provenance : Flag<["-"], "fdebug-dump-provenance">, Group<Action_Group>,
  HelpText<"Dump provenance">;
def fdebug_dump_parsing_log : Flag<["-"], "fdebug-dump-parsing-log">, Group<Action_Group>,
  HelpText<"Run instrumented parse and dump the parsing log">;
def fdebug_measure_parse_tree : Flag<["-"], "fdebug-measure-parse-tree">, Group<Action_Group>,
  HelpText<"Measure the parse tree">;
def fdebug_pre_fir_tree : Flag<["-"], "fdebug-pre-fir-tree">, Group<Action_Group>,
  HelpText<"Dump the pre-FIR tree">;
def fdebug_module_writer : Flag<["-"],"fdebug-module-writer">,
  HelpText<"Enable debug messages while writing module files">;
def fget_symbols_sources : Flag<["-"], "fget-symbols-sources">, Group<Action_Group>,
  HelpText<"Dump symbols and their source code locations">;

def module_suffix : Separate<["-"], "module-suffix">,  Group<f_Group>, MetaVarName<"<suffix>">,
  HelpText<"Use <suffix> as the suffix for module files (the default value is `.mod`)">;
def fno_reformat : Flag<["-"], "fno-reformat">, Group<Preprocessor_Group>,
  HelpText<"Dump the cooked character stream in -E mode">;
defm analyzed_objects_for_unparse : OptOutFC1FFlag<"analyzed-objects-for-unparse", "", "Do not use the analyzed objects when unparsing">;

def emit_fir : Flag<["-"], "emit-fir">, Group<Action_Group>,
  HelpText<"Build the parse tree, then lower it to FIR">;
def emit_mlir : Flag<["-"], "emit-mlir">, Alias<emit_fir>;

def emit_hlfir : Flag<["-"], "emit-hlfir">, Group<Action_Group>,
  HelpText<"Build the parse tree, then lower it to HLFIR">;

} // let Visibility = [FC1Option]

//===----------------------------------------------------------------------===//
// Target Options (cc1 + cc1as)
//===----------------------------------------------------------------------===//

let Visibility = [CC1Option, CC1AsOption] in {

def tune_cpu : Separate<["-"], "tune-cpu">,
  HelpText<"Tune for a specific cpu type">,
  MarshallingInfoString<TargetOpts<"TuneCPU">>;
def target_abi : Separate<["-"], "target-abi">,
  HelpText<"Target a particular ABI type">,
  MarshallingInfoString<TargetOpts<"ABI">>;
def target_sdk_version_EQ : Joined<["-"], "target-sdk-version=">,
  HelpText<"The version of target SDK used for compilation">;
def darwin_target_variant_sdk_version_EQ : Joined<["-"],
  "darwin-target-variant-sdk-version=">,
  HelpText<"The version of darwin target variant SDK used for compilation">;

} // let Visibility = [CC1Option, CC1AsOption]

let Visibility = [ClangOption, CC1Option, CC1AsOption] in {

def darwin_target_variant_triple : Separate<["-"], "darwin-target-variant-triple">,
  HelpText<"Specify the darwin target variant triple">,
  MarshallingInfoString<TargetOpts<"DarwinTargetVariantTriple">>,
  Normalizer<"normalizeTriple">;

} // let Visibility = [ClangOption, CC1Option, CC1AsOption]

//===----------------------------------------------------------------------===//
// Target Options (cc1 + cc1as + fc1)
//===----------------------------------------------------------------------===//

let Visibility = [CC1Option, CC1AsOption, FC1Option] in {

def target_cpu : Separate<["-"], "target-cpu">,
  HelpText<"Target a specific cpu type">,
  MarshallingInfoString<TargetOpts<"CPU">>;
def target_feature : Separate<["-"], "target-feature">,
  HelpText<"Target specific attributes">,
  MarshallingInfoStringVector<TargetOpts<"FeaturesAsWritten">>;
def triple : Separate<["-"], "triple">,
  HelpText<"Specify target triple (e.g. i686-apple-darwin9)">,
  MarshallingInfoString<TargetOpts<"Triple">, "llvm::Triple::normalize(llvm::sys::getDefaultTargetTriple())">,
  AlwaysEmit, Normalizer<"normalizeTriple">;

} // let Visibility = [CC1Option, CC1AsOption, FC1Option]

//===----------------------------------------------------------------------===//
// Target Options (other)
//===----------------------------------------------------------------------===//

let Visibility = [CC1Option] in {

def target_linker_version : Separate<["-"], "target-linker-version">,
  HelpText<"Target linker version">,
  MarshallingInfoString<TargetOpts<"LinkerVersion">>;
def triple_EQ : Joined<["-"], "triple=">, Alias<triple>;
def mfpmath : Separate<["-"], "mfpmath">,
  HelpText<"Which unit to use for fp math">,
  MarshallingInfoString<TargetOpts<"FPMath">>;

defm padding_on_unsigned_fixed_point : BoolOption<"f", "padding-on-unsigned-fixed-point",
  LangOpts<"PaddingOnUnsignedFixedPoint">, DefaultFalse,
  PosFlag<SetTrue, [], [ClangOption], "Force each unsigned fixed point type to have an extra bit of padding to align their scales with those of signed fixed point types">,
  NegFlag<SetFalse>>,
  ShouldParseIf<ffixed_point.KeyPath>;

} // let Visibility = [CC1Option]

//===----------------------------------------------------------------------===//
// Analyzer Options
//===----------------------------------------------------------------------===//

let Visibility = [CC1Option] in {

def analysis_UnoptimizedCFG : Flag<["-"], "unoptimized-cfg">,
  HelpText<"Generate unoptimized CFGs for all analyses">,
  MarshallingInfoFlag<AnalyzerOpts<"UnoptimizedCFG">>;
def analysis_CFGAddImplicitDtors : Flag<["-"], "cfg-add-implicit-dtors">,
  HelpText<"Add C++ implicit destructors to CFGs for all analyses">;

def analyzer_constraints : Separate<["-"], "analyzer-constraints">,
  HelpText<"Source Code Analysis - Symbolic Constraint Engines">;
def analyzer_constraints_EQ : Joined<["-"], "analyzer-constraints=">,
  Alias<analyzer_constraints>;

def analyzer_output : Separate<["-"], "analyzer-output">,
  HelpText<"Source Code Analysis - Output Options">;
def analyzer_output_EQ : Joined<["-"], "analyzer-output=">,
  Alias<analyzer_output>;

def analyzer_purge : Separate<["-"], "analyzer-purge">,
  HelpText<"Source Code Analysis - Dead Symbol Removal Frequency">;
def analyzer_purge_EQ : Joined<["-"], "analyzer-purge=">, Alias<analyzer_purge>;

def analyzer_opt_analyze_headers : Flag<["-"], "analyzer-opt-analyze-headers">,
  HelpText<"Force the static analyzer to analyze functions defined in header files">,
  MarshallingInfoFlag<AnalyzerOpts<"AnalyzeAll">>;
def analyzer_display_progress : Flag<["-"], "analyzer-display-progress">,
  HelpText<"Emit verbose output about the analyzer's progress">,
  MarshallingInfoFlag<AnalyzerOpts<"AnalyzerDisplayProgress">>;
def analyze_function : Separate<["-"], "analyze-function">,
  HelpText<"Run analysis on specific function (for C++ include parameters in name)">,
  MarshallingInfoString<AnalyzerOpts<"AnalyzeSpecificFunction">>;
def analyze_function_EQ : Joined<["-"], "analyze-function=">, Alias<analyze_function>;
def trim_egraph : Flag<["-"], "trim-egraph">,
  HelpText<"Only show error-related paths in the analysis graph">,
  MarshallingInfoFlag<AnalyzerOpts<"TrimGraph">>;
def analyzer_viz_egraph_graphviz : Flag<["-"], "analyzer-viz-egraph-graphviz">,
  HelpText<"Display exploded graph using GraphViz">,
  MarshallingInfoFlag<AnalyzerOpts<"visualizeExplodedGraphWithGraphViz">>;
def analyzer_dump_egraph : Separate<["-"], "analyzer-dump-egraph">,
  HelpText<"Dump exploded graph to the specified file">,
  MarshallingInfoString<AnalyzerOpts<"DumpExplodedGraphTo">>;
def analyzer_dump_egraph_EQ : Joined<["-"], "analyzer-dump-egraph=">, Alias<analyzer_dump_egraph>;

def analyzer_inline_max_stack_depth : Separate<["-"], "analyzer-inline-max-stack-depth">,
  HelpText<"Bound on stack depth while inlining (4 by default)">,
  // Cap the stack depth at 4 calls (5 stack frames, base + 4 calls).
  MarshallingInfoInt<AnalyzerOpts<"InlineMaxStackDepth">, "5">;
def analyzer_inline_max_stack_depth_EQ : Joined<["-"], "analyzer-inline-max-stack-depth=">,
  Alias<analyzer_inline_max_stack_depth>;

def analyzer_inlining_mode : Separate<["-"], "analyzer-inlining-mode">,
  HelpText<"Specify the function selection heuristic used during inlining">;
def analyzer_inlining_mode_EQ : Joined<["-"], "analyzer-inlining-mode=">, Alias<analyzer_inlining_mode>;

def analyzer_disable_retry_exhausted : Flag<["-"], "analyzer-disable-retry-exhausted">,
  HelpText<"Do not re-analyze paths leading to exhausted nodes with a different strategy (may decrease code coverage)">,
  MarshallingInfoFlag<AnalyzerOpts<"NoRetryExhausted">>;

def analyzer_max_loop : Separate<["-"], "analyzer-max-loop">,
  HelpText<"The maximum number of times the analyzer will go through a loop">,
  MarshallingInfoInt<AnalyzerOpts<"maxBlockVisitOnPath">, "4">;
def analyzer_stats : Flag<["-"], "analyzer-stats">,
  HelpText<"Print internal analyzer statistics.">,
  MarshallingInfoFlag<AnalyzerOpts<"PrintStats">>;

def analyzer_checker : Separate<["-"], "analyzer-checker">,
  HelpText<"Choose analyzer checkers to enable">,
  ValuesCode<[{
    static constexpr const char VALUES_CODE [] =
    #define GET_CHECKERS
    #define CHECKER(FULLNAME, CLASS, HT, DOC_URI, IS_HIDDEN)  FULLNAME ","
    #include "clang/StaticAnalyzer/Checkers/Checkers.inc"
    #undef GET_CHECKERS
    #define GET_PACKAGES
    #define PACKAGE(FULLNAME)  FULLNAME ","
    #include "clang/StaticAnalyzer/Checkers/Checkers.inc"
    #undef GET_PACKAGES
    ;
  }]>;
def analyzer_checker_EQ : Joined<["-"], "analyzer-checker=">,
  Alias<analyzer_checker>;

def analyzer_disable_checker : Separate<["-"], "analyzer-disable-checker">,
  HelpText<"Choose analyzer checkers to disable">;
def analyzer_disable_checker_EQ : Joined<["-"], "analyzer-disable-checker=">,
  Alias<analyzer_disable_checker>;

def analyzer_disable_all_checks : Flag<["-"], "analyzer-disable-all-checks">,
  HelpText<"Disable all static analyzer checks">,
  MarshallingInfoFlag<AnalyzerOpts<"DisableAllCheckers">>;

def analyzer_checker_help : Flag<["-"], "analyzer-checker-help">,
  HelpText<"Display the list of analyzer checkers that are available">,
  MarshallingInfoFlag<AnalyzerOpts<"ShowCheckerHelp">>;

def analyzer_checker_help_alpha : Flag<["-"], "analyzer-checker-help-alpha">,
  HelpText<"Display the list of in development analyzer checkers. These "
           "are NOT considered safe, they are unstable and will emit incorrect "
           "reports. Enable ONLY FOR DEVELOPMENT purposes">,
  MarshallingInfoFlag<AnalyzerOpts<"ShowCheckerHelpAlpha">>;

def analyzer_checker_help_developer : Flag<["-"], "analyzer-checker-help-developer">,
  HelpText<"Display the list of developer-only checkers such as modeling "
           "and debug checkers">,
  MarshallingInfoFlag<AnalyzerOpts<"ShowCheckerHelpDeveloper">>;

def analyzer_config_help : Flag<["-"], "analyzer-config-help">,
  HelpText<"Display the list of -analyzer-config options. These are meant for "
           "development purposes only!">,
  MarshallingInfoFlag<AnalyzerOpts<"ShowConfigOptionsList">>;

def analyzer_list_enabled_checkers : Flag<["-"], "analyzer-list-enabled-checkers">,
  HelpText<"Display the list of enabled analyzer checkers">,
  MarshallingInfoFlag<AnalyzerOpts<"ShowEnabledCheckerList">>;

def analyzer_config : Separate<["-"], "analyzer-config">,
  HelpText<"Choose analyzer options to enable">;

def analyzer_checker_option_help : Flag<["-"], "analyzer-checker-option-help">,
  HelpText<"Display the list of checker and package options">,
  MarshallingInfoFlag<AnalyzerOpts<"ShowCheckerOptionList">>;

def analyzer_checker_option_help_alpha : Flag<["-"], "analyzer-checker-option-help-alpha">,
  HelpText<"Display the list of in development checker and package options. "
           "These are NOT considered safe, they are unstable and will emit "
           "incorrect reports. Enable ONLY FOR DEVELOPMENT purposes">,
  MarshallingInfoFlag<AnalyzerOpts<"ShowCheckerOptionAlphaList">>;

def analyzer_checker_option_help_developer : Flag<["-"], "analyzer-checker-option-help-developer">,
  HelpText<"Display the list of checker and package options meant for "
           "development purposes only">,
  MarshallingInfoFlag<AnalyzerOpts<"ShowCheckerOptionDeveloperList">>;

def analyzer_config_compatibility_mode : Separate<["-"], "analyzer-config-compatibility-mode">,
  HelpText<"Don't emit errors on invalid analyzer-config inputs">,
  Values<"true,false">, NormalizedValues<[[{false}], [{true}]]>,
  MarshallingInfoEnum<AnalyzerOpts<"ShouldEmitErrorsOnInvalidConfigValue">, [{true}]>;

def analyzer_config_compatibility_mode_EQ : Joined<["-"], "analyzer-config-compatibility-mode=">,
  Alias<analyzer_config_compatibility_mode>;

def analyzer_werror : Flag<["-"], "analyzer-werror">,
  HelpText<"Emit analyzer results as errors rather than warnings">,
  MarshallingInfoFlag<AnalyzerOpts<"AnalyzerWerror">>;

} // let Visibility = [CC1Option]

//===----------------------------------------------------------------------===//
// Migrator Options
//===----------------------------------------------------------------------===//

def migrator_no_nsalloc_error : Flag<["-"], "no-ns-alloc-error">,
  HelpText<"Do not error on use of NSAllocateCollectable/NSReallocateCollectable">,
  Visibility<[CC1Option]>,
  MarshallingInfoFlag<MigratorOpts<"NoNSAllocReallocError">>;

def migrator_no_finalize_removal : Flag<["-"], "no-finalize-removal">,
  HelpText<"Do not remove finalize method in gc mode">,
  Visibility<[CC1Option]>,
  MarshallingInfoFlag<MigratorOpts<"NoFinalizeRemoval">>;

//===----------------------------------------------------------------------===//
// CodeGen Options
//===----------------------------------------------------------------------===//

let Visibility = [CC1Option, CC1AsOption, FC1Option] in {

def mrelocation_model : Separate<["-"], "mrelocation-model">,
  HelpText<"The relocation model to use">, Values<"static,pic,ropi,rwpi,ropi-rwpi,dynamic-no-pic">,
  NormalizedValuesScope<"llvm::Reloc">,
  NormalizedValues<["Static", "PIC_", "ROPI", "RWPI", "ROPI_RWPI", "DynamicNoPIC"]>,
  MarshallingInfoEnum<CodeGenOpts<"RelocationModel">, "PIC_">;
def debug_info_kind_EQ : Joined<["-"], "debug-info-kind=">;

} // let Visibility = [CC1Option, CC1AsOption, FC1Option]

let Visibility = [CC1Option, CC1AsOption] in {

def debug_info_macro : Flag<["-"], "debug-info-macro">,
  HelpText<"Emit macro debug information">,
  MarshallingInfoFlag<CodeGenOpts<"MacroDebugInfo">>;
def default_function_attr : Separate<["-"], "default-function-attr">,
  HelpText<"Apply given attribute to all functions">,
  MarshallingInfoStringVector<CodeGenOpts<"DefaultFunctionAttrs">>;
def dwarf_version_EQ : Joined<["-"], "dwarf-version=">,
  MarshallingInfoInt<CodeGenOpts<"DwarfVersion">>;
def debugger_tuning_EQ : Joined<["-"], "debugger-tuning=">,
  Values<"gdb,lldb,sce,dbx">,
  NormalizedValuesScope<"llvm::DebuggerKind">, NormalizedValues<["GDB", "LLDB", "SCE", "DBX"]>,
  MarshallingInfoEnum<CodeGenOpts<"DebuggerTuning">, "Default">;
def dwarf_debug_flags : Separate<["-"], "dwarf-debug-flags">,
  HelpText<"The string to embed in the Dwarf debug flags record.">,
  MarshallingInfoString<CodeGenOpts<"DwarfDebugFlags">>;
def record_command_line : Separate<["-"], "record-command-line">,
  HelpText<"The string to embed in the .LLVM.command.line section.">,
  MarshallingInfoString<CodeGenOpts<"RecordCommandLine">>;
def compress_debug_sections_EQ : Joined<["-", "--"], "compress-debug-sections=">,
    HelpText<"DWARF debug sections compression type">, Values<"none,zlib,zstd">,
    NormalizedValuesScope<"llvm::DebugCompressionType">, NormalizedValues<["None", "Zlib", "Zstd"]>,
    MarshallingInfoEnum<CodeGenOpts<"CompressDebugSections">, "None">;
def compress_debug_sections : Flag<["-", "--"], "compress-debug-sections">,
  Alias<compress_debug_sections_EQ>, AliasArgs<["zlib"]>;
def mno_exec_stack : Flag<["-"], "mnoexecstack">,
  HelpText<"Mark the file as not needing an executable stack">,
  MarshallingInfoFlag<CodeGenOpts<"NoExecStack">>;
def massembler_no_warn : Flag<["-"], "massembler-no-warn">,
  HelpText<"Make assembler not emit warnings">,
  MarshallingInfoFlag<CodeGenOpts<"NoWarn">>;
def massembler_fatal_warnings : Flag<["-"], "massembler-fatal-warnings">,
  HelpText<"Make assembler warnings fatal">,
  MarshallingInfoFlag<CodeGenOpts<"FatalWarnings">>;
def mrelax_relocations_no : Flag<["-"], "mrelax-relocations=no">,
    HelpText<"Disable x86 relax relocations">,
    MarshallingInfoNegativeFlag<CodeGenOpts<"RelaxELFRelocations">>;
def msave_temp_labels : Flag<["-"], "msave-temp-labels">,
  HelpText<"Save temporary labels in the symbol table. "
           "Note this may change .s semantics and shouldn't generally be used "
           "on compiler-generated code.">,
  MarshallingInfoFlag<CodeGenOpts<"SaveTempLabels">>;
def mno_type_check : Flag<["-"], "mno-type-check">,
  HelpText<"Don't perform type checking of the assembly code (wasm only)">,
  MarshallingInfoFlag<CodeGenOpts<"NoTypeCheck">>;
def fno_math_builtin : Flag<["-"], "fno-math-builtin">,
  HelpText<"Disable implicit builtin knowledge of math functions">,
  MarshallingInfoFlag<LangOpts<"NoMathBuiltin">>;
def fno_use_ctor_homing: Flag<["-"], "fno-use-ctor-homing">,
    HelpText<"Don't use constructor homing for debug info">;
def fuse_ctor_homing: Flag<["-"], "fuse-ctor-homing">,
    HelpText<"Use constructor homing if we are using limited debug info already">;
def as_secure_log_file : Separate<["-"], "as-secure-log-file">,
  HelpText<"Emit .secure_log_unique directives to this filename.">,
  MarshallingInfoString<CodeGenOpts<"AsSecureLogFile">>;

} // let Visibility = [CC1Option, CC1AsOption]

let Visibility = [CC1Option] in {

def llvm_verify_each : Flag<["-"], "llvm-verify-each">,
  HelpText<"Run the LLVM verifier after every LLVM pass">,
  MarshallingInfoFlag<CodeGenOpts<"VerifyEach">>;
def disable_llvm_verifier : Flag<["-"], "disable-llvm-verifier">,
  HelpText<"Don't run the LLVM IR verifier pass">,
  MarshallingInfoNegativeFlag<CodeGenOpts<"VerifyModule">>;
def disable_llvm_passes : Flag<["-"], "disable-llvm-passes">,
  HelpText<"Use together with -emit-llvm to get pristine LLVM IR from the "
           "frontend by not running any LLVM passes at all">,
  MarshallingInfoFlag<CodeGenOpts<"DisableLLVMPasses">>;
def disable_llvm_optzns : Flag<["-"], "disable-llvm-optzns">,
  Alias<disable_llvm_passes>;
def disable_lifetimemarkers : Flag<["-"], "disable-lifetime-markers">,
  HelpText<"Disable lifetime-markers emission even when optimizations are "
           "enabled">,
  MarshallingInfoFlag<CodeGenOpts<"DisableLifetimeMarkers">>;
def disable_O0_optnone : Flag<["-"], "disable-O0-optnone">,
  HelpText<"Disable adding the optnone attribute to functions at O0">,
  MarshallingInfoFlag<CodeGenOpts<"DisableO0ImplyOptNone">>;
def disable_red_zone : Flag<["-"], "disable-red-zone">,
  HelpText<"Do not emit code that uses the red zone.">,
  MarshallingInfoFlag<CodeGenOpts<"DisableRedZone">>;
def dwarf_ext_refs : Flag<["-"], "dwarf-ext-refs">,
  HelpText<"Generate debug info with external references to clang modules"
           " or precompiled headers">,
  MarshallingInfoFlag<CodeGenOpts<"DebugTypeExtRefs">>;
def dwarf_explicit_import : Flag<["-"], "dwarf-explicit-import">,
  HelpText<"Generate explicit import from anonymous namespace to containing"
           " scope">,
  MarshallingInfoFlag<CodeGenOpts<"DebugExplicitImport">>;
def debug_forward_template_params : Flag<["-"], "debug-forward-template-params">,
  HelpText<"Emit complete descriptions of template parameters in forward"
           " declarations">,
  MarshallingInfoFlag<CodeGenOpts<"DebugFwdTemplateParams">>;
def fforbid_guard_variables : Flag<["-"], "fforbid-guard-variables">,
  HelpText<"Emit an error if a C++ static local initializer would need a guard variable">,
  MarshallingInfoFlag<CodeGenOpts<"ForbidGuardVariables">>;
def no_implicit_float : Flag<["-"], "no-implicit-float">,
  HelpText<"Don't generate implicit floating point or vector instructions">,
  MarshallingInfoFlag<CodeGenOpts<"NoImplicitFloat">>;
def fdump_vtable_layouts : Flag<["-"], "fdump-vtable-layouts">,
  HelpText<"Dump the layouts of all vtables that will be emitted in a translation unit">,
  MarshallingInfoFlag<LangOpts<"DumpVTableLayouts">>;
def fmerge_functions : Flag<["-"], "fmerge-functions">,
  HelpText<"Permit merging of identical functions when optimizing.">,
  MarshallingInfoFlag<CodeGenOpts<"MergeFunctions">>;
def : Joined<["-"], "coverage-data-file=">,
  MarshallingInfoString<CodeGenOpts<"CoverageDataFile">>;
def : Joined<["-"], "coverage-notes-file=">,
  MarshallingInfoString<CodeGenOpts<"CoverageNotesFile">>;
def coverage_version_EQ : Joined<["-"], "coverage-version=">,
  HelpText<"Four-byte version string for gcov files.">;
def dump_coverage_mapping : Flag<["-"], "dump-coverage-mapping">,
  HelpText<"Dump the coverage mapping records, for testing">,
  MarshallingInfoFlag<CodeGenOpts<"DumpCoverageMapping">>;
def fuse_register_sized_bitfield_access: Flag<["-"], "fuse-register-sized-bitfield-access">,
  HelpText<"Use register sized accesses to bit-fields, when possible.">,
  MarshallingInfoFlag<CodeGenOpts<"UseRegisterSizedBitfieldAccess">>;
def relaxed_aliasing : Flag<["-"], "relaxed-aliasing">,
  HelpText<"Turn off Type Based Alias Analysis">,
  MarshallingInfoFlag<CodeGenOpts<"RelaxedAliasing">>;
def no_struct_path_tbaa : Flag<["-"], "no-struct-path-tbaa">,
  HelpText<"Turn off struct-path aware Type Based Alias Analysis">,
  MarshallingInfoNegativeFlag<CodeGenOpts<"StructPathTBAA">>;
def new_struct_path_tbaa : Flag<["-"], "new-struct-path-tbaa">,
  HelpText<"Enable enhanced struct-path aware Type Based Alias Analysis">;
def mdebug_pass : Separate<["-"], "mdebug-pass">,
  HelpText<"Enable additional debug output">,
  MarshallingInfoString<CodeGenOpts<"DebugPass">>;
def mframe_pointer_EQ : Joined<["-"], "mframe-pointer=">,
  HelpText<"Specify which frame pointers to retain.">, Values<"all,non-leaf,none">,
  NormalizedValuesScope<"CodeGenOptions::FramePointerKind">, NormalizedValues<["All", "NonLeaf", "None"]>,
  MarshallingInfoEnum<CodeGenOpts<"FramePointer">, "None">;
def mabi_EQ_ieeelongdouble : Flag<["-"], "mabi=ieeelongdouble">,
  HelpText<"Use IEEE 754 quadruple-precision for long double">,
  MarshallingInfoFlag<LangOpts<"PPCIEEELongDouble">>;
def mabi_EQ_vec_extabi : Flag<["-"], "mabi=vec-extabi">,
  HelpText<"Enable the extended Altivec ABI on AIX. Use volatile and nonvolatile vector registers">,
  MarshallingInfoFlag<LangOpts<"EnableAIXExtendedAltivecABI">>;
def mfloat_abi : Separate<["-"], "mfloat-abi">,
  HelpText<"The float ABI to use">,
  MarshallingInfoString<CodeGenOpts<"FloatABI">>;
def mtp : Separate<["-"], "mtp">,
  HelpText<"Mode for reading thread pointer">;
def mlimit_float_precision : Separate<["-"], "mlimit-float-precision">,
  HelpText<"Limit float precision to the given value">,
  MarshallingInfoString<CodeGenOpts<"LimitFloatPrecision">>;
def mregparm : Separate<["-"], "mregparm">,
  HelpText<"Limit the number of registers available for integer arguments">,
  MarshallingInfoInt<CodeGenOpts<"NumRegisterParameters">>;
def msmall_data_limit : Separate<["-"], "msmall-data-limit">,
  HelpText<"Put global and static data smaller than the limit into a special section">,
  MarshallingInfoInt<CodeGenOpts<"SmallDataLimit">>;
def funwind_tables_EQ : Joined<["-"], "funwind-tables=">,
  HelpText<"Generate unwinding tables for all functions">,
  MarshallingInfoInt<CodeGenOpts<"UnwindTables">>;
defm constructor_aliases : BoolOption<"m", "constructor-aliases",
  CodeGenOpts<"CXXCtorDtorAliases">, DefaultFalse,
  PosFlag<SetTrue, [], [ClangOption], "Enable">,
  NegFlag<SetFalse, [], [ClangOption], "Disable">,
  BothFlags<[], [ClangOption, CC1Option],
          " emitting complete constructors and destructors as aliases when possible">>;
def mlink_bitcode_file : Separate<["-"], "mlink-bitcode-file">,
  HelpText<"Link the given bitcode file before performing optimizations.">;
def mlink_builtin_bitcode : Separate<["-"], "mlink-builtin-bitcode">,
  HelpText<"Link and internalize needed symbols from the given bitcode file "
           "before performing optimizations.">;
def vectorize_loops : Flag<["-"], "vectorize-loops">,
  HelpText<"Run the Loop vectorization passes">,
  MarshallingInfoFlag<CodeGenOpts<"VectorizeLoop">>;
def vectorize_slp : Flag<["-"], "vectorize-slp">,
  HelpText<"Run the SLP vectorization passes">,
  MarshallingInfoFlag<CodeGenOpts<"VectorizeSLP">>;
def dependent_lib : Joined<["--"], "dependent-lib=">,
  HelpText<"Add dependent library">,
  MarshallingInfoStringVector<CodeGenOpts<"DependentLibraries">>;
def linker_option : Joined<["--"], "linker-option=">,
  HelpText<"Add linker option">,
  MarshallingInfoStringVector<CodeGenOpts<"LinkerOptions">>;
def fsanitize_coverage_type : Joined<["-"], "fsanitize-coverage-type=">,
                              HelpText<"Sanitizer coverage type">,
                              MarshallingInfoInt<CodeGenOpts<"SanitizeCoverageType">>;
def fsanitize_coverage_indirect_calls
    : Flag<["-"], "fsanitize-coverage-indirect-calls">,
      HelpText<"Enable sanitizer coverage for indirect calls">,
      MarshallingInfoFlag<CodeGenOpts<"SanitizeCoverageIndirectCalls">>;
def fsanitize_coverage_trace_bb
    : Flag<["-"], "fsanitize-coverage-trace-bb">,
      HelpText<"Enable basic block tracing in sanitizer coverage">,
      MarshallingInfoFlag<CodeGenOpts<"SanitizeCoverageTraceBB">>;
def fsanitize_coverage_trace_cmp
    : Flag<["-"], "fsanitize-coverage-trace-cmp">,
      HelpText<"Enable cmp instruction tracing in sanitizer coverage">,
      MarshallingInfoFlag<CodeGenOpts<"SanitizeCoverageTraceCmp">>;
def fsanitize_coverage_trace_div
    : Flag<["-"], "fsanitize-coverage-trace-div">,
      HelpText<"Enable div instruction tracing in sanitizer coverage">,
      MarshallingInfoFlag<CodeGenOpts<"SanitizeCoverageTraceDiv">>;
def fsanitize_coverage_trace_gep
    : Flag<["-"], "fsanitize-coverage-trace-gep">,
      HelpText<"Enable gep instruction tracing in sanitizer coverage">,
      MarshallingInfoFlag<CodeGenOpts<"SanitizeCoverageTraceGep">>;
def fsanitize_coverage_8bit_counters
    : Flag<["-"], "fsanitize-coverage-8bit-counters">,
      HelpText<"Enable frequency counters in sanitizer coverage">,
      MarshallingInfoFlag<CodeGenOpts<"SanitizeCoverage8bitCounters">>;
def fsanitize_coverage_inline_8bit_counters
    : Flag<["-"], "fsanitize-coverage-inline-8bit-counters">,
      HelpText<"Enable inline 8-bit counters in sanitizer coverage">,
      MarshallingInfoFlag<CodeGenOpts<"SanitizeCoverageInline8bitCounters">>;
def fsanitize_coverage_inline_bool_flag
    : Flag<["-"], "fsanitize-coverage-inline-bool-flag">,
      HelpText<"Enable inline bool flag in sanitizer coverage">,
      MarshallingInfoFlag<CodeGenOpts<"SanitizeCoverageInlineBoolFlag">>;
def fsanitize_coverage_pc_table
    : Flag<["-"], "fsanitize-coverage-pc-table">,
      HelpText<"Create a table of coverage-instrumented PCs">,
      MarshallingInfoFlag<CodeGenOpts<"SanitizeCoveragePCTable">>;
def fsanitize_coverage_control_flow
    : Flag<["-"], "fsanitize-coverage-control-flow">,
      HelpText<"Collect control flow of function">,
      MarshallingInfoFlag<CodeGenOpts<"SanitizeCoverageControlFlow">>;
def fsanitize_coverage_trace_pc
    : Flag<["-"], "fsanitize-coverage-trace-pc">,
      HelpText<"Enable PC tracing in sanitizer coverage">,
      MarshallingInfoFlag<CodeGenOpts<"SanitizeCoverageTracePC">>;
def fsanitize_coverage_trace_pc_guard
    : Flag<["-"], "fsanitize-coverage-trace-pc-guard">,
      HelpText<"Enable PC tracing with guard in sanitizer coverage">,
      MarshallingInfoFlag<CodeGenOpts<"SanitizeCoverageTracePCGuard">>;
def fsanitize_coverage_no_prune
    : Flag<["-"], "fsanitize-coverage-no-prune">,
      HelpText<"Disable coverage pruning (i.e. instrument all blocks/edges)">,
      MarshallingInfoFlag<CodeGenOpts<"SanitizeCoverageNoPrune">>;
def fsanitize_coverage_stack_depth
    : Flag<["-"], "fsanitize-coverage-stack-depth">,
      HelpText<"Enable max stack depth tracing">,
      MarshallingInfoFlag<CodeGenOpts<"SanitizeCoverageStackDepth">>;
def fsanitize_coverage_trace_loads
    : Flag<["-"], "fsanitize-coverage-trace-loads">,
      HelpText<"Enable tracing of loads">,
      MarshallingInfoFlag<CodeGenOpts<"SanitizeCoverageTraceLoads">>;
def fsanitize_coverage_trace_stores
    : Flag<["-"], "fsanitize-coverage-trace-stores">,
      HelpText<"Enable tracing of stores">,
      MarshallingInfoFlag<CodeGenOpts<"SanitizeCoverageTraceStores">>;
def fexperimental_sanitize_metadata_EQ_covered
    : Flag<["-"], "fexperimental-sanitize-metadata=covered">,
      HelpText<"Emit PCs for code covered with binary analysis sanitizers">,
      MarshallingInfoFlag<CodeGenOpts<"SanitizeBinaryMetadataCovered">>;
def fexperimental_sanitize_metadata_EQ_atomics
    : Flag<["-"], "fexperimental-sanitize-metadata=atomics">,
      HelpText<"Emit PCs for atomic operations used by binary analysis sanitizers">,
      MarshallingInfoFlag<CodeGenOpts<"SanitizeBinaryMetadataAtomics">>;
def fexperimental_sanitize_metadata_EQ_uar
    : Flag<["-"], "fexperimental-sanitize-metadata=uar">,
      HelpText<"Emit PCs for start of functions that are subject for use-after-return checking.">,
      MarshallingInfoFlag<CodeGenOpts<"SanitizeBinaryMetadataUAR">>;
def fpatchable_function_entry_offset_EQ
    : Joined<["-"], "fpatchable-function-entry-offset=">, MetaVarName<"<M>">,
      HelpText<"Generate M NOPs before function entry">,
      MarshallingInfoInt<CodeGenOpts<"PatchableFunctionEntryOffset">>;
def fprofile_instrument_EQ : Joined<["-"], "fprofile-instrument=">,
    HelpText<"Enable PGO instrumentation">, Values<"none,clang,llvm,csllvm">,
    NormalizedValuesScope<"CodeGenOptions">,
    NormalizedValues<["ProfileNone", "ProfileClangInstr", "ProfileIRInstr", "ProfileCSIRInstr"]>,
    MarshallingInfoEnum<CodeGenOpts<"ProfileInstr">, "ProfileNone">;
def fprofile_instrument_path_EQ : Joined<["-"], "fprofile-instrument-path=">,
    HelpText<"Generate instrumented code to collect execution counts into "
             "<file> (overridden by LLVM_PROFILE_FILE env var)">,
    MarshallingInfoString<CodeGenOpts<"InstrProfileOutput">>;
def fprofile_instrument_use_path_EQ :
    Joined<["-"], "fprofile-instrument-use-path=">,
    HelpText<"Specify the profile path in PGO use compilation">,
    MarshallingInfoString<CodeGenOpts<"ProfileInstrumentUsePath">>;
def flto_visibility_public_std:
    Flag<["-"], "flto-visibility-public-std">,
    HelpText<"Use public LTO visibility for classes in std and stdext namespaces">,
    MarshallingInfoFlag<CodeGenOpts<"LTOVisibilityPublicStd">>;
defm lto_unit : BoolOption<"f", "lto-unit",
  CodeGenOpts<"LTOUnit">, DefaultFalse,
  PosFlag<SetTrue, [], [ClangOption, CC1Option],
          "Emit IR to support LTO unit features (CFI, whole program vtable opt)">,
  NegFlag<SetFalse>>;
def fverify_debuginfo_preserve
    : Flag<["-"], "fverify-debuginfo-preserve">,
      HelpText<"Enable Debug Info Metadata preservation testing in "
               "optimizations.">,
      MarshallingInfoFlag<CodeGenOpts<"EnableDIPreservationVerify">>;
def fverify_debuginfo_preserve_export
    : Joined<["-"], "fverify-debuginfo-preserve-export=">,
      MetaVarName<"<file>">,
      HelpText<"Export debug info (by testing original Debug Info) failures "
               "into specified (JSON) file (should be abs path as we use "
               "append mode to insert new JSON objects).">,
      MarshallingInfoString<CodeGenOpts<"DIBugsReportFilePath">>;
def fwarn_stack_size_EQ
    : Joined<["-"], "fwarn-stack-size=">,
      MarshallingInfoInt<CodeGenOpts<"WarnStackSize">, "UINT_MAX">;
// The driver option takes the key as a parameter to the -msign-return-address=
// and -mbranch-protection= options, but CC1 has a separate option so we
// don't have to parse the parameter twice.
def msign_return_address_key_EQ : Joined<["-"], "msign-return-address-key=">,
    Values<"a_key,b_key">;
def mbranch_target_enforce : Flag<["-"], "mbranch-target-enforce">,
  MarshallingInfoFlag<LangOpts<"BranchTargetEnforcement">>;
def fno_dllexport_inlines : Flag<["-"], "fno-dllexport-inlines">,
  MarshallingInfoNegativeFlag<LangOpts<"DllExportInlines">>;
def cfguard_no_checks : Flag<["-"], "cfguard-no-checks">,
    HelpText<"Emit Windows Control Flow Guard tables only (no checks)">,
    MarshallingInfoFlag<CodeGenOpts<"ControlFlowGuardNoChecks">>;
def cfguard : Flag<["-"], "cfguard">,
    HelpText<"Emit Windows Control Flow Guard tables and checks">,
    MarshallingInfoFlag<CodeGenOpts<"ControlFlowGuard">>;
def ehcontguard : Flag<["-"], "ehcontguard">,
    HelpText<"Emit Windows EH Continuation Guard tables">,
    MarshallingInfoFlag<CodeGenOpts<"EHContGuard">>;

def fdenormal_fp_math_f32_EQ : Joined<["-"], "fdenormal-fp-math-f32=">,
   Group<f_Group>;

def fctor_dtor_return_this : Flag<["-"], "fctor-dtor-return-this">,
  HelpText<"Change the C++ ABI to returning `this` pointer from constructors "
           "and non-deleting destructors. (No effect on Microsoft ABI)">,
  MarshallingInfoFlag<CodeGenOpts<"CtorDtorReturnThis">>;

def fexperimental_assignment_tracking_EQ : Joined<["-"], "fexperimental-assignment-tracking=">,
  Group<f_Group>, CodeGenOpts<"EnableAssignmentTracking">,
  NormalizedValuesScope<"CodeGenOptions::AssignmentTrackingOpts">,
  Values<"disabled,enabled,forced">, NormalizedValues<["Disabled","Enabled","Forced"]>,
  MarshallingInfoEnum<CodeGenOpts<"AssignmentTrackingMode">, "Enabled">;

} // let Visibility = [CC1Option]

//===----------------------------------------------------------------------===//
// Dependency Output Options
//===----------------------------------------------------------------------===//

let Visibility = [CC1Option] in {

def sys_header_deps : Flag<["-"], "sys-header-deps">,
  HelpText<"Include system headers in dependency output">,
  MarshallingInfoFlag<DependencyOutputOpts<"IncludeSystemHeaders">>;
def canonical_system_headers : Flag<["-"], "canonical-system-headers">,
  HelpText<"Canonicalize system headers in dependency output">,
  MarshallingInfoFlag<DependencyOutputOpts<"CanonicalSystemHeaders">>;
def module_file_deps : Flag<["-"], "module-file-deps">,
  HelpText<"Include module files in dependency output">,
  MarshallingInfoFlag<DependencyOutputOpts<"IncludeModuleFiles">>;
def header_include_file : Separate<["-"], "header-include-file">,
  HelpText<"Filename (or -) to write header include output to">,
  MarshallingInfoString<DependencyOutputOpts<"HeaderIncludeOutputFile">>;
def header_include_format_EQ : Joined<["-"], "header-include-format=">,
  HelpText<"set format in which header info is emitted">,
  Values<"textual,json">, NormalizedValues<["HIFMT_Textual", "HIFMT_JSON"]>,
  MarshallingInfoEnum<DependencyOutputOpts<"HeaderIncludeFormat">, "HIFMT_Textual">;
def header_include_filtering_EQ : Joined<["-"], "header-include-filtering=">,
  HelpText<"set the flag that enables filtering header information">,
  Values<"none,only-direct-system">, NormalizedValues<["HIFIL_None", "HIFIL_Only_Direct_System"]>,
  MarshallingInfoEnum<DependencyOutputOpts<"HeaderIncludeFiltering">, "HIFIL_None">;
def show_includes : Flag<["--"], "show-includes">,
  HelpText<"Print cl.exe style /showIncludes to stdout">;

} // let Visibility = [CC1Option]

//===----------------------------------------------------------------------===//
// Diagnostic Options
//===----------------------------------------------------------------------===//

let Visibility = [CC1Option] in {

def diagnostic_log_file : Separate<["-"], "diagnostic-log-file">,
  HelpText<"Filename (or -) to log diagnostics to">,
  MarshallingInfoString<DiagnosticOpts<"DiagnosticLogFile">>;
def diagnostic_serialized_file : Separate<["-"], "serialize-diagnostic-file">,
  MetaVarName<"<filename>">,
  HelpText<"File for serializing diagnostics in a binary format">;

def fdiagnostics_format : Separate<["-"], "fdiagnostics-format">,
  HelpText<"Change diagnostic formatting to match IDE and command line tools">,
  Values<"clang,msvc,vi,sarif,SARIF">,
  NormalizedValuesScope<"DiagnosticOptions">, NormalizedValues<["Clang", "MSVC", "Vi", "SARIF", "SARIF"]>,
  MarshallingInfoEnum<DiagnosticOpts<"Format">, "Clang">;
def fdiagnostics_show_category : Separate<["-"], "fdiagnostics-show-category">,
  HelpText<"Print diagnostic category">,
  Values<"none,id,name">,
  NormalizedValues<["0", "1", "2"]>,
  MarshallingInfoEnum<DiagnosticOpts<"ShowCategories">, "0">;
def fno_diagnostics_use_presumed_location : Flag<["-"], "fno-diagnostics-use-presumed-location">,
  HelpText<"Ignore #line directives when displaying diagnostic locations">,
  MarshallingInfoNegativeFlag<DiagnosticOpts<"ShowPresumedLoc">>;
def ftabstop : Separate<["-"], "ftabstop">, MetaVarName<"<N>">,
  HelpText<"Set the tab stop distance.">,
  MarshallingInfoInt<DiagnosticOpts<"TabStop">, "DiagnosticOptions::DefaultTabStop">;
def ferror_limit : Separate<["-"], "ferror-limit">, MetaVarName<"<N>">,
  HelpText<"Set the maximum number of errors to emit before stopping (0 = no limit).">,
  MarshallingInfoInt<DiagnosticOpts<"ErrorLimit">>;
def verify_EQ : CommaJoined<["-"], "verify=">,
  MetaVarName<"<prefixes>">,
  HelpText<"Verify diagnostic output using comment directives that start with"
           " prefixes in the comma-separated sequence <prefixes>">;
def verify : Flag<["-"], "verify">,
  HelpText<"Equivalent to -verify=expected">;
def verify_ignore_unexpected : Flag<["-"], "verify-ignore-unexpected">,
  HelpText<"Ignore unexpected diagnostic messages">;
def verify_ignore_unexpected_EQ : CommaJoined<["-"], "verify-ignore-unexpected=">,
  HelpText<"Ignore unexpected diagnostic messages">;
def Wno_rewrite_macros : Flag<["-"], "Wno-rewrite-macros">,
  HelpText<"Silence ObjC rewriting warnings">,
  MarshallingInfoFlag<DiagnosticOpts<"NoRewriteMacros">>;

} // let Visibility = [CC1Option]

//===----------------------------------------------------------------------===//
// Frontend Options
//===----------------------------------------------------------------------===//

let Visibility = [CC1Option] in {

// This isn't normally used, it is just here so we can parse a
// CompilerInvocation out of a driver-derived argument vector.
def cc1 : Flag<["-"], "cc1">;
def cc1as : Flag<["-"], "cc1as">;

def ast_merge : Separate<["-"], "ast-merge">,
  MetaVarName<"<ast file>">,
  HelpText<"Merge the given AST file into the translation unit being compiled.">,
  MarshallingInfoStringVector<FrontendOpts<"ASTMergeFiles">>;
def aux_target_cpu : Separate<["-"], "aux-target-cpu">,
  HelpText<"Target a specific auxiliary cpu type">;
def aux_target_feature : Separate<["-"], "aux-target-feature">,
  HelpText<"Target specific auxiliary attributes">;
def aux_triple : Separate<["-"], "aux-triple">,
  HelpText<"Auxiliary target triple.">,
  MarshallingInfoString<FrontendOpts<"AuxTriple">>;
def code_completion_at : Separate<["-"], "code-completion-at">,
  MetaVarName<"<file>:<line>:<column>">,
  HelpText<"Dump code-completion information at a location">;
def remap_file : Separate<["-"], "remap-file">,
  MetaVarName<"<from>;<to>">,
  HelpText<"Replace the contents of the <from> file with the contents of the <to> file">;
def code_completion_at_EQ : Joined<["-"], "code-completion-at=">,
  Alias<code_completion_at>;
def code_completion_macros : Flag<["-"], "code-completion-macros">,
  HelpText<"Include macros in code-completion results">,
  MarshallingInfoFlag<FrontendOpts<"CodeCompleteOpts.IncludeMacros">>;
def code_completion_patterns : Flag<["-"], "code-completion-patterns">,
  HelpText<"Include code patterns in code-completion results">,
  MarshallingInfoFlag<FrontendOpts<"CodeCompleteOpts.IncludeCodePatterns">>;
def no_code_completion_globals : Flag<["-"], "no-code-completion-globals">,
  HelpText<"Do not include global declarations in code-completion results.">,
  MarshallingInfoNegativeFlag<FrontendOpts<"CodeCompleteOpts.IncludeGlobals">>;
def no_code_completion_ns_level_decls : Flag<["-"], "no-code-completion-ns-level-decls">,
  HelpText<"Do not include declarations inside namespaces (incl. global namespace) in the code-completion results.">,
  MarshallingInfoNegativeFlag<FrontendOpts<"CodeCompleteOpts.IncludeNamespaceLevelDecls">>;
def code_completion_brief_comments : Flag<["-"], "code-completion-brief-comments">,
  HelpText<"Include brief documentation comments in code-completion results.">,
  MarshallingInfoFlag<FrontendOpts<"CodeCompleteOpts.IncludeBriefComments">>;
def code_completion_with_fixits : Flag<["-"], "code-completion-with-fixits">,
  HelpText<"Include code completion results which require small fix-its.">,
  MarshallingInfoFlag<FrontendOpts<"CodeCompleteOpts.IncludeFixIts">>;
def disable_free : Flag<["-"], "disable-free">,
  HelpText<"Disable freeing of memory on exit">,
  MarshallingInfoFlag<FrontendOpts<"DisableFree">>;
defm clear_ast_before_backend : BoolOption<"",
  "clear-ast-before-backend",
  CodeGenOpts<"ClearASTBeforeBackend">,
  DefaultFalse,
  PosFlag<SetTrue, [], [ClangOption], "Clear">,
  NegFlag<SetFalse, [], [ClangOption], "Don't clear">,
  BothFlags<[], [ClangOption], " the Clang AST before running backend code generation">>;
defm enable_noundef_analysis : BoolOption<"",
  "enable-noundef-analysis",
  CodeGenOpts<"EnableNoundefAttrs">,
  DefaultTrue,
  PosFlag<SetTrue, [], [ClangOption], "Enable">,
  NegFlag<SetFalse, [], [ClangOption], "Disable">,
  BothFlags<[], [ClangOption], " analyzing function argument and return types for mandatory definedness">>;
def discard_value_names : Flag<["-"], "discard-value-names">,
  HelpText<"Discard value names in LLVM IR">,
  MarshallingInfoFlag<CodeGenOpts<"DiscardValueNames">>;
def plugin_arg : JoinedAndSeparate<["-"], "plugin-arg-">,
    MetaVarName<"<name> <arg>">,
    HelpText<"Pass <arg> to plugin <name>">;
def add_plugin : Separate<["-"], "add-plugin">, MetaVarName<"<name>">,
  HelpText<"Use the named plugin action in addition to the default action">,
  MarshallingInfoStringVector<FrontendOpts<"AddPluginActions">>;
def ast_dump_filter : Separate<["-"], "ast-dump-filter">,
  MetaVarName<"<dump_filter>">,
  HelpText<"Use with -ast-dump or -ast-print to dump/print only AST declaration"
           " nodes having a certain substring in a qualified name. Use"
           " -ast-list to list all filterable declaration node names.">,
  MarshallingInfoString<FrontendOpts<"ASTDumpFilter">>;
def ast_dump_filter_EQ : Joined<["-"], "ast-dump-filter=">,
  Alias<ast_dump_filter>;
def fno_modules_global_index : Flag<["-"], "fno-modules-global-index">,
  HelpText<"Do not automatically generate or update the global module index">,
  MarshallingInfoNegativeFlag<FrontendOpts<"UseGlobalModuleIndex">>;
def fno_modules_error_recovery : Flag<["-"], "fno-modules-error-recovery">,
  HelpText<"Do not automatically import modules for error recovery">,
  MarshallingInfoNegativeFlag<LangOpts<"ModulesErrorRecovery">>;
def fmodule_map_file_home_is_cwd : Flag<["-"], "fmodule-map-file-home-is-cwd">,
  HelpText<"Use the current working directory as the home directory of "
           "module maps specified by -fmodule-map-file=<FILE>">,
  MarshallingInfoFlag<HeaderSearchOpts<"ModuleMapFileHomeIsCwd">>;
def fmodule_file_home_is_cwd : Flag<["-"], "fmodule-file-home-is-cwd">,
  HelpText<"Use the current working directory as the base directory of "
           "compiled module files.">,
  MarshallingInfoFlag<HeaderSearchOpts<"ModuleFileHomeIsCwd">>;
def fmodule_feature : Separate<["-"], "fmodule-feature">,
  MetaVarName<"<feature>">,
  HelpText<"Enable <feature> in module map requires declarations">,
  MarshallingInfoStringVector<LangOpts<"ModuleFeatures">>;
def fmodules_embed_file_EQ : Joined<["-"], "fmodules-embed-file=">,
  MetaVarName<"<file>">,
  HelpText<"Embed the contents of the specified file into the module file "
           "being compiled.">,
  MarshallingInfoStringVector<FrontendOpts<"ModulesEmbedFiles">>;
def fmodules_embed_all_files : Joined<["-"], "fmodules-embed-all-files">,
  HelpText<"Embed the contents of all files read by this compilation into "
           "the produced module file.">,
  MarshallingInfoFlag<FrontendOpts<"ModulesEmbedAllFiles">>;
defm fimplicit_modules_use_lock : BoolOption<"f", "implicit-modules-use-lock",
  FrontendOpts<"BuildingImplicitModuleUsesLock">, DefaultTrue,
  NegFlag<SetFalse>,
  PosFlag<SetTrue, [], [ClangOption],
          "Use filesystem locks for implicit modules builds to avoid "
          "duplicating work in competing clang invocations.">>;
// FIXME: We only need this in C++ modules if we might textually
// enter a different module (eg, when building a header unit).
def fmodules_local_submodule_visibility :
  Flag<["-"], "fmodules-local-submodule-visibility">,
  HelpText<"Enforce name visibility rules across submodules of the same "
           "top-level module.">,
  MarshallingInfoFlag<LangOpts<"ModulesLocalVisibility">>,
  ImpliedByAnyOf<[fcxx_modules.KeyPath]>;
def fmodules_codegen :
  Flag<["-"], "fmodules-codegen">,
  HelpText<"Generate code for uses of this module that assumes an explicit "
           "object file will be built for the module">,
  MarshallingInfoFlag<LangOpts<"ModulesCodegen">>;
def fmodules_debuginfo :
  Flag<["-"], "fmodules-debuginfo">,
  HelpText<"Generate debug info for types in an object file built from this "
           "module and do not generate them elsewhere">,
  MarshallingInfoFlag<LangOpts<"ModulesDebugInfo">>;
def fmodule_format_EQ : Joined<["-"], "fmodule-format=">,
  HelpText<"Select the container format for clang modules and PCH. "
           "Supported options are 'raw' and 'obj'.">,
  MarshallingInfoString<HeaderSearchOpts<"ModuleFormat">, [{"raw"}]>;
def ftest_module_file_extension_EQ :
  Joined<["-"], "ftest-module-file-extension=">,
  HelpText<"introduce a module file extension for testing purposes. "
           "The argument is parsed as blockname:major:minor:hashed:user info">;

defm recovery_ast : BoolOption<"f", "recovery-ast",
  LangOpts<"RecoveryAST">, DefaultTrue,
  NegFlag<SetFalse>,
  PosFlag<SetTrue, [], [ClangOption], "Preserve expressions in AST rather "
                              "than dropping them when encountering semantic errors">>;
defm recovery_ast_type : BoolOption<"f", "recovery-ast-type",
  LangOpts<"RecoveryASTType">, DefaultTrue,
  NegFlag<SetFalse>,
  PosFlag<SetTrue, [], [ClangOption], "Preserve the type for recovery "
                              "expressions when possible">>;

let Group = Action_Group in {

def Eonly : Flag<["-"], "Eonly">,
  HelpText<"Just run preprocessor, no output (for timings)">;
def dump_raw_tokens : Flag<["-"], "dump-raw-tokens">,
  HelpText<"Lex file in raw mode and dump raw tokens">;
def analyze : Flag<["-"], "analyze">,
  HelpText<"Run static analysis engine">;
def dump_tokens : Flag<["-"], "dump-tokens">,
  HelpText<"Run preprocessor, dump internal rep of tokens">;
def fixit : Flag<["-"], "fixit">,
  HelpText<"Apply fix-it advice to the input source">;
def fixit_EQ : Joined<["-"], "fixit=">,
  HelpText<"Apply fix-it advice creating a file with the given suffix">;
def print_preamble : Flag<["-"], "print-preamble">,
  HelpText<"Print the \"preamble\" of a file, which is a candidate for implicit"
           " precompiled headers.">;
def emit_html : Flag<["-"], "emit-html">,
  HelpText<"Output input source as HTML">;
def ast_print : Flag<["-"], "ast-print">,
  HelpText<"Build ASTs and then pretty-print them">;
def ast_list : Flag<["-"], "ast-list">,
  HelpText<"Build ASTs and print the list of declaration node qualified names">;
def ast_dump : Flag<["-"], "ast-dump">,
  HelpText<"Build ASTs and then debug dump them">;
def ast_dump_EQ : Joined<["-"], "ast-dump=">,
  HelpText<"Build ASTs and then debug dump them in the specified format. "
           "Supported formats include: default, json">;
def ast_dump_all : Flag<["-"], "ast-dump-all">,
  HelpText<"Build ASTs and then debug dump them, forcing deserialization">;
def ast_dump_all_EQ : Joined<["-"], "ast-dump-all=">,
  HelpText<"Build ASTs and then debug dump them in the specified format, "
           "forcing deserialization. Supported formats include: default, json">;
def ast_dump_decl_types : Flag<["-"], "ast-dump-decl-types">,
  HelpText<"Include declaration types in AST dumps">,
  MarshallingInfoFlag<FrontendOpts<"ASTDumpDeclTypes">>;
def templight_dump : Flag<["-"], "templight-dump">,
  HelpText<"Dump templight information to stdout">;
def ast_dump_lookups : Flag<["-"], "ast-dump-lookups">,
  HelpText<"Build ASTs and then debug dump their name lookup tables">,
  MarshallingInfoFlag<FrontendOpts<"ASTDumpLookups">>;
def ast_view : Flag<["-"], "ast-view">,
  HelpText<"Build ASTs and view them with GraphViz">;
def emit_module : Flag<["-"], "emit-module">,
  HelpText<"Generate pre-compiled module file from a module map">;
def emit_module_interface : Flag<["-"], "emit-module-interface">,
  HelpText<"Generate pre-compiled module file from a C++ module interface">;
def emit_header_unit : Flag<["-"], "emit-header-unit">,
  HelpText<"Generate C++20 header units from header files">;
def emit_pch : Flag<["-"], "emit-pch">,
  HelpText<"Generate pre-compiled header file">;
def emit_llvm_only : Flag<["-"], "emit-llvm-only">,
  HelpText<"Build ASTs and convert to LLVM, discarding output">;
def emit_codegen_only : Flag<["-"], "emit-codegen-only">,
  HelpText<"Generate machine code, but discard output">;
def rewrite_test : Flag<["-"], "rewrite-test">,
  HelpText<"Rewriter playground">;
def rewrite_macros : Flag<["-"], "rewrite-macros">,
  HelpText<"Expand macros without full preprocessing">;
def migrate : Flag<["-"], "migrate">,
  HelpText<"Migrate source code">;
def compiler_options_dump : Flag<["-"], "compiler-options-dump">,
  HelpText<"Dump the compiler configuration options">;
def print_dependency_directives_minimized_source : Flag<["-"],
  "print-dependency-directives-minimized-source">,
  HelpText<"Print the output of the dependency directives source minimizer">;
}

defm emit_llvm_uselists : BoolOption<"", "emit-llvm-uselists",
  CodeGenOpts<"EmitLLVMUseLists">, DefaultFalse,
  PosFlag<SetTrue, [], [ClangOption], "Preserve">,
  NegFlag<SetFalse, [], [ClangOption], "Don't preserve">,
  BothFlags<[], [ClangOption], " order of LLVM use-lists when serializing">>;

def mt_migrate_directory : Separate<["-"], "mt-migrate-directory">,
  HelpText<"Directory for temporary files produced during ARC or ObjC migration">,
  MarshallingInfoString<FrontendOpts<"MTMigrateDir">>;

def arcmt_action_EQ : Joined<["-"], "arcmt-action=">, Visibility<[CC1Option]>,
  HelpText<"The ARC migration action to take">,
  Values<"check,modify,migrate">,
  NormalizedValuesScope<"FrontendOptions">,
  NormalizedValues<["ARCMT_Check", "ARCMT_Modify", "ARCMT_Migrate"]>,
  MarshallingInfoEnum<FrontendOpts<"ARCMTAction">, "ARCMT_None">;

def print_stats : Flag<["-"], "print-stats">,
  HelpText<"Print performance metrics and statistics">,
  MarshallingInfoFlag<FrontendOpts<"ShowStats">>;
def stats_file : Joined<["-"], "stats-file=">,
  HelpText<"Filename to write statistics to">,
  MarshallingInfoString<FrontendOpts<"StatsFile">>;
def stats_file_append : Flag<["-"], "stats-file-append">,
  HelpText<"If stats should be appended to stats-file instead of overwriting it">,
  MarshallingInfoFlag<FrontendOpts<"AppendStats">>;
def fdump_record_layouts_simple : Flag<["-"], "fdump-record-layouts-simple">,
  HelpText<"Dump record layout information in a simple form used for testing">,
  MarshallingInfoFlag<LangOpts<"DumpRecordLayoutsSimple">>;
def fdump_record_layouts_canonical : Flag<["-"], "fdump-record-layouts-canonical">,
  HelpText<"Dump record layout information with canonical field types">,
  MarshallingInfoFlag<LangOpts<"DumpRecordLayoutsCanonical">>;
def fdump_record_layouts_complete : Flag<["-"], "fdump-record-layouts-complete">,
  HelpText<"Dump record layout information for all complete types">,
  MarshallingInfoFlag<LangOpts<"DumpRecordLayoutsComplete">>;
def fdump_record_layouts : Flag<["-"], "fdump-record-layouts">,
  HelpText<"Dump record layout information">,
  MarshallingInfoFlag<LangOpts<"DumpRecordLayouts">>,
  ImpliedByAnyOf<[fdump_record_layouts_simple.KeyPath, fdump_record_layouts_complete.KeyPath, fdump_record_layouts_canonical.KeyPath]>;
def fix_what_you_can : Flag<["-"], "fix-what-you-can">,
  HelpText<"Apply fix-it advice even in the presence of unfixable errors">,
  MarshallingInfoFlag<FrontendOpts<"FixWhatYouCan">>;
def fix_only_warnings : Flag<["-"], "fix-only-warnings">,
  HelpText<"Apply fix-it advice only for warnings, not errors">,
  MarshallingInfoFlag<FrontendOpts<"FixOnlyWarnings">>;
def fixit_recompile : Flag<["-"], "fixit-recompile">,
  HelpText<"Apply fix-it changes and recompile">,
  MarshallingInfoFlag<FrontendOpts<"FixAndRecompile">>;
def fixit_to_temp : Flag<["-"], "fixit-to-temporary">,
  HelpText<"Apply fix-it changes to temporary files">,
  MarshallingInfoFlag<FrontendOpts<"FixToTemporaries">>;

def foverride_record_layout_EQ : Joined<["-"], "foverride-record-layout=">,
  HelpText<"Override record layouts with those in the given file">,
  MarshallingInfoString<FrontendOpts<"OverrideRecordLayoutsFile">>;
def pch_through_header_EQ : Joined<["-"], "pch-through-header=">,
  HelpText<"Stop PCH generation after including this file.  When using a PCH, "
           "skip tokens until after this file is included.">,
  MarshallingInfoString<PreprocessorOpts<"PCHThroughHeader">>;
def pch_through_hdrstop_create : Flag<["-"], "pch-through-hdrstop-create">,
  HelpText<"When creating a PCH, stop PCH generation after #pragma hdrstop.">,
  MarshallingInfoFlag<PreprocessorOpts<"PCHWithHdrStopCreate">>;
def pch_through_hdrstop_use : Flag<["-"], "pch-through-hdrstop-use">,
  HelpText<"When using a PCH, skip tokens until after a #pragma hdrstop.">;
def fno_pch_timestamp : Flag<["-"], "fno-pch-timestamp">,
  HelpText<"Disable inclusion of timestamp in precompiled headers">,
  MarshallingInfoNegativeFlag<FrontendOpts<"IncludeTimestamps">>;
def building_pch_with_obj : Flag<["-"], "building-pch-with-obj">,
  HelpText<"This compilation is part of building a PCH with corresponding object file.">,
  MarshallingInfoFlag<LangOpts<"BuildingPCHWithObjectFile">>;

def aligned_alloc_unavailable : Flag<["-"], "faligned-alloc-unavailable">,
  HelpText<"Aligned allocation/deallocation functions are unavailable">,
  MarshallingInfoFlag<LangOpts<"AlignedAllocationUnavailable">>,
  ShouldParseIf<faligned_allocation.KeyPath>;

} // let Visibility = [CC1Option]

//===----------------------------------------------------------------------===//
// Language Options
//===----------------------------------------------------------------------===//

def version : Flag<["-"], "version">,
  HelpText<"Print the compiler version">,
  Visibility<[CC1Option, CC1AsOption, FC1Option]>,
  MarshallingInfoFlag<FrontendOpts<"ShowVersion">>;

def main_file_name : Separate<["-"], "main-file-name">,
  HelpText<"Main file name to use for debug info and source if missing">,
  Visibility<[CC1Option, CC1AsOption]>,
  MarshallingInfoString<CodeGenOpts<"MainFileName">>;
def split_dwarf_output : Separate<["-"], "split-dwarf-output">,
  HelpText<"File name to use for split dwarf debug info output">,
  Visibility<[CC1Option, CC1AsOption]>,
  MarshallingInfoString<CodeGenOpts<"SplitDwarfOutput">>;

let Visibility = [CC1Option, FC1Option] in {

def mreassociate : Flag<["-"], "mreassociate">,
  HelpText<"Allow reassociation transformations for floating-point instructions">,
  MarshallingInfoFlag<LangOpts<"AllowFPReassoc">>, ImpliedByAnyOf<[funsafe_math_optimizations.KeyPath]>;
def menable_no_nans : Flag<["-"], "menable-no-nans">,
  HelpText<"Allow optimization to assume there are no NaNs.">,
  MarshallingInfoFlag<LangOpts<"NoHonorNaNs">>, ImpliedByAnyOf<[ffinite_math_only.KeyPath]>;
def menable_no_infinities : Flag<["-"], "menable-no-infs">,
  HelpText<"Allow optimization to assume there are no infinities.">,
  MarshallingInfoFlag<LangOpts<"NoHonorInfs">>, ImpliedByAnyOf<[ffinite_math_only.KeyPath]>;

def pic_level : Separate<["-"], "pic-level">,
  HelpText<"Value for __PIC__">,
  MarshallingInfoInt<LangOpts<"PICLevel">>;
def pic_is_pie : Flag<["-"], "pic-is-pie">,
  HelpText<"File is for a position independent executable">,
  MarshallingInfoFlag<LangOpts<"PIE">>;

} // let Visibility = [CC1Option, FC1Option]

let Visibility = [CC1Option] in {

def fblocks_runtime_optional : Flag<["-"], "fblocks-runtime-optional">,
  HelpText<"Weakly link in the blocks runtime">,
  MarshallingInfoFlag<LangOpts<"BlocksRuntimeOptional">>;
def fexternc_nounwind : Flag<["-"], "fexternc-nounwind">,
  HelpText<"Assume all functions with C linkage do not unwind">,
  MarshallingInfoFlag<LangOpts<"ExternCNoUnwind">>;
def split_dwarf_file : Separate<["-"], "split-dwarf-file">,
  HelpText<"Name of the split dwarf debug info file to encode in the object file">,
  MarshallingInfoString<CodeGenOpts<"SplitDwarfFile">>;
def fno_wchar : Flag<["-"], "fno-wchar">,
  HelpText<"Disable C++ builtin type wchar_t">,
  MarshallingInfoNegativeFlag<LangOpts<"WChar">, cplusplus.KeyPath>,
  ShouldParseIf<cplusplus.KeyPath>;
def fconstant_string_class : Separate<["-"], "fconstant-string-class">,
  MetaVarName<"<class name>">,
  HelpText<"Specify the class to use for constant Objective-C string objects.">,
  MarshallingInfoString<LangOpts<"ObjCConstantStringClass">>;
def fobjc_arc_cxxlib_EQ : Joined<["-"], "fobjc-arc-cxxlib=">,
  HelpText<"Objective-C++ Automatic Reference Counting standard library kind">,
  Values<"libc++,libstdc++,none">,
  NormalizedValues<["ARCXX_libcxx", "ARCXX_libstdcxx", "ARCXX_nolib"]>,
  MarshallingInfoEnum<PreprocessorOpts<"ObjCXXARCStandardLibrary">, "ARCXX_nolib">;
def fobjc_runtime_has_weak : Flag<["-"], "fobjc-runtime-has-weak">,
  HelpText<"The target Objective-C runtime supports ARC weak operations">;
def fobjc_dispatch_method_EQ : Joined<["-"], "fobjc-dispatch-method=">,
  HelpText<"Objective-C dispatch method to use">,
  Values<"legacy,non-legacy,mixed">,
  NormalizedValuesScope<"CodeGenOptions">, NormalizedValues<["Legacy", "NonLegacy", "Mixed"]>,
  MarshallingInfoEnum<CodeGenOpts<"ObjCDispatchMethod">, "Legacy">;
def disable_objc_default_synthesize_properties : Flag<["-"], "disable-objc-default-synthesize-properties">,
  HelpText<"disable the default synthesis of Objective-C properties">,
  MarshallingInfoNegativeFlag<LangOpts<"ObjCDefaultSynthProperties">>;
def fencode_extended_block_signature : Flag<["-"], "fencode-extended-block-signature">,
  HelpText<"enable extended encoding of block type signature">,
  MarshallingInfoFlag<LangOpts<"EncodeExtendedBlockSig">>;
def function_alignment : Separate<["-"], "function-alignment">,
    HelpText<"default alignment for functions">,
    MarshallingInfoInt<LangOpts<"FunctionAlignment">>;
def fhalf_no_semantic_interposition : Flag<["-"], "fhalf-no-semantic-interposition">,
  HelpText<"Like -fno-semantic-interposition but don't use local aliases">,
  MarshallingInfoFlag<LangOpts<"HalfNoSemanticInterposition">>;
def fno_validate_pch : Flag<["-"], "fno-validate-pch">,
  HelpText<"Disable validation of precompiled headers">,
  MarshallingInfoFlag<PreprocessorOpts<"DisablePCHOrModuleValidation">, "DisableValidationForModuleKind::None">,
  Normalizer<"makeFlagToValueNormalizer(DisableValidationForModuleKind::All)">;
def fallow_pcm_with_errors : Flag<["-"], "fallow-pcm-with-compiler-errors">,
  HelpText<"Accept a PCM file that was created with compiler errors">,
  MarshallingInfoFlag<FrontendOpts<"AllowPCMWithCompilerErrors">>;
def fallow_pch_with_errors : Flag<["-"], "fallow-pch-with-compiler-errors">,
  HelpText<"Accept a PCH file that was created with compiler errors">,
  MarshallingInfoFlag<PreprocessorOpts<"AllowPCHWithCompilerErrors">>,
  ImpliedByAnyOf<[fallow_pcm_with_errors.KeyPath]>;
def fallow_pch_with_different_modules_cache_path :
  Flag<["-"], "fallow-pch-with-different-modules-cache-path">,
  HelpText<"Accept a PCH file that was created with a different modules cache path">,
  MarshallingInfoFlag<PreprocessorOpts<"AllowPCHWithDifferentModulesCachePath">>;
def fno_modules_share_filemanager : Flag<["-"], "fno-modules-share-filemanager">,
  HelpText<"Disable sharing the FileManager when building a module implicitly">,
  MarshallingInfoNegativeFlag<FrontendOpts<"ModulesShareFileManager">>;
def dump_deserialized_pch_decls : Flag<["-"], "dump-deserialized-decls">,
  HelpText<"Dump declarations that are deserialized from PCH, for testing">,
  MarshallingInfoFlag<PreprocessorOpts<"DumpDeserializedPCHDecls">>;
def error_on_deserialized_pch_decl : Separate<["-"], "error-on-deserialized-decl">,
  HelpText<"Emit error if a specific declaration is deserialized from PCH, for testing">;
def error_on_deserialized_pch_decl_EQ : Joined<["-"], "error-on-deserialized-decl=">,
  Alias<error_on_deserialized_pch_decl>;
def static_define : Flag<["-"], "static-define">,
  HelpText<"Should __STATIC__ be defined">,
  MarshallingInfoFlag<LangOpts<"Static">>;
def stack_protector : Separate<["-"], "stack-protector">,
  HelpText<"Enable stack protectors">,
  Values<"0,1,2,3">,
  NormalizedValuesScope<"LangOptions">,
  NormalizedValues<["SSPOff", "SSPOn", "SSPStrong", "SSPReq"]>,
  MarshallingInfoEnum<LangOpts<"StackProtector">, "SSPOff">;
def stack_protector_buffer_size : Separate<["-"], "stack-protector-buffer-size">,
  HelpText<"Lower bound for a buffer to be considered for stack protection">,
  MarshallingInfoInt<CodeGenOpts<"SSPBufferSize">, "8">;
def ftype_visibility : Joined<["-"], "ftype-visibility=">,
  HelpText<"Default type visibility">,
  MarshallingInfoVisibility<LangOpts<"TypeVisibilityMode">, fvisibility_EQ.KeyPath>;
def fapply_global_visibility_to_externs : Flag<["-"], "fapply-global-visibility-to-externs">,
  HelpText<"Apply global symbol visibility to external declarations without an explicit visibility">,
  MarshallingInfoFlag<LangOpts<"SetVisibilityForExternDecls">>;
def fbracket_depth : Separate<["-"], "fbracket-depth">,
  HelpText<"Maximum nesting level for parentheses, brackets, and braces">,
  MarshallingInfoInt<LangOpts<"BracketDepth">, "256">;
defm const_strings : BoolOption<"f", "const-strings",
  LangOpts<"ConstStrings">, DefaultFalse,
  PosFlag<SetTrue, [], [ClangOption, CC1Option], "Use">,
  NegFlag<SetFalse, [], [ClangOption], "Don't use">,
  BothFlags<[], [ClangOption], " a const qualified type for string literals in C and ObjC">>;
def fno_bitfield_type_align : Flag<["-"], "fno-bitfield-type-align">,
  HelpText<"Ignore bit-field types when aligning structures">,
  MarshallingInfoFlag<LangOpts<"NoBitFieldTypeAlign">>;
def ffake_address_space_map : Flag<["-"], "ffake-address-space-map">,
  HelpText<"Use a fake address space map; OpenCL testing purposes only">,
  MarshallingInfoFlag<LangOpts<"FakeAddressSpaceMap">>;
def faddress_space_map_mangling_EQ : Joined<["-"], "faddress-space-map-mangling=">,
  HelpText<"Set the mode for address space map based mangling; OpenCL testing purposes only">,
  Values<"target,no,yes">,
  NormalizedValuesScope<"LangOptions">,
  NormalizedValues<["ASMM_Target", "ASMM_Off", "ASMM_On"]>,
  MarshallingInfoEnum<LangOpts<"AddressSpaceMapMangling">, "ASMM_Target">;
def funknown_anytype : Flag<["-"], "funknown-anytype">,
  HelpText<"Enable parser support for the __unknown_anytype type; for testing purposes only">,
  MarshallingInfoFlag<LangOpts<"ParseUnknownAnytype">>;
def fdebugger_support : Flag<["-"], "fdebugger-support">,
  HelpText<"Enable special debugger support behavior">,
  MarshallingInfoFlag<LangOpts<"DebuggerSupport">>;
def fdebugger_cast_result_to_id : Flag<["-"], "fdebugger-cast-result-to-id">,
  HelpText<"Enable casting unknown expression results to id">,
  MarshallingInfoFlag<LangOpts<"DebuggerCastResultToId">>;
def fdebugger_objc_literal : Flag<["-"], "fdebugger-objc-literal">,
  HelpText<"Enable special debugger support for Objective-C subscripting and literals">,
  MarshallingInfoFlag<LangOpts<"DebuggerObjCLiteral">>;
defm deprecated_macro : BoolOption<"f", "deprecated-macro",
  LangOpts<"Deprecated">, DefaultFalse,
  PosFlag<SetTrue, [], [ClangOption], "Defines">,
  NegFlag<SetFalse, [], [ClangOption], "Undefines">,
  BothFlags<[], [ClangOption], " the __DEPRECATED macro">>;
def fobjc_subscripting_legacy_runtime : Flag<["-"], "fobjc-subscripting-legacy-runtime">,
  HelpText<"Allow Objective-C array and dictionary subscripting in legacy runtime">;
// TODO: Enforce values valid for MSVtorDispMode.
def vtordisp_mode_EQ : Joined<["-"], "vtordisp-mode=">,
  HelpText<"Control vtordisp placement on win32 targets">,
  MarshallingInfoInt<LangOpts<"VtorDispMode">, "1">;
def fnative_half_type: Flag<["-"], "fnative-half-type">,
  HelpText<"Use the native half type for __fp16 instead of promoting to float">,
  MarshallingInfoFlag<LangOpts<"NativeHalfType">>,
  ImpliedByAnyOf<[open_cl.KeyPath, render_script.KeyPath]>;
def fnative_half_arguments_and_returns : Flag<["-"], "fnative-half-arguments-and-returns">,
  HelpText<"Use the native __fp16 type for arguments and returns (and skip ABI-specific lowering)">,
  MarshallingInfoFlag<LangOpts<"NativeHalfArgsAndReturns">>,
  ImpliedByAnyOf<[open_cl.KeyPath, render_script.KeyPath, hlsl.KeyPath]>;
def fdefault_calling_conv_EQ : Joined<["-"], "fdefault-calling-conv=">,
  HelpText<"Set default calling convention">,
  Values<"cdecl,fastcall,stdcall,vectorcall,regcall">,
  NormalizedValuesScope<"LangOptions">,
  NormalizedValues<["DCC_CDecl", "DCC_FastCall", "DCC_StdCall", "DCC_VectorCall", "DCC_RegCall"]>,
  MarshallingInfoEnum<LangOpts<"DefaultCallingConv">, "DCC_None">;

// These options cannot be marshalled, because they are used to set up the LangOptions defaults.
def finclude_default_header : Flag<["-"], "finclude-default-header">,
  HelpText<"Include default header file for OpenCL and HLSL">;
def fdeclare_opencl_builtins : Flag<["-"], "fdeclare-opencl-builtins">,
  HelpText<"Add OpenCL builtin function declarations (experimental)">;

def fpreserve_vec3_type : Flag<["-"], "fpreserve-vec3-type">,
  HelpText<"Preserve 3-component vector type">,
  MarshallingInfoFlag<CodeGenOpts<"PreserveVec3Type">>,
  ImpliedByAnyOf<[hlsl.KeyPath]>;
def fwchar_type_EQ : Joined<["-"], "fwchar-type=">,
  HelpText<"Select underlying type for wchar_t">,
  Values<"char,short,int">,
  NormalizedValues<["1", "2", "4"]>,
  MarshallingInfoEnum<LangOpts<"WCharSize">, "0">;
defm signed_wchar : BoolOption<"f", "signed-wchar",
  LangOpts<"WCharIsSigned">, DefaultTrue,
  NegFlag<SetFalse, [], [ClangOption, CC1Option], "Use an unsigned">,
  PosFlag<SetTrue, [], [ClangOption], "Use a signed">,
  BothFlags<[], [ClangOption], " type for wchar_t">>;
def fcompatibility_qualified_id_block_param_type_checking : Flag<["-"], "fcompatibility-qualified-id-block-type-checking">,
  HelpText<"Allow using blocks with parameters of more specific type than "
           "the type system guarantees when a parameter is qualified id">,
  MarshallingInfoFlag<LangOpts<"CompatibilityQualifiedIdBlockParamTypeChecking">>;
def fpass_by_value_is_noalias: Flag<["-"], "fpass-by-value-is-noalias">,
  HelpText<"Allows assuming by-value parameters do not alias any other value. "
           "Has no effect on non-trivially-copyable classes in C++.">, Group<f_Group>,
  MarshallingInfoFlag<CodeGenOpts<"PassByValueIsNoAlias">>;

// FIXME: Remove these entirely once functionality/tests have been excised.
def fobjc_gc_only : Flag<["-"], "fobjc-gc-only">, Group<f_Group>,
  HelpText<"Use GC exclusively for Objective-C related memory management">;
def fobjc_gc : Flag<["-"], "fobjc-gc">, Group<f_Group>,
  HelpText<"Enable Objective-C garbage collection">;

def fexperimental_max_bitint_width_EQ:
  Joined<["-"], "fexperimental-max-bitint-width=">, Group<f_Group>,
  MetaVarName<"<N>">,
  HelpText<"Set the maximum bitwidth for _BitInt (this option is expected to be removed in the future)">,
  MarshallingInfoInt<LangOpts<"MaxBitIntWidth">>;

} // let Visibility = [CC1Option]

//===----------------------------------------------------------------------===//
// Header Search Options
//===----------------------------------------------------------------------===//

let Visibility = [CC1Option] in {

def nostdsysteminc : Flag<["-"], "nostdsysteminc">,
  HelpText<"Disable standard system #include directories">,
  MarshallingInfoNegativeFlag<HeaderSearchOpts<"UseStandardSystemIncludes">>;
def fdisable_module_hash : Flag<["-"], "fdisable-module-hash">,
  HelpText<"Disable the module hash">,
  MarshallingInfoFlag<HeaderSearchOpts<"DisableModuleHash">>;
def fmodules_hash_content : Flag<["-"], "fmodules-hash-content">,
  HelpText<"Enable hashing the content of a module file">,
  MarshallingInfoFlag<HeaderSearchOpts<"ModulesHashContent">>;
def fmodules_strict_context_hash : Flag<["-"], "fmodules-strict-context-hash">,
  HelpText<"Enable hashing of all compiler options that could impact the "
           "semantics of a module in an implicit build">,
  MarshallingInfoFlag<HeaderSearchOpts<"ModulesStrictContextHash">>;
def c_isystem : Separate<["-"], "c-isystem">, MetaVarName<"<directory>">,
  HelpText<"Add directory to the C SYSTEM include search path">;
def objc_isystem : Separate<["-"], "objc-isystem">,
  MetaVarName<"<directory>">,
  HelpText<"Add directory to the ObjC SYSTEM include search path">;
def objcxx_isystem : Separate<["-"], "objcxx-isystem">,
  MetaVarName<"<directory>">,
  HelpText<"Add directory to the ObjC++ SYSTEM include search path">;
def internal_isystem : Separate<["-"], "internal-isystem">,
  MetaVarName<"<directory>">,
  HelpText<"Add directory to the internal system include search path; these "
           "are assumed to not be user-provided and are used to model system "
           "and standard headers' paths.">;
def internal_externc_isystem : Separate<["-"], "internal-externc-isystem">,
  MetaVarName<"<directory>">,
  HelpText<"Add directory to the internal system include search path with "
           "implicit extern \"C\" semantics; these are assumed to not be "
           "user-provided and are used to model system and standard headers' "
           "paths.">;

} // let Visibility = [CC1Option]

//===----------------------------------------------------------------------===//
// Preprocessor Options
//===----------------------------------------------------------------------===//

let Visibility = [CC1Option] in {

def chain_include : Separate<["-"], "chain-include">, MetaVarName<"<file>">,
  HelpText<"Include and chain a header file after turning it into PCH">;
def preamble_bytes_EQ : Joined<["-"], "preamble-bytes=">,
  HelpText<"Assume that the precompiled header is a precompiled preamble "
           "covering the first N bytes of the main file">;
def detailed_preprocessing_record : Flag<["-"], "detailed-preprocessing-record">,
  HelpText<"include a detailed record of preprocessing actions">,
  MarshallingInfoFlag<PreprocessorOpts<"DetailedRecord">>;
def setup_static_analyzer : Flag<["-"], "setup-static-analyzer">,
  HelpText<"Set up preprocessor for static analyzer (done automatically when static analyzer is run).">,
  MarshallingInfoFlag<PreprocessorOpts<"SetUpStaticAnalyzer">>;
def disable_pragma_debug_crash : Flag<["-"], "disable-pragma-debug-crash">,
  HelpText<"Disable any #pragma clang __debug that can lead to crashing behavior. This is meant for testing.">,
  MarshallingInfoFlag<PreprocessorOpts<"DisablePragmaDebugCrash">>;
def source_date_epoch : Separate<["-"], "source-date-epoch">,
  MetaVarName<"<time since Epoch in seconds>">,
  HelpText<"Time to be used in __DATE__, __TIME__, and __TIMESTAMP__ macros">;

} // let Visibility = [CC1Option]

//===----------------------------------------------------------------------===//
// CUDA Options
//===----------------------------------------------------------------------===//

let Visibility = [CC1Option] in {

def fcuda_is_device : Flag<["-"], "fcuda-is-device">,
  HelpText<"Generate code for CUDA device">,
  MarshallingInfoFlag<LangOpts<"CUDAIsDevice">>;
def fcuda_include_gpubinary : Separate<["-"], "fcuda-include-gpubinary">,
  HelpText<"Incorporate CUDA device-side binary into host object file.">,
  MarshallingInfoString<CodeGenOpts<"CudaGpuBinaryFileName">>;
def fcuda_allow_variadic_functions : Flag<["-"], "fcuda-allow-variadic-functions">,
  HelpText<"Allow variadic functions in CUDA device code.">,
  MarshallingInfoFlag<LangOpts<"CUDAAllowVariadicFunctions">>;
def fno_cuda_host_device_constexpr : Flag<["-"], "fno-cuda-host-device-constexpr">,
  HelpText<"Don't treat unattributed constexpr functions as __host__ __device__.">,
  MarshallingInfoNegativeFlag<LangOpts<"CUDAHostDeviceConstexpr">>;

} // let Visibility = [CC1Option]

//===----------------------------------------------------------------------===//
// OpenMP Options
//===----------------------------------------------------------------------===//

let Visibility = [CC1Option, FC1Option] in {

def fopenmp_is_target_device : Flag<["-"], "fopenmp-is-target-device">,
  HelpText<"Generate code only for an OpenMP target device.">;
def : Flag<["-"], "fopenmp-is-device">, Alias<fopenmp_is_target_device>;
def fopenmp_host_ir_file_path : Separate<["-"], "fopenmp-host-ir-file-path">,
  HelpText<"Path to the IR file produced by the frontend for the host.">;

} // let Visibility = [CC1Option, FC1Option]

//===----------------------------------------------------------------------===//
// SYCL Options
//===----------------------------------------------------------------------===//

def fsycl_is_device : Flag<["-"], "fsycl-is-device">,
  HelpText<"Generate code for SYCL device.">,
  Visibility<[CC1Option]>,
  MarshallingInfoFlag<LangOpts<"SYCLIsDevice">>;
def fsycl_is_host : Flag<["-"], "fsycl-is-host">,
  HelpText<"SYCL host compilation">,
  Visibility<[CC1Option]>,
  MarshallingInfoFlag<LangOpts<"SYCLIsHost">>;

def sycl_std_EQ : Joined<["-"], "sycl-std=">, Group<sycl_Group>,
  Flags<[NoArgumentUnused]>,
  Visibility<[ClangOption, CC1Option, CLOption]>,
  HelpText<"SYCL language standard to compile for.">,
  Values<"2020,2017,121,1.2.1,sycl-1.2.1">,
  NormalizedValues<["SYCL_2020", "SYCL_2017", "SYCL_2017", "SYCL_2017", "SYCL_2017"]>,
  NormalizedValuesScope<"LangOptions">,
  MarshallingInfoEnum<LangOpts<"SYCLVersion">, "SYCL_None">,
  ShouldParseIf<!strconcat(fsycl_is_device.KeyPath, "||", fsycl_is_host.KeyPath)>;

defm gpu_approx_transcendentals : BoolFOption<"gpu-approx-transcendentals",
  LangOpts<"GPUDeviceApproxTranscendentals">, DefaultFalse,
  PosFlag<SetTrue, [], [ClangOption, CC1Option], "Use">,
  NegFlag<SetFalse, [], [ClangOption], "Don't use">,
  BothFlags<[], [ClangOption], " approximate transcendental functions">>;
def : Flag<["-"], "fcuda-approx-transcendentals">, Alias<fgpu_approx_transcendentals>;
def : Flag<["-"], "fno-cuda-approx-transcendentals">, Alias<fno_gpu_approx_transcendentals>;

//===----------------------------------------------------------------------===//
// Frontend Options - cc1 + fc1
//===----------------------------------------------------------------------===//

let Visibility = [CC1Option, FC1Option] in {
let Group = Action_Group in {

def emit_obj : Flag<["-"], "emit-obj">,
  HelpText<"Emit native object files">;
def init_only : Flag<["-"], "init-only">,
  HelpText<"Only execute frontend initialization">;
def emit_llvm_bc : Flag<["-"], "emit-llvm-bc">,
  HelpText<"Build ASTs then convert to LLVM, emit .bc file">;

} // let Group = Action_Group

def load : Separate<["-"], "load">, MetaVarName<"<dsopath>">,
  HelpText<"Load the named plugin (dynamic shared object)">;
def plugin : Separate<["-"], "plugin">, MetaVarName<"<name>">,
  HelpText<"Use the named plugin action instead of the default action (use \"help\" to list available options)">;
defm debug_pass_manager : BoolOption<"f", "debug-pass-manager",
  CodeGenOpts<"DebugPassManager">, DefaultFalse,
  PosFlag<SetTrue, [], [ClangOption], "Prints debug information for the new pass manager">,
  NegFlag<SetFalse, [], [ClangOption], "Disables debug printing for the new pass manager">>;

def opt_record_file : Separate<["-"], "opt-record-file">,
  HelpText<"File name to use for YAML optimization record output">,
  MarshallingInfoString<CodeGenOpts<"OptRecordFile">>;
def opt_record_passes : Separate<["-"], "opt-record-passes">,
  HelpText<"Only record remark information for passes whose names match the given regular expression">;
def opt_record_format : Separate<["-"], "opt-record-format">,
  HelpText<"The format used for serializing remarks (default: YAML)">;

} // let Visibility = [CC1Option, FC1Option]

//===----------------------------------------------------------------------===//
// cc1as-only Options
//===----------------------------------------------------------------------===//

let Visibility = [CC1AsOption] in {

// Language Options
def n : Flag<["-"], "n">,
  HelpText<"Don't automatically start assembly file with a text section">;

// Frontend Options
def filetype : Separate<["-"], "filetype">,
    HelpText<"Specify the output file type ('asm', 'null', or 'obj')">;

// Transliterate Options
def output_asm_variant : Separate<["-"], "output-asm-variant">,
    HelpText<"Select the asm variant index to use for output">;
def show_encoding : Flag<["-"], "show-encoding">,
    HelpText<"Show instruction encoding information in transliterate mode">;
def show_inst : Flag<["-"], "show-inst">,
    HelpText<"Show internal instruction representation in transliterate mode">;

// Assemble Options
def dwarf_debug_producer : Separate<["-"], "dwarf-debug-producer">,
  HelpText<"The string to embed in the Dwarf debug AT_producer record.">;

def defsym : Separate<["-"], "defsym">,
  HelpText<"Define a value for a symbol">;

} // let Visibility = [CC1AsOption]

//===----------------------------------------------------------------------===//
// clang-cl Options
//===----------------------------------------------------------------------===//

def cl_Group : OptionGroup<"<clang-cl options>">,
  HelpText<"CL.EXE COMPATIBILITY OPTIONS">;

def cl_compile_Group : OptionGroup<"<clang-cl compile-only options>">,
  Group<cl_Group>;

def cl_ignored_Group : OptionGroup<"<clang-cl ignored options>">,
  Group<cl_Group>;

class CLFlag<string name, list<OptionVisibility> vis = [CLOption]> :
  Option<["/", "-"], name, KIND_FLAG>,
  Group<cl_Group>, Flags<[NoXarchOption]>, Visibility<vis>;

class CLCompileFlag<string name, list<OptionVisibility> vis = [CLOption]> :
  Option<["/", "-"], name, KIND_FLAG>,
  Group<cl_compile_Group>, Flags<[NoXarchOption]>, Visibility<vis>;

class CLIgnoredFlag<string name, list<OptionVisibility> vis = [CLOption]> :
  Option<["/", "-"], name, KIND_FLAG>,
  Group<cl_ignored_Group>, Flags<[NoXarchOption]>, Visibility<vis>;

class CLJoined<string name, list<OptionVisibility> vis = [CLOption]> :
  Option<["/", "-"], name, KIND_JOINED>,
  Group<cl_Group>, Flags<[NoXarchOption]>, Visibility<vis>;

class CLCompileJoined<string name, list<OptionVisibility> vis = [CLOption]> :
  Option<["/", "-"], name, KIND_JOINED>,
  Group<cl_compile_Group>, Flags<[NoXarchOption]>, Visibility<vis>;

class CLIgnoredJoined<string name, list<OptionVisibility> vis = [CLOption]> :
  Option<["/", "-"], name, KIND_JOINED>,
  Group<cl_ignored_Group>, Flags<[NoXarchOption, HelpHidden]>, Visibility<vis>;

class CLJoinedOrSeparate<string name, list<OptionVisibility> vis = [CLOption]> :
  Option<["/", "-"], name, KIND_JOINED_OR_SEPARATE>,
  Group<cl_Group>, Flags<[NoXarchOption]>, Visibility<vis>;

class CLCompileJoinedOrSeparate<string name,
                                list<OptionVisibility> vis = [CLOption]> :
  Option<["/", "-"], name, KIND_JOINED_OR_SEPARATE>,
  Group<cl_compile_Group>, Flags<[NoXarchOption]>, Visibility<vis>;

class CLRemainingArgsJoined<string name,
                            list<OptionVisibility> vis = [CLOption]> :
  Option<["/", "-"], name, KIND_REMAINING_ARGS_JOINED>,
  Group<cl_Group>, Flags<[NoXarchOption]>, Visibility<vis>;

// Aliases:
// (We don't put any of these in cl_compile_Group as the options they alias are
// already in the right group.)

def _SLASH_Brepro : CLFlag<"Brepro">,
  HelpText<"Do not write current time into COFF output (breaks link.exe /incremental)">,
  Alias<mno_incremental_linker_compatible>;
def _SLASH_Brepro_ : CLFlag<"Brepro-">,
  HelpText<"Write current time into COFF output (default)">,
  Alias<mincremental_linker_compatible>;
def _SLASH_C : CLFlag<"C">,
  HelpText<"Do not discard comments when preprocessing">, Alias<C>;
def _SLASH_c : CLFlag<"c">, HelpText<"Compile only">, Alias<c>;
def _SLASH_d1PP : CLFlag<"d1PP">,
  HelpText<"Retain macro definitions in /E mode">, Alias<dD>;
def _SLASH_d1reportAllClassLayout : CLFlag<"d1reportAllClassLayout">,
  HelpText<"Dump record layout information">,
  Alias<Xclang>, AliasArgs<["-fdump-record-layouts"]>;
def _SLASH_diagnostics_caret : CLFlag<"diagnostics:caret">,
  HelpText<"Enable caret and column diagnostics (default)">;
def _SLASH_diagnostics_column : CLFlag<"diagnostics:column">,
  HelpText<"Disable caret diagnostics but keep column info">;
def _SLASH_diagnostics_classic : CLFlag<"diagnostics:classic">,
  HelpText<"Disable column and caret diagnostics">;
def _SLASH_D : CLJoinedOrSeparate<"D", [CLOption, DXCOption]>,
  HelpText<"Define macro">, MetaVarName<"<macro[=value]>">, Alias<D>;
def _SLASH_E : CLFlag<"E">, HelpText<"Preprocess to stdout">, Alias<E>;
def _SLASH_external_COLON_I : CLJoinedOrSeparate<"external:I">, Alias<isystem>,
  HelpText<"Add directory to include search path with warnings suppressed">,
  MetaVarName<"<dir>">;
def _SLASH_fp_contract : CLFlag<"fp:contract">, HelpText<"">, Alias<ffp_contract>, AliasArgs<["on"]>;
def _SLASH_fp_except : CLFlag<"fp:except">, HelpText<"">, Alias<ffp_exception_behavior_EQ>, AliasArgs<["strict"]>;
def _SLASH_fp_except_ : CLFlag<"fp:except-">, HelpText<"">, Alias<ffp_exception_behavior_EQ>, AliasArgs<["ignore"]>;
def _SLASH_fp_fast : CLFlag<"fp:fast">, HelpText<"">, Alias<ffast_math>;
def _SLASH_fp_precise : CLFlag<"fp:precise">, HelpText<"">, Alias<ffp_model_EQ>, AliasArgs<["precise"]>;
def _SLASH_fp_strict : CLFlag<"fp:strict">, HelpText<"">, Alias<ffp_model_EQ>, AliasArgs<["strict"]>;
def _SLASH_fsanitize_EQ_address : CLFlag<"fsanitize=address">,
  HelpText<"Enable AddressSanitizer">,
  Alias<fsanitize_EQ>, AliasArgs<["address"]>;
def _SLASH_GA : CLFlag<"GA">, Alias<ftlsmodel_EQ>, AliasArgs<["local-exec"]>,
  HelpText<"Assume thread-local variables are defined in the executable">;
def _SLASH_GR : CLFlag<"GR">, HelpText<"Emit RTTI data (default)">;
def _SLASH_GR_ : CLFlag<"GR-">, HelpText<"Do not emit RTTI data">;
def _SLASH_GF : CLIgnoredFlag<"GF">,
  HelpText<"Enable string pooling (default)">;
def _SLASH_GF_ : CLFlag<"GF-">, HelpText<"Disable string pooling">,
  Alias<fwritable_strings>;
def _SLASH_GS : CLFlag<"GS">,
  HelpText<"Enable buffer security check (default)">;
def _SLASH_GS_ : CLFlag<"GS-">, HelpText<"Disable buffer security check">;
def : CLFlag<"Gs">, HelpText<"Use stack probes (default)">,
  Alias<mstack_probe_size>, AliasArgs<["4096"]>;
def _SLASH_Gs : CLJoined<"Gs">,
  HelpText<"Set stack probe size (default 4096)">, Alias<mstack_probe_size>;
def _SLASH_Gy : CLFlag<"Gy">, HelpText<"Put each function in its own section">,
  Alias<ffunction_sections>;
def _SLASH_Gy_ : CLFlag<"Gy-">,
  HelpText<"Do not put each function in its own section (default)">,
  Alias<fno_function_sections>;
def _SLASH_Gw : CLFlag<"Gw">, HelpText<"Put each data item in its own section">,
  Alias<fdata_sections>;
def _SLASH_Gw_ : CLFlag<"Gw-">,
  HelpText<"Do not put each data item in its own section (default)">,
  Alias<fno_data_sections>;
def _SLASH_help : CLFlag<"help", [CLOption, DXCOption]>, Alias<help>,
  HelpText<"Display available options">;
def _SLASH_HELP : CLFlag<"HELP">, Alias<help>;
def _SLASH_hotpatch : CLFlag<"hotpatch">, Alias<fms_hotpatch>,
  HelpText<"Create hotpatchable image">;
def _SLASH_I : CLJoinedOrSeparate<"I", [CLOption, DXCOption]>,
  HelpText<"Add directory to include search path">, MetaVarName<"<dir>">,
  Alias<I>;
def _SLASH_J : CLFlag<"J">, HelpText<"Make char type unsigned">,
  Alias<funsigned_char>;

// The _SLASH_O option handles all the /O flags, but we also provide separate
// aliased options to provide separate help messages.
def _SLASH_O : CLJoined<"O", [CLOption, DXCOption]>,
  HelpText<"Set multiple /O flags at once; e.g. '/O2y-' for '/O2 /Oy-'">,
  MetaVarName<"<flags>">;
def : CLFlag<"O1">, Alias<_SLASH_O>, AliasArgs<["1"]>,
  HelpText<"Optimize for size  (like /Og     /Os /Oy /Ob2 /GF /Gy)">;
def : CLFlag<"O2">, Alias<_SLASH_O>, AliasArgs<["2"]>,
  HelpText<"Optimize for speed (like /Og /Oi /Ot /Oy /Ob2 /GF /Gy)">;
def : CLFlag<"Ob0">, Alias<_SLASH_O>, AliasArgs<["b0"]>,
  HelpText<"Disable function inlining">;
def : CLFlag<"Ob1">, Alias<_SLASH_O>, AliasArgs<["b1"]>,
  HelpText<"Only inline functions explicitly or implicitly marked inline">;
def : CLFlag<"Ob2">, Alias<_SLASH_O>, AliasArgs<["b2"]>,
  HelpText<"Inline functions as deemed beneficial by the compiler">;
def : CLFlag<"Od", [CLOption, DXCOption]>, Alias<_SLASH_O>, AliasArgs<["d"]>,
  HelpText<"Disable optimization">;
def : CLFlag<"Og">, Alias<_SLASH_O>, AliasArgs<["g"]>,
  HelpText<"No effect">;
def : CLFlag<"Oi">, Alias<_SLASH_O>, AliasArgs<["i"]>,
  HelpText<"Enable use of builtin functions">;
def : CLFlag<"Oi-">, Alias<_SLASH_O>, AliasArgs<["i-"]>,
  HelpText<"Disable use of builtin functions">;
def : CLFlag<"Os">, Alias<_SLASH_O>, AliasArgs<["s"]>,
  HelpText<"Optimize for size">;
def : CLFlag<"Ot">, Alias<_SLASH_O>, AliasArgs<["t"]>,
  HelpText<"Optimize for speed">;
def : CLFlag<"Ox">, Alias<_SLASH_O>, AliasArgs<["x"]>,
  HelpText<"Deprecated (like /Og /Oi /Ot /Oy /Ob2); use /O2">;
def : CLFlag<"Oy">, Alias<_SLASH_O>, AliasArgs<["y"]>,
  HelpText<"Enable frame pointer omission (x86 only)">;
def : CLFlag<"Oy-">, Alias<_SLASH_O>, AliasArgs<["y-"]>,
  HelpText<"Disable frame pointer omission (x86 only, default)">;

def _SLASH_QUESTION : CLFlag<"?">, Alias<help>,
  HelpText<"Display available options">;
def _SLASH_Qvec : CLFlag<"Qvec">,
  HelpText<"Enable the loop vectorization passes">, Alias<fvectorize>;
def _SLASH_Qvec_ : CLFlag<"Qvec-">,
  HelpText<"Disable the loop vectorization passes">, Alias<fno_vectorize>;
def _SLASH_showIncludes : CLFlag<"showIncludes">,
  HelpText<"Print info about included files to stderr">;
def _SLASH_showIncludes_user : CLFlag<"showIncludes:user">,
  HelpText<"Like /showIncludes but omit system headers">;
def _SLASH_showFilenames : CLFlag<"showFilenames">,
  HelpText<"Print the name of each compiled file">;
def _SLASH_showFilenames_ : CLFlag<"showFilenames-">,
  HelpText<"Do not print the name of each compiled file (default)">;
def _SLASH_source_charset : CLCompileJoined<"source-charset:">,
  HelpText<"Set source encoding, supports only UTF-8">,
  Alias<finput_charset_EQ>;
def _SLASH_execution_charset : CLCompileJoined<"execution-charset:">,
  HelpText<"Set runtime encoding, supports only UTF-8">,
  Alias<fexec_charset_EQ>;
def _SLASH_std : CLCompileJoined<"std:">,
  HelpText<"Set language version (c++14,c++17,c++20,c++latest,c11,c17)">;
def _SLASH_U : CLJoinedOrSeparate<"U">, HelpText<"Undefine macro">,
  MetaVarName<"<macro>">, Alias<U>;
def _SLASH_validate_charset : CLFlag<"validate-charset">,
  Alias<W_Joined>, AliasArgs<["invalid-source-encoding"]>;
def _SLASH_validate_charset_ : CLFlag<"validate-charset-">,
  Alias<W_Joined>, AliasArgs<["no-invalid-source-encoding"]>;
def _SLASH_external_W0 : CLFlag<"external:W0">, HelpText<"Ignore warnings from system headers (default)">, Alias<Wno_system_headers>;
def _SLASH_external_W1 : CLFlag<"external:W1">, HelpText<"Enable -Wsystem-headers">, Alias<Wsystem_headers>;
def _SLASH_external_W2 : CLFlag<"external:W2">, HelpText<"Enable -Wsystem-headers">, Alias<Wsystem_headers>;
def _SLASH_external_W3 : CLFlag<"external:W3">, HelpText<"Enable -Wsystem-headers">, Alias<Wsystem_headers>;
def _SLASH_external_W4 : CLFlag<"external:W4">, HelpText<"Enable -Wsystem-headers">, Alias<Wsystem_headers>;
def _SLASH_W0 : CLFlag<"W0">, HelpText<"Disable all warnings">, Alias<w>;
def _SLASH_W1 : CLFlag<"W1">, HelpText<"Enable -Wall">, Alias<Wall>;
def _SLASH_W2 : CLFlag<"W2">, HelpText<"Enable -Wall">, Alias<Wall>;
def _SLASH_W3 : CLFlag<"W3">, HelpText<"Enable -Wall">, Alias<Wall>;
def _SLASH_W4 : CLFlag<"W4">, HelpText<"Enable -Wall and -Wextra">, Alias<WCL4>;
def _SLASH_Wall : CLFlag<"Wall">, HelpText<"Enable -Weverything">,
  Alias<W_Joined>, AliasArgs<["everything"]>;
def _SLASH_WX : CLFlag<"WX">, HelpText<"Treat warnings as errors">,
  Alias<W_Joined>, AliasArgs<["error"]>;
def _SLASH_WX_ : CLFlag<"WX-">,
  HelpText<"Do not treat warnings as errors (default)">,
  Alias<W_Joined>, AliasArgs<["no-error"]>;
def _SLASH_w_flag : CLFlag<"w">, HelpText<"Disable all warnings">, Alias<w>;
def _SLASH_wd : CLCompileJoined<"wd">;
def _SLASH_vd : CLJoined<"vd">, HelpText<"Control vtordisp placement">,
  Alias<vtordisp_mode_EQ>;
def _SLASH_X : CLFlag<"X">,
  HelpText<"Do not add %INCLUDE% to include search path">, Alias<nostdlibinc>;
def _SLASH_Zc_sizedDealloc : CLFlag<"Zc:sizedDealloc">,
  HelpText<"Enable C++14 sized global deallocation functions">,
  Alias<fsized_deallocation>;
def _SLASH_Zc_sizedDealloc_ : CLFlag<"Zc:sizedDealloc-">,
  HelpText<"Disable C++14 sized global deallocation functions">,
  Alias<fno_sized_deallocation>;
def _SLASH_Zc_alignedNew : CLFlag<"Zc:alignedNew">,
  HelpText<"Enable C++17 aligned allocation functions">,
  Alias<faligned_allocation>;
def _SLASH_Zc_alignedNew_ : CLFlag<"Zc:alignedNew-">,
  HelpText<"Disable C++17 aligned allocation functions">,
  Alias<fno_aligned_allocation>;
def _SLASH_Zc_char8_t : CLFlag<"Zc:char8_t">,
  HelpText<"Enable char8_t from C++2a">,
  Alias<fchar8__t>;
def _SLASH_Zc_char8_t_ : CLFlag<"Zc:char8_t-">,
  HelpText<"Disable char8_t from c++2a">,
  Alias<fno_char8__t>;
def _SLASH_Zc_strictStrings : CLFlag<"Zc:strictStrings">,
  HelpText<"Treat string literals as const">, Alias<W_Joined>,
  AliasArgs<["error=c++11-compat-deprecated-writable-strings"]>;
def _SLASH_Zc_threadSafeInit : CLFlag<"Zc:threadSafeInit">,
  HelpText<"Enable thread-safe initialization of static variables">,
  Alias<fthreadsafe_statics>;
def _SLASH_Zc_threadSafeInit_ : CLFlag<"Zc:threadSafeInit-">,
  HelpText<"Disable thread-safe initialization of static variables">,
  Alias<fno_threadsafe_statics>;
def _SLASH_Zc_trigraphs : CLFlag<"Zc:trigraphs">,
  HelpText<"Enable trigraphs">, Alias<ftrigraphs>;
def _SLASH_Zc_trigraphs_off : CLFlag<"Zc:trigraphs-">,
  HelpText<"Disable trigraphs (default)">, Alias<fno_trigraphs>;
def _SLASH_Zc_twoPhase : CLFlag<"Zc:twoPhase">,
  HelpText<"Enable two-phase name lookup in templates">,
  Alias<fno_delayed_template_parsing>;
def _SLASH_Zc_twoPhase_ : CLFlag<"Zc:twoPhase-">,
  HelpText<"Disable two-phase name lookup in templates (default)">,
  Alias<fdelayed_template_parsing>;
def _SLASH_Zc_wchar_t : CLFlag<"Zc:wchar_t">,
  HelpText<"Enable C++ builtin type wchar_t (default)">;
def _SLASH_Zc_wchar_t_ : CLFlag<"Zc:wchar_t-">,
  HelpText<"Disable C++ builtin type wchar_t">;
def _SLASH_Z7 : CLFlag<"Z7">, Alias<g_Flag>,
  HelpText<"Enable CodeView debug information in object files">;
def _SLASH_ZH_MD5 : CLFlag<"ZH:MD5">,
  HelpText<"Use MD5 for file checksums in debug info (default)">,
  Alias<gsrc_hash_EQ>, AliasArgs<["md5"]>;
def _SLASH_ZH_SHA1 : CLFlag<"ZH:SHA1">,
  HelpText<"Use SHA1 for file checksums in debug info">,
  Alias<gsrc_hash_EQ>, AliasArgs<["sha1"]>;
def _SLASH_ZH_SHA_256 : CLFlag<"ZH:SHA_256">,
  HelpText<"Use SHA256 for file checksums in debug info">,
  Alias<gsrc_hash_EQ>, AliasArgs<["sha256"]>;
def _SLASH_Zi : CLFlag<"Zi", [CLOption, DXCOption]>, Alias<g_Flag>,
  HelpText<"Like /Z7">;
def _SLASH_Zp : CLJoined<"Zp">,
  HelpText<"Set default maximum struct packing alignment">,
  Alias<fpack_struct_EQ>;
def _SLASH_Zp_flag : CLFlag<"Zp">,
  HelpText<"Set default maximum struct packing alignment to 1">,
  Alias<fpack_struct_EQ>, AliasArgs<["1"]>;
def _SLASH_Zs : CLFlag<"Zs">, HelpText<"Run the preprocessor, parser and semantic analysis stages">,
  Alias<fsyntax_only>;
def _SLASH_openmp_ : CLFlag<"openmp-">,
  HelpText<"Disable OpenMP support">, Alias<fno_openmp>;
def _SLASH_openmp : CLFlag<"openmp">, HelpText<"Enable OpenMP support">,
  Alias<fopenmp>;
def _SLASH_openmp_experimental : CLFlag<"openmp:experimental">,
  HelpText<"Enable OpenMP support with experimental SIMD support">,
  Alias<fopenmp>;
def _SLASH_tune : CLCompileJoined<"tune:">,
  HelpText<"Set CPU for optimization without affecting instruction set">,
  Alias<mtune_EQ>;
def _SLASH_QIntel_jcc_erratum : CLFlag<"QIntel-jcc-erratum">,
  HelpText<"Align branches within 32-byte boundaries to mitigate the performance impact of the Intel JCC erratum.">,
  Alias<mbranches_within_32B_boundaries>;
def _SLASH_arm64EC : CLFlag<"arm64EC">,
  HelpText<"Set build target to arm64ec">;
def : CLFlag<"Qgather-">, Alias<mno_gather>,
      HelpText<"Disable generation of gather instructions in auto-vectorization(x86 only)">;
def : CLFlag<"Qscatter-">, Alias<mno_scatter>,
      HelpText<"Disable generation of scatter instructions in auto-vectorization(x86 only)">;

// Non-aliases:

def _SLASH_arch : CLCompileJoined<"arch:">,
  HelpText<"Set architecture for code generation">;

def _SLASH_M_Group : OptionGroup<"</M group>">, Group<cl_compile_Group>;
def _SLASH_volatile_Group : OptionGroup<"</volatile group>">,
  Group<cl_compile_Group>;

def _SLASH_EH : CLJoined<"EH">, HelpText<"Set exception handling model">;
def _SLASH_EP : CLFlag<"EP">,
  HelpText<"Disable linemarker output and preprocess to stdout">;
def _SLASH_external_env : CLJoined<"external:env:">,
  HelpText<"Add dirs in env var <var> to include search path with warnings suppressed">,
  MetaVarName<"<var>">;
def _SLASH_FA : CLJoined<"FA">,
  HelpText<"Output assembly code file during compilation">;
def _SLASH_Fa : CLJoined<"Fa">,
  HelpText<"Set assembly output file name (with /FA)">,
  MetaVarName<"<file or dir/>">;
def _SLASH_FI : CLJoinedOrSeparate<"FI">,
  HelpText<"Include file before parsing">, Alias<include_>;
def _SLASH_Fe : CLJoined<"Fe">,
  HelpText<"Set output executable file name">,
  MetaVarName<"<file or dir/>">;
def _SLASH_Fe_COLON : CLJoined<"Fe:">, Alias<_SLASH_Fe>;
def _SLASH_Fi : CLCompileJoined<"Fi">,
  HelpText<"Set preprocess output file name (with /P)">,
  MetaVarName<"<file>">;
def _SLASH_Fo : CLCompileJoined<"Fo">,
  HelpText<"Set output object file (with /c)">,
  MetaVarName<"<file or dir/>">;
def _SLASH_guard : CLJoined<"guard:">,
  HelpText<"Enable Control Flow Guard with /guard:cf, or only the table with /guard:cf,nochecks. "
           "Enable EH Continuation Guard with /guard:ehcont">;
def _SLASH_GX : CLFlag<"GX">,
  HelpText<"Deprecated; use /EHsc">;
def _SLASH_GX_ : CLFlag<"GX-">,
  HelpText<"Deprecated (like not passing /EH)">;
def _SLASH_imsvc : CLJoinedOrSeparate<"imsvc">,
  HelpText<"Add <dir> to system include search path, as if in %INCLUDE%">,
  MetaVarName<"<dir>">;
def _SLASH_JMC : CLFlag<"JMC">, Alias<fjmc>,
  HelpText<"Enable just-my-code debugging">;
def _SLASH_JMC_ : CLFlag<"JMC-">, Alias<fno_jmc>,
  HelpText<"Disable just-my-code debugging (default)">;
def _SLASH_LD : CLFlag<"LD">, HelpText<"Create DLL">;
def _SLASH_LDd : CLFlag<"LDd">, HelpText<"Create debug DLL">;
def _SLASH_link : CLRemainingArgsJoined<"link">,
  HelpText<"Forward options to the linker">, MetaVarName<"<options>">;
def _SLASH_MD : Option<["/", "-"], "MD", KIND_FLAG>, Group<_SLASH_M_Group>,
  Flags<[NoXarchOption]>, Visibility<[CLOption]>, HelpText<"Use DLL run-time">;
def _SLASH_MDd : Option<["/", "-"], "MDd", KIND_FLAG>, Group<_SLASH_M_Group>,
  Flags<[NoXarchOption]>, Visibility<[CLOption]>,
  HelpText<"Use DLL debug run-time">;
def _SLASH_MT : Option<["/", "-"], "MT", KIND_FLAG>, Group<_SLASH_M_Group>,
  Flags<[NoXarchOption]>, Visibility<[CLOption]>,
  HelpText<"Use static run-time">;
def _SLASH_MTd : Option<["/", "-"], "MTd", KIND_FLAG>, Group<_SLASH_M_Group>,
  Flags<[NoXarchOption]>, Visibility<[CLOption]>,
  HelpText<"Use static debug run-time">;
def _SLASH_o : CLJoinedOrSeparate<"o">,
  HelpText<"Deprecated (set output file name); use /Fe or /Fe">,
  MetaVarName<"<file or dir/>">;
def _SLASH_P : CLFlag<"P">, HelpText<"Preprocess to file">;
def _SLASH_permissive : CLFlag<"permissive">,
  HelpText<"Enable some non conforming code to compile">;
def _SLASH_permissive_ : CLFlag<"permissive-">,
  HelpText<"Disable non conforming code from compiling (default)">;
def _SLASH_Tc : CLCompileJoinedOrSeparate<"Tc">,
  HelpText<"Treat <file> as C source file">, MetaVarName<"<file>">;
def _SLASH_TC : CLCompileFlag<"TC">, HelpText<"Treat all source files as C">;
def _SLASH_Tp : CLCompileJoinedOrSeparate<"Tp">,
  HelpText<"Treat <file> as C++ source file">, MetaVarName<"<file>">;
def _SLASH_TP : CLCompileFlag<"TP">, HelpText<"Treat all source files as C++">;
def _SLASH_diasdkdir : CLJoinedOrSeparate<"diasdkdir">,
  HelpText<"Path to the DIA SDK">, MetaVarName<"<dir>">;
def _SLASH_vctoolsdir : CLJoinedOrSeparate<"vctoolsdir">,
  HelpText<"Path to the VCToolChain">, MetaVarName<"<dir>">;
def _SLASH_vctoolsversion : CLJoinedOrSeparate<"vctoolsversion">,
  HelpText<"For use with /winsysroot, defaults to newest found">;
def _SLASH_winsdkdir : CLJoinedOrSeparate<"winsdkdir">,
  HelpText<"Path to the Windows SDK">, MetaVarName<"<dir>">;
def _SLASH_winsdkversion : CLJoinedOrSeparate<"winsdkversion">,
  HelpText<"Full version of the Windows SDK, defaults to newest found">;
def _SLASH_winsysroot : CLJoinedOrSeparate<"winsysroot">,
  HelpText<"Same as \"/diasdkdir <dir>/DIA SDK\" /vctoolsdir <dir>/VC/Tools/MSVC/<vctoolsversion> \"/winsdkdir <dir>/Windows Kits/10\"">,
  MetaVarName<"<dir>">;
def _SLASH_volatile_iso : Option<["/", "-"], "volatile:iso", KIND_FLAG>,
  Group<_SLASH_volatile_Group>, Flags<[NoXarchOption]>, Visibility<[CLOption]>,
  HelpText<"Volatile loads and stores have standard semantics">;
def _SLASH_vmb : CLFlag<"vmb">,
  HelpText<"Use a best-case representation method for member pointers">;
def _SLASH_vmg : CLFlag<"vmg">,
  HelpText<"Use a most-general representation for member pointers">;
def _SLASH_vms : CLFlag<"vms">,
  HelpText<"Set the default most-general representation to single inheritance">;
def _SLASH_vmm : CLFlag<"vmm">,
  HelpText<"Set the default most-general representation to "
           "multiple inheritance">;
def _SLASH_vmv : CLFlag<"vmv">,
  HelpText<"Set the default most-general representation to "
           "virtual inheritance">;
def _SLASH_volatile_ms  : Option<["/", "-"], "volatile:ms", KIND_FLAG>,
  Group<_SLASH_volatile_Group>, Flags<[NoXarchOption]>, Visibility<[CLOption]>,
  HelpText<"Volatile loads and stores have acquire and release semantics">;
def _SLASH_clang : CLJoined<"clang:">,
  HelpText<"Pass <arg> to the clang driver">, MetaVarName<"<arg>">;
def _SLASH_Zl : CLFlag<"Zl">, Alias<fms_omit_default_lib>,
  HelpText<"Do not let object file auto-link default libraries">;

def _SLASH_Yc : CLJoined<"Yc">,
  HelpText<"Generate a pch file for all code up to and including <filename>">,
  MetaVarName<"<filename>">;
def _SLASH_Yu : CLJoined<"Yu">,
  HelpText<"Load a pch file and use it instead of all code up to "
           "and including <filename>">,
  MetaVarName<"<filename>">;
def _SLASH_Y_ : CLFlag<"Y-">,
  HelpText<"Disable precompiled headers, overrides /Yc and /Yu">;
def _SLASH_Zc_dllexportInlines : CLFlag<"Zc:dllexportInlines">,
  HelpText<"dllexport/dllimport inline member functions of dllexport/import classes (default)">;
def _SLASH_Zc_dllexportInlines_ : CLFlag<"Zc:dllexportInlines-">,
  HelpText<"Do not dllexport/dllimport inline member functions of dllexport/import classes">;
def _SLASH_Fp : CLJoined<"Fp">,
  HelpText<"Set pch file name (with /Yc and /Yu)">, MetaVarName<"<file>">;

def _SLASH_Gd : CLFlag<"Gd">,
  HelpText<"Set __cdecl as a default calling convention">;
def _SLASH_Gr : CLFlag<"Gr">,
  HelpText<"Set __fastcall as a default calling convention">;
def _SLASH_Gz : CLFlag<"Gz">,
  HelpText<"Set __stdcall as a default calling convention">;
def _SLASH_Gv : CLFlag<"Gv">,
  HelpText<"Set __vectorcall as a default calling convention">;
def _SLASH_Gregcall : CLFlag<"Gregcall">,
  HelpText<"Set __regcall as a default calling convention">;
def _SLASH_Gregcall4 : CLFlag<"Gregcall4">,
  HelpText<"Set __regcall4 as a default calling convention to respect __regcall ABI v.4">;

// GNU Driver aliases

def : Separate<["-"], "Xmicrosoft-visualc-tools-root">, Alias<_SLASH_vctoolsdir>;
def : Separate<["-"], "Xmicrosoft-visualc-tools-version">,
    Alias<_SLASH_vctoolsversion>;
def : Separate<["-"], "Xmicrosoft-windows-sdk-root">,
    Alias<_SLASH_winsdkdir>;
def : Separate<["-"], "Xmicrosoft-windows-sdk-version">,
    Alias<_SLASH_winsdkversion>;

// Ignored:

def _SLASH_analyze_ : CLIgnoredFlag<"analyze-">;
def _SLASH_bigobj : CLIgnoredFlag<"bigobj">;
def _SLASH_cgthreads : CLIgnoredJoined<"cgthreads">;
def _SLASH_d2FastFail : CLIgnoredFlag<"d2FastFail">;
def _SLASH_d2Zi_PLUS : CLIgnoredFlag<"d2Zi+">;
def _SLASH_errorReport : CLIgnoredJoined<"errorReport">;
def _SLASH_FC : CLIgnoredFlag<"FC">;
def _SLASH_Fd : CLIgnoredJoined<"Fd">;
def _SLASH_FS : CLIgnoredFlag<"FS">;
def _SLASH_kernel_ : CLIgnoredFlag<"kernel-">;
def _SLASH_nologo : CLIgnoredFlag<"nologo">;
def _SLASH_RTC : CLIgnoredJoined<"RTC">;
def _SLASH_sdl : CLIgnoredFlag<"sdl">;
def _SLASH_sdl_ : CLIgnoredFlag<"sdl-">;
def _SLASH_utf8 : CLIgnoredFlag<"utf-8">,
  HelpText<"Set source and runtime encoding to UTF-8 (default)">;
def _SLASH_w : CLIgnoredJoined<"w">;
def _SLASH_Wv_ : CLIgnoredJoined<"Wv">;
def _SLASH_Zc___cplusplus : CLIgnoredFlag<"Zc:__cplusplus">;
def _SLASH_Zc_auto : CLIgnoredFlag<"Zc:auto">;
def _SLASH_Zc_forScope : CLIgnoredFlag<"Zc:forScope">;
def _SLASH_Zc_inline : CLIgnoredFlag<"Zc:inline">;
def _SLASH_Zc_rvalueCast : CLIgnoredFlag<"Zc:rvalueCast">;
def _SLASH_Zc_ternary : CLIgnoredFlag<"Zc:ternary">;
def _SLASH_Zm : CLIgnoredJoined<"Zm">;
def _SLASH_Zo : CLIgnoredFlag<"Zo">;
def _SLASH_Zo_ : CLIgnoredFlag<"Zo-">;


// Unsupported:

def _SLASH_await : CLFlag<"await">;
def _SLASH_await_COLON : CLJoined<"await:">;
def _SLASH_constexpr : CLJoined<"constexpr:">;
def _SLASH_AI : CLJoinedOrSeparate<"AI">;
def _SLASH_Bt : CLFlag<"Bt">;
def _SLASH_Bt_plus : CLFlag<"Bt+">;
def _SLASH_clr : CLJoined<"clr">;
def _SLASH_d1 : CLJoined<"d1">;
def _SLASH_d2 : CLJoined<"d2">;
def _SLASH_doc : CLJoined<"doc">;
def _SLASH_experimental : CLJoined<"experimental:">;
def _SLASH_exportHeader : CLFlag<"exportHeader">;
def _SLASH_external : CLJoined<"external:">;
def _SLASH_favor : CLJoined<"favor">;
def _SLASH_fsanitize_address_use_after_return : CLJoined<"fsanitize-address-use-after-return">;
def _SLASH_fno_sanitize_address_vcasan_lib : CLJoined<"fno-sanitize-address-vcasan-lib">;
def _SLASH_F : CLJoinedOrSeparate<"F">;
def _SLASH_Fm : CLJoined<"Fm">;
def _SLASH_Fr : CLJoined<"Fr">;
def _SLASH_FR : CLJoined<"FR">;
def _SLASH_FU : CLJoinedOrSeparate<"FU">;
def _SLASH_Fx : CLFlag<"Fx">;
def _SLASH_G1 : CLFlag<"G1">;
def _SLASH_G2 : CLFlag<"G2">;
def _SLASH_Ge : CLFlag<"Ge">;
def _SLASH_Gh : CLFlag<"Gh">;
def _SLASH_GH : CLFlag<"GH">;
def _SLASH_GL : CLFlag<"GL">;
def _SLASH_GL_ : CLFlag<"GL-">;
def _SLASH_Gm : CLFlag<"Gm">;
def _SLASH_Gm_ : CLFlag<"Gm-">;
def _SLASH_GT : CLFlag<"GT">;
def _SLASH_GZ : CLFlag<"GZ">;
def _SLASH_H : CLFlag<"H">;
def _SLASH_headername : CLJoined<"headerName:">;
def _SLASH_headerUnit : CLJoinedOrSeparate<"headerUnit">;
def _SLASH_headerUnitAngle : CLJoinedOrSeparate<"headerUnit:angle">;
def _SLASH_headerUnitQuote : CLJoinedOrSeparate<"headerUnit:quote">;
def _SLASH_homeparams : CLFlag<"homeparams">;
def _SLASH_kernel : CLFlag<"kernel">;
def _SLASH_LN : CLFlag<"LN">;
def _SLASH_MP : CLJoined<"MP">;
def _SLASH_Qfast_transcendentals : CLFlag<"Qfast_transcendentals">;
def _SLASH_QIfist : CLFlag<"QIfist">;
def _SLASH_Qimprecise_fwaits : CLFlag<"Qimprecise_fwaits">;
def _SLASH_Qpar : CLFlag<"Qpar">;
def _SLASH_Qpar_report : CLJoined<"Qpar-report">;
def _SLASH_Qsafe_fp_loads : CLFlag<"Qsafe_fp_loads">;
def _SLASH_Qspectre : CLFlag<"Qspectre">;
def _SLASH_Qspectre_load : CLFlag<"Qspectre-load">;
def _SLASH_Qspectre_load_cf : CLFlag<"Qspectre-load-cf">;
def _SLASH_Qvec_report : CLJoined<"Qvec-report">;
def _SLASH_reference : CLJoinedOrSeparate<"reference">;
def _SLASH_sourceDependencies : CLJoinedOrSeparate<"sourceDependencies">;
def _SLASH_sourceDependenciesDirectives : CLJoinedOrSeparate<"sourceDependencies:directives">;
def _SLASH_translateInclude : CLFlag<"translateInclude">;
def _SLASH_u : CLFlag<"u">;
def _SLASH_V : CLFlag<"V">;
def _SLASH_WL : CLFlag<"WL">;
def _SLASH_Wp64 : CLFlag<"Wp64">;
def _SLASH_Yd : CLFlag<"Yd">;
def _SLASH_Yl : CLJoined<"Yl">;
def _SLASH_Za : CLFlag<"Za">;
def _SLASH_Zc : CLJoined<"Zc:">;
def _SLASH_Ze : CLFlag<"Ze">;
def _SLASH_Zg : CLFlag<"Zg">;
def _SLASH_ZI : CLFlag<"ZI">;
def _SLASH_ZW : CLJoined<"ZW">;

//===----------------------------------------------------------------------===//
// clang-dxc Options
//===----------------------------------------------------------------------===//

def dxc_Group : OptionGroup<"<clang-dxc options>">, Visibility<[DXCOption]>,
  HelpText<"dxc compatibility options">;
class DXCFlag<string name> : Option<["/", "-"], name, KIND_FLAG>,
  Group<dxc_Group>, Flags<[NoXarchOption]>, Visibility<[DXCOption]>;
class DXCJoinedOrSeparate<string name> : Option<["/", "-"], name,
  KIND_JOINED_OR_SEPARATE>, Group<dxc_Group>, Flags<[NoXarchOption]>,
  Visibility<[DXCOption]>;

def dxc_no_stdinc : DXCFlag<"hlsl-no-stdinc">,
  HelpText<"HLSL only. Disables all standard includes containing non-native compiler types and functions.">;
def dxc_Fo : DXCJoinedOrSeparate<"Fo">,
  HelpText<"Output object file">;
def dxc_Fc : DXCJoinedOrSeparate<"Fc">,
  HelpText<"Output assembly listing file">;
def dxil_validator_version : Option<["/", "-"], "validator-version", KIND_SEPARATE>,
  Group<dxc_Group>, Flags<[NoXarchOption, HelpHidden]>,
  Visibility<[DXCOption, ClangOption, CC1Option]>,
  HelpText<"Override validator version for module. Format: <major.minor>;"
           "Default: DXIL.dll version or current internal version">,
  MarshallingInfoString<TargetOpts<"DxilValidatorVersion">>;
def target_profile : DXCJoinedOrSeparate<"T">, MetaVarName<"<profile>">,
  HelpText<"Set target profile">,
  Values<"ps_6_0, ps_6_1, ps_6_2, ps_6_3, ps_6_4, ps_6_5, ps_6_6, ps_6_7,"
         "vs_6_0, vs_6_1, vs_6_2, vs_6_3, vs_6_4, vs_6_5, vs_6_6, vs_6_7,"
         "gs_6_0, gs_6_1, gs_6_2, gs_6_3, gs_6_4, gs_6_5, gs_6_6, gs_6_7,"
         "hs_6_0, hs_6_1, hs_6_2, hs_6_3, hs_6_4, hs_6_5, hs_6_6, hs_6_7,"
         "ds_6_0, ds_6_1, ds_6_2, ds_6_3, ds_6_4, ds_6_5, ds_6_6, ds_6_7,"
         "cs_6_0, cs_6_1, cs_6_2, cs_6_3, cs_6_4, cs_6_5, cs_6_6, cs_6_7,"
         "lib_6_3, lib_6_4, lib_6_5, lib_6_6, lib_6_7, lib_6_x,"
         "ms_6_5, ms_6_6, ms_6_7,"
         "as_6_5, as_6_6, as_6_7">;
def emit_pristine_llvm : DXCFlag<"emit-pristine-llvm">,
  HelpText<"Emit pristine LLVM IR from the frontend by not running any LLVM passes at all."
           "Same as -S + -emit-llvm + -disable-llvm-passes.">;
def fcgl : DXCFlag<"fcgl">, Alias<emit_pristine_llvm>;
def enable_16bit_types : DXCFlag<"enable-16bit-types">, Alias<fnative_half_type>,
  HelpText<"Enable 16-bit types and disable min precision types."
           "Available in HLSL 2018 and shader model 6.2.">;
def hlsl_entrypoint : Option<["-"], "hlsl-entry", KIND_SEPARATE>,
                      Group<dxc_Group>,
                      Visibility<[ClangOption, CC1Option]>,
                      MarshallingInfoString<TargetOpts<"HLSLEntry">, "\"main\"">,
                      HelpText<"Entry point name for hlsl">;
def dxc_entrypoint : Option<["--", "/", "-"], "E", KIND_JOINED_OR_SEPARATE>,
                     Group<dxc_Group>,
                     Flags<[NoXarchOption]>, Visibility<[DXCOption]>,
                     HelpText<"Entry point name">;
def dxc_validator_path_EQ : Joined<["--"], "dxv-path=">, Group<dxc_Group>,
  HelpText<"DXIL validator installation path">;
def dxc_disable_validation : DXCFlag<"Vd">,
  HelpText<"Disable validation">;
def : Option<["/", "-"], "Qembed_debug", KIND_FLAG>, Group<dxc_Group>,
  Flags<[Ignored, NoXarchOption]>, Visibility<[DXCOption]>,
  HelpText<"Embed PDB in shader container (ignored)">;<|MERGE_RESOLUTION|>--- conflicted
+++ resolved
@@ -5847,21 +5847,11 @@
                   HelpText<"Disable generation of scatter instructions in auto-vectorization(x86 only)">;
 } // let Flags = [TargetSpecific]
 
-<<<<<<< HEAD
-=======
 // VE feature flags
->>>>>>> b6ce8600
 let Flags = [TargetSpecific] in {
 def mvevpu : Flag<["-"], "mvevpu">, Group<m_ve_Features_Group>,
   HelpText<"Emit VPU instructions for VE">;
 def mno_vevpu : Flag<["-"], "mno-vevpu">, Group<m_ve_Features_Group>;
-<<<<<<< HEAD
-
-def mvesimd : Flag<["-"], "mvesimd">, Group<m_ve_Features_Group>,
-  HelpText<"Enable Fixed-SIMD isel for VE">;
-def mno_vesimd : Flag<["-"], "mno-vesimd">, Group<m_ve_Features_Group>;
-=======
->>>>>>> b6ce8600
 } // let Flags = [TargetSpecific]
 
 // These are legacy user-facing driver-level option spellings. They are always
