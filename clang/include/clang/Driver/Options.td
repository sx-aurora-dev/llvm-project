--- conflicted
+++ resolved
@@ -3975,7 +3975,6 @@
 def mvzeroupper : Flag<["-"], "mvzeroupper">, Group<m_x86_Features_Group>;
 def mno_vzeroupper : Flag<["-"], "mno-vzeroupper">, Group<m_x86_Features_Group>;
 
-<<<<<<< HEAD
 def mvevpu : Flag<["-"], "mvevpu">, Group<m_ve_Features_Group>,
   HelpText<"Emit VPU instructions for VE">,
   Flags<[CC1Option]>;
@@ -3989,13 +3988,13 @@
 def mno_vepacked : Flag<["-"], "mno-vepacked">, Group<m_ve_Features_Group>,
   HelpText<"Disable Packed mode for VE">,
   Flags<[CC1Option]>;
-=======
-def mvevec : Separate<["-"], "mvevec">, Flags<[CC1Option]>,
-  HelpText<"The vectorize model (VE only): none|intrin|simd|vpu">,
-  Group<m_ve_Features_Group>, Values<"none,intrin,simd,vpu">;
-def mvevec_EQ : Joined<["-"], "mvevec=">,
-  Flags<[CC1Option]>, Group<m_ve_Features_Group>, Alias<mvevec>;
->>>>>>> 6456c4de
+
+def mvesimd : Flag<["-"], "mvesimd">, Group<m_ve_Features_Group>,
+  HelpText<"Enable Fixed-SIMD isel for VE">,
+  Flags<[CC1Option]>;
+def mno_vesimd : Flag<["-"], "mno-vesimd">, Group<m_ve_Features_Group>,
+  HelpText<"Disable Fixed-SIMD isel for VE">,
+  Flags<[CC1Option]>;
 
 // These are legacy user-facing driver-level option spellings. They are always
 // aliases for options that are spelled using the more common Unix / GNU flag
