--- conflicted
+++ resolved
@@ -160,11 +160,7 @@
   std::string HostBits, HostMachine, HostSystem, HostRelease;
 
   /// The file to log CC_PRINT_PROC_STAT_FILE output to, if enabled.
-<<<<<<< HEAD
-  const char *CCPrintStatReportFilename;
-=======
   std::string CCPrintStatReportFilename;
->>>>>>> 2ab1d525
 
   /// The file to log CC_PRINT_OPTIONS output to, if enabled.
   std::string CCPrintOptionsFilename;
