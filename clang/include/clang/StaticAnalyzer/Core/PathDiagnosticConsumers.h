//===--- PathDiagnosticConsumers.h - Path Diagnostic Clients ------*- C++ -*-===//
//
// Part of the LLVM Project, under the Apache License v2.0 with LLVM Exceptions.
// See https://llvm.org/LICENSE.txt for license information.
// SPDX-License-Identifier: Apache-2.0 WITH LLVM-exception
//
//===----------------------------------------------------------------------===//
//
//  This file defines the interface to create different path diagostic clients.
//
//===----------------------------------------------------------------------===//

#ifndef LLVM_CLANG_STATICANALYZER_CORE_PATHDIAGNOSTICCONSUMERS_H
#define LLVM_CLANG_STATICANALYZER_CORE_PATHDIAGNOSTICCONSUMERS_H

#include "clang/Analysis/PathDiagnostic.h"

#include <string>
#include <vector>

namespace clang {

<<<<<<< HEAD
class AnalyzerOptions;
=======
>>>>>>> 2ab1d525
class MacroExpansionContext;
class Preprocessor;

namespace cross_tu {
class CrossTranslationUnitContext;
}

namespace ento {

class PathDiagnosticConsumer;
typedef std::vector<PathDiagnosticConsumer*> PathDiagnosticConsumers;

#define ANALYSIS_DIAGNOSTICS(NAME, CMDFLAG, DESC, CREATEFN)                    \
  void CREATEFN(PathDiagnosticConsumerOptions Diagopts,                        \
                PathDiagnosticConsumers &C, const std::string &Prefix,         \
                const Preprocessor &PP,                                        \
                const cross_tu::CrossTranslationUnitContext &CTU,              \
                const MacroExpansionContext &MacroExpansions);
#include "clang/StaticAnalyzer/Core/Analyses.def"

} // end 'ento' namespace
} // end 'clang' namespace

#endif<|MERGE_RESOLUTION|>--- conflicted
+++ resolved
@@ -20,10 +20,6 @@
 
 namespace clang {
 
-<<<<<<< HEAD
-class AnalyzerOptions;
-=======
->>>>>>> 2ab1d525
 class MacroExpansionContext;
 class Preprocessor;
 
