--- conflicted
+++ resolved
@@ -47,10 +47,7 @@
   textual header "Basic/BuiltinsNVPTX.def"
   textual header "Basic/BuiltinsPPC.def"
   textual header "Basic/BuiltinsRISCV.def"
-<<<<<<< HEAD
-=======
   textual header "Basic/BuiltinsRISCVVector.def"
->>>>>>> a2ce6ee6
   textual header "Basic/BuiltinsSVE.def"
   textual header "Basic/BuiltinsSystemZ.def"
   textual header "Basic/BuiltinsWebAssembly.def"
