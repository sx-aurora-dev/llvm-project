--- conflicted
+++ resolved
@@ -91,8 +91,6 @@
   /// \version 3.8
   BracketAlignmentStyle AlignAfterOpenBracket;
 
-<<<<<<< HEAD
-=======
   /// Different style for aligning array initializers.
   enum ArrayInitializerAlignmentStyle {
     /// Align array column and left justify the columns e.g.:
@@ -123,7 +121,6 @@
   /// \version 13
   ArrayInitializerAlignmentStyle AlignArrayOfStructures;
 
->>>>>>> a2ce6ee6
   /// Styles for alignment of consecutive tokens. Tokens can be assignment signs
   /// (see
   /// ``AlignConsecutiveAssignments``), bitfield member separators (see
@@ -148,8 +145,6 @@
   ///   #define foo(x)           (x * x)
   ///   #define bar(y, z)        (y + z)
   /// \endcode
-<<<<<<< HEAD
-=======
   ///
   /// Possible values:
   ///
@@ -219,82 +214,10 @@
   ///   int somelongname = 2;
   ///   double c         = 3;
   /// \endcode
->>>>>>> a2ce6ee6
   ///
   /// Possible values:
   ///
   /// * ``ACS_None`` (in configuration: ``None``)
-<<<<<<< HEAD
-  ///    Do not align macro definitions on consecutive lines.
-  ///
-  /// * ``ACS_Consecutive`` (in configuration: ``Consecutive``)
-  ///    Align macro definitions on consecutive lines. This will result in
-  ///    formattings like:
-  ///    \code
-  ///      #define SHORT_NAME       42
-  ///      #define LONGER_NAME      0x007f
-  ///      #define EVEN_LONGER_NAME (2)
-  ///
-  ///      #define foo(x) (x * x)
-  ///      /* some comment */
-  ///      #define bar(y, z) (y + z)
-  ///    \endcode
-  ///
-  /// * ``ACS_AcrossEmptyLines`` (in configuration: ``AcrossEmptyLines``)
-  ///    Same as ACS_Consecutive, but also spans over empty lines, e.g.
-  ///    \code
-  ///      #define SHORT_NAME       42
-  ///      #define LONGER_NAME      0x007f
-  ///      #define EVEN_LONGER_NAME (2)
-  ///
-  ///      #define foo(x)           (x * x)
-  ///      /* some comment */
-  ///      #define bar(y, z) (y + z)
-  ///    \endcode
-  ///
-  /// * ``ACS_AcrossComments`` (in configuration: ``AcrossComments``)
-  ///    Same as ACS_Consecutive, but also spans over lines only containing
-  ///    comments, e.g.
-  ///    \code
-  ///      #define SHORT_NAME       42
-  ///      #define LONGER_NAME      0x007f
-  ///      #define EVEN_LONGER_NAME (2)
-  ///
-  ///      #define foo(x)    (x * x)
-  ///      /* some comment */
-  ///      #define bar(y, z) (y + z)
-  ///    \endcode
-  ///
-  /// * ``ACS_AcrossEmptyLinesAndComments``
-  ///   (in configuration: ``AcrossEmptyLinesAndComments``)
-  ///
-  ///    Same as ACS_Consecutive, but also spans over lines only containing
-  ///    comments and empty lines, e.g.
-  ///    \code
-  ///      #define SHORT_NAME       42
-  ///      #define LONGER_NAME      0x007f
-  ///      #define EVEN_LONGER_NAME (2)
-  ///
-  ///      #define foo(x)           (x * x)
-  ///      /* some comment */
-  ///      #define bar(y, z)        (y + z)
-  ///    \endcode
-  AlignConsecutiveStyle AlignConsecutiveMacros;
-
-  /// Style of aligning consecutive assignments.
-  ///
-  /// ``Consecutive`` will result in formattings like:
-  /// \code
-  ///   int a            = 1;
-  ///   int somelongname = 2;
-  ///   double c         = 3;
-  /// \endcode
-  ///
-  /// Possible values:
-  ///
-  /// * ``ACS_None`` (in configuration: ``None``)
-=======
->>>>>>> a2ce6ee6
   ///    Do not align assignments on consecutive lines.
   ///
   /// * ``ACS_Consecutive`` (in configuration: ``Consecutive``)
@@ -349,10 +272,7 @@
   ///      /* A comment. */
   ///      double e         = 4;
   ///    \endcode
-<<<<<<< HEAD
-=======
   /// \version 3.8
->>>>>>> a2ce6ee6
   AlignConsecutiveStyle AlignConsecutiveAssignments;
 
   /// Style of aligning consecutive bit field.
@@ -422,10 +342,7 @@
   ///      /* A comment. */
   ///      int ee   : 3;
   ///    \endcode
-<<<<<<< HEAD
-=======
   /// \version 11
->>>>>>> a2ce6ee6
   AlignConsecutiveStyle AlignConsecutiveBitFields;
 
   /// Style of aligning consecutive declarations.
@@ -495,10 +412,7 @@
   ///      /* A comment. */
   ///      bool        c = false;
   ///    \endcode
-<<<<<<< HEAD
-=======
   /// \version 3.8
->>>>>>> a2ce6ee6
   AlignConsecutiveStyle AlignConsecutiveDeclarations;
 
   /// Different styles for aligning escaped newlines.
@@ -2135,8 +2049,6 @@
   /// \version 3.7
   bool DisableFormat;
 
-<<<<<<< HEAD
-=======
   /// Different styles for empty line after access modifiers.
   /// ``EmptyLineBeforeAccessModifier`` configuration handles the number of
   /// empty lines between two access modifiers.
@@ -2188,7 +2100,6 @@
   /// \version 14
   EmptyLineAfterAccessModifierStyle EmptyLineAfterAccessModifier;
 
->>>>>>> a2ce6ee6
   /// Different styles for empty line before access modifiers.
   enum EmptyLineBeforeAccessModifierStyle : unsigned char {
     /// Remove all empty lines before access modifiers.
@@ -2249,10 +2160,7 @@
   };
 
   /// Defines in which cases to put empty line before access modifiers.
-<<<<<<< HEAD
-=======
   /// \version 13
->>>>>>> a2ce6ee6
   EmptyLineBeforeAccessModifierStyle EmptyLineBeforeAccessModifier;
 
   /// If ``true``, clang-format detects whether function calls and
@@ -2268,8 +2176,6 @@
   /// \version 3.7
   bool ExperimentalAutoDetectBinPacking;
 
-<<<<<<< HEAD
-=======
   /// Different ways to try to fit all constructor initializers on a line.
   enum PackConstructorInitializersStyle : unsigned char {
     /// Always put each constructor initializer on its own line.
@@ -2317,7 +2223,6 @@
   /// \version 14;
   PackConstructorInitializersStyle PackConstructorInitializers;
 
->>>>>>> a2ce6ee6
   /// If ``true``, clang-format adds missing namespace end comments for
   /// short namespaces and fixes invalid existing ones. Short ones are
   /// controlled by "ShortNamespaceLines".
@@ -2454,10 +2359,7 @@
   ///      return 1;                              return 1;
   ///    }                                      }
   /// \endcode
-<<<<<<< HEAD
-=======
   /// \version 13
->>>>>>> a2ce6ee6
   bool IndentAccessModifiers;
 
   /// Indent case labels one level from the switch statement.
@@ -3147,27 +3049,6 @@
   bool ReflowComments;
   // clang-format on
 
-<<<<<<< HEAD
-  /// The maximal number of unwrapped lines that a short namespace spans.
-  /// Defaults to 1.
-  ///
-  /// This determines the maximum length of short namespaces by counting
-  /// unwrapped lines (i.e. containing neither opening nor closing
-  /// namespace brace) and makes "FixNamespaceComments" omit adding
-  /// end comments for those.
-  /// \code
-  ///    ShortNamespaceLines: 1     vs.     ShortNamespaceLines: 0
-  ///    namespace a {                      namespace a {
-  ///      int foo;                           int foo;
-  ///    }                                  } // namespace a
-  ///
-  ///    ShortNamespaceLines: 1     vs.     ShortNamespaceLines: 0
-  ///    namespace b {                      namespace b {
-  ///      int foo;                           int foo;
-  ///      int bar;                           int bar;
-  ///    } // namespace b                   } // namespace b
-  /// \endcode
-=======
   /// \brief The style if definition blocks should be separated.
   enum SeparateDefinitionStyle {
     /// Leave definition blocks as they are.
@@ -3246,7 +3127,6 @@
   ///    } // namespace b                   } // namespace b
   /// \endcode
   /// \version 14
->>>>>>> a2ce6ee6
   unsigned ShortNamespaceLines;
 
   /// Include sorting options.
@@ -3286,10 +3166,7 @@
   /// insensitive fashion.
   /// If ``CaseSensitive``, includes are sorted in an alphabetical or case
   /// sensitive fashion.
-<<<<<<< HEAD
-=======
   /// \version 4
->>>>>>> a2ce6ee6
   SortIncludesOptions SortIncludes;
 
   /// Position for Java Static imports.
@@ -3708,16 +3585,6 @@
   /// How many spaces are allowed at the start of a line comment. To disable the
   /// maximum set it to ``-1``, apart from that the maximum takes precedence
   /// over the minimum.
-<<<<<<< HEAD
-  /// \code Minimum = 1 Maximum = -1
-  /// // One space is forced
-  ///
-  /// //  but more spaces are possible
-  ///
-  /// Minimum = 0
-  /// Maximum = 0
-  /// //Forces to start every comment directly after the slashes
-=======
   /// \code
   ///   Minimum = 1
   ///   Maximum = -1
@@ -3728,25 +3595,11 @@
   ///   Minimum = 0
   ///   Maximum = 0
   ///   //Forces to start every comment directly after the slashes
->>>>>>> a2ce6ee6
   /// \endcode
   ///
   /// Note that in line comment sections the relative indent of the subsequent
   /// lines is kept, that means the following:
   /// \code
-<<<<<<< HEAD
-  /// before:                                   after:
-  /// Minimum: 1
-  /// //if (b) {                                // if (b) {
-  /// //  return true;                          //   return true;
-  /// //}                                       // }
-  ///
-  /// Maximum: 0
-  /// /// List:                                 ///List:
-  /// ///  - Foo                                /// - Foo
-  /// ///    - Bar                              ///   - Bar
-  /// \endcode
-=======
   ///   before:                                   after:
   ///   Minimum: 1
   ///   //if (b) {                                // if (b) {
@@ -3759,7 +3612,6 @@
   ///   ///    - Bar                              ///   - Bar
   /// \endcode
   /// \version 14
->>>>>>> a2ce6ee6
   SpacesInLineComment SpacesInLineCommentPrefix;
 
   /// If ``true``, spaces will be inserted after ``(`` and before ``)``.
@@ -3951,10 +3803,7 @@
            DeriveLineEnding == R.DeriveLineEnding &&
            DerivePointerAlignment == R.DerivePointerAlignment &&
            DisableFormat == R.DisableFormat &&
-<<<<<<< HEAD
-=======
            EmptyLineAfterAccessModifier == R.EmptyLineAfterAccessModifier &&
->>>>>>> a2ce6ee6
            EmptyLineBeforeAccessModifier == R.EmptyLineBeforeAccessModifier &&
            ExperimentalAutoDetectBinPacking ==
                R.ExperimentalAutoDetectBinPacking &&
@@ -4008,11 +3857,8 @@
            QualifierAlignment == R.QualifierAlignment &&
            QualifierOrder == R.QualifierOrder &&
            RawStringFormats == R.RawStringFormats &&
-<<<<<<< HEAD
-=======
            ReferenceAlignment == R.ReferenceAlignment &&
            SeparateDefinitionBlocks == R.SeparateDefinitionBlocks &&
->>>>>>> a2ce6ee6
            ShortNamespaceLines == R.ShortNamespaceLines &&
            SortIncludes == R.SortIncludes &&
            SortJavaStaticImport == R.SortJavaStaticImport &&
