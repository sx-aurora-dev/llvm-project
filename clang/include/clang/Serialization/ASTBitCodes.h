//===- ASTBitCodes.h - Enum values for the PCH bitcode format ---*- C++ -*-===//
//
// Part of the LLVM Project, under the Apache License v2.0 with LLVM Exceptions.
// See https://llvm.org/LICENSE.txt for license information.
// SPDX-License-Identifier: Apache-2.0 WITH LLVM-exception
//
//===----------------------------------------------------------------------===//
//
// This header defines Bitcode enum values for Clang serialized AST files.
//
// The enum values defined in this file should be considered permanent.  If
// new features are added, they should have values added at the end of the
// respective lists.
//
//===----------------------------------------------------------------------===//

#ifndef LLVM_CLANG_SERIALIZATION_ASTBITCODES_H
#define LLVM_CLANG_SERIALIZATION_ASTBITCODES_H

#include "clang/AST/DeclarationName.h"
#include "clang/AST/Type.h"
#include "clang/Basic/IdentifierTable.h"
#include "clang/Basic/OperatorKinds.h"
#include "clang/Basic/SourceLocation.h"
#include "llvm/ADT/DenseMapInfo.h"
#include "llvm/Bitstream/BitCodes.h"
#include <cassert>
#include <cstdint>

namespace clang {
namespace serialization {

/// AST file major version number supported by this version of
/// Clang.
///
/// Whenever the AST file format changes in a way that makes it
/// incompatible with previous versions (such that a reader
/// designed for the previous version could not support reading
/// the new version), this number should be increased.
///
/// Version 4 of AST files also requires that the version control branch and
/// revision match exactly, since there is no backward compatibility of
/// AST files at this time.
<<<<<<< HEAD
const unsigned VERSION_MAJOR = 13;
=======
const unsigned VERSION_MAJOR = 15;
>>>>>>> 2ab1d525

/// AST file minor version number supported by this version of
/// Clang.
///
/// Whenever the AST format changes in a way that is still
/// compatible with previous versions (such that a reader designed
/// for the previous version could still support reading the new
/// version by ignoring new kinds of subblocks), this number
/// should be increased.
const unsigned VERSION_MINOR = 0;

/// An ID number that refers to an identifier in an AST file.
///
/// The ID numbers of identifiers are consecutive (in order of discovery)
/// and start at 1. 0 is reserved for NULL.
using IdentifierID = uint32_t;

/// An ID number that refers to a declaration in an AST file.
///
/// The ID numbers of declarations are consecutive (in order of
/// discovery), with values below NUM_PREDEF_DECL_IDS being reserved.
/// At the start of a chain of precompiled headers, declaration ID 1 is
/// used for the translation unit declaration.
using DeclID = uint32_t;

// FIXME: Turn these into classes so we can have some type safety when
// we go from local ID to global and vice-versa.
using LocalDeclID = DeclID;
using GlobalDeclID = DeclID;

/// An ID number that refers to a type in an AST file.
///
/// The ID of a type is partitioned into two parts: the lower
/// three bits are used to store the const/volatile/restrict
/// qualifiers (as with QualType) and the upper bits provide a
/// type index. The type index values are partitioned into two
/// sets. The values below NUM_PREDEF_TYPE_IDs are predefined type
/// IDs (based on the PREDEF_TYPE_*_ID constants), with 0 as a
/// placeholder for "no type". Values from NUM_PREDEF_TYPE_IDs are
/// other types that have serialized representations.
using TypeID = uint32_t;

/// A type index; the type ID with the qualifier bits removed.
class TypeIdx {
  uint32_t Idx = 0;

public:
  TypeIdx() = default;
  explicit TypeIdx(uint32_t index) : Idx(index) {}

  uint32_t getIndex() const { return Idx; }

  TypeID asTypeID(unsigned FastQuals) const {
    if (Idx == uint32_t(-1))
      return TypeID(-1);

    return (Idx << Qualifiers::FastWidth) | FastQuals;
  }

  static TypeIdx fromTypeID(TypeID ID) {
    if (ID == TypeID(-1))
      return TypeIdx(-1);

    return TypeIdx(ID >> Qualifiers::FastWidth);
  }
};

/// A structure for putting "fast"-unqualified QualTypes into a
/// DenseMap.  This uses the standard pointer hash function.
struct UnsafeQualTypeDenseMapInfo {
  static bool isEqual(QualType A, QualType B) { return A == B; }

  static QualType getEmptyKey() {
    return QualType::getFromOpaquePtr((void *)1);
  }

  static QualType getTombstoneKey() {
    return QualType::getFromOpaquePtr((void *)2);
  }

  static unsigned getHashValue(QualType T) {
    assert(!T.getLocalFastQualifiers() &&
           "hash invalid for types with fast quals");
    uintptr_t v = reinterpret_cast<uintptr_t>(T.getAsOpaquePtr());
    return (unsigned(v) >> 4) ^ (unsigned(v) >> 9);
  }
};

/// An ID number that refers to an identifier in an AST file.
using IdentID = uint32_t;

/// The number of predefined identifier IDs.
const unsigned int NUM_PREDEF_IDENT_IDS = 1;

/// An ID number that refers to a macro in an AST file.
using MacroID = uint32_t;

/// A global ID number that refers to a macro in an AST file.
using GlobalMacroID = uint32_t;

/// A local to a module ID number that refers to a macro in an
/// AST file.
using LocalMacroID = uint32_t;

/// The number of predefined macro IDs.
const unsigned int NUM_PREDEF_MACRO_IDS = 1;

/// An ID number that refers to an ObjC selector in an AST file.
using SelectorID = uint32_t;

/// The number of predefined selector IDs.
const unsigned int NUM_PREDEF_SELECTOR_IDS = 1;

/// An ID number that refers to a set of CXXBaseSpecifiers in an
/// AST file.
using CXXBaseSpecifiersID = uint32_t;

/// An ID number that refers to a list of CXXCtorInitializers in an
/// AST file.
using CXXCtorInitializersID = uint32_t;

/// An ID number that refers to an entity in the detailed
/// preprocessing record.
using PreprocessedEntityID = uint32_t;

/// An ID number that refers to a submodule in a module file.
using SubmoduleID = uint32_t;

/// The number of predefined submodule IDs.
const unsigned int NUM_PREDEF_SUBMODULE_IDS = 1;

/// Source range/offset of a preprocessed entity.
struct PPEntityOffset {
  /// Raw source location of beginning of range.
<<<<<<< HEAD
  unsigned Begin;

  /// Raw source location of end of range.
  unsigned End;
=======
  SourceLocation::UIntTy Begin;

  /// Raw source location of end of range.
  SourceLocation::UIntTy End;
>>>>>>> 2ab1d525

  /// Offset in the AST file relative to ModuleFile::MacroOffsetsBase.
  uint32_t BitOffset;

  PPEntityOffset(SourceRange R, uint32_t BitOffset)
      : Begin(R.getBegin().getRawEncoding()), End(R.getEnd().getRawEncoding()),
        BitOffset(BitOffset) {}

  SourceLocation getBegin() const {
    return SourceLocation::getFromRawEncoding(Begin);
  }

  SourceLocation getEnd() const {
    return SourceLocation::getFromRawEncoding(End);
  }
};

/// Source range of a skipped preprocessor region
struct PPSkippedRange {
  /// Raw source location of beginning of range.
<<<<<<< HEAD
  unsigned Begin;
  /// Raw source location of end of range.
  unsigned End;
=======
  SourceLocation::UIntTy Begin;
  /// Raw source location of end of range.
  SourceLocation::UIntTy End;
>>>>>>> 2ab1d525

  PPSkippedRange(SourceRange R)
      : Begin(R.getBegin().getRawEncoding()), End(R.getEnd().getRawEncoding()) {
  }

  SourceLocation getBegin() const {
    return SourceLocation::getFromRawEncoding(Begin);
  }
  SourceLocation getEnd() const {
    return SourceLocation::getFromRawEncoding(End);
  }
};

/// Offset in the AST file. Use splitted 64-bit integer into low/high
/// parts to keep structure alignment 32-bit (it is important because
/// blobs in bitstream are 32-bit aligned). This structure is serialized
/// "as is" to the AST file.
struct UnderalignedInt64 {
  uint32_t BitOffsetLow = 0;
  uint32_t BitOffsetHigh = 0;

  UnderalignedInt64() = default;
  UnderalignedInt64(uint64_t BitOffset) { setBitOffset(BitOffset); }

  void setBitOffset(uint64_t Offset) {
    BitOffsetLow = Offset;
    BitOffsetHigh = Offset >> 32;
  }
<<<<<<< HEAD

  uint64_t getBitOffset() const {
    return BitOffsetLow | (uint64_t(BitOffsetHigh) << 32);
  }
};

/// Source location and bit offset of a declaration.
struct DeclOffset {
  /// Raw source location.
  unsigned Loc = 0;

  /// Offset relative to the start of the DECLTYPES_BLOCK block. Keep
  /// structure alignment 32-bit and avoid padding gap because undefined
  /// value in the padding affects AST hash.
  UnderalignedInt64 BitOffset;

  DeclOffset() = default;
  DeclOffset(SourceLocation Loc, uint64_t BitOffset,
             uint64_t DeclTypesBlockStartOffset) {
    setLocation(Loc);
    setBitOffset(BitOffset, DeclTypesBlockStartOffset);
  }

  void setLocation(SourceLocation L) { Loc = L.getRawEncoding(); }

  SourceLocation getLocation() const {
    return SourceLocation::getFromRawEncoding(Loc);
  }

  void setBitOffset(uint64_t Offset, const uint64_t DeclTypesBlockStartOffset) {
    BitOffset.setBitOffset(Offset - DeclTypesBlockStartOffset);
  }

  uint64_t getBitOffset(const uint64_t DeclTypesBlockStartOffset) const {
    return BitOffset.getBitOffset() + DeclTypesBlockStartOffset;
  }
};

/// The number of predefined preprocessed entity IDs.
const unsigned int NUM_PREDEF_PP_ENTITY_IDS = 1;

/// Describes the various kinds of blocks that occur within
/// an AST file.
enum BlockIDs {
  /// The AST block, which acts as a container around the
  /// full AST block.
  AST_BLOCK_ID = llvm::bitc::FIRST_APPLICATION_BLOCKID,

  /// The block containing information about the source
  /// manager.
  SOURCE_MANAGER_BLOCK_ID,

  /// The block containing information about the
  /// preprocessor.
  PREPROCESSOR_BLOCK_ID,

  /// The block containing the definitions of all of the
  /// types and decls used within the AST file.
  DECLTYPES_BLOCK_ID,

  /// The block containing the detailed preprocessing record.
  PREPROCESSOR_DETAIL_BLOCK_ID,

  /// The block containing the submodule structure.
  SUBMODULE_BLOCK_ID,

  /// The block containing comments.
  COMMENTS_BLOCK_ID,

  /// The control block, which contains all of the
  /// information that needs to be validated prior to committing
  /// to loading the AST file.
  CONTROL_BLOCK_ID,

  /// The block of input files, which were used as inputs
  /// to create this AST file.
  ///
  /// This block is part of the control block.
  INPUT_FILES_BLOCK_ID,

  /// The block of configuration options, used to check that
  /// a module is being used in a configuration compatible with the
  /// configuration in which it was built.
  ///
  /// This block is part of the control block.
  OPTIONS_BLOCK_ID,

  /// A block containing a module file extension.
  EXTENSION_BLOCK_ID,

  /// A block with unhashed content.
  ///
  /// These records should not change the \a ASTFileSignature.  See \a
  /// UnhashedControlBlockRecordTypes for the list of records.
  UNHASHED_CONTROL_BLOCK_ID,
};

/// Record types that occur within the control block.
enum ControlRecordTypes {
  /// AST file metadata, including the AST file version number
  /// and information about the compiler used to build this AST file.
  METADATA = 1,

  /// Record code for the list of other AST files imported by
  /// this AST file.
  IMPORTS,

  /// Record code for the original file that was used to
  /// generate the AST file, including both its file ID and its
  /// name.
  ORIGINAL_FILE,

  /// The directory that the PCH was originally created in.
  ORIGINAL_PCH_DIR,

  /// Record code for file ID of the file or buffer that was used to
  /// generate the AST file.
  ORIGINAL_FILE_ID,

  /// Offsets into the input-files block where input files
  /// reside.
  INPUT_FILE_OFFSETS,

  /// Record code for the module name.
  MODULE_NAME,

  /// Record code for the module map file that was used to build this
  /// AST file.
  MODULE_MAP_FILE,

  /// Record code for the module build directory.
  MODULE_DIRECTORY,
};

/// Record types that occur within the options block inside
/// the control block.
enum OptionsRecordTypes {
  /// Record code for the language options table.
  ///
  /// The record with this code contains the contents of the
  /// LangOptions structure. We serialize the entire contents of
  /// the structure, and let the reader decide which options are
  /// actually important to check.
  LANGUAGE_OPTIONS = 1,

  /// Record code for the target options table.
  TARGET_OPTIONS,

  /// Record code for the filesystem options table.
  FILE_SYSTEM_OPTIONS,

  /// Record code for the headers search options table.
  HEADER_SEARCH_OPTIONS,

  /// Record code for the preprocessor options table.
  PREPROCESSOR_OPTIONS,
};

/// Record codes for the unhashed control block.
enum UnhashedControlBlockRecordTypes {
  /// Record code for the signature that identifiers this AST file.
  SIGNATURE = 1,

  /// Record code for the content hash of the AST block.
  AST_BLOCK_HASH,

  /// Record code for the diagnostic options table.
  DIAGNOSTIC_OPTIONS,

  /// Record code for \#pragma diagnostic mappings.
  DIAG_PRAGMA_MAPPINGS,
};

/// Record code for extension blocks.
enum ExtensionBlockRecordTypes {
  /// Metadata describing this particular extension.
  EXTENSION_METADATA = 1,

  /// The first record ID allocated to the extensions themselves.
  FIRST_EXTENSION_RECORD_ID = 4
};

/// Record types that occur within the input-files block
/// inside the control block.
enum InputFileRecordTypes {
  /// An input file.
  INPUT_FILE = 1,

  /// The input file content hash
  INPUT_FILE_HASH
};

/// Record types that occur within the AST block itself.
enum ASTRecordTypes {
  /// Record code for the offsets of each type.
  ///
  /// The TYPE_OFFSET constant describes the record that occurs
  /// within the AST block. The record itself is an array of offsets that
  /// point into the declarations and types block (identified by
  /// DECLTYPES_BLOCK_ID). The index into the array is based on the ID
  /// of a type. For a given type ID @c T, the lower three bits of
  /// @c T are its qualifiers (const, volatile, restrict), as in
  /// the QualType class. The upper bits, after being shifted and
  /// subtracting NUM_PREDEF_TYPE_IDS, are used to index into the
  /// TYPE_OFFSET block to determine the offset of that type's
  /// corresponding record within the DECLTYPES_BLOCK_ID block.
  TYPE_OFFSET = 1,

  /// Record code for the offsets of each decl.
  ///
  /// The DECL_OFFSET constant describes the record that occurs
  /// within the block identified by DECL_OFFSETS_BLOCK_ID within
  /// the AST block. The record itself is an array of offsets that
  /// point into the declarations and types block (identified by
  /// DECLTYPES_BLOCK_ID). The declaration ID is an index into this
  /// record, after subtracting one to account for the use of
  /// declaration ID 0 for a NULL declaration pointer. Index 0 is
  /// reserved for the translation unit declaration.
  DECL_OFFSET = 2,

  /// Record code for the table of offsets of each
  /// identifier ID.
  ///
  /// The offset table contains offsets into the blob stored in
  /// the IDENTIFIER_TABLE record. Each offset points to the
  /// NULL-terminated string that corresponds to that identifier.
  IDENTIFIER_OFFSET = 3,

  /// This is so that older clang versions, before the introduction
  /// of the control block, can read and reject the newer PCH format.
  /// *DON'T CHANGE THIS NUMBER*.
  METADATA_OLD_FORMAT = 4,

  /// Record code for the identifier table.
  ///
  /// The identifier table is a simple blob that contains
  /// NULL-terminated strings for all of the identifiers
  /// referenced by the AST file. The IDENTIFIER_OFFSET table
  /// contains the mapping from identifier IDs to the characters
  /// in this blob. Note that the starting offsets of all of the
  /// identifiers are odd, so that, when the identifier offset
  /// table is loaded in, we can use the low bit to distinguish
  /// between offsets (for unresolved identifier IDs) and
  /// IdentifierInfo pointers (for already-resolved identifier
  /// IDs).
  IDENTIFIER_TABLE = 5,

  /// Record code for the array of eagerly deserialized decls.
  ///
  /// The AST file contains a list of all of the declarations that should be
  /// eagerly deserialized present within the parsed headers, stored as an
  /// array of declaration IDs. These declarations will be
  /// reported to the AST consumer after the AST file has been
  /// read, since their presence can affect the semantics of the
  /// program (e.g., for code generation).
  EAGERLY_DESERIALIZED_DECLS = 6,

  /// Record code for the set of non-builtin, special
  /// types.
  ///
  /// This record contains the type IDs for the various type nodes
  /// that are constructed during semantic analysis (e.g.,
  /// __builtin_va_list). The SPECIAL_TYPE_* constants provide
  /// offsets into this record.
  SPECIAL_TYPES = 7,

  /// Record code for the extra statistics we gather while
  /// generating an AST file.
  STATISTICS = 8,

  /// Record code for the array of tentative definitions.
  TENTATIVE_DEFINITIONS = 9,

  // ID 10 used to be for a list of extern "C" declarations.

  /// Record code for the table of offsets into the
  /// Objective-C method pool.
  SELECTOR_OFFSETS = 11,

  /// Record code for the Objective-C method pool,
  METHOD_POOL = 12,

  /// The value of the next __COUNTER__ to dispense.
  /// [PP_COUNTER_VALUE, Val]
  PP_COUNTER_VALUE = 13,

  /// Record code for the table of offsets into the block
  /// of source-location information.
  SOURCE_LOCATION_OFFSETS = 14,

  /// Record code for the set of source location entries
  /// that need to be preloaded by the AST reader.
  ///
  /// This set contains the source location entry for the
  /// predefines buffer and for any file entries that need to be
  /// preloaded.
  SOURCE_LOCATION_PRELOADS = 15,

  /// Record code for the set of ext_vector type names.
  EXT_VECTOR_DECLS = 16,

  /// Record code for the array of unused file scoped decls.
  UNUSED_FILESCOPED_DECLS = 17,

  /// Record code for the table of offsets to entries in the
  /// preprocessing record.
  PPD_ENTITIES_OFFSETS = 18,

  /// Record code for the array of VTable uses.
  VTABLE_USES = 19,

  // ID 20 used to be for a list of dynamic classes.

  /// Record code for referenced selector pool.
  REFERENCED_SELECTOR_POOL = 21,

  /// Record code for an update to the TU's lexically contained
  /// declarations.
  TU_UPDATE_LEXICAL = 22,

  // ID 23 used to be for a list of local redeclarations.

  /// Record code for declarations that Sema keeps references of.
  SEMA_DECL_REFS = 24,

  /// Record code for weak undeclared identifiers.
  WEAK_UNDECLARED_IDENTIFIERS = 25,

  /// Record code for pending implicit instantiations.
  PENDING_IMPLICIT_INSTANTIATIONS = 26,

  // ID 27 used to be for a list of replacement decls.

  /// Record code for an update to a decl context's lookup table.
  ///
  /// In practice, this should only be used for the TU and namespaces.
  UPDATE_VISIBLE = 28,

  /// Record for offsets of DECL_UPDATES records for declarations
  /// that were modified after being deserialized and need updates.
  DECL_UPDATE_OFFSETS = 29,

  // ID 30 used to be a decl update record. These are now in the DECLTYPES
  // block.

  // ID 31 used to be a list of offsets to DECL_CXX_BASE_SPECIFIERS records.

  // ID 32 used to be the code for \#pragma diagnostic mappings.

  /// Record code for special CUDA declarations.
  CUDA_SPECIAL_DECL_REFS = 33,

  /// Record code for header search information.
  HEADER_SEARCH_TABLE = 34,

  /// Record code for floating point \#pragma options.
  FP_PRAGMA_OPTIONS = 35,

  /// Record code for enabled OpenCL extensions.
  OPENCL_EXTENSIONS = 36,

  /// The list of delegating constructor declarations.
  DELEGATING_CTORS = 37,

  /// Record code for the set of known namespaces, which are used
  /// for typo correction.
  KNOWN_NAMESPACES = 38,

  /// Record code for the remapping information used to relate
  /// loaded modules to the various offsets and IDs(e.g., source location
  /// offests, declaration and type IDs) that are used in that module to
  /// refer to other modules.
  MODULE_OFFSET_MAP = 39,

  /// Record code for the source manager line table information,
  /// which stores information about \#line directives.
  SOURCE_MANAGER_LINE_TABLE = 40,

  /// Record code for map of Objective-C class definition IDs to the
  /// ObjC categories in a module that are attached to that class.
  OBJC_CATEGORIES_MAP = 41,

  /// Record code for a file sorted array of DeclIDs in a module.
  FILE_SORTED_DECLS = 42,

  /// Record code for an array of all of the (sub)modules that were
  /// imported by the AST file.
  IMPORTED_MODULES = 43,

  // ID 44 used to be a table of merged canonical declarations.
  // ID 45 used to be a list of declaration IDs of local redeclarations.

  /// Record code for the array of Objective-C categories (including
  /// extensions).
  ///
  /// This array can only be interpreted properly using the Objective-C
  /// categories map.
  OBJC_CATEGORIES = 46,

  /// Record code for the table of offsets of each macro ID.
  ///
  /// The offset table contains offsets into the blob stored in
  /// the preprocessor block. Each offset points to the corresponding
  /// macro definition.
  MACRO_OFFSET = 47,

  /// A list of "interesting" identifiers. Only used in C++ (where we
  /// don't normally do lookups into the serialized identifier table). These
  /// are eagerly deserialized.
  INTERESTING_IDENTIFIERS = 48,

  /// Record code for undefined but used functions and variables that
  /// need a definition in this TU.
  UNDEFINED_BUT_USED = 49,

  /// Record code for late parsed template functions.
  LATE_PARSED_TEMPLATE = 50,

  /// Record code for \#pragma optimize options.
  OPTIMIZE_PRAGMA_OPTIONS = 51,

  /// Record code for potentially unused local typedef names.
  UNUSED_LOCAL_TYPEDEF_NAME_CANDIDATES = 52,

  // ID 53 used to be a table of constructor initializer records.

  /// Delete expressions that will be analyzed later.
  DELETE_EXPRS_TO_ANALYZE = 54,

  /// Record code for \#pragma ms_struct options.
  MSSTRUCT_PRAGMA_OPTIONS = 55,

  /// Record code for \#pragma ms_struct options.
  POINTERS_TO_MEMBERS_PRAGMA_OPTIONS = 56,

  /// Number of unmatched #pragma clang cuda_force_host_device begin
  /// directives we've seen.
  CUDA_PRAGMA_FORCE_HOST_DEVICE_DEPTH = 57,

  /// Record code for types associated with OpenCL extensions.
  OPENCL_EXTENSION_TYPES = 58,

  /// Record code for declarations associated with OpenCL extensions.
  OPENCL_EXTENSION_DECLS = 59,

  MODULAR_CODEGEN_DECLS = 60,

  /// Record code for \#pragma align/pack options.
  ALIGN_PACK_PRAGMA_OPTIONS = 61,

  /// The stack of open #ifs/#ifdefs recorded in a preamble.
  PP_CONDITIONAL_STACK = 62,

  /// A table of skipped ranges within the preprocessing record.
  PPD_SKIPPED_RANGES = 63,

  /// Record code for the Decls to be checked for deferred diags.
  DECLS_TO_CHECK_FOR_DEFERRED_DIAGS = 64,

  /// Record code for \#pragma float_control options.
  FLOAT_CONTROL_PRAGMA_OPTIONS = 65,
};

/// Record types used within a source manager block.
enum SourceManagerRecordTypes {
  /// Describes a source location entry (SLocEntry) for a
  /// file.
  SM_SLOC_FILE_ENTRY = 1,

  /// Describes a source location entry (SLocEntry) for a
  /// buffer.
  SM_SLOC_BUFFER_ENTRY = 2,

  /// Describes a blob that contains the data for a buffer
  /// entry. This kind of record always directly follows a
  /// SM_SLOC_BUFFER_ENTRY record or a SM_SLOC_FILE_ENTRY with an
  /// overridden buffer.
  SM_SLOC_BUFFER_BLOB = 3,

  /// Describes a zlib-compressed blob that contains the data for
  /// a buffer entry.
  SM_SLOC_BUFFER_BLOB_COMPRESSED = 4,

  /// Describes a source location entry (SLocEntry) for a
  /// macro expansion.
  SM_SLOC_EXPANSION_ENTRY = 5
};

/// Record types used within a preprocessor block.
enum PreprocessorRecordTypes {
  // The macros in the PP section are a PP_MACRO_* instance followed by a
  // list of PP_TOKEN instances for each token in the definition.

  /// An object-like macro definition.
  /// [PP_MACRO_OBJECT_LIKE, IdentInfoID, SLoc, IsUsed]
  PP_MACRO_OBJECT_LIKE = 1,

  /// A function-like macro definition.
  /// [PP_MACRO_FUNCTION_LIKE, \<ObjectLikeStuff>, IsC99Varargs,
  /// IsGNUVarars, NumArgs, ArgIdentInfoID* ]
  PP_MACRO_FUNCTION_LIKE = 2,

  /// Describes one token.
  /// [PP_TOKEN, SLoc, Length, IdentInfoID, Kind, Flags]
  PP_TOKEN = 3,

  /// The macro directives history for a particular identifier.
  PP_MACRO_DIRECTIVE_HISTORY = 4,

  /// A macro directive exported by a module.
  /// [PP_MODULE_MACRO, SubmoduleID, MacroID, (Overridden SubmoduleID)*]
  PP_MODULE_MACRO = 5,
};

/// Record types used within a preprocessor detail block.
enum PreprocessorDetailRecordTypes {
  /// Describes a macro expansion within the preprocessing record.
  PPD_MACRO_EXPANSION = 0,

  /// Describes a macro definition within the preprocessing record.
  PPD_MACRO_DEFINITION = 1,

  /// Describes an inclusion directive within the preprocessing
  /// record.
  PPD_INCLUSION_DIRECTIVE = 2
};

/// Record types used within a submodule description block.
enum SubmoduleRecordTypes {
  /// Metadata for submodules as a whole.
  SUBMODULE_METADATA = 0,

  /// Defines the major attributes of a submodule, including its
  /// name and parent.
  SUBMODULE_DEFINITION = 1,

  /// Specifies the umbrella header used to create this module,
  /// if any.
  SUBMODULE_UMBRELLA_HEADER = 2,

  /// Specifies a header that falls into this (sub)module.
  SUBMODULE_HEADER = 3,

  /// Specifies a top-level header that falls into this (sub)module.
  SUBMODULE_TOPHEADER = 4,

  /// Specifies an umbrella directory.
  SUBMODULE_UMBRELLA_DIR = 5,

  /// Specifies the submodules that are imported by this
  /// submodule.
  SUBMODULE_IMPORTS = 6,

  /// Specifies the submodules that are re-exported from this
  /// submodule.
  SUBMODULE_EXPORTS = 7,

  /// Specifies a required feature.
  SUBMODULE_REQUIRES = 8,

  /// Specifies a header that has been explicitly excluded
  /// from this submodule.
  SUBMODULE_EXCLUDED_HEADER = 9,

  /// Specifies a library or framework to link against.
  SUBMODULE_LINK_LIBRARY = 10,

  /// Specifies a configuration macro for this module.
  SUBMODULE_CONFIG_MACRO = 11,

  /// Specifies a conflict with another module.
  SUBMODULE_CONFLICT = 12,

  /// Specifies a header that is private to this submodule.
  SUBMODULE_PRIVATE_HEADER = 13,

  /// Specifies a header that is part of the module but must be
  /// textually included.
  SUBMODULE_TEXTUAL_HEADER = 14,

  /// Specifies a header that is private to this submodule but
  /// must be textually included.
  SUBMODULE_PRIVATE_TEXTUAL_HEADER = 15,

  /// Specifies some declarations with initializers that must be
  /// emitted to initialize the module.
  SUBMODULE_INITIALIZERS = 16,

  /// Specifies the name of the module that will eventually
  /// re-export the entities in this module.
  SUBMODULE_EXPORT_AS = 17,
};

/// Record types used within a comments block.
enum CommentRecordTypes { COMMENTS_RAW_COMMENT = 0 };

/// \defgroup ASTAST AST file AST constants
///
/// The constants in this group describe various components of the
/// abstract syntax tree within an AST file.
///
/// @{

/// Predefined type IDs.
///
/// These type IDs correspond to predefined types in the AST
/// context, such as built-in types (int) and special place-holder
/// types (the \<overload> and \<dependent> type markers). Such
/// types are never actually serialized, since they will be built
/// by the AST context when it is created.
enum PredefinedTypeIDs {
  /// The NULL type.
  PREDEF_TYPE_NULL_ID = 0,

  /// The void type.
  PREDEF_TYPE_VOID_ID = 1,

  /// The 'bool' or '_Bool' type.
  PREDEF_TYPE_BOOL_ID = 2,

  /// The 'char' type, when it is unsigned.
  PREDEF_TYPE_CHAR_U_ID = 3,

  /// The 'unsigned char' type.
  PREDEF_TYPE_UCHAR_ID = 4,

  /// The 'unsigned short' type.
  PREDEF_TYPE_USHORT_ID = 5,

  /// The 'unsigned int' type.
  PREDEF_TYPE_UINT_ID = 6,

  /// The 'unsigned long' type.
  PREDEF_TYPE_ULONG_ID = 7,

  /// The 'unsigned long long' type.
  PREDEF_TYPE_ULONGLONG_ID = 8,

  /// The 'char' type, when it is signed.
  PREDEF_TYPE_CHAR_S_ID = 9,

  /// The 'signed char' type.
  PREDEF_TYPE_SCHAR_ID = 10,

  /// The C++ 'wchar_t' type.
  PREDEF_TYPE_WCHAR_ID = 11,

  /// The (signed) 'short' type.
  PREDEF_TYPE_SHORT_ID = 12,

  /// The (signed) 'int' type.
  PREDEF_TYPE_INT_ID = 13,

  /// The (signed) 'long' type.
  PREDEF_TYPE_LONG_ID = 14,

  /// The (signed) 'long long' type.
  PREDEF_TYPE_LONGLONG_ID = 15,

  /// The 'float' type.
  PREDEF_TYPE_FLOAT_ID = 16,

  /// The 'double' type.
  PREDEF_TYPE_DOUBLE_ID = 17,

  /// The 'long double' type.
  PREDEF_TYPE_LONGDOUBLE_ID = 18,

  /// The placeholder type for overloaded function sets.
  PREDEF_TYPE_OVERLOAD_ID = 19,

  /// The placeholder type for dependent types.
  PREDEF_TYPE_DEPENDENT_ID = 20,

  /// The '__uint128_t' type.
  PREDEF_TYPE_UINT128_ID = 21,

  /// The '__int128_t' type.
  PREDEF_TYPE_INT128_ID = 22,

  /// The type of 'nullptr'.
  PREDEF_TYPE_NULLPTR_ID = 23,

  /// The C++ 'char16_t' type.
  PREDEF_TYPE_CHAR16_ID = 24,

  /// The C++ 'char32_t' type.
  PREDEF_TYPE_CHAR32_ID = 25,

  /// The ObjC 'id' type.
  PREDEF_TYPE_OBJC_ID = 26,

  /// The ObjC 'Class' type.
  PREDEF_TYPE_OBJC_CLASS = 27,

  /// The ObjC 'SEL' type.
  PREDEF_TYPE_OBJC_SEL = 28,

  /// The 'unknown any' placeholder type.
  PREDEF_TYPE_UNKNOWN_ANY = 29,

  /// The placeholder type for bound member functions.
  PREDEF_TYPE_BOUND_MEMBER = 30,

  /// The "auto" deduction type.
  PREDEF_TYPE_AUTO_DEDUCT = 31,

  /// The "auto &&" deduction type.
  PREDEF_TYPE_AUTO_RREF_DEDUCT = 32,

  /// The OpenCL 'half' / ARM NEON __fp16 type.
  PREDEF_TYPE_HALF_ID = 33,

  /// ARC's unbridged-cast placeholder type.
  PREDEF_TYPE_ARC_UNBRIDGED_CAST = 34,

  /// The pseudo-object placeholder type.
  PREDEF_TYPE_PSEUDO_OBJECT = 35,

  /// The placeholder type for builtin functions.
  PREDEF_TYPE_BUILTIN_FN = 36,

  /// OpenCL event type.
  PREDEF_TYPE_EVENT_ID = 37,

  /// OpenCL clk event type.
  PREDEF_TYPE_CLK_EVENT_ID = 38,

  /// OpenCL sampler type.
  PREDEF_TYPE_SAMPLER_ID = 39,

  /// OpenCL queue type.
  PREDEF_TYPE_QUEUE_ID = 40,

  /// OpenCL reserve_id type.
  PREDEF_TYPE_RESERVE_ID_ID = 41,

  /// The placeholder type for OpenMP array section.
  PREDEF_TYPE_OMP_ARRAY_SECTION = 42,

  /// The '__float128' type
  PREDEF_TYPE_FLOAT128_ID = 43,

  /// The '_Float16' type
  PREDEF_TYPE_FLOAT16_ID = 44,

  /// The C++ 'char8_t' type.
  PREDEF_TYPE_CHAR8_ID = 45,

  /// \brief The 'short _Accum' type
  PREDEF_TYPE_SHORT_ACCUM_ID = 46,

  /// \brief The '_Accum' type
  PREDEF_TYPE_ACCUM_ID = 47,

  /// \brief The 'long _Accum' type
  PREDEF_TYPE_LONG_ACCUM_ID = 48,

  /// \brief The 'unsigned short _Accum' type
  PREDEF_TYPE_USHORT_ACCUM_ID = 49,

  /// \brief The 'unsigned _Accum' type
  PREDEF_TYPE_UACCUM_ID = 50,

  /// \brief The 'unsigned long _Accum' type
  PREDEF_TYPE_ULONG_ACCUM_ID = 51,

  /// \brief The 'short _Fract' type
  PREDEF_TYPE_SHORT_FRACT_ID = 52,

  /// \brief The '_Fract' type
  PREDEF_TYPE_FRACT_ID = 53,

  /// \brief The 'long _Fract' type
  PREDEF_TYPE_LONG_FRACT_ID = 54,

  /// \brief The 'unsigned short _Fract' type
  PREDEF_TYPE_USHORT_FRACT_ID = 55,

  /// \brief The 'unsigned _Fract' type
  PREDEF_TYPE_UFRACT_ID = 56,

  /// \brief The 'unsigned long _Fract' type
  PREDEF_TYPE_ULONG_FRACT_ID = 57,

  /// \brief The '_Sat short _Accum' type
  PREDEF_TYPE_SAT_SHORT_ACCUM_ID = 58,

  /// \brief The '_Sat _Accum' type
  PREDEF_TYPE_SAT_ACCUM_ID = 59,

  /// \brief The '_Sat long _Accum' type
  PREDEF_TYPE_SAT_LONG_ACCUM_ID = 60,

  /// \brief The '_Sat unsigned short _Accum' type
  PREDEF_TYPE_SAT_USHORT_ACCUM_ID = 61,

  /// \brief The '_Sat unsigned _Accum' type
  PREDEF_TYPE_SAT_UACCUM_ID = 62,

  /// \brief The '_Sat unsigned long _Accum' type
  PREDEF_TYPE_SAT_ULONG_ACCUM_ID = 63,

  /// \brief The '_Sat short _Fract' type
  PREDEF_TYPE_SAT_SHORT_FRACT_ID = 64,

  /// \brief The '_Sat _Fract' type
  PREDEF_TYPE_SAT_FRACT_ID = 65,

  /// \brief The '_Sat long _Fract' type
  PREDEF_TYPE_SAT_LONG_FRACT_ID = 66,

  /// \brief The '_Sat unsigned short _Fract' type
  PREDEF_TYPE_SAT_USHORT_FRACT_ID = 67,

  /// \brief The '_Sat unsigned _Fract' type
  PREDEF_TYPE_SAT_UFRACT_ID = 68,

  /// \brief The '_Sat unsigned long _Fract' type
  PREDEF_TYPE_SAT_ULONG_FRACT_ID = 69,

  /// The placeholder type for OpenMP array shaping operation.
  PREDEF_TYPE_OMP_ARRAY_SHAPING = 70,

  /// The placeholder type for OpenMP iterator expression.
  PREDEF_TYPE_OMP_ITERATOR = 71,

  /// A placeholder type for incomplete matrix index operations.
  PREDEF_TYPE_INCOMPLETE_MATRIX_IDX = 72,

  /// \brief The '__bf16' type
  PREDEF_TYPE_BFLOAT16_ID = 73,
=======

  uint64_t getBitOffset() const {
    return BitOffsetLow | (uint64_t(BitOffsetHigh) << 32);
  }
};

/// Source location and bit offset of a declaration.
struct DeclOffset {
  /// Raw source location.
  SourceLocation::UIntTy Loc = 0;

  /// Offset relative to the start of the DECLTYPES_BLOCK block. Keep
  /// structure alignment 32-bit and avoid padding gap because undefined
  /// value in the padding affects AST hash.
  UnderalignedInt64 BitOffset;

  DeclOffset() = default;
  DeclOffset(SourceLocation Loc, uint64_t BitOffset,
             uint64_t DeclTypesBlockStartOffset) {
    setLocation(Loc);
    setBitOffset(BitOffset, DeclTypesBlockStartOffset);
  }

  void setLocation(SourceLocation L) { Loc = L.getRawEncoding(); }

  SourceLocation getLocation() const {
    return SourceLocation::getFromRawEncoding(Loc);
  }

  void setBitOffset(uint64_t Offset, const uint64_t DeclTypesBlockStartOffset) {
    BitOffset.setBitOffset(Offset - DeclTypesBlockStartOffset);
  }

  uint64_t getBitOffset(const uint64_t DeclTypesBlockStartOffset) const {
    return BitOffset.getBitOffset() + DeclTypesBlockStartOffset;
  }
};

/// The number of predefined preprocessed entity IDs.
const unsigned int NUM_PREDEF_PP_ENTITY_IDS = 1;

/// Describes the various kinds of blocks that occur within
/// an AST file.
enum BlockIDs {
  /// The AST block, which acts as a container around the
  /// full AST block.
  AST_BLOCK_ID = llvm::bitc::FIRST_APPLICATION_BLOCKID,

  /// The block containing information about the source
  /// manager.
  SOURCE_MANAGER_BLOCK_ID,

  /// The block containing information about the
  /// preprocessor.
  PREPROCESSOR_BLOCK_ID,

  /// The block containing the definitions of all of the
  /// types and decls used within the AST file.
  DECLTYPES_BLOCK_ID,

  /// The block containing the detailed preprocessing record.
  PREPROCESSOR_DETAIL_BLOCK_ID,

  /// The block containing the submodule structure.
  SUBMODULE_BLOCK_ID,

  /// The block containing comments.
  COMMENTS_BLOCK_ID,

  /// The control block, which contains all of the
  /// information that needs to be validated prior to committing
  /// to loading the AST file.
  CONTROL_BLOCK_ID,

  /// The block of input files, which were used as inputs
  /// to create this AST file.
  ///
  /// This block is part of the control block.
  INPUT_FILES_BLOCK_ID,

  /// The block of configuration options, used to check that
  /// a module is being used in a configuration compatible with the
  /// configuration in which it was built.
  ///
  /// This block is part of the control block.
  OPTIONS_BLOCK_ID,

  /// A block containing a module file extension.
  EXTENSION_BLOCK_ID,

  /// A block with unhashed content.
  ///
  /// These records should not change the \a ASTFileSignature.  See \a
  /// UnhashedControlBlockRecordTypes for the list of records.
  UNHASHED_CONTROL_BLOCK_ID,
};

/// Record types that occur within the control block.
enum ControlRecordTypes {
  /// AST file metadata, including the AST file version number
  /// and information about the compiler used to build this AST file.
  METADATA = 1,

  /// Record code for the list of other AST files imported by
  /// this AST file.
  IMPORTS,

  /// Record code for the original file that was used to
  /// generate the AST file, including both its file ID and its
  /// name.
  ORIGINAL_FILE,

  /// The directory that the PCH was originally created in.
  ORIGINAL_PCH_DIR,

  /// Record code for file ID of the file or buffer that was used to
  /// generate the AST file.
  ORIGINAL_FILE_ID,

  /// Offsets into the input-files block where input files
  /// reside.
  INPUT_FILE_OFFSETS,

  /// Record code for the module name.
  MODULE_NAME,

  /// Record code for the module map file that was used to build this
  /// AST file.
  MODULE_MAP_FILE,

  /// Record code for the module build directory.
  MODULE_DIRECTORY,
};

/// Record types that occur within the options block inside
/// the control block.
enum OptionsRecordTypes {
  /// Record code for the language options table.
  ///
  /// The record with this code contains the contents of the
  /// LangOptions structure. We serialize the entire contents of
  /// the structure, and let the reader decide which options are
  /// actually important to check.
  LANGUAGE_OPTIONS = 1,

  /// Record code for the target options table.
  TARGET_OPTIONS,

  /// Record code for the filesystem options table.
  FILE_SYSTEM_OPTIONS,

  /// Record code for the headers search options table.
  HEADER_SEARCH_OPTIONS,

  /// Record code for the preprocessor options table.
  PREPROCESSOR_OPTIONS,
};

/// Record codes for the unhashed control block.
enum UnhashedControlBlockRecordTypes {
  /// Record code for the signature that identifiers this AST file.
  SIGNATURE = 1,

  /// Record code for the content hash of the AST block.
  AST_BLOCK_HASH,

  /// Record code for the diagnostic options table.
  DIAGNOSTIC_OPTIONS,

  /// Record code for \#pragma diagnostic mappings.
  DIAG_PRAGMA_MAPPINGS,

  /// Record code for the indices of used header search entries.
  HEADER_SEARCH_ENTRY_USAGE,
};

/// Record code for extension blocks.
enum ExtensionBlockRecordTypes {
  /// Metadata describing this particular extension.
  EXTENSION_METADATA = 1,

  /// The first record ID allocated to the extensions themselves.
  FIRST_EXTENSION_RECORD_ID = 4
};

/// Record types that occur within the input-files block
/// inside the control block.
enum InputFileRecordTypes {
  /// An input file.
  INPUT_FILE = 1,

  /// The input file content hash
  INPUT_FILE_HASH
};

/// Record types that occur within the AST block itself.
enum ASTRecordTypes {
  /// Record code for the offsets of each type.
  ///
  /// The TYPE_OFFSET constant describes the record that occurs
  /// within the AST block. The record itself is an array of offsets that
  /// point into the declarations and types block (identified by
  /// DECLTYPES_BLOCK_ID). The index into the array is based on the ID
  /// of a type. For a given type ID @c T, the lower three bits of
  /// @c T are its qualifiers (const, volatile, restrict), as in
  /// the QualType class. The upper bits, after being shifted and
  /// subtracting NUM_PREDEF_TYPE_IDS, are used to index into the
  /// TYPE_OFFSET block to determine the offset of that type's
  /// corresponding record within the DECLTYPES_BLOCK_ID block.
  TYPE_OFFSET = 1,

  /// Record code for the offsets of each decl.
  ///
  /// The DECL_OFFSET constant describes the record that occurs
  /// within the block identified by DECL_OFFSETS_BLOCK_ID within
  /// the AST block. The record itself is an array of offsets that
  /// point into the declarations and types block (identified by
  /// DECLTYPES_BLOCK_ID). The declaration ID is an index into this
  /// record, after subtracting one to account for the use of
  /// declaration ID 0 for a NULL declaration pointer. Index 0 is
  /// reserved for the translation unit declaration.
  DECL_OFFSET = 2,

  /// Record code for the table of offsets of each
  /// identifier ID.
  ///
  /// The offset table contains offsets into the blob stored in
  /// the IDENTIFIER_TABLE record. Each offset points to the
  /// NULL-terminated string that corresponds to that identifier.
  IDENTIFIER_OFFSET = 3,

  /// This is so that older clang versions, before the introduction
  /// of the control block, can read and reject the newer PCH format.
  /// *DON'T CHANGE THIS NUMBER*.
  METADATA_OLD_FORMAT = 4,

  /// Record code for the identifier table.
  ///
  /// The identifier table is a simple blob that contains
  /// NULL-terminated strings for all of the identifiers
  /// referenced by the AST file. The IDENTIFIER_OFFSET table
  /// contains the mapping from identifier IDs to the characters
  /// in this blob. Note that the starting offsets of all of the
  /// identifiers are odd, so that, when the identifier offset
  /// table is loaded in, we can use the low bit to distinguish
  /// between offsets (for unresolved identifier IDs) and
  /// IdentifierInfo pointers (for already-resolved identifier
  /// IDs).
  IDENTIFIER_TABLE = 5,

  /// Record code for the array of eagerly deserialized decls.
  ///
  /// The AST file contains a list of all of the declarations that should be
  /// eagerly deserialized present within the parsed headers, stored as an
  /// array of declaration IDs. These declarations will be
  /// reported to the AST consumer after the AST file has been
  /// read, since their presence can affect the semantics of the
  /// program (e.g., for code generation).
  EAGERLY_DESERIALIZED_DECLS = 6,

  /// Record code for the set of non-builtin, special
  /// types.
  ///
  /// This record contains the type IDs for the various type nodes
  /// that are constructed during semantic analysis (e.g.,
  /// __builtin_va_list). The SPECIAL_TYPE_* constants provide
  /// offsets into this record.
  SPECIAL_TYPES = 7,

  /// Record code for the extra statistics we gather while
  /// generating an AST file.
  STATISTICS = 8,

  /// Record code for the array of tentative definitions.
  TENTATIVE_DEFINITIONS = 9,

  // ID 10 used to be for a list of extern "C" declarations.

  /// Record code for the table of offsets into the
  /// Objective-C method pool.
  SELECTOR_OFFSETS = 11,

  /// Record code for the Objective-C method pool,
  METHOD_POOL = 12,

  /// The value of the next __COUNTER__ to dispense.
  /// [PP_COUNTER_VALUE, Val]
  PP_COUNTER_VALUE = 13,

  /// Record code for the table of offsets into the block
  /// of source-location information.
  SOURCE_LOCATION_OFFSETS = 14,

  /// Record code for the set of source location entries
  /// that need to be preloaded by the AST reader.
  ///
  /// This set contains the source location entry for the
  /// predefines buffer and for any file entries that need to be
  /// preloaded.
  SOURCE_LOCATION_PRELOADS = 15,

  /// Record code for the set of ext_vector type names.
  EXT_VECTOR_DECLS = 16,

  /// Record code for the array of unused file scoped decls.
  UNUSED_FILESCOPED_DECLS = 17,

  /// Record code for the table of offsets to entries in the
  /// preprocessing record.
  PPD_ENTITIES_OFFSETS = 18,

  /// Record code for the array of VTable uses.
  VTABLE_USES = 19,

  // ID 20 used to be for a list of dynamic classes.

  /// Record code for referenced selector pool.
  REFERENCED_SELECTOR_POOL = 21,

  /// Record code for an update to the TU's lexically contained
  /// declarations.
  TU_UPDATE_LEXICAL = 22,

  // ID 23 used to be for a list of local redeclarations.

  /// Record code for declarations that Sema keeps references of.
  SEMA_DECL_REFS = 24,

  /// Record code for weak undeclared identifiers.
  WEAK_UNDECLARED_IDENTIFIERS = 25,

  /// Record code for pending implicit instantiations.
  PENDING_IMPLICIT_INSTANTIATIONS = 26,

  // ID 27 used to be for a list of replacement decls.

  /// Record code for an update to a decl context's lookup table.
  ///
  /// In practice, this should only be used for the TU and namespaces.
  UPDATE_VISIBLE = 28,

  /// Record for offsets of DECL_UPDATES records for declarations
  /// that were modified after being deserialized and need updates.
  DECL_UPDATE_OFFSETS = 29,

  // ID 30 used to be a decl update record. These are now in the DECLTYPES
  // block.

  // ID 31 used to be a list of offsets to DECL_CXX_BASE_SPECIFIERS records.

  // ID 32 used to be the code for \#pragma diagnostic mappings.

  /// Record code for special CUDA declarations.
  CUDA_SPECIAL_DECL_REFS = 33,

  /// Record code for header search information.
  HEADER_SEARCH_TABLE = 34,

  /// Record code for floating point \#pragma options.
  FP_PRAGMA_OPTIONS = 35,

  /// Record code for enabled OpenCL extensions.
  OPENCL_EXTENSIONS = 36,

  /// The list of delegating constructor declarations.
  DELEGATING_CTORS = 37,

  /// Record code for the set of known namespaces, which are used
  /// for typo correction.
  KNOWN_NAMESPACES = 38,

  /// Record code for the remapping information used to relate
  /// loaded modules to the various offsets and IDs(e.g., source location
  /// offests, declaration and type IDs) that are used in that module to
  /// refer to other modules.
  MODULE_OFFSET_MAP = 39,

  /// Record code for the source manager line table information,
  /// which stores information about \#line directives.
  SOURCE_MANAGER_LINE_TABLE = 40,

  /// Record code for map of Objective-C class definition IDs to the
  /// ObjC categories in a module that are attached to that class.
  OBJC_CATEGORIES_MAP = 41,

  /// Record code for a file sorted array of DeclIDs in a module.
  FILE_SORTED_DECLS = 42,

  /// Record code for an array of all of the (sub)modules that were
  /// imported by the AST file.
  IMPORTED_MODULES = 43,

  // ID 44 used to be a table of merged canonical declarations.
  // ID 45 used to be a list of declaration IDs of local redeclarations.

  /// Record code for the array of Objective-C categories (including
  /// extensions).
  ///
  /// This array can only be interpreted properly using the Objective-C
  /// categories map.
  OBJC_CATEGORIES = 46,

  /// Record code for the table of offsets of each macro ID.
  ///
  /// The offset table contains offsets into the blob stored in
  /// the preprocessor block. Each offset points to the corresponding
  /// macro definition.
  MACRO_OFFSET = 47,

  /// A list of "interesting" identifiers. Only used in C++ (where we
  /// don't normally do lookups into the serialized identifier table). These
  /// are eagerly deserialized.
  INTERESTING_IDENTIFIERS = 48,

  /// Record code for undefined but used functions and variables that
  /// need a definition in this TU.
  UNDEFINED_BUT_USED = 49,

  /// Record code for late parsed template functions.
  LATE_PARSED_TEMPLATE = 50,

  /// Record code for \#pragma optimize options.
  OPTIMIZE_PRAGMA_OPTIONS = 51,

  /// Record code for potentially unused local typedef names.
  UNUSED_LOCAL_TYPEDEF_NAME_CANDIDATES = 52,

  // ID 53 used to be a table of constructor initializer records.

  /// Delete expressions that will be analyzed later.
  DELETE_EXPRS_TO_ANALYZE = 54,

  /// Record code for \#pragma ms_struct options.
  MSSTRUCT_PRAGMA_OPTIONS = 55,

  /// Record code for \#pragma ms_struct options.
  POINTERS_TO_MEMBERS_PRAGMA_OPTIONS = 56,

  /// Number of unmatched #pragma clang cuda_force_host_device begin
  /// directives we've seen.
  CUDA_PRAGMA_FORCE_HOST_DEVICE_DEPTH = 57,

  /// Record code for types associated with OpenCL extensions.
  OPENCL_EXTENSION_TYPES = 58,

  /// Record code for declarations associated with OpenCL extensions.
  OPENCL_EXTENSION_DECLS = 59,

  MODULAR_CODEGEN_DECLS = 60,

  /// Record code for \#pragma align/pack options.
  ALIGN_PACK_PRAGMA_OPTIONS = 61,

  /// The stack of open #ifs/#ifdefs recorded in a preamble.
  PP_CONDITIONAL_STACK = 62,

  /// A table of skipped ranges within the preprocessing record.
  PPD_SKIPPED_RANGES = 63,

  /// Record code for the Decls to be checked for deferred diags.
  DECLS_TO_CHECK_FOR_DEFERRED_DIAGS = 64,

  /// Record code for \#pragma float_control options.
  FLOAT_CONTROL_PRAGMA_OPTIONS = 65,
};

/// Record types used within a source manager block.
enum SourceManagerRecordTypes {
  /// Describes a source location entry (SLocEntry) for a
  /// file.
  SM_SLOC_FILE_ENTRY = 1,

  /// Describes a source location entry (SLocEntry) for a
  /// buffer.
  SM_SLOC_BUFFER_ENTRY = 2,

  /// Describes a blob that contains the data for a buffer
  /// entry. This kind of record always directly follows a
  /// SM_SLOC_BUFFER_ENTRY record or a SM_SLOC_FILE_ENTRY with an
  /// overridden buffer.
  SM_SLOC_BUFFER_BLOB = 3,

  /// Describes a zlib-compressed blob that contains the data for
  /// a buffer entry.
  SM_SLOC_BUFFER_BLOB_COMPRESSED = 4,

  /// Describes a source location entry (SLocEntry) for a
  /// macro expansion.
  SM_SLOC_EXPANSION_ENTRY = 5
};

/// Record types used within a preprocessor block.
enum PreprocessorRecordTypes {
  // The macros in the PP section are a PP_MACRO_* instance followed by a
  // list of PP_TOKEN instances for each token in the definition.

  /// An object-like macro definition.
  /// [PP_MACRO_OBJECT_LIKE, IdentInfoID, SLoc, IsUsed]
  PP_MACRO_OBJECT_LIKE = 1,

  /// A function-like macro definition.
  /// [PP_MACRO_FUNCTION_LIKE, \<ObjectLikeStuff>, IsC99Varargs,
  /// IsGNUVarars, NumArgs, ArgIdentInfoID* ]
  PP_MACRO_FUNCTION_LIKE = 2,

  /// Describes one token.
  /// [PP_TOKEN, SLoc, Length, IdentInfoID, Kind, Flags]
  PP_TOKEN = 3,

  /// The macro directives history for a particular identifier.
  PP_MACRO_DIRECTIVE_HISTORY = 4,

  /// A macro directive exported by a module.
  /// [PP_MODULE_MACRO, SubmoduleID, MacroID, (Overridden SubmoduleID)*]
  PP_MODULE_MACRO = 5,
};

/// Record types used within a preprocessor detail block.
enum PreprocessorDetailRecordTypes {
  /// Describes a macro expansion within the preprocessing record.
  PPD_MACRO_EXPANSION = 0,

  /// Describes a macro definition within the preprocessing record.
  PPD_MACRO_DEFINITION = 1,

  /// Describes an inclusion directive within the preprocessing
  /// record.
  PPD_INCLUSION_DIRECTIVE = 2
};

/// Record types used within a submodule description block.
enum SubmoduleRecordTypes {
  /// Metadata for submodules as a whole.
  SUBMODULE_METADATA = 0,

  /// Defines the major attributes of a submodule, including its
  /// name and parent.
  SUBMODULE_DEFINITION = 1,

  /// Specifies the umbrella header used to create this module,
  /// if any.
  SUBMODULE_UMBRELLA_HEADER = 2,

  /// Specifies a header that falls into this (sub)module.
  SUBMODULE_HEADER = 3,

  /// Specifies a top-level header that falls into this (sub)module.
  SUBMODULE_TOPHEADER = 4,

  /// Specifies an umbrella directory.
  SUBMODULE_UMBRELLA_DIR = 5,

  /// Specifies the submodules that are imported by this
  /// submodule.
  SUBMODULE_IMPORTS = 6,

  /// Specifies the submodules that are re-exported from this
  /// submodule.
  SUBMODULE_EXPORTS = 7,

  /// Specifies a required feature.
  SUBMODULE_REQUIRES = 8,

  /// Specifies a header that has been explicitly excluded
  /// from this submodule.
  SUBMODULE_EXCLUDED_HEADER = 9,

  /// Specifies a library or framework to link against.
  SUBMODULE_LINK_LIBRARY = 10,

  /// Specifies a configuration macro for this module.
  SUBMODULE_CONFIG_MACRO = 11,

  /// Specifies a conflict with another module.
  SUBMODULE_CONFLICT = 12,

  /// Specifies a header that is private to this submodule.
  SUBMODULE_PRIVATE_HEADER = 13,

  /// Specifies a header that is part of the module but must be
  /// textually included.
  SUBMODULE_TEXTUAL_HEADER = 14,

  /// Specifies a header that is private to this submodule but
  /// must be textually included.
  SUBMODULE_PRIVATE_TEXTUAL_HEADER = 15,

  /// Specifies some declarations with initializers that must be
  /// emitted to initialize the module.
  SUBMODULE_INITIALIZERS = 16,

  /// Specifies the name of the module that will eventually
  /// re-export the entities in this module.
  SUBMODULE_EXPORT_AS = 17,
};

/// Record types used within a comments block.
enum CommentRecordTypes { COMMENTS_RAW_COMMENT = 0 };

/// \defgroup ASTAST AST file AST constants
///
/// The constants in this group describe various components of the
/// abstract syntax tree within an AST file.
///
/// @{

/// Predefined type IDs.
///
/// These type IDs correspond to predefined types in the AST
/// context, such as built-in types (int) and special place-holder
/// types (the \<overload> and \<dependent> type markers). Such
/// types are never actually serialized, since they will be built
/// by the AST context when it is created.
enum PredefinedTypeIDs {
  /// The NULL type.
  PREDEF_TYPE_NULL_ID = 0,

  /// The void type.
  PREDEF_TYPE_VOID_ID = 1,

  /// The 'bool' or '_Bool' type.
  PREDEF_TYPE_BOOL_ID = 2,

  /// The 'char' type, when it is unsigned.
  PREDEF_TYPE_CHAR_U_ID = 3,

  /// The 'unsigned char' type.
  PREDEF_TYPE_UCHAR_ID = 4,

  /// The 'unsigned short' type.
  PREDEF_TYPE_USHORT_ID = 5,

  /// The 'unsigned int' type.
  PREDEF_TYPE_UINT_ID = 6,

  /// The 'unsigned long' type.
  PREDEF_TYPE_ULONG_ID = 7,

  /// The 'unsigned long long' type.
  PREDEF_TYPE_ULONGLONG_ID = 8,

  /// The 'char' type, when it is signed.
  PREDEF_TYPE_CHAR_S_ID = 9,

  /// The 'signed char' type.
  PREDEF_TYPE_SCHAR_ID = 10,

  /// The C++ 'wchar_t' type.
  PREDEF_TYPE_WCHAR_ID = 11,

  /// The (signed) 'short' type.
  PREDEF_TYPE_SHORT_ID = 12,

  /// The (signed) 'int' type.
  PREDEF_TYPE_INT_ID = 13,

  /// The (signed) 'long' type.
  PREDEF_TYPE_LONG_ID = 14,

  /// The (signed) 'long long' type.
  PREDEF_TYPE_LONGLONG_ID = 15,

  /// The 'float' type.
  PREDEF_TYPE_FLOAT_ID = 16,

  /// The 'double' type.
  PREDEF_TYPE_DOUBLE_ID = 17,

  /// The 'long double' type.
  PREDEF_TYPE_LONGDOUBLE_ID = 18,

  /// The placeholder type for overloaded function sets.
  PREDEF_TYPE_OVERLOAD_ID = 19,

  /// The placeholder type for dependent types.
  PREDEF_TYPE_DEPENDENT_ID = 20,

  /// The '__uint128_t' type.
  PREDEF_TYPE_UINT128_ID = 21,

  /// The '__int128_t' type.
  PREDEF_TYPE_INT128_ID = 22,

  /// The type of 'nullptr'.
  PREDEF_TYPE_NULLPTR_ID = 23,

  /// The C++ 'char16_t' type.
  PREDEF_TYPE_CHAR16_ID = 24,

  /// The C++ 'char32_t' type.
  PREDEF_TYPE_CHAR32_ID = 25,

  /// The ObjC 'id' type.
  PREDEF_TYPE_OBJC_ID = 26,

  /// The ObjC 'Class' type.
  PREDEF_TYPE_OBJC_CLASS = 27,

  /// The ObjC 'SEL' type.
  PREDEF_TYPE_OBJC_SEL = 28,

  /// The 'unknown any' placeholder type.
  PREDEF_TYPE_UNKNOWN_ANY = 29,

  /// The placeholder type for bound member functions.
  PREDEF_TYPE_BOUND_MEMBER = 30,

  /// The "auto" deduction type.
  PREDEF_TYPE_AUTO_DEDUCT = 31,

  /// The "auto &&" deduction type.
  PREDEF_TYPE_AUTO_RREF_DEDUCT = 32,

  /// The OpenCL 'half' / ARM NEON __fp16 type.
  PREDEF_TYPE_HALF_ID = 33,

  /// ARC's unbridged-cast placeholder type.
  PREDEF_TYPE_ARC_UNBRIDGED_CAST = 34,

  /// The pseudo-object placeholder type.
  PREDEF_TYPE_PSEUDO_OBJECT = 35,

  /// The placeholder type for builtin functions.
  PREDEF_TYPE_BUILTIN_FN = 36,

  /// OpenCL event type.
  PREDEF_TYPE_EVENT_ID = 37,

  /// OpenCL clk event type.
  PREDEF_TYPE_CLK_EVENT_ID = 38,

  /// OpenCL sampler type.
  PREDEF_TYPE_SAMPLER_ID = 39,

  /// OpenCL queue type.
  PREDEF_TYPE_QUEUE_ID = 40,

  /// OpenCL reserve_id type.
  PREDEF_TYPE_RESERVE_ID_ID = 41,

  /// The placeholder type for OpenMP array section.
  PREDEF_TYPE_OMP_ARRAY_SECTION = 42,

  /// The '__float128' type
  PREDEF_TYPE_FLOAT128_ID = 43,

  /// The '_Float16' type
  PREDEF_TYPE_FLOAT16_ID = 44,

  /// The C++ 'char8_t' type.
  PREDEF_TYPE_CHAR8_ID = 45,

  /// \brief The 'short _Accum' type
  PREDEF_TYPE_SHORT_ACCUM_ID = 46,

  /// \brief The '_Accum' type
  PREDEF_TYPE_ACCUM_ID = 47,

  /// \brief The 'long _Accum' type
  PREDEF_TYPE_LONG_ACCUM_ID = 48,

  /// \brief The 'unsigned short _Accum' type
  PREDEF_TYPE_USHORT_ACCUM_ID = 49,

  /// \brief The 'unsigned _Accum' type
  PREDEF_TYPE_UACCUM_ID = 50,

  /// \brief The 'unsigned long _Accum' type
  PREDEF_TYPE_ULONG_ACCUM_ID = 51,

  /// \brief The 'short _Fract' type
  PREDEF_TYPE_SHORT_FRACT_ID = 52,

  /// \brief The '_Fract' type
  PREDEF_TYPE_FRACT_ID = 53,

  /// \brief The 'long _Fract' type
  PREDEF_TYPE_LONG_FRACT_ID = 54,

  /// \brief The 'unsigned short _Fract' type
  PREDEF_TYPE_USHORT_FRACT_ID = 55,

  /// \brief The 'unsigned _Fract' type
  PREDEF_TYPE_UFRACT_ID = 56,

  /// \brief The 'unsigned long _Fract' type
  PREDEF_TYPE_ULONG_FRACT_ID = 57,

  /// \brief The '_Sat short _Accum' type
  PREDEF_TYPE_SAT_SHORT_ACCUM_ID = 58,

  /// \brief The '_Sat _Accum' type
  PREDEF_TYPE_SAT_ACCUM_ID = 59,

  /// \brief The '_Sat long _Accum' type
  PREDEF_TYPE_SAT_LONG_ACCUM_ID = 60,

  /// \brief The '_Sat unsigned short _Accum' type
  PREDEF_TYPE_SAT_USHORT_ACCUM_ID = 61,

  /// \brief The '_Sat unsigned _Accum' type
  PREDEF_TYPE_SAT_UACCUM_ID = 62,

  /// \brief The '_Sat unsigned long _Accum' type
  PREDEF_TYPE_SAT_ULONG_ACCUM_ID = 63,

  /// \brief The '_Sat short _Fract' type
  PREDEF_TYPE_SAT_SHORT_FRACT_ID = 64,

  /// \brief The '_Sat _Fract' type
  PREDEF_TYPE_SAT_FRACT_ID = 65,

  /// \brief The '_Sat long _Fract' type
  PREDEF_TYPE_SAT_LONG_FRACT_ID = 66,

  /// \brief The '_Sat unsigned short _Fract' type
  PREDEF_TYPE_SAT_USHORT_FRACT_ID = 67,

  /// \brief The '_Sat unsigned _Fract' type
  PREDEF_TYPE_SAT_UFRACT_ID = 68,

  /// \brief The '_Sat unsigned long _Fract' type
  PREDEF_TYPE_SAT_ULONG_FRACT_ID = 69,

  /// The placeholder type for OpenMP array shaping operation.
  PREDEF_TYPE_OMP_ARRAY_SHAPING = 70,

  /// The placeholder type for OpenMP iterator expression.
  PREDEF_TYPE_OMP_ITERATOR = 71,

  /// A placeholder type for incomplete matrix index operations.
  PREDEF_TYPE_INCOMPLETE_MATRIX_IDX = 72,

  /// \brief The '__bf16' type
  PREDEF_TYPE_BFLOAT16_ID = 73,

  /// \brief The '__ibm128' type
  PREDEF_TYPE_IBM128_ID = 74,
>>>>>>> 2ab1d525

/// OpenCL image types with auto numeration
#define IMAGE_TYPE(ImgType, Id, SingletonId, Access, Suffix)                   \
  PREDEF_TYPE_##Id##_ID,
#include "clang/Basic/OpenCLImageTypes.def"
/// \brief OpenCL extension types with auto numeration
#define EXT_OPAQUE_TYPE(ExtType, Id, Ext) PREDEF_TYPE_##Id##_ID,
#include "clang/Basic/OpenCLExtensionTypes.def"
// \brief SVE types with auto numeration
#define SVE_TYPE(Name, Id, SingletonId) PREDEF_TYPE_##Id##_ID,
#include "clang/Basic/AArch64SVEACLETypes.def"
// \brief  PowerPC MMA types with auto numeration
#define PPC_VECTOR_TYPE(Name, Id, Size) PREDEF_TYPE_##Id##_ID,
#include "clang/Basic/PPCTypes.def"
// \brief RISC-V V types with auto numeration
#define RVV_TYPE(Name, Id, SingletonId) PREDEF_TYPE_##Id##_ID,
#include "clang/Basic/RISCVVTypes.def"
};

/// The number of predefined type IDs that are reserved for
/// the PREDEF_TYPE_* constants.
///
/// Type IDs for non-predefined types will start at
/// NUM_PREDEF_TYPE_IDs.
const unsigned NUM_PREDEF_TYPE_IDS = 300;

/// Record codes for each kind of type.
///
/// These constants describe the type records that can occur within a
/// block identified by DECLTYPES_BLOCK_ID in the AST file. Each
/// constant describes a record for a specific type class in the
/// AST. Note that DeclCode values share this code space.
enum TypeCode {
#define TYPE_BIT_CODE(CLASS_ID, CODE_ID, CODE_VALUE)                           \
  TYPE_##CODE_ID = CODE_VALUE,
#include "clang/Serialization/TypeBitCodes.def"

  /// An ExtQualType record.
  TYPE_EXT_QUAL = 1
};

/// The type IDs for special types constructed by semantic
/// analysis.
///
/// The constants in this enumeration are indices into the
/// SPECIAL_TYPES record.
enum SpecialTypeIDs {
  /// CFConstantString type
  SPECIAL_TYPE_CF_CONSTANT_STRING = 0,

  /// C FILE typedef type
  SPECIAL_TYPE_FILE = 1,

  /// C jmp_buf typedef type
  SPECIAL_TYPE_JMP_BUF = 2,

  /// C sigjmp_buf typedef type
  SPECIAL_TYPE_SIGJMP_BUF = 3,

  /// Objective-C "id" redefinition type
  SPECIAL_TYPE_OBJC_ID_REDEFINITION = 4,

  /// Objective-C "Class" redefinition type
  SPECIAL_TYPE_OBJC_CLASS_REDEFINITION = 5,

  /// Objective-C "SEL" redefinition type
  SPECIAL_TYPE_OBJC_SEL_REDEFINITION = 6,

  /// C ucontext_t typedef type
  SPECIAL_TYPE_UCONTEXT_T = 7
};

/// The number of special type IDs.
const unsigned NumSpecialTypeIDs = 8;

/// Predefined declaration IDs.
///
/// These declaration IDs correspond to predefined declarations in the AST
/// context, such as the NULL declaration ID. Such declarations are never
/// actually serialized, since they will be built by the AST context when
/// it is created.
enum PredefinedDeclIDs {
  /// The NULL declaration.
  PREDEF_DECL_NULL_ID = 0,

  /// The translation unit.
  PREDEF_DECL_TRANSLATION_UNIT_ID = 1,

  /// The Objective-C 'id' type.
  PREDEF_DECL_OBJC_ID_ID = 2,

  /// The Objective-C 'SEL' type.
  PREDEF_DECL_OBJC_SEL_ID = 3,

  /// The Objective-C 'Class' type.
  PREDEF_DECL_OBJC_CLASS_ID = 4,

  /// The Objective-C 'Protocol' type.
  PREDEF_DECL_OBJC_PROTOCOL_ID = 5,

  /// The signed 128-bit integer type.
  PREDEF_DECL_INT_128_ID = 6,

  /// The unsigned 128-bit integer type.
  PREDEF_DECL_UNSIGNED_INT_128_ID = 7,

  /// The internal 'instancetype' typedef.
  PREDEF_DECL_OBJC_INSTANCETYPE_ID = 8,

  /// The internal '__builtin_va_list' typedef.
  PREDEF_DECL_BUILTIN_VA_LIST_ID = 9,

  /// The internal '__va_list_tag' struct, if any.
  PREDEF_DECL_VA_LIST_TAG = 10,

  /// The internal '__builtin_ms_va_list' typedef.
  PREDEF_DECL_BUILTIN_MS_VA_LIST_ID = 11,

  /// The predeclared '_GUID' struct.
  PREDEF_DECL_BUILTIN_MS_GUID_ID = 12,
<<<<<<< HEAD

  /// The extern "C" context.
  PREDEF_DECL_EXTERN_C_CONTEXT_ID = 13,

  /// The internal '__make_integer_seq' template.
  PREDEF_DECL_MAKE_INTEGER_SEQ_ID = 14,

  /// The internal '__NSConstantString' typedef.
  PREDEF_DECL_CF_CONSTANT_STRING_ID = 15,

  /// The internal '__NSConstantString' tag type.
  PREDEF_DECL_CF_CONSTANT_STRING_TAG_ID = 16,

  /// The internal '__type_pack_element' template.
  PREDEF_DECL_TYPE_PACK_ELEMENT_ID = 17,
};

/// The number of declaration IDs that are predefined.
///
/// For more information about predefined declarations, see the
/// \c PredefinedDeclIDs type and the PREDEF_DECL_*_ID constants.
const unsigned int NUM_PREDEF_DECL_IDS = 18;

/// Record of updates for a declaration that was modified after
/// being deserialized. This can occur within DECLTYPES_BLOCK_ID.
const unsigned int DECL_UPDATES = 49;

/// Record code for a list of local redeclarations of a declaration.
/// This can occur within DECLTYPES_BLOCK_ID.
const unsigned int LOCAL_REDECLARATIONS = 50;

/// Record codes for each kind of declaration.
///
/// These constants describe the declaration records that can occur within
/// a declarations block (identified by DECLTYPES_BLOCK_ID). Each
/// constant describes a record for a specific declaration class
/// in the AST. Note that TypeCode values share this code space.
enum DeclCode {
  /// A TypedefDecl record.
  DECL_TYPEDEF = 51,
  /// A TypeAliasDecl record.

  DECL_TYPEALIAS,

  /// An EnumDecl record.
  DECL_ENUM,

  /// A RecordDecl record.
  DECL_RECORD,

  /// An EnumConstantDecl record.
  DECL_ENUM_CONSTANT,

  /// A FunctionDecl record.
  DECL_FUNCTION,

  /// A ObjCMethodDecl record.
  DECL_OBJC_METHOD,

  /// A ObjCInterfaceDecl record.
  DECL_OBJC_INTERFACE,

  /// A ObjCProtocolDecl record.
  DECL_OBJC_PROTOCOL,

  /// A ObjCIvarDecl record.
  DECL_OBJC_IVAR,

  /// A ObjCAtDefsFieldDecl record.
  DECL_OBJC_AT_DEFS_FIELD,

  /// A ObjCCategoryDecl record.
  DECL_OBJC_CATEGORY,

  /// A ObjCCategoryImplDecl record.
  DECL_OBJC_CATEGORY_IMPL,

  /// A ObjCImplementationDecl record.
  DECL_OBJC_IMPLEMENTATION,

  /// A ObjCCompatibleAliasDecl record.
  DECL_OBJC_COMPATIBLE_ALIAS,

  /// A ObjCPropertyDecl record.
  DECL_OBJC_PROPERTY,

  /// A ObjCPropertyImplDecl record.
  DECL_OBJC_PROPERTY_IMPL,

  /// A FieldDecl record.
  DECL_FIELD,

  /// A MSPropertyDecl record.
  DECL_MS_PROPERTY,

  /// A MSGuidDecl record.
  DECL_MS_GUID,

  /// A TemplateParamObjectDecl record.
  DECL_TEMPLATE_PARAM_OBJECT,

  /// A VarDecl record.
  DECL_VAR,

  /// An ImplicitParamDecl record.
  DECL_IMPLICIT_PARAM,

  /// A ParmVarDecl record.
  DECL_PARM_VAR,

  /// A DecompositionDecl record.
  DECL_DECOMPOSITION,

  /// A BindingDecl record.
  DECL_BINDING,

  /// A FileScopeAsmDecl record.
  DECL_FILE_SCOPE_ASM,

  /// A BlockDecl record.
  DECL_BLOCK,

  /// A CapturedDecl record.
  DECL_CAPTURED,

  /// A record that stores the set of declarations that are
  /// lexically stored within a given DeclContext.
  ///
  /// The record itself is a blob that is an array of declaration IDs,
  /// in the order in which those declarations were added to the
  /// declaration context. This data is used when iterating over
  /// the contents of a DeclContext, e.g., via
  /// DeclContext::decls_begin() and DeclContext::decls_end().
  DECL_CONTEXT_LEXICAL,

  /// A record that stores the set of declarations that are
  /// visible from a given DeclContext.
  ///
  /// The record itself stores a set of mappings, each of which
  /// associates a declaration name with one or more declaration
  /// IDs. This data is used when performing qualified name lookup
  /// into a DeclContext via DeclContext::lookup.
  DECL_CONTEXT_VISIBLE,

  /// A LabelDecl record.
  DECL_LABEL,

  /// A NamespaceDecl record.
  DECL_NAMESPACE,

  /// A NamespaceAliasDecl record.
  DECL_NAMESPACE_ALIAS,

  /// A UsingDecl record.
  DECL_USING,

  /// A UsingPackDecl record.
  DECL_USING_PACK,

  /// A UsingShadowDecl record.
  DECL_USING_SHADOW,

  /// A ConstructorUsingShadowDecl record.
  DECL_CONSTRUCTOR_USING_SHADOW,

  /// A UsingDirecitveDecl record.
  DECL_USING_DIRECTIVE,

  /// An UnresolvedUsingValueDecl record.
  DECL_UNRESOLVED_USING_VALUE,

  /// An UnresolvedUsingTypenameDecl record.
  DECL_UNRESOLVED_USING_TYPENAME,

  /// A LinkageSpecDecl record.
  DECL_LINKAGE_SPEC,

  /// An ExportDecl record.
  DECL_EXPORT,

  /// A CXXRecordDecl record.
  DECL_CXX_RECORD,

  /// A CXXDeductionGuideDecl record.
  DECL_CXX_DEDUCTION_GUIDE,

  /// A CXXMethodDecl record.
  DECL_CXX_METHOD,

  /// A CXXConstructorDecl record.
  DECL_CXX_CONSTRUCTOR,

  /// A CXXDestructorDecl record.
  DECL_CXX_DESTRUCTOR,

  /// A CXXConversionDecl record.
  DECL_CXX_CONVERSION,

  /// An AccessSpecDecl record.
  DECL_ACCESS_SPEC,

  /// A FriendDecl record.
  DECL_FRIEND,

  /// A FriendTemplateDecl record.
  DECL_FRIEND_TEMPLATE,

  /// A ClassTemplateDecl record.
  DECL_CLASS_TEMPLATE,

  /// A ClassTemplateSpecializationDecl record.
  DECL_CLASS_TEMPLATE_SPECIALIZATION,

  /// A ClassTemplatePartialSpecializationDecl record.
  DECL_CLASS_TEMPLATE_PARTIAL_SPECIALIZATION,

  /// A VarTemplateDecl record.
  DECL_VAR_TEMPLATE,

  /// A VarTemplateSpecializationDecl record.
  DECL_VAR_TEMPLATE_SPECIALIZATION,

  /// A VarTemplatePartialSpecializationDecl record.
  DECL_VAR_TEMPLATE_PARTIAL_SPECIALIZATION,

  /// A FunctionTemplateDecl record.
  DECL_FUNCTION_TEMPLATE,

  /// A TemplateTypeParmDecl record.
  DECL_TEMPLATE_TYPE_PARM,

  /// A NonTypeTemplateParmDecl record.
  DECL_NON_TYPE_TEMPLATE_PARM,

  /// A TemplateTemplateParmDecl record.
  DECL_TEMPLATE_TEMPLATE_PARM,

  /// A TypeAliasTemplateDecl record.
  DECL_TYPE_ALIAS_TEMPLATE,

  /// \brief A ConceptDecl record.
  DECL_CONCEPT,

  /// \brief A StaticAssertDecl record.
  DECL_STATIC_ASSERT,

  /// A record containing CXXBaseSpecifiers.
  DECL_CXX_BASE_SPECIFIERS,

  /// A record containing CXXCtorInitializers.
  DECL_CXX_CTOR_INITIALIZERS,

  /// A IndirectFieldDecl record.
  DECL_INDIRECTFIELD,

  /// A NonTypeTemplateParmDecl record that stores an expanded
  /// non-type template parameter pack.
  DECL_EXPANDED_NON_TYPE_TEMPLATE_PARM_PACK,

  /// A TemplateTemplateParmDecl record that stores an expanded
  /// template template parameter pack.
  DECL_EXPANDED_TEMPLATE_TEMPLATE_PARM_PACK,

  /// A ClassScopeFunctionSpecializationDecl record a class scope
  /// function specialization. (Microsoft extension).
  DECL_CLASS_SCOPE_FUNCTION_SPECIALIZATION,

  /// An ImportDecl recording a module import.
  DECL_IMPORT,

  /// An OMPThreadPrivateDecl record.
  DECL_OMP_THREADPRIVATE,

  /// An OMPRequiresDecl record.
  DECL_OMP_REQUIRES,

  /// An OMPAllocateDcl record.
  DECL_OMP_ALLOCATE,

  /// An EmptyDecl record.
  DECL_EMPTY,

  /// An LifetimeExtendedTemporaryDecl record.
  DECL_LIFETIME_EXTENDED_TEMPORARY,

  /// A RequiresExprBodyDecl record.
  DECL_REQUIRES_EXPR_BODY,

  /// An ObjCTypeParamDecl record.
  DECL_OBJC_TYPE_PARAM,

  /// An OMPCapturedExprDecl record.
  DECL_OMP_CAPTUREDEXPR,

  /// A PragmaCommentDecl record.
  DECL_PRAGMA_COMMENT,

  /// A PragmaDetectMismatchDecl record.
  DECL_PRAGMA_DETECT_MISMATCH,

  /// An OMPDeclareMapperDecl record.
  DECL_OMP_DECLARE_MAPPER,

  /// An OMPDeclareReductionDecl record.
  DECL_OMP_DECLARE_REDUCTION,

  DECL_LAST = DECL_OMP_DECLARE_REDUCTION
};

/// Record codes for each kind of statement or expression.
///
/// These constants describe the records that describe statements
/// or expressions. These records  occur within type and declarations
/// block, so they begin with record values of 128.  Each constant
/// describes a record for a specific statement or expression class in the
/// AST.
enum StmtCode {
  /// A marker record that indicates that we are at the end
  /// of an expression.
  STMT_STOP = DECL_LAST + 1,

  /// A NULL expression.
  STMT_NULL_PTR,

  /// A reference to a previously [de]serialized Stmt record.
  STMT_REF_PTR,

  /// A NullStmt record.
  STMT_NULL,

  /// A CompoundStmt record.
  STMT_COMPOUND,

  /// A CaseStmt record.
  STMT_CASE,

  /// A DefaultStmt record.
  STMT_DEFAULT,

  /// A LabelStmt record.
  STMT_LABEL,

  /// An AttributedStmt record.
  STMT_ATTRIBUTED,

  /// An IfStmt record.
  STMT_IF,

  /// A SwitchStmt record.
  STMT_SWITCH,

  /// A WhileStmt record.
  STMT_WHILE,

  /// A DoStmt record.
  STMT_DO,

  /// A ForStmt record.
  STMT_FOR,

  /// A GotoStmt record.
  STMT_GOTO,

  /// An IndirectGotoStmt record.
  STMT_INDIRECT_GOTO,

  /// A ContinueStmt record.
  STMT_CONTINUE,

  /// A BreakStmt record.
  STMT_BREAK,

  /// A ReturnStmt record.
  STMT_RETURN,

  /// A DeclStmt record.
  STMT_DECL,

  /// A CapturedStmt record.
  STMT_CAPTURED,

  /// A GCC-style AsmStmt record.
  STMT_GCCASM,

  /// A MS-style AsmStmt record.
  STMT_MSASM,

  /// A constant expression context.
  EXPR_CONSTANT,

  /// A PredefinedExpr record.
  EXPR_PREDEFINED,

  /// A DeclRefExpr record.
  EXPR_DECL_REF,

  /// An IntegerLiteral record.
  EXPR_INTEGER_LITERAL,

  /// A FloatingLiteral record.
  EXPR_FLOATING_LITERAL,

  /// An ImaginaryLiteral record.
  EXPR_IMAGINARY_LITERAL,

  /// A StringLiteral record.
  EXPR_STRING_LITERAL,

  /// A CharacterLiteral record.
  EXPR_CHARACTER_LITERAL,

  /// A ParenExpr record.
  EXPR_PAREN,

  /// A ParenListExpr record.
  EXPR_PAREN_LIST,

  /// A UnaryOperator record.
  EXPR_UNARY_OPERATOR,

  /// An OffsetOfExpr record.
  EXPR_OFFSETOF,

  /// A SizefAlignOfExpr record.
  EXPR_SIZEOF_ALIGN_OF,

  /// An ArraySubscriptExpr record.
  EXPR_ARRAY_SUBSCRIPT,

  /// An MatrixSubscriptExpr record.
  EXPR_MATRIX_SUBSCRIPT,

  /// A CallExpr record.
  EXPR_CALL,

  /// A MemberExpr record.
  EXPR_MEMBER,

  /// A BinaryOperator record.
  EXPR_BINARY_OPERATOR,

  /// A CompoundAssignOperator record.
  EXPR_COMPOUND_ASSIGN_OPERATOR,

  /// A ConditionOperator record.
  EXPR_CONDITIONAL_OPERATOR,

  /// An ImplicitCastExpr record.
  EXPR_IMPLICIT_CAST,

  /// A CStyleCastExpr record.
  EXPR_CSTYLE_CAST,

  /// A CompoundLiteralExpr record.
  EXPR_COMPOUND_LITERAL,

  /// An ExtVectorElementExpr record.
  EXPR_EXT_VECTOR_ELEMENT,

  /// An InitListExpr record.
  EXPR_INIT_LIST,

  /// A DesignatedInitExpr record.
  EXPR_DESIGNATED_INIT,

  /// A DesignatedInitUpdateExpr record.
  EXPR_DESIGNATED_INIT_UPDATE,

  /// An NoInitExpr record.
  EXPR_NO_INIT,

  /// An ArrayInitLoopExpr record.
  EXPR_ARRAY_INIT_LOOP,

  /// An ArrayInitIndexExpr record.
  EXPR_ARRAY_INIT_INDEX,

  /// An ImplicitValueInitExpr record.
  EXPR_IMPLICIT_VALUE_INIT,

  /// A VAArgExpr record.
  EXPR_VA_ARG,

  /// An AddrLabelExpr record.
  EXPR_ADDR_LABEL,

  /// A StmtExpr record.
  EXPR_STMT,

  /// A ChooseExpr record.
  EXPR_CHOOSE,

  /// A GNUNullExpr record.
  EXPR_GNU_NULL,

  /// A SourceLocExpr record.
  EXPR_SOURCE_LOC,

  /// A ShuffleVectorExpr record.
  EXPR_SHUFFLE_VECTOR,

  /// A ConvertVectorExpr record.
  EXPR_CONVERT_VECTOR,

  /// BlockExpr
  EXPR_BLOCK,

  /// A GenericSelectionExpr record.
  EXPR_GENERIC_SELECTION,

  /// A PseudoObjectExpr record.
  EXPR_PSEUDO_OBJECT,

  /// An AtomicExpr record.
  EXPR_ATOMIC,

  /// A RecoveryExpr record.
  EXPR_RECOVERY,

  // Objective-C

  /// An ObjCStringLiteral record.
  EXPR_OBJC_STRING_LITERAL,

  EXPR_OBJC_BOXED_EXPRESSION,
  EXPR_OBJC_ARRAY_LITERAL,
  EXPR_OBJC_DICTIONARY_LITERAL,

  /// An ObjCEncodeExpr record.
  EXPR_OBJC_ENCODE,

  /// An ObjCSelectorExpr record.
  EXPR_OBJC_SELECTOR_EXPR,

  /// An ObjCProtocolExpr record.
  EXPR_OBJC_PROTOCOL_EXPR,

  /// An ObjCIvarRefExpr record.
  EXPR_OBJC_IVAR_REF_EXPR,

  /// An ObjCPropertyRefExpr record.
  EXPR_OBJC_PROPERTY_REF_EXPR,

  /// An ObjCSubscriptRefExpr record.
  EXPR_OBJC_SUBSCRIPT_REF_EXPR,

  /// UNUSED
  EXPR_OBJC_KVC_REF_EXPR,

  /// An ObjCMessageExpr record.
  EXPR_OBJC_MESSAGE_EXPR,

  /// An ObjCIsa Expr record.
  EXPR_OBJC_ISA,

  /// An ObjCIndirectCopyRestoreExpr record.
  EXPR_OBJC_INDIRECT_COPY_RESTORE,

  /// An ObjCForCollectionStmt record.
  STMT_OBJC_FOR_COLLECTION,

  /// An ObjCAtCatchStmt record.
  STMT_OBJC_CATCH,

  /// An ObjCAtFinallyStmt record.
  STMT_OBJC_FINALLY,

  /// An ObjCAtTryStmt record.
  STMT_OBJC_AT_TRY,

  /// An ObjCAtSynchronizedStmt record.
  STMT_OBJC_AT_SYNCHRONIZED,

  /// An ObjCAtThrowStmt record.
  STMT_OBJC_AT_THROW,

  /// An ObjCAutoreleasePoolStmt record.
  STMT_OBJC_AUTORELEASE_POOL,

  /// An ObjCBoolLiteralExpr record.
  EXPR_OBJC_BOOL_LITERAL,

  /// An ObjCAvailabilityCheckExpr record.
  EXPR_OBJC_AVAILABILITY_CHECK,

  // C++

  /// A CXXCatchStmt record.
  STMT_CXX_CATCH,

  /// A CXXTryStmt record.
  STMT_CXX_TRY,
  /// A CXXForRangeStmt record.

  STMT_CXX_FOR_RANGE,

  /// A CXXOperatorCallExpr record.
  EXPR_CXX_OPERATOR_CALL,

  /// A CXXMemberCallExpr record.
  EXPR_CXX_MEMBER_CALL,

  /// A CXXRewrittenBinaryOperator record.
  EXPR_CXX_REWRITTEN_BINARY_OPERATOR,

  /// A CXXConstructExpr record.
  EXPR_CXX_CONSTRUCT,

  /// A CXXInheritedCtorInitExpr record.
  EXPR_CXX_INHERITED_CTOR_INIT,

  /// A CXXTemporaryObjectExpr record.
  EXPR_CXX_TEMPORARY_OBJECT,

  /// A CXXStaticCastExpr record.
  EXPR_CXX_STATIC_CAST,

  /// A CXXDynamicCastExpr record.
  EXPR_CXX_DYNAMIC_CAST,

  /// A CXXReinterpretCastExpr record.
  EXPR_CXX_REINTERPRET_CAST,

  /// A CXXConstCastExpr record.
  EXPR_CXX_CONST_CAST,

  /// A CXXAddrspaceCastExpr record.
  EXPR_CXX_ADDRSPACE_CAST,

  /// A CXXFunctionalCastExpr record.
  EXPR_CXX_FUNCTIONAL_CAST,

  /// A BuiltinBitCastExpr record.
  EXPR_BUILTIN_BIT_CAST,

  /// A UserDefinedLiteral record.
  EXPR_USER_DEFINED_LITERAL,

  /// A CXXStdInitializerListExpr record.
  EXPR_CXX_STD_INITIALIZER_LIST,

  /// A CXXBoolLiteralExpr record.
  EXPR_CXX_BOOL_LITERAL,

  EXPR_CXX_NULL_PTR_LITERAL, // CXXNullPtrLiteralExpr
  EXPR_CXX_TYPEID_EXPR,      // CXXTypeidExpr (of expr).
  EXPR_CXX_TYPEID_TYPE,      // CXXTypeidExpr (of type).
  EXPR_CXX_THIS,             // CXXThisExpr
  EXPR_CXX_THROW,            // CXXThrowExpr
  EXPR_CXX_DEFAULT_ARG,      // CXXDefaultArgExpr
  EXPR_CXX_DEFAULT_INIT,     // CXXDefaultInitExpr
  EXPR_CXX_BIND_TEMPORARY,   // CXXBindTemporaryExpr

  EXPR_CXX_SCALAR_VALUE_INIT, // CXXScalarValueInitExpr
  EXPR_CXX_NEW,               // CXXNewExpr
  EXPR_CXX_DELETE,            // CXXDeleteExpr
  EXPR_CXX_PSEUDO_DESTRUCTOR, // CXXPseudoDestructorExpr

  EXPR_EXPR_WITH_CLEANUPS, // ExprWithCleanups

  EXPR_CXX_DEPENDENT_SCOPE_MEMBER,   // CXXDependentScopeMemberExpr
  EXPR_CXX_DEPENDENT_SCOPE_DECL_REF, // DependentScopeDeclRefExpr
  EXPR_CXX_UNRESOLVED_CONSTRUCT,     // CXXUnresolvedConstructExpr
  EXPR_CXX_UNRESOLVED_MEMBER,        // UnresolvedMemberExpr
  EXPR_CXX_UNRESOLVED_LOOKUP,        // UnresolvedLookupExpr

  EXPR_CXX_EXPRESSION_TRAIT, // ExpressionTraitExpr
  EXPR_CXX_NOEXCEPT,         // CXXNoexceptExpr

  EXPR_OPAQUE_VALUE,                // OpaqueValueExpr
  EXPR_BINARY_CONDITIONAL_OPERATOR, // BinaryConditionalOperator
  EXPR_TYPE_TRAIT,                  // TypeTraitExpr
  EXPR_ARRAY_TYPE_TRAIT,            // ArrayTypeTraitIntExpr

  EXPR_PACK_EXPANSION,                    // PackExpansionExpr
  EXPR_SIZEOF_PACK,                       // SizeOfPackExpr
  EXPR_SUBST_NON_TYPE_TEMPLATE_PARM,      // SubstNonTypeTemplateParmExpr
  EXPR_SUBST_NON_TYPE_TEMPLATE_PARM_PACK, // SubstNonTypeTemplateParmPackExpr
  EXPR_FUNCTION_PARM_PACK,                // FunctionParmPackExpr
  EXPR_MATERIALIZE_TEMPORARY,             // MaterializeTemporaryExpr
  EXPR_CXX_FOLD,                          // CXXFoldExpr
  EXPR_CONCEPT_SPECIALIZATION,            // ConceptSpecializationExpr
  EXPR_REQUIRES,                          // RequiresExpr

  // CUDA
  EXPR_CUDA_KERNEL_CALL, // CUDAKernelCallExpr

  // OpenCL
  EXPR_ASTYPE, // AsTypeExpr

  // Microsoft
  EXPR_CXX_PROPERTY_REF_EXPR,       // MSPropertyRefExpr
  EXPR_CXX_PROPERTY_SUBSCRIPT_EXPR, // MSPropertySubscriptExpr
  EXPR_CXX_UUIDOF_EXPR,             // CXXUuidofExpr (of expr).
  EXPR_CXX_UUIDOF_TYPE,             // CXXUuidofExpr (of type).
  STMT_SEH_LEAVE,                   // SEHLeaveStmt
  STMT_SEH_EXCEPT,                  // SEHExceptStmt
  STMT_SEH_FINALLY,                 // SEHFinallyStmt
  STMT_SEH_TRY,                     // SEHTryStmt

  // OpenMP directives
  STMT_OMP_CANONICAL_LOOP,
  STMT_OMP_PARALLEL_DIRECTIVE,
  STMT_OMP_SIMD_DIRECTIVE,
  STMT_OMP_TILE_DIRECTIVE,
  STMT_OMP_FOR_DIRECTIVE,
  STMT_OMP_FOR_SIMD_DIRECTIVE,
  STMT_OMP_SECTIONS_DIRECTIVE,
  STMT_OMP_SECTION_DIRECTIVE,
  STMT_OMP_SINGLE_DIRECTIVE,
  STMT_OMP_MASTER_DIRECTIVE,
  STMT_OMP_CRITICAL_DIRECTIVE,
  STMT_OMP_PARALLEL_FOR_DIRECTIVE,
  STMT_OMP_PARALLEL_FOR_SIMD_DIRECTIVE,
  STMT_OMP_PARALLEL_MASTER_DIRECTIVE,
  STMT_OMP_PARALLEL_SECTIONS_DIRECTIVE,
  STMT_OMP_TASK_DIRECTIVE,
  STMT_OMP_TASKYIELD_DIRECTIVE,
  STMT_OMP_BARRIER_DIRECTIVE,
  STMT_OMP_TASKWAIT_DIRECTIVE,
  STMT_OMP_FLUSH_DIRECTIVE,
  STMT_OMP_DEPOBJ_DIRECTIVE,
  STMT_OMP_SCAN_DIRECTIVE,
  STMT_OMP_ORDERED_DIRECTIVE,
  STMT_OMP_ATOMIC_DIRECTIVE,
  STMT_OMP_TARGET_DIRECTIVE,
  STMT_OMP_TARGET_DATA_DIRECTIVE,
  STMT_OMP_TARGET_ENTER_DATA_DIRECTIVE,
  STMT_OMP_TARGET_EXIT_DATA_DIRECTIVE,
  STMT_OMP_TARGET_PARALLEL_DIRECTIVE,
  STMT_OMP_TARGET_PARALLEL_FOR_DIRECTIVE,
  STMT_OMP_TEAMS_DIRECTIVE,
  STMT_OMP_TASKGROUP_DIRECTIVE,
  STMT_OMP_CANCELLATION_POINT_DIRECTIVE,
  STMT_OMP_CANCEL_DIRECTIVE,
  STMT_OMP_TASKLOOP_DIRECTIVE,
  STMT_OMP_TASKLOOP_SIMD_DIRECTIVE,
  STMT_OMP_MASTER_TASKLOOP_DIRECTIVE,
  STMT_OMP_MASTER_TASKLOOP_SIMD_DIRECTIVE,
  STMT_OMP_PARALLEL_MASTER_TASKLOOP_DIRECTIVE,
  STMT_OMP_PARALLEL_MASTER_TASKLOOP_SIMD_DIRECTIVE,
  STMT_OMP_DISTRIBUTE_DIRECTIVE,
  STMT_OMP_TARGET_UPDATE_DIRECTIVE,
  STMT_OMP_DISTRIBUTE_PARALLEL_FOR_DIRECTIVE,
  STMT_OMP_DISTRIBUTE_PARALLEL_FOR_SIMD_DIRECTIVE,
  STMT_OMP_DISTRIBUTE_SIMD_DIRECTIVE,
  STMT_OMP_TARGET_PARALLEL_FOR_SIMD_DIRECTIVE,
  STMT_OMP_TARGET_SIMD_DIRECTIVE,
  STMT_OMP_TEAMS_DISTRIBUTE_DIRECTIVE,
  STMT_OMP_TEAMS_DISTRIBUTE_SIMD_DIRECTIVE,
  STMT_OMP_TEAMS_DISTRIBUTE_PARALLEL_FOR_SIMD_DIRECTIVE,
  STMT_OMP_TEAMS_DISTRIBUTE_PARALLEL_FOR_DIRECTIVE,
  STMT_OMP_TARGET_TEAMS_DIRECTIVE,
  STMT_OMP_TARGET_TEAMS_DISTRIBUTE_DIRECTIVE,
  STMT_OMP_TARGET_TEAMS_DISTRIBUTE_PARALLEL_FOR_DIRECTIVE,
  STMT_OMP_TARGET_TEAMS_DISTRIBUTE_PARALLEL_FOR_SIMD_DIRECTIVE,
  STMT_OMP_TARGET_TEAMS_DISTRIBUTE_SIMD_DIRECTIVE,
  EXPR_OMP_ARRAY_SECTION,
  EXPR_OMP_ARRAY_SHAPING,
  EXPR_OMP_ITERATOR,

  // ARC
  EXPR_OBJC_BRIDGED_CAST, // ObjCBridgedCastExpr

  STMT_MS_DEPENDENT_EXISTS, // MSDependentExistsStmt
  EXPR_LAMBDA,              // LambdaExpr
  STMT_COROUTINE_BODY,
  STMT_CORETURN,
  EXPR_COAWAIT,
  EXPR_COYIELD,
  EXPR_DEPENDENT_COAWAIT,

  // FixedPointLiteral
  EXPR_FIXEDPOINT_LITERAL,
};

/// The kinds of designators that can occur in a
/// DesignatedInitExpr.
enum DesignatorTypes {
  /// Field designator where only the field name is known.
  DESIG_FIELD_NAME = 0,

  /// Field designator where the field has been resolved to
  /// a declaration.
  DESIG_FIELD_DECL = 1,

  /// Array designator.
  DESIG_ARRAY = 2,

  /// GNU array range designator.
  DESIG_ARRAY_RANGE = 3
};

/// The different kinds of data that can occur in a
/// CtorInitializer.
enum CtorInitializerType {
  CTOR_INITIALIZER_BASE,
  CTOR_INITIALIZER_DELEGATING,
  CTOR_INITIALIZER_MEMBER,
  CTOR_INITIALIZER_INDIRECT_MEMBER
};

/// Kinds of cleanup objects owned by ExprWithCleanups.
enum CleanupObjectKind { COK_Block, COK_CompoundLiteral };

/// Describes the redeclarations of a declaration.
struct LocalRedeclarationsInfo {
  // The ID of the first declaration
  DeclID FirstID;

  // Offset into the array of redeclaration chains.
  unsigned Offset;

  friend bool operator<(const LocalRedeclarationsInfo &X,
                        const LocalRedeclarationsInfo &Y) {
    return X.FirstID < Y.FirstID;
  }

  friend bool operator>(const LocalRedeclarationsInfo &X,
                        const LocalRedeclarationsInfo &Y) {
    return X.FirstID > Y.FirstID;
  }

  friend bool operator<=(const LocalRedeclarationsInfo &X,
                         const LocalRedeclarationsInfo &Y) {
    return X.FirstID <= Y.FirstID;
  }

  friend bool operator>=(const LocalRedeclarationsInfo &X,
                         const LocalRedeclarationsInfo &Y) {
    return X.FirstID >= Y.FirstID;
  }
};

/// Describes the categories of an Objective-C class.
struct ObjCCategoriesInfo {
  // The ID of the definition
  DeclID DefinitionID;

  // Offset into the array of category lists.
  unsigned Offset;

  friend bool operator<(const ObjCCategoriesInfo &X,
                        const ObjCCategoriesInfo &Y) {
    return X.DefinitionID < Y.DefinitionID;
  }

  friend bool operator>(const ObjCCategoriesInfo &X,
                        const ObjCCategoriesInfo &Y) {
    return X.DefinitionID > Y.DefinitionID;
  }

  friend bool operator<=(const ObjCCategoriesInfo &X,
                         const ObjCCategoriesInfo &Y) {
    return X.DefinitionID <= Y.DefinitionID;
  }

  friend bool operator>=(const ObjCCategoriesInfo &X,
                         const ObjCCategoriesInfo &Y) {
    return X.DefinitionID >= Y.DefinitionID;
  }
};

/// A key used when looking up entities by \ref DeclarationName.
///
/// Different \ref DeclarationNames are mapped to different keys, but the
/// same key can occasionally represent multiple names (for names that
/// contain types, in particular).
class DeclarationNameKey {
  using NameKind = unsigned;

  NameKind Kind = 0;
  uint64_t Data = 0;

public:
  DeclarationNameKey() = default;
  DeclarationNameKey(DeclarationName Name);
  DeclarationNameKey(NameKind Kind, uint64_t Data) : Kind(Kind), Data(Data) {}

  NameKind getKind() const { return Kind; }

  IdentifierInfo *getIdentifier() const {
    assert(Kind == DeclarationName::Identifier ||
           Kind == DeclarationName::CXXLiteralOperatorName ||
           Kind == DeclarationName::CXXDeductionGuideName);
    return (IdentifierInfo *)Data;
  }

  Selector getSelector() const {
    assert(Kind == DeclarationName::ObjCZeroArgSelector ||
           Kind == DeclarationName::ObjCOneArgSelector ||
           Kind == DeclarationName::ObjCMultiArgSelector);
    return Selector(Data);
  }

  OverloadedOperatorKind getOperatorKind() const {
    assert(Kind == DeclarationName::CXXOperatorName);
    return (OverloadedOperatorKind)Data;
  }

  /// Compute a fingerprint of this key for use in on-disk hash table.
  unsigned getHash() const;

  friend bool operator==(const DeclarationNameKey &A,
                         const DeclarationNameKey &B) {
    return A.Kind == B.Kind && A.Data == B.Data;
  }
};

=======

  /// The extern "C" context.
  PREDEF_DECL_EXTERN_C_CONTEXT_ID = 13,

  /// The internal '__make_integer_seq' template.
  PREDEF_DECL_MAKE_INTEGER_SEQ_ID = 14,

  /// The internal '__NSConstantString' typedef.
  PREDEF_DECL_CF_CONSTANT_STRING_ID = 15,

  /// The internal '__NSConstantString' tag type.
  PREDEF_DECL_CF_CONSTANT_STRING_TAG_ID = 16,

  /// The internal '__type_pack_element' template.
  PREDEF_DECL_TYPE_PACK_ELEMENT_ID = 17,
};

/// The number of declaration IDs that are predefined.
///
/// For more information about predefined declarations, see the
/// \c PredefinedDeclIDs type and the PREDEF_DECL_*_ID constants.
const unsigned int NUM_PREDEF_DECL_IDS = 18;

/// Record of updates for a declaration that was modified after
/// being deserialized. This can occur within DECLTYPES_BLOCK_ID.
const unsigned int DECL_UPDATES = 49;

/// Record code for a list of local redeclarations of a declaration.
/// This can occur within DECLTYPES_BLOCK_ID.
const unsigned int LOCAL_REDECLARATIONS = 50;

/// Record codes for each kind of declaration.
///
/// These constants describe the declaration records that can occur within
/// a declarations block (identified by DECLTYPES_BLOCK_ID). Each
/// constant describes a record for a specific declaration class
/// in the AST. Note that TypeCode values share this code space.
enum DeclCode {
  /// A TypedefDecl record.
  DECL_TYPEDEF = 51,
  /// A TypeAliasDecl record.

  DECL_TYPEALIAS,

  /// An EnumDecl record.
  DECL_ENUM,

  /// A RecordDecl record.
  DECL_RECORD,

  /// An EnumConstantDecl record.
  DECL_ENUM_CONSTANT,

  /// A FunctionDecl record.
  DECL_FUNCTION,

  /// A ObjCMethodDecl record.
  DECL_OBJC_METHOD,

  /// A ObjCInterfaceDecl record.
  DECL_OBJC_INTERFACE,

  /// A ObjCProtocolDecl record.
  DECL_OBJC_PROTOCOL,

  /// A ObjCIvarDecl record.
  DECL_OBJC_IVAR,

  /// A ObjCAtDefsFieldDecl record.
  DECL_OBJC_AT_DEFS_FIELD,

  /// A ObjCCategoryDecl record.
  DECL_OBJC_CATEGORY,

  /// A ObjCCategoryImplDecl record.
  DECL_OBJC_CATEGORY_IMPL,

  /// A ObjCImplementationDecl record.
  DECL_OBJC_IMPLEMENTATION,

  /// A ObjCCompatibleAliasDecl record.
  DECL_OBJC_COMPATIBLE_ALIAS,

  /// A ObjCPropertyDecl record.
  DECL_OBJC_PROPERTY,

  /// A ObjCPropertyImplDecl record.
  DECL_OBJC_PROPERTY_IMPL,

  /// A FieldDecl record.
  DECL_FIELD,

  /// A MSPropertyDecl record.
  DECL_MS_PROPERTY,

  /// A MSGuidDecl record.
  DECL_MS_GUID,

  /// A TemplateParamObjectDecl record.
  DECL_TEMPLATE_PARAM_OBJECT,

  /// A VarDecl record.
  DECL_VAR,

  /// An ImplicitParamDecl record.
  DECL_IMPLICIT_PARAM,

  /// A ParmVarDecl record.
  DECL_PARM_VAR,

  /// A DecompositionDecl record.
  DECL_DECOMPOSITION,

  /// A BindingDecl record.
  DECL_BINDING,

  /// A FileScopeAsmDecl record.
  DECL_FILE_SCOPE_ASM,

  /// A BlockDecl record.
  DECL_BLOCK,

  /// A CapturedDecl record.
  DECL_CAPTURED,

  /// A record that stores the set of declarations that are
  /// lexically stored within a given DeclContext.
  ///
  /// The record itself is a blob that is an array of declaration IDs,
  /// in the order in which those declarations were added to the
  /// declaration context. This data is used when iterating over
  /// the contents of a DeclContext, e.g., via
  /// DeclContext::decls_begin() and DeclContext::decls_end().
  DECL_CONTEXT_LEXICAL,

  /// A record that stores the set of declarations that are
  /// visible from a given DeclContext.
  ///
  /// The record itself stores a set of mappings, each of which
  /// associates a declaration name with one or more declaration
  /// IDs. This data is used when performing qualified name lookup
  /// into a DeclContext via DeclContext::lookup.
  DECL_CONTEXT_VISIBLE,

  /// A LabelDecl record.
  DECL_LABEL,

  /// A NamespaceDecl record.
  DECL_NAMESPACE,

  /// A NamespaceAliasDecl record.
  DECL_NAMESPACE_ALIAS,

  /// A UsingDecl record.
  DECL_USING,

  /// A UsingEnumDecl record.
  DECL_USING_ENUM,

  /// A UsingPackDecl record.
  DECL_USING_PACK,

  /// A UsingShadowDecl record.
  DECL_USING_SHADOW,

  /// A ConstructorUsingShadowDecl record.
  DECL_CONSTRUCTOR_USING_SHADOW,

  /// A UsingDirecitveDecl record.
  DECL_USING_DIRECTIVE,

  /// An UnresolvedUsingValueDecl record.
  DECL_UNRESOLVED_USING_VALUE,

  /// An UnresolvedUsingTypenameDecl record.
  DECL_UNRESOLVED_USING_TYPENAME,

  /// A LinkageSpecDecl record.
  DECL_LINKAGE_SPEC,

  /// An ExportDecl record.
  DECL_EXPORT,

  /// A CXXRecordDecl record.
  DECL_CXX_RECORD,

  /// A CXXDeductionGuideDecl record.
  DECL_CXX_DEDUCTION_GUIDE,

  /// A CXXMethodDecl record.
  DECL_CXX_METHOD,

  /// A CXXConstructorDecl record.
  DECL_CXX_CONSTRUCTOR,

  /// A CXXDestructorDecl record.
  DECL_CXX_DESTRUCTOR,

  /// A CXXConversionDecl record.
  DECL_CXX_CONVERSION,

  /// An AccessSpecDecl record.
  DECL_ACCESS_SPEC,

  /// A FriendDecl record.
  DECL_FRIEND,

  /// A FriendTemplateDecl record.
  DECL_FRIEND_TEMPLATE,

  /// A ClassTemplateDecl record.
  DECL_CLASS_TEMPLATE,

  /// A ClassTemplateSpecializationDecl record.
  DECL_CLASS_TEMPLATE_SPECIALIZATION,

  /// A ClassTemplatePartialSpecializationDecl record.
  DECL_CLASS_TEMPLATE_PARTIAL_SPECIALIZATION,

  /// A VarTemplateDecl record.
  DECL_VAR_TEMPLATE,

  /// A VarTemplateSpecializationDecl record.
  DECL_VAR_TEMPLATE_SPECIALIZATION,

  /// A VarTemplatePartialSpecializationDecl record.
  DECL_VAR_TEMPLATE_PARTIAL_SPECIALIZATION,

  /// A FunctionTemplateDecl record.
  DECL_FUNCTION_TEMPLATE,

  /// A TemplateTypeParmDecl record.
  DECL_TEMPLATE_TYPE_PARM,

  /// A NonTypeTemplateParmDecl record.
  DECL_NON_TYPE_TEMPLATE_PARM,

  /// A TemplateTemplateParmDecl record.
  DECL_TEMPLATE_TEMPLATE_PARM,

  /// A TypeAliasTemplateDecl record.
  DECL_TYPE_ALIAS_TEMPLATE,

  /// \brief A ConceptDecl record.
  DECL_CONCEPT,

  /// An UnresolvedUsingIfExistsDecl record.
  DECL_UNRESOLVED_USING_IF_EXISTS,

  /// \brief A StaticAssertDecl record.
  DECL_STATIC_ASSERT,

  /// A record containing CXXBaseSpecifiers.
  DECL_CXX_BASE_SPECIFIERS,

  /// A record containing CXXCtorInitializers.
  DECL_CXX_CTOR_INITIALIZERS,

  /// A IndirectFieldDecl record.
  DECL_INDIRECTFIELD,

  /// A NonTypeTemplateParmDecl record that stores an expanded
  /// non-type template parameter pack.
  DECL_EXPANDED_NON_TYPE_TEMPLATE_PARM_PACK,

  /// A TemplateTemplateParmDecl record that stores an expanded
  /// template template parameter pack.
  DECL_EXPANDED_TEMPLATE_TEMPLATE_PARM_PACK,

  /// A ClassScopeFunctionSpecializationDecl record a class scope
  /// function specialization. (Microsoft extension).
  DECL_CLASS_SCOPE_FUNCTION_SPECIALIZATION,

  /// An ImportDecl recording a module import.
  DECL_IMPORT,

  /// An OMPThreadPrivateDecl record.
  DECL_OMP_THREADPRIVATE,

  /// An OMPRequiresDecl record.
  DECL_OMP_REQUIRES,

  /// An OMPAllocateDcl record.
  DECL_OMP_ALLOCATE,

  /// An EmptyDecl record.
  DECL_EMPTY,

  /// An LifetimeExtendedTemporaryDecl record.
  DECL_LIFETIME_EXTENDED_TEMPORARY,

  /// A RequiresExprBodyDecl record.
  DECL_REQUIRES_EXPR_BODY,

  /// An ObjCTypeParamDecl record.
  DECL_OBJC_TYPE_PARAM,

  /// An OMPCapturedExprDecl record.
  DECL_OMP_CAPTUREDEXPR,

  /// A PragmaCommentDecl record.
  DECL_PRAGMA_COMMENT,

  /// A PragmaDetectMismatchDecl record.
  DECL_PRAGMA_DETECT_MISMATCH,

  /// An OMPDeclareMapperDecl record.
  DECL_OMP_DECLARE_MAPPER,

  /// An OMPDeclareReductionDecl record.
  DECL_OMP_DECLARE_REDUCTION,

  DECL_LAST = DECL_OMP_DECLARE_REDUCTION
};

/// Record codes for each kind of statement or expression.
///
/// These constants describe the records that describe statements
/// or expressions. These records  occur within type and declarations
/// block, so they begin with record values of 128.  Each constant
/// describes a record for a specific statement or expression class in the
/// AST.
enum StmtCode {
  /// A marker record that indicates that we are at the end
  /// of an expression.
  STMT_STOP = DECL_LAST + 1,

  /// A NULL expression.
  STMT_NULL_PTR,

  /// A reference to a previously [de]serialized Stmt record.
  STMT_REF_PTR,

  /// A NullStmt record.
  STMT_NULL,

  /// A CompoundStmt record.
  STMT_COMPOUND,

  /// A CaseStmt record.
  STMT_CASE,

  /// A DefaultStmt record.
  STMT_DEFAULT,

  /// A LabelStmt record.
  STMT_LABEL,

  /// An AttributedStmt record.
  STMT_ATTRIBUTED,

  /// An IfStmt record.
  STMT_IF,

  /// A SwitchStmt record.
  STMT_SWITCH,

  /// A WhileStmt record.
  STMT_WHILE,

  /// A DoStmt record.
  STMT_DO,

  /// A ForStmt record.
  STMT_FOR,

  /// A GotoStmt record.
  STMT_GOTO,

  /// An IndirectGotoStmt record.
  STMT_INDIRECT_GOTO,

  /// A ContinueStmt record.
  STMT_CONTINUE,

  /// A BreakStmt record.
  STMT_BREAK,

  /// A ReturnStmt record.
  STMT_RETURN,

  /// A DeclStmt record.
  STMT_DECL,

  /// A CapturedStmt record.
  STMT_CAPTURED,

  /// A GCC-style AsmStmt record.
  STMT_GCCASM,

  /// A MS-style AsmStmt record.
  STMT_MSASM,

  /// A constant expression context.
  EXPR_CONSTANT,

  /// A PredefinedExpr record.
  EXPR_PREDEFINED,

  /// A DeclRefExpr record.
  EXPR_DECL_REF,

  /// An IntegerLiteral record.
  EXPR_INTEGER_LITERAL,

  /// A FloatingLiteral record.
  EXPR_FLOATING_LITERAL,

  /// An ImaginaryLiteral record.
  EXPR_IMAGINARY_LITERAL,

  /// A StringLiteral record.
  EXPR_STRING_LITERAL,

  /// A CharacterLiteral record.
  EXPR_CHARACTER_LITERAL,

  /// A ParenExpr record.
  EXPR_PAREN,

  /// A ParenListExpr record.
  EXPR_PAREN_LIST,

  /// A UnaryOperator record.
  EXPR_UNARY_OPERATOR,

  /// An OffsetOfExpr record.
  EXPR_OFFSETOF,

  /// A SizefAlignOfExpr record.
  EXPR_SIZEOF_ALIGN_OF,

  /// An ArraySubscriptExpr record.
  EXPR_ARRAY_SUBSCRIPT,

  /// An MatrixSubscriptExpr record.
  EXPR_MATRIX_SUBSCRIPT,

  /// A CallExpr record.
  EXPR_CALL,

  /// A MemberExpr record.
  EXPR_MEMBER,

  /// A BinaryOperator record.
  EXPR_BINARY_OPERATOR,

  /// A CompoundAssignOperator record.
  EXPR_COMPOUND_ASSIGN_OPERATOR,

  /// A ConditionOperator record.
  EXPR_CONDITIONAL_OPERATOR,

  /// An ImplicitCastExpr record.
  EXPR_IMPLICIT_CAST,

  /// A CStyleCastExpr record.
  EXPR_CSTYLE_CAST,

  /// A CompoundLiteralExpr record.
  EXPR_COMPOUND_LITERAL,

  /// An ExtVectorElementExpr record.
  EXPR_EXT_VECTOR_ELEMENT,

  /// An InitListExpr record.
  EXPR_INIT_LIST,

  /// A DesignatedInitExpr record.
  EXPR_DESIGNATED_INIT,

  /// A DesignatedInitUpdateExpr record.
  EXPR_DESIGNATED_INIT_UPDATE,

  /// An NoInitExpr record.
  EXPR_NO_INIT,

  /// An ArrayInitLoopExpr record.
  EXPR_ARRAY_INIT_LOOP,

  /// An ArrayInitIndexExpr record.
  EXPR_ARRAY_INIT_INDEX,

  /// An ImplicitValueInitExpr record.
  EXPR_IMPLICIT_VALUE_INIT,

  /// A VAArgExpr record.
  EXPR_VA_ARG,

  /// An AddrLabelExpr record.
  EXPR_ADDR_LABEL,

  /// A StmtExpr record.
  EXPR_STMT,

  /// A ChooseExpr record.
  EXPR_CHOOSE,

  /// A GNUNullExpr record.
  EXPR_GNU_NULL,

  /// A SourceLocExpr record.
  EXPR_SOURCE_LOC,

  /// A ShuffleVectorExpr record.
  EXPR_SHUFFLE_VECTOR,

  /// A ConvertVectorExpr record.
  EXPR_CONVERT_VECTOR,

  /// BlockExpr
  EXPR_BLOCK,

  /// A GenericSelectionExpr record.
  EXPR_GENERIC_SELECTION,

  /// A PseudoObjectExpr record.
  EXPR_PSEUDO_OBJECT,

  /// An AtomicExpr record.
  EXPR_ATOMIC,

  /// A RecoveryExpr record.
  EXPR_RECOVERY,

  // Objective-C

  /// An ObjCStringLiteral record.
  EXPR_OBJC_STRING_LITERAL,

  EXPR_OBJC_BOXED_EXPRESSION,
  EXPR_OBJC_ARRAY_LITERAL,
  EXPR_OBJC_DICTIONARY_LITERAL,

  /// An ObjCEncodeExpr record.
  EXPR_OBJC_ENCODE,

  /// An ObjCSelectorExpr record.
  EXPR_OBJC_SELECTOR_EXPR,

  /// An ObjCProtocolExpr record.
  EXPR_OBJC_PROTOCOL_EXPR,

  /// An ObjCIvarRefExpr record.
  EXPR_OBJC_IVAR_REF_EXPR,

  /// An ObjCPropertyRefExpr record.
  EXPR_OBJC_PROPERTY_REF_EXPR,

  /// An ObjCSubscriptRefExpr record.
  EXPR_OBJC_SUBSCRIPT_REF_EXPR,

  /// UNUSED
  EXPR_OBJC_KVC_REF_EXPR,

  /// An ObjCMessageExpr record.
  EXPR_OBJC_MESSAGE_EXPR,

  /// An ObjCIsa Expr record.
  EXPR_OBJC_ISA,

  /// An ObjCIndirectCopyRestoreExpr record.
  EXPR_OBJC_INDIRECT_COPY_RESTORE,

  /// An ObjCForCollectionStmt record.
  STMT_OBJC_FOR_COLLECTION,

  /// An ObjCAtCatchStmt record.
  STMT_OBJC_CATCH,

  /// An ObjCAtFinallyStmt record.
  STMT_OBJC_FINALLY,

  /// An ObjCAtTryStmt record.
  STMT_OBJC_AT_TRY,

  /// An ObjCAtSynchronizedStmt record.
  STMT_OBJC_AT_SYNCHRONIZED,

  /// An ObjCAtThrowStmt record.
  STMT_OBJC_AT_THROW,

  /// An ObjCAutoreleasePoolStmt record.
  STMT_OBJC_AUTORELEASE_POOL,

  /// An ObjCBoolLiteralExpr record.
  EXPR_OBJC_BOOL_LITERAL,

  /// An ObjCAvailabilityCheckExpr record.
  EXPR_OBJC_AVAILABILITY_CHECK,

  // C++

  /// A CXXCatchStmt record.
  STMT_CXX_CATCH,

  /// A CXXTryStmt record.
  STMT_CXX_TRY,
  /// A CXXForRangeStmt record.

  STMT_CXX_FOR_RANGE,

  /// A CXXOperatorCallExpr record.
  EXPR_CXX_OPERATOR_CALL,

  /// A CXXMemberCallExpr record.
  EXPR_CXX_MEMBER_CALL,

  /// A CXXRewrittenBinaryOperator record.
  EXPR_CXX_REWRITTEN_BINARY_OPERATOR,

  /// A CXXConstructExpr record.
  EXPR_CXX_CONSTRUCT,

  /// A CXXInheritedCtorInitExpr record.
  EXPR_CXX_INHERITED_CTOR_INIT,

  /// A CXXTemporaryObjectExpr record.
  EXPR_CXX_TEMPORARY_OBJECT,

  /// A CXXStaticCastExpr record.
  EXPR_CXX_STATIC_CAST,

  /// A CXXDynamicCastExpr record.
  EXPR_CXX_DYNAMIC_CAST,

  /// A CXXReinterpretCastExpr record.
  EXPR_CXX_REINTERPRET_CAST,

  /// A CXXConstCastExpr record.
  EXPR_CXX_CONST_CAST,

  /// A CXXAddrspaceCastExpr record.
  EXPR_CXX_ADDRSPACE_CAST,

  /// A CXXFunctionalCastExpr record.
  EXPR_CXX_FUNCTIONAL_CAST,

  /// A BuiltinBitCastExpr record.
  EXPR_BUILTIN_BIT_CAST,

  /// A UserDefinedLiteral record.
  EXPR_USER_DEFINED_LITERAL,

  /// A CXXStdInitializerListExpr record.
  EXPR_CXX_STD_INITIALIZER_LIST,

  /// A CXXBoolLiteralExpr record.
  EXPR_CXX_BOOL_LITERAL,

  EXPR_CXX_NULL_PTR_LITERAL, // CXXNullPtrLiteralExpr
  EXPR_CXX_TYPEID_EXPR,      // CXXTypeidExpr (of expr).
  EXPR_CXX_TYPEID_TYPE,      // CXXTypeidExpr (of type).
  EXPR_CXX_THIS,             // CXXThisExpr
  EXPR_CXX_THROW,            // CXXThrowExpr
  EXPR_CXX_DEFAULT_ARG,      // CXXDefaultArgExpr
  EXPR_CXX_DEFAULT_INIT,     // CXXDefaultInitExpr
  EXPR_CXX_BIND_TEMPORARY,   // CXXBindTemporaryExpr

  EXPR_CXX_SCALAR_VALUE_INIT, // CXXScalarValueInitExpr
  EXPR_CXX_NEW,               // CXXNewExpr
  EXPR_CXX_DELETE,            // CXXDeleteExpr
  EXPR_CXX_PSEUDO_DESTRUCTOR, // CXXPseudoDestructorExpr

  EXPR_EXPR_WITH_CLEANUPS, // ExprWithCleanups

  EXPR_CXX_DEPENDENT_SCOPE_MEMBER,   // CXXDependentScopeMemberExpr
  EXPR_CXX_DEPENDENT_SCOPE_DECL_REF, // DependentScopeDeclRefExpr
  EXPR_CXX_UNRESOLVED_CONSTRUCT,     // CXXUnresolvedConstructExpr
  EXPR_CXX_UNRESOLVED_MEMBER,        // UnresolvedMemberExpr
  EXPR_CXX_UNRESOLVED_LOOKUP,        // UnresolvedLookupExpr

  EXPR_CXX_EXPRESSION_TRAIT, // ExpressionTraitExpr
  EXPR_CXX_NOEXCEPT,         // CXXNoexceptExpr

  EXPR_OPAQUE_VALUE,                // OpaqueValueExpr
  EXPR_BINARY_CONDITIONAL_OPERATOR, // BinaryConditionalOperator
  EXPR_TYPE_TRAIT,                  // TypeTraitExpr
  EXPR_ARRAY_TYPE_TRAIT,            // ArrayTypeTraitIntExpr

  EXPR_PACK_EXPANSION,                    // PackExpansionExpr
  EXPR_SIZEOF_PACK,                       // SizeOfPackExpr
  EXPR_SUBST_NON_TYPE_TEMPLATE_PARM,      // SubstNonTypeTemplateParmExpr
  EXPR_SUBST_NON_TYPE_TEMPLATE_PARM_PACK, // SubstNonTypeTemplateParmPackExpr
  EXPR_FUNCTION_PARM_PACK,                // FunctionParmPackExpr
  EXPR_MATERIALIZE_TEMPORARY,             // MaterializeTemporaryExpr
  EXPR_CXX_FOLD,                          // CXXFoldExpr
  EXPR_CONCEPT_SPECIALIZATION,            // ConceptSpecializationExpr
  EXPR_REQUIRES,                          // RequiresExpr

  // CUDA
  EXPR_CUDA_KERNEL_CALL, // CUDAKernelCallExpr

  // OpenCL
  EXPR_ASTYPE, // AsTypeExpr

  // Microsoft
  EXPR_CXX_PROPERTY_REF_EXPR,       // MSPropertyRefExpr
  EXPR_CXX_PROPERTY_SUBSCRIPT_EXPR, // MSPropertySubscriptExpr
  EXPR_CXX_UUIDOF_EXPR,             // CXXUuidofExpr (of expr).
  EXPR_CXX_UUIDOF_TYPE,             // CXXUuidofExpr (of type).
  STMT_SEH_LEAVE,                   // SEHLeaveStmt
  STMT_SEH_EXCEPT,                  // SEHExceptStmt
  STMT_SEH_FINALLY,                 // SEHFinallyStmt
  STMT_SEH_TRY,                     // SEHTryStmt

  // OpenMP directives
  STMT_OMP_META_DIRECTIVE,
  STMT_OMP_CANONICAL_LOOP,
  STMT_OMP_PARALLEL_DIRECTIVE,
  STMT_OMP_SIMD_DIRECTIVE,
  STMT_OMP_TILE_DIRECTIVE,
  STMT_OMP_UNROLL_DIRECTIVE,
  STMT_OMP_FOR_DIRECTIVE,
  STMT_OMP_FOR_SIMD_DIRECTIVE,
  STMT_OMP_SECTIONS_DIRECTIVE,
  STMT_OMP_SECTION_DIRECTIVE,
  STMT_OMP_SINGLE_DIRECTIVE,
  STMT_OMP_MASTER_DIRECTIVE,
  STMT_OMP_CRITICAL_DIRECTIVE,
  STMT_OMP_PARALLEL_FOR_DIRECTIVE,
  STMT_OMP_PARALLEL_FOR_SIMD_DIRECTIVE,
  STMT_OMP_PARALLEL_MASTER_DIRECTIVE,
  STMT_OMP_PARALLEL_SECTIONS_DIRECTIVE,
  STMT_OMP_TASK_DIRECTIVE,
  STMT_OMP_TASKYIELD_DIRECTIVE,
  STMT_OMP_BARRIER_DIRECTIVE,
  STMT_OMP_TASKWAIT_DIRECTIVE,
  STMT_OMP_FLUSH_DIRECTIVE,
  STMT_OMP_DEPOBJ_DIRECTIVE,
  STMT_OMP_SCAN_DIRECTIVE,
  STMT_OMP_ORDERED_DIRECTIVE,
  STMT_OMP_ATOMIC_DIRECTIVE,
  STMT_OMP_TARGET_DIRECTIVE,
  STMT_OMP_TARGET_DATA_DIRECTIVE,
  STMT_OMP_TARGET_ENTER_DATA_DIRECTIVE,
  STMT_OMP_TARGET_EXIT_DATA_DIRECTIVE,
  STMT_OMP_TARGET_PARALLEL_DIRECTIVE,
  STMT_OMP_TARGET_PARALLEL_FOR_DIRECTIVE,
  STMT_OMP_TEAMS_DIRECTIVE,
  STMT_OMP_TASKGROUP_DIRECTIVE,
  STMT_OMP_CANCELLATION_POINT_DIRECTIVE,
  STMT_OMP_CANCEL_DIRECTIVE,
  STMT_OMP_TASKLOOP_DIRECTIVE,
  STMT_OMP_TASKLOOP_SIMD_DIRECTIVE,
  STMT_OMP_MASTER_TASKLOOP_DIRECTIVE,
  STMT_OMP_MASTER_TASKLOOP_SIMD_DIRECTIVE,
  STMT_OMP_PARALLEL_MASTER_TASKLOOP_DIRECTIVE,
  STMT_OMP_PARALLEL_MASTER_TASKLOOP_SIMD_DIRECTIVE,
  STMT_OMP_DISTRIBUTE_DIRECTIVE,
  STMT_OMP_TARGET_UPDATE_DIRECTIVE,
  STMT_OMP_DISTRIBUTE_PARALLEL_FOR_DIRECTIVE,
  STMT_OMP_DISTRIBUTE_PARALLEL_FOR_SIMD_DIRECTIVE,
  STMT_OMP_DISTRIBUTE_SIMD_DIRECTIVE,
  STMT_OMP_TARGET_PARALLEL_FOR_SIMD_DIRECTIVE,
  STMT_OMP_TARGET_SIMD_DIRECTIVE,
  STMT_OMP_TEAMS_DISTRIBUTE_DIRECTIVE,
  STMT_OMP_TEAMS_DISTRIBUTE_SIMD_DIRECTIVE,
  STMT_OMP_TEAMS_DISTRIBUTE_PARALLEL_FOR_SIMD_DIRECTIVE,
  STMT_OMP_TEAMS_DISTRIBUTE_PARALLEL_FOR_DIRECTIVE,
  STMT_OMP_TARGET_TEAMS_DIRECTIVE,
  STMT_OMP_TARGET_TEAMS_DISTRIBUTE_DIRECTIVE,
  STMT_OMP_TARGET_TEAMS_DISTRIBUTE_PARALLEL_FOR_DIRECTIVE,
  STMT_OMP_TARGET_TEAMS_DISTRIBUTE_PARALLEL_FOR_SIMD_DIRECTIVE,
  STMT_OMP_TARGET_TEAMS_DISTRIBUTE_SIMD_DIRECTIVE,
  STMT_OMP_INTEROP_DIRECTIVE,
  STMT_OMP_DISPATCH_DIRECTIVE,
  STMT_OMP_MASKED_DIRECTIVE,
  STMT_OMP_GENERIC_LOOP_DIRECTIVE,
  EXPR_OMP_ARRAY_SECTION,
  EXPR_OMP_ARRAY_SHAPING,
  EXPR_OMP_ITERATOR,

  // ARC
  EXPR_OBJC_BRIDGED_CAST, // ObjCBridgedCastExpr

  STMT_MS_DEPENDENT_EXISTS, // MSDependentExistsStmt
  EXPR_LAMBDA,              // LambdaExpr
  STMT_COROUTINE_BODY,
  STMT_CORETURN,
  EXPR_COAWAIT,
  EXPR_COYIELD,
  EXPR_DEPENDENT_COAWAIT,

  // FixedPointLiteral
  EXPR_FIXEDPOINT_LITERAL,

  // SYCLUniqueStableNameExpr
  EXPR_SYCL_UNIQUE_STABLE_NAME,
};

/// The kinds of designators that can occur in a
/// DesignatedInitExpr.
enum DesignatorTypes {
  /// Field designator where only the field name is known.
  DESIG_FIELD_NAME = 0,

  /// Field designator where the field has been resolved to
  /// a declaration.
  DESIG_FIELD_DECL = 1,

  /// Array designator.
  DESIG_ARRAY = 2,

  /// GNU array range designator.
  DESIG_ARRAY_RANGE = 3
};

/// The different kinds of data that can occur in a
/// CtorInitializer.
enum CtorInitializerType {
  CTOR_INITIALIZER_BASE,
  CTOR_INITIALIZER_DELEGATING,
  CTOR_INITIALIZER_MEMBER,
  CTOR_INITIALIZER_INDIRECT_MEMBER
};

/// Kinds of cleanup objects owned by ExprWithCleanups.
enum CleanupObjectKind { COK_Block, COK_CompoundLiteral };

/// Describes the redeclarations of a declaration.
struct LocalRedeclarationsInfo {
  // The ID of the first declaration
  DeclID FirstID;

  // Offset into the array of redeclaration chains.
  unsigned Offset;

  friend bool operator<(const LocalRedeclarationsInfo &X,
                        const LocalRedeclarationsInfo &Y) {
    return X.FirstID < Y.FirstID;
  }

  friend bool operator>(const LocalRedeclarationsInfo &X,
                        const LocalRedeclarationsInfo &Y) {
    return X.FirstID > Y.FirstID;
  }

  friend bool operator<=(const LocalRedeclarationsInfo &X,
                         const LocalRedeclarationsInfo &Y) {
    return X.FirstID <= Y.FirstID;
  }

  friend bool operator>=(const LocalRedeclarationsInfo &X,
                         const LocalRedeclarationsInfo &Y) {
    return X.FirstID >= Y.FirstID;
  }
};

/// Describes the categories of an Objective-C class.
struct ObjCCategoriesInfo {
  // The ID of the definition
  DeclID DefinitionID;

  // Offset into the array of category lists.
  unsigned Offset;

  friend bool operator<(const ObjCCategoriesInfo &X,
                        const ObjCCategoriesInfo &Y) {
    return X.DefinitionID < Y.DefinitionID;
  }

  friend bool operator>(const ObjCCategoriesInfo &X,
                        const ObjCCategoriesInfo &Y) {
    return X.DefinitionID > Y.DefinitionID;
  }

  friend bool operator<=(const ObjCCategoriesInfo &X,
                         const ObjCCategoriesInfo &Y) {
    return X.DefinitionID <= Y.DefinitionID;
  }

  friend bool operator>=(const ObjCCategoriesInfo &X,
                         const ObjCCategoriesInfo &Y) {
    return X.DefinitionID >= Y.DefinitionID;
  }
};

/// A key used when looking up entities by \ref DeclarationName.
///
/// Different \ref DeclarationNames are mapped to different keys, but the
/// same key can occasionally represent multiple names (for names that
/// contain types, in particular).
class DeclarationNameKey {
  using NameKind = unsigned;

  NameKind Kind = 0;
  uint64_t Data = 0;

public:
  DeclarationNameKey() = default;
  DeclarationNameKey(DeclarationName Name);
  DeclarationNameKey(NameKind Kind, uint64_t Data) : Kind(Kind), Data(Data) {}

  NameKind getKind() const { return Kind; }

  IdentifierInfo *getIdentifier() const {
    assert(Kind == DeclarationName::Identifier ||
           Kind == DeclarationName::CXXLiteralOperatorName ||
           Kind == DeclarationName::CXXDeductionGuideName);
    return (IdentifierInfo *)Data;
  }

  Selector getSelector() const {
    assert(Kind == DeclarationName::ObjCZeroArgSelector ||
           Kind == DeclarationName::ObjCOneArgSelector ||
           Kind == DeclarationName::ObjCMultiArgSelector);
    return Selector(Data);
  }

  OverloadedOperatorKind getOperatorKind() const {
    assert(Kind == DeclarationName::CXXOperatorName);
    return (OverloadedOperatorKind)Data;
  }

  /// Compute a fingerprint of this key for use in on-disk hash table.
  unsigned getHash() const;

  friend bool operator==(const DeclarationNameKey &A,
                         const DeclarationNameKey &B) {
    return A.Kind == B.Kind && A.Data == B.Data;
  }
};

>>>>>>> 2ab1d525
/// @}

} // namespace serialization
} // namespace clang

namespace llvm {

template <> struct DenseMapInfo<clang::serialization::DeclarationNameKey> {
  static clang::serialization::DeclarationNameKey getEmptyKey() {
    return clang::serialization::DeclarationNameKey(-1, 1);
  }

  static clang::serialization::DeclarationNameKey getTombstoneKey() {
    return clang::serialization::DeclarationNameKey(-1, 2);
  }

  static unsigned
  getHashValue(const clang::serialization::DeclarationNameKey &Key) {
    return Key.getHash();
  }

  static bool isEqual(const clang::serialization::DeclarationNameKey &L,
                      const clang::serialization::DeclarationNameKey &R) {
    return L == R;
  }
};

} // namespace llvm

#endif // LLVM_CLANG_SERIALIZATION_ASTBITCODES_H<|MERGE_RESOLUTION|>--- conflicted
+++ resolved
@@ -41,11 +41,7 @@
 /// Version 4 of AST files also requires that the version control branch and
 /// revision match exactly, since there is no backward compatibility of
 /// AST files at this time.
-<<<<<<< HEAD
-const unsigned VERSION_MAJOR = 13;
-=======
 const unsigned VERSION_MAJOR = 15;
->>>>>>> 2ab1d525
 
 /// AST file minor version number supported by this version of
 /// Clang.
@@ -180,17 +176,10 @@
 /// Source range/offset of a preprocessed entity.
 struct PPEntityOffset {
   /// Raw source location of beginning of range.
-<<<<<<< HEAD
-  unsigned Begin;
-
-  /// Raw source location of end of range.
-  unsigned End;
-=======
   SourceLocation::UIntTy Begin;
 
   /// Raw source location of end of range.
   SourceLocation::UIntTy End;
->>>>>>> 2ab1d525
 
   /// Offset in the AST file relative to ModuleFile::MacroOffsetsBase.
   uint32_t BitOffset;
@@ -211,15 +200,9 @@
 /// Source range of a skipped preprocessor region
 struct PPSkippedRange {
   /// Raw source location of beginning of range.
-<<<<<<< HEAD
-  unsigned Begin;
-  /// Raw source location of end of range.
-  unsigned End;
-=======
   SourceLocation::UIntTy Begin;
   /// Raw source location of end of range.
   SourceLocation::UIntTy End;
->>>>>>> 2ab1d525
 
   PPSkippedRange(SourceRange R)
       : Begin(R.getBegin().getRawEncoding()), End(R.getEnd().getRawEncoding()) {
@@ -248,7 +231,6 @@
     BitOffsetLow = Offset;
     BitOffsetHigh = Offset >> 32;
   }
-<<<<<<< HEAD
 
   uint64_t getBitOffset() const {
     return BitOffsetLow | (uint64_t(BitOffsetHigh) << 32);
@@ -258,7 +240,7 @@
 /// Source location and bit offset of a declaration.
 struct DeclOffset {
   /// Raw source location.
-  unsigned Loc = 0;
+  SourceLocation::UIntTy Loc = 0;
 
   /// Offset relative to the start of the DECLTYPES_BLOCK block. Keep
   /// structure alignment 32-bit and avoid padding gap because undefined
@@ -420,6 +402,9 @@
 
   /// Record code for \#pragma diagnostic mappings.
   DIAG_PRAGMA_MAPPINGS,
+
+  /// Record code for the indices of used header search entries.
+  HEADER_SEARCH_ENTRY_USAGE,
 };
 
 /// Record code for extension blocks.
@@ -1081,846 +1066,9 @@
 
   /// \brief The '__bf16' type
   PREDEF_TYPE_BFLOAT16_ID = 73,
-=======
-
-  uint64_t getBitOffset() const {
-    return BitOffsetLow | (uint64_t(BitOffsetHigh) << 32);
-  }
-};
-
-/// Source location and bit offset of a declaration.
-struct DeclOffset {
-  /// Raw source location.
-  SourceLocation::UIntTy Loc = 0;
-
-  /// Offset relative to the start of the DECLTYPES_BLOCK block. Keep
-  /// structure alignment 32-bit and avoid padding gap because undefined
-  /// value in the padding affects AST hash.
-  UnderalignedInt64 BitOffset;
-
-  DeclOffset() = default;
-  DeclOffset(SourceLocation Loc, uint64_t BitOffset,
-             uint64_t DeclTypesBlockStartOffset) {
-    setLocation(Loc);
-    setBitOffset(BitOffset, DeclTypesBlockStartOffset);
-  }
-
-  void setLocation(SourceLocation L) { Loc = L.getRawEncoding(); }
-
-  SourceLocation getLocation() const {
-    return SourceLocation::getFromRawEncoding(Loc);
-  }
-
-  void setBitOffset(uint64_t Offset, const uint64_t DeclTypesBlockStartOffset) {
-    BitOffset.setBitOffset(Offset - DeclTypesBlockStartOffset);
-  }
-
-  uint64_t getBitOffset(const uint64_t DeclTypesBlockStartOffset) const {
-    return BitOffset.getBitOffset() + DeclTypesBlockStartOffset;
-  }
-};
-
-/// The number of predefined preprocessed entity IDs.
-const unsigned int NUM_PREDEF_PP_ENTITY_IDS = 1;
-
-/// Describes the various kinds of blocks that occur within
-/// an AST file.
-enum BlockIDs {
-  /// The AST block, which acts as a container around the
-  /// full AST block.
-  AST_BLOCK_ID = llvm::bitc::FIRST_APPLICATION_BLOCKID,
-
-  /// The block containing information about the source
-  /// manager.
-  SOURCE_MANAGER_BLOCK_ID,
-
-  /// The block containing information about the
-  /// preprocessor.
-  PREPROCESSOR_BLOCK_ID,
-
-  /// The block containing the definitions of all of the
-  /// types and decls used within the AST file.
-  DECLTYPES_BLOCK_ID,
-
-  /// The block containing the detailed preprocessing record.
-  PREPROCESSOR_DETAIL_BLOCK_ID,
-
-  /// The block containing the submodule structure.
-  SUBMODULE_BLOCK_ID,
-
-  /// The block containing comments.
-  COMMENTS_BLOCK_ID,
-
-  /// The control block, which contains all of the
-  /// information that needs to be validated prior to committing
-  /// to loading the AST file.
-  CONTROL_BLOCK_ID,
-
-  /// The block of input files, which were used as inputs
-  /// to create this AST file.
-  ///
-  /// This block is part of the control block.
-  INPUT_FILES_BLOCK_ID,
-
-  /// The block of configuration options, used to check that
-  /// a module is being used in a configuration compatible with the
-  /// configuration in which it was built.
-  ///
-  /// This block is part of the control block.
-  OPTIONS_BLOCK_ID,
-
-  /// A block containing a module file extension.
-  EXTENSION_BLOCK_ID,
-
-  /// A block with unhashed content.
-  ///
-  /// These records should not change the \a ASTFileSignature.  See \a
-  /// UnhashedControlBlockRecordTypes for the list of records.
-  UNHASHED_CONTROL_BLOCK_ID,
-};
-
-/// Record types that occur within the control block.
-enum ControlRecordTypes {
-  /// AST file metadata, including the AST file version number
-  /// and information about the compiler used to build this AST file.
-  METADATA = 1,
-
-  /// Record code for the list of other AST files imported by
-  /// this AST file.
-  IMPORTS,
-
-  /// Record code for the original file that was used to
-  /// generate the AST file, including both its file ID and its
-  /// name.
-  ORIGINAL_FILE,
-
-  /// The directory that the PCH was originally created in.
-  ORIGINAL_PCH_DIR,
-
-  /// Record code for file ID of the file or buffer that was used to
-  /// generate the AST file.
-  ORIGINAL_FILE_ID,
-
-  /// Offsets into the input-files block where input files
-  /// reside.
-  INPUT_FILE_OFFSETS,
-
-  /// Record code for the module name.
-  MODULE_NAME,
-
-  /// Record code for the module map file that was used to build this
-  /// AST file.
-  MODULE_MAP_FILE,
-
-  /// Record code for the module build directory.
-  MODULE_DIRECTORY,
-};
-
-/// Record types that occur within the options block inside
-/// the control block.
-enum OptionsRecordTypes {
-  /// Record code for the language options table.
-  ///
-  /// The record with this code contains the contents of the
-  /// LangOptions structure. We serialize the entire contents of
-  /// the structure, and let the reader decide which options are
-  /// actually important to check.
-  LANGUAGE_OPTIONS = 1,
-
-  /// Record code for the target options table.
-  TARGET_OPTIONS,
-
-  /// Record code for the filesystem options table.
-  FILE_SYSTEM_OPTIONS,
-
-  /// Record code for the headers search options table.
-  HEADER_SEARCH_OPTIONS,
-
-  /// Record code for the preprocessor options table.
-  PREPROCESSOR_OPTIONS,
-};
-
-/// Record codes for the unhashed control block.
-enum UnhashedControlBlockRecordTypes {
-  /// Record code for the signature that identifiers this AST file.
-  SIGNATURE = 1,
-
-  /// Record code for the content hash of the AST block.
-  AST_BLOCK_HASH,
-
-  /// Record code for the diagnostic options table.
-  DIAGNOSTIC_OPTIONS,
-
-  /// Record code for \#pragma diagnostic mappings.
-  DIAG_PRAGMA_MAPPINGS,
-
-  /// Record code for the indices of used header search entries.
-  HEADER_SEARCH_ENTRY_USAGE,
-};
-
-/// Record code for extension blocks.
-enum ExtensionBlockRecordTypes {
-  /// Metadata describing this particular extension.
-  EXTENSION_METADATA = 1,
-
-  /// The first record ID allocated to the extensions themselves.
-  FIRST_EXTENSION_RECORD_ID = 4
-};
-
-/// Record types that occur within the input-files block
-/// inside the control block.
-enum InputFileRecordTypes {
-  /// An input file.
-  INPUT_FILE = 1,
-
-  /// The input file content hash
-  INPUT_FILE_HASH
-};
-
-/// Record types that occur within the AST block itself.
-enum ASTRecordTypes {
-  /// Record code for the offsets of each type.
-  ///
-  /// The TYPE_OFFSET constant describes the record that occurs
-  /// within the AST block. The record itself is an array of offsets that
-  /// point into the declarations and types block (identified by
-  /// DECLTYPES_BLOCK_ID). The index into the array is based on the ID
-  /// of a type. For a given type ID @c T, the lower three bits of
-  /// @c T are its qualifiers (const, volatile, restrict), as in
-  /// the QualType class. The upper bits, after being shifted and
-  /// subtracting NUM_PREDEF_TYPE_IDS, are used to index into the
-  /// TYPE_OFFSET block to determine the offset of that type's
-  /// corresponding record within the DECLTYPES_BLOCK_ID block.
-  TYPE_OFFSET = 1,
-
-  /// Record code for the offsets of each decl.
-  ///
-  /// The DECL_OFFSET constant describes the record that occurs
-  /// within the block identified by DECL_OFFSETS_BLOCK_ID within
-  /// the AST block. The record itself is an array of offsets that
-  /// point into the declarations and types block (identified by
-  /// DECLTYPES_BLOCK_ID). The declaration ID is an index into this
-  /// record, after subtracting one to account for the use of
-  /// declaration ID 0 for a NULL declaration pointer. Index 0 is
-  /// reserved for the translation unit declaration.
-  DECL_OFFSET = 2,
-
-  /// Record code for the table of offsets of each
-  /// identifier ID.
-  ///
-  /// The offset table contains offsets into the blob stored in
-  /// the IDENTIFIER_TABLE record. Each offset points to the
-  /// NULL-terminated string that corresponds to that identifier.
-  IDENTIFIER_OFFSET = 3,
-
-  /// This is so that older clang versions, before the introduction
-  /// of the control block, can read and reject the newer PCH format.
-  /// *DON'T CHANGE THIS NUMBER*.
-  METADATA_OLD_FORMAT = 4,
-
-  /// Record code for the identifier table.
-  ///
-  /// The identifier table is a simple blob that contains
-  /// NULL-terminated strings for all of the identifiers
-  /// referenced by the AST file. The IDENTIFIER_OFFSET table
-  /// contains the mapping from identifier IDs to the characters
-  /// in this blob. Note that the starting offsets of all of the
-  /// identifiers are odd, so that, when the identifier offset
-  /// table is loaded in, we can use the low bit to distinguish
-  /// between offsets (for unresolved identifier IDs) and
-  /// IdentifierInfo pointers (for already-resolved identifier
-  /// IDs).
-  IDENTIFIER_TABLE = 5,
-
-  /// Record code for the array of eagerly deserialized decls.
-  ///
-  /// The AST file contains a list of all of the declarations that should be
-  /// eagerly deserialized present within the parsed headers, stored as an
-  /// array of declaration IDs. These declarations will be
-  /// reported to the AST consumer after the AST file has been
-  /// read, since their presence can affect the semantics of the
-  /// program (e.g., for code generation).
-  EAGERLY_DESERIALIZED_DECLS = 6,
-
-  /// Record code for the set of non-builtin, special
-  /// types.
-  ///
-  /// This record contains the type IDs for the various type nodes
-  /// that are constructed during semantic analysis (e.g.,
-  /// __builtin_va_list). The SPECIAL_TYPE_* constants provide
-  /// offsets into this record.
-  SPECIAL_TYPES = 7,
-
-  /// Record code for the extra statistics we gather while
-  /// generating an AST file.
-  STATISTICS = 8,
-
-  /// Record code for the array of tentative definitions.
-  TENTATIVE_DEFINITIONS = 9,
-
-  // ID 10 used to be for a list of extern "C" declarations.
-
-  /// Record code for the table of offsets into the
-  /// Objective-C method pool.
-  SELECTOR_OFFSETS = 11,
-
-  /// Record code for the Objective-C method pool,
-  METHOD_POOL = 12,
-
-  /// The value of the next __COUNTER__ to dispense.
-  /// [PP_COUNTER_VALUE, Val]
-  PP_COUNTER_VALUE = 13,
-
-  /// Record code for the table of offsets into the block
-  /// of source-location information.
-  SOURCE_LOCATION_OFFSETS = 14,
-
-  /// Record code for the set of source location entries
-  /// that need to be preloaded by the AST reader.
-  ///
-  /// This set contains the source location entry for the
-  /// predefines buffer and for any file entries that need to be
-  /// preloaded.
-  SOURCE_LOCATION_PRELOADS = 15,
-
-  /// Record code for the set of ext_vector type names.
-  EXT_VECTOR_DECLS = 16,
-
-  /// Record code for the array of unused file scoped decls.
-  UNUSED_FILESCOPED_DECLS = 17,
-
-  /// Record code for the table of offsets to entries in the
-  /// preprocessing record.
-  PPD_ENTITIES_OFFSETS = 18,
-
-  /// Record code for the array of VTable uses.
-  VTABLE_USES = 19,
-
-  // ID 20 used to be for a list of dynamic classes.
-
-  /// Record code for referenced selector pool.
-  REFERENCED_SELECTOR_POOL = 21,
-
-  /// Record code for an update to the TU's lexically contained
-  /// declarations.
-  TU_UPDATE_LEXICAL = 22,
-
-  // ID 23 used to be for a list of local redeclarations.
-
-  /// Record code for declarations that Sema keeps references of.
-  SEMA_DECL_REFS = 24,
-
-  /// Record code for weak undeclared identifiers.
-  WEAK_UNDECLARED_IDENTIFIERS = 25,
-
-  /// Record code for pending implicit instantiations.
-  PENDING_IMPLICIT_INSTANTIATIONS = 26,
-
-  // ID 27 used to be for a list of replacement decls.
-
-  /// Record code for an update to a decl context's lookup table.
-  ///
-  /// In practice, this should only be used for the TU and namespaces.
-  UPDATE_VISIBLE = 28,
-
-  /// Record for offsets of DECL_UPDATES records for declarations
-  /// that were modified after being deserialized and need updates.
-  DECL_UPDATE_OFFSETS = 29,
-
-  // ID 30 used to be a decl update record. These are now in the DECLTYPES
-  // block.
-
-  // ID 31 used to be a list of offsets to DECL_CXX_BASE_SPECIFIERS records.
-
-  // ID 32 used to be the code for \#pragma diagnostic mappings.
-
-  /// Record code for special CUDA declarations.
-  CUDA_SPECIAL_DECL_REFS = 33,
-
-  /// Record code for header search information.
-  HEADER_SEARCH_TABLE = 34,
-
-  /// Record code for floating point \#pragma options.
-  FP_PRAGMA_OPTIONS = 35,
-
-  /// Record code for enabled OpenCL extensions.
-  OPENCL_EXTENSIONS = 36,
-
-  /// The list of delegating constructor declarations.
-  DELEGATING_CTORS = 37,
-
-  /// Record code for the set of known namespaces, which are used
-  /// for typo correction.
-  KNOWN_NAMESPACES = 38,
-
-  /// Record code for the remapping information used to relate
-  /// loaded modules to the various offsets and IDs(e.g., source location
-  /// offests, declaration and type IDs) that are used in that module to
-  /// refer to other modules.
-  MODULE_OFFSET_MAP = 39,
-
-  /// Record code for the source manager line table information,
-  /// which stores information about \#line directives.
-  SOURCE_MANAGER_LINE_TABLE = 40,
-
-  /// Record code for map of Objective-C class definition IDs to the
-  /// ObjC categories in a module that are attached to that class.
-  OBJC_CATEGORIES_MAP = 41,
-
-  /// Record code for a file sorted array of DeclIDs in a module.
-  FILE_SORTED_DECLS = 42,
-
-  /// Record code for an array of all of the (sub)modules that were
-  /// imported by the AST file.
-  IMPORTED_MODULES = 43,
-
-  // ID 44 used to be a table of merged canonical declarations.
-  // ID 45 used to be a list of declaration IDs of local redeclarations.
-
-  /// Record code for the array of Objective-C categories (including
-  /// extensions).
-  ///
-  /// This array can only be interpreted properly using the Objective-C
-  /// categories map.
-  OBJC_CATEGORIES = 46,
-
-  /// Record code for the table of offsets of each macro ID.
-  ///
-  /// The offset table contains offsets into the blob stored in
-  /// the preprocessor block. Each offset points to the corresponding
-  /// macro definition.
-  MACRO_OFFSET = 47,
-
-  /// A list of "interesting" identifiers. Only used in C++ (where we
-  /// don't normally do lookups into the serialized identifier table). These
-  /// are eagerly deserialized.
-  INTERESTING_IDENTIFIERS = 48,
-
-  /// Record code for undefined but used functions and variables that
-  /// need a definition in this TU.
-  UNDEFINED_BUT_USED = 49,
-
-  /// Record code for late parsed template functions.
-  LATE_PARSED_TEMPLATE = 50,
-
-  /// Record code for \#pragma optimize options.
-  OPTIMIZE_PRAGMA_OPTIONS = 51,
-
-  /// Record code for potentially unused local typedef names.
-  UNUSED_LOCAL_TYPEDEF_NAME_CANDIDATES = 52,
-
-  // ID 53 used to be a table of constructor initializer records.
-
-  /// Delete expressions that will be analyzed later.
-  DELETE_EXPRS_TO_ANALYZE = 54,
-
-  /// Record code for \#pragma ms_struct options.
-  MSSTRUCT_PRAGMA_OPTIONS = 55,
-
-  /// Record code for \#pragma ms_struct options.
-  POINTERS_TO_MEMBERS_PRAGMA_OPTIONS = 56,
-
-  /// Number of unmatched #pragma clang cuda_force_host_device begin
-  /// directives we've seen.
-  CUDA_PRAGMA_FORCE_HOST_DEVICE_DEPTH = 57,
-
-  /// Record code for types associated with OpenCL extensions.
-  OPENCL_EXTENSION_TYPES = 58,
-
-  /// Record code for declarations associated with OpenCL extensions.
-  OPENCL_EXTENSION_DECLS = 59,
-
-  MODULAR_CODEGEN_DECLS = 60,
-
-  /// Record code for \#pragma align/pack options.
-  ALIGN_PACK_PRAGMA_OPTIONS = 61,
-
-  /// The stack of open #ifs/#ifdefs recorded in a preamble.
-  PP_CONDITIONAL_STACK = 62,
-
-  /// A table of skipped ranges within the preprocessing record.
-  PPD_SKIPPED_RANGES = 63,
-
-  /// Record code for the Decls to be checked for deferred diags.
-  DECLS_TO_CHECK_FOR_DEFERRED_DIAGS = 64,
-
-  /// Record code for \#pragma float_control options.
-  FLOAT_CONTROL_PRAGMA_OPTIONS = 65,
-};
-
-/// Record types used within a source manager block.
-enum SourceManagerRecordTypes {
-  /// Describes a source location entry (SLocEntry) for a
-  /// file.
-  SM_SLOC_FILE_ENTRY = 1,
-
-  /// Describes a source location entry (SLocEntry) for a
-  /// buffer.
-  SM_SLOC_BUFFER_ENTRY = 2,
-
-  /// Describes a blob that contains the data for a buffer
-  /// entry. This kind of record always directly follows a
-  /// SM_SLOC_BUFFER_ENTRY record or a SM_SLOC_FILE_ENTRY with an
-  /// overridden buffer.
-  SM_SLOC_BUFFER_BLOB = 3,
-
-  /// Describes a zlib-compressed blob that contains the data for
-  /// a buffer entry.
-  SM_SLOC_BUFFER_BLOB_COMPRESSED = 4,
-
-  /// Describes a source location entry (SLocEntry) for a
-  /// macro expansion.
-  SM_SLOC_EXPANSION_ENTRY = 5
-};
-
-/// Record types used within a preprocessor block.
-enum PreprocessorRecordTypes {
-  // The macros in the PP section are a PP_MACRO_* instance followed by a
-  // list of PP_TOKEN instances for each token in the definition.
-
-  /// An object-like macro definition.
-  /// [PP_MACRO_OBJECT_LIKE, IdentInfoID, SLoc, IsUsed]
-  PP_MACRO_OBJECT_LIKE = 1,
-
-  /// A function-like macro definition.
-  /// [PP_MACRO_FUNCTION_LIKE, \<ObjectLikeStuff>, IsC99Varargs,
-  /// IsGNUVarars, NumArgs, ArgIdentInfoID* ]
-  PP_MACRO_FUNCTION_LIKE = 2,
-
-  /// Describes one token.
-  /// [PP_TOKEN, SLoc, Length, IdentInfoID, Kind, Flags]
-  PP_TOKEN = 3,
-
-  /// The macro directives history for a particular identifier.
-  PP_MACRO_DIRECTIVE_HISTORY = 4,
-
-  /// A macro directive exported by a module.
-  /// [PP_MODULE_MACRO, SubmoduleID, MacroID, (Overridden SubmoduleID)*]
-  PP_MODULE_MACRO = 5,
-};
-
-/// Record types used within a preprocessor detail block.
-enum PreprocessorDetailRecordTypes {
-  /// Describes a macro expansion within the preprocessing record.
-  PPD_MACRO_EXPANSION = 0,
-
-  /// Describes a macro definition within the preprocessing record.
-  PPD_MACRO_DEFINITION = 1,
-
-  /// Describes an inclusion directive within the preprocessing
-  /// record.
-  PPD_INCLUSION_DIRECTIVE = 2
-};
-
-/// Record types used within a submodule description block.
-enum SubmoduleRecordTypes {
-  /// Metadata for submodules as a whole.
-  SUBMODULE_METADATA = 0,
-
-  /// Defines the major attributes of a submodule, including its
-  /// name and parent.
-  SUBMODULE_DEFINITION = 1,
-
-  /// Specifies the umbrella header used to create this module,
-  /// if any.
-  SUBMODULE_UMBRELLA_HEADER = 2,
-
-  /// Specifies a header that falls into this (sub)module.
-  SUBMODULE_HEADER = 3,
-
-  /// Specifies a top-level header that falls into this (sub)module.
-  SUBMODULE_TOPHEADER = 4,
-
-  /// Specifies an umbrella directory.
-  SUBMODULE_UMBRELLA_DIR = 5,
-
-  /// Specifies the submodules that are imported by this
-  /// submodule.
-  SUBMODULE_IMPORTS = 6,
-
-  /// Specifies the submodules that are re-exported from this
-  /// submodule.
-  SUBMODULE_EXPORTS = 7,
-
-  /// Specifies a required feature.
-  SUBMODULE_REQUIRES = 8,
-
-  /// Specifies a header that has been explicitly excluded
-  /// from this submodule.
-  SUBMODULE_EXCLUDED_HEADER = 9,
-
-  /// Specifies a library or framework to link against.
-  SUBMODULE_LINK_LIBRARY = 10,
-
-  /// Specifies a configuration macro for this module.
-  SUBMODULE_CONFIG_MACRO = 11,
-
-  /// Specifies a conflict with another module.
-  SUBMODULE_CONFLICT = 12,
-
-  /// Specifies a header that is private to this submodule.
-  SUBMODULE_PRIVATE_HEADER = 13,
-
-  /// Specifies a header that is part of the module but must be
-  /// textually included.
-  SUBMODULE_TEXTUAL_HEADER = 14,
-
-  /// Specifies a header that is private to this submodule but
-  /// must be textually included.
-  SUBMODULE_PRIVATE_TEXTUAL_HEADER = 15,
-
-  /// Specifies some declarations with initializers that must be
-  /// emitted to initialize the module.
-  SUBMODULE_INITIALIZERS = 16,
-
-  /// Specifies the name of the module that will eventually
-  /// re-export the entities in this module.
-  SUBMODULE_EXPORT_AS = 17,
-};
-
-/// Record types used within a comments block.
-enum CommentRecordTypes { COMMENTS_RAW_COMMENT = 0 };
-
-/// \defgroup ASTAST AST file AST constants
-///
-/// The constants in this group describe various components of the
-/// abstract syntax tree within an AST file.
-///
-/// @{
-
-/// Predefined type IDs.
-///
-/// These type IDs correspond to predefined types in the AST
-/// context, such as built-in types (int) and special place-holder
-/// types (the \<overload> and \<dependent> type markers). Such
-/// types are never actually serialized, since they will be built
-/// by the AST context when it is created.
-enum PredefinedTypeIDs {
-  /// The NULL type.
-  PREDEF_TYPE_NULL_ID = 0,
-
-  /// The void type.
-  PREDEF_TYPE_VOID_ID = 1,
-
-  /// The 'bool' or '_Bool' type.
-  PREDEF_TYPE_BOOL_ID = 2,
-
-  /// The 'char' type, when it is unsigned.
-  PREDEF_TYPE_CHAR_U_ID = 3,
-
-  /// The 'unsigned char' type.
-  PREDEF_TYPE_UCHAR_ID = 4,
-
-  /// The 'unsigned short' type.
-  PREDEF_TYPE_USHORT_ID = 5,
-
-  /// The 'unsigned int' type.
-  PREDEF_TYPE_UINT_ID = 6,
-
-  /// The 'unsigned long' type.
-  PREDEF_TYPE_ULONG_ID = 7,
-
-  /// The 'unsigned long long' type.
-  PREDEF_TYPE_ULONGLONG_ID = 8,
-
-  /// The 'char' type, when it is signed.
-  PREDEF_TYPE_CHAR_S_ID = 9,
-
-  /// The 'signed char' type.
-  PREDEF_TYPE_SCHAR_ID = 10,
-
-  /// The C++ 'wchar_t' type.
-  PREDEF_TYPE_WCHAR_ID = 11,
-
-  /// The (signed) 'short' type.
-  PREDEF_TYPE_SHORT_ID = 12,
-
-  /// The (signed) 'int' type.
-  PREDEF_TYPE_INT_ID = 13,
-
-  /// The (signed) 'long' type.
-  PREDEF_TYPE_LONG_ID = 14,
-
-  /// The (signed) 'long long' type.
-  PREDEF_TYPE_LONGLONG_ID = 15,
-
-  /// The 'float' type.
-  PREDEF_TYPE_FLOAT_ID = 16,
-
-  /// The 'double' type.
-  PREDEF_TYPE_DOUBLE_ID = 17,
-
-  /// The 'long double' type.
-  PREDEF_TYPE_LONGDOUBLE_ID = 18,
-
-  /// The placeholder type for overloaded function sets.
-  PREDEF_TYPE_OVERLOAD_ID = 19,
-
-  /// The placeholder type for dependent types.
-  PREDEF_TYPE_DEPENDENT_ID = 20,
-
-  /// The '__uint128_t' type.
-  PREDEF_TYPE_UINT128_ID = 21,
-
-  /// The '__int128_t' type.
-  PREDEF_TYPE_INT128_ID = 22,
-
-  /// The type of 'nullptr'.
-  PREDEF_TYPE_NULLPTR_ID = 23,
-
-  /// The C++ 'char16_t' type.
-  PREDEF_TYPE_CHAR16_ID = 24,
-
-  /// The C++ 'char32_t' type.
-  PREDEF_TYPE_CHAR32_ID = 25,
-
-  /// The ObjC 'id' type.
-  PREDEF_TYPE_OBJC_ID = 26,
-
-  /// The ObjC 'Class' type.
-  PREDEF_TYPE_OBJC_CLASS = 27,
-
-  /// The ObjC 'SEL' type.
-  PREDEF_TYPE_OBJC_SEL = 28,
-
-  /// The 'unknown any' placeholder type.
-  PREDEF_TYPE_UNKNOWN_ANY = 29,
-
-  /// The placeholder type for bound member functions.
-  PREDEF_TYPE_BOUND_MEMBER = 30,
-
-  /// The "auto" deduction type.
-  PREDEF_TYPE_AUTO_DEDUCT = 31,
-
-  /// The "auto &&" deduction type.
-  PREDEF_TYPE_AUTO_RREF_DEDUCT = 32,
-
-  /// The OpenCL 'half' / ARM NEON __fp16 type.
-  PREDEF_TYPE_HALF_ID = 33,
-
-  /// ARC's unbridged-cast placeholder type.
-  PREDEF_TYPE_ARC_UNBRIDGED_CAST = 34,
-
-  /// The pseudo-object placeholder type.
-  PREDEF_TYPE_PSEUDO_OBJECT = 35,
-
-  /// The placeholder type for builtin functions.
-  PREDEF_TYPE_BUILTIN_FN = 36,
-
-  /// OpenCL event type.
-  PREDEF_TYPE_EVENT_ID = 37,
-
-  /// OpenCL clk event type.
-  PREDEF_TYPE_CLK_EVENT_ID = 38,
-
-  /// OpenCL sampler type.
-  PREDEF_TYPE_SAMPLER_ID = 39,
-
-  /// OpenCL queue type.
-  PREDEF_TYPE_QUEUE_ID = 40,
-
-  /// OpenCL reserve_id type.
-  PREDEF_TYPE_RESERVE_ID_ID = 41,
-
-  /// The placeholder type for OpenMP array section.
-  PREDEF_TYPE_OMP_ARRAY_SECTION = 42,
-
-  /// The '__float128' type
-  PREDEF_TYPE_FLOAT128_ID = 43,
-
-  /// The '_Float16' type
-  PREDEF_TYPE_FLOAT16_ID = 44,
-
-  /// The C++ 'char8_t' type.
-  PREDEF_TYPE_CHAR8_ID = 45,
-
-  /// \brief The 'short _Accum' type
-  PREDEF_TYPE_SHORT_ACCUM_ID = 46,
-
-  /// \brief The '_Accum' type
-  PREDEF_TYPE_ACCUM_ID = 47,
-
-  /// \brief The 'long _Accum' type
-  PREDEF_TYPE_LONG_ACCUM_ID = 48,
-
-  /// \brief The 'unsigned short _Accum' type
-  PREDEF_TYPE_USHORT_ACCUM_ID = 49,
-
-  /// \brief The 'unsigned _Accum' type
-  PREDEF_TYPE_UACCUM_ID = 50,
-
-  /// \brief The 'unsigned long _Accum' type
-  PREDEF_TYPE_ULONG_ACCUM_ID = 51,
-
-  /// \brief The 'short _Fract' type
-  PREDEF_TYPE_SHORT_FRACT_ID = 52,
-
-  /// \brief The '_Fract' type
-  PREDEF_TYPE_FRACT_ID = 53,
-
-  /// \brief The 'long _Fract' type
-  PREDEF_TYPE_LONG_FRACT_ID = 54,
-
-  /// \brief The 'unsigned short _Fract' type
-  PREDEF_TYPE_USHORT_FRACT_ID = 55,
-
-  /// \brief The 'unsigned _Fract' type
-  PREDEF_TYPE_UFRACT_ID = 56,
-
-  /// \brief The 'unsigned long _Fract' type
-  PREDEF_TYPE_ULONG_FRACT_ID = 57,
-
-  /// \brief The '_Sat short _Accum' type
-  PREDEF_TYPE_SAT_SHORT_ACCUM_ID = 58,
-
-  /// \brief The '_Sat _Accum' type
-  PREDEF_TYPE_SAT_ACCUM_ID = 59,
-
-  /// \brief The '_Sat long _Accum' type
-  PREDEF_TYPE_SAT_LONG_ACCUM_ID = 60,
-
-  /// \brief The '_Sat unsigned short _Accum' type
-  PREDEF_TYPE_SAT_USHORT_ACCUM_ID = 61,
-
-  /// \brief The '_Sat unsigned _Accum' type
-  PREDEF_TYPE_SAT_UACCUM_ID = 62,
-
-  /// \brief The '_Sat unsigned long _Accum' type
-  PREDEF_TYPE_SAT_ULONG_ACCUM_ID = 63,
-
-  /// \brief The '_Sat short _Fract' type
-  PREDEF_TYPE_SAT_SHORT_FRACT_ID = 64,
-
-  /// \brief The '_Sat _Fract' type
-  PREDEF_TYPE_SAT_FRACT_ID = 65,
-
-  /// \brief The '_Sat long _Fract' type
-  PREDEF_TYPE_SAT_LONG_FRACT_ID = 66,
-
-  /// \brief The '_Sat unsigned short _Fract' type
-  PREDEF_TYPE_SAT_USHORT_FRACT_ID = 67,
-
-  /// \brief The '_Sat unsigned _Fract' type
-  PREDEF_TYPE_SAT_UFRACT_ID = 68,
-
-  /// \brief The '_Sat unsigned long _Fract' type
-  PREDEF_TYPE_SAT_ULONG_FRACT_ID = 69,
-
-  /// The placeholder type for OpenMP array shaping operation.
-  PREDEF_TYPE_OMP_ARRAY_SHAPING = 70,
-
-  /// The placeholder type for OpenMP iterator expression.
-  PREDEF_TYPE_OMP_ITERATOR = 71,
-
-  /// A placeholder type for incomplete matrix index operations.
-  PREDEF_TYPE_INCOMPLETE_MATRIX_IDX = 72,
-
-  /// \brief The '__bf16' type
-  PREDEF_TYPE_BFLOAT16_ID = 73,
 
   /// \brief The '__ibm128' type
   PREDEF_TYPE_IBM128_ID = 74,
->>>>>>> 2ab1d525
 
 /// OpenCL image types with auto numeration
 #define IMAGE_TYPE(ImgType, Id, SingletonId, Access, Suffix)                   \
@@ -2041,917 +1189,6 @@
 
   /// The predeclared '_GUID' struct.
   PREDEF_DECL_BUILTIN_MS_GUID_ID = 12,
-<<<<<<< HEAD
-
-  /// The extern "C" context.
-  PREDEF_DECL_EXTERN_C_CONTEXT_ID = 13,
-
-  /// The internal '__make_integer_seq' template.
-  PREDEF_DECL_MAKE_INTEGER_SEQ_ID = 14,
-
-  /// The internal '__NSConstantString' typedef.
-  PREDEF_DECL_CF_CONSTANT_STRING_ID = 15,
-
-  /// The internal '__NSConstantString' tag type.
-  PREDEF_DECL_CF_CONSTANT_STRING_TAG_ID = 16,
-
-  /// The internal '__type_pack_element' template.
-  PREDEF_DECL_TYPE_PACK_ELEMENT_ID = 17,
-};
-
-/// The number of declaration IDs that are predefined.
-///
-/// For more information about predefined declarations, see the
-/// \c PredefinedDeclIDs type and the PREDEF_DECL_*_ID constants.
-const unsigned int NUM_PREDEF_DECL_IDS = 18;
-
-/// Record of updates for a declaration that was modified after
-/// being deserialized. This can occur within DECLTYPES_BLOCK_ID.
-const unsigned int DECL_UPDATES = 49;
-
-/// Record code for a list of local redeclarations of a declaration.
-/// This can occur within DECLTYPES_BLOCK_ID.
-const unsigned int LOCAL_REDECLARATIONS = 50;
-
-/// Record codes for each kind of declaration.
-///
-/// These constants describe the declaration records that can occur within
-/// a declarations block (identified by DECLTYPES_BLOCK_ID). Each
-/// constant describes a record for a specific declaration class
-/// in the AST. Note that TypeCode values share this code space.
-enum DeclCode {
-  /// A TypedefDecl record.
-  DECL_TYPEDEF = 51,
-  /// A TypeAliasDecl record.
-
-  DECL_TYPEALIAS,
-
-  /// An EnumDecl record.
-  DECL_ENUM,
-
-  /// A RecordDecl record.
-  DECL_RECORD,
-
-  /// An EnumConstantDecl record.
-  DECL_ENUM_CONSTANT,
-
-  /// A FunctionDecl record.
-  DECL_FUNCTION,
-
-  /// A ObjCMethodDecl record.
-  DECL_OBJC_METHOD,
-
-  /// A ObjCInterfaceDecl record.
-  DECL_OBJC_INTERFACE,
-
-  /// A ObjCProtocolDecl record.
-  DECL_OBJC_PROTOCOL,
-
-  /// A ObjCIvarDecl record.
-  DECL_OBJC_IVAR,
-
-  /// A ObjCAtDefsFieldDecl record.
-  DECL_OBJC_AT_DEFS_FIELD,
-
-  /// A ObjCCategoryDecl record.
-  DECL_OBJC_CATEGORY,
-
-  /// A ObjCCategoryImplDecl record.
-  DECL_OBJC_CATEGORY_IMPL,
-
-  /// A ObjCImplementationDecl record.
-  DECL_OBJC_IMPLEMENTATION,
-
-  /// A ObjCCompatibleAliasDecl record.
-  DECL_OBJC_COMPATIBLE_ALIAS,
-
-  /// A ObjCPropertyDecl record.
-  DECL_OBJC_PROPERTY,
-
-  /// A ObjCPropertyImplDecl record.
-  DECL_OBJC_PROPERTY_IMPL,
-
-  /// A FieldDecl record.
-  DECL_FIELD,
-
-  /// A MSPropertyDecl record.
-  DECL_MS_PROPERTY,
-
-  /// A MSGuidDecl record.
-  DECL_MS_GUID,
-
-  /// A TemplateParamObjectDecl record.
-  DECL_TEMPLATE_PARAM_OBJECT,
-
-  /// A VarDecl record.
-  DECL_VAR,
-
-  /// An ImplicitParamDecl record.
-  DECL_IMPLICIT_PARAM,
-
-  /// A ParmVarDecl record.
-  DECL_PARM_VAR,
-
-  /// A DecompositionDecl record.
-  DECL_DECOMPOSITION,
-
-  /// A BindingDecl record.
-  DECL_BINDING,
-
-  /// A FileScopeAsmDecl record.
-  DECL_FILE_SCOPE_ASM,
-
-  /// A BlockDecl record.
-  DECL_BLOCK,
-
-  /// A CapturedDecl record.
-  DECL_CAPTURED,
-
-  /// A record that stores the set of declarations that are
-  /// lexically stored within a given DeclContext.
-  ///
-  /// The record itself is a blob that is an array of declaration IDs,
-  /// in the order in which those declarations were added to the
-  /// declaration context. This data is used when iterating over
-  /// the contents of a DeclContext, e.g., via
-  /// DeclContext::decls_begin() and DeclContext::decls_end().
-  DECL_CONTEXT_LEXICAL,
-
-  /// A record that stores the set of declarations that are
-  /// visible from a given DeclContext.
-  ///
-  /// The record itself stores a set of mappings, each of which
-  /// associates a declaration name with one or more declaration
-  /// IDs. This data is used when performing qualified name lookup
-  /// into a DeclContext via DeclContext::lookup.
-  DECL_CONTEXT_VISIBLE,
-
-  /// A LabelDecl record.
-  DECL_LABEL,
-
-  /// A NamespaceDecl record.
-  DECL_NAMESPACE,
-
-  /// A NamespaceAliasDecl record.
-  DECL_NAMESPACE_ALIAS,
-
-  /// A UsingDecl record.
-  DECL_USING,
-
-  /// A UsingPackDecl record.
-  DECL_USING_PACK,
-
-  /// A UsingShadowDecl record.
-  DECL_USING_SHADOW,
-
-  /// A ConstructorUsingShadowDecl record.
-  DECL_CONSTRUCTOR_USING_SHADOW,
-
-  /// A UsingDirecitveDecl record.
-  DECL_USING_DIRECTIVE,
-
-  /// An UnresolvedUsingValueDecl record.
-  DECL_UNRESOLVED_USING_VALUE,
-
-  /// An UnresolvedUsingTypenameDecl record.
-  DECL_UNRESOLVED_USING_TYPENAME,
-
-  /// A LinkageSpecDecl record.
-  DECL_LINKAGE_SPEC,
-
-  /// An ExportDecl record.
-  DECL_EXPORT,
-
-  /// A CXXRecordDecl record.
-  DECL_CXX_RECORD,
-
-  /// A CXXDeductionGuideDecl record.
-  DECL_CXX_DEDUCTION_GUIDE,
-
-  /// A CXXMethodDecl record.
-  DECL_CXX_METHOD,
-
-  /// A CXXConstructorDecl record.
-  DECL_CXX_CONSTRUCTOR,
-
-  /// A CXXDestructorDecl record.
-  DECL_CXX_DESTRUCTOR,
-
-  /// A CXXConversionDecl record.
-  DECL_CXX_CONVERSION,
-
-  /// An AccessSpecDecl record.
-  DECL_ACCESS_SPEC,
-
-  /// A FriendDecl record.
-  DECL_FRIEND,
-
-  /// A FriendTemplateDecl record.
-  DECL_FRIEND_TEMPLATE,
-
-  /// A ClassTemplateDecl record.
-  DECL_CLASS_TEMPLATE,
-
-  /// A ClassTemplateSpecializationDecl record.
-  DECL_CLASS_TEMPLATE_SPECIALIZATION,
-
-  /// A ClassTemplatePartialSpecializationDecl record.
-  DECL_CLASS_TEMPLATE_PARTIAL_SPECIALIZATION,
-
-  /// A VarTemplateDecl record.
-  DECL_VAR_TEMPLATE,
-
-  /// A VarTemplateSpecializationDecl record.
-  DECL_VAR_TEMPLATE_SPECIALIZATION,
-
-  /// A VarTemplatePartialSpecializationDecl record.
-  DECL_VAR_TEMPLATE_PARTIAL_SPECIALIZATION,
-
-  /// A FunctionTemplateDecl record.
-  DECL_FUNCTION_TEMPLATE,
-
-  /// A TemplateTypeParmDecl record.
-  DECL_TEMPLATE_TYPE_PARM,
-
-  /// A NonTypeTemplateParmDecl record.
-  DECL_NON_TYPE_TEMPLATE_PARM,
-
-  /// A TemplateTemplateParmDecl record.
-  DECL_TEMPLATE_TEMPLATE_PARM,
-
-  /// A TypeAliasTemplateDecl record.
-  DECL_TYPE_ALIAS_TEMPLATE,
-
-  /// \brief A ConceptDecl record.
-  DECL_CONCEPT,
-
-  /// \brief A StaticAssertDecl record.
-  DECL_STATIC_ASSERT,
-
-  /// A record containing CXXBaseSpecifiers.
-  DECL_CXX_BASE_SPECIFIERS,
-
-  /// A record containing CXXCtorInitializers.
-  DECL_CXX_CTOR_INITIALIZERS,
-
-  /// A IndirectFieldDecl record.
-  DECL_INDIRECTFIELD,
-
-  /// A NonTypeTemplateParmDecl record that stores an expanded
-  /// non-type template parameter pack.
-  DECL_EXPANDED_NON_TYPE_TEMPLATE_PARM_PACK,
-
-  /// A TemplateTemplateParmDecl record that stores an expanded
-  /// template template parameter pack.
-  DECL_EXPANDED_TEMPLATE_TEMPLATE_PARM_PACK,
-
-  /// A ClassScopeFunctionSpecializationDecl record a class scope
-  /// function specialization. (Microsoft extension).
-  DECL_CLASS_SCOPE_FUNCTION_SPECIALIZATION,
-
-  /// An ImportDecl recording a module import.
-  DECL_IMPORT,
-
-  /// An OMPThreadPrivateDecl record.
-  DECL_OMP_THREADPRIVATE,
-
-  /// An OMPRequiresDecl record.
-  DECL_OMP_REQUIRES,
-
-  /// An OMPAllocateDcl record.
-  DECL_OMP_ALLOCATE,
-
-  /// An EmptyDecl record.
-  DECL_EMPTY,
-
-  /// An LifetimeExtendedTemporaryDecl record.
-  DECL_LIFETIME_EXTENDED_TEMPORARY,
-
-  /// A RequiresExprBodyDecl record.
-  DECL_REQUIRES_EXPR_BODY,
-
-  /// An ObjCTypeParamDecl record.
-  DECL_OBJC_TYPE_PARAM,
-
-  /// An OMPCapturedExprDecl record.
-  DECL_OMP_CAPTUREDEXPR,
-
-  /// A PragmaCommentDecl record.
-  DECL_PRAGMA_COMMENT,
-
-  /// A PragmaDetectMismatchDecl record.
-  DECL_PRAGMA_DETECT_MISMATCH,
-
-  /// An OMPDeclareMapperDecl record.
-  DECL_OMP_DECLARE_MAPPER,
-
-  /// An OMPDeclareReductionDecl record.
-  DECL_OMP_DECLARE_REDUCTION,
-
-  DECL_LAST = DECL_OMP_DECLARE_REDUCTION
-};
-
-/// Record codes for each kind of statement or expression.
-///
-/// These constants describe the records that describe statements
-/// or expressions. These records  occur within type and declarations
-/// block, so they begin with record values of 128.  Each constant
-/// describes a record for a specific statement or expression class in the
-/// AST.
-enum StmtCode {
-  /// A marker record that indicates that we are at the end
-  /// of an expression.
-  STMT_STOP = DECL_LAST + 1,
-
-  /// A NULL expression.
-  STMT_NULL_PTR,
-
-  /// A reference to a previously [de]serialized Stmt record.
-  STMT_REF_PTR,
-
-  /// A NullStmt record.
-  STMT_NULL,
-
-  /// A CompoundStmt record.
-  STMT_COMPOUND,
-
-  /// A CaseStmt record.
-  STMT_CASE,
-
-  /// A DefaultStmt record.
-  STMT_DEFAULT,
-
-  /// A LabelStmt record.
-  STMT_LABEL,
-
-  /// An AttributedStmt record.
-  STMT_ATTRIBUTED,
-
-  /// An IfStmt record.
-  STMT_IF,
-
-  /// A SwitchStmt record.
-  STMT_SWITCH,
-
-  /// A WhileStmt record.
-  STMT_WHILE,
-
-  /// A DoStmt record.
-  STMT_DO,
-
-  /// A ForStmt record.
-  STMT_FOR,
-
-  /// A GotoStmt record.
-  STMT_GOTO,
-
-  /// An IndirectGotoStmt record.
-  STMT_INDIRECT_GOTO,
-
-  /// A ContinueStmt record.
-  STMT_CONTINUE,
-
-  /// A BreakStmt record.
-  STMT_BREAK,
-
-  /// A ReturnStmt record.
-  STMT_RETURN,
-
-  /// A DeclStmt record.
-  STMT_DECL,
-
-  /// A CapturedStmt record.
-  STMT_CAPTURED,
-
-  /// A GCC-style AsmStmt record.
-  STMT_GCCASM,
-
-  /// A MS-style AsmStmt record.
-  STMT_MSASM,
-
-  /// A constant expression context.
-  EXPR_CONSTANT,
-
-  /// A PredefinedExpr record.
-  EXPR_PREDEFINED,
-
-  /// A DeclRefExpr record.
-  EXPR_DECL_REF,
-
-  /// An IntegerLiteral record.
-  EXPR_INTEGER_LITERAL,
-
-  /// A FloatingLiteral record.
-  EXPR_FLOATING_LITERAL,
-
-  /// An ImaginaryLiteral record.
-  EXPR_IMAGINARY_LITERAL,
-
-  /// A StringLiteral record.
-  EXPR_STRING_LITERAL,
-
-  /// A CharacterLiteral record.
-  EXPR_CHARACTER_LITERAL,
-
-  /// A ParenExpr record.
-  EXPR_PAREN,
-
-  /// A ParenListExpr record.
-  EXPR_PAREN_LIST,
-
-  /// A UnaryOperator record.
-  EXPR_UNARY_OPERATOR,
-
-  /// An OffsetOfExpr record.
-  EXPR_OFFSETOF,
-
-  /// A SizefAlignOfExpr record.
-  EXPR_SIZEOF_ALIGN_OF,
-
-  /// An ArraySubscriptExpr record.
-  EXPR_ARRAY_SUBSCRIPT,
-
-  /// An MatrixSubscriptExpr record.
-  EXPR_MATRIX_SUBSCRIPT,
-
-  /// A CallExpr record.
-  EXPR_CALL,
-
-  /// A MemberExpr record.
-  EXPR_MEMBER,
-
-  /// A BinaryOperator record.
-  EXPR_BINARY_OPERATOR,
-
-  /// A CompoundAssignOperator record.
-  EXPR_COMPOUND_ASSIGN_OPERATOR,
-
-  /// A ConditionOperator record.
-  EXPR_CONDITIONAL_OPERATOR,
-
-  /// An ImplicitCastExpr record.
-  EXPR_IMPLICIT_CAST,
-
-  /// A CStyleCastExpr record.
-  EXPR_CSTYLE_CAST,
-
-  /// A CompoundLiteralExpr record.
-  EXPR_COMPOUND_LITERAL,
-
-  /// An ExtVectorElementExpr record.
-  EXPR_EXT_VECTOR_ELEMENT,
-
-  /// An InitListExpr record.
-  EXPR_INIT_LIST,
-
-  /// A DesignatedInitExpr record.
-  EXPR_DESIGNATED_INIT,
-
-  /// A DesignatedInitUpdateExpr record.
-  EXPR_DESIGNATED_INIT_UPDATE,
-
-  /// An NoInitExpr record.
-  EXPR_NO_INIT,
-
-  /// An ArrayInitLoopExpr record.
-  EXPR_ARRAY_INIT_LOOP,
-
-  /// An ArrayInitIndexExpr record.
-  EXPR_ARRAY_INIT_INDEX,
-
-  /// An ImplicitValueInitExpr record.
-  EXPR_IMPLICIT_VALUE_INIT,
-
-  /// A VAArgExpr record.
-  EXPR_VA_ARG,
-
-  /// An AddrLabelExpr record.
-  EXPR_ADDR_LABEL,
-
-  /// A StmtExpr record.
-  EXPR_STMT,
-
-  /// A ChooseExpr record.
-  EXPR_CHOOSE,
-
-  /// A GNUNullExpr record.
-  EXPR_GNU_NULL,
-
-  /// A SourceLocExpr record.
-  EXPR_SOURCE_LOC,
-
-  /// A ShuffleVectorExpr record.
-  EXPR_SHUFFLE_VECTOR,
-
-  /// A ConvertVectorExpr record.
-  EXPR_CONVERT_VECTOR,
-
-  /// BlockExpr
-  EXPR_BLOCK,
-
-  /// A GenericSelectionExpr record.
-  EXPR_GENERIC_SELECTION,
-
-  /// A PseudoObjectExpr record.
-  EXPR_PSEUDO_OBJECT,
-
-  /// An AtomicExpr record.
-  EXPR_ATOMIC,
-
-  /// A RecoveryExpr record.
-  EXPR_RECOVERY,
-
-  // Objective-C
-
-  /// An ObjCStringLiteral record.
-  EXPR_OBJC_STRING_LITERAL,
-
-  EXPR_OBJC_BOXED_EXPRESSION,
-  EXPR_OBJC_ARRAY_LITERAL,
-  EXPR_OBJC_DICTIONARY_LITERAL,
-
-  /// An ObjCEncodeExpr record.
-  EXPR_OBJC_ENCODE,
-
-  /// An ObjCSelectorExpr record.
-  EXPR_OBJC_SELECTOR_EXPR,
-
-  /// An ObjCProtocolExpr record.
-  EXPR_OBJC_PROTOCOL_EXPR,
-
-  /// An ObjCIvarRefExpr record.
-  EXPR_OBJC_IVAR_REF_EXPR,
-
-  /// An ObjCPropertyRefExpr record.
-  EXPR_OBJC_PROPERTY_REF_EXPR,
-
-  /// An ObjCSubscriptRefExpr record.
-  EXPR_OBJC_SUBSCRIPT_REF_EXPR,
-
-  /// UNUSED
-  EXPR_OBJC_KVC_REF_EXPR,
-
-  /// An ObjCMessageExpr record.
-  EXPR_OBJC_MESSAGE_EXPR,
-
-  /// An ObjCIsa Expr record.
-  EXPR_OBJC_ISA,
-
-  /// An ObjCIndirectCopyRestoreExpr record.
-  EXPR_OBJC_INDIRECT_COPY_RESTORE,
-
-  /// An ObjCForCollectionStmt record.
-  STMT_OBJC_FOR_COLLECTION,
-
-  /// An ObjCAtCatchStmt record.
-  STMT_OBJC_CATCH,
-
-  /// An ObjCAtFinallyStmt record.
-  STMT_OBJC_FINALLY,
-
-  /// An ObjCAtTryStmt record.
-  STMT_OBJC_AT_TRY,
-
-  /// An ObjCAtSynchronizedStmt record.
-  STMT_OBJC_AT_SYNCHRONIZED,
-
-  /// An ObjCAtThrowStmt record.
-  STMT_OBJC_AT_THROW,
-
-  /// An ObjCAutoreleasePoolStmt record.
-  STMT_OBJC_AUTORELEASE_POOL,
-
-  /// An ObjCBoolLiteralExpr record.
-  EXPR_OBJC_BOOL_LITERAL,
-
-  /// An ObjCAvailabilityCheckExpr record.
-  EXPR_OBJC_AVAILABILITY_CHECK,
-
-  // C++
-
-  /// A CXXCatchStmt record.
-  STMT_CXX_CATCH,
-
-  /// A CXXTryStmt record.
-  STMT_CXX_TRY,
-  /// A CXXForRangeStmt record.
-
-  STMT_CXX_FOR_RANGE,
-
-  /// A CXXOperatorCallExpr record.
-  EXPR_CXX_OPERATOR_CALL,
-
-  /// A CXXMemberCallExpr record.
-  EXPR_CXX_MEMBER_CALL,
-
-  /// A CXXRewrittenBinaryOperator record.
-  EXPR_CXX_REWRITTEN_BINARY_OPERATOR,
-
-  /// A CXXConstructExpr record.
-  EXPR_CXX_CONSTRUCT,
-
-  /// A CXXInheritedCtorInitExpr record.
-  EXPR_CXX_INHERITED_CTOR_INIT,
-
-  /// A CXXTemporaryObjectExpr record.
-  EXPR_CXX_TEMPORARY_OBJECT,
-
-  /// A CXXStaticCastExpr record.
-  EXPR_CXX_STATIC_CAST,
-
-  /// A CXXDynamicCastExpr record.
-  EXPR_CXX_DYNAMIC_CAST,
-
-  /// A CXXReinterpretCastExpr record.
-  EXPR_CXX_REINTERPRET_CAST,
-
-  /// A CXXConstCastExpr record.
-  EXPR_CXX_CONST_CAST,
-
-  /// A CXXAddrspaceCastExpr record.
-  EXPR_CXX_ADDRSPACE_CAST,
-
-  /// A CXXFunctionalCastExpr record.
-  EXPR_CXX_FUNCTIONAL_CAST,
-
-  /// A BuiltinBitCastExpr record.
-  EXPR_BUILTIN_BIT_CAST,
-
-  /// A UserDefinedLiteral record.
-  EXPR_USER_DEFINED_LITERAL,
-
-  /// A CXXStdInitializerListExpr record.
-  EXPR_CXX_STD_INITIALIZER_LIST,
-
-  /// A CXXBoolLiteralExpr record.
-  EXPR_CXX_BOOL_LITERAL,
-
-  EXPR_CXX_NULL_PTR_LITERAL, // CXXNullPtrLiteralExpr
-  EXPR_CXX_TYPEID_EXPR,      // CXXTypeidExpr (of expr).
-  EXPR_CXX_TYPEID_TYPE,      // CXXTypeidExpr (of type).
-  EXPR_CXX_THIS,             // CXXThisExpr
-  EXPR_CXX_THROW,            // CXXThrowExpr
-  EXPR_CXX_DEFAULT_ARG,      // CXXDefaultArgExpr
-  EXPR_CXX_DEFAULT_INIT,     // CXXDefaultInitExpr
-  EXPR_CXX_BIND_TEMPORARY,   // CXXBindTemporaryExpr
-
-  EXPR_CXX_SCALAR_VALUE_INIT, // CXXScalarValueInitExpr
-  EXPR_CXX_NEW,               // CXXNewExpr
-  EXPR_CXX_DELETE,            // CXXDeleteExpr
-  EXPR_CXX_PSEUDO_DESTRUCTOR, // CXXPseudoDestructorExpr
-
-  EXPR_EXPR_WITH_CLEANUPS, // ExprWithCleanups
-
-  EXPR_CXX_DEPENDENT_SCOPE_MEMBER,   // CXXDependentScopeMemberExpr
-  EXPR_CXX_DEPENDENT_SCOPE_DECL_REF, // DependentScopeDeclRefExpr
-  EXPR_CXX_UNRESOLVED_CONSTRUCT,     // CXXUnresolvedConstructExpr
-  EXPR_CXX_UNRESOLVED_MEMBER,        // UnresolvedMemberExpr
-  EXPR_CXX_UNRESOLVED_LOOKUP,        // UnresolvedLookupExpr
-
-  EXPR_CXX_EXPRESSION_TRAIT, // ExpressionTraitExpr
-  EXPR_CXX_NOEXCEPT,         // CXXNoexceptExpr
-
-  EXPR_OPAQUE_VALUE,                // OpaqueValueExpr
-  EXPR_BINARY_CONDITIONAL_OPERATOR, // BinaryConditionalOperator
-  EXPR_TYPE_TRAIT,                  // TypeTraitExpr
-  EXPR_ARRAY_TYPE_TRAIT,            // ArrayTypeTraitIntExpr
-
-  EXPR_PACK_EXPANSION,                    // PackExpansionExpr
-  EXPR_SIZEOF_PACK,                       // SizeOfPackExpr
-  EXPR_SUBST_NON_TYPE_TEMPLATE_PARM,      // SubstNonTypeTemplateParmExpr
-  EXPR_SUBST_NON_TYPE_TEMPLATE_PARM_PACK, // SubstNonTypeTemplateParmPackExpr
-  EXPR_FUNCTION_PARM_PACK,                // FunctionParmPackExpr
-  EXPR_MATERIALIZE_TEMPORARY,             // MaterializeTemporaryExpr
-  EXPR_CXX_FOLD,                          // CXXFoldExpr
-  EXPR_CONCEPT_SPECIALIZATION,            // ConceptSpecializationExpr
-  EXPR_REQUIRES,                          // RequiresExpr
-
-  // CUDA
-  EXPR_CUDA_KERNEL_CALL, // CUDAKernelCallExpr
-
-  // OpenCL
-  EXPR_ASTYPE, // AsTypeExpr
-
-  // Microsoft
-  EXPR_CXX_PROPERTY_REF_EXPR,       // MSPropertyRefExpr
-  EXPR_CXX_PROPERTY_SUBSCRIPT_EXPR, // MSPropertySubscriptExpr
-  EXPR_CXX_UUIDOF_EXPR,             // CXXUuidofExpr (of expr).
-  EXPR_CXX_UUIDOF_TYPE,             // CXXUuidofExpr (of type).
-  STMT_SEH_LEAVE,                   // SEHLeaveStmt
-  STMT_SEH_EXCEPT,                  // SEHExceptStmt
-  STMT_SEH_FINALLY,                 // SEHFinallyStmt
-  STMT_SEH_TRY,                     // SEHTryStmt
-
-  // OpenMP directives
-  STMT_OMP_CANONICAL_LOOP,
-  STMT_OMP_PARALLEL_DIRECTIVE,
-  STMT_OMP_SIMD_DIRECTIVE,
-  STMT_OMP_TILE_DIRECTIVE,
-  STMT_OMP_FOR_DIRECTIVE,
-  STMT_OMP_FOR_SIMD_DIRECTIVE,
-  STMT_OMP_SECTIONS_DIRECTIVE,
-  STMT_OMP_SECTION_DIRECTIVE,
-  STMT_OMP_SINGLE_DIRECTIVE,
-  STMT_OMP_MASTER_DIRECTIVE,
-  STMT_OMP_CRITICAL_DIRECTIVE,
-  STMT_OMP_PARALLEL_FOR_DIRECTIVE,
-  STMT_OMP_PARALLEL_FOR_SIMD_DIRECTIVE,
-  STMT_OMP_PARALLEL_MASTER_DIRECTIVE,
-  STMT_OMP_PARALLEL_SECTIONS_DIRECTIVE,
-  STMT_OMP_TASK_DIRECTIVE,
-  STMT_OMP_TASKYIELD_DIRECTIVE,
-  STMT_OMP_BARRIER_DIRECTIVE,
-  STMT_OMP_TASKWAIT_DIRECTIVE,
-  STMT_OMP_FLUSH_DIRECTIVE,
-  STMT_OMP_DEPOBJ_DIRECTIVE,
-  STMT_OMP_SCAN_DIRECTIVE,
-  STMT_OMP_ORDERED_DIRECTIVE,
-  STMT_OMP_ATOMIC_DIRECTIVE,
-  STMT_OMP_TARGET_DIRECTIVE,
-  STMT_OMP_TARGET_DATA_DIRECTIVE,
-  STMT_OMP_TARGET_ENTER_DATA_DIRECTIVE,
-  STMT_OMP_TARGET_EXIT_DATA_DIRECTIVE,
-  STMT_OMP_TARGET_PARALLEL_DIRECTIVE,
-  STMT_OMP_TARGET_PARALLEL_FOR_DIRECTIVE,
-  STMT_OMP_TEAMS_DIRECTIVE,
-  STMT_OMP_TASKGROUP_DIRECTIVE,
-  STMT_OMP_CANCELLATION_POINT_DIRECTIVE,
-  STMT_OMP_CANCEL_DIRECTIVE,
-  STMT_OMP_TASKLOOP_DIRECTIVE,
-  STMT_OMP_TASKLOOP_SIMD_DIRECTIVE,
-  STMT_OMP_MASTER_TASKLOOP_DIRECTIVE,
-  STMT_OMP_MASTER_TASKLOOP_SIMD_DIRECTIVE,
-  STMT_OMP_PARALLEL_MASTER_TASKLOOP_DIRECTIVE,
-  STMT_OMP_PARALLEL_MASTER_TASKLOOP_SIMD_DIRECTIVE,
-  STMT_OMP_DISTRIBUTE_DIRECTIVE,
-  STMT_OMP_TARGET_UPDATE_DIRECTIVE,
-  STMT_OMP_DISTRIBUTE_PARALLEL_FOR_DIRECTIVE,
-  STMT_OMP_DISTRIBUTE_PARALLEL_FOR_SIMD_DIRECTIVE,
-  STMT_OMP_DISTRIBUTE_SIMD_DIRECTIVE,
-  STMT_OMP_TARGET_PARALLEL_FOR_SIMD_DIRECTIVE,
-  STMT_OMP_TARGET_SIMD_DIRECTIVE,
-  STMT_OMP_TEAMS_DISTRIBUTE_DIRECTIVE,
-  STMT_OMP_TEAMS_DISTRIBUTE_SIMD_DIRECTIVE,
-  STMT_OMP_TEAMS_DISTRIBUTE_PARALLEL_FOR_SIMD_DIRECTIVE,
-  STMT_OMP_TEAMS_DISTRIBUTE_PARALLEL_FOR_DIRECTIVE,
-  STMT_OMP_TARGET_TEAMS_DIRECTIVE,
-  STMT_OMP_TARGET_TEAMS_DISTRIBUTE_DIRECTIVE,
-  STMT_OMP_TARGET_TEAMS_DISTRIBUTE_PARALLEL_FOR_DIRECTIVE,
-  STMT_OMP_TARGET_TEAMS_DISTRIBUTE_PARALLEL_FOR_SIMD_DIRECTIVE,
-  STMT_OMP_TARGET_TEAMS_DISTRIBUTE_SIMD_DIRECTIVE,
-  EXPR_OMP_ARRAY_SECTION,
-  EXPR_OMP_ARRAY_SHAPING,
-  EXPR_OMP_ITERATOR,
-
-  // ARC
-  EXPR_OBJC_BRIDGED_CAST, // ObjCBridgedCastExpr
-
-  STMT_MS_DEPENDENT_EXISTS, // MSDependentExistsStmt
-  EXPR_LAMBDA,              // LambdaExpr
-  STMT_COROUTINE_BODY,
-  STMT_CORETURN,
-  EXPR_COAWAIT,
-  EXPR_COYIELD,
-  EXPR_DEPENDENT_COAWAIT,
-
-  // FixedPointLiteral
-  EXPR_FIXEDPOINT_LITERAL,
-};
-
-/// The kinds of designators that can occur in a
-/// DesignatedInitExpr.
-enum DesignatorTypes {
-  /// Field designator where only the field name is known.
-  DESIG_FIELD_NAME = 0,
-
-  /// Field designator where the field has been resolved to
-  /// a declaration.
-  DESIG_FIELD_DECL = 1,
-
-  /// Array designator.
-  DESIG_ARRAY = 2,
-
-  /// GNU array range designator.
-  DESIG_ARRAY_RANGE = 3
-};
-
-/// The different kinds of data that can occur in a
-/// CtorInitializer.
-enum CtorInitializerType {
-  CTOR_INITIALIZER_BASE,
-  CTOR_INITIALIZER_DELEGATING,
-  CTOR_INITIALIZER_MEMBER,
-  CTOR_INITIALIZER_INDIRECT_MEMBER
-};
-
-/// Kinds of cleanup objects owned by ExprWithCleanups.
-enum CleanupObjectKind { COK_Block, COK_CompoundLiteral };
-
-/// Describes the redeclarations of a declaration.
-struct LocalRedeclarationsInfo {
-  // The ID of the first declaration
-  DeclID FirstID;
-
-  // Offset into the array of redeclaration chains.
-  unsigned Offset;
-
-  friend bool operator<(const LocalRedeclarationsInfo &X,
-                        const LocalRedeclarationsInfo &Y) {
-    return X.FirstID < Y.FirstID;
-  }
-
-  friend bool operator>(const LocalRedeclarationsInfo &X,
-                        const LocalRedeclarationsInfo &Y) {
-    return X.FirstID > Y.FirstID;
-  }
-
-  friend bool operator<=(const LocalRedeclarationsInfo &X,
-                         const LocalRedeclarationsInfo &Y) {
-    return X.FirstID <= Y.FirstID;
-  }
-
-  friend bool operator>=(const LocalRedeclarationsInfo &X,
-                         const LocalRedeclarationsInfo &Y) {
-    return X.FirstID >= Y.FirstID;
-  }
-};
-
-/// Describes the categories of an Objective-C class.
-struct ObjCCategoriesInfo {
-  // The ID of the definition
-  DeclID DefinitionID;
-
-  // Offset into the array of category lists.
-  unsigned Offset;
-
-  friend bool operator<(const ObjCCategoriesInfo &X,
-                        const ObjCCategoriesInfo &Y) {
-    return X.DefinitionID < Y.DefinitionID;
-  }
-
-  friend bool operator>(const ObjCCategoriesInfo &X,
-                        const ObjCCategoriesInfo &Y) {
-    return X.DefinitionID > Y.DefinitionID;
-  }
-
-  friend bool operator<=(const ObjCCategoriesInfo &X,
-                         const ObjCCategoriesInfo &Y) {
-    return X.DefinitionID <= Y.DefinitionID;
-  }
-
-  friend bool operator>=(const ObjCCategoriesInfo &X,
-                         const ObjCCategoriesInfo &Y) {
-    return X.DefinitionID >= Y.DefinitionID;
-  }
-};
-
-/// A key used when looking up entities by \ref DeclarationName.
-///
-/// Different \ref DeclarationNames are mapped to different keys, but the
-/// same key can occasionally represent multiple names (for names that
-/// contain types, in particular).
-class DeclarationNameKey {
-  using NameKind = unsigned;
-
-  NameKind Kind = 0;
-  uint64_t Data = 0;
-
-public:
-  DeclarationNameKey() = default;
-  DeclarationNameKey(DeclarationName Name);
-  DeclarationNameKey(NameKind Kind, uint64_t Data) : Kind(Kind), Data(Data) {}
-
-  NameKind getKind() const { return Kind; }
-
-  IdentifierInfo *getIdentifier() const {
-    assert(Kind == DeclarationName::Identifier ||
-           Kind == DeclarationName::CXXLiteralOperatorName ||
-           Kind == DeclarationName::CXXDeductionGuideName);
-    return (IdentifierInfo *)Data;
-  }
-
-  Selector getSelector() const {
-    assert(Kind == DeclarationName::ObjCZeroArgSelector ||
-           Kind == DeclarationName::ObjCOneArgSelector ||
-           Kind == DeclarationName::ObjCMultiArgSelector);
-    return Selector(Data);
-  }
-
-  OverloadedOperatorKind getOperatorKind() const {
-    assert(Kind == DeclarationName::CXXOperatorName);
-    return (OverloadedOperatorKind)Data;
-  }
-
-  /// Compute a fingerprint of this key for use in on-disk hash table.
-  unsigned getHash() const;
-
-  friend bool operator==(const DeclarationNameKey &A,
-                         const DeclarationNameKey &B) {
-    return A.Kind == B.Kind && A.Data == B.Data;
-  }
-};
-
-=======
 
   /// The extern "C" context.
   PREDEF_DECL_EXTERN_C_CONTEXT_ID = 13,
@@ -3876,7 +2113,6 @@
   }
 };
 
->>>>>>> 2ab1d525
 /// @}
 
 } // namespace serialization
