--- conflicted
+++ resolved
@@ -216,11 +216,8 @@
 /// Transforms a compile command so that it applies the same configuration to
 /// a different file. Most args are left intact, but tweaks may be needed
 /// to certain flags (-x, -std etc).
-<<<<<<< HEAD
-=======
 ///
 /// The output command will always end in {"--", Filename}.
->>>>>>> a2ce6ee6
 tooling::CompileCommand transferCompileCommand(tooling::CompileCommand,
                                                StringRef Filename);
 
