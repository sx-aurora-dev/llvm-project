//===- ModuleMap.h - Describe the layout of modules -------------*- C++ -*-===//
//
// Part of the LLVM Project, under the Apache License v2.0 with LLVM Exceptions.
// See https://llvm.org/LICENSE.txt for license information.
// SPDX-License-Identifier: Apache-2.0 WITH LLVM-exception
//
//===----------------------------------------------------------------------===//
//
// This file defines the ModuleMap interface, which describes the layout of a
// module as it relates to headers.
//
//===----------------------------------------------------------------------===//

#ifndef LLVM_CLANG_LEX_MODULEMAP_H
#define LLVM_CLANG_LEX_MODULEMAP_H

#include "clang/Basic/IdentifierTable.h"
#include "clang/Basic/LangOptions.h"
#include "clang/Basic/Module.h"
#include "clang/Basic/SourceLocation.h"
#include "llvm/ADT/ArrayRef.h"
#include "llvm/ADT/DenseMap.h"
#include "llvm/ADT/PointerIntPair.h"
#include "llvm/ADT/SmallPtrSet.h"
#include "llvm/ADT/SmallVector.h"
#include "llvm/ADT/StringMap.h"
#include "llvm/ADT/StringRef.h"
#include "llvm/ADT/StringSet.h"
#include "llvm/ADT/TinyPtrVector.h"
#include "llvm/ADT/Twine.h"
#include <ctime>
#include <memory>
#include <string>
#include <utility>

namespace clang {

class DiagnosticsEngine;
class DirectoryEntry;
class FileEntry;
class FileManager;
class HeaderSearch;
class SourceManager;

/// A mechanism to observe the actions of the module map parser as it
/// reads module map files.
class ModuleMapCallbacks {
  virtual void anchor();

public:
  virtual ~ModuleMapCallbacks() = default;

  /// Called when a module map file has been read.
  ///
  /// \param FileStart A SourceLocation referring to the start of the file's
  /// contents.
  /// \param File The file itself.
  /// \param IsSystem Whether this is a module map from a system include path.
  virtual void moduleMapFileRead(SourceLocation FileStart,
                                 const FileEntry &File, bool IsSystem) {}

  /// Called when a header is added during module map parsing.
  ///
  /// \param Filename The header file itself.
  virtual void moduleMapAddHeader(StringRef Filename) {}

  /// Called when an umbrella header is added during module map parsing.
  ///
  /// \param FileMgr FileManager instance
  /// \param Header The umbrella header to collect.
  virtual void moduleMapAddUmbrellaHeader(FileManager *FileMgr,
                                          const FileEntry *Header) {}
};

class ModuleMap {
  SourceManager &SourceMgr;
  DiagnosticsEngine &Diags;
  const LangOptions &LangOpts;
  const TargetInfo *Target;
  HeaderSearch &HeaderInfo;

  llvm::SmallVector<std::unique_ptr<ModuleMapCallbacks>, 1> Callbacks;

  /// The directory used for Clang-supplied, builtin include headers,
  /// such as "stdint.h".
  const DirectoryEntry *BuiltinIncludeDir = nullptr;

  /// Language options used to parse the module map itself.
  ///
  /// These are always simple C language options.
  LangOptions MMapLangOpts;

  /// The module that the main source file is associated with (the module
  /// named LangOpts::CurrentModule, if we've loaded it).
  Module *SourceModule = nullptr;

  /// Submodules of the current module that have not yet been attached to it.
  /// (Ownership is transferred if/when we create an enclosing module.)
  llvm::SmallVector<std::unique_ptr<Module>, 8> PendingSubmodules;

  /// The top-level modules that are known.
  llvm::StringMap<Module *> Modules;

  /// Module loading cache that includes submodules, indexed by IdentifierInfo.
  /// nullptr is stored for modules that are known to fail to load.
  llvm::DenseMap<const IdentifierInfo *, Module *> CachedModuleLoads;

  /// Shadow modules created while building this module map.
  llvm::SmallVector<Module*, 2> ShadowModules;

  /// The number of modules we have created in total.
  unsigned NumCreatedModules = 0;

  /// In case a module has a export_as entry, it might have a pending link
  /// name to be determined if that module is imported.
  llvm::StringMap<llvm::StringSet<>> PendingLinkAsModule;

public:
  /// Use PendingLinkAsModule information to mark top level link names that
  /// are going to be replaced by export_as aliases.
  void resolveLinkAsDependencies(Module *Mod);

  /// Make module to use export_as as the link dependency name if enough
  /// information is available or add it to a pending list otherwise.
  void addLinkAsDependency(Module *Mod);

  /// Flags describing the role of a module header.
  enum ModuleHeaderRole {
    /// This header is normally included in the module.
    NormalHeader  = 0x0,

    /// This header is included but private.
    PrivateHeader = 0x1,

    /// This header is part of the module (for layering purposes) but
    /// should be textually included.
    TextualHeader = 0x2,

    // Caution: Adding an enumerator needs other changes.
    // Adjust the number of bits for KnownHeader::Storage.
    // Adjust the bitfield HeaderFileInfo::HeaderRole size.
    // Adjust the HeaderFileInfoTrait::ReadData streaming.
    // Adjust the HeaderFileInfoTrait::EmitData streaming.
    // Adjust ModuleMap::addHeader.
  };

  /// Convert a header kind to a role. Requires Kind to not be HK_Excluded.
  static ModuleHeaderRole headerKindToRole(Module::HeaderKind Kind);

  /// Convert a header role to a kind.
  static Module::HeaderKind headerRoleToKind(ModuleHeaderRole Role);

  /// A header that is known to reside within a given module,
  /// whether it was included or excluded.
  class KnownHeader {
    llvm::PointerIntPair<Module *, 2, ModuleHeaderRole> Storage;

  public:
    KnownHeader() : Storage(nullptr, NormalHeader) {}
    KnownHeader(Module *M, ModuleHeaderRole Role) : Storage(M, Role) {}

    friend bool operator==(const KnownHeader &A, const KnownHeader &B) {
      return A.Storage == B.Storage;
    }
    friend bool operator!=(const KnownHeader &A, const KnownHeader &B) {
      return A.Storage != B.Storage;
    }

    /// Retrieve the module the header is stored in.
    Module *getModule() const { return Storage.getPointer(); }

    /// The role of this header within the module.
    ModuleHeaderRole getRole() const { return Storage.getInt(); }

    /// Whether this header is available in the module.
    bool isAvailable() const {
      return getModule()->isAvailable();
    }

    /// Whether this header is accessible from the specified module.
    bool isAccessibleFrom(Module *M) const {
      return !(getRole() & PrivateHeader) ||
             (M && M->getTopLevelModule() == getModule()->getTopLevelModule());
    }

    // Whether this known header is valid (i.e., it has an
    // associated module).
    explicit operator bool() const {
      return Storage.getPointer() != nullptr;
    }
  };

  using AdditionalModMapsSet = llvm::SmallPtrSet<const FileEntry *, 1>;

private:
  friend class ModuleMapParser;

  using HeadersMap =
      llvm::DenseMap<const FileEntry *, SmallVector<KnownHeader, 1>>;

  /// Mapping from each header to the module that owns the contents of
  /// that header.
  HeadersMap Headers;

  /// Map from file sizes to modules with lazy header directives of that size.
  mutable llvm::DenseMap<off_t, llvm::TinyPtrVector<Module*>> LazyHeadersBySize;

  /// Map from mtimes to modules with lazy header directives with those mtimes.
  mutable llvm::DenseMap<time_t, llvm::TinyPtrVector<Module*>>
              LazyHeadersByModTime;

  /// Mapping from directories with umbrella headers to the module
  /// that is generated from the umbrella header.
  ///
  /// This mapping is used to map headers that haven't explicitly been named
  /// in the module map over to the module that includes them via its umbrella
  /// header.
  llvm::DenseMap<const DirectoryEntry *, Module *> UmbrellaDirs;

  /// A generation counter that is used to test whether modules of the
  /// same name may shadow or are illegal redefinitions.
  ///
  /// Modules from earlier scopes may shadow modules from later ones.
  /// Modules from the same scope may not have the same name.
  unsigned CurrentModuleScopeID = 0;

  llvm::DenseMap<Module *, unsigned> ModuleScopeIDs;

  /// The set of attributes that can be attached to a module.
  struct Attributes {
    /// Whether this is a system module.
    unsigned IsSystem : 1;

    /// Whether this is an extern "C" module.
    unsigned IsExternC : 1;

    /// Whether this is an exhaustive set of configuration macros.
    unsigned IsExhaustive : 1;

    /// Whether files in this module can only include non-modular headers
    /// and headers from used modules.
    unsigned NoUndeclaredIncludes : 1;

    Attributes()
        : IsSystem(false), IsExternC(false), IsExhaustive(false),
          NoUndeclaredIncludes(false) {}
  };

  /// A directory for which framework modules can be inferred.
  struct InferredDirectory {
    /// Whether to infer modules from this directory.
    unsigned InferModules : 1;

    /// The attributes to use for inferred modules.
    Attributes Attrs;

    /// If \c InferModules is non-zero, the module map file that allowed
    /// inferred modules.  Otherwise, nullptr.
    const FileEntry *ModuleMapFile;

    /// The names of modules that cannot be inferred within this
    /// directory.
    SmallVector<std::string, 2> ExcludedModules;

    InferredDirectory() : InferModules(false) {}
  };

  /// A mapping from directories to information about inferring
  /// framework modules from within those directories.
  llvm::DenseMap<const DirectoryEntry *, InferredDirectory> InferredDirectories;

  /// A mapping from an inferred module to the module map that allowed the
  /// inference.
  llvm::DenseMap<const Module *, const FileEntry *> InferredModuleAllowedBy;

  llvm::DenseMap<const Module *, AdditionalModMapsSet> AdditionalModMaps;

  /// Describes whether we haved parsed a particular file as a module
  /// map.
  llvm::DenseMap<const FileEntry *, bool> ParsedModuleMap;

  /// Resolve the given export declaration into an actual export
  /// declaration.
  ///
  /// \param Mod The module in which we're resolving the export declaration.
  ///
  /// \param Unresolved The export declaration to resolve.
  ///
  /// \param Complain Whether this routine should complain about unresolvable
  /// exports.
  ///
  /// \returns The resolved export declaration, which will have a NULL pointer
  /// if the export could not be resolved.
  Module::ExportDecl
  resolveExport(Module *Mod, const Module::UnresolvedExportDecl &Unresolved,
                bool Complain) const;

  /// Resolve the given module id to an actual module.
  ///
  /// \param Id The module-id to resolve.
  ///
  /// \param Mod The module in which we're resolving the module-id.
  ///
  /// \param Complain Whether this routine should complain about unresolvable
  /// module-ids.
  ///
  /// \returns The resolved module, or null if the module-id could not be
  /// resolved.
  Module *resolveModuleId(const ModuleId &Id, Module *Mod, bool Complain) const;

  /// Add an unresolved header to a module.
  ///
  /// \param Mod The module in which we're adding the unresolved header
  ///        directive.
  /// \param Header The unresolved header directive.
  /// \param NeedsFramework If Mod is not a framework but a missing header would
  ///        be found in case Mod was, set it to true. False otherwise.
  void addUnresolvedHeader(Module *Mod,
                           Module::UnresolvedHeaderDirective Header,
                           bool &NeedsFramework);

  /// Look up the given header directive to find an actual header file.
  ///
  /// \param M The module in which we're resolving the header directive.
  /// \param Header The header directive to resolve.
  /// \param RelativePathName Filled in with the relative path name from the
  ///        module to the resolved header.
  /// \param NeedsFramework If M is not a framework but a missing header would
  ///        be found in case M was, set it to true. False otherwise.
  /// \return The resolved file, if any.
  Optional<FileEntryRef>
  findHeader(Module *M, const Module::UnresolvedHeaderDirective &Header,
             SmallVectorImpl<char> &RelativePathName, bool &NeedsFramework);

  /// Resolve the given header directive.
  ///
  /// \param M The module in which we're resolving the header directive.
  /// \param Header The header directive to resolve.
  /// \param NeedsFramework If M is not a framework but a missing header would
  ///        be found in case M was, set it to true. False otherwise.
  void resolveHeader(Module *M, const Module::UnresolvedHeaderDirective &Header,
                     bool &NeedsFramework);

  /// Attempt to resolve the specified header directive as naming a builtin
  /// header.
  /// \return \c true if a corresponding builtin header was found.
  bool resolveAsBuiltinHeader(Module *M,
                              const Module::UnresolvedHeaderDirective &Header);

  /// Looks up the modules that \p File corresponds to.
  ///
  /// If \p File represents a builtin header within Clang's builtin include
  /// directory, this also loads all of the module maps to see if it will get
  /// associated with a specific module (e.g. in /usr/include).
  HeadersMap::iterator findKnownHeader(const FileEntry *File);

  /// Searches for a module whose umbrella directory contains \p File.
  ///
  /// \param File The header to search for.
  ///
  /// \param IntermediateDirs On success, contains the set of directories
  /// searched before finding \p File.
  KnownHeader findHeaderInUmbrellaDirs(const FileEntry *File,
                    SmallVectorImpl<const DirectoryEntry *> &IntermediateDirs);

  /// Given that \p File is not in the Headers map, look it up within
  /// umbrella directories and find or create a module for it.
  KnownHeader findOrCreateModuleForHeaderInUmbrellaDir(const FileEntry *File);

  /// A convenience method to determine if \p File is (possibly nested)
  /// in an umbrella directory.
  bool isHeaderInUmbrellaDirs(const FileEntry *File) {
    SmallVector<const DirectoryEntry *, 2> IntermediateDirs;
    return static_cast<bool>(findHeaderInUmbrellaDirs(File, IntermediateDirs));
  }

  Module *inferFrameworkModule(const DirectoryEntry *FrameworkDir,
                               Attributes Attrs, Module *Parent);

public:
  /// Construct a new module map.
  ///
  /// \param SourceMgr The source manager used to find module files and headers.
  /// This source manager should be shared with the header-search mechanism,
  /// since they will refer to the same headers.
  ///
  /// \param Diags A diagnostic engine used for diagnostics.
  ///
  /// \param LangOpts Language options for this translation unit.
  ///
  /// \param Target The target for this translation unit.
  ModuleMap(SourceManager &SourceMgr, DiagnosticsEngine &Diags,
            const LangOptions &LangOpts, const TargetInfo *Target,
            HeaderSearch &HeaderInfo);

  /// Destroy the module map.
  ~ModuleMap();

  /// Set the target information.
  void setTarget(const TargetInfo &Target);

  /// Set the directory that contains Clang-supplied include
  /// files, such as our stdarg.h or tgmath.h.
  void setBuiltinIncludeDir(const DirectoryEntry *Dir) {
    BuiltinIncludeDir = Dir;
  }

  /// Get the directory that contains Clang-supplied include files.
  const DirectoryEntry *getBuiltinDir() const {
    return BuiltinIncludeDir;
  }

  /// Is this a compiler builtin header?
  static bool isBuiltinHeader(StringRef FileName);
  bool isBuiltinHeader(const FileEntry *File);

  /// Add a module map callback.
  void addModuleMapCallbacks(std::unique_ptr<ModuleMapCallbacks> Callback) {
    Callbacks.push_back(std::move(Callback));
  }

  /// Retrieve the module that owns the given header file, if any. Note that
  /// this does not implicitly load module maps, except for builtin headers,
  /// and does not consult the external source. (Those checks are the
  /// responsibility of \ref HeaderSearch.)
  ///
  /// \param File The header file that is likely to be included.
  ///
  /// \param AllowTextual If \c true and \p File is a textual header, return
  /// its owning module. Otherwise, no KnownHeader will be returned if the
  /// file is only known as a textual header.
  ///
  /// \returns The module KnownHeader, which provides the module that owns the
  /// given header file.  The KnownHeader is default constructed to indicate
  /// that no module owns this header file.
  KnownHeader findModuleForHeader(const FileEntry *File,
                                  bool AllowTextual = false);

  /// Retrieve all the modules that contain the given header file. Note that
  /// this does not implicitly load module maps, except for builtin headers,
  /// and does not consult the external source. (Those checks are the
  /// responsibility of \ref HeaderSearch.)
  ///
  /// Typically, \ref findModuleForHeader should be used instead, as it picks
  /// the preferred module for the header.
  ArrayRef<KnownHeader> findAllModulesForHeader(const FileEntry *File);

  /// Like \ref findAllModulesForHeader, but do not attempt to infer module
  /// ownership from umbrella headers if we've not already done so.
  ArrayRef<KnownHeader>
  findResolvedModulesForHeader(const FileEntry *File) const;

  /// Resolve all lazy header directives for the specified file.
  ///
  /// This ensures that the HeaderFileInfo on HeaderSearch is up to date. This
  /// is effectively internal, but is exposed so HeaderSearch can call it.
  void resolveHeaderDirectives(const FileEntry *File) const;

  /// Resolve all lazy header directives for the specified module.
  void resolveHeaderDirectives(Module *Mod) const;

  /// Reports errors if a module must not include a specific file.
  ///
  /// \param RequestingModule The module including a file.
  ///
  /// \param RequestingModuleIsModuleInterface \c true if the inclusion is in
  ///        the interface of RequestingModule, \c false if it's in the
  ///        implementation of RequestingModule. Value is ignored and
  ///        meaningless if RequestingModule is nullptr.
  ///
  /// \param FilenameLoc The location of the inclusion's filename.
  ///
  /// \param Filename The included filename as written.
  ///
  /// \param File The included file.
  void diagnoseHeaderInclusion(Module *RequestingModule,
                               bool RequestingModuleIsModuleInterface,
                               SourceLocation FilenameLoc, StringRef Filename,
                               const FileEntry *File);

  /// Determine whether the given header is part of a module
  /// marked 'unavailable'.
  bool isHeaderInUnavailableModule(const FileEntry *Header) const;

  /// Determine whether the given header is unavailable as part
  /// of the specified module.
  bool isHeaderUnavailableInModule(const FileEntry *Header,
                                   const Module *RequestingModule) const;

  /// Retrieve a module with the given name.
  ///
  /// \param Name The name of the module to look up.
  ///
  /// \returns The named module, if known; otherwise, returns null.
  Module *findModule(StringRef Name) const;

  /// Retrieve a module with the given name using lexical name lookup,
  /// starting at the given context.
  ///
  /// \param Name The name of the module to look up.
  ///
  /// \param Context The module context, from which we will perform lexical
  /// name lookup.
  ///
  /// \returns The named module, if known; otherwise, returns null.
  Module *lookupModuleUnqualified(StringRef Name, Module *Context) const;

  /// Retrieve a module with the given name within the given context,
  /// using direct (qualified) name lookup.
  ///
  /// \param Name The name of the module to look up.
  ///
  /// \param Context The module for which we will look for a submodule. If
  /// null, we will look for a top-level module.
  ///
  /// \returns The named submodule, if known; otherwose, returns null.
  Module *lookupModuleQualified(StringRef Name, Module *Context) const;

  /// Find a new module or submodule, or create it if it does not already
  /// exist.
  ///
  /// \param Name The name of the module to find or create.
  ///
  /// \param Parent The module that will act as the parent of this submodule,
  /// or nullptr to indicate that this is a top-level module.
  ///
  /// \param IsFramework Whether this is a framework module.
  ///
  /// \param IsExplicit Whether this is an explicit submodule.
  ///
  /// \returns The found or newly-created module, along with a boolean value
  /// that will be true if the module is newly-created.
  std::pair<Module *, bool> findOrCreateModule(StringRef Name, Module *Parent,
                                               bool IsFramework,
                                               bool IsExplicit);

  /// Create a global module fragment for a C++ module unit.
  ///
  /// We model the global module fragment as a submodule of the module
  /// interface unit. Unfortunately, we can't create the module interface
  /// unit's Module until later, because we don't know what it will be called
  /// usually. See C++20 [module.unit]/7.2 for the case we could know its
  /// parent.
  Module *createGlobalModuleFragmentForModuleUnit(SourceLocation Loc,
                                                  Module *Parent = nullptr);

  /// Create a global module fragment for a C++ module interface unit.
  Module *createPrivateModuleFragmentForInterfaceUnit(Module *Parent,
                                                      SourceLocation Loc);

  /// Create a new module for a C++ module interface unit.
  /// The module must not already exist, and will be configured for the current
  /// compilation.
  ///
  /// Note that this also sets the current module to the newly-created module.
  ///
  /// \returns The newly-created module.
  Module *createModuleForInterfaceUnit(SourceLocation Loc, StringRef Name,
                                       Module *GlobalModule);

  /// Create a header module from the specified list of headers.
  Module *createHeaderModule(StringRef Name, ArrayRef<Module::Header> Headers);

  /// Infer the contents of a framework module map from the given
  /// framework directory.
  Module *inferFrameworkModule(const DirectoryEntry *FrameworkDir,
                               bool IsSystem, Module *Parent);

  /// Create a new top-level module that is shadowed by
  /// \p ShadowingModule.
  Module *createShadowedModule(StringRef Name, bool IsFramework,
                               Module *ShadowingModule);

  /// Creates a new declaration scope for module names, allowing
  /// previously defined modules to shadow definitions from the new scope.
  ///
  /// \note Module names from earlier scopes will shadow names from the new
  /// scope, which is the opposite of how shadowing works for variables.
  void finishModuleDeclarationScope() { CurrentModuleScopeID += 1; }

  bool mayShadowNewModule(Module *ExistingModule) {
    assert(!ExistingModule->Parent && "expected top-level module");
    assert(ModuleScopeIDs.count(ExistingModule) && "unknown module");
    return ModuleScopeIDs[ExistingModule] < CurrentModuleScopeID;
  }

  /// Retrieve the module map file containing the definition of the given
  /// module.
  ///
  /// \param Module The module whose module map file will be returned, if known.
  ///
  /// \returns The file entry for the module map file containing the given
  /// module, or nullptr if the module definition was inferred.
  const FileEntry *getContainingModuleMapFile(const Module *Module) const;

  /// Get the module map file that (along with the module name) uniquely
  /// identifies this module.
  ///
  /// The particular module that \c Name refers to may depend on how the module
  /// was found in header search. However, the combination of \c Name and
  /// this module map will be globally unique for top-level modules. In the case
  /// of inferred modules, returns the module map that allowed the inference
  /// (e.g. contained 'module *'). Otherwise, returns
  /// getContainingModuleMapFile().
  const FileEntry *getModuleMapFileForUniquing(const Module *M) const;

  void setInferredModuleAllowedBy(Module *M, const FileEntry *ModMap);

  /// Get any module map files other than getModuleMapFileForUniquing(M)
  /// that define submodules of a top-level module \p M. This is cheaper than
  /// getting the module map file for each submodule individually, since the
  /// expected number of results is very small.
  AdditionalModMapsSet *getAdditionalModuleMapFiles(const Module *M) {
    auto I = AdditionalModMaps.find(M);
    if (I == AdditionalModMaps.end())
      return nullptr;
    return &I->second;
  }

  void addAdditionalModuleMapFile(const Module *M, const FileEntry *ModuleMap);

  /// Resolve all of the unresolved exports in the given module.
  ///
  /// \param Mod The module whose exports should be resolved.
  ///
  /// \param Complain Whether to emit diagnostics for failures.
  ///
  /// \returns true if any errors were encountered while resolving exports,
  /// false otherwise.
  bool resolveExports(Module *Mod, bool Complain);

  /// Resolve all of the unresolved uses in the given module.
  ///
  /// \param Mod The module whose uses should be resolved.
  ///
  /// \param Complain Whether to emit diagnostics for failures.
  ///
  /// \returns true if any errors were encountered while resolving uses,
  /// false otherwise.
  bool resolveUses(Module *Mod, bool Complain);

  /// Resolve all of the unresolved conflicts in the given module.
  ///
  /// \param Mod The module whose conflicts should be resolved.
  ///
  /// \param Complain Whether to emit diagnostics for failures.
  ///
  /// \returns true if any errors were encountered while resolving conflicts,
  /// false otherwise.
  bool resolveConflicts(Module *Mod, bool Complain);

  /// Sets the umbrella header of the given module to the given
  /// header.
  void setUmbrellaHeader(Module *Mod, const FileEntry *UmbrellaHeader,
<<<<<<< HEAD
                         Twine NameAsWritten);
=======
                         const Twine &NameAsWritten,
                         const Twine &PathRelativeToRootModuleDirectory);
>>>>>>> a2ce6ee6

  /// Sets the umbrella directory of the given module to the given
  /// directory.
  void setUmbrellaDir(Module *Mod, const DirectoryEntry *UmbrellaDir,
<<<<<<< HEAD
                      Twine NameAsWritten);
=======
                      const Twine &NameAsWritten,
                      const Twine &PathRelativeToRootModuleDirectory);
>>>>>>> a2ce6ee6

  /// Adds this header to the given module.
  /// \param Role The role of the header wrt the module.
  void addHeader(Module *Mod, Module::Header Header,
                 ModuleHeaderRole Role, bool Imported = false);

  /// Marks this header as being excluded from the given module.
  void excludeHeader(Module *Mod, Module::Header Header);

  /// Parse the given module map file, and record any modules we
  /// encounter.
  ///
  /// \param File The file to be parsed.
  ///
  /// \param IsSystem Whether this module map file is in a system header
  /// directory, and therefore should be considered a system module.
  ///
  /// \param HomeDir The directory in which relative paths within this module
  ///        map file will be resolved.
  ///
  /// \param ID The FileID of the file to process, if we've already entered it.
  ///
  /// \param Offset [inout] On input the offset at which to start parsing. On
  ///        output, the offset at which the module map terminated.
  ///
  /// \param ExternModuleLoc The location of the "extern module" declaration
  ///        that caused us to load this module map file, if any.
  ///
  /// \returns true if an error occurred, false otherwise.
  bool parseModuleMapFile(const FileEntry *File, bool IsSystem,
                          const DirectoryEntry *HomeDir,
                          FileID ID = FileID(), unsigned *Offset = nullptr,
                          SourceLocation ExternModuleLoc = SourceLocation());

  /// Dump the contents of the module map, for debugging purposes.
  void dump();

  using module_iterator = llvm::StringMap<Module *>::const_iterator;

  module_iterator module_begin() const { return Modules.begin(); }
  module_iterator module_end()   const { return Modules.end(); }
  llvm::iterator_range<module_iterator> modules() const {
    return {module_begin(), module_end()};
  }

  /// Cache a module load.  M might be nullptr.
  void cacheModuleLoad(const IdentifierInfo &II, Module *M) {
    CachedModuleLoads[&II] = M;
  }

  /// Return a cached module load.
  llvm::Optional<Module *> getCachedModuleLoad(const IdentifierInfo &II) {
    auto I = CachedModuleLoads.find(&II);
    if (I == CachedModuleLoads.end())
      return None;
    return I->second;
  }
};

} // namespace clang

#endif // LLVM_CLANG_LEX_MODULEMAP_H<|MERGE_RESOLUTION|>--- conflicted
+++ resolved
@@ -652,22 +652,14 @@
   /// Sets the umbrella header of the given module to the given
   /// header.
   void setUmbrellaHeader(Module *Mod, const FileEntry *UmbrellaHeader,
-<<<<<<< HEAD
-                         Twine NameAsWritten);
-=======
                          const Twine &NameAsWritten,
                          const Twine &PathRelativeToRootModuleDirectory);
->>>>>>> a2ce6ee6
 
   /// Sets the umbrella directory of the given module to the given
   /// directory.
   void setUmbrellaDir(Module *Mod, const DirectoryEntry *UmbrellaDir,
-<<<<<<< HEAD
-                      Twine NameAsWritten);
-=======
                       const Twine &NameAsWritten,
                       const Twine &PathRelativeToRootModuleDirectory);
->>>>>>> a2ce6ee6
 
   /// Adds this header to the given module.
   /// \param Role The role of the header wrt the module.
