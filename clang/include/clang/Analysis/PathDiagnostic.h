//===- PathDiagnostic.h - Path-Specific Diagnostic Handling -----*- C++ -*-===//
//
// Part of the LLVM Project, under the Apache License v2.0 with LLVM Exceptions.
// See https://llvm.org/LICENSE.txt for license information.
// SPDX-License-Identifier: Apache-2.0 WITH LLVM-exception
//
//===----------------------------------------------------------------------===//
//
//  This file defines the PathDiagnostic-related interfaces.
//
//===----------------------------------------------------------------------===//

#ifndef LLVM_CLANG_ANALYSIS_PATHDIAGNOSTIC_H
#define LLVM_CLANG_ANALYSIS_PATHDIAGNOSTIC_H

#include "clang/AST/Stmt.h"
#include "clang/Analysis/AnalysisDeclContext.h"
#include "clang/Basic/LLVM.h"
#include "clang/Basic/SourceLocation.h"
#include "llvm/ADT/ArrayRef.h"
#include "llvm/ADT/FoldingSet.h"
#include "llvm/ADT/Optional.h"
#include "llvm/ADT/PointerUnion.h"
#include "llvm/ADT/SmallVector.h"
#include "llvm/ADT/StringRef.h"
#include "llvm/Support/Allocator.h"
#include <cassert>
#include <deque>
#include <iterator>
#include <list>
#include <map>
#include <memory>
#include <set>
#include <string>
#include <utility>
#include <vector>

namespace clang {

class AnalysisDeclContext;
class BinaryOperator;
class CallEnter;
class CallExitEnd;
class ConditionalOperator;
class Decl;
class LocationContext;
class MemberExpr;
class ProgramPoint;
class SourceManager;

namespace ento {

//===----------------------------------------------------------------------===//
// High-level interface for handlers of path-sensitive diagnostics.
//===----------------------------------------------------------------------===//

class PathDiagnostic;

/// These options tweak the behavior of path diangostic consumers.
/// Most of these options are currently supported by very few consumers.
struct PathDiagnosticConsumerOptions {
  /// Run-line of the tool that produced the diagnostic.
  /// It can be included with the diagnostic for debugging purposes.
  std::string ToolInvocation;

  /// Whether to include additional information about macro expansions
  /// with the diagnostics, because otherwise they can be hard to obtain
  /// without re-compiling the program under analysis.
  bool ShouldDisplayMacroExpansions = false;

  /// Whether to include LLVM statistics of the process in the diagnostic.
  /// Useful for profiling the tool on large real-world codebases.
  bool ShouldSerializeStats = false;

  /// If the consumer intends to produce multiple output files, should it
<<<<<<< HEAD
  /// use randomly generated file names for these files (with the tiny risk of
  /// having random collisions) or deterministic human-readable file names
  /// (with a larger risk of deterministic collisions or invalid characters
  /// in the file name). We should not really give this choice to the users
  /// because deterministic mode is always superior when done right, but
  /// for some consumers this mode is experimental and needs to be
  /// off by default.
  bool ShouldWriteStableReportFilename = false;
=======
  /// use a pseudo-random file name name or a human-readable file name.
  bool ShouldWriteVerboseReportFilename = false;
>>>>>>> 2ab1d525

  /// Whether the consumer should treat consumed diagnostics as hard errors.
  /// Useful for breaking your build when issues are found.
  bool ShouldDisplayWarningsAsErrors = false;

  /// Whether the consumer should attempt to rewrite the source file
  /// with fix-it hints attached to the diagnostics it consumes.
  bool ShouldApplyFixIts = false;

  /// Whether the consumer should present the name of the entity that emitted
  /// the diagnostic (eg., a checker) so that the user knew how to disable it.
  bool ShouldDisplayDiagnosticName = false;
};

class PathDiagnosticConsumer {
public:
  class PDFileEntry : public llvm::FoldingSetNode {
  public:
    PDFileEntry(llvm::FoldingSetNodeID &NodeID) : NodeID(NodeID) {}

    using ConsumerFiles = std::vector<std::pair<StringRef, StringRef>>;

    /// A vector of <consumer,file> pairs.
    ConsumerFiles files;

    /// A precomputed hash tag used for uniquing PDFileEntry objects.
    const llvm::FoldingSetNodeID NodeID;

    /// Used for profiling in the FoldingSet.
    void Profile(llvm::FoldingSetNodeID &ID) { ID = NodeID; }
  };

  class FilesMade {
    llvm::BumpPtrAllocator Alloc;
    llvm::FoldingSet<PDFileEntry> Set;

  public:
    ~FilesMade();

    bool empty() const { return Set.empty(); }

    void addDiagnostic(const PathDiagnostic &PD,
                       StringRef ConsumerName,
                       StringRef fileName);

    PDFileEntry::ConsumerFiles *getFiles(const PathDiagnostic &PD);
  };

private:
  virtual void anchor();

public:
  PathDiagnosticConsumer() = default;
  virtual ~PathDiagnosticConsumer();

  void FlushDiagnostics(FilesMade *FilesMade);

  virtual void FlushDiagnosticsImpl(std::vector<const PathDiagnostic *> &Diags,
                                    FilesMade *filesMade) = 0;

  virtual StringRef getName() const = 0;

  void HandlePathDiagnostic(std::unique_ptr<PathDiagnostic> D);

  enum PathGenerationScheme {
    /// Only runs visitors, no output generated.
    None,

    /// Used for SARIF and text output.
    Minimal,

    /// Used for plist output, used for "arrows" generation.
    Extensive,

    /// Used for HTML, shows both "arrows" and control notes.
    Everything
  };

  virtual PathGenerationScheme getGenerationScheme() const { return Minimal; }

  bool shouldGenerateDiagnostics() const {
    return getGenerationScheme() != None;
  }

  bool shouldAddPathEdges() const { return getGenerationScheme() >= Extensive; }
  bool shouldAddControlNotes() const {
    return getGenerationScheme() == Minimal ||
           getGenerationScheme() == Everything;
  }

  virtual bool supportsLogicalOpControlFlow() const { return false; }

  /// Return true if the PathDiagnosticConsumer supports individual
  /// PathDiagnostics that span multiple files.
  virtual bool supportsCrossFileDiagnostics() const { return false; }

protected:
  bool flushed = false;
  llvm::FoldingSet<PathDiagnostic> Diags;
};

//===----------------------------------------------------------------------===//
// Path-sensitive diagnostics.
//===----------------------------------------------------------------------===//

class PathDiagnosticRange : public SourceRange {
public:
  bool isPoint = false;

  PathDiagnosticRange(SourceRange R, bool isP = false)
      : SourceRange(R), isPoint(isP) {}
  PathDiagnosticRange() = default;
};

using LocationOrAnalysisDeclContext =
    llvm::PointerUnion<const LocationContext *, AnalysisDeclContext *>;

class PathDiagnosticLocation {
private:
  enum Kind { RangeK, SingleLocK, StmtK, DeclK } K = SingleLocK;

  const Stmt *S = nullptr;
  const Decl *D = nullptr;
  const SourceManager *SM = nullptr;
  FullSourceLoc Loc;
  PathDiagnosticRange Range;

  PathDiagnosticLocation(SourceLocation L, const SourceManager &sm, Kind kind)
      : K(kind), SM(&sm), Loc(genLocation(L)), Range(genRange()) {}

  FullSourceLoc genLocation(
      SourceLocation L = SourceLocation(),
      LocationOrAnalysisDeclContext LAC = (AnalysisDeclContext *)nullptr) const;

  PathDiagnosticRange genRange(
      LocationOrAnalysisDeclContext LAC = (AnalysisDeclContext *)nullptr) const;

public:
  /// Create an invalid location.
  PathDiagnosticLocation() = default;

  /// Create a location corresponding to the given statement.
  PathDiagnosticLocation(const Stmt *s, const SourceManager &sm,
                         LocationOrAnalysisDeclContext lac)
      : K(s->getBeginLoc().isValid() ? StmtK : SingleLocK),
        S(K == StmtK ? s : nullptr), SM(&sm),
        Loc(genLocation(SourceLocation(), lac)), Range(genRange(lac)) {
    assert(K == SingleLocK || S);
    assert(K == SingleLocK || Loc.isValid());
    assert(K == SingleLocK || Range.isValid());
  }

  /// Create a location corresponding to the given declaration.
  PathDiagnosticLocation(const Decl *d, const SourceManager &sm)
      : K(DeclK), D(d), SM(&sm), Loc(genLocation()), Range(genRange()) {
    assert(D);
    assert(Loc.isValid());
    assert(Range.isValid());
  }

  /// Create a location at an explicit offset in the source.
  ///
  /// This should only be used if there are no more appropriate constructors.
  PathDiagnosticLocation(SourceLocation loc, const SourceManager &sm)
      : SM(&sm), Loc(loc, sm), Range(genRange()) {
    assert(Loc.isValid());
    assert(Range.isValid());
  }

  /// Create a location corresponding to the given declaration.
  static PathDiagnosticLocation create(const Decl *D,
                                       const SourceManager &SM) {
    return PathDiagnosticLocation(D, SM);
  }

  /// Create a location for the beginning of the declaration.
  static PathDiagnosticLocation createBegin(const Decl *D,
                                            const SourceManager &SM);

  /// Create a location for the beginning of the declaration.
  /// The third argument is ignored, useful for generic treatment
  /// of statements and declarations.
  static PathDiagnosticLocation
  createBegin(const Decl *D, const SourceManager &SM,
              const LocationOrAnalysisDeclContext LAC) {
    return createBegin(D, SM);
  }

  /// Create a location for the beginning of the statement.
  static PathDiagnosticLocation createBegin(const Stmt *S,
                                            const SourceManager &SM,
                                            const LocationOrAnalysisDeclContext LAC);

  /// Create a location for the end of the statement.
  ///
  /// If the statement is a CompoundStatement, the location will point to the
  /// closing brace instead of following it.
  static PathDiagnosticLocation createEnd(const Stmt *S,
                                          const SourceManager &SM,
                                       const LocationOrAnalysisDeclContext LAC);

  /// Create the location for the operator of the binary expression.
  /// Assumes the statement has a valid location.
  static PathDiagnosticLocation createOperatorLoc(const BinaryOperator *BO,
                                                  const SourceManager &SM);
  static PathDiagnosticLocation createConditionalColonLoc(
                                                  const ConditionalOperator *CO,
                                                  const SourceManager &SM);

  /// For member expressions, return the location of the '.' or '->'.
  /// Assumes the statement has a valid location.
  static PathDiagnosticLocation createMemberLoc(const MemberExpr *ME,
                                                const SourceManager &SM);

  /// Create a location for the beginning of the compound statement.
  /// Assumes the statement has a valid location.
  static PathDiagnosticLocation createBeginBrace(const CompoundStmt *CS,
                                                 const SourceManager &SM);

  /// Create a location for the end of the compound statement.
  /// Assumes the statement has a valid location.
  static PathDiagnosticLocation createEndBrace(const CompoundStmt *CS,
                                               const SourceManager &SM);

  /// Create a location for the beginning of the enclosing declaration body.
  /// Defaults to the beginning of the first statement in the declaration body.
  static PathDiagnosticLocation createDeclBegin(const LocationContext *LC,
                                                const SourceManager &SM);

  /// Constructs a location for the end of the enclosing declaration body.
  /// Defaults to the end of brace.
  static PathDiagnosticLocation createDeclEnd(const LocationContext *LC,
                                                   const SourceManager &SM);

  /// Create a location corresponding to the given valid ProgramPoint.
  static PathDiagnosticLocation create(const ProgramPoint &P,
                                       const SourceManager &SMng);

  /// Convert the given location into a single kind location.
  static PathDiagnosticLocation createSingleLocation(
                                             const PathDiagnosticLocation &PDL);

  /// Construct a source location that corresponds to either the beginning
  /// or the end of the given statement, or a nearby valid source location
  /// if the statement does not have a valid source location of its own.
  static SourceLocation
  getValidSourceLocation(const Stmt *S, LocationOrAnalysisDeclContext LAC,
                         bool UseEndOfStatement = false);

  bool operator==(const PathDiagnosticLocation &X) const {
    return K == X.K && Loc == X.Loc && Range == X.Range;
  }

  bool operator!=(const PathDiagnosticLocation &X) const {
    return !(*this == X);
  }

  bool isValid() const {
    return SM != nullptr;
  }

  FullSourceLoc asLocation() const {
    return Loc;
  }

  PathDiagnosticRange asRange() const {
    return Range;
  }

  const Stmt *asStmt() const { assert(isValid()); return S; }
  const Stmt *getStmtOrNull() const {
    if (!isValid())
      return nullptr;
    return asStmt();
  }

  const Decl *asDecl() const { assert(isValid()); return D; }

  bool hasRange() const { return K == StmtK || K == RangeK || K == DeclK; }

  bool hasValidLocation() const { return asLocation().isValid(); }

  void invalidate() {
    *this = PathDiagnosticLocation();
  }

  void flatten();

  const SourceManager& getManager() const { assert(isValid()); return *SM; }

  void Profile(llvm::FoldingSetNodeID &ID) const;

  void dump() const;
};

class PathDiagnosticLocationPair {
private:
  PathDiagnosticLocation Start, End;

public:
  PathDiagnosticLocationPair(const PathDiagnosticLocation &start,
                             const PathDiagnosticLocation &end)
      : Start(start), End(end) {}

  const PathDiagnosticLocation &getStart() const { return Start; }
  const PathDiagnosticLocation &getEnd() const { return End; }

  void setStart(const PathDiagnosticLocation &L) { Start = L; }
  void setEnd(const PathDiagnosticLocation &L) { End = L; }

  void flatten() {
    Start.flatten();
    End.flatten();
  }

  void Profile(llvm::FoldingSetNodeID &ID) const {
    Start.Profile(ID);
    End.Profile(ID);
  }
};

//===----------------------------------------------------------------------===//
// Path "pieces" for path-sensitive diagnostics.
//===----------------------------------------------------------------------===//

class PathDiagnosticPiece: public llvm::FoldingSetNode {
public:
  enum Kind { ControlFlow, Event, Macro, Call, Note, PopUp };
  enum DisplayHint { Above, Below };

private:
  const std::string str;
  const Kind kind;
  const DisplayHint Hint;

  /// In the containing bug report, this piece is the last piece from
  /// the main source file.
  bool LastInMainSourceFile = false;

  /// A constant string that can be used to tag the PathDiagnosticPiece,
  /// typically with the identification of the creator.  The actual pointer
  /// value is meant to be an identifier; the string itself is useful for
  /// debugging.
  StringRef Tag;

  std::vector<SourceRange> ranges;
  std::vector<FixItHint> fixits;

protected:
  PathDiagnosticPiece(StringRef s, Kind k, DisplayHint hint = Below);
  PathDiagnosticPiece(Kind k, DisplayHint hint = Below);

public:
  PathDiagnosticPiece() = delete;
  PathDiagnosticPiece(const PathDiagnosticPiece &) = delete;
  PathDiagnosticPiece &operator=(const PathDiagnosticPiece &) = delete;
  virtual ~PathDiagnosticPiece();

  StringRef getString() const { return str; }

  /// Tag this PathDiagnosticPiece with the given C-string.
  void setTag(const char *tag) { Tag = tag; }

  /// Return the opaque tag (if any) on the PathDiagnosticPiece.
  const void *getTag() const { return Tag.data(); }

  /// Return the string representation of the tag.  This is useful
  /// for debugging.
  StringRef getTagStr() const { return Tag; }

  /// getDisplayHint - Return a hint indicating where the diagnostic should
  ///  be displayed by the PathDiagnosticConsumer.
  DisplayHint getDisplayHint() const { return Hint; }

  virtual PathDiagnosticLocation getLocation() const = 0;
  virtual void flattenLocations() = 0;

  Kind getKind() const { return kind; }

  void addRange(SourceRange R) {
    if (!R.isValid())
      return;
    ranges.push_back(R);
  }

  void addRange(SourceLocation B, SourceLocation E) {
    if (!B.isValid() || !E.isValid())
      return;
    ranges.push_back(SourceRange(B,E));
  }

  void addFixit(FixItHint F) {
    fixits.push_back(F);
  }

  /// Return the SourceRanges associated with this PathDiagnosticPiece.
  ArrayRef<SourceRange> getRanges() const { return ranges; }

  /// Return the fix-it hints associated with this PathDiagnosticPiece.
  ArrayRef<FixItHint> getFixits() const { return fixits; }

  virtual void Profile(llvm::FoldingSetNodeID &ID) const;

  void setAsLastInMainSourceFile() {
    LastInMainSourceFile = true;
  }

  bool isLastInMainSourceFile() const {
    return LastInMainSourceFile;
  }

  virtual void dump() const = 0;
};

using PathDiagnosticPieceRef = std::shared_ptr<PathDiagnosticPiece>;

class PathPieces : public std::list<PathDiagnosticPieceRef> {
  void flattenTo(PathPieces &Primary, PathPieces &Current,
                 bool ShouldFlattenMacros) const;

public:
  PathPieces flatten(bool ShouldFlattenMacros) const {
    PathPieces Result;
    flattenTo(Result, Result, ShouldFlattenMacros);
    return Result;
  }

  void dump() const;
};

class PathDiagnosticSpotPiece : public PathDiagnosticPiece {
private:
  PathDiagnosticLocation Pos;

public:
  PathDiagnosticSpotPiece(const PathDiagnosticLocation &pos,
                          StringRef s,
                          PathDiagnosticPiece::Kind k,
                          bool addPosRange = true)
      : PathDiagnosticPiece(s, k), Pos(pos) {
    assert(Pos.isValid() && Pos.hasValidLocation() &&
           "PathDiagnosticSpotPiece's must have a valid location.");
    if (addPosRange && Pos.hasRange()) addRange(Pos.asRange());
  }

  PathDiagnosticLocation getLocation() const override { return Pos; }
  void flattenLocations() override { Pos.flatten(); }

  void Profile(llvm::FoldingSetNodeID &ID) const override;

  static bool classof(const PathDiagnosticPiece *P) {
    return P->getKind() == Event || P->getKind() == Macro ||
           P->getKind() == Note || P->getKind() == PopUp;
  }
};

class PathDiagnosticEventPiece : public PathDiagnosticSpotPiece {
  Optional<bool> IsPrunable;

public:
  PathDiagnosticEventPiece(const PathDiagnosticLocation &pos,
                           StringRef s, bool addPosRange = true)
      : PathDiagnosticSpotPiece(pos, s, Event, addPosRange) {}
  ~PathDiagnosticEventPiece() override;

  /// Mark the diagnostic piece as being potentially prunable.  This
  /// flag may have been previously set, at which point it will not
  /// be reset unless one specifies to do so.
  void setPrunable(bool isPrunable, bool override = false) {
    if (IsPrunable.hasValue() && !override)
     return;
    IsPrunable = isPrunable;
  }

  /// Return true if the diagnostic piece is prunable.
  bool isPrunable() const {
    return IsPrunable.getValueOr(false);
  }

  void dump() const override;

  static bool classof(const PathDiagnosticPiece *P) {
    return P->getKind() == Event;
  }
};

class PathDiagnosticCallPiece : public PathDiagnosticPiece {
  const Decl *Caller;
  const Decl *Callee = nullptr;

  // Flag signifying that this diagnostic has only call enter and no matching
  // call exit.
  bool NoExit;

  // Flag signifying that the callee function is an Objective-C autosynthesized
  // property getter or setter.
  bool IsCalleeAnAutosynthesizedPropertyAccessor = false;

  // The custom string, which should appear after the call Return Diagnostic.
  // TODO: Should we allow multiple diagnostics?
  std::string CallStackMessage;

  PathDiagnosticCallPiece(const Decl *callerD,
                          const PathDiagnosticLocation &callReturnPos)
      : PathDiagnosticPiece(Call), Caller(callerD), NoExit(false),
        callReturn(callReturnPos) {}
  PathDiagnosticCallPiece(PathPieces &oldPath, const Decl *caller)
      : PathDiagnosticPiece(Call), Caller(caller), NoExit(true),
        path(oldPath) {}

public:
  PathDiagnosticLocation callEnter;
  PathDiagnosticLocation callEnterWithin;
  PathDiagnosticLocation callReturn;
  PathPieces path;

  ~PathDiagnosticCallPiece() override;

  const Decl *getCaller() const { return Caller; }

  const Decl *getCallee() const { return Callee; }
  void setCallee(const CallEnter &CE, const SourceManager &SM);

  bool hasCallStackMessage() { return !CallStackMessage.empty(); }
  void setCallStackMessage(StringRef st) { CallStackMessage = std::string(st); }

  PathDiagnosticLocation getLocation() const override { return callEnter; }

  std::shared_ptr<PathDiagnosticEventPiece> getCallEnterEvent() const;
  std::shared_ptr<PathDiagnosticEventPiece>
  getCallEnterWithinCallerEvent() const;
  std::shared_ptr<PathDiagnosticEventPiece> getCallExitEvent() const;

  void flattenLocations() override {
    callEnter.flatten();
    callReturn.flatten();
    for (const auto &I : path)
      I->flattenLocations();
  }

  static std::shared_ptr<PathDiagnosticCallPiece>
  construct(const CallExitEnd &CE,
            const SourceManager &SM);

  static PathDiagnosticCallPiece *construct(PathPieces &pieces,
                                            const Decl *caller);

  void dump() const override;

  void Profile(llvm::FoldingSetNodeID &ID) const override;

  static bool classof(const PathDiagnosticPiece *P) {
    return P->getKind() == Call;
  }
};

class PathDiagnosticControlFlowPiece : public PathDiagnosticPiece {
  std::vector<PathDiagnosticLocationPair> LPairs;

public:
  PathDiagnosticControlFlowPiece(const PathDiagnosticLocation &startPos,
                                 const PathDiagnosticLocation &endPos,
                                 StringRef s)
      : PathDiagnosticPiece(s, ControlFlow) {
    LPairs.push_back(PathDiagnosticLocationPair(startPos, endPos));
  }

  PathDiagnosticControlFlowPiece(const PathDiagnosticLocation &startPos,
                                 const PathDiagnosticLocation &endPos)
      : PathDiagnosticPiece(ControlFlow) {
    LPairs.push_back(PathDiagnosticLocationPair(startPos, endPos));
  }

  ~PathDiagnosticControlFlowPiece() override;

  PathDiagnosticLocation getStartLocation() const {
    assert(!LPairs.empty() &&
           "PathDiagnosticControlFlowPiece needs at least one location.");
    return LPairs[0].getStart();
  }

  PathDiagnosticLocation getEndLocation() const {
    assert(!LPairs.empty() &&
           "PathDiagnosticControlFlowPiece needs at least one location.");
    return LPairs[0].getEnd();
  }

  void setStartLocation(const PathDiagnosticLocation &L) {
    LPairs[0].setStart(L);
  }

  void setEndLocation(const PathDiagnosticLocation &L) {
    LPairs[0].setEnd(L);
  }

  void push_back(const PathDiagnosticLocationPair &X) { LPairs.push_back(X); }

  PathDiagnosticLocation getLocation() const override {
    return getStartLocation();
  }

  using iterator = std::vector<PathDiagnosticLocationPair>::iterator;

  iterator begin() { return LPairs.begin(); }
  iterator end() { return LPairs.end(); }

  void flattenLocations() override {
    for (auto &I : *this)
      I.flatten();
  }

  using const_iterator =
      std::vector<PathDiagnosticLocationPair>::const_iterator;

  const_iterator begin() const { return LPairs.begin(); }
  const_iterator end() const { return LPairs.end(); }

  static bool classof(const PathDiagnosticPiece *P) {
    return P->getKind() == ControlFlow;
  }

  void dump() const override;

  void Profile(llvm::FoldingSetNodeID &ID) const override;
};

class PathDiagnosticMacroPiece : public PathDiagnosticSpotPiece {
public:
  PathDiagnosticMacroPiece(const PathDiagnosticLocation &pos)
      : PathDiagnosticSpotPiece(pos, "", Macro) {}
  ~PathDiagnosticMacroPiece() override;

  PathPieces subPieces;

  void flattenLocations() override {
    PathDiagnosticSpotPiece::flattenLocations();
    for (const auto &I : subPieces)
      I->flattenLocations();
  }

  static bool classof(const PathDiagnosticPiece *P) {
    return P->getKind() == Macro;
  }

  void dump() const override;

  void Profile(llvm::FoldingSetNodeID &ID) const override;
};

class PathDiagnosticNotePiece: public PathDiagnosticSpotPiece {
public:
  PathDiagnosticNotePiece(const PathDiagnosticLocation &Pos, StringRef S,
                          bool AddPosRange = true)
      : PathDiagnosticSpotPiece(Pos, S, Note, AddPosRange) {}
  ~PathDiagnosticNotePiece() override;

  static bool classof(const PathDiagnosticPiece *P) {
    return P->getKind() == Note;
  }

  void dump() const override;

  void Profile(llvm::FoldingSetNodeID &ID) const override;
};

class PathDiagnosticPopUpPiece: public PathDiagnosticSpotPiece {
public:
  PathDiagnosticPopUpPiece(const PathDiagnosticLocation &Pos, StringRef S,
                           bool AddPosRange = true)
      : PathDiagnosticSpotPiece(Pos, S, PopUp, AddPosRange) {}
  ~PathDiagnosticPopUpPiece() override;

  static bool classof(const PathDiagnosticPiece *P) {
    return P->getKind() == PopUp;
  }

  void dump() const override;

  void Profile(llvm::FoldingSetNodeID &ID) const override;
};

/// File IDs mapped to sets of line numbers.
using FilesToLineNumsMap = std::map<FileID, std::set<unsigned>>;

/// PathDiagnostic - PathDiagnostic objects represent a single path-sensitive
///  diagnostic.  It represents an ordered-collection of PathDiagnosticPieces,
///  each which represent the pieces of the path.
class PathDiagnostic : public llvm::FoldingSetNode {
  std::string CheckerName;
  const Decl *DeclWithIssue;
  std::string BugType;
  std::string VerboseDesc;
  std::string ShortDesc;
  std::string Category;
  std::deque<std::string> OtherDesc;

  /// Loc The location of the path diagnostic report.
  PathDiagnosticLocation Loc;

  PathPieces pathImpl;
  SmallVector<PathPieces *, 3> pathStack;

  /// Important bug uniqueing location.
  /// The location info is useful to differentiate between bugs.
  PathDiagnosticLocation UniqueingLoc;
  const Decl *UniqueingDecl;

  /// Lines executed in the path.
  std::unique_ptr<FilesToLineNumsMap> ExecutedLines;

public:
  PathDiagnostic() = delete;
  PathDiagnostic(StringRef CheckerName, const Decl *DeclWithIssue,
                 StringRef bugtype, StringRef verboseDesc, StringRef shortDesc,
                 StringRef category, PathDiagnosticLocation LocationToUnique,
                 const Decl *DeclToUnique,
                 std::unique_ptr<FilesToLineNumsMap> ExecutedLines);
  ~PathDiagnostic();

  const PathPieces &path;

  /// Return the path currently used by builders for constructing the
  /// PathDiagnostic.
  PathPieces &getActivePath() {
    if (pathStack.empty())
      return pathImpl;
    return *pathStack.back();
  }

  /// Return a mutable version of 'path'.
  PathPieces &getMutablePieces() {
    return pathImpl;
  }

  /// Return the unrolled size of the path.
  unsigned full_size();

  void pushActivePath(PathPieces *p) { pathStack.push_back(p); }
  void popActivePath() { if (!pathStack.empty()) pathStack.pop_back(); }

  bool isWithinCall() const { return !pathStack.empty(); }

  void setEndOfPath(PathDiagnosticPieceRef EndPiece) {
    assert(!Loc.isValid() && "End location already set!");
    Loc = EndPiece->getLocation();
    assert(Loc.isValid() && "Invalid location for end-of-path piece");
    getActivePath().push_back(std::move(EndPiece));
  }

  void appendToDesc(StringRef S) {
    if (!ShortDesc.empty())
      ShortDesc += S;
    VerboseDesc += S;
  }

  StringRef getVerboseDescription() const { return VerboseDesc; }

  StringRef getShortDescription() const {
    return ShortDesc.empty() ? VerboseDesc : ShortDesc;
  }

  StringRef getCheckerName() const { return CheckerName; }
  StringRef getBugType() const { return BugType; }
  StringRef getCategory() const { return Category; }

  using meta_iterator = std::deque<std::string>::const_iterator;

  meta_iterator meta_begin() const { return OtherDesc.begin(); }
  meta_iterator meta_end() const { return OtherDesc.end(); }
  void addMeta(StringRef s) { OtherDesc.push_back(std::string(s)); }

  const FilesToLineNumsMap &getExecutedLines() const {
    return *ExecutedLines;
  }

  FilesToLineNumsMap &getExecutedLines() {
    return *ExecutedLines;
  }

  /// Return the semantic context where an issue occurred.  If the
  /// issue occurs along a path, this represents the "central" area
  /// where the bug manifests.
  const Decl *getDeclWithIssue() const { return DeclWithIssue; }

  void setDeclWithIssue(const Decl *D) {
    DeclWithIssue = D;
  }

  PathDiagnosticLocation getLocation() const {
    return Loc;
  }

  void setLocation(PathDiagnosticLocation NewLoc) {
    Loc = NewLoc;
  }

  /// Get the location on which the report should be uniqued.
  PathDiagnosticLocation getUniqueingLoc() const {
    return UniqueingLoc;
  }

  /// Get the declaration containing the uniqueing location.
  const Decl *getUniqueingDecl() const {
    return UniqueingDecl;
  }

  void flattenLocations() {
    Loc.flatten();
    for (const auto &I : pathImpl)
      I->flattenLocations();
  }

  /// Profiles the diagnostic, independent of the path it references.
  ///
  /// This can be used to merge diagnostics that refer to the same issue
  /// along different paths.
  void Profile(llvm::FoldingSetNodeID &ID) const;

  /// Profiles the diagnostic, including its path.
  ///
  /// Two diagnostics with the same issue along different paths will generate
  /// different profiles.
  void FullProfile(llvm::FoldingSetNodeID &ID) const;
};

} // namespace ento
} // namespace clang

#endif // LLVM_CLANG_ANALYSIS_PATHDIAGNOSTIC_H<|MERGE_RESOLUTION|>--- conflicted
+++ resolved
@@ -73,19 +73,8 @@
   bool ShouldSerializeStats = false;
 
   /// If the consumer intends to produce multiple output files, should it
-<<<<<<< HEAD
-  /// use randomly generated file names for these files (with the tiny risk of
-  /// having random collisions) or deterministic human-readable file names
-  /// (with a larger risk of deterministic collisions or invalid characters
-  /// in the file name). We should not really give this choice to the users
-  /// because deterministic mode is always superior when done right, but
-  /// for some consumers this mode is experimental and needs to be
-  /// off by default.
-  bool ShouldWriteStableReportFilename = false;
-=======
   /// use a pseudo-random file name name or a human-readable file name.
   bool ShouldWriteVerboseReportFilename = false;
->>>>>>> 2ab1d525
 
   /// Whether the consumer should treat consumed diagnostics as hard errors.
   /// Useful for breaking your build when issues are found.
