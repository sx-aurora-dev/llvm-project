//===--- TargetInfo.h - Expose information about the target -----*- C++ -*-===//
//
// Part of the LLVM Project, under the Apache License v2.0 with LLVM Exceptions.
// See https://llvm.org/LICENSE.txt for license information.
// SPDX-License-Identifier: Apache-2.0 WITH LLVM-exception
//
//===----------------------------------------------------------------------===//
///
/// \file
/// Defines the clang::TargetInfo interface.
///
//===----------------------------------------------------------------------===//

#ifndef LLVM_CLANG_BASIC_TARGETINFO_H
#define LLVM_CLANG_BASIC_TARGETINFO_H

#include "clang/Basic/AddressSpaces.h"
#include "clang/Basic/CodeGenOptions.h"
#include "clang/Basic/LLVM.h"
#include "clang/Basic/LangOptions.h"
#include "clang/Basic/Specifiers.h"
#include "clang/Basic/TargetCXXABI.h"
#include "clang/Basic/TargetOptions.h"
#include "llvm/ADT/APFloat.h"
#include "llvm/ADT/APInt.h"
#include "llvm/ADT/ArrayRef.h"
#include "llvm/ADT/IntrusiveRefCntPtr.h"
#include "llvm/ADT/Optional.h"
#include "llvm/ADT/SmallSet.h"
#include "llvm/ADT/StringMap.h"
#include "llvm/ADT/StringRef.h"
#include "llvm/ADT/Triple.h"
#include "llvm/Frontend/OpenMP/OMPGridValues.h"
#include "llvm/Support/DataTypes.h"
#include "llvm/Support/Error.h"
#include "llvm/Support/VersionTuple.h"
#include <cassert>
#include <string>
#include <vector>

namespace llvm {
struct fltSemantics;
}

namespace clang {
class DiagnosticsEngine;
class LangOptions;
class CodeGenOptions;
class MacroBuilder;

namespace Builtin { struct Info; }

enum class FloatModeKind {
  NoFloat = 255,
  Float = 0,
  Double,
  LongDouble,
  Float128,
  Ibm128
};

/// Fields controlling how types are laid out in memory; these may need to
/// be copied for targets like AMDGPU that base their ABIs on an auxiliary
/// CPU target.
struct TransferrableTargetInfo {
  unsigned char PointerWidth, PointerAlign;
  unsigned char BoolWidth, BoolAlign;
  unsigned char IntWidth, IntAlign;
  unsigned char HalfWidth, HalfAlign;
  unsigned char BFloat16Width, BFloat16Align;
  unsigned char FloatWidth, FloatAlign;
  unsigned char DoubleWidth, DoubleAlign;
  unsigned char LongDoubleWidth, LongDoubleAlign, Float128Align, Ibm128Align;
  unsigned char LargeArrayMinWidth, LargeArrayAlign;
  unsigned char LongWidth, LongAlign;
  unsigned char LongLongWidth, LongLongAlign;

  // Fixed point bit widths
  unsigned char ShortAccumWidth, ShortAccumAlign;
  unsigned char AccumWidth, AccumAlign;
  unsigned char LongAccumWidth, LongAccumAlign;
  unsigned char ShortFractWidth, ShortFractAlign;
  unsigned char FractWidth, FractAlign;
  unsigned char LongFractWidth, LongFractAlign;

  // If true, unsigned fixed point types have the same number of fractional bits
  // as their signed counterparts, forcing the unsigned types to have one extra
  // bit of padding. Otherwise, unsigned fixed point types have
  // one more fractional bit than its corresponding signed type. This is false
  // by default.
  bool PaddingOnUnsignedFixedPoint;

  // Fixed point integral and fractional bit sizes
  // Saturated types share the same integral/fractional bits as their
  // corresponding unsaturated types.
  // For simplicity, the fractional bits in a _Fract type will be one less the
  // width of that _Fract type. This leaves all signed _Fract types having no
  // padding and unsigned _Fract types will only have 1 bit of padding after the
  // sign if PaddingOnUnsignedFixedPoint is set.
  unsigned char ShortAccumScale;
  unsigned char AccumScale;
  unsigned char LongAccumScale;

  unsigned char SuitableAlign;
  unsigned char DefaultAlignForAttributeAligned;
  unsigned char MinGlobalAlign;

  unsigned short NewAlign;
  unsigned MaxVectorAlign;
  unsigned MaxTLSAlign;

  const llvm::fltSemantics *HalfFormat, *BFloat16Format, *FloatFormat,
      *DoubleFormat, *LongDoubleFormat, *Float128Format, *Ibm128Format;

  ///===---- Target Data Type Query Methods -------------------------------===//
  enum IntType {
    NoInt = 0,
    SignedChar,
    UnsignedChar,
    SignedShort,
    UnsignedShort,
    SignedInt,
    UnsignedInt,
    SignedLong,
    UnsignedLong,
    SignedLongLong,
    UnsignedLongLong
  };

protected:
  IntType SizeType, IntMaxType, PtrDiffType, IntPtrType, WCharType, WIntType,
      Char16Type, Char32Type, Int64Type, Int16Type, SigAtomicType,
      ProcessIDType;

  /// Whether Objective-C's built-in boolean type should be signed char.
  ///
  /// Otherwise, when this flag is not set, the normal built-in boolean type is
  /// used.
  unsigned UseSignedCharForObjCBool : 1;

  /// Control whether the alignment of bit-field types is respected when laying
  /// out structures. If true, then the alignment of the bit-field type will be
  /// used to (a) impact the alignment of the containing structure, and (b)
  /// ensure that the individual bit-field will not straddle an alignment
  /// boundary.
  unsigned UseBitFieldTypeAlignment : 1;

  /// Whether zero length bitfields (e.g., int : 0;) force alignment of
  /// the next bitfield.
  ///
  /// If the alignment of the zero length bitfield is greater than the member
  /// that follows it, `bar', `bar' will be aligned as the type of the
  /// zero-length bitfield.
  unsigned UseZeroLengthBitfieldAlignment : 1;

  /// Whether zero length bitfield alignment is respected if they are the
  /// leading members.
  unsigned UseLeadingZeroLengthBitfield : 1;

  ///  Whether explicit bit field alignment attributes are honored.
  unsigned UseExplicitBitFieldAlignment : 1;

  /// If non-zero, specifies a fixed alignment value for bitfields that follow
  /// zero length bitfield, regardless of the zero length bitfield type.
  unsigned ZeroLengthBitfieldBoundary;

  /// If non-zero, specifies a maximum alignment to truncate alignment
  /// specified in the aligned attribute of a static variable to this value.
  unsigned MaxAlignedAttribute;
};

/// OpenCL type kinds.
enum OpenCLTypeKind : uint8_t {
  OCLTK_Default,
  OCLTK_ClkEvent,
  OCLTK_Event,
  OCLTK_Image,
  OCLTK_Pipe,
  OCLTK_Queue,
  OCLTK_ReserveID,
  OCLTK_Sampler,
};

/// Exposes information about the current target.
///
class TargetInfo : public virtual TransferrableTargetInfo,
                   public RefCountedBase<TargetInfo> {
  std::shared_ptr<TargetOptions> TargetOpts;
  llvm::Triple Triple;
protected:
  // Target values set by the ctor of the actual target implementation.  Default
  // values are specified by the TargetInfo constructor.
  bool BigEndian;
  bool TLSSupported;
  bool VLASupported;
  bool NoAsmVariants;  // True if {|} are normal characters.
  bool HasLegalHalfType; // True if the backend supports operations on the half
                         // LLVM IR type.
  bool HasFloat128;
  bool HasFloat16;
  bool HasBFloat16;
  bool HasIbm128;
  bool HasLongDouble;
  bool HasFPReturn;
  bool HasStrictFP;

  unsigned char MaxAtomicPromoteWidth, MaxAtomicInlineWidth;
  unsigned short SimdDefaultAlign;
  std::string DataLayoutString;
  const char *UserLabelPrefix;
  const char *MCountName;
  unsigned char RegParmMax, SSERegParmMax;
  TargetCXXABI TheCXXABI;
  const LangASMap *AddrSpaceMap;
  unsigned ProgramAddrSpace;

  mutable StringRef PlatformName;
  mutable VersionTuple PlatformMinVersion;

  unsigned HasAlignMac68kSupport : 1;
  unsigned RealTypeUsesObjCFPRet : 3;
  unsigned ComplexLongDoubleUsesFP2Ret : 1;

  unsigned HasBuiltinMSVaList : 1;

  unsigned IsRenderScriptTarget : 1;

  unsigned HasAArch64SVETypes : 1;

  unsigned HasRISCVVTypes : 1;

  unsigned AllowAMDGPUUnsafeFPAtomics : 1;

  unsigned ARMCDECoprocMask : 8;

  unsigned MaxOpenCLWorkGroupSize;

  // TargetInfo Constructor.  Default initializes all fields.
  TargetInfo(const llvm::Triple &T);

  // UserLabelPrefix must match DL's getGlobalPrefix() when interpreted
  // as a DataLayout object.
  void resetDataLayout(StringRef DL, const char *UserLabelPrefix = "");

public:
  /// Construct a target for the given options.
  ///
  /// \param Opts - The options to use to initialize the target. The target may
  /// modify the options to canonicalize the target feature information to match
  /// what the backend expects.
  static TargetInfo *
  CreateTargetInfo(DiagnosticsEngine &Diags,
                   const std::shared_ptr<TargetOptions> &Opts);

  virtual ~TargetInfo();

  /// Retrieve the target options.
  TargetOptions &getTargetOpts() const {
    assert(TargetOpts && "Missing target options");
    return *TargetOpts;
  }

  /// The different kinds of __builtin_va_list types defined by
  /// the target implementation.
  enum BuiltinVaListKind {
    /// typedef char* __builtin_va_list;
    CharPtrBuiltinVaList = 0,

    /// typedef void* __builtin_va_list;
    VoidPtrBuiltinVaList,

    /// __builtin_va_list as defined by the AArch64 ABI
    /// http://infocenter.arm.com/help/topic/com.arm.doc.ihi0055a/IHI0055A_aapcs64.pdf
    AArch64ABIBuiltinVaList,

    /// __builtin_va_list as defined by the PNaCl ABI:
    /// http://www.chromium.org/nativeclient/pnacl/bitcode-abi#TOC-Machine-Types
    PNaClABIBuiltinVaList,

    /// __builtin_va_list as defined by the Power ABI:
    /// https://www.power.org
    ///        /resources/downloads/Power-Arch-32-bit-ABI-supp-1.0-Embedded.pdf
    PowerABIBuiltinVaList,

    /// __builtin_va_list as defined by the x86-64 ABI:
    /// http://refspecs.linuxbase.org/elf/x86_64-abi-0.21.pdf
    X86_64ABIBuiltinVaList,

    /// __builtin_va_list as defined by ARM AAPCS ABI
    /// http://infocenter.arm.com
    //        /help/topic/com.arm.doc.ihi0042d/IHI0042D_aapcs.pdf
    AAPCSABIBuiltinVaList,

    // typedef struct __va_list_tag
    //   {
    //     long __gpr;
    //     long __fpr;
    //     void *__overflow_arg_area;
    //     void *__reg_save_area;
    //   } va_list[1];
    SystemZBuiltinVaList,

    // typedef struct __va_list_tag {
    //    void *__current_saved_reg_area_pointer;
    //    void *__saved_reg_area_end_pointer;
    //    void *__overflow_area_pointer;
    //} va_list;
    HexagonBuiltinVaList
  };

protected:
  /// Specify if mangling based on address space map should be used or
  /// not for language specific address spaces
  bool UseAddrSpaceMapMangling;

public:
  IntType getSizeType() const { return SizeType; }
  IntType getSignedSizeType() const {
    switch (SizeType) {
    case UnsignedShort:
      return SignedShort;
    case UnsignedInt:
      return SignedInt;
    case UnsignedLong:
      return SignedLong;
    case UnsignedLongLong:
      return SignedLongLong;
    default:
      llvm_unreachable("Invalid SizeType");
    }
  }
  IntType getIntMaxType() const { return IntMaxType; }
  IntType getUIntMaxType() const {
    return getCorrespondingUnsignedType(IntMaxType);
  }
  IntType getPtrDiffType(unsigned AddrSpace) const {
    return AddrSpace == 0 ? PtrDiffType : getPtrDiffTypeV(AddrSpace);
  }
  IntType getUnsignedPtrDiffType(unsigned AddrSpace) const {
    return getCorrespondingUnsignedType(getPtrDiffType(AddrSpace));
  }
  IntType getIntPtrType() const { return IntPtrType; }
  IntType getUIntPtrType() const {
    return getCorrespondingUnsignedType(IntPtrType);
  }
  IntType getWCharType() const { return WCharType; }
  IntType getWIntType() const { return WIntType; }
  IntType getChar16Type() const { return Char16Type; }
  IntType getChar32Type() const { return Char32Type; }
  IntType getInt64Type() const { return Int64Type; }
  IntType getUInt64Type() const {
    return getCorrespondingUnsignedType(Int64Type);
  }
  IntType getInt16Type() const { return Int16Type; }
  IntType getUInt16Type() const {
    return getCorrespondingUnsignedType(Int16Type);
  }
  IntType getSigAtomicType() const { return SigAtomicType; }
  IntType getProcessIDType() const { return ProcessIDType; }

  static IntType getCorrespondingUnsignedType(IntType T) {
    switch (T) {
    case SignedChar:
      return UnsignedChar;
    case SignedShort:
      return UnsignedShort;
    case SignedInt:
      return UnsignedInt;
    case SignedLong:
      return UnsignedLong;
    case SignedLongLong:
      return UnsignedLongLong;
    default:
      llvm_unreachable("Unexpected signed integer type");
    }
  }

  /// In the event this target uses the same number of fractional bits for its
  /// unsigned types as it does with its signed counterparts, there will be
  /// exactly one bit of padding.
  /// Return true if unsigned fixed point types have padding for this target.
  bool doUnsignedFixedPointTypesHavePadding() const {
    return PaddingOnUnsignedFixedPoint;
  }

  /// Return the width (in bits) of the specified integer type enum.
  ///
  /// For example, SignedInt -> getIntWidth().
  unsigned getTypeWidth(IntType T) const;

  /// Return integer type with specified width.
  virtual IntType getIntTypeByWidth(unsigned BitWidth, bool IsSigned) const;

  /// Return the smallest integer type with at least the specified width.
  virtual IntType getLeastIntTypeByWidth(unsigned BitWidth,
                                         bool IsSigned) const;

  /// Return floating point type with specified width. On PPC, there are
  /// three possible types for 128-bit floating point: "PPC double-double",
  /// IEEE 754R quad precision, and "long double" (which under the covers
  /// is represented as one of those two). At this time, there is no support
  /// for an explicit "PPC double-double" type (i.e. __ibm128) so we only
  /// need to differentiate between "long double" and IEEE quad precision.
  FloatModeKind getRealTypeByWidth(unsigned BitWidth,
                                   FloatModeKind ExplicitType) const;

  /// Return the alignment (in bits) of the specified integer type enum.
  ///
  /// For example, SignedInt -> getIntAlign().
  unsigned getTypeAlign(IntType T) const;

  /// Returns true if the type is signed; false otherwise.
  static bool isTypeSigned(IntType T);

  /// Return the width of pointers on this target, for the
  /// specified address space.
  uint64_t getPointerWidth(unsigned AddrSpace) const {
    return AddrSpace == 0 ? PointerWidth : getPointerWidthV(AddrSpace);
  }
  uint64_t getPointerAlign(unsigned AddrSpace) const {
    return AddrSpace == 0 ? PointerAlign : getPointerAlignV(AddrSpace);
  }

  /// Return the maximum width of pointers on this target.
  virtual uint64_t getMaxPointerWidth() const {
    return PointerWidth;
  }

  /// Get integer value for null pointer.
  /// \param AddrSpace address space of pointee in source language.
  virtual uint64_t getNullPointerValue(LangAS AddrSpace) const { return 0; }

  /// Return the size of '_Bool' and C++ 'bool' for this target, in bits.
  unsigned getBoolWidth() const { return BoolWidth; }

  /// Return the alignment of '_Bool' and C++ 'bool' for this target.
  unsigned getBoolAlign() const { return BoolAlign; }

  unsigned getCharWidth() const { return 8; } // FIXME
  unsigned getCharAlign() const { return 8; } // FIXME

  /// Return the size of 'signed short' and 'unsigned short' for this
  /// target, in bits.
  unsigned getShortWidth() const { return 16; } // FIXME

  /// Return the alignment of 'signed short' and 'unsigned short' for
  /// this target.
  unsigned getShortAlign() const { return 16; } // FIXME

  /// getIntWidth/Align - Return the size of 'signed int' and 'unsigned int' for
  /// this target, in bits.
  unsigned getIntWidth() const { return IntWidth; }
  unsigned getIntAlign() const { return IntAlign; }

  /// getLongWidth/Align - Return the size of 'signed long' and 'unsigned long'
  /// for this target, in bits.
  unsigned getLongWidth() const { return LongWidth; }
  unsigned getLongAlign() const { return LongAlign; }

  /// getLongLongWidth/Align - Return the size of 'signed long long' and
  /// 'unsigned long long' for this target, in bits.
  unsigned getLongLongWidth() const { return LongLongWidth; }
  unsigned getLongLongAlign() const { return LongLongAlign; }

  /// getShortAccumWidth/Align - Return the size of 'signed short _Accum' and
  /// 'unsigned short _Accum' for this target, in bits.
  unsigned getShortAccumWidth() const { return ShortAccumWidth; }
  unsigned getShortAccumAlign() const { return ShortAccumAlign; }

  /// getAccumWidth/Align - Return the size of 'signed _Accum' and
  /// 'unsigned _Accum' for this target, in bits.
  unsigned getAccumWidth() const { return AccumWidth; }
  unsigned getAccumAlign() const { return AccumAlign; }

  /// getLongAccumWidth/Align - Return the size of 'signed long _Accum' and
  /// 'unsigned long _Accum' for this target, in bits.
  unsigned getLongAccumWidth() const { return LongAccumWidth; }
  unsigned getLongAccumAlign() const { return LongAccumAlign; }

  /// getShortFractWidth/Align - Return the size of 'signed short _Fract' and
  /// 'unsigned short _Fract' for this target, in bits.
  unsigned getShortFractWidth() const { return ShortFractWidth; }
  unsigned getShortFractAlign() const { return ShortFractAlign; }

  /// getFractWidth/Align - Return the size of 'signed _Fract' and
  /// 'unsigned _Fract' for this target, in bits.
  unsigned getFractWidth() const { return FractWidth; }
  unsigned getFractAlign() const { return FractAlign; }

  /// getLongFractWidth/Align - Return the size of 'signed long _Fract' and
  /// 'unsigned long _Fract' for this target, in bits.
  unsigned getLongFractWidth() const { return LongFractWidth; }
  unsigned getLongFractAlign() const { return LongFractAlign; }

  /// getShortAccumScale/IBits - Return the number of fractional/integral bits
  /// in a 'signed short _Accum' type.
  unsigned getShortAccumScale() const { return ShortAccumScale; }
  unsigned getShortAccumIBits() const {
    return ShortAccumWidth - ShortAccumScale - 1;
  }

  /// getAccumScale/IBits - Return the number of fractional/integral bits
  /// in a 'signed _Accum' type.
  unsigned getAccumScale() const { return AccumScale; }
  unsigned getAccumIBits() const { return AccumWidth - AccumScale - 1; }

  /// getLongAccumScale/IBits - Return the number of fractional/integral bits
  /// in a 'signed long _Accum' type.
  unsigned getLongAccumScale() const { return LongAccumScale; }
  unsigned getLongAccumIBits() const {
    return LongAccumWidth - LongAccumScale - 1;
  }

  /// getUnsignedShortAccumScale/IBits - Return the number of
  /// fractional/integral bits in a 'unsigned short _Accum' type.
  unsigned getUnsignedShortAccumScale() const {
    return PaddingOnUnsignedFixedPoint ? ShortAccumScale : ShortAccumScale + 1;
  }
  unsigned getUnsignedShortAccumIBits() const {
    return PaddingOnUnsignedFixedPoint
               ? getShortAccumIBits()
               : ShortAccumWidth - getUnsignedShortAccumScale();
  }

  /// getUnsignedAccumScale/IBits - Return the number of fractional/integral
  /// bits in a 'unsigned _Accum' type.
  unsigned getUnsignedAccumScale() const {
    return PaddingOnUnsignedFixedPoint ? AccumScale : AccumScale + 1;
  }
  unsigned getUnsignedAccumIBits() const {
    return PaddingOnUnsignedFixedPoint ? getAccumIBits()
                                       : AccumWidth - getUnsignedAccumScale();
  }

  /// getUnsignedLongAccumScale/IBits - Return the number of fractional/integral
  /// bits in a 'unsigned long _Accum' type.
  unsigned getUnsignedLongAccumScale() const {
    return PaddingOnUnsignedFixedPoint ? LongAccumScale : LongAccumScale + 1;
  }
  unsigned getUnsignedLongAccumIBits() const {
    return PaddingOnUnsignedFixedPoint
               ? getLongAccumIBits()
               : LongAccumWidth - getUnsignedLongAccumScale();
  }

  /// getShortFractScale - Return the number of fractional bits
  /// in a 'signed short _Fract' type.
  unsigned getShortFractScale() const { return ShortFractWidth - 1; }

  /// getFractScale - Return the number of fractional bits
  /// in a 'signed _Fract' type.
  unsigned getFractScale() const { return FractWidth - 1; }

  /// getLongFractScale - Return the number of fractional bits
  /// in a 'signed long _Fract' type.
  unsigned getLongFractScale() const { return LongFractWidth - 1; }

  /// getUnsignedShortFractScale - Return the number of fractional bits
  /// in a 'unsigned short _Fract' type.
  unsigned getUnsignedShortFractScale() const {
    return PaddingOnUnsignedFixedPoint ? getShortFractScale()
                                       : getShortFractScale() + 1;
  }

  /// getUnsignedFractScale - Return the number of fractional bits
  /// in a 'unsigned _Fract' type.
  unsigned getUnsignedFractScale() const {
    return PaddingOnUnsignedFixedPoint ? getFractScale() : getFractScale() + 1;
  }

  /// getUnsignedLongFractScale - Return the number of fractional bits
  /// in a 'unsigned long _Fract' type.
  unsigned getUnsignedLongFractScale() const {
    return PaddingOnUnsignedFixedPoint ? getLongFractScale()
                                       : getLongFractScale() + 1;
  }

  /// Determine whether the __int128 type is supported on this target.
  virtual bool hasInt128Type() const {
    return (getPointerWidth(0) >= 64) || getTargetOpts().ForceEnableInt128;
  } // FIXME

  /// Determine whether the _BitInt type is supported on this target. This
  /// limitation is put into place for ABI reasons.
  /// FIXME: _BitInt is a required type in C23, so there's not much utility in
  /// asking whether the target supported it or not; I think this should be
  /// removed once backends have been alerted to the type and have had the
  /// chance to do implementation work if needed.
  virtual bool hasBitIntType() const {
    return false;
  }

  /// Determine whether _Float16 is supported on this target.
  virtual bool hasLegalHalfType() const { return HasLegalHalfType; }

  /// Determine whether the __float128 type is supported on this target.
  virtual bool hasFloat128Type() const { return HasFloat128; }

  /// Determine whether the _Float16 type is supported on this target.
  virtual bool hasFloat16Type() const { return HasFloat16; }

  /// Determine whether the _BFloat16 type is supported on this target.
  virtual bool hasBFloat16Type() const { return HasBFloat16; }

  /// Determine whether the __ibm128 type is supported on this target.
  virtual bool hasIbm128Type() const { return HasIbm128; }

  /// Determine whether the long double type is supported on this target.
  virtual bool hasLongDoubleType() const { return HasLongDouble; }

  /// Determine whether return of a floating point value is supported
  /// on this target.
  virtual bool hasFPReturn() const { return HasFPReturn; }

  /// Determine whether constrained floating point is supported on this target.
  virtual bool hasStrictFP() const { return HasStrictFP; }

  /// Return the alignment that is the largest alignment ever used for any
  /// scalar/SIMD data type on the target machine you are compiling for
  /// (including types with an extended alignment requirement).
  unsigned getSuitableAlign() const { return SuitableAlign; }

  /// Return the default alignment for __attribute__((aligned)) on
  /// this target, to be used if no alignment value is specified.
  unsigned getDefaultAlignForAttributeAligned() const {
    return DefaultAlignForAttributeAligned;
  }

  /// getMinGlobalAlign - Return the minimum alignment of a global variable,
  /// unless its alignment is explicitly reduced via attributes.
  virtual unsigned getMinGlobalAlign (uint64_t) const {
    return MinGlobalAlign;
  }

  /// Return the largest alignment for which a suitably-sized allocation with
  /// '::operator new(size_t)' or 'malloc' is guaranteed to produce a
  /// correctly-aligned pointer.
  unsigned getNewAlign() const {
    return NewAlign ? NewAlign : std::max(LongDoubleAlign, LongLongAlign);
  }

  /// getWCharWidth/Align - Return the size of 'wchar_t' for this target, in
  /// bits.
  unsigned getWCharWidth() const { return getTypeWidth(WCharType); }
  unsigned getWCharAlign() const { return getTypeAlign(WCharType); }

  /// getChar16Width/Align - Return the size of 'char16_t' for this target, in
  /// bits.
  unsigned getChar16Width() const { return getTypeWidth(Char16Type); }
  unsigned getChar16Align() const { return getTypeAlign(Char16Type); }

  /// getChar32Width/Align - Return the size of 'char32_t' for this target, in
  /// bits.
  unsigned getChar32Width() const { return getTypeWidth(Char32Type); }
  unsigned getChar32Align() const { return getTypeAlign(Char32Type); }

  /// getHalfWidth/Align/Format - Return the size/align/format of 'half'.
  unsigned getHalfWidth() const { return HalfWidth; }
  unsigned getHalfAlign() const { return HalfAlign; }
  const llvm::fltSemantics &getHalfFormat() const { return *HalfFormat; }

  /// getFloatWidth/Align/Format - Return the size/align/format of 'float'.
  unsigned getFloatWidth() const { return FloatWidth; }
  unsigned getFloatAlign() const { return FloatAlign; }
  const llvm::fltSemantics &getFloatFormat() const { return *FloatFormat; }

  /// getBFloat16Width/Align/Format - Return the size/align/format of '__bf16'.
  unsigned getBFloat16Width() const { return BFloat16Width; }
  unsigned getBFloat16Align() const { return BFloat16Align; }
  const llvm::fltSemantics &getBFloat16Format() const { return *BFloat16Format; }

  /// getDoubleWidth/Align/Format - Return the size/align/format of 'double'.
  unsigned getDoubleWidth() const { return DoubleWidth; }
  unsigned getDoubleAlign() const { return DoubleAlign; }
  const llvm::fltSemantics &getDoubleFormat() const { return *DoubleFormat; }

  /// getLongDoubleWidth/Align/Format - Return the size/align/format of 'long
  /// double'.
  unsigned getLongDoubleWidth() const { return LongDoubleWidth; }
  unsigned getLongDoubleAlign() const { return LongDoubleAlign; }
  const llvm::fltSemantics &getLongDoubleFormat() const {
    return *LongDoubleFormat;
  }

  /// getFloat128Width/Align/Format - Return the size/align/format of
  /// '__float128'.
  unsigned getFloat128Width() const { return 128; }
  unsigned getFloat128Align() const { return Float128Align; }
  const llvm::fltSemantics &getFloat128Format() const {
    return *Float128Format;
  }

  /// getIbm128Width/Align/Format - Return the size/align/format of
  /// '__ibm128'.
  unsigned getIbm128Width() const { return 128; }
  unsigned getIbm128Align() const { return Ibm128Align; }
  const llvm::fltSemantics &getIbm128Format() const { return *Ibm128Format; }

  /// Return the mangled code of long double.
  virtual const char *getLongDoubleMangling() const { return "e"; }

  /// Return the mangled code of __float128.
  virtual const char *getFloat128Mangling() const { return "g"; }

  /// Return the mangled code of __ibm128.
  virtual const char *getIbm128Mangling() const {
    llvm_unreachable("ibm128 not implemented on this target");
  }

  /// Return the mangled code of bfloat.
  virtual const char *getBFloat16Mangling() const {
    llvm_unreachable("bfloat not implemented on this target");
  }

  /// Return the value for the C99 FLT_EVAL_METHOD macro.
  virtual unsigned getFloatEvalMethod() const { return 0; }

  // getLargeArrayMinWidth/Align - Return the minimum array size that is
  // 'large' and its alignment.
  unsigned getLargeArrayMinWidth() const { return LargeArrayMinWidth; }
  unsigned getLargeArrayAlign() const { return LargeArrayAlign; }

  /// Return the maximum width lock-free atomic operation which will
  /// ever be supported for the given target
  unsigned getMaxAtomicPromoteWidth() const { return MaxAtomicPromoteWidth; }
  /// Return the maximum width lock-free atomic operation which can be
  /// inlined given the supported features of the given target.
  unsigned getMaxAtomicInlineWidth() const { return MaxAtomicInlineWidth; }
  /// Set the maximum inline or promote width lock-free atomic operation
  /// for the given target.
  virtual void setMaxAtomicWidth() {}
  /// Returns true if the given target supports lock-free atomic
  /// operations at the specified width and alignment.
  virtual bool hasBuiltinAtomic(uint64_t AtomicSizeInBits,
                                uint64_t AlignmentInBits) const {
    return AtomicSizeInBits <= AlignmentInBits &&
           AtomicSizeInBits <= getMaxAtomicInlineWidth() &&
           (AtomicSizeInBits <= getCharWidth() ||
            llvm::isPowerOf2_64(AtomicSizeInBits / getCharWidth()));
  }

  /// Return the maximum vector alignment supported for the given target.
  unsigned getMaxVectorAlign() const { return MaxVectorAlign; }
  /// Return default simd alignment for the given target. Generally, this
  /// value is type-specific, but this alignment can be used for most of the
  /// types for the given target.
  unsigned getSimdDefaultAlign() const { return SimdDefaultAlign; }

  unsigned getMaxOpenCLWorkGroupSize() const { return MaxOpenCLWorkGroupSize; }

  /// Return the alignment (in bits) of the thrown exception object. This is
  /// only meaningful for targets that allocate C++ exceptions in a system
  /// runtime, such as those using the Itanium C++ ABI.
  virtual unsigned getExnObjectAlignment() const {
    // Itanium says that an _Unwind_Exception has to be "double-word"
    // aligned (and thus the end of it is also so-aligned), meaning 16
    // bytes.  Of course, that was written for the actual Itanium,
    // which is a 64-bit platform.  Classically, the ABI doesn't really
    // specify the alignment on other platforms, but in practice
    // libUnwind declares the struct with __attribute__((aligned)), so
    // we assume that alignment here.  (It's generally 16 bytes, but
    // some targets overwrite it.)
    return getDefaultAlignForAttributeAligned();
  }

  /// Return the size of intmax_t and uintmax_t for this target, in bits.
  unsigned getIntMaxTWidth() const {
    return getTypeWidth(IntMaxType);
  }

  /// Return the address space for functions for the given target.
  unsigned getProgramAddressSpace() const { return ProgramAddrSpace; }

  // Return the size of unwind_word for this target.
  virtual unsigned getUnwindWordWidth() const { return getPointerWidth(0); }

  /// Return the "preferred" register width on this target.
  virtual unsigned getRegisterWidth() const {
    // Currently we assume the register width on the target matches the pointer
    // width, we can introduce a new variable for this if/when some target wants
    // it.
    return PointerWidth;
  }

  /// \brief Returns the default value of the __USER_LABEL_PREFIX__ macro,
  /// which is the prefix given to user symbols by default.
  ///
  /// On most platforms this is "", but it is "_" on some.
  const char *getUserLabelPrefix() const { return UserLabelPrefix; }

  /// Returns the name of the mcount instrumentation function.
  const char *getMCountName() const {
    return MCountName;
  }

  /// Check if the Objective-C built-in boolean type should be signed
  /// char.
  ///
  /// Otherwise, if this returns false, the normal built-in boolean type
  /// should also be used for Objective-C.
  bool useSignedCharForObjCBool() const {
    return UseSignedCharForObjCBool;
  }
  void noSignedCharForObjCBool() {
    UseSignedCharForObjCBool = false;
  }

  /// Check whether the alignment of bit-field types is respected
  /// when laying out structures.
  bool useBitFieldTypeAlignment() const {
    return UseBitFieldTypeAlignment;
  }

  /// Check whether zero length bitfields should force alignment of
  /// the next member.
  bool useZeroLengthBitfieldAlignment() const {
    return UseZeroLengthBitfieldAlignment;
  }

  /// Check whether zero length bitfield alignment is respected if they are
  /// leading members.
  bool useLeadingZeroLengthBitfield() const {
    return UseLeadingZeroLengthBitfield;
  }

  /// Get the fixed alignment value in bits for a member that follows
  /// a zero length bitfield.
  unsigned getZeroLengthBitfieldBoundary() const {
    return ZeroLengthBitfieldBoundary;
  }

  /// Get the maximum alignment in bits for a static variable with
  /// aligned attribute.
  unsigned getMaxAlignedAttribute() const { return MaxAlignedAttribute; }

  /// Check whether explicit bitfield alignment attributes should be
  //  honored, as in "__attribute__((aligned(2))) int b : 1;".
  bool useExplicitBitFieldAlignment() const {
    return UseExplicitBitFieldAlignment;
  }

  /// Check whether this target support '\#pragma options align=mac68k'.
  bool hasAlignMac68kSupport() const {
    return HasAlignMac68kSupport;
  }

  /// Return the user string for the specified integer type enum.
  ///
  /// For example, SignedShort -> "short".
  static const char *getTypeName(IntType T);

  /// Return the constant suffix for the specified integer type enum.
  ///
  /// For example, SignedLong -> "L".
  const char *getTypeConstantSuffix(IntType T) const;

  /// Return the printf format modifier for the specified
  /// integer type enum.
  ///
  /// For example, SignedLong -> "l".
  static const char *getTypeFormatModifier(IntType T);

  /// Check whether the given real type should use the "fpret" flavor of
  /// Objective-C message passing on this target.
  bool useObjCFPRetForRealType(FloatModeKind T) const {
    return RealTypeUsesObjCFPRet & (1 << (int)T);
  }

  /// Check whether _Complex long double should use the "fp2ret" flavor
  /// of Objective-C message passing on this target.
  bool useObjCFP2RetForComplexLongDouble() const {
    return ComplexLongDoubleUsesFP2Ret;
  }

  /// Check whether llvm intrinsics such as llvm.convert.to.fp16 should be used
  /// to convert to and from __fp16.
  /// FIXME: This function should be removed once all targets stop using the
  /// conversion intrinsics.
  virtual bool useFP16ConversionIntrinsics() const {
    return true;
  }

  /// Specify if mangling based on address space map should be used or
  /// not for language specific address spaces
  bool useAddressSpaceMapMangling() const {
    return UseAddrSpaceMapMangling;
  }

  ///===---- Other target property query methods --------------------------===//

  /// Appends the target-specific \#define values for this
  /// target set to the specified buffer.
  virtual void getTargetDefines(const LangOptions &Opts,
                                MacroBuilder &Builder) const = 0;


  /// Return information about target-specific builtins for
  /// the current primary target, and info about which builtins are non-portable
  /// across the current set of primary and secondary targets.
  virtual ArrayRef<Builtin::Info> getTargetBuiltins() const = 0;

  /// Returns target-specific min and max values VScale_Range.
  virtual Optional<std::pair<unsigned, unsigned>>
  getVScaleRange(const LangOptions &LangOpts) const {
    return None;
  }
  /// The __builtin_clz* and __builtin_ctz* built-in
  /// functions are specified to have undefined results for zero inputs, but
  /// on targets that support these operations in a way that provides
  /// well-defined results for zero without loss of performance, it is a good
  /// idea to avoid optimizing based on that undef behavior.
  virtual bool isCLZForZeroUndef() const { return true; }

  /// Returns the kind of __builtin_va_list type that should be used
  /// with this target.
  virtual BuiltinVaListKind getBuiltinVaListKind() const = 0;

  /// Returns whether or not type \c __builtin_ms_va_list type is
  /// available on this target.
  bool hasBuiltinMSVaList() const { return HasBuiltinMSVaList; }

  /// Returns true for RenderScript.
  bool isRenderScriptTarget() const { return IsRenderScriptTarget; }

  /// Returns whether or not the AArch64 SVE built-in types are
  /// available on this target.
  bool hasAArch64SVETypes() const { return HasAArch64SVETypes; }

  /// Returns whether or not the RISC-V V built-in types are
  /// available on this target.
  bool hasRISCVVTypes() const { return HasRISCVVTypes; }

  /// Returns whether or not the AMDGPU unsafe floating point atomics are
  /// allowed.
  bool allowAMDGPUUnsafeFPAtomics() const { return AllowAMDGPUUnsafeFPAtomics; }

  /// For ARM targets returns a mask defining which coprocessors are configured
  /// as Custom Datapath.
  uint32_t getARMCDECoprocMask() const { return ARMCDECoprocMask; }

  /// Returns whether the passed in string is a valid clobber in an
  /// inline asm statement.
  ///
  /// This is used by Sema.
  bool isValidClobber(StringRef Name) const;

  /// Returns whether the passed in string is a valid register name
  /// according to GCC.
  ///
  /// This is used by Sema for inline asm statements.
  virtual bool isValidGCCRegisterName(StringRef Name) const;

  /// Returns the "normalized" GCC register name.
  ///
  /// ReturnCannonical true will return the register name without any additions
  /// such as "{}" or "%" in it's canonical form, for example:
  /// ReturnCanonical = true and Name = "rax", will return "ax".
  StringRef getNormalizedGCCRegisterName(StringRef Name,
                                         bool ReturnCanonical = false) const;

  virtual bool isSPRegName(StringRef) const { return false; }

  /// Extracts a register from the passed constraint (if it is a
  /// single-register constraint) and the asm label expression related to a
  /// variable in the input or output list of an inline asm statement.
  ///
  /// This function is used by Sema in order to diagnose conflicts between
  /// the clobber list and the input/output lists.
  virtual StringRef getConstraintRegister(StringRef Constraint,
                                          StringRef Expression) const {
    return "";
  }

  struct ConstraintInfo {
    enum {
      CI_None = 0x00,
      CI_AllowsMemory = 0x01,
      CI_AllowsRegister = 0x02,
      CI_ReadWrite = 0x04,         // "+r" output constraint (read and write).
      CI_HasMatchingInput = 0x08,  // This output operand has a matching input.
      CI_ImmediateConstant = 0x10, // This operand must be an immediate constant
      CI_EarlyClobber = 0x20,      // "&" output constraint (early clobber).
    };
    unsigned Flags;
    int TiedOperand;
    struct {
      int Min;
      int Max;
      bool isConstrained;
    } ImmRange;
    llvm::SmallSet<int, 4> ImmSet;

    std::string ConstraintStr;  // constraint: "=rm"
    std::string Name;           // Operand name: [foo] with no []'s.
  public:
    ConstraintInfo(StringRef ConstraintStr, StringRef Name)
        : Flags(0), TiedOperand(-1), ConstraintStr(ConstraintStr.str()),
          Name(Name.str()) {
      ImmRange.Min = ImmRange.Max = 0;
      ImmRange.isConstrained = false;
    }

    const std::string &getConstraintStr() const { return ConstraintStr; }
    const std::string &getName() const { return Name; }
    bool isReadWrite() const { return (Flags & CI_ReadWrite) != 0; }
    bool earlyClobber() { return (Flags & CI_EarlyClobber) != 0; }
    bool allowsRegister() const { return (Flags & CI_AllowsRegister) != 0; }
    bool allowsMemory() const { return (Flags & CI_AllowsMemory) != 0; }

    /// Return true if this output operand has a matching
    /// (tied) input operand.
    bool hasMatchingInput() const { return (Flags & CI_HasMatchingInput) != 0; }

    /// Return true if this input operand is a matching
    /// constraint that ties it to an output operand.
    ///
    /// If this returns true then getTiedOperand will indicate which output
    /// operand this is tied to.
    bool hasTiedOperand() const { return TiedOperand != -1; }
    unsigned getTiedOperand() const {
      assert(hasTiedOperand() && "Has no tied operand!");
      return (unsigned)TiedOperand;
    }

    bool requiresImmediateConstant() const {
      return (Flags & CI_ImmediateConstant) != 0;
    }
    bool isValidAsmImmediate(const llvm::APInt &Value) const {
      if (!ImmSet.empty())
        return Value.isSignedIntN(32) && ImmSet.contains(Value.getZExtValue());
      return !ImmRange.isConstrained ||
             (Value.sge(ImmRange.Min) && Value.sle(ImmRange.Max));
    }

    void setIsReadWrite() { Flags |= CI_ReadWrite; }
    void setEarlyClobber() { Flags |= CI_EarlyClobber; }
    void setAllowsMemory() { Flags |= CI_AllowsMemory; }
    void setAllowsRegister() { Flags |= CI_AllowsRegister; }
    void setHasMatchingInput() { Flags |= CI_HasMatchingInput; }
    void setRequiresImmediate(int Min, int Max) {
      Flags |= CI_ImmediateConstant;
      ImmRange.Min = Min;
      ImmRange.Max = Max;
      ImmRange.isConstrained = true;
    }
    void setRequiresImmediate(llvm::ArrayRef<int> Exacts) {
      Flags |= CI_ImmediateConstant;
      for (int Exact : Exacts)
        ImmSet.insert(Exact);
    }
    void setRequiresImmediate(int Exact) {
      Flags |= CI_ImmediateConstant;
      ImmSet.insert(Exact);
    }
    void setRequiresImmediate() {
      Flags |= CI_ImmediateConstant;
    }

    /// Indicate that this is an input operand that is tied to
    /// the specified output operand.
    ///
    /// Copy over the various constraint information from the output.
    void setTiedOperand(unsigned N, ConstraintInfo &Output) {
      Output.setHasMatchingInput();
      Flags = Output.Flags;
      TiedOperand = N;
      // Don't copy Name or constraint string.
    }
  };

  /// Validate register name used for global register variables.
  ///
  /// This function returns true if the register passed in RegName can be used
  /// for global register variables on this target. In addition, it returns
  /// true in HasSizeMismatch if the size of the register doesn't match the
  /// variable size passed in RegSize.
  virtual bool validateGlobalRegisterVariable(StringRef RegName,
                                              unsigned RegSize,
                                              bool &HasSizeMismatch) const {
    HasSizeMismatch = false;
    return true;
  }

  // validateOutputConstraint, validateInputConstraint - Checks that
  // a constraint is valid and provides information about it.
  // FIXME: These should return a real error instead of just true/false.
  bool validateOutputConstraint(ConstraintInfo &Info) const;
  bool validateInputConstraint(MutableArrayRef<ConstraintInfo> OutputConstraints,
                               ConstraintInfo &info) const;

  virtual bool validateOutputSize(const llvm::StringMap<bool> &FeatureMap,
                                  StringRef /*Constraint*/,
                                  unsigned /*Size*/) const {
    return true;
  }

  virtual bool validateInputSize(const llvm::StringMap<bool> &FeatureMap,
                                 StringRef /*Constraint*/,
                                 unsigned /*Size*/) const {
    return true;
  }
  virtual bool
  validateConstraintModifier(StringRef /*Constraint*/,
                             char /*Modifier*/,
                             unsigned /*Size*/,
                             std::string &/*SuggestedModifier*/) const {
    return true;
  }
  virtual bool
  validateAsmConstraint(const char *&Name,
                        TargetInfo::ConstraintInfo &info) const = 0;

  bool resolveSymbolicName(const char *&Name,
                           ArrayRef<ConstraintInfo> OutputConstraints,
                           unsigned &Index) const;

  // Constraint parm will be left pointing at the last character of
  // the constraint.  In practice, it won't be changed unless the
  // constraint is longer than one character.
  virtual std::string convertConstraint(const char *&Constraint) const {
    // 'p' defaults to 'r', but can be overridden by targets.
    if (*Constraint == 'p')
      return std::string("r");
    return std::string(1, *Constraint);
  }

  /// Replace some escaped characters with another string based on
  /// target-specific rules
  virtual llvm::Optional<std::string> handleAsmEscapedChar(char C) const {
    return llvm::None;
  }

  /// Returns a string of target-specific clobbers, in LLVM format.
  virtual const char *getClobbers() const = 0;

  /// Returns true if NaN encoding is IEEE 754-2008.
  /// Only MIPS allows a different encoding.
  virtual bool isNan2008() const {
    return true;
  }

  /// Returns the target triple of the primary target.
  const llvm::Triple &getTriple() const {
    return Triple;
  }

  /// Returns the target ID if supported.
  virtual llvm::Optional<std::string> getTargetID() const { return llvm::None; }

  const char *getDataLayoutString() const {
    assert(!DataLayoutString.empty() && "Uninitialized DataLayout!");
    return DataLayoutString.c_str();
  }

  struct GCCRegAlias {
    const char * const Aliases[5];
    const char * const Register;
  };

  struct AddlRegName {
    const char * const Names[5];
    const unsigned RegNum;
  };

  /// Does this target support "protected" visibility?
  ///
  /// Any target which dynamic libraries will naturally support
  /// something like "default" (meaning that the symbol is visible
  /// outside this shared object) and "hidden" (meaning that it isn't)
  /// visibilities, but "protected" is really an ELF-specific concept
  /// with weird semantics designed around the convenience of dynamic
  /// linker implementations.  Which is not to suggest that there's
  /// consistent target-independent semantics for "default" visibility
  /// either; the entire thing is pretty badly mangled.
  virtual bool hasProtectedVisibility() const { return true; }

  /// Does this target aim for semantic compatibility with
  /// Microsoft C++ code using dllimport/export attributes?
  virtual bool shouldDLLImportComdatSymbols() const {
    return getTriple().isWindowsMSVCEnvironment() ||
           getTriple().isWindowsItaniumEnvironment() || getTriple().isPS4CPU();
  }

<<<<<<< HEAD
  /// An optional hook that targets can implement to perform semantic
  /// checking on attribute((section("foo"))) specifiers.
  ///
  /// In this case, "foo" is passed in to be checked.  If the section
  /// specifier is invalid, the backend should return an Error that indicates
  /// the problem.
  ///
  /// This hook is a simple quality of implementation feature to catch errors
  /// and give good diagnostics in cases when the assembler or code generator
  /// would otherwise reject the section specifier.
  ///
  virtual llvm::Error isValidSectionSpecifier(StringRef SR) const {
    return llvm::Error::success();
=======
  // Does this target have PS4 specific dllimport/export handling?
  virtual bool hasPS4DLLImportExport() const {
    return getTriple().isPS4CPU() ||
           // Windows Itanium support allows for testing the SCEI flavour of
           // dllimport/export handling on a Windows system.
           (getTriple().isWindowsItaniumEnvironment() &&
            getTriple().getVendor() == llvm::Triple::SCEI);
>>>>>>> 2ab1d525
  }

  /// Set forced language options.
  ///
  /// Apply changes to the target information with respect to certain
  /// language options which change the target configuration and adjust
  /// the language based on the target options where applicable.
  virtual void adjust(DiagnosticsEngine &Diags, LangOptions &Opts);

  /// Adjust target options based on codegen options.
  virtual void adjustTargetOptions(const CodeGenOptions &CGOpts,
                                   TargetOptions &TargetOpts) const {}

  /// Initialize the map with the default set of target features for the
  /// CPU this should include all legal feature strings on the target.
  ///
  /// \return False on error (invalid features).
  virtual bool initFeatureMap(llvm::StringMap<bool> &Features,
                              DiagnosticsEngine &Diags, StringRef CPU,
                              const std::vector<std::string> &FeatureVec) const;

  /// Get the ABI currently in use.
  virtual StringRef getABI() const { return StringRef(); }

  /// Get the C++ ABI currently in use.
  TargetCXXABI getCXXABI() const {
    return TheCXXABI;
  }

  /// Target the specified CPU.
  ///
  /// \return  False on error (invalid CPU name).
  virtual bool setCPU(const std::string &Name) {
    return false;
  }

  /// Fill a SmallVectorImpl with the valid values to setCPU.
  virtual void fillValidCPUList(SmallVectorImpl<StringRef> &Values) const {}

  /// Fill a SmallVectorImpl with the valid values for tuning CPU.
  virtual void fillValidTuneCPUList(SmallVectorImpl<StringRef> &Values) const {
    fillValidCPUList(Values);
  }

  /// brief Determine whether this TargetInfo supports the given CPU name.
  virtual bool isValidCPUName(StringRef Name) const {
    return true;
  }

  /// brief Determine whether this TargetInfo supports the given CPU name for
  // tuning.
  virtual bool isValidTuneCPUName(StringRef Name) const {
    return isValidCPUName(Name);
  }

  /// brief Determine whether this TargetInfo supports tune in target attribute.
  virtual bool supportsTargetAttributeTune() const {
    return false;
  }

  /// Use the specified ABI.
  ///
  /// \return False on error (invalid ABI name).
  virtual bool setABI(const std::string &Name) {
    return false;
  }

  /// Use the specified unit for FP math.
  ///
  /// \return False on error (invalid unit name).
  virtual bool setFPMath(StringRef Name) {
    return false;
  }

  /// Check if target has a given feature enabled
  virtual bool hasFeatureEnabled(const llvm::StringMap<bool> &Features,
                                 StringRef Name) const {
    return Features.lookup(Name);
  }

  /// Enable or disable a specific target feature;
  /// the feature name must be valid.
  virtual void setFeatureEnabled(llvm::StringMap<bool> &Features,
                                 StringRef Name,
                                 bool Enabled) const {
    Features[Name] = Enabled;
  }

  /// Determine whether this TargetInfo supports the given feature.
  virtual bool isValidFeatureName(StringRef Feature) const {
    return true;
  }

  struct BranchProtectionInfo {
    LangOptions::SignReturnAddressScopeKind SignReturnAddr =
        LangOptions::SignReturnAddressScopeKind::None;
    LangOptions::SignReturnAddressKeyKind SignKey =
        LangOptions::SignReturnAddressKeyKind::AKey;
    bool BranchTargetEnforcement = false;
  };

  /// Determine if this TargetInfo supports the given branch protection
  /// specification
  virtual bool validateBranchProtection(StringRef Spec,
                                        BranchProtectionInfo &BPI,
                                        StringRef &Err) const {
    Err = "";
    return false;
  }

  /// Perform initialization based on the user configured
  /// set of features (e.g., +sse4).
  ///
  /// The list is guaranteed to have at most one entry per feature.
  ///
  /// The target may modify the features list, to change which options are
  /// passed onwards to the backend.
  /// FIXME: This part should be fixed so that we can change handleTargetFeatures
  /// to merely a TargetInfo initialization routine.
  ///
  /// \return  False on error.
  virtual bool handleTargetFeatures(std::vector<std::string> &Features,
                                    DiagnosticsEngine &Diags) {
    return true;
  }

  /// Determine whether the given target has the given feature.
  virtual bool hasFeature(StringRef Feature) const {
    return false;
  }

  /// Identify whether this target supports multiversioning of functions,
  /// which requires support for cpu_supports and cpu_is functionality.
  bool supportsMultiVersioning() const { return getTriple().isX86(); }

  /// Identify whether this target supports IFuncs.
  bool supportsIFunc() const { return getTriple().isOSBinFormatELF(); }

  // Validate the contents of the __builtin_cpu_supports(const char*)
  // argument.
  virtual bool validateCpuSupports(StringRef Name) const { return false; }

  // Return the target-specific priority for features/cpus/vendors so
  // that they can be properly sorted for checking.
  virtual unsigned multiVersionSortPriority(StringRef Name) const {
    return 0;
  }

  // Validate the contents of the __builtin_cpu_is(const char*)
  // argument.
  virtual bool validateCpuIs(StringRef Name) const { return false; }

  // Validate a cpu_dispatch/cpu_specific CPU option, which is a different list
  // from cpu_is, since it checks via features rather than CPUs directly.
  virtual bool validateCPUSpecificCPUDispatch(StringRef Name) const {
    return false;
  }

  // Get the character to be added for mangling purposes for cpu_specific.
  virtual char CPUSpecificManglingCharacter(StringRef Name) const {
    llvm_unreachable(
        "cpu_specific Multiversioning not implemented on this target");
  }

  // Get a list of the features that make up the CPU option for
  // cpu_specific/cpu_dispatch so that it can be passed to llvm as optimization
  // options.
  virtual void getCPUSpecificCPUDispatchFeatures(
      StringRef Name, llvm::SmallVectorImpl<StringRef> &Features) const {
    llvm_unreachable(
        "cpu_specific Multiversioning not implemented on this target");
  }

  // Get the cache line size of a given cpu. This method switches over
  // the given cpu and returns "None" if the CPU is not found.
  virtual Optional<unsigned> getCPUCacheLineSize() const { return None; }

  // Returns maximal number of args passed in registers.
  unsigned getRegParmMax() const {
    assert(RegParmMax < 7 && "RegParmMax value is larger than AST can handle");
    return RegParmMax;
  }

  /// Whether the target supports thread-local storage.
  bool isTLSSupported() const {
    return TLSSupported;
  }

  /// Return the maximum alignment (in bits) of a TLS variable
  ///
  /// Gets the maximum alignment (in bits) of a TLS variable on this target.
  /// Returns zero if there is no such constraint.
  unsigned getMaxTLSAlign() const { return MaxTLSAlign; }

  /// Whether target supports variable-length arrays.
  bool isVLASupported() const { return VLASupported; }

  /// Whether the target supports SEH __try.
  bool isSEHTrySupported() const {
    return getTriple().isOSWindows() &&
           (getTriple().isX86() ||
            getTriple().getArch() == llvm::Triple::aarch64);
  }

  /// Return true if {|} are normal characters in the asm string.
  ///
  /// If this returns false (the default), then {abc|xyz} is syntax
  /// that says that when compiling for asm variant #0, "abc" should be
  /// generated, but when compiling for asm variant #1, "xyz" should be
  /// generated.
  bool hasNoAsmVariants() const {
    return NoAsmVariants;
  }

  /// Return the register number that __builtin_eh_return_regno would
  /// return with the specified argument.
  /// This corresponds with TargetLowering's getExceptionPointerRegister
  /// and getExceptionSelectorRegister in the backend.
  virtual int getEHDataRegisterNumber(unsigned RegNo) const {
    return -1;
  }

  /// Return the section to use for C++ static initialization functions.
  virtual const char *getStaticInitSectionSpecifier() const {
    return nullptr;
  }

  const LangASMap &getAddressSpaceMap() const { return *AddrSpaceMap; }

  /// Map from the address space field in builtin description strings to the
  /// language address space.
  virtual LangAS getOpenCLBuiltinAddressSpace(unsigned AS) const {
    return getLangASFromTargetAS(AS);
  }

  /// Map from the address space field in builtin description strings to the
  /// language address space.
  virtual LangAS getCUDABuiltinAddressSpace(unsigned AS) const {
    return getLangASFromTargetAS(AS);
  }

  /// Return an AST address space which can be used opportunistically
  /// for constant global memory. It must be possible to convert pointers into
  /// this address space to LangAS::Default. If no such address space exists,
  /// this may return None, and such optimizations will be disabled.
  virtual llvm::Optional<LangAS> getConstantAddressSpace() const {
    return LangAS::Default;
  }

  // access target-specific GPU grid values that must be consistent between
  // host RTL (plugin), deviceRTL and clang.
  virtual const llvm::omp::GV &getGridValue() const {
    llvm_unreachable("getGridValue not implemented on this target");
  }

  /// Retrieve the name of the platform as it is used in the
  /// availability attribute.
  StringRef getPlatformName() const { return PlatformName; }

  /// Retrieve the minimum desired version of the platform, to
  /// which the program should be compiled.
  VersionTuple getPlatformMinVersion() const { return PlatformMinVersion; }

  bool isBigEndian() const { return BigEndian; }
  bool isLittleEndian() const { return !BigEndian; }

  /// Whether the option -fextend-arguments={32,64} is supported on the target.
  virtual bool supportsExtendIntArgs() const { return false; }

  /// Controls if __arithmetic_fence is supported in the targeted backend.
  virtual bool checkArithmeticFenceSupported() const { return false; }

  /// Gets the default calling convention for the given target and
  /// declaration context.
  virtual CallingConv getDefaultCallingConv() const {
    // Not all targets will specify an explicit calling convention that we can
    // express.  This will always do the right thing, even though it's not
    // an explicit calling convention.
    return CC_C;
  }

  enum CallingConvCheckResult {
    CCCR_OK,
    CCCR_Warning,
    CCCR_Ignore,
    CCCR_Error,
  };

  /// Determines whether a given calling convention is valid for the
  /// target. A calling convention can either be accepted, produce a warning
  /// and be substituted with the default calling convention, or (someday)
  /// produce an error (such as using thiscall on a non-instance function).
  virtual CallingConvCheckResult checkCallingConvention(CallingConv CC) const {
    switch (CC) {
      default:
        return CCCR_Warning;
      case CC_C:
        return CCCR_OK;
    }
  }

  enum CallingConvKind {
    CCK_Default,
    CCK_ClangABI4OrPS4,
    CCK_MicrosoftWin64
  };

  virtual CallingConvKind getCallingConvKind(bool ClangABICompat4) const;

  /// Controls if __builtin_longjmp / __builtin_setjmp can be lowered to
  /// llvm.eh.sjlj.longjmp / llvm.eh.sjlj.setjmp.
  virtual bool hasSjLjLowering() const {
    return false;
  }

  /// Check if the target supports CFProtection branch.
  virtual bool
  checkCFProtectionBranchSupported(DiagnosticsEngine &Diags) const;

  /// Check if the target supports CFProtection branch.
  virtual bool
  checkCFProtectionReturnSupported(DiagnosticsEngine &Diags) const;

  /// Whether target allows to overalign ABI-specified preferred alignment
  virtual bool allowsLargerPreferedTypeAlignment() const { return true; }

  /// Whether target defaults to the `power` alignment rules of AIX.
  virtual bool defaultsToAIXPowerAlignment() const { return false; }

  /// Set supported OpenCL extensions and optional core features.
  virtual void setSupportedOpenCLOpts() {}

  virtual void supportAllOpenCLOpts(bool V = true) {
<<<<<<< HEAD
#define OPENCLEXTNAME(Ext) getTargetOpts().OpenCLFeaturesMap[#Ext] = V;
=======
#define OPENCLEXTNAME(Ext)                                                     \
  setFeatureEnabled(getTargetOpts().OpenCLFeaturesMap, #Ext, V);
>>>>>>> 2ab1d525
#include "clang/Basic/OpenCLExtensions.def"
  }

  /// Set supported OpenCL extensions as written on command line
  virtual void setCommandLineOpenCLOpts() {
    for (const auto &Ext : getTargetOpts().OpenCLExtensionsAsWritten) {
      bool IsPrefixed = (Ext[0] == '+' || Ext[0] == '-');
      std::string Name = IsPrefixed ? Ext.substr(1) : Ext;
      bool V = IsPrefixed ? Ext[0] == '+' : true;

      if (Name == "all") {
        supportAllOpenCLOpts(V);
        continue;
      }

      getTargetOpts().OpenCLFeaturesMap[Name] = V;
    }
  }

  /// Define OpenCL macros based on target settings and language version
  void getOpenCLFeatureDefines(const LangOptions &Opts,
                               MacroBuilder &Builder) const;

  /// Get supported OpenCL extensions and optional core features.
  llvm::StringMap<bool> &getSupportedOpenCLOpts() {
    return getTargetOpts().OpenCLFeaturesMap;
  }

  /// Get const supported OpenCL extensions and optional core features.
  const llvm::StringMap<bool> &getSupportedOpenCLOpts() const {
    return getTargetOpts().OpenCLFeaturesMap;
  }

  /// Get address space for OpenCL type.
  virtual LangAS getOpenCLTypeAddrSpace(OpenCLTypeKind TK) const;

  /// \returns Target specific vtbl ptr address space.
  virtual unsigned getVtblPtrAddressSpace() const {
    return 0;
  }

  /// \returns If a target requires an address within a target specific address
  /// space \p AddressSpace to be converted in order to be used, then return the
  /// corresponding target specific DWARF address space.
  ///
  /// \returns Otherwise return None and no conversion will be emitted in the
  /// DWARF.
  virtual Optional<unsigned> getDWARFAddressSpace(unsigned AddressSpace) const {
    return None;
  }

  /// \returns The version of the SDK which was used during the compilation if
  /// one was specified, or an empty version otherwise.
  const llvm::VersionTuple &getSDKVersion() const {
    return getTargetOpts().SDKVersion;
  }

  /// Check the target is valid after it is fully initialized.
  virtual bool validateTarget(DiagnosticsEngine &Diags) const {
    return true;
  }

  /// Check that OpenCL target has valid options setting based on OpenCL
  /// version.
  virtual bool validateOpenCLTarget(const LangOptions &Opts,
                                    DiagnosticsEngine &Diags) const;

  virtual void setAuxTarget(const TargetInfo *Aux) {}

  /// Whether target allows debuginfo types for decl only variables/functions.
  virtual bool allowDebugInfoForExternalRef() const { return false; }

protected:
  /// Copy type and layout related info.
  void copyAuxTarget(const TargetInfo *Aux);
  virtual uint64_t getPointerWidthV(unsigned AddrSpace) const {
    return PointerWidth;
  }
  virtual uint64_t getPointerAlignV(unsigned AddrSpace) const {
    return PointerAlign;
  }
  virtual enum IntType getPtrDiffTypeV(unsigned AddrSpace) const {
    return PtrDiffType;
  }
  virtual ArrayRef<const char *> getGCCRegNames() const = 0;
  virtual ArrayRef<GCCRegAlias> getGCCRegAliases() const = 0;
  virtual ArrayRef<AddlRegName> getGCCAddlRegNames() const {
    return None;
  }

 private:
  // Assert the values for the fractional and integral bits for each fixed point
  // type follow the restrictions given in clause 6.2.6.3 of N1169.
  void CheckFixedPointBits() const;
};

}  // end namespace clang

#endif<|MERGE_RESOLUTION|>--- conflicted
+++ resolved
@@ -1181,21 +1181,6 @@
            getTriple().isWindowsItaniumEnvironment() || getTriple().isPS4CPU();
   }
 
-<<<<<<< HEAD
-  /// An optional hook that targets can implement to perform semantic
-  /// checking on attribute((section("foo"))) specifiers.
-  ///
-  /// In this case, "foo" is passed in to be checked.  If the section
-  /// specifier is invalid, the backend should return an Error that indicates
-  /// the problem.
-  ///
-  /// This hook is a simple quality of implementation feature to catch errors
-  /// and give good diagnostics in cases when the assembler or code generator
-  /// would otherwise reject the section specifier.
-  ///
-  virtual llvm::Error isValidSectionSpecifier(StringRef SR) const {
-    return llvm::Error::success();
-=======
   // Does this target have PS4 specific dllimport/export handling?
   virtual bool hasPS4DLLImportExport() const {
     return getTriple().isPS4CPU() ||
@@ -1203,7 +1188,6 @@
            // dllimport/export handling on a Windows system.
            (getTriple().isWindowsItaniumEnvironment() &&
             getTriple().getVendor() == llvm::Triple::SCEI);
->>>>>>> 2ab1d525
   }
 
   /// Set forced language options.
@@ -1537,12 +1521,8 @@
   virtual void setSupportedOpenCLOpts() {}
 
   virtual void supportAllOpenCLOpts(bool V = true) {
-<<<<<<< HEAD
-#define OPENCLEXTNAME(Ext) getTargetOpts().OpenCLFeaturesMap[#Ext] = V;
-=======
 #define OPENCLEXTNAME(Ext)                                                     \
   setFeatureEnabled(getTargetOpts().OpenCLFeaturesMap, #Ext, V);
->>>>>>> 2ab1d525
 #include "clang/Basic/OpenCLExtensions.def"
   }
 
@@ -1562,10 +1542,6 @@
     }
   }
 
-  /// Define OpenCL macros based on target settings and language version
-  void getOpenCLFeatureDefines(const LangOptions &Opts,
-                               MacroBuilder &Builder) const;
-
   /// Get supported OpenCL extensions and optional core features.
   llvm::StringMap<bool> &getSupportedOpenCLOpts() {
     return getTargetOpts().OpenCLFeaturesMap;
