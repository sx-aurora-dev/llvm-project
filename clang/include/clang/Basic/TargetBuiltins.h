//===--- TargetBuiltins.h - Target specific builtin IDs ---------*- C++ -*-===//
//
// Part of the LLVM Project, under the Apache License v2.0 with LLVM Exceptions.
// See https://llvm.org/LICENSE.txt for license information.
// SPDX-License-Identifier: Apache-2.0 WITH LLVM-exception
//
//===----------------------------------------------------------------------===//
///
/// \file
/// Enumerates target-specific builtins in their own namespaces within
/// namespace ::clang.
///
//===----------------------------------------------------------------------===//

#ifndef LLVM_CLANG_BASIC_TARGETBUILTINS_H
#define LLVM_CLANG_BASIC_TARGETBUILTINS_H

#include <algorithm>
#include <stdint.h>
#include "clang/Basic/Builtins.h"
#include "llvm/Support/MathExtras.h"
#undef PPC

namespace clang {

  namespace NEON {
  enum {
    LastTIBuiltin = clang::Builtin::FirstTSBuiltin - 1,
#define BUILTIN(ID, TYPE, ATTRS) BI##ID,
#include "clang/Basic/BuiltinsNEON.def"
    FirstTSBuiltin
  };
  }

  /// ARM builtins
  namespace ARM {
    enum {
      LastTIBuiltin = clang::Builtin::FirstTSBuiltin-1,
      LastNEONBuiltin = NEON::FirstTSBuiltin - 1,
#define BUILTIN(ID, TYPE, ATTRS) BI##ID,
#include "clang/Basic/BuiltinsARM.def"
      LastTSBuiltin
    };
  }

  namespace SVE {
  enum {
    LastNEONBuiltin = NEON::FirstTSBuiltin - 1,
#define BUILTIN(ID, TYPE, ATTRS) BI##ID,
#include "clang/Basic/BuiltinsSVE.def"
    FirstTSBuiltin,
  };
  }

  /// AArch64 builtins
  namespace AArch64 {
  enum {
    LastTIBuiltin = clang::Builtin::FirstTSBuiltin - 1,
    LastNEONBuiltin = NEON::FirstTSBuiltin - 1,
    FirstSVEBuiltin = NEON::FirstTSBuiltin,
    LastSVEBuiltin = SVE::FirstTSBuiltin - 1,
  #define BUILTIN(ID, TYPE, ATTRS) BI##ID,
  #include "clang/Basic/BuiltinsAArch64.def"
    LastTSBuiltin
  };
  }

  /// BPF builtins
  namespace BPF {
  enum {
    LastTIBuiltin = clang::Builtin::FirstTSBuiltin - 1,
  #define BUILTIN(ID, TYPE, ATTRS) BI##ID,
  #include "clang/Basic/BuiltinsBPF.def"
    LastTSBuiltin
  };
  }

  /// PPC builtins
  namespace PPC {
    enum {
        LastTIBuiltin = clang::Builtin::FirstTSBuiltin-1,
#define BUILTIN(ID, TYPE, ATTRS) BI##ID,
#include "clang/Basic/BuiltinsPPC.def"
        LastTSBuiltin
    };
  }

  /// NVPTX builtins
  namespace NVPTX {
    enum {
        LastTIBuiltin = clang::Builtin::FirstTSBuiltin-1,
#define BUILTIN(ID, TYPE, ATTRS) BI##ID,
#include "clang/Basic/BuiltinsNVPTX.def"
        LastTSBuiltin
    };
  }

  /// AMDGPU builtins
  namespace AMDGPU {
  enum {
    LastTIBuiltin = clang::Builtin::FirstTSBuiltin - 1,
  #define BUILTIN(ID, TYPE, ATTRS) BI##ID,
  #include "clang/Basic/BuiltinsAMDGPU.def"
    LastTSBuiltin
  };
  }

  /// X86 builtins
  namespace X86 {
  enum {
    LastTIBuiltin = clang::Builtin::FirstTSBuiltin - 1,
#define BUILTIN(ID, TYPE, ATTRS) BI##ID,
#include "clang/Basic/BuiltinsX86.def"
    FirstX86_64Builtin,
    LastX86CommonBuiltin = FirstX86_64Builtin - 1,
#define BUILTIN(ID, TYPE, ATTRS) BI##ID,
#include "clang/Basic/BuiltinsX86_64.def"
    LastTSBuiltin
  };
  }

  /// VE builtins
  namespace VE {
<<<<<<< HEAD
  enum {
    LastTIBuiltin = clang::Builtin::FirstTSBuiltin - 1,
#define BUILTIN(ID, TYPE, ATTRS) BI##ID,
#include "clang/Basic/BuiltinsVE.def"
    LastTSBuiltin
  };
=======
  enum { LastTIBuiltin = clang::Builtin::FirstTSBuiltin - 1, LastTSBuiltin };
>>>>>>> a5041987
  }

  /// Flags to identify the types for overloaded Neon builtins.
  ///
  /// These must be kept in sync with the flags in utils/TableGen/NeonEmitter.h.
  class NeonTypeFlags {
    enum {
      EltTypeMask = 0xf,
      UnsignedFlag = 0x10,
      QuadFlag = 0x20
    };
    uint32_t Flags;

  public:
    enum EltType {
      Int8,
      Int16,
      Int32,
      Int64,
      Poly8,
      Poly16,
      Poly64,
      Poly128,
      Float16,
      Float32,
      Float64,
      BFloat16
    };

    NeonTypeFlags(unsigned F) : Flags(F) {}
    NeonTypeFlags(EltType ET, bool IsUnsigned, bool IsQuad) : Flags(ET) {
      if (IsUnsigned)
        Flags |= UnsignedFlag;
      if (IsQuad)
        Flags |= QuadFlag;
    }

    EltType getEltType() const { return (EltType)(Flags & EltTypeMask); }
    bool isPoly() const {
      EltType ET = getEltType();
      return ET == Poly8 || ET == Poly16 || ET == Poly64;
    }
    bool isUnsigned() const { return (Flags & UnsignedFlag) != 0; }
    bool isQuad() const { return (Flags & QuadFlag) != 0; }
  };

  /// Flags to identify the types for overloaded SVE builtins.
  class SVETypeFlags {
    uint64_t Flags;
    unsigned EltTypeShift;
    unsigned MemEltTypeShift;
    unsigned MergeTypeShift;
    unsigned SplatOperandMaskShift;

  public:
#define LLVM_GET_SVE_TYPEFLAGS
#include "clang/Basic/arm_sve_typeflags.inc"
#undef LLVM_GET_SVE_TYPEFLAGS

    enum EltType {
#define LLVM_GET_SVE_ELTTYPES
#include "clang/Basic/arm_sve_typeflags.inc"
#undef LLVM_GET_SVE_ELTTYPES
    };

    enum MemEltType {
#define LLVM_GET_SVE_MEMELTTYPES
#include "clang/Basic/arm_sve_typeflags.inc"
#undef LLVM_GET_SVE_MEMELTTYPES
    };

    enum MergeType {
#define LLVM_GET_SVE_MERGETYPES
#include "clang/Basic/arm_sve_typeflags.inc"
#undef LLVM_GET_SVE_MERGETYPES
    };

    enum ImmCheckType {
#define LLVM_GET_SVE_IMMCHECKTYPES
#include "clang/Basic/arm_sve_typeflags.inc"
#undef LLVM_GET_SVE_IMMCHECKTYPES
    };

    SVETypeFlags(uint64_t F) : Flags(F) {
      EltTypeShift = llvm::countTrailingZeros(EltTypeMask);
      MemEltTypeShift = llvm::countTrailingZeros(MemEltTypeMask);
      MergeTypeShift = llvm::countTrailingZeros(MergeTypeMask);
      SplatOperandMaskShift = llvm::countTrailingZeros(SplatOperandMask);
    }

    EltType getEltType() const {
      return (EltType)((Flags & EltTypeMask) >> EltTypeShift);
    }

    MemEltType getMemEltType() const {
      return (MemEltType)((Flags & MemEltTypeMask) >> MemEltTypeShift);
    }

    MergeType getMergeType() const {
      return (MergeType)((Flags & MergeTypeMask) >> MergeTypeShift);
    }

    unsigned getSplatOperand() const {
      return ((Flags & SplatOperandMask) >> SplatOperandMaskShift) - 1;
    }

    bool hasSplatOperand() const {
      return Flags & SplatOperandMask;
    }

    bool isLoad() const { return Flags & IsLoad; }
    bool isStore() const { return Flags & IsStore; }
    bool isGatherLoad() const { return Flags & IsGatherLoad; }
    bool isScatterStore() const { return Flags & IsScatterStore; }
    bool isStructLoad() const { return Flags & IsStructLoad; }
    bool isStructStore() const { return Flags & IsStructStore; }
    bool isZExtReturn() const { return Flags & IsZExtReturn; }
    bool isByteIndexed() const { return Flags & IsByteIndexed; }
    bool isOverloadNone() const { return Flags & IsOverloadNone; }
    bool isOverloadWhile() const { return Flags & IsOverloadWhile; }
    bool isOverloadDefault() const { return !(Flags & OverloadKindMask); }
    bool isOverloadWhileRW() const { return Flags & IsOverloadWhileRW; }
    bool isOverloadCvt() const { return Flags & IsOverloadCvt; }
    bool isPrefetch() const { return Flags & IsPrefetch; }
    bool isReverseCompare() const { return Flags & ReverseCompare; }
    bool isAppendSVALL() const { return Flags & IsAppendSVALL; }
    bool isInsertOp1SVALL() const { return Flags & IsInsertOp1SVALL; }
    bool isGatherPrefetch() const { return Flags & IsGatherPrefetch; }
    bool isReverseUSDOT() const { return Flags & ReverseUSDOT; }
    bool isUndef() const { return Flags & IsUndef; }
    bool isTupleCreate() const { return Flags & IsTupleCreate; }
    bool isTupleGet() const { return Flags & IsTupleGet; }
    bool isTupleSet() const { return Flags & IsTupleSet; }

    uint64_t getBits() const { return Flags; }
    bool isFlagSet(uint64_t Flag) const { return Flags & Flag; }
  };

  /// Hexagon builtins
  namespace Hexagon {
    enum {
        LastTIBuiltin = clang::Builtin::FirstTSBuiltin-1,
#define BUILTIN(ID, TYPE, ATTRS) BI##ID,
#include "clang/Basic/BuiltinsHexagon.def"
        LastTSBuiltin
    };
  }

  /// MIPS builtins
  namespace Mips {
    enum {
        LastTIBuiltin = clang::Builtin::FirstTSBuiltin-1,
#define BUILTIN(ID, TYPE, ATTRS) BI##ID,
#include "clang/Basic/BuiltinsMips.def"
        LastTSBuiltin
    };
  }

  /// XCore builtins
  namespace XCore {
    enum {
        LastTIBuiltin = clang::Builtin::FirstTSBuiltin-1,
#define BUILTIN(ID, TYPE, ATTRS) BI##ID,
#include "clang/Basic/BuiltinsXCore.def"
        LastTSBuiltin
    };
  }

  /// Le64 builtins
  namespace Le64 {
  enum {
    LastTIBuiltin = clang::Builtin::FirstTSBuiltin - 1,
  #define BUILTIN(ID, TYPE, ATTRS) BI##ID,
  #include "clang/Basic/BuiltinsLe64.def"
    LastTSBuiltin
  };
  }

  /// SystemZ builtins
  namespace SystemZ {
    enum {
        LastTIBuiltin = clang::Builtin::FirstTSBuiltin-1,
#define BUILTIN(ID, TYPE, ATTRS) BI##ID,
#include "clang/Basic/BuiltinsSystemZ.def"
        LastTSBuiltin
    };
  }

  /// WebAssembly builtins
  namespace WebAssembly {
    enum {
      LastTIBuiltin = clang::Builtin::FirstTSBuiltin-1,
#define BUILTIN(ID, TYPE, ATTRS) BI##ID,
#include "clang/Basic/BuiltinsWebAssembly.def"
      LastTSBuiltin
    };
  }

  static constexpr uint64_t LargestBuiltinID = std::max<uint64_t>(
      {NEON::FirstTSBuiltin, ARM::LastTSBuiltin, SVE::FirstTSBuiltin,
       AArch64::LastTSBuiltin, BPF::LastTSBuiltin, PPC::LastTSBuiltin,
       NVPTX::LastTSBuiltin, AMDGPU::LastTSBuiltin, X86::LastTSBuiltin,
       Hexagon::LastTSBuiltin, Mips::LastTSBuiltin, XCore::LastTSBuiltin,
       Le64::LastTSBuiltin, SystemZ::LastTSBuiltin,
       WebAssembly::LastTSBuiltin});

} // end namespace clang.

#endif<|MERGE_RESOLUTION|>--- conflicted
+++ resolved
@@ -121,16 +121,12 @@
 
   /// VE builtins
   namespace VE {
-<<<<<<< HEAD
   enum {
     LastTIBuiltin = clang::Builtin::FirstTSBuiltin - 1,
 #define BUILTIN(ID, TYPE, ATTRS) BI##ID,
 #include "clang/Basic/BuiltinsVE.def"
     LastTSBuiltin
   };
-=======
-  enum { LastTIBuiltin = clang::Builtin::FirstTSBuiltin - 1, LastTSBuiltin };
->>>>>>> a5041987
   }
 
   /// Flags to identify the types for overloaded Neon builtins.
