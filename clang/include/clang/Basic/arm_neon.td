--- conflicted
+++ resolved
@@ -1141,17 +1141,8 @@
 def SHA256H : SInst<"vsha256h", "....", "QUi">;
 def SHA256H2 : SInst<"vsha256h2", "....", "QUi">;
 def SHA256SU1 : SInst<"vsha256su1", "....", "QUi">;
-
-def BCAX : SInst<"vbcax", "....", "QUcQUsQUiQUlQcQsQiQl">;
-def EOR3 : SInst<"veor3", "....", "QUcQUsQUiQUlQcQsQiQl">;
-def RAX1 : SInst<"vrax1", "...", "QUl">;
-
-let isVXAR = 1 in {
-def XAR :  SInst<"vxar", "...I", "QUl">;
-}
-
-<<<<<<< HEAD
-=======
+}
+
 let ArchGuard = "__ARM_ARCH >= 8 && defined(__ARM_FEATURE_SHA3) && defined(__aarch64__)" in {
 def BCAX : SInst<"vbcax", "....", "QUcQUsQUiQUlQcQsQiQl">;
 def EOR3 : SInst<"veor3", "....", "QUcQUsQUiQUlQcQsQiQl">;
@@ -1164,18 +1155,13 @@
 
 let ArchGuard = "__ARM_ARCH >= 8 && defined(__ARM_FEATURE_SHA512) && defined(__aarch64__)" in {
 
->>>>>>> 2ab1d525
 def SHA512SU0 : SInst<"vsha512su0", "...", "QUl">;
 def SHA512su1 : SInst<"vsha512su1", "....", "QUl">;
 def SHA512H : SInst<"vsha512h", "....", "QUl">;
 def SHA512H2 : SInst<"vsha512h2", "....", "QUl">;
-<<<<<<< HEAD
-
-=======
 }
 
 let ArchGuard = "__ARM_ARCH >= 8 && defined(__ARM_FEATURE_SM3) && defined(__aarch64__)" in {
->>>>>>> 2ab1d525
 def SM3SS1 : SInst<"vsm3ss1", "....", "QUi">;
 def SM3TT1A : SInst<"vsm3tt1a", "....I", "QUi">;
 def SM3TT1B : SInst<"vsm3tt1b", "....I", "QUi">;
@@ -1183,24 +1169,16 @@
 def SM3TT2B : SInst<"vsm3tt2b", "....I", "QUi">;
 def SM3PARTW1 : SInst<"vsm3partw1", "....", "QUi">;
 def SM3PARTW2 : SInst<"vsm3partw2", "....", "QUi">;
-<<<<<<< HEAD
-
-=======
 }
 
 let ArchGuard = "__ARM_ARCH >= 8 && defined(__ARM_FEATURE_SM4) && defined(__aarch64__)" in {
->>>>>>> 2ab1d525
 def SM4E : SInst<"vsm4e", "...", "QUi">;
 def SM4EKEY : SInst<"vsm4ekey", "...", "QUi">;
 }
 
-<<<<<<< HEAD
-def VADDP   : WInst<"vadd", "...", "PcPsPlQPcQPsQPlQPk">;
-=======
 ////////////////////////////////////////////////////////////////////////////////
 // poly128_t vadd for AArch64 only see VADDP for the rest
 def VADDP_Q   : WInst<"vadd", "...", "QPk">;
->>>>>>> 2ab1d525
 
 ////////////////////////////////////////////////////////////////////////////////
 // Float -> Int conversions with explicit rounding mode
