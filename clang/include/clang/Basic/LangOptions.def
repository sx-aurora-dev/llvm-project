//===--- LangOptions.def - Language option database -------------*- C++ -*-===//
//
// Part of the LLVM Project, under the Apache License v2.0 with LLVM Exceptions.
// See https://llvm.org/LICENSE.txt for license information.
// SPDX-License-Identifier: Apache-2.0 WITH LLVM-exception
//
//===----------------------------------------------------------------------===//
//
// This file defines the language options. Users of this file must
// define the LANGOPT macro to make use of this information.
//
// Optionally, the user may also define:
//
// BENIGN_LANGOPT: for options that don't affect the construction of the AST in
//     any way (that is, the value can be different between an implicit module
//     and the user of that module).
//
// COMPATIBLE_LANGOPT: for options that affect the construction of the AST in
//     a way that doesn't prevent interoperability (that is, the value can be
//     different between an explicit module and the user of that module).
//
// ENUM_LANGOPT: for options that have enumeration, rather than unsigned, type.
//
// VALUE_LANGOPT: for options that describe a value rather than a flag.
//
// BENIGN_ENUM_LANGOPT, COMPATIBLE_ENUM_LANGOPT,
// BENIGN_VALUE_LANGOPT, COMPATIBLE_VALUE_LANGOPT: combinations of the above.
//
// FIXME: Clients should be able to more easily select whether they want
// different levels of compatibility versus how to handle different kinds
// of option.
//
// The Description field should be a noun phrase, for instance "frobbing all
// widgets" or "C's implicit blintz feature".
//===----------------------------------------------------------------------===//

#ifndef LANGOPT
#  error Define the LANGOPT macro to handle language options
#endif

#ifndef COMPATIBLE_LANGOPT
#  define COMPATIBLE_LANGOPT(Name, Bits, Default, Description) \
     LANGOPT(Name, Bits, Default, Description)
#endif

#ifndef BENIGN_LANGOPT
#  define BENIGN_LANGOPT(Name, Bits, Default, Description) \
     COMPATIBLE_LANGOPT(Name, Bits, Default, Description)
#endif

#ifndef ENUM_LANGOPT
#  define ENUM_LANGOPT(Name, Type, Bits, Default, Description) \
     LANGOPT(Name, Bits, Default, Description)
#endif

#ifndef COMPATIBLE_ENUM_LANGOPT
#  define COMPATIBLE_ENUM_LANGOPT(Name, Type, Bits, Default, Description) \
     ENUM_LANGOPT(Name, Type, Bits, Default, Description)
#endif

#ifndef BENIGN_ENUM_LANGOPT
#  define BENIGN_ENUM_LANGOPT(Name, Type, Bits, Default, Description) \
     COMPATIBLE_ENUM_LANGOPT(Name, Type, Bits, Default, Description)
#endif

#ifndef VALUE_LANGOPT
#  define VALUE_LANGOPT(Name, Bits, Default, Description) \
     LANGOPT(Name, Bits, Default, Description)
#endif

#ifndef COMPATIBLE_VALUE_LANGOPT
#  define COMPATIBLE_VALUE_LANGOPT(Name, Bits, Default, Description) \
     VALUE_LANGOPT(Name, Bits, Default, Description)
#endif

#ifndef BENIGN_VALUE_LANGOPT
#  define BENIGN_VALUE_LANGOPT(Name, Bits, Default, Description) \
     COMPATIBLE_VALUE_LANGOPT(Name, Bits, Default, Description)
#endif

// FIXME: A lot of the BENIGN_ options should be COMPATIBLE_ instead.
LANGOPT(C99               , 1, 0, "C99")
LANGOPT(C11               , 1, 0, "C11")
LANGOPT(C17               , 1, 0, "C17")
LANGOPT(C2x               , 1, 0, "C2x")
LANGOPT(MSVCCompat        , 1, 0, "Microsoft Visual C++ full compatibility mode")
LANGOPT(MicrosoftExt      , 1, 0, "Microsoft C++ extensions")
LANGOPT(AsmBlocks         , 1, 0, "Microsoft inline asm blocks")
LANGOPT(Borland           , 1, 0, "Borland extensions")
LANGOPT(CPlusPlus         , 1, 0, "C++")
LANGOPT(CPlusPlus11       , 1, 0, "C++11")
LANGOPT(CPlusPlus14       , 1, 0, "C++14")
LANGOPT(CPlusPlus17       , 1, 0, "C++17")
LANGOPT(CPlusPlus20       , 1, 0, "C++20")
LANGOPT(CPlusPlus2b       , 1, 0, "C++2b")
LANGOPT(ObjC              , 1, 0, "Objective-C")
BENIGN_LANGOPT(ObjCDefaultSynthProperties , 1, 0,
               "Objective-C auto-synthesized properties")
BENIGN_LANGOPT(EncodeExtendedBlockSig , 1, 0,
               "Encoding extended block type signature")
BENIGN_LANGOPT(EncodeCXXClassTemplateSpec , 1, 0,
               "Fully encode c++ class template specialization")
BENIGN_LANGOPT(ObjCInferRelatedResultType , 1, 1,
               "Objective-C related result type inference")
LANGOPT(AppExt , 1, 0, "Objective-C App Extension")
LANGOPT(Trigraphs         , 1, 0,"trigraphs")
LANGOPT(LineComment       , 1, 0, "'//' comments")
LANGOPT(Bool              , 1, 0, "bool, true, and false keywords")
LANGOPT(Half              , 1, 0, "half keyword")
LANGOPT(WChar             , 1, CPlusPlus, "wchar_t keyword")
LANGOPT(Char8             , 1, 0, "char8_t keyword")
LANGOPT(IEEE128           , 1, 0, "__ieee128 keyword")
LANGOPT(DeclSpecKeyword   , 1, 0, "__declspec keyword")
BENIGN_LANGOPT(DollarIdents   , 1, 1, "'$' in identifiers")
BENIGN_LANGOPT(AsmPreprocessor, 1, 0, "preprocessor in asm mode")
LANGOPT(GNUMode           , 1, 1, "GNU extensions")
LANGOPT(GNUKeywords       , 1, 1, "GNU keywords")
VALUE_LANGOPT(GNUCVersion , 32, 0, "GNU C compatibility version")
BENIGN_LANGOPT(ImplicitInt, 1, !C99 && !CPlusPlus, "C89 implicit 'int'")
LANGOPT(Digraphs          , 1, 0, "digraphs")
BENIGN_LANGOPT(HexFloats  , 1, C99, "C99 hexadecimal float constants")
LANGOPT(CXXOperatorNames  , 1, 0, "C++ operator name keywords")
LANGOPT(AppleKext         , 1, 0, "Apple kext support")
BENIGN_LANGOPT(PascalStrings, 1, 0, "Pascal string support")
LANGOPT(WritableStrings   , 1, 0, "writable string support")
LANGOPT(ConstStrings      , 1, 0, "const-qualified string support")
ENUM_LANGOPT(LaxVectorConversions, LaxVectorConversionKind, 2,
             LaxVectorConversionKind::All, "lax vector conversions")
ENUM_LANGOPT(AltivecSrcCompat, AltivecSrcCompatKind, 2,
             AltivecSrcCompatKind::Default, "Altivec source compatibility")
LANGOPT(ConvergentFunctions, 1, 1, "Assume convergent functions")
LANGOPT(AltiVec           , 1, 0, "AltiVec-style vector initializers")
LANGOPT(ZVector           , 1, 0, "System z vector extensions")
LANGOPT(Exceptions        , 1, 0, "exception handling")
LANGOPT(ObjCExceptions    , 1, 0, "Objective-C exceptions")
LANGOPT(CXXExceptions     , 1, 0, "C++ exceptions")
LANGOPT(EHAsynch          , 1, 0, "C/C++ EH Asynch exceptions")
ENUM_LANGOPT(ExceptionHandling, ExceptionHandlingKind, 3,
             ExceptionHandlingKind::None, "exception handling")
LANGOPT(IgnoreExceptions  , 1, 0, "ignore exceptions")
LANGOPT(ExternCNoUnwind   , 1, 0, "Assume extern C functions don't unwind")
LANGOPT(TraditionalCPP    , 1, 0, "traditional CPP emulation")
LANGOPT(RTTI              , 1, 1, "run-time type information")
LANGOPT(RTTIData          , 1, 1, "emit run-time type information data")
LANGOPT(MSBitfields       , 1, 0, "Microsoft-compatible structure layout")
LANGOPT(Freestanding, 1, 0, "freestanding implementation")
LANGOPT(NoBuiltin         , 1, 0, "disable builtin functions")
LANGOPT(NoMathBuiltin     , 1, 0, "disable math builtin functions")
LANGOPT(GNUAsm            , 1, 1, "GNU-style inline assembly")
LANGOPT(Coroutines        , 1, 0, "C++20 coroutines")
LANGOPT(DllExportInlines  , 1, 1, "dllexported classes dllexport inline methods")
LANGOPT(RelaxedTemplateTemplateArgs, 1, 0, "C++17 relaxed matching of template template arguments")

LANGOPT(DoubleSquareBracketAttributes, 1, 0, "'[[]]' attributes extension for all language standard modes")

COMPATIBLE_LANGOPT(RecoveryAST, 1, 1, "Preserve expressions in AST when encountering errors")
COMPATIBLE_LANGOPT(RecoveryASTType, 1, 1, "Preserve the type in recovery expressions")

BENIGN_LANGOPT(ThreadsafeStatics , 1, 1, "thread-safe static initializers")
LANGOPT(POSIXThreads      , 1, 0, "POSIX thread support")
LANGOPT(Blocks            , 1, 0, "blocks extension to C")
BENIGN_LANGOPT(EmitAllDecls      , 1, 0, "emitting all declarations")
LANGOPT(MathErrno         , 1, 1, "errno in math functions")
BENIGN_LANGOPT(HeinousExtensions , 1, 0, "extensions that we really don't like and may be ripped out at any time")
LANGOPT(Modules           , 1, 0, "modules semantics")
COMPATIBLE_LANGOPT(ModulesTS  , 1, 0, "C++ Modules TS syntax")
COMPATIBLE_LANGOPT(CPlusPlusModules, 1, 0, "C++ modules syntax")
BENIGN_ENUM_LANGOPT(CompilingModule, CompilingModuleKind, 2, CMK_None,
                    "compiling a module interface")
BENIGN_LANGOPT(CompilingPCH, 1, 0, "building a pch")
BENIGN_LANGOPT(BuildingPCHWithObjectFile, 1, 0, "building a pch which has a corresponding object file")
BENIGN_LANGOPT(CacheGeneratedPCH, 1, 0, "cache generated PCH files in memory")
BENIGN_LANGOPT(PCHInstantiateTemplates, 1, 0, "instantiate templates while building a PCH")
COMPATIBLE_LANGOPT(ModulesDeclUse    , 1, 0, "require declaration of module uses")
BENIGN_LANGOPT(ModulesSearchAll  , 1, 1, "searching even non-imported modules to find unresolved references")
COMPATIBLE_LANGOPT(ModulesStrictDeclUse, 1, 0, "requiring declaration of module uses and all headers to be in modules")
BENIGN_LANGOPT(ModulesErrorRecovery, 1, 1, "automatically importing modules as needed when performing error recovery")
BENIGN_LANGOPT(ImplicitModules, 1, 1, "building modules that are not specified via -fmodule-file")
COMPATIBLE_LANGOPT(ModulesLocalVisibility, 1, 0, "local submodule visibility")
COMPATIBLE_LANGOPT(Optimize          , 1, 0, "__OPTIMIZE__ predefined macro")
COMPATIBLE_LANGOPT(OptimizeSize      , 1, 0, "__OPTIMIZE_SIZE__ predefined macro")
COMPATIBLE_LANGOPT(Static            , 1, 0, "__STATIC__ predefined macro (as opposed to __DYNAMIC__)")
VALUE_LANGOPT(PackStruct  , 32, 0,
              "default struct packing maximum alignment")
VALUE_LANGOPT(MaxTypeAlign  , 32, 0,
              "default maximum alignment for types")
VALUE_LANGOPT(AlignDouble            , 1, 0, "Controls if doubles should be aligned to 8 bytes (x86 only)")
VALUE_LANGOPT(DoubleSize            , 32, 0, "width of double")
VALUE_LANGOPT(LongDoubleSize        , 32, 0, "width of long double")
LANGOPT(PPCIEEELongDouble            , 1, 0, "use IEEE 754 quadruple-precision for long double")
LANGOPT(EnableAIXExtendedAltivecABI  , 1, 0, "__EXTABI__  predefined macro")
COMPATIBLE_VALUE_LANGOPT(PICLevel    , 2, 0, "__PIC__ level")
COMPATIBLE_VALUE_LANGOPT(PIE         , 1, 0, "is pie")
LANGOPT(ROPI                         , 1, 0, "Read-only position independence")
LANGOPT(RWPI                         , 1, 0, "Read-write position independence")
COMPATIBLE_LANGOPT(GNUInline         , 1, 0, "GNU inline semantics")
COMPATIBLE_LANGOPT(NoInlineDefine    , 1, 0, "__NO_INLINE__ predefined macro")
COMPATIBLE_LANGOPT(Deprecated        , 1, 0, "__DEPRECATED predefined macro")
COMPATIBLE_LANGOPT(FastMath          , 1, 0, "fast FP math optimizations, and __FAST_MATH__ predefined macro")
COMPATIBLE_LANGOPT(FiniteMathOnly    , 1, 0, "__FINITE_MATH_ONLY__ predefined macro")
COMPATIBLE_LANGOPT(UnsafeFPMath      , 1, 0, "Unsafe Floating Point Math")
COMPATIBLE_LANGOPT(ProtectParens     , 1, 0, "optimizer honors parentheses "
                   "when floating-point expressions are evaluated")
BENIGN_LANGOPT(AllowFPReassoc    , 1, 0, "Permit Floating Point reassociation")
BENIGN_LANGOPT(NoHonorNaNs       , 1, 0, "Permit Floating Point optimization without regard to NaN")
BENIGN_LANGOPT(NoHonorInfs       , 1, 0, "Permit Floating Point optimization without regard to infinities")
BENIGN_LANGOPT(NoSignedZero      , 1, 0, "Permit Floating Point optimization without regard to signed zeros")
BENIGN_LANGOPT(AllowRecip        , 1, 0, "Permit Floating Point reciprocal")
BENIGN_LANGOPT(ApproxFunc        , 1, 0, "Permit Floating Point approximation")

BENIGN_LANGOPT(ObjCGCBitmapPrint , 1, 0, "printing of GC's bitmap layout for __weak/__strong ivars")

BENIGN_LANGOPT(AccessControl     , 1, 1, "C++ access control")
LANGOPT(CharIsSigned      , 1, 1, "signed char")
LANGOPT(WCharSize         , 4, 0, "width of wchar_t")
LANGOPT(WCharIsSigned        , 1, 0, "signed or unsigned wchar_t")
ENUM_LANGOPT(MSPointerToMemberRepresentationMethod, PragmaMSPointersToMembersKind, 2, PPTMK_BestCase, "member-pointer representation method")
ENUM_LANGOPT(DefaultCallingConv, DefaultCallingConvention, 3, DCC_None, "default calling convention")

LANGOPT(ShortEnums        , 1, 0, "short enum types")

LANGOPT(OpenCL            , 1, 0, "OpenCL")
LANGOPT(OpenCLVersion     , 32, 0, "OpenCL C version")
LANGOPT(OpenCLCPlusPlus   , 1, 0, "C++ for OpenCL")
LANGOPT(OpenCLCPlusPlusVersion     , 32, 0, "C++ for OpenCL version")
LANGOPT(OpenCLGenericAddressSpace, 1, 0, "OpenCL generic keyword")
<<<<<<< HEAD
LANGOPT(OpenCLPipe               , 1, 0, "OpenCL pipe keyword")
=======
LANGOPT(OpenCLPipes              , 1, 0, "OpenCL pipes language constructs and built-ins")
>>>>>>> 2ab1d525
LANGOPT(NativeHalfType    , 1, 0, "Native half type support")
LANGOPT(NativeHalfArgsAndReturns, 1, 0, "Native half args and returns")
LANGOPT(HalfArgsAndReturns, 1, 0, "half args and returns")
LANGOPT(CUDA              , 1, 0, "CUDA")
LANGOPT(HIP               , 1, 0, "HIP")
LANGOPT(OpenMP            , 32, 0, "OpenMP support and version of OpenMP (31, 40 or 45)")
LANGOPT(OpenMPExtensions  , 1, 1, "Enable all Clang extensions for OpenMP directives and clauses")
LANGOPT(OpenMPSimd        , 1, 0, "Use SIMD only OpenMP support.")
LANGOPT(OpenMPUseTLS      , 1, 0, "Use TLS for threadprivates or runtime calls")
LANGOPT(OpenMPIsDevice    , 1, 0, "Generate code only for OpenMP target device")
LANGOPT(OpenMPCUDAMode    , 1, 0, "Generate code for OpenMP pragmas in SIMT/SPMD mode")
LANGOPT(OpenMPIRBuilder   , 1, 0, "Use the experimental OpenMP-IR-Builder codegen path.")
LANGOPT(OpenMPCUDAForceFullRuntime , 1, 0, "Force to use full runtime in all constructs when offloading to CUDA devices")
LANGOPT(OpenMPCUDANumSMs  , 32, 0, "Number of SMs for CUDA devices.")
LANGOPT(OpenMPCUDABlocksPerSM  , 32, 0, "Number of blocks per SM for CUDA devices.")
LANGOPT(OpenMPCUDAReductionBufNum , 32, 1024, "Number of the reduction records in the intermediate reduction buffer used for the teams reductions.")
LANGOPT(OpenMPTargetNewRuntime , 1, 0, "Use the new bitcode library for OpenMP offloading")
LANGOPT(OpenMPTargetDebug , 32, 0, "Enable debugging in the OpenMP offloading device RTL")
LANGOPT(OpenMPOptimisticCollapse  , 1, 0, "Use at most 32 bits to represent the collapsed loop nest counter.")
LANGOPT(OpenMPThreadSubscription  , 1, 0, "Assume work-shared loops do not have more iterations than participating threads.")
LANGOPT(OpenMPTeamSubscription  , 1, 0, "Assume distributed loops do not have more iterations than participating teams.")
LANGOPT(RenderScript      , 1, 0, "RenderScript")

LANGOPT(CUDAIsDevice      , 1, 0, "compiling for CUDA device")
LANGOPT(CUDAAllowVariadicFunctions, 1, 0, "allowing variadic functions in CUDA device code")
LANGOPT(CUDAHostDeviceConstexpr, 1, 1, "treating unattributed constexpr functions as __host__ __device__")
LANGOPT(CUDADeviceApproxTranscendentals, 1, 0, "using approximate transcendental functions")
LANGOPT(GPURelocatableDeviceCode, 1, 0, "generate relocatable device code")
LANGOPT(GPUAllowDeviceInit, 1, 0, "allowing device side global init functions for HIP")
LANGOPT(GPUMaxThreadsPerBlock, 32, 1024, "default max threads per block for kernel launch bounds for HIP")
LANGOPT(GPUDeferDiag, 1, 0, "defer host/device related diagnostic messages for CUDA/HIP")
LANGOPT(GPUExcludeWrongSideOverloads, 1, 0, "always exclude wrong side overloads in overloading resolution for CUDA/HIP")

LANGOPT(SYCLIsDevice      , 1, 0, "Generate code for SYCL device")
LANGOPT(SYCLIsHost        , 1, 0, "SYCL host compilation")
ENUM_LANGOPT(SYCLVersion  , SYCLMajorVersion, 2, SYCL_None, "Version of the SYCL standard used")

LANGOPT(HIPUseNewLaunchAPI, 1, 0, "Use new kernel launching API for HIP")

LANGOPT(SizedDeallocation , 1, 0, "sized deallocation")
LANGOPT(AlignedAllocation , 1, 0, "aligned allocation")
LANGOPT(AlignedAllocationUnavailable, 1, 0, "aligned allocation functions are unavailable")
LANGOPT(NewAlignOverride  , 32, 0, "maximum alignment guaranteed by '::operator new(size_t)'")
LANGOPT(ConceptSatisfactionCaching , 1, 1, "enable satisfaction caching for C++20 Concepts")
BENIGN_LANGOPT(ModulesCodegen , 1, 0, "Modules code generation")
BENIGN_LANGOPT(ModulesDebugInfo , 1, 0, "Modules debug info")
BENIGN_LANGOPT(ElideConstructors , 1, 1, "C++ copy constructor elision")
BENIGN_LANGOPT(DumpRecordLayouts , 1, 0, "dumping the layout of IRgen'd records")
BENIGN_LANGOPT(DumpRecordLayoutsSimple , 1, 0, "dumping the layout of IRgen'd records in a simple form")
BENIGN_LANGOPT(DumpRecordLayoutsCanonical , 1, 0, "dumping the AST layout of records using canonical field types")
BENIGN_LANGOPT(DumpRecordLayoutsComplete , 1, 0, "dumping the AST layout of all complete records")
BENIGN_LANGOPT(DumpVTableLayouts , 1, 0, "dumping the layouts of emitted vtables")
LANGOPT(NoConstantCFStrings , 1, 0, "no constant CoreFoundation strings")
BENIGN_LANGOPT(InlineVisibilityHidden , 1, 0, "hidden visibility for inline C++ methods")
BENIGN_LANGOPT(IgnoreXCOFFVisibility, 1, 0, "All the visibility attributes that are specified in the source code are ignored in aix XCOFF.")
BENIGN_LANGOPT(VisibilityInlinesHiddenStaticLocalVar, 1, 0,
               "hidden visibility for static local variables in inline C++ "
               "methods when -fvisibility-inlines hidden is enabled")
LANGOPT(GlobalAllocationFunctionVisibilityHidden , 1, 0, "hidden visibility for global operator new and delete declaration")
LANGOPT(NewInfallible , 1, 0, "Treats throwing global C++ operator new as always returning valid memory (annotates with __attribute__((returns_nonnull)) and throw()). This is detectable in source.")
BENIGN_LANGOPT(ParseUnknownAnytype, 1, 0, "__unknown_anytype")
BENIGN_LANGOPT(DebuggerSupport , 1, 0, "debugger support")
BENIGN_LANGOPT(DebuggerCastResultToId, 1, 0, "for 'po' in the debugger, cast the result to id if it is of unknown type")
BENIGN_LANGOPT(DebuggerObjCLiteral , 1, 0, "debugger Objective-C literals and subscripting support")

BENIGN_LANGOPT(SpellChecking , 1, 1, "spell-checking")
LANGOPT(SinglePrecisionConstants , 1, 0, "treating double-precision floating point constants as single precision constants")
LANGOPT(FastRelaxedMath , 1, 0, "OpenCL fast relaxed math")
BENIGN_LANGOPT(CLNoSignedZero , 1, 0, "Permit Floating Point optimization without regard to signed zeros")
COMPATIBLE_LANGOPT(CLUnsafeMath , 1, 0, "Unsafe Floating Point Math")
COMPATIBLE_LANGOPT(CLFiniteMathOnly , 1, 0, "__FINITE_MATH_ONLY__ predefined macro")
/// FP_CONTRACT mode (on/off/fast).
BENIGN_ENUM_LANGOPT(DefaultFPContractMode, FPModeKind, 2, FPM_Off, "FP contraction type")
COMPATIBLE_LANGOPT(ExpStrictFP, 1, false, "Enable experimental strict floating point")
BENIGN_ENUM_LANGOPT(FPRoundingMode, RoundingMode, 3, RoundingMode::NearestTiesToEven, "FP Rounding Mode type")
BENIGN_ENUM_LANGOPT(FPExceptionMode, FPExceptionModeKind, 2, FPE_Ignore, "FP Exception Behavior Mode type")
LANGOPT(NoBitFieldTypeAlign , 1, 0, "bit-field type alignment")
LANGOPT(HexagonQdsp6Compat , 1, 0, "hexagon-qdsp6 backward compatibility")
LANGOPT(ObjCAutoRefCount , 1, 0, "Objective-C automated reference counting")
LANGOPT(ObjCWeakRuntime     , 1, 0, "__weak support in the ARC runtime")
LANGOPT(ObjCWeak            , 1, 0, "Objective-C __weak in ARC and MRC files")
LANGOPT(ObjCSubscriptingLegacyRuntime         , 1, 0, "Subscripting support in legacy ObjectiveC runtime")
BENIGN_LANGOPT(CompatibilityQualifiedIdBlockParamTypeChecking, 1, 0,
               "compatibility mode for type checking block parameters "
               "involving qualified id types")
LANGOPT(ObjCDisableDirectMethodsForTesting, 1, 0,
        "Disable recognition of objc_direct methods")
LANGOPT(CFProtectionBranch , 1, 0, "Control-Flow Branch Protection enabled")
LANGOPT(FakeAddressSpaceMap , 1, 0, "OpenCL fake address space map")
ENUM_LANGOPT(AddressSpaceMapMangling , AddrSpaceMapMangling, 2, ASMM_Target, "OpenCL address space map mangling mode")
LANGOPT(IncludeDefaultHeader, 1, 0, "Include default header file for OpenCL")
LANGOPT(DeclareOpenCLBuiltins, 1, 0, "Declare OpenCL builtin functions")
BENIGN_LANGOPT(DelayedTemplateParsing , 1, 0, "delayed template parsing")
LANGOPT(BlocksRuntimeOptional , 1, 0, "optional blocks runtime")
LANGOPT(
    CompleteMemberPointers, 1, 0,
    "Require member pointer base types to be complete at the point where the "
    "type's inheritance model would be determined under the Microsoft ABI")

ENUM_LANGOPT(GC, GCMode, 2, NonGC, "Objective-C Garbage Collection mode")
ENUM_LANGOPT(ValueVisibilityMode, Visibility, 3, DefaultVisibility,
             "default visibility for functions and variables [-fvisibility]")
ENUM_LANGOPT(TypeVisibilityMode, Visibility, 3, DefaultVisibility,
             "default visibility for types [-ftype-visibility]")
LANGOPT(SetVisibilityForExternDecls, 1, 0,
        "apply global symbol visibility to external declarations without an explicit visibility")
LANGOPT(VisibilityFromDLLStorageClass, 1, 0,
        "set the visiblity of globals from their DLL storage class [-fvisibility-from-dllstorageclass]")
ENUM_LANGOPT(DLLExportVisibility, Visibility, 3, DefaultVisibility,
             "visibility for functions and variables with dllexport annotations [-fvisibility-from-dllstorageclass]")
ENUM_LANGOPT(NoDLLStorageClassVisibility, Visibility, 3, HiddenVisibility,
             "visibility for functions and variables without an explicit DLL storage class [-fvisibility-from-dllstorageclass]")
ENUM_LANGOPT(ExternDeclDLLImportVisibility, Visibility, 3, DefaultVisibility,
             "visibility for external declarations with dllimport annotations [-fvisibility-from-dllstorageclass]")
ENUM_LANGOPT(ExternDeclNoDLLStorageClassVisibility, Visibility, 3, HiddenVisibility,
             "visibility for external declarations without an explicit DLL storage class [-fvisibility-from-dllstorageclass]")
BENIGN_LANGOPT(SemanticInterposition        , 1, 0, "semantic interposition")
BENIGN_LANGOPT(HalfNoSemanticInterposition, 1, 0,
               "Like -fno-semantic-interposition but don't use local aliases")
ENUM_LANGOPT(StackProtector, StackProtectorMode, 2, SSPOff,
             "stack protector mode")
ENUM_LANGOPT(TrivialAutoVarInit, TrivialAutoVarInitKind, 2, TrivialAutoVarInitKind::Uninitialized,
             "trivial automatic variable initialization")
VALUE_LANGOPT(TrivialAutoVarInitStopAfter, 32, 0,
             "stop trivial automatic variable initialization after the specified number of instances. Must be greater than 0.")
ENUM_LANGOPT(SignedOverflowBehavior, SignedOverflowBehaviorTy, 2, SOB_Undefined,
             "signed integer overflow handling")
ENUM_LANGOPT(ThreadModel  , ThreadModelKind, 2, ThreadModelKind::POSIX, "Thread Model")

BENIGN_LANGOPT(ArrowDepth, 32, 256,
               "maximum number of operator->s to follow")
BENIGN_LANGOPT(InstantiationDepth, 32, 1024,
               "maximum template instantiation depth")
BENIGN_LANGOPT(ConstexprCallDepth, 32, 512,
               "maximum constexpr call depth")
BENIGN_LANGOPT(ConstexprStepLimit, 32, 1048576,
               "maximum constexpr evaluation steps")
BENIGN_LANGOPT(EnableNewConstInterp, 1, 0,
               "enable the experimental new constant interpreter")
BENIGN_LANGOPT(BracketDepth, 32, 256,
               "maximum bracket nesting depth")
BENIGN_LANGOPT(NumLargeByValueCopy, 32, 0,
        "if non-zero, warn about parameter or return Warn if parameter/return value is larger in bytes than this setting. 0 is no check.")
VALUE_LANGOPT(MSCompatibilityVersion, 32, 0, "Microsoft Visual C/C++ Version")
ENUM_LANGOPT(VtorDispMode, MSVtorDispMode, 2, MSVtorDispMode::ForVBaseOverride,
             "How many vtordisps to insert")

LANGOPT(ApplePragmaPack, 1, 0, "Apple gcc-compatible #pragma pack handling")

LANGOPT(XLPragmaPack, 1, 0, "IBM XL #pragma pack handling")

LANGOPT(RetainCommentsFromSystemHeaders, 1, 0, "retain documentation comments from system headers in the AST")

LANGOPT(SanitizeAddressFieldPadding, 2, 0, "controls how aggressive is ASan "
                                           "field padding (0: none, 1:least "
                                           "aggressive, 2: more aggressive)")

LANGOPT(Cmse, 1, 0, "ARM Security extensions support")

LANGOPT(XRayInstrument, 1, 0, "controls whether to do XRay instrumentation")
LANGOPT(XRayAlwaysEmitCustomEvents, 1, 0,
        "controls whether to always emit intrinsic calls to "
        "__xray_customevent(...) builtin.")
LANGOPT(XRayAlwaysEmitTypedEvents, 1, 0,
        "controls whether to always emit intrinsic calls to "
        "__xray_typedevent(...) builtin.")

LANGOPT(ForceEmitVTables, 1, 0, "whether to emit all vtables")

BENIGN_LANGOPT(AllowEditorPlaceholders, 1, 0,
               "allow editor placeholders in source")

ENUM_LANGOPT(ClangABICompat, ClangABI, 4, ClangABI::Latest,
             "version of Clang that we should attempt to be ABI-compatible "
             "with")

COMPATIBLE_VALUE_LANGOPT(FunctionAlignment, 5, 0, "Default alignment for functions")
COMPATIBLE_VALUE_LANGOPT(LoopAlignment, 32, 0, "Default alignment for loops")

LANGOPT(FixedPoint, 1, 0, "fixed point types")
LANGOPT(PaddingOnUnsignedFixedPoint, 1, 0,
        "unsigned fixed point types having one extra padding bit")

LANGOPT(RegisterStaticDestructors, 1, 1, "Register C++ static destructors")

LANGOPT(MatrixTypes, 1, 0, "Enable or disable the builtin matrix type")

COMPATIBLE_VALUE_LANGOPT(MaxTokens, 32, 0, "Max number of tokens per TU or 0")

ENUM_LANGOPT(SignReturnAddressScope, SignReturnAddressScopeKind, 2, SignReturnAddressScopeKind::None,
             "Scope of return address signing")
ENUM_LANGOPT(SignReturnAddressKey, SignReturnAddressKeyKind, 1, SignReturnAddressKeyKind::AKey,
             "Key used for return address signing")
LANGOPT(BranchTargetEnforcement, 1, 0, "Branch-target enforcement enabled")

LANGOPT(SpeculativeLoadHardening, 1, 0, "Speculative load hardening enabled")

LANGOPT(RelativeCXXABIVTables, 1, 0,
        "Use an ABI-incompatible v-table layout that uses relative references")

LANGOPT(VScaleMin, 32, 0, "Minimum vscale value")
LANGOPT(VScaleMax, 32, 0, "Maximum vscale value")

ENUM_LANGOPT(ExtendIntArgs, ExtendArgsKind, 1, ExtendArgsKind::ExtendTo32,
             "Controls how scalar integer arguments are extended in calls "
             "to unprototyped and varargs functions")

VALUE_LANGOPT(FuchsiaAPILevel, 32, 0, "Fuchsia API level")

#undef LANGOPT
#undef COMPATIBLE_LANGOPT
#undef BENIGN_LANGOPT
#undef ENUM_LANGOPT
#undef COMPATIBLE_ENUM_LANGOPT
#undef BENIGN_ENUM_LANGOPT
#undef VALUE_LANGOPT
#undef COMPATIBLE_VALUE_LANGOPT
#undef BENIGN_VALUE_LANGOPT<|MERGE_RESOLUTION|>--- conflicted
+++ resolved
@@ -224,11 +224,7 @@
 LANGOPT(OpenCLCPlusPlus   , 1, 0, "C++ for OpenCL")
 LANGOPT(OpenCLCPlusPlusVersion     , 32, 0, "C++ for OpenCL version")
 LANGOPT(OpenCLGenericAddressSpace, 1, 0, "OpenCL generic keyword")
-<<<<<<< HEAD
-LANGOPT(OpenCLPipe               , 1, 0, "OpenCL pipe keyword")
-=======
 LANGOPT(OpenCLPipes              , 1, 0, "OpenCL pipes language constructs and built-ins")
->>>>>>> 2ab1d525
 LANGOPT(NativeHalfType    , 1, 0, "Native half type support")
 LANGOPT(NativeHalfArgsAndReturns, 1, 0, "Native half args and returns")
 LANGOPT(HalfArgsAndReturns, 1, 0, "half args and returns")
