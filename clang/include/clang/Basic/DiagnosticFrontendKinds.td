//==--- DiagnosticFrontendKinds.td - frontend diagnostics -----------------===//
//
// Part of the LLVM Project, under the Apache License v2.0 with LLVM Exceptions.
// See https://llvm.org/LICENSE.txt for license information.
// SPDX-License-Identifier: Apache-2.0 WITH LLVM-exception
//
//===----------------------------------------------------------------------===//

class BackendInfo : CatBackend, ShowInSystemHeader;

let Component = "Frontend" in {

def err_fe_error_opening : Error<"error opening '%0': %1">;
def err_fe_error_reading : Error<"error reading '%0'">;
def err_fe_error_reading_stdin : Error<"error reading stdin: %0">;
def err_fe_error_backend : Error<"error in backend: %0">, DefaultFatal;

def err_fe_inline_asm : Error<"%0">, CatInlineAsm;
def warn_fe_inline_asm : Warning<"%0">, CatInlineAsm, InGroup<BackendInlineAsm>;
def note_fe_inline_asm : Note<"%0">, CatInlineAsm;
def note_fe_inline_asm_here : Note<"instantiated into assembly here">;
def err_fe_source_mgr : Error<"%0">, CatSourceMgr;
def warn_fe_source_mgr : Warning<"%0">, CatSourceMgr, InGroup<BackendSourceMgr>;
def note_fe_source_mgr : Note<"%0">, CatSourceMgr;
<<<<<<< HEAD
def err_fe_cannot_link_module : Error<"cannot link module '%0': %1">,
  DefaultFatal;
=======
def err_fe_linking_module : Error<"cannot link module '%0': %1">, DefaultFatal;
def warn_fe_linking_module : Warning<"linking module '%0': %1">, InGroup<LinkerWarnings>;
def note_fe_linking_module : Note<"linking module '%0': %1">;
>>>>>>> 2ab1d525

def warn_fe_frame_larger_than : Warning<"stack frame size (%0) exceeds limit (%1) in '%2'">,
    BackendInfo, InGroup<BackendFrameLargerThan>;
def warn_fe_backend_frame_larger_than: Warning<"%0">,
    BackendInfo, InGroup<BackendFrameLargerThan>;
def err_fe_backend_frame_larger_than: Error<"%0">, BackendInfo;
def note_fe_backend_frame_larger_than: Note<"%0">, BackendInfo;

def warn_fe_backend_plugin: Warning<"%0">, BackendInfo, InGroup<BackendPlugin>;
def err_fe_backend_plugin: Error<"%0">, BackendInfo;
def remark_fe_backend_plugin: Remark<"%0">, BackendInfo, InGroup<RemarkBackendPlugin>;
def note_fe_backend_plugin: Note<"%0">, BackendInfo;

def warn_fe_override_module : Warning<
    "overriding the module target triple with %0">,
    InGroup<DiagGroup<"override-module">>;
def warn_fe_backend_unsupported_fp_rounding : Warning<
    "overriding currently unsupported rounding mode on this target">,
    InGroup<UnsupportedFPOpt>;
def warn_fe_backend_unsupported_fp_exceptions : Warning<
    "overriding currently unsupported use of floating point exceptions "
    "on this target">, InGroup<UnsupportedFPOpt>;

def remark_fe_backend_optimization_remark : Remark<"%0">, BackendInfo,
    InGroup<BackendOptimizationRemark>;
def remark_fe_backend_optimization_remark_missed : Remark<"%0">, BackendInfo,
    InGroup<BackendOptimizationRemarkMissed>;
def remark_fe_backend_optimization_remark_analysis : Remark<"%0">, BackendInfo,
    InGroup<BackendOptimizationRemarkAnalysis>;
def remark_fe_backend_optimization_remark_analysis_fpcommute : Remark<"%0; "
    "allow reordering by specifying '#pragma clang loop vectorize(enable)' "
    "before the loop or by providing the compiler option '-ffast-math'.">,
    BackendInfo, InGroup<BackendOptimizationRemarkAnalysis>;
def remark_fe_backend_optimization_remark_analysis_aliasing : Remark<"%0; "
    "allow reordering by specifying '#pragma clang loop vectorize(enable)' "
    "before the loop. If the arrays will always be independent specify "
    "'#pragma clang loop vectorize(assume_safety)' before the loop or provide "
    "the '__restrict__' qualifier with the independent array arguments. "
    "Erroneous results will occur if these options are incorrectly applied!">,
    BackendInfo, InGroup<BackendOptimizationRemarkAnalysis>;
def warn_fe_backend_optimization_failure : Warning<"%0">, BackendInfo,
    InGroup<BackendOptimizationFailure>, DefaultWarn;
def note_fe_backend_invalid_loc : Note<"could "
  "not determine the original source location for %0:%1:%2">, BackendInfo;

def err_fe_backend_unsupported : Error<"%0">, BackendInfo;
def warn_fe_backend_unsupported : Warning<"%0">, BackendInfo;

def err_fe_backend_error_attr :
  Error<"call to %0 declared with 'error' attribute: %1">, BackendInfo;
def warn_fe_backend_warning_attr :
  Warning<"call to %0 declared with 'warning' attribute: %1">, BackendInfo,
  InGroup<BackendWarningAttributes>;

def err_fe_invalid_code_complete_file : Error<
    "cannot locate code-completion file %0">, DefaultFatal;
def err_fe_dependency_file_requires_MT : Error<
    "-dependency-file requires at least one -MT or -MQ option">;
def err_fe_invalid_plugin_name : Error<
    "unable to find plugin '%0'">;
def err_fe_expected_compiler_job : Error<
    "unable to handle compilation, expected exactly one compiler job in '%0'">;
def err_fe_expected_clang_command : Error<
    "expected a clang compiler command">;
def err_fe_remap_missing_to_file : Error<
    "could not remap file '%0' to the contents of file '%1'">, DefaultFatal;
def err_fe_remap_missing_from_file : Error<
    "could not remap from missing file '%0'">, DefaultFatal;
def err_fe_unable_to_load_pch : Error<
    "unable to load PCH file">;
def err_fe_unable_to_load_plugin : Error<
    "unable to load plugin '%0': '%1'">;
def err_fe_unable_to_create_target : Error<
    "unable to create target: '%0'">;
def err_fe_unable_to_interface_with_target : Error<
    "unable to interface with target machine">;
def err_fe_unable_to_open_output : Error<
    "unable to open output file '%0': '%1'">;
def warn_fe_macro_contains_embedded_newline : Warning<
    "macro '%0' contains embedded newline; text after the newline is ignored">;
def warn_fe_cc_print_header_failure : Warning<
    "unable to open CC_PRINT_HEADERS file: %0 (using stderr)">;
def warn_fe_cc_log_diagnostics_failure : Warning<
    "unable to open CC_LOG_DIAGNOSTICS file: %0 (using stderr)">;
def warn_fe_unable_to_open_stats_file : Warning<
    "unable to open statistics output file '%0': '%1'">,
    InGroup<DiagGroup<"unable-to-open-stats-file">>;
def err_fe_no_pch_in_dir : Error<
    "no suitable precompiled header file found in directory '%0'">;
def err_fe_action_not_available : Error<
    "action %0 not compiled in">;
def err_fe_invalid_alignment : Error<
    "invalid value '%1' in '%0'; alignment must be a power of 2">;
def err_fe_invalid_exception_model
   : Error<"invalid exception model '%select{none|sjlj|seh|dwarf|wasm}0' for target '%1'">;
def warn_fe_concepts_ts_flag : Warning<
  "-fconcepts-ts is deprecated - use '-std=c++20' for Concepts support">,
  InGroup<Deprecated>;

def err_fe_unable_to_load_basic_block_sections_file : Error<
    "unable to load basic block sections function list: '%0'">;

def warn_fe_serialized_diag_merge_failure : Warning<
    "unable to merge a subprocess's serialized diagnostics">,
    InGroup<SerializedDiagnostics>;
def warn_fe_serialized_diag_failure : Warning<
    "unable to open file %0 for serializing diagnostics (%1)">,
    InGroup<SerializedDiagnostics>;
def warn_fe_serialized_diag_failure_during_finalisation : Warning<
    "Received warning after diagnostic serialization teardown was underway: %0">,
    InGroup<SerializedDiagnostics>;

def err_verify_missing_line : Error<
    "missing or invalid line number following '@' in expected %0">;
def err_verify_missing_file : Error<
    "file '%0' could not be located in expected %1">;
def err_verify_invalid_range : Error<
    "invalid range following '-' in expected %0">;
def err_verify_ambiguous_marker : Error<
    "reference to marker '%0' is ambiguous">;
def note_verify_ambiguous_marker : Note<
    "ambiguous marker '%0' is defined here">;
def err_verify_no_such_marker : Error<
    "use of undefined marker '%0'">;
def err_verify_missing_start : Error<
    "cannot find start ('{{') of expected %0">;
def err_verify_missing_end : Error<
    "cannot find end ('}}') of expected %0">;
def err_verify_invalid_content : Error<
    "invalid expected %0: %1">;
def err_verify_missing_regex : Error<
    "cannot find start of regex ('{{') in %0">;
def err_verify_inconsistent_diags : Error<
    "'%0' diagnostics %select{expected|seen}1 but not %select{seen|expected}1: "
    "%2">;
def err_verify_invalid_no_diags : Error<
    "%select{expected|'expected-no-diagnostics'}0 directive cannot follow "
    "%select{'expected-no-diagnostics' directive|other expected directives}0">;
def err_verify_no_directives : Error<
    "no expected directives found: consider use of 'expected-no-diagnostics'">;
def err_verify_nonconst_addrspace : Error<
  "qualifier 'const' is needed for variables in address space '%0'">;

def note_fixit_applied : Note<"FIX-IT applied suggested code changes">;
def note_fixit_in_macro : Note<
    "FIX-IT unable to apply suggested code changes in a macro">;
def note_fixit_failed : Note<
    "FIX-IT unable to apply suggested code changes">;
def note_fixit_unfixed_error : Note<"FIX-IT detected an error it cannot fix">;
def warn_fixit_no_changes : Note<
    "FIX-IT detected errors it could not fix; no output will be generated">;

// PCH reader
def err_relocatable_without_isysroot : Error<
    "must specify system root with -isysroot when building a relocatable "
    "PCH file">;

def warn_unknown_diag_option : Warning<
    "unknown %select{warning|remark}0 option '%1'%select{|; did you mean '%3'?}2">,
    InGroup<UnknownWarningOption>;
def warn_unknown_warning_specifier : Warning<
    "unknown %0 warning specifier: '%1'">,
    InGroup<UnknownWarningOption>;

def warn_incompatible_analyzer_plugin_api : Warning<
    "checker plugin '%0' is not compatible with this version of the analyzer">,
    InGroup<DiagGroup<"analyzer-incompatible-plugin"> >;
def note_incompatible_analyzer_plugin_api : Note<
    "current API version is '%0', but plugin was compiled with version '%1'">;

def err_module_build_requires_fmodules : Error<
  "module compilation requires '-fmodules'">;
def err_module_interface_requires_cpp_modules : Error<
  "module interface compilation requires '-std=c++20' or '-fmodules-ts'">;
def err_header_module_requires_modules : Error<
  "header module compilation requires '-fmodules', '-std=c++20', or "
  "'-fmodules-ts'">;
def warn_module_config_mismatch : Warning<
  "module file %0 cannot be loaded due to a configuration mismatch with the current "
  "compilation">, InGroup<DiagGroup<"module-file-config-mismatch">>, DefaultError;
def err_module_map_not_found : Error<"module map file '%0' not found">,
  DefaultFatal;
def err_missing_module_name : Error<
  "no module name provided; specify one with -fmodule-name=">,
  DefaultFatal;
def err_missing_module : Error<
  "no module named '%0' declared in module map file '%1'">, DefaultFatal;
def err_no_submodule : Error<"no submodule named %0 in module '%1'">;
def err_no_submodule_suggest : Error<
  "no submodule named %0 in module '%1'; did you mean '%2'?">;
def warn_no_priv_submodule_use_toplevel : Warning<
  "no submodule named %0 in module '%1'; using top level '%2'">,
  InGroup<PrivateModule>;
def note_private_top_level_defined : Note<
  "module defined here">;
def warn_missing_submodule : Warning<"missing submodule '%0'">,
  InGroup<IncompleteUmbrella>;
def note_module_import_here : Note<"module imported here">;
def err_module_cannot_create_includes : Error<
  "cannot create includes file for module %0: %1">;
def warn_module_config_macro_undef : Warning<
  "%select{definition|#undef}0 of configuration macro '%1' has no effect on "
  "the import of '%2'; pass '%select{-D%1=...|-U%1}0' on the command line "
  "to configure the module">,
  InGroup<ConfigMacros>;
def note_module_def_undef_here : Note<
  "macro was %select{defined|#undef'd}0 here">;
def remark_module_build : Remark<"building module '%0' as '%1'">,
  InGroup<ModuleBuild>;
def remark_module_build_done : Remark<"finished building module '%0'">,
  InGroup<ModuleBuild>;
def remark_module_lock : Remark<"locking '%0' to build module '%1'">,
  InGroup<ModuleLock>;
def err_modules_embed_file_not_found :
  Error<"file '%0' specified by '-fmodules-embed-file=' not found">,
  DefaultFatal;
def err_module_header_file_not_found :
  Error<"module header file '%0' not found">, DefaultFatal;

def err_test_module_file_extension_version : Error<
  "test module file extension '%0' has different version (%1.%2) than expected "
  "(%3.%4)">;

def err_missing_vfs_overlay_file : Error<
  "virtual filesystem overlay file '%0' not found">, DefaultFatal;
def err_invalid_vfs_overlay : Error<
  "invalid virtual filesystem overlay file '%0'">, DefaultFatal;

def warn_option_invalid_ocl_version : Warning<
  "%0 does not support the option '%1'">, InGroup<Deprecated>;

def err_builtin_needs_feature : Error<"%0 needs target feature %1">;
def err_function_needs_feature : Error<
  "always_inline function %1 requires target feature '%2', but would "
  "be inlined into function %0 that is compiled without support for '%2'">;

def warn_avx_calling_convention
    : Warning<"AVX vector %select{return|argument}0 of type %1 without '%2' "
              "enabled changes the ABI">,
      InGroup<DiagGroup<"psabi">>;
def err_avx_calling_convention : Error<warn_avx_calling_convention.Text>;

def err_alias_to_undefined : Error<
  "%select{alias|ifunc}0 must point to a defined "
  "%select{variable or |}1function">;
def warn_alias_to_weak_alias : Warning<
  "%select{alias|ifunc}2 will always resolve to %0 even if weak definition of "
  "%1 is overridden">,
  InGroup<IgnoredAttributes>;
def err_duplicate_mangled_name : Error<
  "definition with same mangled name '%0' as another definition">;
def err_cyclic_alias : Error<
  "%select{alias|ifunc}0 definition is part of a cycle">;
def err_ifunc_resolver_return : Error<
  "ifunc resolver function must return a pointer">;

def warn_atomic_op_misaligned : Warning<
  "misaligned atomic operation may incur "
  "significant performance penalty"
  "; the expected alignment (%0 bytes) exceeds the actual alignment (%1 bytes)">,
  InGroup<AtomicAlignment>;

def warn_atomic_op_oversized : Warning<
  "large atomic operation may incur "
  "significant performance penalty"
  "; the access size (%0 bytes) exceeds the max lock-free size (%1  bytes)">,
InGroup<AtomicAlignment>;

def warn_alias_with_section : Warning<
  "%select{alias|ifunc}1 will not be in section '%0' but in the same section "
  "as the %select{aliasee|resolver}2">,
  InGroup<IgnoredAttributes>;

let CategoryName = "Instrumentation Issue" in {
def warn_profile_data_out_of_date : Warning<
  "profile data may be out of date: of %0 function%s0, %1 %plural{1:has|:have}1"
  " mismatched data that will be ignored">,
  InGroup<ProfileInstrOutOfDate>;
def warn_profile_data_missing : Warning<
  "profile data may be incomplete: of %0 function%s0, %1 %plural{1:has|:have}1"
  " no data">,
  InGroup<ProfileInstrMissing>,
  DefaultIgnore;
def warn_profile_data_unprofiled : Warning<
  "no profile data available for file \"%0\"">,
  InGroup<ProfileInstrUnprofiled>;
} // end of instrumentation issue category

}<|MERGE_RESOLUTION|>--- conflicted
+++ resolved
@@ -22,14 +22,9 @@
 def err_fe_source_mgr : Error<"%0">, CatSourceMgr;
 def warn_fe_source_mgr : Warning<"%0">, CatSourceMgr, InGroup<BackendSourceMgr>;
 def note_fe_source_mgr : Note<"%0">, CatSourceMgr;
-<<<<<<< HEAD
-def err_fe_cannot_link_module : Error<"cannot link module '%0': %1">,
-  DefaultFatal;
-=======
 def err_fe_linking_module : Error<"cannot link module '%0': %1">, DefaultFatal;
 def warn_fe_linking_module : Warning<"linking module '%0': %1">, InGroup<LinkerWarnings>;
 def note_fe_linking_module : Note<"linking module '%0': %1">;
->>>>>>> 2ab1d525
 
 def warn_fe_frame_larger_than : Warning<"stack frame size (%0) exceeds limit (%1) in '%2'">,
     BackendInfo, InGroup<BackendFrameLargerThan>;
