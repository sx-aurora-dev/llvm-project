--- conflicted
+++ resolved
@@ -991,12 +991,9 @@
 def ext_decl_attrs_on_lambda : ExtWarn<
   "an attribute specifier sequence in this position is a C++2b extension">,
   InGroup<CXX2b>;
-<<<<<<< HEAD
-=======
 def ext_lambda_missing_parens : ExtWarn<
   "lambda without a parameter clause is a C++2b extension">,
   InGroup<CXX2b>;
->>>>>>> 2ab1d525
 def warn_cxx20_compat_decl_attrs_on_lambda : Warning<
   "an attribute specifier sequence in this position is incompatible with C++ "
   "standards before C++2b">, InGroup<CXXPre2bCompat>, DefaultIgnore;
