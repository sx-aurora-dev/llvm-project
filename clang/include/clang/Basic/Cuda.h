--- conflicted
+++ resolved
@@ -31,10 +31,6 @@
   CUDA_110,
   CUDA_111,
   CUDA_112,
-<<<<<<< HEAD
-  LATEST = CUDA_112,
-  LATEST_SUPPORTED = CUDA_101,
-=======
   CUDA_113,
   CUDA_114,
   CUDA_115,
@@ -42,7 +38,6 @@
   PARTIALLY_SUPPORTED =
       CUDA_115, // Partially supported. Proceed with a warning.
   NEW = 10000,  // Too new. Issue a warning, but allow using it.
->>>>>>> 2ab1d525
 };
 const char *CudaVersionToString(CudaVersion V);
 // Input is "Major.Minor"
