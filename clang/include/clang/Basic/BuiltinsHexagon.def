//===-- BuiltinsHexagon.def - Hexagon Builtin function database --*- C++ -*-==//
//
// Part of the LLVM Project, under the Apache License v2.0 with LLVM Exceptions.
// See https://llvm.org/LICENSE.txt for license information.
// SPDX-License-Identifier: Apache-2.0 WITH LLVM-exception
//
//===----------------------------------------------------------------------===//
//
// This file defines the Hexagon-specific builtin function database. Users of
// this file must define the BUILTIN macro to make use of this information.
//
//===----------------------------------------------------------------------===//

// The format of this database matches clang/Basic/Builtins.def.

#if defined(BUILTIN) && !defined(TARGET_BUILTIN)
#   define TARGET_BUILTIN(ID, TYPE, ATTRS, FEATURE) BUILTIN(ID, TYPE, ATTRS)
#endif

<<<<<<< HEAD
#pragma push_macro("V68")
#define V68 "v68"
=======
#pragma push_macro("V69")
#define V69 "v69"
#pragma push_macro("V68")
#define V68 "v68|" V69
>>>>>>> 2ab1d525
#pragma push_macro("V67")
#define V67 "v67|" V68
#pragma push_macro("V66")
#define V66 "v66|" V67
#pragma push_macro("V65")
#define V65 "v65|" V66
#pragma push_macro("V62")
#define V62 "v62|" V65
#pragma push_macro("V60")
#define V60 "v60|" V62
#pragma push_macro("V55")
#define V55 "v55|" V60
#pragma push_macro("V5")
#define V5 "v5|" V55

<<<<<<< HEAD
#pragma push_macro("HVXV68")
#define HVXV68 "hvxv68"
=======
#pragma push_macro("HVXV69")
#define HVXV69 "hvxv69"
#pragma push_macro("HVXV68")
#define HVXV68 "hvxv68|" HVXV69
>>>>>>> 2ab1d525
#pragma push_macro("HVXV67")
#define HVXV67 "hvxv67|" HVXV68
#pragma push_macro("HVXV66")
#define HVXV66 "hvxv66|" HVXV67
#pragma push_macro("HVXV65")
#define HVXV65 "hvxv65|" HVXV66
#pragma push_macro("HVXV62")
#define HVXV62 "hvxv62|" HVXV65
#pragma push_macro("HVXV60")
#define HVXV60 "hvxv60|" HVXV62


// The builtins below are not autogenerated from iset.py.
// Make sure you do not overwrite these.
TARGET_BUILTIN(__builtin_SI_to_SXTHI_asrh, "ii", "", V5)
TARGET_BUILTIN(__builtin_brev_ldd,   "v*LLi*CLLi*iC", "", V5)
TARGET_BUILTIN(__builtin_brev_ldw,   "v*i*Ci*iC", "", V5)
TARGET_BUILTIN(__builtin_brev_ldh,   "v*s*Cs*iC", "", V5)
TARGET_BUILTIN(__builtin_brev_lduh,  "v*Us*CUs*iC", "", V5)
TARGET_BUILTIN(__builtin_brev_ldb,   "v*Sc*CSc*iC", "", V5)
TARGET_BUILTIN(__builtin_brev_ldub,  "v*Uc*CUc*iC", "", V5)
TARGET_BUILTIN(__builtin_circ_ldd,   "LLi*LLi*LLi*iIi", "", V5)
TARGET_BUILTIN(__builtin_circ_ldw,   "i*i*i*iIi", "", V5)
TARGET_BUILTIN(__builtin_circ_ldh,   "s*s*s*iIi", "", V5)
TARGET_BUILTIN(__builtin_circ_lduh,  "Us*Us*Us*iIi", "", V5)
TARGET_BUILTIN(__builtin_circ_ldb,   "c*c*c*iIi", "", V5)
TARGET_BUILTIN(__builtin_circ_ldub,  "Uc*Uc*Uc*iIi", "", V5)
TARGET_BUILTIN(__builtin_brev_std,   "LLi*CLLi*LLiiC", "", V5)
TARGET_BUILTIN(__builtin_brev_stw,   "i*Ci*iiC", "", V5)
TARGET_BUILTIN(__builtin_brev_sth,   "s*Cs*iiC", "", V5)
TARGET_BUILTIN(__builtin_brev_sthhi, "s*Cs*iiC", "", V5)
TARGET_BUILTIN(__builtin_brev_stb,   "c*Cc*iiC", "", V5)
TARGET_BUILTIN(__builtin_circ_std,   "LLi*LLi*LLiiIi", "", V5)
TARGET_BUILTIN(__builtin_circ_stw,   "i*i*iiIi", "", V5)
TARGET_BUILTIN(__builtin_circ_sth,   "s*s*iiIi", "", V5)
TARGET_BUILTIN(__builtin_circ_sthhi, "s*s*iiIi", "", V5)
TARGET_BUILTIN(__builtin_circ_stb,   "c*c*iiIi", "", V5)
TARGET_BUILTIN(__builtin_HEXAGON_L2_loadrub_pci, "iv*IiivC*", "", V5)
TARGET_BUILTIN(__builtin_HEXAGON_L2_loadrb_pci, "iv*IiivC*", "", V5)
TARGET_BUILTIN(__builtin_HEXAGON_L2_loadruh_pci, "iv*IiivC*", "", V5)
TARGET_BUILTIN(__builtin_HEXAGON_L2_loadrh_pci, "iv*IiivC*", "", V5)
TARGET_BUILTIN(__builtin_HEXAGON_L2_loadri_pci, "iv*IiivC*", "", V5)
TARGET_BUILTIN(__builtin_HEXAGON_L2_loadrd_pci, "LLiv*IiivC*", "", V5)
TARGET_BUILTIN(__builtin_HEXAGON_L2_loadrub_pcr, "iv*ivC*", "", V5)
TARGET_BUILTIN(__builtin_HEXAGON_L2_loadrb_pcr, "iv*ivC*", "", V5)
TARGET_BUILTIN(__builtin_HEXAGON_L2_loadruh_pcr, "iv*ivC*", "", V5)
TARGET_BUILTIN(__builtin_HEXAGON_L2_loadrh_pcr, "iv*ivC*", "", V5)
TARGET_BUILTIN(__builtin_HEXAGON_L2_loadri_pcr, "iv*ivC*", "", V5)
TARGET_BUILTIN(__builtin_HEXAGON_L2_loadrd_pcr, "LLiv*ivC*", "", V5)

TARGET_BUILTIN(__builtin_HEXAGON_S2_storerb_pci, "vv*IiiivC*", "", V5)
TARGET_BUILTIN(__builtin_HEXAGON_S2_storerh_pci, "vv*IiiivC*", "", V5)
TARGET_BUILTIN(__builtin_HEXAGON_S2_storerf_pci, "vv*IiiivC*", "", V5)
TARGET_BUILTIN(__builtin_HEXAGON_S2_storeri_pci, "vv*IiiivC*", "", V5)
TARGET_BUILTIN(__builtin_HEXAGON_S2_storerd_pci, "vv*IiiLLivC*", "", V5)
TARGET_BUILTIN(__builtin_HEXAGON_S2_storerb_pcr, "vv*iivC*", "", V5)
TARGET_BUILTIN(__builtin_HEXAGON_S2_storerh_pcr, "vv*iivC*", "", V5)
TARGET_BUILTIN(__builtin_HEXAGON_S2_storerf_pcr, "vv*iivC*", "", V5)
TARGET_BUILTIN(__builtin_HEXAGON_S2_storeri_pcr, "vv*iivC*", "", V5)
TARGET_BUILTIN(__builtin_HEXAGON_S2_storerd_pcr, "vv*iLLivC*", "", V5)

TARGET_BUILTIN(__builtin_HEXAGON_prefetch,"vv*","", V5)
TARGET_BUILTIN(__builtin_HEXAGON_A6_vminub_RdP,"LLiLLiLLi","", V62)

TARGET_BUILTIN(__builtin_HEXAGON_V6_vmaskedstoreq,"vV64bv*V16i","", HVXV60)
TARGET_BUILTIN(__builtin_HEXAGON_V6_vmaskedstorenq,"vV64bv*V16i","", HVXV60)
TARGET_BUILTIN(__builtin_HEXAGON_V6_vmaskedstorentq,"vV64bv*V16i","", HVXV60)
TARGET_BUILTIN(__builtin_HEXAGON_V6_vmaskedstorentnq,"vV64bv*V16i","", HVXV60)
TARGET_BUILTIN(__builtin_HEXAGON_V6_vmaskedstoreq_128B,"vV128bv*V32i","", HVXV60)
TARGET_BUILTIN(__builtin_HEXAGON_V6_vmaskedstorenq_128B,"vV128bv*V32i","", HVXV60)
TARGET_BUILTIN(__builtin_HEXAGON_V6_vmaskedstorentq_128B,"vV128bv*V32i","", HVXV60)
TARGET_BUILTIN(__builtin_HEXAGON_V6_vmaskedstorentnq_128B,"vV128bv*V32i","", HVXV60)


// These are only valid on v65
TARGET_BUILTIN(__builtin_HEXAGON_V6_vrmpybub_rtt,"V32iV16iLLi","", "hvxv65")
TARGET_BUILTIN(__builtin_HEXAGON_V6_vrmpybub_rtt_128B,"V64iV32iLLi","", "hvxv65")
TARGET_BUILTIN(__builtin_HEXAGON_V6_vrmpybub_rtt_acc,"V32iV32iV16iLLi","", "hvxv65")
TARGET_BUILTIN(__builtin_HEXAGON_V6_vrmpybub_rtt_acc_128B,"V64iV64iV32iLLi","", "hvxv65")
TARGET_BUILTIN(__builtin_HEXAGON_V6_vrmpyub_rtt,"V32iV16iLLi","", "hvxv65")
TARGET_BUILTIN(__builtin_HEXAGON_V6_vrmpyub_rtt_128B,"V64iV32iLLi","", "hvxv65")
TARGET_BUILTIN(__builtin_HEXAGON_V6_vrmpyub_rtt_acc,"V32iV32iV16iLLi","", "hvxv65")
TARGET_BUILTIN(__builtin_HEXAGON_V6_vrmpyub_rtt_acc_128B,"V64iV64iV32iLLi","", "hvxv65")

#include "clang/Basic/BuiltinsHexagonDep.def"

#pragma pop_macro("HVXV60")
#pragma pop_macro("HVXV62")
#pragma pop_macro("HVXV65")
#pragma pop_macro("HVXV66")
#pragma pop_macro("HVXV67")
#pragma pop_macro("HVXV68")
<<<<<<< HEAD
=======
#pragma pop_macro("HVXV69")
>>>>>>> 2ab1d525

#pragma pop_macro("V5")
#pragma pop_macro("V55")
#pragma pop_macro("V60")
#pragma pop_macro("V62")
#pragma pop_macro("V65")
#pragma pop_macro("V66")
#pragma pop_macro("V67")
#pragma pop_macro("V68")
<<<<<<< HEAD
=======
#pragma pop_macro("V69")
>>>>>>> 2ab1d525

#undef BUILTIN
#undef TARGET_BUILTIN
<|MERGE_RESOLUTION|>--- conflicted
+++ resolved
@@ -17,15 +17,10 @@
 #   define TARGET_BUILTIN(ID, TYPE, ATTRS, FEATURE) BUILTIN(ID, TYPE, ATTRS)
 #endif
 
-<<<<<<< HEAD
-#pragma push_macro("V68")
-#define V68 "v68"
-=======
 #pragma push_macro("V69")
 #define V69 "v69"
 #pragma push_macro("V68")
 #define V68 "v68|" V69
->>>>>>> 2ab1d525
 #pragma push_macro("V67")
 #define V67 "v67|" V68
 #pragma push_macro("V66")
@@ -41,15 +36,10 @@
 #pragma push_macro("V5")
 #define V5 "v5|" V55
 
-<<<<<<< HEAD
-#pragma push_macro("HVXV68")
-#define HVXV68 "hvxv68"
-=======
 #pragma push_macro("HVXV69")
 #define HVXV69 "hvxv69"
 #pragma push_macro("HVXV68")
 #define HVXV68 "hvxv68|" HVXV69
->>>>>>> 2ab1d525
 #pragma push_macro("HVXV67")
 #define HVXV67 "hvxv67|" HVXV68
 #pragma push_macro("HVXV66")
@@ -142,10 +132,7 @@
 #pragma pop_macro("HVXV66")
 #pragma pop_macro("HVXV67")
 #pragma pop_macro("HVXV68")
-<<<<<<< HEAD
-=======
 #pragma pop_macro("HVXV69")
->>>>>>> 2ab1d525
 
 #pragma pop_macro("V5")
 #pragma pop_macro("V55")
@@ -155,10 +142,7 @@
 #pragma pop_macro("V66")
 #pragma pop_macro("V67")
 #pragma pop_macro("V68")
-<<<<<<< HEAD
-=======
 #pragma pop_macro("V69")
->>>>>>> 2ab1d525
 
 #undef BUILTIN
 #undef TARGET_BUILTIN
