//==--- Attr.td - attribute definitions -----------------------------------===//
//
// Part of the LLVM Project, under the Apache License v2.0 with LLVM Exceptions.
// See https://llvm.org/LICENSE.txt for license information.
// SPDX-License-Identifier: Apache-2.0 WITH LLVM-exception
//
//===----------------------------------------------------------------------===//

// The documentation is organized by category. Attributes can have category-
// specific documentation that is collated within the larger document.
class DocumentationCategory<string name> {
  string Name = name;
  code Content = [{}];
}
def DocCatFunction : DocumentationCategory<"Function Attributes">;
def DocCatVariable : DocumentationCategory<"Variable Attributes">;
def DocCatField : DocumentationCategory<"Field Attributes">;
def DocCatType : DocumentationCategory<"Type Attributes">;
def DocCatStmt : DocumentationCategory<"Statement Attributes">;
def DocCatDecl : DocumentationCategory<"Declaration Attributes">;

// Attributes listed under the Undocumented category do not generate any public
// documentation. Ideally, this category should be used for internal-only
// attributes which contain no spellings.
def DocCatUndocumented : DocumentationCategory<"Undocumented">;

class DocDeprecated<string replacement = ""> {
  // If the Replacement field is empty, no replacement will be listed with the
  // documentation. Otherwise, the documentation will specify the attribute has
  // been superseded by this replacement.
  string Replacement = replacement;
}

// Specifies the documentation to be associated with the given category.
class Documentation {
  DocumentationCategory Category;
  code Content;

  // If the heading is empty, one may be picked automatically. If the attribute
  // only has one spelling, no heading is required as the attribute's sole
  // spelling is sufficient. If all spellings are semantically common, the
  // heading will be the semantic spelling. If the spellings are not
  // semantically common and no heading is provided, an error will be emitted.
  string Heading = "";

  // When set, specifies that the attribute is deprecated and can optionally
  // specify a replacement attribute.
  DocDeprecated Deprecated;
}

// Specifies that the attribute is explicitly undocumented. This can be a
// helpful placeholder for the attribute while working on the implementation,
// but should not be used once feature work has been completed.
def Undocumented : Documentation {
  let Category = DocCatUndocumented;
}

include "clang/Basic/AttrDocs.td"

// An attribute's subject is whatever it appertains to. In this file, it is
// more accurately a list of things that an attribute can appertain to. All
// Decls and Stmts are possibly AttrSubjects (even though the syntax may not
// allow attributes on a given Decl or Stmt).
class AttrSubject;

include "clang/Basic/DeclNodes.td"
include "clang/Basic/StmtNodes.td"

// A subset-subject is an AttrSubject constrained to operate only on some subset
// of that subject.
//
// The code fragment is a boolean expression that will confirm that the subject
// meets the requirements; the subject will have the name S, and will have the
// type specified by the base. It should be a simple boolean expression. The
// diagnostic string should be a comma-separated list of subject names.
class SubsetSubject<AttrSubject base, code check, string diag> : AttrSubject {
  AttrSubject Base = base;
  code CheckCode = check;
  string DiagSpelling = diag;
}

def LocalVar : SubsetSubject<Var,
                              [{S->hasLocalStorage() && !isa<ParmVarDecl>(S)}],
                              "local variables">;
def NonParmVar : SubsetSubject<Var,
                               [{S->getKind() != Decl::ParmVar}],
                               "variables">;
def NonLocalVar : SubsetSubject<Var,
                                [{!S->hasLocalStorage()}],
                                "variables with non-local storage">;
def NonBitField : SubsetSubject<Field,
                                [{!S->isBitField()}],
                                "non-bit-field non-static data members">;

def NonStaticCXXMethod : SubsetSubject<CXXMethod,
                                       [{!S->isStatic()}],
                                       "non-static member functions">;

def NonStaticNonConstCXXMethod
    : SubsetSubject<CXXMethod,
                    [{!S->isStatic() && !S->isConst()}],
                    "non-static non-const member functions">;

def ObjCInstanceMethod : SubsetSubject<ObjCMethod,
                                       [{S->isInstanceMethod()}],
                                       "Objective-C instance methods">;

def Struct : SubsetSubject<Record,
                           [{!S->isUnion()}], "structs">;

def TLSVar : SubsetSubject<Var,
                           [{S->getTLSKind() != 0}], "thread-local variables">;

def SharedVar : SubsetSubject<Var,
                              [{S->hasGlobalStorage() && !S->getTLSKind()}],
                              "global variables">;

def GlobalVar : SubsetSubject<Var,
                             [{S->hasGlobalStorage()}], "global variables">;

def InlineFunction : SubsetSubject<Function,
                             [{S->isInlineSpecified()}], "inline functions">;

def FunctionTmpl
    : SubsetSubject<Function, [{S->getTemplatedKind() ==
                                 FunctionDecl::TK_FunctionTemplate}],
                    "function templates">;

def ClassTmpl : SubsetSubject<CXXRecord, [{S->getDescribedClassTemplate()}],
                              "class templates">;

// FIXME: this hack is needed because DeclNodes.td defines the base Decl node
// type to be a class, not a definition. This makes it impossible to create an
// attribute subject which accepts a Decl. Normally, this is not a problem,
// because the attribute can have no Subjects clause to accomplish this. But in
// the case of a SubsetSubject, there's no way to express it without this hack.
def DeclBase : AttrSubject;
def FunctionLike : SubsetSubject<DeclBase,
                                 [{S->getFunctionType(false) != nullptr}],
                                 "functions, function pointers">;

def OpenCLKernelFunction
    : SubsetSubject<Function, [{S->hasAttr<OpenCLKernelAttr>()}],
                    "kernel functions">;

// HasFunctionProto is a more strict version of FunctionLike, so it should
// never be specified in a Subjects list along with FunctionLike (due to the
// inclusive nature of subject testing).
def HasFunctionProto : SubsetSubject<DeclBase,
                                     [{(S->getFunctionType(true) != nullptr &&
                              isa<FunctionProtoType>(S->getFunctionType())) ||
                                       isa<ObjCMethodDecl>(S) ||
                                       isa<BlockDecl>(S)}],
                                     "non-K&R-style functions">;

// A subject that matches the implicit object parameter of a non-static member
// function. Accepted as a function type attribute on the type of such a
// member function.
// FIXME: This does not actually ever match currently.
def ImplicitObjectParameter
    : SubsetSubject<Function, [{static_cast<void>(S), false}],
                    "implicit object parameters">;

// A single argument to an attribute
class Argument<string name, bit optional, bit fake = 0> {
  string Name = name;
  bit Optional = optional;

  /// A fake argument is used to store and serialize additional information
  /// in an attribute without actually changing its parsing or pretty-printing.
  bit Fake = fake;
}

class BoolArgument<string name, bit opt = 0, bit fake = 0> : Argument<name, opt,
                                                                      fake>;
class IdentifierArgument<string name, bit opt = 0> : Argument<name, opt>;
class IntArgument<string name, bit opt = 0> : Argument<name, opt>;
class StringArgument<string name, bit opt = 0> : Argument<name, opt>;
class ExprArgument<string name, bit opt = 0> : Argument<name, opt>;
class DeclArgument<DeclNode kind, string name, bit opt = 0, bit fake = 0>
    : Argument<name, opt, fake> {
  DeclNode Kind = kind;
}

// An argument of a OMPDeclareVariantAttr that represents the `match`
// clause of the declare variant by keeping the information (incl. nesting) in
// an OMPTraitInfo object.
//
// With some exceptions, the `match(<context-selector>)` clause looks roughly
// as follows:
//   context-selector := list<selector-set>
//       selector-set := <kind>={list<selector>}
//           selector := <kind>([score(<const-expr>):] list<trait>)
//              trait := <kind>
//
// The structure of an OMPTraitInfo object is a tree as defined below:
//
//   OMPTraitInfo     := {list<OMPTraitSet>}
//   OMPTraitSet      := {Kind, list<OMPTraitSelector>}
//   OMPTraitSelector := {Kind, Expr, list<OMPTraitProperty>}
//   OMPTraitProperty := {Kind}
//
class OMPTraitInfoArgument<string name> : Argument<name, 0>;

class TypeArgument<string name, bit opt = 0> : Argument<name, opt>;
class UnsignedArgument<string name, bit opt = 0> : Argument<name, opt>;
class VariadicUnsignedArgument<string name> : Argument<name, 1>;
class VariadicExprArgument<string name> : Argument<name, 1>;
class VariadicStringArgument<string name> : Argument<name, 1>;
class VariadicIdentifierArgument<string name> : Argument<name, 1>;

// Like VariadicUnsignedArgument except values are ParamIdx.
class VariadicParamIdxArgument<string name> : Argument<name, 1>;

// A list of identifiers matching parameters or ParamIdx indices.
class VariadicParamOrParamIdxArgument<string name> : Argument<name, 1>;

// Like VariadicParamIdxArgument but for a single function parameter index.
class ParamIdxArgument<string name, bit opt = 0> : Argument<name, opt>;

// A version of the form major.minor[.subminor].
class VersionArgument<string name, bit opt = 0> : Argument<name, opt>;

// This one's a doozy, so it gets its own special type
// It can be an unsigned integer, or a type. Either can
// be dependent.
class AlignedArgument<string name, bit opt = 0> : Argument<name, opt>;

// A bool argument with a default value
class DefaultBoolArgument<string name, bit default, bit fake = 0>
    : BoolArgument<name, 1, fake> {
  bit Default = default;
}

// An integer argument with a default value
class DefaultIntArgument<string name, int default> : IntArgument<name, 1> {
  int Default = default;
}

// This argument is more complex, it includes the enumerator type name,
// a list of strings to accept, and a list of enumerators to map them to.
class EnumArgument<string name, string type, list<string> values,
                   list<string> enums, bit opt = 0, bit fake = 0>
    : Argument<name, opt, fake> {
  string Type = type;
  list<string> Values = values;
  list<string> Enums = enums;
}

// FIXME: There should be a VariadicArgument type that takes any other type
//        of argument and generates the appropriate type.
class VariadicEnumArgument<string name, string type, list<string> values,
                           list<string> enums> : Argument<name, 1>  {
  string Type = type;
  list<string> Values = values;
  list<string> Enums = enums;
}

// This handles one spelling of an attribute.
class Spelling<string name, string variety> {
  string Name = name;
  string Variety = variety;
}

class GNU<string name> : Spelling<name, "GNU">;
class Declspec<string name> : Spelling<name, "Declspec">;
class Microsoft<string name> : Spelling<name, "Microsoft">;
class CXX11<string namespace, string name, int version = 1>
    : Spelling<name, "CXX11"> {
  string Namespace = namespace;
  int Version = version;
}
class C2x<string namespace, string name, int version = 1>
    : Spelling<name, "C2x"> {
  string Namespace = namespace;
  int Version = version;
}

class Keyword<string name> : Spelling<name, "Keyword">;
class Pragma<string namespace, string name> : Spelling<name, "Pragma"> {
  string Namespace = namespace;
}

// The GCC spelling implies GNU<name>, CXX11<"gnu", name>, and optionally,
// C2x<"gnu", name>. This spelling should be used for any GCC-compatible
// attributes.
class GCC<string name, bit allowInC = 1> : Spelling<name, "GCC"> {
  bit AllowInC = allowInC;
}

// The Clang spelling implies GNU<name>, CXX11<"clang", name>, and optionally,
// C2x<"clang", name>. This spelling should be used for any Clang-specific
// attributes.
class Clang<string name, bit allowInC = 1> : Spelling<name, "Clang"> {
  bit AllowInC = allowInC;
}

class Accessor<string name, list<Spelling> spellings> {
  string Name = name;
  list<Spelling> Spellings = spellings;
}

class SubjectDiag<bit warn> {
  bit Warn = warn;
}
def WarnDiag : SubjectDiag<1>;
def ErrorDiag : SubjectDiag<0>;

class SubjectList<list<AttrSubject> subjects, SubjectDiag diag = WarnDiag,
                  string customDiag = ""> {
  list<AttrSubject> Subjects = subjects;
  SubjectDiag Diag = diag;
  string CustomDiag = customDiag;
}

class LangOpt<string name, code customCode = [{}]> {
  // The language option to test; ignored when custom code is supplied.
  string Name = name;

  // A custom predicate, written as an expression evaluated in a context with
  // "LangOpts" bound.
  code CustomCode = customCode;
}
def MicrosoftExt : LangOpt<"MicrosoftExt">;
def Borland : LangOpt<"Borland">;
def CUDA : LangOpt<"CUDA">;
def HIP : LangOpt<"HIP">;
def SYCL : LangOpt<"SYCLIsDevice">;
def COnly : LangOpt<"", "!LangOpts.CPlusPlus">;
def CPlusPlus : LangOpt<"CPlusPlus">;
def OpenCL : LangOpt<"OpenCL">;
def RenderScript : LangOpt<"RenderScript">;
def ObjC : LangOpt<"ObjC">;
def BlocksSupported : LangOpt<"Blocks">;
def ObjCAutoRefCount : LangOpt<"ObjCAutoRefCount">;
def ObjCNonFragileRuntime
    : LangOpt<"", "LangOpts.ObjCRuntime.allowsClassStubs()">;

// Language option for CMSE extensions
def Cmse : LangOpt<"Cmse">;

// Defines targets for target-specific attributes. Empty lists are unchecked.
class TargetSpec {
  // Specifies Architectures for which the target applies, based off the
  // ArchType enumeration in Triple.h.
  list<string> Arches = [];
  // Specifies Operating Systems for which the target applies, based off the
  // OSType enumeration in Triple.h
  list<string> OSes;
  // Specifies Object Formats for which the target applies, based off the
  // ObjectFormatType enumeration in Triple.h
  list<string> ObjectFormats;
  // A custom predicate, written as an expression evaluated in a context
  // with the following declarations in scope:
  //   const clang::TargetInfo &Target;
  //   const llvm::Triple &T = Target.getTriple();
  code CustomCode = [{}];
}

class TargetArch<list<string> arches> : TargetSpec {
  let Arches = arches;
}
def TargetARM : TargetArch<["arm", "thumb", "armeb", "thumbeb"]>;
def TargetAArch64 : TargetArch<["aarch64"]>;
def TargetAnyArm : TargetArch<!listconcat(TargetARM.Arches, TargetAArch64.Arches)>;
def TargetAVR : TargetArch<["avr"]>;
def TargetBPF : TargetArch<["bpfel", "bpfeb"]>;
def TargetMips32 : TargetArch<["mips", "mipsel"]>;
def TargetAnyMips : TargetArch<["mips", "mipsel", "mips64", "mips64el"]>;
def TargetMSP430 : TargetArch<["msp430"]>;
def TargetM68k : TargetArch<["m68k"]>;
def TargetRISCV : TargetArch<["riscv32", "riscv64"]>;
def TargetX86 : TargetArch<["x86"]>;
def TargetAnyX86 : TargetArch<["x86", "x86_64"]>;
def TargetWebAssembly : TargetArch<["wasm32", "wasm64"]>;
def TargetHasDLLImportExport : TargetSpec {
  let CustomCode = [{ Target.getTriple().hasDLLImportExport() }];
}
def TargetItaniumCXXABI : TargetSpec {
  let CustomCode = [{ Target.getCXXABI().isItaniumFamily() }];
}
def TargetMicrosoftCXXABI : TargetArch<["x86", "x86_64", "arm", "thumb", "aarch64"]> {
  let CustomCode = [{ Target.getCXXABI().isMicrosoft() }];
}
def TargetELF : TargetSpec {
  let ObjectFormats = ["ELF"];
}

def TargetSupportsInitPriority : TargetSpec {
  let CustomCode = [{ !Target.getTriple().isOSzOS() }];
}
// Attribute subject match rules that are used for #pragma clang attribute.
//
// A instance of AttrSubjectMatcherRule represents an individual match rule.
// An individual match rule can correspond to a number of different attribute
// subjects, e.g. "record" matching rule corresponds to the Record and
// CXXRecord attribute subjects.
//
// Match rules are used in the subject list of the #pragma clang attribute.
// Match rules can have sub-match rules that are instances of
// AttrSubjectMatcherSubRule. A sub-match rule can correspond to a number
// of different attribute subjects, and it can have a negated spelling as well.
// For example, "variable(unless(is_parameter))" matching rule corresponds to
// the NonParmVar attribute subject.
class AttrSubjectMatcherSubRule<string name, list<AttrSubject> subjects,
                                bit negated = 0> {
  string Name = name;
  list<AttrSubject> Subjects = subjects;
  bit Negated = negated;
  // Lists language options, one of which is required to be true for the
  // attribute to be applicable. If empty, the language options are taken
  // from the parent matcher rule.
  list<LangOpt> LangOpts = [];
}
class AttrSubjectMatcherRule<string name, list<AttrSubject> subjects,
                             list<AttrSubjectMatcherSubRule> subrules = []> {
  string Name = name;
  list<AttrSubject> Subjects = subjects;
  list<AttrSubjectMatcherSubRule> Constraints = subrules;
  // Lists language options, one of which is required to be true for the
  // attribute to be applicable. If empty, no language options are required.
  list<LangOpt> LangOpts = [];
}

// function(is_member)
def SubRuleForCXXMethod : AttrSubjectMatcherSubRule<"is_member", [CXXMethod]> {
  let LangOpts = [CPlusPlus];
}
def SubjectMatcherForFunction : AttrSubjectMatcherRule<"function", [Function], [
  SubRuleForCXXMethod
]>;
// hasType is abstract, it should be used with one of the sub-rules.
def SubjectMatcherForType : AttrSubjectMatcherRule<"hasType", [], [
  AttrSubjectMatcherSubRule<"functionType", [FunctionLike]>

  // FIXME: There's a matcher ambiguity with objc methods and blocks since
  // functionType excludes them but functionProtoType includes them.
  // AttrSubjectMatcherSubRule<"functionProtoType", [HasFunctionProto]>
]>;
def SubjectMatcherForTypedef : AttrSubjectMatcherRule<"type_alias",
                                                      [TypedefName]>;
def SubjectMatcherForRecord : AttrSubjectMatcherRule<"record", [Record,
                                                                CXXRecord], [
  // unless(is_union)
  AttrSubjectMatcherSubRule<"is_union", [Struct], 1>
]>;
def SubjectMatcherForEnum : AttrSubjectMatcherRule<"enum", [Enum]>;
def SubjectMatcherForEnumConstant : AttrSubjectMatcherRule<"enum_constant",
                                                           [EnumConstant]>;
def SubjectMatcherForVar : AttrSubjectMatcherRule<"variable", [Var], [
  AttrSubjectMatcherSubRule<"is_thread_local", [TLSVar]>,
  AttrSubjectMatcherSubRule<"is_global", [GlobalVar]>,
  AttrSubjectMatcherSubRule<"is_local", [LocalVar]>,
  AttrSubjectMatcherSubRule<"is_parameter", [ParmVar]>,
  // unless(is_parameter)
  AttrSubjectMatcherSubRule<"is_parameter", [NonParmVar], 1>
]>;
def SubjectMatcherForField : AttrSubjectMatcherRule<"field", [Field]>;
def SubjectMatcherForNamespace : AttrSubjectMatcherRule<"namespace",
                                                        [Namespace]> {
  let LangOpts = [CPlusPlus];
}
def SubjectMatcherForObjCInterface : AttrSubjectMatcherRule<"objc_interface",
                                                            [ObjCInterface]> {
  let LangOpts = [ObjC];
}
def SubjectMatcherForObjCProtocol : AttrSubjectMatcherRule<"objc_protocol",
                                                           [ObjCProtocol]> {
  let LangOpts = [ObjC];
}
def SubjectMatcherForObjCCategory : AttrSubjectMatcherRule<"objc_category",
                                                           [ObjCCategory]> {
  let LangOpts = [ObjC];
}
def SubjectMatcherForObjCImplementation :
    AttrSubjectMatcherRule<"objc_implementation", [ObjCImpl]> {
  let LangOpts = [ObjC];
}
def SubjectMatcherForObjCMethod : AttrSubjectMatcherRule<"objc_method",
                                                         [ObjCMethod], [
  AttrSubjectMatcherSubRule<"is_instance", [ObjCInstanceMethod]>
]> {
  let LangOpts = [ObjC];
}
def SubjectMatcherForObjCProperty : AttrSubjectMatcherRule<"objc_property",
                                                           [ObjCProperty]> {
  let LangOpts = [ObjC];
}
def SubjectMatcherForBlock : AttrSubjectMatcherRule<"block", [Block]> {
  let LangOpts = [BlocksSupported];
}

// Aggregate attribute subject match rules are abstract match rules that can't
// be used directly in #pragma clang attribute. Instead, users have to use
// subject match rules that correspond to attribute subjects that derive from
// the specified subject.
class AttrSubjectMatcherAggregateRule<AttrSubject subject> {
  AttrSubject Subject = subject;
}

def SubjectMatcherForNamed : AttrSubjectMatcherAggregateRule<Named>;

class Attr {
  // The various ways in which an attribute can be spelled in source
  list<Spelling> Spellings;
  // The things to which an attribute can appertain
  SubjectList Subjects;
  // The arguments allowed on an attribute
  list<Argument> Args = [];
  // Accessors which should be generated for the attribute.
  list<Accessor> Accessors = [];
  // Set to true for attributes with arguments which require delayed parsing.
  bit LateParsed = 0;
  // Set to false to prevent an attribute from being propagated from a template
  // to the instantiation.
  bit Clone = 1;
  // Set to true for attributes which must be instantiated within templates
  bit TemplateDependent = 0;
  // Set to true for attributes that have a corresponding AST node.
  bit ASTNode = 1;
  // Set to true for attributes which have handler in Sema.
  bit SemaHandler = 1;
  // Set to true if this attribute doesn't need custom handling in Sema.
  bit SimpleHandler = 0;
  // Set to true for attributes that are completely ignored.
  bit Ignored = 0;
  // Set to true if the attribute's parsing does not match its semantic
  // content. Eg) It parses 3 args, but semantically takes 4 args.  Opts out of
  // common attribute error checking.
  bit HasCustomParsing = 0;
  // Set to true if all of the attribute's arguments should be parsed in an
  // unevaluated context.
  bit ParseArgumentsAsUnevaluated = 0;
  // Set to true if this attribute meaningful when applied to or inherited
  // in a class template definition.
  bit MeaningfulToClassTemplateDefinition = 0;
  // Set to true if this attribute can be used with '#pragma clang attribute'.
  // By default, an attribute is supported by the '#pragma clang attribute'
  // only when:
  // - It has a subject list whose subjects can be represented using subject
  //   match rules.
  // - It has GNU/CXX11 spelling and doesn't require delayed parsing.
  bit PragmaAttributeSupport;
  // Lists language options, one of which is required to be true for the
  // attribute to be applicable. If empty, no language options are required.
  list<LangOpt> LangOpts = [];
  // Any additional text that should be included verbatim in the class.
  // Note: Any additional data members will leak and should be constructed
  // externally on the ASTContext.
  code AdditionalMembers = [{}];
  // Any documentation that should be associated with the attribute. Since an
  // attribute may be documented under multiple categories, more than one
  // Documentation entry may be listed.
  list<Documentation> Documentation;
}

/// Used to define a set of mutually exclusive attributes.
class MutualExclusions<list<Attr> Ex> {
  list<Attr> Exclusions = Ex;
}

/// A type attribute is not processed on a declaration or a statement.
class TypeAttr : Attr;

/// A stmt attribute is not processed on a declaration or a type.
class StmtAttr : Attr;

/// An inheritable attribute is inherited by later redeclarations.
class InheritableAttr : Attr {
  // Set to true if this attribute can be duplicated on a subject when inheriting
  // attributes from prior declarations.
  bit InheritEvenIfAlreadyPresent = 0;
}

/// Some attributes, like calling conventions, can appear in either the
/// declaration or the type position. These attributes are morally type
/// attributes, but have historically been written on declarations.
class DeclOrTypeAttr : InheritableAttr;

/// A attribute is either a declaration attribute or a statement attribute.
class DeclOrStmtAttr : InheritableAttr;

/// A target-specific attribute.  This class is meant to be used as a mixin
/// with InheritableAttr or Attr depending on the attribute's needs.
class TargetSpecificAttr<TargetSpec target> {
  TargetSpec Target = target;
  // Attributes are generally required to have unique spellings for their names
  // so that the parser can determine what kind of attribute it has parsed.
  // However, target-specific attributes are special in that the attribute only
  // "exists" for a given target. So two target-specific attributes can share
  // the same name when they exist in different targets. To support this, a
  // Kind can be explicitly specified for a target-specific attribute. This
  // corresponds to the ParsedAttr::AT_* enum that is generated and it
  // should contain a shared value between the attributes.
  //
  // Target-specific attributes which use this feature should ensure that the
  // spellings match exactly between the attributes, and if the arguments or
  // subjects differ, should specify HasCustomParsing = 1 and implement their
  // own parsing and semantic handling requirements as-needed.
  string ParseKind;
}

/// An inheritable parameter attribute is inherited by later
/// redeclarations, even when it's written on a parameter.
class InheritableParamAttr : InheritableAttr;

/// An attribute which changes the ABI rules for a specific parameter.
class ParameterABIAttr : InheritableParamAttr {
  let Subjects = SubjectList<[ParmVar]>;
}

/// An ignored attribute, which we parse but discard with no checking.
class IgnoredAttr : Attr {
  let Ignored = 1;
  let ASTNode = 0;
  let SemaHandler = 0;
  let Documentation = [Undocumented];
}

//
// Attributes begin here
//

def AbiTag : Attr {
  let Spellings = [GCC<"abi_tag", /*AllowInC*/0>];
  let Args = [VariadicStringArgument<"Tags">];
  let Subjects = SubjectList<[Struct, Var, Function, Namespace], ErrorDiag>;
  let MeaningfulToClassTemplateDefinition = 1;
  let Documentation = [AbiTagsDocs];
}

def AddressSpace : TypeAttr {
  let Spellings = [Clang<"address_space">];
  let Args = [IntArgument<"AddressSpace">];
  let Documentation = [Undocumented];
}

def Alias : Attr {
  let Spellings = [GCC<"alias">];
  let Args = [StringArgument<"Aliasee">];
  let Subjects = SubjectList<[Function, GlobalVar], ErrorDiag>;
  let Documentation = [Undocumented];
}

def BuiltinAlias : Attr {
  let Spellings = [CXX11<"clang", "builtin_alias">,
                   C2x<"clang", "builtin_alias">,
                   GNU<"clang_builtin_alias">];
  let Args = [IdentifierArgument<"BuiltinName">];
  let Subjects = SubjectList<[Function], ErrorDiag>;
  let Documentation = [BuiltinAliasDocs];
}

def ArmBuiltinAlias : InheritableAttr, TargetSpecificAttr<TargetAnyArm> {
  let Spellings = [Clang<"__clang_arm_builtin_alias">];
  let Args = [IdentifierArgument<"BuiltinName">];
  let Subjects = SubjectList<[Function], ErrorDiag>;
  let Documentation = [ArmBuiltinAliasDocs];
}

def Aligned : InheritableAttr {
  let Spellings = [GCC<"aligned">, Declspec<"align">, Keyword<"alignas">,
                   Keyword<"_Alignas">];
  let Args = [AlignedArgument<"Alignment", 1>];
  let Accessors = [Accessor<"isGNU", [GCC<"aligned">]>,
                   Accessor<"isC11", [Keyword<"_Alignas">]>,
                   Accessor<"isAlignas", [Keyword<"alignas">,
                                          Keyword<"_Alignas">]>,
                   Accessor<"isDeclspec",[Declspec<"align">]>];
  let Documentation = [Undocumented];
}

def AlignValue : Attr {
  let Spellings = [
    // Unfortunately, this is semantically an assertion, not a directive
    // (something else must ensure the alignment), so aligned_value is a
    // probably a better name. We might want to add an aligned_value spelling in
    // the future (and a corresponding C++ attribute), but this can be done
    // later once we decide if we also want them to have slightly-different
    // semantics than Intel's align_value.
    //
    // Does not get a [[]] spelling because the attribute is not exposed as such
    // by Intel.
    GNU<"align_value">
    // Intel's compiler on Windows also supports:
    // , Declspec<"align_value">
  ];
  let Args = [ExprArgument<"Alignment">];
  let Subjects = SubjectList<[Var, TypedefName]>;
  let Documentation = [AlignValueDocs];
}

def AlignMac68k : InheritableAttr {
  // This attribute has no spellings as it is only ever created implicitly.
  let Spellings = [];
  let SemaHandler = 0;
  let Documentation = [Undocumented];
}

def AlignNatural : InheritableAttr {
  // This attribute has no spellings as it is only ever created implicitly.
  let Spellings = [];
  let SemaHandler = 0;
  let Documentation = [Undocumented];
}

def AlwaysInline : InheritableAttr {
  let Spellings = [GCC<"always_inline">, Keyword<"__forceinline">];
  let Subjects = SubjectList<[Function]>;
  let Documentation = [AlwaysInlineDocs];
}

def Artificial : InheritableAttr {
  let Spellings = [GCC<"artificial">];
  let Subjects = SubjectList<[InlineFunction]>;
  let Documentation = [ArtificialDocs];
  let SimpleHandler = 1;
}

def XRayInstrument : InheritableAttr {
  let Spellings = [Clang<"xray_always_instrument">,
                   Clang<"xray_never_instrument">];
  let Subjects = SubjectList<[Function, ObjCMethod]>;
  let Accessors = [Accessor<"alwaysXRayInstrument",
                     [Clang<"xray_always_instrument">]>,
                   Accessor<"neverXRayInstrument",
                     [Clang<"xray_never_instrument">]>];
  let Documentation = [XRayDocs];
  let SimpleHandler = 1;
}

def XRayLogArgs : InheritableAttr {
  let Spellings = [Clang<"xray_log_args">];
  let Subjects = SubjectList<[Function, ObjCMethod]>;
  // This argument is a count not an index, so it has the same encoding (base
  // 1 including C++ implicit this parameter) at the source and LLVM levels of
  // representation, so ParamIdxArgument is inappropriate.  It is never used
  // at the AST level of representation, so it never needs to be adjusted not
  // to include any C++ implicit this parameter.  Thus, we just store it and
  // use it as an unsigned that never needs adjustment.
  let Args = [UnsignedArgument<"ArgumentCount">];
  let Documentation = [XRayDocs];
}

def PatchableFunctionEntry
    : InheritableAttr,
      TargetSpecificAttr<TargetArch<
          ["aarch64", "aarch64_be", "riscv32", "riscv64", "x86", "x86_64"]>> {
  let Spellings = [GCC<"patchable_function_entry">];
  let Subjects = SubjectList<[Function, ObjCMethod]>;
  let Args = [UnsignedArgument<"Count">, DefaultIntArgument<"Offset", 0>];
  let Documentation = [PatchableFunctionEntryDocs];
}

def TLSModel : InheritableAttr {
  let Spellings = [GCC<"tls_model">];
  let Subjects = SubjectList<[TLSVar], ErrorDiag>;
  let Args = [StringArgument<"Model">];
  let Documentation = [TLSModelDocs];
}

def AnalyzerNoReturn : InheritableAttr {
  // TODO: should this attribute be exposed with a [[]] spelling under the clang
  // vendor namespace, or should it use a vendor namespace specific to the
  // analyzer?
  let Spellings = [GNU<"analyzer_noreturn">];
  // TODO: Add subject list.
  let Documentation = [Undocumented];
}

def Annotate : InheritableParamAttr {
  let Spellings = [Clang<"annotate">];
  let Args = [StringArgument<"Annotation">, VariadicExprArgument<"Args">];
  // Ensure that the annotate attribute can be used with
  // '#pragma clang attribute' even though it has no subject list.
  let AdditionalMembers = [{
  static AnnotateAttr *Create(ASTContext &Ctx, llvm::StringRef Annotation, \
              const AttributeCommonInfo &CommonInfo) {
    return AnnotateAttr::Create(Ctx, Annotation, nullptr, 0, CommonInfo);
  }
  static AnnotateAttr *CreateImplicit(ASTContext &Ctx, llvm::StringRef Annotation, \
              const AttributeCommonInfo &CommonInfo = {SourceRange{}}) {
    return AnnotateAttr::CreateImplicit(Ctx, Annotation, nullptr, 0, CommonInfo);
  }
  }];
  let PragmaAttributeSupport = 1;
  let Documentation = [Undocumented];
}

def ARMInterrupt : InheritableAttr, TargetSpecificAttr<TargetARM> {
  // NOTE: If you add any additional spellings, M68kInterrupt's,
  // MSP430Interrupt's, MipsInterrupt's and AnyX86Interrupt's spellings
  // must match.
  let Spellings = [GCC<"interrupt">];
  let Args = [EnumArgument<"Interrupt", "InterruptType",
                           ["IRQ", "FIQ", "SWI", "ABORT", "UNDEF", ""],
                           ["IRQ", "FIQ", "SWI", "ABORT", "UNDEF", "Generic"],
                           1>];
  let ParseKind = "Interrupt";
  let HasCustomParsing = 1;
  let Documentation = [ARMInterruptDocs];
}

def AVRInterrupt : InheritableAttr, TargetSpecificAttr<TargetAVR> {
  let Spellings = [GCC<"interrupt">];
  let Subjects = SubjectList<[Function]>;
  let ParseKind = "Interrupt";
  let Documentation = [AVRInterruptDocs];
}

def AVRSignal : InheritableAttr, TargetSpecificAttr<TargetAVR> {
  let Spellings = [GCC<"signal">];
  let Subjects = SubjectList<[Function]>;
  let Documentation = [AVRSignalDocs];
}

def AsmLabel : InheritableAttr {
  let Spellings = [Keyword<"asm">, Keyword<"__asm__">];
  let Args = [
    // Label specifies the mangled name for the decl.
    StringArgument<"Label">,

    // IsLiteralLabel specifies whether the label is literal (i.e. suppresses
    // the global C symbol prefix) or not. If not, the mangle-suppression prefix
    // ('\01') is omitted from the decl name at the LLVM IR level.
    //
    // Non-literal labels are used by some external AST sources like LLDB.
    BoolArgument<"IsLiteralLabel", /*optional=*/0, /*fake=*/1>
  ];
  let SemaHandler = 0;
  let Documentation = [AsmLabelDocs];
  let AdditionalMembers =
[{
bool isEquivalent(AsmLabelAttr *Other) const {
  return getLabel() == Other->getLabel() && getIsLiteralLabel() == Other->getIsLiteralLabel();
}
}];
}

def Availability : InheritableAttr {
  let Spellings = [Clang<"availability">];
  let Args = [IdentifierArgument<"platform">, VersionArgument<"introduced">,
              VersionArgument<"deprecated">, VersionArgument<"obsoleted">,
              BoolArgument<"unavailable">, StringArgument<"message">,
              BoolArgument<"strict">, StringArgument<"replacement">,
              IntArgument<"priority">];
  let AdditionalMembers =
[{static llvm::StringRef getPrettyPlatformName(llvm::StringRef Platform) {
    return llvm::StringSwitch<llvm::StringRef>(Platform)
             .Case("android", "Android")
             .Case("fuchsia", "Fuchsia")
             .Case("ios", "iOS")
             .Case("macos", "macOS")
             .Case("tvos", "tvOS")
             .Case("watchos", "watchOS")
             .Case("ios_app_extension", "iOS (App Extension)")
             .Case("macos_app_extension", "macOS (App Extension)")
             .Case("tvos_app_extension", "tvOS (App Extension)")
             .Case("watchos_app_extension", "watchOS (App Extension)")
             .Case("maccatalyst", "macCatalyst")
             .Case("maccatalyst_app_extension", "macCatalyst (App Extension)")
             .Case("swift", "Swift")
             .Default(llvm::StringRef());
}
static llvm::StringRef getPlatformNameSourceSpelling(llvm::StringRef Platform) {
    return llvm::StringSwitch<llvm::StringRef>(Platform)
             .Case("ios", "iOS")
             .Case("macos", "macOS")
             .Case("tvos", "tvOS")
             .Case("watchos", "watchOS")
             .Case("ios_app_extension", "iOSApplicationExtension")
             .Case("macos_app_extension", "macOSApplicationExtension")
             .Case("tvos_app_extension", "tvOSApplicationExtension")
             .Case("watchos_app_extension", "watchOSApplicationExtension")
             .Case("maccatalyst", "macCatalyst")
             .Case("maccatalyst_app_extension", "macCatalystApplicationExtension")
             .Case("zos", "z/OS")
             .Default(Platform);
}
static llvm::StringRef canonicalizePlatformName(llvm::StringRef Platform) {
    return llvm::StringSwitch<llvm::StringRef>(Platform)
             .Case("iOS", "ios")
             .Case("macOS", "macos")
             .Case("tvOS", "tvos")
             .Case("watchOS", "watchos")
             .Case("iOSApplicationExtension", "ios_app_extension")
             .Case("macOSApplicationExtension", "macos_app_extension")
             .Case("tvOSApplicationExtension", "tvos_app_extension")
             .Case("watchOSApplicationExtension", "watchos_app_extension")
             .Case("macCatalyst", "maccatalyst")
             .Case("macCatalystApplicationExtension", "maccatalyst_app_extension")
             .Default(Platform);
} }];
  let HasCustomParsing = 1;
  let InheritEvenIfAlreadyPresent = 1;
  let Subjects = SubjectList<[Named]>;
  let Documentation = [AvailabilityDocs];
}

def ExternalSourceSymbol : InheritableAttr {
  let Spellings = [Clang<"external_source_symbol">];
  let Args = [StringArgument<"language", 1>,
              StringArgument<"definedIn", 1>,
              BoolArgument<"generatedDeclaration", 1>];
  let HasCustomParsing = 1;
  let Subjects = SubjectList<[Named]>;
  let Documentation = [ExternalSourceSymbolDocs];
}

def Blocks : InheritableAttr {
  let Spellings = [Clang<"blocks">];
  let Args = [EnumArgument<"Type", "BlockType", ["byref"], ["ByRef"]>];
  let Documentation = [Undocumented];
}

def Bounded : IgnoredAttr {
  // Does not have a [[]] spelling because the attribute is ignored.
  let Spellings = [GNU<"bounded">];
}

def CarriesDependency : InheritableParamAttr {
  let Spellings = [GNU<"carries_dependency">,
                   CXX11<"","carries_dependency", 200809>];
  let Subjects = SubjectList<[ParmVar, ObjCMethod, Function], ErrorDiag>;
  let Documentation = [CarriesDependencyDocs];
}

def CDecl : DeclOrTypeAttr {
  let Spellings = [GCC<"cdecl">, Keyword<"__cdecl">, Keyword<"_cdecl">];
//  let Subjects = [Function, ObjCMethod];
  let Documentation = [Undocumented];
}

// cf_audited_transfer indicates that the given function has been
// audited and has been marked with the appropriate cf_consumed and
// cf_returns_retained attributes.  It is generally applied by
// '#pragma clang arc_cf_code_audited' rather than explicitly.
def CFAuditedTransfer : InheritableAttr {
  let Spellings = [Clang<"cf_audited_transfer">];
  let Subjects = SubjectList<[Function], ErrorDiag>;
  let Documentation = [Undocumented];
  let SimpleHandler = 1;
}

// cf_unknown_transfer is an explicit opt-out of cf_audited_transfer.
// It indicates that the function has unknown or unautomatable
// transfer semantics.
def CFUnknownTransfer : InheritableAttr {
  let Spellings = [Clang<"cf_unknown_transfer">];
  let Subjects = SubjectList<[Function], ErrorDiag>;
  let Documentation = [Undocumented];
  let SimpleHandler = 1;
}
def : MutualExclusions<[CFAuditedTransfer, CFUnknownTransfer]>;

def CFReturnsRetained : InheritableAttr {
  let Spellings = [Clang<"cf_returns_retained">];
//  let Subjects = SubjectList<[ObjCMethod, ObjCProperty, Function]>;
  let Documentation = [RetainBehaviorDocs];
}

def CFReturnsNotRetained : InheritableAttr {
  let Spellings = [Clang<"cf_returns_not_retained">];
//  let Subjects = SubjectList<[ObjCMethod, ObjCProperty, Function]>;
  let Documentation = [RetainBehaviorDocs];
}

def CFConsumed : InheritableParamAttr {
  let Spellings = [Clang<"cf_consumed">];
  let Subjects = SubjectList<[ParmVar]>;
  let Documentation = [RetainBehaviorDocs];
}

// OSObject-based attributes.
def OSConsumed : InheritableParamAttr {
  let Spellings = [Clang<"os_consumed">];
  let Subjects = SubjectList<[ParmVar]>;
  let Documentation = [RetainBehaviorDocs];
}

def OSReturnsRetained : InheritableAttr {
  let Spellings = [Clang<"os_returns_retained">];
  let Subjects = SubjectList<[Function, ObjCMethod, ObjCProperty, ParmVar]>;
  let Documentation = [RetainBehaviorDocs];
}

def OSReturnsNotRetained : InheritableAttr {
  let Spellings = [Clang<"os_returns_not_retained">];
  let Subjects = SubjectList<[Function, ObjCMethod, ObjCProperty, ParmVar]>;
  let Documentation = [RetainBehaviorDocs];
}

def OSReturnsRetainedOnZero : InheritableAttr {
  let Spellings = [Clang<"os_returns_retained_on_zero">];
  let Subjects = SubjectList<[ParmVar]>;
  let Documentation = [RetainBehaviorDocs];
}

def OSReturnsRetainedOnNonZero : InheritableAttr {
  let Spellings = [Clang<"os_returns_retained_on_non_zero">];
  let Subjects = SubjectList<[ParmVar]>;
  let Documentation = [RetainBehaviorDocs];
}

def OSConsumesThis : InheritableAttr {
  let Spellings = [Clang<"os_consumes_this">];
  let Subjects = SubjectList<[NonStaticCXXMethod]>;
  let Documentation = [RetainBehaviorDocs];
  let SimpleHandler = 1;
}

def Cleanup : InheritableAttr {
  let Spellings = [GCC<"cleanup">];
  let Args = [DeclArgument<Function, "FunctionDecl">];
  let Subjects = SubjectList<[LocalVar]>;
  let Documentation = [Undocumented];
}

def CmseNSEntry : InheritableAttr, TargetSpecificAttr<TargetARM> {
  let Spellings = [GNU<"cmse_nonsecure_entry">];
  let Subjects = SubjectList<[Function]>;
  let LangOpts = [Cmse];
  let Documentation = [ArmCmseNSEntryDocs];
}

def CmseNSCall : TypeAttr, TargetSpecificAttr<TargetARM> {
  let Spellings = [GNU<"cmse_nonsecure_call">];
  let LangOpts = [Cmse];
  let Documentation = [ArmCmseNSCallDocs];
}

def Cold : InheritableAttr {
  let Spellings = [GCC<"cold">];
  let Subjects = SubjectList<[Function]>;
  let Documentation = [Undocumented];
  let SimpleHandler = 1;
}

def Common : InheritableAttr {
  let Spellings = [GCC<"common">];
  let Subjects = SubjectList<[Var]>;
  let Documentation = [Undocumented];
}

def Const : InheritableAttr {
  let Spellings = [GCC<"const">, GCC<"__const">];
  let Documentation = [Undocumented];
  let SimpleHandler = 1;
}

def ConstInit : InheritableAttr {
  // This attribute does not have a C [[]] spelling because it requires the
  // CPlusPlus language option.
  let Spellings = [Keyword<"constinit">,
                   Clang<"require_constant_initialization", 0>];
  let Subjects = SubjectList<[GlobalVar], ErrorDiag>;
  let Accessors = [Accessor<"isConstinit", [Keyword<"constinit">]>];
  let Documentation = [ConstInitDocs];
  let LangOpts = [CPlusPlus];
  let SimpleHandler = 1;
}

def Constructor : InheritableAttr {
  let Spellings = [GCC<"constructor">];
  let Args = [DefaultIntArgument<"Priority", 65535>];
  let Subjects = SubjectList<[Function]>;
  let Documentation = [Undocumented];
}

def CPUSpecific : InheritableAttr {
  let Spellings = [Clang<"cpu_specific">, Declspec<"cpu_specific">];
  let Args = [VariadicIdentifierArgument<"Cpus">];
  let Subjects = SubjectList<[Function]>;
  let Documentation = [CPUSpecificCPUDispatchDocs];
  let AdditionalMembers = [{
    IdentifierInfo *getCPUName(unsigned Index) const {
      return *(cpus_begin() + Index);
    }
  }];
}

def CPUDispatch : InheritableAttr {
  let Spellings = [Clang<"cpu_dispatch">, Declspec<"cpu_dispatch">];
  let Args = [VariadicIdentifierArgument<"Cpus">];
  let Subjects = SubjectList<[Function]>;
  let Documentation = [CPUSpecificCPUDispatchDocs];
}

// CUDA attributes are spelled __attribute__((attr)) or __declspec(__attr__),
// and they do not receive a [[]] spelling.
def CUDAConstant : InheritableAttr {
  let Spellings = [GNU<"constant">, Declspec<"__constant__">];
  let Subjects = SubjectList<[Var]>;
  let LangOpts = [CUDA];
  let Documentation = [Undocumented];
}

def CUDACudartBuiltin : IgnoredAttr {
  let Spellings = [GNU<"cudart_builtin">, Declspec<"__cudart_builtin__">];
  let LangOpts = [CUDA];
}

def CUDADevice : InheritableAttr {
  let Spellings = [GNU<"device">, Declspec<"__device__">];
  let Subjects = SubjectList<[Function, Var]>;
  let LangOpts = [CUDA];
  let Documentation = [Undocumented];
}

def CUDADeviceBuiltin : IgnoredAttr {
  let Spellings = [GNU<"device_builtin">, Declspec<"__device_builtin__">];
  let LangOpts = [CUDA];
}

def CUDADeviceBuiltinSurfaceType : InheritableAttr {
  let Spellings = [GNU<"device_builtin_surface_type">,
                   Declspec<"__device_builtin_surface_type__">];
  let LangOpts = [CUDA];
  let Subjects = SubjectList<[CXXRecord]>;
  let Documentation = [CUDADeviceBuiltinSurfaceTypeDocs];
  let MeaningfulToClassTemplateDefinition = 1;
  let SimpleHandler = 1;
}

def CUDADeviceBuiltinTextureType : InheritableAttr {
  let Spellings = [GNU<"device_builtin_texture_type">,
                   Declspec<"__device_builtin_texture_type__">];
  let LangOpts = [CUDA];
  let Subjects = SubjectList<[CXXRecord]>;
  let Documentation = [CUDADeviceBuiltinTextureTypeDocs];
  let MeaningfulToClassTemplateDefinition = 1;
  let SimpleHandler = 1;
}
def : MutualExclusions<[CUDADeviceBuiltinSurfaceType,
                        CUDADeviceBuiltinTextureType]>;

def CUDAGlobal : InheritableAttr {
  let Spellings = [GNU<"global">, Declspec<"__global__">];
  let Subjects = SubjectList<[Function]>;
  let LangOpts = [CUDA];
  let Documentation = [Undocumented];
}
def : MutualExclusions<[CUDADevice, CUDAGlobal]>;

def CUDAHost : InheritableAttr {
  let Spellings = [GNU<"host">, Declspec<"__host__">];
  let Subjects = SubjectList<[Function]>;
  let LangOpts = [CUDA];
  let Documentation = [Undocumented];
  let SimpleHandler = 1;
}
def : MutualExclusions<[CUDAGlobal, CUDAHost]>;

def HIPManaged : InheritableAttr {
  let Spellings = [GNU<"managed">, Declspec<"__managed__">];
  let Subjects = SubjectList<[Var]>;
  let LangOpts = [HIP];
  let Documentation = [HIPManagedAttrDocs];
}

def HIPManaged : InheritableAttr {
  let Spellings = [GNU<"managed">, Declspec<"__managed__">];
  let Subjects = SubjectList<[Var]>;
  let LangOpts = [HIP];
  let Documentation = [HIPManagedAttrDocs];
}

def CUDAInvalidTarget : InheritableAttr {
  let Spellings = [];
  let Subjects = SubjectList<[Function]>;
  let LangOpts = [CUDA];
  let Documentation = [Undocumented];
}

def CUDALaunchBounds : InheritableAttr {
  let Spellings = [GNU<"launch_bounds">, Declspec<"__launch_bounds__">];
  let Args = [ExprArgument<"MaxThreads">, ExprArgument<"MinBlocks", 1>];
  let LangOpts = [CUDA];
  let Subjects = SubjectList<[ObjCMethod, FunctionLike]>;
  // An AST node is created for this attribute, but is not used by other parts
  // of the compiler. However, this node needs to exist in the AST because
  // non-LLVM backends may be relying on the attribute's presence.
  let Documentation = [Undocumented];
}

def CUDAShared : InheritableAttr {
  let Spellings = [GNU<"shared">, Declspec<"__shared__">];
  let Subjects = SubjectList<[Var]>;
  let LangOpts = [CUDA];
  let Documentation = [Undocumented];
}
def : MutualExclusions<[CUDAConstant, CUDAShared, HIPManaged]>;

def SYCLKernel : InheritableAttr {
  let Spellings = [Clang<"sycl_kernel">];
  let Subjects = SubjectList<[FunctionTmpl]>;
  let LangOpts = [SYCL];
  let Documentation = [SYCLKernelDocs];
}

def C11NoReturn : InheritableAttr {
  let Spellings = [Keyword<"_Noreturn">];
  let Subjects = SubjectList<[Function], ErrorDiag>;
  let SemaHandler = 0;
  let Documentation = [C11NoReturnDocs];
}

def CXX11NoReturn : InheritableAttr {
  let Spellings = [CXX11<"", "noreturn", 200809>];
  let Subjects = SubjectList<[Function], ErrorDiag>;
  let Documentation = [CXX11NoReturnDocs];
  let SimpleHandler = 1;
}

// Similar to CUDA, OpenCL attributes do not receive a [[]] spelling because
// the specification does not expose them with one currently.
def OpenCLKernel : InheritableAttr {
  let Spellings = [Keyword<"__kernel">, Keyword<"kernel">];
  let Subjects = SubjectList<[Function], ErrorDiag>;
  let Documentation = [Undocumented];
  let SimpleHandler = 1;
}

def OpenCLUnrollHint : StmtAttr {
  let Spellings = [GNU<"opencl_unroll_hint">];
<<<<<<< HEAD
//  let Subjects = SubjectList<[ForStmt, CXXForRangeStmt, WhileStmt, DoStmt],
//                             ErrorDiag, "'for', 'while', and 'do' statements">;
  let Args = [UnsignedArgument<"UnrollHint">];
=======
  let Subjects = SubjectList<[ForStmt, CXXForRangeStmt, WhileStmt, DoStmt],
                             ErrorDiag, "'for', 'while', and 'do' statements">;
  let Args = [UnsignedArgument<"UnrollHint", /*opt*/1>];
>>>>>>> 2ab1d525
  let Documentation = [OpenCLUnrollHintDocs];
}

def OpenCLIntelReqdSubGroupSize: InheritableAttr {
  let Spellings = [GNU<"intel_reqd_sub_group_size">];
  let Args = [UnsignedArgument<"SubGroupSize">];
  let Subjects = SubjectList<[Function], ErrorDiag>;
  let Documentation = [OpenCLIntelReqdSubGroupSizeDocs];
}

// This attribute is both a type attribute, and a declaration attribute (for
// parameter variables).
def OpenCLAccess : Attr {
  let Spellings = [Keyword<"__read_only">, Keyword<"read_only">,
                   Keyword<"__write_only">, Keyword<"write_only">,
                   Keyword<"__read_write">, Keyword<"read_write">];
  let Subjects = SubjectList<[ParmVar, TypedefName], ErrorDiag>;
  let Accessors = [Accessor<"isReadOnly", [Keyword<"__read_only">,
                                           Keyword<"read_only">]>,
                   Accessor<"isReadWrite", [Keyword<"__read_write">,
                                            Keyword<"read_write">]>,
                   Accessor<"isWriteOnly", [Keyword<"__write_only">,
                                            Keyword<"write_only">]>];
  let Documentation = [OpenCLAccessDocs];
}

def OpenCLPrivateAddressSpace : TypeAttr {
  let Spellings = [Keyword<"__private">, Keyword<"private">, Clang<"opencl_private">];
  let Documentation = [OpenCLAddressSpacePrivateDocs];
}

def OpenCLGlobalAddressSpace : TypeAttr {
  let Spellings = [Keyword<"__global">, Keyword<"global">, Clang<"opencl_global">];
  let Documentation = [OpenCLAddressSpaceGlobalDocs];
}

def OpenCLGlobalDeviceAddressSpace : TypeAttr {
  let Spellings = [Clang<"opencl_global_device">];
  let Documentation = [OpenCLAddressSpaceGlobalExtDocs];
}

def OpenCLGlobalHostAddressSpace : TypeAttr {
  let Spellings = [Clang<"opencl_global_host">];
  let Documentation = [OpenCLAddressSpaceGlobalExtDocs];
}

def OpenCLLocalAddressSpace : TypeAttr {
  let Spellings = [Keyword<"__local">, Keyword<"local">, Clang<"opencl_local">];
  let Documentation = [OpenCLAddressSpaceLocalDocs];
}

def OpenCLConstantAddressSpace : TypeAttr {
  let Spellings = [Keyword<"__constant">, Keyword<"constant">, Clang<"opencl_constant">];
  let Documentation = [OpenCLAddressSpaceConstantDocs];
}

def OpenCLGenericAddressSpace : TypeAttr {
  let Spellings = [Keyword<"__generic">, Keyword<"generic">, Clang<"opencl_generic">];
  let Documentation = [OpenCLAddressSpaceGenericDocs];
}

def OpenCLNoSVM : Attr {
  let Spellings = [GNU<"nosvm">];
  let Subjects = SubjectList<[Var]>;
  let Documentation = [OpenCLNoSVMDocs];
  let LangOpts = [OpenCL];
  let ASTNode = 0;
}

def RenderScriptKernel : Attr {
  let Spellings = [GNU<"kernel">];
  let Subjects = SubjectList<[Function]>;
  let Documentation = [RenderScriptKernelAttributeDocs];
  let LangOpts = [RenderScript];
  let SimpleHandler = 1;
}

def Deprecated : InheritableAttr {
  let Spellings = [GCC<"deprecated">, Declspec<"deprecated">,
                   CXX11<"","deprecated", 201309>,
                   C2x<"", "deprecated", 201904>];
  let Args = [StringArgument<"Message", 1>,
              // An optional string argument that enables us to provide a
              // Fix-It.
              StringArgument<"Replacement", 1>];
  let MeaningfulToClassTemplateDefinition = 1;
  let Documentation = [DeprecatedDocs];
}

def Destructor : InheritableAttr {
  let Spellings = [GCC<"destructor">];
  let Args = [DefaultIntArgument<"Priority", 65535>];
  let Subjects = SubjectList<[Function]>;
  let Documentation = [Undocumented];
}

def EmptyBases : InheritableAttr, TargetSpecificAttr<TargetMicrosoftCXXABI> {
  let Spellings = [Declspec<"empty_bases">];
  let Subjects = SubjectList<[CXXRecord]>;
  let Documentation = [EmptyBasesDocs];
  let SimpleHandler = 1;
}

def AllocSize : InheritableAttr {
  let Spellings = [GCC<"alloc_size">];
  let Subjects = SubjectList<[HasFunctionProto]>;
  let Args = [ParamIdxArgument<"ElemSizeParam">,
              ParamIdxArgument<"NumElemsParam", /*opt*/ 1>];
  let TemplateDependent = 1;
  let Documentation = [AllocSizeDocs];
}

def EnableIf : InheritableAttr {
  // Does not have a [[]] spelling because this attribute requires the ability
  // to parse function arguments but the attribute is not written in the type
  // position.
  let Spellings = [GNU<"enable_if">];
  let Subjects = SubjectList<[Function]>;
  let Args = [ExprArgument<"Cond">, StringArgument<"Message">];
  let TemplateDependent = 1;
  let Documentation = [EnableIfDocs];
}

def ExtVectorType : Attr {
  // This is an OpenCL-related attribute and does not receive a [[]] spelling.
  let Spellings = [GNU<"ext_vector_type">];
  // FIXME: This subject list is wrong; this is a type attribute.
  let Subjects = SubjectList<[TypedefName], ErrorDiag>;
  let Args = [ExprArgument<"NumElements">];
  let ASTNode = 0;
  let Documentation = [Undocumented];
  // This is a type attribute with an incorrect subject list, so should not be
  // permitted by #pragma clang attribute.
  let PragmaAttributeSupport = 0;
}

def FallThrough : StmtAttr {
  let Spellings = [CXX11<"", "fallthrough", 201603>,
                   C2x<"", "fallthrough", 201904>,
                   CXX11<"clang", "fallthrough">, GCC<"fallthrough">];
  // The attribute only applies to a NullStmt, but we have special fix-it
  // behavior if applied to a case label.
  let Subjects = SubjectList<[NullStmt, SwitchCase], ErrorDiag,
                             "empty statements">;
  let Documentation = [FallthroughDocs];
}

def Likely : StmtAttr {
  let Spellings = [CXX11<"", "likely", 201803>, C2x<"clang", "likely">];
  let Documentation = [LikelihoodDocs];
}

def Unlikely : StmtAttr {
  let Spellings = [CXX11<"", "unlikely", 201803>, C2x<"clang", "unlikely">];
  let Documentation = [LikelihoodDocs];
}
def : MutualExclusions<[Likely, Unlikely]>;

def NoMerge : DeclOrStmtAttr {
  let Spellings = [Clang<"nomerge">];
  let Documentation = [NoMergeDocs];
  let InheritEvenIfAlreadyPresent = 1;
  let Subjects = SubjectList<[Function, Stmt], ErrorDiag,
                             "functions and statements">;
  let SimpleHandler = 1;
}

def MustTail : StmtAttr {
  let Spellings = [Clang<"musttail">];
  let Documentation = [MustTailDocs];
  let Subjects = SubjectList<[ReturnStmt], ErrorDiag, "return statements">;
}

def FastCall : DeclOrTypeAttr {
  let Spellings = [GCC<"fastcall">, Keyword<"__fastcall">,
                   Keyword<"_fastcall">];
//  let Subjects = [Function, ObjCMethod];
  let Documentation = [FastCallDocs];
}

def RegCall : DeclOrTypeAttr {
  let Spellings = [GCC<"regcall">, Keyword<"__regcall">];
  let Documentation = [RegCallDocs];
}

def Final : InheritableAttr {
  let Spellings = [Keyword<"final">, Keyword<"sealed">];
  let Accessors = [Accessor<"isSpelledAsSealed", [Keyword<"sealed">]>];
  let SemaHandler = 0;
  let Documentation = [Undocumented];
}

def MinSize : InheritableAttr {
  let Spellings = [Clang<"minsize">];
  let Subjects = SubjectList<[Function, ObjCMethod], ErrorDiag>;
  let Documentation = [Undocumented];
}

def FlagEnum : InheritableAttr {
  let Spellings = [Clang<"flag_enum">];
  let Subjects = SubjectList<[Enum]>;
  let Documentation = [FlagEnumDocs];
  let SimpleHandler = 1;
}

def EnumExtensibility : InheritableAttr {
  let Spellings = [Clang<"enum_extensibility">];
  let Subjects = SubjectList<[Enum]>;
  let Args = [EnumArgument<"Extensibility", "Kind",
              ["closed", "open"], ["Closed", "Open"]>];
  let Documentation = [EnumExtensibilityDocs];
}

def Flatten : InheritableAttr {
  let Spellings = [GCC<"flatten">];
  let Subjects = SubjectList<[Function], ErrorDiag>;
  let Documentation = [FlattenDocs];
  let SimpleHandler = 1;
}

def Format : InheritableAttr {
  let Spellings = [GCC<"format">];
  let Args = [IdentifierArgument<"Type">, IntArgument<"FormatIdx">,
              IntArgument<"FirstArg">];
  let Subjects = SubjectList<[ObjCMethod, Block, HasFunctionProto]>;
  let Documentation = [FormatDocs];
}

def FormatArg : InheritableAttr {
  let Spellings = [GCC<"format_arg">];
  let Args = [ParamIdxArgument<"FormatIdx">];
  let Subjects = SubjectList<[ObjCMethod, HasFunctionProto]>;
  let Documentation = [Undocumented];
}

def Callback : InheritableAttr {
  let Spellings = [Clang<"callback">];
  let Args = [VariadicParamOrParamIdxArgument<"Encoding">];
  let Subjects = SubjectList<[Function]>;
  let Documentation = [CallbackDocs];
}

def GNUInline : InheritableAttr {
  let Spellings = [GCC<"gnu_inline">];
  let Subjects = SubjectList<[Function]>;
  let Documentation = [GnuInlineDocs];
}

def Hot : InheritableAttr {
  let Spellings = [GCC<"hot">];
  let Subjects = SubjectList<[Function]>;
  // An AST node is created for this attribute, but not actually used beyond
  // semantic checking for mutual exclusion with the Cold attribute.
  let Documentation = [Undocumented];
  let SimpleHandler = 1;
}
def : MutualExclusions<[Hot, Cold]>;

def IBAction : InheritableAttr {
  let Spellings = [Clang<"ibaction">];
  let Subjects = SubjectList<[ObjCInstanceMethod]>;
  // An AST node is created for this attribute, but is not used by other parts
  // of the compiler. However, this node needs to exist in the AST because
  // external tools rely on it.
  let Documentation = [Undocumented];
  let SimpleHandler = 1;
}

def IBOutlet : InheritableAttr {
  let Spellings = [Clang<"iboutlet">];
//  let Subjects = [ObjCIvar, ObjCProperty];
  let Documentation = [Undocumented];
}

def IBOutletCollection : InheritableAttr {
  let Spellings = [Clang<"iboutletcollection">];
  let Args = [TypeArgument<"Interface", 1>];
//  let Subjects = [ObjCIvar, ObjCProperty];
  let Documentation = [Undocumented];
}

def IFunc : Attr, TargetSpecificAttr<TargetELF> {
  let Spellings = [GCC<"ifunc">];
  let Args = [StringArgument<"Resolver">];
  let Subjects = SubjectList<[Function]>;
  let Documentation = [IFuncDocs];
}

def Restrict : InheritableAttr {
  let Spellings = [Declspec<"restrict">, GCC<"malloc">];
  let Subjects = SubjectList<[Function]>;
  let Documentation = [RestrictDocs];
}

def LayoutVersion : InheritableAttr, TargetSpecificAttr<TargetMicrosoftCXXABI> {
  let Spellings = [Declspec<"layout_version">];
  let Args = [UnsignedArgument<"Version">];
  let Subjects = SubjectList<[CXXRecord]>;
  let Documentation = [LayoutVersionDocs];
}

def Leaf : InheritableAttr {
  let Spellings = [GCC<"leaf">];
  let Subjects = SubjectList<[Function]>;
  let Documentation = [LeafDocs];
  let SimpleHandler = 1;
}

def LifetimeBound : DeclOrTypeAttr {
  let Spellings = [Clang<"lifetimebound", 0>];
  let Subjects = SubjectList<[ParmVar, ImplicitObjectParameter], ErrorDiag>;
  let Documentation = [LifetimeBoundDocs];
  let LangOpts = [CPlusPlus];
  let SimpleHandler = 1;
}

def TrivialABI : InheritableAttr {
  // This attribute does not have a C [[]] spelling because it requires the
  // CPlusPlus language option.
  let Spellings = [Clang<"trivial_abi", 0>];
  let Subjects = SubjectList<[CXXRecord]>;
  let Documentation = [TrivialABIDocs];
  let LangOpts = [CPlusPlus];
  let SimpleHandler = 1;
}

def MaxFieldAlignment : InheritableAttr {
  // This attribute has no spellings as it is only ever created implicitly.
  let Spellings = [];
  let Args = [UnsignedArgument<"Alignment">];
  let SemaHandler = 0;
  let Documentation = [Undocumented];
}

def MayAlias : InheritableAttr {
  // FIXME: this is a type attribute in GCC, but a declaration attribute here.
  let Spellings = [GCC<"may_alias">];
  let Documentation = [Undocumented];
  let SimpleHandler = 1;
}

def MIGServerRoutine : InheritableAttr {
  let Spellings = [Clang<"mig_server_routine">];
  let Subjects = SubjectList<[Function, ObjCMethod, Block]>;
  let Documentation = [MIGConventionDocs];
}

def MSABI : DeclOrTypeAttr {
  let Spellings = [GCC<"ms_abi">];
//  let Subjects = [Function, ObjCMethod];
  let Documentation = [MSABIDocs];
}

def MSP430Interrupt : InheritableAttr, TargetSpecificAttr<TargetMSP430> {
  // NOTE: If you add any additional spellings, ARMInterrupt's, M68kInterrupt's,
  // MipsInterrupt's and AnyX86Interrupt's spellings must match.
  let Spellings = [GCC<"interrupt">];
  let Args = [UnsignedArgument<"Number">];
  let ParseKind = "Interrupt";
  let HasCustomParsing = 1;
  let Documentation = [Undocumented];
}

def Mips16 : InheritableAttr, TargetSpecificAttr<TargetMips32> {
  let Spellings = [GCC<"mips16">];
  let Subjects = SubjectList<[Function], ErrorDiag>;
  let Documentation = [Undocumented];
  let SimpleHandler = 1;
}

def MipsInterrupt : InheritableAttr, TargetSpecificAttr<TargetMips32> {
  // NOTE: If you add any additional spellings, ARMInterrupt's,
  // M68kInterrupt's, MSP430Interrupt's and AnyX86Interrupt's spellings
  // must match.
  let Spellings = [GCC<"interrupt">];
  let Subjects = SubjectList<[Function]>;
  let Args = [EnumArgument<"Interrupt", "InterruptType",
                           ["vector=sw0", "vector=sw1", "vector=hw0",
                            "vector=hw1", "vector=hw2", "vector=hw3",
                            "vector=hw4", "vector=hw5", "eic", ""],
                           ["sw0", "sw1", "hw0", "hw1", "hw2", "hw3",
                            "hw4", "hw5", "eic", "eic"]
                           >];
  let ParseKind = "Interrupt";
  let Documentation = [MipsInterruptDocs];
}
def : MutualExclusions<[Mips16, MipsInterrupt]>;

def MicroMips : InheritableAttr, TargetSpecificAttr<TargetMips32> {
  let Spellings = [GCC<"micromips">];
  let Subjects = SubjectList<[Function], ErrorDiag>;
  let Documentation = [MicroMipsDocs];
  let SimpleHandler = 1;
}
def : MutualExclusions<[Mips16, MicroMips]>;

def MipsLongCall : InheritableAttr, TargetSpecificAttr<TargetAnyMips> {
  let Spellings = [GCC<"long_call">, GCC<"far">];
  let Subjects = SubjectList<[Function]>;
  let Documentation = [MipsLongCallStyleDocs];
  let SimpleHandler = 1;
}

def MipsShortCall : InheritableAttr, TargetSpecificAttr<TargetAnyMips> {
  let Spellings = [GCC<"short_call">, GCC<"near">];
  let Subjects = SubjectList<[Function]>;
  let Documentation = [MipsShortCallStyleDocs];
  let SimpleHandler = 1;
}
def : MutualExclusions<[MipsLongCall, MipsShortCall]>;

def M68kInterrupt : InheritableAttr, TargetSpecificAttr<TargetM68k> {
  // NOTE: If you add any additional spellings, ARMInterrupt's, MipsInterrupt's
  // MSP430Interrupt's and AnyX86Interrupt's spellings must match.
  let Spellings = [GNU<"interrupt">];
  let Args = [UnsignedArgument<"Number">];
  let ParseKind = "Interrupt";
  let HasCustomParsing = 1;
  let Documentation = [Undocumented];
}

def M68kInterrupt : InheritableAttr, TargetSpecificAttr<TargetM68k> {
  // NOTE: If you add any additional spellings, ARMInterrupt's, MipsInterrupt's
  // MSP430Interrupt's and AnyX86Interrupt's spellings must match.
  let Spellings = [GNU<"interrupt">];
  let Args = [UnsignedArgument<"Number">];
  let ParseKind = "Interrupt";
  let HasCustomParsing = 1;
  let Documentation = [Undocumented];
}

def Mode : Attr {
  let Spellings = [GCC<"mode">];
  let Subjects = SubjectList<[Var, Enum, TypedefName, Field], ErrorDiag>;
  let Args = [IdentifierArgument<"Mode">];
  let Documentation = [Undocumented];
  // This is notionally a type attribute, which #pragma clang attribute
  // generally does not support.
  let PragmaAttributeSupport = 0;
}

def Naked : InheritableAttr {
  let Spellings = [GCC<"naked">, Declspec<"naked">];
  let Subjects = SubjectList<[Function]>;
  let Documentation = [Undocumented];
}

def NeonPolyVectorType : TypeAttr {
  let Spellings = [Clang<"neon_polyvector_type">];
  let Args = [IntArgument<"NumElements">];
  let Documentation = [Undocumented];
  // Represented as VectorType instead.
  let ASTNode = 0;
}

def NeonVectorType : TypeAttr {
  let Spellings = [Clang<"neon_vector_type">];
  let Args = [IntArgument<"NumElements">];
  let Documentation = [Undocumented];
  // Represented as VectorType instead.
  let ASTNode = 0;
}

def ArmSveVectorBits : TypeAttr {
  let Spellings = [GNU<"arm_sve_vector_bits">];
  let Subjects = SubjectList<[TypedefName], ErrorDiag>;
  let Args = [UnsignedArgument<"NumBits">];
  let Documentation = [ArmSveVectorBitsDocs];
  let PragmaAttributeSupport = 0;
  // Represented as VectorType instead.
  let ASTNode = 0;
}

def ArmMveStrictPolymorphism : TypeAttr, TargetSpecificAttr<TargetARM> {
  let Spellings = [Clang<"__clang_arm_mve_strict_polymorphism">];
  let Documentation = [ArmMveStrictPolymorphismDocs];
}

def NoUniqueAddress : InheritableAttr, TargetSpecificAttr<TargetItaniumCXXABI> {
  let Spellings = [CXX11<"", "no_unique_address", 201803>];
  let Subjects = SubjectList<[NonBitField], ErrorDiag>;
  let Documentation = [NoUniqueAddressDocs];
  let SimpleHandler = 1;
}

def ReturnsTwice : InheritableAttr {
  let Spellings = [GCC<"returns_twice">];
  let Subjects = SubjectList<[Function]>;
  let Documentation = [Undocumented];
  let SimpleHandler = 1;
}

def DisableTailCalls : InheritableAttr {
  let Spellings = [Clang<"disable_tail_calls">];
  let Subjects = SubjectList<[Function, ObjCMethod]>;
  let Documentation = [DisableTailCallsDocs];
  let SimpleHandler = 1;
}
def : MutualExclusions<[Naked, DisableTailCalls]>;

def NoAlias : InheritableAttr {
  let Spellings = [Declspec<"noalias">];
  let Subjects = SubjectList<[Function]>;
  let Documentation = [NoAliasDocs];
  let SimpleHandler = 1;
}

def NoCommon : InheritableAttr {
  let Spellings = [GCC<"nocommon">];
  let Subjects = SubjectList<[Var]>;
  let Documentation = [Undocumented];
  let SimpleHandler = 1;
}

def NoDebug : InheritableAttr {
  let Spellings = [GCC<"nodebug">];
  let Subjects = SubjectList<[TypedefName, FunctionLike, ObjCMethod, NonParmVar]>;
  let Documentation = [NoDebugDocs];
}

def StandaloneDebug : InheritableAttr {
  let Spellings = [Clang<"standalone_debug", /*allowInC =*/0>];
  let Subjects = SubjectList<[CXXRecord]>;
  let Documentation = [StandaloneDebugDocs];
  let SimpleHandler = 1;
  let LangOpts = [CPlusPlus];
}

def NoDuplicate : InheritableAttr {
  let Spellings = [Clang<"noduplicate">];
  let Subjects = SubjectList<[Function]>;
  let Documentation = [NoDuplicateDocs];
  let SimpleHandler = 1;
}

def Convergent : InheritableAttr {
  let Spellings = [Clang<"convergent">];
  let Subjects = SubjectList<[Function]>;
  let Documentation = [ConvergentDocs];
  let SimpleHandler = 1;
}

def NoInline : InheritableAttr {
  let Spellings = [GCC<"noinline">, Declspec<"noinline">];
  let Subjects = SubjectList<[Function]>;
  let Documentation = [Undocumented];
  let SimpleHandler = 1;
}

def NoMips16 : InheritableAttr, TargetSpecificAttr<TargetMips32> {
  let Spellings = [GCC<"nomips16">];
  let Subjects = SubjectList<[Function], ErrorDiag>;
  let Documentation = [Undocumented];
  let SimpleHandler = 1;
}

def NoMicroMips : InheritableAttr, TargetSpecificAttr<TargetMips32> {
  let Spellings = [GCC<"nomicromips">];
  let Subjects = SubjectList<[Function], ErrorDiag>;
  let Documentation = [MicroMipsDocs];
  let SimpleHandler = 1;
}

def RISCVInterrupt : InheritableAttr, TargetSpecificAttr<TargetRISCV> {
  let Spellings = [GCC<"interrupt">];
  let Subjects = SubjectList<[Function]>;
  let Args = [EnumArgument<"Interrupt", "InterruptType",
                           ["user", "supervisor", "machine"],
                           ["user", "supervisor", "machine"],
                           1>];
  let ParseKind = "Interrupt";
  let Documentation = [RISCVInterruptDocs];
}

// This is not a TargetSpecificAttr so that is silently accepted and
// ignored on other targets as encouraged by the OpenCL spec.
//
// See OpenCL 1.2 6.11.5: "It is our intention that a particular
// implementation of OpenCL be free to ignore all attributes and the
// resulting executable binary will produce the same result."
//
// However, only AMD GPU targets will emit the corresponding IR
// attribute.
//
// FIXME: This provides a sub-optimal error message if you attempt to
// use this in CUDA, since CUDA does not use the same terminology.
//
// FIXME: SubjectList should be for OpenCLKernelFunction, but is not to
// workaround needing to see kernel attribute before others to know if
// this should be rejected on non-kernels.

def AMDGPUFlatWorkGroupSize : InheritableAttr {
  let Spellings = [Clang<"amdgpu_flat_work_group_size", 0>];
  let Args = [ExprArgument<"Min">, ExprArgument<"Max">];
  let Documentation = [AMDGPUFlatWorkGroupSizeDocs];
  let Subjects = SubjectList<[Function], ErrorDiag, "kernel functions">;
}

def AMDGPUWavesPerEU : InheritableAttr {
  let Spellings = [Clang<"amdgpu_waves_per_eu", 0>];
  let Args = [ExprArgument<"Min">, ExprArgument<"Max", 1>];
  let Documentation = [AMDGPUWavesPerEUDocs];
  let Subjects = SubjectList<[Function], ErrorDiag, "kernel functions">;
}

def AMDGPUNumSGPR : InheritableAttr {
  let Spellings = [Clang<"amdgpu_num_sgpr", 0>];
  let Args = [UnsignedArgument<"NumSGPR">];
  let Documentation = [AMDGPUNumSGPRNumVGPRDocs];
  let Subjects = SubjectList<[Function], ErrorDiag, "kernel functions">;
}

def AMDGPUNumVGPR : InheritableAttr {
  let Spellings = [Clang<"amdgpu_num_vgpr", 0>];
  let Args = [UnsignedArgument<"NumVGPR">];
  let Documentation = [AMDGPUNumSGPRNumVGPRDocs];
  let Subjects = SubjectList<[Function], ErrorDiag, "kernel functions">;
}

def BPFPreserveAccessIndex : InheritableAttr,
                             TargetSpecificAttr<TargetBPF>  {
  let Spellings = [Clang<"preserve_access_index">];
  let Subjects = SubjectList<[Record], ErrorDiag>;
  let Documentation = [BPFPreserveAccessIndexDocs];
  let LangOpts = [COnly];
}

def BTFDeclTag : InheritableAttr {
  let Spellings = [Clang<"btf_decl_tag">];
  let Args = [StringArgument<"BTFDeclTag">];
  let Subjects = SubjectList<[Var, Function, Record, Field, TypedefName],
                             ErrorDiag>;
  let Documentation = [BTFDeclTagDocs];
  let LangOpts = [COnly];
}

def BTFTypeTag : TypeAttr {
  let Spellings = [Clang<"btf_type_tag">];
  let Args = [StringArgument<"BTFTypeTag">];
  let Documentation = [BTFTypeTagDocs];
  let LangOpts = [COnly];
}

def WebAssemblyExportName : InheritableAttr,
                            TargetSpecificAttr<TargetWebAssembly> {
  let Spellings = [Clang<"export_name">];
  let Args = [StringArgument<"ExportName">];
  let Documentation = [WebAssemblyExportNameDocs];
  let Subjects = SubjectList<[Function], ErrorDiag>;
}

def WebAssemblyImportModule : InheritableAttr,
                              TargetSpecificAttr<TargetWebAssembly> {
  let Spellings = [Clang<"import_module">];
  let Args = [StringArgument<"ImportModule">];
  let Documentation = [WebAssemblyImportModuleDocs];
  let Subjects = SubjectList<[Function], ErrorDiag>;
}

def WebAssemblyImportName : InheritableAttr,
                            TargetSpecificAttr<TargetWebAssembly> {
  let Spellings = [Clang<"import_name">];
  let Args = [StringArgument<"ImportName">];
  let Documentation = [WebAssemblyImportNameDocs];
  let Subjects = SubjectList<[Function], ErrorDiag>;
}

def NoSplitStack : InheritableAttr {
  let Spellings = [GCC<"no_split_stack">];
  let Subjects = SubjectList<[Function], ErrorDiag>;
  let Documentation = [NoSplitStackDocs];
  let SimpleHandler = 1;
}

def NonNull : InheritableParamAttr {
  let Spellings = [GCC<"nonnull">];
  let Subjects = SubjectList<[ObjCMethod, HasFunctionProto, ParmVar], WarnDiag,
                             "functions, methods, and parameters">;
  let Args = [VariadicParamIdxArgument<"Args">];
  let AdditionalMembers = [{
    bool isNonNull(unsigned IdxAST) const {
      if (!args_size())
        return true;
      return args_end() != std::find_if(
          args_begin(), args_end(),
          [=](const ParamIdx &Idx) { return Idx.getASTIndex() == IdxAST; });
    }
  }];
  // FIXME: We should merge duplicates into a single nonnull attribute.
  let InheritEvenIfAlreadyPresent = 1;
  let Documentation = [NonNullDocs];
}

def ReturnsNonNull : InheritableAttr {
  let Spellings = [GCC<"returns_nonnull">];
  let Subjects = SubjectList<[ObjCMethod, Function]>;
  let Documentation = [ReturnsNonNullDocs];
}

def CalledOnce : Attr {
  let Spellings = [Clang<"called_once">];
  let Subjects = SubjectList<[ParmVar]>;
  let LangOpts = [ObjC];
  let Documentation = [CalledOnceDocs];
}

// pass_object_size(N) indicates that the parameter should have
// __builtin_object_size with Type=N evaluated on the parameter at the callsite.
def PassObjectSize : InheritableParamAttr {
  let Spellings = [Clang<"pass_object_size">,
                   Clang<"pass_dynamic_object_size">];
  let Accessors = [Accessor<"isDynamic", [Clang<"pass_dynamic_object_size">]>];
  let Args = [IntArgument<"Type">];
  let Subjects = SubjectList<[ParmVar]>;
  let Documentation = [PassObjectSizeDocs];
}

// Nullability type attributes.
def TypeNonNull : TypeAttr {
  let Spellings = [Keyword<"_Nonnull">];
  let Documentation = [TypeNonNullDocs];
}

def TypeNullable : TypeAttr {
  let Spellings = [Keyword<"_Nullable">];
  let Documentation = [TypeNullableDocs];
}

def TypeNullableResult : TypeAttr {
  let Spellings = [Keyword<"_Nullable_result">];
  let Documentation = [TypeNullableResultDocs];
}

def TypeNullUnspecified : TypeAttr {
  let Spellings = [Keyword<"_Null_unspecified">];
  let Documentation = [TypeNullUnspecifiedDocs];
}

// This is a marker used to indicate that an __unsafe_unretained qualifier was
// ignored because ARC is not enabled. The usual representation for this
// qualifier is as an ObjCOwnership attribute with Kind == "none".
def ObjCInertUnsafeUnretained : TypeAttr {
  let Spellings = [Keyword<"__unsafe_unretained">];
  let Documentation = [Undocumented];
}

def ObjCKindOf : TypeAttr {
  let Spellings = [Keyword<"__kindof">];
  let Documentation = [Undocumented];
}

def NoEscape : Attr {
  let Spellings = [Clang<"noescape">];
  let Subjects = SubjectList<[ParmVar]>;
  let Documentation = [NoEscapeDocs];
}

def AssumeAligned : InheritableAttr {
  let Spellings = [GCC<"assume_aligned">];
  let Subjects = SubjectList<[ObjCMethod, Function]>;
  let Args = [ExprArgument<"Alignment">, ExprArgument<"Offset", 1>];
  let Documentation = [AssumeAlignedDocs];
}

def AllocAlign : InheritableAttr {
  let Spellings = [GCC<"alloc_align">];
  let Subjects = SubjectList<[HasFunctionProto]>;
  let Args = [ParamIdxArgument<"ParamIndex">];
  let Documentation = [AllocAlignDocs];
}

def NoReturn : InheritableAttr {
  let Spellings = [GCC<"noreturn">, Declspec<"noreturn">];
  // FIXME: Does GCC allow this on the function instead?
  let Documentation = [Undocumented];
}

def NoInstrumentFunction : InheritableAttr {
  let Spellings = [GCC<"no_instrument_function">];
  let Subjects = SubjectList<[Function, ObjCMethod]>;
  let Documentation = [Undocumented];
  let SimpleHandler = 1;
}

def NoProfileFunction : InheritableAttr {
  let Spellings = [GCC<"no_profile_instrument_function">];
  let Subjects = SubjectList<[Function]>;
  let Documentation = [NoProfileInstrumentFunctionDocs];
  let SimpleHandler = 1;
}

def NotTailCalled : InheritableAttr {
  let Spellings = [Clang<"not_tail_called">];
  let Subjects = SubjectList<[Function]>;
  let Documentation = [NotTailCalledDocs];
  let SimpleHandler = 1;
}
def : MutualExclusions<[AlwaysInline, NotTailCalled]>;

def NoStackProtector : InheritableAttr {
  let Spellings = [Clang<"no_stack_protector">];
  let Subjects = SubjectList<[Function]>;
  let Documentation = [NoStackProtectorDocs];
  let SimpleHandler = 1;
}

def NoThrow : InheritableAttr {
  let Spellings = [GCC<"nothrow">, Declspec<"nothrow">];
  let Subjects = SubjectList<[FunctionLike]>;
  let Documentation = [NoThrowDocs];
}

def NvWeak : IgnoredAttr {
  // No Declspec spelling of this attribute; the CUDA headers use
  // __attribute__((nv_weak)) unconditionally. Does not receive an [[]]
  // spelling because it is a CUDA attribute.
  let Spellings = [GNU<"nv_weak">];
  let LangOpts = [CUDA];
}

def ObjCBridge : InheritableAttr {
  let Spellings = [Clang<"objc_bridge">];
  let Subjects = SubjectList<[Record, TypedefName], ErrorDiag>;
  let Args = [IdentifierArgument<"BridgedType">];
  let Documentation = [Undocumented];
}

def ObjCBridgeMutable : InheritableAttr {
  let Spellings = [Clang<"objc_bridge_mutable">];
  let Subjects = SubjectList<[Record], ErrorDiag>;
  let Args = [IdentifierArgument<"BridgedType">];
  let Documentation = [Undocumented];
}

def ObjCBridgeRelated : InheritableAttr {
  let Spellings = [Clang<"objc_bridge_related">];
  let Subjects = SubjectList<[Record], ErrorDiag>;
  let Args = [IdentifierArgument<"RelatedClass">,
          IdentifierArgument<"ClassMethod">,
          IdentifierArgument<"InstanceMethod">];
  let HasCustomParsing = 1;
  let Documentation = [Undocumented];
}

def NSErrorDomain : InheritableAttr {
  let Spellings = [GNU<"ns_error_domain">];
  let Subjects = SubjectList<[Enum], ErrorDiag>;
  let Args = [DeclArgument<Var, "ErrorDomain">];
  let Documentation = [NSErrorDomainDocs];
}

def NSReturnsRetained : DeclOrTypeAttr {
  let Spellings = [Clang<"ns_returns_retained">];
//  let Subjects = SubjectList<[ObjCMethod, ObjCProperty, Function]>;
  let Documentation = [RetainBehaviorDocs];
}

def NSReturnsNotRetained : InheritableAttr {
  let Spellings = [Clang<"ns_returns_not_retained">];
//  let Subjects = SubjectList<[ObjCMethod, ObjCProperty, Function]>;
  let Documentation = [RetainBehaviorDocs];
}

def NSReturnsAutoreleased : InheritableAttr {
  let Spellings = [Clang<"ns_returns_autoreleased">];
//  let Subjects = SubjectList<[ObjCMethod, ObjCProperty, Function]>;
  let Documentation = [RetainBehaviorDocs];
}

def NSConsumesSelf : InheritableAttr {
  let Spellings = [Clang<"ns_consumes_self">];
  let Subjects = SubjectList<[ObjCMethod]>;
  let Documentation = [RetainBehaviorDocs];
  let SimpleHandler = 1;
}

def NSConsumed : InheritableParamAttr {
  let Spellings = [Clang<"ns_consumed">];
  let Subjects = SubjectList<[ParmVar]>;
  let Documentation = [RetainBehaviorDocs];
}

def ObjCException : InheritableAttr {
  let Spellings = [Clang<"objc_exception">];
  let Subjects = SubjectList<[ObjCInterface], ErrorDiag>;
  let Documentation = [Undocumented];
  let SimpleHandler = 1;
}

def ObjCMethodFamily : InheritableAttr {
  let Spellings = [Clang<"objc_method_family">];
  let Subjects = SubjectList<[ObjCMethod], ErrorDiag>;
  let Args = [EnumArgument<"Family", "FamilyKind",
               ["none", "alloc", "copy", "init", "mutableCopy", "new"],
               ["OMF_None", "OMF_alloc", "OMF_copy", "OMF_init",
                "OMF_mutableCopy", "OMF_new"]>];
  let Documentation = [ObjCMethodFamilyDocs];
}

def ObjCNSObject : InheritableAttr {
  let Spellings = [Clang<"NSObject">];
  let Documentation = [Undocumented];
}

def ObjCIndependentClass : InheritableAttr {
  let Spellings = [Clang<"objc_independent_class">];
  let Documentation = [Undocumented];
}

def ObjCPreciseLifetime : InheritableAttr {
  let Spellings = [Clang<"objc_precise_lifetime">];
  let Subjects = SubjectList<[Var], ErrorDiag>;
  let Documentation = [Undocumented];
}

def ObjCReturnsInnerPointer : InheritableAttr {
  let Spellings = [Clang<"objc_returns_inner_pointer">];
  let Subjects = SubjectList<[ObjCMethod, ObjCProperty], ErrorDiag>;
  let Documentation = [Undocumented];
}

def ObjCRequiresSuper : InheritableAttr {
  let Spellings = [Clang<"objc_requires_super">];
  let Subjects = SubjectList<[ObjCMethod], ErrorDiag>;
  let Documentation = [ObjCRequiresSuperDocs];
}

def ObjCRootClass : InheritableAttr {
  let Spellings = [Clang<"objc_root_class">];
  let Subjects = SubjectList<[ObjCInterface], ErrorDiag>;
  let Documentation = [Undocumented];
  let SimpleHandler = 1;
}

def ObjCNonLazyClass : Attr {
  let Spellings = [Clang<"objc_nonlazy_class">];
  let Subjects = SubjectList<[ObjCInterface, ObjCImpl], ErrorDiag>;
  let LangOpts = [ObjC];
  let Documentation = [ObjCNonLazyClassDocs];
  let SimpleHandler = 1;
}

def ObjCSubclassingRestricted : InheritableAttr {
  let Spellings = [Clang<"objc_subclassing_restricted">];
  let Subjects = SubjectList<[ObjCInterface], ErrorDiag>;
  let Documentation = [ObjCSubclassingRestrictedDocs];
  let SimpleHandler = 1;
}

def ObjCExplicitProtocolImpl : InheritableAttr {
  let Spellings = [Clang<"objc_protocol_requires_explicit_implementation">];
  let Subjects = SubjectList<[ObjCProtocol], ErrorDiag>;
  let Documentation = [Undocumented];
}

def ObjCDesignatedInitializer : Attr {
  let Spellings = [Clang<"objc_designated_initializer">];
  let Subjects = SubjectList<[ObjCMethod], ErrorDiag>;
  let Documentation = [Undocumented];
}

def ObjCDirect : Attr {
  let Spellings = [Clang<"objc_direct">];
  let Subjects = SubjectList<[ObjCMethod], ErrorDiag>;
  let LangOpts = [ObjC];
  let Documentation = [ObjCDirectDocs];
}

def ObjCDirectMembers : Attr {
  let Spellings = [Clang<"objc_direct_members">];
  let Subjects = SubjectList<[ObjCImpl, ObjCInterface, ObjCCategory], ErrorDiag>;
  let LangOpts = [ObjC];
  let Documentation = [ObjCDirectMembersDocs];
}

def ObjCNonRuntimeProtocol : Attr {
  let Spellings = [Clang<"objc_non_runtime_protocol">];
  let Subjects = SubjectList<[ObjCProtocol], ErrorDiag>;
  let LangOpts = [ObjC];
  let Documentation = [ObjCNonRuntimeProtocolDocs];
  let SimpleHandler = 1;
}

def ObjCRuntimeName : Attr {
  let Spellings = [Clang<"objc_runtime_name">];
  let Subjects = SubjectList<[ObjCInterface, ObjCProtocol], ErrorDiag>;
  let Args = [StringArgument<"MetadataName">];
  let Documentation = [ObjCRuntimeNameDocs];
}

def ObjCRuntimeVisible : Attr {
  let Spellings = [Clang<"objc_runtime_visible">];
  let Subjects = SubjectList<[ObjCInterface], ErrorDiag>;
  let Documentation = [ObjCRuntimeVisibleDocs];
  let SimpleHandler = 1;
}

def ObjCClassStub : Attr {
  let Spellings = [Clang<"objc_class_stub">];
  let Subjects = SubjectList<[ObjCInterface], ErrorDiag>;
  let Documentation = [ObjCClassStubDocs];
  let LangOpts = [ObjCNonFragileRuntime];
  let SimpleHandler = 1;
}

def ObjCBoxable : Attr {
  let Spellings = [Clang<"objc_boxable">];
  let Subjects = SubjectList<[Record], ErrorDiag>;
  let Documentation = [ObjCBoxableDocs];
}

def OptimizeNone : InheritableAttr {
  let Spellings = [Clang<"optnone">];
  let Subjects = SubjectList<[Function, ObjCMethod]>;
  let Documentation = [OptnoneDocs];
}

def Overloadable : Attr {
  let Spellings = [Clang<"overloadable">];
  let Subjects = SubjectList<[Function], ErrorDiag>;
  let Documentation = [OverloadableDocs];
  let SimpleHandler = 1;
}

def Override : InheritableAttr {
  let Spellings = [Keyword<"override">];
  let SemaHandler = 0;
  let Documentation = [Undocumented];
}

def Ownership : InheritableAttr {
  let Spellings = [Clang<"ownership_holds">, Clang<"ownership_returns">,
                   Clang<"ownership_takes">];
  let Accessors = [Accessor<"isHolds", [Clang<"ownership_holds">]>,
                   Accessor<"isReturns", [Clang<"ownership_returns">]>,
                   Accessor<"isTakes", [Clang<"ownership_takes">]>];
  let AdditionalMembers = [{
    enum OwnershipKind { Holds, Returns, Takes };
    OwnershipKind getOwnKind() const {
      return isHolds() ? Holds :
             isTakes() ? Takes :
             Returns;
    }
  }];
  let Args = [IdentifierArgument<"Module">,
              VariadicParamIdxArgument<"Args">];
  let Subjects = SubjectList<[HasFunctionProto]>;
  let Documentation = [Undocumented];
}

def Packed : InheritableAttr {
  let Spellings = [GCC<"packed">];
//  let Subjects = [Tag, Field];
  let Documentation = [Undocumented];
}

def IntelOclBicc : DeclOrTypeAttr {
  let Spellings = [Clang<"intel_ocl_bicc", 0>];
//  let Subjects = [Function, ObjCMethod];
  let Documentation = [Undocumented];
}

def Pcs : DeclOrTypeAttr {
  let Spellings = [GCC<"pcs">];
  let Args = [EnumArgument<"PCS", "PCSType",
                           ["aapcs", "aapcs-vfp"],
                           ["AAPCS", "AAPCS_VFP"]>];
//  let Subjects = [Function, ObjCMethod];
  let Documentation = [PcsDocs];
}

def AArch64VectorPcs: DeclOrTypeAttr {
  let Spellings = [Clang<"aarch64_vector_pcs">];
  let Documentation = [AArch64VectorPcsDocs];
}

def Pure : InheritableAttr {
  let Spellings = [GCC<"pure">];
  let Documentation = [Undocumented];
  let SimpleHandler = 1;
}

def Regparm : TypeAttr {
  let Spellings = [GCC<"regparm">];
  let Args = [UnsignedArgument<"NumParams">];
  let Documentation = [RegparmDocs];
  // Represented as part of the enclosing function type.
  let ASTNode = 0;
}

def SwiftAsyncName : InheritableAttr {
  let Spellings = [GNU<"swift_async_name">];
  let Args = [StringArgument<"Name">];
  let Subjects = SubjectList<[ObjCMethod, Function], ErrorDiag>;
  let Documentation = [SwiftAsyncNameDocs];
}

def SwiftAttr : InheritableAttr {
  let Spellings = [GNU<"swift_attr">];
  let Args = [StringArgument<"Attribute">];
  let Documentation = [SwiftAttrDocs];
  let PragmaAttributeSupport = 1;
}

def SwiftBridge : InheritableAttr {
  let Spellings = [GNU<"swift_bridge">];
  let Args = [StringArgument<"SwiftType">];
  let Subjects = SubjectList<[Tag, TypedefName, ObjCInterface, ObjCProtocol],
                             ErrorDiag>;
  let Documentation = [SwiftBridgeDocs];
}

def SwiftBridgedTypedef : InheritableAttr {
  let Spellings = [GNU<"swift_bridged_typedef">];
  let Subjects = SubjectList<[TypedefName], ErrorDiag>;
  let Documentation = [SwiftBridgedTypedefDocs];
  let SimpleHandler = 1;
}

def SwiftObjCMembers : Attr {
  let Spellings = [GNU<"swift_objc_members">];
  let Subjects = SubjectList<[ObjCInterface], ErrorDiag>;
  let Documentation = [SwiftObjCMembersDocs];
  let SimpleHandler = 1;
}

def SwiftError : InheritableAttr {
  let Spellings = [GNU<"swift_error">];
  let Args = [
      EnumArgument<"Convention", "ConventionKind",
                   ["none", "nonnull_error", "null_result", "zero_result", "nonzero_result"],
                   ["None", "NonNullError", "NullResult", "ZeroResult", "NonZeroResult"]>
  ];
  let Subjects = SubjectList<[Function, ObjCMethod], ErrorDiag>;
  let Documentation = [SwiftErrorDocs];
}

def SwiftName : InheritableAttr {
  let Spellings = [GNU<"swift_name">];
  let Args = [StringArgument<"Name">];
  let Documentation = [SwiftNameDocs];
}

def SwiftNewType : InheritableAttr {
  let Spellings = [GNU<"swift_newtype">, GNU<"swift_wrapper">];
  let Args = [EnumArgument<"NewtypeKind", "NewtypeKind",
                           ["struct", "enum"], ["NK_Struct", "NK_Enum"]>];
  let Subjects = SubjectList<[TypedefName], ErrorDiag>;
  let Documentation = [SwiftNewTypeDocs];
  let HasCustomParsing = 1;
}

def SwiftPrivate : InheritableAttr {
  let Spellings = [GNU<"swift_private">];
  let Documentation = [SwiftPrivateDocs];
  let SimpleHandler = 1;
}

def NoDeref : TypeAttr {
  let Spellings = [Clang<"noderef">];
  let Documentation = [NoDerefDocs];
}

def ReqdWorkGroupSize : InheritableAttr {
  // Does not have a [[]] spelling because it is an OpenCL-related attribute.
  let Spellings = [GNU<"reqd_work_group_size">];
  let Args = [UnsignedArgument<"XDim">, UnsignedArgument<"YDim">,
              UnsignedArgument<"ZDim">];
  let Subjects = SubjectList<[Function], ErrorDiag>;
  let Documentation = [Undocumented];
}

def WorkGroupSizeHint :  InheritableAttr {
  // Does not have a [[]] spelling because it is an OpenCL-related attribute.
  let Spellings = [GNU<"work_group_size_hint">];
  let Args = [UnsignedArgument<"XDim">,
              UnsignedArgument<"YDim">,
              UnsignedArgument<"ZDim">];
  let Subjects = SubjectList<[Function], ErrorDiag>;
  let Documentation = [Undocumented];
}

def InitPriority : InheritableAttr, TargetSpecificAttr<TargetSupportsInitPriority> {
  let Spellings = [GCC<"init_priority", /*AllowInC*/0>];
  let Args = [UnsignedArgument<"Priority">];
  let Subjects = SubjectList<[Var], ErrorDiag>;
  let Documentation = [InitPriorityDocs];
}

def Section : InheritableAttr {
  let Spellings = [GCC<"section">, Declspec<"allocate">];
  let Args = [StringArgument<"Name">];
  let Subjects =
      SubjectList<[ Function, GlobalVar, ObjCMethod, ObjCProperty ], ErrorDiag>;
  let Documentation = [SectionDocs];
}

// This is used for `__declspec(code_seg("segname"))`, but not for
// `#pragma code_seg("segname")`.
def CodeSeg : InheritableAttr {
  let Spellings = [Declspec<"code_seg">];
  let Args = [StringArgument<"Name">];
  let Subjects = SubjectList<[Function, CXXRecord], ErrorDiag>;
  let Documentation = [CodeSegDocs];
}

def PragmaClangBSSSection : InheritableAttr {
  // This attribute has no spellings as it is only ever created implicitly.
  let Spellings = [];
  let Args = [StringArgument<"Name">];
  let Subjects = SubjectList<[GlobalVar], ErrorDiag>;
  let Documentation = [Undocumented];
}

def PragmaClangDataSection : InheritableAttr {
  // This attribute has no spellings as it is only ever created implicitly.
  let Spellings = [];
  let Args = [StringArgument<"Name">];
  let Subjects = SubjectList<[GlobalVar], ErrorDiag>;
  let Documentation = [Undocumented];
}

def PragmaClangRodataSection : InheritableAttr {
  // This attribute has no spellings as it is only ever created implicitly.
  let Spellings = [];
  let Args = [StringArgument<"Name">];
  let Subjects = SubjectList<[GlobalVar], ErrorDiag>;
  let Documentation = [Undocumented];
}

def PragmaClangRelroSection : InheritableAttr {
  // This attribute has no spellings as it is only ever created implicitly.
  let Spellings = [];
  let Args = [StringArgument<"Name">];
  let Subjects = SubjectList<[GlobalVar], ErrorDiag>;
  let Documentation = [Undocumented];
}

def StrictFP : InheritableAttr {
  // This attribute has no spellings as it is only ever created implicitly.
  // Function uses strict floating point operations.
  let Spellings = [];
  let Subjects = SubjectList<[Function]>;
  let Documentation = [Undocumented];
}

def PragmaClangTextSection : InheritableAttr {
  // This attribute has no spellings as it is only ever created implicitly.
  let Spellings = [];
  let Args = [StringArgument<"Name">];
  let Subjects = SubjectList<[Function], ErrorDiag>;
  let Documentation = [Undocumented];
}

def Sentinel : InheritableAttr {
  let Spellings = [GCC<"sentinel">];
  let Args = [DefaultIntArgument<"Sentinel", 0>,
              DefaultIntArgument<"NullPos", 0>];
//  let Subjects = SubjectList<[Function, ObjCMethod, Block, Var]>;
  let Documentation = [Undocumented];
}

def StdCall : DeclOrTypeAttr {
  let Spellings = [GCC<"stdcall">, Keyword<"__stdcall">, Keyword<"_stdcall">];
//  let Subjects = [Function, ObjCMethod];
  let Documentation = [StdCallDocs];
}

def SwiftCall : DeclOrTypeAttr {
  let Spellings = [Clang<"swiftcall">];
//  let Subjects = SubjectList<[Function]>;
  let Documentation = [SwiftCallDocs];
}

def SwiftAsyncCall : DeclOrTypeAttr {
  let Spellings = [Clang<"swiftasynccall">];
  let Documentation = [SwiftAsyncCallDocs];
}

def SwiftContext : ParameterABIAttr {
  let Spellings = [Clang<"swift_context">];
  let Documentation = [SwiftContextDocs];
}

def SwiftAsyncContext : ParameterABIAttr {
  let Spellings = [Clang<"swift_async_context">];
  let Documentation = [SwiftAsyncContextDocs];
}

def SwiftErrorResult : ParameterABIAttr {
  let Spellings = [Clang<"swift_error_result">];
  let Documentation = [SwiftErrorResultDocs];
}

def SwiftIndirectResult : ParameterABIAttr {
  let Spellings = [Clang<"swift_indirect_result">];
  let Documentation = [SwiftIndirectResultDocs];
}

def SwiftAsync : InheritableAttr {
  let Spellings = [Clang<"swift_async">];
  let Subjects = SubjectList<[Function, ObjCMethod]>;
  let Args = [EnumArgument<"Kind", "Kind",
                ["none", "swift_private", "not_swift_private"],
                ["None", "SwiftPrivate", "NotSwiftPrivate"]>,
              ParamIdxArgument<"CompletionHandlerIndex", /*opt=*/1>];
  let Documentation = [SwiftAsyncDocs];
}

def SwiftAsyncError : InheritableAttr {
  let Spellings = [Clang<"swift_async_error">];
  let Subjects = SubjectList<[Function, ObjCMethod]>;
  let Args = [EnumArgument<"Convention", "ConventionKind",
              ["none", "nonnull_error", "zero_argument", "nonzero_argument"],
              ["None", "NonNullError", "ZeroArgument", "NonZeroArgument"]>,
              UnsignedArgument<"HandlerParamIdx", /*opt=*/1>];
  let Documentation = [SwiftAsyncErrorDocs];
}

def Suppress : StmtAttr {
  let Spellings = [CXX11<"gsl", "suppress">];
  let Args = [VariadicStringArgument<"DiagnosticIdentifiers">];
  let Documentation = [SuppressDocs];
}

def SysVABI : DeclOrTypeAttr {
  let Spellings = [GCC<"sysv_abi">];
//  let Subjects = [Function, ObjCMethod];
  let Documentation = [Undocumented];
}

def ThisCall : DeclOrTypeAttr {
  let Spellings = [GCC<"thiscall">, Keyword<"__thiscall">,
                   Keyword<"_thiscall">];
//  let Subjects = [Function, ObjCMethod];
  let Documentation = [ThisCallDocs];
}

def VectorCall : DeclOrTypeAttr {
  let Spellings = [Clang<"vectorcall">, Keyword<"__vectorcall">,
                   Keyword<"_vectorcall">];
//  let Subjects = [Function, ObjCMethod];
  let Documentation = [VectorCallDocs];
}

def Pascal : DeclOrTypeAttr {
  let Spellings = [Clang<"pascal">, Keyword<"__pascal">, Keyword<"_pascal">];
//  let Subjects = [Function, ObjCMethod];
  let Documentation = [Undocumented];
}

def PreferredName : InheritableAttr {
  let Spellings = [Clang<"preferred_name", /*AllowInC*/0>];
  let Subjects = SubjectList<[ClassTmpl]>;
  let Args = [TypeArgument<"TypedefType">];
  let Documentation = [PreferredNameDocs];
  let InheritEvenIfAlreadyPresent = 1;
  let MeaningfulToClassTemplateDefinition = 1;
  let TemplateDependent = 1;
}

def PreserveMost : DeclOrTypeAttr {
  let Spellings = [Clang<"preserve_most">];
  let Documentation = [PreserveMostDocs];
}

def PreserveAll : DeclOrTypeAttr {
  let Spellings = [Clang<"preserve_all">];
  let Documentation = [PreserveAllDocs];
}

def Target : InheritableAttr {
  let Spellings = [GCC<"target">];
  let Args = [StringArgument<"featuresStr">];
  let Subjects = SubjectList<[Function], ErrorDiag>;
  let Documentation = [TargetDocs];
  let AdditionalMembers = [{
    ParsedTargetAttr parse() const {
      return parse(getFeaturesStr());
    }

    StringRef getArchitecture() const {
      StringRef Features = getFeaturesStr();
      if (Features == "default") return {};

      SmallVector<StringRef, 1> AttrFeatures;
      Features.split(AttrFeatures, ",");

      for (auto &Feature : AttrFeatures) {
        Feature = Feature.trim();
        if (Feature.startswith("arch="))
          return Feature.drop_front(sizeof("arch=") - 1);
      }
      return "";
    }

    // Gets the list of features as simple string-refs with no +/- or 'no-'.
    // Only adds the items to 'Out' that are additions.
    void getAddedFeatures(llvm::SmallVectorImpl<StringRef> &Out) const {
      StringRef Features = getFeaturesStr();
      if (Features == "default") return;

      SmallVector<StringRef, 1> AttrFeatures;
      Features.split(AttrFeatures, ",");

      for (auto &Feature : AttrFeatures) {
        Feature = Feature.trim();

        if (!Feature.startswith("no-") && !Feature.startswith("arch=") &&
            !Feature.startswith("fpmath=") && !Feature.startswith("tune="))
          Out.push_back(Feature);
      }
    }

    template<class Compare>
    ParsedTargetAttr parse(Compare cmp) const {
      ParsedTargetAttr Attrs = parse();
      llvm::sort(std::begin(Attrs.Features), std::end(Attrs.Features), cmp);
      return Attrs;
    }

    bool isDefaultVersion() const { return getFeaturesStr() == "default"; }

    static ParsedTargetAttr parse(StringRef Features) {
      ParsedTargetAttr Ret;
      if (Features == "default") return Ret;
      SmallVector<StringRef, 1> AttrFeatures;
      Features.split(AttrFeatures, ",");

      // Grab the various features and prepend a "+" to turn on the feature to
      // the backend and add them to our existing set of features.
      for (auto &Feature : AttrFeatures) {
        // Go ahead and trim whitespace rather than either erroring or
        // accepting it weirdly.
        Feature = Feature.trim();

        // TODO: Support the fpmath option. It will require checking
        // overall feature validity for the function with the rest of the
        // attributes on the function.
        if (Feature.startswith("fpmath="))
          continue;

        if (Feature.startswith("branch-protection=")) {
          Ret.BranchProtection = Feature.split('=').second.trim();
          continue;
        }

        // While we're here iterating check for a different target cpu.
        if (Feature.startswith("arch=")) {
          if (!Ret.Architecture.empty())
            Ret.DuplicateArchitecture = true;
          else
            Ret.Architecture = Feature.split("=").second.trim();
        } else if (Feature.startswith("tune=")) {
          if (!Ret.Tune.empty())
            Ret.DuplicateTune = true;
          else
            Ret.Tune = Feature.split("=").second.trim();
        } else if (Feature.startswith("no-"))
          Ret.Features.push_back("-" + Feature.split("-").second.str());
        else
          Ret.Features.push_back("+" + Feature.str());
      }
      return Ret;
    }
  }];
}

def TargetClones : InheritableAttr {
  let Spellings = [GCC<"target_clones">];
  let Args = [VariadicStringArgument<"featuresStrs">];
  let Documentation = [TargetClonesDocs];
  let Subjects = SubjectList<[Function], ErrorDiag>;
  let AdditionalMembers = [{
    StringRef getFeatureStr(unsigned Index) const {
      return *(featuresStrs_begin() + Index);
    }
    // 'default' is always moved to the end, so it isn't considered
    // when mangling the index.
    unsigned getMangledIndex(unsigned Index) const {
      if (getFeatureStr(Index) == "default")
        return std::count_if(featuresStrs_begin(), featuresStrs_end(),
                              [](StringRef S) { return S != "default"; });

      return std::count_if(featuresStrs_begin(), featuresStrs_begin() + Index,
                           [](StringRef S) { return S != "default"; });
    }

    // True if this is the first of this version to appear in the config string.
    // This is used to make sure we don't try to emit this function multiple
    // times.
    bool isFirstOfVersion(unsigned Index) const {
      StringRef FeatureStr(getFeatureStr(Index));
      return 0 == std::count_if(
                      featuresStrs_begin(), featuresStrs_begin() + Index,
                      [FeatureStr](StringRef S) { return S == FeatureStr; });
    }
  }];
}

def : MutualExclusions<[TargetClones, Target, CPUDispatch, CPUSpecific]>;

def MinVectorWidth : InheritableAttr {
  let Spellings = [Clang<"min_vector_width">];
  let Args = [UnsignedArgument<"VectorWidth">];
  let Subjects = SubjectList<[Function], ErrorDiag>;
  let Documentation = [MinVectorWidthDocs];
}

def TransparentUnion : InheritableAttr {
  let Spellings = [GCC<"transparent_union">];
//  let Subjects = SubjectList<[Record, TypedefName]>;
  let Documentation = [TransparentUnionDocs];
  let LangOpts = [COnly];
}

def Unavailable : InheritableAttr {
  let Spellings = [Clang<"unavailable">];
  let Args = [StringArgument<"Message", 1>,
              EnumArgument<"ImplicitReason", "ImplicitReason",
                ["", "", "", ""],
                ["IR_None",
                 "IR_ARCForbiddenType",
                 "IR_ForbiddenWeak",
                 "IR_ARCForbiddenConversion",
                 "IR_ARCInitReturnsUnrelated",
                 "IR_ARCFieldWithOwnership"], 1, /*fake*/ 1>];
  let Documentation = [Undocumented];
}

def DiagnoseIf : InheritableAttr {
  // Does not have a [[]] spelling because this attribute requires the ability
  // to parse function arguments but the attribute is not written in the type
  // position.
  let Spellings = [GNU<"diagnose_if">];
  let Subjects = SubjectList<[Function, ObjCMethod, ObjCProperty]>;
  let Args = [ExprArgument<"Cond">, StringArgument<"Message">,
              EnumArgument<"DiagnosticType",
                           "DiagnosticType",
                           ["error", "warning"],
                           ["DT_Error", "DT_Warning"]>,
              BoolArgument<"ArgDependent", 0, /*fake*/ 1>,
              DeclArgument<Named, "Parent", 0, /*fake*/ 1>];
  let InheritEvenIfAlreadyPresent = 1;
  let LateParsed = 1;
  let AdditionalMembers = [{
    bool isError() const { return diagnosticType == DT_Error; }
    bool isWarning() const { return diagnosticType == DT_Warning; }
  }];
  let TemplateDependent = 1;
  let Documentation = [DiagnoseIfDocs];
}

def ArcWeakrefUnavailable : InheritableAttr {
  let Spellings = [Clang<"objc_arc_weak_reference_unavailable">];
  let Subjects = SubjectList<[ObjCInterface], ErrorDiag>;
  let Documentation = [Undocumented];
  let SimpleHandler = 1;
}

def ObjCGC : TypeAttr {
  let Spellings = [Clang<"objc_gc">];
  let Args = [IdentifierArgument<"Kind">];
  let Documentation = [Undocumented];
}

def ObjCOwnership : DeclOrTypeAttr {
  let Spellings = [Clang<"objc_ownership">];
  let Args = [IdentifierArgument<"Kind">];
  let Documentation = [Undocumented];
}

def ObjCRequiresPropertyDefs : InheritableAttr {
  let Spellings = [Clang<"objc_requires_property_definitions">];
  let Subjects = SubjectList<[ObjCInterface], ErrorDiag>;
  let Documentation = [Undocumented];
  let SimpleHandler = 1;
}

def Unused : InheritableAttr {
  let Spellings = [CXX11<"", "maybe_unused", 201603>, GCC<"unused">,
                   C2x<"", "maybe_unused", 201904>];
  let Subjects = SubjectList<[Var, ObjCIvar, Type, Enum, EnumConstant, Label,
                              Field, ObjCMethod, FunctionLike]>;
  let Documentation = [WarnMaybeUnusedDocs];
}

def Used : InheritableAttr {
  let Spellings = [GCC<"used">];
  let Subjects = SubjectList<[NonLocalVar, Function, ObjCMethod]>;
  let Documentation = [UsedDocs];
  let SimpleHandler = 1;
}

def Retain : InheritableAttr {
  let Spellings = [GCC<"retain">];
  let Subjects = SubjectList<[NonLocalVar, Function, ObjCMethod]>;
  let Documentation = [RetainDocs];
  let SimpleHandler = 1;
}

def Uuid : InheritableAttr {
  let Spellings = [Declspec<"uuid">, Microsoft<"uuid">];
  let Args = [StringArgument<"Guid">,
              DeclArgument<MSGuid, "GuidDecl", 0, /*fake=*/1>];
  let Subjects = SubjectList<[Record, Enum]>;
  // FIXME: Allow expressing logical AND for LangOpts. Our condition should be:
  // CPlusPlus && (MicrosoftExt || Borland)
  let LangOpts = [MicrosoftExt, Borland];
  let Documentation = [Undocumented];
}

def VectorSize : TypeAttr {
  let Spellings = [GCC<"vector_size">];
  let Args = [ExprArgument<"NumBytes">];
  let Documentation = [Undocumented];
  // Represented as VectorType instead.
  let ASTNode = 0;
}

def VecTypeHint : InheritableAttr {
  // Does not have a [[]] spelling because it is an OpenCL-related attribute.
  let Spellings = [GNU<"vec_type_hint">];
  let Args = [TypeArgument<"TypeHint">];
  let Subjects = SubjectList<[Function], ErrorDiag>;
  let Documentation = [Undocumented];
}

def MatrixType : TypeAttr {
  let Spellings = [Clang<"matrix_type">];
  let Subjects = SubjectList<[TypedefName], ErrorDiag>;
  let Args = [ExprArgument<"NumRows">, ExprArgument<"NumColumns">];
  let Documentation = [Undocumented];
  let ASTNode = 0;
  let PragmaAttributeSupport = 0;
}

def Visibility : InheritableAttr {
  let Clone = 0;
  let Spellings = [GCC<"visibility">];
  let Args = [EnumArgument<"Visibility", "VisibilityType",
                           ["default", "hidden", "internal", "protected"],
                           ["Default", "Hidden", "Hidden", "Protected"]>];
  let MeaningfulToClassTemplateDefinition = 1;
  let Documentation = [Undocumented];
}

def TypeVisibility : InheritableAttr {
  let Clone = 0;
  let Spellings = [Clang<"type_visibility">];
  let Args = [EnumArgument<"Visibility", "VisibilityType",
                           ["default", "hidden", "internal", "protected"],
                           ["Default", "Hidden", "Hidden", "Protected"]>];
//  let Subjects = [Tag, ObjCInterface, Namespace];
  let Documentation = [Undocumented];
}

def VecReturn : InheritableAttr {
  // This attribute does not have a C [[]] spelling because it only appertains
  // to C++ struct/class/union.
  // FIXME: should this attribute have a CPlusPlus language option?
  let Spellings = [Clang<"vecreturn", 0>];
  let Subjects = SubjectList<[CXXRecord], ErrorDiag>;
  let Documentation = [Undocumented];
}

def WarnUnused : InheritableAttr {
  let Spellings = [GCC<"warn_unused">];
  let Subjects = SubjectList<[Record]>;
  let Documentation = [Undocumented];
  let SimpleHandler = 1;
}

def WarnUnusedResult : InheritableAttr {
  let Spellings = [CXX11<"", "nodiscard", 201907>,
                   C2x<"", "nodiscard", 201904>,
                   CXX11<"clang", "warn_unused_result">,
                   GCC<"warn_unused_result">];
  let Subjects = SubjectList<[ObjCMethod, Enum, Record, FunctionLike]>;
  let Args = [StringArgument<"Message", 1>];
  let Documentation = [WarnUnusedResultsDocs];
  let AdditionalMembers = [{
    // Check whether this the C++11 nodiscard version, even in non C++11
    // spellings.
    bool IsCXX11NoDiscard() const {
      return this->getSemanticSpelling() == CXX11_nodiscard;
    }
  }];
}

def Weak : InheritableAttr {
  let Spellings = [GCC<"weak">];
  let Subjects = SubjectList<[Var, Function, CXXRecord]>;
  let Documentation = [Undocumented];
  let SimpleHandler = 1;
}

def WeakImport : InheritableAttr {
  let Spellings = [Clang<"weak_import">];
  let Documentation = [Undocumented];
}

def WeakRef : InheritableAttr {
  let Spellings = [GCC<"weakref">];
  // A WeakRef that has an argument is treated as being an AliasAttr
  let Args = [StringArgument<"Aliasee", 1>];
  let Subjects = SubjectList<[Var, Function], ErrorDiag>;
  let Documentation = [Undocumented];
}

def LTOVisibilityPublic : InheritableAttr {
  let Spellings = [Clang<"lto_visibility_public">];
  let Subjects = SubjectList<[Record]>;
  let Documentation = [LTOVisibilityDocs];
  let SimpleHandler = 1;
}

def AnyX86Interrupt : InheritableAttr, TargetSpecificAttr<TargetAnyX86> {
  // NOTE: If you add any additional spellings, ARMInterrupt's,
  // M68kInterrupt's, MSP430Interrupt's and MipsInterrupt's spellings must match.
  let Spellings = [GCC<"interrupt">];
  let Subjects = SubjectList<[HasFunctionProto]>;
  let ParseKind = "Interrupt";
  let HasCustomParsing = 1;
  let Documentation = [Undocumented];
}

def AnyX86NoCallerSavedRegisters : InheritableAttr,
                                   TargetSpecificAttr<TargetAnyX86> {
  let Spellings = [GCC<"no_caller_saved_registers">];
  let Documentation = [AnyX86NoCallerSavedRegistersDocs];
  let SimpleHandler = 1;
}

def AnyX86NoCfCheck : DeclOrTypeAttr, TargetSpecificAttr<TargetAnyX86>{
  let Spellings = [GCC<"nocf_check">];
  let Subjects = SubjectList<[FunctionLike]>;
  let Documentation = [AnyX86NoCfCheckDocs];
}

def X86ForceAlignArgPointer : InheritableAttr, TargetSpecificAttr<TargetAnyX86> {
  let Spellings = [GCC<"force_align_arg_pointer">];
  // Technically, this appertains to a FunctionDecl, but the target-specific
  // code silently allows anything function-like (such as typedefs or function
  // pointers), but does not apply the attribute to them.
  let Documentation = [X86ForceAlignArgPointerDocs];
}

def NoSanitize : InheritableAttr {
  let Spellings = [Clang<"no_sanitize">];
  let Args = [VariadicStringArgument<"Sanitizers">];
  let Subjects = SubjectList<[Function, ObjCMethod, GlobalVar], ErrorDiag>;
  let Documentation = [NoSanitizeDocs];
  let AdditionalMembers = [{
    SanitizerMask getMask() const {
      SanitizerMask Mask;
      for (auto SanitizerName : sanitizers()) {
        SanitizerMask ParsedMask =
            parseSanitizerValue(SanitizerName, /*AllowGroups=*/true);
        Mask |= expandSanitizerGroups(ParsedMask);
      }
      return Mask;
    }

    bool hasCoverage() const {
      return llvm::is_contained(sanitizers(), "coverage");
    }
  }];
}

// Attributes to disable a specific sanitizer. No new sanitizers should be added
// to this list; the no_sanitize attribute should be extended instead.
def NoSanitizeSpecific : InheritableAttr {
  let Spellings = [GCC<"no_address_safety_analysis">,
                   GCC<"no_sanitize_address">,
                   GCC<"no_sanitize_thread">,
                   Clang<"no_sanitize_memory">];
  let Subjects = SubjectList<[Function, GlobalVar], ErrorDiag>;
  let Documentation = [NoSanitizeAddressDocs, NoSanitizeThreadDocs,
                       NoSanitizeMemoryDocs];
  let ASTNode = 0;
}

def DisableSanitizerInstrumentation : InheritableAttr {
  let Spellings = [Clang<"disable_sanitizer_instrumentation">];
  let Subjects = SubjectList<[Function, ObjCMethod, GlobalVar]>;
  let Documentation = [DisableSanitizerInstrumentationDocs];
  let SimpleHandler = 1;
}

def CFICanonicalJumpTable : InheritableAttr {
  let Spellings = [Clang<"cfi_canonical_jump_table">];
  let Subjects = SubjectList<[Function], ErrorDiag>;
  let Documentation = [CFICanonicalJumpTableDocs];
  let SimpleHandler = 1;
}

// C/C++ Thread safety attributes (e.g. for deadlock, data race checking)
// Not all of these attributes will be given a [[]] spelling. The attributes
// which require access to function parameter names cannot use the [[]] spelling
// because they are not written in the type position. Some attributes are given
// an updated captability-based name and the older name will only be supported
// under the GNU-style spelling.
def GuardedVar : InheritableAttr {
  let Spellings = [Clang<"guarded_var", 0>];
  let Subjects = SubjectList<[Field, SharedVar]>;
  let Documentation = [Undocumented];
  let SimpleHandler = 1;
}

def PtGuardedVar : InheritableAttr {
  let Spellings = [Clang<"pt_guarded_var", 0>];
  let Subjects = SubjectList<[Field, SharedVar]>;
  let Documentation = [Undocumented];
}

def Lockable : InheritableAttr {
  let Spellings = [GNU<"lockable">];
  let Subjects = SubjectList<[Record]>;
  let Documentation = [Undocumented];
  let ASTNode = 0;  // Replaced by Capability
}

def ScopedLockable : InheritableAttr {
  let Spellings = [Clang<"scoped_lockable", 0>];
  let Subjects = SubjectList<[Record]>;
  let Documentation = [Undocumented];
  let SimpleHandler = 1;
}

def Capability : InheritableAttr {
  let Spellings = [Clang<"capability", 0>, Clang<"shared_capability", 0>];
  let Subjects = SubjectList<[Record, TypedefName], ErrorDiag>;
  let Args = [StringArgument<"Name">];
  let Accessors = [Accessor<"isShared",
                    [Clang<"shared_capability", 0>]>];
  let Documentation = [Undocumented];
}

def AssertCapability : InheritableAttr {
  let Spellings = [Clang<"assert_capability", 0>,
                   Clang<"assert_shared_capability", 0>];
  let Subjects = SubjectList<[Function]>;
  let LateParsed = 1;
  let TemplateDependent = 1;
  let ParseArgumentsAsUnevaluated = 1;
  let InheritEvenIfAlreadyPresent = 1;
  let Args = [VariadicExprArgument<"Args">];
  let Accessors = [Accessor<"isShared",
                    [Clang<"assert_shared_capability", 0>]>];
  let Documentation = [AssertCapabilityDocs];
}

def AcquireCapability : InheritableAttr {
  let Spellings = [Clang<"acquire_capability", 0>,
                   Clang<"acquire_shared_capability", 0>,
                   GNU<"exclusive_lock_function">,
                   GNU<"shared_lock_function">];
  let Subjects = SubjectList<[Function]>;
  let LateParsed = 1;
  let TemplateDependent = 1;
  let ParseArgumentsAsUnevaluated = 1;
  let InheritEvenIfAlreadyPresent = 1;
  let Args = [VariadicExprArgument<"Args">];
  let Accessors = [Accessor<"isShared",
                    [Clang<"acquire_shared_capability", 0>,
                     GNU<"shared_lock_function">]>];
  let Documentation = [AcquireCapabilityDocs];
}

def TryAcquireCapability : InheritableAttr {
  let Spellings = [Clang<"try_acquire_capability", 0>,
                   Clang<"try_acquire_shared_capability", 0>];
  let Subjects = SubjectList<[Function],
                             ErrorDiag>;
  let LateParsed = 1;
  let TemplateDependent = 1;
  let ParseArgumentsAsUnevaluated = 1;
  let InheritEvenIfAlreadyPresent = 1;
  let Args = [ExprArgument<"SuccessValue">, VariadicExprArgument<"Args">];
  let Accessors = [Accessor<"isShared",
                    [Clang<"try_acquire_shared_capability", 0>]>];
  let Documentation = [TryAcquireCapabilityDocs];
}

def ReleaseCapability : InheritableAttr {
  let Spellings = [Clang<"release_capability", 0>,
                   Clang<"release_shared_capability", 0>,
                   Clang<"release_generic_capability", 0>,
                   Clang<"unlock_function", 0>];
  let Subjects = SubjectList<[Function]>;
  let LateParsed = 1;
  let TemplateDependent = 1;
  let ParseArgumentsAsUnevaluated = 1;
  let InheritEvenIfAlreadyPresent = 1;
  let Args = [VariadicExprArgument<"Args">];
  let Accessors = [Accessor<"isShared",
                    [Clang<"release_shared_capability", 0>]>,
                   Accessor<"isGeneric",
                     [Clang<"release_generic_capability", 0>,
                      Clang<"unlock_function", 0>]>];
  let Documentation = [ReleaseCapabilityDocs];
}

def RequiresCapability : InheritableAttr {
  let Spellings = [Clang<"requires_capability", 0>,
                   Clang<"exclusive_locks_required", 0>,
                   Clang<"requires_shared_capability", 0>,
                   Clang<"shared_locks_required", 0>];
  let Args = [VariadicExprArgument<"Args">];
  let LateParsed = 1;
  let TemplateDependent = 1;
  let ParseArgumentsAsUnevaluated = 1;
  let InheritEvenIfAlreadyPresent = 1;
  let Subjects = SubjectList<[Function]>;
  let Accessors = [Accessor<"isShared", [Clang<"requires_shared_capability", 0>,
                                         Clang<"shared_locks_required", 0>]>];
  let Documentation = [Undocumented];
}

def NoThreadSafetyAnalysis : InheritableAttr {
  let Spellings = [Clang<"no_thread_safety_analysis">];
  let Subjects = SubjectList<[Function]>;
  let Documentation = [Undocumented];
  let SimpleHandler = 1;
}

def GuardedBy : InheritableAttr {
  let Spellings = [GNU<"guarded_by">];
  let Args = [ExprArgument<"Arg">];
  let LateParsed = 1;
  let TemplateDependent = 1;
  let ParseArgumentsAsUnevaluated = 1;
  let InheritEvenIfAlreadyPresent = 1;
  let Subjects = SubjectList<[Field, SharedVar]>;
  let Documentation = [Undocumented];
}

def PtGuardedBy : InheritableAttr {
  let Spellings = [GNU<"pt_guarded_by">];
  let Args = [ExprArgument<"Arg">];
  let LateParsed = 1;
  let TemplateDependent = 1;
  let ParseArgumentsAsUnevaluated = 1;
  let InheritEvenIfAlreadyPresent = 1;
  let Subjects = SubjectList<[Field, SharedVar]>;
  let Documentation = [Undocumented];
}

def AcquiredAfter : InheritableAttr {
  let Spellings = [GNU<"acquired_after">];
  let Args = [VariadicExprArgument<"Args">];
  let LateParsed = 1;
  let TemplateDependent = 1;
  let ParseArgumentsAsUnevaluated = 1;
  let InheritEvenIfAlreadyPresent = 1;
  let Subjects = SubjectList<[Field, SharedVar]>;
  let Documentation = [Undocumented];
}

def AcquiredBefore : InheritableAttr {
  let Spellings = [GNU<"acquired_before">];
  let Args = [VariadicExprArgument<"Args">];
  let LateParsed = 1;
  let TemplateDependent = 1;
  let ParseArgumentsAsUnevaluated = 1;
  let InheritEvenIfAlreadyPresent = 1;
  let Subjects = SubjectList<[Field, SharedVar]>;
  let Documentation = [Undocumented];
}

def AssertExclusiveLock : InheritableAttr {
  let Spellings = [GNU<"assert_exclusive_lock">];
  let Args = [VariadicExprArgument<"Args">];
  let LateParsed = 1;
  let TemplateDependent = 1;
  let ParseArgumentsAsUnevaluated = 1;
  let InheritEvenIfAlreadyPresent = 1;
  let Subjects = SubjectList<[Function]>;
  let Documentation = [Undocumented];
}

def AssertSharedLock : InheritableAttr {
  let Spellings = [GNU<"assert_shared_lock">];
  let Args = [VariadicExprArgument<"Args">];
  let LateParsed = 1;
  let TemplateDependent = 1;
  let ParseArgumentsAsUnevaluated = 1;
  let InheritEvenIfAlreadyPresent = 1;
  let Subjects = SubjectList<[Function]>;
  let Documentation = [Undocumented];
}

// The first argument is an integer or boolean value specifying the return value
// of a successful lock acquisition.
def ExclusiveTrylockFunction : InheritableAttr {
  let Spellings = [GNU<"exclusive_trylock_function">];
  let Args = [ExprArgument<"SuccessValue">, VariadicExprArgument<"Args">];
  let LateParsed = 1;
  let TemplateDependent = 1;
  let ParseArgumentsAsUnevaluated = 1;
  let InheritEvenIfAlreadyPresent = 1;
  let Subjects = SubjectList<[Function]>;
  let Documentation = [Undocumented];
}

// The first argument is an integer or boolean value specifying the return value
// of a successful lock acquisition.
def SharedTrylockFunction : InheritableAttr {
  let Spellings = [GNU<"shared_trylock_function">];
  let Args = [ExprArgument<"SuccessValue">, VariadicExprArgument<"Args">];
  let LateParsed = 1;
  let TemplateDependent = 1;
  let ParseArgumentsAsUnevaluated = 1;
  let InheritEvenIfAlreadyPresent = 1;
  let Subjects = SubjectList<[Function]>;
  let Documentation = [Undocumented];
}

def LockReturned : InheritableAttr {
  let Spellings = [GNU<"lock_returned">];
  let Args = [ExprArgument<"Arg">];
  let LateParsed = 1;
  let TemplateDependent = 1;
  let ParseArgumentsAsUnevaluated = 1;
  let Subjects = SubjectList<[Function]>;
  let Documentation = [Undocumented];
}

def LocksExcluded : InheritableAttr {
  let Spellings = [GNU<"locks_excluded">];
  let Args = [VariadicExprArgument<"Args">];
  let LateParsed = 1;
  let TemplateDependent = 1;
  let ParseArgumentsAsUnevaluated = 1;
  let InheritEvenIfAlreadyPresent = 1;
  let Subjects = SubjectList<[Function]>;
  let Documentation = [Undocumented];
}

// C/C++ consumed attributes.

def Consumable : InheritableAttr {
  // This attribute does not have a C [[]] spelling because it only appertains
  // to C++ struct/class/union.
  // FIXME: should this attribute have a CPlusPlus language option?
  let Spellings = [Clang<"consumable", 0>];
  let Subjects = SubjectList<[CXXRecord]>;
  let Args = [EnumArgument<"DefaultState", "ConsumedState",
                           ["unknown", "consumed", "unconsumed"],
                           ["Unknown", "Consumed", "Unconsumed"]>];
  let Documentation = [ConsumableDocs];
}

def ConsumableAutoCast : InheritableAttr {
  // This attribute does not have a C [[]] spelling because it only appertains
  // to C++ struct/class/union.
  // FIXME: should this attribute have a CPlusPlus language option?
  let Spellings = [Clang<"consumable_auto_cast_state", 0>];
  let Subjects = SubjectList<[CXXRecord]>;
  let Documentation = [Undocumented];
  let SimpleHandler = 1;
}

def ConsumableSetOnRead : InheritableAttr {
  // This attribute does not have a C [[]] spelling because it only appertains
  // to C++ struct/class/union.
  // FIXME: should this attribute have a CPlusPlus language option?
  let Spellings = [Clang<"consumable_set_state_on_read", 0>];
  let Subjects = SubjectList<[CXXRecord]>;
  let Documentation = [Undocumented];
  let SimpleHandler = 1;
}

def CallableWhen : InheritableAttr {
  // This attribute does not have a C [[]] spelling because it only appertains
  // to C++ function (but doesn't require it to be a member function).
  // FIXME: should this attribute have a CPlusPlus language option?
  let Spellings = [Clang<"callable_when", 0>];
  let Subjects = SubjectList<[CXXMethod]>;
  let Args = [VariadicEnumArgument<"CallableStates", "ConsumedState",
                                   ["unknown", "consumed", "unconsumed"],
                                   ["Unknown", "Consumed", "Unconsumed"]>];
  let Documentation = [CallableWhenDocs];
}

def ParamTypestate : InheritableAttr {
  // This attribute does not have a C [[]] spelling because it only appertains
  // to a parameter whose type is a consumable C++ class.
  // FIXME: should this attribute have a CPlusPlus language option?
  let Spellings = [Clang<"param_typestate", 0>];
  let Subjects = SubjectList<[ParmVar]>;
  let Args = [EnumArgument<"ParamState", "ConsumedState",
                           ["unknown", "consumed", "unconsumed"],
                           ["Unknown", "Consumed", "Unconsumed"]>];
  let Documentation = [ParamTypestateDocs];
}

def ReturnTypestate : InheritableAttr {
  // This attribute does not have a C [[]] spelling because it only appertains
  // to a parameter or function return type that is a consumable C++ class.
  // FIXME: should this attribute have a CPlusPlus language option?
  let Spellings = [Clang<"return_typestate", 0>];
  let Subjects = SubjectList<[Function, ParmVar]>;
  let Args = [EnumArgument<"State", "ConsumedState",
                           ["unknown", "consumed", "unconsumed"],
                           ["Unknown", "Consumed", "Unconsumed"]>];
  let Documentation = [ReturnTypestateDocs];
}

def SetTypestate : InheritableAttr {
  // This attribute does not have a C [[]] spelling because it only appertains
  // to C++ function (but doesn't require it to be a member function).
  // FIXME: should this attribute have a CPlusPlus language option?
  let Spellings = [Clang<"set_typestate", 0>];
  let Subjects = SubjectList<[CXXMethod]>;
  let Args = [EnumArgument<"NewState", "ConsumedState",
                           ["unknown", "consumed", "unconsumed"],
                           ["Unknown", "Consumed", "Unconsumed"]>];
  let Documentation = [SetTypestateDocs];
}

def TestTypestate : InheritableAttr {
  // This attribute does not have a C [[]] spelling because it only appertains
  // to C++ function (but doesn't require it to be a member function).
  // FIXME: should this attribute have a CPlusPlus language option?
  let Spellings = [Clang<"test_typestate", 0>];
  let Subjects = SubjectList<[CXXMethod]>;
  let Args = [EnumArgument<"TestState", "ConsumedState",
                           ["consumed", "unconsumed"],
                           ["Consumed", "Unconsumed"]>];
  let Documentation = [TestTypestateDocs];
}

// Type safety attributes for `void *' pointers and type tags.

def ArgumentWithTypeTag : InheritableAttr {
  let Spellings = [Clang<"argument_with_type_tag">,
                   Clang<"pointer_with_type_tag">];
  let Subjects = SubjectList<[HasFunctionProto], ErrorDiag>;
  let Args = [IdentifierArgument<"ArgumentKind">,
              ParamIdxArgument<"ArgumentIdx">,
              ParamIdxArgument<"TypeTagIdx">,
              BoolArgument<"IsPointer", /*opt*/0, /*fake*/1>];
  let Documentation = [ArgumentWithTypeTagDocs, PointerWithTypeTagDocs];
}

def TypeTagForDatatype : InheritableAttr {
  let Spellings = [Clang<"type_tag_for_datatype">];
  let Args = [IdentifierArgument<"ArgumentKind">,
              TypeArgument<"MatchingCType">,
              BoolArgument<"LayoutCompatible">,
              BoolArgument<"MustBeNull">];
//  let Subjects = SubjectList<[Var], ErrorDiag>;
  let HasCustomParsing = 1;
  let Documentation = [TypeTagForDatatypeDocs];
}

def Owner : InheritableAttr {
  let Spellings = [CXX11<"gsl", "Owner">];
  let Subjects = SubjectList<[Struct]>;
  let Args = [TypeArgument<"DerefType", /*opt=*/1>];
  let Documentation = [LifetimeOwnerDocs];
}

def Pointer : InheritableAttr {
  let Spellings = [CXX11<"gsl", "Pointer">];
  let Subjects = SubjectList<[Struct]>;
  let Args = [TypeArgument<"DerefType", /*opt=*/1>];
  let Documentation = [LifetimePointerDocs];
}
def : MutualExclusions<[Owner, Pointer]>;

// Microsoft-related attributes

def MSNoVTable : InheritableAttr, TargetSpecificAttr<TargetMicrosoftCXXABI> {
  let Spellings = [Declspec<"novtable">];
  let Subjects = SubjectList<[CXXRecord]>;
  let Documentation = [MSNoVTableDocs];
  let SimpleHandler = 1;
}

def : IgnoredAttr {
  let Spellings = [Declspec<"property">];
}

def MSAllocator : InheritableAttr {
  let Spellings = [Declspec<"allocator">];
  let Subjects = SubjectList<[Function]>;
  let Documentation = [MSAllocatorDocs];
}

def CFGuard : InheritableAttr {
  // Currently only the __declspec(guard(nocf)) modifier is supported. In future
  // we might also want to support __declspec(guard(suppress)).
  let Spellings = [Declspec<"guard">];
  let Subjects = SubjectList<[Function]>;
  let Args = [EnumArgument<"Guard", "GuardArg", ["nocf"], ["nocf"]>];
  let Documentation = [CFGuardDocs];
}

def MSStruct : InheritableAttr {
  let Spellings = [GCC<"ms_struct">];
  let Subjects = SubjectList<[Record]>;
  let Documentation = [Undocumented];
  let SimpleHandler = 1;
}

def DLLExport : InheritableAttr, TargetSpecificAttr<TargetHasDLLImportExport> {
  let Spellings = [Declspec<"dllexport">, GCC<"dllexport">];
  let Subjects = SubjectList<[Function, Var, CXXRecord, ObjCInterface]>;
  let Documentation = [DLLExportDocs];
}

def DLLExportStaticLocal : InheritableAttr, TargetSpecificAttr<TargetHasDLLImportExport> {
  // This attribute is used internally only when -fno-dllexport-inlines is
  // passed. This attribute is added to inline functions of a class having the
  // dllexport attribute. If the function has static local variables, this
  // attribute is used to determine whether the variables are exported or not. If
  // the function has local static variables, the function is dllexported too.
  let Spellings = [];
  let Subjects = SubjectList<[Function]>;
  let Documentation = [Undocumented];
}

def DLLImport : InheritableAttr, TargetSpecificAttr<TargetHasDLLImportExport> {
  let Spellings = [Declspec<"dllimport">, GCC<"dllimport">];
  let Subjects = SubjectList<[Function, Var, CXXRecord, ObjCInterface]>;
  let Documentation = [DLLImportDocs];


  let AdditionalMembers = [{
private:
  bool PropagatedToBaseTemplate = false;

public:
  void setPropagatedToBaseTemplate() { PropagatedToBaseTemplate = true; }
  bool wasPropagatedToBaseTemplate() { return PropagatedToBaseTemplate; }
  }];
}

def DLLImportStaticLocal : InheritableAttr, TargetSpecificAttr<TargetHasDLLImportExport> {
  // This attribute is used internally only when -fno-dllexport-inlines is
  // passed. This attribute is added to inline functions of a class having the
  // dllimport attribute. If the function has static local variables, this
  // attribute is used to determine whether the variables are imported or not.
  let Spellings = [];
  let Subjects = SubjectList<[Function]>;
  let Documentation = [Undocumented];
}

def SelectAny : InheritableAttr {
  let Spellings = [Declspec<"selectany">, GCC<"selectany">];
  let Documentation = [SelectAnyDocs];
  let SimpleHandler = 1;
}

def Thread : Attr {
  let Spellings = [Declspec<"thread">];
  let LangOpts = [MicrosoftExt];
  let Documentation = [ThreadDocs];
  let Subjects = SubjectList<[Var]>;
}

def Win64 : IgnoredAttr {
  let Spellings = [Keyword<"__w64">];
  let LangOpts = [MicrosoftExt];
}

def Ptr32 : TypeAttr {
  let Spellings = [Keyword<"__ptr32">];
  let Documentation = [Ptr32Docs];
}

def Ptr64 : TypeAttr {
  let Spellings = [Keyword<"__ptr64">];
  let Documentation = [Ptr64Docs];
}

def SPtr : TypeAttr {
  let Spellings = [Keyword<"__sptr">];
  let Documentation = [SPtrDocs];
}

def UPtr : TypeAttr {
  let Spellings = [Keyword<"__uptr">];
  let Documentation = [UPtrDocs];
}

def MSInheritance : InheritableAttr {
  let LangOpts = [MicrosoftExt];
  let Args = [DefaultBoolArgument<"BestCase", /*default*/1, /*fake*/1>];
  let Spellings = [Keyword<"__single_inheritance">,
                   Keyword<"__multiple_inheritance">,
                   Keyword<"__virtual_inheritance">,
                   Keyword<"__unspecified_inheritance">];
  let AdditionalMembers = [{
  MSInheritanceModel getInheritanceModel() const {
    // The spelling enum should agree with MSInheritanceModel.
    return MSInheritanceModel(getSemanticSpelling());
  }
  }];
  let Documentation = [MSInheritanceDocs];
}

def MSVtorDisp : InheritableAttr {
  // This attribute has no spellings as it is only ever created implicitly.
  let Spellings = [];
  let Args = [UnsignedArgument<"vdm">];
  let SemaHandler = 0;

  let AdditionalMembers = [{
  MSVtorDispMode getVtorDispMode() const { return MSVtorDispMode(vdm); }
  }];
  let Documentation = [Undocumented];
}

def InitSeg : Attr {
  let Spellings = [Pragma<"", "init_seg">];
  let Args = [StringArgument<"Section">];
  let SemaHandler = 0;
  let Documentation = [InitSegDocs];
  let AdditionalMembers = [{
  void printPrettyPragma(raw_ostream &OS, const PrintingPolicy &Policy) const {
    OS << " (" << getSection() << ')';
  }
  }];
}

def LoopHint : Attr {
  /// #pragma clang loop <option> directive
  /// vectorize: vectorizes loop operations if State == Enable.
  /// vectorize_width: vectorize loop operations with width 'Value'.
  /// interleave: interleave multiple loop iterations if State == Enable.
  /// interleave_count: interleaves 'Value' loop iterations.
  /// unroll: fully unroll loop if State == Enable.
  /// unroll_count: unrolls loop 'Value' times.
  /// unroll_and_jam: attempt to unroll and jam loop if State == Enable.
  /// unroll_and_jam_count: unroll and jams loop 'Value' times.
  /// distribute: attempt to distribute loop if State == Enable.
  /// pipeline: disable pipelining loop if State == Disable.
  /// pipeline_initiation_interval: create loop schedule with initiation interval equal to 'Value'.

  /// #pragma unroll <argument> directive
  /// <no arg>: fully unrolls loop.
  /// boolean: fully unrolls loop if State == Enable.
  /// expression: unrolls loop 'Value' times.

  let Spellings = [Pragma<"clang", "loop">, Pragma<"", "unroll">,
                   Pragma<"", "nounroll">, Pragma<"", "unroll_and_jam">,
                   Pragma<"", "nounroll_and_jam">];

  /// State of the loop optimization specified by the spelling.
  let Args = [EnumArgument<"Option", "OptionType",
                          ["vectorize", "vectorize_width", "interleave", "interleave_count",
                           "unroll", "unroll_count", "unroll_and_jam", "unroll_and_jam_count",
                           "pipeline", "pipeline_initiation_interval", "distribute",
                           "vectorize_predicate"],
                          ["Vectorize", "VectorizeWidth", "Interleave", "InterleaveCount",
                           "Unroll", "UnrollCount", "UnrollAndJam", "UnrollAndJamCount",
                           "PipelineDisabled", "PipelineInitiationInterval", "Distribute",
                           "VectorizePredicate"]>,
              EnumArgument<"State", "LoopHintState",
                           ["enable", "disable", "numeric", "fixed_width",
                            "scalable_width", "assume_safety", "full"],
                           ["Enable", "Disable", "Numeric", "FixedWidth",
                            "ScalableWidth", "AssumeSafety", "Full"]>,
              ExprArgument<"Value">];

  let AdditionalMembers = [{
  static const char *getOptionName(int Option) {
    switch(Option) {
    case Vectorize: return "vectorize";
    case VectorizeWidth: return "vectorize_width";
    case Interleave: return "interleave";
    case InterleaveCount: return "interleave_count";
    case Unroll: return "unroll";
    case UnrollCount: return "unroll_count";
    case UnrollAndJam: return "unroll_and_jam";
    case UnrollAndJamCount: return "unroll_and_jam_count";
    case PipelineDisabled: return "pipeline";
    case PipelineInitiationInterval: return "pipeline_initiation_interval";
    case Distribute: return "distribute";
    case VectorizePredicate: return "vectorize_predicate";
    }
    llvm_unreachable("Unhandled LoopHint option.");
  }

  void printPrettyPragma(raw_ostream &OS, const PrintingPolicy &Policy) const;

  // Return a string containing the loop hint argument including the
  // enclosing parentheses.
  std::string getValueString(const PrintingPolicy &Policy) const;

  // Return a string suitable for identifying this attribute in diagnostics.
  std::string getDiagnosticName(const PrintingPolicy &Policy) const;
  }];

  let Documentation = [LoopHintDocs, UnrollHintDocs];
  let HasCustomParsing = 1;
}

def CapturedRecord : InheritableAttr {
  // This attribute has no spellings as it is only ever created implicitly.
  let Spellings = [];
  let SemaHandler = 0;
  let Documentation = [Undocumented];
}

def OMPThreadPrivateDecl : InheritableAttr {
  // This attribute has no spellings as it is only ever created implicitly.
  let Spellings = [];
  let SemaHandler = 0;
  let Documentation = [Undocumented];
}

def OMPCaptureNoInit : InheritableAttr {
  // This attribute has no spellings as it is only ever created implicitly.
  let Spellings = [];
  let SemaHandler = 0;
  let Documentation = [Undocumented];
}

def OMPCaptureKind : Attr {
  // This attribute has no spellings as it is only ever created implicitly.
  let Spellings = [];
  let SemaHandler = 0;
  let Args = [UnsignedArgument<"CaptureKindVal">];
  let Documentation = [Undocumented];
  let AdditionalMembers = [{
    llvm::omp::Clause getCaptureKind() const {
      return static_cast<llvm::omp::Clause>(getCaptureKindVal());
    }
  }];
}

def OMPReferencedVar : Attr {
  // This attribute has no spellings as it is only ever created implicitly.
  let Spellings = [];
  let SemaHandler = 0;
  let Args = [ExprArgument<"Ref">];
  let Documentation = [Undocumented];
}

def OMPDeclareSimdDecl : Attr {
  let Spellings = [Pragma<"omp", "declare simd">];
  let Subjects = SubjectList<[Function]>;
  let SemaHandler = 0;
  let HasCustomParsing = 1;
  let Documentation = [OMPDeclareSimdDocs];
  let Args = [
    EnumArgument<"BranchState", "BranchStateTy",
                 [ "", "inbranch", "notinbranch" ],
                 [ "BS_Undefined", "BS_Inbranch", "BS_Notinbranch" ]>,
    ExprArgument<"Simdlen">, VariadicExprArgument<"Uniforms">,
    VariadicExprArgument<"Aligneds">, VariadicExprArgument<"Alignments">,
    VariadicExprArgument<"Linears">, VariadicUnsignedArgument<"Modifiers">,
    VariadicExprArgument<"Steps">
  ];
  let AdditionalMembers = [{
    void printPrettyPragma(raw_ostream & OS, const PrintingPolicy &Policy)
        const;
  }];
}

def OMPDeclareTargetDecl : InheritableAttr {
  let Spellings = [Pragma<"omp", "declare target">];
  let SemaHandler = 0;
  let Subjects = SubjectList<[Function, SharedVar]>;
  let Documentation = [OMPDeclareTargetDocs];
  let Args = [
    EnumArgument<"MapType", "MapTypeTy",
                 [ "to", "link" ],
                 [ "MT_To", "MT_Link" ]>,
    EnumArgument<"DevType", "DevTypeTy",
                 [ "host", "nohost", "any" ],
                 [ "DT_Host", "DT_NoHost", "DT_Any" ]>,
    ExprArgument<"IndirectExpr">,
    BoolArgument<"Indirect">,
    UnsignedArgument<"Level">
  ];
  let AdditionalMembers = [{
    void printPrettyPragma(raw_ostream &OS, const PrintingPolicy &Policy) const;
    static llvm::Optional<MapTypeTy>
    isDeclareTargetDeclaration(const ValueDecl *VD);
    static llvm::Optional<OMPDeclareTargetDeclAttr*> getActiveAttr(const ValueDecl *VD);
    static llvm::Optional<DevTypeTy> getDeviceType(const ValueDecl *VD);
    static llvm::Optional<SourceLocation> getLocation(const ValueDecl *VD);
  }];
}

def OMPAllocateDecl : InheritableAttr {
  // This attribute has no spellings as it is only ever created implicitly.
  let Spellings = [];
  let SemaHandler = 0;
  let Args = [
    EnumArgument<"AllocatorType", "AllocatorTypeTy",
                 [
                   "omp_null_allocator", "omp_default_mem_alloc",
                   "omp_large_cap_mem_alloc", "omp_const_mem_alloc",
                   "omp_high_bw_mem_alloc", "omp_low_lat_mem_alloc",
                   "omp_cgroup_mem_alloc", "omp_pteam_mem_alloc",
                   "omp_thread_mem_alloc", ""
                 ],
                 [
                   "OMPNullMemAlloc", "OMPDefaultMemAlloc",
                   "OMPLargeCapMemAlloc", "OMPConstMemAlloc",
                   "OMPHighBWMemAlloc", "OMPLowLatMemAlloc",
                   "OMPCGroupMemAlloc", "OMPPTeamMemAlloc", "OMPThreadMemAlloc",
                   "OMPUserDefinedMemAlloc"
                 ]>,
    ExprArgument<"Allocator">,
    ExprArgument<"Alignment">
  ];
  let Documentation = [Undocumented];
}

def OMPDeclareVariant : InheritableAttr {
  let Spellings = [Pragma<"omp", "declare variant">];
  let Subjects = SubjectList<[Function]>;
  let SemaHandler = 0;
  let HasCustomParsing = 1;
  let InheritEvenIfAlreadyPresent = 1;
  let Documentation = [OMPDeclareVariantDocs];
  let Args = [
    ExprArgument<"VariantFuncRef">,
    OMPTraitInfoArgument<"TraitInfos">,
    VariadicExprArgument<"AdjustArgsNothing">,
    VariadicExprArgument<"AdjustArgsNeedDevicePtr">,
    VariadicEnumArgument<"AppendArgs", "InteropType",
                     ["target", "targetsync", "target,targetsync"],
                     ["Target", "TargetSync", "Target_TargetSync"]>
  ];
  let AdditionalMembers = [{
    OMPTraitInfo &getTraitInfo() { return *traitInfos; }
    void printPrettyPragma(raw_ostream & OS, const PrintingPolicy &Policy)
        const;
  }];
}

def Assumption : InheritableAttr {
  let Spellings = [Clang<"assume">];
  let Subjects = SubjectList<[Function, ObjCMethod]>;
  let InheritEvenIfAlreadyPresent = 1;
  let Documentation = [AssumptionDocs];
  let Args = [StringArgument<"Assumption">];
}

def InternalLinkage : InheritableAttr {
  let Spellings = [Clang<"internal_linkage">];
  let Subjects = SubjectList<[Var, Function, CXXRecord]>;
  let Documentation = [InternalLinkageDocs];
}
def : MutualExclusions<[Common, InternalLinkage]>;

def ExcludeFromExplicitInstantiation : InheritableAttr {
  let Spellings = [Clang<"exclude_from_explicit_instantiation">];
  let Subjects = SubjectList<[Var, Function, CXXRecord]>;
  let Documentation = [ExcludeFromExplicitInstantiationDocs];
  let MeaningfulToClassTemplateDefinition = 1;
  let SimpleHandler = 1;
}

def Reinitializes : InheritableAttr {
  let Spellings = [Clang<"reinitializes", 0>];
  let Subjects = SubjectList<[NonStaticNonConstCXXMethod], ErrorDiag>;
  let Documentation = [ReinitializesDocs];
  let SimpleHandler = 1;
}

def NoDestroy : InheritableAttr {
  let Spellings = [Clang<"no_destroy", 0>];
  let Subjects = SubjectList<[Var]>;
  let Documentation = [NoDestroyDocs];
}

def AlwaysDestroy : InheritableAttr {
  let Spellings = [Clang<"always_destroy", 0>];
  let Subjects = SubjectList<[Var]>;
  let Documentation = [AlwaysDestroyDocs];
}
def : MutualExclusions<[NoDestroy, AlwaysDestroy]>;

def SpeculativeLoadHardening : InheritableAttr {
  let Spellings = [Clang<"speculative_load_hardening">];
  let Subjects = SubjectList<[Function, ObjCMethod], ErrorDiag>;
  let Documentation = [SpeculativeLoadHardeningDocs];
  let SimpleHandler = 1;
}

def NoSpeculativeLoadHardening : InheritableAttr {
  let Spellings = [Clang<"no_speculative_load_hardening">];
  let Subjects = SubjectList<[Function, ObjCMethod], ErrorDiag>;
  let Documentation = [NoSpeculativeLoadHardeningDocs];
  let SimpleHandler = 1;
}
def : MutualExclusions<[SpeculativeLoadHardening, NoSpeculativeLoadHardening]>;

def Uninitialized : InheritableAttr {
  let Spellings = [Clang<"uninitialized", 0>];
  let Subjects = SubjectList<[LocalVar]>;
  let PragmaAttributeSupport = 1;
  let Documentation = [UninitializedDocs];
}

def LoaderUninitialized : Attr {
  let Spellings = [Clang<"loader_uninitialized">];
  let Subjects = SubjectList<[GlobalVar]>;
  let Documentation = [LoaderUninitializedDocs];
  let SimpleHandler = 1;
}

def ObjCExternallyRetained : InheritableAttr {
  let LangOpts = [ObjCAutoRefCount];
  let Spellings = [Clang<"objc_externally_retained">];
  let Subjects = SubjectList<[NonParmVar, Function, Block, ObjCMethod]>;
  let Documentation = [ObjCExternallyRetainedDocs];
}

def NoBuiltin : Attr {
  let Spellings = [Clang<"no_builtin">];
  let Args = [VariadicStringArgument<"BuiltinNames">];
  let Subjects = SubjectList<[Function]>;
  let Documentation = [NoBuiltinDocs];
}

def UsingIfExists : InheritableAttr {
  let Spellings = [Clang<"using_if_exists", 0>];
  let Subjects = SubjectList<[Using,
                              UnresolvedUsingTypename,
                              UnresolvedUsingValue], ErrorDiag>;
  let Documentation = [UsingIfExistsDocs];
}

// FIXME: This attribute is not inheritable, it will not be propagated to
// redecls. [[clang::lifetimebound]] has the same problems. This should be
// fixed in TableGen (by probably adding a new inheritable flag).
def AcquireHandle : DeclOrTypeAttr {
  let Spellings = [Clang<"acquire_handle">];
  let Args = [StringArgument<"HandleType">];
  let Subjects = SubjectList<[Function, TypedefName, ParmVar]>;
  let Documentation = [AcquireHandleDocs];
}

def UseHandle : InheritableParamAttr {
  let Spellings = [Clang<"use_handle">];
  let Args = [StringArgument<"HandleType">];
  let Subjects = SubjectList<[ParmVar]>;
  let Documentation = [UseHandleDocs];
}

def ReleaseHandle : InheritableParamAttr {
  let Spellings = [Clang<"release_handle">];
  let Args = [StringArgument<"HandleType">];
  let Subjects = SubjectList<[ParmVar]>;
  let Documentation = [ReleaseHandleDocs];
}

def DiagnoseAsBuiltin : InheritableAttr {
  let Spellings = [Clang<"diagnose_as_builtin">];
  let Args = [DeclArgument<Function, "Function">,
              VariadicUnsignedArgument<"ArgIndices">];
  let Subjects = SubjectList<[Function]>;
  let Documentation = [DiagnoseAsBuiltinDocs];
}

def Builtin : InheritableAttr {
  let Spellings = [];
  let Args = [UnsignedArgument<"ID">];
  let Subjects = SubjectList<[Function]>;
  let SemaHandler = 0;
  let Documentation = [Undocumented];
}

def EnforceTCB : InheritableAttr {
  let Spellings = [Clang<"enforce_tcb">];
  let Subjects = SubjectList<[Function]>;
  let Args = [StringArgument<"TCBName">];
  let Documentation = [EnforceTCBDocs];
  bit InheritEvenIfAlreadyPresent = 1;
}

def EnforceTCBLeaf : InheritableAttr {
  let Spellings = [Clang<"enforce_tcb_leaf">];
  let Subjects = SubjectList<[Function]>;
  let Args = [StringArgument<"TCBName">];
  let Documentation = [EnforceTCBLeafDocs];
  bit InheritEvenIfAlreadyPresent = 1;
}

def Error : InheritableAttr {
  let Spellings = [GCC<"error">, GCC<"warning">];
  let Accessors = [Accessor<"isError", [GCC<"error">]>,
                   Accessor<"isWarning", [GCC<"warning">]>];
  let Args = [StringArgument<"UserDiagnostic">];
  let Subjects = SubjectList<[Function], ErrorDiag>;
  let Documentation = [ErrorAttrDocs];
}<|MERGE_RESOLUTION|>--- conflicted
+++ resolved
@@ -1158,13 +1158,6 @@
   let Documentation = [HIPManagedAttrDocs];
 }
 
-def HIPManaged : InheritableAttr {
-  let Spellings = [GNU<"managed">, Declspec<"__managed__">];
-  let Subjects = SubjectList<[Var]>;
-  let LangOpts = [HIP];
-  let Documentation = [HIPManagedAttrDocs];
-}
-
 def CUDAInvalidTarget : InheritableAttr {
   let Spellings = [];
   let Subjects = SubjectList<[Function]>;
@@ -1223,15 +1216,9 @@
 
 def OpenCLUnrollHint : StmtAttr {
   let Spellings = [GNU<"opencl_unroll_hint">];
-<<<<<<< HEAD
-//  let Subjects = SubjectList<[ForStmt, CXXForRangeStmt, WhileStmt, DoStmt],
-//                             ErrorDiag, "'for', 'while', and 'do' statements">;
-  let Args = [UnsignedArgument<"UnrollHint">];
-=======
   let Subjects = SubjectList<[ForStmt, CXXForRangeStmt, WhileStmt, DoStmt],
                              ErrorDiag, "'for', 'while', and 'do' statements">;
   let Args = [UnsignedArgument<"UnrollHint", /*opt*/1>];
->>>>>>> 2ab1d525
   let Documentation = [OpenCLUnrollHintDocs];
 }
 
@@ -1642,16 +1629,6 @@
   let SimpleHandler = 1;
 }
 def : MutualExclusions<[MipsLongCall, MipsShortCall]>;
-
-def M68kInterrupt : InheritableAttr, TargetSpecificAttr<TargetM68k> {
-  // NOTE: If you add any additional spellings, ARMInterrupt's, MipsInterrupt's
-  // MSP430Interrupt's and AnyX86Interrupt's spellings must match.
-  let Spellings = [GNU<"interrupt">];
-  let Args = [UnsignedArgument<"Number">];
-  let ParseKind = "Interrupt";
-  let HasCustomParsing = 1;
-  let Documentation = [Undocumented];
-}
 
 def M68kInterrupt : InheritableAttr, TargetSpecificAttr<TargetM68k> {
   // NOTE: If you add any additional spellings, ARMInterrupt's, MipsInterrupt's
