--- conflicted
+++ resolved
@@ -268,25 +268,15 @@
 // Name of this warning in GCC.
 def NoexceptType : DiagGroup<"noexcept-type", [CXX17CompatMangling]>;
 
-<<<<<<< HEAD
-// Warnings for C2x code which is not compatible with prior C standards.
-=======
 // Warnings for C code which is not compatible with previous C standards.
->>>>>>> 2ab1d525
 def CPre2xCompat : DiagGroup<"pre-c2x-compat">;
 def CPre2xCompatPedantic : DiagGroup<"pre-c2x-compat-pedantic",
                                      [CPre2xCompat]>;
 
-<<<<<<< HEAD
-// Warnings for C++1y code which is not compatible with prior C++ standards.
-def CXXPre14Compat : DiagGroup<"c++98-c++11-compat">;
-def CXXPre14CompatPedantic : DiagGroup<"c++98-c++11-compat-pedantic",
-=======
 // Warnings for C++ code which is not compatible with previous C++ standards.
 def CXXPre14Compat : DiagGroup<"pre-c++14-compat">;
 def : DiagGroup<"c++98-c++11-compat", [CXXPre14Compat]>;
 def CXXPre14CompatPedantic : DiagGroup<"pre-c++14-compat-pedantic",
->>>>>>> 2ab1d525
                                        [CXXPre14Compat,
                                         CXXPre14CompatBinaryLiteral]>;
 def : DiagGroup<"c++98-c++11-compat-pedantic", [CXXPre14CompatPedantic]>;
@@ -300,11 +290,8 @@
 def : DiagGroup<"c++98-c++11-c++14-c++17-compat", [CXXPre20Compat]>;
 def CXXPre20CompatPedantic : DiagGroup<"pre-c++20-compat-pedantic",
                                        [CXXPre20Compat]>;
-<<<<<<< HEAD
-=======
 def : DiagGroup<"c++98-c++11-c++14-c++17-compat-pedantic",
                 [CXXPre20CompatPedantic]>;
->>>>>>> 2ab1d525
 def CXXPre2bCompat : DiagGroup<"pre-c++2b-compat">;
 def CXXPre2bCompatPedantic :
   DiagGroup<"pre-c++2b-compat-pedantic", [CXXPre2bCompat]>;
@@ -1088,10 +1075,6 @@
 // earlier C++ versions.
 def CXX2b : DiagGroup<"c++2b-extensions">;
 
-// A warning group for warnings about using C++2b features as extensions in
-// earlier C++ versions.
-def CXX2b : DiagGroup<"c++2b-extensions">;
-
 def : DiagGroup<"c++0x-extensions", [CXX11]>;
 def : DiagGroup<"c++1y-extensions", [CXX14]>;
 def : DiagGroup<"c++1z-extensions", [CXX17]>;
@@ -1248,13 +1231,9 @@
 // Backend warnings.
 def BackendInlineAsm : DiagGroup<"inline-asm">;
 def BackendSourceMgr : DiagGroup<"source-mgr">;
-<<<<<<< HEAD
-def BackendFrameLargerThanEQ : DiagGroup<"frame-larger-than=">;
-=======
 def BackendFrameLargerThan : DiagGroup<"frame-larger-than">;
 // Compatibility flag name from old versions of Clang.
 def : DiagGroup<"frame-larger-than=", [BackendFrameLargerThan]>;
->>>>>>> 2ab1d525
 def BackendPlugin : DiagGroup<"backend-plugin">;
 def RemarkBackendPlugin : DiagGroup<"remark-backend-plugin">;
 def BackendOptimizationRemark : DiagGroup<"pass">;
