--- conflicted
+++ resolved
@@ -107,11 +107,7 @@
 }
 
 int main(int argc, char **argv) {
-<<<<<<< HEAD
-  fir::support::registerFIRPasses();
-=======
   fir::support::registerMLIRPassesForFortranTools();
->>>>>>> a2ce6ee6
   [[maybe_unused]] InitLLVM y(argc, argv);
   mlir::registerPassManagerCLOptions();
   mlir::PassPipelineCLParser passPipe("", "Compiler passes to run");
