--- conflicted
+++ resolved
@@ -107,11 +107,7 @@
 }
 
 int main(int argc, char **argv) {
-<<<<<<< HEAD
-  fir::support::registerFIRPasses();
-=======
   fir::support::registerMLIRPassesForFortranTools();
->>>>>>> 2ab1d525
   [[maybe_unused]] InitLLVM y(argc, argv);
   mlir::registerPassManagerCLOptions();
   mlir::PassPipelineCLParser passPipe("", "Compiler passes to run");
