--- conflicted
+++ resolved
@@ -28,14 +28,9 @@
       set(depends ${FLANG_INTRINSIC_MODULES_DIR}/__fortran_type_info.mod)
     endif()
   endif()
-<<<<<<< HEAD
-  add_custom_command(OUTPUT ${include}/${filename}.mod
-    COMMAND f18 -fsyntax-only -I${include}
-=======
   add_custom_command(OUTPUT ${base}.mod
     COMMAND ${CMAKE_COMMAND} -E make_directory ${FLANG_INTRINSIC_MODULES_DIR}
     COMMAND flang-new -fc1 -fsyntax-only -module-dir ${FLANG_INTRINSIC_MODULES_DIR}
->>>>>>> a2ce6ee6
       ${FLANG_SOURCE_DIR}/module/${filename}.f90
     DEPENDS flang-new ${FLANG_SOURCE_DIR}/module/${filename}.f90 ${depends}
   )
