--- conflicted
+++ resolved
@@ -10,15 +10,12 @@
 module ieee_arithmetic
 
   use __Fortran_builtins, only: &
-<<<<<<< HEAD
-=======
     ieee_is_nan => __builtin_ieee_is_nan, &
     ieee_next_after => __builtin_ieee_next_after, &
     ieee_next_down => __builtin_ieee_next_down, &
     ieee_next_up => __builtin_ieee_next_up, &
     ieee_scalb => scale, &
     ieee_selected_real_kind => __builtin_ieee_selected_real_kind, &
->>>>>>> 2ab1d525
     ieee_support_datatype => __builtin_ieee_support_datatype, &
     ieee_support_denormal => __builtin_ieee_support_denormal, &
     ieee_support_divide => __builtin_ieee_support_divide, &
@@ -30,11 +27,8 @@
     ieee_support_subnormal => __builtin_ieee_support_subnormal, &
     ieee_support_underflow_control => __builtin_ieee_support_underflow_control
 
-<<<<<<< HEAD
-=======
   implicit none
 
->>>>>>> 2ab1d525
   type :: ieee_class_type
     private
     integer(kind=1) :: which = 0
@@ -104,15 +98,6 @@
     ieee_rem_a8_a2, ieee_rem_a8_a3, ieee_rem_a8_a4, ieee_rem_a8_a8, ieee_rem_a8_a10, ieee_rem_a8_a16, &
     ieee_rem_a10_a2, ieee_rem_a10_a3, ieee_rem_a10_a4, ieee_rem_a10_a8, ieee_rem_a10_a10, ieee_rem_a10_a16, &
     ieee_rem_a16_a2, ieee_rem_a16_a3, ieee_rem_a16_a4, ieee_rem_a16_a8, ieee_rem_a16_a10, ieee_rem_a16_a16
-
-  generic :: ieee_support_rounding => ieee_support_rounding_, &
-    ieee_support_rounding_2, ieee_support_rounding_3, &
-    ieee_support_rounding_4, ieee_support_rounding_8, &
-    ieee_support_rounding_10, ieee_support_rounding_16
-  private :: ieee_support_rounding_, &
-    ieee_support_rounding_2, ieee_support_rounding_3, &
-    ieee_support_rounding_4, ieee_support_rounding_8, &
-    ieee_support_rounding_10, ieee_support_rounding_16
 
   generic :: ieee_support_rounding => ieee_support_rounding_, &
     ieee_support_rounding_2, ieee_support_rounding_3, &
@@ -232,8 +217,6 @@
   _COPYSIGN(16,16,128)
 #undef _COPYSIGN
 
-<<<<<<< HEAD
-=======
 #define _IS_FINITE(KIND) \
   elemental function ieee_is_finite_a##KIND(x) result(res); \
     real(kind=KIND), intent(in) :: x; \
@@ -300,7 +283,6 @@
   _REM(16,16)
 #undef _REM
 
->>>>>>> 2ab1d525
   pure logical function ieee_support_rounding_(round_type)
     type(ieee_round_type), intent(in) :: round_type
     ieee_support_rounding_ = .true.
