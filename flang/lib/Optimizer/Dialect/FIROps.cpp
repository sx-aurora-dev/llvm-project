//===-- FIROps.cpp --------------------------------------------------------===//
//
// Part of the LLVM Project, under the Apache License v2.0 with LLVM Exceptions.
// See https://llvm.org/LICENSE.txt for license information.
// SPDX-License-Identifier: Apache-2.0 WITH LLVM-exception
//
//===----------------------------------------------------------------------===//
//
// Coding style: https://mlir.llvm.org/getting_started/DeveloperGuide/
//
//===----------------------------------------------------------------------===//

#include "flang/Optimizer/Dialect/FIROps.h"
#include "flang/Optimizer/Dialect/FIRAttr.h"
#include "flang/Optimizer/Dialect/FIROpsSupport.h"
#include "flang/Optimizer/Dialect/FIRType.h"
#include "flang/Optimizer/Support/Utils.h"
#include "mlir/Dialect/CommonFolders.h"
#include "mlir/Dialect/StandardOps/IR/Ops.h"
#include "mlir/IR/BuiltinAttributes.h"
#include "mlir/IR/BuiltinOps.h"
#include "mlir/IR/Diagnostics.h"
#include "mlir/IR/Matchers.h"
<<<<<<< HEAD
#include "mlir/IR/PatternMatch.h"
=======
#include "mlir/IR/OpDefinition.h"
#include "mlir/IR/PatternMatch.h"
#include "llvm/ADT/STLExtras.h"
#include "llvm/ADT/SmallVector.h"
>>>>>>> 2ab1d525
#include "llvm/ADT/StringSwitch.h"
#include "llvm/ADT/TypeSwitch.h"

namespace {
#include "flang/Optimizer/Dialect/CanonicalizationPatterns.inc"
} // namespace
using namespace fir;

/// Return true if a sequence type is of some incomplete size or a record type
/// is malformed or contains an incomplete sequence type. An incomplete sequence
/// type is one with more unknown extents in the type than have been provided
/// via `dynamicExtents`. Sequence types with an unknown rank are incomplete by
/// definition.
static bool verifyInType(mlir::Type inType,
                         llvm::SmallVectorImpl<llvm::StringRef> &visited,
                         unsigned dynamicExtents = 0) {
  if (auto st = inType.dyn_cast<fir::SequenceType>()) {
    auto shape = st.getShape();
    if (shape.size() == 0)
      return true;
    for (std::size_t i = 0, end{shape.size()}; i < end; ++i) {
      if (shape[i] != fir::SequenceType::getUnknownExtent())
        continue;
      if (dynamicExtents-- == 0)
        return true;
    }
  } else if (auto rt = inType.dyn_cast<fir::RecordType>()) {
    // don't recurse if we're already visiting this one
    if (llvm::is_contained(visited, rt.getName()))
      return false;
    // keep track of record types currently being visited
    visited.push_back(rt.getName());
    for (auto &field : rt.getTypeList())
      if (verifyInType(field.second, visited))
        return true;
    visited.pop_back();
  }
  return false;
}

static bool verifyTypeParamCount(mlir::Type inType, unsigned numParams) {
  auto ty = fir::unwrapSequenceType(inType);
  if (numParams > 0) {
    if (auto recTy = ty.dyn_cast<fir::RecordType>())
      return numParams != recTy.getNumLenParams();
    if (auto chrTy = ty.dyn_cast<fir::CharacterType>())
      return !(numParams == 1 && chrTy.hasDynamicLen());
    return true;
  }
  if (auto chrTy = ty.dyn_cast<fir::CharacterType>())
    return !chrTy.hasConstantLen();
  return false;
}

/// Parser shared by Alloca and Allocmem
///
/// operation ::= %res = (`fir.alloca` | `fir.allocmem`) $in_type
///                      ( `(` $typeparams `)` )? ( `,` $shape )?
///                      attr-dict-without-keyword
template <typename FN>
static mlir::ParseResult parseAllocatableOp(FN wrapResultType,
                                            mlir::OpAsmParser &parser,
                                            mlir::OperationState &result) {
  mlir::Type intype;
  if (parser.parseType(intype))
    return mlir::failure();
  auto &builder = parser.getBuilder();
  result.addAttribute("in_type", mlir::TypeAttr::get(intype));
  llvm::SmallVector<mlir::OpAsmParser::OperandType> operands;
  llvm::SmallVector<mlir::Type> typeVec;
  bool hasOperands = false;
  std::int32_t typeparamsSize = 0;
  if (!parser.parseOptionalLParen()) {
    // parse the LEN params of the derived type. (<params> : <types>)
    if (parser.parseOperandList(operands, mlir::OpAsmParser::Delimiter::None) ||
        parser.parseColonTypeList(typeVec) || parser.parseRParen())
      return mlir::failure();
    typeparamsSize = operands.size();
    hasOperands = true;
  }
  std::int32_t shapeSize = 0;
  if (!parser.parseOptionalComma()) {
    // parse size to scale by, vector of n dimensions of type index
    if (parser.parseOperandList(operands, mlir::OpAsmParser::Delimiter::None))
      return mlir::failure();
    shapeSize = operands.size() - typeparamsSize;
    auto idxTy = builder.getIndexType();
    for (std::int32_t i = typeparamsSize, end = operands.size(); i != end; ++i)
      typeVec.push_back(idxTy);
    hasOperands = true;
  }
  if (hasOperands &&
      parser.resolveOperands(operands, typeVec, parser.getNameLoc(),
                             result.operands))
    return mlir::failure();
  mlir::Type restype = wrapResultType(intype);
  if (!restype) {
    parser.emitError(parser.getNameLoc(), "invalid allocate type: ") << intype;
    return mlir::failure();
  }
  result.addAttribute("operand_segment_sizes",
                      builder.getI32VectorAttr({typeparamsSize, shapeSize}));
  if (parser.parseOptionalAttrDict(result.attributes) ||
      parser.addTypeToList(restype, result.types))
    return mlir::failure();
  return mlir::success();
}

template <typename OP>
static void printAllocatableOp(mlir::OpAsmPrinter &p, OP &op) {
  p << ' ' << op.in_type();
  if (!op.typeparams().empty()) {
    p << '(' << op.typeparams() << " : " << op.typeparams().getTypes() << ')';
  }
  // print the shape of the allocation (if any); all must be index type
  for (auto sh : op.shape()) {
    p << ", ";
    p.printOperand(sh);
  }
  p.printOptionalAttrDict(op->getAttrs(), {"in_type", "operand_segment_sizes"});
}

//===----------------------------------------------------------------------===//
// AllocaOp
//===----------------------------------------------------------------------===//

/// Create a legal memory reference as return type
static mlir::Type wrapAllocaResultType(mlir::Type intype) {
  // FIR semantics: memory references to memory references are disallowed
  if (intype.isa<ReferenceType>())
    return {};
  return ReferenceType::get(intype);
}

mlir::Type fir::AllocaOp::getAllocatedType() {
  return getType().cast<ReferenceType>().getEleTy();
}

mlir::Type fir::AllocaOp::getRefTy(mlir::Type ty) {
  return ReferenceType::get(ty);
}

void fir::AllocaOp::build(mlir::OpBuilder &builder,
                          mlir::OperationState &result, mlir::Type inType,
                          llvm::StringRef uniqName, mlir::ValueRange typeparams,
                          mlir::ValueRange shape,
                          llvm::ArrayRef<mlir::NamedAttribute> attributes) {
  auto nameAttr = builder.getStringAttr(uniqName);
  build(builder, result, wrapAllocaResultType(inType), inType, nameAttr, {},
        /*pinned=*/false, typeparams, shape);
  result.addAttributes(attributes);
}

void fir::AllocaOp::build(mlir::OpBuilder &builder,
                          mlir::OperationState &result, mlir::Type inType,
                          llvm::StringRef uniqName, bool pinned,
                          mlir::ValueRange typeparams, mlir::ValueRange shape,
                          llvm::ArrayRef<mlir::NamedAttribute> attributes) {
  auto nameAttr = builder.getStringAttr(uniqName);
  build(builder, result, wrapAllocaResultType(inType), inType, nameAttr, {},
        pinned, typeparams, shape);
  result.addAttributes(attributes);
}

void fir::AllocaOp::build(mlir::OpBuilder &builder,
                          mlir::OperationState &result, mlir::Type inType,
                          llvm::StringRef uniqName, llvm::StringRef bindcName,
                          mlir::ValueRange typeparams, mlir::ValueRange shape,
                          llvm::ArrayRef<mlir::NamedAttribute> attributes) {
  auto nameAttr =
      uniqName.empty() ? mlir::StringAttr{} : builder.getStringAttr(uniqName);
  auto bindcAttr =
      bindcName.empty() ? mlir::StringAttr{} : builder.getStringAttr(bindcName);
  build(builder, result, wrapAllocaResultType(inType), inType, nameAttr,
        bindcAttr, /*pinned=*/false, typeparams, shape);
  result.addAttributes(attributes);
}

void fir::AllocaOp::build(mlir::OpBuilder &builder,
                          mlir::OperationState &result, mlir::Type inType,
                          llvm::StringRef uniqName, llvm::StringRef bindcName,
                          bool pinned, mlir::ValueRange typeparams,
                          mlir::ValueRange shape,
                          llvm::ArrayRef<mlir::NamedAttribute> attributes) {
  auto nameAttr =
      uniqName.empty() ? mlir::StringAttr{} : builder.getStringAttr(uniqName);
  auto bindcAttr =
      bindcName.empty() ? mlir::StringAttr{} : builder.getStringAttr(bindcName);
  build(builder, result, wrapAllocaResultType(inType), inType, nameAttr,
        bindcAttr, pinned, typeparams, shape);
  result.addAttributes(attributes);
}

void fir::AllocaOp::build(mlir::OpBuilder &builder,
                          mlir::OperationState &result, mlir::Type inType,
                          mlir::ValueRange typeparams, mlir::ValueRange shape,
                          llvm::ArrayRef<mlir::NamedAttribute> attributes) {
  build(builder, result, wrapAllocaResultType(inType), inType, {}, {},
        /*pinned=*/false, typeparams, shape);
  result.addAttributes(attributes);
}

void fir::AllocaOp::build(mlir::OpBuilder &builder,
                          mlir::OperationState &result, mlir::Type inType,
                          bool pinned, mlir::ValueRange typeparams,
                          mlir::ValueRange shape,
                          llvm::ArrayRef<mlir::NamedAttribute> attributes) {
  build(builder, result, wrapAllocaResultType(inType), inType, {}, {}, pinned,
        typeparams, shape);
  result.addAttributes(attributes);
}

static mlir::LogicalResult verify(fir::AllocaOp &op) {
  llvm::SmallVector<llvm::StringRef> visited;
  if (verifyInType(op.getInType(), visited, op.numShapeOperands()))
    return op.emitOpError("invalid type for allocation");
  if (verifyTypeParamCount(op.getInType(), op.numLenParams()))
    return op.emitOpError("LEN params do not correspond to type");
  mlir::Type outType = op.getType();
  if (!outType.isa<fir::ReferenceType>())
    return op.emitOpError("must be a !fir.ref type");
  if (fir::isa_unknown_size_box(fir::dyn_cast_ptrEleTy(outType)))
    return op.emitOpError("cannot allocate !fir.box of unknown rank or type");
  return mlir::success();
}

//===----------------------------------------------------------------------===//
// AllocMemOp
//===----------------------------------------------------------------------===//

/// Create a legal heap reference as return type
static mlir::Type wrapAllocMemResultType(mlir::Type intype) {
  // Fortran semantics: C852 an entity cannot be both ALLOCATABLE and POINTER
  // 8.5.3 note 1 prohibits ALLOCATABLE procedures as well
  // FIR semantics: one may not allocate a memory reference value
  if (intype.isa<ReferenceType>() || intype.isa<HeapType>() ||
      intype.isa<PointerType>() || intype.isa<FunctionType>())
    return {};
  return HeapType::get(intype);
}

mlir::Type fir::AllocMemOp::getAllocatedType() {
  return getType().cast<HeapType>().getEleTy();
}

mlir::Type fir::AllocMemOp::getRefTy(mlir::Type ty) {
  return HeapType::get(ty);
}

void fir::AllocMemOp::build(mlir::OpBuilder &builder,
                            mlir::OperationState &result, mlir::Type inType,
                            llvm::StringRef uniqName,
                            mlir::ValueRange typeparams, mlir::ValueRange shape,
                            llvm::ArrayRef<mlir::NamedAttribute> attributes) {
  auto nameAttr = builder.getStringAttr(uniqName);
  build(builder, result, wrapAllocMemResultType(inType), inType, nameAttr, {},
        typeparams, shape);
  result.addAttributes(attributes);
}

void fir::AllocMemOp::build(mlir::OpBuilder &builder,
                            mlir::OperationState &result, mlir::Type inType,
                            llvm::StringRef uniqName, llvm::StringRef bindcName,
                            mlir::ValueRange typeparams, mlir::ValueRange shape,
                            llvm::ArrayRef<mlir::NamedAttribute> attributes) {
  auto nameAttr = builder.getStringAttr(uniqName);
  auto bindcAttr = builder.getStringAttr(bindcName);
  build(builder, result, wrapAllocMemResultType(inType), inType, nameAttr,
        bindcAttr, typeparams, shape);
  result.addAttributes(attributes);
}

void fir::AllocMemOp::build(mlir::OpBuilder &builder,
                            mlir::OperationState &result, mlir::Type inType,
                            mlir::ValueRange typeparams, mlir::ValueRange shape,
                            llvm::ArrayRef<mlir::NamedAttribute> attributes) {
  build(builder, result, wrapAllocMemResultType(inType), inType, {}, {},
        typeparams, shape);
  result.addAttributes(attributes);
}

static mlir::LogicalResult verify(fir::AllocMemOp op) {
  llvm::SmallVector<llvm::StringRef> visited;
  if (verifyInType(op.getInType(), visited, op.numShapeOperands()))
    return op.emitOpError("invalid type for allocation");
  if (verifyTypeParamCount(op.getInType(), op.numLenParams()))
    return op.emitOpError("LEN params do not correspond to type");
  mlir::Type outType = op.getType();
  if (!outType.dyn_cast<fir::HeapType>())
    return op.emitOpError("must be a !fir.heap type");
  if (fir::isa_unknown_size_box(fir::dyn_cast_ptrEleTy(outType)))
    return op.emitOpError("cannot allocate !fir.box of unknown rank or type");
  return mlir::success();
}

//===----------------------------------------------------------------------===//
// ArrayCoorOp
//===----------------------------------------------------------------------===//

static mlir::LogicalResult verify(fir::ArrayCoorOp op) {
  auto eleTy = fir::dyn_cast_ptrOrBoxEleTy(op.memref().getType());
  auto arrTy = eleTy.dyn_cast<fir::SequenceType>();
  if (!arrTy)
    return op.emitOpError("must be a reference to an array");
  auto arrDim = arrTy.getDimension();

  if (auto shapeOp = op.shape()) {
    auto shapeTy = shapeOp.getType();
    unsigned shapeTyRank = 0;
    if (auto s = shapeTy.dyn_cast<fir::ShapeType>()) {
      shapeTyRank = s.getRank();
    } else if (auto ss = shapeTy.dyn_cast<fir::ShapeShiftType>()) {
      shapeTyRank = ss.getRank();
    } else {
      auto s = shapeTy.cast<fir::ShiftType>();
      shapeTyRank = s.getRank();
      if (!op.memref().getType().isa<fir::BoxType>())
        return op.emitOpError("shift can only be provided with fir.box memref");
    }
    if (arrDim && arrDim != shapeTyRank)
      return op.emitOpError("rank of dimension mismatched");
    if (shapeTyRank != op.indices().size())
      return op.emitOpError("number of indices do not match dim rank");
  }

  if (auto sliceOp = op.slice()) {
    if (auto sl = mlir::dyn_cast_or_null<fir::SliceOp>(sliceOp.getDefiningOp()))
      if (!sl.substr().empty())
        return op.emitOpError("array_coor cannot take a slice with substring");
    if (auto sliceTy = sliceOp.getType().dyn_cast<fir::SliceType>())
      if (sliceTy.getRank() != arrDim)
        return op.emitOpError("rank of dimension in slice mismatched");
  }

  return mlir::success();
}

//===----------------------------------------------------------------------===//
// ArrayLoadOp
//===----------------------------------------------------------------------===//

static mlir::Type adjustedElementType(mlir::Type t) {
  if (auto ty = t.dyn_cast<fir::ReferenceType>()) {
    auto eleTy = ty.getEleTy();
    if (fir::isa_char(eleTy))
      return eleTy;
    if (fir::isa_derived(eleTy))
      return eleTy;
    if (eleTy.isa<fir::SequenceType>())
      return eleTy;
  }
  return t;
}

std::vector<mlir::Value> fir::ArrayLoadOp::getExtents() {
  if (auto sh = shape())
    if (auto *op = sh.getDefiningOp()) {
      if (auto shOp = dyn_cast<fir::ShapeOp>(op)) {
        auto extents = shOp.getExtents();
        return {extents.begin(), extents.end()};
      }
      return cast<fir::ShapeShiftOp>(op).getExtents();
    }
  return {};
}

static mlir::LogicalResult verify(fir::ArrayLoadOp op) {
  auto eleTy = fir::dyn_cast_ptrOrBoxEleTy(op.memref().getType());
  auto arrTy = eleTy.dyn_cast<fir::SequenceType>();
  if (!arrTy)
    return op.emitOpError("must be a reference to an array");
  auto arrDim = arrTy.getDimension();

  if (auto shapeOp = op.shape()) {
    auto shapeTy = shapeOp.getType();
    unsigned shapeTyRank = 0;
    if (auto s = shapeTy.dyn_cast<fir::ShapeType>()) {
      shapeTyRank = s.getRank();
    } else if (auto ss = shapeTy.dyn_cast<fir::ShapeShiftType>()) {
      shapeTyRank = ss.getRank();
    } else {
      auto s = shapeTy.cast<fir::ShiftType>();
      shapeTyRank = s.getRank();
      if (!op.memref().getType().isa<fir::BoxType>())
        return op.emitOpError("shift can only be provided with fir.box memref");
    }
    if (arrDim && arrDim != shapeTyRank)
      return op.emitOpError("rank of dimension mismatched");
  }

  if (auto sliceOp = op.slice()) {
    if (auto sl = mlir::dyn_cast_or_null<fir::SliceOp>(sliceOp.getDefiningOp()))
      if (!sl.substr().empty())
        return op.emitOpError("array_load cannot take a slice with substring");
    if (auto sliceTy = sliceOp.getType().dyn_cast<fir::SliceType>())
      if (sliceTy.getRank() != arrDim)
        return op.emitOpError("rank of dimension in slice mismatched");
  }

  return mlir::success();
}

//===----------------------------------------------------------------------===//
// ArrayMergeStoreOp
//===----------------------------------------------------------------------===//

static mlir::LogicalResult verify(fir::ArrayMergeStoreOp op) {
  if (!isa<ArrayLoadOp>(op.original().getDefiningOp()))
    return op.emitOpError("operand #0 must be result of a fir.array_load op");
  if (auto sl = op.slice()) {
    if (auto sliceOp =
            mlir::dyn_cast_or_null<fir::SliceOp>(sl.getDefiningOp())) {
      if (!sliceOp.substr().empty())
        return op.emitOpError(
            "array_merge_store cannot take a slice with substring");
      if (!sliceOp.fields().empty()) {
        // This is an intra-object merge, where the slice is projecting the
        // subfields that are to be overwritten by the merge operation.
        auto eleTy = fir::dyn_cast_ptrOrBoxEleTy(op.memref().getType());
        if (auto seqTy = eleTy.dyn_cast<fir::SequenceType>()) {
          auto projTy =
              fir::applyPathToType(seqTy.getEleTy(), sliceOp.fields());
          if (fir::unwrapSequenceType(op.original().getType()) != projTy)
            return op.emitOpError(
                "type of origin does not match sliced memref type");
          if (fir::unwrapSequenceType(op.sequence().getType()) != projTy)
            return op.emitOpError(
                "type of sequence does not match sliced memref type");
          return mlir::success();
        }
        return op.emitOpError("referenced type is not an array");
      }
    }
    return mlir::success();
  }
  auto eleTy = fir::dyn_cast_ptrOrBoxEleTy(op.memref().getType());
  if (op.original().getType() != eleTy)
    return op.emitOpError("type of origin does not match memref element type");
  if (op.sequence().getType() != eleTy)
    return op.emitOpError(
        "type of sequence does not match memref element type");
  return mlir::success();
}

//===----------------------------------------------------------------------===//
// ArrayFetchOp
//===----------------------------------------------------------------------===//

// Template function used for both array_fetch and array_update verification.
template <typename A>
mlir::Type validArraySubobject(A op) {
  auto ty = op.sequence().getType();
  return fir::applyPathToType(ty, op.indices());
}

static mlir::LogicalResult verify(fir::ArrayFetchOp op) {
  auto arrTy = op.sequence().getType().cast<fir::SequenceType>();
  auto indSize = op.indices().size();
  if (indSize < arrTy.getDimension())
    return op.emitOpError("number of indices != dimension of array");
  if (indSize == arrTy.getDimension() &&
      ::adjustedElementType(op.element().getType()) != arrTy.getEleTy())
    return op.emitOpError("return type does not match array");
  auto ty = validArraySubobject(op);
  if (!ty || ty != ::adjustedElementType(op.getType()))
    return op.emitOpError("return type and/or indices do not type check");
  if (!isa<fir::ArrayLoadOp>(op.sequence().getDefiningOp()))
    return op.emitOpError("argument #0 must be result of fir.array_load");
  return mlir::success();
}

//===----------------------------------------------------------------------===//
// ArrayUpdateOp
//===----------------------------------------------------------------------===//

static mlir::LogicalResult verify(fir::ArrayUpdateOp op) {
  if (fir::isa_ref_type(op.merge().getType()))
    return op.emitOpError("does not support reference type for merge");
  auto arrTy = op.sequence().getType().cast<fir::SequenceType>();
  auto indSize = op.indices().size();
  if (indSize < arrTy.getDimension())
    return op.emitOpError("number of indices != dimension of array");
  if (indSize == arrTy.getDimension() &&
      ::adjustedElementType(op.merge().getType()) != arrTy.getEleTy())
    return op.emitOpError("merged value does not have element type");
  auto ty = validArraySubobject(op);
  if (!ty || ty != ::adjustedElementType(op.merge().getType()))
    return op.emitOpError("merged value and/or indices do not type check");
  return mlir::success();
}

//===----------------------------------------------------------------------===//
// ArrayModifyOp
//===----------------------------------------------------------------------===//

static mlir::LogicalResult verify(fir::ArrayModifyOp op) {
  auto arrTy = op.sequence().getType().cast<fir::SequenceType>();
  auto indSize = op.indices().size();
  if (indSize < arrTy.getDimension())
    return op.emitOpError("number of indices must match array dimension");
  return mlir::success();
}

//===----------------------------------------------------------------------===//
// ArrayCoorOp
//===----------------------------------------------------------------------===//

static mlir::LogicalResult verify(fir::ArrayCoorOp op) {
  auto eleTy = fir::dyn_cast_ptrOrBoxEleTy(op.memref().getType());
  auto arrTy = eleTy.dyn_cast<fir::SequenceType>();
  if (!arrTy)
    return op.emitOpError("must be a reference to an array");
  auto arrDim = arrTy.getDimension();

  if (auto shapeOp = op.shape()) {
    auto shapeTy = shapeOp.getType();
    unsigned shapeTyRank = 0;
    if (auto s = shapeTy.dyn_cast<fir::ShapeType>()) {
      shapeTyRank = s.getRank();
    } else if (auto ss = shapeTy.dyn_cast<fir::ShapeShiftType>()) {
      shapeTyRank = ss.getRank();
    } else {
      auto s = shapeTy.cast<fir::ShiftType>();
      shapeTyRank = s.getRank();
      if (!op.memref().getType().isa<fir::BoxType>())
        return op.emitOpError("shift can only be provided with fir.box memref");
    }
    if (arrDim && arrDim != shapeTyRank)
      return op.emitOpError("rank of dimension mismatched");
    if (shapeTyRank != op.indices().size())
      return op.emitOpError("number of indices do not match dim rank");
  }

  if (auto sliceOp = op.slice())
    if (auto sliceTy = sliceOp.getType().dyn_cast<fir::SliceType>())
      if (sliceTy.getRank() != arrDim)
        return op.emitOpError("rank of dimension in slice mismatched");

  return mlir::success();
}

//===----------------------------------------------------------------------===//
// ArrayLoadOp
//===----------------------------------------------------------------------===//

std::vector<mlir::Value> fir::ArrayLoadOp::getExtents() {
  if (auto sh = shape())
    if (auto *op = sh.getDefiningOp()) {
      if (auto shOp = dyn_cast<fir::ShapeOp>(op))
        return shOp.getExtents();
      return cast<fir::ShapeShiftOp>(op).getExtents();
    }
  return {};
}

static mlir::LogicalResult verify(fir::ArrayLoadOp op) {
  auto eleTy = fir::dyn_cast_ptrOrBoxEleTy(op.memref().getType());
  auto arrTy = eleTy.dyn_cast<fir::SequenceType>();
  if (!arrTy)
    return op.emitOpError("must be a reference to an array");
  auto arrDim = arrTy.getDimension();

  if (auto shapeOp = op.shape()) {
    auto shapeTy = shapeOp.getType();
    unsigned shapeTyRank = 0;
    if (auto s = shapeTy.dyn_cast<fir::ShapeType>()) {
      shapeTyRank = s.getRank();
    } else if (auto ss = shapeTy.dyn_cast<fir::ShapeShiftType>()) {
      shapeTyRank = ss.getRank();
    } else {
      auto s = shapeTy.cast<fir::ShiftType>();
      shapeTyRank = s.getRank();
      if (!op.memref().getType().isa<fir::BoxType>())
        return op.emitOpError("shift can only be provided with fir.box memref");
    }
    if (arrDim && arrDim != shapeTyRank)
      return op.emitOpError("rank of dimension mismatched");
  }

  if (auto sliceOp = op.slice())
    if (auto sliceTy = sliceOp.getType().dyn_cast<fir::SliceType>())
      if (sliceTy.getRank() != arrDim)
        return op.emitOpError("rank of dimension in slice mismatched");

  return mlir::success();
}

//===----------------------------------------------------------------------===//
// BoxAddrOp
//===----------------------------------------------------------------------===//

mlir::OpFoldResult fir::BoxAddrOp::fold(llvm::ArrayRef<mlir::Attribute> opnds) {
  if (auto v = val().getDefiningOp()) {
    if (auto box = dyn_cast<fir::EmboxOp>(v))
      return box.memref();
    if (auto box = dyn_cast<fir::EmboxCharOp>(v))
      return box.memref();
  }
  return {};
}

//===----------------------------------------------------------------------===//
// BoxCharLenOp
//===----------------------------------------------------------------------===//

mlir::OpFoldResult
fir::BoxCharLenOp::fold(llvm::ArrayRef<mlir::Attribute> opnds) {
  if (auto v = val().getDefiningOp()) {
    if (auto box = dyn_cast<fir::EmboxCharOp>(v))
      return box.len();
  }
  return {};
}

//===----------------------------------------------------------------------===//
// BoxDimsOp
//===----------------------------------------------------------------------===//

/// Get the result types packed in a tuple tuple
mlir::Type fir::BoxDimsOp::getTupleType() {
  // note: triple, but 4 is nearest power of 2
  llvm::SmallVector<mlir::Type> triple{
      getResult(0).getType(), getResult(1).getType(), getResult(2).getType()};
  return mlir::TupleType::get(getContext(), triple);
}

//===----------------------------------------------------------------------===//
// CallOp
//===----------------------------------------------------------------------===//

mlir::FunctionType fir::CallOp::getFunctionType() {
  return mlir::FunctionType::get(getContext(), getOperandTypes(),
                                 getResultTypes());
}

static void printCallOp(mlir::OpAsmPrinter &p, fir::CallOp &op) {
  auto callee = op.callee();
  bool isDirect = callee.hasValue();
  p << ' ';
  if (isDirect)
    p << callee.getValue();
  else
    p << op.getOperand(0);
  p << '(' << op->getOperands().drop_front(isDirect ? 0 : 1) << ')';
<<<<<<< HEAD
  p.printOptionalAttrDict(op->getAttrs(), {fir::CallOp::calleeAttrName()});
=======
  p.printOptionalAttrDict(op->getAttrs(), {"callee"});
>>>>>>> 2ab1d525
  auto resultTypes{op.getResultTypes()};
  llvm::SmallVector<Type> argTypes(
      llvm::drop_begin(op.getOperandTypes(), isDirect ? 0 : 1));
  p << " : " << FunctionType::get(op.getContext(), argTypes, resultTypes);
}

static mlir::ParseResult parseCallOp(mlir::OpAsmParser &parser,
                                     mlir::OperationState &result) {
  llvm::SmallVector<mlir::OpAsmParser::OperandType> operands;
  if (parser.parseOperandList(operands))
    return mlir::failure();

  mlir::NamedAttrList attrs;
  mlir::SymbolRefAttr funcAttr;
  bool isDirect = operands.empty();
  if (isDirect)
    if (parser.parseAttribute(funcAttr, "callee", attrs))
      return mlir::failure();

  Type type;
  if (parser.parseOperandList(operands, mlir::OpAsmParser::Delimiter::Paren) ||
      parser.parseOptionalAttrDict(attrs) || parser.parseColon() ||
      parser.parseType(type))
    return mlir::failure();

  auto funcType = type.dyn_cast<mlir::FunctionType>();
  if (!funcType)
    return parser.emitError(parser.getNameLoc(), "expected function type");
  if (isDirect) {
    if (parser.resolveOperands(operands, funcType.getInputs(),
                               parser.getNameLoc(), result.operands))
      return mlir::failure();
  } else {
    auto funcArgs =
        llvm::ArrayRef<mlir::OpAsmParser::OperandType>(operands).drop_front();
    if (parser.resolveOperand(operands[0], funcType, result.operands) ||
        parser.resolveOperands(funcArgs, funcType.getInputs(),
                               parser.getNameLoc(), result.operands))
      return mlir::failure();
  }
  result.addTypes(funcType.getResults());
  result.attributes = attrs;
  return mlir::success();
}

void fir::CallOp::build(mlir::OpBuilder &builder, mlir::OperationState &result,
                        mlir::FuncOp callee, mlir::ValueRange operands) {
  result.addOperands(operands);
  result.addAttribute(getCalleeAttrNameStr(), SymbolRefAttr::get(callee));
  result.addTypes(callee.getType().getResults());
}

void fir::CallOp::build(mlir::OpBuilder &builder, mlir::OperationState &result,
                        mlir::SymbolRefAttr callee,
                        llvm::ArrayRef<mlir::Type> results,
                        mlir::ValueRange operands) {
  result.addOperands(operands);
  if (callee)
    result.addAttribute(getCalleeAttrNameStr(), callee);
  result.addTypes(results);
}

//===----------------------------------------------------------------------===//
// CmpOp
//===----------------------------------------------------------------------===//

template <typename OPTY>
static void printCmpOp(OpAsmPrinter &p, OPTY op) {
  p << ' ';
  auto predSym = mlir::arith::symbolizeCmpFPredicate(
      op->template getAttrOfType<mlir::IntegerAttr>(
            OPTY::getPredicateAttrName())
          .getInt());
  assert(predSym.hasValue() && "invalid symbol value for predicate");
  p << '"' << mlir::arith::stringifyCmpFPredicate(predSym.getValue()) << '"'
    << ", ";
  p.printOperand(op.lhs());
  p << ", ";
  p.printOperand(op.rhs());
  p.printOptionalAttrDict(op->getAttrs(),
                          /*elidedAttrs=*/{OPTY::getPredicateAttrName()});
  p << " : " << op.lhs().getType();
}

template <typename OPTY>
static mlir::ParseResult parseCmpOp(mlir::OpAsmParser &parser,
                                    mlir::OperationState &result) {
  llvm::SmallVector<mlir::OpAsmParser::OperandType> ops;
  mlir::NamedAttrList attrs;
  mlir::Attribute predicateNameAttr;
  mlir::Type type;
  if (parser.parseAttribute(predicateNameAttr, OPTY::getPredicateAttrName(),
                            attrs) ||
      parser.parseComma() || parser.parseOperandList(ops, 2) ||
      parser.parseOptionalAttrDict(attrs) || parser.parseColonType(type) ||
      parser.resolveOperands(ops, type, result.operands))
    return failure();

  if (!predicateNameAttr.isa<mlir::StringAttr>())
    return parser.emitError(parser.getNameLoc(),
                            "expected string comparison predicate attribute");

  // Rewrite string attribute to an enum value.
  llvm::StringRef predicateName =
      predicateNameAttr.cast<mlir::StringAttr>().getValue();
  auto predicate = fir::CmpcOp::getPredicateByName(predicateName);
  auto builder = parser.getBuilder();
  mlir::Type i1Type = builder.getI1Type();
  attrs.set(OPTY::getPredicateAttrName(),
            builder.getI64IntegerAttr(static_cast<int64_t>(predicate)));
  result.attributes = attrs;
  result.addTypes({i1Type});
  return success();
}

//===----------------------------------------------------------------------===//
// CharConvertOp
//===----------------------------------------------------------------------===//

static mlir::LogicalResult verify(fir::CharConvertOp op) {
  auto unwrap = [&](mlir::Type t) {
    t = fir::unwrapSequenceType(fir::dyn_cast_ptrEleTy(t));
    return t.dyn_cast<fir::CharacterType>();
  };
  auto inTy = unwrap(op.from().getType());
  auto outTy = unwrap(op.to().getType());
  if (!(inTy && outTy))
    return op.emitOpError("not a reference to a character");
  if (inTy.getFKind() == outTy.getFKind())
    return op.emitOpError("buffers must have different KIND values");
  return mlir::success();
}

//===----------------------------------------------------------------------===//
// CmpcOp
//===----------------------------------------------------------------------===//

void fir::buildCmpCOp(OpBuilder &builder, OperationState &result,
                      arith::CmpFPredicate predicate, Value lhs, Value rhs) {
  result.addOperands({lhs, rhs});
  result.types.push_back(builder.getI1Type());
  result.addAttribute(
      fir::CmpcOp::getPredicateAttrName(),
      builder.getI64IntegerAttr(static_cast<int64_t>(predicate)));
}

mlir::arith::CmpFPredicate
fir::CmpcOp::getPredicateByName(llvm::StringRef name) {
  auto pred = mlir::arith::symbolizeCmpFPredicate(name);
  assert(pred.hasValue() && "invalid predicate name");
  return pred.getValue();
}

static void printCmpcOp(OpAsmPrinter &p, fir::CmpcOp op) { printCmpOp(p, op); }

mlir::ParseResult fir::parseCmpcOp(mlir::OpAsmParser &parser,
                                   mlir::OperationState &result) {
  return parseCmpOp<fir::CmpcOp>(parser, result);
}

//===----------------------------------------------------------------------===//
// ConstcOp
//===----------------------------------------------------------------------===//

static mlir::ParseResult parseConstcOp(mlir::OpAsmParser &parser,
                                       mlir::OperationState &result) {
  fir::RealAttr realp;
  fir::RealAttr imagp;
  mlir::Type type;
  if (parser.parseLParen() ||
      parser.parseAttribute(realp, fir::ConstcOp::realAttrName(),
                            result.attributes) ||
      parser.parseComma() ||
      parser.parseAttribute(imagp, fir::ConstcOp::imagAttrName(),
                            result.attributes) ||
      parser.parseRParen() || parser.parseColonType(type) ||
      parser.addTypesToList(type, result.types))
    return mlir::failure();
  return mlir::success();
}

static void print(mlir::OpAsmPrinter &p, fir::ConstcOp &op) {
  p << '(';
  p << op.getOperation()->getAttr(fir::ConstcOp::realAttrName()) << ", ";
  p << op.getOperation()->getAttr(fir::ConstcOp::imagAttrName()) << ") : ";
  p.printType(op.getType());
}

static mlir::LogicalResult verify(fir::ConstcOp &op) {
  if (!op.getType().isa<fir::ComplexType>())
    return op.emitOpError("must be a !fir.complex type");
  return mlir::success();
}

//===----------------------------------------------------------------------===//
// ConvertOp
//===----------------------------------------------------------------------===//

void fir::ConvertOp::getCanonicalizationPatterns(
    OwningRewritePatternList &results, MLIRContext *context) {
<<<<<<< HEAD
=======
  results.insert<ConvertConvertOptPattern, RedundantConvertOptPattern,
                 CombineConvertOptPattern, ForwardConstantConvertPattern>(
      context);
>>>>>>> 2ab1d525
}

mlir::OpFoldResult fir::ConvertOp::fold(llvm::ArrayRef<mlir::Attribute> opnds) {
  if (value().getType() == getType())
    return value();
  if (matchPattern(value(), m_Op<fir::ConvertOp>())) {
    auto inner = cast<fir::ConvertOp>(value().getDefiningOp());
    // (convert (convert 'a : logical -> i1) : i1 -> logical) ==> forward 'a
    if (auto toTy = getType().dyn_cast<fir::LogicalType>())
      if (auto fromTy = inner.value().getType().dyn_cast<fir::LogicalType>())
        if (inner.getType().isa<mlir::IntegerType>() && (toTy == fromTy))
          return inner.value();
    // (convert (convert 'a : i1 -> logical) : logical -> i1) ==> forward 'a
    if (auto toTy = getType().dyn_cast<mlir::IntegerType>())
      if (auto fromTy = inner.value().getType().dyn_cast<mlir::IntegerType>())
        if (inner.getType().isa<fir::LogicalType>() && (toTy == fromTy) &&
            (fromTy.getWidth() == 1))
          return inner.value();
  }
  return {};
}

bool fir::ConvertOp::isIntegerCompatible(mlir::Type ty) {
  return ty.isa<mlir::IntegerType>() || ty.isa<mlir::IndexType>() ||
         ty.isa<fir::IntegerType>() || ty.isa<fir::LogicalType>();
}

bool fir::ConvertOp::isFloatCompatible(mlir::Type ty) {
  return ty.isa<mlir::FloatType>() || ty.isa<fir::RealType>();
}

bool fir::ConvertOp::isPointerCompatible(mlir::Type ty) {
  return ty.isa<fir::ReferenceType>() || ty.isa<fir::PointerType>() ||
<<<<<<< HEAD
         ty.isa<fir::HeapType>() || ty.isa<mlir::MemRefType>() ||
         ty.isa<mlir::FunctionType>() || ty.isa<fir::TypeDescType>();
=======
         ty.isa<fir::HeapType>() || ty.isa<fir::LLVMPointerType>() ||
         ty.isa<mlir::MemRefType>() || ty.isa<mlir::FunctionType>() ||
         ty.isa<fir::TypeDescType>();
>>>>>>> 2ab1d525
}

static mlir::LogicalResult verify(fir::ConvertOp &op) {
  auto inType = op.value().getType();
  auto outType = op.getType();
  if (inType == outType)
    return mlir::success();
  if ((op.isPointerCompatible(inType) && op.isPointerCompatible(outType)) ||
      (op.isIntegerCompatible(inType) && op.isIntegerCompatible(outType)) ||
      (op.isIntegerCompatible(inType) && op.isFloatCompatible(outType)) ||
      (op.isFloatCompatible(inType) && op.isIntegerCompatible(outType)) ||
      (op.isFloatCompatible(inType) && op.isFloatCompatible(outType)) ||
      (op.isIntegerCompatible(inType) && op.isPointerCompatible(outType)) ||
      (op.isPointerCompatible(inType) && op.isIntegerCompatible(outType)) ||
      (inType.isa<fir::BoxType>() && outType.isa<fir::BoxType>()) ||
      (fir::isa_complex(inType) && fir::isa_complex(outType)))
    return mlir::success();
  return op.emitOpError("invalid type conversion");
}

//===----------------------------------------------------------------------===//
// CoordinateOp
//===----------------------------------------------------------------------===//

static void print(mlir::OpAsmPrinter &p, fir::CoordinateOp op) {
<<<<<<< HEAD
  p << op.getOperationName() << ' ' << op.ref() << ", " << op.coor();
=======
  p << ' ' << op.ref() << ", " << op.coor();
>>>>>>> 2ab1d525
  p.printOptionalAttrDict(op->getAttrs(), /*elideAttrs=*/{"baseType"});
  p << " : ";
  p.printFunctionalType(op.getOperandTypes(), op->getResultTypes());
}

static mlir::ParseResult parseCoordinateCustom(mlir::OpAsmParser &parser,
                                               mlir::OperationState &result) {
  mlir::OpAsmParser::OperandType memref;
  if (parser.parseOperand(memref) || parser.parseComma())
    return mlir::failure();
<<<<<<< HEAD
  llvm::SmallVector<mlir::OpAsmParser::OperandType, 8> coorOperands;
  if (parser.parseOperandList(coorOperands))
    return mlir::failure();
  llvm::SmallVector<mlir::OpAsmParser::OperandType, 16> allOperands;
=======
  llvm::SmallVector<mlir::OpAsmParser::OperandType> coorOperands;
  if (parser.parseOperandList(coorOperands))
    return mlir::failure();
  llvm::SmallVector<mlir::OpAsmParser::OperandType> allOperands;
>>>>>>> 2ab1d525
  allOperands.push_back(memref);
  allOperands.append(coorOperands.begin(), coorOperands.end());
  mlir::FunctionType funcTy;
  auto loc = parser.getCurrentLocation();
  if (parser.parseOptionalAttrDict(result.attributes) ||
      parser.parseColonType(funcTy) ||
      parser.resolveOperands(allOperands, funcTy.getInputs(), loc,
                             result.operands))
    return failure();
  parser.addTypesToList(funcTy.getResults(), result.types);
  result.addAttribute("baseType", mlir::TypeAttr::get(funcTy.getInput(0)));
  return mlir::success();
}

static mlir::LogicalResult verify(fir::CoordinateOp op) {
  auto refTy = op.ref().getType();
  if (fir::isa_ref_type(refTy)) {
    auto eleTy = fir::dyn_cast_ptrEleTy(refTy);
    if (auto arrTy = eleTy.dyn_cast<fir::SequenceType>()) {
      if (arrTy.hasUnknownShape())
        return op.emitOpError("cannot find coordinate in unknown shape");
      if (arrTy.getConstantRows() < arrTy.getDimension() - 1)
        return op.emitOpError("cannot find coordinate with unknown extents");
    }
    if (!(fir::isa_aggregate(eleTy) || fir::isa_complex(eleTy) ||
          fir::isa_char_string(eleTy)))
      return op.emitOpError("cannot apply coordinate_of to this type");
  }
  // Recovering a LEN type parameter only makes sense from a boxed value. For a
  // bare reference, the LEN type parameters must be passed as additional
  // arguments to `op`.
  for (auto co : op.coor())
    if (dyn_cast_or_null<fir::LenParamIndexOp>(co.getDefiningOp())) {
      if (op.getNumOperands() != 2)
        return op.emitOpError("len_param_index must be last argument");
      if (!op.ref().getType().isa<BoxType>())
        return op.emitOpError("len_param_index must be used on box type");
    }
  return mlir::success();
}

//===----------------------------------------------------------------------===//
// DispatchOp
//===----------------------------------------------------------------------===//

mlir::FunctionType fir::DispatchOp::getFunctionType() {
  return mlir::FunctionType::get(getContext(), getOperandTypes(),
                                 getResultTypes());
<<<<<<< HEAD
=======
}

static mlir::ParseResult parseDispatchOp(mlir::OpAsmParser &parser,
                                         mlir::OperationState &result) {
  mlir::FunctionType calleeType;
  llvm::SmallVector<mlir::OpAsmParser::OperandType> operands;
  auto calleeLoc = parser.getNameLoc();
  llvm::StringRef calleeName;
  if (failed(parser.parseOptionalKeyword(&calleeName))) {
    mlir::StringAttr calleeAttr;
    if (parser.parseAttribute(calleeAttr,
                              fir::DispatchOp::getMethodAttrNameStr(),
                              result.attributes))
      return mlir::failure();
  } else {
    result.addAttribute(fir::DispatchOp::getMethodAttrNameStr(),
                        parser.getBuilder().getStringAttr(calleeName));
  }
  if (parser.parseOperandList(operands, mlir::OpAsmParser::Delimiter::Paren) ||
      parser.parseOptionalAttrDict(result.attributes) ||
      parser.parseColonType(calleeType) ||
      parser.addTypesToList(calleeType.getResults(), result.types) ||
      parser.resolveOperands(operands, calleeType.getInputs(), calleeLoc,
                             result.operands))
    return mlir::failure();
  return mlir::success();
}

static void print(mlir::OpAsmPrinter &p, fir::DispatchOp &op) {
  p << ' ' << op.getMethodAttr() << '(';
  p.printOperand(op.object());
  if (!op.args().empty()) {
    p << ", ";
    p.printOperands(op.args());
  }
  p << ") : ";
  p.printFunctionalType(op.getOperation()->getOperandTypes(),
                        op.getOperation()->getResultTypes());
>>>>>>> 2ab1d525
}

//===----------------------------------------------------------------------===//
// DispatchTableOp
//===----------------------------------------------------------------------===//

void fir::DispatchTableOp::appendTableEntry(mlir::Operation *op) {
  assert(mlir::isa<fir::DTEntryOp>(*op) && "operation must be a DTEntryOp");
  auto &block = getBlock();
  block.getOperations().insert(block.end(), op);
}

static mlir::ParseResult parseDispatchTableOp(mlir::OpAsmParser &parser,
                                              mlir::OperationState &result) {
  // Parse the name as a symbol reference attribute.
  SymbolRefAttr nameAttr;
  if (parser.parseAttribute(nameAttr, mlir::SymbolTable::getSymbolAttrName(),
                            result.attributes))
    return failure();

  // Convert the parsed name attr into a string attr.
  result.attributes.set(mlir::SymbolTable::getSymbolAttrName(),
                        nameAttr.getRootReference());

  // Parse the optional table body.
  mlir::Region *body = result.addRegion();
  OptionalParseResult parseResult = parser.parseOptionalRegion(*body);
  if (parseResult.hasValue() && failed(*parseResult))
    return mlir::failure();

  fir::DispatchTableOp::ensureTerminator(*body, parser.getBuilder(),
                                         result.location);
  return mlir::success();
}

static void print(mlir::OpAsmPrinter &p, fir::DispatchTableOp &op) {
  auto tableName =
      op.getOperation()
          ->getAttrOfType<StringAttr>(mlir::SymbolTable::getSymbolAttrName())
          .getValue();
  p << " @" << tableName;

  Region &body = op.getOperation()->getRegion(0);
  if (!body.empty())
    p.printRegion(body, /*printEntryBlockArgs=*/false,
                  /*printBlockTerminators=*/false);
}

static mlir::LogicalResult verify(fir::DispatchTableOp &op) {
  for (auto &op : op.getBlock())
    if (!(isa<fir::DTEntryOp>(op) || isa<fir::FirEndOp>(op)))
      return op.emitOpError("dispatch table must contain dt_entry");
  return mlir::success();
}

//===----------------------------------------------------------------------===//
// EmboxOp
//===----------------------------------------------------------------------===//

static mlir::LogicalResult verify(fir::EmboxOp op) {
  auto eleTy = fir::dyn_cast_ptrEleTy(op.memref().getType());
  bool isArray = false;
  if (auto seqTy = eleTy.dyn_cast<fir::SequenceType>()) {
    eleTy = seqTy.getEleTy();
    isArray = true;
<<<<<<< HEAD
  }
  if (op.hasLenParams()) {
    auto lenPs = op.numLenParams();
    if (auto rt = eleTy.dyn_cast<fir::RecordType>()) {
      if (lenPs != rt.getNumLenParams())
        return op.emitOpError("number of LEN params does not correspond"
                              " to the !fir.type type");
    } else if (auto strTy = eleTy.dyn_cast<fir::CharacterType>()) {
      if (strTy.getLen() != fir::CharacterType::unknownLen())
        return op.emitOpError("CHARACTER already has static LEN");
    } else {
      return op.emitOpError("LEN parameters require CHARACTER or derived type");
    }
    for (auto lp : op.lenParams())
      if (!fir::isa_integer(lp.getType()))
        return op.emitOpError("LEN parameters must be integral type");
  }
  if (op.getShape() && !isArray)
    return op.emitOpError("shape must not be provided for a scalar");
  if (op.getSlice() && !isArray)
    return op.emitOpError("slice must not be provided for a scalar");
=======
  }
  if (op.hasLenParams()) {
    auto lenPs = op.numLenParams();
    if (auto rt = eleTy.dyn_cast<fir::RecordType>()) {
      if (lenPs != rt.getNumLenParams())
        return op.emitOpError("number of LEN params does not correspond"
                              " to the !fir.type type");
    } else if (auto strTy = eleTy.dyn_cast<fir::CharacterType>()) {
      if (strTy.getLen() != fir::CharacterType::unknownLen())
        return op.emitOpError("CHARACTER already has static LEN");
    } else {
      return op.emitOpError("LEN parameters require CHARACTER or derived type");
    }
    for (auto lp : op.typeparams())
      if (!fir::isa_integer(lp.getType()))
        return op.emitOpError("LEN parameters must be integral type");
  }
  if (op.getShape() && !isArray)
    return op.emitOpError("shape must not be provided for a scalar");
  if (op.getSlice() && !isArray)
    return op.emitOpError("slice must not be provided for a scalar");
  return mlir::success();
}

//===----------------------------------------------------------------------===//
// EmboxCharOp
//===----------------------------------------------------------------------===//

static mlir::LogicalResult verify(fir::EmboxCharOp &op) {
  auto eleTy = fir::dyn_cast_ptrEleTy(op.memref().getType());
  if (!eleTy.dyn_cast_or_null<CharacterType>())
    return mlir::failure();
  return mlir::success();
}

//===----------------------------------------------------------------------===//
// EmboxProcOp
//===----------------------------------------------------------------------===//

static mlir::ParseResult parseEmboxProcOp(mlir::OpAsmParser &parser,
                                          mlir::OperationState &result) {
  mlir::SymbolRefAttr procRef;
  if (parser.parseAttribute(procRef, "funcname", result.attributes))
    return mlir::failure();
  bool hasTuple = false;
  mlir::OpAsmParser::OperandType tupleRef;
  if (!parser.parseOptionalComma()) {
    if (parser.parseOperand(tupleRef))
      return mlir::failure();
    hasTuple = true;
  }
  mlir::FunctionType type;
  if (parser.parseColon() || parser.parseLParen() || parser.parseType(type))
    return mlir::failure();
  result.addAttribute("functype", mlir::TypeAttr::get(type));
  if (hasTuple) {
    mlir::Type tupleType;
    if (parser.parseComma() || parser.parseType(tupleType) ||
        parser.resolveOperand(tupleRef, tupleType, result.operands))
      return mlir::failure();
  }
  mlir::Type boxType;
  if (parser.parseRParen() || parser.parseArrow() ||
      parser.parseType(boxType) || parser.addTypesToList(boxType, result.types))
    return mlir::failure();
>>>>>>> 2ab1d525
  return mlir::success();
}

static void print(mlir::OpAsmPrinter &p, fir::EmboxProcOp &op) {
  p << ' ' << op.getOperation()->getAttr("funcname");
  auto h = op.host();
  if (h) {
    p << ", ";
    p.printOperand(h);
  }
  p << " : (" << op.getOperation()->getAttr("functype");
  if (h)
    p << ", " << h.getType();
  p << ") -> " << op.getType();
}

static mlir::LogicalResult verify(fir::EmboxProcOp &op) {
  // host bindings (optional) must be a reference to a tuple
  if (auto h = op.host()) {
    if (auto r = h.getType().dyn_cast<ReferenceType>()) {
      if (!r.getEleTy().dyn_cast<mlir::TupleType>())
        return mlir::failure();
    } else {
      return mlir::failure();
    }
  }
  return mlir::success();
}

//===----------------------------------------------------------------------===//
// GenTypeDescOp
//===----------------------------------------------------------------------===//

void fir::GenTypeDescOp::build(OpBuilder &, OperationState &result,
                               mlir::TypeAttr inty) {
  result.addAttribute("in_type", inty);
  result.addTypes(TypeDescType::get(inty.getValue()));
}

static mlir::ParseResult parseGenTypeDescOp(mlir::OpAsmParser &parser,
                                            mlir::OperationState &result) {
  mlir::Type intype;
  if (parser.parseType(intype))
    return mlir::failure();
  result.addAttribute("in_type", mlir::TypeAttr::get(intype));
  mlir::Type restype = TypeDescType::get(intype);
  if (parser.addTypeToList(restype, result.types))
    return mlir::failure();
  return mlir::success();
}

static void print(mlir::OpAsmPrinter &p, fir::GenTypeDescOp &op) {
  p << ' ' << op.getOperation()->getAttr("in_type");
  p.printOptionalAttrDict(op.getOperation()->getAttrs(), {"in_type"});
}

static mlir::LogicalResult verify(fir::GenTypeDescOp &op) {
  mlir::Type resultTy = op.getType();
  if (auto tdesc = resultTy.dyn_cast<TypeDescType>()) {
    if (tdesc.getOfTy() != op.getInType())
      return op.emitOpError("wrapped type mismatched");
  } else {
    return op.emitOpError("must be !fir.tdesc type");
  }
  return mlir::success();
}

//===----------------------------------------------------------------------===//
// GlobalOp
//===----------------------------------------------------------------------===//

mlir::Type fir::GlobalOp::resultType() {
  return wrapAllocaResultType(getType());
}

static ParseResult parseGlobalOp(OpAsmParser &parser, OperationState &result) {
  // Parse the optional linkage
  llvm::StringRef linkage;
  auto &builder = parser.getBuilder();
  if (mlir::succeeded(parser.parseOptionalKeyword(&linkage))) {
    if (fir::GlobalOp::verifyValidLinkage(linkage))
      return mlir::failure();
    mlir::StringAttr linkAttr = builder.getStringAttr(linkage);
    result.addAttribute(fir::GlobalOp::linkageAttrName(), linkAttr);
  }

  // Parse the name as a symbol reference attribute.
  mlir::SymbolRefAttr nameAttr;
  if (parser.parseAttribute(nameAttr, fir::GlobalOp::symbolAttrNameStr(),
                            result.attributes))
    return mlir::failure();
  result.addAttribute(mlir::SymbolTable::getSymbolAttrName(),
                      nameAttr.getRootReference());

  bool simpleInitializer = false;
  if (mlir::succeeded(parser.parseOptionalLParen())) {
    Attribute attr;
    if (parser.parseAttribute(attr, "initVal", result.attributes) ||
        parser.parseRParen())
      return mlir::failure();
    simpleInitializer = true;
  }

  if (succeeded(parser.parseOptionalKeyword("constant"))) {
    // if "constant" keyword then mark this as a constant, not a variable
    result.addAttribute("constant", builder.getUnitAttr());
  }

  mlir::Type globalType;
  if (parser.parseColonType(globalType))
    return mlir::failure();

  result.addAttribute(fir::GlobalOp::typeAttrName(result.name),
                      mlir::TypeAttr::get(globalType));

  if (simpleInitializer) {
    result.addRegion();
  } else {
    // Parse the optional initializer body.
    auto parseResult = parser.parseOptionalRegion(
        *result.addRegion(), /*arguments=*/llvm::None, /*argTypes=*/llvm::None);
    if (parseResult.hasValue() && mlir::failed(*parseResult))
      return mlir::failure();
  }

  return mlir::success();
<<<<<<< HEAD
=======
}

static void print(mlir::OpAsmPrinter &p, fir::GlobalOp &op) {
  if (op.linkName().hasValue())
    p << ' ' << op.linkName().getValue();
  p << ' ';
  p.printAttributeWithoutType(op.getSymrefAttr());
  if (auto val = op.getValueOrNull())
    p << '(' << val << ')';
  if (op.getOperation()->getAttr(fir::GlobalOp::getConstantAttrNameStr()))
    p << " constant";
  p << " : ";
  p.printType(op.getType());
  if (op.hasInitializationBody())
    p.printRegion(op.getOperation()->getRegion(0),
                  /*printEntryBlockArgs=*/false,
                  /*printBlockTerminators=*/true);
>>>>>>> 2ab1d525
}

void fir::GlobalOp::appendInitialValue(mlir::Operation *op) {
  getBlock().getOperations().push_back(op);
}

void fir::GlobalOp::build(mlir::OpBuilder &builder, OperationState &result,
                          StringRef name, bool isConstant, Type type,
                          Attribute initialVal, StringAttr linkage,
                          ArrayRef<NamedAttribute> attrs) {
  result.addRegion();
  result.addAttribute(typeAttrName(result.name), mlir::TypeAttr::get(type));
  result.addAttribute(mlir::SymbolTable::getSymbolAttrName(),
                      builder.getStringAttr(name));
  result.addAttribute(symbolAttrNameStr(),
                      SymbolRefAttr::get(builder.getContext(), name));
  if (isConstant)
    result.addAttribute(constantAttrName(result.name), builder.getUnitAttr());
  if (initialVal)
    result.addAttribute(initValAttrName(result.name), initialVal);
  if (linkage)
    result.addAttribute(linkageAttrName(), linkage);
  result.attributes.append(attrs.begin(), attrs.end());
}

void fir::GlobalOp::build(mlir::OpBuilder &builder, OperationState &result,
                          StringRef name, Type type, Attribute initialVal,
                          StringAttr linkage, ArrayRef<NamedAttribute> attrs) {
  build(builder, result, name, /*isConstant=*/false, type, {}, linkage, attrs);
}

void fir::GlobalOp::build(mlir::OpBuilder &builder, OperationState &result,
                          StringRef name, bool isConstant, Type type,
                          StringAttr linkage, ArrayRef<NamedAttribute> attrs) {
  build(builder, result, name, isConstant, type, {}, linkage, attrs);
}

void fir::GlobalOp::build(mlir::OpBuilder &builder, OperationState &result,
                          StringRef name, Type type, StringAttr linkage,
                          ArrayRef<NamedAttribute> attrs) {
  build(builder, result, name, /*isConstant=*/false, type, {}, linkage, attrs);
}

void fir::GlobalOp::build(mlir::OpBuilder &builder, OperationState &result,
                          StringRef name, bool isConstant, Type type,
                          ArrayRef<NamedAttribute> attrs) {
  build(builder, result, name, isConstant, type, StringAttr{}, attrs);
}

void fir::GlobalOp::build(mlir::OpBuilder &builder, OperationState &result,
                          StringRef name, Type type,
                          ArrayRef<NamedAttribute> attrs) {
  build(builder, result, name, /*isConstant=*/false, type, attrs);
}

mlir::ParseResult fir::GlobalOp::verifyValidLinkage(StringRef linkage) {
  // Supporting only a subset of the LLVM linkage types for now
  static const char *validNames[] = {"common", "internal", "linkonce", "weak"};
  return mlir::success(llvm::is_contained(validNames, linkage));
}

//===----------------------------------------------------------------------===//
<<<<<<< HEAD
// InsertValueOp
//===----------------------------------------------------------------------===//

static bool checkIsIntegerConstant(mlir::Value v, int64_t conVal) {
  if (auto c = dyn_cast_or_null<mlir::ConstantOp>(v.getDefiningOp())) {
    auto attr = c.getValue();
    if (auto iattr = attr.dyn_cast<mlir::IntegerAttr>())
      return iattr.getInt() == conVal;
  }
  return false;
}
static bool isZero(mlir::Value v) { return checkIsIntegerConstant(v, 0); }
static bool isOne(mlir::Value v) { return checkIsIntegerConstant(v, 1); }
=======
// GlobalLenOp
//===----------------------------------------------------------------------===//

static mlir::ParseResult parseGlobalLenOp(mlir::OpAsmParser &parser,
                                          mlir::OperationState &result) {
  llvm::StringRef fieldName;
  if (failed(parser.parseOptionalKeyword(&fieldName))) {
    mlir::StringAttr fieldAttr;
    if (parser.parseAttribute(fieldAttr, fir::GlobalLenOp::lenParamAttrName(),
                              result.attributes))
      return mlir::failure();
  } else {
    result.addAttribute(fir::GlobalLenOp::lenParamAttrName(),
                        parser.getBuilder().getStringAttr(fieldName));
  }
  mlir::IntegerAttr constant;
  if (parser.parseComma() ||
      parser.parseAttribute(constant, fir::GlobalLenOp::intAttrName(),
                            result.attributes))
    return mlir::failure();
  return mlir::success();
}

static void print(mlir::OpAsmPrinter &p, fir::GlobalLenOp &op) {
  p << ' ' << op.getOperation()->getAttr(fir::GlobalLenOp::lenParamAttrName())
    << ", " << op.getOperation()->getAttr(fir::GlobalLenOp::intAttrName());
}

//===----------------------------------------------------------------------===//
// FieldIndexOp
//===----------------------------------------------------------------------===//

static mlir::ParseResult parseFieldIndexOp(mlir::OpAsmParser &parser,
                                           mlir::OperationState &result) {
  llvm::StringRef fieldName;
  auto &builder = parser.getBuilder();
  mlir::Type recty;
  if (parser.parseOptionalKeyword(&fieldName) || parser.parseComma() ||
      parser.parseType(recty))
    return mlir::failure();
  result.addAttribute(fir::FieldIndexOp::fieldAttrName(),
                      builder.getStringAttr(fieldName));
  if (!recty.dyn_cast<RecordType>())
    return mlir::failure();
  result.addAttribute(fir::FieldIndexOp::typeAttrName(),
                      mlir::TypeAttr::get(recty));
  if (!parser.parseOptionalLParen()) {
    llvm::SmallVector<mlir::OpAsmParser::OperandType> operands;
    llvm::SmallVector<mlir::Type> types;
    auto loc = parser.getNameLoc();
    if (parser.parseOperandList(operands, mlir::OpAsmParser::Delimiter::None) ||
        parser.parseColonTypeList(types) || parser.parseRParen() ||
        parser.resolveOperands(operands, types, loc, result.operands))
      return mlir::failure();
  }
  mlir::Type fieldType = fir::FieldType::get(builder.getContext());
  if (parser.addTypeToList(fieldType, result.types))
    return mlir::failure();
  return mlir::success();
}

static void print(mlir::OpAsmPrinter &p, fir::FieldIndexOp &op) {
  p << ' '
    << op.getOperation()
           ->getAttrOfType<mlir::StringAttr>(fir::FieldIndexOp::fieldAttrName())
           .getValue()
    << ", " << op.getOperation()->getAttr(fir::FieldIndexOp::typeAttrName());
  if (op.getNumOperands()) {
    p << '(';
    p.printOperands(op.typeparams());
    const auto *sep = ") : ";
    for (auto op : op.typeparams()) {
      p << sep;
      if (op)
        p.printType(op.getType());
      else
        p << "()";
      sep = ", ";
    }
  }
}

void fir::FieldIndexOp::build(mlir::OpBuilder &builder,
                              mlir::OperationState &result,
                              llvm::StringRef fieldName, mlir::Type recTy,
                              mlir::ValueRange operands) {
  result.addAttribute(fieldAttrName(), builder.getStringAttr(fieldName));
  result.addAttribute(typeAttrName(), TypeAttr::get(recTy));
  result.addOperands(operands);
}

//===----------------------------------------------------------------------===//
// InsertOnRangeOp
//===----------------------------------------------------------------------===//

static ParseResult
parseCustomRangeSubscript(mlir::OpAsmParser &parser,
                          mlir::DenseIntElementsAttr &coord) {
  llvm::SmallVector<int64_t> lbounds;
  llvm::SmallVector<int64_t> ubounds;
  if (parser.parseKeyword("from") ||
      parser.parseCommaSeparatedList(
          AsmParser::Delimiter::Paren,
          [&] { return parser.parseInteger(lbounds.emplace_back(0)); }) ||
      parser.parseKeyword("to") ||
      parser.parseCommaSeparatedList(AsmParser::Delimiter::Paren, [&] {
        return parser.parseInteger(ubounds.emplace_back(0));
      }))
    return failure();
  llvm::SmallVector<int64_t> zippedBounds;
  for (auto zip : llvm::zip(lbounds, ubounds)) {
    zippedBounds.push_back(std::get<0>(zip));
    zippedBounds.push_back(std::get<1>(zip));
  }
  coord = mlir::Builder(parser.getContext()).getIndexTensorAttr(zippedBounds);
  return success();
}

void printCustomRangeSubscript(mlir::OpAsmPrinter &printer, InsertOnRangeOp op,
                               mlir::DenseIntElementsAttr coord) {
  printer << "from (";
  auto enumerate = llvm::enumerate(coord.getValues<int64_t>());
  // Even entries are the lower bounds.
  llvm::interleaveComma(
      make_filter_range(
          enumerate,
          [](auto indexed_value) { return indexed_value.index() % 2 == 0; }),
      printer, [&](auto indexed_value) { printer << indexed_value.value(); });
  printer << ") to (";
  // Odd entries are the upper bounds.
  llvm::interleaveComma(
      make_filter_range(
          enumerate,
          [](auto indexed_value) { return indexed_value.index() % 2 != 0; }),
      printer, [&](auto indexed_value) { printer << indexed_value.value(); });
  printer << ")";
}

/// Range bounds must be nonnegative, and the range must not be empty.
static mlir::LogicalResult verify(fir::InsertOnRangeOp op) {
  if (fir::hasDynamicSize(op.seq().getType()))
    return op.emitOpError("must have constant shape and size");
  mlir::DenseIntElementsAttr coor = op.coor();
  if (coor.size() < 2 || coor.size() % 2 != 0)
    return op.emitOpError("has uneven number of values in ranges");
  bool rangeIsKnownToBeNonempty = false;
  for (auto i = coor.getValues<int64_t>().end(),
            b = coor.getValues<int64_t>().begin();
       i != b;) {
    int64_t ub = (*--i);
    int64_t lb = (*--i);
    if (lb < 0 || ub < 0)
      return op.emitOpError("negative range bound");
    if (rangeIsKnownToBeNonempty)
      continue;
    if (lb > ub)
      return op.emitOpError("empty range");
    rangeIsKnownToBeNonempty = lb < ub;
  }
  return mlir::success();
}

//===----------------------------------------------------------------------===//
// InsertValueOp
//===----------------------------------------------------------------------===//

static bool checkIsIntegerConstant(mlir::Attribute attr, int64_t conVal) {
  if (auto iattr = attr.dyn_cast<mlir::IntegerAttr>())
    return iattr.getInt() == conVal;
  return false;
}
static bool isZero(mlir::Attribute a) { return checkIsIntegerConstant(a, 0); }
static bool isOne(mlir::Attribute a) { return checkIsIntegerConstant(a, 1); }
>>>>>>> 2ab1d525

// Undo some complex patterns created in the front-end and turn them back into
// complex ops.
template <typename FltOp, typename CpxOp>
struct UndoComplexPattern : public mlir::RewritePattern {
  UndoComplexPattern(mlir::MLIRContext *ctx)
<<<<<<< HEAD
      : mlir::RewritePattern("fir.insert_value", {}, 2, ctx) {}
=======
      : mlir::RewritePattern("fir.insert_value", 2, ctx) {}
>>>>>>> 2ab1d525

  mlir::LogicalResult
  matchAndRewrite(mlir::Operation *op,
                  mlir::PatternRewriter &rewriter) const override {
    auto insval = dyn_cast_or_null<fir::InsertValueOp>(op);
    if (!insval || !insval.getType().isa<fir::ComplexType>())
      return mlir::failure();
    auto insval2 =
        dyn_cast_or_null<fir::InsertValueOp>(insval.adt().getDefiningOp());
    if (!insval2 || !isa<fir::UndefOp>(insval2.adt().getDefiningOp()))
      return mlir::failure();
    auto binf = dyn_cast_or_null<FltOp>(insval.val().getDefiningOp());
    auto binf2 = dyn_cast_or_null<FltOp>(insval2.val().getDefiningOp());
    if (!binf || !binf2 || insval.coor().size() != 1 ||
        !isOne(insval.coor()[0]) || insval2.coor().size() != 1 ||
        !isZero(insval2.coor()[0]))
      return mlir::failure();
    auto eai =
<<<<<<< HEAD
        dyn_cast_or_null<fir::ExtractValueOp>(binf.lhs().getDefiningOp());
    auto ebi =
        dyn_cast_or_null<fir::ExtractValueOp>(binf.rhs().getDefiningOp());
    auto ear =
        dyn_cast_or_null<fir::ExtractValueOp>(binf2.lhs().getDefiningOp());
    auto ebr =
        dyn_cast_or_null<fir::ExtractValueOp>(binf2.rhs().getDefiningOp());
=======
        dyn_cast_or_null<fir::ExtractValueOp>(binf.getLhs().getDefiningOp());
    auto ebi =
        dyn_cast_or_null<fir::ExtractValueOp>(binf.getRhs().getDefiningOp());
    auto ear =
        dyn_cast_or_null<fir::ExtractValueOp>(binf2.getLhs().getDefiningOp());
    auto ebr =
        dyn_cast_or_null<fir::ExtractValueOp>(binf2.getRhs().getDefiningOp());
>>>>>>> 2ab1d525
    if (!eai || !ebi || !ear || !ebr || ear.adt() != eai.adt() ||
        ebr.adt() != ebi.adt() || eai.coor().size() != 1 ||
        !isOne(eai.coor()[0]) || ebi.coor().size() != 1 ||
        !isOne(ebi.coor()[0]) || ear.coor().size() != 1 ||
        !isZero(ear.coor()[0]) || ebr.coor().size() != 1 ||
        !isZero(ebr.coor()[0]))
      return mlir::failure();
    rewriter.replaceOpWithNewOp<CpxOp>(op, ear.adt(), ebr.adt());
    return mlir::success();
  }
};

void fir::InsertValueOp::getCanonicalizationPatterns(
    mlir::OwningRewritePatternList &results, mlir::MLIRContext *context) {
<<<<<<< HEAD
  results.insert<UndoComplexPattern<fir::AddfOp, fir::AddcOp>,
                 UndoComplexPattern<fir::SubfOp, fir::SubcOp>>(context);
=======
  results.insert<UndoComplexPattern<mlir::arith::AddFOp, fir::AddcOp>,
                 UndoComplexPattern<mlir::arith::SubFOp, fir::SubcOp>>(context);
>>>>>>> 2ab1d525
}

//===----------------------------------------------------------------------===//
// IterWhileOp
//===----------------------------------------------------------------------===//

void fir::IterWhileOp::build(mlir::OpBuilder &builder,
                             mlir::OperationState &result, mlir::Value lb,
                             mlir::Value ub, mlir::Value step,
                             mlir::Value iterate, bool finalCountValue,
                             mlir::ValueRange iterArgs,
                             llvm::ArrayRef<mlir::NamedAttribute> attributes) {
  result.addOperands({lb, ub, step, iterate});
  if (finalCountValue) {
    result.addTypes(builder.getIndexType());
<<<<<<< HEAD
    result.addAttribute(finalValueAttrName(), builder.getUnitAttr());
=======
    result.addAttribute(getFinalValueAttrNameStr(), builder.getUnitAttr());
>>>>>>> 2ab1d525
  }
  result.addTypes(iterate.getType());
  result.addOperands(iterArgs);
  for (auto v : iterArgs)
    result.addTypes(v.getType());
  mlir::Region *bodyRegion = result.addRegion();
  bodyRegion->push_back(new Block{});
  bodyRegion->front().addArgument(builder.getIndexType());
  bodyRegion->front().addArgument(iterate.getType());
  bodyRegion->front().addArguments(iterArgs.getTypes());
  result.addAttributes(attributes);
}

static mlir::ParseResult parseIterWhileOp(mlir::OpAsmParser &parser,
                                          mlir::OperationState &result) {
  auto &builder = parser.getBuilder();
  mlir::OpAsmParser::OperandType inductionVariable, lb, ub, step;
  if (parser.parseLParen() || parser.parseRegionArgument(inductionVariable) ||
      parser.parseEqual())
    return mlir::failure();

  // Parse loop bounds.
  auto indexType = builder.getIndexType();
  auto i1Type = builder.getIntegerType(1);
  if (parser.parseOperand(lb) ||
      parser.resolveOperand(lb, indexType, result.operands) ||
      parser.parseKeyword("to") || parser.parseOperand(ub) ||
      parser.resolveOperand(ub, indexType, result.operands) ||
      parser.parseKeyword("step") || parser.parseOperand(step) ||
      parser.parseRParen() ||
      parser.resolveOperand(step, indexType, result.operands))
    return mlir::failure();

  mlir::OpAsmParser::OperandType iterateVar, iterateInput;
  if (parser.parseKeyword("and") || parser.parseLParen() ||
      parser.parseRegionArgument(iterateVar) || parser.parseEqual() ||
      parser.parseOperand(iterateInput) || parser.parseRParen() ||
      parser.resolveOperand(iterateInput, i1Type, result.operands))
    return mlir::failure();

  // Parse the initial iteration arguments.
<<<<<<< HEAD
  llvm::SmallVector<mlir::OpAsmParser::OperandType, 4> regionArgs;
=======
  llvm::SmallVector<mlir::OpAsmParser::OperandType> regionArgs;
>>>>>>> 2ab1d525
  auto prependCount = false;

  // Induction variable.
  regionArgs.push_back(inductionVariable);
  regionArgs.push_back(iterateVar);

  if (succeeded(parser.parseOptionalKeyword("iter_args"))) {
<<<<<<< HEAD
    llvm::SmallVector<mlir::OpAsmParser::OperandType, 4> operands;
    llvm::SmallVector<mlir::Type, 4> regionTypes;
=======
    llvm::SmallVector<mlir::OpAsmParser::OperandType> operands;
    llvm::SmallVector<mlir::Type> regionTypes;
>>>>>>> 2ab1d525
    // Parse assignment list and results type list.
    if (parser.parseAssignmentList(regionArgs, operands) ||
        parser.parseArrowTypeList(regionTypes))
      return failure();
    if (regionTypes.size() == operands.size() + 2)
      prependCount = true;
    llvm::ArrayRef<mlir::Type> resTypes = regionTypes;
    resTypes = prependCount ? resTypes.drop_front(2) : resTypes;
    // Resolve input operands.
<<<<<<< HEAD
    for (auto operand_type : llvm::zip(operands, resTypes))
      if (parser.resolveOperand(std::get<0>(operand_type),
                                std::get<1>(operand_type), result.operands))
=======
    for (auto operandType : llvm::zip(operands, resTypes))
      if (parser.resolveOperand(std::get<0>(operandType),
                                std::get<1>(operandType), result.operands))
>>>>>>> 2ab1d525
        return failure();
    if (prependCount) {
      result.addTypes(regionTypes);
    } else {
      result.addTypes(i1Type);
      result.addTypes(resTypes);
    }
  } else if (succeeded(parser.parseOptionalArrow())) {
<<<<<<< HEAD
    llvm::SmallVector<mlir::Type, 4> typeList;
=======
    llvm::SmallVector<mlir::Type> typeList;
>>>>>>> 2ab1d525
    if (parser.parseLParen() || parser.parseTypeList(typeList) ||
        parser.parseRParen())
      return failure();
    // Type list must be "(index, i1)".
    if (typeList.size() != 2 || !typeList[0].isa<mlir::IndexType>() ||
        !typeList[1].isSignlessInteger(1))
      return failure();
    result.addTypes(typeList);
    prependCount = true;
  } else {
    result.addTypes(i1Type);
  }

  if (parser.parseOptionalAttrDictWithKeyword(result.attributes))
    return mlir::failure();

  llvm::SmallVector<mlir::Type> argTypes;
  // Induction variable (hidden)
  if (prependCount)
<<<<<<< HEAD
    result.addAttribute(IterWhileOp::finalValueAttrName(),
=======
    result.addAttribute(IterWhileOp::getFinalValueAttrNameStr(),
>>>>>>> 2ab1d525
                        builder.getUnitAttr());
  else
    argTypes.push_back(indexType);
  // Loop carried variables (including iterate)
  argTypes.append(result.types.begin(), result.types.end());
  // Parse the body region.
  auto *body = result.addRegion();
  if (regionArgs.size() != argTypes.size())
    return parser.emitError(
        parser.getNameLoc(),
        "mismatch in number of loop-carried values and defined values");

  if (parser.parseRegion(*body, regionArgs, argTypes))
    return failure();

  fir::IterWhileOp::ensureTerminator(*body, builder, result.location);

  return mlir::success();
}

static mlir::LogicalResult verify(fir::IterWhileOp op) {
  // Check that the body defines as single block argument for the induction
  // variable.
  auto *body = op.getBody();
  if (!body->getArgument(1).getType().isInteger(1))
    return op.emitOpError(
        "expected body second argument to be an index argument for "
        "the induction variable");
  if (!body->getArgument(0).getType().isIndex())
    return op.emitOpError(
        "expected body first argument to be an index argument for "
        "the induction variable");

  auto opNumResults = op.getNumResults();
  if (op.finalValue()) {
    // Result type must be "(index, i1, ...)".
    if (!op.getResult(0).getType().isa<mlir::IndexType>())
      return op.emitOpError("result #0 expected to be index");
    if (!op.getResult(1).getType().isSignlessInteger(1))
      return op.emitOpError("result #1 expected to be i1");
    opNumResults--;
  } else {
    // iterate_while always returns the early exit induction value.
    // Result type must be "(i1, ...)"
    if (!op.getResult(0).getType().isSignlessInteger(1))
      return op.emitOpError("result #0 expected to be i1");
  }
  if (opNumResults == 0)
    return mlir::failure();
  if (op.getNumIterOperands() != opNumResults)
    return op.emitOpError(
        "mismatch in number of loop-carried values and defined values");
  if (op.getNumRegionIterArgs() != opNumResults)
    return op.emitOpError(
        "mismatch in number of basic block args and defined values");
  auto iterOperands = op.getIterOperands();
  auto iterArgs = op.getRegionIterArgs();
  auto opResults =
      op.finalValue() ? op.getResults().drop_front() : op.getResults();
  unsigned i = 0;
  for (auto e : llvm::zip(iterOperands, iterArgs, opResults)) {
    if (std::get<0>(e).getType() != std::get<2>(e).getType())
      return op.emitOpError() << "types mismatch between " << i
                              << "th iter operand and defined value";
    if (std::get<1>(e).getType() != std::get<2>(e).getType())
      return op.emitOpError() << "types mismatch between " << i
                              << "th iter region arg and defined value";

    i++;
  }
  return mlir::success();
}

static void print(mlir::OpAsmPrinter &p, fir::IterWhileOp op) {
  p << " (" << op.getInductionVar() << " = " << op.lowerBound() << " to "
    << op.upperBound() << " step " << op.step() << ") and (";
  assert(op.hasIterOperands());
  auto regionArgs = op.getRegionIterArgs();
  auto operands = op.getIterOperands();
  p << regionArgs.front() << " = " << *operands.begin() << ")";
  if (regionArgs.size() > 1) {
    p << " iter_args(";
    llvm::interleaveComma(
        llvm::zip(regionArgs.drop_front(), operands.drop_front()), p,
        [&](auto it) { p << std::get<0>(it) << " = " << std::get<1>(it); });
    p << ") -> (";
    llvm::interleaveComma(
        llvm::drop_begin(op.getResultTypes(), op.finalValue() ? 0 : 1), p);
    p << ")";
  } else if (op.finalValue()) {
    p << " -> (" << op.getResultTypes() << ')';
  }
  p.printOptionalAttrDictWithKeyword(op->getAttrs(),
<<<<<<< HEAD
                                     {IterWhileOp::finalValueAttrName()});
=======
                                     {op.getFinalValueAttrNameStr()});
>>>>>>> 2ab1d525
  p.printRegion(op.region(), /*printEntryBlockArgs=*/false,
                /*printBlockTerminators=*/true);
}

mlir::Region &fir::IterWhileOp::getLoopBody() { return region(); }

bool fir::IterWhileOp::isDefinedOutsideOfLoop(mlir::Value value) {
  return !region().isAncestor(value.getParentRegion());
}

mlir::LogicalResult
fir::IterWhileOp::moveOutOfLoop(llvm::ArrayRef<mlir::Operation *> ops) {
  for (auto *op : ops)
    op->moveBefore(*this);
  return success();
}

mlir::BlockArgument fir::IterWhileOp::iterArgToBlockArg(mlir::Value iterArg) {
  for (auto i : llvm::enumerate(initArgs()))
    if (iterArg == i.value())
      return region().front().getArgument(i.index() + 1);
  return {};
}

void fir::IterWhileOp::resultToSourceOps(
    llvm::SmallVectorImpl<mlir::Value> &results, unsigned resultNum) {
  auto oper = finalValue() ? resultNum + 1 : resultNum;
  auto *term = region().front().getTerminator();
  if (oper < term->getNumOperands())
    results.push_back(term->getOperand(oper));
}

mlir::Value fir::IterWhileOp::blockArgToSourceOp(unsigned blockArgNum) {
  if (blockArgNum > 0 && blockArgNum <= initArgs().size())
    return initArgs()[blockArgNum - 1];
  return {};
}

<<<<<<< HEAD
=======
//===----------------------------------------------------------------------===//
// LenParamIndexOp
//===----------------------------------------------------------------------===//

static mlir::ParseResult parseLenParamIndexOp(mlir::OpAsmParser &parser,
                                              mlir::OperationState &result) {
  llvm::StringRef fieldName;
  auto &builder = parser.getBuilder();
  mlir::Type recty;
  if (parser.parseOptionalKeyword(&fieldName) || parser.parseComma() ||
      parser.parseType(recty))
    return mlir::failure();
  result.addAttribute(fir::LenParamIndexOp::fieldAttrName(),
                      builder.getStringAttr(fieldName));
  if (!recty.dyn_cast<RecordType>())
    return mlir::failure();
  result.addAttribute(fir::LenParamIndexOp::typeAttrName(),
                      mlir::TypeAttr::get(recty));
  mlir::Type lenType = fir::LenType::get(builder.getContext());
  if (parser.addTypeToList(lenType, result.types))
    return mlir::failure();
  return mlir::success();
}

static void print(mlir::OpAsmPrinter &p, fir::LenParamIndexOp &op) {
  p << ' '
    << op.getOperation()
           ->getAttrOfType<mlir::StringAttr>(
               fir::LenParamIndexOp::fieldAttrName())
           .getValue()
    << ", " << op.getOperation()->getAttr(fir::LenParamIndexOp::typeAttrName());
}

>>>>>>> 2ab1d525
//===----------------------------------------------------------------------===//
// LoadOp
//===----------------------------------------------------------------------===//

void fir::LoadOp::build(mlir::OpBuilder &builder, mlir::OperationState &result,
                        mlir::Value refVal) {
  if (!refVal) {
    mlir::emitError(result.location, "LoadOp has null argument");
    return;
  }
  auto eleTy = fir::dyn_cast_ptrEleTy(refVal.getType());
  if (!eleTy) {
    mlir::emitError(result.location, "not a memory reference type");
    return;
  }
  result.addOperands(refVal);
  result.addTypes(eleTy);
}

mlir::ParseResult fir::LoadOp::getElementOf(mlir::Type &ele, mlir::Type ref) {
  if ((ele = fir::dyn_cast_ptrEleTy(ref)))
    return mlir::success();
  return mlir::failure();
}

static mlir::ParseResult parseLoadOp(mlir::OpAsmParser &parser,
                                     mlir::OperationState &result) {
  mlir::Type type;
  mlir::OpAsmParser::OperandType oper;
  if (parser.parseOperand(oper) ||
      parser.parseOptionalAttrDict(result.attributes) ||
      parser.parseColonType(type) ||
      parser.resolveOperand(oper, type, result.operands))
    return mlir::failure();
  mlir::Type eleTy;
  if (fir::LoadOp::getElementOf(eleTy, type) ||
      parser.addTypeToList(eleTy, result.types))
    return mlir::failure();
  return mlir::success();
}

static void print(mlir::OpAsmPrinter &p, fir::LoadOp &op) {
  p << ' ';
  p.printOperand(op.memref());
  p.printOptionalAttrDict(op.getOperation()->getAttrs(), {});
  p << " : " << op.memref().getType();
}

//===----------------------------------------------------------------------===//
// DoLoopOp
//===----------------------------------------------------------------------===//

void fir::DoLoopOp::build(mlir::OpBuilder &builder,
                          mlir::OperationState &result, mlir::Value lb,
                          mlir::Value ub, mlir::Value step, bool unordered,
                          bool finalCountValue, mlir::ValueRange iterArgs,
                          llvm::ArrayRef<mlir::NamedAttribute> attributes) {
  result.addOperands({lb, ub, step});
  result.addOperands(iterArgs);
  if (finalCountValue) {
    result.addTypes(builder.getIndexType());
<<<<<<< HEAD
    result.addAttribute(finalValueAttrName(), builder.getUnitAttr());
=======
    result.addAttribute(finalValueAttrName(result.name), builder.getUnitAttr());
>>>>>>> 2ab1d525
  }
  for (auto v : iterArgs)
    result.addTypes(v.getType());
  mlir::Region *bodyRegion = result.addRegion();
  bodyRegion->push_back(new Block{});
  if (iterArgs.empty() && !finalCountValue)
    DoLoopOp::ensureTerminator(*bodyRegion, builder, result.location);
  bodyRegion->front().addArgument(builder.getIndexType());
  bodyRegion->front().addArguments(iterArgs.getTypes());
  if (unordered)
    result.addAttribute(unorderedAttrName(result.name), builder.getUnitAttr());
  result.addAttributes(attributes);
}

static mlir::ParseResult parseDoLoopOp(mlir::OpAsmParser &parser,
                                       mlir::OperationState &result) {
  auto &builder = parser.getBuilder();
  mlir::OpAsmParser::OperandType inductionVariable, lb, ub, step;
  // Parse the induction variable followed by '='.
  if (parser.parseRegionArgument(inductionVariable) || parser.parseEqual())
    return mlir::failure();

  // Parse loop bounds.
  auto indexType = builder.getIndexType();
  if (parser.parseOperand(lb) ||
      parser.resolveOperand(lb, indexType, result.operands) ||
      parser.parseKeyword("to") || parser.parseOperand(ub) ||
      parser.resolveOperand(ub, indexType, result.operands) ||
      parser.parseKeyword("step") || parser.parseOperand(step) ||
      parser.resolveOperand(step, indexType, result.operands))
    return failure();

  if (mlir::succeeded(parser.parseOptionalKeyword("unordered")))
<<<<<<< HEAD
    result.addAttribute(fir::DoLoopOp::unorderedAttrName(),
                        builder.getUnitAttr());

  // Parse the optional initial iteration arguments.
  llvm::SmallVector<mlir::OpAsmParser::OperandType, 4> regionArgs, operands;
  llvm::SmallVector<mlir::Type, 4> argTypes;
=======
    result.addAttribute("unordered", builder.getUnitAttr());

  // Parse the optional initial iteration arguments.
  llvm::SmallVector<mlir::OpAsmParser::OperandType> regionArgs, operands;
  llvm::SmallVector<mlir::Type> argTypes;
>>>>>>> 2ab1d525
  auto prependCount = false;
  regionArgs.push_back(inductionVariable);

  if (succeeded(parser.parseOptionalKeyword("iter_args"))) {
    // Parse assignment list and results type list.
    if (parser.parseAssignmentList(regionArgs, operands) ||
        parser.parseArrowTypeList(result.types))
      return failure();
    if (result.types.size() == operands.size() + 1)
      prependCount = true;
    // Resolve input operands.
    llvm::ArrayRef<mlir::Type> resTypes = result.types;
    for (auto operand_type :
         llvm::zip(operands, prependCount ? resTypes.drop_front() : resTypes))
      if (parser.resolveOperand(std::get<0>(operand_type),
                                std::get<1>(operand_type), result.operands))
        return failure();
  } else if (succeeded(parser.parseOptionalArrow())) {
    if (parser.parseKeyword("index"))
      return failure();
    result.types.push_back(indexType);
    prependCount = true;
  }

  if (parser.parseOptionalAttrDictWithKeyword(result.attributes))
    return mlir::failure();

  // Induction variable.
  if (prependCount)
<<<<<<< HEAD
    result.addAttribute(DoLoopOp::finalValueAttrName(), builder.getUnitAttr());
=======
    result.addAttribute(DoLoopOp::finalValueAttrName(result.name),
                        builder.getUnitAttr());
>>>>>>> 2ab1d525
  else
    argTypes.push_back(indexType);
  // Loop carried variables
  argTypes.append(result.types.begin(), result.types.end());
  // Parse the body region.
  auto *body = result.addRegion();
  if (regionArgs.size() != argTypes.size())
    return parser.emitError(
        parser.getNameLoc(),
        "mismatch in number of loop-carried values and defined values");

  if (parser.parseRegion(*body, regionArgs, argTypes))
    return failure();

  DoLoopOp::ensureTerminator(*body, builder, result.location);

  return mlir::success();
}

fir::DoLoopOp fir::getForInductionVarOwner(mlir::Value val) {
  auto ivArg = val.dyn_cast<mlir::BlockArgument>();
  if (!ivArg)
    return {};
  assert(ivArg.getOwner() && "unlinked block argument");
  auto *containingInst = ivArg.getOwner()->getParentOp();
  return dyn_cast_or_null<fir::DoLoopOp>(containingInst);
}

// Lifted from loop.loop
static mlir::LogicalResult verify(fir::DoLoopOp op) {
  // Check that the body defines as single block argument for the induction
  // variable.
  auto *body = op.getBody();
  if (!body->getArgument(0).getType().isIndex())
    return op.emitOpError(
        "expected body first argument to be an index argument for "
        "the induction variable");

  auto opNumResults = op.getNumResults();
  if (opNumResults == 0)
    return success();

  if (op.finalValue()) {
    if (op.unordered())
      return op.emitOpError("unordered loop has no final value");
    opNumResults--;
  }
  if (op.getNumIterOperands() != opNumResults)
    return op.emitOpError(
        "mismatch in number of loop-carried values and defined values");
  if (op.getNumRegionIterArgs() != opNumResults)
    return op.emitOpError(
        "mismatch in number of basic block args and defined values");
  auto iterOperands = op.getIterOperands();
  auto iterArgs = op.getRegionIterArgs();
  auto opResults =
      op.finalValue() ? op.getResults().drop_front() : op.getResults();
  unsigned i = 0;
  for (auto e : llvm::zip(iterOperands, iterArgs, opResults)) {
    if (std::get<0>(e).getType() != std::get<2>(e).getType())
      return op.emitOpError() << "types mismatch between " << i
                              << "th iter operand and defined value";
    if (std::get<1>(e).getType() != std::get<2>(e).getType())
      return op.emitOpError() << "types mismatch between " << i
                              << "th iter region arg and defined value";

    i++;
  }
  return success();
}

static void print(mlir::OpAsmPrinter &p, fir::DoLoopOp op) {
  bool printBlockTerminators = false;
<<<<<<< HEAD
  p << fir::DoLoopOp::getOperationName() << ' ' << op.getInductionVar() << " = "
    << op.lowerBound() << " to " << op.upperBound() << " step " << op.step();
=======
  p << ' ' << op.getInductionVar() << " = " << op.lowerBound() << " to "
    << op.upperBound() << " step " << op.step();
>>>>>>> 2ab1d525
  if (op.unordered())
    p << " unordered";
  if (op.hasIterOperands()) {
    p << " iter_args(";
    auto regionArgs = op.getRegionIterArgs();
    auto operands = op.getIterOperands();
    llvm::interleaveComma(llvm::zip(regionArgs, operands), p, [&](auto it) {
      p << std::get<0>(it) << " = " << std::get<1>(it);
    });
    p << ") -> (" << op.getResultTypes() << ')';
    printBlockTerminators = true;
  } else if (op.finalValue()) {
    p << " -> " << op.getResultTypes();
    printBlockTerminators = true;
  }
  p.printOptionalAttrDictWithKeyword(op->getAttrs(),
<<<<<<< HEAD
                                     {fir::DoLoopOp::unorderedAttrName(),
                                      fir::DoLoopOp::finalValueAttrName()});
=======
                                     {"unordered", "finalValue"});
>>>>>>> 2ab1d525
  p.printRegion(op.region(), /*printEntryBlockArgs=*/false,
                printBlockTerminators);
}

mlir::Region &fir::DoLoopOp::getLoopBody() { return region(); }

bool fir::DoLoopOp::isDefinedOutsideOfLoop(mlir::Value value) {
  return !region().isAncestor(value.getParentRegion());
}

mlir::LogicalResult
fir::DoLoopOp::moveOutOfLoop(llvm::ArrayRef<mlir::Operation *> ops) {
  for (auto op : ops)
    op->moveBefore(*this);
  return success();
}

/// Translate a value passed as an iter_arg to the corresponding block
/// argument in the body of the loop.
mlir::BlockArgument fir::DoLoopOp::iterArgToBlockArg(mlir::Value iterArg) {
  for (auto i : llvm::enumerate(initArgs()))
    if (iterArg == i.value())
      return region().front().getArgument(i.index() + 1);
  return {};
}

/// Translate the result vector (by index number) to the corresponding value
/// to the `fir.result` Op.
void fir::DoLoopOp::resultToSourceOps(
    llvm::SmallVectorImpl<mlir::Value> &results, unsigned resultNum) {
  auto oper = finalValue() ? resultNum + 1 : resultNum;
  auto *term = region().front().getTerminator();
  if (oper < term->getNumOperands())
    results.push_back(term->getOperand(oper));
}

/// Translate the block argument (by index number) to the corresponding value
/// passed as an iter_arg to the parent DoLoopOp.
mlir::Value fir::DoLoopOp::blockArgToSourceOp(unsigned blockArgNum) {
  if (blockArgNum > 0 && blockArgNum <= initArgs().size())
    return initArgs()[blockArgNum - 1];
  return {};
}

<<<<<<< HEAD
=======
//===----------------------------------------------------------------------===//
// DTEntryOp
//===----------------------------------------------------------------------===//

static mlir::ParseResult parseDTEntryOp(mlir::OpAsmParser &parser,
                                        mlir::OperationState &result) {
  llvm::StringRef methodName;
  // allow `methodName` or `"methodName"`
  if (failed(parser.parseOptionalKeyword(&methodName))) {
    mlir::StringAttr methodAttr;
    if (parser.parseAttribute(methodAttr,
                              fir::DTEntryOp::getMethodAttrNameStr(),
                              result.attributes))
      return mlir::failure();
  } else {
    result.addAttribute(fir::DTEntryOp::getMethodAttrNameStr(),
                        parser.getBuilder().getStringAttr(methodName));
  }
  mlir::SymbolRefAttr calleeAttr;
  if (parser.parseComma() ||
      parser.parseAttribute(calleeAttr, fir::DTEntryOp::getProcAttrNameStr(),
                            result.attributes))
    return mlir::failure();
  return mlir::success();
}

static void print(mlir::OpAsmPrinter &p, fir::DTEntryOp &op) {
  p << ' ' << op.getMethodAttr() << ", " << op.getProcAttr();
}

>>>>>>> 2ab1d525
//===----------------------------------------------------------------------===//
// ReboxOp
//===----------------------------------------------------------------------===//

/// Get the scalar type related to a fir.box type.
/// Example: return f32 for !fir.box<!fir.heap<!fir.array<?x?xf32>>.
static mlir::Type getBoxScalarEleTy(mlir::Type boxTy) {
  auto eleTy = fir::dyn_cast_ptrOrBoxEleTy(boxTy);
  if (auto seqTy = eleTy.dyn_cast<fir::SequenceType>())
    return seqTy.getEleTy();
  return eleTy;
}

/// Get the rank from a !fir.box type
static unsigned getBoxRank(mlir::Type boxTy) {
  auto eleTy = fir::dyn_cast_ptrOrBoxEleTy(boxTy);
  if (auto seqTy = eleTy.dyn_cast<fir::SequenceType>())
    return seqTy.getDimension();
  return 0;
}

static mlir::LogicalResult verify(fir::ReboxOp op) {
  auto inputBoxTy = op.box().getType();
  if (fir::isa_unknown_size_box(inputBoxTy))
    return op.emitOpError("box operand must not have unknown rank or type");
  auto outBoxTy = op.getType();
  if (fir::isa_unknown_size_box(outBoxTy))
    return op.emitOpError("result type must not have unknown rank or type");
  auto inputRank = getBoxRank(inputBoxTy);
  auto inputEleTy = getBoxScalarEleTy(inputBoxTy);
  auto outRank = getBoxRank(outBoxTy);
  auto outEleTy = getBoxScalarEleTy(outBoxTy);

  if (auto slice = op.slice()) {
    // Slicing case
    if (slice.getType().cast<fir::SliceType>().getRank() != inputRank)
      return op.emitOpError("slice operand rank must match box operand rank");
    if (auto shape = op.shape()) {
      if (auto shiftTy = shape.getType().dyn_cast<fir::ShiftType>()) {
        if (shiftTy.getRank() != inputRank)
          return op.emitOpError("shape operand and input box ranks must match "
                                "when there is a slice");
      } else {
        return op.emitOpError("shape operand must absent or be a fir.shift "
                              "when there is a slice");
      }
    }
    if (auto sliceOp = slice.getDefiningOp()) {
      auto slicedRank = mlir::cast<fir::SliceOp>(sliceOp).getOutRank();
      if (slicedRank != outRank)
        return op.emitOpError("result type rank and rank after applying slice "
                              "operand must match");
    }
  } else {
    // Reshaping case
    unsigned shapeRank = inputRank;
    if (auto shape = op.shape()) {
      auto ty = shape.getType();
      if (auto shapeTy = ty.dyn_cast<fir::ShapeType>()) {
        shapeRank = shapeTy.getRank();
      } else if (auto shapeShiftTy = ty.dyn_cast<fir::ShapeShiftType>()) {
        shapeRank = shapeShiftTy.getRank();
      } else {
        auto shiftTy = ty.cast<fir::ShiftType>();
        shapeRank = shiftTy.getRank();
        if (shapeRank != inputRank)
          return op.emitOpError("shape operand and input box ranks must match "
                                "when the shape is a fir.shift");
      }
    }
    if (shapeRank != outRank)
      return op.emitOpError("result type and shape operand ranks must match");
  }

  if (inputEleTy != outEleTy)
    // TODO: check that outBoxTy is a parent type of inputBoxTy for derived
    // types.
    if (!inputEleTy.isa<fir::RecordType>())
      return op.emitOpError(
          "op input and output element types must match for intrinsic types");
  return mlir::success();
}

//===----------------------------------------------------------------------===//
// ReboxOp
//===----------------------------------------------------------------------===//

/// Get the scalar type related to a fir.box type.
/// Example: return f32 for !fir.box<!fir.heap<!fir.array<?x?xf32>>.
static mlir::Type getBoxScalarEleTy(mlir::Type boxTy) {
  auto eleTy = fir::dyn_cast_ptrOrBoxEleTy(boxTy);
  if (auto seqTy = eleTy.dyn_cast<fir::SequenceType>())
    return seqTy.getEleTy();
  return eleTy;
}

/// Get the rank from a !fir.box type
static unsigned getBoxRank(mlir::Type boxTy) {
  auto eleTy = fir::dyn_cast_ptrOrBoxEleTy(boxTy);
  if (auto seqTy = eleTy.dyn_cast<fir::SequenceType>())
    return seqTy.getDimension();
  return 0;
}

static mlir::LogicalResult verify(fir::ReboxOp op) {
  auto inputBoxTy = op.box().getType();
  if (fir::isa_unknown_size_box(inputBoxTy))
    return op.emitOpError("box operand must not have unknown rank or type");
  auto outBoxTy = op.getType();
  if (fir::isa_unknown_size_box(outBoxTy))
    return op.emitOpError("result type must not have unknown rank or type");
  auto inputRank = getBoxRank(inputBoxTy);
  auto inputEleTy = getBoxScalarEleTy(inputBoxTy);
  auto outRank = getBoxRank(outBoxTy);
  auto outEleTy = getBoxScalarEleTy(outBoxTy);

  if (auto slice = op.slice()) {
    // Slicing case
    if (slice.getType().cast<fir::SliceType>().getRank() != inputRank)
      return op.emitOpError("slice operand rank must match box operand rank");
    if (auto shape = op.shape()) {
      if (auto shiftTy = shape.getType().dyn_cast<fir::ShiftType>()) {
        if (shiftTy.getRank() != inputRank)
          return op.emitOpError("shape operand and input box ranks must match "
                                "when there is a slice");
      } else {
        return op.emitOpError("shape operand must absent or be a fir.shift "
                              "when there is a slice");
      }
    }
    if (auto sliceOp = slice.getDefiningOp()) {
      auto slicedRank = mlir::cast<fir::SliceOp>(sliceOp).getOutRank();
      if (slicedRank != outRank)
        return op.emitOpError("result type rank and rank after applying slice "
                              "operand must match");
    }
  } else {
    // Reshaping case
    unsigned shapeRank = inputRank;
    if (auto shape = op.shape()) {
      auto ty = shape.getType();
      if (auto shapeTy = ty.dyn_cast<fir::ShapeType>()) {
        shapeRank = shapeTy.getRank();
      } else if (auto shapeShiftTy = ty.dyn_cast<fir::ShapeShiftType>()) {
        shapeRank = shapeShiftTy.getRank();
      } else {
        auto shiftTy = ty.cast<fir::ShiftType>();
        shapeRank = shiftTy.getRank();
        if (shapeRank != inputRank)
          return op.emitOpError("shape operand and input box ranks must match "
                                "when the shape is a fir.shift");
      }
    }
    if (shapeRank != outRank)
      return op.emitOpError("result type and shape operand ranks must match");
  }

  if (inputEleTy != outEleTy)
    // TODO: check that outBoxTy is a parent type of inputBoxTy for derived
    // types.
    if (!inputEleTy.isa<fir::RecordType>())
      return op.emitOpError(
          "op input and output element types must match for intrinsic types");
  return mlir::success();
}

//===----------------------------------------------------------------------===//
// ResultOp
//===----------------------------------------------------------------------===//

static mlir::LogicalResult verify(fir::ResultOp op) {
  auto *parentOp = op->getParentOp();
  auto results = parentOp->getResults();
  auto operands = op->getOperands();

  if (parentOp->getNumResults() != op.getNumOperands())
    return op.emitOpError() << "parent of result must have same arity";
  for (auto e : llvm::zip(results, operands))
    if (std::get<0>(e).getType() != std::get<1>(e).getType())
      return op.emitOpError()
             << "types mismatch between result op and its parent";
  return success();
}

//===----------------------------------------------------------------------===//
// SaveResultOp
//===----------------------------------------------------------------------===//

static mlir::LogicalResult verify(fir::SaveResultOp op) {
  auto resultType = op.value().getType();
  if (resultType != fir::dyn_cast_ptrEleTy(op.memref().getType()))
    return op.emitOpError("value type must match memory reference type");
  if (fir::isa_unknown_size_box(resultType))
    return op.emitOpError("cannot save !fir.box of unknown rank or type");

  if (resultType.isa<fir::BoxType>()) {
    if (op.shape() || !op.typeparams().empty())
      return op.emitOpError(
          "must not have shape or length operands if the value is a fir.box");
    return mlir::success();
  }

  // fir.record or fir.array case.
  unsigned shapeTyRank = 0;
  if (auto shapeOp = op.shape()) {
    auto shapeTy = shapeOp.getType();
    if (auto s = shapeTy.dyn_cast<fir::ShapeType>())
      shapeTyRank = s.getRank();
    else
      shapeTyRank = shapeTy.cast<fir::ShapeShiftType>().getRank();
  }

  auto eleTy = resultType;
  if (auto seqTy = resultType.dyn_cast<fir::SequenceType>()) {
    if (seqTy.getDimension() != shapeTyRank)
      op.emitOpError("shape operand must be provided and have the value rank "
                     "when the value is a fir.array");
    eleTy = seqTy.getEleTy();
  } else {
    if (shapeTyRank != 0)
      op.emitOpError(
          "shape operand should only be provided if the value is a fir.array");
  }

  if (auto recTy = eleTy.dyn_cast<fir::RecordType>()) {
    if (recTy.getNumLenParams() != op.typeparams().size())
      op.emitOpError("length parameters number must match with the value type "
                     "length parameters");
  } else if (auto charTy = eleTy.dyn_cast<fir::CharacterType>()) {
    if (op.typeparams().size() > 1)
      op.emitOpError("no more than one length parameter must be provided for "
                     "character value");
  } else {
    if (!op.typeparams().empty())
      op.emitOpError(
          "length parameters must not be provided for this value type");
  }

  return mlir::success();
}

//===----------------------------------------------------------------------===//
// SelectOp
//===----------------------------------------------------------------------===//

static constexpr llvm::StringRef getCompareOffsetAttr() {
  return "compare_operand_offsets";
}

static constexpr llvm::StringRef getTargetOffsetAttr() {
  return "target_operand_offsets";
}

template <typename A, typename... AdditionalArgs>
static A getSubOperands(unsigned pos, A allArgs,
                        mlir::DenseIntElementsAttr ranges,
                        AdditionalArgs &&...additionalArgs) {
  unsigned start = 0;
  for (unsigned i = 0; i < pos; ++i)
    start += (*(ranges.begin() + i)).getZExtValue();
  return allArgs.slice(start, (*(ranges.begin() + pos)).getZExtValue(),
                       std::forward<AdditionalArgs>(additionalArgs)...);
}

static mlir::MutableOperandRange
getMutableSuccessorOperands(unsigned pos, mlir::MutableOperandRange operands,
                            StringRef offsetAttr) {
  Operation *owner = operands.getOwner();
  NamedAttribute targetOffsetAttr =
      *owner->getAttrDictionary().getNamed(offsetAttr);
  return getSubOperands(
      pos, operands, targetOffsetAttr.getValue().cast<DenseIntElementsAttr>(),
      mlir::MutableOperandRange::OperandSegment(pos, targetOffsetAttr));
}

static unsigned denseElementsSize(mlir::DenseIntElementsAttr attr) {
  return attr.getNumElements();
}

llvm::Optional<mlir::OperandRange> fir::SelectOp::getCompareOperands(unsigned) {
  return {};
}

llvm::Optional<llvm::ArrayRef<mlir::Value>>
fir::SelectOp::getCompareOperands(llvm::ArrayRef<mlir::Value>, unsigned) {
  return {};
}

llvm::Optional<mlir::MutableOperandRange>
fir::SelectOp::getMutableSuccessorOperands(unsigned oper) {
  return ::getMutableSuccessorOperands(oper, targetArgsMutable(),
                                       getTargetOffsetAttr());
}

llvm::Optional<llvm::ArrayRef<mlir::Value>>
fir::SelectOp::getSuccessorOperands(llvm::ArrayRef<mlir::Value> operands,
                                    unsigned oper) {
  auto a =
      (*this)->getAttrOfType<mlir::DenseIntElementsAttr>(getTargetOffsetAttr());
  auto segments = (*this)->getAttrOfType<mlir::DenseIntElementsAttr>(
      getOperandSegmentSizeAttr());
  return {getSubOperands(oper, getSubOperands(2, operands, segments), a)};
}

llvm::Optional<mlir::ValueRange>
fir::SelectOp::getSuccessorOperands(mlir::ValueRange operands, unsigned oper) {
  auto a =
      (*this)->getAttrOfType<mlir::DenseIntElementsAttr>(getTargetOffsetAttr());
  auto segments = (*this)->getAttrOfType<mlir::DenseIntElementsAttr>(
      getOperandSegmentSizeAttr());
  return {getSubOperands(oper, getSubOperands(2, operands, segments), a)};
}

unsigned fir::SelectOp::targetOffsetSize() {
  return denseElementsSize((*this)->getAttrOfType<mlir::DenseIntElementsAttr>(
      getTargetOffsetAttr()));
}

//===----------------------------------------------------------------------===//
// SelectCaseOp
//===----------------------------------------------------------------------===//

llvm::Optional<mlir::OperandRange>
fir::SelectCaseOp::getCompareOperands(unsigned cond) {
  auto a = (*this)->getAttrOfType<mlir::DenseIntElementsAttr>(
      getCompareOffsetAttr());
  return {getSubOperands(cond, compareArgs(), a)};
}

llvm::Optional<llvm::ArrayRef<mlir::Value>>
fir::SelectCaseOp::getCompareOperands(llvm::ArrayRef<mlir::Value> operands,
                                      unsigned cond) {
  auto a = (*this)->getAttrOfType<mlir::DenseIntElementsAttr>(
      getCompareOffsetAttr());
  auto segments = (*this)->getAttrOfType<mlir::DenseIntElementsAttr>(
      getOperandSegmentSizeAttr());
  return {getSubOperands(cond, getSubOperands(1, operands, segments), a)};
}

llvm::Optional<mlir::ValueRange>
fir::SelectCaseOp::getCompareOperands(mlir::ValueRange operands,
                                      unsigned cond) {
  auto a = (*this)->getAttrOfType<mlir::DenseIntElementsAttr>(
      getCompareOffsetAttr());
  auto segments = (*this)->getAttrOfType<mlir::DenseIntElementsAttr>(
      getOperandSegmentSizeAttr());
  return {getSubOperands(cond, getSubOperands(1, operands, segments), a)};
}

llvm::Optional<mlir::MutableOperandRange>
fir::SelectCaseOp::getMutableSuccessorOperands(unsigned oper) {
  return ::getMutableSuccessorOperands(oper, targetArgsMutable(),
                                       getTargetOffsetAttr());
}

llvm::Optional<llvm::ArrayRef<mlir::Value>>
fir::SelectCaseOp::getSuccessorOperands(llvm::ArrayRef<mlir::Value> operands,
                                        unsigned oper) {
  auto a =
      (*this)->getAttrOfType<mlir::DenseIntElementsAttr>(getTargetOffsetAttr());
  auto segments = (*this)->getAttrOfType<mlir::DenseIntElementsAttr>(
      getOperandSegmentSizeAttr());
  return {getSubOperands(oper, getSubOperands(2, operands, segments), a)};
}

llvm::Optional<mlir::ValueRange>
fir::SelectCaseOp::getSuccessorOperands(mlir::ValueRange operands,
                                        unsigned oper) {
  auto a =
      (*this)->getAttrOfType<mlir::DenseIntElementsAttr>(getTargetOffsetAttr());
  auto segments = (*this)->getAttrOfType<mlir::DenseIntElementsAttr>(
      getOperandSegmentSizeAttr());
  return {getSubOperands(oper, getSubOperands(2, operands, segments), a)};
}

// parser for fir.select_case Op
static mlir::ParseResult parseSelectCase(mlir::OpAsmParser &parser,
                                         mlir::OperationState &result) {
  mlir::OpAsmParser::OperandType selector;
  mlir::Type type;
  if (parseSelector(parser, result, selector, type))
    return mlir::failure();

  llvm::SmallVector<mlir::Attribute> attrs;
  llvm::SmallVector<mlir::OpAsmParser::OperandType> opers;
  llvm::SmallVector<mlir::Block *> dests;
  llvm::SmallVector<llvm::SmallVector<mlir::Value>> destArgs;
  llvm::SmallVector<int32_t> argOffs;
  int32_t offSize = 0;
  while (true) {
    mlir::Attribute attr;
    mlir::Block *dest;
    llvm::SmallVector<mlir::Value> destArg;
    mlir::NamedAttrList temp;
    if (parser.parseAttribute(attr, "a", temp) || isValidCaseAttr(attr) ||
        parser.parseComma())
      return mlir::failure();
    attrs.push_back(attr);
    if (attr.dyn_cast_or_null<mlir::UnitAttr>()) {
      argOffs.push_back(0);
    } else if (attr.dyn_cast_or_null<fir::ClosedIntervalAttr>()) {
      mlir::OpAsmParser::OperandType oper1;
      mlir::OpAsmParser::OperandType oper2;
      if (parser.parseOperand(oper1) || parser.parseComma() ||
          parser.parseOperand(oper2) || parser.parseComma())
        return mlir::failure();
      opers.push_back(oper1);
      opers.push_back(oper2);
      argOffs.push_back(2);
      offSize += 2;
    } else {
      mlir::OpAsmParser::OperandType oper;
      if (parser.parseOperand(oper) || parser.parseComma())
        return mlir::failure();
      opers.push_back(oper);
      argOffs.push_back(1);
      ++offSize;
    }
    if (parser.parseSuccessorAndUseList(dest, destArg))
      return mlir::failure();
    dests.push_back(dest);
    destArgs.push_back(destArg);
    if (mlir::succeeded(parser.parseOptionalRSquare()))
      break;
    if (parser.parseComma())
      return mlir::failure();
  }
  result.addAttribute(fir::SelectCaseOp::getCasesAttr(),
                      parser.getBuilder().getArrayAttr(attrs));
  if (parser.resolveOperands(opers, type, result.operands))
    return mlir::failure();
  llvm::SmallVector<int32_t> targOffs;
  int32_t toffSize = 0;
  const auto count = dests.size();
  for (std::remove_const_t<decltype(count)> i = 0; i != count; ++i) {
    result.addSuccessors(dests[i]);
    result.addOperands(destArgs[i]);
    auto argSize = destArgs[i].size();
    targOffs.push_back(argSize);
    toffSize += argSize;
  }
  auto &bld = parser.getBuilder();
  result.addAttribute(fir::SelectCaseOp::getOperandSegmentSizeAttr(),
                      bld.getI32VectorAttr({1, offSize, toffSize}));
  result.addAttribute(getCompareOffsetAttr(), bld.getI32VectorAttr(argOffs));
  result.addAttribute(getTargetOffsetAttr(), bld.getI32VectorAttr(targOffs));
  return mlir::success();
}

static void print(mlir::OpAsmPrinter &p, fir::SelectCaseOp &op) {
  p << ' ';
  p.printOperand(op.getSelector());
  p << " : " << op.getSelector().getType() << " [";
  auto cases = op.getOperation()
                   ->getAttrOfType<mlir::ArrayAttr>(op.getCasesAttr())
                   .getValue();
  auto count = op.getNumConditions();
  for (decltype(count) i = 0; i != count; ++i) {
    if (i)
      p << ", ";
    p << cases[i] << ", ";
    if (!cases[i].isa<mlir::UnitAttr>()) {
      auto caseArgs = *op.getCompareOperands(i);
      p.printOperand(*caseArgs.begin());
      p << ", ";
      if (cases[i].isa<fir::ClosedIntervalAttr>()) {
        p.printOperand(*(++caseArgs.begin()));
        p << ", ";
      }
    }
    op.printSuccessorAtIndex(p, i);
  }
  p << ']';
  p.printOptionalAttrDict(op.getOperation()->getAttrs(),
                          {op.getCasesAttr(), getCompareOffsetAttr(),
                           getTargetOffsetAttr(),
                           op.getOperandSegmentSizeAttr()});
}

unsigned fir::SelectCaseOp::compareOffsetSize() {
  return denseElementsSize((*this)->getAttrOfType<mlir::DenseIntElementsAttr>(
      getCompareOffsetAttr()));
}

unsigned fir::SelectCaseOp::targetOffsetSize() {
  return denseElementsSize((*this)->getAttrOfType<mlir::DenseIntElementsAttr>(
      getTargetOffsetAttr()));
}

void fir::SelectCaseOp::build(mlir::OpBuilder &builder,
                              mlir::OperationState &result,
                              mlir::Value selector,
                              llvm::ArrayRef<mlir::Attribute> compareAttrs,
                              llvm::ArrayRef<mlir::ValueRange> cmpOperands,
                              llvm::ArrayRef<mlir::Block *> destinations,
                              llvm::ArrayRef<mlir::ValueRange> destOperands,
                              llvm::ArrayRef<mlir::NamedAttribute> attributes) {
  result.addOperands(selector);
  result.addAttribute(getCasesAttr(), builder.getArrayAttr(compareAttrs));
  llvm::SmallVector<int32_t> operOffs;
  int32_t operSize = 0;
  for (auto attr : compareAttrs) {
    if (attr.isa<fir::ClosedIntervalAttr>()) {
      operOffs.push_back(2);
      operSize += 2;
    } else if (attr.isa<mlir::UnitAttr>()) {
      operOffs.push_back(0);
    } else {
      operOffs.push_back(1);
      ++operSize;
    }
  }
  for (auto ops : cmpOperands)
    result.addOperands(ops);
  result.addAttribute(getCompareOffsetAttr(),
                      builder.getI32VectorAttr(operOffs));
  const auto count = destinations.size();
  for (auto d : destinations)
    result.addSuccessors(d);
  const auto opCount = destOperands.size();
  llvm::SmallVector<int32_t> argOffs;
  int32_t sumArgs = 0;
  for (std::remove_const_t<decltype(count)> i = 0; i != count; ++i) {
    if (i < opCount) {
      result.addOperands(destOperands[i]);
      const auto argSz = destOperands[i].size();
      argOffs.push_back(argSz);
      sumArgs += argSz;
    } else {
      argOffs.push_back(0);
    }
  }
  result.addAttribute(getOperandSegmentSizeAttr(),
                      builder.getI32VectorAttr({1, operSize, sumArgs}));
  result.addAttribute(getTargetOffsetAttr(), builder.getI32VectorAttr(argOffs));
  result.addAttributes(attributes);
}

/// This builder has a slightly simplified interface in that the list of
/// operands need not be partitioned by the builder. Instead the operands are
/// partitioned here, before being passed to the default builder. This
/// partitioning is unchecked, so can go awry on bad input.
void fir::SelectCaseOp::build(mlir::OpBuilder &builder,
                              mlir::OperationState &result,
                              mlir::Value selector,
                              llvm::ArrayRef<mlir::Attribute> compareAttrs,
                              llvm::ArrayRef<mlir::Value> cmpOpList,
                              llvm::ArrayRef<mlir::Block *> destinations,
                              llvm::ArrayRef<mlir::ValueRange> destOperands,
                              llvm::ArrayRef<mlir::NamedAttribute> attributes) {
  llvm::SmallVector<mlir::ValueRange> cmpOpers;
  auto iter = cmpOpList.begin();
  for (auto &attr : compareAttrs) {
    if (attr.isa<fir::ClosedIntervalAttr>()) {
      cmpOpers.push_back(mlir::ValueRange({iter, iter + 2}));
      iter += 2;
    } else if (attr.isa<UnitAttr>()) {
      cmpOpers.push_back(mlir::ValueRange{});
    } else {
      cmpOpers.push_back(mlir::ValueRange({iter, iter + 1}));
      ++iter;
    }
  }
  build(builder, result, selector, compareAttrs, cmpOpers, destinations,
        destOperands, attributes);
}

static mlir::LogicalResult verify(fir::SelectCaseOp &op) {
  if (!(op.getSelector().getType().isa<mlir::IntegerType>() ||
        op.getSelector().getType().isa<mlir::IndexType>() ||
        op.getSelector().getType().isa<fir::IntegerType>() ||
        op.getSelector().getType().isa<fir::LogicalType>() ||
        op.getSelector().getType().isa<fir::CharacterType>()))
    return op.emitOpError("must be an integer, character, or logical");
  auto cases = op.getOperation()
                   ->getAttrOfType<mlir::ArrayAttr>(op.getCasesAttr())
                   .getValue();
  auto count = op.getNumDest();
  if (count == 0)
    return op.emitOpError("must have at least one successor");
  if (op.getNumConditions() != count)
    return op.emitOpError("number of conditions and successors don't match");
  if (op.compareOffsetSize() != count)
    return op.emitOpError("incorrect number of compare operand groups");
  if (op.targetOffsetSize() != count)
    return op.emitOpError("incorrect number of successor operand groups");
  for (decltype(count) i = 0; i != count; ++i) {
    auto &attr = cases[i];
    if (!(attr.isa<fir::PointIntervalAttr>() ||
          attr.isa<fir::LowerBoundAttr>() || attr.isa<fir::UpperBoundAttr>() ||
          attr.isa<fir::ClosedIntervalAttr>() || attr.isa<mlir::UnitAttr>()))
      return op.emitOpError("incorrect select case attribute type");
  }
  return mlir::success();
}

//===----------------------------------------------------------------------===//
// SelectRankOp
//===----------------------------------------------------------------------===//

llvm::Optional<mlir::OperandRange>
fir::SelectRankOp::getCompareOperands(unsigned) {
  return {};
}

llvm::Optional<llvm::ArrayRef<mlir::Value>>
fir::SelectRankOp::getCompareOperands(llvm::ArrayRef<mlir::Value>, unsigned) {
  return {};
}

llvm::Optional<mlir::MutableOperandRange>
fir::SelectRankOp::getMutableSuccessorOperands(unsigned oper) {
  return ::getMutableSuccessorOperands(oper, targetArgsMutable(),
                                       getTargetOffsetAttr());
}

llvm::Optional<llvm::ArrayRef<mlir::Value>>
fir::SelectRankOp::getSuccessorOperands(llvm::ArrayRef<mlir::Value> operands,
                                        unsigned oper) {
  auto a =
      (*this)->getAttrOfType<mlir::DenseIntElementsAttr>(getTargetOffsetAttr());
  auto segments = (*this)->getAttrOfType<mlir::DenseIntElementsAttr>(
      getOperandSegmentSizeAttr());
  return {getSubOperands(oper, getSubOperands(2, operands, segments), a)};
}

llvm::Optional<mlir::ValueRange>
fir::SelectRankOp::getSuccessorOperands(mlir::ValueRange operands,
                                        unsigned oper) {
  auto a =
      (*this)->getAttrOfType<mlir::DenseIntElementsAttr>(getTargetOffsetAttr());
  auto segments = (*this)->getAttrOfType<mlir::DenseIntElementsAttr>(
      getOperandSegmentSizeAttr());
  return {getSubOperands(oper, getSubOperands(2, operands, segments), a)};
}

unsigned fir::SelectRankOp::targetOffsetSize() {
  return denseElementsSize((*this)->getAttrOfType<mlir::DenseIntElementsAttr>(
      getTargetOffsetAttr()));
}

//===----------------------------------------------------------------------===//
// SelectTypeOp
//===----------------------------------------------------------------------===//

llvm::Optional<mlir::OperandRange>
fir::SelectTypeOp::getCompareOperands(unsigned) {
  return {};
}

llvm::Optional<llvm::ArrayRef<mlir::Value>>
fir::SelectTypeOp::getCompareOperands(llvm::ArrayRef<mlir::Value>, unsigned) {
  return {};
}

llvm::Optional<mlir::MutableOperandRange>
fir::SelectTypeOp::getMutableSuccessorOperands(unsigned oper) {
  return ::getMutableSuccessorOperands(oper, targetArgsMutable(),
                                       getTargetOffsetAttr());
}

llvm::Optional<llvm::ArrayRef<mlir::Value>>
fir::SelectTypeOp::getSuccessorOperands(llvm::ArrayRef<mlir::Value> operands,
                                        unsigned oper) {
  auto a =
      (*this)->getAttrOfType<mlir::DenseIntElementsAttr>(getTargetOffsetAttr());
  auto segments = (*this)->getAttrOfType<mlir::DenseIntElementsAttr>(
      getOperandSegmentSizeAttr());
  return {getSubOperands(oper, getSubOperands(2, operands, segments), a)};
}

static ParseResult parseSelectType(OpAsmParser &parser,
                                   OperationState &result) {
  mlir::OpAsmParser::OperandType selector;
  mlir::Type type;
  if (parseSelector(parser, result, selector, type))
    return mlir::failure();

  llvm::SmallVector<mlir::Attribute> attrs;
  llvm::SmallVector<mlir::Block *> dests;
  llvm::SmallVector<llvm::SmallVector<mlir::Value>> destArgs;
  while (true) {
    mlir::Attribute attr;
    mlir::Block *dest;
    llvm::SmallVector<mlir::Value> destArg;
    mlir::NamedAttrList temp;
    if (parser.parseAttribute(attr, "a", temp) || parser.parseComma() ||
        parser.parseSuccessorAndUseList(dest, destArg))
      return mlir::failure();
    attrs.push_back(attr);
    dests.push_back(dest);
    destArgs.push_back(destArg);
    if (mlir::succeeded(parser.parseOptionalRSquare()))
      break;
    if (parser.parseComma())
      return mlir::failure();
  }
  auto &bld = parser.getBuilder();
  result.addAttribute(fir::SelectTypeOp::getCasesAttr(),
                      bld.getArrayAttr(attrs));
  llvm::SmallVector<int32_t> argOffs;
  int32_t offSize = 0;
  const auto count = dests.size();
  for (std::remove_const_t<decltype(count)> i = 0; i != count; ++i) {
    result.addSuccessors(dests[i]);
    result.addOperands(destArgs[i]);
    auto argSize = destArgs[i].size();
    argOffs.push_back(argSize);
    offSize += argSize;
  }
  result.addAttribute(fir::SelectTypeOp::getOperandSegmentSizeAttr(),
                      bld.getI32VectorAttr({1, 0, offSize}));
  result.addAttribute(getTargetOffsetAttr(), bld.getI32VectorAttr(argOffs));
  return mlir::success();
}

unsigned fir::SelectTypeOp::targetOffsetSize() {
  return denseElementsSize((*this)->getAttrOfType<mlir::DenseIntElementsAttr>(
      getTargetOffsetAttr()));
}

static void print(mlir::OpAsmPrinter &p, fir::SelectTypeOp &op) {
  p << ' ';
  p.printOperand(op.getSelector());
  p << " : " << op.getSelector().getType() << " [";
  auto cases = op.getOperation()
                   ->getAttrOfType<mlir::ArrayAttr>(op.getCasesAttr())
                   .getValue();
  auto count = op.getNumConditions();
  for (decltype(count) i = 0; i != count; ++i) {
    if (i)
      p << ", ";
    p << cases[i] << ", ";
    op.printSuccessorAtIndex(p, i);
  }
  p << ']';
  p.printOptionalAttrDict(op.getOperation()->getAttrs(),
                          {op.getCasesAttr(), getCompareOffsetAttr(),
                           getTargetOffsetAttr(),
                           fir::SelectTypeOp::getOperandSegmentSizeAttr()});
}

static mlir::LogicalResult verify(fir::SelectTypeOp &op) {
  if (!(op.getSelector().getType().isa<fir::BoxType>()))
    return op.emitOpError("must be a boxed type");
  auto cases = op.getOperation()
                   ->getAttrOfType<mlir::ArrayAttr>(op.getCasesAttr())
                   .getValue();
  auto count = op.getNumDest();
  if (count == 0)
    return op.emitOpError("must have at least one successor");
  if (op.getNumConditions() != count)
    return op.emitOpError("number of conditions and successors don't match");
  if (op.targetOffsetSize() != count)
    return op.emitOpError("incorrect number of successor operand groups");
  for (decltype(count) i = 0; i != count; ++i) {
    auto &attr = cases[i];
    if (!(attr.isa<fir::ExactTypeAttr>() || attr.isa<fir::SubclassAttr>() ||
          attr.isa<mlir::UnitAttr>()))
      return op.emitOpError("invalid type-case alternative");
  }
  return mlir::success();
}

void fir::SelectTypeOp::build(mlir::OpBuilder &builder,
                              mlir::OperationState &result,
                              mlir::Value selector,
                              llvm::ArrayRef<mlir::Attribute> typeOperands,
                              llvm::ArrayRef<mlir::Block *> destinations,
                              llvm::ArrayRef<mlir::ValueRange> destOperands,
                              llvm::ArrayRef<mlir::NamedAttribute> attributes) {
  result.addOperands(selector);
  result.addAttribute(getCasesAttr(), builder.getArrayAttr(typeOperands));
  const auto count = destinations.size();
  for (mlir::Block *dest : destinations)
    result.addSuccessors(dest);
  const auto opCount = destOperands.size();
  llvm::SmallVector<int32_t> argOffs;
  int32_t sumArgs = 0;
  for (std::remove_const_t<decltype(count)> i = 0; i != count; ++i) {
    if (i < opCount) {
      result.addOperands(destOperands[i]);
      const auto argSz = destOperands[i].size();
      argOffs.push_back(argSz);
      sumArgs += argSz;
    } else {
      argOffs.push_back(0);
    }
  }
  result.addAttribute(getOperandSegmentSizeAttr(),
                      builder.getI32VectorAttr({1, 0, sumArgs}));
  result.addAttribute(getTargetOffsetAttr(), builder.getI32VectorAttr(argOffs));
  result.addAttributes(attributes);
}

//===----------------------------------------------------------------------===//
// ShapeOp
//===----------------------------------------------------------------------===//

static mlir::LogicalResult verify(fir::ShapeOp &op) {
  auto size = op.extents().size();
  auto shapeTy = op.getType().dyn_cast<fir::ShapeType>();
  assert(shapeTy && "must be a shape type");
  if (shapeTy.getRank() != size)
    return op.emitOpError("shape type rank mismatch");
  return mlir::success();
}

//===----------------------------------------------------------------------===//
// ShapeShiftOp
//===----------------------------------------------------------------------===//

static mlir::LogicalResult verify(fir::ShapeShiftOp &op) {
  auto size = op.pairs().size();
  if (size < 2 || size > 16 * 2)
    return op.emitOpError("incorrect number of args");
  if (size % 2 != 0)
    return op.emitOpError("requires a multiple of 2 args");
  auto shapeTy = op.getType().dyn_cast<fir::ShapeShiftType>();
  assert(shapeTy && "must be a shape shift type");
  if (shapeTy.getRank() * 2 != size)
    return op.emitOpError("shape type rank mismatch");
  return mlir::success();
}

//===----------------------------------------------------------------------===//
// ShiftOp
//===----------------------------------------------------------------------===//

static mlir::LogicalResult verify(fir::ShiftOp &op) {
  auto size = op.origins().size();
  auto shiftTy = op.getType().dyn_cast<fir::ShiftType>();
  assert(shiftTy && "must be a shift type");
  if (shiftTy.getRank() != size)
    return op.emitOpError("shift type rank mismatch");
  return mlir::success();
}

//===----------------------------------------------------------------------===//
// SliceOp
//===----------------------------------------------------------------------===//

void fir::SliceOp::build(mlir::OpBuilder &builder, mlir::OperationState &result,
                         mlir::ValueRange trips, mlir::ValueRange path,
                         mlir::ValueRange substr) {
  const auto rank = trips.size() / 3;
  auto sliceTy = fir::SliceType::get(builder.getContext(), rank);
  build(builder, result, sliceTy, trips, path, substr);
}

/// Return the output rank of a slice op. The output rank must be between 1 and
/// the rank of the array being sliced (inclusive).
unsigned fir::SliceOp::getOutputRank(mlir::ValueRange triples) {
  unsigned rank = 0;
  if (!triples.empty()) {
    for (unsigned i = 1, end = triples.size(); i < end; i += 3) {
      auto *op = triples[i].getDefiningOp();
      if (!mlir::isa_and_nonnull<fir::UndefOp>(op))
        ++rank;
    }
    assert(rank > 0);
  }
  return rank;
}

static mlir::LogicalResult verify(fir::SliceOp &op) {
  auto size = op.triples().size();
  if (size < 3 || size > 16 * 3)
    return op.emitOpError("incorrect number of args for triple");
  if (size % 3 != 0)
    return op.emitOpError("requires a multiple of 3 args");
  auto sliceTy = op.getType().dyn_cast<fir::SliceType>();
  assert(sliceTy && "must be a slice type");
  if (sliceTy.getRank() * 3 != size)
    return op.emitOpError("slice type rank mismatch");
  return mlir::success();
}

//===----------------------------------------------------------------------===//
// SliceOp
//===----------------------------------------------------------------------===//

/// Return the output rank of a slice op. The output rank must be between 1 and
/// the rank of the array being sliced (inclusive).
unsigned fir::SliceOp::getOutputRank(mlir::ValueRange triples) {
  unsigned rank = 0;
  if (!triples.empty()) {
    for (unsigned i = 1, end = triples.size(); i < end; i += 3) {
      auto op = triples[i].getDefiningOp();
      if (!mlir::isa_and_nonnull<fir::UndefOp>(op))
        ++rank;
    }
    assert(rank > 0);
  }
  return rank;
}

//===----------------------------------------------------------------------===//
// StoreOp
//===----------------------------------------------------------------------===//

mlir::Type fir::StoreOp::elementType(mlir::Type refType) {
  return fir::dyn_cast_ptrEleTy(refType);
}

static mlir::ParseResult parseStoreOp(mlir::OpAsmParser &parser,
                                      mlir::OperationState &result) {
  mlir::Type type;
  mlir::OpAsmParser::OperandType oper;
  mlir::OpAsmParser::OperandType store;
  if (parser.parseOperand(oper) || parser.parseKeyword("to") ||
      parser.parseOperand(store) ||
      parser.parseOptionalAttrDict(result.attributes) ||
      parser.parseColonType(type) ||
      parser.resolveOperand(oper, fir::StoreOp::elementType(type),
                            result.operands) ||
      parser.resolveOperand(store, type, result.operands))
    return mlir::failure();
  return mlir::success();
}

static void print(mlir::OpAsmPrinter &p, fir::StoreOp &op) {
  p << ' ';
  p.printOperand(op.value());
  p << " to ";
  p.printOperand(op.memref());
  p.printOptionalAttrDict(op.getOperation()->getAttrs(), {});
  p << " : " << op.memref().getType();
}

static mlir::LogicalResult verify(fir::StoreOp &op) {
  if (op.value().getType() != fir::dyn_cast_ptrEleTy(op.memref().getType()))
    return op.emitOpError("store value type must match memory reference type");
  if (fir::isa_unknown_size_box(op.value().getType()))
    return op.emitOpError("cannot store !fir.box of unknown rank or type");
  return mlir::success();
}

//===----------------------------------------------------------------------===//
// StringLitOp
//===----------------------------------------------------------------------===//

bool fir::StringLitOp::isWideValue() {
  auto eleTy = getType().cast<fir::SequenceType>().getEleTy();
  return eleTy.cast<fir::CharacterType>().getFKind() != 1;
}

static mlir::NamedAttribute
mkNamedIntegerAttr(mlir::OpBuilder &builder, llvm::StringRef name, int64_t v) {
  assert(v > 0);
  return builder.getNamedAttr(
      name, builder.getIntegerAttr(builder.getIntegerType(64), v));
}

void fir::StringLitOp::build(mlir::OpBuilder &builder, OperationState &result,
                             fir::CharacterType inType, llvm::StringRef val,
                             llvm::Optional<int64_t> len) {
  auto valAttr = builder.getNamedAttr(value(), builder.getStringAttr(val));
  int64_t length = len.hasValue() ? len.getValue() : inType.getLen();
  auto lenAttr = mkNamedIntegerAttr(builder, size(), length);
  result.addAttributes({valAttr, lenAttr});
  result.addTypes(inType);
}

template <typename C>
static mlir::ArrayAttr convertToArrayAttr(mlir::OpBuilder &builder,
                                          llvm::ArrayRef<C> xlist) {
  llvm::SmallVector<mlir::Attribute> attrs;
  auto ty = builder.getIntegerType(8 * sizeof(C));
  for (auto ch : xlist)
    attrs.push_back(builder.getIntegerAttr(ty, ch));
  return builder.getArrayAttr(attrs);
}

void fir::StringLitOp::build(mlir::OpBuilder &builder, OperationState &result,
                             fir::CharacterType inType,
                             llvm::ArrayRef<char> vlist,
                             llvm::Optional<int64_t> len) {
  auto valAttr =
      builder.getNamedAttr(xlist(), convertToArrayAttr(builder, vlist));
  std::int64_t length = len.hasValue() ? len.getValue() : inType.getLen();
  auto lenAttr = mkNamedIntegerAttr(builder, size(), length);
  result.addAttributes({valAttr, lenAttr});
  result.addTypes(inType);
}

void fir::StringLitOp::build(mlir::OpBuilder &builder, OperationState &result,
                             fir::CharacterType inType,
                             llvm::ArrayRef<char16_t> vlist,
                             llvm::Optional<int64_t> len) {
  auto valAttr =
      builder.getNamedAttr(xlist(), convertToArrayAttr(builder, vlist));
  std::int64_t length = len.hasValue() ? len.getValue() : inType.getLen();
  auto lenAttr = mkNamedIntegerAttr(builder, size(), length);
  result.addAttributes({valAttr, lenAttr});
  result.addTypes(inType);
}

void fir::StringLitOp::build(mlir::OpBuilder &builder, OperationState &result,
                             fir::CharacterType inType,
                             llvm::ArrayRef<char32_t> vlist,
                             llvm::Optional<int64_t> len) {
  auto valAttr =
      builder.getNamedAttr(xlist(), convertToArrayAttr(builder, vlist));
  std::int64_t length = len.hasValue() ? len.getValue() : inType.getLen();
  auto lenAttr = mkNamedIntegerAttr(builder, size(), length);
  result.addAttributes({valAttr, lenAttr});
  result.addTypes(inType);
}

static mlir::ParseResult parseStringLitOp(mlir::OpAsmParser &parser,
                                          mlir::OperationState &result) {
  auto &builder = parser.getBuilder();
  mlir::Attribute val;
  mlir::NamedAttrList attrs;
  llvm::SMLoc trailingTypeLoc;
  if (parser.parseAttribute(val, "fake", attrs))
    return mlir::failure();
  if (auto v = val.dyn_cast<mlir::StringAttr>())
    result.attributes.push_back(
        builder.getNamedAttr(fir::StringLitOp::value(), v));
  else if (auto v = val.dyn_cast<mlir::ArrayAttr>())
    result.attributes.push_back(
        builder.getNamedAttr(fir::StringLitOp::xlist(), v));
  else
    return parser.emitError(parser.getCurrentLocation(),
                            "found an invalid constant");
  mlir::IntegerAttr sz;
  mlir::Type type;
  if (parser.parseLParen() ||
      parser.parseAttribute(sz, fir::StringLitOp::size(), result.attributes) ||
      parser.parseRParen() || parser.getCurrentLocation(&trailingTypeLoc) ||
      parser.parseColonType(type))
    return mlir::failure();
  auto charTy = type.dyn_cast<fir::CharacterType>();
  if (!charTy)
    return parser.emitError(trailingTypeLoc, "must have character type");
  type = fir::CharacterType::get(builder.getContext(), charTy.getFKind(),
                                 sz.getInt());
  if (!type || parser.addTypesToList(type, result.types))
    return mlir::failure();
  return mlir::success();
}

static void print(mlir::OpAsmPrinter &p, fir::StringLitOp &op) {
  p << ' ' << op.getValue() << '(';
  p << op.getSize().cast<mlir::IntegerAttr>().getValue() << ") : ";
  p.printType(op.getType());
}

static mlir::LogicalResult verify(fir::StringLitOp &op) {
  if (op.getSize().cast<mlir::IntegerAttr>().getValue().isNegative())
    return op.emitOpError("size must be non-negative");
  if (auto xl = op.getOperation()->getAttr(fir::StringLitOp::xlist())) {
    auto xList = xl.cast<mlir::ArrayAttr>();
    for (auto a : xList)
      if (!a.isa<mlir::IntegerAttr>())
        return op.emitOpError("values in list must be integers");
  }
  return mlir::success();
}

//===----------------------------------------------------------------------===//
// UnboxProcOp
//===----------------------------------------------------------------------===//

static mlir::LogicalResult verify(fir::UnboxProcOp &op) {
  if (auto eleTy = fir::dyn_cast_ptrEleTy(op.refTuple().getType()))
    if (eleTy.isa<mlir::TupleType>())
      return mlir::success();
  return op.emitOpError("second output argument has bad type");
}

//===----------------------------------------------------------------------===//
// IfOp
//===----------------------------------------------------------------------===//

void fir::IfOp::build(mlir::OpBuilder &builder, OperationState &result,
                      mlir::Value cond, bool withElseRegion) {
  build(builder, result, llvm::None, cond, withElseRegion);
}

void fir::IfOp::build(mlir::OpBuilder &builder, OperationState &result,
                      mlir::TypeRange resultTypes, mlir::Value cond,
                      bool withElseRegion) {
  result.addOperands(cond);
  result.addTypes(resultTypes);

  mlir::Region *thenRegion = result.addRegion();
  thenRegion->push_back(new mlir::Block());
  if (resultTypes.empty())
    IfOp::ensureTerminator(*thenRegion, builder, result.location);

  mlir::Region *elseRegion = result.addRegion();
  if (withElseRegion) {
    elseRegion->push_back(new mlir::Block());
    if (resultTypes.empty())
      IfOp::ensureTerminator(*elseRegion, builder, result.location);
  }
}

static mlir::ParseResult parseIfOp(OpAsmParser &parser,
                                   OperationState &result) {
  result.regions.reserve(2);
  mlir::Region *thenRegion = result.addRegion();
  mlir::Region *elseRegion = result.addRegion();

  auto &builder = parser.getBuilder();
  OpAsmParser::OperandType cond;
  mlir::Type i1Type = builder.getIntegerType(1);
  if (parser.parseOperand(cond) ||
      parser.resolveOperand(cond, i1Type, result.operands))
    return mlir::failure();

  if (parser.parseOptionalArrowTypeList(result.types))
    return mlir::failure();

  if (parser.parseRegion(*thenRegion, {}, {}))
    return mlir::failure();
  IfOp::ensureTerminator(*thenRegion, parser.getBuilder(), result.location);

  if (mlir::succeeded(parser.parseOptionalKeyword("else"))) {
    if (parser.parseRegion(*elseRegion, {}, {}))
      return mlir::failure();
    IfOp::ensureTerminator(*elseRegion, parser.getBuilder(), result.location);
  }

  // Parse the optional attribute list.
  if (parser.parseOptionalAttrDict(result.attributes))
    return mlir::failure();
  return mlir::success();
}

static LogicalResult verify(fir::IfOp op) {
  if (op.getNumResults() != 0 && op.elseRegion().empty())
    return op.emitOpError("must have an else block if defining values");

  return mlir::success();
}

static void print(mlir::OpAsmPrinter &p, fir::IfOp op) {
  bool printBlockTerminators = false;
<<<<<<< HEAD
  p << fir::IfOp::getOperationName() << ' ' << op.condition();
=======
  p << ' ' << op.condition();
>>>>>>> 2ab1d525
  if (!op.results().empty()) {
    p << " -> (" << op.getResultTypes() << ')';
    printBlockTerminators = true;
  }
  p.printRegion(op.thenRegion(), /*printEntryBlockArgs=*/false,
                printBlockTerminators);

  // Print the 'else' regions if it exists and has a block.
  auto &otherReg = op.elseRegion();
  if (!otherReg.empty()) {
    p << " else";
    p.printRegion(otherReg, /*printEntryBlockArgs=*/false,
                  printBlockTerminators);
  }
  p.printOptionalAttrDict(op->getAttrs());
}

void fir::IfOp::resultToSourceOps(llvm::SmallVectorImpl<mlir::Value> &results,
                                  unsigned resultNum) {
  auto *term = thenRegion().front().getTerminator();
  if (resultNum < term->getNumOperands())
    results.push_back(term->getOperand(resultNum));
  term = elseRegion().front().getTerminator();
  if (resultNum < term->getNumOperands())
    results.push_back(term->getOperand(resultNum));
}

//===----------------------------------------------------------------------===//

mlir::ParseResult fir::isValidCaseAttr(mlir::Attribute attr) {
  if (attr.dyn_cast_or_null<mlir::UnitAttr>() ||
      attr.dyn_cast_or_null<ClosedIntervalAttr>() ||
      attr.dyn_cast_or_null<PointIntervalAttr>() ||
      attr.dyn_cast_or_null<LowerBoundAttr>() ||
      attr.dyn_cast_or_null<UpperBoundAttr>())
    return mlir::success();
  return mlir::failure();
}

unsigned fir::getCaseArgumentOffset(llvm::ArrayRef<mlir::Attribute> cases,
                                    unsigned dest) {
  unsigned o = 0;
  for (unsigned i = 0; i < dest; ++i) {
    auto &attr = cases[i];
    if (!attr.dyn_cast_or_null<mlir::UnitAttr>()) {
      ++o;
      if (attr.dyn_cast_or_null<ClosedIntervalAttr>())
        ++o;
    }
  }
  return o;
}

mlir::ParseResult fir::parseSelector(mlir::OpAsmParser &parser,
                                     mlir::OperationState &result,
                                     mlir::OpAsmParser::OperandType &selector,
                                     mlir::Type &type) {
  if (parser.parseOperand(selector) || parser.parseColonType(type) ||
      parser.resolveOperand(selector, type, result.operands) ||
      parser.parseLSquare())
    return mlir::failure();
  return mlir::success();
}

/// Generic pretty-printer of a binary operation
static void printBinaryOp(Operation *op, OpAsmPrinter &p) {
  assert(op->getNumOperands() == 2 && "binary op must have two operands");
  assert(op->getNumResults() == 1 && "binary op must have one result");

  p << ' ' << op->getOperand(0) << ", " << op->getOperand(1);
  p.printOptionalAttrDict(op->getAttrs());
  p << " : " << op->getResult(0).getType();
}

/// Generic pretty-printer of an unary operation
static void printUnaryOp(Operation *op, OpAsmPrinter &p) {
  assert(op->getNumOperands() == 1 && "unary op must have one operand");
  assert(op->getNumResults() == 1 && "unary op must have one result");

  p << ' ' << op->getOperand(0);
  p.printOptionalAttrDict(op->getAttrs());
  p << " : " << op->getResult(0).getType();
}

bool fir::isReferenceLike(mlir::Type type) {
  return type.isa<fir::ReferenceType>() || type.isa<fir::HeapType>() ||
         type.isa<fir::PointerType>();
}

mlir::FuncOp fir::createFuncOp(mlir::Location loc, mlir::ModuleOp module,
                               StringRef name, mlir::FunctionType type,
                               llvm::ArrayRef<mlir::NamedAttribute> attrs) {
  if (auto f = module.lookupSymbol<mlir::FuncOp>(name))
    return f;
  mlir::OpBuilder modBuilder(module.getBodyRegion());
<<<<<<< HEAD
  modBuilder.setInsertionPoint(module.getBody()->getTerminator());
=======
  modBuilder.setInsertionPointToEnd(module.getBody());
>>>>>>> 2ab1d525
  auto result = modBuilder.create<mlir::FuncOp>(loc, name, type, attrs);
  result.setVisibility(mlir::SymbolTable::Visibility::Private);
  return result;
}

fir::GlobalOp fir::createGlobalOp(mlir::Location loc, mlir::ModuleOp module,
                                  StringRef name, mlir::Type type,
                                  llvm::ArrayRef<mlir::NamedAttribute> attrs) {
  if (auto g = module.lookupSymbol<fir::GlobalOp>(name))
    return g;
  mlir::OpBuilder modBuilder(module.getBodyRegion());
  auto result = modBuilder.create<fir::GlobalOp>(loc, name, type, attrs);
  result.setVisibility(mlir::SymbolTable::Visibility::Private);
  return result;
}

bool fir::valueHasFirAttribute(mlir::Value value,
                               llvm::StringRef attributeName) {
  // If this is a fir.box that was loaded, the fir attributes will be on the
  // related fir.ref<fir.box> creation.
  if (value.getType().isa<fir::BoxType>())
    if (auto definingOp = value.getDefiningOp())
      if (auto loadOp = mlir::dyn_cast<fir::LoadOp>(definingOp))
        value = loadOp.memref();
  // If this is a function argument, look in the argument attributes.
  if (auto blockArg = value.dyn_cast<mlir::BlockArgument>()) {
    if (blockArg.getOwner() && blockArg.getOwner()->isEntryBlock())
      if (auto funcOp =
              mlir::dyn_cast<mlir::FuncOp>(blockArg.getOwner()->getParentOp()))
        if (funcOp.getArgAttr(blockArg.getArgNumber(), attributeName))
          return true;
    return false;
  }

  if (auto definingOp = value.getDefiningOp()) {
    // If this is an allocated value, look at the allocation attributes.
    if (mlir::isa<fir::AllocMemOp>(definingOp) ||
        mlir::isa<AllocaOp>(definingOp))
      return definingOp->hasAttr(attributeName);
    // If this is an imported global, look at AddrOfOp and GlobalOp attributes.
    // Both operations are looked at because use/host associated variable (the
    // AddrOfOp) can have ASYNCHRONOUS/VOLATILE attributes even if the ultimate
    // entity (the globalOp) does not have them.
    if (auto addressOfOp = mlir::dyn_cast<fir::AddrOfOp>(definingOp)) {
      if (addressOfOp->hasAttr(attributeName))
        return true;
      if (auto module = definingOp->getParentOfType<mlir::ModuleOp>())
        if (auto globalOp =
                module.lookupSymbol<fir::GlobalOp>(addressOfOp.symbol()))
          return globalOp->hasAttr(attributeName);
    }
  }
  // TODO: Construct associated entities attributes. Decide where the fir
  // attributes must be placed/looked for in this case.
  return false;
<<<<<<< HEAD
=======
}

mlir::Type fir::applyPathToType(mlir::Type eleTy, mlir::ValueRange path) {
  for (auto i = path.begin(), end = path.end(); eleTy && i < end;) {
    eleTy = llvm::TypeSwitch<mlir::Type, mlir::Type>(eleTy)
                .Case<fir::RecordType>([&](fir::RecordType ty) {
                  if (auto *op = (*i++).getDefiningOp()) {
                    if (auto off = mlir::dyn_cast<fir::FieldIndexOp>(op))
                      return ty.getType(off.getFieldName());
                    if (auto off = mlir::dyn_cast<mlir::arith::ConstantOp>(op))
                      return ty.getType(fir::toInt(off));
                  }
                  return mlir::Type{};
                })
                .Case<fir::SequenceType>([&](fir::SequenceType ty) {
                  bool valid = true;
                  const auto rank = ty.getDimension();
                  for (std::remove_const_t<decltype(rank)> ii = 0;
                       valid && ii < rank; ++ii)
                    valid = i < end && fir::isa_integer((*i++).getType());
                  return valid ? ty.getEleTy() : mlir::Type{};
                })
                .Case<mlir::TupleType>([&](mlir::TupleType ty) {
                  if (auto *op = (*i++).getDefiningOp())
                    if (auto off = mlir::dyn_cast<mlir::arith::ConstantOp>(op))
                      return ty.getType(fir::toInt(off));
                  return mlir::Type{};
                })
                .Case<fir::ComplexType>([&](fir::ComplexType ty) {
                  if (fir::isa_integer((*i++).getType()))
                    return ty.getElementType();
                  return mlir::Type{};
                })
                .Case<mlir::ComplexType>([&](mlir::ComplexType ty) {
                  if (fir::isa_integer((*i++).getType()))
                    return ty.getElementType();
                  return mlir::Type{};
                })
                .Default([&](const auto &) { return mlir::Type{}; });
  }
  return eleTy;
>>>>>>> 2ab1d525
}

// Tablegen operators

#define GET_OP_CLASSES
#include "flang/Optimizer/Dialect/FIROps.cpp.inc"<|MERGE_RESOLUTION|>--- conflicted
+++ resolved
@@ -21,14 +21,10 @@
 #include "mlir/IR/BuiltinOps.h"
 #include "mlir/IR/Diagnostics.h"
 #include "mlir/IR/Matchers.h"
-<<<<<<< HEAD
-#include "mlir/IR/PatternMatch.h"
-=======
 #include "mlir/IR/OpDefinition.h"
 #include "mlir/IR/PatternMatch.h"
 #include "llvm/ADT/STLExtras.h"
 #include "llvm/ADT/SmallVector.h"
->>>>>>> 2ab1d525
 #include "llvm/ADT/StringSwitch.h"
 #include "llvm/ADT/TypeSwitch.h"
 
@@ -533,90 +529,6 @@
 }
 
 //===----------------------------------------------------------------------===//
-// ArrayCoorOp
-//===----------------------------------------------------------------------===//
-
-static mlir::LogicalResult verify(fir::ArrayCoorOp op) {
-  auto eleTy = fir::dyn_cast_ptrOrBoxEleTy(op.memref().getType());
-  auto arrTy = eleTy.dyn_cast<fir::SequenceType>();
-  if (!arrTy)
-    return op.emitOpError("must be a reference to an array");
-  auto arrDim = arrTy.getDimension();
-
-  if (auto shapeOp = op.shape()) {
-    auto shapeTy = shapeOp.getType();
-    unsigned shapeTyRank = 0;
-    if (auto s = shapeTy.dyn_cast<fir::ShapeType>()) {
-      shapeTyRank = s.getRank();
-    } else if (auto ss = shapeTy.dyn_cast<fir::ShapeShiftType>()) {
-      shapeTyRank = ss.getRank();
-    } else {
-      auto s = shapeTy.cast<fir::ShiftType>();
-      shapeTyRank = s.getRank();
-      if (!op.memref().getType().isa<fir::BoxType>())
-        return op.emitOpError("shift can only be provided with fir.box memref");
-    }
-    if (arrDim && arrDim != shapeTyRank)
-      return op.emitOpError("rank of dimension mismatched");
-    if (shapeTyRank != op.indices().size())
-      return op.emitOpError("number of indices do not match dim rank");
-  }
-
-  if (auto sliceOp = op.slice())
-    if (auto sliceTy = sliceOp.getType().dyn_cast<fir::SliceType>())
-      if (sliceTy.getRank() != arrDim)
-        return op.emitOpError("rank of dimension in slice mismatched");
-
-  return mlir::success();
-}
-
-//===----------------------------------------------------------------------===//
-// ArrayLoadOp
-//===----------------------------------------------------------------------===//
-
-std::vector<mlir::Value> fir::ArrayLoadOp::getExtents() {
-  if (auto sh = shape())
-    if (auto *op = sh.getDefiningOp()) {
-      if (auto shOp = dyn_cast<fir::ShapeOp>(op))
-        return shOp.getExtents();
-      return cast<fir::ShapeShiftOp>(op).getExtents();
-    }
-  return {};
-}
-
-static mlir::LogicalResult verify(fir::ArrayLoadOp op) {
-  auto eleTy = fir::dyn_cast_ptrOrBoxEleTy(op.memref().getType());
-  auto arrTy = eleTy.dyn_cast<fir::SequenceType>();
-  if (!arrTy)
-    return op.emitOpError("must be a reference to an array");
-  auto arrDim = arrTy.getDimension();
-
-  if (auto shapeOp = op.shape()) {
-    auto shapeTy = shapeOp.getType();
-    unsigned shapeTyRank = 0;
-    if (auto s = shapeTy.dyn_cast<fir::ShapeType>()) {
-      shapeTyRank = s.getRank();
-    } else if (auto ss = shapeTy.dyn_cast<fir::ShapeShiftType>()) {
-      shapeTyRank = ss.getRank();
-    } else {
-      auto s = shapeTy.cast<fir::ShiftType>();
-      shapeTyRank = s.getRank();
-      if (!op.memref().getType().isa<fir::BoxType>())
-        return op.emitOpError("shift can only be provided with fir.box memref");
-    }
-    if (arrDim && arrDim != shapeTyRank)
-      return op.emitOpError("rank of dimension mismatched");
-  }
-
-  if (auto sliceOp = op.slice())
-    if (auto sliceTy = sliceOp.getType().dyn_cast<fir::SliceType>())
-      if (sliceTy.getRank() != arrDim)
-        return op.emitOpError("rank of dimension in slice mismatched");
-
-  return mlir::success();
-}
-
-//===----------------------------------------------------------------------===//
 // BoxAddrOp
 //===----------------------------------------------------------------------===//
 
@@ -673,11 +585,7 @@
   else
     p << op.getOperand(0);
   p << '(' << op->getOperands().drop_front(isDirect ? 0 : 1) << ')';
-<<<<<<< HEAD
-  p.printOptionalAttrDict(op->getAttrs(), {fir::CallOp::calleeAttrName()});
-=======
   p.printOptionalAttrDict(op->getAttrs(), {"callee"});
->>>>>>> 2ab1d525
   auto resultTypes{op.getResultTypes()};
   llvm::SmallVector<Type> argTypes(
       llvm::drop_begin(op.getOperandTypes(), isDirect ? 0 : 1));
@@ -878,12 +786,9 @@
 
 void fir::ConvertOp::getCanonicalizationPatterns(
     OwningRewritePatternList &results, MLIRContext *context) {
-<<<<<<< HEAD
-=======
   results.insert<ConvertConvertOptPattern, RedundantConvertOptPattern,
                  CombineConvertOptPattern, ForwardConstantConvertPattern>(
       context);
->>>>>>> 2ab1d525
 }
 
 mlir::OpFoldResult fir::ConvertOp::fold(llvm::ArrayRef<mlir::Attribute> opnds) {
@@ -917,14 +822,9 @@
 
 bool fir::ConvertOp::isPointerCompatible(mlir::Type ty) {
   return ty.isa<fir::ReferenceType>() || ty.isa<fir::PointerType>() ||
-<<<<<<< HEAD
-         ty.isa<fir::HeapType>() || ty.isa<mlir::MemRefType>() ||
-         ty.isa<mlir::FunctionType>() || ty.isa<fir::TypeDescType>();
-=======
          ty.isa<fir::HeapType>() || ty.isa<fir::LLVMPointerType>() ||
          ty.isa<mlir::MemRefType>() || ty.isa<mlir::FunctionType>() ||
          ty.isa<fir::TypeDescType>();
->>>>>>> 2ab1d525
 }
 
 static mlir::LogicalResult verify(fir::ConvertOp &op) {
@@ -950,11 +850,7 @@
 //===----------------------------------------------------------------------===//
 
 static void print(mlir::OpAsmPrinter &p, fir::CoordinateOp op) {
-<<<<<<< HEAD
-  p << op.getOperationName() << ' ' << op.ref() << ", " << op.coor();
-=======
   p << ' ' << op.ref() << ", " << op.coor();
->>>>>>> 2ab1d525
   p.printOptionalAttrDict(op->getAttrs(), /*elideAttrs=*/{"baseType"});
   p << " : ";
   p.printFunctionalType(op.getOperandTypes(), op->getResultTypes());
@@ -965,17 +861,10 @@
   mlir::OpAsmParser::OperandType memref;
   if (parser.parseOperand(memref) || parser.parseComma())
     return mlir::failure();
-<<<<<<< HEAD
-  llvm::SmallVector<mlir::OpAsmParser::OperandType, 8> coorOperands;
-  if (parser.parseOperandList(coorOperands))
-    return mlir::failure();
-  llvm::SmallVector<mlir::OpAsmParser::OperandType, 16> allOperands;
-=======
   llvm::SmallVector<mlir::OpAsmParser::OperandType> coorOperands;
   if (parser.parseOperandList(coorOperands))
     return mlir::failure();
   llvm::SmallVector<mlir::OpAsmParser::OperandType> allOperands;
->>>>>>> 2ab1d525
   allOperands.push_back(memref);
   allOperands.append(coorOperands.begin(), coorOperands.end());
   mlir::FunctionType funcTy;
@@ -1024,8 +913,6 @@
 mlir::FunctionType fir::DispatchOp::getFunctionType() {
   return mlir::FunctionType::get(getContext(), getOperandTypes(),
                                  getResultTypes());
-<<<<<<< HEAD
-=======
 }
 
 static mlir::ParseResult parseDispatchOp(mlir::OpAsmParser &parser,
@@ -1064,7 +951,6 @@
   p << ") : ";
   p.printFunctionalType(op.getOperation()->getOperandTypes(),
                         op.getOperation()->getResultTypes());
->>>>>>> 2ab1d525
 }
 
 //===----------------------------------------------------------------------===//
@@ -1130,29 +1016,6 @@
   if (auto seqTy = eleTy.dyn_cast<fir::SequenceType>()) {
     eleTy = seqTy.getEleTy();
     isArray = true;
-<<<<<<< HEAD
-  }
-  if (op.hasLenParams()) {
-    auto lenPs = op.numLenParams();
-    if (auto rt = eleTy.dyn_cast<fir::RecordType>()) {
-      if (lenPs != rt.getNumLenParams())
-        return op.emitOpError("number of LEN params does not correspond"
-                              " to the !fir.type type");
-    } else if (auto strTy = eleTy.dyn_cast<fir::CharacterType>()) {
-      if (strTy.getLen() != fir::CharacterType::unknownLen())
-        return op.emitOpError("CHARACTER already has static LEN");
-    } else {
-      return op.emitOpError("LEN parameters require CHARACTER or derived type");
-    }
-    for (auto lp : op.lenParams())
-      if (!fir::isa_integer(lp.getType()))
-        return op.emitOpError("LEN parameters must be integral type");
-  }
-  if (op.getShape() && !isArray)
-    return op.emitOpError("shape must not be provided for a scalar");
-  if (op.getSlice() && !isArray)
-    return op.emitOpError("slice must not be provided for a scalar");
-=======
   }
   if (op.hasLenParams()) {
     auto lenPs = op.numLenParams();
@@ -1218,7 +1081,6 @@
   if (parser.parseRParen() || parser.parseArrow() ||
       parser.parseType(boxType) || parser.addTypesToList(boxType, result.types))
     return mlir::failure();
->>>>>>> 2ab1d525
   return mlir::success();
 }
 
@@ -1345,8 +1207,6 @@
   }
 
   return mlir::success();
-<<<<<<< HEAD
-=======
 }
 
 static void print(mlir::OpAsmPrinter &p, fir::GlobalOp &op) {
@@ -1364,7 +1224,6 @@
     p.printRegion(op.getOperation()->getRegion(0),
                   /*printEntryBlockArgs=*/false,
                   /*printBlockTerminators=*/true);
->>>>>>> 2ab1d525
 }
 
 void fir::GlobalOp::appendInitialValue(mlir::Operation *op) {
@@ -1427,21 +1286,6 @@
 }
 
 //===----------------------------------------------------------------------===//
-<<<<<<< HEAD
-// InsertValueOp
-//===----------------------------------------------------------------------===//
-
-static bool checkIsIntegerConstant(mlir::Value v, int64_t conVal) {
-  if (auto c = dyn_cast_or_null<mlir::ConstantOp>(v.getDefiningOp())) {
-    auto attr = c.getValue();
-    if (auto iattr = attr.dyn_cast<mlir::IntegerAttr>())
-      return iattr.getInt() == conVal;
-  }
-  return false;
-}
-static bool isZero(mlir::Value v) { return checkIsIntegerConstant(v, 0); }
-static bool isOne(mlir::Value v) { return checkIsIntegerConstant(v, 1); }
-=======
 // GlobalLenOp
 //===----------------------------------------------------------------------===//
 
@@ -1615,18 +1459,13 @@
 }
 static bool isZero(mlir::Attribute a) { return checkIsIntegerConstant(a, 0); }
 static bool isOne(mlir::Attribute a) { return checkIsIntegerConstant(a, 1); }
->>>>>>> 2ab1d525
 
 // Undo some complex patterns created in the front-end and turn them back into
 // complex ops.
 template <typename FltOp, typename CpxOp>
 struct UndoComplexPattern : public mlir::RewritePattern {
   UndoComplexPattern(mlir::MLIRContext *ctx)
-<<<<<<< HEAD
-      : mlir::RewritePattern("fir.insert_value", {}, 2, ctx) {}
-=======
       : mlir::RewritePattern("fir.insert_value", 2, ctx) {}
->>>>>>> 2ab1d525
 
   mlir::LogicalResult
   matchAndRewrite(mlir::Operation *op,
@@ -1645,15 +1484,6 @@
         !isZero(insval2.coor()[0]))
       return mlir::failure();
     auto eai =
-<<<<<<< HEAD
-        dyn_cast_or_null<fir::ExtractValueOp>(binf.lhs().getDefiningOp());
-    auto ebi =
-        dyn_cast_or_null<fir::ExtractValueOp>(binf.rhs().getDefiningOp());
-    auto ear =
-        dyn_cast_or_null<fir::ExtractValueOp>(binf2.lhs().getDefiningOp());
-    auto ebr =
-        dyn_cast_or_null<fir::ExtractValueOp>(binf2.rhs().getDefiningOp());
-=======
         dyn_cast_or_null<fir::ExtractValueOp>(binf.getLhs().getDefiningOp());
     auto ebi =
         dyn_cast_or_null<fir::ExtractValueOp>(binf.getRhs().getDefiningOp());
@@ -1661,7 +1491,6 @@
         dyn_cast_or_null<fir::ExtractValueOp>(binf2.getLhs().getDefiningOp());
     auto ebr =
         dyn_cast_or_null<fir::ExtractValueOp>(binf2.getRhs().getDefiningOp());
->>>>>>> 2ab1d525
     if (!eai || !ebi || !ear || !ebr || ear.adt() != eai.adt() ||
         ebr.adt() != ebi.adt() || eai.coor().size() != 1 ||
         !isOne(eai.coor()[0]) || ebi.coor().size() != 1 ||
@@ -1676,13 +1505,8 @@
 
 void fir::InsertValueOp::getCanonicalizationPatterns(
     mlir::OwningRewritePatternList &results, mlir::MLIRContext *context) {
-<<<<<<< HEAD
-  results.insert<UndoComplexPattern<fir::AddfOp, fir::AddcOp>,
-                 UndoComplexPattern<fir::SubfOp, fir::SubcOp>>(context);
-=======
   results.insert<UndoComplexPattern<mlir::arith::AddFOp, fir::AddcOp>,
                  UndoComplexPattern<mlir::arith::SubFOp, fir::SubcOp>>(context);
->>>>>>> 2ab1d525
 }
 
 //===----------------------------------------------------------------------===//
@@ -1698,11 +1522,7 @@
   result.addOperands({lb, ub, step, iterate});
   if (finalCountValue) {
     result.addTypes(builder.getIndexType());
-<<<<<<< HEAD
-    result.addAttribute(finalValueAttrName(), builder.getUnitAttr());
-=======
     result.addAttribute(getFinalValueAttrNameStr(), builder.getUnitAttr());
->>>>>>> 2ab1d525
   }
   result.addTypes(iterate.getType());
   result.addOperands(iterArgs);
@@ -1744,11 +1564,7 @@
     return mlir::failure();
 
   // Parse the initial iteration arguments.
-<<<<<<< HEAD
-  llvm::SmallVector<mlir::OpAsmParser::OperandType, 4> regionArgs;
-=======
   llvm::SmallVector<mlir::OpAsmParser::OperandType> regionArgs;
->>>>>>> 2ab1d525
   auto prependCount = false;
 
   // Induction variable.
@@ -1756,13 +1572,8 @@
   regionArgs.push_back(iterateVar);
 
   if (succeeded(parser.parseOptionalKeyword("iter_args"))) {
-<<<<<<< HEAD
-    llvm::SmallVector<mlir::OpAsmParser::OperandType, 4> operands;
-    llvm::SmallVector<mlir::Type, 4> regionTypes;
-=======
     llvm::SmallVector<mlir::OpAsmParser::OperandType> operands;
     llvm::SmallVector<mlir::Type> regionTypes;
->>>>>>> 2ab1d525
     // Parse assignment list and results type list.
     if (parser.parseAssignmentList(regionArgs, operands) ||
         parser.parseArrowTypeList(regionTypes))
@@ -1772,15 +1583,9 @@
     llvm::ArrayRef<mlir::Type> resTypes = regionTypes;
     resTypes = prependCount ? resTypes.drop_front(2) : resTypes;
     // Resolve input operands.
-<<<<<<< HEAD
-    for (auto operand_type : llvm::zip(operands, resTypes))
-      if (parser.resolveOperand(std::get<0>(operand_type),
-                                std::get<1>(operand_type), result.operands))
-=======
     for (auto operandType : llvm::zip(operands, resTypes))
       if (parser.resolveOperand(std::get<0>(operandType),
                                 std::get<1>(operandType), result.operands))
->>>>>>> 2ab1d525
         return failure();
     if (prependCount) {
       result.addTypes(regionTypes);
@@ -1789,11 +1594,7 @@
       result.addTypes(resTypes);
     }
   } else if (succeeded(parser.parseOptionalArrow())) {
-<<<<<<< HEAD
-    llvm::SmallVector<mlir::Type, 4> typeList;
-=======
     llvm::SmallVector<mlir::Type> typeList;
->>>>>>> 2ab1d525
     if (parser.parseLParen() || parser.parseTypeList(typeList) ||
         parser.parseRParen())
       return failure();
@@ -1813,11 +1614,7 @@
   llvm::SmallVector<mlir::Type> argTypes;
   // Induction variable (hidden)
   if (prependCount)
-<<<<<<< HEAD
-    result.addAttribute(IterWhileOp::finalValueAttrName(),
-=======
     result.addAttribute(IterWhileOp::getFinalValueAttrNameStr(),
->>>>>>> 2ab1d525
                         builder.getUnitAttr());
   else
     argTypes.push_back(indexType);
@@ -1911,11 +1708,7 @@
     p << " -> (" << op.getResultTypes() << ')';
   }
   p.printOptionalAttrDictWithKeyword(op->getAttrs(),
-<<<<<<< HEAD
-                                     {IterWhileOp::finalValueAttrName()});
-=======
                                      {op.getFinalValueAttrNameStr()});
->>>>>>> 2ab1d525
   p.printRegion(op.region(), /*printEntryBlockArgs=*/false,
                 /*printBlockTerminators=*/true);
 }
@@ -1954,8 +1747,6 @@
   return {};
 }
 
-<<<<<<< HEAD
-=======
 //===----------------------------------------------------------------------===//
 // LenParamIndexOp
 //===----------------------------------------------------------------------===//
@@ -1989,7 +1780,6 @@
     << ", " << op.getOperation()->getAttr(fir::LenParamIndexOp::typeAttrName());
 }
 
->>>>>>> 2ab1d525
 //===----------------------------------------------------------------------===//
 // LoadOp
 //===----------------------------------------------------------------------===//
@@ -2051,11 +1841,7 @@
   result.addOperands(iterArgs);
   if (finalCountValue) {
     result.addTypes(builder.getIndexType());
-<<<<<<< HEAD
-    result.addAttribute(finalValueAttrName(), builder.getUnitAttr());
-=======
     result.addAttribute(finalValueAttrName(result.name), builder.getUnitAttr());
->>>>>>> 2ab1d525
   }
   for (auto v : iterArgs)
     result.addTypes(v.getType());
@@ -2089,20 +1875,11 @@
     return failure();
 
   if (mlir::succeeded(parser.parseOptionalKeyword("unordered")))
-<<<<<<< HEAD
-    result.addAttribute(fir::DoLoopOp::unorderedAttrName(),
-                        builder.getUnitAttr());
-
-  // Parse the optional initial iteration arguments.
-  llvm::SmallVector<mlir::OpAsmParser::OperandType, 4> regionArgs, operands;
-  llvm::SmallVector<mlir::Type, 4> argTypes;
-=======
     result.addAttribute("unordered", builder.getUnitAttr());
 
   // Parse the optional initial iteration arguments.
   llvm::SmallVector<mlir::OpAsmParser::OperandType> regionArgs, operands;
   llvm::SmallVector<mlir::Type> argTypes;
->>>>>>> 2ab1d525
   auto prependCount = false;
   regionArgs.push_back(inductionVariable);
 
@@ -2132,12 +1909,8 @@
 
   // Induction variable.
   if (prependCount)
-<<<<<<< HEAD
-    result.addAttribute(DoLoopOp::finalValueAttrName(), builder.getUnitAttr());
-=======
     result.addAttribute(DoLoopOp::finalValueAttrName(result.name),
                         builder.getUnitAttr());
->>>>>>> 2ab1d525
   else
     argTypes.push_back(indexType);
   // Loop carried variables
@@ -2211,13 +1984,8 @@
 
 static void print(mlir::OpAsmPrinter &p, fir::DoLoopOp op) {
   bool printBlockTerminators = false;
-<<<<<<< HEAD
-  p << fir::DoLoopOp::getOperationName() << ' ' << op.getInductionVar() << " = "
-    << op.lowerBound() << " to " << op.upperBound() << " step " << op.step();
-=======
   p << ' ' << op.getInductionVar() << " = " << op.lowerBound() << " to "
     << op.upperBound() << " step " << op.step();
->>>>>>> 2ab1d525
   if (op.unordered())
     p << " unordered";
   if (op.hasIterOperands()) {
@@ -2234,12 +2002,7 @@
     printBlockTerminators = true;
   }
   p.printOptionalAttrDictWithKeyword(op->getAttrs(),
-<<<<<<< HEAD
-                                     {fir::DoLoopOp::unorderedAttrName(),
-                                      fir::DoLoopOp::finalValueAttrName()});
-=======
                                      {"unordered", "finalValue"});
->>>>>>> 2ab1d525
   p.printRegion(op.region(), /*printEntryBlockArgs=*/false,
                 printBlockTerminators);
 }
@@ -2284,8 +2047,6 @@
   return {};
 }
 
-<<<<<<< HEAD
-=======
 //===----------------------------------------------------------------------===//
 // DTEntryOp
 //===----------------------------------------------------------------------===//
@@ -2314,90 +2075,6 @@
 
 static void print(mlir::OpAsmPrinter &p, fir::DTEntryOp &op) {
   p << ' ' << op.getMethodAttr() << ", " << op.getProcAttr();
-}
-
->>>>>>> 2ab1d525
-//===----------------------------------------------------------------------===//
-// ReboxOp
-//===----------------------------------------------------------------------===//
-
-/// Get the scalar type related to a fir.box type.
-/// Example: return f32 for !fir.box<!fir.heap<!fir.array<?x?xf32>>.
-static mlir::Type getBoxScalarEleTy(mlir::Type boxTy) {
-  auto eleTy = fir::dyn_cast_ptrOrBoxEleTy(boxTy);
-  if (auto seqTy = eleTy.dyn_cast<fir::SequenceType>())
-    return seqTy.getEleTy();
-  return eleTy;
-}
-
-/// Get the rank from a !fir.box type
-static unsigned getBoxRank(mlir::Type boxTy) {
-  auto eleTy = fir::dyn_cast_ptrOrBoxEleTy(boxTy);
-  if (auto seqTy = eleTy.dyn_cast<fir::SequenceType>())
-    return seqTy.getDimension();
-  return 0;
-}
-
-static mlir::LogicalResult verify(fir::ReboxOp op) {
-  auto inputBoxTy = op.box().getType();
-  if (fir::isa_unknown_size_box(inputBoxTy))
-    return op.emitOpError("box operand must not have unknown rank or type");
-  auto outBoxTy = op.getType();
-  if (fir::isa_unknown_size_box(outBoxTy))
-    return op.emitOpError("result type must not have unknown rank or type");
-  auto inputRank = getBoxRank(inputBoxTy);
-  auto inputEleTy = getBoxScalarEleTy(inputBoxTy);
-  auto outRank = getBoxRank(outBoxTy);
-  auto outEleTy = getBoxScalarEleTy(outBoxTy);
-
-  if (auto slice = op.slice()) {
-    // Slicing case
-    if (slice.getType().cast<fir::SliceType>().getRank() != inputRank)
-      return op.emitOpError("slice operand rank must match box operand rank");
-    if (auto shape = op.shape()) {
-      if (auto shiftTy = shape.getType().dyn_cast<fir::ShiftType>()) {
-        if (shiftTy.getRank() != inputRank)
-          return op.emitOpError("shape operand and input box ranks must match "
-                                "when there is a slice");
-      } else {
-        return op.emitOpError("shape operand must absent or be a fir.shift "
-                              "when there is a slice");
-      }
-    }
-    if (auto sliceOp = slice.getDefiningOp()) {
-      auto slicedRank = mlir::cast<fir::SliceOp>(sliceOp).getOutRank();
-      if (slicedRank != outRank)
-        return op.emitOpError("result type rank and rank after applying slice "
-                              "operand must match");
-    }
-  } else {
-    // Reshaping case
-    unsigned shapeRank = inputRank;
-    if (auto shape = op.shape()) {
-      auto ty = shape.getType();
-      if (auto shapeTy = ty.dyn_cast<fir::ShapeType>()) {
-        shapeRank = shapeTy.getRank();
-      } else if (auto shapeShiftTy = ty.dyn_cast<fir::ShapeShiftType>()) {
-        shapeRank = shapeShiftTy.getRank();
-      } else {
-        auto shiftTy = ty.cast<fir::ShiftType>();
-        shapeRank = shiftTy.getRank();
-        if (shapeRank != inputRank)
-          return op.emitOpError("shape operand and input box ranks must match "
-                                "when the shape is a fir.shift");
-      }
-    }
-    if (shapeRank != outRank)
-      return op.emitOpError("result type and shape operand ranks must match");
-  }
-
-  if (inputEleTy != outEleTy)
-    // TODO: check that outBoxTy is a parent type of inputBoxTy for derived
-    // types.
-    if (!inputEleTy.isa<fir::RecordType>())
-      return op.emitOpError(
-          "op input and output element types must match for intrinsic types");
-  return mlir::success();
 }
 
 //===----------------------------------------------------------------------===//
@@ -3196,25 +2873,6 @@
 }
 
 //===----------------------------------------------------------------------===//
-// SliceOp
-//===----------------------------------------------------------------------===//
-
-/// Return the output rank of a slice op. The output rank must be between 1 and
-/// the rank of the array being sliced (inclusive).
-unsigned fir::SliceOp::getOutputRank(mlir::ValueRange triples) {
-  unsigned rank = 0;
-  if (!triples.empty()) {
-    for (unsigned i = 1, end = triples.size(); i < end; i += 3) {
-      auto op = triples[i].getDefiningOp();
-      if (!mlir::isa_and_nonnull<fir::UndefOp>(op))
-        ++rank;
-    }
-    assert(rank > 0);
-  }
-  return rank;
-}
-
-//===----------------------------------------------------------------------===//
 // StoreOp
 //===----------------------------------------------------------------------===//
 
@@ -3459,11 +3117,7 @@
 
 static void print(mlir::OpAsmPrinter &p, fir::IfOp op) {
   bool printBlockTerminators = false;
-<<<<<<< HEAD
-  p << fir::IfOp::getOperationName() << ' ' << op.condition();
-=======
   p << ' ' << op.condition();
->>>>>>> 2ab1d525
   if (!op.results().empty()) {
     p << " -> (" << op.getResultTypes() << ')';
     printBlockTerminators = true;
@@ -3559,11 +3213,7 @@
   if (auto f = module.lookupSymbol<mlir::FuncOp>(name))
     return f;
   mlir::OpBuilder modBuilder(module.getBodyRegion());
-<<<<<<< HEAD
-  modBuilder.setInsertionPoint(module.getBody()->getTerminator());
-=======
   modBuilder.setInsertionPointToEnd(module.getBody());
->>>>>>> 2ab1d525
   auto result = modBuilder.create<mlir::FuncOp>(loc, name, type, attrs);
   result.setVisibility(mlir::SymbolTable::Visibility::Private);
   return result;
@@ -3619,8 +3269,6 @@
   // TODO: Construct associated entities attributes. Decide where the fir
   // attributes must be placed/looked for in this case.
   return false;
-<<<<<<< HEAD
-=======
 }
 
 mlir::Type fir::applyPathToType(mlir::Type eleTy, mlir::ValueRange path) {
@@ -3662,7 +3310,6 @@
                 .Default([&](const auto &) { return mlir::Type{}; });
   }
   return eleTy;
->>>>>>> 2ab1d525
 }
 
 // Tablegen operators
