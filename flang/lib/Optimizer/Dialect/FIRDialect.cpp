//===-- FIRDialect.cpp ----------------------------------------------------===//
//
// Part of the LLVM Project, under the Apache License v2.0 with LLVM Exceptions.
// See https://llvm.org/LICENSE.txt for license information.
// SPDX-License-Identifier: Apache-2.0 WITH LLVM-exception
//
//===----------------------------------------------------------------------===//
//
// Coding style: https://mlir.llvm.org/getting_started/DeveloperGuide/
//
//===----------------------------------------------------------------------===//

#include "flang/Optimizer/Dialect/FIRDialect.h"
#include "flang/Optimizer/Dialect/FIRAttr.h"
#include "flang/Optimizer/Dialect/FIROps.h"
#include "flang/Optimizer/Dialect/FIRType.h"

using namespace fir;

fir::FIROpsDialect::FIROpsDialect(mlir::MLIRContext *ctx)
    : mlir::Dialect("fir", ctx, mlir::TypeID::get<FIROpsDialect>()) {
<<<<<<< HEAD
  addTypes<BoxType, BoxCharType, BoxProcType, CharacterType, fir::ComplexType,
           FieldType, HeapType, fir::IntegerType, LenType, LogicalType,
           PointerType, RealType, RecordType, ReferenceType, SequenceType,
           ShapeType, ShapeShiftType, ShiftType, SliceType, TypeDescType,
           fir::VectorType>();
  addAttributes<ClosedIntervalAttr, ExactTypeAttr, LowerBoundAttr,
                PointIntervalAttr, RealAttr, SubclassAttr, UpperBoundAttr>();
=======
  registerTypes();
  registerAttributes();
>>>>>>> 2ab1d525
  addOperations<
#define GET_OP_LIST
#include "flang/Optimizer/Dialect/FIROps.cpp.inc"
      >();
}

// anchor the class vtable to this compilation unit
fir::FIROpsDialect::~FIROpsDialect() {
  // do nothing
}

mlir::Type fir::FIROpsDialect::parseType(mlir::DialectAsmParser &parser) const {
  return parseFirType(const_cast<FIROpsDialect *>(this), parser);
}

void fir::FIROpsDialect::printType(mlir::Type ty,
                                   mlir::DialectAsmPrinter &p) const {
  return printFirType(const_cast<FIROpsDialect *>(this), ty, p);
}

mlir::Attribute
fir::FIROpsDialect::parseAttribute(mlir::DialectAsmParser &parser,
                                   mlir::Type type) const {
  return parseFirAttribute(const_cast<FIROpsDialect *>(this), parser, type);
}

void fir::FIROpsDialect::printAttribute(mlir::Attribute attr,
                                        mlir::DialectAsmPrinter &p) const {
  printFirAttribute(const_cast<FIROpsDialect *>(this), attr, p);
}<|MERGE_RESOLUTION|>--- conflicted
+++ resolved
@@ -19,18 +19,8 @@
 
 fir::FIROpsDialect::FIROpsDialect(mlir::MLIRContext *ctx)
     : mlir::Dialect("fir", ctx, mlir::TypeID::get<FIROpsDialect>()) {
-<<<<<<< HEAD
-  addTypes<BoxType, BoxCharType, BoxProcType, CharacterType, fir::ComplexType,
-           FieldType, HeapType, fir::IntegerType, LenType, LogicalType,
-           PointerType, RealType, RecordType, ReferenceType, SequenceType,
-           ShapeType, ShapeShiftType, ShiftType, SliceType, TypeDescType,
-           fir::VectorType>();
-  addAttributes<ClosedIntervalAttr, ExactTypeAttr, LowerBoundAttr,
-                PointIntervalAttr, RealAttr, SubclassAttr, UpperBoundAttr>();
-=======
   registerTypes();
   registerAttributes();
->>>>>>> 2ab1d525
   addOperations<
 #define GET_OP_LIST
 #include "flang/Optimizer/Dialect/FIROps.cpp.inc"
