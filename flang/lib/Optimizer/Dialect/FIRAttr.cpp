//===-- FIRAttr.cpp -------------------------------------------------------===//
//
// Part of the LLVM Project, under the Apache License v2.0 with LLVM Exceptions.
// See https://llvm.org/LICENSE.txt for license information.
// SPDX-License-Identifier: Apache-2.0 WITH LLVM-exception
//
//===----------------------------------------------------------------------===//
//
// Coding style: https://mlir.llvm.org/getting_started/DeveloperGuide/
//
//===----------------------------------------------------------------------===//

#include "flang/Optimizer/Dialect/FIRAttr.h"
#include "flang/Optimizer/Dialect/FIRDialect.h"
#include "flang/Optimizer/Support/KindMapping.h"
#include "mlir/IR/AttributeSupport.h"
#include "mlir/IR/DialectImplementation.h"
#include "mlir/IR/BuiltinTypes.h"
#include "llvm/ADT/SmallString.h"

using namespace fir;

namespace fir::detail {

struct RealAttributeStorage : public mlir::AttributeStorage {
  using KeyTy = std::pair<int, llvm::APFloat>;

  RealAttributeStorage(int kind, const llvm::APFloat &value)
      : kind(kind), value(value) {}
  RealAttributeStorage(const KeyTy &key)
      : RealAttributeStorage(key.first, key.second) {}

  static unsigned hashKey(const KeyTy &key) { return llvm::hash_value(key); }

  bool operator==(const KeyTy &key) const {
    return key.first == kind &&
           key.second.compare(value) == llvm::APFloatBase::cmpEqual;
  }

  static RealAttributeStorage *
  construct(mlir::AttributeStorageAllocator &allocator, const KeyTy &key) {
    return new (allocator.allocate<RealAttributeStorage>())
        RealAttributeStorage(key);
  }

  KindTy getFKind() const { return kind; }
  llvm::APFloat getValue() const { return value; }

private:
  int kind;
  llvm::APFloat value;
};

/// An attribute representing a reference to a type.
struct TypeAttributeStorage : public mlir::AttributeStorage {
  using KeyTy = mlir::Type;

  TypeAttributeStorage(mlir::Type value) : value(value) {
    assert(value && "must not be of Type null");
  }

  /// Key equality function.
  bool operator==(const KeyTy &key) const { return key == value; }

  /// Construct a new storage instance.
  static TypeAttributeStorage *
  construct(mlir::AttributeStorageAllocator &allocator, KeyTy key) {
    return new (allocator.allocate<TypeAttributeStorage>())
        TypeAttributeStorage(key);
  }

  mlir::Type getType() const { return value; }

private:
  mlir::Type value;
};
} // namespace fir::detail

//===----------------------------------------------------------------------===//
// Attributes for SELECT TYPE
//===----------------------------------------------------------------------===//

ExactTypeAttr fir::ExactTypeAttr::get(mlir::Type value) {
  return Base::get(value.getContext(), value);
}

mlir::Type fir::ExactTypeAttr::getType() const { return getImpl()->getType(); }

SubclassAttr fir::SubclassAttr::get(mlir::Type value) {
  return Base::get(value.getContext(), value);
}

mlir::Type fir::SubclassAttr::getType() const { return getImpl()->getType(); }

//===----------------------------------------------------------------------===//
// Attributes for SELECT CASE
//===----------------------------------------------------------------------===//

using AttributeUniquer = mlir::detail::AttributeUniquer;

ClosedIntervalAttr fir::ClosedIntervalAttr::get(mlir::MLIRContext *ctxt) {
  return AttributeUniquer::get<ClosedIntervalAttr>(ctxt);
}

UpperBoundAttr fir::UpperBoundAttr::get(mlir::MLIRContext *ctxt) {
  return AttributeUniquer::get<UpperBoundAttr>(ctxt);
}

LowerBoundAttr fir::LowerBoundAttr::get(mlir::MLIRContext *ctxt) {
  return AttributeUniquer::get<LowerBoundAttr>(ctxt);
}

PointIntervalAttr fir::PointIntervalAttr::get(mlir::MLIRContext *ctxt) {
  return AttributeUniquer::get<PointIntervalAttr>(ctxt);
}

//===----------------------------------------------------------------------===//
// RealAttr
//===----------------------------------------------------------------------===//

RealAttr fir::RealAttr::get(mlir::MLIRContext *ctxt,
                            const RealAttr::ValueType &key) {
  return Base::get(ctxt, key);
}

KindTy fir::RealAttr::getFKind() const { return getImpl()->getFKind(); }

llvm::APFloat fir::RealAttr::getValue() const { return getImpl()->getValue(); }

//===----------------------------------------------------------------------===//
// FIR attribute parsing
//===----------------------------------------------------------------------===//

static mlir::Attribute parseFirRealAttr(FIROpsDialect *dialect,
                                        mlir::DialectAsmParser &parser,
                                        mlir::Type type) {
  int kind = 0;
  if (parser.parseLess() || parser.parseInteger(kind) || parser.parseComma()) {
    parser.emitError(parser.getNameLoc(), "expected '<' kind ','");
    return {};
  }
  KindMapping kindMap(dialect->getContext());
  llvm::APFloat value(0.);
  if (parser.parseOptionalKeyword("i")) {
    // `i` not present, so literal float must be present
    double dontCare;
    if (parser.parseFloat(dontCare) || parser.parseGreater()) {
      parser.emitError(parser.getNameLoc(), "expected real constant '>'");
      return {};
    }
    auto fltStr = parser.getFullSymbolSpec()
                      .drop_until([](char c) { return c == ','; })
                      .drop_front()
                      .drop_while([](char c) { return c == ' ' || c == '\t'; })
                      .take_until([](char c) {
                        return c == '>' || c == ' ' || c == '\t';
                      });
    value = llvm::APFloat(kindMap.getFloatSemantics(kind), fltStr);
  } else {
    // `i` is present, so literal bitstring (hex) must be present
    llvm::StringRef hex;
    if (parser.parseKeyword(&hex) || parser.parseGreater()) {
      parser.emitError(parser.getNameLoc(), "expected real constant '>'");
      return {};
    }
    const llvm::fltSemantics &sem = kindMap.getFloatSemantics(kind);
    unsigned int numBits = llvm::APFloat::semanticsSizeInBits(sem);
    auto bits = llvm::APInt(numBits, hex.drop_front(), 16);
    value = llvm::APFloat(sem, bits);
  }
  return RealAttr::get(dialect->getContext(), {kind, value});
}

mlir::Attribute fir::parseFirAttribute(FIROpsDialect *dialect,
                                       mlir::DialectAsmParser &parser,
                                       mlir::Type type) {
  auto loc = parser.getNameLoc();
  llvm::StringRef attrName;
  if (parser.parseKeyword(&attrName)) {
    parser.emitError(loc, "expected an attribute name");
    return {};
  }

  if (attrName == ExactTypeAttr::getAttrName()) {
    mlir::Type type;
    if (parser.parseLess() || parser.parseType(type) || parser.parseGreater()) {
      parser.emitError(loc, "expected a type");
      return {};
    }
    return ExactTypeAttr::get(type);
  }
  if (attrName == SubclassAttr::getAttrName()) {
    mlir::Type type;
    if (parser.parseLess() || parser.parseType(type) || parser.parseGreater()) {
      parser.emitError(loc, "expected a subtype");
      return {};
    }
    return SubclassAttr::get(type);
  }
  if (attrName == PointIntervalAttr::getAttrName())
    return PointIntervalAttr::get(dialect->getContext());
  if (attrName == LowerBoundAttr::getAttrName())
    return LowerBoundAttr::get(dialect->getContext());
  if (attrName == UpperBoundAttr::getAttrName())
    return UpperBoundAttr::get(dialect->getContext());
  if (attrName == ClosedIntervalAttr::getAttrName())
    return ClosedIntervalAttr::get(dialect->getContext());
  if (attrName == RealAttr::getAttrName())
    return parseFirRealAttr(dialect, parser, type);

  parser.emitError(loc, "unknown FIR attribute: ") << attrName;
  return {};
}

//===----------------------------------------------------------------------===//
// FIR attribute pretty printer
//===----------------------------------------------------------------------===//

void fir::printFirAttribute(FIROpsDialect *dialect, mlir::Attribute attr,
                            mlir::DialectAsmPrinter &p) {
  auto &os = p.getStream();
  if (auto exact = attr.dyn_cast<fir::ExactTypeAttr>()) {
    os << fir::ExactTypeAttr::getAttrName() << '<';
    p.printType(exact.getType());
    os << '>';
  } else if (auto sub = attr.dyn_cast<fir::SubclassAttr>()) {
    os << fir::SubclassAttr::getAttrName() << '<';
    p.printType(sub.getType());
    os << '>';
  } else if (attr.dyn_cast_or_null<fir::PointIntervalAttr>()) {
    os << fir::PointIntervalAttr::getAttrName();
  } else if (attr.dyn_cast_or_null<fir::ClosedIntervalAttr>()) {
    os << fir::ClosedIntervalAttr::getAttrName();
  } else if (attr.dyn_cast_or_null<fir::LowerBoundAttr>()) {
    os << fir::LowerBoundAttr::getAttrName();
  } else if (attr.dyn_cast_or_null<fir::UpperBoundAttr>()) {
    os << fir::UpperBoundAttr::getAttrName();
  } else if (auto a = attr.dyn_cast_or_null<fir::RealAttr>()) {
    os << fir::RealAttr::getAttrName() << '<' << a.getFKind() << ", i x";
    llvm::SmallString<40> ss;
    a.getValue().bitcastToAPInt().toStringUnsigned(ss, 16);
    os << ss << '>';
  } else {
    // don't know how to print the attribute, so use a default
    os << "<(unknown attribute)>";
  }
<<<<<<< HEAD
=======
}

//===----------------------------------------------------------------------===//
// FIROpsDialect
//===----------------------------------------------------------------------===//

void FIROpsDialect::registerAttributes() {
  addAttributes<ClosedIntervalAttr, ExactTypeAttr, LowerBoundAttr,
                PointIntervalAttr, RealAttr, SubclassAttr, UpperBoundAttr>();
>>>>>>> a2ce6ee6
}<|MERGE_RESOLUTION|>--- conflicted
+++ resolved
@@ -244,8 +244,6 @@
     // don't know how to print the attribute, so use a default
     os << "<(unknown attribute)>";
   }
-<<<<<<< HEAD
-=======
 }
 
 //===----------------------------------------------------------------------===//
@@ -255,5 +253,4 @@
 void FIROpsDialect::registerAttributes() {
   addAttributes<ClosedIntervalAttr, ExactTypeAttr, LowerBoundAttr,
                 PointIntervalAttr, RealAttr, SubclassAttr, UpperBoundAttr>();
->>>>>>> a2ce6ee6
 }