--- conflicted
+++ resolved
@@ -13,10 +13,7 @@
 #include "flang/Optimizer/Dialect/FIRType.h"
 #include "flang/Optimizer/Dialect/FIRDialect.h"
 #include "mlir/IR/Builders.h"
-<<<<<<< HEAD
-=======
 #include "mlir/IR/BuiltinDialect.h"
->>>>>>> a2ce6ee6
 #include "mlir/IR/Diagnostics.h"
 #include "mlir/IR/DialectImplementation.h"
 #include "llvm/ADT/SmallPtrSet.h"
@@ -36,11 +33,7 @@
   int kind = 0;
   if (parser.parseLess() || parser.parseInteger(kind) || parser.parseGreater())
     return {};
-<<<<<<< HEAD
-  return TYPE::get(parser.getBuilder().getContext(), kind);
-=======
   return TYPE::get(parser.getContext(), kind);
->>>>>>> a2ce6ee6
 }
 
 template <typename TYPE>
@@ -54,11 +47,7 @@
 }
 
 template <typename TYPE>
-<<<<<<< HEAD
-TYPE parseTypeSingleton(mlir::DialectAsmParser &parser) {
-=======
 TYPE parseTypeSingleton(mlir::AsmParser &parser) {
->>>>>>> a2ce6ee6
   mlir::Type ty;
   if (parser.parseLess() || parser.parseType(ty) || parser.parseGreater())
     return {};
@@ -128,12 +117,7 @@
   if (parser.parseKeyword(&typeTag))
     return {};
   mlir::Type genType;
-<<<<<<< HEAD
-  auto parseResult = generatedTypeParser(parser.getBuilder().getContext(),
-                                         parser, typeTag, genType);
-=======
   auto parseResult = generatedTypeParser(parser, typeTag, genType);
->>>>>>> a2ce6ee6
   if (parseResult.hasValue())
     return genType;
   parser.emitError(parser.getNameLoc(), "unknown fir type: ") << typeTag;
@@ -375,16 +359,6 @@
   return parseKindSingleton<fir::BoxCharType>(parser);
 }
 
-<<<<<<< HEAD
-bool isa_passbyref_type(mlir::Type t) {
-  return t.isa<ReferenceType>() || isa_box_type(t) ||
-         t.isa<mlir::FunctionType>();
-}
-
-bool isa_aggregate(mlir::Type t) {
-  return t.isa<SequenceType>() || t.isa<RecordType>() ||
-         t.isa<mlir::TupleType>();
-=======
 void fir::BoxCharType::print(mlir::AsmPrinter &printer) const {
   printer << "<" << getKind() << ">";
 }
@@ -392,273 +366,12 @@
 CharacterType
 fir::BoxCharType::getElementType(mlir::MLIRContext *context) const {
   return CharacterType::getUnknownLen(context, getKind());
->>>>>>> a2ce6ee6
 }
 
 CharacterType fir::BoxCharType::getEleTy() const {
   return getElementType(getContext());
 }
 
-<<<<<<< HEAD
-mlir::Type dyn_cast_ptrOrBoxEleTy(mlir::Type t) {
-  return llvm::TypeSwitch<mlir::Type, mlir::Type>(t)
-      .Case<fir::ReferenceType, fir::PointerType, fir::HeapType>(
-          [](auto p) { return p.getEleTy(); })
-      .Case<fir::BoxType>([](auto p) {
-        auto eleTy = p.getEleTy();
-        if (auto ty = fir::dyn_cast_ptrEleTy(eleTy))
-          return ty;
-        return eleTy;
-      })
-      .Default([](mlir::Type) { return mlir::Type{}; });
-}
-
-} // namespace fir
-
-namespace {
-
-static llvm::SmallPtrSet<detail::RecordTypeStorage const *, 4>
-    recordTypeVisited;
-
-} // namespace
-
-void fir::verifyIntegralType(mlir::Type type) {
-  if (isaIntegerType(type) || type.isa<mlir::IndexType>())
-    return;
-  llvm::report_fatal_error("expected integral type");
-}
-
-void fir::printFirType(FIROpsDialect *, mlir::Type ty,
-                       mlir::DialectAsmPrinter &p) {
-  if (mlir::failed(generatedTypePrinter(ty, p)))
-    llvm::report_fatal_error("unknown type to print");
-}
-
-bool fir::isa_unknown_size_box(mlir::Type t) {
-  if (auto boxTy = t.dyn_cast<fir::BoxType>()) {
-    auto eleTy = boxTy.getEleTy();
-    if (auto actualEleTy = fir::dyn_cast_ptrEleTy(eleTy))
-      eleTy = actualEleTy;
-    if (eleTy.isa<mlir::NoneType>())
-      return true;
-    if (auto seqTy = eleTy.dyn_cast<fir::SequenceType>())
-      if (seqTy.hasUnknownShape())
-        return true;
-  }
-  return false;
-}
-
-//===----------------------------------------------------------------------===//
-// BoxProcType
-//===----------------------------------------------------------------------===//
-
-// `boxproc` `<` return-type `>`
-mlir::Type BoxProcType::parse(mlir::MLIRContext *context,
-                              mlir::DialectAsmParser &parser) {
-  mlir::Type ty;
-  if (parser.parseLess() || parser.parseType(ty) || parser.parseGreater())
-    return {};
-  return get(context, ty);
-}
-
-void fir::BoxProcType::print(mlir::DialectAsmPrinter &printer) const {
-  printer << getMnemonic() << "<" << getEleTy() << '>';
-}
-
-mlir::LogicalResult
-BoxProcType::verify(llvm::function_ref<mlir::InFlightDiagnostic()> emitError,
-                    mlir::Type eleTy) {
-  if (eleTy.isa<mlir::FunctionType>())
-    return mlir::success();
-  if (auto refTy = eleTy.dyn_cast<ReferenceType>())
-    if (refTy.isa<mlir::FunctionType>())
-      return mlir::success();
-  return emitError() << "invalid type for boxproc" << eleTy << '\n';
-}
-
-static bool canBePointerOrHeapElementType(mlir::Type eleTy) {
-  return eleTy.isa<BoxType, BoxCharType, BoxProcType, ShapeType, ShapeShiftType,
-                   SliceType, FieldType, LenType, HeapType, PointerType,
-                   ReferenceType, TypeDescType>();
-}
-
-//===----------------------------------------------------------------------===//
-// BoxType
-//===----------------------------------------------------------------------===//
-
-// `box` `<` type (',' affine-map)? `>`
-mlir::Type fir::BoxType::parse(mlir::MLIRContext *context,
-                               mlir::DialectAsmParser &parser) {
-  mlir::Type ofTy;
-  if (parser.parseLess() || parser.parseType(ofTy))
-    return {};
-
-  mlir::AffineMapAttr map;
-  if (!parser.parseOptionalComma()) {
-    if (parser.parseAttribute(map)) {
-      parser.emitError(parser.getCurrentLocation(), "expected affine map");
-      return {};
-    }
-  }
-  if (parser.parseGreater())
-    return {};
-  return get(ofTy, map);
-}
-
-void fir::BoxType::print(mlir::DialectAsmPrinter &printer) const {
-  printer << getMnemonic() << "<" << getEleTy();
-  if (auto map = getLayoutMap()) {
-    printer << ", " << map;
-  }
-  printer << '>';
-}
-
-mlir::LogicalResult
-fir::BoxType::verify(llvm::function_ref<mlir::InFlightDiagnostic()> emitError,
-                     mlir::Type eleTy, mlir::AffineMapAttr map) {
-  // TODO
-  return mlir::success();
-}
-
-//===----------------------------------------------------------------------===//
-// BoxCharType
-//===----------------------------------------------------------------------===//
-
-mlir::Type fir::BoxCharType::parse(mlir::MLIRContext *context,
-                                   mlir::DialectAsmParser &parser) {
-  return parseKindSingleton<fir::BoxCharType>(parser);
-}
-
-void fir::BoxCharType::print(mlir::DialectAsmPrinter &printer) const {
-  printer << getMnemonic() << "<" << getKind() << ">";
-}
-
-CharacterType
-fir::BoxCharType::getElementType(mlir::MLIRContext *context) const {
-  return CharacterType::getUnknownLen(context, getKind());
-}
-
-CharacterType fir::BoxCharType::getEleTy() const {
-  return getElementType(getContext());
-}
-
-//===----------------------------------------------------------------------===//
-// CharacterType
-//===----------------------------------------------------------------------===//
-
-// `char` `<` kind [`,` `len`] `>`
-mlir::Type fir::CharacterType::parse(mlir::MLIRContext *context,
-                                     mlir::DialectAsmParser &parser) {
-  int kind = 0;
-  if (parser.parseLess() || parser.parseInteger(kind))
-    return {};
-  CharacterType::LenType len = 1;
-  if (mlir::succeeded(parser.parseOptionalComma())) {
-    if (mlir::succeeded(parser.parseOptionalQuestion())) {
-      len = fir::CharacterType::unknownLen();
-    } else if (!mlir::succeeded(parser.parseInteger(len))) {
-      return {};
-    }
-  }
-  if (parser.parseGreater())
-    return {};
-  return get(context, kind, len);
-}
-
-void fir::CharacterType::print(mlir::DialectAsmPrinter &printer) const {
-  printer << getMnemonic() << "<" << getFKind();
-  auto len = getLen();
-  if (len != fir::CharacterType::singleton()) {
-    printer << ',';
-    if (len == fir::CharacterType::unknownLen())
-      printer << '?';
-    else
-      printer << len;
-  }
-  printer << '>';
-}
-
-//===----------------------------------------------------------------------===//
-// ComplexType
-//===----------------------------------------------------------------------===//
-
-mlir::Type fir::ComplexType::parse(mlir::MLIRContext *context,
-                                   mlir::DialectAsmParser &parser) {
-  return parseKindSingleton<fir::ComplexType>(parser);
-}
-
-void fir::ComplexType::print(mlir::DialectAsmPrinter &printer) const {
-  printer << getMnemonic() << "<" << getFKind() << '>';
-}
-
-mlir::Type fir::ComplexType::getElementType() const {
-  return fir::RealType::get(getContext(), getFKind());
-}
-
-//===----------------------------------------------------------------------===//
-// HeapType
-//===----------------------------------------------------------------------===//
-
-// `heap` `<` type `>`
-mlir::Type fir::HeapType::parse(mlir::MLIRContext *context,
-                                mlir::DialectAsmParser &parser) {
-  return parseTypeSingleton<HeapType>(parser);
-}
-
-void fir::HeapType::print(mlir::DialectAsmPrinter &printer) const {
-  printer << getMnemonic() << "<" << getEleTy() << '>';
-}
-
-mlir::LogicalResult
-fir::HeapType::verify(llvm::function_ref<mlir::InFlightDiagnostic()> emitError,
-                      mlir::Type eleTy) {
-  if (canBePointerOrHeapElementType(eleTy))
-    return emitError() << "cannot build a heap pointer to type: " << eleTy
-                       << '\n';
-  return mlir::success();
-}
-
-//===----------------------------------------------------------------------===//
-// IntegerType
-//===----------------------------------------------------------------------===//
-
-// `int` `<` kind `>`
-mlir::Type fir::IntegerType::parse(mlir::MLIRContext *context,
-                                   mlir::DialectAsmParser &parser) {
-  return parseKindSingleton<fir::IntegerType>(parser);
-}
-
-void fir::IntegerType::print(mlir::DialectAsmPrinter &printer) const {
-  printer << getMnemonic() << "<" << getFKind() << '>';
-}
-
-//===----------------------------------------------------------------------===//
-// LogicalType
-//===----------------------------------------------------------------------===//
-
-// `logical` `<` kind `>`
-mlir::Type fir::LogicalType::parse(mlir::MLIRContext *context,
-                                   mlir::DialectAsmParser &parser) {
-  return parseKindSingleton<fir::LogicalType>(parser);
-}
-
-void fir::LogicalType::print(mlir::DialectAsmPrinter &printer) const {
-  printer << getMnemonic() << "<" << getFKind() << '>';
-}
-
-//===----------------------------------------------------------------------===//
-// PointerType
-//===----------------------------------------------------------------------===//
-
-// `ptr` `<` type `>`
-mlir::Type fir::PointerType::parse(mlir::MLIRContext *context,
-                                   mlir::DialectAsmParser &parser) {
-  return parseTypeSingleton<fir::PointerType>(parser);
-}
-
-void fir::PointerType::print(mlir::DialectAsmPrinter &printer) const {
-  printer << getMnemonic() << "<" << getEleTy() << '>';
-=======
 //===----------------------------------------------------------------------===//
 // CharacterType
 //===----------------------------------------------------------------------===//
@@ -769,17 +482,12 @@
 
 void fir::PointerType::print(mlir::AsmPrinter &printer) const {
   printer << "<" << getEleTy() << '>';
->>>>>>> a2ce6ee6
 }
 
 mlir::LogicalResult fir::PointerType::verify(
     llvm::function_ref<mlir::InFlightDiagnostic()> emitError,
     mlir::Type eleTy) {
-<<<<<<< HEAD
-  if (canBePointerOrHeapElementType(eleTy))
-=======
   if (cannotBePointerOrHeapElementType(eleTy))
->>>>>>> a2ce6ee6
     return emitError() << "cannot build a pointer to type: " << eleTy << '\n';
   return mlir::success();
 }
@@ -789,22 +497,12 @@
 //===----------------------------------------------------------------------===//
 
 // `real` `<` kind `>`
-<<<<<<< HEAD
-mlir::Type fir::RealType::parse(mlir::MLIRContext *context,
-                                mlir::DialectAsmParser &parser) {
-  return parseKindSingleton<fir::RealType>(parser);
-}
-
-void fir::RealType::print(mlir::DialectAsmPrinter &printer) const {
-  printer << getMnemonic() << "<" << getFKind() << '>';
-=======
 mlir::Type fir::RealType::parse(mlir::AsmParser &parser) {
   return parseKindSingleton<fir::RealType>(parser);
 }
 
 void fir::RealType::print(mlir::AsmPrinter &printer) const {
   printer << "<" << getFKind() << '>';
->>>>>>> a2ce6ee6
 }
 
 mlir::LogicalResult
@@ -822,20 +520,11 @@
 // `type` `<` name
 //           (`(` id `:` type (`,` id `:` type)* `)`)?
 //           (`{` id `:` type (`,` id `:` type)* `}`)? '>'
-<<<<<<< HEAD
-mlir::Type fir::RecordType::parse(mlir::MLIRContext *context,
-                                  mlir::DialectAsmParser &parser) {
-  llvm::StringRef name;
-  if (parser.parseLess() || parser.parseKeyword(&name))
-    return {};
-  RecordType result = RecordType::get(parser.getBuilder().getContext(), name);
-=======
 mlir::Type fir::RecordType::parse(mlir::AsmParser &parser) {
   llvm::StringRef name;
   if (parser.parseLess() || parser.parseKeyword(&name))
     return {};
   RecordType result = RecordType::get(parser.getContext(), name);
->>>>>>> a2ce6ee6
 
   RecordType::TypeList lenParamList;
   if (!parser.parseOptionalLParen()) {
@@ -883,13 +572,8 @@
   return verifyDerived(parser, result, lenParamList, typeList);
 }
 
-<<<<<<< HEAD
-void fir::RecordType::print(mlir::DialectAsmPrinter &printer) const {
-  printer << getMnemonic() << "<" << getName();
-=======
 void fir::RecordType::print(mlir::AsmPrinter &printer) const {
   printer << "<" << getName();
->>>>>>> a2ce6ee6
   if (!recordTypeVisited.count(uniqueKey())) {
     recordTypeVisited.insert(uniqueKey());
     if (getLenParamList().size()) {
@@ -958,20 +642,6 @@
   return std::numeric_limits<unsigned>::max();
 }
 
-<<<<<<< HEAD
-//===----------------------------------------------------------------------===//
-// ReferenceType
-//===----------------------------------------------------------------------===//
-
-// `ref` `<` type `>`
-mlir::Type fir::ReferenceType::parse(mlir::MLIRContext *context,
-                                     mlir::DialectAsmParser &parser) {
-  return parseTypeSingleton<fir::ReferenceType>(parser);
-}
-
-void fir::ReferenceType::print(mlir::DialectAsmPrinter &printer) const {
-  printer << getMnemonic() << "<" << getEleTy() << '>';
-=======
 std::string fir::RecordType::getLoweredName() const {
   auto split = getName().split('T');
   std::string name = (split.first + "E.dt." + split.second).str();
@@ -989,7 +659,6 @@
 
 void fir::ReferenceType::print(mlir::AsmPrinter &printer) const {
   printer << "<" << getEleTy() << '>';
->>>>>>> a2ce6ee6
 }
 
 mlir::LogicalResult fir::ReferenceType::verify(
@@ -1007,12 +676,7 @@
 
 // `array` `<` `*` | bounds (`x` bounds)* `:` type (',' affine-map)? `>`
 // bounds ::= `?` | int-lit
-<<<<<<< HEAD
-mlir::Type fir::SequenceType::parse(mlir::MLIRContext *context,
-                                    mlir::DialectAsmParser &parser) {
-=======
 mlir::Type fir::SequenceType::parse(mlir::AsmParser &parser) {
->>>>>>> a2ce6ee6
   if (parser.parseLess())
     return {};
   SequenceType::Shape shape;
@@ -1031,18 +695,10 @@
       parser.emitError(parser.getNameLoc(), "expecting affine map");
       return {};
     }
-<<<<<<< HEAD
-  return SequenceType::get(context, shape, eleTy, map);
-}
-
-void fir::SequenceType::print(mlir::DialectAsmPrinter &printer) const {
-  printer << getMnemonic();
-=======
   return SequenceType::get(parser.getContext(), shape, eleTy, map);
 }
 
 void fir::SequenceType::print(mlir::AsmPrinter &printer) const {
->>>>>>> a2ce6ee6
   auto shape = getShape();
   if (shape.size()) {
     printer << '<';
@@ -1108,66 +764,36 @@
 // ShapeType
 //===----------------------------------------------------------------------===//
 
-<<<<<<< HEAD
-mlir::Type fir::ShapeType::parse(mlir::MLIRContext *context,
-                                 mlir::DialectAsmParser &parser) {
-  return parseRankSingleton<fir::ShapeType>(parser);
-}
-
-void fir::ShapeType::print(mlir::DialectAsmPrinter &printer) const {
-  printer << getMnemonic() << "<" << getImpl()->rank << ">";
-=======
 mlir::Type fir::ShapeType::parse(mlir::AsmParser &parser) {
   return parseRankSingleton<fir::ShapeType>(parser);
 }
 
 void fir::ShapeType::print(mlir::AsmPrinter &printer) const {
   printer << "<" << getImpl()->rank << ">";
->>>>>>> a2ce6ee6
 }
 
 //===----------------------------------------------------------------------===//
 // ShapeShiftType
 //===----------------------------------------------------------------------===//
 
-<<<<<<< HEAD
-mlir::Type fir::ShapeShiftType::parse(mlir::MLIRContext *context,
-                                      mlir::DialectAsmParser &parser) {
-  return parseRankSingleton<fir::ShapeShiftType>(parser);
-}
-
-void fir::ShapeShiftType::print(mlir::DialectAsmPrinter &printer) const {
-  printer << getMnemonic() << "<" << getRank() << ">";
-=======
 mlir::Type fir::ShapeShiftType::parse(mlir::AsmParser &parser) {
   return parseRankSingleton<fir::ShapeShiftType>(parser);
 }
 
 void fir::ShapeShiftType::print(mlir::AsmPrinter &printer) const {
   printer << "<" << getRank() << ">";
->>>>>>> a2ce6ee6
 }
 
 //===----------------------------------------------------------------------===//
 // ShiftType
 //===----------------------------------------------------------------------===//
 
-<<<<<<< HEAD
-mlir::Type fir::ShiftType::parse(mlir::MLIRContext *context,
-                                 mlir::DialectAsmParser &parser) {
-  return parseRankSingleton<fir::ShiftType>(parser);
-}
-
-void fir::ShiftType::print(mlir::DialectAsmPrinter &printer) const {
-  printer << getMnemonic() << "<" << getRank() << ">";
-=======
 mlir::Type fir::ShiftType::parse(mlir::AsmParser &parser) {
   return parseRankSingleton<fir::ShiftType>(parser);
 }
 
 void fir::ShiftType::print(mlir::AsmPrinter &printer) const {
   printer << "<" << getRank() << ">";
->>>>>>> a2ce6ee6
 }
 
 //===----------------------------------------------------------------------===//
@@ -1175,22 +801,12 @@
 //===----------------------------------------------------------------------===//
 
 // `slice` `<` rank `>`
-<<<<<<< HEAD
-mlir::Type fir::SliceType::parse(mlir::MLIRContext *context,
-                                 mlir::DialectAsmParser &parser) {
-  return parseRankSingleton<fir::SliceType>(parser);
-}
-
-void fir::SliceType::print(mlir::DialectAsmPrinter &printer) const {
-  printer << getMnemonic() << "<" << getRank() << '>';
-=======
 mlir::Type fir::SliceType::parse(mlir::AsmParser &parser) {
   return parseRankSingleton<fir::SliceType>(parser);
 }
 
 void fir::SliceType::print(mlir::AsmPrinter &printer) const {
   printer << "<" << getRank() << '>';
->>>>>>> a2ce6ee6
 }
 
 //===----------------------------------------------------------------------===//
@@ -1198,22 +814,12 @@
 //===----------------------------------------------------------------------===//
 
 // `tdesc` `<` type `>`
-<<<<<<< HEAD
-mlir::Type fir::TypeDescType::parse(mlir::MLIRContext *context,
-                                    mlir::DialectAsmParser &parser) {
-  return parseTypeSingleton<fir::TypeDescType>(parser);
-}
-
-void fir::TypeDescType::print(mlir::DialectAsmPrinter &printer) const {
-  printer << getMnemonic() << "<" << getOfTy() << '>';
-=======
 mlir::Type fir::TypeDescType::parse(mlir::AsmParser &parser) {
   return parseTypeSingleton<fir::TypeDescType>(parser);
 }
 
 void fir::TypeDescType::print(mlir::AsmPrinter &printer) const {
   printer << "<" << getOfTy() << '>';
->>>>>>> a2ce6ee6
 }
 
 mlir::LogicalResult fir::TypeDescType::verify(
@@ -1232,12 +838,7 @@
 //===----------------------------------------------------------------------===//
 
 // `vector` `<` len `:` type `>`
-<<<<<<< HEAD
-mlir::Type fir::VectorType::parse(mlir::MLIRContext *context,
-                                  mlir::DialectAsmParser &parser) {
-=======
 mlir::Type fir::VectorType::parse(mlir::AsmParser &parser) {
->>>>>>> a2ce6ee6
   int64_t len = 0;
   mlir::Type eleTy;
   if (parser.parseLess() || parser.parseInteger(len) || parser.parseColon() ||
@@ -1246,9 +847,8 @@
   return fir::VectorType::get(len, eleTy);
 }
 
-<<<<<<< HEAD
-void fir::VectorType::print(mlir::DialectAsmPrinter &printer) const {
-  printer << getMnemonic() << "<" << getLen() << ':' << getEleTy() << '>';
+void fir::VectorType::print(mlir::AsmPrinter &printer) const {
+  printer << "<" << getLen() << ':' << getEleTy() << '>';
 }
 
 mlir::LogicalResult fir::VectorType::verify(
@@ -1261,21 +861,6 @@
 
 bool fir::VectorType::isValidElementType(mlir::Type t) {
   return isa_real(t) || isa_integer(t);
-=======
-void fir::VectorType::print(mlir::AsmPrinter &printer) const {
-  printer << "<" << getLen() << ':' << getEleTy() << '>';
-}
-
-mlir::LogicalResult fir::VectorType::verify(
-    llvm::function_ref<mlir::InFlightDiagnostic()> emitError, uint64_t len,
-    mlir::Type eleTy) {
-  if (!(fir::isa_real(eleTy) || fir::isa_integer(eleTy)))
-    return emitError() << "cannot build a vector of type " << eleTy << '\n';
-  return mlir::success();
-}
-
-bool fir::VectorType::isValidElementType(mlir::Type t) {
-  return isa_real(t) || isa_integer(t);
 }
 
 //===----------------------------------------------------------------------===//
@@ -1288,5 +873,4 @@
            LLVMPointerType, PointerType, RealType, RecordType, ReferenceType,
            SequenceType, ShapeType, ShapeShiftType, ShiftType, SliceType,
            TypeDescType, fir::VectorType>();
->>>>>>> a2ce6ee6
 }