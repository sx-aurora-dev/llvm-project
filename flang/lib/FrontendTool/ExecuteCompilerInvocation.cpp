--- conflicted
+++ resolved
@@ -35,33 +35,6 @@
     return std::make_unique<ParseSyntaxOnlyAction>();
   case EmitObj:
     return std::make_unique<EmitObjAction>();
-<<<<<<< HEAD
-    break;
-  case DebugUnparse:
-    return std::make_unique<DebugUnparseAction>();
-    break;
-  case DebugUnparseWithSymbols:
-    return std::make_unique<DebugUnparseWithSymbolsAction>();
-    break;
-  case DebugDumpSymbols:
-    return std::make_unique<DebugDumpSymbolsAction>();
-    break;
-  case DebugDumpParseTree:
-    return std::make_unique<DebugDumpParseTreeAction>();
-    break;
-  case DebugDumpProvenance:
-    return std::make_unique<DebugDumpProvenanceAction>();
-    break;
-  case DebugDumpParsingLog:
-    return std::make_unique<DebugDumpParsingLogAction>();
-    break;
-  case DebugMeasureParseTree:
-    return std::make_unique<DebugMeasureParseTreeAction>();
-    break;
-  case DebugPreFIRTree:
-    return std::make_unique<DebugPreFIRTreeAction>();
-    break;
-=======
   case DebugUnparse:
     return std::make_unique<DebugUnparseAction>();
   case DebugUnparseNoSema:
@@ -103,7 +76,6 @@
     ci.diagnostics().Report(diagID) << ci.frontendOpts().ActionName;
     return nullptr;
   }
->>>>>>> 2ab1d525
   default:
     break;
     // TODO:
