//===-- OpenMP.cpp -- Open MP directive lowering --------------------------===//
//
// Part of the LLVM Project, under the Apache License v2.0 with LLVM Exceptions.
// See https://llvm.org/LICENSE.txt for license information.
// SPDX-License-Identifier: Apache-2.0 WITH LLVM-exception
//
//===----------------------------------------------------------------------===//
//
// Coding style: https://mlir.llvm.org/getting_started/DeveloperGuide/
//
//===----------------------------------------------------------------------===//

#include "flang/Lower/OpenMP.h"
#include "flang/Common/idioms.h"
#include "flang/Lower/Bridge.h"
#include "flang/Lower/FIRBuilder.h"
#include "flang/Lower/PFTBuilder.h"
#include "flang/Lower/Support/BoxValue.h"
#include "flang/Lower/Todo.h"
#include "flang/Parser/parse-tree.h"
#include "flang/Semantics/tools.h"
#include "mlir/Dialect/OpenMP/OpenMPDialect.h"
#include "llvm/Frontend/OpenMP/OMPConstants.h"

static const Fortran::parser::Name *
getDesignatorNameIfDataRef(const Fortran::parser::Designator &designator) {
  const auto *dataRef = std::get_if<Fortran::parser::DataRef>(&designator.u);
  return dataRef ? std::get_if<Fortran::parser::Name>(&dataRef->u) : nullptr;
}

static void genObjectList(const Fortran::parser::OmpObjectList &objectList,
                          Fortran::lower::AbstractConverter &converter,
                          SmallVectorImpl<Value> &operands) {
  for (const auto &ompObject : objectList.v) {
    std::visit(
        Fortran::common::visitors{
            [&](const Fortran::parser::Designator &designator) {
              if (const auto *name = getDesignatorNameIfDataRef(designator)) {
                const auto variable = converter.getSymbolAddress(*name->symbol);
                operands.push_back(variable);
              }
            },
            [&](const Fortran::parser::Name &name) {
              const auto variable = converter.getSymbolAddress(*name.symbol);
              operands.push_back(variable);
            }},
        ompObject.u);
  }
}

template <typename Op>
static void createBodyOfOp(Op &op, Fortran::lower::FirOpBuilder &firOpBuilder,
                           mlir::Location &loc) {
  firOpBuilder.createBlock(&op.getRegion());
  auto &block = op.getRegion().back();
  firOpBuilder.setInsertionPointToStart(&block);
  // Ensure the block is well-formed.
  firOpBuilder.create<mlir::omp::TerminatorOp>(loc);
  // Reset the insertion point to the start of the first block.
  firOpBuilder.setInsertionPointToStart(&block);
}

static void genOMP(Fortran::lower::AbstractConverter &converter,
                   Fortran::lower::pft::Evaluation &eval,
                   const Fortran::parser::OpenMPSimpleStandaloneConstruct
                       &simpleStandaloneConstruct) {
  const auto &directive =
      std::get<Fortran::parser::OmpSimpleStandaloneDirective>(
          simpleStandaloneConstruct.t);
  switch (directive.v) {
  default:
    break;
  case llvm::omp::Directive::OMPD_barrier:
    converter.getFirOpBuilder().create<mlir::omp::BarrierOp>(
        converter.getCurrentLocation());
    break;
  case llvm::omp::Directive::OMPD_taskwait:
    converter.getFirOpBuilder().create<mlir::omp::TaskwaitOp>(
        converter.getCurrentLocation());
    break;
  case llvm::omp::Directive::OMPD_taskyield:
    converter.getFirOpBuilder().create<mlir::omp::TaskyieldOp>(
        converter.getCurrentLocation());
    break;
  case llvm::omp::Directive::OMPD_target_enter_data:
    TODO(converter.getCurrentLocation(), "OMPD_target_enter_data");
  case llvm::omp::Directive::OMPD_target_exit_data:
    TODO(converter.getCurrentLocation(), "OMPD_target_exit_data");
  case llvm::omp::Directive::OMPD_target_update:
    TODO(converter.getCurrentLocation(), "OMPD_target_update");
  case llvm::omp::Directive::OMPD_ordered:
    TODO(converter.getCurrentLocation(), "OMPD_ordered");
  }
}

static void
genOMP(Fortran::lower::AbstractConverter &converter,
       Fortran::lower::pft::Evaluation &eval,
       const Fortran::parser::OpenMPStandaloneConstruct &standaloneConstruct) {
  std::visit(
      Fortran::common::visitors{
          [&](const Fortran::parser::OpenMPSimpleStandaloneConstruct
                  &simpleStandaloneConstruct) {
            genOMP(converter, eval, simpleStandaloneConstruct);
          },
          [&](const Fortran::parser::OpenMPFlushConstruct &flushConstruct) {
            SmallVector<Value, 4> operandRange;
            if (const auto &ompObjectList =
                    std::get<std::optional<Fortran::parser::OmpObjectList>>(
                        flushConstruct.t))
              genObjectList(*ompObjectList, converter, operandRange);
            if (std::get<std::optional<
                    std::list<Fortran::parser::OmpMemoryOrderClause>>>(
                    flushConstruct.t))
              TODO(converter.getCurrentLocation(),
                   "Handle OmpMemoryOrderClause");
            converter.getFirOpBuilder().create<mlir::omp::FlushOp>(
                converter.getCurrentLocation(), operandRange);
          },
          [&](const Fortran::parser::OpenMPCancelConstruct &cancelConstruct) {
            TODO(converter.getCurrentLocation(), "OpenMPCancelConstruct");
          },
          [&](const Fortran::parser::OpenMPCancellationPointConstruct
                  &cancellationPointConstruct) {
            TODO(converter.getCurrentLocation(), "OpenMPCancelConstruct");
          },
      },
      standaloneConstruct.u);
}

static void
genOMP(Fortran::lower::AbstractConverter &converter,
       Fortran::lower::pft::Evaluation &eval,
       const Fortran::parser::OpenMPBlockConstruct &blockConstruct) {
  const auto &beginBlockDirective =
      std::get<Fortran::parser::OmpBeginBlockDirective>(blockConstruct.t);
  const auto &blockDirective =
      std::get<Fortran::parser::OmpBlockDirective>(beginBlockDirective.t);

  auto &firOpBuilder = converter.getFirOpBuilder();
  auto currentLocation = converter.getCurrentLocation();
  llvm::ArrayRef<mlir::Type> argTy;
  if (blockDirective.v == llvm::omp::OMPD_parallel) {

    mlir::Value ifClauseOperand, numThreadsClauseOperand;
    SmallVector<Value, 4> privateClauseOperands, firstprivateClauseOperands,
        sharedClauseOperands, copyinClauseOperands;
    Attribute defaultClauseOperand, procBindClauseOperand;

    const auto &parallelOpClauseList =
        std::get<Fortran::parser::OmpClauseList>(beginBlockDirective.t);
    for (const auto &clause : parallelOpClauseList.v) {
      if (const auto &ifClause =
              std::get_if<Fortran::parser::OmpClause::If>(&clause.u)) {
        auto &expr =
            std::get<Fortran::parser::ScalarLogicalExpr>(ifClause->v.t);
        ifClauseOperand = fir::getBase(
            converter.genExprValue(*Fortran::semantics::GetExpr(expr)));
      } else if (const auto &numThreadsClause =
                     std::get_if<Fortran::parser::OmpClause::NumThreads>(
                         &clause.u)) {
        // OMPIRBuilder expects `NUM_THREAD` clause as a `Value`.
        numThreadsClauseOperand = fir::getBase(converter.genExprValue(
            *Fortran::semantics::GetExpr(numThreadsClause->v)));
      } else if (const auto &privateClause =
                     std::get_if<Fortran::parser::OmpClause::Private>(
                         &clause.u)) {
        const Fortran::parser::OmpObjectList &ompObjectList = privateClause->v;
        genObjectList(ompObjectList, converter, privateClauseOperands);
      } else if (const auto &firstprivateClause =
                     std::get_if<Fortran::parser::OmpClause::Firstprivate>(
                         &clause.u)) {
        const Fortran::parser::OmpObjectList &ompObjectList =
            firstprivateClause->v;
        genObjectList(ompObjectList, converter, firstprivateClauseOperands);
      } else if (const auto &sharedClause =
                     std::get_if<Fortran::parser::OmpClause::Shared>(
                         &clause.u)) {
        const Fortran::parser::OmpObjectList &ompObjectList = sharedClause->v;
        genObjectList(ompObjectList, converter, sharedClauseOperands);
      } else if (const auto &copyinClause =
                     std::get_if<Fortran::parser::OmpClause::Copyin>(
                         &clause.u)) {
        const Fortran::parser::OmpObjectList &ompObjectList = copyinClause->v;
        genObjectList(ompObjectList, converter, copyinClauseOperands);
      }
    }
    // Create and insert the operation.
    auto parallelOp = firOpBuilder.create<mlir::omp::ParallelOp>(
        currentLocation, argTy, ifClauseOperand, numThreadsClauseOperand,
        defaultClauseOperand.dyn_cast_or_null<StringAttr>(),
        privateClauseOperands, firstprivateClauseOperands, sharedClauseOperands,
        copyinClauseOperands, ValueRange(), ValueRange(),
        procBindClauseOperand.dyn_cast_or_null<StringAttr>());
    // Handle attribute based clauses.
    for (const auto &clause : parallelOpClauseList.v) {
      if (const auto &defaultClause =
              std::get_if<Fortran::parser::OmpClause::Default>(&clause.u)) {
        const auto &ompDefaultClause{defaultClause->v};
        switch (ompDefaultClause.v) {
        case Fortran::parser::OmpDefaultClause::Type::Private:
          parallelOp.default_valAttr(firOpBuilder.getStringAttr(
              omp::stringifyClauseDefault(omp::ClauseDefault::defprivate)));
          break;
        case Fortran::parser::OmpDefaultClause::Type::Firstprivate:
          parallelOp.default_valAttr(
              firOpBuilder.getStringAttr(omp::stringifyClauseDefault(
                  omp::ClauseDefault::deffirstprivate)));
          break;
        case Fortran::parser::OmpDefaultClause::Type::Shared:
          parallelOp.default_valAttr(firOpBuilder.getStringAttr(
              omp::stringifyClauseDefault(omp::ClauseDefault::defshared)));
          break;
        case Fortran::parser::OmpDefaultClause::Type::None:
          parallelOp.default_valAttr(firOpBuilder.getStringAttr(
              omp::stringifyClauseDefault(omp::ClauseDefault::defnone)));
          break;
        }
      }
      if (const auto &procBindClause =
              std::get_if<Fortran::parser::OmpClause::ProcBind>(&clause.u)) {
        const auto &ompProcBindClause{procBindClause->v};
        switch (ompProcBindClause.v) {
        case Fortran::parser::OmpProcBindClause::Type::Master:
          parallelOp.proc_bind_valAttr(
              firOpBuilder.getStringAttr(omp::stringifyClauseProcBindKind(
                  omp::ClauseProcBindKind::master)));
          break;
        case Fortran::parser::OmpProcBindClause::Type::Close:
          parallelOp.proc_bind_valAttr(
              firOpBuilder.getStringAttr(omp::stringifyClauseProcBindKind(
                  omp::ClauseProcBindKind::close)));
          break;
        case Fortran::parser::OmpProcBindClause::Type::Spread:
          parallelOp.proc_bind_valAttr(
              firOpBuilder.getStringAttr(omp::stringifyClauseProcBindKind(
                  omp::ClauseProcBindKind::spread)));
          break;
        }
      }
    }
    createBodyOfOp<omp::ParallelOp>(parallelOp, firOpBuilder, currentLocation);
  } else if (blockDirective.v == llvm::omp::OMPD_master) {
    auto masterOp =
        firOpBuilder.create<mlir::omp::MasterOp>(currentLocation, argTy);
    createBodyOfOp<omp::MasterOp>(masterOp, firOpBuilder, currentLocation);
  }
}

void Fortran::lower::genOpenMPConstruct(
    Fortran::lower::AbstractConverter &converter,
    Fortran::lower::pft::Evaluation &eval,
    const Fortran::parser::OpenMPConstruct &ompConstruct) {

  std::visit(
      common::visitors{
          [&](const Fortran::parser::OpenMPStandaloneConstruct
                  &standaloneConstruct) {
            genOMP(converter, eval, standaloneConstruct);
          },
          [&](const Fortran::parser::OpenMPSectionsConstruct
                  &sectionsConstruct) {
            TODO(converter.getCurrentLocation(), "OpenMPSectionsConstruct");
          },
          [&](const Fortran::parser::OpenMPLoopConstruct &loopConstruct) {
            TODO(converter.getCurrentLocation(), "OpenMPLoopConstruct");
          },
          [&](const Fortran::parser::OpenMPDeclarativeAllocate
                  &execAllocConstruct) {
            TODO(converter.getCurrentLocation(), "OpenMPDeclarativeAllocate");
          },
          [&](const Fortran::parser::OpenMPExecutableAllocate
                  &execAllocConstruct) {
            TODO(converter.getCurrentLocation(), "OpenMPExecutableAllocate");
          },
          [&](const Fortran::parser::OpenMPBlockConstruct &blockConstruct) {
            genOMP(converter, eval, blockConstruct);
          },
          [&](const Fortran::parser::OpenMPAtomicConstruct &atomicConstruct) {
            TODO(converter.getCurrentLocation(), "OpenMPAtomicConstruct");
          },
          [&](const Fortran::parser::OpenMPCriticalConstruct
                  &criticalConstruct) {
            TODO(converter.getCurrentLocation(), "OpenMPCriticalConstruct");
          },
      },
      ompConstruct.u);
<<<<<<< HEAD
}

void Fortran::lower::genOpenMPEndLoop(
    Fortran::lower::AbstractConverter &converter,
    Fortran::lower::pft::Evaluation &,
    const Fortran::parser::OmpEndLoopDirective &) {
  TODO(converter.getCurrentLocation(), "OmpEndLoopDirective");
=======
>>>>>>> 2ab1d525
}<|MERGE_RESOLUTION|>--- conflicted
+++ resolved
@@ -285,14 +285,4 @@
           },
       },
       ompConstruct.u);
-<<<<<<< HEAD
-}
-
-void Fortran::lower::genOpenMPEndLoop(
-    Fortran::lower::AbstractConverter &converter,
-    Fortran::lower::pft::Evaluation &,
-    const Fortran::parser::OmpEndLoopDirective &) {
-  TODO(converter.getCurrentLocation(), "OmpEndLoopDirective");
-=======
->>>>>>> 2ab1d525
 }