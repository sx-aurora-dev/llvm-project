--- conflicted
+++ resolved
@@ -97,16 +97,11 @@
 }
 auto IsVariableHelper::operator()(const ProcedureDesignator &x) const
     -> Result {
-<<<<<<< HEAD
-  const Symbol *symbol{x.GetSymbol()};
-  return symbol && IsPointer(*symbol);
-=======
   if (const Symbol * symbol{x.GetSymbol()}) {
     const Symbol *result{FindFunctionResult(*symbol)};
     return result && IsPointer(*result) && !IsProcedurePointer(*result);
   }
   return false;
->>>>>>> a2ce6ee6
 }
 
 // Conversions of COMPLEX component expressions to REAL.
@@ -763,21 +758,10 @@
 bool IsObjectPointer(const Expr<SomeType> &expr, FoldingContext &context) {
   if (IsNullPointer(expr)) {
     return true;
-<<<<<<< HEAD
-  } else if (IsProcedurePointer(expr)) {
-    return false;
-  } else if (const auto *procRef{UnwrapProcedureRef(expr)}) {
-    auto proc{
-        characteristics::Procedure::Characterize(procRef->proc(), context)};
-    return proc && proc->functionResult &&
-        proc->functionResult->attrs.test(
-            characteristics::FunctionResult::Attr::Pointer);
-=======
   } else if (IsProcedurePointerTarget(expr)) {
     return false;
   } else if (const auto *funcRef{UnwrapProcedureRef(expr)}) {
     return IsVariable(*funcRef);
->>>>>>> a2ce6ee6
   } else if (const Symbol * symbol{GetLastSymbol(expr)}) {
     return IsPointer(symbol->GetUltimate());
   } else {
@@ -785,13 +769,10 @@
   }
 }
 
-<<<<<<< HEAD
-=======
 bool IsBareNullPointer(const Expr<SomeType> *expr) {
   return expr && std::holds_alternative<NullPointer>(expr->u);
 }
 
->>>>>>> a2ce6ee6
 // IsNullPointer()
 struct IsNullPointerHelper {
   template <typename A> bool operator()(const A &) const { return false; }
