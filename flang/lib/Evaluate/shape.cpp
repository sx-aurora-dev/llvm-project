--- conflicted
+++ resolved
@@ -362,36 +362,6 @@
 
 MaybeExtentExpr GetExtent(const NamedEntity &base, int dimension) {
   CHECK(dimension >= 0);
-<<<<<<< HEAD
-  const Symbol &symbol{ResolveAssociations(base.GetLastSymbol())};
-  if (const auto *details{symbol.detailsIf<semantics::ObjectEntityDetails>()}) {
-    if (IsImpliedShape(symbol) && details->init()) {
-      if (auto shape{GetShape(symbol)}) {
-        if (dimension < static_cast<int>(shape->size())) {
-          return std::move(shape->at(dimension));
-        }
-      }
-    } else {
-      int j{0};
-      for (const auto &shapeSpec : details->shape()) {
-        if (j++ == dimension) {
-          if (shapeSpec.ubound().isExplicit()) {
-            if (const auto &ubound{shapeSpec.ubound().GetExplicit()}) {
-              if (const auto &lbound{shapeSpec.lbound().GetExplicit()}) {
-                return common::Clone(ubound.value()) -
-                    common::Clone(lbound.value()) + ExtentExpr{1};
-              } else {
-                return ubound.value();
-              }
-            }
-          } else if (details->IsAssumedSize() && j == symbol.Rank()) {
-            return std::nullopt;
-          } else if (semantics::IsDescriptor(symbol)) {
-            return ExtentExpr{DescriptorInquiry{NamedEntity{base},
-                DescriptorInquiry::Field::Extent, dimension}};
-          }
-        }
-=======
   const Symbol &last{base.GetLastSymbol()};
   const Symbol &symbol{ResolveAssociations(last)};
   if (const auto *assoc{last.detailsIf<semantics::AssocEntityDetails>()}) {
@@ -399,7 +369,6 @@
       if (semantics::IsDescriptor(symbol) && dimension < *assoc->rank()) {
         return ExtentExpr{DescriptorInquiry{
             NamedEntity{base}, DescriptorInquiry::Field::Extent, dimension}};
->>>>>>> a2ce6ee6
       }
     } else if (auto shape{GetShape(assoc->expr())}) {
       if (dimension < static_cast<int>(shape->size())) {
@@ -477,15 +446,11 @@
 MaybeExtentExpr ComputeUpperBound(
     ExtentExpr &&lower, MaybeExtentExpr &&extent) {
   if (extent) {
-<<<<<<< HEAD
-    return std::move(*extent) + std::move(lower) - ExtentExpr{1};
-=======
     if (ToInt64(lower).value_or(0) == 1) {
       return std::move(*extent);
     } else {
       return std::move(*extent) + std::move(lower) - ExtentExpr{1};
     }
->>>>>>> a2ce6ee6
   } else {
     return std::nullopt;
   }
@@ -715,25 +680,15 @@
           }
         }
       }
-<<<<<<< HEAD
-    } else if (intrinsic->name == "maxloc" || intrinsic->name == "minloc") {
-      // TODO: FINDLOC
-      if (call.arguments().size() >= 2) {
-=======
     } else if (intrinsic->name == "findloc" || intrinsic->name == "maxloc" ||
         intrinsic->name == "minloc") {
       std::size_t dimIndex{intrinsic->name == "findloc" ? 2u : 1u};
       if (call.arguments().size() > dimIndex) {
->>>>>>> a2ce6ee6
         if (auto arrayShape{
                 (*this)(UnwrapExpr<Expr<SomeType>>(call.arguments().at(0)))}) {
           auto rank{static_cast<int>(arrayShape->size())};
           if (const auto *dimArg{
-<<<<<<< HEAD
-                  UnwrapExpr<Expr<SomeType>>(call.arguments()[1])}) {
-=======
                   UnwrapExpr<Expr<SomeType>>(call.arguments()[dimIndex])}) {
->>>>>>> a2ce6ee6
             auto dim{ToInt64(*dimArg)};
             if (dim && *dim >= 1 && *dim <= rank) {
               arrayShape->erase(arrayShape->begin() + (*dim - 1));
