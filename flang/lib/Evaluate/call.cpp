//===-- lib/Evaluate/call.cpp ---------------------------------------------===//
//
// Part of the LLVM Project, under the Apache License v2.0 with LLVM Exceptions.
// See https://llvm.org/LICENSE.txt for license information.
// SPDX-License-Identifier: Apache-2.0 WITH LLVM-exception
//
//===----------------------------------------------------------------------===//

#include "flang/Evaluate/call.h"
#include "flang/Common/Fortran.h"
#include "flang/Common/idioms.h"
#include "flang/Evaluate/characteristics.h"
#include "flang/Evaluate/expression.h"
#include "flang/Evaluate/tools.h"
#include "flang/Semantics/symbol.h"

namespace Fortran::evaluate {

DEFINE_DEFAULT_CONSTRUCTORS_AND_ASSIGNMENTS(ActualArgument)
ActualArgument::ActualArgument(Expr<SomeType> &&x) : u_{std::move(x)} {}
ActualArgument::ActualArgument(common::CopyableIndirection<Expr<SomeType>> &&v)
    : u_{std::move(v)} {}
ActualArgument::ActualArgument(AssumedType x) : u_{x} {}
ActualArgument::ActualArgument(common::Label x) : u_{x} {}
ActualArgument::~ActualArgument() {}

ActualArgument::AssumedType::AssumedType(const Symbol &symbol)
    : symbol_{symbol} {
  const semantics::DeclTypeSpec *type{symbol.GetType()};
  CHECK(type && type->category() == semantics::DeclTypeSpec::TypeStar);
}

int ActualArgument::AssumedType::Rank() const { return symbol_->Rank(); }

ActualArgument &ActualArgument::operator=(Expr<SomeType> &&expr) {
  u_ = std::move(expr);
  return *this;
}

std::optional<DynamicType> ActualArgument::GetType() const {
  if (const Expr<SomeType> *expr{UnwrapExpr()}) {
    return expr->GetType();
  } else if (std::holds_alternative<AssumedType>(u_)) {
    return DynamicType::AssumedType();
  } else {
    return std::nullopt;
  }
}

int ActualArgument::Rank() const {
  if (const Expr<SomeType> *expr{UnwrapExpr()}) {
    return expr->Rank();
  } else {
    return std::get<AssumedType>(u_).Rank();
  }
}

bool ActualArgument::operator==(const ActualArgument &that) const {
  return keyword_ == that.keyword_ && isPassedObject_ == that.isPassedObject_ &&
      u_ == that.u_;
}

void ActualArgument::Parenthesize() {
  u_ = evaluate::Parenthesize(std::move(DEREF(UnwrapExpr())));
}

SpecificIntrinsic::SpecificIntrinsic(
    IntrinsicProcedure n, characteristics::Procedure &&chars)
    : name{n}, characteristics{
                   new characteristics::Procedure{std::move(chars)}} {}

DEFINE_DEFAULT_CONSTRUCTORS_AND_ASSIGNMENTS(SpecificIntrinsic)

SpecificIntrinsic::~SpecificIntrinsic() {}

bool SpecificIntrinsic::operator==(const SpecificIntrinsic &that) const {
  return name == that.name && characteristics == that.characteristics;
}

ProcedureDesignator::ProcedureDesignator(Component &&c)
    : u{common::CopyableIndirection<Component>::Make(std::move(c))} {}

bool ProcedureDesignator::operator==(const ProcedureDesignator &that) const {
  return u == that.u;
}

std::optional<DynamicType> ProcedureDesignator::GetType() const {
  if (const auto *intrinsic{std::get_if<SpecificIntrinsic>(&u)}) {
    if (const auto &result{intrinsic->characteristics.value().functionResult}) {
      if (const auto *typeAndShape{result->GetTypeAndShape()}) {
        return typeAndShape->type();
      }
    }
  } else {
    return DynamicType::From(GetSymbol());
  }
  return std::nullopt;
}

int ProcedureDesignator::Rank() const {
  if (const Symbol * symbol{GetSymbol()}) {
    // Subtle: will be zero for functions returning procedure pointers
    return symbol->Rank();
  }
  if (const auto *intrinsic{std::get_if<SpecificIntrinsic>(&u)}) {
    if (const auto &result{intrinsic->characteristics.value().functionResult}) {
      if (const auto *typeAndShape{result->GetTypeAndShape()}) {
        CHECK(!typeAndShape->attrs().test(
            characteristics::TypeAndShape::Attr::AssumedRank));
        return typeAndShape->Rank();
      }
      // Otherwise, intrinsic returns a procedure pointer (e.g. NULL(MOLD=pptr))
    }
  }
  return 0;
}

const Symbol *ProcedureDesignator::GetInterfaceSymbol() const {
  if (const Symbol * symbol{GetSymbol()}) {
    const Symbol &ultimate{symbol->GetUltimate()};
    if (const auto *proc{ultimate.detailsIf<semantics::ProcEntityDetails>()}) {
      return proc->interface().symbol();
    } else if (const auto *binding{
                   ultimate.detailsIf<semantics::ProcBindingDetails>()}) {
      return &binding->symbol();
<<<<<<< HEAD
=======
    } else if (ultimate.has<semantics::SubprogramDetails>()) {
      return &ultimate;
>>>>>>> 2ab1d525
    }
  }
  return nullptr;
}

bool ProcedureDesignator::IsElemental() const {
  if (const Symbol * interface{GetInterfaceSymbol()}) {
    return interface->attrs().test(semantics::Attr::ELEMENTAL);
  } else if (const Symbol * symbol{GetSymbol()}) {
    return symbol->attrs().test(semantics::Attr::ELEMENTAL);
  } else if (const auto *intrinsic{std::get_if<SpecificIntrinsic>(&u)}) {
    return intrinsic->characteristics.value().attrs.test(
        characteristics::Procedure::Attr::Elemental);
  } else {
    DIE("ProcedureDesignator::IsElemental(): no case");
  }
  return false;
}

const SpecificIntrinsic *ProcedureDesignator::GetSpecificIntrinsic() const {
  return std::get_if<SpecificIntrinsic>(&u);
}

const Component *ProcedureDesignator::GetComponent() const {
  if (auto *c{std::get_if<common::CopyableIndirection<Component>>(&u)}) {
    return &c->value();
  } else {
    return nullptr;
  }
}

const Symbol *ProcedureDesignator::GetSymbol() const {
  return std::visit(common::visitors{
                        [](SymbolRef symbol) { return &*symbol; },
                        [](const common::CopyableIndirection<Component> &c) {
                          return &c.value().GetLastSymbol();
                        },
                        [](const auto &) -> const Symbol * { return nullptr; },
                    },
      u);
}

std::string ProcedureDesignator::GetName() const {
  return std::visit(
      common::visitors{
          [](const SpecificIntrinsic &i) { return i.name; },
          [](const Symbol &symbol) { return symbol.name().ToString(); },
          [](const common::CopyableIndirection<Component> &c) {
            return c.value().GetLastSymbol().name().ToString();
          },
      },
      u);
}

std::optional<Expr<SubscriptInteger>> ProcedureRef::LEN() const {
  if (const auto *intrinsic{std::get_if<SpecificIntrinsic>(&proc_.u)}) {
    if (intrinsic->name == "repeat") {
      // LEN(REPEAT(ch,n)) == LEN(ch) * n
      CHECK(arguments_.size() == 2);
      const auto *stringArg{
          UnwrapExpr<Expr<SomeCharacter>>(arguments_[0].value())};
      const auto *nCopiesArg{
          UnwrapExpr<Expr<SomeInteger>>(arguments_[1].value())};
      CHECK(stringArg && nCopiesArg);
      if (auto stringLen{stringArg->LEN()}) {
        auto converted{ConvertTo(*stringLen, common::Clone(*nCopiesArg))};
        return *std::move(stringLen) * std::move(converted);
      }
    }
    // Some other cases (e.g., LEN(CHAR(...))) are handled in
    // ProcedureDesignator::LEN() because they're independent of the
    // lengths of the actual arguments.
  }
  return proc_.LEN();
}

int ProcedureRef::Rank() const {
  if (IsElemental()) {
    for (const auto &arg : arguments_) {
      if (arg) {
        if (int rank{arg->Rank()}; rank > 0) {
          return rank;
        }
      }
    }
    return 0;
  } else {
    return proc_.Rank();
  }
}

ProcedureRef::~ProcedureRef() {}

void ProcedureRef::Deleter(ProcedureRef *p) { delete p; }

} // namespace Fortran::evaluate<|MERGE_RESOLUTION|>--- conflicted
+++ resolved
@@ -123,11 +123,8 @@
     } else if (const auto *binding{
                    ultimate.detailsIf<semantics::ProcBindingDetails>()}) {
       return &binding->symbol();
-<<<<<<< HEAD
-=======
     } else if (ultimate.has<semantics::SubprogramDetails>()) {
       return &ultimate;
->>>>>>> 2ab1d525
     }
   }
   return nullptr;
