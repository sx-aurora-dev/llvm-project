//===-- lib/Evaluate/call.cpp ---------------------------------------------===//
//
// Part of the LLVM Project, under the Apache License v2.0 with LLVM Exceptions.
// See https://llvm.org/LICENSE.txt for license information.
// SPDX-License-Identifier: Apache-2.0 WITH LLVM-exception
//
//===----------------------------------------------------------------------===//

#include "flang/Evaluate/call.h"
#include "flang/Common/Fortran.h"
#include "flang/Common/idioms.h"
#include "flang/Evaluate/characteristics.h"
#include "flang/Evaluate/expression.h"
#include "flang/Evaluate/tools.h"
#include "flang/Semantics/symbol.h"

namespace Fortran::evaluate {

DEFINE_DEFAULT_CONSTRUCTORS_AND_ASSIGNMENTS(ActualArgument)
ActualArgument::ActualArgument(Expr<SomeType> &&x) : u_{std::move(x)} {}
ActualArgument::ActualArgument(common::CopyableIndirection<Expr<SomeType>> &&v)
    : u_{std::move(v)} {}
ActualArgument::ActualArgument(AssumedType x) : u_{x} {}
ActualArgument::ActualArgument(common::Label x) : u_{x} {}
ActualArgument::~ActualArgument() {}

ActualArgument::AssumedType::AssumedType(const Symbol &symbol)
    : symbol_{symbol} {
  const semantics::DeclTypeSpec *type{symbol.GetType()};
  CHECK(type && type->category() == semantics::DeclTypeSpec::TypeStar);
}

int ActualArgument::AssumedType::Rank() const { return symbol_->Rank(); }

ActualArgument &ActualArgument::operator=(Expr<SomeType> &&expr) {
  u_ = std::move(expr);
  return *this;
}

std::optional<DynamicType> ActualArgument::GetType() const {
  if (const Expr<SomeType> *expr{UnwrapExpr()}) {
    return expr->GetType();
  } else if (std::holds_alternative<AssumedType>(u_)) {
    return DynamicType::AssumedType();
  } else {
    return std::nullopt;
  }
}

int ActualArgument::Rank() const {
  if (const Expr<SomeType> *expr{UnwrapExpr()}) {
    return expr->Rank();
  } else {
    return std::get<AssumedType>(u_).Rank();
  }
}

bool ActualArgument::operator==(const ActualArgument &that) const {
  return keyword_ == that.keyword_ && isPassedObject_ == that.isPassedObject_ &&
      u_ == that.u_;
}

void ActualArgument::Parenthesize() {
  u_ = evaluate::Parenthesize(std::move(DEREF(UnwrapExpr())));
}

SpecificIntrinsic::SpecificIntrinsic(
    IntrinsicProcedure n, characteristics::Procedure &&chars)
    : name{n}, characteristics{
                   new characteristics::Procedure{std::move(chars)}} {}

DEFINE_DEFAULT_CONSTRUCTORS_AND_ASSIGNMENTS(SpecificIntrinsic)

SpecificIntrinsic::~SpecificIntrinsic() {}

bool SpecificIntrinsic::operator==(const SpecificIntrinsic &that) const {
  return name == that.name && characteristics == that.characteristics;
}

ProcedureDesignator::ProcedureDesignator(Component &&c)
    : u{common::CopyableIndirection<Component>::Make(std::move(c))} {}

bool ProcedureDesignator::operator==(const ProcedureDesignator &that) const {
  return u == that.u;
}

std::optional<DynamicType> ProcedureDesignator::GetType() const {
  if (const auto *intrinsic{std::get_if<SpecificIntrinsic>(&u)}) {
    if (const auto &result{intrinsic->characteristics.value().functionResult}) {
      if (const auto *typeAndShape{result->GetTypeAndShape()}) {
        return typeAndShape->type();
      }
    }
  } else {
    return DynamicType::From(GetSymbol());
  }
  return std::nullopt;
}

int ProcedureDesignator::Rank() const {
  if (const Symbol * symbol{GetSymbol()}) {
    // Subtle: will be zero for functions returning procedure pointers
    return symbol->Rank();
  }
  if (const auto *intrinsic{std::get_if<SpecificIntrinsic>(&u)}) {
    if (const auto &result{intrinsic->characteristics.value().functionResult}) {
      if (const auto *typeAndShape{result->GetTypeAndShape()}) {
        CHECK(!typeAndShape->attrs().test(
            characteristics::TypeAndShape::Attr::AssumedRank));
        return typeAndShape->Rank();
      }
      // Otherwise, intrinsic returns a procedure pointer (e.g. NULL(MOLD=pptr))
    }
  }
  return 0;
}

const Symbol *ProcedureDesignator::GetInterfaceSymbol() const {
  if (const Symbol * symbol{GetSymbol()}) {
    const Symbol &ultimate{symbol->GetUltimate()};
    if (const auto *proc{ultimate.detailsIf<semantics::ProcEntityDetails>()}) {
      return proc->interface().symbol();
    } else if (const auto *binding{
                   ultimate.detailsIf<semantics::ProcBindingDetails>()}) {
      return &binding->symbol();
<<<<<<< HEAD
=======
    } else if (ultimate.has<semantics::SubprogramDetails>()) {
      return &ultimate;
>>>>>>> a2ce6ee6
    }
  }
  return nullptr;
}

bool ProcedureDesignator::IsElemental() const {
  if (const Symbol * interface{GetInterfaceSymbol()}) {
    return interface->attrs().test(semantics::Attr::ELEMENTAL);
  } else if (const Symbol * symbol{GetSymbol()}) {
    return symbol->attrs().test(semantics::Attr::ELEMENTAL);
  } else if (const auto *intrinsic{std::get_if<SpecificIntrinsic>(&u)}) {
    return intrinsic->characteristics.value().attrs.test(
        characteristics::Procedure::Attr::Elemental);
  } else {
    DIE("ProcedureDesignator::IsElemental(): no case");
  }
  return false;
}

const SpecificIntrinsic *ProcedureDesignator::GetSpecificIntrinsic() const {
  return std::get_if<SpecificIntrinsic>(&u);
}

const Component *ProcedureDesignator::GetComponent() const {
  if (auto *c{std::get_if<common::CopyableIndirection<Component>>(&u)}) {
    return &c->value();
  } else {
    return nullptr;
  }
}

const Symbol *ProcedureDesignator::GetSymbol() const {
  return std::visit(common::visitors{
                        [](SymbolRef symbol) { return &*symbol; },
                        [](const common::CopyableIndirection<Component> &c) {
                          return &c.value().GetLastSymbol();
                        },
                        [](const auto &) -> const Symbol * { return nullptr; },
                    },
      u);
}

std::string ProcedureDesignator::GetName() const {
  return std::visit(
      common::visitors{
          [](const SpecificIntrinsic &i) { return i.name; },
          [](const Symbol &symbol) { return symbol.name().ToString(); },
          [](const common::CopyableIndirection<Component> &c) {
            return c.value().GetLastSymbol().name().ToString();
          },
      },
      u);
}

std::optional<Expr<SubscriptInteger>> ProcedureRef::LEN() const {
  if (const auto *intrinsic{std::get_if<SpecificIntrinsic>(&proc_.u)}) {
    if (intrinsic->name == "repeat") {
      // LEN(REPEAT(ch,n)) == LEN(ch) * n
      CHECK(arguments_.size() == 2);
      const auto *stringArg{
          UnwrapExpr<Expr<SomeCharacter>>(arguments_[0].value())};
      const auto *nCopiesArg{
          UnwrapExpr<Expr<SomeInteger>>(arguments_[1].value())};
      CHECK(stringArg && nCopiesArg);
      if (auto stringLen{stringArg->LEN()}) {
        auto converted{ConvertTo(*stringLen, common::Clone(*nCopiesArg))};
        return *std::move(stringLen) * std::move(converted);
      }
    }
    // Some other cases (e.g., LEN(CHAR(...))) are handled in
    // ProcedureDesignator::LEN() because they're independent of the
    // lengths of the actual arguments.
  }
  return proc_.LEN();
}

int ProcedureRef::Rank() const {
  if (IsElemental()) {
    for (const auto &arg : arguments_) {
      if (arg) {
        if (int rank{arg->Rank()}; rank > 0) {
          return rank;
        }
      }
    }
    return 0;
  } else {
    return proc_.Rank();
  }
}

ProcedureRef::~ProcedureRef() {}

void ProcedureRef::Deleter(ProcedureRef *p) { delete p; }

} // namespace Fortran::evaluate<|MERGE_RESOLUTION|>--- conflicted
+++ resolved
@@ -123,11 +123,8 @@
     } else if (const auto *binding{
                    ultimate.detailsIf<semantics::ProcBindingDetails>()}) {
       return &binding->symbol();
-<<<<<<< HEAD
-=======
     } else if (ultimate.has<semantics::SubprogramDetails>()) {
       return &ultimate;
->>>>>>> a2ce6ee6
     }
   }
   return nullptr;
