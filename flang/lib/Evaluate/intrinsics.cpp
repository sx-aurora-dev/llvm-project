//===-- lib/Evaluate/intrinsics.cpp ---------------------------------------===//
//
// Part of the LLVM Project, under the Apache License v2.0 with LLVM Exceptions.
// See https://llvm.org/LICENSE.txt for license information.
// SPDX-License-Identifier: Apache-2.0 WITH LLVM-exception
//
//===----------------------------------------------------------------------===//

#include "flang/Evaluate/intrinsics.h"
#include "flang/Common/Fortran.h"
#include "flang/Common/enum-set.h"
#include "flang/Common/idioms.h"
#include "flang/Evaluate/common.h"
#include "flang/Evaluate/expression.h"
#include "flang/Evaluate/fold.h"
#include "flang/Evaluate/shape.h"
#include "flang/Evaluate/tools.h"
#include "flang/Evaluate/type.h"
#include "flang/Semantics/scope.h"
#include "flang/Semantics/tools.h"
#include "llvm/Support/raw_ostream.h"
#include <algorithm>
#include <map>
#include <string>
#include <utility>

using namespace Fortran::parser::literals;

namespace Fortran::evaluate {

class FoldingContext;

// This file defines the supported intrinsic procedures and implements
// their recognition and validation.  It is largely table-driven.  See
// docs/intrinsics.md and section 16 of the Fortran 2018 standard
// for full details on each of the intrinsics.  Be advised, they have
// complicated details, and the design of these tables has to accommodate
// that complexity.

// Dummy arguments to generic intrinsic procedures are each specified by
// their keyword name (rarely used, but always defined), allowable type
// categories, a kind pattern, a rank pattern, and information about
// optionality and defaults.  The kind and rank patterns are represented
// here with code values that are significant to the matching/validation engine.

// An actual argument to an intrinsic procedure may be a procedure itself
// only if the dummy argument is Rank::reduceOperation,
// KindCode::addressable, or the special case of NULL(MOLD=procedurePointer).

// These are small bit-sets of type category enumerators.
// Note that typeless (BOZ literal) values don't have a distinct type category.
// These typeless arguments are represented in the tables as if they were
// INTEGER with a special "typeless" kind code.  Arguments of intrinsic types
// that can also be typeless values are encoded with an "elementalOrBOZ"
// rank pattern.
// Assumed-type (TYPE(*)) dummy arguments can be forwarded along to some
// intrinsic functions that accept AnyType + Rank::anyOrAssumedRank or
// AnyType + Kind::addressable.
using CategorySet = common::EnumSet<TypeCategory, 8>;
static constexpr CategorySet IntType{TypeCategory::Integer};
static constexpr CategorySet RealType{TypeCategory::Real};
static constexpr CategorySet ComplexType{TypeCategory::Complex};
static constexpr CategorySet CharType{TypeCategory::Character};
static constexpr CategorySet LogicalType{TypeCategory::Logical};
static constexpr CategorySet IntOrRealType{IntType | RealType};
static constexpr CategorySet FloatingType{RealType | ComplexType};
static constexpr CategorySet NumericType{IntType | RealType | ComplexType};
static constexpr CategorySet RelatableType{IntType | RealType | CharType};
static constexpr CategorySet DerivedType{TypeCategory::Derived};
static constexpr CategorySet IntrinsicType{
    IntType | RealType | ComplexType | CharType | LogicalType};
static constexpr CategorySet AnyType{IntrinsicType | DerivedType};

ENUM_CLASS(KindCode, none, defaultIntegerKind,
    defaultRealKind, // is also the default COMPLEX kind
    doublePrecision, defaultCharKind, defaultLogicalKind,
    any, // matches any kind value; each instance is independent
    same, // match any kind, but all "same" kinds must be equal
    operand, // match any kind, with promotion (non-standard)
    typeless, // BOZ literals are INTEGER with this kind
    teamType, // TEAM_TYPE from module ISO_FORTRAN_ENV (for coarrays)
    kindArg, // this argument is KIND=
    effectiveKind, // for function results: "kindArg" value, possibly defaulted
    dimArg, // this argument is DIM=
    likeMultiply, // for DOT_PRODUCT and MATMUL
    subscript, // address-sized integer
    size, // default KIND= for SIZE(), UBOUND, &c.
    addressable, // for PRESENT(), &c.; anything (incl. procedure) but BOZ
    nullPointerType, // for ASSOCIATED(NULL())
)

struct TypePattern {
  CategorySet categorySet;
  KindCode kindCode{KindCode::none};
  llvm::raw_ostream &Dump(llvm::raw_ostream &) const;
};

// Abbreviations for argument and result patterns in the intrinsic prototypes:

// Match specific kinds of intrinsic types
static constexpr TypePattern DefaultInt{IntType, KindCode::defaultIntegerKind};
static constexpr TypePattern DefaultReal{RealType, KindCode::defaultRealKind};
static constexpr TypePattern DefaultComplex{
    ComplexType, KindCode::defaultRealKind};
static constexpr TypePattern DefaultChar{CharType, KindCode::defaultCharKind};
static constexpr TypePattern DefaultLogical{
    LogicalType, KindCode::defaultLogicalKind};
static constexpr TypePattern BOZ{IntType, KindCode::typeless};
static constexpr TypePattern TeamType{DerivedType, KindCode::teamType};
static constexpr TypePattern DoublePrecision{
    RealType, KindCode::doublePrecision};
static constexpr TypePattern DoublePrecisionComplex{
    ComplexType, KindCode::doublePrecision};
static constexpr TypePattern SubscriptInt{IntType, KindCode::subscript};

// Match any kind of some intrinsic or derived types
static constexpr TypePattern AnyInt{IntType, KindCode::any};
static constexpr TypePattern AnyReal{RealType, KindCode::any};
static constexpr TypePattern AnyIntOrReal{IntOrRealType, KindCode::any};
static constexpr TypePattern AnyComplex{ComplexType, KindCode::any};
static constexpr TypePattern AnyFloating{FloatingType, KindCode::any};
static constexpr TypePattern AnyNumeric{NumericType, KindCode::any};
static constexpr TypePattern AnyChar{CharType, KindCode::any};
static constexpr TypePattern AnyLogical{LogicalType, KindCode::any};
static constexpr TypePattern AnyRelatable{RelatableType, KindCode::any};
static constexpr TypePattern AnyIntrinsic{IntrinsicType, KindCode::any};
static constexpr TypePattern ExtensibleDerived{DerivedType, KindCode::any};
static constexpr TypePattern AnyData{AnyType, KindCode::any};

// Type is irrelevant, but not BOZ (for PRESENT(), OPTIONAL(), &c.)
static constexpr TypePattern Addressable{AnyType, KindCode::addressable};

// Match some kind of some intrinsic type(s); all "Same" values must match,
// even when not in the same category (e.g., SameComplex and SameReal).
// Can be used to specify a result so long as at least one argument is
// a "Same".
static constexpr TypePattern SameInt{IntType, KindCode::same};
static constexpr TypePattern SameReal{RealType, KindCode::same};
static constexpr TypePattern SameIntOrReal{IntOrRealType, KindCode::same};
static constexpr TypePattern SameComplex{ComplexType, KindCode::same};
static constexpr TypePattern SameFloating{FloatingType, KindCode::same};
static constexpr TypePattern SameNumeric{NumericType, KindCode::same};
static constexpr TypePattern SameChar{CharType, KindCode::same};
static constexpr TypePattern SameLogical{LogicalType, KindCode::same};
static constexpr TypePattern SameRelatable{RelatableType, KindCode::same};
static constexpr TypePattern SameIntrinsic{IntrinsicType, KindCode::same};
static constexpr TypePattern SameDerivedType{
    CategorySet{TypeCategory::Derived}, KindCode::same};
static constexpr TypePattern SameType{AnyType, KindCode::same};

// Match some kind of some INTEGER or REAL type(s); when argument types
// &/or kinds differ, their values are converted as if they were operands to
// an intrinsic operation like addition.  This is a nonstandard but nearly
// universal extension feature.
static constexpr TypePattern OperandReal{RealType, KindCode::operand};
static constexpr TypePattern OperandIntOrReal{IntOrRealType, KindCode::operand};

// For ASSOCIATED, the first argument is a typeless pointer
static constexpr TypePattern AnyPointer{AnyType, KindCode::nullPointerType};

// For DOT_PRODUCT and MATMUL, the result type depends on the arguments
static constexpr TypePattern ResultLogical{LogicalType, KindCode::likeMultiply};
static constexpr TypePattern ResultNumeric{NumericType, KindCode::likeMultiply};

// Result types with known category and KIND=
static constexpr TypePattern KINDInt{IntType, KindCode::effectiveKind};
static constexpr TypePattern KINDReal{RealType, KindCode::effectiveKind};
static constexpr TypePattern KINDComplex{ComplexType, KindCode::effectiveKind};
static constexpr TypePattern KINDChar{CharType, KindCode::effectiveKind};
static constexpr TypePattern KINDLogical{LogicalType, KindCode::effectiveKind};

// The default rank pattern for dummy arguments and function results is
// "elemental".
ENUM_CLASS(Rank,
    elemental, // scalar, or array that conforms with other array arguments
    elementalOrBOZ, // elemental, or typeless BOZ literal scalar
    scalar, vector,
    shape, // INTEGER vector of known length and no negative element
    matrix,
    array, // not scalar, rank is known and greater than zero
    coarray, // rank is known and can be scalar; has nonzero corank
    known, // rank is known and can be scalar
    anyOrAssumedRank, // rank can be unknown; assumed-type TYPE(*) allowed
    conformable, // scalar, or array of same rank & shape as "array" argument
    reduceOperation, // a pure function with constraints for REDUCE
    dimReduced, // scalar if no DIM= argument, else rank(array)-1
    dimRemovedOrScalar, // rank(array)-1 (less DIM) or scalar
    locReduced, // vector(1:rank) if no DIM= argument, else rank(array)-1
    rankPlus1, // rank(known)+1
    shaped, // rank is length of SHAPE vector
)

<<<<<<< HEAD
ENUM_CLASS(Optionality, required, optional, missing,
=======
ENUM_CLASS(Optionality, required,
    optional, // unless DIM= for SIZE(assumedSize)
    missing, // for DIM= cases like FINDLOC
>>>>>>> a2ce6ee6
    defaultsToSameKind, // for MatchingDefaultKIND
    defaultsToDefaultForResult, // for DefaultingKIND
    defaultsToSizeKind, // for SizeDefaultKIND
    repeats, // for MAX/MIN and their several variants
)

struct IntrinsicDummyArgument {
  const char *keyword{nullptr};
  TypePattern typePattern;
  Rank rank{Rank::elemental};
  Optionality optionality{Optionality::required};
  common::Intent intent{common::Intent::In};
  llvm::raw_ostream &Dump(llvm::raw_ostream &) const;
};

// constexpr abbreviations for popular arguments:
// DefaultingKIND is a KIND= argument whose default value is the appropriate
// KIND(0), KIND(0.0), KIND(''), &c. value for the function result.
static constexpr IntrinsicDummyArgument DefaultingKIND{"kind",
    {IntType, KindCode::kindArg}, Rank::scalar,
    Optionality::defaultsToDefaultForResult, common::Intent::In};
// MatchingDefaultKIND is a KIND= argument whose default value is the
// kind of any "Same" function argument (viz., the one whose kind pattern is
// "same").
static constexpr IntrinsicDummyArgument MatchingDefaultKIND{"kind",
    {IntType, KindCode::kindArg}, Rank::scalar, Optionality::defaultsToSameKind,
    common::Intent::In};
// SizeDefaultKind is a KIND= argument whose default value should be
// the kind of INTEGER used for address calculations, and can be
// set so with a compiler flag; but the standard mandates the
// kind of default INTEGER.
static constexpr IntrinsicDummyArgument SizeDefaultKIND{"kind",
    {IntType, KindCode::kindArg}, Rank::scalar, Optionality::defaultsToSizeKind,
    common::Intent::In};
static constexpr IntrinsicDummyArgument RequiredDIM{"dim",
    {IntType, KindCode::dimArg}, Rank::scalar, Optionality::required,
    common::Intent::In};
static constexpr IntrinsicDummyArgument OptionalDIM{"dim",
    {IntType, KindCode::dimArg}, Rank::scalar, Optionality::optional,
    common::Intent::In};
static constexpr IntrinsicDummyArgument MissingDIM{"dim",
    {IntType, KindCode::dimArg}, Rank::scalar, Optionality::missing,
    common::Intent::In};
static constexpr IntrinsicDummyArgument OptionalMASK{"mask", AnyLogical,
    Rank::conformable, Optionality::optional, common::Intent::In};
static constexpr IntrinsicDummyArgument OptionalTEAM{
    "team", TeamType, Rank::scalar, Optionality::optional, common::Intent::In};

struct IntrinsicInterface {
  static constexpr int maxArguments{7}; // if not a MAX/MIN(...)
  const char *name{nullptr};
  IntrinsicDummyArgument dummy[maxArguments];
  TypePattern result;
  Rank rank{Rank::elemental};
  IntrinsicClass intrinsicClass{IntrinsicClass::elementalFunction};
  std::optional<SpecificCall> Match(const CallCharacteristics &,
      const common::IntrinsicTypeDefaultKinds &, ActualArguments &,
      FoldingContext &context, const semantics::Scope *builtins) const;
  int CountArguments() const;
  llvm::raw_ostream &Dump(llvm::raw_ostream &) const;
};

int IntrinsicInterface::CountArguments() const {
  int n{0};
  while (n < maxArguments && dummy[n].keyword) {
    ++n;
  }
  return n;
}

// GENERIC INTRINSIC FUNCTION INTERFACES
// Each entry in this table defines a pattern.  Some intrinsic
// functions have more than one such pattern.  Besides the name
// of the intrinsic function, each pattern has specifications for
// the dummy arguments and for the result of the function.
// The dummy argument patterns each have a name (these are from the
// standard, but rarely appear in actual code), a type and kind
// pattern, allowable ranks, and optionality indicators.
// Be advised, the default rank pattern is "elemental".
static const IntrinsicInterface genericIntrinsicFunction[]{
    {"abs", {{"a", SameIntOrReal}}, SameIntOrReal},
    {"abs", {{"a", SameComplex}}, SameReal},
    {"achar", {{"i", AnyInt, Rank::elementalOrBOZ}, DefaultingKIND}, KINDChar},
    {"acos", {{"x", SameFloating}}, SameFloating},
    {"acosd", {{"x", SameFloating}}, SameFloating},
    {"acosh", {{"x", SameFloating}}, SameFloating},
    {"adjustl", {{"string", SameChar}}, SameChar},
    {"adjustr", {{"string", SameChar}}, SameChar},
    {"aimag", {{"z", SameComplex}}, SameReal},
    {"aint", {{"a", SameReal}, MatchingDefaultKIND}, KINDReal},
    {"all", {{"mask", SameLogical, Rank::array}, OptionalDIM}, SameLogical,
        Rank::dimReduced, IntrinsicClass::transformationalFunction},
    {"allocated", {{"array", AnyData, Rank::array}}, DefaultLogical,
        Rank::elemental, IntrinsicClass::inquiryFunction},
    {"allocated", {{"scalar", AnyData, Rank::scalar}}, DefaultLogical,
        Rank::elemental, IntrinsicClass::inquiryFunction},
    {"anint", {{"a", SameReal}, MatchingDefaultKIND}, KINDReal},
    {"any", {{"mask", SameLogical, Rank::array}, OptionalDIM}, SameLogical,
        Rank::dimReduced, IntrinsicClass::transformationalFunction},
    {"asin", {{"x", SameFloating}}, SameFloating},
    {"asind", {{"x", SameFloating}}, SameFloating},
    {"asinh", {{"x", SameFloating}}, SameFloating},
    {"associated",
        {{"pointer", AnyPointer, Rank::known},
            {"target", Addressable, Rank::known, Optionality::optional}},
        DefaultLogical, Rank::elemental, IntrinsicClass::inquiryFunction},
    {"atan", {{"x", SameFloating}}, SameFloating},
    {"atand", {{"x", SameFloating}}, SameFloating},
    {"atan", {{"y", OperandReal}, {"x", OperandReal}}, OperandReal},
    {"atand", {{"y", OperandReal}, {"x", OperandReal}}, OperandReal},
    {"atan2", {{"y", OperandReal}, {"x", OperandReal}}, OperandReal},
    {"atan2d", {{"y", OperandReal}, {"x", OperandReal}}, OperandReal},
    {"atanh", {{"x", SameFloating}}, SameFloating},
    {"bessel_j0", {{"x", SameReal}}, SameReal},
    {"bessel_j1", {{"x", SameReal}}, SameReal},
    {"bessel_jn", {{"n", AnyInt}, {"x", SameReal}}, SameReal},
    {"bessel_jn",
        {{"n1", AnyInt, Rank::scalar}, {"n2", AnyInt, Rank::scalar},
            {"x", SameReal, Rank::scalar}},
        SameReal, Rank::vector, IntrinsicClass::transformationalFunction},
    {"bessel_y0", {{"x", SameReal}}, SameReal},
    {"bessel_y1", {{"x", SameReal}}, SameReal},
    {"bessel_yn", {{"n", AnyInt}, {"x", SameReal}}, SameReal},
    {"bessel_yn",
        {{"n1", AnyInt, Rank::scalar}, {"n2", AnyInt, Rank::scalar},
            {"x", SameReal, Rank::scalar}},
        SameReal, Rank::vector, IntrinsicClass::transformationalFunction},
    {"bge",
        {{"i", AnyInt, Rank::elementalOrBOZ},
            {"j", AnyInt, Rank::elementalOrBOZ}},
        DefaultLogical},
    {"bgt",
        {{"i", AnyInt, Rank::elementalOrBOZ},
            {"j", AnyInt, Rank::elementalOrBOZ}},
        DefaultLogical},
    {"bit_size", {{"i", SameInt, Rank::anyOrAssumedRank}}, SameInt,
        Rank::scalar, IntrinsicClass::inquiryFunction},
    {"ble",
        {{"i", AnyInt, Rank::elementalOrBOZ},
            {"j", AnyInt, Rank::elementalOrBOZ}},
        DefaultLogical},
    {"blt",
        {{"i", AnyInt, Rank::elementalOrBOZ},
            {"j", AnyInt, Rank::elementalOrBOZ}},
        DefaultLogical},
    {"btest", {{"i", AnyInt, Rank::elementalOrBOZ}, {"pos", AnyInt}},
        DefaultLogical},
    {"ceiling", {{"a", AnyReal}, DefaultingKIND}, KINDInt},
    {"char", {{"i", AnyInt, Rank::elementalOrBOZ}, DefaultingKIND}, KINDChar},
    {"cmplx", {{"x", AnyComplex}, DefaultingKIND}, KINDComplex},
    {"cmplx",
        {{"x", AnyIntOrReal, Rank::elementalOrBOZ},
            {"y", AnyIntOrReal, Rank::elementalOrBOZ, Optionality::optional},
            DefaultingKIND},
        KINDComplex},
    {"command_argument_count", {}, DefaultInt, Rank::scalar,
        IntrinsicClass::transformationalFunction},
    {"conjg", {{"z", SameComplex}}, SameComplex},
    {"cos", {{"x", SameFloating}}, SameFloating},
    {"cosd", {{"x", SameFloating}}, SameFloating},
    {"cosh", {{"x", SameFloating}}, SameFloating},
    {"count", {{"mask", AnyLogical, Rank::array}, OptionalDIM, DefaultingKIND},
        KINDInt, Rank::dimReduced, IntrinsicClass::transformationalFunction},
    {"cshift",
        {{"array", SameType, Rank::array},
            {"shift", AnyInt, Rank::dimRemovedOrScalar}, OptionalDIM},
        SameType, Rank::conformable, IntrinsicClass::transformationalFunction},
    {"dble", {{"a", AnyNumeric, Rank::elementalOrBOZ}}, DoublePrecision},
    {"digits", {{"x", AnyIntOrReal, Rank::anyOrAssumedRank}}, DefaultInt,
        Rank::scalar, IntrinsicClass::inquiryFunction},
    {"dim", {{"x", OperandIntOrReal}, {"y", OperandIntOrReal}},
        OperandIntOrReal},
    {"dot_product",
        {{"vector_a", AnyLogical, Rank::vector},
            {"vector_b", AnyLogical, Rank::vector}},
        ResultLogical, Rank::scalar, IntrinsicClass::transformationalFunction},
    {"dot_product",
        {{"vector_a", AnyComplex, Rank::vector},
            {"vector_b", AnyNumeric, Rank::vector}},
        ResultNumeric, Rank::scalar, // conjugates vector_a
        IntrinsicClass::transformationalFunction},
    {"dot_product",
        {{"vector_a", AnyIntOrReal, Rank::vector},
            {"vector_b", AnyNumeric, Rank::vector}},
        ResultNumeric, Rank::scalar, IntrinsicClass::transformationalFunction},
    {"dprod", {{"x", DefaultReal}, {"y", DefaultReal}}, DoublePrecision},
    {"dshiftl",
        {{"i", SameInt}, {"j", SameInt, Rank::elementalOrBOZ},
            {"shift", AnyInt}},
        SameInt},
    {"dshiftl", {{"i", BOZ}, {"j", SameInt}, {"shift", AnyInt}}, SameInt},
    {"dshiftr",
        {{"i", SameInt}, {"j", SameInt, Rank::elementalOrBOZ},
            {"shift", AnyInt}},
        SameInt},
    {"dshiftr", {{"i", BOZ}, {"j", SameInt}, {"shift", AnyInt}}, SameInt},
    {"eoshift",
        {{"array", SameIntrinsic, Rank::array},
            {"shift", AnyInt, Rank::dimRemovedOrScalar},
<<<<<<< HEAD
            {"boundary", SameIntrinsic, Rank::dimReduced,
=======
            {"boundary", SameIntrinsic, Rank::dimRemovedOrScalar,
>>>>>>> a2ce6ee6
                Optionality::optional},
            OptionalDIM},
        SameIntrinsic, Rank::conformable,
        IntrinsicClass::transformationalFunction},
    {"eoshift",
        {{"array", SameDerivedType, Rank::array},
<<<<<<< HEAD
            {"shift", AnyInt, Rank::dimReduced},
            {"boundary", SameDerivedType, Rank::dimReduced}, OptionalDIM},
=======
            {"shift", AnyInt, Rank::dimRemovedOrScalar},
            // BOUNDARY= is not optional for derived types
            {"boundary", SameDerivedType, Rank::dimRemovedOrScalar},
            OptionalDIM},
>>>>>>> a2ce6ee6
        SameDerivedType, Rank::conformable,
        IntrinsicClass::transformationalFunction},
    {"epsilon", {{"x", SameReal, Rank::anyOrAssumedRank}}, SameReal,
        Rank::scalar, IntrinsicClass::inquiryFunction},
    {"erf", {{"x", SameReal}}, SameReal},
    {"erfc", {{"x", SameReal}}, SameReal},
    {"erfc_scaled", {{"x", SameReal}}, SameReal},
    {"exp", {{"x", SameFloating}}, SameFloating},
    {"exp", {{"x", SameFloating}}, SameFloating},
    {"exponent", {{"x", AnyReal}}, DefaultInt},
    {"exp", {{"x", SameFloating}}, SameFloating},
    {"extends_type_of",
        {{"a", ExtensibleDerived, Rank::anyOrAssumedRank},
            {"mold", ExtensibleDerived, Rank::anyOrAssumedRank}},
        DefaultLogical, Rank::scalar, IntrinsicClass::inquiryFunction},
    {"findloc",
        {{"array", AnyNumeric, Rank::array},
            {"value", AnyNumeric, Rank::scalar}, RequiredDIM, OptionalMASK,
            SizeDefaultKIND,
            {"back", AnyLogical, Rank::scalar, Optionality::optional}},
        KINDInt, Rank::locReduced, IntrinsicClass::transformationalFunction},
    {"findloc",
        {{"array", AnyNumeric, Rank::array},
            {"value", AnyNumeric, Rank::scalar}, MissingDIM, OptionalMASK,
            SizeDefaultKIND,
            {"back", AnyLogical, Rank::scalar, Optionality::optional}},
        KINDInt, Rank::vector, IntrinsicClass::transformationalFunction},
    {"findloc",
        {{"array", SameChar, Rank::array}, {"value", SameChar, Rank::scalar},
            RequiredDIM, OptionalMASK, SizeDefaultKIND,
            {"back", AnyLogical, Rank::scalar, Optionality::optional}},
        KINDInt, Rank::locReduced, IntrinsicClass::transformationalFunction},
    {"findloc",
        {{"array", SameChar, Rank::array}, {"value", SameChar, Rank::scalar},
            MissingDIM, OptionalMASK, SizeDefaultKIND,
            {"back", AnyLogical, Rank::scalar, Optionality::optional}},
        KINDInt, Rank::vector, IntrinsicClass::transformationalFunction},
    {"findloc",
        {{"array", AnyLogical, Rank::array},
            {"value", AnyLogical, Rank::scalar}, RequiredDIM, OptionalMASK,
            SizeDefaultKIND,
            {"back", AnyLogical, Rank::scalar, Optionality::optional}},
        KINDInt, Rank::locReduced, IntrinsicClass::transformationalFunction},
    {"findloc",
        {{"array", AnyLogical, Rank::array},
            {"value", AnyLogical, Rank::scalar}, MissingDIM, OptionalMASK,
            SizeDefaultKIND,
            {"back", AnyLogical, Rank::scalar, Optionality::optional}},
        KINDInt, Rank::vector, IntrinsicClass::transformationalFunction},
    {"floor", {{"a", AnyReal}, DefaultingKIND}, KINDInt},
    {"fraction", {{"x", SameReal}}, SameReal},
    {"gamma", {{"x", SameReal}}, SameReal},
    {"get_team", {{"level", DefaultInt, Rank::scalar, Optionality::optional}},
        TeamType, Rank::scalar, IntrinsicClass::transformationalFunction},
    {"huge", {{"x", SameIntOrReal, Rank::anyOrAssumedRank}}, SameIntOrReal,
        Rank::scalar, IntrinsicClass::inquiryFunction},
    {"hypot", {{"x", OperandReal}, {"y", OperandReal}}, OperandReal},
    {"iachar", {{"c", AnyChar}, DefaultingKIND}, KINDInt},
    {"iall", {{"array", SameInt, Rank::array}, RequiredDIM, OptionalMASK},
        SameInt, Rank::dimReduced, IntrinsicClass::transformationalFunction},
    {"iall", {{"array", SameInt, Rank::array}, MissingDIM, OptionalMASK},
        SameInt, Rank::scalar, IntrinsicClass::transformationalFunction},
    {"iany", {{"array", SameInt, Rank::array}, RequiredDIM, OptionalMASK},
        SameInt, Rank::dimReduced, IntrinsicClass::transformationalFunction},
    {"iany", {{"array", SameInt, Rank::array}, MissingDIM, OptionalMASK},
        SameInt, Rank::scalar, IntrinsicClass::transformationalFunction},
    {"iparity", {{"array", SameInt, Rank::array}, RequiredDIM, OptionalMASK},
        SameInt, Rank::dimReduced, IntrinsicClass::transformationalFunction},
    {"iparity", {{"array", SameInt, Rank::array}, MissingDIM, OptionalMASK},
        SameInt, Rank::scalar, IntrinsicClass::transformationalFunction},
    {"iand", {{"i", SameInt}, {"j", SameInt, Rank::elementalOrBOZ}}, SameInt},
    {"iand", {{"i", BOZ}, {"j", SameInt}}, SameInt},
    {"ibclr", {{"i", SameInt}, {"pos", AnyInt}}, SameInt},
    {"ibits", {{"i", SameInt}, {"pos", AnyInt}, {"len", AnyInt}}, SameInt},
    {"ibset", {{"i", SameInt}, {"pos", AnyInt}}, SameInt},
    {"ichar", {{"c", AnyChar}, DefaultingKIND}, KINDInt},
    {"ieor", {{"i", SameInt}, {"j", SameInt, Rank::elementalOrBOZ}}, SameInt},
    {"ieor", {{"i", BOZ}, {"j", SameInt}}, SameInt},
    {"image_status", {{"image", SameInt}, OptionalTEAM}, DefaultInt},
    {"index",
        {{"string", SameChar}, {"substring", SameChar},
            {"back", AnyLogical, Rank::scalar, Optionality::optional},
            DefaultingKIND},
        KINDInt},
    {"int", {{"a", AnyNumeric, Rank::elementalOrBOZ}, DefaultingKIND}, KINDInt},
    {"int_ptr_kind", {}, DefaultInt, Rank::scalar},
    {"ior", {{"i", SameInt}, {"j", SameInt, Rank::elementalOrBOZ}}, SameInt},
    {"ior", {{"i", BOZ}, {"j", SameInt}}, SameInt},
    {"ishft", {{"i", SameInt}, {"shift", AnyInt}}, SameInt},
    {"ishftc",
        {{"i", SameInt}, {"shift", AnyInt},
            {"size", AnyInt, Rank::elemental, Optionality::optional}},
        SameInt},
    {"isnan", {{"a", AnyFloating}}, DefaultLogical},
    {"is_contiguous", {{"array", Addressable, Rank::anyOrAssumedRank}},
        DefaultLogical, Rank::elemental, IntrinsicClass::inquiryFunction},
    {"is_iostat_end", {{"i", AnyInt}}, DefaultLogical},
    {"is_iostat_eor", {{"i", AnyInt}}, DefaultLogical},
    {"kind", {{"x", AnyIntrinsic}}, DefaultInt, Rank::elemental,
        IntrinsicClass::inquiryFunction},
    {"lbound",
        {{"array", AnyData, Rank::anyOrAssumedRank}, RequiredDIM,
            SizeDefaultKIND},
        KINDInt, Rank::scalar, IntrinsicClass::inquiryFunction},
    {"lbound", {{"array", AnyData, Rank::anyOrAssumedRank}, SizeDefaultKIND},
        KINDInt, Rank::vector, IntrinsicClass::inquiryFunction},
    {"leadz", {{"i", AnyInt}}, DefaultInt},
    {"len", {{"string", AnyChar, Rank::anyOrAssumedRank}, DefaultingKIND},
        KINDInt, Rank::scalar, IntrinsicClass::inquiryFunction},
    {"len_trim", {{"string", AnyChar}, DefaultingKIND}, KINDInt},
    {"lge", {{"string_a", SameChar}, {"string_b", SameChar}}, DefaultLogical},
    {"lgt", {{"string_a", SameChar}, {"string_b", SameChar}}, DefaultLogical},
    {"lle", {{"string_a", SameChar}, {"string_b", SameChar}}, DefaultLogical},
    {"llt", {{"string_a", SameChar}, {"string_b", SameChar}}, DefaultLogical},
    {"loc", {{"loc_argument", Addressable, Rank::anyOrAssumedRank}},
        SubscriptInt, Rank::scalar},
    {"log", {{"x", SameFloating}}, SameFloating},
    {"log10", {{"x", SameReal}}, SameReal},
    {"logical", {{"l", AnyLogical}, DefaultingKIND}, KINDLogical},
    {"log_gamma", {{"x", SameReal}}, SameReal},
    {"matmul",
        {{"matrix_a", AnyLogical, Rank::vector},
            {"matrix_b", AnyLogical, Rank::matrix}},
        ResultLogical, Rank::vector, IntrinsicClass::transformationalFunction},
    {"matmul",
        {{"matrix_a", AnyLogical, Rank::matrix},
            {"matrix_b", AnyLogical, Rank::vector}},
        ResultLogical, Rank::vector, IntrinsicClass::transformationalFunction},
    {"matmul",
        {{"matrix_a", AnyLogical, Rank::matrix},
            {"matrix_b", AnyLogical, Rank::matrix}},
        ResultLogical, Rank::matrix, IntrinsicClass::transformationalFunction},
    {"matmul",
        {{"matrix_a", AnyNumeric, Rank::vector},
            {"matrix_b", AnyNumeric, Rank::matrix}},
        ResultNumeric, Rank::vector, IntrinsicClass::transformationalFunction},
    {"matmul",
        {{"matrix_a", AnyNumeric, Rank::matrix},
            {"matrix_b", AnyNumeric, Rank::vector}},
        ResultNumeric, Rank::vector, IntrinsicClass::transformationalFunction},
    {"matmul",
        {{"matrix_a", AnyNumeric, Rank::matrix},
            {"matrix_b", AnyNumeric, Rank::matrix}},
        ResultNumeric, Rank::matrix, IntrinsicClass::transformationalFunction},
    {"maskl", {{"i", AnyInt}, DefaultingKIND}, KINDInt},
    {"maskr", {{"i", AnyInt}, DefaultingKIND}, KINDInt},
    {"max",
        {{"a1", OperandIntOrReal}, {"a2", OperandIntOrReal},
            {"a3", OperandIntOrReal, Rank::elemental, Optionality::repeats}},
        OperandIntOrReal},
    {"max",
        {{"a1", SameChar}, {"a2", SameChar},
            {"a3", SameChar, Rank::elemental, Optionality::repeats}},
        SameChar},
    {"maxexponent", {{"x", AnyReal, Rank::anyOrAssumedRank}}, DefaultInt,
        Rank::scalar, IntrinsicClass::inquiryFunction},
    {"maxloc",
        {{"array", AnyRelatable, Rank::array}, RequiredDIM, OptionalMASK,
            SizeDefaultKIND,
            {"back", AnyLogical, Rank::scalar, Optionality::optional}},
        KINDInt, Rank::locReduced, IntrinsicClass::transformationalFunction},
    {"maxloc",
        {{"array", AnyRelatable, Rank::array}, MissingDIM, OptionalMASK,
            SizeDefaultKIND,
            {"back", AnyLogical, Rank::scalar, Optionality::optional}},
        KINDInt, Rank::locReduced, IntrinsicClass::transformationalFunction},
    {"maxval",
        {{"array", SameRelatable, Rank::array}, RequiredDIM, OptionalMASK},
        SameRelatable, Rank::dimReduced,
        IntrinsicClass::transformationalFunction},
    {"maxval",
        {{"array", SameRelatable, Rank::array}, MissingDIM, OptionalMASK},
        SameRelatable, Rank::scalar, IntrinsicClass::transformationalFunction},
    {"merge",
        {{"tsource", SameType}, {"fsource", SameType}, {"mask", AnyLogical}},
        SameType},
    {"merge_bits",
        {{"i", SameInt}, {"j", SameInt, Rank::elementalOrBOZ},
            {"mask", SameInt, Rank::elementalOrBOZ}},
        SameInt},
    {"merge_bits",
        {{"i", BOZ}, {"j", SameInt}, {"mask", SameInt, Rank::elementalOrBOZ}},
        SameInt},
    {"min",
        {{"a1", OperandIntOrReal}, {"a2", OperandIntOrReal},
            {"a3", OperandIntOrReal, Rank::elemental, Optionality::repeats}},
        OperandIntOrReal},
    {"min",
        {{"a1", SameChar}, {"a2", SameChar},
            {"a3", SameChar, Rank::elemental, Optionality::repeats}},
        SameChar},
    {"minexponent", {{"x", AnyReal, Rank::anyOrAssumedRank}}, DefaultInt,
        Rank::scalar, IntrinsicClass::inquiryFunction},
    {"minloc",
        {{"array", AnyRelatable, Rank::array}, RequiredDIM, OptionalMASK,
            SizeDefaultKIND,
            {"back", AnyLogical, Rank::scalar, Optionality::optional}},
        KINDInt, Rank::locReduced, IntrinsicClass::transformationalFunction},
    {"minloc",
        {{"array", AnyRelatable, Rank::array}, MissingDIM, OptionalMASK,
            SizeDefaultKIND,
            {"back", AnyLogical, Rank::scalar, Optionality::optional}},
        KINDInt, Rank::locReduced, IntrinsicClass::transformationalFunction},
    {"minval",
        {{"array", SameRelatable, Rank::array}, RequiredDIM, OptionalMASK},
        SameRelatable, Rank::dimReduced,
        IntrinsicClass::transformationalFunction},
    {"minval",
        {{"array", SameRelatable, Rank::array}, MissingDIM, OptionalMASK},
        SameRelatable, Rank::scalar, IntrinsicClass::transformationalFunction},
    {"mod", {{"a", OperandIntOrReal}, {"p", OperandIntOrReal}},
        OperandIntOrReal},
    {"modulo", {{"a", OperandIntOrReal}, {"p", OperandIntOrReal}},
        OperandIntOrReal},
    {"nearest", {{"x", SameReal}, {"s", AnyReal}}, SameReal},
    {"new_line", {{"x", SameChar, Rank::anyOrAssumedRank}}, SameChar,
        Rank::scalar, IntrinsicClass::inquiryFunction},
    {"nint", {{"a", AnyReal}, DefaultingKIND}, KINDInt},
    {"norm2", {{"x", SameReal, Rank::array}, OptionalDIM}, SameReal,
        Rank::dimReduced, IntrinsicClass::transformationalFunction},
    {"not", {{"i", SameInt}}, SameInt},
    // NULL() is a special case handled in Probe() below
    {"num_images", {}, DefaultInt, Rank::scalar,
        IntrinsicClass::transformationalFunction},
    {"num_images", {{"team_number", AnyInt, Rank::scalar}}, DefaultInt,
        Rank::scalar, IntrinsicClass::transformationalFunction},
    {"out_of_range",
        {{"x", AnyIntOrReal}, {"mold", AnyIntOrReal, Rank::scalar}},
        DefaultLogical},
    {"out_of_range",
        {{"x", AnyReal}, {"mold", AnyInt, Rank::scalar},
            {"round", AnyLogical, Rank::scalar, Optionality::optional}},
        DefaultLogical},
    {"out_of_range", {{"x", AnyReal}, {"mold", AnyReal}}, DefaultLogical},
    {"pack",
        {{"array", SameType, Rank::array},
            {"mask", AnyLogical, Rank::conformable},
            {"vector", SameType, Rank::vector, Optionality::optional}},
        SameType, Rank::vector, IntrinsicClass::transformationalFunction},
    {"parity", {{"mask", SameLogical, Rank::array}, OptionalDIM}, SameLogical,
        Rank::dimReduced, IntrinsicClass::transformationalFunction},
    {"popcnt", {{"i", AnyInt}}, DefaultInt},
    {"poppar", {{"i", AnyInt}}, DefaultInt},
    {"product",
        {{"array", SameNumeric, Rank::array}, RequiredDIM, OptionalMASK},
        SameNumeric, Rank::dimReduced,
        IntrinsicClass::transformationalFunction},
    {"product", {{"array", SameNumeric, Rank::array}, MissingDIM, OptionalMASK},
        SameNumeric, Rank::scalar, IntrinsicClass::transformationalFunction},
    {"precision", {{"x", AnyFloating, Rank::anyOrAssumedRank}}, DefaultInt,
        Rank::scalar, IntrinsicClass::inquiryFunction},
    {"present", {{"a", Addressable, Rank::anyOrAssumedRank}}, DefaultLogical,
        Rank::scalar, IntrinsicClass::inquiryFunction},
    {"radix", {{"x", AnyIntOrReal, Rank::anyOrAssumedRank}}, DefaultInt,
        Rank::scalar, IntrinsicClass::inquiryFunction},
    {"range", {{"x", AnyNumeric, Rank::anyOrAssumedRank}}, DefaultInt,
        Rank::scalar, IntrinsicClass::inquiryFunction},
    {"rank", {{"a", AnyData, Rank::anyOrAssumedRank}}, DefaultInt, Rank::scalar,
        IntrinsicClass::inquiryFunction},
    {"real", {{"a", SameComplex, Rank::elemental}},
        SameReal}, // 16.9.160(4)(ii)
    {"real", {{"a", AnyNumeric, Rank::elementalOrBOZ}, DefaultingKIND},
        KINDReal},
    {"reduce",
        {{"array", SameType, Rank::array},
            {"operation", SameType, Rank::reduceOperation}, RequiredDIM,
            OptionalMASK, {"identity", SameType, Rank::scalar},
            {"ordered", AnyLogical, Rank::scalar, Optionality::optional}},
        SameType, Rank::dimReduced, IntrinsicClass::transformationalFunction},
    {"reduce",
        {{"array", SameType, Rank::array},
            {"operation", SameType, Rank::reduceOperation}, MissingDIM,
            OptionalMASK, {"identity", SameType, Rank::scalar},
            {"ordered", AnyLogical, Rank::scalar, Optionality::optional}},
        SameType, Rank::scalar, IntrinsicClass::transformationalFunction},
    {"repeat", {{"string", SameChar, Rank::scalar}, {"ncopies", AnyInt}},
        SameChar, Rank::scalar, IntrinsicClass::transformationalFunction},
    {"reshape",
        {{"source", SameType, Rank::array}, {"shape", AnyInt, Rank::shape},
            {"pad", SameType, Rank::array, Optionality::optional},
            {"order", AnyInt, Rank::vector, Optionality::optional}},
        SameType, Rank::shaped, IntrinsicClass::transformationalFunction},
    {"rrspacing", {{"x", SameReal}}, SameReal},
    {"same_type_as",
        {{"a", ExtensibleDerived, Rank::anyOrAssumedRank},
            {"b", ExtensibleDerived, Rank::anyOrAssumedRank}},
        DefaultLogical, Rank::scalar, IntrinsicClass::inquiryFunction},
    {"scale", {{"x", SameReal}, {"i", AnyInt}}, SameReal}, // == IEEE_SCALB()
    {"scan",
        {{"string", SameChar}, {"set", SameChar},
            {"back", AnyLogical, Rank::elemental, Optionality::optional},
            DefaultingKIND},
        KINDInt},
    {"selected_char_kind", {{"name", DefaultChar, Rank::scalar}}, DefaultInt,
        Rank::scalar, IntrinsicClass::transformationalFunction},
    {"selected_int_kind", {{"r", AnyInt, Rank::scalar}}, DefaultInt,
        Rank::scalar, IntrinsicClass::transformationalFunction},
    {"selected_real_kind",
        {{"p", AnyInt, Rank::scalar},
            {"r", AnyInt, Rank::scalar, Optionality::optional},
            {"radix", AnyInt, Rank::scalar, Optionality::optional}},
        DefaultInt, Rank::scalar, IntrinsicClass::transformationalFunction},
    {"selected_real_kind",
        {{"p", AnyInt, Rank::scalar, Optionality::optional},
            {"r", AnyInt, Rank::scalar},
            {"radix", AnyInt, Rank::scalar, Optionality::optional}},
        DefaultInt, Rank::scalar, IntrinsicClass::transformationalFunction},
    {"selected_real_kind",
        {{"p", AnyInt, Rank::scalar, Optionality::optional},
            {"r", AnyInt, Rank::scalar, Optionality::optional},
            {"radix", AnyInt, Rank::scalar}},
        DefaultInt, Rank::scalar, IntrinsicClass::transformationalFunction},
    {"set_exponent", {{"x", SameReal}, {"i", AnyInt}}, SameReal},
    {"shape", {{"source", AnyData, Rank::anyOrAssumedRank}, SizeDefaultKIND},
        KINDInt, Rank::vector, IntrinsicClass::inquiryFunction},
    {"shifta", {{"i", SameInt}, {"shift", AnyInt}}, SameInt},
    {"shiftl", {{"i", SameInt}, {"shift", AnyInt}}, SameInt},
    {"shiftr", {{"i", SameInt}, {"shift", AnyInt}}, SameInt},
    {"sign", {{"a", SameIntOrReal}, {"b", SameIntOrReal}}, SameIntOrReal},
    {"sin", {{"x", SameFloating}}, SameFloating},
    {"sind", {{"x", SameFloating}}, SameFloating},
    {"sinh", {{"x", SameFloating}}, SameFloating},
    {"size",
        {{"array", AnyData, Rank::anyOrAssumedRank},
            OptionalDIM, // unless array is assumed-size
            SizeDefaultKIND},
        KINDInt, Rank::scalar, IntrinsicClass::inquiryFunction},
    {"sizeof", {{"a", AnyData, Rank::anyOrAssumedRank}}, SubscriptInt,
        Rank::scalar, IntrinsicClass::inquiryFunction},
    {"spacing", {{"x", SameReal}}, SameReal},
    {"spread",
        {{"source", SameType, Rank::known}, RequiredDIM,
            {"ncopies", AnyInt, Rank::scalar}},
        SameType, Rank::rankPlus1, IntrinsicClass::transformationalFunction},
    {"sqrt", {{"x", SameFloating}}, SameFloating},
    {"storage_size", {{"a", AnyData, Rank::anyOrAssumedRank}, SizeDefaultKIND},
        KINDInt, Rank::scalar, IntrinsicClass::inquiryFunction},
    {"sum", {{"array", SameNumeric, Rank::array}, RequiredDIM, OptionalMASK},
        SameNumeric, Rank::dimReduced,
        IntrinsicClass::transformationalFunction},
    {"sum", {{"array", SameNumeric, Rank::array}, MissingDIM, OptionalMASK},
        SameNumeric, Rank::scalar, IntrinsicClass::transformationalFunction},
    {"tan", {{"x", SameFloating}}, SameFloating},
    {"tand", {{"x", SameFloating}}, SameFloating},
    {"tanh", {{"x", SameFloating}}, SameFloating},
    {"team_number", {OptionalTEAM}, DefaultInt, Rank::scalar,
        IntrinsicClass::transformationalFunction},
    {"this_image",
        {{"coarray", AnyData, Rank::coarray}, RequiredDIM, OptionalTEAM},
        DefaultInt, Rank::scalar, IntrinsicClass::transformationalFunction},
    {"this_image", {{"coarray", AnyData, Rank::coarray}, OptionalTEAM},
        DefaultInt, Rank::scalar, IntrinsicClass::transformationalFunction},
    {"this_image", {OptionalTEAM}, DefaultInt, Rank::scalar,
        IntrinsicClass::transformationalFunction},
    {"tiny", {{"x", SameReal, Rank::anyOrAssumedRank}}, SameReal, Rank::scalar,
        IntrinsicClass::inquiryFunction},
    {"trailz", {{"i", AnyInt}}, DefaultInt},
    {"transfer",
        {{"source", AnyData, Rank::known}, {"mold", SameType, Rank::scalar}},
        SameType, Rank::scalar, IntrinsicClass::transformationalFunction},
    {"transfer",
        {{"source", AnyData, Rank::known}, {"mold", SameType, Rank::array}},
        SameType, Rank::vector, IntrinsicClass::transformationalFunction},
    {"transfer",
        {{"source", AnyData, Rank::anyOrAssumedRank},
            {"mold", SameType, Rank::anyOrAssumedRank},
            {"size", AnyInt, Rank::scalar}},
        SameType, Rank::vector, IntrinsicClass::transformationalFunction},
    {"transpose", {{"matrix", SameType, Rank::matrix}}, SameType, Rank::matrix,
        IntrinsicClass::transformationalFunction},
    {"trim", {{"string", SameChar, Rank::scalar}}, SameChar, Rank::scalar,
        IntrinsicClass::transformationalFunction},
    {"ubound",
        {{"array", AnyData, Rank::anyOrAssumedRank}, RequiredDIM,
            SizeDefaultKIND},
        KINDInt, Rank::scalar, IntrinsicClass::inquiryFunction},
    {"ubound", {{"array", AnyData, Rank::anyOrAssumedRank}, SizeDefaultKIND},
        KINDInt, Rank::vector, IntrinsicClass::inquiryFunction},
    {"unpack",
        {{"vector", SameType, Rank::vector}, {"mask", AnyLogical, Rank::array},
            {"field", SameType, Rank::conformable}},
        SameType, Rank::conformable, IntrinsicClass::transformationalFunction},
    {"verify",
        {{"string", SameChar}, {"set", SameChar},
            {"back", AnyLogical, Rank::elemental, Optionality::optional},
            DefaultingKIND},
        KINDInt},
<<<<<<< HEAD
=======
    {"__builtin_ieee_is_nan", {{"a", AnyFloating}}, DefaultLogical},
    {"__builtin_ieee_next_after", {{"x", SameReal}, {"y", AnyReal}}, SameReal},
    {"__builtin_ieee_next_down", {{"x", SameReal}}, SameReal},
    {"__builtin_ieee_next_up", {{"x", SameReal}}, SameReal},
    {"__builtin_ieee_selected_real_kind", // alias for selected_real_kind
        {{"p", AnyInt, Rank::scalar},
            {"r", AnyInt, Rank::scalar, Optionality::optional},
            {"radix", AnyInt, Rank::scalar, Optionality::optional}},
        DefaultInt, Rank::scalar, IntrinsicClass::transformationalFunction},
>>>>>>> a2ce6ee6
    {"__builtin_ieee_support_datatype",
        {{"x", AnyReal, Rank::elemental, Optionality::optional}},
        DefaultLogical},
    {"__builtin_ieee_support_denormal",
        {{"x", AnyReal, Rank::elemental, Optionality::optional}},
        DefaultLogical},
    {"__builtin_ieee_support_divide",
        {{"x", AnyReal, Rank::elemental, Optionality::optional}},
        DefaultLogical},
    {"__builtin_ieee_support_inf",
        {{"x", AnyReal, Rank::elemental, Optionality::optional}},
        DefaultLogical},
    {"__builtin_ieee_support_io",
        {{"x", AnyReal, Rank::elemental, Optionality::optional}},
        DefaultLogical},
    {"__builtin_ieee_support_nan",
        {{"x", AnyReal, Rank::elemental, Optionality::optional}},
        DefaultLogical},
    {"__builtin_ieee_support_sqrt",
        {{"x", AnyReal, Rank::elemental, Optionality::optional}},
        DefaultLogical},
    {"__builtin_ieee_support_standard",
        {{"x", AnyReal, Rank::elemental, Optionality::optional}},
        DefaultLogical},
    {"__builtin_ieee_support_subnormal",
        {{"x", AnyReal, Rank::elemental, Optionality::optional}},
        DefaultLogical},
    {"__builtin_ieee_support_underflow_control",
        {{"x", AnyReal, Rank::elemental, Optionality::optional}},
        DefaultLogical},
};

// TODO: Coarray intrinsic functions
//   LCOBOUND, UCOBOUND, FAILED_IMAGES, IMAGE_INDEX,
//   STOPPED_IMAGES, COSHAPE
// TODO: Non-standard intrinsic functions
//  AND, OR, XOR, LSHIFT, RSHIFT, SHIFT, ZEXT, IZEXT,
//  COMPL, EQV, NEQV, INT8, JINT, JNINT, KNINT,
//  QCMPLX, QEXT, QFLOAT, QREAL, DNUM,
//  INUM, JNUM, KNUM, QNUM, RNUM, RAN, RANF, ILEN,
//  MCLOCK, SECNDS, COTAN, IBCHNG, ISHA, ISHC, ISHL, IXOR
//  IARG, IARGC, NARGS, NUMARG, BADDRESS, IADDR, CACHESIZE,
//  EOF, FP_CLASS, INT_PTR_KIND, MALLOC
//  probably more (these are PGI + Intel, possibly incomplete)
// TODO: Optionally warn on use of non-standard intrinsics:
//  LOC, probably others
// TODO: Optionally warn on operand promotion extension

// The following table contains the intrinsic functions listed in
// Tables 16.2 and 16.3 in Fortran 2018.  The "unrestricted" functions
// in Table 16.2 can be used as actual arguments, PROCEDURE() interfaces,
// and procedure pointer targets.
// Note that the restricted conversion functions dcmplx, dreal, float, idint,
// ifix, and sngl are extended to accept any argument kind because this is a
// common Fortran compilers behavior, and as far as we can tell, is safe and
// useful.
struct SpecificIntrinsicInterface : public IntrinsicInterface {
  const char *generic{nullptr};
  bool isRestrictedSpecific{false};
  // Exact actual/dummy type matching is required by default for specific
  // intrinsics. If useGenericAndForceResultType is set, then the probing will
  // also attempt to use the related generic intrinsic and to convert the result
  // to the specific intrinsic result type if needed. This also prevents
  // using the generic name so that folding can insert the conversion on the
  // result and not the arguments.
  //
  // This is not enabled on all specific intrinsics because an alternative
  // is to convert the actual arguments to the required dummy types and this is
  // not numerically equivalent.
  //  e.g. IABS(INT(i, 4)) not equiv to INT(ABS(i), 4).
  // This is allowed for restricted min/max specific functions because
  // the expected behavior is clear from their definitions. A warning is though
  // always emitted because other compilers' behavior is not ubiquitous here and
  // the results in case of conversion overflow might not be equivalent.
  // e.g for MIN0: INT(MIN(2147483647_8, 2*2147483647_8), 4) = 2147483647_4
  // but: MIN(INT(2147483647_8, 4), INT(2*2147483647_8, 4)) = -2_4
  // xlf and ifort return the first, and pgfortran the later. f18 will return
  // the first because this matches more closely the MIN0 definition in
  // Fortran 2018 table 16.3 (although it is still an extension to allow
  // non default integer argument in MIN0).
  bool useGenericAndForceResultType{false};
};

static const SpecificIntrinsicInterface specificIntrinsicFunction[]{
    {{"abs", {{"a", DefaultReal}}, DefaultReal}},
    {{"acos", {{"x", DefaultReal}}, DefaultReal}},
    {{"aimag", {{"z", DefaultComplex}}, DefaultReal}},
    {{"aint", {{"a", DefaultReal}}, DefaultReal}},
    {{"alog", {{"x", DefaultReal}}, DefaultReal}, "log"},
    {{"alog10", {{"x", DefaultReal}}, DefaultReal}, "log10"},
    {{"amax0",
         {{"a1", DefaultInt}, {"a2", DefaultInt},
             {"a3", DefaultInt, Rank::elemental, Optionality::repeats}},
         DefaultReal},
        "max", true, true},
    {{"amax1",
         {{"a1", DefaultReal}, {"a2", DefaultReal},
             {"a3", DefaultReal, Rank::elemental, Optionality::repeats}},
         DefaultReal},
        "max", true, true},
    {{"amin0",
         {{"a1", DefaultInt}, {"a2", DefaultInt},
             {"a3", DefaultInt, Rank::elemental, Optionality::repeats}},
         DefaultReal},
        "min", true, true},
    {{"amin1",
         {{"a1", DefaultReal}, {"a2", DefaultReal},
             {"a3", DefaultReal, Rank::elemental, Optionality::repeats}},
         DefaultReal},
        "min", true, true},
    {{"amod", {{"a", DefaultReal}, {"p", DefaultReal}}, DefaultReal}, "mod"},
    {{"anint", {{"a", DefaultReal}}, DefaultReal}},
    {{"asin", {{"x", DefaultReal}}, DefaultReal}},
    {{"atan", {{"x", DefaultReal}}, DefaultReal}},
    {{"atan2", {{"y", DefaultReal}, {"x", DefaultReal}}, DefaultReal}},
    {{"cabs", {{"a", DefaultComplex}}, DefaultReal}, "abs"},
    {{"ccos", {{"a", DefaultComplex}}, DefaultComplex}, "cos"},
    {{"cdabs", {{"a", DoublePrecisionComplex}}, DoublePrecision}, "abs"},
    {{"cdcos", {{"a", DoublePrecisionComplex}}, DoublePrecisionComplex}, "cos"},
    {{"cdexp", {{"a", DoublePrecisionComplex}}, DoublePrecisionComplex}, "exp"},
    {{"cdlog", {{"a", DoublePrecisionComplex}}, DoublePrecisionComplex}, "log"},
    {{"cdsin", {{"a", DoublePrecisionComplex}}, DoublePrecisionComplex}, "sin"},
    {{"cdsqrt", {{"a", DoublePrecisionComplex}}, DoublePrecisionComplex},
        "sqrt"},
    {{"cexp", {{"a", DefaultComplex}}, DefaultComplex}, "exp"},
    {{"clog", {{"a", DefaultComplex}}, DefaultComplex}, "log"},
    {{"conjg", {{"a", DefaultComplex}}, DefaultComplex}},
    {{"cos", {{"x", DefaultReal}}, DefaultReal}},
    {{"cosh", {{"x", DefaultReal}}, DefaultReal}},
    {{"csin", {{"a", DefaultComplex}}, DefaultComplex}, "sin"},
    {{"csqrt", {{"a", DefaultComplex}}, DefaultComplex}, "sqrt"},
    {{"ctan", {{"a", DefaultComplex}}, DefaultComplex}, "tan"},
    {{"dabs", {{"a", DoublePrecision}}, DoublePrecision}, "abs"},
    {{"dacos", {{"x", DoublePrecision}}, DoublePrecision}, "acos"},
    {{"dasin", {{"x", DoublePrecision}}, DoublePrecision}, "asin"},
    {{"datan", {{"x", DoublePrecision}}, DoublePrecision}, "atan"},
    {{"datan2", {{"y", DoublePrecision}, {"x", DoublePrecision}},
         DoublePrecision},
        "atan2"},
    {{"dcmplx", {{"x", AnyComplex}}, DoublePrecisionComplex}, "cmplx", true},
    {{"dcmplx",
         {{"x", AnyIntOrReal, Rank::elementalOrBOZ},
             {"y", AnyIntOrReal, Rank::elementalOrBOZ, Optionality::optional}},
         DoublePrecisionComplex},
        "cmplx", true},
    {{"dconjg", {{"a", AnyComplex}}, DoublePrecisionComplex}, "conjg"},
    {{"dcos", {{"x", DoublePrecision}}, DoublePrecision}, "cos"},
    {{"dcosh", {{"x", DoublePrecision}}, DoublePrecision}, "cosh"},
    {{"ddim", {{"x", DoublePrecision}, {"y", DoublePrecision}},
         DoublePrecision},
        "dim"},
    {{"dexp", {{"x", DoublePrecision}}, DoublePrecision}, "exp"},
    {{"dfloat", {{"i", AnyInt}}, DoublePrecision}, "real", true},
    {{"dim", {{"x", DefaultReal}, {"y", DefaultReal}}, DefaultReal}},
    {{"dimag", {{"a", AnyComplex}}, DoublePrecision}, "aimag"},
    {{"dint", {{"a", DoublePrecision}}, DoublePrecision}, "aint"},
    {{"dlog", {{"x", DoublePrecision}}, DoublePrecision}, "log"},
    {{"dlog10", {{"x", DoublePrecision}}, DoublePrecision}, "log10"},
    {{"dmax1",
         {{"a1", DoublePrecision}, {"a2", DoublePrecision},
             {"a3", DoublePrecision, Rank::elemental, Optionality::repeats}},
         DoublePrecision},
        "max", true, true},
    {{"dmin1",
         {{"a1", DoublePrecision}, {"a2", DoublePrecision},
             {"a3", DoublePrecision, Rank::elemental, Optionality::repeats}},
         DoublePrecision},
        "min", true, true},
    {{"dmod", {{"a", DoublePrecision}, {"p", DoublePrecision}},
         DoublePrecision},
        "mod"},
    {{"dnint", {{"a", DoublePrecision}}, DoublePrecision}, "anint"},
    {{"dprod", {{"x", DefaultReal}, {"y", DefaultReal}}, DoublePrecision}},
    {{"dreal", {{"a", AnyComplex}}, DoublePrecision}, "real", true},
    {{"dsign", {{"a", DoublePrecision}, {"b", DoublePrecision}},
         DoublePrecision},
        "sign"},
    {{"dsin", {{"x", DoublePrecision}}, DoublePrecision}, "sin"},
    {{"dsinh", {{"x", DoublePrecision}}, DoublePrecision}, "sinh"},
    {{"dsqrt", {{"x", DoublePrecision}}, DoublePrecision}, "sqrt"},
    {{"dtan", {{"x", DoublePrecision}}, DoublePrecision}, "tan"},
    {{"dtanh", {{"x", DoublePrecision}}, DoublePrecision}, "tanh"},
    {{"exp", {{"x", DefaultReal}}, DefaultReal}},
    {{"float", {{"i", AnyInt}}, DefaultReal}, "real", true},
    {{"iabs", {{"a", DefaultInt}}, DefaultInt}, "abs"},
    {{"idim", {{"x", DefaultInt}, {"y", DefaultInt}}, DefaultInt}, "dim"},
    {{"idint", {{"a", AnyReal}}, DefaultInt}, "int", true},
    {{"idnint", {{"a", DoublePrecision}}, DefaultInt}, "nint"},
    {{"ifix", {{"a", AnyReal}}, DefaultInt}, "int", true},
    {{"index", {{"string", DefaultChar}, {"substring", DefaultChar}},
        DefaultInt}},
    {{"isign", {{"a", DefaultInt}, {"b", DefaultInt}}, DefaultInt}, "sign"},
    {{"len", {{"string", DefaultChar, Rank::anyOrAssumedRank}}, DefaultInt,
        Rank::scalar}},
    {{"lge", {{"string_a", DefaultChar}, {"string_b", DefaultChar}},
         DefaultLogical},
        "lge", true},
    {{"lgt", {{"string_a", DefaultChar}, {"string_b", DefaultChar}},
         DefaultLogical},
        "lgt", true},
    {{"lle", {{"string_a", DefaultChar}, {"string_b", DefaultChar}},
         DefaultLogical},
        "lle", true},
    {{"llt", {{"string_a", DefaultChar}, {"string_b", DefaultChar}},
         DefaultLogical},
        "llt", true},
    {{"log", {{"x", DefaultReal}}, DefaultReal}},
    {{"log10", {{"x", DefaultReal}}, DefaultReal}},
    {{"max0",
         {{"a1", DefaultInt}, {"a2", DefaultInt},
             {"a3", DefaultInt, Rank::elemental, Optionality::repeats}},
         DefaultInt},
        "max", true, true},
    {{"max1",
         {{"a1", DefaultReal}, {"a2", DefaultReal},
             {"a3", DefaultReal, Rank::elemental, Optionality::repeats}},
         DefaultInt},
        "max", true, true},
    {{"min0",
         {{"a1", DefaultInt}, {"a2", DefaultInt},
             {"a3", DefaultInt, Rank::elemental, Optionality::repeats}},
         DefaultInt},
        "min", true, true},
    {{"min1",
         {{"a1", DefaultReal}, {"a2", DefaultReal},
             {"a3", DefaultReal, Rank::elemental, Optionality::repeats}},
         DefaultInt},
        "min", true, true},
    {{"mod", {{"a", DefaultInt}, {"p", DefaultInt}}, DefaultInt}},
    {{"nint", {{"a", DefaultReal}}, DefaultInt}},
    {{"sign", {{"a", DefaultReal}, {"b", DefaultReal}}, DefaultReal}},
    {{"sin", {{"x", DefaultReal}}, DefaultReal}},
    {{"sinh", {{"x", DefaultReal}}, DefaultReal}},
    {{"sngl", {{"a", AnyReal}}, DefaultReal}, "real", true},
    {{"sqrt", {{"x", DefaultReal}}, DefaultReal}},
    {{"tan", {{"x", DefaultReal}}, DefaultReal}},
    {{"tanh", {{"x", DefaultReal}}, DefaultReal}},
};

static const IntrinsicInterface intrinsicSubroutine[]{
    {"abort", {}, {}, Rank::elemental, IntrinsicClass::impureSubroutine},
    {"cpu_time",
        {{"time", AnyReal, Rank::scalar, Optionality::required,
            common::Intent::Out}},
        {}, Rank::elemental, IntrinsicClass::impureSubroutine},
    {"date_and_time",
        {{"date", DefaultChar, Rank::scalar, Optionality::optional,
             common::Intent::Out},
            {"time", DefaultChar, Rank::scalar, Optionality::optional,
                common::Intent::Out},
            {"zone", DefaultChar, Rank::scalar, Optionality::optional,
                common::Intent::Out},
            {"values", AnyInt, Rank::vector, Optionality::optional,
                common::Intent::Out}},
        {}, Rank::elemental, IntrinsicClass::impureSubroutine},
    {"execute_command_line",
        {{"command", DefaultChar, Rank::scalar},
            {"wait", AnyLogical, Rank::scalar, Optionality::optional},
            {"exitstat", AnyInt, Rank::scalar, Optionality::optional,
                common::Intent::InOut},
            {"cmdstat", AnyInt, Rank::scalar, Optionality::optional,
                common::Intent::Out},
            {"cmdmsg", DefaultChar, Rank::scalar, Optionality::optional,
                common::Intent::InOut}},
        {}, Rank::elemental, IntrinsicClass::impureSubroutine},
    {"exit", {{"status", DefaultInt, Rank::scalar, Optionality::optional}}, {},
        Rank::elemental, IntrinsicClass::impureSubroutine},
    {"get_command",
        {{"command", DefaultChar, Rank::scalar, Optionality::optional,
             common::Intent::Out},
            {"length", AnyInt, Rank::scalar, Optionality::optional,
                common::Intent::Out},
            {"status", AnyInt, Rank::scalar, Optionality::optional,
                common::Intent::Out},
            {"errmsg", DefaultChar, Rank::scalar, Optionality::optional,
                common::Intent::InOut}},
        {}, Rank::elemental, IntrinsicClass::impureSubroutine},
    {"get_command_argument",
        {{"number", AnyInt, Rank::scalar},
            {"value", DefaultChar, Rank::scalar, Optionality::optional,
                common::Intent::Out},
            {"length", AnyInt, Rank::scalar, Optionality::optional,
                common::Intent::Out},
            {"status", AnyInt, Rank::scalar, Optionality::optional,
                common::Intent::Out},
            {"errmsg", DefaultChar, Rank::scalar, Optionality::optional,
                common::Intent::InOut}},
        {}, Rank::elemental, IntrinsicClass::impureSubroutine},
    {"get_environment_variable",
        {{"name", DefaultChar, Rank::scalar},
            {"value", DefaultChar, Rank::scalar, Optionality::optional,
                common::Intent::Out},
            {"length", AnyInt, Rank::scalar, Optionality::optional,
                common::Intent::Out},
            {"status", AnyInt, Rank::scalar, Optionality::optional,
                common::Intent::Out},
            {"trim_name", AnyLogical, Rank::scalar, Optionality::optional},
            {"errmsg", DefaultChar, Rank::scalar, Optionality::optional,
                common::Intent::InOut}},
        {}, Rank::elemental, IntrinsicClass::impureSubroutine},
    {"move_alloc",
        {{"from", SameType, Rank::known, Optionality::required,
             common::Intent::InOut},
            {"to", SameType, Rank::known, Optionality::required,
                common::Intent::Out},
            {"stat", AnyInt, Rank::scalar, Optionality::optional,
                common::Intent::Out},
            {"errmsg", DefaultChar, Rank::scalar, Optionality::optional,
                common::Intent::InOut}},
        {}, Rank::elemental, IntrinsicClass::pureSubroutine},
    {"mvbits",
        {{"from", SameInt}, {"frompos", AnyInt}, {"len", AnyInt},
            {"to", SameInt, Rank::elemental, Optionality::required,
                common::Intent::Out},
            {"topos", AnyInt}},
        {}, Rank::elemental, IntrinsicClass::elementalSubroutine}, // elemental
    {"random_init",
        {{"repeatable", AnyLogical, Rank::scalar},
            {"image_distinct", AnyLogical, Rank::scalar}},
        {}, Rank::elemental, IntrinsicClass::impureSubroutine},
    {"random_number",
        {{"harvest", AnyReal, Rank::known, Optionality::required,
            common::Intent::Out}},
        {}, Rank::elemental, IntrinsicClass::impureSubroutine},
    {"random_seed",
        {{"size", DefaultInt, Rank::scalar, Optionality::optional,
             common::Intent::Out},
            {"put", DefaultInt, Rank::vector, Optionality::optional},
            {"get", DefaultInt, Rank::vector, Optionality::optional,
                common::Intent::Out}},
        {}, Rank::elemental, IntrinsicClass::impureSubroutine},
    {"system_clock",
        {{"count", AnyInt, Rank::scalar, Optionality::optional,
             common::Intent::Out},
            {"count_rate", AnyIntOrReal, Rank::scalar, Optionality::optional,
                common::Intent::Out},
            {"count_max", AnyInt, Rank::scalar, Optionality::optional,
                common::Intent::Out}},
        {}, Rank::elemental, IntrinsicClass::impureSubroutine},
};

// TODO: Intrinsic subroutine EVENT_QUERY
// TODO: Atomic intrinsic subroutines: ATOMIC_ADD &al.
// TODO: Collective intrinsic subroutines: CO_BROADCAST &al.

// Finds a built-in derived type and returns it as a DynamicType.
static DynamicType GetBuiltinDerivedType(
    const semantics::Scope *builtinsScope, const char *which) {
  if (!builtinsScope) {
    common::die("INTERNAL: The __fortran_builtins module was not found, and "
                "the type '%s' was required",
        which);
  }
  auto iter{
      builtinsScope->find(semantics::SourceName{which, std::strlen(which)})};
  if (iter == builtinsScope->cend()) {
    common::die(
        "INTERNAL: The __fortran_builtins module does not define the type '%s'",
        which);
  }
  const semantics::Symbol &symbol{*iter->second};
  const semantics::Scope &scope{DEREF(symbol.scope())};
  const semantics::DerivedTypeSpec &derived{DEREF(scope.derivedTypeSpec())};
  return DynamicType{derived};
}

// Ensure that the keywords of arguments to MAX/MIN and their variants
// are of the form A123 with no duplicates.
static bool CheckMaxMinArgument(std::optional<parser::CharBlock> keyword,
    std::set<parser::CharBlock> &set, const char *intrinsicName,
    parser::ContextualMessages &messages) {
  if (keyword) {
    std::size_t j{1};
    for (; j < keyword->size(); ++j) {
      char ch{(*keyword)[j]};
      if (ch < '0' || ch > '9') {
        break;
      }
    }
    if (keyword->size() < 2 || (*keyword)[0] != 'a' || j < keyword->size()) {
      messages.Say(*keyword,
          "Argument keyword '%s=' is not known in call to '%s'"_err_en_US,
          *keyword, intrinsicName);
      return false;
    }
    auto [_, wasInserted]{set.insert(*keyword)};
    if (!wasInserted) {
      messages.Say(*keyword,
          "Argument keyword '%s=' was repeated in call to '%s'"_err_en_US,
          *keyword, intrinsicName);
      return false;
    }
  }
  return true;
}

// Intrinsic interface matching against the arguments of a particular
// procedure reference.
std::optional<SpecificCall> IntrinsicInterface::Match(
    const CallCharacteristics &call,
    const common::IntrinsicTypeDefaultKinds &defaults,
    ActualArguments &arguments, FoldingContext &context,
    const semantics::Scope *builtinsScope) const {
  auto &messages{context.messages()};
  // Attempt to construct a 1-1 correspondence between the dummy arguments in
  // a particular intrinsic procedure's generic interface and the actual
  // arguments in a procedure reference.
  std::size_t dummyArgPatterns{0};
  for (; dummyArgPatterns < maxArguments && dummy[dummyArgPatterns].keyword;
       ++dummyArgPatterns) {
  }
  // MAX and MIN (and others that map to them) allow their last argument to
  // be repeated indefinitely.  The actualForDummy vector is sized
  // and null-initialized to the non-repeated dummy argument count
  // for other instrinsics.
  bool isMaxMin{dummyArgPatterns > 0 &&
      dummy[dummyArgPatterns - 1].optionality == Optionality::repeats};
  std::vector<ActualArgument *> actualForDummy(
      isMaxMin ? 0 : dummyArgPatterns, nullptr);
  int missingActualArguments{0};
  std::set<parser::CharBlock> maxMinKeywords;
  for (std::optional<ActualArgument> &arg : arguments) {
    if (!arg) {
      ++missingActualArguments;
    } else if (arg->isAlternateReturn()) {
      messages.Say(
          "alternate return specifier not acceptable on call to intrinsic '%s'"_err_en_US,
          name);
      return std::nullopt;
    } else if (isMaxMin) {
      if (CheckMaxMinArgument(arg->keyword(), maxMinKeywords, name, messages)) {
        actualForDummy.push_back(&*arg);
      } else {
        return std::nullopt;
      }
    } else {
      bool found{false};
      int slot{missingActualArguments};
<<<<<<< HEAD
      for (std::size_t j{0}; j < nonRepeatedDummies && !found; ++j) {
=======
      for (std::size_t j{0}; j < dummyArgPatterns && !found; ++j) {
>>>>>>> a2ce6ee6
        if (dummy[j].optionality == Optionality::missing) {
          continue;
        }
        if (arg->keyword()) {
          found = *arg->keyword() == dummy[j].keyword;
          if (found) {
            if (const auto *previous{actualForDummy[j]}) {
              if (previous->keyword()) {
                messages.Say(*arg->keyword(),
                    "repeated keyword argument to intrinsic '%s'"_err_en_US,
                    name);
              } else {
                messages.Say(*arg->keyword(),
                    "keyword argument to intrinsic '%s' was supplied "
                    "positionally by an earlier actual argument"_err_en_US,
                    name);
              }
              return std::nullopt;
            }
          }
        } else {
          found = !actualForDummy[j] && slot-- == 0;
        }
        if (found) {
          actualForDummy[j] = &*arg;
        }
      }
      if (!found) {
        if (arg->keyword()) {
          messages.Say(*arg->keyword(),
              "unknown keyword argument to intrinsic '%s'"_err_en_US, name);
        } else {
          messages.Say(
              "too many actual arguments for intrinsic '%s'"_err_en_US, name);
        }
        return std::nullopt;
      }
    }
  }

  std::size_t dummies{actualForDummy.size()};

  // Check types and kinds of the actual arguments against the intrinsic's
  // interface.  Ensure that two or more arguments that have to have the same
  // (or compatible) type and kind do so.  Check for missing non-optional
  // arguments now, too.
  const ActualArgument *sameArg{nullptr};
  const ActualArgument *operandArg{nullptr};
  const IntrinsicDummyArgument *kindDummyArg{nullptr};
  const ActualArgument *kindArg{nullptr};
  bool hasDimArg{false};
  for (std::size_t j{0}; j < dummies; ++j) {
    const IntrinsicDummyArgument &d{dummy[std::min(j, dummyArgPatterns - 1)]};
    if (d.typePattern.kindCode == KindCode::kindArg) {
      CHECK(!kindDummyArg);
      kindDummyArg = &d;
    }
    const ActualArgument *arg{actualForDummy[j]};
    if (!arg) {
      if (d.optionality == Optionality::required) {
        messages.Say("missing mandatory '%s=' argument"_err_en_US, d.keyword);
        return std::nullopt; // missing non-OPTIONAL argument
      } else {
        continue;
      }
    } else if (d.optionality == Optionality::missing) {
      messages.Say("unexpected '%s=' argument"_err_en_US, d.keyword);
      return std::nullopt;
    }
    if (arg->GetAssumedTypeDummy()) {
      // TYPE(*) assumed-type dummy argument forwarded to intrinsic
      if (d.typePattern.categorySet == AnyType &&
          d.rank == Rank::anyOrAssumedRank &&
          (d.typePattern.kindCode == KindCode::any ||
              d.typePattern.kindCode == KindCode::addressable)) {
        continue;
      } else {
        messages.Say("Assumed type TYPE(*) dummy argument not allowed "
                     "for '%s=' intrinsic argument"_err_en_US,
            d.keyword);
        return std::nullopt;
      }
    }
    std::optional<DynamicType> type{arg->GetType()};
    if (!type) {
      CHECK(arg->Rank() == 0);
      const Expr<SomeType> &expr{DEREF(arg->UnwrapExpr())};
      if (IsBOZLiteral(expr)) {
        if (d.typePattern.kindCode == KindCode::typeless ||
            d.rank == Rank::elementalOrBOZ) {
          continue;
        } else {
          const IntrinsicDummyArgument &nextParam{dummy[j + 1]};
          messages.Say(
              "Typeless (BOZ) not allowed for both '%s=' & '%s=' arguments"_err_en_US, // C7109
              d.keyword, nextParam.keyword);
        }
      } else {
        // NULL(), procedure, or procedure pointer
        CHECK(IsProcedurePointerTarget(expr));
        if (d.typePattern.kindCode == KindCode::addressable ||
            d.rank == Rank::reduceOperation) {
          continue;
        } else if (d.typePattern.kindCode == KindCode::nullPointerType) {
          continue;
        } else {
          messages.Say(
              "Actual argument for '%s=' may not be a procedure"_err_en_US,
              d.keyword);
        }
      }
      return std::nullopt;
    } else if (!d.typePattern.categorySet.test(type->category())) {
      messages.Say("Actual argument for '%s=' has bad type '%s'"_err_en_US,
          d.keyword, type->AsFortran());
      return std::nullopt; // argument has invalid type category
    }
    bool argOk{false};
    switch (d.typePattern.kindCode) {
    case KindCode::none:
    case KindCode::typeless:
      argOk = false;
      break;
    case KindCode::teamType:
      argOk = !type->IsUnlimitedPolymorphic() &&
          type->category() == TypeCategory::Derived &&
          semantics::IsTeamType(&type->GetDerivedTypeSpec());
      break;
    case KindCode::defaultIntegerKind:
      argOk = type->kind() == defaults.GetDefaultKind(TypeCategory::Integer);
      break;
    case KindCode::defaultRealKind:
      argOk = type->kind() == defaults.GetDefaultKind(TypeCategory::Real);
      break;
    case KindCode::doublePrecision:
      argOk = type->kind() == defaults.doublePrecisionKind();
      break;
    case KindCode::defaultCharKind:
      argOk = type->kind() == defaults.GetDefaultKind(TypeCategory::Character);
      break;
    case KindCode::defaultLogicalKind:
      argOk = type->kind() == defaults.GetDefaultKind(TypeCategory::Logical);
      break;
    case KindCode::any:
      argOk = true;
      break;
    case KindCode::kindArg:
      CHECK(type->category() == TypeCategory::Integer);
      CHECK(!kindArg);
      kindArg = arg;
      argOk = true;
      break;
    case KindCode::dimArg:
      CHECK(type->category() == TypeCategory::Integer);
      hasDimArg = true;
      argOk = true;
      break;
    case KindCode::same:
      if (!sameArg) {
        sameArg = arg;
      }
      argOk = type->IsTkCompatibleWith(sameArg->GetType().value());
      break;
    case KindCode::operand:
      if (!operandArg) {
        operandArg = arg;
      } else if (auto prev{operandArg->GetType()}) {
        if (type->category() == prev->category()) {
          if (type->kind() > prev->kind()) {
            operandArg = arg;
          }
        } else if (prev->category() == TypeCategory::Integer) {
          operandArg = arg;
        }
      }
      argOk = true;
      break;
    case KindCode::effectiveKind:
      common::die("INTERNAL: KindCode::effectiveKind appears on argument '%s' "
                  "for intrinsic '%s'",
          d.keyword, name);
      break;
    case KindCode::addressable:
    case KindCode::nullPointerType:
      argOk = true;
      break;
    default:
      CRASH_NO_CASE;
    }
    if (!argOk) {
      messages.Say(
          "Actual argument for '%s=' has bad type or kind '%s'"_err_en_US,
          d.keyword, type->AsFortran());
      return std::nullopt;
    }
  }

  // Check the ranks of the arguments against the intrinsic's interface.
  const ActualArgument *arrayArg{nullptr};
  const char *arrayArgName{nullptr};
  const ActualArgument *knownArg{nullptr};
  std::optional<int> shapeArgSize;
  int elementalRank{0};
  for (std::size_t j{0}; j < dummies; ++j) {
    const IntrinsicDummyArgument &d{dummy[std::min(j, dummyArgPatterns - 1)]};
    if (const ActualArgument * arg{actualForDummy[j]}) {
      bool isAssumedRank{IsAssumedRank(*arg)};
      if (isAssumedRank && d.rank != Rank::anyOrAssumedRank) {
        messages.Say("Assumed-rank array cannot be forwarded to "
                     "'%s=' argument"_err_en_US,
            d.keyword);
        return std::nullopt;
      }
      int rank{arg->Rank()};
      bool argOk{false};
      switch (d.rank) {
      case Rank::elemental:
      case Rank::elementalOrBOZ:
        if (elementalRank == 0) {
          elementalRank = rank;
        }
        argOk = rank == 0 || rank == elementalRank;
        break;
      case Rank::scalar:
        argOk = rank == 0;
        break;
      case Rank::vector:
        argOk = rank == 1;
        break;
      case Rank::shape:
        CHECK(!shapeArgSize);
        if (rank != 1) {
          messages.Say(
              "'shape=' argument must be an array of rank 1"_err_en_US);
          return std::nullopt;
        } else {
          if (auto shape{GetShape(context, *arg)}) {
            if (auto constShape{AsConstantShape(context, *shape)}) {
              shapeArgSize = constShape->At(ConstantSubscripts{1}).ToInt64();
              CHECK(shapeArgSize >= 0);
              argOk = true;
            }
          }
        }
        if (!argOk) {
          messages.Say(
              "'shape=' argument must be a vector of known size"_err_en_US);
          return std::nullopt;
        }
        break;
      case Rank::matrix:
        argOk = rank == 2;
        break;
      case Rank::array:
        argOk = rank > 0;
        if (!arrayArg) {
          arrayArg = arg;
          arrayArgName = d.keyword;
        } else {
          argOk &= rank == arrayArg->Rank();
        }
        break;
      case Rank::coarray:
        argOk = IsCoarray(*arg);
        if (!argOk) {
          messages.Say(
              "'coarray=' argument must have corank > 0 for intrinsic '%s'"_err_en_US,
              name);
          return std::nullopt;
        }
        break;
      case Rank::known:
        if (!knownArg) {
          knownArg = arg;
        }
        argOk = rank == knownArg->Rank();
        break;
      case Rank::anyOrAssumedRank:
        if (!hasDimArg && rank > 0 && !isAssumedRank &&
            (std::strcmp(name, "shape") == 0 ||
                std::strcmp(name, "size") == 0 ||
                std::strcmp(name, "ubound") == 0)) {
          // Check for an assumed-size array argument.
          // These are disallowed for SHAPE, and require DIM= for
          // SIZE and UBOUND.
          // (A previous error message for UBOUND will take precedence
          // over this one, as this error is caught by the second entry
          // for UBOUND.)
          if (std::optional<Shape> shape{GetShape(context, *arg)}) {
            if (!shape->empty() && !shape->back().has_value()) {
              if (strcmp(name, "shape") == 0) {
                messages.Say(
                    "The '%s=' argument to the intrinsic function '%s' may not be assumed-size"_err_en_US,
                    d.keyword, name);
              } else {
                messages.Say(
                    "A dim= argument is required for '%s' when the array is assumed-size"_err_en_US,
                    name);
              }
              return std::nullopt;
            }
          }
        }
        argOk = true;
        break;
      case Rank::conformable: // arg must be conformable with previous arrayArg
        CHECK(arrayArg);
        CHECK(arrayArgName);
        if (const std::optional<Shape> &arrayArgShape{
                GetShape(context, *arrayArg)}) {
          if (std::optional<Shape> argShape{GetShape(context, *arg)}) {
            std::string arrayArgMsg{"'"};
            arrayArgMsg = arrayArgMsg + arrayArgName + "='" + " argument";
            std::string argMsg{"'"};
            argMsg = argMsg + d.keyword + "='" + " argument";
            CheckConformance(context.messages(), *arrayArgShape, *argShape,
                CheckConformanceFlags::RightScalarExpandable,
                arrayArgMsg.c_str(), argMsg.c_str());
          }
        }
        argOk = true; // Avoid an additional error message
        break;
      case Rank::dimReduced:
      case Rank::dimRemovedOrScalar:
        CHECK(arrayArg);
        argOk = rank == 0 || rank + 1 == arrayArg->Rank();
        break;
      case Rank::reduceOperation:
        // TODO: validate the reduction operation -- it must be a pure
        // function of two arguments with special constraints.
        CHECK(arrayArg);
        argOk = rank == 0;
        break;
      case Rank::locReduced:
      case Rank::rankPlus1:
      case Rank::shaped:
        common::die("INTERNAL: result-only rank code appears on argument '%s' "
                    "for intrinsic '%s'",
            d.keyword, name);
      }
      if (!argOk) {
        messages.Say("'%s=' argument has unacceptable rank %d"_err_en_US,
            d.keyword, rank);
        return std::nullopt;
      }
    }
  }

  // Calculate the characteristics of the function result, if any
  std::optional<DynamicType> resultType;
  if (auto category{result.categorySet.LeastElement()}) {
    // The intrinsic is not a subroutine.
    if (call.isSubroutineCall) {
      return std::nullopt;
    }
    switch (result.kindCode) {
    case KindCode::defaultIntegerKind:
      CHECK(result.categorySet == IntType);
      CHECK(*category == TypeCategory::Integer);
      resultType = DynamicType{TypeCategory::Integer,
          defaults.GetDefaultKind(TypeCategory::Integer)};
      break;
    case KindCode::defaultRealKind:
      CHECK(result.categorySet == CategorySet{*category});
      CHECK(FloatingType.test(*category));
      resultType =
          DynamicType{*category, defaults.GetDefaultKind(TypeCategory::Real)};
      break;
    case KindCode::doublePrecision:
      CHECK(result.categorySet == CategorySet{*category});
      CHECK(FloatingType.test(*category));
      resultType = DynamicType{*category, defaults.doublePrecisionKind()};
      break;
    case KindCode::defaultLogicalKind:
      CHECK(result.categorySet == LogicalType);
      CHECK(*category == TypeCategory::Logical);
      resultType = DynamicType{TypeCategory::Logical,
          defaults.GetDefaultKind(TypeCategory::Logical)};
      break;
    case KindCode::same:
      CHECK(sameArg);
      if (std::optional<DynamicType> aType{sameArg->GetType()}) {
        if (result.categorySet.test(aType->category())) {
          resultType = *aType;
        } else {
          resultType = DynamicType{*category, aType->kind()};
        }
      }
      break;
    case KindCode::operand:
      CHECK(operandArg);
      resultType = operandArg->GetType();
      CHECK(!resultType || result.categorySet.test(resultType->category()));
      break;
    case KindCode::effectiveKind:
      CHECK(kindDummyArg);
      CHECK(result.categorySet == CategorySet{*category});
      if (kindArg) {
        if (auto *expr{kindArg->UnwrapExpr()}) {
          CHECK(expr->Rank() == 0);
          if (auto code{ToInt64(*expr)}) {
            if (IsValidKindOfIntrinsicType(*category, *code)) {
              if (*category == TypeCategory::Character) { // ACHAR & CHAR
                resultType = DynamicType{static_cast<int>(*code), 1};
              } else {
                resultType = DynamicType{*category, static_cast<int>(*code)};
              }
              break;
            }
          }
        }
        messages.Say("'kind=' argument must be a constant scalar integer "
                     "whose value is a supported kind for the "
                     "intrinsic result type"_err_en_US);
        return std::nullopt;
      } else if (kindDummyArg->optionality == Optionality::defaultsToSameKind) {
        CHECK(sameArg);
        resultType = *sameArg->GetType();
      } else if (kindDummyArg->optionality == Optionality::defaultsToSizeKind) {
        CHECK(*category == TypeCategory::Integer);
        resultType =
            DynamicType{TypeCategory::Integer, defaults.sizeIntegerKind()};
      } else {
        CHECK(kindDummyArg->optionality ==
            Optionality::defaultsToDefaultForResult);
        int kind{defaults.GetDefaultKind(*category)};
        if (*category == TypeCategory::Character) { // ACHAR & CHAR
          resultType = DynamicType{kind, 1};
        } else {
          resultType = DynamicType{*category, kind};
        }
      }
      break;
    case KindCode::likeMultiply:
      CHECK(dummies >= 2);
      CHECK(actualForDummy[0]);
      CHECK(actualForDummy[1]);
      resultType = actualForDummy[0]->GetType()->ResultTypeForMultiply(
          *actualForDummy[1]->GetType());
      break;
    case KindCode::subscript:
      CHECK(result.categorySet == IntType);
      CHECK(*category == TypeCategory::Integer);
      resultType =
          DynamicType{TypeCategory::Integer, defaults.subscriptIntegerKind()};
      break;
    case KindCode::size:
      CHECK(result.categorySet == IntType);
      CHECK(*category == TypeCategory::Integer);
      resultType =
          DynamicType{TypeCategory::Integer, defaults.sizeIntegerKind()};
      break;
    case KindCode::teamType:
      CHECK(result.categorySet == DerivedType);
      CHECK(*category == TypeCategory::Derived);
      resultType = DynamicType{
          GetBuiltinDerivedType(builtinsScope, "__builtin_team_type")};
      break;
    case KindCode::defaultCharKind:
    case KindCode::typeless:
    case KindCode::any:
    case KindCode::kindArg:
    case KindCode::dimArg:
      common::die(
          "INTERNAL: bad KindCode appears on intrinsic '%s' result", name);
      break;
    default:
      CRASH_NO_CASE;
    }
  } else {
    if (!call.isSubroutineCall) {
      return std::nullopt;
    }
    CHECK(result.kindCode == KindCode::none);
  }

  // At this point, the call is acceptable.
  // Determine the rank of the function result.
  int resultRank{0};
  switch (rank) {
  case Rank::elemental:
    resultRank = elementalRank;
    break;
  case Rank::scalar:
    resultRank = 0;
    break;
  case Rank::vector:
    resultRank = 1;
    break;
  case Rank::matrix:
    resultRank = 2;
    break;
  case Rank::conformable:
    CHECK(arrayArg);
    resultRank = arrayArg->Rank();
    break;
  case Rank::dimReduced:
    CHECK(arrayArg);
    resultRank = hasDimArg ? arrayArg->Rank() - 1 : 0;
    break;
  case Rank::locReduced:
    CHECK(arrayArg);
    resultRank = hasDimArg ? arrayArg->Rank() - 1 : 1;
    break;
  case Rank::rankPlus1:
    CHECK(knownArg);
    resultRank = knownArg->Rank() + 1;
    break;
  case Rank::shaped:
    CHECK(shapeArgSize);
    resultRank = *shapeArgSize;
    break;
  case Rank::elementalOrBOZ:
  case Rank::shape:
  case Rank::array:
  case Rank::coarray:
  case Rank::known:
  case Rank::anyOrAssumedRank:
  case Rank::reduceOperation:
  case Rank::dimRemovedOrScalar:
    common::die("INTERNAL: bad Rank code on intrinsic '%s' result", name);
    break;
  }
  CHECK(resultRank >= 0);

  // Rearrange the actual arguments into dummy argument order.
  ActualArguments rearranged(dummies);
  for (std::size_t j{0}; j < dummies; ++j) {
    if (ActualArgument * arg{actualForDummy[j]}) {
      rearranged[j] = std::move(*arg);
    }
  }

  // Characterize the specific intrinsic procedure.
  characteristics::DummyArguments dummyArgs;
  std::optional<int> sameDummyArg;

  for (std::size_t j{0}; j < dummies; ++j) {
    const IntrinsicDummyArgument &d{dummy[std::min(j, dummyArgPatterns - 1)]};
    if (const auto &arg{rearranged[j]}) {
      if (const Expr<SomeType> *expr{arg->UnwrapExpr()}) {
        std::string kw{d.keyword};
        if (isMaxMin) {
          kw = "a"s + std::to_string(j + 1);
        }
        auto dc{characteristics::DummyArgument::FromActual(
            std::move(kw), *expr, context)};
        if (!dc) {
          common::die("INTERNAL: could not characterize intrinsic function "
                      "actual argument '%s'",
              expr->AsFortran().c_str());
          return std::nullopt;
        }
        dummyArgs.emplace_back(std::move(*dc));
        if (d.typePattern.kindCode == KindCode::same && !sameDummyArg) {
          sameDummyArg = j;
        }
      } else {
        CHECK(arg->GetAssumedTypeDummy());
        dummyArgs.emplace_back(std::string{d.keyword},
            characteristics::DummyDataObject{DynamicType::AssumedType()});
      }
    } else {
      // optional argument is absent
      CHECK(d.optionality != Optionality::required);
      if (d.typePattern.kindCode == KindCode::same) {
        dummyArgs.emplace_back(dummyArgs[sameDummyArg.value()]);
      } else {
        auto category{d.typePattern.categorySet.LeastElement().value()};
        if (category == TypeCategory::Derived) {
          // TODO: any other built-in derived types used as optional intrinsic
          // dummies?
          CHECK(d.typePattern.kindCode == KindCode::teamType);
          characteristics::TypeAndShape typeAndShape{
              GetBuiltinDerivedType(builtinsScope, "__builtin_team_type")};
          dummyArgs.emplace_back(std::string{d.keyword},
              characteristics::DummyDataObject{std::move(typeAndShape)});
        } else {
          characteristics::TypeAndShape typeAndShape{
              DynamicType{category, defaults.GetDefaultKind(category)}};
          dummyArgs.emplace_back(std::string{d.keyword},
              characteristics::DummyDataObject{std::move(typeAndShape)});
        }
      }
      dummyArgs.back().SetOptional();
    }
    dummyArgs.back().SetIntent(d.intent);
  }
  characteristics::Procedure::Attrs attrs;
  if (elementalRank > 0) {
    attrs.set(characteristics::Procedure::Attr::Elemental);
  }
  if (call.isSubroutineCall) {
    return SpecificCall{
        SpecificIntrinsic{
            name, characteristics::Procedure{std::move(dummyArgs), attrs}},
        std::move(rearranged)};
  } else {
    attrs.set(characteristics::Procedure::Attr::Pure);
    characteristics::TypeAndShape typeAndShape{resultType.value(), resultRank};
    characteristics::FunctionResult funcResult{std::move(typeAndShape)};
    characteristics::Procedure chars{
        std::move(funcResult), std::move(dummyArgs), attrs};
    return SpecificCall{
        SpecificIntrinsic{name, std::move(chars)}, std::move(rearranged)};
  }
}

class IntrinsicProcTable::Implementation {
public:
  explicit Implementation(const common::IntrinsicTypeDefaultKinds &dfts)
      : defaults_{dfts} {
    for (const IntrinsicInterface &f : genericIntrinsicFunction) {
      genericFuncs_.insert(std::make_pair(std::string{f.name}, &f));
    }
    for (const SpecificIntrinsicInterface &f : specificIntrinsicFunction) {
      specificFuncs_.insert(std::make_pair(std::string{f.name}, &f));
    }
    for (const IntrinsicInterface &f : intrinsicSubroutine) {
      subroutines_.insert(std::make_pair(std::string{f.name}, &f));
    }
  }

  void SupplyBuiltins(const semantics::Scope &builtins) {
    builtinsScope_ = &builtins;
  }

  bool IsIntrinsic(const std::string &) const;
  bool IsIntrinsicFunction(const std::string &) const;
  bool IsIntrinsicSubroutine(const std::string &) const;

  IntrinsicClass GetIntrinsicClass(const std::string &) const;
  std::string GetGenericIntrinsicName(const std::string &) const;

  std::optional<SpecificCall> Probe(
      const CallCharacteristics &, ActualArguments &, FoldingContext &) const;

  std::optional<SpecificIntrinsicFunctionInterface> IsSpecificIntrinsicFunction(
      const std::string &) const;

  llvm::raw_ostream &Dump(llvm::raw_ostream &) const;

private:
  DynamicType GetSpecificType(const TypePattern &) const;
  SpecificCall HandleNull(ActualArguments &, FoldingContext &) const;
  std::optional<SpecificCall> HandleC_F_Pointer(
      ActualArguments &, FoldingContext &) const;

  common::IntrinsicTypeDefaultKinds defaults_;
  std::multimap<std::string, const IntrinsicInterface *> genericFuncs_;
  std::multimap<std::string, const SpecificIntrinsicInterface *> specificFuncs_;
  std::multimap<std::string, const IntrinsicInterface *> subroutines_;
  const semantics::Scope *builtinsScope_{nullptr};
};

bool IntrinsicProcTable::Implementation::IsIntrinsicFunction(
    const std::string &name) const {
  auto specificRange{specificFuncs_.equal_range(name)};
  if (specificRange.first != specificRange.second) {
    return true;
  }
  auto genericRange{genericFuncs_.equal_range(name)};
  if (genericRange.first != genericRange.second) {
    return true;
  }
  // special cases
  return name == "null";
}
bool IntrinsicProcTable::Implementation::IsIntrinsicSubroutine(
    const std::string &name) const {
  auto subrRange{subroutines_.equal_range(name)};
  if (subrRange.first != subrRange.second) {
    return true;
  }
  // special cases
  return name == "__builtin_c_f_pointer";
}
bool IntrinsicProcTable::Implementation::IsIntrinsic(
    const std::string &name) const {
  return IsIntrinsicFunction(name) || IsIntrinsicSubroutine(name);
}

IntrinsicClass IntrinsicProcTable::Implementation::GetIntrinsicClass(
    const std::string &name) const {
  auto specificIntrinsic{specificFuncs_.find(name)};
  if (specificIntrinsic != specificFuncs_.end()) {
    return specificIntrinsic->second->intrinsicClass;
  }
  auto genericIntrinsic{genericFuncs_.find(name)};
  if (genericIntrinsic != genericFuncs_.end()) {
    return genericIntrinsic->second->intrinsicClass;
  }
  auto subrIntrinsic{subroutines_.find(name)};
  if (subrIntrinsic != subroutines_.end()) {
    return subrIntrinsic->second->intrinsicClass;
  }
  return IntrinsicClass::noClass;
}

std::string IntrinsicProcTable::Implementation::GetGenericIntrinsicName(
    const std::string &name) const {
  auto specificIntrinsic{specificFuncs_.find(name)};
  if (specificIntrinsic != specificFuncs_.end()) {
    if (const char *genericName{specificIntrinsic->second->generic}) {
      return {genericName};
    }
  }
  return name;
}

bool CheckAndRearrangeArguments(ActualArguments &arguments,
    parser::ContextualMessages &messages, const char *const dummyKeywords[],
    std::size_t trailingOptionals) {
  std::size_t numDummies{0};
  while (dummyKeywords[numDummies]) {
    ++numDummies;
  }
  CHECK(trailingOptionals <= numDummies);
  if (arguments.size() > numDummies) {
    messages.Say("Too many actual arguments (%zd > %zd)"_err_en_US,
        arguments.size(), numDummies);
    return false;
  }
  ActualArguments rearranged(numDummies);
  bool anyKeywords{false};
  std::size_t position{0};
  for (std::optional<ActualArgument> &arg : arguments) {
    std::size_t dummyIndex{0};
    if (arg && arg->keyword()) {
      anyKeywords = true;
      for (; dummyIndex < numDummies; ++dummyIndex) {
        if (*arg->keyword() == dummyKeywords[dummyIndex]) {
          break;
        }
      }
      if (dummyIndex >= numDummies) {
        messages.Say(*arg->keyword(),
            "Unknown argument keyword '%s='"_err_en_US, *arg->keyword());
        return false;
      }
    } else if (anyKeywords) {
      messages.Say(
          "A positional actual argument may not appear after any keyword arguments"_err_en_US);
      return false;
    } else {
      dummyIndex = position++;
    }
    if (rearranged[dummyIndex]) {
      messages.Say("Dummy argument '%s=' appears more than once"_err_en_US,
          dummyKeywords[dummyIndex]);
      return false;
    }
    rearranged[dummyIndex] = std::move(arg);
    arg.reset();
  }
  bool anyMissing{false};
  for (std::size_t j{0}; j < numDummies - trailingOptionals; ++j) {
    if (!rearranged[j]) {
      messages.Say("Dummy argument '%s=' is absent and not OPTIONAL"_err_en_US,
          dummyKeywords[j]);
      anyMissing = true;
    }
  }
  arguments = std::move(rearranged);
  return !anyMissing;
}

// The NULL() intrinsic is a special case.
SpecificCall IntrinsicProcTable::Implementation::HandleNull(
    ActualArguments &arguments, FoldingContext &context) const {
  static const char *const keywords[]{"mold", nullptr};
  if (CheckAndRearrangeArguments(arguments, context.messages(), keywords, 1) &&
      arguments[0]) {
    if (Expr<SomeType> * mold{arguments[0]->UnwrapExpr()}) {
      bool goodProcPointer{true};
      if (IsAllocatableOrPointer(*mold)) {
        characteristics::DummyArguments args;
        std::optional<characteristics::FunctionResult> fResult;
        if (IsProcedurePointerTarget(*mold)) {
          // MOLD= procedure pointer
          const Symbol *last{GetLastSymbol(*mold)};
          CHECK(last);
          auto procPointer{IsProcedure(*last)
                  ? characteristics::Procedure::Characterize(*last, context)
                  : std::nullopt};
          // procPointer is null if there was an error with the analysis
          // associated with the procedure pointer
          if (procPointer) {
            args.emplace_back("mold"s,
                characteristics::DummyProcedure{common::Clone(*procPointer)});
            fResult.emplace(std::move(*procPointer));
          } else {
            goodProcPointer = false;
          }
        } else if (auto type{mold->GetType()}) {
          // MOLD= object pointer
          characteristics::TypeAndShape typeAndShape{
              *type, GetShape(context, *mold)};
          args.emplace_back(
              "mold"s, characteristics::DummyDataObject{typeAndShape});
          fResult.emplace(std::move(typeAndShape));
        } else {
          context.messages().Say(
              "MOLD= argument to NULL() lacks type"_err_en_US);
        }
        if (goodProcPointer) {
          fResult->attrs.set(characteristics::FunctionResult::Attr::Pointer);
          characteristics::Procedure::Attrs attrs;
          attrs.set(characteristics::Procedure::Attr::NullPointer);
          characteristics::Procedure chars{
              std::move(*fResult), std::move(args), attrs};
          return SpecificCall{SpecificIntrinsic{"null"s, std::move(chars)},
              std::move(arguments)};
        }
      }
    }
    context.messages().Say(
        "MOLD= argument to NULL() must be a pointer or allocatable"_err_en_US);
  }
  characteristics::Procedure::Attrs attrs;
  attrs.set(characteristics::Procedure::Attr::NullPointer);
  attrs.set(characteristics::Procedure::Attr::Pure);
  arguments.clear();
  return SpecificCall{
      SpecificIntrinsic{"null"s,
          characteristics::Procedure{characteristics::DummyArguments{}, attrs}},
      std::move(arguments)};
}

// Subroutine C_F_POINTER(CPTR=,FPTR=[,SHAPE=]) from
// intrinsic module ISO_C_BINDING (18.2.3.3)
std::optional<SpecificCall>
IntrinsicProcTable::Implementation::HandleC_F_Pointer(
    ActualArguments &arguments, FoldingContext &context) const {
  characteristics::Procedure::Attrs attrs;
  attrs.set(characteristics::Procedure::Attr::Subroutine);
  static const char *const keywords[]{"cptr", "fptr", "shape", nullptr};
  characteristics::DummyArguments dummies;
  if (CheckAndRearrangeArguments(arguments, context.messages(), keywords, 1)) {
    CHECK(arguments.size() == 3);
    if (const auto *expr{arguments[0].value().UnwrapExpr()}) {
      if (expr->Rank() > 0) {
        context.messages().Say(
            "CPTR= argument to C_F_POINTER() must be scalar"_err_en_US);
      }
      if (auto type{expr->GetType()}) {
        if (type->category() != TypeCategory::Derived ||
            type->IsPolymorphic() ||
            type->GetDerivedTypeSpec().typeSymbol().name() !=
                "__builtin_c_ptr") {
          context.messages().Say(
              "CPTR= argument to C_F_POINTER() must be a C_PTR"_err_en_US);
        }
        characteristics::DummyDataObject cptr{
            characteristics::TypeAndShape{*type}};
        cptr.intent = common::Intent::In;
        dummies.emplace_back("cptr"s, std::move(cptr));
      }
    }
    if (const auto *expr{arguments[1].value().UnwrapExpr()}) {
      int fptrRank{expr->Rank()};
      if (auto type{expr->GetType()}) {
        if (type->HasDeferredTypeParameter()) {
          context.messages().Say(
              "FPTR= argument to C_F_POINTER() may not have a deferred type parameter"_err_en_US);
        }
        if (ExtractCoarrayRef(*expr)) {
          context.messages().Say(
              "FPTR= argument to C_F_POINTER() may not be a coindexed object"_err_en_US);
        }
        characteristics::DummyDataObject fptr{
            characteristics::TypeAndShape{*type, fptrRank}};
        fptr.intent = common::Intent::Out;
        fptr.attrs.set(characteristics::DummyDataObject::Attr::Pointer);
        dummies.emplace_back("fptr"s, std::move(fptr));
      }
      if (arguments[2] && fptrRank == 0) {
        context.messages().Say(
            "SHAPE= argument to C_F_POINTER() may not appear when FPTR= is scalar"_err_en_US);
      } else if (!arguments[2] && fptrRank > 0) {
        context.messages().Say(
            "SHAPE= argument to C_F_POINTER() must appear when FPTR= is an array"_err_en_US);
      }
      if (arguments[2]) {
        DynamicType shapeType{
            TypeCategory::Integer, defaults_.sizeIntegerKind()};
        if (auto type{arguments[2]->GetType()}) {
          if (type->category() == TypeCategory::Integer) {
            shapeType = *type;
          }
        }
        characteristics::DummyDataObject shape{
            characteristics::TypeAndShape{shapeType, 1}};
        shape.intent = common::Intent::In;
        shape.attrs.set(characteristics::DummyDataObject::Attr::Optional);
        dummies.emplace_back("shape"s, std::move(shape));
      }
    }
  }
  if (dummies.size() == 3) {
    return SpecificCall{
        SpecificIntrinsic{"__builtin_c_f_pointer"s,
            characteristics::Procedure{std::move(dummies), attrs}},
        std::move(arguments)};
  } else {
    return std::nullopt;
  }
}

static bool CheckAssociated(SpecificCall &call, FoldingContext &context) {
  bool ok{true};
  if (const auto &pointerArg{call.arguments[0]}) {
    if (const auto *pointerExpr{pointerArg->UnwrapExpr()}) {
      if (const Symbol * pointerSymbol{GetLastSymbol(*pointerExpr)}) {
        if (!pointerSymbol->attrs().test(semantics::Attr::POINTER)) {
          AttachDeclaration(context.messages().Say(
                                "POINTER= argument of ASSOCIATED() must be a "
                                "POINTER"_err_en_US),
              *pointerSymbol);
        } else {
          if (const auto &targetArg{call.arguments[1]}) {
            if (const auto *targetExpr{targetArg->UnwrapExpr()}) {
              std::optional<characteristics::Procedure> pointerProc, targetProc;
              const Symbol *targetSymbol{GetLastSymbol(*targetExpr)};
              bool isCall{false};
              std::string targetName;
              if (const auto *targetProcRef{// target is a function call
                      std::get_if<ProcedureRef>(&targetExpr->u)}) {
                if (auto targetRefedChars{
                        characteristics::Procedure::Characterize(
                            *targetProcRef, context)}) {
                  targetProc = *targetRefedChars;
                  targetName = targetProcRef->proc().GetName() + "()";
                  isCall = true;
                }
              } else if (targetSymbol) {
                // proc that's not a call
                if (IsProcedure(*targetSymbol)) {
                  targetProc = characteristics::Procedure::Characterize(
                      *targetSymbol, context);
                }
                targetName = targetSymbol->name().ToString();
              }
              if (IsProcedure(*pointerSymbol)) {
                pointerProc = characteristics::Procedure::Characterize(
                    *pointerSymbol, context);
              }
              if (pointerProc) {
                if (targetProc) {
                  // procedure pointer and procedure target
                  if (std::optional<parser::MessageFixedText> msg{
                          CheckProcCompatibility(
                              isCall, pointerProc, &*targetProc)}) {
                    AttachDeclaration(
                        context.messages().Say(std::move(*msg),
                            "pointer '" + pointerSymbol->name().ToString() +
                                "'",
                            targetName),
                        *pointerSymbol);
                  }
                } else {
                  // procedure pointer and object target
                  if (!IsNullPointer(*targetExpr)) {
                    AttachDeclaration(
                        context.messages().Say(
                            "POINTER= argument '%s' is a procedure "
                            "pointer but the TARGET= argument '%s' is not a "
                            "procedure or procedure pointer"_err_en_US,
                            pointerSymbol->name(), targetName),
                        *pointerSymbol);
                  }
                }
              } else if (targetProc) {
                // object pointer and procedure target
                AttachDeclaration(
                    context.messages().Say(
                        "POINTER= argument '%s' is an object pointer "
                        "but the TARGET= argument '%s' is a "
                        "procedure designator"_err_en_US,
                        pointerSymbol->name(), targetName),
                    *pointerSymbol);
              } else {
                // object pointer and target
                if (const Symbol * targetSymbol{GetLastSymbol(*targetExpr)}) {
                  if (!(targetSymbol->attrs().test(semantics::Attr::POINTER) ||
                          targetSymbol->attrs().test(
                              semantics::Attr::TARGET))) {
                    AttachDeclaration(
                        context.messages().Say(
                            "TARGET= argument '%s' must have either "
                            "the POINTER or the TARGET "
                            "attribute"_err_en_US,
                            targetName),
                        *targetSymbol);
                  }
                }

                if (const auto pointerType{pointerArg->GetType()}) {
                  if (const auto targetType{targetArg->GetType()}) {
                    ok = pointerType->IsTkCompatibleWith(*targetType);
                  }
                }
              }
            }
          }
        }
      }
    }
  } else {
    // No arguments to ASSOCIATED()
    ok = false;
  }
  if (!ok) {
    context.messages().Say(
        "Arguments of ASSOCIATED() must be a POINTER and an optional valid target"_err_en_US);
  }
  return ok;
}

// Applies any semantic checks peculiar to an intrinsic.
static bool ApplySpecificChecks(SpecificCall &call, FoldingContext &context) {
  bool ok{true};
  const std::string &name{call.specificIntrinsic.name};
  if (name == "allocated") {
    if (const auto &arg{call.arguments[0]}) {
      if (const auto *expr{arg->UnwrapExpr()}) {
        if (const Symbol * symbol{GetLastSymbol(*expr)}) {
          ok = symbol->attrs().test(semantics::Attr::ALLOCATABLE);
        }
      }
    }
    if (!ok) {
      context.messages().Say(
          "Argument of ALLOCATED() must be an ALLOCATABLE object or component"_err_en_US);
    }
  } else if (name == "associated") {
    return CheckAssociated(call, context);
  } else if (name == "loc") {
    if (const auto &arg{call.arguments[0]}) {
      ok = arg->GetAssumedTypeDummy() || GetLastSymbol(arg->UnwrapExpr());
    }
    if (!ok) {
      context.messages().Say(
          "Argument of LOC() must be an object or procedure"_err_en_US);
    }
  } else if (name == "present") {
    if (const auto &arg{call.arguments[0]}) {
      if (const auto *expr{arg->UnwrapExpr()}) {
        if (const Symbol * symbol{UnwrapWholeSymbolDataRef(*expr)}) {
          ok = symbol->attrs().test(semantics::Attr::OPTIONAL);
        }
      }
    }
    if (!ok) {
      context.messages().Say(
          "Argument of PRESENT() must be the name of an OPTIONAL dummy argument"_err_en_US);
    }
  }
  return ok;
}

static DynamicType GetReturnType(const SpecificIntrinsicInterface &interface,
    const common::IntrinsicTypeDefaultKinds &defaults) {
  TypeCategory category{TypeCategory::Integer};
  switch (interface.result.kindCode) {
  case KindCode::defaultIntegerKind:
    break;
  case KindCode::doublePrecision:
  case KindCode::defaultRealKind:
    category = TypeCategory::Real;
    break;
  default:
    CRASH_NO_CASE;
  }
  int kind{interface.result.kindCode == KindCode::doublePrecision
          ? defaults.doublePrecisionKind()
          : defaults.GetDefaultKind(category)};
  return DynamicType{category, kind};
}

// Probe the configured intrinsic procedure pattern tables in search of a
// match for a given procedure reference.
std::optional<SpecificCall> IntrinsicProcTable::Implementation::Probe(
    const CallCharacteristics &call, ActualArguments &arguments,
    FoldingContext &context) const {

  // All special cases handled here before the table probes below must
  // also be recognized as special names in IsIntrinsicSubroutine().
  if (call.isSubroutineCall) {
    if (call.name == "__builtin_c_f_pointer") {
      return HandleC_F_Pointer(arguments, context);
    } else if (call.name == "random_seed") {
      if (arguments.size() != 0 && arguments.size() != 1) {
        context.messages().Say(
            "RANDOM_SEED must have either 1 or no arguments"_err_en_US);
      }
    }
  } else if (call.name == "null") {
    return HandleNull(arguments, context);
  }

  if (call.isSubroutineCall) {
    auto subrRange{subroutines_.equal_range(call.name)};
    for (auto iter{subrRange.first}; iter != subrRange.second; ++iter) {
      if (auto specificCall{iter->second->Match(
              call, defaults_, arguments, context, builtinsScope_)}) {
        return specificCall;
      }
    }
    if (IsIntrinsicFunction(call.name)) {
      context.messages().Say(
          "Cannot use intrinsic function '%s' as a subroutine"_err_en_US,
          call.name);
    }
    return std::nullopt; // TODO
  }

  // Helper to avoid emitting errors before it is sure there is no match
  parser::Messages localBuffer;
  parser::Messages *finalBuffer{context.messages().messages()};
  parser::ContextualMessages localMessages{
      context.messages().at(), finalBuffer ? &localBuffer : nullptr};
  FoldingContext localContext{context, localMessages};
  auto matchOrBufferMessages{
      [&](const IntrinsicInterface &intrinsic,
          parser::Messages &buffer) -> std::optional<SpecificCall> {
        if (auto specificCall{intrinsic.Match(
                call, defaults_, arguments, localContext, builtinsScope_)}) {
          if (finalBuffer) {
            finalBuffer->Annex(std::move(localBuffer));
          }
          return specificCall;
        } else if (buffer.empty()) {
          buffer.Annex(std::move(localBuffer));
        } else {
          localBuffer.clear();
        }
        return std::nullopt;
      }};

  // Probe the generic intrinsic function table first.
  parser::Messages genericBuffer;
  auto genericRange{genericFuncs_.equal_range(call.name)};
  for (auto iter{genericRange.first}; iter != genericRange.second; ++iter) {
    if (auto specificCall{
            matchOrBufferMessages(*iter->second, genericBuffer)}) {
      ApplySpecificChecks(*specificCall, context);
      return specificCall;
    }
  }

  // Probe the specific intrinsic function table next.
  parser::Messages specificBuffer;
  auto specificRange{specificFuncs_.equal_range(call.name)};
  for (auto specIter{specificRange.first}; specIter != specificRange.second;
       ++specIter) {
    // We only need to check the cases with distinct generic names.
    if (const char *genericName{specIter->second->generic}) {
      if (auto specificCall{
              matchOrBufferMessages(*specIter->second, specificBuffer)}) {
        if (!specIter->second->useGenericAndForceResultType) {
          specificCall->specificIntrinsic.name = genericName;
        }
        specificCall->specificIntrinsic.isRestrictedSpecific =
            specIter->second->isRestrictedSpecific;
        // TODO test feature AdditionalIntrinsics, warn on nonstandard
        // specifics with DoublePrecisionComplex arguments.
        return specificCall;
      }
    }
  }

  // If there was no exact match with a specific, try to match the related
  // generic and convert the result to the specific required type.
  for (auto specIter{specificRange.first}; specIter != specificRange.second;
       ++specIter) {
    // We only need to check the cases with distinct generic names.
    if (const char *genericName{specIter->second->generic}) {
      if (specIter->second->useGenericAndForceResultType) {
        auto genericRange{genericFuncs_.equal_range(genericName)};
        for (auto genIter{genericRange.first}; genIter != genericRange.second;
             ++genIter) {
          if (auto specificCall{
                  matchOrBufferMessages(*genIter->second, specificBuffer)}) {
            // Force the call result type to the specific intrinsic result type
            DynamicType newType{GetReturnType(*specIter->second, defaults_)};
            context.messages().Say(
                "argument types do not match specific intrinsic '%s' "
                "requirements; using '%s' generic instead and converting the "
                "result to %s if needed"_en_US,
                call.name, genericName, newType.AsFortran());
            specificCall->specificIntrinsic.name = call.name;
            specificCall->specificIntrinsic.characteristics.value()
                .functionResult.value()
                .SetType(newType);
            return specificCall;
          }
        }
      }
    }
  }

  if (specificBuffer.empty() && genericBuffer.empty() &&
      IsIntrinsicSubroutine(call.name)) {
    context.messages().Say(
        "Cannot use intrinsic subroutine '%s' as a function"_err_en_US,
        call.name);
  }

  // No match; report the right errors, if any
  if (finalBuffer) {
    if (specificBuffer.empty()) {
      finalBuffer->Annex(std::move(genericBuffer));
    } else {
      finalBuffer->Annex(std::move(specificBuffer));
    }
  }
  return std::nullopt;
}

std::optional<SpecificIntrinsicFunctionInterface>
IntrinsicProcTable::Implementation::IsSpecificIntrinsicFunction(
    const std::string &name) const {
  auto specificRange{specificFuncs_.equal_range(name)};
  for (auto iter{specificRange.first}; iter != specificRange.second; ++iter) {
    const SpecificIntrinsicInterface &specific{*iter->second};
    std::string genericName{name};
    if (specific.generic) {
      genericName = std::string(specific.generic);
    }
    characteristics::FunctionResult fResult{GetSpecificType(specific.result)};
    characteristics::DummyArguments args;
    int dummies{specific.CountArguments()};
    for (int j{0}; j < dummies; ++j) {
      characteristics::DummyDataObject dummy{
          GetSpecificType(specific.dummy[j].typePattern)};
      dummy.intent = specific.dummy[j].intent;
      args.emplace_back(
          std::string{specific.dummy[j].keyword}, std::move(dummy));
    }
    characteristics::Procedure::Attrs attrs;
    attrs.set(characteristics::Procedure::Attr::Pure)
        .set(characteristics::Procedure::Attr::Elemental);
    characteristics::Procedure chars{
        std::move(fResult), std::move(args), attrs};
    return SpecificIntrinsicFunctionInterface{
        std::move(chars), genericName, specific.isRestrictedSpecific};
  }
  return std::nullopt;
}

DynamicType IntrinsicProcTable::Implementation::GetSpecificType(
    const TypePattern &pattern) const {
  const CategorySet &set{pattern.categorySet};
  CHECK(set.count() == 1);
  TypeCategory category{set.LeastElement().value()};
  if (pattern.kindCode == KindCode::doublePrecision) {
    return DynamicType{category, defaults_.doublePrecisionKind()};
  } else {
    return DynamicType{category, defaults_.GetDefaultKind(category)};
  }
}

IntrinsicProcTable::~IntrinsicProcTable() = default;

IntrinsicProcTable IntrinsicProcTable::Configure(
    const common::IntrinsicTypeDefaultKinds &defaults) {
  IntrinsicProcTable result;
  result.impl_ = std::make_unique<IntrinsicProcTable::Implementation>(defaults);
  return result;
}

void IntrinsicProcTable::SupplyBuiltins(
    const semantics::Scope &builtins) const {
  DEREF(impl_.get()).SupplyBuiltins(builtins);
}

bool IntrinsicProcTable::IsIntrinsic(const std::string &name) const {
  return DEREF(impl_.get()).IsIntrinsic(name);
}
bool IntrinsicProcTable::IsIntrinsicFunction(const std::string &name) const {
  return DEREF(impl_.get()).IsIntrinsicFunction(name);
}
bool IntrinsicProcTable::IsIntrinsicSubroutine(const std::string &name) const {
  return DEREF(impl_.get()).IsIntrinsicSubroutine(name);
}

IntrinsicClass IntrinsicProcTable::GetIntrinsicClass(
    const std::string &name) const {
  return DEREF(impl_.get()).GetIntrinsicClass(name);
}

std::string IntrinsicProcTable::GetGenericIntrinsicName(
    const std::string &name) const {
  return DEREF(impl_.get()).GetGenericIntrinsicName(name);
}

std::optional<SpecificCall> IntrinsicProcTable::Probe(
    const CallCharacteristics &call, ActualArguments &arguments,
    FoldingContext &context) const {
  return DEREF(impl_.get()).Probe(call, arguments, context);
}

std::optional<SpecificIntrinsicFunctionInterface>
IntrinsicProcTable::IsSpecificIntrinsicFunction(const std::string &name) const {
  return DEREF(impl_.get()).IsSpecificIntrinsicFunction(name);
}

llvm::raw_ostream &TypePattern::Dump(llvm::raw_ostream &o) const {
  if (categorySet == AnyType) {
    o << "any type";
  } else {
    const char *sep = "";
    auto set{categorySet};
    while (auto least{set.LeastElement()}) {
      o << sep << EnumToString(*least);
      sep = " or ";
      set.reset(*least);
    }
  }
  o << '(' << EnumToString(kindCode) << ')';
  return o;
}

llvm::raw_ostream &IntrinsicDummyArgument::Dump(llvm::raw_ostream &o) const {
  if (keyword) {
    o << keyword << '=';
  }
  return typePattern.Dump(o)
      << ' ' << EnumToString(rank) << ' ' << EnumToString(optionality)
      << EnumToString(intent);
}

llvm::raw_ostream &IntrinsicInterface::Dump(llvm::raw_ostream &o) const {
  o << name;
  char sep{'('};
  for (const auto &d : dummy) {
    if (d.typePattern.kindCode == KindCode::none) {
      break;
    }
    d.Dump(o << sep);
    sep = ',';
  }
  if (sep == '(') {
    o << "()";
  }
  return result.Dump(o << " -> ") << ' ' << EnumToString(rank);
}

llvm::raw_ostream &IntrinsicProcTable::Implementation::Dump(
    llvm::raw_ostream &o) const {
  o << "generic intrinsic functions:\n";
  for (const auto &iter : genericFuncs_) {
    iter.second->Dump(o << iter.first << ": ") << '\n';
  }
  o << "specific intrinsic functions:\n";
  for (const auto &iter : specificFuncs_) {
    iter.second->Dump(o << iter.first << ": ");
    if (const char *g{iter.second->generic}) {
      o << " -> " << g;
    }
    o << '\n';
  }
  o << "subroutines:\n";
  for (const auto &iter : subroutines_) {
    iter.second->Dump(o << iter.first << ": ") << '\n';
  }
  return o;
}

llvm::raw_ostream &IntrinsicProcTable::Dump(llvm::raw_ostream &o) const {
  return DEREF(impl_.get()).Dump(o);
}

// In general C846 prohibits allocatable coarrays to be passed to INTENT(OUT)
// dummy arguments. This rule does not apply to intrinsics in general.
// Some intrinsic explicitly allow coarray allocatable in their description.
// It is assumed that unless explicitly allowed for an intrinsic,
// this is forbidden.
// Since there are very few intrinsic identified that allow this, they are
// listed here instead of adding a field in the table.
bool AcceptsIntentOutAllocatableCoarray(const std::string &intrinsic) {
  return intrinsic == "move_alloc";
}
} // namespace Fortran::evaluate<|MERGE_RESOLUTION|>--- conflicted
+++ resolved
@@ -190,13 +190,9 @@
     shaped, // rank is length of SHAPE vector
 )
 
-<<<<<<< HEAD
-ENUM_CLASS(Optionality, required, optional, missing,
-=======
 ENUM_CLASS(Optionality, required,
     optional, // unless DIM= for SIZE(assumedSize)
     missing, // for DIM= cases like FINDLOC
->>>>>>> a2ce6ee6
     defaultsToSameKind, // for MatchingDefaultKIND
     defaultsToDefaultForResult, // for DefaultingKIND
     defaultsToSizeKind, // for SizeDefaultKIND
@@ -396,26 +392,17 @@
     {"eoshift",
         {{"array", SameIntrinsic, Rank::array},
             {"shift", AnyInt, Rank::dimRemovedOrScalar},
-<<<<<<< HEAD
-            {"boundary", SameIntrinsic, Rank::dimReduced,
-=======
             {"boundary", SameIntrinsic, Rank::dimRemovedOrScalar,
->>>>>>> a2ce6ee6
                 Optionality::optional},
             OptionalDIM},
         SameIntrinsic, Rank::conformable,
         IntrinsicClass::transformationalFunction},
     {"eoshift",
         {{"array", SameDerivedType, Rank::array},
-<<<<<<< HEAD
-            {"shift", AnyInt, Rank::dimReduced},
-            {"boundary", SameDerivedType, Rank::dimReduced}, OptionalDIM},
-=======
             {"shift", AnyInt, Rank::dimRemovedOrScalar},
             // BOUNDARY= is not optional for derived types
             {"boundary", SameDerivedType, Rank::dimRemovedOrScalar},
             OptionalDIM},
->>>>>>> a2ce6ee6
         SameDerivedType, Rank::conformable,
         IntrinsicClass::transformationalFunction},
     {"epsilon", {{"x", SameReal, Rank::anyOrAssumedRank}}, SameReal,
@@ -803,8 +790,6 @@
             {"back", AnyLogical, Rank::elemental, Optionality::optional},
             DefaultingKIND},
         KINDInt},
-<<<<<<< HEAD
-=======
     {"__builtin_ieee_is_nan", {{"a", AnyFloating}}, DefaultLogical},
     {"__builtin_ieee_next_after", {{"x", SameReal}, {"y", AnyReal}}, SameReal},
     {"__builtin_ieee_next_down", {{"x", SameReal}}, SameReal},
@@ -814,7 +799,6 @@
             {"r", AnyInt, Rank::scalar, Optionality::optional},
             {"radix", AnyInt, Rank::scalar, Optionality::optional}},
         DefaultInt, Rank::scalar, IntrinsicClass::transformationalFunction},
->>>>>>> a2ce6ee6
     {"__builtin_ieee_support_datatype",
         {{"x", AnyReal, Rank::elemental, Optionality::optional}},
         DefaultLogical},
@@ -1253,11 +1237,7 @@
     } else {
       bool found{false};
       int slot{missingActualArguments};
-<<<<<<< HEAD
-      for (std::size_t j{0}; j < nonRepeatedDummies && !found; ++j) {
-=======
       for (std::size_t j{0}; j < dummyArgPatterns && !found; ++j) {
->>>>>>> a2ce6ee6
         if (dummy[j].optionality == Optionality::missing) {
           continue;
         }
