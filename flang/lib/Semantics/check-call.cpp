//===-- lib/Semantics/check-call.cpp --------------------------------------===//
//
// Part of the LLVM Project, under the Apache License v2.0 with LLVM Exceptions.
// See https://llvm.org/LICENSE.txt for license information.
// SPDX-License-Identifier: Apache-2.0 WITH LLVM-exception
//
//===----------------------------------------------------------------------===//

#include "check-call.h"
#include "pointer-assignment.h"
#include "flang/Evaluate/characteristics.h"
#include "flang/Evaluate/check-expression.h"
#include "flang/Evaluate/shape.h"
#include "flang/Evaluate/tools.h"
#include "flang/Parser/characters.h"
#include "flang/Parser/message.h"
#include "flang/Semantics/scope.h"
#include "flang/Semantics/tools.h"
#include <map>
#include <string>

using namespace Fortran::parser::literals;
namespace characteristics = Fortran::evaluate::characteristics;

namespace Fortran::semantics {

static void CheckImplicitInterfaceArg(
    evaluate::ActualArgument &arg, parser::ContextualMessages &messages) {
  if (auto kw{arg.keyword()}) {
    messages.Say(*kw,
        "Keyword '%s=' may not appear in a reference to a procedure with an implicit interface"_err_en_US,
        *kw);
  }
  if (auto type{arg.GetType()}) {
    if (type->IsAssumedType()) {
      messages.Say(
          "Assumed type argument requires an explicit interface"_err_en_US);
    } else if (type->IsPolymorphic()) {
      messages.Say(
          "Polymorphic argument requires an explicit interface"_err_en_US);
    } else if (const DerivedTypeSpec * derived{GetDerivedTypeSpec(type)}) {
      if (!derived->parameters().empty()) {
        messages.Say(
            "Parameterized derived type argument requires an explicit interface"_err_en_US);
      }
    }
  }
  if (const auto *expr{arg.UnwrapExpr()}) {
    if (IsBOZLiteral(*expr)) {
      messages.Say("BOZ argument requires an explicit interface"_err_en_US);
    } else if (evaluate::IsNullPointer(*expr)) {
      messages.Say(
          "Null pointer argument requires an explicit interface"_err_en_US);
    } else if (auto named{evaluate::ExtractNamedEntity(*expr)}) {
      const Symbol &symbol{named->GetLastSymbol()};
      if (symbol.Corank() > 0) {
        messages.Say(
            "Coarray argument requires an explicit interface"_err_en_US);
      }
      if (const auto *details{symbol.detailsIf<ObjectEntityDetails>()}) {
        if (details->IsAssumedRank()) {
          messages.Say(
              "Assumed rank argument requires an explicit interface"_err_en_US);
        }
      }
      if (symbol.attrs().test(Attr::ASYNCHRONOUS)) {
        messages.Say(
            "ASYNCHRONOUS argument requires an explicit interface"_err_en_US);
      }
      if (symbol.attrs().test(Attr::VOLATILE)) {
        messages.Say(
            "VOLATILE argument requires an explicit interface"_err_en_US);
      }
    }
  }
}

// When scalar CHARACTER actual arguments are known to be short,
// we extend them on the right with spaces and a warning.
static void PadShortCharacterActual(evaluate::Expr<evaluate::SomeType> &actual,
    const characteristics::TypeAndShape &dummyType,
    characteristics::TypeAndShape &actualType,
    evaluate::FoldingContext &context, parser::ContextualMessages &messages) {
  if (dummyType.type().category() == TypeCategory::Character &&
      actualType.type().category() == TypeCategory::Character &&
      dummyType.type().kind() == actualType.type().kind() &&
      GetRank(actualType.shape()) == 0) {
    if (dummyType.LEN() && actualType.LEN()) {
      auto dummyLength{ToInt64(Fold(context, common::Clone(*dummyType.LEN())))};
      auto actualLength{
          ToInt64(Fold(context, common::Clone(*actualType.LEN())))};
      if (dummyLength && actualLength && *actualLength < *dummyLength) {
        messages.Say(
            "Actual length '%jd' is less than expected length '%jd'"_en_US,
            *actualLength, *dummyLength);
        auto converted{ConvertToType(dummyType.type(), std::move(actual))};
        CHECK(converted);
        actual = std::move(*converted);
        actualType.set_LEN(SubscriptIntExpr{*dummyLength});
      }
    }
  }
}

// Automatic conversion of different-kind INTEGER scalar actual
// argument expressions (not variables) to INTEGER scalar dummies.
// We return nonstandard INTEGER(8) results from intrinsic functions
// like SIZE() by default in order to facilitate the use of large
// arrays.  Emit a warning when downconverting.
static void ConvertIntegerActual(evaluate::Expr<evaluate::SomeType> &actual,
    const characteristics::TypeAndShape &dummyType,
    characteristics::TypeAndShape &actualType,
    parser::ContextualMessages &messages) {
  if (dummyType.type().category() == TypeCategory::Integer &&
      actualType.type().category() == TypeCategory::Integer &&
      dummyType.type().kind() != actualType.type().kind() &&
      GetRank(dummyType.shape()) == 0 && GetRank(actualType.shape()) == 0 &&
      !evaluate::IsVariable(actual)) {
    auto converted{
        evaluate::ConvertToType(dummyType.type(), std::move(actual))};
    CHECK(converted);
    actual = std::move(*converted);
    if (dummyType.type().kind() < actualType.type().kind()) {
      messages.Say(
          "Actual argument scalar expression of type INTEGER(%d) was converted to smaller dummy argument type INTEGER(%d)"_en_US,
          actualType.type().kind(), dummyType.type().kind());
    }
    actualType = dummyType;
  }
}

static bool DefersSameTypeParameters(
    const DerivedTypeSpec &actual, const DerivedTypeSpec &dummy) {
  for (const auto &pair : actual.parameters()) {
    const ParamValue &actualValue{pair.second};
    const ParamValue *dummyValue{dummy.FindParameter(pair.first)};
    if (!dummyValue || (actualValue.isDeferred() != dummyValue->isDeferred())) {
      return false;
    }
  }
  return true;
}

static void CheckExplicitDataArg(const characteristics::DummyDataObject &dummy,
    const std::string &dummyName, evaluate::Expr<evaluate::SomeType> &actual,
    characteristics::TypeAndShape &actualType, bool isElemental,
    evaluate::FoldingContext &context, const Scope *scope,
<<<<<<< HEAD
    const evaluate::SpecificIntrinsic *intrinsic) {
=======
    const evaluate::SpecificIntrinsic *intrinsic,
    bool allowIntegerConversions) {
>>>>>>> 2ab1d525

  // Basic type & rank checking
  parser::ContextualMessages &messages{context.messages()};
  PadShortCharacterActual(actual, dummy.type, actualType, context, messages);
  if (allowIntegerConversions) {
    ConvertIntegerActual(actual, dummy.type, actualType, messages);
  }
  bool typesCompatible{dummy.type.type().IsTkCompatibleWith(actualType.type())};
  if (typesCompatible) {
    if (isElemental) {
    } else if (dummy.type.attrs().test(
                   characteristics::TypeAndShape::Attr::AssumedRank)) {
    } else if (!dummy.type.attrs().test(
                   characteristics::TypeAndShape::Attr::AssumedShape) &&
<<<<<<< HEAD
=======
        !dummy.type.attrs().test(
            characteristics::TypeAndShape::Attr::DeferredShape) &&
>>>>>>> 2ab1d525
        (actualType.Rank() > 0 || IsArrayElement(actual))) {
      // Sequence association (15.5.2.11) applies -- rank need not match
      // if the actual argument is an array or array element designator,
      // and the dummy is not assumed-shape or an INTENT(IN) pointer
      // that's standing in for an assumed-shape dummy.
    } else {
      // Let CheckConformance accept scalars; storage association
      // cases are checked here below.
      CheckConformance(messages, dummy.type.shape(), actualType.shape(),
          evaluate::CheckConformanceFlags::EitherScalarExpandable,
          "dummy argument", "actual argument");
    }
  } else {
    const auto &len{actualType.LEN()};
    messages.Say(
        "Actual argument type '%s' is not compatible with dummy argument type '%s'"_err_en_US,
        actualType.type().AsFortran(len ? len->AsFortran() : ""),
        dummy.type.type().AsFortran());
  }

  bool actualIsPolymorphic{actualType.type().IsPolymorphic()};
  bool dummyIsPolymorphic{dummy.type.type().IsPolymorphic()};
  bool actualIsCoindexed{ExtractCoarrayRef(actual).has_value()};
  bool actualIsAssumedSize{actualType.attrs().test(
      characteristics::TypeAndShape::Attr::AssumedSize)};
  bool dummyIsAssumedSize{dummy.type.attrs().test(
      characteristics::TypeAndShape::Attr::AssumedSize)};
  bool dummyIsAsynchronous{
      dummy.attrs.test(characteristics::DummyDataObject::Attr::Asynchronous)};
  bool dummyIsVolatile{
      dummy.attrs.test(characteristics::DummyDataObject::Attr::Volatile)};
  bool dummyIsValue{
      dummy.attrs.test(characteristics::DummyDataObject::Attr::Value)};

  if (actualIsPolymorphic && dummyIsPolymorphic &&
      actualIsCoindexed) { // 15.5.2.4(2)
    messages.Say(
        "Coindexed polymorphic object may not be associated with a polymorphic %s"_err_en_US,
        dummyName);
  }
  if (actualIsPolymorphic && !dummyIsPolymorphic &&
      actualIsAssumedSize) { // 15.5.2.4(2)
    messages.Say(
        "Assumed-size polymorphic array may not be associated with a monomorphic %s"_err_en_US,
        dummyName);
  }

  // Derived type actual argument checks
  const Symbol *actualFirstSymbol{evaluate::GetFirstSymbol(actual)};
  bool actualIsAsynchronous{
      actualFirstSymbol && actualFirstSymbol->attrs().test(Attr::ASYNCHRONOUS)};
  bool actualIsVolatile{
      actualFirstSymbol && actualFirstSymbol->attrs().test(Attr::VOLATILE)};
  if (const auto *derived{evaluate::GetDerivedTypeSpec(actualType.type())}) {
    if (dummy.type.type().IsAssumedType()) {
      if (!derived->parameters().empty()) { // 15.5.2.4(2)
        messages.Say(
            "Actual argument associated with TYPE(*) %s may not have a parameterized derived type"_err_en_US,
            dummyName);
      }
      if (const Symbol *
          tbp{FindImmediateComponent(*derived, [](const Symbol &symbol) {
            return symbol.has<ProcBindingDetails>();
          })}) { // 15.5.2.4(2)
        evaluate::SayWithDeclaration(messages, *tbp,
            "Actual argument associated with TYPE(*) %s may not have type-bound procedure '%s'"_err_en_US,
            dummyName, tbp->name());
      }
      const auto &finals{
          derived->typeSymbol().get<DerivedTypeDetails>().finals()};
      if (!finals.empty()) { // 15.5.2.4(2)
        if (auto *msg{messages.Say(
                "Actual argument associated with TYPE(*) %s may not have derived type '%s' with FINAL subroutine '%s'"_err_en_US,
                dummyName, derived->typeSymbol().name(),
                finals.begin()->first)}) {
          msg->Attach(finals.begin()->first,
              "FINAL subroutine '%s' in derived type '%s'"_en_US,
              finals.begin()->first, derived->typeSymbol().name());
        }
      }
    }
    if (actualIsCoindexed) {
      if (dummy.intent != common::Intent::In && !dummyIsValue) {
        if (auto bad{
                FindAllocatableUltimateComponent(*derived)}) { // 15.5.2.4(6)
          evaluate::SayWithDeclaration(messages, *bad,
              "Coindexed actual argument with ALLOCATABLE ultimate component '%s' must be associated with a %s with VALUE or INTENT(IN) attributes"_err_en_US,
              bad.BuildResultDesignatorName(), dummyName);
        }
      }
      if (auto coarrayRef{evaluate::ExtractCoarrayRef(actual)}) { // C1537
        const Symbol &coarray{coarrayRef->GetLastSymbol()};
        if (const DeclTypeSpec * type{coarray.GetType()}) {
          if (const DerivedTypeSpec * derived{type->AsDerived()}) {
            if (auto bad{semantics::FindPointerUltimateComponent(*derived)}) {
              evaluate::SayWithDeclaration(messages, coarray,
                  "Coindexed object '%s' with POINTER ultimate component '%s' cannot be associated with %s"_err_en_US,
                  coarray.name(), bad.BuildResultDesignatorName(), dummyName);
            }
          }
        }
      }
    }
    if (actualIsVolatile != dummyIsVolatile) { // 15.5.2.4(22)
      if (auto bad{semantics::FindCoarrayUltimateComponent(*derived)}) {
        evaluate::SayWithDeclaration(messages, *bad,
            "VOLATILE attribute must match for %s when actual argument has a coarray ultimate component '%s'"_err_en_US,
            dummyName, bad.BuildResultDesignatorName());
      }
    }
  }

  // Rank and shape checks
  const auto *actualLastSymbol{evaluate::GetLastSymbol(actual)};
  if (actualLastSymbol) {
    actualLastSymbol = &ResolveAssociations(*actualLastSymbol);
  }
  const ObjectEntityDetails *actualLastObject{actualLastSymbol
          ? actualLastSymbol->detailsIf<ObjectEntityDetails>()
          : nullptr};
  int actualRank{evaluate::GetRank(actualType.shape())};
  bool actualIsPointer{evaluate::IsObjectPointer(actual, context)};
  bool dummyIsAssumedRank{dummy.type.attrs().test(
      characteristics::TypeAndShape::Attr::AssumedRank)};
  if (dummy.type.attrs().test(
          characteristics::TypeAndShape::Attr::AssumedShape)) {
    // 15.5.2.4(16)
    if (actualRank == 0) {
      messages.Say(
          "Scalar actual argument may not be associated with assumed-shape %s"_err_en_US,
          dummyName);
    }
    if (actualIsAssumedSize && actualLastSymbol) {
      evaluate::SayWithDeclaration(messages, *actualLastSymbol,
          "Assumed-size array may not be associated with assumed-shape %s"_err_en_US,
          dummyName);
    }
  } else if (actualRank == 0 && dummy.type.Rank() > 0) {
    // Actual is scalar, dummy is an array.  15.5.2.4(14), 15.5.2.11
    if (actualIsCoindexed) {
      messages.Say(
          "Coindexed scalar actual argument must be associated with a scalar %s"_err_en_US,
          dummyName);
    }
    if (!IsArrayElement(actual) &&
        !(actualType.type().category() == TypeCategory::Character &&
            actualType.type().kind() == 1) &&
        !(dummy.type.type().IsAssumedType() && dummyIsAssumedSize) &&
        !dummyIsAssumedRank) {
      messages.Say(
          "Whole scalar actual argument may not be associated with a %s array"_err_en_US,
          dummyName);
    }
    if (actualIsPolymorphic) {
      messages.Say(
          "Polymorphic scalar may not be associated with a %s array"_err_en_US,
          dummyName);
    }
    if (actualIsPointer) {
      messages.Say(
          "Scalar POINTER target may not be associated with a %s array"_err_en_US,
          dummyName);
    }
    if (actualLastSymbol && IsAssumedShape(*actualLastSymbol)) {
      messages.Say(
          "Element of assumed-shape array may not be associated with a %s array"_err_en_US,
          dummyName);
    }
  }
  if (actualLastObject && actualLastObject->IsCoarray() &&
      IsAllocatable(*actualLastSymbol) && dummy.intent == common::Intent::Out &&
      !(intrinsic &&
          evaluate::AcceptsIntentOutAllocatableCoarray(
              intrinsic->name))) { // C846
    messages.Say(
        "ALLOCATABLE coarray '%s' may not be associated with INTENT(OUT) %s"_err_en_US,
        actualLastSymbol->name(), dummyName);
  }

  // Definability
  const char *reason{nullptr};
  if (dummy.intent == common::Intent::Out) {
    reason = "INTENT(OUT)";
  } else if (dummy.intent == common::Intent::InOut) {
    reason = "INTENT(IN OUT)";
  } else if (dummyIsAsynchronous) {
    reason = "ASYNCHRONOUS";
  } else if (dummyIsVolatile) {
    reason = "VOLATILE";
  }
  if (reason && scope) {
    bool vectorSubscriptIsOk{isElemental || dummyIsValue}; // 15.5.2.4(21)
    if (auto why{WhyNotModifiable(
            messages.at(), actual, *scope, vectorSubscriptIsOk)}) {
      if (auto *msg{messages.Say(
              "Actual argument associated with %s %s must be definable"_err_en_US, // C1158
              reason, dummyName)}) {
        msg->Attach(*why);
      }
    }
  }

  // Cases when temporaries might be needed but must not be permitted.
  bool actualIsContiguous{IsSimplyContiguous(actual, context)};
  bool dummyIsAssumedShape{dummy.type.attrs().test(
      characteristics::TypeAndShape::Attr::AssumedShape)};
  bool dummyIsPointer{
      dummy.attrs.test(characteristics::DummyDataObject::Attr::Pointer)};
  bool dummyIsContiguous{
      dummy.attrs.test(characteristics::DummyDataObject::Attr::Contiguous)};
<<<<<<< HEAD
  bool actualIsContiguous{IsSimplyContiguous(actual, context)};
  bool dummyIsAssumedShape{dummy.type.attrs().test(
      characteristics::TypeAndShape::Attr::AssumedShape)};
=======
>>>>>>> 2ab1d525
  if ((actualIsAsynchronous || actualIsVolatile) &&
      (dummyIsAsynchronous || dummyIsVolatile) && !dummyIsValue) {
    if (actualIsCoindexed) { // C1538
      messages.Say(
          "Coindexed ASYNCHRONOUS or VOLATILE actual argument may not be associated with %s with ASYNCHRONOUS or VOLATILE attributes unless VALUE"_err_en_US,
          dummyName);
    }
    if (actualRank > 0 && !actualIsContiguous) {
      if (dummyIsContiguous ||
          !(dummyIsAssumedShape || dummyIsAssumedRank ||
              (actualIsPointer && dummyIsPointer))) { // C1539 & C1540
        messages.Say(
            "ASYNCHRONOUS or VOLATILE actual argument that is not simply contiguous may not be associated with a contiguous %s"_err_en_US,
            dummyName);
      }
    }
  }

  // 15.5.2.6 -- dummy is ALLOCATABLE
  bool dummyIsAllocatable{
      dummy.attrs.test(characteristics::DummyDataObject::Attr::Allocatable)};
  bool actualIsAllocatable{
      actualLastSymbol && IsAllocatable(*actualLastSymbol)};
  if (dummyIsAllocatable) {
    if (!actualIsAllocatable) {
      messages.Say(
          "ALLOCATABLE %s must be associated with an ALLOCATABLE actual argument"_err_en_US,
          dummyName);
    }
    if (actualIsAllocatable && actualIsCoindexed &&
        dummy.intent != common::Intent::In) {
      messages.Say(
          "ALLOCATABLE %s must have INTENT(IN) to be associated with a coindexed actual argument"_err_en_US,
          dummyName);
    }
    if (!actualIsCoindexed && actualLastSymbol &&
        actualLastSymbol->Corank() != dummy.type.corank()) {
      messages.Say(
          "ALLOCATABLE %s has corank %d but actual argument has corank %d"_err_en_US,
          dummyName, dummy.type.corank(), actualLastSymbol->Corank());
    }
  }

  // 15.5.2.7 -- dummy is POINTER
  if (dummyIsPointer) {
    if (dummyIsContiguous && !actualIsContiguous) {
      messages.Say(
          "Actual argument associated with CONTIGUOUS POINTER %s must be simply contiguous"_err_en_US,
          dummyName);
    }
    if (!actualIsPointer) {
      if (dummy.intent == common::Intent::In) {
        semantics::CheckPointerAssignment(
            context, parser::CharBlock{}, dummyName, dummy, actual);
      } else {
        messages.Say(
            "Actual argument associated with POINTER %s must also be POINTER unless INTENT(IN)"_err_en_US,
            dummyName);
      }
    }
  }

  // 15.5.2.5 -- actual & dummy are both POINTER or both ALLOCATABLE
  if ((actualIsPointer && dummyIsPointer) ||
      (actualIsAllocatable && dummyIsAllocatable)) {
    bool actualIsUnlimited{actualType.type().IsUnlimitedPolymorphic()};
    bool dummyIsUnlimited{dummy.type.type().IsUnlimitedPolymorphic()};
    if (actualIsUnlimited != dummyIsUnlimited) {
      if (typesCompatible) {
        messages.Say(
            "If a POINTER or ALLOCATABLE dummy or actual argument is unlimited polymorphic, both must be so"_err_en_US);
      }
    } else if (dummyIsPolymorphic != actualIsPolymorphic) {
      if (dummy.intent == common::Intent::In && typesCompatible) {
        // extension: allow with warning, rule is only relevant for definables
        messages.Say(
            "If a POINTER or ALLOCATABLE dummy or actual argument is polymorphic, both should be so"_en_US);
      } else {
        messages.Say(
            "If a POINTER or ALLOCATABLE dummy or actual argument is polymorphic, both must be so"_err_en_US);
      }
    } else if (!actualIsUnlimited && typesCompatible) {
      if (!actualType.type().IsTkCompatibleWith(dummy.type.type())) {
        if (dummy.intent == common::Intent::In) {
          // extension: allow with warning, rule is only relevant for definables
          messages.Say(
              "POINTER or ALLOCATABLE dummy and actual arguments should have the same declared type and kind"_en_US);
        } else {
          messages.Say(
              "POINTER or ALLOCATABLE dummy and actual arguments must have the same declared type and kind"_err_en_US);
        }
      }
      if (const auto *derived{
              evaluate::GetDerivedTypeSpec(actualType.type())}) {
        if (!DefersSameTypeParameters(
                *derived, *evaluate::GetDerivedTypeSpec(dummy.type.type()))) {
          messages.Say(
              "Dummy and actual arguments must defer the same type parameters when POINTER or ALLOCATABLE"_err_en_US);
        }
      }
    }
  }

  // 15.5.2.8 -- coarray dummy arguments
  if (dummy.type.corank() > 0) {
    if (actualType.corank() == 0) {
      messages.Say(
          "Actual argument associated with coarray %s must be a coarray"_err_en_US,
          dummyName);
    }
    if (dummyIsVolatile) {
      if (!actualIsVolatile) {
        messages.Say(
            "non-VOLATILE coarray may not be associated with VOLATILE coarray %s"_err_en_US,
            dummyName);
      }
    } else {
      if (actualIsVolatile) {
        messages.Say(
            "VOLATILE coarray may not be associated with non-VOLATILE coarray %s"_err_en_US,
            dummyName);
      }
    }
    if (actualRank == dummy.type.Rank() && !actualIsContiguous) {
      if (dummyIsContiguous) {
        messages.Say(
            "Actual argument associated with a CONTIGUOUS coarray %s must be simply contiguous"_err_en_US,
            dummyName);
      } else if (!dummyIsAssumedShape && !dummyIsAssumedRank) {
        messages.Say(
            "Actual argument associated with coarray %s (not assumed shape or rank) must be simply contiguous"_err_en_US,
            dummyName);
      }
    }
  }

  // NULL(MOLD=) checking for non-intrinsic procedures
  bool dummyIsOptional{
      dummy.attrs.test(characteristics::DummyDataObject::Attr::Optional)};
  bool actualIsNull{evaluate::IsNullPointer(actual)};
  if (!intrinsic && !dummyIsPointer && !dummyIsOptional && actualIsNull) {
    messages.Say(
        "Actual argument associated with %s may not be null pointer %s"_err_en_US,
        dummyName, actual.AsFortran());
  }
}

static void CheckProcedureArg(evaluate::ActualArgument &arg,
    const characteristics::Procedure &proc,
    const characteristics::DummyProcedure &dummy, const std::string &dummyName,
    evaluate::FoldingContext &context) {
  parser::ContextualMessages &messages{context.messages()};
  const characteristics::Procedure &interface { dummy.procedure.value() };
  if (const auto *expr{arg.UnwrapExpr()}) {
    bool dummyIsPointer{
        dummy.attrs.test(characteristics::DummyProcedure::Attr::Pointer)};
    const auto *argProcDesignator{
        std::get_if<evaluate::ProcedureDesignator>(&expr->u)};
    const auto *argProcSymbol{
        argProcDesignator ? argProcDesignator->GetSymbol() : nullptr};
    if (auto argChars{characteristics::DummyArgument::FromActual(
            "actual argument", *expr, context)}) {
      if (!argChars->IsTypelessIntrinsicDummy()) {
        if (auto *argProc{
                std::get_if<characteristics::DummyProcedure>(&argChars->u)}) {
          characteristics::Procedure &argInterface{argProc->procedure.value()};
          argInterface.attrs.reset(
              characteristics::Procedure::Attr::NullPointer);
          if (!argProcSymbol || argProcSymbol->attrs().test(Attr::INTRINSIC)) {
            // It's ok to pass ELEMENTAL unrestricted intrinsic functions.
            argInterface.attrs.reset(
                characteristics::Procedure::Attr::Elemental);
          } else if (argInterface.attrs.test(
                         characteristics::Procedure::Attr::Elemental)) {
            if (argProcSymbol) { // C1533
              evaluate::SayWithDeclaration(messages, *argProcSymbol,
                  "Non-intrinsic ELEMENTAL procedure '%s' may not be passed as an actual argument"_err_en_US,
                  argProcSymbol->name());
              return; // avoid piling on with checks below
            } else {
              argInterface.attrs.reset(
                  characteristics::Procedure::Attr::NullPointer);
            }
          }
          if (!interface.IsPure()) {
            // 15.5.2.9(1): if dummy is not pure, actual need not be.
            argInterface.attrs.reset(characteristics::Procedure::Attr::Pure);
          }
          if (interface.HasExplicitInterface()) {
            if (interface != argInterface) {
              // 15.5.2.9(1): Explicit interfaces must match
              if (argInterface.HasExplicitInterface()) {
                messages.Say(
                    "Actual procedure argument has interface incompatible with %s"_err_en_US,
                    dummyName);
                return;
              } else if (proc.IsPure()) {
                messages.Say(
                    "Actual procedure argument for %s of a PURE procedure must have an explicit interface"_err_en_US,
                    dummyName);
              } else {
                messages.Say(
                    "Actual procedure argument has an implicit interface "
                    "which is not known to be compatible with %s which has an "
<<<<<<< HEAD
                    "explicit interface"_err_en_US,
=======
                    "explicit interface"_en_US,
>>>>>>> 2ab1d525
                    dummyName);
              }
            }
          } else { // 15.5.2.9(2,3)
            if (interface.IsSubroutine() && argInterface.IsFunction()) {
              messages.Say(
                  "Actual argument associated with procedure %s is a function but must be a subroutine"_err_en_US,
                  dummyName);
            } else if (interface.IsFunction()) {
              if (argInterface.IsFunction()) {
                if (interface.functionResult != argInterface.functionResult) {
                  messages.Say(
                      "Actual argument function associated with procedure %s has incompatible result type"_err_en_US,
                      dummyName);
                }
              } else if (argInterface.IsSubroutine()) {
                messages.Say(
                    "Actual argument associated with procedure %s is a subroutine but must be a function"_err_en_US,
                    dummyName);
              }
            }
          }
        } else {
          messages.Say(
              "Actual argument associated with procedure %s is not a procedure"_err_en_US,
              dummyName);
        }
      } else if (IsNullPointer(*expr)) {
        if (!dummyIsPointer) {
          messages.Say(
              "Actual argument associated with procedure %s is a null pointer"_err_en_US,
              dummyName);
        }
      } else {
        messages.Say(
            "Actual argument associated with procedure %s is typeless"_err_en_US,
            dummyName);
      }
    }
    if (interface.HasExplicitInterface() && dummyIsPointer &&
        dummy.intent != common::Intent::In) {
      const Symbol *last{GetLastSymbol(*expr)};
      if (!(last && IsProcedurePointer(*last))) {
        // 15.5.2.9(5) -- dummy procedure POINTER
        // Interface compatibility has already been checked above by comparison.
        messages.Say(
            "Actual argument associated with procedure pointer %s must be a POINTER unless INTENT(IN)"_err_en_US,
            dummyName);
      }
    }
  } else {
    messages.Say(
        "Assumed-type argument may not be forwarded as procedure %s"_err_en_US,
        dummyName);
  }
}

static void CheckExplicitInterfaceArg(evaluate::ActualArgument &arg,
    const characteristics::DummyArgument &dummy,
    const characteristics::Procedure &proc, evaluate::FoldingContext &context,
    const Scope *scope, const evaluate::SpecificIntrinsic *intrinsic,
    bool allowIntegerConversions) {
  auto &messages{context.messages()};
  std::string dummyName{"dummy argument"};
  if (!dummy.name.empty()) {
    dummyName += " '"s + parser::ToLowerCaseLetters(dummy.name) + "='";
  }
  std::visit(
      common::visitors{
          [&](const characteristics::DummyDataObject &object) {
            if (auto *expr{arg.UnwrapExpr()}) {
              if (auto type{characteristics::TypeAndShape::Characterize(
                      *expr, context)}) {
                arg.set_dummyIntent(object.intent);
                bool isElemental{object.type.Rank() == 0 && proc.IsElemental()};
                CheckExplicitDataArg(object, dummyName, *expr, *type,
<<<<<<< HEAD
                    isElemental, context, scope, intrinsic);
=======
                    isElemental, context, scope, intrinsic,
                    allowIntegerConversions);
>>>>>>> 2ab1d525
              } else if (object.type.type().IsTypelessIntrinsicArgument() &&
                  IsBOZLiteral(*expr)) {
                // ok
              } else if (object.type.type().IsTypelessIntrinsicArgument() &&
                  evaluate::IsNullPointer(*expr)) {
                // ok, ASSOCIATED(NULL())
<<<<<<< HEAD
              } else if (object.attrs.test(
                             characteristics::DummyDataObject::Attr::Pointer) &&
=======
              } else if ((object.attrs.test(characteristics::DummyDataObject::
                                  Attr::Pointer) ||
                             object.attrs.test(characteristics::
                                     DummyDataObject::Attr::Optional)) &&
>>>>>>> 2ab1d525
                  evaluate::IsNullPointer(*expr)) {
                // ok, FOO(NULL())
              } else {
                messages.Say(
                    "Actual argument '%s' associated with %s is not a variable or typed expression"_err_en_US,
                    expr->AsFortran(), dummyName);
              }
            } else {
              const Symbol &assumed{DEREF(arg.GetAssumedTypeDummy())};
              if (!object.type.type().IsAssumedType()) {
                messages.Say(
                    "Assumed-type '%s' may be associated only with an assumed-type %s"_err_en_US,
                    assumed.name(), dummyName);
              } else {
                const auto *details{assumed.detailsIf<ObjectEntityDetails>()};
                if (!(IsAssumedShape(assumed) ||
                        (details && details->IsAssumedRank()))) {
                  messages.Say( // C711
                      "Assumed-type '%s' must be either assumed shape or assumed rank to be associated with assumed-type %s"_err_en_US,
                      assumed.name(), dummyName);
                }
              }
            }
          },
          [&](const characteristics::DummyProcedure &dummy) {
            CheckProcedureArg(arg, proc, dummy, dummyName, context);
          },
          [&](const characteristics::AlternateReturn &) {
            // All semantic checking is done elsewhere
          },
      },
      dummy.u);
}

static void RearrangeArguments(const characteristics::Procedure &proc,
    evaluate::ActualArguments &actuals, parser::ContextualMessages &messages) {
  CHECK(proc.HasExplicitInterface());
  if (actuals.size() < proc.dummyArguments.size()) {
    actuals.resize(proc.dummyArguments.size());
  } else if (actuals.size() > proc.dummyArguments.size()) {
    messages.Say(
        "Too many actual arguments (%zd) passed to procedure that expects only %zd"_err_en_US,
        actuals.size(), proc.dummyArguments.size());
  }
  std::map<std::string, evaluate::ActualArgument> kwArgs;
  for (auto &x : actuals) {
    if (x && x->keyword()) {
      auto emplaced{
          kwArgs.try_emplace(x->keyword()->ToString(), std::move(*x))};
      if (!emplaced.second) {
        messages.Say(*x->keyword(),
            "Argument keyword '%s=' appears on more than one effective argument in this procedure reference"_err_en_US,
            *x->keyword());
      }
      x.reset();
    }
  }
  if (!kwArgs.empty()) {
    int index{0};
    for (const auto &dummy : proc.dummyArguments) {
      if (!dummy.name.empty()) {
        auto iter{kwArgs.find(dummy.name)};
        if (iter != kwArgs.end()) {
          evaluate::ActualArgument &x{iter->second};
          if (actuals[index]) {
            messages.Say(*x.keyword(),
                "Keyword argument '%s=' has already been specified positionally (#%d) in this procedure reference"_err_en_US,
                *x.keyword(), index + 1);
          } else {
            actuals[index] = std::move(x);
          }
          kwArgs.erase(iter);
        }
      }
      ++index;
    }
    for (auto &bad : kwArgs) {
      evaluate::ActualArgument &x{bad.second};
      messages.Say(*x.keyword(),
          "Argument keyword '%s=' is not recognized for this procedure reference"_err_en_US,
          *x.keyword());
    }
  }
}

// The actual argument arrays to an ELEMENTAL procedure must conform.
static bool CheckElementalConformance(parser::ContextualMessages &messages,
    const characteristics::Procedure &proc, evaluate::ActualArguments &actuals,
    evaluate::FoldingContext &context) {
  std::optional<evaluate::Shape> shape;
  std::string shapeName;
  int index{0};
  for (const auto &arg : actuals) {
    const auto &dummy{proc.dummyArguments.at(index++)};
    if (arg) {
      if (const auto *expr{arg->UnwrapExpr()}) {
        if (auto argShape{evaluate::GetShape(context, *expr)}) {
          if (GetRank(*argShape) > 0) {
            std::string argName{"actual argument ("s + expr->AsFortran() +
                ") corresponding to dummy argument #" + std::to_string(index) +
                " ('" + dummy.name + "')"};
            if (shape) {
              auto tristate{evaluate::CheckConformance(messages, *shape,
                  *argShape, evaluate::CheckConformanceFlags::None,
                  shapeName.c_str(), argName.c_str())};
              if (tristate && !*tristate) {
                return false;
              }
            } else {
              shape = std::move(argShape);
              shapeName = argName;
            }
          }
        }
      }
    }
  }
  return true;
}

static parser::Messages CheckExplicitInterface(
    const characteristics::Procedure &proc, evaluate::ActualArguments &actuals,
    const evaluate::FoldingContext &context, const Scope *scope,
    const evaluate::SpecificIntrinsic *intrinsic,
    bool allowIntegerConversions) {
  parser::Messages buffer;
  parser::ContextualMessages messages{context.messages().at(), &buffer};
  RearrangeArguments(proc, actuals, messages);
  if (buffer.empty()) {
    int index{0};
    evaluate::FoldingContext localContext{context, messages};
    for (auto &actual : actuals) {
      const auto &dummy{proc.dummyArguments.at(index++)};
      if (actual) {
        CheckExplicitInterfaceArg(*actual, dummy, proc, localContext, scope,
            intrinsic, allowIntegerConversions);
      } else if (!dummy.IsOptional()) {
        if (dummy.name.empty()) {
          messages.Say(
              "Dummy argument #%d is not OPTIONAL and is not associated with "
              "an actual argument in this procedure reference"_err_en_US,
              index);
        } else {
          messages.Say("Dummy argument '%s=' (#%d) is not OPTIONAL and is not "
                       "associated with an actual argument in this procedure "
                       "reference"_err_en_US,
              dummy.name, index);
        }
      }
    }
    if (proc.IsElemental() && !buffer.AnyFatalError()) {
      CheckElementalConformance(messages, proc, actuals, localContext);
    }
  }
  return buffer;
}

parser::Messages CheckExplicitInterface(const characteristics::Procedure &proc,
    evaluate::ActualArguments &actuals, const evaluate::FoldingContext &context,
    const Scope &scope, const evaluate::SpecificIntrinsic *intrinsic) {
  return CheckExplicitInterface(
      proc, actuals, context, &scope, intrinsic, true);
}

bool CheckInterfaceForGeneric(const characteristics::Procedure &proc,
    evaluate::ActualArguments &actuals, const evaluate::FoldingContext &context,
    bool allowIntegerConversions) {
  return !CheckExplicitInterface(
      proc, actuals, context, nullptr, nullptr, allowIntegerConversions)
              .AnyFatalError();
}

void CheckArguments(const characteristics::Procedure &proc,
    evaluate::ActualArguments &actuals, evaluate::FoldingContext &context,
    const Scope &scope, bool treatingExternalAsImplicit,
    const evaluate::SpecificIntrinsic *intrinsic) {
  bool explicitInterface{proc.HasExplicitInterface()};
  if (explicitInterface) {
    auto buffer{
        CheckExplicitInterface(proc, actuals, context, scope, intrinsic)};
    if (treatingExternalAsImplicit && !buffer.empty()) {
      if (auto *msg{context.messages().Say(
              "Warning: if the procedure's interface were explicit, this reference would be in error:"_en_US)}) {
        buffer.AttachTo(*msg);
      }
    }
    if (auto *msgs{context.messages().messages()}) {
      msgs->Merge(std::move(buffer));
    }
  }
  if (!explicitInterface || treatingExternalAsImplicit) {
    for (auto &actual : actuals) {
      if (actual) {
        CheckImplicitInterfaceArg(*actual, context.messages());
      }
    }
  }
}
} // namespace Fortran::semantics<|MERGE_RESOLUTION|>--- conflicted
+++ resolved
@@ -145,12 +145,8 @@
     const std::string &dummyName, evaluate::Expr<evaluate::SomeType> &actual,
     characteristics::TypeAndShape &actualType, bool isElemental,
     evaluate::FoldingContext &context, const Scope *scope,
-<<<<<<< HEAD
-    const evaluate::SpecificIntrinsic *intrinsic) {
-=======
     const evaluate::SpecificIntrinsic *intrinsic,
     bool allowIntegerConversions) {
->>>>>>> 2ab1d525
 
   // Basic type & rank checking
   parser::ContextualMessages &messages{context.messages()};
@@ -165,11 +161,8 @@
                    characteristics::TypeAndShape::Attr::AssumedRank)) {
     } else if (!dummy.type.attrs().test(
                    characteristics::TypeAndShape::Attr::AssumedShape) &&
-<<<<<<< HEAD
-=======
         !dummy.type.attrs().test(
             characteristics::TypeAndShape::Attr::DeferredShape) &&
->>>>>>> 2ab1d525
         (actualType.Rank() > 0 || IsArrayElement(actual))) {
       // Sequence association (15.5.2.11) applies -- rank need not match
       // if the actual argument is an array or array element designator,
@@ -380,12 +373,6 @@
       dummy.attrs.test(characteristics::DummyDataObject::Attr::Pointer)};
   bool dummyIsContiguous{
       dummy.attrs.test(characteristics::DummyDataObject::Attr::Contiguous)};
-<<<<<<< HEAD
-  bool actualIsContiguous{IsSimplyContiguous(actual, context)};
-  bool dummyIsAssumedShape{dummy.type.attrs().test(
-      characteristics::TypeAndShape::Attr::AssumedShape)};
-=======
->>>>>>> 2ab1d525
   if ((actualIsAsynchronous || actualIsVolatile) &&
       (dummyIsAsynchronous || dummyIsVolatile) && !dummyIsValue) {
     if (actualIsCoindexed) { // C1538
@@ -590,11 +577,7 @@
                 messages.Say(
                     "Actual procedure argument has an implicit interface "
                     "which is not known to be compatible with %s which has an "
-<<<<<<< HEAD
-                    "explicit interface"_err_en_US,
-=======
                     "explicit interface"_en_US,
->>>>>>> 2ab1d525
                     dummyName);
               }
             }
@@ -671,27 +654,18 @@
                 arg.set_dummyIntent(object.intent);
                 bool isElemental{object.type.Rank() == 0 && proc.IsElemental()};
                 CheckExplicitDataArg(object, dummyName, *expr, *type,
-<<<<<<< HEAD
-                    isElemental, context, scope, intrinsic);
-=======
                     isElemental, context, scope, intrinsic,
                     allowIntegerConversions);
->>>>>>> 2ab1d525
               } else if (object.type.type().IsTypelessIntrinsicArgument() &&
                   IsBOZLiteral(*expr)) {
                 // ok
               } else if (object.type.type().IsTypelessIntrinsicArgument() &&
                   evaluate::IsNullPointer(*expr)) {
                 // ok, ASSOCIATED(NULL())
-<<<<<<< HEAD
-              } else if (object.attrs.test(
-                             characteristics::DummyDataObject::Attr::Pointer) &&
-=======
               } else if ((object.attrs.test(characteristics::DummyDataObject::
                                   Attr::Pointer) ||
                              object.attrs.test(characteristics::
                                      DummyDataObject::Attr::Optional)) &&
->>>>>>> 2ab1d525
                   evaluate::IsNullPointer(*expr)) {
                 // ok, FOO(NULL())
               } else {
