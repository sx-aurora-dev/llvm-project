--- conflicted
+++ resolved
@@ -1930,26 +1930,17 @@
   return std::visit(
       common::visitors{
           [&](const characteristics::DummyDataObject &x) {
-<<<<<<< HEAD
-            if (!isElemental && actual.Rank() != x.type.Rank() &&
-=======
             if (x.attrs.test(characteristics::DummyDataObject::Attr::Pointer) &&
                 IsBareNullPointer(expr)) {
               // NULL() without MOLD= is compatible with any dummy data pointer
               // but cannot be allowed to lead to ambiguity.
               return true;
             } else if (!isElemental && actual.Rank() != x.type.Rank() &&
->>>>>>> 2ab1d525
                 !x.type.attrs().test(
                     characteristics::TypeAndShape::Attr::AssumedRank)) {
               return false;
             } else if (auto actualType{actual.GetType()}) {
               return x.type.type().IsTkCompatibleWith(*actualType);
-<<<<<<< HEAD
-            } else {
-              return false;
-=======
->>>>>>> 2ab1d525
             }
             return false;
           },
