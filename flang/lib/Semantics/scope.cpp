--- conflicted
+++ resolved
@@ -215,11 +215,7 @@
       case TypeCategory::Complex:
         return &MakeNumericType(dyType->category(), KindExpr{dyType->kind()});
       case TypeCategory::Character:
-<<<<<<< HEAD
-        if (const ParamValue * lenParam{dyType->charLength()}) {
-=======
         if (const ParamValue * lenParam{dyType->charLengthParamValue()}) {
->>>>>>> a2ce6ee6
           return &MakeCharacterType(
               ParamValue{*lenParam}, KindExpr{dyType->kind()});
         } else {
