//===-- lib/Semantics/runtime-type-info.cpp ---------------------*- C++ -*-===//
//
// Part of the LLVM Project, under the Apache License v2.0 with LLVM Exceptions.
// See https://llvm.org/LICENSE.txt for license information.
// SPDX-License-Identifier: Apache-2.0 WITH LLVM-exception
//
//===----------------------------------------------------------------------===//

#include "flang/Semantics/runtime-type-info.h"
#include "mod-file.h"
#include "flang/Evaluate/fold-designator.h"
#include "flang/Evaluate/fold.h"
#include "flang/Evaluate/tools.h"
#include "flang/Evaluate/type.h"
#include "flang/Semantics/scope.h"
#include "flang/Semantics/tools.h"
#include <functional>
#include <list>
#include <map>
#include <string>

namespace Fortran::semantics {

static int FindLenParameterIndex(
    const SymbolVector &parameters, const Symbol &symbol) {
  int lenIndex{0};
  for (SymbolRef ref : parameters) {
    if (&*ref == &symbol) {
      return lenIndex;
    }
    if (ref->get<TypeParamDetails>().attr() == common::TypeParamAttr::Len) {
      ++lenIndex;
    }
  }
  DIE("Length type parameter not found in parameter order");
  return -1;
}

class RuntimeTableBuilder {
public:
  RuntimeTableBuilder(SemanticsContext &, RuntimeDerivedTypeTables &);
  void DescribeTypes(Scope &scope, bool inSchemata);

private:
  const Symbol *DescribeType(Scope &);
  const Symbol &GetSchemaSymbol(const char *) const;
  const DeclTypeSpec &GetSchema(const char *) const;
  SomeExpr GetEnumValue(const char *) const;
  Symbol &CreateObject(const std::string &, const DeclTypeSpec &, Scope &);
  // The names of created symbols are saved in and owned by the
  // RuntimeDerivedTypeTables instance returned by
  // BuildRuntimeDerivedTypeTables() so that references to those names remain
  // valid for lowering.
  SourceName SaveObjectName(const std::string &);
  SomeExpr SaveNameAsPointerTarget(Scope &, const std::string &);
  const SymbolVector *GetTypeParameters(const Symbol &);
  evaluate::StructureConstructor DescribeComponent(const Symbol &,
      const ObjectEntityDetails &, Scope &, Scope &,
      const std::string &distinctName, const SymbolVector *parameters);
  evaluate::StructureConstructor DescribeComponent(
      const Symbol &, const ProcEntityDetails &, Scope &);
  bool InitializeDataPointer(evaluate::StructureConstructorValues &,
      const Symbol &symbol, const ObjectEntityDetails &object, Scope &scope,
      Scope &dtScope, const std::string &distinctName);
  evaluate::StructureConstructor PackageIntValue(
      const SomeExpr &genre, std::int64_t = 0) const;
  SomeExpr PackageIntValueExpr(const SomeExpr &genre, std::int64_t = 0) const;
  std::vector<const Symbol *> CollectBindings(const Scope &dtScope) const;
  std::vector<evaluate::StructureConstructor> DescribeBindings(
      const Scope &dtScope, Scope &);
  void DescribeGeneric(
      const GenericDetails &, std::map<int, evaluate::StructureConstructor> &);
  void DescribeSpecialProc(std::map<int, evaluate::StructureConstructor> &,
      const Symbol &specificOrBinding, bool isAssignment, bool isFinal,
      std::optional<GenericKind::DefinedIo>);
  void IncorporateDefinedIoGenericInterfaces(
      std::map<int, evaluate::StructureConstructor> &, SourceName,
      GenericKind::DefinedIo, const Scope *);

  // Instantiated for ParamValue and Bound
  template <typename A>
  evaluate::StructureConstructor GetValue(
      const A &x, const SymbolVector *parameters) {
    if (x.isExplicit()) {
      return GetValue(x.GetExplicit(), parameters);
    } else {
      return PackageIntValue(deferredEnum_);
    }
  }

  // Specialization for optional<Expr<SomeInteger and SubscriptInteger>>
  template <typename T>
  evaluate::StructureConstructor GetValue(
      const std::optional<evaluate::Expr<T>> &expr,
      const SymbolVector *parameters) {
    if (auto constValue{evaluate::ToInt64(expr)}) {
      return PackageIntValue(explicitEnum_, *constValue);
    }
    if (expr) {
      if (parameters) {
        if (const Symbol * lenParam{evaluate::ExtractBareLenParameter(*expr)}) {
          return PackageIntValue(
              lenParameterEnum_, FindLenParameterIndex(*parameters, *lenParam));
        }
      }
      context_.Say(location_,
          "Specification expression '%s' is neither constant nor a length "
          "type parameter"_err_en_US,
          expr->AsFortran());
    }
    return PackageIntValue(deferredEnum_);
  }

  SemanticsContext &context_;
  RuntimeDerivedTypeTables &tables_;
  std::map<const Symbol *, SymbolVector> orderedTypeParameters_;
  int anonymousTypes_{0};

  const DeclTypeSpec &derivedTypeSchema_; // TYPE(DerivedType)
  const DeclTypeSpec &componentSchema_; // TYPE(Component)
  const DeclTypeSpec &procPtrSchema_; // TYPE(ProcPtrComponent)
  const DeclTypeSpec &valueSchema_; // TYPE(Value)
  const DeclTypeSpec &bindingSchema_; // TYPE(Binding)
  const DeclTypeSpec &specialSchema_; // TYPE(SpecialBinding)
  SomeExpr deferredEnum_; // Value::Genre::Deferred
  SomeExpr explicitEnum_; // Value::Genre::Explicit
  SomeExpr lenParameterEnum_; // Value::Genre::LenParameter
  SomeExpr scalarAssignmentEnum_; // SpecialBinding::Which::ScalarAssignment
  SomeExpr
      elementalAssignmentEnum_; // SpecialBinding::Which::ElementalAssignment
  SomeExpr readFormattedEnum_; // SpecialBinding::Which::ReadFormatted
  SomeExpr readUnformattedEnum_; // SpecialBinding::Which::ReadUnformatted
  SomeExpr writeFormattedEnum_; // SpecialBinding::Which::WriteFormatted
  SomeExpr writeUnformattedEnum_; // SpecialBinding::Which::WriteUnformatted
  SomeExpr elementalFinalEnum_; // SpecialBinding::Which::ElementalFinal
  SomeExpr assumedRankFinalEnum_; // SpecialBinding::Which::AssumedRankFinal
  SomeExpr scalarFinalEnum_; // SpecialBinding::Which::ScalarFinal
  parser::CharBlock location_;
  std::set<const Scope *> ignoreScopes_;
};

RuntimeTableBuilder::RuntimeTableBuilder(
    SemanticsContext &c, RuntimeDerivedTypeTables &t)
    : context_{c}, tables_{t}, derivedTypeSchema_{GetSchema("derivedtype")},
      componentSchema_{GetSchema("component")}, procPtrSchema_{GetSchema(
                                                    "procptrcomponent")},
      valueSchema_{GetSchema("value")}, bindingSchema_{GetSchema("binding")},
      specialSchema_{GetSchema("specialbinding")}, deferredEnum_{GetEnumValue(
                                                       "deferred")},
      explicitEnum_{GetEnumValue("explicit")}, lenParameterEnum_{GetEnumValue(
                                                   "lenparameter")},
      scalarAssignmentEnum_{GetEnumValue("scalarassignment")},
      elementalAssignmentEnum_{GetEnumValue("elementalassignment")},
      readFormattedEnum_{GetEnumValue("readformatted")},
      readUnformattedEnum_{GetEnumValue("readunformatted")},
      writeFormattedEnum_{GetEnumValue("writeformatted")},
      writeUnformattedEnum_{GetEnumValue("writeunformatted")},
      elementalFinalEnum_{GetEnumValue("elementalfinal")},
      assumedRankFinalEnum_{GetEnumValue("assumedrankfinal")},
      scalarFinalEnum_{GetEnumValue("scalarfinal")} {
  ignoreScopes_.insert(tables_.schemata);
}

void RuntimeTableBuilder::DescribeTypes(Scope &scope, bool inSchemata) {
  inSchemata |= ignoreScopes_.find(&scope) != ignoreScopes_.end();
  if (scope.IsDerivedType()) {
    if (!inSchemata) { // don't loop trying to describe a schema
      DescribeType(scope);
    }
  } else {
    scope.InstantiateDerivedTypes();
  }
  for (Scope &child : scope.children()) {
    DescribeTypes(child, inSchemata);
  }
}

// Returns derived type instantiation's parameters in declaration order
const SymbolVector *RuntimeTableBuilder::GetTypeParameters(
    const Symbol &symbol) {
  auto iter{orderedTypeParameters_.find(&symbol)};
  if (iter != orderedTypeParameters_.end()) {
    return &iter->second;
  } else {
    return &orderedTypeParameters_
                .emplace(&symbol, OrderParameterDeclarations(symbol))
                .first->second;
  }
}

static Scope &GetContainingNonDerivedScope(Scope &scope) {
  Scope *p{&scope};
  while (p->IsDerivedType()) {
    p = &p->parent();
  }
  return *p;
}

static const Symbol &GetSchemaField(
    const DerivedTypeSpec &derived, const std::string &name) {
  const Scope &scope{
      DEREF(derived.scope() ? derived.scope() : derived.typeSymbol().scope())};
  auto iter{scope.find(SourceName(name))};
  CHECK(iter != scope.end());
  return *iter->second;
}

static const Symbol &GetSchemaField(
    const DeclTypeSpec &derived, const std::string &name) {
  return GetSchemaField(DEREF(derived.AsDerived()), name);
}

static evaluate::StructureConstructorValues &AddValue(
    evaluate::StructureConstructorValues &values, const DeclTypeSpec &spec,
    const std::string &name, SomeExpr &&x) {
  values.emplace(GetSchemaField(spec, name), std::move(x));
  return values;
}

static evaluate::StructureConstructorValues &AddValue(
    evaluate::StructureConstructorValues &values, const DeclTypeSpec &spec,
    const std::string &name, const SomeExpr &x) {
  values.emplace(GetSchemaField(spec, name), x);
  return values;
}

static SomeExpr IntToExpr(std::int64_t n) {
  return evaluate::AsGenericExpr(evaluate::ExtentExpr{n});
}

static evaluate::StructureConstructor Structure(
    const DeclTypeSpec &spec, evaluate::StructureConstructorValues &&values) {
  return {DEREF(spec.AsDerived()), std::move(values)};
}

static SomeExpr StructureExpr(evaluate::StructureConstructor &&x) {
  return SomeExpr{evaluate::Expr<evaluate::SomeDerived>{std::move(x)}};
}

static int GetIntegerKind(const Symbol &symbol) {
  auto dyType{evaluate::DynamicType::From(symbol)};
  CHECK(dyType && dyType->category() == TypeCategory::Integer);
  return dyType->kind();
}

// Save a rank-1 array constant of some numeric type as an
// initialized data object in a scope.
template <typename T>
static SomeExpr SaveNumericPointerTarget(
    Scope &scope, SourceName name, std::vector<typename T::Scalar> &&x) {
  if (x.empty()) {
    return SomeExpr{evaluate::NullPointer{}};
  } else {
    ObjectEntityDetails object;
    if (const auto *spec{scope.FindType(
            DeclTypeSpec{NumericTypeSpec{T::category, KindExpr{T::kind}}})}) {
      object.set_type(*spec);
    } else {
      object.set_type(scope.MakeNumericType(T::category, KindExpr{T::kind}));
    }
    auto elements{static_cast<evaluate::ConstantSubscript>(x.size())};
    ArraySpec arraySpec;
    arraySpec.push_back(ShapeSpec::MakeExplicit(Bound{0}, Bound{elements - 1}));
    object.set_shape(arraySpec);
    object.set_init(evaluate::AsGenericExpr(evaluate::Constant<T>{
        std::move(x), evaluate::ConstantSubscripts{elements}}));
    Symbol &symbol{*scope
                        .try_emplace(name, Attrs{Attr::TARGET, Attr::SAVE},
                            std::move(object))
                        .first->second};
    symbol.set(Symbol::Flag::CompilerCreated);
    return evaluate::AsGenericExpr(
        evaluate::Expr<T>{evaluate::Designator<T>{symbol}});
  }
}

// Save an arbitrarily shaped array constant of some derived type
// as an initialized data object in a scope.
static SomeExpr SaveDerivedPointerTarget(Scope &scope, SourceName name,
    std::vector<evaluate::StructureConstructor> &&x,
    evaluate::ConstantSubscripts &&shape) {
  if (x.empty()) {
    return SomeExpr{evaluate::NullPointer{}};
  } else {
    const auto &derivedType{x.front().GetType().GetDerivedTypeSpec()};
    ObjectEntityDetails object;
    DeclTypeSpec typeSpec{DeclTypeSpec::TypeDerived, derivedType};
    if (const DeclTypeSpec * spec{scope.FindType(typeSpec)}) {
      object.set_type(*spec);
    } else {
      object.set_type(scope.MakeDerivedType(
          DeclTypeSpec::TypeDerived, common::Clone(derivedType)));
    }
    if (!shape.empty()) {
      ArraySpec arraySpec;
      for (auto n : shape) {
        arraySpec.push_back(ShapeSpec::MakeExplicit(Bound{0}, Bound{n - 1}));
      }
      object.set_shape(arraySpec);
    }
    object.set_init(
        evaluate::AsGenericExpr(evaluate::Constant<evaluate::SomeDerived>{
            derivedType, std::move(x), std::move(shape)}));
    Symbol &symbol{*scope
                        .try_emplace(name, Attrs{Attr::TARGET, Attr::SAVE},
                            std::move(object))
                        .first->second};
    symbol.set(Symbol::Flag::CompilerCreated);
    return evaluate::AsGenericExpr(
        evaluate::Designator<evaluate::SomeDerived>{symbol});
  }
}

static SomeExpr SaveObjectInit(
    Scope &scope, SourceName name, const ObjectEntityDetails &object) {
  Symbol &symbol{*scope
                      .try_emplace(name, Attrs{Attr::TARGET, Attr::SAVE},
                          ObjectEntityDetails{object})
                      .first->second};
  CHECK(symbol.get<ObjectEntityDetails>().init().has_value());
  symbol.set(Symbol::Flag::CompilerCreated);
  return evaluate::AsGenericExpr(
      evaluate::Designator<evaluate::SomeDerived>{symbol});
}

template <int KIND> static SomeExpr IntExpr(std::int64_t n) {
  return evaluate::AsGenericExpr(
      evaluate::Constant<evaluate::Type<TypeCategory::Integer, KIND>>{n});
}

const Symbol *RuntimeTableBuilder::DescribeType(Scope &dtScope) {
  if (const Symbol * info{dtScope.runtimeDerivedTypeDescription()}) {
    return info;
  }
  const DerivedTypeSpec *derivedTypeSpec{dtScope.derivedTypeSpec()};
  if (!derivedTypeSpec && !dtScope.IsParameterizedDerivedType() &&
      dtScope.symbol()) {
    // This derived type was declared (obviously, there's a Scope) but never
    // used in this compilation (no instantiated DerivedTypeSpec points here).
    // Create a DerivedTypeSpec now for it so that ComponentIterator
    // will work. This covers the case of a derived type that's declared in
    // a module but used only by clients and submodules, enabling the
    // run-time "no initialization needed here" flag to work.
    DerivedTypeSpec derived{dtScope.symbol()->name(), *dtScope.symbol()};
    DeclTypeSpec &decl{
        dtScope.MakeDerivedType(DeclTypeSpec::TypeDerived, std::move(derived))};
    derivedTypeSpec = &decl.derivedTypeSpec();
  }
  const Symbol *dtSymbol{
      derivedTypeSpec ? &derivedTypeSpec->typeSymbol() : dtScope.symbol()};
  if (!dtSymbol) {
    return nullptr;
  }
  auto locationRestorer{common::ScopedSet(location_, dtSymbol->name())};
  // Check for an existing description that can be imported from a USE'd module
  std::string typeName{dtSymbol->name().ToString()};
  if (typeName.empty() ||
      (typeName.front() == '.' && !context_.IsTempName(typeName))) {
    return nullptr;
  }
  std::string distinctName{typeName};
  if (&dtScope != dtSymbol->scope()) {
    distinctName += "."s + std::to_string(anonymousTypes_++);
  }
  std::string dtDescName{".dt."s + distinctName};
  Scope &scope{GetContainingNonDerivedScope(dtScope)};
  if (distinctName == typeName && scope.IsModule()) {
    if (const Symbol * description{scope.FindSymbol(SourceName{dtDescName})}) {
      dtScope.set_runtimeDerivedTypeDescription(*description);
      return description;
    }
  }
  // Create a new description object before populating it so that mutual
  // references will work as pointer targets.
  Symbol &dtObject{CreateObject(dtDescName, derivedTypeSchema_, scope)};
  dtScope.set_runtimeDerivedTypeDescription(dtObject);
  evaluate::StructureConstructorValues dtValues;
  AddValue(dtValues, derivedTypeSchema_, "name"s,
      SaveNameAsPointerTarget(scope, typeName));
  bool isPDTdefinition{
      !derivedTypeSpec && dtScope.IsParameterizedDerivedType()};
  if (!isPDTdefinition) {
    auto sizeInBytes{static_cast<common::ConstantSubscript>(dtScope.size())};
    if (auto alignment{dtScope.alignment().value_or(0)}) {
      sizeInBytes += alignment - 1;
      sizeInBytes /= alignment;
      sizeInBytes *= alignment;
    }
    AddValue(
        dtValues, derivedTypeSchema_, "sizeinbytes"s, IntToExpr(sizeInBytes));
  }
  bool isPDTinstantiation{derivedTypeSpec && &dtScope != dtSymbol->scope()};
  if (isPDTinstantiation) {
    // is PDT instantiation
    const Symbol *uninstDescObject{
        DescribeType(DEREF(const_cast<Scope *>(dtSymbol->scope())))};
    AddValue(dtValues, derivedTypeSchema_, "uninstantiated"s,
        evaluate::AsGenericExpr(evaluate::Expr<evaluate::SomeDerived>{
            evaluate::Designator<evaluate::SomeDerived>{
                DEREF(uninstDescObject)}}));
  } else {
    AddValue(dtValues, derivedTypeSchema_, "uninstantiated"s,
        SomeExpr{evaluate::NullPointer{}});
  }
  using Int8 = evaluate::Type<TypeCategory::Integer, 8>;
  using Int1 = evaluate::Type<TypeCategory::Integer, 1>;
  std::vector<Int8::Scalar> kinds;
  std::vector<Int1::Scalar> lenKinds;
  const SymbolVector *parameters{GetTypeParameters(*dtSymbol)};
  if (parameters) {
    // Package the derived type's parameters in declaration order for
    // each category of parameter.  KIND= type parameters are described
    // by their instantiated (or default) values, while LEN= type
    // parameters are described by their INTEGER kinds.
    for (SymbolRef ref : *parameters) {
      const auto &tpd{ref->get<TypeParamDetails>()};
      if (tpd.attr() == common::TypeParamAttr::Kind) {
        auto value{evaluate::ToInt64(tpd.init()).value_or(0)};
        if (derivedTypeSpec) {
          if (const auto *pv{derivedTypeSpec->FindParameter(ref->name())}) {
            if (pv->GetExplicit()) {
              if (auto instantiatedValue{
                      evaluate::ToInt64(*pv->GetExplicit())}) {
                value = *instantiatedValue;
              }
            }
          }
        }
        kinds.emplace_back(value);
      } else { // LEN= parameter
        lenKinds.emplace_back(GetIntegerKind(*ref));
      }
    }
  }
  AddValue(dtValues, derivedTypeSchema_, "kindparameter"s,
      SaveNumericPointerTarget<Int8>(
          scope, SaveObjectName(".kp."s + distinctName), std::move(kinds)));
  AddValue(dtValues, derivedTypeSchema_, "lenparameterkind"s,
      SaveNumericPointerTarget<Int1>(
          scope, SaveObjectName(".lpk."s + distinctName), std::move(lenKinds)));
  // Traverse the components of the derived type
  if (!isPDTdefinition) {
    std::vector<const Symbol *> dataComponentSymbols;
    std::vector<evaluate::StructureConstructor> procPtrComponents;
    std::map<int, evaluate::StructureConstructor> specials;
    for (const auto &pair : dtScope) {
      const Symbol &symbol{*pair.second};
      auto locationRestorer{common::ScopedSet(location_, symbol.name())};
      std::visit(
          common::visitors{
              [&](const TypeParamDetails &) {
                // already handled above in declaration order
              },
              [&](const ObjectEntityDetails &) {
                dataComponentSymbols.push_back(&symbol);
              },
              [&](const ProcEntityDetails &proc) {
                if (IsProcedurePointer(symbol)) {
                  procPtrComponents.emplace_back(
                      DescribeComponent(symbol, proc, scope));
                }
              },
              [&](const ProcBindingDetails &) { // handled in a later pass
              },
              [&](const GenericDetails &generic) {
                DescribeGeneric(generic, specials);
              },
              [&](const auto &) {
                common::die(
                    "unexpected details on symbol '%s' in derived type scope",
                    symbol.name().ToString().c_str());
              },
          },
          symbol.details());
    }
    // Sort the data component symbols by offset before emitting them
    std::sort(dataComponentSymbols.begin(), dataComponentSymbols.end(),
        [](const Symbol *x, const Symbol *y) {
          return x->offset() < y->offset();
        });
    std::vector<evaluate::StructureConstructor> dataComponents;
    for (const Symbol *symbol : dataComponentSymbols) {
      auto locationRestorer{common::ScopedSet(location_, symbol->name())};
      dataComponents.emplace_back(
          DescribeComponent(*symbol, symbol->get<ObjectEntityDetails>(), scope,
              dtScope, distinctName, parameters));
    }
    AddValue(dtValues, derivedTypeSchema_, "component"s,
        SaveDerivedPointerTarget(scope, SaveObjectName(".c."s + distinctName),
            std::move(dataComponents),
            evaluate::ConstantSubscripts{
                static_cast<evaluate::ConstantSubscript>(
                    dataComponents.size())}));
    AddValue(dtValues, derivedTypeSchema_, "procptr"s,
        SaveDerivedPointerTarget(scope, SaveObjectName(".p."s + distinctName),
            std::move(procPtrComponents),
            evaluate::ConstantSubscripts{
                static_cast<evaluate::ConstantSubscript>(
                    procPtrComponents.size())}));
    // Compile the "vtable" of type-bound procedure bindings
    std::vector<evaluate::StructureConstructor> bindings{
        DescribeBindings(dtScope, scope)};
    AddValue(dtValues, derivedTypeSchema_, "binding"s,
        SaveDerivedPointerTarget(scope, SaveObjectName(".v."s + distinctName),
            std::move(bindings),
            evaluate::ConstantSubscripts{
                static_cast<evaluate::ConstantSubscript>(bindings.size())}));
    // Describe "special" bindings to defined assignments, FINAL subroutines,
    // and user-defined derived type I/O subroutines.
    const DerivedTypeDetails &dtDetails{dtSymbol->get<DerivedTypeDetails>()};
    for (const auto &pair : dtDetails.finals()) {
      DescribeSpecialProc(
          specials, *pair.second, false /*!isAssignment*/, true, std::nullopt);
    }
    IncorporateDefinedIoGenericInterfaces(specials,
        SourceName{"read(formatted)", 15},
        GenericKind::DefinedIo::ReadFormatted, &scope);
    IncorporateDefinedIoGenericInterfaces(specials,
        SourceName{"read(unformatted)", 17},
        GenericKind::DefinedIo::ReadUnformatted, &scope);
    IncorporateDefinedIoGenericInterfaces(specials,
        SourceName{"write(formatted)", 16},
        GenericKind::DefinedIo::WriteFormatted, &scope);
    IncorporateDefinedIoGenericInterfaces(specials,
        SourceName{"write(unformatted)", 18},
        GenericKind::DefinedIo::WriteUnformatted, &scope);
    // Pack the special procedure bindings in ascending order of their "which"
    // code values, and compile a little-endian bit-set of those codes for
    // use in O(1) look-up at run time.
    std::vector<evaluate::StructureConstructor> sortedSpecials;
    std::uint32_t specialBitSet{0};
    for (auto &pair : specials) {
      auto bit{std::uint32_t{1} << pair.first};
      CHECK(!(specialBitSet & bit));
      specialBitSet |= bit;
      sortedSpecials.emplace_back(std::move(pair.second));
    }
    AddValue(dtValues, derivedTypeSchema_, "special"s,
        SaveDerivedPointerTarget(scope, SaveObjectName(".s."s + distinctName),
            std::move(sortedSpecials),
            evaluate::ConstantSubscripts{
                static_cast<evaluate::ConstantSubscript>(specials.size())}));
    AddValue(dtValues, derivedTypeSchema_, "specialbitset"s,
        IntExpr<4>(specialBitSet));
    // Note the presence/absence of a parent component
    AddValue(dtValues, derivedTypeSchema_, "hasparent"s,
        IntExpr<1>(dtScope.GetDerivedTypeParent() != nullptr));
    // To avoid wasting run time attempting to initialize derived type
    // instances without any initialized components, analyze the type
    // and set a flag if there's nothing to do for it at run time.
    AddValue(dtValues, derivedTypeSchema_, "noinitializationneeded"s,
        IntExpr<1>(
            derivedTypeSpec && !derivedTypeSpec->HasDefaultInitialization()));
    // Similarly, a flag to short-circuit destruction when not needed.
    AddValue(dtValues, derivedTypeSchema_, "nodestructionneeded"s,
        IntExpr<1>(derivedTypeSpec && !derivedTypeSpec->HasDestruction()));
    // Similarly, a flag to short-circuit finalization when not needed.
    AddValue(dtValues, derivedTypeSchema_, "nofinalizationneeded"s,
        IntExpr<1>(derivedTypeSpec && !IsFinalizable(*derivedTypeSpec)));
  }
  dtObject.get<ObjectEntityDetails>().set_init(MaybeExpr{
      StructureExpr(Structure(derivedTypeSchema_, std::move(dtValues)))});
  return &dtObject;
}

static const Symbol &GetSymbol(const Scope &schemata, SourceName name) {
  auto iter{schemata.find(name)};
  CHECK(iter != schemata.end());
  const Symbol &symbol{*iter->second};
  return symbol;
}

const Symbol &RuntimeTableBuilder::GetSchemaSymbol(const char *name) const {
  return GetSymbol(
      DEREF(tables_.schemata), SourceName{name, std::strlen(name)});
}

const DeclTypeSpec &RuntimeTableBuilder::GetSchema(
    const char *schemaName) const {
  Scope &schemata{DEREF(tables_.schemata)};
  SourceName name{schemaName, std::strlen(schemaName)};
  const Symbol &symbol{GetSymbol(schemata, name)};
  CHECK(symbol.has<DerivedTypeDetails>());
  CHECK(symbol.scope());
  CHECK(symbol.scope()->IsDerivedType());
  const DeclTypeSpec *spec{nullptr};
  if (symbol.scope()->derivedTypeSpec()) {
    DeclTypeSpec typeSpec{
        DeclTypeSpec::TypeDerived, *symbol.scope()->derivedTypeSpec()};
    spec = schemata.FindType(typeSpec);
  }
  if (!spec) {
    DeclTypeSpec typeSpec{
        DeclTypeSpec::TypeDerived, DerivedTypeSpec{name, symbol}};
    spec = schemata.FindType(typeSpec);
  }
  if (!spec) {
    spec = &schemata.MakeDerivedType(
        DeclTypeSpec::TypeDerived, DerivedTypeSpec{name, symbol});
  }
  CHECK(spec->AsDerived());
  return *spec;
}

SomeExpr RuntimeTableBuilder::GetEnumValue(const char *name) const {
  const Symbol &symbol{GetSchemaSymbol(name)};
  auto value{evaluate::ToInt64(symbol.get<ObjectEntityDetails>().init())};
  CHECK(value.has_value());
  return IntExpr<1>(*value);
}

Symbol &RuntimeTableBuilder::CreateObject(
    const std::string &name, const DeclTypeSpec &type, Scope &scope) {
  ObjectEntityDetails object;
  object.set_type(type);
  auto pair{scope.try_emplace(SaveObjectName(name),
      Attrs{Attr::TARGET, Attr::SAVE}, std::move(object))};
  CHECK(pair.second);
  Symbol &result{*pair.first->second};
  result.set(Symbol::Flag::CompilerCreated);
  return result;
}

SourceName RuntimeTableBuilder::SaveObjectName(const std::string &name) {
  return *tables_.names.insert(name).first;
}

SomeExpr RuntimeTableBuilder::SaveNameAsPointerTarget(
    Scope &scope, const std::string &name) {
  CHECK(!name.empty());
  CHECK(name.front() != '.' || context_.IsTempName(name));
  ObjectEntityDetails object;
  auto len{static_cast<common::ConstantSubscript>(name.size())};
  if (const auto *spec{scope.FindType(DeclTypeSpec{CharacterTypeSpec{
          ParamValue{len, common::TypeParamAttr::Len}, KindExpr{1}}})}) {
    object.set_type(*spec);
  } else {
    object.set_type(scope.MakeCharacterType(
        ParamValue{len, common::TypeParamAttr::Len}, KindExpr{1}));
  }
  using evaluate::Ascii;
  using AsciiExpr = evaluate::Expr<Ascii>;
  object.set_init(evaluate::AsGenericExpr(AsciiExpr{name}));
  Symbol &symbol{*scope
                      .try_emplace(SaveObjectName(".n."s + name),
                          Attrs{Attr::TARGET, Attr::SAVE}, std::move(object))
                      .first->second};
  symbol.set(Symbol::Flag::CompilerCreated);
  return evaluate::AsGenericExpr(
      AsciiExpr{evaluate::Designator<Ascii>{symbol}});
}

evaluate::StructureConstructor RuntimeTableBuilder::DescribeComponent(
    const Symbol &symbol, const ObjectEntityDetails &object, Scope &scope,
    Scope &dtScope, const std::string &distinctName,
    const SymbolVector *parameters) {
  evaluate::StructureConstructorValues values;
  auto &foldingContext{context_.foldingContext()};
  auto typeAndShape{evaluate::characteristics::TypeAndShape::Characterize(
<<<<<<< HEAD
      symbol, context_.foldingContext())};
=======
      symbol, foldingContext)};
>>>>>>> 2ab1d525
  CHECK(typeAndShape.has_value());
  auto dyType{typeAndShape->type()};
  const auto &shape{typeAndShape->shape()};
  AddValue(values, componentSchema_, "name"s,
      SaveNameAsPointerTarget(scope, symbol.name().ToString()));
  AddValue(values, componentSchema_, "category"s,
      IntExpr<1>(static_cast<int>(dyType.category())));
  if (dyType.IsUnlimitedPolymorphic() ||
      dyType.category() == TypeCategory::Derived) {
    AddValue(values, componentSchema_, "kind"s, IntExpr<1>(0));
  } else {
    AddValue(values, componentSchema_, "kind"s, IntExpr<1>(dyType.kind()));
  }
  AddValue(values, componentSchema_, "offset"s, IntExpr<8>(symbol.offset()));
  // CHARACTER length
  auto len{typeAndShape->LEN()};
  if (const semantics::DerivedTypeSpec *
      pdtInstance{dtScope.derivedTypeSpec()}) {
    auto restorer{foldingContext.WithPDTInstance(*pdtInstance)};
    len = Fold(foldingContext, std::move(len));
  }
  if (dyType.category() == TypeCategory::Character && len) {
    // Ignore IDIM(x) (represented as MAX(0, x))
    if (const auto *clamped{evaluate::UnwrapExpr<
            evaluate::Extremum<evaluate::SubscriptInteger>>(*len)}) {
      if (clamped->ordering == evaluate::Ordering::Greater &&
          clamped->left() == evaluate::Expr<evaluate::SubscriptInteger>{0}) {
        len = clamped->right();
      }
    }
    AddValue(values, componentSchema_, "characterlen"s,
        evaluate::AsGenericExpr(GetValue(len, parameters)));
  } else {
    AddValue(values, componentSchema_, "characterlen"s,
        PackageIntValueExpr(deferredEnum_));
  }
  // Describe component's derived type
  std::vector<evaluate::StructureConstructor> lenParams;
  if (dyType.category() == TypeCategory::Derived &&
      !dyType.IsUnlimitedPolymorphic()) {
    const DerivedTypeSpec &spec{dyType.GetDerivedTypeSpec()};
    Scope *derivedScope{const_cast<Scope *>(
        spec.scope() ? spec.scope() : spec.typeSymbol().scope())};
    const Symbol *derivedDescription{DescribeType(DEREF(derivedScope))};
    AddValue(values, componentSchema_, "derived"s,
        evaluate::AsGenericExpr(evaluate::Expr<evaluate::SomeDerived>{
            evaluate::Designator<evaluate::SomeDerived>{
                DEREF(derivedDescription)}}));
    // Package values of LEN parameters, if any
    if (const SymbolVector * specParams{GetTypeParameters(spec.typeSymbol())}) {
      for (SymbolRef ref : *specParams) {
        const auto &tpd{ref->get<TypeParamDetails>()};
        if (tpd.attr() == common::TypeParamAttr::Len) {
          if (const ParamValue * paramValue{spec.FindParameter(ref->name())}) {
            lenParams.emplace_back(GetValue(*paramValue, parameters));
          } else {
            lenParams.emplace_back(GetValue(tpd.init(), parameters));
          }
        }
      }
    }
  } else {
    // Subtle: a category of Derived with a null derived type pointer
    // signifies CLASS(*)
    AddValue(values, componentSchema_, "derived"s,
        SomeExpr{evaluate::NullPointer{}});
  }
  // LEN type parameter values for the component's type
  if (!lenParams.empty()) {
    AddValue(values, componentSchema_, "lenvalue"s,
        SaveDerivedPointerTarget(scope,
            SaveObjectName(
                ".lv."s + distinctName + "."s + symbol.name().ToString()),
            std::move(lenParams),
            evaluate::ConstantSubscripts{
                static_cast<evaluate::ConstantSubscript>(lenParams.size())}));
  } else {
    AddValue(values, componentSchema_, "lenvalue"s,
        SomeExpr{evaluate::NullPointer{}});
  }
  // Shape information
  int rank{evaluate::GetRank(shape)};
  AddValue(values, componentSchema_, "rank"s, IntExpr<1>(rank));
  if (rank > 0 && !IsAllocatable(symbol) && !IsPointer(symbol)) {
    std::vector<evaluate::StructureConstructor> bounds;
    evaluate::NamedEntity entity{symbol};
    for (int j{0}; j < rank; ++j) {
      bounds.emplace_back(GetValue(std::make_optional(evaluate::GetLowerBound(
                                       foldingContext, entity, j)),
          parameters));
      bounds.emplace_back(GetValue(
          evaluate::GetUpperBound(foldingContext, entity, j), parameters));
    }
    AddValue(values, componentSchema_, "bounds"s,
        SaveDerivedPointerTarget(scope,
            SaveObjectName(
                ".b."s + distinctName + "."s + symbol.name().ToString()),
            std::move(bounds), evaluate::ConstantSubscripts{2, rank}));
  } else {
    AddValue(
        values, componentSchema_, "bounds"s, SomeExpr{evaluate::NullPointer{}});
  }
  // Default component initialization
  bool hasDataInit{false};
  if (IsAllocatable(symbol)) {
    AddValue(values, componentSchema_, "genre"s, GetEnumValue("allocatable"));
  } else if (IsPointer(symbol)) {
    AddValue(values, componentSchema_, "genre"s, GetEnumValue("pointer"));
    hasDataInit = InitializeDataPointer(
        values, symbol, object, scope, dtScope, distinctName);
  } else if (IsAutomatic(symbol)) {
    AddValue(values, componentSchema_, "genre"s, GetEnumValue("automatic"));
  } else {
    AddValue(values, componentSchema_, "genre"s, GetEnumValue("data"));
    hasDataInit = object.init().has_value();
    if (hasDataInit) {
      AddValue(values, componentSchema_, "initialization"s,
          SaveObjectInit(scope,
              SaveObjectName(
                  ".di."s + distinctName + "."s + symbol.name().ToString()),
              object));
    }
  }
  if (!hasDataInit) {
    AddValue(values, componentSchema_, "initialization"s,
        SomeExpr{evaluate::NullPointer{}});
  }
  return {DEREF(componentSchema_.AsDerived()), std::move(values)};
}

evaluate::StructureConstructor RuntimeTableBuilder::DescribeComponent(
    const Symbol &symbol, const ProcEntityDetails &proc, Scope &scope) {
  evaluate::StructureConstructorValues values;
  AddValue(values, procPtrSchema_, "name"s,
      SaveNameAsPointerTarget(scope, symbol.name().ToString()));
  AddValue(values, procPtrSchema_, "offset"s, IntExpr<8>(symbol.offset()));
  if (auto init{proc.init()}; init && *init) {
    AddValue(values, procPtrSchema_, "initialization"s,
        SomeExpr{evaluate::ProcedureDesignator{**init}});
  } else {
    AddValue(values, procPtrSchema_, "initialization"s,
        SomeExpr{evaluate::NullPointer{}});
  }
  return {DEREF(procPtrSchema_.AsDerived()), std::move(values)};
}

// Create a static pointer object with the same initialization
// from whence the runtime can memcpy() the data pointer
// component initialization.
// Creates and interconnects the symbols, scopes, and types for
//   TYPE :: ptrDt
//     type, POINTER :: name
//   END TYPE
//   TYPE(ptrDt), TARGET, SAVE :: ptrInit = ptrDt(designator)
// and then initializes the original component by setting
//   initialization = ptrInit
// which takes the address of ptrInit because the type is C_PTR.
// This technique of wrapping the data pointer component into
// a derived type instance disables any reason for lowering to
// attempt to dereference the RHS of an initializer, thereby
// allowing the runtime to actually perform the initialization
// by means of a simple memcpy() of the wrapped descriptor in
// ptrInit to the data pointer component being initialized.
bool RuntimeTableBuilder::InitializeDataPointer(
    evaluate::StructureConstructorValues &values, const Symbol &symbol,
    const ObjectEntityDetails &object, Scope &scope, Scope &dtScope,
    const std::string &distinctName) {
  if (object.init().has_value()) {
    SourceName ptrDtName{SaveObjectName(
        ".dp."s + distinctName + "."s + symbol.name().ToString())};
    Symbol &ptrDtSym{
        *scope.try_emplace(ptrDtName, Attrs{}, UnknownDetails{}).first->second};
    ptrDtSym.set(Symbol::Flag::CompilerCreated);
    Scope &ptrDtScope{scope.MakeScope(Scope::Kind::DerivedType, &ptrDtSym)};
    ignoreScopes_.insert(&ptrDtScope);
    ObjectEntityDetails ptrDtObj;
    ptrDtObj.set_type(DEREF(object.type()));
    ptrDtObj.set_shape(object.shape());
    Symbol &ptrDtComp{*ptrDtScope
                           .try_emplace(symbol.name(), Attrs{Attr::POINTER},
                               std::move(ptrDtObj))
                           .first->second};
    DerivedTypeDetails ptrDtDetails;
    ptrDtDetails.add_component(ptrDtComp);
    ptrDtSym.set_details(std::move(ptrDtDetails));
    ptrDtSym.set_scope(&ptrDtScope);
    DeclTypeSpec &ptrDtDeclType{
        scope.MakeDerivedType(DeclTypeSpec::Category::TypeDerived,
            DerivedTypeSpec{ptrDtName, ptrDtSym})};
    DerivedTypeSpec &ptrDtDerived{DEREF(ptrDtDeclType.AsDerived())};
    ptrDtDerived.set_scope(ptrDtScope);
    ptrDtDerived.CookParameters(context_.foldingContext());
    ptrDtDerived.Instantiate(scope);
    ObjectEntityDetails ptrInitObj;
    ptrInitObj.set_type(ptrDtDeclType);
    evaluate::StructureConstructorValues ptrInitValues;
    AddValue(
        ptrInitValues, ptrDtDeclType, symbol.name().ToString(), *object.init());
    ptrInitObj.set_init(evaluate::AsGenericExpr(
        Structure(ptrDtDeclType, std::move(ptrInitValues))));
    AddValue(values, componentSchema_, "initialization"s,
        SaveObjectInit(scope,
            SaveObjectName(
                ".di."s + distinctName + "."s + symbol.name().ToString()),
            ptrInitObj));
    return true;
  } else {
    return false;
  }
}

evaluate::StructureConstructor RuntimeTableBuilder::PackageIntValue(
    const SomeExpr &genre, std::int64_t n) const {
  evaluate::StructureConstructorValues xs;
  AddValue(xs, valueSchema_, "genre"s, genre);
  AddValue(xs, valueSchema_, "value"s, IntToExpr(n));
  return Structure(valueSchema_, std::move(xs));
}

SomeExpr RuntimeTableBuilder::PackageIntValueExpr(
    const SomeExpr &genre, std::int64_t n) const {
  return StructureExpr(PackageIntValue(genre, n));
}

std::vector<const Symbol *> RuntimeTableBuilder::CollectBindings(
    const Scope &dtScope) const {
  std::vector<const Symbol *> result;
  std::map<SourceName, const Symbol *> localBindings;
  // Collect local bindings
  for (auto pair : dtScope) {
    const Symbol &symbol{*pair.second};
    if (symbol.has<ProcBindingDetails>()) {
      localBindings.emplace(symbol.name(), &symbol);
    }
  }
  if (const Scope * parentScope{dtScope.GetDerivedTypeParent()}) {
    result = CollectBindings(*parentScope);
    // Apply overrides from the local bindings of the extended type
    for (auto iter{result.begin()}; iter != result.end(); ++iter) {
      const Symbol &symbol{**iter};
      auto overridden{localBindings.find(symbol.name())};
      if (overridden != localBindings.end()) {
        *iter = overridden->second;
        localBindings.erase(overridden);
      }
    }
  }
  // Add remaining (non-overriding) local bindings in name order to the result
  for (auto pair : localBindings) {
    result.push_back(pair.second);
  }
  return result;
}

std::vector<evaluate::StructureConstructor>
RuntimeTableBuilder::DescribeBindings(const Scope &dtScope, Scope &scope) {
  std::vector<evaluate::StructureConstructor> result;
  for (const Symbol *symbol : CollectBindings(dtScope)) {
    evaluate::StructureConstructorValues values;
    AddValue(values, bindingSchema_, "proc"s,
        SomeExpr{evaluate::ProcedureDesignator{
            symbol->get<ProcBindingDetails>().symbol()}});
    AddValue(values, bindingSchema_, "name"s,
        SaveNameAsPointerTarget(scope, symbol->name().ToString()));
    result.emplace_back(DEREF(bindingSchema_.AsDerived()), std::move(values));
  }
  return result;
}

void RuntimeTableBuilder::DescribeGeneric(const GenericDetails &generic,
    std::map<int, evaluate::StructureConstructor> &specials) {
  std::visit(common::visitors{
                 [&](const GenericKind::OtherKind &k) {
                   if (k == GenericKind::OtherKind::Assignment) {
                     for (auto ref : generic.specificProcs()) {
                       DescribeSpecialProc(specials, *ref, true,
                           false /*!final*/, std::nullopt);
                     }
                   }
                 },
                 [&](const GenericKind::DefinedIo &io) {
                   switch (io) {
                   case GenericKind::DefinedIo::ReadFormatted:
                   case GenericKind::DefinedIo::ReadUnformatted:
                   case GenericKind::DefinedIo::WriteFormatted:
                   case GenericKind::DefinedIo::WriteUnformatted:
                     for (auto ref : generic.specificProcs()) {
                       DescribeSpecialProc(
                           specials, *ref, false, false /*!final*/, io);
                     }
                     break;
                   }
                 },
                 [](const auto &) {},
             },
      generic.kind().u);
}

void RuntimeTableBuilder::DescribeSpecialProc(
    std::map<int, evaluate::StructureConstructor> &specials,
    const Symbol &specificOrBinding, bool isAssignment, bool isFinal,
    std::optional<GenericKind::DefinedIo> io) {
  const auto *binding{specificOrBinding.detailsIf<ProcBindingDetails>()};
  const Symbol &specific{*(binding ? &binding->symbol() : &specificOrBinding)};
  if (auto proc{evaluate::characteristics::Procedure::Characterize(
          specific, context_.foldingContext())}) {
    std::uint8_t isArgDescriptorSet{0};
    int argThatMightBeDescriptor{0};
    MaybeExpr which;
    if (isAssignment) {
      // Only type-bound asst's with the same type on both dummy arguments
      // are germane to the runtime, which needs only these to implement
      // component assignment as part of intrinsic assignment.
      // Non-type-bound generic INTERFACEs and assignments from distinct
      // types must not be used for component intrinsic assignment.
      CHECK(proc->dummyArguments.size() == 2);
      const auto t1{
          DEREF(std::get_if<evaluate::characteristics::DummyDataObject>(
                    &proc->dummyArguments[0].u))
              .type.type()};
      const auto t2{
          DEREF(std::get_if<evaluate::characteristics::DummyDataObject>(
                    &proc->dummyArguments[1].u))
              .type.type()};
      if (!binding || t1.category() != TypeCategory::Derived ||
          t2.category() != TypeCategory::Derived ||
          t1.IsUnlimitedPolymorphic() || t2.IsUnlimitedPolymorphic() ||
          t1.GetDerivedTypeSpec() != t2.GetDerivedTypeSpec()) {
        return;
      }
      which = proc->IsElemental() ? elementalAssignmentEnum_
                                  : scalarAssignmentEnum_;
      if (binding && binding->passName() &&
          *binding->passName() == proc->dummyArguments[1].name) {
        argThatMightBeDescriptor = 1;
        isArgDescriptorSet |= 2;
      } else {
        argThatMightBeDescriptor = 2; // the non-passed-object argument
        isArgDescriptorSet |= 1;
      }
    } else if (isFinal) {
      CHECK(binding == nullptr); // FINALs are not bindings
      CHECK(proc->dummyArguments.size() == 1);
      if (proc->IsElemental()) {
        which = elementalFinalEnum_;
      } else {
        const auto &typeAndShape{
            std::get<evaluate::characteristics::DummyDataObject>(
                proc->dummyArguments.at(0).u)
                .type};
        if (typeAndShape.attrs().test(
                evaluate::characteristics::TypeAndShape::Attr::AssumedRank)) {
          which = assumedRankFinalEnum_;
          isArgDescriptorSet |= 1;
        } else {
          which = scalarFinalEnum_;
          if (int rank{evaluate::GetRank(typeAndShape.shape())}; rank > 0) {
            argThatMightBeDescriptor = 1;
            which = IntExpr<1>(ToInt64(which).value() + rank);
          }
        }
      }
    } else { // user defined derived type I/O
      CHECK(proc->dummyArguments.size() >= 4);
      if (binding) {
        isArgDescriptorSet |= 1;
      }
      switch (io.value()) {
      case GenericKind::DefinedIo::ReadFormatted:
        which = readFormattedEnum_;
        break;
      case GenericKind::DefinedIo::ReadUnformatted:
        which = readUnformattedEnum_;
        break;
      case GenericKind::DefinedIo::WriteFormatted:
        which = writeFormattedEnum_;
        break;
      case GenericKind::DefinedIo::WriteUnformatted:
        which = writeUnformattedEnum_;
        break;
      }
    }
    if (argThatMightBeDescriptor != 0 &&
        !proc->dummyArguments.at(argThatMightBeDescriptor - 1)
             .CanBePassedViaImplicitInterface()) {
      isArgDescriptorSet |= 1 << (argThatMightBeDescriptor - 1);
    }
    evaluate::StructureConstructorValues values;
    auto index{evaluate::ToInt64(which)};
    CHECK(index.has_value());
    AddValue(
        values, specialSchema_, "which"s, SomeExpr{std::move(which.value())});
    AddValue(values, specialSchema_, "isargdescriptorset"s,
        IntExpr<1>(isArgDescriptorSet));
    AddValue(values, specialSchema_, "proc"s,
        SomeExpr{evaluate::ProcedureDesignator{specific}});
    auto pair{specials.try_emplace(
        *index, DEREF(specialSchema_.AsDerived()), std::move(values))};
    CHECK(pair.second); // ensure not already present
  }
}

void RuntimeTableBuilder::IncorporateDefinedIoGenericInterfaces(
    std::map<int, evaluate::StructureConstructor> &specials, SourceName name,
    GenericKind::DefinedIo definedIo, const Scope *scope) {
  for (; !scope->IsGlobal(); scope = &scope->parent()) {
    if (auto asst{scope->find(name)}; asst != scope->end()) {
      const Symbol &generic{*asst->second};
      const auto &genericDetails{generic.get<GenericDetails>()};
      CHECK(std::holds_alternative<GenericKind::DefinedIo>(
          genericDetails.kind().u));
      CHECK(std::get<GenericKind::DefinedIo>(genericDetails.kind().u) ==
          definedIo);
      for (auto ref : genericDetails.specificProcs()) {
        DescribeSpecialProc(specials, *ref, false, false, definedIo);
      }
    }
  }
}

RuntimeDerivedTypeTables BuildRuntimeDerivedTypeTables(
    SemanticsContext &context) {
  RuntimeDerivedTypeTables result;
  result.schemata = context.GetBuiltinModule("__fortran_type_info");
  if (result.schemata) {
    RuntimeTableBuilder builder{context, result};
    builder.DescribeTypes(context.globalScope(), false);
  }
  return result;
}
} // namespace Fortran::semantics<|MERGE_RESOLUTION|>--- conflicted
+++ resolved
@@ -657,11 +657,7 @@
   evaluate::StructureConstructorValues values;
   auto &foldingContext{context_.foldingContext()};
   auto typeAndShape{evaluate::characteristics::TypeAndShape::Characterize(
-<<<<<<< HEAD
-      symbol, context_.foldingContext())};
-=======
       symbol, foldingContext)};
->>>>>>> 2ab1d525
   CHECK(typeAndShape.has_value());
   auto dyType{typeAndShape->type()};
   const auto &shape{typeAndShape->shape()};
