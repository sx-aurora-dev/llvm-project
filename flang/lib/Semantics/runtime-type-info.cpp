--- conflicted
+++ resolved
@@ -656,11 +656,7 @@
   evaluate::StructureConstructorValues values;
   auto &foldingContext{context_.foldingContext()};
   auto typeAndShape{evaluate::characteristics::TypeAndShape::Characterize(
-<<<<<<< HEAD
-      symbol, context_.foldingContext())};
-=======
       symbol, foldingContext)};
->>>>>>> a2ce6ee6
   CHECK(typeAndShape.has_value());
   auto dyType{typeAndShape->type()};
   const auto &shape{typeAndShape->shape()};
