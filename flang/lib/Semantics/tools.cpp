--- conflicted
+++ resolved
@@ -357,8 +357,6 @@
     return block;
   }
   return nullptr;
-<<<<<<< HEAD
-=======
 }
 
 const Symbol &BypassGeneric(const Symbol &symbol) {
@@ -369,7 +367,6 @@
     }
   }
   return symbol;
->>>>>>> 2ab1d525
 }
 
 bool ExprHasTypeCategory(
