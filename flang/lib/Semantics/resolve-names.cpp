//===-- lib/Semantics/resolve-names.cpp -----------------------------------===//
// Part of the LLVM Project, under the Apache License v2.0 with LLVM Exceptions.
// See https://llvm.org/LICENSE.txt for license information.
// SPDX-License-Identifier: Apache-2.0 WITH LLVM-exception
//
//===----------------------------------------------------------------------===//

#include "resolve-names.h"
#include "assignment.h"
#include "mod-file.h"
#include "pointer-assignment.h"
#include "program-tree.h"
#include "resolve-directives.h"
#include "resolve-names-utils.h"
#include "rewrite-parse-tree.h"
#include "flang/Common/Fortran.h"
#include "flang/Common/default-kinds.h"
#include "flang/Common/indirection.h"
#include "flang/Common/restorer.h"
#include "flang/Evaluate/characteristics.h"
#include "flang/Evaluate/check-expression.h"
#include "flang/Evaluate/common.h"
#include "flang/Evaluate/fold-designator.h"
#include "flang/Evaluate/fold.h"
#include "flang/Evaluate/intrinsics.h"
#include "flang/Evaluate/tools.h"
#include "flang/Evaluate/type.h"
#include "flang/Parser/parse-tree-visitor.h"
#include "flang/Parser/parse-tree.h"
#include "flang/Parser/tools.h"
#include "flang/Semantics/attr.h"
#include "flang/Semantics/expression.h"
#include "flang/Semantics/scope.h"
#include "flang/Semantics/semantics.h"
#include "flang/Semantics/symbol.h"
#include "flang/Semantics/tools.h"
#include "flang/Semantics/type.h"
#include "llvm/Support/raw_ostream.h"
#include <list>
#include <map>
#include <set>
#include <stack>

namespace Fortran::semantics {

using namespace parser::literals;

template <typename T> using Indirection = common::Indirection<T>;
using Message = parser::Message;
using Messages = parser::Messages;
using MessageFixedText = parser::MessageFixedText;
using MessageFormattedText = parser::MessageFormattedText;

class ResolveNamesVisitor;

// ImplicitRules maps initial character of identifier to the DeclTypeSpec
// representing the implicit type; std::nullopt if none.
// It also records the presence of IMPLICIT NONE statements.
// When inheritFromParent is set, defaults come from the parent rules.
class ImplicitRules {
public:
  ImplicitRules(SemanticsContext &context, ImplicitRules *parent)
      : parent_{parent}, context_{context} {
    inheritFromParent_ = parent != nullptr;
  }
  bool isImplicitNoneType() const;
  bool isImplicitNoneExternal() const;
  void set_isImplicitNoneType(bool x) { isImplicitNoneType_ = x; }
  void set_isImplicitNoneExternal(bool x) { isImplicitNoneExternal_ = x; }
  void set_inheritFromParent(bool x) { inheritFromParent_ = x; }
  // Get the implicit type for this name. May be null.
  const DeclTypeSpec *GetType(
      SourceName, bool respectImplicitNone = true) const;
  // Record the implicit type for the range of characters [fromLetter,
  // toLetter].
  void SetTypeMapping(const DeclTypeSpec &type, parser::Location fromLetter,
      parser::Location toLetter);

private:
  static char Incr(char ch);

  ImplicitRules *parent_;
  SemanticsContext &context_;
  bool inheritFromParent_{false}; // look in parent if not specified here
  bool isImplicitNoneType_{
      context_.IsEnabled(common::LanguageFeature::ImplicitNoneTypeAlways)};
  bool isImplicitNoneExternal_{false};
  // map_ contains the mapping between letters and types that were defined
  // by the IMPLICIT statements of the related scope. It does not contain
  // the default Fortran mappings nor the mapping defined in parents.
  std::map<char, common::Reference<const DeclTypeSpec>> map_;

  friend llvm::raw_ostream &operator<<(
      llvm::raw_ostream &, const ImplicitRules &);
  friend void ShowImplicitRule(
      llvm::raw_ostream &, const ImplicitRules &, char);
};

// scope -> implicit rules for that scope
using ImplicitRulesMap = std::map<const Scope *, ImplicitRules>;

// Track statement source locations and save messages.
class MessageHandler {
public:
  MessageHandler() { DIE("MessageHandler: default-constructed"); }
  explicit MessageHandler(SemanticsContext &c) : context_{&c} {}
  Messages &messages() { return context_->messages(); };
  const std::optional<SourceName> &currStmtSource() {
    return context_->location();
  }
  void set_currStmtSource(const std::optional<SourceName> &source) {
    context_->set_location(source);
  }

  // Emit a message associated with the current statement source.
  Message &Say(MessageFixedText &&);
  Message &Say(MessageFormattedText &&);
  // Emit a message about a SourceName
  Message &Say(const SourceName &, MessageFixedText &&);
  // Emit a formatted message associated with a source location.
  template <typename... A>
  Message &Say(const SourceName &source, MessageFixedText &&msg, A &&...args) {
    return context_->Say(source, std::move(msg), std::forward<A>(args)...);
  }

private:
  SemanticsContext *context_;
};

// Inheritance graph for the parse tree visitation classes that follow:
//   BaseVisitor
//   + AttrsVisitor
//   | + DeclTypeSpecVisitor
//   |   + ImplicitRulesVisitor
//   |     + ScopeHandler -----------+--+
//   |       + ModuleVisitor ========|==+
//   |       + InterfaceVisitor      |  |
//   |       +-+ SubprogramVisitor ==|==+
//   + ArraySpecVisitor              |  |
//     + DeclarationVisitor <--------+  |
//       + ConstructVisitor             |
//         + ResolveNamesVisitor <------+

class BaseVisitor {
public:
  BaseVisitor() { DIE("BaseVisitor: default-constructed"); }
  BaseVisitor(
      SemanticsContext &c, ResolveNamesVisitor &v, ImplicitRulesMap &rules)
      : implicitRulesMap_{&rules}, this_{&v}, context_{&c}, messageHandler_{c} {
  }
  template <typename T> void Walk(const T &);

  MessageHandler &messageHandler() { return messageHandler_; }
  const std::optional<SourceName> &currStmtSource() {
    return context_->location();
  }
  SemanticsContext &context() const { return *context_; }
  evaluate::FoldingContext &GetFoldingContext() const {
    return context_->foldingContext();
  }
  bool IsIntrinsic(
      const SourceName &name, std::optional<Symbol::Flag> flag) const {
    if (!flag) {
      return context_->intrinsics().IsIntrinsic(name.ToString());
    } else if (flag == Symbol::Flag::Function) {
      return context_->intrinsics().IsIntrinsicFunction(name.ToString());
    } else if (flag == Symbol::Flag::Subroutine) {
      return context_->intrinsics().IsIntrinsicSubroutine(name.ToString());
    } else {
      DIE("expected Subroutine or Function flag");
    }
  }

  // Make a placeholder symbol for a Name that otherwise wouldn't have one.
  // It is not in any scope and always has MiscDetails.
  void MakePlaceholder(const parser::Name &, MiscDetails::Kind);

  template <typename T> common::IfNoLvalue<T, T> FoldExpr(T &&expr) {
    return evaluate::Fold(GetFoldingContext(), std::move(expr));
  }

  template <typename T> MaybeExpr EvaluateExpr(const T &expr) {
    return FoldExpr(AnalyzeExpr(*context_, expr));
  }

  template <typename T>
  MaybeExpr EvaluateNonPointerInitializer(
      const Symbol &symbol, const T &expr, parser::CharBlock source) {
    if (!context().HasError(symbol)) {
      if (auto maybeExpr{AnalyzeExpr(*context_, expr)}) {
        auto restorer{GetFoldingContext().messages().SetLocation(source)};
        return evaluate::NonPointerInitializationExpr(
            symbol, std::move(*maybeExpr), GetFoldingContext());
      }
    }
    return std::nullopt;
  }

  template <typename T> MaybeIntExpr EvaluateIntExpr(const T &expr) {
    return semantics::EvaluateIntExpr(*context_, expr);
  }

  template <typename T>
  MaybeSubscriptIntExpr EvaluateSubscriptIntExpr(const T &expr) {
    if (MaybeIntExpr maybeIntExpr{EvaluateIntExpr(expr)}) {
      return FoldExpr(evaluate::ConvertToType<evaluate::SubscriptInteger>(
          std::move(*maybeIntExpr)));
    } else {
      return std::nullopt;
    }
  }

  template <typename... A> Message &Say(A &&...args) {
    return messageHandler_.Say(std::forward<A>(args)...);
  }
  template <typename... A>
  Message &Say(
      const parser::Name &name, MessageFixedText &&text, const A &...args) {
    return messageHandler_.Say(name.source, std::move(text), args...);
  }

protected:
  ImplicitRulesMap *implicitRulesMap_{nullptr};

private:
  ResolveNamesVisitor *this_;
  SemanticsContext *context_;
  MessageHandler messageHandler_;
};

// Provide Post methods to collect attributes into a member variable.
class AttrsVisitor : public virtual BaseVisitor {
public:
  bool BeginAttrs(); // always returns true
  Attrs GetAttrs();
  Attrs EndAttrs();
  bool SetPassNameOn(Symbol &);
  void SetBindNameOn(Symbol &);
  void Post(const parser::LanguageBindingSpec &);
  bool Pre(const parser::IntentSpec &);
  bool Pre(const parser::Pass &);

  bool CheckAndSet(Attr);

// Simple case: encountering CLASSNAME causes ATTRNAME to be set.
#define HANDLE_ATTR_CLASS(CLASSNAME, ATTRNAME) \
  bool Pre(const parser::CLASSNAME &) { \
    CheckAndSet(Attr::ATTRNAME); \
    return false; \
  }
  HANDLE_ATTR_CLASS(PrefixSpec::Elemental, ELEMENTAL)
  HANDLE_ATTR_CLASS(PrefixSpec::Impure, IMPURE)
  HANDLE_ATTR_CLASS(PrefixSpec::Module, MODULE)
  HANDLE_ATTR_CLASS(PrefixSpec::Non_Recursive, NON_RECURSIVE)
  HANDLE_ATTR_CLASS(PrefixSpec::Pure, PURE)
  HANDLE_ATTR_CLASS(PrefixSpec::Recursive, RECURSIVE)
  HANDLE_ATTR_CLASS(TypeAttrSpec::BindC, BIND_C)
  HANDLE_ATTR_CLASS(BindAttr::Deferred, DEFERRED)
  HANDLE_ATTR_CLASS(BindAttr::Non_Overridable, NON_OVERRIDABLE)
  HANDLE_ATTR_CLASS(Abstract, ABSTRACT)
  HANDLE_ATTR_CLASS(Allocatable, ALLOCATABLE)
  HANDLE_ATTR_CLASS(Asynchronous, ASYNCHRONOUS)
  HANDLE_ATTR_CLASS(Contiguous, CONTIGUOUS)
  HANDLE_ATTR_CLASS(External, EXTERNAL)
  HANDLE_ATTR_CLASS(Intrinsic, INTRINSIC)
  HANDLE_ATTR_CLASS(NoPass, NOPASS)
  HANDLE_ATTR_CLASS(Optional, OPTIONAL)
  HANDLE_ATTR_CLASS(Parameter, PARAMETER)
  HANDLE_ATTR_CLASS(Pointer, POINTER)
  HANDLE_ATTR_CLASS(Protected, PROTECTED)
  HANDLE_ATTR_CLASS(Save, SAVE)
  HANDLE_ATTR_CLASS(Target, TARGET)
  HANDLE_ATTR_CLASS(Value, VALUE)
  HANDLE_ATTR_CLASS(Volatile, VOLATILE)
#undef HANDLE_ATTR_CLASS

protected:
  std::optional<Attrs> attrs_;

  Attr AccessSpecToAttr(const parser::AccessSpec &x) {
    switch (x.v) {
    case parser::AccessSpec::Kind::Public:
      return Attr::PUBLIC;
    case parser::AccessSpec::Kind::Private:
      return Attr::PRIVATE;
    }
    llvm_unreachable("Switch covers all cases"); // suppress g++ warning
  }
  Attr IntentSpecToAttr(const parser::IntentSpec &x) {
    switch (x.v) {
    case parser::IntentSpec::Intent::In:
      return Attr::INTENT_IN;
    case parser::IntentSpec::Intent::Out:
      return Attr::INTENT_OUT;
    case parser::IntentSpec::Intent::InOut:
      return Attr::INTENT_INOUT;
    }
    llvm_unreachable("Switch covers all cases"); // suppress g++ warning
  }

private:
  bool IsDuplicateAttr(Attr);
  bool HaveAttrConflict(Attr, Attr, Attr);
  bool IsConflictingAttr(Attr);

  MaybeExpr bindName_; // from BIND(C, NAME="...")
  std::optional<SourceName> passName_; // from PASS(...)
};

// Find and create types from declaration-type-spec nodes.
class DeclTypeSpecVisitor : public AttrsVisitor {
public:
  using AttrsVisitor::Post;
  using AttrsVisitor::Pre;
  void Post(const parser::IntrinsicTypeSpec::DoublePrecision &);
  void Post(const parser::IntrinsicTypeSpec::DoubleComplex &);
  void Post(const parser::DeclarationTypeSpec::ClassStar &);
  void Post(const parser::DeclarationTypeSpec::TypeStar &);
  bool Pre(const parser::TypeGuardStmt &);
  void Post(const parser::TypeGuardStmt &);
  void Post(const parser::TypeSpec &);

protected:
  struct State {
    bool expectDeclTypeSpec{false}; // should see decl-type-spec only when true
    const DeclTypeSpec *declTypeSpec{nullptr};
    struct {
      DerivedTypeSpec *type{nullptr};
      DeclTypeSpec::Category category{DeclTypeSpec::TypeDerived};
    } derived;
    bool allowForwardReferenceToDerivedType{false};
  };

  bool allowForwardReferenceToDerivedType() const {
    return state_.allowForwardReferenceToDerivedType;
  }
  void set_allowForwardReferenceToDerivedType(bool yes) {
    state_.allowForwardReferenceToDerivedType = yes;
  }

  // Walk the parse tree of a type spec and return the DeclTypeSpec for it.
  template <typename T>
  const DeclTypeSpec *ProcessTypeSpec(const T &x, bool allowForward = false) {
    auto restorer{common::ScopedSet(state_, State{})};
    set_allowForwardReferenceToDerivedType(allowForward);
    BeginDeclTypeSpec();
    Walk(x);
    const auto *type{GetDeclTypeSpec()};
    EndDeclTypeSpec();
    return type;
  }

  const DeclTypeSpec *GetDeclTypeSpec();
  void BeginDeclTypeSpec();
  void EndDeclTypeSpec();
  void SetDeclTypeSpec(const DeclTypeSpec &);
  void SetDeclTypeSpecCategory(DeclTypeSpec::Category);
  DeclTypeSpec::Category GetDeclTypeSpecCategory() const {
    return state_.derived.category;
  }
  KindExpr GetKindParamExpr(
      TypeCategory, const std::optional<parser::KindSelector> &);
  void CheckForAbstractType(const Symbol &typeSymbol);

private:
  State state_;

  void MakeNumericType(TypeCategory, int kind);
};

// Visit ImplicitStmt and related parse tree nodes and updates implicit rules.
class ImplicitRulesVisitor : public DeclTypeSpecVisitor {
public:
  using DeclTypeSpecVisitor::Post;
  using DeclTypeSpecVisitor::Pre;
  using ImplicitNoneNameSpec = parser::ImplicitStmt::ImplicitNoneNameSpec;

  void Post(const parser::ParameterStmt &);
  bool Pre(const parser::ImplicitStmt &);
  bool Pre(const parser::LetterSpec &);
  bool Pre(const parser::ImplicitSpec &);
  void Post(const parser::ImplicitSpec &);

  const DeclTypeSpec *GetType(
      SourceName name, bool respectImplicitNoneType = true) {
    return implicitRules_->GetType(name, respectImplicitNoneType);
  }
  bool isImplicitNoneType() const {
    return implicitRules_->isImplicitNoneType();
  }
  bool isImplicitNoneType(const Scope &scope) const {
    return implicitRulesMap_->at(&scope).isImplicitNoneType();
  }
  bool isImplicitNoneExternal() const {
    return implicitRules_->isImplicitNoneExternal();
  }
  void set_inheritFromParent(bool x) {
    implicitRules_->set_inheritFromParent(x);
  }

protected:
  void BeginScope(const Scope &);
  void SetScope(const Scope &);

private:
  // implicit rules in effect for current scope
  ImplicitRules *implicitRules_{nullptr};
  std::optional<SourceName> prevImplicit_;
  std::optional<SourceName> prevImplicitNone_;
  std::optional<SourceName> prevImplicitNoneType_;
  std::optional<SourceName> prevParameterStmt_;

  bool HandleImplicitNone(const std::list<ImplicitNoneNameSpec> &nameSpecs);
};

// Track array specifications. They can occur in AttrSpec, EntityDecl,
// ObjectDecl, DimensionStmt, CommonBlockObject, or BasedPointerStmt.
// 1. INTEGER, DIMENSION(10) :: x
// 2. INTEGER :: x(10)
// 3. ALLOCATABLE :: x(:)
// 4. DIMENSION :: x(10)
// 5. COMMON x(10)
// 6. BasedPointerStmt
class ArraySpecVisitor : public virtual BaseVisitor {
public:
  void Post(const parser::ArraySpec &);
  void Post(const parser::ComponentArraySpec &);
  void Post(const parser::CoarraySpec &);
  void Post(const parser::AttrSpec &) { PostAttrSpec(); }
  void Post(const parser::ComponentAttrSpec &) { PostAttrSpec(); }

protected:
  const ArraySpec &arraySpec();
  void set_arraySpec(const ArraySpec arraySpec) { arraySpec_ = arraySpec; }
  const ArraySpec &coarraySpec();
  void BeginArraySpec();
  void EndArraySpec();
  void ClearArraySpec() { arraySpec_.clear(); }
  void ClearCoarraySpec() { coarraySpec_.clear(); }

private:
  // arraySpec_/coarraySpec_ are populated from any ArraySpec/CoarraySpec
  ArraySpec arraySpec_;
  ArraySpec coarraySpec_;
  // When an ArraySpec is under an AttrSpec or ComponentAttrSpec, it is moved
  // into attrArraySpec_
  ArraySpec attrArraySpec_;
  ArraySpec attrCoarraySpec_;

  void PostAttrSpec();
};

// Manage a stack of Scopes
class ScopeHandler : public ImplicitRulesVisitor {
public:
  using ImplicitRulesVisitor::Post;
  using ImplicitRulesVisitor::Pre;

  Scope &currScope() { return DEREF(currScope_); }
  // The enclosing host procedure if current scope is in an internal procedure
  Scope *GetHostProcedure();
  // The innermost enclosing program unit scope, ignoring BLOCK and other
  // construct scopes.
  Scope &InclusiveScope();
  // The enclosing scope, skipping derived types.
  Scope &NonDerivedTypeScope();

  // Create a new scope and push it on the scope stack.
  void PushScope(Scope::Kind kind, Symbol *symbol);
  void PushScope(Scope &scope);
  void PopScope();
  void SetScope(Scope &);

  template <typename T> bool Pre(const parser::Statement<T> &x) {
    messageHandler().set_currStmtSource(x.source);
    currScope_->AddSourceRange(x.source);
    return true;
  }
  template <typename T> void Post(const parser::Statement<T> &) {
    messageHandler().set_currStmtSource(std::nullopt);
  }

  // Special messages: already declared; referencing symbol's declaration;
  // about a type; two names & locations
  void SayAlreadyDeclared(const parser::Name &, Symbol &);
  void SayAlreadyDeclared(const SourceName &, Symbol &);
  void SayAlreadyDeclared(const SourceName &, const SourceName &);
  void SayWithReason(
      const parser::Name &, Symbol &, MessageFixedText &&, MessageFixedText &&);
  void SayWithDecl(const parser::Name &, Symbol &, MessageFixedText &&);
  void SayLocalMustBeVariable(const parser::Name &, Symbol &);
  void SayDerivedType(const SourceName &, MessageFixedText &&, const Scope &);
  void Say2(const SourceName &, MessageFixedText &&, const SourceName &,
      MessageFixedText &&);
  void Say2(
      const SourceName &, MessageFixedText &&, Symbol &, MessageFixedText &&);
  void Say2(
      const parser::Name &, MessageFixedText &&, Symbol &, MessageFixedText &&);

  // Search for symbol by name in current, parent derived type, and
  // containing scopes
  Symbol *FindSymbol(const parser::Name &);
  Symbol *FindSymbol(const Scope &, const parser::Name &);
  // Search for name only in scope, not in enclosing scopes.
  Symbol *FindInScope(const Scope &, const parser::Name &);
  Symbol *FindInScope(const Scope &, const SourceName &);
  template <typename T> Symbol *FindInScope(const T &name) {
    return FindInScope(currScope(), name);
  }
  // Search for name in a derived type scope and its parents.
  Symbol *FindInTypeOrParents(const Scope &, const parser::Name &);
  Symbol *FindInTypeOrParents(const parser::Name &);
  void EraseSymbol(const parser::Name &);
  void EraseSymbol(const Symbol &symbol) { currScope().erase(symbol.name()); }
  // Make a new symbol with the name and attrs of an existing one
  Symbol &CopySymbol(const SourceName &, const Symbol &);

  // Make symbols in the current or named scope
  Symbol &MakeSymbol(Scope &, const SourceName &, Attrs);
  Symbol &MakeSymbol(const SourceName &, Attrs = Attrs{});
  Symbol &MakeSymbol(const parser::Name &, Attrs = Attrs{});
  Symbol &MakeHostAssocSymbol(const parser::Name &, const Symbol &);

  template <typename D>
  common::IfNoLvalue<Symbol &, D> MakeSymbol(
      const parser::Name &name, D &&details) {
    return MakeSymbol(name, Attrs{}, std::move(details));
  }

  template <typename D>
  common::IfNoLvalue<Symbol &, D> MakeSymbol(
      const parser::Name &name, const Attrs &attrs, D &&details) {
    return Resolve(name, MakeSymbol(name.source, attrs, std::move(details)));
  }

  template <typename D>
  common::IfNoLvalue<Symbol &, D> MakeSymbol(
      const SourceName &name, const Attrs &attrs, D &&details) {
    // Note: don't use FindSymbol here. If this is a derived type scope,
    // we want to detect whether the name is already declared as a component.
    auto *symbol{FindInScope(name)};
    if (!symbol) {
      symbol = &MakeSymbol(name, attrs);
      symbol->set_details(std::move(details));
      return *symbol;
    }
    if constexpr (std::is_same_v<DerivedTypeDetails, D>) {
      if (auto *d{symbol->detailsIf<GenericDetails>()}) {
        if (!d->specific()) {
          // derived type with same name as a generic
          auto *derivedType{d->derivedType()};
          if (!derivedType) {
            derivedType =
                &currScope().MakeSymbol(name, attrs, std::move(details));
            d->set_derivedType(*derivedType);
          } else {
            SayAlreadyDeclared(name, *derivedType);
          }
          return *derivedType;
        }
      }
    }
    if (symbol->CanReplaceDetails(details)) {
      // update the existing symbol
      symbol->attrs() |= attrs;
      if constexpr (std::is_same_v<SubprogramDetails, D>) {
        // Dummy argument defined by explicit interface
        details.set_isDummy(IsDummy(*symbol));
      }
      symbol->set_details(std::move(details));
      return *symbol;
    } else if constexpr (std::is_same_v<UnknownDetails, D>) {
      symbol->attrs() |= attrs;
      return *symbol;
    } else {
      if (!CheckPossibleBadForwardRef(*symbol)) {
        SayAlreadyDeclared(name, *symbol);
      }
      // replace the old symbol with a new one with correct details
      EraseSymbol(*symbol);
      auto &result{MakeSymbol(name, attrs, std::move(details))};
      context().SetError(result);
      return result;
    }
  }

  void MakeExternal(Symbol &);

protected:
  // Apply the implicit type rules to this symbol.
  void ApplyImplicitRules(Symbol &, bool allowForwardReference = false);
  bool ImplicitlyTypeForwardRef(Symbol &);
  void AcquireIntrinsicProcedureFlags(Symbol &);
  const DeclTypeSpec *GetImplicitType(
      Symbol &, bool respectImplicitNoneType = true);
  bool ConvertToObjectEntity(Symbol &);
  bool ConvertToProcEntity(Symbol &);

  const DeclTypeSpec &MakeNumericType(
      TypeCategory, const std::optional<parser::KindSelector> &);
  const DeclTypeSpec &MakeLogicalType(
      const std::optional<parser::KindSelector> &);
  void NotePossibleBadForwardRef(const parser::Name &);
  std::optional<SourceName> HadForwardRef(const Symbol &) const;
  bool CheckPossibleBadForwardRef(const Symbol &);

  bool inExecutionPart_{false};
  bool inSpecificationPart_{false};
  bool inEquivalenceStmt_{false};

  // Some information is collected from a specification part for deferred
  // processing in DeclarationPartVisitor functions (e.g., CheckSaveStmts())
  // that are called by ResolveNamesVisitor::FinishSpecificationPart().  Since
  // specification parts can nest (e.g., INTERFACE bodies), the collected
  // information that is not contained in the scope needs to be packaged
  // and restorable.
  struct SpecificationPartState {
    std::set<SourceName> forwardRefs;
    // Collect equivalence sets and process at end of specification part
    std::vector<const std::list<parser::EquivalenceObject> *> equivalenceSets;
    // Names of all common block objects in the scope
    std::set<SourceName> commonBlockObjects;
    // Info about about SAVE statements and attributes in current scope
    struct {
      std::optional<SourceName> saveAll; // "SAVE" without entity list
      std::set<SourceName> entities; // names of entities with save attr
      std::set<SourceName> commons; // names of common blocks with save attr
    } saveInfo;
  } specPartState_;

private:
  Scope *currScope_{nullptr};
};

class ModuleVisitor : public virtual ScopeHandler {
public:
  bool Pre(const parser::AccessStmt &);
  bool Pre(const parser::Only &);
  bool Pre(const parser::Rename::Names &);
  bool Pre(const parser::Rename::Operators &);
  bool Pre(const parser::UseStmt &);
  void Post(const parser::UseStmt &);

  void BeginModule(const parser::Name &, bool isSubmodule);
  bool BeginSubmodule(const parser::Name &, const parser::ParentIdentifier &);
  void ApplyDefaultAccess();
  void AddGenericUse(GenericDetails &, const SourceName &, const Symbol &);
  void ClearUseRenames() { useRenames_.clear(); }
  void ClearUseOnly() { useOnly_.clear(); }

private:
  // The default access spec for this module.
  Attr defaultAccess_{Attr::PUBLIC};
  // The location of the last AccessStmt without access-ids, if any.
  std::optional<SourceName> prevAccessStmt_;
  // The scope of the module during a UseStmt
  Scope *useModuleScope_{nullptr};
  // Names that have appeared in a rename clause of a USE statement
  std::set<std::pair<SourceName, Scope *>> useRenames_;
  // Names that have appeared in an ONLY clause of a USE statement
  std::set<std::pair<SourceName, Scope *>> useOnly_;

  Symbol &SetAccess(const SourceName &, Attr attr, Symbol * = nullptr);
  // A rename in a USE statement: local => use
  struct SymbolRename {
    Symbol *local{nullptr};
    Symbol *use{nullptr};
  };
  // Record a use from useModuleScope_ of use Name/Symbol as local Name/Symbol
  SymbolRename AddUse(const SourceName &localName, const SourceName &useName);
  SymbolRename AddUse(const SourceName &, const SourceName &, Symbol *);
  void DoAddUse(const SourceName &, const SourceName &, Symbol &localSymbol,
      const Symbol &useSymbol);
  void AddUse(const GenericSpecInfo &);
  // If appropriate, erase a previously USE-associated symbol
  void EraseRenamedSymbol(const Symbol &);
  // Record a name appearing in a USE rename clause
  void AddUseRename(const SourceName &name) {
    useRenames_.emplace(std::make_pair(name, useModuleScope_));
  }
  bool IsUseRenamed(const SourceName &name) const {
    return useRenames_.find({name, useModuleScope_}) != useRenames_.end();
  }
  // Record a name appearing in a USE ONLY clause
  void AddUseOnly(const SourceName &name) {
    useOnly_.emplace(std::make_pair(name, useModuleScope_));
  }
  bool IsUseOnly(const SourceName &name) const {
    return useOnly_.find({name, useModuleScope_}) != useOnly_.end();
  }
  Scope *FindModule(const parser::Name &, Scope *ancestor = nullptr);
};

class InterfaceVisitor : public virtual ScopeHandler {
public:
  bool Pre(const parser::InterfaceStmt &);
  void Post(const parser::InterfaceStmt &);
  void Post(const parser::EndInterfaceStmt &);
  bool Pre(const parser::GenericSpec &);
  bool Pre(const parser::ProcedureStmt &);
  bool Pre(const parser::GenericStmt &);
  void Post(const parser::GenericStmt &);

  bool inInterfaceBlock() const;
  bool isGeneric() const;
  bool isAbstract() const;

protected:
  Symbol &GetGenericSymbol() {
    return DEREF(genericInfo_.top().symbol);
  }
  // Add to generic the symbol for the subprogram with the same name
  void CheckGenericProcedures(Symbol &);

private:
  // A new GenericInfo is pushed for each interface block and generic stmt
  struct GenericInfo {
    GenericInfo(bool isInterface, bool isAbstract = false)
        : isInterface{isInterface}, isAbstract{isAbstract} {}
    bool isInterface; // in interface block
    bool isAbstract; // in abstract interface block
    Symbol *symbol{nullptr}; // the generic symbol being defined
  };
  std::stack<GenericInfo> genericInfo_;
  const GenericInfo &GetGenericInfo() const { return genericInfo_.top(); }
  void SetGenericSymbol(Symbol &symbol) { genericInfo_.top().symbol = &symbol; }

  using ProcedureKind = parser::ProcedureStmt::Kind;
  // mapping of generic to its specific proc names and kinds
  std::multimap<Symbol *, std::pair<const parser::Name *, ProcedureKind>>
      specificProcs_;

  void AddSpecificProcs(const std::list<parser::Name> &, ProcedureKind);
  void ResolveSpecificsInGeneric(Symbol &generic);
};

class SubprogramVisitor : public virtual ScopeHandler, public InterfaceVisitor {
public:
  bool HandleStmtFunction(const parser::StmtFunctionStmt &);
  bool Pre(const parser::SubroutineStmt &);
  void Post(const parser::SubroutineStmt &);
  bool Pre(const parser::FunctionStmt &);
  void Post(const parser::FunctionStmt &);
  bool Pre(const parser::EntryStmt &);
  void Post(const parser::EntryStmt &);
  bool Pre(const parser::InterfaceBody::Subroutine &);
  void Post(const parser::InterfaceBody::Subroutine &);
  bool Pre(const parser::InterfaceBody::Function &);
  void Post(const parser::InterfaceBody::Function &);
  bool Pre(const parser::Suffix &);
  bool Pre(const parser::PrefixSpec &);
  void Post(const parser::ImplicitPart &);

  bool BeginSubprogram(
      const parser::Name &, Symbol::Flag, bool hasModulePrefix = false);
  bool BeginMpSubprogram(const parser::Name &);
  void PushBlockDataScope(const parser::Name &);
  void EndSubprogram();

protected:
  // Set when we see a stmt function that is really an array element assignment
  bool badStmtFuncFound_{false};

private:
  // Info about the current function: parse tree of the type in the PrefixSpec;
  // name and symbol of the function result from the Suffix; source location.
  struct {
    const parser::DeclarationTypeSpec *parsedType{nullptr};
    const parser::Name *resultName{nullptr};
    Symbol *resultSymbol{nullptr};
    std::optional<SourceName> source;
  } funcInfo_;

  // Edits an existing symbol created for earlier calls to a subprogram or ENTRY
  // so that it can be replaced by a later definition.
  bool HandlePreviousCalls(const parser::Name &, Symbol &, Symbol::Flag);
  void CheckExtantProc(const parser::Name &, Symbol::Flag);
  // Create a subprogram symbol in the current scope and push a new scope.
  Symbol &PushSubprogramScope(const parser::Name &, Symbol::Flag);
  Symbol *GetSpecificFromGeneric(const parser::Name &);
  SubprogramDetails &PostSubprogramStmt(const parser::Name &);
};

class DeclarationVisitor : public ArraySpecVisitor,
                           public virtual ScopeHandler {
public:
  using ArraySpecVisitor::Post;
  using ScopeHandler::Post;
  using ScopeHandler::Pre;

  bool Pre(const parser::Initialization &);
  void Post(const parser::EntityDecl &);
  void Post(const parser::ObjectDecl &);
  void Post(const parser::PointerDecl &);
  bool Pre(const parser::BindStmt &) { return BeginAttrs(); }
  void Post(const parser::BindStmt &) { EndAttrs(); }
  bool Pre(const parser::BindEntity &);
  bool Pre(const parser::OldParameterStmt &);
  bool Pre(const parser::NamedConstantDef &);
  bool Pre(const parser::NamedConstant &);
  void Post(const parser::EnumDef &);
  bool Pre(const parser::Enumerator &);
  bool Pre(const parser::AccessSpec &);
  bool Pre(const parser::AsynchronousStmt &);
  bool Pre(const parser::ContiguousStmt &);
  bool Pre(const parser::ExternalStmt &);
  bool Pre(const parser::IntentStmt &);
  bool Pre(const parser::IntrinsicStmt &);
  bool Pre(const parser::OptionalStmt &);
  bool Pre(const parser::ProtectedStmt &);
  bool Pre(const parser::ValueStmt &);
  bool Pre(const parser::VolatileStmt &);
  bool Pre(const parser::AllocatableStmt &) {
    objectDeclAttr_ = Attr::ALLOCATABLE;
    return true;
  }
  void Post(const parser::AllocatableStmt &) { objectDeclAttr_ = std::nullopt; }
  bool Pre(const parser::TargetStmt &) {
    objectDeclAttr_ = Attr::TARGET;
    return true;
  }
  void Post(const parser::TargetStmt &) { objectDeclAttr_ = std::nullopt; }
  void Post(const parser::DimensionStmt::Declaration &);
  void Post(const parser::CodimensionDecl &);
  bool Pre(const parser::TypeDeclarationStmt &) { return BeginDecl(); }
  void Post(const parser::TypeDeclarationStmt &);
  void Post(const parser::IntegerTypeSpec &);
  void Post(const parser::IntrinsicTypeSpec::Real &);
  void Post(const parser::IntrinsicTypeSpec::Complex &);
  void Post(const parser::IntrinsicTypeSpec::Logical &);
  void Post(const parser::IntrinsicTypeSpec::Character &);
  void Post(const parser::CharSelector::LengthAndKind &);
  void Post(const parser::CharLength &);
  void Post(const parser::LengthSelector &);
  bool Pre(const parser::KindParam &);
  bool Pre(const parser::DeclarationTypeSpec::Type &);
  void Post(const parser::DeclarationTypeSpec::Type &);
  bool Pre(const parser::DeclarationTypeSpec::Class &);
  void Post(const parser::DeclarationTypeSpec::Class &);
  bool Pre(const parser::DeclarationTypeSpec::Record &);
  void Post(const parser::DerivedTypeSpec &);
  bool Pre(const parser::DerivedTypeDef &);
  bool Pre(const parser::DerivedTypeStmt &);
  void Post(const parser::DerivedTypeStmt &);
  bool Pre(const parser::TypeParamDefStmt &) { return BeginDecl(); }
  void Post(const parser::TypeParamDefStmt &);
  bool Pre(const parser::TypeAttrSpec::Extends &);
  bool Pre(const parser::PrivateStmt &);
  bool Pre(const parser::SequenceStmt &);
  bool Pre(const parser::ComponentDefStmt &) { return BeginDecl(); }
  void Post(const parser::ComponentDefStmt &) { EndDecl(); }
  void Post(const parser::ComponentDecl &);
  bool Pre(const parser::ProcedureDeclarationStmt &);
  void Post(const parser::ProcedureDeclarationStmt &);
  bool Pre(const parser::DataComponentDefStmt &); // returns false
  bool Pre(const parser::ProcComponentDefStmt &);
  void Post(const parser::ProcComponentDefStmt &);
  bool Pre(const parser::ProcPointerInit &);
  void Post(const parser::ProcInterface &);
  void Post(const parser::ProcDecl &);
  bool Pre(const parser::TypeBoundProcedurePart &);
  void Post(const parser::TypeBoundProcedurePart &);
  void Post(const parser::ContainsStmt &);
  bool Pre(const parser::TypeBoundProcBinding &) { return BeginAttrs(); }
  void Post(const parser::TypeBoundProcBinding &) { EndAttrs(); }
  void Post(const parser::TypeBoundProcedureStmt::WithoutInterface &);
  void Post(const parser::TypeBoundProcedureStmt::WithInterface &);
  void Post(const parser::FinalProcedureStmt &);
  bool Pre(const parser::TypeBoundGenericStmt &);
  bool Pre(const parser::AllocateStmt &);
  void Post(const parser::AllocateStmt &);
  bool Pre(const parser::StructureConstructor &);
  bool Pre(const parser::NamelistStmt::Group &);
  bool Pre(const parser::IoControlSpec &);
  bool Pre(const parser::CommonStmt::Block &);
  bool Pre(const parser::CommonBlockObject &);
  void Post(const parser::CommonBlockObject &);
  bool Pre(const parser::EquivalenceStmt &);
  bool Pre(const parser::SaveStmt &);
  bool Pre(const parser::BasedPointerStmt &);

  void PointerInitialization(
      const parser::Name &, const parser::InitialDataTarget &);
  void PointerInitialization(
      const parser::Name &, const parser::ProcPointerInit &);
  void NonPointerInitialization(
      const parser::Name &, const parser::ConstantExpr &);
  void CheckExplicitInterface(const parser::Name &);
  void CheckBindings(const parser::TypeBoundProcedureStmt::WithoutInterface &);

  const parser::Name *ResolveDesignator(const parser::Designator &);

protected:
  bool BeginDecl();
  void EndDecl();
  Symbol &DeclareObjectEntity(const parser::Name &, Attrs = Attrs{});
  // Make sure that there's an entity in an enclosing scope called Name
  Symbol &FindOrDeclareEnclosingEntity(const parser::Name &);
  // Declare a LOCAL/LOCAL_INIT entity. If there isn't a type specified
  // it comes from the entity in the containing scope, or implicit rules.
  // Return pointer to the new symbol, or nullptr on error.
  Symbol *DeclareLocalEntity(const parser::Name &);
  // Declare a statement entity (i.e., an implied DO loop index for
  // a DATA statement or an array constructor).  If there isn't an explict
  // type specified, implicit rules apply. Return pointer to the new symbol,
  // or nullptr on error.
  Symbol *DeclareStatementEntity(const parser::DoVariable &,
      const std::optional<parser::IntegerTypeSpec> &);
  Symbol &MakeCommonBlockSymbol(const parser::Name &);
  Symbol &MakeCommonBlockSymbol(const std::optional<parser::Name> &);
  bool CheckUseError(const parser::Name &);
  void CheckAccessibility(const SourceName &, bool, Symbol &);
  void CheckCommonBlocks();
  void CheckSaveStmts();
  void CheckEquivalenceSets();
  bool CheckNotInBlock(const char *);
  bool NameIsKnownOrIntrinsic(const parser::Name &);

  // Each of these returns a pointer to a resolved Name (i.e. with symbol)
  // or nullptr in case of error.
  const parser::Name *ResolveStructureComponent(
      const parser::StructureComponent &);
  const parser::Name *ResolveDataRef(const parser::DataRef &);
  const parser::Name *ResolveName(const parser::Name &);
  bool PassesSharedLocalityChecks(const parser::Name &name, Symbol &symbol);
  Symbol *NoteInterfaceName(const parser::Name &);
  bool IsUplevelReference(const Symbol &);

  std::optional<SourceName> BeginCheckOnIndexUseInOwnBounds(
      const parser::DoVariable &name) {
    std::optional<SourceName> result{checkIndexUseInOwnBounds_};
    checkIndexUseInOwnBounds_ = name.thing.thing.source;
    return result;
  }
  void EndCheckOnIndexUseInOwnBounds(const std::optional<SourceName> &restore) {
    checkIndexUseInOwnBounds_ = restore;
  }

private:
  // The attribute corresponding to the statement containing an ObjectDecl
  std::optional<Attr> objectDeclAttr_;
  // Info about current character type while walking DeclTypeSpec.
  // Also captures any "*length" specifier on an individual declaration.
  struct {
    std::optional<ParamValue> length;
    std::optional<KindExpr> kind;
  } charInfo_;
  // Info about current derived type while walking DerivedTypeDef
  struct {
    const parser::Name *extends{nullptr}; // EXTENDS(name)
    bool privateComps{false}; // components are private by default
    bool privateBindings{false}; // bindings are private by default
    bool sawContains{false}; // currently processing bindings
    bool sequence{false}; // is a sequence type
    const Symbol *type{nullptr}; // derived type being defined
  } derivedTypeInfo_;
  // In a ProcedureDeclarationStmt or ProcComponentDefStmt, this is
  // the interface name, if any.
  const parser::Name *interfaceName_{nullptr};
  // Map type-bound generic to binding names of its specific bindings
  std::multimap<Symbol *, const parser::Name *> genericBindings_;
  // Info about current ENUM
  struct EnumeratorState {
    // Enum value must hold inside a C_INT (7.6.2).
    std::optional<int> value{0};
  } enumerationState_;
  // Set for OldParameterStmt processing
  bool inOldStyleParameterStmt_{false};
<<<<<<< HEAD
=======
  // Set when walking DATA & array constructor implied DO loop bounds
  // to warn about use of the implied DO intex therein.
  std::optional<SourceName> checkIndexUseInOwnBounds_;
>>>>>>> a2ce6ee6

  bool HandleAttributeStmt(Attr, const std::list<parser::Name> &);
  Symbol &HandleAttributeStmt(Attr, const parser::Name &);
  Symbol &DeclareUnknownEntity(const parser::Name &, Attrs);
  Symbol &DeclareProcEntity(const parser::Name &, Attrs, const ProcInterface &);
  void SetType(const parser::Name &, const DeclTypeSpec &);
  std::optional<DerivedTypeSpec> ResolveDerivedType(const parser::Name &);
  std::optional<DerivedTypeSpec> ResolveExtendsType(
      const parser::Name &, const parser::Name *);
  Symbol *MakeTypeSymbol(const SourceName &, Details &&);
  Symbol *MakeTypeSymbol(const parser::Name &, Details &&);
  bool OkToAddComponent(const parser::Name &, const Symbol * = nullptr);
  ParamValue GetParamValue(
      const parser::TypeParamValue &, common::TypeParamAttr attr);
  void CheckCommonBlockDerivedType(const SourceName &, const Symbol &);
  std::optional<MessageFixedText> CheckSaveAttr(const Symbol &);
  Attrs HandleSaveName(const SourceName &, Attrs);
  void AddSaveName(std::set<SourceName> &, const SourceName &);
  void SetSaveAttr(Symbol &);
  bool HandleUnrestrictedSpecificIntrinsicFunction(const parser::Name &);
  const parser::Name *FindComponent(const parser::Name *, const parser::Name &);
  void Initialization(const parser::Name &, const parser::Initialization &,
      bool inComponentDecl);
  bool PassesLocalityChecks(const parser::Name &name, Symbol &symbol);
  bool CheckForHostAssociatedImplicit(const parser::Name &);

  // Declare an object or procedure entity.
  // T is one of: EntityDetails, ObjectEntityDetails, ProcEntityDetails
  template <typename T>
  Symbol &DeclareEntity(const parser::Name &name, Attrs attrs) {
    Symbol &symbol{MakeSymbol(name, attrs)};
    if (context().HasError(symbol) || symbol.has<T>()) {
      return symbol; // OK or error already reported
    } else if (symbol.has<UnknownDetails>()) {
      symbol.set_details(T{});
      return symbol;
    } else if (auto *details{symbol.detailsIf<EntityDetails>()}) {
      symbol.set_details(T{std::move(*details)});
      return symbol;
    } else if (std::is_same_v<EntityDetails, T> &&
        (symbol.has<ObjectEntityDetails>() ||
            symbol.has<ProcEntityDetails>())) {
      return symbol; // OK
    } else if (auto *details{symbol.detailsIf<UseDetails>()}) {
      Say(name.source,
          "'%s' is use-associated from module '%s' and cannot be re-declared"_err_en_US,
          name.source, GetUsedModule(*details).name());
    } else if (auto *details{symbol.detailsIf<SubprogramNameDetails>()}) {
      if (details->kind() == SubprogramKind::Module) {
        Say2(name,
            "Declaration of '%s' conflicts with its use as module procedure"_err_en_US,
            symbol, "Module procedure definition"_en_US);
      } else if (details->kind() == SubprogramKind::Internal) {
        Say2(name,
            "Declaration of '%s' conflicts with its use as internal procedure"_err_en_US,
            symbol, "Internal procedure definition"_en_US);
      } else {
        DIE("unexpected kind");
      }
    } else if (std::is_same_v<ObjectEntityDetails, T> &&
        symbol.has<ProcEntityDetails>()) {
      SayWithDecl(
          name, symbol, "'%s' is already declared as a procedure"_err_en_US);
    } else if (std::is_same_v<ProcEntityDetails, T> &&
        symbol.has<ObjectEntityDetails>()) {
      if (InCommonBlock(symbol)) {
        SayWithDecl(name, symbol,
            "'%s' may not be a procedure as it is in a COMMON block"_err_en_US);
      } else {
        SayWithDecl(
            name, symbol, "'%s' is already declared as an object"_err_en_US);
      }
    } else if (!CheckPossibleBadForwardRef(symbol)) {
      SayAlreadyDeclared(name, symbol);
    }
    context().SetError(symbol);
    return symbol;
  }
  bool HasCycle(const Symbol &, const ProcInterface &);
};

// Resolve construct entities and statement entities.
// Check that construct names don't conflict with other names.
class ConstructVisitor : public virtual DeclarationVisitor {
public:
  bool Pre(const parser::ConcurrentHeader &);
  bool Pre(const parser::LocalitySpec::Local &);
  bool Pre(const parser::LocalitySpec::LocalInit &);
  bool Pre(const parser::LocalitySpec::Shared &);
  bool Pre(const parser::AcSpec &);
  bool Pre(const parser::AcImpliedDo &);
  bool Pre(const parser::DataImpliedDo &);
  bool Pre(const parser::DataIDoObject &);
  bool Pre(const parser::DataStmtObject &);
  bool Pre(const parser::DataStmtValue &);
  bool Pre(const parser::DoConstruct &);
  void Post(const parser::DoConstruct &);
  bool Pre(const parser::ForallConstruct &);
  void Post(const parser::ForallConstruct &);
  bool Pre(const parser::ForallStmt &);
  void Post(const parser::ForallStmt &);
  bool Pre(const parser::BlockStmt &);
  bool Pre(const parser::EndBlockStmt &);
  void Post(const parser::Selector &);
  void Post(const parser::AssociateStmt &);
  void Post(const parser::EndAssociateStmt &);
  bool Pre(const parser::Association &);
  void Post(const parser::SelectTypeStmt &);
  void Post(const parser::SelectRankStmt &);
  bool Pre(const parser::SelectTypeConstruct &);
  void Post(const parser::SelectTypeConstruct &);
  bool Pre(const parser::SelectTypeConstruct::TypeCase &);
  void Post(const parser::SelectTypeConstruct::TypeCase &);
  // Creates Block scopes with neither symbol name nor symbol details.
  bool Pre(const parser::SelectRankConstruct::RankCase &);
  void Post(const parser::SelectRankConstruct::RankCase &);
  void Post(const parser::TypeGuardStmt::Guard &);
  void Post(const parser::SelectRankCaseStmt::Rank &);
  bool Pre(const parser::ChangeTeamStmt &);
  void Post(const parser::EndChangeTeamStmt &);
  void Post(const parser::CoarrayAssociation &);

  // Definitions of construct names
  bool Pre(const parser::WhereConstructStmt &x) { return CheckDef(x.t); }
  bool Pre(const parser::ForallConstructStmt &x) { return CheckDef(x.t); }
  bool Pre(const parser::CriticalStmt &x) { return CheckDef(x.t); }
  bool Pre(const parser::LabelDoStmt &) {
    return false; // error recovery
  }
  bool Pre(const parser::NonLabelDoStmt &x) { return CheckDef(x.t); }
  bool Pre(const parser::IfThenStmt &x) { return CheckDef(x.t); }
  bool Pre(const parser::SelectCaseStmt &x) { return CheckDef(x.t); }
  bool Pre(const parser::SelectRankConstruct &);
  void Post(const parser::SelectRankConstruct &);
  bool Pre(const parser::SelectRankStmt &x) {
    return CheckDef(std::get<0>(x.t));
  }
  bool Pre(const parser::SelectTypeStmt &x) {
    return CheckDef(std::get<0>(x.t));
  }

  // References to construct names
  void Post(const parser::MaskedElsewhereStmt &x) { CheckRef(x.t); }
  void Post(const parser::ElsewhereStmt &x) { CheckRef(x.v); }
  void Post(const parser::EndWhereStmt &x) { CheckRef(x.v); }
  void Post(const parser::EndForallStmt &x) { CheckRef(x.v); }
  void Post(const parser::EndCriticalStmt &x) { CheckRef(x.v); }
  void Post(const parser::EndDoStmt &x) { CheckRef(x.v); }
  void Post(const parser::ElseIfStmt &x) { CheckRef(x.t); }
  void Post(const parser::ElseStmt &x) { CheckRef(x.v); }
  void Post(const parser::EndIfStmt &x) { CheckRef(x.v); }
  void Post(const parser::CaseStmt &x) { CheckRef(x.t); }
  void Post(const parser::EndSelectStmt &x) { CheckRef(x.v); }
  void Post(const parser::SelectRankCaseStmt &x) { CheckRef(x.t); }
  void Post(const parser::TypeGuardStmt &x) { CheckRef(x.t); }
  void Post(const parser::CycleStmt &x) { CheckRef(x.v); }
  void Post(const parser::ExitStmt &x) { CheckRef(x.v); }

private:
  // R1105 selector -> expr | variable
  // expr is set in either case unless there were errors
  struct Selector {
    Selector() {}
    Selector(const SourceName &source, MaybeExpr &&expr)
        : source{source}, expr{std::move(expr)} {}
    operator bool() const { return expr.has_value(); }
    parser::CharBlock source;
    MaybeExpr expr;
  };
  // association -> [associate-name =>] selector
  struct Association {
    const parser::Name *name{nullptr};
    Selector selector;
  };
  std::vector<Association> associationStack_;
  Association *currentAssociation_{nullptr};

  template <typename T> bool CheckDef(const T &t) {
    return CheckDef(std::get<std::optional<parser::Name>>(t));
  }
  template <typename T> void CheckRef(const T &t) {
    CheckRef(std::get<std::optional<parser::Name>>(t));
  }
  bool CheckDef(const std::optional<parser::Name> &);
  void CheckRef(const std::optional<parser::Name> &);
  const DeclTypeSpec &ToDeclTypeSpec(evaluate::DynamicType &&);
  const DeclTypeSpec &ToDeclTypeSpec(
      evaluate::DynamicType &&, MaybeSubscriptIntExpr &&length);
  Symbol *MakeAssocEntity();
  void SetTypeFromAssociation(Symbol &);
  void SetAttrsFromAssociation(Symbol &);
  Selector ResolveSelector(const parser::Selector &);
  void ResolveIndexName(const parser::ConcurrentControl &control);
  void SetCurrentAssociation(std::size_t n);
  Association &GetCurrentAssociation();
  void PushAssociation();
  void PopAssociation(std::size_t count = 1);
};

// Create scopes for OpenACC constructs
class AccVisitor : public virtual DeclarationVisitor {
public:
  void AddAccSourceRange(const parser::CharBlock &);

  static bool NeedsScope(const parser::OpenACCBlockConstruct &);

  bool Pre(const parser::OpenACCBlockConstruct &);
  void Post(const parser::OpenACCBlockConstruct &);
  bool Pre(const parser::AccBeginBlockDirective &x) {
    AddAccSourceRange(x.source);
    return true;
  }
  void Post(const parser::AccBeginBlockDirective &) {
    messageHandler().set_currStmtSource(std::nullopt);
  }
  bool Pre(const parser::AccEndBlockDirective &x) {
    AddAccSourceRange(x.source);
    return true;
  }
  void Post(const parser::AccEndBlockDirective &) {
    messageHandler().set_currStmtSource(std::nullopt);
  }
  bool Pre(const parser::AccBeginLoopDirective &x) {
    AddAccSourceRange(x.source);
    return true;
  }
  void Post(const parser::AccBeginLoopDirective &x) {
    messageHandler().set_currStmtSource(std::nullopt);
  }
};

bool AccVisitor::NeedsScope(const parser::OpenACCBlockConstruct &x) {
  const auto &beginBlockDir{std::get<parser::AccBeginBlockDirective>(x.t)};
  const auto &beginDir{std::get<parser::AccBlockDirective>(beginBlockDir.t)};
  switch (beginDir.v) {
  case llvm::acc::Directive::ACCD_data:
  case llvm::acc::Directive::ACCD_host_data:
  case llvm::acc::Directive::ACCD_kernels:
  case llvm::acc::Directive::ACCD_parallel:
  case llvm::acc::Directive::ACCD_serial:
    return true;
  default:
    return false;
  }
}

void AccVisitor::AddAccSourceRange(const parser::CharBlock &source) {
  messageHandler().set_currStmtSource(source);
  currScope().AddSourceRange(source);
}

bool AccVisitor::Pre(const parser::OpenACCBlockConstruct &x) {
  if (NeedsScope(x)) {
    PushScope(Scope::Kind::Block, nullptr);
  }
  return true;
}

void AccVisitor::Post(const parser::OpenACCBlockConstruct &x) {
  if (NeedsScope(x)) {
    PopScope();
  }
}

// Create scopes for OpenMP constructs
class OmpVisitor : public virtual DeclarationVisitor {
public:
  void AddOmpSourceRange(const parser::CharBlock &);

  static bool NeedsScope(const parser::OpenMPBlockConstruct &);

  bool Pre(const parser::OpenMPBlockConstruct &);
  void Post(const parser::OpenMPBlockConstruct &);
  bool Pre(const parser::OmpBeginBlockDirective &x) {
    AddOmpSourceRange(x.source);
    return true;
  }
  void Post(const parser::OmpBeginBlockDirective &) {
    messageHandler().set_currStmtSource(std::nullopt);
  }
  bool Pre(const parser::OmpEndBlockDirective &x) {
    AddOmpSourceRange(x.source);
    return true;
  }
  void Post(const parser::OmpEndBlockDirective &) {
    messageHandler().set_currStmtSource(std::nullopt);
  }

  bool Pre(const parser::OpenMPLoopConstruct &) {
    PushScope(Scope::Kind::Block, nullptr);
    return true;
  }
  void Post(const parser::OpenMPLoopConstruct &) { PopScope(); }
  bool Pre(const parser::OmpBeginLoopDirective &x) {
    AddOmpSourceRange(x.source);
    return true;
  }
  void Post(const parser::OmpBeginLoopDirective &) {
    messageHandler().set_currStmtSource(std::nullopt);
  }
  bool Pre(const parser::OmpEndLoopDirective &x) {
    AddOmpSourceRange(x.source);
    return true;
  }
  void Post(const parser::OmpEndLoopDirective &) {
    messageHandler().set_currStmtSource(std::nullopt);
  }

  bool Pre(const parser::OpenMPSectionsConstruct &) {
    PushScope(Scope::Kind::Block, nullptr);
    return true;
  }
  void Post(const parser::OpenMPSectionsConstruct &) { PopScope(); }
  bool Pre(const parser::OmpBeginSectionsDirective &x) {
    AddOmpSourceRange(x.source);
    return true;
  }
  void Post(const parser::OmpBeginSectionsDirective &) {
    messageHandler().set_currStmtSource(std::nullopt);
  }
  bool Pre(const parser::OmpEndSectionsDirective &x) {
    AddOmpSourceRange(x.source);
    return true;
  }
  void Post(const parser::OmpEndSectionsDirective &) {
    messageHandler().set_currStmtSource(std::nullopt);
  }
};

bool OmpVisitor::NeedsScope(const parser::OpenMPBlockConstruct &x) {
  const auto &beginBlockDir{std::get<parser::OmpBeginBlockDirective>(x.t)};
  const auto &beginDir{std::get<parser::OmpBlockDirective>(beginBlockDir.t)};
  switch (beginDir.v) {
  case llvm::omp::Directive::OMPD_target_data:
  case llvm::omp::Directive::OMPD_master:
  case llvm::omp::Directive::OMPD_ordered:
  case llvm::omp::Directive::OMPD_taskgroup:
    return false;
  default:
    return true;
  }
}

void OmpVisitor::AddOmpSourceRange(const parser::CharBlock &source) {
  messageHandler().set_currStmtSource(source);
  currScope().AddSourceRange(source);
}

bool OmpVisitor::Pre(const parser::OpenMPBlockConstruct &x) {
  if (NeedsScope(x)) {
    PushScope(Scope::Kind::Block, nullptr);
  }
  return true;
}

void OmpVisitor::Post(const parser::OpenMPBlockConstruct &x) {
  if (NeedsScope(x)) {
    PopScope();
  }
}

// Walk the parse tree and resolve names to symbols.
class ResolveNamesVisitor : public virtual ScopeHandler,
                            public ModuleVisitor,
                            public SubprogramVisitor,
                            public ConstructVisitor,
                            public OmpVisitor,
                            public AccVisitor {
public:
  using AccVisitor::Post;
  using AccVisitor::Pre;
  using ArraySpecVisitor::Post;
  using ConstructVisitor::Post;
  using ConstructVisitor::Pre;
  using DeclarationVisitor::Post;
  using DeclarationVisitor::Pre;
  using ImplicitRulesVisitor::Post;
  using ImplicitRulesVisitor::Pre;
  using InterfaceVisitor::Post;
  using InterfaceVisitor::Pre;
  using ModuleVisitor::Post;
  using ModuleVisitor::Pre;
  using OmpVisitor::Post;
  using OmpVisitor::Pre;
  using ScopeHandler::Post;
  using ScopeHandler::Pre;
  using SubprogramVisitor::Post;
  using SubprogramVisitor::Pre;

  ResolveNamesVisitor(SemanticsContext &context, ImplicitRulesMap &rules)
      : BaseVisitor{context, *this, rules} {
    PushScope(context.globalScope());
  }

  // Default action for a parse tree node is to visit children.
  template <typename T> bool Pre(const T &) { return true; }
  template <typename T> void Post(const T &) {}

  bool Pre(const parser::SpecificationPart &);
  void Post(const parser::Program &);
  bool Pre(const parser::ImplicitStmt &);
  void Post(const parser::PointerObject &);
  void Post(const parser::AllocateObject &);
  bool Pre(const parser::PointerAssignmentStmt &);
  void Post(const parser::Designator &);
  template <typename A, typename B>
  void Post(const parser::LoopBounds<A, B> &x) {
    ResolveName(*parser::Unwrap<parser::Name>(x.name));
  }
  void Post(const parser::ProcComponentRef &);
  bool Pre(const parser::FunctionReference &);
  bool Pre(const parser::CallStmt &);
  bool Pre(const parser::ImportStmt &);
  void Post(const parser::TypeGuardStmt &);
  bool Pre(const parser::StmtFunctionStmt &);
  bool Pre(const parser::DefinedOpName &);
  bool Pre(const parser::ProgramUnit &);
  void Post(const parser::AssignStmt &);
  void Post(const parser::AssignedGotoStmt &);

  // These nodes should never be reached: they are handled in ProgramUnit
  bool Pre(const parser::MainProgram &) {
    llvm_unreachable("This node is handled in ProgramUnit");
  }
  bool Pre(const parser::FunctionSubprogram &) {
    llvm_unreachable("This node is handled in ProgramUnit");
  }
  bool Pre(const parser::SubroutineSubprogram &) {
    llvm_unreachable("This node is handled in ProgramUnit");
  }
  bool Pre(const parser::SeparateModuleSubprogram &) {
    llvm_unreachable("This node is handled in ProgramUnit");
  }
  bool Pre(const parser::Module &) {
    llvm_unreachable("This node is handled in ProgramUnit");
  }
  bool Pre(const parser::Submodule &) {
    llvm_unreachable("This node is handled in ProgramUnit");
  }
  bool Pre(const parser::BlockData &) {
    llvm_unreachable("This node is handled in ProgramUnit");
  }

  void NoteExecutablePartCall(Symbol::Flag, const parser::Call &);

  friend void ResolveSpecificationParts(SemanticsContext &, const Symbol &);

private:
  // Kind of procedure we are expecting to see in a ProcedureDesignator
  std::optional<Symbol::Flag> expectedProcFlag_;
  std::optional<SourceName> prevImportStmt_;

  void PreSpecificationConstruct(const parser::SpecificationConstruct &);
  void CreateCommonBlockSymbols(const parser::CommonStmt &);
  void CreateGeneric(const parser::GenericSpec &);
  void FinishSpecificationPart(const std::list<parser::DeclarationConstruct> &);
  void AnalyzeStmtFunctionStmt(const parser::StmtFunctionStmt &);
  void CheckImports();
  void CheckImport(const SourceName &, const SourceName &);
  void HandleCall(Symbol::Flag, const parser::Call &);
  void HandleProcedureName(Symbol::Flag, const parser::Name &);
  bool CheckImplicitNoneExternal(const SourceName &, const Symbol &);
  bool SetProcFlag(const parser::Name &, Symbol &, Symbol::Flag);
  void ResolveSpecificationParts(ProgramTree &);
  void AddSubpNames(ProgramTree &);
  bool BeginScopeForNode(const ProgramTree &);
  void FinishSpecificationParts(const ProgramTree &);
  void FinishDerivedTypeInstantiation(Scope &);
  void ResolveExecutionParts(const ProgramTree &);
};

// ImplicitRules implementation

bool ImplicitRules::isImplicitNoneType() const {
  if (isImplicitNoneType_) {
    return true;
  } else if (map_.empty() && inheritFromParent_) {
    return parent_->isImplicitNoneType();
  } else {
    return false; // default if not specified
  }
}

bool ImplicitRules::isImplicitNoneExternal() const {
  if (isImplicitNoneExternal_) {
    return true;
  } else if (inheritFromParent_) {
    return parent_->isImplicitNoneExternal();
  } else {
    return false; // default if not specified
  }
}

const DeclTypeSpec *ImplicitRules::GetType(
    SourceName name, bool respectImplicitNoneType) const {
  char ch{name.begin()[0]};
  if (isImplicitNoneType_ && respectImplicitNoneType) {
    return nullptr;
  } else if (auto it{map_.find(ch)}; it != map_.end()) {
    return &*it->second;
  } else if (inheritFromParent_) {
    return parent_->GetType(name, respectImplicitNoneType);
  } else if (ch >= 'i' && ch <= 'n') {
    return &context_.MakeNumericType(TypeCategory::Integer);
  } else if (ch >= 'a' && ch <= 'z') {
    return &context_.MakeNumericType(TypeCategory::Real);
  } else {
    return nullptr;
  }
}

void ImplicitRules::SetTypeMapping(const DeclTypeSpec &type,
    parser::Location fromLetter, parser::Location toLetter) {
  for (char ch = *fromLetter; ch; ch = ImplicitRules::Incr(ch)) {
    auto res{map_.emplace(ch, type)};
    if (!res.second) {
      context_.Say(parser::CharBlock{fromLetter},
          "More than one implicit type specified for '%c'"_err_en_US, ch);
    }
    if (ch == *toLetter) {
      break;
    }
  }
}

// Return the next char after ch in a way that works for ASCII or EBCDIC.
// Return '\0' for the char after 'z'.
char ImplicitRules::Incr(char ch) {
  switch (ch) {
  case 'i':
    return 'j';
  case 'r':
    return 's';
  case 'z':
    return '\0';
  default:
    return ch + 1;
  }
}

llvm::raw_ostream &operator<<(
    llvm::raw_ostream &o, const ImplicitRules &implicitRules) {
  o << "ImplicitRules:\n";
  for (char ch = 'a'; ch; ch = ImplicitRules::Incr(ch)) {
    ShowImplicitRule(o, implicitRules, ch);
  }
  ShowImplicitRule(o, implicitRules, '_');
  ShowImplicitRule(o, implicitRules, '$');
  ShowImplicitRule(o, implicitRules, '@');
  return o;
}
void ShowImplicitRule(
    llvm::raw_ostream &o, const ImplicitRules &implicitRules, char ch) {
  auto it{implicitRules.map_.find(ch)};
  if (it != implicitRules.map_.end()) {
    o << "  " << ch << ": " << *it->second << '\n';
  }
}

template <typename T> void BaseVisitor::Walk(const T &x) {
  parser::Walk(x, *this_);
}

void BaseVisitor::MakePlaceholder(
    const parser::Name &name, MiscDetails::Kind kind) {
  if (!name.symbol) {
    name.symbol = &context_->globalScope().MakeSymbol(
        name.source, Attrs{}, MiscDetails{kind});
  }
}

// AttrsVisitor implementation

bool AttrsVisitor::BeginAttrs() {
  CHECK(!attrs_);
  attrs_ = std::make_optional<Attrs>();
  return true;
}
Attrs AttrsVisitor::GetAttrs() {
  CHECK(attrs_);
  return *attrs_;
}
Attrs AttrsVisitor::EndAttrs() {
  Attrs result{GetAttrs()};
  attrs_.reset();
  passName_ = std::nullopt;
  bindName_.reset();
  return result;
}

bool AttrsVisitor::SetPassNameOn(Symbol &symbol) {
  if (!passName_) {
    return false;
  }
  std::visit(common::visitors{
                 [&](ProcEntityDetails &x) { x.set_passName(*passName_); },
                 [&](ProcBindingDetails &x) { x.set_passName(*passName_); },
                 [](auto &) { common::die("unexpected pass name"); },
             },
      symbol.details());
  return true;
}

void AttrsVisitor::SetBindNameOn(Symbol &symbol) {
  if (!attrs_ || !attrs_->test(Attr::BIND_C)) {
    return;
  }
  std::optional<std::string> label{
      evaluate::GetScalarConstantValue<evaluate::Ascii>(bindName_)};
  // 18.9.2(2): discard leading and trailing blanks, ignore if all blank
  if (label) {
    auto first{label->find_first_not_of(" ")};
    if (first == std::string::npos) {
      // Empty NAME= means no binding at all (18.10.2p2)
      Say(currStmtSource().value(), "Blank binding label ignored"_en_US);
      return;
    }
    auto last{label->find_last_not_of(" ")};
    label = label->substr(first, last - first + 1);
  } else {
    label = parser::ToLowerCaseLetters(symbol.name().ToString());
  }
  symbol.SetBindName(std::move(*label));
}

void AttrsVisitor::Post(const parser::LanguageBindingSpec &x) {
  CHECK(attrs_);
  if (CheckAndSet(Attr::BIND_C)) {
    if (x.v) {
      bindName_ = EvaluateExpr(*x.v);
    }
  }
}
bool AttrsVisitor::Pre(const parser::IntentSpec &x) {
  CHECK(attrs_);
  CheckAndSet(IntentSpecToAttr(x));
  return false;
}
bool AttrsVisitor::Pre(const parser::Pass &x) {
  if (CheckAndSet(Attr::PASS)) {
    if (x.v) {
      passName_ = x.v->source;
      MakePlaceholder(*x.v, MiscDetails::Kind::PassName);
    }
  }
  return false;
}

// C730, C743, C755, C778, C1543 say no attribute or prefix repetitions
bool AttrsVisitor::IsDuplicateAttr(Attr attrName) {
  if (attrs_->test(attrName)) {
    Say(currStmtSource().value(),
        "Attribute '%s' cannot be used more than once"_en_US,
        AttrToString(attrName));
    return true;
  }
  return false;
}

// See if attrName violates a constraint cause by a conflict.  attr1 and attr2
// name attributes that cannot be used on the same declaration
bool AttrsVisitor::HaveAttrConflict(Attr attrName, Attr attr1, Attr attr2) {
  if ((attrName == attr1 && attrs_->test(attr2)) ||
      (attrName == attr2 && attrs_->test(attr1))) {
    Say(currStmtSource().value(),
        "Attributes '%s' and '%s' conflict with each other"_err_en_US,
        AttrToString(attr1), AttrToString(attr2));
    return true;
  }
  return false;
}
// C759, C1543
bool AttrsVisitor::IsConflictingAttr(Attr attrName) {
  return HaveAttrConflict(attrName, Attr::INTENT_IN, Attr::INTENT_INOUT) ||
      HaveAttrConflict(attrName, Attr::INTENT_IN, Attr::INTENT_OUT) ||
      HaveAttrConflict(attrName, Attr::INTENT_INOUT, Attr::INTENT_OUT) ||
      HaveAttrConflict(attrName, Attr::PASS, Attr::NOPASS) || // C781
      HaveAttrConflict(attrName, Attr::PURE, Attr::IMPURE) ||
      HaveAttrConflict(attrName, Attr::PUBLIC, Attr::PRIVATE) ||
      HaveAttrConflict(attrName, Attr::RECURSIVE, Attr::NON_RECURSIVE);
}
bool AttrsVisitor::CheckAndSet(Attr attrName) {
  CHECK(attrs_);
  if (IsConflictingAttr(attrName) || IsDuplicateAttr(attrName)) {
    return false;
  }
  attrs_->set(attrName);
  return true;
}

// DeclTypeSpecVisitor implementation

const DeclTypeSpec *DeclTypeSpecVisitor::GetDeclTypeSpec() {
  return state_.declTypeSpec;
}

void DeclTypeSpecVisitor::BeginDeclTypeSpec() {
  CHECK(!state_.expectDeclTypeSpec);
  CHECK(!state_.declTypeSpec);
  state_.expectDeclTypeSpec = true;
}
void DeclTypeSpecVisitor::EndDeclTypeSpec() {
  CHECK(state_.expectDeclTypeSpec);
  state_ = {};
}

void DeclTypeSpecVisitor::SetDeclTypeSpecCategory(
    DeclTypeSpec::Category category) {
  CHECK(state_.expectDeclTypeSpec);
  state_.derived.category = category;
}

bool DeclTypeSpecVisitor::Pre(const parser::TypeGuardStmt &) {
  BeginDeclTypeSpec();
  return true;
}
void DeclTypeSpecVisitor::Post(const parser::TypeGuardStmt &) {
  EndDeclTypeSpec();
}

void DeclTypeSpecVisitor::Post(const parser::TypeSpec &typeSpec) {
  // Record the resolved DeclTypeSpec in the parse tree for use by
  // expression semantics if the DeclTypeSpec is a valid TypeSpec.
  // The grammar ensures that it's an intrinsic or derived type spec,
  // not TYPE(*) or CLASS(*) or CLASS(T).
  if (const DeclTypeSpec * spec{state_.declTypeSpec}) {
    switch (spec->category()) {
    case DeclTypeSpec::Numeric:
    case DeclTypeSpec::Logical:
    case DeclTypeSpec::Character:
      typeSpec.declTypeSpec = spec;
      break;
    case DeclTypeSpec::TypeDerived:
      if (const DerivedTypeSpec * derived{spec->AsDerived()}) {
        CheckForAbstractType(derived->typeSymbol()); // C703
        typeSpec.declTypeSpec = spec;
      }
      break;
    default:
      CRASH_NO_CASE;
    }
  }
}

void DeclTypeSpecVisitor::Post(
    const parser::IntrinsicTypeSpec::DoublePrecision &) {
  MakeNumericType(TypeCategory::Real, context().doublePrecisionKind());
}
void DeclTypeSpecVisitor::Post(
    const parser::IntrinsicTypeSpec::DoubleComplex &) {
  MakeNumericType(TypeCategory::Complex, context().doublePrecisionKind());
}
void DeclTypeSpecVisitor::MakeNumericType(TypeCategory category, int kind) {
  SetDeclTypeSpec(context().MakeNumericType(category, kind));
}

void DeclTypeSpecVisitor::CheckForAbstractType(const Symbol &typeSymbol) {
  if (typeSymbol.attrs().test(Attr::ABSTRACT)) {
    Say("ABSTRACT derived type may not be used here"_err_en_US);
  }
}

void DeclTypeSpecVisitor::Post(const parser::DeclarationTypeSpec::ClassStar &) {
  SetDeclTypeSpec(context().globalScope().MakeClassStarType());
}
void DeclTypeSpecVisitor::Post(const parser::DeclarationTypeSpec::TypeStar &) {
  SetDeclTypeSpec(context().globalScope().MakeTypeStarType());
}

// Check that we're expecting to see a DeclTypeSpec (and haven't seen one yet)
// and save it in state_.declTypeSpec.
void DeclTypeSpecVisitor::SetDeclTypeSpec(const DeclTypeSpec &declTypeSpec) {
  CHECK(state_.expectDeclTypeSpec);
  CHECK(!state_.declTypeSpec);
  state_.declTypeSpec = &declTypeSpec;
}

KindExpr DeclTypeSpecVisitor::GetKindParamExpr(
    TypeCategory category, const std::optional<parser::KindSelector> &kind) {
  return AnalyzeKindSelector(context(), category, kind);
}

// MessageHandler implementation

Message &MessageHandler::Say(MessageFixedText &&msg) {
  return context_->Say(currStmtSource().value(), std::move(msg));
}
Message &MessageHandler::Say(MessageFormattedText &&msg) {
  return context_->Say(currStmtSource().value(), std::move(msg));
}
Message &MessageHandler::Say(const SourceName &name, MessageFixedText &&msg) {
  return Say(name, std::move(msg), name);
}

// ImplicitRulesVisitor implementation

void ImplicitRulesVisitor::Post(const parser::ParameterStmt &) {
  prevParameterStmt_ = currStmtSource();
}

bool ImplicitRulesVisitor::Pre(const parser::ImplicitStmt &x) {
  bool result{
      std::visit(common::visitors{
                     [&](const std::list<ImplicitNoneNameSpec> &y) {
                       return HandleImplicitNone(y);
                     },
                     [&](const std::list<parser::ImplicitSpec> &) {
                       if (prevImplicitNoneType_) {
                         Say("IMPLICIT statement after IMPLICIT NONE or "
                             "IMPLICIT NONE(TYPE) statement"_err_en_US);
                         return false;
                       }
                       implicitRules_->set_isImplicitNoneType(false);
                       return true;
                     },
                 },
          x.u)};
  prevImplicit_ = currStmtSource();
  return result;
}

bool ImplicitRulesVisitor::Pre(const parser::LetterSpec &x) {
  auto loLoc{std::get<parser::Location>(x.t)};
  auto hiLoc{loLoc};
  if (auto hiLocOpt{std::get<std::optional<parser::Location>>(x.t)}) {
    hiLoc = *hiLocOpt;
    if (*hiLoc < *loLoc) {
      Say(hiLoc, "'%s' does not follow '%s' alphabetically"_err_en_US,
          std::string(hiLoc, 1), std::string(loLoc, 1));
      return false;
    }
  }
  implicitRules_->SetTypeMapping(*GetDeclTypeSpec(), loLoc, hiLoc);
  return false;
}

bool ImplicitRulesVisitor::Pre(const parser::ImplicitSpec &) {
  BeginDeclTypeSpec();
  set_allowForwardReferenceToDerivedType(true);
  return true;
}

void ImplicitRulesVisitor::Post(const parser::ImplicitSpec &) {
  EndDeclTypeSpec();
}

void ImplicitRulesVisitor::SetScope(const Scope &scope) {
  implicitRules_ = &DEREF(implicitRulesMap_).at(&scope);
  prevImplicit_ = std::nullopt;
  prevImplicitNone_ = std::nullopt;
  prevImplicitNoneType_ = std::nullopt;
  prevParameterStmt_ = std::nullopt;
}
void ImplicitRulesVisitor::BeginScope(const Scope &scope) {
  // find or create implicit rules for this scope
  DEREF(implicitRulesMap_).try_emplace(&scope, context(), implicitRules_);
  SetScope(scope);
}

// TODO: for all of these errors, reference previous statement too
bool ImplicitRulesVisitor::HandleImplicitNone(
    const std::list<ImplicitNoneNameSpec> &nameSpecs) {
  if (prevImplicitNone_) {
    Say("More than one IMPLICIT NONE statement"_err_en_US);
    Say(*prevImplicitNone_, "Previous IMPLICIT NONE statement"_en_US);
    return false;
  }
  if (prevParameterStmt_) {
    Say("IMPLICIT NONE statement after PARAMETER statement"_err_en_US);
    return false;
  }
  prevImplicitNone_ = currStmtSource();
  bool implicitNoneTypeNever{
      context().IsEnabled(common::LanguageFeature::ImplicitNoneTypeNever)};
  if (nameSpecs.empty()) {
    if (!implicitNoneTypeNever) {
      prevImplicitNoneType_ = currStmtSource();
      implicitRules_->set_isImplicitNoneType(true);
      if (prevImplicit_) {
        Say("IMPLICIT NONE statement after IMPLICIT statement"_err_en_US);
        return false;
      }
    }
  } else {
    int sawType{0};
    int sawExternal{0};
    for (const auto noneSpec : nameSpecs) {
      switch (noneSpec) {
      case ImplicitNoneNameSpec::External:
        implicitRules_->set_isImplicitNoneExternal(true);
        ++sawExternal;
        break;
      case ImplicitNoneNameSpec::Type:
        if (!implicitNoneTypeNever) {
          prevImplicitNoneType_ = currStmtSource();
          implicitRules_->set_isImplicitNoneType(true);
          if (prevImplicit_) {
            Say("IMPLICIT NONE(TYPE) after IMPLICIT statement"_err_en_US);
            return false;
          }
          ++sawType;
        }
        break;
      }
    }
    if (sawType > 1) {
      Say("TYPE specified more than once in IMPLICIT NONE statement"_err_en_US);
      return false;
    }
    if (sawExternal > 1) {
      Say("EXTERNAL specified more than once in IMPLICIT NONE statement"_err_en_US);
      return false;
    }
  }
  return true;
}

// ArraySpecVisitor implementation

void ArraySpecVisitor::Post(const parser::ArraySpec &x) {
  CHECK(arraySpec_.empty());
  arraySpec_ = AnalyzeArraySpec(context(), x);
}
void ArraySpecVisitor::Post(const parser::ComponentArraySpec &x) {
  CHECK(arraySpec_.empty());
  arraySpec_ = AnalyzeArraySpec(context(), x);
}
void ArraySpecVisitor::Post(const parser::CoarraySpec &x) {
  CHECK(coarraySpec_.empty());
  coarraySpec_ = AnalyzeCoarraySpec(context(), x);
}

const ArraySpec &ArraySpecVisitor::arraySpec() {
  return !arraySpec_.empty() ? arraySpec_ : attrArraySpec_;
}
const ArraySpec &ArraySpecVisitor::coarraySpec() {
  return !coarraySpec_.empty() ? coarraySpec_ : attrCoarraySpec_;
}
void ArraySpecVisitor::BeginArraySpec() {
  CHECK(arraySpec_.empty());
  CHECK(coarraySpec_.empty());
  CHECK(attrArraySpec_.empty());
  CHECK(attrCoarraySpec_.empty());
}
void ArraySpecVisitor::EndArraySpec() {
  CHECK(arraySpec_.empty());
  CHECK(coarraySpec_.empty());
  attrArraySpec_.clear();
  attrCoarraySpec_.clear();
}
void ArraySpecVisitor::PostAttrSpec() {
  // Save dimension/codimension from attrs so we can process array/coarray-spec
  // on the entity-decl
  if (!arraySpec_.empty()) {
    if (attrArraySpec_.empty()) {
      attrArraySpec_ = arraySpec_;
      arraySpec_.clear();
    } else {
      Say(currStmtSource().value(),
          "Attribute 'DIMENSION' cannot be used more than once"_err_en_US);
    }
  }
  if (!coarraySpec_.empty()) {
    if (attrCoarraySpec_.empty()) {
      attrCoarraySpec_ = coarraySpec_;
      coarraySpec_.clear();
    } else {
      Say(currStmtSource().value(),
          "Attribute 'CODIMENSION' cannot be used more than once"_err_en_US);
    }
  }
}

// ScopeHandler implementation

void ScopeHandler::SayAlreadyDeclared(const parser::Name &name, Symbol &prev) {
  SayAlreadyDeclared(name.source, prev);
}
void ScopeHandler::SayAlreadyDeclared(const SourceName &name, Symbol &prev) {
  if (context().HasError(prev)) {
    // don't report another error about prev
  } else {
    if (const auto *details{prev.detailsIf<UseDetails>()}) {
      Say(name, "'%s' is already declared in this scoping unit"_err_en_US)
          .Attach(details->location(),
              "It is use-associated with '%s' in module '%s'"_err_en_US,
              details->symbol().name(), GetUsedModule(*details).name());
    } else {
      SayAlreadyDeclared(name, prev.name());
    }
    context().SetError(prev);
  }
}
void ScopeHandler::SayAlreadyDeclared(
    const SourceName &name1, const SourceName &name2) {
  if (name1.begin() < name2.begin()) {
    SayAlreadyDeclared(name2, name1);
  } else {
    Say(name1, "'%s' is already declared in this scoping unit"_err_en_US)
        .Attach(name2, "Previous declaration of '%s'"_en_US, name2);
  }
}

void ScopeHandler::SayWithReason(const parser::Name &name, Symbol &symbol,
    MessageFixedText &&msg1, MessageFixedText &&msg2) {
  Say2(name, std::move(msg1), symbol, std::move(msg2));
  context().SetError(symbol, msg1.isFatal());
}

void ScopeHandler::SayWithDecl(
    const parser::Name &name, Symbol &symbol, MessageFixedText &&msg) {
  SayWithReason(name, symbol, std::move(msg),
      symbol.test(Symbol::Flag::Implicit) ? "Implicit declaration of '%s'"_en_US
                                          : "Declaration of '%s'"_en_US);
}

void ScopeHandler::SayLocalMustBeVariable(
    const parser::Name &name, Symbol &symbol) {
  SayWithDecl(name, symbol,
      "The name '%s' must be a variable to appear"
      " in a locality-spec"_err_en_US);
}

void ScopeHandler::SayDerivedType(
    const SourceName &name, MessageFixedText &&msg, const Scope &type) {
  const Symbol &typeSymbol{DEREF(type.GetSymbol())};
  Say(name, std::move(msg), name, typeSymbol.name())
      .Attach(typeSymbol.name(), "Declaration of derived type '%s'"_en_US,
          typeSymbol.name());
}
void ScopeHandler::Say2(const SourceName &name1, MessageFixedText &&msg1,
    const SourceName &name2, MessageFixedText &&msg2) {
  Say(name1, std::move(msg1)).Attach(name2, std::move(msg2), name2);
}
void ScopeHandler::Say2(const SourceName &name, MessageFixedText &&msg1,
    Symbol &symbol, MessageFixedText &&msg2) {
  Say2(name, std::move(msg1), symbol.name(), std::move(msg2));
  context().SetError(symbol, msg1.isFatal());
}
void ScopeHandler::Say2(const parser::Name &name, MessageFixedText &&msg1,
    Symbol &symbol, MessageFixedText &&msg2) {
  Say2(name.source, std::move(msg1), symbol.name(), std::move(msg2));
  context().SetError(symbol, msg1.isFatal());
}

// This is essentially GetProgramUnitContaining(), but it can return
// a mutable Scope &, it ignores statement functions, and it fails
// gracefully for error recovery (returning the original Scope).
template <typename T> static T &GetInclusiveScope(T &scope) {
  for (T *s{&scope}; !s->IsGlobal(); s = &s->parent()) {
    switch (s->kind()) {
    case Scope::Kind::Module:
    case Scope::Kind::MainProgram:
    case Scope::Kind::Subprogram:
    case Scope::Kind::BlockData:
      if (!s->IsStmtFunction()) {
        return *s;
      }
      break;
    default:;
    }
  }
  return scope;
}

Scope &ScopeHandler::InclusiveScope() { return GetInclusiveScope(currScope()); }

Scope *ScopeHandler::GetHostProcedure() {
  Scope &parent{InclusiveScope().parent()};
  switch (parent.kind()) {
  case Scope::Kind::Subprogram:
    return &parent;
  case Scope::Kind::MainProgram:
    return &parent;
  default:
    return nullptr;
  }
}

Scope &ScopeHandler::NonDerivedTypeScope() {
  return currScope_->IsDerivedType() ? currScope_->parent() : *currScope_;
}

void ScopeHandler::PushScope(Scope::Kind kind, Symbol *symbol) {
  PushScope(currScope().MakeScope(kind, symbol));
}
void ScopeHandler::PushScope(Scope &scope) {
  currScope_ = &scope;
  auto kind{currScope_->kind()};
  if (kind != Scope::Kind::Block) {
    BeginScope(scope);
  }
  // The name of a module or submodule cannot be "used" in its scope,
  // as we read 19.3.1(2), so we allow the name to be used as a local
  // identifier in the module or submodule too.  Same with programs
  // (14.1(3)) and BLOCK DATA.
  if (!currScope_->IsDerivedType() && kind != Scope::Kind::Module &&
      kind != Scope::Kind::MainProgram && kind != Scope::Kind::BlockData) {
    if (auto *symbol{scope.symbol()}) {
      // Create a dummy symbol so we can't create another one with the same
      // name. It might already be there if we previously pushed the scope.
      if (!FindInScope(scope, symbol->name())) {
        auto &newSymbol{MakeSymbol(symbol->name())};
        if (kind == Scope::Kind::Subprogram) {
          // Allow for recursive references.  If this symbol is a function
          // without an explicit RESULT(), this new symbol will be discarded
          // and replaced with an object of the same name.
          newSymbol.set_details(HostAssocDetails{*symbol});
        } else {
          newSymbol.set_details(MiscDetails{MiscDetails::Kind::ScopeName});
        }
      }
    }
  }
}
void ScopeHandler::PopScope() {
  // Entities that are not yet classified as objects or procedures are now
  // assumed to be objects.
  // TODO: Statement functions
  for (auto &pair : currScope()) {
    ConvertToObjectEntity(*pair.second);
  }
  SetScope(currScope_->parent());
}
void ScopeHandler::SetScope(Scope &scope) {
  currScope_ = &scope;
  ImplicitRulesVisitor::SetScope(InclusiveScope());
}

Symbol *ScopeHandler::FindSymbol(const parser::Name &name) {
  return FindSymbol(currScope(), name);
}
Symbol *ScopeHandler::FindSymbol(const Scope &scope, const parser::Name &name) {
  if (scope.IsDerivedType()) {
    if (Symbol * symbol{scope.FindComponent(name.source)}) {
      if (!symbol->has<ProcBindingDetails>() &&
          !symbol->test(Symbol::Flag::ParentComp)) {
        return Resolve(name, symbol);
      }
    }
    return FindSymbol(scope.parent(), name);
  } else {
    // In EQUIVALENCE statements only resolve names in the local scope, see
    // 19.5.1.4, paragraph 2, item (10)
    return Resolve(name,
        inEquivalenceStmt_ ? FindInScope(scope, name)
                           : scope.FindSymbol(name.source));
  }
}

Symbol &ScopeHandler::MakeSymbol(
    Scope &scope, const SourceName &name, Attrs attrs) {
  if (Symbol * symbol{FindInScope(scope, name)}) {
    symbol->attrs() |= attrs;
    return *symbol;
  } else {
    const auto pair{scope.try_emplace(name, attrs, UnknownDetails{})};
    CHECK(pair.second); // name was not found, so must be able to add
    return *pair.first->second;
  }
}
Symbol &ScopeHandler::MakeSymbol(const SourceName &name, Attrs attrs) {
  return MakeSymbol(currScope(), name, attrs);
}
Symbol &ScopeHandler::MakeSymbol(const parser::Name &name, Attrs attrs) {
  return Resolve(name, MakeSymbol(name.source, attrs));
}
Symbol &ScopeHandler::MakeHostAssocSymbol(
    const parser::Name &name, const Symbol &hostSymbol) {
  Symbol &symbol{*NonDerivedTypeScope()
                      .try_emplace(name.source, HostAssocDetails{hostSymbol})
                      .first->second};
  name.symbol = &symbol;
  symbol.attrs() = hostSymbol.attrs(); // TODO: except PRIVATE, PUBLIC?
  symbol.flags() = hostSymbol.flags();
  return symbol;
}
Symbol &ScopeHandler::CopySymbol(const SourceName &name, const Symbol &symbol) {
  CHECK(!FindInScope(name));
  return MakeSymbol(currScope(), name, symbol.attrs());
}

// Look for name only in scope, not in enclosing scopes.
Symbol *ScopeHandler::FindInScope(
    const Scope &scope, const parser::Name &name) {
  return Resolve(name, FindInScope(scope, name.source));
}
Symbol *ScopeHandler::FindInScope(const Scope &scope, const SourceName &name) {
  // all variants of names, e.g. "operator(.ne.)" for "operator(/=)"
  for (const std::string &n : GetAllNames(context(), name)) {
    auto it{scope.find(SourceName{n})};
    if (it != scope.end()) {
      return &*it->second;
    }
  }
  return nullptr;
}

// Find a component or type parameter by name in a derived type or its parents.
Symbol *ScopeHandler::FindInTypeOrParents(
    const Scope &scope, const parser::Name &name) {
  return Resolve(name, scope.FindComponent(name.source));
}
Symbol *ScopeHandler::FindInTypeOrParents(const parser::Name &name) {
  return FindInTypeOrParents(currScope(), name);
}

void ScopeHandler::EraseSymbol(const parser::Name &name) {
  currScope().erase(name.source);
  name.symbol = nullptr;
}

static bool NeedsType(const Symbol &symbol) {
  return !symbol.GetType() &&
      std::visit(common::visitors{
                     [](const EntityDetails &) { return true; },
                     [](const ObjectEntityDetails &) { return true; },
                     [](const AssocEntityDetails &) { return true; },
                     [&](const ProcEntityDetails &p) {
                       return symbol.test(Symbol::Flag::Function) &&
                           !symbol.attrs().test(Attr::INTRINSIC) &&
                           !p.interface().type() && !p.interface().symbol();
                     },
                     [](const auto &) { return false; },
                 },
          symbol.details());
}

void ScopeHandler::ApplyImplicitRules(
    Symbol &symbol, bool allowForwardReference) {
  if (context().HasError(symbol) || !NeedsType(symbol)) {
    return;
  }
  if (const DeclTypeSpec * type{GetImplicitType(symbol)}) {
    symbol.set(Symbol::Flag::Implicit);
    symbol.SetType(*type);
    return;
  }
  if (symbol.has<ProcEntityDetails>() && !symbol.attrs().test(Attr::EXTERNAL)) {
    std::optional<Symbol::Flag> functionOrSubroutineFlag;
    if (symbol.test(Symbol::Flag::Function)) {
      functionOrSubroutineFlag = Symbol::Flag::Function;
    } else if (symbol.test(Symbol::Flag::Subroutine)) {
      functionOrSubroutineFlag = Symbol::Flag::Subroutine;
    }
    if (IsIntrinsic(symbol.name(), functionOrSubroutineFlag)) {
      // type will be determined in expression semantics
      AcquireIntrinsicProcedureFlags(symbol);
      return;
    }
  }
  if (allowForwardReference && ImplicitlyTypeForwardRef(symbol)) {
    return;
  }
  if (!context().HasError(symbol)) {
    Say(symbol.name(), "No explicit type declared for '%s'"_err_en_US);
    context().SetError(symbol);
  }
}

// Extension: Allow forward references to scalar integer dummy arguments
// to appear in specification expressions under IMPLICIT NONE(TYPE) when
// what would otherwise have been their implicit type is default INTEGER.
bool ScopeHandler::ImplicitlyTypeForwardRef(Symbol &symbol) {
  if (!inSpecificationPart_ || context().HasError(symbol) || !IsDummy(symbol) ||
      symbol.Rank() != 0 ||
      !context().languageFeatures().IsEnabled(
          common::LanguageFeature::ForwardRefDummyImplicitNone)) {
    return false;
  }
  const DeclTypeSpec *type{
      GetImplicitType(symbol, false /*ignore IMPLICIT NONE*/)};
  if (!type || !type->IsNumeric(TypeCategory::Integer)) {
    return false;
  }
  auto kind{evaluate::ToInt64(type->numericTypeSpec().kind())};
  if (!kind || *kind != context().GetDefaultKind(TypeCategory::Integer)) {
    return false;
  }
  if (!ConvertToObjectEntity(symbol)) {
    return false;
  }
  // TODO: check no INTENT(OUT)?
  if (context().languageFeatures().ShouldWarn(
          common::LanguageFeature::ForwardRefDummyImplicitNone)) {
    Say(symbol.name(),
        "Dummy argument '%s' was used without being explicitly typed"_en_US,
        symbol.name());
  }
  symbol.set(Symbol::Flag::Implicit);
  symbol.SetType(*type);
  return true;
}

// Ensure that the symbol for an intrinsic procedure is marked with
// the INTRINSIC attribute.  Also set PURE &/or ELEMENTAL as
// appropriate.
void ScopeHandler::AcquireIntrinsicProcedureFlags(Symbol &symbol) {
  symbol.attrs().set(Attr::INTRINSIC);
  switch (context().intrinsics().GetIntrinsicClass(symbol.name().ToString())) {
  case evaluate::IntrinsicClass::elementalFunction:
  case evaluate::IntrinsicClass::elementalSubroutine:
    symbol.attrs().set(Attr::ELEMENTAL);
    symbol.attrs().set(Attr::PURE);
    break;
  case evaluate::IntrinsicClass::impureSubroutine:
    break;
  default:
    symbol.attrs().set(Attr::PURE);
  }
}

const DeclTypeSpec *ScopeHandler::GetImplicitType(
    Symbol &symbol, bool respectImplicitNoneType) {
  const Scope *scope{&symbol.owner()};
  if (scope->IsGlobal()) {
    scope = &currScope();
  }
  scope = &GetInclusiveScope(*scope);
  const auto *type{implicitRulesMap_->at(scope).GetType(
      symbol.name(), respectImplicitNoneType)};
  if (type) {
    if (const DerivedTypeSpec * derived{type->AsDerived()}) {
      // Resolve any forward-referenced derived type; a quick no-op else.
      auto &instantiatable{*const_cast<DerivedTypeSpec *>(derived)};
      instantiatable.Instantiate(currScope());
    }
  }
  return type;
}

// Convert symbol to be a ObjectEntity or return false if it can't be.
bool ScopeHandler::ConvertToObjectEntity(Symbol &symbol) {
  if (symbol.has<ObjectEntityDetails>()) {
    // nothing to do
  } else if (symbol.has<UnknownDetails>()) {
    symbol.set_details(ObjectEntityDetails{});
  } else if (auto *details{symbol.detailsIf<EntityDetails>()}) {
    symbol.set_details(ObjectEntityDetails{std::move(*details)});
  } else if (auto *useDetails{symbol.detailsIf<UseDetails>()}) {
    return useDetails->symbol().has<ObjectEntityDetails>();
  } else {
    return false;
  }
  return true;
}
// Convert symbol to be a ProcEntity or return false if it can't be.
bool ScopeHandler::ConvertToProcEntity(Symbol &symbol) {
  if (symbol.has<ProcEntityDetails>()) {
    // nothing to do
  } else if (symbol.has<UnknownDetails>()) {
    symbol.set_details(ProcEntityDetails{});
  } else if (auto *details{symbol.detailsIf<EntityDetails>()}) {
    symbol.set_details(ProcEntityDetails{std::move(*details)});
    if (symbol.GetType() && !symbol.test(Symbol::Flag::Implicit)) {
      CHECK(!symbol.test(Symbol::Flag::Subroutine));
      symbol.set(Symbol::Flag::Function);
    }
  } else {
    return false;
  }
  return true;
}

const DeclTypeSpec &ScopeHandler::MakeNumericType(
    TypeCategory category, const std::optional<parser::KindSelector> &kind) {
  KindExpr value{GetKindParamExpr(category, kind)};
  if (auto known{evaluate::ToInt64(value)}) {
    return context().MakeNumericType(category, static_cast<int>(*known));
  } else {
    return currScope_->MakeNumericType(category, std::move(value));
  }
}

const DeclTypeSpec &ScopeHandler::MakeLogicalType(
    const std::optional<parser::KindSelector> &kind) {
  KindExpr value{GetKindParamExpr(TypeCategory::Logical, kind)};
  if (auto known{evaluate::ToInt64(value)}) {
    return context().MakeLogicalType(static_cast<int>(*known));
  } else {
    return currScope_->MakeLogicalType(std::move(value));
  }
}

void ScopeHandler::NotePossibleBadForwardRef(const parser::Name &name) {
  if (inSpecificationPart_ && name.symbol) {
    auto kind{currScope().kind()};
    if ((kind == Scope::Kind::Subprogram && !currScope().IsStmtFunction()) ||
        kind == Scope::Kind::Block) {
      bool isHostAssociated{&name.symbol->owner() == &currScope()
              ? name.symbol->has<HostAssocDetails>()
              : name.symbol->owner().Contains(currScope())};
      if (isHostAssociated) {
        specPartState_.forwardRefs.insert(name.source);
      }
    }
  }
}

std::optional<SourceName> ScopeHandler::HadForwardRef(
    const Symbol &symbol) const {
  auto iter{specPartState_.forwardRefs.find(symbol.name())};
  if (iter != specPartState_.forwardRefs.end()) {
    return *iter;
  }
  return std::nullopt;
}

bool ScopeHandler::CheckPossibleBadForwardRef(const Symbol &symbol) {
  if (!context().HasError(symbol)) {
    if (auto fwdRef{HadForwardRef(symbol)}) {
      const Symbol *outer{symbol.owner().FindSymbol(symbol.name())};
      if (outer && symbol.has<UseDetails>() &&
          &symbol.GetUltimate() == &outer->GetUltimate()) {
        // e.g. IMPORT of host's USE association
        return false;
      }
      Say(*fwdRef,
          "Forward reference to '%s' is not allowed in the same specification part"_err_en_US,
          *fwdRef)
          .Attach(symbol.name(), "Later declaration of '%s'"_en_US, *fwdRef);
      context().SetError(symbol);
      return true;
    }
    if (IsDummy(symbol) && isImplicitNoneType() &&
        symbol.test(Symbol::Flag::Implicit) && !context().HasError(symbol)) {
      // Dummy was implicitly typed despite IMPLICIT NONE(TYPE) in
      // ApplyImplicitRules() due to use in a specification expression,
      // and no explicit type declaration appeared later.
      Say(symbol.name(),
          "No explicit type declared for dummy argument '%s'"_err_en_US);
      context().SetError(symbol);
      return true;
    }
  }
  return false;
}

void ScopeHandler::MakeExternal(Symbol &symbol) {
  if (!symbol.attrs().test(Attr::EXTERNAL)) {
    symbol.attrs().set(Attr::EXTERNAL);
    if (symbol.attrs().test(Attr::INTRINSIC)) { // C840
      Say(symbol.name(),
          "Symbol '%s' cannot have both EXTERNAL and INTRINSIC attributes"_err_en_US,
          symbol.name());
    }
  }
}

// ModuleVisitor implementation

bool ModuleVisitor::Pre(const parser::Only &x) {
  std::visit(common::visitors{
                 [&](const Indirection<parser::GenericSpec> &generic) {
                   GenericSpecInfo genericSpecInfo{generic.value()};
                   AddUseOnly(genericSpecInfo.symbolName());
                   AddUse(genericSpecInfo);
                 },
                 [&](const parser::Name &name) {
                   AddUseOnly(name.source);
                   Resolve(name, AddUse(name.source, name.source).use);
                 },
                 [&](const parser::Rename &rename) { Walk(rename); },
             },
      x.u);
  return false;
}

bool ModuleVisitor::Pre(const parser::Rename::Names &x) {
  const auto &localName{std::get<0>(x.t)};
  const auto &useName{std::get<1>(x.t)};
  AddUseRename(useName.source);
  SymbolRename rename{AddUse(localName.source, useName.source)};
  if (rename.use) {
    EraseRenamedSymbol(*rename.use);
  }
  Resolve(useName, rename.use);
  Resolve(localName, rename.local);
  return false;
}
bool ModuleVisitor::Pre(const parser::Rename::Operators &x) {
  const parser::DefinedOpName &local{std::get<0>(x.t)};
  const parser::DefinedOpName &use{std::get<1>(x.t)};
  GenericSpecInfo localInfo{local};
  GenericSpecInfo useInfo{use};
  if (IsIntrinsicOperator(context(), local.v.source)) {
    Say(local.v,
        "Intrinsic operator '%s' may not be used as a defined operator"_err_en_US);
  } else if (IsLogicalConstant(context(), local.v.source)) {
    Say(local.v,
        "Logical constant '%s' may not be used as a defined operator"_err_en_US);
  } else {
    SymbolRename rename{AddUse(localInfo.symbolName(), useInfo.symbolName())};
    if (rename.use) {
      EraseRenamedSymbol(*rename.use);
    }
    useInfo.Resolve(rename.use);
    localInfo.Resolve(rename.local);
  }
  return false;
}

// Set useModuleScope_ to the Scope of the module being used.
bool ModuleVisitor::Pre(const parser::UseStmt &x) {
  useModuleScope_ = FindModule(x.moduleName);
  if (!useModuleScope_) {
    return false;
  }
  // use the name from this source file
  useModuleScope_->symbol()->ReplaceName(x.moduleName.source);
  return true;
}

void ModuleVisitor::Post(const parser::UseStmt &x) {
  if (const auto *list{std::get_if<std::list<parser::Rename>>(&x.u)}) {
    // Not a use-only: collect the names that were used in renames,
    // then add a use for each public name that was not renamed.
    std::set<SourceName> useNames;
    for (const auto &rename : *list) {
      std::visit(common::visitors{
                     [&](const parser::Rename::Names &names) {
                       useNames.insert(std::get<1>(names.t).source);
                     },
                     [&](const parser::Rename::Operators &ops) {
                       useNames.insert(std::get<1>(ops.t).v.source);
                     },
                 },
          rename.u);
    }
    for (const auto &[name, symbol] : *useModuleScope_) {
<<<<<<< HEAD
      if (symbol->attrs().test(Attr::PUBLIC) &&
=======
      if (symbol->attrs().test(Attr::PUBLIC) && !IsUseRenamed(symbol->name()) &&
>>>>>>> a2ce6ee6
          (!symbol->attrs().test(Attr::INTRINSIC) ||
              symbol->has<UseDetails>()) &&
          !symbol->has<MiscDetails>() && useNames.count(name) == 0) {
        SourceName location{x.moduleName.source};
        if (auto *localSymbol{FindInScope(name)}) {
          DoAddUse(location, localSymbol->name(), *localSymbol, *symbol);
        } else {
          DoAddUse(location, location, CopySymbol(name, *symbol), *symbol);
        }
      }
    }
  }
  useModuleScope_ = nullptr;
}

ModuleVisitor::SymbolRename ModuleVisitor::AddUse(
    const SourceName &localName, const SourceName &useName) {
  return AddUse(localName, useName, FindInScope(*useModuleScope_, useName));
}

ModuleVisitor::SymbolRename ModuleVisitor::AddUse(
    const SourceName &localName, const SourceName &useName, Symbol *useSymbol) {
  if (!useModuleScope_) {
    return {}; // error occurred finding module
  }
  if (!useSymbol) {
    Say(useName, "'%s' not found in module '%s'"_err_en_US, MakeOpName(useName),
        useModuleScope_->GetName().value());
    return {};
  }
  if (useSymbol->attrs().test(Attr::PRIVATE) &&
      !FindModuleFileContaining(currScope())) {
    // Privacy is not enforced in module files so that generic interfaces
    // can be resolved to private specific procedures in specification
    // expressions.
    Say(useName, "'%s' is PRIVATE in '%s'"_err_en_US, MakeOpName(useName),
        useModuleScope_->GetName().value());
    return {};
  }
  auto &localSymbol{MakeSymbol(localName)};
  DoAddUse(useName, localName, localSymbol, *useSymbol);
  return {&localSymbol, useSymbol};
}

// symbol must be either a Use or a Generic formed by merging two uses.
// Convert it to a UseError with this additional location.
static void ConvertToUseError(
    Symbol &symbol, const SourceName &location, const Scope &module) {
  const auto *useDetails{symbol.detailsIf<UseDetails>()};
  if (!useDetails) {
    auto &genericDetails{symbol.get<GenericDetails>()};
    useDetails = &genericDetails.uses().at(0)->get<UseDetails>();
  }
  symbol.set_details(
      UseErrorDetails{*useDetails}.add_occurrence(location, module));
}

// If a symbol has previously been USE-associated and did not appear in a USE
// ONLY clause, erase it from the current scope.  This is needed when a name
// appears in a USE rename clause.
void ModuleVisitor::EraseRenamedSymbol(const Symbol &useSymbol) {
  const SourceName &name{useSymbol.name()};
  if (const Symbol * symbol{FindInScope(name)}) {
    if (auto *useDetails{symbol->detailsIf<UseDetails>()}) {
      const Symbol &moduleSymbol{useDetails->symbol()};
      if (moduleSymbol.name() == name &&
          moduleSymbol.owner() == useSymbol.owner() && IsUseRenamed(name) &&
          !IsUseOnly(name)) {
        EraseSymbol(*symbol);
      }
    }
  }
}

void ModuleVisitor::DoAddUse(const SourceName &location,
    const SourceName &localName, Symbol &localSymbol, const Symbol &useSymbol) {
  if (localName != useSymbol.name()) {
    EraseRenamedSymbol(useSymbol);
  }
  localSymbol.attrs() = useSymbol.attrs() & ~Attrs{Attr::PUBLIC, Attr::PRIVATE};
  localSymbol.flags() = useSymbol.flags();
  const Symbol &useUltimate{useSymbol.GetUltimate()};
  if (auto *useDetails{localSymbol.detailsIf<UseDetails>()}) {
    const Symbol &localUltimate{localSymbol.GetUltimate()};
    if (localUltimate.owner() == useUltimate.owner()) {
      // use-associating the same symbol again -- ok
    } else if (localUltimate.has<GenericDetails>() &&
        useUltimate.has<GenericDetails>()) {
      // use-associating generics with the same names: merge them into a
      // new generic in this scope
      auto generic1{localUltimate.get<GenericDetails>()};
      AddGenericUse(generic1, localName, useUltimate);
      generic1.AddUse(localSymbol);
      // useSymbol has specific g and so does generic1
      auto &generic2{useUltimate.get<GenericDetails>()};
      if (generic1.derivedType() && generic2.derivedType() &&
          generic1.derivedType() != generic2.derivedType()) {
        Say(location,
            "Generic interface '%s' has ambiguous derived types"
            " from modules '%s' and '%s'"_err_en_US,
            localSymbol.name(), GetUsedModule(*useDetails).name(),
            useUltimate.owner().GetName().value());
        context().SetError(localSymbol);
      } else {
        generic1.CopyFrom(generic2);
      }
      EraseSymbol(localSymbol);
      MakeSymbol(localSymbol.name(), localSymbol.attrs(), std::move(generic1));
    } else {
      ConvertToUseError(localSymbol, location, *useModuleScope_);
    }
  } else if (auto *genericDetails{localSymbol.detailsIf<GenericDetails>()}) {
    if (const auto *useDetails{useUltimate.detailsIf<GenericDetails>()}) {
      AddGenericUse(*genericDetails, localName, useUltimate);
      if (genericDetails->derivedType() && useDetails->derivedType() &&
          genericDetails->derivedType() != useDetails->derivedType()) {
        Say(location,
            "Generic interface '%s' has ambiguous derived types"
            " from modules '%s' and '%s'"_err_en_US,
            localSymbol.name(),
            genericDetails->derivedType()->owner().GetName().value(),
            useDetails->derivedType()->owner().GetName().value());
      } else {
        genericDetails->CopyFrom(*useDetails);
      }
    } else {
      ConvertToUseError(localSymbol, location, *useModuleScope_);
    }
  } else if (auto *details{localSymbol.detailsIf<UseErrorDetails>()}) {
    details->add_occurrence(location, *useModuleScope_);
  } else if (!localSymbol.has<UnknownDetails>()) {
    Say(location,
        "Cannot use-associate '%s'; it is already declared in this scope"_err_en_US,
        localName)
        .Attach(localSymbol.name(), "Previous declaration of '%s'"_en_US,
            localName);
  } else {
    localSymbol.set_details(UseDetails{localName, useSymbol});
  }
}

void ModuleVisitor::AddUse(const GenericSpecInfo &info) {
  if (useModuleScope_) {
    const auto &name{info.symbolName()};
    auto rename{AddUse(name, name, FindInScope(*useModuleScope_, name))};
    info.Resolve(rename.use);
  }
}

// Create a UseDetails symbol for this USE and add it to generic
void ModuleVisitor::AddGenericUse(
    GenericDetails &generic, const SourceName &name, const Symbol &useSymbol) {
  generic.AddUse(currScope().MakeSymbol(name, {}, UseDetails{name, useSymbol}));
}

bool ModuleVisitor::BeginSubmodule(
    const parser::Name &name, const parser::ParentIdentifier &parentId) {
  auto &ancestorName{std::get<parser::Name>(parentId.t)};
  auto &parentName{std::get<std::optional<parser::Name>>(parentId.t)};
  Scope *ancestor{FindModule(ancestorName)};
  if (!ancestor) {
    return false;
  }
  Scope *parentScope{parentName ? FindModule(*parentName, ancestor) : ancestor};
  if (!parentScope) {
    return false;
  }
  PushScope(*parentScope); // submodule is hosted in parent
  BeginModule(name, true);
  if (!ancestor->AddSubmodule(name.source, currScope())) {
    Say(name, "Module '%s' already has a submodule named '%s'"_err_en_US,
        ancestorName.source, name.source);
  }
  return true;
}

void ModuleVisitor::BeginModule(const parser::Name &name, bool isSubmodule) {
  auto &symbol{MakeSymbol(name, ModuleDetails{isSubmodule})};
  auto &details{symbol.get<ModuleDetails>()};
  PushScope(Scope::Kind::Module, &symbol);
  details.set_scope(&currScope());
  defaultAccess_ = Attr::PUBLIC;
  prevAccessStmt_ = std::nullopt;
}

// Find a module or submodule by name and return its scope.
// If ancestor is present, look for a submodule of that ancestor module.
// May have to read a .mod file to find it.
// If an error occurs, report it and return nullptr.
Scope *ModuleVisitor::FindModule(const parser::Name &name, Scope *ancestor) {
  ModFileReader reader{context()};
  Scope *scope{reader.Read(name.source, ancestor)};
  if (!scope) {
    return nullptr;
  }
  if (scope->kind() != Scope::Kind::Module) {
    Say(name, "'%s' is not a module"_err_en_US);
    return nullptr;
  }
  if (DoesScopeContain(scope, currScope())) { // 14.2.2(1)
    Say(name, "Module '%s' cannot USE itself"_err_en_US);
  }
  Resolve(name, scope->symbol());
  return scope;
}

void ModuleVisitor::ApplyDefaultAccess() {
  for (auto &pair : currScope()) {
    Symbol &symbol = *pair.second;
    if (!symbol.attrs().HasAny({Attr::PUBLIC, Attr::PRIVATE})) {
      symbol.attrs().set(defaultAccess_);
    }
  }
}

// InterfaceVistor implementation

bool InterfaceVisitor::Pre(const parser::InterfaceStmt &x) {
  bool isAbstract{std::holds_alternative<parser::Abstract>(x.u)};
  genericInfo_.emplace(/*isInterface*/ true, isAbstract);
  return BeginAttrs();
}

void InterfaceVisitor::Post(const parser::InterfaceStmt &) { EndAttrs(); }

void InterfaceVisitor::Post(const parser::EndInterfaceStmt &) {
  genericInfo_.pop();
}

// Create a symbol in genericSymbol_ for this GenericSpec.
bool InterfaceVisitor::Pre(const parser::GenericSpec &x) {
  if (auto *symbol{FindInScope(GenericSpecInfo{x}.symbolName())}) {
    SetGenericSymbol(*symbol);
  }
  return false;
}

bool InterfaceVisitor::Pre(const parser::ProcedureStmt &x) {
  if (!isGeneric()) {
    Say("A PROCEDURE statement is only allowed in a generic interface block"_err_en_US);
    return false;
  }
  auto kind{std::get<parser::ProcedureStmt::Kind>(x.t)};
  const auto &names{std::get<std::list<parser::Name>>(x.t)};
  AddSpecificProcs(names, kind);
  return false;
}

bool InterfaceVisitor::Pre(const parser::GenericStmt &) {
  genericInfo_.emplace(/*isInterface*/ false);
  return true;
}
void InterfaceVisitor::Post(const parser::GenericStmt &x) {
  if (auto &accessSpec{std::get<std::optional<parser::AccessSpec>>(x.t)}) {
    GetGenericInfo().symbol->attrs().set(AccessSpecToAttr(*accessSpec));
  }
  const auto &names{std::get<std::list<parser::Name>>(x.t)};
  AddSpecificProcs(names, ProcedureKind::Procedure);
  genericInfo_.pop();
}

bool InterfaceVisitor::inInterfaceBlock() const {
  return !genericInfo_.empty() && GetGenericInfo().isInterface;
}
bool InterfaceVisitor::isGeneric() const {
  return !genericInfo_.empty() && GetGenericInfo().symbol;
}
bool InterfaceVisitor::isAbstract() const {
  return !genericInfo_.empty() && GetGenericInfo().isAbstract;
}

void InterfaceVisitor::AddSpecificProcs(
    const std::list<parser::Name> &names, ProcedureKind kind) {
  for (const auto &name : names) {
    specificProcs_.emplace(
        GetGenericInfo().symbol, std::make_pair(&name, kind));
  }
}

// By now we should have seen all specific procedures referenced by name in
// this generic interface. Resolve those names to symbols.
void InterfaceVisitor::ResolveSpecificsInGeneric(Symbol &generic) {
  auto &details{generic.get<GenericDetails>()};
  UnorderedSymbolSet symbolsSeen;
  for (const Symbol &symbol : details.specificProcs()) {
    symbolsSeen.insert(symbol.GetUltimate());
  }
  auto range{specificProcs_.equal_range(&generic)};
  for (auto it{range.first}; it != range.second; ++it) {
    auto *name{it->second.first};
    auto kind{it->second.second};
    const auto *symbol{FindSymbol(*name)};
    if (!symbol) {
      Say(*name, "Procedure '%s' not found"_err_en_US);
      continue;
    }
    const Symbol &specific{BypassGeneric(*symbol)};
    const Symbol &ultimate{specific.GetUltimate()};
    if (!ultimate.has<SubprogramDetails>() &&
        !ultimate.has<SubprogramNameDetails>()) {
      Say(*name, "'%s' is not a subprogram"_err_en_US);
      continue;
    }
    if (kind == ProcedureKind::ModuleProcedure) {
      if (const auto *nd{ultimate.detailsIf<SubprogramNameDetails>()}) {
        if (nd->kind() != SubprogramKind::Module) {
          Say(*name, "'%s' is not a module procedure"_err_en_US);
        }
      } else {
        // USE-associated procedure
        const auto *sd{ultimate.detailsIf<SubprogramDetails>()};
        CHECK(sd);
        if (ultimate.owner().kind() != Scope::Kind::Module ||
            sd->isInterface()) {
          Say(*name, "'%s' is not a module procedure"_err_en_US);
        }
      }
    }
    if (symbolsSeen.insert(ultimate).second /*true if added*/) {
      // When a specific procedure is a USE association, that association
      // is saved in the generic's specifics, not its ultimate symbol,
      // so that module file output of interfaces can distinguish them.
      details.AddSpecificProc(specific, name->source);
    } else if (&specific == &ultimate) {
      Say(name->source,
          "Procedure '%s' is already specified in generic '%s'"_err_en_US,
          name->source, MakeOpName(generic.name()));
    } else {
      Say(name->source,
          "Procedure '%s' from module '%s' is already specified in generic '%s'"_err_en_US,
          ultimate.name(), ultimate.owner().GetName().value(),
          MakeOpName(generic.name()));
    }
  }
  specificProcs_.erase(range.first, range.second);
}

// Check that the specific procedures are all functions or all subroutines.
// If there is a derived type with the same name they must be functions.
// Set the corresponding flag on generic.
void InterfaceVisitor::CheckGenericProcedures(Symbol &generic) {
  ResolveSpecificsInGeneric(generic);
  auto &details{generic.get<GenericDetails>()};
  if (auto *proc{details.CheckSpecific()}) {
    auto msg{
        "'%s' may not be the name of both a generic interface and a"
        " procedure unless it is a specific procedure of the generic"_err_en_US};
    if (proc->name().begin() > generic.name().begin()) {
      Say(proc->name(), std::move(msg));
    } else {
      Say(generic.name(), std::move(msg));
    }
  }
  auto &specifics{details.specificProcs()};
  if (specifics.empty()) {
    if (details.derivedType()) {
      generic.set(Symbol::Flag::Function);
    }
    return;
  }
  const Symbol &firstSpecific{specifics.front()};
  bool isFunction{firstSpecific.test(Symbol::Flag::Function)};
  for (const Symbol &specific : specifics) {
    if (isFunction != specific.test(Symbol::Flag::Function)) { // C1514
      auto &msg{Say(generic.name(),
          "Generic interface '%s' has both a function and a subroutine"_err_en_US)};
      if (isFunction) {
        msg.Attach(firstSpecific.name(), "Function declaration"_en_US);
        msg.Attach(specific.name(), "Subroutine declaration"_en_US);
      } else {
        msg.Attach(firstSpecific.name(), "Subroutine declaration"_en_US);
        msg.Attach(specific.name(), "Function declaration"_en_US);
      }
    }
  }
  if (!isFunction && details.derivedType()) {
    SayDerivedType(generic.name(),
        "Generic interface '%s' may only contain functions due to derived type"
        " with same name"_err_en_US,
        *details.derivedType()->scope());
  }
  generic.set(isFunction ? Symbol::Flag::Function : Symbol::Flag::Subroutine);
}

// SubprogramVisitor implementation

// Return false if it is actually an assignment statement.
bool SubprogramVisitor::HandleStmtFunction(const parser::StmtFunctionStmt &x) {
  const auto &name{std::get<parser::Name>(x.t)};
  const DeclTypeSpec *resultType{nullptr};
  // Look up name: provides return type or tells us if it's an array
  if (auto *symbol{FindSymbol(name)}) {
    auto *details{symbol->detailsIf<EntityDetails>()};
    if (!details) {
      badStmtFuncFound_ = true;
      return false;
    }
    // TODO: check that attrs are compatible with stmt func
    resultType = details->type();
    symbol->details() = UnknownDetails{}; // will be replaced below
  }
  if (badStmtFuncFound_) {
    Say(name, "'%s' has not been declared as an array"_err_en_US);
    return true;
  }
  auto &symbol{PushSubprogramScope(name, Symbol::Flag::Function)};
  symbol.set(Symbol::Flag::StmtFunction);
  EraseSymbol(symbol); // removes symbol added by PushSubprogramScope
  auto &details{symbol.get<SubprogramDetails>()};
  for (const auto &dummyName : std::get<std::list<parser::Name>>(x.t)) {
    ObjectEntityDetails dummyDetails{true};
    if (auto *dummySymbol{FindInScope(currScope().parent(), dummyName)}) {
      if (auto *d{dummySymbol->detailsIf<EntityDetails>()}) {
        if (d->type()) {
          dummyDetails.set_type(*d->type());
        }
      }
    }
    Symbol &dummy{MakeSymbol(dummyName, std::move(dummyDetails))};
    ApplyImplicitRules(dummy);
    details.add_dummyArg(dummy);
  }
  ObjectEntityDetails resultDetails;
  if (resultType) {
    resultDetails.set_type(*resultType);
  }
  resultDetails.set_funcResult(true);
  Symbol &result{MakeSymbol(name, std::move(resultDetails))};
  ApplyImplicitRules(result);
  details.set_result(result);
  const auto &parsedExpr{std::get<parser::Scalar<parser::Expr>>(x.t)};
  Walk(parsedExpr);
  // The analysis of the expression that constitutes the body of the
  // statement function is deferred to FinishSpecificationPart() so that
  // all declarations and implicit typing are complete.
  PopScope();
  return true;
}

bool SubprogramVisitor::Pre(const parser::Suffix &suffix) {
  if (suffix.resultName) {
    funcInfo_.resultName = &suffix.resultName.value();
  }
  return true;
}

bool SubprogramVisitor::Pre(const parser::PrefixSpec &x) {
  // Save this to process after UseStmt and ImplicitPart
  if (const auto *parsedType{std::get_if<parser::DeclarationTypeSpec>(&x.u)}) {
    if (funcInfo_.parsedType) { // C1543
      Say(currStmtSource().value(),
          "FUNCTION prefix cannot specify the type more than once"_err_en_US);
      return false;
    } else {
      funcInfo_.parsedType = parsedType;
      funcInfo_.source = currStmtSource();
      return false;
    }
  } else {
    return true;
  }
}

void SubprogramVisitor::Post(const parser::ImplicitPart &) {
  // If the function has a type in the prefix, process it now
  if (funcInfo_.parsedType) {
    messageHandler().set_currStmtSource(funcInfo_.source);
    if (const auto *type{ProcessTypeSpec(*funcInfo_.parsedType, true)}) {
      if (!context().HasError(funcInfo_.resultSymbol)) {
        funcInfo_.resultSymbol->SetType(*type);
      }
    }
  }
  funcInfo_ = {};
}

bool SubprogramVisitor::Pre(const parser::InterfaceBody::Subroutine &x) {
  const auto &name{std::get<parser::Name>(
      std::get<parser::Statement<parser::SubroutineStmt>>(x.t).statement.t)};
  return BeginSubprogram(name, Symbol::Flag::Subroutine);
}
void SubprogramVisitor::Post(const parser::InterfaceBody::Subroutine &) {
  EndSubprogram();
}
bool SubprogramVisitor::Pre(const parser::InterfaceBody::Function &x) {
  const auto &name{std::get<parser::Name>(
      std::get<parser::Statement<parser::FunctionStmt>>(x.t).statement.t)};
  return BeginSubprogram(name, Symbol::Flag::Function);
}
void SubprogramVisitor::Post(const parser::InterfaceBody::Function &) {
  EndSubprogram();
}

bool SubprogramVisitor::Pre(const parser::SubroutineStmt &) {
  return BeginAttrs();
}
bool SubprogramVisitor::Pre(const parser::FunctionStmt &) {
  return BeginAttrs();
}
bool SubprogramVisitor::Pre(const parser::EntryStmt &) { return BeginAttrs(); }

void SubprogramVisitor::Post(const parser::SubroutineStmt &stmt) {
  const auto &name{std::get<parser::Name>(stmt.t)};
  auto &details{PostSubprogramStmt(name)};
  for (const auto &dummyArg : std::get<std::list<parser::DummyArg>>(stmt.t)) {
    if (const auto *dummyName{std::get_if<parser::Name>(&dummyArg.u)}) {
      Symbol &dummy{MakeSymbol(*dummyName, EntityDetails{true})};
      details.add_dummyArg(dummy);
    } else {
      details.add_alternateReturn();
    }
  }
}

void SubprogramVisitor::Post(const parser::FunctionStmt &stmt) {
  const auto &name{std::get<parser::Name>(stmt.t)};
  auto &details{PostSubprogramStmt(name)};
  for (const auto &dummyName : std::get<std::list<parser::Name>>(stmt.t)) {
    Symbol &dummy{MakeSymbol(dummyName, EntityDetails{true})};
    details.add_dummyArg(dummy);
  }
  const parser::Name *funcResultName;
  if (funcInfo_.resultName && funcInfo_.resultName->source != name.source) {
    // Note that RESULT is ignored if it has the same name as the function.
    funcResultName = funcInfo_.resultName;
  } else {
    EraseSymbol(name); // was added by PushSubprogramScope
    funcResultName = &name;
  }
  // add function result to function scope
  if (details.isFunction()) {
    CHECK(context().HasError(currScope().symbol()));
  } else {
    // add function result to function scope
    EntityDetails funcResultDetails;
    funcResultDetails.set_funcResult(true);
    funcInfo_.resultSymbol =
        &MakeSymbol(*funcResultName, std::move(funcResultDetails));
    details.set_result(*funcInfo_.resultSymbol);
  }

  // C1560.
  if (funcInfo_.resultName && funcInfo_.resultName->source == name.source) {
    Say(funcInfo_.resultName->source,
        "The function name should not appear in RESULT, references to '%s' "
        "inside"
        " the function will be considered as references to the result only"_en_US,
        name.source);
    // RESULT name was ignored above, the only side effect from doing so will be
    // the inability to make recursive calls. The related parser::Name is still
    // resolved to the created function result symbol because every parser::Name
    // should be resolved to avoid internal errors.
    Resolve(*funcInfo_.resultName, funcInfo_.resultSymbol);
  }
  name.symbol = currScope().symbol(); // must not be function result symbol
  // Clear the RESULT() name now in case an ENTRY statement in the implicit-part
  // has a RESULT() suffix.
  funcInfo_.resultName = nullptr;
}

SubprogramDetails &SubprogramVisitor::PostSubprogramStmt(
    const parser::Name &name) {
  Symbol &symbol{*currScope().symbol()};
  CHECK(name.source == symbol.name());
  SetBindNameOn(symbol);
  symbol.attrs() |= EndAttrs();
  if (symbol.attrs().test(Attr::MODULE)) {
    symbol.attrs().set(Attr::EXTERNAL, false);
  }
  return symbol.get<SubprogramDetails>();
}

void SubprogramVisitor::Post(const parser::EntryStmt &stmt) {
  auto attrs{EndAttrs()}; // needs to be called even if early return
  Scope &inclusiveScope{InclusiveScope()};
  const Symbol *subprogram{inclusiveScope.symbol()};
  if (!subprogram) {
    CHECK(context().AnyFatalError());
    return;
  }
  const auto &name{std::get<parser::Name>(stmt.t)};
  const auto *parentDetails{subprogram->detailsIf<SubprogramDetails>()};
  bool inFunction{parentDetails && parentDetails->isFunction()};
  const parser::Name *resultName{funcInfo_.resultName};
  if (resultName) { // RESULT(result) is present
    funcInfo_.resultName = nullptr;
    if (!inFunction) {
      Say2(resultName->source,
          "RESULT(%s) may appear only in a function"_err_en_US,
          subprogram->name(), "Containing subprogram"_en_US);
    } else if (resultName->source == subprogram->name()) { // C1574
      Say2(resultName->source,
          "RESULT(%s) may not have the same name as the function"_err_en_US,
          subprogram->name(), "Containing function"_en_US);
    } else if (const Symbol *
        symbol{FindSymbol(inclusiveScope.parent(), *resultName)}) { // C1574
      if (const auto *details{symbol->detailsIf<SubprogramDetails>()}) {
        if (details->entryScope() == &inclusiveScope) {
          Say2(resultName->source,
              "RESULT(%s) may not have the same name as an ENTRY in the function"_err_en_US,
              symbol->name(), "Conflicting ENTRY"_en_US);
        }
      }
    }
    if (Symbol * symbol{FindSymbol(name)}) { // C1570
      // When RESULT() appears, ENTRY name can't have been already declared
      if (inclusiveScope.Contains(symbol->owner())) {
        Say2(name,
            "ENTRY name '%s' may not be declared when RESULT() is present"_err_en_US,
            *symbol, "Previous declaration of '%s'"_en_US);
      }
    }
    if (resultName->source == name.source) {
      // ignore RESULT() hereafter when it's the same name as the ENTRY
      resultName = nullptr;
    }
  }
  SubprogramDetails entryDetails;
  entryDetails.set_entryScope(inclusiveScope);
  if (inFunction) {
    // Create the entity to hold the function result, if necessary.
    Symbol *resultSymbol{nullptr};
    auto &effectiveResultName{*(resultName ? resultName : &name)};
    resultSymbol = FindInScope(currScope(), effectiveResultName);
    if (resultSymbol) { // C1574
      std::visit(
          common::visitors{[](EntityDetails &x) { x.set_funcResult(true); },
              [](ObjectEntityDetails &x) { x.set_funcResult(true); },
              [](ProcEntityDetails &x) { x.set_funcResult(true); },
              [&](const auto &) {
                Say2(effectiveResultName.source,
                    "'%s' was previously declared as an item that may not be used as a function result"_err_en_US,
                    resultSymbol->name(), "Previous declaration of '%s'"_en_US);
                context().SetError(*resultSymbol);
              }},
          resultSymbol->details());
    } else if (inExecutionPart_) {
      ObjectEntityDetails entity;
      entity.set_funcResult(true);
      resultSymbol = &MakeSymbol(effectiveResultName, std::move(entity));
      ApplyImplicitRules(*resultSymbol);
    } else {
      EntityDetails entity;
      entity.set_funcResult(true);
      resultSymbol = &MakeSymbol(effectiveResultName, std::move(entity));
    }
    if (!resultName) {
      name.symbol = nullptr; // symbol will be used for entry point below
    }
    entryDetails.set_result(*resultSymbol);
  }

  for (const auto &dummyArg : std::get<std::list<parser::DummyArg>>(stmt.t)) {
    if (const auto *dummyName{std::get_if<parser::Name>(&dummyArg.u)}) {
      Symbol *dummy{FindSymbol(*dummyName)};
      if (dummy) {
        std::visit(
            common::visitors{[](EntityDetails &x) { x.set_isDummy(); },
                [](ObjectEntityDetails &x) { x.set_isDummy(); },
                [](ProcEntityDetails &x) { x.set_isDummy(); },
                [](SubprogramDetails &x) { x.set_isDummy(); },
                [&](const auto &) {
                  Say2(dummyName->source,
                      "ENTRY dummy argument '%s' is previously declared as an item that may not be used as a dummy argument"_err_en_US,
                      dummy->name(), "Previous declaration of '%s'"_en_US);
                }},
            dummy->details());
      } else {
        dummy = &MakeSymbol(*dummyName, EntityDetails{true});
        if (inExecutionPart_) {
          ApplyImplicitRules(*dummy);
        }
      }
      entryDetails.add_dummyArg(*dummy);
    } else {
      if (inFunction) { // C1573
        Say(name,
            "ENTRY in a function may not have an alternate return dummy argument"_err_en_US);
        break;
      }
      entryDetails.add_alternateReturn();
    }
  }

  Symbol::Flag subpFlag{
      inFunction ? Symbol::Flag::Function : Symbol::Flag::Subroutine};
  Scope &outer{inclusiveScope.parent()}; // global or module scope
  if (outer.IsModule() && !attrs.test(Attr::PRIVATE)) {
    attrs.set(Attr::PUBLIC);
  }
  if (Symbol * extant{FindSymbol(outer, name)}) {
    if (!HandlePreviousCalls(name, *extant, subpFlag)) {
      if (outer.IsGlobal()) {
        Say2(name, "'%s' is already defined as a global identifier"_err_en_US,
            *extant, "Previous definition of '%s'"_en_US);
      } else {
        SayAlreadyDeclared(name, *extant);
      }
      return;
    }
  }
  Symbol &entrySymbol{MakeSymbol(outer, name.source, attrs)};
  entrySymbol.set_details(std::move(entryDetails));
  SetBindNameOn(entrySymbol);
  entrySymbol.set(subpFlag);
  Resolve(name, entrySymbol);
}

// A subprogram declared with MODULE PROCEDURE
bool SubprogramVisitor::BeginMpSubprogram(const parser::Name &name) {
  auto *symbol{FindSymbol(name)};
  if (symbol && symbol->has<SubprogramNameDetails>()) {
    symbol = FindSymbol(currScope().parent(), name);
  }
  if (!IsSeparateModuleProcedureInterface(symbol)) {
    Say(name, "'%s' was not declared a separate module procedure"_err_en_US);
    return false;
  }
  if (symbol->owner() == currScope()) {
    PushScope(Scope::Kind::Subprogram, symbol);
  } else {
    Symbol &newSymbol{MakeSymbol(name, SubprogramDetails{})};
    PushScope(Scope::Kind::Subprogram, &newSymbol);
    const auto &details{symbol->get<SubprogramDetails>()};
    auto &newDetails{newSymbol.get<SubprogramDetails>()};
    for (const Symbol *dummyArg : details.dummyArgs()) {
      if (!dummyArg) {
        newDetails.add_alternateReturn();
      } else if (Symbol * copy{currScope().CopySymbol(*dummyArg)}) {
        newDetails.add_dummyArg(*copy);
      }
    }
    if (details.isFunction()) {
      currScope().erase(symbol->name());
      newDetails.set_result(*currScope().CopySymbol(details.result()));
    }
  }
  return true;
}

// A subprogram declared with SUBROUTINE or FUNCTION
bool SubprogramVisitor::BeginSubprogram(
    const parser::Name &name, Symbol::Flag subpFlag, bool hasModulePrefix) {
  if (hasModulePrefix && currScope().IsGlobal()) { // C1547
    Say(name,
        "'%s' is a MODULE procedure which must be declared within a "
        "MODULE or SUBMODULE"_err_en_US);
    return false;
  }

  if (hasModulePrefix && !inInterfaceBlock() &&
      !IsSeparateModuleProcedureInterface(
          FindSymbol(currScope().parent(), name))) {
    Say(name, "'%s' was not declared a separate module procedure"_err_en_US);
    return false;
  }
  PushSubprogramScope(name, subpFlag);
  return true;
}

void SubprogramVisitor::EndSubprogram() { PopScope(); }

bool SubprogramVisitor::HandlePreviousCalls(
    const parser::Name &name, Symbol &symbol, Symbol::Flag subpFlag) {
  if (const auto *proc{symbol.detailsIf<ProcEntityDetails>()}; proc &&
      !proc->isDummy() &&
      !symbol.attrs().HasAny(Attrs{Attr::INTRINSIC, Attr::POINTER})) {
    // There's a symbol created for previous calls to this subprogram or
    // ENTRY's name.  We have to replace that symbol in situ to avoid the
    // obligation to rewrite symbol pointers in the parse tree.
    if (!symbol.test(subpFlag)) {
      Say2(name,
          subpFlag == Symbol::Flag::Function
              ? "'%s' was previously called as a subroutine"_err_en_US
              : "'%s' was previously called as a function"_err_en_US,
          symbol, "Previous call of '%s'"_en_US);
    }
    EntityDetails entity;
    if (proc->type()) {
      entity.set_type(*proc->type());
    }
    symbol.details() = std::move(entity);
    return true;
  } else {
    return symbol.has<UnknownDetails>() || symbol.has<SubprogramNameDetails>();
  }
}

void SubprogramVisitor::CheckExtantProc(
    const parser::Name &name, Symbol::Flag subpFlag) {
  if (auto *prev{FindSymbol(name)}) {
    if (IsDummy(*prev)) {
    } else if (inInterfaceBlock() && currScope() != prev->owner()) {
      // Procedures in an INTERFACE block do not resolve to symbols
      // in scopes between the global scope and the current scope.
    } else if (!HandlePreviousCalls(name, *prev, subpFlag)) {
      SayAlreadyDeclared(name, *prev);
    }
  }
}

Symbol &SubprogramVisitor::PushSubprogramScope(
    const parser::Name &name, Symbol::Flag subpFlag) {
  auto *symbol{GetSpecificFromGeneric(name)};
  if (!symbol) {
    CheckExtantProc(name, subpFlag);
    symbol = &MakeSymbol(name, SubprogramDetails{});
  }
  symbol->set(subpFlag);
  symbol->ReplaceName(name.source);
  PushScope(Scope::Kind::Subprogram, symbol);
  auto &details{symbol->get<SubprogramDetails>()};
  if (inInterfaceBlock()) {
    details.set_isInterface();
    if (isAbstract()) {
      symbol->attrs().set(Attr::ABSTRACT);
    } else {
      MakeExternal(*symbol);
    }
    if (isGeneric()) {
      Symbol &genericSymbol{GetGenericSymbol()};
      if (genericSymbol.has<GenericDetails>()) {
        genericSymbol.get<GenericDetails>().AddSpecificProc(
            *symbol, name.source);
      } else {
        CHECK(context().HasError(genericSymbol));
      }
    }
    set_inheritFromParent(false);
  }
  FindSymbol(name)->set(subpFlag); // PushScope() created symbol
  return *symbol;
}

void SubprogramVisitor::PushBlockDataScope(const parser::Name &name) {
  if (auto *prev{FindSymbol(name)}) {
    if (prev->attrs().test(Attr::EXTERNAL) && prev->has<ProcEntityDetails>()) {
      if (prev->test(Symbol::Flag::Subroutine) ||
          prev->test(Symbol::Flag::Function)) {
        Say2(name, "BLOCK DATA '%s' has been called"_err_en_US, *prev,
            "Previous call of '%s'"_en_US);
      }
      EraseSymbol(name);
    }
  }
  if (name.source.empty()) {
    // Don't let unnamed BLOCK DATA conflict with unnamed PROGRAM
    PushScope(Scope::Kind::BlockData, nullptr);
  } else {
    PushScope(Scope::Kind::BlockData, &MakeSymbol(name, SubprogramDetails{}));
  }
}

// If name is a generic, return specific subprogram with the same name.
Symbol *SubprogramVisitor::GetSpecificFromGeneric(const parser::Name &name) {
  if (auto *symbol{FindSymbol(name)}) {
    if (auto *details{symbol->detailsIf<GenericDetails>()}) {
      // found generic, want subprogram
      auto *specific{details->specific()};
      if (!specific) {
        specific =
            &currScope().MakeSymbol(name.source, Attrs{}, SubprogramDetails{});
        if (details->derivedType()) {
          // A specific procedure with the same name as a derived type
          SayAlreadyDeclared(name, *details->derivedType());
        } else {
          details->set_specific(Resolve(name, *specific));
        }
      } else if (isGeneric()) {
        SayAlreadyDeclared(name, *specific);
      }
      if (!specific->has<SubprogramDetails>()) {
        specific->set_details(SubprogramDetails{});
      }
      return specific;
    }
  }
  return nullptr;
}

// DeclarationVisitor implementation

bool DeclarationVisitor::BeginDecl() {
  BeginDeclTypeSpec();
  BeginArraySpec();
  return BeginAttrs();
}
void DeclarationVisitor::EndDecl() {
  EndDeclTypeSpec();
  EndArraySpec();
  EndAttrs();
}

bool DeclarationVisitor::CheckUseError(const parser::Name &name) {
  const auto *details{
      name.symbol ? name.symbol->detailsIf<UseErrorDetails>() : nullptr};
  if (!details) {
    return false;
  }
  Message &msg{Say(name, "Reference to '%s' is ambiguous"_err_en_US)};
  for (const auto &[location, module] : details->occurrences()) {
    msg.Attach(location, "'%s' was use-associated from module '%s'"_en_US,
        name.source, module->GetName().value());
  }
  context().SetError(*name.symbol);
  return true;
}

// Report error if accessibility of symbol doesn't match isPrivate.
void DeclarationVisitor::CheckAccessibility(
    const SourceName &name, bool isPrivate, Symbol &symbol) {
  if (symbol.attrs().test(Attr::PRIVATE) != isPrivate) {
    Say2(name,
        "'%s' does not have the same accessibility as its previous declaration"_err_en_US,
        symbol, "Previous declaration of '%s'"_en_US);
  }
}

void DeclarationVisitor::Post(const parser::TypeDeclarationStmt &) {
  if (!GetAttrs().HasAny({Attr::POINTER, Attr::ALLOCATABLE})) { // C702
    if (const auto *typeSpec{GetDeclTypeSpec()}) {
      if (typeSpec->category() == DeclTypeSpec::Character) {
        if (typeSpec->characterTypeSpec().length().isDeferred()) {
          Say("The type parameter LEN cannot be deferred without"
              " the POINTER or ALLOCATABLE attribute"_err_en_US);
        }
      } else if (const DerivedTypeSpec * derivedSpec{typeSpec->AsDerived()}) {
        for (const auto &pair : derivedSpec->parameters()) {
          if (pair.second.isDeferred()) {
            Say(currStmtSource().value(),
                "The value of type parameter '%s' cannot be deferred"
                " without the POINTER or ALLOCATABLE attribute"_err_en_US,
                pair.first);
          }
        }
      }
    }
  }
  EndDecl();
}

void DeclarationVisitor::Post(const parser::DimensionStmt::Declaration &x) {
  DeclareObjectEntity(std::get<parser::Name>(x.t));
}
void DeclarationVisitor::Post(const parser::CodimensionDecl &x) {
  DeclareObjectEntity(std::get<parser::Name>(x.t));
}

bool DeclarationVisitor::Pre(const parser::Initialization &) {
  // Defer inspection of initializers to Initialization() so that the
  // symbol being initialized will be available within the initialization
  // expression.
  return false;
}

void DeclarationVisitor::Post(const parser::EntityDecl &x) {
  // TODO: may be under StructureStmt
  const auto &name{std::get<parser::ObjectName>(x.t)};
  Attrs attrs{attrs_ ? HandleSaveName(name.source, *attrs_) : Attrs{}};
  Symbol &symbol{DeclareUnknownEntity(name, attrs)};
  symbol.ReplaceName(name.source);
  if (auto &init{std::get<std::optional<parser::Initialization>>(x.t)}) {
    if (ConvertToObjectEntity(symbol)) {
      Initialization(name, *init, false);
    }
  } else if (attrs.test(Attr::PARAMETER)) { // C882, C883
    Say(name, "Missing initialization for parameter '%s'"_err_en_US);
  }
}

void DeclarationVisitor::Post(const parser::PointerDecl &x) {
  const auto &name{std::get<parser::Name>(x.t)};
  if (const auto &deferredShapeSpecs{
          std::get<std::optional<parser::DeferredShapeSpecList>>(x.t)}) {
    CHECK(arraySpec().empty());
    BeginArraySpec();
    set_arraySpec(AnalyzeDeferredShapeSpecList(context(), *deferredShapeSpecs));
    Symbol &symbol{DeclareObjectEntity(name, Attrs{Attr::POINTER})};
    symbol.ReplaceName(name.source);
    EndArraySpec();
  } else {
    Symbol &symbol{DeclareUnknownEntity(name, Attrs{Attr::POINTER})};
    symbol.ReplaceName(name.source);
  }
}

bool DeclarationVisitor::Pre(const parser::BindEntity &x) {
  auto kind{std::get<parser::BindEntity::Kind>(x.t)};
  auto &name{std::get<parser::Name>(x.t)};
  Symbol *symbol;
  if (kind == parser::BindEntity::Kind::Object) {
    symbol = &HandleAttributeStmt(Attr::BIND_C, name);
  } else {
    symbol = &MakeCommonBlockSymbol(name);
    symbol->attrs().set(Attr::BIND_C);
  }
  SetBindNameOn(*symbol);
  return false;
}
bool DeclarationVisitor::Pre(const parser::OldParameterStmt &x) {
  inOldStyleParameterStmt_ = true;
  Walk(x.v);
  inOldStyleParameterStmt_ = false;
  return false;
}
bool DeclarationVisitor::Pre(const parser::NamedConstantDef &x) {
  auto &name{std::get<parser::NamedConstant>(x.t).v};
  auto &symbol{HandleAttributeStmt(Attr::PARAMETER, name)};
  if (!ConvertToObjectEntity(symbol) ||
      symbol.test(Symbol::Flag::CrayPointer) ||
      symbol.test(Symbol::Flag::CrayPointee)) {
    SayWithDecl(
        name, symbol, "PARAMETER attribute not allowed on '%s'"_err_en_US);
    return false;
  }
  const auto &expr{std::get<parser::ConstantExpr>(x.t)};
  auto &details{symbol.get<ObjectEntityDetails>()};
  if (inOldStyleParameterStmt_) {
    // non-standard extension PARAMETER statement (no parentheses)
    Walk(expr);
    auto folded{EvaluateExpr(expr)};
    if (details.type()) {
      SayWithDecl(name, symbol,
          "Alternative style PARAMETER '%s' must not already have an explicit type"_err_en_US);
    } else if (folded) {
      auto at{expr.thing.value().source};
      if (evaluate::IsActuallyConstant(*folded)) {
        if (const auto *type{currScope().GetType(*folded)}) {
          if (type->IsPolymorphic()) {
            Say(at, "The expression must not be polymorphic"_err_en_US);
          } else if (auto shape{ToArraySpec(
                         GetFoldingContext(), evaluate::GetShape(*folded))}) {
            // The type of the named constant is assumed from the expression.
            details.set_type(*type);
            details.set_init(std::move(*folded));
            details.set_shape(std::move(*shape));
          } else {
            Say(at, "The expression must have constant shape"_err_en_US);
          }
        } else {
          Say(at, "The expression must have a known type"_err_en_US);
        }
      } else {
        Say(at, "The expression must be a constant of known type"_err_en_US);
      }
    }
  } else {
    // standard-conforming PARAMETER statement (with parentheses)
    ApplyImplicitRules(symbol);
    Walk(expr);
    if (auto converted{EvaluateNonPointerInitializer(
            symbol, expr, expr.thing.value().source)}) {
      details.set_init(std::move(*converted));
    }
  }
  return false;
}
bool DeclarationVisitor::Pre(const parser::NamedConstant &x) {
  const parser::Name &name{x.v};
  if (!FindSymbol(name)) {
    Say(name, "Named constant '%s' not found"_err_en_US);
  } else {
    CheckUseError(name);
  }
  return false;
}

bool DeclarationVisitor::Pre(const parser::Enumerator &enumerator) {
  const parser::Name &name{std::get<parser::NamedConstant>(enumerator.t).v};
  Symbol *symbol{FindSymbol(name)};
  if (symbol && !symbol->has<UnknownDetails>()) {
    // Contrary to named constants appearing in a PARAMETER statement,
    // enumerator names should not have their type, dimension or any other
    // attributes defined before they are declared in the enumerator statement,
    // with the exception of accessibility.
    // This is not explicitly forbidden by the standard, but they are scalars
    // which type is left for the compiler to chose, so do not let users try to
    // tamper with that.
    SayAlreadyDeclared(name, *symbol);
    symbol = nullptr;
  } else {
    // Enumerators are treated as PARAMETER (section 7.6 paragraph (4))
    symbol = &MakeSymbol(name, Attrs{Attr::PARAMETER}, ObjectEntityDetails{});
    symbol->SetType(context().MakeNumericType(
        TypeCategory::Integer, evaluate::CInteger::kind));
  }

  if (auto &init{std::get<std::optional<parser::ScalarIntConstantExpr>>(
          enumerator.t)}) {
    Walk(*init); // Resolve names in expression before evaluation.
    if (auto value{EvaluateInt64(context(), *init)}) {
      // Cast all init expressions to C_INT so that they can then be
      // safely incremented (see 7.6 Note 2).
      enumerationState_.value = static_cast<int>(*value);
    } else {
      Say(name,
          "Enumerator value could not be computed "
          "from the given expression"_err_en_US);
      // Prevent resolution of next enumerators value
      enumerationState_.value = std::nullopt;
    }
  }

  if (symbol) {
    if (enumerationState_.value) {
      symbol->get<ObjectEntityDetails>().set_init(SomeExpr{
          evaluate::Expr<evaluate::CInteger>{*enumerationState_.value}});
    } else {
      context().SetError(*symbol);
    }
  }

  if (enumerationState_.value) {
    (*enumerationState_.value)++;
  }
  return false;
}

void DeclarationVisitor::Post(const parser::EnumDef &) {
  enumerationState_ = EnumeratorState{};
}

bool DeclarationVisitor::Pre(const parser::AccessSpec &x) {
  Attr attr{AccessSpecToAttr(x)};
  if (!NonDerivedTypeScope().IsModule()) { // C817
    Say(currStmtSource().value(),
        "%s attribute may only appear in the specification part of a module"_err_en_US,
        EnumToString(attr));
  }
  CheckAndSet(attr);
  return false;
}

bool DeclarationVisitor::Pre(const parser::AsynchronousStmt &x) {
  return HandleAttributeStmt(Attr::ASYNCHRONOUS, x.v);
}
bool DeclarationVisitor::Pre(const parser::ContiguousStmt &x) {
  return HandleAttributeStmt(Attr::CONTIGUOUS, x.v);
}
bool DeclarationVisitor::Pre(const parser::ExternalStmt &x) {
  HandleAttributeStmt(Attr::EXTERNAL, x.v);
  for (const auto &name : x.v) {
    auto *symbol{FindSymbol(name)};
    if (!ConvertToProcEntity(*symbol)) {
      SayWithDecl(
          name, *symbol, "EXTERNAL attribute not allowed on '%s'"_err_en_US);
    } else if (symbol->attrs().test(Attr::INTRINSIC)) { // C840
      Say(symbol->name(),
          "Symbol '%s' cannot have both INTRINSIC and EXTERNAL attributes"_err_en_US,
          symbol->name());
    }
  }
  return false;
}
bool DeclarationVisitor::Pre(const parser::IntentStmt &x) {
  auto &intentSpec{std::get<parser::IntentSpec>(x.t)};
  auto &names{std::get<std::list<parser::Name>>(x.t)};
  return CheckNotInBlock("INTENT") && // C1107
      HandleAttributeStmt(IntentSpecToAttr(intentSpec), names);
}
bool DeclarationVisitor::Pre(const parser::IntrinsicStmt &x) {
  HandleAttributeStmt(Attr::INTRINSIC, x.v);
  for (const auto &name : x.v) {
    auto &symbol{DEREF(FindSymbol(name))};
    if (!ConvertToProcEntity(symbol)) {
      SayWithDecl(
          name, symbol, "INTRINSIC attribute not allowed on '%s'"_err_en_US);
    } else if (symbol.attrs().test(Attr::EXTERNAL)) { // C840
      Say(symbol.name(),
          "Symbol '%s' cannot have both EXTERNAL and INTRINSIC attributes"_err_en_US,
          symbol.name());
    } else if (symbol.GetType()) {
      // These warnings are worded so that they should make sense in either
      // order.
      Say(symbol.name(),
          "Explicit type declaration ignored for intrinsic function '%s'"_en_US,
          symbol.name())
          .Attach(name.source,
              "INTRINSIC statement for explicitly-typed '%s'"_en_US,
              name.source);
    }
  }
  return false;
}
bool DeclarationVisitor::Pre(const parser::OptionalStmt &x) {
  return CheckNotInBlock("OPTIONAL") && // C1107
      HandleAttributeStmt(Attr::OPTIONAL, x.v);
}
bool DeclarationVisitor::Pre(const parser::ProtectedStmt &x) {
  return HandleAttributeStmt(Attr::PROTECTED, x.v);
}
bool DeclarationVisitor::Pre(const parser::ValueStmt &x) {
  return CheckNotInBlock("VALUE") && // C1107
      HandleAttributeStmt(Attr::VALUE, x.v);
}
bool DeclarationVisitor::Pre(const parser::VolatileStmt &x) {
  return HandleAttributeStmt(Attr::VOLATILE, x.v);
}
// Handle a statement that sets an attribute on a list of names.
bool DeclarationVisitor::HandleAttributeStmt(
    Attr attr, const std::list<parser::Name> &names) {
  for (const auto &name : names) {
    HandleAttributeStmt(attr, name);
  }
  return false;
}
Symbol &DeclarationVisitor::HandleAttributeStmt(
    Attr attr, const parser::Name &name) {
  if (attr == Attr::INTRINSIC && !IsIntrinsic(name.source, std::nullopt)) {
    Say(name.source, "'%s' is not a known intrinsic procedure"_err_en_US);
  }
  auto *symbol{FindInScope(name)};
  if (attr == Attr::ASYNCHRONOUS || attr == Attr::VOLATILE) {
    // these can be set on a symbol that is host-assoc or use-assoc
    if (!symbol &&
        (currScope().kind() == Scope::Kind::Subprogram ||
            currScope().kind() == Scope::Kind::Block)) {
      if (auto *hostSymbol{FindSymbol(name)}) {
        symbol = &MakeHostAssocSymbol(name, *hostSymbol);
      }
    }
  } else if (symbol && symbol->has<UseDetails>()) {
    Say(currStmtSource().value(),
        "Cannot change %s attribute on use-associated '%s'"_err_en_US,
        EnumToString(attr), name.source);
    return *symbol;
  }
  if (!symbol) {
    symbol = &MakeSymbol(name, EntityDetails{});
  }
  symbol->attrs().set(attr);
  symbol->attrs() = HandleSaveName(name.source, symbol->attrs());
  return *symbol;
}
// C1107
bool DeclarationVisitor::CheckNotInBlock(const char *stmt) {
  if (currScope().kind() == Scope::Kind::Block) {
    Say(MessageFormattedText{
        "%s statement is not allowed in a BLOCK construct"_err_en_US, stmt});
    return false;
  } else {
    return true;
  }
}

void DeclarationVisitor::Post(const parser::ObjectDecl &x) {
  CHECK(objectDeclAttr_);
  const auto &name{std::get<parser::ObjectName>(x.t)};
  DeclareObjectEntity(name, Attrs{*objectDeclAttr_});
}

// Declare an entity not yet known to be an object or proc.
Symbol &DeclarationVisitor::DeclareUnknownEntity(
    const parser::Name &name, Attrs attrs) {
  if (!arraySpec().empty() || !coarraySpec().empty()) {
    return DeclareObjectEntity(name, attrs);
  } else {
    Symbol &symbol{DeclareEntity<EntityDetails>(name, attrs)};
    if (auto *type{GetDeclTypeSpec()}) {
      SetType(name, *type);
    }
    charInfo_.length.reset();
    SetBindNameOn(symbol);
    if (symbol.attrs().test(Attr::EXTERNAL)) {
      ConvertToProcEntity(symbol);
    }
    return symbol;
  }
}

bool DeclarationVisitor::HasCycle(
    const Symbol &procSymbol, const ProcInterface &interface) {
<<<<<<< HEAD
  SymbolSet procsInCycle;
=======
  SourceOrderedSymbolSet procsInCycle;
>>>>>>> a2ce6ee6
  procsInCycle.insert(procSymbol);
  const ProcInterface *thisInterface{&interface};
  bool haveInterface{true};
  while (haveInterface) {
    haveInterface = false;
    if (const Symbol * interfaceSymbol{thisInterface->symbol()}) {
      if (procsInCycle.count(*interfaceSymbol) > 0) {
        for (const auto &procInCycle : procsInCycle) {
          Say(procInCycle->name(),
              "The interface for procedure '%s' is recursively "
              "defined"_err_en_US,
              procInCycle->name());
          context().SetError(*procInCycle);
        }
        return true;
      } else if (const auto *procDetails{
                     interfaceSymbol->detailsIf<ProcEntityDetails>()}) {
        haveInterface = true;
        thisInterface = &procDetails->interface();
        procsInCycle.insert(*interfaceSymbol);
      }
    }
  }
  return false;
}

Symbol &DeclarationVisitor::DeclareProcEntity(
    const parser::Name &name, Attrs attrs, const ProcInterface &interface) {
  Symbol &symbol{DeclareEntity<ProcEntityDetails>(name, attrs)};
  if (auto *details{symbol.detailsIf<ProcEntityDetails>()}) {
    if (details->IsInterfaceSet()) {
      SayWithDecl(name, symbol,
          "The interface for procedure '%s' has already been "
          "declared"_err_en_US);
      context().SetError(symbol);
    } else if (HasCycle(symbol, interface)) {
      return symbol;
    } else if (interface.type()) {
      symbol.set(Symbol::Flag::Function);
    } else if (interface.symbol()) {
      if (interface.symbol()->test(Symbol::Flag::Function)) {
        symbol.set(Symbol::Flag::Function);
      } else if (interface.symbol()->test(Symbol::Flag::Subroutine)) {
        symbol.set(Symbol::Flag::Subroutine);
      }
    }
    details->set_interface(interface);
    SetBindNameOn(symbol);
    SetPassNameOn(symbol);
  }
  return symbol;
}

Symbol &DeclarationVisitor::DeclareObjectEntity(
    const parser::Name &name, Attrs attrs) {
  Symbol &symbol{DeclareEntity<ObjectEntityDetails>(name, attrs)};
  if (auto *details{symbol.detailsIf<ObjectEntityDetails>()}) {
    if (auto *type{GetDeclTypeSpec()}) {
      SetType(name, *type);
    }
    if (!arraySpec().empty()) {
      if (details->IsArray()) {
        if (!context().HasError(symbol)) {
          Say(name,
              "The dimensions of '%s' have already been declared"_err_en_US);
          context().SetError(symbol);
        }
      } else {
        details->set_shape(arraySpec());
      }
    }
    if (!coarraySpec().empty()) {
      if (details->IsCoarray()) {
        if (!context().HasError(symbol)) {
          Say(name,
              "The codimensions of '%s' have already been declared"_err_en_US);
          context().SetError(symbol);
        }
      } else {
        details->set_coshape(coarraySpec());
      }
    }
    SetBindNameOn(symbol);
  }
  ClearArraySpec();
  ClearCoarraySpec();
  charInfo_.length.reset();
  return symbol;
}

void DeclarationVisitor::Post(const parser::IntegerTypeSpec &x) {
  SetDeclTypeSpec(MakeNumericType(TypeCategory::Integer, x.v));
}
void DeclarationVisitor::Post(const parser::IntrinsicTypeSpec::Real &x) {
  SetDeclTypeSpec(MakeNumericType(TypeCategory::Real, x.kind));
}
void DeclarationVisitor::Post(const parser::IntrinsicTypeSpec::Complex &x) {
  SetDeclTypeSpec(MakeNumericType(TypeCategory::Complex, x.kind));
}
void DeclarationVisitor::Post(const parser::IntrinsicTypeSpec::Logical &x) {
  SetDeclTypeSpec(MakeLogicalType(x.kind));
}
void DeclarationVisitor::Post(const parser::IntrinsicTypeSpec::Character &) {
  if (!charInfo_.length) {
    charInfo_.length = ParamValue{1, common::TypeParamAttr::Len};
  }
  if (!charInfo_.kind) {
    charInfo_.kind =
        KindExpr{context().GetDefaultKind(TypeCategory::Character)};
  }
  SetDeclTypeSpec(currScope().MakeCharacterType(
      std::move(*charInfo_.length), std::move(*charInfo_.kind)));
  charInfo_ = {};
}
void DeclarationVisitor::Post(const parser::CharSelector::LengthAndKind &x) {
  charInfo_.kind = EvaluateSubscriptIntExpr(x.kind);
  std::optional<std::int64_t> intKind{ToInt64(charInfo_.kind)};
  if (intKind &&
      !evaluate::IsValidKindOfIntrinsicType(
          TypeCategory::Character, *intKind)) { // C715, C719
    Say(currStmtSource().value(),
        "KIND value (%jd) not valid for CHARACTER"_err_en_US, *intKind);
    charInfo_.kind = std::nullopt; // prevent further errors
  }
  if (x.length) {
    charInfo_.length = GetParamValue(*x.length, common::TypeParamAttr::Len);
  }
}
void DeclarationVisitor::Post(const parser::CharLength &x) {
  if (const auto *length{std::get_if<std::uint64_t>(&x.u)}) {
    charInfo_.length = ParamValue{
        static_cast<ConstantSubscript>(*length), common::TypeParamAttr::Len};
  } else {
    charInfo_.length = GetParamValue(
        std::get<parser::TypeParamValue>(x.u), common::TypeParamAttr::Len);
  }
}
void DeclarationVisitor::Post(const parser::LengthSelector &x) {
  if (const auto *param{std::get_if<parser::TypeParamValue>(&x.u)}) {
    charInfo_.length = GetParamValue(*param, common::TypeParamAttr::Len);
  }
}

bool DeclarationVisitor::Pre(const parser::KindParam &x) {
  if (const auto *kind{std::get_if<
          parser::Scalar<parser::Integer<parser::Constant<parser::Name>>>>(
          &x.u)}) {
    const parser::Name &name{kind->thing.thing.thing};
    if (!FindSymbol(name)) {
      Say(name, "Parameter '%s' not found"_err_en_US);
    }
  }
  return false;
}

bool DeclarationVisitor::Pre(const parser::DeclarationTypeSpec::Type &) {
  CHECK(GetDeclTypeSpecCategory() == DeclTypeSpec::Category::TypeDerived);
  return true;
}

void DeclarationVisitor::Post(const parser::DeclarationTypeSpec::Type &type) {
  const parser::Name &derivedName{std::get<parser::Name>(type.derived.t)};
  if (const Symbol * derivedSymbol{derivedName.symbol}) {
    CheckForAbstractType(*derivedSymbol); // C706
  }
}

bool DeclarationVisitor::Pre(const parser::DeclarationTypeSpec::Class &) {
  SetDeclTypeSpecCategory(DeclTypeSpec::Category::ClassDerived);
  return true;
}

void DeclarationVisitor::Post(
    const parser::DeclarationTypeSpec::Class &parsedClass) {
  const auto &typeName{std::get<parser::Name>(parsedClass.derived.t)};
  if (auto spec{ResolveDerivedType(typeName)};
      spec && !IsExtensibleType(&*spec)) { // C705
    SayWithDecl(typeName, *typeName.symbol,
        "Non-extensible derived type '%s' may not be used with CLASS"
        " keyword"_err_en_US);
  }
}

bool DeclarationVisitor::Pre(const parser::DeclarationTypeSpec::Record &) {
  // TODO
  return true;
}

void DeclarationVisitor::Post(const parser::DerivedTypeSpec &x) {
  const auto &typeName{std::get<parser::Name>(x.t)};
  auto spec{ResolveDerivedType(typeName)};
  if (!spec) {
    return;
  }
  bool seenAnyName{false};
  for (const auto &typeParamSpec :
      std::get<std::list<parser::TypeParamSpec>>(x.t)) {
    const auto &optKeyword{
        std::get<std::optional<parser::Keyword>>(typeParamSpec.t)};
    std::optional<SourceName> name;
    if (optKeyword) {
      seenAnyName = true;
      name = optKeyword->v.source;
    } else if (seenAnyName) {
      Say(typeName.source, "Type parameter value must have a name"_err_en_US);
      continue;
    }
    const auto &value{std::get<parser::TypeParamValue>(typeParamSpec.t)};
    // The expressions in a derived type specifier whose values define
    // non-defaulted type parameters are evaluated (folded) in the enclosing
    // scope.  The KIND/LEN distinction is resolved later in
    // DerivedTypeSpec::CookParameters().
    ParamValue param{GetParamValue(value, common::TypeParamAttr::Kind)};
    if (!param.isExplicit() || param.GetExplicit()) {
      spec->AddRawParamValue(optKeyword, std::move(param));
    }
  }

  // The DerivedTypeSpec *spec is used initially as a search key.
  // If it turns out to have the same name and actual parameter
  // value expressions as another DerivedTypeSpec in the current
  // scope does, then we'll use that extant spec; otherwise, when this
  // spec is distinct from all derived types previously instantiated
  // in the current scope, this spec will be moved into that collection.
  const auto &dtDetails{spec->typeSymbol().get<DerivedTypeDetails>()};
  auto category{GetDeclTypeSpecCategory()};
  if (dtDetails.isForwardReferenced()) {
    DeclTypeSpec &type{currScope().MakeDerivedType(category, std::move(*spec))};
    SetDeclTypeSpec(type);
    return;
  }
  // Normalize parameters to produce a better search key.
  spec->CookParameters(GetFoldingContext());
  if (!spec->MightBeParameterized()) {
    spec->EvaluateParameters(context());
  }
  if (const DeclTypeSpec *
      extant{currScope().FindInstantiatedDerivedType(*spec, category)}) {
    // This derived type and parameter expressions (if any) are already present
    // in this scope.
    SetDeclTypeSpec(*extant);
  } else {
    DeclTypeSpec &type{currScope().MakeDerivedType(category, std::move(*spec))};
    DerivedTypeSpec &derived{type.derivedTypeSpec()};
    if (derived.MightBeParameterized() &&
        currScope().IsParameterizedDerivedType()) {
      // Defer instantiation; use the derived type's definition's scope.
      derived.set_scope(DEREF(spec->typeSymbol().scope()));
    } else if (&currScope() == spec->typeSymbol().scope()) {
      // Direct recursive use of a type in the definition of one of its
      // components: defer instantiation
    } else {
      auto restorer{
          GetFoldingContext().messages().SetLocation(currStmtSource().value())};
      derived.Instantiate(currScope());
    }
    SetDeclTypeSpec(type);
  }
  // Capture the DerivedTypeSpec in the parse tree for use in building
  // structure constructor expressions.
  x.derivedTypeSpec = &GetDeclTypeSpec()->derivedTypeSpec();
}

// The descendents of DerivedTypeDef in the parse tree are visited directly
// in this Pre() routine so that recursive use of the derived type can be
// supported in the components.
bool DeclarationVisitor::Pre(const parser::DerivedTypeDef &x) {
  auto &stmt{std::get<parser::Statement<parser::DerivedTypeStmt>>(x.t)};
  Walk(stmt);
  Walk(std::get<std::list<parser::Statement<parser::TypeParamDefStmt>>>(x.t));
  auto &scope{currScope()};
  CHECK(scope.symbol());
  CHECK(scope.symbol()->scope() == &scope);
  auto &details{scope.symbol()->get<DerivedTypeDetails>()};
  details.set_isForwardReferenced(false);
  std::set<SourceName> paramNames;
  for (auto &paramName : std::get<std::list<parser::Name>>(stmt.statement.t)) {
    details.add_paramName(paramName.source);
    auto *symbol{FindInScope(scope, paramName)};
    if (!symbol) {
      Say(paramName,
          "No definition found for type parameter '%s'"_err_en_US); // C742
      // No symbol for a type param.  Create one and mark it as containing an
      // error to improve subsequent semantic processing
      BeginAttrs();
      Symbol *typeParam{MakeTypeSymbol(
          paramName, TypeParamDetails{common::TypeParamAttr::Len})};
      context().SetError(*typeParam);
      EndAttrs();
    } else if (!symbol->has<TypeParamDetails>()) {
      Say2(paramName, "'%s' is not defined as a type parameter"_err_en_US,
          *symbol, "Definition of '%s'"_en_US); // C741
    }
    if (!paramNames.insert(paramName.source).second) {
      Say(paramName,
          "Duplicate type parameter name: '%s'"_err_en_US); // C731
    }
  }
  for (const auto &[name, symbol] : currScope()) {
    if (symbol->has<TypeParamDetails>() && !paramNames.count(name)) {
      SayDerivedType(name,
          "'%s' is not a type parameter of this derived type"_err_en_US,
          currScope()); // C741
    }
  }
  Walk(std::get<std::list<parser::Statement<parser::PrivateOrSequence>>>(x.t));
  const auto &componentDefs{
      std::get<std::list<parser::Statement<parser::ComponentDefStmt>>>(x.t)};
  Walk(componentDefs);
  if (derivedTypeInfo_.sequence) {
    details.set_sequence(true);
    if (componentDefs.empty()) { // C740
      Say(stmt.source,
          "A sequence type must have at least one component"_err_en_US);
    }
    if (!details.paramNames().empty()) { // C740
      Say(stmt.source,
          "A sequence type may not have type parameters"_err_en_US);
    }
    if (derivedTypeInfo_.extends) { // C735
      Say(stmt.source,
          "A sequence type may not have the EXTENDS attribute"_err_en_US);
    } else {
      for (const auto &componentName : details.componentNames()) {
        const Symbol *componentSymbol{scope.FindComponent(componentName)};
        if (componentSymbol && componentSymbol->has<ObjectEntityDetails>()) {
          const auto &componentDetails{
              componentSymbol->get<ObjectEntityDetails>()};
          const DeclTypeSpec *componentType{componentDetails.type()};
          if (componentType && // C740
              !componentType->AsIntrinsic() &&
              !componentType->IsSequenceType()) {
            Say(componentSymbol->name(),
                "A sequence type data component must either be of an"
                " intrinsic type or a derived sequence type"_err_en_US);
          }
        }
      }
    }
  }
  Walk(std::get<std::optional<parser::TypeBoundProcedurePart>>(x.t));
  Walk(std::get<parser::Statement<parser::EndTypeStmt>>(x.t));
  derivedTypeInfo_ = {};
  PopScope();
  return false;
}
bool DeclarationVisitor::Pre(const parser::DerivedTypeStmt &) {
  return BeginAttrs();
}
void DeclarationVisitor::Post(const parser::DerivedTypeStmt &x) {
  auto &name{std::get<parser::Name>(x.t)};
  // Resolve the EXTENDS() clause before creating the derived
  // type's symbol to foil attempts to recursively extend a type.
  auto *extendsName{derivedTypeInfo_.extends};
  std::optional<DerivedTypeSpec> extendsType{
      ResolveExtendsType(name, extendsName)};
  auto &symbol{MakeSymbol(name, GetAttrs(), DerivedTypeDetails{})};
  symbol.ReplaceName(name.source);
  derivedTypeInfo_.type = &symbol;
  PushScope(Scope::Kind::DerivedType, &symbol);
  if (extendsType) {
    // Declare the "parent component"; private if the type is.
    // Any symbol stored in the EXTENDS() clause is temporarily
    // hidden so that a new symbol can be created for the parent
    // component without producing spurious errors about already
    // existing.
    const Symbol &extendsSymbol{extendsType->typeSymbol()};
    auto restorer{common::ScopedSet(extendsName->symbol, nullptr)};
    if (OkToAddComponent(*extendsName, &extendsSymbol)) {
      auto &comp{DeclareEntity<ObjectEntityDetails>(*extendsName, Attrs{})};
      comp.attrs().set(
          Attr::PRIVATE, extendsSymbol.attrs().test(Attr::PRIVATE));
      comp.set(Symbol::Flag::ParentComp);
      DeclTypeSpec &type{currScope().MakeDerivedType(
          DeclTypeSpec::TypeDerived, std::move(*extendsType))};
      type.derivedTypeSpec().set_scope(*extendsSymbol.scope());
      comp.SetType(type);
      DerivedTypeDetails &details{symbol.get<DerivedTypeDetails>()};
      details.add_component(comp);
    }
  }
  EndAttrs();
}

void DeclarationVisitor::Post(const parser::TypeParamDefStmt &x) {
  auto *type{GetDeclTypeSpec()};
  auto attr{std::get<common::TypeParamAttr>(x.t)};
  for (auto &decl : std::get<std::list<parser::TypeParamDecl>>(x.t)) {
    auto &name{std::get<parser::Name>(decl.t)};
    if (Symbol * symbol{MakeTypeSymbol(name, TypeParamDetails{attr})}) {
      SetType(name, *type);
      if (auto &init{
              std::get<std::optional<parser::ScalarIntConstantExpr>>(decl.t)}) {
        if (auto maybeExpr{EvaluateNonPointerInitializer(
                *symbol, *init, init->thing.thing.thing.value().source)}) {
          if (auto *intExpr{std::get_if<SomeIntExpr>(&maybeExpr->u)}) {
            symbol->get<TypeParamDetails>().set_init(std::move(*intExpr));
          }
        }
      }
    }
  }
  EndDecl();
}
bool DeclarationVisitor::Pre(const parser::TypeAttrSpec::Extends &x) {
  if (derivedTypeInfo_.extends) {
    Say(currStmtSource().value(),
        "Attribute 'EXTENDS' cannot be used more than once"_err_en_US);
  } else {
    derivedTypeInfo_.extends = &x.v;
  }
  return false;
}

bool DeclarationVisitor::Pre(const parser::PrivateStmt &) {
  if (!currScope().parent().IsModule()) {
    Say("PRIVATE is only allowed in a derived type that is"
        " in a module"_err_en_US); // C766
  } else if (derivedTypeInfo_.sawContains) {
    derivedTypeInfo_.privateBindings = true;
  } else if (!derivedTypeInfo_.privateComps) {
    derivedTypeInfo_.privateComps = true;
  } else {
    Say("PRIVATE may not appear more than once in"
        " derived type components"_en_US); // C738
  }
  return false;
}
bool DeclarationVisitor::Pre(const parser::SequenceStmt &) {
  if (derivedTypeInfo_.sequence) {
    Say("SEQUENCE may not appear more than once in"
        " derived type components"_en_US); // C738
  }
  derivedTypeInfo_.sequence = true;
  return false;
}
void DeclarationVisitor::Post(const parser::ComponentDecl &x) {
  const auto &name{std::get<parser::Name>(x.t)};
  auto attrs{GetAttrs()};
  if (derivedTypeInfo_.privateComps &&
      !attrs.HasAny({Attr::PUBLIC, Attr::PRIVATE})) {
    attrs.set(Attr::PRIVATE);
  }
  if (const auto *declType{GetDeclTypeSpec()}) {
    if (const auto *derived{declType->AsDerived()}) {
      if (!attrs.HasAny({Attr::POINTER, Attr::ALLOCATABLE})) {
        if (derivedTypeInfo_.type == &derived->typeSymbol()) { // C744
          Say("Recursive use of the derived type requires "
              "POINTER or ALLOCATABLE"_err_en_US);
        }
      }
      // TODO: This would be more appropriate in CheckDerivedType()
      if (auto it{FindCoarrayUltimateComponent(*derived)}) { // C748
        std::string ultimateName{it.BuildResultDesignatorName()};
        // Strip off the leading "%"
        if (ultimateName.length() > 1) {
          ultimateName.erase(0, 1);
          if (attrs.HasAny({Attr::POINTER, Attr::ALLOCATABLE})) {
            evaluate::AttachDeclaration(
                Say(name.source,
                    "A component with a POINTER or ALLOCATABLE attribute may "
                    "not "
                    "be of a type with a coarray ultimate component (named "
                    "'%s')"_err_en_US,
                    ultimateName),
                derived->typeSymbol());
          }
          if (!arraySpec().empty() || !coarraySpec().empty()) {
            evaluate::AttachDeclaration(
                Say(name.source,
                    "An array or coarray component may not be of a type with a "
                    "coarray ultimate component (named '%s')"_err_en_US,
                    ultimateName),
                derived->typeSymbol());
          }
        }
      }
    }
  }
  if (OkToAddComponent(name)) {
    auto &symbol{DeclareObjectEntity(name, attrs)};
    if (symbol.has<ObjectEntityDetails>()) {
      if (auto &init{std::get<std::optional<parser::Initialization>>(x.t)}) {
        Initialization(name, *init, true);
      }
    }
    currScope().symbol()->get<DerivedTypeDetails>().add_component(symbol);
  }
  ClearArraySpec();
  ClearCoarraySpec();
}
bool DeclarationVisitor::Pre(const parser::ProcedureDeclarationStmt &) {
  CHECK(!interfaceName_);
  return BeginDecl();
}
void DeclarationVisitor::Post(const parser::ProcedureDeclarationStmt &) {
  interfaceName_ = nullptr;
  EndDecl();
}
bool DeclarationVisitor::Pre(const parser::DataComponentDefStmt &x) {
  // Overrides parse tree traversal so as to handle attributes first,
  // so POINTER & ALLOCATABLE enable forward references to derived types.
  Walk(std::get<std::list<parser::ComponentAttrSpec>>(x.t));
  set_allowForwardReferenceToDerivedType(
      GetAttrs().HasAny({Attr::POINTER, Attr::ALLOCATABLE}));
  Walk(std::get<parser::DeclarationTypeSpec>(x.t));
  set_allowForwardReferenceToDerivedType(false);
  Walk(std::get<std::list<parser::ComponentDecl>>(x.t));
  return false;
}
bool DeclarationVisitor::Pre(const parser::ProcComponentDefStmt &) {
  CHECK(!interfaceName_);
  return true;
}
void DeclarationVisitor::Post(const parser::ProcComponentDefStmt &) {
  interfaceName_ = nullptr;
}
bool DeclarationVisitor::Pre(const parser::ProcPointerInit &x) {
  if (auto *name{std::get_if<parser::Name>(&x.u)}) {
    return !NameIsKnownOrIntrinsic(*name);
  }
  return true;
}
void DeclarationVisitor::Post(const parser::ProcInterface &x) {
  if (auto *name{std::get_if<parser::Name>(&x.u)}) {
    interfaceName_ = name;
    NoteInterfaceName(*name);
  }
}

void DeclarationVisitor::Post(const parser::ProcDecl &x) {
  const auto &name{std::get<parser::Name>(x.t)};
  ProcInterface interface;
  if (interfaceName_) {
    interface.set_symbol(*interfaceName_->symbol);
  } else if (auto *type{GetDeclTypeSpec()}) {
    interface.set_type(*type);
  }
  auto attrs{HandleSaveName(name.source, GetAttrs())};
  DerivedTypeDetails *dtDetails{nullptr};
  if (Symbol * symbol{currScope().symbol()}) {
    dtDetails = symbol->detailsIf<DerivedTypeDetails>();
  }
  if (!dtDetails) {
    attrs.set(Attr::EXTERNAL);
  }
  Symbol &symbol{DeclareProcEntity(name, attrs, interface)};
  symbol.ReplaceName(name.source);
  if (dtDetails) {
    dtDetails->add_component(symbol);
  }
}

bool DeclarationVisitor::Pre(const parser::TypeBoundProcedurePart &) {
  derivedTypeInfo_.sawContains = true;
  return true;
}

// Resolve binding names from type-bound generics, saved in genericBindings_.
void DeclarationVisitor::Post(const parser::TypeBoundProcedurePart &) {
  // track specifics seen for the current generic to detect duplicates:
  const Symbol *currGeneric{nullptr};
  std::set<SourceName> specifics;
  for (const auto &[generic, bindingName] : genericBindings_) {
    if (generic != currGeneric) {
      currGeneric = generic;
      specifics.clear();
    }
    auto [it, inserted]{specifics.insert(bindingName->source)};
    if (!inserted) {
      Say(*bindingName, // C773
          "Binding name '%s' was already specified for generic '%s'"_err_en_US,
          bindingName->source, generic->name())
          .Attach(*it, "Previous specification of '%s'"_en_US, *it);
      continue;
    }
    auto *symbol{FindInTypeOrParents(*bindingName)};
    if (!symbol) {
      Say(*bindingName, // C772
          "Binding name '%s' not found in this derived type"_err_en_US);
    } else if (!symbol->has<ProcBindingDetails>()) {
      SayWithDecl(*bindingName, *symbol, // C772
          "'%s' is not the name of a specific binding of this type"_err_en_US);
    } else {
      generic->get<GenericDetails>().AddSpecificProc(
          *symbol, bindingName->source);
    }
  }
  genericBindings_.clear();
}

void DeclarationVisitor::Post(const parser::ContainsStmt &) {
  if (derivedTypeInfo_.sequence) {
    Say("A sequence type may not have a CONTAINS statement"_err_en_US); // C740
  }
}

void DeclarationVisitor::Post(
    const parser::TypeBoundProcedureStmt::WithoutInterface &x) {
  if (GetAttrs().test(Attr::DEFERRED)) { // C783
    Say("DEFERRED is only allowed when an interface-name is provided"_err_en_US);
  }
  for (auto &declaration : x.declarations) {
    auto &bindingName{std::get<parser::Name>(declaration.t)};
    auto &optName{std::get<std::optional<parser::Name>>(declaration.t)};
    const parser::Name &procedureName{optName ? *optName : bindingName};
    Symbol *procedure{FindSymbol(procedureName)};
    if (!procedure) {
      procedure = NoteInterfaceName(procedureName);
    }
    if (auto *s{MakeTypeSymbol(bindingName, ProcBindingDetails{*procedure})}) {
      SetPassNameOn(*s);
      if (GetAttrs().test(Attr::DEFERRED)) {
        context().SetError(*s);
      }
    }
  }
}

void DeclarationVisitor::CheckBindings(
    const parser::TypeBoundProcedureStmt::WithoutInterface &tbps) {
  CHECK(currScope().IsDerivedType());
  for (auto &declaration : tbps.declarations) {
    auto &bindingName{std::get<parser::Name>(declaration.t)};
    if (Symbol * binding{FindInScope(bindingName)}) {
      if (auto *details{binding->detailsIf<ProcBindingDetails>()}) {
        const Symbol *procedure{FindSubprogram(details->symbol())};
        if (!CanBeTypeBoundProc(procedure)) {
          if (details->symbol().name() != binding->name()) {
            Say(binding->name(),
                "The binding of '%s' ('%s') must be either an accessible "
                "module procedure or an external procedure with "
                "an explicit interface"_err_en_US,
                binding->name(), details->symbol().name());
          } else {
            Say(binding->name(),
                "'%s' must be either an accessible module procedure "
                "or an external procedure with an explicit interface"_err_en_US,
                binding->name());
          }
          context().SetError(*binding);
        }
      }
    }
  }
}

void DeclarationVisitor::Post(
    const parser::TypeBoundProcedureStmt::WithInterface &x) {
  if (!GetAttrs().test(Attr::DEFERRED)) { // C783
    Say("DEFERRED is required when an interface-name is provided"_err_en_US);
  }
  if (Symbol * interface{NoteInterfaceName(x.interfaceName)}) {
    for (auto &bindingName : x.bindingNames) {
      if (auto *s{
              MakeTypeSymbol(bindingName, ProcBindingDetails{*interface})}) {
        SetPassNameOn(*s);
        if (!GetAttrs().test(Attr::DEFERRED)) {
          context().SetError(*s);
        }
      }
    }
  }
}

void DeclarationVisitor::Post(const parser::FinalProcedureStmt &x) {
  if (currScope().IsDerivedType() && currScope().symbol()) {
    if (auto *details{currScope().symbol()->detailsIf<DerivedTypeDetails>()}) {
      for (const auto &subrName : x.v) {
        if (const auto *name{ResolveName(subrName)}) {
          auto pair{
              details->finals().emplace(name->source, DEREF(name->symbol))};
          if (!pair.second) { // C787
            Say(name->source,
                "FINAL subroutine '%s' already appeared in this derived type"_err_en_US,
                name->source)
                .Attach(pair.first->first,
                    "earlier appearance of this FINAL subroutine"_en_US);
          }
        }
      }
    }
  }
}

bool DeclarationVisitor::Pre(const parser::TypeBoundGenericStmt &x) {
  const auto &accessSpec{std::get<std::optional<parser::AccessSpec>>(x.t)};
  const auto &genericSpec{std::get<Indirection<parser::GenericSpec>>(x.t)};
  const auto &bindingNames{std::get<std::list<parser::Name>>(x.t)};
  auto info{GenericSpecInfo{genericSpec.value()}};
  SourceName symbolName{info.symbolName()};
  bool isPrivate{accessSpec ? accessSpec->v == parser::AccessSpec::Kind::Private
                            : derivedTypeInfo_.privateBindings};
  auto *genericSymbol{FindInScope(symbolName)};
  if (genericSymbol) {
    if (!genericSymbol->has<GenericDetails>()) {
      genericSymbol = nullptr; // MakeTypeSymbol will report the error below
    }
  } else {
    // look in parent types:
    Symbol *inheritedSymbol{nullptr};
    for (const auto &name : GetAllNames(context(), symbolName)) {
      inheritedSymbol = currScope().FindComponent(SourceName{name});
      if (inheritedSymbol) {
        break;
      }
    }
    if (inheritedSymbol && inheritedSymbol->has<GenericDetails>()) {
      CheckAccessibility(symbolName, isPrivate, *inheritedSymbol); // C771
    }
  }
  if (genericSymbol) {
    CheckAccessibility(symbolName, isPrivate, *genericSymbol); // C771
  } else {
    genericSymbol = MakeTypeSymbol(symbolName, GenericDetails{});
    if (!genericSymbol) {
      return false;
    }
    if (isPrivate) {
      genericSymbol->attrs().set(Attr::PRIVATE);
    }
  }
  for (const parser::Name &bindingName : bindingNames) {
    genericBindings_.emplace(genericSymbol, &bindingName);
  }
  info.Resolve(genericSymbol);
  return false;
}

bool DeclarationVisitor::Pre(const parser::AllocateStmt &) {
  BeginDeclTypeSpec();
  return true;
}
void DeclarationVisitor::Post(const parser::AllocateStmt &) {
  EndDeclTypeSpec();
}

bool DeclarationVisitor::Pre(const parser::StructureConstructor &x) {
  auto &parsedType{std::get<parser::DerivedTypeSpec>(x.t)};
  const DeclTypeSpec *type{ProcessTypeSpec(parsedType)};
  if (!type) {
    return false;
  }
  const DerivedTypeSpec *spec{type->AsDerived()};
  const Scope *typeScope{spec ? spec->scope() : nullptr};
  if (!typeScope) {
    return false;
  }

  // N.B C7102 is implicitly enforced by having inaccessible types not
  // being found in resolution.
  // More constraints are enforced in expression.cpp so that they
  // can apply to structure constructors that have been converted
  // from misparsed function references.
  for (const auto &component :
      std::get<std::list<parser::ComponentSpec>>(x.t)) {
    // Visit the component spec expression, but not the keyword, since
    // we need to resolve its symbol in the scope of the derived type.
    Walk(std::get<parser::ComponentDataSource>(component.t));
    if (const auto &kw{std::get<std::optional<parser::Keyword>>(component.t)}) {
      FindInTypeOrParents(*typeScope, kw->v);
    }
  }
  return false;
}

bool DeclarationVisitor::Pre(const parser::BasedPointerStmt &x) {
  for (const parser::BasedPointer &bp : x.v) {
    const parser::ObjectName &pointerName{std::get<0>(bp.t)};
    const parser::ObjectName &pointeeName{std::get<1>(bp.t)};
    auto *pointer{FindSymbol(pointerName)};
    if (!pointer) {
      pointer = &MakeSymbol(pointerName, ObjectEntityDetails{});
    } else if (!ConvertToObjectEntity(*pointer) || IsNamedConstant(*pointer)) {
      SayWithDecl(pointerName, *pointer, "'%s' is not a variable"_err_en_US);
    } else if (pointer->Rank() > 0) {
      SayWithDecl(pointerName, *pointer,
          "Cray pointer '%s' must be a scalar"_err_en_US);
    } else if (pointer->test(Symbol::Flag::CrayPointee)) {
      Say(pointerName,
          "'%s' cannot be a Cray pointer as it is already a Cray pointee"_err_en_US);
    }
    pointer->set(Symbol::Flag::CrayPointer);
    const DeclTypeSpec &pointerType{MakeNumericType(TypeCategory::Integer,
        context().defaultKinds().subscriptIntegerKind())};
    const auto *type{pointer->GetType()};
    if (!type) {
      pointer->SetType(pointerType);
    } else if (*type != pointerType) {
      Say(pointerName.source, "Cray pointer '%s' must have type %s"_err_en_US,
          pointerName.source, pointerType.AsFortran());
    }
    if (ResolveName(pointeeName)) {
      Symbol &pointee{*pointeeName.symbol};
      if (pointee.has<UseDetails>()) {
        Say(pointeeName,
            "'%s' cannot be a Cray pointee as it is use-associated"_err_en_US);
        continue;
      } else if (!ConvertToObjectEntity(pointee) || IsNamedConstant(pointee)) {
        Say(pointeeName, "'%s' is not a variable"_err_en_US);
        continue;
      } else if (pointee.test(Symbol::Flag::CrayPointer)) {
        Say(pointeeName,
            "'%s' cannot be a Cray pointee as it is already a Cray pointer"_err_en_US);
      } else if (pointee.test(Symbol::Flag::CrayPointee)) {
        Say(pointeeName,
            "'%s' was already declared as a Cray pointee"_err_en_US);
      } else {
        pointee.set(Symbol::Flag::CrayPointee);
      }
      if (const auto *pointeeType{pointee.GetType()}) {
        if (const auto *derived{pointeeType->AsDerived()}) {
          if (!derived->typeSymbol().get<DerivedTypeDetails>().sequence()) {
            Say(pointeeName,
                "Type of Cray pointee '%s' is a non-sequence derived type"_err_en_US);
          }
        }
      }
      // process the pointee array-spec, if present
      BeginArraySpec();
      Walk(std::get<std::optional<parser::ArraySpec>>(bp.t));
      const auto &spec{arraySpec()};
      if (!spec.empty()) {
        auto &details{pointee.get<ObjectEntityDetails>()};
        if (details.shape().empty()) {
          details.set_shape(spec);
        } else {
          SayWithDecl(pointeeName, pointee,
              "Array spec was already declared for '%s'"_err_en_US);
        }
      }
      ClearArraySpec();
      currScope().add_crayPointer(pointeeName.source, *pointer);
    }
  }
  return false;
}

bool DeclarationVisitor::Pre(const parser::NamelistStmt::Group &x) {
  if (!CheckNotInBlock("NAMELIST")) { // C1107
    return false;
  }

  NamelistDetails details;
  for (const auto &name : std::get<std::list<parser::Name>>(x.t)) {
    auto *symbol{FindSymbol(name)};
    if (!symbol) {
      symbol = &MakeSymbol(name, ObjectEntityDetails{});
      ApplyImplicitRules(*symbol);
    } else if (!ConvertToObjectEntity(*symbol)) {
      SayWithDecl(name, *symbol, "'%s' is not a variable"_err_en_US);
    }
    symbol->GetUltimate().set(Symbol::Flag::InNamelist);
    details.add_object(*symbol);
  }

  const auto &groupName{std::get<parser::Name>(x.t)};
  auto *groupSymbol{FindInScope(groupName)};
  if (!groupSymbol || !groupSymbol->has<NamelistDetails>()) {
    groupSymbol = &MakeSymbol(groupName, std::move(details));
    groupSymbol->ReplaceName(groupName.source);
  }
  groupSymbol->get<NamelistDetails>().add_objects(details.objects());
  return false;
}

bool DeclarationVisitor::Pre(const parser::IoControlSpec &x) {
  if (const auto *name{std::get_if<parser::Name>(&x.u)}) {
    auto *symbol{FindSymbol(*name)};
    if (!symbol) {
      Say(*name, "Namelist group '%s' not found"_err_en_US);
    } else if (!symbol->GetUltimate().has<NamelistDetails>()) {
      SayWithDecl(
          *name, *symbol, "'%s' is not the name of a namelist group"_err_en_US);
    }
  }
  return true;
}

bool DeclarationVisitor::Pre(const parser::CommonStmt::Block &x) {
  CheckNotInBlock("COMMON"); // C1107
  return true;
}

bool DeclarationVisitor::Pre(const parser::CommonBlockObject &) {
  BeginArraySpec();
  return true;
}

void DeclarationVisitor::Post(const parser::CommonBlockObject &x) {
  const auto &name{std::get<parser::Name>(x.t)};
  DeclareObjectEntity(name);
  auto pair{specPartState_.commonBlockObjects.insert(name.source)};
  if (!pair.second) {
    const SourceName &prev{*pair.first};
    Say2(name.source, "'%s' is already in a COMMON block"_err_en_US, prev,
        "Previous occurrence of '%s' in a COMMON block"_en_US);
  }
}

bool DeclarationVisitor::Pre(const parser::EquivalenceStmt &x) {
  // save equivalence sets to be processed after specification part
  if (CheckNotInBlock("EQUIVALENCE")) { // C1107
    for (const std::list<parser::EquivalenceObject> &set : x.v) {
      specPartState_.equivalenceSets.push_back(&set);
    }
  }
  return false; // don't implicitly declare names yet
}

void DeclarationVisitor::CheckEquivalenceSets() {
  EquivalenceSets equivSets{context()};
  inEquivalenceStmt_ = true;
  for (const auto *set : specPartState_.equivalenceSets) {
    const auto &source{set->front().v.value().source};
    if (set->size() <= 1) { // R871
      Say(source, "Equivalence set must have more than one object"_err_en_US);
    }
    for (const parser::EquivalenceObject &object : *set) {
      const auto &designator{object.v.value()};
      // The designator was not resolved when it was encountered so do it now.
      // AnalyzeExpr causes array sections to be changed to substrings as needed
      Walk(designator);
      if (AnalyzeExpr(context(), designator)) {
        equivSets.AddToSet(designator);
      }
    }
    equivSets.FinishSet(source);
  }
  inEquivalenceStmt_ = false;
  for (auto &set : equivSets.sets()) {
    if (!set.empty()) {
      currScope().add_equivalenceSet(std::move(set));
    }
  }
  specPartState_.equivalenceSets.clear();
}

bool DeclarationVisitor::Pre(const parser::SaveStmt &x) {
  if (x.v.empty()) {
    specPartState_.saveInfo.saveAll = currStmtSource();
    currScope().set_hasSAVE();
  } else {
    for (const parser::SavedEntity &y : x.v) {
      auto kind{std::get<parser::SavedEntity::Kind>(y.t)};
      const auto &name{std::get<parser::Name>(y.t)};
      if (kind == parser::SavedEntity::Kind::Common) {
        MakeCommonBlockSymbol(name);
        AddSaveName(specPartState_.saveInfo.commons, name.source);
      } else {
        HandleAttributeStmt(Attr::SAVE, name);
      }
    }
  }
  return false;
}

void DeclarationVisitor::CheckSaveStmts() {
  for (const SourceName &name : specPartState_.saveInfo.entities) {
    auto *symbol{FindInScope(name)};
    if (!symbol) {
      // error was reported
    } else if (specPartState_.saveInfo.saveAll) {
      // C889 - note that pgi, ifort, xlf do not enforce this constraint
      Say2(name,
          "Explicit SAVE of '%s' is redundant due to global SAVE statement"_err_en_US,
          *specPartState_.saveInfo.saveAll, "Global SAVE statement"_en_US);
    } else if (auto msg{CheckSaveAttr(*symbol)}) {
      Say(name, std::move(*msg));
      context().SetError(*symbol);
    } else {
      SetSaveAttr(*symbol);
    }
  }
  for (const SourceName &name : specPartState_.saveInfo.commons) {
    if (auto *symbol{currScope().FindCommonBlock(name)}) {
      auto &objects{symbol->get<CommonBlockDetails>().objects()};
      if (objects.empty()) {
        if (currScope().kind() != Scope::Kind::Block) {
          Say(name,
              "'%s' appears as a COMMON block in a SAVE statement but not in"
              " a COMMON statement"_err_en_US);
        } else { // C1108
          Say(name,
              "SAVE statement in BLOCK construct may not contain a"
              " common block name '%s'"_err_en_US);
        }
      } else {
        for (auto &object : symbol->get<CommonBlockDetails>().objects()) {
          SetSaveAttr(*object);
        }
      }
    }
  }
  if (specPartState_.saveInfo.saveAll) {
    // Apply SAVE attribute to applicable symbols
    for (auto pair : currScope()) {
      auto &symbol{*pair.second};
      if (!CheckSaveAttr(symbol)) {
        SetSaveAttr(symbol);
      }
    }
  }
  specPartState_.saveInfo = {};
}

// If SAVE attribute can't be set on symbol, return error message.
std::optional<MessageFixedText> DeclarationVisitor::CheckSaveAttr(
    const Symbol &symbol) {
  if (IsDummy(symbol)) {
    return "SAVE attribute may not be applied to dummy argument '%s'"_err_en_US;
  } else if (symbol.IsFuncResult()) {
    return "SAVE attribute may not be applied to function result '%s'"_err_en_US;
  } else if (symbol.has<ProcEntityDetails>() &&
      !symbol.attrs().test(Attr::POINTER)) {
    return "Procedure '%s' with SAVE attribute must also have POINTER attribute"_err_en_US;
  } else if (IsAutomatic(symbol)) {
    return "SAVE attribute may not be applied to automatic data object '%s'"_err_en_US;
  } else {
    return std::nullopt;
  }
}

// Record SAVEd names in specPartState_.saveInfo.entities.
Attrs DeclarationVisitor::HandleSaveName(const SourceName &name, Attrs attrs) {
  if (attrs.test(Attr::SAVE)) {
    AddSaveName(specPartState_.saveInfo.entities, name);
  }
  return attrs;
}

// Record a name in a set of those to be saved.
void DeclarationVisitor::AddSaveName(
    std::set<SourceName> &set, const SourceName &name) {
  auto pair{set.insert(name)};
  if (!pair.second) {
    Say2(name, "SAVE attribute was already specified on '%s'"_err_en_US,
        *pair.first, "Previous specification of SAVE attribute"_en_US);
  }
}

// Set the SAVE attribute on symbol unless it is implicitly saved anyway.
void DeclarationVisitor::SetSaveAttr(Symbol &symbol) {
  if (!IsSaved(symbol)) {
    symbol.attrs().set(Attr::SAVE);
  }
}

// Check types of common block objects, now that they are known.
void DeclarationVisitor::CheckCommonBlocks() {
  // check for empty common blocks
  for (const auto &pair : currScope().commonBlocks()) {
    const auto &symbol{*pair.second};
    if (symbol.get<CommonBlockDetails>().objects().empty() &&
        symbol.attrs().test(Attr::BIND_C)) {
      Say(symbol.name(),
          "'%s' appears as a COMMON block in a BIND statement but not in"
          " a COMMON statement"_err_en_US);
    }
  }
  // check objects in common blocks
  for (const auto &name : specPartState_.commonBlockObjects) {
    const auto *symbol{currScope().FindSymbol(name)};
    if (!symbol) {
      continue;
    }
    const auto &attrs{symbol->attrs()};
    if (attrs.test(Attr::ALLOCATABLE)) {
      Say(name,
          "ALLOCATABLE object '%s' may not appear in a COMMON block"_err_en_US);
    } else if (attrs.test(Attr::BIND_C)) {
      Say(name,
          "Variable '%s' with BIND attribute may not appear in a COMMON block"_err_en_US);
    } else if (IsDummy(*symbol)) {
      Say(name,
          "Dummy argument '%s' may not appear in a COMMON block"_err_en_US);
    } else if (symbol->IsFuncResult()) {
      Say(name,
          "Function result '%s' may not appear in a COMMON block"_err_en_US);
    } else if (const DeclTypeSpec * type{symbol->GetType()}) {
      if (type->category() == DeclTypeSpec::ClassStar) {
        Say(name,
            "Unlimited polymorphic pointer '%s' may not appear in a COMMON block"_err_en_US);
      } else if (const auto *derived{type->AsDerived()}) {
        auto &typeSymbol{derived->typeSymbol()};
        if (!typeSymbol.attrs().test(Attr::BIND_C) &&
            !typeSymbol.get<DerivedTypeDetails>().sequence()) {
          Say(name,
              "Derived type '%s' in COMMON block must have the BIND or"
              " SEQUENCE attribute"_err_en_US);
        }
        CheckCommonBlockDerivedType(name, typeSymbol);
      }
    }
  }
  specPartState_.commonBlockObjects = {};
}

Symbol &DeclarationVisitor::MakeCommonBlockSymbol(const parser::Name &name) {
  return Resolve(name, currScope().MakeCommonBlock(name.source));
}
Symbol &DeclarationVisitor::MakeCommonBlockSymbol(
    const std::optional<parser::Name> &name) {
  if (name) {
    return MakeCommonBlockSymbol(*name);
  } else {
    return MakeCommonBlockSymbol(parser::Name{});
  }
}

bool DeclarationVisitor::NameIsKnownOrIntrinsic(const parser::Name &name) {
  return FindSymbol(name) || HandleUnrestrictedSpecificIntrinsicFunction(name);
}

// Check if this derived type can be in a COMMON block.
void DeclarationVisitor::CheckCommonBlockDerivedType(
    const SourceName &name, const Symbol &typeSymbol) {
  if (const auto *scope{typeSymbol.scope()}) {
    for (const auto &pair : *scope) {
      const Symbol &component{*pair.second};
      if (component.attrs().test(Attr::ALLOCATABLE)) {
        Say2(name,
            "Derived type variable '%s' may not appear in a COMMON block"
            " due to ALLOCATABLE component"_err_en_US,
            component.name(), "Component with ALLOCATABLE attribute"_en_US);
        return;
      }
      if (const auto *details{component.detailsIf<ObjectEntityDetails>()}) {
        if (details->init()) {
          Say2(name,
              "Derived type variable '%s' may not appear in a COMMON block"
              " due to component with default initialization"_err_en_US,
              component.name(), "Component with default initialization"_en_US);
          return;
        }
        if (const auto *type{details->type()}) {
          if (const auto *derived{type->AsDerived()}) {
            CheckCommonBlockDerivedType(name, derived->typeSymbol());
          }
        }
      }
    }
  }
}

bool DeclarationVisitor::HandleUnrestrictedSpecificIntrinsicFunction(
    const parser::Name &name) {
  if (auto interface{context().intrinsics().IsSpecificIntrinsicFunction(
          name.source.ToString())}) {
    // Unrestricted specific intrinsic function names (e.g., "cos")
    // are acceptable as procedure interfaces.
    Symbol &symbol{
        MakeSymbol(InclusiveScope(), name.source, Attrs{Attr::INTRINSIC})};
    symbol.set_details(ProcEntityDetails{});
    symbol.set(Symbol::Flag::Function);
    if (interface->IsElemental()) {
      symbol.attrs().set(Attr::ELEMENTAL);
    }
    if (interface->IsPure()) {
      symbol.attrs().set(Attr::PURE);
    }
    Resolve(name, symbol);
    return true;
  } else {
    return false;
  }
}

// Checks for all locality-specs: LOCAL, LOCAL_INIT, and SHARED
bool DeclarationVisitor::PassesSharedLocalityChecks(
    const parser::Name &name, Symbol &symbol) {
  if (!IsVariableName(symbol)) {
    SayLocalMustBeVariable(name, symbol); // C1124
    return false;
  }
  if (symbol.owner() == currScope()) { // C1125 and C1126
    SayAlreadyDeclared(name, symbol);
    return false;
  }
  return true;
}

// Checks for locality-specs LOCAL and LOCAL_INIT
bool DeclarationVisitor::PassesLocalityChecks(
    const parser::Name &name, Symbol &symbol) {
  if (IsAllocatable(symbol)) { // C1128
    SayWithDecl(name, symbol,
        "ALLOCATABLE variable '%s' not allowed in a locality-spec"_err_en_US);
    return false;
  }
  if (IsOptional(symbol)) { // C1128
    SayWithDecl(name, symbol,
        "OPTIONAL argument '%s' not allowed in a locality-spec"_err_en_US);
    return false;
  }
  if (IsIntentIn(symbol)) { // C1128
    SayWithDecl(name, symbol,
        "INTENT IN argument '%s' not allowed in a locality-spec"_err_en_US);
    return false;
  }
  if (IsFinalizable(symbol)) { // C1128
    SayWithDecl(name, symbol,
        "Finalizable variable '%s' not allowed in a locality-spec"_err_en_US);
    return false;
  }
  if (evaluate::IsCoarray(symbol)) { // C1128
    SayWithDecl(
        name, symbol, "Coarray '%s' not allowed in a locality-spec"_err_en_US);
    return false;
  }
  if (const DeclTypeSpec * type{symbol.GetType()}) {
    if (type->IsPolymorphic() && IsDummy(symbol) &&
        !IsPointer(symbol)) { // C1128
      SayWithDecl(name, symbol,
          "Nonpointer polymorphic argument '%s' not allowed in a "
          "locality-spec"_err_en_US);
      return false;
    }
  }
  if (IsAssumedSizeArray(symbol)) { // C1128
    SayWithDecl(name, symbol,
        "Assumed size array '%s' not allowed in a locality-spec"_err_en_US);
    return false;
  }
  if (std::optional<MessageFixedText> msg{
          WhyNotModifiable(symbol, currScope())}) {
    SayWithReason(name, symbol,
        "'%s' may not appear in a locality-spec because it is not "
        "definable"_err_en_US,
        std::move(*msg));
    return false;
  }
  return PassesSharedLocalityChecks(name, symbol);
}

Symbol &DeclarationVisitor::FindOrDeclareEnclosingEntity(
    const parser::Name &name) {
  Symbol *prev{FindSymbol(name)};
  if (!prev) {
    // Declare the name as an object in the enclosing scope so that
    // the name can't be repurposed there later as something else.
    prev = &MakeSymbol(InclusiveScope(), name.source, Attrs{});
    ConvertToObjectEntity(*prev);
    ApplyImplicitRules(*prev);
  }
  return *prev;
}

Symbol *DeclarationVisitor::DeclareLocalEntity(const parser::Name &name) {
  Symbol &prev{FindOrDeclareEnclosingEntity(name)};
  if (!PassesLocalityChecks(name, prev)) {
    return nullptr;
  }
  return &MakeHostAssocSymbol(name, prev);
}

Symbol *DeclarationVisitor::DeclareStatementEntity(
    const parser::DoVariable &doVar,
    const std::optional<parser::IntegerTypeSpec> &type) {
  const parser::Name &name{doVar.thing.thing};
  const DeclTypeSpec *declTypeSpec{nullptr};
  if (auto *prev{FindSymbol(name)}) {
    if (prev->owner() == currScope()) {
      SayAlreadyDeclared(name, *prev);
      return nullptr;
    }
    name.symbol = nullptr;
    declTypeSpec = prev->GetType();
  }
  Symbol &symbol{DeclareEntity<ObjectEntityDetails>(name, {})};
  if (!symbol.has<ObjectEntityDetails>()) {
    return nullptr; // error was reported in DeclareEntity
  }
  if (type) {
    declTypeSpec = ProcessTypeSpec(*type);
  }
  if (declTypeSpec) {
    // Subtlety: Don't let a "*length" specifier (if any is pending) affect the
    // declaration of this implied DO loop control variable.
    auto restorer{
        common::ScopedSet(charInfo_.length, std::optional<ParamValue>{})};
    SetType(name, *declTypeSpec);
  } else {
    ApplyImplicitRules(symbol);
  }
  Symbol *result{Resolve(name, &symbol)};
  AnalyzeExpr(context(), doVar); // enforce INTEGER type
  return result;
}

// Set the type of an entity or report an error.
void DeclarationVisitor::SetType(
    const parser::Name &name, const DeclTypeSpec &type) {
  CHECK(name.symbol);
  auto &symbol{*name.symbol};
  if (charInfo_.length) { // Declaration has "*length" (R723)
    auto length{std::move(*charInfo_.length)};
    charInfo_.length.reset();
    if (type.category() == DeclTypeSpec::Character) {
      auto kind{type.characterTypeSpec().kind()};
      // Recurse with correct type.
      SetType(name,
          currScope().MakeCharacterType(std::move(length), std::move(kind)));
      return;
    } else { // C753
      Say(name,
          "A length specifier cannot be used to declare the non-character entity '%s'"_err_en_US);
    }
  }
  auto *prevType{symbol.GetType()};
  if (!prevType) {
    symbol.SetType(type);
  } else if (symbol.has<UseDetails>()) {
    // error recovery case, redeclaration of use-associated name
  } else if (HadForwardRef(symbol)) {
    // error recovery after use of host-associated name
  } else if (!symbol.test(Symbol::Flag::Implicit)) {
    SayWithDecl(
        name, symbol, "The type of '%s' has already been declared"_err_en_US);
    context().SetError(symbol);
  } else if (type != *prevType) {
    SayWithDecl(name, symbol,
        "The type of '%s' has already been implicitly declared"_err_en_US);
    context().SetError(symbol);
  } else {
    symbol.set(Symbol::Flag::Implicit, false);
  }
}

std::optional<DerivedTypeSpec> DeclarationVisitor::ResolveDerivedType(
    const parser::Name &name) {
  Symbol *symbol{FindSymbol(NonDerivedTypeScope(), name)};
  if (!symbol || symbol->has<UnknownDetails>()) {
    if (allowForwardReferenceToDerivedType()) {
      if (!symbol) {
        symbol = &MakeSymbol(InclusiveScope(), name.source, Attrs{});
        Resolve(name, *symbol);
      };
      DerivedTypeDetails details;
      details.set_isForwardReferenced(true);
      symbol->set_details(std::move(details));
    } else { // C732
      Say(name, "Derived type '%s' not found"_err_en_US);
      return std::nullopt;
    }
  }
  if (CheckUseError(name)) {
    return std::nullopt;
  }
  symbol = &symbol->GetUltimate();
  if (auto *details{symbol->detailsIf<GenericDetails>()}) {
    if (details->derivedType()) {
      symbol = details->derivedType();
    }
  }
  if (symbol->has<DerivedTypeDetails>()) {
    return DerivedTypeSpec{name.source, *symbol};
  } else {
    Say(name, "'%s' is not a derived type"_err_en_US);
    return std::nullopt;
  }
}

std::optional<DerivedTypeSpec> DeclarationVisitor::ResolveExtendsType(
    const parser::Name &typeName, const parser::Name *extendsName) {
  if (!extendsName) {
    return std::nullopt;
  } else if (typeName.source == extendsName->source) {
    Say(extendsName->source,
        "Derived type '%s' cannot extend itself"_err_en_US);
    return std::nullopt;
  } else {
    return ResolveDerivedType(*extendsName);
  }
}

Symbol *DeclarationVisitor::NoteInterfaceName(const parser::Name &name) {
  // The symbol is checked later by CheckExplicitInterface() and
  // CheckBindings().  It can be a forward reference.
  if (!NameIsKnownOrIntrinsic(name)) {
    Symbol &symbol{MakeSymbol(InclusiveScope(), name.source, Attrs{})};
    Resolve(name, symbol);
  }
  return name.symbol;
}

void DeclarationVisitor::CheckExplicitInterface(const parser::Name &name) {
  if (const Symbol * symbol{name.symbol}) {
    if (!context().HasError(*symbol) && !symbol->HasExplicitInterface()) {
      Say(name,
          "'%s' must be an abstract interface or a procedure with "
          "an explicit interface"_err_en_US,
          symbol->name());
    }
  }
}

// Create a symbol for a type parameter, component, or procedure binding in
// the current derived type scope. Return false on error.
Symbol *DeclarationVisitor::MakeTypeSymbol(
    const parser::Name &name, Details &&details) {
  return Resolve(name, MakeTypeSymbol(name.source, std::move(details)));
}
Symbol *DeclarationVisitor::MakeTypeSymbol(
    const SourceName &name, Details &&details) {
  Scope &derivedType{currScope()};
  CHECK(derivedType.IsDerivedType());
  if (auto *symbol{FindInScope(derivedType, name)}) { // C742
    Say2(name,
        "Type parameter, component, or procedure binding '%s'"
        " already defined in this type"_err_en_US,
        *symbol, "Previous definition of '%s'"_en_US);
    return nullptr;
  } else {
    auto attrs{GetAttrs()};
    // Apply binding-private-stmt if present and this is a procedure binding
    if (derivedTypeInfo_.privateBindings &&
        !attrs.HasAny({Attr::PUBLIC, Attr::PRIVATE}) &&
        std::holds_alternative<ProcBindingDetails>(details)) {
      attrs.set(Attr::PRIVATE);
    }
    Symbol &result{MakeSymbol(name, attrs, std::move(details))};
    if (result.has<TypeParamDetails>()) {
      derivedType.symbol()->get<DerivedTypeDetails>().add_paramDecl(result);
    }
    return &result;
  }
}

// Return true if it is ok to declare this component in the current scope.
// Otherwise, emit an error and return false.
bool DeclarationVisitor::OkToAddComponent(
    const parser::Name &name, const Symbol *extends) {
  for (const Scope *scope{&currScope()}; scope;) {
    CHECK(scope->IsDerivedType());
    if (auto *prev{FindInScope(*scope, name)}) {
      if (!context().HasError(*prev)) {
        auto msg{""_en_US};
        if (extends) {
          msg = "Type cannot be extended as it has a component named"
                " '%s'"_err_en_US;
        } else if (prev->test(Symbol::Flag::ParentComp)) {
          msg = "'%s' is a parent type of this type and so cannot be"
                " a component"_err_en_US;
        } else if (scope != &currScope()) {
          msg = "Component '%s' is already declared in a parent of this"
                " derived type"_err_en_US;
        } else {
          msg = "Component '%s' is already declared in this"
                " derived type"_err_en_US;
        }
        Say2(name, std::move(msg), *prev, "Previous declaration of '%s'"_en_US);
      }
      return false;
    }
    if (scope == &currScope() && extends) {
      // The parent component has not yet been added to the scope.
      scope = extends->scope();
    } else {
      scope = scope->GetDerivedTypeParent();
    }
  }
  return true;
}

ParamValue DeclarationVisitor::GetParamValue(
    const parser::TypeParamValue &x, common::TypeParamAttr attr) {
  return std::visit(
      common::visitors{
          [=](const parser::ScalarIntExpr &x) { // C704
            return ParamValue{EvaluateIntExpr(x), attr};
          },
          [=](const parser::Star &) { return ParamValue::Assumed(attr); },
          [=](const parser::TypeParamValue::Deferred &) {
            return ParamValue::Deferred(attr);
          },
      },
      x.u);
}

// ConstructVisitor implementation

void ConstructVisitor::ResolveIndexName(
    const parser::ConcurrentControl &control) {
  const parser::Name &name{std::get<parser::Name>(control.t)};
  auto *prev{FindSymbol(name)};
  if (prev) {
    if (prev->owner().kind() == Scope::Kind::Forall ||
        prev->owner() == currScope()) {
      SayAlreadyDeclared(name, *prev);
      return;
    }
    name.symbol = nullptr;
  }
  auto &symbol{DeclareObjectEntity(name)};
  if (symbol.GetType()) {
    // type came from explicit type-spec
  } else if (!prev) {
    ApplyImplicitRules(symbol);
  } else {
    const Symbol &prevRoot{ResolveAssociations(*prev)};
    // prev could be host- use- or construct-associated with another symbol
    if (!prevRoot.has<ObjectEntityDetails>() &&
        !prevRoot.has<EntityDetails>()) {
      Say2(name, "Index name '%s' conflicts with existing identifier"_err_en_US,
          *prev, "Previous declaration of '%s'"_en_US);
      context().SetError(symbol);
      return;
    } else {
      if (const auto *type{prevRoot.GetType()}) {
        symbol.SetType(*type);
      }
      if (prevRoot.IsObjectArray()) {
        SayWithDecl(name, *prev, "Index variable '%s' is not scalar"_err_en_US);
        return;
      }
    }
  }
  EvaluateExpr(parser::Scalar{parser::Integer{common::Clone(name)}});
}

// We need to make sure that all of the index-names get declared before the
// expressions in the loop control are evaluated so that references to the
// index-names in the expressions are correctly detected.
bool ConstructVisitor::Pre(const parser::ConcurrentHeader &header) {
  BeginDeclTypeSpec();
  Walk(std::get<std::optional<parser::IntegerTypeSpec>>(header.t));
  const auto &controls{
      std::get<std::list<parser::ConcurrentControl>>(header.t)};
  for (const auto &control : controls) {
    ResolveIndexName(control);
  }
  Walk(controls);
  Walk(std::get<std::optional<parser::ScalarLogicalExpr>>(header.t));
  EndDeclTypeSpec();
  return false;
}

bool ConstructVisitor::Pre(const parser::LocalitySpec::Local &x) {
  for (auto &name : x.v) {
    if (auto *symbol{DeclareLocalEntity(name)}) {
      symbol->set(Symbol::Flag::LocalityLocal);
    }
  }
  return false;
}

bool ConstructVisitor::Pre(const parser::LocalitySpec::LocalInit &x) {
  for (auto &name : x.v) {
    if (auto *symbol{DeclareLocalEntity(name)}) {
      symbol->set(Symbol::Flag::LocalityLocalInit);
    }
  }
  return false;
}

bool ConstructVisitor::Pre(const parser::LocalitySpec::Shared &x) {
  for (const auto &name : x.v) {
    if (!FindSymbol(name)) {
      Say(name, "Variable '%s' with SHARED locality implicitly declared"_en_US);
    }
    Symbol &prev{FindOrDeclareEnclosingEntity(name)};
    if (PassesSharedLocalityChecks(name, prev)) {
      MakeHostAssocSymbol(name, prev).set(Symbol::Flag::LocalityShared);
    }
  }
  return false;
}

bool ConstructVisitor::Pre(const parser::AcSpec &x) {
  ProcessTypeSpec(x.type);
  Walk(x.values);
  return false;
}

// Section 19.4, paragraph 5 says that each ac-do-variable has the scope of the
// enclosing ac-implied-do
bool ConstructVisitor::Pre(const parser::AcImpliedDo &x) {
  auto &values{std::get<std::list<parser::AcValue>>(x.t)};
  auto &control{std::get<parser::AcImpliedDoControl>(x.t)};
  auto &type{std::get<std::optional<parser::IntegerTypeSpec>>(control.t)};
  auto &bounds{std::get<parser::AcImpliedDoControl::Bounds>(control.t)};
  // F'2018 has the scope of the implied DO variable covering the entire
  // implied DO production (19.4(5)), which seems wrong in cases where the name
  // of the implied DO variable appears in one of the bound expressions. Thus
  // this extension, which shrinks the scope of the variable to exclude the
  // expressions in the bounds.
  auto restore{BeginCheckOnIndexUseInOwnBounds(bounds.name)};
  Walk(bounds.lower);
  Walk(bounds.upper);
  Walk(bounds.step);
  EndCheckOnIndexUseInOwnBounds(restore);
  PushScope(Scope::Kind::ImpliedDos, nullptr);
  DeclareStatementEntity(bounds.name, type);
  Walk(values);
  PopScope();
  return false;
}

bool ConstructVisitor::Pre(const parser::DataImpliedDo &x) {
  auto &objects{std::get<std::list<parser::DataIDoObject>>(x.t)};
  auto &type{std::get<std::optional<parser::IntegerTypeSpec>>(x.t)};
  auto &bounds{std::get<parser::DataImpliedDo::Bounds>(x.t)};
  // See comment in Pre(AcImpliedDo) above.
  auto restore{BeginCheckOnIndexUseInOwnBounds(bounds.name)};
  Walk(bounds.lower);
  Walk(bounds.upper);
  Walk(bounds.step);
  EndCheckOnIndexUseInOwnBounds(restore);
  bool pushScope{currScope().kind() != Scope::Kind::ImpliedDos};
  if (pushScope) {
    PushScope(Scope::Kind::ImpliedDos, nullptr);
  }
  DeclareStatementEntity(bounds.name, type);
  Walk(objects);
  if (pushScope) {
    PopScope();
  }
  return false;
}

// Sets InDataStmt flag on a variable (or misidentified function) in a DATA
// statement so that the predicate IsInitialized() will be true
// during semantic analysis before the symbol's initializer is constructed.
bool ConstructVisitor::Pre(const parser::DataIDoObject &x) {
  std::visit(
      common::visitors{
          [&](const parser::Scalar<Indirection<parser::Designator>> &y) {
            Walk(y.thing.value());
            const parser::Name &first{parser::GetFirstName(y.thing.value())};
            if (first.symbol) {
              first.symbol->set(Symbol::Flag::InDataStmt);
            }
          },
          [&](const Indirection<parser::DataImpliedDo> &y) { Walk(y.value()); },
      },
      x.u);
  return false;
}

bool ConstructVisitor::Pre(const parser::DataStmtObject &x) {
  std::visit(common::visitors{
                 [&](const Indirection<parser::Variable> &y) {
                   Walk(y.value());
                   const parser::Name &first{parser::GetFirstName(y.value())};
                   if (first.symbol) {
                     first.symbol->set(Symbol::Flag::InDataStmt);
                   }
                 },
                 [&](const parser::DataImpliedDo &y) {
                   PushScope(Scope::Kind::ImpliedDos, nullptr);
                   Walk(y);
                   PopScope();
                 },
             },
      x.u);
  return false;
}

bool ConstructVisitor::Pre(const parser::DataStmtValue &x) {
  const auto &data{std::get<parser::DataStmtConstant>(x.t)};
  auto &mutableData{const_cast<parser::DataStmtConstant &>(data)};
  if (auto *elem{parser::Unwrap<parser::ArrayElement>(mutableData)}) {
    if (const auto *name{std::get_if<parser::Name>(&elem->base.u)}) {
      if (const Symbol * symbol{FindSymbol(*name)}) {
        const Symbol &ultimate{symbol->GetUltimate()};
        if (ultimate.has<DerivedTypeDetails>()) {
          mutableData.u = elem->ConvertToStructureConstructor(
              DerivedTypeSpec{name->source, ultimate});
        }
      }
    }
  }
  return true;
}

bool ConstructVisitor::Pre(const parser::DoConstruct &x) {
  if (x.IsDoConcurrent()) {
    PushScope(Scope::Kind::Block, nullptr);
  }
  return true;
}
void ConstructVisitor::Post(const parser::DoConstruct &x) {
  if (x.IsDoConcurrent()) {
    PopScope();
  }
}

bool ConstructVisitor::Pre(const parser::ForallConstruct &) {
  PushScope(Scope::Kind::Forall, nullptr);
  return true;
}
void ConstructVisitor::Post(const parser::ForallConstruct &) { PopScope(); }
bool ConstructVisitor::Pre(const parser::ForallStmt &) {
  PushScope(Scope::Kind::Forall, nullptr);
  return true;
}
void ConstructVisitor::Post(const parser::ForallStmt &) { PopScope(); }

bool ConstructVisitor::Pre(const parser::BlockStmt &x) {
  CheckDef(x.v);
  PushScope(Scope::Kind::Block, nullptr);
  return false;
}
bool ConstructVisitor::Pre(const parser::EndBlockStmt &x) {
  PopScope();
  CheckRef(x.v);
  return false;
}

void ConstructVisitor::Post(const parser::Selector &x) {
  GetCurrentAssociation().selector = ResolveSelector(x);
}

void ConstructVisitor::Post(const parser::AssociateStmt &x) {
  CheckDef(x.t);
  PushScope(Scope::Kind::Block, nullptr);
  const auto assocCount{std::get<std::list<parser::Association>>(x.t).size()};
  for (auto nthLastAssoc{assocCount}; nthLastAssoc > 0; --nthLastAssoc) {
    SetCurrentAssociation(nthLastAssoc);
    if (auto *symbol{MakeAssocEntity()}) {
      if (ExtractCoarrayRef(GetCurrentAssociation().selector.expr)) { // C1103
        Say("Selector must not be a coindexed object"_err_en_US);
      }
      SetTypeFromAssociation(*symbol);
      SetAttrsFromAssociation(*symbol);
    }
  }
  PopAssociation(assocCount);
}

void ConstructVisitor::Post(const parser::EndAssociateStmt &x) {
  PopScope();
  CheckRef(x.v);
}

bool ConstructVisitor::Pre(const parser::Association &x) {
  PushAssociation();
  const auto &name{std::get<parser::Name>(x.t)};
  GetCurrentAssociation().name = &name;
  return true;
}

bool ConstructVisitor::Pre(const parser::ChangeTeamStmt &x) {
  CheckDef(x.t);
  PushScope(Scope::Kind::Block, nullptr);
  PushAssociation();
  return true;
}

void ConstructVisitor::Post(const parser::CoarrayAssociation &x) {
  const auto &decl{std::get<parser::CodimensionDecl>(x.t)};
  const auto &name{std::get<parser::Name>(decl.t)};
  if (auto *symbol{FindInScope(name)}) {
    const auto &selector{std::get<parser::Selector>(x.t)};
    if (auto sel{ResolveSelector(selector)}) {
      const Symbol *whole{UnwrapWholeSymbolDataRef(sel.expr)};
      if (!whole || whole->Corank() == 0) {
        Say(sel.source, // C1116
            "Selector in coarray association must name a coarray"_err_en_US);
      } else if (auto dynType{sel.expr->GetType()}) {
        if (!symbol->GetType()) {
          symbol->SetType(ToDeclTypeSpec(std::move(*dynType)));
        }
      }
    }
  }
}

void ConstructVisitor::Post(const parser::EndChangeTeamStmt &x) {
  PopAssociation();
  PopScope();
  CheckRef(x.t);
}

bool ConstructVisitor::Pre(const parser::SelectTypeConstruct &) {
  PushAssociation();
  return true;
}

void ConstructVisitor::Post(const parser::SelectTypeConstruct &) {
  PopAssociation();
}

void ConstructVisitor::Post(const parser::SelectTypeStmt &x) {
  auto &association{GetCurrentAssociation()};
  if (const std::optional<parser::Name> &name{std::get<1>(x.t)}) {
    // This isn't a name in the current scope, it is in each TypeGuardStmt
    MakePlaceholder(*name, MiscDetails::Kind::SelectTypeAssociateName);
    association.name = &*name;
    auto exprType{association.selector.expr->GetType()};
    if (ExtractCoarrayRef(association.selector.expr)) { // C1103
      Say("Selector must not be a coindexed object"_err_en_US);
    }
    if (exprType && !exprType->IsPolymorphic()) { // C1159
      Say(association.selector.source,
          "Selector '%s' in SELECT TYPE statement must be "
          "polymorphic"_err_en_US);
    }
  } else {
    if (const Symbol *
        whole{UnwrapWholeSymbolDataRef(association.selector.expr)}) {
      ConvertToObjectEntity(const_cast<Symbol &>(*whole));
      if (!IsVariableName(*whole)) {
        Say(association.selector.source, // C901
            "Selector is not a variable"_err_en_US);
        association = {};
      }
      if (const DeclTypeSpec * type{whole->GetType()}) {
        if (!type->IsPolymorphic()) { // C1159
          Say(association.selector.source,
              "Selector '%s' in SELECT TYPE statement must be "
              "polymorphic"_err_en_US);
        }
      }
    } else {
      Say(association.selector.source, // C1157
          "Selector is not a named variable: 'associate-name =>' is required"_err_en_US);
      association = {};
    }
  }
}

void ConstructVisitor::Post(const parser::SelectRankStmt &x) {
  auto &association{GetCurrentAssociation()};
  if (const std::optional<parser::Name> &name{std::get<1>(x.t)}) {
    // This isn't a name in the current scope, it is in each SelectRankCaseStmt
    MakePlaceholder(*name, MiscDetails::Kind::SelectRankAssociateName);
    association.name = &*name;
  }
}

bool ConstructVisitor::Pre(const parser::SelectTypeConstruct::TypeCase &) {
  PushScope(Scope::Kind::Block, nullptr);
  return true;
}
void ConstructVisitor::Post(const parser::SelectTypeConstruct::TypeCase &) {
  PopScope();
}

bool ConstructVisitor::Pre(const parser::SelectRankConstruct::RankCase &) {
  PushScope(Scope::Kind::Block, nullptr);
  return true;
}
void ConstructVisitor::Post(const parser::SelectRankConstruct::RankCase &) {
  PopScope();
}

void ConstructVisitor::Post(const parser::TypeGuardStmt::Guard &x) {
  if (auto *symbol{MakeAssocEntity()}) {
    if (std::holds_alternative<parser::Default>(x.u)) {
      SetTypeFromAssociation(*symbol);
    } else if (const auto *type{GetDeclTypeSpec()}) {
      symbol->SetType(*type);
    }
    SetAttrsFromAssociation(*symbol);
  }
}

void ConstructVisitor::Post(const parser::SelectRankCaseStmt::Rank &x) {
  if (auto *symbol{MakeAssocEntity()}) {
    SetTypeFromAssociation(*symbol);
    SetAttrsFromAssociation(*symbol);
    if (const auto *init{std::get_if<parser::ScalarIntConstantExpr>(&x.u)}) {
      if (auto val{EvaluateInt64(context(), *init)}) {
        auto &details{symbol->get<AssocEntityDetails>()};
        details.set_rank(*val);
      }
    }
  }
}

bool ConstructVisitor::Pre(const parser::SelectRankConstruct &) {
  PushAssociation();
  return true;
}

void ConstructVisitor::Post(const parser::SelectRankConstruct &) {
  PopAssociation();
}

bool ConstructVisitor::CheckDef(const std::optional<parser::Name> &x) {
  if (x) {
    MakeSymbol(*x, MiscDetails{MiscDetails::Kind::ConstructName});
  }
  return true;
}

void ConstructVisitor::CheckRef(const std::optional<parser::Name> &x) {
  if (x) {
    // Just add an occurrence of this name; checking is done in ValidateLabels
    FindSymbol(*x);
  }
}

// Make a symbol for the associating entity of the current association.
Symbol *ConstructVisitor::MakeAssocEntity() {
  Symbol *symbol{nullptr};
  auto &association{GetCurrentAssociation()};
  if (association.name) {
    symbol = &MakeSymbol(*association.name, UnknownDetails{});
    if (symbol->has<AssocEntityDetails>() && symbol->owner() == currScope()) {
      Say(*association.name, // C1102
          "The associate name '%s' is already used in this associate statement"_err_en_US);
      return nullptr;
    }
  } else if (const Symbol *
      whole{UnwrapWholeSymbolDataRef(association.selector.expr)}) {
    symbol = &MakeSymbol(whole->name());
  } else {
    return nullptr;
  }
  if (auto &expr{association.selector.expr}) {
    symbol->set_details(AssocEntityDetails{common::Clone(*expr)});
  } else {
    symbol->set_details(AssocEntityDetails{});
  }
  return symbol;
}

// Set the type of symbol based on the current association selector.
void ConstructVisitor::SetTypeFromAssociation(Symbol &symbol) {
  auto &details{symbol.get<AssocEntityDetails>()};
  const MaybeExpr *pexpr{&details.expr()};
  if (!*pexpr) {
    pexpr = &GetCurrentAssociation().selector.expr;
  }
  if (*pexpr) {
    const SomeExpr &expr{**pexpr};
    if (std::optional<evaluate::DynamicType> type{expr.GetType()}) {
      if (const auto *charExpr{
              evaluate::UnwrapExpr<evaluate::Expr<evaluate::SomeCharacter>>(
                  expr)}) {
        symbol.SetType(ToDeclTypeSpec(std::move(*type),
            FoldExpr(
                std::visit([](const auto &kindChar) { return kindChar.LEN(); },
                    charExpr->u))));
      } else {
        symbol.SetType(ToDeclTypeSpec(std::move(*type)));
      }
    } else {
      // BOZ literals, procedure designators, &c. are not acceptable
      Say(symbol.name(), "Associate name '%s' must have a type"_err_en_US);
    }
  }
}

// If current selector is a variable, set some of its attributes on symbol.
void ConstructVisitor::SetAttrsFromAssociation(Symbol &symbol) {
  Attrs attrs{evaluate::GetAttrs(GetCurrentAssociation().selector.expr)};
  symbol.attrs() |= attrs &
      Attrs{Attr::TARGET, Attr::ASYNCHRONOUS, Attr::VOLATILE, Attr::CONTIGUOUS};
  if (attrs.test(Attr::POINTER)) {
    symbol.attrs().set(Attr::TARGET);
  }
}

ConstructVisitor::Selector ConstructVisitor::ResolveSelector(
    const parser::Selector &x) {
  return std::visit(common::visitors{
                        [&](const parser::Expr &expr) {
                          return Selector{expr.source, EvaluateExpr(x)};
                        },
                        [&](const parser::Variable &var) {
                          return Selector{var.GetSource(), EvaluateExpr(x)};
                        },
                    },
      x.u);
}

// Set the current association to the nth to the last association on the
// association stack.  The top of the stack is at n = 1.  This allows access
// to the interior of a list of associations at the top of the stack.
void ConstructVisitor::SetCurrentAssociation(std::size_t n) {
  CHECK(n > 0 && n <= associationStack_.size());
  currentAssociation_ = &associationStack_[associationStack_.size() - n];
}

ConstructVisitor::Association &ConstructVisitor::GetCurrentAssociation() {
  CHECK(currentAssociation_);
  return *currentAssociation_;
}

void ConstructVisitor::PushAssociation() {
  associationStack_.emplace_back(Association{});
  currentAssociation_ = &associationStack_.back();
}

void ConstructVisitor::PopAssociation(std::size_t count) {
  CHECK(count > 0 && count <= associationStack_.size());
  associationStack_.resize(associationStack_.size() - count);
  currentAssociation_ =
      associationStack_.empty() ? nullptr : &associationStack_.back();
}

const DeclTypeSpec &ConstructVisitor::ToDeclTypeSpec(
    evaluate::DynamicType &&type) {
  switch (type.category()) {
    SWITCH_COVERS_ALL_CASES
  case common::TypeCategory::Integer:
  case common::TypeCategory::Real:
  case common::TypeCategory::Complex:
    return context().MakeNumericType(type.category(), type.kind());
  case common::TypeCategory::Logical:
    return context().MakeLogicalType(type.kind());
  case common::TypeCategory::Derived:
    if (type.IsAssumedType()) {
      return currScope().MakeTypeStarType();
    } else if (type.IsUnlimitedPolymorphic()) {
      return currScope().MakeClassStarType();
    } else {
      return currScope().MakeDerivedType(
          type.IsPolymorphic() ? DeclTypeSpec::ClassDerived
                               : DeclTypeSpec::TypeDerived,
          common::Clone(type.GetDerivedTypeSpec())

      );
    }
  case common::TypeCategory::Character:
    CRASH_NO_CASE;
  }
}

const DeclTypeSpec &ConstructVisitor::ToDeclTypeSpec(
    evaluate::DynamicType &&type, MaybeSubscriptIntExpr &&length) {
  CHECK(type.category() == common::TypeCategory::Character);
  if (length) {
    return currScope().MakeCharacterType(
        ParamValue{SomeIntExpr{*std::move(length)}, common::TypeParamAttr::Len},
        KindExpr{type.kind()});
  } else {
    return currScope().MakeCharacterType(
        ParamValue::Deferred(common::TypeParamAttr::Len),
        KindExpr{type.kind()});
  }
}

// ResolveNamesVisitor implementation

bool ResolveNamesVisitor::Pre(const parser::FunctionReference &x) {
  HandleCall(Symbol::Flag::Function, x.v);
  return false;
}
bool ResolveNamesVisitor::Pre(const parser::CallStmt &x) {
  HandleCall(Symbol::Flag::Subroutine, x.v);
  return false;
}

bool ResolveNamesVisitor::Pre(const parser::ImportStmt &x) {
  auto &scope{currScope()};
  // Check C896 and C899: where IMPORT statements are allowed
  switch (scope.kind()) {
  case Scope::Kind::Module:
    if (scope.IsModule()) {
      Say("IMPORT is not allowed in a module scoping unit"_err_en_US);
      return false;
    } else if (x.kind == common::ImportKind::None) {
      Say("IMPORT,NONE is not allowed in a submodule scoping unit"_err_en_US);
      return false;
    }
    break;
  case Scope::Kind::MainProgram:
    Say("IMPORT is not allowed in a main program scoping unit"_err_en_US);
    return false;
  case Scope::Kind::Subprogram:
    if (scope.parent().IsGlobal()) {
      Say("IMPORT is not allowed in an external subprogram scoping unit"_err_en_US);
      return false;
    }
    break;
  case Scope::Kind::BlockData: // C1415 (in part)
    Say("IMPORT is not allowed in a BLOCK DATA subprogram"_err_en_US);
    return false;
  default:;
  }
  if (auto error{scope.SetImportKind(x.kind)}) {
    Say(std::move(*error));
  }
  for (auto &name : x.names) {
    if (FindSymbol(scope.parent(), name)) {
      scope.add_importName(name.source);
    } else {
      Say(name, "'%s' not found in host scope"_err_en_US);
    }
  }
  prevImportStmt_ = currStmtSource();
  return false;
}

const parser::Name *DeclarationVisitor::ResolveStructureComponent(
    const parser::StructureComponent &x) {
  return FindComponent(ResolveDataRef(x.base), x.component);
}

const parser::Name *DeclarationVisitor::ResolveDesignator(
    const parser::Designator &x) {
  return std::visit(
      common::visitors{
          [&](const parser::DataRef &x) { return ResolveDataRef(x); },
          [&](const parser::Substring &x) {
            return ResolveDataRef(std::get<parser::DataRef>(x.t));
          },
      },
      x.u);
}

const parser::Name *DeclarationVisitor::ResolveDataRef(
    const parser::DataRef &x) {
  return std::visit(
      common::visitors{
          [=](const parser::Name &y) { return ResolveName(y); },
          [=](const Indirection<parser::StructureComponent> &y) {
            return ResolveStructureComponent(y.value());
          },
          [&](const Indirection<parser::ArrayElement> &y) {
            Walk(y.value().subscripts);
            const parser::Name *name{ResolveDataRef(y.value().base)};
            if (name && name->symbol) {
              if (!IsProcedure(*name->symbol)) {
                ConvertToObjectEntity(*name->symbol);
              } else if (!context().HasError(*name->symbol)) {
                SayWithDecl(*name, *name->symbol,
                    "Cannot reference function '%s' as data"_err_en_US);
              }
            }
            return name;
          },
          [&](const Indirection<parser::CoindexedNamedObject> &y) {
            Walk(y.value().imageSelector);
            return ResolveDataRef(y.value().base);
          },
      },
      x.u);
}

// If implicit types are allowed, ensure name is in the symbol table.
// Otherwise, report an error if it hasn't been declared.
const parser::Name *DeclarationVisitor::ResolveName(const parser::Name &name) {
  FindSymbol(name);
  if (CheckForHostAssociatedImplicit(name)) {
    NotePossibleBadForwardRef(name);
    return &name;
  }
  if (Symbol * symbol{name.symbol}) {
    if (CheckUseError(name)) {
      return nullptr; // reported an error
    }
    NotePossibleBadForwardRef(name);
    symbol->set(Symbol::Flag::ImplicitOrError, false);
    if (IsUplevelReference(*symbol)) {
      MakeHostAssocSymbol(name, *symbol);
    } else if (IsDummy(*symbol) ||
        (!symbol->GetType() && FindCommonBlockContaining(*symbol))) {
      ConvertToObjectEntity(*symbol);
      ApplyImplicitRules(*symbol);
    }
    if (checkIndexUseInOwnBounds_ &&
        *checkIndexUseInOwnBounds_ == name.source) {
      Say(name,
          "Implied DO index '%s' uses an object of the same name in its bounds expressions"_en_US,
          name.source);
    }
    return &name;
  }
  if (isImplicitNoneType()) {
    Say(name, "No explicit type declared for '%s'"_err_en_US);
    return nullptr;
  }
  // Create the symbol then ensure it is accessible
  if (checkIndexUseInOwnBounds_ && *checkIndexUseInOwnBounds_ == name.source) {
    Say(name,
        "Implied DO index '%s' uses itself in its own bounds expressions"_err_en_US,
        name.source);
  }
  MakeSymbol(InclusiveScope(), name.source, Attrs{});
  auto *symbol{FindSymbol(name)};
  if (!symbol) {
    Say(name,
        "'%s' from host scoping unit is not accessible due to IMPORT"_err_en_US);
    return nullptr;
  }
  ConvertToObjectEntity(*symbol);
  ApplyImplicitRules(*symbol);
  NotePossibleBadForwardRef(name);
  return &name;
}

// A specification expression may refer to a symbol in the host procedure that
// is implicitly typed. Because specification parts are processed before
// execution parts, this may be the first time we see the symbol. It can't be a
// local in the current scope (because it's in a specification expression) so
// either it is implicitly declared in the host procedure or it is an error.
// We create a symbol in the host assuming it is the former; if that proves to
// be wrong we report an error later in CheckDeclarations().
bool DeclarationVisitor::CheckForHostAssociatedImplicit(
    const parser::Name &name) {
  if (inExecutionPart_) {
    return false;
  }
  if (name.symbol) {
    ApplyImplicitRules(*name.symbol, true);
  }
  Symbol *hostSymbol;
  Scope *host{GetHostProcedure()};
  if (!host || isImplicitNoneType(*host)) {
    return false;
  }
  if (!name.symbol) {
    hostSymbol = &MakeSymbol(*host, name.source, Attrs{});
    ConvertToObjectEntity(*hostSymbol);
    ApplyImplicitRules(*hostSymbol);
    hostSymbol->set(Symbol::Flag::ImplicitOrError);
  } else if (name.symbol->test(Symbol::Flag::ImplicitOrError)) {
    hostSymbol = name.symbol;
  } else {
    return false;
  }
  Symbol &symbol{MakeHostAssocSymbol(name, *hostSymbol)};
  if (isImplicitNoneType()) {
    symbol.get<HostAssocDetails>().implicitOrExplicitTypeError = true;
  } else {
    symbol.get<HostAssocDetails>().implicitOrSpecExprError = true;
  }
  return true;
}

bool DeclarationVisitor::IsUplevelReference(const Symbol &symbol) {
  const Scope &symbolUnit{GetProgramUnitContaining(symbol)};
  if (symbolUnit == GetProgramUnitContaining(currScope())) {
    return false;
  } else {
    Scope::Kind kind{symbolUnit.kind()};
    return kind == Scope::Kind::Subprogram || kind == Scope::Kind::MainProgram;
  }
}

// base is a part-ref of a derived type; find the named component in its type.
// Also handles intrinsic type parameter inquiries (%kind, %len) and
// COMPLEX component references (%re, %im).
const parser::Name *DeclarationVisitor::FindComponent(
    const parser::Name *base, const parser::Name &component) {
  if (!base || !base->symbol) {
    return nullptr;
  }
  auto &symbol{base->symbol->GetUltimate()};
  if (!symbol.has<AssocEntityDetails>() && !ConvertToObjectEntity(symbol)) {
    SayWithDecl(*base, symbol,
        "'%s' is an invalid base for a component reference"_err_en_US);
    return nullptr;
  }
  auto *type{symbol.GetType()};
  if (!type) {
    return nullptr; // should have already reported error
  }
  if (const IntrinsicTypeSpec * intrinsic{type->AsIntrinsic()}) {
    auto name{component.ToString()};
    auto category{intrinsic->category()};
    MiscDetails::Kind miscKind{MiscDetails::Kind::None};
    if (name == "kind") {
      miscKind = MiscDetails::Kind::KindParamInquiry;
    } else if (category == TypeCategory::Character) {
      if (name == "len") {
        miscKind = MiscDetails::Kind::LenParamInquiry;
      }
    } else if (category == TypeCategory::Complex) {
      if (name == "re") {
        miscKind = MiscDetails::Kind::ComplexPartRe;
      } else if (name == "im") {
        miscKind = MiscDetails::Kind::ComplexPartIm;
      }
    }
    if (miscKind != MiscDetails::Kind::None) {
      MakePlaceholder(component, miscKind);
      return nullptr;
    }
  } else if (const DerivedTypeSpec * derived{type->AsDerived()}) {
    if (const Scope * scope{derived->scope()}) {
      if (Resolve(component, scope->FindComponent(component.source))) {
        if (auto msg{
                CheckAccessibleComponent(currScope(), *component.symbol)}) {
          context().Say(component.source, *msg);
        }
        return &component;
      } else {
        SayDerivedType(component.source,
            "Component '%s' not found in derived type '%s'"_err_en_US, *scope);
      }
    }
    return nullptr;
  }
  if (symbol.test(Symbol::Flag::Implicit)) {
    Say(*base,
        "'%s' is not an object of derived type; it is implicitly typed"_err_en_US);
  } else {
    SayWithDecl(
        *base, symbol, "'%s' is not an object of derived type"_err_en_US);
  }
  return nullptr;
}

void DeclarationVisitor::Initialization(const parser::Name &name,
    const parser::Initialization &init, bool inComponentDecl) {
  // Traversal of the initializer was deferred to here so that the
  // symbol being declared can be available for use in the expression, e.g.:
  //   real, parameter :: x = tiny(x)
  if (!name.symbol) {
    return;
  }
  Symbol &ultimate{name.symbol->GetUltimate()};
  if (IsAllocatable(ultimate)) {
    Say(name, "Allocatable object '%s' cannot be initialized"_err_en_US);
    return;
  }
  if (auto *object{ultimate.detailsIf<ObjectEntityDetails>()}) {
    // TODO: check C762 - all bounds and type parameters of component
    // are colons or constant expressions if component is initialized
    std::visit(
        common::visitors{
            [&](const parser::ConstantExpr &expr) {
              NonPointerInitialization(name, expr);
            },
            [&](const parser::NullInit &null) {
              Walk(null);
              if (auto nullInit{EvaluateExpr(null)}) {
                if (!evaluate::IsNullPointer(*nullInit)) {
                  Say(name,
                      "Pointer initializer must be intrinsic NULL()"_err_en_US); // C813
                } else if (IsPointer(ultimate)) {
                  object->set_init(std::move(*nullInit));
                } else {
                  Say(name,
                      "Non-pointer component '%s' initialized with null pointer"_err_en_US);
                }
              }
            },
            [&](const parser::InitialDataTarget &) {
              // Defer analysis to the end of the specification part
              // so that forward references and attribute checks like SAVE
              // work better.
            },
            [&](const std::list<Indirection<parser::DataStmtValue>> &) {
              // TODO: Need to Walk(init.u); when implementing this case
              if (inComponentDecl) {
                Say(name,
                    "Component '%s' initialized with DATA statement values"_err_en_US);
              } else {
                // TODO - DATA statements and DATA-like initialization extension
              }
            },
        },
        init.u);
  }
}

void DeclarationVisitor::PointerInitialization(
    const parser::Name &name, const parser::InitialDataTarget &target) {
  if (name.symbol) {
    Symbol &ultimate{name.symbol->GetUltimate()};
    if (!context().HasError(ultimate)) {
      if (IsPointer(ultimate)) {
        if (auto *details{ultimate.detailsIf<ObjectEntityDetails>()}) {
          CHECK(!details->init());
          Walk(target);
          if (MaybeExpr expr{EvaluateExpr(target)}) {
            // Validation is done in declaration checking.
            details->set_init(std::move(*expr));
          }
        }
      } else {
        Say(name,
            "'%s' is not a pointer but is initialized like one"_err_en_US);
        context().SetError(ultimate);
      }
    }
  }
}
void DeclarationVisitor::PointerInitialization(
    const parser::Name &name, const parser::ProcPointerInit &target) {
  if (name.symbol) {
    Symbol &ultimate{name.symbol->GetUltimate()};
    if (!context().HasError(ultimate)) {
      if (IsProcedurePointer(ultimate)) {
        auto &details{ultimate.get<ProcEntityDetails>()};
        CHECK(!details.init());
        Walk(target);
        if (const auto *targetName{std::get_if<parser::Name>(&target.u)}) {
          if (targetName->symbol) {
            // Validation is done in declaration checking.
            details.set_init(*targetName->symbol);
          }
        } else {
          details.set_init(nullptr); // explicit NULL()
        }
      } else {
        Say(name,
            "'%s' is not a procedure pointer but is initialized "
            "like one"_err_en_US);
        context().SetError(ultimate);
      }
    }
  }
}

void DeclarationVisitor::NonPointerInitialization(
    const parser::Name &name, const parser::ConstantExpr &expr) {
  if (name.symbol) {
    Symbol &ultimate{name.symbol->GetUltimate()};
    if (!context().HasError(ultimate) && !context().HasError(name.symbol)) {
      if (IsPointer(ultimate)) {
        Say(name,
            "'%s' is a pointer but is not initialized like one"_err_en_US);
      } else if (auto *details{ultimate.detailsIf<ObjectEntityDetails>()}) {
        CHECK(!details->init());
        Walk(expr);
        if (ultimate.owner().IsParameterizedDerivedType()) {
          // Can't convert to type of component, which might not yet
          // be known; that's done later during PDT instantiation.
          if (MaybeExpr value{EvaluateExpr(expr)}) {
            details->set_init(std::move(*value));
          }
        } else if (MaybeExpr folded{EvaluateNonPointerInitializer(
                       ultimate, expr, expr.thing.value().source)}) {
          details->set_init(std::move(*folded));
        }
      }
    }
  }
}

void ResolveNamesVisitor::HandleCall(
    Symbol::Flag procFlag, const parser::Call &call) {
  std::visit(
      common::visitors{
          [&](const parser::Name &x) { HandleProcedureName(procFlag, x); },
          [&](const parser::ProcComponentRef &x) { Walk(x); },
      },
      std::get<parser::ProcedureDesignator>(call.t).u);
  Walk(std::get<std::list<parser::ActualArgSpec>>(call.t));
}

void ResolveNamesVisitor::HandleProcedureName(
    Symbol::Flag flag, const parser::Name &name) {
  CHECK(flag == Symbol::Flag::Function || flag == Symbol::Flag::Subroutine);
  auto *symbol{FindSymbol(NonDerivedTypeScope(), name)};
  if (!symbol) {
    if (IsIntrinsic(name.source, flag)) {
      symbol =
          &MakeSymbol(InclusiveScope(), name.source, Attrs{Attr::INTRINSIC});
    } else {
      symbol = &MakeSymbol(context().globalScope(), name.source, Attrs{});
    }
    Resolve(name, *symbol);
    if (!symbol->attrs().test(Attr::INTRINSIC)) {
      if (CheckImplicitNoneExternal(name.source, *symbol)) {
        MakeExternal(*symbol);
      }
    }
    ConvertToProcEntity(*symbol);
    SetProcFlag(name, *symbol, flag);
  } else if (CheckUseError(name)) {
    // error was reported
  } else {
    auto &nonUltimateSymbol = *symbol;
    symbol = &Resolve(name, symbol)->GetUltimate();
    bool convertedToProcEntity{ConvertToProcEntity(*symbol)};
    if (convertedToProcEntity && !symbol->attrs().test(Attr::EXTERNAL) &&
        IsIntrinsic(symbol->name(), flag) && !IsDummy(*symbol)) {
      AcquireIntrinsicProcedureFlags(*symbol);
    }
    if (!SetProcFlag(name, *symbol, flag)) {
      return; // reported error
    }
    CheckImplicitNoneExternal(name.source, *symbol);
    if (symbol->has<SubprogramDetails>() &&
        symbol->attrs().test(Attr::ABSTRACT)) {
      Say(name, "Abstract interface '%s' may not be called"_err_en_US);
    } else if (IsProcedure(*symbol) || symbol->has<DerivedTypeDetails>() ||
        symbol->has<AssocEntityDetails>()) {
      // Symbols with DerivedTypeDetails and AssocEntityDetails are accepted
      // here as procedure-designators because this means the related
      // FunctionReference are mis-parsed structure constructors or array
      // references that will be fixed later when analyzing expressions.
    } else if (symbol->has<ObjectEntityDetails>()) {
      // Symbols with ObjectEntityDetails are also accepted because this can be
      // a mis-parsed array references that will be fixed later. Ensure that if
      // this is a symbol from a host procedure, a symbol with HostAssocDetails
      // is created for the current scope.
      // Operate on non ultimate symbol so that HostAssocDetails are also
      // created for symbols used associated in the host procedure.
      if (IsUplevelReference(nonUltimateSymbol)) {
        MakeHostAssocSymbol(name, nonUltimateSymbol);
      }
    } else if (symbol->test(Symbol::Flag::Implicit)) {
      Say(name,
          "Use of '%s' as a procedure conflicts with its implicit definition"_err_en_US);
    } else {
      SayWithDecl(name, *symbol,
          "Use of '%s' as a procedure conflicts with its declaration"_err_en_US);
    }
  }
}

bool ResolveNamesVisitor::CheckImplicitNoneExternal(
    const SourceName &name, const Symbol &symbol) {
  if (isImplicitNoneExternal() && !symbol.attrs().test(Attr::EXTERNAL) &&
      !symbol.attrs().test(Attr::INTRINSIC) && !symbol.HasExplicitInterface()) {
    Say(name,
        "'%s' is an external procedure without the EXTERNAL"
        " attribute in a scope with IMPLICIT NONE(EXTERNAL)"_err_en_US);
    return false;
  }
  return true;
}

// Variant of HandleProcedureName() for use while skimming the executable
// part of a subprogram to catch calls to dummy procedures that are part
// of the subprogram's interface, and to mark as procedures any symbols
// that might otherwise have been miscategorized as objects.
void ResolveNamesVisitor::NoteExecutablePartCall(
    Symbol::Flag flag, const parser::Call &call) {
  auto &designator{std::get<parser::ProcedureDesignator>(call.t)};
  if (const auto *name{std::get_if<parser::Name>(&designator.u)}) {
    // Subtlety: The symbol pointers in the parse tree are not set, because
    // they might end up resolving elsewhere (e.g., construct entities in
    // SELECT TYPE).
    if (Symbol * symbol{currScope().FindSymbol(name->source)}) {
      Symbol::Flag other{flag == Symbol::Flag::Subroutine
              ? Symbol::Flag::Function
              : Symbol::Flag::Subroutine};
      if (!symbol->test(other)) {
        ConvertToProcEntity(*symbol);
        if (symbol->has<ProcEntityDetails>()) {
          symbol->set(flag);
          if (IsDummy(*symbol)) {
            symbol->attrs().set(Attr::EXTERNAL);
          }
          ApplyImplicitRules(*symbol);
        }
      }
    }
  }
}

// Check and set the Function or Subroutine flag on symbol; false on error.
bool ResolveNamesVisitor::SetProcFlag(
    const parser::Name &name, Symbol &symbol, Symbol::Flag flag) {
  if (symbol.test(Symbol::Flag::Function) && flag == Symbol::Flag::Subroutine) {
    SayWithDecl(
        name, symbol, "Cannot call function '%s' like a subroutine"_err_en_US);
    return false;
  } else if (symbol.test(Symbol::Flag::Subroutine) &&
      flag == Symbol::Flag::Function) {
    SayWithDecl(
        name, symbol, "Cannot call subroutine '%s' like a function"_err_en_US);
    return false;
  } else if (symbol.has<ProcEntityDetails>()) {
    symbol.set(flag); // in case it hasn't been set yet
    if (flag == Symbol::Flag::Function) {
      ApplyImplicitRules(symbol);
    }
    if (symbol.attrs().test(Attr::INTRINSIC)) {
      AcquireIntrinsicProcedureFlags(symbol);
    }
  } else if (symbol.GetType() && flag == Symbol::Flag::Subroutine) {
    SayWithDecl(
        name, symbol, "Cannot call function '%s' like a subroutine"_err_en_US);
  } else if (symbol.attrs().test(Attr::INTRINSIC)) {
    AcquireIntrinsicProcedureFlags(symbol);
  }
  return true;
}

bool ModuleVisitor::Pre(const parser::AccessStmt &x) {
  Attr accessAttr{AccessSpecToAttr(std::get<parser::AccessSpec>(x.t))};
  if (!currScope().IsModule()) { // C869
    Say(currStmtSource().value(),
        "%s statement may only appear in the specification part of a module"_err_en_US,
        EnumToString(accessAttr));
    return false;
  }
  const auto &accessIds{std::get<std::list<parser::AccessId>>(x.t)};
  if (accessIds.empty()) {
    if (prevAccessStmt_) { // C869
      Say("The default accessibility of this module has already been declared"_err_en_US)
          .Attach(*prevAccessStmt_, "Previous declaration"_en_US);
    }
    prevAccessStmt_ = currStmtSource();
    defaultAccess_ = accessAttr;
  } else {
    for (const auto &accessId : accessIds) {
      std::visit(
          common::visitors{
              [=](const parser::Name &y) {
                Resolve(y, SetAccess(y.source, accessAttr));
              },
              [=](const Indirection<parser::GenericSpec> &y) {
                auto info{GenericSpecInfo{y.value()}};
                const auto &symbolName{info.symbolName()};
                if (auto *symbol{FindInScope(symbolName)}) {
                  info.Resolve(&SetAccess(symbolName, accessAttr, symbol));
                } else if (info.kind().IsName()) {
                  info.Resolve(&SetAccess(symbolName, accessAttr));
                } else {
                  Say(symbolName, "Generic spec '%s' not found"_err_en_US);
                }
              },
          },
          accessId.u);
    }
  }
  return false;
}

// Set the access specification for this symbol.
Symbol &ModuleVisitor::SetAccess(
    const SourceName &name, Attr attr, Symbol *symbol) {
  if (!symbol) {
    symbol = &MakeSymbol(name);
  }
  Attrs &attrs{symbol->attrs()};
  if (attrs.HasAny({Attr::PUBLIC, Attr::PRIVATE})) {
    // PUBLIC/PRIVATE already set: make it a fatal error if it changed
    Attr prev = attrs.test(Attr::PUBLIC) ? Attr::PUBLIC : Attr::PRIVATE;
    Say(name,
        WithIsFatal(
            "The accessibility of '%s' has already been specified as %s"_en_US,
            attr != prev),
        MakeOpName(name), EnumToString(prev));
  } else {
    attrs.set(attr);
  }
  return *symbol;
}

static bool NeedsExplicitType(const Symbol &symbol) {
  if (symbol.has<UnknownDetails>()) {
    return true;
  } else if (const auto *details{symbol.detailsIf<EntityDetails>()}) {
    return !details->type();
  } else if (const auto *details{symbol.detailsIf<ObjectEntityDetails>()}) {
    return !details->type();
  } else if (const auto *details{symbol.detailsIf<ProcEntityDetails>()}) {
    return !details->interface().symbol() && !details->interface().type();
  } else {
    return false;
  }
}

bool ResolveNamesVisitor::Pre(const parser::SpecificationPart &x) {
  const auto &[accDecls, ompDecls, compilerDirectives, useStmts, importStmts,
      implicitPart, decls] = x.t;
  auto flagRestorer{common::ScopedSet(inSpecificationPart_, true)};
  auto stateRestorer{
      common::ScopedSet(specPartState_, SpecificationPartState{})};
  Walk(accDecls);
  Walk(ompDecls);
  Walk(compilerDirectives);
  Walk(useStmts);
  ClearUseRenames();
  ClearUseOnly();
  Walk(importStmts);
  Walk(implicitPart);
  for (const auto &decl : decls) {
    if (const auto *spec{
            std::get_if<parser::SpecificationConstruct>(&decl.u)}) {
      PreSpecificationConstruct(*spec);
    }
  }
  Walk(decls);
  FinishSpecificationPart(decls);
  return false;
}

// Initial processing on specification constructs, before visiting them.
void ResolveNamesVisitor::PreSpecificationConstruct(
    const parser::SpecificationConstruct &spec) {
  std::visit(
      common::visitors{
          [&](const parser::Statement<Indirection<parser::GenericStmt>> &y) {
            CreateGeneric(std::get<parser::GenericSpec>(y.statement.value().t));
          },
          [&](const Indirection<parser::InterfaceBlock> &y) {
            const auto &stmt{std::get<parser::Statement<parser::InterfaceStmt>>(
                y.value().t)};
            if (const auto *spec{parser::Unwrap<parser::GenericSpec>(stmt)}) {
              CreateGeneric(*spec);
            }
          },
          [&](const parser::Statement<parser::OtherSpecificationStmt> &y) {
            if (const auto *commonStmt{parser::Unwrap<parser::CommonStmt>(y)}) {
              CreateCommonBlockSymbols(*commonStmt);
            }
          },
          [&](const auto &) {},
      },
      spec.u);
}

void ResolveNamesVisitor::CreateCommonBlockSymbols(
    const parser::CommonStmt &commonStmt) {
  for (const parser::CommonStmt::Block &block : commonStmt.blocks) {
    const auto &[name, objects] = block.t;
    Symbol &commonBlock{MakeCommonBlockSymbol(name)};
    for (const auto &object : objects) {
      Symbol &obj{DeclareObjectEntity(std::get<parser::Name>(object.t))};
      if (auto *details{obj.detailsIf<ObjectEntityDetails>()}) {
        details->set_commonBlock(commonBlock);
        commonBlock.get<CommonBlockDetails>().add_object(obj);
      }
    }
  }
}

void ResolveNamesVisitor::CreateGeneric(const parser::GenericSpec &x) {
  auto info{GenericSpecInfo{x}};
  const SourceName &symbolName{info.symbolName()};
  if (IsLogicalConstant(context(), symbolName)) {
    Say(symbolName,
        "Logical constant '%s' may not be used as a defined operator"_err_en_US);
    return;
  }
  GenericDetails genericDetails;
  if (Symbol * existing{FindInScope(symbolName)}) {
    if (existing->has<GenericDetails>()) {
      info.Resolve(existing);
      return; // already have generic, add to it
    }
    Symbol &ultimate{existing->GetUltimate()};
    if (auto *ultimateDetails{ultimate.detailsIf<GenericDetails>()}) {
      // convert a use-associated generic into a local generic
      genericDetails.CopyFrom(*ultimateDetails);
      AddGenericUse(genericDetails, existing->name(),
          existing->get<UseDetails>().symbol());
    } else if (ultimate.has<SubprogramDetails>() ||
        ultimate.has<SubprogramNameDetails>()) {
      genericDetails.set_specific(ultimate);
    } else if (ultimate.has<DerivedTypeDetails>()) {
      genericDetails.set_derivedType(ultimate);
    } else {
      SayAlreadyDeclared(symbolName, *existing);
    }
    EraseSymbol(*existing);
  }
  info.Resolve(&MakeSymbol(symbolName, Attrs{}, std::move(genericDetails)));
}

void ResolveNamesVisitor::FinishSpecificationPart(
    const std::list<parser::DeclarationConstruct> &decls) {
  badStmtFuncFound_ = false;
  CheckImports();
  bool inModule{currScope().kind() == Scope::Kind::Module};
  for (auto &pair : currScope()) {
    auto &symbol{*pair.second};
    if (NeedsExplicitType(symbol)) {
      ApplyImplicitRules(symbol);
    }
    if (IsDummy(symbol) && isImplicitNoneType() &&
        symbol.test(Symbol::Flag::Implicit) && !context().HasError(symbol)) {
      Say(symbol.name(),
          "No explicit type declared for dummy argument '%s'"_err_en_US);
      context().SetError(symbol);
    }
    if (symbol.has<GenericDetails>()) {
      CheckGenericProcedures(symbol);
    }
    if (inModule && symbol.attrs().test(Attr::EXTERNAL) &&
        !symbol.test(Symbol::Flag::Function) &&
        !symbol.test(Symbol::Flag::Subroutine)) {
      // in a module, external proc without return type is subroutine
      symbol.set(
          symbol.GetType() ? Symbol::Flag::Function : Symbol::Flag::Subroutine);
    }
    if (!symbol.has<HostAssocDetails>()) {
      CheckPossibleBadForwardRef(symbol);
    }
  }
  currScope().InstantiateDerivedTypes();
  for (const auto &decl : decls) {
    if (const auto *statement{std::get_if<
            parser::Statement<common::Indirection<parser::StmtFunctionStmt>>>(
            &decl.u)}) {
      AnalyzeStmtFunctionStmt(statement->statement.value());
    }
  }
  // TODO: what about instantiations in BLOCK?
  CheckSaveStmts();
  CheckCommonBlocks();
  if (!inInterfaceBlock()) {
    // TODO: warn for the case where the EQUIVALENCE statement is in a
    // procedure declaration in an interface block
    CheckEquivalenceSets();
  }
}

// Analyze the bodies of statement functions now that the symbols in this
// specification part have been fully declared and implicitly typed.
void ResolveNamesVisitor::AnalyzeStmtFunctionStmt(
    const parser::StmtFunctionStmt &stmtFunc) {
  Symbol *symbol{std::get<parser::Name>(stmtFunc.t).symbol};
  if (!symbol || !symbol->has<SubprogramDetails>()) {
    return;
  }
  auto &details{symbol->get<SubprogramDetails>()};
  auto expr{AnalyzeExpr(
      context(), std::get<parser::Scalar<parser::Expr>>(stmtFunc.t))};
  if (!expr) {
    context().SetError(*symbol);
    return;
  }
  if (auto type{evaluate::DynamicType::From(*symbol)}) {
    auto converted{ConvertToType(*type, std::move(*expr))};
    if (!converted) {
      context().SetError(*symbol);
      return;
    }
    details.set_stmtFunction(std::move(*converted));
  } else {
    details.set_stmtFunction(std::move(*expr));
  }
}

void ResolveNamesVisitor::CheckImports() {
  auto &scope{currScope()};
  switch (scope.GetImportKind()) {
  case common::ImportKind::None:
    break;
  case common::ImportKind::All:
    // C8102: all entities in host must not be hidden
    for (const auto &pair : scope.parent()) {
      auto &name{pair.first};
      std::optional<SourceName> scopeName{scope.GetName()};
      if (!scopeName || name != *scopeName) {
        CheckImport(prevImportStmt_.value(), name);
      }
    }
    break;
  case common::ImportKind::Default:
  case common::ImportKind::Only:
    // C8102: entities named in IMPORT must not be hidden
    for (auto &name : scope.importNames()) {
      CheckImport(name, name);
    }
    break;
  }
}

void ResolveNamesVisitor::CheckImport(
    const SourceName &location, const SourceName &name) {
  if (auto *symbol{FindInScope(name)}) {
    Say(location, "'%s' from host is not accessible"_err_en_US, name)
        .Attach(symbol->name(), "'%s' is hidden by this entity"_en_US,
            symbol->name());
  }
}

bool ResolveNamesVisitor::Pre(const parser::ImplicitStmt &x) {
  return CheckNotInBlock("IMPLICIT") && // C1107
      ImplicitRulesVisitor::Pre(x);
}

void ResolveNamesVisitor::Post(const parser::PointerObject &x) {
  std::visit(common::visitors{
                 [&](const parser::Name &x) { ResolveName(x); },
                 [&](const parser::StructureComponent &x) {
                   ResolveStructureComponent(x);
                 },
             },
      x.u);
}
void ResolveNamesVisitor::Post(const parser::AllocateObject &x) {
  std::visit(common::visitors{
                 [&](const parser::Name &x) { ResolveName(x); },
                 [&](const parser::StructureComponent &x) {
                   ResolveStructureComponent(x);
                 },
             },
      x.u);
}

bool ResolveNamesVisitor::Pre(const parser::PointerAssignmentStmt &x) {
  const auto &dataRef{std::get<parser::DataRef>(x.t)};
  const auto &bounds{std::get<parser::PointerAssignmentStmt::Bounds>(x.t)};
  const auto &expr{std::get<parser::Expr>(x.t)};
  ResolveDataRef(dataRef);
  Walk(bounds);
  // Resolve unrestricted specific intrinsic procedures as in "p => cos".
  if (const parser::Name * name{parser::Unwrap<parser::Name>(expr)}) {
    if (NameIsKnownOrIntrinsic(*name)) {
      // If the name is known because it is an object entity from a host
      // procedure, create a host associated symbol.
      if (Symbol * symbol{name->symbol}; symbol &&
          symbol->GetUltimate().has<ObjectEntityDetails>() &&
          IsUplevelReference(*symbol)) {
        MakeHostAssocSymbol(*name, *symbol);
      }
      return false;
    }
  }
  Walk(expr);
  return false;
}
void ResolveNamesVisitor::Post(const parser::Designator &x) {
  ResolveDesignator(x);
}

void ResolveNamesVisitor::Post(const parser::ProcComponentRef &x) {
  ResolveStructureComponent(x.v.thing);
}
void ResolveNamesVisitor::Post(const parser::TypeGuardStmt &x) {
  DeclTypeSpecVisitor::Post(x);
  ConstructVisitor::Post(x);
}
bool ResolveNamesVisitor::Pre(const parser::StmtFunctionStmt &x) {
  CheckNotInBlock("STATEMENT FUNCTION"); // C1107
  if (HandleStmtFunction(x)) {
    return false;
  } else {
    // This is an array element assignment: resolve names of indices
    const auto &names{std::get<std::list<parser::Name>>(x.t)};
    for (auto &name : names) {
      ResolveName(name);
    }
    return true;
  }
}

bool ResolveNamesVisitor::Pre(const parser::DefinedOpName &x) {
  const parser::Name &name{x.v};
  if (FindSymbol(name)) {
    // OK
  } else if (IsLogicalConstant(context(), name.source)) {
    Say(name,
        "Logical constant '%s' may not be used as a defined operator"_err_en_US);
  } else {
    // Resolved later in expression semantics
    MakePlaceholder(name, MiscDetails::Kind::TypeBoundDefinedOp);
  }
  return false;
}

void ResolveNamesVisitor::Post(const parser::AssignStmt &x) {
  if (auto *name{ResolveName(std::get<parser::Name>(x.t))}) {
    ConvertToObjectEntity(DEREF(name->symbol));
  }
}
void ResolveNamesVisitor::Post(const parser::AssignedGotoStmt &x) {
  if (auto *name{ResolveName(std::get<parser::Name>(x.t))}) {
    ConvertToObjectEntity(DEREF(name->symbol));
  }
}

bool ResolveNamesVisitor::Pre(const parser::ProgramUnit &x) {
  if (std::holds_alternative<common::Indirection<parser::CompilerDirective>>(
          x.u)) {
    // TODO: global directives
    return true;
  }
  auto root{ProgramTree::Build(x)};
  SetScope(context().globalScope());
  ResolveSpecificationParts(root);
  FinishSpecificationParts(root);
  inExecutionPart_ = true;
  ResolveExecutionParts(root);
  inExecutionPart_ = false;
  ResolveAccParts(context(), x);
  ResolveOmpParts(context(), x);
  return false;
}

// References to procedures need to record that their symbols are known
// to be procedures, so that they don't get converted to objects by default.
class ExecutionPartSkimmer {
public:
  explicit ExecutionPartSkimmer(ResolveNamesVisitor &resolver)
      : resolver_{resolver} {}

  void Walk(const parser::ExecutionPart *exec) {
    if (exec) {
      parser::Walk(*exec, *this);
    }
  }

  template <typename A> bool Pre(const A &) { return true; }
  template <typename A> void Post(const A &) {}
  void Post(const parser::FunctionReference &fr) {
    resolver_.NoteExecutablePartCall(Symbol::Flag::Function, fr.v);
  }
  void Post(const parser::CallStmt &cs) {
    resolver_.NoteExecutablePartCall(Symbol::Flag::Subroutine, cs.v);
  }

private:
  ResolveNamesVisitor &resolver_;
};

// Build the scope tree and resolve names in the specification parts of this
// node and its children
void ResolveNamesVisitor::ResolveSpecificationParts(ProgramTree &node) {
  if (node.isSpecificationPartResolved()) {
    return; // been here already
  }
  node.set_isSpecificationPartResolved();
  if (!BeginScopeForNode(node)) {
    return; // an error prevented scope from being created
  }
  Scope &scope{currScope()};
  node.set_scope(scope);
  AddSubpNames(node);
  std::visit(
      [&](const auto *x) {
        if (x) {
          Walk(*x);
        }
      },
      node.stmt());
  Walk(node.spec());
  // If this is a function, convert result to an object. This is to prevent the
  // result from being converted later to a function symbol if it is called
  // inside the function.
  // If the result is function pointer, then ConvertToObjectEntity will not
  // convert the result to an object, and calling the symbol inside the function
  // will result in calls to the result pointer.
  // A function cannot be called recursively if RESULT was not used to define a
  // distinct result name (15.6.2.2 point 4.).
  if (Symbol * symbol{scope.symbol()}) {
    if (auto *details{symbol->detailsIf<SubprogramDetails>()}) {
      if (details->isFunction()) {
        ConvertToObjectEntity(const_cast<Symbol &>(details->result()));
      }
    }
  }
  if (node.IsModule()) {
    ApplyDefaultAccess();
  }
  for (auto &child : node.children()) {
    ResolveSpecificationParts(child);
  }
  ExecutionPartSkimmer{*this}.Walk(node.exec());
  PopScope();
  // Ensure that every object entity has a type.
  for (auto &pair : *node.scope()) {
    ApplyImplicitRules(*pair.second);
  }
}

// Add SubprogramNameDetails symbols for module and internal subprograms
void ResolveNamesVisitor::AddSubpNames(ProgramTree &node) {
  auto kind{
      node.IsModule() ? SubprogramKind::Module : SubprogramKind::Internal};
  for (auto &child : node.children()) {
    auto &symbol{MakeSymbol(child.name(), SubprogramNameDetails{kind, child})};
    symbol.set(child.GetSubpFlag());
  }
}

// Push a new scope for this node or return false on error.
bool ResolveNamesVisitor::BeginScopeForNode(const ProgramTree &node) {
  switch (node.GetKind()) {
    SWITCH_COVERS_ALL_CASES
  case ProgramTree::Kind::Program:
    PushScope(Scope::Kind::MainProgram,
        &MakeSymbol(node.name(), MainProgramDetails{}));
    return true;
  case ProgramTree::Kind::Function:
  case ProgramTree::Kind::Subroutine:
    return BeginSubprogram(
        node.name(), node.GetSubpFlag(), node.HasModulePrefix());
  case ProgramTree::Kind::MpSubprogram:
    return BeginMpSubprogram(node.name());
  case ProgramTree::Kind::Module:
    BeginModule(node.name(), false);
    return true;
  case ProgramTree::Kind::Submodule:
    return BeginSubmodule(node.name(), node.GetParentId());
  case ProgramTree::Kind::BlockData:
    PushBlockDataScope(node.name());
    return true;
  }
}

// Some analyses and checks, such as the processing of initializers of
// pointers, are deferred until all of the pertinent specification parts
// have been visited.  This deferred processing enables the use of forward
// references in these circumstances.
class DeferredCheckVisitor {
public:
  explicit DeferredCheckVisitor(ResolveNamesVisitor &resolver)
      : resolver_{resolver} {}

  template <typename A> void Walk(const A &x) { parser::Walk(x, *this); }

  template <typename A> bool Pre(const A &) { return true; }
  template <typename A> void Post(const A &) {}

  void Post(const parser::DerivedTypeStmt &x) {
    const auto &name{std::get<parser::Name>(x.t)};
    if (Symbol * symbol{name.symbol}) {
      if (Scope * scope{symbol->scope()}) {
        if (scope->IsDerivedType()) {
          resolver_.PushScope(*scope);
          pushedScope_ = true;
        }
      }
    }
  }
  void Post(const parser::EndTypeStmt &) {
    if (pushedScope_) {
      resolver_.PopScope();
      pushedScope_ = false;
    }
  }

  void Post(const parser::ProcInterface &pi) {
    if (const auto *name{std::get_if<parser::Name>(&pi.u)}) {
      resolver_.CheckExplicitInterface(*name);
    }
  }
  bool Pre(const parser::EntityDecl &decl) {
    Init(std::get<parser::Name>(decl.t),
        std::get<std::optional<parser::Initialization>>(decl.t));
    return false;
  }
  bool Pre(const parser::ComponentDecl &decl) {
    Init(std::get<parser::Name>(decl.t),
        std::get<std::optional<parser::Initialization>>(decl.t));
    return false;
  }
  bool Pre(const parser::ProcDecl &decl) {
    if (const auto &init{
            std::get<std::optional<parser::ProcPointerInit>>(decl.t)}) {
      resolver_.PointerInitialization(std::get<parser::Name>(decl.t), *init);
    }
    return false;
  }
  void Post(const parser::TypeBoundProcedureStmt::WithInterface &tbps) {
    resolver_.CheckExplicitInterface(tbps.interfaceName);
  }
  void Post(const parser::TypeBoundProcedureStmt::WithoutInterface &tbps) {
    if (pushedScope_) {
      resolver_.CheckBindings(tbps);
    }
  }

private:
  void Init(const parser::Name &name,
      const std::optional<parser::Initialization> &init) {
    if (init) {
      if (const auto *target{
              std::get_if<parser::InitialDataTarget>(&init->u)}) {
        resolver_.PointerInitialization(name, *target);
      }
    }
  }

  ResolveNamesVisitor &resolver_;
  bool pushedScope_{false};
};

// Perform checks and completions that need to happen after all of
// the specification parts but before any of the execution parts.
void ResolveNamesVisitor::FinishSpecificationParts(const ProgramTree &node) {
  if (!node.scope()) {
    return; // error occurred creating scope
  }
  SetScope(*node.scope());
  // The initializers of pointers, the default initializers of pointer
  // components, and non-deferred type-bound procedure bindings have not
  // yet been traversed.
  // We do that now, when any (formerly) forward references that appear
  // in those initializers will resolve to the right symbols without
  // incurring spurious errors with IMPLICIT NONE.
  DeferredCheckVisitor{*this}.Walk(node.spec());
  DeferredCheckVisitor{*this}.Walk(node.exec()); // for BLOCK
  for (Scope &childScope : currScope().children()) {
    if (childScope.IsParameterizedDerivedTypeInstantiation()) {
      FinishDerivedTypeInstantiation(childScope);
    }
  }
  for (const auto &child : node.children()) {
    FinishSpecificationParts(child);
  }
}

// Duplicate and fold component object pointer default initializer designators
// using the actual type parameter values of each particular instantiation.
// Validation is done later in declaration checking.
void ResolveNamesVisitor::FinishDerivedTypeInstantiation(Scope &scope) {
  CHECK(scope.IsDerivedType() && !scope.symbol());
  if (DerivedTypeSpec * spec{scope.derivedTypeSpec()}) {
    spec->Instantiate(currScope());
    const Symbol &origTypeSymbol{spec->typeSymbol()};
    if (const Scope * origTypeScope{origTypeSymbol.scope()}) {
      CHECK(origTypeScope->IsDerivedType() &&
          origTypeScope->symbol() == &origTypeSymbol);
      auto &foldingContext{GetFoldingContext()};
      auto restorer{foldingContext.WithPDTInstance(*spec)};
      for (auto &pair : scope) {
        Symbol &comp{*pair.second};
        const Symbol &origComp{DEREF(FindInScope(*origTypeScope, comp.name()))};
        if (IsPointer(comp)) {
          if (auto *details{comp.detailsIf<ObjectEntityDetails>()}) {
            auto origDetails{origComp.get<ObjectEntityDetails>()};
            if (const MaybeExpr & init{origDetails.init()}) {
              SomeExpr newInit{*init};
              MaybeExpr folded{
                  evaluate::Fold(foldingContext, std::move(newInit))};
              details->set_init(std::move(folded));
            }
          }
        }
      }
    }
  }
}

// Resolve names in the execution part of this node and its children
void ResolveNamesVisitor::ResolveExecutionParts(const ProgramTree &node) {
  if (!node.scope()) {
    return; // error occurred creating scope
  }
  SetScope(*node.scope());
  if (const auto *exec{node.exec()}) {
    Walk(*exec);
  }
  PopScope(); // converts unclassified entities into objects
  for (const auto &child : node.children()) {
    ResolveExecutionParts(child);
  }
}

void ResolveNamesVisitor::Post(const parser::Program &) {
  // ensure that all temps were deallocated
  CHECK(!attrs_);
  CHECK(!GetDeclTypeSpec());
}

// A singleton instance of the scope -> IMPLICIT rules mapping is
// shared by all instances of ResolveNamesVisitor and accessed by this
// pointer when the visitors (other than the top-level original) are
// constructed.
static ImplicitRulesMap *sharedImplicitRulesMap{nullptr};

bool ResolveNames(SemanticsContext &context, const parser::Program &program) {
  ImplicitRulesMap implicitRulesMap;
  auto restorer{common::ScopedSet(sharedImplicitRulesMap, &implicitRulesMap)};
  ResolveNamesVisitor{context, implicitRulesMap}.Walk(program);
  return !context.AnyFatalError();
}

// Processes a module (but not internal) function when it is referenced
// in a specification expression in a sibling procedure.
void ResolveSpecificationParts(
    SemanticsContext &context, const Symbol &subprogram) {
  auto originalLocation{context.location()};
  ResolveNamesVisitor visitor{context, DEREF(sharedImplicitRulesMap)};
  ProgramTree &node{subprogram.get<SubprogramNameDetails>().node()};
  const Scope &moduleScope{subprogram.owner()};
  visitor.SetScope(const_cast<Scope &>(moduleScope));
  visitor.ResolveSpecificationParts(node);
  context.set_location(std::move(originalLocation));
}

} // namespace Fortran::semantics<|MERGE_RESOLUTION|>--- conflicted
+++ resolved
@@ -966,12 +966,9 @@
   } enumerationState_;
   // Set for OldParameterStmt processing
   bool inOldStyleParameterStmt_{false};
-<<<<<<< HEAD
-=======
   // Set when walking DATA & array constructor implied DO loop bounds
   // to warn about use of the implied DO intex therein.
   std::optional<SourceName> checkIndexUseInOwnBounds_;
->>>>>>> a2ce6ee6
 
   bool HandleAttributeStmt(Attr, const std::list<parser::Name> &);
   Symbol &HandleAttributeStmt(Attr, const parser::Name &);
@@ -2502,11 +2499,7 @@
           rename.u);
     }
     for (const auto &[name, symbol] : *useModuleScope_) {
-<<<<<<< HEAD
-      if (symbol->attrs().test(Attr::PUBLIC) &&
-=======
       if (symbol->attrs().test(Attr::PUBLIC) && !IsUseRenamed(symbol->name()) &&
->>>>>>> a2ce6ee6
           (!symbol->attrs().test(Attr::INTRINSIC) ||
               symbol->has<UseDetails>()) &&
           !symbol->has<MiscDetails>() && useNames.count(name) == 0) {
@@ -3779,11 +3772,7 @@
 
 bool DeclarationVisitor::HasCycle(
     const Symbol &procSymbol, const ProcInterface &interface) {
-<<<<<<< HEAD
-  SymbolSet procsInCycle;
-=======
   SourceOrderedSymbolSet procsInCycle;
->>>>>>> a2ce6ee6
   procsInCycle.insert(procSymbol);
   const ProcInterface *thisInterface{&interface};
   bool haveInterface{true};
