//===-- lib/Semantics/check-directive-structure.h ---------------*- C++ -*-===//
//
// Part of the LLVM Project, under the Apache License v2.0 with LLVM Exceptions.
// See https://llvm.org/LICENSE.txt for license information.
// SPDX-License-Identifier: Apache-2.0 WITH LLVM-exception
//
//===----------------------------------------------------------------------===//

// Directive structure validity checks common to OpenMP, OpenACC and other
// directive language.

#ifndef FORTRAN_SEMANTICS_CHECK_DIRECTIVE_STRUCTURE_H_
#define FORTRAN_SEMANTICS_CHECK_DIRECTIVE_STRUCTURE_H_

#include "flang/Common/enum-set.h"
#include "flang/Semantics/semantics.h"
#include "flang/Semantics/tools.h"
#include <unordered_map>

namespace Fortran::semantics {

template <typename C, std::size_t ClauseEnumSize> struct DirectiveClauses {
  const common::EnumSet<C, ClauseEnumSize> allowed;
  const common::EnumSet<C, ClauseEnumSize> allowedOnce;
  const common::EnumSet<C, ClauseEnumSize> allowedExclusive;
  const common::EnumSet<C, ClauseEnumSize> requiredOneOf;
};

// Generic branching checker for invalid branching out of OpenMP/OpenACC
// directive.
// typename D is the directive enumeration.
template <typename D> class NoBranchingEnforce {
public:
  NoBranchingEnforce(SemanticsContext &context,
      parser::CharBlock sourcePosition, D directive,
      std::string &&upperCaseDirName)
      : context_{context}, sourcePosition_{sourcePosition},
        upperCaseDirName_{std::move(upperCaseDirName)},
        currentDirective_{directive}, numDoConstruct_{0} {}
  template <typename T> bool Pre(const T &) { return true; }
  template <typename T> void Post(const T &) {}

  template <typename T> bool Pre(const parser::Statement<T> &statement) {
    currentStatementSourcePosition_ = statement.source;
    return true;
  }

  bool Pre(const parser::DoConstruct &) {
    numDoConstruct_++;
    return true;
  }
  void Post(const parser::DoConstruct &) { numDoConstruct_--; }
  void Post(const parser::ReturnStmt &) { EmitBranchOutError("RETURN"); }
  void Post(const parser::ExitStmt &exitStmt) {
    if (const auto &exitName{exitStmt.v}) {
      CheckConstructNameBranching("EXIT", exitName.value());
    } else {
      CheckConstructNameBranching("EXIT");
    }
  }
  void Post(const parser::StopStmt &) { EmitBranchOutError("STOP"); }
  void Post(const parser::CycleStmt &cycleStmt) {
    if (const auto &cycleName{cycleStmt.v}) {
      CheckConstructNameBranching("CYCLE", cycleName.value());
<<<<<<< HEAD
=======
    } else {
      switch ((llvm::omp::Directive)currentDirective_) {
      // exclude directives which do not need a check for unlabelled CYCLES
      case llvm::omp::Directive::OMPD_do:
      case llvm::omp::Directive::OMPD_simd:
      case llvm::omp::Directive::OMPD_parallel_do:
      case llvm::omp::Directive::OMPD_parallel_do_simd:
      case llvm::omp::Directive::OMPD_distribute_parallel_do:
      case llvm::omp::Directive::OMPD_distribute_parallel_do_simd:
      case llvm::omp::Directive::OMPD_distribute_parallel_for:
      case llvm::omp::Directive::OMPD_distribute_simd:
      case llvm::omp::Directive::OMPD_distribute_parallel_for_simd:
        return;
      default:
        break;
      }
      CheckConstructNameBranching("CYCLE");
>>>>>>> 2ab1d525
    }
  }

private:
  parser::MessageFormattedText GetEnclosingMsg() const {
    return {"Enclosing %s construct"_en_US, upperCaseDirName_};
  }

  void EmitBranchOutError(const char *stmt) const {
    context_
        .Say(currentStatementSourcePosition_,
            "%s statement is not allowed in a %s construct"_err_en_US, stmt,
            upperCaseDirName_)
        .Attach(sourcePosition_, GetEnclosingMsg());
  }

  inline void EmitUnlabelledBranchOutError(const char *stmt) {
    context_
        .Say(currentStatementSourcePosition_,
            "%s to construct outside of %s construct is not allowed"_err_en_US,
            stmt, upperCaseDirName_)
        .Attach(sourcePosition_, GetEnclosingMsg());
  }

  void EmitBranchOutErrorWithName(
      const char *stmt, const parser::Name &toName) const {
    const std::string branchingToName{toName.ToString()};
    context_
        .Say(currentStatementSourcePosition_,
            "%s to construct '%s' outside of %s construct is not allowed"_err_en_US,
            stmt, branchingToName, upperCaseDirName_)
        .Attach(sourcePosition_, GetEnclosingMsg());
  }

  // Current semantic checker is not following OpenACC/OpenMP constructs as they
  // are not Fortran constructs. Hence the ConstructStack doesn't capture
  // OpenACC/OpenMP constructs. Apply an inverse way to figure out if a
  // construct-name is branching out of an OpenACC/OpenMP construct. The control
  // flow goes out of an OpenACC/OpenMP construct, if a construct-name from
  // statement is found in ConstructStack.
  void CheckConstructNameBranching(
      const char *stmt, const parser::Name &stmtName) {
    const ConstructStack &stack{context_.constructStack()};
    for (auto iter{stack.cend()}; iter-- != stack.cbegin();) {
      const ConstructNode &construct{*iter};
      const auto &constructName{MaybeGetNodeName(construct)};
      if (constructName) {
        if (stmtName.source == constructName->source) {
          EmitBranchOutErrorWithName(stmt, stmtName);
          return;
        }
      }
    }
  }

  // Check branching for unlabelled CYCLES and EXITs
  void CheckConstructNameBranching(const char *stmt) {
    // found an enclosing looping construct for the unlabelled EXIT/CYCLE
    if (numDoConstruct_ > 0) {
      return;
    }
    // did not found an enclosing looping construct within the OpenMP/OpenACC
    // directive
    EmitUnlabelledBranchOutError(stmt);
    return;
  }

  SemanticsContext &context_;
  parser::CharBlock currentStatementSourcePosition_;
  parser::CharBlock sourcePosition_;
  std::string upperCaseDirName_;
  D currentDirective_;
<<<<<<< HEAD
=======
  int numDoConstruct_; // tracks number of DoConstruct found AFTER encountering
                       // an OpenMP/OpenACC directive
>>>>>>> 2ab1d525
};

// Generic structure checker for directives/clauses language such as OpenMP
// and OpenACC.
// typename D is the directive enumeration.
// tyepname C is the clause enumeration.
// typename PC is the parser class defined in parse-tree.h for the clauses.
template <typename D, typename C, typename PC, std::size_t ClauseEnumSize>
class DirectiveStructureChecker : public virtual BaseChecker {
protected:
  DirectiveStructureChecker(SemanticsContext &context,
      std::unordered_map<D, DirectiveClauses<C, ClauseEnumSize>>
          directiveClausesMap)
      : context_{context}, directiveClausesMap_(directiveClausesMap) {}
  virtual ~DirectiveStructureChecker() {}

  using ClauseMapTy = std::multimap<C, const PC *>;
  struct DirectiveContext {
    DirectiveContext(parser::CharBlock source, D d)
        : directiveSource{source}, directive{d} {}

    parser::CharBlock directiveSource{nullptr};
    parser::CharBlock clauseSource{nullptr};
    D directive;
    common::EnumSet<C, ClauseEnumSize> allowedClauses{};
    common::EnumSet<C, ClauseEnumSize> allowedOnceClauses{};
    common::EnumSet<C, ClauseEnumSize> allowedExclusiveClauses{};
    common::EnumSet<C, ClauseEnumSize> requiredClauses{};

    const PC *clause{nullptr};
    ClauseMapTy clauseInfo;
    std::list<C> actualClauses;
    Symbol *loopIV{nullptr};
  };

  void SetLoopIv(Symbol *symbol) { GetContext().loopIV = symbol; }

  // back() is the top of the stack
  DirectiveContext &GetContext() {
    CHECK(!dirContext_.empty());
    return dirContext_.back();
  }

  DirectiveContext &GetContextParent() {
    CHECK(dirContext_.size() >= 2);
    return dirContext_[dirContext_.size() - 2];
  }

  void SetContextClause(const PC &clause) {
    GetContext().clauseSource = clause.source;
    GetContext().clause = &clause;
  }

  void ResetPartialContext(const parser::CharBlock &source) {
    CHECK(!dirContext_.empty());
    SetContextDirectiveSource(source);
    GetContext().allowedClauses = {};
    GetContext().allowedOnceClauses = {};
    GetContext().allowedExclusiveClauses = {};
    GetContext().requiredClauses = {};
    GetContext().clauseInfo = {};
    GetContext().loopIV = {nullptr};
  }

  void SetContextDirectiveSource(const parser::CharBlock &directive) {
    GetContext().directiveSource = directive;
  }

  void SetContextDirectiveEnum(D dir) { GetContext().directive = dir; }

  void SetContextAllowed(const common::EnumSet<C, ClauseEnumSize> &allowed) {
    GetContext().allowedClauses = allowed;
  }

  void SetContextAllowedOnce(
      const common::EnumSet<C, ClauseEnumSize> &allowedOnce) {
    GetContext().allowedOnceClauses = allowedOnce;
  }

  void SetContextAllowedExclusive(
      const common::EnumSet<C, ClauseEnumSize> &allowedExclusive) {
    GetContext().allowedExclusiveClauses = allowedExclusive;
  }

  void SetContextRequired(const common::EnumSet<C, ClauseEnumSize> &required) {
    GetContext().requiredClauses = required;
  }

  void SetContextClauseInfo(C type) {
    GetContext().clauseInfo.emplace(type, GetContext().clause);
  }

  void AddClauseToCrtContext(C type) {
    GetContext().actualClauses.push_back(type);
  }

  // Check if the given clause is present in the current context
  const PC *FindClause(C type) {
    auto it{GetContext().clauseInfo.find(type)};
    if (it != GetContext().clauseInfo.end()) {
      return it->second;
    }
    return nullptr;
  }

  // Check if the given clause is present in the parent context
  const PC *FindClauseParent(C type) {
    auto it{GetContextParent().clauseInfo.find(type)};
    if (it != GetContextParent().clauseInfo.end()) {
      return it->second;
    }
    return nullptr;
  }

  std::pair<typename ClauseMapTy::iterator, typename ClauseMapTy::iterator>
  FindClauses(C type) {
    auto it{GetContext().clauseInfo.equal_range(type)};
    return it;
  }

  DirectiveContext *GetEnclosingDirContext() {
    CHECK(!dirContext_.empty());
    auto it{dirContext_.rbegin()};
    if (++it != dirContext_.rend()) {
      return &(*it);
    }
    return nullptr;
  }

  void PushContext(const parser::CharBlock &source, D dir) {
    dirContext_.emplace_back(source, dir);
  }

  DirectiveContext *GetEnclosingContextWithDir(D dir) {
    CHECK(!dirContext_.empty());
    auto it{dirContext_.rbegin()};
    while (++it != dirContext_.rend()) {
      if (it->directive == dir) {
        return &(*it);
      }
    }
    return nullptr;
  }

<<<<<<< HEAD
  bool CurrentDirectiveIsNested() { return dirContext_.size() > 0; };
=======
  bool CurrentDirectiveIsNested() { return dirContext_.size() > 1; };
>>>>>>> 2ab1d525

  void SetClauseSets(D dir) {
    dirContext_.back().allowedClauses = directiveClausesMap_[dir].allowed;
    dirContext_.back().allowedOnceClauses =
        directiveClausesMap_[dir].allowedOnce;
    dirContext_.back().allowedExclusiveClauses =
        directiveClausesMap_[dir].allowedExclusive;
    dirContext_.back().requiredClauses =
        directiveClausesMap_[dir].requiredOneOf;
  }
  void PushContextAndClauseSets(const parser::CharBlock &source, D dir) {
    PushContext(source, dir);
    SetClauseSets(dir);
  }

  void SayNotMatching(const parser::CharBlock &, const parser::CharBlock &);

  template <typename B> void CheckMatching(const B &beginDir, const B &endDir) {
    const auto &begin{beginDir.v};
    const auto &end{endDir.v};
    if (begin != end) {
      SayNotMatching(beginDir.source, endDir.source);
    }
  }
  // Check illegal branching out of `Parser::Block` for `Parser::Name` based
  // nodes (example `Parser::ExitStmt`)
  void CheckNoBranching(const parser::Block &block, D directive,
      const parser::CharBlock &directiveSource);

  // Check that only clauses in set are after the specific clauses.
  void CheckOnlyAllowedAfter(C clause, common::EnumSet<C, ClauseEnumSize> set);

  void CheckRequireAtLeastOneOf();

  void CheckAllowed(C clause);

  void CheckAtLeastOneClause();

  void CheckNotAllowedIfClause(
      C clause, common::EnumSet<C, ClauseEnumSize> set);

  std::string ContextDirectiveAsFortran();

  void RequiresConstantPositiveParameter(
      const C &clause, const parser::ScalarIntConstantExpr &i);

  void RequiresPositiveParameter(const C &clause,
      const parser::ScalarIntExpr &i, llvm::StringRef paramName = "parameter");

  void OptionalConstantPositiveParameter(
      const C &clause, const std::optional<parser::ScalarIntConstantExpr> &o);

  virtual llvm::StringRef getClauseName(C clause) { return ""; };

  virtual llvm::StringRef getDirectiveName(D directive) { return ""; };

  SemanticsContext &context_;
  std::vector<DirectiveContext> dirContext_; // used as a stack
  std::unordered_map<D, DirectiveClauses<C, ClauseEnumSize>>
      directiveClausesMap_;

  std::string ClauseSetToString(const common::EnumSet<C, ClauseEnumSize> set);
};

template <typename D, typename C, typename PC, std::size_t ClauseEnumSize>
void DirectiveStructureChecker<D, C, PC, ClauseEnumSize>::CheckNoBranching(
    const parser::Block &block, D directive,
    const parser::CharBlock &directiveSource) {
  NoBranchingEnforce<D> noBranchingEnforce{
      context_, directiveSource, directive, ContextDirectiveAsFortran()};
  parser::Walk(block, noBranchingEnforce);
}

// Check that only clauses included in the given set are present after the given
// clause.
template <typename D, typename C, typename PC, std::size_t ClauseEnumSize>
void DirectiveStructureChecker<D, C, PC, ClauseEnumSize>::CheckOnlyAllowedAfter(
    C clause, common::EnumSet<C, ClauseEnumSize> set) {
  bool enforceCheck = false;
  for (auto cl : GetContext().actualClauses) {
    if (cl == clause) {
      enforceCheck = true;
      continue;
    } else if (enforceCheck && !set.test(cl)) {
      auto parserClause = GetContext().clauseInfo.find(cl);
      context_.Say(parserClause->second->source,
          "Clause %s is not allowed after clause %s on the %s "
          "directive"_err_en_US,
          parser::ToUpperCaseLetters(getClauseName(cl).str()),
          parser::ToUpperCaseLetters(getClauseName(clause).str()),
          ContextDirectiveAsFortran());
    }
  }
}

// Check that at least one clause is attached to the directive.
template <typename D, typename C, typename PC, std::size_t ClauseEnumSize>
void DirectiveStructureChecker<D, C, PC,
    ClauseEnumSize>::CheckAtLeastOneClause() {
  if (GetContext().actualClauses.empty()) {
    context_.Say(GetContext().directiveSource,
        "At least one clause is required on the %s directive"_err_en_US,
        ContextDirectiveAsFortran());
  }
}

template <typename D, typename C, typename PC, std::size_t ClauseEnumSize>
std::string
DirectiveStructureChecker<D, C, PC, ClauseEnumSize>::ClauseSetToString(
    const common::EnumSet<C, ClauseEnumSize> set) {
  std::string list;
  set.IterateOverMembers([&](C o) {
    if (!list.empty())
      list.append(", ");
    list.append(parser::ToUpperCaseLetters(getClauseName(o).str()));
  });
  return list;
}

// Check that at least one clause in the required set is present on the
// directive.
template <typename D, typename C, typename PC, std::size_t ClauseEnumSize>
void DirectiveStructureChecker<D, C, PC,
    ClauseEnumSize>::CheckRequireAtLeastOneOf() {
  if (GetContext().requiredClauses.empty())
    return;
  for (auto cl : GetContext().actualClauses) {
    if (GetContext().requiredClauses.test(cl))
      return;
  }
  // No clause matched in the actual clauses list
  context_.Say(GetContext().directiveSource,
      "At least one of %s clause must appear on the %s directive"_err_en_US,
      ClauseSetToString(GetContext().requiredClauses),
      ContextDirectiveAsFortran());
}

template <typename D, typename C, typename PC, std::size_t ClauseEnumSize>
std::string DirectiveStructureChecker<D, C, PC,
    ClauseEnumSize>::ContextDirectiveAsFortran() {
  return parser::ToUpperCaseLetters(
      getDirectiveName(GetContext().directive).str());
}

// Check that clauses present on the directive are allowed clauses.
template <typename D, typename C, typename PC, std::size_t ClauseEnumSize>
void DirectiveStructureChecker<D, C, PC, ClauseEnumSize>::CheckAllowed(
    C clause) {
  if (!GetContext().allowedClauses.test(clause) &&
      !GetContext().allowedOnceClauses.test(clause) &&
      !GetContext().allowedExclusiveClauses.test(clause) &&
      !GetContext().requiredClauses.test(clause)) {
    context_.Say(GetContext().clauseSource,
        "%s clause is not allowed on the %s directive"_err_en_US,
        parser::ToUpperCaseLetters(getClauseName(clause).str()),
        parser::ToUpperCaseLetters(GetContext().directiveSource.ToString()));
    return;
  }
  if ((GetContext().allowedOnceClauses.test(clause) ||
          GetContext().allowedExclusiveClauses.test(clause)) &&
      FindClause(clause)) {
    context_.Say(GetContext().clauseSource,
        "At most one %s clause can appear on the %s directive"_err_en_US,
        parser::ToUpperCaseLetters(getClauseName(clause).str()),
        parser::ToUpperCaseLetters(GetContext().directiveSource.ToString()));
    return;
  }
  if (GetContext().allowedExclusiveClauses.test(clause)) {
    std::vector<C> others;
    GetContext().allowedExclusiveClauses.IterateOverMembers([&](C o) {
      if (FindClause(o)) {
        others.emplace_back(o);
      }
    });
    for (const auto &e : others) {
      context_.Say(GetContext().clauseSource,
          "%s and %s clauses are mutually exclusive and may not appear on the "
          "same %s directive"_err_en_US,
          parser::ToUpperCaseLetters(getClauseName(clause).str()),
          parser::ToUpperCaseLetters(getClauseName(e).str()),
          parser::ToUpperCaseLetters(GetContext().directiveSource.ToString()));
    }
    if (!others.empty()) {
      return;
    }
  }
  SetContextClauseInfo(clause);
  AddClauseToCrtContext(clause);
}

// Enforce restriction where clauses in the given set are not allowed if the
// given clause appears.
template <typename D, typename C, typename PC, std::size_t ClauseEnumSize>
void DirectiveStructureChecker<D, C, PC,
    ClauseEnumSize>::CheckNotAllowedIfClause(C clause,
    common::EnumSet<C, ClauseEnumSize> set) {
  if (std::find(GetContext().actualClauses.begin(),
          GetContext().actualClauses.end(),
          clause) == GetContext().actualClauses.end()) {
    return; // Clause is not present
  }

  for (auto cl : GetContext().actualClauses) {
    if (set.test(cl)) {
      context_.Say(GetContext().directiveSource,
          "Clause %s is not allowed if clause %s appears on the %s directive"_err_en_US,
          parser::ToUpperCaseLetters(getClauseName(cl).str()),
          parser::ToUpperCaseLetters(getClauseName(clause).str()),
          ContextDirectiveAsFortran());
    }
  }
}

// Check the value of the clause is a constant positive integer.
template <typename D, typename C, typename PC, std::size_t ClauseEnumSize>
void DirectiveStructureChecker<D, C, PC,
    ClauseEnumSize>::RequiresConstantPositiveParameter(const C &clause,
    const parser::ScalarIntConstantExpr &i) {
  if (const auto v{GetIntValue(i)}) {
    if (*v <= 0) {
      context_.Say(GetContext().clauseSource,
          "The parameter of the %s clause must be "
          "a constant positive integer expression"_err_en_US,
          parser::ToUpperCaseLetters(getClauseName(clause).str()));
    }
  }
}

// Check the value of the clause is a constant positive parameter.
template <typename D, typename C, typename PC, std::size_t ClauseEnumSize>
void DirectiveStructureChecker<D, C, PC,
    ClauseEnumSize>::OptionalConstantPositiveParameter(const C &clause,
    const std::optional<parser::ScalarIntConstantExpr> &o) {
  if (o != std::nullopt) {
    RequiresConstantPositiveParameter(clause, o.value());
  }
}

template <typename D, typename C, typename PC, std::size_t ClauseEnumSize>
void DirectiveStructureChecker<D, C, PC, ClauseEnumSize>::SayNotMatching(
    const parser::CharBlock &beginSource, const parser::CharBlock &endSource) {
  context_
      .Say(endSource, "Unmatched %s directive"_err_en_US,
          parser::ToUpperCaseLetters(endSource.ToString()))
      .Attach(beginSource, "Does not match directive"_en_US);
}

// Check the value of the clause is a positive parameter.
template <typename D, typename C, typename PC, std::size_t ClauseEnumSize>
void DirectiveStructureChecker<D, C, PC,
    ClauseEnumSize>::RequiresPositiveParameter(const C &clause,
    const parser::ScalarIntExpr &i, llvm::StringRef paramName) {
  if (const auto v{GetIntValue(i)}) {
    if (*v <= 0) {
      context_.Say(GetContext().clauseSource,
          "The %s of the %s clause must be "
          "a positive integer expression"_err_en_US,
          paramName.str(),
          parser::ToUpperCaseLetters(getClauseName(clause).str()));
    }
  }
}

} // namespace Fortran::semantics

#endif // FORTRAN_SEMANTICS_CHECK_DIRECTIVE_STRUCTURE_H_<|MERGE_RESOLUTION|>--- conflicted
+++ resolved
@@ -62,8 +62,6 @@
   void Post(const parser::CycleStmt &cycleStmt) {
     if (const auto &cycleName{cycleStmt.v}) {
       CheckConstructNameBranching("CYCLE", cycleName.value());
-<<<<<<< HEAD
-=======
     } else {
       switch ((llvm::omp::Directive)currentDirective_) {
       // exclude directives which do not need a check for unlabelled CYCLES
@@ -81,7 +79,6 @@
         break;
       }
       CheckConstructNameBranching("CYCLE");
->>>>>>> 2ab1d525
     }
   }
 
@@ -154,11 +151,8 @@
   parser::CharBlock sourcePosition_;
   std::string upperCaseDirName_;
   D currentDirective_;
-<<<<<<< HEAD
-=======
   int numDoConstruct_; // tracks number of DoConstruct found AFTER encountering
                        // an OpenMP/OpenACC directive
->>>>>>> 2ab1d525
 };
 
 // Generic structure checker for directives/clauses language such as OpenMP
@@ -303,11 +297,7 @@
     return nullptr;
   }
 
-<<<<<<< HEAD
-  bool CurrentDirectiveIsNested() { return dirContext_.size() > 0; };
-=======
   bool CurrentDirectiveIsNested() { return dirContext_.size() > 1; };
->>>>>>> 2ab1d525
 
   void SetClauseSets(D dir) {
     dirContext_.back().allowedClauses = directiveClausesMap_[dir].allowed;
