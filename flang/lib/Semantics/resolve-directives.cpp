--- conflicted
+++ resolved
@@ -487,13 +487,8 @@
       Symbol::Flag::OmpCopyIn, Symbol::Flag::OmpCopyPrivate};
 
   std::vector<const parser::Name *> allocateNames_; // on one directive
-<<<<<<< HEAD
-  SymbolSet privateDataSharingAttributeObjects_; // on one directive
-  SymbolSet stmtFunctionExprSymbols_;
-=======
   UnorderedSymbolSet privateDataSharingAttributeObjects_; // on one directive
   UnorderedSymbolSet stmtFunctionExprSymbols_;
->>>>>>> a2ce6ee6
   std::multimap<const parser::Label,
       std::pair<parser::CharBlock, std::optional<DirContext>>>
       sourceLabels_;
@@ -1104,7 +1099,6 @@
   case llvm::omp::Directive::OMPD_parallel_workshare:
   case llvm::omp::Directive::OMPD_target_teams:
   case llvm::omp::Directive::OMPD_target_parallel:
-  case llvm::omp::Directive::OMPD_taskgroup:
     PushContext(beginDir.source, beginDir.v);
     break;
   default:
@@ -1382,8 +1376,6 @@
   return true;
 }
 
-<<<<<<< HEAD
-=======
 bool OmpAttributeVisitor::Pre(const parser::OmpCriticalDirective &x) {
   const auto &name{std::get<std::optional<parser::Name>>(x.t)};
   if (name) {
@@ -1400,7 +1392,6 @@
   return true;
 }
 
->>>>>>> a2ce6ee6
 bool OmpAttributeVisitor::Pre(const parser::OpenMPCriticalConstruct &x) {
   const auto &criticalDir{std::get<parser::OmpCriticalDirective>(x.t)};
   PushContext(criticalDir.source, llvm::omp::Directive::OMPD_critical);
@@ -1761,14 +1752,9 @@
 void OmpAttributeVisitor::CheckDataCopyingClause(
     const parser::Name &name, const Symbol &symbol, Symbol::Flag ompFlag) {
   const auto *checkSymbol{&symbol};
-<<<<<<< HEAD
-  if (const auto *details{symbol.detailsIf<HostAssocDetails>()})
-    checkSymbol = &details->symbol();
-=======
   if (const auto *details{symbol.detailsIf<HostAssocDetails>()}) {
     checkSymbol = &details->symbol();
   }
->>>>>>> a2ce6ee6
 
   if (ompFlag == Symbol::Flag::OmpCopyIn) {
     // List of items/objects that can appear in a 'copyin' clause must be
@@ -1777,10 +1763,7 @@
       context_.Say(name.source,
           "Non-THREADPRIVATE object '%s' in COPYIN clause"_err_en_US,
           checkSymbol->name());
-<<<<<<< HEAD
-=======
-    }
->>>>>>> a2ce6ee6
+    }
   } else if (ompFlag == Symbol::Flag::OmpCopyPrivate &&
       GetContext().directive == llvm::omp::Directive::OMPD_single) {
     // A list item that appears in a 'copyprivate' clause may not appear on a
