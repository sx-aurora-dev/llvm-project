//===-- lib/Semantics/check-omp-structure.cpp -----------------------------===//
//
// Part of the LLVM Project, under the Apache License v2.0 with LLVM Exceptions.
// See https://llvm.org/LICENSE.txt for license information.
// SPDX-License-Identifier: Apache-2.0 WITH LLVM-exception
//
//===----------------------------------------------------------------------===//

#include "check-omp-structure.h"
#include "flang/Parser/parse-tree.h"
#include "flang/Semantics/tools.h"
#include <algorithm>

namespace Fortran::semantics {

// Use when clause falls under 'struct OmpClause' in 'parse-tree.h'.
#define CHECK_SIMPLE_CLAUSE(X, Y) \
  void OmpStructureChecker::Enter(const parser::OmpClause::X &) { \
    CheckAllowed(llvm::omp::Clause::Y); \
  }

#define CHECK_REQ_CONSTANT_SCALAR_INT_CLAUSE(X, Y) \
  void OmpStructureChecker::Enter(const parser::OmpClause::X &c) { \
    CheckAllowed(llvm::omp::Clause::Y); \
    RequiresConstantPositiveParameter(llvm::omp::Clause::Y, c.v); \
  }

#define CHECK_REQ_SCALAR_INT_CLAUSE(X, Y) \
  void OmpStructureChecker::Enter(const parser::OmpClause::X &c) { \
    CheckAllowed(llvm::omp::Clause::Y); \
    RequiresPositiveParameter(llvm::omp::Clause::Y, c.v); \
  }

// Use when clause don't falls under 'struct OmpClause' in 'parse-tree.h'.
#define CHECK_SIMPLE_PARSER_CLAUSE(X, Y) \
  void OmpStructureChecker::Enter(const parser::X &) { \
    CheckAllowed(llvm::omp::Y); \
  }

// 'OmpWorkshareBlockChecker' is used to check the validity of the assignment
// statements and the expressions enclosed in an OpenMP Workshare construct
class OmpWorkshareBlockChecker {
public:
  OmpWorkshareBlockChecker(SemanticsContext &context, parser::CharBlock source)
      : context_{context}, source_{source} {}

  template <typename T> bool Pre(const T &) { return true; }
  template <typename T> void Post(const T &) {}

  bool Pre(const parser::AssignmentStmt &assignment) {
    const auto &var{std::get<parser::Variable>(assignment.t)};
    const auto &expr{std::get<parser::Expr>(assignment.t)};
    const auto *lhs{GetExpr(var)};
    const auto *rhs{GetExpr(expr)};
<<<<<<< HEAD
    Tristate isDefined{semantics::IsDefinedAssignment(
        lhs->GetType(), lhs->Rank(), rhs->GetType(), rhs->Rank())};
    if (isDefined == Tristate::Yes) {
      context_.Say(expr.source,
          "Defined assignment statement is not "
          "allowed in a WORKSHARE construct"_err_en_US);
=======
    if (lhs && rhs) {
      Tristate isDefined{semantics::IsDefinedAssignment(
          lhs->GetType(), lhs->Rank(), rhs->GetType(), rhs->Rank())};
      if (isDefined == Tristate::Yes) {
        context_.Say(expr.source,
            "Defined assignment statement is not "
            "allowed in a WORKSHARE construct"_err_en_US);
      }
>>>>>>> 2ab1d525
    }
    return true;
  }

  bool Pre(const parser::Expr &expr) {
    if (const auto *e{GetExpr(expr)}) {
      for (const Symbol &symbol : evaluate::CollectSymbols(*e)) {
        const Symbol &root{GetAssociationRoot(symbol)};
        if (IsFunction(root) &&
            !(root.attrs().test(Attr::ELEMENTAL) ||
                root.attrs().test(Attr::INTRINSIC))) {
          context_.Say(expr.source,
              "User defined non-ELEMENTAL function "
              "'%s' is not allowed in a WORKSHARE construct"_err_en_US,
              root.name());
        }
      }
    }
    return false;
  }

private:
  SemanticsContext &context_;
  parser::CharBlock source_;
};

class OmpCycleChecker {
public:
  OmpCycleChecker(SemanticsContext &context, std::int64_t cycleLevel)
      : context_{context}, cycleLevel_{cycleLevel} {}

  template <typename T> bool Pre(const T &) { return true; }
  template <typename T> void Post(const T &) {}

  bool Pre(const parser::DoConstruct &dc) {
    cycleLevel_--;
    const auto &labelName{std::get<0>(std::get<0>(dc.t).statement.t)};
    if (labelName) {
      labelNamesandLevels_.emplace(labelName.value().ToString(), cycleLevel_);
    }
    return true;
  }

  bool Pre(const parser::CycleStmt &cyclestmt) {
    std::map<std::string, std::int64_t>::iterator it;
    bool err{false};
    if (cyclestmt.v) {
      it = labelNamesandLevels_.find(cyclestmt.v->source.ToString());
      err = (it != labelNamesandLevels_.end() && it->second > 0);
    }
    if (cycleLevel_ > 0 || err) {
      context_.Say(*cycleSource_,
          "CYCLE statement to non-innermost associated loop of an OpenMP DO construct"_err_en_US);
    }
    return true;
  }

  bool Pre(const parser::Statement<parser::ActionStmt> &actionstmt) {
    cycleSource_ = &actionstmt.source;
    return true;
  }

private:
  SemanticsContext &context_;
  const parser::CharBlock *cycleSource_;
  std::int64_t cycleLevel_;
  std::map<std::string, std::int64_t> labelNamesandLevels_;
};

<<<<<<< HEAD
=======
bool OmpStructureChecker::IsCloselyNestedRegion(const OmpDirectiveSet &set) {
  // Definition of close nesting:
  //
  // `A region nested inside another region with no parallel region nested
  // between them`
  //
  // Examples:
  //   non-parallel construct 1
  //    non-parallel construct 2
  //      parallel construct
  //        construct 3
  // In the above example, construct 3 is NOT closely nested inside construct 1
  // or 2
  //
  //   non-parallel construct 1
  //    non-parallel construct 2
  //        construct 3
  // In the above example, construct 3 is closely nested inside BOTH construct 1
  // and 2
  //
  // Algorithm:
  // Starting from the parent context, Check in a bottom-up fashion, each level
  // of the context stack. If we have a match for one of the (supplied)
  // violating directives, `close nesting` is satisfied. If no match is there in
  // the entire stack, `close nesting` is not satisfied. If at any level, a
  // `parallel` region is found, `close nesting` is not satisfied.

  if (CurrentDirectiveIsNested()) {
    int index = dirContext_.size() - 2;
    while (index != -1) {
      if (set.test(dirContext_[index].directive)) {
        return true;
      } else if (llvm::omp::parallelSet.test(dirContext_[index].directive)) {
        return false;
      }
      index--;
    }
  }
  return false;
}

>>>>>>> 2ab1d525
bool OmpStructureChecker::HasInvalidWorksharingNesting(
    const parser::CharBlock &source, const OmpDirectiveSet &set) {
  // set contains all the invalid closely nested directives
  // for the given directive (`source` here)
  if (IsCloselyNestedRegion(set)) {
    context_.Say(source,
        "A worksharing region may not be closely nested inside a "
        "worksharing, explicit task, taskloop, critical, ordered, atomic, or "
        "master region"_err_en_US);
    return true;
  }
  return false;
}

void OmpStructureChecker::HasInvalidDistributeNesting(
    const parser::OpenMPLoopConstruct &x) {
  bool violation{false};

  OmpDirectiveSet distributeSet{llvm::omp::Directive::OMPD_distribute,
      llvm::omp::Directive::OMPD_distribute_parallel_do,
      llvm::omp::Directive::OMPD_distribute_parallel_do_simd,
      llvm::omp::Directive::OMPD_distribute_parallel_for,
      llvm::omp::Directive::OMPD_distribute_parallel_for_simd,
      llvm::omp::Directive::OMPD_distribute_simd};

  const auto &beginLoopDir{std::get<parser::OmpBeginLoopDirective>(x.t)};
  const auto &beginDir{std::get<parser::OmpLoopDirective>(beginLoopDir.t)};
  if (distributeSet.test(beginDir.v)) {
    // `distribute` region has to be nested
    if (!CurrentDirectiveIsNested()) {
      violation = true;
    } else {
      // `distribute` region has to be strictly nested inside `teams`
      if (!llvm::omp::teamSet.test(GetContextParent().directive)) {
        violation = true;
      }
    }
  }
  if (violation) {
    context_.Say(beginDir.source,
        "`DISTRIBUTE` region has to be strictly nested inside `TEAMS` region."_err_en_US);
  }
}

void OmpStructureChecker::HasInvalidTeamsNesting(
    const llvm::omp::Directive &dir, const parser::CharBlock &source) {
  OmpDirectiveSet allowedSet{llvm::omp::Directive::OMPD_parallel,
      llvm::omp::Directive::OMPD_parallel_do,
      llvm::omp::Directive::OMPD_parallel_do_simd,
      llvm::omp::Directive::OMPD_parallel_for,
      llvm::omp::Directive::OMPD_parallel_for_simd,
      llvm::omp::Directive::OMPD_parallel_master,
      llvm::omp::Directive::OMPD_parallel_master_taskloop,
      llvm::omp::Directive::OMPD_parallel_master_taskloop_simd,
      llvm::omp::Directive::OMPD_parallel_sections,
      llvm::omp::Directive::OMPD_parallel_workshare,
      llvm::omp::Directive::OMPD_distribute,
      llvm::omp::Directive::OMPD_distribute_parallel_do,
      llvm::omp::Directive::OMPD_distribute_parallel_do_simd,
      llvm::omp::Directive::OMPD_distribute_parallel_for,
      llvm::omp::Directive::OMPD_distribute_parallel_for_simd,
      llvm::omp::Directive::OMPD_distribute_simd};

  if (!allowedSet.test(dir)) {
    context_.Say(source,
        "Only `DISTRIBUTE` or `PARALLEL` regions are allowed to be strictly nested inside `TEAMS` region."_err_en_US);
  }
}

void OmpStructureChecker::CheckPredefinedAllocatorRestriction(
    const parser::CharBlock &source, const parser::Name &name) {
  if (const auto *symbol{name.symbol}) {
    const auto *commonBlock{FindCommonBlockContaining(*symbol)};
    const auto &scope{context_.FindScope(symbol->name())};
    const Scope &containingScope{GetProgramUnitContaining(scope)};
    if (!isPredefinedAllocator &&
        (IsSave(*symbol) || commonBlock ||
            containingScope.kind() == Scope::Kind::Module)) {
      context_.Say(source,
          "If list items within the ALLOCATE directive have the "
          "SAVE attribute, are a common block name, or are "
          "declared in the scope of a module, then only "
          "predefined memory allocator parameters can be used "
          "in the allocator clause"_err_en_US);
    }
  }
}

void OmpStructureChecker::CheckPredefinedAllocatorRestriction(
    const parser::CharBlock &source,
    const parser::OmpObjectList &ompObjectList) {
  for (const auto &ompObject : ompObjectList.v) {
    std::visit(
        common::visitors{
            [&](const parser::Designator &designator) {
              if (const auto *dataRef{
                      std::get_if<parser::DataRef>(&designator.u)}) {
                if (const auto *name{std::get_if<parser::Name>(&dataRef->u)}) {
                  CheckPredefinedAllocatorRestriction(source, *name);
                }
              }
            },
            [&](const parser::Name &name) {
              CheckPredefinedAllocatorRestriction(source, name);
            },
        },
        ompObject.u);
  }
}

void OmpStructureChecker::Enter(const parser::OpenMPConstruct &x) {
  // Simd Construct with Ordered Construct Nesting check
  // We cannot use CurrentDirectiveIsNested() here because
  // PushContextAndClauseSets() has not been called yet, it is
  // called individually for each construct.  Therefore a
  // dirContext_ size `1` means the current construct is nested
  if (dirContext_.size() >= 1) {
    if (GetDirectiveNest(SIMDNest) > 0) {
      CheckSIMDNest(x);
    }
    if (GetDirectiveNest(TargetNest) > 0) {
      CheckTargetNest(x);
    }
  }
}

void OmpStructureChecker::Enter(const parser::OpenMPLoopConstruct &x) {
  const auto &beginLoopDir{std::get<parser::OmpBeginLoopDirective>(x.t)};
  const auto &beginDir{std::get<parser::OmpLoopDirective>(beginLoopDir.t)};

  // check matching, End directive is optional
  if (const auto &endLoopDir{
          std::get<std::optional<parser::OmpEndLoopDirective>>(x.t)}) {
    const auto &endDir{
        std::get<parser::OmpLoopDirective>(endLoopDir.value().t)};

    CheckMatching<parser::OmpLoopDirective>(beginDir, endDir);
  }

  PushContextAndClauseSets(beginDir.source, beginDir.v);
  if (llvm::omp::simdSet.test(GetContext().directive)) {
    EnterDirectiveNest(SIMDNest);
  }

  if (beginDir.v == llvm::omp::Directive::OMPD_do) {
    // 2.7.1 do-clause -> private-clause |
    //                    firstprivate-clause |
    //                    lastprivate-clause |
    //                    linear-clause |
    //                    reduction-clause |
    //                    schedule-clause |
    //                    collapse-clause |
    //                    ordered-clause

    // nesting check
    HasInvalidWorksharingNesting(
        beginDir.source, llvm::omp::nestedWorkshareErrSet);
  }
  SetLoopInfo(x);

  if (const auto &doConstruct{
          std::get<std::optional<parser::DoConstruct>>(x.t)}) {
    const auto &doBlock{std::get<parser::Block>(doConstruct->t)};
    CheckNoBranching(doBlock, beginDir.v, beginDir.source);
  }
  CheckDoWhile(x);
  CheckLoopItrVariableIsInt(x);
  CheckCycleConstraints(x);
<<<<<<< HEAD
=======
  HasInvalidDistributeNesting(x);
  if (CurrentDirectiveIsNested() &&
      llvm::omp::teamSet.test(GetContextParent().directive)) {
    HasInvalidTeamsNesting(beginDir.v, beginDir.source);
  }
  if ((beginDir.v == llvm::omp::Directive::OMPD_distribute_parallel_do_simd) ||
      (beginDir.v == llvm::omp::Directive::OMPD_distribute_simd)) {
    CheckDistLinear(x);
  }
>>>>>>> 2ab1d525
}
const parser::Name OmpStructureChecker::GetLoopIndex(
    const parser::DoConstruct *x) {
  using Bounds = parser::LoopControl::Bounds;
  return std::get<Bounds>(x->GetLoopControl()->u).name.thing;
}
void OmpStructureChecker::SetLoopInfo(const parser::OpenMPLoopConstruct &x) {
  if (const auto &loopConstruct{
          std::get<std::optional<parser::DoConstruct>>(x.t)}) {
    const parser::DoConstruct *loop{&*loopConstruct};
    if (loop && loop->IsDoNormal()) {
      const parser::Name &itrVal{GetLoopIndex(loop)};
      SetLoopIv(itrVal.symbol);
    }
  }
}
void OmpStructureChecker::CheckDoWhile(const parser::OpenMPLoopConstruct &x) {
  const auto &beginLoopDir{std::get<parser::OmpBeginLoopDirective>(x.t)};
  const auto &beginDir{std::get<parser::OmpLoopDirective>(beginLoopDir.t)};
  if (beginDir.v == llvm::omp::Directive::OMPD_do) {
    if (const auto &doConstruct{
            std::get<std::optional<parser::DoConstruct>>(x.t)}) {
      if (doConstruct.value().IsDoWhile()) {
        const auto &doStmt{std::get<parser::Statement<parser::NonLabelDoStmt>>(
            doConstruct.value().t)};
        context_.Say(doStmt.source,
            "The DO loop cannot be a DO WHILE with DO directive."_err_en_US);
      }
    }
  }
}

void OmpStructureChecker::CheckLoopItrVariableIsInt(
    const parser::OpenMPLoopConstruct &x) {
  if (const auto &loopConstruct{
          std::get<std::optional<parser::DoConstruct>>(x.t)}) {

    for (const parser::DoConstruct *loop{&*loopConstruct}; loop;) {
      if (loop->IsDoNormal()) {
        const parser::Name &itrVal{GetLoopIndex(loop)};
        if (itrVal.symbol) {
          const auto *type{itrVal.symbol->GetType()};
          if (!type->IsNumeric(TypeCategory::Integer)) {
            context_.Say(itrVal.source,
                "The DO loop iteration"
                " variable must be of the type integer."_err_en_US,
                itrVal.ToString());
          }
        }
      }
      // Get the next DoConstruct if block is not empty.
      const auto &block{std::get<parser::Block>(loop->t)};
      const auto it{block.begin()};
      loop = it != block.end() ? parser::Unwrap<parser::DoConstruct>(*it)
                               : nullptr;
    }
  }
}

<<<<<<< HEAD
=======
void OmpStructureChecker::CheckSIMDNest(const parser::OpenMPConstruct &c) {
  // Check the following:
  //  The only OpenMP constructs that can be encountered during execution of
  // a simd region are the `atomic` construct, the `loop` construct, the `simd`
  // construct and the `ordered` construct with the `simd` clause.
  // TODO:  Expand the check to include `LOOP` construct as well when it is
  // supported.

  // Check if the parent context has the SIMD clause
  // Please note that we use GetContext() instead of GetContextParent()
  // because PushContextAndClauseSets() has not been called on the
  // current context yet.
  // TODO: Check for declare simd regions.
  bool eligibleSIMD{false};
  std::visit(Fortran::common::visitors{
                 // Allow `!$OMP ORDERED SIMD`
                 [&](const parser::OpenMPBlockConstruct &c) {
                   const auto &beginBlockDir{
                       std::get<parser::OmpBeginBlockDirective>(c.t)};
                   const auto &beginDir{
                       std::get<parser::OmpBlockDirective>(beginBlockDir.t)};
                   if (beginDir.v == llvm::omp::Directive::OMPD_ordered) {
                     const auto &clauses{
                         std::get<parser::OmpClauseList>(beginBlockDir.t)};
                     for (const auto &clause : clauses.v) {
                       if (std::get_if<parser::OmpClause::Simd>(&clause.u)) {
                         eligibleSIMD = true;
                         break;
                       }
                     }
                   }
                 },
                 [&](const parser::OpenMPSimpleStandaloneConstruct &c) {
                   const auto &dir{
                       std::get<parser::OmpSimpleStandaloneDirective>(c.t)};
                   if (dir.v == llvm::omp::Directive::OMPD_ordered) {
                     const auto &clauses{std::get<parser::OmpClauseList>(c.t)};
                     for (const auto &clause : clauses.v) {
                       if (std::get_if<parser::OmpClause::Simd>(&clause.u)) {
                         eligibleSIMD = true;
                         break;
                       }
                     }
                   }
                 },
                 // Allowing SIMD construct
                 [&](const parser::OpenMPLoopConstruct &c) {
                   const auto &beginLoopDir{
                       std::get<parser::OmpBeginLoopDirective>(c.t)};
                   const auto &beginDir{
                       std::get<parser::OmpLoopDirective>(beginLoopDir.t)};
                   if ((beginDir.v == llvm::omp::Directive::OMPD_simd) ||
                       (beginDir.v == llvm::omp::Directive::OMPD_do_simd)) {
                     eligibleSIMD = true;
                   }
                 },
                 [&](const parser::OpenMPAtomicConstruct &c) {
                   // Allow `!$OMP ATOMIC`
                   eligibleSIMD = true;
                 },
                 [&](const auto &c) {},
             },
      c.u);
  if (!eligibleSIMD) {
    context_.Say(parser::FindSourceLocation(c),
        "The only OpenMP constructs that can be encountered during execution "
        "of a 'SIMD'"
        " region are the `ATOMIC` construct, the `LOOP` construct, the `SIMD`"
        " construct and the `ORDERED` construct with the `SIMD` clause."_err_en_US);
  }
}

void OmpStructureChecker::CheckTargetNest(const parser::OpenMPConstruct &c) {
  // 2.12.5 Target Construct Restriction
  bool eligibleTarget{true};
  llvm::omp::Directive ineligibleTargetDir;
  std::visit(
      common::visitors{
          [&](const parser::OpenMPBlockConstruct &c) {
            const auto &beginBlockDir{
                std::get<parser::OmpBeginBlockDirective>(c.t)};
            const auto &beginDir{
                std::get<parser::OmpBlockDirective>(beginBlockDir.t)};
            if (beginDir.v == llvm::omp::Directive::OMPD_target_data) {
              eligibleTarget = false;
              ineligibleTargetDir = beginDir.v;
            }
          },
          [&](const parser::OpenMPStandaloneConstruct &c) {
            std::visit(
                common::visitors{
                    [&](const parser::OpenMPSimpleStandaloneConstruct &c) {
                      const auto &dir{
                          std::get<parser::OmpSimpleStandaloneDirective>(c.t)};
                      if (dir.v == llvm::omp::Directive::OMPD_target_update ||
                          dir.v ==
                              llvm::omp::Directive::OMPD_target_enter_data ||
                          dir.v ==
                              llvm::omp::Directive::OMPD_target_exit_data) {
                        eligibleTarget = false;
                        ineligibleTargetDir = dir.v;
                      }
                    },
                    [&](const auto &c) {},
                },
                c.u);
          },
          [&](const auto &c) {},
      },
      c.u);
  if (!eligibleTarget) {
    context_.Say(parser::FindSourceLocation(c),
        "If %s directive is nested inside TARGET region, the behaviour "
        "is unspecified"_en_US,
        parser::ToUpperCaseLetters(
            getDirectiveName(ineligibleTargetDir).str()));
  }
}

>>>>>>> 2ab1d525
std::int64_t OmpStructureChecker::GetOrdCollapseLevel(
    const parser::OpenMPLoopConstruct &x) {
  const auto &beginLoopDir{std::get<parser::OmpBeginLoopDirective>(x.t)};
  const auto &clauseList{std::get<parser::OmpClauseList>(beginLoopDir.t)};
  std::int64_t orderedCollapseLevel{1};
  std::int64_t orderedLevel{0};
  std::int64_t collapseLevel{0};

  for (const auto &clause : clauseList.v) {
    if (const auto *collapseClause{
            std::get_if<parser::OmpClause::Collapse>(&clause.u)}) {
      if (const auto v{GetIntValue(collapseClause->v)}) {
        collapseLevel = *v;
      }
    }
    if (const auto *orderedClause{
            std::get_if<parser::OmpClause::Ordered>(&clause.u)}) {
      if (const auto v{GetIntValue(orderedClause->v)}) {
        orderedLevel = *v;
      }
    }
  }
  if (orderedLevel >= collapseLevel) {
    orderedCollapseLevel = orderedLevel;
  } else {
    orderedCollapseLevel = collapseLevel;
  }
  return orderedCollapseLevel;
}

void OmpStructureChecker::CheckCycleConstraints(
    const parser::OpenMPLoopConstruct &x) {
  std::int64_t ordCollapseLevel{GetOrdCollapseLevel(x)};
  OmpCycleChecker ompCycleChecker{context_, ordCollapseLevel};
  parser::Walk(x, ompCycleChecker);
}
<<<<<<< HEAD
=======

void OmpStructureChecker::CheckDistLinear(
    const parser::OpenMPLoopConstruct &x) {

  const auto &beginLoopDir{std::get<parser::OmpBeginLoopDirective>(x.t)};
  const auto &clauses{std::get<parser::OmpClauseList>(beginLoopDir.t)};

  semantics::UnorderedSymbolSet indexVars;

  // Collect symbols of all the variables from linear clauses
  for (const auto &clause : clauses.v) {
    if (const auto *linearClause{
            std::get_if<parser::OmpClause::Linear>(&clause.u)}) {

      std::list<parser::Name> values;
      // Get the variant type
      if (std::holds_alternative<parser::OmpLinearClause::WithModifier>(
              linearClause->v.u)) {
        const auto &withM{
            std::get<parser::OmpLinearClause::WithModifier>(linearClause->v.u)};
        values = withM.names;
      } else {
        const auto &withOutM{std::get<parser::OmpLinearClause::WithoutModifier>(
            linearClause->v.u)};
        values = withOutM.names;
      }
      for (auto const &v : values) {
        indexVars.insert(*(v.symbol));
      }
    }
  }

  if (!indexVars.empty()) {
    // Get collapse level, if given, to find which loops are "associated."
    std::int64_t collapseVal{GetOrdCollapseLevel(x)};
    // Include the top loop if no collapse is specified
    if (collapseVal == 0) {
      collapseVal = 1;
    }

    // Match the loop index variables with the collected symbols from linear
    // clauses.
    if (const auto &loopConstruct{
            std::get<std::optional<parser::DoConstruct>>(x.t)}) {
      for (const parser::DoConstruct *loop{&*loopConstruct}; loop;) {
        if (loop->IsDoNormal()) {
          const parser::Name &itrVal{GetLoopIndex(loop)};
          if (itrVal.symbol) {
            // Remove the symbol from the collcted set
            indexVars.erase(*(itrVal.symbol));
          }
          collapseVal--;
          if (collapseVal == 0) {
            break;
          }
        }
        // Get the next DoConstruct if block is not empty.
        const auto &block{std::get<parser::Block>(loop->t)};
        const auto it{block.begin()};
        loop = it != block.end() ? parser::Unwrap<parser::DoConstruct>(*it)
                                 : nullptr;
      }
    }

    // Show error for the remaining variables
    for (auto var : indexVars) {
      const Symbol &root{GetAssociationRoot(var)};
      context_.Say(parser::FindSourceLocation(x),
          "Variable '%s' not allowed in `LINEAR` clause, only loop iterator can be specified in `LINEAR` clause of a construct combined with `DISTRIBUTE`"_err_en_US,
          root.name());
    }
  }
}
>>>>>>> 2ab1d525

void OmpStructureChecker::Leave(const parser::OpenMPLoopConstruct &) {
  if (llvm::omp::simdSet.test(GetContext().directive)) {
    ExitDirectiveNest(SIMDNest);
  }
  dirContext_.pop_back();
}

void OmpStructureChecker::Enter(const parser::OmpEndLoopDirective &x) {
  const auto &dir{std::get<parser::OmpLoopDirective>(x.t)};
  ResetPartialContext(dir.source);
  switch (dir.v) {
  // 2.7.1 end-do -> END DO [nowait-clause]
  // 2.8.3 end-do-simd -> END DO SIMD [nowait-clause]
  case llvm::omp::Directive::OMPD_do:
  case llvm::omp::Directive::OMPD_do_simd:
    SetClauseSets(dir.v);
    break;
  default:
    // no clauses are allowed
    break;
  }
}

void OmpStructureChecker::Enter(const parser::OpenMPBlockConstruct &x) {
  const auto &beginBlockDir{std::get<parser::OmpBeginBlockDirective>(x.t)};
  const auto &endBlockDir{std::get<parser::OmpEndBlockDirective>(x.t)};
  const auto &beginDir{std::get<parser::OmpBlockDirective>(beginBlockDir.t)};
  const auto &endDir{std::get<parser::OmpBlockDirective>(endBlockDir.t)};
  const parser::Block &block{std::get<parser::Block>(x.t)};

  CheckMatching<parser::OmpBlockDirective>(beginDir, endDir);

  PushContextAndClauseSets(beginDir.source, beginDir.v);
  if (GetContext().directive == llvm::omp::Directive::OMPD_target) {
    EnterDirectiveNest(TargetNest);
  }

  if (CurrentDirectiveIsNested()) {
    CheckIfDoOrderedClause(beginDir);
    if (llvm::omp::teamSet.test(GetContextParent().directive)) {
      HasInvalidTeamsNesting(beginDir.v, beginDir.source);
    }
    if (GetContext().directive == llvm::omp::Directive::OMPD_master) {
      CheckMasterNesting(x);
    }
    // A teams region can only be strictly nested within the implicit parallel
    // region or a target region.
    if (GetContext().directive == llvm::omp::Directive::OMPD_teams &&
        GetContextParent().directive != llvm::omp::Directive::OMPD_target) {
      context_.Say(parser::FindSourceLocation(x),
          "%s region can only be strictly nested within the implicit parallel "
          "region or TARGET region"_err_en_US,
          ContextDirectiveAsFortran());
    }
    // If a teams construct is nested within a target construct, that target
    // construct must contain no statements, declarations or directives outside
    // of the teams construct.
    if (GetContext().directive == llvm::omp::Directive::OMPD_teams &&
        GetContextParent().directive == llvm::omp::Directive::OMPD_target &&
        !GetDirectiveNest(TargetBlockOnlyTeams)) {
      context_.Say(GetContextParent().directiveSource,
          "TARGET construct with nested TEAMS region contains statements or "
          "directives outside of the TEAMS construct"_err_en_US);
    }
  }
  CheckIfDoOrderedClause(beginDir);

  CheckNoBranching(block, beginDir.v, beginDir.source);

  switch (beginDir.v) {
<<<<<<< HEAD
  case llvm::omp::OMPD_workshare:
  case llvm::omp::OMPD_parallel_workshare:
    CheckWorkshareBlockStmts(block, beginDir.source);
=======
  case llvm::omp::Directive::OMPD_target:
    if (CheckTargetBlockOnlyTeams(block)) {
      EnterDirectiveNest(TargetBlockOnlyTeams);
    }
    break;
  case llvm::omp::OMPD_workshare:
  case llvm::omp::OMPD_parallel_workshare:
    CheckWorkshareBlockStmts(block, beginDir.source);
    HasInvalidWorksharingNesting(
        beginDir.source, llvm::omp::nestedWorkshareErrSet);
    break;
  case llvm::omp::Directive::OMPD_single:
    // TODO: This check needs to be extended while implementing nesting of
    // regions checks.
    HasInvalidWorksharingNesting(
        beginDir.source, llvm::omp::nestedWorkshareErrSet);
>>>>>>> 2ab1d525
    break;
  default:
    break;
  }
}

<<<<<<< HEAD
void OmpStructureChecker::CheckIfDoOrderedClause(
    const parser::OmpBlockDirective &blkDirective) {
  if (blkDirective.v == llvm::omp::OMPD_ordered) {
    if (!FindClause(llvm::omp::Clause::OMPC_ordered)) {
=======
void OmpStructureChecker::CheckMasterNesting(
    const parser::OpenMPBlockConstruct &x) {
  // A MASTER region may not be `closely nested` inside a worksharing, loop,
  // task, taskloop, or atomic region.
  // TODO:  Expand the check to include `LOOP` construct as well when it is
  // supported.
  if (IsCloselyNestedRegion(llvm::omp::nestedMasterErrSet)) {
    context_.Say(parser::FindSourceLocation(x),
        "`MASTER` region may not be closely nested inside of `WORKSHARING`, "
        "`LOOP`, `TASK`, `TASKLOOP`,"
        " or `ATOMIC` region."_err_en_US);
  }
}

void OmpStructureChecker::CheckIfDoOrderedClause(
    const parser::OmpBlockDirective &blkDirective) {
  if (blkDirective.v == llvm::omp::OMPD_ordered) {
    // Loops
    if (llvm::omp::doSet.test(GetContextParent().directive) &&
        !FindClauseParent(llvm::omp::Clause::OMPC_ordered)) {
>>>>>>> 2ab1d525
      context_.Say(blkDirective.source,
          "The ORDERED clause must be present on the loop"
          " construct if any ORDERED region ever binds"
          " to a loop region arising from the loop construct."_err_en_US);
    }
<<<<<<< HEAD
=======
    // Other disallowed nestings, these directives do not support
    // ordered clause in them, so no need to check
    else if (IsCloselyNestedRegion(llvm::omp::nestedOrderedErrSet)) {
      context_.Say(blkDirective.source,
          "`ORDERED` region may not be closely nested inside of "
          "`CRITICAL`, `ORDERED`, explicit `TASK` or `TASKLOOP` region."_err_en_US);
    }
>>>>>>> 2ab1d525
  }
}

void OmpStructureChecker::Leave(const parser::OpenMPBlockConstruct &) {
  if (GetDirectiveNest(TargetBlockOnlyTeams)) {
    ExitDirectiveNest(TargetBlockOnlyTeams);
  }
  if (GetContext().directive == llvm::omp::Directive::OMPD_target) {
    ExitDirectiveNest(TargetNest);
  }
  dirContext_.pop_back();
}

void OmpStructureChecker::ChecksOnOrderedAsBlock() {
  if (FindClause(llvm::omp::Clause::OMPC_depend)) {
    context_.Say(GetContext().clauseSource,
        "DEPEND(*) clauses are not allowed when ORDERED construct is a block"
        " construct with an ORDERED region"_err_en_US);
  }
}

void OmpStructureChecker::Leave(const parser::OmpBeginBlockDirective &) {
  switch (GetContext().directive) {
  case llvm::omp::Directive::OMPD_ordered:
    // [5.1] 2.19.9 Ordered Construct Restriction
    ChecksOnOrderedAsBlock();
    break;
  default:
    break;
  }
}

void OmpStructureChecker::Enter(const parser::OpenMPSectionsConstruct &x) {
  const auto &beginSectionsDir{
      std::get<parser::OmpBeginSectionsDirective>(x.t)};
  const auto &endSectionsDir{std::get<parser::OmpEndSectionsDirective>(x.t)};
  const auto &beginDir{
      std::get<parser::OmpSectionsDirective>(beginSectionsDir.t)};
  const auto &endDir{std::get<parser::OmpSectionsDirective>(endSectionsDir.t)};
  CheckMatching<parser::OmpSectionsDirective>(beginDir, endDir);

  PushContextAndClauseSets(beginDir.source, beginDir.v);
  const auto &sectionBlocks{std::get<parser::OmpSectionBlocks>(x.t)};
  for (const auto &block : sectionBlocks.v) {
    CheckNoBranching(block, beginDir.v, beginDir.source);
  }
<<<<<<< HEAD
=======
  HasInvalidWorksharingNesting(
      beginDir.source, llvm::omp::nestedWorkshareErrSet);
>>>>>>> 2ab1d525
}

void OmpStructureChecker::Leave(const parser::OpenMPSectionsConstruct &) {
  dirContext_.pop_back();
}

void OmpStructureChecker::Enter(const parser::OmpEndSectionsDirective &x) {
  const auto &dir{std::get<parser::OmpSectionsDirective>(x.t)};
  ResetPartialContext(dir.source);
  switch (dir.v) {
    // 2.7.2 end-sections -> END SECTIONS [nowait-clause]
  case llvm::omp::Directive::OMPD_sections:
    PushContextAndClauseSets(
        dir.source, llvm::omp::Directive::OMPD_end_sections);
    break;
  default:
    // no clauses are allowed
    break;
  }
}

// TODO: Verify the popping of dirContext requirement after nowait
// implementation, as there is an implicit barrier at the end of the worksharing
// constructs unless a nowait clause is specified. Only OMPD_end_sections is
// popped becuase it is pushed while entering the EndSectionsDirective.
void OmpStructureChecker::Leave(const parser::OmpEndSectionsDirective &x) {
  if (GetContext().directive == llvm::omp::Directive::OMPD_end_sections) {
    dirContext_.pop_back();
  }
}

void OmpStructureChecker::CheckThreadprivateOrDeclareTargetVar(
    const parser::OmpObjectList &objList) {
  for (const auto &ompObject : objList.v) {
    std::visit(
        common::visitors{
            [&](const parser::Designator &) {
              if (const auto *name{parser::Unwrap<parser::Name>(ompObject)}) {
                const auto &declScope{
                    GetProgramUnitContaining(name->symbol->GetUltimate())};
                const auto *sym =
                    declScope.parent().FindSymbol(name->symbol->name());
                if (sym &&
                    (sym->has<MainProgramDetails>() ||
                        sym->has<ModuleDetails>())) {
                  context_.Say(name->source,
                      "The module name or main program name cannot be in a %s "
                      "directive"_err_en_US,
                      ContextDirectiveAsFortran());
                } else if (name->symbol->GetUltimate().IsSubprogram()) {
                  if (GetContext().directive ==
                      llvm::omp::Directive::OMPD_threadprivate)
                    context_.Say(name->source,
                        "The procedure name cannot be in a %s "
                        "directive"_err_en_US,
                        ContextDirectiveAsFortran());
                  // TODO: Check for procedure name in declare target directive.
                } else if (name->symbol->attrs().test(Attr::PARAMETER)) {
                  if (GetContext().directive ==
                      llvm::omp::Directive::OMPD_threadprivate)
                    context_.Say(name->source,
                        "The entity with PARAMETER attribute cannot be in a %s "
                        "directive"_err_en_US,
                        ContextDirectiveAsFortran());
                  else if (GetContext().directive ==
                      llvm::omp::Directive::OMPD_declare_target)
                    context_.Say(name->source,
                        "The entity with PARAMETER attribute is used in a %s "
                        "directive"_en_US,
                        ContextDirectiveAsFortran());
                } else if (FindCommonBlockContaining(*name->symbol)) {
                  context_.Say(name->source,
                      "A variable in a %s directive cannot be an element of a "
                      "common block"_err_en_US,
                      ContextDirectiveAsFortran());
                } else if (!IsSave(*name->symbol) &&
                    declScope.kind() != Scope::Kind::MainProgram &&
                    declScope.kind() != Scope::Kind::Module) {
                  context_.Say(name->source,
                      "A variable that appears in a %s directive must be "
                      "declared in the scope of a module or have the SAVE "
                      "attribute, either explicitly or implicitly"_err_en_US,
                      ContextDirectiveAsFortran());
                } else if (FindEquivalenceSet(*name->symbol)) {
                  context_.Say(name->source,
                      "A variable in a %s directive cannot appear in an "
                      "EQUIVALENCE statement"_err_en_US,
                      ContextDirectiveAsFortran());
                } else if (name->symbol->test(Symbol::Flag::OmpThreadprivate) &&
                    GetContext().directive ==
                        llvm::omp::Directive::OMPD_declare_target) {
                  context_.Say(name->source,
                      "A THREADPRIVATE variable cannot appear in a %s "
                      "directive"_err_en_US,
                      ContextDirectiveAsFortran());
                }
              }
            },
            [&](const parser::Name &) {}, // common block
        },
        ompObject.u);
  }
}

void OmpStructureChecker::Enter(const parser::OpenMPThreadprivate &c) {
  const auto &dir{std::get<parser::Verbatim>(c.t)};
  PushContextAndClauseSets(
      dir.source, llvm::omp::Directive::OMPD_threadprivate);
}

void OmpStructureChecker::Leave(const parser::OpenMPThreadprivate &c) {
  const auto &dir{std::get<parser::Verbatim>(c.t)};
  const auto &objectList{std::get<parser::OmpObjectList>(c.t)};
  CheckIsVarPartOfAnotherVar(dir.source, objectList);
  CheckThreadprivateOrDeclareTargetVar(objectList);
  dirContext_.pop_back();
}

void OmpStructureChecker::Enter(const parser::OpenMPDeclareSimdConstruct &x) {
  const auto &dir{std::get<parser::Verbatim>(x.t)};
  PushContextAndClauseSets(dir.source, llvm::omp::Directive::OMPD_declare_simd);
}

void OmpStructureChecker::Leave(const parser::OpenMPDeclareSimdConstruct &) {
  dirContext_.pop_back();
}

void OmpStructureChecker::Enter(const parser::OpenMPDeclarativeAllocate &x) {
  isPredefinedAllocator = true;
  const auto &dir{std::get<parser::Verbatim>(x.t)};
  const auto &objectList{std::get<parser::OmpObjectList>(x.t)};
  PushContextAndClauseSets(dir.source, llvm::omp::Directive::OMPD_allocate);
  CheckIsVarPartOfAnotherVar(dir.source, objectList);
}

void OmpStructureChecker::Leave(const parser::OpenMPDeclarativeAllocate &x) {
  const auto &dir{std::get<parser::Verbatim>(x.t)};
  const auto &objectList{std::get<parser::OmpObjectList>(x.t)};
  CheckPredefinedAllocatorRestriction(dir.source, objectList);
  dirContext_.pop_back();
}

void OmpStructureChecker::Enter(const parser::OmpClause::Allocator &x) {
  CheckAllowed(llvm::omp::Clause::OMPC_allocator);
  // Note: Predefined allocators are stored in ScalarExpr as numbers
  //   whereas custom allocators are stored as strings, so if the ScalarExpr
  //   actually has an int value, then it must be a predefined allocator
  isPredefinedAllocator = GetIntValue(x.v).has_value();
  RequiresPositiveParameter(llvm::omp::Clause::OMPC_allocator, x.v);
}

void OmpStructureChecker::Enter(const parser::OpenMPDeclareTargetConstruct &x) {
  const auto &dir{std::get<parser::Verbatim>(x.t)};
  PushContext(dir.source, llvm::omp::Directive::OMPD_declare_target);
  const auto &spec{std::get<parser::OmpDeclareTargetSpecifier>(x.t)};
  if (std::holds_alternative<parser::OmpDeclareTargetWithClause>(spec.u)) {
    SetClauseSets(llvm::omp::Directive::OMPD_declare_target);
  }
}

void OmpStructureChecker::Leave(const parser::OpenMPDeclareTargetConstruct &x) {
  const auto &dir{std::get<parser::Verbatim>(x.t)};
  const auto &spec{std::get<parser::OmpDeclareTargetSpecifier>(x.t)};
  if (const auto *objectList{parser::Unwrap<parser::OmpObjectList>(spec.u)}) {
    CheckIsVarPartOfAnotherVar(dir.source, *objectList);
    CheckThreadprivateOrDeclareTargetVar(*objectList);
  } else if (const auto *clauseList{
                 parser::Unwrap<parser::OmpClauseList>(spec.u)}) {
    for (const auto &clause : clauseList->v) {
      if (const auto *toClause{std::get_if<parser::OmpClause::To>(&clause.u)}) {
        CheckIsVarPartOfAnotherVar(dir.source, toClause->v);
        CheckThreadprivateOrDeclareTargetVar(toClause->v);
      } else if (const auto *linkClause{
                     std::get_if<parser::OmpClause::Link>(&clause.u)}) {
        CheckIsVarPartOfAnotherVar(dir.source, linkClause->v);
        CheckThreadprivateOrDeclareTargetVar(linkClause->v);
      }
    }
  }
  dirContext_.pop_back();
}

void OmpStructureChecker::Enter(const parser::OpenMPExecutableAllocate &x) {
  isPredefinedAllocator = true;
  const auto &dir{std::get<parser::Verbatim>(x.t)};
  const auto &objectList{std::get<std::optional<parser::OmpObjectList>>(x.t)};
  PushContextAndClauseSets(dir.source, llvm::omp::Directive::OMPD_allocate);
  if (objectList) {
    CheckIsVarPartOfAnotherVar(dir.source, *objectList);
  }
}

void OmpStructureChecker::Leave(const parser::OpenMPExecutableAllocate &x) {
  const auto &dir{std::get<parser::Verbatim>(x.t)};
  const auto &objectList{std::get<std::optional<parser::OmpObjectList>>(x.t)};
  if (objectList)
    CheckPredefinedAllocatorRestriction(dir.source, *objectList);
  dirContext_.pop_back();
}

void OmpStructureChecker::CheckBarrierNesting(
    const parser::OpenMPSimpleStandaloneConstruct &x) {
  // A barrier region may not be `closely nested` inside a worksharing, loop,
  // task, taskloop, critical, ordered, atomic, or master region.
  // TODO:  Expand the check to include `LOOP` construct as well when it is
  // supported.
  if (GetContext().directive == llvm::omp::Directive::OMPD_barrier) {
    if (IsCloselyNestedRegion(llvm::omp::nestedBarrierErrSet)) {
      context_.Say(parser::FindSourceLocation(x),
          "`BARRIER` region may not be closely nested inside of `WORKSHARING`, "
          "`LOOP`, `TASK`, `TASKLOOP`,"
          "`CRITICAL`, `ORDERED`, `ATOMIC` or `MASTER` region."_err_en_US);
    }
  }
}

void OmpStructureChecker::ChecksOnOrderedAsStandalone() {
  if (FindClause(llvm::omp::Clause::OMPC_threads) ||
      FindClause(llvm::omp::Clause::OMPC_simd)) {
    context_.Say(GetContext().clauseSource,
        "THREADS, SIMD clauses are not allowed when ORDERED construct is a "
        "standalone construct with no ORDERED region"_err_en_US);
  }

  bool isSinkPresent{false};
  int dependSourceCount{0};
  auto clauseAll = FindClauses(llvm::omp::Clause::OMPC_depend);
  for (auto itr = clauseAll.first; itr != clauseAll.second; ++itr) {
    const auto &dependClause{
        std::get<parser::OmpClause::Depend>(itr->second->u)};
    if (std::get_if<parser::OmpDependClause::Source>(&dependClause.v.u)) {
      dependSourceCount++;
      if (isSinkPresent) {
        context_.Say(itr->second->source,
            "DEPEND(SOURCE) is not allowed when DEPEND(SINK: vec) is present "
            "on ORDERED directive"_err_en_US);
      }
      if (dependSourceCount > 1) {
        context_.Say(itr->second->source,
            "At most one DEPEND(SOURCE) clause can appear on the ORDERED "
            "directive"_err_en_US);
      }
    } else if (std::get_if<parser::OmpDependClause::Sink>(&dependClause.v.u)) {
      isSinkPresent = true;
      if (dependSourceCount > 0) {
        context_.Say(itr->second->source,
            "DEPEND(SINK: vec) is not allowed when DEPEND(SOURCE) is present "
            "on ORDERED directive"_err_en_US);
      }
    } else {
      context_.Say(itr->second->source,
          "Only DEPEND(SOURCE) or DEPEND(SINK: vec) are allowed when ORDERED "
          "construct is a standalone construct with no ORDERED "
          "region"_err_en_US);
    }
  }
}

void OmpStructureChecker::Enter(
    const parser::OpenMPSimpleStandaloneConstruct &x) {
  const auto &dir{std::get<parser::OmpSimpleStandaloneDirective>(x.t)};
  PushContextAndClauseSets(dir.source, dir.v);
  CheckBarrierNesting(x);
}

void OmpStructureChecker::Leave(
    const parser::OpenMPSimpleStandaloneConstruct &) {
  switch (GetContext().directive) {
  case llvm::omp::Directive::OMPD_ordered:
    // [5.1] 2.19.9 Ordered Construct Restriction
    ChecksOnOrderedAsStandalone();
    break;
  default:
    break;
  }
  dirContext_.pop_back();
}

void OmpStructureChecker::Enter(const parser::OpenMPFlushConstruct &x) {
  const auto &dir{std::get<parser::Verbatim>(x.t)};
  PushContextAndClauseSets(dir.source, llvm::omp::Directive::OMPD_flush);
}

void OmpStructureChecker::Leave(const parser::OpenMPFlushConstruct &x) {
  if (FindClause(llvm::omp::Clause::OMPC_acquire) ||
      FindClause(llvm::omp::Clause::OMPC_release) ||
      FindClause(llvm::omp::Clause::OMPC_acq_rel)) {
    if (const auto &flushList{
            std::get<std::optional<parser::OmpObjectList>>(x.t)}) {
      context_.Say(parser::FindSourceLocation(flushList),
          "If memory-order-clause is RELEASE, ACQUIRE, or ACQ_REL, list items "
          "must not be specified on the FLUSH directive"_err_en_US);
    }
  }
  dirContext_.pop_back();
}

void OmpStructureChecker::Enter(const parser::OpenMPCancelConstruct &x) {
  const auto &dir{std::get<parser::Verbatim>(x.t)};
  const auto &type{std::get<parser::OmpCancelType>(x.t)};
  PushContextAndClauseSets(dir.source, llvm::omp::Directive::OMPD_cancel);
  CheckCancellationNest(dir.source, type.v);
}

void OmpStructureChecker::Leave(const parser::OpenMPCancelConstruct &) {
  dirContext_.pop_back();
}

void OmpStructureChecker::Enter(const parser::OpenMPCriticalConstruct &x) {
  const auto &dir{std::get<parser::OmpCriticalDirective>(x.t)};
  const auto &endDir{std::get<parser::OmpEndCriticalDirective>(x.t)};
  PushContextAndClauseSets(dir.source, llvm::omp::Directive::OMPD_critical);
  const auto &block{std::get<parser::Block>(x.t)};
  CheckNoBranching(block, llvm::omp::Directive::OMPD_critical, dir.source);
<<<<<<< HEAD
=======
  const auto &dirName{std::get<std::optional<parser::Name>>(dir.t)};
  const auto &endDirName{std::get<std::optional<parser::Name>>(endDir.t)};
  const auto &ompClause{std::get<parser::OmpClauseList>(dir.t)};
  if (dirName && endDirName &&
      dirName->ToString().compare(endDirName->ToString())) {
    context_
        .Say(endDirName->source,
            parser::MessageFormattedText{
                "CRITICAL directive names do not match"_err_en_US})
        .Attach(dirName->source, "should be "_en_US);
  } else if (dirName && !endDirName) {
    context_
        .Say(dirName->source,
            parser::MessageFormattedText{
                "CRITICAL directive names do not match"_err_en_US})
        .Attach(dirName->source, "should be NULL"_en_US);
  } else if (!dirName && endDirName) {
    context_
        .Say(endDirName->source,
            parser::MessageFormattedText{
                "CRITICAL directive names do not match"_err_en_US})
        .Attach(endDirName->source, "should be NULL"_en_US);
  }
  if (!dirName && !ompClause.source.empty() &&
      ompClause.source.NULTerminatedToString() != "hint(omp_sync_hint_none)") {
    context_.Say(dir.source,
        parser::MessageFormattedText{
            "Hint clause other than omp_sync_hint_none cannot be specified for an unnamed CRITICAL directive"_err_en_US});
  }
>>>>>>> 2ab1d525
}

void OmpStructureChecker::Leave(const parser::OpenMPCriticalConstruct &) {
  dirContext_.pop_back();
}

void OmpStructureChecker::Enter(
    const parser::OpenMPCancellationPointConstruct &x) {
  const auto &dir{std::get<parser::Verbatim>(x.t)};
  const auto &type{std::get<parser::OmpCancelType>(x.t)};
  PushContextAndClauseSets(
      dir.source, llvm::omp::Directive::OMPD_cancellation_point);
  CheckCancellationNest(dir.source, type.v);
}

void OmpStructureChecker::Leave(
    const parser::OpenMPCancellationPointConstruct &) {
  dirContext_.pop_back();
}

void OmpStructureChecker::CheckCancellationNest(
    const parser::CharBlock &source, const parser::OmpCancelType::Type &type) {
  if (CurrentDirectiveIsNested()) {
    // If construct-type-clause is taskgroup, the cancellation construct must be
    // closely nested inside a task or a taskloop construct and the cancellation
    // region must be closely nested inside a taskgroup region. If
    // construct-type-clause is sections, the cancellation construct must be
    // closely nested inside a sections or section construct. Otherwise, the
    // cancellation construct must be closely nested inside an OpenMP construct
    // that matches the type specified in construct-type-clause of the
    // cancellation construct.

    OmpDirectiveSet allowedTaskgroupSet{
        llvm::omp::Directive::OMPD_task, llvm::omp::Directive::OMPD_taskloop};
    OmpDirectiveSet allowedSectionsSet{llvm::omp::Directive::OMPD_sections,
        llvm::omp::Directive::OMPD_parallel_sections};
    OmpDirectiveSet allowedDoSet{llvm::omp::Directive::OMPD_do,
        llvm::omp::Directive::OMPD_distribute_parallel_do,
        llvm::omp::Directive::OMPD_parallel_do,
        llvm::omp::Directive::OMPD_target_parallel_do,
        llvm::omp::Directive::OMPD_target_teams_distribute_parallel_do,
        llvm::omp::Directive::OMPD_teams_distribute_parallel_do};
    OmpDirectiveSet allowedParallelSet{llvm::omp::Directive::OMPD_parallel,
        llvm::omp::Directive::OMPD_target_parallel};

    bool eligibleCancellation{false};
    switch (type) {
    case parser::OmpCancelType::Type::Taskgroup:
      if (allowedTaskgroupSet.test(GetContextParent().directive)) {
        eligibleCancellation = true;
        if (dirContext_.size() >= 3) {
          // Check if the cancellation region is closely nested inside a
          // taskgroup region when there are more than two levels of directives
          // in the directive context stack.
          if (GetContextParent().directive == llvm::omp::Directive::OMPD_task ||
              FindClauseParent(llvm::omp::Clause::OMPC_nogroup)) {
            for (int i = dirContext_.size() - 3; i >= 0; i--) {
              if (dirContext_[i].directive ==
                  llvm::omp::Directive::OMPD_taskgroup) {
                break;
              }
              if (allowedParallelSet.test(dirContext_[i].directive)) {
                eligibleCancellation = false;
                break;
              }
            }
          }
        }
      }
      if (!eligibleCancellation) {
        context_.Say(source,
            "With %s clause, %s construct must be closely nested inside TASK "
            "or TASKLOOP construct and %s region must be closely nested inside "
            "TASKGROUP region"_err_en_US,
            parser::ToUpperCaseLetters(
                parser::OmpCancelType::EnumToString(type)),
            ContextDirectiveAsFortran(), ContextDirectiveAsFortran());
      }
      return;
    case parser::OmpCancelType::Type::Sections:
      if (allowedSectionsSet.test(GetContextParent().directive)) {
        eligibleCancellation = true;
      }
      break;
    case Fortran::parser::OmpCancelType::Type::Do:
      if (allowedDoSet.test(GetContextParent().directive)) {
        eligibleCancellation = true;
      }
      break;
    case parser::OmpCancelType::Type::Parallel:
      if (allowedParallelSet.test(GetContextParent().directive)) {
        eligibleCancellation = true;
      }
      break;
    }
    if (!eligibleCancellation) {
      context_.Say(source,
          "With %s clause, %s construct cannot be closely nested inside %s "
          "construct"_err_en_US,
          parser::ToUpperCaseLetters(parser::OmpCancelType::EnumToString(type)),
          ContextDirectiveAsFortran(),
          parser::ToUpperCaseLetters(
              getDirectiveName(GetContextParent().directive).str()));
    }
  } else {
    // The cancellation directive cannot be orphaned.
    switch (type) {
    case parser::OmpCancelType::Type::Taskgroup:
      context_.Say(source,
          "%s %s directive is not closely nested inside "
          "TASK or TASKLOOP"_err_en_US,
          ContextDirectiveAsFortran(),
          parser::ToUpperCaseLetters(
              parser::OmpCancelType::EnumToString(type)));
      break;
    case parser::OmpCancelType::Type::Sections:
      context_.Say(source,
          "%s %s directive is not closely nested inside "
          "SECTION or SECTIONS"_err_en_US,
          ContextDirectiveAsFortran(),
          parser::ToUpperCaseLetters(
              parser::OmpCancelType::EnumToString(type)));
      break;
    case Fortran::parser::OmpCancelType::Type::Do:
      context_.Say(source,
          "%s %s directive is not closely nested inside "
          "the construct that matches the DO clause type"_err_en_US,
          ContextDirectiveAsFortran(),
          parser::ToUpperCaseLetters(
              parser::OmpCancelType::EnumToString(type)));
      break;
    case parser::OmpCancelType::Type::Parallel:
      context_.Say(source,
          "%s %s directive is not closely nested inside "
          "the construct that matches the PARALLEL clause type"_err_en_US,
          ContextDirectiveAsFortran(),
          parser::ToUpperCaseLetters(
              parser::OmpCancelType::EnumToString(type)));
      break;
    }
  }
}

void OmpStructureChecker::Enter(const parser::OmpEndBlockDirective &x) {
  const auto &dir{std::get<parser::OmpBlockDirective>(x.t)};
  ResetPartialContext(dir.source);
  switch (dir.v) {
  // 2.7.3 end-single-clause -> copyprivate-clause |
  //                            nowait-clause
  case llvm::omp::Directive::OMPD_single:
    PushContextAndClauseSets(dir.source, llvm::omp::Directive::OMPD_end_single);
    break;
  // 2.7.4 end-workshare -> END WORKSHARE [nowait-clause]
  case llvm::omp::Directive::OMPD_workshare:
    PushContextAndClauseSets(
        dir.source, llvm::omp::Directive::OMPD_end_workshare);
    break;
  default:
    // no clauses are allowed
    break;
  }
}

// TODO: Verify the popping of dirContext requirement after nowait
// implementation, as there is an implicit barrier at the end of the worksharing
// constructs unless a nowait clause is specified. Only OMPD_end_single and
// end_workshareare popped as they are pushed while entering the
// EndBlockDirective.
void OmpStructureChecker::Leave(const parser::OmpEndBlockDirective &x) {
  if ((GetContext().directive == llvm::omp::Directive::OMPD_end_single) ||
      (GetContext().directive == llvm::omp::Directive::OMPD_end_workshare)) {
    dirContext_.pop_back();
  }
}

void OmpStructureChecker::Enter(const parser::OpenMPAtomicConstruct &x) {
  std::visit(
      common::visitors{
          [&](const auto &someAtomicConstruct) {
            const auto &dir{std::get<parser::Verbatim>(someAtomicConstruct.t)};
            PushContextAndClauseSets(
                dir.source, llvm::omp::Directive::OMPD_atomic);
          },
      },
      x.u);
}

void OmpStructureChecker::Leave(const parser::OpenMPAtomicConstruct &) {
  dirContext_.pop_back();
}

// Clauses
// Mainly categorized as
// 1. Checks on 'OmpClauseList' from 'parse-tree.h'.
// 2. Checks on clauses which fall under 'struct OmpClause' from parse-tree.h.
// 3. Checks on clauses which are not in 'struct OmpClause' from parse-tree.h.

void OmpStructureChecker::Leave(const parser::OmpClauseList &) {
  // 2.7.1 Loop Construct Restriction
  if (llvm::omp::doSet.test(GetContext().directive)) {
    if (auto *clause{FindClause(llvm::omp::Clause::OMPC_schedule)}) {
      // only one schedule clause is allowed
      const auto &schedClause{std::get<parser::OmpClause::Schedule>(clause->u)};
      if (ScheduleModifierHasType(schedClause.v,
              parser::OmpScheduleModifierType::ModType::Nonmonotonic)) {
        if (FindClause(llvm::omp::Clause::OMPC_ordered)) {
          context_.Say(clause->source,
              "The NONMONOTONIC modifier cannot be specified "
              "if an ORDERED clause is specified"_err_en_US);
        }
        if (ScheduleModifierHasType(schedClause.v,
                parser::OmpScheduleModifierType::ModType::Monotonic)) {
          context_.Say(clause->source,
              "The MONOTONIC and NONMONOTONIC modifiers "
              "cannot be both specified"_err_en_US);
        }
      }
    }

    if (auto *clause{FindClause(llvm::omp::Clause::OMPC_ordered)}) {
      // only one ordered clause is allowed
      const auto &orderedClause{
          std::get<parser::OmpClause::Ordered>(clause->u)};

      if (orderedClause.v) {
        CheckNotAllowedIfClause(
            llvm::omp::Clause::OMPC_ordered, {llvm::omp::Clause::OMPC_linear});

        if (auto *clause2{FindClause(llvm::omp::Clause::OMPC_collapse)}) {
          const auto &collapseClause{
              std::get<parser::OmpClause::Collapse>(clause2->u)};
          // ordered and collapse both have parameters
          if (const auto orderedValue{GetIntValue(orderedClause.v)}) {
            if (const auto collapseValue{GetIntValue(collapseClause.v)}) {
              if (*orderedValue > 0 && *orderedValue < *collapseValue) {
                context_.Say(clause->source,
                    "The parameter of the ORDERED clause must be "
                    "greater than or equal to "
                    "the parameter of the COLLAPSE clause"_err_en_US);
              }
            }
          }
        }
      }

      // TODO: ordered region binding check (requires nesting implementation)
    }
  } // doSet

  // 2.8.1 Simd Construct Restriction
  if (llvm::omp::simdSet.test(GetContext().directive)) {
    if (auto *clause{FindClause(llvm::omp::Clause::OMPC_simdlen)}) {
      if (auto *clause2{FindClause(llvm::omp::Clause::OMPC_safelen)}) {
        const auto &simdlenClause{
            std::get<parser::OmpClause::Simdlen>(clause->u)};
        const auto &safelenClause{
            std::get<parser::OmpClause::Safelen>(clause2->u)};
        // simdlen and safelen both have parameters
        if (const auto simdlenValue{GetIntValue(simdlenClause.v)}) {
          if (const auto safelenValue{GetIntValue(safelenClause.v)}) {
            if (*safelenValue > 0 && *simdlenValue > *safelenValue) {
              context_.Say(clause->source,
                  "The parameter of the SIMDLEN clause must be less than or "
                  "equal to the parameter of the SAFELEN clause"_err_en_US);
            }
          }
        }
      }
    }
    // A list-item cannot appear in more than one aligned clause
    semantics::UnorderedSymbolSet alignedVars;
    auto clauseAll = FindClauses(llvm::omp::Clause::OMPC_aligned);
    for (auto itr = clauseAll.first; itr != clauseAll.second; ++itr) {
      const auto &alignedClause{
          std::get<parser::OmpClause::Aligned>(itr->second->u)};
      const auto &alignedNameList{
          std::get<std::list<parser::Name>>(alignedClause.v.t)};
      for (auto const &var : alignedNameList) {
        if (alignedVars.count(*(var.symbol)) == 1) {
          context_.Say(itr->second->source,
              "List item '%s' present at multiple ALIGNED clauses"_err_en_US,
              var.ToString());
          break;
        }
        alignedVars.insert(*(var.symbol));
      }
    }
  } // SIMD

  // 2.7.3 Single Construct Restriction
  if (GetContext().directive == llvm::omp::Directive::OMPD_end_single) {
    CheckNotAllowedIfClause(
        llvm::omp::Clause::OMPC_copyprivate, {llvm::omp::Clause::OMPC_nowait});
  }

  auto testThreadprivateVarErr = [&](Symbol sym, parser::Name name,
                                     llvmOmpClause clauseTy) {
    if (sym.test(Symbol::Flag::OmpThreadprivate))
      context_.Say(name.source,
          "A THREADPRIVATE variable cannot be in %s clause"_err_en_US,
          parser::ToUpperCaseLetters(getClauseName(clauseTy).str()));
  };

  // [5.1] 2.21.2 Threadprivate Directive Restriction
  OmpClauseSet threadprivateAllowedSet{llvm::omp::Clause::OMPC_copyin,
      llvm::omp::Clause::OMPC_copyprivate, llvm::omp::Clause::OMPC_schedule,
      llvm::omp::Clause::OMPC_num_threads, llvm::omp::Clause::OMPC_thread_limit,
      llvm::omp::Clause::OMPC_if};
  for (auto it : GetContext().clauseInfo) {
    llvmOmpClause type = it.first;
    const auto *clause = it.second;
    if (!threadprivateAllowedSet.test(type)) {
      if (const auto *objList{GetOmpObjectList(*clause)}) {
        for (const auto &ompObject : objList->v) {
          std::visit(
              common::visitors{
                  [&](const parser::Designator &) {
                    if (const auto *name{
                            parser::Unwrap<parser::Name>(ompObject)})
                      testThreadprivateVarErr(
                          name->symbol->GetUltimate(), *name, type);
                  },
                  [&](const parser::Name &name) {
                    if (name.symbol) {
                      for (const auto &mem :
                          name.symbol->get<CommonBlockDetails>().objects()) {
                        testThreadprivateVarErr(mem->GetUltimate(), name, type);
                        break;
                      }
                    }
                  },
              },
              ompObject.u);
        }
      }
    }
  }

  CheckRequireAtLeastOneOf();
}

void OmpStructureChecker::Enter(const parser::OmpClause &x) {
  SetContextClause(x);
}

// Following clauses do not have a separate node in parse-tree.h.
CHECK_SIMPLE_CLAUSE(AcqRel, OMPC_acq_rel)
CHECK_SIMPLE_CLAUSE(Acquire, OMPC_acquire)
CHECK_SIMPLE_CLAUSE(AtomicDefaultMemOrder, OMPC_atomic_default_mem_order)
CHECK_SIMPLE_CLAUSE(Affinity, OMPC_affinity)
CHECK_SIMPLE_CLAUSE(Allocate, OMPC_allocate)
CHECK_SIMPLE_CLAUSE(Capture, OMPC_capture)
CHECK_SIMPLE_CLAUSE(Copyin, OMPC_copyin)
CHECK_SIMPLE_CLAUSE(Default, OMPC_default)
CHECK_SIMPLE_CLAUSE(Depobj, OMPC_depobj)
CHECK_SIMPLE_CLAUSE(Destroy, OMPC_destroy)
CHECK_SIMPLE_CLAUSE(Detach, OMPC_detach)
CHECK_SIMPLE_CLAUSE(Device, OMPC_device)
CHECK_SIMPLE_CLAUSE(DeviceType, OMPC_device_type)
CHECK_SIMPLE_CLAUSE(DistSchedule, OMPC_dist_schedule)
CHECK_SIMPLE_CLAUSE(DynamicAllocators, OMPC_dynamic_allocators)
CHECK_SIMPLE_CLAUSE(Exclusive, OMPC_exclusive)
CHECK_SIMPLE_CLAUSE(Final, OMPC_final)
CHECK_SIMPLE_CLAUSE(Flush, OMPC_flush)
CHECK_SIMPLE_CLAUSE(From, OMPC_from)
<<<<<<< HEAD
=======
CHECK_SIMPLE_CLAUSE(Full, OMPC_full)
>>>>>>> 2ab1d525
CHECK_SIMPLE_CLAUSE(Hint, OMPC_hint)
CHECK_SIMPLE_CLAUSE(InReduction, OMPC_in_reduction)
CHECK_SIMPLE_CLAUSE(Inclusive, OMPC_inclusive)
CHECK_SIMPLE_CLAUSE(Match, OMPC_match)
CHECK_SIMPLE_CLAUSE(Nontemporal, OMPC_nontemporal)
CHECK_SIMPLE_CLAUSE(Order, OMPC_order)
CHECK_SIMPLE_CLAUSE(Read, OMPC_read)
CHECK_SIMPLE_CLAUSE(ReverseOffload, OMPC_reverse_offload)
CHECK_SIMPLE_CLAUSE(Threadprivate, OMPC_threadprivate)
CHECK_SIMPLE_CLAUSE(Threads, OMPC_threads)
CHECK_SIMPLE_CLAUSE(Inbranch, OMPC_inbranch)
CHECK_SIMPLE_CLAUSE(IsDevicePtr, OMPC_is_device_ptr)
CHECK_SIMPLE_CLAUSE(Link, OMPC_link)
CHECK_SIMPLE_CLAUSE(Indirect, OMPC_indirect)
CHECK_SIMPLE_CLAUSE(Mergeable, OMPC_mergeable)
CHECK_SIMPLE_CLAUSE(Nogroup, OMPC_nogroup)
CHECK_SIMPLE_CLAUSE(Notinbranch, OMPC_notinbranch)
CHECK_SIMPLE_CLAUSE(Nowait, OMPC_nowait)
<<<<<<< HEAD
CHECK_SIMPLE_CLAUSE(ProcBind, OMPC_proc_bind)
CHECK_SIMPLE_CLAUSE(Reduction, OMPC_reduction)
=======
CHECK_SIMPLE_CLAUSE(Partial, OMPC_partial)
CHECK_SIMPLE_CLAUSE(ProcBind, OMPC_proc_bind)
>>>>>>> 2ab1d525
CHECK_SIMPLE_CLAUSE(Release, OMPC_release)
CHECK_SIMPLE_CLAUSE(Relaxed, OMPC_relaxed)
CHECK_SIMPLE_CLAUSE(SeqCst, OMPC_seq_cst)
CHECK_SIMPLE_CLAUSE(Simd, OMPC_simd)
CHECK_SIMPLE_CLAUSE(Sizes, OMPC_sizes)
CHECK_SIMPLE_CLAUSE(TaskReduction, OMPC_task_reduction)
CHECK_SIMPLE_CLAUSE(To, OMPC_to)
CHECK_SIMPLE_CLAUSE(UnifiedAddress, OMPC_unified_address)
CHECK_SIMPLE_CLAUSE(UnifiedSharedMemory, OMPC_unified_shared_memory)
CHECK_SIMPLE_CLAUSE(Uniform, OMPC_uniform)
CHECK_SIMPLE_CLAUSE(Unknown, OMPC_unknown)
CHECK_SIMPLE_CLAUSE(Untied, OMPC_untied)
CHECK_SIMPLE_CLAUSE(UseDevicePtr, OMPC_use_device_ptr)
CHECK_SIMPLE_CLAUSE(UsesAllocators, OMPC_uses_allocators)
CHECK_SIMPLE_CLAUSE(Update, OMPC_update)
CHECK_SIMPLE_CLAUSE(UseDeviceAddr, OMPC_use_device_addr)
CHECK_SIMPLE_CLAUSE(Write, OMPC_write)
<<<<<<< HEAD
=======
CHECK_SIMPLE_CLAUSE(Init, OMPC_init)
CHECK_SIMPLE_CLAUSE(Use, OMPC_use)
CHECK_SIMPLE_CLAUSE(Novariants, OMPC_novariants)
CHECK_SIMPLE_CLAUSE(Nocontext, OMPC_nocontext)
CHECK_SIMPLE_CLAUSE(Filter, OMPC_filter)
CHECK_SIMPLE_CLAUSE(When, OMPC_when)
CHECK_SIMPLE_CLAUSE(AdjustArgs, OMPC_adjust_args)
CHECK_SIMPLE_CLAUSE(AppendArgs, OMPC_append_args)
CHECK_SIMPLE_CLAUSE(MemoryOrder, OMPC_memory_order)
CHECK_SIMPLE_CLAUSE(Bind, OMPC_bind)
CHECK_SIMPLE_CLAUSE(Align, OMPC_align)
CHECK_SIMPLE_CLAUSE(Compare, OMPC_compare)
>>>>>>> 2ab1d525

CHECK_REQ_SCALAR_INT_CLAUSE(Grainsize, OMPC_grainsize)
CHECK_REQ_SCALAR_INT_CLAUSE(NumTasks, OMPC_num_tasks)
CHECK_REQ_SCALAR_INT_CLAUSE(NumTeams, OMPC_num_teams)
CHECK_REQ_SCALAR_INT_CLAUSE(NumThreads, OMPC_num_threads)
CHECK_REQ_SCALAR_INT_CLAUSE(Priority, OMPC_priority)
CHECK_REQ_SCALAR_INT_CLAUSE(ThreadLimit, OMPC_thread_limit)

CHECK_REQ_CONSTANT_SCALAR_INT_CLAUSE(Collapse, OMPC_collapse)
CHECK_REQ_CONSTANT_SCALAR_INT_CLAUSE(Safelen, OMPC_safelen)
CHECK_REQ_CONSTANT_SCALAR_INT_CLAUSE(Simdlen, OMPC_simdlen)

// Restrictions specific to each clause are implemented apart from the
// generalized restrictions.
void OmpStructureChecker::Enter(const parser::OmpClause::Reduction &x) {
  CheckAllowed(llvm::omp::Clause::OMPC_reduction);
  if (CheckReductionOperators(x)) {
    CheckReductionTypeList(x);
  }
}
bool OmpStructureChecker::CheckReductionOperators(
    const parser::OmpClause::Reduction &x) {

  const auto &definedOp{std::get<0>(x.v.t)};
  bool ok = false;
  std::visit(
      common::visitors{
          [&](const parser::DefinedOperator &dOpr) {
            const auto &intrinsicOp{
                std::get<parser::DefinedOperator::IntrinsicOperator>(dOpr.u)};
            ok = CheckIntrinsicOperator(intrinsicOp);
          },
          [&](const parser::ProcedureDesignator &procD) {
            const parser::Name *name{std::get_if<parser::Name>(&procD.u)};
            if (name) {
              if (name->source == "max" || name->source == "min" ||
                  name->source == "iand" || name->source == "ior" ||
                  name->source == "ieor") {
                ok = true;
              } else {
                context_.Say(GetContext().clauseSource,
                    "Invalid reduction identifier in REDUCTION clause."_err_en_US,
                    ContextDirectiveAsFortran());
              }
            }
          },
      },
      definedOp.u);

  return ok;
}
bool OmpStructureChecker::CheckIntrinsicOperator(
    const parser::DefinedOperator::IntrinsicOperator &op) {

  switch (op) {
  case parser::DefinedOperator::IntrinsicOperator::Add:
  case parser::DefinedOperator::IntrinsicOperator::Subtract:
  case parser::DefinedOperator::IntrinsicOperator::Multiply:
  case parser::DefinedOperator::IntrinsicOperator::AND:
  case parser::DefinedOperator::IntrinsicOperator::OR:
  case parser::DefinedOperator::IntrinsicOperator::EQV:
  case parser::DefinedOperator::IntrinsicOperator::NEQV:
    return true;
  default:
    context_.Say(GetContext().clauseSource,
        "Invalid reduction operator in REDUCTION clause."_err_en_US,
        ContextDirectiveAsFortran());
  }
  return false;
}

void OmpStructureChecker::CheckReductionTypeList(
    const parser::OmpClause::Reduction &x) {
  const auto &ompObjectList{std::get<parser::OmpObjectList>(x.v.t)};
  CheckIntentInPointerAndDefinable(
      ompObjectList, llvm::omp::Clause::OMPC_reduction);
  CheckReductionArraySection(ompObjectList);
  CheckMultipleAppearanceAcrossContext(ompObjectList);
}

void OmpStructureChecker::CheckIntentInPointerAndDefinable(
    const parser::OmpObjectList &objectList, const llvm::omp::Clause clause) {
  for (const auto &ompObject : objectList.v) {
    if (const auto *name{parser::Unwrap<parser::Name>(ompObject)}) {
      if (const auto *symbol{name->symbol}) {
        if (IsPointer(symbol->GetUltimate()) &&
            IsIntentIn(symbol->GetUltimate())) {
          context_.Say(GetContext().clauseSource,
              "Pointer '%s' with the INTENT(IN) attribute may not appear "
              "in a %s clause"_err_en_US,
              symbol->name(),
              parser::ToUpperCaseLetters(getClauseName(clause).str()));
        }
        if (auto msg{
                WhyNotModifiable(*symbol, context_.FindScope(name->source))}) {
          context_.Say(GetContext().clauseSource,
              "Variable '%s' on the %s clause is not definable"_err_en_US,
              symbol->name(),
              parser::ToUpperCaseLetters(getClauseName(clause).str()));
        }
      }
    }
  }
}

void OmpStructureChecker::CheckReductionArraySection(
    const parser::OmpObjectList &ompObjectList) {
  for (const auto &ompObject : ompObjectList.v) {
    if (const auto *dataRef{parser::Unwrap<parser::DataRef>(ompObject)}) {
      if (const auto *arrayElement{
              parser::Unwrap<parser::ArrayElement>(ompObject)}) {
        if (arrayElement) {
          CheckArraySection(*arrayElement, GetLastName(*dataRef),
              llvm::omp::Clause::OMPC_reduction);
        }
      }
    }
  }
}

void OmpStructureChecker::CheckMultipleAppearanceAcrossContext(
    const parser::OmpObjectList &redObjectList) {
  //  TODO: Verify the assumption here that the immediately enclosing region is
  //  the parallel region to which the worksharing construct having reduction
  //  binds to.
  if (auto *enclosingContext{GetEnclosingDirContext()}) {
    for (auto it : enclosingContext->clauseInfo) {
      llvmOmpClause type = it.first;
      const auto *clause = it.second;
      if (llvm::omp::privateReductionSet.test(type)) {
        if (const auto *objList{GetOmpObjectList(*clause)}) {
          for (const auto &ompObject : objList->v) {
            if (const auto *name{parser::Unwrap<parser::Name>(ompObject)}) {
              if (const auto *symbol{name->symbol}) {
                for (const auto &redOmpObject : redObjectList.v) {
                  if (const auto *rname{
                          parser::Unwrap<parser::Name>(redOmpObject)}) {
                    if (const auto *rsymbol{rname->symbol}) {
                      if (rsymbol->name() == symbol->name()) {
                        context_.Say(GetContext().clauseSource,
                            "%s variable '%s' is %s in outer context must"
                            " be shared in the parallel regions to which any"
                            " of the worksharing regions arising from the "
                            "worksharing"
                            " construct bind."_err_en_US,
                            parser::ToUpperCaseLetters(
                                getClauseName(llvm::omp::Clause::OMPC_reduction)
                                    .str()),
                            symbol->name(),
                            parser::ToUpperCaseLetters(
                                getClauseName(type).str()));
                      }
                    }
                  }
                }
              }
            }
          }
        }
      }
    }
  }
}

void OmpStructureChecker::Enter(const parser::OmpClause::Ordered &x) {
  CheckAllowed(llvm::omp::Clause::OMPC_ordered);
  // the parameter of ordered clause is optional
  if (const auto &expr{x.v}) {
    RequiresConstantPositiveParameter(llvm::omp::Clause::OMPC_ordered, *expr);
    // 2.8.3 Loop SIMD Construct Restriction
    if (llvm::omp::doSimdSet.test(GetContext().directive)) {
      context_.Say(GetContext().clauseSource,
          "No ORDERED clause with a parameter can be specified "
          "on the %s directive"_err_en_US,
          ContextDirectiveAsFortran());
    }
  }
}

void OmpStructureChecker::Enter(const parser::OmpClause::Shared &x) {
  CheckAllowed(llvm::omp::Clause::OMPC_shared);
  CheckIsVarPartOfAnotherVar(GetContext().clauseSource, x.v);
}
void OmpStructureChecker::Enter(const parser::OmpClause::Private &x) {
  CheckAllowed(llvm::omp::Clause::OMPC_private);
  CheckIsVarPartOfAnotherVar(GetContext().clauseSource, x.v);
  CheckIntentInPointer(x.v, llvm::omp::Clause::OMPC_private);
}

<<<<<<< HEAD
void OmpStructureChecker::CheckIsVarPartOfAnotherVar(
    const parser::OmpObjectList &objList) {
=======
bool OmpStructureChecker::IsDataRefTypeParamInquiry(
    const parser::DataRef *dataRef) {
  bool dataRefIsTypeParamInquiry{false};
  if (const auto *structComp{
          parser::Unwrap<parser::StructureComponent>(dataRef)}) {
    if (const auto *compSymbol{structComp->component.symbol}) {
      if (const auto *compSymbolMiscDetails{
              std::get_if<MiscDetails>(&compSymbol->details())}) {
        const auto detailsKind = compSymbolMiscDetails->kind();
        dataRefIsTypeParamInquiry =
            (detailsKind == MiscDetails::Kind::KindParamInquiry ||
                detailsKind == MiscDetails::Kind::LenParamInquiry);
      } else if (compSymbol->has<TypeParamDetails>()) {
        dataRefIsTypeParamInquiry = true;
      }
    }
  }
  return dataRefIsTypeParamInquiry;
}

void OmpStructureChecker::CheckIsVarPartOfAnotherVar(
    const parser::CharBlock &source, const parser::OmpObjectList &objList) {
  OmpDirectiveSet nonPartialVarSet{llvm::omp::Directive::OMPD_allocate,
      llvm::omp::Directive::OMPD_threadprivate,
      llvm::omp::Directive::OMPD_declare_target};
>>>>>>> 2ab1d525
  for (const auto &ompObject : objList.v) {
    std::visit(
        common::visitors{
            [&](const parser::Designator &designator) {
              if (const auto *dataRef{
                      std::get_if<parser::DataRef>(&designator.u)}) {
                if (IsDataRefTypeParamInquiry(dataRef)) {
                  context_.Say(source,
                      "A type parameter inquiry cannot appear on the %s "
                      "directive"_err_en_US,
                      ContextDirectiveAsFortran());
                } else if (parser::Unwrap<parser::StructureComponent>(
                               ompObject) ||
                    parser::Unwrap<parser::ArrayElement>(ompObject)) {
                  if (nonPartialVarSet.test(GetContext().directive)) {
                    context_.Say(source,
                        "A variable that is part of another variable (as an "
                        "array or structure element) cannot appear on the %s "
                        "directive"_err_en_US,
                        ContextDirectiveAsFortran());
                  } else {
                    context_.Say(source,
                        "A variable that is part of another variable (as an "
                        "array or structure element) cannot appear in a "
                        "PRIVATE or SHARED clause"_err_en_US);
                  }
                }
              }
            },
            [&](const parser::Name &name) {},
        },
        ompObject.u);
  }
}

void OmpStructureChecker::Enter(const parser::OmpClause::Firstprivate &x) {
  CheckAllowed(llvm::omp::Clause::OMPC_firstprivate);
  CheckIsLoopIvPartOfClause(llvmOmpClause::OMPC_firstprivate, x.v);

  SymbolSourceMap currSymbols;
  GetSymbolsInObjectList(x.v, currSymbols);

  DirectivesClauseTriple dirClauseTriple;
  // Check firstprivate variables in worksharing constructs
  dirClauseTriple.emplace(llvm::omp::Directive::OMPD_do,
      std::make_pair(
          llvm::omp::Directive::OMPD_parallel, llvm::omp::privateReductionSet));
  dirClauseTriple.emplace(llvm::omp::Directive::OMPD_sections,
      std::make_pair(
          llvm::omp::Directive::OMPD_parallel, llvm::omp::privateReductionSet));
  dirClauseTriple.emplace(llvm::omp::Directive::OMPD_single,
      std::make_pair(
          llvm::omp::Directive::OMPD_parallel, llvm::omp::privateReductionSet));
  // Check firstprivate variables in distribute construct
  dirClauseTriple.emplace(llvm::omp::Directive::OMPD_distribute,
      std::make_pair(
          llvm::omp::Directive::OMPD_teams, llvm::omp::privateReductionSet));
  dirClauseTriple.emplace(llvm::omp::Directive::OMPD_distribute,
      std::make_pair(llvm::omp::Directive::OMPD_target_teams,
          llvm::omp::privateReductionSet));
  // Check firstprivate variables in task and taskloop constructs
  dirClauseTriple.emplace(llvm::omp::Directive::OMPD_task,
      std::make_pair(llvm::omp::Directive::OMPD_parallel,
          OmpClauseSet{llvm::omp::Clause::OMPC_reduction}));
  dirClauseTriple.emplace(llvm::omp::Directive::OMPD_taskloop,
      std::make_pair(llvm::omp::Directive::OMPD_parallel,
          OmpClauseSet{llvm::omp::Clause::OMPC_reduction}));

  CheckPrivateSymbolsInOuterCxt(
      currSymbols, dirClauseTriple, llvm::omp::Clause::OMPC_firstprivate);
}

void OmpStructureChecker::CheckIsLoopIvPartOfClause(
    llvmOmpClause clause, const parser::OmpObjectList &ompObjectList) {
  for (const auto &ompObject : ompObjectList.v) {
    if (const parser::Name * name{parser::Unwrap<parser::Name>(ompObject)}) {
      if (name->symbol == GetContext().loopIV) {
        context_.Say(name->source,
            "DO iteration variable %s is not allowed in %s clause."_err_en_US,
            name->ToString(),
            parser::ToUpperCaseLetters(getClauseName(clause).str()));
      }
    }
  }
}
// Following clauses have a seperate node in parse-tree.h.
// Atomic-clause
CHECK_SIMPLE_PARSER_CLAUSE(OmpAtomicRead, OMPC_read)
CHECK_SIMPLE_PARSER_CLAUSE(OmpAtomicWrite, OMPC_write)
CHECK_SIMPLE_PARSER_CLAUSE(OmpAtomicUpdate, OMPC_update)
CHECK_SIMPLE_PARSER_CLAUSE(OmpAtomicCapture, OMPC_capture)

void OmpStructureChecker::Leave(const parser::OmpAtomicRead &) {
  CheckNotAllowedIfClause(llvm::omp::Clause::OMPC_read,
      {llvm::omp::Clause::OMPC_release, llvm::omp::Clause::OMPC_acq_rel});
}
void OmpStructureChecker::Leave(const parser::OmpAtomicWrite &) {
  CheckNotAllowedIfClause(llvm::omp::Clause::OMPC_write,
      {llvm::omp::Clause::OMPC_acquire, llvm::omp::Clause::OMPC_acq_rel});
}
void OmpStructureChecker::Leave(const parser::OmpAtomicUpdate &) {
  CheckNotAllowedIfClause(llvm::omp::Clause::OMPC_update,
      {llvm::omp::Clause::OMPC_acquire, llvm::omp::Clause::OMPC_acq_rel});
}
// OmpAtomic node represents atomic directive without atomic-clause.
// atomic-clause - READ,WRITE,UPDATE,CAPTURE.
void OmpStructureChecker::Leave(const parser::OmpAtomic &) {
  if (const auto *clause{FindClause(llvm::omp::Clause::OMPC_acquire)}) {
    context_.Say(clause->source,
        "Clause ACQUIRE is not allowed on the ATOMIC directive"_err_en_US);
  }
  if (const auto *clause{FindClause(llvm::omp::Clause::OMPC_acq_rel)}) {
    context_.Say(clause->source,
        "Clause ACQ_REL is not allowed on the ATOMIC directive"_err_en_US);
  }
}
// Restrictions specific to each clause are implemented apart from the
// generalized restrictions.
void OmpStructureChecker::Enter(const parser::OmpClause::Aligned &x) {
  CheckAllowed(llvm::omp::Clause::OMPC_aligned);

  if (const auto &expr{
          std::get<std::optional<parser::ScalarIntConstantExpr>>(x.v.t)}) {
    RequiresConstantPositiveParameter(llvm::omp::Clause::OMPC_aligned, *expr);
  }
  // 2.8.1 TODO: list-item attribute check
}
void OmpStructureChecker::Enter(const parser::OmpClause::Defaultmap &x) {
  CheckAllowed(llvm::omp::Clause::OMPC_defaultmap);
  using VariableCategory = parser::OmpDefaultmapClause::VariableCategory;
  if (!std::get<std::optional<VariableCategory>>(x.v.t)) {
    context_.Say(GetContext().clauseSource,
        "The argument TOFROM:SCALAR must be specified on the DEFAULTMAP "
        "clause"_err_en_US);
  }
}
void OmpStructureChecker::Enter(const parser::OmpClause::If &x) {
  CheckAllowed(llvm::omp::Clause::OMPC_if);
  using dirNameModifier = parser::OmpIfClause::DirectiveNameModifier;
  static std::unordered_map<dirNameModifier, OmpDirectiveSet>
      dirNameModifierMap{{dirNameModifier::Parallel, llvm::omp::parallelSet},
          {dirNameModifier::Target, llvm::omp::targetSet},
          {dirNameModifier::TargetEnterData,
              {llvm::omp::Directive::OMPD_target_enter_data}},
          {dirNameModifier::TargetExitData,
              {llvm::omp::Directive::OMPD_target_exit_data}},
          {dirNameModifier::TargetData,
              {llvm::omp::Directive::OMPD_target_data}},
          {dirNameModifier::TargetUpdate,
              {llvm::omp::Directive::OMPD_target_update}},
          {dirNameModifier::Task, {llvm::omp::Directive::OMPD_task}},
          {dirNameModifier::Taskloop, llvm::omp::taskloopSet}};
  if (const auto &directiveName{
          std::get<std::optional<dirNameModifier>>(x.v.t)}) {
    auto search{dirNameModifierMap.find(*directiveName)};
    if (search == dirNameModifierMap.end() ||
        !search->second.test(GetContext().directive)) {
      context_
          .Say(GetContext().clauseSource,
              "Unmatched directive name modifier %s on the IF clause"_err_en_US,
              parser::ToUpperCaseLetters(
                  parser::OmpIfClause::EnumToString(*directiveName)))
          .Attach(
              GetContext().directiveSource, "Cannot apply to directive"_en_US);
    }
  }
}

void OmpStructureChecker::Enter(const parser::OmpClause::Linear &x) {
  CheckAllowed(llvm::omp::Clause::OMPC_linear);

  // 2.7 Loop Construct Restriction
  if ((llvm::omp::doSet | llvm::omp::simdSet).test(GetContext().directive)) {
    if (std::holds_alternative<parser::OmpLinearClause::WithModifier>(x.v.u)) {
      context_.Say(GetContext().clauseSource,
          "A modifier may not be specified in a LINEAR clause "
          "on the %s directive"_err_en_US,
          ContextDirectiveAsFortran());
    }
  }
}

void OmpStructureChecker::CheckAllowedMapTypes(
    const parser::OmpMapType::Type &type,
    const std::list<parser::OmpMapType::Type> &allowedMapTypeList) {
  const auto found{std::find(
      std::begin(allowedMapTypeList), std::end(allowedMapTypeList), type)};
  if (found == std::end(allowedMapTypeList)) {
    std::string commaSeperatedMapTypes;
    llvm::interleave(
        allowedMapTypeList.begin(), allowedMapTypeList.end(),
        [&](const parser::OmpMapType::Type &mapType) {
          commaSeperatedMapTypes.append(parser::ToUpperCaseLetters(
              parser::OmpMapType::EnumToString(mapType)));
        },
        [&] { commaSeperatedMapTypes.append(", "); });
    context_.Say(GetContext().clauseSource,
        "Only the %s map types are permitted "
        "for MAP clauses on the %s directive"_err_en_US,
        commaSeperatedMapTypes, ContextDirectiveAsFortran());
  }
}

void OmpStructureChecker::Enter(const parser::OmpClause::Map &x) {
  CheckAllowed(llvm::omp::Clause::OMPC_map);

  if (const auto &maptype{std::get<std::optional<parser::OmpMapType>>(x.v.t)}) {
    using Type = parser::OmpMapType::Type;
    const Type &type{std::get<Type>(maptype->t)};
    switch (GetContext().directive) {
    case llvm::omp::Directive::OMPD_target:
    case llvm::omp::Directive::OMPD_target_teams:
    case llvm::omp::Directive::OMPD_target_teams_distribute:
    case llvm::omp::Directive::OMPD_target_teams_distribute_simd:
    case llvm::omp::Directive::OMPD_target_teams_distribute_parallel_do:
    case llvm::omp::Directive::OMPD_target_teams_distribute_parallel_do_simd:
    case llvm::omp::Directive::OMPD_target_data:
      CheckAllowedMapTypes(
          type, {Type::To, Type::From, Type::Tofrom, Type::Alloc});
      break;
    case llvm::omp::Directive::OMPD_target_enter_data:
      CheckAllowedMapTypes(type, {Type::To, Type::Alloc});
      break;
    case llvm::omp::Directive::OMPD_target_exit_data:
      CheckAllowedMapTypes(type, {Type::From, Type::Release, Type::Delete});
      break;
    default:
      break;
    }
  }
}

bool OmpStructureChecker::ScheduleModifierHasType(
    const parser::OmpScheduleClause &x,
    const parser::OmpScheduleModifierType::ModType &type) {
  const auto &modifier{
      std::get<std::optional<parser::OmpScheduleModifier>>(x.t)};
  if (modifier) {
    const auto &modType1{
        std::get<parser::OmpScheduleModifier::Modifier1>(modifier->t)};
    const auto &modType2{
        std::get<std::optional<parser::OmpScheduleModifier::Modifier2>>(
            modifier->t)};
    if (modType1.v.v == type || (modType2 && modType2->v.v == type)) {
      return true;
    }
  }
  return false;
}
void OmpStructureChecker::Enter(const parser::OmpClause::Schedule &x) {
  CheckAllowed(llvm::omp::Clause::OMPC_schedule);
  const parser::OmpScheduleClause &scheduleClause = x.v;

  // 2.7 Loop Construct Restriction
  if (llvm::omp::doSet.test(GetContext().directive)) {
    const auto &kind{std::get<1>(scheduleClause.t)};
    const auto &chunk{std::get<2>(scheduleClause.t)};
    if (chunk) {
      if (kind == parser::OmpScheduleClause::ScheduleType::Runtime ||
          kind == parser::OmpScheduleClause::ScheduleType::Auto) {
        context_.Say(GetContext().clauseSource,
            "When SCHEDULE clause has %s specified, "
            "it must not have chunk size specified"_err_en_US,
            parser::ToUpperCaseLetters(
                parser::OmpScheduleClause::EnumToString(kind)));
      }
      if (const auto &chunkExpr{std::get<std::optional<parser::ScalarIntExpr>>(
              scheduleClause.t)}) {
        RequiresPositiveParameter(
            llvm::omp::Clause::OMPC_schedule, *chunkExpr, "chunk size");
      }
    }

    if (ScheduleModifierHasType(scheduleClause,
            parser::OmpScheduleModifierType::ModType::Nonmonotonic)) {
      if (kind != parser::OmpScheduleClause::ScheduleType::Dynamic &&
          kind != parser::OmpScheduleClause::ScheduleType::Guided) {
        context_.Say(GetContext().clauseSource,
            "The NONMONOTONIC modifier can only be specified with "
            "SCHEDULE(DYNAMIC) or SCHEDULE(GUIDED)"_err_en_US);
      }
    }
  }
}

void OmpStructureChecker::Enter(const parser::OmpClause::Depend &x) {
  CheckAllowed(llvm::omp::Clause::OMPC_depend);
  if (const auto *inOut{std::get_if<parser::OmpDependClause::InOut>(&x.v.u)}) {
    const auto &designators{std::get<std::list<parser::Designator>>(inOut->t)};
    for (const auto &ele : designators) {
      if (const auto *dataRef{std::get_if<parser::DataRef>(&ele.u)}) {
        CheckDependList(*dataRef);
        if (const auto *arr{
                std::get_if<common::Indirection<parser::ArrayElement>>(
                    &dataRef->u)}) {
          CheckArraySection(arr->value(), GetLastName(*dataRef),
              llvm::omp::Clause::OMPC_depend);
        }
      }
    }
  }
}

void OmpStructureChecker::Enter(const parser::OmpClause::Copyprivate &x) {
  CheckAllowed(llvm::omp::Clause::OMPC_copyprivate);
  CheckIntentInPointer(x.v, llvm::omp::Clause::OMPC_copyprivate);
}

void OmpStructureChecker::Enter(const parser::OmpClause::Lastprivate &x) {
  CheckAllowed(llvm::omp::Clause::OMPC_lastprivate);

  DirectivesClauseTriple dirClauseTriple;
  SymbolSourceMap currSymbols;
  GetSymbolsInObjectList(x.v, currSymbols);
<<<<<<< HEAD
  CheckDefinableObjects(currSymbols, llvm::omp::Clause::OMPC_lastprivate);
=======
  CheckDefinableObjects(currSymbols, GetClauseKindForParserClass(x));
>>>>>>> 2ab1d525

  // Check lastprivate variables in worksharing constructs
  dirClauseTriple.emplace(llvm::omp::Directive::OMPD_do,
      std::make_pair(
          llvm::omp::Directive::OMPD_parallel, llvm::omp::privateReductionSet));
  dirClauseTriple.emplace(llvm::omp::Directive::OMPD_sections,
      std::make_pair(
          llvm::omp::Directive::OMPD_parallel, llvm::omp::privateReductionSet));

  CheckPrivateSymbolsInOuterCxt(
<<<<<<< HEAD
      currSymbols, dirClauseTriple, llvm::omp::Clause::OMPC_lastprivate);
=======
      currSymbols, dirClauseTriple, GetClauseKindForParserClass(x));
>>>>>>> 2ab1d525
}

llvm::StringRef OmpStructureChecker::getClauseName(llvm::omp::Clause clause) {
  return llvm::omp::getOpenMPClauseName(clause);
}

llvm::StringRef OmpStructureChecker::getDirectiveName(
    llvm::omp::Directive directive) {
  return llvm::omp::getOpenMPDirectiveName(directive);
}

void OmpStructureChecker::CheckDependList(const parser::DataRef &d) {
  std::visit(
      common::visitors{
          [&](const common::Indirection<parser::ArrayElement> &elem) {
            // Check if the base element is valid on Depend Clause
            CheckDependList(elem.value().base);
          },
          [&](const common::Indirection<parser::StructureComponent> &) {
            context_.Say(GetContext().clauseSource,
                "A variable that is part of another variable "
                "(such as an element of a structure) but is not an array "
                "element or an array section cannot appear in a DEPEND "
                "clause"_err_en_US);
          },
          [&](const common::Indirection<parser::CoindexedNamedObject> &) {
            context_.Say(GetContext().clauseSource,
                "Coarrays are not supported in DEPEND clause"_err_en_US);
          },
          [&](const parser::Name &) { return; },
      },
      d.u);
}

// Called from both Reduction and Depend clause.
void OmpStructureChecker::CheckArraySection(
    const parser::ArrayElement &arrayElement, const parser::Name &name,
    const llvm::omp::Clause clause) {
  if (!arrayElement.subscripts.empty()) {
    for (const auto &subscript : arrayElement.subscripts) {
      if (const auto *triplet{
              std::get_if<parser::SubscriptTriplet>(&subscript.u)}) {
        if (std::get<0>(triplet->t) && std::get<1>(triplet->t)) {
          const auto &lower{std::get<0>(triplet->t)};
          const auto &upper{std::get<1>(triplet->t)};
          if (lower && upper) {
            const auto lval{GetIntValue(lower)};
            const auto uval{GetIntValue(upper)};
            if (lval && uval && *uval < *lval) {
              context_.Say(GetContext().clauseSource,
                  "'%s' in %s clause"
                  " is a zero size array section"_err_en_US,
                  name.ToString(),
                  parser::ToUpperCaseLetters(getClauseName(clause).str()));
              break;
            } else if (std::get<2>(triplet->t)) {
              const auto &strideExpr{std::get<2>(triplet->t)};
              if (strideExpr) {
                if (clause == llvm::omp::Clause::OMPC_depend) {
                  context_.Say(GetContext().clauseSource,
                      "Stride should not be specified for array section in "
                      "DEPEND "
                      "clause"_err_en_US);
                }
                const auto stride{GetIntValue(strideExpr)};
                if ((stride && stride != 1)) {
                  context_.Say(GetContext().clauseSource,
                      "A list item that appears in a REDUCTION clause"
                      " should have a contiguous storage array section."_err_en_US,
                      ContextDirectiveAsFortran());
                  break;
                }
              }
            }
          }
        }
      }
    }
  }
}

void OmpStructureChecker::CheckIntentInPointer(
    const parser::OmpObjectList &objectList, const llvm::omp::Clause clause) {
  SymbolSourceMap symbols;
  GetSymbolsInObjectList(objectList, symbols);
  for (auto it{symbols.begin()}; it != symbols.end(); ++it) {
    const auto *symbol{it->first};
    const auto source{it->second};
    if (IsPointer(*symbol) && IsIntentIn(*symbol)) {
      context_.Say(source,
          "Pointer '%s' with the INTENT(IN) attribute may not appear "
          "in a %s clause"_err_en_US,
          symbol->name(),
          parser::ToUpperCaseLetters(getClauseName(clause).str()));
    }
  }
}

void OmpStructureChecker::GetSymbolsInObjectList(
    const parser::OmpObjectList &objectList, SymbolSourceMap &symbols) {
  for (const auto &ompObject : objectList.v) {
    if (const auto *name{parser::Unwrap<parser::Name>(ompObject)}) {
      if (const auto *symbol{name->symbol}) {
        if (const auto *commonBlockDetails{
                symbol->detailsIf<CommonBlockDetails>()}) {
          for (const auto &object : commonBlockDetails->objects()) {
            symbols.emplace(&object->GetUltimate(), name->source);
          }
        } else {
          symbols.emplace(&symbol->GetUltimate(), name->source);
        }
      }
    }
  }
}

void OmpStructureChecker::CheckDefinableObjects(
    SymbolSourceMap &symbols, const llvm::omp::Clause clause) {
  for (auto it{symbols.begin()}; it != symbols.end(); ++it) {
    const auto *symbol{it->first};
    const auto source{it->second};
    if (auto msg{WhyNotModifiable(*symbol, context_.FindScope(source))}) {
      context_
          .Say(source,
              "Variable '%s' on the %s clause is not definable"_err_en_US,
              symbol->name(),
              parser::ToUpperCaseLetters(getClauseName(clause).str()))
          .Attach(source, std::move(*msg), symbol->name());
    }
  }
}

void OmpStructureChecker::CheckPrivateSymbolsInOuterCxt(
    SymbolSourceMap &currSymbols, DirectivesClauseTriple &dirClauseTriple,
    const llvm::omp::Clause currClause) {
  SymbolSourceMap enclosingSymbols;
  auto range{dirClauseTriple.equal_range(GetContext().directive)};
  for (auto dirIter{range.first}; dirIter != range.second; ++dirIter) {
    auto enclosingDir{dirIter->second.first};
    auto enclosingClauseSet{dirIter->second.second};
    if (auto *enclosingContext{GetEnclosingContextWithDir(enclosingDir)}) {
      for (auto it{enclosingContext->clauseInfo.begin()};
           it != enclosingContext->clauseInfo.end(); ++it) {
<<<<<<< HEAD
        // TODO: Replace the hard-coded clause names by using autogen checks or
        // a function which maps parser::OmpClause::<name> to the corresponding
        // llvm::omp::Clause::OMPC_<name>
        std::visit(common::visitors{
                       [&](const parser::OmpClause::Private &x) {
                         if (enclosingClauseSet.test(
                                 llvm::omp::Clause::OMPC_private)) {
                           GetSymbolsInObjectList(x.v, enclosingSymbols);
                         }
                       },
                       [&](const parser::OmpClause::Firstprivate &x) {
                         if (enclosingClauseSet.test(
                                 llvm::omp::Clause::OMPC_firstprivate)) {
                           GetSymbolsInObjectList(x.v, enclosingSymbols);
                         }
                       },
                       [&](const parser::OmpClause::Lastprivate &x) {
                         if (enclosingClauseSet.test(
                                 llvm::omp::Clause::OMPC_lastprivate)) {
                           GetSymbolsInObjectList(x.v, enclosingSymbols);
                         }
                       },
                       [&](const parser::OmpClause::Reduction &x) {
                         if (enclosingClauseSet.test(
                                 llvm::omp::Clause::OMPC_reduction)) {
                           const auto &ompObjectList{
                               std::get<parser::OmpObjectList>(x.v.t)};
                           GetSymbolsInObjectList(
                               ompObjectList, enclosingSymbols);
                         }
                       },
                       [&](const auto &) {},
                   },
            it->second->u);
=======
        if (enclosingClauseSet.test(it->first)) {
          if (const auto *ompObjectList{GetOmpObjectList(*it->second)}) {
            GetSymbolsInObjectList(*ompObjectList, enclosingSymbols);
          }
        }
>>>>>>> 2ab1d525
      }

      // Check if the symbols in current context are private in outer context
      for (auto iter{currSymbols.begin()}; iter != currSymbols.end(); ++iter) {
        const auto *symbol{iter->first};
        const auto source{iter->second};
        if (enclosingSymbols.find(symbol) != enclosingSymbols.end()) {
          context_.Say(source,
              "%s variable '%s' is PRIVATE in outer context"_err_en_US,
              parser::ToUpperCaseLetters(getClauseName(currClause).str()),
              symbol->name());
<<<<<<< HEAD
        }
      }
    }
  }
}

void OmpStructureChecker::CheckWorkshareBlockStmts(
    const parser::Block &block, parser::CharBlock source) {
  OmpWorkshareBlockChecker ompWorkshareBlockChecker{context_, source};

  for (auto it{block.begin()}; it != block.end(); ++it) {
    if (parser::Unwrap<parser::AssignmentStmt>(*it) ||
        parser::Unwrap<parser::ForallStmt>(*it) ||
        parser::Unwrap<parser::ForallConstruct>(*it) ||
        parser::Unwrap<parser::WhereStmt>(*it) ||
        parser::Unwrap<parser::WhereConstruct>(*it)) {
      parser::Walk(*it, ompWorkshareBlockChecker);
    } else if (const auto *ompConstruct{
                   parser::Unwrap<parser::OpenMPConstruct>(*it)}) {
      if (const auto *ompAtomicConstruct{
              std::get_if<parser::OpenMPAtomicConstruct>(&ompConstruct->u)}) {
        // Check if assignment statements in the enclosing OpenMP Atomic
        // construct are allowed in the Workshare construct
        parser::Walk(*ompAtomicConstruct, ompWorkshareBlockChecker);
      } else if (const auto *ompCriticalConstruct{
                     std::get_if<parser::OpenMPCriticalConstruct>(
                         &ompConstruct->u)}) {
        // All the restrictions on the Workshare construct apply to the
        // statements in the enclosing critical constructs
        const auto &criticalBlock{
            std::get<parser::Block>(ompCriticalConstruct->t)};
        CheckWorkshareBlockStmts(criticalBlock, source);
      } else {
        // Check if OpenMP constructs enclosed in the Workshare construct are
        // 'Parallel' constructs
        auto currentDir{llvm::omp::Directive::OMPD_unknown};
        const OmpDirectiveSet parallelDirSet{
            llvm::omp::Directive::OMPD_parallel,
            llvm::omp::Directive::OMPD_parallel_do,
            llvm::omp::Directive::OMPD_parallel_sections,
            llvm::omp::Directive::OMPD_parallel_workshare,
            llvm::omp::Directive::OMPD_parallel_do_simd};

        if (const auto *ompBlockConstruct{
                std::get_if<parser::OpenMPBlockConstruct>(&ompConstruct->u)}) {
          const auto &beginBlockDir{
              std::get<parser::OmpBeginBlockDirective>(ompBlockConstruct->t)};
          const auto &beginDir{
              std::get<parser::OmpBlockDirective>(beginBlockDir.t)};
          currentDir = beginDir.v;
        } else if (const auto *ompLoopConstruct{
                       std::get_if<parser::OpenMPLoopConstruct>(
                           &ompConstruct->u)}) {
          const auto &beginLoopDir{
              std::get<parser::OmpBeginLoopDirective>(ompLoopConstruct->t)};
          const auto &beginDir{
              std::get<parser::OmpLoopDirective>(beginLoopDir.t)};
          currentDir = beginDir.v;
        } else if (const auto *ompSectionsConstruct{
                       std::get_if<parser::OpenMPSectionsConstruct>(
                           &ompConstruct->u)}) {
          const auto &beginSectionsDir{
              std::get<parser::OmpBeginSectionsDirective>(
                  ompSectionsConstruct->t)};
          const auto &beginDir{
              std::get<parser::OmpSectionsDirective>(beginSectionsDir.t)};
          currentDir = beginDir.v;
        }

        if (!parallelDirSet.test(currentDir)) {
          context_.Say(source,
              "OpenMP constructs enclosed in WORKSHARE construct may consist "
              "of ATOMIC, CRITICAL or PARALLEL constructs only"_err_en_US);
=======
>>>>>>> 2ab1d525
        }
      }
    } else {
      context_.Say(source,
          "The structured block in a WORKSHARE construct may consist of only "
          "SCALAR or ARRAY assignments, FORALL or WHERE statements, "
          "FORALL, WHERE, ATOMIC, CRITICAL or PARALLEL constructs"_err_en_US);
    }
  }
}

bool OmpStructureChecker::CheckTargetBlockOnlyTeams(
    const parser::Block &block) {
  bool nestedTeams{false};
  auto it{block.begin()};

  if (const auto *ompConstruct{parser::Unwrap<parser::OpenMPConstruct>(*it)}) {
    if (const auto *ompBlockConstruct{
            std::get_if<parser::OpenMPBlockConstruct>(&ompConstruct->u)}) {
      const auto &beginBlockDir{
          std::get<parser::OmpBeginBlockDirective>(ompBlockConstruct->t)};
      const auto &beginDir{
          std::get<parser::OmpBlockDirective>(beginBlockDir.t)};
      if (beginDir.v == llvm::omp::Directive::OMPD_teams) {
        nestedTeams = true;
      }
    }
  }

  if (nestedTeams && ++it == block.end()) {
    return true;
  }
  return false;
}

void OmpStructureChecker::CheckWorkshareBlockStmts(
    const parser::Block &block, parser::CharBlock source) {
  OmpWorkshareBlockChecker ompWorkshareBlockChecker{context_, source};

  for (auto it{block.begin()}; it != block.end(); ++it) {
    if (parser::Unwrap<parser::AssignmentStmt>(*it) ||
        parser::Unwrap<parser::ForallStmt>(*it) ||
        parser::Unwrap<parser::ForallConstruct>(*it) ||
        parser::Unwrap<parser::WhereStmt>(*it) ||
        parser::Unwrap<parser::WhereConstruct>(*it)) {
      parser::Walk(*it, ompWorkshareBlockChecker);
    } else if (const auto *ompConstruct{
                   parser::Unwrap<parser::OpenMPConstruct>(*it)}) {
      if (const auto *ompAtomicConstruct{
              std::get_if<parser::OpenMPAtomicConstruct>(&ompConstruct->u)}) {
        // Check if assignment statements in the enclosing OpenMP Atomic
        // construct are allowed in the Workshare construct
        parser::Walk(*ompAtomicConstruct, ompWorkshareBlockChecker);
      } else if (const auto *ompCriticalConstruct{
                     std::get_if<parser::OpenMPCriticalConstruct>(
                         &ompConstruct->u)}) {
        // All the restrictions on the Workshare construct apply to the
        // statements in the enclosing critical constructs
        const auto &criticalBlock{
            std::get<parser::Block>(ompCriticalConstruct->t)};
        CheckWorkshareBlockStmts(criticalBlock, source);
      } else {
        // Check if OpenMP constructs enclosed in the Workshare construct are
        // 'Parallel' constructs
        auto currentDir{llvm::omp::Directive::OMPD_unknown};
        const OmpDirectiveSet parallelDirSet{
            llvm::omp::Directive::OMPD_parallel,
            llvm::omp::Directive::OMPD_parallel_do,
            llvm::omp::Directive::OMPD_parallel_sections,
            llvm::omp::Directive::OMPD_parallel_workshare,
            llvm::omp::Directive::OMPD_parallel_do_simd};

        if (const auto *ompBlockConstruct{
                std::get_if<parser::OpenMPBlockConstruct>(&ompConstruct->u)}) {
          const auto &beginBlockDir{
              std::get<parser::OmpBeginBlockDirective>(ompBlockConstruct->t)};
          const auto &beginDir{
              std::get<parser::OmpBlockDirective>(beginBlockDir.t)};
          currentDir = beginDir.v;
        } else if (const auto *ompLoopConstruct{
                       std::get_if<parser::OpenMPLoopConstruct>(
                           &ompConstruct->u)}) {
          const auto &beginLoopDir{
              std::get<parser::OmpBeginLoopDirective>(ompLoopConstruct->t)};
          const auto &beginDir{
              std::get<parser::OmpLoopDirective>(beginLoopDir.t)};
          currentDir = beginDir.v;
        } else if (const auto *ompSectionsConstruct{
                       std::get_if<parser::OpenMPSectionsConstruct>(
                           &ompConstruct->u)}) {
          const auto &beginSectionsDir{
              std::get<parser::OmpBeginSectionsDirective>(
                  ompSectionsConstruct->t)};
          const auto &beginDir{
              std::get<parser::OmpSectionsDirective>(beginSectionsDir.t)};
          currentDir = beginDir.v;
        }

        if (!parallelDirSet.test(currentDir)) {
          context_.Say(source,
              "OpenMP constructs enclosed in WORKSHARE construct may consist "
              "of ATOMIC, CRITICAL or PARALLEL constructs only"_err_en_US);
        }
      }
    } else {
      context_.Say(source,
          "The structured block in a WORKSHARE construct may consist of only "
          "SCALAR or ARRAY assignments, FORALL or WHERE statements, "
          "FORALL, WHERE, ATOMIC, CRITICAL or PARALLEL constructs"_err_en_US);
    }
  }
}

const parser::OmpObjectList *OmpStructureChecker::GetOmpObjectList(
    const parser::OmpClause &clause) {

  // Clauses with OmpObjectList as its data member
  using MemberObjectListClauses = std::tuple<parser::OmpClause::Copyprivate,
      parser::OmpClause::Copyin, parser::OmpClause::Firstprivate,
      parser::OmpClause::From, parser::OmpClause::Lastprivate,
      parser::OmpClause::Link, parser::OmpClause::Private,
      parser::OmpClause::Shared, parser::OmpClause::To>;

  // Clauses with OmpObjectList in the tuple
  using TupleObjectListClauses = std::tuple<parser::OmpClause::Allocate,
      parser::OmpClause::Map, parser::OmpClause::Reduction>;

  // TODO:: Generate the tuples using TableGen.
  // Handle other constructs with OmpObjectList such as OpenMPThreadprivate.
  return std::visit(
      common::visitors{
          [&](const auto &x) -> const parser::OmpObjectList * {
            using Ty = std::decay_t<decltype(x)>;
            if constexpr (common::HasMember<Ty, MemberObjectListClauses>) {
              return &x.v;
            } else if constexpr (common::HasMember<Ty,
                                     TupleObjectListClauses>) {
              return &(std::get<parser::OmpObjectList>(x.v.t));
            } else {
              return nullptr;
            }
          },
      },
      clause.u);
}

} // namespace Fortran::semantics<|MERGE_RESOLUTION|>--- conflicted
+++ resolved
@@ -52,14 +52,6 @@
     const auto &expr{std::get<parser::Expr>(assignment.t)};
     const auto *lhs{GetExpr(var)};
     const auto *rhs{GetExpr(expr)};
-<<<<<<< HEAD
-    Tristate isDefined{semantics::IsDefinedAssignment(
-        lhs->GetType(), lhs->Rank(), rhs->GetType(), rhs->Rank())};
-    if (isDefined == Tristate::Yes) {
-      context_.Say(expr.source,
-          "Defined assignment statement is not "
-          "allowed in a WORKSHARE construct"_err_en_US);
-=======
     if (lhs && rhs) {
       Tristate isDefined{semantics::IsDefinedAssignment(
           lhs->GetType(), lhs->Rank(), rhs->GetType(), rhs->Rank())};
@@ -68,7 +60,6 @@
             "Defined assignment statement is not "
             "allowed in a WORKSHARE construct"_err_en_US);
       }
->>>>>>> 2ab1d525
     }
     return true;
   }
@@ -138,8 +129,6 @@
   std::map<std::string, std::int64_t> labelNamesandLevels_;
 };
 
-<<<<<<< HEAD
-=======
 bool OmpStructureChecker::IsCloselyNestedRegion(const OmpDirectiveSet &set) {
   // Definition of close nesting:
   //
@@ -181,7 +170,6 @@
   return false;
 }
 
->>>>>>> 2ab1d525
 bool OmpStructureChecker::HasInvalidWorksharingNesting(
     const parser::CharBlock &source, const OmpDirectiveSet &set) {
   // set contains all the invalid closely nested directives
@@ -350,8 +338,6 @@
   CheckDoWhile(x);
   CheckLoopItrVariableIsInt(x);
   CheckCycleConstraints(x);
-<<<<<<< HEAD
-=======
   HasInvalidDistributeNesting(x);
   if (CurrentDirectiveIsNested() &&
       llvm::omp::teamSet.test(GetContextParent().directive)) {
@@ -361,7 +347,6 @@
       (beginDir.v == llvm::omp::Directive::OMPD_distribute_simd)) {
     CheckDistLinear(x);
   }
->>>>>>> 2ab1d525
 }
 const parser::Name OmpStructureChecker::GetLoopIndex(
     const parser::DoConstruct *x) {
@@ -421,8 +406,6 @@
   }
 }
 
-<<<<<<< HEAD
-=======
 void OmpStructureChecker::CheckSIMDNest(const parser::OpenMPConstruct &c) {
   // Check the following:
   //  The only OpenMP constructs that can be encountered during execution of
@@ -542,7 +525,6 @@
   }
 }
 
->>>>>>> 2ab1d525
 std::int64_t OmpStructureChecker::GetOrdCollapseLevel(
     const parser::OpenMPLoopConstruct &x) {
   const auto &beginLoopDir{std::get<parser::OmpBeginLoopDirective>(x.t)};
@@ -579,8 +561,6 @@
   OmpCycleChecker ompCycleChecker{context_, ordCollapseLevel};
   parser::Walk(x, ompCycleChecker);
 }
-<<<<<<< HEAD
-=======
 
 void OmpStructureChecker::CheckDistLinear(
     const parser::OpenMPLoopConstruct &x) {
@@ -654,7 +634,6 @@
     }
   }
 }
->>>>>>> 2ab1d525
 
 void OmpStructureChecker::Leave(const parser::OpenMPLoopConstruct &) {
   if (llvm::omp::simdSet.test(GetContext().directive)) {
@@ -721,16 +700,10 @@
           "directives outside of the TEAMS construct"_err_en_US);
     }
   }
-  CheckIfDoOrderedClause(beginDir);
 
   CheckNoBranching(block, beginDir.v, beginDir.source);
 
   switch (beginDir.v) {
-<<<<<<< HEAD
-  case llvm::omp::OMPD_workshare:
-  case llvm::omp::OMPD_parallel_workshare:
-    CheckWorkshareBlockStmts(block, beginDir.source);
-=======
   case llvm::omp::Directive::OMPD_target:
     if (CheckTargetBlockOnlyTeams(block)) {
       EnterDirectiveNest(TargetBlockOnlyTeams);
@@ -747,19 +720,12 @@
     // regions checks.
     HasInvalidWorksharingNesting(
         beginDir.source, llvm::omp::nestedWorkshareErrSet);
->>>>>>> 2ab1d525
     break;
   default:
     break;
   }
 }
 
-<<<<<<< HEAD
-void OmpStructureChecker::CheckIfDoOrderedClause(
-    const parser::OmpBlockDirective &blkDirective) {
-  if (blkDirective.v == llvm::omp::OMPD_ordered) {
-    if (!FindClause(llvm::omp::Clause::OMPC_ordered)) {
-=======
 void OmpStructureChecker::CheckMasterNesting(
     const parser::OpenMPBlockConstruct &x) {
   // A MASTER region may not be `closely nested` inside a worksharing, loop,
@@ -780,14 +746,11 @@
     // Loops
     if (llvm::omp::doSet.test(GetContextParent().directive) &&
         !FindClauseParent(llvm::omp::Clause::OMPC_ordered)) {
->>>>>>> 2ab1d525
       context_.Say(blkDirective.source,
           "The ORDERED clause must be present on the loop"
           " construct if any ORDERED region ever binds"
           " to a loop region arising from the loop construct."_err_en_US);
     }
-<<<<<<< HEAD
-=======
     // Other disallowed nestings, these directives do not support
     // ordered clause in them, so no need to check
     else if (IsCloselyNestedRegion(llvm::omp::nestedOrderedErrSet)) {
@@ -795,7 +758,6 @@
           "`ORDERED` region may not be closely nested inside of "
           "`CRITICAL`, `ORDERED`, explicit `TASK` or `TASKLOOP` region."_err_en_US);
     }
->>>>>>> 2ab1d525
   }
 }
 
@@ -842,11 +804,8 @@
   for (const auto &block : sectionBlocks.v) {
     CheckNoBranching(block, beginDir.v, beginDir.source);
   }
-<<<<<<< HEAD
-=======
   HasInvalidWorksharingNesting(
       beginDir.source, llvm::omp::nestedWorkshareErrSet);
->>>>>>> 2ab1d525
 }
 
 void OmpStructureChecker::Leave(const parser::OpenMPSectionsConstruct &) {
@@ -1161,8 +1120,6 @@
   PushContextAndClauseSets(dir.source, llvm::omp::Directive::OMPD_critical);
   const auto &block{std::get<parser::Block>(x.t)};
   CheckNoBranching(block, llvm::omp::Directive::OMPD_critical, dir.source);
-<<<<<<< HEAD
-=======
   const auto &dirName{std::get<std::optional<parser::Name>>(dir.t)};
   const auto &endDirName{std::get<std::optional<parser::Name>>(endDir.t)};
   const auto &ompClause{std::get<parser::OmpClauseList>(dir.t)};
@@ -1192,7 +1149,6 @@
         parser::MessageFormattedText{
             "Hint clause other than omp_sync_hint_none cannot be specified for an unnamed CRITICAL directive"_err_en_US});
   }
->>>>>>> 2ab1d525
 }
 
 void OmpStructureChecker::Leave(const parser::OpenMPCriticalConstruct &) {
@@ -1558,10 +1514,7 @@
 CHECK_SIMPLE_CLAUSE(Final, OMPC_final)
 CHECK_SIMPLE_CLAUSE(Flush, OMPC_flush)
 CHECK_SIMPLE_CLAUSE(From, OMPC_from)
-<<<<<<< HEAD
-=======
 CHECK_SIMPLE_CLAUSE(Full, OMPC_full)
->>>>>>> 2ab1d525
 CHECK_SIMPLE_CLAUSE(Hint, OMPC_hint)
 CHECK_SIMPLE_CLAUSE(InReduction, OMPC_in_reduction)
 CHECK_SIMPLE_CLAUSE(Inclusive, OMPC_inclusive)
@@ -1580,13 +1533,8 @@
 CHECK_SIMPLE_CLAUSE(Nogroup, OMPC_nogroup)
 CHECK_SIMPLE_CLAUSE(Notinbranch, OMPC_notinbranch)
 CHECK_SIMPLE_CLAUSE(Nowait, OMPC_nowait)
-<<<<<<< HEAD
-CHECK_SIMPLE_CLAUSE(ProcBind, OMPC_proc_bind)
-CHECK_SIMPLE_CLAUSE(Reduction, OMPC_reduction)
-=======
 CHECK_SIMPLE_CLAUSE(Partial, OMPC_partial)
 CHECK_SIMPLE_CLAUSE(ProcBind, OMPC_proc_bind)
->>>>>>> 2ab1d525
 CHECK_SIMPLE_CLAUSE(Release, OMPC_release)
 CHECK_SIMPLE_CLAUSE(Relaxed, OMPC_relaxed)
 CHECK_SIMPLE_CLAUSE(SeqCst, OMPC_seq_cst)
@@ -1604,8 +1552,6 @@
 CHECK_SIMPLE_CLAUSE(Update, OMPC_update)
 CHECK_SIMPLE_CLAUSE(UseDeviceAddr, OMPC_use_device_addr)
 CHECK_SIMPLE_CLAUSE(Write, OMPC_write)
-<<<<<<< HEAD
-=======
 CHECK_SIMPLE_CLAUSE(Init, OMPC_init)
 CHECK_SIMPLE_CLAUSE(Use, OMPC_use)
 CHECK_SIMPLE_CLAUSE(Novariants, OMPC_novariants)
@@ -1618,7 +1564,6 @@
 CHECK_SIMPLE_CLAUSE(Bind, OMPC_bind)
 CHECK_SIMPLE_CLAUSE(Align, OMPC_align)
 CHECK_SIMPLE_CLAUSE(Compare, OMPC_compare)
->>>>>>> 2ab1d525
 
 CHECK_REQ_SCALAR_INT_CLAUSE(Grainsize, OMPC_grainsize)
 CHECK_REQ_SCALAR_INT_CLAUSE(NumTasks, OMPC_num_tasks)
@@ -1808,10 +1753,6 @@
   CheckIntentInPointer(x.v, llvm::omp::Clause::OMPC_private);
 }
 
-<<<<<<< HEAD
-void OmpStructureChecker::CheckIsVarPartOfAnotherVar(
-    const parser::OmpObjectList &objList) {
-=======
 bool OmpStructureChecker::IsDataRefTypeParamInquiry(
     const parser::DataRef *dataRef) {
   bool dataRefIsTypeParamInquiry{false};
@@ -1837,7 +1778,6 @@
   OmpDirectiveSet nonPartialVarSet{llvm::omp::Directive::OMPD_allocate,
       llvm::omp::Directive::OMPD_threadprivate,
       llvm::omp::Directive::OMPD_declare_target};
->>>>>>> 2ab1d525
   for (const auto &ompObject : objList.v) {
     std::visit(
         common::visitors{
@@ -2152,11 +2092,7 @@
   DirectivesClauseTriple dirClauseTriple;
   SymbolSourceMap currSymbols;
   GetSymbolsInObjectList(x.v, currSymbols);
-<<<<<<< HEAD
-  CheckDefinableObjects(currSymbols, llvm::omp::Clause::OMPC_lastprivate);
-=======
   CheckDefinableObjects(currSymbols, GetClauseKindForParserClass(x));
->>>>>>> 2ab1d525
 
   // Check lastprivate variables in worksharing constructs
   dirClauseTriple.emplace(llvm::omp::Directive::OMPD_do,
@@ -2167,11 +2103,7 @@
           llvm::omp::Directive::OMPD_parallel, llvm::omp::privateReductionSet));
 
   CheckPrivateSymbolsInOuterCxt(
-<<<<<<< HEAD
-      currSymbols, dirClauseTriple, llvm::omp::Clause::OMPC_lastprivate);
-=======
       currSymbols, dirClauseTriple, GetClauseKindForParserClass(x));
->>>>>>> 2ab1d525
 }
 
 llvm::StringRef OmpStructureChecker::getClauseName(llvm::omp::Clause clause) {
@@ -2315,48 +2247,11 @@
     if (auto *enclosingContext{GetEnclosingContextWithDir(enclosingDir)}) {
       for (auto it{enclosingContext->clauseInfo.begin()};
            it != enclosingContext->clauseInfo.end(); ++it) {
-<<<<<<< HEAD
-        // TODO: Replace the hard-coded clause names by using autogen checks or
-        // a function which maps parser::OmpClause::<name> to the corresponding
-        // llvm::omp::Clause::OMPC_<name>
-        std::visit(common::visitors{
-                       [&](const parser::OmpClause::Private &x) {
-                         if (enclosingClauseSet.test(
-                                 llvm::omp::Clause::OMPC_private)) {
-                           GetSymbolsInObjectList(x.v, enclosingSymbols);
-                         }
-                       },
-                       [&](const parser::OmpClause::Firstprivate &x) {
-                         if (enclosingClauseSet.test(
-                                 llvm::omp::Clause::OMPC_firstprivate)) {
-                           GetSymbolsInObjectList(x.v, enclosingSymbols);
-                         }
-                       },
-                       [&](const parser::OmpClause::Lastprivate &x) {
-                         if (enclosingClauseSet.test(
-                                 llvm::omp::Clause::OMPC_lastprivate)) {
-                           GetSymbolsInObjectList(x.v, enclosingSymbols);
-                         }
-                       },
-                       [&](const parser::OmpClause::Reduction &x) {
-                         if (enclosingClauseSet.test(
-                                 llvm::omp::Clause::OMPC_reduction)) {
-                           const auto &ompObjectList{
-                               std::get<parser::OmpObjectList>(x.v.t)};
-                           GetSymbolsInObjectList(
-                               ompObjectList, enclosingSymbols);
-                         }
-                       },
-                       [&](const auto &) {},
-                   },
-            it->second->u);
-=======
         if (enclosingClauseSet.test(it->first)) {
           if (const auto *ompObjectList{GetOmpObjectList(*it->second)}) {
             GetSymbolsInObjectList(*ompObjectList, enclosingSymbols);
           }
         }
->>>>>>> 2ab1d525
       }
 
       // Check if the symbols in current context are private in outer context
@@ -2368,11 +2263,34 @@
               "%s variable '%s' is PRIVATE in outer context"_err_en_US,
               parser::ToUpperCaseLetters(getClauseName(currClause).str()),
               symbol->name());
-<<<<<<< HEAD
         }
       }
     }
   }
+}
+
+bool OmpStructureChecker::CheckTargetBlockOnlyTeams(
+    const parser::Block &block) {
+  bool nestedTeams{false};
+  auto it{block.begin()};
+
+  if (const auto *ompConstruct{parser::Unwrap<parser::OpenMPConstruct>(*it)}) {
+    if (const auto *ompBlockConstruct{
+            std::get_if<parser::OpenMPBlockConstruct>(&ompConstruct->u)}) {
+      const auto &beginBlockDir{
+          std::get<parser::OmpBeginBlockDirective>(ompBlockConstruct->t)};
+      const auto &beginDir{
+          std::get<parser::OmpBlockDirective>(beginBlockDir.t)};
+      if (beginDir.v == llvm::omp::Directive::OMPD_teams) {
+        nestedTeams = true;
+      }
+    }
+  }
+
+  if (nestedTeams && ++it == block.end()) {
+    return true;
+  }
+  return false;
 }
 
 void OmpStructureChecker::CheckWorkshareBlockStmts(
@@ -2442,110 +2360,6 @@
           context_.Say(source,
               "OpenMP constructs enclosed in WORKSHARE construct may consist "
               "of ATOMIC, CRITICAL or PARALLEL constructs only"_err_en_US);
-=======
->>>>>>> 2ab1d525
-        }
-      }
-    } else {
-      context_.Say(source,
-          "The structured block in a WORKSHARE construct may consist of only "
-          "SCALAR or ARRAY assignments, FORALL or WHERE statements, "
-          "FORALL, WHERE, ATOMIC, CRITICAL or PARALLEL constructs"_err_en_US);
-    }
-  }
-}
-
-bool OmpStructureChecker::CheckTargetBlockOnlyTeams(
-    const parser::Block &block) {
-  bool nestedTeams{false};
-  auto it{block.begin()};
-
-  if (const auto *ompConstruct{parser::Unwrap<parser::OpenMPConstruct>(*it)}) {
-    if (const auto *ompBlockConstruct{
-            std::get_if<parser::OpenMPBlockConstruct>(&ompConstruct->u)}) {
-      const auto &beginBlockDir{
-          std::get<parser::OmpBeginBlockDirective>(ompBlockConstruct->t)};
-      const auto &beginDir{
-          std::get<parser::OmpBlockDirective>(beginBlockDir.t)};
-      if (beginDir.v == llvm::omp::Directive::OMPD_teams) {
-        nestedTeams = true;
-      }
-    }
-  }
-
-  if (nestedTeams && ++it == block.end()) {
-    return true;
-  }
-  return false;
-}
-
-void OmpStructureChecker::CheckWorkshareBlockStmts(
-    const parser::Block &block, parser::CharBlock source) {
-  OmpWorkshareBlockChecker ompWorkshareBlockChecker{context_, source};
-
-  for (auto it{block.begin()}; it != block.end(); ++it) {
-    if (parser::Unwrap<parser::AssignmentStmt>(*it) ||
-        parser::Unwrap<parser::ForallStmt>(*it) ||
-        parser::Unwrap<parser::ForallConstruct>(*it) ||
-        parser::Unwrap<parser::WhereStmt>(*it) ||
-        parser::Unwrap<parser::WhereConstruct>(*it)) {
-      parser::Walk(*it, ompWorkshareBlockChecker);
-    } else if (const auto *ompConstruct{
-                   parser::Unwrap<parser::OpenMPConstruct>(*it)}) {
-      if (const auto *ompAtomicConstruct{
-              std::get_if<parser::OpenMPAtomicConstruct>(&ompConstruct->u)}) {
-        // Check if assignment statements in the enclosing OpenMP Atomic
-        // construct are allowed in the Workshare construct
-        parser::Walk(*ompAtomicConstruct, ompWorkshareBlockChecker);
-      } else if (const auto *ompCriticalConstruct{
-                     std::get_if<parser::OpenMPCriticalConstruct>(
-                         &ompConstruct->u)}) {
-        // All the restrictions on the Workshare construct apply to the
-        // statements in the enclosing critical constructs
-        const auto &criticalBlock{
-            std::get<parser::Block>(ompCriticalConstruct->t)};
-        CheckWorkshareBlockStmts(criticalBlock, source);
-      } else {
-        // Check if OpenMP constructs enclosed in the Workshare construct are
-        // 'Parallel' constructs
-        auto currentDir{llvm::omp::Directive::OMPD_unknown};
-        const OmpDirectiveSet parallelDirSet{
-            llvm::omp::Directive::OMPD_parallel,
-            llvm::omp::Directive::OMPD_parallel_do,
-            llvm::omp::Directive::OMPD_parallel_sections,
-            llvm::omp::Directive::OMPD_parallel_workshare,
-            llvm::omp::Directive::OMPD_parallel_do_simd};
-
-        if (const auto *ompBlockConstruct{
-                std::get_if<parser::OpenMPBlockConstruct>(&ompConstruct->u)}) {
-          const auto &beginBlockDir{
-              std::get<parser::OmpBeginBlockDirective>(ompBlockConstruct->t)};
-          const auto &beginDir{
-              std::get<parser::OmpBlockDirective>(beginBlockDir.t)};
-          currentDir = beginDir.v;
-        } else if (const auto *ompLoopConstruct{
-                       std::get_if<parser::OpenMPLoopConstruct>(
-                           &ompConstruct->u)}) {
-          const auto &beginLoopDir{
-              std::get<parser::OmpBeginLoopDirective>(ompLoopConstruct->t)};
-          const auto &beginDir{
-              std::get<parser::OmpLoopDirective>(beginLoopDir.t)};
-          currentDir = beginDir.v;
-        } else if (const auto *ompSectionsConstruct{
-                       std::get_if<parser::OpenMPSectionsConstruct>(
-                           &ompConstruct->u)}) {
-          const auto &beginSectionsDir{
-              std::get<parser::OmpBeginSectionsDirective>(
-                  ompSectionsConstruct->t)};
-          const auto &beginDir{
-              std::get<parser::OmpSectionsDirective>(beginSectionsDir.t)};
-          currentDir = beginDir.v;
-        }
-
-        if (!parallelDirSet.test(currentDir)) {
-          context_.Say(source,
-              "OpenMP constructs enclosed in WORKSHARE construct may consist "
-              "of ATOMIC, CRITICAL or PARALLEL constructs only"_err_en_US);
         }
       }
     } else {
