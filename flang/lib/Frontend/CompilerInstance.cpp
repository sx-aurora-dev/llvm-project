//===--- CompilerInstance.cpp ---------------------------------------------===//
//
// Part of the LLVM Project, under the Apache License v2.0 with LLVM Exceptions.
// See https://llvm.org/LICENSE.txt for license information.
// SPDX-License-Identifier: Apache-2.0 WITH LLVM-exception
//
//===----------------------------------------------------------------------===//

#include "flang/Frontend/CompilerInstance.h"
#include "flang/Common/Fortran-features.h"
#include "flang/Frontend/CompilerInvocation.h"
#include "flang/Frontend/TextDiagnosticPrinter.h"
#include "flang/Parser/parsing.h"
#include "flang/Parser/provenance.h"
#include "flang/Semantics/semantics.h"
#include "llvm/Support/Errc.h"
#include "llvm/Support/Error.h"
#include "llvm/Support/FileSystem.h"
#include "llvm/Support/Path.h"
#include "llvm/Support/raw_ostream.h"

using namespace Fortran::frontend;

CompilerInstance::CompilerInstance()
    : invocation_(new CompilerInvocation()),
      allSources_(new Fortran::parser::AllSources()),
      allCookedSources_(new Fortran::parser::AllCookedSources(*allSources_)),
      parsing_(new Fortran::parser::Parsing(*allCookedSources_)) {
  // TODO: This is a good default during development, but ultimately we should
  // give the user the opportunity to specify this.
  allSources_->set_encoding(Fortran::parser::Encoding::UTF_8);
}

CompilerInstance::~CompilerInstance() {
  assert(outputFiles_.empty() && "Still output files in flight?");
}

void CompilerInstance::set_invocation(
    std::shared_ptr<CompilerInvocation> value) {
  invocation_ = std::move(value);
}

void CompilerInstance::set_semaOutputStream(raw_ostream &Value) {
  ownedSemaOutputStream_.release();
  semaOutputStream_ = &Value;
}

void CompilerInstance::set_semaOutputStream(
    std::unique_ptr<raw_ostream> Value) {
  ownedSemaOutputStream_.swap(Value);
  semaOutputStream_ = ownedSemaOutputStream_.get();
}

// Helper method to generate the path of the output file. The following logic
// applies:
// 1. If the user specifies the output file via `-o`, then use that (i.e.
//    the outputFilename parameter).
// 2. If the user does not specify the name of the output file, derive it from
//    the input file (i.e. inputFilename + extension)
// 3. If the output file is not specified and the input file is `-`, then set
//    the output file to `-` as well.
static std::string GetOutputFilePath(llvm::StringRef outputFilename,
    llvm::StringRef inputFilename, llvm::StringRef extension) {

  // Output filename _is_ specified. Just use that.
  if (!outputFilename.empty())
    return std::string(outputFilename);

  // Output filename _is not_ specified. Derive it from the input file name.
  std::string outFile = "-";
  if (!extension.empty() && (inputFilename != "-")) {
    llvm::SmallString<128> path(inputFilename);
    llvm::sys::path::replace_extension(path, extension);
    outFile = std::string(path.str());
  }

  return outFile;
}

std::unique_ptr<llvm::raw_pwrite_stream>
CompilerInstance::CreateDefaultOutputFile(
    bool binary, llvm::StringRef baseName, llvm::StringRef extension) {

  // Get the path of the output file
  std::string outputFilePath =
      GetOutputFilePath(frontendOpts().outputFile, baseName, extension);

  // Create the output file
  llvm::Expected<std::unique_ptr<llvm::raw_pwrite_stream>> os =
      CreateOutputFileImpl(outputFilePath, binary);

  // If successful, add the file to the list of tracked output files and
  // return.
  if (os) {
    outputFiles_.emplace_back(OutputFile(outputFilePath));
    return std::move(*os);
  }

  // If unsuccessful, issue an error and return Null
  unsigned DiagID = diagnostics().getCustomDiagID(
      clang::DiagnosticsEngine::Error, "unable to open output file '%0': '%1'");
  diagnostics().Report(DiagID)
      << outputFilePath << llvm::errorToErrorCode(os.takeError()).message();
  return nullptr;
}

llvm::Expected<std::unique_ptr<llvm::raw_pwrite_stream>>
CompilerInstance::CreateOutputFileImpl(
    llvm::StringRef outputFilePath, bool binary) {

  // Creates the file descriptor for the output file
  std::unique_ptr<llvm::raw_fd_ostream> os;

  std::error_code error;
  os.reset(new llvm::raw_fd_ostream(outputFilePath, error,
      (binary ? llvm::sys::fs::OF_None : llvm::sys::fs::OF_TextWithCRLF)));
  if (error) {
    return llvm::errorCodeToError(error);
  }

  // For seekable streams, just return the stream corresponding to the output
  // file.
  if (!binary || os->supportsSeeking())
    return std::move(os);

  // For non-seekable streams, we need to wrap the output stream into something
  // that supports 'pwrite' and takes care of the ownership for us.
  return std::make_unique<llvm::buffer_unique_ostream>(std::move(os));
}

void CompilerInstance::ClearOutputFiles(bool eraseFiles) {
  for (OutputFile &of : outputFiles_)
    if (!of.filename_.empty() && eraseFiles)
      llvm::sys::fs::remove(of.filename_);

  outputFiles_.clear();
}

bool CompilerInstance::ExecuteAction(FrontendAction &act) {
  auto &invoc = this->invocation();

  // Set some sane defaults for the frontend.
  invoc.SetDefaultFortranOpts();
<<<<<<< HEAD
  invoc.setDefaultPredefinitions();
=======
>>>>>>> 2ab1d525
  // Update the fortran options based on user-based input.
  invoc.setFortranOpts();
  // Set the encoding to read all input files in based on user input.
  allSources_->set_encoding(invoc.fortranOpts().encoding);
  // Create the semantics context and set semantic options.
  invoc.setSemanticsOpts(*this->allCookedSources_);

  // Run the frontend action `act` for every input file.
<<<<<<< HEAD
  for (const FrontendInputFile &fif : frontendOpts().inputs_) {
=======
  for (const FrontendInputFile &fif : frontendOpts().inputs) {
>>>>>>> 2ab1d525
    if (act.BeginSourceFile(*this, fif)) {
      if (llvm::Error err = act.Execute()) {
        consumeError(std::move(err));
      }
      act.EndSourceFile();
    }
  }
  return !diagnostics().getClient()->getNumErrors();
}

void CompilerInstance::CreateDiagnostics(
    clang::DiagnosticConsumer *client, bool shouldOwnClient) {
  diagnostics_ =
      CreateDiagnostics(&GetDiagnosticOpts(), client, shouldOwnClient);
}

clang::IntrusiveRefCntPtr<clang::DiagnosticsEngine>
CompilerInstance::CreateDiagnostics(clang::DiagnosticOptions *opts,
    clang::DiagnosticConsumer *client, bool shouldOwnClient) {
  clang::IntrusiveRefCntPtr<clang::DiagnosticIDs> diagID(
      new clang::DiagnosticIDs());
  clang::IntrusiveRefCntPtr<clang::DiagnosticsEngine> diags(
      new clang::DiagnosticsEngine(diagID, opts));

  // Create the diagnostic client for reporting errors or for
  // implementing -verify.
  if (client) {
    diags->setClient(client, shouldOwnClient);
  } else {
    diags->setClient(new TextDiagnosticPrinter(llvm::errs(), opts));
  }
  return diags;
}<|MERGE_RESOLUTION|>--- conflicted
+++ resolved
@@ -141,10 +141,6 @@
 
   // Set some sane defaults for the frontend.
   invoc.SetDefaultFortranOpts();
-<<<<<<< HEAD
-  invoc.setDefaultPredefinitions();
-=======
->>>>>>> 2ab1d525
   // Update the fortran options based on user-based input.
   invoc.setFortranOpts();
   // Set the encoding to read all input files in based on user input.
@@ -153,11 +149,7 @@
   invoc.setSemanticsOpts(*this->allCookedSources_);
 
   // Run the frontend action `act` for every input file.
-<<<<<<< HEAD
-  for (const FrontendInputFile &fif : frontendOpts().inputs_) {
-=======
   for (const FrontendInputFile &fif : frontendOpts().inputs) {
->>>>>>> 2ab1d525
     if (act.BeginSourceFile(*this, fif)) {
       if (llvm::Error err = act.Execute()) {
         consumeError(std::move(err));
