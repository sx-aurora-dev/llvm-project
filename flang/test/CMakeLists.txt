# Test runner infrastructure for Flang. This configures the Flang test trees
# for use by Lit, and delegates to LLVM's lit test handlers.

llvm_canonicalize_cmake_booleans(
  FLANG_BUILD_EXAMPLES
  FLANG_STANDALONE_BUILD
  LLVM_ENABLE_PLUGINS
)

set(FLANG_TOOLS_DIR ${FLANG_BINARY_DIR}/bin)

# FIXME In out-of-tree builds, "SHLIBDIR" is undefined and passing it to
# `configure_lit_site_cfg` leads to a configuration error. This is currently
# only required by plugins/examples, which are not supported in out-of-tree
# builds.
if (FLANG_STANDALONE_BUILD)
  set(PATHS_FOR_PLUGINS "")
else ()
  set(PATHS_FOR_PLUGINS "SHLIBDIR")
endif ()

configure_lit_site_cfg(
  ${CMAKE_CURRENT_SOURCE_DIR}/lit.site.cfg.py.in
  ${CMAKE_CURRENT_BINARY_DIR}/lit.site.cfg.py
  MAIN_CONFIG
  ${CMAKE_CURRENT_SOURCE_DIR}/lit.cfg.py
  PATHS
  ${PATHS_FOR_PLUGINS}
)

configure_lit_site_cfg(
  ${CMAKE_CURRENT_SOURCE_DIR}/Unit/lit.site.cfg.py.in
  ${CMAKE_CURRENT_BINARY_DIR}/Unit/lit.site.cfg.py
  MAIN_CONFIG
  ${CMAKE_CURRENT_SOURCE_DIR}/Unit/lit.cfg.py
)

configure_lit_site_cfg(
  ${CMAKE_CURRENT_SOURCE_DIR}/NonGtestUnit/lit.site.cfg.py.in
  ${CMAKE_CURRENT_BINARY_DIR}/NonGtestUnit/lit.site.cfg.py
  MAIN_CONFIG
  ${CMAKE_CURRENT_SOURCE_DIR}/NonGtestUnit/lit.cfg.py
)

set(FLANG_TEST_PARAMS
  flang_site_config=${CMAKE_CURRENT_BINARY_DIR}/lit.site.cfg.py)

set(FLANG_TEST_DEPENDS
<<<<<<< HEAD
  f18 FileCheck count not module_files fir-opt
)

list(APPEND FLANG_TEST_DEPENDS tco)

if (FLANG_BUILD_NEW_DRIVER)
  list(APPEND FLANG_TEST_DEPENDS flang-new)
endif()

=======
  flang-new llvm-config FileCheck count not module_files fir-opt tco
)

>>>>>>> a2ce6ee6
if (FLANG_INCLUDE_TESTS)
  if (FLANG_GTEST_AVAIL)
    list(APPEND FLANG_TEST_DEPENDS FlangUnitTests)
  endif()
endif()

if (FLANG_BUILD_EXAMPLES)
  list(APPEND FLANG_TEST_DEPENDS
    flangPrintFunctionNames
    flangOmpReport
    )
endif ()

add_custom_target(flang-test-depends DEPENDS ${FLANG_TEST_DEPENDS})

add_lit_testsuite(check-flang "Running the Flang regression tests"
  ${CMAKE_CURRENT_BINARY_DIR}
  PARAMS ${FLANG_TEST_PARAMS}
  DEPENDS ${FLANG_TEST_DEPENDS}
)
set_target_properties(check-flang PROPERTIES FOLDER "Tests")

# In case of standalone builds.
if (FLANG_STANDALONE_BUILD)
  add_lit_testsuites(FLANG ${CMAKE_CURRENT_BINARY_DIR}
    PARAMS ${FLANG_TEST_PARAMS}
    DEPENDS ${FLANG_TEST_DEPENDS})
else()
  add_lit_testsuites(FLANG ${CMAKE_CURRENT_SOURCE_DIR}
    PARAMS ${FLANG_TEST_PARAMS}
    DEPENDS ${FLANG_TEST_DEPENDS})
endif()<|MERGE_RESOLUTION|>--- conflicted
+++ resolved
@@ -46,21 +46,9 @@
   flang_site_config=${CMAKE_CURRENT_BINARY_DIR}/lit.site.cfg.py)
 
 set(FLANG_TEST_DEPENDS
-<<<<<<< HEAD
-  f18 FileCheck count not module_files fir-opt
-)
-
-list(APPEND FLANG_TEST_DEPENDS tco)
-
-if (FLANG_BUILD_NEW_DRIVER)
-  list(APPEND FLANG_TEST_DEPENDS flang-new)
-endif()
-
-=======
   flang-new llvm-config FileCheck count not module_files fir-opt tco
 )
 
->>>>>>> a2ce6ee6
 if (FLANG_INCLUDE_TESTS)
   if (FLANG_GTEST_AVAIL)
     list(APPEND FLANG_TEST_DEPENDS FlangUnitTests)
