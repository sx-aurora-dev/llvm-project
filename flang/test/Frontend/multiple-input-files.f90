<<<<<<< HEAD
! REQUIRES: new-flang-driver
=======
>>>>>>> 2ab1d525

!--------------------------
! FLANG DRIVER (flang)
!--------------------------
! NOTE: Use `-E` so that the compiler driver stops after the 1st compilation phase, preprocessing. That's all we need.

! TEST 1: Both input files are processed (output is printed to stdout)
<<<<<<< HEAD
! RUN: %flang-new -E -Xflang -test-io %s %S/Inputs/hello-world.f90 | FileCheck %s --match-full-lines -check-prefix=FLANG

! TEST 2: None of the files is processed (not possible to specify the output file when multiple input files are present)
! RUN: not %flang-new -E -Xflang -test-io -o - %S/Inputs/hello-world.f90 %s  2>&1 | FileCheck %s --match-full-lines -check-prefix=ERROR
! RUN: not %flang-new -E -Xflang -test-io -o %t %S/Inputs/hello-world.f90 %s 2>&1 | FileCheck %s --match-full-lines -check-prefix=ERROR
=======
! RUN: %flang -E %s %S/Inputs/hello-world.f90 | FileCheck %s --match-full-lines -check-prefix=FLANG

! TEST 2: None of the files is processed (not possible to specify the output file when multiple input files are present)
! RUN: not %flang -E -o - %S/Inputs/hello-world.f90 %s  2>&1 | FileCheck %s --match-full-lines -check-prefix=ERROR
! RUN: not %flang -E -o %t %S/Inputs/hello-world.f90 %s 2>&1 | FileCheck %s --match-full-lines -check-prefix=ERROR
>>>>>>> 2ab1d525

!----------------------------------------
! FLANG FRONTEND DRIVER (flang -fc1)
!----------------------------------------
! TEST 3: Both input files are processed
! This particular test case generates output files in the same directory as the input files. We need to copy the input files into a
! temporary directory to avoid polluting the source directory.
! RUN: rm -rf %t-dir && mkdir -p %t-dir && cd %t-dir
! RUN: cp %s . && cp %S/Inputs/hello-world.f90 .
! RUN: %flang_fc1 -test-io  hello-world.f90 multiple-input-files.f90 2>&1 \
! RUN:  && FileCheck %s --input-file=multiple-input-files.txt --match-full-lines -check-prefix=FC1-OUTPUT1 \
! RUN:  && FileCheck %s --input-file=hello-world.txt --match-full-lines -check-prefix=FC1-OUTPUT2

! TEST 4: Only the last input file is processed
! RUN: %flang_fc1 -test-io %s %S/Inputs/hello-world.f90 -o %t 2>&1 \
! RUN:  && FileCheck %s --input-file=%t --match-full-lines -check-prefix=FC1-OUTPUT3

!-----------------------
! EXPECTED OUTPUT
!-----------------------
! TEST 1: By default, `flang` prints the output from all input files to
! stdout
! FLANG-LABEL: Program arithmetic
! FLANG-NEXT:    Integer :: i, j
! FLANG-NEXT:    i = 2; j = 3; i= i * j;
! FLANG-NEXT:  End Program arithmetic

! FLANG-LABEL: program hello
! FLANG-NEXT:  implicit none
! FLANG-NEXT:  write(*,*) 'Hello world!'
! FLANG-NEXT:end program hello

! TEST 2: `-o` does not when multiple input files are present
! ERROR: flang-new: error: cannot specify -o when generating multiple output files

! TEST 3: The output file _was not_ specified - `flang_fc1` will process all
! input files and generate one output file for every input file.
! FC1-OUTPUT1-LABEL: Program arithmetic
! FC1-OUTPUT1-NEXT:    Integer :: i, j
! FC1-OUTPUT1-NEXT:    i = 2; j = 3; i= i * j;
! FC1-OUTPUT1-NEXT:  End Program arithmetic

! FC1-OUTPUT2-LABEL:program hello
! FC1-OUTPUT2-NEXT:  implicit none
! FC1-OUTPUT2-NEXT:  write(*,*) 'Hello world!'
! FC1-OUTPUT2-NEXT:end program hello

! TEST 4: The output file _was_ specified - `flang_fc1` will process only
! the last input file and generate the corresponding output.
! FC1-OUTPUT3-LABEL:program hello
! FC1-OUTPUT3-NEXT:  implicit none
! FC1-OUTPUT3-NEXT:  write(*,*) 'Hello world!'
! FC1-OUTPUT3-NEXT:end program hello


Program arithmetic
  Integer :: i, j
  i = 2; j = 3; i= i * j;
End Program arithmetic<|MERGE_RESOLUTION|>--- conflicted
+++ resolved
@@ -1,7 +1,3 @@
-<<<<<<< HEAD
-! REQUIRES: new-flang-driver
-=======
->>>>>>> 2ab1d525
 
 !--------------------------
 ! FLANG DRIVER (flang)
@@ -9,19 +5,11 @@
 ! NOTE: Use `-E` so that the compiler driver stops after the 1st compilation phase, preprocessing. That's all we need.
 
 ! TEST 1: Both input files are processed (output is printed to stdout)
-<<<<<<< HEAD
-! RUN: %flang-new -E -Xflang -test-io %s %S/Inputs/hello-world.f90 | FileCheck %s --match-full-lines -check-prefix=FLANG
-
-! TEST 2: None of the files is processed (not possible to specify the output file when multiple input files are present)
-! RUN: not %flang-new -E -Xflang -test-io -o - %S/Inputs/hello-world.f90 %s  2>&1 | FileCheck %s --match-full-lines -check-prefix=ERROR
-! RUN: not %flang-new -E -Xflang -test-io -o %t %S/Inputs/hello-world.f90 %s 2>&1 | FileCheck %s --match-full-lines -check-prefix=ERROR
-=======
 ! RUN: %flang -E %s %S/Inputs/hello-world.f90 | FileCheck %s --match-full-lines -check-prefix=FLANG
 
 ! TEST 2: None of the files is processed (not possible to specify the output file when multiple input files are present)
 ! RUN: not %flang -E -o - %S/Inputs/hello-world.f90 %s  2>&1 | FileCheck %s --match-full-lines -check-prefix=ERROR
 ! RUN: not %flang -E -o %t %S/Inputs/hello-world.f90 %s 2>&1 | FileCheck %s --match-full-lines -check-prefix=ERROR
->>>>>>> 2ab1d525
 
 !----------------------------------------
 ! FLANG FRONTEND DRIVER (flang -fc1)
