--- conflicted
+++ resolved
@@ -132,11 +132,7 @@
   end subroutine
 end module m1
 
-<<<<<<< HEAD
-module t2
-=======
 module m2
->>>>>>> a2ce6ee6
   type parent
     real realField
   contains
@@ -151,9 +147,6 @@
 contains
   subroutine proc 
   end subroutine
-<<<<<<< HEAD
-end module t2
-=======
 end module m2
 
 module m3
@@ -219,7 +212,6 @@
     return 1
   end subroutine
 end module m7
->>>>>>> a2ce6ee6
 
 program test
   use m1
