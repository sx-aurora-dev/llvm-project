--- conflicted
+++ resolved
@@ -12,15 +12,8 @@
 end program
 
 !! Inner x
-<<<<<<< HEAD
-! RUN: %f18 -fget-definition 9 5 6 -fsyntax-only %s | FileCheck --check-prefix=CHECK1 %s
-! CHECK1: x:{{.*}}getdefinition05.f90, 7, 16-17
-!! Outer y
-! RUN: %f18 -fget-definition 11 7 8 -fsyntax-only %s | FileCheck --check-prefix=CHECK2 %s
-=======
 ! RUN: %flang_fc1 -fget-definition 9 5 6 %s | FileCheck --check-prefix=CHECK1 %s
 ! CHECK1: x:{{.*}}getdefinition05.f90, 7, 16-17
 !! Outer y
 ! RUN: %flang_fc1 -fget-definition 11 7 8 %s | FileCheck --check-prefix=CHECK2 %s
->>>>>>> 2ab1d525
 ! CHECK2: y:{{.*}}getdefinition05.f90, 5, 14-15