--- conflicted
+++ resolved
@@ -1,8 +1,4 @@
-<<<<<<< HEAD
-! RUN: %flang_fc1 -fsyntax-only -fdebug-dump-symbols %s 2>&1 | FileCheck %s
-=======
 ! RUN: %flang_fc1 -fdebug-dump-symbols %s 2>&1 | FileCheck %s
->>>>>>> 2ab1d525
 ! CHECK: init:[INTEGER(4)::1065353216_4,1073741824_4,1077936128_4,1082130432_4]
 ! Verify that the closure of EQUIVALENCE'd symbols with any DATA
 ! initialization produces a combined initializer.
