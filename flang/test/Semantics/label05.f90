--- conflicted
+++ resolved
@@ -1,7 +1,3 @@
-<<<<<<< HEAD
-
-=======
->>>>>>> 2ab1d525
 ! RUN: not %flang_fc1 -fdebug-unparse-with-symbols %s 2>&1 | FileCheck %s
 ! CHECK: Label '50' was not found
 ! CHECK-NOT: error: Label '55' is in a construct that prevents its use as a branch target here
