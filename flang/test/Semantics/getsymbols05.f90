! Tests -fget-symbols-sources with COMMON.
program main
  integer :: x
  integer :: y
  block
    integer :: x
    x = y
  end block
  x = y
end program

<<<<<<< HEAD
! RUN: %f18 -fget-symbols-sources -fsyntax-only %s 2>&1 | FileCheck %s
=======
! RUN: %flang_fc1 -fget-symbols-sources %s 2>&1 | FileCheck %s
>>>>>>> a2ce6ee6
! CHECK:x:{{.*}}getsymbols05.f90, 3, 14-15
! CHECK:x:{{.*}}getsymbols05.f90, 6, 16-17
! CHECK:y:{{.*}}getsymbols05.f90, 4, 14-15<|MERGE_RESOLUTION|>--- conflicted
+++ resolved
@@ -9,11 +9,7 @@
   x = y
 end program
 
-<<<<<<< HEAD
-! RUN: %f18 -fget-symbols-sources -fsyntax-only %s 2>&1 | FileCheck %s
-=======
 ! RUN: %flang_fc1 -fget-symbols-sources %s 2>&1 | FileCheck %s
->>>>>>> a2ce6ee6
 ! CHECK:x:{{.*}}getsymbols05.f90, 3, 14-15
 ! CHECK:x:{{.*}}getsymbols05.f90, 6, 16-17
 ! CHECK:y:{{.*}}getsymbols05.f90, 4, 14-15