--- conflicted
+++ resolved
@@ -1,9 +1,4 @@
-<<<<<<< HEAD
-! RUN: %S/test_errors.sh %s %t %flang -fopenmp
-! XFAIL: *
-=======
 ! RUN: %python %S/test_errors.py %s %flang -fopenmp
->>>>>>> 2ab1d525
 
 ! OpenMP Version 5.0
 ! 2.10.3 taskloop simd Construct
