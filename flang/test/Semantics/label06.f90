<<<<<<< HEAD

! RUN: not %flang_fc1 -fdebug-unparse-with-symbols %s 2>&1 | FileCheck %s
! CHECK: Label '10' is not in scope
=======
! RUN: not %flang_fc1 -fdebug-unparse-with-symbols %s 2>&1 | FileCheck %s
! CHECK: Label '10' is in a construct that prevents its use as a branch target here
>>>>>>> 2ab1d525
! CHECK: Label '20' was not found
! CHECK: Label '30' is not a branch target
! CHECK: Control flow use of '30'
! CHECK: Label '40' is in a construct that prevents its use as a branch target here
! CHECK: Label '50' is in a construct that prevents its use as a branch target here

subroutine sub00(n)
  GOTO (10,20,30) n
  if (n .eq. 1) then
10   print *, "xyz"
  end if
30 FORMAT (1x,i6)
end subroutine sub00

subroutine sub01(n)
  real n
  GOTO (40,50,60) n
  if (n .eq. 1) then
40   print *, "xyz"
50 end if
60 continue
end subroutine sub01<|MERGE_RESOLUTION|>--- conflicted
+++ resolved
@@ -1,11 +1,5 @@
-<<<<<<< HEAD
-
-! RUN: not %flang_fc1 -fdebug-unparse-with-symbols %s 2>&1 | FileCheck %s
-! CHECK: Label '10' is not in scope
-=======
 ! RUN: not %flang_fc1 -fdebug-unparse-with-symbols %s 2>&1 | FileCheck %s
 ! CHECK: Label '10' is in a construct that prevents its use as a branch target here
->>>>>>> 2ab1d525
 ! CHECK: Label '20' was not found
 ! CHECK: Label '30' is not a branch target
 ! CHECK: Control flow use of '30'
