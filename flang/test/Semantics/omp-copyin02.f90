<<<<<<< HEAD
! RUN: %S/test_errors.sh %s %t %flang -fopenmp
=======
! RUN: %python %S/test_errors.py %s %flang -fopenmp
>>>>>>> a2ce6ee6
! OpenMP Version 4.5
! 2.15.4.1 copyin Clause
! A common block name that appears in a copyin clause must be declared to be
! a common block in the same scoping unit in which the copyin clause appears.

subroutine copyin()
  integer :: a = 10
  common /cmn/ a

  !$omp threadprivate(/cmn/)
  call copyin_clause()

  contains

    subroutine copyin_clause()
      !ERROR: COMMON block must be declared in the same scoping unit in which the OpenMP directive or clause appears
      !$omp parallel copyin(/cmn/)
      print *, a
      !$omp end parallel
    end subroutine copyin_clause

end subroutine copyin<|MERGE_RESOLUTION|>--- conflicted
+++ resolved
@@ -1,8 +1,4 @@
-<<<<<<< HEAD
-! RUN: %S/test_errors.sh %s %t %flang -fopenmp
-=======
 ! RUN: %python %S/test_errors.py %s %flang -fopenmp
->>>>>>> a2ce6ee6
 ! OpenMP Version 4.5
 ! 2.15.4.1 copyin Clause
 ! A common block name that appears in a copyin clause must be declared to be
