--- conflicted
+++ resolved
@@ -1,8 +1,4 @@
-<<<<<<< HEAD
-! RUN: %S/test_errors.sh %s %t %flang -fopenmp
-=======
 ! RUN: %python %S/test_errors.py %s %flang -fopenmp
->>>>>>> 2ab1d525
 
 program main
   implicit none
