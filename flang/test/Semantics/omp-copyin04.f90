<<<<<<< HEAD
! RUN: %S/test_errors.sh %s %t %flang -fopenmp
=======
! RUN: %python %S/test_errors.py %s %flang -fopenmp
>>>>>>> 2ab1d525
! OpenMP Version 4.5
! 2.15.4.1 copyin Clause
! A list item that appears in a copyin clause must be threadprivate

program omp_copyin

  integer :: i
  integer, save :: j, k
  integer :: a(10), b(10)

  !$omp threadprivate(j, k)

  j = 20
  k = 10

  !$omp parallel do copyin(j, k)
  do i = 1, 10
    a(i) = k + i
    b(i) = j + i
  end do
  !$omp end parallel do

  print *, a, b

end program omp_copyin<|MERGE_RESOLUTION|>--- conflicted
+++ resolved
@@ -1,8 +1,4 @@
-<<<<<<< HEAD
-! RUN: %S/test_errors.sh %s %t %flang -fopenmp
-=======
 ! RUN: %python %S/test_errors.py %s %flang -fopenmp
->>>>>>> 2ab1d525
 ! OpenMP Version 4.5
 ! 2.15.4.1 copyin Clause
 ! A list item that appears in a copyin clause must be threadprivate
