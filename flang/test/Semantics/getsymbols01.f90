--- conflicted
+++ resolved
@@ -15,11 +15,7 @@
  end function
 end module
 
-<<<<<<< HEAD
-! RUN: %f18 -fget-symbols-sources -fsyntax-only %s 2>&1 | FileCheck %s
-=======
 ! RUN: %flang_fc1 -fget-symbols-sources %s 2>&1 | FileCheck %s
->>>>>>> 2ab1d525
 ! CHECK-COUNT-1:f:{{.*}}getsymbols01.f90, 12, 26-27
 ! CHECK-COUNT-1:mm1:{{.*}}getsymbols01.f90, 2, 8-11
 ! CHECK-COUNT-1:s:{{.*}}getsymbols01.f90, 5, 18-19
