! RUN: %python %S/test_errors.py %s %flang_fc1 -fopenmp
use omp_lib
! Check OpenMP clause validity for the following directives:
!
!    2.5 PARALLEL construct
!    2.7.1 Loop construct
!    ...

  integer :: b = 128
  integer :: z, c = 32
  integer, parameter :: num = 16
  real(8) :: arrayA(256), arrayB(512)

  integer(omp_memspace_handle_kind) :: xy_memspace = omp_default_mem_space
  type(omp_alloctrait) :: xy_traits(1) = [omp_alloctrait(omp_atk_alignment,64)]
  integer(omp_allocator_handle_kind) :: xy_alloc
  xy_alloc = omp_init_allocator(xy_memspace, 1, xy_traits)

  arrayA = 1.414
  arrayB = 3.14
  N = 1024

! 2.5 parallel-clause -> if-clause |
!                        num-threads-clause |
!                        default-clause |
!                        private-clause |
!                        firstprivate-clause |
!                        shared-clause |
!                        copyin-clause |
!                        reduction-clause |
!                        proc-bind-clause |
!                        allocate-clause

  !$omp parallel
  do i = 1, N
     a = 3.14
  enddo
  !$omp end parallel

  !$omp parallel private(b) allocate(b)
  do i = 1, N
     a = 3.14
  enddo
  !$omp end parallel

  !$omp parallel private(c, b) allocate(omp_default_mem_space : b, c)
  do i = 1, N
     a = 3.14
  enddo
  !$omp end parallel

  !$omp parallel allocate(b) allocate(c) private(b, c)
  do i = 1, N
     a = 3.14
  enddo
  !$omp end parallel

  !$omp parallel allocate(xy_alloc :b) private(b)
  do i = 1, N
     a = 3.14
  enddo
  !$omp end parallel

  !$omp task private(b) allocate(b)
  do i = 1, N
     z = 2
  end do
  !$omp end task

  !$omp teams private(b) allocate(b)
  do i = 1, N
     z = 2
  end do
  !$omp end teams

  !$omp target private(b) allocate(b)
  do i = 1, N
     z = 2
  end do
  !$omp end target

  !ERROR: ALLOCATE clause is not allowed on the TARGET DATA directive
  !$omp target data map(from: b) allocate(b)
  do i = 1, N
     z = 2
  enddo
  !$omp end target data

  !ERROR: SCHEDULE clause is not allowed on the PARALLEL directive
  !$omp parallel schedule(static)
  do i = 1, N
     a = 3.14
  enddo
  !$omp end parallel

  !ERROR: COLLAPSE clause is not allowed on the PARALLEL directive
  !$omp parallel collapse(2)
  do i = 1, N
     do j = 1, N
        a = 3.14
     enddo
  enddo
  !$omp end parallel

  !ERROR: The parameter of the COLLAPSE clause must be a constant positive integer expression
  !$omp do collapse(-1)
  do i = 1, N
    do j = 1, N
      a = 3.14
    enddo
  enddo
  !$omp end do

  a = 1.0
  !$omp parallel firstprivate(a)
  do i = 1, N
     a = 3.14
  enddo
  !ERROR: NUM_THREADS clause is not allowed on the END PARALLEL directive
  !$omp end parallel num_threads(4)

  !ERROR: LASTPRIVATE clause is not allowed on the PARALLEL directive
  !ERROR: NUM_TASKS clause is not allowed on the PARALLEL directive
  !ERROR: INBRANCH clause is not allowed on the PARALLEL directive
  !$omp parallel lastprivate(a) NUM_TASKS(4) inbranch
  do i = 1, N
     a = 3.14
  enddo
  !$omp end parallel

  !ERROR: At most one NUM_THREADS clause can appear on the PARALLEL directive
  !$omp parallel num_threads(2) num_threads(4)
  do i = 1, N
     a = 3.14
  enddo
  !$omp end parallel

  !ERROR: The parameter of the NUM_THREADS clause must be a positive integer expression
  !$omp parallel num_threads(1-4)
  do i = 1, N
     a = 3.14
  enddo
  !ERROR: NOWAIT clause is not allowed on the END PARALLEL directive
  !$omp end parallel nowait

  !$omp parallel num_threads(num-10)
  do i = 1, N
     a = 3.14
  enddo
  !$omp end parallel

  !$omp parallel num_threads(b+1)
  do i = 1, N
     a = 3.14
  enddo
  !$omp end parallel

  !$omp parallel
  do i = 1, N
  enddo
  !ERROR: Unmatched END TARGET directive
  !$omp end target

  ! OMP 5.0 - 2.6 Restriction point 1
  outofparallel: do k =1, 10
  !$omp parallel
  !$omp do
  outer: do i=0, 10
    inner: do j=1, 10
      exit
      exit outer
      !ERROR: EXIT to construct 'outofparallel' outside of PARALLEL construct is not allowed
      !ERROR: EXIT to construct 'outofparallel' outside of DO construct is not allowed
      exit outofparallel
    end do inner
  end do outer
  !$omp end do
  !$omp end parallel
  end do outofparallel

! 2.7.1  do-clause -> private-clause |
!                     firstprivate-clause |
!                     lastprivate-clause |
!                     linear-clause |
!                     reduction-clause |
!                     schedule-clause |
!                     collapse-clause |
!                     ordered-clause

  !ERROR: When SCHEDULE clause has AUTO specified, it must not have chunk size specified
  !ERROR: At most one SCHEDULE clause can appear on the DO directive
  !ERROR: When SCHEDULE clause has RUNTIME specified, it must not have chunk size specified
  !$omp do schedule(auto, 2) schedule(runtime, 2)
  do i = 1, N
     a = 3.14
  enddo

  !ERROR: A modifier may not be specified in a LINEAR clause on the DO directive
  !$omp do linear(ref(b))
  do i = 1, N
     a = 3.14
  enddo

  !ERROR: The NONMONOTONIC modifier can only be specified with SCHEDULE(DYNAMIC) or SCHEDULE(GUIDED)
  !ERROR: The NONMONOTONIC modifier cannot be specified if an ORDERED clause is specified
  !$omp do schedule(NONMONOTONIC:static) ordered
  do i = 1, N
     a = 3.14
  enddo

  !$omp do schedule(simd, monotonic:dynamic)
  do i = 1, N
     a = 3.14
  enddo

  !ERROR: Clause LINEAR is not allowed if clause ORDERED appears on the DO directive
  !ERROR: The parameter of the ORDERED clause must be a constant positive integer expression
  !$omp do ordered(1-1) private(b) linear(b) linear(a)
  do i = 1, N
     a = 3.14
  enddo

  !ERROR: The parameter of the ORDERED clause must be greater than or equal to the parameter of the COLLAPSE clause
  !$omp do collapse(num-14) ordered(1)
  do i = 1, N
     do j = 1, N
        do k = 1, N
           a = 3.14
        enddo
     enddo
  enddo

  !$omp parallel do simd if(parallel:a>1.)
  do i = 1, N
  enddo
  !$omp end parallel do simd

  !ERROR: Unmatched directive name modifier TARGET on the IF clause
  !$omp parallel do if(target:a>1.)
  do i = 1, N
  enddo
  !ERROR: Unmatched END SIMD directive
  !$omp end simd

! 2.7.2 sections-clause -> private-clause |
!                         firstprivate-clause |
!                         lastprivate-clause |
!                         reduction-clause

  !$omp parallel
  !$omp sections
  !$omp section
  a = 0.0
  !$omp section
  b = 1
  !$omp end sections nowait
  !$omp end parallel

  !$omp parallel
  !$omp sections
  !$omp section
  a = 0.0
  !ERROR: Unmatched END PARALLEL SECTIONS directive
  !$omp end parallel sections
  !$omp end parallel

  !$omp parallel
  !$omp sections
  a = 0.0
  b = 1
  !$omp section
  c = 1
  d = 2
  !ERROR: NUM_THREADS clause is not allowed on the END SECTIONS directive
  !$omp end sections num_threads(4)

  !$omp parallel
  !$omp sections
    b = 1
  !$omp section
    c = 1
    d = 2
  !ERROR: At most one NOWAIT clause can appear on the END SECTIONS directive
  !$omp end sections nowait nowait
  !$omp end parallel

  !$omp end parallel

! 2.11.2 parallel-sections-clause -> parallel-clause |
!                                    sections-clause

  !$omp parallel sections num_threads(4) private(b) lastprivate(d)
  a = 0.0
  !$omp section
  b = 1
  c = 2
  !$omp section
  d = 3
  !$omp end parallel sections

  !ERROR: At most one NUM_THREADS clause can appear on the PARALLEL SECTIONS directive
  !$omp parallel sections num_threads(1) num_threads(4)
  a = 0.0
  !ERROR: Unmatched END SECTIONS directive
  !$omp end sections

  !$omp parallel sections
  !ERROR: NOWAIT clause is not allowed on the END PARALLEL SECTIONS directive
  !$omp end parallel sections nowait

! 2.7.3 single-clause -> private-clause |
!                        firstprivate-clause
!   end-single-clause -> copyprivate-clause |
!                        nowait-clause

  !$omp parallel
  b = 1
  !ERROR: LASTPRIVATE clause is not allowed on the SINGLE directive
  !$omp single private(a) lastprivate(c)
  a = 3.14
  !ERROR: Clause NOWAIT is not allowed if clause COPYPRIVATE appears on the END SINGLE directive
  !ERROR: COPYPRIVATE variable 'a' may not appear on a PRIVATE or FIRSTPRIVATE clause on a SINGLE construct
  !ERROR: At most one NOWAIT clause can appear on the END SINGLE directive
  !$omp end single copyprivate(a) nowait nowait
  c = 2
  !$omp end parallel

! 2.7.4 workshare

  !$omp parallel
  !$omp workshare
  a = 1.0
  !$omp end workshare nowait
  !ERROR: NUM_THREADS clause is not allowed on the WORKSHARE directive
  !$omp workshare num_threads(4)
  a = 1.0
  !ERROR: COPYPRIVATE clause is not allowed on the END WORKSHARE directive
  !$omp end workshare nowait copyprivate(a)
  !$omp end parallel

! 2.8.1 simd-clause -> safelen-clause |
!                      simdlen-clause |
!                      linear-clause |
!                      aligned-clause |
!                      private-clause |
!                      lastprivate-clause |
!                      reduction-clause |
!                      collapse-clause

  a = 0.0
  !ERROR: TASK_REDUCTION clause is not allowed on the SIMD directive
  !$omp simd private(b) reduction(+:a) task_reduction(+:a)
  do i = 1, N
     a = a + b + 3.14
  enddo

  !ERROR: At most one SAFELEN clause can appear on the SIMD directive
  !$omp simd safelen(1) safelen(2)
  do i = 1, N
     a = 3.14
  enddo

  !ERROR: The parameter of the SIMDLEN clause must be a constant positive integer expression
  !$omp simd simdlen(-1)
  do i = 1, N
     a = 3.14
  enddo

  !ERROR: The parameter of the ALIGNED clause must be a constant positive integer expression
  !$omp simd aligned(b:-2)
  do i = 1, N
     a = 3.14
  enddo

  !$omp parallel
  !ERROR: The parameter of the SIMDLEN clause must be less than or equal to the parameter of the SAFELEN clause
  !$omp simd safelen(1+1) simdlen(1+2)
  do i = 1, N
     a = 3.14
  enddo
  !$omp end parallel

! 2.11.1 parallel-do-clause -> parallel-clause |
!                              do-clause

  !ERROR: At most one PROC_BIND clause can appear on the PARALLEL DO directive
  !ERROR: A modifier may not be specified in a LINEAR clause on the PARALLEL DO directive
  !$omp parallel do proc_bind(master) proc_bind(close) linear(val(b))
  do i = 1, N
     a = 3.14
  enddo

! 2.8.3 do-simd-clause -> do-clause |
!                         simd-clause

  !$omp parallel
  !ERROR: No ORDERED clause with a parameter can be specified on the DO SIMD directive
  !ERROR: NOGROUP clause is not allowed on the DO SIMD directive
  !$omp do simd ordered(2) NOGROUP
  do i = 1, N
     do j = 1, N
        a = 3.14
     enddo
  enddo
  !$omp end parallel

! 2.11.4 parallel-do-simd-clause -> parallel-clause |
!                                   do-simd-clause

  !$omp parallel do simd collapse(2) safelen(2) &
  !$omp & simdlen(1) private(c) firstprivate(a) proc_bind(spread)
  do i = 1, N
     do j = 1, N
        a = 3.14
     enddo
  enddo

! 2.9.2 taskloop -> TASKLOOP [taskloop-clause[ [,] taskloop-clause]...]
!       taskloop-clause -> if-clause |
!                          shared-clause |
!                          private-clause |
!                          firstprivate-clause |
!                          lastprivate-clause |
!                          default-clause |
!                          grainsize-clause |
!                          num-tasks-clause |
!                          collapse-clause |
!                          final-clause |
!                          priority-clause |
!                          untied-clause |
!                          mergeable-clause |
!                          nogroup-clause

  !$omp taskloop
  do i = 1, N
     a = 3.14
  enddo

  !ERROR: SCHEDULE clause is not allowed on the TASKLOOP directive
  !$omp taskloop schedule(static)
  do i = 1, N
     a = 3.14
  enddo

  !ERROR: GRAINSIZE and NUM_TASKS clauses are mutually exclusive and may not appear on the same TASKLOOP directive
  !$omp taskloop num_tasks(3) grainsize(2)
  do i = 1,N
     a = 3.14
  enddo

  !ERROR: At most one NUM_TASKS clause can appear on the TASKLOOP directive
  !ERROR: TASK_REDUCTION clause is not allowed on the TASKLOOP directive
  !$omp taskloop num_tasks(3) num_tasks(2) task_reduction(*:a)
  do i = 1,N
    a = 3.14
  enddo

! 2.13.1 master

  !$omp parallel
  !$omp master
  a=3.14
  !$omp end master
  !$omp end parallel

  !$omp parallel
  !ERROR: NUM_THREADS clause is not allowed on the MASTER directive
  !$omp master num_threads(4)
  a=3.14
  !$omp end master
  !$omp end parallel

! Standalone Directives (basic)

  !$omp taskyield
  !$omp barrier
  !$omp taskwait
  !$omp taskwait depend(source)
  ! !$omp taskwait depend(sink:i-1)
  ! !$omp target enter data map(to:arrayA) map(alloc:arrayB)
  ! !$omp target update from(arrayA) to(arrayB)
  ! !$omp target exit data map(from:arrayA) map(delete:arrayB)
<<<<<<< HEAD
  !$omp ordered depend(source)
  ! !$omp ordered depend(sink:i-1)
=======
>>>>>>> 2ab1d525
  !$omp flush (c)
  !$omp flush acq_rel
  !$omp flush release
  !$omp flush acquire
  !ERROR: If memory-order-clause is RELEASE, ACQUIRE, or ACQ_REL, list items must not be specified on the FLUSH directive
  !$omp flush release (c)
  !ERROR: SEQ_CST clause is not allowed on the FLUSH directive
  !$omp flush seq_cst
  !ERROR: RELAXED clause is not allowed on the FLUSH directive
  !$omp flush relaxed

! 2.13.2 critical Construct

  ! !$omp critical (first)
  a = 3.14
  ! !$omp end critical (first)

! 2.9.1 task-clause -> if-clause |
!                      final-clause |
!                      untied-clause |
!                      default-clause |
!                      mergeable-clause |
!                      private-clause |
!                      firstprivate-clause |
!                      shared-clause |
!                      depend-clause |
!                      priority-clause

  !$omp task shared(a) default(none) if(task:a > 1.)
  a = 1.
  !$omp end task

  !ERROR: Unmatched directive name modifier TASKLOOP on the IF clause
  !$omp task private(a) if(taskloop:a.eq.1)
  a = 1.
  !$omp end task

  !ERROR: LASTPRIVATE clause is not allowed on the TASK directive
  !ERROR: At most one FINAL clause can appear on the TASK directive
  !$omp task lastprivate(b) final(a.GE.1) final(.false.)
  b = 1
  !$omp end task

  !ERROR: The parameter of the PRIORITY clause must be a positive integer expression
  !$omp task priority(-1) firstprivate(a) mergeable
  a = 3.14
  !$omp end task

! 2.9.3 taskloop-simd-clause -> taskloop-clause |
!                               simd-clause

  !$omp taskloop simd
  do i = 1, N
     a = 3.14
  enddo
  !$omp end taskloop simd

  !$omp taskloop simd reduction(+:a)
  do i = 1, N
     a = a + 3.14
  enddo
  !ERROR: Unmatched END TASKLOOP directive
  !$omp end taskloop

  !ERROR: GRAINSIZE and NUM_TASKS clauses are mutually exclusive and may not appear on the same TASKLOOP SIMD directive
  !$omp taskloop simd num_tasks(3) grainsize(2)
  do i = 1,N
     a = 3.14
  enddo

  !ERROR: The parameter of the SIMDLEN clause must be a constant positive integer expression
  !ERROR: The parameter of the ALIGNED clause must be a constant positive integer expression
  !$omp taskloop simd simdlen(-1) aligned(a:-2)
  do i = 1, N
     a = 3.14
  enddo
end program<|MERGE_RESOLUTION|>--- conflicted
+++ resolved
@@ -480,11 +480,6 @@
   ! !$omp target enter data map(to:arrayA) map(alloc:arrayB)
   ! !$omp target update from(arrayA) to(arrayB)
   ! !$omp target exit data map(from:arrayA) map(delete:arrayB)
-<<<<<<< HEAD
-  !$omp ordered depend(source)
-  ! !$omp ordered depend(sink:i-1)
-=======
->>>>>>> 2ab1d525
   !$omp flush (c)
   !$omp flush acq_rel
   !$omp flush release
