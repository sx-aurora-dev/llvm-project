! Tests -fget-definition returning source position of symbol definition.
module m1
 private :: f
contains
 pure subroutine s (x, yyy) bind(c)
  intent(in) :: x
  intent(inout) :: yyy
 contains
  pure subroutine ss
  end subroutine
 end subroutine
 recursive pure function f() result(x)
  real, allocatable :: x
  x = 1.0
 end function
end module

! RUN and CHECK lines at the bottom as this test is sensitive to line numbers
<<<<<<< HEAD
! RUN: %f18 -fget-definition 6 17 18 -fsyntax-only %s | FileCheck --check-prefix=CHECK1 %s
! RUN: %f18 -fget-definition 7 20 23 -fsyntax-only %s | FileCheck --check-prefix=CHECK2 %s
! RUN: %f18 -fget-definition 14 3 4 -fsyntax-only %s | FileCheck --check-prefix=CHECK3 %s
! CHECK1: x:{{.*}}getdefinition01.f90, 5, 21-22
! CHECK2: yyy:{{.*}}getdefinition01.f90, 5, 24-27
! CHECK3: x:{{.*}}getdefinition01.f90, 13, 24-25

! RUN: not %f18 -fget-definition -fsyntax-only %s 2>&1 | FileCheck --check-prefix=CHECK-ERROR %s
! CHECK-ERROR: Invalid argument to -fget-definitions
=======
! RUN: %flang_fc1 -fget-definition 6 17 18 %s | FileCheck --check-prefix=CHECK1 %s
! RUN: %flang_fc1 -fget-definition 7 20 23 %s | FileCheck --check-prefix=CHECK2 %s
! RUN: %flang_fc1 -fget-definition 14 3 4 %s | FileCheck --check-prefix=CHECK3 %s
! CHECK1: x:{{.*}}getdefinition01.f90, 5, 21-22
! CHECK2: yyy:{{.*}}getdefinition01.f90, 5, 24-27
! CHECK3: x:{{.*}}getdefinition01.f90, 13, 24-25
>>>>>>> 2ab1d525
<|MERGE_RESOLUTION|>--- conflicted
+++ resolved
@@ -16,21 +16,9 @@
 end module
 
 ! RUN and CHECK lines at the bottom as this test is sensitive to line numbers
-<<<<<<< HEAD
-! RUN: %f18 -fget-definition 6 17 18 -fsyntax-only %s | FileCheck --check-prefix=CHECK1 %s
-! RUN: %f18 -fget-definition 7 20 23 -fsyntax-only %s | FileCheck --check-prefix=CHECK2 %s
-! RUN: %f18 -fget-definition 14 3 4 -fsyntax-only %s | FileCheck --check-prefix=CHECK3 %s
-! CHECK1: x:{{.*}}getdefinition01.f90, 5, 21-22
-! CHECK2: yyy:{{.*}}getdefinition01.f90, 5, 24-27
-! CHECK3: x:{{.*}}getdefinition01.f90, 13, 24-25
-
-! RUN: not %f18 -fget-definition -fsyntax-only %s 2>&1 | FileCheck --check-prefix=CHECK-ERROR %s
-! CHECK-ERROR: Invalid argument to -fget-definitions
-=======
 ! RUN: %flang_fc1 -fget-definition 6 17 18 %s | FileCheck --check-prefix=CHECK1 %s
 ! RUN: %flang_fc1 -fget-definition 7 20 23 %s | FileCheck --check-prefix=CHECK2 %s
 ! RUN: %flang_fc1 -fget-definition 14 3 4 %s | FileCheck --check-prefix=CHECK3 %s
 ! CHECK1: x:{{.*}}getdefinition01.f90, 5, 21-22
 ! CHECK2: yyy:{{.*}}getdefinition01.f90, 5, 24-27
-! CHECK3: x:{{.*}}getdefinition01.f90, 13, 24-25
->>>>>>> 2ab1d525
+! CHECK3: x:{{.*}}getdefinition01.f90, 13, 24-25