--- conflicted
+++ resolved
@@ -1,8 +1,5 @@
 ! RUN: not %flang -fsyntax-only -fopenmp %s 2>&1 | FileCheck %s
-<<<<<<< HEAD
-=======
 ! REQUIRES: shell
->>>>>>> 2ab1d525
 ! OpenMP Version 4.5
 ! 2.7.1 Loop Construct
 ! No statement in the associated loops other than the DO statements
