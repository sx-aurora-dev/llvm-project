--- conflicted
+++ resolved
@@ -1,11 +1,5 @@
 ! RUN: echo -n "end program" > %t.f90
-<<<<<<< HEAD
-! RUN: %f18 -fsyntax-only %t.f90
-! RUN: echo -ne "\rend program" > %t.f90
-! RUN: %f18 -fsyntax-only %t.f90
-=======
 ! RUN: %flang_fc1 -fsyntax-only %t.f90
 ! RUN: echo -ne "\rend program" > %t.f90
 ! RUN: %flang_fc1 -fsyntax-only %t.f90
-! REQUIRES: shell
->>>>>>> a2ce6ee6
+! REQUIRES: shell