! Tests -fget-symbols-sources with COMMON.
program main
  integer :: x
  integer :: y
  common /x/ y
  x = y
end program

<<<<<<< HEAD
! RUN: %f18 -fget-symbols-sources -fsyntax-only %s 2>&1 | FileCheck %s
=======
! RUN: %flang_fc1 -fget-symbols-sources %s 2>&1 | FileCheck %s
>>>>>>> 2ab1d525
! CHECK:x:{{.*}}getsymbols04.f90, 3, 14-15
! CHECK:x:{{.*}}getsymbols04.f90, 5, 11-12
! CHECK:y:{{.*}}getsymbols04.f90, 4, 14-15<|MERGE_RESOLUTION|>--- conflicted
+++ resolved
@@ -6,11 +6,7 @@
   x = y
 end program
 
-<<<<<<< HEAD
-! RUN: %f18 -fget-symbols-sources -fsyntax-only %s 2>&1 | FileCheck %s
-=======
 ! RUN: %flang_fc1 -fget-symbols-sources %s 2>&1 | FileCheck %s
->>>>>>> 2ab1d525
 ! CHECK:x:{{.*}}getsymbols04.f90, 3, 14-15
 ! CHECK:x:{{.*}}getsymbols04.f90, 5, 11-12
 ! CHECK:y:{{.*}}getsymbols04.f90, 4, 14-15