! RUN: %python %S/test_folding.py %s %flang_fc1
! Test folding of IS_CONTIGUOUS on simply contiguous items (9.5.4)
! When IS_CONTIGUOUS() is constant, it's .TRUE.

module m
  real, target :: hosted(2)
 contains
  function f()
    real, pointer, contiguous :: f(:)
    f => hosted
  end function
  subroutine test(arr1, arr2, arr3, mat, alloc)
    real, intent(in) :: arr1(:), arr2(10), mat(10, 10)
    real, intent(in), contiguous :: arr3(:)
    real, allocatable :: alloc(:)
    real :: scalar
    logical, parameter :: test_isc01 = is_contiguous(0)
    logical, parameter :: test_isc02 = is_contiguous(scalar)
    logical, parameter :: test_isc03 = is_contiguous(scalar + scalar)
    logical, parameter :: test_isc04 = is_contiguous([0, 1, 2])
    logical, parameter :: test_isc05 = is_contiguous(arr1 + 1.0)
    logical, parameter :: test_isc06 = is_contiguous(arr2)
    logical, parameter :: test_isc07 = is_contiguous(mat)
    logical, parameter :: test_isc08 = is_contiguous(mat(1:10,1))
    logical, parameter :: test_isc09 = is_contiguous(arr2(1:10:1))
    logical, parameter :: test_isc10 = is_contiguous(arr3)
    logical, parameter :: test_isc11 = is_contiguous(f())
<<<<<<< HEAD
=======
    logical, parameter :: test_isc12 = is_contiguous(alloc)
>>>>>>> 2ab1d525
  end subroutine
end module<|MERGE_RESOLUTION|>--- conflicted
+++ resolved
@@ -25,9 +25,6 @@
     logical, parameter :: test_isc09 = is_contiguous(arr2(1:10:1))
     logical, parameter :: test_isc10 = is_contiguous(arr3)
     logical, parameter :: test_isc11 = is_contiguous(f())
-<<<<<<< HEAD
-=======
     logical, parameter :: test_isc12 = is_contiguous(alloc)
->>>>>>> 2ab1d525
   end subroutine
 end module