--- conflicted
+++ resolved
@@ -1,11 +1,6 @@
 ! RUN: %flang -E %s 2>&1 | FileCheck %s
-<<<<<<< HEAD
-! CHECK: if(.true.)then
-! CHECK: print*,'pp036.F no: ',.true.
-=======
 ! CHECK: if (.TRUE .) then
 ! CHECK: print *, 'pp036.F no: ', .TRUE .
->>>>>>> 2ab1d525
 * #define FALSE TRUE ...  .FALSE. -> .TRUE.
 #define FALSE TRUE
       if (.FALSE.) then
