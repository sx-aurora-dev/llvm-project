--- conflicted
+++ resolved
@@ -1,9 +1,5 @@
 ! RUN: %flang -E %s 2>&1 | FileCheck %s
-<<<<<<< HEAD
-! CHECK: res=ikwm2z
-=======
 ! CHECK: res = I KWM2 Z
->>>>>>> 2ab1d525
 * KWM expansion is before token pasting due to fixed-form space removal
       integer, parameter :: IKWM2Z = 777
 #define KWM KWM2
