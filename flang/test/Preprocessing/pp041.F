! RUN: %flang -E %s 2>&1 | FileCheck %s
<<<<<<< HEAD
! CHECK: j=666wmj=j+1wm211
=======
! CHECK: j = 666WMj=j+1WM211
>>>>>>> 2ab1d525
* use KWM expansion as continuation indicators
#define KWM 0
#define KWM2 1
      integer :: j
      j = 666
     KWM j = j + 1
     KWM2 11
      if (j .eq. 777) then
        print *, 'pp041.F yes'
      else
        print *, 'pp041.F no', j
      end if
      end<|MERGE_RESOLUTION|>--- conflicted
+++ resolved
@@ -1,9 +1,5 @@
 ! RUN: %flang -E %s 2>&1 | FileCheck %s
-<<<<<<< HEAD
-! CHECK: j=666wmj=j+1wm211
-=======
 ! CHECK: j = 666WMj=j+1WM211
->>>>>>> 2ab1d525
 * use KWM expansion as continuation indicators
 #define KWM 0
 #define KWM2 1
