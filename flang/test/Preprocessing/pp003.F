! RUN: %flang -E %s 2>&1 | FileCheck %s
<<<<<<< HEAD
! CHECK: res=((666)+111)
=======
! CHECK: res = ((666)+111)
>>>>>>> 2ab1d525
* function-like macros
      integer function IFLM(x)
        integer :: x
        IFLM = x
      end function IFLM
      program main
#define IFLM(x) ((x)+111)
      integer :: res
      res = IFLM(666)
      if (res .eq. 777) then
        print *, 'pp003.F yes'
      else
        print *, 'pp003.F no: ', res
      end if
      end<|MERGE_RESOLUTION|>--- conflicted
+++ resolved
@@ -1,9 +1,5 @@
 ! RUN: %flang -E %s 2>&1 | FileCheck %s
-<<<<<<< HEAD
-! CHECK: res=((666)+111)
-=======
 ! CHECK: res = ((666)+111)
->>>>>>> 2ab1d525
 * function-like macros
       integer function IFLM(x)
         integer :: x
