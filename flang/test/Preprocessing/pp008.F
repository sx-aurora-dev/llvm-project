--- conflicted
+++ resolved
@@ -1,9 +1,5 @@
 ! RUN: %flang -E %s 2>&1 | FileCheck %s
-<<<<<<< HEAD
-! CHECK: res=kwm
-=======
 ! CHECK: res = K W M
->>>>>>> 2ab1d525
 * KWM with spaces in name at invocation NOT replaced
       integer, parameter :: KWM = 777
 #define KWM 666
