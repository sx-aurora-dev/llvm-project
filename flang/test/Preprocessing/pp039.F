! RUN: %flang -E %s 2>&1 | FileCheck %s
<<<<<<< HEAD
! CHECK: res=iflm
=======
! CHECK: res = IFLM
>>>>>>> 2ab1d525
! CHECK: (666)
! CHECK-NOT: res = ((666)+111)
* FLM call with '(' on next line (not a continuation)
      integer function IFLM(x)
        integer :: x
        IFLM = x
      end function IFLM
      program main
#define IFLM(x) ((x)+111)
      integer :: res
      res = IFLM
(666)
      if (res .eq. 777) then
        print *, 'pp039.F yes'
      else
        print *, 'pp039.F no: ', res
      end if
      end<|MERGE_RESOLUTION|>--- conflicted
+++ resolved
@@ -1,9 +1,5 @@
 ! RUN: %flang -E %s 2>&1 | FileCheck %s
-<<<<<<< HEAD
-! CHECK: res=iflm
-=======
 ! CHECK: res = IFLM
->>>>>>> 2ab1d525
 ! CHECK: (666)
 ! CHECK-NOT: res = ((666)+111)
 * FLM call with '(' on next line (not a continuation)
