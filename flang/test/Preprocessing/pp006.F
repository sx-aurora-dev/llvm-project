! RUN: %flang -E %s 2>&1 | FileCheck %s
<<<<<<< HEAD
! CHECK: res=777
=======
! CHECK: res = 777
>>>>>>> a2ce6ee6
* ditto, but with intervening *comment line
      integer, parameter :: KWM = 666
#define KWM 777
      integer :: res
      res = KW
*comment
     +M
      if (res .eq. 777) then
        print *, 'pp006.F yes'
      else
        print *, 'pp006.F no: ', res
      end if
      end<|MERGE_RESOLUTION|>--- conflicted
+++ resolved
@@ -1,9 +1,5 @@
 ! RUN: %flang -E %s 2>&1 | FileCheck %s
-<<<<<<< HEAD
-! CHECK: res=777
-=======
 ! CHECK: res = 777
->>>>>>> a2ce6ee6
 * ditto, but with intervening *comment line
       integer, parameter :: KWM = 666
 #define KWM 777
