--- conflicted
+++ resolved
@@ -1,9 +1,5 @@
 ! RUN: %flang -E %s 2>&1 | FileCheck %s
-<<<<<<< HEAD
-! CHECK: ch = 3hKWM
-=======
 ! CHECK: ch = 3HKWM
->>>>>>> 2ab1d525
 ! KWM NOT expanded in Hollerith literal
 #define KWM 666
 #define HKWM 667
