! RUN: %flang -E %s 2>&1 | FileCheck %s
<<<<<<< HEAD
! CHECK: res=kwm
=======
! CHECK: res = KWM
>>>>>>> 2ab1d525
* KWM split across continuation, clipped after column 72
      integer, parameter :: KWM = 666
#define KWM 777
      integer :: res
* 'comment' is in column 73
*        1         2         3         4         5         6         7
*234567890123456789012345678901234567890123456789012345678901234567890123
      res = KW                                                          comment
     +M
      if (res .eq. 777) then
        print *, 'pp007.F yes'
      else
        print *, 'pp007.F no: ', res
      end if
      end<|MERGE_RESOLUTION|>--- conflicted
+++ resolved
@@ -1,9 +1,5 @@
 ! RUN: %flang -E %s 2>&1 | FileCheck %s
-<<<<<<< HEAD
-! CHECK: res=kwm
-=======
 ! CHECK: res = KWM
->>>>>>> 2ab1d525
 * KWM split across continuation, clipped after column 72
       integer, parameter :: KWM = 666
 #define KWM 777
