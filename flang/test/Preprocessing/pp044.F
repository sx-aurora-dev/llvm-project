--- conflicted
+++ resolved
@@ -1,9 +1,5 @@
 ! RUN: %flang -E %s 2>&1 | FileCheck %s
-<<<<<<< HEAD
-! CHECK-NOT:z=111
-=======
 ! CHECK-NOT:z = 111
->>>>>>> a2ce6ee6
 * #define directive amid continuations
       integer, parameter :: KWM = 222, KWM111 = 333, KWM222 = 555
       integer, parameter :: KWMKWM = 333
