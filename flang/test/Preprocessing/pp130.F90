--- conflicted
+++ resolved
@@ -1,8 +1,4 @@
-<<<<<<< HEAD
-! RUN: (%flang -E %s 2>&1 || true) | FileCheck %s
-=======
 ! RUN: not %flang -E %s 2>&1 | FileCheck %s
->>>>>>> 2ab1d525
 ! CHECK: error: bad character ('&') in Fortran token
 ! #define KWM &, use for continuation w/o pasting (ifort and nag seem to continue #define)
 #define KWM &
