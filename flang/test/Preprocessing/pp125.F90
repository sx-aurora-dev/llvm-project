--- conflicted
+++ resolved
@@ -1,9 +1,5 @@
 ! RUN: %flang -E %s 2>&1 | FileCheck %s
-<<<<<<< HEAD
-! CHECK: if(777 .eq. 777) then
-=======
 ! CHECK: if (777 .eq. 777) then
->>>>>>> a2ce6ee6
 ! #DEFINE works in free form
       integer, parameter :: KWM = 666
 #DEFINE KWM 777
