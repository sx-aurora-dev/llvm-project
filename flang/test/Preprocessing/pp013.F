--- conflicted
+++ resolved
@@ -1,9 +1,5 @@
 ! RUN: %flang -E %s 2>&1 | FileCheck %s
-<<<<<<< HEAD
-! CHECK: res=((666)+111)
-=======
 ! CHECK: res = ((666)+111)
->>>>>>> 2ab1d525
 * FLM call split between name and (
       integer function IFLM(x)
         integer :: x
