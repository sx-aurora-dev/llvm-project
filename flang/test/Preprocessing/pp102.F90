--- conflicted
+++ resolved
@@ -1,9 +1,5 @@
 ! RUN: %flang -E %s 2>&1 | FileCheck %s
-<<<<<<< HEAD
-! CHECK: if(kwm .eq. 777) then
-=======
 ! CHECK: if (KWM .eq. 777) then
->>>>>>> 2ab1d525
 ! #undef
       integer, parameter :: KWM = 777
 #define KWM 666
