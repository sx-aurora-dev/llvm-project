--- conflicted
+++ resolved
@@ -1,8 +1,4 @@
-<<<<<<< HEAD
-! RUN: %flang -E %s 2>&1 | FileCheck %s
-=======
 ! RUN: %flang -E -Xflang -fno-reformat %s 2>&1 | FileCheck %s
->>>>>>> 2ab1d525
 ! CHECK: character*1hi
 ! CHECK: dataa/1*1h /
 ! CHECK: datab/1*1h /
