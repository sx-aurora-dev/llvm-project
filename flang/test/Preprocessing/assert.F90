<<<<<<< HEAD
!RUN: %flang -E %s 2>&1 | FileCheck %s
=======
!RUN: %flang -E -Xflang -fno-reformat %s 2>&1 | FileCheck %s
>>>>>>> 2ab1d525
!CHECK: if(.not.(.true.)) error stop "assert(" // ".TRUE." // ") failed " // "at ""
!CHECK-SAME: assert.F90"": " // "7"
#define STR(x) #x
#define POSITION(f,ln) "at "f": " // STR(ln)
#define assert(x) if(.not.(x)) error stop "assert(" // #x // ") failed " // POSITION(__FILE__,__LINE__)
assert(.TRUE.)
end<|MERGE_RESOLUTION|>--- conflicted
+++ resolved
@@ -1,8 +1,4 @@
-<<<<<<< HEAD
-!RUN: %flang -E %s 2>&1 | FileCheck %s
-=======
 !RUN: %flang -E -Xflang -fno-reformat %s 2>&1 | FileCheck %s
->>>>>>> 2ab1d525
 !CHECK: if(.not.(.true.)) error stop "assert(" // ".TRUE." // ") failed " // "at ""
 !CHECK-SAME: assert.F90"": " // "7"
 #define STR(x) #x
