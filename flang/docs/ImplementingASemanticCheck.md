--- conflicted
+++ resolved
@@ -67,11 +67,7 @@
 
 I also used this program to produce a parse tree for the program using the command:
 ```bash
-<<<<<<< HEAD
-  f18 -fdebug-dump-parse-tree -fsyntax-only testfun.f90
-=======
   flang-new -fc1 -fdebug-dump-parse-tree testfun.f90
->>>>>>> 2ab1d525
 ```
 
 Here's the relevant fragment of the parse tree produced by the compiler:
