--- conflicted
+++ resolved
@@ -180,8 +180,6 @@
   bound, in a scope with IMPLICIT NONE(TYPE) if the name
   of the dummy argument would have caused it to be implicitly typed
   as default INTEGER if IMPLICIT NONE(TYPE) were absent.
-<<<<<<< HEAD
-=======
 * OPEN(ACCESS='APPEND') is interpreted as OPEN(POSITION='APPEND')
   to ease porting from Sun Fortran.
 * Intrinsic subroutines EXIT([status]) and ABORT()
@@ -211,7 +209,6 @@
   This legacy extension supports pre-Fortran'77 usage in which
   variables initialized in DATA statements with Hollerith literals
   as modifiable formats.
->>>>>>> 2ab1d525
 
 ### Extensions supported when enabled by options
 
@@ -296,9 +293,6 @@
   One can declare `CHARACTER::COS` and still get a real result
   from `COS(3.14159)`, for example.  f18 will complain when a
   generic intrinsic function's inferred result type does not
-<<<<<<< HEAD
-  match an explicit declaration.  This message is a warning.
-=======
   match an explicit declaration.  This message is a warning.
 
 ## Standard features that might as well not be
@@ -384,5 +378,4 @@
   (Other compilers ignore `RECL=`, signal an error, or apply effective truncation
   to some forms of input in this situation.)
   For sequential formatted output, RECL= serves as a limit on record lengths
-  that raises an error when it is exceeded.
->>>>>>> 2ab1d525
+  that raises an error when it is exceeded.