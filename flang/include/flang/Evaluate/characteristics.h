--- conflicted
+++ resolved
@@ -147,13 +147,8 @@
   int Rank() const { return GetRank(shape_); }
   bool IsCompatibleWith(parser::ContextualMessages &, const TypeAndShape &that,
       const char *thisIs = "pointer", const char *thatIs = "target",
-<<<<<<< HEAD
-      bool isElemental = false, bool thisIsDeferredShape = false,
-      bool thatIsDeferredShape = false) const;
-=======
       bool isElemental = false,
       enum CheckConformanceFlags::Flags = CheckConformanceFlags::None) const;
->>>>>>> 2ab1d525
   std::optional<Expr<SubscriptInteger>> MeasureElementSizeInBytes(
       FoldingContext &, bool align) const;
   std::optional<Expr<SubscriptInteger>> MeasureSizeInBytes(
@@ -308,7 +303,6 @@
   // Error messages are produced when a procedure cannot be characterized.
   static std::optional<Procedure> Characterize(
       const semantics::Symbol &, FoldingContext &);
-  // This function is the initial point of entry for characterizing procedure
   static std::optional<Procedure> Characterize(
       const ProcedureDesignator &, FoldingContext &);
   static std::optional<Procedure> Characterize(
