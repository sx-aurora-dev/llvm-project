//===- FrontendAction.h -----------------------------------------*- C++ -*-===//
//
// Part of the LLVM Project, under the Apache License v2.0 with LLVM Exceptions.
// See https://llvm.org/LICENSE.txt for license information.
// SPDX-License-Identifier: Apache-2.0 WITH LLVM-exception
//
//===----------------------------------------------------------------------===//
///
/// \file
/// Defines the flang::FrontendAction interface.
///
//===----------------------------------------------------------------------===//

#ifndef LLVM_FLANG_FRONTEND_FRONTENDACTION_H
#define LLVM_FLANG_FRONTEND_FRONTENDACTION_H

#include "flang/Frontend/FrontendOptions.h"
#include "llvm/Support/Error.h"

namespace Fortran::frontend {
class CompilerInstance;

/// Abstract base class for actions which can be performed by the frontend.
class FrontendAction {
  FrontendInputFile currentInput_;
  CompilerInstance *instance_;

protected:
  /// @name Implementation Action Interface
  /// @{

  /// Callback to run the program action, using the initialized
  /// compiler instance.
  virtual void ExecuteAction() = 0;

  /// Callback at the end of processing a single input, to determine
  /// if the output files should be erased or not.
  ///
  /// By default it returns true if a compiler error occurred.
  virtual bool ShouldEraseOutputFiles();

  /// Callback at the start of processing a single input.
  ///
  /// \return True on success; on failure ExecutionAction() and
  /// EndSourceFileAction() will not be called.
<<<<<<< HEAD
  virtual bool BeginSourceFileAction(CompilerInstance &ci) { return true; }
=======
  virtual bool BeginSourceFileAction() { return true; }
>>>>>>> 2ab1d525

  /// @}

public:
  FrontendAction() : instance_(nullptr) {}
  virtual ~FrontendAction() = default;

  /// @name Compiler Instance Access
  /// @{

  CompilerInstance &instance() const {
    assert(instance_ && "Compiler instance not registered!");
    return *instance_;
  }

  void set_instance(CompilerInstance *value) { instance_ = value; }

  /// @}
  /// @name Current File Information
  /// @{

  const FrontendInputFile &currentInput() const { return currentInput_; }

  llvm::StringRef GetCurrentFile() const {
    assert(!currentInput_.IsEmpty() && "No current file!");
    return currentInput_.file();
  }

  llvm::StringRef GetCurrentFileOrBufferName() const {
    assert(!currentInput_.IsEmpty() && "No current file!");
    return currentInput_.IsFile()
        ? currentInput_.file()
        : currentInput_.buffer()->getBufferIdentifier();
  }
  void set_currentInput(const FrontendInputFile &currentInput);

  /// @}
  /// @name Public Action Interface
  /// @{

  /// Prepare the action for processing the input file \p input.
  ///
  /// This is run after the options and frontend have been initialized,
  /// but prior to executing any per-file processing.
  /// \param ci - The compiler instance this action is being run from. The
  /// action may store and use this object.
  /// \param input - The input filename and kind.
  /// \return True on success; on failure the compilation of this file should
  bool BeginSourceFile(CompilerInstance &ci, const FrontendInputFile &input);

  /// Run the action.
  llvm::Error Execute();

  /// Perform any per-file post processing, deallocate per-file
  /// objects, and run statistics and output file cleanup code.
  void EndSourceFile();

  /// @}
protected:
  // Prescan the current input file. Return False if fatal errors are reported,
  // True otherwise.
  bool RunPrescan();
  // Parse the current input file. Return False if fatal errors are reported,
  // True otherwise.
  bool RunParse();
  // Run semantic checks for the current input file. Return False if fatal
  // errors are reported, True otherwise.
  bool RunSemanticChecks();

  // Report fatal semantic errors. Return True if present, false otherwise.
  bool reportFatalSemanticErrors();

  // Report fatal scanning errors. Return True if present, false otherwise.
  inline bool reportFatalScanningErrors() {
    return reportFatalErrors("Could not scan %0");
  }

  // Report fatal parsing errors. Return True if present, false otherwise
  inline bool reportFatalParsingErrors() {
    return reportFatalErrors("Could not parse %0");
  }

private:
  template <unsigned N> bool reportFatalErrors(const char (&message)[N]);
};

} // namespace Fortran::frontend

#endif // LLVM_FLANG_FRONTEND_FRONTENDACTION_H<|MERGE_RESOLUTION|>--- conflicted
+++ resolved
@@ -43,11 +43,7 @@
   ///
   /// \return True on success; on failure ExecutionAction() and
   /// EndSourceFileAction() will not be called.
-<<<<<<< HEAD
-  virtual bool BeginSourceFileAction(CompilerInstance &ci) { return true; }
-=======
   virtual bool BeginSourceFileAction() { return true; }
->>>>>>> 2ab1d525
 
   /// @}
 
