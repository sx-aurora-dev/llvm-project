//===- FrontendActions.h -----------------------------------------*- C++-*-===//
//
// Part of the LLVM Project, under the Apache License v2.0 with LLVM Exceptions.
// See https://llvm.org/LICENSE.txt for license information.
// SPDX-License-Identifier: Apache-2.0 WITH LLVM-exception
//
//===----------------------------------------------------------------------===//

#ifndef LLVM_FLANG_FRONTEND_FRONTENDACTIONS_H
#define LLVM_FLANG_FRONTEND_FRONTENDACTIONS_H

#include "flang/Frontend/FrontendAction.h"
#include "flang/Semantics/semantics.h"
#include <memory>

namespace Fortran::frontend {

// TODO: This is a copy from f18.cpp. It doesn't really belong here and should
// be moved to a more suitable place in future.
struct MeasurementVisitor {
  template <typename A> bool Pre(const A &) { return true; }
  template <typename A> void Post(const A &) {
    ++objects;
    bytes += sizeof(A);
  }
  size_t objects{0}, bytes{0};
};

//===----------------------------------------------------------------------===//
// Custom Consumer Actions
//===----------------------------------------------------------------------===//

class InputOutputTestAction : public FrontendAction {
  void ExecuteAction() override;
};

class EmitObjAction : public FrontendAction {
  void ExecuteAction() override;
};

<<<<<<< HEAD
//===----------------------------------------------------------------------===//
// Prescan Actions
//===----------------------------------------------------------------------===//
class PrescanAction : public FrontendAction {
  void ExecuteAction() override = 0;
  bool BeginSourceFileAction(CompilerInstance &ci) override;
};

class PrintPreprocessedAction : public PrescanAction {
  void ExecuteAction() override;
};

=======
class InitOnlyAction : public FrontendAction {
  void ExecuteAction() override;
};

//===----------------------------------------------------------------------===//
// Prescan Actions
//===----------------------------------------------------------------------===//
class PrescanAction : public FrontendAction {
  void ExecuteAction() override = 0;
  bool BeginSourceFileAction() override;
};

class PrintPreprocessedAction : public PrescanAction {
  void ExecuteAction() override;
};

>>>>>>> 2ab1d525
class DebugDumpProvenanceAction : public PrescanAction {
  void ExecuteAction() override;
};

class DebugDumpParsingLogAction : public PrescanAction {
  void ExecuteAction() override;
};

class DebugMeasureParseTreeAction : public PrescanAction {
  void ExecuteAction() override;
};

//===----------------------------------------------------------------------===//
<<<<<<< HEAD
// PrescanAndSema Actions
//===----------------------------------------------------------------------===//
class PrescanAndSemaAction : public FrontendAction {
  std::unique_ptr<Fortran::semantics::Semantics> semantics_;

  void ExecuteAction() override = 0;
  bool BeginSourceFileAction(CompilerInstance &ci) override;

public:
  Fortran::semantics::Semantics &semantics() { return *semantics_; }
  const Fortran::semantics::Semantics &semantics() const { return *semantics_; }

  void setSemantics(std::unique_ptr<Fortran::semantics::Semantics> semantics) {
    semantics_ = std::move(semantics);
  }
=======
// PrescanAndParse Actions
//===----------------------------------------------------------------------===//
class PrescanAndParseAction : public FrontendAction {
  void ExecuteAction() override = 0;
  bool BeginSourceFileAction() override;
};

class DebugUnparseNoSemaAction : public PrescanAndParseAction {
  void ExecuteAction() override;
};

class DebugDumpParseTreeNoSemaAction : public PrescanAndParseAction {
  void ExecuteAction() override;
};

//===----------------------------------------------------------------------===//
// PrescanAndSema Actions
//
// These actions will parse the input, run the semantic checks and execute
// their actions provided that no parsing or semantic errors were found.
//===----------------------------------------------------------------------===//
class PrescanAndSemaAction : public FrontendAction {

  void ExecuteAction() override = 0;
  bool BeginSourceFileAction() override;
>>>>>>> 2ab1d525
};

class DebugUnparseWithSymbolsAction : public PrescanAndSemaAction {
  void ExecuteAction() override;
};

class DebugUnparseAction : public PrescanAndSemaAction {
  void ExecuteAction() override;
};

class DebugDumpSymbolsAction : public PrescanAndSemaAction {
  void ExecuteAction() override;
};

class DebugDumpParseTreeAction : public PrescanAndSemaAction {
  void ExecuteAction() override;
};

class DebugPreFIRTreeAction : public PrescanAndSemaAction {
  void ExecuteAction() override;
};

<<<<<<< HEAD
class ParseSyntaxOnlyAction : public PrescanAndSemaAction {
=======
class GetDefinitionAction : public PrescanAndSemaAction {
  void ExecuteAction() override;
};

class GetSymbolsSourcesAction : public PrescanAndSemaAction {
  void ExecuteAction() override;
};

class ParseSyntaxOnlyAction : public PrescanAndSemaAction {
  void ExecuteAction() override;
};

class PluginParseTreeAction : public PrescanAndSemaAction {
  void ExecuteAction() override = 0;
};

//===----------------------------------------------------------------------===//
// PrescanAndSemaDebug Actions
//
// These actions will parse the input, run the semantic checks and execute
// their actions regardless of whether any semantic errors are found.
//===----------------------------------------------------------------------===//
class PrescanAndSemaDebugAction : public FrontendAction {

  void ExecuteAction() override = 0;
  bool BeginSourceFileAction() override;
};

class DebugDumpAllAction : public PrescanAndSemaDebugAction {
>>>>>>> 2ab1d525
  void ExecuteAction() override;
};

} // namespace Fortran::frontend

#endif // LLVM_FLANG_FRONTEND_FRONTENDACTIONS_H<|MERGE_RESOLUTION|>--- conflicted
+++ resolved
@@ -38,20 +38,6 @@
   void ExecuteAction() override;
 };
 
-<<<<<<< HEAD
-//===----------------------------------------------------------------------===//
-// Prescan Actions
-//===----------------------------------------------------------------------===//
-class PrescanAction : public FrontendAction {
-  void ExecuteAction() override = 0;
-  bool BeginSourceFileAction(CompilerInstance &ci) override;
-};
-
-class PrintPreprocessedAction : public PrescanAction {
-  void ExecuteAction() override;
-};
-
-=======
 class InitOnlyAction : public FrontendAction {
   void ExecuteAction() override;
 };
@@ -68,7 +54,6 @@
   void ExecuteAction() override;
 };
 
->>>>>>> 2ab1d525
 class DebugDumpProvenanceAction : public PrescanAction {
   void ExecuteAction() override;
 };
@@ -82,23 +67,6 @@
 };
 
 //===----------------------------------------------------------------------===//
-<<<<<<< HEAD
-// PrescanAndSema Actions
-//===----------------------------------------------------------------------===//
-class PrescanAndSemaAction : public FrontendAction {
-  std::unique_ptr<Fortran::semantics::Semantics> semantics_;
-
-  void ExecuteAction() override = 0;
-  bool BeginSourceFileAction(CompilerInstance &ci) override;
-
-public:
-  Fortran::semantics::Semantics &semantics() { return *semantics_; }
-  const Fortran::semantics::Semantics &semantics() const { return *semantics_; }
-
-  void setSemantics(std::unique_ptr<Fortran::semantics::Semantics> semantics) {
-    semantics_ = std::move(semantics);
-  }
-=======
 // PrescanAndParse Actions
 //===----------------------------------------------------------------------===//
 class PrescanAndParseAction : public FrontendAction {
@@ -124,7 +92,6 @@
 
   void ExecuteAction() override = 0;
   bool BeginSourceFileAction() override;
->>>>>>> 2ab1d525
 };
 
 class DebugUnparseWithSymbolsAction : public PrescanAndSemaAction {
@@ -147,9 +114,6 @@
   void ExecuteAction() override;
 };
 
-<<<<<<< HEAD
-class ParseSyntaxOnlyAction : public PrescanAndSemaAction {
-=======
 class GetDefinitionAction : public PrescanAndSemaAction {
   void ExecuteAction() override;
 };
@@ -179,7 +143,6 @@
 };
 
 class DebugDumpAllAction : public PrescanAndSemaDebugAction {
->>>>>>> 2ab1d525
   void ExecuteAction() override;
 };
 
