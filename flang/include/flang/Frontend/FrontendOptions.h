--- conflicted
+++ resolved
@@ -37,13 +37,10 @@
   /// Parse, unparse the parse-tree and output a Fortran source file
   DebugUnparse,
 
-<<<<<<< HEAD
-=======
   /// Parse, unparse the parse-tree and output a Fortran source file, skip the
   /// semantic checks
   DebugUnparseNoSema,
 
->>>>>>> a2ce6ee6
   /// Parse, resolve the sybmols, unparse the parse-tree and then output a
   /// Fortran source file
   DebugUnparseWithSymbols,
@@ -54,15 +51,12 @@
   /// Parse, run semantics and then output the parse tree
   DebugDumpParseTree,
 
-<<<<<<< HEAD
-=======
   /// Parse, run semantics and then output the parse tree and symbols
   DebugDumpAll,
 
   /// Parse and then output the parse tree, skip the semantic checks
   DebugDumpParseTreeNoSema,
 
->>>>>>> a2ce6ee6
   /// Dump provenance
   DebugDumpProvenance,
 
@@ -74,9 +68,6 @@
   DebugMeasureParseTree,
 
   /// Parse, run semantics and then output the pre-FIR tree
-<<<<<<< HEAD
-  DebugPreFIRTree
-=======
   DebugPreFIRTree,
 
   /// `-fget-definition`
@@ -90,7 +81,6 @@
 
   /// Run a plugin action
   PluginAction
->>>>>>> a2ce6ee6
 
   /// TODO: RunPreprocessor, EmitLLVM, EmitLLVMOnly,
   /// EmitCodeGenOnly, EmitAssembly, (...)
@@ -100,23 +90,13 @@
 /// \return True if the file extension should be processed as fixed form
 bool isFixedFormSuffix(llvm::StringRef suffix);
 
-<<<<<<< HEAD
-// TODO: Find a more suitable location for this. Added for compability with
-// f18.cpp (this is equivalent to `asFortran` defined there).
-Fortran::parser::AnalyzedObjectsAsFortran getBasicAsFortran();
-
 /// \param suffix The file extension
 /// \return True if the file extension should be processed as free form
 bool isFreeFormSuffix(llvm::StringRef suffix);
-=======
-/// \param suffix The file extension
-/// \return True if the file extension should be processed as free form
-bool isFreeFormSuffix(llvm::StringRef suffix);
 
 /// \param suffix The file extension
 /// \return True if the file should be preprocessed
 bool mustBePreprocessed(llvm::StringRef suffix);
->>>>>>> a2ce6ee6
 
 enum class Language : uint8_t {
   Unknown,
@@ -176,15 +156,12 @@
   /// stdin this is never modified.
   bool isFixedForm_ = false;
 
-<<<<<<< HEAD
-=======
   /// Must this file be preprocessed? Note that in Flang the preprocessor is
   /// always run. This flag is used to control whether predefined and command
   /// line preprocessor macros are enabled or not. In practice, this is
   /// sufficient to implement gfortran`s logic controlled with `-cpp/-nocpp`.
   unsigned mustBePreprocessed_ : 1;
 
->>>>>>> a2ce6ee6
 public:
   FrontendInputFile() = default;
   FrontendInputFile(llvm::StringRef file, InputKind kind)
@@ -195,13 +172,9 @@
     auto pathDotIndex{file.rfind(".")};
     std::string pathSuffix{file.substr(pathDotIndex + 1)};
     isFixedForm_ = isFixedFormSuffix(pathSuffix);
-<<<<<<< HEAD
-  }
-=======
     mustBePreprocessed_ = mustBePreprocessed(pathSuffix);
   }
 
->>>>>>> a2ce6ee6
   FrontendInputFile(const llvm::MemoryBuffer *buffer, InputKind kind)
       : buffer_(buffer), kind_(kind) {}
 
@@ -211,10 +184,7 @@
   bool IsFile() const { return !IsBuffer(); }
   bool IsBuffer() const { return buffer_ != nullptr; }
   bool IsFixedForm() const { return isFixedForm_; }
-<<<<<<< HEAD
-=======
   bool MustBePreprocessed() const { return mustBePreprocessed_; }
->>>>>>> a2ce6ee6
 
   llvm::StringRef file() const {
     assert(IsFile());
@@ -255,9 +225,6 @@
   };
   GetDefinitionVals getDefVals;
 
-  /// Instrument the parse to get a more verbose log
-  unsigned instrumentedParse_ : 1;
-
   /// The input files and their types.
   std::vector<FrontendInputFile> inputs;
 
@@ -268,22 +235,6 @@
   frontend::ActionKind programAction;
 
   // The form to process files in, if specified.
-<<<<<<< HEAD
-  FortranForm fortranForm_ = FortranForm::Unknown;
-
-  // The column after which characters are ignored in fixed form lines in the
-  // source file.
-  int fixedFormColumns_ = 72;
-
-  // Language features
-  common::LanguageFeatureControl features_;
-
-  // Source file encoding
-  Fortran::parser::Encoding encoding_{Fortran::parser::Encoding::UTF_8};
-
-public:
-  FrontendOptions() : showHelp_(false), showVersion_(false) {}
-=======
   FortranForm fortranForm = FortranForm::Unknown;
 
   // The column after which characters are ignored in fixed form lines in the
@@ -305,7 +256,6 @@
 
   /// The name of the action to run when using a plugin action.
   std::string ActionName;
->>>>>>> a2ce6ee6
 
   // Return the appropriate input kind for a file extension. For example,
   /// "*.f" would return Language::Fortran.
