--- conflicted
+++ resolved
@@ -37,10 +37,7 @@
   bool isModuleFile{false};
   bool needProvenanceRangeToCharBlockMappings{false};
   Fortran::parser::Encoding encoding{Fortran::parser::Encoding::UTF_8};
-<<<<<<< HEAD
-=======
   bool prescanAndReformat{false}; // -E
->>>>>>> a2ce6ee6
 };
 
 class Parsing {
