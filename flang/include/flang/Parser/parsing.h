//===-- include/flang/Parser/parsing.h --------------------------*- C++ -*-===//
//
// Part of the LLVM Project, under the Apache License v2.0 with LLVM Exceptions.
// See https://llvm.org/LICENSE.txt for license information.
// SPDX-License-Identifier: Apache-2.0 WITH LLVM-exception
//
//===----------------------------------------------------------------------===//

#ifndef FORTRAN_PARSER_PARSING_H_
#define FORTRAN_PARSER_PARSING_H_

#include "characters.h"
#include "instrumented-parser.h"
#include "message.h"
#include "parse-tree.h"
#include "provenance.h"
#include "flang/Common/Fortran-features.h"
#include "llvm/Support/raw_ostream.h"
#include <optional>
#include <string>
#include <utility>
#include <vector>

namespace Fortran::parser {

struct Options {
  Options() {}

  using Predefinition = std::pair<std::string, std::optional<std::string>>;

  bool isFixedForm{false};
  int fixedFormColumns{72};
  common::LanguageFeatureControl features;
  std::vector<std::string> searchDirectories;
  std::vector<Predefinition> predefinitions;
  bool instrumentedParse{false};
  bool isModuleFile{false};
  bool needProvenanceRangeToCharBlockMappings{false};
  Fortran::parser::Encoding encoding{Fortran::parser::Encoding::UTF_8};
<<<<<<< HEAD
=======
  bool prescanAndReformat{false}; // -E
>>>>>>> 2ab1d525
};

class Parsing {
public:
  explicit Parsing(AllCookedSources &);
  ~Parsing();

  bool consumedWholeFile() const { return consumedWholeFile_; }
  const char *finalRestingPlace() const { return finalRestingPlace_; }
  AllCookedSources &allCooked() { return allCooked_; }
  const AllCookedSources &allCooked() const { return allCooked_; }
  Messages &messages() { return messages_; }
  std::optional<Program> &parseTree() { return parseTree_; }

  const CookedSource &cooked() const { return DEREF(currentCooked_); }

  const SourceFile *Prescan(const std::string &path, Options);
  void EmitPreprocessedSource(
      llvm::raw_ostream &, bool lineDirectives = true) const;
  void DumpCookedChars(llvm::raw_ostream &) const;
  void DumpProvenance(llvm::raw_ostream &) const;
  void DumpParsingLog(llvm::raw_ostream &) const;
  void Parse(llvm::raw_ostream &debugOutput);
  void ClearLog();

  void EmitMessage(llvm::raw_ostream &o, const char *at,
      const std::string &message, bool echoSourceLine = false) const {
    allCooked_.allSources().EmitMessage(o,
        allCooked_.GetProvenanceRange(CharBlock(at)), message, echoSourceLine);
  }

private:
  Options options_;
  AllCookedSources &allCooked_;
  CookedSource *currentCooked_{nullptr};
  Messages messages_;
  bool consumedWholeFile_{false};
  const char *finalRestingPlace_{nullptr};
  std::optional<Program> parseTree_;
  ParsingLog log_;
};
} // namespace Fortran::parser
#endif // FORTRAN_PARSER_PARSING_H_<|MERGE_RESOLUTION|>--- conflicted
+++ resolved
@@ -37,10 +37,7 @@
   bool isModuleFile{false};
   bool needProvenanceRangeToCharBlockMappings{false};
   Fortran::parser::Encoding encoding{Fortran::parser::Encoding::UTF_8};
-<<<<<<< HEAD
-=======
   bool prescanAndReformat{false}; // -E
->>>>>>> 2ab1d525
 };
 
 class Parsing {
