--- conflicted
+++ resolved
@@ -61,11 +61,6 @@
 
 /// Attribute to mark Fortran entities with the CONTIGUOUS attribute.
 constexpr llvm::StringRef getContiguousAttrName() { return "fir.contiguous"; }
-<<<<<<< HEAD
-/// Attribute to mark Fortran entities with the OPTIONAL attribute.
-constexpr llvm::StringRef getOptionalAttrName() { return "fir.optional"; }
-
-=======
 
 /// Attribute to mark Fortran entities with the OPTIONAL attribute.
 constexpr llvm::StringRef getOptionalAttrName() { return "fir.optional"; }
@@ -73,7 +68,6 @@
 /// Attribute to mark Fortran entities with the TARGET attribute.
 static constexpr llvm::StringRef getTargetAttrName() { return "fir.target"; }
 
->>>>>>> a2ce6ee6
 /// Tell if \p value is:
 ///   - a function argument that has attribute \p attributeName
 ///   - or, the result of fir.alloca/fir.allocamem op that has attribute \p
