//===-- Optimizer/Support/InternalNames.h -----------------------*- C++ -*-===//
//
// Part of the LLVM Project, under the Apache License v2.0 with LLVM Exceptions.
// See https://llvm.org/LICENSE.txt for license information.
// SPDX-License-Identifier: Apache-2.0 WITH LLVM-exception
//
//===----------------------------------------------------------------------===//

#ifndef FORTRAN_OPTIMIZER_SUPPORT_INTERNALNAMES_H
#define FORTRAN_OPTIMIZER_SUPPORT_INTERNALNAMES_H

#include "llvm/ADT/ArrayRef.h"
#include "llvm/ADT/Optional.h"
#include "llvm/ADT/StringRef.h"
#include <cstdint>

namespace fir {

/// Internal name mangling of identifiers
///
/// In order to generate symbolically referencable artifacts in a ModuleOp,
/// it is required that those symbols be uniqued.  This is a simple interface
/// for converting Fortran symbols into unique names.
///
/// This is intentionally bijective. Given a symbol's parse name, type, and
/// scope-like information, we can generate a uniqued (mangled) name.  Given a
/// uniqued name, we can return the symbol parse name, type of the symbol, and
/// any scope-like information for that symbol.
struct NameUniquer {
  enum class IntrinsicType { CHARACTER, COMPLEX, INTEGER, LOGICAL, REAL };

  /// The sort of the unique name
  enum class NameKind {
    NOT_UNIQUED,
    BLOCK_DATA_NAME,
    COMMON,
    CONSTANT,
    DERIVED_TYPE,
    DISPATCH_TABLE,
    GENERATED,
    INTRINSIC_TYPE_DESC,
    PROCEDURE,
    TYPE_DESC,
    VARIABLE,
    NAMELIST_GROUP
  };

  /// Components of an unparsed unique name
  struct DeconstructedName {
    DeconstructedName(llvm::StringRef name) : name{name} {}
    DeconstructedName(llvm::ArrayRef<std::string> modules,
                      llvm::Optional<std::string> host, llvm::StringRef name,
                      llvm::ArrayRef<std::int64_t> kinds)
        : modules{modules.begin(), modules.end()}, host{host}, name{name},
          kinds{kinds.begin(), kinds.end()} {}

    llvm::SmallVector<std::string> modules;
    llvm::Optional<std::string> host;
    std::string name;
    llvm::SmallVector<std::int64_t> kinds;
  };

  /// Unique a common block name
  static std::string doCommonBlock(llvm::StringRef name);

  /// Unique a block data unit name
  static std::string doBlockData(llvm::StringRef name);

  /// Unique a (global) constant name
  static std::string doConstant(llvm::ArrayRef<llvm::StringRef> modules,
                                llvm::Optional<llvm::StringRef> host,
                                llvm::StringRef name);

  /// Unique a dispatch table name
  static std::string doDispatchTable(llvm::ArrayRef<llvm::StringRef> modules,
                                     llvm::Optional<llvm::StringRef> host,
                                     llvm::StringRef name,
                                     llvm::ArrayRef<std::int64_t> kinds);

  /// Unique a compiler generated name
  static std::string doGenerated(llvm::StringRef name);

  /// Unique an intrinsic type descriptor
  static std::string
  doIntrinsicTypeDescriptor(llvm::ArrayRef<llvm::StringRef> modules,
                            llvm::Optional<llvm::StringRef> host,
                            IntrinsicType type, std::int64_t kind);

  /// Unique a procedure name
  static std::string doProcedure(llvm::ArrayRef<llvm::StringRef> modules,
                                 llvm::Optional<llvm::StringRef> host,
                                 llvm::StringRef name);

  /// Unique a derived type name
  static std::string doType(llvm::ArrayRef<llvm::StringRef> modules,
                            llvm::Optional<llvm::StringRef> host,
                            llvm::StringRef name,
                            llvm::ArrayRef<std::int64_t> kinds);

  /// Unique a (derived) type descriptor name
  static std::string doTypeDescriptor(llvm::ArrayRef<llvm::StringRef> modules,
                                      llvm::Optional<llvm::StringRef> host,
                                      llvm::StringRef name,
                                      llvm::ArrayRef<std::int64_t> kinds);
  static std::string doTypeDescriptor(llvm::ArrayRef<std::string> modules,
                                      llvm::Optional<std::string> host,
                                      llvm::StringRef name,
                                      llvm::ArrayRef<std::int64_t> kinds);

  /// Unique a (global) variable name. A variable with save attribute
  /// defined inside a subprogram also needs to be handled here
  static std::string doVariable(llvm::ArrayRef<llvm::StringRef> modules,
                                llvm::Optional<llvm::StringRef> host,
                                llvm::StringRef name);
<<<<<<< HEAD
=======

  /// Unique a namelist group name
  static std::string doNamelistGroup(llvm::ArrayRef<llvm::StringRef> modules,
                                     llvm::Optional<llvm::StringRef> host,
                                     llvm::StringRef name);
>>>>>>> 2ab1d525

  /// Entry point for the PROGRAM (called by the runtime)
  /// Can be overridden with the `--main-entry-name=<name>` option.
  static llvm::StringRef doProgramEntry();

  /// Decompose `uniquedName` into the parse name, symbol type, and scope info
  static std::pair<NameKind, DeconstructedName>
  deconstruct(llvm::StringRef uniquedName);

  /// Check if the name is an external facing name.
  static bool isExternalFacingUniquedName(
      const std::pair<NameKind, DeconstructedName> &deconstructResult);

  /// Check whether the name should be re-mangle with external ABI convention.
  static bool needExternalNameMangling(llvm::StringRef uniquedName);

private:
  static std::string intAsString(std::int64_t i);
  static std::string doKind(std::int64_t kind);
  static std::string doKinds(llvm::ArrayRef<std::int64_t> kinds);
  static std::string toLower(llvm::StringRef name);

  NameUniquer() = delete;
  NameUniquer(const NameUniquer &) = delete;
  NameUniquer(NameUniquer &&) = delete;
  NameUniquer &operator=(const NameUniquer &) = delete;
};

} // namespace fir

#endif // FORTRAN_OPTIMIZER_SUPPORT_INTERNALNAMES_H<|MERGE_RESOLUTION|>--- conflicted
+++ resolved
@@ -112,14 +112,11 @@
   static std::string doVariable(llvm::ArrayRef<llvm::StringRef> modules,
                                 llvm::Optional<llvm::StringRef> host,
                                 llvm::StringRef name);
-<<<<<<< HEAD
-=======
 
   /// Unique a namelist group name
   static std::string doNamelistGroup(llvm::ArrayRef<llvm::StringRef> modules,
                                      llvm::Optional<llvm::StringRef> host,
                                      llvm::StringRef name);
->>>>>>> 2ab1d525
 
   /// Entry point for the PROGRAM (called by the runtime)
   /// Can be overridden with the `--main-entry-name=<name>` option.
