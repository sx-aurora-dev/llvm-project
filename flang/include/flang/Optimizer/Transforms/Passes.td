//===-- Passes.td - Transforms pass definition file --------*- tablegen -*-===//
//
// Part of the LLVM Project, under the Apache License v2.0 with LLVM Exceptions.
// See https://llvm.org/LICENSE.txt for license information.
// SPDX-License-Identifier: Apache-2.0 WITH LLVM-exception
//
//===----------------------------------------------------------------------===//
//
// This file contains definitions for passes within the Optimizer/Transforms/
// directory.
//
//===----------------------------------------------------------------------===//

#ifndef FLANG_OPTIMIZER_TRANSFORMS_PASSES
#define FLANG_OPTIMIZER_TRANSFORMS_PASSES

include "mlir/Pass/PassBase.td"

def AbstractResultOpt : Pass<"abstract-result-opt", "mlir::FuncOp"> {
  let summary = "Convert fir.array, fir.box and fir.rec function result to "
                "function argument";
  let description = [{
    This pass is required before code gen to the LLVM IR dialect,
    including the pre-cg rewrite pass.
  }];
  let constructor = "::fir::createAbstractResultOptPass()";
  let dependentDialects = [
    "fir::FIROpsDialect", "mlir::StandardOpsDialect"
  ];
  let options = [
    Option<"passResultAsBox", "abstract-result-as-box",
           "bool", /*default=*/"false",
           "Pass fir.array<T> result as fir.box<fir.array<T>> argument instead"
           " of fir.ref<fir.array<T>>.">
  ];
}

def AffineDialectPromotion : FunctionPass<"promote-to-affine"> {
<<<<<<< HEAD
  let summary = "Promotes fir.do_loop and fir.where to affine.for and affine.if where possible";
=======
  let summary = "Promotes `fir.{do_loop,if}` to `affine.{for,if}`.";
  let description = [{
    Convert fir operations which satisfy affine constraints to the affine
    dialect.

    `fir.do_loop` will be converted to `affine.for` if the loops inside the body
    can be converted and the indices for memory loads and stores satisfy
    `affine.apply` criteria for symbols and dimensions.

    `fir.if` will be converted to `affine.if` where possible. `affine.if`'s
    condition uses an integer set (==, >=) and an analysis is done to determine
    the fir condition's parent operations to construct the integer set.

    `fir.load` (`fir.store`) will be converted to `affine.load` (`affine.store`)
    where possible. This conversion includes adding a dummy `fir.convert` cast
    to adapt values of type `!fir.ref<!fir.array>` to `memref`. This is done
    because the affine dialect presently only understands the `memref` type.
  }];
  let constructor = "::fir::createPromoteToAffinePass()";
  let dependentDialects = [
    "fir::FIROpsDialect", "mlir::StandardOpsDialect", "mlir::AffineDialect"
  ];
}

def AffineDialectDemotion : FunctionPass<"demote-affine"> {
  let summary = "Converts `affine.{load,store}` back to fir operations";
>>>>>>> a2ce6ee6
  let description = [{
    Affine dialect's default lowering for loads and stores is different from
    fir as it uses the `memref` type. The `memref` type is not compatible with
    the Fortran runtime. Therefore, conversion of memory operations back to
    `fir.load` and `fir.store` with `!fir.ref<?>` types is required.
  }];
  let constructor = "::fir::createAffineDemotionPass()";
  let dependentDialects = [
    "fir::FIROpsDialect", "mlir::StandardOpsDialect", "mlir::AffineDialect"
  ];
}

def ArrayValueCopy : FunctionPass<"array-value-copy"> {
  let summary = "Convert array value operations to memory operations.";
  let description = [{
    Transform the set of array value primitives to a memory-based array
    representation.

    The Ops `array_load`, `array_store`, `array_fetch`, and `array_update` are
    used to manage abstract aggregate array values. A simple analysis is done
    to determine if there are potential dependences between these operations.
    If not, these array operations can be lowered to work directly on the memory
    representation. If there is a potential conflict, a temporary is created
    along with appropriate copy-in/copy-out operations. Here, a more refined
    analysis might be deployed, such as using the affine framework.

    This pass is required before code gen to the LLVM IR dialect.
  }];
  let constructor = "::fir::createArrayValueCopyPass()";
}

def CharacterConversion : Pass<"character-conversion"> {
  let summary = "Convert CHARACTER entities with different KINDs";
  let description = [{
    Translates entities of one CHARACTER KIND to another.

    By default the translation is to naively zero-extend or truncate a code
    point to fit the destination size.
  }];
  let constructor = "::fir::createCharacterConversionPass()";
  let dependentDialects = [ "fir::FIROpsDialect" ];
  let options = [
    Option<"useRuntimeCalls", "use-runtime-calls",
           "std::string", /*default=*/"std::string{}",
           "Generate runtime calls to a named set of conversion routines. "
           "By default, the conversions may produce unexpected results.">
  ];
}

def CFGConversion : FunctionPass<"cfg-conversion"> {
  let summary = "Convert FIR structured control flow ops to CFG ops.";
  let description = [{
    Transform the `fir.do_loop`, `fir.if`, and `fir.iterate_while` ops into
    plain old test and branch operations. Removing the high-level control
    structures can enable other optimizations.

    This pass is required before code gen to the LLVM IR dialect.
  }];
  let constructor = "::fir::createFirToCfgPass()";
  let dependentDialects = [
    "fir::FIROpsDialect", "mlir::StandardOpsDialect"
  ];
  let options = [
    Option<"forceLoopToExecuteOnce", "always-execute-loop-body", "bool",
           /*default=*/"false",
           "force the body of a loop to execute at least once">
  ];
}

def ExternalNameConversion : Pass<"external-name-interop", "mlir::ModuleOp"> {
  let summary = "Convert name for external interoperability";
  let description = [{
    Demangle FIR internal name and mangle them for external interoperability.
  }];
  let constructor = "::fir::createExternalNameConversionPass()";
}

def MemRefDataFlowOpt : FunctionPass<"fir-memref-dataflow-opt"> {
  let summary =
    "Perform store/load forwarding and potentially removing dead stores.";
  let description = [{
    This pass performs store to load forwarding to eliminate memory accesses and
    potentially the entire allocation if all the accesses are forwarded.
  }];
  let constructor = "::fir::createMemDataFlowOptPass()";
  let dependentDialects = [
    "fir::FIROpsDialect", "mlir::StandardOpsDialect"
  ];
}

def MemoryAllocationOpt : Pass<"memory-allocation-opt", "mlir::FuncOp"> {
  let summary = "Convert stack to heap allocations and vice versa.";
  let description = [{
    Convert stack allocations to heap allocations and vice versa based on
    estimated size, lifetime, usage patterns, the call tree, etc.
  }];
  let dependentDialects = [ "fir::FIROpsDialect" ];
  let options = [
    Option<"dynamicArrayOnHeap", "dynamic-array-on-heap",
           "bool", /*default=*/"false",
           "Allocate all arrays with runtime determined size on heap.">,
    Option<"maxStackArraySize", "maximum-array-alloc-size",
           "std::size_t", /*default=*/"~static_cast<std::size_t>(0)",
           "Set maximum number of elements of an array allocated on the stack.">
  ];
  let constructor = "::fir::createMemoryAllocationPass()";
}

#endif // FLANG_OPTIMIZER_TRANSFORMS_PASSES<|MERGE_RESOLUTION|>--- conflicted
+++ resolved
@@ -36,9 +36,6 @@
 }
 
 def AffineDialectPromotion : FunctionPass<"promote-to-affine"> {
-<<<<<<< HEAD
-  let summary = "Promotes fir.do_loop and fir.where to affine.for and affine.if where possible";
-=======
   let summary = "Promotes `fir.{do_loop,if}` to `affine.{for,if}`.";
   let description = [{
     Convert fir operations which satisfy affine constraints to the affine
@@ -65,7 +62,6 @@
 
 def AffineDialectDemotion : FunctionPass<"demote-affine"> {
   let summary = "Converts `affine.{load,store}` back to fir operations";
->>>>>>> a2ce6ee6
   let description = [{
     Affine dialect's default lowering for loads and stores is different from
     fir as it uses the `memref` type. The `memref` type is not compatible with
