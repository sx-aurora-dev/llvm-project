cmake_minimum_required(VERSION 3.13.4)

set(CMAKE_BUILD_WITH_INSTALL_NAME_DIR ON)
<<<<<<< HEAD

option(FLANG_BUILD_NEW_DRIVER "Build the flang compiler driver" OFF)
=======
>>>>>>> 2ab1d525

# Flang requires C++17.
set(CMAKE_CXX_STANDARD 17)
set(CMAKE_CXX_STANDARD_REQUIRED TRUE)
set(CMAKE_CXX_EXTENSIONS OFF)

include(GNUInstallDirs)

set(FLANG_SOURCE_DIR ${CMAKE_CURRENT_SOURCE_DIR})

if (CMAKE_SOURCE_DIR STREQUAL CMAKE_BINARY_DIR AND NOT MSVC_IDE)
  message(FATAL_ERROR "In-source builds are not allowed. \
          Please create a directory and run cmake from there,\
          passing the path to this source directory as the last argument.\
          This process created the file `CMakeCache.txt' and the directory\
          `CMakeFiles'. Please delete them.")
endif()

option(FLANG_ENABLE_WERROR "Fail and stop building flang if a warning is triggered." OFF)

# Check for a standalone build and configure as appropriate from
# there.
if (CMAKE_SOURCE_DIR STREQUAL CMAKE_CURRENT_SOURCE_DIR)
  message("Building Flang as a standalone project.")
  project(Flang)
  set(FLANG_STANDALONE_BUILD ON)

  set(FLANG_BINARY_DIR ${CMAKE_CURRENT_BINARY_DIR})
  if (NOT MSVC_IDE)
    set(LLVM_ENABLE_ASSERTIONS ${ENABLE_ASSERTIONS}
      CACHE BOOL "Enable assertions")
    # Assertions follow llvm's configuration.
    mark_as_advanced(LLVM_ENABLE_ASSERTIONS)
  endif()

  # We need a pre-built/installed version of LLVM.
  find_package(LLVM REQUIRED HINTS "${LLVM_CMAKE_DIR}")
  # If the user specifies a relative path to LLVM_DIR, the calls to include
  # LLVM modules fail. Append the absolute path to LLVM_DIR instead.
  get_filename_component(LLVM_DIR_ABSOLUTE ${LLVM_DIR} REALPATH)
  list(APPEND CMAKE_MODULE_PATH ${LLVM_DIR_ABSOLUTE})

  # Users might specify a path to CLANG_DIR that's:
  #   * a full path, or
  #   * a path relative to the path of this script.
  # Append the absolute path to CLANG_DIR so that find_package works in both
  # cases.
  get_filename_component(
    CLANG_DIR_ABSOLUTE
    ${CLANG_DIR}
    REALPATH
    ${CMAKE_CURRENT_SOURCE_DIR})
  list(APPEND CMAKE_MODULE_PATH ${CLANG_DIR_ABSOLUTE})

  # TODO: Remove when libclangDriver is lifted out of Clang
  find_package(Clang REQUIRED PATHS "${CLANG_DIR_ABSOLUTE}" NO_DEFAULT_PATH)
  if (NOT Clang_FOUND)
    message(FATAL_ERROR "Failed to find Clang")
  endif()

  # If LLVM links to zlib we need the imported targets so we can too.
  if(LLVM_ENABLE_ZLIB)
    find_package(ZLIB REQUIRED)
  endif()
  option(LLVM_ENABLE_PEDANTIC "Compile with pedantic enabled." ON)
  if(CMAKE_COMPILER_IS_GNUCXX)
    set(USE_NO_MAYBE_UNINITIALIZED 1)
  endif()

  include(CMakeParseArguments)
  include(AddLLVM)
  include(HandleLLVMOptions)
  include(VersionFromVCS)
<<<<<<< HEAD

  if(FLANG_BUILD_NEW_DRIVER)
    include(AddClang)
  endif()
=======
  include(GetErrcMessages)

  include(AddClang)
>>>>>>> 2ab1d525

  include(TableGen)
  find_package(MLIR REQUIRED CONFIG)
  # Use SYSTEM for the same reasons as for LLVM includes
  include_directories(SYSTEM ${MLIR_INCLUDE_DIRS})
  # If the user specifies a relative path to MLIR_DIR, the calls to include
  # MLIR modules fail. Append the absolute path to MLIR_DIR instead.
  get_filename_component(MLIR_DIR_ABSOLUTE ${MLIR_DIR} REALPATH)
  list(APPEND CMAKE_MODULE_PATH ${MLIR_DIR_ABSOLUTE})
  include(AddMLIR)
  find_program(MLIR_TABLEGEN_EXE "mlir-tblgen" ${LLVM_TOOLS_BINARY_DIR}
    NO_DEFAULT_PATH)

  option(LLVM_INSTALL_TOOLCHAIN_ONLY
    "Only include toolchain files in the 'install' target." OFF)
  option(LLVM_FORCE_USE_OLD_HOST_TOOLCHAIN
    "Set to ON to force using an old, unsupported host toolchain." OFF)


  # Add LLVM include files as if they were SYSTEM because there are complex unused
  # parameter issues that may or may not appear depending on the environments and
  # compilers (ifdefs are involved). This allows warnings from LLVM headers to be
  # ignored while keeping -Wunused-parameter a fatal error inside f18 code base.
  # This may have to be fine-tuned if flang headers are consider part of this
  # LLVM_INCLUDE_DIRS when merging in the monorepo (Warning from flang headers
  # should not be suppressed).
  include_directories(SYSTEM ${LLVM_INCLUDE_DIRS})
  add_definitions(${LLVM_DEFINITIONS})

  # LLVM's cmake configuration files currently sneak in a c++11 flag.
  # We look for it here and remove it from Flang's compile flags to
  # avoid some mixed compilation flangs (e.g. -std=c++11 ... -std=c++17).
  if (DEFINED LLVM_CXX_STD)
    message("LLVM configuration set a C++ standard: ${LLVM_CXX_STD}")
    if (NOT LLVM_CXX_STD EQUAL "c++17")
      message("Flang: Overriding LLVM's 'cxx_std' setting...")
      message("    removing '-std=${LLVM_CXX_STD}'")
      message("    CMAKE_CXX_FLAGS='${CMAKE_CXX_FLAGS}'")
      string(REPLACE " -std=${LLVM_CXX_STD}" "" CMAKE_CXX_FLAGS "${CMAKE_CXX_FLAGS}")
      message("    [NEW] CMAKE_CXX_FLAGS='${CMAKE_CXX_FLAGS}'")
    endif()
  endif()

  link_directories("${LLVM_LIBRARY_DIR}")

  set(CMAKE_RUNTIME_OUTPUT_DIRECTORY ${CMAKE_BINARY_DIR}/bin)
  set(CMAKE_LIBRARY_OUTPUT_DIRECTORY
    ${CMAKE_BINARY_DIR}/lib${LLVM_LIBDIR_SUFFIX})
  set(CMAKE_ARCHIVE_OUTPUT_DIRECTORY
    ${CMAKE_BINARY_DIR}/lib${LLVM_LIBDIR_SUFFIX})

  set(BACKEND_PACKAGE_STRING "LLVM ${LLVM_PACKAGE_VERSION}")
  set(LLVM_EXTERNAL_LIT "${LLVM_TOOLS_BINARY_DIR}/llvm-lit" CACHE STRING "Command used to spawn lit")

  option(FLANG_INCLUDE_TESTS
         "Generate build targets for the Flang unit tests."
         ON)

  get_errc_messages(LLVM_LIT_ERRC_MESSAGES)

#Handle unittests when out-of-tree
#LLVM_BUILD_MAIN_SRC_DIR - Path to llvm source when out-of-tree.
  set(FLANG_GTEST_AVAIL 0)
  if (FLANG_INCLUDE_TESTS)
    set(UNITTEST_DIR ${LLVM_BUILD_MAIN_SRC_DIR}/utils/unittest)
    if(EXISTS ${UNITTEST_DIR}/googletest/include/gtest/gtest.h)
      if (NOT TARGET gtest)
        add_library(gtest
          ${UNITTEST_DIR}/googletest/src/gtest-all.cc
          ${UNITTEST_DIR}/googlemock/src/gmock-all.cc
          )
        target_include_directories(gtest
          PUBLIC
          "${UNITTEST_DIR}/googletest/include"
          "${UNITTEST_DIR}/googlemock/include"

          PRIVATE
          "${UNITTEST_DIR}/googletest"
          "${UNITTEST_DIR}/googlemock"
          )
         find_package(Threads)
         target_link_libraries(gtest PUBLIC Threads::Threads)
        add_library(gtest_main ${UNITTEST_DIR}/UnitTestMain/TestMain.cpp)
        target_link_libraries(gtest_main PUBLIC gtest)
      endif()
      set(FLANG_GTEST_AVAIL 1)
    else()
      message(WARNING
      "Unit-tests will be skipped as LLVM install does not include google-test related headers and libraries.")
      set(FLANG_GTEST_AVAIL 0)
    endif()
  endif()
  if (FLANG_GTEST_AVAIL)
    add_custom_target(check-all DEPENDS check-flang FlangUnitTests)
  else()
    add_custom_target(check-all DEPENDS check-flang )
  endif()
  if (LLVM_BUILD_DOCS)
    add_custom_target(doxygen ALL)
  endif()

else()
  set(FLANG_STANDALONE_BUILD OFF)
  option(FLANG_INCLUDE_TESTS
         "Generate build targets for the Flang unit tests."
         ${LLVM_INCLUDE_TESTS})
  set(FLANG_GTEST_AVAIL 1)

  if(FLANG_STANDALONE_BUILD)
    set(FLANG_BINARY_DIR ${CMAKE_BINARY_DIR}/tools/flang)
  else()
    set(FLANG_BINARY_DIR ${CMAKE_CURRENT_BINARY_DIR})
  endif()

  set(BACKEND_PACKAGE_STRING "${PACKAGE_STRING}")
  set(MLIR_MAIN_SRC_DIR ${LLVM_MAIN_SRC_DIR}/../mlir/include ) # --src-root
  set(MLIR_INCLUDE_DIR ${LLVM_MAIN_SRC_DIR}/../mlir/include ) # --includedir
  set(MLIR_TABLEGEN_OUTPUT_DIR ${CMAKE_BINARY_DIR}/tools/mlir/include)
  set(MLIR_TABLEGEN_EXE $<TARGET_FILE:mlir-tblgen>)
  include_directories(SYSTEM ${MLIR_INCLUDE_DIR})
  include_directories(SYSTEM ${MLIR_TABLEGEN_OUTPUT_DIR})
endif()
set(FLANG_INTRINSIC_MODULES_DIR ${CMAKE_BINARY_DIR}/include/flang)
set(FLANG_INCLUDE_DIR ${FLANG_BINARY_DIR}/include)

# TODO: Remove when libclangDriver is lifted out of Clang
if(FLANG_STANDALONE_BUILD)
  set(CLANG_INCLUDE_DIR ${CLANG_INCLUDE_DIRS} )
  # No need to specify TableGen output dir as that's embedded in CLANG_DIR
else()
  set(CLANG_INCLUDE_DIR ${LLVM_MAIN_SRC_DIR}/../clang/include )
  # Specify TableGen output dir for things like DiagnosticCommonKinds.inc,
  # DiagnosticDriverKinds.inc (required for reporting diagnostics)
  set(CLANG_TABLEGEN_OUTPUT_DIR ${CMAKE_BINARY_DIR}/tools/clang/include)
  include_directories(SYSTEM ${CLANG_TABLEGEN_OUTPUT_DIR})
endif()
include_directories(SYSTEM ${CLANG_INCLUDE_DIR})

# tco tool and FIR lib output directories
if(FLANG_STANDALONE_BUILD)
  set(LLVM_RUNTIME_OUTPUT_INTDIR ${CMAKE_BINARY_DIR}/bin)
  set(LLVM_LIBRARY_OUTPUT_INTDIR ${CMAKE_BINARY_DIR}/lib)
endif()
# Always build tco tool
set(LLVM_BUILD_TOOLS ON)

include_directories(BEFORE
  ${FLANG_BINARY_DIR}/include
  ${FLANG_SOURCE_DIR}/include)

if(NOT DEFINED LLVM_COMMON_CMAKE_UTILS)
  set(LLVM_COMMON_CMAKE_UTILS ${FLANG_SOURCE_DIR}/../cmake)
endif()

# Add Flang-centric modules to cmake path.
list(INSERT CMAKE_MODULE_PATH 0
  "${FLANG_SOURCE_DIR}/cmake/modules"
  "${LLVM_COMMON_CMAKE_UTILS}/Modules"
  )
include(AddFlang)

if (NOT DEFAULT_SYSROOT)
  set(DEFAULT_SYSROOT "" CACHE PATH
    "The <path> to use for the system root for all compiler invocations (--sysroot=<path>).")
endif()

if (NOT ENABLE_LINKER_BUILD_ID)
  set(ENABLE_LINKER_BUILD_ID OFF CACHE BOOL "pass --build-id to ld")
endif()

set(FLANG_DEFAULT_LINKER "" CACHE STRING
  "Default linker to use (linker name or absolute path, empty for platform default)")

set(FLANG_DEFAULT_RTLIB "" CACHE STRING
   "Default Fortran runtime library to use (\"libFortranRuntime\"), leave empty for platform default.")

if (NOT(FLANG_DEFAULT_RTLIB STREQUAL ""))
  message(WARNING "Resetting Flang's default runtime library to use platform default.")
  set(FLANG_DEFAULT_RTLIB "" CACHE STRING
      "Default runtime library to use (empty for platform default)" FORCE)
endif()



set(PACKAGE_VERSION "${LLVM_PACKAGE_VERSION}")


if (NOT DEFINED FLANG_VERSION_MAJOR)
  set(FLANG_VERSION_MAJOR ${LLVM_VERSION_MAJOR})
endif()

if (NOT DEFINED FLANG_VERSION_MINOR)
  set(FLANG_VERSION_MINOR ${LLVM_VERSION_MINOR})
endif()

if (NOT DEFINED FLANG_VERSION_PATCHLEVEL)
  set(FLANG_VERSION_PATCHLEVEL ${LLVM_VERSION_PATCH})
endif()

# Unlike PACKAGE_VERSION, FLANG_VERSION does not include LLVM_VERSION_SUFFIX.
set(FLANG_VERSION "${FLANG_VERSION_MAJOR}.${FLANG_VERSION_MINOR}.${FLANG_VERSION_PATCHLEVEL}")
message(STATUS "Flang version: ${FLANG_VERSION}")
# Flang executable version information
set(FLANG_EXECUTABLE_VERSION
    "${FLANG_VERSION_MAJOR}" CACHE STRING
    "Major version number to appended to the flang executable name.")
set(LIBFLANG_LIBRARY_VERSION
    "${FLANG_VERSION_MAJOR}" CACHE STRING
    "Major version number to appended to the libflang library.")

mark_as_advanced(FLANG_EXECUTABLE_VERSION LIBFLANG_LIBRARY_VERSION)

set(FLANG_VENDOR ${PACKAGE_VENDOR} CACHE STRING
  "Vendor-specific Flang version information.")
set(FLANG_VENDOR_UTI "org.llvm.flang" CACHE STRING
  "Vendor-specific uti.")

if (FLANG_VENDOR)
  add_definitions(-DFLANG_VENDOR="${FLANG_VENDOR} ")
endif()

set(FLANG_REPOSITORY_STRING "" CACHE STRING
  "Vendor-specific text for showing the repository the source is taken from.")
if (FLANG_REPOSITORY_STRING)
  add_definitions(-DFLANG_REPOSITORY_STRING="${FLANG_REPOSITORY_STRING}")
endif()

include(TestBigEndian)
test_big_endian(IS_BIGENDIAN)
if (IS_BIGENDIAN)
  add_compile_definitions(FLANG_BIG_ENDIAN=1)
else ()
  add_compile_definitions(FLANG_LITTLE_ENDIAN=1)
endif ()

# Configure Flang's Version.inc file.
configure_file(
  ${CMAKE_CURRENT_SOURCE_DIR}/include/flang/Version.inc.in
  ${CMAKE_CURRENT_BINARY_DIR}/include/flang/Version.inc)
# Configure Flang's version info header file.
configure_file(
  ${FLANG_SOURCE_DIR}/include/flang/Config/config.h.cmake
  ${FLANG_BINARY_DIR}/include/flang/Config/config.h)

if (FLANG_ENABLE_WERROR)
  # The following is taken from llvm/cmake/modules/HandleLLVMOptions.cmake
  # Keep this up-to-date with that file
  if( MSVC )
    append("/WX" CMAKE_C_FLAGS CMAKE_CXX_FLAGS)
  endif()
  if ( LLVM_COMPILER_IS_GCC_COMPATIBLE )
    append("-Werror" CMAKE_C_FLAGS CMAKE_CXX_FLAGS)
    append("-Wno-error" CMAKE_REQUIRED_FLAGS)
  endif( LLVM_COMPILER_IS_GCC_COMPATIBLE )
endif()

# Builtin check_cxx_compiler_flag doesn't seem to work correctly
macro(check_compiler_flag flag resultVar)
  unset(${resultVar} CACHE)
  check_cxx_compiler_flag("${flag}" ${resultVar})
endmacro()

check_compiler_flag("-Werror -Wno-deprecated-copy" CXX_SUPPORTS_NO_DEPRECATED_COPY_FLAG)
if (CXX_SUPPORTS_NO_DEPRECATED_COPY_FLAG)
  set(CMAKE_CXX_FLAGS "${CMAKE_CXX_FLAGS} -Wno-deprecated-copy")
endif()
check_compiler_flag("-Wstring-conversion" CXX_SUPPORTS_NO_STRING_CONVERSION_FLAG)
if (CXX_SUPPORTS_NO_STRING_CONVERSION_FLAG)
  set(CMAKE_CXX_FLAGS "${CMAKE_CXX_FLAGS} -Wno-string-conversion")
endif()

# Add appropriate flags for GCC
if (LLVM_COMPILER_IS_GCC_COMPATIBLE)

  if (NOT "${CMAKE_CXX_COMPILER_ID}" MATCHES "Clang")
    set(CMAKE_CXX_FLAGS "${CMAKE_CXX_FLAGS} -fno-strict-aliasing -fno-semantic-interposition")
  else()
    set(CMAKE_CXX_FLAGS "${CMAKE_CXX_FLAGS} -Wno-unused-command-line-argument -Wstring-conversion \
          -Wcovered-switch-default")
  endif()  # Clang.

  check_cxx_compiler_flag("-Werror -Wnested-anon-types" CXX_SUPPORTS_NO_NESTED_ANON_TYPES_FLAG)
  if (CXX_SUPPORTS_NO_NESTED_ANON_TYPES_FLAG)
    set(CMAKE_CXX_FLAGS "${CMAKE_CXX_FLAGS} -Wno-nested-anon-types")
  endif()

  # Add to build type flags.
  set(CMAKE_CXX_FLAGS_DEBUG "${CMAKE_CXX_FLAGS_DEBUG} -DDEBUGF18")
  set(CMAKE_CXX_FLAGS_MINSIZEREL "${CMAKE_CXX_FLAGS_MINSIZEREL} -DCHECK=\"(void)\"")

  # Building shared libraries is bad for performance with GCC by default
  # due to the need to preserve the right to override external entry points
  if (BUILD_SHARED_LIBS AND NOT (CMAKE_CXX_COMPILER_ID MATCHES "Clang"))
   set(CMAKE_CXX_FLAGS_RELEASE "${CMAKE_CXX_FLAGS_RELEASE} -fno-semantic-interposition")
  endif()

endif()

list(REMOVE_DUPLICATES CMAKE_CXX_FLAGS)

# Determine HOST_LINK_VERSION on Darwin.
set(HOST_LINK_VERSION)
if (APPLE)
  set(LD_V_OUTPUT)
  execute_process(
    COMMAND sh -c "${CMAKE_LINKER} -v 2>&1 | head -1"
    RESULT_VARIABLE HAD_ERROR
    OUTPUT_VARIABLE LD_V_OUTPUT)
  if (NOT HAD_ERROR)
    if ("${LD_V_OUTPUT}" MATCHES ".*ld64-([0-9.]+).*")
      string(REGEX REPLACE ".*ld64-([0-9.]+).*" "\\1" HOST_LINK_VERSION ${LD_V_OUTPUT})
    elseif ("${LD_V_OUTPUT}" MATCHES "[^0-9]*([0-9.]+).*")
      string(REGEX REPLACE "[^0-9]*([0-9.]+).*" "\\1" HOST_LINK_VERSION ${LD_V_OUTPUT})
    endif()
  else()
    message(FATAL_ERROR "${CMAKE_LINKER} failed with status ${HAD_ERROR}")
  endif()
endif()

include(CMakeParseArguments)
include(AddFlang)


add_subdirectory(include)
add_subdirectory(lib)
add_subdirectory(cmake/modules)

option(FLANG_BUILD_TOOLS
  "Build the Flang tools. If OFF, just generate build targets." ON)
if (FLANG_BUILD_TOOLS)
  add_subdirectory(tools)
endif()
add_subdirectory(runtime)

option(FLANG_BUILD_EXAMPLES "Build Flang example programs by default." OFF)
if (FLANG_BUILD_EXAMPLES AND FLANG_STANDALONE_BUILD)
  message(FATAL_ERROR "Examples are not supported in out-of-tree builds.")
endif()
add_subdirectory(examples)

if (FLANG_INCLUDE_TESTS)
  add_subdirectory(test)
  if (FLANG_GTEST_AVAIL)
    add_subdirectory(unittests)
  endif ()
endif()

option(FLANG_INCLUDE_DOCS "Generate build targets for the Flang docs."
       ${LLVM_INCLUDE_DOCS})
if (FLANG_INCLUDE_DOCS)
  add_subdirectory(docs)
endif()

# Custom target to install Flang libraries.
add_custom_target(flang-libraries)
set_target_properties(flang-libraries PROPERTIES FOLDER "Misc")

if (NOT LLVM_ENABLE_IDE)
  add_llvm_install_targets(install-flang-libraries
   DEPENDS flang-libraries
   COMPONENT flang-libraries)
endif()

get_property(FLANG_LIBS GLOBAL PROPERTY FLANG_LIBS)
if (FLANG_LIBS)
  list(REMOVE_DUPLICATES FLANG_LIBS)
  foreach(lib ${FLANG_LIBS})
    add_dependencies(flang-libraries ${lib})
    if (NOT LLVM_ENABLE_IDE)
      add_dependencies(install-flang-libraries install-${lib})
    endif()
  endforeach()
endif()

if (NOT LLVM_INSTALL_TOOLCHAIN_ONLY)
  install(DIRECTORY include/flang
    DESTINATION "${CMAKE_INSTALL_INCLUDEDIR}"
    COMPONENT flang-headers
    FILES_MATCHING
    PATTERN "*.def"
    PATTERN "*.h"
    PATTERN "*.inc"
    PATTERN "*.td"
    PATTERN "config.h" EXCLUDE
    PATTERN ".git"     EXCLUDE
    PATTERN "CMakeFiles" EXCLUDE)
    
  install(DIRECTORY ${FLANG_INCLUDE_DIR}/flang
    DESTINATION "${CMAKE_INSTALL_INCLUDEDIR}"
    COMPONENT flang-headers
    FILES_MATCHING
    PATTERN "*.inc"
    )
endif()<|MERGE_RESOLUTION|>--- conflicted
+++ resolved
@@ -1,11 +1,6 @@
 cmake_minimum_required(VERSION 3.13.4)
 
 set(CMAKE_BUILD_WITH_INSTALL_NAME_DIR ON)
-<<<<<<< HEAD
-
-option(FLANG_BUILD_NEW_DRIVER "Build the flang compiler driver" OFF)
-=======
->>>>>>> 2ab1d525
 
 # Flang requires C++17.
 set(CMAKE_CXX_STANDARD 17)
@@ -79,16 +74,9 @@
   include(AddLLVM)
   include(HandleLLVMOptions)
   include(VersionFromVCS)
-<<<<<<< HEAD
-
-  if(FLANG_BUILD_NEW_DRIVER)
-    include(AddClang)
-  endif()
-=======
   include(GetErrcMessages)
 
   include(AddClang)
->>>>>>> 2ab1d525
 
   include(TableGen)
   find_package(MLIR REQUIRED CONFIG)
