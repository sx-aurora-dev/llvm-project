--- conflicted
+++ resolved
@@ -35,8 +35,6 @@
 
 If you are interested in writing new documentation, follow 
 [markdown style guide from LLVM](https://github.com/llvm/llvm-project/blob/main/llvm/docs/MarkdownQuickstartTemplate.md).
-<<<<<<< HEAD
-=======
 
 ## Building flang
 There are two ways to build flang.  The first method is to build it at the same
@@ -149,7 +147,6 @@
 ```bash
 ninja check-flang
 ```
->>>>>>> a2ce6ee6
 
 ## Supported C++ compilers
 
