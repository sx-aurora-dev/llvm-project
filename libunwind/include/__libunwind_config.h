//===----------------------------------------------------------------------===//
//
// Part of the LLVM Project, under the Apache License v2.0 with LLVM Exceptions.
// See https://llvm.org/LICENSE.txt for license information.
// SPDX-License-Identifier: Apache-2.0 WITH LLVM-exception
//
//===----------------------------------------------------------------------===//

#ifndef ____LIBUNWIND_CONFIG_H__
#define ____LIBUNWIND_CONFIG_H__

#if defined(__arm__) && !defined(__USING_SJLJ_EXCEPTIONS__) && \
    !defined(__ARM_DWARF_EH__)
#define _LIBUNWIND_ARM_EHABI
#endif

#define _LIBUNWIND_HIGHEST_DWARF_REGISTER_X86       8
#define _LIBUNWIND_HIGHEST_DWARF_REGISTER_X86_64    32
#define _LIBUNWIND_HIGHEST_DWARF_REGISTER_PPC       112
#define _LIBUNWIND_HIGHEST_DWARF_REGISTER_PPC64     116
#define _LIBUNWIND_HIGHEST_DWARF_REGISTER_ARM64     95
#define _LIBUNWIND_HIGHEST_DWARF_REGISTER_ARM       287
#define _LIBUNWIND_HIGHEST_DWARF_REGISTER_OR1K      32
#define _LIBUNWIND_HIGHEST_DWARF_REGISTER_MIPS      65
#define _LIBUNWIND_HIGHEST_DWARF_REGISTER_SPARC     31
#define _LIBUNWIND_HIGHEST_DWARF_REGISTER_HEXAGON   34
#define _LIBUNWIND_HIGHEST_DWARF_REGISTER_RISCV     64
#define _LIBUNWIND_HIGHEST_DWARF_REGISTER_VE        143

#if defined(_LIBUNWIND_IS_NATIVE_ONLY)
# if defined(__linux__)
#  define _LIBUNWIND_TARGET_LINUX 1
# endif
# if defined(__i386__)
#  define _LIBUNWIND_TARGET_I386
#  define _LIBUNWIND_CONTEXT_SIZE 8
#  define _LIBUNWIND_CURSOR_SIZE 15
#  define _LIBUNWIND_HIGHEST_DWARF_REGISTER _LIBUNWIND_HIGHEST_DWARF_REGISTER_X86
# elif defined(__x86_64__)
#  define _LIBUNWIND_TARGET_X86_64 1
#  if defined(_WIN64)
#    define _LIBUNWIND_CONTEXT_SIZE 54
#    ifdef __SEH__
#      define _LIBUNWIND_CURSOR_SIZE 204
#    else
#      define _LIBUNWIND_CURSOR_SIZE 66
#    endif
#  else
#    define _LIBUNWIND_CONTEXT_SIZE 21
#    define _LIBUNWIND_CURSOR_SIZE 33
#  endif
#  define _LIBUNWIND_HIGHEST_DWARF_REGISTER _LIBUNWIND_HIGHEST_DWARF_REGISTER_X86_64
# elif defined(__powerpc64__)
#  define _LIBUNWIND_TARGET_PPC64 1
#  define _LIBUNWIND_CONTEXT_SIZE 167
#  define _LIBUNWIND_CURSOR_SIZE 179
#  define _LIBUNWIND_HIGHEST_DWARF_REGISTER _LIBUNWIND_HIGHEST_DWARF_REGISTER_PPC64
# elif defined(__ppc__)
#  define _LIBUNWIND_TARGET_PPC 1
#  define _LIBUNWIND_CONTEXT_SIZE 117
#  define _LIBUNWIND_CURSOR_SIZE 124
#  define _LIBUNWIND_HIGHEST_DWARF_REGISTER _LIBUNWIND_HIGHEST_DWARF_REGISTER_PPC
# elif defined(__aarch64__)
#  define _LIBUNWIND_TARGET_AARCH64 1
#  define _LIBUNWIND_CONTEXT_SIZE 66
#  if defined(__SEH__)
#    define _LIBUNWIND_CURSOR_SIZE 164
#  else
#    define _LIBUNWIND_CURSOR_SIZE 78
#  endif
#  define _LIBUNWIND_HIGHEST_DWARF_REGISTER _LIBUNWIND_HIGHEST_DWARF_REGISTER_ARM64
# elif defined(__arm__)
#  define _LIBUNWIND_TARGET_ARM 1
#  if defined(__SEH__)
#    define _LIBUNWIND_CONTEXT_SIZE 42
#    define _LIBUNWIND_CURSOR_SIZE 80
#  elif defined(__ARM_WMMX)
#    define _LIBUNWIND_CONTEXT_SIZE 61
#    define _LIBUNWIND_CURSOR_SIZE 68
#  else
#    define _LIBUNWIND_CONTEXT_SIZE 42
#    define _LIBUNWIND_CURSOR_SIZE 49
#  endif
#  define _LIBUNWIND_HIGHEST_DWARF_REGISTER _LIBUNWIND_HIGHEST_DWARF_REGISTER_ARM
# elif defined(__or1k__)
#  define _LIBUNWIND_TARGET_OR1K 1
#  define _LIBUNWIND_CONTEXT_SIZE 16
#  define _LIBUNWIND_CURSOR_SIZE 24
#  define _LIBUNWIND_HIGHEST_DWARF_REGISTER _LIBUNWIND_HIGHEST_DWARF_REGISTER_OR1K
# elif defined(__hexagon__)
#  define _LIBUNWIND_TARGET_HEXAGON 1
// Values here change when : Registers.hpp - hexagon_thread_state_t change
#  define _LIBUNWIND_CONTEXT_SIZE 18
#  define _LIBUNWIND_CURSOR_SIZE 24
#  define _LIBUNWIND_HIGHEST_DWARF_REGISTER _LIBUNWIND_HIGHEST_DWARF_REGISTER_HEXAGON
# elif defined(__mips__)
#  if defined(_ABIO32) && _MIPS_SIM == _ABIO32
#    define _LIBUNWIND_TARGET_MIPS_O32 1
#    if defined(__mips_hard_float)
#      define _LIBUNWIND_CONTEXT_SIZE 50
#      define _LIBUNWIND_CURSOR_SIZE 57
#    else
#      define _LIBUNWIND_CONTEXT_SIZE 18
#      define _LIBUNWIND_CURSOR_SIZE 24
#    endif
#  elif defined(_ABIN32) && _MIPS_SIM == _ABIN32
#    define _LIBUNWIND_TARGET_MIPS_NEWABI 1
#    if defined(__mips_hard_float)
#      define _LIBUNWIND_CONTEXT_SIZE 67
#      define _LIBUNWIND_CURSOR_SIZE 74
#    else
#      define _LIBUNWIND_CONTEXT_SIZE 35
#      define _LIBUNWIND_CURSOR_SIZE 42
#    endif
#  elif defined(_ABI64) && _MIPS_SIM == _ABI64
#    define _LIBUNWIND_TARGET_MIPS_NEWABI 1
#    if defined(__mips_hard_float)
#      define _LIBUNWIND_CONTEXT_SIZE 67
#      define _LIBUNWIND_CURSOR_SIZE 79
#    else
#      define _LIBUNWIND_CONTEXT_SIZE 35
#      define _LIBUNWIND_CURSOR_SIZE 47
#    endif
#  else
#    error "Unsupported MIPS ABI and/or environment"
#  endif
#  define _LIBUNWIND_HIGHEST_DWARF_REGISTER _LIBUNWIND_HIGHEST_DWARF_REGISTER_MIPS
# elif defined(__sparc__)
  #define _LIBUNWIND_TARGET_SPARC 1
  #define _LIBUNWIND_HIGHEST_DWARF_REGISTER _LIBUNWIND_HIGHEST_DWARF_REGISTER_SPARC
  #define _LIBUNWIND_CONTEXT_SIZE 16
  #define _LIBUNWIND_CURSOR_SIZE 23
# elif defined(__riscv)
#  define _LIBUNWIND_TARGET_RISCV 1
#  if defined(__riscv_flen)
#   define RISCV_FLEN __riscv_flen
<<<<<<< HEAD
#  else
#   define RISCV_FLEN 0
#  endif
#  define _LIBUNWIND_CONTEXT_SIZE (32 * (__riscv_xlen + RISCV_FLEN) / 64)
#  if __riscv_xlen == 32
#   define _LIBUNWIND_CURSOR_SIZE (_LIBUNWIND_CONTEXT_SIZE + 7)
#  elif __riscv_xlen == 64
#   define _LIBUNWIND_CURSOR_SIZE (_LIBUNWIND_CONTEXT_SIZE + 12)
#  else
=======
#  else
#   define RISCV_FLEN 0
#  endif
#  define _LIBUNWIND_CONTEXT_SIZE (32 * (__riscv_xlen + RISCV_FLEN) / 64)
#  if __riscv_xlen == 32
#   define _LIBUNWIND_CURSOR_SIZE (_LIBUNWIND_CONTEXT_SIZE + 7)
#  elif __riscv_xlen == 64
#   define _LIBUNWIND_CURSOR_SIZE (_LIBUNWIND_CONTEXT_SIZE + 12)
#  else
>>>>>>> 2ab1d525
#   error "Unsupported RISC-V ABI"
#  endif
# define _LIBUNWIND_HIGHEST_DWARF_REGISTER _LIBUNWIND_HIGHEST_DWARF_REGISTER_RISCV
# elif defined(__ve__)
#  define _LIBUNWIND_TARGET_VE 1
#  define _LIBUNWIND_CONTEXT_SIZE 67
#  define _LIBUNWIND_CURSOR_SIZE 79
#  define _LIBUNWIND_HIGHEST_DWARF_REGISTER _LIBUNWIND_HIGHEST_DWARF_REGISTER_VE
# else
#  error "Unsupported architecture."
# endif
#else // !_LIBUNWIND_IS_NATIVE_ONLY
# define _LIBUNWIND_TARGET_I386
# define _LIBUNWIND_TARGET_X86_64 1
# define _LIBUNWIND_TARGET_PPC 1
# define _LIBUNWIND_TARGET_PPC64 1
# define _LIBUNWIND_TARGET_AARCH64 1
# define _LIBUNWIND_TARGET_ARM 1
# define _LIBUNWIND_TARGET_OR1K 1
# define _LIBUNWIND_TARGET_MIPS_O32 1
# define _LIBUNWIND_TARGET_MIPS_NEWABI 1
# define _LIBUNWIND_TARGET_SPARC 1
# define _LIBUNWIND_TARGET_HEXAGON 1
# define _LIBUNWIND_TARGET_RISCV 1
# define _LIBUNWIND_TARGET_VE 1
# define _LIBUNWIND_CONTEXT_SIZE 167
# define _LIBUNWIND_CURSOR_SIZE 179
# define _LIBUNWIND_HIGHEST_DWARF_REGISTER 287
#endif // _LIBUNWIND_IS_NATIVE_ONLY

#endif // ____LIBUNWIND_CONFIG_H__<|MERGE_RESOLUTION|>--- conflicted
+++ resolved
@@ -134,7 +134,6 @@
 #  define _LIBUNWIND_TARGET_RISCV 1
 #  if defined(__riscv_flen)
 #   define RISCV_FLEN __riscv_flen
-<<<<<<< HEAD
 #  else
 #   define RISCV_FLEN 0
 #  endif
@@ -144,17 +143,6 @@
 #  elif __riscv_xlen == 64
 #   define _LIBUNWIND_CURSOR_SIZE (_LIBUNWIND_CONTEXT_SIZE + 12)
 #  else
-=======
-#  else
-#   define RISCV_FLEN 0
-#  endif
-#  define _LIBUNWIND_CONTEXT_SIZE (32 * (__riscv_xlen + RISCV_FLEN) / 64)
-#  if __riscv_xlen == 32
-#   define _LIBUNWIND_CURSOR_SIZE (_LIBUNWIND_CONTEXT_SIZE + 7)
-#  elif __riscv_xlen == 64
-#   define _LIBUNWIND_CURSOR_SIZE (_LIBUNWIND_CONTEXT_SIZE + 12)
-#  else
->>>>>>> 2ab1d525
 #   error "Unsupported RISC-V ABI"
 #  endif
 # define _LIBUNWIND_HIGHEST_DWARF_REGISTER _LIBUNWIND_HIGHEST_DWARF_REGISTER_RISCV
