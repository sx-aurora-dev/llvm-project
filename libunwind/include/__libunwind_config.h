--- conflicted
+++ resolved
@@ -23,11 +23,8 @@
 #define _LIBUNWIND_HIGHEST_DWARF_REGISTER_OR1K      32
 #define _LIBUNWIND_HIGHEST_DWARF_REGISTER_MIPS      65
 #define _LIBUNWIND_HIGHEST_DWARF_REGISTER_SPARC     31
-<<<<<<< HEAD
+#define _LIBUNWIND_HIGHEST_DWARF_REGISTER_RISCV     64
 #define _LIBUNWIND_HIGHEST_DWARF_REGISTER_VE        143
-=======
-#define _LIBUNWIND_HIGHEST_DWARF_REGISTER_RISCV     64
->>>>>>> 83a9321f
 
 #if defined(_LIBUNWIND_IS_NATIVE_ONLY)
 # if defined(__i386__)
@@ -123,13 +120,6 @@
   #define _LIBUNWIND_HIGHEST_DWARF_REGISTER _LIBUNWIND_HIGHEST_DWARF_REGISTER_SPARC
   #define _LIBUNWIND_CONTEXT_SIZE 16
   #define _LIBUNWIND_CURSOR_SIZE 23
-<<<<<<< HEAD
-# elif defined(__ve__)
-#  define _LIBUNWIND_TARGET_VE
-#  define _LIBUNWIND_CONTEXT_SIZE 74
-#  define _LIBUNWIND_CURSOR_SIZE 15
-#  define _LIBUNWIND_HIGHEST_DWARF_REGISTER _LIBUNWIND_HIGHEST_DWARF_REGISTER_VE
-=======
 # elif defined(__riscv)
 #  if __riscv_xlen == 64
 #    define _LIBUNWIND_TARGET_RISCV 1
@@ -139,7 +129,11 @@
 #    error "Unsupported RISC-V ABI"
 #  endif
 # define _LIBUNWIND_HIGHEST_DWARF_REGISTER _LIBUNWIND_HIGHEST_DWARF_REGISTER_RISCV
->>>>>>> 83a9321f
+# elif defined(__ve__)
+#  define _LIBUNWIND_TARGET_VE
+#  define _LIBUNWIND_CONTEXT_SIZE 74
+#  define _LIBUNWIND_CURSOR_SIZE 15
+#  define _LIBUNWIND_HIGHEST_DWARF_REGISTER _LIBUNWIND_HIGHEST_DWARF_REGISTER_VE
 # else
 #  error "Unsupported architecture."
 # endif
