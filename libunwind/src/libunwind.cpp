--- conflicted
+++ resolved
@@ -61,10 +61,6 @@
 #elif defined(__riscv) && __riscv_xlen == 64
 # define REGISTER_KIND Registers_riscv
 #elif defined(__ve__)
-<<<<<<< HEAD
-# warning The VE architecture is not supported with this ABI and environment!
-=======
->>>>>>> 67c10f34
 # define REGISTER_KIND Registers_ve
 #else
 # error Architecture not supported
