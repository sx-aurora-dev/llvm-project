//===--------------------------- Unwind-sjlj.c ----------------------------===//
//
// Part of the LLVM Project, under the Apache License v2.0 with LLVM Exceptions.
// See https://llvm.org/LICENSE.txt for license information.
// SPDX-License-Identifier: Apache-2.0 WITH LLVM-exception
//
//
//  Implements setjump-longjump based C++ exceptions
//
//===----------------------------------------------------------------------===//

#include <unwind.h>

#include <inttypes.h>
#include <stdint.h>
#include <stdbool.h>
#include <stdlib.h>

#include "config.h"

/// With SJLJ based exceptions, any function that has a catch clause or needs to
/// do any clean up when an exception propagates through it, needs to call
/// \c _Unwind_SjLj_Register at the start of the function and
/// \c _Unwind_SjLj_Unregister at the end.  The register function is called with
/// the address of a block of memory in the function's stack frame.  The runtime
/// keeps a linked list (stack) of these blocks - one per thread.  The calling
/// function also sets the personality and lsda fields of the block.

#if defined(_LIBUNWIND_BUILD_SJLJ_APIS)

struct _Unwind_FunctionContext {
  // next function in stack of handlers
  struct _Unwind_FunctionContext *prev;

#if defined(__ve__)
<<<<<<< HEAD
  // VE requires to store 64 bit pointers as a part of these data.

  // set by calling function before registering to be the landing pad
  uintptr_t                       resumeLocation;

  // set by personality handler to be parameters passed to landing pad function
  uintptr_t                       resumeParameters[4];
=======
  // VE requires to store 64 bit pointers in the buffer for SjLj execption.
  // We expand the size of values defined here.  This size must be matched
  // to the size returned by TargetMachine::getSjLjDataSize().

  // set by calling function before registering to be the landing pad
  uint64_t                        resumeLocation;

  // set by personality handler to be parameters passed to landing pad function
  uint64_t                        resumeParameters[4];
>>>>>>> 14573d44
#else
  // set by calling function before registering to be the landing pad
  uint32_t                        resumeLocation;

  // set by personality handler to be parameters passed to landing pad function
  uint32_t                        resumeParameters[4];
#endif

  // set by calling function before registering
  _Unwind_Personality_Fn personality;          // arm offset=24
  uintptr_t                       lsda;        // arm offset=28

  // variable length array, contains registers to restore
  // 0 = r7, 1 = pc, 2 = sp
  void                           *jbuf[];
};

#if defined(_LIBUNWIND_HAS_NO_THREADS)
# define _LIBUNWIND_THREAD_LOCAL
#else
# if __STDC_VERSION__ >= 201112L
#  define _LIBUNWIND_THREAD_LOCAL _Thread_local
# elif defined(_MSC_VER)
#  define _LIBUNWIND_THREAD_LOCAL __declspec(thread)
# elif defined(__GNUC__) || defined(__clang__)
#  define _LIBUNWIND_THREAD_LOCAL __thread
# else
#  error Unable to create thread local storage
# endif
#endif


#if !defined(FOR_DYLD)

#if defined(__APPLE__)
#include <System/pthread_machdep.h>
#else
static _LIBUNWIND_THREAD_LOCAL struct _Unwind_FunctionContext *stack = NULL;
#endif

static struct _Unwind_FunctionContext *__Unwind_SjLj_GetTopOfFunctionStack() {
#if defined(__APPLE__)
  return _pthread_getspecific_direct(__PTK_LIBC_DYLD_Unwind_SjLj_Key);
#else
  return stack;
#endif
}

static void
__Unwind_SjLj_SetTopOfFunctionStack(struct _Unwind_FunctionContext *fc) {
#if defined(__APPLE__)
  _pthread_setspecific_direct(__PTK_LIBC_DYLD_Unwind_SjLj_Key, fc);
#else
  stack = fc;
#endif
}

#endif


/// Called at start of each function that catches exceptions
_LIBUNWIND_EXPORT void
_Unwind_SjLj_Register(struct _Unwind_FunctionContext *fc) {
  fc->prev = __Unwind_SjLj_GetTopOfFunctionStack();
  __Unwind_SjLj_SetTopOfFunctionStack(fc);
}


/// Called at end of each function that catches exceptions
_LIBUNWIND_EXPORT void
_Unwind_SjLj_Unregister(struct _Unwind_FunctionContext *fc) {
  __Unwind_SjLj_SetTopOfFunctionStack(fc->prev);
}


static _Unwind_Reason_Code
unwind_phase1(struct _Unwind_Exception *exception_object) {
  _Unwind_FunctionContext_t c = __Unwind_SjLj_GetTopOfFunctionStack();
  _LIBUNWIND_TRACE_UNWINDING("unwind_phase1: initial function-context=%p",
                             (void *)c);

  // walk each frame looking for a place to stop
  for (bool handlerNotFound = true; handlerNotFound; c = c->prev) {

    // check for no more frames
    if (c == NULL) {
      _LIBUNWIND_TRACE_UNWINDING("unwind_phase1(ex_ojb=%p): reached "
                                 "bottom => _URC_END_OF_STACK",
                                 (void *)exception_object);
      return _URC_END_OF_STACK;
    }

    _LIBUNWIND_TRACE_UNWINDING("unwind_phase1: function-context=%p", (void *)c);
    // if there is a personality routine, ask it if it will want to stop at this
    // frame
    if (c->personality != NULL) {
      _LIBUNWIND_TRACE_UNWINDING("unwind_phase1(ex_ojb=%p): calling "
                                 "personality function %p",
                                 (void *)exception_object,
                                 (void *)c->personality);
      _Unwind_Reason_Code personalityResult = (*c->personality)(
          1, _UA_SEARCH_PHASE, exception_object->exception_class,
          exception_object, (struct _Unwind_Context *)c);
      switch (personalityResult) {
      case _URC_HANDLER_FOUND:
        // found a catch clause or locals that need destructing in this frame
        // stop search and remember function context
        handlerNotFound = false;
        exception_object->private_2 = (uintptr_t) c;
        _LIBUNWIND_TRACE_UNWINDING("unwind_phase1(ex_ojb=%p): "
                                   "_URC_HANDLER_FOUND",
                                   (void *)exception_object);
        return _URC_NO_REASON;

      case _URC_CONTINUE_UNWIND:
        _LIBUNWIND_TRACE_UNWINDING("unwind_phase1(ex_ojb=%p): "
                                   "_URC_CONTINUE_UNWIND",
                                   (void *)exception_object);
        // continue unwinding
        break;

      default:
        // something went wrong
        _LIBUNWIND_TRACE_UNWINDING(
            "unwind_phase1(ex_ojb=%p): _URC_FATAL_PHASE1_ERROR",
            (void *)exception_object);
        return _URC_FATAL_PHASE1_ERROR;
      }
    }
  }
  return _URC_NO_REASON;
}


static _Unwind_Reason_Code
unwind_phase2(struct _Unwind_Exception *exception_object) {
  _LIBUNWIND_TRACE_UNWINDING("unwind_phase2(ex_ojb=%p)",
                             (void *)exception_object);

  // walk each frame until we reach where search phase said to stop
  _Unwind_FunctionContext_t c = __Unwind_SjLj_GetTopOfFunctionStack();
  while (true) {
    _LIBUNWIND_TRACE_UNWINDING("unwind_phase2s(ex_ojb=%p): context=%p",
                               (void *)exception_object, (void *)c);

    // check for no more frames
    if (c == NULL) {
      _LIBUNWIND_TRACE_UNWINDING(
          "unwind_phase2(ex_ojb=%p): __unw_step() reached "
          "bottom => _URC_END_OF_STACK",
          (void *)exception_object);
      return _URC_END_OF_STACK;
    }

    // if there is a personality routine, tell it we are unwinding
    if (c->personality != NULL) {
      _Unwind_Action action = _UA_CLEANUP_PHASE;
      if ((uintptr_t) c == exception_object->private_2)
        action = (_Unwind_Action)(
            _UA_CLEANUP_PHASE |
            _UA_HANDLER_FRAME); // tell personality this was the frame it marked
                                // in phase 1
      _Unwind_Reason_Code personalityResult =
          (*c->personality)(1, action, exception_object->exception_class,
                            exception_object, (struct _Unwind_Context *)c);
      switch (personalityResult) {
      case _URC_CONTINUE_UNWIND:
        // continue unwinding
        _LIBUNWIND_TRACE_UNWINDING(
            "unwind_phase2(ex_ojb=%p): _URC_CONTINUE_UNWIND",
            (void *)exception_object);
        if ((uintptr_t) c == exception_object->private_2) {
          // phase 1 said we would stop at this frame, but we did not...
          _LIBUNWIND_ABORT("during phase1 personality function said it would "
                           "stop here, but now if phase2 it did not stop here");
        }
        break;
      case _URC_INSTALL_CONTEXT:
        _LIBUNWIND_TRACE_UNWINDING("unwind_phase2(ex_ojb=%p): "
                                   "_URC_INSTALL_CONTEXT, will resume at "
                                   "landing pad %p",
                                   (void *)exception_object, c->jbuf[1]);
        // personality routine says to transfer control to landing pad
        // we may get control back if landing pad calls _Unwind_Resume()
        __Unwind_SjLj_SetTopOfFunctionStack(c);
        __builtin_longjmp(c->jbuf, 1);
        // __unw_resume() only returns if there was an error
        return _URC_FATAL_PHASE2_ERROR;
      default:
        // something went wrong
        _LIBUNWIND_DEBUG_LOG("personality function returned unknown result %d",
                      personalityResult);
        return _URC_FATAL_PHASE2_ERROR;
      }
    }
    c = c->prev;
  }

  // clean up phase did not resume at the frame that the search phase said it
  // would
  return _URC_FATAL_PHASE2_ERROR;
}


static _Unwind_Reason_Code
unwind_phase2_forced(struct _Unwind_Exception *exception_object,
                     _Unwind_Stop_Fn stop, void *stop_parameter) {
  // walk each frame until we reach where search phase said to stop
  _Unwind_FunctionContext_t c = __Unwind_SjLj_GetTopOfFunctionStack();
  while (true) {

    // get next frame (skip over first which is _Unwind_RaiseException)
    if (c == NULL) {
      _LIBUNWIND_TRACE_UNWINDING(
          "unwind_phase2(ex_ojb=%p): __unw_step() reached "
          "bottom => _URC_END_OF_STACK",
          (void *)exception_object);
      return _URC_END_OF_STACK;
    }

    // call stop function at each frame
    _Unwind_Action action =
        (_Unwind_Action)(_UA_FORCE_UNWIND | _UA_CLEANUP_PHASE);
    _Unwind_Reason_Code stopResult =
        (*stop)(1, action, exception_object->exception_class, exception_object,
                (struct _Unwind_Context *)c, stop_parameter);
    _LIBUNWIND_TRACE_UNWINDING("unwind_phase2_forced(ex_ojb=%p): "
                               "stop function returned %d",
                               (void *)exception_object, stopResult);
    if (stopResult != _URC_NO_REASON) {
      _LIBUNWIND_TRACE_UNWINDING("unwind_phase2_forced(ex_ojb=%p): "
                                 "stopped by stop function",
                                 (void *)exception_object);
      return _URC_FATAL_PHASE2_ERROR;
    }

    // if there is a personality routine, tell it we are unwinding
    if (c->personality != NULL) {
      _Unwind_Personality_Fn p = (_Unwind_Personality_Fn)c->personality;
      _LIBUNWIND_TRACE_UNWINDING("unwind_phase2_forced(ex_ojb=%p): "
                                 "calling personality function %p",
                                 (void *)exception_object, (void *)p);
      _Unwind_Reason_Code personalityResult =
          (*p)(1, action, exception_object->exception_class, exception_object,
               (struct _Unwind_Context *)c);
      switch (personalityResult) {
      case _URC_CONTINUE_UNWIND:
        _LIBUNWIND_TRACE_UNWINDING("unwind_phase2_forced(ex_ojb=%p):  "
                                   "personality returned _URC_CONTINUE_UNWIND",
                                   (void *)exception_object);
        // destructors called, continue unwinding
        break;
      case _URC_INSTALL_CONTEXT:
        _LIBUNWIND_TRACE_UNWINDING("unwind_phase2_forced(ex_ojb=%p): "
                                   "personality returned _URC_INSTALL_CONTEXT",
                                   (void *)exception_object);
        // we may get control back if landing pad calls _Unwind_Resume()
        __Unwind_SjLj_SetTopOfFunctionStack(c);
        __builtin_longjmp(c->jbuf, 1);
        break;
      default:
        // something went wrong
        _LIBUNWIND_TRACE_UNWINDING("unwind_phase2_forced(ex_ojb=%p): "
                                   "personality returned %d, "
                                   "_URC_FATAL_PHASE2_ERROR",
                                   (void *)exception_object, personalityResult);
        return _URC_FATAL_PHASE2_ERROR;
      }
    }
    c = c->prev;
  }

  // call stop function one last time and tell it we've reached the end of the
  // stack
  _LIBUNWIND_TRACE_UNWINDING("unwind_phase2_forced(ex_ojb=%p): calling stop "
                             "function with _UA_END_OF_STACK",
                             (void *)exception_object);
  _Unwind_Action lastAction =
      (_Unwind_Action)(_UA_FORCE_UNWIND | _UA_CLEANUP_PHASE | _UA_END_OF_STACK);
  (*stop)(1, lastAction, exception_object->exception_class, exception_object,
          (struct _Unwind_Context *)c, stop_parameter);

  // clean up phase did not resume at the frame that the search phase said it
  // would
  return _URC_FATAL_PHASE2_ERROR;
}


/// Called by __cxa_throw.  Only returns if there is a fatal error
_LIBUNWIND_EXPORT _Unwind_Reason_Code
_Unwind_SjLj_RaiseException(struct _Unwind_Exception *exception_object) {
  _LIBUNWIND_TRACE_API("_Unwind_SjLj_RaiseException(ex_obj=%p)",
                       (void *)exception_object);

  // mark that this is a non-forced unwind, so _Unwind_Resume() can do the right
  // thing
  exception_object->private_1 = 0;
  exception_object->private_2 = 0;

  // phase 1: the search phase
  _Unwind_Reason_Code phase1 = unwind_phase1(exception_object);
  if (phase1 != _URC_NO_REASON)
    return phase1;

  // phase 2: the clean up phase
  return unwind_phase2(exception_object);
}



/// When _Unwind_RaiseException() is in phase2, it hands control
/// to the personality function at each frame.  The personality
/// may force a jump to a landing pad in that function, the landing
/// pad code may then call _Unwind_Resume() to continue with the
/// unwinding.  Note: the call to _Unwind_Resume() is from compiler
/// geneated user code.  All other _Unwind_* routines are called
/// by the C++ runtime __cxa_* routines.
///
/// Re-throwing an exception is implemented by having the code call
/// __cxa_rethrow() which in turn calls _Unwind_Resume_or_Rethrow()
_LIBUNWIND_EXPORT void
_Unwind_SjLj_Resume(struct _Unwind_Exception *exception_object) {
  _LIBUNWIND_TRACE_API("_Unwind_SjLj_Resume(ex_obj=%p)",
                       (void *)exception_object);

  if (exception_object->private_1 != 0)
    unwind_phase2_forced(exception_object,
                         (_Unwind_Stop_Fn) exception_object->private_1,
                         (void *)exception_object->private_2);
  else
    unwind_phase2(exception_object);

  // clients assume _Unwind_Resume() does not return, so all we can do is abort.
  _LIBUNWIND_ABORT("_Unwind_SjLj_Resume() can't return");
}


///  Called by __cxa_rethrow().
_LIBUNWIND_EXPORT _Unwind_Reason_Code
_Unwind_SjLj_Resume_or_Rethrow(struct _Unwind_Exception *exception_object) {
  _LIBUNWIND_TRACE_API("__Unwind_SjLj_Resume_or_Rethrow(ex_obj=%p), "
                       "private_1=%" PRIuPTR,
                       (void *)exception_object, exception_object->private_1);
  // If this is non-forced and a stopping place was found, then this is a
  // re-throw.
  // Call _Unwind_RaiseException() as if this was a new exception.
  if (exception_object->private_1 == 0) {
    return _Unwind_SjLj_RaiseException(exception_object);
    // should return if there is no catch clause, so that __cxa_rethrow can call
    // std::terminate()
  }

  // Call through to _Unwind_Resume() which distiguishes between forced and
  // regular exceptions.
  _Unwind_SjLj_Resume(exception_object);
  _LIBUNWIND_ABORT("__Unwind_SjLj_Resume_or_Rethrow() called "
                    "_Unwind_SjLj_Resume() which unexpectedly returned");
}


/// Called by personality handler during phase 2 to get LSDA for current frame.
_LIBUNWIND_EXPORT uintptr_t
_Unwind_GetLanguageSpecificData(struct _Unwind_Context *context) {
  _Unwind_FunctionContext_t ufc = (_Unwind_FunctionContext_t) context;
  _LIBUNWIND_TRACE_API("_Unwind_GetLanguageSpecificData(context=%p) "
                       "=> 0x%" PRIuPTR,
                       (void *)context, ufc->lsda);
  return ufc->lsda;
}


/// Called by personality handler during phase 2 to get register values.
_LIBUNWIND_EXPORT uintptr_t _Unwind_GetGR(struct _Unwind_Context *context,
                                          int index) {
  _LIBUNWIND_TRACE_API("_Unwind_GetGR(context=%p, reg=%d)", (void *)context,
                       index);
  _Unwind_FunctionContext_t ufc = (_Unwind_FunctionContext_t) context;
  return ufc->resumeParameters[index];
}


/// Called by personality handler during phase 2 to alter register values.
_LIBUNWIND_EXPORT void _Unwind_SetGR(struct _Unwind_Context *context, int index,
                                     uintptr_t new_value) {
  _LIBUNWIND_TRACE_API("_Unwind_SetGR(context=%p, reg=%d, value=0x%" PRIuPTR
                       ")",
                       (void *)context, index, new_value);
  _Unwind_FunctionContext_t ufc = (_Unwind_FunctionContext_t) context;
  ufc->resumeParameters[index] = new_value;
}


/// Called by personality handler during phase 2 to get instruction pointer.
_LIBUNWIND_EXPORT uintptr_t _Unwind_GetIP(struct _Unwind_Context *context) {
  _Unwind_FunctionContext_t ufc = (_Unwind_FunctionContext_t) context;
  _LIBUNWIND_TRACE_API("_Unwind_GetIP(context=%p) => 0x%" PRIu32,
                       (void *)context, ufc->resumeLocation + 1);
  return ufc->resumeLocation + 1;
}


/// Called by personality handler during phase 2 to get instruction pointer.
/// ipBefore is a boolean that says if IP is already adjusted to be the call
/// site address.  Normally IP is the return address.
_LIBUNWIND_EXPORT uintptr_t _Unwind_GetIPInfo(struct _Unwind_Context *context,
                                              int *ipBefore) {
  _Unwind_FunctionContext_t ufc = (_Unwind_FunctionContext_t) context;
  *ipBefore = 0;
  _LIBUNWIND_TRACE_API("_Unwind_GetIPInfo(context=%p, %p) => 0x%" PRIu32,
                       (void *)context, (void *)ipBefore,
                       ufc->resumeLocation + 1);
  return ufc->resumeLocation + 1;
}


/// Called by personality handler during phase 2 to alter instruction pointer.
_LIBUNWIND_EXPORT void _Unwind_SetIP(struct _Unwind_Context *context,
                                     uintptr_t new_value) {
  _LIBUNWIND_TRACE_API("_Unwind_SetIP(context=%p, value=0x%" PRIuPTR ")",
                       (void *)context, new_value);
  _Unwind_FunctionContext_t ufc = (_Unwind_FunctionContext_t) context;
  ufc->resumeLocation = new_value - 1;
}


/// Called by personality handler during phase 2 to find the start of the
/// function.
_LIBUNWIND_EXPORT uintptr_t
_Unwind_GetRegionStart(struct _Unwind_Context *context) {
  // Not supported or needed for sjlj based unwinding
  (void)context;
  _LIBUNWIND_TRACE_API("_Unwind_GetRegionStart(context=%p)", (void *)context);
  return 0;
}


/// Called by personality handler during phase 2 if a foreign exception
/// is caught.
_LIBUNWIND_EXPORT void
_Unwind_DeleteException(struct _Unwind_Exception *exception_object) {
  _LIBUNWIND_TRACE_API("_Unwind_DeleteException(ex_obj=%p)",
                       (void *)exception_object);
  if (exception_object->exception_cleanup != NULL)
    (*exception_object->exception_cleanup)(_URC_FOREIGN_EXCEPTION_CAUGHT,
                                           exception_object);
}



/// Called by personality handler during phase 2 to get base address for data
/// relative encodings.
_LIBUNWIND_EXPORT uintptr_t
_Unwind_GetDataRelBase(struct _Unwind_Context *context) {
  // Not supported or needed for sjlj based unwinding
  (void)context;
  _LIBUNWIND_TRACE_API("_Unwind_GetDataRelBase(context=%p)", (void *)context);
  _LIBUNWIND_ABORT("_Unwind_GetDataRelBase() not implemented");
}


/// Called by personality handler during phase 2 to get base address for text
/// relative encodings.
_LIBUNWIND_EXPORT uintptr_t
_Unwind_GetTextRelBase(struct _Unwind_Context *context) {
  // Not supported or needed for sjlj based unwinding
  (void)context;
  _LIBUNWIND_TRACE_API("_Unwind_GetTextRelBase(context=%p)", (void *)context);
  _LIBUNWIND_ABORT("_Unwind_GetTextRelBase() not implemented");
}


/// Called by personality handler to get "Call Frame Area" for current frame.
_LIBUNWIND_EXPORT uintptr_t _Unwind_GetCFA(struct _Unwind_Context *context) {
  _LIBUNWIND_TRACE_API("_Unwind_GetCFA(context=%p)", (void *)context);
  if (context != NULL) {
    _Unwind_FunctionContext_t ufc = (_Unwind_FunctionContext_t) context;
    // Setjmp/longjmp based exceptions don't have a true CFA.
    // Instead, the SP in the jmpbuf is the closest approximation.
    return (uintptr_t) ufc->jbuf[2];
  }
  return 0;
}

#endif // defined(_LIBUNWIND_BUILD_SJLJ_APIS)<|MERGE_RESOLUTION|>--- conflicted
+++ resolved
@@ -33,15 +33,6 @@
   struct _Unwind_FunctionContext *prev;
 
 #if defined(__ve__)
-<<<<<<< HEAD
-  // VE requires to store 64 bit pointers as a part of these data.
-
-  // set by calling function before registering to be the landing pad
-  uintptr_t                       resumeLocation;
-
-  // set by personality handler to be parameters passed to landing pad function
-  uintptr_t                       resumeParameters[4];
-=======
   // VE requires to store 64 bit pointers in the buffer for SjLj execption.
   // We expand the size of values defined here.  This size must be matched
   // to the size returned by TargetMachine::getSjLjDataSize().
@@ -51,7 +42,6 @@
 
   // set by personality handler to be parameters passed to landing pad function
   uint64_t                        resumeParameters[4];
->>>>>>> 14573d44
 #else
   // set by calling function before registering to be the landing pad
   uint32_t                        resumeLocation;
