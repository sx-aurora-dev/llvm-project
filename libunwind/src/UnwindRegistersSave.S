--- conflicted
+++ resolved
@@ -1180,7 +1180,48 @@
   li     a0, 0  // return UNW_ESUCCESS
   ret           // jump to ra
 
-<<<<<<< HEAD
+#elif defined(__s390x__)
+
+//
+// extern int __unw_getcontext(unw_context_t* thread_state)
+//
+// On entry:
+//  thread_state pointer is in r2
+//
+DEFINE_LIBUNWIND_FUNCTION(__unw_getcontext)
+
+  // Save GPRs
+  stmg %r0, %r15, 16(%r2)
+
+  // Save PSWM
+  epsw %r0, %r1
+  stm %r0, %r1, 0(%r2)
+
+  // Store return address as PSWA
+  stg %r14, 8(%r2)
+
+  // Save FPRs
+  std %f0, 144(%r2)
+  std %f1, 152(%r2)
+  std %f2, 160(%r2)
+  std %f3, 168(%r2)
+  std %f4, 176(%r2)
+  std %f5, 184(%r2)
+  std %f6, 192(%r2)
+  std %f7, 200(%r2)
+  std %f8, 208(%r2)
+  std %f9, 216(%r2)
+  std %f10, 224(%r2)
+  std %f11, 232(%r2)
+  std %f12, 240(%r2)
+  std %f13, 248(%r2)
+  std %f14, 256(%r2)
+  std %f15, 264(%r2)
+
+  // Return UNW_ESUCCESS
+  lghi %r2, 0
+  br %r14
+
 #elif defined(__ve__)
 
 #
@@ -1262,50 +1303,7 @@
         ld  %s1, 8(%s0)
         or  %s0, 0, 0(1)
         b.l (,%lr)
-=======
-#elif defined(__s390x__)
-
-//
-// extern int __unw_getcontext(unw_context_t* thread_state)
-//
-// On entry:
-//  thread_state pointer is in r2
-//
-DEFINE_LIBUNWIND_FUNCTION(__unw_getcontext)
-
-  // Save GPRs
-  stmg %r0, %r15, 16(%r2)
-
-  // Save PSWM
-  epsw %r0, %r1
-  stm %r0, %r1, 0(%r2)
-
-  // Store return address as PSWA
-  stg %r14, 8(%r2)
-
-  // Save FPRs
-  std %f0, 144(%r2)
-  std %f1, 152(%r2)
-  std %f2, 160(%r2)
-  std %f3, 168(%r2)
-  std %f4, 176(%r2)
-  std %f5, 184(%r2)
-  std %f6, 192(%r2)
-  std %f7, 200(%r2)
-  std %f8, 208(%r2)
-  std %f9, 216(%r2)
-  std %f10, 224(%r2)
-  std %f11, 232(%r2)
-  std %f12, 240(%r2)
-  std %f13, 248(%r2)
-  std %f14, 256(%r2)
-  std %f15, 264(%r2)
-
-  // Return UNW_ESUCCESS
-  lghi %r2, 0
-  br %r14
-
->>>>>>> 34b6f206
+
 #endif
 
   WEAK_ALIAS(__unw_getcontext, unw_getcontext)
