--- conflicted
+++ resolved
@@ -72,22 +72,14 @@
 
 #if defined(__APPLE__)
 #if defined(_LIBUNWIND_HIDE_SYMBOLS)
-<<<<<<< HEAD
-#define _LIBUNWIND_ALIAS_VISIBILITY(name) __asm__(".private_extern " name)
-=======
 #define _LIBUNWIND_ALIAS_VISIBILITY(name) __asm__(".private_extern " name);
->>>>>>> 2ab1d525
 #else
 #define _LIBUNWIND_ALIAS_VISIBILITY(name)
 #endif
 #define _LIBUNWIND_WEAK_ALIAS(name, aliasname)                                 \
   __asm__(".globl " SYMBOL_NAME(aliasname));                                   \
   __asm__(SYMBOL_NAME(aliasname) " = " SYMBOL_NAME(name));                     \
-<<<<<<< HEAD
-  _LIBUNWIND_ALIAS_VISIBILITY(SYMBOL_NAME(aliasname));
-=======
   _LIBUNWIND_ALIAS_VISIBILITY(SYMBOL_NAME(aliasname))
->>>>>>> 2ab1d525
 #elif defined(__ELF__)
 #define _LIBUNWIND_WEAK_ALIAS(name, aliasname)                                 \
   extern "C" _LIBUNWIND_EXPORT __typeof(name) aliasname                        \
