//===----------------------------- Registers.hpp --------------------------===//
//
// Part of the LLVM Project, under the Apache License v2.0 with LLVM Exceptions.
// See https://llvm.org/LICENSE.txt for license information.
// SPDX-License-Identifier: Apache-2.0 WITH LLVM-exception
//
//
//  Models register sets for supported processors.
//
//===----------------------------------------------------------------------===//

#ifndef __REGISTERS_HPP__
#define __REGISTERS_HPP__

#include <stdint.h>
#include <string.h>

#include "libunwind.h"
#include "config.h"

namespace libunwind {

// For emulating 128-bit registers
struct v128 { uint32_t vec[4]; };

enum {
  REGISTERS_X86,
  REGISTERS_X86_64,
  REGISTERS_PPC,
  REGISTERS_PPC64,
  REGISTERS_ARM64,
  REGISTERS_ARM,
  REGISTERS_OR1K,
  REGISTERS_MIPS_O32,
  REGISTERS_MIPS_NEWABI,
  REGISTERS_SPARC,
  REGISTERS_HEXAGON,
  REGISTERS_RISCV,
  REGISTERS_VE,
};

#if defined(_LIBUNWIND_TARGET_I386)
class _LIBUNWIND_HIDDEN Registers_x86;
extern "C" void __libunwind_Registers_x86_jumpto(Registers_x86 *);
/// Registers_x86 holds the register state of a thread in a 32-bit intel
/// process.
class _LIBUNWIND_HIDDEN Registers_x86 {
public:
  Registers_x86();
  Registers_x86(const void *registers);

  bool        validRegister(int num) const;
  uint32_t    getRegister(int num) const;
  void        setRegister(int num, uint32_t value);
  bool        validFloatRegister(int) const { return false; }
  double      getFloatRegister(int num) const;
  void        setFloatRegister(int num, double value);
  bool        validVectorRegister(int) const { return false; }
  v128        getVectorRegister(int num) const;
  void        setVectorRegister(int num, v128 value);
  static const char *getRegisterName(int num);
  void        jumpto() { __libunwind_Registers_x86_jumpto(this); }
  static int  lastDwarfRegNum() { return _LIBUNWIND_HIGHEST_DWARF_REGISTER_X86; }
  static int  getArch() { return REGISTERS_X86; }

  uint32_t  getSP() const          { return _registers.__esp; }
  void      setSP(uint32_t value)  { _registers.__esp = value; }
  uint32_t  getIP() const          { return _registers.__eip; }
  void      setIP(uint32_t value)  { _registers.__eip = value; }
  uint32_t  getEBP() const         { return _registers.__ebp; }
  void      setEBP(uint32_t value) { _registers.__ebp = value; }
  uint32_t  getEBX() const         { return _registers.__ebx; }
  void      setEBX(uint32_t value) { _registers.__ebx = value; }
  uint32_t  getECX() const         { return _registers.__ecx; }
  void      setECX(uint32_t value) { _registers.__ecx = value; }
  uint32_t  getEDX() const         { return _registers.__edx; }
  void      setEDX(uint32_t value) { _registers.__edx = value; }
  uint32_t  getESI() const         { return _registers.__esi; }
  void      setESI(uint32_t value) { _registers.__esi = value; }
  uint32_t  getEDI() const         { return _registers.__edi; }
  void      setEDI(uint32_t value) { _registers.__edi = value; }

private:
  struct GPRs {
    unsigned int __eax;
    unsigned int __ebx;
    unsigned int __ecx;
    unsigned int __edx;
    unsigned int __edi;
    unsigned int __esi;
    unsigned int __ebp;
    unsigned int __esp;
    unsigned int __ss;
    unsigned int __eflags;
    unsigned int __eip;
    unsigned int __cs;
    unsigned int __ds;
    unsigned int __es;
    unsigned int __fs;
    unsigned int __gs;
  };

  GPRs _registers;
};

inline Registers_x86::Registers_x86(const void *registers) {
  static_assert((check_fit<Registers_x86, unw_context_t>::does_fit),
                "x86 registers do not fit into unw_context_t");
  memcpy(&_registers, registers, sizeof(_registers));
}

inline Registers_x86::Registers_x86() {
  memset(&_registers, 0, sizeof(_registers));
}

inline bool Registers_x86::validRegister(int regNum) const {
  if (regNum == UNW_REG_IP)
    return true;
  if (regNum == UNW_REG_SP)
    return true;
  if (regNum < 0)
    return false;
  if (regNum > 7)
    return false;
  return true;
}

inline uint32_t Registers_x86::getRegister(int regNum) const {
  switch (regNum) {
  case UNW_REG_IP:
    return _registers.__eip;
  case UNW_REG_SP:
    return _registers.__esp;
  case UNW_X86_EAX:
    return _registers.__eax;
  case UNW_X86_ECX:
    return _registers.__ecx;
  case UNW_X86_EDX:
    return _registers.__edx;
  case UNW_X86_EBX:
    return _registers.__ebx;
#if !defined(__APPLE__)
  case UNW_X86_ESP:
#else
  case UNW_X86_EBP:
#endif
    return _registers.__ebp;
#if !defined(__APPLE__)
  case UNW_X86_EBP:
#else
  case UNW_X86_ESP:
#endif
    return _registers.__esp;
  case UNW_X86_ESI:
    return _registers.__esi;
  case UNW_X86_EDI:
    return _registers.__edi;
  }
  _LIBUNWIND_ABORT("unsupported x86 register");
}

inline void Registers_x86::setRegister(int regNum, uint32_t value) {
  switch (regNum) {
  case UNW_REG_IP:
    _registers.__eip = value;
    return;
  case UNW_REG_SP:
    _registers.__esp = value;
    return;
  case UNW_X86_EAX:
    _registers.__eax = value;
    return;
  case UNW_X86_ECX:
    _registers.__ecx = value;
    return;
  case UNW_X86_EDX:
    _registers.__edx = value;
    return;
  case UNW_X86_EBX:
    _registers.__ebx = value;
    return;
#if !defined(__APPLE__)
  case UNW_X86_ESP:
#else
  case UNW_X86_EBP:
#endif
    _registers.__ebp = value;
    return;
#if !defined(__APPLE__)
  case UNW_X86_EBP:
#else
  case UNW_X86_ESP:
#endif
    _registers.__esp = value;
    return;
  case UNW_X86_ESI:
    _registers.__esi = value;
    return;
  case UNW_X86_EDI:
    _registers.__edi = value;
    return;
  }
  _LIBUNWIND_ABORT("unsupported x86 register");
}

inline const char *Registers_x86::getRegisterName(int regNum) {
  switch (regNum) {
  case UNW_REG_IP:
    return "ip";
  case UNW_REG_SP:
    return "esp";
  case UNW_X86_EAX:
    return "eax";
  case UNW_X86_ECX:
    return "ecx";
  case UNW_X86_EDX:
    return "edx";
  case UNW_X86_EBX:
    return "ebx";
  case UNW_X86_EBP:
    return "ebp";
  case UNW_X86_ESP:
    return "esp";
  case UNW_X86_ESI:
    return "esi";
  case UNW_X86_EDI:
    return "edi";
  default:
    return "unknown register";
  }
}

inline double Registers_x86::getFloatRegister(int) const {
  _LIBUNWIND_ABORT("no x86 float registers");
}

inline void Registers_x86::setFloatRegister(int, double) {
  _LIBUNWIND_ABORT("no x86 float registers");
}

inline v128 Registers_x86::getVectorRegister(int) const {
  _LIBUNWIND_ABORT("no x86 vector registers");
}

inline void Registers_x86::setVectorRegister(int, v128) {
  _LIBUNWIND_ABORT("no x86 vector registers");
}
#endif // _LIBUNWIND_TARGET_I386


#if defined(_LIBUNWIND_TARGET_X86_64)
/// Registers_x86_64  holds the register state of a thread in a 64-bit intel
/// process.
class _LIBUNWIND_HIDDEN Registers_x86_64;
extern "C" void __libunwind_Registers_x86_64_jumpto(Registers_x86_64 *);
class _LIBUNWIND_HIDDEN Registers_x86_64 {
public:
  Registers_x86_64();
  Registers_x86_64(const void *registers);

  bool        validRegister(int num) const;
  uint64_t    getRegister(int num) const;
  void        setRegister(int num, uint64_t value);
  bool        validFloatRegister(int) const { return false; }
  double      getFloatRegister(int num) const;
  void        setFloatRegister(int num, double value);
  bool        validVectorRegister(int) const;
  v128        getVectorRegister(int num) const;
  void        setVectorRegister(int num, v128 value);
  static const char *getRegisterName(int num);
  void        jumpto() { __libunwind_Registers_x86_64_jumpto(this); }
  static int  lastDwarfRegNum() { return _LIBUNWIND_HIGHEST_DWARF_REGISTER_X86_64; }
  static int  getArch() { return REGISTERS_X86_64; }

  uint64_t  getSP() const          { return _registers.__rsp; }
  void      setSP(uint64_t value)  { _registers.__rsp = value; }
  uint64_t  getIP() const          { return _registers.__rip; }
  void      setIP(uint64_t value)  { _registers.__rip = value; }
  uint64_t  getRBP() const         { return _registers.__rbp; }
  void      setRBP(uint64_t value) { _registers.__rbp = value; }
  uint64_t  getRBX() const         { return _registers.__rbx; }
  void      setRBX(uint64_t value) { _registers.__rbx = value; }
  uint64_t  getR12() const         { return _registers.__r12; }
  void      setR12(uint64_t value) { _registers.__r12 = value; }
  uint64_t  getR13() const         { return _registers.__r13; }
  void      setR13(uint64_t value) { _registers.__r13 = value; }
  uint64_t  getR14() const         { return _registers.__r14; }
  void      setR14(uint64_t value) { _registers.__r14 = value; }
  uint64_t  getR15() const         { return _registers.__r15; }
  void      setR15(uint64_t value) { _registers.__r15 = value; }

private:
  struct GPRs {
    uint64_t __rax;
    uint64_t __rbx;
    uint64_t __rcx;
    uint64_t __rdx;
    uint64_t __rdi;
    uint64_t __rsi;
    uint64_t __rbp;
    uint64_t __rsp;
    uint64_t __r8;
    uint64_t __r9;
    uint64_t __r10;
    uint64_t __r11;
    uint64_t __r12;
    uint64_t __r13;
    uint64_t __r14;
    uint64_t __r15;
    uint64_t __rip;
    uint64_t __rflags;
    uint64_t __cs;
    uint64_t __fs;
    uint64_t __gs;
#if defined(_WIN64)
    uint64_t __padding; // 16-byte align
#endif
  };
  GPRs _registers;
#if defined(_WIN64)
  v128 _xmm[16];
#endif
};

inline Registers_x86_64::Registers_x86_64(const void *registers) {
  static_assert((check_fit<Registers_x86_64, unw_context_t>::does_fit),
                "x86_64 registers do not fit into unw_context_t");
  memcpy(&_registers, registers, sizeof(_registers));
}

inline Registers_x86_64::Registers_x86_64() {
  memset(&_registers, 0, sizeof(_registers));
}

inline bool Registers_x86_64::validRegister(int regNum) const {
  if (regNum == UNW_REG_IP)
    return true;
  if (regNum == UNW_REG_SP)
    return true;
  if (regNum < 0)
    return false;
  if (regNum > 15)
    return false;
  return true;
}

inline uint64_t Registers_x86_64::getRegister(int regNum) const {
  switch (regNum) {
  case UNW_REG_IP:
    return _registers.__rip;
  case UNW_REG_SP:
    return _registers.__rsp;
  case UNW_X86_64_RAX:
    return _registers.__rax;
  case UNW_X86_64_RDX:
    return _registers.__rdx;
  case UNW_X86_64_RCX:
    return _registers.__rcx;
  case UNW_X86_64_RBX:
    return _registers.__rbx;
  case UNW_X86_64_RSI:
    return _registers.__rsi;
  case UNW_X86_64_RDI:
    return _registers.__rdi;
  case UNW_X86_64_RBP:
    return _registers.__rbp;
  case UNW_X86_64_RSP:
    return _registers.__rsp;
  case UNW_X86_64_R8:
    return _registers.__r8;
  case UNW_X86_64_R9:
    return _registers.__r9;
  case UNW_X86_64_R10:
    return _registers.__r10;
  case UNW_X86_64_R11:
    return _registers.__r11;
  case UNW_X86_64_R12:
    return _registers.__r12;
  case UNW_X86_64_R13:
    return _registers.__r13;
  case UNW_X86_64_R14:
    return _registers.__r14;
  case UNW_X86_64_R15:
    return _registers.__r15;
  }
  _LIBUNWIND_ABORT("unsupported x86_64 register");
}

inline void Registers_x86_64::setRegister(int regNum, uint64_t value) {
  switch (regNum) {
  case UNW_REG_IP:
    _registers.__rip = value;
    return;
  case UNW_REG_SP:
    _registers.__rsp = value;
    return;
  case UNW_X86_64_RAX:
    _registers.__rax = value;
    return;
  case UNW_X86_64_RDX:
    _registers.__rdx = value;
    return;
  case UNW_X86_64_RCX:
    _registers.__rcx = value;
    return;
  case UNW_X86_64_RBX:
    _registers.__rbx = value;
    return;
  case UNW_X86_64_RSI:
    _registers.__rsi = value;
    return;
  case UNW_X86_64_RDI:
    _registers.__rdi = value;
    return;
  case UNW_X86_64_RBP:
    _registers.__rbp = value;
    return;
  case UNW_X86_64_RSP:
    _registers.__rsp = value;
    return;
  case UNW_X86_64_R8:
    _registers.__r8 = value;
    return;
  case UNW_X86_64_R9:
    _registers.__r9 = value;
    return;
  case UNW_X86_64_R10:
    _registers.__r10 = value;
    return;
  case UNW_X86_64_R11:
    _registers.__r11 = value;
    return;
  case UNW_X86_64_R12:
    _registers.__r12 = value;
    return;
  case UNW_X86_64_R13:
    _registers.__r13 = value;
    return;
  case UNW_X86_64_R14:
    _registers.__r14 = value;
    return;
  case UNW_X86_64_R15:
    _registers.__r15 = value;
    return;
  }
  _LIBUNWIND_ABORT("unsupported x86_64 register");
}

inline const char *Registers_x86_64::getRegisterName(int regNum) {
  switch (regNum) {
  case UNW_REG_IP:
    return "rip";
  case UNW_REG_SP:
    return "rsp";
  case UNW_X86_64_RAX:
    return "rax";
  case UNW_X86_64_RDX:
    return "rdx";
  case UNW_X86_64_RCX:
    return "rcx";
  case UNW_X86_64_RBX:
    return "rbx";
  case UNW_X86_64_RSI:
    return "rsi";
  case UNW_X86_64_RDI:
    return "rdi";
  case UNW_X86_64_RBP:
    return "rbp";
  case UNW_X86_64_RSP:
    return "rsp";
  case UNW_X86_64_R8:
    return "r8";
  case UNW_X86_64_R9:
    return "r9";
  case UNW_X86_64_R10:
    return "r10";
  case UNW_X86_64_R11:
    return "r11";
  case UNW_X86_64_R12:
    return "r12";
  case UNW_X86_64_R13:
    return "r13";
  case UNW_X86_64_R14:
    return "r14";
  case UNW_X86_64_R15:
    return "r15";
  case UNW_X86_64_XMM0:
    return "xmm0";
  case UNW_X86_64_XMM1:
    return "xmm1";
  case UNW_X86_64_XMM2:
    return "xmm2";
  case UNW_X86_64_XMM3:
    return "xmm3";
  case UNW_X86_64_XMM4:
    return "xmm4";
  case UNW_X86_64_XMM5:
    return "xmm5";
  case UNW_X86_64_XMM6:
    return "xmm6";
  case UNW_X86_64_XMM7:
    return "xmm7";
  case UNW_X86_64_XMM8:
    return "xmm8";
  case UNW_X86_64_XMM9:
    return "xmm9";
  case UNW_X86_64_XMM10:
    return "xmm10";
  case UNW_X86_64_XMM11:
    return "xmm11";
  case UNW_X86_64_XMM12:
    return "xmm12";
  case UNW_X86_64_XMM13:
    return "xmm13";
  case UNW_X86_64_XMM14:
    return "xmm14";
  case UNW_X86_64_XMM15:
    return "xmm15";
  default:
    return "unknown register";
  }
}

inline double Registers_x86_64::getFloatRegister(int) const {
  _LIBUNWIND_ABORT("no x86_64 float registers");
}

inline void Registers_x86_64::setFloatRegister(int, double) {
  _LIBUNWIND_ABORT("no x86_64 float registers");
}

inline bool Registers_x86_64::validVectorRegister(int regNum) const {
#if defined(_WIN64)
  if (regNum < UNW_X86_64_XMM0)
    return false;
  if (regNum > UNW_X86_64_XMM15)
    return false;
  return true;
#else
  (void)regNum; // suppress unused parameter warning
  return false;
#endif
}

inline v128 Registers_x86_64::getVectorRegister(int regNum) const {
#if defined(_WIN64)
  assert(validVectorRegister(regNum));
  return _xmm[regNum - UNW_X86_64_XMM0];
#else
  (void)regNum; // suppress unused parameter warning
  _LIBUNWIND_ABORT("no x86_64 vector registers");
#endif
}

inline void Registers_x86_64::setVectorRegister(int regNum, v128 value) {
#if defined(_WIN64)
  assert(validVectorRegister(regNum));
  _xmm[regNum - UNW_X86_64_XMM0] = value;
#else
  (void)regNum; (void)value; // suppress unused parameter warnings
  _LIBUNWIND_ABORT("no x86_64 vector registers");
#endif
}
#endif // _LIBUNWIND_TARGET_X86_64


#if defined(_LIBUNWIND_TARGET_PPC)
/// Registers_ppc holds the register state of a thread in a 32-bit PowerPC
/// process.
class _LIBUNWIND_HIDDEN Registers_ppc {
public:
  Registers_ppc();
  Registers_ppc(const void *registers);

  bool        validRegister(int num) const;
  uint32_t    getRegister(int num) const;
  void        setRegister(int num, uint32_t value);
  bool        validFloatRegister(int num) const;
  double      getFloatRegister(int num) const;
  void        setFloatRegister(int num, double value);
  bool        validVectorRegister(int num) const;
  v128        getVectorRegister(int num) const;
  void        setVectorRegister(int num, v128 value);
  static const char *getRegisterName(int num);
  void        jumpto();
  static int  lastDwarfRegNum() { return _LIBUNWIND_HIGHEST_DWARF_REGISTER_PPC; }
  static int  getArch() { return REGISTERS_PPC; }

  uint64_t  getSP() const         { return _registers.__r1; }
  void      setSP(uint32_t value) { _registers.__r1 = value; }
  uint64_t  getIP() const         { return _registers.__srr0; }
  void      setIP(uint32_t value) { _registers.__srr0 = value; }

private:
  struct ppc_thread_state_t {
    unsigned int __srr0; /* Instruction address register (PC) */
    unsigned int __srr1; /* Machine state register (supervisor) */
    unsigned int __r0;
    unsigned int __r1;
    unsigned int __r2;
    unsigned int __r3;
    unsigned int __r4;
    unsigned int __r5;
    unsigned int __r6;
    unsigned int __r7;
    unsigned int __r8;
    unsigned int __r9;
    unsigned int __r10;
    unsigned int __r11;
    unsigned int __r12;
    unsigned int __r13;
    unsigned int __r14;
    unsigned int __r15;
    unsigned int __r16;
    unsigned int __r17;
    unsigned int __r18;
    unsigned int __r19;
    unsigned int __r20;
    unsigned int __r21;
    unsigned int __r22;
    unsigned int __r23;
    unsigned int __r24;
    unsigned int __r25;
    unsigned int __r26;
    unsigned int __r27;
    unsigned int __r28;
    unsigned int __r29;
    unsigned int __r30;
    unsigned int __r31;
    unsigned int __cr;     /* Condition register */
    unsigned int __xer;    /* User's integer exception register */
    unsigned int __lr;     /* Link register */
    unsigned int __ctr;    /* Count register */
    unsigned int __mq;     /* MQ register (601 only) */
    unsigned int __vrsave; /* Vector Save Register */
  };

  struct ppc_float_state_t {
    double __fpregs[32];

    unsigned int __fpscr_pad; /* fpscr is 64 bits, 32 bits of rubbish */
    unsigned int __fpscr;     /* floating point status register */
  };

  ppc_thread_state_t _registers;
  ppc_float_state_t  _floatRegisters;
  v128               _vectorRegisters[32]; // offset 424
};

inline Registers_ppc::Registers_ppc(const void *registers) {
  static_assert((check_fit<Registers_ppc, unw_context_t>::does_fit),
                "ppc registers do not fit into unw_context_t");
  memcpy(&_registers, static_cast<const uint8_t *>(registers),
         sizeof(_registers));
  static_assert(sizeof(ppc_thread_state_t) == 160,
                "expected float register offset to be 160");
  memcpy(&_floatRegisters,
         static_cast<const uint8_t *>(registers) + sizeof(ppc_thread_state_t),
         sizeof(_floatRegisters));
  static_assert(sizeof(ppc_thread_state_t) + sizeof(ppc_float_state_t) == 424,
                "expected vector register offset to be 424 bytes");
  memcpy(_vectorRegisters,
         static_cast<const uint8_t *>(registers) + sizeof(ppc_thread_state_t) +
             sizeof(ppc_float_state_t),
         sizeof(_vectorRegisters));
}

inline Registers_ppc::Registers_ppc() {
  memset(&_registers, 0, sizeof(_registers));
  memset(&_floatRegisters, 0, sizeof(_floatRegisters));
  memset(&_vectorRegisters, 0, sizeof(_vectorRegisters));
}

inline bool Registers_ppc::validRegister(int regNum) const {
  if (regNum == UNW_REG_IP)
    return true;
  if (regNum == UNW_REG_SP)
    return true;
  if (regNum == UNW_PPC_VRSAVE)
    return true;
  if (regNum < 0)
    return false;
  if (regNum <= UNW_PPC_R31)
    return true;
  if (regNum == UNW_PPC_MQ)
    return true;
  if (regNum == UNW_PPC_LR)
    return true;
  if (regNum == UNW_PPC_CTR)
    return true;
  if ((UNW_PPC_CR0 <= regNum) && (regNum <= UNW_PPC_CR7))
    return true;
  return false;
}

inline uint32_t Registers_ppc::getRegister(int regNum) const {
  switch (regNum) {
  case UNW_REG_IP:
    return _registers.__srr0;
  case UNW_REG_SP:
    return _registers.__r1;
  case UNW_PPC_R0:
    return _registers.__r0;
  case UNW_PPC_R1:
    return _registers.__r1;
  case UNW_PPC_R2:
    return _registers.__r2;
  case UNW_PPC_R3:
    return _registers.__r3;
  case UNW_PPC_R4:
    return _registers.__r4;
  case UNW_PPC_R5:
    return _registers.__r5;
  case UNW_PPC_R6:
    return _registers.__r6;
  case UNW_PPC_R7:
    return _registers.__r7;
  case UNW_PPC_R8:
    return _registers.__r8;
  case UNW_PPC_R9:
    return _registers.__r9;
  case UNW_PPC_R10:
    return _registers.__r10;
  case UNW_PPC_R11:
    return _registers.__r11;
  case UNW_PPC_R12:
    return _registers.__r12;
  case UNW_PPC_R13:
    return _registers.__r13;
  case UNW_PPC_R14:
    return _registers.__r14;
  case UNW_PPC_R15:
    return _registers.__r15;
  case UNW_PPC_R16:
    return _registers.__r16;
  case UNW_PPC_R17:
    return _registers.__r17;
  case UNW_PPC_R18:
    return _registers.__r18;
  case UNW_PPC_R19:
    return _registers.__r19;
  case UNW_PPC_R20:
    return _registers.__r20;
  case UNW_PPC_R21:
    return _registers.__r21;
  case UNW_PPC_R22:
    return _registers.__r22;
  case UNW_PPC_R23:
    return _registers.__r23;
  case UNW_PPC_R24:
    return _registers.__r24;
  case UNW_PPC_R25:
    return _registers.__r25;
  case UNW_PPC_R26:
    return _registers.__r26;
  case UNW_PPC_R27:
    return _registers.__r27;
  case UNW_PPC_R28:
    return _registers.__r28;
  case UNW_PPC_R29:
    return _registers.__r29;
  case UNW_PPC_R30:
    return _registers.__r30;
  case UNW_PPC_R31:
    return _registers.__r31;
  case UNW_PPC_LR:
    return _registers.__lr;
  case UNW_PPC_CR0:
    return (_registers.__cr & 0xF0000000);
  case UNW_PPC_CR1:
    return (_registers.__cr & 0x0F000000);
  case UNW_PPC_CR2:
    return (_registers.__cr & 0x00F00000);
  case UNW_PPC_CR3:
    return (_registers.__cr & 0x000F0000);
  case UNW_PPC_CR4:
    return (_registers.__cr & 0x0000F000);
  case UNW_PPC_CR5:
    return (_registers.__cr & 0x00000F00);
  case UNW_PPC_CR6:
    return (_registers.__cr & 0x000000F0);
  case UNW_PPC_CR7:
    return (_registers.__cr & 0x0000000F);
  case UNW_PPC_VRSAVE:
    return _registers.__vrsave;
  }
  _LIBUNWIND_ABORT("unsupported ppc register");
}

inline void Registers_ppc::setRegister(int regNum, uint32_t value) {
  //fprintf(stderr, "Registers_ppc::setRegister(%d, 0x%08X)\n", regNum, value);
  switch (regNum) {
  case UNW_REG_IP:
    _registers.__srr0 = value;
    return;
  case UNW_REG_SP:
    _registers.__r1 = value;
    return;
  case UNW_PPC_R0:
    _registers.__r0 = value;
    return;
  case UNW_PPC_R1:
    _registers.__r1 = value;
    return;
  case UNW_PPC_R2:
    _registers.__r2 = value;
    return;
  case UNW_PPC_R3:
    _registers.__r3 = value;
    return;
  case UNW_PPC_R4:
    _registers.__r4 = value;
    return;
  case UNW_PPC_R5:
    _registers.__r5 = value;
    return;
  case UNW_PPC_R6:
    _registers.__r6 = value;
    return;
  case UNW_PPC_R7:
    _registers.__r7 = value;
    return;
  case UNW_PPC_R8:
    _registers.__r8 = value;
    return;
  case UNW_PPC_R9:
    _registers.__r9 = value;
    return;
  case UNW_PPC_R10:
    _registers.__r10 = value;
    return;
  case UNW_PPC_R11:
    _registers.__r11 = value;
    return;
  case UNW_PPC_R12:
    _registers.__r12 = value;
    return;
  case UNW_PPC_R13:
    _registers.__r13 = value;
    return;
  case UNW_PPC_R14:
    _registers.__r14 = value;
    return;
  case UNW_PPC_R15:
    _registers.__r15 = value;
    return;
  case UNW_PPC_R16:
    _registers.__r16 = value;
    return;
  case UNW_PPC_R17:
    _registers.__r17 = value;
    return;
  case UNW_PPC_R18:
    _registers.__r18 = value;
    return;
  case UNW_PPC_R19:
    _registers.__r19 = value;
    return;
  case UNW_PPC_R20:
    _registers.__r20 = value;
    return;
  case UNW_PPC_R21:
    _registers.__r21 = value;
    return;
  case UNW_PPC_R22:
    _registers.__r22 = value;
    return;
  case UNW_PPC_R23:
    _registers.__r23 = value;
    return;
  case UNW_PPC_R24:
    _registers.__r24 = value;
    return;
  case UNW_PPC_R25:
    _registers.__r25 = value;
    return;
  case UNW_PPC_R26:
    _registers.__r26 = value;
    return;
  case UNW_PPC_R27:
    _registers.__r27 = value;
    return;
  case UNW_PPC_R28:
    _registers.__r28 = value;
    return;
  case UNW_PPC_R29:
    _registers.__r29 = value;
    return;
  case UNW_PPC_R30:
    _registers.__r30 = value;
    return;
  case UNW_PPC_R31:
    _registers.__r31 = value;
    return;
  case UNW_PPC_MQ:
    _registers.__mq = value;
    return;
  case UNW_PPC_LR:
    _registers.__lr = value;
    return;
  case UNW_PPC_CTR:
    _registers.__ctr = value;
    return;
  case UNW_PPC_CR0:
    _registers.__cr &= 0x0FFFFFFF;
    _registers.__cr |= (value & 0xF0000000);
    return;
  case UNW_PPC_CR1:
    _registers.__cr &= 0xF0FFFFFF;
    _registers.__cr |= (value & 0x0F000000);
    return;
  case UNW_PPC_CR2:
    _registers.__cr &= 0xFF0FFFFF;
    _registers.__cr |= (value & 0x00F00000);
    return;
  case UNW_PPC_CR3:
    _registers.__cr &= 0xFFF0FFFF;
    _registers.__cr |= (value & 0x000F0000);
    return;
  case UNW_PPC_CR4:
    _registers.__cr &= 0xFFFF0FFF;
    _registers.__cr |= (value & 0x0000F000);
    return;
  case UNW_PPC_CR5:
    _registers.__cr &= 0xFFFFF0FF;
    _registers.__cr |= (value & 0x00000F00);
    return;
  case UNW_PPC_CR6:
    _registers.__cr &= 0xFFFFFF0F;
    _registers.__cr |= (value & 0x000000F0);
    return;
  case UNW_PPC_CR7:
    _registers.__cr &= 0xFFFFFFF0;
    _registers.__cr |= (value & 0x0000000F);
    return;
  case UNW_PPC_VRSAVE:
    _registers.__vrsave = value;
    return;
    // not saved
    return;
  case UNW_PPC_XER:
    _registers.__xer = value;
    return;
  case UNW_PPC_AP:
  case UNW_PPC_VSCR:
  case UNW_PPC_SPEFSCR:
    // not saved
    return;
  }
  _LIBUNWIND_ABORT("unsupported ppc register");
}

inline bool Registers_ppc::validFloatRegister(int regNum) const {
  if (regNum < UNW_PPC_F0)
    return false;
  if (regNum > UNW_PPC_F31)
    return false;
  return true;
}

inline double Registers_ppc::getFloatRegister(int regNum) const {
  assert(validFloatRegister(regNum));
  return _floatRegisters.__fpregs[regNum - UNW_PPC_F0];
}

inline void Registers_ppc::setFloatRegister(int regNum, double value) {
  assert(validFloatRegister(regNum));
  _floatRegisters.__fpregs[regNum - UNW_PPC_F0] = value;
}

inline bool Registers_ppc::validVectorRegister(int regNum) const {
  if (regNum < UNW_PPC_V0)
    return false;
  if (regNum > UNW_PPC_V31)
    return false;
  return true;
}

inline v128 Registers_ppc::getVectorRegister(int regNum) const {
  assert(validVectorRegister(regNum));
  v128 result = _vectorRegisters[regNum - UNW_PPC_V0];
  return result;
}

inline void Registers_ppc::setVectorRegister(int regNum, v128 value) {
  assert(validVectorRegister(regNum));
  _vectorRegisters[regNum - UNW_PPC_V0] = value;
}

inline const char *Registers_ppc::getRegisterName(int regNum) {
  switch (regNum) {
  case UNW_REG_IP:
    return "ip";
  case UNW_REG_SP:
    return "sp";
  case UNW_PPC_R0:
    return "r0";
  case UNW_PPC_R1:
    return "r1";
  case UNW_PPC_R2:
    return "r2";
  case UNW_PPC_R3:
    return "r3";
  case UNW_PPC_R4:
    return "r4";
  case UNW_PPC_R5:
    return "r5";
  case UNW_PPC_R6:
    return "r6";
  case UNW_PPC_R7:
    return "r7";
  case UNW_PPC_R8:
    return "r8";
  case UNW_PPC_R9:
    return "r9";
  case UNW_PPC_R10:
    return "r10";
  case UNW_PPC_R11:
    return "r11";
  case UNW_PPC_R12:
    return "r12";
  case UNW_PPC_R13:
    return "r13";
  case UNW_PPC_R14:
    return "r14";
  case UNW_PPC_R15:
    return "r15";
  case UNW_PPC_R16:
    return "r16";
  case UNW_PPC_R17:
    return "r17";
  case UNW_PPC_R18:
    return "r18";
  case UNW_PPC_R19:
    return "r19";
  case UNW_PPC_R20:
    return "r20";
  case UNW_PPC_R21:
    return "r21";
  case UNW_PPC_R22:
    return "r22";
  case UNW_PPC_R23:
    return "r23";
  case UNW_PPC_R24:
    return "r24";
  case UNW_PPC_R25:
    return "r25";
  case UNW_PPC_R26:
    return "r26";
  case UNW_PPC_R27:
    return "r27";
  case UNW_PPC_R28:
    return "r28";
  case UNW_PPC_R29:
    return "r29";
  case UNW_PPC_R30:
    return "r30";
  case UNW_PPC_R31:
    return "r31";
  case UNW_PPC_F0:
    return "fp0";
  case UNW_PPC_F1:
    return "fp1";
  case UNW_PPC_F2:
    return "fp2";
  case UNW_PPC_F3:
    return "fp3";
  case UNW_PPC_F4:
    return "fp4";
  case UNW_PPC_F5:
    return "fp5";
  case UNW_PPC_F6:
    return "fp6";
  case UNW_PPC_F7:
    return "fp7";
  case UNW_PPC_F8:
    return "fp8";
  case UNW_PPC_F9:
    return "fp9";
  case UNW_PPC_F10:
    return "fp10";
  case UNW_PPC_F11:
    return "fp11";
  case UNW_PPC_F12:
    return "fp12";
  case UNW_PPC_F13:
    return "fp13";
  case UNW_PPC_F14:
    return "fp14";
  case UNW_PPC_F15:
    return "fp15";
  case UNW_PPC_F16:
    return "fp16";
  case UNW_PPC_F17:
    return "fp17";
  case UNW_PPC_F18:
    return "fp18";
  case UNW_PPC_F19:
    return "fp19";
  case UNW_PPC_F20:
    return "fp20";
  case UNW_PPC_F21:
    return "fp21";
  case UNW_PPC_F22:
    return "fp22";
  case UNW_PPC_F23:
    return "fp23";
  case UNW_PPC_F24:
    return "fp24";
  case UNW_PPC_F25:
    return "fp25";
  case UNW_PPC_F26:
    return "fp26";
  case UNW_PPC_F27:
    return "fp27";
  case UNW_PPC_F28:
    return "fp28";
  case UNW_PPC_F29:
    return "fp29";
  case UNW_PPC_F30:
    return "fp30";
  case UNW_PPC_F31:
    return "fp31";
  case UNW_PPC_LR:
    return "lr";
  default:
    return "unknown register";
  }

}
#endif // _LIBUNWIND_TARGET_PPC

#if defined(_LIBUNWIND_TARGET_PPC64)
/// Registers_ppc64 holds the register state of a thread in a 64-bit PowerPC
/// process.
class _LIBUNWIND_HIDDEN Registers_ppc64 {
public:
  Registers_ppc64();
  Registers_ppc64(const void *registers);

  bool        validRegister(int num) const;
  uint64_t    getRegister(int num) const;
  void        setRegister(int num, uint64_t value);
  bool        validFloatRegister(int num) const;
  double      getFloatRegister(int num) const;
  void        setFloatRegister(int num, double value);
  bool        validVectorRegister(int num) const;
  v128        getVectorRegister(int num) const;
  void        setVectorRegister(int num, v128 value);
  static const char *getRegisterName(int num);
  void        jumpto();
  static int  lastDwarfRegNum() { return _LIBUNWIND_HIGHEST_DWARF_REGISTER_PPC64; }
  static int  getArch() { return REGISTERS_PPC64; }

  uint64_t  getSP() const         { return _registers.__r1; }
  void      setSP(uint64_t value) { _registers.__r1 = value; }
  uint64_t  getIP() const         { return _registers.__srr0; }
  void      setIP(uint64_t value) { _registers.__srr0 = value; }

private:
  struct ppc64_thread_state_t {
    uint64_t __srr0;    // Instruction address register (PC)
    uint64_t __srr1;    // Machine state register (supervisor)
    uint64_t __r0;
    uint64_t __r1;
    uint64_t __r2;
    uint64_t __r3;
    uint64_t __r4;
    uint64_t __r5;
    uint64_t __r6;
    uint64_t __r7;
    uint64_t __r8;
    uint64_t __r9;
    uint64_t __r10;
    uint64_t __r11;
    uint64_t __r12;
    uint64_t __r13;
    uint64_t __r14;
    uint64_t __r15;
    uint64_t __r16;
    uint64_t __r17;
    uint64_t __r18;
    uint64_t __r19;
    uint64_t __r20;
    uint64_t __r21;
    uint64_t __r22;
    uint64_t __r23;
    uint64_t __r24;
    uint64_t __r25;
    uint64_t __r26;
    uint64_t __r27;
    uint64_t __r28;
    uint64_t __r29;
    uint64_t __r30;
    uint64_t __r31;
    uint64_t __cr;      // Condition register
    uint64_t __xer;     // User's integer exception register
    uint64_t __lr;      // Link register
    uint64_t __ctr;     // Count register
    uint64_t __vrsave;  // Vector Save Register
  };

  union ppc64_vsr_t {
    struct asfloat_s {
      double f;
      uint64_t v2;
    } asfloat;
    v128 v;
  };

  ppc64_thread_state_t _registers;
  ppc64_vsr_t          _vectorScalarRegisters[64];

  static int getVectorRegNum(int num);
};

inline Registers_ppc64::Registers_ppc64(const void *registers) {
  static_assert((check_fit<Registers_ppc64, unw_context_t>::does_fit),
                "ppc64 registers do not fit into unw_context_t");
  memcpy(&_registers, static_cast<const uint8_t *>(registers),
         sizeof(_registers));
  static_assert(sizeof(_registers) == 312,
                "expected vector scalar register offset to be 312");
  memcpy(&_vectorScalarRegisters,
         static_cast<const uint8_t *>(registers) + sizeof(_registers),
         sizeof(_vectorScalarRegisters));
  static_assert(sizeof(_registers) +
                sizeof(_vectorScalarRegisters) == 1336,
                "expected vector register offset to be 1336 bytes");
}

inline Registers_ppc64::Registers_ppc64() {
  memset(&_registers, 0, sizeof(_registers));
  memset(&_vectorScalarRegisters, 0, sizeof(_vectorScalarRegisters));
}

inline bool Registers_ppc64::validRegister(int regNum) const {
  switch (regNum) {
  case UNW_REG_IP:
  case UNW_REG_SP:
  case UNW_PPC64_XER:
  case UNW_PPC64_LR:
  case UNW_PPC64_CTR:
  case UNW_PPC64_VRSAVE:
      return true;
  }

  if (regNum >= UNW_PPC64_R0 && regNum <= UNW_PPC64_R31)
    return true;
  if (regNum >= UNW_PPC64_CR0 && regNum <= UNW_PPC64_CR7)
    return true;

  return false;
}

inline uint64_t Registers_ppc64::getRegister(int regNum) const {
  switch (regNum) {
  case UNW_REG_IP:
    return _registers.__srr0;
  case UNW_PPC64_R0:
    return _registers.__r0;
  case UNW_PPC64_R1:
  case UNW_REG_SP:
    return _registers.__r1;
  case UNW_PPC64_R2:
    return _registers.__r2;
  case UNW_PPC64_R3:
    return _registers.__r3;
  case UNW_PPC64_R4:
    return _registers.__r4;
  case UNW_PPC64_R5:
    return _registers.__r5;
  case UNW_PPC64_R6:
    return _registers.__r6;
  case UNW_PPC64_R7:
    return _registers.__r7;
  case UNW_PPC64_R8:
    return _registers.__r8;
  case UNW_PPC64_R9:
    return _registers.__r9;
  case UNW_PPC64_R10:
    return _registers.__r10;
  case UNW_PPC64_R11:
    return _registers.__r11;
  case UNW_PPC64_R12:
    return _registers.__r12;
  case UNW_PPC64_R13:
    return _registers.__r13;
  case UNW_PPC64_R14:
    return _registers.__r14;
  case UNW_PPC64_R15:
    return _registers.__r15;
  case UNW_PPC64_R16:
    return _registers.__r16;
  case UNW_PPC64_R17:
    return _registers.__r17;
  case UNW_PPC64_R18:
    return _registers.__r18;
  case UNW_PPC64_R19:
    return _registers.__r19;
  case UNW_PPC64_R20:
    return _registers.__r20;
  case UNW_PPC64_R21:
    return _registers.__r21;
  case UNW_PPC64_R22:
    return _registers.__r22;
  case UNW_PPC64_R23:
    return _registers.__r23;
  case UNW_PPC64_R24:
    return _registers.__r24;
  case UNW_PPC64_R25:
    return _registers.__r25;
  case UNW_PPC64_R26:
    return _registers.__r26;
  case UNW_PPC64_R27:
    return _registers.__r27;
  case UNW_PPC64_R28:
    return _registers.__r28;
  case UNW_PPC64_R29:
    return _registers.__r29;
  case UNW_PPC64_R30:
    return _registers.__r30;
  case UNW_PPC64_R31:
    return _registers.__r31;
  case UNW_PPC64_CR0:
    return (_registers.__cr & 0xF0000000);
  case UNW_PPC64_CR1:
    return (_registers.__cr & 0x0F000000);
  case UNW_PPC64_CR2:
    return (_registers.__cr & 0x00F00000);
  case UNW_PPC64_CR3:
    return (_registers.__cr & 0x000F0000);
  case UNW_PPC64_CR4:
    return (_registers.__cr & 0x0000F000);
  case UNW_PPC64_CR5:
    return (_registers.__cr & 0x00000F00);
  case UNW_PPC64_CR6:
    return (_registers.__cr & 0x000000F0);
  case UNW_PPC64_CR7:
    return (_registers.__cr & 0x0000000F);
  case UNW_PPC64_XER:
    return _registers.__xer;
  case UNW_PPC64_LR:
    return _registers.__lr;
  case UNW_PPC64_CTR:
    return _registers.__ctr;
  case UNW_PPC64_VRSAVE:
    return _registers.__vrsave;
  }
  _LIBUNWIND_ABORT("unsupported ppc64 register");
}

inline void Registers_ppc64::setRegister(int regNum, uint64_t value) {
  switch (regNum) {
  case UNW_REG_IP:
    _registers.__srr0 = value;
    return;
  case UNW_PPC64_R0:
    _registers.__r0 = value;
    return;
  case UNW_PPC64_R1:
  case UNW_REG_SP:
    _registers.__r1 = value;
    return;
  case UNW_PPC64_R2:
    _registers.__r2 = value;
    return;
  case UNW_PPC64_R3:
    _registers.__r3 = value;
    return;
  case UNW_PPC64_R4:
    _registers.__r4 = value;
    return;
  case UNW_PPC64_R5:
    _registers.__r5 = value;
    return;
  case UNW_PPC64_R6:
    _registers.__r6 = value;
    return;
  case UNW_PPC64_R7:
    _registers.__r7 = value;
    return;
  case UNW_PPC64_R8:
    _registers.__r8 = value;
    return;
  case UNW_PPC64_R9:
    _registers.__r9 = value;
    return;
  case UNW_PPC64_R10:
    _registers.__r10 = value;
    return;
  case UNW_PPC64_R11:
    _registers.__r11 = value;
    return;
  case UNW_PPC64_R12:
    _registers.__r12 = value;
    return;
  case UNW_PPC64_R13:
    _registers.__r13 = value;
    return;
  case UNW_PPC64_R14:
    _registers.__r14 = value;
    return;
  case UNW_PPC64_R15:
    _registers.__r15 = value;
    return;
  case UNW_PPC64_R16:
    _registers.__r16 = value;
    return;
  case UNW_PPC64_R17:
    _registers.__r17 = value;
    return;
  case UNW_PPC64_R18:
    _registers.__r18 = value;
    return;
  case UNW_PPC64_R19:
    _registers.__r19 = value;
    return;
  case UNW_PPC64_R20:
    _registers.__r20 = value;
    return;
  case UNW_PPC64_R21:
    _registers.__r21 = value;
    return;
  case UNW_PPC64_R22:
    _registers.__r22 = value;
    return;
  case UNW_PPC64_R23:
    _registers.__r23 = value;
    return;
  case UNW_PPC64_R24:
    _registers.__r24 = value;
    return;
  case UNW_PPC64_R25:
    _registers.__r25 = value;
    return;
  case UNW_PPC64_R26:
    _registers.__r26 = value;
    return;
  case UNW_PPC64_R27:
    _registers.__r27 = value;
    return;
  case UNW_PPC64_R28:
    _registers.__r28 = value;
    return;
  case UNW_PPC64_R29:
    _registers.__r29 = value;
    return;
  case UNW_PPC64_R30:
    _registers.__r30 = value;
    return;
  case UNW_PPC64_R31:
    _registers.__r31 = value;
    return;
  case UNW_PPC64_CR0:
    _registers.__cr &= 0x0FFFFFFF;
    _registers.__cr |= (value & 0xF0000000);
    return;
  case UNW_PPC64_CR1:
    _registers.__cr &= 0xF0FFFFFF;
    _registers.__cr |= (value & 0x0F000000);
    return;
  case UNW_PPC64_CR2:
    _registers.__cr &= 0xFF0FFFFF;
    _registers.__cr |= (value & 0x00F00000);
    return;
  case UNW_PPC64_CR3:
    _registers.__cr &= 0xFFF0FFFF;
    _registers.__cr |= (value & 0x000F0000);
    return;
  case UNW_PPC64_CR4:
    _registers.__cr &= 0xFFFF0FFF;
    _registers.__cr |= (value & 0x0000F000);
    return;
  case UNW_PPC64_CR5:
    _registers.__cr &= 0xFFFFF0FF;
    _registers.__cr |= (value & 0x00000F00);
    return;
  case UNW_PPC64_CR6:
    _registers.__cr &= 0xFFFFFF0F;
    _registers.__cr |= (value & 0x000000F0);
    return;
  case UNW_PPC64_CR7:
    _registers.__cr &= 0xFFFFFFF0;
    _registers.__cr |= (value & 0x0000000F);
    return;
  case UNW_PPC64_XER:
    _registers.__xer = value;
    return;
  case UNW_PPC64_LR:
    _registers.__lr = value;
    return;
  case UNW_PPC64_CTR:
    _registers.__ctr = value;
    return;
  case UNW_PPC64_VRSAVE:
    _registers.__vrsave = value;
    return;
  }
  _LIBUNWIND_ABORT("unsupported ppc64 register");
}

inline bool Registers_ppc64::validFloatRegister(int regNum) const {
  return regNum >= UNW_PPC64_F0 && regNum <= UNW_PPC64_F31;
}

inline double Registers_ppc64::getFloatRegister(int regNum) const {
  assert(validFloatRegister(regNum));
  return _vectorScalarRegisters[regNum - UNW_PPC64_F0].asfloat.f;
}

inline void Registers_ppc64::setFloatRegister(int regNum, double value) {
  assert(validFloatRegister(regNum));
  _vectorScalarRegisters[regNum - UNW_PPC64_F0].asfloat.f = value;
}

inline bool Registers_ppc64::validVectorRegister(int regNum) const {
#if defined(__VSX__)
  if (regNum >= UNW_PPC64_VS0 && regNum <= UNW_PPC64_VS31)
    return true;
  if (regNum >= UNW_PPC64_VS32 && regNum <= UNW_PPC64_VS63)
    return true;
#elif defined(__ALTIVEC__)
  if (regNum >= UNW_PPC64_V0 && regNum <= UNW_PPC64_V31)
    return true;
#endif
  return false;
}

inline int Registers_ppc64::getVectorRegNum(int num)
{
  if (num >= UNW_PPC64_VS0 && num <= UNW_PPC64_VS31)
    return num - UNW_PPC64_VS0;
  else
    return num - UNW_PPC64_VS32 + 32;
}

inline v128 Registers_ppc64::getVectorRegister(int regNum) const {
  assert(validVectorRegister(regNum));
  return _vectorScalarRegisters[getVectorRegNum(regNum)].v;
}

inline void Registers_ppc64::setVectorRegister(int regNum, v128 value) {
  assert(validVectorRegister(regNum));
  _vectorScalarRegisters[getVectorRegNum(regNum)].v = value;
}

inline const char *Registers_ppc64::getRegisterName(int regNum) {
  switch (regNum) {
  case UNW_REG_IP:
    return "ip";
  case UNW_REG_SP:
    return "sp";
  case UNW_PPC64_R0:
    return "r0";
  case UNW_PPC64_R1:
    return "r1";
  case UNW_PPC64_R2:
    return "r2";
  case UNW_PPC64_R3:
    return "r3";
  case UNW_PPC64_R4:
    return "r4";
  case UNW_PPC64_R5:
    return "r5";
  case UNW_PPC64_R6:
    return "r6";
  case UNW_PPC64_R7:
    return "r7";
  case UNW_PPC64_R8:
    return "r8";
  case UNW_PPC64_R9:
    return "r9";
  case UNW_PPC64_R10:
    return "r10";
  case UNW_PPC64_R11:
    return "r11";
  case UNW_PPC64_R12:
    return "r12";
  case UNW_PPC64_R13:
    return "r13";
  case UNW_PPC64_R14:
    return "r14";
  case UNW_PPC64_R15:
    return "r15";
  case UNW_PPC64_R16:
    return "r16";
  case UNW_PPC64_R17:
    return "r17";
  case UNW_PPC64_R18:
    return "r18";
  case UNW_PPC64_R19:
    return "r19";
  case UNW_PPC64_R20:
    return "r20";
  case UNW_PPC64_R21:
    return "r21";
  case UNW_PPC64_R22:
    return "r22";
  case UNW_PPC64_R23:
    return "r23";
  case UNW_PPC64_R24:
    return "r24";
  case UNW_PPC64_R25:
    return "r25";
  case UNW_PPC64_R26:
    return "r26";
  case UNW_PPC64_R27:
    return "r27";
  case UNW_PPC64_R28:
    return "r28";
  case UNW_PPC64_R29:
    return "r29";
  case UNW_PPC64_R30:
    return "r30";
  case UNW_PPC64_R31:
    return "r31";
  case UNW_PPC64_CR0:
    return "cr0";
  case UNW_PPC64_CR1:
    return "cr1";
  case UNW_PPC64_CR2:
    return "cr2";
  case UNW_PPC64_CR3:
    return "cr3";
  case UNW_PPC64_CR4:
    return "cr4";
  case UNW_PPC64_CR5:
    return "cr5";
  case UNW_PPC64_CR6:
    return "cr6";
  case UNW_PPC64_CR7:
    return "cr7";
  case UNW_PPC64_XER:
    return "xer";
  case UNW_PPC64_LR:
    return "lr";
  case UNW_PPC64_CTR:
    return "ctr";
  case UNW_PPC64_VRSAVE:
    return "vrsave";
  case UNW_PPC64_F0:
    return "fp0";
  case UNW_PPC64_F1:
    return "fp1";
  case UNW_PPC64_F2:
    return "fp2";
  case UNW_PPC64_F3:
    return "fp3";
  case UNW_PPC64_F4:
    return "fp4";
  case UNW_PPC64_F5:
    return "fp5";
  case UNW_PPC64_F6:
    return "fp6";
  case UNW_PPC64_F7:
    return "fp7";
  case UNW_PPC64_F8:
    return "fp8";
  case UNW_PPC64_F9:
    return "fp9";
  case UNW_PPC64_F10:
    return "fp10";
  case UNW_PPC64_F11:
    return "fp11";
  case UNW_PPC64_F12:
    return "fp12";
  case UNW_PPC64_F13:
    return "fp13";
  case UNW_PPC64_F14:
    return "fp14";
  case UNW_PPC64_F15:
    return "fp15";
  case UNW_PPC64_F16:
    return "fp16";
  case UNW_PPC64_F17:
    return "fp17";
  case UNW_PPC64_F18:
    return "fp18";
  case UNW_PPC64_F19:
    return "fp19";
  case UNW_PPC64_F20:
    return "fp20";
  case UNW_PPC64_F21:
    return "fp21";
  case UNW_PPC64_F22:
    return "fp22";
  case UNW_PPC64_F23:
    return "fp23";
  case UNW_PPC64_F24:
    return "fp24";
  case UNW_PPC64_F25:
    return "fp25";
  case UNW_PPC64_F26:
    return "fp26";
  case UNW_PPC64_F27:
    return "fp27";
  case UNW_PPC64_F28:
    return "fp28";
  case UNW_PPC64_F29:
    return "fp29";
  case UNW_PPC64_F30:
    return "fp30";
  case UNW_PPC64_F31:
    return "fp31";
  case UNW_PPC64_V0:
    return "v0";
  case UNW_PPC64_V1:
    return "v1";
  case UNW_PPC64_V2:
    return "v2";
  case UNW_PPC64_V3:
    return "v3";
  case UNW_PPC64_V4:
    return "v4";
  case UNW_PPC64_V5:
    return "v5";
  case UNW_PPC64_V6:
    return "v6";
  case UNW_PPC64_V7:
    return "v7";
  case UNW_PPC64_V8:
    return "v8";
  case UNW_PPC64_V9:
    return "v9";
  case UNW_PPC64_V10:
    return "v10";
  case UNW_PPC64_V11:
    return "v11";
  case UNW_PPC64_V12:
    return "v12";
  case UNW_PPC64_V13:
    return "v13";
  case UNW_PPC64_V14:
    return "v14";
  case UNW_PPC64_V15:
    return "v15";
  case UNW_PPC64_V16:
    return "v16";
  case UNW_PPC64_V17:
    return "v17";
  case UNW_PPC64_V18:
    return "v18";
  case UNW_PPC64_V19:
    return "v19";
  case UNW_PPC64_V20:
    return "v20";
  case UNW_PPC64_V21:
    return "v21";
  case UNW_PPC64_V22:
    return "v22";
  case UNW_PPC64_V23:
    return "v23";
  case UNW_PPC64_V24:
    return "v24";
  case UNW_PPC64_V25:
    return "v25";
  case UNW_PPC64_V26:
    return "v26";
  case UNW_PPC64_V27:
    return "v27";
  case UNW_PPC64_V28:
    return "v28";
  case UNW_PPC64_V29:
    return "v29";
  case UNW_PPC64_V30:
    return "v30";
  case UNW_PPC64_V31:
    return "v31";
  }
  return "unknown register";
}
#endif // _LIBUNWIND_TARGET_PPC64


#if defined(_LIBUNWIND_TARGET_AARCH64)
/// Registers_arm64  holds the register state of a thread in a 64-bit arm
/// process.
class _LIBUNWIND_HIDDEN Registers_arm64;
extern "C" void __libunwind_Registers_arm64_jumpto(Registers_arm64 *);
class _LIBUNWIND_HIDDEN Registers_arm64 {
public:
  Registers_arm64();
  Registers_arm64(const void *registers);

  bool        validRegister(int num) const;
  uint64_t    getRegister(int num) const;
  void        setRegister(int num, uint64_t value);
  bool        validFloatRegister(int num) const;
  double      getFloatRegister(int num) const;
  void        setFloatRegister(int num, double value);
  bool        validVectorRegister(int num) const;
  v128        getVectorRegister(int num) const;
  void        setVectorRegister(int num, v128 value);
  static const char *getRegisterName(int num);
  void        jumpto() { __libunwind_Registers_arm64_jumpto(this); }
  static int  lastDwarfRegNum() { return _LIBUNWIND_HIGHEST_DWARF_REGISTER_ARM64; }
  static int  getArch() { return REGISTERS_ARM64; }

  uint64_t  getSP() const         { return _registers.__sp; }
  void      setSP(uint64_t value) { _registers.__sp = value; }
  uint64_t  getIP() const         { return _registers.__pc; }
  void      setIP(uint64_t value) { _registers.__pc = value; }
  uint64_t  getFP() const         { return _registers.__fp; }
  void      setFP(uint64_t value) { _registers.__fp = value; }

private:
  struct GPRs {
    uint64_t __x[29]; // x0-x28
    uint64_t __fp;    // Frame pointer x29
    uint64_t __lr;    // Link register x30
    uint64_t __sp;    // Stack pointer x31
    uint64_t __pc;    // Program counter
    uint64_t __ra_sign_state; // RA sign state register
  };

  GPRs    _registers;
  double  _vectorHalfRegisters[32];
  // Currently only the lower double in 128-bit vectore registers
  // is perserved during unwinding.  We could define new register
  // numbers (> 96) which mean whole vector registers, then this
  // struct would need to change to contain whole vector registers.
};

inline Registers_arm64::Registers_arm64(const void *registers) {
  static_assert((check_fit<Registers_arm64, unw_context_t>::does_fit),
                "arm64 registers do not fit into unw_context_t");
  memcpy(&_registers, registers, sizeof(_registers));
  static_assert(sizeof(GPRs) == 0x110,
                "expected VFP registers to be at offset 272");
  memcpy(_vectorHalfRegisters,
         static_cast<const uint8_t *>(registers) + sizeof(GPRs),
         sizeof(_vectorHalfRegisters));
}

inline Registers_arm64::Registers_arm64() {
  memset(&_registers, 0, sizeof(_registers));
  memset(&_vectorHalfRegisters, 0, sizeof(_vectorHalfRegisters));
}

inline bool Registers_arm64::validRegister(int regNum) const {
  if (regNum == UNW_REG_IP)
    return true;
  if (regNum == UNW_REG_SP)
    return true;
  if (regNum < 0)
    return false;
  if (regNum > 95)
    return false;
  if (regNum == UNW_ARM64_RA_SIGN_STATE)
    return true;
  if ((regNum > 31) && (regNum < 64))
    return false;
  return true;
}

inline uint64_t Registers_arm64::getRegister(int regNum) const {
  if (regNum == UNW_REG_IP)
    return _registers.__pc;
  if (regNum == UNW_REG_SP)
    return _registers.__sp;
  if (regNum == UNW_ARM64_RA_SIGN_STATE)
    return _registers.__ra_sign_state;
  if ((regNum >= 0) && (regNum < 32))
    return _registers.__x[regNum];
  _LIBUNWIND_ABORT("unsupported arm64 register");
}

inline void Registers_arm64::setRegister(int regNum, uint64_t value) {
  if (regNum == UNW_REG_IP)
    _registers.__pc = value;
  else if (regNum == UNW_REG_SP)
    _registers.__sp = value;
  else if (regNum == UNW_ARM64_RA_SIGN_STATE)
    _registers.__ra_sign_state = value;
  else if ((regNum >= 0) && (regNum < 32))
    _registers.__x[regNum] = value;
  else
    _LIBUNWIND_ABORT("unsupported arm64 register");
}

inline const char *Registers_arm64::getRegisterName(int regNum) {
  switch (regNum) {
  case UNW_REG_IP:
    return "pc";
  case UNW_REG_SP:
    return "sp";
  case UNW_ARM64_X0:
    return "x0";
  case UNW_ARM64_X1:
    return "x1";
  case UNW_ARM64_X2:
    return "x2";
  case UNW_ARM64_X3:
    return "x3";
  case UNW_ARM64_X4:
    return "x4";
  case UNW_ARM64_X5:
    return "x5";
  case UNW_ARM64_X6:
    return "x6";
  case UNW_ARM64_X7:
    return "x7";
  case UNW_ARM64_X8:
    return "x8";
  case UNW_ARM64_X9:
    return "x9";
  case UNW_ARM64_X10:
    return "x10";
  case UNW_ARM64_X11:
    return "x11";
  case UNW_ARM64_X12:
    return "x12";
  case UNW_ARM64_X13:
    return "x13";
  case UNW_ARM64_X14:
    return "x14";
  case UNW_ARM64_X15:
    return "x15";
  case UNW_ARM64_X16:
    return "x16";
  case UNW_ARM64_X17:
    return "x17";
  case UNW_ARM64_X18:
    return "x18";
  case UNW_ARM64_X19:
    return "x19";
  case UNW_ARM64_X20:
    return "x20";
  case UNW_ARM64_X21:
    return "x21";
  case UNW_ARM64_X22:
    return "x22";
  case UNW_ARM64_X23:
    return "x23";
  case UNW_ARM64_X24:
    return "x24";
  case UNW_ARM64_X25:
    return "x25";
  case UNW_ARM64_X26:
    return "x26";
  case UNW_ARM64_X27:
    return "x27";
  case UNW_ARM64_X28:
    return "x28";
  case UNW_ARM64_X29:
    return "fp";
  case UNW_ARM64_X30:
    return "lr";
  case UNW_ARM64_X31:
    return "sp";
  case UNW_ARM64_D0:
    return "d0";
  case UNW_ARM64_D1:
    return "d1";
  case UNW_ARM64_D2:
    return "d2";
  case UNW_ARM64_D3:
    return "d3";
  case UNW_ARM64_D4:
    return "d4";
  case UNW_ARM64_D5:
    return "d5";
  case UNW_ARM64_D6:
    return "d6";
  case UNW_ARM64_D7:
    return "d7";
  case UNW_ARM64_D8:
    return "d8";
  case UNW_ARM64_D9:
    return "d9";
  case UNW_ARM64_D10:
    return "d10";
  case UNW_ARM64_D11:
    return "d11";
  case UNW_ARM64_D12:
    return "d12";
  case UNW_ARM64_D13:
    return "d13";
  case UNW_ARM64_D14:
    return "d14";
  case UNW_ARM64_D15:
    return "d15";
  case UNW_ARM64_D16:
    return "d16";
  case UNW_ARM64_D17:
    return "d17";
  case UNW_ARM64_D18:
    return "d18";
  case UNW_ARM64_D19:
    return "d19";
  case UNW_ARM64_D20:
    return "d20";
  case UNW_ARM64_D21:
    return "d21";
  case UNW_ARM64_D22:
    return "d22";
  case UNW_ARM64_D23:
    return "d23";
  case UNW_ARM64_D24:
    return "d24";
  case UNW_ARM64_D25:
    return "d25";
  case UNW_ARM64_D26:
    return "d26";
  case UNW_ARM64_D27:
    return "d27";
  case UNW_ARM64_D28:
    return "d28";
  case UNW_ARM64_D29:
    return "d29";
  case UNW_ARM64_D30:
    return "d30";
  case UNW_ARM64_D31:
    return "d31";
  default:
    return "unknown register";
  }
}

inline bool Registers_arm64::validFloatRegister(int regNum) const {
  if (regNum < UNW_ARM64_D0)
    return false;
  if (regNum > UNW_ARM64_D31)
    return false;
  return true;
}

inline double Registers_arm64::getFloatRegister(int regNum) const {
  assert(validFloatRegister(regNum));
  return _vectorHalfRegisters[regNum - UNW_ARM64_D0];
}

inline void Registers_arm64::setFloatRegister(int regNum, double value) {
  assert(validFloatRegister(regNum));
  _vectorHalfRegisters[regNum - UNW_ARM64_D0] = value;
}

inline bool Registers_arm64::validVectorRegister(int) const {
  return false;
}

inline v128 Registers_arm64::getVectorRegister(int) const {
  _LIBUNWIND_ABORT("no arm64 vector register support yet");
}

inline void Registers_arm64::setVectorRegister(int, v128) {
  _LIBUNWIND_ABORT("no arm64 vector register support yet");
}
#endif // _LIBUNWIND_TARGET_AARCH64

#if defined(_LIBUNWIND_TARGET_ARM)
/// Registers_arm holds the register state of a thread in a 32-bit arm
/// process.
///
/// NOTE: Assumes VFPv3. On ARM processors without a floating point unit,
/// this uses more memory than required.
class _LIBUNWIND_HIDDEN Registers_arm {
public:
  Registers_arm();
  Registers_arm(const void *registers);

  bool        validRegister(int num) const;
  uint32_t    getRegister(int num) const;
  void        setRegister(int num, uint32_t value);
  bool        validFloatRegister(int num) const;
  unw_fpreg_t getFloatRegister(int num);
  void        setFloatRegister(int num, unw_fpreg_t value);
  bool        validVectorRegister(int num) const;
  v128        getVectorRegister(int num) const;
  void        setVectorRegister(int num, v128 value);
  static const char *getRegisterName(int num);
  void        jumpto() {
    restoreSavedFloatRegisters();
    restoreCoreAndJumpTo();
  }
  static int  lastDwarfRegNum() { return _LIBUNWIND_HIGHEST_DWARF_REGISTER_ARM; }
  static int  getArch() { return REGISTERS_ARM; }

  uint32_t  getSP() const         { return _registers.__sp; }
  void      setSP(uint32_t value) { _registers.__sp = value; }
  uint32_t  getIP() const         { return _registers.__pc; }
  void      setIP(uint32_t value) { _registers.__pc = value; }

  void saveVFPAsX() {
    assert(_use_X_for_vfp_save || !_saved_vfp_d0_d15);
    _use_X_for_vfp_save = true;
  }

  void restoreSavedFloatRegisters() {
    if (_saved_vfp_d0_d15) {
      if (_use_X_for_vfp_save)
        restoreVFPWithFLDMX(_vfp_d0_d15_pad);
      else
        restoreVFPWithFLDMD(_vfp_d0_d15_pad);
    }
    if (_saved_vfp_d16_d31)
      restoreVFPv3(_vfp_d16_d31);
#if defined(__ARM_WMMX)
    if (_saved_iwmmx)
      restoreiWMMX(_iwmmx);
    if (_saved_iwmmx_control)
      restoreiWMMXControl(_iwmmx_control);
#endif
  }

private:
  struct GPRs {
    uint32_t __r[13]; // r0-r12
    uint32_t __sp;    // Stack pointer r13
    uint32_t __lr;    // Link register r14
    uint32_t __pc;    // Program counter r15
  };

  static void saveVFPWithFSTMD(void*);
  static void saveVFPWithFSTMX(void*);
  static void saveVFPv3(void*);
  static void restoreVFPWithFLDMD(void*);
  static void restoreVFPWithFLDMX(void*);
  static void restoreVFPv3(void*);
#if defined(__ARM_WMMX)
  static void saveiWMMX(void*);
  static void saveiWMMXControl(uint32_t*);
  static void restoreiWMMX(void*);
  static void restoreiWMMXControl(uint32_t*);
#endif
  void restoreCoreAndJumpTo();

  // ARM registers
  GPRs _registers;

  // We save floating point registers lazily because we can't know ahead of
  // time which ones are used. See EHABI #4.7.

  // Whether D0-D15 are saved in the FTSMX instead of FSTMD format.
  //
  // See EHABI #7.5 that explains how matching instruction sequences for load
  // and store need to be used to correctly restore the exact register bits.
  bool _use_X_for_vfp_save;
  // Whether VFP D0-D15 are saved.
  bool _saved_vfp_d0_d15;
  // Whether VFPv3 D16-D31 are saved.
  bool _saved_vfp_d16_d31;
  // VFP registers D0-D15, + padding if saved using FSTMX
  unw_fpreg_t _vfp_d0_d15_pad[17];
  // VFPv3 registers D16-D31, always saved using FSTMD
  unw_fpreg_t _vfp_d16_d31[16];
#if defined(__ARM_WMMX)
  // Whether iWMMX data registers are saved.
  bool _saved_iwmmx;
  // Whether iWMMX control registers are saved.
  mutable bool _saved_iwmmx_control;
  // iWMMX registers
  unw_fpreg_t _iwmmx[16];
  // iWMMX control registers
  mutable uint32_t _iwmmx_control[4];
#endif
};

inline Registers_arm::Registers_arm(const void *registers)
  : _use_X_for_vfp_save(false),
    _saved_vfp_d0_d15(false),
    _saved_vfp_d16_d31(false) {
  static_assert((check_fit<Registers_arm, unw_context_t>::does_fit),
                "arm registers do not fit into unw_context_t");
  // See __unw_getcontext() note about data.
  memcpy(&_registers, registers, sizeof(_registers));
  memset(&_vfp_d0_d15_pad, 0, sizeof(_vfp_d0_d15_pad));
  memset(&_vfp_d16_d31, 0, sizeof(_vfp_d16_d31));
#if defined(__ARM_WMMX)
  _saved_iwmmx = false;
  _saved_iwmmx_control = false;
  memset(&_iwmmx, 0, sizeof(_iwmmx));
  memset(&_iwmmx_control, 0, sizeof(_iwmmx_control));
#endif
}

inline Registers_arm::Registers_arm()
  : _use_X_for_vfp_save(false),
    _saved_vfp_d0_d15(false),
    _saved_vfp_d16_d31(false) {
  memset(&_registers, 0, sizeof(_registers));
  memset(&_vfp_d0_d15_pad, 0, sizeof(_vfp_d0_d15_pad));
  memset(&_vfp_d16_d31, 0, sizeof(_vfp_d16_d31));
#if defined(__ARM_WMMX)
  _saved_iwmmx = false;
  _saved_iwmmx_control = false;
  memset(&_iwmmx, 0, sizeof(_iwmmx));
  memset(&_iwmmx_control, 0, sizeof(_iwmmx_control));
#endif
}

inline bool Registers_arm::validRegister(int regNum) const {
  // Returns true for all non-VFP registers supported by the EHABI
  // virtual register set (VRS).
  if (regNum == UNW_REG_IP)
    return true;

  if (regNum == UNW_REG_SP)
    return true;

  if (regNum >= UNW_ARM_R0 && regNum <= UNW_ARM_R15)
    return true;

#if defined(__ARM_WMMX)
  if (regNum >= UNW_ARM_WC0 && regNum <= UNW_ARM_WC3)
    return true;
#endif

  return false;
}

inline uint32_t Registers_arm::getRegister(int regNum) const {
  if (regNum == UNW_REG_SP || regNum == UNW_ARM_SP)
    return _registers.__sp;

  if (regNum == UNW_ARM_LR)
    return _registers.__lr;

  if (regNum == UNW_REG_IP || regNum == UNW_ARM_IP)
    return _registers.__pc;

  if (regNum >= UNW_ARM_R0 && regNum <= UNW_ARM_R12)
    return _registers.__r[regNum];

#if defined(__ARM_WMMX)
  if (regNum >= UNW_ARM_WC0 && regNum <= UNW_ARM_WC3) {
    if (!_saved_iwmmx_control) {
      _saved_iwmmx_control = true;
      saveiWMMXControl(_iwmmx_control);
    }
    return _iwmmx_control[regNum - UNW_ARM_WC0];
  }
#endif

  _LIBUNWIND_ABORT("unsupported arm register");
}

inline void Registers_arm::setRegister(int regNum, uint32_t value) {
  if (regNum == UNW_REG_SP || regNum == UNW_ARM_SP) {
    _registers.__sp = value;
    return;
  }

  if (regNum == UNW_ARM_LR) {
    _registers.__lr = value;
    return;
  }

  if (regNum == UNW_REG_IP || regNum == UNW_ARM_IP) {
    _registers.__pc = value;
    return;
  }

  if (regNum >= UNW_ARM_R0 && regNum <= UNW_ARM_R12) {
    _registers.__r[regNum] = value;
    return;
  }

#if defined(__ARM_WMMX)
  if (regNum >= UNW_ARM_WC0 && regNum <= UNW_ARM_WC3) {
    if (!_saved_iwmmx_control) {
      _saved_iwmmx_control = true;
      saveiWMMXControl(_iwmmx_control);
    }
    _iwmmx_control[regNum - UNW_ARM_WC0] = value;
    return;
  }
#endif

  _LIBUNWIND_ABORT("unsupported arm register");
}

inline const char *Registers_arm::getRegisterName(int regNum) {
  switch (regNum) {
  case UNW_REG_IP:
  case UNW_ARM_IP: // UNW_ARM_R15 is alias
    return "pc";
  case UNW_ARM_LR: // UNW_ARM_R14 is alias
    return "lr";
  case UNW_REG_SP:
  case UNW_ARM_SP: // UNW_ARM_R13 is alias
    return "sp";
  case UNW_ARM_R0:
    return "r0";
  case UNW_ARM_R1:
    return "r1";
  case UNW_ARM_R2:
    return "r2";
  case UNW_ARM_R3:
    return "r3";
  case UNW_ARM_R4:
    return "r4";
  case UNW_ARM_R5:
    return "r5";
  case UNW_ARM_R6:
    return "r6";
  case UNW_ARM_R7:
    return "r7";
  case UNW_ARM_R8:
    return "r8";
  case UNW_ARM_R9:
    return "r9";
  case UNW_ARM_R10:
    return "r10";
  case UNW_ARM_R11:
    return "r11";
  case UNW_ARM_R12:
    return "r12";
  case UNW_ARM_S0:
    return "s0";
  case UNW_ARM_S1:
    return "s1";
  case UNW_ARM_S2:
    return "s2";
  case UNW_ARM_S3:
    return "s3";
  case UNW_ARM_S4:
    return "s4";
  case UNW_ARM_S5:
    return "s5";
  case UNW_ARM_S6:
    return "s6";
  case UNW_ARM_S7:
    return "s7";
  case UNW_ARM_S8:
    return "s8";
  case UNW_ARM_S9:
    return "s9";
  case UNW_ARM_S10:
    return "s10";
  case UNW_ARM_S11:
    return "s11";
  case UNW_ARM_S12:
    return "s12";
  case UNW_ARM_S13:
    return "s13";
  case UNW_ARM_S14:
    return "s14";
  case UNW_ARM_S15:
    return "s15";
  case UNW_ARM_S16:
    return "s16";
  case UNW_ARM_S17:
    return "s17";
  case UNW_ARM_S18:
    return "s18";
  case UNW_ARM_S19:
    return "s19";
  case UNW_ARM_S20:
    return "s20";
  case UNW_ARM_S21:
    return "s21";
  case UNW_ARM_S22:
    return "s22";
  case UNW_ARM_S23:
    return "s23";
  case UNW_ARM_S24:
    return "s24";
  case UNW_ARM_S25:
    return "s25";
  case UNW_ARM_S26:
    return "s26";
  case UNW_ARM_S27:
    return "s27";
  case UNW_ARM_S28:
    return "s28";
  case UNW_ARM_S29:
    return "s29";
  case UNW_ARM_S30:
    return "s30";
  case UNW_ARM_S31:
    return "s31";
  case UNW_ARM_D0:
    return "d0";
  case UNW_ARM_D1:
    return "d1";
  case UNW_ARM_D2:
    return "d2";
  case UNW_ARM_D3:
    return "d3";
  case UNW_ARM_D4:
    return "d4";
  case UNW_ARM_D5:
    return "d5";
  case UNW_ARM_D6:
    return "d6";
  case UNW_ARM_D7:
    return "d7";
  case UNW_ARM_D8:
    return "d8";
  case UNW_ARM_D9:
    return "d9";
  case UNW_ARM_D10:
    return "d10";
  case UNW_ARM_D11:
    return "d11";
  case UNW_ARM_D12:
    return "d12";
  case UNW_ARM_D13:
    return "d13";
  case UNW_ARM_D14:
    return "d14";
  case UNW_ARM_D15:
    return "d15";
  case UNW_ARM_D16:
    return "d16";
  case UNW_ARM_D17:
    return "d17";
  case UNW_ARM_D18:
    return "d18";
  case UNW_ARM_D19:
    return "d19";
  case UNW_ARM_D20:
    return "d20";
  case UNW_ARM_D21:
    return "d21";
  case UNW_ARM_D22:
    return "d22";
  case UNW_ARM_D23:
    return "d23";
  case UNW_ARM_D24:
    return "d24";
  case UNW_ARM_D25:
    return "d25";
  case UNW_ARM_D26:
    return "d26";
  case UNW_ARM_D27:
    return "d27";
  case UNW_ARM_D28:
    return "d28";
  case UNW_ARM_D29:
    return "d29";
  case UNW_ARM_D30:
    return "d30";
  case UNW_ARM_D31:
    return "d31";
  default:
    return "unknown register";
  }
}

inline bool Registers_arm::validFloatRegister(int regNum) const {
  // NOTE: Consider the intel MMX registers floating points so the
  // __unw_get_fpreg can be used to transmit the 64-bit data back.
  return ((regNum >= UNW_ARM_D0) && (regNum <= UNW_ARM_D31))
#if defined(__ARM_WMMX)
      || ((regNum >= UNW_ARM_WR0) && (regNum <= UNW_ARM_WR15))
#endif
      ;
}

inline unw_fpreg_t Registers_arm::getFloatRegister(int regNum) {
  if (regNum >= UNW_ARM_D0 && regNum <= UNW_ARM_D15) {
    if (!_saved_vfp_d0_d15) {
      _saved_vfp_d0_d15 = true;
      if (_use_X_for_vfp_save)
        saveVFPWithFSTMX(_vfp_d0_d15_pad);
      else
        saveVFPWithFSTMD(_vfp_d0_d15_pad);
    }
    return _vfp_d0_d15_pad[regNum - UNW_ARM_D0];
  }

  if (regNum >= UNW_ARM_D16 && regNum <= UNW_ARM_D31) {
    if (!_saved_vfp_d16_d31) {
      _saved_vfp_d16_d31 = true;
      saveVFPv3(_vfp_d16_d31);
    }
    return _vfp_d16_d31[regNum - UNW_ARM_D16];
  }

#if defined(__ARM_WMMX)
  if (regNum >= UNW_ARM_WR0 && regNum <= UNW_ARM_WR15) {
    if (!_saved_iwmmx) {
      _saved_iwmmx = true;
      saveiWMMX(_iwmmx);
    }
    return _iwmmx[regNum - UNW_ARM_WR0];
  }
#endif

  _LIBUNWIND_ABORT("Unknown ARM float register");
}

inline void Registers_arm::setFloatRegister(int regNum, unw_fpreg_t value) {
  if (regNum >= UNW_ARM_D0 && regNum <= UNW_ARM_D15) {
    if (!_saved_vfp_d0_d15) {
      _saved_vfp_d0_d15 = true;
      if (_use_X_for_vfp_save)
        saveVFPWithFSTMX(_vfp_d0_d15_pad);
      else
        saveVFPWithFSTMD(_vfp_d0_d15_pad);
    }
    _vfp_d0_d15_pad[regNum - UNW_ARM_D0] = value;
    return;
  }

  if (regNum >= UNW_ARM_D16 && regNum <= UNW_ARM_D31) {
    if (!_saved_vfp_d16_d31) {
      _saved_vfp_d16_d31 = true;
      saveVFPv3(_vfp_d16_d31);
    }
    _vfp_d16_d31[regNum - UNW_ARM_D16] = value;
    return;
  }

#if defined(__ARM_WMMX)
  if (regNum >= UNW_ARM_WR0 && regNum <= UNW_ARM_WR15) {
    if (!_saved_iwmmx) {
      _saved_iwmmx = true;
      saveiWMMX(_iwmmx);
    }
    _iwmmx[regNum - UNW_ARM_WR0] = value;
    return;
  }
#endif

  _LIBUNWIND_ABORT("Unknown ARM float register");
}

inline bool Registers_arm::validVectorRegister(int) const {
  return false;
}

inline v128 Registers_arm::getVectorRegister(int) const {
  _LIBUNWIND_ABORT("ARM vector support not implemented");
}

inline void Registers_arm::setVectorRegister(int, v128) {
  _LIBUNWIND_ABORT("ARM vector support not implemented");
}
#endif // _LIBUNWIND_TARGET_ARM


#if defined(_LIBUNWIND_TARGET_OR1K)
/// Registers_or1k holds the register state of a thread in an OpenRISC1000
/// process.
class _LIBUNWIND_HIDDEN Registers_or1k {
public:
  Registers_or1k();
  Registers_or1k(const void *registers);

  bool        validRegister(int num) const;
  uint32_t    getRegister(int num) const;
  void        setRegister(int num, uint32_t value);
  bool        validFloatRegister(int num) const;
  double      getFloatRegister(int num) const;
  void        setFloatRegister(int num, double value);
  bool        validVectorRegister(int num) const;
  v128        getVectorRegister(int num) const;
  void        setVectorRegister(int num, v128 value);
  static const char *getRegisterName(int num);
  void        jumpto();
  static int  lastDwarfRegNum() { return _LIBUNWIND_HIGHEST_DWARF_REGISTER_OR1K; }
  static int  getArch() { return REGISTERS_OR1K; }

  uint64_t  getSP() const         { return _registers.__r[1]; }
  void      setSP(uint32_t value) { _registers.__r[1] = value; }
  uint64_t  getIP() const         { return _registers.__pc; }
  void      setIP(uint32_t value) { _registers.__pc = value; }

private:
  struct or1k_thread_state_t {
    unsigned int __r[32]; // r0-r31
    unsigned int __pc;    // Program counter
    unsigned int __epcr;  // Program counter at exception
  };

  or1k_thread_state_t _registers;
};

inline Registers_or1k::Registers_or1k(const void *registers) {
  static_assert((check_fit<Registers_or1k, unw_context_t>::does_fit),
                "or1k registers do not fit into unw_context_t");
  memcpy(&_registers, static_cast<const uint8_t *>(registers),
         sizeof(_registers));
}

inline Registers_or1k::Registers_or1k() {
  memset(&_registers, 0, sizeof(_registers));
}

inline bool Registers_or1k::validRegister(int regNum) const {
  if (regNum == UNW_REG_IP)
    return true;
  if (regNum == UNW_REG_SP)
    return true;
  if (regNum < 0)
    return false;
  if (regNum <= UNW_OR1K_R31)
    return true;
  if (regNum == UNW_OR1K_EPCR)
    return true;
  return false;
}

inline uint32_t Registers_or1k::getRegister(int regNum) const {
  if (regNum >= UNW_OR1K_R0 && regNum <= UNW_OR1K_R31)
    return _registers.__r[regNum - UNW_OR1K_R0];

  switch (regNum) {
  case UNW_REG_IP:
    return _registers.__pc;
  case UNW_REG_SP:
    return _registers.__r[1];
  case UNW_OR1K_EPCR:
    return _registers.__epcr;
  }
  _LIBUNWIND_ABORT("unsupported or1k register");
}

inline void Registers_or1k::setRegister(int regNum, uint32_t value) {
  if (regNum >= UNW_OR1K_R0 && regNum <= UNW_OR1K_R31) {
    _registers.__r[regNum - UNW_OR1K_R0] = value;
    return;
  }

  switch (regNum) {
  case UNW_REG_IP:
    _registers.__pc = value;
    return;
  case UNW_REG_SP:
    _registers.__r[1] = value;
    return;
  case UNW_OR1K_EPCR:
    _registers.__epcr = value;
    return;
  }
  _LIBUNWIND_ABORT("unsupported or1k register");
}

inline bool Registers_or1k::validFloatRegister(int /* regNum */) const {
  return false;
}

inline double Registers_or1k::getFloatRegister(int /* regNum */) const {
  _LIBUNWIND_ABORT("or1k float support not implemented");
}

inline void Registers_or1k::setFloatRegister(int /* regNum */,
                                             double /* value */) {
  _LIBUNWIND_ABORT("or1k float support not implemented");
}

inline bool Registers_or1k::validVectorRegister(int /* regNum */) const {
  return false;
}

inline v128 Registers_or1k::getVectorRegister(int /* regNum */) const {
  _LIBUNWIND_ABORT("or1k vector support not implemented");
}

inline void Registers_or1k::setVectorRegister(int /* regNum */, v128 /* value */) {
  _LIBUNWIND_ABORT("or1k vector support not implemented");
}

inline const char *Registers_or1k::getRegisterName(int regNum) {
  switch (regNum) {
  case UNW_OR1K_R0:
    return "r0";
  case UNW_OR1K_R1:
    return "r1";
  case UNW_OR1K_R2:
    return "r2";
  case UNW_OR1K_R3:
    return "r3";
  case UNW_OR1K_R4:
    return "r4";
  case UNW_OR1K_R5:
    return "r5";
  case UNW_OR1K_R6:
    return "r6";
  case UNW_OR1K_R7:
    return "r7";
  case UNW_OR1K_R8:
    return "r8";
  case UNW_OR1K_R9:
    return "r9";
  case UNW_OR1K_R10:
    return "r10";
  case UNW_OR1K_R11:
    return "r11";
  case UNW_OR1K_R12:
    return "r12";
  case UNW_OR1K_R13:
    return "r13";
  case UNW_OR1K_R14:
    return "r14";
  case UNW_OR1K_R15:
    return "r15";
  case UNW_OR1K_R16:
    return "r16";
  case UNW_OR1K_R17:
    return "r17";
  case UNW_OR1K_R18:
    return "r18";
  case UNW_OR1K_R19:
    return "r19";
  case UNW_OR1K_R20:
    return "r20";
  case UNW_OR1K_R21:
    return "r21";
  case UNW_OR1K_R22:
    return "r22";
  case UNW_OR1K_R23:
    return "r23";
  case UNW_OR1K_R24:
    return "r24";
  case UNW_OR1K_R25:
    return "r25";
  case UNW_OR1K_R26:
    return "r26";
  case UNW_OR1K_R27:
    return "r27";
  case UNW_OR1K_R28:
    return "r28";
  case UNW_OR1K_R29:
    return "r29";
  case UNW_OR1K_R30:
    return "r30";
  case UNW_OR1K_R31:
    return "r31";
  case UNW_OR1K_EPCR:
    return "EPCR";
  default:
    return "unknown register";
  }

}
#endif // _LIBUNWIND_TARGET_OR1K

#if defined(_LIBUNWIND_TARGET_MIPS_O32)
/// Registers_mips_o32 holds the register state of a thread in a 32-bit MIPS
/// process.
class _LIBUNWIND_HIDDEN Registers_mips_o32 {
public:
  Registers_mips_o32();
  Registers_mips_o32(const void *registers);

  bool        validRegister(int num) const;
  uint32_t    getRegister(int num) const;
  void        setRegister(int num, uint32_t value);
  bool        validFloatRegister(int num) const;
  double      getFloatRegister(int num) const;
  void        setFloatRegister(int num, double value);
  bool        validVectorRegister(int num) const;
  v128        getVectorRegister(int num) const;
  void        setVectorRegister(int num, v128 value);
  static const char *getRegisterName(int num);
  void        jumpto();
  static int  lastDwarfRegNum() { return _LIBUNWIND_HIGHEST_DWARF_REGISTER_MIPS; }
  static int  getArch() { return REGISTERS_MIPS_O32; }

  uint32_t  getSP() const         { return _registers.__r[29]; }
  void      setSP(uint32_t value) { _registers.__r[29] = value; }
  uint32_t  getIP() const         { return _registers.__pc; }
  void      setIP(uint32_t value) { _registers.__pc = value; }

private:
  struct mips_o32_thread_state_t {
    uint32_t __r[32];
    uint32_t __pc;
    uint32_t __hi;
    uint32_t __lo;
  };

  mips_o32_thread_state_t _registers;
#ifdef __mips_hard_float
  /// O32 with 32-bit floating point registers only uses half of this
  /// space.  However, using the same layout for 32-bit vs 64-bit
  /// floating point registers results in a single context size for
  /// O32 with hard float.
  uint32_t _padding;
  double _floats[32];
#endif
};

inline Registers_mips_o32::Registers_mips_o32(const void *registers) {
  static_assert((check_fit<Registers_mips_o32, unw_context_t>::does_fit),
                "mips_o32 registers do not fit into unw_context_t");
  memcpy(&_registers, static_cast<const uint8_t *>(registers),
         sizeof(_registers));
}

inline Registers_mips_o32::Registers_mips_o32() {
  memset(&_registers, 0, sizeof(_registers));
}

inline bool Registers_mips_o32::validRegister(int regNum) const {
  if (regNum == UNW_REG_IP)
    return true;
  if (regNum == UNW_REG_SP)
    return true;
  if (regNum < 0)
    return false;
  if (regNum <= UNW_MIPS_R31)
    return true;
#if __mips_isa_rev != 6
  if (regNum == UNW_MIPS_HI)
    return true;
  if (regNum == UNW_MIPS_LO)
    return true;
#endif
#if defined(__mips_hard_float) && __mips_fpr == 32
  if (regNum >= UNW_MIPS_F0 && regNum <= UNW_MIPS_F31)
    return true;
#endif
  // FIXME: DSP accumulator registers, MSA registers
  return false;
}

inline uint32_t Registers_mips_o32::getRegister(int regNum) const {
  if (regNum >= UNW_MIPS_R0 && regNum <= UNW_MIPS_R31)
    return _registers.__r[regNum - UNW_MIPS_R0];
#if defined(__mips_hard_float) && __mips_fpr == 32
  if (regNum >= UNW_MIPS_F0 && regNum <= UNW_MIPS_F31) {
    uint32_t *p;

    if (regNum % 2 == 0)
      p = (uint32_t *)&_floats[regNum - UNW_MIPS_F0];
    else
      p = (uint32_t *)&_floats[(regNum - 1) - UNW_MIPS_F0] + 1;
    return *p;
  }
#endif

  switch (regNum) {
  case UNW_REG_IP:
    return _registers.__pc;
  case UNW_REG_SP:
    return _registers.__r[29];
  case UNW_MIPS_HI:
    return _registers.__hi;
  case UNW_MIPS_LO:
    return _registers.__lo;
  }
  _LIBUNWIND_ABORT("unsupported mips_o32 register");
}

inline void Registers_mips_o32::setRegister(int regNum, uint32_t value) {
  if (regNum >= UNW_MIPS_R0 && regNum <= UNW_MIPS_R31) {
    _registers.__r[regNum - UNW_MIPS_R0] = value;
    return;
  }
#if defined(__mips_hard_float) && __mips_fpr == 32
  if (regNum >= UNW_MIPS_F0 && regNum <= UNW_MIPS_F31) {
    uint32_t *p;

    if (regNum % 2 == 0)
      p = (uint32_t *)&_floats[regNum - UNW_MIPS_F0];
    else
      p = (uint32_t *)&_floats[(regNum - 1) - UNW_MIPS_F0] + 1;
    *p = value;
    return;
  }
#endif

  switch (regNum) {
  case UNW_REG_IP:
    _registers.__pc = value;
    return;
  case UNW_REG_SP:
    _registers.__r[29] = value;
    return;
  case UNW_MIPS_HI:
    _registers.__hi = value;
    return;
  case UNW_MIPS_LO:
    _registers.__lo = value;
    return;
  }
  _LIBUNWIND_ABORT("unsupported mips_o32 register");
}

inline bool Registers_mips_o32::validFloatRegister(int regNum) const {
#if defined(__mips_hard_float) && __mips_fpr == 64
  if (regNum >= UNW_MIPS_F0 && regNum <= UNW_MIPS_F31)
    return true;
#else
  (void)regNum;
#endif
  return false;
}

inline double Registers_mips_o32::getFloatRegister(int regNum) const {
#if defined(__mips_hard_float) && __mips_fpr == 64
  assert(validFloatRegister(regNum));
  return _floats[regNum - UNW_MIPS_F0];
#else
  (void)regNum;
  _LIBUNWIND_ABORT("mips_o32 float support not implemented");
#endif
}

inline void Registers_mips_o32::setFloatRegister(int regNum,
                                                 double value) {
#if defined(__mips_hard_float) && __mips_fpr == 64
  assert(validFloatRegister(regNum));
  _floats[regNum - UNW_MIPS_F0] = value;
#else
  (void)regNum;
  (void)value;
  _LIBUNWIND_ABORT("mips_o32 float support not implemented");
#endif
}

inline bool Registers_mips_o32::validVectorRegister(int /* regNum */) const {
  return false;
}

inline v128 Registers_mips_o32::getVectorRegister(int /* regNum */) const {
  _LIBUNWIND_ABORT("mips_o32 vector support not implemented");
}

inline void Registers_mips_o32::setVectorRegister(int /* regNum */, v128 /* value */) {
  _LIBUNWIND_ABORT("mips_o32 vector support not implemented");
}

inline const char *Registers_mips_o32::getRegisterName(int regNum) {
  switch (regNum) {
  case UNW_MIPS_R0:
    return "$0";
  case UNW_MIPS_R1:
    return "$1";
  case UNW_MIPS_R2:
    return "$2";
  case UNW_MIPS_R3:
    return "$3";
  case UNW_MIPS_R4:
    return "$4";
  case UNW_MIPS_R5:
    return "$5";
  case UNW_MIPS_R6:
    return "$6";
  case UNW_MIPS_R7:
    return "$7";
  case UNW_MIPS_R8:
    return "$8";
  case UNW_MIPS_R9:
    return "$9";
  case UNW_MIPS_R10:
    return "$10";
  case UNW_MIPS_R11:
    return "$11";
  case UNW_MIPS_R12:
    return "$12";
  case UNW_MIPS_R13:
    return "$13";
  case UNW_MIPS_R14:
    return "$14";
  case UNW_MIPS_R15:
    return "$15";
  case UNW_MIPS_R16:
    return "$16";
  case UNW_MIPS_R17:
    return "$17";
  case UNW_MIPS_R18:
    return "$18";
  case UNW_MIPS_R19:
    return "$19";
  case UNW_MIPS_R20:
    return "$20";
  case UNW_MIPS_R21:
    return "$21";
  case UNW_MIPS_R22:
    return "$22";
  case UNW_MIPS_R23:
    return "$23";
  case UNW_MIPS_R24:
    return "$24";
  case UNW_MIPS_R25:
    return "$25";
  case UNW_MIPS_R26:
    return "$26";
  case UNW_MIPS_R27:
    return "$27";
  case UNW_MIPS_R28:
    return "$28";
  case UNW_MIPS_R29:
    return "$29";
  case UNW_MIPS_R30:
    return "$30";
  case UNW_MIPS_R31:
    return "$31";
  case UNW_MIPS_F0:
    return "$f0";
  case UNW_MIPS_F1:
    return "$f1";
  case UNW_MIPS_F2:
    return "$f2";
  case UNW_MIPS_F3:
    return "$f3";
  case UNW_MIPS_F4:
    return "$f4";
  case UNW_MIPS_F5:
    return "$f5";
  case UNW_MIPS_F6:
    return "$f6";
  case UNW_MIPS_F7:
    return "$f7";
  case UNW_MIPS_F8:
    return "$f8";
  case UNW_MIPS_F9:
    return "$f9";
  case UNW_MIPS_F10:
    return "$f10";
  case UNW_MIPS_F11:
    return "$f11";
  case UNW_MIPS_F12:
    return "$f12";
  case UNW_MIPS_F13:
    return "$f13";
  case UNW_MIPS_F14:
    return "$f14";
  case UNW_MIPS_F15:
    return "$f15";
  case UNW_MIPS_F16:
    return "$f16";
  case UNW_MIPS_F17:
    return "$f17";
  case UNW_MIPS_F18:
    return "$f18";
  case UNW_MIPS_F19:
    return "$f19";
  case UNW_MIPS_F20:
    return "$f20";
  case UNW_MIPS_F21:
    return "$f21";
  case UNW_MIPS_F22:
    return "$f22";
  case UNW_MIPS_F23:
    return "$f23";
  case UNW_MIPS_F24:
    return "$f24";
  case UNW_MIPS_F25:
    return "$f25";
  case UNW_MIPS_F26:
    return "$f26";
  case UNW_MIPS_F27:
    return "$f27";
  case UNW_MIPS_F28:
    return "$f28";
  case UNW_MIPS_F29:
    return "$f29";
  case UNW_MIPS_F30:
    return "$f30";
  case UNW_MIPS_F31:
    return "$f31";
  case UNW_MIPS_HI:
    return "$hi";
  case UNW_MIPS_LO:
    return "$lo";
  default:
    return "unknown register";
  }
}
#endif // _LIBUNWIND_TARGET_MIPS_O32

#if defined(_LIBUNWIND_TARGET_MIPS_NEWABI)
/// Registers_mips_newabi holds the register state of a thread in a
/// MIPS process using NEWABI (the N32 or N64 ABIs).
class _LIBUNWIND_HIDDEN Registers_mips_newabi {
public:
  Registers_mips_newabi();
  Registers_mips_newabi(const void *registers);

  bool        validRegister(int num) const;
  uint64_t    getRegister(int num) const;
  void        setRegister(int num, uint64_t value);
  bool        validFloatRegister(int num) const;
  double      getFloatRegister(int num) const;
  void        setFloatRegister(int num, double value);
  bool        validVectorRegister(int num) const;
  v128        getVectorRegister(int num) const;
  void        setVectorRegister(int num, v128 value);
  static const char *getRegisterName(int num);
  void        jumpto();
  static int  lastDwarfRegNum() { return _LIBUNWIND_HIGHEST_DWARF_REGISTER_MIPS; }
  static int  getArch() { return REGISTERS_MIPS_NEWABI; }

  uint64_t  getSP() const         { return _registers.__r[29]; }
  void      setSP(uint64_t value) { _registers.__r[29] = value; }
  uint64_t  getIP() const         { return _registers.__pc; }
  void      setIP(uint64_t value) { _registers.__pc = value; }

private:
  struct mips_newabi_thread_state_t {
    uint64_t __r[32];
    uint64_t __pc;
    uint64_t __hi;
    uint64_t __lo;
  };

  mips_newabi_thread_state_t _registers;
#ifdef __mips_hard_float
  double _floats[32];
#endif
};

inline Registers_mips_newabi::Registers_mips_newabi(const void *registers) {
  static_assert((check_fit<Registers_mips_newabi, unw_context_t>::does_fit),
                "mips_newabi registers do not fit into unw_context_t");
  memcpy(&_registers, static_cast<const uint8_t *>(registers),
         sizeof(_registers));
}

inline Registers_mips_newabi::Registers_mips_newabi() {
  memset(&_registers, 0, sizeof(_registers));
}

inline bool Registers_mips_newabi::validRegister(int regNum) const {
  if (regNum == UNW_REG_IP)
    return true;
  if (regNum == UNW_REG_SP)
    return true;
  if (regNum < 0)
    return false;
  if (regNum <= UNW_MIPS_R31)
    return true;
#if __mips_isa_rev != 6
  if (regNum == UNW_MIPS_HI)
    return true;
  if (regNum == UNW_MIPS_LO)
    return true;
#endif
  // FIXME: Hard float, DSP accumulator registers, MSA registers
  return false;
}

inline uint64_t Registers_mips_newabi::getRegister(int regNum) const {
  if (regNum >= UNW_MIPS_R0 && regNum <= UNW_MIPS_R31)
    return _registers.__r[regNum - UNW_MIPS_R0];

  switch (regNum) {
  case UNW_REG_IP:
    return _registers.__pc;
  case UNW_REG_SP:
    return _registers.__r[29];
  case UNW_MIPS_HI:
    return _registers.__hi;
  case UNW_MIPS_LO:
    return _registers.__lo;
  }
  _LIBUNWIND_ABORT("unsupported mips_newabi register");
}

inline void Registers_mips_newabi::setRegister(int regNum, uint64_t value) {
  if (regNum >= UNW_MIPS_R0 && regNum <= UNW_MIPS_R31) {
    _registers.__r[regNum - UNW_MIPS_R0] = value;
    return;
  }

  switch (regNum) {
  case UNW_REG_IP:
    _registers.__pc = value;
    return;
  case UNW_REG_SP:
    _registers.__r[29] = value;
    return;
  case UNW_MIPS_HI:
    _registers.__hi = value;
    return;
  case UNW_MIPS_LO:
    _registers.__lo = value;
    return;
  }
  _LIBUNWIND_ABORT("unsupported mips_newabi register");
}

inline bool Registers_mips_newabi::validFloatRegister(int regNum) const {
#ifdef __mips_hard_float
  if (regNum >= UNW_MIPS_F0 && regNum <= UNW_MIPS_F31)
    return true;
#else
  (void)regNum;
#endif
  return false;
}

inline double Registers_mips_newabi::getFloatRegister(int regNum) const {
#ifdef __mips_hard_float
  assert(validFloatRegister(regNum));
  return _floats[regNum - UNW_MIPS_F0];
#else
  (void)regNum;
  _LIBUNWIND_ABORT("mips_newabi float support not implemented");
#endif
}

inline void Registers_mips_newabi::setFloatRegister(int regNum,
                                                    double value) {
#ifdef __mips_hard_float
  assert(validFloatRegister(regNum));
  _floats[regNum - UNW_MIPS_F0] = value;
#else
  (void)regNum;
  (void)value;
  _LIBUNWIND_ABORT("mips_newabi float support not implemented");
#endif
}

inline bool Registers_mips_newabi::validVectorRegister(int /* regNum */) const {
  return false;
}

inline v128 Registers_mips_newabi::getVectorRegister(int /* regNum */) const {
  _LIBUNWIND_ABORT("mips_newabi vector support not implemented");
}

inline void Registers_mips_newabi::setVectorRegister(int /* regNum */, v128 /* value */) {
  _LIBUNWIND_ABORT("mips_newabi vector support not implemented");
}

inline const char *Registers_mips_newabi::getRegisterName(int regNum) {
  switch (regNum) {
  case UNW_MIPS_R0:
    return "$0";
  case UNW_MIPS_R1:
    return "$1";
  case UNW_MIPS_R2:
    return "$2";
  case UNW_MIPS_R3:
    return "$3";
  case UNW_MIPS_R4:
    return "$4";
  case UNW_MIPS_R5:
    return "$5";
  case UNW_MIPS_R6:
    return "$6";
  case UNW_MIPS_R7:
    return "$7";
  case UNW_MIPS_R8:
    return "$8";
  case UNW_MIPS_R9:
    return "$9";
  case UNW_MIPS_R10:
    return "$10";
  case UNW_MIPS_R11:
    return "$11";
  case UNW_MIPS_R12:
    return "$12";
  case UNW_MIPS_R13:
    return "$13";
  case UNW_MIPS_R14:
    return "$14";
  case UNW_MIPS_R15:
    return "$15";
  case UNW_MIPS_R16:
    return "$16";
  case UNW_MIPS_R17:
    return "$17";
  case UNW_MIPS_R18:
    return "$18";
  case UNW_MIPS_R19:
    return "$19";
  case UNW_MIPS_R20:
    return "$20";
  case UNW_MIPS_R21:
    return "$21";
  case UNW_MIPS_R22:
    return "$22";
  case UNW_MIPS_R23:
    return "$23";
  case UNW_MIPS_R24:
    return "$24";
  case UNW_MIPS_R25:
    return "$25";
  case UNW_MIPS_R26:
    return "$26";
  case UNW_MIPS_R27:
    return "$27";
  case UNW_MIPS_R28:
    return "$28";
  case UNW_MIPS_R29:
    return "$29";
  case UNW_MIPS_R30:
    return "$30";
  case UNW_MIPS_R31:
    return "$31";
  case UNW_MIPS_F0:
    return "$f0";
  case UNW_MIPS_F1:
    return "$f1";
  case UNW_MIPS_F2:
    return "$f2";
  case UNW_MIPS_F3:
    return "$f3";
  case UNW_MIPS_F4:
    return "$f4";
  case UNW_MIPS_F5:
    return "$f5";
  case UNW_MIPS_F6:
    return "$f6";
  case UNW_MIPS_F7:
    return "$f7";
  case UNW_MIPS_F8:
    return "$f8";
  case UNW_MIPS_F9:
    return "$f9";
  case UNW_MIPS_F10:
    return "$f10";
  case UNW_MIPS_F11:
    return "$f11";
  case UNW_MIPS_F12:
    return "$f12";
  case UNW_MIPS_F13:
    return "$f13";
  case UNW_MIPS_F14:
    return "$f14";
  case UNW_MIPS_F15:
    return "$f15";
  case UNW_MIPS_F16:
    return "$f16";
  case UNW_MIPS_F17:
    return "$f17";
  case UNW_MIPS_F18:
    return "$f18";
  case UNW_MIPS_F19:
    return "$f19";
  case UNW_MIPS_F20:
    return "$f20";
  case UNW_MIPS_F21:
    return "$f21";
  case UNW_MIPS_F22:
    return "$f22";
  case UNW_MIPS_F23:
    return "$f23";
  case UNW_MIPS_F24:
    return "$f24";
  case UNW_MIPS_F25:
    return "$f25";
  case UNW_MIPS_F26:
    return "$f26";
  case UNW_MIPS_F27:
    return "$f27";
  case UNW_MIPS_F28:
    return "$f28";
  case UNW_MIPS_F29:
    return "$f29";
  case UNW_MIPS_F30:
    return "$f30";
  case UNW_MIPS_F31:
    return "$f31";
  case UNW_MIPS_HI:
    return "$hi";
  case UNW_MIPS_LO:
    return "$lo";
  default:
    return "unknown register";
  }
}
#endif // _LIBUNWIND_TARGET_MIPS_NEWABI

#if defined(_LIBUNWIND_TARGET_SPARC)
/// Registers_sparc holds the register state of a thread in a 32-bit Sparc
/// process.
class _LIBUNWIND_HIDDEN Registers_sparc {
public:
  Registers_sparc();
  Registers_sparc(const void *registers);

  bool        validRegister(int num) const;
  uint32_t    getRegister(int num) const;
  void        setRegister(int num, uint32_t value);
  bool        validFloatRegister(int num) const;
  double      getFloatRegister(int num) const;
  void        setFloatRegister(int num, double value);
  bool        validVectorRegister(int num) const;
  v128        getVectorRegister(int num) const;
  void        setVectorRegister(int num, v128 value);
  static const char *getRegisterName(int num);
  void        jumpto();
  static int  lastDwarfRegNum() { return _LIBUNWIND_HIGHEST_DWARF_REGISTER_SPARC; }
  static int  getArch() { return REGISTERS_SPARC; }

  uint64_t  getSP() const         { return _registers.__regs[UNW_SPARC_O6]; }
  void      setSP(uint32_t value) { _registers.__regs[UNW_SPARC_O6] = value; }
  uint64_t  getIP() const         { return _registers.__regs[UNW_SPARC_O7]; }
  void      setIP(uint32_t value) { _registers.__regs[UNW_SPARC_O7] = value; }

private:
  struct sparc_thread_state_t {
    unsigned int __regs[32];
  };

  sparc_thread_state_t _registers;
};

inline Registers_sparc::Registers_sparc(const void *registers) {
  static_assert((check_fit<Registers_sparc, unw_context_t>::does_fit),
                "sparc registers do not fit into unw_context_t");
  memcpy(&_registers, static_cast<const uint8_t *>(registers),
         sizeof(_registers));
}

inline Registers_sparc::Registers_sparc() {
  memset(&_registers, 0, sizeof(_registers));
}

inline bool Registers_sparc::validRegister(int regNum) const {
  if (regNum == UNW_REG_IP)
    return true;
  if (regNum == UNW_REG_SP)
    return true;
  if (regNum < 0)
    return false;
  if (regNum <= UNW_SPARC_I7)
    return true;
  return false;
}

inline uint32_t Registers_sparc::getRegister(int regNum) const {
  if ((UNW_SPARC_G0 <= regNum) && (regNum <= UNW_SPARC_I7)) {
    return _registers.__regs[regNum];
  }

  switch (regNum) {
  case UNW_REG_IP:
    return _registers.__regs[UNW_SPARC_O7];
  case UNW_REG_SP:
    return _registers.__regs[UNW_SPARC_O6];
  }
  _LIBUNWIND_ABORT("unsupported sparc register");
}

inline void Registers_sparc::setRegister(int regNum, uint32_t value) {
  if ((UNW_SPARC_G0 <= regNum) && (regNum <= UNW_SPARC_I7)) {
    _registers.__regs[regNum] = value;
    return;
  }

  switch (regNum) {
  case UNW_REG_IP:
    _registers.__regs[UNW_SPARC_O7] = value;
    return;
  case UNW_REG_SP:
    _registers.__regs[UNW_SPARC_O6] = value;
    return;
  }
  _LIBUNWIND_ABORT("unsupported sparc register");
}

inline bool Registers_sparc::validFloatRegister(int) const { return false; }

inline double Registers_sparc::getFloatRegister(int) const {
  _LIBUNWIND_ABORT("no Sparc float registers");
}

inline void Registers_sparc::setFloatRegister(int, double) {
  _LIBUNWIND_ABORT("no Sparc float registers");
}

inline bool Registers_sparc::validVectorRegister(int) const { return false; }

inline v128 Registers_sparc::getVectorRegister(int) const {
  _LIBUNWIND_ABORT("no Sparc vector registers");
}

inline void Registers_sparc::setVectorRegister(int, v128) {
  _LIBUNWIND_ABORT("no Sparc vector registers");
}

inline const char *Registers_sparc::getRegisterName(int regNum) {
  switch (regNum) {
  case UNW_REG_IP:
    return "pc";
  case UNW_SPARC_G0:
    return "g0";
  case UNW_SPARC_G1:
    return "g1";
  case UNW_SPARC_G2:
    return "g2";
  case UNW_SPARC_G3:
    return "g3";
  case UNW_SPARC_G4:
    return "g4";
  case UNW_SPARC_G5:
    return "g5";
  case UNW_SPARC_G6:
    return "g6";
  case UNW_SPARC_G7:
    return "g7";
  case UNW_SPARC_O0:
    return "o0";
  case UNW_SPARC_O1:
    return "o1";
  case UNW_SPARC_O2:
    return "o2";
  case UNW_SPARC_O3:
    return "o3";
  case UNW_SPARC_O4:
    return "o4";
  case UNW_SPARC_O5:
    return "o5";
  case UNW_REG_SP:
  case UNW_SPARC_O6:
    return "sp";
  case UNW_SPARC_O7:
    return "o7";
  case UNW_SPARC_L0:
    return "l0";
  case UNW_SPARC_L1:
    return "l1";
  case UNW_SPARC_L2:
    return "l2";
  case UNW_SPARC_L3:
    return "l3";
  case UNW_SPARC_L4:
    return "l4";
  case UNW_SPARC_L5:
    return "l5";
  case UNW_SPARC_L6:
    return "l6";
  case UNW_SPARC_L7:
    return "l7";
  case UNW_SPARC_I0:
    return "i0";
  case UNW_SPARC_I1:
    return "i1";
  case UNW_SPARC_I2:
    return "i2";
  case UNW_SPARC_I3:
    return "i3";
  case UNW_SPARC_I4:
    return "i4";
  case UNW_SPARC_I5:
    return "i5";
  case UNW_SPARC_I6:
    return "fp";
  case UNW_SPARC_I7:
    return "i7";
  default:
    return "unknown register";
  }
}
#endif // _LIBUNWIND_TARGET_SPARC

#if defined(_LIBUNWIND_TARGET_HEXAGON)
/// Registers_hexagon holds the register state of a thread in a Hexagon QDSP6
/// process.
class _LIBUNWIND_HIDDEN Registers_hexagon {
public:
  Registers_hexagon();
  Registers_hexagon(const void *registers);

  bool        validRegister(int num) const;
  uint32_t    getRegister(int num) const;
  void        setRegister(int num, uint32_t value);
  bool        validFloatRegister(int num) const;
  double      getFloatRegister(int num) const;
  void        setFloatRegister(int num, double value);
  bool        validVectorRegister(int num) const;
  v128        getVectorRegister(int num) const;
  void        setVectorRegister(int num, v128 value);
  const char *getRegisterName(int num);
  void        jumpto();
  static int  lastDwarfRegNum() { return _LIBUNWIND_HIGHEST_DWARF_REGISTER_HEXAGON; }
  static int  getArch() { return REGISTERS_HEXAGON; }

  uint32_t  getSP() const         { return _registers.__r[UNW_HEXAGON_R29]; }
  void      setSP(uint32_t value) { _registers.__r[UNW_HEXAGON_R29] = value; }
  uint32_t  getIP() const         { return _registers.__r[UNW_HEXAGON_PC]; }
  void      setIP(uint32_t value) { _registers.__r[UNW_HEXAGON_PC] = value; }

private:
  struct hexagon_thread_state_t {
    unsigned int __r[35];
  };

  hexagon_thread_state_t _registers;
};

inline Registers_hexagon::Registers_hexagon(const void *registers) {
  static_assert((check_fit<Registers_hexagon, unw_context_t>::does_fit),
                "hexagon registers do not fit into unw_context_t");
  memcpy(&_registers, static_cast<const uint8_t *>(registers),
         sizeof(_registers));
}

inline Registers_hexagon::Registers_hexagon() {
  memset(&_registers, 0, sizeof(_registers));
}

inline bool Registers_hexagon::validRegister(int regNum) const {
  if (regNum <= UNW_HEXAGON_R31)
    return true;
  return false;
}

inline uint32_t Registers_hexagon::getRegister(int regNum) const {
  if (regNum >= UNW_HEXAGON_R0 && regNum <= UNW_HEXAGON_R31)
    return _registers.__r[regNum - UNW_HEXAGON_R0];

  switch (regNum) {
  case UNW_REG_IP:
    return _registers.__r[UNW_HEXAGON_PC];
  case UNW_REG_SP:
    return _registers.__r[UNW_HEXAGON_R29];
  }
  _LIBUNWIND_ABORT("unsupported hexagon register");
}

inline void Registers_hexagon::setRegister(int regNum, uint32_t value) {
  if (regNum >= UNW_HEXAGON_R0 && regNum <= UNW_HEXAGON_R31) {
    _registers.__r[regNum - UNW_HEXAGON_R0] = value;
    return;
  }

  switch (regNum) {
  case UNW_REG_IP:
    _registers.__r[UNW_HEXAGON_PC] = value;
    return;
  case UNW_REG_SP:
    _registers.__r[UNW_HEXAGON_R29] = value;
    return;
  }
  _LIBUNWIND_ABORT("unsupported hexagon register");
}

inline bool Registers_hexagon::validFloatRegister(int /* regNum */) const {
  return false;
}

inline double Registers_hexagon::getFloatRegister(int /* regNum */) const {
  _LIBUNWIND_ABORT("hexagon float support not implemented");
}

inline void Registers_hexagon::setFloatRegister(int /* regNum */,
                                             double /* value */) {
  _LIBUNWIND_ABORT("hexagon float support not implemented");
}

inline bool Registers_hexagon::validVectorRegister(int /* regNum */) const {
  return false;
}

inline v128 Registers_hexagon::getVectorRegister(int /* regNum */) const {
  _LIBUNWIND_ABORT("hexagon vector support not implemented");
}

inline void Registers_hexagon::setVectorRegister(int /* regNum */, v128 /* value */) {
  _LIBUNWIND_ABORT("hexagon vector support not implemented");
}

inline const char *Registers_hexagon::getRegisterName(int regNum) {
  switch (regNum) {
  case UNW_HEXAGON_R0:
    return "r0";
  case UNW_HEXAGON_R1:
    return "r1";
  case UNW_HEXAGON_R2:
    return "r2";
  case UNW_HEXAGON_R3:
    return "r3";
  case UNW_HEXAGON_R4:
    return "r4";
  case UNW_HEXAGON_R5:
    return "r5";
  case UNW_HEXAGON_R6:
    return "r6";
  case UNW_HEXAGON_R7:
    return "r7";
  case UNW_HEXAGON_R8:
    return "r8";
  case UNW_HEXAGON_R9:
    return "r9";
  case UNW_HEXAGON_R10:
    return "r10";
  case UNW_HEXAGON_R11:
    return "r11";
  case UNW_HEXAGON_R12:
    return "r12";
  case UNW_HEXAGON_R13:
    return "r13";
  case UNW_HEXAGON_R14:
    return "r14";
  case UNW_HEXAGON_R15:
    return "r15";
  case UNW_HEXAGON_R16:
    return "r16";
  case UNW_HEXAGON_R17:
    return "r17";
  case UNW_HEXAGON_R18:
    return "r18";
  case UNW_HEXAGON_R19:
    return "r19";
  case UNW_HEXAGON_R20:
    return "r20";
  case UNW_HEXAGON_R21:
    return "r21";
  case UNW_HEXAGON_R22:
    return "r22";
  case UNW_HEXAGON_R23:
    return "r23";
  case UNW_HEXAGON_R24:
    return "r24";
  case UNW_HEXAGON_R25:
    return "r25";
  case UNW_HEXAGON_R26:
    return "r26";
  case UNW_HEXAGON_R27:
    return "r27";
  case UNW_HEXAGON_R28:
    return "r28";
  case UNW_HEXAGON_R29:
    return "r29";
  case UNW_HEXAGON_R30:
    return "r30";
  case UNW_HEXAGON_R31:
    return "r31";
  default:
    return "unknown register";
  }

}
#endif // _LIBUNWIND_TARGET_HEXAGON


#if defined(_LIBUNWIND_TARGET_RISCV)
/// Registers_riscv holds the register state of a thread in a 64-bit RISC-V
/// process.
class _LIBUNWIND_HIDDEN Registers_riscv {
public:
  Registers_riscv();
  Registers_riscv(const void *registers);

  bool        validRegister(int num) const;
  uint64_t    getRegister(int num) const;
  void        setRegister(int num, uint64_t value);
  bool        validFloatRegister(int num) const;
  double      getFloatRegister(int num) const;
  void        setFloatRegister(int num, double value);
  bool        validVectorRegister(int num) const;
  v128        getVectorRegister(int num) const;
  void        setVectorRegister(int num, v128 value);
  static const char *getRegisterName(int num);
  void        jumpto();
  static int  lastDwarfRegNum() { return _LIBUNWIND_HIGHEST_DWARF_REGISTER_RISCV; }
  static int  getArch() { return REGISTERS_RISCV; }

  uint64_t  getSP() const         { return _registers[2]; }
  void      setSP(uint64_t value) { _registers[2] = value; }
  uint64_t  getIP() const         { return _registers[0]; }
  void      setIP(uint64_t value) { _registers[0] = value; }

private:
  // _registers[0] holds the pc
  uint64_t _registers[32];
  double   _floats[32];
};

inline Registers_riscv::Registers_riscv(const void *registers) {
  static_assert((check_fit<Registers_riscv, unw_context_t>::does_fit),
                "riscv registers do not fit into unw_context_t");
  memcpy(&_registers, registers, sizeof(_registers));
  static_assert(sizeof(_registers) == 0x100,
                "expected float registers to be at offset 256");
  memcpy(_floats,
         static_cast<const uint8_t *>(registers) + sizeof(_registers),
         sizeof(_floats));
}

inline Registers_riscv::Registers_riscv() {
  memset(&_registers, 0, sizeof(_registers));
  memset(&_floats, 0, sizeof(_floats));
}

inline bool Registers_riscv::validRegister(int regNum) const {
  if (regNum == UNW_REG_IP)
    return true;
  if (regNum == UNW_REG_SP)
    return true;
  if (regNum < 0)
    return false;
  if (regNum > UNW_RISCV_F31)
    return false;
  return true;
}

inline uint64_t Registers_riscv::getRegister(int regNum) const {
  if (regNum == UNW_REG_IP)
    return _registers[0];
  if (regNum == UNW_REG_SP)
    return _registers[2];
  if (regNum == UNW_RISCV_X0)
    return 0;
  if ((regNum > 0) && (regNum < 32))
    return _registers[regNum];
  _LIBUNWIND_ABORT("unsupported riscv register");
}

inline void Registers_riscv::setRegister(int regNum, uint64_t value) {
  if (regNum == UNW_REG_IP)
    _registers[0] = value;
  else if (regNum == UNW_REG_SP)
    _registers[2] = value;
  else if (regNum == UNW_RISCV_X0)
    /* x0 is hardwired to zero */
    return;
  else if ((regNum > 0) && (regNum < 32))
    _registers[regNum] = value;
  else
    _LIBUNWIND_ABORT("unsupported riscv register");
}

inline const char *Registers_riscv::getRegisterName(int regNum) {
  switch (regNum) {
  case UNW_REG_IP:
    return "pc";
  case UNW_REG_SP:
    return "sp";
  case UNW_RISCV_X0:
    return "zero";
  case UNW_RISCV_X1:
    return "ra";
  case UNW_RISCV_X2:
    return "sp";
  case UNW_RISCV_X3:
    return "gp";
  case UNW_RISCV_X4:
    return "tp";
  case UNW_RISCV_X5:
    return "t0";
  case UNW_RISCV_X6:
    return "t1";
  case UNW_RISCV_X7:
    return "t2";
  case UNW_RISCV_X8:
    return "s0";
  case UNW_RISCV_X9:
    return "s1";
  case UNW_RISCV_X10:
    return "a0";
  case UNW_RISCV_X11:
    return "a1";
  case UNW_RISCV_X12:
    return "a2";
  case UNW_RISCV_X13:
    return "a3";
  case UNW_RISCV_X14:
    return "a4";
  case UNW_RISCV_X15:
    return "a5";
  case UNW_RISCV_X16:
    return "a6";
  case UNW_RISCV_X17:
    return "a7";
  case UNW_RISCV_X18:
    return "s2";
  case UNW_RISCV_X19:
    return "s3";
  case UNW_RISCV_X20:
    return "s4";
  case UNW_RISCV_X21:
    return "s5";
  case UNW_RISCV_X22:
    return "s6";
  case UNW_RISCV_X23:
    return "s7";
  case UNW_RISCV_X24:
    return "s8";
  case UNW_RISCV_X25:
    return "s9";
  case UNW_RISCV_X26:
    return "s10";
  case UNW_RISCV_X27:
    return "s11";
  case UNW_RISCV_X28:
    return "t3";
  case UNW_RISCV_X29:
    return "t4";
  case UNW_RISCV_X30:
    return "t5";
  case UNW_RISCV_X31:
    return "t6";
  case UNW_RISCV_F0:
    return "ft0";
  case UNW_RISCV_F1:
    return "ft1";
  case UNW_RISCV_F2:
    return "ft2";
  case UNW_RISCV_F3:
    return "ft3";
  case UNW_RISCV_F4:
    return "ft4";
  case UNW_RISCV_F5:
    return "ft5";
  case UNW_RISCV_F6:
    return "ft6";
  case UNW_RISCV_F7:
    return "ft7";
  case UNW_RISCV_F8:
    return "fs0";
  case UNW_RISCV_F9:
    return "fs1";
  case UNW_RISCV_F10:
    return "fa0";
  case UNW_RISCV_F11:
    return "fa1";
  case UNW_RISCV_F12:
    return "fa2";
  case UNW_RISCV_F13:
    return "fa3";
  case UNW_RISCV_F14:
    return "fa4";
  case UNW_RISCV_F15:
    return "fa5";
  case UNW_RISCV_F16:
    return "fa6";
  case UNW_RISCV_F17:
    return "fa7";
  case UNW_RISCV_F18:
    return "fs2";
  case UNW_RISCV_F19:
    return "fs3";
  case UNW_RISCV_F20:
    return "fs4";
  case UNW_RISCV_F21:
    return "fs5";
  case UNW_RISCV_F22:
    return "fs6";
  case UNW_RISCV_F23:
    return "fs7";
  case UNW_RISCV_F24:
    return "fs8";
  case UNW_RISCV_F25:
    return "fs9";
  case UNW_RISCV_F26:
    return "fs10";
  case UNW_RISCV_F27:
    return "fs11";
  case UNW_RISCV_F28:
    return "ft8";
  case UNW_RISCV_F29:
    return "ft9";
  case UNW_RISCV_F30:
    return "ft10";
  case UNW_RISCV_F31:
    return "ft11";
  default:
    return "unknown register";
  }
}

inline bool Registers_riscv::validFloatRegister(int regNum) const {
  if (regNum < UNW_RISCV_F0)
    return false;
  if (regNum > UNW_RISCV_F31)
    return false;
  return true;
}

inline double Registers_riscv::getFloatRegister(int regNum) const {
#if defined(__riscv_flen) && __riscv_flen == 64
  assert(validFloatRegister(regNum));
  return _floats[regNum - UNW_RISCV_F0];
#else
  (void)regNum;
  _LIBUNWIND_ABORT("libunwind not built with float support");
#endif
}

inline void Registers_riscv::setFloatRegister(int regNum, double value) {
#if defined(__riscv_flen) && __riscv_flen == 64
  assert(validFloatRegister(regNum));
  _floats[regNum - UNW_RISCV_F0] = value;
#else
  (void)regNum;
  (void)value;
  _LIBUNWIND_ABORT("libunwind not built with float support");
#endif
}

inline bool Registers_riscv::validVectorRegister(int) const {
  return false;
}

inline v128 Registers_riscv::getVectorRegister(int) const {
  _LIBUNWIND_ABORT("no riscv vector register support yet");
}

inline void Registers_riscv::setVectorRegister(int, v128) {
  _LIBUNWIND_ABORT("no riscv vector register support yet");
}
#endif // _LIBUNWIND_TARGET_RISCV

#if defined(_LIBUNWIND_TARGET_VE)
/// Registers_ve holds the register state of a thread in a VE process.
class _LIBUNWIND_HIDDEN Registers_ve {
public:
  Registers_ve();
  Registers_ve(const void *registers);

  bool        validRegister(int num) const;
  uint64_t    getRegister(int num) const;
  void        setRegister(int num, uint64_t value);
  bool        validFloatRegister(int num) const;
  double      getFloatRegister(int num) const;
  void        setFloatRegister(int num, double value);
  bool        validVectorRegister(int num) const;
  v128        getVectorRegister(int num) const;
  void        setVectorRegister(int num, v128 value);
<<<<<<< HEAD
  const char *getRegisterName(int num);
  void        jumpto();
  static int  lastDwarfRegNum() { return _LIBUNWIND_HIGHEST_DWARF_REGISTER_VE; }
=======
  static const char *getRegisterName(int num);
  void        jumpto();
  static int  lastDwarfRegNum() { return _LIBUNWIND_HIGHEST_DWARF_REGISTER_VE; }
  static int  getArch() { return REGISTERS_VE; }
>>>>>>> 14573d44

  uint64_t  getSP() const         { return _registers.__s[11]; }
  void      setSP(uint64_t value) { _registers.__s[11] = value; }
  uint64_t  getIP() const         { return _registers.__ic; }
  void      setIP(uint64_t value) { _registers.__ic = value; }

private:
<<<<<<< HEAD
  struct ve_thread_state_t {
    uint64_t __s[64];   // s0-s64
    uint64_t __ic;      // Instruction counter (IC)
    uint64_t __vixr;    // Vector Index Register
    uint64_t __vl;      // Vector Length Register
=======
  // FIXME: Need to store not only scalar registers but also vector and vector
  // mask registers.  VEOS uses mcontext_t defined in ucontext.h.  It takes
  // 524288 bytes (65536*8 bytes), though.  Currently, we use libunwind for
  // SjLj exception support only, so Registers_ve is not implemented completely.
  struct ve_thread_state_t {
    uint64_t __s[64]; // s0-s64
    uint64_t __ic;    // Instruction counter (IC)
    uint64_t __vixr;  // Vector Index Register
    uint64_t __vl;    // Vector Length Register
>>>>>>> 14573d44
  };

  ve_thread_state_t _registers; // total 67 registers

<<<<<<< HEAD
  // Currently no vector registers is preserved since libunwind
  // supports only 128-bit vector registers.

  static int getScalarRegNum(int num);
=======
  // Currently no vector register is preserved.
>>>>>>> 14573d44
};

inline Registers_ve::Registers_ve(const void *registers) {
  static_assert((check_fit<Registers_ve, unw_context_t>::does_fit),
                "ve registers do not fit into unw_context_t");
  memcpy(&_registers, static_cast<const uint8_t *>(registers),
         sizeof(_registers));
  static_assert(sizeof(_registers) == 536,
                "expected vector register offset to be 536");
}

inline Registers_ve::Registers_ve() {
  memset(&_registers, 0, sizeof(_registers));
}

inline bool Registers_ve::validRegister(int regNum) const {
  if (regNum >= UNW_VE_S0 && regNum <= UNW_VE_S63)
    return true;

  switch (regNum) {
  case UNW_REG_IP:
  case UNW_REG_SP:
  case UNW_VE_VIXR:
  case UNW_VE_VL:
    return true;
  default:
    return false;
  }
}

<<<<<<< HEAD
inline int Registers_ve::getScalarRegNum(int num)
{
  if (num >= UNW_VE_S0 && num <= UNW_VE_S63)
    return num - UNW_VE_S0;
  return 0;
}

inline uint64_t Registers_ve::getRegister(int regNum) const {
  if (num >= UNW_VE_S0 && num <= UNW_VE_S63)
    return _registers.__s[getScalarRegNum(regNum)];
=======
inline uint64_t Registers_ve::getRegister(int regNum) const {
  if (regNum >= UNW_VE_S0 && regNum <= UNW_VE_S63)
    return _registers.__s[regNum - UNW_VE_S0];
>>>>>>> 14573d44

  switch (regNum) {
  case UNW_REG_IP:
    return _registers.__ic;
  case UNW_REG_SP:
    return _registers.__s[11];
  case UNW_VE_VIXR:
    return _registers.__vixr;
  case UNW_VE_VL:
    return _registers.__vl;
  }
  _LIBUNWIND_ABORT("unsupported ve register");
}

inline void Registers_ve::setRegister(int regNum, uint64_t value) {
<<<<<<< HEAD
  if (num >= UNW_VE_S0 && num <= UNW_VE_S63) {
    _registers.__s[getScalarRegNum(regNum)] = value;
=======
  if (regNum >= UNW_VE_S0 && regNum <= UNW_VE_S63) {
    _registers.__s[regNum - UNW_VE_S0] = value;
>>>>>>> 14573d44
    return;
  }

  switch (regNum) {
  case UNW_REG_IP:
    _registers.__ic = value;
    return;
  case UNW_REG_SP:
    _registers.__s[11] = value;
    return;
  case UNW_VE_VIXR:
    _registers.__vixr = value;
    return;
  case UNW_VE_VL:
    _registers.__vl = value;
    return;
  }
  _LIBUNWIND_ABORT("unsupported ve register");
}

inline bool Registers_ve::validFloatRegister(int /* regNum */) const {
  return false;
}

inline double Registers_ve::getFloatRegister(int /* regNum */) const {
<<<<<<< HEAD
  _LIBUNWIND_ABORT("VE float support not implemented");
=======
  _LIBUNWIND_ABORT("VE doesn't have float registers");
>>>>>>> 14573d44
}

inline void Registers_ve::setFloatRegister(int /* regNum */,
                                           double /* value */) {
<<<<<<< HEAD
  _LIBUNWIND_ABORT("VE float support not implemented");
=======
  _LIBUNWIND_ABORT("VE doesn't have float registers");
>>>>>>> 14573d44
}

inline bool Registers_ve::validVectorRegister(int /* regNum */) const {
  return false;
}

inline v128 Registers_ve::getVectorRegister(int /* regNum */) const {
  _LIBUNWIND_ABORT("VE vector support not implemented");
}

<<<<<<< HEAD
inline void Registers_ve::setVectorRegister(int /* regNum */, v128 /* value */) {
=======
inline void Registers_ve::setVectorRegister(int /* regNum */,
                                            v128 /* value */) {
>>>>>>> 14573d44
  _LIBUNWIND_ABORT("VE vector support not implemented");
}

inline const char *Registers_ve::getRegisterName(int regNum) {
  switch (regNum) {
  case UNW_REG_IP:
    return "ip";
  case UNW_REG_SP:
    return "sp";
  case UNW_VE_VIXR:
    return "vixr";
  case UNW_VE_VL:
    return "vl";
  case UNW_VE_S0:
    return "s0";
  case UNW_VE_S1:
    return "s1";
  case UNW_VE_S2:
    return "s2";
  case UNW_VE_S3:
    return "s3";
  case UNW_VE_S4:
    return "s4";
  case UNW_VE_S5:
    return "s5";
  case UNW_VE_S6:
    return "s6";
  case UNW_VE_S7:
    return "s7";
  case UNW_VE_S8:
    return "s8";
  case UNW_VE_S9:
    return "s9";
  case UNW_VE_S10:
    return "s10";
  case UNW_VE_S11:
    return "s11";
  case UNW_VE_S12:
    return "s12";
  case UNW_VE_S13:
    return "s13";
  case UNW_VE_S14:
    return "s14";
  case UNW_VE_S15:
    return "s15";
  case UNW_VE_S16:
    return "s16";
  case UNW_VE_S17:
    return "s17";
  case UNW_VE_S18:
    return "s18";
  case UNW_VE_S19:
    return "s19";
  case UNW_VE_S20:
    return "s20";
  case UNW_VE_S21:
    return "s21";
  case UNW_VE_S22:
    return "s22";
  case UNW_VE_S23:
    return "s23";
  case UNW_VE_S24:
    return "s24";
  case UNW_VE_S25:
    return "s25";
  case UNW_VE_S26:
    return "s26";
  case UNW_VE_S27:
    return "s27";
  case UNW_VE_S28:
    return "s28";
  case UNW_VE_S29:
    return "s29";
  case UNW_VE_S30:
    return "s30";
  case UNW_VE_S31:
    return "s31";
  case UNW_VE_S32:
    return "s32";
  case UNW_VE_S33:
    return "s33";
  case UNW_VE_S34:
    return "s34";
  case UNW_VE_S35:
    return "s35";
  case UNW_VE_S36:
    return "s36";
  case UNW_VE_S37:
    return "s37";
  case UNW_VE_S38:
    return "s38";
  case UNW_VE_S39:
    return "s39";
  case UNW_VE_S40:
    return "s40";
  case UNW_VE_S41:
    return "s41";
  case UNW_VE_S42:
    return "s42";
  case UNW_VE_S43:
    return "s43";
  case UNW_VE_S44:
    return "s44";
  case UNW_VE_S45:
    return "s45";
  case UNW_VE_S46:
    return "s46";
  case UNW_VE_S47:
    return "s47";
  case UNW_VE_S48:
    return "s48";
  case UNW_VE_S49:
    return "s49";
  case UNW_VE_S50:
    return "s50";
  case UNW_VE_S51:
    return "s51";
  case UNW_VE_S52:
    return "s52";
  case UNW_VE_S53:
    return "s53";
  case UNW_VE_S54:
    return "s54";
  case UNW_VE_S55:
    return "s55";
  case UNW_VE_S56:
    return "s56";
  case UNW_VE_S57:
    return "s57";
  case UNW_VE_S58:
    return "s58";
  case UNW_VE_S59:
    return "s59";
  case UNW_VE_S60:
    return "s60";
  case UNW_VE_S61:
    return "s61";
  case UNW_VE_S62:
    return "s62";
  case UNW_VE_S63:
    return "s63";
<<<<<<< HEAD
=======
  case UNW_VE_V0:
    return "v0";
  case UNW_VE_V1:
    return "v1";
  case UNW_VE_V2:
    return "v2";
  case UNW_VE_V3:
    return "v3";
  case UNW_VE_V4:
    return "v4";
  case UNW_VE_V5:
    return "v5";
  case UNW_VE_V6:
    return "v6";
  case UNW_VE_V7:
    return "v7";
  case UNW_VE_V8:
    return "v8";
  case UNW_VE_V9:
    return "v9";
  case UNW_VE_V10:
    return "v10";
  case UNW_VE_V11:
    return "v11";
  case UNW_VE_V12:
    return "v12";
  case UNW_VE_V13:
    return "v13";
  case UNW_VE_V14:
    return "v14";
  case UNW_VE_V15:
    return "v15";
  case UNW_VE_V16:
    return "v16";
  case UNW_VE_V17:
    return "v17";
  case UNW_VE_V18:
    return "v18";
  case UNW_VE_V19:
    return "v19";
  case UNW_VE_V20:
    return "v20";
  case UNW_VE_V21:
    return "v21";
  case UNW_VE_V22:
    return "v22";
  case UNW_VE_V23:
    return "v23";
  case UNW_VE_V24:
    return "v24";
  case UNW_VE_V25:
    return "v25";
  case UNW_VE_V26:
    return "v26";
  case UNW_VE_V27:
    return "v27";
  case UNW_VE_V28:
    return "v28";
  case UNW_VE_V29:
    return "v29";
  case UNW_VE_V30:
    return "v30";
  case UNW_VE_V31:
    return "v31";
  case UNW_VE_V32:
    return "v32";
  case UNW_VE_V33:
    return "v33";
  case UNW_VE_V34:
    return "v34";
  case UNW_VE_V35:
    return "v35";
  case UNW_VE_V36:
    return "v36";
  case UNW_VE_V37:
    return "v37";
  case UNW_VE_V38:
    return "v38";
  case UNW_VE_V39:
    return "v39";
  case UNW_VE_V40:
    return "v40";
  case UNW_VE_V41:
    return "v41";
  case UNW_VE_V42:
    return "v42";
  case UNW_VE_V43:
    return "v43";
  case UNW_VE_V44:
    return "v44";
  case UNW_VE_V45:
    return "v45";
  case UNW_VE_V46:
    return "v46";
  case UNW_VE_V47:
    return "v47";
  case UNW_VE_V48:
    return "v48";
  case UNW_VE_V49:
    return "v49";
  case UNW_VE_V50:
    return "v50";
  case UNW_VE_V51:
    return "v51";
  case UNW_VE_V52:
    return "v52";
  case UNW_VE_V53:
    return "v53";
  case UNW_VE_V54:
    return "v54";
  case UNW_VE_V55:
    return "v55";
  case UNW_VE_V56:
    return "v56";
  case UNW_VE_V57:
    return "v57";
  case UNW_VE_V58:
    return "v58";
  case UNW_VE_V59:
    return "v59";
  case UNW_VE_V60:
    return "v60";
  case UNW_VE_V61:
    return "v61";
  case UNW_VE_V62:
    return "v62";
  case UNW_VE_V63:
    return "v63";
  case UNW_VE_VM0:
    return "vm0";
  case UNW_VE_VM1:
    return "vm1";
  case UNW_VE_VM2:
    return "vm2";
  case UNW_VE_VM3:
    return "vm3";
  case UNW_VE_VM4:
    return "vm4";
  case UNW_VE_VM5:
    return "vm5";
  case UNW_VE_VM6:
    return "vm6";
  case UNW_VE_VM7:
    return "vm7";
  case UNW_VE_VM8:
    return "vm8";
  case UNW_VE_VM9:
    return "vm9";
  case UNW_VE_VM10:
    return "vm10";
  case UNW_VE_VM11:
    return "vm11";
  case UNW_VE_VM12:
    return "vm12";
  case UNW_VE_VM13:
    return "vm13";
  case UNW_VE_VM14:
    return "vm14";
  case UNW_VE_VM15:
    return "vm15";
>>>>>>> 14573d44
  }
  return "unknown register";
}
#endif // _LIBUNWIND_TARGET_VE

} // namespace libunwind

#endif // __REGISTERS_HPP__<|MERGE_RESOLUTION|>--- conflicted
+++ resolved
@@ -4001,16 +4001,10 @@
   bool        validVectorRegister(int num) const;
   v128        getVectorRegister(int num) const;
   void        setVectorRegister(int num, v128 value);
-<<<<<<< HEAD
-  const char *getRegisterName(int num);
-  void        jumpto();
-  static int  lastDwarfRegNum() { return _LIBUNWIND_HIGHEST_DWARF_REGISTER_VE; }
-=======
   static const char *getRegisterName(int num);
   void        jumpto();
   static int  lastDwarfRegNum() { return _LIBUNWIND_HIGHEST_DWARF_REGISTER_VE; }
   static int  getArch() { return REGISTERS_VE; }
->>>>>>> 14573d44
 
   uint64_t  getSP() const         { return _registers.__s[11]; }
   void      setSP(uint64_t value) { _registers.__s[11] = value; }
@@ -4018,13 +4012,6 @@
   void      setIP(uint64_t value) { _registers.__ic = value; }
 
 private:
-<<<<<<< HEAD
-  struct ve_thread_state_t {
-    uint64_t __s[64];   // s0-s64
-    uint64_t __ic;      // Instruction counter (IC)
-    uint64_t __vixr;    // Vector Index Register
-    uint64_t __vl;      // Vector Length Register
-=======
   // FIXME: Need to store not only scalar registers but also vector and vector
   // mask registers.  VEOS uses mcontext_t defined in ucontext.h.  It takes
   // 524288 bytes (65536*8 bytes), though.  Currently, we use libunwind for
@@ -4034,19 +4021,11 @@
     uint64_t __ic;    // Instruction counter (IC)
     uint64_t __vixr;  // Vector Index Register
     uint64_t __vl;    // Vector Length Register
->>>>>>> 14573d44
   };
 
   ve_thread_state_t _registers; // total 67 registers
 
-<<<<<<< HEAD
-  // Currently no vector registers is preserved since libunwind
-  // supports only 128-bit vector registers.
-
-  static int getScalarRegNum(int num);
-=======
   // Currently no vector register is preserved.
->>>>>>> 14573d44
 };
 
 inline Registers_ve::Registers_ve(const void *registers) {
@@ -4077,22 +4056,9 @@
   }
 }
 
-<<<<<<< HEAD
-inline int Registers_ve::getScalarRegNum(int num)
-{
-  if (num >= UNW_VE_S0 && num <= UNW_VE_S63)
-    return num - UNW_VE_S0;
-  return 0;
-}
-
-inline uint64_t Registers_ve::getRegister(int regNum) const {
-  if (num >= UNW_VE_S0 && num <= UNW_VE_S63)
-    return _registers.__s[getScalarRegNum(regNum)];
-=======
 inline uint64_t Registers_ve::getRegister(int regNum) const {
   if (regNum >= UNW_VE_S0 && regNum <= UNW_VE_S63)
     return _registers.__s[regNum - UNW_VE_S0];
->>>>>>> 14573d44
 
   switch (regNum) {
   case UNW_REG_IP:
@@ -4108,13 +4074,8 @@
 }
 
 inline void Registers_ve::setRegister(int regNum, uint64_t value) {
-<<<<<<< HEAD
-  if (num >= UNW_VE_S0 && num <= UNW_VE_S63) {
-    _registers.__s[getScalarRegNum(regNum)] = value;
-=======
   if (regNum >= UNW_VE_S0 && regNum <= UNW_VE_S63) {
     _registers.__s[regNum - UNW_VE_S0] = value;
->>>>>>> 14573d44
     return;
   }
 
@@ -4140,20 +4101,12 @@
 }
 
 inline double Registers_ve::getFloatRegister(int /* regNum */) const {
-<<<<<<< HEAD
-  _LIBUNWIND_ABORT("VE float support not implemented");
-=======
   _LIBUNWIND_ABORT("VE doesn't have float registers");
->>>>>>> 14573d44
 }
 
 inline void Registers_ve::setFloatRegister(int /* regNum */,
                                            double /* value */) {
-<<<<<<< HEAD
-  _LIBUNWIND_ABORT("VE float support not implemented");
-=======
   _LIBUNWIND_ABORT("VE doesn't have float registers");
->>>>>>> 14573d44
 }
 
 inline bool Registers_ve::validVectorRegister(int /* regNum */) const {
@@ -4164,12 +4117,8 @@
   _LIBUNWIND_ABORT("VE vector support not implemented");
 }
 
-<<<<<<< HEAD
-inline void Registers_ve::setVectorRegister(int /* regNum */, v128 /* value */) {
-=======
 inline void Registers_ve::setVectorRegister(int /* regNum */,
                                             v128 /* value */) {
->>>>>>> 14573d44
   _LIBUNWIND_ABORT("VE vector support not implemented");
 }
 
@@ -4311,8 +4260,6 @@
     return "s62";
   case UNW_VE_S63:
     return "s63";
-<<<<<<< HEAD
-=======
   case UNW_VE_V0:
     return "v0";
   case UNW_VE_V1:
@@ -4473,7 +4420,6 @@
     return "vm14";
   case UNW_VE_VM15:
     return "vm15";
->>>>>>> 14573d44
   }
   return "unknown register";
 }
