--- conflicted
+++ resolved
@@ -198,13 +198,8 @@
 static isl::map createNextIterationMap(isl::space SetSpace, unsigned Dim) {
   isl::space MapSpace = SetSpace.map_from_set();
   isl::map NextIterationMap = isl::map::universe(MapSpace);
-<<<<<<< HEAD
-  for (auto u : seq<isl_size>(0, NextIterationMap.dim(isl::dim::in)))
-    if (u != (isl_size)Dim)
-=======
   for (unsigned u : rangeIslSize(0, NextIterationMap.domain_tuple_dim()))
     if (u != Dim)
->>>>>>> 2ab1d525
       NextIterationMap =
           NextIterationMap.equate(isl::dim::in, u, isl::dim::out, u);
   isl::constraint C =
@@ -2675,11 +2670,7 @@
     return;
   }
 
-<<<<<<< HEAD
-  for (auto i : seq<isl_size>(0, Space.dim(isl::dim::param))) {
-=======
   for (auto i : rangeIslSize(0, SpaceParams)) {
->>>>>>> 2ab1d525
     std::string NameContext =
         scop->getContext().get_dim_name(isl::dim::param, i);
     std::string NameUserContext = UserContext.get_dim_name(isl::dim::param, i);
