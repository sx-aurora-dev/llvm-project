--- conflicted
+++ resolved
@@ -126,25 +126,6 @@
   return Result;
 }
 
-<<<<<<< HEAD
-/// Return the number of dimensions in the input map's range.
-///
-/// Because this function takes an isl_union_map, the out dimensions could be
-/// different. We return the maximum number in this case. However, a different
-/// number of dimensions is not supported by the other code in this file.
-isl_size scheduleScatterDims(const isl::union_map &Schedule) {
-  isl_size Dims = 0;
-  for (isl::map Map : Schedule.get_map_list()) {
-    if (!Map)
-      continue;
-
-    Dims = std::max(Dims, Map.dim(isl::dim::out));
-  }
-  return Dims;
-}
-
-=======
->>>>>>> a2ce6ee6
 /// Return the @p pos' range dimension, converted to an isl_union_pw_aff.
 isl::union_pw_aff scheduleExtractDimAff(isl::union_map UMap, unsigned pos) {
   auto SingleUMap = isl::union_map::empty(UMap.ctx());
