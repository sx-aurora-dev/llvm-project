//===- ScheduleOptimizer.cpp - Calculate an optimized schedule ------------===//
//
// Part of the LLVM Project, under the Apache License v2.0 with LLVM Exceptions.
// See https://llvm.org/LICENSE.txt for license information.
// SPDX-License-Identifier: Apache-2.0 WITH LLVM-exception
//
//===----------------------------------------------------------------------===//
//
// This pass generates an entirely new schedule tree from the data dependences
// and iteration domains. The new schedule tree is computed in two steps:
//
// 1) The isl scheduling optimizer is run
//
// The isl scheduling optimizer creates a new schedule tree that maximizes
// parallelism and tileability and minimizes data-dependence distances. The
// algorithm used is a modified version of the ``Pluto'' algorithm:
//
//   U. Bondhugula, A. Hartono, J. Ramanujam, and P. Sadayappan.
//   A Practical Automatic Polyhedral Parallelizer and Locality Optimizer.
//   In Proceedings of the 2008 ACM SIGPLAN Conference On Programming Language
//   Design and Implementation, PLDI ’08, pages 101–113. ACM, 2008.
//
// 2) A set of post-scheduling transformations is applied on the schedule tree.
//
// These optimizations include:
//
//  - Tiling of the innermost tilable bands
//  - Prevectorization - The choice of a possible outer loop that is strip-mined
//                       to the innermost level to enable inner-loop
//                       vectorization.
//  - Some optimizations for spatial locality are also planned.
//
// For a detailed description of the schedule tree itself please see section 6
// of:
//
// Polyhedral AST generation is more than scanning polyhedra
// Tobias Grosser, Sven Verdoolaege, Albert Cohen
// ACM Transactions on Programming Languages and Systems (TOPLAS),
// 37(4), July 2015
// http://www.grosser.es/#pub-polyhedral-AST-generation
//
// This publication also contains a detailed discussion of the different options
// for polyhedral loop unrolling, full/partial tile separation and other uses
// of the schedule tree.
//
//===----------------------------------------------------------------------===//

#include "polly/ScheduleOptimizer.h"
#include "polly/CodeGen/CodeGeneration.h"
#include "polly/DependenceInfo.h"
#include "polly/ManualOptimizer.h"
#include "polly/MatmulOptimizer.h"
#include "polly/Options.h"
#include "polly/ScheduleTreeTransform.h"
#include "polly/Support/ISLOStream.h"
<<<<<<< HEAD
=======
#include "polly/Support/ISLTools.h"
>>>>>>> 2ab1d525
#include "llvm/ADT/Sequence.h"
#include "llvm/ADT/Statistic.h"
#include "llvm/Analysis/OptimizationRemarkEmitter.h"
#include "llvm/InitializePasses.h"
#include "llvm/Support/CommandLine.h"
#include "isl/options.h"

using namespace llvm;
using namespace polly;

namespace llvm {
class Loop;
class Module;
} // namespace llvm

#define DEBUG_TYPE "polly-opt-isl"

static cl::opt<std::string>
    OptimizeDeps("polly-opt-optimize-only",
                 cl::desc("Only a certain kind of dependences (all/raw)"),
                 cl::Hidden, cl::init("all"), cl::ZeroOrMore,
                 cl::cat(PollyCategory));

static cl::opt<std::string>
    SimplifyDeps("polly-opt-simplify-deps",
                 cl::desc("Dependences should be simplified (yes/no)"),
                 cl::Hidden, cl::init("yes"), cl::ZeroOrMore,
                 cl::cat(PollyCategory));

static cl::opt<int> MaxConstantTerm(
    "polly-opt-max-constant-term",
    cl::desc("The maximal constant term allowed (-1 is unlimited)"), cl::Hidden,
    cl::init(20), cl::ZeroOrMore, cl::cat(PollyCategory));

static cl::opt<int> MaxCoefficient(
    "polly-opt-max-coefficient",
    cl::desc("The maximal coefficient allowed (-1 is unlimited)"), cl::Hidden,
    cl::init(20), cl::ZeroOrMore, cl::cat(PollyCategory));

static cl::opt<std::string>
    MaximizeBandDepth("polly-opt-maximize-bands",
                      cl::desc("Maximize the band depth (yes/no)"), cl::Hidden,
                      cl::init("yes"), cl::ZeroOrMore, cl::cat(PollyCategory));

static cl::opt<bool>
    GreedyFusion("polly-loopfusion-greedy",
                 cl::desc("Aggressively try to fuse everything"), cl::Hidden,
                 cl::ZeroOrMore, cl::cat(PollyCategory));

static cl::opt<std::string> OuterCoincidence(
    "polly-opt-outer-coincidence",
    cl::desc("Try to construct schedules where the outer member of each band "
             "satisfies the coincidence constraints (yes/no)"),
    cl::Hidden, cl::init("no"), cl::ZeroOrMore, cl::cat(PollyCategory));

static cl::opt<int> PrevectorWidth(
    "polly-prevect-width",
    cl::desc(
        "The number of loop iterations to strip-mine for pre-vectorization"),
    cl::Hidden, cl::init(4), cl::ZeroOrMore, cl::cat(PollyCategory));

static cl::opt<bool> FirstLevelTiling("polly-tiling",
                                      cl::desc("Enable loop tiling"),
                                      cl::init(true), cl::ZeroOrMore,
                                      cl::cat(PollyCategory));

static cl::opt<int> FirstLevelDefaultTileSize(
    "polly-default-tile-size",
    cl::desc("The default tile size (if not enough were provided by"
             " --polly-tile-sizes)"),
    cl::Hidden, cl::init(32), cl::ZeroOrMore, cl::cat(PollyCategory));

static cl::list<int>
    FirstLevelTileSizes("polly-tile-sizes",
                        cl::desc("A tile size for each loop dimension, filled "
                                 "with --polly-default-tile-size"),
                        cl::Hidden, cl::ZeroOrMore, cl::CommaSeparated,
                        cl::cat(PollyCategory));

static cl::opt<bool>
    SecondLevelTiling("polly-2nd-level-tiling",
                      cl::desc("Enable a 2nd level loop of loop tiling"),
                      cl::init(false), cl::ZeroOrMore, cl::cat(PollyCategory));

static cl::opt<int> SecondLevelDefaultTileSize(
    "polly-2nd-level-default-tile-size",
    cl::desc("The default 2nd-level tile size (if not enough were provided by"
             " --polly-2nd-level-tile-sizes)"),
    cl::Hidden, cl::init(16), cl::ZeroOrMore, cl::cat(PollyCategory));

static cl::list<int>
    SecondLevelTileSizes("polly-2nd-level-tile-sizes",
                         cl::desc("A tile size for each loop dimension, filled "
                                  "with --polly-default-tile-size"),
                         cl::Hidden, cl::ZeroOrMore, cl::CommaSeparated,
                         cl::cat(PollyCategory));

static cl::opt<bool> RegisterTiling("polly-register-tiling",
                                    cl::desc("Enable register tiling"),
                                    cl::init(false), cl::ZeroOrMore,
                                    cl::cat(PollyCategory));

static cl::opt<int> RegisterDefaultTileSize(
    "polly-register-tiling-default-tile-size",
    cl::desc("The default register tile size (if not enough were provided by"
             " --polly-register-tile-sizes)"),
    cl::Hidden, cl::init(2), cl::ZeroOrMore, cl::cat(PollyCategory));

static cl::list<int>
    RegisterTileSizes("polly-register-tile-sizes",
                      cl::desc("A tile size for each loop dimension, filled "
                               "with --polly-register-tile-size"),
                      cl::Hidden, cl::ZeroOrMore, cl::CommaSeparated,
                      cl::cat(PollyCategory));

static cl::opt<bool> PragmaBasedOpts(
    "polly-pragma-based-opts",
    cl::desc("Apply user-directed transformation from metadata"),
    cl::init(true), cl::ZeroOrMore, cl::cat(PollyCategory));

static cl::opt<bool> EnableReschedule("polly-reschedule",
                                      cl::desc("Optimize SCoPs using ISL"),
                                      cl::init(true), cl::ZeroOrMore,
                                      cl::cat(PollyCategory));

static cl::opt<bool>
    PMBasedOpts("polly-pattern-matching-based-opts",
                cl::desc("Perform optimizations based on pattern matching"),
                cl::init(true), cl::ZeroOrMore, cl::cat(PollyCategory));

static cl::opt<bool>
    EnablePostopts("polly-postopts",
                   cl::desc("Apply post-rescheduling optimizations such as "
                            "tiling (requires -polly-reschedule)"),
                   cl::init(true), cl::ZeroOrMore, cl::cat(PollyCategory));

static cl::opt<bool> OptimizedScops(
    "polly-optimized-scops",
    cl::desc("Polly - Dump polyhedral description of Scops optimized with "
             "the isl scheduling optimizer and the set of post-scheduling "
             "transformations is applied on the schedule tree"),
    cl::init(false), cl::ZeroOrMore, cl::cat(PollyCategory));

STATISTIC(ScopsProcessed, "Number of scops processed");
STATISTIC(ScopsRescheduled, "Number of scops rescheduled");
STATISTIC(ScopsOptimized, "Number of scops optimized");

STATISTIC(NumAffineLoopsOptimized, "Number of affine loops optimized");
STATISTIC(NumBoxedLoopsOptimized, "Number of boxed loops optimized");

#define THREE_STATISTICS(VARNAME, DESC)                                        \
  static Statistic VARNAME[3] = {                                              \
      {DEBUG_TYPE, #VARNAME "0", DESC " (original)"},                          \
      {DEBUG_TYPE, #VARNAME "1", DESC " (after scheduler)"},                   \
      {DEBUG_TYPE, #VARNAME "2", DESC " (after optimizer)"}}

THREE_STATISTICS(NumBands, "Number of bands");
THREE_STATISTICS(NumBandMembers, "Number of band members");
THREE_STATISTICS(NumCoincident, "Number of coincident band members");
THREE_STATISTICS(NumPermutable, "Number of permutable bands");
THREE_STATISTICS(NumFilters, "Number of filter nodes");
THREE_STATISTICS(NumExtension, "Number of extension nodes");

STATISTIC(FirstLevelTileOpts, "Number of first level tiling applied");
STATISTIC(SecondLevelTileOpts, "Number of second level tiling applied");
STATISTIC(RegisterTileOpts, "Number of register tiling applied");
STATISTIC(PrevectOpts, "Number of strip-mining for prevectorization applied");
STATISTIC(MatMulOpts,
          "Number of matrix multiplication patterns detected and optimized");

namespace {
<<<<<<< HEAD
/// Parameters of the micro kernel.
///
/// Parameters, which determine sizes of rank-1 (i.e., outer product) update
/// used in the optimized matrix multiplication.
struct MicroKernelParamsTy {
  int Mr;
  int Nr;
};

/// Parameters of the macro kernel.
///
/// Parameters, which determine sizes of blocks of partitioned matrices
/// used in the optimized matrix multiplication.
struct MacroKernelParamsTy {
  int Mc;
  int Nc;
  int Kc;
};

=======
>>>>>>> 2ab1d525
/// Additional parameters of the schedule optimizer.
///
/// Target Transform Info and the SCoP dependencies used by the schedule
/// optimizer.
struct OptimizerAdditionalInfoTy {
  const llvm::TargetTransformInfo *TTI;
  const Dependences *D;
<<<<<<< HEAD
};

/// Parameters of the matrix multiplication operands.
///
/// Parameters, which describe access relations that represent operands of the
/// matrix multiplication.
struct MatMulInfoTy {
  MemoryAccess *A = nullptr;
  MemoryAccess *B = nullptr;
  MemoryAccess *ReadFromC = nullptr;
  MemoryAccess *WriteToC = nullptr;
  int i = -1;
  int j = -1;
  int k = -1;
};

class ScheduleTreeOptimizer {
public:
  /// Apply schedule tree transformations.
  ///
  /// This function takes an (possibly already optimized) schedule tree and
  /// applies a set of additional optimizations on the schedule tree. The
  /// transformations applied include:
  ///
  ///   - Tiling
  ///   - Prevectorization
  ///
  /// @param Schedule The schedule object the transformations will be applied
  ///                 to.
  /// @param OAI      Target Transform Info and the SCoP dependencies.
  /// @returns        The transformed schedule.
  static isl::schedule
  optimizeSchedule(isl::schedule Schedule,
                   const OptimizerAdditionalInfoTy *OAI = nullptr);

  /// Apply schedule tree transformations.
  ///
  /// This function takes a node in an (possibly already optimized) schedule
  /// tree and applies a set of additional optimizations on this schedule tree
  /// node and its descendants. The transformations applied include:
  ///
  ///   - Tiling
  ///   - Prevectorization
  ///
  /// @param Node The schedule object post-transformations will be applied to.
  /// @param OAI  Target Transform Info and the SCoP dependencies.
  /// @returns    The transformed schedule.
  static isl::schedule_node
  optimizeScheduleNode(isl::schedule_node Node,
                       const OptimizerAdditionalInfoTy *OAI = nullptr);

  /// Decide if the @p NewSchedule is profitable for @p S.
  ///
  /// @param S           The SCoP we optimize.
  /// @param NewSchedule The new schedule we computed.
  ///
  /// @return True, if we believe @p NewSchedule is an improvement for @p S.
  static bool isProfitableSchedule(polly::Scop &S, isl::schedule NewSchedule);

  /// Isolate a set of partial tile prefixes.
  ///
  /// This set should ensure that it contains only partial tile prefixes that
  /// have exactly VectorWidth iterations.
  ///
  /// @param Node A schedule node band, which is a parent of a band node,
  ///             that contains a vector loop.
  /// @return Modified isl_schedule_node.
  static isl::schedule_node isolateFullPartialTiles(isl::schedule_node Node,
                                                    int VectorWidth);

private:
  /// Tile a schedule node.
  ///
  /// @param Node            The node to tile.
  /// @param Identifier      An name that identifies this kind of tiling and
  ///                        that is used to mark the tiled loops in the
  ///                        generated AST.
  /// @param TileSizes       A vector of tile sizes that should be used for
  ///                        tiling.
  /// @param DefaultTileSize A default tile size that is used for dimensions
  ///                        that are not covered by the TileSizes vector.
  static isl::schedule_node tileNode(isl::schedule_node Node,
                                     const char *Identifier,
                                     llvm::ArrayRef<int> TileSizes,
                                     int DefaultTileSize);

  /// Tile a schedule node and unroll point loops.
  ///
  /// @param Node            The node to register tile.
  /// @param TileSizes       A vector of tile sizes that should be used for
  ///                        tiling.
  /// @param DefaultTileSize A default tile size that is used for dimensions
  static isl::schedule_node applyRegisterTiling(isl::schedule_node Node,
                                                llvm::ArrayRef<int> TileSizes,
                                                int DefaultTileSize);

  /// Apply the BLIS matmul optimization pattern.
  ///
  /// Make the loops containing the matrix multiplication be the innermost
  /// loops and apply the BLIS matmul optimization pattern. BLIS implements
  /// gemm as three nested loops around a macro-kernel, plus two packing
  /// routines. The macro-kernel is implemented in terms of two additional
  /// loops around a micro-kernel. The micro-kernel is a loop around a rank-1
  /// (i.e., outer product) update.
  ///
  /// For a detailed description please see [1].
  ///
  /// The order of the loops defines the data reused in the BLIS implementation
  /// of gemm ([1]). In particular, elements of the matrix B, the second
  /// operand of matrix multiplication, are reused between iterations of the
  /// innermost loop. To keep the reused data in cache, only elements of matrix
  /// A, the first operand of matrix multiplication, should be evicted during
  /// an iteration of the innermost loop. To provide such a cache replacement
  /// policy, elements of the matrix A can, in particular, be loaded first and,
  /// consequently, be least-recently-used.
  ///
  /// In our case matrices are stored in row-major order instead of
  /// column-major order used in the BLIS implementation ([1]). It affects only
  /// on the form of the BLIS micro kernel and the computation of its
  /// parameters. In particular, reused elements of the matrix B are
  /// successively multiplied by specific elements of the matrix A.
  ///
  /// Refs.:
  /// [1] - Analytical Modeling is Enough for High Performance BLIS
  /// Tze Meng Low, Francisco D Igual, Tyler M Smith, Enrique S Quintana-Orti
  /// Technical Report, 2014
  /// http://www.cs.utexas.edu/users/flame/pubs/TOMS-BLIS-Analytical.pdf
  ///
  /// @see ScheduleTreeOptimizer::createMicroKernel
  /// @see ScheduleTreeOptimizer::createMacroKernel
  /// @see getMicroKernelParams
  /// @see getMacroKernelParams
  ///
  /// TODO: Implement the packing transformation.
  ///
  /// @param Node The node that contains a band to be optimized. The node
  ///             is required to successfully pass
  ///             ScheduleTreeOptimizer::isMatrMultPattern.
  /// @param TTI  Target Transform Info.
  /// @param MMI  Parameters of the matrix multiplication operands.
  /// @returns    The transformed schedule.
  static isl::schedule_node
  optimizeMatMulPattern(isl::schedule_node Node,
                        const llvm::TargetTransformInfo *TTI,
                        MatMulInfoTy &MMI);

  /// Check if this node is a band node we want to tile.
  ///
  /// We look for innermost band nodes where individual dimensions are marked as
  /// permutable.
  ///
  /// @param Node The node to check.
  static bool isTileableBandNode(isl::schedule_node Node);

  /// Pre-vectorizes one scheduling dimension of a schedule band.
  ///
  /// prevectSchedBand splits out the dimension DimToVectorize, tiles it and
  /// sinks the resulting point loop.
  ///
  /// Example (DimToVectorize=0, VectorWidth=4):
  ///
  /// | Before transformation:
  /// |
  /// | A[i,j] -> [i,j]
  /// |
  /// | for (i = 0; i < 128; i++)
  /// |    for (j = 0; j < 128; j++)
  /// |      A(i,j);
  ///
  /// | After transformation:
  /// |
  /// | for (it = 0; it < 32; it+=1)
  /// |    for (j = 0; j < 128; j++)
  /// |      for (ip = 0; ip <= 3; ip++)
  /// |        A(4 * it + ip,j);
  ///
  /// The goal of this transformation is to create a trivially vectorizable
  /// loop.  This means a parallel loop at the innermost level that has a
  /// constant number of iterations corresponding to the target vector width.
  ///
  /// This transformation creates a loop at the innermost level. The loop has
  /// a constant number of iterations, if the number of loop iterations at
  /// DimToVectorize can be divided by VectorWidth. The default VectorWidth is
  /// currently constant and not yet target specific. This function does not
  /// reason about parallelism.
  static isl::schedule_node prevectSchedBand(isl::schedule_node Node,
                                             unsigned DimToVectorize,
                                             int VectorWidth);

  /// Apply additional optimizations on the bands in the schedule tree.
  ///
  /// We are looking for an innermost band node and apply the following
  /// transformations:
  ///
  ///  - Tile the band
  ///      - if the band is tileable
  ///      - if the band has more than one loop dimension
  ///
  ///  - Prevectorize the schedule of the band (or the point loop in case of
  ///    tiling).
  ///      - if vectorization is enabled
  ///
  /// @param Node The schedule node to (possibly) optimize.
  /// @param User A pointer to forward some use information
  ///        (currently unused).
  static isl_schedule_node *optimizeBand(isl_schedule_node *Node, void *User);

  /// Apply additional optimizations on the bands in the schedule tree.
  ///
  /// We apply the following
  /// transformations:
  ///
  ///  - Tile the band
  ///  - Prevectorize the schedule of the band (or the point loop in case of
  ///    tiling).
  ///      - if vectorization is enabled
  ///
  /// @param Node The schedule node to (possibly) optimize.
  /// @param User A pointer to forward some use information
  ///        (currently unused).
  static isl::schedule_node standardBandOpts(isl::schedule_node Node,
                                             void *User);

  /// Check if this node contains a partial schedule that could
  ///        probably be optimized with analytical modeling.
  ///
  /// isMatrMultPattern tries to determine whether the following conditions
  /// are true:
  /// 1. the partial schedule contains only one statement.
  /// 2. there are exactly three input dimensions.
  /// 3. all memory accesses of the statement will have stride 0 or 1, if we
  ///    interchange loops (switch the variable used in the inner loop to
  ///    the outer loop).
  /// 4. all memory accesses of the statement except from the last one, are
  ///    read memory access and the last one is write memory access.
  /// 5. all subscripts of the last memory access of the statement don't
  ///    contain the variable used in the inner loop.
  /// If this is the case, we could try to use an approach that is similar to
  /// the one used to get close-to-peak performance of matrix multiplications.
  ///
  /// @param Node The node to check.
  /// @param D    The SCoP dependencies.
  /// @param MMI  Parameters of the matrix multiplication operands.
  static bool isMatrMultPattern(isl::schedule_node Node,
                                const polly::Dependences *D, MatMulInfoTy &MMI);

  /// Create the BLIS macro-kernel.
  ///
  /// We create the BLIS macro-kernel by applying a combination of tiling
  /// of dimensions of the band node and interchanging of two innermost
  /// modified dimensions. The values of of MacroKernelParams's fields are used
  /// as tile sizes.
  ///
  /// @param Node The schedule node to be modified.
  /// @param MacroKernelParams Parameters of the macro kernel
  ///                          to be used as tile sizes.
  static isl::schedule_node
  createMacroKernel(isl::schedule_node Node,
                    MacroKernelParamsTy MacroKernelParams);

  /// Create the BLIS macro-kernel.
  ///
  /// We create the BLIS macro-kernel by applying a combination of tiling
  /// of dimensions of the band node and interchanging of two innermost
  /// modified dimensions. The values passed in MicroKernelParam are used
  /// as tile sizes.
  ///
  /// @param Node The schedule node to be modified.
  /// @param MicroKernelParams Parameters of the micro kernel
  ///                          to be used as tile sizes.
  /// @see MicroKernelParamsTy
  static isl::schedule_node
  createMicroKernel(isl::schedule_node Node,
                    MicroKernelParamsTy MicroKernelParams);
};

/// Create an isl::union_set, which describes the isolate option based on
/// IsolateDomain.
///
/// @param IsolateDomain An isl::set whose @p OutDimsNum last dimensions should
///                      belong to the current band node.
/// @param OutDimsNum    A number of dimensions that should belong to
///                      the current band node.
static isl::union_set getIsolateOptions(isl::set IsolateDomain,
                                        isl_size OutDimsNum) {
  isl_size Dims = IsolateDomain.dim(isl::dim::set);
  assert(OutDimsNum <= Dims &&
         "The isl::set IsolateDomain is used to describe the range of schedule "
         "dimensions values, which should be isolated. Consequently, the "
         "number of its dimensions should be greater than or equal to the "
         "number of the schedule dimensions.");
  isl::map IsolateRelation = isl::map::from_domain(IsolateDomain);
  IsolateRelation = IsolateRelation.move_dims(isl::dim::out, 0, isl::dim::in,
                                              Dims - OutDimsNum, OutDimsNum);
  isl::set IsolateOption = IsolateRelation.wrap();
  isl::id Id = isl::id::alloc(IsolateOption.get_ctx(), "isolate", nullptr);
  IsolateOption = IsolateOption.set_tuple_id(Id);
  return isl::union_set(IsolateOption);
}

/// Create an isl::union_set, which describes the specified option for the
/// dimension of the current node.
///
/// @param Ctx    An isl::ctx, which is used to create the isl::union_set.
/// @param Option The name of the option.
isl::union_set getDimOptions(isl::ctx Ctx, const char *Option) {
  isl::space Space(Ctx, 0, 1);
  auto DimOption = isl::set::universe(Space);
  auto Id = isl::id::alloc(Ctx, Option, nullptr);
  DimOption = DimOption.set_tuple_id(Id);
  return isl::union_set(DimOption);
}

/// Create an isl::union_set, which describes the option of the form
/// [isolate[] -> unroll[x]].
///
/// @param Ctx An isl::ctx, which is used to create the isl::union_set.
static isl::union_set getUnrollIsolatedSetOptions(isl::ctx Ctx) {
  isl::space Space = isl::space(Ctx, 0, 0, 1);
  isl::map UnrollIsolatedSetOption = isl::map::universe(Space);
  isl::id DimInId = isl::id::alloc(Ctx, "isolate", nullptr);
  isl::id DimOutId = isl::id::alloc(Ctx, "unroll", nullptr);
  UnrollIsolatedSetOption =
      UnrollIsolatedSetOption.set_tuple_id(isl::dim::in, DimInId);
  UnrollIsolatedSetOption =
      UnrollIsolatedSetOption.set_tuple_id(isl::dim::out, DimOutId);
  return UnrollIsolatedSetOption.wrap();
}

/// Make the last dimension of Set to take values from 0 to VectorWidth - 1.
///
/// @param Set         A set, which should be modified.
/// @param VectorWidth A parameter, which determines the constraint.
static isl::set addExtentConstraints(isl::set Set, int VectorWidth) {
  unsigned Dims = Set.dim(isl::dim::set);
  isl::space Space = Set.get_space();
  isl::local_space LocalSpace = isl::local_space(Space);
  isl::constraint ExtConstr = isl::constraint::alloc_inequality(LocalSpace);
  ExtConstr = ExtConstr.set_constant_si(0);
  ExtConstr = ExtConstr.set_coefficient_si(isl::dim::set, Dims - 1, 1);
  Set = Set.add_constraint(ExtConstr);
  ExtConstr = isl::constraint::alloc_inequality(LocalSpace);
  ExtConstr = ExtConstr.set_constant_si(VectorWidth - 1);
  ExtConstr = ExtConstr.set_coefficient_si(isl::dim::set, Dims - 1, -1);
  return Set.add_constraint(ExtConstr);
}
} // namespace

isl::set polly::getPartialTilePrefixes(isl::set ScheduleRange,
                                       int VectorWidth) {
  isl_size Dims = ScheduleRange.dim(isl::dim::set);
  isl::set LoopPrefixes =
      ScheduleRange.drop_constraints_involving_dims(isl::dim::set, Dims - 1, 1);
  auto ExtentPrefixes = addExtentConstraints(LoopPrefixes, VectorWidth);
  isl::set BadPrefixes = ExtentPrefixes.subtract(ScheduleRange);
  BadPrefixes = BadPrefixes.project_out(isl::dim::set, Dims - 1, 1);
  LoopPrefixes = LoopPrefixes.project_out(isl::dim::set, Dims - 1, 1);
  return LoopPrefixes.subtract(BadPrefixes);
}
=======
  bool PatternOpts;
  bool Postopts;
  bool Prevect;
};

class ScheduleTreeOptimizer {
public:
  /// Apply schedule tree transformations.
  ///
  /// This function takes an (possibly already optimized) schedule tree and
  /// applies a set of additional optimizations on the schedule tree. The
  /// transformations applied include:
  ///
  ///   - Pattern-based optimizations
  ///   - Tiling
  ///   - Prevectorization
  ///
  /// @param Schedule The schedule object the transformations will be applied
  ///                 to.
  /// @param OAI      Target Transform Info and the SCoP dependencies.
  /// @returns        The transformed schedule.
  static isl::schedule
  optimizeSchedule(isl::schedule Schedule,
                   const OptimizerAdditionalInfoTy *OAI = nullptr);

  /// Apply schedule tree transformations.
  ///
  /// This function takes a node in an (possibly already optimized) schedule
  /// tree and applies a set of additional optimizations on this schedule tree
  /// node and its descendants. The transformations applied include:
  ///
  ///   - Pattern-based optimizations
  ///   - Tiling
  ///   - Prevectorization
  ///
  /// @param Node The schedule object post-transformations will be applied to.
  /// @param OAI  Target Transform Info and the SCoP dependencies.
  /// @returns    The transformed schedule.
  static isl::schedule_node
  optimizeScheduleNode(isl::schedule_node Node,
                       const OptimizerAdditionalInfoTy *OAI = nullptr);

  /// Decide if the @p NewSchedule is profitable for @p S.
  ///
  /// @param S           The SCoP we optimize.
  /// @param NewSchedule The new schedule we computed.
  ///
  /// @return True, if we believe @p NewSchedule is an improvement for @p S.
  static bool isProfitableSchedule(polly::Scop &S, isl::schedule NewSchedule);

  /// Isolate a set of partial tile prefixes.
  ///
  /// This set should ensure that it contains only partial tile prefixes that
  /// have exactly VectorWidth iterations.
  ///
  /// @param Node A schedule node band, which is a parent of a band node,
  ///             that contains a vector loop.
  /// @return Modified isl_schedule_node.
  static isl::schedule_node isolateFullPartialTiles(isl::schedule_node Node,
                                                    int VectorWidth);

private:
  /// Check if this node is a band node we want to tile.
  ///
  /// We look for innermost band nodes where individual dimensions are marked as
  /// permutable.
  ///
  /// @param Node The node to check.
  static bool isTileableBandNode(isl::schedule_node Node);

  /// Pre-vectorizes one scheduling dimension of a schedule band.
  ///
  /// prevectSchedBand splits out the dimension DimToVectorize, tiles it and
  /// sinks the resulting point loop.
  ///
  /// Example (DimToVectorize=0, VectorWidth=4):
  ///
  /// | Before transformation:
  /// |
  /// | A[i,j] -> [i,j]
  /// |
  /// | for (i = 0; i < 128; i++)
  /// |    for (j = 0; j < 128; j++)
  /// |      A(i,j);
  ///
  /// | After transformation:
  /// |
  /// | for (it = 0; it < 32; it+=1)
  /// |    for (j = 0; j < 128; j++)
  /// |      for (ip = 0; ip <= 3; ip++)
  /// |        A(4 * it + ip,j);
  ///
  /// The goal of this transformation is to create a trivially vectorizable
  /// loop.  This means a parallel loop at the innermost level that has a
  /// constant number of iterations corresponding to the target vector width.
  ///
  /// This transformation creates a loop at the innermost level. The loop has
  /// a constant number of iterations, if the number of loop iterations at
  /// DimToVectorize can be divided by VectorWidth. The default VectorWidth is
  /// currently constant and not yet target specific. This function does not
  /// reason about parallelism.
  static isl::schedule_node prevectSchedBand(isl::schedule_node Node,
                                             unsigned DimToVectorize,
                                             int VectorWidth);

  /// Apply additional optimizations on the bands in the schedule tree.
  ///
  /// We are looking for an innermost band node and apply the following
  /// transformations:
  ///
  ///  - Tile the band
  ///      - if the band is tileable
  ///      - if the band has more than one loop dimension
  ///
  ///  - Prevectorize the schedule of the band (or the point loop in case of
  ///    tiling).
  ///      - if vectorization is enabled
  ///
  /// @param Node The schedule node to (possibly) optimize.
  /// @param User A pointer to forward some use information
  ///        (currently unused).
  static isl_schedule_node *optimizeBand(isl_schedule_node *Node, void *User);

  /// Apply tiling optimizations on the bands in the schedule tree.
  ///
  /// @param Node The schedule node to (possibly) optimize.
  static isl::schedule_node applyTileBandOpt(isl::schedule_node Node);

  /// Apply prevectorization on the bands in the schedule tree.
  ///
  /// @param Node The schedule node to (possibly) prevectorize.
  static isl::schedule_node applyPrevectBandOpt(isl::schedule_node Node);
};
>>>>>>> 2ab1d525

namespace {
isl::schedule_node
ScheduleTreeOptimizer::isolateFullPartialTiles(isl::schedule_node Node,
                                               int VectorWidth) {
  assert(isl_schedule_node_get_type(Node.get()) == isl_schedule_node_band);
  Node = Node.child(0).child(0);
  isl::union_map SchedRelUMap = Node.get_prefix_schedule_relation();
  isl::union_set ScheduleRangeUSet = SchedRelUMap.range();
  isl::set ScheduleRange{ScheduleRangeUSet};
  isl::set IsolateDomain = getPartialTilePrefixes(ScheduleRange, VectorWidth);
  auto AtomicOption = getDimOptions(IsolateDomain.ctx(), "atomic");
  isl::union_set IsolateOption = getIsolateOptions(IsolateDomain, 1);
  Node = Node.parent().parent();
  isl::union_set Options = IsolateOption.unite(AtomicOption);
  isl::schedule_node_band Result =
      Node.as<isl::schedule_node_band>().set_ast_build_options(Options);
  return Result;
}

struct InsertSimdMarkers : public ScheduleNodeRewriter<InsertSimdMarkers> {
  isl::schedule_node visitBand(isl::schedule_node_band Band) {
    isl::schedule_node Node = visitChildren(Band);

    // Only add SIMD markers to innermost bands.
    if (!Node.first_child().isa<isl::schedule_node_leaf>())
      return Node;

    isl::id LoopMarker = isl::id::alloc(Band.ctx(), "SIMD", nullptr);
    return Band.insert_mark(LoopMarker);
  }
};

isl::schedule_node ScheduleTreeOptimizer::prevectSchedBand(
    isl::schedule_node Node, unsigned DimToVectorize, int VectorWidth) {
  assert(isl_schedule_node_get_type(Node.get()) == isl_schedule_node_band);

  auto Space = isl::manage(isl_schedule_node_band_get_space(Node.get()));
<<<<<<< HEAD
  isl_size ScheduleDimensions = Space.dim(isl::dim::set);
  assert((isl_size)DimToVectorize < ScheduleDimensions);
=======
  unsigned ScheduleDimensions = unsignedFromIslSize(Space.dim(isl::dim::set));
  assert(DimToVectorize < ScheduleDimensions);
>>>>>>> 2ab1d525

  if (DimToVectorize > 0) {
    Node = isl::manage(
        isl_schedule_node_band_split(Node.release(), DimToVectorize));
    Node = Node.child(0);
  }
  if ((isl_size)DimToVectorize < ScheduleDimensions - 1)
    Node = isl::manage(isl_schedule_node_band_split(Node.release(), 1));
  Space = isl::manage(isl_schedule_node_band_get_space(Node.get()));
  auto Sizes = isl::multi_val::zero(Space);
  Sizes = Sizes.set_val(0, isl::val(Node.ctx(), VectorWidth));
  Node =
      isl::manage(isl_schedule_node_band_tile(Node.release(), Sizes.release()));
  Node = isolateFullPartialTiles(Node, VectorWidth);
  Node = Node.child(0);
  // Make sure the "trivially vectorizable loop" is not unrolled. Otherwise,
  // we will have troubles to match it in the backend.
  Node = Node.as<isl::schedule_node_band>().set_ast_build_options(
      isl::union_set(Node.ctx(), "{ unroll[x]: 1 = 0 }"));

  // Sink the inner loop into the smallest possible statements to make them
  // represent a single vector instruction if possible.
  Node = isl::manage(isl_schedule_node_band_sink(Node.release()));

<<<<<<< HEAD
isl::schedule_node ScheduleTreeOptimizer::tileNode(isl::schedule_node Node,
                                                   const char *Identifier,
                                                   ArrayRef<int> TileSizes,
                                                   int DefaultTileSize) {
  auto Space = isl::manage(isl_schedule_node_band_get_space(Node.get()));
  auto Dims = Space.dim(isl::dim::set);
  auto Sizes = isl::multi_val::zero(Space);
  std::string IdentifierString(Identifier);
  for (auto i : seq<isl_size>(0, Dims)) {
    auto tileSize =
        i < (isl_size)TileSizes.size() ? TileSizes[i] : DefaultTileSize;
    Sizes = Sizes.set_val(i, isl::val(Node.get_ctx(), tileSize));
  }
  auto TileLoopMarkerStr = IdentifierString + " - Tiles";
  auto TileLoopMarker =
      isl::id::alloc(Node.get_ctx(), TileLoopMarkerStr, nullptr);
  Node = Node.insert_mark(TileLoopMarker);
  Node = Node.child(0);
  Node =
      isl::manage(isl_schedule_node_band_tile(Node.release(), Sizes.release()));
  Node = Node.child(0);
  auto PointLoopMarkerStr = IdentifierString + " - Points";
  auto PointLoopMarker =
      isl::id::alloc(Node.get_ctx(), PointLoopMarkerStr, nullptr);
  Node = Node.insert_mark(PointLoopMarker);
  return Node.child(0);
}
=======
  // Add SIMD markers to those vector statements.
  InsertSimdMarkers SimdMarkerInserter;
  Node = SimdMarkerInserter.visit(Node);
>>>>>>> 2ab1d525

  PrevectOpts++;
  return Node.parent();
}

static bool isSimpleInnermostBand(const isl::schedule_node &Node) {
  assert(isl_schedule_node_get_type(Node.get()) == isl_schedule_node_band);
  assert(isl_schedule_node_n_children(Node.get()) == 1);

  auto ChildType = isl_schedule_node_get_type(Node.child(0).get());

  if (ChildType == isl_schedule_node_leaf)
    return true;

  if (ChildType != isl_schedule_node_sequence)
    return false;

  auto Sequence = Node.child(0);

  for (int c = 0, nc = isl_schedule_node_n_children(Sequence.get()); c < nc;
       ++c) {
    auto Child = Sequence.child(c);
    if (isl_schedule_node_get_type(Child.get()) != isl_schedule_node_filter)
      return false;
    if (isl_schedule_node_get_type(Child.child(0).get()) !=
        isl_schedule_node_leaf)
      return false;
  }
  return true;
}

bool ScheduleTreeOptimizer::isTileableBandNode(isl::schedule_node Node) {
  if (isl_schedule_node_get_type(Node.get()) != isl_schedule_node_band)
    return false;

  if (isl_schedule_node_n_children(Node.get()) != 1)
    return false;

  if (!isl_schedule_node_band_get_permutable(Node.get()))
    return false;

  auto Space = isl::manage(isl_schedule_node_band_get_space(Node.get()));

  if (unsignedFromIslSize(Space.dim(isl::dim::set)) <= 1u)
    return false;

  return isSimpleInnermostBand(Node);
}

__isl_give isl::schedule_node
ScheduleTreeOptimizer::applyTileBandOpt(isl::schedule_node Node) {
  if (FirstLevelTiling) {
    Node = tileNode(Node, "1st level tiling", FirstLevelTileSizes,
                    FirstLevelDefaultTileSize);
    FirstLevelTileOpts++;
  }

  if (SecondLevelTiling) {
    Node = tileNode(Node, "2nd level tiling", SecondLevelTileSizes,
                    SecondLevelDefaultTileSize);
    SecondLevelTileOpts++;
  }

  if (RegisterTiling) {
    Node =
        applyRegisterTiling(Node, RegisterTileSizes, RegisterDefaultTileSize);
    RegisterTileOpts++;
  }

  return Node;
}

isl::schedule_node
ScheduleTreeOptimizer::applyPrevectBandOpt(isl::schedule_node Node) {
  auto Space = isl::manage(isl_schedule_node_band_get_space(Node.get()));
  int Dims = unsignedFromIslSize(Space.dim(isl::dim::set));

  for (int i = Dims - 1; i >= 0; i--)
    if (Node.as<isl::schedule_node_band>().member_get_coincident(i)) {
      Node = prevectSchedBand(Node, i, PrevectorWidth);
      break;
    }

  return Node;
}

<<<<<<< HEAD
/// Permute the two dimensions of the isl map.
///
/// Permute @p DstPos and @p SrcPos dimensions of the isl map @p Map that
/// have type @p DimType.
///
/// @param Map     The isl map to be modified.
/// @param DimType The type of the dimensions.
/// @param DstPos  The first dimension.
/// @param SrcPos  The second dimension.
/// @return        The modified map.
isl::map permuteDimensions(isl::map Map, isl::dim DimType, unsigned DstPos,
                           unsigned SrcPos) {
  assert((isl_size)DstPos < Map.dim(DimType) &&
         (isl_size)SrcPos < Map.dim(DimType));
  if (DstPos == SrcPos)
    return Map;
  isl::id DimId;
  if (Map.has_tuple_id(DimType))
    DimId = Map.get_tuple_id(DimType);
  auto FreeDim = DimType == isl::dim::in ? isl::dim::out : isl::dim::in;
  isl::id FreeDimId;
  if (Map.has_tuple_id(FreeDim))
    FreeDimId = Map.get_tuple_id(FreeDim);
  auto MaxDim = std::max(DstPos, SrcPos);
  auto MinDim = std::min(DstPos, SrcPos);
  Map = Map.move_dims(FreeDim, 0, DimType, MaxDim, 1);
  Map = Map.move_dims(FreeDim, 0, DimType, MinDim, 1);
  Map = Map.move_dims(DimType, MinDim, FreeDim, 1, 1);
  Map = Map.move_dims(DimType, MaxDim, FreeDim, 0, 1);
  if (DimId)
    Map = Map.set_tuple_id(DimType, DimId);
  if (FreeDimId)
    Map = Map.set_tuple_id(FreeDim, FreeDimId);
  return Map;
}

/// Check the form of the access relation.
///
/// Check that the access relation @p AccMap has the form M[i][j], where i
/// is a @p FirstPos and j is a @p SecondPos.
///
/// @param AccMap    The access relation to be checked.
/// @param FirstPos  The index of the input dimension that is mapped to
///                  the first output dimension.
/// @param SecondPos The index of the input dimension that is mapped to the
///                  second output dimension.
/// @return          True in case @p AccMap has the expected form and false,
///                  otherwise.
static bool isMatMulOperandAcc(isl::set Domain, isl::map AccMap, int &FirstPos,
                               int &SecondPos) {
  isl::space Space = AccMap.get_space();
  isl::map Universe = isl::map::universe(Space);

  if (Space.dim(isl::dim::out) != 2)
    return false;

  // MatMul has the form:
  // for (i = 0; i < N; i++)
  //   for (j = 0; j < M; j++)
  //     for (k = 0; k < P; k++)
  //       C[i, j] += A[i, k] * B[k, j]
  //
  // Permutation of three outer loops: 3! = 6 possibilities.
  int FirstDims[] = {0, 0, 1, 1, 2, 2};
  int SecondDims[] = {1, 2, 2, 0, 0, 1};
  for (int i = 0; i < 6; i += 1) {
    auto PossibleMatMul =
        Universe.equate(isl::dim::in, FirstDims[i], isl::dim::out, 0)
            .equate(isl::dim::in, SecondDims[i], isl::dim::out, 1);

    AccMap = AccMap.intersect_domain(Domain);
    PossibleMatMul = PossibleMatMul.intersect_domain(Domain);

    // If AccMap spans entire domain (Non-partial write),
    // compute FirstPos and SecondPos.
    // If AccMap != PossibleMatMul here (the two maps have been gisted at
    // this point), it means that the writes are not complete, or in other
    // words, it is a Partial write and Partial writes must be rejected.
    if (AccMap.is_equal(PossibleMatMul)) {
      if (FirstPos != -1 && FirstPos != FirstDims[i])
        continue;
      FirstPos = FirstDims[i];
      if (SecondPos != -1 && SecondPos != SecondDims[i])
        continue;
      SecondPos = SecondDims[i];
      return true;
    }
  }

  return false;
}

/// Does the memory access represent a non-scalar operand of the matrix
/// multiplication.
///
/// Check that the memory access @p MemAccess is the read access to a non-scalar
/// operand of the matrix multiplication or its result.
///
/// @param MemAccess The memory access to be checked.
/// @param MMI       Parameters of the matrix multiplication operands.
/// @return          True in case the memory access represents the read access
///                  to a non-scalar operand of the matrix multiplication and
///                  false, otherwise.
static bool isMatMulNonScalarReadAccess(MemoryAccess *MemAccess,
                                        MatMulInfoTy &MMI) {
  if (!MemAccess->isLatestArrayKind() || !MemAccess->isRead())
    return false;
  auto AccMap = MemAccess->getLatestAccessRelation();
  isl::set StmtDomain = MemAccess->getStatement()->getDomain();
  if (isMatMulOperandAcc(StmtDomain, AccMap, MMI.i, MMI.j) && !MMI.ReadFromC) {
    MMI.ReadFromC = MemAccess;
    return true;
  }
  if (isMatMulOperandAcc(StmtDomain, AccMap, MMI.i, MMI.k) && !MMI.A) {
    MMI.A = MemAccess;
    return true;
  }
  if (isMatMulOperandAcc(StmtDomain, AccMap, MMI.k, MMI.j) && !MMI.B) {
    MMI.B = MemAccess;
    return true;
  }
  return false;
}

/// Check accesses to operands of the matrix multiplication.
///
/// Check that accesses of the SCoP statement, which corresponds to
/// the partial schedule @p PartialSchedule, are scalar in terms of loops
/// containing the matrix multiplication, in case they do not represent
/// accesses to the non-scalar operands of the matrix multiplication or
/// its result.
///
/// @param  PartialSchedule The partial schedule of the SCoP statement.
/// @param  MMI             Parameters of the matrix multiplication operands.
/// @return                 True in case the corresponding SCoP statement
///                         represents matrix multiplication and false,
///                         otherwise.
static bool containsOnlyMatrMultAcc(isl::map PartialSchedule,
                                    MatMulInfoTy &MMI) {
  auto InputDimId = PartialSchedule.get_tuple_id(isl::dim::in);
  auto *Stmt = static_cast<ScopStmt *>(InputDimId.get_user());
  isl_size OutDimNum = PartialSchedule.dim(isl::dim::out);
  assert(OutDimNum > 2 && "In case of the matrix multiplication the loop nest "
                          "and, consequently, the corresponding scheduling "
                          "functions have at least three dimensions.");
  auto MapI =
      permuteDimensions(PartialSchedule, isl::dim::out, MMI.i, OutDimNum - 1);
  auto MapJ =
      permuteDimensions(PartialSchedule, isl::dim::out, MMI.j, OutDimNum - 1);
  auto MapK =
      permuteDimensions(PartialSchedule, isl::dim::out, MMI.k, OutDimNum - 1);

  auto Accesses = getAccessesInOrder(*Stmt);
  for (auto *MemA = Accesses.begin(); MemA != Accesses.end() - 1; MemA++) {
    auto *MemAccessPtr = *MemA;
    if (MemAccessPtr->isLatestArrayKind() && MemAccessPtr != MMI.WriteToC &&
        !isMatMulNonScalarReadAccess(MemAccessPtr, MMI) &&
        !(MemAccessPtr->isStrideZero(MapI)) &&
        MemAccessPtr->isStrideZero(MapJ) && MemAccessPtr->isStrideZero(MapK))
      return false;
  }
  return true;
}

/// Check for dependencies corresponding to the matrix multiplication.
///
/// Check that there is only true dependence of the form
/// S(..., k, ...) -> S(..., k + 1, …), where S is the SCoP statement
/// represented by @p Schedule and k is @p Pos. Such a dependence corresponds
/// to the dependency produced by the matrix multiplication.
///
/// @param  Schedule The schedule of the SCoP statement.
/// @param  D The SCoP dependencies.
/// @param  Pos The parameter to describe an acceptable true dependence.
///             In case it has a negative value, try to determine its
///             acceptable value.
/// @return True in case dependencies correspond to the matrix multiplication
///         and false, otherwise.
static bool containsOnlyMatMulDep(isl::map Schedule, const Dependences *D,
                                  int &Pos) {
  isl::union_map Dep = D->getDependences(Dependences::TYPE_RAW);
  isl::union_map Red = D->getDependences(Dependences::TYPE_RED);
  if (Red)
    Dep = Dep.unite(Red);
  auto DomainSpace = Schedule.get_space().domain();
  auto Space = DomainSpace.map_from_domain_and_range(DomainSpace);
  auto Deltas = Dep.extract_map(Space).deltas();
  isl_size DeltasDimNum = Deltas.dim(isl::dim::set);
  for (int i = 0; i < DeltasDimNum; i++) {
    auto Val = Deltas.plain_get_val_if_fixed(isl::dim::set, i);
    Pos = Pos < 0 && Val.is_one() ? i : Pos;
    if (Val.is_nan() || !(Val.is_zero() || (i == Pos && Val.is_one())))
      return false;
  }
  if (DeltasDimNum == 0 || Pos < 0)
    return false;
  return true;
}

/// Check if the SCoP statement could probably be optimized with analytical
/// modeling.
///
/// containsMatrMult tries to determine whether the following conditions
/// are true:
/// 1. The last memory access modeling an array, MA1, represents writing to
///    memory and has the form S(..., i1, ..., i2, ...) -> M(i1, i2) or
///    S(..., i2, ..., i1, ...) -> M(i1, i2), where S is the SCoP statement
///    under consideration.
/// 2. There is only one loop-carried true dependency, and it has the
///    form S(..., i3, ...) -> S(..., i3 + 1, ...), and there are no
///    loop-carried or anti dependencies.
/// 3. SCoP contains three access relations, MA2, MA3, and MA4 that represent
///    reading from memory and have the form S(..., i3, ...) -> M(i1, i3),
///    S(..., i3, ...) -> M(i3, i2), S(...) -> M(i1, i2), respectively,
///    and all memory accesses of the SCoP that are different from MA1, MA2,
///    MA3, and MA4 have stride 0, if the innermost loop is exchanged with any
///    of loops i1, i2 and i3.
///
/// @param PartialSchedule The PartialSchedule that contains a SCoP statement
///        to check.
/// @D     The SCoP dependencies.
/// @MMI   Parameters of the matrix multiplication operands.
static bool containsMatrMult(isl::map PartialSchedule, const Dependences *D,
                             MatMulInfoTy &MMI) {
  auto InputDimsId = PartialSchedule.get_tuple_id(isl::dim::in);
  auto *Stmt = static_cast<ScopStmt *>(InputDimsId.get_user());
  if (Stmt->size() <= 1)
    return false;

  auto Accesses = getAccessesInOrder(*Stmt);
  for (auto *MemA = Accesses.end() - 1; MemA != Accesses.begin(); MemA--) {
    auto *MemAccessPtr = *MemA;
    if (!MemAccessPtr->isLatestArrayKind())
      continue;
    if (!MemAccessPtr->isWrite())
      return false;
    auto AccMap = MemAccessPtr->getLatestAccessRelation();
    if (!isMatMulOperandAcc(Stmt->getDomain(), AccMap, MMI.i, MMI.j))
      return false;
    MMI.WriteToC = MemAccessPtr;
    break;
  }

  if (!containsOnlyMatMulDep(PartialSchedule, D, MMI.k))
    return false;

  if (!MMI.WriteToC || !containsOnlyMatrMultAcc(PartialSchedule, MMI))
    return false;

  if (!MMI.A || !MMI.B || !MMI.ReadFromC)
    return false;
  return true;
}

/// Permute two dimensions of the band node.
///
/// Permute FirstDim and SecondDim dimensions of the Node.
///
/// @param Node The band node to be modified.
/// @param FirstDim The first dimension to be permuted.
/// @param SecondDim The second dimension to be permuted.
static isl::schedule_node permuteBandNodeDimensions(isl::schedule_node Node,
                                                    unsigned FirstDim,
                                                    unsigned SecondDim) {
  assert(isl_schedule_node_get_type(Node.get()) == isl_schedule_node_band &&
         (unsigned)isl_schedule_node_band_n_member(Node.get()) >
             std::max(FirstDim, SecondDim));
  auto PartialSchedule =
      isl::manage(isl_schedule_node_band_get_partial_schedule(Node.get()));
  auto PartialScheduleFirstDim = PartialSchedule.get_union_pw_aff(FirstDim);
  auto PartialScheduleSecondDim = PartialSchedule.get_union_pw_aff(SecondDim);
  PartialSchedule =
      PartialSchedule.set_union_pw_aff(SecondDim, PartialScheduleFirstDim);
  PartialSchedule =
      PartialSchedule.set_union_pw_aff(FirstDim, PartialScheduleSecondDim);
  Node = isl::manage(isl_schedule_node_delete(Node.release()));
  return Node.insert_partial_schedule(PartialSchedule);
}

isl::schedule_node ScheduleTreeOptimizer::createMicroKernel(
    isl::schedule_node Node, MicroKernelParamsTy MicroKernelParams) {
  Node = applyRegisterTiling(Node, {MicroKernelParams.Mr, MicroKernelParams.Nr},
                             1);
  Node = Node.parent().parent();
  return permuteBandNodeDimensions(Node, 0, 1).child(0).child(0);
}

isl::schedule_node ScheduleTreeOptimizer::createMacroKernel(
    isl::schedule_node Node, MacroKernelParamsTy MacroKernelParams) {
  assert(isl_schedule_node_get_type(Node.get()) == isl_schedule_node_band);
  if (MacroKernelParams.Mc == 1 && MacroKernelParams.Nc == 1 &&
      MacroKernelParams.Kc == 1)
    return Node;
  int DimOutNum = isl_schedule_node_band_n_member(Node.get());
  std::vector<int> TileSizes(DimOutNum, 1);
  TileSizes[DimOutNum - 3] = MacroKernelParams.Mc;
  TileSizes[DimOutNum - 2] = MacroKernelParams.Nc;
  TileSizes[DimOutNum - 1] = MacroKernelParams.Kc;
  Node = tileNode(Node, "1st level tiling", TileSizes, 1);
  Node = Node.parent().parent();
  Node = permuteBandNodeDimensions(Node, DimOutNum - 2, DimOutNum - 1);
  Node = permuteBandNodeDimensions(Node, DimOutNum - 3, DimOutNum - 1);

  // Mark the outermost loop as parallelizable.
  Node = Node.band_member_set_coincident(0, true);

  return Node.child(0).child(0);
}

/// Get the size of the widest type of the matrix multiplication operands
/// in bytes, including alignment padding.
///
/// @param MMI Parameters of the matrix multiplication operands.
/// @return The size of the widest type of the matrix multiplication operands
///         in bytes, including alignment padding.
static uint64_t getMatMulAlignTypeSize(MatMulInfoTy MMI) {
  auto *S = MMI.A->getStatement()->getParent();
  auto &DL = S->getFunction().getParent()->getDataLayout();
  auto ElementSizeA = DL.getTypeAllocSize(MMI.A->getElementType());
  auto ElementSizeB = DL.getTypeAllocSize(MMI.B->getElementType());
  auto ElementSizeC = DL.getTypeAllocSize(MMI.WriteToC->getElementType());
  return std::max({ElementSizeA, ElementSizeB, ElementSizeC});
}

/// Get the size of the widest type of the matrix multiplication operands
/// in bits.
///
/// @param MMI Parameters of the matrix multiplication operands.
/// @return The size of the widest type of the matrix multiplication operands
///         in bits.
static uint64_t getMatMulTypeSize(MatMulInfoTy MMI) {
  auto *S = MMI.A->getStatement()->getParent();
  auto &DL = S->getFunction().getParent()->getDataLayout();
  auto ElementSizeA = DL.getTypeSizeInBits(MMI.A->getElementType());
  auto ElementSizeB = DL.getTypeSizeInBits(MMI.B->getElementType());
  auto ElementSizeC = DL.getTypeSizeInBits(MMI.WriteToC->getElementType());
  return std::max({ElementSizeA, ElementSizeB, ElementSizeC});
}

/// Get parameters of the BLIS micro kernel.
///
/// We choose the Mr and Nr parameters of the micro kernel to be large enough
/// such that no stalls caused by the combination of latencies and dependencies
/// are introduced during the updates of the resulting matrix of the matrix
/// multiplication. However, they should also be as small as possible to
/// release more registers for entries of multiplied matrices.
///
/// @param TTI Target Transform Info.
/// @param MMI Parameters of the matrix multiplication operands.
/// @return The structure of type MicroKernelParamsTy.
/// @see MicroKernelParamsTy
static struct MicroKernelParamsTy
getMicroKernelParams(const TargetTransformInfo *TTI, MatMulInfoTy MMI) {
  assert(TTI && "The target transform info should be provided.");

  // Nvec - Number of double-precision floating-point numbers that can be hold
  // by a vector register. Use 2 by default.
  long RegisterBitwidth = VectorRegisterBitwidth;

  if (RegisterBitwidth == -1)
    RegisterBitwidth = TTI->getRegisterBitWidth(true);
  auto ElementSize = getMatMulTypeSize(MMI);
  assert(ElementSize > 0 && "The element size of the matrix multiplication "
                            "operands should be greater than zero.");
  auto Nvec = RegisterBitwidth / ElementSize;
  if (Nvec == 0)
    Nvec = 2;
  int Nr = ceil(sqrt((double)(Nvec * LatencyVectorFma * ThroughputVectorFma)) /
                Nvec) *
           Nvec;
  int Mr = ceil((double)(Nvec * LatencyVectorFma * ThroughputVectorFma / Nr));
  return {Mr, Nr};
}

/// Determine parameters of the target cache.
///
/// @param TTI Target Transform Info.
void getTargetCacheParameters(const llvm::TargetTransformInfo *TTI) {
  auto L1DCache = llvm::TargetTransformInfo::CacheLevel::L1D;
  auto L2DCache = llvm::TargetTransformInfo::CacheLevel::L2D;
  if (FirstCacheLevelSize == -1) {
    if (TTI->getCacheSize(L1DCache).hasValue())
      FirstCacheLevelSize = TTI->getCacheSize(L1DCache).getValue();
    else
      FirstCacheLevelSize = static_cast<int>(FirstCacheLevelDefaultSize);
  }
  if (SecondCacheLevelSize == -1) {
    if (TTI->getCacheSize(L2DCache).hasValue())
      SecondCacheLevelSize = TTI->getCacheSize(L2DCache).getValue();
    else
      SecondCacheLevelSize = static_cast<int>(SecondCacheLevelDefaultSize);
  }
  if (FirstCacheLevelAssociativity == -1) {
    if (TTI->getCacheAssociativity(L1DCache).hasValue())
      FirstCacheLevelAssociativity =
          TTI->getCacheAssociativity(L1DCache).getValue();
    else
      FirstCacheLevelAssociativity =
          static_cast<int>(FirstCacheLevelDefaultAssociativity);
  }
  if (SecondCacheLevelAssociativity == -1) {
    if (TTI->getCacheAssociativity(L2DCache).hasValue())
      SecondCacheLevelAssociativity =
          TTI->getCacheAssociativity(L2DCache).getValue();
    else
      SecondCacheLevelAssociativity =
          static_cast<int>(SecondCacheLevelDefaultAssociativity);
  }
}

/// Get parameters of the BLIS macro kernel.
///
/// During the computation of matrix multiplication, blocks of partitioned
/// matrices are mapped to different layers of the memory hierarchy.
/// To optimize data reuse, blocks should be ideally kept in cache between
/// iterations. Since parameters of the macro kernel determine sizes of these
/// blocks, there are upper and lower bounds on these parameters.
///
/// @param TTI Target Transform Info.
/// @param MicroKernelParams Parameters of the micro-kernel
///                          to be taken into account.
/// @param MMI Parameters of the matrix multiplication operands.
/// @return The structure of type MacroKernelParamsTy.
/// @see MacroKernelParamsTy
/// @see MicroKernelParamsTy
static struct MacroKernelParamsTy
getMacroKernelParams(const llvm::TargetTransformInfo *TTI,
                     const MicroKernelParamsTy &MicroKernelParams,
                     MatMulInfoTy MMI) {
  getTargetCacheParameters(TTI);
  // According to www.cs.utexas.edu/users/flame/pubs/TOMS-BLIS-Analytical.pdf,
  // it requires information about the first two levels of a cache to determine
  // all the parameters of a macro-kernel. It also checks that an associativity
  // degree of a cache level is greater than two. Otherwise, another algorithm
  // for determination of the parameters should be used.
  if (!(MicroKernelParams.Mr > 0 && MicroKernelParams.Nr > 0 &&
        FirstCacheLevelSize > 0 && SecondCacheLevelSize > 0 &&
        FirstCacheLevelAssociativity > 2 && SecondCacheLevelAssociativity > 2))
    return {1, 1, 1};
  // The quotient should be greater than zero.
  if (PollyPatternMatchingNcQuotient <= 0)
    return {1, 1, 1};
  int Car = floor(
      (FirstCacheLevelAssociativity - 1) /
      (1 + static_cast<double>(MicroKernelParams.Nr) / MicroKernelParams.Mr));

  // Car can be computed to be zero since it is floor to int.
  // On Mac OS, division by 0 does not raise a signal. This causes negative
  // tile sizes to be computed. Prevent division by Cac==0 by early returning
  // if this happens.
  if (Car == 0)
    return {1, 1, 1};

  auto ElementSize = getMatMulAlignTypeSize(MMI);
  assert(ElementSize > 0 && "The element size of the matrix multiplication "
                            "operands should be greater than zero.");
  int Kc = (Car * FirstCacheLevelSize) /
           (MicroKernelParams.Mr * FirstCacheLevelAssociativity * ElementSize);
  double Cac =
      static_cast<double>(Kc * ElementSize * SecondCacheLevelAssociativity) /
      SecondCacheLevelSize;
  int Mc = floor((SecondCacheLevelAssociativity - 2) / Cac);
  int Nc = PollyPatternMatchingNcQuotient * MicroKernelParams.Nr;

  assert(Mc > 0 && Nc > 0 && Kc > 0 &&
         "Matrix block sizes should be  greater than zero");
  return {Mc, Nc, Kc};
}

/// Create an access relation that is specific to
///        the matrix multiplication pattern.
///
/// Create an access relation of the following form:
/// [O0, O1, O2, O3, O4, O5, O6, O7, O8] -> [OI, O5, OJ]
/// where I is @p FirstDim, J is @p SecondDim.
///
/// It can be used, for example, to create relations that helps to consequently
/// access elements of operands of a matrix multiplication after creation of
/// the BLIS micro and macro kernels.
///
/// @see ScheduleTreeOptimizer::createMicroKernel
/// @see ScheduleTreeOptimizer::createMacroKernel
///
/// Subsequently, the described access relation is applied to the range of
/// @p MapOldIndVar, that is used to map original induction variables to
/// the ones, which are produced by schedule transformations. It helps to
/// define relations using a new space and, at the same time, keep them
/// in the original one.
///
/// @param MapOldIndVar The relation, which maps original induction variables
///                     to the ones, which are produced by schedule
///                     transformations.
/// @param FirstDim, SecondDim The input dimensions that are used to define
///        the specified access relation.
/// @return The specified access relation.
isl::map getMatMulAccRel(isl::map MapOldIndVar, unsigned FirstDim,
                         unsigned SecondDim) {
  auto AccessRelSpace = isl::space(MapOldIndVar.get_ctx(), 0, 9, 3);
  auto AccessRel = isl::map::universe(AccessRelSpace);
  AccessRel = AccessRel.equate(isl::dim::in, FirstDim, isl::dim::out, 0);
  AccessRel = AccessRel.equate(isl::dim::in, 5, isl::dim::out, 1);
  AccessRel = AccessRel.equate(isl::dim::in, SecondDim, isl::dim::out, 2);
  return MapOldIndVar.apply_range(AccessRel);
}

isl::schedule_node createExtensionNode(isl::schedule_node Node,
                                       isl::map ExtensionMap) {
  auto Extension = isl::union_map(ExtensionMap);
  auto NewNode = isl::schedule_node::from_extension(Extension);
  return Node.graft_before(NewNode);
}

/// Apply the packing transformation.
///
/// The packing transformation can be described as a data-layout
/// transformation that requires to introduce a new array, copy data
/// to the array, and change memory access locations to reference the array.
/// It can be used to ensure that elements of the new array are read in-stride
/// access, aligned to cache lines boundaries, and preloaded into certain cache
/// levels.
///
/// As an example let us consider the packing of the array A that would help
/// to read its elements with in-stride access. An access to the array A
/// is represented by an access relation that has the form
/// S[i, j, k] -> A[i, k]. The scheduling function of the SCoP statement S has
/// the form S[i,j, k] -> [floor((j mod Nc) / Nr), floor((i mod Mc) / Mr),
/// k mod Kc, j mod Nr, i mod Mr].
///
/// To ensure that elements of the array A are read in-stride access, we add
/// a new array Packed_A[Mc/Mr][Kc][Mr] to the SCoP, using
/// Scop::createScopArrayInfo, change the access relation
/// S[i, j, k] -> A[i, k] to
/// S[i, j, k] -> Packed_A[floor((i mod Mc) / Mr), k mod Kc, i mod Mr], using
/// MemoryAccess::setNewAccessRelation, and copy the data to the array, using
/// the copy statement created by Scop::addScopStmt.
///
/// @param Node The schedule node to be optimized.
/// @param MapOldIndVar The relation, which maps original induction variables
///                     to the ones, which are produced by schedule
///                     transformations.
/// @param MicroParams, MacroParams Parameters of the BLIS kernel
///                                 to be taken into account.
/// @param MMI Parameters of the matrix multiplication operands.
/// @return The optimized schedule node.
static isl::schedule_node
optimizeDataLayoutMatrMulPattern(isl::schedule_node Node, isl::map MapOldIndVar,
                                 MicroKernelParamsTy MicroParams,
                                 MacroKernelParamsTy MacroParams,
                                 MatMulInfoTy &MMI) {
  auto InputDimsId = MapOldIndVar.get_tuple_id(isl::dim::in);
  auto *Stmt = static_cast<ScopStmt *>(InputDimsId.get_user());

  // Create a copy statement that corresponds to the memory access to the
  // matrix B, the second operand of the matrix multiplication.
  Node = Node.parent().parent().parent().parent().parent().parent();
  Node = isl::manage(isl_schedule_node_band_split(Node.release(), 2)).child(0);
  auto AccRel = getMatMulAccRel(MapOldIndVar, 3, 7);
  unsigned FirstDimSize = MacroParams.Nc / MicroParams.Nr;
  unsigned SecondDimSize = MacroParams.Kc;
  unsigned ThirdDimSize = MicroParams.Nr;
  auto *SAI = Stmt->getParent()->createScopArrayInfo(
      MMI.B->getElementType(), "Packed_B",
      {FirstDimSize, SecondDimSize, ThirdDimSize});
  AccRel = AccRel.set_tuple_id(isl::dim::out, SAI->getBasePtrId());
  auto OldAcc = MMI.B->getLatestAccessRelation();
  MMI.B->setNewAccessRelation(AccRel);
  auto ExtMap = MapOldIndVar.project_out(isl::dim::out, 2,
                                         MapOldIndVar.dim(isl::dim::out) - 2);
  ExtMap = ExtMap.reverse();
  ExtMap = ExtMap.fix_si(isl::dim::out, MMI.i, 0);
  auto Domain = Stmt->getDomain();

  // Restrict the domains of the copy statements to only execute when also its
  // originating statement is executed.
  auto DomainId = Domain.get_tuple_id();
  auto *NewStmt = Stmt->getParent()->addScopStmt(
      OldAcc, MMI.B->getLatestAccessRelation(), Domain);
  ExtMap = ExtMap.set_tuple_id(isl::dim::out, DomainId);
  ExtMap = ExtMap.intersect_range(Domain);
  ExtMap = ExtMap.set_tuple_id(isl::dim::out, NewStmt->getDomainId());
  Node = createExtensionNode(Node, ExtMap);

  // Create a copy statement that corresponds to the memory access
  // to the matrix A, the first operand of the matrix multiplication.
  Node = Node.child(0);
  AccRel = getMatMulAccRel(MapOldIndVar, 4, 6);
  FirstDimSize = MacroParams.Mc / MicroParams.Mr;
  ThirdDimSize = MicroParams.Mr;
  SAI = Stmt->getParent()->createScopArrayInfo(
      MMI.A->getElementType(), "Packed_A",
      {FirstDimSize, SecondDimSize, ThirdDimSize});
  AccRel = AccRel.set_tuple_id(isl::dim::out, SAI->getBasePtrId());
  OldAcc = MMI.A->getLatestAccessRelation();
  MMI.A->setNewAccessRelation(AccRel);
  ExtMap = MapOldIndVar.project_out(isl::dim::out, 3,
                                    MapOldIndVar.dim(isl::dim::out) - 3);
  ExtMap = ExtMap.reverse();
  ExtMap = ExtMap.fix_si(isl::dim::out, MMI.j, 0);
  NewStmt = Stmt->getParent()->addScopStmt(
      OldAcc, MMI.A->getLatestAccessRelation(), Domain);

  // Restrict the domains of the copy statements to only execute when also its
  // originating statement is executed.
  ExtMap = ExtMap.set_tuple_id(isl::dim::out, DomainId);
  ExtMap = ExtMap.intersect_range(Domain);
  ExtMap = ExtMap.set_tuple_id(isl::dim::out, NewStmt->getDomainId());
  Node = createExtensionNode(Node, ExtMap);
  return Node.child(0).child(0).child(0).child(0).child(0);
}

/// Get a relation mapping induction variables produced by schedule
/// transformations to the original ones.
///
/// @param Node The schedule node produced as the result of creation
///        of the BLIS kernels.
/// @param MicroKernelParams, MacroKernelParams Parameters of the BLIS kernel
///                                             to be taken into account.
/// @return  The relation mapping original induction variables to the ones
///          produced by schedule transformation.
/// @see ScheduleTreeOptimizer::createMicroKernel
/// @see ScheduleTreeOptimizer::createMacroKernel
/// @see getMacroKernelParams
isl::map
getInductionVariablesSubstitution(isl::schedule_node Node,
                                  MicroKernelParamsTy MicroKernelParams,
                                  MacroKernelParamsTy MacroKernelParams) {
  auto Child = Node.child(0);
  auto UnMapOldIndVar = Child.get_prefix_schedule_union_map();
  auto MapOldIndVar = isl::map::from_union_map(UnMapOldIndVar);
  if (MapOldIndVar.dim(isl::dim::out) > 9)
    return MapOldIndVar.project_out(isl::dim::out, 0,
                                    MapOldIndVar.dim(isl::dim::out) - 9);
  return MapOldIndVar;
}

/// Isolate a set of partial tile prefixes and unroll the isolated part.
///
/// The set should ensure that it contains only partial tile prefixes that have
/// exactly Mr x Nr iterations of the two innermost loops produced by
/// the optimization of the matrix multiplication. Mr and Nr are parameters of
/// the micro-kernel.
///
/// In case of parametric bounds, this helps to auto-vectorize the unrolled
/// innermost loops, using the SLP vectorizer.
///
/// @param Node              The schedule node to be modified.
/// @param MicroKernelParams Parameters of the micro-kernel
///                          to be taken into account.
/// @return The modified isl_schedule_node.
static isl::schedule_node
isolateAndUnrollMatMulInnerLoops(isl::schedule_node Node,
                                 struct MicroKernelParamsTy MicroKernelParams) {
  isl::schedule_node Child = Node.get_child(0);
  isl::union_map UnMapOldIndVar = Child.get_prefix_schedule_relation();
  isl::set Prefix = isl::map::from_union_map(UnMapOldIndVar).range();
  isl_size Dims = Prefix.dim(isl::dim::set);
  Prefix = Prefix.project_out(isl::dim::set, Dims - 1, 1);
  Prefix = getPartialTilePrefixes(Prefix, MicroKernelParams.Nr);
  Prefix = getPartialTilePrefixes(Prefix, MicroKernelParams.Mr);

  isl::union_set IsolateOption =
      getIsolateOptions(Prefix.add_dims(isl::dim::set, 3), 3);
  isl::ctx Ctx = Node.get_ctx();
  auto Options = IsolateOption.unite(getDimOptions(Ctx, "unroll"));
  Options = Options.unite(getUnrollIsolatedSetOptions(Ctx));
  Node = Node.band_set_ast_build_options(Options);
  Node = Node.parent().parent().parent();
  IsolateOption = getIsolateOptions(Prefix, 3);
  Options = IsolateOption.unite(getDimOptions(Ctx, "separate"));
  Node = Node.band_set_ast_build_options(Options);
  Node = Node.child(0).child(0).child(0);
  return Node;
}

/// Mark @p BasePtr with "Inter iteration alias-free" mark node.
///
/// @param Node The child of the mark node to be inserted.
/// @param BasePtr The pointer to be marked.
/// @return The modified isl_schedule_node.
static isl::schedule_node markInterIterationAliasFree(isl::schedule_node Node,
                                                      Value *BasePtr) {
  if (!BasePtr)
    return Node;

  auto Id =
      isl::id::alloc(Node.get_ctx(), "Inter iteration alias-free", BasePtr);
  return Node.insert_mark(Id).child(0);
}

/// Insert "Loop Vectorizer Disabled" mark node.
///
/// @param Node The child of the mark node to be inserted.
/// @return The modified isl_schedule_node.
static isl::schedule_node markLoopVectorizerDisabled(isl::schedule_node Node) {
  auto Id = isl::id::alloc(Node.get_ctx(), "Loop Vectorizer Disabled", nullptr);
  return Node.insert_mark(Id).child(0);
}

/// Restore the initial ordering of dimensions of the band node
///
/// In case the band node represents all the dimensions of the iteration
/// domain, recreate the band node to restore the initial ordering of the
/// dimensions.
///
/// @param Node The band node to be modified.
/// @return The modified schedule node.
static isl::schedule_node
getBandNodeWithOriginDimOrder(isl::schedule_node Node) {
  assert(isl_schedule_node_get_type(Node.get()) == isl_schedule_node_band);
  if (isl_schedule_node_get_type(Node.child(0).get()) != isl_schedule_node_leaf)
    return Node;
  auto Domain = Node.get_universe_domain();
  assert(isl_union_set_n_set(Domain.get()) == 1);
  if (Node.get_schedule_depth() != 0 ||
      (isl::set(Domain).dim(isl::dim::set) !=
       isl_schedule_node_band_n_member(Node.get())))
    return Node;
  Node = isl::manage(isl_schedule_node_delete(Node.copy()));
  auto PartialSchedulePwAff = Domain.identity_union_pw_multi_aff();
  auto PartialScheduleMultiPwAff =
      isl::multi_union_pw_aff(PartialSchedulePwAff);
  PartialScheduleMultiPwAff =
      PartialScheduleMultiPwAff.reset_tuple_id(isl::dim::set);
  return Node.insert_partial_schedule(PartialScheduleMultiPwAff);
}

isl::schedule_node
ScheduleTreeOptimizer::optimizeMatMulPattern(isl::schedule_node Node,
                                             const TargetTransformInfo *TTI,
                                             MatMulInfoTy &MMI) {
  assert(TTI && "The target transform info should be provided.");
  Node = markInterIterationAliasFree(
      Node, MMI.WriteToC->getLatestScopArrayInfo()->getBasePtr());
  int DimOutNum = isl_schedule_node_band_n_member(Node.get());
  assert(DimOutNum > 2 && "In case of the matrix multiplication the loop nest "
                          "and, consequently, the corresponding scheduling "
                          "functions have at least three dimensions.");
  Node = getBandNodeWithOriginDimOrder(Node);
  Node = permuteBandNodeDimensions(Node, MMI.i, DimOutNum - 3);
  int NewJ = MMI.j == DimOutNum - 3 ? MMI.i : MMI.j;
  int NewK = MMI.k == DimOutNum - 3 ? MMI.i : MMI.k;
  Node = permuteBandNodeDimensions(Node, NewJ, DimOutNum - 2);
  NewK = NewK == DimOutNum - 2 ? NewJ : NewK;
  Node = permuteBandNodeDimensions(Node, NewK, DimOutNum - 1);
  auto MicroKernelParams = getMicroKernelParams(TTI, MMI);
  auto MacroKernelParams = getMacroKernelParams(TTI, MicroKernelParams, MMI);
  Node = createMacroKernel(Node, MacroKernelParams);
  Node = createMicroKernel(Node, MicroKernelParams);
  if (MacroKernelParams.Mc == 1 || MacroKernelParams.Nc == 1 ||
      MacroKernelParams.Kc == 1)
    return Node;
  auto MapOldIndVar = getInductionVariablesSubstitution(Node, MicroKernelParams,
                                                        MacroKernelParams);
  if (!MapOldIndVar)
    return Node;
  Node = markLoopVectorizerDisabled(Node.parent()).child(0);
  Node = isolateAndUnrollMatMulInnerLoops(Node, MicroKernelParams);
  return optimizeDataLayoutMatrMulPattern(Node, MapOldIndVar, MicroKernelParams,
                                          MacroKernelParams, MMI);
}

bool ScheduleTreeOptimizer::isMatrMultPattern(isl::schedule_node Node,
                                              const Dependences *D,
                                              MatMulInfoTy &MMI) {
  auto PartialSchedule = isl::manage(
      isl_schedule_node_band_get_partial_schedule_union_map(Node.get()));
  Node = Node.child(0);
  auto LeafType = isl_schedule_node_get_type(Node.get());
  Node = Node.parent();
  if (LeafType != isl_schedule_node_leaf ||
      isl_schedule_node_band_n_member(Node.get()) < 3 ||
      Node.get_schedule_depth() != 0 ||
      isl_union_map_n_map(PartialSchedule.get()) != 1)
    return false;
  auto NewPartialSchedule = isl::map::from_union_map(PartialSchedule);
  if (containsMatrMult(NewPartialSchedule, D, MMI))
    return true;
  return false;
}

=======
>>>>>>> 2ab1d525
__isl_give isl_schedule_node *
ScheduleTreeOptimizer::optimizeBand(__isl_take isl_schedule_node *NodeArg,
                                    void *User) {
  const OptimizerAdditionalInfoTy *OAI =
      static_cast<const OptimizerAdditionalInfoTy *>(User);
  assert(OAI && "Expecting optimization options");

  isl::schedule_node Node = isl::manage(NodeArg);
  if (!isTileableBandNode(Node))
    return Node.release();

  if (OAI->PatternOpts) {
    isl::schedule_node PatternOptimizedSchedule =
        tryOptimizeMatMulPattern(Node, OAI->TTI, OAI->D);
    if (!PatternOptimizedSchedule.is_null()) {
      MatMulOpts++;
      return PatternOptimizedSchedule.release();
    }
  }

  if (OAI->Postopts)
    Node = applyTileBandOpt(Node);

  if (OAI->Prevect) {
    // FIXME: Prevectorization requirements are different from those checked by
    // isTileableBandNode.
    Node = applyPrevectBandOpt(Node);
  }

  return Node.release();
}

isl::schedule
ScheduleTreeOptimizer::optimizeSchedule(isl::schedule Schedule,
                                        const OptimizerAdditionalInfoTy *OAI) {
  auto Root = Schedule.get_root();
  Root = optimizeScheduleNode(Root, OAI);
  return Root.get_schedule();
}

isl::schedule_node ScheduleTreeOptimizer::optimizeScheduleNode(
    isl::schedule_node Node, const OptimizerAdditionalInfoTy *OAI) {
  Node = isl::manage(isl_schedule_node_map_descendant_bottom_up(
      Node.release(), optimizeBand,
      const_cast<void *>(static_cast<const void *>(OAI))));
  return Node;
}

bool ScheduleTreeOptimizer::isProfitableSchedule(Scop &S,
                                                 isl::schedule NewSchedule) {
  // To understand if the schedule has been optimized we check if the schedule
  // has changed at all.
  // TODO: We can improve this by tracking if any necessarily beneficial
  // transformations have been performed. This can e.g. be tiling, loop
  // interchange, or ...) We can track this either at the place where the
  // transformation has been performed or, in case of automatic ILP based
  // optimizations, by comparing (yet to be defined) performance metrics
  // before/after the scheduling optimizer
  // (e.g., #stride-one accesses)
  // FIXME: A schedule tree whose union_map-conversion is identical to the
  // original schedule map may still allow for parallelization, i.e. can still
  // be profitable.
  auto NewScheduleMap = NewSchedule.get_map();
  auto OldSchedule = S.getSchedule();
  assert(!OldSchedule.is_null() &&
         "Only IslScheduleOptimizer can insert extension nodes "
         "that make Scop::getSchedule() return nullptr.");
  bool changed = !OldSchedule.is_equal(NewScheduleMap);
  return changed;
}

class IslScheduleOptimizerWrapperPass : public ScopPass {
public:
  static char ID;

  explicit IslScheduleOptimizerWrapperPass() : ScopPass(ID) {}
<<<<<<< HEAD

  ~IslScheduleOptimizerWrapperPass() override { releaseMemory(); }
=======
>>>>>>> 2ab1d525

  /// Optimize the schedule of the SCoP @p S.
  bool runOnScop(Scop &S) override;

  /// Print the new schedule for the SCoP @p S.
  void printScop(raw_ostream &OS, Scop &S) const override;

  /// Register all analyses and transformation required.
  void getAnalysisUsage(AnalysisUsage &AU) const override;

  /// Release the internal memory.
  void releaseMemory() override {
<<<<<<< HEAD
    LastSchedule = nullptr;
=======
    LastSchedule = {};
>>>>>>> 2ab1d525
    IslCtx.reset();
  }

private:
  std::shared_ptr<isl_ctx> IslCtx;
  isl::schedule LastSchedule;
};

char IslScheduleOptimizerWrapperPass::ID = 0;
<<<<<<< HEAD
=======

#ifndef NDEBUG
static void printSchedule(llvm::raw_ostream &OS, const isl::schedule &Schedule,
                          StringRef Desc) {
  isl::ctx Ctx = Schedule.ctx();
  isl_printer *P = isl_printer_to_str(Ctx.get());
  P = isl_printer_set_yaml_style(P, ISL_YAML_STYLE_BLOCK);
  P = isl_printer_print_schedule(P, Schedule.get());
  char *Str = isl_printer_get_str(P);
  OS << Desc << ": \n" << Str << "\n";
  free(Str);
  isl_printer_free(P);
}
#endif
>>>>>>> 2ab1d525

/// Collect statistics for the schedule tree.
///
/// @param Schedule The schedule tree to analyze. If not a schedule tree it is
/// ignored.
/// @param Version  The version of the schedule tree that is analyzed.
///                 0 for the original schedule tree before any transformation.
///                 1 for the schedule tree after isl's rescheduling.
///                 2 for the schedule tree after optimizations are applied
///                 (tiling, pattern matching)
static void walkScheduleTreeForStatistics(isl::schedule Schedule, int Version) {
  auto Root = Schedule.get_root();
  if (Root.is_null())
    return;

  isl_schedule_node_foreach_descendant_top_down(
      Root.get(),
      [](__isl_keep isl_schedule_node *nodeptr, void *user) -> isl_bool {
        isl::schedule_node Node = isl::manage_copy(nodeptr);
        int Version = *static_cast<int *>(user);

        switch (isl_schedule_node_get_type(Node.get())) {
        case isl_schedule_node_band: {
          NumBands[Version]++;
          if (isl_schedule_node_band_get_permutable(Node.get()) ==
              isl_bool_true)
            NumPermutable[Version]++;

          int CountMembers = isl_schedule_node_band_n_member(Node.get());
          NumBandMembers[Version] += CountMembers;
          for (int i = 0; i < CountMembers; i += 1) {
            if (Node.as<isl::schedule_node_band>().member_get_coincident(i))
              NumCoincident[Version]++;
          }
          break;
        }

        case isl_schedule_node_filter:
          NumFilters[Version]++;
          break;

        case isl_schedule_node_extension:
          NumExtension[Version]++;
          break;

        default:
          break;
        }

        return isl_bool_true;
      },
      &Version);
}

static bool runIslScheduleOptimizer(
    Scop &S,
    function_ref<const Dependences &(Dependences::AnalysisLevel)> GetDeps,
<<<<<<< HEAD
    TargetTransformInfo *TTI, isl::schedule &LastSchedule) {
=======
    TargetTransformInfo *TTI, OptimizationRemarkEmitter *ORE,
    isl::schedule &LastSchedule) {

>>>>>>> 2ab1d525
  // Skip SCoPs in case they're already optimised by PPCGCodeGeneration
  if (S.isToBeSkipped())
    return false;

  // Skip empty SCoPs but still allow code generation as it will delete the
  // loops present but not needed.
  if (S.getSize() == 0) {
    S.markAsOptimized();
    return false;
  }

<<<<<<< HEAD
  const Dependences &D = GetDeps(Dependences::AL_Statement);
=======
  ScopsProcessed++;
>>>>>>> 2ab1d525

  // Schedule without optimizations.
  isl::schedule Schedule = S.getScheduleTree();
  walkScheduleTreeForStatistics(S.getScheduleTree(), 0);
  LLVM_DEBUG(printSchedule(dbgs(), Schedule, "Original schedule tree"));

  bool HasUserTransformation = false;
  if (PragmaBasedOpts) {
    isl::schedule ManuallyTransformed = applyManualTransformations(
        &S, Schedule, GetDeps(Dependences::AL_Statement), ORE);
    if (ManuallyTransformed.is_null()) {
      LLVM_DEBUG(dbgs() << "Error during manual optimization\n");
      return false;
    }

    if (ManuallyTransformed.get() != Schedule.get()) {
      // User transformations have precedence over other transformations.
      HasUserTransformation = true;
      Schedule = std::move(ManuallyTransformed);
      LLVM_DEBUG(
          printSchedule(dbgs(), Schedule, "After manual transformations"));
    }
  }

  // Only continue if either manual transformations have been applied or we are
  // allowed to apply heuristics.
  // TODO: Detect disabled heuristics and no user-directed transformation
  // metadata earlier in ScopDetection.
  if (!HasUserTransformation && S.hasDisableHeuristicsHint()) {
    LLVM_DEBUG(dbgs() << "Heuristic optimizations disabled by metadata\n");
    return false;
<<<<<<< HEAD

  // Build input data.
  int ValidityKinds =
      Dependences::TYPE_RAW | Dependences::TYPE_WAR | Dependences::TYPE_WAW;
  int ProximityKinds;

  if (OptimizeDeps == "all")
    ProximityKinds =
        Dependences::TYPE_RAW | Dependences::TYPE_WAR | Dependences::TYPE_WAW;
  else if (OptimizeDeps == "raw")
    ProximityKinds = Dependences::TYPE_RAW;
  else {
    errs() << "Do not know how to optimize for '" << OptimizeDeps << "'"
           << " Falling back to optimizing all dependences.\n";
    ProximityKinds =
        Dependences::TYPE_RAW | Dependences::TYPE_WAR | Dependences::TYPE_WAW;
=======
>>>>>>> 2ab1d525
  }

  // Get dependency analysis.
  const Dependences &D = GetDeps(Dependences::AL_Statement);
  if (D.getSharedIslCtx() != S.getSharedIslCtx()) {
    LLVM_DEBUG(dbgs() << "DependenceInfo for another SCoP/isl_ctx\n");
    return false;
  }
  if (!D.hasValidDependences()) {
    LLVM_DEBUG(dbgs() << "Dependency information not available\n");
    return false;
  }

  // Apply ISL's algorithm only if not overriden by the user. Note that
  // post-rescheduling optimizations (tiling, pattern-based, prevectorization)
  // rely on the coincidence/permutable annotations on schedule tree bands that
  // are added by the rescheduling analyzer. Therefore, disabling the
  // rescheduler implicitly also disables these optimizations.
  if (!EnableReschedule) {
    LLVM_DEBUG(dbgs() << "Skipping rescheduling due to command line option\n");
  } else if (HasUserTransformation) {
    LLVM_DEBUG(
        dbgs() << "Skipping rescheduling due to manual transformation\n");
  } else {
    // Build input data.
    int ValidityKinds =
        Dependences::TYPE_RAW | Dependences::TYPE_WAR | Dependences::TYPE_WAW;
    int ProximityKinds;

    if (OptimizeDeps == "all")
      ProximityKinds =
          Dependences::TYPE_RAW | Dependences::TYPE_WAR | Dependences::TYPE_WAW;
    else if (OptimizeDeps == "raw")
      ProximityKinds = Dependences::TYPE_RAW;
    else {
      errs() << "Do not know how to optimize for '" << OptimizeDeps << "'"
             << " Falling back to optimizing all dependences.\n";
      ProximityKinds =
          Dependences::TYPE_RAW | Dependences::TYPE_WAR | Dependences::TYPE_WAW;
    }

    isl::union_set Domain = S.getDomains();

    if (Domain.is_null())
      return false;

    isl::union_map Validity = D.getDependences(ValidityKinds);
    isl::union_map Proximity = D.getDependences(ProximityKinds);

    // Simplify the dependences by removing the constraints introduced by the
    // domains. This can speed up the scheduling time significantly, as large
    // constant coefficients will be removed from the dependences. The
    // introduction of some additional dependences reduces the possible
    // transformations, but in most cases, such transformation do not seem to be
    // interesting anyway. In some cases this option may stop the scheduler to
    // find any schedule.
    if (SimplifyDeps == "yes") {
      Validity = Validity.gist_domain(Domain);
      Validity = Validity.gist_range(Domain);
      Proximity = Proximity.gist_domain(Domain);
      Proximity = Proximity.gist_range(Domain);
    } else if (SimplifyDeps != "no") {
      errs()
          << "warning: Option -polly-opt-simplify-deps should either be 'yes' "
             "or 'no'. Falling back to default: 'yes'\n";
    }

    LLVM_DEBUG(dbgs() << "\n\nCompute schedule from: ");
    LLVM_DEBUG(dbgs() << "Domain := " << Domain << ";\n");
    LLVM_DEBUG(dbgs() << "Proximity := " << Proximity << ";\n");
    LLVM_DEBUG(dbgs() << "Validity := " << Validity << ";\n");

    int IslMaximizeBands;
    if (MaximizeBandDepth == "yes") {
      IslMaximizeBands = 1;
    } else if (MaximizeBandDepth == "no") {
      IslMaximizeBands = 0;
    } else {
      errs()
          << "warning: Option -polly-opt-maximize-bands should either be 'yes'"
             " or 'no'. Falling back to default: 'yes'\n";
      IslMaximizeBands = 1;
    }

    int IslOuterCoincidence;
    if (OuterCoincidence == "yes") {
      IslOuterCoincidence = 1;
    } else if (OuterCoincidence == "no") {
      IslOuterCoincidence = 0;
    } else {
      errs() << "warning: Option -polly-opt-outer-coincidence should either be "
                "'yes' or 'no'. Falling back to default: 'no'\n";
      IslOuterCoincidence = 0;
    }

    isl_ctx *Ctx = S.getIslCtx().get();

    isl_options_set_schedule_outer_coincidence(Ctx, IslOuterCoincidence);
    isl_options_set_schedule_maximize_band_depth(Ctx, IslMaximizeBands);
    isl_options_set_schedule_max_constant_term(Ctx, MaxConstantTerm);
    isl_options_set_schedule_max_coefficient(Ctx, MaxCoefficient);
    isl_options_set_tile_scale_tile_loops(Ctx, 0);

    auto OnErrorStatus = isl_options_get_on_error(Ctx);
    isl_options_set_on_error(Ctx, ISL_ON_ERROR_CONTINUE);

    auto SC = isl::schedule_constraints::on_domain(Domain);
    SC = SC.set_proximity(Proximity);
    SC = SC.set_validity(Validity);
    SC = SC.set_coincidence(Validity);
    Schedule = SC.compute_schedule();
    isl_options_set_on_error(Ctx, OnErrorStatus);

    ScopsRescheduled++;
    LLVM_DEBUG(printSchedule(dbgs(), Schedule, "After rescheduling"));
  }

  walkScheduleTreeForStatistics(Schedule, 1);

  // In cases the scheduler is not able to optimize the code, we just do not
  // touch the schedule.
  if (Schedule.is_null())
    return false;

  if (GreedyFusion) {
    isl::union_map Validity = D.getDependences(
        Dependences::TYPE_RAW | Dependences::TYPE_WAR | Dependences::TYPE_WAW);
    Schedule = applyGreedyFusion(Schedule, Validity);
    assert(!Schedule.is_null());
  }

<<<<<<< HEAD
  const OptimizerAdditionalInfoTy OAI = {TTI, const_cast<Dependences *>(&D)};
  auto NewSchedule = ScheduleTreeOptimizer::optimizeSchedule(Schedule, &OAI);
  NewSchedule = hoistExtensionNodes(NewSchedule);
  walkScheduleTreeForStatistics(NewSchedule, 2);
=======
  // Apply post-rescheduling optimizations (if enabled) and/or prevectorization.
  const OptimizerAdditionalInfoTy OAI = {
      TTI, const_cast<Dependences *>(&D),
      /*PatternOpts=*/!HasUserTransformation && PMBasedOpts,
      /*Postopts=*/!HasUserTransformation && EnablePostopts,
      /*Prevect=*/PollyVectorizerChoice != VECTORIZER_NONE};
  if (OAI.PatternOpts || OAI.Postopts || OAI.Prevect) {
    Schedule = ScheduleTreeOptimizer::optimizeSchedule(Schedule, &OAI);
    Schedule = hoistExtensionNodes(Schedule);
    LLVM_DEBUG(printSchedule(dbgs(), Schedule, "After post-optimizations"));
    walkScheduleTreeForStatistics(Schedule, 2);
  }
>>>>>>> 2ab1d525

  // Skip profitability check if user transformation(s) have been applied.
  if (!HasUserTransformation &&
      !ScheduleTreeOptimizer::isProfitableSchedule(S, Schedule))
    return false;

  auto ScopStats = S.getStatistics();
  ScopsOptimized++;
  NumAffineLoopsOptimized += ScopStats.NumAffineLoops;
  NumBoxedLoopsOptimized += ScopStats.NumBoxedLoops;
<<<<<<< HEAD
  LastSchedule = NewSchedule;
=======
  LastSchedule = Schedule;
>>>>>>> 2ab1d525

  S.setScheduleTree(Schedule);
  S.markAsOptimized();

  if (OptimizedScops)
    errs() << S;

  return false;
}

bool IslScheduleOptimizerWrapperPass::runOnScop(Scop &S) {
  releaseMemory();

  Function &F = S.getFunction();
  IslCtx = S.getSharedIslCtx();

  auto getDependences =
      [this](Dependences::AnalysisLevel) -> const Dependences & {
    return getAnalysis<DependenceInfo>().getDependences(
        Dependences::AL_Statement);
  };
<<<<<<< HEAD
  // auto &Deps  = getAnalysis<DependenceInfo>();
  TargetTransformInfo *TTI =
      &getAnalysis<TargetTransformInfoWrapperPass>().getTTI(F);
  return runIslScheduleOptimizer(S, getDependences, TTI, LastSchedule);
=======
  OptimizationRemarkEmitter &ORE =
      getAnalysis<OptimizationRemarkEmitterWrapperPass>().getORE();
  TargetTransformInfo *TTI =
      &getAnalysis<TargetTransformInfoWrapperPass>().getTTI(F);
  return runIslScheduleOptimizer(S, getDependences, TTI, &ORE, LastSchedule);
>>>>>>> 2ab1d525
}

static void runScheduleOptimizerPrinter(raw_ostream &OS,
                                        isl::schedule LastSchedule) {
  isl_printer *p;
  char *ScheduleStr;

  OS << "Calculated schedule:\n";

  if (LastSchedule.is_null()) {
    OS << "n/a\n";
    return;
  }

<<<<<<< HEAD
  p = isl_printer_to_str(LastSchedule.get_ctx().get());
=======
  p = isl_printer_to_str(LastSchedule.ctx().get());
>>>>>>> 2ab1d525
  p = isl_printer_set_yaml_style(p, ISL_YAML_STYLE_BLOCK);
  p = isl_printer_print_schedule(p, LastSchedule.get());
  ScheduleStr = isl_printer_get_str(p);
  isl_printer_free(p);

  OS << ScheduleStr << "\n";

  free(ScheduleStr);
}

void IslScheduleOptimizerWrapperPass::printScop(raw_ostream &OS, Scop &) const {
  runScheduleOptimizerPrinter(OS, LastSchedule);
}

void IslScheduleOptimizerWrapperPass::getAnalysisUsage(
    AnalysisUsage &AU) const {
  ScopPass::getAnalysisUsage(AU);
  AU.addRequired<DependenceInfo>();
  AU.addRequired<TargetTransformInfoWrapperPass>();
  AU.addRequired<OptimizationRemarkEmitterWrapperPass>();

  AU.addPreserved<DependenceInfo>();
  AU.addPreserved<OptimizationRemarkEmitterWrapperPass>();
}

} // namespace

Pass *polly::createIslScheduleOptimizerWrapperPass() {
  return new IslScheduleOptimizerWrapperPass();
}

INITIALIZE_PASS_BEGIN(IslScheduleOptimizerWrapperPass, "polly-opt-isl",
                      "Polly - Optimize schedule of SCoP", false, false);
INITIALIZE_PASS_DEPENDENCY(DependenceInfo);
INITIALIZE_PASS_DEPENDENCY(ScopInfoRegionPass);
INITIALIZE_PASS_DEPENDENCY(TargetTransformInfoWrapperPass);
<<<<<<< HEAD
=======
INITIALIZE_PASS_DEPENDENCY(OptimizationRemarkEmitterWrapperPass);
>>>>>>> 2ab1d525
INITIALIZE_PASS_END(IslScheduleOptimizerWrapperPass, "polly-opt-isl",
                    "Polly - Optimize schedule of SCoP", false, false)

static llvm::PreservedAnalyses
runIslScheduleOptimizerUsingNPM(Scop &S, ScopAnalysisManager &SAM,
                                ScopStandardAnalysisResults &SAR, SPMUpdater &U,
                                raw_ostream *OS) {
  DependenceAnalysis::Result &Deps = SAM.getResult<DependenceAnalysis>(S, SAR);
  auto GetDeps = [&Deps](Dependences::AnalysisLevel) -> const Dependences & {
    return Deps.getDependences(Dependences::AL_Statement);
  };
<<<<<<< HEAD
  TargetTransformInfo *TTI = &SAR.TTI;
  isl::schedule LastSchedule;
  bool Modified = runIslScheduleOptimizer(S, GetDeps, TTI, LastSchedule);
=======
  OptimizationRemarkEmitter ORE(&S.getFunction());
  TargetTransformInfo *TTI = &SAR.TTI;
  isl::schedule LastSchedule;
  bool Modified = runIslScheduleOptimizer(S, GetDeps, TTI, &ORE, LastSchedule);
>>>>>>> 2ab1d525
  if (OS) {
    *OS << "Printing analysis 'Polly - Optimize schedule of SCoP' for region: '"
        << S.getName() << "' in function '" << S.getFunction().getName()
        << "':\n";
    runScheduleOptimizerPrinter(*OS, LastSchedule);
  }

  if (!Modified)
    return PreservedAnalyses::all();

  PreservedAnalyses PA;
  PA.preserveSet<AllAnalysesOn<Module>>();
  PA.preserveSet<AllAnalysesOn<Function>>();
  PA.preserveSet<AllAnalysesOn<Loop>>();
  return PA;
}

llvm::PreservedAnalyses
IslScheduleOptimizerPass::run(Scop &S, ScopAnalysisManager &SAM,
                              ScopStandardAnalysisResults &SAR, SPMUpdater &U) {
  return runIslScheduleOptimizerUsingNPM(S, SAM, SAR, U, nullptr);
}

llvm::PreservedAnalyses
IslScheduleOptimizerPrinterPass::run(Scop &S, ScopAnalysisManager &SAM,
                                     ScopStandardAnalysisResults &SAR,
                                     SPMUpdater &U) {
  return runIslScheduleOptimizerUsingNPM(S, SAM, SAR, U, &OS);
}<|MERGE_RESOLUTION|>--- conflicted
+++ resolved
@@ -53,10 +53,7 @@
 #include "polly/Options.h"
 #include "polly/ScheduleTreeTransform.h"
 #include "polly/Support/ISLOStream.h"
-<<<<<<< HEAD
-=======
 #include "polly/Support/ISLTools.h"
->>>>>>> 2ab1d525
 #include "llvm/ADT/Sequence.h"
 #include "llvm/ADT/Statistic.h"
 #include "llvm/Analysis/OptimizationRemarkEmitter.h"
@@ -228,28 +225,6 @@
           "Number of matrix multiplication patterns detected and optimized");
 
 namespace {
-<<<<<<< HEAD
-/// Parameters of the micro kernel.
-///
-/// Parameters, which determine sizes of rank-1 (i.e., outer product) update
-/// used in the optimized matrix multiplication.
-struct MicroKernelParamsTy {
-  int Mr;
-  int Nr;
-};
-
-/// Parameters of the macro kernel.
-///
-/// Parameters, which determine sizes of blocks of partitioned matrices
-/// used in the optimized matrix multiplication.
-struct MacroKernelParamsTy {
-  int Mc;
-  int Nc;
-  int Kc;
-};
-
-=======
->>>>>>> 2ab1d525
 /// Additional parameters of the schedule optimizer.
 ///
 /// Target Transform Info and the SCoP dependencies used by the schedule
@@ -257,21 +232,9 @@
 struct OptimizerAdditionalInfoTy {
   const llvm::TargetTransformInfo *TTI;
   const Dependences *D;
-<<<<<<< HEAD
-};
-
-/// Parameters of the matrix multiplication operands.
-///
-/// Parameters, which describe access relations that represent operands of the
-/// matrix multiplication.
-struct MatMulInfoTy {
-  MemoryAccess *A = nullptr;
-  MemoryAccess *B = nullptr;
-  MemoryAccess *ReadFromC = nullptr;
-  MemoryAccess *WriteToC = nullptr;
-  int i = -1;
-  int j = -1;
-  int k = -1;
+  bool PatternOpts;
+  bool Postopts;
+  bool Prevect;
 };
 
 class ScheduleTreeOptimizer {
@@ -282,6 +245,7 @@
   /// applies a set of additional optimizations on the schedule tree. The
   /// transformations applied include:
   ///
+  ///   - Pattern-based optimizations
   ///   - Tiling
   ///   - Prevectorization
   ///
@@ -299,6 +263,7 @@
   /// tree and applies a set of additional optimizations on this schedule tree
   /// node and its descendants. The transformations applied include:
   ///
+  ///   - Pattern-based optimizations
   ///   - Tiling
   ///   - Prevectorization
   ///
@@ -329,81 +294,6 @@
                                                     int VectorWidth);
 
 private:
-  /// Tile a schedule node.
-  ///
-  /// @param Node            The node to tile.
-  /// @param Identifier      An name that identifies this kind of tiling and
-  ///                        that is used to mark the tiled loops in the
-  ///                        generated AST.
-  /// @param TileSizes       A vector of tile sizes that should be used for
-  ///                        tiling.
-  /// @param DefaultTileSize A default tile size that is used for dimensions
-  ///                        that are not covered by the TileSizes vector.
-  static isl::schedule_node tileNode(isl::schedule_node Node,
-                                     const char *Identifier,
-                                     llvm::ArrayRef<int> TileSizes,
-                                     int DefaultTileSize);
-
-  /// Tile a schedule node and unroll point loops.
-  ///
-  /// @param Node            The node to register tile.
-  /// @param TileSizes       A vector of tile sizes that should be used for
-  ///                        tiling.
-  /// @param DefaultTileSize A default tile size that is used for dimensions
-  static isl::schedule_node applyRegisterTiling(isl::schedule_node Node,
-                                                llvm::ArrayRef<int> TileSizes,
-                                                int DefaultTileSize);
-
-  /// Apply the BLIS matmul optimization pattern.
-  ///
-  /// Make the loops containing the matrix multiplication be the innermost
-  /// loops and apply the BLIS matmul optimization pattern. BLIS implements
-  /// gemm as three nested loops around a macro-kernel, plus two packing
-  /// routines. The macro-kernel is implemented in terms of two additional
-  /// loops around a micro-kernel. The micro-kernel is a loop around a rank-1
-  /// (i.e., outer product) update.
-  ///
-  /// For a detailed description please see [1].
-  ///
-  /// The order of the loops defines the data reused in the BLIS implementation
-  /// of gemm ([1]). In particular, elements of the matrix B, the second
-  /// operand of matrix multiplication, are reused between iterations of the
-  /// innermost loop. To keep the reused data in cache, only elements of matrix
-  /// A, the first operand of matrix multiplication, should be evicted during
-  /// an iteration of the innermost loop. To provide such a cache replacement
-  /// policy, elements of the matrix A can, in particular, be loaded first and,
-  /// consequently, be least-recently-used.
-  ///
-  /// In our case matrices are stored in row-major order instead of
-  /// column-major order used in the BLIS implementation ([1]). It affects only
-  /// on the form of the BLIS micro kernel and the computation of its
-  /// parameters. In particular, reused elements of the matrix B are
-  /// successively multiplied by specific elements of the matrix A.
-  ///
-  /// Refs.:
-  /// [1] - Analytical Modeling is Enough for High Performance BLIS
-  /// Tze Meng Low, Francisco D Igual, Tyler M Smith, Enrique S Quintana-Orti
-  /// Technical Report, 2014
-  /// http://www.cs.utexas.edu/users/flame/pubs/TOMS-BLIS-Analytical.pdf
-  ///
-  /// @see ScheduleTreeOptimizer::createMicroKernel
-  /// @see ScheduleTreeOptimizer::createMacroKernel
-  /// @see getMicroKernelParams
-  /// @see getMacroKernelParams
-  ///
-  /// TODO: Implement the packing transformation.
-  ///
-  /// @param Node The node that contains a band to be optimized. The node
-  ///             is required to successfully pass
-  ///             ScheduleTreeOptimizer::isMatrMultPattern.
-  /// @param TTI  Target Transform Info.
-  /// @param MMI  Parameters of the matrix multiplication operands.
-  /// @returns    The transformed schedule.
-  static isl::schedule_node
-  optimizeMatMulPattern(isl::schedule_node Node,
-                        const llvm::TargetTransformInfo *TTI,
-                        MatMulInfoTy &MMI);
-
   /// Check if this node is a band node we want to tile.
   ///
   /// We look for innermost band nodes where individual dimensions are marked as
@@ -465,282 +355,6 @@
   ///        (currently unused).
   static isl_schedule_node *optimizeBand(isl_schedule_node *Node, void *User);
 
-  /// Apply additional optimizations on the bands in the schedule tree.
-  ///
-  /// We apply the following
-  /// transformations:
-  ///
-  ///  - Tile the band
-  ///  - Prevectorize the schedule of the band (or the point loop in case of
-  ///    tiling).
-  ///      - if vectorization is enabled
-  ///
-  /// @param Node The schedule node to (possibly) optimize.
-  /// @param User A pointer to forward some use information
-  ///        (currently unused).
-  static isl::schedule_node standardBandOpts(isl::schedule_node Node,
-                                             void *User);
-
-  /// Check if this node contains a partial schedule that could
-  ///        probably be optimized with analytical modeling.
-  ///
-  /// isMatrMultPattern tries to determine whether the following conditions
-  /// are true:
-  /// 1. the partial schedule contains only one statement.
-  /// 2. there are exactly three input dimensions.
-  /// 3. all memory accesses of the statement will have stride 0 or 1, if we
-  ///    interchange loops (switch the variable used in the inner loop to
-  ///    the outer loop).
-  /// 4. all memory accesses of the statement except from the last one, are
-  ///    read memory access and the last one is write memory access.
-  /// 5. all subscripts of the last memory access of the statement don't
-  ///    contain the variable used in the inner loop.
-  /// If this is the case, we could try to use an approach that is similar to
-  /// the one used to get close-to-peak performance of matrix multiplications.
-  ///
-  /// @param Node The node to check.
-  /// @param D    The SCoP dependencies.
-  /// @param MMI  Parameters of the matrix multiplication operands.
-  static bool isMatrMultPattern(isl::schedule_node Node,
-                                const polly::Dependences *D, MatMulInfoTy &MMI);
-
-  /// Create the BLIS macro-kernel.
-  ///
-  /// We create the BLIS macro-kernel by applying a combination of tiling
-  /// of dimensions of the band node and interchanging of two innermost
-  /// modified dimensions. The values of of MacroKernelParams's fields are used
-  /// as tile sizes.
-  ///
-  /// @param Node The schedule node to be modified.
-  /// @param MacroKernelParams Parameters of the macro kernel
-  ///                          to be used as tile sizes.
-  static isl::schedule_node
-  createMacroKernel(isl::schedule_node Node,
-                    MacroKernelParamsTy MacroKernelParams);
-
-  /// Create the BLIS macro-kernel.
-  ///
-  /// We create the BLIS macro-kernel by applying a combination of tiling
-  /// of dimensions of the band node and interchanging of two innermost
-  /// modified dimensions. The values passed in MicroKernelParam are used
-  /// as tile sizes.
-  ///
-  /// @param Node The schedule node to be modified.
-  /// @param MicroKernelParams Parameters of the micro kernel
-  ///                          to be used as tile sizes.
-  /// @see MicroKernelParamsTy
-  static isl::schedule_node
-  createMicroKernel(isl::schedule_node Node,
-                    MicroKernelParamsTy MicroKernelParams);
-};
-
-/// Create an isl::union_set, which describes the isolate option based on
-/// IsolateDomain.
-///
-/// @param IsolateDomain An isl::set whose @p OutDimsNum last dimensions should
-///                      belong to the current band node.
-/// @param OutDimsNum    A number of dimensions that should belong to
-///                      the current band node.
-static isl::union_set getIsolateOptions(isl::set IsolateDomain,
-                                        isl_size OutDimsNum) {
-  isl_size Dims = IsolateDomain.dim(isl::dim::set);
-  assert(OutDimsNum <= Dims &&
-         "The isl::set IsolateDomain is used to describe the range of schedule "
-         "dimensions values, which should be isolated. Consequently, the "
-         "number of its dimensions should be greater than or equal to the "
-         "number of the schedule dimensions.");
-  isl::map IsolateRelation = isl::map::from_domain(IsolateDomain);
-  IsolateRelation = IsolateRelation.move_dims(isl::dim::out, 0, isl::dim::in,
-                                              Dims - OutDimsNum, OutDimsNum);
-  isl::set IsolateOption = IsolateRelation.wrap();
-  isl::id Id = isl::id::alloc(IsolateOption.get_ctx(), "isolate", nullptr);
-  IsolateOption = IsolateOption.set_tuple_id(Id);
-  return isl::union_set(IsolateOption);
-}
-
-/// Create an isl::union_set, which describes the specified option for the
-/// dimension of the current node.
-///
-/// @param Ctx    An isl::ctx, which is used to create the isl::union_set.
-/// @param Option The name of the option.
-isl::union_set getDimOptions(isl::ctx Ctx, const char *Option) {
-  isl::space Space(Ctx, 0, 1);
-  auto DimOption = isl::set::universe(Space);
-  auto Id = isl::id::alloc(Ctx, Option, nullptr);
-  DimOption = DimOption.set_tuple_id(Id);
-  return isl::union_set(DimOption);
-}
-
-/// Create an isl::union_set, which describes the option of the form
-/// [isolate[] -> unroll[x]].
-///
-/// @param Ctx An isl::ctx, which is used to create the isl::union_set.
-static isl::union_set getUnrollIsolatedSetOptions(isl::ctx Ctx) {
-  isl::space Space = isl::space(Ctx, 0, 0, 1);
-  isl::map UnrollIsolatedSetOption = isl::map::universe(Space);
-  isl::id DimInId = isl::id::alloc(Ctx, "isolate", nullptr);
-  isl::id DimOutId = isl::id::alloc(Ctx, "unroll", nullptr);
-  UnrollIsolatedSetOption =
-      UnrollIsolatedSetOption.set_tuple_id(isl::dim::in, DimInId);
-  UnrollIsolatedSetOption =
-      UnrollIsolatedSetOption.set_tuple_id(isl::dim::out, DimOutId);
-  return UnrollIsolatedSetOption.wrap();
-}
-
-/// Make the last dimension of Set to take values from 0 to VectorWidth - 1.
-///
-/// @param Set         A set, which should be modified.
-/// @param VectorWidth A parameter, which determines the constraint.
-static isl::set addExtentConstraints(isl::set Set, int VectorWidth) {
-  unsigned Dims = Set.dim(isl::dim::set);
-  isl::space Space = Set.get_space();
-  isl::local_space LocalSpace = isl::local_space(Space);
-  isl::constraint ExtConstr = isl::constraint::alloc_inequality(LocalSpace);
-  ExtConstr = ExtConstr.set_constant_si(0);
-  ExtConstr = ExtConstr.set_coefficient_si(isl::dim::set, Dims - 1, 1);
-  Set = Set.add_constraint(ExtConstr);
-  ExtConstr = isl::constraint::alloc_inequality(LocalSpace);
-  ExtConstr = ExtConstr.set_constant_si(VectorWidth - 1);
-  ExtConstr = ExtConstr.set_coefficient_si(isl::dim::set, Dims - 1, -1);
-  return Set.add_constraint(ExtConstr);
-}
-} // namespace
-
-isl::set polly::getPartialTilePrefixes(isl::set ScheduleRange,
-                                       int VectorWidth) {
-  isl_size Dims = ScheduleRange.dim(isl::dim::set);
-  isl::set LoopPrefixes =
-      ScheduleRange.drop_constraints_involving_dims(isl::dim::set, Dims - 1, 1);
-  auto ExtentPrefixes = addExtentConstraints(LoopPrefixes, VectorWidth);
-  isl::set BadPrefixes = ExtentPrefixes.subtract(ScheduleRange);
-  BadPrefixes = BadPrefixes.project_out(isl::dim::set, Dims - 1, 1);
-  LoopPrefixes = LoopPrefixes.project_out(isl::dim::set, Dims - 1, 1);
-  return LoopPrefixes.subtract(BadPrefixes);
-}
-=======
-  bool PatternOpts;
-  bool Postopts;
-  bool Prevect;
-};
-
-class ScheduleTreeOptimizer {
-public:
-  /// Apply schedule tree transformations.
-  ///
-  /// This function takes an (possibly already optimized) schedule tree and
-  /// applies a set of additional optimizations on the schedule tree. The
-  /// transformations applied include:
-  ///
-  ///   - Pattern-based optimizations
-  ///   - Tiling
-  ///   - Prevectorization
-  ///
-  /// @param Schedule The schedule object the transformations will be applied
-  ///                 to.
-  /// @param OAI      Target Transform Info and the SCoP dependencies.
-  /// @returns        The transformed schedule.
-  static isl::schedule
-  optimizeSchedule(isl::schedule Schedule,
-                   const OptimizerAdditionalInfoTy *OAI = nullptr);
-
-  /// Apply schedule tree transformations.
-  ///
-  /// This function takes a node in an (possibly already optimized) schedule
-  /// tree and applies a set of additional optimizations on this schedule tree
-  /// node and its descendants. The transformations applied include:
-  ///
-  ///   - Pattern-based optimizations
-  ///   - Tiling
-  ///   - Prevectorization
-  ///
-  /// @param Node The schedule object post-transformations will be applied to.
-  /// @param OAI  Target Transform Info and the SCoP dependencies.
-  /// @returns    The transformed schedule.
-  static isl::schedule_node
-  optimizeScheduleNode(isl::schedule_node Node,
-                       const OptimizerAdditionalInfoTy *OAI = nullptr);
-
-  /// Decide if the @p NewSchedule is profitable for @p S.
-  ///
-  /// @param S           The SCoP we optimize.
-  /// @param NewSchedule The new schedule we computed.
-  ///
-  /// @return True, if we believe @p NewSchedule is an improvement for @p S.
-  static bool isProfitableSchedule(polly::Scop &S, isl::schedule NewSchedule);
-
-  /// Isolate a set of partial tile prefixes.
-  ///
-  /// This set should ensure that it contains only partial tile prefixes that
-  /// have exactly VectorWidth iterations.
-  ///
-  /// @param Node A schedule node band, which is a parent of a band node,
-  ///             that contains a vector loop.
-  /// @return Modified isl_schedule_node.
-  static isl::schedule_node isolateFullPartialTiles(isl::schedule_node Node,
-                                                    int VectorWidth);
-
-private:
-  /// Check if this node is a band node we want to tile.
-  ///
-  /// We look for innermost band nodes where individual dimensions are marked as
-  /// permutable.
-  ///
-  /// @param Node The node to check.
-  static bool isTileableBandNode(isl::schedule_node Node);
-
-  /// Pre-vectorizes one scheduling dimension of a schedule band.
-  ///
-  /// prevectSchedBand splits out the dimension DimToVectorize, tiles it and
-  /// sinks the resulting point loop.
-  ///
-  /// Example (DimToVectorize=0, VectorWidth=4):
-  ///
-  /// | Before transformation:
-  /// |
-  /// | A[i,j] -> [i,j]
-  /// |
-  /// | for (i = 0; i < 128; i++)
-  /// |    for (j = 0; j < 128; j++)
-  /// |      A(i,j);
-  ///
-  /// | After transformation:
-  /// |
-  /// | for (it = 0; it < 32; it+=1)
-  /// |    for (j = 0; j < 128; j++)
-  /// |      for (ip = 0; ip <= 3; ip++)
-  /// |        A(4 * it + ip,j);
-  ///
-  /// The goal of this transformation is to create a trivially vectorizable
-  /// loop.  This means a parallel loop at the innermost level that has a
-  /// constant number of iterations corresponding to the target vector width.
-  ///
-  /// This transformation creates a loop at the innermost level. The loop has
-  /// a constant number of iterations, if the number of loop iterations at
-  /// DimToVectorize can be divided by VectorWidth. The default VectorWidth is
-  /// currently constant and not yet target specific. This function does not
-  /// reason about parallelism.
-  static isl::schedule_node prevectSchedBand(isl::schedule_node Node,
-                                             unsigned DimToVectorize,
-                                             int VectorWidth);
-
-  /// Apply additional optimizations on the bands in the schedule tree.
-  ///
-  /// We are looking for an innermost band node and apply the following
-  /// transformations:
-  ///
-  ///  - Tile the band
-  ///      - if the band is tileable
-  ///      - if the band has more than one loop dimension
-  ///
-  ///  - Prevectorize the schedule of the band (or the point loop in case of
-  ///    tiling).
-  ///      - if vectorization is enabled
-  ///
-  /// @param Node The schedule node to (possibly) optimize.
-  /// @param User A pointer to forward some use information
-  ///        (currently unused).
-  static isl_schedule_node *optimizeBand(isl_schedule_node *Node, void *User);
-
   /// Apply tiling optimizations on the bands in the schedule tree.
   ///
   /// @param Node The schedule node to (possibly) optimize.
@@ -751,9 +365,7 @@
   /// @param Node The schedule node to (possibly) prevectorize.
   static isl::schedule_node applyPrevectBandOpt(isl::schedule_node Node);
 };
->>>>>>> 2ab1d525
-
-namespace {
+
 isl::schedule_node
 ScheduleTreeOptimizer::isolateFullPartialTiles(isl::schedule_node Node,
                                                int VectorWidth) {
@@ -790,20 +402,15 @@
   assert(isl_schedule_node_get_type(Node.get()) == isl_schedule_node_band);
 
   auto Space = isl::manage(isl_schedule_node_band_get_space(Node.get()));
-<<<<<<< HEAD
-  isl_size ScheduleDimensions = Space.dim(isl::dim::set);
-  assert((isl_size)DimToVectorize < ScheduleDimensions);
-=======
   unsigned ScheduleDimensions = unsignedFromIslSize(Space.dim(isl::dim::set));
   assert(DimToVectorize < ScheduleDimensions);
->>>>>>> 2ab1d525
 
   if (DimToVectorize > 0) {
     Node = isl::manage(
         isl_schedule_node_band_split(Node.release(), DimToVectorize));
     Node = Node.child(0);
   }
-  if ((isl_size)DimToVectorize < ScheduleDimensions - 1)
+  if (DimToVectorize < ScheduleDimensions - 1)
     Node = isl::manage(isl_schedule_node_band_split(Node.release(), 1));
   Space = isl::manage(isl_schedule_node_band_get_space(Node.get()));
   auto Sizes = isl::multi_val::zero(Space);
@@ -821,39 +428,9 @@
   // represent a single vector instruction if possible.
   Node = isl::manage(isl_schedule_node_band_sink(Node.release()));
 
-<<<<<<< HEAD
-isl::schedule_node ScheduleTreeOptimizer::tileNode(isl::schedule_node Node,
-                                                   const char *Identifier,
-                                                   ArrayRef<int> TileSizes,
-                                                   int DefaultTileSize) {
-  auto Space = isl::manage(isl_schedule_node_band_get_space(Node.get()));
-  auto Dims = Space.dim(isl::dim::set);
-  auto Sizes = isl::multi_val::zero(Space);
-  std::string IdentifierString(Identifier);
-  for (auto i : seq<isl_size>(0, Dims)) {
-    auto tileSize =
-        i < (isl_size)TileSizes.size() ? TileSizes[i] : DefaultTileSize;
-    Sizes = Sizes.set_val(i, isl::val(Node.get_ctx(), tileSize));
-  }
-  auto TileLoopMarkerStr = IdentifierString + " - Tiles";
-  auto TileLoopMarker =
-      isl::id::alloc(Node.get_ctx(), TileLoopMarkerStr, nullptr);
-  Node = Node.insert_mark(TileLoopMarker);
-  Node = Node.child(0);
-  Node =
-      isl::manage(isl_schedule_node_band_tile(Node.release(), Sizes.release()));
-  Node = Node.child(0);
-  auto PointLoopMarkerStr = IdentifierString + " - Points";
-  auto PointLoopMarker =
-      isl::id::alloc(Node.get_ctx(), PointLoopMarkerStr, nullptr);
-  Node = Node.insert_mark(PointLoopMarker);
-  return Node.child(0);
-}
-=======
   // Add SIMD markers to those vector statements.
   InsertSimdMarkers SimdMarkerInserter;
   Node = SimdMarkerInserter.visit(Node);
->>>>>>> 2ab1d525
 
   PrevectOpts++;
   return Node.parent();
@@ -940,789 +517,6 @@
   return Node;
 }
 
-<<<<<<< HEAD
-/// Permute the two dimensions of the isl map.
-///
-/// Permute @p DstPos and @p SrcPos dimensions of the isl map @p Map that
-/// have type @p DimType.
-///
-/// @param Map     The isl map to be modified.
-/// @param DimType The type of the dimensions.
-/// @param DstPos  The first dimension.
-/// @param SrcPos  The second dimension.
-/// @return        The modified map.
-isl::map permuteDimensions(isl::map Map, isl::dim DimType, unsigned DstPos,
-                           unsigned SrcPos) {
-  assert((isl_size)DstPos < Map.dim(DimType) &&
-         (isl_size)SrcPos < Map.dim(DimType));
-  if (DstPos == SrcPos)
-    return Map;
-  isl::id DimId;
-  if (Map.has_tuple_id(DimType))
-    DimId = Map.get_tuple_id(DimType);
-  auto FreeDim = DimType == isl::dim::in ? isl::dim::out : isl::dim::in;
-  isl::id FreeDimId;
-  if (Map.has_tuple_id(FreeDim))
-    FreeDimId = Map.get_tuple_id(FreeDim);
-  auto MaxDim = std::max(DstPos, SrcPos);
-  auto MinDim = std::min(DstPos, SrcPos);
-  Map = Map.move_dims(FreeDim, 0, DimType, MaxDim, 1);
-  Map = Map.move_dims(FreeDim, 0, DimType, MinDim, 1);
-  Map = Map.move_dims(DimType, MinDim, FreeDim, 1, 1);
-  Map = Map.move_dims(DimType, MaxDim, FreeDim, 0, 1);
-  if (DimId)
-    Map = Map.set_tuple_id(DimType, DimId);
-  if (FreeDimId)
-    Map = Map.set_tuple_id(FreeDim, FreeDimId);
-  return Map;
-}
-
-/// Check the form of the access relation.
-///
-/// Check that the access relation @p AccMap has the form M[i][j], where i
-/// is a @p FirstPos and j is a @p SecondPos.
-///
-/// @param AccMap    The access relation to be checked.
-/// @param FirstPos  The index of the input dimension that is mapped to
-///                  the first output dimension.
-/// @param SecondPos The index of the input dimension that is mapped to the
-///                  second output dimension.
-/// @return          True in case @p AccMap has the expected form and false,
-///                  otherwise.
-static bool isMatMulOperandAcc(isl::set Domain, isl::map AccMap, int &FirstPos,
-                               int &SecondPos) {
-  isl::space Space = AccMap.get_space();
-  isl::map Universe = isl::map::universe(Space);
-
-  if (Space.dim(isl::dim::out) != 2)
-    return false;
-
-  // MatMul has the form:
-  // for (i = 0; i < N; i++)
-  //   for (j = 0; j < M; j++)
-  //     for (k = 0; k < P; k++)
-  //       C[i, j] += A[i, k] * B[k, j]
-  //
-  // Permutation of three outer loops: 3! = 6 possibilities.
-  int FirstDims[] = {0, 0, 1, 1, 2, 2};
-  int SecondDims[] = {1, 2, 2, 0, 0, 1};
-  for (int i = 0; i < 6; i += 1) {
-    auto PossibleMatMul =
-        Universe.equate(isl::dim::in, FirstDims[i], isl::dim::out, 0)
-            .equate(isl::dim::in, SecondDims[i], isl::dim::out, 1);
-
-    AccMap = AccMap.intersect_domain(Domain);
-    PossibleMatMul = PossibleMatMul.intersect_domain(Domain);
-
-    // If AccMap spans entire domain (Non-partial write),
-    // compute FirstPos and SecondPos.
-    // If AccMap != PossibleMatMul here (the two maps have been gisted at
-    // this point), it means that the writes are not complete, or in other
-    // words, it is a Partial write and Partial writes must be rejected.
-    if (AccMap.is_equal(PossibleMatMul)) {
-      if (FirstPos != -1 && FirstPos != FirstDims[i])
-        continue;
-      FirstPos = FirstDims[i];
-      if (SecondPos != -1 && SecondPos != SecondDims[i])
-        continue;
-      SecondPos = SecondDims[i];
-      return true;
-    }
-  }
-
-  return false;
-}
-
-/// Does the memory access represent a non-scalar operand of the matrix
-/// multiplication.
-///
-/// Check that the memory access @p MemAccess is the read access to a non-scalar
-/// operand of the matrix multiplication or its result.
-///
-/// @param MemAccess The memory access to be checked.
-/// @param MMI       Parameters of the matrix multiplication operands.
-/// @return          True in case the memory access represents the read access
-///                  to a non-scalar operand of the matrix multiplication and
-///                  false, otherwise.
-static bool isMatMulNonScalarReadAccess(MemoryAccess *MemAccess,
-                                        MatMulInfoTy &MMI) {
-  if (!MemAccess->isLatestArrayKind() || !MemAccess->isRead())
-    return false;
-  auto AccMap = MemAccess->getLatestAccessRelation();
-  isl::set StmtDomain = MemAccess->getStatement()->getDomain();
-  if (isMatMulOperandAcc(StmtDomain, AccMap, MMI.i, MMI.j) && !MMI.ReadFromC) {
-    MMI.ReadFromC = MemAccess;
-    return true;
-  }
-  if (isMatMulOperandAcc(StmtDomain, AccMap, MMI.i, MMI.k) && !MMI.A) {
-    MMI.A = MemAccess;
-    return true;
-  }
-  if (isMatMulOperandAcc(StmtDomain, AccMap, MMI.k, MMI.j) && !MMI.B) {
-    MMI.B = MemAccess;
-    return true;
-  }
-  return false;
-}
-
-/// Check accesses to operands of the matrix multiplication.
-///
-/// Check that accesses of the SCoP statement, which corresponds to
-/// the partial schedule @p PartialSchedule, are scalar in terms of loops
-/// containing the matrix multiplication, in case they do not represent
-/// accesses to the non-scalar operands of the matrix multiplication or
-/// its result.
-///
-/// @param  PartialSchedule The partial schedule of the SCoP statement.
-/// @param  MMI             Parameters of the matrix multiplication operands.
-/// @return                 True in case the corresponding SCoP statement
-///                         represents matrix multiplication and false,
-///                         otherwise.
-static bool containsOnlyMatrMultAcc(isl::map PartialSchedule,
-                                    MatMulInfoTy &MMI) {
-  auto InputDimId = PartialSchedule.get_tuple_id(isl::dim::in);
-  auto *Stmt = static_cast<ScopStmt *>(InputDimId.get_user());
-  isl_size OutDimNum = PartialSchedule.dim(isl::dim::out);
-  assert(OutDimNum > 2 && "In case of the matrix multiplication the loop nest "
-                          "and, consequently, the corresponding scheduling "
-                          "functions have at least three dimensions.");
-  auto MapI =
-      permuteDimensions(PartialSchedule, isl::dim::out, MMI.i, OutDimNum - 1);
-  auto MapJ =
-      permuteDimensions(PartialSchedule, isl::dim::out, MMI.j, OutDimNum - 1);
-  auto MapK =
-      permuteDimensions(PartialSchedule, isl::dim::out, MMI.k, OutDimNum - 1);
-
-  auto Accesses = getAccessesInOrder(*Stmt);
-  for (auto *MemA = Accesses.begin(); MemA != Accesses.end() - 1; MemA++) {
-    auto *MemAccessPtr = *MemA;
-    if (MemAccessPtr->isLatestArrayKind() && MemAccessPtr != MMI.WriteToC &&
-        !isMatMulNonScalarReadAccess(MemAccessPtr, MMI) &&
-        !(MemAccessPtr->isStrideZero(MapI)) &&
-        MemAccessPtr->isStrideZero(MapJ) && MemAccessPtr->isStrideZero(MapK))
-      return false;
-  }
-  return true;
-}
-
-/// Check for dependencies corresponding to the matrix multiplication.
-///
-/// Check that there is only true dependence of the form
-/// S(..., k, ...) -> S(..., k + 1, …), where S is the SCoP statement
-/// represented by @p Schedule and k is @p Pos. Such a dependence corresponds
-/// to the dependency produced by the matrix multiplication.
-///
-/// @param  Schedule The schedule of the SCoP statement.
-/// @param  D The SCoP dependencies.
-/// @param  Pos The parameter to describe an acceptable true dependence.
-///             In case it has a negative value, try to determine its
-///             acceptable value.
-/// @return True in case dependencies correspond to the matrix multiplication
-///         and false, otherwise.
-static bool containsOnlyMatMulDep(isl::map Schedule, const Dependences *D,
-                                  int &Pos) {
-  isl::union_map Dep = D->getDependences(Dependences::TYPE_RAW);
-  isl::union_map Red = D->getDependences(Dependences::TYPE_RED);
-  if (Red)
-    Dep = Dep.unite(Red);
-  auto DomainSpace = Schedule.get_space().domain();
-  auto Space = DomainSpace.map_from_domain_and_range(DomainSpace);
-  auto Deltas = Dep.extract_map(Space).deltas();
-  isl_size DeltasDimNum = Deltas.dim(isl::dim::set);
-  for (int i = 0; i < DeltasDimNum; i++) {
-    auto Val = Deltas.plain_get_val_if_fixed(isl::dim::set, i);
-    Pos = Pos < 0 && Val.is_one() ? i : Pos;
-    if (Val.is_nan() || !(Val.is_zero() || (i == Pos && Val.is_one())))
-      return false;
-  }
-  if (DeltasDimNum == 0 || Pos < 0)
-    return false;
-  return true;
-}
-
-/// Check if the SCoP statement could probably be optimized with analytical
-/// modeling.
-///
-/// containsMatrMult tries to determine whether the following conditions
-/// are true:
-/// 1. The last memory access modeling an array, MA1, represents writing to
-///    memory and has the form S(..., i1, ..., i2, ...) -> M(i1, i2) or
-///    S(..., i2, ..., i1, ...) -> M(i1, i2), where S is the SCoP statement
-///    under consideration.
-/// 2. There is only one loop-carried true dependency, and it has the
-///    form S(..., i3, ...) -> S(..., i3 + 1, ...), and there are no
-///    loop-carried or anti dependencies.
-/// 3. SCoP contains three access relations, MA2, MA3, and MA4 that represent
-///    reading from memory and have the form S(..., i3, ...) -> M(i1, i3),
-///    S(..., i3, ...) -> M(i3, i2), S(...) -> M(i1, i2), respectively,
-///    and all memory accesses of the SCoP that are different from MA1, MA2,
-///    MA3, and MA4 have stride 0, if the innermost loop is exchanged with any
-///    of loops i1, i2 and i3.
-///
-/// @param PartialSchedule The PartialSchedule that contains a SCoP statement
-///        to check.
-/// @D     The SCoP dependencies.
-/// @MMI   Parameters of the matrix multiplication operands.
-static bool containsMatrMult(isl::map PartialSchedule, const Dependences *D,
-                             MatMulInfoTy &MMI) {
-  auto InputDimsId = PartialSchedule.get_tuple_id(isl::dim::in);
-  auto *Stmt = static_cast<ScopStmt *>(InputDimsId.get_user());
-  if (Stmt->size() <= 1)
-    return false;
-
-  auto Accesses = getAccessesInOrder(*Stmt);
-  for (auto *MemA = Accesses.end() - 1; MemA != Accesses.begin(); MemA--) {
-    auto *MemAccessPtr = *MemA;
-    if (!MemAccessPtr->isLatestArrayKind())
-      continue;
-    if (!MemAccessPtr->isWrite())
-      return false;
-    auto AccMap = MemAccessPtr->getLatestAccessRelation();
-    if (!isMatMulOperandAcc(Stmt->getDomain(), AccMap, MMI.i, MMI.j))
-      return false;
-    MMI.WriteToC = MemAccessPtr;
-    break;
-  }
-
-  if (!containsOnlyMatMulDep(PartialSchedule, D, MMI.k))
-    return false;
-
-  if (!MMI.WriteToC || !containsOnlyMatrMultAcc(PartialSchedule, MMI))
-    return false;
-
-  if (!MMI.A || !MMI.B || !MMI.ReadFromC)
-    return false;
-  return true;
-}
-
-/// Permute two dimensions of the band node.
-///
-/// Permute FirstDim and SecondDim dimensions of the Node.
-///
-/// @param Node The band node to be modified.
-/// @param FirstDim The first dimension to be permuted.
-/// @param SecondDim The second dimension to be permuted.
-static isl::schedule_node permuteBandNodeDimensions(isl::schedule_node Node,
-                                                    unsigned FirstDim,
-                                                    unsigned SecondDim) {
-  assert(isl_schedule_node_get_type(Node.get()) == isl_schedule_node_band &&
-         (unsigned)isl_schedule_node_band_n_member(Node.get()) >
-             std::max(FirstDim, SecondDim));
-  auto PartialSchedule =
-      isl::manage(isl_schedule_node_band_get_partial_schedule(Node.get()));
-  auto PartialScheduleFirstDim = PartialSchedule.get_union_pw_aff(FirstDim);
-  auto PartialScheduleSecondDim = PartialSchedule.get_union_pw_aff(SecondDim);
-  PartialSchedule =
-      PartialSchedule.set_union_pw_aff(SecondDim, PartialScheduleFirstDim);
-  PartialSchedule =
-      PartialSchedule.set_union_pw_aff(FirstDim, PartialScheduleSecondDim);
-  Node = isl::manage(isl_schedule_node_delete(Node.release()));
-  return Node.insert_partial_schedule(PartialSchedule);
-}
-
-isl::schedule_node ScheduleTreeOptimizer::createMicroKernel(
-    isl::schedule_node Node, MicroKernelParamsTy MicroKernelParams) {
-  Node = applyRegisterTiling(Node, {MicroKernelParams.Mr, MicroKernelParams.Nr},
-                             1);
-  Node = Node.parent().parent();
-  return permuteBandNodeDimensions(Node, 0, 1).child(0).child(0);
-}
-
-isl::schedule_node ScheduleTreeOptimizer::createMacroKernel(
-    isl::schedule_node Node, MacroKernelParamsTy MacroKernelParams) {
-  assert(isl_schedule_node_get_type(Node.get()) == isl_schedule_node_band);
-  if (MacroKernelParams.Mc == 1 && MacroKernelParams.Nc == 1 &&
-      MacroKernelParams.Kc == 1)
-    return Node;
-  int DimOutNum = isl_schedule_node_band_n_member(Node.get());
-  std::vector<int> TileSizes(DimOutNum, 1);
-  TileSizes[DimOutNum - 3] = MacroKernelParams.Mc;
-  TileSizes[DimOutNum - 2] = MacroKernelParams.Nc;
-  TileSizes[DimOutNum - 1] = MacroKernelParams.Kc;
-  Node = tileNode(Node, "1st level tiling", TileSizes, 1);
-  Node = Node.parent().parent();
-  Node = permuteBandNodeDimensions(Node, DimOutNum - 2, DimOutNum - 1);
-  Node = permuteBandNodeDimensions(Node, DimOutNum - 3, DimOutNum - 1);
-
-  // Mark the outermost loop as parallelizable.
-  Node = Node.band_member_set_coincident(0, true);
-
-  return Node.child(0).child(0);
-}
-
-/// Get the size of the widest type of the matrix multiplication operands
-/// in bytes, including alignment padding.
-///
-/// @param MMI Parameters of the matrix multiplication operands.
-/// @return The size of the widest type of the matrix multiplication operands
-///         in bytes, including alignment padding.
-static uint64_t getMatMulAlignTypeSize(MatMulInfoTy MMI) {
-  auto *S = MMI.A->getStatement()->getParent();
-  auto &DL = S->getFunction().getParent()->getDataLayout();
-  auto ElementSizeA = DL.getTypeAllocSize(MMI.A->getElementType());
-  auto ElementSizeB = DL.getTypeAllocSize(MMI.B->getElementType());
-  auto ElementSizeC = DL.getTypeAllocSize(MMI.WriteToC->getElementType());
-  return std::max({ElementSizeA, ElementSizeB, ElementSizeC});
-}
-
-/// Get the size of the widest type of the matrix multiplication operands
-/// in bits.
-///
-/// @param MMI Parameters of the matrix multiplication operands.
-/// @return The size of the widest type of the matrix multiplication operands
-///         in bits.
-static uint64_t getMatMulTypeSize(MatMulInfoTy MMI) {
-  auto *S = MMI.A->getStatement()->getParent();
-  auto &DL = S->getFunction().getParent()->getDataLayout();
-  auto ElementSizeA = DL.getTypeSizeInBits(MMI.A->getElementType());
-  auto ElementSizeB = DL.getTypeSizeInBits(MMI.B->getElementType());
-  auto ElementSizeC = DL.getTypeSizeInBits(MMI.WriteToC->getElementType());
-  return std::max({ElementSizeA, ElementSizeB, ElementSizeC});
-}
-
-/// Get parameters of the BLIS micro kernel.
-///
-/// We choose the Mr and Nr parameters of the micro kernel to be large enough
-/// such that no stalls caused by the combination of latencies and dependencies
-/// are introduced during the updates of the resulting matrix of the matrix
-/// multiplication. However, they should also be as small as possible to
-/// release more registers for entries of multiplied matrices.
-///
-/// @param TTI Target Transform Info.
-/// @param MMI Parameters of the matrix multiplication operands.
-/// @return The structure of type MicroKernelParamsTy.
-/// @see MicroKernelParamsTy
-static struct MicroKernelParamsTy
-getMicroKernelParams(const TargetTransformInfo *TTI, MatMulInfoTy MMI) {
-  assert(TTI && "The target transform info should be provided.");
-
-  // Nvec - Number of double-precision floating-point numbers that can be hold
-  // by a vector register. Use 2 by default.
-  long RegisterBitwidth = VectorRegisterBitwidth;
-
-  if (RegisterBitwidth == -1)
-    RegisterBitwidth = TTI->getRegisterBitWidth(true);
-  auto ElementSize = getMatMulTypeSize(MMI);
-  assert(ElementSize > 0 && "The element size of the matrix multiplication "
-                            "operands should be greater than zero.");
-  auto Nvec = RegisterBitwidth / ElementSize;
-  if (Nvec == 0)
-    Nvec = 2;
-  int Nr = ceil(sqrt((double)(Nvec * LatencyVectorFma * ThroughputVectorFma)) /
-                Nvec) *
-           Nvec;
-  int Mr = ceil((double)(Nvec * LatencyVectorFma * ThroughputVectorFma / Nr));
-  return {Mr, Nr};
-}
-
-/// Determine parameters of the target cache.
-///
-/// @param TTI Target Transform Info.
-void getTargetCacheParameters(const llvm::TargetTransformInfo *TTI) {
-  auto L1DCache = llvm::TargetTransformInfo::CacheLevel::L1D;
-  auto L2DCache = llvm::TargetTransformInfo::CacheLevel::L2D;
-  if (FirstCacheLevelSize == -1) {
-    if (TTI->getCacheSize(L1DCache).hasValue())
-      FirstCacheLevelSize = TTI->getCacheSize(L1DCache).getValue();
-    else
-      FirstCacheLevelSize = static_cast<int>(FirstCacheLevelDefaultSize);
-  }
-  if (SecondCacheLevelSize == -1) {
-    if (TTI->getCacheSize(L2DCache).hasValue())
-      SecondCacheLevelSize = TTI->getCacheSize(L2DCache).getValue();
-    else
-      SecondCacheLevelSize = static_cast<int>(SecondCacheLevelDefaultSize);
-  }
-  if (FirstCacheLevelAssociativity == -1) {
-    if (TTI->getCacheAssociativity(L1DCache).hasValue())
-      FirstCacheLevelAssociativity =
-          TTI->getCacheAssociativity(L1DCache).getValue();
-    else
-      FirstCacheLevelAssociativity =
-          static_cast<int>(FirstCacheLevelDefaultAssociativity);
-  }
-  if (SecondCacheLevelAssociativity == -1) {
-    if (TTI->getCacheAssociativity(L2DCache).hasValue())
-      SecondCacheLevelAssociativity =
-          TTI->getCacheAssociativity(L2DCache).getValue();
-    else
-      SecondCacheLevelAssociativity =
-          static_cast<int>(SecondCacheLevelDefaultAssociativity);
-  }
-}
-
-/// Get parameters of the BLIS macro kernel.
-///
-/// During the computation of matrix multiplication, blocks of partitioned
-/// matrices are mapped to different layers of the memory hierarchy.
-/// To optimize data reuse, blocks should be ideally kept in cache between
-/// iterations. Since parameters of the macro kernel determine sizes of these
-/// blocks, there are upper and lower bounds on these parameters.
-///
-/// @param TTI Target Transform Info.
-/// @param MicroKernelParams Parameters of the micro-kernel
-///                          to be taken into account.
-/// @param MMI Parameters of the matrix multiplication operands.
-/// @return The structure of type MacroKernelParamsTy.
-/// @see MacroKernelParamsTy
-/// @see MicroKernelParamsTy
-static struct MacroKernelParamsTy
-getMacroKernelParams(const llvm::TargetTransformInfo *TTI,
-                     const MicroKernelParamsTy &MicroKernelParams,
-                     MatMulInfoTy MMI) {
-  getTargetCacheParameters(TTI);
-  // According to www.cs.utexas.edu/users/flame/pubs/TOMS-BLIS-Analytical.pdf,
-  // it requires information about the first two levels of a cache to determine
-  // all the parameters of a macro-kernel. It also checks that an associativity
-  // degree of a cache level is greater than two. Otherwise, another algorithm
-  // for determination of the parameters should be used.
-  if (!(MicroKernelParams.Mr > 0 && MicroKernelParams.Nr > 0 &&
-        FirstCacheLevelSize > 0 && SecondCacheLevelSize > 0 &&
-        FirstCacheLevelAssociativity > 2 && SecondCacheLevelAssociativity > 2))
-    return {1, 1, 1};
-  // The quotient should be greater than zero.
-  if (PollyPatternMatchingNcQuotient <= 0)
-    return {1, 1, 1};
-  int Car = floor(
-      (FirstCacheLevelAssociativity - 1) /
-      (1 + static_cast<double>(MicroKernelParams.Nr) / MicroKernelParams.Mr));
-
-  // Car can be computed to be zero since it is floor to int.
-  // On Mac OS, division by 0 does not raise a signal. This causes negative
-  // tile sizes to be computed. Prevent division by Cac==0 by early returning
-  // if this happens.
-  if (Car == 0)
-    return {1, 1, 1};
-
-  auto ElementSize = getMatMulAlignTypeSize(MMI);
-  assert(ElementSize > 0 && "The element size of the matrix multiplication "
-                            "operands should be greater than zero.");
-  int Kc = (Car * FirstCacheLevelSize) /
-           (MicroKernelParams.Mr * FirstCacheLevelAssociativity * ElementSize);
-  double Cac =
-      static_cast<double>(Kc * ElementSize * SecondCacheLevelAssociativity) /
-      SecondCacheLevelSize;
-  int Mc = floor((SecondCacheLevelAssociativity - 2) / Cac);
-  int Nc = PollyPatternMatchingNcQuotient * MicroKernelParams.Nr;
-
-  assert(Mc > 0 && Nc > 0 && Kc > 0 &&
-         "Matrix block sizes should be  greater than zero");
-  return {Mc, Nc, Kc};
-}
-
-/// Create an access relation that is specific to
-///        the matrix multiplication pattern.
-///
-/// Create an access relation of the following form:
-/// [O0, O1, O2, O3, O4, O5, O6, O7, O8] -> [OI, O5, OJ]
-/// where I is @p FirstDim, J is @p SecondDim.
-///
-/// It can be used, for example, to create relations that helps to consequently
-/// access elements of operands of a matrix multiplication after creation of
-/// the BLIS micro and macro kernels.
-///
-/// @see ScheduleTreeOptimizer::createMicroKernel
-/// @see ScheduleTreeOptimizer::createMacroKernel
-///
-/// Subsequently, the described access relation is applied to the range of
-/// @p MapOldIndVar, that is used to map original induction variables to
-/// the ones, which are produced by schedule transformations. It helps to
-/// define relations using a new space and, at the same time, keep them
-/// in the original one.
-///
-/// @param MapOldIndVar The relation, which maps original induction variables
-///                     to the ones, which are produced by schedule
-///                     transformations.
-/// @param FirstDim, SecondDim The input dimensions that are used to define
-///        the specified access relation.
-/// @return The specified access relation.
-isl::map getMatMulAccRel(isl::map MapOldIndVar, unsigned FirstDim,
-                         unsigned SecondDim) {
-  auto AccessRelSpace = isl::space(MapOldIndVar.get_ctx(), 0, 9, 3);
-  auto AccessRel = isl::map::universe(AccessRelSpace);
-  AccessRel = AccessRel.equate(isl::dim::in, FirstDim, isl::dim::out, 0);
-  AccessRel = AccessRel.equate(isl::dim::in, 5, isl::dim::out, 1);
-  AccessRel = AccessRel.equate(isl::dim::in, SecondDim, isl::dim::out, 2);
-  return MapOldIndVar.apply_range(AccessRel);
-}
-
-isl::schedule_node createExtensionNode(isl::schedule_node Node,
-                                       isl::map ExtensionMap) {
-  auto Extension = isl::union_map(ExtensionMap);
-  auto NewNode = isl::schedule_node::from_extension(Extension);
-  return Node.graft_before(NewNode);
-}
-
-/// Apply the packing transformation.
-///
-/// The packing transformation can be described as a data-layout
-/// transformation that requires to introduce a new array, copy data
-/// to the array, and change memory access locations to reference the array.
-/// It can be used to ensure that elements of the new array are read in-stride
-/// access, aligned to cache lines boundaries, and preloaded into certain cache
-/// levels.
-///
-/// As an example let us consider the packing of the array A that would help
-/// to read its elements with in-stride access. An access to the array A
-/// is represented by an access relation that has the form
-/// S[i, j, k] -> A[i, k]. The scheduling function of the SCoP statement S has
-/// the form S[i,j, k] -> [floor((j mod Nc) / Nr), floor((i mod Mc) / Mr),
-/// k mod Kc, j mod Nr, i mod Mr].
-///
-/// To ensure that elements of the array A are read in-stride access, we add
-/// a new array Packed_A[Mc/Mr][Kc][Mr] to the SCoP, using
-/// Scop::createScopArrayInfo, change the access relation
-/// S[i, j, k] -> A[i, k] to
-/// S[i, j, k] -> Packed_A[floor((i mod Mc) / Mr), k mod Kc, i mod Mr], using
-/// MemoryAccess::setNewAccessRelation, and copy the data to the array, using
-/// the copy statement created by Scop::addScopStmt.
-///
-/// @param Node The schedule node to be optimized.
-/// @param MapOldIndVar The relation, which maps original induction variables
-///                     to the ones, which are produced by schedule
-///                     transformations.
-/// @param MicroParams, MacroParams Parameters of the BLIS kernel
-///                                 to be taken into account.
-/// @param MMI Parameters of the matrix multiplication operands.
-/// @return The optimized schedule node.
-static isl::schedule_node
-optimizeDataLayoutMatrMulPattern(isl::schedule_node Node, isl::map MapOldIndVar,
-                                 MicroKernelParamsTy MicroParams,
-                                 MacroKernelParamsTy MacroParams,
-                                 MatMulInfoTy &MMI) {
-  auto InputDimsId = MapOldIndVar.get_tuple_id(isl::dim::in);
-  auto *Stmt = static_cast<ScopStmt *>(InputDimsId.get_user());
-
-  // Create a copy statement that corresponds to the memory access to the
-  // matrix B, the second operand of the matrix multiplication.
-  Node = Node.parent().parent().parent().parent().parent().parent();
-  Node = isl::manage(isl_schedule_node_band_split(Node.release(), 2)).child(0);
-  auto AccRel = getMatMulAccRel(MapOldIndVar, 3, 7);
-  unsigned FirstDimSize = MacroParams.Nc / MicroParams.Nr;
-  unsigned SecondDimSize = MacroParams.Kc;
-  unsigned ThirdDimSize = MicroParams.Nr;
-  auto *SAI = Stmt->getParent()->createScopArrayInfo(
-      MMI.B->getElementType(), "Packed_B",
-      {FirstDimSize, SecondDimSize, ThirdDimSize});
-  AccRel = AccRel.set_tuple_id(isl::dim::out, SAI->getBasePtrId());
-  auto OldAcc = MMI.B->getLatestAccessRelation();
-  MMI.B->setNewAccessRelation(AccRel);
-  auto ExtMap = MapOldIndVar.project_out(isl::dim::out, 2,
-                                         MapOldIndVar.dim(isl::dim::out) - 2);
-  ExtMap = ExtMap.reverse();
-  ExtMap = ExtMap.fix_si(isl::dim::out, MMI.i, 0);
-  auto Domain = Stmt->getDomain();
-
-  // Restrict the domains of the copy statements to only execute when also its
-  // originating statement is executed.
-  auto DomainId = Domain.get_tuple_id();
-  auto *NewStmt = Stmt->getParent()->addScopStmt(
-      OldAcc, MMI.B->getLatestAccessRelation(), Domain);
-  ExtMap = ExtMap.set_tuple_id(isl::dim::out, DomainId);
-  ExtMap = ExtMap.intersect_range(Domain);
-  ExtMap = ExtMap.set_tuple_id(isl::dim::out, NewStmt->getDomainId());
-  Node = createExtensionNode(Node, ExtMap);
-
-  // Create a copy statement that corresponds to the memory access
-  // to the matrix A, the first operand of the matrix multiplication.
-  Node = Node.child(0);
-  AccRel = getMatMulAccRel(MapOldIndVar, 4, 6);
-  FirstDimSize = MacroParams.Mc / MicroParams.Mr;
-  ThirdDimSize = MicroParams.Mr;
-  SAI = Stmt->getParent()->createScopArrayInfo(
-      MMI.A->getElementType(), "Packed_A",
-      {FirstDimSize, SecondDimSize, ThirdDimSize});
-  AccRel = AccRel.set_tuple_id(isl::dim::out, SAI->getBasePtrId());
-  OldAcc = MMI.A->getLatestAccessRelation();
-  MMI.A->setNewAccessRelation(AccRel);
-  ExtMap = MapOldIndVar.project_out(isl::dim::out, 3,
-                                    MapOldIndVar.dim(isl::dim::out) - 3);
-  ExtMap = ExtMap.reverse();
-  ExtMap = ExtMap.fix_si(isl::dim::out, MMI.j, 0);
-  NewStmt = Stmt->getParent()->addScopStmt(
-      OldAcc, MMI.A->getLatestAccessRelation(), Domain);
-
-  // Restrict the domains of the copy statements to only execute when also its
-  // originating statement is executed.
-  ExtMap = ExtMap.set_tuple_id(isl::dim::out, DomainId);
-  ExtMap = ExtMap.intersect_range(Domain);
-  ExtMap = ExtMap.set_tuple_id(isl::dim::out, NewStmt->getDomainId());
-  Node = createExtensionNode(Node, ExtMap);
-  return Node.child(0).child(0).child(0).child(0).child(0);
-}
-
-/// Get a relation mapping induction variables produced by schedule
-/// transformations to the original ones.
-///
-/// @param Node The schedule node produced as the result of creation
-///        of the BLIS kernels.
-/// @param MicroKernelParams, MacroKernelParams Parameters of the BLIS kernel
-///                                             to be taken into account.
-/// @return  The relation mapping original induction variables to the ones
-///          produced by schedule transformation.
-/// @see ScheduleTreeOptimizer::createMicroKernel
-/// @see ScheduleTreeOptimizer::createMacroKernel
-/// @see getMacroKernelParams
-isl::map
-getInductionVariablesSubstitution(isl::schedule_node Node,
-                                  MicroKernelParamsTy MicroKernelParams,
-                                  MacroKernelParamsTy MacroKernelParams) {
-  auto Child = Node.child(0);
-  auto UnMapOldIndVar = Child.get_prefix_schedule_union_map();
-  auto MapOldIndVar = isl::map::from_union_map(UnMapOldIndVar);
-  if (MapOldIndVar.dim(isl::dim::out) > 9)
-    return MapOldIndVar.project_out(isl::dim::out, 0,
-                                    MapOldIndVar.dim(isl::dim::out) - 9);
-  return MapOldIndVar;
-}
-
-/// Isolate a set of partial tile prefixes and unroll the isolated part.
-///
-/// The set should ensure that it contains only partial tile prefixes that have
-/// exactly Mr x Nr iterations of the two innermost loops produced by
-/// the optimization of the matrix multiplication. Mr and Nr are parameters of
-/// the micro-kernel.
-///
-/// In case of parametric bounds, this helps to auto-vectorize the unrolled
-/// innermost loops, using the SLP vectorizer.
-///
-/// @param Node              The schedule node to be modified.
-/// @param MicroKernelParams Parameters of the micro-kernel
-///                          to be taken into account.
-/// @return The modified isl_schedule_node.
-static isl::schedule_node
-isolateAndUnrollMatMulInnerLoops(isl::schedule_node Node,
-                                 struct MicroKernelParamsTy MicroKernelParams) {
-  isl::schedule_node Child = Node.get_child(0);
-  isl::union_map UnMapOldIndVar = Child.get_prefix_schedule_relation();
-  isl::set Prefix = isl::map::from_union_map(UnMapOldIndVar).range();
-  isl_size Dims = Prefix.dim(isl::dim::set);
-  Prefix = Prefix.project_out(isl::dim::set, Dims - 1, 1);
-  Prefix = getPartialTilePrefixes(Prefix, MicroKernelParams.Nr);
-  Prefix = getPartialTilePrefixes(Prefix, MicroKernelParams.Mr);
-
-  isl::union_set IsolateOption =
-      getIsolateOptions(Prefix.add_dims(isl::dim::set, 3), 3);
-  isl::ctx Ctx = Node.get_ctx();
-  auto Options = IsolateOption.unite(getDimOptions(Ctx, "unroll"));
-  Options = Options.unite(getUnrollIsolatedSetOptions(Ctx));
-  Node = Node.band_set_ast_build_options(Options);
-  Node = Node.parent().parent().parent();
-  IsolateOption = getIsolateOptions(Prefix, 3);
-  Options = IsolateOption.unite(getDimOptions(Ctx, "separate"));
-  Node = Node.band_set_ast_build_options(Options);
-  Node = Node.child(0).child(0).child(0);
-  return Node;
-}
-
-/// Mark @p BasePtr with "Inter iteration alias-free" mark node.
-///
-/// @param Node The child of the mark node to be inserted.
-/// @param BasePtr The pointer to be marked.
-/// @return The modified isl_schedule_node.
-static isl::schedule_node markInterIterationAliasFree(isl::schedule_node Node,
-                                                      Value *BasePtr) {
-  if (!BasePtr)
-    return Node;
-
-  auto Id =
-      isl::id::alloc(Node.get_ctx(), "Inter iteration alias-free", BasePtr);
-  return Node.insert_mark(Id).child(0);
-}
-
-/// Insert "Loop Vectorizer Disabled" mark node.
-///
-/// @param Node The child of the mark node to be inserted.
-/// @return The modified isl_schedule_node.
-static isl::schedule_node markLoopVectorizerDisabled(isl::schedule_node Node) {
-  auto Id = isl::id::alloc(Node.get_ctx(), "Loop Vectorizer Disabled", nullptr);
-  return Node.insert_mark(Id).child(0);
-}
-
-/// Restore the initial ordering of dimensions of the band node
-///
-/// In case the band node represents all the dimensions of the iteration
-/// domain, recreate the band node to restore the initial ordering of the
-/// dimensions.
-///
-/// @param Node The band node to be modified.
-/// @return The modified schedule node.
-static isl::schedule_node
-getBandNodeWithOriginDimOrder(isl::schedule_node Node) {
-  assert(isl_schedule_node_get_type(Node.get()) == isl_schedule_node_band);
-  if (isl_schedule_node_get_type(Node.child(0).get()) != isl_schedule_node_leaf)
-    return Node;
-  auto Domain = Node.get_universe_domain();
-  assert(isl_union_set_n_set(Domain.get()) == 1);
-  if (Node.get_schedule_depth() != 0 ||
-      (isl::set(Domain).dim(isl::dim::set) !=
-       isl_schedule_node_band_n_member(Node.get())))
-    return Node;
-  Node = isl::manage(isl_schedule_node_delete(Node.copy()));
-  auto PartialSchedulePwAff = Domain.identity_union_pw_multi_aff();
-  auto PartialScheduleMultiPwAff =
-      isl::multi_union_pw_aff(PartialSchedulePwAff);
-  PartialScheduleMultiPwAff =
-      PartialScheduleMultiPwAff.reset_tuple_id(isl::dim::set);
-  return Node.insert_partial_schedule(PartialScheduleMultiPwAff);
-}
-
-isl::schedule_node
-ScheduleTreeOptimizer::optimizeMatMulPattern(isl::schedule_node Node,
-                                             const TargetTransformInfo *TTI,
-                                             MatMulInfoTy &MMI) {
-  assert(TTI && "The target transform info should be provided.");
-  Node = markInterIterationAliasFree(
-      Node, MMI.WriteToC->getLatestScopArrayInfo()->getBasePtr());
-  int DimOutNum = isl_schedule_node_band_n_member(Node.get());
-  assert(DimOutNum > 2 && "In case of the matrix multiplication the loop nest "
-                          "and, consequently, the corresponding scheduling "
-                          "functions have at least three dimensions.");
-  Node = getBandNodeWithOriginDimOrder(Node);
-  Node = permuteBandNodeDimensions(Node, MMI.i, DimOutNum - 3);
-  int NewJ = MMI.j == DimOutNum - 3 ? MMI.i : MMI.j;
-  int NewK = MMI.k == DimOutNum - 3 ? MMI.i : MMI.k;
-  Node = permuteBandNodeDimensions(Node, NewJ, DimOutNum - 2);
-  NewK = NewK == DimOutNum - 2 ? NewJ : NewK;
-  Node = permuteBandNodeDimensions(Node, NewK, DimOutNum - 1);
-  auto MicroKernelParams = getMicroKernelParams(TTI, MMI);
-  auto MacroKernelParams = getMacroKernelParams(TTI, MicroKernelParams, MMI);
-  Node = createMacroKernel(Node, MacroKernelParams);
-  Node = createMicroKernel(Node, MicroKernelParams);
-  if (MacroKernelParams.Mc == 1 || MacroKernelParams.Nc == 1 ||
-      MacroKernelParams.Kc == 1)
-    return Node;
-  auto MapOldIndVar = getInductionVariablesSubstitution(Node, MicroKernelParams,
-                                                        MacroKernelParams);
-  if (!MapOldIndVar)
-    return Node;
-  Node = markLoopVectorizerDisabled(Node.parent()).child(0);
-  Node = isolateAndUnrollMatMulInnerLoops(Node, MicroKernelParams);
-  return optimizeDataLayoutMatrMulPattern(Node, MapOldIndVar, MicroKernelParams,
-                                          MacroKernelParams, MMI);
-}
-
-bool ScheduleTreeOptimizer::isMatrMultPattern(isl::schedule_node Node,
-                                              const Dependences *D,
-                                              MatMulInfoTy &MMI) {
-  auto PartialSchedule = isl::manage(
-      isl_schedule_node_band_get_partial_schedule_union_map(Node.get()));
-  Node = Node.child(0);
-  auto LeafType = isl_schedule_node_get_type(Node.get());
-  Node = Node.parent();
-  if (LeafType != isl_schedule_node_leaf ||
-      isl_schedule_node_band_n_member(Node.get()) < 3 ||
-      Node.get_schedule_depth() != 0 ||
-      isl_union_map_n_map(PartialSchedule.get()) != 1)
-    return false;
-  auto NewPartialSchedule = isl::map::from_union_map(PartialSchedule);
-  if (containsMatrMult(NewPartialSchedule, D, MMI))
-    return true;
-  return false;
-}
-
-=======
->>>>>>> 2ab1d525
 __isl_give isl_schedule_node *
 ScheduleTreeOptimizer::optimizeBand(__isl_take isl_schedule_node *NodeArg,
                                     void *User) {
@@ -1799,11 +593,6 @@
   static char ID;
 
   explicit IslScheduleOptimizerWrapperPass() : ScopPass(ID) {}
-<<<<<<< HEAD
-
-  ~IslScheduleOptimizerWrapperPass() override { releaseMemory(); }
-=======
->>>>>>> 2ab1d525
 
   /// Optimize the schedule of the SCoP @p S.
   bool runOnScop(Scop &S) override;
@@ -1816,11 +605,7 @@
 
   /// Release the internal memory.
   void releaseMemory() override {
-<<<<<<< HEAD
-    LastSchedule = nullptr;
-=======
     LastSchedule = {};
->>>>>>> 2ab1d525
     IslCtx.reset();
   }
 
@@ -1830,8 +615,6 @@
 };
 
 char IslScheduleOptimizerWrapperPass::ID = 0;
-<<<<<<< HEAD
-=======
 
 #ifndef NDEBUG
 static void printSchedule(llvm::raw_ostream &OS, const isl::schedule &Schedule,
@@ -1846,7 +629,6 @@
   isl_printer_free(P);
 }
 #endif
->>>>>>> 2ab1d525
 
 /// Collect statistics for the schedule tree.
 ///
@@ -1904,13 +686,9 @@
 static bool runIslScheduleOptimizer(
     Scop &S,
     function_ref<const Dependences &(Dependences::AnalysisLevel)> GetDeps,
-<<<<<<< HEAD
-    TargetTransformInfo *TTI, isl::schedule &LastSchedule) {
-=======
     TargetTransformInfo *TTI, OptimizationRemarkEmitter *ORE,
     isl::schedule &LastSchedule) {
 
->>>>>>> 2ab1d525
   // Skip SCoPs in case they're already optimised by PPCGCodeGeneration
   if (S.isToBeSkipped())
     return false;
@@ -1922,11 +700,7 @@
     return false;
   }
 
-<<<<<<< HEAD
-  const Dependences &D = GetDeps(Dependences::AL_Statement);
-=======
   ScopsProcessed++;
->>>>>>> 2ab1d525
 
   // Schedule without optimizations.
   isl::schedule Schedule = S.getScheduleTree();
@@ -1958,25 +732,6 @@
   if (!HasUserTransformation && S.hasDisableHeuristicsHint()) {
     LLVM_DEBUG(dbgs() << "Heuristic optimizations disabled by metadata\n");
     return false;
-<<<<<<< HEAD
-
-  // Build input data.
-  int ValidityKinds =
-      Dependences::TYPE_RAW | Dependences::TYPE_WAR | Dependences::TYPE_WAW;
-  int ProximityKinds;
-
-  if (OptimizeDeps == "all")
-    ProximityKinds =
-        Dependences::TYPE_RAW | Dependences::TYPE_WAR | Dependences::TYPE_WAW;
-  else if (OptimizeDeps == "raw")
-    ProximityKinds = Dependences::TYPE_RAW;
-  else {
-    errs() << "Do not know how to optimize for '" << OptimizeDeps << "'"
-           << " Falling back to optimizing all dependences.\n";
-    ProximityKinds =
-        Dependences::TYPE_RAW | Dependences::TYPE_WAR | Dependences::TYPE_WAW;
-=======
->>>>>>> 2ab1d525
   }
 
   // Get dependency analysis.
@@ -2108,12 +863,6 @@
     assert(!Schedule.is_null());
   }
 
-<<<<<<< HEAD
-  const OptimizerAdditionalInfoTy OAI = {TTI, const_cast<Dependences *>(&D)};
-  auto NewSchedule = ScheduleTreeOptimizer::optimizeSchedule(Schedule, &OAI);
-  NewSchedule = hoistExtensionNodes(NewSchedule);
-  walkScheduleTreeForStatistics(NewSchedule, 2);
-=======
   // Apply post-rescheduling optimizations (if enabled) and/or prevectorization.
   const OptimizerAdditionalInfoTy OAI = {
       TTI, const_cast<Dependences *>(&D),
@@ -2126,7 +875,6 @@
     LLVM_DEBUG(printSchedule(dbgs(), Schedule, "After post-optimizations"));
     walkScheduleTreeForStatistics(Schedule, 2);
   }
->>>>>>> 2ab1d525
 
   // Skip profitability check if user transformation(s) have been applied.
   if (!HasUserTransformation &&
@@ -2137,11 +885,7 @@
   ScopsOptimized++;
   NumAffineLoopsOptimized += ScopStats.NumAffineLoops;
   NumBoxedLoopsOptimized += ScopStats.NumBoxedLoops;
-<<<<<<< HEAD
-  LastSchedule = NewSchedule;
-=======
   LastSchedule = Schedule;
->>>>>>> 2ab1d525
 
   S.setScheduleTree(Schedule);
   S.markAsOptimized();
@@ -2163,18 +907,11 @@
     return getAnalysis<DependenceInfo>().getDependences(
         Dependences::AL_Statement);
   };
-<<<<<<< HEAD
-  // auto &Deps  = getAnalysis<DependenceInfo>();
-  TargetTransformInfo *TTI =
-      &getAnalysis<TargetTransformInfoWrapperPass>().getTTI(F);
-  return runIslScheduleOptimizer(S, getDependences, TTI, LastSchedule);
-=======
   OptimizationRemarkEmitter &ORE =
       getAnalysis<OptimizationRemarkEmitterWrapperPass>().getORE();
   TargetTransformInfo *TTI =
       &getAnalysis<TargetTransformInfoWrapperPass>().getTTI(F);
   return runIslScheduleOptimizer(S, getDependences, TTI, &ORE, LastSchedule);
->>>>>>> 2ab1d525
 }
 
 static void runScheduleOptimizerPrinter(raw_ostream &OS,
@@ -2189,11 +926,7 @@
     return;
   }
 
-<<<<<<< HEAD
-  p = isl_printer_to_str(LastSchedule.get_ctx().get());
-=======
   p = isl_printer_to_str(LastSchedule.ctx().get());
->>>>>>> 2ab1d525
   p = isl_printer_set_yaml_style(p, ISL_YAML_STYLE_BLOCK);
   p = isl_printer_print_schedule(p, LastSchedule.get());
   ScheduleStr = isl_printer_get_str(p);
@@ -2230,10 +963,7 @@
 INITIALIZE_PASS_DEPENDENCY(DependenceInfo);
 INITIALIZE_PASS_DEPENDENCY(ScopInfoRegionPass);
 INITIALIZE_PASS_DEPENDENCY(TargetTransformInfoWrapperPass);
-<<<<<<< HEAD
-=======
 INITIALIZE_PASS_DEPENDENCY(OptimizationRemarkEmitterWrapperPass);
->>>>>>> 2ab1d525
 INITIALIZE_PASS_END(IslScheduleOptimizerWrapperPass, "polly-opt-isl",
                     "Polly - Optimize schedule of SCoP", false, false)
 
@@ -2245,16 +975,10 @@
   auto GetDeps = [&Deps](Dependences::AnalysisLevel) -> const Dependences & {
     return Deps.getDependences(Dependences::AL_Statement);
   };
-<<<<<<< HEAD
-  TargetTransformInfo *TTI = &SAR.TTI;
-  isl::schedule LastSchedule;
-  bool Modified = runIslScheduleOptimizer(S, GetDeps, TTI, LastSchedule);
-=======
   OptimizationRemarkEmitter ORE(&S.getFunction());
   TargetTransformInfo *TTI = &SAR.TTI;
   isl::schedule LastSchedule;
   bool Modified = runIslScheduleOptimizer(S, GetDeps, TTI, &ORE, LastSchedule);
->>>>>>> 2ab1d525
   if (OS) {
     *OS << "Printing analysis 'Polly - Optimize schedule of SCoP' for region: '"
         << S.getName() << "' in function '" << S.getFunction().getName()
