--- conflicted
+++ resolved
@@ -871,11 +871,7 @@
 
     // { DomainRead[] -> DomainWrite[] }
     auto PerPHIWrites = computePerPHI(SAI);
-<<<<<<< HEAD
-    if (!PerPHIWrites) {
-=======
     if (PerPHIWrites.is_null()) {
->>>>>>> 2ab1d525
       LLVM_DEBUG(
           dbgs() << "    Reject because cannot determine incoming values\n");
       return false;
@@ -1377,7 +1373,6 @@
 
   return Impl;
 }
-<<<<<<< HEAD
 
 static std::unique_ptr<DeLICMImpl> runDeLICM(Scop &S, LoopInfo &LI) {
   std::unique_ptr<DeLICMImpl> Impl = collapseToUnused(S, LI);
@@ -1390,20 +1385,6 @@
   NumSingletonWrites += ScopStats.NumSingletonWrites;
   NumSingletonWritesInLoops += ScopStats.NumSingletonWritesInLoops;
 
-=======
-
-static std::unique_ptr<DeLICMImpl> runDeLICM(Scop &S, LoopInfo &LI) {
-  std::unique_ptr<DeLICMImpl> Impl = collapseToUnused(S, LI);
-
-  Scop::ScopStatistics ScopStats = S.getStatistics();
-  NumValueWrites += ScopStats.NumValueWrites;
-  NumValueWritesInLoops += ScopStats.NumValueWritesInLoops;
-  NumPHIWrites += ScopStats.NumPHIWrites;
-  NumPHIWritesInLoops += ScopStats.NumPHIWritesInLoops;
-  NumSingletonWrites += ScopStats.NumSingletonWrites;
-  NumSingletonWritesInLoops += ScopStats.NumSingletonWritesInLoops;
-
->>>>>>> 2ab1d525
   return Impl;
 }
 
