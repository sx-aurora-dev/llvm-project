//===---- ScopInliner.cpp - Polyhedral based inliner ----------------------===//
//
// Part of the LLVM Project, under the Apache License v2.0 with LLVM Exceptions.
// See https://llvm.org/LICENSE.txt for license information.
// SPDX-License-Identifier: Apache-2.0 WITH LLVM-exception
//
//===----------------------------------------------------------------------===//
//
// Take a SCC and:
// 1. If it has more than one component, bail out (contains cycles)
// 2. If it has just one component, and if the function is entirely a scop,
//    inline it.
//
//===----------------------------------------------------------------------===//

#include "polly/LinkAllPasses.h"
#include "polly/ScopDetection.h"
#include "llvm/Analysis/CallGraph.h"
#include "llvm/Analysis/CallGraphSCCPass.h"
#include "llvm/IR/PassManager.h"
#include "llvm/Passes/PassBuilder.h"
#include "llvm/Transforms/IPO/AlwaysInliner.h"

#define DEBUG_TYPE "polly-scop-inliner"

using namespace llvm;
using namespace polly;
<<<<<<< HEAD

extern bool polly::PollyAllowFullFunction;
=======
>>>>>>> a2ce6ee6

namespace {
class ScopInliner : public CallGraphSCCPass {
  using llvm::Pass::doInitialization;

public:
  static char ID;

  ScopInliner() : CallGraphSCCPass(ID) {}

  bool doInitialization(CallGraph &CG) override {
    if (!polly::PollyAllowFullFunction) {
      report_fatal_error(
          "Aborting from ScopInliner because it only makes sense to run with "
          "-polly-allow-full-function. "
          "The heurtistic for ScopInliner checks that the full function is a "
          "Scop, which happens if and only if polly-allow-full-function is "
          " enabled. "
          " If not, the entry block is not included in the Scop");
    }
    return true;
  }

  bool runOnSCC(CallGraphSCC &SCC) override {
    // We do not try to inline non-trivial SCCs because this would lead to
    // "infinite" inlining if we are not careful.
    if (SCC.size() > 1)
      return false;
    assert(SCC.size() == 1 && "found empty SCC");
    Function *F = (*SCC.begin())->getFunction();

    // If the function is a nullptr, or the function is a declaration.
    if (!F)
      return false;
    if (F->isDeclaration()) {
      LLVM_DEBUG(dbgs() << "Skipping " << F->getName()
                        << "because it is a declaration.\n");
      return false;
    }

    PassBuilder PB;
    // Populate analysis managers and register Polly-specific analyses.
    LoopAnalysisManager LAM;
    FunctionAnalysisManager FAM;
    CGSCCAnalysisManager CGAM;
    ModuleAnalysisManager MAM;
    FAM.registerPass([] { return ScopAnalysis(); });
    PB.registerModuleAnalyses(MAM);
    PB.registerCGSCCAnalyses(CGAM);
    PB.registerFunctionAnalyses(FAM);
    PB.registerLoopAnalyses(LAM);
    PB.crossRegisterProxies(LAM, FAM, CGAM, MAM);

    RegionInfo &RI = FAM.getResult<RegionInfoAnalysis>(*F);
    ScopDetection &SD = FAM.getResult<ScopAnalysis>(*F);

    const bool HasScopAsTopLevelRegion =
        SD.ValidRegions.contains(RI.getTopLevelRegion());

    bool Changed = false;
    if (HasScopAsTopLevelRegion) {
      LLVM_DEBUG(dbgs() << "Skipping " << F->getName()
                        << " has scop as top level region");
      F->addFnAttr(llvm::Attribute::AlwaysInline);

      ModulePassManager MPM;
      MPM.addPass(AlwaysInlinerPass());
      Module *M = F->getParent();
      assert(M && "Function has illegal module");
      PreservedAnalyses PA = MPM.run(*M, MAM);
      if (!PA.areAllPreserved())
        Changed = true;
    } else {
      LLVM_DEBUG(dbgs() << F->getName()
                        << " does NOT have scop as top level region\n");
    }

    return Changed;
  };

  void getAnalysisUsage(AnalysisUsage &AU) const override {
    CallGraphSCCPass::getAnalysisUsage(AU);
  }
};
} // namespace
char ScopInliner::ID;

Pass *polly::createScopInlinerPass() {
  ScopInliner *pass = new ScopInliner();
  return pass;
}

INITIALIZE_PASS_BEGIN(
    ScopInliner, "polly-scop-inliner",
    "inline functions based on how much of the function is a scop.", false,
    false)
INITIALIZE_PASS_END(
    ScopInliner, "polly-scop-inliner",
    "inline functions based on how much of the function is a scop.", false,
    false)<|MERGE_RESOLUTION|>--- conflicted
+++ resolved
@@ -25,11 +25,6 @@
 
 using namespace llvm;
 using namespace polly;
-<<<<<<< HEAD
-
-extern bool polly::PollyAllowFullFunction;
-=======
->>>>>>> a2ce6ee6
 
 namespace {
 class ScopInliner : public CallGraphSCCPass {
