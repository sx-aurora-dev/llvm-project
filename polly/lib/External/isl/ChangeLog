--- conflicted
+++ resolved
@@ -1,5 +1,3 @@
-<<<<<<< HEAD
-=======
 version: 0.24
 date: Sun 25 Apr 2021 03:56:37 PM CEST
 changes:
@@ -7,7 +5,6 @@
 	- initial templated C++ bindings
 	- detect bounds on constant polynomials as tight
 ---
->>>>>>> 2ab1d525
 version: 0.23
 date: Sun 01 Nov 2020 02:41:20 PM CET
 changes:
