--- conflicted
+++ resolved
@@ -160,14 +160,10 @@
   return Result;
 }
 
-isl_size polly::getNumScatterDims(const isl::union_map &Schedule) {
-  isl_size Dims = 0;
+unsigned polly::getNumScatterDims(const isl::union_map &Schedule) {
+  unsigned Dims = 0;
   for (isl::map Map : Schedule.get_map_list()) {
-<<<<<<< HEAD
-    if (!Map)
-=======
     if (Map.is_null())
->>>>>>> a2ce6ee6
       continue;
 
     Dims = std::max(Dims, unsignedFromIslSize(Map.range_tuple_dim()));
