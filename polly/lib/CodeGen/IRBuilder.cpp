//===------ PollyIRBuilder.cpp --------------------------------------------===//
//
// Part of the LLVM Project, under the Apache License v2.0 with LLVM Exceptions.
// See https://llvm.org/LICENSE.txt for license information.
// SPDX-License-Identifier: Apache-2.0 WITH LLVM-exception
//
//===----------------------------------------------------------------------===//
//
// The Polly IRBuilder file contains Polly specific extensions for the IRBuilder
// that are used e.g. to emit the llvm.loop.parallel metadata.
//
//===----------------------------------------------------------------------===//

#include "polly/CodeGen/IRBuilder.h"
#include "polly/ScopInfo.h"
#include "polly/Support/ScopHelper.h"
#include "llvm/ADT/SmallVector.h"
#include "llvm/IR/Metadata.h"

using namespace llvm;
using namespace polly;

static const int MaxArraysInAliasScops = 10;

/// Get a self referencing id metadata node.
///
/// The MDNode looks like this (if arg0/arg1 are not null):
///
///    '!n = distinct !{!n, arg0, arg1}'
///
/// @return The self referencing id metadata node.
static MDNode *getID(LLVMContext &Ctx, Metadata *arg0 = nullptr,
                     Metadata *arg1 = nullptr) {
  MDNode *ID;
  SmallVector<Metadata *, 3> Args;
  // Reserve operand 0 for loop id self reference.
  Args.push_back(nullptr);

  if (arg0)
    Args.push_back(arg0);
  if (arg1)
    Args.push_back(arg1);

  ID = MDNode::getDistinct(Ctx, Args);
  ID->replaceOperandWith(0, ID);
  return ID;
}

ScopAnnotator::ScopAnnotator() : SE(nullptr), AliasScopeDomain(nullptr) {
  // Push an empty staging BandAttr.
  LoopAttrEnv.emplace_back();
}

ScopAnnotator::~ScopAnnotator() {
  assert(LoopAttrEnv.size() == 1 && "Loop stack imbalance");
  assert(!getStagingAttrEnv() && "Forgot to clear staging attr env");
}

void ScopAnnotator::buildAliasScopes(Scop &S) {
  SE = S.getSE();

  LLVMContext &Ctx = SE->getContext();
  AliasScopeDomain = getID(Ctx, MDString::get(Ctx, "polly.alias.scope.domain"));

  AliasScopeMap.clear();
  OtherAliasScopeListMap.clear();

  // We are only interested in arrays, but no scalar references. Scalars should
  // be handled easily by basicaa.
  SmallVector<ScopArrayInfo *, 10> Arrays;
  for (ScopArrayInfo *Array : S.arrays())
    if (Array->isArrayKind())
      Arrays.push_back(Array);

  // The construction of alias scopes is quadratic in the number of arrays
  // involved. In case of too many arrays, skip the construction of alias
  // information to avoid quadratic increases in compile time and code size.
  if (Arrays.size() > MaxArraysInAliasScops)
    return;

  std::string AliasScopeStr = "polly.alias.scope.";
  for (const ScopArrayInfo *Array : Arrays) {
    assert(Array->getBasePtr() && "Base pointer must be present");
    AliasScopeMap[Array->getBasePtr()] =
        getID(Ctx, AliasScopeDomain,
              MDString::get(Ctx, (AliasScopeStr + Array->getName()).c_str()));
  }

  for (const ScopArrayInfo *Array : Arrays) {
    MDNode *AliasScopeList = MDNode::get(Ctx, {});
    for (const auto &AliasScopePair : AliasScopeMap) {
      if (Array->getBasePtr() == AliasScopePair.first)
        continue;

      Metadata *Args = {AliasScopePair.second};
      AliasScopeList =
          MDNode::concatenate(AliasScopeList, MDNode::get(Ctx, Args));
    }

    OtherAliasScopeListMap[Array->getBasePtr()] = AliasScopeList;
  }
}

void ScopAnnotator::pushLoop(Loop *L, bool IsParallel) {
  ActiveLoops.push_back(L);

  if (IsParallel) {
    LLVMContext &Ctx = SE->getContext();
    MDNode *AccessGroup = MDNode::getDistinct(Ctx, {});
    ParallelLoops.push_back(AccessGroup);
  }
<<<<<<< HEAD
=======

  // Open an empty BandAttr context for loops nested in this one.
  LoopAttrEnv.emplace_back();
>>>>>>> 2ab1d525
}

void ScopAnnotator::popLoop(bool IsParallel) {
  ActiveLoops.pop_back();

  if (IsParallel) {
    assert(!ParallelLoops.empty() && "Expected a parallel loop to pop");
    ParallelLoops.pop_back();
  }
<<<<<<< HEAD
=======

  // Exit the subloop context.
  assert(!getStagingAttrEnv() && "Forgot to clear staging attr env");
  assert(LoopAttrEnv.size() >= 2 && "Popped too many");
  LoopAttrEnv.pop_back();
>>>>>>> 2ab1d525
}

void ScopAnnotator::annotateLoopLatch(BranchInst *B, Loop *L, bool IsParallel,
                                      bool IsLoopVectorizerDisabled) const {
  LLVMContext &Ctx = SE->getContext();
  SmallVector<Metadata *, 3> Args;

  // For the LoopID self-reference.
  Args.push_back(nullptr);
<<<<<<< HEAD
=======

  // Add the user-defined loop properties to the annotation, if any. Any
  // additional properties are appended.
  // FIXME: What to do if these conflict?
  MDNode *MData = nullptr;
  if (BandAttr *AttrEnv = getActiveAttrEnv()) {
    MData = AttrEnv->Metadata;
    if (MData)
      llvm::append_range(Args, drop_begin(MData->operands(), 1));
  }
>>>>>>> 2ab1d525

  if (IsLoopVectorizerDisabled) {
    MDString *PropName = MDString::get(Ctx, "llvm.loop.vectorize.enable");
    ConstantInt *FalseValue = ConstantInt::get(Type::getInt1Ty(Ctx), 0);
    ValueAsMetadata *PropValue = ValueAsMetadata::get(FalseValue);
    Args.push_back(MDNode::get(Ctx, {PropName, PropValue}));
  }

  if (IsParallel) {
    MDString *PropName = MDString::get(Ctx, "llvm.loop.parallel_accesses");
    MDNode *AccGroup = ParallelLoops.back();
    Args.push_back(MDNode::get(Ctx, {PropName, AccGroup}));
  }

  // No metadata to annotate.
<<<<<<< HEAD
  if (Args.size() <= 1)
    return;

  MDNode *MData = MDNode::getDistinct(Ctx, Args);
  MData->replaceOperandWith(0, MData);
=======
  if (!MData && Args.size() <= 1)
    return;

  // Reuse the MData node if possible, this will avoid having to create another
  // one that cannot be merged because LoopIDs are 'distinct'. However, we have
  // to create a new one if we add properties.
  if (!MData || Args.size() > MData->getNumOperands()) {
    MData = MDNode::getDistinct(Ctx, Args);
    MData->replaceOperandWith(0, MData);
  }
>>>>>>> 2ab1d525
  B->setMetadata(LLVMContext::MD_loop, MData);
}

/// Get the pointer operand
///
/// @param Inst The instruction to be analyzed.
/// @return the pointer operand in case @p Inst is a memory access
///         instruction and nullptr otherwise.
static llvm::Value *getMemAccInstPointerOperand(Instruction *Inst) {
  auto MemInst = MemAccInst::dyn_cast(Inst);
  if (!MemInst)
    return nullptr;

  return MemInst.getPointerOperand();
}

/// Find the base pointer of an array access.
///
/// This should be equivalent to ScalarEvolution::getPointerBase, which we
/// cannot use here the IR is still under construction which ScalarEvolution
/// assumes to not be modified.
static Value *findBasePtr(Value *Val) {
  while (true) {
    if (auto *Gep = dyn_cast<GEPOperator>(Val)) {
      Val = Gep->getPointerOperand();
      continue;
    }
    if (auto *Cast = dyn_cast<BitCastOperator>(Val)) {
      Val = Cast->getOperand(0);
      continue;
    }

    break;
  }

  return Val;
}

void ScopAnnotator::annotate(Instruction *Inst) {
  if (!Inst->mayReadOrWriteMemory())
    return;

  switch (ParallelLoops.size()) {
  case 0:
    // Not parallel to anything: no access group needed.
    break;
  case 1:
    // Single parallel loop: use directly.
    Inst->setMetadata(LLVMContext::MD_access_group,
                      cast<MDNode>(ParallelLoops.front()));
    break;
  default:
    // Parallel to multiple loops: refer to list of access groups.
    Inst->setMetadata(LLVMContext::MD_access_group,
                      MDNode::get(SE->getContext(),
                                  ArrayRef<Metadata *>(
                                      (Metadata *const *)ParallelLoops.data(),
                                      ParallelLoops.size())));
    break;
  }

  // TODO: Use the ScopArrayInfo once available here.
  if (!AliasScopeDomain)
    return;

  // Do not apply annotations on memory operations that take more than one
  // pointer. It would be ambiguous to which pointer the annotation applies.
  // FIXME: How can we specify annotations for all pointer arguments?
  if (isa<CallInst>(Inst) && !isa<MemSetInst>(Inst))
    return;

  auto *Ptr = getMemAccInstPointerOperand(Inst);
  if (!Ptr)
    return;

  Value *BasePtr = findBasePtr(Ptr);
  if (!BasePtr)
    return;

  auto AliasScope = AliasScopeMap.lookup(BasePtr);

  if (!AliasScope) {
    BasePtr = AlternativeAliasBases.lookup(BasePtr);
    if (!BasePtr)
      return;

    AliasScope = AliasScopeMap.lookup(BasePtr);
    if (!AliasScope)
      return;
  }

  assert(OtherAliasScopeListMap.count(BasePtr) &&
         "BasePtr either expected in AliasScopeMap and OtherAlias...Map");
  auto *OtherAliasScopeList = OtherAliasScopeListMap[BasePtr];

  Inst->setMetadata("alias.scope", MDNode::get(SE->getContext(), AliasScope));
  Inst->setMetadata("noalias", OtherAliasScopeList);
}<|MERGE_RESOLUTION|>--- conflicted
+++ resolved
@@ -109,12 +109,9 @@
     MDNode *AccessGroup = MDNode::getDistinct(Ctx, {});
     ParallelLoops.push_back(AccessGroup);
   }
-<<<<<<< HEAD
-=======
 
   // Open an empty BandAttr context for loops nested in this one.
   LoopAttrEnv.emplace_back();
->>>>>>> 2ab1d525
 }
 
 void ScopAnnotator::popLoop(bool IsParallel) {
@@ -124,14 +121,11 @@
     assert(!ParallelLoops.empty() && "Expected a parallel loop to pop");
     ParallelLoops.pop_back();
   }
-<<<<<<< HEAD
-=======
 
   // Exit the subloop context.
   assert(!getStagingAttrEnv() && "Forgot to clear staging attr env");
   assert(LoopAttrEnv.size() >= 2 && "Popped too many");
   LoopAttrEnv.pop_back();
->>>>>>> 2ab1d525
 }
 
 void ScopAnnotator::annotateLoopLatch(BranchInst *B, Loop *L, bool IsParallel,
@@ -141,8 +135,6 @@
 
   // For the LoopID self-reference.
   Args.push_back(nullptr);
-<<<<<<< HEAD
-=======
 
   // Add the user-defined loop properties to the annotation, if any. Any
   // additional properties are appended.
@@ -153,7 +145,6 @@
     if (MData)
       llvm::append_range(Args, drop_begin(MData->operands(), 1));
   }
->>>>>>> 2ab1d525
 
   if (IsLoopVectorizerDisabled) {
     MDString *PropName = MDString::get(Ctx, "llvm.loop.vectorize.enable");
@@ -169,13 +160,6 @@
   }
 
   // No metadata to annotate.
-<<<<<<< HEAD
-  if (Args.size() <= 1)
-    return;
-
-  MDNode *MData = MDNode::getDistinct(Ctx, Args);
-  MData->replaceOperandWith(0, MData);
-=======
   if (!MData && Args.size() <= 1)
     return;
 
@@ -186,7 +170,6 @@
     MData = MDNode::getDistinct(Ctx, Args);
     MData->replaceOperandWith(0, MData);
   }
->>>>>>> 2ab1d525
   B->setMetadata(LLVMContext::MD_loop, MData);
 }
 
