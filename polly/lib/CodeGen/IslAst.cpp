//===- IslAst.cpp - isl code generator interface --------------------------===//
//
// Part of the LLVM Project, under the Apache License v2.0 with LLVM Exceptions.
// See https://llvm.org/LICENSE.txt for license information.
// SPDX-License-Identifier: Apache-2.0 WITH LLVM-exception
//
//===----------------------------------------------------------------------===//
//
// The isl code generator interface takes a Scop and generates an isl_ast. This
// ist_ast can either be returned directly or it can be pretty printed to
// stdout.
//
// A typical isl_ast output looks like this:
//
// for (c2 = max(0, ceild(n + m, 2); c2 <= min(511, floord(5 * n, 3)); c2++) {
//   bb2(c2);
// }
//
// An in-depth discussion of our AST generation approach can be found in:
//
// Polyhedral AST generation is more than scanning polyhedra
// Tobias Grosser, Sven Verdoolaege, Albert Cohen
// ACM Transactions on Programming Languages and Systems (TOPLAS),
// 37(4), July 2015
// http://www.grosser.es/#pub-polyhedral-AST-generation
//
//===----------------------------------------------------------------------===//

#include "polly/CodeGen/IslAst.h"
#include "polly/CodeGen/CodeGeneration.h"
#include "polly/DependenceInfo.h"
#include "polly/LinkAllPasses.h"
#include "polly/Options.h"
#include "polly/ScopDetection.h"
#include "polly/ScopInfo.h"
#include "polly/ScopPass.h"
#include "polly/Support/GICHelper.h"
#include "llvm/ADT/Statistic.h"
#include "llvm/IR/Function.h"
#include "llvm/Support/Debug.h"
#include "llvm/Support/raw_ostream.h"
#include "isl/aff.h"
#include "isl/ast.h"
#include "isl/ast_build.h"
#include "isl/id.h"
#include "isl/isl-noexceptions.h"
#include "isl/printer.h"
#include "isl/schedule.h"
#include "isl/set.h"
#include "isl/union_map.h"
#include "isl/val.h"
#include <cassert>
#include <cstdlib>

#define DEBUG_TYPE "polly-ast"

using namespace llvm;
using namespace polly;

using IslAstUserPayload = IslAstInfo::IslAstUserPayload;

static cl::opt<bool>
    PollyParallel("polly-parallel",
                  cl::desc("Generate thread parallel code (isl codegen only)"),
                  cl::init(false), cl::ZeroOrMore, cl::cat(PollyCategory));

static cl::opt<bool> PrintAccesses("polly-ast-print-accesses",
                                   cl::desc("Print memory access functions"),
                                   cl::init(false), cl::ZeroOrMore,
                                   cl::cat(PollyCategory));

static cl::opt<bool> PollyParallelForce(
    "polly-parallel-force",
    cl::desc(
        "Force generation of thread parallel code ignoring any cost model"),
    cl::init(false), cl::ZeroOrMore, cl::cat(PollyCategory));

static cl::opt<bool> UseContext("polly-ast-use-context",
                                cl::desc("Use context"), cl::Hidden,
                                cl::init(true), cl::ZeroOrMore,
                                cl::cat(PollyCategory));

static cl::opt<bool> DetectParallel("polly-ast-detect-parallel",
                                    cl::desc("Detect parallelism"), cl::Hidden,
                                    cl::init(false), cl::ZeroOrMore,
                                    cl::cat(PollyCategory));

STATISTIC(ScopsProcessed, "Number of SCoPs processed");
STATISTIC(ScopsBeneficial, "Number of beneficial SCoPs");
STATISTIC(BeneficialAffineLoops, "Number of beneficial affine loops");
STATISTIC(BeneficialBoxedLoops, "Number of beneficial boxed loops");

STATISTIC(NumForLoops, "Number of for-loops");
STATISTIC(NumParallel, "Number of parallel for-loops");
STATISTIC(NumInnermostParallel, "Number of innermost parallel for-loops");
STATISTIC(NumOutermostParallel, "Number of outermost parallel for-loops");
STATISTIC(NumReductionParallel, "Number of reduction-parallel for-loops");
STATISTIC(NumExecutedInParallel, "Number of for-loops executed in parallel");
STATISTIC(NumIfConditions, "Number of if-conditions");

namespace polly {

/// Temporary information used when building the ast.
struct AstBuildUserInfo {
  /// Construct and initialize the helper struct for AST creation.
  AstBuildUserInfo() = default;

  /// The dependence information used for the parallelism check.
  const Dependences *Deps = nullptr;

  /// Flag to indicate that we are inside a parallel for node.
  bool InParallelFor = false;

  /// Flag to indicate that we are inside an SIMD node.
  bool InSIMD = false;

  /// The last iterator id created for the current SCoP.
  isl_id *LastForNodeId = nullptr;
};
} // namespace polly

/// Free an IslAstUserPayload object pointed to by @p Ptr.
static void freeIslAstUserPayload(void *Ptr) {
  delete ((IslAstInfo::IslAstUserPayload *)Ptr);
}

/// Print a string @p str in a single line using @p Printer.
static isl_printer *printLine(__isl_take isl_printer *Printer,
                              const std::string &str,
                              __isl_keep isl_pw_aff *PWA = nullptr) {
  Printer = isl_printer_start_line(Printer);
  Printer = isl_printer_print_str(Printer, str.c_str());
  if (PWA)
    Printer = isl_printer_print_pw_aff(Printer, PWA);
  return isl_printer_end_line(Printer);
}

/// Return all broken reductions as a string of clauses (OpenMP style).
static const std::string getBrokenReductionsStr(const isl::ast_node &Node) {
  IslAstInfo::MemoryAccessSet *BrokenReductions;
  std::string str;

  BrokenReductions = IslAstInfo::getBrokenReductions(Node);
  if (!BrokenReductions || BrokenReductions->empty())
    return "";

  // Map each type of reduction to a comma separated list of the base addresses.
  std::map<MemoryAccess::ReductionType, std::string> Clauses;
  for (MemoryAccess *MA : *BrokenReductions)
    if (MA->isWrite())
      Clauses[MA->getReductionType()] +=
          ", " + MA->getScopArrayInfo()->getName();

  // Now print the reductions sorted by type. Each type will cause a clause
  // like:  reduction (+ : sum0, sum1, sum2)
  for (const auto &ReductionClause : Clauses) {
    str += " reduction (";
    str += MemoryAccess::getReductionOperatorStr(ReductionClause.first);
    // Remove the first two symbols (", ") to make the output look pretty.
    str += " : " + ReductionClause.second.substr(2) + ")";
  }

  return str;
}

/// Callback executed for each for node in the ast in order to print it.
static isl_printer *cbPrintFor(__isl_take isl_printer *Printer,
                               __isl_take isl_ast_print_options *Options,
                               __isl_keep isl_ast_node *Node, void *) {
  isl::pw_aff DD =
      IslAstInfo::getMinimalDependenceDistance(isl::manage_copy(Node));
  const std::string BrokenReductionsStr =
      getBrokenReductionsStr(isl::manage_copy(Node));
  const std::string KnownParallelStr = "#pragma known-parallel";
  const std::string DepDisPragmaStr = "#pragma minimal dependence distance: ";
  const std::string SimdPragmaStr = "#pragma simd";
  const std::string OmpPragmaStr = "#pragma omp parallel for";

  if (!DD.is_null())
    Printer = printLine(Printer, DepDisPragmaStr, DD.get());

  if (IslAstInfo::isInnermostParallel(isl::manage_copy(Node)))
    Printer = printLine(Printer, SimdPragmaStr + BrokenReductionsStr);

  if (IslAstInfo::isExecutedInParallel(isl::manage_copy(Node)))
    Printer = printLine(Printer, OmpPragmaStr);
  else if (IslAstInfo::isOutermostParallel(isl::manage_copy(Node)))
    Printer = printLine(Printer, KnownParallelStr + BrokenReductionsStr);

  return isl_ast_node_for_print(Node, Printer, Options);
}

/// Check if the current scheduling dimension is parallel.
///
/// In case the dimension is parallel we also check if any reduction
/// dependences is broken when we exploit this parallelism. If so,
/// @p IsReductionParallel will be set to true. The reduction dependences we use
/// to check are actually the union of the transitive closure of the initial
/// reduction dependences together with their reversal. Even though these
/// dependences connect all iterations with each other (thus they are cyclic)
/// we can perform the parallelism check as we are only interested in a zero
/// (or non-zero) dependence distance on the dimension in question.
static bool astScheduleDimIsParallel(const isl::ast_build &Build,
                                     const Dependences *D,
                                     IslAstUserPayload *NodeInfo) {
  if (!D->hasValidDependences())
    return false;

  isl::union_map Schedule = Build.get_schedule();
  isl::union_map Dep = D->getDependences(
      Dependences::TYPE_RAW | Dependences::TYPE_WAW | Dependences::TYPE_WAR);

  if (!D->isParallel(Schedule.get(), Dep.release())) {
    isl::union_map DepsAll =
        D->getDependences(Dependences::TYPE_RAW | Dependences::TYPE_WAW |
                          Dependences::TYPE_WAR | Dependences::TYPE_TC_RED);
    // TODO: We will need to change isParallel to stop the unwrapping
    isl_pw_aff *MinimalDependenceDistanceIsl = nullptr;
    D->isParallel(Schedule.get(), DepsAll.release(),
                  &MinimalDependenceDistanceIsl);
    NodeInfo->MinimalDependenceDistance =
        isl::manage(MinimalDependenceDistanceIsl);
    return false;
  }

  isl::union_map RedDeps = D->getDependences(Dependences::TYPE_TC_RED);
  if (!D->isParallel(Schedule.get(), RedDeps.release()))
    NodeInfo->IsReductionParallel = true;

  if (!NodeInfo->IsReductionParallel)
    return true;

  for (const auto &MaRedPair : D->getReductionDependences()) {
    if (!MaRedPair.second)
      continue;
    isl::union_map MaRedDeps = isl::manage_copy(MaRedPair.second);
    if (!D->isParallel(Schedule.get(), MaRedDeps.release()))
      NodeInfo->BrokenReductions.insert(MaRedPair.first);
  }
  return true;
}

// This method is executed before the construction of a for node. It creates
// an isl_id that is used to annotate the subsequently generated ast for nodes.
//
// In this function we also run the following analyses:
//
// - Detection of openmp parallel loops
//
static __isl_give isl_id *astBuildBeforeFor(__isl_keep isl_ast_build *Build,
                                            void *User) {
  AstBuildUserInfo *BuildInfo = (AstBuildUserInfo *)User;
  IslAstUserPayload *Payload = new IslAstUserPayload();
  isl_id *Id = isl_id_alloc(isl_ast_build_get_ctx(Build), "", Payload);
  Id = isl_id_set_free_user(Id, freeIslAstUserPayload);
  BuildInfo->LastForNodeId = Id;

  Payload->IsParallel = astScheduleDimIsParallel(isl::manage_copy(Build),
                                                 BuildInfo->Deps, Payload);

  // Test for parallelism only if we are not already inside a parallel loop
  if (!BuildInfo->InParallelFor && !BuildInfo->InSIMD)
    BuildInfo->InParallelFor = Payload->IsOutermostParallel =
        Payload->IsParallel;

  return Id;
}

// This method is executed after the construction of a for node.
//
// It performs the following actions:
//
// - Reset the 'InParallelFor' flag, as soon as we leave a for node,
//   that is marked as openmp parallel.
//
static __isl_give isl_ast_node *
astBuildAfterFor(__isl_take isl_ast_node *Node, __isl_keep isl_ast_build *Build,
                 void *User) {
  isl_id *Id = isl_ast_node_get_annotation(Node);
  assert(Id && "Post order visit assumes annotated for nodes");
  IslAstUserPayload *Payload = (IslAstUserPayload *)isl_id_get_user(Id);
  assert(Payload && "Post order visit assumes annotated for nodes");

  AstBuildUserInfo *BuildInfo = (AstBuildUserInfo *)User;
  assert(Payload->Build.is_null() && "Build environment already set");
  Payload->Build = isl::manage_copy(Build);
  Payload->IsInnermost = (Id == BuildInfo->LastForNodeId);

  Payload->IsInnermostParallel =
      Payload->IsInnermost && (BuildInfo->InSIMD || Payload->IsParallel);
  if (Payload->IsOutermostParallel)
    BuildInfo->InParallelFor = false;

  isl_id_free(Id);
  return Node;
}

static isl_stat astBuildBeforeMark(__isl_keep isl_id *MarkId,
                                   __isl_keep isl_ast_build *Build,
                                   void *User) {
  if (!MarkId)
    return isl_stat_error;

  AstBuildUserInfo *BuildInfo = (AstBuildUserInfo *)User;
  if (strcmp(isl_id_get_name(MarkId), "SIMD") == 0)
    BuildInfo->InSIMD = true;

  return isl_stat_ok;
}

static __isl_give isl_ast_node *
astBuildAfterMark(__isl_take isl_ast_node *Node,
                  __isl_keep isl_ast_build *Build, void *User) {
  assert(isl_ast_node_get_type(Node) == isl_ast_node_mark);
  AstBuildUserInfo *BuildInfo = (AstBuildUserInfo *)User;
  auto *Id = isl_ast_node_mark_get_id(Node);
  if (strcmp(isl_id_get_name(Id), "SIMD") == 0)
    BuildInfo->InSIMD = false;
  isl_id_free(Id);
  return Node;
}

static __isl_give isl_ast_node *AtEachDomain(__isl_take isl_ast_node *Node,
                                             __isl_keep isl_ast_build *Build,
                                             void *User) {
  assert(!isl_ast_node_get_annotation(Node) && "Node already annotated");

  IslAstUserPayload *Payload = new IslAstUserPayload();
  isl_id *Id = isl_id_alloc(isl_ast_build_get_ctx(Build), "", Payload);
  Id = isl_id_set_free_user(Id, freeIslAstUserPayload);

  Payload->Build = isl::manage_copy(Build);

  return isl_ast_node_set_annotation(Node, Id);
}

// Build alias check condition given a pair of minimal/maximal access.
static isl::ast_expr buildCondition(Scop &S, isl::ast_build Build,
                                    const Scop::MinMaxAccessTy *It0,
                                    const Scop::MinMaxAccessTy *It1) {

  isl::pw_multi_aff AFirst = It0->first;
  isl::pw_multi_aff ASecond = It0->second;
  isl::pw_multi_aff BFirst = It1->first;
  isl::pw_multi_aff BSecond = It1->second;

  isl::id Left = AFirst.get_tuple_id(isl::dim::set);
  isl::id Right = BFirst.get_tuple_id(isl::dim::set);

  isl::ast_expr True =
      isl::ast_expr::from_val(isl::val::int_from_ui(Build.ctx(), 1));
  isl::ast_expr False =
      isl::ast_expr::from_val(isl::val::int_from_ui(Build.ctx(), 0));

  const ScopArrayInfo *BaseLeft =
      ScopArrayInfo::getFromId(Left)->getBasePtrOriginSAI();
  const ScopArrayInfo *BaseRight =
      ScopArrayInfo::getFromId(Right)->getBasePtrOriginSAI();
  if (BaseLeft && BaseLeft == BaseRight)
    return True;

  isl::set Params = S.getContext();

  isl::ast_expr NonAliasGroup, MinExpr, MaxExpr;

  // In the following, we first check if any accesses will be empty under
  // the execution context of the scop and do not code generate them if this
  // is the case as isl will fail to derive valid AST expressions for such
  // accesses.

  if (!AFirst.intersect_params(Params).domain().is_empty() &&
      !BSecond.intersect_params(Params).domain().is_empty()) {
    MinExpr = Build.access_from(AFirst).address_of();
    MaxExpr = Build.access_from(BSecond).address_of();
    NonAliasGroup = MaxExpr.le(MinExpr);
  }

  if (!BFirst.intersect_params(Params).domain().is_empty() &&
      !ASecond.intersect_params(Params).domain().is_empty()) {
    MinExpr = Build.access_from(BFirst).address_of();
    MaxExpr = Build.access_from(ASecond).address_of();

    isl::ast_expr Result = MaxExpr.le(MinExpr);
    if (!NonAliasGroup.is_null())
      NonAliasGroup = isl::manage(
          isl_ast_expr_or(NonAliasGroup.release(), Result.release()));
    else
      NonAliasGroup = Result;
  }

  if (NonAliasGroup.is_null())
    NonAliasGroup = True;

  return NonAliasGroup;
}

isl::ast_expr IslAst::buildRunCondition(Scop &S, const isl::ast_build &Build) {
  isl::ast_expr RunCondition;

  // The conditions that need to be checked at run-time for this scop are
  // available as an isl_set in the runtime check context from which we can
  // directly derive a run-time condition.
  auto PosCond = Build.expr_from(S.getAssumedContext());
  if (S.hasTrivialInvalidContext()) {
    RunCondition = std::move(PosCond);
  } else {
    auto ZeroV = isl::val::zero(Build.ctx());
    auto NegCond = Build.expr_from(S.getInvalidContext());
    auto NotNegCond =
        isl::ast_expr::from_val(std::move(ZeroV)).eq(std::move(NegCond));
    RunCondition =
        isl::manage(isl_ast_expr_and(PosCond.release(), NotNegCond.release()));
  }

  // Create the alias checks from the minimal/maximal accesses in each alias
  // group which consists of read only and non read only (read write) accesses.
  // This operation is by construction quadratic in the read-write pointers and
  // linear in the read only pointers in each alias group.
  for (const Scop::MinMaxVectorPairTy &MinMaxAccessPair : S.getAliasGroups()) {
    auto &MinMaxReadWrite = MinMaxAccessPair.first;
    auto &MinMaxReadOnly = MinMaxAccessPair.second;
    auto RWAccEnd = MinMaxReadWrite.end();

    for (auto RWAccIt0 = MinMaxReadWrite.begin(); RWAccIt0 != RWAccEnd;
         ++RWAccIt0) {
      for (auto RWAccIt1 = RWAccIt0 + 1; RWAccIt1 != RWAccEnd; ++RWAccIt1)
        RunCondition = isl::manage(isl_ast_expr_and(
            RunCondition.release(),
            buildCondition(S, Build, RWAccIt0, RWAccIt1).release()));
      for (const Scop::MinMaxAccessTy &ROAccIt : MinMaxReadOnly)
        RunCondition = isl::manage(isl_ast_expr_and(
            RunCondition.release(),
            buildCondition(S, Build, RWAccIt0, &ROAccIt).release()));
    }
  }

  return RunCondition;
}

/// Simple cost analysis for a given SCoP.
///
/// TODO: Improve this analysis and extract it to make it usable in other
///       places too.
///       In order to improve the cost model we could either keep track of
///       performed optimizations (e.g., tiling) or compute properties on the
///       original as well as optimized SCoP (e.g., #stride-one-accesses).
static bool benefitsFromPolly(Scop &Scop, bool PerformParallelTest) {
  if (PollyProcessUnprofitable)
    return true;

  // Check if nothing interesting happened.
  if (!PerformParallelTest && !Scop.isOptimized() &&
      Scop.getAliasGroups().empty())
    return false;

  // The default assumption is that Polly improves the code.
  return true;
}

/// Collect statistics for the syntax tree rooted at @p Ast.
static void walkAstForStatistics(const isl::ast_node &Ast) {
  assert(!Ast.is_null());
  isl_ast_node_foreach_descendant_top_down(
      Ast.get(),
      [](__isl_keep isl_ast_node *Node, void *User) -> isl_bool {
        switch (isl_ast_node_get_type(Node)) {
        case isl_ast_node_for:
          NumForLoops++;
          if (IslAstInfo::isParallel(isl::manage_copy(Node)))
            NumParallel++;
          if (IslAstInfo::isInnermostParallel(isl::manage_copy(Node)))
            NumInnermostParallel++;
          if (IslAstInfo::isOutermostParallel(isl::manage_copy(Node)))
            NumOutermostParallel++;
          if (IslAstInfo::isReductionParallel(isl::manage_copy(Node)))
            NumReductionParallel++;
          if (IslAstInfo::isExecutedInParallel(isl::manage_copy(Node)))
            NumExecutedInParallel++;
          break;

        case isl_ast_node_if:
          NumIfConditions++;
          break;

        default:
          break;
        }

        // Continue traversing subtrees.
        return isl_bool_true;
      },
      nullptr);
}

IslAst::IslAst(Scop &Scop) : S(Scop), Ctx(Scop.getSharedIslCtx()) {}

IslAst::IslAst(IslAst &&O)
    : S(O.S), Ctx(O.Ctx), RunCondition(std::move(O.RunCondition)),
      Root(std::move(O.Root)) {}

void IslAst::init(const Dependences &D) {
  bool PerformParallelTest = PollyParallel || DetectParallel ||
                             PollyVectorizerChoice != VECTORIZER_NONE;
  auto ScheduleTree = S.getScheduleTree();

  // Skip AST and code generation if there was no benefit achieved.
  if (!benefitsFromPolly(S, PerformParallelTest))
    return;

  auto ScopStats = S.getStatistics();
  ScopsBeneficial++;
  BeneficialAffineLoops += ScopStats.NumAffineLoops;
  BeneficialBoxedLoops += ScopStats.NumBoxedLoops;

  auto Ctx = S.getIslCtx();
  isl_options_set_ast_build_atomic_upper_bound(Ctx.get(), true);
  isl_options_set_ast_build_detect_min_max(Ctx.get(), true);
  isl_ast_build *Build;
  AstBuildUserInfo BuildInfo;

  if (UseContext)
    Build = isl_ast_build_from_context(S.getContext().release());
  else
    Build = isl_ast_build_from_context(
        isl_set_universe(S.getParamSpace().release()));

  Build = isl_ast_build_set_at_each_domain(Build, AtEachDomain, nullptr);

  if (PerformParallelTest) {
    BuildInfo.Deps = &D;
    BuildInfo.InParallelFor = false;
    BuildInfo.InSIMD = false;

    Build = isl_ast_build_set_before_each_for(Build, &astBuildBeforeFor,
                                              &BuildInfo);
    Build =
        isl_ast_build_set_after_each_for(Build, &astBuildAfterFor, &BuildInfo);

    Build = isl_ast_build_set_before_each_mark(Build, &astBuildBeforeMark,
                                               &BuildInfo);

    Build = isl_ast_build_set_after_each_mark(Build, &astBuildAfterMark,
                                              &BuildInfo);
  }

  RunCondition = buildRunCondition(S, isl::manage_copy(Build));

  Root = isl::manage(
      isl_ast_build_node_from_schedule(Build, S.getScheduleTree().release()));
  walkAstForStatistics(Root);

  isl_ast_build_free(Build);
}

IslAst IslAst::create(Scop &Scop, const Dependences &D) {
  IslAst Ast{Scop};
  Ast.init(D);
  return Ast;
}

isl::ast_node IslAst::getAst() { return Root; }
isl::ast_expr IslAst::getRunCondition() { return RunCondition; }

isl::ast_node IslAstInfo::getAst() { return Ast.getAst(); }
isl::ast_expr IslAstInfo::getRunCondition() { return Ast.getRunCondition(); }

IslAstUserPayload *IslAstInfo::getNodePayload(const isl::ast_node &Node) {
  isl::id Id = Node.get_annotation();
<<<<<<< HEAD
  if (!Id)
=======
  if (Id.is_null())
>>>>>>> 2ab1d525
    return nullptr;
  IslAstUserPayload *Payload = (IslAstUserPayload *)Id.get_user();
  return Payload;
}

<<<<<<< HEAD
bool IslAstInfo::isInnermost(__isl_keep isl_ast_node *Node) {
  IslAstUserPayload *Payload = getNodePayload(isl::manage_copy(Node));
  return Payload && Payload->IsInnermost;
}

bool IslAstInfo::isParallel(__isl_keep isl_ast_node *Node) {
  return IslAstInfo::isInnermostParallel(isl::manage_copy(Node)) ||
         IslAstInfo::isOutermostParallel(isl::manage_copy(Node));
=======
bool IslAstInfo::isInnermost(const isl::ast_node &Node) {
  IslAstUserPayload *Payload = getNodePayload(Node);
  return Payload && Payload->IsInnermost;
}

bool IslAstInfo::isParallel(const isl::ast_node &Node) {
  return IslAstInfo::isInnermostParallel(Node) ||
         IslAstInfo::isOutermostParallel(Node);
>>>>>>> 2ab1d525
}

bool IslAstInfo::isInnermostParallel(const isl::ast_node &Node) {
  IslAstUserPayload *Payload = getNodePayload(Node);
  return Payload && Payload->IsInnermostParallel;
}

bool IslAstInfo::isOutermostParallel(const isl::ast_node &Node) {
  IslAstUserPayload *Payload = getNodePayload(Node);
  return Payload && Payload->IsOutermostParallel;
}

<<<<<<< HEAD
bool IslAstInfo::isReductionParallel(__isl_keep isl_ast_node *Node) {
  IslAstUserPayload *Payload = getNodePayload(isl::manage_copy(Node));
=======
bool IslAstInfo::isReductionParallel(const isl::ast_node &Node) {
  IslAstUserPayload *Payload = getNodePayload(Node);
>>>>>>> 2ab1d525
  return Payload && Payload->IsReductionParallel;
}

bool IslAstInfo::isExecutedInParallel(const isl::ast_node &Node) {
  if (!PollyParallel)
    return false;

  // Do not parallelize innermost loops.
  //
  // Parallelizing innermost loops is often not profitable, especially if
  // they have a low number of iterations.
  //
  // TODO: Decide this based on the number of loop iterations that will be
  //       executed. This can possibly require run-time checks, which again
  //       raises the question of both run-time check overhead and code size
  //       costs.
  if (!PollyParallelForce && isInnermost(Node))
    return false;

  return isOutermostParallel(isl::manage_copy(Node)) &&
         !isReductionParallel(Node);
}

<<<<<<< HEAD
__isl_give isl_union_map *
IslAstInfo::getSchedule(__isl_keep isl_ast_node *Node) {
  IslAstUserPayload *Payload = getNodePayload(isl::manage_copy(Node));
  return Payload ? isl_ast_build_get_schedule(Payload->Build) : nullptr;
}

__isl_give isl_pw_aff *
IslAstInfo::getMinimalDependenceDistance(__isl_keep isl_ast_node *Node) {
  IslAstUserPayload *Payload = getNodePayload(isl::manage_copy(Node));
  return Payload ? Payload->MinimalDependenceDistance.copy() : nullptr;
}

IslAstInfo::MemoryAccessSet *
IslAstInfo::getBrokenReductions(__isl_keep isl_ast_node *Node) {
  IslAstUserPayload *Payload = getNodePayload(isl::manage_copy(Node));
  return Payload ? &Payload->BrokenReductions : nullptr;
}

isl_ast_build *IslAstInfo::getBuild(__isl_keep isl_ast_node *Node) {
  IslAstUserPayload *Payload = getNodePayload(isl::manage_copy(Node));
  return Payload ? Payload->Build : nullptr;
=======
isl::union_map IslAstInfo::getSchedule(const isl::ast_node &Node) {
  IslAstUserPayload *Payload = getNodePayload(Node);
  return Payload ? Payload->Build.get_schedule() : isl::union_map();
}

isl::pw_aff
IslAstInfo::getMinimalDependenceDistance(const isl::ast_node &Node) {
  IslAstUserPayload *Payload = getNodePayload(Node);
  return Payload ? Payload->MinimalDependenceDistance : isl::pw_aff();
}

IslAstInfo::MemoryAccessSet *
IslAstInfo::getBrokenReductions(const isl::ast_node &Node) {
  IslAstUserPayload *Payload = getNodePayload(Node);
  return Payload ? &Payload->BrokenReductions : nullptr;
}

isl::ast_build IslAstInfo::getBuild(const isl::ast_node &Node) {
  IslAstUserPayload *Payload = getNodePayload(Node);
  return Payload ? Payload->Build : isl::ast_build();
}

static std::unique_ptr<IslAstInfo> runIslAst(
    Scop &Scop,
    function_ref<const Dependences &(Dependences::AnalysisLevel)> GetDeps) {
  // Skip SCoPs in case they're already handled by PPCGCodeGeneration.
  if (Scop.isToBeSkipped())
    return {};

  ScopsProcessed++;

  const Dependences &D = GetDeps(Dependences::AL_Statement);

  if (D.getSharedIslCtx() != Scop.getSharedIslCtx()) {
    LLVM_DEBUG(
        dbgs() << "Got dependence analysis for different SCoP/isl_ctx\n");
    return {};
  }

  std::unique_ptr<IslAstInfo> Ast = std::make_unique<IslAstInfo>(Scop, D);

  LLVM_DEBUG({
    if (Ast)
      Ast->print(dbgs());
  });

  return Ast;
>>>>>>> 2ab1d525
}

static std::unique_ptr<IslAstInfo> runIslAst(
    Scop &Scop,
    function_ref<const Dependences &(Dependences::AnalysisLevel)> GetDeps) {
  // Skip SCoPs in case they're already handled by PPCGCodeGeneration.
  if (Scop.isToBeSkipped())
    return {};

  ScopsProcessed++;

  const Dependences &D = GetDeps(Dependences::AL_Statement);

  if (D.getSharedIslCtx() != Scop.getSharedIslCtx()) {
    LLVM_DEBUG(
        dbgs() << "Got dependence analysis for different SCoP/isl_ctx\n");
    return {};
  }

  std::unique_ptr<IslAstInfo> Ast = std::make_unique<IslAstInfo>(Scop, D);

  LLVM_DEBUG({
    if (Ast)
      Ast->print(dbgs());
  });

  return Ast;
}

IslAstInfo IslAstAnalysis::run(Scop &S, ScopAnalysisManager &SAM,
                               ScopStandardAnalysisResults &SAR) {
  auto GetDeps = [&](Dependences::AnalysisLevel Lvl) -> const Dependences & {
    return SAM.getResult<DependenceAnalysis>(S, SAR).getDependences(Lvl);
  };

<<<<<<< HEAD
  return std::move(*runIslAst(S, GetDeps).release());
=======
  return std::move(*runIslAst(S, GetDeps));
>>>>>>> 2ab1d525
}

static __isl_give isl_printer *cbPrintUser(__isl_take isl_printer *P,
                                           __isl_take isl_ast_print_options *O,
                                           __isl_keep isl_ast_node *Node,
                                           void *User) {
  isl::ast_node_user AstNode = isl::manage_copy(Node).as<isl::ast_node_user>();
  isl::ast_expr NodeExpr = AstNode.expr();
  isl::ast_expr CallExpr = NodeExpr.get_op_arg(0);
  isl::id CallExprId = CallExpr.get_id();
  ScopStmt *AccessStmt = (ScopStmt *)CallExprId.get_user();

  P = isl_printer_start_line(P);
  P = isl_printer_print_str(P, AccessStmt->getBaseName());
  P = isl_printer_print_str(P, "(");
  P = isl_printer_end_line(P);
  P = isl_printer_indent(P, 2);

  for (MemoryAccess *MemAcc : *AccessStmt) {
    P = isl_printer_start_line(P);

    if (MemAcc->isRead())
      P = isl_printer_print_str(P, "/* read  */ &");
    else
      P = isl_printer_print_str(P, "/* write */  ");

    isl::ast_build Build = IslAstInfo::getBuild(isl::manage_copy(Node));
    if (MemAcc->isAffine()) {
      isl_pw_multi_aff *PwmaPtr =
          MemAcc->applyScheduleToAccessRelation(Build.get_schedule()).release();
      isl::pw_multi_aff Pwma = isl::manage(PwmaPtr);
      isl::ast_expr AccessExpr = Build.access_from(Pwma);
      P = isl_printer_print_ast_expr(P, AccessExpr.get());
    } else {
      P = isl_printer_print_str(
          P, MemAcc->getLatestScopArrayInfo()->getName().c_str());
      P = isl_printer_print_str(P, "[*]");
    }
    P = isl_printer_end_line(P);
  }

  P = isl_printer_indent(P, -2);
  P = isl_printer_start_line(P);
  P = isl_printer_print_str(P, ");");
  P = isl_printer_end_line(P);

  isl_ast_print_options_free(O);
  return P;
}

void IslAstInfo::print(raw_ostream &OS) {
  isl_ast_print_options *Options;
  isl::ast_node RootNode = Ast.getAst();
  Function &F = S.getFunction();

  OS << ":: isl ast :: " << F.getName() << " :: " << S.getNameStr() << "\n";

  if (RootNode.is_null()) {
    OS << ":: isl ast generation and code generation was skipped!\n\n";
    OS << ":: This is either because no useful optimizations could be applied "
          "(use -polly-process-unprofitable to enforce code generation) or "
          "because earlier passes such as dependence analysis timed out (use "
          "-polly-dependences-computeout=0 to set dependence analysis timeout "
          "to infinity)\n\n";
    return;
  }

  isl::ast_expr RunCondition = Ast.getRunCondition();
  char *RtCStr, *AstStr;

  Options = isl_ast_print_options_alloc(S.getIslCtx().get());

  if (PrintAccesses)
    Options =
        isl_ast_print_options_set_print_user(Options, cbPrintUser, nullptr);
  Options = isl_ast_print_options_set_print_for(Options, cbPrintFor, nullptr);

  isl_printer *P = isl_printer_to_str(S.getIslCtx().get());
  P = isl_printer_set_output_format(P, ISL_FORMAT_C);
  P = isl_printer_print_ast_expr(P, RunCondition.get());
  RtCStr = isl_printer_get_str(P);
  P = isl_printer_flush(P);
  P = isl_printer_indent(P, 4);
  P = isl_ast_node_print(RootNode.get(), P, Options);
  AstStr = isl_printer_get_str(P);

  LLVM_DEBUG({
    dbgs() << S.getContextStr() << "\n";
    dbgs() << stringFromIslObj(S.getScheduleTree(), "null");
  });
  OS << "\nif (" << RtCStr << ")\n\n";
  OS << AstStr << "\n";
  OS << "else\n";
  OS << "    {  /* original code */ }\n\n";

  free(RtCStr);
  free(AstStr);

  isl_printer_free(P);
}

AnalysisKey IslAstAnalysis::Key;
PreservedAnalyses IslAstPrinterPass::run(Scop &S, ScopAnalysisManager &SAM,
                                         ScopStandardAnalysisResults &SAR,
                                         SPMUpdater &U) {
  auto &Ast = SAM.getResult<IslAstAnalysis>(S, SAR);
  Ast.print(OS);
  return PreservedAnalyses::all();
}

void IslAstInfoWrapperPass::releaseMemory() { Ast.reset(); }

bool IslAstInfoWrapperPass::runOnScop(Scop &Scop) {
  auto GetDeps = [this](Dependences::AnalysisLevel Lvl) -> const Dependences & {
    return getAnalysis<DependenceInfo>().getDependences(Lvl);
  };

  Ast = runIslAst(Scop, GetDeps);

  return false;
}

void IslAstInfoWrapperPass::getAnalysisUsage(AnalysisUsage &AU) const {
  // Get the Common analysis usage of ScopPasses.
  ScopPass::getAnalysisUsage(AU);
  AU.addRequiredTransitive<ScopInfoRegionPass>();
  AU.addRequired<DependenceInfo>();

  AU.addPreserved<DependenceInfo>();
}

void IslAstInfoWrapperPass::printScop(raw_ostream &OS, Scop &S) const {
  OS << "Printing analysis 'Polly - Generate an AST of the SCoP (isl)'"
     << S.getName() << "' in function '" << S.getFunction().getName() << "':\n";
  if (Ast)
    Ast->print(OS);
}

char IslAstInfoWrapperPass::ID = 0;

Pass *polly::createIslAstInfoWrapperPassPass() {
  return new IslAstInfoWrapperPass();
}

INITIALIZE_PASS_BEGIN(IslAstInfoWrapperPass, "polly-ast",
                      "Polly - Generate an AST of the SCoP (isl)", false,
                      false);
INITIALIZE_PASS_DEPENDENCY(ScopInfoRegionPass);
INITIALIZE_PASS_DEPENDENCY(DependenceInfo);
INITIALIZE_PASS_END(IslAstInfoWrapperPass, "polly-ast",
                    "Polly - Generate an AST from the SCoP (isl)", false, false)<|MERGE_RESOLUTION|>--- conflicted
+++ resolved
@@ -566,26 +566,12 @@
 
 IslAstUserPayload *IslAstInfo::getNodePayload(const isl::ast_node &Node) {
   isl::id Id = Node.get_annotation();
-<<<<<<< HEAD
-  if (!Id)
-=======
   if (Id.is_null())
->>>>>>> 2ab1d525
     return nullptr;
   IslAstUserPayload *Payload = (IslAstUserPayload *)Id.get_user();
   return Payload;
 }
 
-<<<<<<< HEAD
-bool IslAstInfo::isInnermost(__isl_keep isl_ast_node *Node) {
-  IslAstUserPayload *Payload = getNodePayload(isl::manage_copy(Node));
-  return Payload && Payload->IsInnermost;
-}
-
-bool IslAstInfo::isParallel(__isl_keep isl_ast_node *Node) {
-  return IslAstInfo::isInnermostParallel(isl::manage_copy(Node)) ||
-         IslAstInfo::isOutermostParallel(isl::manage_copy(Node));
-=======
 bool IslAstInfo::isInnermost(const isl::ast_node &Node) {
   IslAstUserPayload *Payload = getNodePayload(Node);
   return Payload && Payload->IsInnermost;
@@ -594,7 +580,6 @@
 bool IslAstInfo::isParallel(const isl::ast_node &Node) {
   return IslAstInfo::isInnermostParallel(Node) ||
          IslAstInfo::isOutermostParallel(Node);
->>>>>>> 2ab1d525
 }
 
 bool IslAstInfo::isInnermostParallel(const isl::ast_node &Node) {
@@ -607,13 +592,8 @@
   return Payload && Payload->IsOutermostParallel;
 }
 
-<<<<<<< HEAD
-bool IslAstInfo::isReductionParallel(__isl_keep isl_ast_node *Node) {
-  IslAstUserPayload *Payload = getNodePayload(isl::manage_copy(Node));
-=======
 bool IslAstInfo::isReductionParallel(const isl::ast_node &Node) {
   IslAstUserPayload *Payload = getNodePayload(Node);
->>>>>>> 2ab1d525
   return Payload && Payload->IsReductionParallel;
 }
 
@@ -633,33 +613,9 @@
   if (!PollyParallelForce && isInnermost(Node))
     return false;
 
-  return isOutermostParallel(isl::manage_copy(Node)) &&
-         !isReductionParallel(Node);
-}
-
-<<<<<<< HEAD
-__isl_give isl_union_map *
-IslAstInfo::getSchedule(__isl_keep isl_ast_node *Node) {
-  IslAstUserPayload *Payload = getNodePayload(isl::manage_copy(Node));
-  return Payload ? isl_ast_build_get_schedule(Payload->Build) : nullptr;
-}
-
-__isl_give isl_pw_aff *
-IslAstInfo::getMinimalDependenceDistance(__isl_keep isl_ast_node *Node) {
-  IslAstUserPayload *Payload = getNodePayload(isl::manage_copy(Node));
-  return Payload ? Payload->MinimalDependenceDistance.copy() : nullptr;
-}
-
-IslAstInfo::MemoryAccessSet *
-IslAstInfo::getBrokenReductions(__isl_keep isl_ast_node *Node) {
-  IslAstUserPayload *Payload = getNodePayload(isl::manage_copy(Node));
-  return Payload ? &Payload->BrokenReductions : nullptr;
-}
-
-isl_ast_build *IslAstInfo::getBuild(__isl_keep isl_ast_node *Node) {
-  IslAstUserPayload *Payload = getNodePayload(isl::manage_copy(Node));
-  return Payload ? Payload->Build : nullptr;
-=======
+  return isOutermostParallel(Node) && !isReductionParallel(Node);
+}
+
 isl::union_map IslAstInfo::getSchedule(const isl::ast_node &Node) {
   IslAstUserPayload *Payload = getNodePayload(Node);
   return Payload ? Payload->Build.get_schedule() : isl::union_map();
@@ -707,34 +663,6 @@
   });
 
   return Ast;
->>>>>>> 2ab1d525
-}
-
-static std::unique_ptr<IslAstInfo> runIslAst(
-    Scop &Scop,
-    function_ref<const Dependences &(Dependences::AnalysisLevel)> GetDeps) {
-  // Skip SCoPs in case they're already handled by PPCGCodeGeneration.
-  if (Scop.isToBeSkipped())
-    return {};
-
-  ScopsProcessed++;
-
-  const Dependences &D = GetDeps(Dependences::AL_Statement);
-
-  if (D.getSharedIslCtx() != Scop.getSharedIslCtx()) {
-    LLVM_DEBUG(
-        dbgs() << "Got dependence analysis for different SCoP/isl_ctx\n");
-    return {};
-  }
-
-  std::unique_ptr<IslAstInfo> Ast = std::make_unique<IslAstInfo>(Scop, D);
-
-  LLVM_DEBUG({
-    if (Ast)
-      Ast->print(dbgs());
-  });
-
-  return Ast;
 }
 
 IslAstInfo IslAstAnalysis::run(Scop &S, ScopAnalysisManager &SAM,
@@ -743,11 +671,7 @@
     return SAM.getResult<DependenceAnalysis>(S, SAR).getDependences(Lvl);
   };
 
-<<<<<<< HEAD
-  return std::move(*runIslAst(S, GetDeps).release());
-=======
   return std::move(*runIslAst(S, GetDeps));
->>>>>>> 2ab1d525
 }
 
 static __isl_give isl_printer *cbPrintUser(__isl_take isl_printer *P,
