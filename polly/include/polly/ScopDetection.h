//===- ScopDetection.h - Detect Scops ---------------------------*- C++ -*-===//
//
// Part of the LLVM Project, under the Apache License v2.0 with LLVM Exceptions.
// See https://llvm.org/LICENSE.txt for license information.
// SPDX-License-Identifier: Apache-2.0 WITH LLVM-exception
//
//===----------------------------------------------------------------------===//
//
// Detect the maximal Scops of a function.
//
// A static control part (Scop) is a subgraph of the control flow graph (CFG)
// that only has statically known control flow and can therefore be described
// within the polyhedral model.
//
// Every Scop fulfills these restrictions:
//
// * It is a single entry single exit region
//
// * Only affine linear bounds in the loops
//
// Every natural loop in a Scop must have a number of loop iterations that can
// be described as an affine linear function in surrounding loop iterators or
// parameters. (A parameter is a scalar that does not change its value during
// execution of the Scop).
//
// * Only comparisons of affine linear expressions in conditions
//
// * All loops and conditions perfectly nested
//
// The control flow needs to be structured such that it could be written using
// just 'for' and 'if' statements, without the need for any 'goto', 'break' or
// 'continue'.
//
// * Side effect free functions call
//
// Only function calls and intrinsics that do not have side effects are allowed
// (readnone).
//
// The Scop detection finds the largest Scops by checking if the largest
// region is a Scop. If this is not the case, its canonical subregions are
// checked until a region is a Scop. It is now tried to extend this Scop by
// creating a larger non canonical region.
//
//===----------------------------------------------------------------------===//

#ifndef POLLY_SCOPDETECTION_H
#define POLLY_SCOPDETECTION_H

#include "polly/ScopDetectionDiagnostic.h"
#include "polly/Support/ScopHelper.h"
#include "llvm/Analysis/AliasSetTracker.h"
#include "llvm/Analysis/RegionInfo.h"
#include "llvm/Analysis/ScalarEvolutionExpressions.h"
#include "llvm/Pass.h"
#include <set>

namespace llvm {
class AAResults;

void initializeScopDetectionWrapperPassPass(PassRegistry &);
} // namespace llvm

namespace polly {
using llvm::AAResults;
using llvm::AliasSetTracker;
using llvm::AnalysisInfoMixin;
using llvm::AnalysisKey;
using llvm::AnalysisUsage;
using llvm::BranchInst;
using llvm::CallInst;
using llvm::DenseMap;
using llvm::DominatorTree;
using llvm::Function;
using llvm::FunctionAnalysisManager;
using llvm::FunctionPass;
using llvm::IntrinsicInst;
using llvm::LoopInfo;
using llvm::Module;
using llvm::OptimizationRemarkEmitter;
using llvm::PassInfoMixin;
using llvm::PreservedAnalyses;
using llvm::RegionInfo;
using llvm::ScalarEvolution;
using llvm::SCEVUnknown;
using llvm::SetVector;
using llvm::SmallSetVector;
using llvm::SmallVectorImpl;
using llvm::StringRef;
using llvm::SwitchInst;

using ParamSetType = std::set<const SCEV *>;

// Description of the shape of an array.
struct ArrayShape {
  // Base pointer identifying all accesses to this array.
  const SCEVUnknown *BasePointer;

  // Sizes of each delinearized dimension.
  SmallVector<const SCEV *, 4> DelinearizedSizes;

  ArrayShape(const SCEVUnknown *B) : BasePointer(B) {}
};

struct MemAcc {
  const Instruction *Insn;

  // A pointer to the shape description of the array.
  std::shared_ptr<ArrayShape> Shape;

  // Subscripts computed by delinearization.
  SmallVector<const SCEV *, 4> DelinearizedSubscripts;

  MemAcc(const Instruction *I, std::shared_ptr<ArrayShape> S)
      : Insn(I), Shape(S) {}
};

using MapInsnToMemAcc = std::map<const Instruction *, MemAcc>;
using PairInstSCEV = std::pair<const Instruction *, const SCEV *>;
using AFs = std::vector<PairInstSCEV>;
using BaseToAFs = std::map<const SCEVUnknown *, AFs>;
using BaseToElSize = std::map<const SCEVUnknown *, const SCEV *>;

extern bool PollyTrackFailures;
extern bool PollyDelinearize;
extern bool PollyUseRuntimeAliasChecks;
extern bool PollyProcessUnprofitable;
extern bool PollyInvariantLoadHoisting;
extern bool PollyAllowUnsignedOperations;
extern bool PollyAllowFullFunction;

/// A function attribute which will cause Polly to skip the function
extern StringRef PollySkipFnAttr;

//===----------------------------------------------------------------------===//
/// Pass to detect the maximal static control parts (Scops) of a
/// function.
class ScopDetection {
public:
  using RegionSet = SetVector<const Region *>;

  // Remember the valid regions
  RegionSet ValidRegions;

  /// Context variables for SCoP detection.
  struct DetectionContext {
    Region &CurRegion;   // The region to check.
    AliasSetTracker AST; // The AliasSetTracker to hold the alias information.
    bool Verifying;      // If we are in the verification phase?

    /// Container to remember rejection reasons for this region.
    RejectLog Log;

    /// Map a base pointer to all access functions accessing it.
    ///
    /// This map is indexed by the base pointer. Each element of the map
    /// is a list of memory accesses that reference this base pointer.
    BaseToAFs Accesses;

    /// The set of base pointers with non-affine accesses.
    ///
    /// This set contains all base pointers and the locations where they are
    /// used for memory accesses that can not be detected as affine accesses.
    llvm::SetVector<std::pair<const SCEVUnknown *, Loop *>> NonAffineAccesses;
    BaseToElSize ElementSize;

    /// The region has at least one load instruction.
    bool hasLoads = false;

    /// The region has at least one store instruction.
    bool hasStores = false;

    /// Flag to indicate the region has at least one unknown access.
    bool HasUnknownAccess = false;

    /// The set of non-affine subregions in the region we analyze.
    RegionSet NonAffineSubRegionSet;

    /// The set of loops contained in non-affine regions.
    BoxedLoopsSetTy BoxedLoopsSet;

    /// Loads that need to be invariant during execution.
    InvariantLoadsSetTy RequiredILS;

    /// Map to memory access description for the corresponding LLVM
    ///        instructions.
    MapInsnToMemAcc InsnToMemAcc;

    /// Initialize a DetectionContext from scratch.
    DetectionContext(Region &R, AAResults &AA, bool Verify)
        : CurRegion(R), AST(AA), Verifying(Verify), Log(&R) {}
  };

  /// Helper data structure to collect statistics about loop counts.
  struct LoopStats {
    int NumLoops;
    int MaxDepth;
  };

  int NextScopID = 0;
  int getNextID() { return NextScopID++; }

private:
  //===--------------------------------------------------------------------===//

  /// Analyses used
  //@{
  const DominatorTree &DT;
  ScalarEvolution &SE;
  LoopInfo &LI;
  RegionInfo &RI;
  AAResults &AA;
  //@}

  /// Map to remember detection contexts for all regions.
  using DetectionContextMapTy =
      DenseMap<BBPair, std::unique_ptr<DetectionContext>>;
<<<<<<< HEAD
  mutable DetectionContextMapTy DetectionContextMap;
=======
  DetectionContextMapTy DetectionContextMap;

  /// Cache for the isErrorBlock function.
  DenseMap<std::tuple<const BasicBlock *, const Region *>, bool>
      ErrorBlockCache;
>>>>>>> 2ab1d525

  /// Remove cached results for @p R.
  void removeCachedResults(const Region &R);

  /// Remove cached results for the children of @p R recursively.
  void removeCachedResultsRecursively(const Region &R);

  /// Check if @p S0 and @p S1 do contain multiple possibly aliasing pointers.
  ///
  /// @param S0    A expression to check.
  /// @param S1    Another expression to check or nullptr.
  /// @param Scope The loop/scope the expressions are checked in.
  ///
  /// @returns True, if multiple possibly aliasing pointers are used in @p S0
  ///          (and @p S1 if given).
  bool involvesMultiplePtrs(const SCEV *S0, const SCEV *S1, Loop *Scope) const;

  /// Add the region @p AR as over approximated sub-region in @p Context.
  ///
  /// @param AR      The non-affine subregion.
  /// @param Context The current detection context.
  ///
  /// @returns True if the subregion can be over approximated, false otherwise.
  bool addOverApproximatedRegion(Region *AR, DetectionContext &Context) const;

  /// Find for a given base pointer terms that hint towards dimension
  ///        sizes of a multi-dimensional array.
  ///
  /// @param Context      The current detection context.
  /// @param BasePointer  A base pointer indicating the virtual array we are
  ///                     interested in.
  SmallVector<const SCEV *, 4>
  getDelinearizationTerms(DetectionContext &Context,
                          const SCEVUnknown *BasePointer) const;

  /// Check if the dimension size of a delinearized array is valid.
  ///
  /// @param Context     The current detection context.
  /// @param Sizes       The sizes of the different array dimensions.
  /// @param BasePointer The base pointer we are interested in.
  /// @param Scope       The location where @p BasePointer is being used.
  /// @returns True if one or more array sizes could be derived - meaning: we
  ///          see this array as multi-dimensional.
  bool hasValidArraySizes(DetectionContext &Context,
                          SmallVectorImpl<const SCEV *> &Sizes,
                          const SCEVUnknown *BasePointer, Loop *Scope) const;

  /// Derive access functions for a given base pointer.
  ///
  /// @param Context     The current detection context.
  /// @param Sizes       The sizes of the different array dimensions.
  /// @param BasePointer The base pointer of all the array for which to compute
  ///                    access functions.
  /// @param Shape       The shape that describes the derived array sizes and
  ///                    which should be filled with newly computed access
  ///                    functions.
  /// @returns True if a set of affine access functions could be derived.
  bool computeAccessFunctions(DetectionContext &Context,
                              const SCEVUnknown *BasePointer,
                              std::shared_ptr<ArrayShape> Shape) const;

  /// Check if all accesses to a given BasePointer are affine.
  ///
  /// @param Context     The current detection context.
  /// @param BasePointer the base pointer we are interested in.
  /// @param Scope       The location where @p BasePointer is being used.
  /// @param True if consistent (multi-dimensional) array accesses could be
  ///        derived for this array.
  bool hasBaseAffineAccesses(DetectionContext &Context,
                             const SCEVUnknown *BasePointer, Loop *Scope) const;

  // Delinearize all non affine memory accesses and return false when there
  // exists a non affine memory access that cannot be delinearized. Return true
  // when all array accesses are affine after delinearization.
  bool hasAffineMemoryAccesses(DetectionContext &Context) const;

  // Try to expand the region R. If R can be expanded return the expanded
  // region, NULL otherwise.
  Region *expandRegion(Region &R);

  /// Find the Scops in this region tree.
  ///
  /// @param The region tree to scan for scops.
  void findScops(Region &R);

  /// Check if all basic block in the region are valid.
  ///
  /// @param Context The context of scop detection.
  ///
  /// @return True if all blocks in R are valid, false otherwise.
  bool allBlocksValid(DetectionContext &Context);

  /// Check if a region has sufficient compute instructions.
  ///
  /// This function checks if a region has a non-trivial number of instructions
  /// in each loop. This can be used as an indicator whether a loop is worth
  /// optimizing.
  ///
  /// @param Context  The context of scop detection.
  /// @param NumLoops The number of loops in the region.
  ///
  /// @return True if region is has sufficient compute instructions,
  ///         false otherwise.
  bool hasSufficientCompute(DetectionContext &Context,
                            int NumAffineLoops) const;

  /// Check if the unique affine loop might be amendable to distribution.
  ///
  /// This function checks if the number of non-trivial blocks in the unique
  /// affine loop in Context.CurRegion is at least two, thus if the loop might
  /// be amendable to distribution.
  ///
  /// @param Context  The context of scop detection.
  ///
  /// @return True only if the affine loop might be amendable to distributable.
  bool hasPossiblyDistributableLoop(DetectionContext &Context) const;

  /// Check if a region is profitable to optimize.
  ///
  /// Regions that are unlikely to expose interesting optimization opportunities
  /// are called 'unprofitable' and may be skipped during scop detection.
  ///
  /// @param Context The context of scop detection.
  ///
  /// @return True if region is profitable to optimize, false otherwise.
  bool isProfitableRegion(DetectionContext &Context) const;

  /// Check if a region is a Scop.
  ///
  /// @param Context The context of scop detection.
  ///
  /// @return True if R is a Scop, false otherwise.
  bool isValidRegion(DetectionContext &Context);

  /// Check if an intrinsic call can be part of a Scop.
  ///
  /// @param II      The intrinsic call instruction to check.
  /// @param Context The current detection context.
  ///
  /// @return True if the call instruction is valid, false otherwise.
  bool isValidIntrinsicInst(IntrinsicInst &II, DetectionContext &Context) const;

  /// Check if a call instruction can be part of a Scop.
  ///
  /// @param CI      The call instruction to check.
  /// @param Context The current detection context.
  ///
  /// @return True if the call instruction is valid, false otherwise.
  bool isValidCallInst(CallInst &CI, DetectionContext &Context) const;

  /// Check if the given loads could be invariant and can be hoisted.
  ///
  /// If true is returned the loads are added to the required invariant loads
  /// contained in the @p Context.
  ///
  /// @param RequiredILS The loads to check.
  /// @param Context     The current detection context.
  ///
  /// @return True if all loads can be assumed invariant.
  bool onlyValidRequiredInvariantLoads(InvariantLoadsSetTy &RequiredILS,
                                       DetectionContext &Context) const;

  /// Check if a value is invariant in the region Reg.
  ///
  /// @param Val Value to check for invariance.
  /// @param Reg The region to consider for the invariance of Val.
  /// @param Ctx The current detection context.
  ///
  /// @return True if the value represented by Val is invariant in the region
  ///         identified by Reg.
  bool isInvariant(Value &Val, const Region &Reg, DetectionContext &Ctx) const;

  /// Check if the memory access caused by @p Inst is valid.
  ///
  /// @param Inst    The access instruction.
  /// @param AF      The access function.
  /// @param BP      The access base pointer.
  /// @param Context The current detection context.
  bool isValidAccess(Instruction *Inst, const SCEV *AF, const SCEVUnknown *BP,
                     DetectionContext &Context) const;

  /// Check if a memory access can be part of a Scop.
  ///
  /// @param Inst The instruction accessing the memory.
  /// @param Context The context of scop detection.
  ///
  /// @return True if the memory access is valid, false otherwise.
  bool isValidMemoryAccess(MemAccInst Inst, DetectionContext &Context) const;

  /// Check if an instruction has any non trivial scalar dependencies as part of
  /// a Scop.
  ///
  /// @param Inst The instruction to check.
  /// @param RefRegion The region in respect to which we check the access
  ///                  function.
  ///
  /// @return True if the instruction has scalar dependences, false otherwise.
  bool hasScalarDependency(Instruction &Inst, Region &RefRegion) const;

  /// Check if an instruction can be part of a Scop.
  ///
  /// @param Inst The instruction to check.
  /// @param Context The context of scop detection.
  ///
  /// @return True if the instruction is valid, false otherwise.
  bool isValidInstruction(Instruction &Inst, DetectionContext &Context);

  /// Check if the switch @p SI with condition @p Condition is valid.
  ///
  /// @param BB           The block to check.
  /// @param SI           The switch to check.
  /// @param Condition    The switch condition.
  /// @param IsLoopBranch Flag to indicate the branch is a loop exit/latch.
  /// @param Context      The context of scop detection.
  ///
  /// @return True if the branch @p BI is valid.
  bool isValidSwitch(BasicBlock &BB, SwitchInst *SI, Value *Condition,
                     bool IsLoopBranch, DetectionContext &Context) const;

  /// Check if the branch @p BI with condition @p Condition is valid.
  ///
  /// @param BB           The block to check.
  /// @param BI           The branch to check.
  /// @param Condition    The branch condition.
  /// @param IsLoopBranch Flag to indicate the branch is a loop exit/latch.
  /// @param Context      The context of scop detection.
  ///
  /// @return True if the branch @p BI is valid.
  bool isValidBranch(BasicBlock &BB, BranchInst *BI, Value *Condition,
                     bool IsLoopBranch, DetectionContext &Context);

  /// Check if the SCEV @p S is affine in the current @p Context.
  ///
  /// This will also use a heuristic to decide if we want to require loads to be
  /// invariant to make the expression affine or if we want to treat is as
  /// non-affine.
  ///
  /// @param S           The expression to be checked.
  /// @param Scope       The loop nest in which @p S is used.
  /// @param Context     The context of scop detection.
  bool isAffine(const SCEV *S, Loop *Scope, DetectionContext &Context) const;

  /// Check if the control flow in a basic block is valid.
  ///
  /// This function checks if a certain basic block is terminated by a
  /// Terminator instruction we can handle or, if this is not the case,
  /// registers this basic block as the start of a non-affine region.
  ///
  /// This function optionally allows unreachable statements.
  ///
  /// @param BB               The BB to check the control flow.
  /// @param IsLoopBranch     Flag to indicate the branch is a loop exit/latch.
  //  @param AllowUnreachable Allow unreachable statements.
  /// @param Context          The context of scop detection.
  ///
  /// @return True if the BB contains only valid control flow.
  bool isValidCFG(BasicBlock &BB, bool IsLoopBranch, bool AllowUnreachable,
                  DetectionContext &Context);

  /// Is a loop valid with respect to a given region.
  ///
  /// @param L The loop to check.
  /// @param Context The context of scop detection.
  ///
  /// @return True if the loop is valid in the region.
  bool isValidLoop(Loop *L, DetectionContext &Context);

  /// Count the number of loops and the maximal loop depth in @p L.
  ///
  /// @param L The loop to check.
  /// @param SE The scalar evolution analysis.
  /// @param MinProfitableTrips The minimum number of trip counts from which
  ///                           a loop is assumed to be profitable and
  ///                           consequently is counted.
  /// returns A tuple of number of loops and their maximal depth.
  static ScopDetection::LoopStats
  countBeneficialSubLoops(Loop *L, ScalarEvolution &SE,
                          unsigned MinProfitableTrips);

  /// Check if the function @p F is marked as invalid.
  ///
  /// @note An OpenMP subfunction will be marked as invalid.
  static bool isValidFunction(Function &F);

  /// Can ISL compute the trip count of a loop.
  ///
  /// @param L The loop to check.
  /// @param Context The context of scop detection.
  ///
  /// @return True if ISL can compute the trip count of the loop.
  bool canUseISLTripCount(Loop *L, DetectionContext &Context);

  /// Print the locations of all detected scops.
  void printLocations(Function &F);

  /// Check if a region is reducible or not.
  ///
  /// @param Region The region to check.
  /// @param DbgLoc Parameter to save the location of instruction that
  ///               causes irregular control flow if the region is irreducible.
  ///
  /// @return True if R is reducible, false otherwise.
  bool isReducibleRegion(Region &R, DebugLoc &DbgLoc) const;

  /// Track diagnostics for invalid scops.
  ///
  /// @param Context The context of scop detection.
  /// @param Assert Throw an assert in verify mode or not.
  /// @param Args Argument list that gets passed to the constructor of RR.
  template <class RR, typename... Args>
  inline bool invalid(DetectionContext &Context, bool Assert,
                      Args &&...Arguments) const;

public:
  ScopDetection(const DominatorTree &DT, ScalarEvolution &SE, LoopInfo &LI,
                RegionInfo &RI, AAResults &AA, OptimizationRemarkEmitter &ORE);

  void detect(Function &F);

  /// Get the RegionInfo stored in this pass.
  ///
  /// This was added to give the DOT printer easy access to this information.
  RegionInfo *getRI() const { return &RI; }

  /// Get the LoopInfo stored in this pass.
  LoopInfo *getLI() const { return &LI; }

  /// Is the region is the maximum region of a Scop?
  ///
  /// @param R The Region to test if it is maximum.
  /// @param Verify Rerun the scop detection to verify SCoP was not invalidated
  ///               meanwhile. Do not use if the region's DetectionContect is
  ///               referenced by a Scop that is still to be processed.
  ///
  /// @return Return true if R is the maximum Region in a Scop, false otherwise.
  bool isMaxRegionInScop(const Region &R, bool Verify = true);

  /// Return the detection context for @p R, nullptr if @p R was invalid.
  DetectionContext *getDetectionContext(const Region *R) const;

  /// Return the set of rejection causes for @p R.
  const RejectLog *lookupRejectionLog(const Region *R) const;

  /// Return true if @p SubR is a non-affine subregion in @p ScopR.
  bool isNonAffineSubRegion(const Region *SubR, const Region *ScopR) const;

  /// Get a message why a region is invalid
  ///
  /// @param R The region for which we get the error message
  ///
  /// @return The error or "" if no error appeared.
  std::string regionIsInvalidBecause(const Region *R) const;

  /// @name Maximum Region In Scops Iterators
  ///
  /// These iterators iterator over all maximum region in Scops of this
  /// function.
  //@{
  using iterator = RegionSet::iterator;
  using const_iterator = RegionSet::const_iterator;

  iterator begin() { return ValidRegions.begin(); }
  iterator end() { return ValidRegions.end(); }

  const_iterator begin() const { return ValidRegions.begin(); }
  const_iterator end() const { return ValidRegions.end(); }
  //@}

  /// Emit rejection remarks for all rejected regions.
  ///
  /// @param F The function to emit remarks for.
  void emitMissedRemarks(const Function &F);

  /// Mark the function as invalid so we will not extract any scop from
  ///        the function.
  ///
  /// @param F The function to mark as invalid.
  static void markFunctionAsInvalid(Function *F);

  /// Verify if all valid Regions in this Function are still valid
  /// after some transformations.
  void verifyAnalysis();

  /// Verify if R is still a valid part of Scop after some transformations.
  ///
  /// @param R The Region to verify.
  void verifyRegion(const Region &R);

  /// Count the number of loops and the maximal loop depth in @p R.
  ///
  /// @param R The region to check
  /// @param SE The scalar evolution analysis.
  /// @param MinProfitableTrips The minimum number of trip counts from which
  ///                           a loop is assumed to be profitable and
  ///                           consequently is counted.
  /// returns A tuple of number of loops and their maximal depth.
  static ScopDetection::LoopStats
  countBeneficialLoops(Region *R, ScalarEvolution &SE, LoopInfo &LI,
                       unsigned MinProfitableTrips);

  /// Check if the block is a error block.
  ///
  /// A error block is currently any block that fulfills at least one of
  /// the following conditions:
  ///
  ///  - It is terminated by an unreachable instruction
  ///  - It contains a call to a non-pure function that is not immediately
  ///    dominated by a loop header and that does not dominate the region exit.
  ///    This is a heuristic to pick only error blocks that are conditionally
  ///    executed and can be assumed to be not executed at all without the
  ///    domains being available.
  ///
  /// @param BB The block to check.
  /// @param R  The analyzed region.
  ///
  /// @return True if the block is a error block, false otherwise.
  bool isErrorBlock(llvm::BasicBlock &BB, const llvm::Region &R);

private:
  /// OptimizationRemarkEmitter object used to emit diagnostic remarks
  OptimizationRemarkEmitter &ORE;
};

struct ScopAnalysis : public AnalysisInfoMixin<ScopAnalysis> {
  static AnalysisKey Key;

  using Result = ScopDetection;

  ScopAnalysis();

  Result run(Function &F, FunctionAnalysisManager &FAM);
};

struct ScopAnalysisPrinterPass : public PassInfoMixin<ScopAnalysisPrinterPass> {
  ScopAnalysisPrinterPass(raw_ostream &OS) : OS(OS) {}

  PreservedAnalyses run(Function &F, FunctionAnalysisManager &FAM);

  raw_ostream &OS;
};

struct ScopDetectionWrapperPass : public FunctionPass {
  static char ID;
  std::unique_ptr<ScopDetection> Result;

  ScopDetectionWrapperPass();

  /// @name FunctionPass interface
  //@{
  void getAnalysisUsage(AnalysisUsage &AU) const override;
  void releaseMemory() override;
  bool runOnFunction(Function &F) override;
  void print(raw_ostream &OS, const Module *) const override;
  //@}

  ScopDetection &getSD() const { return *Result; }
};
} // namespace polly

#endif // POLLY_SCOPDETECTION_H<|MERGE_RESOLUTION|>--- conflicted
+++ resolved
@@ -214,15 +214,11 @@
   /// Map to remember detection contexts for all regions.
   using DetectionContextMapTy =
       DenseMap<BBPair, std::unique_ptr<DetectionContext>>;
-<<<<<<< HEAD
-  mutable DetectionContextMapTy DetectionContextMap;
-=======
   DetectionContextMapTy DetectionContextMap;
 
   /// Cache for the isErrorBlock function.
   DenseMap<std::tuple<const BasicBlock *, const Region *>, bool>
       ErrorBlockCache;
->>>>>>> 2ab1d525
 
   /// Remove cached results for @p R.
   void removeCachedResults(const Region &R);
