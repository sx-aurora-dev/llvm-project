//===- polly/LinkAllPasses.h ----------- Reference All Passes ---*- C++ -*-===//
//
// Part of the LLVM Project, under the Apache License v2.0 with LLVM Exceptions.
// See https://llvm.org/LICENSE.txt for license information.
// SPDX-License-Identifier: Apache-2.0 WITH LLVM-exception
//
//===----------------------------------------------------------------------===//
//
// This header file pulls in all transformation and analysis passes for tools
// like opt and bugpoint that need this functionality.
//
//===----------------------------------------------------------------------===//

#ifndef POLLY_LINKALLPASSES_H
#define POLLY_LINKALLPASSES_H

#include "polly/CodeGen/PPCGCodeGeneration.h"
#include "polly/Config/config.h"
<<<<<<< HEAD
=======
#include "polly/Support/DumpFunctionPass.h"
>>>>>>> 2ab1d525
#include "polly/Support/DumpModulePass.h"
#include "llvm/ADT/StringRef.h"
#include <cstdlib>

namespace llvm {
class Pass;
class PassRegistry;
} // namespace llvm

namespace polly {
llvm::Pass *createCodePreparationPass();
llvm::Pass *createScopInlinerPass();
llvm::Pass *createDeadCodeElimWrapperPass();
llvm::Pass *createDependenceInfoPass();
llvm::Pass *createDependenceInfoWrapperPassPass();
llvm::Pass *createDOTOnlyPrinterPass();
llvm::Pass *createDOTOnlyViewerPass();
llvm::Pass *createDOTPrinterPass();
llvm::Pass *createDOTViewerPass();
llvm::Pass *createJSONExporterPass();
llvm::Pass *createJSONImporterPass();
llvm::Pass *createPollyCanonicalizePass();
llvm::Pass *createPolyhedralInfoPass();
llvm::Pass *createScopDetectionWrapperPassPass();
llvm::Pass *createScopInfoRegionPassPass();
llvm::Pass *createScopInfoWrapperPassPass();
llvm::Pass *createIslAstInfoWrapperPassPass();
llvm::Pass *createCodeGenerationPass();
#ifdef GPU_CODEGEN
llvm::Pass *createPPCGCodeGenerationPass(GPUArch Arch = GPUArch::NVPTX64,
                                         GPURuntime Runtime = GPURuntime::CUDA);

llvm::Pass *
createManagedMemoryRewritePassPass(GPUArch Arch = GPUArch::NVPTX64,
                                   GPURuntime Runtime = GPURuntime::CUDA);
#endif
llvm::Pass *createIslScheduleOptimizerWrapperPass();
llvm::Pass *createFlattenSchedulePass();
llvm::Pass *createForwardOpTreeWrapperPass();
llvm::Pass *createDeLICMWrapperPass();
llvm::Pass *createMaximalStaticExpansionPass();
llvm::Pass *createSimplifyWrapperPass(int);
llvm::Pass *createPruneUnprofitableWrapperPass();

extern char &CodePreparationID;
} // namespace polly

namespace {
struct PollyForcePassLinking {
  PollyForcePassLinking() {
    // We must reference the passes in such a way that compilers will not
    // delete it all as dead code, even with whole program optimization,
    // yet is effectively a NO-OP. As the compiler isn't smart enough
    // to know that getenv() never returns -1, this will do the job.
    if (std::getenv("bar") != (char *)-1)
      return;

    polly::createCodePreparationPass();
    polly::createDeadCodeElimWrapperPass();
    polly::createDependenceInfoPass();
    polly::createDOTOnlyPrinterPass();
    polly::createDOTOnlyViewerPass();
    polly::createDOTPrinterPass();
    polly::createDOTViewerPass();
    polly::createJSONExporterPass();
    polly::createJSONImporterPass();
    polly::createScopDetectionWrapperPassPass();
    polly::createScopInfoRegionPassPass();
    polly::createPollyCanonicalizePass();
    polly::createPolyhedralInfoPass();
    polly::createIslAstInfoWrapperPassPass();
    polly::createCodeGenerationPass();
#ifdef GPU_CODEGEN
    polly::createPPCGCodeGenerationPass();
    polly::createManagedMemoryRewritePassPass();
#endif
    polly::createIslScheduleOptimizerWrapperPass();
    polly::createMaximalStaticExpansionPass();
    polly::createFlattenSchedulePass();
    polly::createForwardOpTreeWrapperPass();
    polly::createDeLICMWrapperPass();
<<<<<<< HEAD
    polly::createDumpModulePass("", true);
=======
    polly::createDumpModuleWrapperPass("", true);
    polly::createDumpFunctionWrapperPass("");
>>>>>>> 2ab1d525
    polly::createSimplifyWrapperPass(0);
    polly::createPruneUnprofitableWrapperPass();
  }
} PollyForcePassLinking; // Force link by creating a global definition.
} // namespace

namespace llvm {
class PassRegistry;
void initializeCodePreparationPass(llvm::PassRegistry &);
void initializeScopInlinerPass(llvm::PassRegistry &);
void initializeDeadCodeElimWrapperPassPass(llvm::PassRegistry &);
void initializeJSONExporterPass(llvm::PassRegistry &);
void initializeJSONImporterPass(llvm::PassRegistry &);
void initializeIslAstInfoWrapperPassPass(llvm::PassRegistry &);
void initializeCodeGenerationPass(llvm::PassRegistry &);
#ifdef GPU_CODEGEN
void initializePPCGCodeGenerationPass(llvm::PassRegistry &);
void initializeManagedMemoryRewritePassPass(llvm::PassRegistry &);
#endif
void initializeIslScheduleOptimizerWrapperPassPass(llvm::PassRegistry &);
void initializeMaximalStaticExpanderPass(llvm::PassRegistry &);
void initializePollyCanonicalizePass(llvm::PassRegistry &);
void initializeFlattenSchedulePass(llvm::PassRegistry &);
void initializeForwardOpTreeWrapperPassPass(llvm::PassRegistry &);
void initializeDeLICMWrapperPassPass(llvm::PassRegistry &);
void initializeSimplifyWrapperPassPass(llvm::PassRegistry &);
void initializePruneUnprofitableWrapperPassPass(llvm::PassRegistry &);
} // namespace llvm

#endif<|MERGE_RESOLUTION|>--- conflicted
+++ resolved
@@ -16,10 +16,7 @@
 
 #include "polly/CodeGen/PPCGCodeGeneration.h"
 #include "polly/Config/config.h"
-<<<<<<< HEAD
-=======
 #include "polly/Support/DumpFunctionPass.h"
->>>>>>> 2ab1d525
 #include "polly/Support/DumpModulePass.h"
 #include "llvm/ADT/StringRef.h"
 #include <cstdlib>
@@ -101,12 +98,8 @@
     polly::createFlattenSchedulePass();
     polly::createForwardOpTreeWrapperPass();
     polly::createDeLICMWrapperPass();
-<<<<<<< HEAD
-    polly::createDumpModulePass("", true);
-=======
     polly::createDumpModuleWrapperPass("", true);
     polly::createDumpFunctionWrapperPass("");
->>>>>>> 2ab1d525
     polly::createSimplifyWrapperPass(0);
     polly::createPruneUnprofitableWrapperPass();
   }
