--- conflicted
+++ resolved
@@ -70,23 +70,16 @@
 option(OPENMP_ENABLE_LIBOMPTARGET "Enable building libomptarget for offloading."
        ${ENABLE_LIBOMPTARGET})
 option(OPENMP_ENABLE_LIBOMPTARGET_PROFILING "Enable time profiling for libomptarget."
-<<<<<<< HEAD
-       ${ENABLE_LIBOMPTARGET})
-=======
        ${ENABLE_LIBOMPTARGET_PROFILING})
->>>>>>> 2ab1d525
 option(OPENMP_ENABLE_LIBOMP_PROFILING "Enable time profiling for libomp." OFF)
 
 # Build host runtime library, after LIBOMPTARGET variables are set since they are needed
 # to enable time profiling support in the OpenMP runtime.
 add_subdirectory(runtime)
 
-<<<<<<< HEAD
-=======
 # Build libompd.so
 add_subdirectory(libompd)
 
->>>>>>> 2ab1d525
 if (OPENMP_ENABLE_LIBOMPTARGET)
   # Check that the library can actually be built.
   if (APPLE OR WIN32)
