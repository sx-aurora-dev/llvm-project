#
#//===----------------------------------------------------------------------===//
#//
#// Part of the LLVM Project, under the Apache License v2.0 with LLVM Exceptions.
#// See https://llvm.org/LICENSE.txt for license information.
#// SPDX-License-Identifier: Apache-2.0 WITH LLVM-exception
#//
#//===----------------------------------------------------------------------===//
#

# void libomp_say(string message_to_user);
# - prints out message_to_user
macro(libomp_say message_to_user)
  message(STATUS "LIBOMP: ${message_to_user}")
endmacro()

# void libomp_warning_say(string message_to_user);
# - prints out message_to_user with a warning
macro(libomp_warning_say message_to_user)
  message(WARNING "LIBOMP: ${message_to_user}")
endmacro()

# void libomp_error_say(string message_to_user);
# - prints out message_to_user with an error and exits cmake
macro(libomp_error_say message_to_user)
  message(FATAL_ERROR "LIBOMP: ${message_to_user}")
endmacro()

# libomp_append(<flag> <flags_list> [(IF_TRUE | IF_FALSE | IF_TRUE_1_0 ) BOOLEAN])
#
# libomp_append(<flag> <flags_list>)
#   - unconditionally appends <flag> to the list of definitions
#
# libomp_append(<flag> <flags_list> <BOOLEAN>)
#   - appends <flag> to the list of definitions if BOOLEAN is true
#
# libomp_append(<flag> <flags_list> IF_TRUE <BOOLEAN>)
#   - appends <flag> to the list of definitions if BOOLEAN is true
#
# libomp_append(<flag> <flags_list> IF_FALSE <BOOLEAN>)
#   - appends <flag> to the list of definitions if BOOLEAN is false
#
# libomp_append(<flag> <flags_list> IF_DEFINED <VARIABLE>)
#   - appends <flag> to the list of definitions if VARIABLE is defined
#
# libomp_append(<flag> <flags_list> IF_TRUE_1_0 <BOOLEAN>)
#   - appends <flag>=1 to the list of definitions if <BOOLEAN> is true, <flag>=0 otherwise
# e.g., libomp_append("-D USE_FEATURE" IF_TRUE_1_0 HAVE_FEATURE)
#     appends "-D USE_FEATURE=1" if HAVE_FEATURE is true
#     or "-D USE_FEATURE=0" if HAVE_FEATURE is false
macro(libomp_append flags flag)
  if(NOT (${ARGC} EQUAL 2 OR ${ARGC} EQUAL 3 OR ${ARGC} EQUAL 4))
    libomp_error_say("libomp_append: takes 2, 3, or 4 arguments")
  endif()
  if(${ARGC} EQUAL 2)
    list(APPEND ${flags} "${flag}")
  elseif(${ARGC} EQUAL 3)
    if(${ARGV2})
      list(APPEND ${flags} "${flag}")
    endif()
  else()
    if(${ARGV2} STREQUAL "IF_TRUE")
      if(${ARGV3})
        list(APPEND ${flags} "${flag}")
      endif()
    elseif(${ARGV2} STREQUAL "IF_FALSE")
      if(NOT ${ARGV3})
        list(APPEND ${flags} "${flag}")
      endif()
    elseif(${ARGV2} STREQUAL "IF_DEFINED")
      if(DEFINED ${ARGV3})
        list(APPEND ${flags} "${flag}")
      endif()
    elseif(${ARGV2} STREQUAL "IF_TRUE_1_0")
      if(${ARGV3})
        list(APPEND ${flags} "${flag}=1")
      else()
        list(APPEND ${flags} "${flag}=0")
      endif()
    else()
      libomp_error_say("libomp_append: third argument must be one of IF_TRUE, IF_FALSE, IF_DEFINED, IF_TRUE_1_0")
    endif()
  endif()
endmacro()

# void libomp_get_legal_arch(string* return_arch_string);
# - returns (through return_arch_string) the formal architecture
#   string or warns user of unknown architecture
function(libomp_get_legal_arch return_arch_string)
  if(${IA32})
    set(${return_arch_string} "IA-32" PARENT_SCOPE)
  elseif(${INTEL64})
    set(${return_arch_string} "Intel(R) 64" PARENT_SCOPE)
  elseif(${MIC})
    set(${return_arch_string} "Intel(R) Many Integrated Core Architecture" PARENT_SCOPE)
  elseif(${ARM})
    set(${return_arch_string} "ARM" PARENT_SCOPE)
  elseif(${PPC64BE})
    set(${return_arch_string} "PPC64BE" PARENT_SCOPE)
  elseif(${PPC64LE})
    set(${return_arch_string} "PPC64LE" PARENT_SCOPE)
  elseif(${AARCH64})
    set(${return_arch_string} "AARCH64" PARENT_SCOPE)
  elseif(${AARCH64_A64FX})
    set(${return_arch_string} "AARCH64_A64FX" PARENT_SCOPE)
  elseif(${MIPS})
    set(${return_arch_string} "MIPS" PARENT_SCOPE)
  elseif(${MIPS64})
    set(${return_arch_string} "MIPS64" PARENT_SCOPE)
  elseif(${RISCV64})
    set(${return_arch_string} "RISCV64" PARENT_SCOPE)
<<<<<<< HEAD
  elseif(${VE})
    set(${return_arch_string} "VE" PARENT_SCOPE)
=======
  elseif(${LOONGARCH64})
    set(${return_arch_string} "LOONGARCH64" PARENT_SCOPE)
>>>>>>> eaa26348
  else()
    set(${return_arch_string} "${LIBOMP_ARCH}" PARENT_SCOPE)
    libomp_warning_say("libomp_get_legal_arch(): Warning: Unknown architecture: Using ${LIBOMP_ARCH}")
  endif()
endfunction()

# void libomp_check_variable(string var, ...);
# - runs through all values checking if ${var} == value
# - uppercase and lowercase do not matter
# - if the var is found, then just print it out
# - if the var is not found, then error out
function(libomp_check_variable var)
  set(valid_flag 0)
  string(TOLOWER "${${var}}" var_lower)
  foreach(value IN LISTS ARGN)
    string(TOLOWER "${value}" value_lower)
    if("${var_lower}" STREQUAL "${value_lower}")
      set(valid_flag 1)
      set(the_value "${value}")
    endif()
  endforeach()
  if(${valid_flag} EQUAL 0)
    libomp_error_say("libomp_check_variable(): ${var} = ${${var}} is unknown")
  endif()
endfunction()

# void libomp_get_build_number(string src_dir, string* return_build_number);
# - grab the eight digit build number (or 00000000) from kmp_version.cpp
function(libomp_get_build_number src_dir return_build_number)
  # sets file_lines_list to a list of all lines in kmp_version.cpp
  file(STRINGS "${src_dir}/src/kmp_version.cpp" file_lines_list)

  # runs through each line in kmp_version.cpp
  foreach(line IN LISTS file_lines_list)
    # if the line begins with "#define KMP_VERSION_BUILD" then we take not of the build number
    string(REGEX MATCH "^[ \t]*#define[ \t]+KMP_VERSION_BUILD" valid "${line}")
    if(NOT "${valid}" STREQUAL "") # if we matched "#define KMP_VERSION_BUILD", then grab the build number
      string(REGEX REPLACE "^[ \t]*#define[ \t]+KMP_VERSION_BUILD[ \t]+([0-9]+)" "\\1"
           build_number "${line}"
      )
    endif()
  endforeach()
  set(${return_build_number} "${build_number}" PARENT_SCOPE) # return build number
endfunction()

# void libomp_get_legal_type(string* return_legal_type);
# - set the legal type name Performance/Profiling/Stub
function(libomp_get_legal_type return_legal_type)
  if(${NORMAL_LIBRARY})
    set(${return_legal_type} "Performance" PARENT_SCOPE)
  elseif(${PROFILE_LIBRARY})
    set(${return_legal_type} "Profiling" PARENT_SCOPE)
  elseif(${STUBS_LIBRARY})
    set(${return_legal_type} "Stub" PARENT_SCOPE)
  endif()
endfunction()

# void libomp_add_suffix(string suffix, list<string>* list_of_items);
# - returns list_of_items with suffix appended to all items
# - original list is modified
function(libomp_add_suffix suffix list_of_items)
  set(local_list "")
  foreach(item IN LISTS "${list_of_items}")
    if(NOT "${item}" STREQUAL "")
      list(APPEND local_list "${item}${suffix}")
    endif()
  endforeach()
  set(${list_of_items} "${local_list}" PARENT_SCOPE)
endfunction()

# void libomp_list_to_string(list<string> list_of_things, string* return_string);
# - converts a list to a space separated string
function(libomp_list_to_string list_of_things return_string)
  string(REPLACE ";" " " output_variable "${list_of_things}")
  set(${return_string} "${output_variable}" PARENT_SCOPE)
endfunction()

# void libomp_string_to_list(string str, list<string>* return_list);
# - converts a string to a semicolon separated list
# - what it really does is just string_replace all running whitespace to a semicolon
# - in cmake, a list is strings separated by semicolons: i.e., list of four items, list = "item1;item2;item3;item4"
function(libomp_string_to_list str return_list)
  set(outstr)
  string(REGEX REPLACE "[ \t]+" ";" outstr "${str}")
  set(${return_list} "${outstr}" PARENT_SCOPE)
endfunction()
<|MERGE_RESOLUTION|>--- conflicted
+++ resolved
@@ -109,13 +109,10 @@
     set(${return_arch_string} "MIPS64" PARENT_SCOPE)
   elseif(${RISCV64})
     set(${return_arch_string} "RISCV64" PARENT_SCOPE)
-<<<<<<< HEAD
+  elseif(${LOONGARCH64})
+    set(${return_arch_string} "LOONGARCH64" PARENT_SCOPE)
   elseif(${VE})
     set(${return_arch_string} "VE" PARENT_SCOPE)
-=======
-  elseif(${LOONGARCH64})
-    set(${return_arch_string} "LOONGARCH64" PARENT_SCOPE)
->>>>>>> eaa26348
   else()
     set(${return_arch_string} "${LIBOMP_ARCH}" PARENT_SCOPE)
     libomp_warning_say("libomp_get_legal_arch(): Warning: Unknown architecture: Using ${LIBOMP_ARCH}")
