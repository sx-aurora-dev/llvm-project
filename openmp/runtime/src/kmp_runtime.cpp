/*
 * kmp_runtime.cpp -- KPTS runtime support library
 */

//===----------------------------------------------------------------------===//
//
// Part of the LLVM Project, under the Apache License v2.0 with LLVM Exceptions.
// See https://llvm.org/LICENSE.txt for license information.
// SPDX-License-Identifier: Apache-2.0 WITH LLVM-exception
//
//===----------------------------------------------------------------------===//

#include "kmp.h"
#include "kmp_affinity.h"
#include "kmp_atomic.h"
#include "kmp_environment.h"
#include "kmp_error.h"
#include "kmp_i18n.h"
#include "kmp_io.h"
#include "kmp_itt.h"
#include "kmp_settings.h"
#include "kmp_stats.h"
#include "kmp_str.h"
#include "kmp_wait_release.h"
#include "kmp_wrapper_getpid.h"
#include "kmp_dispatch.h"
#if KMP_USE_HIER_SCHED
#include "kmp_dispatch_hier.h"
#endif

#if OMPT_SUPPORT
#include "ompt-specific.h"
#endif
#if OMPD_SUPPORT
#include "ompd-specific.h"
#endif

#if OMP_PROFILING_SUPPORT
#include "llvm/Support/TimeProfiler.h"
static char *ProfileTraceFile = nullptr;
#endif

#if OMP_PROFILING_SUPPORT
#include "llvm/Support/TimeProfiler.h"
static char *ProfileTraceFile = nullptr;
#endif

/* these are temporary issues to be dealt with */
#define KMP_USE_PRCTL 0

#if KMP_OS_WINDOWS
#include <process.h>
#endif

#if KMP_OS_WINDOWS
// windows does not need include files as it doesn't use shared memory
#else
#include <sys/mman.h>
#include <sys/stat.h>
#include <fcntl.h>
#define SHM_SIZE 1024
#endif

#if defined(KMP_GOMP_COMPAT)
char const __kmp_version_alt_comp[] =
    KMP_VERSION_PREFIX "alternative compiler support: yes";
#endif /* defined(KMP_GOMP_COMPAT) */

char const __kmp_version_omp_api[] =
    KMP_VERSION_PREFIX "API version: 5.0 (201611)";

#ifdef KMP_DEBUG
char const __kmp_version_lock[] =
    KMP_VERSION_PREFIX "lock type: run time selectable";
#endif /* KMP_DEBUG */

#define KMP_MIN(x, y) ((x) < (y) ? (x) : (y))

/* ------------------------------------------------------------------------ */

#if KMP_USE_MONITOR
kmp_info_t __kmp_monitor;
#endif

/* Forward declarations */

void __kmp_cleanup(void);

static void __kmp_initialize_info(kmp_info_t *, kmp_team_t *, int tid,
                                  int gtid);
static void __kmp_initialize_team(kmp_team_t *team, int new_nproc,
                                  kmp_internal_control_t *new_icvs,
                                  ident_t *loc);
#if KMP_AFFINITY_SUPPORTED
static void __kmp_partition_places(kmp_team_t *team,
                                   int update_master_only = 0);
#endif
static void __kmp_do_serial_initialize(void);
void __kmp_fork_barrier(int gtid, int tid);
void __kmp_join_barrier(int gtid);
void __kmp_setup_icv_copy(kmp_team_t *team, int new_nproc,
                          kmp_internal_control_t *new_icvs, ident_t *loc);

#ifdef USE_LOAD_BALANCE
static int __kmp_load_balance_nproc(kmp_root_t *root, int set_nproc);
#endif

static int __kmp_expand_threads(int nNeed);
#if KMP_OS_WINDOWS
static int __kmp_unregister_root_other_thread(int gtid);
#endif
static void __kmp_reap_thread(kmp_info_t *thread, int is_root);
kmp_info_t *__kmp_thread_pool_insert_pt = NULL;

void __kmp_resize_dist_barrier(kmp_team_t *team, int old_nthreads,
                               int new_nthreads);
void __kmp_add_threads_to_team(kmp_team_t *team, int new_nthreads);

/* Calculate the identifier of the current thread */
/* fast (and somewhat portable) way to get unique identifier of executing
   thread. Returns KMP_GTID_DNE if we haven't been assigned a gtid. */
int __kmp_get_global_thread_id() {
  int i;
  kmp_info_t **other_threads;
  size_t stack_data;
  char *stack_addr;
  size_t stack_size;
  char *stack_base;

  KA_TRACE(
      1000,
      ("*** __kmp_get_global_thread_id: entering, nproc=%d  all_nproc=%d\n",
       __kmp_nth, __kmp_all_nth));

  /* JPH - to handle the case where __kmpc_end(0) is called immediately prior to
     a parallel region, made it return KMP_GTID_DNE to force serial_initialize
     by caller. Had to handle KMP_GTID_DNE at all call-sites, or else guarantee
     __kmp_init_gtid for this to work. */

  if (!TCR_4(__kmp_init_gtid))
    return KMP_GTID_DNE;

#ifdef KMP_TDATA_GTID
  if (TCR_4(__kmp_gtid_mode) >= 3) {
    KA_TRACE(1000, ("*** __kmp_get_global_thread_id: using TDATA\n"));
    return __kmp_gtid;
  }
#endif
  if (TCR_4(__kmp_gtid_mode) >= 2) {
    KA_TRACE(1000, ("*** __kmp_get_global_thread_id: using keyed TLS\n"));
    return __kmp_gtid_get_specific();
  }
  KA_TRACE(1000, ("*** __kmp_get_global_thread_id: using internal alg.\n"));

  stack_addr = (char *)&stack_data;
  other_threads = __kmp_threads;

  /* ATT: The code below is a source of potential bugs due to unsynchronized
     access to __kmp_threads array. For example:
     1. Current thread loads other_threads[i] to thr and checks it, it is
        non-NULL.
     2. Current thread is suspended by OS.
     3. Another thread unregisters and finishes (debug versions of free()
        may fill memory with something like 0xEF).
     4. Current thread is resumed.
     5. Current thread reads junk from *thr.
     TODO: Fix it.  --ln  */

  for (i = 0; i < __kmp_threads_capacity; i++) {

    kmp_info_t *thr = (kmp_info_t *)TCR_SYNC_PTR(other_threads[i]);
    if (!thr)
      continue;

    stack_size = (size_t)TCR_PTR(thr->th.th_info.ds.ds_stacksize);
    stack_base = (char *)TCR_PTR(thr->th.th_info.ds.ds_stackbase);

    /* stack grows down -- search through all of the active threads */

    if (stack_addr <= stack_base) {
      size_t stack_diff = stack_base - stack_addr;

      if (stack_diff <= stack_size) {
        /* The only way we can be closer than the allocated */
        /* stack size is if we are running on this thread. */
        KMP_DEBUG_ASSERT(__kmp_gtid_get_specific() == i);
        return i;
      }
    }
  }

  /* get specific to try and determine our gtid */
  KA_TRACE(1000,
           ("*** __kmp_get_global_thread_id: internal alg. failed to find "
            "thread, using TLS\n"));
  i = __kmp_gtid_get_specific();

  /*fprintf( stderr, "=== %d\n", i );  */ /* GROO */

  /* if we havn't been assigned a gtid, then return code */
  if (i < 0)
    return i;

  /* dynamically updated stack window for uber threads to avoid get_specific
     call */
  if (!TCR_4(other_threads[i]->th.th_info.ds.ds_stackgrow)) {
    KMP_FATAL(StackOverflow, i);
  }

  stack_base = (char *)other_threads[i]->th.th_info.ds.ds_stackbase;
  if (stack_addr > stack_base) {
    TCW_PTR(other_threads[i]->th.th_info.ds.ds_stackbase, stack_addr);
    TCW_PTR(other_threads[i]->th.th_info.ds.ds_stacksize,
            other_threads[i]->th.th_info.ds.ds_stacksize + stack_addr -
                stack_base);
  } else {
    TCW_PTR(other_threads[i]->th.th_info.ds.ds_stacksize,
            stack_base - stack_addr);
  }

  /* Reprint stack bounds for ubermaster since they have been refined */
  if (__kmp_storage_map) {
    char *stack_end = (char *)other_threads[i]->th.th_info.ds.ds_stackbase;
    char *stack_beg = stack_end - other_threads[i]->th.th_info.ds.ds_stacksize;
    __kmp_print_storage_map_gtid(i, stack_beg, stack_end,
                                 other_threads[i]->th.th_info.ds.ds_stacksize,
                                 "th_%d stack (refinement)", i);
  }
  return i;
}

int __kmp_get_global_thread_id_reg() {
  int gtid;

  if (!__kmp_init_serial) {
    gtid = KMP_GTID_DNE;
  } else
#ifdef KMP_TDATA_GTID
      if (TCR_4(__kmp_gtid_mode) >= 3) {
    KA_TRACE(1000, ("*** __kmp_get_global_thread_id_reg: using TDATA\n"));
    gtid = __kmp_gtid;
  } else
#endif
      if (TCR_4(__kmp_gtid_mode) >= 2) {
    KA_TRACE(1000, ("*** __kmp_get_global_thread_id_reg: using keyed TLS\n"));
    gtid = __kmp_gtid_get_specific();
  } else {
    KA_TRACE(1000,
             ("*** __kmp_get_global_thread_id_reg: using internal alg.\n"));
    gtid = __kmp_get_global_thread_id();
  }

  /* we must be a new uber master sibling thread */
  if (gtid == KMP_GTID_DNE) {
    KA_TRACE(10,
             ("__kmp_get_global_thread_id_reg: Encountered new root thread. "
              "Registering a new gtid.\n"));
    __kmp_acquire_bootstrap_lock(&__kmp_initz_lock);
    if (!__kmp_init_serial) {
      __kmp_do_serial_initialize();
      gtid = __kmp_gtid_get_specific();
    } else {
      gtid = __kmp_register_root(FALSE);
    }
    __kmp_release_bootstrap_lock(&__kmp_initz_lock);
    /*__kmp_printf( "+++ %d\n", gtid ); */ /* GROO */
  }

  KMP_DEBUG_ASSERT(gtid >= 0);

  return gtid;
}

/* caller must hold forkjoin_lock */
void __kmp_check_stack_overlap(kmp_info_t *th) {
  int f;
  char *stack_beg = NULL;
  char *stack_end = NULL;
  int gtid;

  KA_TRACE(10, ("__kmp_check_stack_overlap: called\n"));
  if (__kmp_storage_map) {
    stack_end = (char *)th->th.th_info.ds.ds_stackbase;
    stack_beg = stack_end - th->th.th_info.ds.ds_stacksize;

    gtid = __kmp_gtid_from_thread(th);

    if (gtid == KMP_GTID_MONITOR) {
      __kmp_print_storage_map_gtid(
          gtid, stack_beg, stack_end, th->th.th_info.ds.ds_stacksize,
          "th_%s stack (%s)", "mon",
          (th->th.th_info.ds.ds_stackgrow) ? "initial" : "actual");
    } else {
      __kmp_print_storage_map_gtid(
          gtid, stack_beg, stack_end, th->th.th_info.ds.ds_stacksize,
          "th_%d stack (%s)", gtid,
          (th->th.th_info.ds.ds_stackgrow) ? "initial" : "actual");
    }
  }

  /* No point in checking ubermaster threads since they use refinement and
   * cannot overlap */
  gtid = __kmp_gtid_from_thread(th);
  if (__kmp_env_checks == TRUE && !KMP_UBER_GTID(gtid)) {
    KA_TRACE(10,
             ("__kmp_check_stack_overlap: performing extensive checking\n"));
    if (stack_beg == NULL) {
      stack_end = (char *)th->th.th_info.ds.ds_stackbase;
      stack_beg = stack_end - th->th.th_info.ds.ds_stacksize;
    }

    for (f = 0; f < __kmp_threads_capacity; f++) {
      kmp_info_t *f_th = (kmp_info_t *)TCR_SYNC_PTR(__kmp_threads[f]);

      if (f_th && f_th != th) {
        char *other_stack_end =
            (char *)TCR_PTR(f_th->th.th_info.ds.ds_stackbase);
        char *other_stack_beg =
            other_stack_end - (size_t)TCR_PTR(f_th->th.th_info.ds.ds_stacksize);
        if ((stack_beg > other_stack_beg && stack_beg < other_stack_end) ||
            (stack_end > other_stack_beg && stack_end < other_stack_end)) {

          /* Print the other stack values before the abort */
          if (__kmp_storage_map)
            __kmp_print_storage_map_gtid(
                -1, other_stack_beg, other_stack_end,
                (size_t)TCR_PTR(f_th->th.th_info.ds.ds_stacksize),
                "th_%d stack (overlapped)", __kmp_gtid_from_thread(f_th));

          __kmp_fatal(KMP_MSG(StackOverlap), KMP_HNT(ChangeStackLimit),
                      __kmp_msg_null);
        }
      }
    }
  }
  KA_TRACE(10, ("__kmp_check_stack_overlap: returning\n"));
}

/* ------------------------------------------------------------------------ */

void __kmp_infinite_loop(void) {
  static int done = FALSE;

  while (!done) {
    KMP_YIELD(TRUE);
  }
}

#define MAX_MESSAGE 512

void __kmp_print_storage_map_gtid(int gtid, void *p1, void *p2, size_t size,
                                  char const *format, ...) {
  char buffer[MAX_MESSAGE];
  va_list ap;

  va_start(ap, format);
  KMP_SNPRINTF(buffer, sizeof(buffer), "OMP storage map: %p %p%8lu %s\n", p1,
               p2, (unsigned long)size, format);
  __kmp_acquire_bootstrap_lock(&__kmp_stdio_lock);
  __kmp_vprintf(kmp_err, buffer, ap);
#if KMP_PRINT_DATA_PLACEMENT
  int node;
  if (gtid >= 0) {
    if (p1 <= p2 && (char *)p2 - (char *)p1 == size) {
      if (__kmp_storage_map_verbose) {
        node = __kmp_get_host_node(p1);
        if (node < 0) /* doesn't work, so don't try this next time */
          __kmp_storage_map_verbose = FALSE;
        else {
          char *last;
          int lastNode;
          int localProc = __kmp_get_cpu_from_gtid(gtid);

          const int page_size = KMP_GET_PAGE_SIZE();

          p1 = (void *)((size_t)p1 & ~((size_t)page_size - 1));
          p2 = (void *)(((size_t)p2 - 1) & ~((size_t)page_size - 1));
          if (localProc >= 0)
            __kmp_printf_no_lock("  GTID %d localNode %d\n", gtid,
                                 localProc >> 1);
          else
            __kmp_printf_no_lock("  GTID %d\n", gtid);
#if KMP_USE_PRCTL
          /* The more elaborate format is disabled for now because of the prctl
           * hanging bug. */
          do {
            last = p1;
            lastNode = node;
            /* This loop collates adjacent pages with the same host node. */
            do {
              (char *)p1 += page_size;
            } while (p1 <= p2 && (node = __kmp_get_host_node(p1)) == lastNode);
            __kmp_printf_no_lock("    %p-%p memNode %d\n", last, (char *)p1 - 1,
                                 lastNode);
          } while (p1 <= p2);
#else
          __kmp_printf_no_lock("    %p-%p memNode %d\n", p1,
                               (char *)p1 + (page_size - 1),
                               __kmp_get_host_node(p1));
          if (p1 < p2) {
            __kmp_printf_no_lock("    %p-%p memNode %d\n", p2,
                                 (char *)p2 + (page_size - 1),
                                 __kmp_get_host_node(p2));
          }
#endif
        }
      }
    } else
      __kmp_printf_no_lock("  %s\n", KMP_I18N_STR(StorageMapWarning));
  }
#endif /* KMP_PRINT_DATA_PLACEMENT */
  __kmp_release_bootstrap_lock(&__kmp_stdio_lock);
}

void __kmp_warn(char const *format, ...) {
  char buffer[MAX_MESSAGE];
  va_list ap;

  if (__kmp_generate_warnings == kmp_warnings_off) {
    return;
  }

  va_start(ap, format);

  KMP_SNPRINTF(buffer, sizeof(buffer), "OMP warning: %s\n", format);
  __kmp_acquire_bootstrap_lock(&__kmp_stdio_lock);
  __kmp_vprintf(kmp_err, buffer, ap);
  __kmp_release_bootstrap_lock(&__kmp_stdio_lock);

  va_end(ap);
}

void __kmp_abort_process() {
  // Later threads may stall here, but that's ok because abort() will kill them.
  __kmp_acquire_bootstrap_lock(&__kmp_exit_lock);

  if (__kmp_debug_buf) {
    __kmp_dump_debug_buffer();
  }

  if (KMP_OS_WINDOWS) {
    // Let other threads know of abnormal termination and prevent deadlock
    // if abort happened during library initialization or shutdown
    __kmp_global.g.g_abort = SIGABRT;

    /* On Windows* OS by default abort() causes pop-up error box, which stalls
       nightly testing. Unfortunately, we cannot reliably suppress pop-up error
       boxes. _set_abort_behavior() works well, but this function is not
       available in VS7 (this is not problem for DLL, but it is a problem for
       static OpenMP RTL). SetErrorMode (and so, timelimit utility) does not
       help, at least in some versions of MS C RTL.

       It seems following sequence is the only way to simulate abort() and
       avoid pop-up error box. */
    raise(SIGABRT);
    _exit(3); // Just in case, if signal ignored, exit anyway.
  } else {
    __kmp_unregister_library();
    abort();
  }

  __kmp_infinite_loop();
  __kmp_release_bootstrap_lock(&__kmp_exit_lock);

} // __kmp_abort_process

void __kmp_abort_thread(void) {
  // TODO: Eliminate g_abort global variable and this function.
  // In case of abort just call abort(), it will kill all the threads.
  __kmp_infinite_loop();
} // __kmp_abort_thread

/* Print out the storage map for the major kmp_info_t thread data structures
   that are allocated together. */

static void __kmp_print_thread_storage_map(kmp_info_t *thr, int gtid) {
  __kmp_print_storage_map_gtid(gtid, thr, thr + 1, sizeof(kmp_info_t), "th_%d",
                               gtid);

  __kmp_print_storage_map_gtid(gtid, &thr->th.th_info, &thr->th.th_team,
                               sizeof(kmp_desc_t), "th_%d.th_info", gtid);

  __kmp_print_storage_map_gtid(gtid, &thr->th.th_local, &thr->th.th_pri_head,
                               sizeof(kmp_local_t), "th_%d.th_local", gtid);

  __kmp_print_storage_map_gtid(
      gtid, &thr->th.th_bar[0], &thr->th.th_bar[bs_last_barrier],
      sizeof(kmp_balign_t) * bs_last_barrier, "th_%d.th_bar", gtid);

  __kmp_print_storage_map_gtid(gtid, &thr->th.th_bar[bs_plain_barrier],
                               &thr->th.th_bar[bs_plain_barrier + 1],
                               sizeof(kmp_balign_t), "th_%d.th_bar[plain]",
                               gtid);

  __kmp_print_storage_map_gtid(gtid, &thr->th.th_bar[bs_forkjoin_barrier],
                               &thr->th.th_bar[bs_forkjoin_barrier + 1],
                               sizeof(kmp_balign_t), "th_%d.th_bar[forkjoin]",
                               gtid);

#if KMP_FAST_REDUCTION_BARRIER
  __kmp_print_storage_map_gtid(gtid, &thr->th.th_bar[bs_reduction_barrier],
                               &thr->th.th_bar[bs_reduction_barrier + 1],
                               sizeof(kmp_balign_t), "th_%d.th_bar[reduction]",
                               gtid);
#endif // KMP_FAST_REDUCTION_BARRIER
}

/* Print out the storage map for the major kmp_team_t team data structures
   that are allocated together. */

static void __kmp_print_team_storage_map(const char *header, kmp_team_t *team,
                                         int team_id, int num_thr) {
  int num_disp_buff = team->t.t_max_nproc > 1 ? __kmp_dispatch_num_buffers : 2;
  __kmp_print_storage_map_gtid(-1, team, team + 1, sizeof(kmp_team_t), "%s_%d",
                               header, team_id);

  __kmp_print_storage_map_gtid(-1, &team->t.t_bar[0],
                               &team->t.t_bar[bs_last_barrier],
                               sizeof(kmp_balign_team_t) * bs_last_barrier,
                               "%s_%d.t_bar", header, team_id);

  __kmp_print_storage_map_gtid(-1, &team->t.t_bar[bs_plain_barrier],
                               &team->t.t_bar[bs_plain_barrier + 1],
                               sizeof(kmp_balign_team_t), "%s_%d.t_bar[plain]",
                               header, team_id);

  __kmp_print_storage_map_gtid(-1, &team->t.t_bar[bs_forkjoin_barrier],
                               &team->t.t_bar[bs_forkjoin_barrier + 1],
                               sizeof(kmp_balign_team_t),
                               "%s_%d.t_bar[forkjoin]", header, team_id);

#if KMP_FAST_REDUCTION_BARRIER
  __kmp_print_storage_map_gtid(-1, &team->t.t_bar[bs_reduction_barrier],
                               &team->t.t_bar[bs_reduction_barrier + 1],
                               sizeof(kmp_balign_team_t),
                               "%s_%d.t_bar[reduction]", header, team_id);
#endif // KMP_FAST_REDUCTION_BARRIER

  __kmp_print_storage_map_gtid(
      -1, &team->t.t_dispatch[0], &team->t.t_dispatch[num_thr],
      sizeof(kmp_disp_t) * num_thr, "%s_%d.t_dispatch", header, team_id);

  __kmp_print_storage_map_gtid(
      -1, &team->t.t_threads[0], &team->t.t_threads[num_thr],
      sizeof(kmp_info_t *) * num_thr, "%s_%d.t_threads", header, team_id);

  __kmp_print_storage_map_gtid(-1, &team->t.t_disp_buffer[0],
                               &team->t.t_disp_buffer[num_disp_buff],
                               sizeof(dispatch_shared_info_t) * num_disp_buff,
                               "%s_%d.t_disp_buffer", header, team_id);
}

static void __kmp_init_allocator() {
  __kmp_init_memkind();
  __kmp_init_target_mem();
}
static void __kmp_fini_allocator() { __kmp_fini_memkind(); }

/* ------------------------------------------------------------------------ */

#if KMP_DYNAMIC_LIB
#if KMP_OS_WINDOWS

BOOL WINAPI DllMain(HINSTANCE hInstDLL, DWORD fdwReason, LPVOID lpReserved) {
  //__kmp_acquire_bootstrap_lock( &__kmp_initz_lock );

  switch (fdwReason) {

  case DLL_PROCESS_ATTACH:
    KA_TRACE(10, ("DllMain: PROCESS_ATTACH\n"));

    return TRUE;

  case DLL_PROCESS_DETACH:
    KA_TRACE(10, ("DllMain: PROCESS_DETACH T#%d\n", __kmp_gtid_get_specific()));

    // According to Windows* documentation for DllMain entry point:
    // for DLL_PROCESS_DETACH, lpReserved is used for telling the difference:
    //   lpReserved == NULL when FreeLibrary() is called,
    //   lpReserved != NULL when the process is terminated.
    // When FreeLibrary() is called, worker threads remain alive. So the
    // runtime's state is consistent and executing proper shutdown is OK.
    // When the process is terminated, worker threads have exited or been
    // forcefully terminated by the OS and only the shutdown thread remains.
    // This can leave the runtime in an inconsistent state.
    // Hence, only attempt proper cleanup when FreeLibrary() is called.
    // Otherwise, rely on OS to reclaim resources.
    if (lpReserved == NULL)
      __kmp_internal_end_library(__kmp_gtid_get_specific());

    return TRUE;

  case DLL_THREAD_ATTACH:
    KA_TRACE(10, ("DllMain: THREAD_ATTACH\n"));

    /* if we want to register new siblings all the time here call
     * __kmp_get_gtid(); */
    return TRUE;

  case DLL_THREAD_DETACH:
    KA_TRACE(10, ("DllMain: THREAD_DETACH T#%d\n", __kmp_gtid_get_specific()));

    __kmp_internal_end_thread(__kmp_gtid_get_specific());
    return TRUE;
  }

  return TRUE;
}

#endif /* KMP_OS_WINDOWS */
#endif /* KMP_DYNAMIC_LIB */

/* __kmp_parallel_deo -- Wait until it's our turn. */
void __kmp_parallel_deo(int *gtid_ref, int *cid_ref, ident_t *loc_ref) {
  int gtid = *gtid_ref;
#ifdef BUILD_PARALLEL_ORDERED
  kmp_team_t *team = __kmp_team_from_gtid(gtid);
#endif /* BUILD_PARALLEL_ORDERED */

  if (__kmp_env_consistency_check) {
    if (__kmp_threads[gtid]->th.th_root->r.r_active)
#if KMP_USE_DYNAMIC_LOCK
      __kmp_push_sync(gtid, ct_ordered_in_parallel, loc_ref, NULL, 0);
#else
      __kmp_push_sync(gtid, ct_ordered_in_parallel, loc_ref, NULL);
#endif
  }
#ifdef BUILD_PARALLEL_ORDERED
  if (!team->t.t_serialized) {
    KMP_MB();
    KMP_WAIT(&team->t.t_ordered.dt.t_value, __kmp_tid_from_gtid(gtid), KMP_EQ,
             NULL);
    KMP_MB();
  }
#endif /* BUILD_PARALLEL_ORDERED */
}

/* __kmp_parallel_dxo -- Signal the next task. */
void __kmp_parallel_dxo(int *gtid_ref, int *cid_ref, ident_t *loc_ref) {
  int gtid = *gtid_ref;
#ifdef BUILD_PARALLEL_ORDERED
  int tid = __kmp_tid_from_gtid(gtid);
  kmp_team_t *team = __kmp_team_from_gtid(gtid);
#endif /* BUILD_PARALLEL_ORDERED */

  if (__kmp_env_consistency_check) {
    if (__kmp_threads[gtid]->th.th_root->r.r_active)
      __kmp_pop_sync(gtid, ct_ordered_in_parallel, loc_ref);
  }
#ifdef BUILD_PARALLEL_ORDERED
  if (!team->t.t_serialized) {
    KMP_MB(); /* Flush all pending memory write invalidates.  */

    /* use the tid of the next thread in this team */
    /* TODO replace with general release procedure */
    team->t.t_ordered.dt.t_value = ((tid + 1) % team->t.t_nproc);

    KMP_MB(); /* Flush all pending memory write invalidates.  */
  }
#endif /* BUILD_PARALLEL_ORDERED */
}

/* ------------------------------------------------------------------------ */
/* The BARRIER for a SINGLE process section is always explicit   */

int __kmp_enter_single(int gtid, ident_t *id_ref, int push_ws) {
  int status;
  kmp_info_t *th;
  kmp_team_t *team;

  if (!TCR_4(__kmp_init_parallel))
    __kmp_parallel_initialize();
  __kmp_resume_if_soft_paused();

  th = __kmp_threads[gtid];
  team = th->th.th_team;
  status = 0;

  th->th.th_ident = id_ref;

  if (team->t.t_serialized) {
    status = 1;
  } else {
    kmp_int32 old_this = th->th.th_local.this_construct;

    ++th->th.th_local.this_construct;
    /* try to set team count to thread count--success means thread got the
       single block */
    /* TODO: Should this be acquire or release? */
    if (team->t.t_construct == old_this) {
      status = __kmp_atomic_compare_store_acq(&team->t.t_construct, old_this,
                                              th->th.th_local.this_construct);
    }
#if USE_ITT_BUILD
    if (__itt_metadata_add_ptr && __kmp_forkjoin_frames_mode == 3 &&
        KMP_MASTER_GTID(gtid) && th->th.th_teams_microtask == NULL &&
        team->t.t_active_level == 1) {
      // Only report metadata by primary thread of active team at level 1
      __kmp_itt_metadata_single(id_ref);
    }
#endif /* USE_ITT_BUILD */
  }

  if (__kmp_env_consistency_check) {
    if (status && push_ws) {
      __kmp_push_workshare(gtid, ct_psingle, id_ref);
    } else {
      __kmp_check_workshare(gtid, ct_psingle, id_ref);
    }
  }
#if USE_ITT_BUILD
  if (status) {
    __kmp_itt_single_start(gtid);
  }
#endif /* USE_ITT_BUILD */
  return status;
}

void __kmp_exit_single(int gtid) {
#if USE_ITT_BUILD
  __kmp_itt_single_end(gtid);
#endif /* USE_ITT_BUILD */
  if (__kmp_env_consistency_check)
    __kmp_pop_workshare(gtid, ct_psingle, NULL);
}

/* determine if we can go parallel or must use a serialized parallel region and
 * how many threads we can use
 * set_nproc is the number of threads requested for the team
 * returns 0 if we should serialize or only use one thread,
 * otherwise the number of threads to use
 * The forkjoin lock is held by the caller. */
static int __kmp_reserve_threads(kmp_root_t *root, kmp_team_t *parent_team,
                                 int master_tid, int set_nthreads,
                                 int enter_teams) {
  int capacity;
  int new_nthreads;
  KMP_DEBUG_ASSERT(__kmp_init_serial);
  KMP_DEBUG_ASSERT(root && parent_team);
  kmp_info_t *this_thr = parent_team->t.t_threads[master_tid];

  // If dyn-var is set, dynamically adjust the number of desired threads,
  // according to the method specified by dynamic_mode.
  new_nthreads = set_nthreads;
  if (!get__dynamic_2(parent_team, master_tid)) {
    ;
  }
#ifdef USE_LOAD_BALANCE
  else if (__kmp_global.g.g_dynamic_mode == dynamic_load_balance) {
    new_nthreads = __kmp_load_balance_nproc(root, set_nthreads);
    if (new_nthreads == 1) {
      KC_TRACE(10, ("__kmp_reserve_threads: T#%d load balance reduced "
                    "reservation to 1 thread\n",
                    master_tid));
      return 1;
    }
    if (new_nthreads < set_nthreads) {
      KC_TRACE(10, ("__kmp_reserve_threads: T#%d load balance reduced "
                    "reservation to %d threads\n",
                    master_tid, new_nthreads));
    }
  }
#endif /* USE_LOAD_BALANCE */
  else if (__kmp_global.g.g_dynamic_mode == dynamic_thread_limit) {
    new_nthreads = __kmp_avail_proc - __kmp_nth +
                   (root->r.r_active ? 1 : root->r.r_hot_team->t.t_nproc);
    if (new_nthreads <= 1) {
      KC_TRACE(10, ("__kmp_reserve_threads: T#%d thread limit reduced "
                    "reservation to 1 thread\n",
                    master_tid));
      return 1;
    }
    if (new_nthreads < set_nthreads) {
      KC_TRACE(10, ("__kmp_reserve_threads: T#%d thread limit reduced "
                    "reservation to %d threads\n",
                    master_tid, new_nthreads));
    } else {
      new_nthreads = set_nthreads;
    }
  } else if (__kmp_global.g.g_dynamic_mode == dynamic_random) {
    if (set_nthreads > 2) {
      new_nthreads = __kmp_get_random(parent_team->t.t_threads[master_tid]);
      new_nthreads = (new_nthreads % set_nthreads) + 1;
      if (new_nthreads == 1) {
        KC_TRACE(10, ("__kmp_reserve_threads: T#%d dynamic random reduced "
                      "reservation to 1 thread\n",
                      master_tid));
        return 1;
      }
      if (new_nthreads < set_nthreads) {
        KC_TRACE(10, ("__kmp_reserve_threads: T#%d dynamic random reduced "
                      "reservation to %d threads\n",
                      master_tid, new_nthreads));
      }
    }
  } else {
    KMP_ASSERT(0);
  }

  // Respect KMP_ALL_THREADS/KMP_DEVICE_THREAD_LIMIT.
  if (__kmp_nth + new_nthreads -
          (root->r.r_active ? 1 : root->r.r_hot_team->t.t_nproc) >
      __kmp_max_nth) {
    int tl_nthreads = __kmp_max_nth - __kmp_nth +
                      (root->r.r_active ? 1 : root->r.r_hot_team->t.t_nproc);
    if (tl_nthreads <= 0) {
      tl_nthreads = 1;
    }

    // If dyn-var is false, emit a 1-time warning.
    if (!get__dynamic_2(parent_team, master_tid) && (!__kmp_reserve_warn)) {
      __kmp_reserve_warn = 1;
      __kmp_msg(kmp_ms_warning,
                KMP_MSG(CantFormThrTeam, set_nthreads, tl_nthreads),
                KMP_HNT(Unset_ALL_THREADS), __kmp_msg_null);
    }
    if (tl_nthreads == 1) {
      KC_TRACE(10, ("__kmp_reserve_threads: T#%d KMP_DEVICE_THREAD_LIMIT "
                    "reduced reservation to 1 thread\n",
                    master_tid));
      return 1;
    }
    KC_TRACE(10, ("__kmp_reserve_threads: T#%d KMP_DEVICE_THREAD_LIMIT reduced "
                  "reservation to %d threads\n",
                  master_tid, tl_nthreads));
    new_nthreads = tl_nthreads;
  }

  // Respect OMP_THREAD_LIMIT
  int cg_nthreads = this_thr->th.th_cg_roots->cg_nthreads;
  int max_cg_threads = this_thr->th.th_cg_roots->cg_thread_limit;
  if (cg_nthreads + new_nthreads -
          (root->r.r_active ? 1 : root->r.r_hot_team->t.t_nproc) >
      max_cg_threads) {
    int tl_nthreads = max_cg_threads - cg_nthreads +
                      (root->r.r_active ? 1 : root->r.r_hot_team->t.t_nproc);
    if (tl_nthreads <= 0) {
      tl_nthreads = 1;
    }

    // If dyn-var is false, emit a 1-time warning.
    if (!get__dynamic_2(parent_team, master_tid) && (!__kmp_reserve_warn)) {
      __kmp_reserve_warn = 1;
      __kmp_msg(kmp_ms_warning,
                KMP_MSG(CantFormThrTeam, set_nthreads, tl_nthreads),
                KMP_HNT(Unset_ALL_THREADS), __kmp_msg_null);
    }
    if (tl_nthreads == 1) {
      KC_TRACE(10, ("__kmp_reserve_threads: T#%d OMP_THREAD_LIMIT "
                    "reduced reservation to 1 thread\n",
                    master_tid));
      return 1;
    }
    KC_TRACE(10, ("__kmp_reserve_threads: T#%d OMP_THREAD_LIMIT reduced "
                  "reservation to %d threads\n",
                  master_tid, tl_nthreads));
    new_nthreads = tl_nthreads;
  }

  // Check if the threads array is large enough, or needs expanding.
  // See comment in __kmp_register_root() about the adjustment if
  // __kmp_threads[0] == NULL.
  capacity = __kmp_threads_capacity;
  if (TCR_PTR(__kmp_threads[0]) == NULL) {
    --capacity;
  }
  // If it is not for initializing the hidden helper team, we need to take
  // __kmp_hidden_helper_threads_num out of the capacity because it is included
  // in __kmp_threads_capacity.
  if (__kmp_enable_hidden_helper && !TCR_4(__kmp_init_hidden_helper_threads)) {
    capacity -= __kmp_hidden_helper_threads_num;
  }
  if (__kmp_nth + new_nthreads -
          (root->r.r_active ? 1 : root->r.r_hot_team->t.t_nproc) >
      capacity) {
    // Expand the threads array.
    int slotsRequired = __kmp_nth + new_nthreads -
                        (root->r.r_active ? 1 : root->r.r_hot_team->t.t_nproc) -
                        capacity;
    int slotsAdded = __kmp_expand_threads(slotsRequired);
    if (slotsAdded < slotsRequired) {
      // The threads array was not expanded enough.
      new_nthreads -= (slotsRequired - slotsAdded);
      KMP_ASSERT(new_nthreads >= 1);

      // If dyn-var is false, emit a 1-time warning.
      if (!get__dynamic_2(parent_team, master_tid) && (!__kmp_reserve_warn)) {
        __kmp_reserve_warn = 1;
        if (__kmp_tp_cached) {
          __kmp_msg(kmp_ms_warning,
                    KMP_MSG(CantFormThrTeam, set_nthreads, new_nthreads),
                    KMP_HNT(Set_ALL_THREADPRIVATE, __kmp_tp_capacity),
                    KMP_HNT(PossibleSystemLimitOnThreads), __kmp_msg_null);
        } else {
          __kmp_msg(kmp_ms_warning,
                    KMP_MSG(CantFormThrTeam, set_nthreads, new_nthreads),
                    KMP_HNT(SystemLimitOnThreads), __kmp_msg_null);
        }
      }
    }
  }

#ifdef KMP_DEBUG
  if (new_nthreads == 1) {
    KC_TRACE(10,
             ("__kmp_reserve_threads: T#%d serializing team after reclaiming "
              "dead roots and rechecking; requested %d threads\n",
              __kmp_get_gtid(), set_nthreads));
  } else {
    KC_TRACE(10, ("__kmp_reserve_threads: T#%d allocating %d threads; requested"
                  " %d threads\n",
                  __kmp_get_gtid(), new_nthreads, set_nthreads));
  }
#endif // KMP_DEBUG
  return new_nthreads;
}

/* Allocate threads from the thread pool and assign them to the new team. We are
   assured that there are enough threads available, because we checked on that
   earlier within critical section forkjoin */
static void __kmp_fork_team_threads(kmp_root_t *root, kmp_team_t *team,
                                    kmp_info_t *master_th, int master_gtid,
                                    int fork_teams_workers) {
  int i;
  int use_hot_team;

  KA_TRACE(10, ("__kmp_fork_team_threads: new_nprocs = %d\n", team->t.t_nproc));
  KMP_DEBUG_ASSERT(master_gtid == __kmp_get_gtid());
  KMP_MB();

  /* first, let's setup the primary thread */
  master_th->th.th_info.ds.ds_tid = 0;
  master_th->th.th_team = team;
  master_th->th.th_team_nproc = team->t.t_nproc;
  master_th->th.th_team_master = master_th;
  master_th->th.th_team_serialized = FALSE;
  master_th->th.th_dispatch = &team->t.t_dispatch[0];

/* make sure we are not the optimized hot team */
#if KMP_NESTED_HOT_TEAMS
  use_hot_team = 0;
  kmp_hot_team_ptr_t *hot_teams = master_th->th.th_hot_teams;
  if (hot_teams) { // hot teams array is not allocated if
    // KMP_HOT_TEAMS_MAX_LEVEL=0
    int level = team->t.t_active_level - 1; // index in array of hot teams
    if (master_th->th.th_teams_microtask) { // are we inside the teams?
      if (master_th->th.th_teams_size.nteams > 1) {
        ++level; // level was not increased in teams construct for
        // team_of_masters
      }
      if (team->t.t_pkfn != (microtask_t)__kmp_teams_master &&
          master_th->th.th_teams_level == team->t.t_level) {
        ++level; // level was not increased in teams construct for
        // team_of_workers before the parallel
      } // team->t.t_level will be increased inside parallel
    }
    if (level < __kmp_hot_teams_max_level) {
      if (hot_teams[level].hot_team) {
        // hot team has already been allocated for given level
        KMP_DEBUG_ASSERT(hot_teams[level].hot_team == team);
        use_hot_team = 1; // the team is ready to use
      } else {
        use_hot_team = 0; // AC: threads are not allocated yet
        hot_teams[level].hot_team = team; // remember new hot team
        hot_teams[level].hot_team_nth = team->t.t_nproc;
      }
    } else {
      use_hot_team = 0;
    }
  }
#else
  use_hot_team = team == root->r.r_hot_team;
#endif
  if (!use_hot_team) {

    /* install the primary thread */
    team->t.t_threads[0] = master_th;
    __kmp_initialize_info(master_th, team, 0, master_gtid);

    /* now, install the worker threads */
    for (i = 1; i < team->t.t_nproc; i++) {

      /* fork or reallocate a new thread and install it in team */
      kmp_info_t *thr = __kmp_allocate_thread(root, team, i);
      team->t.t_threads[i] = thr;
      KMP_DEBUG_ASSERT(thr);
      KMP_DEBUG_ASSERT(thr->th.th_team == team);
      /* align team and thread arrived states */
      KA_TRACE(20, ("__kmp_fork_team_threads: T#%d(%d:%d) init arrived "
                    "T#%d(%d:%d) join =%llu, plain=%llu\n",
                    __kmp_gtid_from_tid(0, team), team->t.t_id, 0,
                    __kmp_gtid_from_tid(i, team), team->t.t_id, i,
                    team->t.t_bar[bs_forkjoin_barrier].b_arrived,
                    team->t.t_bar[bs_plain_barrier].b_arrived));
      thr->th.th_teams_microtask = master_th->th.th_teams_microtask;
      thr->th.th_teams_level = master_th->th.th_teams_level;
      thr->th.th_teams_size = master_th->th.th_teams_size;
      { // Initialize threads' barrier data.
        int b;
        kmp_balign_t *balign = team->t.t_threads[i]->th.th_bar;
        for (b = 0; b < bs_last_barrier; ++b) {
          balign[b].bb.b_arrived = team->t.t_bar[b].b_arrived;
          KMP_DEBUG_ASSERT(balign[b].bb.wait_flag != KMP_BARRIER_PARENT_FLAG);
#if USE_DEBUGGER
          balign[b].bb.b_worker_arrived = team->t.t_bar[b].b_team_arrived;
#endif
        }
      }
    }

#if KMP_AFFINITY_SUPPORTED
    // Do not partition the places list for teams construct workers who
    // haven't actually been forked to do real work yet. This partitioning
    // will take place in the parallel region nested within the teams construct.
    if (!fork_teams_workers) {
      __kmp_partition_places(team);
    }
#endif
  }

  if (__kmp_display_affinity && team->t.t_display_affinity != 1) {
    for (i = 0; i < team->t.t_nproc; i++) {
      kmp_info_t *thr = team->t.t_threads[i];
      if (thr->th.th_prev_num_threads != team->t.t_nproc ||
          thr->th.th_prev_level != team->t.t_level) {
        team->t.t_display_affinity = 1;
        break;
      }
    }
  }

  KMP_MB();
}

#if KMP_ARCH_X86 || KMP_ARCH_X86_64
// Propagate any changes to the floating point control registers out to the team
// We try to avoid unnecessary writes to the relevant cache line in the team
// structure, so we don't make changes unless they are needed.
inline static void propagateFPControl(kmp_team_t *team) {
  if (__kmp_inherit_fp_control) {
    kmp_int16 x87_fpu_control_word;
    kmp_uint32 mxcsr;

    // Get primary thread's values of FPU control flags (both X87 and vector)
    __kmp_store_x87_fpu_control_word(&x87_fpu_control_word);
    __kmp_store_mxcsr(&mxcsr);
    mxcsr &= KMP_X86_MXCSR_MASK;

    // There is no point looking at t_fp_control_saved here.
    // If it is TRUE, we still have to update the values if they are different
    // from those we now have. If it is FALSE we didn't save anything yet, but
    // our objective is the same. We have to ensure that the values in the team
    // are the same as those we have.
    // So, this code achieves what we need whether or not t_fp_control_saved is
    // true. By checking whether the value needs updating we avoid unnecessary
    // writes that would put the cache-line into a written state, causing all
    // threads in the team to have to read it again.
    KMP_CHECK_UPDATE(team->t.t_x87_fpu_control_word, x87_fpu_control_word);
    KMP_CHECK_UPDATE(team->t.t_mxcsr, mxcsr);
    // Although we don't use this value, other code in the runtime wants to know
    // whether it should restore them. So we must ensure it is correct.
    KMP_CHECK_UPDATE(team->t.t_fp_control_saved, TRUE);
  } else {
    // Similarly here. Don't write to this cache-line in the team structure
    // unless we have to.
    KMP_CHECK_UPDATE(team->t.t_fp_control_saved, FALSE);
  }
}

// Do the opposite, setting the hardware registers to the updated values from
// the team.
inline static void updateHWFPControl(kmp_team_t *team) {
  if (__kmp_inherit_fp_control && team->t.t_fp_control_saved) {
    // Only reset the fp control regs if they have been changed in the team.
    // the parallel region that we are exiting.
    kmp_int16 x87_fpu_control_word;
    kmp_uint32 mxcsr;
    __kmp_store_x87_fpu_control_word(&x87_fpu_control_word);
    __kmp_store_mxcsr(&mxcsr);
    mxcsr &= KMP_X86_MXCSR_MASK;

    if (team->t.t_x87_fpu_control_word != x87_fpu_control_word) {
      __kmp_clear_x87_fpu_status_word();
      __kmp_load_x87_fpu_control_word(&team->t.t_x87_fpu_control_word);
    }

    if (team->t.t_mxcsr != mxcsr) {
      __kmp_load_mxcsr(&team->t.t_mxcsr);
    }
  }
}
#else
#define propagateFPControl(x) ((void)0)
#define updateHWFPControl(x) ((void)0)
#endif /* KMP_ARCH_X86 || KMP_ARCH_X86_64 */

static void __kmp_alloc_argv_entries(int argc, kmp_team_t *team,
                                     int realloc); // forward declaration

/* Run a parallel region that has been serialized, so runs only in a team of the
   single primary thread. */
void __kmp_serialized_parallel(ident_t *loc, kmp_int32 global_tid) {
  kmp_info_t *this_thr;
  kmp_team_t *serial_team;

  KC_TRACE(10, ("__kmpc_serialized_parallel: called by T#%d\n", global_tid));

  /* Skip all this code for autopar serialized loops since it results in
     unacceptable overhead */
  if (loc != NULL && (loc->flags & KMP_IDENT_AUTOPAR))
    return;

  if (!TCR_4(__kmp_init_parallel))
    __kmp_parallel_initialize();
  __kmp_resume_if_soft_paused();

  this_thr = __kmp_threads[global_tid];
  serial_team = this_thr->th.th_serial_team;

  /* utilize the serialized team held by this thread */
  KMP_DEBUG_ASSERT(serial_team);
  KMP_MB();

  if (__kmp_tasking_mode != tskm_immediate_exec) {
    KMP_DEBUG_ASSERT(
        this_thr->th.th_task_team ==
        this_thr->th.th_team->t.t_task_team[this_thr->th.th_task_state]);
    KMP_DEBUG_ASSERT(serial_team->t.t_task_team[this_thr->th.th_task_state] ==
                     NULL);
    KA_TRACE(20, ("__kmpc_serialized_parallel: T#%d pushing task_team %p / "
                  "team %p, new task_team = NULL\n",
                  global_tid, this_thr->th.th_task_team, this_thr->th.th_team));
    this_thr->th.th_task_team = NULL;
  }

  kmp_proc_bind_t proc_bind = this_thr->th.th_set_proc_bind;
  if (this_thr->th.th_current_task->td_icvs.proc_bind == proc_bind_false) {
    proc_bind = proc_bind_false;
  } else if (proc_bind == proc_bind_default) {
    // No proc_bind clause was specified, so use the current value
    // of proc-bind-var for this parallel region.
    proc_bind = this_thr->th.th_current_task->td_icvs.proc_bind;
  }
  // Reset for next parallel region
  this_thr->th.th_set_proc_bind = proc_bind_default;

#if OMPT_SUPPORT
  ompt_data_t ompt_parallel_data = ompt_data_none;
  void *codeptr = OMPT_LOAD_RETURN_ADDRESS(global_tid);
  if (ompt_enabled.enabled &&
      this_thr->th.ompt_thread_info.state != ompt_state_overhead) {

    ompt_task_info_t *parent_task_info;
    parent_task_info = OMPT_CUR_TASK_INFO(this_thr);

    parent_task_info->frame.enter_frame.ptr = OMPT_GET_FRAME_ADDRESS(0);
    if (ompt_enabled.ompt_callback_parallel_begin) {
      int team_size = 1;

      ompt_callbacks.ompt_callback(ompt_callback_parallel_begin)(
          &(parent_task_info->task_data), &(parent_task_info->frame),
          &ompt_parallel_data, team_size,
          ompt_parallel_invoker_program | ompt_parallel_team, codeptr);
    }
  }
#endif // OMPT_SUPPORT

  if (this_thr->th.th_team != serial_team) {
    // Nested level will be an index in the nested nthreads array
    int level = this_thr->th.th_team->t.t_level;

    if (serial_team->t.t_serialized) {
      /* this serial team was already used
         TODO increase performance by making this locks more specific */
      kmp_team_t *new_team;

      __kmp_acquire_bootstrap_lock(&__kmp_forkjoin_lock);

      new_team =
          __kmp_allocate_team(this_thr->th.th_root, 1, 1,
#if OMPT_SUPPORT
                              ompt_parallel_data,
#endif
                              proc_bind, &this_thr->th.th_current_task->td_icvs,
                              0 USE_NESTED_HOT_ARG(NULL));
      __kmp_release_bootstrap_lock(&__kmp_forkjoin_lock);
      KMP_ASSERT(new_team);

      /* setup new serialized team and install it */
      new_team->t.t_threads[0] = this_thr;
      new_team->t.t_parent = this_thr->th.th_team;
      serial_team = new_team;
      this_thr->th.th_serial_team = serial_team;

      KF_TRACE(
          10,
          ("__kmpc_serialized_parallel: T#%d allocated new serial team %p\n",
           global_tid, serial_team));

      /* TODO the above breaks the requirement that if we run out of resources,
         then we can still guarantee that serialized teams are ok, since we may
         need to allocate a new one */
    } else {
      KF_TRACE(
          10,
          ("__kmpc_serialized_parallel: T#%d reusing cached serial team %p\n",
           global_tid, serial_team));
    }

    /* we have to initialize this serial team */
    KMP_DEBUG_ASSERT(serial_team->t.t_threads);
    KMP_DEBUG_ASSERT(serial_team->t.t_threads[0] == this_thr);
    KMP_DEBUG_ASSERT(this_thr->th.th_team != serial_team);
    serial_team->t.t_ident = loc;
    serial_team->t.t_serialized = 1;
    serial_team->t.t_nproc = 1;
    serial_team->t.t_parent = this_thr->th.th_team;
    serial_team->t.t_sched.sched = this_thr->th.th_team->t.t_sched.sched;
    this_thr->th.th_team = serial_team;
    serial_team->t.t_master_tid = this_thr->th.th_info.ds.ds_tid;

    KF_TRACE(10, ("__kmpc_serialized_parallel: T#%d curtask=%p\n", global_tid,
                  this_thr->th.th_current_task));
    KMP_ASSERT(this_thr->th.th_current_task->td_flags.executing == 1);
    this_thr->th.th_current_task->td_flags.executing = 0;

    __kmp_push_current_task_to_thread(this_thr, serial_team, 0);

    /* TODO: GEH: do ICVs work for nested serialized teams? Don't we need an
       implicit task for each serialized task represented by
       team->t.t_serialized? */
    copy_icvs(&this_thr->th.th_current_task->td_icvs,
              &this_thr->th.th_current_task->td_parent->td_icvs);

    // Thread value exists in the nested nthreads array for the next nested
    // level
    if (__kmp_nested_nth.used && (level + 1 < __kmp_nested_nth.used)) {
      this_thr->th.th_current_task->td_icvs.nproc =
          __kmp_nested_nth.nth[level + 1];
    }

    if (__kmp_nested_proc_bind.used &&
        (level + 1 < __kmp_nested_proc_bind.used)) {
      this_thr->th.th_current_task->td_icvs.proc_bind =
          __kmp_nested_proc_bind.bind_types[level + 1];
    }

#if USE_DEBUGGER
    serial_team->t.t_pkfn = (microtask_t)(~0); // For the debugger.
#endif
    this_thr->th.th_info.ds.ds_tid = 0;

    /* set thread cache values */
    this_thr->th.th_team_nproc = 1;
    this_thr->th.th_team_master = this_thr;
    this_thr->th.th_team_serialized = 1;

    serial_team->t.t_level = serial_team->t.t_parent->t.t_level + 1;
    serial_team->t.t_active_level = serial_team->t.t_parent->t.t_active_level;
    serial_team->t.t_def_allocator = this_thr->th.th_def_allocator; // save

    propagateFPControl(serial_team);

    /* check if we need to allocate dispatch buffers stack */
    KMP_DEBUG_ASSERT(serial_team->t.t_dispatch);
    if (!serial_team->t.t_dispatch->th_disp_buffer) {
      serial_team->t.t_dispatch->th_disp_buffer =
          (dispatch_private_info_t *)__kmp_allocate(
              sizeof(dispatch_private_info_t));
    }
    this_thr->th.th_dispatch = serial_team->t.t_dispatch;

    KMP_MB();

  } else {
    /* this serialized team is already being used,
     * that's fine, just add another nested level */
    KMP_DEBUG_ASSERT(this_thr->th.th_team == serial_team);
    KMP_DEBUG_ASSERT(serial_team->t.t_threads);
    KMP_DEBUG_ASSERT(serial_team->t.t_threads[0] == this_thr);
    ++serial_team->t.t_serialized;
    this_thr->th.th_team_serialized = serial_team->t.t_serialized;

    // Nested level will be an index in the nested nthreads array
    int level = this_thr->th.th_team->t.t_level;
    // Thread value exists in the nested nthreads array for the next nested
    // level
    if (__kmp_nested_nth.used && (level + 1 < __kmp_nested_nth.used)) {
      this_thr->th.th_current_task->td_icvs.nproc =
          __kmp_nested_nth.nth[level + 1];
    }
    serial_team->t.t_level++;
    KF_TRACE(10, ("__kmpc_serialized_parallel: T#%d increasing nesting level "
                  "of serial team %p to %d\n",
                  global_tid, serial_team, serial_team->t.t_level));

    /* allocate/push dispatch buffers stack */
    KMP_DEBUG_ASSERT(serial_team->t.t_dispatch);
    {
      dispatch_private_info_t *disp_buffer =
          (dispatch_private_info_t *)__kmp_allocate(
              sizeof(dispatch_private_info_t));
      disp_buffer->next = serial_team->t.t_dispatch->th_disp_buffer;
      serial_team->t.t_dispatch->th_disp_buffer = disp_buffer;
    }
    this_thr->th.th_dispatch = serial_team->t.t_dispatch;

    KMP_MB();
  }
  KMP_CHECK_UPDATE(serial_team->t.t_cancel_request, cancel_noreq);

  // Perform the display affinity functionality for
  // serialized parallel regions
  if (__kmp_display_affinity) {
    if (this_thr->th.th_prev_level != serial_team->t.t_level ||
        this_thr->th.th_prev_num_threads != 1) {
      // NULL means use the affinity-format-var ICV
      __kmp_aux_display_affinity(global_tid, NULL);
      this_thr->th.th_prev_level = serial_team->t.t_level;
      this_thr->th.th_prev_num_threads = 1;
    }
  }

  if (__kmp_env_consistency_check)
    __kmp_push_parallel(global_tid, NULL);
#if OMPT_SUPPORT
  serial_team->t.ompt_team_info.master_return_address = codeptr;
  if (ompt_enabled.enabled &&
      this_thr->th.ompt_thread_info.state != ompt_state_overhead) {
    OMPT_CUR_TASK_INFO(this_thr)->frame.exit_frame.ptr =
        OMPT_GET_FRAME_ADDRESS(0);

    ompt_lw_taskteam_t lw_taskteam;
    __ompt_lw_taskteam_init(&lw_taskteam, this_thr, global_tid,
                            &ompt_parallel_data, codeptr);

    __ompt_lw_taskteam_link(&lw_taskteam, this_thr, 1);
    // don't use lw_taskteam after linking. content was swaped

    /* OMPT implicit task begin */
    if (ompt_enabled.ompt_callback_implicit_task) {
      ompt_callbacks.ompt_callback(ompt_callback_implicit_task)(
          ompt_scope_begin, OMPT_CUR_TEAM_DATA(this_thr),
          OMPT_CUR_TASK_DATA(this_thr), 1, __kmp_tid_from_gtid(global_tid),
          ompt_task_implicit); // TODO: Can this be ompt_task_initial?
      OMPT_CUR_TASK_INFO(this_thr)->thread_num =
          __kmp_tid_from_gtid(global_tid);
    }

    /* OMPT state */
    this_thr->th.ompt_thread_info.state = ompt_state_work_parallel;
    OMPT_CUR_TASK_INFO(this_thr)->frame.exit_frame.ptr =
        OMPT_GET_FRAME_ADDRESS(0);
  }
#endif
}

/* most of the work for a fork */
/* return true if we really went parallel, false if serialized */
int __kmp_fork_call(ident_t *loc, int gtid,
                    enum fork_context_e call_context, // Intel, GNU, ...
                    kmp_int32 argc, microtask_t microtask, launch_t invoker,
                    kmp_va_list ap) {
  void **argv;
  int i;
  int master_tid;
  int master_this_cons;
  kmp_team_t *team;
  kmp_team_t *parent_team;
  kmp_info_t *master_th;
  kmp_root_t *root;
  int nthreads;
  int master_active;
  int master_set_numthreads;
  int level;
  int active_level;
  int teams_level;
#if KMP_NESTED_HOT_TEAMS
  kmp_hot_team_ptr_t **p_hot_teams;
#endif
  { // KMP_TIME_BLOCK
    KMP_TIME_DEVELOPER_PARTITIONED_BLOCK(KMP_fork_call);
    KMP_COUNT_VALUE(OMP_PARALLEL_args, argc);

    KA_TRACE(20, ("__kmp_fork_call: enter T#%d\n", gtid));
    if (__kmp_stkpadding > 0 && __kmp_root[gtid] != NULL) {
      /* Some systems prefer the stack for the root thread(s) to start with */
      /* some gap from the parent stack to prevent false sharing. */
      void *dummy = KMP_ALLOCA(__kmp_stkpadding);
      /* These 2 lines below are so this does not get optimized out */
      if (__kmp_stkpadding > KMP_MAX_STKPADDING)
        __kmp_stkpadding += (short)((kmp_int64)dummy);
    }

    /* initialize if needed */
    KMP_DEBUG_ASSERT(
        __kmp_init_serial); // AC: potentially unsafe, not in sync with shutdown
    if (!TCR_4(__kmp_init_parallel))
      __kmp_parallel_initialize();
    __kmp_resume_if_soft_paused();

    /* setup current data */
    master_th = __kmp_threads[gtid]; // AC: potentially unsafe, not in sync with
    // shutdown
    parent_team = master_th->th.th_team;
    master_tid = master_th->th.th_info.ds.ds_tid;
    master_this_cons = master_th->th.th_local.this_construct;
    root = master_th->th.th_root;
    master_active = root->r.r_active;
    master_set_numthreads = master_th->th.th_set_nproc;

#if OMPT_SUPPORT
    ompt_data_t ompt_parallel_data = ompt_data_none;
    ompt_data_t *parent_task_data;
    ompt_frame_t *ompt_frame;
    ompt_data_t *implicit_task_data;
    void *return_address = NULL;

    if (ompt_enabled.enabled) {
      __ompt_get_task_info_internal(0, NULL, &parent_task_data, &ompt_frame,
                                    NULL, NULL);
      return_address = OMPT_LOAD_RETURN_ADDRESS(gtid);
    }
#endif

    // Assign affinity to root thread if it hasn't happened yet
    __kmp_assign_root_init_mask();

    // Nested level will be an index in the nested nthreads array
    level = parent_team->t.t_level;
    // used to launch non-serial teams even if nested is not allowed
    active_level = parent_team->t.t_active_level;
    // needed to check nesting inside the teams
    teams_level = master_th->th.th_teams_level;
#if KMP_NESTED_HOT_TEAMS
    p_hot_teams = &master_th->th.th_hot_teams;
    if (*p_hot_teams == NULL && __kmp_hot_teams_max_level > 0) {
      *p_hot_teams = (kmp_hot_team_ptr_t *)__kmp_allocate(
          sizeof(kmp_hot_team_ptr_t) * __kmp_hot_teams_max_level);
      (*p_hot_teams)[0].hot_team = root->r.r_hot_team;
      // it is either actual or not needed (when active_level > 0)
      (*p_hot_teams)[0].hot_team_nth = 1;
    }
#endif

#if OMPT_SUPPORT
    if (ompt_enabled.enabled) {
      if (ompt_enabled.ompt_callback_parallel_begin) {
        int team_size = master_set_numthreads
                            ? master_set_numthreads
                            : get__nproc_2(parent_team, master_tid);
        int flags = OMPT_INVOKER(call_context) |
                    ((microtask == (microtask_t)__kmp_teams_master)
                         ? ompt_parallel_league
                         : ompt_parallel_team);
        ompt_callbacks.ompt_callback(ompt_callback_parallel_begin)(
            parent_task_data, ompt_frame, &ompt_parallel_data, team_size, flags,
            return_address);
      }
      master_th->th.ompt_thread_info.state = ompt_state_overhead;
    }
#endif

    master_th->th.th_ident = loc;

    if (master_th->th.th_teams_microtask && ap &&
        microtask != (microtask_t)__kmp_teams_master && level == teams_level) {
      // AC: This is start of parallel that is nested inside teams construct.
      // The team is actual (hot), all workers are ready at the fork barrier.
      // No lock needed to initialize the team a bit, then free workers.
      parent_team->t.t_ident = loc;
      __kmp_alloc_argv_entries(argc, parent_team, TRUE);
      parent_team->t.t_argc = argc;
      argv = (void **)parent_team->t.t_argv;
      for (i = argc - 1; i >= 0; --i)
        *argv++ = va_arg(kmp_va_deref(ap), void *);
      // Increment our nested depth levels, but not increase the serialization
      if (parent_team == master_th->th.th_serial_team) {
        // AC: we are in serialized parallel
        __kmpc_serialized_parallel(loc, gtid);
        KMP_DEBUG_ASSERT(parent_team->t.t_serialized > 1);

        if (call_context == fork_context_gnu) {
          // AC: need to decrement t_serialized for enquiry functions to work
          // correctly, will restore at join time
          parent_team->t.t_serialized--;
          return TRUE;
        }

#if OMPD_SUPPORT
        parent_team->t.t_pkfn = microtask;
#endif

#if OMPT_SUPPORT
        void *dummy;
        void **exit_frame_p;

        ompt_lw_taskteam_t lw_taskteam;

        if (ompt_enabled.enabled) {
          __ompt_lw_taskteam_init(&lw_taskteam, master_th, gtid,
                                  &ompt_parallel_data, return_address);
          exit_frame_p = &(lw_taskteam.ompt_task_info.frame.exit_frame.ptr);

          __ompt_lw_taskteam_link(&lw_taskteam, master_th, 0);
          // don't use lw_taskteam after linking. content was swaped

          /* OMPT implicit task begin */
          implicit_task_data = OMPT_CUR_TASK_DATA(master_th);
          if (ompt_enabled.ompt_callback_implicit_task) {
            OMPT_CUR_TASK_INFO(master_th)->thread_num =
                __kmp_tid_from_gtid(gtid);
            ompt_callbacks.ompt_callback(ompt_callback_implicit_task)(
                ompt_scope_begin, OMPT_CUR_TEAM_DATA(master_th),
                implicit_task_data, 1,
                OMPT_CUR_TASK_INFO(master_th)->thread_num, ompt_task_implicit);
          }

          /* OMPT state */
          master_th->th.ompt_thread_info.state = ompt_state_work_parallel;
        } else {
          exit_frame_p = &dummy;
        }
#endif
        // AC: need to decrement t_serialized for enquiry functions to work
        // correctly, will restore at join time
        parent_team->t.t_serialized--;

        {
          KMP_TIME_PARTITIONED_BLOCK(OMP_parallel);
          KMP_SET_THREAD_STATE_BLOCK(IMPLICIT_TASK);
          __kmp_invoke_microtask(microtask, gtid, 0, argc, parent_team->t.t_argv
#if OMPT_SUPPORT
                                 ,
                                 exit_frame_p
#endif
          );
        }

#if OMPT_SUPPORT
        if (ompt_enabled.enabled) {
          *exit_frame_p = NULL;
          OMPT_CUR_TASK_INFO(master_th)->frame.exit_frame = ompt_data_none;
          if (ompt_enabled.ompt_callback_implicit_task) {
            ompt_callbacks.ompt_callback(ompt_callback_implicit_task)(
                ompt_scope_end, NULL, implicit_task_data, 1,
                OMPT_CUR_TASK_INFO(master_th)->thread_num, ompt_task_implicit);
          }
          ompt_parallel_data = *OMPT_CUR_TEAM_DATA(master_th);
          __ompt_lw_taskteam_unlink(master_th);
          if (ompt_enabled.ompt_callback_parallel_end) {
            ompt_callbacks.ompt_callback(ompt_callback_parallel_end)(
                &ompt_parallel_data, OMPT_CUR_TASK_DATA(master_th),
                OMPT_INVOKER(call_context) | ompt_parallel_team,
                return_address);
          }
          master_th->th.ompt_thread_info.state = ompt_state_overhead;
        }
#endif
        return TRUE;
      }

      parent_team->t.t_pkfn = microtask;
      parent_team->t.t_invoke = invoker;
      KMP_ATOMIC_INC(&root->r.r_in_parallel);
      parent_team->t.t_active_level++;
      parent_team->t.t_level++;
      parent_team->t.t_def_allocator = master_th->th.th_def_allocator; // save

#if OMPT_SUPPORT
      if (ompt_enabled.enabled) {
        ompt_lw_taskteam_t lw_taskteam;
        __ompt_lw_taskteam_init(&lw_taskteam, master_th, gtid,
                                &ompt_parallel_data, return_address);
        __ompt_lw_taskteam_link(&lw_taskteam, master_th, 1, true);
      }
#endif

      /* Change number of threads in the team if requested */
      if (master_set_numthreads) { // The parallel has num_threads clause
        if (master_set_numthreads <= master_th->th.th_teams_size.nth) {
          // AC: only can reduce number of threads dynamically, can't increase
          kmp_info_t **other_threads = parent_team->t.t_threads;
          // NOTE: if using distributed barrier, we need to run this code block
          // even when the team size appears not to have changed from the max.
          int old_proc = master_th->th.th_teams_size.nth;
          if (__kmp_barrier_release_pattern[bs_forkjoin_barrier] ==
              bp_dist_bar) {
            __kmp_resize_dist_barrier(parent_team, old_proc,
                                      master_set_numthreads);
            __kmp_add_threads_to_team(parent_team, master_set_numthreads);
          }
          parent_team->t.t_nproc = master_set_numthreads;
          for (i = 0; i < master_set_numthreads; ++i) {
            other_threads[i]->th.th_team_nproc = master_set_numthreads;
          }
        }
        // Keep extra threads hot in the team for possible next parallels
        master_th->th.th_set_nproc = 0;
      }

#if USE_DEBUGGER
      if (__kmp_debugging) { // Let debugger override number of threads.
        int nth = __kmp_omp_num_threads(loc);
        if (nth > 0) { // 0 means debugger doesn't want to change num threads
          master_set_numthreads = nth;
        }
      }
#endif

      // Figure out the proc_bind policy for the nested parallel within teams
      kmp_proc_bind_t proc_bind = master_th->th.th_set_proc_bind;
      // proc_bind_default means don't update
      kmp_proc_bind_t proc_bind_icv = proc_bind_default;
      if (master_th->th.th_current_task->td_icvs.proc_bind == proc_bind_false) {
        proc_bind = proc_bind_false;
      } else {
        // No proc_bind clause specified; use current proc-bind-var
        if (proc_bind == proc_bind_default) {
          proc_bind = master_th->th.th_current_task->td_icvs.proc_bind;
        }
        /* else: The proc_bind policy was specified explicitly on parallel
           clause.
           This overrides proc-bind-var for this parallel region, but does not
           change proc-bind-var. */
        // Figure the value of proc-bind-var for the child threads.
        if ((level + 1 < __kmp_nested_proc_bind.used) &&
            (__kmp_nested_proc_bind.bind_types[level + 1] !=
             master_th->th.th_current_task->td_icvs.proc_bind)) {
          proc_bind_icv = __kmp_nested_proc_bind.bind_types[level + 1];
        }
      }
      KMP_CHECK_UPDATE(parent_team->t.t_proc_bind, proc_bind);
      // Need to change the bind-var ICV to correct value for each implicit task
      if (proc_bind_icv != proc_bind_default &&
          master_th->th.th_current_task->td_icvs.proc_bind != proc_bind_icv) {
        kmp_info_t **other_threads = parent_team->t.t_threads;
        for (i = 0; i < master_th->th.th_team_nproc; ++i) {
          other_threads[i]->th.th_current_task->td_icvs.proc_bind =
              proc_bind_icv;
        }
      }
      // Reset for next parallel region
      master_th->th.th_set_proc_bind = proc_bind_default;

#if USE_ITT_BUILD && USE_ITT_NOTIFY
      if (((__itt_frame_submit_v3_ptr && __itt_get_timestamp_ptr) ||
           KMP_ITT_DEBUG) &&
          __kmp_forkjoin_frames_mode == 3 &&
          parent_team->t.t_active_level == 1 // only report frames at level 1
          && master_th->th.th_teams_size.nteams == 1) {
        kmp_uint64 tmp_time = __itt_get_timestamp();
        master_th->th.th_frame_time = tmp_time;
        parent_team->t.t_region_time = tmp_time;
      }
      if (__itt_stack_caller_create_ptr) {
        KMP_DEBUG_ASSERT(parent_team->t.t_stack_id == NULL);
        // create new stack stitching id before entering fork barrier
        parent_team->t.t_stack_id = __kmp_itt_stack_caller_create();
      }
#endif /* USE_ITT_BUILD && USE_ITT_NOTIFY */
#if KMP_AFFINITY_SUPPORTED
      __kmp_partition_places(parent_team);
#endif

      KF_TRACE(10, ("__kmp_fork_call: before internal fork: root=%p, team=%p, "
                    "master_th=%p, gtid=%d\n",
                    root, parent_team, master_th, gtid));
      __kmp_internal_fork(loc, gtid, parent_team);
      KF_TRACE(10, ("__kmp_fork_call: after internal fork: root=%p, team=%p, "
                    "master_th=%p, gtid=%d\n",
                    root, parent_team, master_th, gtid));

      if (call_context == fork_context_gnu)
        return TRUE;

      /* Invoke microtask for PRIMARY thread */
      KA_TRACE(20, ("__kmp_fork_call: T#%d(%d:0) invoke microtask = %p\n", gtid,
                    parent_team->t.t_id, parent_team->t.t_pkfn));

      if (!parent_team->t.t_invoke(gtid)) {
        KMP_ASSERT2(0, "cannot invoke microtask for PRIMARY thread");
      }
      KA_TRACE(20, ("__kmp_fork_call: T#%d(%d:0) done microtask = %p\n", gtid,
                    parent_team->t.t_id, parent_team->t.t_pkfn));
      KMP_MB(); /* Flush all pending memory write invalidates.  */

      KA_TRACE(20, ("__kmp_fork_call: parallel exit T#%d\n", gtid));

      return TRUE;
    } // Parallel closely nested in teams construct

#if KMP_DEBUG
    if (__kmp_tasking_mode != tskm_immediate_exec) {
      KMP_DEBUG_ASSERT(master_th->th.th_task_team ==
                       parent_team->t.t_task_team[master_th->th.th_task_state]);
    }
#endif

<<<<<<< HEAD
=======
    // Need this to happen before we determine the number of threads, not while
    // we are allocating the team
    //__kmp_push_current_task_to_thread(master_th, parent_team, 0);
>>>>>>> 2ab1d525
    int enter_teams = 0;
    if (parent_team->t.t_active_level >=
        master_th->th.th_current_task->td_icvs.max_active_levels) {
      nthreads = 1;
    } else {
      enter_teams = ((ap == NULL && active_level == 0) ||
                     (ap && teams_level > 0 && teams_level == level));
<<<<<<< HEAD
      nthreads =
          master_set_numthreads
              ? master_set_numthreads
              : get__nproc_2(
                    parent_team,
                    master_tid); // TODO: get nproc directly from current task

=======
      nthreads = master_set_numthreads
                     ? master_set_numthreads
                     // TODO: get nproc directly from current task
                     : get__nproc_2(parent_team, master_tid);
>>>>>>> 2ab1d525
      // Check if we need to take forkjoin lock? (no need for serialized
      // parallel out of teams construct). This code moved here from
      // __kmp_reserve_threads() to speedup nested serialized parallels.
      if (nthreads > 1) {
        if ((get__max_active_levels(master_th) == 1 &&
             (root->r.r_in_parallel && !enter_teams)) ||
            (__kmp_library == library_serial)) {
          KC_TRACE(10, ("__kmp_fork_call: T#%d serializing team; requested %d"
                        " threads\n",
                        gtid, nthreads));
          nthreads = 1;
        }
      }
      if (nthreads > 1) {
        /* determine how many new threads we can use */
        __kmp_acquire_bootstrap_lock(&__kmp_forkjoin_lock);
        /* AC: If we execute teams from parallel region (on host), then teams
           should be created but each can only have 1 thread if nesting is
           disabled. If teams called from serial region, then teams and their
           threads should be created regardless of the nesting setting. */
        nthreads = __kmp_reserve_threads(root, parent_team, master_tid,
                                         nthreads, enter_teams);
        if (nthreads == 1) {
          // Free lock for single thread execution here; for multi-thread
          // execution it will be freed later after team of threads created
          // and initialized
          __kmp_release_bootstrap_lock(&__kmp_forkjoin_lock);
        }
      }
    }
    KMP_DEBUG_ASSERT(nthreads > 0);

    // If we temporarily changed the set number of threads then restore it now
    master_th->th.th_set_nproc = 0;

    /* create a serialized parallel region? */
    if (nthreads == 1) {
/* josh todo: hypothetical question: what do we do for OS X*? */
#if KMP_OS_LINUX &&                                                            \
    (KMP_ARCH_X86 || KMP_ARCH_X86_64 || KMP_ARCH_ARM || KMP_ARCH_AARCH64)
      void *args[argc];
#else
      void **args = (void **)KMP_ALLOCA(argc * sizeof(void *));
#endif /* KMP_OS_LINUX && ( KMP_ARCH_X86 || KMP_ARCH_X86_64 || KMP_ARCH_ARM || \
          KMP_ARCH_AARCH64) */

      KA_TRACE(20,
               ("__kmp_fork_call: T#%d serializing parallel region\n", gtid));

      __kmpc_serialized_parallel(loc, gtid);

#if OMPD_SUPPORT
      master_th->th.th_serial_team->t.t_pkfn = microtask;
#endif

      if (call_context == fork_context_intel) {
        /* TODO this sucks, use the compiler itself to pass args! :) */
        master_th->th.th_serial_team->t.t_ident = loc;
        if (!ap) {
          // revert change made in __kmpc_serialized_parallel()
          master_th->th.th_serial_team->t.t_level--;
          // Get args from parent team for teams construct

#if OMPT_SUPPORT
          void *dummy;
          void **exit_frame_p;
          ompt_task_info_t *task_info;

          ompt_lw_taskteam_t lw_taskteam;

          if (ompt_enabled.enabled) {
            __ompt_lw_taskteam_init(&lw_taskteam, master_th, gtid,
                                    &ompt_parallel_data, return_address);

            __ompt_lw_taskteam_link(&lw_taskteam, master_th, 0);
            // don't use lw_taskteam after linking. content was swaped

            task_info = OMPT_CUR_TASK_INFO(master_th);
            exit_frame_p = &(task_info->frame.exit_frame.ptr);
            if (ompt_enabled.ompt_callback_implicit_task) {
              OMPT_CUR_TASK_INFO(master_th)->thread_num =
                  __kmp_tid_from_gtid(gtid);
              ompt_callbacks.ompt_callback(ompt_callback_implicit_task)(
                  ompt_scope_begin, OMPT_CUR_TEAM_DATA(master_th),
                  &(task_info->task_data), 1,
                  OMPT_CUR_TASK_INFO(master_th)->thread_num,
                  ompt_task_implicit);
            }

            /* OMPT state */
            master_th->th.ompt_thread_info.state = ompt_state_work_parallel;
          } else {
            exit_frame_p = &dummy;
          }
#endif

          {
            KMP_TIME_PARTITIONED_BLOCK(OMP_parallel);
            KMP_SET_THREAD_STATE_BLOCK(IMPLICIT_TASK);
            __kmp_invoke_microtask(microtask, gtid, 0, argc,
                                   parent_team->t.t_argv
#if OMPT_SUPPORT
                                   ,
                                   exit_frame_p
#endif
            );
          }

#if OMPT_SUPPORT
          if (ompt_enabled.enabled) {
            *exit_frame_p = NULL;
            if (ompt_enabled.ompt_callback_implicit_task) {
              ompt_callbacks.ompt_callback(ompt_callback_implicit_task)(
                  ompt_scope_end, NULL, &(task_info->task_data), 1,
                  OMPT_CUR_TASK_INFO(master_th)->thread_num,
                  ompt_task_implicit);
            }
            ompt_parallel_data = *OMPT_CUR_TEAM_DATA(master_th);
            __ompt_lw_taskteam_unlink(master_th);
            if (ompt_enabled.ompt_callback_parallel_end) {
              ompt_callbacks.ompt_callback(ompt_callback_parallel_end)(
                  &ompt_parallel_data, parent_task_data,
                  OMPT_INVOKER(call_context) | ompt_parallel_team,
                  return_address);
            }
            master_th->th.ompt_thread_info.state = ompt_state_overhead;
          }
#endif
        } else if (microtask == (microtask_t)__kmp_teams_master) {
          KMP_DEBUG_ASSERT(master_th->th.th_team ==
                           master_th->th.th_serial_team);
          team = master_th->th.th_team;
          // team->t.t_pkfn = microtask;
          team->t.t_invoke = invoker;
          __kmp_alloc_argv_entries(argc, team, TRUE);
          team->t.t_argc = argc;
          argv = (void **)team->t.t_argv;
          if (ap) {
            for (i = argc - 1; i >= 0; --i)
              *argv++ = va_arg(kmp_va_deref(ap), void *);
          } else {
            for (i = 0; i < argc; ++i)
              // Get args from parent team for teams construct
              argv[i] = parent_team->t.t_argv[i];
          }
          // AC: revert change made in __kmpc_serialized_parallel()
          //     because initial code in teams should have level=0
          team->t.t_level--;
          // AC: call special invoker for outer "parallel" of teams construct
          invoker(gtid);
#if OMPT_SUPPORT
          if (ompt_enabled.enabled) {
            ompt_task_info_t *task_info = OMPT_CUR_TASK_INFO(master_th);
            if (ompt_enabled.ompt_callback_implicit_task) {
              ompt_callbacks.ompt_callback(ompt_callback_implicit_task)(
                  ompt_scope_end, NULL, &(task_info->task_data), 0,
                  OMPT_CUR_TASK_INFO(master_th)->thread_num, ompt_task_initial);
            }
            if (ompt_enabled.ompt_callback_parallel_end) {
              ompt_callbacks.ompt_callback(ompt_callback_parallel_end)(
                  &ompt_parallel_data, parent_task_data,
                  OMPT_INVOKER(call_context) | ompt_parallel_league,
                  return_address);
            }
            master_th->th.ompt_thread_info.state = ompt_state_overhead;
          }
#endif
        } else {
          argv = args;
          for (i = argc - 1; i >= 0; --i)
            *argv++ = va_arg(kmp_va_deref(ap), void *);
          KMP_MB();

#if OMPT_SUPPORT
          void *dummy;
          void **exit_frame_p;
          ompt_task_info_t *task_info;

          ompt_lw_taskteam_t lw_taskteam;

          if (ompt_enabled.enabled) {
            __ompt_lw_taskteam_init(&lw_taskteam, master_th, gtid,
                                    &ompt_parallel_data, return_address);
            __ompt_lw_taskteam_link(&lw_taskteam, master_th, 0);
            // don't use lw_taskteam after linking. content was swaped
            task_info = OMPT_CUR_TASK_INFO(master_th);
            exit_frame_p = &(task_info->frame.exit_frame.ptr);

            /* OMPT implicit task begin */
            implicit_task_data = OMPT_CUR_TASK_DATA(master_th);
            if (ompt_enabled.ompt_callback_implicit_task) {
              ompt_callbacks.ompt_callback(ompt_callback_implicit_task)(
                  ompt_scope_begin, OMPT_CUR_TEAM_DATA(master_th),
                  implicit_task_data, 1, __kmp_tid_from_gtid(gtid),
                  ompt_task_implicit);
              OMPT_CUR_TASK_INFO(master_th)->thread_num =
                  __kmp_tid_from_gtid(gtid);
            }

            /* OMPT state */
            master_th->th.ompt_thread_info.state = ompt_state_work_parallel;
          } else {
            exit_frame_p = &dummy;
          }
#endif

          {
            KMP_TIME_PARTITIONED_BLOCK(OMP_parallel);
            KMP_SET_THREAD_STATE_BLOCK(IMPLICIT_TASK);
            __kmp_invoke_microtask(microtask, gtid, 0, argc, args
#if OMPT_SUPPORT
                                   ,
                                   exit_frame_p
#endif
            );
          }

#if OMPT_SUPPORT
          if (ompt_enabled.enabled) {
            *exit_frame_p = NULL;
            if (ompt_enabled.ompt_callback_implicit_task) {
              ompt_callbacks.ompt_callback(ompt_callback_implicit_task)(
                  ompt_scope_end, NULL, &(task_info->task_data), 1,
                  OMPT_CUR_TASK_INFO(master_th)->thread_num,
                  ompt_task_implicit);
            }

            ompt_parallel_data = *OMPT_CUR_TEAM_DATA(master_th);
            __ompt_lw_taskteam_unlink(master_th);
            if (ompt_enabled.ompt_callback_parallel_end) {
              ompt_callbacks.ompt_callback(ompt_callback_parallel_end)(
                  &ompt_parallel_data, parent_task_data,
                  OMPT_INVOKER(call_context) | ompt_parallel_team,
                  return_address);
            }
            master_th->th.ompt_thread_info.state = ompt_state_overhead;
          }
#endif
        }
      } else if (call_context == fork_context_gnu) {
#if OMPT_SUPPORT
        ompt_lw_taskteam_t lwt;
        __ompt_lw_taskteam_init(&lwt, master_th, gtid, &ompt_parallel_data,
                                return_address);

        lwt.ompt_task_info.frame.exit_frame = ompt_data_none;
        __ompt_lw_taskteam_link(&lwt, master_th, 1);
// don't use lw_taskteam after linking. content was swaped
#endif

        // we were called from GNU native code
        KA_TRACE(20, ("__kmp_fork_call: T#%d serial exit\n", gtid));
        return FALSE;
      } else {
        KMP_ASSERT2(call_context < fork_context_last,
                    "__kmp_fork_call: unknown fork_context parameter");
      }

      KA_TRACE(20, ("__kmp_fork_call: T#%d serial exit\n", gtid));
      KMP_MB();
      return FALSE;
    } // if (nthreads == 1)

    // GEH: only modify the executing flag in the case when not serialized
    //      serialized case is handled in kmpc_serialized_parallel
    KF_TRACE(10, ("__kmp_fork_call: parent_team_aclevel=%d, master_th=%p, "
                  "curtask=%p, curtask_max_aclevel=%d\n",
                  parent_team->t.t_active_level, master_th,
                  master_th->th.th_current_task,
                  master_th->th.th_current_task->td_icvs.max_active_levels));
    // TODO: GEH - cannot do this assertion because root thread not set up as
    // executing
    // KMP_ASSERT( master_th->th.th_current_task->td_flags.executing == 1 );
    master_th->th.th_current_task->td_flags.executing = 0;

    if (!master_th->th.th_teams_microtask || level > teams_level) {
      /* Increment our nested depth level */
      KMP_ATOMIC_INC(&root->r.r_in_parallel);
    }

    // See if we need to make a copy of the ICVs.
    int nthreads_icv = master_th->th.th_current_task->td_icvs.nproc;
    if ((level + 1 < __kmp_nested_nth.used) &&
        (__kmp_nested_nth.nth[level + 1] != nthreads_icv)) {
      nthreads_icv = __kmp_nested_nth.nth[level + 1];
    } else {
      nthreads_icv = 0; // don't update
    }

    // Figure out the proc_bind_policy for the new team.
    kmp_proc_bind_t proc_bind = master_th->th.th_set_proc_bind;
    // proc_bind_default means don't update
    kmp_proc_bind_t proc_bind_icv = proc_bind_default;
    if (master_th->th.th_current_task->td_icvs.proc_bind == proc_bind_false) {
      proc_bind = proc_bind_false;
    } else {
      // No proc_bind clause specified; use current proc-bind-var for this
      // parallel region
      if (proc_bind == proc_bind_default) {
        proc_bind = master_th->th.th_current_task->td_icvs.proc_bind;
      }
      // Have teams construct take proc_bind value from KMP_TEAMS_PROC_BIND
      if (master_th->th.th_teams_microtask &&
          microtask == (microtask_t)__kmp_teams_master) {
        proc_bind = __kmp_teams_proc_bind;
      }
      /* else: The proc_bind policy was specified explicitly on parallel clause.
         This overrides proc-bind-var for this parallel region, but does not
         change proc-bind-var. */
      // Figure the value of proc-bind-var for the child threads.
      if ((level + 1 < __kmp_nested_proc_bind.used) &&
          (__kmp_nested_proc_bind.bind_types[level + 1] !=
           master_th->th.th_current_task->td_icvs.proc_bind)) {
        // Do not modify the proc bind icv for the two teams construct forks
        // They just let the proc bind icv pass through
        if (!master_th->th.th_teams_microtask ||
            !(microtask == (microtask_t)__kmp_teams_master || ap == NULL))
          proc_bind_icv = __kmp_nested_proc_bind.bind_types[level + 1];
      }
    }

    // Reset for next parallel region
    master_th->th.th_set_proc_bind = proc_bind_default;

    if ((nthreads_icv > 0) || (proc_bind_icv != proc_bind_default)) {
      kmp_internal_control_t new_icvs;
      copy_icvs(&new_icvs, &master_th->th.th_current_task->td_icvs);
      new_icvs.next = NULL;
      if (nthreads_icv > 0) {
        new_icvs.nproc = nthreads_icv;
      }
      if (proc_bind_icv != proc_bind_default) {
        new_icvs.proc_bind = proc_bind_icv;
      }

      /* allocate a new parallel team */
      KF_TRACE(10, ("__kmp_fork_call: before __kmp_allocate_team\n"));
      team = __kmp_allocate_team(root, nthreads, nthreads,
#if OMPT_SUPPORT
                                 ompt_parallel_data,
#endif
                                 proc_bind, &new_icvs,
                                 argc USE_NESTED_HOT_ARG(master_th));
      if (__kmp_barrier_release_pattern[bs_forkjoin_barrier] == bp_dist_bar)
        copy_icvs((kmp_internal_control_t *)team->t.b->team_icvs, &new_icvs);
    } else {
      /* allocate a new parallel team */
      KF_TRACE(10, ("__kmp_fork_call: before __kmp_allocate_team\n"));
      team = __kmp_allocate_team(root, nthreads, nthreads,
#if OMPT_SUPPORT
                                 ompt_parallel_data,
#endif
                                 proc_bind,
                                 &master_th->th.th_current_task->td_icvs,
                                 argc USE_NESTED_HOT_ARG(master_th));
      if (__kmp_barrier_release_pattern[bs_forkjoin_barrier] == bp_dist_bar)
        copy_icvs((kmp_internal_control_t *)team->t.b->team_icvs,
                  &master_th->th.th_current_task->td_icvs);
    }
    KF_TRACE(
        10, ("__kmp_fork_call: after __kmp_allocate_team - team = %p\n", team));

    /* setup the new team */
    KMP_CHECK_UPDATE(team->t.t_master_tid, master_tid);
    KMP_CHECK_UPDATE(team->t.t_master_this_cons, master_this_cons);
    KMP_CHECK_UPDATE(team->t.t_ident, loc);
    KMP_CHECK_UPDATE(team->t.t_parent, parent_team);
    KMP_CHECK_UPDATE_SYNC(team->t.t_pkfn, microtask);
#if OMPT_SUPPORT
    KMP_CHECK_UPDATE_SYNC(team->t.ompt_team_info.master_return_address,
                          return_address);
#endif
    KMP_CHECK_UPDATE(team->t.t_invoke, invoker); // TODO move to root, maybe
    // TODO: parent_team->t.t_level == INT_MAX ???
    if (!master_th->th.th_teams_microtask || level > teams_level) {
      int new_level = parent_team->t.t_level + 1;
      KMP_CHECK_UPDATE(team->t.t_level, new_level);
      new_level = parent_team->t.t_active_level + 1;
      KMP_CHECK_UPDATE(team->t.t_active_level, new_level);
    } else {
      // AC: Do not increase parallel level at start of the teams construct
      int new_level = parent_team->t.t_level;
      KMP_CHECK_UPDATE(team->t.t_level, new_level);
      new_level = parent_team->t.t_active_level;
      KMP_CHECK_UPDATE(team->t.t_active_level, new_level);
    }
    kmp_r_sched_t new_sched = get__sched_2(parent_team, master_tid);
    // set primary thread's schedule as new run-time schedule
    KMP_CHECK_UPDATE(team->t.t_sched.sched, new_sched.sched);

    KMP_CHECK_UPDATE(team->t.t_cancel_request, cancel_noreq);
    KMP_CHECK_UPDATE(team->t.t_def_allocator, master_th->th.th_def_allocator);

    // Update the floating point rounding in the team if required.
    propagateFPControl(team);
#if OMPD_SUPPORT
    if (ompd_state & OMPD_ENABLE_BP)
      ompd_bp_parallel_begin();
#endif

    if (__kmp_tasking_mode != tskm_immediate_exec) {
      // Set primary thread's task team to team's task team. Unless this is hot
      // team, it should be NULL.
      KMP_DEBUG_ASSERT(master_th->th.th_task_team ==
                       parent_team->t.t_task_team[master_th->th.th_task_state]);
      KA_TRACE(20, ("__kmp_fork_call: Primary T#%d pushing task_team %p / team "
                    "%p, new task_team %p / team %p\n",
                    __kmp_gtid_from_thread(master_th),
                    master_th->th.th_task_team, parent_team,
                    team->t.t_task_team[master_th->th.th_task_state], team));

      if (active_level || master_th->th.th_task_team) {
        // Take a memo of primary thread's task_state
        KMP_DEBUG_ASSERT(master_th->th.th_task_state_memo_stack);
        if (master_th->th.th_task_state_top >=
            master_th->th.th_task_state_stack_sz) { // increase size
          kmp_uint32 new_size = 2 * master_th->th.th_task_state_stack_sz;
          kmp_uint8 *old_stack, *new_stack;
          kmp_uint32 i;
          new_stack = (kmp_uint8 *)__kmp_allocate(new_size);
          for (i = 0; i < master_th->th.th_task_state_stack_sz; ++i) {
            new_stack[i] = master_th->th.th_task_state_memo_stack[i];
          }
          for (i = master_th->th.th_task_state_stack_sz; i < new_size;
               ++i) { // zero-init rest of stack
            new_stack[i] = 0;
          }
          old_stack = master_th->th.th_task_state_memo_stack;
          master_th->th.th_task_state_memo_stack = new_stack;
          master_th->th.th_task_state_stack_sz = new_size;
          __kmp_free(old_stack);
        }
        // Store primary thread's task_state on stack
        master_th->th
            .th_task_state_memo_stack[master_th->th.th_task_state_top] =
            master_th->th.th_task_state;
        master_th->th.th_task_state_top++;
#if KMP_NESTED_HOT_TEAMS
        if (master_th->th.th_hot_teams &&
            active_level < __kmp_hot_teams_max_level &&
            team == master_th->th.th_hot_teams[active_level].hot_team) {
          // Restore primary thread's nested state if nested hot team
          master_th->th.th_task_state =
              master_th->th
                  .th_task_state_memo_stack[master_th->th.th_task_state_top];
        } else {
#endif
          master_th->th.th_task_state = 0;
#if KMP_NESTED_HOT_TEAMS
        }
#endif
      }
#if !KMP_NESTED_HOT_TEAMS
      KMP_DEBUG_ASSERT((master_th->th.th_task_team == NULL) ||
                       (team == root->r.r_hot_team));
#endif
    }

    KA_TRACE(
        20,
        ("__kmp_fork_call: T#%d(%d:%d)->(%d:0) created a team of %d threads\n",
         gtid, parent_team->t.t_id, team->t.t_master_tid, team->t.t_id,
         team->t.t_nproc));
    KMP_DEBUG_ASSERT(team != root->r.r_hot_team ||
                     (team->t.t_master_tid == 0 &&
                      (team->t.t_parent == root->r.r_root_team ||
                       team->t.t_parent->t.t_serialized)));
    KMP_MB();

    /* now, setup the arguments */
    argv = (void **)team->t.t_argv;
    if (ap) {
      for (i = argc - 1; i >= 0; --i) {
        void *new_argv = va_arg(kmp_va_deref(ap), void *);
        KMP_CHECK_UPDATE(*argv, new_argv);
        argv++;
      }
    } else {
      for (i = 0; i < argc; ++i) {
        // Get args from parent team for teams construct
        KMP_CHECK_UPDATE(argv[i], team->t.t_parent->t.t_argv[i]);
      }
    }

    /* now actually fork the threads */
    KMP_CHECK_UPDATE(team->t.t_master_active, master_active);
    if (!root->r.r_active) // Only do assignment if it prevents cache ping-pong
      root->r.r_active = TRUE;

    __kmp_fork_team_threads(root, team, master_th, gtid, !ap);
    __kmp_setup_icv_copy(team, nthreads,
                         &master_th->th.th_current_task->td_icvs, loc);

#if OMPT_SUPPORT
    master_th->th.ompt_thread_info.state = ompt_state_work_parallel;
#endif

    __kmp_release_bootstrap_lock(&__kmp_forkjoin_lock);

#if USE_ITT_BUILD
    if (team->t.t_active_level == 1 // only report frames at level 1
        && !master_th->th.th_teams_microtask) { // not in teams construct
#if USE_ITT_NOTIFY
      if ((__itt_frame_submit_v3_ptr || KMP_ITT_DEBUG) &&
          (__kmp_forkjoin_frames_mode == 3 ||
           __kmp_forkjoin_frames_mode == 1)) {
        kmp_uint64 tmp_time = 0;
        if (__itt_get_timestamp_ptr)
          tmp_time = __itt_get_timestamp();
        // Internal fork - report frame begin
        master_th->th.th_frame_time = tmp_time;
        if (__kmp_forkjoin_frames_mode == 3)
          team->t.t_region_time = tmp_time;
      } else
// only one notification scheme (either "submit" or "forking/joined", not both)
#endif /* USE_ITT_NOTIFY */
          if ((__itt_frame_begin_v3_ptr || KMP_ITT_DEBUG) &&
              __kmp_forkjoin_frames && !__kmp_forkjoin_frames_mode) {
        // Mark start of "parallel" region for Intel(R) VTune(TM) analyzer.
        __kmp_itt_region_forking(gtid, team->t.t_nproc, 0);
      }
    }
#endif /* USE_ITT_BUILD */

    /* now go on and do the work */
    KMP_DEBUG_ASSERT(team == __kmp_threads[gtid]->th.th_team);
    KMP_MB();
    KF_TRACE(10,
             ("__kmp_internal_fork : root=%p, team=%p, master_th=%p, gtid=%d\n",
              root, team, master_th, gtid));

#if USE_ITT_BUILD
    if (__itt_stack_caller_create_ptr) {
      // create new stack stitching id before entering fork barrier
      if (!enter_teams) {
        KMP_DEBUG_ASSERT(team->t.t_stack_id == NULL);
        team->t.t_stack_id = __kmp_itt_stack_caller_create();
      } else if (parent_team->t.t_serialized) {
        // keep stack stitching id in the serialized parent_team;
        // current team will be used for parallel inside the teams;
        // if parent_team is active, then it already keeps stack stitching id
        // for the league of teams
        KMP_DEBUG_ASSERT(parent_team->t.t_stack_id == NULL);
        parent_team->t.t_stack_id = __kmp_itt_stack_caller_create();
      }
    }
#endif /* USE_ITT_BUILD */

    // AC: skip __kmp_internal_fork at teams construct, let only primary
    // threads execute
    if (ap) {
      __kmp_internal_fork(loc, gtid, team);
      KF_TRACE(10, ("__kmp_internal_fork : after : root=%p, team=%p, "
                    "master_th=%p, gtid=%d\n",
                    root, team, master_th, gtid));
    }

    if (call_context == fork_context_gnu) {
      KA_TRACE(20, ("__kmp_fork_call: parallel exit T#%d\n", gtid));
      return TRUE;
    }

    /* Invoke microtask for PRIMARY thread */
    KA_TRACE(20, ("__kmp_fork_call: T#%d(%d:0) invoke microtask = %p\n", gtid,
                  team->t.t_id, team->t.t_pkfn));
  } // END of timer KMP_fork_call block

#if KMP_STATS_ENABLED
  // If beginning a teams construct, then change thread state
  stats_state_e previous_state = KMP_GET_THREAD_STATE();
  if (!ap) {
    KMP_SET_THREAD_STATE(stats_state_e::TEAMS_REGION);
  }
#endif

  if (!team->t.t_invoke(gtid)) {
    KMP_ASSERT2(0, "cannot invoke microtask for PRIMARY thread");
  }

#if KMP_STATS_ENABLED
  // If was beginning of a teams construct, then reset thread state
  if (!ap) {
    KMP_SET_THREAD_STATE(previous_state);
  }
#endif

  KA_TRACE(20, ("__kmp_fork_call: T#%d(%d:0) done microtask = %p\n", gtid,
                team->t.t_id, team->t.t_pkfn));
  KMP_MB(); /* Flush all pending memory write invalidates.  */

  KA_TRACE(20, ("__kmp_fork_call: parallel exit T#%d\n", gtid));
#if OMPT_SUPPORT
  if (ompt_enabled.enabled) {
    master_th->th.ompt_thread_info.state = ompt_state_overhead;
  }
#endif

  return TRUE;
}

#if OMPT_SUPPORT
static inline void __kmp_join_restore_state(kmp_info_t *thread,
                                            kmp_team_t *team) {
  // restore state outside the region
  thread->th.ompt_thread_info.state =
      ((team->t.t_serialized) ? ompt_state_work_serial
                              : ompt_state_work_parallel);
}

static inline void __kmp_join_ompt(int gtid, kmp_info_t *thread,
                                   kmp_team_t *team, ompt_data_t *parallel_data,
                                   int flags, void *codeptr) {
  ompt_task_info_t *task_info = __ompt_get_task_info_object(0);
  if (ompt_enabled.ompt_callback_parallel_end) {
    ompt_callbacks.ompt_callback(ompt_callback_parallel_end)(
        parallel_data, &(task_info->task_data), flags, codeptr);
  }

  task_info->frame.enter_frame = ompt_data_none;
  __kmp_join_restore_state(thread, team);
}
#endif

void __kmp_join_call(ident_t *loc, int gtid
#if OMPT_SUPPORT
                     ,
                     enum fork_context_e fork_context
#endif
                     ,
                     int exit_teams) {
  KMP_TIME_DEVELOPER_PARTITIONED_BLOCK(KMP_join_call);
  kmp_team_t *team;
  kmp_team_t *parent_team;
  kmp_info_t *master_th;
  kmp_root_t *root;
  int master_active;

  KA_TRACE(20, ("__kmp_join_call: enter T#%d\n", gtid));

  /* setup current data */
  master_th = __kmp_threads[gtid];
  root = master_th->th.th_root;
  team = master_th->th.th_team;
  parent_team = team->t.t_parent;

  master_th->th.th_ident = loc;

#if OMPT_SUPPORT
  void *team_microtask = (void *)team->t.t_pkfn;
  // For GOMP interface with serialized parallel, need the
  // __kmpc_end_serialized_parallel to call hooks for OMPT end-implicit-task
  // and end-parallel events.
  if (ompt_enabled.enabled &&
      !(team->t.t_serialized && fork_context == fork_context_gnu)) {
    master_th->th.ompt_thread_info.state = ompt_state_overhead;
  }
#endif

#if KMP_DEBUG
  if (__kmp_tasking_mode != tskm_immediate_exec && !exit_teams) {
    KA_TRACE(20, ("__kmp_join_call: T#%d, old team = %p old task_team = %p, "
                  "th_task_team = %p\n",
                  __kmp_gtid_from_thread(master_th), team,
                  team->t.t_task_team[master_th->th.th_task_state],
                  master_th->th.th_task_team));
    KMP_DEBUG_ASSERT(master_th->th.th_task_team ==
                     team->t.t_task_team[master_th->th.th_task_state]);
  }
#endif

  if (team->t.t_serialized) {
    if (master_th->th.th_teams_microtask) {
      // We are in teams construct
      int level = team->t.t_level;
      int tlevel = master_th->th.th_teams_level;
      if (level == tlevel) {
        // AC: we haven't incremented it earlier at start of teams construct,
        //     so do it here - at the end of teams construct
        team->t.t_level++;
      } else if (level == tlevel + 1) {
        // AC: we are exiting parallel inside teams, need to increment
        // serialization in order to restore it in the next call to
        // __kmpc_end_serialized_parallel
        team->t.t_serialized++;
      }
    }
    __kmpc_end_serialized_parallel(loc, gtid);

#if OMPT_SUPPORT
    if (ompt_enabled.enabled) {
      __kmp_join_restore_state(master_th, parent_team);
    }
#endif

    return;
  }

  master_active = team->t.t_master_active;

  if (!exit_teams) {
    // AC: No barrier for internal teams at exit from teams construct.
    //     But there is barrier for external team (league).
    __kmp_internal_join(loc, gtid, team);
#if USE_ITT_BUILD
    if (__itt_stack_caller_create_ptr) {
      KMP_DEBUG_ASSERT(team->t.t_stack_id != NULL);
      // destroy the stack stitching id after join barrier
      __kmp_itt_stack_caller_destroy((__itt_caller)team->t.t_stack_id);
      team->t.t_stack_id = NULL;
    }
#endif
  } else {
    master_th->th.th_task_state =
        0; // AC: no tasking in teams (out of any parallel)
#if USE_ITT_BUILD
    if (__itt_stack_caller_create_ptr && parent_team->t.t_serialized) {
      KMP_DEBUG_ASSERT(parent_team->t.t_stack_id != NULL);
      // destroy the stack stitching id on exit from the teams construct
      // if parent_team is active, then the id will be destroyed later on
      // by master of the league of teams
      __kmp_itt_stack_caller_destroy((__itt_caller)parent_team->t.t_stack_id);
      parent_team->t.t_stack_id = NULL;
    }
#endif
<<<<<<< HEAD
=======

    if (team->t.t_nproc > 1 &&
        __kmp_barrier_gather_pattern[bs_forkjoin_barrier] == bp_dist_bar) {
      team->t.b->update_num_threads(team->t.t_nproc);
      __kmp_add_threads_to_team(team, team->t.t_nproc);
    }
>>>>>>> 2ab1d525
  }

  KMP_MB();

#if OMPT_SUPPORT
  ompt_data_t *parallel_data = &(team->t.ompt_team_info.parallel_data);
  void *codeptr = team->t.ompt_team_info.master_return_address;
#endif

#if USE_ITT_BUILD
  // Mark end of "parallel" region for Intel(R) VTune(TM) analyzer.
  if (team->t.t_active_level == 1 &&
      (!master_th->th.th_teams_microtask || /* not in teams construct */
       master_th->th.th_teams_size.nteams == 1)) {
    master_th->th.th_ident = loc;
    // only one notification scheme (either "submit" or "forking/joined", not
    // both)
    if ((__itt_frame_submit_v3_ptr || KMP_ITT_DEBUG) &&
        __kmp_forkjoin_frames_mode == 3)
      __kmp_itt_frame_submit(gtid, team->t.t_region_time,
                             master_th->th.th_frame_time, 0, loc,
                             master_th->th.th_team_nproc, 1);
    else if ((__itt_frame_end_v3_ptr || KMP_ITT_DEBUG) &&
             !__kmp_forkjoin_frames_mode && __kmp_forkjoin_frames)
      __kmp_itt_region_joined(gtid);
  } // active_level == 1
#endif /* USE_ITT_BUILD */

#if KMP_AFFINITY_SUPPORTED
  if (!exit_teams) {
    // Restore master thread's partition.
    master_th->th.th_first_place = team->t.t_first_place;
    master_th->th.th_last_place = team->t.t_last_place;
  }
#endif // KMP_AFFINITY_SUPPORTED

  if (master_th->th.th_teams_microtask && !exit_teams &&
      team->t.t_pkfn != (microtask_t)__kmp_teams_master &&
      team->t.t_level == master_th->th.th_teams_level + 1) {
// AC: We need to leave the team structure intact at the end of parallel
// inside the teams construct, so that at the next parallel same (hot) team
// works, only adjust nesting levels
#if OMPT_SUPPORT
    ompt_data_t ompt_parallel_data = ompt_data_none;
    if (ompt_enabled.enabled) {
      ompt_task_info_t *task_info = __ompt_get_task_info_object(0);
      if (ompt_enabled.ompt_callback_implicit_task) {
        int ompt_team_size = team->t.t_nproc;
        ompt_callbacks.ompt_callback(ompt_callback_implicit_task)(
            ompt_scope_end, NULL, &(task_info->task_data), ompt_team_size,
            OMPT_CUR_TASK_INFO(master_th)->thread_num, ompt_task_implicit);
      }
      task_info->frame.exit_frame = ompt_data_none;
      task_info->task_data = ompt_data_none;
      ompt_parallel_data = *OMPT_CUR_TEAM_DATA(master_th);
      __ompt_lw_taskteam_unlink(master_th);
    }
#endif
    /* Decrement our nested depth level */
    team->t.t_level--;
    team->t.t_active_level--;
    KMP_ATOMIC_DEC(&root->r.r_in_parallel);

    // Restore number of threads in the team if needed. This code relies on
    // the proper adjustment of th_teams_size.nth after the fork in
    // __kmp_teams_master on each teams primary thread in the case that
    // __kmp_reserve_threads reduced it.
    if (master_th->th.th_team_nproc < master_th->th.th_teams_size.nth) {
      int old_num = master_th->th.th_team_nproc;
      int new_num = master_th->th.th_teams_size.nth;
      kmp_info_t **other_threads = team->t.t_threads;
      team->t.t_nproc = new_num;
      for (int i = 0; i < old_num; ++i) {
        other_threads[i]->th.th_team_nproc = new_num;
      }
      // Adjust states of non-used threads of the team
      for (int i = old_num; i < new_num; ++i) {
        // Re-initialize thread's barrier data.
        KMP_DEBUG_ASSERT(other_threads[i]);
        kmp_balign_t *balign = other_threads[i]->th.th_bar;
        for (int b = 0; b < bs_last_barrier; ++b) {
          balign[b].bb.b_arrived = team->t.t_bar[b].b_arrived;
          KMP_DEBUG_ASSERT(balign[b].bb.wait_flag != KMP_BARRIER_PARENT_FLAG);
#if USE_DEBUGGER
          balign[b].bb.b_worker_arrived = team->t.t_bar[b].b_team_arrived;
#endif
        }
        if (__kmp_tasking_mode != tskm_immediate_exec) {
          // Synchronize thread's task state
          other_threads[i]->th.th_task_state = master_th->th.th_task_state;
        }
      }
    }

#if OMPT_SUPPORT
    if (ompt_enabled.enabled) {
      __kmp_join_ompt(gtid, master_th, parent_team, &ompt_parallel_data,
                      OMPT_INVOKER(fork_context) | ompt_parallel_team, codeptr);
    }
#endif

    return;
  }

  /* do cleanup and restore the parent team */
  master_th->th.th_info.ds.ds_tid = team->t.t_master_tid;
  master_th->th.th_local.this_construct = team->t.t_master_this_cons;

  master_th->th.th_dispatch = &parent_team->t.t_dispatch[team->t.t_master_tid];

  /* jc: The following lock has instructions with REL and ACQ semantics,
     separating the parallel user code called in this parallel region
     from the serial user code called after this function returns. */
  __kmp_acquire_bootstrap_lock(&__kmp_forkjoin_lock);

  if (!master_th->th.th_teams_microtask ||
      team->t.t_level > master_th->th.th_teams_level) {
    /* Decrement our nested depth level */
    KMP_ATOMIC_DEC(&root->r.r_in_parallel);
  }
  KMP_DEBUG_ASSERT(root->r.r_in_parallel >= 0);

#if OMPT_SUPPORT
  if (ompt_enabled.enabled) {
    ompt_task_info_t *task_info = __ompt_get_task_info_object(0);
    if (ompt_enabled.ompt_callback_implicit_task) {
      int flags = (team_microtask == (void *)__kmp_teams_master)
                      ? ompt_task_initial
                      : ompt_task_implicit;
      int ompt_team_size = (flags == ompt_task_initial) ? 0 : team->t.t_nproc;
      ompt_callbacks.ompt_callback(ompt_callback_implicit_task)(
          ompt_scope_end, NULL, &(task_info->task_data), ompt_team_size,
          OMPT_CUR_TASK_INFO(master_th)->thread_num, flags);
    }
    task_info->frame.exit_frame = ompt_data_none;
    task_info->task_data = ompt_data_none;
  }
#endif

  KF_TRACE(10, ("__kmp_join_call1: T#%d, this_thread=%p team=%p\n", 0,
                master_th, team));
  __kmp_pop_current_task_from_thread(master_th);

  master_th->th.th_def_allocator = team->t.t_def_allocator;

#if OMPD_SUPPORT
  if (ompd_state & OMPD_ENABLE_BP)
    ompd_bp_parallel_end();
#endif
  updateHWFPControl(team);

  if (root->r.r_active != master_active)
    root->r.r_active = master_active;

  __kmp_free_team(root, team USE_NESTED_HOT_ARG(
                            master_th)); // this will free worker threads

  /* this race was fun to find. make sure the following is in the critical
     region otherwise assertions may fail occasionally since the old team may be
     reallocated and the hierarchy appears inconsistent. it is actually safe to
     run and won't cause any bugs, but will cause those assertion failures. it's
     only one deref&assign so might as well put this in the critical region */
  master_th->th.th_team = parent_team;
  master_th->th.th_team_nproc = parent_team->t.t_nproc;
  master_th->th.th_team_master = parent_team->t.t_threads[0];
  master_th->th.th_team_serialized = parent_team->t.t_serialized;

  /* restore serialized team, if need be */
  if (parent_team->t.t_serialized &&
      parent_team != master_th->th.th_serial_team &&
      parent_team != root->r.r_root_team) {
    __kmp_free_team(root,
                    master_th->th.th_serial_team USE_NESTED_HOT_ARG(NULL));
    master_th->th.th_serial_team = parent_team;
  }

  if (__kmp_tasking_mode != tskm_immediate_exec) {
    if (master_th->th.th_task_state_top >
        0) { // Restore task state from memo stack
      KMP_DEBUG_ASSERT(master_th->th.th_task_state_memo_stack);
      // Remember primary thread's state if we re-use this nested hot team
      master_th->th.th_task_state_memo_stack[master_th->th.th_task_state_top] =
          master_th->th.th_task_state;
      --master_th->th.th_task_state_top; // pop
      // Now restore state at this level
      master_th->th.th_task_state =
          master_th->th
              .th_task_state_memo_stack[master_th->th.th_task_state_top];
    }
    // Copy the task team from the parent team to the primary thread
    master_th->th.th_task_team =
        parent_team->t.t_task_team[master_th->th.th_task_state];
    KA_TRACE(20,
             ("__kmp_join_call: Primary T#%d restoring task_team %p, team %p\n",
              __kmp_gtid_from_thread(master_th), master_th->th.th_task_team,
              parent_team));
  }

  // TODO: GEH - cannot do this assertion because root thread not set up as
  // executing
  // KMP_ASSERT( master_th->th.th_current_task->td_flags.executing == 0 );
  master_th->th.th_current_task->td_flags.executing = 1;

  __kmp_release_bootstrap_lock(&__kmp_forkjoin_lock);

#if OMPT_SUPPORT
  int flags =
      OMPT_INVOKER(fork_context) |
      ((team_microtask == (void *)__kmp_teams_master) ? ompt_parallel_league
                                                      : ompt_parallel_team);
  if (ompt_enabled.enabled) {
    __kmp_join_ompt(gtid, master_th, parent_team, parallel_data, flags,
                    codeptr);
  }
#endif

  KMP_MB();
  KA_TRACE(20, ("__kmp_join_call: exit T#%d\n", gtid));
}

/* Check whether we should push an internal control record onto the
   serial team stack.  If so, do it.  */
void __kmp_save_internal_controls(kmp_info_t *thread) {

  if (thread->th.th_team != thread->th.th_serial_team) {
    return;
  }
  if (thread->th.th_team->t.t_serialized > 1) {
    int push = 0;

    if (thread->th.th_team->t.t_control_stack_top == NULL) {
      push = 1;
    } else {
      if (thread->th.th_team->t.t_control_stack_top->serial_nesting_level !=
          thread->th.th_team->t.t_serialized) {
        push = 1;
      }
    }
    if (push) { /* push a record on the serial team's stack */
      kmp_internal_control_t *control =
          (kmp_internal_control_t *)__kmp_allocate(
              sizeof(kmp_internal_control_t));

      copy_icvs(control, &thread->th.th_current_task->td_icvs);

      control->serial_nesting_level = thread->th.th_team->t.t_serialized;

      control->next = thread->th.th_team->t.t_control_stack_top;
      thread->th.th_team->t.t_control_stack_top = control;
    }
  }
}

/* Changes set_nproc */
void __kmp_set_num_threads(int new_nth, int gtid) {
  kmp_info_t *thread;
  kmp_root_t *root;

  KF_TRACE(10, ("__kmp_set_num_threads: new __kmp_nth = %d\n", new_nth));
  KMP_DEBUG_ASSERT(__kmp_init_serial);

  if (new_nth < 1)
    new_nth = 1;
  else if (new_nth > __kmp_max_nth)
    new_nth = __kmp_max_nth;

  KMP_COUNT_VALUE(OMP_set_numthreads, new_nth);
  thread = __kmp_threads[gtid];
  if (thread->th.th_current_task->td_icvs.nproc == new_nth)
    return; // nothing to do

  __kmp_save_internal_controls(thread);

  set__nproc(thread, new_nth);

  // If this omp_set_num_threads() call will cause the hot team size to be
  // reduced (in the absence of a num_threads clause), then reduce it now,
  // rather than waiting for the next parallel region.
  root = thread->th.th_root;
  if (__kmp_init_parallel && (!root->r.r_active) &&
      (root->r.r_hot_team->t.t_nproc > new_nth)
#if KMP_NESTED_HOT_TEAMS
      && __kmp_hot_teams_max_level && !__kmp_hot_teams_mode
#endif
  ) {
    kmp_team_t *hot_team = root->r.r_hot_team;
    int f;

    __kmp_acquire_bootstrap_lock(&__kmp_forkjoin_lock);

    if (__kmp_barrier_release_pattern[bs_forkjoin_barrier] == bp_dist_bar) {
      __kmp_resize_dist_barrier(hot_team, hot_team->t.t_nproc, new_nth);
    }
    // Release the extra threads we don't need any more.
    for (f = new_nth; f < hot_team->t.t_nproc; f++) {
      KMP_DEBUG_ASSERT(hot_team->t.t_threads[f] != NULL);
      if (__kmp_tasking_mode != tskm_immediate_exec) {
        // When decreasing team size, threads no longer in the team should unref
        // task team.
        hot_team->t.t_threads[f]->th.th_task_team = NULL;
      }
      __kmp_free_thread(hot_team->t.t_threads[f]);
      hot_team->t.t_threads[f] = NULL;
    }
    hot_team->t.t_nproc = new_nth;
#if KMP_NESTED_HOT_TEAMS
    if (thread->th.th_hot_teams) {
      KMP_DEBUG_ASSERT(hot_team == thread->th.th_hot_teams[0].hot_team);
      thread->th.th_hot_teams[0].hot_team_nth = new_nth;
    }
#endif

    if (__kmp_barrier_release_pattern[bs_forkjoin_barrier] == bp_dist_bar) {
      hot_team->t.b->update_num_threads(new_nth);
      __kmp_add_threads_to_team(hot_team, new_nth);
    }

    __kmp_release_bootstrap_lock(&__kmp_forkjoin_lock);

    // Update the t_nproc field in the threads that are still active.
    for (f = 0; f < new_nth; f++) {
      KMP_DEBUG_ASSERT(hot_team->t.t_threads[f] != NULL);
      hot_team->t.t_threads[f]->th.th_team_nproc = new_nth;
    }
    // Special flag in case omp_set_num_threads() call
    hot_team->t.t_size_changed = -1;
  }
}

/* Changes max_active_levels */
void __kmp_set_max_active_levels(int gtid, int max_active_levels) {
  kmp_info_t *thread;

  KF_TRACE(10, ("__kmp_set_max_active_levels: new max_active_levels for thread "
                "%d = (%d)\n",
                gtid, max_active_levels));
  KMP_DEBUG_ASSERT(__kmp_init_serial);

  // validate max_active_levels
  if (max_active_levels < 0) {
    KMP_WARNING(ActiveLevelsNegative, max_active_levels);
    // We ignore this call if the user has specified a negative value.
    // The current setting won't be changed. The last valid setting will be
    // used. A warning will be issued (if warnings are allowed as controlled by
    // the KMP_WARNINGS env var).
    KF_TRACE(10, ("__kmp_set_max_active_levels: the call is ignored: new "
                  "max_active_levels for thread %d = (%d)\n",
                  gtid, max_active_levels));
    return;
  }
  if (max_active_levels <= KMP_MAX_ACTIVE_LEVELS_LIMIT) {
    // it's OK, the max_active_levels is within the valid range: [ 0;
    // KMP_MAX_ACTIVE_LEVELS_LIMIT ]
    // We allow a zero value. (implementation defined behavior)
  } else {
    KMP_WARNING(ActiveLevelsExceedLimit, max_active_levels,
                KMP_MAX_ACTIVE_LEVELS_LIMIT);
    max_active_levels = KMP_MAX_ACTIVE_LEVELS_LIMIT;
    // Current upper limit is MAX_INT. (implementation defined behavior)
    // If the input exceeds the upper limit, we correct the input to be the
    // upper limit. (implementation defined behavior)
    // Actually, the flow should never get here until we use MAX_INT limit.
  }
  KF_TRACE(10, ("__kmp_set_max_active_levels: after validation: new "
                "max_active_levels for thread %d = (%d)\n",
                gtid, max_active_levels));

  thread = __kmp_threads[gtid];

  __kmp_save_internal_controls(thread);

  set__max_active_levels(thread, max_active_levels);
}

/* Gets max_active_levels */
int __kmp_get_max_active_levels(int gtid) {
  kmp_info_t *thread;

  KF_TRACE(10, ("__kmp_get_max_active_levels: thread %d\n", gtid));
  KMP_DEBUG_ASSERT(__kmp_init_serial);

  thread = __kmp_threads[gtid];
  KMP_DEBUG_ASSERT(thread->th.th_current_task);
  KF_TRACE(10, ("__kmp_get_max_active_levels: thread %d, curtask=%p, "
                "curtask_maxaclevel=%d\n",
                gtid, thread->th.th_current_task,
                thread->th.th_current_task->td_icvs.max_active_levels));
  return thread->th.th_current_task->td_icvs.max_active_levels;
}

// nteams-var per-device ICV
void __kmp_set_num_teams(int num_teams) {
  if (num_teams > 0)
    __kmp_nteams = num_teams;
}
int __kmp_get_max_teams(void) { return __kmp_nteams; }
// teams-thread-limit-var per-device ICV
void __kmp_set_teams_thread_limit(int limit) {
  if (limit > 0)
    __kmp_teams_thread_limit = limit;
}
int __kmp_get_teams_thread_limit(void) { return __kmp_teams_thread_limit; }

KMP_BUILD_ASSERT(sizeof(kmp_sched_t) == sizeof(int));
KMP_BUILD_ASSERT(sizeof(enum sched_type) == sizeof(int));

/* Changes def_sched_var ICV values (run-time schedule kind and chunk) */
void __kmp_set_schedule(int gtid, kmp_sched_t kind, int chunk) {
  kmp_info_t *thread;
  kmp_sched_t orig_kind;
  //    kmp_team_t *team;

  KF_TRACE(10, ("__kmp_set_schedule: new schedule for thread %d = (%d, %d)\n",
                gtid, (int)kind, chunk));
  KMP_DEBUG_ASSERT(__kmp_init_serial);

  // Check if the kind parameter is valid, correct if needed.
  // Valid parameters should fit in one of two intervals - standard or extended:
  //       <lower>, <valid>, <upper_std>, <lower_ext>, <valid>, <upper>
  // 2008-01-25: 0,  1 - 4,       5,         100,     101 - 102, 103
  orig_kind = kind;
  kind = __kmp_sched_without_mods(kind);

  if (kind <= kmp_sched_lower || kind >= kmp_sched_upper ||
      (kind <= kmp_sched_lower_ext && kind >= kmp_sched_upper_std)) {
    // TODO: Hint needs attention in case we change the default schedule.
    __kmp_msg(kmp_ms_warning, KMP_MSG(ScheduleKindOutOfRange, kind),
              KMP_HNT(DefaultScheduleKindUsed, "static, no chunk"),
              __kmp_msg_null);
    kind = kmp_sched_default;
    chunk = 0; // ignore chunk value in case of bad kind
  }

  thread = __kmp_threads[gtid];

  __kmp_save_internal_controls(thread);

  if (kind < kmp_sched_upper_std) {
    if (kind == kmp_sched_static && chunk < KMP_DEFAULT_CHUNK) {
      // differ static chunked vs. unchunked:  chunk should be invalid to
      // indicate unchunked schedule (which is the default)
      thread->th.th_current_task->td_icvs.sched.r_sched_type = kmp_sch_static;
    } else {
      thread->th.th_current_task->td_icvs.sched.r_sched_type =
          __kmp_sch_map[kind - kmp_sched_lower - 1];
    }
  } else {
    //    __kmp_sch_map[ kind - kmp_sched_lower_ext + kmp_sched_upper_std -
    //    kmp_sched_lower - 2 ];
    thread->th.th_current_task->td_icvs.sched.r_sched_type =
        __kmp_sch_map[kind - kmp_sched_lower_ext + kmp_sched_upper_std -
                      kmp_sched_lower - 2];
  }
  __kmp_sched_apply_mods_intkind(
      orig_kind, &(thread->th.th_current_task->td_icvs.sched.r_sched_type));
  if (kind == kmp_sched_auto || chunk < 1) {
    // ignore parameter chunk for schedule auto
    thread->th.th_current_task->td_icvs.sched.chunk = KMP_DEFAULT_CHUNK;
  } else {
    thread->th.th_current_task->td_icvs.sched.chunk = chunk;
  }
}

/* Gets def_sched_var ICV values */
void __kmp_get_schedule(int gtid, kmp_sched_t *kind, int *chunk) {
  kmp_info_t *thread;
  enum sched_type th_type;

  KF_TRACE(10, ("__kmp_get_schedule: thread %d\n", gtid));
  KMP_DEBUG_ASSERT(__kmp_init_serial);

  thread = __kmp_threads[gtid];

  th_type = thread->th.th_current_task->td_icvs.sched.r_sched_type;
  switch (SCHEDULE_WITHOUT_MODIFIERS(th_type)) {
  case kmp_sch_static:
  case kmp_sch_static_greedy:
  case kmp_sch_static_balanced:
    *kind = kmp_sched_static;
    __kmp_sched_apply_mods_stdkind(kind, th_type);
    *chunk = 0; // chunk was not set, try to show this fact via zero value
    return;
  case kmp_sch_static_chunked:
    *kind = kmp_sched_static;
    break;
  case kmp_sch_dynamic_chunked:
    *kind = kmp_sched_dynamic;
    break;
  case kmp_sch_guided_chunked:
  case kmp_sch_guided_iterative_chunked:
  case kmp_sch_guided_analytical_chunked:
    *kind = kmp_sched_guided;
    break;
  case kmp_sch_auto:
    *kind = kmp_sched_auto;
    break;
  case kmp_sch_trapezoidal:
    *kind = kmp_sched_trapezoidal;
    break;
#if KMP_STATIC_STEAL_ENABLED
  case kmp_sch_static_steal:
    *kind = kmp_sched_static_steal;
    break;
#endif
  default:
    KMP_FATAL(UnknownSchedulingType, th_type);
  }

  __kmp_sched_apply_mods_stdkind(kind, th_type);
  *chunk = thread->th.th_current_task->td_icvs.sched.chunk;
}

int __kmp_get_ancestor_thread_num(int gtid, int level) {

  int ii, dd;
  kmp_team_t *team;
  kmp_info_t *thr;

  KF_TRACE(10, ("__kmp_get_ancestor_thread_num: thread %d %d\n", gtid, level));
  KMP_DEBUG_ASSERT(__kmp_init_serial);

  // validate level
  if (level == 0)
    return 0;
  if (level < 0)
    return -1;
  thr = __kmp_threads[gtid];
  team = thr->th.th_team;
  ii = team->t.t_level;
  if (level > ii)
    return -1;

  if (thr->th.th_teams_microtask) {
    // AC: we are in teams region where multiple nested teams have same level
    int tlevel = thr->th.th_teams_level; // the level of the teams construct
    if (level <=
        tlevel) { // otherwise usual algorithm works (will not touch the teams)
      KMP_DEBUG_ASSERT(ii >= tlevel);
      // AC: As we need to pass by the teams league, we need to artificially
      // increase ii
      if (ii == tlevel) {
        ii += 2; // three teams have same level
      } else {
        ii++; // two teams have same level
      }
    }
  }

  if (ii == level)
    return __kmp_tid_from_gtid(gtid);

  dd = team->t.t_serialized;
  level++;
  while (ii > level) {
    for (dd = team->t.t_serialized; (dd > 0) && (ii > level); dd--, ii--) {
    }
    if ((team->t.t_serialized) && (!dd)) {
      team = team->t.t_parent;
      continue;
    }
    if (ii > level) {
      team = team->t.t_parent;
      dd = team->t.t_serialized;
      ii--;
    }
  }

  return (dd > 1) ? (0) : (team->t.t_master_tid);
}

int __kmp_get_team_size(int gtid, int level) {

  int ii, dd;
  kmp_team_t *team;
  kmp_info_t *thr;

  KF_TRACE(10, ("__kmp_get_team_size: thread %d %d\n", gtid, level));
  KMP_DEBUG_ASSERT(__kmp_init_serial);

  // validate level
  if (level == 0)
    return 1;
  if (level < 0)
    return -1;
  thr = __kmp_threads[gtid];
  team = thr->th.th_team;
  ii = team->t.t_level;
  if (level > ii)
    return -1;

  if (thr->th.th_teams_microtask) {
    // AC: we are in teams region where multiple nested teams have same level
    int tlevel = thr->th.th_teams_level; // the level of the teams construct
    if (level <=
        tlevel) { // otherwise usual algorithm works (will not touch the teams)
      KMP_DEBUG_ASSERT(ii >= tlevel);
      // AC: As we need to pass by the teams league, we need to artificially
      // increase ii
      if (ii == tlevel) {
        ii += 2; // three teams have same level
      } else {
        ii++; // two teams have same level
      }
    }
  }

  while (ii > level) {
    for (dd = team->t.t_serialized; (dd > 0) && (ii > level); dd--, ii--) {
    }
    if (team->t.t_serialized && (!dd)) {
      team = team->t.t_parent;
      continue;
    }
    if (ii > level) {
      team = team->t.t_parent;
      ii--;
    }
  }

  return team->t.t_nproc;
}

kmp_r_sched_t __kmp_get_schedule_global() {
  // This routine created because pairs (__kmp_sched, __kmp_chunk) and
  // (__kmp_static, __kmp_guided) may be changed by kmp_set_defaults
  // independently. So one can get the updated schedule here.

  kmp_r_sched_t r_sched;

  // create schedule from 4 globals: __kmp_sched, __kmp_chunk, __kmp_static,
  // __kmp_guided. __kmp_sched should keep original value, so that user can set
  // KMP_SCHEDULE multiple times, and thus have different run-time schedules in
  // different roots (even in OMP 2.5)
  enum sched_type s = SCHEDULE_WITHOUT_MODIFIERS(__kmp_sched);
  enum sched_type sched_modifiers = SCHEDULE_GET_MODIFIERS(__kmp_sched);
  if (s == kmp_sch_static) {
    // replace STATIC with more detailed schedule (balanced or greedy)
    r_sched.r_sched_type = __kmp_static;
  } else if (s == kmp_sch_guided_chunked) {
    // replace GUIDED with more detailed schedule (iterative or analytical)
    r_sched.r_sched_type = __kmp_guided;
  } else { // (STATIC_CHUNKED), or (DYNAMIC_CHUNKED), or other
    r_sched.r_sched_type = __kmp_sched;
  }
  SCHEDULE_SET_MODIFIERS(r_sched.r_sched_type, sched_modifiers);

  if (__kmp_chunk < KMP_DEFAULT_CHUNK) {
    // __kmp_chunk may be wrong here (if it was not ever set)
    r_sched.chunk = KMP_DEFAULT_CHUNK;
  } else {
    r_sched.chunk = __kmp_chunk;
  }

  return r_sched;
}

/* Allocate (realloc == FALSE) * or reallocate (realloc == TRUE)
   at least argc number of *t_argv entries for the requested team. */
static void __kmp_alloc_argv_entries(int argc, kmp_team_t *team, int realloc) {

  KMP_DEBUG_ASSERT(team);
  if (!realloc || argc > team->t.t_max_argc) {

    KA_TRACE(100, ("__kmp_alloc_argv_entries: team %d: needed entries=%d, "
                   "current entries=%d\n",
                   team->t.t_id, argc, (realloc) ? team->t.t_max_argc : 0));
    /* if previously allocated heap space for args, free them */
    if (realloc && team->t.t_argv != &team->t.t_inline_argv[0])
      __kmp_free((void *)team->t.t_argv);

    if (argc <= KMP_INLINE_ARGV_ENTRIES) {
      /* use unused space in the cache line for arguments */
      team->t.t_max_argc = KMP_INLINE_ARGV_ENTRIES;
      KA_TRACE(100, ("__kmp_alloc_argv_entries: team %d: inline allocate %d "
                     "argv entries\n",
                     team->t.t_id, team->t.t_max_argc));
      team->t.t_argv = &team->t.t_inline_argv[0];
      if (__kmp_storage_map) {
        __kmp_print_storage_map_gtid(
            -1, &team->t.t_inline_argv[0],
            &team->t.t_inline_argv[KMP_INLINE_ARGV_ENTRIES],
            (sizeof(void *) * KMP_INLINE_ARGV_ENTRIES), "team_%d.t_inline_argv",
            team->t.t_id);
      }
    } else {
      /* allocate space for arguments in the heap */
      team->t.t_max_argc = (argc <= (KMP_MIN_MALLOC_ARGV_ENTRIES >> 1))
                               ? KMP_MIN_MALLOC_ARGV_ENTRIES
                               : 2 * argc;
      KA_TRACE(100, ("__kmp_alloc_argv_entries: team %d: dynamic allocate %d "
                     "argv entries\n",
                     team->t.t_id, team->t.t_max_argc));
      team->t.t_argv =
          (void **)__kmp_page_allocate(sizeof(void *) * team->t.t_max_argc);
      if (__kmp_storage_map) {
        __kmp_print_storage_map_gtid(-1, &team->t.t_argv[0],
                                     &team->t.t_argv[team->t.t_max_argc],
                                     sizeof(void *) * team->t.t_max_argc,
                                     "team_%d.t_argv", team->t.t_id);
      }
    }
  }
}

static void __kmp_allocate_team_arrays(kmp_team_t *team, int max_nth) {
  int i;
  int num_disp_buff = max_nth > 1 ? __kmp_dispatch_num_buffers : 2;
  team->t.t_threads =
      (kmp_info_t **)__kmp_allocate(sizeof(kmp_info_t *) * max_nth);
  team->t.t_disp_buffer = (dispatch_shared_info_t *)__kmp_allocate(
      sizeof(dispatch_shared_info_t) * num_disp_buff);
  team->t.t_dispatch =
      (kmp_disp_t *)__kmp_allocate(sizeof(kmp_disp_t) * max_nth);
  team->t.t_implicit_task_taskdata =
      (kmp_taskdata_t *)__kmp_allocate(sizeof(kmp_taskdata_t) * max_nth);
  team->t.t_max_nproc = max_nth;

  /* setup dispatch buffers */
  for (i = 0; i < num_disp_buff; ++i) {
    team->t.t_disp_buffer[i].buffer_index = i;
    team->t.t_disp_buffer[i].doacross_buf_idx = i;
  }
}

static void __kmp_free_team_arrays(kmp_team_t *team) {
  /* Note: this does not free the threads in t_threads (__kmp_free_threads) */
  int i;
  for (i = 0; i < team->t.t_max_nproc; ++i) {
    if (team->t.t_dispatch[i].th_disp_buffer != NULL) {
      __kmp_free(team->t.t_dispatch[i].th_disp_buffer);
      team->t.t_dispatch[i].th_disp_buffer = NULL;
    }
  }
#if KMP_USE_HIER_SCHED
  __kmp_dispatch_free_hierarchies(team);
#endif
  __kmp_free(team->t.t_threads);
  __kmp_free(team->t.t_disp_buffer);
  __kmp_free(team->t.t_dispatch);
  __kmp_free(team->t.t_implicit_task_taskdata);
  team->t.t_threads = NULL;
  team->t.t_disp_buffer = NULL;
  team->t.t_dispatch = NULL;
  team->t.t_implicit_task_taskdata = 0;
}

static void __kmp_reallocate_team_arrays(kmp_team_t *team, int max_nth) {
  kmp_info_t **oldThreads = team->t.t_threads;

  __kmp_free(team->t.t_disp_buffer);
  __kmp_free(team->t.t_dispatch);
  __kmp_free(team->t.t_implicit_task_taskdata);
  __kmp_allocate_team_arrays(team, max_nth);

  KMP_MEMCPY(team->t.t_threads, oldThreads,
             team->t.t_nproc * sizeof(kmp_info_t *));

  __kmp_free(oldThreads);
}

static kmp_internal_control_t __kmp_get_global_icvs(void) {

  kmp_r_sched_t r_sched =
      __kmp_get_schedule_global(); // get current state of scheduling globals

  KMP_DEBUG_ASSERT(__kmp_nested_proc_bind.used > 0);

  kmp_internal_control_t g_icvs = {
    0, // int serial_nesting_level; //corresponds to value of th_team_serialized
    (kmp_int8)__kmp_global.g.g_dynamic, // internal control for dynamic
    // adjustment of threads (per thread)
    (kmp_int8)__kmp_env_blocktime, // int bt_set; //internal control for
    // whether blocktime is explicitly set
    __kmp_dflt_blocktime, // int blocktime; //internal control for blocktime
#if KMP_USE_MONITOR
    __kmp_bt_intervals, // int bt_intervals; //internal control for blocktime
// intervals
#endif
    __kmp_dflt_team_nth, // int nproc; //internal control for # of threads for
    // next parallel region (per thread)
    // (use a max ub on value if __kmp_parallel_initialize not called yet)
    __kmp_cg_max_nth, // int thread_limit;
    __kmp_dflt_max_active_levels, // int max_active_levels; //internal control
    // for max_active_levels
    r_sched, // kmp_r_sched_t sched; //internal control for runtime schedule
    // {sched,chunk} pair
    __kmp_nested_proc_bind.bind_types[0],
    __kmp_default_device,
    NULL // struct kmp_internal_control *next;
  };

  return g_icvs;
}

static kmp_internal_control_t __kmp_get_x_global_icvs(const kmp_team_t *team) {

  kmp_internal_control_t gx_icvs;
  gx_icvs.serial_nesting_level =
      0; // probably =team->t.t_serial like in save_inter_controls
  copy_icvs(&gx_icvs, &team->t.t_threads[0]->th.th_current_task->td_icvs);
  gx_icvs.next = NULL;

  return gx_icvs;
}

static void __kmp_initialize_root(kmp_root_t *root) {
  int f;
  kmp_team_t *root_team;
  kmp_team_t *hot_team;
  int hot_team_max_nth;
  kmp_r_sched_t r_sched =
      __kmp_get_schedule_global(); // get current state of scheduling globals
  kmp_internal_control_t r_icvs = __kmp_get_global_icvs();
  KMP_DEBUG_ASSERT(root);
  KMP_ASSERT(!root->r.r_begin);

  /* setup the root state structure */
  __kmp_init_lock(&root->r.r_begin_lock);
  root->r.r_begin = FALSE;
  root->r.r_active = FALSE;
  root->r.r_in_parallel = 0;
  root->r.r_blocktime = __kmp_dflt_blocktime;
#if KMP_AFFINITY_SUPPORTED
  root->r.r_affinity_assigned = FALSE;
#endif

  /* setup the root team for this task */
  /* allocate the root team structure */
  KF_TRACE(10, ("__kmp_initialize_root: before root_team\n"));

  root_team =
      __kmp_allocate_team(root,
                          1, // new_nproc
                          1, // max_nproc
#if OMPT_SUPPORT
                          ompt_data_none, // root parallel id
#endif
                          __kmp_nested_proc_bind.bind_types[0], &r_icvs,
                          0 // argc
                          USE_NESTED_HOT_ARG(NULL) // primary thread is unknown
                          );
#if USE_DEBUGGER
  // Non-NULL value should be assigned to make the debugger display the root
  // team.
  TCW_SYNC_PTR(root_team->t.t_pkfn, (microtask_t)(~0));
#endif

  KF_TRACE(10, ("__kmp_initialize_root: after root_team = %p\n", root_team));

  root->r.r_root_team = root_team;
  root_team->t.t_control_stack_top = NULL;

  /* initialize root team */
  root_team->t.t_threads[0] = NULL;
  root_team->t.t_nproc = 1;
  root_team->t.t_serialized = 1;
  // TODO???: root_team->t.t_max_active_levels = __kmp_dflt_max_active_levels;
  root_team->t.t_sched.sched = r_sched.sched;
  KA_TRACE(
      20,
      ("__kmp_initialize_root: init root team %d arrived: join=%u, plain=%u\n",
       root_team->t.t_id, KMP_INIT_BARRIER_STATE, KMP_INIT_BARRIER_STATE));

  /* setup the  hot team for this task */
  /* allocate the hot team structure */
  KF_TRACE(10, ("__kmp_initialize_root: before hot_team\n"));

  hot_team =
      __kmp_allocate_team(root,
                          1, // new_nproc
                          __kmp_dflt_team_nth_ub * 2, // max_nproc
#if OMPT_SUPPORT
                          ompt_data_none, // root parallel id
#endif
                          __kmp_nested_proc_bind.bind_types[0], &r_icvs,
                          0 // argc
                          USE_NESTED_HOT_ARG(NULL) // primary thread is unknown
                          );
  KF_TRACE(10, ("__kmp_initialize_root: after hot_team = %p\n", hot_team));

  root->r.r_hot_team = hot_team;
  root_team->t.t_control_stack_top = NULL;

  /* first-time initialization */
  hot_team->t.t_parent = root_team;

  /* initialize hot team */
  hot_team_max_nth = hot_team->t.t_max_nproc;
  for (f = 0; f < hot_team_max_nth; ++f) {
    hot_team->t.t_threads[f] = NULL;
  }
  hot_team->t.t_nproc = 1;
  // TODO???: hot_team->t.t_max_active_levels = __kmp_dflt_max_active_levels;
  hot_team->t.t_sched.sched = r_sched.sched;
  hot_team->t.t_size_changed = 0;
}

#ifdef KMP_DEBUG

typedef struct kmp_team_list_item {
  kmp_team_p const *entry;
  struct kmp_team_list_item *next;
} kmp_team_list_item_t;
typedef kmp_team_list_item_t *kmp_team_list_t;

static void __kmp_print_structure_team_accum( // Add team to list of teams.
    kmp_team_list_t list, // List of teams.
    kmp_team_p const *team // Team to add.
) {

  // List must terminate with item where both entry and next are NULL.
  // Team is added to the list only once.
  // List is sorted in ascending order by team id.
  // Team id is *not* a key.

  kmp_team_list_t l;

  KMP_DEBUG_ASSERT(list != NULL);
  if (team == NULL) {
    return;
  }

  __kmp_print_structure_team_accum(list, team->t.t_parent);
  __kmp_print_structure_team_accum(list, team->t.t_next_pool);

  // Search list for the team.
  l = list;
  while (l->next != NULL && l->entry != team) {
    l = l->next;
  }
  if (l->next != NULL) {
    return; // Team has been added before, exit.
  }

  // Team is not found. Search list again for insertion point.
  l = list;
  while (l->next != NULL && l->entry->t.t_id <= team->t.t_id) {
    l = l->next;
  }

  // Insert team.
  {
    kmp_team_list_item_t *item = (kmp_team_list_item_t *)KMP_INTERNAL_MALLOC(
        sizeof(kmp_team_list_item_t));
    *item = *l;
    l->entry = team;
    l->next = item;
  }
}

static void __kmp_print_structure_team(char const *title, kmp_team_p const *team

) {
  __kmp_printf("%s", title);
  if (team != NULL) {
    __kmp_printf("%2x %p\n", team->t.t_id, team);
  } else {
    __kmp_printf(" - (nil)\n");
  }
}

static void __kmp_print_structure_thread(char const *title,
                                         kmp_info_p const *thread) {
  __kmp_printf("%s", title);
  if (thread != NULL) {
    __kmp_printf("%2d %p\n", thread->th.th_info.ds.ds_gtid, thread);
  } else {
    __kmp_printf(" - (nil)\n");
  }
}

void __kmp_print_structure(void) {

  kmp_team_list_t list;

  // Initialize list of teams.
  list =
      (kmp_team_list_item_t *)KMP_INTERNAL_MALLOC(sizeof(kmp_team_list_item_t));
  list->entry = NULL;
  list->next = NULL;

  __kmp_printf("\n------------------------------\nGlobal Thread "
               "Table\n------------------------------\n");
  {
    int gtid;
    for (gtid = 0; gtid < __kmp_threads_capacity; ++gtid) {
      __kmp_printf("%2d", gtid);
      if (__kmp_threads != NULL) {
        __kmp_printf(" %p", __kmp_threads[gtid]);
      }
      if (__kmp_root != NULL) {
        __kmp_printf(" %p", __kmp_root[gtid]);
      }
      __kmp_printf("\n");
    }
  }

  // Print out __kmp_threads array.
  __kmp_printf("\n------------------------------\nThreads\n--------------------"
               "----------\n");
  if (__kmp_threads != NULL) {
    int gtid;
    for (gtid = 0; gtid < __kmp_threads_capacity; ++gtid) {
      kmp_info_t const *thread = __kmp_threads[gtid];
      if (thread != NULL) {
        __kmp_printf("GTID %2d %p:\n", gtid, thread);
        __kmp_printf("    Our Root:        %p\n", thread->th.th_root);
        __kmp_print_structure_team("    Our Team:     ", thread->th.th_team);
        __kmp_print_structure_team("    Serial Team:  ",
                                   thread->th.th_serial_team);
        __kmp_printf("    Threads:      %2d\n", thread->th.th_team_nproc);
        __kmp_print_structure_thread("    Primary:      ",
                                     thread->th.th_team_master);
        __kmp_printf("    Serialized?:  %2d\n", thread->th.th_team_serialized);
        __kmp_printf("    Set NProc:    %2d\n", thread->th.th_set_nproc);
        __kmp_printf("    Set Proc Bind: %2d\n", thread->th.th_set_proc_bind);
        __kmp_print_structure_thread("    Next in pool: ",
                                     thread->th.th_next_pool);
        __kmp_printf("\n");
        __kmp_print_structure_team_accum(list, thread->th.th_team);
        __kmp_print_structure_team_accum(list, thread->th.th_serial_team);
      }
    }
  } else {
    __kmp_printf("Threads array is not allocated.\n");
  }

  // Print out __kmp_root array.
  __kmp_printf("\n------------------------------\nUbers\n----------------------"
               "--------\n");
  if (__kmp_root != NULL) {
    int gtid;
    for (gtid = 0; gtid < __kmp_threads_capacity; ++gtid) {
      kmp_root_t const *root = __kmp_root[gtid];
      if (root != NULL) {
        __kmp_printf("GTID %2d %p:\n", gtid, root);
        __kmp_print_structure_team("    Root Team:    ", root->r.r_root_team);
        __kmp_print_structure_team("    Hot Team:     ", root->r.r_hot_team);
        __kmp_print_structure_thread("    Uber Thread:  ",
                                     root->r.r_uber_thread);
        __kmp_printf("    Active?:      %2d\n", root->r.r_active);
        __kmp_printf("    In Parallel:  %2d\n",
                     KMP_ATOMIC_LD_RLX(&root->r.r_in_parallel));
        __kmp_printf("\n");
        __kmp_print_structure_team_accum(list, root->r.r_root_team);
        __kmp_print_structure_team_accum(list, root->r.r_hot_team);
      }
    }
  } else {
    __kmp_printf("Ubers array is not allocated.\n");
  }

  __kmp_printf("\n------------------------------\nTeams\n----------------------"
               "--------\n");
  while (list->next != NULL) {
    kmp_team_p const *team = list->entry;
    int i;
    __kmp_printf("Team %2x %p:\n", team->t.t_id, team);
    __kmp_print_structure_team("    Parent Team:      ", team->t.t_parent);
    __kmp_printf("    Primary TID:      %2d\n", team->t.t_master_tid);
    __kmp_printf("    Max threads:      %2d\n", team->t.t_max_nproc);
    __kmp_printf("    Levels of serial: %2d\n", team->t.t_serialized);
    __kmp_printf("    Number threads:   %2d\n", team->t.t_nproc);
    for (i = 0; i < team->t.t_nproc; ++i) {
      __kmp_printf("    Thread %2d:      ", i);
      __kmp_print_structure_thread("", team->t.t_threads[i]);
    }
    __kmp_print_structure_team("    Next in pool:     ", team->t.t_next_pool);
    __kmp_printf("\n");
    list = list->next;
  }

  // Print out __kmp_thread_pool and __kmp_team_pool.
  __kmp_printf("\n------------------------------\nPools\n----------------------"
               "--------\n");
  __kmp_print_structure_thread("Thread pool:          ",
                               CCAST(kmp_info_t *, __kmp_thread_pool));
  __kmp_print_structure_team("Team pool:            ",
                             CCAST(kmp_team_t *, __kmp_team_pool));
  __kmp_printf("\n");

  // Free team list.
  while (list != NULL) {
    kmp_team_list_item_t *item = list;
    list = list->next;
    KMP_INTERNAL_FREE(item);
  }
}

#endif

//---------------------------------------------------------------------------
//  Stuff for per-thread fast random number generator
//  Table of primes
static const unsigned __kmp_primes[] = {
    0x9e3779b1, 0xffe6cc59, 0x2109f6dd, 0x43977ab5, 0xba5703f5, 0xb495a877,
    0xe1626741, 0x79695e6b, 0xbc98c09f, 0xd5bee2b3, 0x287488f9, 0x3af18231,
    0x9677cd4d, 0xbe3a6929, 0xadc6a877, 0xdcf0674b, 0xbe4d6fe9, 0x5f15e201,
    0x99afc3fd, 0xf3f16801, 0xe222cfff, 0x24ba5fdb, 0x0620452d, 0x79f149e3,
    0xc8b93f49, 0x972702cd, 0xb07dd827, 0x6c97d5ed, 0x085a3d61, 0x46eb5ea7,
    0x3d9910ed, 0x2e687b5b, 0x29609227, 0x6eb081f1, 0x0954c4e1, 0x9d114db9,
    0x542acfa9, 0xb3e6bd7b, 0x0742d917, 0xe9f3ffa7, 0x54581edb, 0xf2480f45,
    0x0bb9288f, 0xef1affc7, 0x85fa0ca7, 0x3ccc14db, 0xe6baf34b, 0x343377f7,
    0x5ca19031, 0xe6d9293b, 0xf0a9f391, 0x5d2e980b, 0xfc411073, 0xc3749363,
    0xb892d829, 0x3549366b, 0x629750ad, 0xb98294e5, 0x892d9483, 0xc235baf3,
    0x3d2402a3, 0x6bdef3c9, 0xbec333cd, 0x40c9520f};

//---------------------------------------------------------------------------
//  __kmp_get_random: Get a random number using a linear congruential method.
unsigned short __kmp_get_random(kmp_info_t *thread) {
  unsigned x = thread->th.th_x;
  unsigned short r = (unsigned short)(x >> 16);

  thread->th.th_x = x * thread->th.th_a + 1;

  KA_TRACE(30, ("__kmp_get_random: THREAD: %d, RETURN: %u\n",
                thread->th.th_info.ds.ds_tid, r));

  return r;
}
//--------------------------------------------------------
// __kmp_init_random: Initialize a random number generator
void __kmp_init_random(kmp_info_t *thread) {
  unsigned seed = thread->th.th_info.ds.ds_tid;

  thread->th.th_a =
      __kmp_primes[seed % (sizeof(__kmp_primes) / sizeof(__kmp_primes[0]))];
  thread->th.th_x = (seed + 1) * thread->th.th_a + 1;
  KA_TRACE(30,
           ("__kmp_init_random: THREAD: %u; A: %u\n", seed, thread->th.th_a));
}

#if KMP_OS_WINDOWS
/* reclaim array entries for root threads that are already dead, returns number
 * reclaimed */
static int __kmp_reclaim_dead_roots(void) {
  int i, r = 0;

  for (i = 0; i < __kmp_threads_capacity; ++i) {
    if (KMP_UBER_GTID(i) &&
        !__kmp_still_running((kmp_info_t *)TCR_SYNC_PTR(__kmp_threads[i])) &&
        !__kmp_root[i]
             ->r.r_active) { // AC: reclaim only roots died in non-active state
      r += __kmp_unregister_root_other_thread(i);
    }
  }
  return r;
}
#endif

/* This function attempts to create free entries in __kmp_threads and
   __kmp_root, and returns the number of free entries generated.

   For Windows* OS static library, the first mechanism used is to reclaim array
   entries for root threads that are already dead.

   On all platforms, expansion is attempted on the arrays __kmp_threads_ and
   __kmp_root, with appropriate update to __kmp_threads_capacity. Array
   capacity is increased by doubling with clipping to __kmp_tp_capacity, if
   threadprivate cache array has been created. Synchronization with
   __kmpc_threadprivate_cached is done using __kmp_tp_cached_lock.

   After any dead root reclamation, if the clipping value allows array expansion
   to result in the generation of a total of nNeed free slots, the function does
   that expansion. If not, nothing is done beyond the possible initial root
   thread reclamation.

   If any argument is negative, the behavior is undefined. */
static int __kmp_expand_threads(int nNeed) {
  int added = 0;
  int minimumRequiredCapacity;
  int newCapacity;
  kmp_info_t **newThreads;
  kmp_root_t **newRoot;

  // All calls to __kmp_expand_threads should be under __kmp_forkjoin_lock, so
  // resizing __kmp_threads does not need additional protection if foreign
  // threads are present

#if KMP_OS_WINDOWS && !KMP_DYNAMIC_LIB
  /* only for Windows static library */
  /* reclaim array entries for root threads that are already dead */
  added = __kmp_reclaim_dead_roots();

  if (nNeed) {
    nNeed -= added;
    if (nNeed < 0)
      nNeed = 0;
  }
#endif
  if (nNeed <= 0)
    return added;

  // Note that __kmp_threads_capacity is not bounded by __kmp_max_nth. If
  // __kmp_max_nth is set to some value less than __kmp_sys_max_nth by the
  // user via KMP_DEVICE_THREAD_LIMIT, then __kmp_threads_capacity may become
  // > __kmp_max_nth in one of two ways:
  //
  // 1) The initialization thread (gtid = 0) exits.  __kmp_threads[0]
  //    may not be reused by another thread, so we may need to increase
  //    __kmp_threads_capacity to __kmp_max_nth + 1.
  //
  // 2) New foreign root(s) are encountered.  We always register new foreign
  //    roots. This may cause a smaller # of threads to be allocated at
  //    subsequent parallel regions, but the worker threads hang around (and
  //    eventually go to sleep) and need slots in the __kmp_threads[] array.
  //
  // Anyway, that is the reason for moving the check to see if
  // __kmp_max_nth was exceeded into __kmp_reserve_threads()
  // instead of having it performed here. -BB

  KMP_DEBUG_ASSERT(__kmp_sys_max_nth >= __kmp_threads_capacity);

  /* compute expansion headroom to check if we can expand */
  if (__kmp_sys_max_nth - __kmp_threads_capacity < nNeed) {
    /* possible expansion too small -- give up */
    return added;
  }
  minimumRequiredCapacity = __kmp_threads_capacity + nNeed;

  newCapacity = __kmp_threads_capacity;
  do {
    newCapacity = newCapacity <= (__kmp_sys_max_nth >> 1) ? (newCapacity << 1)
                                                          : __kmp_sys_max_nth;
  } while (newCapacity < minimumRequiredCapacity);
  newThreads = (kmp_info_t **)__kmp_allocate(
      (sizeof(kmp_info_t *) + sizeof(kmp_root_t *)) * newCapacity + CACHE_LINE);
  newRoot =
      (kmp_root_t **)((char *)newThreads + sizeof(kmp_info_t *) * newCapacity);
  KMP_MEMCPY(newThreads, __kmp_threads,
             __kmp_threads_capacity * sizeof(kmp_info_t *));
  KMP_MEMCPY(newRoot, __kmp_root,
             __kmp_threads_capacity * sizeof(kmp_root_t *));

  kmp_info_t **temp_threads = __kmp_threads;
  *(kmp_info_t * *volatile *)&__kmp_threads = newThreads;
  *(kmp_root_t * *volatile *)&__kmp_root = newRoot;
  __kmp_free(temp_threads);
  added += newCapacity - __kmp_threads_capacity;
  *(volatile int *)&__kmp_threads_capacity = newCapacity;

  if (newCapacity > __kmp_tp_capacity) {
    __kmp_acquire_bootstrap_lock(&__kmp_tp_cached_lock);
    if (__kmp_tp_cached && newCapacity > __kmp_tp_capacity) {
      __kmp_threadprivate_resize_cache(newCapacity);
    } else { // increase __kmp_tp_capacity to correspond with kmp_threads size
      *(volatile int *)&__kmp_tp_capacity = newCapacity;
    }
    __kmp_release_bootstrap_lock(&__kmp_tp_cached_lock);
  }

  return added;
}

/* Register the current thread as a root thread and obtain our gtid. We must
   have the __kmp_initz_lock held at this point. Argument TRUE only if are the
   thread that calls from __kmp_do_serial_initialize() */
int __kmp_register_root(int initial_thread) {
  kmp_info_t *root_thread;
  kmp_root_t *root;
  int gtid;
  int capacity;
  __kmp_acquire_bootstrap_lock(&__kmp_forkjoin_lock);
  KA_TRACE(20, ("__kmp_register_root: entered\n"));
  KMP_MB();

  /* 2007-03-02:
     If initial thread did not invoke OpenMP RTL yet, and this thread is not an
     initial one, "__kmp_all_nth >= __kmp_threads_capacity" condition does not
     work as expected -- it may return false (that means there is at least one
     empty slot in __kmp_threads array), but it is possible the only free slot
     is #0, which is reserved for initial thread and so cannot be used for this
     one. Following code workarounds this bug.

     However, right solution seems to be not reserving slot #0 for initial
     thread because:
     (1) there is no magic in slot #0,
     (2) we cannot detect initial thread reliably (the first thread which does
        serial initialization may be not a real initial thread).
  */
  capacity = __kmp_threads_capacity;
  if (!initial_thread && TCR_PTR(__kmp_threads[0]) == NULL) {
    --capacity;
  }

  // If it is not for initializing the hidden helper team, we need to take
  // __kmp_hidden_helper_threads_num out of the capacity because it is included
  // in __kmp_threads_capacity.
  if (__kmp_enable_hidden_helper && !TCR_4(__kmp_init_hidden_helper_threads)) {
    capacity -= __kmp_hidden_helper_threads_num;
  }

  /* see if there are too many threads */
  if (__kmp_all_nth >= capacity && !__kmp_expand_threads(1)) {
    if (__kmp_tp_cached) {
      __kmp_fatal(KMP_MSG(CantRegisterNewThread),
                  KMP_HNT(Set_ALL_THREADPRIVATE, __kmp_tp_capacity),
                  KMP_HNT(PossibleSystemLimitOnThreads), __kmp_msg_null);
    } else {
      __kmp_fatal(KMP_MSG(CantRegisterNewThread), KMP_HNT(SystemLimitOnThreads),
                  __kmp_msg_null);
    }
  }

  // When hidden helper task is enabled, __kmp_threads is organized as follows:
  // 0: initial thread, also a regular OpenMP thread.
  // [1, __kmp_hidden_helper_threads_num]: slots for hidden helper threads.
  // [__kmp_hidden_helper_threads_num + 1, __kmp_threads_capacity): slots for
  // regular OpenMP threads.
  if (TCR_4(__kmp_init_hidden_helper_threads)) {
    // Find an available thread slot for hidden helper thread. Slots for hidden
    // helper threads start from 1 to __kmp_hidden_helper_threads_num.
    for (gtid = 1; TCR_PTR(__kmp_threads[gtid]) != NULL &&
                   gtid <= __kmp_hidden_helper_threads_num;
         gtid++)
      ;
    KMP_ASSERT(gtid <= __kmp_hidden_helper_threads_num);
    KA_TRACE(1, ("__kmp_register_root: found slot in threads array for "
                 "hidden helper thread: T#%d\n",
                 gtid));
  } else {
    /* find an available thread slot */
    // Don't reassign the zero slot since we need that to only be used by
    // initial thread. Slots for hidden helper threads should also be skipped.
<<<<<<< HEAD
    if (initial_thread && __kmp_threads[0] == NULL) {
=======
    if (initial_thread && TCR_PTR(__kmp_threads[0]) == NULL) {
>>>>>>> 2ab1d525
      gtid = 0;
    } else {
      for (gtid = __kmp_hidden_helper_threads_num + 1;
           TCR_PTR(__kmp_threads[gtid]) != NULL; gtid++)
        ;
    }
    KA_TRACE(
        1, ("__kmp_register_root: found slot in threads array: T#%d\n", gtid));
    KMP_ASSERT(gtid < __kmp_threads_capacity);
  }

  /* update global accounting */
  __kmp_all_nth++;
  TCW_4(__kmp_nth, __kmp_nth + 1);

  // if __kmp_adjust_gtid_mode is set, then we use method #1 (sp search) for low
  // numbers of procs, and method #2 (keyed API call) for higher numbers.
  if (__kmp_adjust_gtid_mode) {
    if (__kmp_all_nth >= __kmp_tls_gtid_min) {
      if (TCR_4(__kmp_gtid_mode) != 2) {
        TCW_4(__kmp_gtid_mode, 2);
      }
    } else {
      if (TCR_4(__kmp_gtid_mode) != 1) {
        TCW_4(__kmp_gtid_mode, 1);
      }
    }
  }

#ifdef KMP_ADJUST_BLOCKTIME
  /* Adjust blocktime to zero if necessary            */
  /* Middle initialization might not have occurred yet */
  if (!__kmp_env_blocktime && (__kmp_avail_proc > 0)) {
    if (__kmp_nth > __kmp_avail_proc) {
      __kmp_zero_bt = TRUE;
    }
  }
#endif /* KMP_ADJUST_BLOCKTIME */

  /* setup this new hierarchy */
  if (!(root = __kmp_root[gtid])) {
    root = __kmp_root[gtid] = (kmp_root_t *)__kmp_allocate(sizeof(kmp_root_t));
    KMP_DEBUG_ASSERT(!root->r.r_root_team);
  }

#if KMP_STATS_ENABLED
  // Initialize stats as soon as possible (right after gtid assignment).
  __kmp_stats_thread_ptr = __kmp_stats_list->push_back(gtid);
  __kmp_stats_thread_ptr->startLife();
  KMP_SET_THREAD_STATE(SERIAL_REGION);
  KMP_INIT_PARTITIONED_TIMERS(OMP_serial);
#endif
  __kmp_initialize_root(root);

  /* setup new root thread structure */
  if (root->r.r_uber_thread) {
    root_thread = root->r.r_uber_thread;
  } else {
    root_thread = (kmp_info_t *)__kmp_allocate(sizeof(kmp_info_t));
    if (__kmp_storage_map) {
      __kmp_print_thread_storage_map(root_thread, gtid);
    }
    root_thread->th.th_info.ds.ds_gtid = gtid;
#if OMPT_SUPPORT
    root_thread->th.ompt_thread_info.thread_data = ompt_data_none;
#endif
    root_thread->th.th_root = root;
    if (__kmp_env_consistency_check) {
      root_thread->th.th_cons = __kmp_allocate_cons_stack(gtid);
    }
#if USE_FAST_MEMORY
    __kmp_initialize_fast_memory(root_thread);
#endif /* USE_FAST_MEMORY */

#if KMP_USE_BGET
    KMP_DEBUG_ASSERT(root_thread->th.th_local.bget_data == NULL);
    __kmp_initialize_bget(root_thread);
#endif
    __kmp_init_random(root_thread); // Initialize random number generator
  }

  /* setup the serial team held in reserve by the root thread */
  if (!root_thread->th.th_serial_team) {
    kmp_internal_control_t r_icvs = __kmp_get_global_icvs();
    KF_TRACE(10, ("__kmp_register_root: before serial_team\n"));
    root_thread->th.th_serial_team = __kmp_allocate_team(
        root, 1, 1,
#if OMPT_SUPPORT
        ompt_data_none, // root parallel id
#endif
        proc_bind_default, &r_icvs, 0 USE_NESTED_HOT_ARG(NULL));
  }
  KMP_ASSERT(root_thread->th.th_serial_team);
  KF_TRACE(10, ("__kmp_register_root: after serial_team = %p\n",
                root_thread->th.th_serial_team));

  /* drop root_thread into place */
  TCW_SYNC_PTR(__kmp_threads[gtid], root_thread);

  root->r.r_root_team->t.t_threads[0] = root_thread;
  root->r.r_hot_team->t.t_threads[0] = root_thread;
  root_thread->th.th_serial_team->t.t_threads[0] = root_thread;
  // AC: the team created in reserve, not for execution (it is unused for now).
  root_thread->th.th_serial_team->t.t_serialized = 0;
  root->r.r_uber_thread = root_thread;

  /* initialize the thread, get it ready to go */
  __kmp_initialize_info(root_thread, root->r.r_root_team, 0, gtid);
  TCW_4(__kmp_init_gtid, TRUE);

  /* prepare the primary thread for get_gtid() */
  __kmp_gtid_set_specific(gtid);

#if USE_ITT_BUILD
  __kmp_itt_thread_name(gtid);
#endif /* USE_ITT_BUILD */

#ifdef KMP_TDATA_GTID
  __kmp_gtid = gtid;
#endif
  __kmp_create_worker(gtid, root_thread, __kmp_stksize);
  KMP_DEBUG_ASSERT(__kmp_gtid_get_specific() == gtid);

  KA_TRACE(20, ("__kmp_register_root: T#%d init T#%d(%d:%d) arrived: join=%u, "
                "plain=%u\n",
                gtid, __kmp_gtid_from_tid(0, root->r.r_hot_team),
                root->r.r_hot_team->t.t_id, 0, KMP_INIT_BARRIER_STATE,
                KMP_INIT_BARRIER_STATE));
  { // Initialize barrier data.
    int b;
    for (b = 0; b < bs_last_barrier; ++b) {
      root_thread->th.th_bar[b].bb.b_arrived = KMP_INIT_BARRIER_STATE;
#if USE_DEBUGGER
      root_thread->th.th_bar[b].bb.b_worker_arrived = 0;
#endif
    }
  }
  KMP_DEBUG_ASSERT(root->r.r_hot_team->t.t_bar[bs_forkjoin_barrier].b_arrived ==
                   KMP_INIT_BARRIER_STATE);

#if KMP_AFFINITY_SUPPORTED
  root_thread->th.th_current_place = KMP_PLACE_UNDEFINED;
  root_thread->th.th_new_place = KMP_PLACE_UNDEFINED;
  root_thread->th.th_first_place = KMP_PLACE_UNDEFINED;
  root_thread->th.th_last_place = KMP_PLACE_UNDEFINED;
#endif /* KMP_AFFINITY_SUPPORTED */
  root_thread->th.th_def_allocator = __kmp_def_allocator;
  root_thread->th.th_prev_level = 0;
  root_thread->th.th_prev_num_threads = 1;

  kmp_cg_root_t *tmp = (kmp_cg_root_t *)__kmp_allocate(sizeof(kmp_cg_root_t));
  tmp->cg_root = root_thread;
  tmp->cg_thread_limit = __kmp_cg_max_nth;
  tmp->cg_nthreads = 1;
  KA_TRACE(100, ("__kmp_register_root: Thread %p created node %p with"
                 " cg_nthreads init to 1\n",
                 root_thread, tmp));
  tmp->up = NULL;
  root_thread->th.th_cg_roots = tmp;

  __kmp_root_counter++;

#if OMPT_SUPPORT
  if (!initial_thread && ompt_enabled.enabled) {

    kmp_info_t *root_thread = ompt_get_thread();

    ompt_set_thread_state(root_thread, ompt_state_overhead);

    if (ompt_enabled.ompt_callback_thread_begin) {
      ompt_callbacks.ompt_callback(ompt_callback_thread_begin)(
          ompt_thread_initial, __ompt_get_thread_data_internal());
    }
    ompt_data_t *task_data;
    ompt_data_t *parallel_data;
    __ompt_get_task_info_internal(0, NULL, &task_data, NULL, &parallel_data,
                                  NULL);
    if (ompt_enabled.ompt_callback_implicit_task) {
      ompt_callbacks.ompt_callback(ompt_callback_implicit_task)(
          ompt_scope_begin, parallel_data, task_data, 1, 1, ompt_task_initial);
    }

    ompt_set_thread_state(root_thread, ompt_state_work_serial);
  }
#endif
#if OMPD_SUPPORT
  if (ompd_state & OMPD_ENABLE_BP)
    ompd_bp_thread_begin();
#endif

  KMP_MB();
  __kmp_release_bootstrap_lock(&__kmp_forkjoin_lock);

  return gtid;
}

#if KMP_NESTED_HOT_TEAMS
static int __kmp_free_hot_teams(kmp_root_t *root, kmp_info_t *thr, int level,
                                const int max_level) {
  int i, n, nth;
  kmp_hot_team_ptr_t *hot_teams = thr->th.th_hot_teams;
  if (!hot_teams || !hot_teams[level].hot_team) {
    return 0;
  }
  KMP_DEBUG_ASSERT(level < max_level);
  kmp_team_t *team = hot_teams[level].hot_team;
  nth = hot_teams[level].hot_team_nth;
  n = nth - 1; // primary thread is not freed
  if (level < max_level - 1) {
    for (i = 0; i < nth; ++i) {
      kmp_info_t *th = team->t.t_threads[i];
      n += __kmp_free_hot_teams(root, th, level + 1, max_level);
      if (i > 0 && th->th.th_hot_teams) {
        __kmp_free(th->th.th_hot_teams);
        th->th.th_hot_teams = NULL;
      }
    }
  }
  __kmp_free_team(root, team, NULL);
  return n;
}
#endif

// Resets a root thread and clear its root and hot teams.
// Returns the number of __kmp_threads entries directly and indirectly freed.
static int __kmp_reset_root(int gtid, kmp_root_t *root) {
  kmp_team_t *root_team = root->r.r_root_team;
  kmp_team_t *hot_team = root->r.r_hot_team;
  int n = hot_team->t.t_nproc;
  int i;

  KMP_DEBUG_ASSERT(!root->r.r_active);

  root->r.r_root_team = NULL;
  root->r.r_hot_team = NULL;
  // __kmp_free_team() does not free hot teams, so we have to clear r_hot_team
  // before call to __kmp_free_team().
  __kmp_free_team(root, root_team USE_NESTED_HOT_ARG(NULL));
#if KMP_NESTED_HOT_TEAMS
  if (__kmp_hot_teams_max_level >
      0) { // need to free nested hot teams and their threads if any
    for (i = 0; i < hot_team->t.t_nproc; ++i) {
      kmp_info_t *th = hot_team->t.t_threads[i];
      if (__kmp_hot_teams_max_level > 1) {
        n += __kmp_free_hot_teams(root, th, 1, __kmp_hot_teams_max_level);
      }
      if (th->th.th_hot_teams) {
        __kmp_free(th->th.th_hot_teams);
        th->th.th_hot_teams = NULL;
      }
    }
  }
#endif
  __kmp_free_team(root, hot_team USE_NESTED_HOT_ARG(NULL));

  // Before we can reap the thread, we need to make certain that all other
  // threads in the teams that had this root as ancestor have stopped trying to
  // steal tasks.
  if (__kmp_tasking_mode != tskm_immediate_exec) {
    __kmp_wait_to_unref_task_teams();
  }

#if KMP_OS_WINDOWS
  /* Close Handle of root duplicated in __kmp_create_worker (tr #62919) */
  KA_TRACE(
      10, ("__kmp_reset_root: free handle, th = %p, handle = %" KMP_UINTPTR_SPEC
           "\n",
           (LPVOID) & (root->r.r_uber_thread->th),
           root->r.r_uber_thread->th.th_info.ds.ds_thread));
  __kmp_free_handle(root->r.r_uber_thread->th.th_info.ds.ds_thread);
#endif /* KMP_OS_WINDOWS */

#if OMPD_SUPPORT
  if (ompd_state & OMPD_ENABLE_BP)
    ompd_bp_thread_end();
#endif

#if OMPT_SUPPORT
  ompt_data_t *task_data;
  ompt_data_t *parallel_data;
  __ompt_get_task_info_internal(0, NULL, &task_data, NULL, &parallel_data,
                                NULL);
  if (ompt_enabled.ompt_callback_implicit_task) {
    ompt_callbacks.ompt_callback(ompt_callback_implicit_task)(
        ompt_scope_end, parallel_data, task_data, 0, 1, ompt_task_initial);
  }
  if (ompt_enabled.ompt_callback_thread_end) {
    ompt_callbacks.ompt_callback(ompt_callback_thread_end)(
        &(root->r.r_uber_thread->th.ompt_thread_info.thread_data));
  }
#endif

  TCW_4(__kmp_nth,
        __kmp_nth - 1); // __kmp_reap_thread will decrement __kmp_all_nth.
  i = root->r.r_uber_thread->th.th_cg_roots->cg_nthreads--;
  KA_TRACE(100, ("__kmp_reset_root: Thread %p decrement cg_nthreads on node %p"
                 " to %d\n",
                 root->r.r_uber_thread, root->r.r_uber_thread->th.th_cg_roots,
                 root->r.r_uber_thread->th.th_cg_roots->cg_nthreads));
  if (i == 1) {
    // need to free contention group structure
    KMP_DEBUG_ASSERT(root->r.r_uber_thread ==
                     root->r.r_uber_thread->th.th_cg_roots->cg_root);
    KMP_DEBUG_ASSERT(root->r.r_uber_thread->th.th_cg_roots->up == NULL);
    __kmp_free(root->r.r_uber_thread->th.th_cg_roots);
    root->r.r_uber_thread->th.th_cg_roots = NULL;
  }
  __kmp_reap_thread(root->r.r_uber_thread, 1);

  // We canot put root thread to __kmp_thread_pool, so we have to reap it
  // instead of freeing.
  root->r.r_uber_thread = NULL;
  /* mark root as no longer in use */
  root->r.r_begin = FALSE;

  return n;
}

void __kmp_unregister_root_current_thread(int gtid) {
  KA_TRACE(1, ("__kmp_unregister_root_current_thread: enter T#%d\n", gtid));
  /* this lock should be ok, since unregister_root_current_thread is never
     called during an abort, only during a normal close. furthermore, if you
     have the forkjoin lock, you should never try to get the initz lock */
  __kmp_acquire_bootstrap_lock(&__kmp_forkjoin_lock);
  if (TCR_4(__kmp_global.g.g_done) || !__kmp_init_serial) {
    KC_TRACE(10, ("__kmp_unregister_root_current_thread: already finished, "
                  "exiting T#%d\n",
                  gtid));
    __kmp_release_bootstrap_lock(&__kmp_forkjoin_lock);
    return;
  }
  kmp_root_t *root = __kmp_root[gtid];

  KMP_DEBUG_ASSERT(__kmp_threads && __kmp_threads[gtid]);
  KMP_ASSERT(KMP_UBER_GTID(gtid));
  KMP_ASSERT(root == __kmp_threads[gtid]->th.th_root);
  KMP_ASSERT(root->r.r_active == FALSE);

  KMP_MB();

  kmp_info_t *thread = __kmp_threads[gtid];
  kmp_team_t *team = thread->th.th_team;
  kmp_task_team_t *task_team = thread->th.th_task_team;

  // we need to wait for the proxy tasks before finishing the thread
  if (task_team != NULL && (task_team->tt.tt_found_proxy_tasks ||
                            task_team->tt.tt_hidden_helper_task_encountered)) {
#if OMPT_SUPPORT
    // the runtime is shutting down so we won't report any events
    thread->th.ompt_thread_info.state = ompt_state_undefined;
#endif
    __kmp_task_team_wait(thread, team USE_ITT_BUILD_ARG(NULL));
  }

  __kmp_reset_root(gtid, root);

  KMP_MB();
  KC_TRACE(10,
           ("__kmp_unregister_root_current_thread: T#%d unregistered\n", gtid));

  __kmp_release_bootstrap_lock(&__kmp_forkjoin_lock);
}

#if KMP_OS_WINDOWS
/* __kmp_forkjoin_lock must be already held
   Unregisters a root thread that is not the current thread.  Returns the number
   of __kmp_threads entries freed as a result. */
static int __kmp_unregister_root_other_thread(int gtid) {
  kmp_root_t *root = __kmp_root[gtid];
  int r;

  KA_TRACE(1, ("__kmp_unregister_root_other_thread: enter T#%d\n", gtid));
  KMP_DEBUG_ASSERT(__kmp_threads && __kmp_threads[gtid]);
  KMP_ASSERT(KMP_UBER_GTID(gtid));
  KMP_ASSERT(root == __kmp_threads[gtid]->th.th_root);
  KMP_ASSERT(root->r.r_active == FALSE);

  r = __kmp_reset_root(gtid, root);
  KC_TRACE(10,
           ("__kmp_unregister_root_other_thread: T#%d unregistered\n", gtid));
  return r;
}
#endif

#if KMP_DEBUG
void __kmp_task_info() {

  kmp_int32 gtid = __kmp_entry_gtid();
  kmp_int32 tid = __kmp_tid_from_gtid(gtid);
  kmp_info_t *this_thr = __kmp_threads[gtid];
  kmp_team_t *steam = this_thr->th.th_serial_team;
  kmp_team_t *team = this_thr->th.th_team;

  __kmp_printf(
      "__kmp_task_info: gtid=%d tid=%d t_thread=%p team=%p steam=%p curtask=%p "
      "ptask=%p\n",
      gtid, tid, this_thr, team, steam, this_thr->th.th_current_task,
      team->t.t_implicit_task_taskdata[tid].td_parent);
}
#endif // KMP_DEBUG

/* TODO optimize with one big memclr, take out what isn't needed, split
   responsibility to workers as much as possible, and delay initialization of
   features as much as possible  */
static void __kmp_initialize_info(kmp_info_t *this_thr, kmp_team_t *team,
                                  int tid, int gtid) {
  /* this_thr->th.th_info.ds.ds_gtid is setup in
     kmp_allocate_thread/create_worker.
     this_thr->th.th_serial_team is setup in __kmp_allocate_thread */
  KMP_DEBUG_ASSERT(this_thr != NULL);
  KMP_DEBUG_ASSERT(this_thr->th.th_serial_team);
  KMP_DEBUG_ASSERT(team);
  KMP_DEBUG_ASSERT(team->t.t_threads);
  KMP_DEBUG_ASSERT(team->t.t_dispatch);
  kmp_info_t *master = team->t.t_threads[0];
  KMP_DEBUG_ASSERT(master);
  KMP_DEBUG_ASSERT(master->th.th_root);

  KMP_MB();

  TCW_SYNC_PTR(this_thr->th.th_team, team);

  this_thr->th.th_info.ds.ds_tid = tid;
  this_thr->th.th_set_nproc = 0;
  if (__kmp_tasking_mode != tskm_immediate_exec)
    // When tasking is possible, threads are not safe to reap until they are
    // done tasking; this will be set when tasking code is exited in wait
    this_thr->th.th_reap_state = KMP_NOT_SAFE_TO_REAP;
  else // no tasking --> always safe to reap
    this_thr->th.th_reap_state = KMP_SAFE_TO_REAP;
  this_thr->th.th_set_proc_bind = proc_bind_default;
#if KMP_AFFINITY_SUPPORTED
  this_thr->th.th_new_place = this_thr->th.th_current_place;
#endif
  this_thr->th.th_root = master->th.th_root;

  /* setup the thread's cache of the team structure */
  this_thr->th.th_team_nproc = team->t.t_nproc;
  this_thr->th.th_team_master = master;
  this_thr->th.th_team_serialized = team->t.t_serialized;

  KMP_DEBUG_ASSERT(team->t.t_implicit_task_taskdata);

  KF_TRACE(10, ("__kmp_initialize_info1: T#%d:%d this_thread=%p curtask=%p\n",
                tid, gtid, this_thr, this_thr->th.th_current_task));

  __kmp_init_implicit_task(this_thr->th.th_team_master->th.th_ident, this_thr,
                           team, tid, TRUE);

  KF_TRACE(10, ("__kmp_initialize_info2: T#%d:%d this_thread=%p curtask=%p\n",
                tid, gtid, this_thr, this_thr->th.th_current_task));
  // TODO: Initialize ICVs from parent; GEH - isn't that already done in
  // __kmp_initialize_team()?

  /* TODO no worksharing in speculative threads */
  this_thr->th.th_dispatch = &team->t.t_dispatch[tid];

  this_thr->th.th_local.this_construct = 0;

  if (!this_thr->th.th_pri_common) {
    this_thr->th.th_pri_common =
        (struct common_table *)__kmp_allocate(sizeof(struct common_table));
    if (__kmp_storage_map) {
      __kmp_print_storage_map_gtid(
          gtid, this_thr->th.th_pri_common, this_thr->th.th_pri_common + 1,
          sizeof(struct common_table), "th_%d.th_pri_common\n", gtid);
    }
    this_thr->th.th_pri_head = NULL;
  }

  if (this_thr != master && // Primary thread's CG root is initialized elsewhere
      this_thr->th.th_cg_roots != master->th.th_cg_roots) { // CG root not set
    // Make new thread's CG root same as primary thread's
    KMP_DEBUG_ASSERT(master->th.th_cg_roots);
    kmp_cg_root_t *tmp = this_thr->th.th_cg_roots;
    if (tmp) {
      // worker changes CG, need to check if old CG should be freed
      int i = tmp->cg_nthreads--;
      KA_TRACE(100, ("__kmp_initialize_info: Thread %p decrement cg_nthreads"
                     " on node %p of thread %p to %d\n",
                     this_thr, tmp, tmp->cg_root, tmp->cg_nthreads));
      if (i == 1) {
        __kmp_free(tmp); // last thread left CG --> free it
      }
    }
    this_thr->th.th_cg_roots = master->th.th_cg_roots;
    // Increment new thread's CG root's counter to add the new thread
    this_thr->th.th_cg_roots->cg_nthreads++;
    KA_TRACE(100, ("__kmp_initialize_info: Thread %p increment cg_nthreads on"
                   " node %p of thread %p to %d\n",
                   this_thr, this_thr->th.th_cg_roots,
                   this_thr->th.th_cg_roots->cg_root,
                   this_thr->th.th_cg_roots->cg_nthreads));
    this_thr->th.th_current_task->td_icvs.thread_limit =
        this_thr->th.th_cg_roots->cg_thread_limit;
  }

  /* Initialize dynamic dispatch */
  {
    volatile kmp_disp_t *dispatch = this_thr->th.th_dispatch;
    // Use team max_nproc since this will never change for the team.
    size_t disp_size =
        sizeof(dispatch_private_info_t) *
        (team->t.t_max_nproc == 1 ? 1 : __kmp_dispatch_num_buffers);
    KD_TRACE(10, ("__kmp_initialize_info: T#%d max_nproc: %d\n", gtid,
                  team->t.t_max_nproc));
    KMP_ASSERT(dispatch);
    KMP_DEBUG_ASSERT(team->t.t_dispatch);
    KMP_DEBUG_ASSERT(dispatch == &team->t.t_dispatch[tid]);

    dispatch->th_disp_index = 0;
    dispatch->th_doacross_buf_idx = 0;
    if (!dispatch->th_disp_buffer) {
      dispatch->th_disp_buffer =
          (dispatch_private_info_t *)__kmp_allocate(disp_size);

      if (__kmp_storage_map) {
        __kmp_print_storage_map_gtid(
            gtid, &dispatch->th_disp_buffer[0],
            &dispatch->th_disp_buffer[team->t.t_max_nproc == 1
                                          ? 1
                                          : __kmp_dispatch_num_buffers],
            disp_size,
            "th_%d.th_dispatch.th_disp_buffer "
            "(team_%d.t_dispatch[%d].th_disp_buffer)",
            gtid, team->t.t_id, gtid);
      }
    } else {
      memset(&dispatch->th_disp_buffer[0], '\0', disp_size);
    }

    dispatch->th_dispatch_pr_current = 0;
    dispatch->th_dispatch_sh_current = 0;

    dispatch->th_deo_fcn = 0; /* ORDERED     */
    dispatch->th_dxo_fcn = 0; /* END ORDERED */
  }

  this_thr->th.th_next_pool = NULL;

  if (!this_thr->th.th_task_state_memo_stack) {
    size_t i;
    this_thr->th.th_task_state_memo_stack =
        (kmp_uint8 *)__kmp_allocate(4 * sizeof(kmp_uint8));
    this_thr->th.th_task_state_top = 0;
    this_thr->th.th_task_state_stack_sz = 4;
    for (i = 0; i < this_thr->th.th_task_state_stack_sz;
         ++i) // zero init the stack
      this_thr->th.th_task_state_memo_stack[i] = 0;
  }

  KMP_DEBUG_ASSERT(!this_thr->th.th_spin_here);
  KMP_DEBUG_ASSERT(this_thr->th.th_next_waiting == 0);

  KMP_MB();
}

/* allocate a new thread for the requesting team. this is only called from
   within a forkjoin critical section. we will first try to get an available
   thread from the thread pool. if none is available, we will fork a new one
   assuming we are able to create a new one. this should be assured, as the
   caller should check on this first. */
kmp_info_t *__kmp_allocate_thread(kmp_root_t *root, kmp_team_t *team,
                                  int new_tid) {
  kmp_team_t *serial_team;
  kmp_info_t *new_thr;
  int new_gtid;

  KA_TRACE(20, ("__kmp_allocate_thread: T#%d\n", __kmp_get_gtid()));
  KMP_DEBUG_ASSERT(root && team);
#if !KMP_NESTED_HOT_TEAMS
  KMP_DEBUG_ASSERT(KMP_MASTER_GTID(__kmp_get_gtid()));
#endif
  KMP_MB();

  /* first, try to get one from the thread pool */
  if (__kmp_thread_pool) {
    new_thr = CCAST(kmp_info_t *, __kmp_thread_pool);
    __kmp_thread_pool = (volatile kmp_info_t *)new_thr->th.th_next_pool;
    if (new_thr == __kmp_thread_pool_insert_pt) {
      __kmp_thread_pool_insert_pt = NULL;
    }
    TCW_4(new_thr->th.th_in_pool, FALSE);
    __kmp_suspend_initialize_thread(new_thr);
    __kmp_lock_suspend_mx(new_thr);
    if (new_thr->th.th_active_in_pool == TRUE) {
      KMP_DEBUG_ASSERT(new_thr->th.th_active == TRUE);
      KMP_ATOMIC_DEC(&__kmp_thread_pool_active_nth);
      new_thr->th.th_active_in_pool = FALSE;
    }
    __kmp_unlock_suspend_mx(new_thr);

    KA_TRACE(20, ("__kmp_allocate_thread: T#%d using thread T#%d\n",
                  __kmp_get_gtid(), new_thr->th.th_info.ds.ds_gtid));
    KMP_ASSERT(!new_thr->th.th_team);
    KMP_DEBUG_ASSERT(__kmp_nth < __kmp_threads_capacity);

    /* setup the thread structure */
    __kmp_initialize_info(new_thr, team, new_tid,
                          new_thr->th.th_info.ds.ds_gtid);
    KMP_DEBUG_ASSERT(new_thr->th.th_serial_team);

    TCW_4(__kmp_nth, __kmp_nth + 1);

    new_thr->th.th_task_state = 0;
    new_thr->th.th_task_state_top = 0;
    new_thr->th.th_task_state_stack_sz = 4;

    if (__kmp_barrier_gather_pattern[bs_forkjoin_barrier] == bp_dist_bar) {
      // Make sure pool thread has transitioned to waiting on own thread struct
      KMP_DEBUG_ASSERT(new_thr->th.th_used_in_team.load() == 0);
      // Thread activated in __kmp_allocate_team when increasing team size
    }

#ifdef KMP_ADJUST_BLOCKTIME
    /* Adjust blocktime back to zero if necessary */
    /* Middle initialization might not have occurred yet */
    if (!__kmp_env_blocktime && (__kmp_avail_proc > 0)) {
      if (__kmp_nth > __kmp_avail_proc) {
        __kmp_zero_bt = TRUE;
      }
    }
#endif /* KMP_ADJUST_BLOCKTIME */

#if KMP_DEBUG
    // If thread entered pool via __kmp_free_thread, wait_flag should !=
    // KMP_BARRIER_PARENT_FLAG.
    int b;
    kmp_balign_t *balign = new_thr->th.th_bar;
    for (b = 0; b < bs_last_barrier; ++b)
      KMP_DEBUG_ASSERT(balign[b].bb.wait_flag != KMP_BARRIER_PARENT_FLAG);
#endif

    KF_TRACE(10, ("__kmp_allocate_thread: T#%d using thread %p T#%d\n",
                  __kmp_get_gtid(), new_thr, new_thr->th.th_info.ds.ds_gtid));

    KMP_MB();
    return new_thr;
  }

  /* no, well fork a new one */
  KMP_ASSERT(__kmp_nth == __kmp_all_nth);
  KMP_ASSERT(__kmp_all_nth < __kmp_threads_capacity);

#if KMP_USE_MONITOR
  // If this is the first worker thread the RTL is creating, then also
  // launch the monitor thread.  We try to do this as early as possible.
  if (!TCR_4(__kmp_init_monitor)) {
    __kmp_acquire_bootstrap_lock(&__kmp_monitor_lock);
    if (!TCR_4(__kmp_init_monitor)) {
      KF_TRACE(10, ("before __kmp_create_monitor\n"));
      TCW_4(__kmp_init_monitor, 1);
      __kmp_create_monitor(&__kmp_monitor);
      KF_TRACE(10, ("after __kmp_create_monitor\n"));
#if KMP_OS_WINDOWS
      // AC: wait until monitor has started. This is a fix for CQ232808.
      // The reason is that if the library is loaded/unloaded in a loop with
      // small (parallel) work in between, then there is high probability that
      // monitor thread started after the library shutdown. At shutdown it is
      // too late to cope with the problem, because when the primary thread is
      // in DllMain (process detach) the monitor has no chances to start (it is
      // blocked), and primary thread has no means to inform the monitor that
      // the library has gone, because all the memory which the monitor can
      // access is going to be released/reset.
      while (TCR_4(__kmp_init_monitor) < 2) {
        KMP_YIELD(TRUE);
      }
      KF_TRACE(10, ("after monitor thread has started\n"));
#endif
    }
    __kmp_release_bootstrap_lock(&__kmp_monitor_lock);
  }
#endif

  KMP_MB();

  {
    int new_start_gtid = TCR_4(__kmp_init_hidden_helper_threads)
                             ? 1
                             : __kmp_hidden_helper_threads_num + 1;

    for (new_gtid = new_start_gtid; TCR_PTR(__kmp_threads[new_gtid]) != NULL;
         ++new_gtid) {
      KMP_DEBUG_ASSERT(new_gtid < __kmp_threads_capacity);
    }

    if (TCR_4(__kmp_init_hidden_helper_threads)) {
      KMP_DEBUG_ASSERT(new_gtid <= __kmp_hidden_helper_threads_num);
    }
  }

  /* allocate space for it. */
  new_thr = (kmp_info_t *)__kmp_allocate(sizeof(kmp_info_t));

  TCW_SYNC_PTR(__kmp_threads[new_gtid], new_thr);

#if USE_ITT_BUILD && USE_ITT_NOTIFY && KMP_DEBUG
  // suppress race conditions detection on synchronization flags in debug mode
  // this helps to analyze library internals eliminating false positives
  __itt_suppress_mark_range(
      __itt_suppress_range, __itt_suppress_threading_errors,
      &new_thr->th.th_sleep_loc, sizeof(new_thr->th.th_sleep_loc));
  __itt_suppress_mark_range(
      __itt_suppress_range, __itt_suppress_threading_errors,
      &new_thr->th.th_reap_state, sizeof(new_thr->th.th_reap_state));
#if KMP_OS_WINDOWS
  __itt_suppress_mark_range(
      __itt_suppress_range, __itt_suppress_threading_errors,
      &new_thr->th.th_suspend_init, sizeof(new_thr->th.th_suspend_init));
#else
  __itt_suppress_mark_range(__itt_suppress_range,
                            __itt_suppress_threading_errors,
                            &new_thr->th.th_suspend_init_count,
                            sizeof(new_thr->th.th_suspend_init_count));
#endif
  // TODO: check if we need to also suppress b_arrived flags
  __itt_suppress_mark_range(__itt_suppress_range,
                            __itt_suppress_threading_errors,
                            CCAST(kmp_uint64 *, &new_thr->th.th_bar[0].bb.b_go),
                            sizeof(new_thr->th.th_bar[0].bb.b_go));
  __itt_suppress_mark_range(__itt_suppress_range,
                            __itt_suppress_threading_errors,
                            CCAST(kmp_uint64 *, &new_thr->th.th_bar[1].bb.b_go),
                            sizeof(new_thr->th.th_bar[1].bb.b_go));
  __itt_suppress_mark_range(__itt_suppress_range,
                            __itt_suppress_threading_errors,
                            CCAST(kmp_uint64 *, &new_thr->th.th_bar[2].bb.b_go),
                            sizeof(new_thr->th.th_bar[2].bb.b_go));
#endif /* USE_ITT_BUILD && USE_ITT_NOTIFY && KMP_DEBUG */
  if (__kmp_storage_map) {
    __kmp_print_thread_storage_map(new_thr, new_gtid);
  }

  // add the reserve serialized team, initialized from the team's primary thread
  {
    kmp_internal_control_t r_icvs = __kmp_get_x_global_icvs(team);
    KF_TRACE(10, ("__kmp_allocate_thread: before th_serial/serial_team\n"));
    new_thr->th.th_serial_team = serial_team =
        (kmp_team_t *)__kmp_allocate_team(root, 1, 1,
#if OMPT_SUPPORT
                                          ompt_data_none, // root parallel id
#endif
                                          proc_bind_default, &r_icvs,
                                          0 USE_NESTED_HOT_ARG(NULL));
  }
  KMP_ASSERT(serial_team);
  serial_team->t.t_serialized = 0; // AC: the team created in reserve, not for
  // execution (it is unused for now).
  serial_team->t.t_threads[0] = new_thr;
  KF_TRACE(10,
           ("__kmp_allocate_thread: after th_serial/serial_team : new_thr=%p\n",
            new_thr));

  /* setup the thread structures */
  __kmp_initialize_info(new_thr, team, new_tid, new_gtid);

#if USE_FAST_MEMORY
  __kmp_initialize_fast_memory(new_thr);
#endif /* USE_FAST_MEMORY */

#if KMP_USE_BGET
  KMP_DEBUG_ASSERT(new_thr->th.th_local.bget_data == NULL);
  __kmp_initialize_bget(new_thr);
#endif

  __kmp_init_random(new_thr); // Initialize random number generator

  /* Initialize these only once when thread is grabbed for a team allocation */
  KA_TRACE(20,
           ("__kmp_allocate_thread: T#%d init go fork=%u, plain=%u\n",
            __kmp_get_gtid(), KMP_INIT_BARRIER_STATE, KMP_INIT_BARRIER_STATE));

  int b;
  kmp_balign_t *balign = new_thr->th.th_bar;
  for (b = 0; b < bs_last_barrier; ++b) {
    balign[b].bb.b_go = KMP_INIT_BARRIER_STATE;
    balign[b].bb.team = NULL;
    balign[b].bb.wait_flag = KMP_BARRIER_NOT_WAITING;
    balign[b].bb.use_oncore_barrier = 0;
  }

  TCW_PTR(new_thr->th.th_sleep_loc, NULL);
  new_thr->th.th_sleep_loc_type = flag_unset;

  new_thr->th.th_spin_here = FALSE;
  new_thr->th.th_next_waiting = 0;
#if KMP_OS_UNIX
  new_thr->th.th_blocking = false;
#endif

#if KMP_AFFINITY_SUPPORTED
  new_thr->th.th_current_place = KMP_PLACE_UNDEFINED;
  new_thr->th.th_new_place = KMP_PLACE_UNDEFINED;
  new_thr->th.th_first_place = KMP_PLACE_UNDEFINED;
  new_thr->th.th_last_place = KMP_PLACE_UNDEFINED;
#endif
  new_thr->th.th_def_allocator = __kmp_def_allocator;
  new_thr->th.th_prev_level = 0;
  new_thr->th.th_prev_num_threads = 1;

  TCW_4(new_thr->th.th_in_pool, FALSE);
  new_thr->th.th_active_in_pool = FALSE;
  TCW_4(new_thr->th.th_active, TRUE);

  /* adjust the global counters */
  __kmp_all_nth++;
  __kmp_nth++;

  // if __kmp_adjust_gtid_mode is set, then we use method #1 (sp search) for low
  // numbers of procs, and method #2 (keyed API call) for higher numbers.
  if (__kmp_adjust_gtid_mode) {
    if (__kmp_all_nth >= __kmp_tls_gtid_min) {
      if (TCR_4(__kmp_gtid_mode) != 2) {
        TCW_4(__kmp_gtid_mode, 2);
      }
    } else {
      if (TCR_4(__kmp_gtid_mode) != 1) {
        TCW_4(__kmp_gtid_mode, 1);
      }
    }
  }

#ifdef KMP_ADJUST_BLOCKTIME
  /* Adjust blocktime back to zero if necessary       */
  /* Middle initialization might not have occurred yet */
  if (!__kmp_env_blocktime && (__kmp_avail_proc > 0)) {
    if (__kmp_nth > __kmp_avail_proc) {
      __kmp_zero_bt = TRUE;
    }
  }
#endif /* KMP_ADJUST_BLOCKTIME */

  /* actually fork it and create the new worker thread */
  KF_TRACE(
      10, ("__kmp_allocate_thread: before __kmp_create_worker: %p\n", new_thr));
  __kmp_create_worker(new_gtid, new_thr, __kmp_stksize);
  KF_TRACE(10,
           ("__kmp_allocate_thread: after __kmp_create_worker: %p\n", new_thr));

  KA_TRACE(20, ("__kmp_allocate_thread: T#%d forked T#%d\n", __kmp_get_gtid(),
                new_gtid));
  KMP_MB();
  return new_thr;
}

/* Reinitialize team for reuse.
   The hot team code calls this case at every fork barrier, so EPCC barrier
   test are extremely sensitive to changes in it, esp. writes to the team
   struct, which cause a cache invalidation in all threads.
   IF YOU TOUCH THIS ROUTINE, RUN EPCC C SYNCBENCH ON A BIG-IRON MACHINE!!! */
static void __kmp_reinitialize_team(kmp_team_t *team,
                                    kmp_internal_control_t *new_icvs,
                                    ident_t *loc) {
  KF_TRACE(10, ("__kmp_reinitialize_team: enter this_thread=%p team=%p\n",
                team->t.t_threads[0], team));
  KMP_DEBUG_ASSERT(team && new_icvs);
  KMP_DEBUG_ASSERT((!TCR_4(__kmp_init_parallel)) || new_icvs->nproc);
  KMP_CHECK_UPDATE(team->t.t_ident, loc);

  KMP_CHECK_UPDATE(team->t.t_id, KMP_GEN_TEAM_ID());
  // Copy ICVs to the primary thread's implicit taskdata
  __kmp_init_implicit_task(loc, team->t.t_threads[0], team, 0, FALSE);
  copy_icvs(&team->t.t_implicit_task_taskdata[0].td_icvs, new_icvs);

  KF_TRACE(10, ("__kmp_reinitialize_team: exit this_thread=%p team=%p\n",
                team->t.t_threads[0], team));
}

/* Initialize the team data structure.
   This assumes the t_threads and t_max_nproc are already set.
   Also, we don't touch the arguments */
static void __kmp_initialize_team(kmp_team_t *team, int new_nproc,
                                  kmp_internal_control_t *new_icvs,
                                  ident_t *loc) {
  KF_TRACE(10, ("__kmp_initialize_team: enter: team=%p\n", team));

  /* verify */
  KMP_DEBUG_ASSERT(team);
  KMP_DEBUG_ASSERT(new_nproc <= team->t.t_max_nproc);
  KMP_DEBUG_ASSERT(team->t.t_threads);
  KMP_MB();

  team->t.t_master_tid = 0; /* not needed */
  /* team->t.t_master_bar;        not needed */
  team->t.t_serialized = new_nproc > 1 ? 0 : 1;
  team->t.t_nproc = new_nproc;

  /* team->t.t_parent     = NULL; TODO not needed & would mess up hot team */
  team->t.t_next_pool = NULL;
  /* memset( team->t.t_threads, 0, sizeof(kmp_info_t*)*new_nproc ); would mess
   * up hot team */

  TCW_SYNC_PTR(team->t.t_pkfn, NULL); /* not needed */
  team->t.t_invoke = NULL; /* not needed */

  // TODO???: team->t.t_max_active_levels       = new_max_active_levels;
  team->t.t_sched.sched = new_icvs->sched.sched;

#if KMP_ARCH_X86 || KMP_ARCH_X86_64
  team->t.t_fp_control_saved = FALSE; /* not needed */
  team->t.t_x87_fpu_control_word = 0; /* not needed */
  team->t.t_mxcsr = 0; /* not needed */
#endif /* KMP_ARCH_X86 || KMP_ARCH_X86_64 */

  team->t.t_construct = 0;

  team->t.t_ordered.dt.t_value = 0;
  team->t.t_master_active = FALSE;

#ifdef KMP_DEBUG
  team->t.t_copypriv_data = NULL; /* not necessary, but nice for debugging */
#endif
#if KMP_OS_WINDOWS
  team->t.t_copyin_counter = 0; /* for barrier-free copyin implementation */
#endif

  team->t.t_control_stack_top = NULL;

  __kmp_reinitialize_team(team, new_icvs, loc);

  KMP_MB();
  KF_TRACE(10, ("__kmp_initialize_team: exit: team=%p\n", team));
}

#if (KMP_OS_LINUX || KMP_OS_FREEBSD) && KMP_AFFINITY_SUPPORTED
/* Sets full mask for thread and returns old mask, no changes to structures. */
static void
__kmp_set_thread_affinity_mask_full_tmp(kmp_affin_mask_t *old_mask) {
  if (KMP_AFFINITY_CAPABLE()) {
    int status;
    if (old_mask != NULL) {
      status = __kmp_get_system_affinity(old_mask, TRUE);
      int error = errno;
      if (status != 0) {
        __kmp_fatal(KMP_MSG(ChangeThreadAffMaskError), KMP_ERR(error),
                    __kmp_msg_null);
      }
    }
    __kmp_set_system_affinity(__kmp_affin_fullMask, TRUE);
  }
}
#endif

#if KMP_AFFINITY_SUPPORTED

// __kmp_partition_places() is the heart of the OpenMP 4.0 affinity mechanism.
// It calculates the worker + primary thread's partition based upon the parent
// thread's partition, and binds each worker to a thread in their partition.
// The primary thread's partition should already include its current binding.
static void __kmp_partition_places(kmp_team_t *team, int update_master_only) {
<<<<<<< HEAD
=======
  // Do not partition places for the hidden helper team
  if (KMP_HIDDEN_HELPER_TEAM(team))
    return;
>>>>>>> 2ab1d525
  // Copy the primary thread's place partition to the team struct
  kmp_info_t *master_th = team->t.t_threads[0];
  KMP_DEBUG_ASSERT(master_th != NULL);
  kmp_proc_bind_t proc_bind = team->t.t_proc_bind;
  int first_place = master_th->th.th_first_place;
  int last_place = master_th->th.th_last_place;
  int masters_place = master_th->th.th_current_place;
  team->t.t_first_place = first_place;
  team->t.t_last_place = last_place;

  KA_TRACE(20, ("__kmp_partition_places: enter: proc_bind = %d T#%d(%d:0) "
                "bound to place %d partition = [%d,%d]\n",
                proc_bind, __kmp_gtid_from_thread(team->t.t_threads[0]),
                team->t.t_id, masters_place, first_place, last_place));

  switch (proc_bind) {

  case proc_bind_default:
    // Serial teams might have the proc_bind policy set to proc_bind_default.
    // Not an issue -- we don't rebind primary thread for any proc_bind policy.
    KMP_DEBUG_ASSERT(team->t.t_nproc == 1);
    break;

  case proc_bind_primary: {
    int f;
    int n_th = team->t.t_nproc;
    for (f = 1; f < n_th; f++) {
      kmp_info_t *th = team->t.t_threads[f];
      KMP_DEBUG_ASSERT(th != NULL);
      th->th.th_first_place = first_place;
      th->th.th_last_place = last_place;
      th->th.th_new_place = masters_place;
      if (__kmp_display_affinity && masters_place != th->th.th_current_place &&
          team->t.t_display_affinity != 1) {
        team->t.t_display_affinity = 1;
      }

      KA_TRACE(100, ("__kmp_partition_places: primary: T#%d(%d:%d) place %d "
                     "partition = [%d,%d]\n",
                     __kmp_gtid_from_thread(team->t.t_threads[f]), team->t.t_id,
                     f, masters_place, first_place, last_place));
    }
  } break;

  case proc_bind_close: {
    int f;
    int n_th = team->t.t_nproc;
    int n_places;
    if (first_place <= last_place) {
      n_places = last_place - first_place + 1;
    } else {
      n_places = __kmp_affinity_num_masks - first_place + last_place + 1;
    }
    if (n_th <= n_places) {
      int place = masters_place;
      for (f = 1; f < n_th; f++) {
        kmp_info_t *th = team->t.t_threads[f];
        KMP_DEBUG_ASSERT(th != NULL);

        if (place == last_place) {
          place = first_place;
        } else if (place == (int)(__kmp_affinity_num_masks - 1)) {
          place = 0;
        } else {
          place++;
        }
        th->th.th_first_place = first_place;
        th->th.th_last_place = last_place;
        th->th.th_new_place = place;
        if (__kmp_display_affinity && place != th->th.th_current_place &&
            team->t.t_display_affinity != 1) {
          team->t.t_display_affinity = 1;
        }

        KA_TRACE(100, ("__kmp_partition_places: close: T#%d(%d:%d) place %d "
                       "partition = [%d,%d]\n",
                       __kmp_gtid_from_thread(team->t.t_threads[f]),
                       team->t.t_id, f, place, first_place, last_place));
      }
    } else {
      int S, rem, gap, s_count;
      S = n_th / n_places;
      s_count = 0;
      rem = n_th - (S * n_places);
      gap = rem > 0 ? n_places / rem : n_places;
      int place = masters_place;
      int gap_ct = gap;
      for (f = 0; f < n_th; f++) {
        kmp_info_t *th = team->t.t_threads[f];
        KMP_DEBUG_ASSERT(th != NULL);

        th->th.th_first_place = first_place;
        th->th.th_last_place = last_place;
        th->th.th_new_place = place;
        if (__kmp_display_affinity && place != th->th.th_current_place &&
            team->t.t_display_affinity != 1) {
          team->t.t_display_affinity = 1;
        }
        s_count++;

        if ((s_count == S) && rem && (gap_ct == gap)) {
          // do nothing, add an extra thread to place on next iteration
        } else if ((s_count == S + 1) && rem && (gap_ct == gap)) {
          // we added an extra thread to this place; move to next place
          if (place == last_place) {
            place = first_place;
          } else if (place == (int)(__kmp_affinity_num_masks - 1)) {
            place = 0;
          } else {
            place++;
          }
          s_count = 0;
          gap_ct = 1;
          rem--;
        } else if (s_count == S) { // place full; don't add extra
          if (place == last_place) {
            place = first_place;
          } else if (place == (int)(__kmp_affinity_num_masks - 1)) {
            place = 0;
          } else {
            place++;
          }
          gap_ct++;
          s_count = 0;
        }

        KA_TRACE(100,
                 ("__kmp_partition_places: close: T#%d(%d:%d) place %d "
                  "partition = [%d,%d]\n",
                  __kmp_gtid_from_thread(team->t.t_threads[f]), team->t.t_id, f,
                  th->th.th_new_place, first_place, last_place));
      }
      KMP_DEBUG_ASSERT(place == masters_place);
    }
  } break;

  case proc_bind_spread: {
    int f;
    int n_th = team->t.t_nproc;
    int n_places;
    int thidx;
    if (first_place <= last_place) {
      n_places = last_place - first_place + 1;
    } else {
      n_places = __kmp_affinity_num_masks - first_place + last_place + 1;
    }
    if (n_th <= n_places) {
      int place = -1;

      if (n_places != static_cast<int>(__kmp_affinity_num_masks)) {
        int S = n_places / n_th;
        int s_count, rem, gap, gap_ct;

        place = masters_place;
        rem = n_places - n_th * S;
        gap = rem ? n_th / rem : 1;
        gap_ct = gap;
        thidx = n_th;
        if (update_master_only == 1)
          thidx = 1;
        for (f = 0; f < thidx; f++) {
          kmp_info_t *th = team->t.t_threads[f];
          KMP_DEBUG_ASSERT(th != NULL);

          th->th.th_first_place = place;
          th->th.th_new_place = place;
          if (__kmp_display_affinity && place != th->th.th_current_place &&
              team->t.t_display_affinity != 1) {
            team->t.t_display_affinity = 1;
          }
          s_count = 1;
          while (s_count < S) {
            if (place == last_place) {
              place = first_place;
            } else if (place == (int)(__kmp_affinity_num_masks - 1)) {
              place = 0;
            } else {
              place++;
            }
            s_count++;
          }
          if (rem && (gap_ct == gap)) {
            if (place == last_place) {
              place = first_place;
            } else if (place == (int)(__kmp_affinity_num_masks - 1)) {
              place = 0;
            } else {
              place++;
            }
            rem--;
            gap_ct = 0;
          }
          th->th.th_last_place = place;
          gap_ct++;

          if (place == last_place) {
            place = first_place;
          } else if (place == (int)(__kmp_affinity_num_masks - 1)) {
            place = 0;
          } else {
            place++;
          }

          KA_TRACE(100,
                   ("__kmp_partition_places: spread: T#%d(%d:%d) place %d "
                    "partition = [%d,%d], __kmp_affinity_num_masks: %u\n",
                    __kmp_gtid_from_thread(team->t.t_threads[f]), team->t.t_id,
                    f, th->th.th_new_place, th->th.th_first_place,
                    th->th.th_last_place, __kmp_affinity_num_masks));
        }
      } else {
        /* Having uniform space of available computation places I can create
           T partitions of round(P/T) size and put threads into the first
           place of each partition. */
        double current = static_cast<double>(masters_place);
        double spacing =
            (static_cast<double>(n_places + 1) / static_cast<double>(n_th));
        int first, last;
        kmp_info_t *th;

        thidx = n_th + 1;
        if (update_master_only == 1)
          thidx = 1;
        for (f = 0; f < thidx; f++) {
          first = static_cast<int>(current);
          last = static_cast<int>(current + spacing) - 1;
          KMP_DEBUG_ASSERT(last >= first);
          if (first >= n_places) {
            if (masters_place) {
              first -= n_places;
              last -= n_places;
              if (first == (masters_place + 1)) {
                KMP_DEBUG_ASSERT(f == n_th);
                first--;
              }
              if (last == masters_place) {
                KMP_DEBUG_ASSERT(f == (n_th - 1));
                last--;
              }
            } else {
              KMP_DEBUG_ASSERT(f == n_th);
              first = 0;
              last = 0;
            }
          }
          if (last >= n_places) {
            last = (n_places - 1);
          }
          place = first;
          current += spacing;
          if (f < n_th) {
            KMP_DEBUG_ASSERT(0 <= first);
            KMP_DEBUG_ASSERT(n_places > first);
            KMP_DEBUG_ASSERT(0 <= last);
            KMP_DEBUG_ASSERT(n_places > last);
            KMP_DEBUG_ASSERT(last_place >= first_place);
            th = team->t.t_threads[f];
            KMP_DEBUG_ASSERT(th);
            th->th.th_first_place = first;
            th->th.th_new_place = place;
            th->th.th_last_place = last;
            if (__kmp_display_affinity && place != th->th.th_current_place &&
                team->t.t_display_affinity != 1) {
              team->t.t_display_affinity = 1;
            }
            KA_TRACE(100,
                     ("__kmp_partition_places: spread: T#%d(%d:%d) place %d "
                      "partition = [%d,%d], spacing = %.4f\n",
                      __kmp_gtid_from_thread(team->t.t_threads[f]),
                      team->t.t_id, f, th->th.th_new_place,
                      th->th.th_first_place, th->th.th_last_place, spacing));
          }
        }
      }
      KMP_DEBUG_ASSERT(update_master_only || place == masters_place);
    } else {
      int S, rem, gap, s_count;
      S = n_th / n_places;
      s_count = 0;
      rem = n_th - (S * n_places);
      gap = rem > 0 ? n_places / rem : n_places;
      int place = masters_place;
      int gap_ct = gap;
      thidx = n_th;
      if (update_master_only == 1)
        thidx = 1;
      for (f = 0; f < thidx; f++) {
        kmp_info_t *th = team->t.t_threads[f];
        KMP_DEBUG_ASSERT(th != NULL);

        th->th.th_first_place = place;
        th->th.th_last_place = place;
        th->th.th_new_place = place;
        if (__kmp_display_affinity && place != th->th.th_current_place &&
            team->t.t_display_affinity != 1) {
          team->t.t_display_affinity = 1;
        }
        s_count++;

        if ((s_count == S) && rem && (gap_ct == gap)) {
          // do nothing, add an extra thread to place on next iteration
        } else if ((s_count == S + 1) && rem && (gap_ct == gap)) {
          // we added an extra thread to this place; move on to next place
          if (place == last_place) {
            place = first_place;
          } else if (place == (int)(__kmp_affinity_num_masks - 1)) {
            place = 0;
          } else {
            place++;
          }
          s_count = 0;
          gap_ct = 1;
          rem--;
        } else if (s_count == S) { // place is full; don't add extra thread
          if (place == last_place) {
            place = first_place;
          } else if (place == (int)(__kmp_affinity_num_masks - 1)) {
            place = 0;
          } else {
            place++;
          }
          gap_ct++;
          s_count = 0;
        }

        KA_TRACE(100, ("__kmp_partition_places: spread: T#%d(%d:%d) place %d "
                       "partition = [%d,%d]\n",
                       __kmp_gtid_from_thread(team->t.t_threads[f]),
                       team->t.t_id, f, th->th.th_new_place,
                       th->th.th_first_place, th->th.th_last_place));
      }
      KMP_DEBUG_ASSERT(update_master_only || place == masters_place);
    }
  } break;

  default:
    break;
  }

  KA_TRACE(20, ("__kmp_partition_places: exit T#%d\n", team->t.t_id));
}

#endif // KMP_AFFINITY_SUPPORTED

/* allocate a new team data structure to use.  take one off of the free pool if
   available */
kmp_team_t *
__kmp_allocate_team(kmp_root_t *root, int new_nproc, int max_nproc,
#if OMPT_SUPPORT
                    ompt_data_t ompt_parallel_data,
#endif
                    kmp_proc_bind_t new_proc_bind,
                    kmp_internal_control_t *new_icvs,
                    int argc USE_NESTED_HOT_ARG(kmp_info_t *master)) {
  KMP_TIME_DEVELOPER_PARTITIONED_BLOCK(KMP_allocate_team);
  int f;
  kmp_team_t *team;
  int use_hot_team = !root->r.r_active;
  int level = 0;
  int do_place_partition = 1;

  KA_TRACE(20, ("__kmp_allocate_team: called\n"));
  KMP_DEBUG_ASSERT(new_nproc >= 1 && argc >= 0);
  KMP_DEBUG_ASSERT(max_nproc >= new_nproc);
  KMP_MB();

#if KMP_NESTED_HOT_TEAMS
  kmp_hot_team_ptr_t *hot_teams;
  if (master) {
    team = master->th.th_team;
    level = team->t.t_active_level;
    if (master->th.th_teams_microtask) { // in teams construct?
      if (master->th.th_teams_size.nteams > 1 &&
          ( // #teams > 1
              team->t.t_pkfn ==
                  (microtask_t)__kmp_teams_master || // inner fork of the teams
              master->th.th_teams_level <
                  team->t.t_level)) { // or nested parallel inside the teams
        ++level; // not increment if #teams==1, or for outer fork of the teams;
        // increment otherwise
      }
      // Do not perform the place partition if inner fork of the teams
      // Wait until nested parallel region encountered inside teams construct
      if ((master->th.th_teams_size.nteams == 1 &&
           master->th.th_teams_level >= team->t.t_level) ||
          (team->t.t_pkfn == (microtask_t)__kmp_teams_master))
        do_place_partition = 0;
    }
    hot_teams = master->th.th_hot_teams;
    if (level < __kmp_hot_teams_max_level && hot_teams &&
        hot_teams[level].hot_team) {
      // hot team has already been allocated for given level
      use_hot_team = 1;
    } else {
      use_hot_team = 0;
    }
  } else {
    // check we won't access uninitialized hot_teams, just in case
    KMP_DEBUG_ASSERT(new_nproc == 1);
  }
#endif
  // Optimization to use a "hot" team
  if (use_hot_team && new_nproc > 1) {
    KMP_DEBUG_ASSERT(new_nproc <= max_nproc);
#if KMP_NESTED_HOT_TEAMS
    team = hot_teams[level].hot_team;
#else
    team = root->r.r_hot_team;
#endif
#if KMP_DEBUG
    if (__kmp_tasking_mode != tskm_immediate_exec) {
      KA_TRACE(20, ("__kmp_allocate_team: hot team task_team[0] = %p "
                    "task_team[1] = %p before reinit\n",
                    team->t.t_task_team[0], team->t.t_task_team[1]));
    }
#endif

    if (team->t.t_nproc != new_nproc &&
        __kmp_barrier_release_pattern[bs_forkjoin_barrier] == bp_dist_bar) {
      // Distributed barrier may need a resize
      int old_nthr = team->t.t_nproc;
      __kmp_resize_dist_barrier(team, old_nthr, new_nproc);
    }

    // If not doing the place partition, then reset the team's proc bind
    // to indicate that partitioning of all threads still needs to take place
    if (do_place_partition == 0)
      team->t.t_proc_bind = proc_bind_default;
    // Has the number of threads changed?
    /* Let's assume the most common case is that the number of threads is
       unchanged, and put that case first. */
    if (team->t.t_nproc == new_nproc) { // Check changes in number of threads
      KA_TRACE(20, ("__kmp_allocate_team: reusing hot team\n"));
      // This case can mean that omp_set_num_threads() was called and the hot
      // team size was already reduced, so we check the special flag
      if (team->t.t_size_changed == -1) {
        team->t.t_size_changed = 1;
      } else {
        KMP_CHECK_UPDATE(team->t.t_size_changed, 0);
      }

      // TODO???: team->t.t_max_active_levels = new_max_active_levels;
      kmp_r_sched_t new_sched = new_icvs->sched;
      // set primary thread's schedule as new run-time schedule
      KMP_CHECK_UPDATE(team->t.t_sched.sched, new_sched.sched);

      __kmp_reinitialize_team(team, new_icvs,
                              root->r.r_uber_thread->th.th_ident);

      KF_TRACE(10, ("__kmp_allocate_team2: T#%d, this_thread=%p team=%p\n", 0,
                    team->t.t_threads[0], team));
      __kmp_push_current_task_to_thread(team->t.t_threads[0], team, 0);

#if KMP_AFFINITY_SUPPORTED
      if ((team->t.t_size_changed == 0) &&
          (team->t.t_proc_bind == new_proc_bind)) {
        if (new_proc_bind == proc_bind_spread) {
          if (do_place_partition) {
            // add flag to update only master for spread
            __kmp_partition_places(team, 1);
          }
        }
        KA_TRACE(200, ("__kmp_allocate_team: reusing hot team #%d bindings: "
                       "proc_bind = %d, partition = [%d,%d]\n",
                       team->t.t_id, new_proc_bind, team->t.t_first_place,
                       team->t.t_last_place));
      } else {
        if (do_place_partition) {
          KMP_CHECK_UPDATE(team->t.t_proc_bind, new_proc_bind);
          __kmp_partition_places(team);
        }
      }
#else
      KMP_CHECK_UPDATE(team->t.t_proc_bind, new_proc_bind);
#endif /* KMP_AFFINITY_SUPPORTED */
    } else if (team->t.t_nproc > new_nproc) {
      KA_TRACE(20,
               ("__kmp_allocate_team: decreasing hot team thread count to %d\n",
                new_nproc));

      team->t.t_size_changed = 1;
      if (__kmp_barrier_release_pattern[bs_forkjoin_barrier] == bp_dist_bar) {
        // Barrier size already reduced earlier in this function
        // Activate team threads via th_used_in_team
        __kmp_add_threads_to_team(team, new_nproc);
      }
#if KMP_NESTED_HOT_TEAMS
      if (__kmp_hot_teams_mode == 0) {
        // AC: saved number of threads should correspond to team's value in this
        // mode, can be bigger in mode 1, when hot team has threads in reserve
        KMP_DEBUG_ASSERT(hot_teams[level].hot_team_nth == team->t.t_nproc);
        hot_teams[level].hot_team_nth = new_nproc;
#endif // KMP_NESTED_HOT_TEAMS
        /* release the extra threads we don't need any more */
        for (f = new_nproc; f < team->t.t_nproc; f++) {
          KMP_DEBUG_ASSERT(team->t.t_threads[f]);
          if (__kmp_tasking_mode != tskm_immediate_exec) {
            // When decreasing team size, threads no longer in the team should
            // unref task team.
            team->t.t_threads[f]->th.th_task_team = NULL;
          }
          __kmp_free_thread(team->t.t_threads[f]);
          team->t.t_threads[f] = NULL;
        }
#if KMP_NESTED_HOT_TEAMS
      } // (__kmp_hot_teams_mode == 0)
      else {
        // When keeping extra threads in team, switch threads to wait on own
        // b_go flag
        for (f = new_nproc; f < team->t.t_nproc; ++f) {
          KMP_DEBUG_ASSERT(team->t.t_threads[f]);
          kmp_balign_t *balign = team->t.t_threads[f]->th.th_bar;
          for (int b = 0; b < bs_last_barrier; ++b) {
            if (balign[b].bb.wait_flag == KMP_BARRIER_PARENT_FLAG) {
              balign[b].bb.wait_flag = KMP_BARRIER_SWITCH_TO_OWN_FLAG;
            }
            KMP_CHECK_UPDATE(balign[b].bb.leaf_kids, 0);
          }
        }
      }
#endif // KMP_NESTED_HOT_TEAMS
      team->t.t_nproc = new_nproc;
      // TODO???: team->t.t_max_active_levels = new_max_active_levels;
      KMP_CHECK_UPDATE(team->t.t_sched.sched, new_icvs->sched.sched);
      __kmp_reinitialize_team(team, new_icvs,
                              root->r.r_uber_thread->th.th_ident);

      // Update remaining threads
      for (f = 0; f < new_nproc; ++f) {
        team->t.t_threads[f]->th.th_team_nproc = new_nproc;
      }

      // restore the current task state of the primary thread: should be the
      // implicit task
      KF_TRACE(10, ("__kmp_allocate_team: T#%d, this_thread=%p team=%p\n", 0,
                    team->t.t_threads[0], team));

      __kmp_push_current_task_to_thread(team->t.t_threads[0], team, 0);

#ifdef KMP_DEBUG
      for (f = 0; f < team->t.t_nproc; f++) {
        KMP_DEBUG_ASSERT(team->t.t_threads[f] &&
                         team->t.t_threads[f]->th.th_team_nproc ==
                             team->t.t_nproc);
      }
#endif

      if (do_place_partition) {
        KMP_CHECK_UPDATE(team->t.t_proc_bind, new_proc_bind);
#if KMP_AFFINITY_SUPPORTED
        __kmp_partition_places(team);
#endif
      }
    } else { // team->t.t_nproc < new_nproc
#if (KMP_OS_LINUX || KMP_OS_FREEBSD) && KMP_AFFINITY_SUPPORTED
      kmp_affin_mask_t *old_mask;
      if (KMP_AFFINITY_CAPABLE()) {
        KMP_CPU_ALLOC(old_mask);
      }
#endif

      KA_TRACE(20,
               ("__kmp_allocate_team: increasing hot team thread count to %d\n",
                new_nproc));
      int old_nproc = team->t.t_nproc; // save old value and use to update only
      team->t.t_size_changed = 1;

#if KMP_NESTED_HOT_TEAMS
      int avail_threads = hot_teams[level].hot_team_nth;
      if (new_nproc < avail_threads)
        avail_threads = new_nproc;
      kmp_info_t **other_threads = team->t.t_threads;
      for (f = team->t.t_nproc; f < avail_threads; ++f) {
        // Adjust barrier data of reserved threads (if any) of the team
        // Other data will be set in __kmp_initialize_info() below.
        int b;
        kmp_balign_t *balign = other_threads[f]->th.th_bar;
        for (b = 0; b < bs_last_barrier; ++b) {
          balign[b].bb.b_arrived = team->t.t_bar[b].b_arrived;
          KMP_DEBUG_ASSERT(balign[b].bb.wait_flag != KMP_BARRIER_PARENT_FLAG);
#if USE_DEBUGGER
          balign[b].bb.b_worker_arrived = team->t.t_bar[b].b_team_arrived;
#endif
        }
      }
      if (hot_teams[level].hot_team_nth >= new_nproc) {
        // we have all needed threads in reserve, no need to allocate any
        // this only possible in mode 1, cannot have reserved threads in mode 0
        KMP_DEBUG_ASSERT(__kmp_hot_teams_mode == 1);
        team->t.t_nproc = new_nproc; // just get reserved threads involved
      } else {
        // We may have some threads in reserve, but not enough;
        // get reserved threads involved if any.
        team->t.t_nproc = hot_teams[level].hot_team_nth;
        hot_teams[level].hot_team_nth = new_nproc; // adjust hot team max size
#endif // KMP_NESTED_HOT_TEAMS
        if (team->t.t_max_nproc < new_nproc) {
          /* reallocate larger arrays */
          __kmp_reallocate_team_arrays(team, new_nproc);
          __kmp_reinitialize_team(team, new_icvs, NULL);
        }

#if (KMP_OS_LINUX || KMP_OS_FREEBSD) && KMP_AFFINITY_SUPPORTED
        /* Temporarily set full mask for primary thread before creation of
           workers. The reason is that workers inherit the affinity from the
           primary thread, so if a lot of workers are created on the single
           core quickly, they don't get a chance to set their own affinity for
           a long time. */
        __kmp_set_thread_affinity_mask_full_tmp(old_mask);
#endif

        /* allocate new threads for the hot team */
        for (f = team->t.t_nproc; f < new_nproc; f++) {
          kmp_info_t *new_worker = __kmp_allocate_thread(root, team, f);
          KMP_DEBUG_ASSERT(new_worker);
          team->t.t_threads[f] = new_worker;

          KA_TRACE(20,
                   ("__kmp_allocate_team: team %d init T#%d arrived: "
                    "join=%llu, plain=%llu\n",
                    team->t.t_id, __kmp_gtid_from_tid(f, team), team->t.t_id, f,
                    team->t.t_bar[bs_forkjoin_barrier].b_arrived,
                    team->t.t_bar[bs_plain_barrier].b_arrived));

          { // Initialize barrier data for new threads.
            int b;
            kmp_balign_t *balign = new_worker->th.th_bar;
            for (b = 0; b < bs_last_barrier; ++b) {
              balign[b].bb.b_arrived = team->t.t_bar[b].b_arrived;
              KMP_DEBUG_ASSERT(balign[b].bb.wait_flag !=
                               KMP_BARRIER_PARENT_FLAG);
#if USE_DEBUGGER
              balign[b].bb.b_worker_arrived = team->t.t_bar[b].b_team_arrived;
#endif
            }
          }
        }

#if (KMP_OS_LINUX || KMP_OS_FREEBSD) && KMP_AFFINITY_SUPPORTED
        if (KMP_AFFINITY_CAPABLE()) {
          /* Restore initial primary thread's affinity mask */
          __kmp_set_system_affinity(old_mask, TRUE);
          KMP_CPU_FREE(old_mask);
        }
#endif
#if KMP_NESTED_HOT_TEAMS
      } // end of check of t_nproc vs. new_nproc vs. hot_team_nth
#endif // KMP_NESTED_HOT_TEAMS
      if (__kmp_barrier_release_pattern[bs_forkjoin_barrier] == bp_dist_bar) {
        // Barrier size already increased earlier in this function
        // Activate team threads via th_used_in_team
        __kmp_add_threads_to_team(team, new_nproc);
      }
      /* make sure everyone is syncronized */
      // new threads below
      __kmp_initialize_team(team, new_nproc, new_icvs,
                            root->r.r_uber_thread->th.th_ident);

      /* reinitialize the threads */
      KMP_DEBUG_ASSERT(team->t.t_nproc == new_nproc);
      for (f = 0; f < team->t.t_nproc; ++f)
        __kmp_initialize_info(team->t.t_threads[f], team, f,
                              __kmp_gtid_from_tid(f, team));

      if (level) { // set th_task_state for new threads in nested hot team
        // __kmp_initialize_info() no longer zeroes th_task_state, so we should
        // only need to set the th_task_state for the new threads. th_task_state
        // for primary thread will not be accurate until after this in
        // __kmp_fork_call(), so we look to the primary thread's memo_stack to
        // get the correct value.
        for (f = old_nproc; f < team->t.t_nproc; ++f)
          team->t.t_threads[f]->th.th_task_state =
              team->t.t_threads[0]->th.th_task_state_memo_stack[level];
      } else { // set th_task_state for new threads in non-nested hot team
        // copy primary thread's state
        kmp_uint8 old_state = team->t.t_threads[0]->th.th_task_state;
        for (f = old_nproc; f < team->t.t_nproc; ++f)
          team->t.t_threads[f]->th.th_task_state = old_state;
      }

#ifdef KMP_DEBUG
      for (f = 0; f < team->t.t_nproc; ++f) {
        KMP_DEBUG_ASSERT(team->t.t_threads[f] &&
                         team->t.t_threads[f]->th.th_team_nproc ==
                             team->t.t_nproc);
      }
#endif

      if (do_place_partition) {
        KMP_CHECK_UPDATE(team->t.t_proc_bind, new_proc_bind);
#if KMP_AFFINITY_SUPPORTED
        __kmp_partition_places(team);
#endif
      }
    } // Check changes in number of threads

    kmp_info_t *master = team->t.t_threads[0];
    if (master->th.th_teams_microtask) {
      for (f = 1; f < new_nproc; ++f) {
        // propagate teams construct specific info to workers
        kmp_info_t *thr = team->t.t_threads[f];
        thr->th.th_teams_microtask = master->th.th_teams_microtask;
        thr->th.th_teams_level = master->th.th_teams_level;
        thr->th.th_teams_size = master->th.th_teams_size;
      }
    }
#if KMP_NESTED_HOT_TEAMS
    if (level) {
      // Sync barrier state for nested hot teams, not needed for outermost hot
      // team.
      for (f = 1; f < new_nproc; ++f) {
        kmp_info_t *thr = team->t.t_threads[f];
        int b;
        kmp_balign_t *balign = thr->th.th_bar;
        for (b = 0; b < bs_last_barrier; ++b) {
          balign[b].bb.b_arrived = team->t.t_bar[b].b_arrived;
          KMP_DEBUG_ASSERT(balign[b].bb.wait_flag != KMP_BARRIER_PARENT_FLAG);
#if USE_DEBUGGER
          balign[b].bb.b_worker_arrived = team->t.t_bar[b].b_team_arrived;
#endif
        }
      }
    }
#endif // KMP_NESTED_HOT_TEAMS

    /* reallocate space for arguments if necessary */
    __kmp_alloc_argv_entries(argc, team, TRUE);
    KMP_CHECK_UPDATE(team->t.t_argc, argc);
    // The hot team re-uses the previous task team,
    // if untouched during the previous release->gather phase.

    KF_TRACE(10, (" hot_team = %p\n", team));

#if KMP_DEBUG
    if (__kmp_tasking_mode != tskm_immediate_exec) {
      KA_TRACE(20, ("__kmp_allocate_team: hot team task_team[0] = %p "
                    "task_team[1] = %p after reinit\n",
                    team->t.t_task_team[0], team->t.t_task_team[1]));
    }
#endif

#if OMPT_SUPPORT
    __ompt_team_assign_id(team, ompt_parallel_data);
#endif

    KMP_MB();

    return team;
  }

  /* next, let's try to take one from the team pool */
  KMP_MB();
  for (team = CCAST(kmp_team_t *, __kmp_team_pool); (team);) {
    /* TODO: consider resizing undersized teams instead of reaping them, now
       that we have a resizing mechanism */
    if (team->t.t_max_nproc >= max_nproc) {
      /* take this team from the team pool */
      __kmp_team_pool = team->t.t_next_pool;

      if (max_nproc > 1 &&
          __kmp_barrier_gather_pattern[bs_forkjoin_barrier] == bp_dist_bar) {
        if (!team->t.b) { // Allocate barrier structure
          team->t.b = distributedBarrier::allocate(__kmp_dflt_team_nth_ub);
        }
      }

      /* setup the team for fresh use */
      __kmp_initialize_team(team, new_nproc, new_icvs, NULL);

      KA_TRACE(20, ("__kmp_allocate_team: setting task_team[0] %p and "
                    "task_team[1] %p to NULL\n",
                    &team->t.t_task_team[0], &team->t.t_task_team[1]));
      team->t.t_task_team[0] = NULL;
      team->t.t_task_team[1] = NULL;

      /* reallocate space for arguments if necessary */
      __kmp_alloc_argv_entries(argc, team, TRUE);
      KMP_CHECK_UPDATE(team->t.t_argc, argc);

      KA_TRACE(
          20, ("__kmp_allocate_team: team %d init arrived: join=%u, plain=%u\n",
               team->t.t_id, KMP_INIT_BARRIER_STATE, KMP_INIT_BARRIER_STATE));
      { // Initialize barrier data.
        int b;
        for (b = 0; b < bs_last_barrier; ++b) {
          team->t.t_bar[b].b_arrived = KMP_INIT_BARRIER_STATE;
#if USE_DEBUGGER
          team->t.t_bar[b].b_master_arrived = 0;
          team->t.t_bar[b].b_team_arrived = 0;
#endif
        }
      }

      team->t.t_proc_bind = new_proc_bind;

      KA_TRACE(20, ("__kmp_allocate_team: using team from pool %d.\n",
                    team->t.t_id));

#if OMPT_SUPPORT
      __ompt_team_assign_id(team, ompt_parallel_data);
#endif

      KMP_MB();

      return team;
    }

    /* reap team if it is too small, then loop back and check the next one */
    // not sure if this is wise, but, will be redone during the hot-teams
    // rewrite.
    /* TODO: Use technique to find the right size hot-team, don't reap them */
    team = __kmp_reap_team(team);
    __kmp_team_pool = team;
  }

  /* nothing available in the pool, no matter, make a new team! */
  KMP_MB();
  team = (kmp_team_t *)__kmp_allocate(sizeof(kmp_team_t));

  /* and set it up */
  team->t.t_max_nproc = max_nproc;
  if (max_nproc > 1 &&
      __kmp_barrier_gather_pattern[bs_forkjoin_barrier] == bp_dist_bar) {
    // Allocate barrier structure
    team->t.b = distributedBarrier::allocate(__kmp_dflt_team_nth_ub);
  }

  /* NOTE well, for some reason allocating one big buffer and dividing it up
     seems to really hurt performance a lot on the P4, so, let's not use this */
  __kmp_allocate_team_arrays(team, max_nproc);

  KA_TRACE(20, ("__kmp_allocate_team: making a new team\n"));
  __kmp_initialize_team(team, new_nproc, new_icvs, NULL);

  KA_TRACE(20, ("__kmp_allocate_team: setting task_team[0] %p and task_team[1] "
                "%p to NULL\n",
                &team->t.t_task_team[0], &team->t.t_task_team[1]));
  team->t.t_task_team[0] = NULL; // to be removed, as __kmp_allocate zeroes
  // memory, no need to duplicate
  team->t.t_task_team[1] = NULL; // to be removed, as __kmp_allocate zeroes
  // memory, no need to duplicate

  if (__kmp_storage_map) {
    __kmp_print_team_storage_map("team", team, team->t.t_id, new_nproc);
  }

  /* allocate space for arguments */
  __kmp_alloc_argv_entries(argc, team, FALSE);
  team->t.t_argc = argc;

  KA_TRACE(20,
           ("__kmp_allocate_team: team %d init arrived: join=%u, plain=%u\n",
            team->t.t_id, KMP_INIT_BARRIER_STATE, KMP_INIT_BARRIER_STATE));
  { // Initialize barrier data.
    int b;
    for (b = 0; b < bs_last_barrier; ++b) {
      team->t.t_bar[b].b_arrived = KMP_INIT_BARRIER_STATE;
#if USE_DEBUGGER
      team->t.t_bar[b].b_master_arrived = 0;
      team->t.t_bar[b].b_team_arrived = 0;
#endif
    }
  }

  team->t.t_proc_bind = new_proc_bind;

#if OMPT_SUPPORT
  __ompt_team_assign_id(team, ompt_parallel_data);
  team->t.ompt_serialized_team_info = NULL;
#endif

  KMP_MB();

  KA_TRACE(20, ("__kmp_allocate_team: done creating a new team %d.\n",
                team->t.t_id));

  return team;
}

/* TODO implement hot-teams at all levels */
/* TODO implement lazy thread release on demand (disband request) */

/* free the team.  return it to the team pool.  release all the threads
 * associated with it */
void __kmp_free_team(kmp_root_t *root,
                     kmp_team_t *team USE_NESTED_HOT_ARG(kmp_info_t *master)) {
  int f;
  KA_TRACE(20, ("__kmp_free_team: T#%d freeing team %d\n", __kmp_get_gtid(),
                team->t.t_id));

  /* verify state */
  KMP_DEBUG_ASSERT(root);
  KMP_DEBUG_ASSERT(team);
  KMP_DEBUG_ASSERT(team->t.t_nproc <= team->t.t_max_nproc);
  KMP_DEBUG_ASSERT(team->t.t_threads);

  int use_hot_team = team == root->r.r_hot_team;
#if KMP_NESTED_HOT_TEAMS
  int level;
  if (master) {
    level = team->t.t_active_level - 1;
    if (master->th.th_teams_microtask) { // in teams construct?
      if (master->th.th_teams_size.nteams > 1) {
        ++level; // level was not increased in teams construct for
        // team_of_masters
      }
      if (team->t.t_pkfn != (microtask_t)__kmp_teams_master &&
          master->th.th_teams_level == team->t.t_level) {
        ++level; // level was not increased in teams construct for
        // team_of_workers before the parallel
      } // team->t.t_level will be increased inside parallel
    }
#if KMP_DEBUG
    kmp_hot_team_ptr_t *hot_teams = master->th.th_hot_teams;
#endif
    if (level < __kmp_hot_teams_max_level) {
      KMP_DEBUG_ASSERT(team == hot_teams[level].hot_team);
      use_hot_team = 1;
    }
  }
#endif // KMP_NESTED_HOT_TEAMS

  /* team is done working */
  TCW_SYNC_PTR(team->t.t_pkfn,
               NULL); // Important for Debugging Support Library.
#if KMP_OS_WINDOWS
  team->t.t_copyin_counter = 0; // init counter for possible reuse
#endif
  // Do not reset pointer to parent team to NULL for hot teams.

  /* if we are non-hot team, release our threads */
  if (!use_hot_team) {
    if (__kmp_tasking_mode != tskm_immediate_exec) {
      // Wait for threads to reach reapable state
      for (f = 1; f < team->t.t_nproc; ++f) {
        KMP_DEBUG_ASSERT(team->t.t_threads[f]);
        kmp_info_t *th = team->t.t_threads[f];
        volatile kmp_uint32 *state = &th->th.th_reap_state;
        while (*state != KMP_SAFE_TO_REAP) {
#if KMP_OS_WINDOWS
          // On Windows a thread can be killed at any time, check this
          DWORD ecode;
          if (!__kmp_is_thread_alive(th, &ecode)) {
            *state = KMP_SAFE_TO_REAP; // reset the flag for dead thread
            break;
          }
#endif
          // first check if thread is sleeping
          kmp_flag_64<> fl(&th->th.th_bar[bs_forkjoin_barrier].bb.b_go, th);
          if (fl.is_sleeping())
            fl.resume(__kmp_gtid_from_thread(th));
          KMP_CPU_PAUSE();
        }
      }

      // Delete task teams
      int tt_idx;
      for (tt_idx = 0; tt_idx < 2; ++tt_idx) {
        kmp_task_team_t *task_team = team->t.t_task_team[tt_idx];
        if (task_team != NULL) {
          for (f = 0; f < team->t.t_nproc; ++f) { // threads unref task teams
            KMP_DEBUG_ASSERT(team->t.t_threads[f]);
            team->t.t_threads[f]->th.th_task_team = NULL;
          }
          KA_TRACE(
              20,
              ("__kmp_free_team: T#%d deactivating task_team %p on team %d\n",
               __kmp_get_gtid(), task_team, team->t.t_id));
#if KMP_NESTED_HOT_TEAMS
          __kmp_free_task_team(master, task_team);
#endif
          team->t.t_task_team[tt_idx] = NULL;
        }
      }
    }

    // Reset pointer to parent team only for non-hot teams.
    team->t.t_parent = NULL;
    team->t.t_level = 0;
    team->t.t_active_level = 0;

    /* free the worker threads */
    for (f = 1; f < team->t.t_nproc; ++f) {
      KMP_DEBUG_ASSERT(team->t.t_threads[f]);
      if (__kmp_barrier_gather_pattern[bs_forkjoin_barrier] == bp_dist_bar) {
        KMP_COMPARE_AND_STORE_ACQ32(&(team->t.t_threads[f]->th.th_used_in_team),
                                    1, 2);
      }
      __kmp_free_thread(team->t.t_threads[f]);
    }

    if (__kmp_barrier_gather_pattern[bs_forkjoin_barrier] == bp_dist_bar) {
      if (team->t.b) {
        // wake up thread at old location
        team->t.b->go_release();
        if (__kmp_dflt_blocktime != KMP_MAX_BLOCKTIME) {
          for (f = 1; f < team->t.t_nproc; ++f) {
            if (team->t.b->sleep[f].sleep) {
              __kmp_atomic_resume_64(
                  team->t.t_threads[f]->th.th_info.ds.ds_gtid,
                  (kmp_atomic_flag_64<> *)NULL);
            }
          }
        }
        // Wait for threads to be removed from team
        for (int f = 1; f < team->t.t_nproc; ++f) {
          while (team->t.t_threads[f]->th.th_used_in_team.load() != 0)
            KMP_CPU_PAUSE();
        }
      }
    }

    for (f = 1; f < team->t.t_nproc; ++f) {
      team->t.t_threads[f] = NULL;
    }

    if (team->t.t_max_nproc > 1 &&
        __kmp_barrier_gather_pattern[bs_forkjoin_barrier] == bp_dist_bar) {
      distributedBarrier::deallocate(team->t.b);
      team->t.b = NULL;
    }
    /* put the team back in the team pool */
    /* TODO limit size of team pool, call reap_team if pool too large */
    team->t.t_next_pool = CCAST(kmp_team_t *, __kmp_team_pool);
    __kmp_team_pool = (volatile kmp_team_t *)team;
  } else { // Check if team was created for primary threads in teams construct
    // See if first worker is a CG root
    KMP_DEBUG_ASSERT(team->t.t_threads[1] &&
                     team->t.t_threads[1]->th.th_cg_roots);
    if (team->t.t_threads[1]->th.th_cg_roots->cg_root == team->t.t_threads[1]) {
      // Clean up the CG root nodes on workers so that this team can be re-used
      for (f = 1; f < team->t.t_nproc; ++f) {
        kmp_info_t *thr = team->t.t_threads[f];
        KMP_DEBUG_ASSERT(thr && thr->th.th_cg_roots &&
                         thr->th.th_cg_roots->cg_root == thr);
        // Pop current CG root off list
        kmp_cg_root_t *tmp = thr->th.th_cg_roots;
        thr->th.th_cg_roots = tmp->up;
        KA_TRACE(100, ("__kmp_free_team: Thread %p popping node %p and moving"
                       " up to node %p. cg_nthreads was %d\n",
                       thr, tmp, thr->th.th_cg_roots, tmp->cg_nthreads));
        int i = tmp->cg_nthreads--;
        if (i == 1) {
          __kmp_free(tmp); // free CG if we are the last thread in it
        }
        // Restore current task's thread_limit from CG root
        if (thr->th.th_cg_roots)
          thr->th.th_current_task->td_icvs.thread_limit =
              thr->th.th_cg_roots->cg_thread_limit;
      }
    }
  }

  KMP_MB();
}

/* reap the team.  destroy it, reclaim all its resources and free its memory */
kmp_team_t *__kmp_reap_team(kmp_team_t *team) {
  kmp_team_t *next_pool = team->t.t_next_pool;

  KMP_DEBUG_ASSERT(team);
  KMP_DEBUG_ASSERT(team->t.t_dispatch);
  KMP_DEBUG_ASSERT(team->t.t_disp_buffer);
  KMP_DEBUG_ASSERT(team->t.t_threads);
  KMP_DEBUG_ASSERT(team->t.t_argv);

  /* TODO clean the threads that are a part of this? */

  /* free stuff */
  __kmp_free_team_arrays(team);
  if (team->t.t_argv != &team->t.t_inline_argv[0])
    __kmp_free((void *)team->t.t_argv);
  __kmp_free(team);

  KMP_MB();
  return next_pool;
}

// Free the thread.  Don't reap it, just place it on the pool of available
// threads.
//
// Changes for Quad issue 527845: We need a predictable OMP tid <-> gtid
// binding for the affinity mechanism to be useful.
//
// Now, we always keep the free list (__kmp_thread_pool) sorted by gtid.
// However, we want to avoid a potential performance problem by always
// scanning through the list to find the correct point at which to insert
// the thread (potential N**2 behavior).  To do this we keep track of the
// last place a thread struct was inserted (__kmp_thread_pool_insert_pt).
// With single-level parallelism, threads will always be added to the tail
// of the list, kept track of by __kmp_thread_pool_insert_pt.  With nested
// parallelism, all bets are off and we may need to scan through the entire
// free list.
//
// This change also has a potentially large performance benefit, for some
// applications.  Previously, as threads were freed from the hot team, they
// would be placed back on the free list in inverse order.  If the hot team
// grew back to it's original size, then the freed thread would be placed
// back on the hot team in reverse order.  This could cause bad cache
// locality problems on programs where the size of the hot team regularly
// grew and shrunk.
//
// Now, for single-level parallelism, the OMP tid is always == gtid.
void __kmp_free_thread(kmp_info_t *this_th) {
  int gtid;
  kmp_info_t **scan;

  KA_TRACE(20, ("__kmp_free_thread: T#%d putting T#%d back on free pool.\n",
                __kmp_get_gtid(), this_th->th.th_info.ds.ds_gtid));

  KMP_DEBUG_ASSERT(this_th);

  // When moving thread to pool, switch thread to wait on own b_go flag, and
  // uninitialized (NULL team).
  int b;
  kmp_balign_t *balign = this_th->th.th_bar;
  for (b = 0; b < bs_last_barrier; ++b) {
    if (balign[b].bb.wait_flag == KMP_BARRIER_PARENT_FLAG)
      balign[b].bb.wait_flag = KMP_BARRIER_SWITCH_TO_OWN_FLAG;
    balign[b].bb.team = NULL;
    balign[b].bb.leaf_kids = 0;
  }
  this_th->th.th_task_state = 0;
  this_th->th.th_reap_state = KMP_SAFE_TO_REAP;

  /* put thread back on the free pool */
  TCW_PTR(this_th->th.th_team, NULL);
  TCW_PTR(this_th->th.th_root, NULL);
  TCW_PTR(this_th->th.th_dispatch, NULL); /* NOT NEEDED */

  while (this_th->th.th_cg_roots) {
    this_th->th.th_cg_roots->cg_nthreads--;
    KA_TRACE(100, ("__kmp_free_thread: Thread %p decrement cg_nthreads on node"
                   " %p of thread  %p to %d\n",
                   this_th, this_th->th.th_cg_roots,
                   this_th->th.th_cg_roots->cg_root,
                   this_th->th.th_cg_roots->cg_nthreads));
    kmp_cg_root_t *tmp = this_th->th.th_cg_roots;
    if (tmp->cg_root == this_th) { // Thread is a cg_root
      KMP_DEBUG_ASSERT(tmp->cg_nthreads == 0);
      KA_TRACE(
          5, ("__kmp_free_thread: Thread %p freeing node %p\n", this_th, tmp));
      this_th->th.th_cg_roots = tmp->up;
      __kmp_free(tmp);
    } else { // Worker thread
      if (tmp->cg_nthreads == 0) { // last thread leaves contention group
        __kmp_free(tmp);
      }
      this_th->th.th_cg_roots = NULL;
      break;
    }
  }

  /* If the implicit task assigned to this thread can be used by other threads
   * -> multiple threads can share the data and try to free the task at
   * __kmp_reap_thread at exit. This duplicate use of the task data can happen
   * with higher probability when hot team is disabled but can occurs even when
   * the hot team is enabled */
  __kmp_free_implicit_task(this_th);
  this_th->th.th_current_task = NULL;

  // If the __kmp_thread_pool_insert_pt is already past the new insert
  // point, then we need to re-scan the entire list.
  gtid = this_th->th.th_info.ds.ds_gtid;
  if (__kmp_thread_pool_insert_pt != NULL) {
    KMP_DEBUG_ASSERT(__kmp_thread_pool != NULL);
    if (__kmp_thread_pool_insert_pt->th.th_info.ds.ds_gtid > gtid) {
      __kmp_thread_pool_insert_pt = NULL;
    }
  }

  // Scan down the list to find the place to insert the thread.
  // scan is the address of a link in the list, possibly the address of
  // __kmp_thread_pool itself.
  //
  // In the absence of nested parallelism, the for loop will have 0 iterations.
  if (__kmp_thread_pool_insert_pt != NULL) {
    scan = &(__kmp_thread_pool_insert_pt->th.th_next_pool);
  } else {
    scan = CCAST(kmp_info_t **, &__kmp_thread_pool);
  }
  for (; (*scan != NULL) && ((*scan)->th.th_info.ds.ds_gtid < gtid);
       scan = &((*scan)->th.th_next_pool))
    ;

  // Insert the new element on the list, and set __kmp_thread_pool_insert_pt
  // to its address.
  TCW_PTR(this_th->th.th_next_pool, *scan);
  __kmp_thread_pool_insert_pt = *scan = this_th;
  KMP_DEBUG_ASSERT((this_th->th.th_next_pool == NULL) ||
                   (this_th->th.th_info.ds.ds_gtid <
                    this_th->th.th_next_pool->th.th_info.ds.ds_gtid));
  TCW_4(this_th->th.th_in_pool, TRUE);
  __kmp_suspend_initialize_thread(this_th);
  __kmp_lock_suspend_mx(this_th);
  if (this_th->th.th_active == TRUE) {
    KMP_ATOMIC_INC(&__kmp_thread_pool_active_nth);
    this_th->th.th_active_in_pool = TRUE;
  }
#if KMP_DEBUG
  else {
    KMP_DEBUG_ASSERT(this_th->th.th_active_in_pool == FALSE);
  }
#endif
  __kmp_unlock_suspend_mx(this_th);

  TCW_4(__kmp_nth, __kmp_nth - 1);

#ifdef KMP_ADJUST_BLOCKTIME
  /* Adjust blocktime back to user setting or default if necessary */
  /* Middle initialization might never have occurred                */
  if (!__kmp_env_blocktime && (__kmp_avail_proc > 0)) {
    KMP_DEBUG_ASSERT(__kmp_avail_proc > 0);
    if (__kmp_nth <= __kmp_avail_proc) {
      __kmp_zero_bt = FALSE;
    }
  }
#endif /* KMP_ADJUST_BLOCKTIME */

  KMP_MB();
}

/* ------------------------------------------------------------------------ */

void *__kmp_launch_thread(kmp_info_t *this_thr) {
#if OMP_PROFILING_SUPPORT
  ProfileTraceFile = getenv("LIBOMPTARGET_PROFILE");
  // TODO: add a configuration option for time granularity
  if (ProfileTraceFile)
    llvm::timeTraceProfilerInitialize(500 /* us */, "libomptarget");
#endif

  int gtid = this_thr->th.th_info.ds.ds_gtid;
  /*    void                 *stack_data;*/
  kmp_team_t **volatile pteam;

  KMP_MB();
  KA_TRACE(10, ("__kmp_launch_thread: T#%d start\n", gtid));

  if (__kmp_env_consistency_check) {
    this_thr->th.th_cons = __kmp_allocate_cons_stack(gtid); // ATT: Memory leak?
  }

#if OMPD_SUPPORT
  if (ompd_state & OMPD_ENABLE_BP)
    ompd_bp_thread_begin();
#endif

#if OMPT_SUPPORT
  ompt_data_t *thread_data = nullptr;
  if (ompt_enabled.enabled) {
    thread_data = &(this_thr->th.ompt_thread_info.thread_data);
    *thread_data = ompt_data_none;

    this_thr->th.ompt_thread_info.state = ompt_state_overhead;
    this_thr->th.ompt_thread_info.wait_id = 0;
    this_thr->th.ompt_thread_info.idle_frame = OMPT_GET_FRAME_ADDRESS(0);
    this_thr->th.ompt_thread_info.parallel_flags = 0;
    if (ompt_enabled.ompt_callback_thread_begin) {
      ompt_callbacks.ompt_callback(ompt_callback_thread_begin)(
          ompt_thread_worker, thread_data);
    }
    this_thr->th.ompt_thread_info.state = ompt_state_idle;
  }
#endif

  /* This is the place where threads wait for work */
  while (!TCR_4(__kmp_global.g.g_done)) {
    KMP_DEBUG_ASSERT(this_thr == __kmp_threads[gtid]);
    KMP_MB();

    /* wait for work to do */
    KA_TRACE(20, ("__kmp_launch_thread: T#%d waiting for work\n", gtid));

    /* No tid yet since not part of a team */
    __kmp_fork_barrier(gtid, KMP_GTID_DNE);

#if OMPT_SUPPORT
    if (ompt_enabled.enabled) {
      this_thr->th.ompt_thread_info.state = ompt_state_overhead;
    }
#endif

    pteam = &this_thr->th.th_team;

    /* have we been allocated? */
    if (TCR_SYNC_PTR(*pteam) && !TCR_4(__kmp_global.g.g_done)) {
      /* we were just woken up, so run our new task */
      if (TCR_SYNC_PTR((*pteam)->t.t_pkfn) != NULL) {
        int rc;
        KA_TRACE(20,
                 ("__kmp_launch_thread: T#%d(%d:%d) invoke microtask = %p\n",
                  gtid, (*pteam)->t.t_id, __kmp_tid_from_gtid(gtid),
                  (*pteam)->t.t_pkfn));

        updateHWFPControl(*pteam);

#if OMPT_SUPPORT
        if (ompt_enabled.enabled) {
          this_thr->th.ompt_thread_info.state = ompt_state_work_parallel;
        }
#endif

        rc = (*pteam)->t.t_invoke(gtid);
        KMP_ASSERT(rc);

        KMP_MB();
        KA_TRACE(20, ("__kmp_launch_thread: T#%d(%d:%d) done microtask = %p\n",
                      gtid, (*pteam)->t.t_id, __kmp_tid_from_gtid(gtid),
                      (*pteam)->t.t_pkfn));
      }
#if OMPT_SUPPORT
      if (ompt_enabled.enabled) {
        /* no frame set while outside task */
        __ompt_get_task_info_object(0)->frame.exit_frame = ompt_data_none;

        this_thr->th.ompt_thread_info.state = ompt_state_overhead;
      }
#endif
      /* join barrier after parallel region */
      __kmp_join_barrier(gtid);
    }
  }
  TCR_SYNC_PTR((intptr_t)__kmp_global.g.g_done);

#if OMPD_SUPPORT
  if (ompd_state & OMPD_ENABLE_BP)
    ompd_bp_thread_end();
#endif

#if OMPT_SUPPORT
  if (ompt_enabled.ompt_callback_thread_end) {
    ompt_callbacks.ompt_callback(ompt_callback_thread_end)(thread_data);
  }
#endif

  this_thr->th.th_task_team = NULL;
  /* run the destructors for the threadprivate data for this thread */
  __kmp_common_destroy_gtid(gtid);

  KA_TRACE(10, ("__kmp_launch_thread: T#%d done\n", gtid));
  KMP_MB();

#if OMP_PROFILING_SUPPORT
  llvm::timeTraceProfilerFinishThread();
#endif
  return this_thr;
}

/* ------------------------------------------------------------------------ */

void __kmp_internal_end_dest(void *specific_gtid) {
  // Make sure no significant bits are lost
  int gtid;
  __kmp_type_convert((kmp_intptr_t)specific_gtid - 1, &gtid);

  KA_TRACE(30, ("__kmp_internal_end_dest: T#%d\n", gtid));
  /* NOTE: the gtid is stored as gitd+1 in the thread-local-storage
   * this is because 0 is reserved for the nothing-stored case */

  __kmp_internal_end_thread(gtid);
}

#if KMP_OS_UNIX && KMP_DYNAMIC_LIB

__attribute__((destructor)) void __kmp_internal_end_dtor(void) {
  __kmp_internal_end_atexit();
}

#endif

/* [Windows] josh: when the atexit handler is called, there may still be more
   than one thread alive */
void __kmp_internal_end_atexit(void) {
  KA_TRACE(30, ("__kmp_internal_end_atexit\n"));
  /* [Windows]
     josh: ideally, we want to completely shutdown the library in this atexit
     handler, but stat code that depends on thread specific data for gtid fails
     because that data becomes unavailable at some point during the shutdown, so
     we call __kmp_internal_end_thread instead. We should eventually remove the
     dependency on __kmp_get_specific_gtid in the stat code and use
     __kmp_internal_end_library to cleanly shutdown the library.

     // TODO: Can some of this comment about GVS be removed?
     I suspect that the offending stat code is executed when the calling thread
     tries to clean up a dead root thread's data structures, resulting in GVS
     code trying to close the GVS structures for that thread, but since the stat
     code uses __kmp_get_specific_gtid to get the gtid with the assumption that
     the calling thread is cleaning up itself instead of another thread, it get
     confused. This happens because allowing a thread to unregister and cleanup
     another thread is a recent modification for addressing an issue.
     Based on the current design (20050722), a thread may end up
     trying to unregister another thread only if thread death does not trigger
     the calling of __kmp_internal_end_thread.  For Linux* OS, there is the
     thread specific data destructor function to detect thread death. For
     Windows dynamic, there is DllMain(THREAD_DETACH). For Windows static, there
     is nothing.  Thus, the workaround is applicable only for Windows static
     stat library. */
  __kmp_internal_end_library(-1);
#if KMP_OS_WINDOWS
  __kmp_close_console();
#endif
}

static void __kmp_reap_thread(kmp_info_t *thread, int is_root) {
  // It is assumed __kmp_forkjoin_lock is acquired.

  int gtid;

  KMP_DEBUG_ASSERT(thread != NULL);

  gtid = thread->th.th_info.ds.ds_gtid;

  if (!is_root) {
    if (__kmp_dflt_blocktime != KMP_MAX_BLOCKTIME) {
      /* Assume the threads are at the fork barrier here */
      KA_TRACE(
          20, ("__kmp_reap_thread: releasing T#%d from fork barrier for reap\n",
               gtid));
      if (__kmp_barrier_gather_pattern[bs_forkjoin_barrier] == bp_dist_bar) {
        while (
            !KMP_COMPARE_AND_STORE_ACQ32(&(thread->th.th_used_in_team), 0, 3))
          KMP_CPU_PAUSE();
        __kmp_resume_32(gtid, (kmp_flag_32<false, false> *)NULL);
      } else {
        /* Need release fence here to prevent seg faults for tree forkjoin
           barrier (GEH) */
        kmp_flag_64<> flag(&thread->th.th_bar[bs_forkjoin_barrier].bb.b_go,
                           thread);
        __kmp_release_64(&flag);
      }
    }

    // Terminate OS thread.
    __kmp_reap_worker(thread);

    // The thread was killed asynchronously.  If it was actively
    // spinning in the thread pool, decrement the global count.
    //
    // There is a small timing hole here - if the worker thread was just waking
    // up after sleeping in the pool, had reset it's th_active_in_pool flag but
    // not decremented the global counter __kmp_thread_pool_active_nth yet, then
    // the global counter might not get updated.
    //
    // Currently, this can only happen as the library is unloaded,
    // so there are no harmful side effects.
    if (thread->th.th_active_in_pool) {
      thread->th.th_active_in_pool = FALSE;
      KMP_ATOMIC_DEC(&__kmp_thread_pool_active_nth);
      KMP_DEBUG_ASSERT(__kmp_thread_pool_active_nth >= 0);
    }
  }

  __kmp_free_implicit_task(thread);

// Free the fast memory for tasking
#if USE_FAST_MEMORY
  __kmp_free_fast_memory(thread);
#endif /* USE_FAST_MEMORY */

  __kmp_suspend_uninitialize_thread(thread);

  KMP_DEBUG_ASSERT(__kmp_threads[gtid] == thread);
  TCW_SYNC_PTR(__kmp_threads[gtid], NULL);

  --__kmp_all_nth;
  // __kmp_nth was decremented when thread is added to the pool.

#ifdef KMP_ADJUST_BLOCKTIME
  /* Adjust blocktime back to user setting or default if necessary */
  /* Middle initialization might never have occurred                */
  if (!__kmp_env_blocktime && (__kmp_avail_proc > 0)) {
    KMP_DEBUG_ASSERT(__kmp_avail_proc > 0);
    if (__kmp_nth <= __kmp_avail_proc) {
      __kmp_zero_bt = FALSE;
    }
  }
#endif /* KMP_ADJUST_BLOCKTIME */

  /* free the memory being used */
  if (__kmp_env_consistency_check) {
    if (thread->th.th_cons) {
      __kmp_free_cons_stack(thread->th.th_cons);
      thread->th.th_cons = NULL;
    }
  }

  if (thread->th.th_pri_common != NULL) {
    __kmp_free(thread->th.th_pri_common);
    thread->th.th_pri_common = NULL;
  }

  if (thread->th.th_task_state_memo_stack != NULL) {
    __kmp_free(thread->th.th_task_state_memo_stack);
    thread->th.th_task_state_memo_stack = NULL;
  }

#if KMP_USE_BGET
  if (thread->th.th_local.bget_data != NULL) {
    __kmp_finalize_bget(thread);
  }
#endif

#if KMP_AFFINITY_SUPPORTED
  if (thread->th.th_affin_mask != NULL) {
    KMP_CPU_FREE(thread->th.th_affin_mask);
    thread->th.th_affin_mask = NULL;
  }
#endif /* KMP_AFFINITY_SUPPORTED */

#if KMP_USE_HIER_SCHED
  if (thread->th.th_hier_bar_data != NULL) {
    __kmp_free(thread->th.th_hier_bar_data);
    thread->th.th_hier_bar_data = NULL;
  }
#endif

  __kmp_reap_team(thread->th.th_serial_team);
  thread->th.th_serial_team = NULL;
  __kmp_free(thread);

  KMP_MB();

} // __kmp_reap_thread

static void __kmp_itthash_clean(kmp_info_t *th) {
#if USE_ITT_NOTIFY
  if (__kmp_itt_region_domains.count > 0) {
    for (int i = 0; i < KMP_MAX_FRAME_DOMAINS; ++i) {
      kmp_itthash_entry_t *bucket = __kmp_itt_region_domains.buckets[i];
      while (bucket) {
        kmp_itthash_entry_t *next = bucket->next_in_bucket;
        __kmp_thread_free(th, bucket);
        bucket = next;
      }
    }
  }
  if (__kmp_itt_barrier_domains.count > 0) {
    for (int i = 0; i < KMP_MAX_FRAME_DOMAINS; ++i) {
      kmp_itthash_entry_t *bucket = __kmp_itt_barrier_domains.buckets[i];
      while (bucket) {
        kmp_itthash_entry_t *next = bucket->next_in_bucket;
        __kmp_thread_free(th, bucket);
        bucket = next;
      }
    }
  }
#endif
}

static void __kmp_internal_end(void) {
  int i;

  /* First, unregister the library */
  __kmp_unregister_library();

#if KMP_OS_WINDOWS
  /* In Win static library, we can't tell when a root actually dies, so we
     reclaim the data structures for any root threads that have died but not
     unregistered themselves, in order to shut down cleanly.
     In Win dynamic library we also can't tell when a thread dies.  */
  __kmp_reclaim_dead_roots(); // AC: moved here to always clean resources of
// dead roots
#endif

  for (i = 0; i < __kmp_threads_capacity; i++)
    if (__kmp_root[i])
      if (__kmp_root[i]->r.r_active)
        break;
  KMP_MB(); /* Flush all pending memory write invalidates.  */
  TCW_SYNC_4(__kmp_global.g.g_done, TRUE);

  if (i < __kmp_threads_capacity) {
#if KMP_USE_MONITOR
    // 2009-09-08 (lev): Other alive roots found. Why do we kill the monitor??
    KMP_MB(); /* Flush all pending memory write invalidates.  */

    // Need to check that monitor was initialized before reaping it. If we are
    // called form __kmp_atfork_child (which sets __kmp_init_parallel = 0), then
    // __kmp_monitor will appear to contain valid data, but it is only valid in
    // the parent process, not the child.
    // New behavior (201008): instead of keying off of the flag
    // __kmp_init_parallel, the monitor thread creation is keyed off
    // of the new flag __kmp_init_monitor.
    __kmp_acquire_bootstrap_lock(&__kmp_monitor_lock);
    if (TCR_4(__kmp_init_monitor)) {
      __kmp_reap_monitor(&__kmp_monitor);
      TCW_4(__kmp_init_monitor, 0);
    }
    __kmp_release_bootstrap_lock(&__kmp_monitor_lock);
    KA_TRACE(10, ("__kmp_internal_end: monitor reaped\n"));
#endif // KMP_USE_MONITOR
  } else {
/* TODO move this to cleanup code */
#ifdef KMP_DEBUG
    /* make sure that everything has properly ended */
    for (i = 0; i < __kmp_threads_capacity; i++) {
      if (__kmp_root[i]) {
        //                    KMP_ASSERT( ! KMP_UBER_GTID( i ) );         // AC:
        //                    there can be uber threads alive here
        KMP_ASSERT(!__kmp_root[i]->r.r_active); // TODO: can they be active?
      }
    }
#endif

    KMP_MB();

    // Reap the worker threads.
    // This is valid for now, but be careful if threads are reaped sooner.
    while (__kmp_thread_pool != NULL) { // Loop thru all the thread in the pool.
      // Get the next thread from the pool.
      kmp_info_t *thread = CCAST(kmp_info_t *, __kmp_thread_pool);
      __kmp_thread_pool = thread->th.th_next_pool;
      // Reap it.
      KMP_DEBUG_ASSERT(thread->th.th_reap_state == KMP_SAFE_TO_REAP);
      thread->th.th_next_pool = NULL;
      thread->th.th_in_pool = FALSE;
      __kmp_reap_thread(thread, 0);
    }
    __kmp_thread_pool_insert_pt = NULL;

    // Reap teams.
    while (__kmp_team_pool != NULL) { // Loop thru all the teams in the pool.
      // Get the next team from the pool.
      kmp_team_t *team = CCAST(kmp_team_t *, __kmp_team_pool);
      __kmp_team_pool = team->t.t_next_pool;
      // Reap it.
      team->t.t_next_pool = NULL;
      __kmp_reap_team(team);
    }

    __kmp_reap_task_teams();

#if KMP_OS_UNIX
    // Threads that are not reaped should not access any resources since they
    // are going to be deallocated soon, so the shutdown sequence should wait
    // until all threads either exit the final spin-waiting loop or begin
    // sleeping after the given blocktime.
    for (i = 0; i < __kmp_threads_capacity; i++) {
      kmp_info_t *thr = __kmp_threads[i];
      while (thr && KMP_ATOMIC_LD_ACQ(&thr->th.th_blocking))
        KMP_CPU_PAUSE();
    }
#endif

    for (i = 0; i < __kmp_threads_capacity; ++i) {
      // TBD: Add some checking...
      // Something like KMP_DEBUG_ASSERT( __kmp_thread[ i ] == NULL );
    }

    /* Make sure all threadprivate destructors get run by joining with all
       worker threads before resetting this flag */
    TCW_SYNC_4(__kmp_init_common, FALSE);

    KA_TRACE(10, ("__kmp_internal_end: all workers reaped\n"));
    KMP_MB();

#if KMP_USE_MONITOR
    // See note above: One of the possible fixes for CQ138434 / CQ140126
    //
    // FIXME: push both code fragments down and CSE them?
    // push them into __kmp_cleanup() ?
    __kmp_acquire_bootstrap_lock(&__kmp_monitor_lock);
    if (TCR_4(__kmp_init_monitor)) {
      __kmp_reap_monitor(&__kmp_monitor);
      TCW_4(__kmp_init_monitor, 0);
    }
    __kmp_release_bootstrap_lock(&__kmp_monitor_lock);
    KA_TRACE(10, ("__kmp_internal_end: monitor reaped\n"));
#endif
  } /* else !__kmp_global.t_active */
  TCW_4(__kmp_init_gtid, FALSE);
  KMP_MB(); /* Flush all pending memory write invalidates.  */

  __kmp_cleanup();
#if OMPT_SUPPORT
  ompt_fini();
#endif
}

void __kmp_internal_end_library(int gtid_req) {
  /* if we have already cleaned up, don't try again, it wouldn't be pretty */
  /* this shouldn't be a race condition because __kmp_internal_end() is the
     only place to clear __kmp_serial_init */
  /* we'll check this later too, after we get the lock */
  // 2009-09-06: We do not set g_abort without setting g_done. This check looks
  // redundant, because the next check will work in any case.
  if (__kmp_global.g.g_abort) {
    KA_TRACE(11, ("__kmp_internal_end_library: abort, exiting\n"));
    /* TODO abort? */
    return;
  }
  if (TCR_4(__kmp_global.g.g_done) || !__kmp_init_serial) {
    KA_TRACE(10, ("__kmp_internal_end_library: already finished\n"));
    return;
  }

  // If hidden helper team has been initialized, we need to deinit it
  if (TCR_4(__kmp_init_hidden_helper) &&
      !TCR_4(__kmp_hidden_helper_team_done)) {
    TCW_SYNC_4(__kmp_hidden_helper_team_done, TRUE);
    // First release the main thread to let it continue its work
    __kmp_hidden_helper_main_thread_release();
    // Wait until the hidden helper team has been destroyed
    __kmp_hidden_helper_threads_deinitz_wait();
  }

  KMP_MB(); /* Flush all pending memory write invalidates.  */
  /* find out who we are and what we should do */
  {
    int gtid = (gtid_req >= 0) ? gtid_req : __kmp_gtid_get_specific();
    KA_TRACE(
        10, ("__kmp_internal_end_library: enter T#%d  (%d)\n", gtid, gtid_req));
    if (gtid == KMP_GTID_SHUTDOWN) {
      KA_TRACE(10, ("__kmp_internal_end_library: !__kmp_init_runtime, system "
                    "already shutdown\n"));
      return;
    } else if (gtid == KMP_GTID_MONITOR) {
      KA_TRACE(10, ("__kmp_internal_end_library: monitor thread, gtid not "
                    "registered, or system shutdown\n"));
      return;
    } else if (gtid == KMP_GTID_DNE) {
      KA_TRACE(10, ("__kmp_internal_end_library: gtid not registered or system "
                    "shutdown\n"));
      /* we don't know who we are, but we may still shutdown the library */
    } else if (KMP_UBER_GTID(gtid)) {
      /* unregister ourselves as an uber thread.  gtid is no longer valid */
      if (__kmp_root[gtid]->r.r_active) {
        __kmp_global.g.g_abort = -1;
        TCW_SYNC_4(__kmp_global.g.g_done, TRUE);
        __kmp_unregister_library();
        KA_TRACE(10,
                 ("__kmp_internal_end_library: root still active, abort T#%d\n",
                  gtid));
        return;
      } else {
        __kmp_itthash_clean(__kmp_threads[gtid]);
        KA_TRACE(
            10,
            ("__kmp_internal_end_library: unregistering sibling T#%d\n", gtid));
        __kmp_unregister_root_current_thread(gtid);
      }
    } else {
/* worker threads may call this function through the atexit handler, if they
 * call exit() */
/* For now, skip the usual subsequent processing and just dump the debug buffer.
   TODO: do a thorough shutdown instead */
#ifdef DUMP_DEBUG_ON_EXIT
      if (__kmp_debug_buf)
        __kmp_dump_debug_buffer();
#endif
      // added unregister library call here when we switch to shm linux
      // if we don't, it will leave lots of files in /dev/shm
      // cleanup shared memory file before exiting.
      __kmp_unregister_library();
      return;
    }
  }
  /* synchronize the termination process */
  __kmp_acquire_bootstrap_lock(&__kmp_initz_lock);

  /* have we already finished */
  if (__kmp_global.g.g_abort) {
    KA_TRACE(10, ("__kmp_internal_end_library: abort, exiting\n"));
    /* TODO abort? */
    __kmp_release_bootstrap_lock(&__kmp_initz_lock);
    return;
  }
  if (TCR_4(__kmp_global.g.g_done) || !__kmp_init_serial) {
    __kmp_release_bootstrap_lock(&__kmp_initz_lock);
    return;
  }

  /* We need this lock to enforce mutex between this reading of
     __kmp_threads_capacity and the writing by __kmp_register_root.
     Alternatively, we can use a counter of roots that is atomically updated by
     __kmp_get_global_thread_id_reg, __kmp_do_serial_initialize and
     __kmp_internal_end_*.  */
  __kmp_acquire_bootstrap_lock(&__kmp_forkjoin_lock);

  /* now we can safely conduct the actual termination */
  __kmp_internal_end();

  __kmp_release_bootstrap_lock(&__kmp_forkjoin_lock);
  __kmp_release_bootstrap_lock(&__kmp_initz_lock);

  KA_TRACE(10, ("__kmp_internal_end_library: exit\n"));

#ifdef DUMP_DEBUG_ON_EXIT
  if (__kmp_debug_buf)
    __kmp_dump_debug_buffer();
#endif

#if KMP_OS_WINDOWS
  __kmp_close_console();
#endif

  __kmp_fini_allocator();

} // __kmp_internal_end_library

void __kmp_internal_end_thread(int gtid_req) {
  int i;

  /* if we have already cleaned up, don't try again, it wouldn't be pretty */
  /* this shouldn't be a race condition because __kmp_internal_end() is the
   * only place to clear __kmp_serial_init */
  /* we'll check this later too, after we get the lock */
  // 2009-09-06: We do not set g_abort without setting g_done. This check looks
  // redundant, because the next check will work in any case.
  if (__kmp_global.g.g_abort) {
    KA_TRACE(11, ("__kmp_internal_end_thread: abort, exiting\n"));
    /* TODO abort? */
    return;
  }
  if (TCR_4(__kmp_global.g.g_done) || !__kmp_init_serial) {
    KA_TRACE(10, ("__kmp_internal_end_thread: already finished\n"));
    return;
  }

  // If hidden helper team has been initialized, we need to deinit it
<<<<<<< HEAD
  if (TCR_4(__kmp_init_hidden_helper)) {
=======
  if (TCR_4(__kmp_init_hidden_helper) &&
      !TCR_4(__kmp_hidden_helper_team_done)) {
>>>>>>> 2ab1d525
    TCW_SYNC_4(__kmp_hidden_helper_team_done, TRUE);
    // First release the main thread to let it continue its work
    __kmp_hidden_helper_main_thread_release();
    // Wait until the hidden helper team has been destroyed
    __kmp_hidden_helper_threads_deinitz_wait();
  }

  KMP_MB(); /* Flush all pending memory write invalidates.  */

  /* find out who we are and what we should do */
  {
    int gtid = (gtid_req >= 0) ? gtid_req : __kmp_gtid_get_specific();
    KA_TRACE(10,
             ("__kmp_internal_end_thread: enter T#%d  (%d)\n", gtid, gtid_req));
    if (gtid == KMP_GTID_SHUTDOWN) {
      KA_TRACE(10, ("__kmp_internal_end_thread: !__kmp_init_runtime, system "
                    "already shutdown\n"));
      return;
    } else if (gtid == KMP_GTID_MONITOR) {
      KA_TRACE(10, ("__kmp_internal_end_thread: monitor thread, gtid not "
                    "registered, or system shutdown\n"));
      return;
    } else if (gtid == KMP_GTID_DNE) {
      KA_TRACE(10, ("__kmp_internal_end_thread: gtid not registered or system "
                    "shutdown\n"));
      return;
      /* we don't know who we are */
    } else if (KMP_UBER_GTID(gtid)) {
      /* unregister ourselves as an uber thread.  gtid is no longer valid */
      if (__kmp_root[gtid]->r.r_active) {
        __kmp_global.g.g_abort = -1;
        TCW_SYNC_4(__kmp_global.g.g_done, TRUE);
        KA_TRACE(10,
                 ("__kmp_internal_end_thread: root still active, abort T#%d\n",
                  gtid));
        return;
      } else {
        KA_TRACE(10, ("__kmp_internal_end_thread: unregistering sibling T#%d\n",
                      gtid));
        __kmp_unregister_root_current_thread(gtid);
      }
    } else {
      /* just a worker thread, let's leave */
      KA_TRACE(10, ("__kmp_internal_end_thread: worker thread T#%d\n", gtid));

      if (gtid >= 0) {
        __kmp_threads[gtid]->th.th_task_team = NULL;
      }

      KA_TRACE(10,
               ("__kmp_internal_end_thread: worker thread done, exiting T#%d\n",
                gtid));
      return;
    }
  }
#if KMP_DYNAMIC_LIB
  if (__kmp_pause_status != kmp_hard_paused)
  // AC: lets not shutdown the dynamic library at the exit of uber thread,
  // because we will better shutdown later in the library destructor.
  {
    KA_TRACE(10, ("__kmp_internal_end_thread: exiting T#%d\n", gtid_req));
    return;
  }
#endif
  /* synchronize the termination process */
  __kmp_acquire_bootstrap_lock(&__kmp_initz_lock);

  /* have we already finished */
  if (__kmp_global.g.g_abort) {
    KA_TRACE(10, ("__kmp_internal_end_thread: abort, exiting\n"));
    /* TODO abort? */
    __kmp_release_bootstrap_lock(&__kmp_initz_lock);
    return;
  }
  if (TCR_4(__kmp_global.g.g_done) || !__kmp_init_serial) {
    __kmp_release_bootstrap_lock(&__kmp_initz_lock);
    return;
  }

  /* We need this lock to enforce mutex between this reading of
     __kmp_threads_capacity and the writing by __kmp_register_root.
     Alternatively, we can use a counter of roots that is atomically updated by
     __kmp_get_global_thread_id_reg, __kmp_do_serial_initialize and
     __kmp_internal_end_*.  */

  /* should we finish the run-time?  are all siblings done? */
  __kmp_acquire_bootstrap_lock(&__kmp_forkjoin_lock);

  for (i = 0; i < __kmp_threads_capacity; ++i) {
    if (KMP_UBER_GTID(i)) {
      KA_TRACE(
          10,
          ("__kmp_internal_end_thread: remaining sibling task: gtid==%d\n", i));
      __kmp_release_bootstrap_lock(&__kmp_forkjoin_lock);
      __kmp_release_bootstrap_lock(&__kmp_initz_lock);
      return;
    }
  }

  /* now we can safely conduct the actual termination */

  __kmp_internal_end();

  __kmp_release_bootstrap_lock(&__kmp_forkjoin_lock);
  __kmp_release_bootstrap_lock(&__kmp_initz_lock);

  KA_TRACE(10, ("__kmp_internal_end_thread: exit T#%d\n", gtid_req));

#ifdef DUMP_DEBUG_ON_EXIT
  if (__kmp_debug_buf)
    __kmp_dump_debug_buffer();
#endif
} // __kmp_internal_end_thread

// -----------------------------------------------------------------------------
// Library registration stuff.

static long __kmp_registration_flag = 0;
// Random value used to indicate library initialization.
static char *__kmp_registration_str = NULL;
// Value to be saved in env var __KMP_REGISTERED_LIB_<pid>.

static inline char *__kmp_reg_status_name() {
/* On RHEL 3u5 if linked statically, getpid() returns different values in
   each thread. If registration and unregistration go in different threads
   (omp_misc_other_root_exit.cpp test case), the name of registered_lib_env
   env var can not be found, because the name will contain different pid. */
// macOS* complains about name being too long with additional getuid()
#if KMP_OS_UNIX && !KMP_OS_DARWIN && KMP_DYNAMIC_LIB
  return __kmp_str_format("__KMP_REGISTERED_LIB_%d_%d", (int)getpid(),
                          (int)getuid());
#else
  return __kmp_str_format("__KMP_REGISTERED_LIB_%d", (int)getpid());
#endif
} // __kmp_reg_status_get

void __kmp_register_library_startup(void) {

  char *name = __kmp_reg_status_name(); // Name of the environment variable.
  int done = 0;
  union {
    double dtime;
    long ltime;
  } time;
#if KMP_ARCH_X86 || KMP_ARCH_X86_64
  __kmp_initialize_system_tick();
#endif
  __kmp_read_system_time(&time.dtime);
  __kmp_registration_flag = 0xCAFE0000L | (time.ltime & 0x0000FFFFL);
  __kmp_registration_str =
      __kmp_str_format("%p-%lx-%s", &__kmp_registration_flag,
                       __kmp_registration_flag, KMP_LIBRARY_FILE);

  KA_TRACE(50, ("__kmp_register_library_startup: %s=\"%s\"\n", name,
                __kmp_registration_str));

  while (!done) {

    char *value = NULL; // Actual value of the environment variable.

#if defined(KMP_USE_SHM)
    char *shm_name = __kmp_str_format("/%s", name);
    int shm_preexist = 0;
    char *data1;
    int fd1 = shm_open(shm_name, O_CREAT | O_EXCL | O_RDWR, 0666);
    if ((fd1 == -1) && (errno == EEXIST)) {
      // file didn't open because it already exists.
      // try opening existing file
      fd1 = shm_open(shm_name, O_RDWR, 0666);
      if (fd1 == -1) { // file didn't open
        // error out here
        __kmp_fatal(KMP_MSG(FunctionError, "Can't open SHM"), KMP_ERR(0),
                    __kmp_msg_null);
      } else {
        // able to open existing file
        shm_preexist = 1;
      }
    } else if (fd1 == -1) { // SHM didn't open; it was due to error other than
      // already exists.
      // error out here.
      __kmp_fatal(KMP_MSG(FunctionError, "Can't open SHM2"), KMP_ERR(errno),
                  __kmp_msg_null);
    }
    if (shm_preexist == 0) {
      // we created SHM now set size
      if (ftruncate(fd1, SHM_SIZE) == -1) {
        // error occured setting size;
        __kmp_fatal(KMP_MSG(FunctionError, "Can't set size of SHM"),
                    KMP_ERR(errno), __kmp_msg_null);
      }
    }
    data1 =
        (char *)mmap(0, SHM_SIZE, PROT_READ | PROT_WRITE, MAP_SHARED, fd1, 0);
    if (data1 == MAP_FAILED) {
      // failed to map shared memory
      __kmp_fatal(KMP_MSG(FunctionError, "Can't map SHM"), KMP_ERR(errno),
                  __kmp_msg_null);
    }
    if (shm_preexist == 0) { // set data to SHM, set value
      KMP_STRCPY_S(data1, SHM_SIZE, __kmp_registration_str);
    }
    // Read value from either what we just wrote or existing file.
    value = __kmp_str_format("%s", data1); // read value from SHM
    munmap(data1, SHM_SIZE);
    close(fd1);
#else // Windows and unix with static library
    // Set environment variable, but do not overwrite if it is exist.
    __kmp_env_set(name, __kmp_registration_str, 0);
    // read value to see if it got set
    value = __kmp_env_get(name);
#endif

    if (value != NULL && strcmp(value, __kmp_registration_str) == 0) {
      done = 1; // Ok, environment variable set successfully, exit the loop.
    } else {
      // Oops. Write failed. Another copy of OpenMP RTL is in memory.
      // Check whether it alive or dead.
      int neighbor = 0; // 0 -- unknown status, 1 -- alive, 2 -- dead.
      char *tail = value;
      char *flag_addr_str = NULL;
      char *flag_val_str = NULL;
      char const *file_name = NULL;
      __kmp_str_split(tail, '-', &flag_addr_str, &tail);
      __kmp_str_split(tail, '-', &flag_val_str, &tail);
      file_name = tail;
      if (tail != NULL) {
<<<<<<< HEAD
        long *flag_addr = 0;
=======
        unsigned long *flag_addr = 0;
>>>>>>> 2ab1d525
        unsigned long flag_val = 0;
        KMP_SSCANF(flag_addr_str, "%p", RCAST(void **, &flag_addr));
        KMP_SSCANF(flag_val_str, "%lx", &flag_val);
        if (flag_addr != 0 && flag_val != 0 && strcmp(file_name, "") != 0) {
          // First, check whether environment-encoded address is mapped into
          // addr space.
          // If so, dereference it to see if it still has the right value.
          if (__kmp_is_address_mapped(flag_addr) && *flag_addr == flag_val) {
            neighbor = 1;
          } else {
            // If not, then we know the other copy of the library is no longer
            // running.
            neighbor = 2;
          }
        }
      }
      switch (neighbor) {
      case 0: // Cannot parse environment variable -- neighbor status unknown.
        // Assume it is the incompatible format of future version of the
        // library. Assume the other library is alive.
        // WARN( ... ); // TODO: Issue a warning.
        file_name = "unknown library";
        KMP_FALLTHROUGH();
      // Attention! Falling to the next case. That's intentional.
      case 1: { // Neighbor is alive.
        // Check it is allowed.
        char *duplicate_ok = __kmp_env_get("KMP_DUPLICATE_LIB_OK");
        if (!__kmp_str_match_true(duplicate_ok)) {
          // That's not allowed. Issue fatal error.
          __kmp_fatal(KMP_MSG(DuplicateLibrary, KMP_LIBRARY_FILE, file_name),
                      KMP_HNT(DuplicateLibrary), __kmp_msg_null);
        }
        KMP_INTERNAL_FREE(duplicate_ok);
        __kmp_duplicate_library_ok = 1;
        done = 1; // Exit the loop.
      } break;
      case 2: { // Neighbor is dead.

#if defined(KMP_USE_SHM)
        // close shared memory.
        shm_unlink(shm_name); // this removes file in /dev/shm
#else
        // Clear the variable and try to register library again.
        __kmp_env_unset(name);
#endif
      } break;
      default: {
        KMP_DEBUG_ASSERT(0);
      } break;
      }
    }
    KMP_INTERNAL_FREE((void *)value);
#if defined(KMP_USE_SHM)
    KMP_INTERNAL_FREE((void *)shm_name);
#endif
  } // while
  KMP_INTERNAL_FREE((void *)name);

} // func __kmp_register_library_startup

void __kmp_unregister_library(void) {

  char *name = __kmp_reg_status_name();
  char *value = NULL;

#if defined(KMP_USE_SHM)
  char *shm_name = __kmp_str_format("/%s", name);
  int fd1 = shm_open(shm_name, O_RDONLY, 0666);
  if (fd1 == -1) {
    // file did not open. return.
    return;
  }
  char *data1 = (char *)mmap(0, SHM_SIZE, PROT_READ, MAP_SHARED, fd1, 0);
  if (data1 != MAP_FAILED) {
    value = __kmp_str_format("%s", data1); // read value from SHM
    munmap(data1, SHM_SIZE);
  }
  close(fd1);
#else
  value = __kmp_env_get(name);
#endif

  KMP_DEBUG_ASSERT(__kmp_registration_flag != 0);
  KMP_DEBUG_ASSERT(__kmp_registration_str != NULL);
  if (value != NULL && strcmp(value, __kmp_registration_str) == 0) {
//  Ok, this is our variable. Delete it.
#if defined(KMP_USE_SHM)
    shm_unlink(shm_name); // this removes file in /dev/shm
#else
    __kmp_env_unset(name);
#endif
  }

#if defined(KMP_USE_SHM)
  KMP_INTERNAL_FREE(shm_name);
#endif

  KMP_INTERNAL_FREE(__kmp_registration_str);
  KMP_INTERNAL_FREE(value);
  KMP_INTERNAL_FREE(name);

  __kmp_registration_flag = 0;
  __kmp_registration_str = NULL;

} // __kmp_unregister_library

// End of Library registration stuff.
// -----------------------------------------------------------------------------

#if KMP_MIC_SUPPORTED

static void __kmp_check_mic_type() {
  kmp_cpuid_t cpuid_state = {0};
  kmp_cpuid_t *cs_p = &cpuid_state;
  __kmp_x86_cpuid(1, 0, cs_p);
  // We don't support mic1 at the moment
  if ((cs_p->eax & 0xff0) == 0xB10) {
    __kmp_mic_type = mic2;
  } else if ((cs_p->eax & 0xf0ff0) == 0x50670) {
    __kmp_mic_type = mic3;
  } else {
    __kmp_mic_type = non_mic;
  }
}

#endif /* KMP_MIC_SUPPORTED */

#if KMP_HAVE_UMWAIT
static void __kmp_user_level_mwait_init() {
  struct kmp_cpuid buf;
  __kmp_x86_cpuid(7, 0, &buf);
  __kmp_umwait_enabled = ((buf.ecx >> 5) & 1) && __kmp_user_level_mwait;
  KF_TRACE(30, ("__kmp_user_level_mwait_init: __kmp_umwait_enabled = %d\n",
                __kmp_umwait_enabled));
}
#elif KMP_HAVE_MWAIT
#ifndef AT_INTELPHIUSERMWAIT
// Spurious, non-existent value that should always fail to return anything.
// Will be replaced with the correct value when we know that.
#define AT_INTELPHIUSERMWAIT 10000
#endif
// getauxval() function is available in RHEL7 and SLES12. If a system with an
// earlier OS is used to build the RTL, we'll use the following internal
// function when the entry is not found.
unsigned long getauxval(unsigned long) KMP_WEAK_ATTRIBUTE_EXTERNAL;
unsigned long getauxval(unsigned long) { return 0; }

static void __kmp_user_level_mwait_init() {
  // When getauxval() and correct value of AT_INTELPHIUSERMWAIT are available
  // use them to find if the user-level mwait is enabled. Otherwise, forcibly
  // set __kmp_mwait_enabled=TRUE on Intel MIC if the environment variable
  // KMP_USER_LEVEL_MWAIT was set to TRUE.
  if (__kmp_mic_type == mic3) {
    unsigned long res = getauxval(AT_INTELPHIUSERMWAIT);
    if ((res & 0x1) || __kmp_user_level_mwait) {
      __kmp_mwait_enabled = TRUE;
      if (__kmp_user_level_mwait) {
        KMP_INFORM(EnvMwaitWarn);
      }
    } else {
      __kmp_mwait_enabled = FALSE;
    }
  }
  KF_TRACE(30, ("__kmp_user_level_mwait_init: __kmp_mic_type = %d, "
                "__kmp_mwait_enabled = %d\n",
                __kmp_mic_type, __kmp_mwait_enabled));
}
#endif /* KMP_HAVE_UMWAIT */

static void __kmp_do_serial_initialize(void) {
  int i, gtid;
  size_t size;

  KA_TRACE(10, ("__kmp_do_serial_initialize: enter\n"));

  KMP_DEBUG_ASSERT(sizeof(kmp_int32) == 4);
  KMP_DEBUG_ASSERT(sizeof(kmp_uint32) == 4);
  KMP_DEBUG_ASSERT(sizeof(kmp_int64) == 8);
  KMP_DEBUG_ASSERT(sizeof(kmp_uint64) == 8);
  KMP_DEBUG_ASSERT(sizeof(kmp_intptr_t) == sizeof(void *));

#if OMPT_SUPPORT
  ompt_pre_init();
#endif
#if OMPD_SUPPORT
  __kmp_env_dump();
  ompd_init();
#endif

  __kmp_validate_locks();

  /* Initialize internal memory allocator */
  __kmp_init_allocator();

  /* Register the library startup via an environment variable and check to see
     whether another copy of the library is already registered. */

  __kmp_register_library_startup();

  /* TODO reinitialization of library */
  if (TCR_4(__kmp_global.g.g_done)) {
    KA_TRACE(10, ("__kmp_do_serial_initialize: reinitialization of library\n"));
  }

  __kmp_global.g.g_abort = 0;
  TCW_SYNC_4(__kmp_global.g.g_done, FALSE);

/* initialize the locks */
#if KMP_USE_ADAPTIVE_LOCKS
#if KMP_DEBUG_ADAPTIVE_LOCKS
  __kmp_init_speculative_stats();
#endif
#endif
#if KMP_STATS_ENABLED
  __kmp_stats_init();
#endif
  __kmp_init_lock(&__kmp_global_lock);
  __kmp_init_queuing_lock(&__kmp_dispatch_lock);
  __kmp_init_lock(&__kmp_debug_lock);
  __kmp_init_atomic_lock(&__kmp_atomic_lock);
  __kmp_init_atomic_lock(&__kmp_atomic_lock_1i);
  __kmp_init_atomic_lock(&__kmp_atomic_lock_2i);
  __kmp_init_atomic_lock(&__kmp_atomic_lock_4i);
  __kmp_init_atomic_lock(&__kmp_atomic_lock_4r);
  __kmp_init_atomic_lock(&__kmp_atomic_lock_8i);
  __kmp_init_atomic_lock(&__kmp_atomic_lock_8r);
  __kmp_init_atomic_lock(&__kmp_atomic_lock_8c);
  __kmp_init_atomic_lock(&__kmp_atomic_lock_10r);
  __kmp_init_atomic_lock(&__kmp_atomic_lock_16r);
  __kmp_init_atomic_lock(&__kmp_atomic_lock_16c);
  __kmp_init_atomic_lock(&__kmp_atomic_lock_20c);
  __kmp_init_atomic_lock(&__kmp_atomic_lock_32c);
  __kmp_init_bootstrap_lock(&__kmp_forkjoin_lock);
  __kmp_init_bootstrap_lock(&__kmp_exit_lock);
#if KMP_USE_MONITOR
  __kmp_init_bootstrap_lock(&__kmp_monitor_lock);
#endif
  __kmp_init_bootstrap_lock(&__kmp_tp_cached_lock);

  /* conduct initialization and initial setup of configuration */

  __kmp_runtime_initialize();

#if KMP_MIC_SUPPORTED
  __kmp_check_mic_type();
#endif

// Some global variable initialization moved here from kmp_env_initialize()
#ifdef KMP_DEBUG
  kmp_diag = 0;
#endif
  __kmp_abort_delay = 0;

  // From __kmp_init_dflt_team_nth()
  /* assume the entire machine will be used */
  __kmp_dflt_team_nth_ub = __kmp_xproc;
  if (__kmp_dflt_team_nth_ub < KMP_MIN_NTH) {
    __kmp_dflt_team_nth_ub = KMP_MIN_NTH;
  }
  if (__kmp_dflt_team_nth_ub > __kmp_sys_max_nth) {
    __kmp_dflt_team_nth_ub = __kmp_sys_max_nth;
  }
  __kmp_max_nth = __kmp_sys_max_nth;
  __kmp_cg_max_nth = __kmp_sys_max_nth;
  __kmp_teams_max_nth = __kmp_xproc; // set a "reasonable" default
  if (__kmp_teams_max_nth > __kmp_sys_max_nth) {
    __kmp_teams_max_nth = __kmp_sys_max_nth;
  }

  // Three vars below moved here from __kmp_env_initialize() "KMP_BLOCKTIME"
  // part
  __kmp_dflt_blocktime = KMP_DEFAULT_BLOCKTIME;
#if KMP_USE_MONITOR
  __kmp_monitor_wakeups =
      KMP_WAKEUPS_FROM_BLOCKTIME(__kmp_dflt_blocktime, __kmp_monitor_wakeups);
  __kmp_bt_intervals =
      KMP_INTERVALS_FROM_BLOCKTIME(__kmp_dflt_blocktime, __kmp_monitor_wakeups);
#endif
  // From "KMP_LIBRARY" part of __kmp_env_initialize()
  __kmp_library = library_throughput;
  // From KMP_SCHEDULE initialization
  __kmp_static = kmp_sch_static_balanced;
// AC: do not use analytical here, because it is non-monotonous
//__kmp_guided = kmp_sch_guided_iterative_chunked;
//__kmp_auto = kmp_sch_guided_analytical_chunked; // AC: it is the default, no
// need to repeat assignment
// Barrier initialization. Moved here from __kmp_env_initialize() Barrier branch
// bit control and barrier method control parts
#if KMP_FAST_REDUCTION_BARRIER
#define kmp_reduction_barrier_gather_bb ((int)1)
#define kmp_reduction_barrier_release_bb ((int)1)
#define kmp_reduction_barrier_gather_pat __kmp_barrier_gather_pat_dflt
#define kmp_reduction_barrier_release_pat __kmp_barrier_release_pat_dflt
#endif // KMP_FAST_REDUCTION_BARRIER
  for (i = bs_plain_barrier; i < bs_last_barrier; i++) {
    __kmp_barrier_gather_branch_bits[i] = __kmp_barrier_gather_bb_dflt;
    __kmp_barrier_release_branch_bits[i] = __kmp_barrier_release_bb_dflt;
    __kmp_barrier_gather_pattern[i] = __kmp_barrier_gather_pat_dflt;
    __kmp_barrier_release_pattern[i] = __kmp_barrier_release_pat_dflt;
#if KMP_FAST_REDUCTION_BARRIER
    if (i == bs_reduction_barrier) { // tested and confirmed on ALTIX only (
      // lin_64 ): hyper,1
      __kmp_barrier_gather_branch_bits[i] = kmp_reduction_barrier_gather_bb;
      __kmp_barrier_release_branch_bits[i] = kmp_reduction_barrier_release_bb;
      __kmp_barrier_gather_pattern[i] = kmp_reduction_barrier_gather_pat;
      __kmp_barrier_release_pattern[i] = kmp_reduction_barrier_release_pat;
    }
#endif // KMP_FAST_REDUCTION_BARRIER
  }
#if KMP_FAST_REDUCTION_BARRIER
#undef kmp_reduction_barrier_release_pat
#undef kmp_reduction_barrier_gather_pat
#undef kmp_reduction_barrier_release_bb
#undef kmp_reduction_barrier_gather_bb
#endif // KMP_FAST_REDUCTION_BARRIER
#if KMP_MIC_SUPPORTED
  if (__kmp_mic_type == mic2) { // KNC
    // AC: plane=3,2, forkjoin=2,1 are optimal for 240 threads on KNC
    __kmp_barrier_gather_branch_bits[bs_plain_barrier] = 3; // plain gather
    __kmp_barrier_release_branch_bits[bs_forkjoin_barrier] =
        1; // forkjoin release
    __kmp_barrier_gather_pattern[bs_forkjoin_barrier] = bp_hierarchical_bar;
    __kmp_barrier_release_pattern[bs_forkjoin_barrier] = bp_hierarchical_bar;
  }
#if KMP_FAST_REDUCTION_BARRIER
  if (__kmp_mic_type == mic2) { // KNC
    __kmp_barrier_gather_pattern[bs_reduction_barrier] = bp_hierarchical_bar;
    __kmp_barrier_release_pattern[bs_reduction_barrier] = bp_hierarchical_bar;
  }
#endif // KMP_FAST_REDUCTION_BARRIER
#endif // KMP_MIC_SUPPORTED

// From KMP_CHECKS initialization
#ifdef KMP_DEBUG
  __kmp_env_checks = TRUE; /* development versions have the extra checks */
#else
  __kmp_env_checks = FALSE; /* port versions do not have the extra checks */
#endif

  // From "KMP_FOREIGN_THREADS_THREADPRIVATE" initialization
  __kmp_foreign_tp = TRUE;

  __kmp_global.g.g_dynamic = FALSE;
  __kmp_global.g.g_dynamic_mode = dynamic_default;

  __kmp_init_nesting_mode();

  __kmp_env_initialize(NULL);

#if KMP_HAVE_MWAIT || KMP_HAVE_UMWAIT
  __kmp_user_level_mwait_init();
#endif
// Print all messages in message catalog for testing purposes.
#ifdef KMP_DEBUG
  char const *val = __kmp_env_get("KMP_DUMP_CATALOG");
  if (__kmp_str_match_true(val)) {
    kmp_str_buf_t buffer;
    __kmp_str_buf_init(&buffer);
    __kmp_i18n_dump_catalog(&buffer);
    __kmp_printf("%s", buffer.str);
    __kmp_str_buf_free(&buffer);
  }
  __kmp_env_free(&val);
#endif

  __kmp_threads_capacity =
      __kmp_initial_threads_capacity(__kmp_dflt_team_nth_ub);
  // Moved here from __kmp_env_initialize() "KMP_ALL_THREADPRIVATE" part
  __kmp_tp_capacity = __kmp_default_tp_capacity(
      __kmp_dflt_team_nth_ub, __kmp_max_nth, __kmp_allThreadsSpecified);

  // If the library is shut down properly, both pools must be NULL. Just in
  // case, set them to NULL -- some memory may leak, but subsequent code will
  // work even if pools are not freed.
  KMP_DEBUG_ASSERT(__kmp_thread_pool == NULL);
  KMP_DEBUG_ASSERT(__kmp_thread_pool_insert_pt == NULL);
  KMP_DEBUG_ASSERT(__kmp_team_pool == NULL);
  __kmp_thread_pool = NULL;
  __kmp_thread_pool_insert_pt = NULL;
  __kmp_team_pool = NULL;

  /* Allocate all of the variable sized records */
  /* NOTE: __kmp_threads_capacity entries are allocated, but the arrays are
   * expandable */
  /* Since allocation is cache-aligned, just add extra padding at the end */
  size =
      (sizeof(kmp_info_t *) + sizeof(kmp_root_t *)) * __kmp_threads_capacity +
      CACHE_LINE;
  __kmp_threads = (kmp_info_t **)__kmp_allocate(size);
  __kmp_root = (kmp_root_t **)((char *)__kmp_threads +
                               sizeof(kmp_info_t *) * __kmp_threads_capacity);

  /* init thread counts */
  KMP_DEBUG_ASSERT(__kmp_all_nth ==
                   0); // Asserts fail if the library is reinitializing and
  KMP_DEBUG_ASSERT(__kmp_nth == 0); // something was wrong in termination.
  __kmp_all_nth = 0;
  __kmp_nth = 0;

  /* setup the uber master thread and hierarchy */
  gtid = __kmp_register_root(TRUE);
  KA_TRACE(10, ("__kmp_do_serial_initialize  T#%d\n", gtid));
  KMP_ASSERT(KMP_UBER_GTID(gtid));
  KMP_ASSERT(KMP_INITIAL_GTID(gtid));

  KMP_MB(); /* Flush all pending memory write invalidates.  */

  __kmp_common_initialize();

#if KMP_OS_UNIX
  /* invoke the child fork handler */
  __kmp_register_atfork();
#endif

#if !KMP_DYNAMIC_LIB
  {
    /* Invoke the exit handler when the program finishes, only for static
       library. For dynamic library, we already have _fini and DllMain. */
    int rc = atexit(__kmp_internal_end_atexit);
    if (rc != 0) {
      __kmp_fatal(KMP_MSG(FunctionError, "atexit()"), KMP_ERR(rc),
                  __kmp_msg_null);
    }
  }
#endif

#if KMP_HANDLE_SIGNALS
#if KMP_OS_UNIX
  /* NOTE: make sure that this is called before the user installs their own
     signal handlers so that the user handlers are called first. this way they
     can return false, not call our handler, avoid terminating the library, and
     continue execution where they left off. */
  __kmp_install_signals(FALSE);
#endif /* KMP_OS_UNIX */
#if KMP_OS_WINDOWS
  __kmp_install_signals(TRUE);
#endif /* KMP_OS_WINDOWS */
#endif

  /* we have finished the serial initialization */
  __kmp_init_counter++;

  __kmp_init_serial = TRUE;

  if (__kmp_settings) {
    __kmp_env_print();
  }

  if (__kmp_display_env || __kmp_display_env_verbose) {
    __kmp_env_print_2();
  }

#if OMPT_SUPPORT
  ompt_post_init();
#endif

  KMP_MB();

  KA_TRACE(10, ("__kmp_do_serial_initialize: exit\n"));
}

void __kmp_serial_initialize(void) {
  if (__kmp_init_serial) {
    return;
  }
  __kmp_acquire_bootstrap_lock(&__kmp_initz_lock);
  if (__kmp_init_serial) {
    __kmp_release_bootstrap_lock(&__kmp_initz_lock);
    return;
  }
  __kmp_do_serial_initialize();
  __kmp_release_bootstrap_lock(&__kmp_initz_lock);
}

static void __kmp_do_middle_initialize(void) {
  int i, j;
  int prev_dflt_team_nth;

  if (!__kmp_init_serial) {
    __kmp_do_serial_initialize();
  }

  KA_TRACE(10, ("__kmp_middle_initialize: enter\n"));

  // Save the previous value for the __kmp_dflt_team_nth so that
  // we can avoid some reinitialization if it hasn't changed.
  prev_dflt_team_nth = __kmp_dflt_team_nth;

#if KMP_AFFINITY_SUPPORTED
  // __kmp_affinity_initialize() will try to set __kmp_ncores to the
  // number of cores on the machine.
  __kmp_affinity_initialize();

#endif /* KMP_AFFINITY_SUPPORTED */

  KMP_ASSERT(__kmp_xproc > 0);
  if (__kmp_avail_proc == 0) {
    __kmp_avail_proc = __kmp_xproc;
  }

  // If there were empty places in num_threads list (OMP_NUM_THREADS=,,2,3),
  // correct them now
  j = 0;
  while ((j < __kmp_nested_nth.used) && !__kmp_nested_nth.nth[j]) {
    __kmp_nested_nth.nth[j] = __kmp_dflt_team_nth = __kmp_dflt_team_nth_ub =
        __kmp_avail_proc;
    j++;
  }

  if (__kmp_dflt_team_nth == 0) {
#ifdef KMP_DFLT_NTH_CORES
    // Default #threads = #cores
    __kmp_dflt_team_nth = __kmp_ncores;
    KA_TRACE(20, ("__kmp_middle_initialize: setting __kmp_dflt_team_nth = "
                  "__kmp_ncores (%d)\n",
                  __kmp_dflt_team_nth));
#else
    // Default #threads = #available OS procs
    __kmp_dflt_team_nth = __kmp_avail_proc;
    KA_TRACE(20, ("__kmp_middle_initialize: setting __kmp_dflt_team_nth = "
                  "__kmp_avail_proc(%d)\n",
                  __kmp_dflt_team_nth));
#endif /* KMP_DFLT_NTH_CORES */
  }

  if (__kmp_dflt_team_nth < KMP_MIN_NTH) {
    __kmp_dflt_team_nth = KMP_MIN_NTH;
  }
  if (__kmp_dflt_team_nth > __kmp_sys_max_nth) {
    __kmp_dflt_team_nth = __kmp_sys_max_nth;
  }

  if (__kmp_nesting_mode > 0)
    __kmp_set_nesting_mode_threads();

  // There's no harm in continuing if the following check fails,
  // but it indicates an error in the previous logic.
  KMP_DEBUG_ASSERT(__kmp_dflt_team_nth <= __kmp_dflt_team_nth_ub);

  if (__kmp_dflt_team_nth != prev_dflt_team_nth) {
    // Run through the __kmp_threads array and set the num threads icv for each
    // root thread that is currently registered with the RTL (which has not
    // already explicitly set its nthreads-var with a call to
    // omp_set_num_threads()).
    for (i = 0; i < __kmp_threads_capacity; i++) {
      kmp_info_t *thread = __kmp_threads[i];
      if (thread == NULL)
        continue;
      if (thread->th.th_current_task->td_icvs.nproc != 0)
        continue;

      set__nproc(__kmp_threads[i], __kmp_dflt_team_nth);
    }
  }
  KA_TRACE(
      20,
      ("__kmp_middle_initialize: final value for __kmp_dflt_team_nth = %d\n",
       __kmp_dflt_team_nth));

#ifdef KMP_ADJUST_BLOCKTIME
  /* Adjust blocktime to zero if necessary  now that __kmp_avail_proc is set */
  if (!__kmp_env_blocktime && (__kmp_avail_proc > 0)) {
    KMP_DEBUG_ASSERT(__kmp_avail_proc > 0);
    if (__kmp_nth > __kmp_avail_proc) {
      __kmp_zero_bt = TRUE;
    }
  }
#endif /* KMP_ADJUST_BLOCKTIME */

  /* we have finished middle initialization */
  TCW_SYNC_4(__kmp_init_middle, TRUE);

  KA_TRACE(10, ("__kmp_do_middle_initialize: exit\n"));
}

void __kmp_middle_initialize(void) {
  if (__kmp_init_middle) {
    return;
  }
  __kmp_acquire_bootstrap_lock(&__kmp_initz_lock);
  if (__kmp_init_middle) {
    __kmp_release_bootstrap_lock(&__kmp_initz_lock);
    return;
  }
  __kmp_do_middle_initialize();
  __kmp_release_bootstrap_lock(&__kmp_initz_lock);
}

void __kmp_parallel_initialize(void) {
  int gtid = __kmp_entry_gtid(); // this might be a new root

  /* synchronize parallel initialization (for sibling) */
  if (TCR_4(__kmp_init_parallel))
    return;
  __kmp_acquire_bootstrap_lock(&__kmp_initz_lock);
  if (TCR_4(__kmp_init_parallel)) {
    __kmp_release_bootstrap_lock(&__kmp_initz_lock);
    return;
  }

  /* TODO reinitialization after we have already shut down */
  if (TCR_4(__kmp_global.g.g_done)) {
    KA_TRACE(
        10,
        ("__kmp_parallel_initialize: attempt to init while shutting down\n"));
    __kmp_infinite_loop();
  }

  /* jc: The lock __kmp_initz_lock is already held, so calling
     __kmp_serial_initialize would cause a deadlock.  So we call
     __kmp_do_serial_initialize directly. */
  if (!__kmp_init_middle) {
    __kmp_do_middle_initialize();
  }
  __kmp_assign_root_init_mask();
  __kmp_resume_if_hard_paused();

  /* begin initialization */
  KA_TRACE(10, ("__kmp_parallel_initialize: enter\n"));
  KMP_ASSERT(KMP_UBER_GTID(gtid));

#if KMP_ARCH_X86 || KMP_ARCH_X86_64
  // Save the FP control regs.
  // Worker threads will set theirs to these values at thread startup.
  __kmp_store_x87_fpu_control_word(&__kmp_init_x87_fpu_control_word);
  __kmp_store_mxcsr(&__kmp_init_mxcsr);
  __kmp_init_mxcsr &= KMP_X86_MXCSR_MASK;
#endif /* KMP_ARCH_X86 || KMP_ARCH_X86_64 */

#if KMP_OS_UNIX
#if KMP_HANDLE_SIGNALS
  /*  must be after __kmp_serial_initialize  */
  __kmp_install_signals(TRUE);
#endif
#endif

  __kmp_suspend_initialize();

#if defined(USE_LOAD_BALANCE)
  if (__kmp_global.g.g_dynamic_mode == dynamic_default) {
    __kmp_global.g.g_dynamic_mode = dynamic_load_balance;
  }
#else
  if (__kmp_global.g.g_dynamic_mode == dynamic_default) {
    __kmp_global.g.g_dynamic_mode = dynamic_thread_limit;
  }
#endif

  if (__kmp_version) {
    __kmp_print_version_2();
  }

  /* we have finished parallel initialization */
  TCW_SYNC_4(__kmp_init_parallel, TRUE);

  KMP_MB();
  KA_TRACE(10, ("__kmp_parallel_initialize: exit\n"));

  __kmp_release_bootstrap_lock(&__kmp_initz_lock);
}

void __kmp_hidden_helper_initialize() {
  if (TCR_4(__kmp_init_hidden_helper))
    return;

  // __kmp_parallel_initialize is required before we initialize hidden helper
  if (!TCR_4(__kmp_init_parallel))
    __kmp_parallel_initialize();

  // Double check. Note that this double check should not be placed before
  // __kmp_parallel_initialize as it will cause dead lock.
  __kmp_acquire_bootstrap_lock(&__kmp_initz_lock);
  if (TCR_4(__kmp_init_hidden_helper)) {
    __kmp_release_bootstrap_lock(&__kmp_initz_lock);
    return;
  }

  // Set the count of hidden helper tasks to be executed to zero
  KMP_ATOMIC_ST_REL(&__kmp_unexecuted_hidden_helper_tasks, 0);

  // Set the global variable indicating that we're initializing hidden helper
  // team/threads
  TCW_SYNC_4(__kmp_init_hidden_helper_threads, TRUE);

  // Platform independent initialization
  __kmp_do_initialize_hidden_helper_threads();

  // Wait here for the finish of initialization of hidden helper teams
  __kmp_hidden_helper_threads_initz_wait();

  // We have finished hidden helper initialization
  TCW_SYNC_4(__kmp_init_hidden_helper, TRUE);

  __kmp_release_bootstrap_lock(&__kmp_initz_lock);
}

/* ------------------------------------------------------------------------ */

void __kmp_run_before_invoked_task(int gtid, int tid, kmp_info_t *this_thr,
                                   kmp_team_t *team) {
  kmp_disp_t *dispatch;

  KMP_MB();

  /* none of the threads have encountered any constructs, yet. */
  this_thr->th.th_local.this_construct = 0;
#if KMP_CACHE_MANAGE
  KMP_CACHE_PREFETCH(&this_thr->th.th_bar[bs_forkjoin_barrier].bb.b_arrived);
#endif /* KMP_CACHE_MANAGE */
  dispatch = (kmp_disp_t *)TCR_PTR(this_thr->th.th_dispatch);
  KMP_DEBUG_ASSERT(dispatch);
  KMP_DEBUG_ASSERT(team->t.t_dispatch);
  // KMP_DEBUG_ASSERT( this_thr->th.th_dispatch == &team->t.t_dispatch[
  // this_thr->th.th_info.ds.ds_tid ] );

  dispatch->th_disp_index = 0; /* reset the dispatch buffer counter */
  dispatch->th_doacross_buf_idx = 0; // reset doacross dispatch buffer counter
  if (__kmp_env_consistency_check)
    __kmp_push_parallel(gtid, team->t.t_ident);

  KMP_MB(); /* Flush all pending memory write invalidates.  */
}

void __kmp_run_after_invoked_task(int gtid, int tid, kmp_info_t *this_thr,
                                  kmp_team_t *team) {
  if (__kmp_env_consistency_check)
    __kmp_pop_parallel(gtid, team->t.t_ident);

  __kmp_finish_implicit_task(this_thr);
}

int __kmp_invoke_task_func(int gtid) {
  int rc;
  int tid = __kmp_tid_from_gtid(gtid);
  kmp_info_t *this_thr = __kmp_threads[gtid];
  kmp_team_t *team = this_thr->th.th_team;

  __kmp_run_before_invoked_task(gtid, tid, this_thr, team);
#if USE_ITT_BUILD
  if (__itt_stack_caller_create_ptr) {
    // inform ittnotify about entering user's code
    if (team->t.t_stack_id != NULL) {
      __kmp_itt_stack_callee_enter((__itt_caller)team->t.t_stack_id);
    } else {
      KMP_DEBUG_ASSERT(team->t.t_parent->t.t_stack_id != NULL);
      __kmp_itt_stack_callee_enter(
          (__itt_caller)team->t.t_parent->t.t_stack_id);
    }
  }
#endif /* USE_ITT_BUILD */
#if INCLUDE_SSC_MARKS
  SSC_MARK_INVOKING();
#endif

#if OMPT_SUPPORT
  void *dummy;
  void **exit_frame_p;
  ompt_data_t *my_task_data;
  ompt_data_t *my_parallel_data;
  int ompt_team_size;

  if (ompt_enabled.enabled) {
    exit_frame_p = &(team->t.t_implicit_task_taskdata[tid]
                         .ompt_task_info.frame.exit_frame.ptr);
  } else {
    exit_frame_p = &dummy;
  }

  my_task_data =
      &(team->t.t_implicit_task_taskdata[tid].ompt_task_info.task_data);
  my_parallel_data = &(team->t.ompt_team_info.parallel_data);
  if (ompt_enabled.ompt_callback_implicit_task) {
    ompt_team_size = team->t.t_nproc;
    ompt_callbacks.ompt_callback(ompt_callback_implicit_task)(
        ompt_scope_begin, my_parallel_data, my_task_data, ompt_team_size,
        __kmp_tid_from_gtid(gtid), ompt_task_implicit);
    OMPT_CUR_TASK_INFO(this_thr)->thread_num = __kmp_tid_from_gtid(gtid);
  }
#endif

#if KMP_STATS_ENABLED
  stats_state_e previous_state = KMP_GET_THREAD_STATE();
  if (previous_state == stats_state_e::TEAMS_REGION) {
    KMP_PUSH_PARTITIONED_TIMER(OMP_teams);
  } else {
    KMP_PUSH_PARTITIONED_TIMER(OMP_parallel);
  }
  KMP_SET_THREAD_STATE(IMPLICIT_TASK);
#endif

  rc = __kmp_invoke_microtask((microtask_t)TCR_SYNC_PTR(team->t.t_pkfn), gtid,
                              tid, (int)team->t.t_argc, (void **)team->t.t_argv
#if OMPT_SUPPORT
                              ,
                              exit_frame_p
#endif
  );
#if OMPT_SUPPORT
  *exit_frame_p = NULL;
  this_thr->th.ompt_thread_info.parallel_flags |= ompt_parallel_team;
#endif

#if KMP_STATS_ENABLED
  if (previous_state == stats_state_e::TEAMS_REGION) {
    KMP_SET_THREAD_STATE(previous_state);
  }
  KMP_POP_PARTITIONED_TIMER();
#endif

#if USE_ITT_BUILD
  if (__itt_stack_caller_create_ptr) {
    // inform ittnotify about leaving user's code
    if (team->t.t_stack_id != NULL) {
      __kmp_itt_stack_callee_leave((__itt_caller)team->t.t_stack_id);
    } else {
      KMP_DEBUG_ASSERT(team->t.t_parent->t.t_stack_id != NULL);
      __kmp_itt_stack_callee_leave(
          (__itt_caller)team->t.t_parent->t.t_stack_id);
    }
  }
#endif /* USE_ITT_BUILD */
  __kmp_run_after_invoked_task(gtid, tid, this_thr, team);

  return rc;
}

void __kmp_teams_master(int gtid) {
  // This routine is called by all primary threads in teams construct
  kmp_info_t *thr = __kmp_threads[gtid];
  kmp_team_t *team = thr->th.th_team;
  ident_t *loc = team->t.t_ident;
  thr->th.th_set_nproc = thr->th.th_teams_size.nth;
  KMP_DEBUG_ASSERT(thr->th.th_teams_microtask);
  KMP_DEBUG_ASSERT(thr->th.th_set_nproc);
  KA_TRACE(20, ("__kmp_teams_master: T#%d, Tid %d, microtask %p\n", gtid,
                __kmp_tid_from_gtid(gtid), thr->th.th_teams_microtask));

  // This thread is a new CG root.  Set up the proper variables.
  kmp_cg_root_t *tmp = (kmp_cg_root_t *)__kmp_allocate(sizeof(kmp_cg_root_t));
  tmp->cg_root = thr; // Make thr the CG root
  // Init to thread limit stored when league primary threads were forked
  tmp->cg_thread_limit = thr->th.th_current_task->td_icvs.thread_limit;
  tmp->cg_nthreads = 1; // Init counter to one active thread, this one
  KA_TRACE(100, ("__kmp_teams_master: Thread %p created node %p and init"
                 " cg_nthreads to 1\n",
                 thr, tmp));
  tmp->up = thr->th.th_cg_roots;
  thr->th.th_cg_roots = tmp;

// Launch league of teams now, but not let workers execute
// (they hang on fork barrier until next parallel)
#if INCLUDE_SSC_MARKS
  SSC_MARK_FORKING();
#endif
  __kmp_fork_call(loc, gtid, fork_context_intel, team->t.t_argc,
                  (microtask_t)thr->th.th_teams_microtask, // "wrapped" task
                  VOLATILE_CAST(launch_t) __kmp_invoke_task_func, NULL);
#if INCLUDE_SSC_MARKS
  SSC_MARK_JOINING();
#endif
  // If the team size was reduced from the limit, set it to the new size
  if (thr->th.th_team_nproc < thr->th.th_teams_size.nth)
    thr->th.th_teams_size.nth = thr->th.th_team_nproc;
  // AC: last parameter "1" eliminates join barrier which won't work because
  // worker threads are in a fork barrier waiting for more parallel regions
  __kmp_join_call(loc, gtid
#if OMPT_SUPPORT
                  ,
                  fork_context_intel
#endif
                  ,
                  1);
}

int __kmp_invoke_teams_master(int gtid) {
  kmp_info_t *this_thr = __kmp_threads[gtid];
  kmp_team_t *team = this_thr->th.th_team;
#if KMP_DEBUG
  if (!__kmp_threads[gtid]->th.th_team->t.t_serialized)
    KMP_DEBUG_ASSERT((void *)__kmp_threads[gtid]->th.th_team->t.t_pkfn ==
                     (void *)__kmp_teams_master);
#endif
  __kmp_run_before_invoked_task(gtid, 0, this_thr, team);
#if OMPT_SUPPORT
  int tid = __kmp_tid_from_gtid(gtid);
  ompt_data_t *task_data =
      &team->t.t_implicit_task_taskdata[tid].ompt_task_info.task_data;
  ompt_data_t *parallel_data = &team->t.ompt_team_info.parallel_data;
  if (ompt_enabled.ompt_callback_implicit_task) {
    ompt_callbacks.ompt_callback(ompt_callback_implicit_task)(
        ompt_scope_begin, parallel_data, task_data, team->t.t_nproc, tid,
        ompt_task_initial);
    OMPT_CUR_TASK_INFO(this_thr)->thread_num = tid;
  }
#endif
  __kmp_teams_master(gtid);
#if OMPT_SUPPORT
  this_thr->th.ompt_thread_info.parallel_flags |= ompt_parallel_league;
#endif
  __kmp_run_after_invoked_task(gtid, 0, this_thr, team);
  return 1;
}

/* this sets the requested number of threads for the next parallel region
   encountered by this team. since this should be enclosed in the forkjoin
   critical section it should avoid race conditions with asymmetrical nested
   parallelism */

void __kmp_push_num_threads(ident_t *id, int gtid, int num_threads) {
  kmp_info_t *thr = __kmp_threads[gtid];

  if (num_threads > 0)
    thr->th.th_set_nproc = num_threads;
}

static void __kmp_push_thread_limit(kmp_info_t *thr, int num_teams,
                                    int num_threads) {
  KMP_DEBUG_ASSERT(thr);
  // Remember the number of threads for inner parallel regions
  if (!TCR_4(__kmp_init_middle))
    __kmp_middle_initialize(); // get internal globals calculated
  __kmp_assign_root_init_mask();
  KMP_DEBUG_ASSERT(__kmp_avail_proc);
  KMP_DEBUG_ASSERT(__kmp_dflt_team_nth);

  if (num_threads == 0) {
    if (__kmp_teams_thread_limit > 0) {
      num_threads = __kmp_teams_thread_limit;
    } else {
      num_threads = __kmp_avail_proc / num_teams;
    }
    // adjust num_threads w/o warning as it is not user setting
    // num_threads = min(num_threads, nthreads-var, thread-limit-var)
    // no thread_limit clause specified -  do not change thread-limit-var ICV
    if (num_threads > __kmp_dflt_team_nth) {
      num_threads = __kmp_dflt_team_nth; // honor nthreads-var ICV
    }
    if (num_threads > thr->th.th_current_task->td_icvs.thread_limit) {
      num_threads = thr->th.th_current_task->td_icvs.thread_limit;
    } // prevent team size to exceed thread-limit-var
    if (num_teams * num_threads > __kmp_teams_max_nth) {
      num_threads = __kmp_teams_max_nth / num_teams;
    }
    if (num_threads == 0) {
      num_threads = 1;
    }
  } else {
<<<<<<< HEAD
=======
    if (num_threads < 0) {
      __kmp_msg(kmp_ms_warning, KMP_MSG(CantFormThrTeam, num_threads, 1),
                __kmp_msg_null);
      num_threads = 1;
    }
>>>>>>> 2ab1d525
    // This thread will be the primary thread of the league primary threads
    // Store new thread limit; old limit is saved in th_cg_roots list
    thr->th.th_current_task->td_icvs.thread_limit = num_threads;
    // num_threads = min(num_threads, nthreads-var)
    if (num_threads > __kmp_dflt_team_nth) {
      num_threads = __kmp_dflt_team_nth; // honor nthreads-var ICV
    }
    if (num_teams * num_threads > __kmp_teams_max_nth) {
      int new_threads = __kmp_teams_max_nth / num_teams;
      if (new_threads == 0) {
        new_threads = 1;
      }
      if (new_threads != num_threads) {
        if (!__kmp_reserve_warn) { // user asked for too many threads
          __kmp_reserve_warn = 1; // conflicts with KMP_TEAMS_THREAD_LIMIT
          __kmp_msg(kmp_ms_warning,
                    KMP_MSG(CantFormThrTeam, num_threads, new_threads),
                    KMP_HNT(Unset_ALL_THREADS), __kmp_msg_null);
        }
      }
      num_threads = new_threads;
    }
  }
  thr->th.th_teams_size.nth = num_threads;
}

/* this sets the requested number of teams for the teams region and/or
   the number of threads for the next parallel region encountered  */
void __kmp_push_num_teams(ident_t *id, int gtid, int num_teams,
                          int num_threads) {
  kmp_info_t *thr = __kmp_threads[gtid];
<<<<<<< HEAD
  KMP_DEBUG_ASSERT(num_teams >= 0);
  KMP_DEBUG_ASSERT(num_threads >= 0);

=======
  if (num_teams < 0) {
    // OpenMP specification requires requested values to be positive,
    // but people can send us any value, so we'd better check
    __kmp_msg(kmp_ms_warning, KMP_MSG(NumTeamsNotPositive, num_teams, 1),
              __kmp_msg_null);
    num_teams = 1;
  }
>>>>>>> 2ab1d525
  if (num_teams == 0) {
    if (__kmp_nteams > 0) {
      num_teams = __kmp_nteams;
    } else {
      num_teams = 1; // default number of teams is 1.
    }
  }
  if (num_teams > __kmp_teams_max_nth) { // if too many teams requested?
    if (!__kmp_reserve_warn) {
      __kmp_reserve_warn = 1;
      __kmp_msg(kmp_ms_warning,
                KMP_MSG(CantFormThrTeam, num_teams, __kmp_teams_max_nth),
                KMP_HNT(Unset_ALL_THREADS), __kmp_msg_null);
    }
    num_teams = __kmp_teams_max_nth;
  }
  // Set number of teams (number of threads in the outer "parallel" of the
  // teams)
  thr->th.th_set_nproc = thr->th.th_teams_size.nteams = num_teams;

  __kmp_push_thread_limit(thr, num_teams, num_threads);
}

/* This sets the requested number of teams for the teams region and/or
   the number of threads for the next parallel region encountered  */
void __kmp_push_num_teams_51(ident_t *id, int gtid, int num_teams_lb,
                             int num_teams_ub, int num_threads) {
  kmp_info_t *thr = __kmp_threads[gtid];
  KMP_DEBUG_ASSERT(num_teams_lb >= 0 && num_teams_ub >= 0);
  KMP_DEBUG_ASSERT(num_teams_ub >= num_teams_lb);
  KMP_DEBUG_ASSERT(num_threads >= 0);

  if (num_teams_lb > num_teams_ub) {
    __kmp_fatal(KMP_MSG(FailedToCreateTeam, num_teams_lb, num_teams_ub),
                KMP_HNT(SetNewBound, __kmp_teams_max_nth), __kmp_msg_null);
  }

  int num_teams = 1; // defalt number of teams is 1.

  if (num_teams_lb == 0 && num_teams_ub > 0)
    num_teams_lb = num_teams_ub;

  if (num_teams_lb == 0 && num_teams_ub == 0) { // no num_teams clause
    num_teams = (__kmp_nteams > 0) ? __kmp_nteams : num_teams;
    if (num_teams > __kmp_teams_max_nth) {
      if (!__kmp_reserve_warn) {
        __kmp_reserve_warn = 1;
        __kmp_msg(kmp_ms_warning,
                  KMP_MSG(CantFormThrTeam, num_teams, __kmp_teams_max_nth),
                  KMP_HNT(Unset_ALL_THREADS), __kmp_msg_null);
      }
      num_teams = __kmp_teams_max_nth;
    }
  } else if (num_teams_lb == num_teams_ub) { // requires exact number of teams
    num_teams = num_teams_ub;
  } else { // num_teams_lb <= num_teams <= num_teams_ub
<<<<<<< HEAD
    if (num_threads == 0) {
=======
    if (num_threads <= 0) {
>>>>>>> 2ab1d525
      if (num_teams_ub > __kmp_teams_max_nth) {
        num_teams = num_teams_lb;
      } else {
        num_teams = num_teams_ub;
      }
    } else {
      num_teams = (num_threads > __kmp_teams_max_nth)
                      ? num_teams
                      : __kmp_teams_max_nth / num_threads;
      if (num_teams < num_teams_lb) {
        num_teams = num_teams_lb;
      } else if (num_teams > num_teams_ub) {
        num_teams = num_teams_ub;
      }
    }
  }
  // Set number of teams (number of threads in the outer "parallel" of the
  // teams)
  thr->th.th_set_nproc = thr->th.th_teams_size.nteams = num_teams;

  __kmp_push_thread_limit(thr, num_teams, num_threads);
}

// Set the proc_bind var to use in the following parallel region.
void __kmp_push_proc_bind(ident_t *id, int gtid, kmp_proc_bind_t proc_bind) {
  kmp_info_t *thr = __kmp_threads[gtid];
  thr->th.th_set_proc_bind = proc_bind;
}

/* Launch the worker threads into the microtask. */

void __kmp_internal_fork(ident_t *id, int gtid, kmp_team_t *team) {
  kmp_info_t *this_thr = __kmp_threads[gtid];

#ifdef KMP_DEBUG
  int f;
#endif /* KMP_DEBUG */

  KMP_DEBUG_ASSERT(team);
  KMP_DEBUG_ASSERT(this_thr->th.th_team == team);
  KMP_ASSERT(KMP_MASTER_GTID(gtid));
  KMP_MB(); /* Flush all pending memory write invalidates.  */

  team->t.t_construct = 0; /* no single directives seen yet */
  team->t.t_ordered.dt.t_value =
      0; /* thread 0 enters the ordered section first */

  /* Reset the identifiers on the dispatch buffer */
  KMP_DEBUG_ASSERT(team->t.t_disp_buffer);
  if (team->t.t_max_nproc > 1) {
    int i;
    for (i = 0; i < __kmp_dispatch_num_buffers; ++i) {
      team->t.t_disp_buffer[i].buffer_index = i;
      team->t.t_disp_buffer[i].doacross_buf_idx = i;
    }
  } else {
    team->t.t_disp_buffer[0].buffer_index = 0;
    team->t.t_disp_buffer[0].doacross_buf_idx = 0;
  }

  KMP_MB(); /* Flush all pending memory write invalidates.  */
  KMP_ASSERT(this_thr->th.th_team == team);

#ifdef KMP_DEBUG
  for (f = 0; f < team->t.t_nproc; f++) {
    KMP_DEBUG_ASSERT(team->t.t_threads[f] &&
                     team->t.t_threads[f]->th.th_team_nproc == team->t.t_nproc);
  }
#endif /* KMP_DEBUG */

  /* release the worker threads so they may begin working */
  __kmp_fork_barrier(gtid, 0);
}

void __kmp_internal_join(ident_t *id, int gtid, kmp_team_t *team) {
  kmp_info_t *this_thr = __kmp_threads[gtid];

  KMP_DEBUG_ASSERT(team);
  KMP_DEBUG_ASSERT(this_thr->th.th_team == team);
  KMP_ASSERT(KMP_MASTER_GTID(gtid));
  KMP_MB(); /* Flush all pending memory write invalidates.  */

  /* Join barrier after fork */

#ifdef KMP_DEBUG
  if (__kmp_threads[gtid] &&
      __kmp_threads[gtid]->th.th_team_nproc != team->t.t_nproc) {
    __kmp_printf("GTID: %d, __kmp_threads[%d]=%p\n", gtid, gtid,
                 __kmp_threads[gtid]);
    __kmp_printf("__kmp_threads[%d]->th.th_team_nproc=%d, TEAM: %p, "
                 "team->t.t_nproc=%d\n",
                 gtid, __kmp_threads[gtid]->th.th_team_nproc, team,
                 team->t.t_nproc);
    __kmp_print_structure();
  }
  KMP_DEBUG_ASSERT(__kmp_threads[gtid] &&
                   __kmp_threads[gtid]->th.th_team_nproc == team->t.t_nproc);
#endif /* KMP_DEBUG */

  __kmp_join_barrier(gtid); /* wait for everyone */
#if OMPT_SUPPORT
  if (ompt_enabled.enabled &&
      this_thr->th.ompt_thread_info.state == ompt_state_wait_barrier_implicit) {
    int ds_tid = this_thr->th.th_info.ds.ds_tid;
    ompt_data_t *task_data = OMPT_CUR_TASK_DATA(this_thr);
    this_thr->th.ompt_thread_info.state = ompt_state_overhead;
#if OMPT_OPTIONAL
    void *codeptr = NULL;
    if (KMP_MASTER_TID(ds_tid) &&
        (ompt_callbacks.ompt_callback(ompt_callback_sync_region_wait) ||
         ompt_callbacks.ompt_callback(ompt_callback_sync_region)))
      codeptr = OMPT_CUR_TEAM_INFO(this_thr)->master_return_address;

    if (ompt_enabled.ompt_callback_sync_region_wait) {
      ompt_callbacks.ompt_callback(ompt_callback_sync_region_wait)(
          ompt_sync_region_barrier_implicit, ompt_scope_end, NULL, task_data,
          codeptr);
    }
    if (ompt_enabled.ompt_callback_sync_region) {
      ompt_callbacks.ompt_callback(ompt_callback_sync_region)(
          ompt_sync_region_barrier_implicit, ompt_scope_end, NULL, task_data,
          codeptr);
    }
#endif
    if (!KMP_MASTER_TID(ds_tid) && ompt_enabled.ompt_callback_implicit_task) {
      ompt_callbacks.ompt_callback(ompt_callback_implicit_task)(
          ompt_scope_end, NULL, task_data, 0, ds_tid,
          ompt_task_implicit); // TODO: Can this be ompt_task_initial?
    }
  }
#endif

  KMP_MB(); /* Flush all pending memory write invalidates.  */
  KMP_ASSERT(this_thr->th.th_team == team);
}

/* ------------------------------------------------------------------------ */

#ifdef USE_LOAD_BALANCE

// Return the worker threads actively spinning in the hot team, if we
// are at the outermost level of parallelism.  Otherwise, return 0.
static int __kmp_active_hot_team_nproc(kmp_root_t *root) {
  int i;
  int retval;
  kmp_team_t *hot_team;

  if (root->r.r_active) {
    return 0;
  }
  hot_team = root->r.r_hot_team;
  if (__kmp_dflt_blocktime == KMP_MAX_BLOCKTIME) {
    return hot_team->t.t_nproc - 1; // Don't count primary thread
  }

  // Skip the primary thread - it is accounted for elsewhere.
  retval = 0;
  for (i = 1; i < hot_team->t.t_nproc; i++) {
    if (hot_team->t.t_threads[i]->th.th_active) {
      retval++;
    }
  }
  return retval;
}

// Perform an automatic adjustment to the number of
// threads used by the next parallel region.
static int __kmp_load_balance_nproc(kmp_root_t *root, int set_nproc) {
  int retval;
  int pool_active;
  int hot_team_active;
  int team_curr_active;
  int system_active;

  KB_TRACE(20, ("__kmp_load_balance_nproc: called root:%p set_nproc:%d\n", root,
                set_nproc));
  KMP_DEBUG_ASSERT(root);
  KMP_DEBUG_ASSERT(root->r.r_root_team->t.t_threads[0]
                       ->th.th_current_task->td_icvs.dynamic == TRUE);
  KMP_DEBUG_ASSERT(set_nproc > 1);

  if (set_nproc == 1) {
    KB_TRACE(20, ("__kmp_load_balance_nproc: serial execution.\n"));
    return 1;
  }

  // Threads that are active in the thread pool, active in the hot team for this
  // particular root (if we are at the outer par level), and the currently
  // executing thread (to become the primary thread) are available to add to the
  // new team, but are currently contributing to the system load, and must be
  // accounted for.
  pool_active = __kmp_thread_pool_active_nth;
  hot_team_active = __kmp_active_hot_team_nproc(root);
  team_curr_active = pool_active + hot_team_active + 1;

  // Check the system load.
  system_active = __kmp_get_load_balance(__kmp_avail_proc + team_curr_active);
  KB_TRACE(30, ("__kmp_load_balance_nproc: system active = %d pool active = %d "
                "hot team active = %d\n",
                system_active, pool_active, hot_team_active));

  if (system_active < 0) {
    // There was an error reading the necessary info from /proc, so use the
    // thread limit algorithm instead. Once we set __kmp_global.g.g_dynamic_mode
    // = dynamic_thread_limit, we shouldn't wind up getting back here.
    __kmp_global.g.g_dynamic_mode = dynamic_thread_limit;
    KMP_WARNING(CantLoadBalUsing, "KMP_DYNAMIC_MODE=thread limit");

    // Make this call behave like the thread limit algorithm.
    retval = __kmp_avail_proc - __kmp_nth +
             (root->r.r_active ? 1 : root->r.r_hot_team->t.t_nproc);
    if (retval > set_nproc) {
      retval = set_nproc;
    }
    if (retval < KMP_MIN_NTH) {
      retval = KMP_MIN_NTH;
    }

    KB_TRACE(20, ("__kmp_load_balance_nproc: thread limit exit. retval:%d\n",
                  retval));
    return retval;
  }

  // There is a slight delay in the load balance algorithm in detecting new
  // running procs. The real system load at this instant should be at least as
  // large as the #active omp thread that are available to add to the team.
  if (system_active < team_curr_active) {
    system_active = team_curr_active;
  }
  retval = __kmp_avail_proc - system_active + team_curr_active;
  if (retval > set_nproc) {
    retval = set_nproc;
  }
  if (retval < KMP_MIN_NTH) {
    retval = KMP_MIN_NTH;
  }

  KB_TRACE(20, ("__kmp_load_balance_nproc: exit. retval:%d\n", retval));
  return retval;
} // __kmp_load_balance_nproc()

#endif /* USE_LOAD_BALANCE */

/* ------------------------------------------------------------------------ */

/* NOTE: this is called with the __kmp_init_lock held */
void __kmp_cleanup(void) {
  int f;

  KA_TRACE(10, ("__kmp_cleanup: enter\n"));

  if (TCR_4(__kmp_init_parallel)) {
#if KMP_HANDLE_SIGNALS
    __kmp_remove_signals();
#endif
    TCW_4(__kmp_init_parallel, FALSE);
  }

  if (TCR_4(__kmp_init_middle)) {
#if KMP_AFFINITY_SUPPORTED
    __kmp_affinity_uninitialize();
#endif /* KMP_AFFINITY_SUPPORTED */
    __kmp_cleanup_hierarchy();
    TCW_4(__kmp_init_middle, FALSE);
  }

  KA_TRACE(10, ("__kmp_cleanup: go serial cleanup\n"));

  if (__kmp_init_serial) {
    __kmp_runtime_destroy();
    __kmp_init_serial = FALSE;
  }

  __kmp_cleanup_threadprivate_caches();

  for (f = 0; f < __kmp_threads_capacity; f++) {
    if (__kmp_root[f] != NULL) {
      __kmp_free(__kmp_root[f]);
      __kmp_root[f] = NULL;
    }
  }
  __kmp_free(__kmp_threads);
  // __kmp_threads and __kmp_root were allocated at once, as single block, so
  // there is no need in freeing __kmp_root.
  __kmp_threads = NULL;
  __kmp_root = NULL;
  __kmp_threads_capacity = 0;

#if KMP_USE_DYNAMIC_LOCK
  __kmp_cleanup_indirect_user_locks();
#else
  __kmp_cleanup_user_locks();
#endif
#if OMPD_SUPPORT
  if (ompd_state) {
    __kmp_free(ompd_env_block);
    ompd_env_block = NULL;
    ompd_env_block_size = 0;
  }
#endif

#if KMP_AFFINITY_SUPPORTED
  KMP_INTERNAL_FREE(CCAST(char *, __kmp_cpuinfo_file));
  __kmp_cpuinfo_file = NULL;
#endif /* KMP_AFFINITY_SUPPORTED */

#if KMP_USE_ADAPTIVE_LOCKS
#if KMP_DEBUG_ADAPTIVE_LOCKS
  __kmp_print_speculative_stats();
#endif
#endif
  KMP_INTERNAL_FREE(__kmp_nested_nth.nth);
  __kmp_nested_nth.nth = NULL;
  __kmp_nested_nth.size = 0;
  __kmp_nested_nth.used = 0;
  KMP_INTERNAL_FREE(__kmp_nested_proc_bind.bind_types);
  __kmp_nested_proc_bind.bind_types = NULL;
  __kmp_nested_proc_bind.size = 0;
  __kmp_nested_proc_bind.used = 0;
  if (__kmp_affinity_format) {
    KMP_INTERNAL_FREE(__kmp_affinity_format);
    __kmp_affinity_format = NULL;
  }

  __kmp_i18n_catclose();

#if KMP_USE_HIER_SCHED
  __kmp_hier_scheds.deallocate();
#endif

#if KMP_STATS_ENABLED
  __kmp_stats_fini();
#endif

  KA_TRACE(10, ("__kmp_cleanup: exit\n"));
}

/* ------------------------------------------------------------------------ */

int __kmp_ignore_mppbeg(void) {
  char *env;

  if ((env = getenv("KMP_IGNORE_MPPBEG")) != NULL) {
    if (__kmp_str_match_false(env))
      return FALSE;
  }
  // By default __kmpc_begin() is no-op.
  return TRUE;
}

int __kmp_ignore_mppend(void) {
  char *env;

  if ((env = getenv("KMP_IGNORE_MPPEND")) != NULL) {
    if (__kmp_str_match_false(env))
      return FALSE;
  }
  // By default __kmpc_end() is no-op.
  return TRUE;
}

void __kmp_internal_begin(void) {
  int gtid;
  kmp_root_t *root;

  /* this is a very important step as it will register new sibling threads
     and assign these new uber threads a new gtid */
  gtid = __kmp_entry_gtid();
  root = __kmp_threads[gtid]->th.th_root;
  KMP_ASSERT(KMP_UBER_GTID(gtid));

  if (root->r.r_begin)
    return;
  __kmp_acquire_lock(&root->r.r_begin_lock, gtid);
  if (root->r.r_begin) {
    __kmp_release_lock(&root->r.r_begin_lock, gtid);
    return;
  }

  root->r.r_begin = TRUE;

  __kmp_release_lock(&root->r.r_begin_lock, gtid);
}

/* ------------------------------------------------------------------------ */

void __kmp_user_set_library(enum library_type arg) {
  int gtid;
  kmp_root_t *root;
  kmp_info_t *thread;

  /* first, make sure we are initialized so we can get our gtid */

  gtid = __kmp_entry_gtid();
  thread = __kmp_threads[gtid];

  root = thread->th.th_root;

  KA_TRACE(20, ("__kmp_user_set_library: enter T#%d, arg: %d, %d\n", gtid, arg,
                library_serial));
  if (root->r.r_in_parallel) { /* Must be called in serial section of top-level
                                  thread */
    KMP_WARNING(SetLibraryIncorrectCall);
    return;
  }

  switch (arg) {
  case library_serial:
    thread->th.th_set_nproc = 0;
    set__nproc(thread, 1);
    break;
  case library_turnaround:
    thread->th.th_set_nproc = 0;
    set__nproc(thread, __kmp_dflt_team_nth ? __kmp_dflt_team_nth
                                           : __kmp_dflt_team_nth_ub);
    break;
  case library_throughput:
    thread->th.th_set_nproc = 0;
    set__nproc(thread, __kmp_dflt_team_nth ? __kmp_dflt_team_nth
                                           : __kmp_dflt_team_nth_ub);
    break;
  default:
    KMP_FATAL(UnknownLibraryType, arg);
  }

  __kmp_aux_set_library(arg);
}

void __kmp_aux_set_stacksize(size_t arg) {
  if (!__kmp_init_serial)
    __kmp_serial_initialize();

#if KMP_OS_DARWIN
  if (arg & (0x1000 - 1)) {
    arg &= ~(0x1000 - 1);
    if (arg + 0x1000) /* check for overflow if we round up */
      arg += 0x1000;
  }
#endif
  __kmp_acquire_bootstrap_lock(&__kmp_initz_lock);

  /* only change the default stacksize before the first parallel region */
  if (!TCR_4(__kmp_init_parallel)) {
    size_t value = arg; /* argument is in bytes */

    if (value < __kmp_sys_min_stksize)
      value = __kmp_sys_min_stksize;
    else if (value > KMP_MAX_STKSIZE)
      value = KMP_MAX_STKSIZE;

    __kmp_stksize = value;

    __kmp_env_stksize = TRUE; /* was KMP_STACKSIZE specified? */
  }

  __kmp_release_bootstrap_lock(&__kmp_initz_lock);
}

/* set the behaviour of the runtime library */
/* TODO this can cause some odd behaviour with sibling parallelism... */
void __kmp_aux_set_library(enum library_type arg) {
  __kmp_library = arg;

  switch (__kmp_library) {
  case library_serial: {
    KMP_INFORM(LibraryIsSerial);
  } break;
  case library_turnaround:
    if (__kmp_use_yield == 1 && !__kmp_use_yield_exp_set)
      __kmp_use_yield = 2; // only yield when oversubscribed
    break;
  case library_throughput:
    if (__kmp_dflt_blocktime == KMP_MAX_BLOCKTIME)
      __kmp_dflt_blocktime = 200;
    break;
  default:
    KMP_FATAL(UnknownLibraryType, arg);
  }
}

/* Getting team information common for all team API */
// Returns NULL if not in teams construct
static kmp_team_t *__kmp_aux_get_team_info(int &teams_serialized) {
  kmp_info_t *thr = __kmp_entry_thread();
  teams_serialized = 0;
  if (thr->th.th_teams_microtask) {
    kmp_team_t *team = thr->th.th_team;
    int tlevel = thr->th.th_teams_level; // the level of the teams construct
    int ii = team->t.t_level;
    teams_serialized = team->t.t_serialized;
    int level = tlevel + 1;
    KMP_DEBUG_ASSERT(ii >= tlevel);
    while (ii > level) {
      for (teams_serialized = team->t.t_serialized;
           (teams_serialized > 0) && (ii > level); teams_serialized--, ii--) {
      }
      if (team->t.t_serialized && (!teams_serialized)) {
        team = team->t.t_parent;
        continue;
      }
      if (ii > level) {
        team = team->t.t_parent;
        ii--;
      }
    }
    return team;
  }
  return NULL;
}

int __kmp_aux_get_team_num() {
  int serialized;
  kmp_team_t *team = __kmp_aux_get_team_info(serialized);
  if (team) {
    if (serialized > 1) {
      return 0; // teams region is serialized ( 1 team of 1 thread ).
    } else {
      return team->t.t_master_tid;
    }
  }
  return 0;
}

int __kmp_aux_get_num_teams() {
  int serialized;
  kmp_team_t *team = __kmp_aux_get_team_info(serialized);
  if (team) {
    if (serialized > 1) {
      return 1;
    } else {
      return team->t.t_parent->t.t_nproc;
    }
  }
  return 1;
}

/* ------------------------------------------------------------------------ */

/*
 * Affinity Format Parser
 *
 * Field is in form of: %[[[0].]size]type
 * % and type are required (%% means print a literal '%')
 * type is either single char or long name surrounded by {},
 * e.g., N or {num_threads}
 * 0 => leading zeros
 * . => right justified when size is specified
 * by default output is left justified
 * size is the *minimum* field length
 * All other characters are printed as is
 *
 * Available field types:
 * L {thread_level}      - omp_get_level()
 * n {thread_num}        - omp_get_thread_num()
 * h {host}              - name of host machine
 * P {process_id}        - process id (integer)
 * T {thread_identifier} - native thread identifier (integer)
 * N {num_threads}       - omp_get_num_threads()
 * A {ancestor_tnum}     - omp_get_ancestor_thread_num(omp_get_level()-1)
 * a {thread_affinity}   - comma separated list of integers or integer ranges
 *                         (values of affinity mask)
 *
 * Implementation-specific field types can be added
 * If a type is unknown, print "undefined"
 */

// Structure holding the short name, long name, and corresponding data type
// for snprintf.  A table of these will represent the entire valid keyword
// field types.
typedef struct kmp_affinity_format_field_t {
  char short_name; // from spec e.g., L -> thread level
  const char *long_name; // from spec thread_level -> thread level
  char field_format; // data type for snprintf (typically 'd' or 's'
  // for integer or string)
} kmp_affinity_format_field_t;

static const kmp_affinity_format_field_t __kmp_affinity_format_table[] = {
#if KMP_AFFINITY_SUPPORTED
    {'A', "thread_affinity", 's'},
#endif
    {'t', "team_num", 'd'},
    {'T', "num_teams", 'd'},
    {'L', "nesting_level", 'd'},
    {'n', "thread_num", 'd'},
    {'N', "num_threads", 'd'},
    {'a', "ancestor_tnum", 'd'},
    {'H', "host", 's'},
    {'P', "process_id", 'd'},
    {'i', "native_thread_id", 'd'}};

// Return the number of characters it takes to hold field
static int __kmp_aux_capture_affinity_field(int gtid, const kmp_info_t *th,
                                            const char **ptr,
                                            kmp_str_buf_t *field_buffer) {
  int rc, format_index, field_value;
  const char *width_left, *width_right;
  bool pad_zeros, right_justify, parse_long_name, found_valid_name;
  static const int FORMAT_SIZE = 20;
  char format[FORMAT_SIZE] = {0};
  char absolute_short_name = 0;

  KMP_DEBUG_ASSERT(gtid >= 0);
  KMP_DEBUG_ASSERT(th);
  KMP_DEBUG_ASSERT(**ptr == '%');
  KMP_DEBUG_ASSERT(field_buffer);

  __kmp_str_buf_clear(field_buffer);

  // Skip the initial %
  (*ptr)++;

  // Check for %% first
  if (**ptr == '%') {
    __kmp_str_buf_cat(field_buffer, "%", 1);
    (*ptr)++; // skip over the second %
    return 1;
  }

  // Parse field modifiers if they are present
  pad_zeros = false;
  if (**ptr == '0') {
    pad_zeros = true;
    (*ptr)++; // skip over 0
  }
  right_justify = false;
  if (**ptr == '.') {
    right_justify = true;
    (*ptr)++; // skip over .
  }
  // Parse width of field: [width_left, width_right)
  width_left = width_right = NULL;
  if (**ptr >= '0' && **ptr <= '9') {
    width_left = *ptr;
    SKIP_DIGITS(*ptr);
    width_right = *ptr;
  }

  // Create the format for KMP_SNPRINTF based on flags parsed above
  format_index = 0;
  format[format_index++] = '%';
  if (!right_justify)
    format[format_index++] = '-';
  if (pad_zeros)
    format[format_index++] = '0';
  if (width_left && width_right) {
    int i = 0;
    // Only allow 8 digit number widths.
    // This also prevents overflowing format variable
    while (i < 8 && width_left < width_right) {
      format[format_index++] = *width_left;
      width_left++;
      i++;
    }
  }

  // Parse a name (long or short)
  // Canonicalize the name into absolute_short_name
  found_valid_name = false;
  parse_long_name = (**ptr == '{');
  if (parse_long_name)
    (*ptr)++; // skip initial left brace
  for (size_t i = 0; i < sizeof(__kmp_affinity_format_table) /
                             sizeof(__kmp_affinity_format_table[0]);
       ++i) {
    char short_name = __kmp_affinity_format_table[i].short_name;
    const char *long_name = __kmp_affinity_format_table[i].long_name;
    char field_format = __kmp_affinity_format_table[i].field_format;
    if (parse_long_name) {
      size_t length = KMP_STRLEN(long_name);
      if (strncmp(*ptr, long_name, length) == 0) {
        found_valid_name = true;
        (*ptr) += length; // skip the long name
      }
    } else if (**ptr == short_name) {
      found_valid_name = true;
      (*ptr)++; // skip the short name
    }
    if (found_valid_name) {
      format[format_index++] = field_format;
      format[format_index++] = '\0';
      absolute_short_name = short_name;
      break;
    }
  }
  if (parse_long_name) {
    if (**ptr != '}') {
      absolute_short_name = 0;
    } else {
      (*ptr)++; // skip over the right brace
    }
  }

  // Attempt to fill the buffer with the requested
  // value using snprintf within __kmp_str_buf_print()
  switch (absolute_short_name) {
  case 't':
    rc = __kmp_str_buf_print(field_buffer, format, __kmp_aux_get_team_num());
    break;
  case 'T':
    rc = __kmp_str_buf_print(field_buffer, format, __kmp_aux_get_num_teams());
    break;
  case 'L':
    rc = __kmp_str_buf_print(field_buffer, format, th->th.th_team->t.t_level);
    break;
  case 'n':
    rc = __kmp_str_buf_print(field_buffer, format, __kmp_tid_from_gtid(gtid));
    break;
  case 'H': {
    static const int BUFFER_SIZE = 256;
    char buf[BUFFER_SIZE];
    __kmp_expand_host_name(buf, BUFFER_SIZE);
    rc = __kmp_str_buf_print(field_buffer, format, buf);
  } break;
  case 'P':
    rc = __kmp_str_buf_print(field_buffer, format, getpid());
    break;
  case 'i':
    rc = __kmp_str_buf_print(field_buffer, format, __kmp_gettid());
    break;
  case 'N':
    rc = __kmp_str_buf_print(field_buffer, format, th->th.th_team->t.t_nproc);
    break;
  case 'a':
    field_value =
        __kmp_get_ancestor_thread_num(gtid, th->th.th_team->t.t_level - 1);
    rc = __kmp_str_buf_print(field_buffer, format, field_value);
    break;
#if KMP_AFFINITY_SUPPORTED
  case 'A': {
    kmp_str_buf_t buf;
    __kmp_str_buf_init(&buf);
    __kmp_affinity_str_buf_mask(&buf, th->th.th_affin_mask);
    rc = __kmp_str_buf_print(field_buffer, format, buf.str);
    __kmp_str_buf_free(&buf);
  } break;
#endif
  default:
    // According to spec, If an implementation does not have info for field
    // type, then "undefined" is printed
    rc = __kmp_str_buf_print(field_buffer, "%s", "undefined");
    // Skip the field
    if (parse_long_name) {
      SKIP_TOKEN(*ptr);
      if (**ptr == '}')
        (*ptr)++;
    } else {
      (*ptr)++;
    }
  }

  KMP_ASSERT(format_index <= FORMAT_SIZE);
  return rc;
}

/*
 * Return number of characters needed to hold the affinity string
 * (not including null byte character)
 * The resultant string is printed to buffer, which the caller can then
 * handle afterwards
 */
size_t __kmp_aux_capture_affinity(int gtid, const char *format,
                                  kmp_str_buf_t *buffer) {
  const char *parse_ptr;
  size_t retval;
  const kmp_info_t *th;
  kmp_str_buf_t field;

  KMP_DEBUG_ASSERT(buffer);
  KMP_DEBUG_ASSERT(gtid >= 0);

  __kmp_str_buf_init(&field);
  __kmp_str_buf_clear(buffer);

  th = __kmp_threads[gtid];
  retval = 0;

  // If format is NULL or zero-length string, then we use
  // affinity-format-var ICV
  parse_ptr = format;
  if (parse_ptr == NULL || *parse_ptr == '\0') {
    parse_ptr = __kmp_affinity_format;
  }
  KMP_DEBUG_ASSERT(parse_ptr);

  while (*parse_ptr != '\0') {
    // Parse a field
    if (*parse_ptr == '%') {
      // Put field in the buffer
      int rc = __kmp_aux_capture_affinity_field(gtid, th, &parse_ptr, &field);
      __kmp_str_buf_catbuf(buffer, &field);
      retval += rc;
    } else {
      // Put literal character in buffer
      __kmp_str_buf_cat(buffer, parse_ptr, 1);
      retval++;
      parse_ptr++;
    }
  }
  __kmp_str_buf_free(&field);
  return retval;
}

// Displays the affinity string to stdout
void __kmp_aux_display_affinity(int gtid, const char *format) {
  kmp_str_buf_t buf;
  __kmp_str_buf_init(&buf);
  __kmp_aux_capture_affinity(gtid, format, &buf);
  __kmp_fprintf(kmp_out, "%s" KMP_END_OF_LINE, buf.str);
  __kmp_str_buf_free(&buf);
}

/* ------------------------------------------------------------------------ */

void __kmp_aux_set_blocktime(int arg, kmp_info_t *thread, int tid) {
  int blocktime = arg; /* argument is in milliseconds */
#if KMP_USE_MONITOR
  int bt_intervals;
#endif
  kmp_int8 bt_set;

  __kmp_save_internal_controls(thread);

  /* Normalize and set blocktime for the teams */
  if (blocktime < KMP_MIN_BLOCKTIME)
    blocktime = KMP_MIN_BLOCKTIME;
  else if (blocktime > KMP_MAX_BLOCKTIME)
    blocktime = KMP_MAX_BLOCKTIME;

  set__blocktime_team(thread->th.th_team, tid, blocktime);
  set__blocktime_team(thread->th.th_serial_team, 0, blocktime);

#if KMP_USE_MONITOR
  /* Calculate and set blocktime intervals for the teams */
  bt_intervals = KMP_INTERVALS_FROM_BLOCKTIME(blocktime, __kmp_monitor_wakeups);

  set__bt_intervals_team(thread->th.th_team, tid, bt_intervals);
  set__bt_intervals_team(thread->th.th_serial_team, 0, bt_intervals);
#endif

  /* Set whether blocktime has been set to "TRUE" */
  bt_set = TRUE;

  set__bt_set_team(thread->th.th_team, tid, bt_set);
  set__bt_set_team(thread->th.th_serial_team, 0, bt_set);
#if KMP_USE_MONITOR
  KF_TRACE(10, ("kmp_set_blocktime: T#%d(%d:%d), blocktime=%d, "
                "bt_intervals=%d, monitor_updates=%d\n",
                __kmp_gtid_from_tid(tid, thread->th.th_team),
                thread->th.th_team->t.t_id, tid, blocktime, bt_intervals,
                __kmp_monitor_wakeups));
#else
  KF_TRACE(10, ("kmp_set_blocktime: T#%d(%d:%d), blocktime=%d\n",
                __kmp_gtid_from_tid(tid, thread->th.th_team),
                thread->th.th_team->t.t_id, tid, blocktime));
#endif
}

void __kmp_aux_set_defaults(char const *str, size_t len) {
  if (!__kmp_init_serial) {
    __kmp_serial_initialize();
  }
  __kmp_env_initialize(str);

  if (__kmp_settings || __kmp_display_env || __kmp_display_env_verbose) {
    __kmp_env_print();
  }
} // __kmp_aux_set_defaults

/* ------------------------------------------------------------------------ */
/* internal fast reduction routines */

PACKED_REDUCTION_METHOD_T
__kmp_determine_reduction_method(
    ident_t *loc, kmp_int32 global_tid, kmp_int32 num_vars, size_t reduce_size,
    void *reduce_data, void (*reduce_func)(void *lhs_data, void *rhs_data),
    kmp_critical_name *lck) {

  // Default reduction method: critical construct ( lck != NULL, like in current
  // PAROPT )
  // If ( reduce_data!=NULL && reduce_func!=NULL ): the tree-reduction method
  // can be selected by RTL
  // If loc->flags contains KMP_IDENT_ATOMIC_REDUCE, the atomic reduce method
  // can be selected by RTL
  // Finally, it's up to OpenMP RTL to make a decision on which method to select
  // among generated by PAROPT.

  PACKED_REDUCTION_METHOD_T retval;

  int team_size;

  KMP_DEBUG_ASSERT(loc); // it would be nice to test ( loc != 0 )
  KMP_DEBUG_ASSERT(lck); // it would be nice to test ( lck != 0 )

#define FAST_REDUCTION_ATOMIC_METHOD_GENERATED                                 \
  ((loc->flags & (KMP_IDENT_ATOMIC_REDUCE)) == (KMP_IDENT_ATOMIC_REDUCE))
#define FAST_REDUCTION_TREE_METHOD_GENERATED ((reduce_data) && (reduce_func))

  retval = critical_reduce_block;

  // another choice of getting a team size (with 1 dynamic deference) is slower
  team_size = __kmp_get_team_num_threads(global_tid);
  if (team_size == 1) {

    retval = empty_reduce_block;

  } else {

    int atomic_available = FAST_REDUCTION_ATOMIC_METHOD_GENERATED;

#if KMP_ARCH_X86_64 || KMP_ARCH_PPC64 || KMP_ARCH_AARCH64 ||                   \
    KMP_ARCH_MIPS64 || KMP_ARCH_RISCV64 || KMP_ARCH_VE

#if KMP_OS_LINUX || KMP_OS_DRAGONFLY || KMP_OS_FREEBSD || KMP_OS_NETBSD ||     \
    KMP_OS_OPENBSD || KMP_OS_WINDOWS || KMP_OS_DARWIN || KMP_OS_HURD

    int teamsize_cutoff = 4;

#if KMP_MIC_SUPPORTED
    if (__kmp_mic_type != non_mic) {
      teamsize_cutoff = 8;
    }
#endif
    int tree_available = FAST_REDUCTION_TREE_METHOD_GENERATED;
    if (tree_available) {
      if (team_size <= teamsize_cutoff) {
        if (atomic_available) {
          retval = atomic_reduce_block;
        }
      } else {
        retval = TREE_REDUCE_BLOCK_WITH_REDUCTION_BARRIER;
      }
    } else if (atomic_available) {
      retval = atomic_reduce_block;
    }
#else
#error "Unknown or unsupported OS"
#endif // KMP_OS_LINUX || KMP_OS_DRAGONFLY || KMP_OS_FREEBSD || KMP_OS_NETBSD ||
       // KMP_OS_OPENBSD || KMP_OS_WINDOWS || KMP_OS_DARWIN || KMP_OS_HURD

#elif KMP_ARCH_X86 || KMP_ARCH_ARM || KMP_ARCH_AARCH || KMP_ARCH_MIPS

#if KMP_OS_LINUX || KMP_OS_FREEBSD || KMP_OS_WINDOWS || KMP_OS_HURD

    // basic tuning

    if (atomic_available) {
      if (num_vars <= 2) { // && ( team_size <= 8 ) due to false-sharing ???
        retval = atomic_reduce_block;
      }
    } // otherwise: use critical section

#elif KMP_OS_DARWIN

    int tree_available = FAST_REDUCTION_TREE_METHOD_GENERATED;
    if (atomic_available && (num_vars <= 3)) {
      retval = atomic_reduce_block;
    } else if (tree_available) {
      if ((reduce_size > (9 * sizeof(kmp_real64))) &&
          (reduce_size < (2000 * sizeof(kmp_real64)))) {
        retval = TREE_REDUCE_BLOCK_WITH_PLAIN_BARRIER;
      }
    } // otherwise: use critical section

#else
#error "Unknown or unsupported OS"
#endif

#else
#error "Unknown or unsupported architecture"
#endif
  }

  // KMP_FORCE_REDUCTION

  // If the team is serialized (team_size == 1), ignore the forced reduction
  // method and stay with the unsynchronized method (empty_reduce_block)
  if (__kmp_force_reduction_method != reduction_method_not_defined &&
      team_size != 1) {

    PACKED_REDUCTION_METHOD_T forced_retval = critical_reduce_block;

    int atomic_available, tree_available;

    switch ((forced_retval = __kmp_force_reduction_method)) {
    case critical_reduce_block:
      KMP_ASSERT(lck); // lck should be != 0
      break;

    case atomic_reduce_block:
      atomic_available = FAST_REDUCTION_ATOMIC_METHOD_GENERATED;
      if (!atomic_available) {
        KMP_WARNING(RedMethodNotSupported, "atomic");
        forced_retval = critical_reduce_block;
      }
      break;

    case tree_reduce_block:
      tree_available = FAST_REDUCTION_TREE_METHOD_GENERATED;
      if (!tree_available) {
        KMP_WARNING(RedMethodNotSupported, "tree");
        forced_retval = critical_reduce_block;
      } else {
#if KMP_FAST_REDUCTION_BARRIER
        forced_retval = TREE_REDUCE_BLOCK_WITH_REDUCTION_BARRIER;
#endif
      }
      break;

    default:
      KMP_ASSERT(0); // "unsupported method specified"
    }

    retval = forced_retval;
  }

  KA_TRACE(10, ("reduction method selected=%08x\n", retval));

#undef FAST_REDUCTION_TREE_METHOD_GENERATED
#undef FAST_REDUCTION_ATOMIC_METHOD_GENERATED

  return (retval);
}
// this function is for testing set/get/determine reduce method
kmp_int32 __kmp_get_reduce_method(void) {
  return ((__kmp_entry_thread()->th.th_local.packed_reduction_method) >> 8);
}

// Soft pause sets up threads to ignore blocktime and just go to sleep.
// Spin-wait code checks __kmp_pause_status and reacts accordingly.
void __kmp_soft_pause() { __kmp_pause_status = kmp_soft_paused; }

// Hard pause shuts down the runtime completely.  Resume happens naturally when
// OpenMP is used subsequently.
void __kmp_hard_pause() {
  __kmp_pause_status = kmp_hard_paused;
  __kmp_internal_end_thread(-1);
}

// Soft resume sets __kmp_pause_status, and wakes up all threads.
void __kmp_resume_if_soft_paused() {
  if (__kmp_pause_status == kmp_soft_paused) {
    __kmp_pause_status = kmp_not_paused;

    for (int gtid = 1; gtid < __kmp_threads_capacity; ++gtid) {
      kmp_info_t *thread = __kmp_threads[gtid];
      if (thread) { // Wake it if sleeping
        kmp_flag_64<> fl(&thread->th.th_bar[bs_forkjoin_barrier].bb.b_go,
                         thread);
        if (fl.is_sleeping())
          fl.resume(gtid);
        else if (__kmp_try_suspend_mx(thread)) { // got suspend lock
          __kmp_unlock_suspend_mx(thread); // unlock it; it won't sleep
        } else { // thread holds the lock and may sleep soon
          do { // until either the thread sleeps, or we can get the lock
            if (fl.is_sleeping()) {
              fl.resume(gtid);
              break;
            } else if (__kmp_try_suspend_mx(thread)) {
              __kmp_unlock_suspend_mx(thread);
              break;
            }
          } while (1);
        }
      }
    }
  }
}

// This function is called via __kmpc_pause_resource. Returns 0 if successful.
// TODO: add warning messages
int __kmp_pause_resource(kmp_pause_status_t level) {
  if (level == kmp_not_paused) { // requesting resume
    if (__kmp_pause_status == kmp_not_paused) {
      // error message about runtime not being paused, so can't resume
      return 1;
    } else {
      KMP_DEBUG_ASSERT(__kmp_pause_status == kmp_soft_paused ||
                       __kmp_pause_status == kmp_hard_paused);
      __kmp_pause_status = kmp_not_paused;
      return 0;
    }
  } else if (level == kmp_soft_paused) { // requesting soft pause
    if (__kmp_pause_status != kmp_not_paused) {
      // error message about already being paused
      return 1;
    } else {
      __kmp_soft_pause();
      return 0;
    }
  } else if (level == kmp_hard_paused) { // requesting hard pause
    if (__kmp_pause_status != kmp_not_paused) {
      // error message about already being paused
      return 1;
    } else {
      __kmp_hard_pause();
      return 0;
    }
  } else {
    // error message about invalid level
    return 1;
  }
}

void __kmp_omp_display_env(int verbose) {
  __kmp_acquire_bootstrap_lock(&__kmp_initz_lock);
  if (__kmp_init_serial == 0)
    __kmp_do_serial_initialize();
  __kmp_display_env_impl(!verbose, verbose);
  __kmp_release_bootstrap_lock(&__kmp_initz_lock);
}

<<<<<<< HEAD
// Globals and functions for hidden helper task
kmp_info_t **__kmp_hidden_helper_threads;
kmp_info_t *__kmp_hidden_helper_main_thread;
kmp_int32 __kmp_hidden_helper_threads_num = 8;
std::atomic<kmp_int32> __kmp_unexecuted_hidden_helper_tasks;
#if KMP_OS_LINUX
kmp_int32 __kmp_enable_hidden_helper = TRUE;
#else
=======
// The team size is changing, so distributed barrier must be modified
void __kmp_resize_dist_barrier(kmp_team_t *team, int old_nthreads,
                               int new_nthreads) {
  KMP_DEBUG_ASSERT(__kmp_barrier_release_pattern[bs_forkjoin_barrier] ==
                   bp_dist_bar);
  kmp_info_t **other_threads = team->t.t_threads;

  // We want all the workers to stop waiting on the barrier while we adjust the
  // size of the team.
  for (int f = 1; f < old_nthreads; ++f) {
    KMP_DEBUG_ASSERT(other_threads[f] != NULL);
    // Ignore threads that are already inactive or not present in the team
    if (team->t.t_threads[f]->th.th_used_in_team.load() == 0) {
      // teams construct causes thread_limit to get passed in, and some of
      // those could be inactive; just ignore them
      continue;
    }
    // If thread is transitioning still to in_use state, wait for it
    if (team->t.t_threads[f]->th.th_used_in_team.load() == 3) {
      while (team->t.t_threads[f]->th.th_used_in_team.load() == 3)
        KMP_CPU_PAUSE();
    }
    // The thread should be in_use now
    KMP_DEBUG_ASSERT(team->t.t_threads[f]->th.th_used_in_team.load() == 1);
    // Transition to unused state
    team->t.t_threads[f]->th.th_used_in_team.store(2);
    KMP_DEBUG_ASSERT(team->t.t_threads[f]->th.th_used_in_team.load() == 2);
  }
  // Release all the workers
  kmp_uint64 new_value; // new value for go
  new_value = team->t.b->go_release();

  KMP_MFENCE();

  // Workers should see transition status 2 and move to 0; but may need to be
  // woken up first
  size_t my_go_index;
  int count = old_nthreads - 1;
  while (count > 0) {
    count = old_nthreads - 1;
    for (int f = 1; f < old_nthreads; ++f) {
      my_go_index = f / team->t.b->threads_per_go;
      if (other_threads[f]->th.th_used_in_team.load() != 0) {
        if (__kmp_dflt_blocktime != KMP_MAX_BLOCKTIME) { // Wake up the workers
          kmp_atomic_flag_64<> *flag = (kmp_atomic_flag_64<> *)CCAST(
              void *, other_threads[f]->th.th_sleep_loc);
          __kmp_atomic_resume_64(other_threads[f]->th.th_info.ds.ds_gtid, flag);
        }
      } else {
        KMP_DEBUG_ASSERT(team->t.t_threads[f]->th.th_used_in_team.load() == 0);
        count--;
      }
    }
  }
  // Now update the barrier size
  team->t.b->update_num_threads(new_nthreads);
  team->t.b->go_reset();
}

void __kmp_add_threads_to_team(kmp_team_t *team, int new_nthreads) {
  // Add the threads back to the team
  KMP_DEBUG_ASSERT(team);
  // Threads were paused and pointed at th_used_in_team temporarily during a
  // resize of the team. We're going to set th_used_in_team to 3 to indicate to
  // the thread that it should transition itself back into the team. Then, if
  // blocktime isn't infinite, the thread could be sleeping, so we send a resume
  // to wake it up.
  for (int f = 1; f < new_nthreads; ++f) {
    KMP_DEBUG_ASSERT(team->t.t_threads[f]);
    KMP_COMPARE_AND_STORE_ACQ32(&(team->t.t_threads[f]->th.th_used_in_team), 0,
                                3);
    if (__kmp_dflt_blocktime != KMP_MAX_BLOCKTIME) { // Wake up sleeping threads
      __kmp_resume_32(team->t.t_threads[f]->th.th_info.ds.ds_gtid,
                      (kmp_flag_32<false, false> *)NULL);
    }
  }
  // The threads should be transitioning to the team; when they are done, they
  // should have set th_used_in_team to 1. This loop forces master to wait until
  // all threads have moved into the team and are waiting in the barrier.
  int count = new_nthreads - 1;
  while (count > 0) {
    count = new_nthreads - 1;
    for (int f = 1; f < new_nthreads; ++f) {
      if (team->t.t_threads[f]->th.th_used_in_team.load() == 1) {
        count--;
      }
    }
  }
}

// Globals and functions for hidden helper task
kmp_info_t **__kmp_hidden_helper_threads;
kmp_info_t *__kmp_hidden_helper_main_thread;
std::atomic<kmp_int32> __kmp_unexecuted_hidden_helper_tasks;
#if KMP_OS_LINUX
kmp_int32 __kmp_hidden_helper_threads_num = 8;
kmp_int32 __kmp_enable_hidden_helper = TRUE;
#else
kmp_int32 __kmp_hidden_helper_threads_num = 0;
>>>>>>> 2ab1d525
kmp_int32 __kmp_enable_hidden_helper = FALSE;
#endif

namespace {
std::atomic<kmp_int32> __kmp_hit_hidden_helper_threads_num;

void __kmp_hidden_helper_wrapper_fn(int *gtid, int *, ...) {
  // This is an explicit synchronization on all hidden helper threads in case
  // that when a regular thread pushes a hidden helper task to one hidden
  // helper thread, the thread has not been awaken once since they're released
  // by the main thread after creating the team.
  KMP_ATOMIC_INC(&__kmp_hit_hidden_helper_threads_num);
  while (KMP_ATOMIC_LD_ACQ(&__kmp_hit_hidden_helper_threads_num) !=
         __kmp_hidden_helper_threads_num)
    ;

  // If main thread, then wait for signal
  if (__kmpc_master(nullptr, *gtid)) {
    // First, unset the initial state and release the initial thread
    TCW_4(__kmp_init_hidden_helper_threads, FALSE);
    __kmp_hidden_helper_initz_release();
    __kmp_hidden_helper_main_thread_wait();
    // Now wake up all worker threads
    for (int i = 1; i < __kmp_hit_hidden_helper_threads_num; ++i) {
      __kmp_hidden_helper_worker_thread_signal();
    }
  }
}
} // namespace

void __kmp_hidden_helper_threads_initz_routine() {
  // Create a new root for hidden helper team/threads
  const int gtid = __kmp_register_root(TRUE);
  __kmp_hidden_helper_main_thread = __kmp_threads[gtid];
  __kmp_hidden_helper_threads = &__kmp_threads[gtid];
  __kmp_hidden_helper_main_thread->th.th_set_nproc =
      __kmp_hidden_helper_threads_num;

  KMP_ATOMIC_ST_REL(&__kmp_hit_hidden_helper_threads_num, 0);

  __kmpc_fork_call(nullptr, 0, __kmp_hidden_helper_wrapper_fn);

  // Set the initialization flag to FALSE
  TCW_SYNC_4(__kmp_init_hidden_helper, FALSE);

  __kmp_hidden_helper_threads_deinitz_release();
<<<<<<< HEAD
=======
}

/* Nesting Mode:
   Set via KMP_NESTING_MODE, which takes an integer.
   Note: we skip duplicate topology levels, and skip levels with only
      one entity.
   KMP_NESTING_MODE=0 is the default, and doesn't use nesting mode.
   KMP_NESTING_MODE=1 sets as many nesting levels as there are distinct levels
      in the topology, and initializes the number of threads at each of those
      levels to the number of entities at each level, respectively, below the
      entity at the parent level.
   KMP_NESTING_MODE=N, where N>1, attempts to create up to N nesting levels,
      but starts with nesting OFF -- max-active-levels-var is 1 -- and requires
      the user to turn nesting on explicitly. This is an even more experimental
      option to this experimental feature, and may change or go away in the
      future.
*/

// Allocate space to store nesting levels
void __kmp_init_nesting_mode() {
  int levels = KMP_HW_LAST;
  __kmp_nesting_mode_nlevels = levels;
  __kmp_nesting_nth_level = (int *)KMP_INTERNAL_MALLOC(levels * sizeof(int));
  for (int i = 0; i < levels; ++i)
    __kmp_nesting_nth_level[i] = 0;
  if (__kmp_nested_nth.size < levels) {
    __kmp_nested_nth.nth =
        (int *)KMP_INTERNAL_REALLOC(__kmp_nested_nth.nth, levels * sizeof(int));
    __kmp_nested_nth.size = levels;
  }
}

// Set # threads for top levels of nesting; must be called after topology set
void __kmp_set_nesting_mode_threads() {
  kmp_info_t *thread = __kmp_threads[__kmp_entry_gtid()];

  if (__kmp_nesting_mode == 1)
    __kmp_nesting_mode_nlevels = KMP_MAX_ACTIVE_LEVELS_LIMIT;
  else if (__kmp_nesting_mode > 1)
    __kmp_nesting_mode_nlevels = __kmp_nesting_mode;

  if (__kmp_topology) { // use topology info
    int loc, hw_level;
    for (loc = 0, hw_level = 0; hw_level < __kmp_topology->get_depth() &&
                                loc < __kmp_nesting_mode_nlevels;
         loc++, hw_level++) {
      __kmp_nesting_nth_level[loc] = __kmp_topology->get_ratio(hw_level);
      if (__kmp_nesting_nth_level[loc] == 1)
        loc--;
    }
    // Make sure all cores are used
    if (__kmp_nesting_mode > 1 && loc > 1) {
      int core_level = __kmp_topology->get_level(KMP_HW_CORE);
      int num_cores = __kmp_topology->get_count(core_level);
      int upper_levels = 1;
      for (int level = 0; level < loc - 1; ++level)
        upper_levels *= __kmp_nesting_nth_level[level];
      if (upper_levels * __kmp_nesting_nth_level[loc - 1] < num_cores)
        __kmp_nesting_nth_level[loc - 1] =
            num_cores / __kmp_nesting_nth_level[loc - 2];
    }
    __kmp_nesting_mode_nlevels = loc;
    __kmp_nested_nth.used = __kmp_nesting_mode_nlevels;
  } else { // no topology info available; provide a reasonable guesstimation
    if (__kmp_avail_proc >= 4) {
      __kmp_nesting_nth_level[0] = __kmp_avail_proc / 2;
      __kmp_nesting_nth_level[1] = 2;
      __kmp_nesting_mode_nlevels = 2;
    } else {
      __kmp_nesting_nth_level[0] = __kmp_avail_proc;
      __kmp_nesting_mode_nlevels = 1;
    }
    __kmp_nested_nth.used = __kmp_nesting_mode_nlevels;
  }
  for (int i = 0; i < __kmp_nesting_mode_nlevels; ++i) {
    __kmp_nested_nth.nth[i] = __kmp_nesting_nth_level[i];
  }
  set__nproc(thread, __kmp_nesting_nth_level[0]);
  if (__kmp_nesting_mode > 1 && __kmp_nesting_mode_nlevels > __kmp_nesting_mode)
    __kmp_nesting_mode_nlevels = __kmp_nesting_mode;
  if (get__max_active_levels(thread) > 1) {
    // if max levels was set, set nesting mode levels to same
    __kmp_nesting_mode_nlevels = get__max_active_levels(thread);
  }
  if (__kmp_nesting_mode == 1) // turn on nesting for this case only
    set__max_active_levels(thread, __kmp_nesting_mode_nlevels);
>>>>>>> 2ab1d525
}<|MERGE_RESOLUTION|>--- conflicted
+++ resolved
@@ -33,11 +33,6 @@
 #endif
 #if OMPD_SUPPORT
 #include "ompd-specific.h"
-#endif
-
-#if OMP_PROFILING_SUPPORT
-#include "llvm/Support/TimeProfiler.h"
-static char *ProfileTraceFile = nullptr;
 #endif
 
 #if OMP_PROFILING_SUPPORT
@@ -1697,12 +1692,9 @@
     }
 #endif
 
-<<<<<<< HEAD
-=======
     // Need this to happen before we determine the number of threads, not while
     // we are allocating the team
     //__kmp_push_current_task_to_thread(master_th, parent_team, 0);
->>>>>>> 2ab1d525
     int enter_teams = 0;
     if (parent_team->t.t_active_level >=
         master_th->th.th_current_task->td_icvs.max_active_levels) {
@@ -1710,20 +1702,10 @@
     } else {
       enter_teams = ((ap == NULL && active_level == 0) ||
                      (ap && teams_level > 0 && teams_level == level));
-<<<<<<< HEAD
-      nthreads =
-          master_set_numthreads
-              ? master_set_numthreads
-              : get__nproc_2(
-                    parent_team,
-                    master_tid); // TODO: get nproc directly from current task
-
-=======
       nthreads = master_set_numthreads
                      ? master_set_numthreads
                      // TODO: get nproc directly from current task
                      : get__nproc_2(parent_team, master_tid);
->>>>>>> 2ab1d525
       // Check if we need to take forkjoin lock? (no need for serialized
       // parallel out of teams construct). This code moved here from
       // __kmp_reserve_threads() to speedup nested serialized parallels.
@@ -2448,15 +2430,12 @@
       parent_team->t.t_stack_id = NULL;
     }
 #endif
-<<<<<<< HEAD
-=======
 
     if (team->t.t_nproc > 1 &&
         __kmp_barrier_gather_pattern[bs_forkjoin_barrier] == bp_dist_bar) {
       team->t.b->update_num_threads(team->t.t_nproc);
       __kmp_add_threads_to_team(team, team->t.t_nproc);
     }
->>>>>>> 2ab1d525
   }
 
   KMP_MB();
@@ -3781,11 +3760,7 @@
     /* find an available thread slot */
     // Don't reassign the zero slot since we need that to only be used by
     // initial thread. Slots for hidden helper threads should also be skipped.
-<<<<<<< HEAD
-    if (initial_thread && __kmp_threads[0] == NULL) {
-=======
     if (initial_thread && TCR_PTR(__kmp_threads[0]) == NULL) {
->>>>>>> 2ab1d525
       gtid = 0;
     } else {
       for (gtid = __kmp_hidden_helper_threads_num + 1;
@@ -4736,12 +4711,9 @@
 // thread's partition, and binds each worker to a thread in their partition.
 // The primary thread's partition should already include its current binding.
 static void __kmp_partition_places(kmp_team_t *team, int update_master_only) {
-<<<<<<< HEAD
-=======
   // Do not partition places for the hidden helper team
   if (KMP_HIDDEN_HELPER_TEAM(team))
     return;
->>>>>>> 2ab1d525
   // Copy the primary thread's place partition to the team struct
   kmp_info_t *master_th = team->t.t_threads[0];
   KMP_DEBUG_ASSERT(master_th != NULL);
@@ -6563,12 +6535,8 @@
   }
 
   // If hidden helper team has been initialized, we need to deinit it
-<<<<<<< HEAD
-  if (TCR_4(__kmp_init_hidden_helper)) {
-=======
   if (TCR_4(__kmp_init_hidden_helper) &&
       !TCR_4(__kmp_hidden_helper_team_done)) {
->>>>>>> 2ab1d525
     TCW_SYNC_4(__kmp_hidden_helper_team_done, TRUE);
     // First release the main thread to let it continue its work
     __kmp_hidden_helper_main_thread_release();
@@ -6795,11 +6763,7 @@
       __kmp_str_split(tail, '-', &flag_val_str, &tail);
       file_name = tail;
       if (tail != NULL) {
-<<<<<<< HEAD
-        long *flag_addr = 0;
-=======
         unsigned long *flag_addr = 0;
->>>>>>> 2ab1d525
         unsigned long flag_val = 0;
         KMP_SSCANF(flag_addr_str, "%p", RCAST(void **, &flag_addr));
         KMP_SSCANF(flag_val_str, "%lx", &flag_val);
@@ -7747,14 +7711,11 @@
       num_threads = 1;
     }
   } else {
-<<<<<<< HEAD
-=======
     if (num_threads < 0) {
       __kmp_msg(kmp_ms_warning, KMP_MSG(CantFormThrTeam, num_threads, 1),
                 __kmp_msg_null);
       num_threads = 1;
     }
->>>>>>> 2ab1d525
     // This thread will be the primary thread of the league primary threads
     // Store new thread limit; old limit is saved in th_cg_roots list
     thr->th.th_current_task->td_icvs.thread_limit = num_threads;
@@ -7786,11 +7747,6 @@
 void __kmp_push_num_teams(ident_t *id, int gtid, int num_teams,
                           int num_threads) {
   kmp_info_t *thr = __kmp_threads[gtid];
-<<<<<<< HEAD
-  KMP_DEBUG_ASSERT(num_teams >= 0);
-  KMP_DEBUG_ASSERT(num_threads >= 0);
-
-=======
   if (num_teams < 0) {
     // OpenMP specification requires requested values to be positive,
     // but people can send us any value, so we'd better check
@@ -7798,7 +7754,6 @@
               __kmp_msg_null);
     num_teams = 1;
   }
->>>>>>> 2ab1d525
   if (num_teams == 0) {
     if (__kmp_nteams > 0) {
       num_teams = __kmp_nteams;
@@ -7855,11 +7810,7 @@
   } else if (num_teams_lb == num_teams_ub) { // requires exact number of teams
     num_teams = num_teams_ub;
   } else { // num_teams_lb <= num_teams <= num_teams_ub
-<<<<<<< HEAD
-    if (num_threads == 0) {
-=======
     if (num_threads <= 0) {
->>>>>>> 2ab1d525
       if (num_teams_ub > __kmp_teams_max_nth) {
         num_teams = num_teams_lb;
       } else {
@@ -8971,16 +8922,6 @@
   __kmp_release_bootstrap_lock(&__kmp_initz_lock);
 }
 
-<<<<<<< HEAD
-// Globals and functions for hidden helper task
-kmp_info_t **__kmp_hidden_helper_threads;
-kmp_info_t *__kmp_hidden_helper_main_thread;
-kmp_int32 __kmp_hidden_helper_threads_num = 8;
-std::atomic<kmp_int32> __kmp_unexecuted_hidden_helper_tasks;
-#if KMP_OS_LINUX
-kmp_int32 __kmp_enable_hidden_helper = TRUE;
-#else
-=======
 // The team size is changing, so distributed barrier must be modified
 void __kmp_resize_dist_barrier(kmp_team_t *team, int old_nthreads,
                                int new_nthreads) {
@@ -9080,7 +9021,6 @@
 kmp_int32 __kmp_enable_hidden_helper = TRUE;
 #else
 kmp_int32 __kmp_hidden_helper_threads_num = 0;
->>>>>>> 2ab1d525
 kmp_int32 __kmp_enable_hidden_helper = FALSE;
 #endif
 
@@ -9127,8 +9067,6 @@
   TCW_SYNC_4(__kmp_init_hidden_helper, FALSE);
 
   __kmp_hidden_helper_threads_deinitz_release();
-<<<<<<< HEAD
-=======
 }
 
 /* Nesting Mode:
@@ -9215,5 +9153,4 @@
   }
   if (__kmp_nesting_mode == 1) // turn on nesting for this case only
     set__max_active_levels(thread, __kmp_nesting_mode_nlevels);
->>>>>>> 2ab1d525
 }