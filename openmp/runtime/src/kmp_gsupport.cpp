/*
 * kmp_gsupport.cpp
 */

//===----------------------------------------------------------------------===//
//
// Part of the LLVM Project, under the Apache License v2.0 with LLVM Exceptions.
// See https://llvm.org/LICENSE.txt for license information.
// SPDX-License-Identifier: Apache-2.0 WITH LLVM-exception
//
//===----------------------------------------------------------------------===//

#include "kmp.h"
#include "kmp_atomic.h"

#if OMPT_SUPPORT
#include "ompt-specific.h"
#endif

enum {
  KMP_GOMP_TASK_UNTIED_FLAG = 1,
  KMP_GOMP_TASK_FINAL_FLAG = 2,
  KMP_GOMP_TASK_DEPENDS_FLAG = 8
};

enum {
  KMP_GOMP_DEPOBJ_IN = 1,
  KMP_GOMP_DEPOBJ_OUT = 2,
  KMP_GOMP_DEPOBJ_INOUT = 3,
  KMP_GOMP_DEPOBJ_MTXINOUTSET = 4
};

// This class helps convert gomp dependency info into
// kmp_depend_info_t structures
class kmp_gomp_depends_info_t {
  void **depend;
  kmp_int32 num_deps;
  size_t num_out, num_mutexinout, num_in, num_depobj;
  size_t offset;

public:
  kmp_gomp_depends_info_t(void **depend) : depend(depend) {
    size_t ndeps = (kmp_intptr_t)depend[0];
    // GOMP taskdep structure:
    // if depend[0] != 0:
    // depend =  [ ndeps | nout | &out | ... | &out | &in | ... | &in ]
    //
    // if depend[0] == 0:
    // depend = [ 0 | ndeps | nout | nmtx | nin | &out | ... | &out | &mtx |
    //            ... | &mtx | &in   | ...  | &in  | &depobj | ... | &depobj ]
    if (ndeps) {
      num_out = (kmp_intptr_t)depend[1];
      num_in = ndeps - num_out;
      num_mutexinout = num_depobj = 0;
      offset = 2;
    } else {
      ndeps = (kmp_intptr_t)depend[1];
      num_out = (kmp_intptr_t)depend[2];
      num_mutexinout = (kmp_intptr_t)depend[3];
      num_in = (kmp_intptr_t)depend[4];
      num_depobj = ndeps - num_out - num_mutexinout - num_in;
      KMP_ASSERT(num_depobj <= ndeps);
      offset = 5;
    }
    num_deps = static_cast<kmp_int32>(ndeps);
  }
  kmp_int32 get_num_deps() const { return num_deps; }
  kmp_depend_info_t get_kmp_depend(size_t index) const {
    kmp_depend_info_t retval;
    memset(&retval, '\0', sizeof(retval));
    KMP_ASSERT(index < (size_t)num_deps);
    retval.len = 0;
    // Because inout and out are logically equivalent,
    // use inout and in dependency flags. GOMP does not provide a
    // way to distinguish if user specified out vs. inout.
    if (index < num_out) {
      retval.flags.in = 1;
      retval.flags.out = 1;
      retval.base_addr = (kmp_intptr_t)depend[offset + index];
    } else if (index >= num_out && index < (num_out + num_mutexinout)) {
      retval.flags.mtx = 1;
      retval.base_addr = (kmp_intptr_t)depend[offset + index];
    } else if (index >= (num_out + num_mutexinout) &&
               index < (num_out + num_mutexinout + num_in)) {
      retval.flags.in = 1;
      retval.base_addr = (kmp_intptr_t)depend[offset + index];
    } else {
      // depobj is a two element array (size of elements are size of pointer)
      // depobj[0] = base_addr
      // depobj[1] = type (in, out, inout, mutexinoutset, etc.)
      kmp_intptr_t *depobj = (kmp_intptr_t *)depend[offset + index];
      retval.base_addr = depobj[0];
      switch (depobj[1]) {
      case KMP_GOMP_DEPOBJ_IN:
        retval.flags.in = 1;
        break;
      case KMP_GOMP_DEPOBJ_OUT:
        retval.flags.out = 1;
        break;
      case KMP_GOMP_DEPOBJ_INOUT:
        retval.flags.in = 1;
        retval.flags.out = 1;
        break;
      case KMP_GOMP_DEPOBJ_MTXINOUTSET:
        retval.flags.mtx = 1;
        break;
      default:
        KMP_FATAL(GompFeatureNotSupported, "Unknown depobj type");
      }
    }
    return retval;
  }
};

#ifdef __cplusplus
extern "C" {
#endif // __cplusplus

#define MKLOC(loc, routine)                                                    \
  static ident_t loc = {0, KMP_IDENT_KMPC, 0, 0, ";unknown;unknown;0;0;;"};

#include "kmp_ftn_os.h"

void KMP_EXPAND_NAME(KMP_API_NAME_GOMP_BARRIER)(void) {
  int gtid = __kmp_entry_gtid();
  MKLOC(loc, "GOMP_barrier");
  KA_TRACE(20, ("GOMP_barrier: T#%d\n", gtid));
#if OMPT_SUPPORT && OMPT_OPTIONAL
  ompt_frame_t *ompt_frame;
  if (ompt_enabled.enabled) {
    __ompt_get_task_info_internal(0, NULL, NULL, &ompt_frame, NULL, NULL);
    ompt_frame->enter_frame.ptr = OMPT_GET_FRAME_ADDRESS(0);
  }
  OMPT_STORE_RETURN_ADDRESS(gtid);
#endif
  __kmpc_barrier(&loc, gtid);
#if OMPT_SUPPORT && OMPT_OPTIONAL
  if (ompt_enabled.enabled) {
    ompt_frame->enter_frame = ompt_data_none;
  }
#endif
}

// Mutual exclusion

// The symbol that icc/ifort generates for unnamed for unnamed critical sections
// - .gomp_critical_user_ - is defined using .comm in any objects reference it.
// We can't reference it directly here in C code, as the symbol contains a ".".
//
// The RTL contains an assembly language definition of .gomp_critical_user_
// with another symbol __kmp_unnamed_critical_addr initialized with it's
// address.
extern kmp_critical_name *__kmp_unnamed_critical_addr;

void KMP_EXPAND_NAME(KMP_API_NAME_GOMP_CRITICAL_START)(void) {
  int gtid = __kmp_entry_gtid();
  MKLOC(loc, "GOMP_critical_start");
  KA_TRACE(20, ("GOMP_critical_start: T#%d\n", gtid));
#if OMPT_SUPPORT && OMPT_OPTIONAL
  OMPT_STORE_RETURN_ADDRESS(gtid);
#endif
  __kmpc_critical(&loc, gtid, __kmp_unnamed_critical_addr);
}

void KMP_EXPAND_NAME(KMP_API_NAME_GOMP_CRITICAL_END)(void) {
  int gtid = __kmp_get_gtid();
  MKLOC(loc, "GOMP_critical_end");
  KA_TRACE(20, ("GOMP_critical_end: T#%d\n", gtid));
#if OMPT_SUPPORT && OMPT_OPTIONAL
  OMPT_STORE_RETURN_ADDRESS(gtid);
#endif
  __kmpc_end_critical(&loc, gtid, __kmp_unnamed_critical_addr);
}

void KMP_EXPAND_NAME(KMP_API_NAME_GOMP_CRITICAL_NAME_START)(void **pptr) {
  int gtid = __kmp_entry_gtid();
  MKLOC(loc, "GOMP_critical_name_start");
  KA_TRACE(20, ("GOMP_critical_name_start: T#%d\n", gtid));
  __kmpc_critical(&loc, gtid, (kmp_critical_name *)pptr);
}

void KMP_EXPAND_NAME(KMP_API_NAME_GOMP_CRITICAL_NAME_END)(void **pptr) {
  int gtid = __kmp_get_gtid();
  MKLOC(loc, "GOMP_critical_name_end");
  KA_TRACE(20, ("GOMP_critical_name_end: T#%d\n", gtid));
  __kmpc_end_critical(&loc, gtid, (kmp_critical_name *)pptr);
}

// The Gnu codegen tries to use locked operations to perform atomic updates
// inline.  If it can't, then it calls GOMP_atomic_start() before performing
// the update and GOMP_atomic_end() afterward, regardless of the data type.
void KMP_EXPAND_NAME(KMP_API_NAME_GOMP_ATOMIC_START)(void) {
  int gtid = __kmp_entry_gtid();
  KA_TRACE(20, ("GOMP_atomic_start: T#%d\n", gtid));

#if OMPT_SUPPORT
  __ompt_thread_assign_wait_id(0);
#endif

  __kmp_acquire_atomic_lock(&__kmp_atomic_lock, gtid);
}

void KMP_EXPAND_NAME(KMP_API_NAME_GOMP_ATOMIC_END)(void) {
  int gtid = __kmp_get_gtid();
  KA_TRACE(20, ("GOMP_atomic_end: T#%d\n", gtid));
  __kmp_release_atomic_lock(&__kmp_atomic_lock, gtid);
}

int KMP_EXPAND_NAME(KMP_API_NAME_GOMP_SINGLE_START)(void) {
  int gtid = __kmp_entry_gtid();
  MKLOC(loc, "GOMP_single_start");
  KA_TRACE(20, ("GOMP_single_start: T#%d\n", gtid));

  if (!TCR_4(__kmp_init_parallel))
    __kmp_parallel_initialize();
  __kmp_resume_if_soft_paused();

  // 3rd parameter == FALSE prevents kmp_enter_single from pushing a
  // workshare when USE_CHECKS is defined.  We need to avoid the push,
  // as there is no corresponding GOMP_single_end() call.
  kmp_int32 rc = __kmp_enter_single(gtid, &loc, FALSE);

#if OMPT_SUPPORT && OMPT_OPTIONAL
  kmp_info_t *this_thr = __kmp_threads[gtid];
  kmp_team_t *team = this_thr->th.th_team;
  int tid = __kmp_tid_from_gtid(gtid);

  if (ompt_enabled.enabled) {
    if (rc) {
      if (ompt_enabled.ompt_callback_work) {
        ompt_callbacks.ompt_callback(ompt_callback_work)(
            ompt_work_single_executor, ompt_scope_begin,
            &(team->t.ompt_team_info.parallel_data),
            &(team->t.t_implicit_task_taskdata[tid].ompt_task_info.task_data),
            1, OMPT_GET_RETURN_ADDRESS(0));
      }
    } else {
      if (ompt_enabled.ompt_callback_work) {
        ompt_callbacks.ompt_callback(ompt_callback_work)(
            ompt_work_single_other, ompt_scope_begin,
            &(team->t.ompt_team_info.parallel_data),
            &(team->t.t_implicit_task_taskdata[tid].ompt_task_info.task_data),
            1, OMPT_GET_RETURN_ADDRESS(0));
        ompt_callbacks.ompt_callback(ompt_callback_work)(
            ompt_work_single_other, ompt_scope_end,
            &(team->t.ompt_team_info.parallel_data),
            &(team->t.t_implicit_task_taskdata[tid].ompt_task_info.task_data),
            1, OMPT_GET_RETURN_ADDRESS(0));
      }
    }
  }
#endif

  return rc;
}

void *KMP_EXPAND_NAME(KMP_API_NAME_GOMP_SINGLE_COPY_START)(void) {
  void *retval;
  int gtid = __kmp_entry_gtid();
  MKLOC(loc, "GOMP_single_copy_start");
  KA_TRACE(20, ("GOMP_single_copy_start: T#%d\n", gtid));

  if (!TCR_4(__kmp_init_parallel))
    __kmp_parallel_initialize();
  __kmp_resume_if_soft_paused();

  // If this is the first thread to enter, return NULL.  The generated code will
  // then call GOMP_single_copy_end() for this thread only, with the
  // copyprivate data pointer as an argument.
  if (__kmp_enter_single(gtid, &loc, FALSE))
    return NULL;

    // Wait for the first thread to set the copyprivate data pointer,
    // and for all other threads to reach this point.

#if OMPT_SUPPORT && OMPT_OPTIONAL
  ompt_frame_t *ompt_frame;
  if (ompt_enabled.enabled) {
    __ompt_get_task_info_internal(0, NULL, NULL, &ompt_frame, NULL, NULL);
    ompt_frame->enter_frame.ptr = OMPT_GET_FRAME_ADDRESS(0);
  }
  OMPT_STORE_RETURN_ADDRESS(gtid);
#endif
  __kmp_barrier(bs_plain_barrier, gtid, FALSE, 0, NULL, NULL);

  // Retrieve the value of the copyprivate data point, and wait for all
  // threads to do likewise, then return.
  retval = __kmp_team_from_gtid(gtid)->t.t_copypriv_data;
  {
#if OMPT_SUPPORT && OMPT_OPTIONAL
    OMPT_STORE_RETURN_ADDRESS(gtid);
#endif
    __kmp_barrier(bs_plain_barrier, gtid, FALSE, 0, NULL, NULL);
  }
#if OMPT_SUPPORT && OMPT_OPTIONAL
  if (ompt_enabled.enabled) {
    ompt_frame->enter_frame = ompt_data_none;
  }
#endif
  return retval;
}

void KMP_EXPAND_NAME(KMP_API_NAME_GOMP_SINGLE_COPY_END)(void *data) {
  int gtid = __kmp_get_gtid();
  KA_TRACE(20, ("GOMP_single_copy_end: T#%d\n", gtid));

  // Set the copyprivate data pointer fo the team, then hit the barrier so that
  // the other threads will continue on and read it.  Hit another barrier before
  // continuing, so that the know that the copyprivate data pointer has been
  // propagated to all threads before trying to reuse the t_copypriv_data field.
  __kmp_team_from_gtid(gtid)->t.t_copypriv_data = data;
#if OMPT_SUPPORT && OMPT_OPTIONAL
  ompt_frame_t *ompt_frame;
  if (ompt_enabled.enabled) {
    __ompt_get_task_info_internal(0, NULL, NULL, &ompt_frame, NULL, NULL);
    ompt_frame->enter_frame.ptr = OMPT_GET_FRAME_ADDRESS(0);
  }
  OMPT_STORE_RETURN_ADDRESS(gtid);
#endif
  __kmp_barrier(bs_plain_barrier, gtid, FALSE, 0, NULL, NULL);
  {
#if OMPT_SUPPORT && OMPT_OPTIONAL
    OMPT_STORE_RETURN_ADDRESS(gtid);
#endif
    __kmp_barrier(bs_plain_barrier, gtid, FALSE, 0, NULL, NULL);
  }
#if OMPT_SUPPORT && OMPT_OPTIONAL
  if (ompt_enabled.enabled) {
    ompt_frame->enter_frame = ompt_data_none;
  }
#endif
}

void KMP_EXPAND_NAME(KMP_API_NAME_GOMP_ORDERED_START)(void) {
  int gtid = __kmp_entry_gtid();
  MKLOC(loc, "GOMP_ordered_start");
  KA_TRACE(20, ("GOMP_ordered_start: T#%d\n", gtid));
#if OMPT_SUPPORT && OMPT_OPTIONAL
  OMPT_STORE_RETURN_ADDRESS(gtid);
#endif
  __kmpc_ordered(&loc, gtid);
}

void KMP_EXPAND_NAME(KMP_API_NAME_GOMP_ORDERED_END)(void) {
  int gtid = __kmp_get_gtid();
  MKLOC(loc, "GOMP_ordered_end");
  KA_TRACE(20, ("GOMP_ordered_start: T#%d\n", gtid));
#if OMPT_SUPPORT && OMPT_OPTIONAL
  OMPT_STORE_RETURN_ADDRESS(gtid);
#endif
  __kmpc_end_ordered(&loc, gtid);
}

// Dispatch macro defs
//
// They come in two flavors: 64-bit unsigned, and either 32-bit signed
// (IA-32 architecture) or 64-bit signed (Intel(R) 64).

#if KMP_ARCH_X86 || KMP_ARCH_ARM || KMP_ARCH_MIPS
#define KMP_DISPATCH_INIT __kmp_aux_dispatch_init_4
#define KMP_DISPATCH_FINI_CHUNK __kmp_aux_dispatch_fini_chunk_4
#define KMP_DISPATCH_NEXT __kmpc_dispatch_next_4
#else
#define KMP_DISPATCH_INIT __kmp_aux_dispatch_init_8
#define KMP_DISPATCH_FINI_CHUNK __kmp_aux_dispatch_fini_chunk_8
#define KMP_DISPATCH_NEXT __kmpc_dispatch_next_8
#endif /* KMP_ARCH_X86 */

#define KMP_DISPATCH_INIT_ULL __kmp_aux_dispatch_init_8u
#define KMP_DISPATCH_FINI_CHUNK_ULL __kmp_aux_dispatch_fini_chunk_8u
#define KMP_DISPATCH_NEXT_ULL __kmpc_dispatch_next_8u

// The parallel construct

#ifndef KMP_DEBUG
static
#endif /* KMP_DEBUG */
    void
    __kmp_GOMP_microtask_wrapper(int *gtid, int *npr, void (*task)(void *),
                                 void *data) {
#if OMPT_SUPPORT
  kmp_info_t *thr;
  ompt_frame_t *ompt_frame;
  ompt_state_t enclosing_state;

  if (ompt_enabled.enabled) {
    // get pointer to thread data structure
    thr = __kmp_threads[*gtid];

    // save enclosing task state; set current state for task
    enclosing_state = thr->th.ompt_thread_info.state;
    thr->th.ompt_thread_info.state = ompt_state_work_parallel;

    // set task frame
    __ompt_get_task_info_internal(0, NULL, NULL, &ompt_frame, NULL, NULL);
    ompt_frame->exit_frame.ptr = OMPT_GET_FRAME_ADDRESS(0);
  }
#endif

  task(data);

#if OMPT_SUPPORT
  if (ompt_enabled.enabled) {
    // clear task frame
    ompt_frame->exit_frame = ompt_data_none;

    // restore enclosing state
    thr->th.ompt_thread_info.state = enclosing_state;
  }
#endif
}

#ifndef KMP_DEBUG
static
#endif /* KMP_DEBUG */
    void
    __kmp_GOMP_parallel_microtask_wrapper(int *gtid, int *npr,
                                          void (*task)(void *), void *data,
                                          unsigned num_threads, ident_t *loc,
                                          enum sched_type schedule, long start,
                                          long end, long incr,
                                          long chunk_size) {
  // Initialize the loop worksharing construct.

  KMP_DISPATCH_INIT(loc, *gtid, schedule, start, end, incr, chunk_size,
                    schedule != kmp_sch_static);

#if OMPT_SUPPORT
  kmp_info_t *thr;
  ompt_frame_t *ompt_frame;
  ompt_state_t enclosing_state;

  if (ompt_enabled.enabled) {
    thr = __kmp_threads[*gtid];
    // save enclosing task state; set current state for task
    enclosing_state = thr->th.ompt_thread_info.state;
    thr->th.ompt_thread_info.state = ompt_state_work_parallel;

    // set task frame
    __ompt_get_task_info_internal(0, NULL, NULL, &ompt_frame, NULL, NULL);
    ompt_frame->exit_frame.ptr = OMPT_GET_FRAME_ADDRESS(0);
  }
#endif

  // Now invoke the microtask.
  task(data);

#if OMPT_SUPPORT
  if (ompt_enabled.enabled) {
    // clear task frame
    ompt_frame->exit_frame = ompt_data_none;

    // reset enclosing state
    thr->th.ompt_thread_info.state = enclosing_state;
  }
#endif
}

static void __kmp_GOMP_fork_call(ident_t *loc, int gtid, unsigned num_threads,
                                 unsigned flags, void (*unwrapped_task)(void *),
                                 microtask_t wrapper, int argc, ...) {
  int rc;
  kmp_info_t *thr = __kmp_threads[gtid];
  kmp_team_t *team = thr->th.th_team;
  int tid = __kmp_tid_from_gtid(gtid);

  va_list ap;
  va_start(ap, argc);

  if (num_threads != 0)
    __kmp_push_num_threads(loc, gtid, num_threads);
  if (flags != 0)
    __kmp_push_proc_bind(loc, gtid, (kmp_proc_bind_t)flags);
  rc = __kmp_fork_call(loc, gtid, fork_context_gnu, argc, wrapper,
                       __kmp_invoke_task_func, kmp_va_addr_of(ap));

  va_end(ap);

  if (rc) {
    __kmp_run_before_invoked_task(gtid, tid, thr, team);
  }

#if OMPT_SUPPORT
  int ompt_team_size;
  if (ompt_enabled.enabled) {
    ompt_team_info_t *team_info = __ompt_get_teaminfo(0, NULL);
    ompt_task_info_t *task_info = __ompt_get_task_info_object(0);

    // implicit task callback
    if (ompt_enabled.ompt_callback_implicit_task) {
      ompt_team_size = __kmp_team_from_gtid(gtid)->t.t_nproc;
      ompt_callbacks.ompt_callback(ompt_callback_implicit_task)(
          ompt_scope_begin, &(team_info->parallel_data),
          &(task_info->task_data), ompt_team_size, __kmp_tid_from_gtid(gtid),
          ompt_task_implicit); // TODO: Can this be ompt_task_initial?
      task_info->thread_num = __kmp_tid_from_gtid(gtid);
    }
    thr->th.ompt_thread_info.state = ompt_state_work_parallel;
  }
#endif
}

void KMP_EXPAND_NAME(KMP_API_NAME_GOMP_PARALLEL_START)(void (*task)(void *),
                                                       void *data,
                                                       unsigned num_threads) {
  int gtid = __kmp_entry_gtid();

#if OMPT_SUPPORT
  ompt_frame_t *parent_frame, *frame;

  if (ompt_enabled.enabled) {
    __ompt_get_task_info_internal(0, NULL, NULL, &parent_frame, NULL, NULL);
    parent_frame->enter_frame.ptr = OMPT_GET_FRAME_ADDRESS(0);
  }
  OMPT_STORE_RETURN_ADDRESS(gtid);
#endif

  MKLOC(loc, "GOMP_parallel_start");
  KA_TRACE(20, ("GOMP_parallel_start: T#%d\n", gtid));
  __kmp_GOMP_fork_call(&loc, gtid, num_threads, 0u, task,
                       (microtask_t)__kmp_GOMP_microtask_wrapper, 2, task,
                       data);
#if OMPT_SUPPORT
  if (ompt_enabled.enabled) {
    __ompt_get_task_info_internal(0, NULL, NULL, &frame, NULL, NULL);
    frame->exit_frame.ptr = OMPT_GET_FRAME_ADDRESS(0);
  }
#endif
#if OMPD_SUPPORT
  if (ompd_state & OMPD_ENABLE_BP)
    ompd_bp_parallel_begin();
#endif
}

void KMP_EXPAND_NAME(KMP_API_NAME_GOMP_PARALLEL_END)(void) {
  int gtid = __kmp_get_gtid();
  kmp_info_t *thr;

  thr = __kmp_threads[gtid];

  MKLOC(loc, "GOMP_parallel_end");
  KA_TRACE(20, ("GOMP_parallel_end: T#%d\n", gtid));

  if (!thr->th.th_team->t.t_serialized) {
    __kmp_run_after_invoked_task(gtid, __kmp_tid_from_gtid(gtid), thr,
                                 thr->th.th_team);
  }
#if OMPT_SUPPORT
  if (ompt_enabled.enabled) {
    // Implicit task is finished here, in the barrier we might schedule
    // deferred tasks,
    // these don't see the implicit task on the stack
    OMPT_CUR_TASK_INFO(thr)->frame.exit_frame = ompt_data_none;
  }
#endif

  __kmp_join_call(&loc, gtid
#if OMPT_SUPPORT
                  ,
                  fork_context_gnu
#endif
  );
<<<<<<< HEAD
=======
#if OMPD_SUPPORT
  if (ompd_state & OMPD_ENABLE_BP)
    ompd_bp_parallel_end();
#endif
>>>>>>> 2ab1d525
}

// Loop worksharing constructs

// The Gnu codegen passes in an exclusive upper bound for the overall range,
// but the libguide dispatch code expects an inclusive upper bound, hence the
// "end - incr" 5th argument to KMP_DISPATCH_INIT (and the " ub - str" 11th
// argument to __kmp_GOMP_fork_call).
//
// Conversely, KMP_DISPATCH_NEXT returns and inclusive upper bound in *p_ub,
// but the Gnu codegen expects an exclusive upper bound, so the adjustment
// "*p_ub += stride" compensates for the discrepancy.
//
// Correction: the gnu codegen always adjusts the upper bound by +-1, not the
// stride value.  We adjust the dispatch parameters accordingly (by +-1), but
// we still adjust p_ub by the actual stride value.
//
// The "runtime" versions do not take a chunk_sz parameter.
//
// The profile lib cannot support construct checking of unordered loops that
// are predetermined by the compiler to be statically scheduled, as the gcc
// codegen will not always emit calls to GOMP_loop_static_next() to get the
// next iteration.  Instead, it emits inline code to call omp_get_thread_num()
// num and calculate the iteration space using the result.  It doesn't do this
// with ordered static loop, so they can be checked.

#if OMPT_SUPPORT
#define IF_OMPT_SUPPORT(code) code
#else
#define IF_OMPT_SUPPORT(code)
#endif

#define LOOP_START(func, schedule)                                             \
  int func(long lb, long ub, long str, long chunk_sz, long *p_lb,              \
           long *p_ub) {                                                       \
    int status;                                                                \
    long stride;                                                               \
    int gtid = __kmp_entry_gtid();                                             \
    MKLOC(loc, KMP_STR(func));                                                 \
    KA_TRACE(                                                                  \
        20,                                                                    \
        (KMP_STR(                                                              \
             func) ": T#%d, lb 0x%lx, ub 0x%lx, str 0x%lx, chunk_sz 0x%lx\n",  \
         gtid, lb, ub, str, chunk_sz));                                        \
                                                                               \
    if ((str > 0) ? (lb < ub) : (lb > ub)) {                                   \
      {                                                                        \
        IF_OMPT_SUPPORT(OMPT_STORE_RETURN_ADDRESS(gtid);)                      \
        KMP_DISPATCH_INIT(&loc, gtid, (schedule), lb,                          \
                          (str > 0) ? (ub - 1) : (ub + 1), str, chunk_sz,      \
                          (schedule) != kmp_sch_static);                       \
      }                                                                        \
      {                                                                        \
        IF_OMPT_SUPPORT(OMPT_STORE_RETURN_ADDRESS(gtid);)                      \
        status = KMP_DISPATCH_NEXT(&loc, gtid, NULL, (kmp_int *)p_lb,          \
                                   (kmp_int *)p_ub, (kmp_int *)&stride);       \
      }                                                                        \
      if (status) {                                                            \
        KMP_DEBUG_ASSERT(stride == str);                                       \
        *p_ub += (str > 0) ? 1 : -1;                                           \
      }                                                                        \
    } else {                                                                   \
      status = 0;                                                              \
    }                                                                          \
                                                                               \
    KA_TRACE(                                                                  \
        20,                                                                    \
        (KMP_STR(                                                              \
             func) " exit: T#%d, *p_lb 0x%lx, *p_ub 0x%lx, returning %d\n",    \
         gtid, *p_lb, *p_ub, status));                                         \
    return status;                                                             \
  }

#define LOOP_RUNTIME_START(func, schedule)                                     \
  int func(long lb, long ub, long str, long *p_lb, long *p_ub) {               \
    int status;                                                                \
    long stride;                                                               \
    long chunk_sz = 0;                                                         \
    int gtid = __kmp_entry_gtid();                                             \
    MKLOC(loc, KMP_STR(func));                                                 \
    KA_TRACE(                                                                  \
        20,                                                                    \
        (KMP_STR(func) ": T#%d, lb 0x%lx, ub 0x%lx, str 0x%lx, chunk_sz %d\n", \
         gtid, lb, ub, str, chunk_sz));                                        \
                                                                               \
    if ((str > 0) ? (lb < ub) : (lb > ub)) {                                   \
      {                                                                        \
        IF_OMPT_SUPPORT(OMPT_STORE_RETURN_ADDRESS(gtid);)                      \
        KMP_DISPATCH_INIT(&loc, gtid, (schedule), lb,                          \
                          (str > 0) ? (ub - 1) : (ub + 1), str, chunk_sz,      \
                          TRUE);                                               \
      }                                                                        \
      {                                                                        \
        IF_OMPT_SUPPORT(OMPT_STORE_RETURN_ADDRESS(gtid);)                      \
        status = KMP_DISPATCH_NEXT(&loc, gtid, NULL, (kmp_int *)p_lb,          \
                                   (kmp_int *)p_ub, (kmp_int *)&stride);       \
      }                                                                        \
      if (status) {                                                            \
        KMP_DEBUG_ASSERT(stride == str);                                       \
        *p_ub += (str > 0) ? 1 : -1;                                           \
      }                                                                        \
    } else {                                                                   \
      status = 0;                                                              \
    }                                                                          \
                                                                               \
    KA_TRACE(                                                                  \
        20,                                                                    \
        (KMP_STR(                                                              \
             func) " exit: T#%d, *p_lb 0x%lx, *p_ub 0x%lx, returning %d\n",    \
         gtid, *p_lb, *p_ub, status));                                         \
    return status;                                                             \
  }

#define KMP_DOACROSS_FINI(status, gtid)                                        \
  if (!status && __kmp_threads[gtid]->th.th_dispatch->th_doacross_flags) {     \
    __kmpc_doacross_fini(NULL, gtid);                                          \
  }

#define LOOP_NEXT(func, fini_code)                                             \
  int func(long *p_lb, long *p_ub) {                                           \
    int status;                                                                \
    long stride;                                                               \
    int gtid = __kmp_get_gtid();                                               \
    MKLOC(loc, KMP_STR(func));                                                 \
    KA_TRACE(20, (KMP_STR(func) ": T#%d\n", gtid));                            \
                                                                               \
    IF_OMPT_SUPPORT(OMPT_STORE_RETURN_ADDRESS(gtid);)                          \
    fini_code status = KMP_DISPATCH_NEXT(&loc, gtid, NULL, (kmp_int *)p_lb,    \
                                         (kmp_int *)p_ub, (kmp_int *)&stride); \
    if (status) {                                                              \
      *p_ub += (stride > 0) ? 1 : -1;                                          \
    }                                                                          \
    KMP_DOACROSS_FINI(status, gtid)                                            \
                                                                               \
    KA_TRACE(                                                                  \
        20,                                                                    \
        (KMP_STR(func) " exit: T#%d, *p_lb 0x%lx, *p_ub 0x%lx, stride 0x%lx, " \
                       "returning %d\n",                                       \
         gtid, *p_lb, *p_ub, stride, status));                                 \
    return status;                                                             \
  }

LOOP_START(KMP_EXPAND_NAME(KMP_API_NAME_GOMP_LOOP_STATIC_START), kmp_sch_static)
LOOP_NEXT(KMP_EXPAND_NAME(KMP_API_NAME_GOMP_LOOP_STATIC_NEXT), {})
LOOP_START(KMP_EXPAND_NAME(KMP_API_NAME_GOMP_LOOP_DYNAMIC_START),
           kmp_sch_dynamic_chunked)
LOOP_START(KMP_EXPAND_NAME(KMP_API_NAME_GOMP_LOOP_NONMONOTONIC_DYNAMIC_START),
           kmp_sch_dynamic_chunked)
LOOP_NEXT(KMP_EXPAND_NAME(KMP_API_NAME_GOMP_LOOP_DYNAMIC_NEXT), {})
LOOP_NEXT(KMP_EXPAND_NAME(KMP_API_NAME_GOMP_LOOP_NONMONOTONIC_DYNAMIC_NEXT), {})
LOOP_START(KMP_EXPAND_NAME(KMP_API_NAME_GOMP_LOOP_GUIDED_START),
           kmp_sch_guided_chunked)
LOOP_START(KMP_EXPAND_NAME(KMP_API_NAME_GOMP_LOOP_NONMONOTONIC_GUIDED_START),
           kmp_sch_guided_chunked)
LOOP_NEXT(KMP_EXPAND_NAME(KMP_API_NAME_GOMP_LOOP_GUIDED_NEXT), {})
LOOP_NEXT(KMP_EXPAND_NAME(KMP_API_NAME_GOMP_LOOP_NONMONOTONIC_GUIDED_NEXT), {})
LOOP_RUNTIME_START(KMP_EXPAND_NAME(KMP_API_NAME_GOMP_LOOP_RUNTIME_START),
                   kmp_sch_runtime)
LOOP_NEXT(KMP_EXPAND_NAME(KMP_API_NAME_GOMP_LOOP_RUNTIME_NEXT), {})
LOOP_RUNTIME_START(
    KMP_EXPAND_NAME(KMP_API_NAME_GOMP_LOOP_MAYBE_NONMONOTONIC_RUNTIME_START),
    kmp_sch_runtime)
LOOP_RUNTIME_START(
    KMP_EXPAND_NAME(KMP_API_NAME_GOMP_LOOP_NONMONOTONIC_RUNTIME_START),
    kmp_sch_runtime)
LOOP_NEXT(
    KMP_EXPAND_NAME(KMP_API_NAME_GOMP_LOOP_MAYBE_NONMONOTONIC_RUNTIME_NEXT), {})
LOOP_NEXT(KMP_EXPAND_NAME(KMP_API_NAME_GOMP_LOOP_NONMONOTONIC_RUNTIME_NEXT), {})

LOOP_START(KMP_EXPAND_NAME(KMP_API_NAME_GOMP_LOOP_ORDERED_STATIC_START),
           kmp_ord_static)
LOOP_NEXT(KMP_EXPAND_NAME(KMP_API_NAME_GOMP_LOOP_ORDERED_STATIC_NEXT),
          { KMP_DISPATCH_FINI_CHUNK(&loc, gtid); })
LOOP_START(KMP_EXPAND_NAME(KMP_API_NAME_GOMP_LOOP_ORDERED_DYNAMIC_START),
           kmp_ord_dynamic_chunked)
LOOP_NEXT(KMP_EXPAND_NAME(KMP_API_NAME_GOMP_LOOP_ORDERED_DYNAMIC_NEXT),
          { KMP_DISPATCH_FINI_CHUNK(&loc, gtid); })
LOOP_START(KMP_EXPAND_NAME(KMP_API_NAME_GOMP_LOOP_ORDERED_GUIDED_START),
           kmp_ord_guided_chunked)
LOOP_NEXT(KMP_EXPAND_NAME(KMP_API_NAME_GOMP_LOOP_ORDERED_GUIDED_NEXT),
          { KMP_DISPATCH_FINI_CHUNK(&loc, gtid); })
LOOP_RUNTIME_START(
    KMP_EXPAND_NAME(KMP_API_NAME_GOMP_LOOP_ORDERED_RUNTIME_START),
    kmp_ord_runtime)
LOOP_NEXT(KMP_EXPAND_NAME(KMP_API_NAME_GOMP_LOOP_ORDERED_RUNTIME_NEXT),
          { KMP_DISPATCH_FINI_CHUNK(&loc, gtid); })

#define LOOP_DOACROSS_START(func, schedule)                                    \
  bool func(unsigned ncounts, long *counts, long chunk_sz, long *p_lb,         \
            long *p_ub) {                                                      \
    int status;                                                                \
    long stride, lb, ub, str;                                                  \
    int gtid = __kmp_entry_gtid();                                             \
    struct kmp_dim *dims =                                                     \
        (struct kmp_dim *)__kmp_allocate(sizeof(struct kmp_dim) * ncounts);    \
    MKLOC(loc, KMP_STR(func));                                                 \
    for (unsigned i = 0; i < ncounts; ++i) {                                   \
      dims[i].lo = 0;                                                          \
      dims[i].up = counts[i] - 1;                                              \
      dims[i].st = 1;                                                          \
    }                                                                          \
    __kmpc_doacross_init(&loc, gtid, (int)ncounts, dims);                      \
    lb = 0;                                                                    \
    ub = counts[0];                                                            \
    str = 1;                                                                   \
    KA_TRACE(20, (KMP_STR(func) ": T#%d, ncounts %u, lb 0x%lx, ub 0x%lx, str " \
                                "0x%lx, chunk_sz "                             \
                                "0x%lx\n",                                     \
                  gtid, ncounts, lb, ub, str, chunk_sz));                      \
                                                                               \
    if ((str > 0) ? (lb < ub) : (lb > ub)) {                                   \
      KMP_DISPATCH_INIT(&loc, gtid, (schedule), lb,                            \
                        (str > 0) ? (ub - 1) : (ub + 1), str, chunk_sz,        \
                        (schedule) != kmp_sch_static);                         \
      status = KMP_DISPATCH_NEXT(&loc, gtid, NULL, (kmp_int *)p_lb,            \
                                 (kmp_int *)p_ub, (kmp_int *)&stride);         \
      if (status) {                                                            \
        KMP_DEBUG_ASSERT(stride == str);                                       \
        *p_ub += (str > 0) ? 1 : -1;                                           \
      }                                                                        \
    } else {                                                                   \
      status = 0;                                                              \
    }                                                                          \
    KMP_DOACROSS_FINI(status, gtid);                                           \
                                                                               \
    KA_TRACE(                                                                  \
        20,                                                                    \
        (KMP_STR(                                                              \
             func) " exit: T#%d, *p_lb 0x%lx, *p_ub 0x%lx, returning %d\n",    \
         gtid, *p_lb, *p_ub, status));                                         \
    __kmp_free(dims);                                                          \
    return status;                                                             \
  }

#define LOOP_DOACROSS_RUNTIME_START(func, schedule)                            \
  int func(unsigned ncounts, long *counts, long *p_lb, long *p_ub) {           \
    int status;                                                                \
    long stride, lb, ub, str;                                                  \
    long chunk_sz = 0;                                                         \
    int gtid = __kmp_entry_gtid();                                             \
    struct kmp_dim *dims =                                                     \
        (struct kmp_dim *)__kmp_allocate(sizeof(struct kmp_dim) * ncounts);    \
    MKLOC(loc, KMP_STR(func));                                                 \
    for (unsigned i = 0; i < ncounts; ++i) {                                   \
      dims[i].lo = 0;                                                          \
      dims[i].up = counts[i] - 1;                                              \
      dims[i].st = 1;                                                          \
    }                                                                          \
    __kmpc_doacross_init(&loc, gtid, (int)ncounts, dims);                      \
    lb = 0;                                                                    \
    ub = counts[0];                                                            \
    str = 1;                                                                   \
    KA_TRACE(                                                                  \
        20,                                                                    \
        (KMP_STR(func) ": T#%d, lb 0x%lx, ub 0x%lx, str 0x%lx, chunk_sz %d\n", \
         gtid, lb, ub, str, chunk_sz));                                        \
                                                                               \
    if ((str > 0) ? (lb < ub) : (lb > ub)) {                                   \
      KMP_DISPATCH_INIT(&loc, gtid, (schedule), lb,                            \
                        (str > 0) ? (ub - 1) : (ub + 1), str, chunk_sz, TRUE); \
      status = KMP_DISPATCH_NEXT(&loc, gtid, NULL, (kmp_int *)p_lb,            \
                                 (kmp_int *)p_ub, (kmp_int *)&stride);         \
      if (status) {                                                            \
        KMP_DEBUG_ASSERT(stride == str);                                       \
        *p_ub += (str > 0) ? 1 : -1;                                           \
      }                                                                        \
    } else {                                                                   \
      status = 0;                                                              \
    }                                                                          \
    KMP_DOACROSS_FINI(status, gtid);                                           \
                                                                               \
    KA_TRACE(                                                                  \
        20,                                                                    \
        (KMP_STR(                                                              \
             func) " exit: T#%d, *p_lb 0x%lx, *p_ub 0x%lx, returning %d\n",    \
         gtid, *p_lb, *p_ub, status));                                         \
    __kmp_free(dims);                                                          \
    return status;                                                             \
  }

LOOP_DOACROSS_START(
    KMP_EXPAND_NAME(KMP_API_NAME_GOMP_LOOP_DOACROSS_STATIC_START),
    kmp_sch_static)
LOOP_DOACROSS_START(
    KMP_EXPAND_NAME(KMP_API_NAME_GOMP_LOOP_DOACROSS_DYNAMIC_START),
    kmp_sch_dynamic_chunked)
LOOP_DOACROSS_START(
    KMP_EXPAND_NAME(KMP_API_NAME_GOMP_LOOP_DOACROSS_GUIDED_START),
    kmp_sch_guided_chunked)
LOOP_DOACROSS_RUNTIME_START(
    KMP_EXPAND_NAME(KMP_API_NAME_GOMP_LOOP_DOACROSS_RUNTIME_START),
    kmp_sch_runtime)

void KMP_EXPAND_NAME(KMP_API_NAME_GOMP_LOOP_END)(void) {
  int gtid = __kmp_get_gtid();
  KA_TRACE(20, ("GOMP_loop_end: T#%d\n", gtid))

#if OMPT_SUPPORT && OMPT_OPTIONAL
  ompt_frame_t *ompt_frame;
  if (ompt_enabled.enabled) {
    __ompt_get_task_info_internal(0, NULL, NULL, &ompt_frame, NULL, NULL);
    ompt_frame->enter_frame.ptr = OMPT_GET_FRAME_ADDRESS(0);
    OMPT_STORE_RETURN_ADDRESS(gtid);
  }
#endif
  __kmp_barrier(bs_plain_barrier, gtid, FALSE, 0, NULL, NULL);
#if OMPT_SUPPORT && OMPT_OPTIONAL
  if (ompt_enabled.enabled) {
    ompt_frame->enter_frame = ompt_data_none;
  }
#endif

  KA_TRACE(20, ("GOMP_loop_end exit: T#%d\n", gtid))
}

void KMP_EXPAND_NAME(KMP_API_NAME_GOMP_LOOP_END_NOWAIT)(void) {
  KA_TRACE(20, ("GOMP_loop_end_nowait: T#%d\n", __kmp_get_gtid()))
}

// Unsigned long long loop worksharing constructs
//
// These are new with gcc 4.4

#define LOOP_START_ULL(func, schedule)                                         \
  int func(int up, unsigned long long lb, unsigned long long ub,               \
           unsigned long long str, unsigned long long chunk_sz,                \
           unsigned long long *p_lb, unsigned long long *p_ub) {               \
    int status;                                                                \
    long long str2 = up ? ((long long)str) : -((long long)str);                \
    long long stride;                                                          \
    int gtid = __kmp_entry_gtid();                                             \
    MKLOC(loc, KMP_STR(func));                                                 \
                                                                               \
    KA_TRACE(20, (KMP_STR(func) ": T#%d, up %d, lb 0x%llx, ub 0x%llx, str "    \
                                "0x%llx, chunk_sz 0x%llx\n",                   \
                  gtid, up, lb, ub, str, chunk_sz));                           \
                                                                               \
    if ((str > 0) ? (lb < ub) : (lb > ub)) {                                   \
      KMP_DISPATCH_INIT_ULL(&loc, gtid, (schedule), lb,                        \
                            (str2 > 0) ? (ub - 1) : (ub + 1), str2, chunk_sz,  \
                            (schedule) != kmp_sch_static);                     \
      status =                                                                 \
          KMP_DISPATCH_NEXT_ULL(&loc, gtid, NULL, (kmp_uint64 *)p_lb,          \
                                (kmp_uint64 *)p_ub, (kmp_int64 *)&stride);     \
      if (status) {                                                            \
        KMP_DEBUG_ASSERT(stride == str2);                                      \
        *p_ub += (str > 0) ? 1 : -1;                                           \
      }                                                                        \
    } else {                                                                   \
      status = 0;                                                              \
    }                                                                          \
                                                                               \
    KA_TRACE(                                                                  \
        20,                                                                    \
        (KMP_STR(                                                              \
             func) " exit: T#%d, *p_lb 0x%llx, *p_ub 0x%llx, returning %d\n",  \
         gtid, *p_lb, *p_ub, status));                                         \
    return status;                                                             \
  }

#define LOOP_RUNTIME_START_ULL(func, schedule)                                 \
  int func(int up, unsigned long long lb, unsigned long long ub,               \
           unsigned long long str, unsigned long long *p_lb,                   \
           unsigned long long *p_ub) {                                         \
    int status;                                                                \
    long long str2 = up ? ((long long)str) : -((long long)str);                \
    unsigned long long stride;                                                 \
    unsigned long long chunk_sz = 0;                                           \
    int gtid = __kmp_entry_gtid();                                             \
    MKLOC(loc, KMP_STR(func));                                                 \
                                                                               \
    KA_TRACE(20, (KMP_STR(func) ": T#%d, up %d, lb 0x%llx, ub 0x%llx, str "    \
                                "0x%llx, chunk_sz 0x%llx\n",                   \
                  gtid, up, lb, ub, str, chunk_sz));                           \
                                                                               \
    if ((str > 0) ? (lb < ub) : (lb > ub)) {                                   \
      KMP_DISPATCH_INIT_ULL(&loc, gtid, (schedule), lb,                        \
                            (str2 > 0) ? (ub - 1) : (ub + 1), str2, chunk_sz,  \
                            TRUE);                                             \
      status =                                                                 \
          KMP_DISPATCH_NEXT_ULL(&loc, gtid, NULL, (kmp_uint64 *)p_lb,          \
                                (kmp_uint64 *)p_ub, (kmp_int64 *)&stride);     \
      if (status) {                                                            \
        KMP_DEBUG_ASSERT((long long)stride == str2);                           \
        *p_ub += (str > 0) ? 1 : -1;                                           \
      }                                                                        \
    } else {                                                                   \
      status = 0;                                                              \
    }                                                                          \
                                                                               \
    KA_TRACE(                                                                  \
        20,                                                                    \
        (KMP_STR(                                                              \
             func) " exit: T#%d, *p_lb 0x%llx, *p_ub 0x%llx, returning %d\n",  \
         gtid, *p_lb, *p_ub, status));                                         \
    return status;                                                             \
  }

#define LOOP_NEXT_ULL(func, fini_code)                                         \
  int func(unsigned long long *p_lb, unsigned long long *p_ub) {               \
    int status;                                                                \
    long long stride;                                                          \
    int gtid = __kmp_get_gtid();                                               \
    MKLOC(loc, KMP_STR(func));                                                 \
    KA_TRACE(20, (KMP_STR(func) ": T#%d\n", gtid));                            \
                                                                               \
    fini_code status =                                                         \
        KMP_DISPATCH_NEXT_ULL(&loc, gtid, NULL, (kmp_uint64 *)p_lb,            \
                              (kmp_uint64 *)p_ub, (kmp_int64 *)&stride);       \
    if (status) {                                                              \
      *p_ub += (stride > 0) ? 1 : -1;                                          \
    }                                                                          \
                                                                               \
    KA_TRACE(                                                                  \
        20,                                                                    \
        (KMP_STR(                                                              \
             func) " exit: T#%d, *p_lb 0x%llx, *p_ub 0x%llx, stride 0x%llx, "  \
                   "returning %d\n",                                           \
         gtid, *p_lb, *p_ub, stride, status));                                 \
    return status;                                                             \
  }

LOOP_START_ULL(KMP_EXPAND_NAME(KMP_API_NAME_GOMP_LOOP_ULL_STATIC_START),
               kmp_sch_static)
LOOP_NEXT_ULL(KMP_EXPAND_NAME(KMP_API_NAME_GOMP_LOOP_ULL_STATIC_NEXT), {})
LOOP_START_ULL(KMP_EXPAND_NAME(KMP_API_NAME_GOMP_LOOP_ULL_DYNAMIC_START),
               kmp_sch_dynamic_chunked)
LOOP_NEXT_ULL(KMP_EXPAND_NAME(KMP_API_NAME_GOMP_LOOP_ULL_DYNAMIC_NEXT), {})
LOOP_START_ULL(KMP_EXPAND_NAME(KMP_API_NAME_GOMP_LOOP_ULL_GUIDED_START),
               kmp_sch_guided_chunked)
LOOP_NEXT_ULL(KMP_EXPAND_NAME(KMP_API_NAME_GOMP_LOOP_ULL_GUIDED_NEXT), {})
LOOP_START_ULL(
    KMP_EXPAND_NAME(KMP_API_NAME_GOMP_LOOP_ULL_NONMONOTONIC_DYNAMIC_START),
    kmp_sch_dynamic_chunked)
LOOP_NEXT_ULL(
    KMP_EXPAND_NAME(KMP_API_NAME_GOMP_LOOP_ULL_NONMONOTONIC_DYNAMIC_NEXT), {})
LOOP_START_ULL(
    KMP_EXPAND_NAME(KMP_API_NAME_GOMP_LOOP_ULL_NONMONOTONIC_GUIDED_START),
    kmp_sch_guided_chunked)
LOOP_NEXT_ULL(
    KMP_EXPAND_NAME(KMP_API_NAME_GOMP_LOOP_ULL_NONMONOTONIC_GUIDED_NEXT), {})
LOOP_RUNTIME_START_ULL(
    KMP_EXPAND_NAME(KMP_API_NAME_GOMP_LOOP_ULL_RUNTIME_START), kmp_sch_runtime)
LOOP_NEXT_ULL(KMP_EXPAND_NAME(KMP_API_NAME_GOMP_LOOP_ULL_RUNTIME_NEXT), {})
LOOP_RUNTIME_START_ULL(
    KMP_EXPAND_NAME(
        KMP_API_NAME_GOMP_LOOP_ULL_MAYBE_NONMONOTONIC_RUNTIME_START),
    kmp_sch_runtime)
LOOP_RUNTIME_START_ULL(
    KMP_EXPAND_NAME(KMP_API_NAME_GOMP_LOOP_ULL_NONMONOTONIC_RUNTIME_START),
    kmp_sch_runtime)
LOOP_NEXT_ULL(
    KMP_EXPAND_NAME(KMP_API_NAME_GOMP_LOOP_ULL_MAYBE_NONMONOTONIC_RUNTIME_NEXT),
    {})
LOOP_NEXT_ULL(
    KMP_EXPAND_NAME(KMP_API_NAME_GOMP_LOOP_ULL_NONMONOTONIC_RUNTIME_NEXT), {})

LOOP_START_ULL(KMP_EXPAND_NAME(KMP_API_NAME_GOMP_LOOP_ULL_ORDERED_STATIC_START),
               kmp_ord_static)
LOOP_NEXT_ULL(KMP_EXPAND_NAME(KMP_API_NAME_GOMP_LOOP_ULL_ORDERED_STATIC_NEXT),
              { KMP_DISPATCH_FINI_CHUNK_ULL(&loc, gtid); })
LOOP_START_ULL(
    KMP_EXPAND_NAME(KMP_API_NAME_GOMP_LOOP_ULL_ORDERED_DYNAMIC_START),
    kmp_ord_dynamic_chunked)
LOOP_NEXT_ULL(KMP_EXPAND_NAME(KMP_API_NAME_GOMP_LOOP_ULL_ORDERED_DYNAMIC_NEXT),
              { KMP_DISPATCH_FINI_CHUNK_ULL(&loc, gtid); })
LOOP_START_ULL(KMP_EXPAND_NAME(KMP_API_NAME_GOMP_LOOP_ULL_ORDERED_GUIDED_START),
               kmp_ord_guided_chunked)
LOOP_NEXT_ULL(KMP_EXPAND_NAME(KMP_API_NAME_GOMP_LOOP_ULL_ORDERED_GUIDED_NEXT),
              { KMP_DISPATCH_FINI_CHUNK_ULL(&loc, gtid); })
LOOP_RUNTIME_START_ULL(
    KMP_EXPAND_NAME(KMP_API_NAME_GOMP_LOOP_ULL_ORDERED_RUNTIME_START),
    kmp_ord_runtime)
LOOP_NEXT_ULL(KMP_EXPAND_NAME(KMP_API_NAME_GOMP_LOOP_ULL_ORDERED_RUNTIME_NEXT),
              { KMP_DISPATCH_FINI_CHUNK_ULL(&loc, gtid); })

#define LOOP_DOACROSS_START_ULL(func, schedule)                                \
  int func(unsigned ncounts, unsigned long long *counts,                       \
           unsigned long long chunk_sz, unsigned long long *p_lb,              \
           unsigned long long *p_ub) {                                         \
    int status;                                                                \
    long long stride, str, lb, ub;                                             \
    int gtid = __kmp_entry_gtid();                                             \
    struct kmp_dim *dims =                                                     \
        (struct kmp_dim *)__kmp_allocate(sizeof(struct kmp_dim) * ncounts);    \
    MKLOC(loc, KMP_STR(func));                                                 \
    for (unsigned i = 0; i < ncounts; ++i) {                                   \
      dims[i].lo = 0;                                                          \
      dims[i].up = counts[i] - 1;                                              \
      dims[i].st = 1;                                                          \
    }                                                                          \
    __kmpc_doacross_init(&loc, gtid, (int)ncounts, dims);                      \
    lb = 0;                                                                    \
    ub = counts[0];                                                            \
    str = 1;                                                                   \
                                                                               \
    KA_TRACE(20, (KMP_STR(func) ": T#%d, lb 0x%llx, ub 0x%llx, str "           \
                                "0x%llx, chunk_sz 0x%llx\n",                   \
                  gtid, lb, ub, str, chunk_sz));                               \
                                                                               \
    if ((str > 0) ? (lb < ub) : (lb > ub)) {                                   \
      KMP_DISPATCH_INIT_ULL(&loc, gtid, (schedule), lb,                        \
                            (str > 0) ? (ub - 1) : (ub + 1), str, chunk_sz,    \
                            (schedule) != kmp_sch_static);                     \
      status =                                                                 \
          KMP_DISPATCH_NEXT_ULL(&loc, gtid, NULL, (kmp_uint64 *)p_lb,          \
                                (kmp_uint64 *)p_ub, (kmp_int64 *)&stride);     \
      if (status) {                                                            \
        KMP_DEBUG_ASSERT(stride == str);                                       \
        *p_ub += (str > 0) ? 1 : -1;                                           \
      }                                                                        \
    } else {                                                                   \
      status = 0;                                                              \
    }                                                                          \
    KMP_DOACROSS_FINI(status, gtid);                                           \
                                                                               \
    KA_TRACE(                                                                  \
        20,                                                                    \
        (KMP_STR(                                                              \
             func) " exit: T#%d, *p_lb 0x%llx, *p_ub 0x%llx, returning %d\n",  \
         gtid, *p_lb, *p_ub, status));                                         \
    __kmp_free(dims);                                                          \
    return status;                                                             \
  }

#define LOOP_DOACROSS_RUNTIME_START_ULL(func, schedule)                        \
  int func(unsigned ncounts, unsigned long long *counts,                       \
           unsigned long long *p_lb, unsigned long long *p_ub) {               \
    int status;                                                                \
    unsigned long long stride, str, lb, ub;                                    \
    unsigned long long chunk_sz = 0;                                           \
    int gtid = __kmp_entry_gtid();                                             \
    struct kmp_dim *dims =                                                     \
        (struct kmp_dim *)__kmp_allocate(sizeof(struct kmp_dim) * ncounts);    \
    MKLOC(loc, KMP_STR(func));                                                 \
    for (unsigned i = 0; i < ncounts; ++i) {                                   \
      dims[i].lo = 0;                                                          \
      dims[i].up = counts[i] - 1;                                              \
      dims[i].st = 1;                                                          \
    }                                                                          \
    __kmpc_doacross_init(&loc, gtid, (int)ncounts, dims);                      \
    lb = 0;                                                                    \
    ub = counts[0];                                                            \
    str = 1;                                                                   \
    KA_TRACE(20, (KMP_STR(func) ": T#%d, lb 0x%llx, ub 0x%llx, str "           \
                                "0x%llx, chunk_sz 0x%llx\n",                   \
                  gtid, lb, ub, str, chunk_sz));                               \
                                                                               \
    if ((str > 0) ? (lb < ub) : (lb > ub)) {                                   \
      KMP_DISPATCH_INIT_ULL(&loc, gtid, (schedule), lb,                        \
                            (str > 0) ? (ub - 1) : (ub + 1), str, chunk_sz,    \
                            TRUE);                                             \
      status =                                                                 \
          KMP_DISPATCH_NEXT_ULL(&loc, gtid, NULL, (kmp_uint64 *)p_lb,          \
                                (kmp_uint64 *)p_ub, (kmp_int64 *)&stride);     \
      if (status) {                                                            \
        KMP_DEBUG_ASSERT(stride == str);                                       \
        *p_ub += (str > 0) ? 1 : -1;                                           \
      }                                                                        \
    } else {                                                                   \
      status = 0;                                                              \
    }                                                                          \
    KMP_DOACROSS_FINI(status, gtid);                                           \
                                                                               \
    KA_TRACE(                                                                  \
        20,                                                                    \
        (KMP_STR(                                                              \
             func) " exit: T#%d, *p_lb 0x%llx, *p_ub 0x%llx, returning %d\n",  \
         gtid, *p_lb, *p_ub, status));                                         \
    __kmp_free(dims);                                                          \
    return status;                                                             \
  }

LOOP_DOACROSS_START_ULL(
    KMP_EXPAND_NAME(KMP_API_NAME_GOMP_LOOP_ULL_DOACROSS_STATIC_START),
    kmp_sch_static)
LOOP_DOACROSS_START_ULL(
    KMP_EXPAND_NAME(KMP_API_NAME_GOMP_LOOP_ULL_DOACROSS_DYNAMIC_START),
    kmp_sch_dynamic_chunked)
LOOP_DOACROSS_START_ULL(
    KMP_EXPAND_NAME(KMP_API_NAME_GOMP_LOOP_ULL_DOACROSS_GUIDED_START),
    kmp_sch_guided_chunked)
LOOP_DOACROSS_RUNTIME_START_ULL(
    KMP_EXPAND_NAME(KMP_API_NAME_GOMP_LOOP_ULL_DOACROSS_RUNTIME_START),
    kmp_sch_runtime)

// Combined parallel / loop worksharing constructs
//
// There are no ull versions (yet).

#define PARALLEL_LOOP_START(func, schedule, ompt_pre, ompt_post)               \
  void func(void (*task)(void *), void *data, unsigned num_threads, long lb,   \
            long ub, long str, long chunk_sz) {                                \
    int gtid = __kmp_entry_gtid();                                             \
    MKLOC(loc, KMP_STR(func));                                                 \
    KA_TRACE(                                                                  \
        20,                                                                    \
        (KMP_STR(                                                              \
             func) ": T#%d, lb 0x%lx, ub 0x%lx, str 0x%lx, chunk_sz 0x%lx\n",  \
         gtid, lb, ub, str, chunk_sz));                                        \
                                                                               \
    ompt_pre();                                                                \
                                                                               \
    __kmp_GOMP_fork_call(&loc, gtid, num_threads, 0u, task,                    \
                         (microtask_t)__kmp_GOMP_parallel_microtask_wrapper,   \
                         9, task, data, num_threads, &loc, (schedule), lb,     \
                         (str > 0) ? (ub - 1) : (ub + 1), str, chunk_sz);      \
    IF_OMPT_SUPPORT(OMPT_STORE_RETURN_ADDRESS(gtid));                          \
                                                                               \
    KMP_DISPATCH_INIT(&loc, gtid, (schedule), lb,                              \
                      (str > 0) ? (ub - 1) : (ub + 1), str, chunk_sz,          \
                      (schedule) != kmp_sch_static);                           \
                                                                               \
    ompt_post();                                                               \
                                                                               \
    KA_TRACE(20, (KMP_STR(func) " exit: T#%d\n", gtid));                       \
  }

#if OMPT_SUPPORT && OMPT_OPTIONAL

#define OMPT_LOOP_PRE()                                                        \
  ompt_frame_t *parent_frame;                                                  \
  if (ompt_enabled.enabled) {                                                  \
    __ompt_get_task_info_internal(0, NULL, NULL, &parent_frame, NULL, NULL);   \
    parent_frame->enter_frame.ptr = OMPT_GET_FRAME_ADDRESS(0);                 \
    OMPT_STORE_RETURN_ADDRESS(gtid);                                           \
  }

#define OMPT_LOOP_POST()                                                       \
  if (ompt_enabled.enabled) {                                                  \
    parent_frame->enter_frame = ompt_data_none;                                \
  }

#else

#define OMPT_LOOP_PRE()

#define OMPT_LOOP_POST()

#endif

PARALLEL_LOOP_START(
    KMP_EXPAND_NAME(KMP_API_NAME_GOMP_PARALLEL_LOOP_STATIC_START),
    kmp_sch_static, OMPT_LOOP_PRE, OMPT_LOOP_POST)
PARALLEL_LOOP_START(
    KMP_EXPAND_NAME(KMP_API_NAME_GOMP_PARALLEL_LOOP_DYNAMIC_START),
    kmp_sch_dynamic_chunked, OMPT_LOOP_PRE, OMPT_LOOP_POST)
PARALLEL_LOOP_START(
    KMP_EXPAND_NAME(KMP_API_NAME_GOMP_PARALLEL_LOOP_GUIDED_START),
    kmp_sch_guided_chunked, OMPT_LOOP_PRE, OMPT_LOOP_POST)
PARALLEL_LOOP_START(
    KMP_EXPAND_NAME(KMP_API_NAME_GOMP_PARALLEL_LOOP_RUNTIME_START),
    kmp_sch_runtime, OMPT_LOOP_PRE, OMPT_LOOP_POST)

// Tasking constructs

void KMP_EXPAND_NAME(KMP_API_NAME_GOMP_TASK)(void (*func)(void *), void *data,
                                             void (*copy_func)(void *, void *),
                                             long arg_size, long arg_align,
                                             bool if_cond, unsigned gomp_flags,
                                             void **depend) {
  MKLOC(loc, "GOMP_task");
  int gtid = __kmp_entry_gtid();
  kmp_int32 flags = 0;
  kmp_tasking_flags_t *input_flags = (kmp_tasking_flags_t *)&flags;

  KA_TRACE(20, ("GOMP_task: T#%d\n", gtid));

  // The low-order bit is the "untied" flag
  if (!(gomp_flags & KMP_GOMP_TASK_UNTIED_FLAG)) {
    input_flags->tiedness = TASK_TIED;
  }
  // The second low-order bit is the "final" flag
  if (gomp_flags & KMP_GOMP_TASK_FINAL_FLAG) {
    input_flags->final = 1;
  }
  input_flags->native = 1;
  // __kmp_task_alloc() sets up all other flags

  if (!if_cond) {
    arg_size = 0;
  }

  kmp_task_t *task = __kmp_task_alloc(
      &loc, gtid, input_flags, sizeof(kmp_task_t),
      arg_size ? arg_size + arg_align - 1 : 0, (kmp_routine_entry_t)func);

  if (arg_size > 0) {
    if (arg_align > 0) {
      task->shareds = (void *)((((size_t)task->shareds) + arg_align - 1) /
                               arg_align * arg_align);
    }
    // else error??

    if (copy_func) {
      (*copy_func)(task->shareds, data);
    } else {
      KMP_MEMCPY(task->shareds, data, arg_size);
    }
  }

#if OMPT_SUPPORT
  kmp_taskdata_t *current_task;
  if (ompt_enabled.enabled) {
    current_task = __kmp_threads[gtid]->th.th_current_task;
    current_task->ompt_task_info.frame.enter_frame.ptr =
        OMPT_GET_FRAME_ADDRESS(0);
  }
  OMPT_STORE_RETURN_ADDRESS(gtid);
#endif

  if (if_cond) {
    if (gomp_flags & KMP_GOMP_TASK_DEPENDS_FLAG) {
      KMP_ASSERT(depend);
      kmp_gomp_depends_info_t gomp_depends(depend);
      kmp_int32 ndeps = gomp_depends.get_num_deps();
      kmp_depend_info_t dep_list[ndeps];
      for (kmp_int32 i = 0; i < ndeps; i++)
        dep_list[i] = gomp_depends.get_kmp_depend(i);
      kmp_int32 ndeps_cnv;
      __kmp_type_convert(ndeps, &ndeps_cnv);
      __kmpc_omp_task_with_deps(&loc, gtid, task, ndeps_cnv, dep_list, 0, NULL);
    } else {
      __kmpc_omp_task(&loc, gtid, task);
    }
  } else {
#if OMPT_SUPPORT
    ompt_thread_info_t oldInfo;
    kmp_info_t *thread;
    kmp_taskdata_t *taskdata;
    if (ompt_enabled.enabled) {
      // Store the threads states and restore them after the task
      thread = __kmp_threads[gtid];
      taskdata = KMP_TASK_TO_TASKDATA(task);
      oldInfo = thread->th.ompt_thread_info;
      thread->th.ompt_thread_info.wait_id = 0;
      thread->th.ompt_thread_info.state = ompt_state_work_parallel;
      taskdata->ompt_task_info.frame.exit_frame.ptr = OMPT_GET_FRAME_ADDRESS(0);
    }
    OMPT_STORE_RETURN_ADDRESS(gtid);
#endif
    if (gomp_flags & KMP_GOMP_TASK_DEPENDS_FLAG) {
      KMP_ASSERT(depend);
      kmp_gomp_depends_info_t gomp_depends(depend);
      kmp_int32 ndeps = gomp_depends.get_num_deps();
      kmp_depend_info_t dep_list[ndeps];
      for (kmp_int32 i = 0; i < ndeps; i++)
        dep_list[i] = gomp_depends.get_kmp_depend(i);
      __kmpc_omp_wait_deps(&loc, gtid, ndeps, dep_list, 0, NULL);
    }

    __kmpc_omp_task_begin_if0(&loc, gtid, task);
    func(data);
    __kmpc_omp_task_complete_if0(&loc, gtid, task);

#if OMPT_SUPPORT
    if (ompt_enabled.enabled) {
      thread->th.ompt_thread_info = oldInfo;
      taskdata->ompt_task_info.frame.exit_frame = ompt_data_none;
    }
#endif
  }
#if OMPT_SUPPORT
  if (ompt_enabled.enabled) {
    current_task->ompt_task_info.frame.enter_frame = ompt_data_none;
  }
#endif

  KA_TRACE(20, ("GOMP_task exit: T#%d\n", gtid));
}

void KMP_EXPAND_NAME(KMP_API_NAME_GOMP_TASKWAIT)(void) {
  MKLOC(loc, "GOMP_taskwait");
  int gtid = __kmp_entry_gtid();

#if OMPT_SUPPORT
  OMPT_STORE_RETURN_ADDRESS(gtid);
#endif

  KA_TRACE(20, ("GOMP_taskwait: T#%d\n", gtid));

  __kmpc_omp_taskwait(&loc, gtid);

  KA_TRACE(20, ("GOMP_taskwait exit: T#%d\n", gtid));
}

// Sections worksharing constructs
//
// For the sections construct, we initialize a dynamically scheduled loop
// worksharing construct with lb 1 and stride 1, and use the iteration #'s
// that its returns as sections ids.
//
// There are no special entry points for ordered sections, so we always use
// the dynamically scheduled workshare, even if the sections aren't ordered.

unsigned KMP_EXPAND_NAME(KMP_API_NAME_GOMP_SECTIONS_START)(unsigned count) {
  int status;
  kmp_int lb, ub, stride;
  int gtid = __kmp_entry_gtid();
  MKLOC(loc, "GOMP_sections_start");
  KA_TRACE(20, ("GOMP_sections_start: T#%d\n", gtid));

  KMP_DISPATCH_INIT(&loc, gtid, kmp_nm_dynamic_chunked, 1, count, 1, 1, TRUE);

  status = KMP_DISPATCH_NEXT(&loc, gtid, NULL, &lb, &ub, &stride);
  if (status) {
    KMP_DEBUG_ASSERT(stride == 1);
    KMP_DEBUG_ASSERT(lb > 0);
    KMP_ASSERT(lb == ub);
  } else {
    lb = 0;
  }

  KA_TRACE(20, ("GOMP_sections_start exit: T#%d returning %u\n", gtid,
                (unsigned)lb));
  return (unsigned)lb;
}

unsigned KMP_EXPAND_NAME(KMP_API_NAME_GOMP_SECTIONS_NEXT)(void) {
  int status;
  kmp_int lb, ub, stride;
  int gtid = __kmp_get_gtid();
  MKLOC(loc, "GOMP_sections_next");
  KA_TRACE(20, ("GOMP_sections_next: T#%d\n", gtid));

#if OMPT_SUPPORT
  OMPT_STORE_RETURN_ADDRESS(gtid);
#endif

  status = KMP_DISPATCH_NEXT(&loc, gtid, NULL, &lb, &ub, &stride);
  if (status) {
    KMP_DEBUG_ASSERT(stride == 1);
    KMP_DEBUG_ASSERT(lb > 0);
    KMP_ASSERT(lb == ub);
  } else {
    lb = 0;
  }

  KA_TRACE(
      20, ("GOMP_sections_next exit: T#%d returning %u\n", gtid, (unsigned)lb));
  return (unsigned)lb;
}

void KMP_EXPAND_NAME(KMP_API_NAME_GOMP_PARALLEL_SECTIONS_START)(
    void (*task)(void *), void *data, unsigned num_threads, unsigned count) {
  int gtid = __kmp_entry_gtid();

#if OMPT_SUPPORT
  ompt_frame_t *parent_frame;

  if (ompt_enabled.enabled) {
    __ompt_get_task_info_internal(0, NULL, NULL, &parent_frame, NULL, NULL);
    parent_frame->enter_frame.ptr = OMPT_GET_FRAME_ADDRESS(0);
  }
  OMPT_STORE_RETURN_ADDRESS(gtid);
#endif

  MKLOC(loc, "GOMP_parallel_sections_start");
  KA_TRACE(20, ("GOMP_parallel_sections_start: T#%d\n", gtid));

  __kmp_GOMP_fork_call(&loc, gtid, num_threads, 0u, task,
                       (microtask_t)__kmp_GOMP_parallel_microtask_wrapper, 9,
                       task, data, num_threads, &loc, kmp_nm_dynamic_chunked,
                       (kmp_int)1, (kmp_int)count, (kmp_int)1, (kmp_int)1);

#if OMPT_SUPPORT
  if (ompt_enabled.enabled) {
    parent_frame->enter_frame = ompt_data_none;
  }
#endif

  KMP_DISPATCH_INIT(&loc, gtid, kmp_nm_dynamic_chunked, 1, count, 1, 1, TRUE);

  KA_TRACE(20, ("GOMP_parallel_sections_start exit: T#%d\n", gtid));
}

void KMP_EXPAND_NAME(KMP_API_NAME_GOMP_SECTIONS_END)(void) {
  int gtid = __kmp_get_gtid();
  KA_TRACE(20, ("GOMP_sections_end: T#%d\n", gtid))

#if OMPT_SUPPORT
  ompt_frame_t *ompt_frame;
  if (ompt_enabled.enabled) {
    __ompt_get_task_info_internal(0, NULL, NULL, &ompt_frame, NULL, NULL);
    ompt_frame->enter_frame.ptr = OMPT_GET_FRAME_ADDRESS(0);
  }
  OMPT_STORE_RETURN_ADDRESS(gtid);
#endif
  __kmp_barrier(bs_plain_barrier, gtid, FALSE, 0, NULL, NULL);
#if OMPT_SUPPORT
  if (ompt_enabled.enabled) {
    ompt_frame->enter_frame = ompt_data_none;
  }
#endif

  KA_TRACE(20, ("GOMP_sections_end exit: T#%d\n", gtid))
}

void KMP_EXPAND_NAME(KMP_API_NAME_GOMP_SECTIONS_END_NOWAIT)(void) {
  KA_TRACE(20, ("GOMP_sections_end_nowait: T#%d\n", __kmp_get_gtid()))
}

// libgomp has an empty function for GOMP_taskyield as of 2013-10-10
void KMP_EXPAND_NAME(KMP_API_NAME_GOMP_TASKYIELD)(void) {
  KA_TRACE(20, ("GOMP_taskyield: T#%d\n", __kmp_get_gtid()))
  return;
}

void KMP_EXPAND_NAME(KMP_API_NAME_GOMP_PARALLEL)(void (*task)(void *),
                                                 void *data,
                                                 unsigned num_threads,
                                                 unsigned int flags) {
  int gtid = __kmp_entry_gtid();
  MKLOC(loc, "GOMP_parallel");
  KA_TRACE(20, ("GOMP_parallel: T#%d\n", gtid));

#if OMPT_SUPPORT
  ompt_task_info_t *parent_task_info, *task_info;
  if (ompt_enabled.enabled) {
    parent_task_info = __ompt_get_task_info_object(0);
    parent_task_info->frame.enter_frame.ptr = OMPT_GET_FRAME_ADDRESS(0);
  }
  OMPT_STORE_RETURN_ADDRESS(gtid);
#endif
  __kmp_GOMP_fork_call(&loc, gtid, num_threads, flags, task,
                       (microtask_t)__kmp_GOMP_microtask_wrapper, 2, task,
                       data);
#if OMPT_SUPPORT
  if (ompt_enabled.enabled) {
    task_info = __ompt_get_task_info_object(0);
    task_info->frame.exit_frame.ptr = OMPT_GET_FRAME_ADDRESS(0);
  }
#endif
  task(data);
  {
#if OMPT_SUPPORT
    OMPT_STORE_RETURN_ADDRESS(gtid);
#endif
    KMP_EXPAND_NAME(KMP_API_NAME_GOMP_PARALLEL_END)();
  }
#if OMPT_SUPPORT
  if (ompt_enabled.enabled) {
    task_info->frame.exit_frame = ompt_data_none;
    parent_task_info->frame.enter_frame = ompt_data_none;
  }
#endif
}

void KMP_EXPAND_NAME(KMP_API_NAME_GOMP_PARALLEL_SECTIONS)(void (*task)(void *),
                                                          void *data,
                                                          unsigned num_threads,
                                                          unsigned count,
                                                          unsigned flags) {
  int gtid = __kmp_entry_gtid();
  MKLOC(loc, "GOMP_parallel_sections");
  KA_TRACE(20, ("GOMP_parallel_sections: T#%d\n", gtid));

#if OMPT_SUPPORT
  ompt_frame_t *task_frame;
  kmp_info_t *thr;
  if (ompt_enabled.enabled) {
    thr = __kmp_threads[gtid];
    task_frame = &(thr->th.th_current_task->ompt_task_info.frame);
    task_frame->enter_frame.ptr = OMPT_GET_FRAME_ADDRESS(0);
  }
  OMPT_STORE_RETURN_ADDRESS(gtid);
#endif

  __kmp_GOMP_fork_call(&loc, gtid, num_threads, flags, task,
                       (microtask_t)__kmp_GOMP_parallel_microtask_wrapper, 9,
                       task, data, num_threads, &loc, kmp_nm_dynamic_chunked,
                       (kmp_int)1, (kmp_int)count, (kmp_int)1, (kmp_int)1);

  {
#if OMPT_SUPPORT
    OMPT_STORE_RETURN_ADDRESS(gtid);
#endif

    KMP_DISPATCH_INIT(&loc, gtid, kmp_nm_dynamic_chunked, 1, count, 1, 1, TRUE);
  }

#if OMPT_SUPPORT
  ompt_frame_t *child_frame;
  if (ompt_enabled.enabled) {
    child_frame = &(thr->th.th_current_task->ompt_task_info.frame);
    child_frame->exit_frame.ptr = OMPT_GET_FRAME_ADDRESS(0);
  }
#endif

  task(data);

#if OMPT_SUPPORT
  if (ompt_enabled.enabled) {
    child_frame->exit_frame = ompt_data_none;
  }
#endif

  KMP_EXPAND_NAME(KMP_API_NAME_GOMP_PARALLEL_END)();
  KA_TRACE(20, ("GOMP_parallel_sections exit: T#%d\n", gtid));

#if OMPT_SUPPORT
  if (ompt_enabled.enabled) {
    task_frame->enter_frame = ompt_data_none;
  }
#endif
}

#define PARALLEL_LOOP(func, schedule, ompt_pre, ompt_post)                     \
  void func(void (*task)(void *), void *data, unsigned num_threads, long lb,   \
            long ub, long str, long chunk_sz, unsigned flags) {                \
    int gtid = __kmp_entry_gtid();                                             \
    MKLOC(loc, KMP_STR(func));                                                 \
    KA_TRACE(                                                                  \
        20,                                                                    \
        (KMP_STR(                                                              \
             func) ": T#%d, lb 0x%lx, ub 0x%lx, str 0x%lx, chunk_sz 0x%lx\n",  \
         gtid, lb, ub, str, chunk_sz));                                        \
                                                                               \
    ompt_pre();                                                                \
    IF_OMPT_SUPPORT(OMPT_STORE_RETURN_ADDRESS(gtid);)                          \
    __kmp_GOMP_fork_call(&loc, gtid, num_threads, flags, task,                 \
                         (microtask_t)__kmp_GOMP_parallel_microtask_wrapper,   \
                         9, task, data, num_threads, &loc, (schedule), lb,     \
                         (str > 0) ? (ub - 1) : (ub + 1), str, chunk_sz);      \
                                                                               \
    {                                                                          \
      IF_OMPT_SUPPORT(OMPT_STORE_RETURN_ADDRESS(gtid);)                        \
      KMP_DISPATCH_INIT(&loc, gtid, (schedule), lb,                            \
                        (str > 0) ? (ub - 1) : (ub + 1), str, chunk_sz,        \
                        (schedule) != kmp_sch_static);                         \
    }                                                                          \
    task(data);                                                                \
    KMP_EXPAND_NAME(KMP_API_NAME_GOMP_PARALLEL_END)();                         \
    ompt_post();                                                               \
                                                                               \
    KA_TRACE(20, (KMP_STR(func) " exit: T#%d\n", gtid));                       \
  }

PARALLEL_LOOP(KMP_EXPAND_NAME(KMP_API_NAME_GOMP_PARALLEL_LOOP_STATIC),
              kmp_sch_static, OMPT_LOOP_PRE, OMPT_LOOP_POST)
PARALLEL_LOOP(KMP_EXPAND_NAME(KMP_API_NAME_GOMP_PARALLEL_LOOP_DYNAMIC),
              kmp_sch_dynamic_chunked, OMPT_LOOP_PRE, OMPT_LOOP_POST)
PARALLEL_LOOP(
    KMP_EXPAND_NAME(KMP_API_NAME_GOMP_PARALLEL_LOOP_NONMONOTONIC_GUIDED),
    kmp_sch_guided_chunked, OMPT_LOOP_PRE, OMPT_LOOP_POST)
PARALLEL_LOOP(
    KMP_EXPAND_NAME(KMP_API_NAME_GOMP_PARALLEL_LOOP_NONMONOTONIC_DYNAMIC),
    kmp_sch_dynamic_chunked, OMPT_LOOP_PRE, OMPT_LOOP_POST)
PARALLEL_LOOP(KMP_EXPAND_NAME(KMP_API_NAME_GOMP_PARALLEL_LOOP_GUIDED),
              kmp_sch_guided_chunked, OMPT_LOOP_PRE, OMPT_LOOP_POST)
PARALLEL_LOOP(KMP_EXPAND_NAME(KMP_API_NAME_GOMP_PARALLEL_LOOP_RUNTIME),
              kmp_sch_runtime, OMPT_LOOP_PRE, OMPT_LOOP_POST)
PARALLEL_LOOP(
    KMP_EXPAND_NAME(KMP_API_NAME_GOMP_PARALLEL_LOOP_MAYBE_NONMONOTONIC_RUNTIME),
    kmp_sch_runtime, OMPT_LOOP_PRE, OMPT_LOOP_POST)
PARALLEL_LOOP(
    KMP_EXPAND_NAME(KMP_API_NAME_GOMP_PARALLEL_LOOP_NONMONOTONIC_RUNTIME),
    kmp_sch_runtime, OMPT_LOOP_PRE, OMPT_LOOP_POST)

void KMP_EXPAND_NAME(KMP_API_NAME_GOMP_TASKGROUP_START)(void) {
  int gtid = __kmp_entry_gtid();
  MKLOC(loc, "GOMP_taskgroup_start");
  KA_TRACE(20, ("GOMP_taskgroup_start: T#%d\n", gtid));

#if OMPT_SUPPORT
  OMPT_STORE_RETURN_ADDRESS(gtid);
#endif

  __kmpc_taskgroup(&loc, gtid);

  return;
}

void KMP_EXPAND_NAME(KMP_API_NAME_GOMP_TASKGROUP_END)(void) {
  int gtid = __kmp_get_gtid();
  MKLOC(loc, "GOMP_taskgroup_end");
  KA_TRACE(20, ("GOMP_taskgroup_end: T#%d\n", gtid));

#if OMPT_SUPPORT
  OMPT_STORE_RETURN_ADDRESS(gtid);
#endif

  __kmpc_end_taskgroup(&loc, gtid);

  return;
}

static kmp_int32 __kmp_gomp_to_omp_cancellation_kind(int gomp_kind) {
  kmp_int32 cncl_kind = 0;
  switch (gomp_kind) {
  case 1:
    cncl_kind = cancel_parallel;
    break;
  case 2:
    cncl_kind = cancel_loop;
    break;
  case 4:
    cncl_kind = cancel_sections;
    break;
  case 8:
    cncl_kind = cancel_taskgroup;
    break;
  }
  return cncl_kind;
}

// Return true if cancellation should take place, false otherwise
bool KMP_EXPAND_NAME(KMP_API_NAME_GOMP_CANCELLATION_POINT)(int which) {
  int gtid = __kmp_get_gtid();
  MKLOC(loc, "GOMP_cancellation_point");
  KA_TRACE(20, ("GOMP_cancellation_point: T#%d which:%d\n", gtid, which));
  kmp_int32 cncl_kind = __kmp_gomp_to_omp_cancellation_kind(which);
  return __kmpc_cancellationpoint(&loc, gtid, cncl_kind);
}

// Return true if cancellation should take place, false otherwise
bool KMP_EXPAND_NAME(KMP_API_NAME_GOMP_CANCEL)(int which, bool do_cancel) {
  int gtid = __kmp_get_gtid();
  MKLOC(loc, "GOMP_cancel");
  KA_TRACE(20, ("GOMP_cancel: T#%d which:%d do_cancel:%d\n", gtid, which,
                (int)do_cancel));
  kmp_int32 cncl_kind = __kmp_gomp_to_omp_cancellation_kind(which);

  if (do_cancel == FALSE) {
    return __kmpc_cancellationpoint(&loc, gtid, cncl_kind);
  } else {
    return __kmpc_cancel(&loc, gtid, cncl_kind);
  }
}

// Return true if cancellation should take place, false otherwise
bool KMP_EXPAND_NAME(KMP_API_NAME_GOMP_BARRIER_CANCEL)(void) {
  int gtid = __kmp_get_gtid();
  KA_TRACE(20, ("GOMP_barrier_cancel: T#%d\n", gtid));
  return __kmp_barrier_gomp_cancel(gtid);
}

// Return true if cancellation should take place, false otherwise
bool KMP_EXPAND_NAME(KMP_API_NAME_GOMP_SECTIONS_END_CANCEL)(void) {
  int gtid = __kmp_get_gtid();
  KA_TRACE(20, ("GOMP_sections_end_cancel: T#%d\n", gtid));
  return __kmp_barrier_gomp_cancel(gtid);
}

// Return true if cancellation should take place, false otherwise
bool KMP_EXPAND_NAME(KMP_API_NAME_GOMP_LOOP_END_CANCEL)(void) {
  int gtid = __kmp_get_gtid();
  KA_TRACE(20, ("GOMP_loop_end_cancel: T#%d\n", gtid));
  return __kmp_barrier_gomp_cancel(gtid);
}

// All target functions are empty as of 2014-05-29
void KMP_EXPAND_NAME(KMP_API_NAME_GOMP_TARGET)(int device, void (*fn)(void *),
                                               const void *openmp_target,
                                               size_t mapnum, void **hostaddrs,
                                               size_t *sizes,
                                               unsigned char *kinds) {
  return;
}

void KMP_EXPAND_NAME(KMP_API_NAME_GOMP_TARGET_DATA)(
    int device, const void *openmp_target, size_t mapnum, void **hostaddrs,
    size_t *sizes, unsigned char *kinds) {
  return;
}

void KMP_EXPAND_NAME(KMP_API_NAME_GOMP_TARGET_END_DATA)(void) { return; }

void KMP_EXPAND_NAME(KMP_API_NAME_GOMP_TARGET_UPDATE)(
    int device, const void *openmp_target, size_t mapnum, void **hostaddrs,
    size_t *sizes, unsigned char *kinds) {
  return;
}

void KMP_EXPAND_NAME(KMP_API_NAME_GOMP_TEAMS)(unsigned int num_teams,
                                              unsigned int thread_limit) {
  return;
}

// Task duplication function which copies src to dest (both are
// preallocated task structures)
static void __kmp_gomp_task_dup(kmp_task_t *dest, kmp_task_t *src,
                                kmp_int32 last_private) {
  kmp_taskdata_t *taskdata = KMP_TASK_TO_TASKDATA(src);
  if (taskdata->td_copy_func) {
    (taskdata->td_copy_func)(dest->shareds, src->shareds);
  }
}

void KMP_EXPAND_NAME(KMP_API_NAME_GOMP_TASKGROUP_REDUCTION_REGISTER)(
    uintptr_t *);

#ifdef __cplusplus
} // extern "C"
#endif

template <typename T>
void __GOMP_taskloop(void (*func)(void *), void *data,
                     void (*copy_func)(void *, void *), long arg_size,
                     long arg_align, unsigned gomp_flags,
                     unsigned long num_tasks, int priority, T start, T end,
                     T step) {
  typedef void (*p_task_dup_t)(kmp_task_t *, kmp_task_t *, kmp_int32);
  MKLOC(loc, "GOMP_taskloop");
  int sched;
  T *loop_bounds;
  int gtid = __kmp_entry_gtid();
  kmp_int32 flags = 0;
  int if_val = gomp_flags & (1u << 10);
  int nogroup = gomp_flags & (1u << 11);
  int up = gomp_flags & (1u << 8);
  int reductions = gomp_flags & (1u << 12);
  p_task_dup_t task_dup = NULL;
  kmp_tasking_flags_t *input_flags = (kmp_tasking_flags_t *)&flags;
#ifdef KMP_DEBUG
  {
    char *buff;
    buff = __kmp_str_format(
        "GOMP_taskloop: T#%%d: func:%%p data:%%p copy_func:%%p "
        "arg_size:%%ld arg_align:%%ld gomp_flags:0x%%x num_tasks:%%lu "
        "priority:%%d start:%%%s end:%%%s step:%%%s\n",
        traits_t<T>::spec, traits_t<T>::spec, traits_t<T>::spec);
    KA_TRACE(20, (buff, gtid, func, data, copy_func, arg_size, arg_align,
                  gomp_flags, num_tasks, priority, start, end, step));
    __kmp_str_free(&buff);
  }
#endif
  KMP_ASSERT((size_t)arg_size >= 2 * sizeof(T));
  KMP_ASSERT(arg_align > 0);
  // The low-order bit is the "untied" flag
  if (!(gomp_flags & 1)) {
    input_flags->tiedness = TASK_TIED;
  }
  // The second low-order bit is the "final" flag
  if (gomp_flags & 2) {
    input_flags->final = 1;
  }
  // Negative step flag
  if (!up) {
    // If step is flagged as negative, but isn't properly sign extended
    // Then manually sign extend it.  Could be a short, int, char embedded
    // in a long.  So cannot assume any cast.
    if (step > 0) {
      for (int i = sizeof(T) * CHAR_BIT - 1; i >= 0L; --i) {
        // break at the first 1 bit
        if (step & ((T)1 << i))
          break;
        step |= ((T)1 << i);
      }
    }
  }
  input_flags->native = 1;
  // Figure out if none/grainsize/num_tasks clause specified
  if (num_tasks > 0) {
    if (gomp_flags & (1u << 9))
      sched = 1; // grainsize specified
    else
      sched = 2; // num_tasks specified
    // neither grainsize nor num_tasks specified
  } else {
    sched = 0;
  }

  // __kmp_task_alloc() sets up all other flags
  kmp_task_t *task =
      __kmp_task_alloc(&loc, gtid, input_flags, sizeof(kmp_task_t),
                       arg_size + arg_align - 1, (kmp_routine_entry_t)func);
  kmp_taskdata_t *taskdata = KMP_TASK_TO_TASKDATA(task);
  taskdata->td_copy_func = copy_func;
  taskdata->td_size_loop_bounds = sizeof(T);

  // re-align shareds if needed and setup firstprivate copy constructors
  // through the task_dup mechanism
  task->shareds = (void *)((((size_t)task->shareds) + arg_align - 1) /
                           arg_align * arg_align);
  if (copy_func) {
    task_dup = __kmp_gomp_task_dup;
  }
  KMP_MEMCPY(task->shareds, data, arg_size);

  loop_bounds = (T *)task->shareds;
  loop_bounds[0] = start;
  loop_bounds[1] = end + (up ? -1 : 1);

  if (!nogroup) {
#if OMPT_SUPPORT && OMPT_OPTIONAL
    OMPT_STORE_RETURN_ADDRESS(gtid);
#endif
    __kmpc_taskgroup(&loc, gtid);
    if (reductions) {
      // The data pointer points to lb, ub, then reduction data
      struct data_t {
        T a, b;
        uintptr_t *d;
      };
      uintptr_t *d = ((data_t *)data)->d;
      KMP_EXPAND_NAME(KMP_API_NAME_GOMP_TASKGROUP_REDUCTION_REGISTER)(d);
    }
  }
  __kmpc_taskloop(&loc, gtid, task, if_val, (kmp_uint64 *)&(loop_bounds[0]),
                  (kmp_uint64 *)&(loop_bounds[1]), (kmp_int64)step, 1, sched,
                  (kmp_uint64)num_tasks, (void *)task_dup);
  if (!nogroup) {
#if OMPT_SUPPORT && OMPT_OPTIONAL
    OMPT_STORE_RETURN_ADDRESS(gtid);
#endif
    __kmpc_end_taskgroup(&loc, gtid);
  }
}

// 4 byte version of GOMP_doacross_post
// This verison needs to create a temporary array which converts 4 byte
// integers into 8 byte integers
template <typename T, bool need_conversion = (sizeof(long) == 4)>
void __kmp_GOMP_doacross_post(T *count);

template <> void __kmp_GOMP_doacross_post<long, true>(long *count) {
  int gtid = __kmp_entry_gtid();
  kmp_info_t *th = __kmp_threads[gtid];
  MKLOC(loc, "GOMP_doacross_post");
  kmp_int64 num_dims = th->th.th_dispatch->th_doacross_info[0];
  kmp_int64 *vec = (kmp_int64 *)__kmp_thread_malloc(
      th, (size_t)(sizeof(kmp_int64) * num_dims));
  for (kmp_int64 i = 0; i < num_dims; ++i) {
    vec[i] = (kmp_int64)count[i];
  }
  __kmpc_doacross_post(&loc, gtid, vec);
  __kmp_thread_free(th, vec);
}

// 8 byte versions of GOMP_doacross_post
// This version can just pass in the count array directly instead of creating
// a temporary array
template <> void __kmp_GOMP_doacross_post<long, false>(long *count) {
  int gtid = __kmp_entry_gtid();
  MKLOC(loc, "GOMP_doacross_post");
  __kmpc_doacross_post(&loc, gtid, RCAST(kmp_int64 *, count));
}

template <typename T> void __kmp_GOMP_doacross_wait(T first, va_list args) {
  int gtid = __kmp_entry_gtid();
  kmp_info_t *th = __kmp_threads[gtid];
  MKLOC(loc, "GOMP_doacross_wait");
  kmp_int64 num_dims = th->th.th_dispatch->th_doacross_info[0];
  kmp_int64 *vec = (kmp_int64 *)__kmp_thread_malloc(
      th, (size_t)(sizeof(kmp_int64) * num_dims));
  vec[0] = (kmp_int64)first;
  for (kmp_int64 i = 1; i < num_dims; ++i) {
    T item = va_arg(args, T);
    vec[i] = (kmp_int64)item;
  }
  __kmpc_doacross_wait(&loc, gtid, vec);
  __kmp_thread_free(th, vec);
  return;
}

#ifdef __cplusplus
extern "C" {
#endif // __cplusplus

void KMP_EXPAND_NAME(KMP_API_NAME_GOMP_TASKLOOP)(
    void (*func)(void *), void *data, void (*copy_func)(void *, void *),
    long arg_size, long arg_align, unsigned gomp_flags, unsigned long num_tasks,
    int priority, long start, long end, long step) {
  __GOMP_taskloop<long>(func, data, copy_func, arg_size, arg_align, gomp_flags,
                        num_tasks, priority, start, end, step);
}

void KMP_EXPAND_NAME(KMP_API_NAME_GOMP_TASKLOOP_ULL)(
    void (*func)(void *), void *data, void (*copy_func)(void *, void *),
    long arg_size, long arg_align, unsigned gomp_flags, unsigned long num_tasks,
    int priority, unsigned long long start, unsigned long long end,
    unsigned long long step) {
  __GOMP_taskloop<unsigned long long>(func, data, copy_func, arg_size,
                                      arg_align, gomp_flags, num_tasks,
                                      priority, start, end, step);
}

void KMP_EXPAND_NAME(KMP_API_NAME_GOMP_DOACROSS_POST)(long *count) {
  __kmp_GOMP_doacross_post(count);
}

void KMP_EXPAND_NAME(KMP_API_NAME_GOMP_DOACROSS_WAIT)(long first, ...) {
  va_list args;
  va_start(args, first);
  __kmp_GOMP_doacross_wait<long>(first, args);
  va_end(args);
}

void KMP_EXPAND_NAME(KMP_API_NAME_GOMP_DOACROSS_ULL_POST)(
    unsigned long long *count) {
  int gtid = __kmp_entry_gtid();
  MKLOC(loc, "GOMP_doacross_ull_post");
  __kmpc_doacross_post(&loc, gtid, RCAST(kmp_int64 *, count));
}

void KMP_EXPAND_NAME(KMP_API_NAME_GOMP_DOACROSS_ULL_WAIT)(
    unsigned long long first, ...) {
  va_list args;
  va_start(args, first);
  __kmp_GOMP_doacross_wait<unsigned long long>(first, args);
  va_end(args);
}

// fn: the function each primary thread of new team will call
// data: argument to fn
// num_teams, thread_limit: max bounds on respective ICV
// flags: unused
void KMP_EXPAND_NAME(KMP_API_NAME_GOMP_TEAMS_REG)(void (*fn)(void *),
                                                  void *data,
                                                  unsigned num_teams,
                                                  unsigned thread_limit,
                                                  unsigned flags) {
  MKLOC(loc, "GOMP_teams_reg");
  int gtid = __kmp_entry_gtid();
  KA_TRACE(20, ("GOMP_teams_reg: T#%d num_teams=%u thread_limit=%u flag=%u\n",
                gtid, num_teams, thread_limit, flags));
  __kmpc_push_num_teams(&loc, gtid, num_teams, thread_limit);
  __kmpc_fork_teams(&loc, 2, (microtask_t)__kmp_GOMP_microtask_wrapper, fn,
                    data);
  KA_TRACE(20, ("GOMP_teams_reg exit: T#%d\n", gtid));
}

void KMP_EXPAND_NAME(KMP_API_NAME_GOMP_TASKWAIT_DEPEND)(void **depend) {
  MKLOC(loc, "GOMP_taskwait_depend");
  int gtid = __kmp_entry_gtid();
  KA_TRACE(20, ("GOMP_taskwait_depend: T#%d\n", gtid));
  kmp_gomp_depends_info_t gomp_depends(depend);
  kmp_int32 ndeps = gomp_depends.get_num_deps();
  kmp_depend_info_t dep_list[ndeps];
  for (kmp_int32 i = 0; i < ndeps; i++)
    dep_list[i] = gomp_depends.get_kmp_depend(i);
#if OMPT_SUPPORT
  OMPT_STORE_RETURN_ADDRESS(gtid);
#endif
  __kmpc_omp_wait_deps(&loc, gtid, ndeps, dep_list, 0, NULL);
  KA_TRACE(20, ("GOMP_taskwait_depend exit: T#%d\n", gtid));
}

static inline void
__kmp_GOMP_taskgroup_reduction_register(uintptr_t *data, kmp_taskgroup_t *tg,
                                        int nthreads,
                                        uintptr_t *allocated = nullptr) {
  KMP_ASSERT(data);
  KMP_ASSERT(nthreads > 0);
  // Have private copy pointers point to previously allocated
  // reduction data or allocate new data here
  if (allocated) {
    data[2] = allocated[2];
    data[6] = allocated[6];
  } else {
    data[2] = (uintptr_t)__kmp_allocate(nthreads * data[1]);
    data[6] = data[2] + (nthreads * data[1]);
  }
  if (tg)
    tg->gomp_data = data;
}

void KMP_EXPAND_NAME(KMP_API_NAME_GOMP_TASKGROUP_REDUCTION_REGISTER)(
    uintptr_t *data) {
  int gtid = __kmp_entry_gtid();
  KA_TRACE(20, ("GOMP_taskgroup_reduction_register: T#%d\n", gtid));
  kmp_info_t *thread = __kmp_threads[gtid];
  kmp_taskgroup_t *tg = thread->th.th_current_task->td_taskgroup;
  int nthreads = thread->th.th_team_nproc;
  __kmp_GOMP_taskgroup_reduction_register(data, tg, nthreads);
}

void KMP_EXPAND_NAME(KMP_API_NAME_GOMP_TASKGROUP_REDUCTION_UNREGISTER)(
    uintptr_t *data) {
  KA_TRACE(20,
           ("GOMP_taskgroup_reduction_unregister: T#%d\n", __kmp_get_gtid()));
  KMP_ASSERT(data && data[2]);
  __kmp_free((void *)data[2]);
}

// Search through reduction data and set ptrs[] elements
// to proper privatized copy address
void KMP_EXPAND_NAME(KMP_API_NAME_GOMP_TASK_REDUCTION_REMAP)(size_t cnt,
                                                             size_t cntorig,
                                                             void **ptrs) {
  int gtid = __kmp_entry_gtid();
  KA_TRACE(20, ("GOMP_task_reduction_remap: T#%d\n", gtid));
  kmp_info_t *thread = __kmp_threads[gtid];
  kmp_int32 tid = __kmp_get_tid();
  for (size_t i = 0; i < cnt; ++i) {
    uintptr_t address = (uintptr_t)ptrs[i];
    void *propagated_address = NULL;
    void *mapped_address = NULL;
    // Check taskgroups reduce data
    kmp_taskgroup_t *tg = thread->th.th_current_task->td_taskgroup;
    while (tg) {
      uintptr_t *gomp_data = tg->gomp_data;
      if (!gomp_data) {
        tg = tg->parent;
        continue;
      }
      // Check the shared addresses list
      size_t num_vars = (size_t)gomp_data[0];
      uintptr_t per_thread_size = gomp_data[1];
      uintptr_t reduce_data = gomp_data[2];
      uintptr_t end_reduce_data = gomp_data[6];
      for (size_t j = 0; j < num_vars; ++j) {
        uintptr_t *entry = gomp_data + 7 + 3 * j;
        if (entry[0] == address) {
          uintptr_t offset = entry[1];
          mapped_address =
              (void *)(reduce_data + tid * per_thread_size + offset);
          if (i < cntorig)
            propagated_address = (void *)entry[0];
          break;
        }
      }
      if (mapped_address)
        break;
      // Check if address is within privatized copies range
      if (!mapped_address && address >= reduce_data &&
          address < end_reduce_data) {
        uintptr_t offset = (address - reduce_data) % per_thread_size;
        mapped_address = (void *)(reduce_data + tid * per_thread_size + offset);
        if (i < cntorig) {
          for (size_t j = 0; j < num_vars; ++j) {
            uintptr_t *entry = gomp_data + 7 + 3 * j;
            if (entry[1] == offset) {
              propagated_address = (void *)entry[0];
              break;
            }
          }
        }
      }
      if (mapped_address)
        break;
      tg = tg->parent;
    }
    KMP_ASSERT(mapped_address);
    ptrs[i] = mapped_address;
    if (i < cntorig) {
      KMP_ASSERT(propagated_address);
      ptrs[cnt + i] = propagated_address;
    }
  }
}

static void __kmp_GOMP_init_reductions(int gtid, uintptr_t *data, int is_ws) {
  kmp_info_t *thr = __kmp_threads[gtid];
  kmp_team_t *team = thr->th.th_team;
  // First start a taskgroup
  __kmpc_taskgroup(NULL, gtid);
  // Then setup reduction data
  void *reduce_data = KMP_ATOMIC_LD_RLX(&team->t.t_tg_reduce_data[is_ws]);
  if (reduce_data == NULL &&
      __kmp_atomic_compare_store(&team->t.t_tg_reduce_data[is_ws], reduce_data,
                                 (void *)1)) {
    // Single thread enters this block to initialize common reduction data
    KMP_DEBUG_ASSERT(reduce_data == NULL);
    __kmp_GOMP_taskgroup_reduction_register(data, NULL, thr->th.th_team_nproc);
    KMP_ATOMIC_ST_REL(&team->t.t_tg_fini_counter[is_ws], 0);
    KMP_ATOMIC_ST_REL(&team->t.t_tg_reduce_data[is_ws], (void *)data);
  } else {
    // Wait for task reduction initialization
    while ((reduce_data = KMP_ATOMIC_LD_ACQ(
                &team->t.t_tg_reduce_data[is_ws])) == (void *)1) {
      KMP_CPU_PAUSE();
    }
    KMP_DEBUG_ASSERT(reduce_data > (void *)1); // should be valid pointer here
  }
  // For worksharing constructs, each thread has its own reduction structure.
  // Have each reduction structure point to same privatized copies of vars.
  // For parallel, each thread points to same reduction structure and privatized
  // copies of vars
  if (is_ws) {
    __kmp_GOMP_taskgroup_reduction_register(
        data, NULL, thr->th.th_team_nproc,
        (uintptr_t *)KMP_ATOMIC_LD_ACQ(&team->t.t_tg_reduce_data[is_ws]));
  }
  kmp_taskgroup_t *tg = thr->th.th_current_task->td_taskgroup;
  tg->gomp_data = data;
}

static unsigned
__kmp_GOMP_par_reductions_microtask_wrapper(int *gtid, int *npr,
                                            void (*task)(void *), void *data) {
  kmp_info_t *thr = __kmp_threads[*gtid];
  kmp_team_t *team = thr->th.th_team;
  uintptr_t *reduce_data = *(uintptr_t **)data;
  __kmp_GOMP_init_reductions(*gtid, reduce_data, 0);

#if OMPT_SUPPORT
  ompt_frame_t *ompt_frame;
  ompt_state_t enclosing_state;

  if (ompt_enabled.enabled) {
    // save enclosing task state; set current state for task
    enclosing_state = thr->th.ompt_thread_info.state;
    thr->th.ompt_thread_info.state = ompt_state_work_parallel;

    // set task frame
    __ompt_get_task_info_internal(0, NULL, NULL, &ompt_frame, NULL, NULL);
    ompt_frame->exit_frame.ptr = OMPT_GET_FRAME_ADDRESS(0);
  }
#endif

  task(data);

#if OMPT_SUPPORT
  if (ompt_enabled.enabled) {
    // clear task frame
    ompt_frame->exit_frame = ompt_data_none;

    // restore enclosing state
    thr->th.ompt_thread_info.state = enclosing_state;
  }
#endif
  __kmpc_end_taskgroup(NULL, *gtid);
  // if last thread out, then reset the team's reduce data
  // the GOMP_taskgroup_reduction_unregister() function will deallocate
  // private copies after reduction calculations take place.
  int count = KMP_ATOMIC_INC(&team->t.t_tg_fini_counter[0]);
  if (count == thr->th.th_team_nproc - 1) {
    KMP_ATOMIC_ST_REL(&team->t.t_tg_reduce_data[0], NULL);
    KMP_ATOMIC_ST_REL(&team->t.t_tg_fini_counter[0], 0);
  }
  return (unsigned)thr->th.th_team_nproc;
}

unsigned KMP_EXPAND_NAME(KMP_API_NAME_GOMP_PARALLEL_REDUCTIONS)(
    void (*task)(void *), void *data, unsigned num_threads,
    unsigned int flags) {
  MKLOC(loc, "GOMP_parallel_reductions");
  int gtid = __kmp_entry_gtid();
  KA_TRACE(20, ("GOMP_parallel_reductions: T#%d\n", gtid));
  __kmp_GOMP_fork_call(&loc, gtid, num_threads, flags, task,
                       (microtask_t)__kmp_GOMP_par_reductions_microtask_wrapper,
                       2, task, data);
  unsigned retval =
      __kmp_GOMP_par_reductions_microtask_wrapper(&gtid, NULL, task, data);
  KMP_EXPAND_NAME(KMP_API_NAME_GOMP_PARALLEL_END)();
  KA_TRACE(20, ("GOMP_parallel_reductions exit: T#%d\n", gtid));
  return retval;
}

bool KMP_EXPAND_NAME(KMP_API_NAME_GOMP_LOOP_START)(
    long start, long end, long incr, long sched, long chunk_size, long *istart,
    long *iend, uintptr_t *reductions, void **mem) {
  int status = 0;
  int gtid = __kmp_entry_gtid();
  KA_TRACE(20, ("GOMP_loop_start: T#%d, reductions: %p\n", gtid, reductions));
  if (reductions)
    __kmp_GOMP_init_reductions(gtid, reductions, 1);
  if (mem)
    KMP_FATAL(GompFeatureNotSupported, "scan");
  if (istart == NULL)
    return true;
  const long MONOTONIC_FLAG = (long)(kmp_sched_monotonic);
  long monotonic = sched & MONOTONIC_FLAG;
  sched &= ~MONOTONIC_FLAG;
  if (sched == 0) {
    if (monotonic)
      status = KMP_EXPAND_NAME(KMP_API_NAME_GOMP_LOOP_RUNTIME_START)(
          start, end, incr, istart, iend);
    else
      status = KMP_EXPAND_NAME(
          KMP_API_NAME_GOMP_LOOP_MAYBE_NONMONOTONIC_RUNTIME_START)(
          start, end, incr, istart, iend);
  } else if (sched == 1) {
    status = KMP_EXPAND_NAME(KMP_API_NAME_GOMP_LOOP_STATIC_START)(
        start, end, incr, chunk_size, istart, iend);
  } else if (sched == 2) {
    if (monotonic)
      status = KMP_EXPAND_NAME(KMP_API_NAME_GOMP_LOOP_DYNAMIC_START)(
          start, end, incr, chunk_size, istart, iend);
    else
      status =
          KMP_EXPAND_NAME(KMP_API_NAME_GOMP_LOOP_NONMONOTONIC_DYNAMIC_START)(
              start, end, incr, chunk_size, istart, iend);
  } else if (sched == 3) {
    if (monotonic)
      status = KMP_EXPAND_NAME(KMP_API_NAME_GOMP_LOOP_GUIDED_START)(
          start, end, incr, chunk_size, istart, iend);
    else
      status =
          KMP_EXPAND_NAME(KMP_API_NAME_GOMP_LOOP_NONMONOTONIC_GUIDED_START)(
              start, end, incr, chunk_size, istart, iend);
  } else if (sched == 4) {
    status = KMP_EXPAND_NAME(KMP_API_NAME_GOMP_LOOP_NONMONOTONIC_RUNTIME_START)(
        start, end, incr, istart, iend);
  } else {
    KMP_ASSERT(0);
  }
  return status;
}

bool KMP_EXPAND_NAME(KMP_API_NAME_GOMP_LOOP_ULL_START)(
    bool up, unsigned long long start, unsigned long long end,
    unsigned long long incr, long sched, unsigned long long chunk_size,
    unsigned long long *istart, unsigned long long *iend, uintptr_t *reductions,
    void **mem) {
  int status = 0;
  int gtid = __kmp_entry_gtid();
  KA_TRACE(20,
           ("GOMP_loop_ull_start: T#%d, reductions: %p\n", gtid, reductions));
  if (reductions)
    __kmp_GOMP_init_reductions(gtid, reductions, 1);
  if (mem)
    KMP_FATAL(GompFeatureNotSupported, "scan");
  if (istart == NULL)
    return true;
  const long MONOTONIC_FLAG = (long)(kmp_sched_monotonic);
  long monotonic = sched & MONOTONIC_FLAG;
  sched &= ~MONOTONIC_FLAG;
  if (sched == 0) {
    if (monotonic)
      status = KMP_EXPAND_NAME(KMP_API_NAME_GOMP_LOOP_ULL_RUNTIME_START)(
          up, start, end, incr, istart, iend);
    else
      status = KMP_EXPAND_NAME(
          KMP_API_NAME_GOMP_LOOP_ULL_MAYBE_NONMONOTONIC_RUNTIME_START)(
          up, start, end, incr, istart, iend);
  } else if (sched == 1) {
    status = KMP_EXPAND_NAME(KMP_API_NAME_GOMP_LOOP_ULL_STATIC_START)(
        up, start, end, incr, chunk_size, istart, iend);
  } else if (sched == 2) {
    if (monotonic)
      status = KMP_EXPAND_NAME(KMP_API_NAME_GOMP_LOOP_ULL_DYNAMIC_START)(
          up, start, end, incr, chunk_size, istart, iend);
    else
      status = KMP_EXPAND_NAME(
          KMP_API_NAME_GOMP_LOOP_ULL_NONMONOTONIC_DYNAMIC_START)(
          up, start, end, incr, chunk_size, istart, iend);
  } else if (sched == 3) {
    if (monotonic)
      status = KMP_EXPAND_NAME(KMP_API_NAME_GOMP_LOOP_ULL_GUIDED_START)(
          up, start, end, incr, chunk_size, istart, iend);
    else
      status =
          KMP_EXPAND_NAME(KMP_API_NAME_GOMP_LOOP_ULL_NONMONOTONIC_GUIDED_START)(
              up, start, end, incr, chunk_size, istart, iend);
  } else if (sched == 4) {
    status =
        KMP_EXPAND_NAME(KMP_API_NAME_GOMP_LOOP_ULL_NONMONOTONIC_RUNTIME_START)(
            up, start, end, incr, istart, iend);
  } else {
    KMP_ASSERT(0);
  }
  return status;
}

bool KMP_EXPAND_NAME(KMP_API_NAME_GOMP_LOOP_DOACROSS_START)(
    unsigned ncounts, long *counts, long sched, long chunk_size, long *istart,
    long *iend, uintptr_t *reductions, void **mem) {
  int status = 0;
  int gtid = __kmp_entry_gtid();
  KA_TRACE(20, ("GOMP_loop_doacross_start: T#%d, reductions: %p\n", gtid,
                reductions));
  if (reductions)
    __kmp_GOMP_init_reductions(gtid, reductions, 1);
  if (mem)
    KMP_FATAL(GompFeatureNotSupported, "scan");
  if (istart == NULL)
    return true;
  // Ignore any monotonic flag
  const long MONOTONIC_FLAG = (long)(kmp_sched_monotonic);
  sched &= ~MONOTONIC_FLAG;
  if (sched == 0) {
    status = KMP_EXPAND_NAME(KMP_API_NAME_GOMP_LOOP_DOACROSS_RUNTIME_START)(
        ncounts, counts, istart, iend);
  } else if (sched == 1) {
    status = KMP_EXPAND_NAME(KMP_API_NAME_GOMP_LOOP_DOACROSS_STATIC_START)(
        ncounts, counts, chunk_size, istart, iend);
  } else if (sched == 2) {
    status = KMP_EXPAND_NAME(KMP_API_NAME_GOMP_LOOP_DOACROSS_DYNAMIC_START)(
        ncounts, counts, chunk_size, istart, iend);
  } else if (sched == 3) {
    status = KMP_EXPAND_NAME(KMP_API_NAME_GOMP_LOOP_DOACROSS_GUIDED_START)(
        ncounts, counts, chunk_size, istart, iend);
  } else {
    KMP_ASSERT(0);
  }
  return status;
}

bool KMP_EXPAND_NAME(KMP_API_NAME_GOMP_LOOP_ULL_DOACROSS_START)(
    unsigned ncounts, unsigned long long *counts, long sched,
    unsigned long long chunk_size, unsigned long long *istart,
    unsigned long long *iend, uintptr_t *reductions, void **mem) {
  int status = 0;
  int gtid = __kmp_entry_gtid();
  KA_TRACE(20, ("GOMP_loop_ull_doacross_start: T#%d, reductions: %p\n", gtid,
                reductions));
  if (reductions)
    __kmp_GOMP_init_reductions(gtid, reductions, 1);
  if (mem)
    KMP_FATAL(GompFeatureNotSupported, "scan");
  if (istart == NULL)
    return true;
  // Ignore any monotonic flag
  const long MONOTONIC_FLAG = (long)(kmp_sched_monotonic);
  sched &= ~MONOTONIC_FLAG;
  if (sched == 0) {
    status = KMP_EXPAND_NAME(KMP_API_NAME_GOMP_LOOP_ULL_DOACROSS_RUNTIME_START)(
        ncounts, counts, istart, iend);
  } else if (sched == 1) {
    status = KMP_EXPAND_NAME(KMP_API_NAME_GOMP_LOOP_ULL_DOACROSS_STATIC_START)(
        ncounts, counts, chunk_size, istart, iend);
  } else if (sched == 2) {
    status = KMP_EXPAND_NAME(KMP_API_NAME_GOMP_LOOP_ULL_DOACROSS_DYNAMIC_START)(
        ncounts, counts, chunk_size, istart, iend);
  } else if (sched == 3) {
    status = KMP_EXPAND_NAME(KMP_API_NAME_GOMP_LOOP_ULL_DOACROSS_GUIDED_START)(
        ncounts, counts, chunk_size, istart, iend);
  } else {
    KMP_ASSERT(0);
  }
  return status;
}

bool KMP_EXPAND_NAME(KMP_API_NAME_GOMP_LOOP_ORDERED_START)(
    long start, long end, long incr, long sched, long chunk_size, long *istart,
    long *iend, uintptr_t *reductions, void **mem) {
  int status = 0;
  int gtid = __kmp_entry_gtid();
  KA_TRACE(20, ("GOMP_loop_ordered_start: T#%d, reductions: %p\n", gtid,
                reductions));
  if (reductions)
    __kmp_GOMP_init_reductions(gtid, reductions, 1);
  if (mem)
    KMP_FATAL(GompFeatureNotSupported, "scan");
  if (istart == NULL)
    return true;
  // Ignore any monotonic flag
  const long MONOTONIC_FLAG = (long)(kmp_sched_monotonic);
  sched &= ~MONOTONIC_FLAG;
  if (sched == 0) {
    status = KMP_EXPAND_NAME(KMP_API_NAME_GOMP_LOOP_ORDERED_RUNTIME_START)(
        start, end, incr, istart, iend);
  } else if (sched == 1) {
    status = KMP_EXPAND_NAME(KMP_API_NAME_GOMP_LOOP_ORDERED_STATIC_START)(
        start, end, incr, chunk_size, istart, iend);
  } else if (sched == 2) {
    status = KMP_EXPAND_NAME(KMP_API_NAME_GOMP_LOOP_ORDERED_DYNAMIC_START)(
        start, end, incr, chunk_size, istart, iend);
  } else if (sched == 3) {
    status = KMP_EXPAND_NAME(KMP_API_NAME_GOMP_LOOP_ORDERED_GUIDED_START)(
        start, end, incr, chunk_size, istart, iend);
  } else {
    KMP_ASSERT(0);
  }
  return status;
}

bool KMP_EXPAND_NAME(KMP_API_NAME_GOMP_LOOP_ULL_ORDERED_START)(
    bool up, unsigned long long start, unsigned long long end,
    unsigned long long incr, long sched, unsigned long long chunk_size,
    unsigned long long *istart, unsigned long long *iend, uintptr_t *reductions,
    void **mem) {
  int status = 0;
  int gtid = __kmp_entry_gtid();
  KA_TRACE(20, ("GOMP_loop_ull_ordered_start: T#%d, reductions: %p\n", gtid,
                reductions));
  if (reductions)
    __kmp_GOMP_init_reductions(gtid, reductions, 1);
  if (mem)
    KMP_FATAL(GompFeatureNotSupported, "scan");
  if (istart == NULL)
    return true;
  // Ignore any monotonic flag
  const long MONOTONIC_FLAG = (long)(kmp_sched_monotonic);
  sched &= ~MONOTONIC_FLAG;
  if (sched == 0) {
    status = KMP_EXPAND_NAME(KMP_API_NAME_GOMP_LOOP_ULL_ORDERED_RUNTIME_START)(
        up, start, end, incr, istart, iend);
  } else if (sched == 1) {
    status = KMP_EXPAND_NAME(KMP_API_NAME_GOMP_LOOP_ULL_ORDERED_STATIC_START)(
        up, start, end, incr, chunk_size, istart, iend);
  } else if (sched == 2) {
    status = KMP_EXPAND_NAME(KMP_API_NAME_GOMP_LOOP_ULL_ORDERED_DYNAMIC_START)(
        up, start, end, incr, chunk_size, istart, iend);
  } else if (sched == 3) {
    status = KMP_EXPAND_NAME(KMP_API_NAME_GOMP_LOOP_ULL_ORDERED_GUIDED_START)(
        up, start, end, incr, chunk_size, istart, iend);
  } else {
    KMP_ASSERT(0);
  }
  return status;
}

unsigned KMP_EXPAND_NAME(KMP_API_NAME_GOMP_SECTIONS2_START)(
    unsigned count, uintptr_t *reductions, void **mem) {
  int gtid = __kmp_entry_gtid();
  KA_TRACE(20,
           ("GOMP_sections2_start: T#%d, reductions: %p\n", gtid, reductions));
  if (reductions)
    __kmp_GOMP_init_reductions(gtid, reductions, 1);
  if (mem)
    KMP_FATAL(GompFeatureNotSupported, "scan");
  return KMP_EXPAND_NAME(KMP_API_NAME_GOMP_SECTIONS_START)(count);
}

void KMP_EXPAND_NAME(KMP_API_NAME_GOMP_WORKSHARE_TASK_REDUCTION_UNREGISTER)(
    bool cancelled) {
  int gtid = __kmp_get_gtid();
  MKLOC(loc, "GOMP_workshare_task_reduction_unregister");
  KA_TRACE(20, ("GOMP_workshare_task_reduction_unregister: T#%d\n", gtid));
  kmp_info_t *thr = __kmp_threads[gtid];
  kmp_team_t *team = thr->th.th_team;
  __kmpc_end_taskgroup(NULL, gtid);
  // If last thread out of workshare, then reset the team's reduce data
  // the GOMP_taskgroup_reduction_unregister() function will deallocate
  // private copies after reduction calculations take place.
  int count = KMP_ATOMIC_INC(&team->t.t_tg_fini_counter[1]);
  if (count == thr->th.th_team_nproc - 1) {
    KMP_EXPAND_NAME(KMP_API_NAME_GOMP_TASKGROUP_REDUCTION_UNREGISTER)
    ((uintptr_t *)KMP_ATOMIC_LD_RLX(&team->t.t_tg_reduce_data[1]));
    KMP_ATOMIC_ST_REL(&team->t.t_tg_reduce_data[1], NULL);
    KMP_ATOMIC_ST_REL(&team->t.t_tg_fini_counter[1], 0);
  }
  if (!cancelled) {
    __kmpc_barrier(&loc, gtid);
  }
}

// allocator construct
void *KMP_EXPAND_NAME(KMP_API_NAME_GOMP_ALLOC)(size_t alignment, size_t size,
                                               uintptr_t allocator) {
  int gtid = __kmp_entry_gtid();
  KA_TRACE(20, ("GOMP_alloc: T#%d\n", gtid));
#if OMPT_SUPPORT && OMPT_OPTIONAL
  OMPT_STORE_RETURN_ADDRESS(gtid);
#endif
  return __kmp_alloc(gtid, alignment, size, (omp_allocator_handle_t)allocator);
}

void KMP_EXPAND_NAME(KMP_API_NAME_GOMP_FREE)(void *ptr, uintptr_t allocator) {
  int gtid = __kmp_entry_gtid();
  KA_TRACE(20, ("GOMP_free: T#%d\n", gtid));
#if OMPT_SUPPORT && OMPT_OPTIONAL
  OMPT_STORE_RETURN_ADDRESS(gtid);
#endif
  return ___kmpc_free(gtid, ptr, (omp_allocator_handle_t)allocator);
}

/* The following sections of code create aliases for the GOMP_* functions, then
   create versioned symbols using the assembler directive .symver. This is only
   pertinent for ELF .so library. The KMP_VERSION_SYMBOL macro is defined in
   kmp_os.h  */

#ifdef KMP_USE_VERSION_SYMBOLS
// GOMP_1.0 versioned symbols
KMP_VERSION_SYMBOL(KMP_API_NAME_GOMP_ATOMIC_END, 10, "GOMP_1.0");
KMP_VERSION_SYMBOL(KMP_API_NAME_GOMP_ATOMIC_START, 10, "GOMP_1.0");
KMP_VERSION_SYMBOL(KMP_API_NAME_GOMP_BARRIER, 10, "GOMP_1.0");
KMP_VERSION_SYMBOL(KMP_API_NAME_GOMP_CRITICAL_END, 10, "GOMP_1.0");
KMP_VERSION_SYMBOL(KMP_API_NAME_GOMP_CRITICAL_NAME_END, 10, "GOMP_1.0");
KMP_VERSION_SYMBOL(KMP_API_NAME_GOMP_CRITICAL_NAME_START, 10, "GOMP_1.0");
KMP_VERSION_SYMBOL(KMP_API_NAME_GOMP_CRITICAL_START, 10, "GOMP_1.0");
KMP_VERSION_SYMBOL(KMP_API_NAME_GOMP_LOOP_DYNAMIC_NEXT, 10, "GOMP_1.0");
KMP_VERSION_SYMBOL(KMP_API_NAME_GOMP_LOOP_DYNAMIC_START, 10, "GOMP_1.0");
KMP_VERSION_SYMBOL(KMP_API_NAME_GOMP_LOOP_END, 10, "GOMP_1.0");
KMP_VERSION_SYMBOL(KMP_API_NAME_GOMP_LOOP_END_NOWAIT, 10, "GOMP_1.0");
KMP_VERSION_SYMBOL(KMP_API_NAME_GOMP_LOOP_GUIDED_NEXT, 10, "GOMP_1.0");
KMP_VERSION_SYMBOL(KMP_API_NAME_GOMP_LOOP_GUIDED_START, 10, "GOMP_1.0");
KMP_VERSION_SYMBOL(KMP_API_NAME_GOMP_LOOP_ORDERED_DYNAMIC_NEXT, 10, "GOMP_1.0");
KMP_VERSION_SYMBOL(KMP_API_NAME_GOMP_LOOP_ORDERED_DYNAMIC_START, 10,
                   "GOMP_1.0");
KMP_VERSION_SYMBOL(KMP_API_NAME_GOMP_LOOP_ORDERED_GUIDED_NEXT, 10, "GOMP_1.0");
KMP_VERSION_SYMBOL(KMP_API_NAME_GOMP_LOOP_ORDERED_GUIDED_START, 10, "GOMP_1.0");
KMP_VERSION_SYMBOL(KMP_API_NAME_GOMP_LOOP_ORDERED_RUNTIME_NEXT, 10, "GOMP_1.0");
KMP_VERSION_SYMBOL(KMP_API_NAME_GOMP_LOOP_ORDERED_RUNTIME_START, 10,
                   "GOMP_1.0");
KMP_VERSION_SYMBOL(KMP_API_NAME_GOMP_LOOP_ORDERED_STATIC_NEXT, 10, "GOMP_1.0");
KMP_VERSION_SYMBOL(KMP_API_NAME_GOMP_LOOP_ORDERED_STATIC_START, 10, "GOMP_1.0");
KMP_VERSION_SYMBOL(KMP_API_NAME_GOMP_LOOP_RUNTIME_NEXT, 10, "GOMP_1.0");
KMP_VERSION_SYMBOL(KMP_API_NAME_GOMP_LOOP_RUNTIME_START, 10, "GOMP_1.0");
KMP_VERSION_SYMBOL(KMP_API_NAME_GOMP_LOOP_STATIC_NEXT, 10, "GOMP_1.0");
KMP_VERSION_SYMBOL(KMP_API_NAME_GOMP_LOOP_STATIC_START, 10, "GOMP_1.0");
KMP_VERSION_SYMBOL(KMP_API_NAME_GOMP_ORDERED_END, 10, "GOMP_1.0");
KMP_VERSION_SYMBOL(KMP_API_NAME_GOMP_ORDERED_START, 10, "GOMP_1.0");
KMP_VERSION_SYMBOL(KMP_API_NAME_GOMP_PARALLEL_END, 10, "GOMP_1.0");
KMP_VERSION_SYMBOL(KMP_API_NAME_GOMP_PARALLEL_LOOP_DYNAMIC_START, 10,
                   "GOMP_1.0");
KMP_VERSION_SYMBOL(KMP_API_NAME_GOMP_PARALLEL_LOOP_GUIDED_START, 10,
                   "GOMP_1.0");
KMP_VERSION_SYMBOL(KMP_API_NAME_GOMP_PARALLEL_LOOP_RUNTIME_START, 10,
                   "GOMP_1.0");
KMP_VERSION_SYMBOL(KMP_API_NAME_GOMP_PARALLEL_LOOP_STATIC_START, 10,
                   "GOMP_1.0");
KMP_VERSION_SYMBOL(KMP_API_NAME_GOMP_PARALLEL_SECTIONS_START, 10, "GOMP_1.0");
KMP_VERSION_SYMBOL(KMP_API_NAME_GOMP_PARALLEL_START, 10, "GOMP_1.0");
KMP_VERSION_SYMBOL(KMP_API_NAME_GOMP_SECTIONS_END, 10, "GOMP_1.0");
KMP_VERSION_SYMBOL(KMP_API_NAME_GOMP_SECTIONS_END_NOWAIT, 10, "GOMP_1.0");
KMP_VERSION_SYMBOL(KMP_API_NAME_GOMP_SECTIONS_NEXT, 10, "GOMP_1.0");
KMP_VERSION_SYMBOL(KMP_API_NAME_GOMP_SECTIONS_START, 10, "GOMP_1.0");
KMP_VERSION_SYMBOL(KMP_API_NAME_GOMP_SINGLE_COPY_END, 10, "GOMP_1.0");
KMP_VERSION_SYMBOL(KMP_API_NAME_GOMP_SINGLE_COPY_START, 10, "GOMP_1.0");
KMP_VERSION_SYMBOL(KMP_API_NAME_GOMP_SINGLE_START, 10, "GOMP_1.0");

// GOMP_2.0 versioned symbols
KMP_VERSION_SYMBOL(KMP_API_NAME_GOMP_TASK, 20, "GOMP_2.0");
KMP_VERSION_SYMBOL(KMP_API_NAME_GOMP_TASKWAIT, 20, "GOMP_2.0");
KMP_VERSION_SYMBOL(KMP_API_NAME_GOMP_LOOP_ULL_DYNAMIC_NEXT, 20, "GOMP_2.0");
KMP_VERSION_SYMBOL(KMP_API_NAME_GOMP_LOOP_ULL_DYNAMIC_START, 20, "GOMP_2.0");
KMP_VERSION_SYMBOL(KMP_API_NAME_GOMP_LOOP_ULL_GUIDED_NEXT, 20, "GOMP_2.0");
KMP_VERSION_SYMBOL(KMP_API_NAME_GOMP_LOOP_ULL_GUIDED_START, 20, "GOMP_2.0");
KMP_VERSION_SYMBOL(KMP_API_NAME_GOMP_LOOP_ULL_ORDERED_DYNAMIC_NEXT, 20,
                   "GOMP_2.0");
KMP_VERSION_SYMBOL(KMP_API_NAME_GOMP_LOOP_ULL_ORDERED_DYNAMIC_START, 20,
                   "GOMP_2.0");
KMP_VERSION_SYMBOL(KMP_API_NAME_GOMP_LOOP_ULL_ORDERED_GUIDED_NEXT, 20,
                   "GOMP_2.0");
KMP_VERSION_SYMBOL(KMP_API_NAME_GOMP_LOOP_ULL_ORDERED_GUIDED_START, 20,
                   "GOMP_2.0");
KMP_VERSION_SYMBOL(KMP_API_NAME_GOMP_LOOP_ULL_ORDERED_RUNTIME_NEXT, 20,
                   "GOMP_2.0");
KMP_VERSION_SYMBOL(KMP_API_NAME_GOMP_LOOP_ULL_ORDERED_RUNTIME_START, 20,
                   "GOMP_2.0");
KMP_VERSION_SYMBOL(KMP_API_NAME_GOMP_LOOP_ULL_ORDERED_STATIC_NEXT, 20,
                   "GOMP_2.0");
KMP_VERSION_SYMBOL(KMP_API_NAME_GOMP_LOOP_ULL_ORDERED_STATIC_START, 20,
                   "GOMP_2.0");
KMP_VERSION_SYMBOL(KMP_API_NAME_GOMP_LOOP_ULL_RUNTIME_NEXT, 20, "GOMP_2.0");
KMP_VERSION_SYMBOL(KMP_API_NAME_GOMP_LOOP_ULL_RUNTIME_START, 20, "GOMP_2.0");
KMP_VERSION_SYMBOL(KMP_API_NAME_GOMP_LOOP_ULL_STATIC_NEXT, 20, "GOMP_2.0");
KMP_VERSION_SYMBOL(KMP_API_NAME_GOMP_LOOP_ULL_STATIC_START, 20, "GOMP_2.0");

// GOMP_3.0 versioned symbols
KMP_VERSION_SYMBOL(KMP_API_NAME_GOMP_TASKYIELD, 30, "GOMP_3.0");

// GOMP_4.0 versioned symbols
KMP_VERSION_SYMBOL(KMP_API_NAME_GOMP_PARALLEL, 40, "GOMP_4.0");
KMP_VERSION_SYMBOL(KMP_API_NAME_GOMP_PARALLEL_SECTIONS, 40, "GOMP_4.0");
KMP_VERSION_SYMBOL(KMP_API_NAME_GOMP_PARALLEL_LOOP_DYNAMIC, 40, "GOMP_4.0");
KMP_VERSION_SYMBOL(KMP_API_NAME_GOMP_PARALLEL_LOOP_GUIDED, 40, "GOMP_4.0");
KMP_VERSION_SYMBOL(KMP_API_NAME_GOMP_PARALLEL_LOOP_RUNTIME, 40, "GOMP_4.0");
KMP_VERSION_SYMBOL(KMP_API_NAME_GOMP_PARALLEL_LOOP_STATIC, 40, "GOMP_4.0");
KMP_VERSION_SYMBOL(KMP_API_NAME_GOMP_TASKGROUP_START, 40, "GOMP_4.0");
KMP_VERSION_SYMBOL(KMP_API_NAME_GOMP_TASKGROUP_END, 40, "GOMP_4.0");
KMP_VERSION_SYMBOL(KMP_API_NAME_GOMP_BARRIER_CANCEL, 40, "GOMP_4.0");
KMP_VERSION_SYMBOL(KMP_API_NAME_GOMP_CANCEL, 40, "GOMP_4.0");
KMP_VERSION_SYMBOL(KMP_API_NAME_GOMP_CANCELLATION_POINT, 40, "GOMP_4.0");
KMP_VERSION_SYMBOL(KMP_API_NAME_GOMP_LOOP_END_CANCEL, 40, "GOMP_4.0");
KMP_VERSION_SYMBOL(KMP_API_NAME_GOMP_SECTIONS_END_CANCEL, 40, "GOMP_4.0");
KMP_VERSION_SYMBOL(KMP_API_NAME_GOMP_TARGET, 40, "GOMP_4.0");
KMP_VERSION_SYMBOL(KMP_API_NAME_GOMP_TARGET_DATA, 40, "GOMP_4.0");
KMP_VERSION_SYMBOL(KMP_API_NAME_GOMP_TARGET_END_DATA, 40, "GOMP_4.0");
KMP_VERSION_SYMBOL(KMP_API_NAME_GOMP_TARGET_UPDATE, 40, "GOMP_4.0");
KMP_VERSION_SYMBOL(KMP_API_NAME_GOMP_TEAMS, 40, "GOMP_4.0");

// GOMP_4.5 versioned symbols
KMP_VERSION_SYMBOL(KMP_API_NAME_GOMP_TASKLOOP, 45, "GOMP_4.5");
KMP_VERSION_SYMBOL(KMP_API_NAME_GOMP_TASKLOOP_ULL, 45, "GOMP_4.5");
KMP_VERSION_SYMBOL(KMP_API_NAME_GOMP_DOACROSS_POST, 45, "GOMP_4.5");
KMP_VERSION_SYMBOL(KMP_API_NAME_GOMP_DOACROSS_WAIT, 45, "GOMP_4.5");
KMP_VERSION_SYMBOL(KMP_API_NAME_GOMP_LOOP_DOACROSS_STATIC_START, 45,
                   "GOMP_4.5");
KMP_VERSION_SYMBOL(KMP_API_NAME_GOMP_LOOP_DOACROSS_DYNAMIC_START, 45,
                   "GOMP_4.5");
KMP_VERSION_SYMBOL(KMP_API_NAME_GOMP_LOOP_DOACROSS_GUIDED_START, 45,
                   "GOMP_4.5");
KMP_VERSION_SYMBOL(KMP_API_NAME_GOMP_LOOP_DOACROSS_RUNTIME_START, 45,
                   "GOMP_4.5");
KMP_VERSION_SYMBOL(KMP_API_NAME_GOMP_DOACROSS_ULL_POST, 45, "GOMP_4.5");
KMP_VERSION_SYMBOL(KMP_API_NAME_GOMP_DOACROSS_ULL_WAIT, 45, "GOMP_4.5");
KMP_VERSION_SYMBOL(KMP_API_NAME_GOMP_LOOP_ULL_DOACROSS_STATIC_START, 45,
                   "GOMP_4.5");
KMP_VERSION_SYMBOL(KMP_API_NAME_GOMP_LOOP_ULL_DOACROSS_DYNAMIC_START, 45,
                   "GOMP_4.5");
KMP_VERSION_SYMBOL(KMP_API_NAME_GOMP_LOOP_ULL_DOACROSS_GUIDED_START, 45,
                   "GOMP_4.5");
KMP_VERSION_SYMBOL(KMP_API_NAME_GOMP_LOOP_ULL_DOACROSS_RUNTIME_START, 45,
                   "GOMP_4.5");
KMP_VERSION_SYMBOL(KMP_API_NAME_GOMP_LOOP_NONMONOTONIC_DYNAMIC_START, 45,
                   "GOMP_4.5");
KMP_VERSION_SYMBOL(KMP_API_NAME_GOMP_LOOP_NONMONOTONIC_DYNAMIC_NEXT, 45,
                   "GOMP_4.5");
KMP_VERSION_SYMBOL(KMP_API_NAME_GOMP_LOOP_NONMONOTONIC_GUIDED_START, 45,
                   "GOMP_4.5");
KMP_VERSION_SYMBOL(KMP_API_NAME_GOMP_LOOP_NONMONOTONIC_GUIDED_NEXT, 45,
                   "GOMP_4.5");
KMP_VERSION_SYMBOL(KMP_API_NAME_GOMP_LOOP_ULL_NONMONOTONIC_DYNAMIC_START, 45,
                   "GOMP_4.5");
KMP_VERSION_SYMBOL(KMP_API_NAME_GOMP_LOOP_ULL_NONMONOTONIC_DYNAMIC_NEXT, 45,
                   "GOMP_4.5");
KMP_VERSION_SYMBOL(KMP_API_NAME_GOMP_LOOP_ULL_NONMONOTONIC_GUIDED_START, 45,
                   "GOMP_4.5");
KMP_VERSION_SYMBOL(KMP_API_NAME_GOMP_LOOP_ULL_NONMONOTONIC_GUIDED_NEXT, 45,
                   "GOMP_4.5");
KMP_VERSION_SYMBOL(KMP_API_NAME_GOMP_PARALLEL_LOOP_NONMONOTONIC_DYNAMIC, 45,
                   "GOMP_4.5");
KMP_VERSION_SYMBOL(KMP_API_NAME_GOMP_PARALLEL_LOOP_NONMONOTONIC_GUIDED, 45,
                   "GOMP_4.5");

// GOMP_5.0 versioned symbols
KMP_VERSION_SYMBOL(KMP_API_NAME_GOMP_LOOP_MAYBE_NONMONOTONIC_RUNTIME_NEXT, 50,
                   "GOMP_5.0");
KMP_VERSION_SYMBOL(KMP_API_NAME_GOMP_LOOP_MAYBE_NONMONOTONIC_RUNTIME_START, 50,
                   "GOMP_5.0");
KMP_VERSION_SYMBOL(KMP_API_NAME_GOMP_LOOP_NONMONOTONIC_RUNTIME_NEXT, 50,
                   "GOMP_5.0");
KMP_VERSION_SYMBOL(KMP_API_NAME_GOMP_LOOP_NONMONOTONIC_RUNTIME_START, 50,
                   "GOMP_5.0");
KMP_VERSION_SYMBOL(KMP_API_NAME_GOMP_LOOP_ULL_MAYBE_NONMONOTONIC_RUNTIME_NEXT,
                   50, "GOMP_5.0");
KMP_VERSION_SYMBOL(KMP_API_NAME_GOMP_LOOP_ULL_MAYBE_NONMONOTONIC_RUNTIME_START,
                   50, "GOMP_5.0");
KMP_VERSION_SYMBOL(KMP_API_NAME_GOMP_LOOP_ULL_NONMONOTONIC_RUNTIME_NEXT, 50,
                   "GOMP_5.0");
KMP_VERSION_SYMBOL(KMP_API_NAME_GOMP_LOOP_ULL_NONMONOTONIC_RUNTIME_START, 50,
                   "GOMP_5.0");
KMP_VERSION_SYMBOL(KMP_API_NAME_GOMP_PARALLEL_LOOP_NONMONOTONIC_RUNTIME, 50,
                   "GOMP_5.0");
KMP_VERSION_SYMBOL(KMP_API_NAME_GOMP_PARALLEL_LOOP_MAYBE_NONMONOTONIC_RUNTIME,
                   50, "GOMP_5.0");
KMP_VERSION_SYMBOL(KMP_API_NAME_GOMP_TEAMS_REG, 50, "GOMP_5.0");
KMP_VERSION_SYMBOL(KMP_API_NAME_GOMP_TASKWAIT_DEPEND, 50, "GOMP_5.0");
KMP_VERSION_SYMBOL(KMP_API_NAME_GOMP_TASKGROUP_REDUCTION_REGISTER, 50,
                   "GOMP_5.0");
KMP_VERSION_SYMBOL(KMP_API_NAME_GOMP_TASKGROUP_REDUCTION_UNREGISTER, 50,
                   "GOMP_5.0");
KMP_VERSION_SYMBOL(KMP_API_NAME_GOMP_TASK_REDUCTION_REMAP, 50, "GOMP_5.0");
KMP_VERSION_SYMBOL(KMP_API_NAME_GOMP_PARALLEL_REDUCTIONS, 50, "GOMP_5.0");
KMP_VERSION_SYMBOL(KMP_API_NAME_GOMP_LOOP_START, 50, "GOMP_5.0");
KMP_VERSION_SYMBOL(KMP_API_NAME_GOMP_LOOP_ULL_START, 50, "GOMP_5.0");
KMP_VERSION_SYMBOL(KMP_API_NAME_GOMP_LOOP_DOACROSS_START, 50, "GOMP_5.0");
KMP_VERSION_SYMBOL(KMP_API_NAME_GOMP_LOOP_ULL_DOACROSS_START, 50, "GOMP_5.0");
KMP_VERSION_SYMBOL(KMP_API_NAME_GOMP_LOOP_ORDERED_START, 50, "GOMP_5.0");
KMP_VERSION_SYMBOL(KMP_API_NAME_GOMP_LOOP_ULL_ORDERED_START, 50, "GOMP_5.0");
KMP_VERSION_SYMBOL(KMP_API_NAME_GOMP_SECTIONS2_START, 50, "GOMP_5.0");
KMP_VERSION_SYMBOL(KMP_API_NAME_GOMP_WORKSHARE_TASK_REDUCTION_UNREGISTER, 50,
                   "GOMP_5.0");

// GOMP_5.0.1 versioned symbols
KMP_VERSION_SYMBOL(KMP_API_NAME_GOMP_ALLOC, 501, "GOMP_5.0.1");
KMP_VERSION_SYMBOL(KMP_API_NAME_GOMP_FREE, 501, "GOMP_5.0.1");
#endif // KMP_USE_VERSION_SYMBOLS

#ifdef __cplusplus
} // extern "C"
#endif // __cplusplus<|MERGE_RESOLUTION|>--- conflicted
+++ resolved
@@ -560,13 +560,10 @@
                   fork_context_gnu
 #endif
   );
-<<<<<<< HEAD
-=======
 #if OMPD_SUPPORT
   if (ompd_state & OMPD_ENABLE_BP)
     ompd_bp_parallel_end();
 #endif
->>>>>>> 2ab1d525
 }
 
 // Loop worksharing constructs
