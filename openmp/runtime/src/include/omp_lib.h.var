--- conflicted
+++ resolved
@@ -219,19 +219,11 @@
       integer(kind=omp_allocator_handle_kind)omp_thread_mem_alloc
       parameter(omp_thread_mem_alloc=8)
       ! Preview of target memory support
-<<<<<<< HEAD
-      integer(kind=omp_allocator_handle_kind)llvm_omp_target_host_mem_alloc
-      parameter(llvm_omp_target_host_mem_alloc=100)
-      integer(kind=omp_allocator_handle_kind)llvm_omp_target_shared_mem_alloc
-      parameter(llvm_omp_target_shared_mem_alloc=101)
-      integer(kind=omp_allocator_handle_kind)llvm_omp_target_device_mem_alloc
-=======
       integer(omp_allocator_handle_kind)llvm_omp_target_host_mem_alloc
       parameter(llvm_omp_target_host_mem_alloc=100)
       integer(omp_allocator_handle_kind)llvm_omp_target_shared_mem_alloc
       parameter(llvm_omp_target_shared_mem_alloc=101)
       integer(omp_allocator_handle_kind)llvm_omp_target_device_mem_alloc
->>>>>>> 2ab1d525
       parameter(llvm_omp_target_device_mem_alloc=102)
 
       integer(kind=omp_memspace_handle_kind)omp_default_mem_space
@@ -245,19 +237,11 @@
       integer(kind=omp_memspace_handle_kind)omp_low_lat_mem_space
       parameter(omp_low_lat_mem_space=4)
       ! Preview of target memory support
-<<<<<<< HEAD
-      integer(kind=omp_memspace_handle_kind)llvm_omp_target_host_mem_space
-      parameter(llvm_omp_target_host_mem_space=100)
-      integer(kind=omp_memspace_handle_kind)llvm_omp_target_shared_mem_space
-      parameter(llvm_omp_target_shared_mem_space=101)
-      integer(kind=omp_memspace_handle_kind)llvm_omp_target_device_mem_space
-=======
       integer(omp_memspace_handle_kind)llvm_omp_target_host_mem_space
       parameter(llvm_omp_target_host_mem_space=100)
       integer(omp_memspace_handle_kind)llvm_omp_target_shared_mem_space
       parameter(llvm_omp_target_shared_mem_space=101)
       integer(omp_memspace_handle_kind)llvm_omp_target_device_mem_space
->>>>>>> 2ab1d525
       parameter(llvm_omp_target_device_mem_space=102)
 
       integer(kind=omp_pause_resource_kind)omp_pause_resume
