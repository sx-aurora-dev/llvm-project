/*
 * kmp_os.h -- KPTS runtime header file.
 */

//===----------------------------------------------------------------------===//
//
// Part of the LLVM Project, under the Apache License v2.0 with LLVM Exceptions.
// See https://llvm.org/LICENSE.txt for license information.
// SPDX-License-Identifier: Apache-2.0 WITH LLVM-exception
//
//===----------------------------------------------------------------------===//

#ifndef KMP_OS_H
#define KMP_OS_H

#include "kmp_config.h"
#include <atomic>
#include <stdarg.h>
#include <stdlib.h>

#define KMP_FTN_PLAIN 1
#define KMP_FTN_APPEND 2
#define KMP_FTN_UPPER 3
/*
#define KMP_FTN_PREPEND 4
#define KMP_FTN_UAPPEND 5
*/

#define KMP_PTR_SKIP (sizeof(void *))

/* -------------------------- Compiler variations ------------------------ */

#define KMP_OFF 0
#define KMP_ON 1

#define KMP_MEM_CONS_VOLATILE 0
#define KMP_MEM_CONS_FENCE 1

#ifndef KMP_MEM_CONS_MODEL
#define KMP_MEM_CONS_MODEL KMP_MEM_CONS_VOLATILE
#endif

#ifndef __has_cpp_attribute
#define __has_cpp_attribute(x) 0
#endif

#ifndef __has_attribute
#define __has_attribute(x) 0
#endif

/* ------------------------- Compiler recognition ---------------------- */
#define KMP_COMPILER_ICC 0
#define KMP_COMPILER_GCC 0
#define KMP_COMPILER_CLANG 0
#define KMP_COMPILER_MSVC 0

#if defined(__INTEL_COMPILER)
#undef KMP_COMPILER_ICC
#define KMP_COMPILER_ICC 1
#elif defined(__clang__)
#undef KMP_COMPILER_CLANG
#define KMP_COMPILER_CLANG 1
#elif defined(__GNUC__)
#undef KMP_COMPILER_GCC
#define KMP_COMPILER_GCC 1
#elif defined(_MSC_VER)
#undef KMP_COMPILER_MSVC
#define KMP_COMPILER_MSVC 1
#else
#error Unknown compiler
#endif

#if (KMP_OS_LINUX || KMP_OS_WINDOWS || KMP_OS_FREEBSD)
#define KMP_AFFINITY_SUPPORTED 1
#if KMP_OS_WINDOWS && KMP_ARCH_X86_64
#define KMP_GROUP_AFFINITY 1
#else
#define KMP_GROUP_AFFINITY 0
#endif
#else
#define KMP_AFFINITY_SUPPORTED 0
#define KMP_GROUP_AFFINITY 0
#endif

/* Check for quad-precision extension. */
#define KMP_HAVE_QUAD 0
#if KMP_ARCH_X86 || KMP_ARCH_X86_64
#if KMP_COMPILER_ICC
/* _Quad is already defined for icc */
#undef KMP_HAVE_QUAD
#define KMP_HAVE_QUAD 1
#elif KMP_COMPILER_CLANG
/* Clang doesn't support a software-implemented
   128-bit extended precision type yet */
typedef long double _Quad;
#elif KMP_COMPILER_GCC
/* GCC on NetBSD lacks __multc3/__divtc3 builtins needed for quad */
#if !KMP_OS_NETBSD
typedef __float128 _Quad;
#undef KMP_HAVE_QUAD
#define KMP_HAVE_QUAD 1
#endif
#elif KMP_COMPILER_MSVC
typedef long double _Quad;
#endif
#else
#if __LDBL_MAX_EXP__ >= 16384 && KMP_COMPILER_GCC
typedef long double _Quad;
#undef KMP_HAVE_QUAD
#define KMP_HAVE_QUAD 1
#endif
#endif /* KMP_ARCH_X86 || KMP_ARCH_X86_64 */

#define KMP_USE_X87CONTROL 0
#if KMP_OS_WINDOWS
#define KMP_END_OF_LINE "\r\n"
typedef char kmp_int8;
typedef unsigned char kmp_uint8;
typedef short kmp_int16;
typedef unsigned short kmp_uint16;
typedef int kmp_int32;
typedef unsigned int kmp_uint32;
#define KMP_INT32_SPEC "d"
#define KMP_UINT32_SPEC "u"
#ifndef KMP_STRUCT64
typedef __int64 kmp_int64;
typedef unsigned __int64 kmp_uint64;
#define KMP_INT64_SPEC "I64d"
#define KMP_UINT64_SPEC "I64u"
#else
struct kmp_struct64 {
  kmp_int32 a, b;
};
typedef struct kmp_struct64 kmp_int64;
typedef struct kmp_struct64 kmp_uint64;
/* Not sure what to use for KMP_[U]INT64_SPEC here */
#endif
#if KMP_ARCH_X86 && KMP_MSVC_COMPAT
#undef KMP_USE_X87CONTROL
#define KMP_USE_X87CONTROL 1
#endif
#if KMP_ARCH_X86_64 || KMP_ARCH_AARCH64
#define KMP_INTPTR 1
typedef __int64 kmp_intptr_t;
typedef unsigned __int64 kmp_uintptr_t;
#define KMP_INTPTR_SPEC "I64d"
#define KMP_UINTPTR_SPEC "I64u"
#endif
#endif /* KMP_OS_WINDOWS */

#if KMP_OS_UNIX
#define KMP_END_OF_LINE "\n"
typedef char kmp_int8;
typedef unsigned char kmp_uint8;
typedef short kmp_int16;
typedef unsigned short kmp_uint16;
typedef int kmp_int32;
typedef unsigned int kmp_uint32;
typedef long long kmp_int64;
typedef unsigned long long kmp_uint64;
#define KMP_INT32_SPEC "d"
#define KMP_UINT32_SPEC "u"
#define KMP_INT64_SPEC "lld"
#define KMP_UINT64_SPEC "llu"
#endif /* KMP_OS_UNIX */

#if KMP_ARCH_X86 || KMP_ARCH_ARM || KMP_ARCH_MIPS
#define KMP_SIZE_T_SPEC KMP_UINT32_SPEC
#elif KMP_ARCH_X86_64 || KMP_ARCH_PPC64 || KMP_ARCH_AARCH64 ||                 \
    KMP_ARCH_MIPS64 || KMP_ARCH_RISCV64 || KMP_ARCH_VE
#define KMP_SIZE_T_SPEC KMP_UINT64_SPEC
#else
#error "Can't determine size_t printf format specifier."
#endif

#if KMP_ARCH_X86
#define KMP_SIZE_T_MAX (0xFFFFFFFF)
#else
#define KMP_SIZE_T_MAX (0xFFFFFFFFFFFFFFFF)
#endif

typedef size_t kmp_size_t;
typedef float kmp_real32;
typedef double kmp_real64;

#ifndef KMP_INTPTR
#define KMP_INTPTR 1
typedef long kmp_intptr_t;
typedef unsigned long kmp_uintptr_t;
#define KMP_INTPTR_SPEC "ld"
#define KMP_UINTPTR_SPEC "lu"
#endif

#ifdef BUILD_I8
typedef kmp_int64 kmp_int;
typedef kmp_uint64 kmp_uint;
#else
typedef kmp_int32 kmp_int;
typedef kmp_uint32 kmp_uint;
#endif /* BUILD_I8 */
#define KMP_INT_MAX ((kmp_int32)0x7FFFFFFF)
#define KMP_INT_MIN ((kmp_int32)0x80000000)

// stdarg handling
#if (KMP_ARCH_ARM || KMP_ARCH_X86_64 || KMP_ARCH_AARCH64) &&                   \
    (KMP_OS_FREEBSD || KMP_OS_LINUX)
typedef va_list *kmp_va_list;
#define kmp_va_deref(ap) (*(ap))
#define kmp_va_addr_of(ap) (&(ap))
#else
typedef va_list kmp_va_list;
#define kmp_va_deref(ap) (ap)
#define kmp_va_addr_of(ap) (ap)
#endif

#ifdef __cplusplus
// macros to cast out qualifiers and to re-interpret types
#define CCAST(type, var) const_cast<type>(var)
#define RCAST(type, var) reinterpret_cast<type>(var)
//-------------------------------------------------------------------------
// template for debug prints specification ( d, u, lld, llu ), and to obtain
// signed/unsigned flavors of a type
template <typename T> struct traits_t {};
// int
template <> struct traits_t<signed int> {
  typedef signed int signed_t;
  typedef unsigned int unsigned_t;
  typedef double floating_t;
  static char const *spec;
  static const signed_t max_value = 0x7fffffff;
  static const signed_t min_value = 0x80000000;
  static const int type_size = sizeof(signed_t);
};
// unsigned int
template <> struct traits_t<unsigned int> {
  typedef signed int signed_t;
  typedef unsigned int unsigned_t;
  typedef double floating_t;
  static char const *spec;
  static const unsigned_t max_value = 0xffffffff;
  static const unsigned_t min_value = 0x00000000;
  static const int type_size = sizeof(unsigned_t);
};
// long
template <> struct traits_t<signed long> {
  typedef signed long signed_t;
  typedef unsigned long unsigned_t;
  typedef long double floating_t;
  static char const *spec;
  static const int type_size = sizeof(signed_t);
};
// long long
template <> struct traits_t<signed long long> {
  typedef signed long long signed_t;
  typedef unsigned long long unsigned_t;
  typedef long double floating_t;
  static char const *spec;
  static const signed_t max_value = 0x7fffffffffffffffLL;
  static const signed_t min_value = 0x8000000000000000LL;
  static const int type_size = sizeof(signed_t);
};
// unsigned long long
template <> struct traits_t<unsigned long long> {
  typedef signed long long signed_t;
  typedef unsigned long long unsigned_t;
  typedef long double floating_t;
  static char const *spec;
  static const unsigned_t max_value = 0xffffffffffffffffLL;
  static const unsigned_t min_value = 0x0000000000000000LL;
  static const int type_size = sizeof(unsigned_t);
};
//-------------------------------------------------------------------------
#else
#define CCAST(type, var) (type)(var)
#define RCAST(type, var) (type)(var)
#endif // __cplusplus

#define KMP_EXPORT extern /* export declaration in guide libraries */

#if __GNUC__ >= 4 && !defined(__MINGW32__)
#define __forceinline __inline
#endif

/* Check if the OS/arch can support user-level mwait */
// All mwait code tests for UMWAIT first, so it should only fall back to ring3
// MWAIT for KNL.
#define KMP_HAVE_MWAIT                                                         \
  ((KMP_ARCH_X86 || KMP_ARCH_X86_64) && (KMP_OS_LINUX || KMP_OS_WINDOWS) &&    \
   !KMP_MIC2)
#define KMP_HAVE_UMWAIT                                                        \
  ((KMP_ARCH_X86 || KMP_ARCH_X86_64) && (KMP_OS_LINUX || KMP_OS_WINDOWS) &&    \
   !KMP_MIC)

#if KMP_OS_WINDOWS
#include <windows.h>

static inline int KMP_GET_PAGE_SIZE(void) {
  SYSTEM_INFO si;
  GetSystemInfo(&si);
  return si.dwPageSize;
}
#else
#define KMP_GET_PAGE_SIZE() getpagesize()
#endif

#define PAGE_ALIGNED(_addr)                                                    \
  (!((size_t)_addr & (size_t)(KMP_GET_PAGE_SIZE() - 1)))
#define ALIGN_TO_PAGE(x)                                                       \
  (void *)(((size_t)(x)) & ~((size_t)(KMP_GET_PAGE_SIZE() - 1)))

/* ---------- Support for cache alignment, padding, etc. ----------------*/

#ifdef __cplusplus
extern "C" {
#endif // __cplusplus

#define INTERNODE_CACHE_LINE 4096 /* for multi-node systems */

/* Define the default size of the cache line */
#ifndef CACHE_LINE
#define CACHE_LINE 128 /* cache line size in bytes */
#else
#if (CACHE_LINE < 64) && !defined(KMP_OS_DARWIN)
// 2006-02-13: This produces too many warnings on OS X*. Disable for now
#warning CACHE_LINE is too small.
#endif
#endif /* CACHE_LINE */

#define KMP_CACHE_PREFETCH(ADDR) /* nothing */

// Define attribute that indicates that the fall through from the previous
// case label is intentional and should not be diagnosed by a compiler
//   Code from libcxx/include/__config
// Use a function like macro to imply that it must be followed by a semicolon
#if __cplusplus > 201402L && __has_cpp_attribute(fallthrough)
#define KMP_FALLTHROUGH() [[fallthrough]]
#elif __has_cpp_attribute(clang::fallthrough)
#define KMP_FALLTHROUGH() [[clang::fallthrough]]
#elif __has_attribute(fallthrough) || __GNUC__ >= 7
#define KMP_FALLTHROUGH() __attribute__((__fallthrough__))
#else
#define KMP_FALLTHROUGH() ((void)0)
#endif

#if KMP_HAVE_ATTRIBUTE_WAITPKG
#define KMP_ATTRIBUTE_TARGET_WAITPKG __attribute__((target("waitpkg")))
#else
#define KMP_ATTRIBUTE_TARGET_WAITPKG /* Nothing */
#endif

#if KMP_HAVE_ATTRIBUTE_RTM
#define KMP_ATTRIBUTE_TARGET_RTM __attribute__((target("rtm")))
#else
#define KMP_ATTRIBUTE_TARGET_RTM /* Nothing */
#endif

// Define attribute that indicates a function does not return
#if __cplusplus >= 201103L
#define KMP_NORETURN [[noreturn]]
#elif KMP_OS_WINDOWS
#define KMP_NORETURN __declspec(noreturn)
#else
#define KMP_NORETURN __attribute__((noreturn))
#endif

#if KMP_OS_WINDOWS && KMP_MSVC_COMPAT
#define KMP_ALIGN(bytes) __declspec(align(bytes))
#define KMP_THREAD_LOCAL __declspec(thread)
#define KMP_ALIAS /* Nothing */
#else
#define KMP_ALIGN(bytes) __attribute__((aligned(bytes)))
#define KMP_THREAD_LOCAL __thread
#define KMP_ALIAS(alias_of) __attribute__((alias(alias_of)))
#endif

#if KMP_HAVE_WEAK_ATTRIBUTE && !KMP_DYNAMIC_LIB
#define KMP_WEAK_ATTRIBUTE_EXTERNAL __attribute__((weak))
#else
#define KMP_WEAK_ATTRIBUTE_EXTERNAL /* Nothing */
#endif

#if KMP_HAVE_WEAK_ATTRIBUTE
#define KMP_WEAK_ATTRIBUTE_INTERNAL __attribute__((weak))
#else
#define KMP_WEAK_ATTRIBUTE_INTERNAL /* Nothing */
#endif

// Define KMP_VERSION_SYMBOL and KMP_EXPAND_NAME
#ifndef KMP_STR
#define KMP_STR(x) _KMP_STR(x)
#define _KMP_STR(x) #x
#endif

#ifdef KMP_USE_VERSION_SYMBOLS
// If using versioned symbols, KMP_EXPAND_NAME prepends
// __kmp_api_ to the real API name
#define KMP_EXPAND_NAME(api_name) _KMP_EXPAND_NAME(api_name)
#define _KMP_EXPAND_NAME(api_name) __kmp_api_##api_name
#define KMP_VERSION_SYMBOL(api_name, ver_num, ver_str)                         \
  _KMP_VERSION_SYMBOL(api_name, ver_num, ver_str, "VERSION")
#define _KMP_VERSION_SYMBOL(api_name, ver_num, ver_str, default_ver)            \
  __typeof__(__kmp_api_##api_name) __kmp_api_##api_name##_##ver_num##_alias     \
      __attribute__((alias(KMP_STR(__kmp_api_##api_name))));                    \
  __asm__(                                                                      \
      ".symver " KMP_STR(__kmp_api_##api_name##_##ver_num##_alias) "," KMP_STR( \
          api_name) "@" ver_str "\n\t");                                        \
  __asm__(".symver " KMP_STR(__kmp_api_##api_name) "," KMP_STR(                 \
      api_name) "@@" default_ver "\n\t")

#define KMP_VERSION_OMPC_SYMBOL(apic_name, api_name, ver_num, ver_str)         \
  _KMP_VERSION_OMPC_SYMBOL(apic_name, api_name, ver_num, ver_str, "VERSION")
#define _KMP_VERSION_OMPC_SYMBOL(apic_name, api_name, ver_num, ver_str,          \
                                 default_ver)                                    \
  __typeof__(__kmp_api_##apic_name) __kmp_api_##apic_name##_##ver_num##_alias    \
      __attribute__((alias(KMP_STR(__kmp_api_##apic_name))));                    \
  __asm__(".symver " KMP_STR(__kmp_api_##apic_name) "," KMP_STR(                 \
      apic_name) "@@" default_ver "\n\t");                                       \
  __asm__(                                                                       \
      ".symver " KMP_STR(__kmp_api_##apic_name##_##ver_num##_alias) "," KMP_STR( \
          api_name) "@" ver_str "\n\t")

#else // KMP_USE_VERSION_SYMBOLS
#define KMP_EXPAND_NAME(api_name) api_name
#define KMP_VERSION_SYMBOL(api_name, ver_num, ver_str) /* Nothing */
#define KMP_VERSION_OMPC_SYMBOL(apic_name, api_name, ver_num,                  \
                                ver_str) /* Nothing */
#endif // KMP_USE_VERSION_SYMBOLS

/* Temporary note: if performance testing of this passes, we can remove
   all references to KMP_DO_ALIGN and replace with KMP_ALIGN.  */
#define KMP_DO_ALIGN(bytes) KMP_ALIGN(bytes)
#define KMP_ALIGN_CACHE KMP_ALIGN(CACHE_LINE)
#define KMP_ALIGN_CACHE_INTERNODE KMP_ALIGN(INTERNODE_CACHE_LINE)

/* General purpose fence types for memory operations */
enum kmp_mem_fence_type {
  kmp_no_fence, /* No memory fence */
  kmp_acquire_fence, /* Acquire (read) memory fence */
  kmp_release_fence, /* Release (write) memory fence */
  kmp_full_fence /* Full (read+write) memory fence */
};

// Synchronization primitives

#if KMP_ASM_INTRINS && KMP_OS_WINDOWS

#if KMP_MSVC_COMPAT && !KMP_COMPILER_CLANG
#pragma intrinsic(InterlockedExchangeAdd)
#pragma intrinsic(InterlockedCompareExchange)
#pragma intrinsic(InterlockedExchange)
#pragma intrinsic(InterlockedExchange64)
#endif

// Using InterlockedIncrement / InterlockedDecrement causes a library loading
// ordering problem, so we use InterlockedExchangeAdd instead.
#define KMP_TEST_THEN_INC32(p) InterlockedExchangeAdd((volatile long *)(p), 1)
#define KMP_TEST_THEN_INC_ACQ32(p)                                             \
  InterlockedExchangeAdd((volatile long *)(p), 1)
#define KMP_TEST_THEN_ADD4_32(p) InterlockedExchangeAdd((volatile long *)(p), 4)
#define KMP_TEST_THEN_ADD4_ACQ32(p)                                            \
  InterlockedExchangeAdd((volatile long *)(p), 4)
#define KMP_TEST_THEN_DEC32(p) InterlockedExchangeAdd((volatile long *)(p), -1)
#define KMP_TEST_THEN_DEC_ACQ32(p)                                             \
  InterlockedExchangeAdd((volatile long *)(p), -1)
#define KMP_TEST_THEN_ADD32(p, v)                                              \
  InterlockedExchangeAdd((volatile long *)(p), (v))

#define KMP_COMPARE_AND_STORE_RET32(p, cv, sv)                                 \
  InterlockedCompareExchange((volatile long *)(p), (long)(sv), (long)(cv))

#define KMP_XCHG_FIXED32(p, v)                                                 \
  InterlockedExchange((volatile long *)(p), (long)(v))
#define KMP_XCHG_FIXED64(p, v)                                                 \
  InterlockedExchange64((volatile kmp_int64 *)(p), (kmp_int64)(v))

inline kmp_real32 KMP_XCHG_REAL32(volatile kmp_real32 *p, kmp_real32 v) {
  kmp_int32 tmp = InterlockedExchange((volatile long *)p, *(long *)&v);
  return *(kmp_real32 *)&tmp;
}

#define KMP_TEST_THEN_OR8(p, v) __kmp_test_then_or8((p), (v))
#define KMP_TEST_THEN_AND8(p, v) __kmp_test_then_and8((p), (v))
#define KMP_TEST_THEN_OR32(p, v) __kmp_test_then_or32((p), (v))
#define KMP_TEST_THEN_AND32(p, v) __kmp_test_then_and32((p), (v))
#define KMP_TEST_THEN_OR64(p, v) __kmp_test_then_or64((p), (v))
#define KMP_TEST_THEN_AND64(p, v) __kmp_test_then_and64((p), (v))

extern kmp_int8 __kmp_test_then_or8(volatile kmp_int8 *p, kmp_int8 v);
extern kmp_int8 __kmp_test_then_and8(volatile kmp_int8 *p, kmp_int8 v);
extern kmp_int32 __kmp_test_then_add32(volatile kmp_int32 *p, kmp_int32 v);
extern kmp_uint32 __kmp_test_then_or32(volatile kmp_uint32 *p, kmp_uint32 v);
extern kmp_uint32 __kmp_test_then_and32(volatile kmp_uint32 *p, kmp_uint32 v);
extern kmp_int64 __kmp_test_then_add64(volatile kmp_int64 *p, kmp_int64 v);
extern kmp_uint64 __kmp_test_then_or64(volatile kmp_uint64 *p, kmp_uint64 v);
extern kmp_uint64 __kmp_test_then_and64(volatile kmp_uint64 *p, kmp_uint64 v);

#if KMP_ARCH_AARCH64 && KMP_COMPILER_MSVC && !KMP_COMPILER_CLANG
#define KMP_TEST_THEN_INC64(p) _InterlockedExchangeAdd64((p), 1LL)
#define KMP_TEST_THEN_INC_ACQ64(p) _InterlockedExchangeAdd64_acq((p), 1LL)
#define KMP_TEST_THEN_ADD4_64(p) _InterlockedExchangeAdd64((p), 4LL)
// #define KMP_TEST_THEN_ADD4_ACQ64(p) _InterlockedExchangeAdd64_acq((p), 4LL)
// #define KMP_TEST_THEN_DEC64(p) _InterlockedExchangeAdd64((p), -1LL)
// #define KMP_TEST_THEN_DEC_ACQ64(p) _InterlockedExchangeAdd64_acq((p), -1LL)
// #define KMP_TEST_THEN_ADD8(p, v) _InterlockedExchangeAdd8((p), (v))
#define KMP_TEST_THEN_ADD64(p, v) _InterlockedExchangeAdd64((p), (v))

#define KMP_COMPARE_AND_STORE_ACQ8(p, cv, sv)                                  \
  __kmp_compare_and_store_acq8((p), (cv), (sv))
#define KMP_COMPARE_AND_STORE_REL8(p, cv, sv)                                  \
  __kmp_compare_and_store_rel8((p), (cv), (sv))
#define KMP_COMPARE_AND_STORE_ACQ16(p, cv, sv)                                 \
  __kmp_compare_and_store_acq16((p), (cv), (sv))
/*
#define KMP_COMPARE_AND_STORE_REL16(p, cv, sv)                                 \
  __kmp_compare_and_store_rel16((p), (cv), (sv))
*/
#define KMP_COMPARE_AND_STORE_ACQ32(p, cv, sv)                                 \
  __kmp_compare_and_store_acq32((volatile kmp_int32 *)(p), (kmp_int32)(cv),    \
                                (kmp_int32)(sv))
#define KMP_COMPARE_AND_STORE_REL32(p, cv, sv)                                 \
  __kmp_compare_and_store_rel32((volatile kmp_int32 *)(p), (kmp_int32)(cv),    \
                                (kmp_int32)(sv))
#define KMP_COMPARE_AND_STORE_ACQ64(p, cv, sv)                                 \
  __kmp_compare_and_store_acq64((volatile kmp_int64 *)(p), (kmp_int64)(cv),    \
                                (kmp_int64)(sv))
#define KMP_COMPARE_AND_STORE_REL64(p, cv, sv)                                 \
  __kmp_compare_and_store_rel64((volatile kmp_int64 *)(p), (kmp_int64)(cv),    \
                                (kmp_int64)(sv))
#define KMP_COMPARE_AND_STORE_PTR(p, cv, sv)                                   \
  __kmp_compare_and_store_ptr((void *volatile *)(p), (void *)(cv), (void *)(sv))

//  KMP_COMPARE_AND_STORE expects this order:       pointer, compare, exchange
// _InterlockedCompareExchange expects this order:  pointer, exchange, compare
// KMP_COMPARE_AND_STORE also returns a bool indicating a successful write. A
// write is successful if the return value of _InterlockedCompareExchange is the
// same as the compare value.
inline kmp_int8 __kmp_compare_and_store_acq8(volatile kmp_int8 *p, kmp_int8 cv,
                                             kmp_int8 sv) {
  return _InterlockedCompareExchange8_acq(p, sv, cv) == cv;
}

inline kmp_int8 __kmp_compare_and_store_rel8(volatile kmp_int8 *p, kmp_int8 cv,
                                             kmp_int8 sv) {
  return _InterlockedCompareExchange8_rel(p, sv, cv) == cv;
}

inline kmp_int16 __kmp_compare_and_store_acq16(volatile kmp_int16 *p,
                                               kmp_int16 cv, kmp_int16 sv) {
  return _InterlockedCompareExchange16_acq(p, sv, cv) == cv;
}

inline kmp_int16 __kmp_compare_and_store_rel16(volatile kmp_int16 *p,
                                               kmp_int16 cv, kmp_int16 sv) {
  return _InterlockedCompareExchange16_rel(p, sv, cv) == cv;
}

inline kmp_int32 __kmp_compare_and_store_acq32(volatile kmp_int32 *p,
                                               kmp_int32 cv, kmp_int32 sv) {
  return _InterlockedCompareExchange_acq((volatile long *)p, sv, cv) == cv;
}

inline kmp_int32 __kmp_compare_and_store_rel32(volatile kmp_int32 *p,
                                               kmp_int32 cv, kmp_int32 sv) {
  return _InterlockedCompareExchange_rel((volatile long *)p, sv, cv) == cv;
}

inline kmp_int32 __kmp_compare_and_store_acq64(volatile kmp_int64 *p,
                                               kmp_int64 cv, kmp_int64 sv) {
  return _InterlockedCompareExchange64_acq(p, sv, cv) == cv;
}

inline kmp_int32 __kmp_compare_and_store_rel64(volatile kmp_int64 *p,
                                               kmp_int64 cv, kmp_int64 sv) {
  return _InterlockedCompareExchange64_rel(p, sv, cv) == cv;
}

inline kmp_int32 __kmp_compare_and_store_ptr(void *volatile *p, void *cv,
                                             void *sv) {
  return _InterlockedCompareExchangePointer(p, sv, cv) == cv;
}

// The _RET versions return the value instead of a bool
/*
#define KMP_COMPARE_AND_STORE_RET8(p, cv, sv)                                  \
   _InterlockedCompareExchange8((p), (sv), (cv))
#define KMP_COMPARE_AND_STORE_RET16(p, cv, sv)                                 \
  _InterlockedCompareExchange16((p), (sv), (cv))
*/
#define KMP_COMPARE_AND_STORE_RET64(p, cv, sv)                                 \
  _InterlockedCompareExchange64((volatile kmp_int64 *)(p), (kmp_int64)(sv),    \
                                (kmp_int64)(cv))

/*
#define KMP_XCHG_FIXED8(p, v)                                                  \
  _InterlockedExchange8((volatile kmp_int8 *)(p), (kmp_int8)(v));
*/
// #define KMP_XCHG_FIXED16(p, v) _InterlockedExchange16((p), (v));
// #define KMP_XCHG_REAL64(p, v) __kmp_xchg_real64((p), (v)));

// inline kmp_real64 __kmp_xchg_real64(volatile kmp_real64 *p, kmp_real64 v) {
//   kmp_int64 tmp = _InterlockedExchange64((volatile kmp_int64 *)p, *(kmp_int64
//   *)&v); return *(kmp_real64 *)&tmp;
// }

#else // !KMP_ARCH_AARCH64

// Routines that we still need to implement in assembly.
extern kmp_int8 __kmp_test_then_add8(volatile kmp_int8 *p, kmp_int8 v);

extern kmp_int8 __kmp_compare_and_store8(volatile kmp_int8 *p, kmp_int8 cv,
                                         kmp_int8 sv);
extern kmp_int16 __kmp_compare_and_store16(volatile kmp_int16 *p, kmp_int16 cv,
                                           kmp_int16 sv);
extern kmp_int32 __kmp_compare_and_store32(volatile kmp_int32 *p, kmp_int32 cv,
                                           kmp_int32 sv);
extern kmp_int32 __kmp_compare_and_store64(volatile kmp_int64 *p, kmp_int64 cv,
                                           kmp_int64 sv);
extern kmp_int8 __kmp_compare_and_store_ret8(volatile kmp_int8 *p, kmp_int8 cv,
                                             kmp_int8 sv);
extern kmp_int16 __kmp_compare_and_store_ret16(volatile kmp_int16 *p,
                                               kmp_int16 cv, kmp_int16 sv);
extern kmp_int32 __kmp_compare_and_store_ret32(volatile kmp_int32 *p,
                                               kmp_int32 cv, kmp_int32 sv);
extern kmp_int64 __kmp_compare_and_store_ret64(volatile kmp_int64 *p,
                                               kmp_int64 cv, kmp_int64 sv);

extern kmp_int8 __kmp_xchg_fixed8(volatile kmp_int8 *p, kmp_int8 v);
extern kmp_int16 __kmp_xchg_fixed16(volatile kmp_int16 *p, kmp_int16 v);
extern kmp_int32 __kmp_xchg_fixed32(volatile kmp_int32 *p, kmp_int32 v);
extern kmp_int64 __kmp_xchg_fixed64(volatile kmp_int64 *p, kmp_int64 v);
extern kmp_real32 __kmp_xchg_real32(volatile kmp_real32 *p, kmp_real32 v);
extern kmp_real64 __kmp_xchg_real64(volatile kmp_real64 *p, kmp_real64 v);

//#define KMP_TEST_THEN_INC32(p) __kmp_test_then_add32((p), 1)
//#define KMP_TEST_THEN_INC_ACQ32(p) __kmp_test_then_add32((p), 1)
#define KMP_TEST_THEN_INC64(p) __kmp_test_then_add64((p), 1LL)
#define KMP_TEST_THEN_INC_ACQ64(p) __kmp_test_then_add64((p), 1LL)
//#define KMP_TEST_THEN_ADD4_32(p) __kmp_test_then_add32((p), 4)
//#define KMP_TEST_THEN_ADD4_ACQ32(p) __kmp_test_then_add32((p), 4)
#define KMP_TEST_THEN_ADD4_64(p) __kmp_test_then_add64((p), 4LL)
#define KMP_TEST_THEN_ADD4_ACQ64(p) __kmp_test_then_add64((p), 4LL)
//#define KMP_TEST_THEN_DEC32(p) __kmp_test_then_add32((p), -1)
//#define KMP_TEST_THEN_DEC_ACQ32(p) __kmp_test_then_add32((p), -1)
#define KMP_TEST_THEN_DEC64(p) __kmp_test_then_add64((p), -1LL)
#define KMP_TEST_THEN_DEC_ACQ64(p) __kmp_test_then_add64((p), -1LL)
//#define KMP_TEST_THEN_ADD32(p, v) __kmp_test_then_add32((p), (v))
#define KMP_TEST_THEN_ADD8(p, v) __kmp_test_then_add8((p), (v))
#define KMP_TEST_THEN_ADD64(p, v) __kmp_test_then_add64((p), (v))


#define KMP_COMPARE_AND_STORE_ACQ8(p, cv, sv)                                  \
  __kmp_compare_and_store8((p), (cv), (sv))
#define KMP_COMPARE_AND_STORE_REL8(p, cv, sv)                                  \
  __kmp_compare_and_store8((p), (cv), (sv))
#define KMP_COMPARE_AND_STORE_ACQ16(p, cv, sv)                                 \
  __kmp_compare_and_store16((p), (cv), (sv))
#define KMP_COMPARE_AND_STORE_REL16(p, cv, sv)                                 \
  __kmp_compare_and_store16((p), (cv), (sv))
#define KMP_COMPARE_AND_STORE_ACQ32(p, cv, sv)                                 \
  __kmp_compare_and_store32((volatile kmp_int32 *)(p), (kmp_int32)(cv),        \
                            (kmp_int32)(sv))
#define KMP_COMPARE_AND_STORE_REL32(p, cv, sv)                                 \
  __kmp_compare_and_store32((volatile kmp_int32 *)(p), (kmp_int32)(cv),        \
                            (kmp_int32)(sv))
#define KMP_COMPARE_AND_STORE_ACQ64(p, cv, sv)                                 \
  __kmp_compare_and_store64((volatile kmp_int64 *)(p), (kmp_int64)(cv),        \
                            (kmp_int64)(sv))
#define KMP_COMPARE_AND_STORE_REL64(p, cv, sv)                                 \
  __kmp_compare_and_store64((volatile kmp_int64 *)(p), (kmp_int64)(cv),        \
                            (kmp_int64)(sv))

#if KMP_ARCH_X86
#define KMP_COMPARE_AND_STORE_PTR(p, cv, sv)                                   \
  __kmp_compare_and_store32((volatile kmp_int32 *)(p), (kmp_int32)(cv),        \
                            (kmp_int32)(sv))
#else /* 64 bit pointers */
#define KMP_COMPARE_AND_STORE_PTR(p, cv, sv)                                   \
  __kmp_compare_and_store64((volatile kmp_int64 *)(p), (kmp_int64)(cv),        \
                            (kmp_int64)(sv))
#endif /* KMP_ARCH_X86 */

#define KMP_COMPARE_AND_STORE_RET8(p, cv, sv)                                  \
  __kmp_compare_and_store_ret8((p), (cv), (sv))
#define KMP_COMPARE_AND_STORE_RET16(p, cv, sv)                                 \
  __kmp_compare_and_store_ret16((p), (cv), (sv))
#define KMP_COMPARE_AND_STORE_RET64(p, cv, sv)                                 \
  __kmp_compare_and_store_ret64((volatile kmp_int64 *)(p), (kmp_int64)(cv),    \
                                (kmp_int64)(sv))

#define KMP_XCHG_FIXED8(p, v)                                                  \
  __kmp_xchg_fixed8((volatile kmp_int8 *)(p), (kmp_int8)(v));
#define KMP_XCHG_FIXED16(p, v) __kmp_xchg_fixed16((p), (v));
//#define KMP_XCHG_FIXED32(p, v) __kmp_xchg_fixed32((p), (v));
//#define KMP_XCHG_FIXED64(p, v) __kmp_xchg_fixed64((p), (v));
//#define KMP_XCHG_REAL32(p, v) __kmp_xchg_real32((p), (v));
#define KMP_XCHG_REAL64(p, v) __kmp_xchg_real64((p), (v));
#endif

#elif (KMP_ASM_INTRINS && KMP_OS_UNIX) || !(KMP_ARCH_X86 || KMP_ARCH_X86_64)

/* cast p to correct type so that proper intrinsic will be used */
#define KMP_TEST_THEN_INC32(p)                                                 \
  __sync_fetch_and_add((volatile kmp_int32 *)(p), 1)
#define KMP_TEST_THEN_INC_ACQ32(p)                                             \
  __sync_fetch_and_add((volatile kmp_int32 *)(p), 1)
#if KMP_ARCH_MIPS
#define KMP_TEST_THEN_INC64(p)                                                 \
  __atomic_fetch_add((volatile kmp_int64 *)(p), 1LL, __ATOMIC_SEQ_CST)
#define KMP_TEST_THEN_INC_ACQ64(p)                                             \
  __atomic_fetch_add((volatile kmp_int64 *)(p), 1LL, __ATOMIC_SEQ_CST)
#else
#define KMP_TEST_THEN_INC64(p)                                                 \
  __sync_fetch_and_add((volatile kmp_int64 *)(p), 1LL)
#define KMP_TEST_THEN_INC_ACQ64(p)                                             \
  __sync_fetch_and_add((volatile kmp_int64 *)(p), 1LL)
#endif
#define KMP_TEST_THEN_ADD4_32(p)                                               \
  __sync_fetch_and_add((volatile kmp_int32 *)(p), 4)
#define KMP_TEST_THEN_ADD4_ACQ32(p)                                            \
  __sync_fetch_and_add((volatile kmp_int32 *)(p), 4)
#if KMP_ARCH_MIPS
#define KMP_TEST_THEN_ADD4_64(p)                                               \
  __atomic_fetch_add((volatile kmp_int64 *)(p), 4LL, __ATOMIC_SEQ_CST)
#define KMP_TEST_THEN_ADD4_ACQ64(p)                                            \
  __atomic_fetch_add((volatile kmp_int64 *)(p), 4LL, __ATOMIC_SEQ_CST)
#define KMP_TEST_THEN_DEC64(p)                                                 \
  __atomic_fetch_sub((volatile kmp_int64 *)(p), 1LL, __ATOMIC_SEQ_CST)
#define KMP_TEST_THEN_DEC_ACQ64(p)                                             \
  __atomic_fetch_sub((volatile kmp_int64 *)(p), 1LL, __ATOMIC_SEQ_CST)
#else
#define KMP_TEST_THEN_ADD4_64(p)                                               \
  __sync_fetch_and_add((volatile kmp_int64 *)(p), 4LL)
#define KMP_TEST_THEN_ADD4_ACQ64(p)                                            \
  __sync_fetch_and_add((volatile kmp_int64 *)(p), 4LL)
#define KMP_TEST_THEN_DEC64(p)                                                 \
  __sync_fetch_and_sub((volatile kmp_int64 *)(p), 1LL)
#define KMP_TEST_THEN_DEC_ACQ64(p)                                             \
  __sync_fetch_and_sub((volatile kmp_int64 *)(p), 1LL)
#endif
#define KMP_TEST_THEN_DEC32(p)                                                 \
  __sync_fetch_and_sub((volatile kmp_int32 *)(p), 1)
#define KMP_TEST_THEN_DEC_ACQ32(p)                                             \
  __sync_fetch_and_sub((volatile kmp_int32 *)(p), 1)
#define KMP_TEST_THEN_ADD8(p, v)                                               \
  __sync_fetch_and_add((volatile kmp_int8 *)(p), (kmp_int8)(v))
#define KMP_TEST_THEN_ADD32(p, v)                                              \
  __sync_fetch_and_add((volatile kmp_int32 *)(p), (kmp_int32)(v))
#if KMP_ARCH_MIPS
#define KMP_TEST_THEN_ADD64(p, v)                                              \
  __atomic_fetch_add((volatile kmp_uint64 *)(p), (kmp_uint64)(v),              \
                     __ATOMIC_SEQ_CST)
#else
#define KMP_TEST_THEN_ADD64(p, v)                                              \
  __sync_fetch_and_add((volatile kmp_int64 *)(p), (kmp_int64)(v))
#endif

#define KMP_TEST_THEN_OR8(p, v)                                                \
  __sync_fetch_and_or((volatile kmp_int8 *)(p), (kmp_int8)(v))
#define KMP_TEST_THEN_AND8(p, v)                                               \
  __sync_fetch_and_and((volatile kmp_int8 *)(p), (kmp_int8)(v))
#define KMP_TEST_THEN_OR32(p, v)                                               \
  __sync_fetch_and_or((volatile kmp_uint32 *)(p), (kmp_uint32)(v))
#define KMP_TEST_THEN_AND32(p, v)                                              \
  __sync_fetch_and_and((volatile kmp_uint32 *)(p), (kmp_uint32)(v))
#if KMP_ARCH_MIPS
#define KMP_TEST_THEN_OR64(p, v)                                               \
  __atomic_fetch_or((volatile kmp_uint64 *)(p), (kmp_uint64)(v),               \
                    __ATOMIC_SEQ_CST)
#define KMP_TEST_THEN_AND64(p, v)                                              \
  __atomic_fetch_and((volatile kmp_uint64 *)(p), (kmp_uint64)(v),              \
                     __ATOMIC_SEQ_CST)
#else
#define KMP_TEST_THEN_OR64(p, v)                                               \
  __sync_fetch_and_or((volatile kmp_uint64 *)(p), (kmp_uint64)(v))
#define KMP_TEST_THEN_AND64(p, v)                                              \
  __sync_fetch_and_and((volatile kmp_uint64 *)(p), (kmp_uint64)(v))
#endif

#define KMP_COMPARE_AND_STORE_ACQ8(p, cv, sv)                                  \
  __sync_bool_compare_and_swap((volatile kmp_uint8 *)(p), (kmp_uint8)(cv),     \
                               (kmp_uint8)(sv))
#define KMP_COMPARE_AND_STORE_REL8(p, cv, sv)                                  \
  __sync_bool_compare_and_swap((volatile kmp_uint8 *)(p), (kmp_uint8)(cv),     \
                               (kmp_uint8)(sv))
#define KMP_COMPARE_AND_STORE_ACQ16(p, cv, sv)                                 \
  __sync_bool_compare_and_swap((volatile kmp_uint16 *)(p), (kmp_uint16)(cv),   \
                               (kmp_uint16)(sv))
#define KMP_COMPARE_AND_STORE_REL16(p, cv, sv)                                 \
  __sync_bool_compare_and_swap((volatile kmp_uint16 *)(p), (kmp_uint16)(cv),   \
                               (kmp_uint16)(sv))
#define KMP_COMPARE_AND_STORE_ACQ32(p, cv, sv)                                 \
  __sync_bool_compare_and_swap((volatile kmp_uint32 *)(p), (kmp_uint32)(cv),   \
                               (kmp_uint32)(sv))
#define KMP_COMPARE_AND_STORE_REL32(p, cv, sv)                                 \
  __sync_bool_compare_and_swap((volatile kmp_uint32 *)(p), (kmp_uint32)(cv),   \
                               (kmp_uint32)(sv))
#define KMP_COMPARE_AND_STORE_PTR(p, cv, sv)                                   \
  __sync_bool_compare_and_swap((void *volatile *)(p), (void *)(cv),            \
                               (void *)(sv))

#define KMP_COMPARE_AND_STORE_RET8(p, cv, sv)                                  \
  __sync_val_compare_and_swap((volatile kmp_uint8 *)(p), (kmp_uint8)(cv),      \
                              (kmp_uint8)(sv))
#define KMP_COMPARE_AND_STORE_RET16(p, cv, sv)                                 \
  __sync_val_compare_and_swap((volatile kmp_uint16 *)(p), (kmp_uint16)(cv),    \
                              (kmp_uint16)(sv))
#define KMP_COMPARE_AND_STORE_RET32(p, cv, sv)                                 \
  __sync_val_compare_and_swap((volatile kmp_uint32 *)(p), (kmp_uint32)(cv),    \
                              (kmp_uint32)(sv))
#if KMP_ARCH_MIPS
static inline bool mips_sync_bool_compare_and_swap(volatile kmp_uint64 *p,
                                                   kmp_uint64 cv,
                                                   kmp_uint64 sv) {
  return __atomic_compare_exchange(p, &cv, &sv, false, __ATOMIC_SEQ_CST,
                                   __ATOMIC_SEQ_CST);
}
static inline bool mips_sync_val_compare_and_swap(volatile kmp_uint64 *p,
                                                  kmp_uint64 cv,
                                                  kmp_uint64 sv) {
  __atomic_compare_exchange(p, &cv, &sv, false, __ATOMIC_SEQ_CST,
                            __ATOMIC_SEQ_CST);
  return cv;
}
#define KMP_COMPARE_AND_STORE_ACQ64(p, cv, sv)                                 \
  mips_sync_bool_compare_and_swap((volatile kmp_uint64 *)(p),                  \
                                  (kmp_uint64)(cv), (kmp_uint64)(sv))
#define KMP_COMPARE_AND_STORE_REL64(p, cv, sv)                                 \
  mips_sync_bool_compare_and_swap((volatile kmp_uint64 *)(p),                  \
                                  (kmp_uint64)(cv), (kmp_uint64)(sv))
#define KMP_COMPARE_AND_STORE_RET64(p, cv, sv)                                 \
  mips_sync_val_compare_and_swap((volatile kmp_uint64 *)(p), (kmp_uint64)(cv), \
                                 (kmp_uint64)(sv))
#else
#define KMP_COMPARE_AND_STORE_ACQ64(p, cv, sv)                                 \
  __sync_bool_compare_and_swap((volatile kmp_uint64 *)(p), (kmp_uint64)(cv),   \
                               (kmp_uint64)(sv))
#define KMP_COMPARE_AND_STORE_REL64(p, cv, sv)                                 \
  __sync_bool_compare_and_swap((volatile kmp_uint64 *)(p), (kmp_uint64)(cv),   \
                               (kmp_uint64)(sv))
#define KMP_COMPARE_AND_STORE_RET64(p, cv, sv)                                 \
  __sync_val_compare_and_swap((volatile kmp_uint64 *)(p), (kmp_uint64)(cv),    \
                              (kmp_uint64)(sv))
#endif

#define KMP_XCHG_FIXED8(p, v)                                                  \
  __sync_lock_test_and_set((volatile kmp_uint8 *)(p), (kmp_uint8)(v))
#define KMP_XCHG_FIXED16(p, v)                                                 \
  __sync_lock_test_and_set((volatile kmp_uint16 *)(p), (kmp_uint16)(v))
#define KMP_XCHG_FIXED32(p, v)                                                 \
  __sync_lock_test_and_set((volatile kmp_uint32 *)(p), (kmp_uint32)(v))
#define KMP_XCHG_FIXED64(p, v)                                                 \
  __sync_lock_test_and_set((volatile kmp_uint64 *)(p), (kmp_uint64)(v))

inline kmp_real32 KMP_XCHG_REAL32(volatile kmp_real32 *p, kmp_real32 v) {
  kmp_int32 tmp =
      __sync_lock_test_and_set((volatile kmp_uint32 *)(p), *(kmp_uint32 *)&v);
  return *(kmp_real32 *)&tmp;
}

inline kmp_real64 KMP_XCHG_REAL64(volatile kmp_real64 *p, kmp_real64 v) {
  kmp_int64 tmp =
      __sync_lock_test_and_set((volatile kmp_uint64 *)(p), *(kmp_uint64 *)&v);
  return *(kmp_real64 *)&tmp;
}

#else

extern kmp_int8 __kmp_test_then_add8(volatile kmp_int8 *p, kmp_int8 v);
extern kmp_int8 __kmp_test_then_or8(volatile kmp_int8 *p, kmp_int8 v);
extern kmp_int8 __kmp_test_then_and8(volatile kmp_int8 *p, kmp_int8 v);
extern kmp_int32 __kmp_test_then_add32(volatile kmp_int32 *p, kmp_int32 v);
extern kmp_uint32 __kmp_test_then_or32(volatile kmp_uint32 *p, kmp_uint32 v);
extern kmp_uint32 __kmp_test_then_and32(volatile kmp_uint32 *p, kmp_uint32 v);
extern kmp_int64 __kmp_test_then_add64(volatile kmp_int64 *p, kmp_int64 v);
extern kmp_uint64 __kmp_test_then_or64(volatile kmp_uint64 *p, kmp_uint64 v);
extern kmp_uint64 __kmp_test_then_and64(volatile kmp_uint64 *p, kmp_uint64 v);

extern kmp_int8 __kmp_compare_and_store8(volatile kmp_int8 *p, kmp_int8 cv,
                                         kmp_int8 sv);
extern kmp_int16 __kmp_compare_and_store16(volatile kmp_int16 *p, kmp_int16 cv,
                                           kmp_int16 sv);
extern kmp_int32 __kmp_compare_and_store32(volatile kmp_int32 *p, kmp_int32 cv,
                                           kmp_int32 sv);
extern kmp_int32 __kmp_compare_and_store64(volatile kmp_int64 *p, kmp_int64 cv,
                                           kmp_int64 sv);
extern kmp_int8 __kmp_compare_and_store_ret8(volatile kmp_int8 *p, kmp_int8 cv,
                                             kmp_int8 sv);
extern kmp_int16 __kmp_compare_and_store_ret16(volatile kmp_int16 *p,
                                               kmp_int16 cv, kmp_int16 sv);
extern kmp_int32 __kmp_compare_and_store_ret32(volatile kmp_int32 *p,
                                               kmp_int32 cv, kmp_int32 sv);
extern kmp_int64 __kmp_compare_and_store_ret64(volatile kmp_int64 *p,
                                               kmp_int64 cv, kmp_int64 sv);

extern kmp_int8 __kmp_xchg_fixed8(volatile kmp_int8 *p, kmp_int8 v);
extern kmp_int16 __kmp_xchg_fixed16(volatile kmp_int16 *p, kmp_int16 v);
extern kmp_int32 __kmp_xchg_fixed32(volatile kmp_int32 *p, kmp_int32 v);
extern kmp_int64 __kmp_xchg_fixed64(volatile kmp_int64 *p, kmp_int64 v);
extern kmp_real32 __kmp_xchg_real32(volatile kmp_real32 *p, kmp_real32 v);
extern kmp_real64 __kmp_xchg_real64(volatile kmp_real64 *p, kmp_real64 v);

#define KMP_TEST_THEN_INC32(p)                                                 \
  __kmp_test_then_add32((volatile kmp_int32 *)(p), 1)
#define KMP_TEST_THEN_INC_ACQ32(p)                                             \
  __kmp_test_then_add32((volatile kmp_int32 *)(p), 1)
#define KMP_TEST_THEN_INC64(p)                                                 \
  __kmp_test_then_add64((volatile kmp_int64 *)(p), 1LL)
#define KMP_TEST_THEN_INC_ACQ64(p)                                             \
  __kmp_test_then_add64((volatile kmp_int64 *)(p), 1LL)
#define KMP_TEST_THEN_ADD4_32(p)                                               \
  __kmp_test_then_add32((volatile kmp_int32 *)(p), 4)
#define KMP_TEST_THEN_ADD4_ACQ32(p)                                            \
  __kmp_test_then_add32((volatile kmp_int32 *)(p), 4)
#define KMP_TEST_THEN_ADD4_64(p)                                               \
  __kmp_test_then_add64((volatile kmp_int64 *)(p), 4LL)
#define KMP_TEST_THEN_ADD4_ACQ64(p)                                            \
  __kmp_test_then_add64((volatile kmp_int64 *)(p), 4LL)
#define KMP_TEST_THEN_DEC32(p)                                                 \
  __kmp_test_then_add32((volatile kmp_int32 *)(p), -1)
#define KMP_TEST_THEN_DEC_ACQ32(p)                                             \
  __kmp_test_then_add32((volatile kmp_int32 *)(p), -1)
#define KMP_TEST_THEN_DEC64(p)                                                 \
  __kmp_test_then_add64((volatile kmp_int64 *)(p), -1LL)
#define KMP_TEST_THEN_DEC_ACQ64(p)                                             \
  __kmp_test_then_add64((volatile kmp_int64 *)(p), -1LL)
#define KMP_TEST_THEN_ADD8(p, v)                                               \
  __kmp_test_then_add8((volatile kmp_int8 *)(p), (kmp_int8)(v))
#define KMP_TEST_THEN_ADD32(p, v)                                              \
  __kmp_test_then_add32((volatile kmp_int32 *)(p), (kmp_int32)(v))
#define KMP_TEST_THEN_ADD64(p, v)                                              \
  __kmp_test_then_add64((volatile kmp_int64 *)(p), (kmp_int64)(v))

#define KMP_TEST_THEN_OR8(p, v)                                                \
  __kmp_test_then_or8((volatile kmp_int8 *)(p), (kmp_int8)(v))
#define KMP_TEST_THEN_AND8(p, v)                                               \
  __kmp_test_then_and8((volatile kmp_int8 *)(p), (kmp_int8)(v))
#define KMP_TEST_THEN_OR32(p, v)                                               \
  __kmp_test_then_or32((volatile kmp_uint32 *)(p), (kmp_uint32)(v))
#define KMP_TEST_THEN_AND32(p, v)                                              \
  __kmp_test_then_and32((volatile kmp_uint32 *)(p), (kmp_uint32)(v))
#define KMP_TEST_THEN_OR64(p, v)                                               \
  __kmp_test_then_or64((volatile kmp_uint64 *)(p), (kmp_uint64)(v))
#define KMP_TEST_THEN_AND64(p, v)                                              \
  __kmp_test_then_and64((volatile kmp_uint64 *)(p), (kmp_uint64)(v))

#define KMP_COMPARE_AND_STORE_ACQ8(p, cv, sv)                                  \
  __kmp_compare_and_store8((volatile kmp_int8 *)(p), (kmp_int8)(cv),           \
                           (kmp_int8)(sv))
#define KMP_COMPARE_AND_STORE_REL8(p, cv, sv)                                  \
  __kmp_compare_and_store8((volatile kmp_int8 *)(p), (kmp_int8)(cv),           \
                           (kmp_int8)(sv))
#define KMP_COMPARE_AND_STORE_ACQ16(p, cv, sv)                                 \
  __kmp_compare_and_store16((volatile kmp_int16 *)(p), (kmp_int16)(cv),        \
                            (kmp_int16)(sv))
#define KMP_COMPARE_AND_STORE_REL16(p, cv, sv)                                 \
  __kmp_compare_and_store16((volatile kmp_int16 *)(p), (kmp_int16)(cv),        \
                            (kmp_int16)(sv))
#define KMP_COMPARE_AND_STORE_ACQ32(p, cv, sv)                                 \
  __kmp_compare_and_store32((volatile kmp_int32 *)(p), (kmp_int32)(cv),        \
                            (kmp_int32)(sv))
#define KMP_COMPARE_AND_STORE_REL32(p, cv, sv)                                 \
  __kmp_compare_and_store32((volatile kmp_int32 *)(p), (kmp_int32)(cv),        \
                            (kmp_int32)(sv))
#define KMP_COMPARE_AND_STORE_ACQ64(p, cv, sv)                                 \
  __kmp_compare_and_store64((volatile kmp_int64 *)(p), (kmp_int64)(cv),        \
                            (kmp_int64)(sv))
#define KMP_COMPARE_AND_STORE_REL64(p, cv, sv)                                 \
  __kmp_compare_and_store64((volatile kmp_int64 *)(p), (kmp_int64)(cv),        \
                            (kmp_int64)(sv))

#if KMP_ARCH_X86
#define KMP_COMPARE_AND_STORE_PTR(p, cv, sv)                                   \
  __kmp_compare_and_store32((volatile kmp_int32 *)(p), (kmp_int32)(cv),        \
                            (kmp_int32)(sv))
#else /* 64 bit pointers */
#define KMP_COMPARE_AND_STORE_PTR(p, cv, sv)                                   \
  __kmp_compare_and_store64((volatile kmp_int64 *)(p), (kmp_int64)(cv),        \
                            (kmp_int64)(sv))
#endif /* KMP_ARCH_X86 */

#define KMP_COMPARE_AND_STORE_RET8(p, cv, sv)                                  \
  __kmp_compare_and_store_ret8((p), (cv), (sv))
#define KMP_COMPARE_AND_STORE_RET16(p, cv, sv)                                 \
  __kmp_compare_and_store_ret16((p), (cv), (sv))
#define KMP_COMPARE_AND_STORE_RET32(p, cv, sv)                                 \
  __kmp_compare_and_store_ret32((volatile kmp_int32 *)(p), (kmp_int32)(cv),    \
                                (kmp_int32)(sv))
#define KMP_COMPARE_AND_STORE_RET64(p, cv, sv)                                 \
  __kmp_compare_and_store_ret64((volatile kmp_int64 *)(p), (kmp_int64)(cv),    \
                                (kmp_int64)(sv))

#define KMP_XCHG_FIXED8(p, v)                                                  \
  __kmp_xchg_fixed8((volatile kmp_int8 *)(p), (kmp_int8)(v));
#define KMP_XCHG_FIXED16(p, v) __kmp_xchg_fixed16((p), (v));
#define KMP_XCHG_FIXED32(p, v) __kmp_xchg_fixed32((p), (v));
#define KMP_XCHG_FIXED64(p, v) __kmp_xchg_fixed64((p), (v));
#define KMP_XCHG_REAL32(p, v) __kmp_xchg_real32((p), (v));
#define KMP_XCHG_REAL64(p, v) __kmp_xchg_real64((p), (v));

#endif /* KMP_ASM_INTRINS */

/* ------------- relaxed consistency memory model stuff ------------------ */

#if KMP_OS_WINDOWS
#ifdef __ABSOFT_WIN
#define KMP_MB() asm("nop")
#define KMP_IMB() asm("nop")
#else
#define KMP_MB() /* _asm{ nop } */
#define KMP_IMB() /* _asm{ nop } */
#endif
#endif /* KMP_OS_WINDOWS */

#if KMP_ARCH_PPC64 || KMP_ARCH_ARM || KMP_ARCH_AARCH64 || KMP_ARCH_MIPS ||     \
    KMP_ARCH_MIPS64 || KMP_ARCH_RISCV64 || KMP_ARCH_VE
#if KMP_OS_WINDOWS
#undef KMP_MB
#define KMP_MB() std::atomic_thread_fence(std::memory_order_seq_cst)
#else /* !KMP_OS_WINDOWS */
#define KMP_MB() __sync_synchronize()
#endif
#endif

#ifndef KMP_MB
#define KMP_MB() /* nothing to do */
#endif

#if KMP_ARCH_X86 || KMP_ARCH_X86_64
#if KMP_COMPILER_ICC
#define KMP_MFENCE_() _mm_mfence()
#define KMP_SFENCE_() _mm_sfence()
#elif KMP_COMPILER_MSVC
#define KMP_MFENCE_() MemoryBarrier()
#define KMP_SFENCE_() MemoryBarrier()
#else
#define KMP_MFENCE_() __sync_synchronize()
#define KMP_SFENCE_() __sync_synchronize()
#endif
#define KMP_MFENCE()                                                           \
  if (UNLIKELY(!__kmp_cpuinfo.initialized)) {                                  \
    __kmp_query_cpuid(&__kmp_cpuinfo);                                         \
  }                                                                            \
  if (__kmp_cpuinfo.flags.sse2) {                                              \
    KMP_MFENCE_();                                                             \
  }
#define KMP_SFENCE() KMP_SFENCE_()
#else
#define KMP_MFENCE() KMP_MB()
#define KMP_SFENCE() KMP_MB()
#endif

#ifndef KMP_IMB
#define KMP_IMB() /* nothing to do */
#endif

#ifndef KMP_ST_REL32
#define KMP_ST_REL32(A, D) (*(A) = (D))
#endif

#ifndef KMP_ST_REL64
#define KMP_ST_REL64(A, D) (*(A) = (D))
#endif

#ifndef KMP_LD_ACQ32
#define KMP_LD_ACQ32(A) (*(A))
#endif

#ifndef KMP_LD_ACQ64
#define KMP_LD_ACQ64(A) (*(A))
#endif

/* ------------------------------------------------------------------------ */
// FIXME - maybe this should this be
//
// #define TCR_4(a)    (*(volatile kmp_int32 *)(&a))
// #define TCW_4(a,b)  (a) = (*(volatile kmp_int32 *)&(b))
//
// #define TCR_8(a)    (*(volatile kmp_int64 *)(a))
// #define TCW_8(a,b)  (a) = (*(volatile kmp_int64 *)(&b))
//
// I'm fairly certain this is the correct thing to do, but I'm afraid
// of performance regressions.

#define TCR_1(a) (a)
#define TCW_1(a, b) (a) = (b)
#define TCR_4(a) (a)
#define TCW_4(a, b) (a) = (b)
#define TCI_4(a) (++(a))
#define TCD_4(a) (--(a))
#define TCR_8(a) (a)
#define TCW_8(a, b) (a) = (b)
#define TCI_8(a) (++(a))
#define TCD_8(a) (--(a))
#define TCR_SYNC_4(a) (a)
#define TCW_SYNC_4(a, b) (a) = (b)
#define TCX_SYNC_4(a, b, c)                                                    \
  KMP_COMPARE_AND_STORE_REL32((volatile kmp_int32 *)(volatile void *)&(a),     \
                              (kmp_int32)(b), (kmp_int32)(c))
#define TCR_SYNC_8(a) (a)
#define TCW_SYNC_8(a, b) (a) = (b)
#define TCX_SYNC_8(a, b, c)                                                    \
  KMP_COMPARE_AND_STORE_REL64((volatile kmp_int64 *)(volatile void *)&(a),     \
                              (kmp_int64)(b), (kmp_int64)(c))

#if KMP_ARCH_X86 || KMP_ARCH_MIPS
// What about ARM?
#define TCR_PTR(a) ((void *)TCR_4(a))
#define TCW_PTR(a, b) TCW_4((a), (b))
#define TCR_SYNC_PTR(a) ((void *)TCR_SYNC_4(a))
#define TCW_SYNC_PTR(a, b) TCW_SYNC_4((a), (b))
#define TCX_SYNC_PTR(a, b, c) ((void *)TCX_SYNC_4((a), (b), (c)))

#else /* 64 bit pointers */

#define TCR_PTR(a) ((void *)TCR_8(a))
#define TCW_PTR(a, b) TCW_8((a), (b))
#define TCR_SYNC_PTR(a) ((void *)TCR_SYNC_8(a))
#define TCW_SYNC_PTR(a, b) TCW_SYNC_8((a), (b))
#define TCX_SYNC_PTR(a, b, c) ((void *)TCX_SYNC_8((a), (b), (c)))

#endif /* KMP_ARCH_X86 */

/* If these FTN_{TRUE,FALSE} values change, may need to change several places
   where they are used to check that language is Fortran, not C. */

#ifndef FTN_TRUE
#define FTN_TRUE TRUE
#endif

#ifndef FTN_FALSE
#define FTN_FALSE FALSE
#endif

typedef void (*microtask_t)(int *gtid, int *npr, ...);

#ifdef USE_VOLATILE_CAST
#define VOLATILE_CAST(x) (volatile x)
#else
#define VOLATILE_CAST(x) (x)
#endif

#define KMP_WAIT __kmp_wait_4
#define KMP_WAIT_PTR __kmp_wait_4_ptr
#define KMP_EQ __kmp_eq_4
#define KMP_NEQ __kmp_neq_4
#define KMP_LT __kmp_lt_4
#define KMP_GE __kmp_ge_4
#define KMP_LE __kmp_le_4

/* Workaround for Intel(R) 64 code gen bug when taking address of static array
 * (Intel(R) 64 Tracker #138) */
#if (KMP_ARCH_X86_64 || KMP_ARCH_PPC64) && KMP_OS_LINUX
#define STATIC_EFI2_WORKAROUND
#else
#define STATIC_EFI2_WORKAROUND static
#endif

// Support of BGET usage
#ifndef KMP_USE_BGET
#define KMP_USE_BGET 1
#endif

// Switches for OSS builds
#ifndef USE_CMPXCHG_FIX
#define USE_CMPXCHG_FIX 1
#endif

// Enable dynamic user lock
#define KMP_USE_DYNAMIC_LOCK 1

// Enable Intel(R) Transactional Synchronization Extensions (Intel(R) TSX) if
// dynamic user lock is turned on
#if KMP_USE_DYNAMIC_LOCK
// Visual studio can't handle the asm sections in this code
#define KMP_USE_TSX (KMP_ARCH_X86 || KMP_ARCH_X86_64) && !KMP_COMPILER_MSVC
#ifdef KMP_USE_ADAPTIVE_LOCKS
#undef KMP_USE_ADAPTIVE_LOCKS
#endif
#define KMP_USE_ADAPTIVE_LOCKS KMP_USE_TSX
#endif

// Enable tick time conversion of ticks to seconds
#if KMP_STATS_ENABLED
#define KMP_HAVE_TICK_TIME                                                     \
  (KMP_OS_LINUX && (KMP_MIC || KMP_ARCH_X86 || KMP_ARCH_X86_64))
#endif

// Warning levels
enum kmp_warnings_level {
  kmp_warnings_off = 0, /* No warnings */
  kmp_warnings_low, /* Minimal warnings (default) */
  kmp_warnings_explicit = 6, /* Explicitly set to ON - more warnings */
  kmp_warnings_verbose /* reserved */
};

#ifdef __cplusplus
} // extern "C"
#endif // __cplusplus

// Safe C API
#include "kmp_safe_c_api.h"

// Macros for C++11 atomic functions
#define KMP_ATOMIC_LD(p, order) (p)->load(std::memory_order_##order)
#define KMP_ATOMIC_OP(op, p, v, order) (p)->op(v, std::memory_order_##order)

// For non-default load/store
#define KMP_ATOMIC_LD_ACQ(p) KMP_ATOMIC_LD(p, acquire)
#define KMP_ATOMIC_LD_RLX(p) KMP_ATOMIC_LD(p, relaxed)
#define KMP_ATOMIC_ST_REL(p, v) KMP_ATOMIC_OP(store, p, v, release)
#define KMP_ATOMIC_ST_RLX(p, v) KMP_ATOMIC_OP(store, p, v, relaxed)

// For non-default fetch_<op>
#define KMP_ATOMIC_ADD(p, v) KMP_ATOMIC_OP(fetch_add, p, v, acq_rel)
#define KMP_ATOMIC_SUB(p, v) KMP_ATOMIC_OP(fetch_sub, p, v, acq_rel)
#define KMP_ATOMIC_AND(p, v) KMP_ATOMIC_OP(fetch_and, p, v, acq_rel)
#define KMP_ATOMIC_OR(p, v) KMP_ATOMIC_OP(fetch_or, p, v, acq_rel)
#define KMP_ATOMIC_INC(p) KMP_ATOMIC_OP(fetch_add, p, 1, acq_rel)
#define KMP_ATOMIC_DEC(p) KMP_ATOMIC_OP(fetch_sub, p, 1, acq_rel)
#define KMP_ATOMIC_ADD_RLX(p, v) KMP_ATOMIC_OP(fetch_add, p, v, relaxed)
#define KMP_ATOMIC_INC_RLX(p) KMP_ATOMIC_OP(fetch_add, p, 1, relaxed)

// Callers of the following functions cannot see the side effect on "expected".
template <typename T>
bool __kmp_atomic_compare_store(std::atomic<T> *p, T expected, T desired) {
  return p->compare_exchange_strong(
      expected, desired, std::memory_order_acq_rel, std::memory_order_relaxed);
}

template <typename T>
bool __kmp_atomic_compare_store_acq(std::atomic<T> *p, T expected, T desired) {
  return p->compare_exchange_strong(
      expected, desired, std::memory_order_acquire, std::memory_order_relaxed);
}

template <typename T>
bool __kmp_atomic_compare_store_rel(std::atomic<T> *p, T expected, T desired) {
  return p->compare_exchange_strong(
      expected, desired, std::memory_order_release, std::memory_order_relaxed);
}

// Symbol lookup on Linux/Windows
#if KMP_OS_WINDOWS
extern void *__kmp_lookup_symbol(const char *name);
#define KMP_DLSYM(name) __kmp_lookup_symbol(name)
#define KMP_DLSYM_NEXT(name) nullptr
#else
#define KMP_DLSYM(name) dlsym(RTLD_DEFAULT, name)
#define KMP_DLSYM_NEXT(name) dlsym(RTLD_NEXT, name)
#endif

<<<<<<< HEAD
#endif /* KMP_OS_H */
// Safe C API
#include "kmp_safe_c_api.h"
=======
#endif /* KMP_OS_H */
>>>>>>> 2ab1d525
<|MERGE_RESOLUTION|>--- conflicted
+++ resolved
@@ -1249,10 +1249,4 @@
 #define KMP_DLSYM_NEXT(name) dlsym(RTLD_NEXT, name)
 #endif
 
-<<<<<<< HEAD
-#endif /* KMP_OS_H */
-// Safe C API
-#include "kmp_safe_c_api.h"
-=======
-#endif /* KMP_OS_H */
->>>>>>> 2ab1d525
+#endif /* KMP_OS_H */