--- conflicted
+++ resolved
@@ -25,13 +25,9 @@
 #include <alloca.h>
 #endif
 #include <math.h> // HUGE_VAL.
-<<<<<<< HEAD
-#include <semaphore.h>
-=======
 #if KMP_OS_LINUX
 #include <semaphore.h>
 #endif // KMP_OS_LINUX
->>>>>>> 2ab1d525
 #include <sys/resource.h>
 #include <sys/syscall.h>
 #include <sys/time.h>
@@ -1805,17 +1801,12 @@
 
   int r = 0;
 
-<<<<<<< HEAD
-#if KMP_OS_LINUX || KMP_OS_DRAGONFLY || KMP_OS_FREEBSD || KMP_OS_NETBSD ||     \
-    KMP_OS_OPENBSD || KMP_OS_HURD
-=======
 #if KMP_OS_LINUX
 
   __kmp_type_convert(sysconf(_SC_NPROCESSORS_CONF), &(r));
 
 #elif KMP_OS_DRAGONFLY || KMP_OS_FREEBSD || KMP_OS_NETBSD || KMP_OS_OPENBSD || \
     KMP_OS_HURD
->>>>>>> 2ab1d525
 
   __kmp_type_convert(sysconf(_SC_NPROCESSORS_ONLN), &(r));
 
@@ -2539,10 +2530,7 @@
 
 #endif
 
-<<<<<<< HEAD
-=======
 #if KMP_OS_LINUX
->>>>>>> 2ab1d525
 // Functions for hidden helper task
 namespace {
 // Condition variable for initializing hidden helper team
@@ -2703,8 +2691,6 @@
   status = pthread_mutex_unlock(&hidden_helper_threads_deinitz_lock);
   KMP_CHECK_SYSFAIL("pthread_mutex_unlock", status);
 }
-<<<<<<< HEAD
-=======
 #else // KMP_OS_LINUX
 void __kmp_hidden_helper_worker_thread_wait() {
   KMP_ASSERT(0 && "Hidden helper task is not supported on this OS");
@@ -2742,6 +2728,5 @@
   KMP_ASSERT(0 && "Hidden helper task is not supported on this OS");
 }
 #endif // KMP_OS_LINUX
->>>>>>> 2ab1d525
 
 // end of file //