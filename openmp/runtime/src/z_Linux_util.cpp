--- conflicted
+++ resolved
@@ -2440,11 +2440,7 @@
 
 #if !(KMP_ARCH_X86 || KMP_ARCH_X86_64 || KMP_MIC ||                            \
       ((KMP_OS_LINUX || KMP_OS_DARWIN) && KMP_ARCH_AARCH64) ||                 \
-<<<<<<< HEAD
-      KMP_ARCH_PPC64 || KMP_ARCH_RISCV64 || KMP_ARCH_VE)
-=======
-      KMP_ARCH_PPC64 || KMP_ARCH_RISCV64 || KMP_ARCH_LOONGARCH64)
->>>>>>> eaa26348
+      KMP_ARCH_PPC64 || KMP_ARCH_RISCV64 || KMP_ARCH_LOONGARCH64 || KMP_ARCH_VE)
 
 // we really only need the case with 1 argument, because CLANG always build
 // a struct of pointers to shared variables referenced in the outlined function
