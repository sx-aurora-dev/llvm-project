#
#//===----------------------------------------------------------------------===//
#//
#// Part of the LLVM Project, under the Apache License v2.0 with LLVM Exceptions.
#// See https://llvm.org/LICENSE.txt for license information.
#// SPDX-License-Identifier: Apache-2.0 WITH LLVM-exception
#//
#//===----------------------------------------------------------------------===//
#

# Deprecated entry points (numbers are reserved):
- __kmpc_barrier_reduce_master              109
- __kmpc_end_barrier_reduce_master          122
- __kmpc_for_init_4                         131
- __kmpc_for_init_8                         132
- __kmpc_for_next_4                         133
- __kmpc_for_next_8                         134
- __kmpc_fork_call_bound                    139
- __kmpc_reduce_master_nowait               149
- __kmpc_omp_task_begin                     194
- __kmpc_omp_task_complete                  195
- kmpc_sharable_calloc                      218
- kmpc_sharable_free                        219
- kmpc_sharable_malloc                      220
- kmpc_sharable_realloc                     221
- kmpc_aligned_sharable_malloc              223
- mpai4a                                    500
- mpai8a                                    501
- mpar4a                                    502
- mpar8a                                    503
- mpax4x                                    504
- mpax8x                                    505
- mpobar                                    506
- mpoebr                                    507
- mpofork                                   508
- mpofrk                                    509
- mpojoin                                   510
- mpoxbr                                    511
- mppadj                                    512
- mppaff                                    513
- mppbar                                    514
- mppbeg                                    515
- mppdeo                                    516
- mppdnx                                    517
- mppdnxd                                   518
- mppdon                                    519
- mppdxo                                    520
- mppebr                                    521
- mppecs                                    522
- mppems                                    523
- mppenc                                    524
- mppend                                    525
- mppepa                                    526
- mppesp                                    527
- mppfkd                                    528
- mppfkt                                    529
- mppfork                                   530
- mppfrk                                    531
- mppioa                                    532
- mppiws                                    533
- mppjoin                                   534
- mppnth                                    535
- mpppqa                                    536
- mpppqc                                    537
- mpppqs                                    538
- mpptid                                    539
- mpptpa                                    540
- mpptpc                                    541
- mpptpz                                    542
- mppvsy                                    543
- mppxbr                                    544
- mppxcs                                    545
- mppxms                                    546
- mppxnc                                    547
- mppxpa                                    548
- mppxpr                                    549
- mppxsp                                    550
- mppxth                                    551
- mpsbar                                    552
- mpscpr                                    597
- mpsebr                                    553
- mpserd                                    554
- mpsfd4                                    555
- mpsfd8                                    556
- mpsid4                                    557
- mpsid8                                    558
- mpsnd4                                    559
- mpsnd8                                    560
- mpsont                                    561
- mpsred                                    562
- mpsunt                                    563
- mpsxbr                                    564
- mpsxrd                                    565
- mptadj                                    566
- mptaff                                    567
- mptbar                                    568
- mptdeo                                    569
- mptdin                                    570
- mptdind                                   571
- mptdnx                                    572
- mptdnxd                                   573
- mptdon                                    574
- mptdxo                                    575
- mptebr                                    576
- mptecs                                    577
- mptems                                    578
- mptenc                                    579
- mptepa                                    580
- mptesp                                    581
- mptfkd                                    582
- mptppa                                    583
- mptppc                                    584
- mptpps                                    585
- mpttpa                                    586
- mpttpc                                    587
- mpttpz                                    588
- mptvsy                                    589
- mptxbr                                    590
- mptxcs                                    591
- mptxms                                    592
- mptxnc                                    593
- mptxpa                                    594
- mptxsp                                    595
- mppcpr                                    596
- ftn_set_library_gang                      736
- kmp_set_library_gang
- kmp_sharable_calloc                       760
- kmp_sharable_free                         761
- kmp_sharable_malloc                       762
- kmp_sharable_realloc                      763
- kmp_aligned_sharable_malloc               764
- kmp_deferred_atomic_add_i4                765
- kmp_deferred_atomic_add_i8                766
- kmp_deferred_atomic_add_r4                767
- kmp_deferred_atomic_add_r8                768
- kmp_lock_cond_wait                        770
- kmp_lock_cond_signal                      771
- kmp_lock_cond_broadcast                   772
- kmp_nest_lock_cond_wait                   773
- kmp_nest_lock_cond_signal                 774
- kmp_nest_lock_cond_broadcast              775
- kmp_get_process_num                       781
- kmp_get_num_processes                     782
- kmp_get_process_thread_num                783
- kmp_private_mmap                          784   # not implemented?
- kmp_sharable_mmap                         785   # not implemented?
- kmp_private_munmap                        786   # not implemented?
- kmp_sharable_munmap                       787   # not implemented?
- kmp_is_sharable                           788   # not implemented?

%ifndef stub


    #
    # The following entry points are added so that the backtraces from
    # the tools contain meaningful names for all the functions that might
    # appear in a backtrace of a thread which is blocked in the RTL.
    #

    # Regular entry points
        __kmp_wait_4
        __kmp_fork_call
        __kmp_invoke_microtask
    %ifdef KMP_USE_MONITOR
        __kmp_launch_monitor
        __kmp_reap_monitor
    %endif
        __kmp_launch_worker
        __kmp_reap_worker
        __kmp_acquire_tas_lock
        __kmp_acquire_nested_tas_lock
        __kmp_acquire_ticket_lock
        __kmp_acquire_nested_ticket_lock
        __kmp_acquire_queuing_lock
        __kmp_acquire_nested_queuing_lock
        __kmp_acquire_drdpa_lock
        __kmp_acquire_nested_drdpa_lock

    %ifdef KMP_DEBUG
        # allows console output capability for applications those don't have it
        __kmp_printf
    %endif

    %ifdef USE_DEBUGGER
        __kmp_debugging                         DATA
        __kmp_omp_debug_struct_info             DATA
    %endif

    # Symbols for MS mutual detection:
    _You_must_link_with_exactly_one_OpenMP_library    DATA
    _You_must_link_with_Intel_OpenMP_library          DATA
    __kmp_wait_64
    __kmp_release_64

#    VT_getthid                              1
#    vtgthid                                 2

    __kmpc_atomic_4                         100
    __kmpc_atomic_8                         101
    __kmpc_atomic_fixed4_add                102
    __kmpc_atomic_fixed8_add                103
    __kmpc_atomic_float4_add                104
    __kmpc_atomic_float8_add                105
    __kmpc_barrier                          106
    __kmpc_barrier_master                   107
    __kmpc_barrier_master_nowait            108
    __kmpc_begin                            110
    __kmpc_bound_num_threads                111
    __kmpc_bound_thread_num                 112
    __kmpc_critical                         113
    __kmpc_dispatch_fini_4                  114
    __kmpc_dispatch_fini_8                  115
    __kmpc_dispatch_init_4                  116
    __kmpc_dispatch_init_8                  117
    __kmpc_dispatch_next_4                  118
    __kmpc_dispatch_next_8                  119
    __kmpc_end                              120
    __kmpc_end_barrier_master               121
    __kmpc_end_critical                     123
    __kmpc_end_master                       124
    __kmpc_end_ordered                      125
    __kmpc_end_serialized_parallel          126
    __kmpc_end_single                       127
#    __kmpc_end_taskq                        128
#    __kmpc_end_taskq_task                   129
    __kmpc_flush                            130
    __kmpc_for_static_fini                  135
    __kmpc_for_static_init_4                136
    __kmpc_for_static_init_8                137
    __kmpc_fork_call                        138
    __kmpc_global_num_threads               140
    __kmpc_global_thread_num                141
    __kmpc_in_parallel                      142
    __kmpc_invoke_task_func                 143
    __kmpc_master                           144
    __kmpc_ok_to_fork                       145
    __kmpc_ordered                          146
    __kmpc_pop_num_threads                  147
    __kmpc_push_num_threads                 148
    __kmpc_serialized_parallel              150
    __kmpc_single                           151
#    __kmpc_task                             152
#    __kmpc_task_buffer                      153
#    __kmpc_taskq                            154
#    __kmpc_taskq_task                       155
    __kmpc_threadprivate                    156
    __kmpc_threadprivate_cached             157
    __kmpc_threadprivate_register           158
    __kmpc_threadprivate_register_vec       159
#    __kmpc_ssp_begin                        160
#    __kmpc_ssp_fork                         161
#    __kmpc_ssp_end                          162
#    __kmpc_ssp_post_4                       163
#    __kmpc_ssp_post_8                       164
#    __kmpc_ssp_wait_4                       165
#    __kmpc_ssp_wait_8                       166
#    __kmpc_ssp_distance_4                   167
#    __kmpc_ssp_distance_8                   168
#    __kmpc_in_ssp                           169
#    __kmpc_ssp_thread_num                   170
#    __kmpc_ssp_num_threads                  171
    __kmpc_copyprivate                      172
#    __kmpc_ssp_get_max_threads              173
#    __kmpc_ssp_set_max_threads              174
    __kmpc_init_lock                        175
    __kmpc_destroy_lock                     176
    __kmpc_set_lock                         177
    __kmpc_unset_lock                       178
    __kmpc_test_lock                        179
    __kmpc_init_nest_lock                   180
    __kmpc_destroy_nest_lock                181
    __kmpc_set_nest_lock                    182
    __kmpc_unset_nest_lock                  183
    __kmpc_test_nest_lock                   184
#    __kmpc_ssp_init_thread                  185
#    __kmpc_ssp_set_event                    186
    __kmpc_reduce_nowait                    187
    __kmpc_end_reduce_nowait                188
    __kmpc_reduce                           189
    __kmpc_end_reduce                       190

    __kmpc_omp_task_alloc                   191
    __kmpc_omp_task                         192
    __kmpc_omp_taskwait                     193
    __kmpc_omp_task_begin_if0               196
    __kmpc_omp_task_complete_if0            197
    __kmpc_omp_task_parts                   198

#   __omp_collector_api                  199

    # These functions are for testing purposes. There is no need in stable ordinal number:
    __kmp_get_reduce_method

%endif  # not defined stub

kmpc_calloc                                 200
kmpc_free                                   201
%ifndef stub
    # These functions are exported from libguide, but declared neither in omp.h not in omp_lib.h.
#    kmpc_get_banner                         202
#    kmpc_get_poolmode                       203
#    kmpc_get_poolsize                       204
#    kmpc_get_poolstat                       205
#    kmpc_poolprint                          207
#    kmpc_print_banner                       208
#    kmpc_set_poolmode                       214
#    kmpc_set_poolsize                       215
%endif
kmpc_malloc                                 206
kmpc_realloc                                209
kmpc_set_blocktime                          211
kmpc_set_library                            212
# kmpc_set_parallel_name                      213
kmpc_set_stacksize                          216
kmpc_set_stacksize_s                        222
# kmpc_set_stats                              217
kmpc_set_defaults                           224

%ifndef stub
        __kmpc_for_static_init_8u           225
        __kmpc_dispatch_init_8u             226
        __kmpc_dispatch_next_8u             227
        __kmpc_dispatch_fini_8u             228
        __kmpc_for_static_init_4u           229
        __kmpc_dispatch_init_4u             230
        __kmpc_dispatch_next_4u             231
        __kmpc_dispatch_fini_4u             232
%endif

%ifndef stub
    __kmpc_get_taskid                       233
    __kmpc_get_parent_taskid                234
%endif

%ifndef stub
        __kmpc_omp_taskyield                235
#    __kmpc_place_threads                    236
%endif

%ifndef stub
        __kmpc_push_proc_bind               237
        __kmpc_taskgroup                    238
        __kmpc_end_taskgroup                239
        __kmpc_push_num_teams               240
        __kmpc_fork_teams                   241
        __kmpc_omp_task_with_deps           242
        __kmpc_omp_wait_deps                243
        __kmpc_cancel                       244
        __kmpc_cancellationpoint            245
        __kmpc_cancel_barrier               246
        __kmpc_dist_for_static_init_4       247
        __kmpc_dist_for_static_init_4u      248
        __kmpc_dist_for_static_init_8       249
        __kmpc_dist_for_static_init_8u      250
        __kmpc_dist_dispatch_init_4         251
        __kmpc_dist_dispatch_init_4u        252
        __kmpc_dist_dispatch_init_8         253
        __kmpc_dist_dispatch_init_8u        254
        __kmpc_team_static_init_4           255
        __kmpc_team_static_init_4u          256
        __kmpc_team_static_init_8           257
        __kmpc_team_static_init_8u          258
        __kmpc_push_num_teams_51            284
%endif

%ifndef stub
        __kmpc_proxy_task_completed         259
        __kmpc_proxy_task_completed_ooo     260
        __kmpc_doacross_init                261
        __kmpc_doacross_wait                262
        __kmpc_doacross_post                263
        __kmpc_doacross_fini                264
        __kmpc_taskloop                     266
        __kmpc_critical_with_hint           270
        __kmpc_taskloop_5                   285
%endif
kmpc_aligned_malloc                         265
kmpc_set_disp_num_buffers                   267

%ifndef stub
        __kmpc_task_reduction_init          268
        __kmpc_task_reduction_get_th_data   269
# USED ABOVE __kmpc_critical_with_hint    270
        __kmpc_get_target_offload           271
        __kmpc_omp_reg_task_with_affinity   272
        __kmpc_pause_resource               273
        __kmpc_task_reduction_modifier_init 274
        __kmpc_task_reduction_modifier_fini 275
        __kmpc_task_allow_completion_event  276
        __kmpc_taskred_init                 277
        __kmpc_taskred_modifier_init        278
        __kmpc_omp_target_task_alloc        279
<<<<<<< HEAD
        __kmpc_masked                       282
        __kmpc_end_masked      	            283
=======
        __kmpc_error                        281
        __kmpc_masked                       282
        __kmpc_end_masked                   283
        __kmpc_scope                        286
        __kmpc_end_scope                    287
>>>>>>> a2ce6ee6
%endif

# User API entry points that have both lower- and upper- case versions for Fortran.
# Number for lowercase version is indicated.  Number for uppercase is obtained by adding 1000.
# User API entry points are entry points that start with 'kmp_' or 'omp_'.

omp_destroy_lock                            700
omp_destroy_nest_lock                       701
omp_get_dynamic                             702
omp_get_max_threads                         703
omp_get_nested                              704
omp_get_num_procs                           705
omp_get_num_threads                         706
omp_get_thread_num                          707
omp_get_wtick                               708
omp_get_wtime                               709
omp_in_parallel                             710
omp_init_lock                               711
omp_init_nest_lock                          712
omp_set_dynamic                             713
omp_set_lock                                714
omp_set_nest_lock                           715
omp_set_nested                              716
omp_set_num_threads                         717
omp_test_lock                               718
omp_test_nest_lock                          719
omp_unset_lock                              720
omp_unset_nest_lock                         721

ompc_set_dynamic                            722
ompc_set_nested                             723
ompc_set_num_threads                        724

kmp_calloc                                  725
kmp_free                                    726
kmp_get_blocktime                           727
kmp_get_library                             728
kmp_get_stacksize                           729
kmp_malloc                                  730
#kmp_print_banner                            731
kmp_realloc                                 732
kmp_set_blocktime                           734
kmp_set_library                             735
kmp_set_library_serial                      737
kmp_set_library_throughput                  738
kmp_set_library_turnaround                  739
# kmp_set_parallel_name                       740
kmp_set_stacksize                           741
# kmp_set_stats                               742
kmp_get_num_known_threads                   743
kmp_set_stacksize_s                         744
kmp_get_stacksize_s                         745
kmp_set_defaults                            746
kmp_aligned_malloc                          747
kmp_set_warnings_on                         779
kmp_set_warnings_off                        780

    omp_get_active_level                    789
    omp_get_level                           790
    omp_get_ancestor_thread_num             791
    omp_get_team_size                       792
    omp_get_thread_limit                    793
    omp_get_max_active_levels               794
    omp_set_max_active_levels               795
    omp_get_schedule                        796
    omp_set_schedule                        797
    ompc_set_max_active_levels              798
    ompc_set_schedule                       799
    ompc_get_ancestor_thread_num            800
    ompc_get_team_size                      801
    kmp_set_affinity                        850
    kmp_get_affinity                        851
    kmp_get_affinity_max_proc               852
    kmp_create_affinity_mask                853
    kmp_destroy_affinity_mask               854
    kmp_set_affinity_mask_proc              855
    kmpc_set_affinity_mask_proc             856
    kmp_unset_affinity_mask_proc            857
    kmpc_unset_affinity_mask_proc           858
    kmp_get_affinity_mask_proc              859
    kmpc_get_affinity_mask_proc             860

    omp_in_final                            861

    omp_get_proc_bind                       862
   #omp_set_proc_bind                       863
   #omp_curr_proc_bind                      864
    omp_get_num_teams                       865
    omp_get_team_num                        866
    omp_get_cancellation                    867
    kmp_get_cancellation_status             868
    omp_is_initial_device                   869
    omp_set_default_device                  879
    omp_get_default_device                  880
    omp_get_num_devices                     881

    omp_init_lock_with_hint                 870
    omp_init_nest_lock_with_hint            871
    omp_get_max_task_priority               872
    omp_get_num_places                      873
    omp_get_place_num_procs                 874
    omp_get_place_proc_ids                  875
    omp_get_place_num                       876
    omp_get_partition_num_places            877
    omp_get_partition_place_nums            878
    omp_get_initial_device                  882
    %ifdef stub
        omp_target_alloc                    883
        omp_target_free                     884
        omp_target_is_present               885
        omp_target_memcpy                   886
        omp_target_memcpy_rect              887
        omp_target_associate_ptr            888
        omp_target_disassociate_ptr         889
    %endif

kmp_set_disp_num_buffers                    890

    omp_control_tool                        891
    omp_set_default_allocator               892
    omp_get_default_allocator               893
    omp_alloc                               894
    omp_free                                895
    omp_get_device_num                      896
    omp_init_allocator                      897
    omp_destroy_allocator                   898
    %ifndef stub
        __kmpc_set_default_allocator
        __kmpc_get_default_allocator
        __kmpc_alloc
        __kmpc_aligned_alloc
        __kmpc_calloc
        __kmpc_realloc
        __kmpc_free
        __kmpc_init_allocator
        __kmpc_destroy_allocator
    %endif
    omp_set_affinity_format                 748
    omp_get_affinity_format                 749
    omp_display_affinity                    750
    omp_capture_affinity                    751
    ompc_set_affinity_format                752
    ompc_get_affinity_format                753
    ompc_display_affinity                   754
    ompc_capture_affinity                   755
    omp_pause_resource                      756
    omp_pause_resource_all                  757
    omp_get_supported_active_levels         758
    omp_fulfill_event                       759
    omp_set_num_teams                       802
    omp_get_max_teams                       803
    omp_set_teams_thread_limit              804
    omp_get_teams_thread_limit              805
    omp_display_env                         733
    omp_calloc                              776
    omp_realloc                             777
    omp_aligned_alloc                       778
    omp_aligned_calloc                      806

    omp_null_allocator                     DATA
    omp_default_mem_alloc                  DATA
    omp_large_cap_mem_alloc                DATA
    omp_const_mem_alloc                    DATA
    omp_high_bw_mem_alloc                  DATA
    omp_low_lat_mem_alloc                  DATA
    omp_cgroup_mem_alloc                   DATA
    omp_pteam_mem_alloc                    DATA
    omp_thread_mem_alloc                   DATA
    # Preview of target memory support
    llvm_omp_target_host_mem_alloc         DATA
    llvm_omp_target_shared_mem_alloc       DATA
    llvm_omp_target_device_mem_alloc       DATA

    omp_default_mem_space                  DATA
    omp_large_cap_mem_space                DATA
    omp_const_mem_space                    DATA
    omp_high_bw_mem_space                  DATA
    omp_low_lat_mem_space                  DATA
    # Preview of target memory support
    llvm_omp_target_host_mem_space         DATA
    llvm_omp_target_shared_mem_space       DATA
    llvm_omp_target_device_mem_space       DATA

%ifndef stub
    # Ordinals between 900 and 999 are reserved

    # Ordinals between 1000 and 1999 are reserved
    # for user-callable uppercase Fortran entries.


    # ATOMIC entries

    %ifdef HAVE_QUAD
    __kmpc_atomic_cmplx16_div              2000
    %endif

    __kmpc_atomic_fixed1_add               2001
    __kmpc_atomic_fixed1_andb              2002
    __kmpc_atomic_fixed1_div               2003
    __kmpc_atomic_fixed1u_div              2004
    __kmpc_atomic_fixed1_mul               2005
    __kmpc_atomic_fixed1_orb               2006
    __kmpc_atomic_fixed1_shl               2007
    __kmpc_atomic_fixed1_shr               2008
    __kmpc_atomic_fixed1u_shr              2009
    __kmpc_atomic_fixed1_sub               2010
    __kmpc_atomic_fixed1_xor               2011

    __kmpc_atomic_fixed2_add               2012
    __kmpc_atomic_fixed2_andb              2013
    __kmpc_atomic_fixed2_div               2014
    __kmpc_atomic_fixed2u_div              2015
    __kmpc_atomic_fixed2_mul               2016
    __kmpc_atomic_fixed2_orb               2017
    __kmpc_atomic_fixed2_shl               2018
    __kmpc_atomic_fixed2_shr               2019
    __kmpc_atomic_fixed2u_shr              2020
    __kmpc_atomic_fixed2_sub               2021
    __kmpc_atomic_fixed2_xor               2022

   #__kmpc_atomic_fixed4_add           # declared above #102
    __kmpc_atomic_fixed4_sub               2024
   #__kmpc_atomic_float4_add           # declared above #104
    __kmpc_atomic_float4_sub               2026
   #__kmpc_atomic_fixed8_add           # declared above #103
    __kmpc_atomic_fixed8_sub               2028
   #__kmpc_atomic_float8_add           # declared above #105
    __kmpc_atomic_float8_sub               2030

    __kmpc_atomic_fixed4_andb              2031
    __kmpc_atomic_fixed4_div               2032
    __kmpc_atomic_fixed4u_div              2033
    __kmpc_atomic_fixed4_mul               2034
    __kmpc_atomic_fixed4_orb               2035
    __kmpc_atomic_fixed4_shl               2036
    __kmpc_atomic_fixed4_shr               2037
    __kmpc_atomic_fixed4u_shr              2038
    __kmpc_atomic_fixed4_xor               2039
    __kmpc_atomic_fixed8_andb              2040
    __kmpc_atomic_fixed8_div               2041
    __kmpc_atomic_fixed8u_div              2042
    __kmpc_atomic_fixed8_mul               2043
    __kmpc_atomic_fixed8_orb               2044
    __kmpc_atomic_fixed8_shl               2045
    __kmpc_atomic_fixed8_shr               2046
    __kmpc_atomic_fixed8u_shr              2047
    __kmpc_atomic_fixed8_xor               2048
    __kmpc_atomic_float4_div               2049
    __kmpc_atomic_float4_mul               2050
    __kmpc_atomic_float8_div               2051
    __kmpc_atomic_float8_mul               2052

    __kmpc_atomic_fixed1_andl              2053
    __kmpc_atomic_fixed1_orl               2054
    __kmpc_atomic_fixed2_andl              2055
    __kmpc_atomic_fixed2_orl               2056
    __kmpc_atomic_fixed4_andl              2057
    __kmpc_atomic_fixed4_orl               2058
    __kmpc_atomic_fixed8_andl              2059
    __kmpc_atomic_fixed8_orl               2060

    __kmpc_atomic_fixed1_max               2061
    __kmpc_atomic_fixed1_min               2062
    __kmpc_atomic_fixed2_max               2063
    __kmpc_atomic_fixed2_min               2064
    __kmpc_atomic_fixed4_max               2065
    __kmpc_atomic_fixed4_min               2066
    __kmpc_atomic_fixed8_max               2067
    __kmpc_atomic_fixed8_min               2068
    __kmpc_atomic_float4_max               2069
    __kmpc_atomic_float4_min               2070
    __kmpc_atomic_float8_max               2071
    __kmpc_atomic_float8_min               2072

    __kmpc_atomic_fixed1_neqv              2073
    __kmpc_atomic_fixed2_neqv              2074
    __kmpc_atomic_fixed4_neqv              2075
    __kmpc_atomic_fixed8_neqv              2076
    __kmpc_atomic_fixed1_eqv               2077
    __kmpc_atomic_fixed2_eqv               2078
    __kmpc_atomic_fixed4_eqv               2079
    __kmpc_atomic_fixed8_eqv               2080

    __kmpc_atomic_float10_add              2081
    __kmpc_atomic_float10_sub              2082
    __kmpc_atomic_float10_mul              2083
    __kmpc_atomic_float10_div              2084

    __kmpc_atomic_cmplx4_add               2085
    __kmpc_atomic_cmplx4_sub               2086
    __kmpc_atomic_cmplx4_mul               2087
    __kmpc_atomic_cmplx4_div               2088
    __kmpc_atomic_cmplx8_add               2089
    __kmpc_atomic_cmplx8_sub               2090
    __kmpc_atomic_cmplx8_mul               2091
    __kmpc_atomic_cmplx8_div               2092
    __kmpc_atomic_cmplx10_add              2093
    __kmpc_atomic_cmplx10_sub              2094
    __kmpc_atomic_cmplx10_mul              2095
    __kmpc_atomic_cmplx10_div              2096
    %ifdef HAVE_QUAD
    __kmpc_atomic_cmplx16_add              2097
    __kmpc_atomic_cmplx16_sub              2098
    __kmpc_atomic_cmplx16_mul              2099
   #__kmpc_atomic_cmplx16_div              2000 # moved up because of mistake in number (supposed to be 2100)

    __kmpc_atomic_float16_add              2101
    __kmpc_atomic_float16_sub              2102
    __kmpc_atomic_float16_mul              2103
    __kmpc_atomic_float16_div              2104
    __kmpc_atomic_float16_max              2105
    __kmpc_atomic_float16_min              2106

    __kmpc_atomic_fixed1_add_fp            2107
    __kmpc_atomic_fixed1_sub_fp            2108
    __kmpc_atomic_fixed1_mul_fp            2109
    __kmpc_atomic_fixed1_div_fp            2110
    __kmpc_atomic_fixed1u_div_fp           2111

    __kmpc_atomic_fixed2_add_fp            2112
    __kmpc_atomic_fixed2_sub_fp            2113
    __kmpc_atomic_fixed2_mul_fp            2114
    __kmpc_atomic_fixed2_div_fp            2115
    __kmpc_atomic_fixed2u_div_fp           2116

    __kmpc_atomic_fixed4_add_fp            2117
    __kmpc_atomic_fixed4_sub_fp            2118
    __kmpc_atomic_fixed4_mul_fp            2119
    __kmpc_atomic_fixed4_div_fp            2120
    __kmpc_atomic_fixed4u_div_fp           2121

    __kmpc_atomic_fixed8_add_fp            2122
    __kmpc_atomic_fixed8_sub_fp            2123
    __kmpc_atomic_fixed8_mul_fp            2124
    __kmpc_atomic_fixed8_div_fp            2125
    __kmpc_atomic_fixed8u_div_fp           2126

    __kmpc_atomic_float4_add_fp            2127
    __kmpc_atomic_float4_sub_fp            2128
    __kmpc_atomic_float4_mul_fp            2129
    __kmpc_atomic_float4_div_fp            2130

    __kmpc_atomic_float8_add_fp            2131
    __kmpc_atomic_float8_sub_fp            2132
    __kmpc_atomic_float8_mul_fp            2133
    __kmpc_atomic_float8_div_fp            2134

    __kmpc_atomic_float10_add_fp           2135
    __kmpc_atomic_float10_sub_fp           2136
    __kmpc_atomic_float10_mul_fp           2137
    __kmpc_atomic_float10_div_fp           2138
    %endif

    __kmpc_atomic_fixed1_mul_float8        2169
    __kmpc_atomic_fixed1_div_float8        2170

    __kmpc_atomic_fixed2_mul_float8        2174
    __kmpc_atomic_fixed2_div_float8        2175

    __kmpc_atomic_fixed4_mul_float8        2179
    __kmpc_atomic_fixed4_div_float8        2180

    __kmpc_atomic_fixed8_mul_float8        2184
    __kmpc_atomic_fixed8_div_float8        2185

    __kmpc_atomic_float4_add_float8        2187
    __kmpc_atomic_float4_sub_float8        2188
    __kmpc_atomic_float4_mul_float8        2189
    __kmpc_atomic_float4_div_float8        2190

    __kmpc_atomic_cmplx4_add_cmplx8        2231
    __kmpc_atomic_cmplx4_sub_cmplx8        2232
    __kmpc_atomic_cmplx4_mul_cmplx8        2233
    __kmpc_atomic_cmplx4_div_cmplx8        2234

    __kmpc_atomic_1                        2247
    __kmpc_atomic_2                        2248
   #__kmpc_atomic_4                    # declared above #100
   #__kmpc_atomic_8                    # declared above #101
    __kmpc_atomic_10                       2251
    __kmpc_atomic_16                       2252
    __kmpc_atomic_20                       2253
    __kmpc_atomic_32                       2254

    %ifdef arch_32

        %ifdef HAVE_QUAD
        __kmpc_atomic_float16_add_a16      2255
        __kmpc_atomic_float16_sub_a16      2256
        __kmpc_atomic_float16_mul_a16      2257
        __kmpc_atomic_float16_div_a16      2258
        __kmpc_atomic_float16_max_a16      2259
        __kmpc_atomic_float16_min_a16      2260

        __kmpc_atomic_cmplx16_add_a16      2261
        __kmpc_atomic_cmplx16_sub_a16      2262
        __kmpc_atomic_cmplx16_mul_a16      2263
        __kmpc_atomic_cmplx16_div_a16      2264
        %endif

    %endif

    # These are specific to x86 and x64
    %ifndef arch_64
    %ifndef arch_aarch64

        # ATOMIC extensions for OpenMP 3.1 spec (x86 and x64 only)

        __kmpc_atomic_fixed1_rd                2265
        __kmpc_atomic_fixed2_rd                2266
        __kmpc_atomic_fixed4_rd                2267
        __kmpc_atomic_fixed8_rd                2268
        __kmpc_atomic_float4_rd                2269
        __kmpc_atomic_float8_rd                2270
        __kmpc_atomic_float10_rd               2271
        %ifdef HAVE_QUAD
        __kmpc_atomic_float16_rd               2272
        %endif
        __kmpc_atomic_cmplx4_rd                2273
        __kmpc_atomic_cmplx8_rd                2274
        __kmpc_atomic_cmplx10_rd               2275
        %ifdef HAVE_QUAD
        __kmpc_atomic_cmplx16_rd               2276
            %ifdef arch_32
                __kmpc_atomic_float16_a16_rd       2277
                __kmpc_atomic_cmplx16_a16_rd       2278
            %endif
        %endif
        __kmpc_atomic_fixed1_wr                2279
        __kmpc_atomic_fixed2_wr                2280
        __kmpc_atomic_fixed4_wr                2281
        __kmpc_atomic_fixed8_wr                2282
        __kmpc_atomic_float4_wr                2283
        __kmpc_atomic_float8_wr                2284
        __kmpc_atomic_float10_wr               2285
        %ifdef HAVE_QUAD
        __kmpc_atomic_float16_wr               2286
        %endif
        __kmpc_atomic_cmplx4_wr                2287
        __kmpc_atomic_cmplx8_wr                2288
        __kmpc_atomic_cmplx10_wr               2289
        %ifdef HAVE_QUAD
        __kmpc_atomic_cmplx16_wr               2290
        %ifdef arch_32
            __kmpc_atomic_float16_a16_wr       2291
            __kmpc_atomic_cmplx16_a16_wr       2292
        %endif
        %endif
        __kmpc_atomic_fixed1_add_cpt           2293
        __kmpc_atomic_fixed1_andb_cpt          2294
        __kmpc_atomic_fixed1_div_cpt           2295
        __kmpc_atomic_fixed1u_div_cpt          2296
        __kmpc_atomic_fixed1_mul_cpt           2297
        __kmpc_atomic_fixed1_orb_cpt           2298
        __kmpc_atomic_fixed1_shl_cpt           2299
        __kmpc_atomic_fixed1_shr_cpt           2300
        __kmpc_atomic_fixed1u_shr_cpt          2301
        __kmpc_atomic_fixed1_sub_cpt           2302
        __kmpc_atomic_fixed1_xor_cpt           2303
        __kmpc_atomic_fixed2_add_cpt           2304
        __kmpc_atomic_fixed2_andb_cpt          2305
        __kmpc_atomic_fixed2_div_cpt           2306
        __kmpc_atomic_fixed2u_div_cpt          2307
        __kmpc_atomic_fixed2_mul_cpt           2308
        __kmpc_atomic_fixed2_orb_cpt           2309
        __kmpc_atomic_fixed2_shl_cpt           2310
        __kmpc_atomic_fixed2_shr_cpt           2311
        __kmpc_atomic_fixed2u_shr_cpt          2312
        __kmpc_atomic_fixed2_sub_cpt           2313
        __kmpc_atomic_fixed2_xor_cpt           2314
        __kmpc_atomic_fixed4_add_cpt           2315
        __kmpc_atomic_fixed4_sub_cpt           2316
        __kmpc_atomic_float4_add_cpt           2317
        __kmpc_atomic_float4_sub_cpt           2318
        __kmpc_atomic_fixed8_add_cpt           2319
        __kmpc_atomic_fixed8_sub_cpt           2320
        __kmpc_atomic_float8_add_cpt           2321
        __kmpc_atomic_float8_sub_cpt           2322
        __kmpc_atomic_fixed4_andb_cpt          2323
        __kmpc_atomic_fixed4_div_cpt           2324
        __kmpc_atomic_fixed4u_div_cpt          2325
        __kmpc_atomic_fixed4_mul_cpt           2326
        __kmpc_atomic_fixed4_orb_cpt           2327
        __kmpc_atomic_fixed4_shl_cpt           2328
        __kmpc_atomic_fixed4_shr_cpt           2329
        __kmpc_atomic_fixed4u_shr_cpt          2330
        __kmpc_atomic_fixed4_xor_cpt           2331
        __kmpc_atomic_fixed8_andb_cpt          2332
        __kmpc_atomic_fixed8_div_cpt           2333
        __kmpc_atomic_fixed8u_div_cpt          2334
        __kmpc_atomic_fixed8_mul_cpt           2335
        __kmpc_atomic_fixed8_orb_cpt           2336
        __kmpc_atomic_fixed8_shl_cpt           2337
        __kmpc_atomic_fixed8_shr_cpt           2338
        __kmpc_atomic_fixed8u_shr_cpt          2339
        __kmpc_atomic_fixed8_xor_cpt           2340
        __kmpc_atomic_float4_div_cpt           2341
        __kmpc_atomic_float4_mul_cpt           2342
        __kmpc_atomic_float8_div_cpt           2343
        __kmpc_atomic_float8_mul_cpt           2344
        __kmpc_atomic_fixed1_andl_cpt          2345
        __kmpc_atomic_fixed1_orl_cpt           2346
        __kmpc_atomic_fixed2_andl_cpt          2347
        __kmpc_atomic_fixed2_orl_cpt           2348
        __kmpc_atomic_fixed4_andl_cpt          2349
        __kmpc_atomic_fixed4_orl_cpt           2350
        __kmpc_atomic_fixed8_andl_cpt          2351
        __kmpc_atomic_fixed8_orl_cpt           2352
        __kmpc_atomic_fixed1_max_cpt           2353
        __kmpc_atomic_fixed1_min_cpt           2354
        __kmpc_atomic_fixed2_max_cpt           2355
        __kmpc_atomic_fixed2_min_cpt           2356
        __kmpc_atomic_fixed4_max_cpt           2357
        __kmpc_atomic_fixed4_min_cpt           2358
        __kmpc_atomic_fixed8_max_cpt           2359
        __kmpc_atomic_fixed8_min_cpt           2360
        __kmpc_atomic_float4_max_cpt           2361
        __kmpc_atomic_float4_min_cpt           2362
        __kmpc_atomic_float8_max_cpt           2363
        __kmpc_atomic_float8_min_cpt           2364
        %ifdef HAVE_QUAD
        __kmpc_atomic_float16_max_cpt          2365
        __kmpc_atomic_float16_min_cpt          2366
        %endif
        __kmpc_atomic_fixed1_neqv_cpt          2367
        __kmpc_atomic_fixed2_neqv_cpt          2368
        __kmpc_atomic_fixed4_neqv_cpt          2369
        __kmpc_atomic_fixed8_neqv_cpt          2370
        __kmpc_atomic_fixed1_eqv_cpt           2371
        __kmpc_atomic_fixed2_eqv_cpt           2372
        __kmpc_atomic_fixed4_eqv_cpt           2373
        __kmpc_atomic_fixed8_eqv_cpt           2374
        __kmpc_atomic_float10_add_cpt          2375
        __kmpc_atomic_float10_sub_cpt          2376
        __kmpc_atomic_float10_mul_cpt          2377
        __kmpc_atomic_float10_div_cpt          2378
        %ifdef HAVE_QUAD
        __kmpc_atomic_float16_add_cpt          2379
        __kmpc_atomic_float16_sub_cpt          2380
        __kmpc_atomic_float16_mul_cpt          2381
        __kmpc_atomic_float16_div_cpt          2382
        %endif
        __kmpc_atomic_cmplx4_add_cpt           2383
        __kmpc_atomic_cmplx4_sub_cpt           2384
        __kmpc_atomic_cmplx4_mul_cpt           2385
        __kmpc_atomic_cmplx4_div_cpt           2386
        __kmpc_atomic_cmplx8_add_cpt           2387
        __kmpc_atomic_cmplx8_sub_cpt           2388
        __kmpc_atomic_cmplx8_mul_cpt           2389
        __kmpc_atomic_cmplx8_div_cpt           2390
        __kmpc_atomic_cmplx10_add_cpt          2391
        __kmpc_atomic_cmplx10_sub_cpt          2392
        __kmpc_atomic_cmplx10_mul_cpt          2393
        __kmpc_atomic_cmplx10_div_cpt          2394
        %ifdef HAVE_QUAD
        __kmpc_atomic_cmplx16_add_cpt          2395
        __kmpc_atomic_cmplx16_sub_cpt          2396
        __kmpc_atomic_cmplx16_mul_cpt          2397
        __kmpc_atomic_cmplx16_div_cpt          2398
        %endif
       #__kmpc_atomic_cmplx4_add_cpt_tmp            2409

        %ifdef arch_32
        %ifdef HAVE_QUAD
            __kmpc_atomic_float16_add_a16_cpt  2399
            __kmpc_atomic_float16_sub_a16_cpt  2400
            __kmpc_atomic_float16_mul_a16_cpt  2401
            __kmpc_atomic_float16_div_a16_cpt  2402
            __kmpc_atomic_float16_max_a16_cpt  2403
            __kmpc_atomic_float16_min_a16_cpt  2404
            __kmpc_atomic_cmplx16_add_a16_cpt  2405
            __kmpc_atomic_cmplx16_sub_a16_cpt  2406
            __kmpc_atomic_cmplx16_mul_a16_cpt  2407
            __kmpc_atomic_cmplx16_div_a16_cpt  2408
        %endif
        %endif

        __kmpc_atomic_start                    2410
        __kmpc_atomic_end                      2411

        %ifdef HAVE_QUAD
        __kmpc_atomic_fixed1_add_cpt_fp
        __kmpc_atomic_fixed1_sub_cpt_fp
        __kmpc_atomic_fixed1_mul_cpt_fp
        __kmpc_atomic_fixed1_div_cpt_fp
        __kmpc_atomic_fixed1u_add_cpt_fp
        __kmpc_atomic_fixed1u_sub_cpt_fp
        __kmpc_atomic_fixed1u_mul_cpt_fp
        __kmpc_atomic_fixed1u_div_cpt_fp

        __kmpc_atomic_fixed2_add_cpt_fp
        __kmpc_atomic_fixed2_sub_cpt_fp
        __kmpc_atomic_fixed2_mul_cpt_fp
        __kmpc_atomic_fixed2_div_cpt_fp
        __kmpc_atomic_fixed2u_add_cpt_fp
        __kmpc_atomic_fixed2u_sub_cpt_fp
        __kmpc_atomic_fixed2u_mul_cpt_fp
        __kmpc_atomic_fixed2u_div_cpt_fp

        __kmpc_atomic_fixed4_add_cpt_fp
        __kmpc_atomic_fixed4_sub_cpt_fp
        __kmpc_atomic_fixed4_mul_cpt_fp
        __kmpc_atomic_fixed4_div_cpt_fp
        __kmpc_atomic_fixed4u_add_cpt_fp
        __kmpc_atomic_fixed4u_sub_cpt_fp
        __kmpc_atomic_fixed4u_mul_cpt_fp
        __kmpc_atomic_fixed4u_div_cpt_fp

        __kmpc_atomic_fixed8_add_cpt_fp
        __kmpc_atomic_fixed8_sub_cpt_fp
        __kmpc_atomic_fixed8_mul_cpt_fp
        __kmpc_atomic_fixed8_div_cpt_fp
        __kmpc_atomic_fixed8u_add_cpt_fp
        __kmpc_atomic_fixed8u_sub_cpt_fp
        __kmpc_atomic_fixed8u_mul_cpt_fp
        __kmpc_atomic_fixed8u_div_cpt_fp

        __kmpc_atomic_float4_add_cpt_fp
        __kmpc_atomic_float4_sub_cpt_fp
        __kmpc_atomic_float4_mul_cpt_fp
        __kmpc_atomic_float4_div_cpt_fp

        __kmpc_atomic_float8_add_cpt_fp
        __kmpc_atomic_float8_sub_cpt_fp
        __kmpc_atomic_float8_mul_cpt_fp
        __kmpc_atomic_float8_div_cpt_fp

        __kmpc_atomic_float10_add_cpt_fp
        __kmpc_atomic_float10_sub_cpt_fp
        __kmpc_atomic_float10_mul_cpt_fp
        __kmpc_atomic_float10_div_cpt_fp
        %endif

            # ATOMIC extensions for OpenMP 4.0 spec (x86 and x64 only)

            __kmpc_atomic_fixed1_swp           2412
            __kmpc_atomic_fixed2_swp           2413
            __kmpc_atomic_fixed4_swp           2414
            __kmpc_atomic_fixed8_swp           2415
            __kmpc_atomic_float4_swp           2416
            __kmpc_atomic_float8_swp           2417
            __kmpc_atomic_float10_swp          2418
            %ifdef HAVE_QUAD
              __kmpc_atomic_float16_swp        2419
            %endif
            __kmpc_atomic_cmplx4_swp           2420
            __kmpc_atomic_cmplx8_swp           2421
            __kmpc_atomic_cmplx10_swp          2422
            %ifdef HAVE_QUAD
            __kmpc_atomic_cmplx16_swp          2423

            %ifdef arch_32
                __kmpc_atomic_float16_a16_swp  2424
                __kmpc_atomic_cmplx16_a16_swp  2425
            %endif
            %endif

            __kmpc_atomic_fixed1_sub_cpt_rev   2426
            __kmpc_atomic_fixed1_div_cpt_rev   2427
            __kmpc_atomic_fixed1u_div_cpt_rev  2428
            __kmpc_atomic_fixed1_shl_cpt_rev   2429
            __kmpc_atomic_fixed1_shr_cpt_rev   2430
            __kmpc_atomic_fixed1u_shr_cpt_rev  2431
            __kmpc_atomic_fixed2_sub_cpt_rev   2432
            __kmpc_atomic_fixed2_div_cpt_rev   2433
            __kmpc_atomic_fixed2u_div_cpt_rev  2434
            __kmpc_atomic_fixed2_shl_cpt_rev   2435
            __kmpc_atomic_fixed2_shr_cpt_rev   2436
            __kmpc_atomic_fixed2u_shr_cpt_rev  2437
            __kmpc_atomic_fixed4_sub_cpt_rev   2438
            __kmpc_atomic_fixed4_div_cpt_rev   2439
            __kmpc_atomic_fixed4u_div_cpt_rev  2440
            __kmpc_atomic_fixed4_shl_cpt_rev   2441
            __kmpc_atomic_fixed4_shr_cpt_rev   2442
            __kmpc_atomic_fixed4u_shr_cpt_rev  2443
            __kmpc_atomic_fixed8_sub_cpt_rev   2444
            __kmpc_atomic_fixed8_div_cpt_rev   2445
            __kmpc_atomic_fixed8u_div_cpt_rev  2446
            __kmpc_atomic_fixed8_shl_cpt_rev   2447
            __kmpc_atomic_fixed8_shr_cpt_rev   2448
            __kmpc_atomic_fixed8u_shr_cpt_rev  2449
            __kmpc_atomic_float4_sub_cpt_rev   2450
            __kmpc_atomic_float4_div_cpt_rev   2451
            __kmpc_atomic_float8_sub_cpt_rev   2452
            __kmpc_atomic_float8_div_cpt_rev   2453
            __kmpc_atomic_float10_sub_cpt_rev  2454
            __kmpc_atomic_float10_div_cpt_rev  2455
            %ifdef HAVE_QUAD
            __kmpc_atomic_float16_sub_cpt_rev  2456
            __kmpc_atomic_float16_div_cpt_rev  2457
            %endif
            __kmpc_atomic_cmplx4_sub_cpt_rev   2458
            __kmpc_atomic_cmplx4_div_cpt_rev   2459
            __kmpc_atomic_cmplx8_sub_cpt_rev   2460
            __kmpc_atomic_cmplx8_div_cpt_rev   2461
            __kmpc_atomic_cmplx10_sub_cpt_rev  2462
            __kmpc_atomic_cmplx10_div_cpt_rev  2463
            %ifdef HAVE_QUAD
            __kmpc_atomic_cmplx16_sub_cpt_rev  2464
            __kmpc_atomic_cmplx16_div_cpt_rev  2465

            %ifdef arch_32
                __kmpc_atomic_float16_sub_a16_cpt_rev  2466
                __kmpc_atomic_float16_div_a16_cpt_rev  2467
                __kmpc_atomic_cmplx16_sub_a16_cpt_rev  2468
                __kmpc_atomic_cmplx16_div_a16_cpt_rev  2469
            %endif
            %endif

            __kmpc_atomic_fixed1_sub_rev   2470
            __kmpc_atomic_fixed1_div_rev   2471
            __kmpc_atomic_fixed1u_div_rev  2472
            __kmpc_atomic_fixed1_shl_rev   2473
            __kmpc_atomic_fixed1_shr_rev   2474
            __kmpc_atomic_fixed1u_shr_rev  2475
            __kmpc_atomic_fixed2_sub_rev   2476
            __kmpc_atomic_fixed2_div_rev   2477
            __kmpc_atomic_fixed2u_div_rev  2478
            __kmpc_atomic_fixed2_shl_rev   2479
            __kmpc_atomic_fixed2_shr_rev   2480
            __kmpc_atomic_fixed2u_shr_rev  2481
            __kmpc_atomic_fixed4_sub_rev   2482
            __kmpc_atomic_fixed4_div_rev   2483
            __kmpc_atomic_fixed4u_div_rev  2484
            __kmpc_atomic_fixed4_shl_rev   2485
            __kmpc_atomic_fixed4_shr_rev   2486
            __kmpc_atomic_fixed4u_shr_rev  2487
            __kmpc_atomic_fixed8_sub_rev   2488
            __kmpc_atomic_fixed8_div_rev   2489
            __kmpc_atomic_fixed8u_div_rev  2490
            __kmpc_atomic_fixed8_shl_rev   2491
            __kmpc_atomic_fixed8_shr_rev   2492
            __kmpc_atomic_fixed8u_shr_rev  2493
            __kmpc_atomic_float4_sub_rev   2494
            __kmpc_atomic_float4_div_rev   2495
            __kmpc_atomic_float8_sub_rev   2496
            __kmpc_atomic_float8_div_rev   2497
            __kmpc_atomic_float10_sub_rev  2498
            __kmpc_atomic_float10_div_rev  2499
            %ifdef HAVE_QUAD
            __kmpc_atomic_float16_sub_rev  2500
            __kmpc_atomic_float16_div_rev  2501
	    %endif
            __kmpc_atomic_cmplx4_sub_rev   2502
            __kmpc_atomic_cmplx4_div_rev   2503
            __kmpc_atomic_cmplx8_sub_rev   2504
            __kmpc_atomic_cmplx8_div_rev   2505
            __kmpc_atomic_cmplx10_sub_rev  2506
            __kmpc_atomic_cmplx10_div_rev  2507
            %ifdef HAVE_QUAD
            __kmpc_atomic_cmplx16_sub_rev  2508
            __kmpc_atomic_cmplx16_div_rev  2509
            %ifdef arch_32
                __kmpc_atomic_float16_sub_a16_rev  2510
                __kmpc_atomic_float16_div_a16_rev  2511
                __kmpc_atomic_cmplx16_sub_a16_rev  2512
                __kmpc_atomic_cmplx16_div_a16_rev  2513
            %endif
            %endif

            %ifdef HAVE_QUAD
            __kmpc_atomic_fixed1_sub_rev_fp
            __kmpc_atomic_fixed1u_sub_rev_fp
            __kmpc_atomic_fixed1_div_rev_fp
            __kmpc_atomic_fixed1u_div_rev_fp
            __kmpc_atomic_fixed2_sub_rev_fp
            __kmpc_atomic_fixed2u_sub_rev_fp
            __kmpc_atomic_fixed2_div_rev_fp
            __kmpc_atomic_fixed2u_div_rev_fp
            __kmpc_atomic_fixed4_sub_rev_fp
            __kmpc_atomic_fixed4u_sub_rev_fp
            __kmpc_atomic_fixed4_div_rev_fp
            __kmpc_atomic_fixed4u_div_rev_fp
            __kmpc_atomic_fixed8_sub_rev_fp
            __kmpc_atomic_fixed8u_sub_rev_fp
            __kmpc_atomic_fixed8_div_rev_fp
            __kmpc_atomic_fixed8u_div_rev_fp
            __kmpc_atomic_float4_sub_rev_fp
            __kmpc_atomic_float4_div_rev_fp
            __kmpc_atomic_float8_sub_rev_fp
            __kmpc_atomic_float8_div_rev_fp
            __kmpc_atomic_float10_sub_rev_fp
            __kmpc_atomic_float10_div_rev_fp

            __kmpc_atomic_fixed1_sub_cpt_rev_fp
            __kmpc_atomic_fixed1u_sub_cpt_rev_fp
            __kmpc_atomic_fixed1_div_cpt_rev_fp
            __kmpc_atomic_fixed1u_div_cpt_rev_fp
            __kmpc_atomic_fixed2_sub_cpt_rev_fp
            __kmpc_atomic_fixed2u_sub_cpt_rev_fp
            __kmpc_atomic_fixed2_div_cpt_rev_fp
            __kmpc_atomic_fixed2u_div_cpt_rev_fp
            __kmpc_atomic_fixed4_sub_cpt_rev_fp
            __kmpc_atomic_fixed4u_sub_cpt_rev_fp
            __kmpc_atomic_fixed4_div_cpt_rev_fp
            __kmpc_atomic_fixed4u_div_cpt_rev_fp
            __kmpc_atomic_fixed8_sub_cpt_rev_fp
            __kmpc_atomic_fixed8u_sub_cpt_rev_fp
            __kmpc_atomic_fixed8_div_cpt_rev_fp
            __kmpc_atomic_fixed8u_div_cpt_rev_fp
            __kmpc_atomic_float4_sub_cpt_rev_fp
            __kmpc_atomic_float4_div_cpt_rev_fp
            __kmpc_atomic_float8_sub_cpt_rev_fp
            __kmpc_atomic_float8_div_cpt_rev_fp
            __kmpc_atomic_float10_sub_cpt_rev_fp
            __kmpc_atomic_float10_div_cpt_rev_fp
            %endif

    %endif   # arch_aarch64
    %endif   # arch_64

    %ifdef HAVE_QUAD
    __kmpc_atomic_fixed1u_add_fp
    __kmpc_atomic_fixed1u_sub_fp
    __kmpc_atomic_fixed1u_mul_fp
    __kmpc_atomic_fixed2u_add_fp
    __kmpc_atomic_fixed2u_sub_fp
    __kmpc_atomic_fixed2u_mul_fp
    __kmpc_atomic_fixed4u_add_fp
    __kmpc_atomic_fixed4u_sub_fp
    __kmpc_atomic_fixed4u_mul_fp
    __kmpc_atomic_fixed8u_add_fp
    __kmpc_atomic_fixed8u_sub_fp
    __kmpc_atomic_fixed8u_mul_fp
    %endif

    # OpenMP 5.1 atomics
    __kmpc_atomic_float10_max              2139
    __kmpc_atomic_float10_min              2140
    __kmpc_atomic_float10_max_cpt          2141
    __kmpc_atomic_float10_min_cpt          2142

    __kmpc_atomic_bool_1_cas               2143
    __kmpc_atomic_bool_2_cas               2144
    __kmpc_atomic_bool_4_cas               2145
    __kmpc_atomic_bool_8_cas               2146
    __kmpc_atomic_val_1_cas                2147
    __kmpc_atomic_val_2_cas                2148
    __kmpc_atomic_val_4_cas                2149
    __kmpc_atomic_val_8_cas                2150
    __kmpc_atomic_bool_1_cas_cpt           2151
    __kmpc_atomic_bool_2_cas_cpt           2152
    __kmpc_atomic_bool_4_cas_cpt           2153
    __kmpc_atomic_bool_8_cas_cpt           2154
    __kmpc_atomic_val_1_cas_cpt            2155
    __kmpc_atomic_val_2_cas_cpt            2156
    __kmpc_atomic_val_4_cas_cpt            2157
    __kmpc_atomic_val_8_cas_cpt            2158

%endif

# end of file #<|MERGE_RESOLUTION|>--- conflicted
+++ resolved
@@ -390,16 +390,11 @@
         __kmpc_taskred_init                 277
         __kmpc_taskred_modifier_init        278
         __kmpc_omp_target_task_alloc        279
-<<<<<<< HEAD
-        __kmpc_masked                       282
-        __kmpc_end_masked      	            283
-=======
         __kmpc_error                        281
         __kmpc_masked                       282
         __kmpc_end_masked                   283
         __kmpc_scope                        286
         __kmpc_end_scope                    287
->>>>>>> a2ce6ee6
 %endif
 
 # User API entry points that have both lower- and upper- case versions for Fortran.
