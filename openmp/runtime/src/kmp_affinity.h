/*
 * kmp_affinity.h -- header for affinity management
 */

//===----------------------------------------------------------------------===//
//
// Part of the LLVM Project, under the Apache License v2.0 with LLVM Exceptions.
// See https://llvm.org/LICENSE.txt for license information.
// SPDX-License-Identifier: Apache-2.0 WITH LLVM-exception
//
//===----------------------------------------------------------------------===//

#ifndef KMP_AFFINITY_H
#define KMP_AFFINITY_H

#include "kmp.h"
#include "kmp_os.h"
#include <limits>

#if KMP_AFFINITY_SUPPORTED
#if KMP_USE_HWLOC
class KMPHwlocAffinity : public KMPAffinity {
public:
  class Mask : public KMPAffinity::Mask {
    hwloc_cpuset_t mask;

  public:
    Mask() {
      mask = hwloc_bitmap_alloc();
      this->zero();
    }
    ~Mask() { hwloc_bitmap_free(mask); }
    void set(int i) override { hwloc_bitmap_set(mask, i); }
    bool is_set(int i) const override { return hwloc_bitmap_isset(mask, i); }
    void clear(int i) override { hwloc_bitmap_clr(mask, i); }
    void zero() override { hwloc_bitmap_zero(mask); }
    void copy(const KMPAffinity::Mask *src) override {
      const Mask *convert = static_cast<const Mask *>(src);
      hwloc_bitmap_copy(mask, convert->mask);
    }
    void bitwise_and(const KMPAffinity::Mask *rhs) override {
      const Mask *convert = static_cast<const Mask *>(rhs);
      hwloc_bitmap_and(mask, mask, convert->mask);
    }
    void bitwise_or(const KMPAffinity::Mask *rhs) override {
      const Mask *convert = static_cast<const Mask *>(rhs);
      hwloc_bitmap_or(mask, mask, convert->mask);
    }
    void bitwise_not() override { hwloc_bitmap_not(mask, mask); }
    int begin() const override { return hwloc_bitmap_first(mask); }
    int end() const override { return -1; }
    int next(int previous) const override {
      return hwloc_bitmap_next(mask, previous);
    }
    int get_system_affinity(bool abort_on_error) override {
      KMP_ASSERT2(KMP_AFFINITY_CAPABLE(),
                  "Illegal get affinity operation when not capable");
      long retval =
          hwloc_get_cpubind(__kmp_hwloc_topology, mask, HWLOC_CPUBIND_THREAD);
      if (retval >= 0) {
        return 0;
      }
      int error = errno;
      if (abort_on_error) {
        __kmp_fatal(KMP_MSG(FatalSysError), KMP_ERR(error), __kmp_msg_null);
      }
      return error;
    }
    int set_system_affinity(bool abort_on_error) const override {
      KMP_ASSERT2(KMP_AFFINITY_CAPABLE(),
                  "Illegal set affinity operation when not capable");
      long retval =
          hwloc_set_cpubind(__kmp_hwloc_topology, mask, HWLOC_CPUBIND_THREAD);
      if (retval >= 0) {
        return 0;
      }
      int error = errno;
      if (abort_on_error) {
        __kmp_fatal(KMP_MSG(FatalSysError), KMP_ERR(error), __kmp_msg_null);
      }
      return error;
    }
#if KMP_OS_WINDOWS
    int set_process_affinity(bool abort_on_error) const override {
      KMP_ASSERT2(KMP_AFFINITY_CAPABLE(),
                  "Illegal set process affinity operation when not capable");
      int error = 0;
      const hwloc_topology_support *support =
          hwloc_topology_get_support(__kmp_hwloc_topology);
      if (support->cpubind->set_proc_cpubind) {
        int retval;
        retval = hwloc_set_cpubind(__kmp_hwloc_topology, mask,
                                   HWLOC_CPUBIND_PROCESS);
        if (retval >= 0)
          return 0;
        error = errno;
        if (abort_on_error)
          __kmp_fatal(KMP_MSG(FatalSysError), KMP_ERR(error), __kmp_msg_null);
      }
      return error;
    }
#endif
    int get_proc_group() const override {
      int group = -1;
#if KMP_OS_WINDOWS
      if (__kmp_num_proc_groups == 1) {
        return 1;
      }
      for (int i = 0; i < __kmp_num_proc_groups; i++) {
        // On windows, the long type is always 32 bits
        unsigned long first_32_bits = hwloc_bitmap_to_ith_ulong(mask, i * 2);
        unsigned long second_32_bits =
            hwloc_bitmap_to_ith_ulong(mask, i * 2 + 1);
        if (first_32_bits == 0 && second_32_bits == 0) {
          continue;
        }
        if (group >= 0) {
          return -1;
        }
        group = i;
      }
#endif /* KMP_OS_WINDOWS */
      return group;
    }
  };
  void determine_capable(const char *var) override {
    const hwloc_topology_support *topology_support;
    if (__kmp_hwloc_topology == NULL) {
      if (hwloc_topology_init(&__kmp_hwloc_topology) < 0) {
        __kmp_hwloc_error = TRUE;
        if (__kmp_affinity.flags.verbose) {
          KMP_WARNING(AffHwlocErrorOccurred, var, "hwloc_topology_init()");
        }
      }
      if (hwloc_topology_load(__kmp_hwloc_topology) < 0) {
        __kmp_hwloc_error = TRUE;
        if (__kmp_affinity.flags.verbose) {
          KMP_WARNING(AffHwlocErrorOccurred, var, "hwloc_topology_load()");
        }
      }
    }
    topology_support = hwloc_topology_get_support(__kmp_hwloc_topology);
    // Is the system capable of setting/getting this thread's affinity?
    // Also, is topology discovery possible? (pu indicates ability to discover
    // processing units). And finally, were there no errors when calling any
    // hwloc_* API functions?
    if (topology_support && topology_support->cpubind->set_thisthread_cpubind &&
        topology_support->cpubind->get_thisthread_cpubind &&
        topology_support->discovery->pu && !__kmp_hwloc_error) {
      // enables affinity according to KMP_AFFINITY_CAPABLE() macro
      KMP_AFFINITY_ENABLE(TRUE);
    } else {
      // indicate that hwloc didn't work and disable affinity
      __kmp_hwloc_error = TRUE;
      KMP_AFFINITY_DISABLE();
    }
  }
  void bind_thread(int which) override {
    KMP_ASSERT2(KMP_AFFINITY_CAPABLE(),
                "Illegal set affinity operation when not capable");
    KMPAffinity::Mask *mask;
    KMP_CPU_ALLOC_ON_STACK(mask);
    KMP_CPU_ZERO(mask);
    KMP_CPU_SET(which, mask);
    __kmp_set_system_affinity(mask, TRUE);
    KMP_CPU_FREE_FROM_STACK(mask);
  }
  KMPAffinity::Mask *allocate_mask() override { return new Mask(); }
  void deallocate_mask(KMPAffinity::Mask *m) override { delete m; }
  KMPAffinity::Mask *allocate_mask_array(int num) override {
    return new Mask[num];
  }
  void deallocate_mask_array(KMPAffinity::Mask *array) override {
    Mask *hwloc_array = static_cast<Mask *>(array);
    delete[] hwloc_array;
  }
  KMPAffinity::Mask *index_mask_array(KMPAffinity::Mask *array,
                                      int index) override {
    Mask *hwloc_array = static_cast<Mask *>(array);
    return &(hwloc_array[index]);
  }
  api_type get_api_type() const override { return HWLOC; }
};
#endif /* KMP_USE_HWLOC */

#if KMP_OS_LINUX || KMP_OS_FREEBSD
#if KMP_OS_LINUX
/* On some of the older OS's that we build on, these constants aren't present
   in <asm/unistd.h> #included from <sys.syscall.h>. They must be the same on
   all systems of the same arch where they are defined, and they cannot change.
   stone forever. */
#include <sys/syscall.h>
#if KMP_ARCH_X86 || KMP_ARCH_ARM
#ifndef __NR_sched_setaffinity
#define __NR_sched_setaffinity 241
#elif __NR_sched_setaffinity != 241
#error Wrong code for setaffinity system call.
#endif /* __NR_sched_setaffinity */
#ifndef __NR_sched_getaffinity
#define __NR_sched_getaffinity 242
#elif __NR_sched_getaffinity != 242
#error Wrong code for getaffinity system call.
#endif /* __NR_sched_getaffinity */
#elif KMP_ARCH_AARCH64
#ifndef __NR_sched_setaffinity
#define __NR_sched_setaffinity 122
#elif __NR_sched_setaffinity != 122
#error Wrong code for setaffinity system call.
#endif /* __NR_sched_setaffinity */
#ifndef __NR_sched_getaffinity
#define __NR_sched_getaffinity 123
#elif __NR_sched_getaffinity != 123
#error Wrong code for getaffinity system call.
#endif /* __NR_sched_getaffinity */
#elif KMP_ARCH_X86_64
#ifndef __NR_sched_setaffinity
#define __NR_sched_setaffinity 203
#elif __NR_sched_setaffinity != 203
#error Wrong code for setaffinity system call.
#endif /* __NR_sched_setaffinity */
#ifndef __NR_sched_getaffinity
#define __NR_sched_getaffinity 204
#elif __NR_sched_getaffinity != 204
#error Wrong code for getaffinity system call.
#endif /* __NR_sched_getaffinity */
#elif KMP_ARCH_PPC64
#ifndef __NR_sched_setaffinity
#define __NR_sched_setaffinity 222
#elif __NR_sched_setaffinity != 222
#error Wrong code for setaffinity system call.
#endif /* __NR_sched_setaffinity */
#ifndef __NR_sched_getaffinity
#define __NR_sched_getaffinity 223
#elif __NR_sched_getaffinity != 223
#error Wrong code for getaffinity system call.
#endif /* __NR_sched_getaffinity */
#elif KMP_ARCH_MIPS
#ifndef __NR_sched_setaffinity
#define __NR_sched_setaffinity 4239
#elif __NR_sched_setaffinity != 4239
#error Wrong code for setaffinity system call.
#endif /* __NR_sched_setaffinity */
#ifndef __NR_sched_getaffinity
#define __NR_sched_getaffinity 4240
#elif __NR_sched_getaffinity != 4240
#error Wrong code for getaffinity system call.
#endif /* __NR_sched_getaffinity */
#elif KMP_ARCH_MIPS64
#ifndef __NR_sched_setaffinity
#define __NR_sched_setaffinity 5195
#elif __NR_sched_setaffinity != 5195
#error Wrong code for setaffinity system call.
#endif /* __NR_sched_setaffinity */
#ifndef __NR_sched_getaffinity
#define __NR_sched_getaffinity 5196
#elif __NR_sched_getaffinity != 5196
#error Wrong code for getaffinity system call.
#endif /* __NR_sched_getaffinity */
<<<<<<< HEAD
#elif KMP_ARCH_VE
#ifndef __NR_sched_setaffinity
#define __NR_sched_setaffinity 203
#elif __NR_sched_setaffinity != 203
#error Wrong code for setaffinity system call.
#endif /* __NR_sched_setaffinity */
#ifndef __NR_sched_getaffinity
#define __NR_sched_getaffinity 204
#elif __NR_sched_getaffinity != 204
=======
#elif KMP_ARCH_LOONGARCH64
#ifndef __NR_sched_setaffinity
#define __NR_sched_setaffinity 122
#elif __NR_sched_setaffinity != 122
#error Wrong code for setaffinity system call.
#endif /* __NR_sched_setaffinity */
#ifndef __NR_sched_getaffinity
#define __NR_sched_getaffinity 123
#elif __NR_sched_getaffinity != 123
#error Wrong code for getaffinity system call.
#endif /* __NR_sched_getaffinity */
#elif KMP_ARCH_RISCV64
#ifndef __NR_sched_setaffinity
#define __NR_sched_setaffinity 122
#elif __NR_sched_setaffinity != 122
#error Wrong code for setaffinity system call.
#endif /* __NR_sched_setaffinity */
#ifndef __NR_sched_getaffinity
#define __NR_sched_getaffinity 123
#elif __NR_sched_getaffinity != 123
>>>>>>> 27998d91
#error Wrong code for getaffinity system call.
#endif /* __NR_sched_getaffinity */
#else
#error Unknown or unsupported architecture
#endif /* KMP_ARCH_* */
#elif KMP_OS_FREEBSD
#include <pthread.h>
#include <pthread_np.h>
#endif
class KMPNativeAffinity : public KMPAffinity {
  class Mask : public KMPAffinity::Mask {
    typedef unsigned long mask_t;
    typedef decltype(__kmp_affin_mask_size) mask_size_type;
    static const unsigned int BITS_PER_MASK_T = sizeof(mask_t) * CHAR_BIT;
    static const mask_t ONE = 1;
    mask_size_type get_num_mask_types() const {
      return __kmp_affin_mask_size / sizeof(mask_t);
    }

  public:
    mask_t *mask;
    Mask() { mask = (mask_t *)__kmp_allocate(__kmp_affin_mask_size); }
    ~Mask() {
      if (mask)
        __kmp_free(mask);
    }
    void set(int i) override {
      mask[i / BITS_PER_MASK_T] |= (ONE << (i % BITS_PER_MASK_T));
    }
    bool is_set(int i) const override {
      return (mask[i / BITS_PER_MASK_T] & (ONE << (i % BITS_PER_MASK_T)));
    }
    void clear(int i) override {
      mask[i / BITS_PER_MASK_T] &= ~(ONE << (i % BITS_PER_MASK_T));
    }
    void zero() override {
      mask_size_type e = get_num_mask_types();
      for (mask_size_type i = 0; i < e; ++i)
        mask[i] = (mask_t)0;
    }
    void copy(const KMPAffinity::Mask *src) override {
      const Mask *convert = static_cast<const Mask *>(src);
      mask_size_type e = get_num_mask_types();
      for (mask_size_type i = 0; i < e; ++i)
        mask[i] = convert->mask[i];
    }
    void bitwise_and(const KMPAffinity::Mask *rhs) override {
      const Mask *convert = static_cast<const Mask *>(rhs);
      mask_size_type e = get_num_mask_types();
      for (mask_size_type i = 0; i < e; ++i)
        mask[i] &= convert->mask[i];
    }
    void bitwise_or(const KMPAffinity::Mask *rhs) override {
      const Mask *convert = static_cast<const Mask *>(rhs);
      mask_size_type e = get_num_mask_types();
      for (mask_size_type i = 0; i < e; ++i)
        mask[i] |= convert->mask[i];
    }
    void bitwise_not() override {
      mask_size_type e = get_num_mask_types();
      for (mask_size_type i = 0; i < e; ++i)
        mask[i] = ~(mask[i]);
    }
    int begin() const override {
      int retval = 0;
      while (retval < end() && !is_set(retval))
        ++retval;
      return retval;
    }
    int end() const override {
      int e;
      __kmp_type_convert(get_num_mask_types() * BITS_PER_MASK_T, &e);
      return e;
    }
    int next(int previous) const override {
      int retval = previous + 1;
      while (retval < end() && !is_set(retval))
        ++retval;
      return retval;
    }
    int get_system_affinity(bool abort_on_error) override {
      KMP_ASSERT2(KMP_AFFINITY_CAPABLE(),
                  "Illegal get affinity operation when not capable");
#if KMP_OS_LINUX
      long retval =
          syscall(__NR_sched_getaffinity, 0, __kmp_affin_mask_size, mask);
#elif KMP_OS_FREEBSD
      int r = pthread_getaffinity_np(pthread_self(), __kmp_affin_mask_size,
                                     reinterpret_cast<cpuset_t *>(mask));
      int retval = (r == 0 ? 0 : -1);
#endif
      if (retval >= 0) {
        return 0;
      }
      int error = errno;
      if (abort_on_error) {
        __kmp_fatal(KMP_MSG(FatalSysError), KMP_ERR(error), __kmp_msg_null);
      }
      return error;
    }
    int set_system_affinity(bool abort_on_error) const override {
      KMP_ASSERT2(KMP_AFFINITY_CAPABLE(),
                  "Illegal set affinity operation when not capable");
#if KMP_OS_LINUX
      long retval =
          syscall(__NR_sched_setaffinity, 0, __kmp_affin_mask_size, mask);
#elif KMP_OS_FREEBSD
      int r = pthread_setaffinity_np(pthread_self(), __kmp_affin_mask_size,
                                     reinterpret_cast<cpuset_t *>(mask));
      int retval = (r == 0 ? 0 : -1);
#endif
      if (retval >= 0) {
        return 0;
      }
      int error = errno;
      if (abort_on_error) {
        __kmp_fatal(KMP_MSG(FatalSysError), KMP_ERR(error), __kmp_msg_null);
      }
      return error;
    }
  };
  void determine_capable(const char *env_var) override {
    __kmp_affinity_determine_capable(env_var);
  }
  void bind_thread(int which) override { __kmp_affinity_bind_thread(which); }
  KMPAffinity::Mask *allocate_mask() override {
    KMPNativeAffinity::Mask *retval = new Mask();
    return retval;
  }
  void deallocate_mask(KMPAffinity::Mask *m) override {
    KMPNativeAffinity::Mask *native_mask =
        static_cast<KMPNativeAffinity::Mask *>(m);
    delete native_mask;
  }
  KMPAffinity::Mask *allocate_mask_array(int num) override {
    return new Mask[num];
  }
  void deallocate_mask_array(KMPAffinity::Mask *array) override {
    Mask *linux_array = static_cast<Mask *>(array);
    delete[] linux_array;
  }
  KMPAffinity::Mask *index_mask_array(KMPAffinity::Mask *array,
                                      int index) override {
    Mask *linux_array = static_cast<Mask *>(array);
    return &(linux_array[index]);
  }
  api_type get_api_type() const override { return NATIVE_OS; }
};
#endif /* KMP_OS_LINUX || KMP_OS_FREEBSD */

#if KMP_OS_WINDOWS
class KMPNativeAffinity : public KMPAffinity {
  class Mask : public KMPAffinity::Mask {
    typedef ULONG_PTR mask_t;
    static const int BITS_PER_MASK_T = sizeof(mask_t) * CHAR_BIT;
    mask_t *mask;

  public:
    Mask() {
      mask = (mask_t *)__kmp_allocate(sizeof(mask_t) * __kmp_num_proc_groups);
    }
    ~Mask() {
      if (mask)
        __kmp_free(mask);
    }
    void set(int i) override {
      mask[i / BITS_PER_MASK_T] |= ((mask_t)1 << (i % BITS_PER_MASK_T));
    }
    bool is_set(int i) const override {
      return (mask[i / BITS_PER_MASK_T] & ((mask_t)1 << (i % BITS_PER_MASK_T)));
    }
    void clear(int i) override {
      mask[i / BITS_PER_MASK_T] &= ~((mask_t)1 << (i % BITS_PER_MASK_T));
    }
    void zero() override {
      for (int i = 0; i < __kmp_num_proc_groups; ++i)
        mask[i] = 0;
    }
    void copy(const KMPAffinity::Mask *src) override {
      const Mask *convert = static_cast<const Mask *>(src);
      for (int i = 0; i < __kmp_num_proc_groups; ++i)
        mask[i] = convert->mask[i];
    }
    void bitwise_and(const KMPAffinity::Mask *rhs) override {
      const Mask *convert = static_cast<const Mask *>(rhs);
      for (int i = 0; i < __kmp_num_proc_groups; ++i)
        mask[i] &= convert->mask[i];
    }
    void bitwise_or(const KMPAffinity::Mask *rhs) override {
      const Mask *convert = static_cast<const Mask *>(rhs);
      for (int i = 0; i < __kmp_num_proc_groups; ++i)
        mask[i] |= convert->mask[i];
    }
    void bitwise_not() override {
      for (int i = 0; i < __kmp_num_proc_groups; ++i)
        mask[i] = ~(mask[i]);
    }
    int begin() const override {
      int retval = 0;
      while (retval < end() && !is_set(retval))
        ++retval;
      return retval;
    }
    int end() const override { return __kmp_num_proc_groups * BITS_PER_MASK_T; }
    int next(int previous) const override {
      int retval = previous + 1;
      while (retval < end() && !is_set(retval))
        ++retval;
      return retval;
    }
    int set_process_affinity(bool abort_on_error) const override {
      if (__kmp_num_proc_groups <= 1) {
        if (!SetProcessAffinityMask(GetCurrentProcess(), *mask)) {
          DWORD error = GetLastError();
          if (abort_on_error) {
            __kmp_fatal(KMP_MSG(CantSetThreadAffMask), KMP_ERR(error),
                        __kmp_msg_null);
          }
          return error;
        }
      }
      return 0;
    }
    int set_system_affinity(bool abort_on_error) const override {
      if (__kmp_num_proc_groups > 1) {
        // Check for a valid mask.
        GROUP_AFFINITY ga;
        int group = get_proc_group();
        if (group < 0) {
          if (abort_on_error) {
            KMP_FATAL(AffinityInvalidMask, "kmp_set_affinity");
          }
          return -1;
        }
        // Transform the bit vector into a GROUP_AFFINITY struct
        // and make the system call to set affinity.
        ga.Group = group;
        ga.Mask = mask[group];
        ga.Reserved[0] = ga.Reserved[1] = ga.Reserved[2] = 0;

        KMP_DEBUG_ASSERT(__kmp_SetThreadGroupAffinity != NULL);
        if (__kmp_SetThreadGroupAffinity(GetCurrentThread(), &ga, NULL) == 0) {
          DWORD error = GetLastError();
          if (abort_on_error) {
            __kmp_fatal(KMP_MSG(CantSetThreadAffMask), KMP_ERR(error),
                        __kmp_msg_null);
          }
          return error;
        }
      } else {
        if (!SetThreadAffinityMask(GetCurrentThread(), *mask)) {
          DWORD error = GetLastError();
          if (abort_on_error) {
            __kmp_fatal(KMP_MSG(CantSetThreadAffMask), KMP_ERR(error),
                        __kmp_msg_null);
          }
          return error;
        }
      }
      return 0;
    }
    int get_system_affinity(bool abort_on_error) override {
      if (__kmp_num_proc_groups > 1) {
        this->zero();
        GROUP_AFFINITY ga;
        KMP_DEBUG_ASSERT(__kmp_GetThreadGroupAffinity != NULL);
        if (__kmp_GetThreadGroupAffinity(GetCurrentThread(), &ga) == 0) {
          DWORD error = GetLastError();
          if (abort_on_error) {
            __kmp_fatal(KMP_MSG(FunctionError, "GetThreadGroupAffinity()"),
                        KMP_ERR(error), __kmp_msg_null);
          }
          return error;
        }
        if ((ga.Group < 0) || (ga.Group > __kmp_num_proc_groups) ||
            (ga.Mask == 0)) {
          return -1;
        }
        mask[ga.Group] = ga.Mask;
      } else {
        mask_t newMask, sysMask, retval;
        if (!GetProcessAffinityMask(GetCurrentProcess(), &newMask, &sysMask)) {
          DWORD error = GetLastError();
          if (abort_on_error) {
            __kmp_fatal(KMP_MSG(FunctionError, "GetProcessAffinityMask()"),
                        KMP_ERR(error), __kmp_msg_null);
          }
          return error;
        }
        retval = SetThreadAffinityMask(GetCurrentThread(), newMask);
        if (!retval) {
          DWORD error = GetLastError();
          if (abort_on_error) {
            __kmp_fatal(KMP_MSG(FunctionError, "SetThreadAffinityMask()"),
                        KMP_ERR(error), __kmp_msg_null);
          }
          return error;
        }
        newMask = SetThreadAffinityMask(GetCurrentThread(), retval);
        if (!newMask) {
          DWORD error = GetLastError();
          if (abort_on_error) {
            __kmp_fatal(KMP_MSG(FunctionError, "SetThreadAffinityMask()"),
                        KMP_ERR(error), __kmp_msg_null);
          }
        }
        *mask = retval;
      }
      return 0;
    }
    int get_proc_group() const override {
      int group = -1;
      if (__kmp_num_proc_groups == 1) {
        return 1;
      }
      for (int i = 0; i < __kmp_num_proc_groups; i++) {
        if (mask[i] == 0)
          continue;
        if (group >= 0)
          return -1;
        group = i;
      }
      return group;
    }
  };
  void determine_capable(const char *env_var) override {
    __kmp_affinity_determine_capable(env_var);
  }
  void bind_thread(int which) override { __kmp_affinity_bind_thread(which); }
  KMPAffinity::Mask *allocate_mask() override { return new Mask(); }
  void deallocate_mask(KMPAffinity::Mask *m) override { delete m; }
  KMPAffinity::Mask *allocate_mask_array(int num) override {
    return new Mask[num];
  }
  void deallocate_mask_array(KMPAffinity::Mask *array) override {
    Mask *windows_array = static_cast<Mask *>(array);
    delete[] windows_array;
  }
  KMPAffinity::Mask *index_mask_array(KMPAffinity::Mask *array,
                                      int index) override {
    Mask *windows_array = static_cast<Mask *>(array);
    return &(windows_array[index]);
  }
  api_type get_api_type() const override { return NATIVE_OS; }
};
#endif /* KMP_OS_WINDOWS */
#endif /* KMP_AFFINITY_SUPPORTED */

// Describe an attribute for a level in the machine topology
struct kmp_hw_attr_t {
  int core_type : 8;
  int core_eff : 8;
  unsigned valid : 1;
  unsigned reserved : 15;

  static const int UNKNOWN_CORE_EFF = -1;

  kmp_hw_attr_t()
      : core_type(KMP_HW_CORE_TYPE_UNKNOWN), core_eff(UNKNOWN_CORE_EFF),
        valid(0), reserved(0) {}
  void set_core_type(kmp_hw_core_type_t type) {
    valid = 1;
    core_type = type;
  }
  void set_core_eff(int eff) {
    valid = 1;
    core_eff = eff;
  }
  kmp_hw_core_type_t get_core_type() const {
    return (kmp_hw_core_type_t)core_type;
  }
  int get_core_eff() const { return core_eff; }
  bool is_core_type_valid() const {
    return core_type != KMP_HW_CORE_TYPE_UNKNOWN;
  }
  bool is_core_eff_valid() const { return core_eff != UNKNOWN_CORE_EFF; }
  operator bool() const { return valid; }
  void clear() {
    core_type = KMP_HW_CORE_TYPE_UNKNOWN;
    core_eff = UNKNOWN_CORE_EFF;
    valid = 0;
  }
  bool contains(const kmp_hw_attr_t &other) const {
    if (!valid && !other.valid)
      return true;
    if (valid && other.valid) {
      if (other.is_core_type_valid()) {
        if (!is_core_type_valid() || (get_core_type() != other.get_core_type()))
          return false;
      }
      if (other.is_core_eff_valid()) {
        if (!is_core_eff_valid() || (get_core_eff() != other.get_core_eff()))
          return false;
      }
      return true;
    }
    return false;
  }
  bool operator==(const kmp_hw_attr_t &rhs) const {
    return (rhs.valid == valid && rhs.core_eff == core_eff &&
            rhs.core_type == core_type);
  }
  bool operator!=(const kmp_hw_attr_t &rhs) const { return !operator==(rhs); }
};

class kmp_hw_thread_t {
public:
  static const int UNKNOWN_ID = -1;
  static int compare_ids(const void *a, const void *b);
  static int compare_compact(const void *a, const void *b);
  int ids[KMP_HW_LAST];
  int sub_ids[KMP_HW_LAST];
  bool leader;
  int os_id;
  kmp_hw_attr_t attrs;

  void print() const;
  void clear() {
    for (int i = 0; i < (int)KMP_HW_LAST; ++i)
      ids[i] = UNKNOWN_ID;
    leader = false;
    attrs.clear();
  }
};

class kmp_topology_t {

  struct flags_t {
    int uniform : 1;
    int reserved : 31;
  };

  int depth;

  // The following arrays are all 'depth' long and have been
  // allocated to hold up to KMP_HW_LAST number of objects if
  // needed so layers can be added without reallocation of any array

  // Orderd array of the types in the topology
  kmp_hw_t *types;

  // Keep quick topology ratios, for non-uniform topologies,
  // this ratio holds the max number of itemAs per itemB
  // e.g., [ 4 packages | 6 cores / package | 2 threads / core ]
  int *ratio;

  // Storage containing the absolute number of each topology layer
  int *count;

  // The number of core efficiencies. This is only useful for hybrid
  // topologies. Core efficiencies will range from 0 to num efficiencies - 1
  int num_core_efficiencies;
  int num_core_types;
  kmp_hw_core_type_t core_types[KMP_HW_MAX_NUM_CORE_TYPES];

  // The hardware threads array
  // hw_threads is num_hw_threads long
  // Each hw_thread's ids and sub_ids are depth deep
  int num_hw_threads;
  kmp_hw_thread_t *hw_threads;

  // Equivalence hash where the key is the hardware topology item
  // and the value is the equivalent hardware topology type in the
  // types[] array, if the value is KMP_HW_UNKNOWN, then there is no
  // known equivalence for the topology type
  kmp_hw_t equivalent[KMP_HW_LAST];

  // Flags describing the topology
  flags_t flags;

  // Compact value used during sort_compact()
  int compact;

  // Insert a new topology layer after allocation
  void _insert_layer(kmp_hw_t type, const int *ids);

#if KMP_GROUP_AFFINITY
  // Insert topology information about Windows Processor groups
  void _insert_windows_proc_groups();
#endif

  // Count each item & get the num x's per y
  // e.g., get the number of cores and the number of threads per core
  // for each (x, y) in (KMP_HW_* , KMP_HW_*)
  void _gather_enumeration_information();

  // Remove layers that don't add information to the topology.
  // This is done by having the layer take on the id = UNKNOWN_ID (-1)
  void _remove_radix1_layers();

  // Find out if the topology is uniform
  void _discover_uniformity();

  // Set all the sub_ids for each hardware thread
  void _set_sub_ids();

  // Set global affinity variables describing the number of threads per
  // core, the number of packages, the number of cores per package, and
  // the number of cores.
  void _set_globals();

  // Set the last level cache equivalent type
  void _set_last_level_cache();

  // Return the number of cores with a particular attribute, 'attr'.
  // If 'find_all' is true, then find all cores on the machine, otherwise find
  // all cores per the layer 'above'
  int _get_ncores_with_attr(const kmp_hw_attr_t &attr, int above,
                            bool find_all = false) const;

public:
  // Force use of allocate()/deallocate()
  kmp_topology_t() = delete;
  kmp_topology_t(const kmp_topology_t &t) = delete;
  kmp_topology_t(kmp_topology_t &&t) = delete;
  kmp_topology_t &operator=(const kmp_topology_t &t) = delete;
  kmp_topology_t &operator=(kmp_topology_t &&t) = delete;

  static kmp_topology_t *allocate(int nproc, int ndepth, const kmp_hw_t *types);
  static void deallocate(kmp_topology_t *);

  // Functions used in create_map() routines
  kmp_hw_thread_t &at(int index) {
    KMP_DEBUG_ASSERT(index >= 0 && index < num_hw_threads);
    return hw_threads[index];
  }
  const kmp_hw_thread_t &at(int index) const {
    KMP_DEBUG_ASSERT(index >= 0 && index < num_hw_threads);
    return hw_threads[index];
  }
  int get_num_hw_threads() const { return num_hw_threads; }
  void sort_ids() {
    qsort(hw_threads, num_hw_threads, sizeof(kmp_hw_thread_t),
          kmp_hw_thread_t::compare_ids);
  }
  // Check if the hardware ids are unique, if they are
  // return true, otherwise return false
  bool check_ids() const;

  // Function to call after the create_map() routine
  void canonicalize();
  void canonicalize(int pkgs, int cores_per_pkg, int thr_per_core, int cores);

// Functions used after canonicalize() called

#if KMP_AFFINITY_SUPPORTED
  // Set the granularity for affinity settings
  void set_granularity(kmp_affinity_t &stgs) const;
#endif
  bool filter_hw_subset();
  bool is_close(int hwt1, int hwt2, int level) const;
  bool is_uniform() const { return flags.uniform; }
  // Tell whether a type is a valid type in the topology
  // returns KMP_HW_UNKNOWN when there is no equivalent type
  kmp_hw_t get_equivalent_type(kmp_hw_t type) const { return equivalent[type]; }
  // Set type1 = type2
  void set_equivalent_type(kmp_hw_t type1, kmp_hw_t type2) {
    KMP_DEBUG_ASSERT_VALID_HW_TYPE(type1);
    KMP_DEBUG_ASSERT_VALID_HW_TYPE(type2);
    kmp_hw_t real_type2 = equivalent[type2];
    if (real_type2 == KMP_HW_UNKNOWN)
      real_type2 = type2;
    equivalent[type1] = real_type2;
    // This loop is required since any of the types may have been set to
    // be equivalent to type1.  They all must be checked and reset to type2.
    KMP_FOREACH_HW_TYPE(type) {
      if (equivalent[type] == type1) {
        equivalent[type] = real_type2;
      }
    }
  }
  // Calculate number of types corresponding to level1
  // per types corresponding to level2 (e.g., number of threads per core)
  int calculate_ratio(int level1, int level2) const {
    KMP_DEBUG_ASSERT(level1 >= 0 && level1 < depth);
    KMP_DEBUG_ASSERT(level2 >= 0 && level2 < depth);
    int r = 1;
    for (int level = level1; level > level2; --level)
      r *= ratio[level];
    return r;
  }
  int get_ratio(int level) const {
    KMP_DEBUG_ASSERT(level >= 0 && level < depth);
    return ratio[level];
  }
  int get_depth() const { return depth; };
  kmp_hw_t get_type(int level) const {
    KMP_DEBUG_ASSERT(level >= 0 && level < depth);
    return types[level];
  }
  int get_level(kmp_hw_t type) const {
    KMP_DEBUG_ASSERT_VALID_HW_TYPE(type);
    int eq_type = equivalent[type];
    if (eq_type == KMP_HW_UNKNOWN)
      return -1;
    for (int i = 0; i < depth; ++i)
      if (types[i] == eq_type)
        return i;
    return -1;
  }
  int get_count(int level) const {
    KMP_DEBUG_ASSERT(level >= 0 && level < depth);
    return count[level];
  }
  // Return the total number of cores with attribute 'attr'
  int get_ncores_with_attr(const kmp_hw_attr_t &attr) const {
    return _get_ncores_with_attr(attr, -1, true);
  }
  // Return the number of cores with attribute
  // 'attr' per topology level 'above'
  int get_ncores_with_attr_per(const kmp_hw_attr_t &attr, int above) const {
    return _get_ncores_with_attr(attr, above, false);
  }

#if KMP_AFFINITY_SUPPORTED
  friend int kmp_hw_thread_t::compare_compact(const void *a, const void *b);
  void sort_compact(kmp_affinity_t &affinity) {
    compact = affinity.compact;
    qsort(hw_threads, num_hw_threads, sizeof(kmp_hw_thread_t),
          kmp_hw_thread_t::compare_compact);
  }
#endif
  void print(const char *env_var = "KMP_AFFINITY") const;
  void dump() const;
};
extern kmp_topology_t *__kmp_topology;

class kmp_hw_subset_t {
  const static size_t MAX_ATTRS = KMP_HW_MAX_NUM_CORE_EFFS;

public:
  // Describe a machine topology item in KMP_HW_SUBSET
  struct item_t {
    kmp_hw_t type;
    int num_attrs;
    int num[MAX_ATTRS];
    int offset[MAX_ATTRS];
    kmp_hw_attr_t attr[MAX_ATTRS];
  };
  // Put parenthesis around max to avoid accidental use of Windows max macro.
  const static int USE_ALL = (std::numeric_limits<int>::max)();

private:
  int depth;
  int capacity;
  item_t *items;
  kmp_uint64 set;
  bool absolute;
  // The set must be able to handle up to KMP_HW_LAST number of layers
  KMP_BUILD_ASSERT(sizeof(set) * 8 >= KMP_HW_LAST);
  // Sorting the KMP_HW_SUBSET items to follow topology order
  // All unknown topology types will be at the beginning of the subset
  static int hw_subset_compare(const void *i1, const void *i2) {
    kmp_hw_t type1 = ((const item_t *)i1)->type;
    kmp_hw_t type2 = ((const item_t *)i2)->type;
    int level1 = __kmp_topology->get_level(type1);
    int level2 = __kmp_topology->get_level(type2);
    return level1 - level2;
  }

public:
  // Force use of allocate()/deallocate()
  kmp_hw_subset_t() = delete;
  kmp_hw_subset_t(const kmp_hw_subset_t &t) = delete;
  kmp_hw_subset_t(kmp_hw_subset_t &&t) = delete;
  kmp_hw_subset_t &operator=(const kmp_hw_subset_t &t) = delete;
  kmp_hw_subset_t &operator=(kmp_hw_subset_t &&t) = delete;

  static kmp_hw_subset_t *allocate() {
    int initial_capacity = 5;
    kmp_hw_subset_t *retval =
        (kmp_hw_subset_t *)__kmp_allocate(sizeof(kmp_hw_subset_t));
    retval->depth = 0;
    retval->capacity = initial_capacity;
    retval->set = 0ull;
    retval->absolute = false;
    retval->items = (item_t *)__kmp_allocate(sizeof(item_t) * initial_capacity);
    return retval;
  }
  static void deallocate(kmp_hw_subset_t *subset) {
    __kmp_free(subset->items);
    __kmp_free(subset);
  }
  void set_absolute() { absolute = true; }
  bool is_absolute() const { return absolute; }
  void push_back(int num, kmp_hw_t type, int offset, kmp_hw_attr_t attr) {
    for (int i = 0; i < depth; ++i) {
      // Found an existing item for this layer type
      // Add the num, offset, and attr to this item
      if (items[i].type == type) {
        int idx = items[i].num_attrs++;
        if ((size_t)idx >= MAX_ATTRS)
          return;
        items[i].num[idx] = num;
        items[i].offset[idx] = offset;
        items[i].attr[idx] = attr;
        return;
      }
    }
    if (depth == capacity - 1) {
      capacity *= 2;
      item_t *new_items = (item_t *)__kmp_allocate(sizeof(item_t) * capacity);
      for (int i = 0; i < depth; ++i)
        new_items[i] = items[i];
      __kmp_free(items);
      items = new_items;
    }
    items[depth].num_attrs = 1;
    items[depth].type = type;
    items[depth].num[0] = num;
    items[depth].offset[0] = offset;
    items[depth].attr[0] = attr;
    depth++;
    set |= (1ull << type);
  }
  int get_depth() const { return depth; }
  const item_t &at(int index) const {
    KMP_DEBUG_ASSERT(index >= 0 && index < depth);
    return items[index];
  }
  item_t &at(int index) {
    KMP_DEBUG_ASSERT(index >= 0 && index < depth);
    return items[index];
  }
  void remove(int index) {
    KMP_DEBUG_ASSERT(index >= 0 && index < depth);
    set &= ~(1ull << items[index].type);
    for (int j = index + 1; j < depth; ++j) {
      items[j - 1] = items[j];
    }
    depth--;
  }
  void sort() {
    KMP_DEBUG_ASSERT(__kmp_topology);
    qsort(items, depth, sizeof(item_t), hw_subset_compare);
  }
  bool specified(kmp_hw_t type) const { return ((set & (1ull << type)) > 0); }
  void dump() const {
    printf("**********************\n");
    printf("*** kmp_hw_subset: ***\n");
    printf("* depth: %d\n", depth);
    printf("* items:\n");
    for (int i = 0; i < depth; ++i) {
      printf(" type: %s\n", __kmp_hw_get_keyword(items[i].type));
      for (int j = 0; j < items[i].num_attrs; ++j) {
        printf("  num: %d, offset: %d, attr: ", items[i].num[j],
               items[i].offset[j]);
        if (!items[i].attr[j]) {
          printf(" (none)\n");
        } else {
          printf(
              " core_type = %s, core_eff = %d\n",
              __kmp_hw_get_core_type_string(items[i].attr[j].get_core_type()),
              items[i].attr[j].get_core_eff());
        }
      }
    }
    printf("* set: 0x%llx\n", set);
    printf("* absolute: %d\n", absolute);
    printf("**********************\n");
  }
};
extern kmp_hw_subset_t *__kmp_hw_subset;

/* A structure for holding machine-specific hierarchy info to be computed once
   at init. This structure represents a mapping of threads to the actual machine
   hierarchy, or to our best guess at what the hierarchy might be, for the
   purpose of performing an efficient barrier. In the worst case, when there is
   no machine hierarchy information, it produces a tree suitable for a barrier,
   similar to the tree used in the hyper barrier. */
class hierarchy_info {
public:
  /* Good default values for number of leaves and branching factor, given no
     affinity information. Behaves a bit like hyper barrier. */
  static const kmp_uint32 maxLeaves = 4;
  static const kmp_uint32 minBranch = 4;
  /** Number of levels in the hierarchy. Typical levels are threads/core,
      cores/package or socket, packages/node, nodes/machine, etc. We don't want
      to get specific with nomenclature. When the machine is oversubscribed we
      add levels to duplicate the hierarchy, doubling the thread capacity of the
      hierarchy each time we add a level. */
  kmp_uint32 maxLevels;

  /** This is specifically the depth of the machine configuration hierarchy, in
      terms of the number of levels along the longest path from root to any
      leaf. It corresponds to the number of entries in numPerLevel if we exclude
      all but one trailing 1. */
  kmp_uint32 depth;
  kmp_uint32 base_num_threads;
  enum init_status { initialized = 0, not_initialized = 1, initializing = 2 };
  volatile kmp_int8 uninitialized; // 0=initialized, 1=not initialized,
  // 2=initialization in progress
  volatile kmp_int8 resizing; // 0=not resizing, 1=resizing

  /** Level 0 corresponds to leaves. numPerLevel[i] is the number of children
      the parent of a node at level i has. For example, if we have a machine
      with 4 packages, 4 cores/package and 2 HT per core, then numPerLevel =
      {2, 4, 4, 1, 1}. All empty levels are set to 1. */
  kmp_uint32 *numPerLevel;
  kmp_uint32 *skipPerLevel;

  void deriveLevels() {
    int hier_depth = __kmp_topology->get_depth();
    for (int i = hier_depth - 1, level = 0; i >= 0; --i, ++level) {
      numPerLevel[level] = __kmp_topology->get_ratio(i);
    }
  }

  hierarchy_info()
      : maxLevels(7), depth(1), uninitialized(not_initialized), resizing(0) {}

  void fini() {
    if (!uninitialized && numPerLevel) {
      __kmp_free(numPerLevel);
      numPerLevel = NULL;
      uninitialized = not_initialized;
    }
  }

  void init(int num_addrs) {
    kmp_int8 bool_result = KMP_COMPARE_AND_STORE_ACQ8(
        &uninitialized, not_initialized, initializing);
    if (bool_result == 0) { // Wait for initialization
      while (TCR_1(uninitialized) != initialized)
        KMP_CPU_PAUSE();
      return;
    }
    KMP_DEBUG_ASSERT(bool_result == 1);

    /* Added explicit initialization of the data fields here to prevent usage of
       dirty value observed when static library is re-initialized multiple times
       (e.g. when non-OpenMP thread repeatedly launches/joins thread that uses
       OpenMP). */
    depth = 1;
    resizing = 0;
    maxLevels = 7;
    numPerLevel =
        (kmp_uint32 *)__kmp_allocate(maxLevels * 2 * sizeof(kmp_uint32));
    skipPerLevel = &(numPerLevel[maxLevels]);
    for (kmp_uint32 i = 0; i < maxLevels;
         ++i) { // init numPerLevel[*] to 1 item per level
      numPerLevel[i] = 1;
      skipPerLevel[i] = 1;
    }

    // Sort table by physical ID
    if (__kmp_topology && __kmp_topology->get_depth() > 0) {
      deriveLevels();
    } else {
      numPerLevel[0] = maxLeaves;
      numPerLevel[1] = num_addrs / maxLeaves;
      if (num_addrs % maxLeaves)
        numPerLevel[1]++;
    }

    base_num_threads = num_addrs;
    for (int i = maxLevels - 1; i >= 0;
         --i) // count non-empty levels to get depth
      if (numPerLevel[i] != 1 || depth > 1) // only count one top-level '1'
        depth++;

    kmp_uint32 branch = minBranch;
    if (numPerLevel[0] == 1)
      branch = num_addrs / maxLeaves;
    if (branch < minBranch)
      branch = minBranch;
    for (kmp_uint32 d = 0; d < depth - 1; ++d) { // optimize hierarchy width
      while (numPerLevel[d] > branch ||
             (d == 0 && numPerLevel[d] > maxLeaves)) { // max 4 on level 0!
        if (numPerLevel[d] & 1)
          numPerLevel[d]++;
        numPerLevel[d] = numPerLevel[d] >> 1;
        if (numPerLevel[d + 1] == 1)
          depth++;
        numPerLevel[d + 1] = numPerLevel[d + 1] << 1;
      }
      if (numPerLevel[0] == 1) {
        branch = branch >> 1;
        if (branch < 4)
          branch = minBranch;
      }
    }

    for (kmp_uint32 i = 1; i < depth; ++i)
      skipPerLevel[i] = numPerLevel[i - 1] * skipPerLevel[i - 1];
    // Fill in hierarchy in the case of oversubscription
    for (kmp_uint32 i = depth; i < maxLevels; ++i)
      skipPerLevel[i] = 2 * skipPerLevel[i - 1];

    uninitialized = initialized; // One writer
  }

  // Resize the hierarchy if nproc changes to something larger than before
  void resize(kmp_uint32 nproc) {
    kmp_int8 bool_result = KMP_COMPARE_AND_STORE_ACQ8(&resizing, 0, 1);
    while (bool_result == 0) { // someone else is trying to resize
      KMP_CPU_PAUSE();
      if (nproc <= base_num_threads) // happy with other thread's resize
        return;
      else // try to resize
        bool_result = KMP_COMPARE_AND_STORE_ACQ8(&resizing, 0, 1);
    }
    KMP_DEBUG_ASSERT(bool_result != 0);
    if (nproc <= base_num_threads)
      return; // happy with other thread's resize

    // Calculate new maxLevels
    kmp_uint32 old_sz = skipPerLevel[depth - 1];
    kmp_uint32 incs = 0, old_maxLevels = maxLevels;
    // First see if old maxLevels is enough to contain new size
    for (kmp_uint32 i = depth; i < maxLevels && nproc > old_sz; ++i) {
      skipPerLevel[i] = 2 * skipPerLevel[i - 1];
      numPerLevel[i - 1] *= 2;
      old_sz *= 2;
      depth++;
    }
    if (nproc > old_sz) { // Not enough space, need to expand hierarchy
      while (nproc > old_sz) {
        old_sz *= 2;
        incs++;
        depth++;
      }
      maxLevels += incs;

      // Resize arrays
      kmp_uint32 *old_numPerLevel = numPerLevel;
      kmp_uint32 *old_skipPerLevel = skipPerLevel;
      numPerLevel = skipPerLevel = NULL;
      numPerLevel =
          (kmp_uint32 *)__kmp_allocate(maxLevels * 2 * sizeof(kmp_uint32));
      skipPerLevel = &(numPerLevel[maxLevels]);

      // Copy old elements from old arrays
      for (kmp_uint32 i = 0; i < old_maxLevels; ++i) {
        // init numPerLevel[*] to 1 item per level
        numPerLevel[i] = old_numPerLevel[i];
        skipPerLevel[i] = old_skipPerLevel[i];
      }

      // Init new elements in arrays to 1
      for (kmp_uint32 i = old_maxLevels; i < maxLevels; ++i) {
        // init numPerLevel[*] to 1 item per level
        numPerLevel[i] = 1;
        skipPerLevel[i] = 1;
      }

      // Free old arrays
      __kmp_free(old_numPerLevel);
    }

    // Fill in oversubscription levels of hierarchy
    for (kmp_uint32 i = old_maxLevels; i < maxLevels; ++i)
      skipPerLevel[i] = 2 * skipPerLevel[i - 1];

    base_num_threads = nproc;
    resizing = 0; // One writer
  }
};
#endif // KMP_AFFINITY_H<|MERGE_RESOLUTION|>--- conflicted
+++ resolved
@@ -256,17 +256,6 @@
 #elif __NR_sched_getaffinity != 5196
 #error Wrong code for getaffinity system call.
 #endif /* __NR_sched_getaffinity */
-<<<<<<< HEAD
-#elif KMP_ARCH_VE
-#ifndef __NR_sched_setaffinity
-#define __NR_sched_setaffinity 203
-#elif __NR_sched_setaffinity != 203
-#error Wrong code for setaffinity system call.
-#endif /* __NR_sched_setaffinity */
-#ifndef __NR_sched_getaffinity
-#define __NR_sched_getaffinity 204
-#elif __NR_sched_getaffinity != 204
-=======
 #elif KMP_ARCH_LOONGARCH64
 #ifndef __NR_sched_setaffinity
 #define __NR_sched_setaffinity 122
@@ -287,7 +276,17 @@
 #ifndef __NR_sched_getaffinity
 #define __NR_sched_getaffinity 123
 #elif __NR_sched_getaffinity != 123
->>>>>>> 27998d91
+#error Wrong code for getaffinity system call.
+#endif /* __NR_sched_getaffinity */
+#elif KMP_ARCH_VE
+#ifndef __NR_sched_setaffinity
+#define __NR_sched_setaffinity 203
+#elif __NR_sched_setaffinity != 203
+#error Wrong code for setaffinity system call.
+#endif /* __NR_sched_setaffinity */
+#ifndef __NR_sched_getaffinity
+#define __NR_sched_getaffinity 204
+#elif __NR_sched_getaffinity != 204
 #error Wrong code for getaffinity system call.
 #endif /* __NR_sched_getaffinity */
 #else
