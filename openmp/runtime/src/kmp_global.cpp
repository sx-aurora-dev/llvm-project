--- conflicted
+++ resolved
@@ -285,18 +285,6 @@
 int __kmp_display_affinity = FALSE;
 char *__kmp_affinity_format = NULL;
 
-<<<<<<< HEAD
-kmp_hws_item_t __kmp_hws_socket = {0, 0};
-kmp_hws_item_t __kmp_hws_die = {0, 0};
-kmp_hws_item_t __kmp_hws_node = {0, 0};
-kmp_hws_item_t __kmp_hws_tile = {0, 0};
-kmp_hws_item_t __kmp_hws_core = {0, 0};
-kmp_hws_item_t __kmp_hws_proc = {0, 0};
-int __kmp_hws_requested = 0;
-int __kmp_hws_abs_flag = 0; // absolute or per-item number requested
-
-=======
->>>>>>> a2ce6ee6
 kmp_int32 __kmp_default_device = 0;
 
 kmp_tasking_mode_t __kmp_tasking_mode = tskm_task_teams;
