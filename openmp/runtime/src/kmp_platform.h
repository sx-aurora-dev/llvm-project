/*
 * kmp_platform.h -- header for determining operating system and architecture
 */

//===----------------------------------------------------------------------===//
//
// Part of the LLVM Project, under the Apache License v2.0 with LLVM Exceptions.
// See https://llvm.org/LICENSE.txt for license information.
// SPDX-License-Identifier: Apache-2.0 WITH LLVM-exception
//
//===----------------------------------------------------------------------===//

#ifndef KMP_PLATFORM_H
#define KMP_PLATFORM_H

/* ---------------------- Operating system recognition ------------------- */

#define KMP_OS_LINUX 0
#define KMP_OS_DRAGONFLY 0
#define KMP_OS_FREEBSD 0
#define KMP_OS_NETBSD 0
#define KMP_OS_OPENBSD 0
#define KMP_OS_DARWIN 0
#define KMP_OS_WINDOWS 0
#define KMP_OS_CNK 0
#define KMP_OS_HURD 0
#define KMP_OS_UNIX 0 /* disjunction of KMP_OS_LINUX, KMP_OS_DARWIN etc. */

#ifdef _WIN32
#undef KMP_OS_WINDOWS
#define KMP_OS_WINDOWS 1
#endif

#if (defined __APPLE__ && defined __MACH__)
#undef KMP_OS_DARWIN
#define KMP_OS_DARWIN 1
#endif

// in some ppc64 linux installations, only the second condition is met
#if (defined __linux)
#undef KMP_OS_LINUX
#define KMP_OS_LINUX 1
#elif (defined __linux__)
#undef KMP_OS_LINUX
#define KMP_OS_LINUX 1
#else
#endif

#if (defined __DragonFly__)
#undef KMP_OS_DRAGONFLY
#define KMP_OS_DRAGONFLY 1
#endif

#if (defined __FreeBSD__)
#undef KMP_OS_FREEBSD
#define KMP_OS_FREEBSD 1
#endif

#if (defined __NetBSD__)
#undef KMP_OS_NETBSD
#define KMP_OS_NETBSD 1
#endif

#if (defined __OpenBSD__)
#undef KMP_OS_OPENBSD
#define KMP_OS_OPENBSD 1
#endif

#if (defined __bgq__)
#undef KMP_OS_CNK
#define KMP_OS_CNK 1
#endif

#if (defined __GNU__)
#undef KMP_OS_HURD
#define KMP_OS_HURD 1
#endif

#if (1 !=                                                                      \
     KMP_OS_LINUX + KMP_OS_DRAGONFLY + KMP_OS_FREEBSD + KMP_OS_NETBSD +        \
         KMP_OS_OPENBSD + KMP_OS_DARWIN + KMP_OS_WINDOWS + KMP_OS_HURD)
#error Unknown OS
#endif

#if KMP_OS_LINUX || KMP_OS_DRAGONFLY || KMP_OS_FREEBSD || KMP_OS_NETBSD ||     \
        KMP_OS_OPENBSD || KMP_OS_DARWIN || KMP_OS_HURD
#undef KMP_OS_UNIX
#define KMP_OS_UNIX 1
#endif

/* ---------------------- Architecture recognition ------------------- */

#define KMP_ARCH_X86 0
#define KMP_ARCH_X86_64 0
#define KMP_ARCH_AARCH64 0
#define KMP_ARCH_PPC64_BE 0
#define KMP_ARCH_PPC64_LE 0
#define KMP_ARCH_PPC64 (KMP_ARCH_PPC64_LE || KMP_ARCH_PPC64_BE)
#define KMP_ARCH_MIPS 0
#define KMP_ARCH_MIPS64 0
<<<<<<< HEAD
#define KMP_ARCH_VE 0
=======
#define KMP_ARCH_RISCV64 0
>>>>>>> a1d20506

#if KMP_OS_WINDOWS
#if defined(_M_AMD64) || defined(__x86_64)
#undef KMP_ARCH_X86_64
#define KMP_ARCH_X86_64 1
#else
#undef KMP_ARCH_X86
#define KMP_ARCH_X86 1
#endif
#endif

#if KMP_OS_UNIX
#if defined __x86_64
#undef KMP_ARCH_X86_64
#define KMP_ARCH_X86_64 1
#elif defined __i386
#undef KMP_ARCH_X86
#define KMP_ARCH_X86 1
#elif defined __powerpc64__
#if defined __LITTLE_ENDIAN__
#undef KMP_ARCH_PPC64_LE
#define KMP_ARCH_PPC64_LE 1
#else
#undef KMP_ARCH_PPC64_BE
#define KMP_ARCH_PPC64_BE 1
#endif
#elif defined __aarch64__
#undef KMP_ARCH_AARCH64
#define KMP_ARCH_AARCH64 1
#elif defined __mips__
#if defined __mips64
#undef KMP_ARCH_MIPS64
#define KMP_ARCH_MIPS64 1
#else
#undef KMP_ARCH_MIPS
#define KMP_ARCH_MIPS 1
#endif
<<<<<<< HEAD
#elif defined __ve__
#undef KMP_ARCH_VE
#define KMP_ARCH_VE 1
=======
#elif defined __riscv && __riscv_xlen == 64
#undef KMP_ARCH_RISCV64
#define KMP_ARCH_RISCV64 1
>>>>>>> a1d20506
#endif
#endif

#if defined(__ARM_ARCH_7__) || defined(__ARM_ARCH_7R__) ||                     \
    defined(__ARM_ARCH_7A__)
#define KMP_ARCH_ARMV7 1
#endif

#if defined(KMP_ARCH_ARMV7) || defined(__ARM_ARCH_6__) ||                      \
    defined(__ARM_ARCH_6J__) || defined(__ARM_ARCH_6K__) ||                    \
    defined(__ARM_ARCH_6Z__) || defined(__ARM_ARCH_6T2__) ||                   \
    defined(__ARM_ARCH_6ZK__)
#define KMP_ARCH_ARMV6 1
#endif

#if defined(KMP_ARCH_ARMV6) || defined(__ARM_ARCH_5T__) ||                     \
    defined(__ARM_ARCH_5E__) || defined(__ARM_ARCH_5TE__) ||                   \
    defined(__ARM_ARCH_5TEJ__)
#define KMP_ARCH_ARMV5 1
#endif

#if defined(KMP_ARCH_ARMV5) || defined(__ARM_ARCH_4__) ||                      \
    defined(__ARM_ARCH_4T__)
#define KMP_ARCH_ARMV4 1
#endif

#if defined(KMP_ARCH_ARMV4) || defined(__ARM_ARCH_3__) ||                      \
    defined(__ARM_ARCH_3M__)
#define KMP_ARCH_ARMV3 1
#endif

#if defined(KMP_ARCH_ARMV3) || defined(__ARM_ARCH_2__)
#define KMP_ARCH_ARMV2 1
#endif

#if defined(KMP_ARCH_ARMV2)
#define KMP_ARCH_ARM 1
#endif

#if defined(__MIC__) || defined(__MIC2__)
#define KMP_MIC 1
#if __MIC2__ || __KNC__
#define KMP_MIC1 0
#define KMP_MIC2 1
#else
#define KMP_MIC1 1
#define KMP_MIC2 0
#endif
#else
#define KMP_MIC 0
#define KMP_MIC1 0
#define KMP_MIC2 0
#endif

/* Specify 32 bit architectures here */
#define KMP_32_BIT_ARCH (KMP_ARCH_X86 || KMP_ARCH_ARM || KMP_ARCH_MIPS)

// Platforms which support Intel(R) Many Integrated Core Architecture
#define KMP_MIC_SUPPORTED                                                      \
  ((KMP_ARCH_X86 || KMP_ARCH_X86_64) && (KMP_OS_LINUX || KMP_OS_WINDOWS))

// TODO: Fixme - This is clever, but really fugly
#if (1 !=                                                                      \
     KMP_ARCH_X86 + KMP_ARCH_X86_64 + KMP_ARCH_ARM + KMP_ARCH_PPC64 +          \
<<<<<<< HEAD
         KMP_ARCH_AARCH64 + KMP_ARCH_MIPS + KMP_ARCH_MIPS64 + KMP_ARCH_VE)
=======
     KMP_ARCH_AARCH64 + KMP_ARCH_MIPS + KMP_ARCH_MIPS64 + KMP_ARCH_RISCV64)
>>>>>>> a1d20506
#error Unknown or unsupported architecture
#endif

#endif // KMP_PLATFORM_H<|MERGE_RESOLUTION|>--- conflicted
+++ resolved
@@ -98,11 +98,8 @@
 #define KMP_ARCH_PPC64 (KMP_ARCH_PPC64_LE || KMP_ARCH_PPC64_BE)
 #define KMP_ARCH_MIPS 0
 #define KMP_ARCH_MIPS64 0
-<<<<<<< HEAD
+#define KMP_ARCH_RISCV64 0
 #define KMP_ARCH_VE 0
-=======
-#define KMP_ARCH_RISCV64 0
->>>>>>> a1d20506
 
 #if KMP_OS_WINDOWS
 #if defined(_M_AMD64) || defined(__x86_64)
@@ -140,15 +137,12 @@
 #undef KMP_ARCH_MIPS
 #define KMP_ARCH_MIPS 1
 #endif
-<<<<<<< HEAD
+#elif defined __riscv && __riscv_xlen == 64
+#undef KMP_ARCH_RISCV64
+#define KMP_ARCH_RISCV64 1
 #elif defined __ve__
 #undef KMP_ARCH_VE
 #define KMP_ARCH_VE 1
-=======
-#elif defined __riscv && __riscv_xlen == 64
-#undef KMP_ARCH_RISCV64
-#define KMP_ARCH_RISCV64 1
->>>>>>> a1d20506
 #endif
 #endif
 
@@ -213,11 +207,8 @@
 // TODO: Fixme - This is clever, but really fugly
 #if (1 !=                                                                      \
      KMP_ARCH_X86 + KMP_ARCH_X86_64 + KMP_ARCH_ARM + KMP_ARCH_PPC64 +          \
-<<<<<<< HEAD
-         KMP_ARCH_AARCH64 + KMP_ARCH_MIPS + KMP_ARCH_MIPS64 + KMP_ARCH_VE)
-=======
-     KMP_ARCH_AARCH64 + KMP_ARCH_MIPS + KMP_ARCH_MIPS64 + KMP_ARCH_RISCV64)
->>>>>>> a1d20506
+     KMP_ARCH_AARCH64 + KMP_ARCH_MIPS + KMP_ARCH_MIPS64 + KMP_ARCH_RISCV64 +   \
+     KMP_ARCH_VE)
 #error Unknown or unsupported architecture
 #endif
 
