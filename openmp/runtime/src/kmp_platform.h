--- conflicted
+++ resolved
@@ -198,16 +198,10 @@
   ((KMP_ARCH_X86 || KMP_ARCH_X86_64) && (KMP_OS_LINUX || KMP_OS_WINDOWS))
 
 // TODO: Fixme - This is clever, but really fugly
-<<<<<<< HEAD
 #if (1 !=                                                                      \
      KMP_ARCH_X86 + KMP_ARCH_X86_64 + KMP_ARCH_ARM + KMP_ARCH_PPC64 +          \
      KMP_ARCH_AARCH64 + KMP_ARCH_MIPS + KMP_ARCH_MIPS64 + KMP_ARCH_RISCV64 +   \
      KMP_ARCH_VE)
-=======
-#if (1 != KMP_ARCH_X86 + KMP_ARCH_X86_64 + KMP_ARCH_ARM + KMP_ARCH_PPC64 +     \
-              KMP_ARCH_AARCH64 + KMP_ARCH_MIPS + KMP_ARCH_MIPS64 +             \
-              KMP_ARCH_RISCV64)
->>>>>>> f9b55f84
 #error Unknown or unsupported architecture
 #endif
 
