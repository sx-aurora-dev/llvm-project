/*
 * kmp_platform.h -- header for determining operating system and architecture
 */

//===----------------------------------------------------------------------===//
//
// Part of the LLVM Project, under the Apache License v2.0 with LLVM Exceptions.
// See https://llvm.org/LICENSE.txt for license information.
// SPDX-License-Identifier: Apache-2.0 WITH LLVM-exception
//
//===----------------------------------------------------------------------===//

#ifndef KMP_PLATFORM_H
#define KMP_PLATFORM_H

/* ---------------------- Operating system recognition ------------------- */

#define KMP_OS_LINUX 0
#define KMP_OS_DRAGONFLY 0
#define KMP_OS_FREEBSD 0
#define KMP_OS_NETBSD 0
#define KMP_OS_OPENBSD 0
#define KMP_OS_DARWIN 0
#define KMP_OS_WINDOWS 0
#define KMP_OS_HURD 0
#define KMP_OS_UNIX 0 /* disjunction of KMP_OS_LINUX, KMP_OS_DARWIN etc. */

#ifdef _WIN32
#undef KMP_OS_WINDOWS
#define KMP_OS_WINDOWS 1
#endif

#if (defined __APPLE__ && defined __MACH__)
#undef KMP_OS_DARWIN
#define KMP_OS_DARWIN 1
#endif

// in some ppc64 linux installations, only the second condition is met
#if (defined __linux)
#undef KMP_OS_LINUX
#define KMP_OS_LINUX 1
#elif (defined __linux__)
#undef KMP_OS_LINUX
#define KMP_OS_LINUX 1
#else
#endif

#if (defined __DragonFly__)
#undef KMP_OS_DRAGONFLY
#define KMP_OS_DRAGONFLY 1
#endif

#if (defined __FreeBSD__)
#undef KMP_OS_FREEBSD
#define KMP_OS_FREEBSD 1
#endif

#if (defined __NetBSD__)
#undef KMP_OS_NETBSD
#define KMP_OS_NETBSD 1
#endif

#if (defined __OpenBSD__)
#undef KMP_OS_OPENBSD
#define KMP_OS_OPENBSD 1
#endif

#if (defined __GNU__)
#undef KMP_OS_HURD
#define KMP_OS_HURD 1
#endif

#if (1 != KMP_OS_LINUX + KMP_OS_DRAGONFLY + KMP_OS_FREEBSD + KMP_OS_NETBSD +   \
              KMP_OS_OPENBSD + KMP_OS_DARWIN + KMP_OS_WINDOWS + KMP_OS_HURD)
#error Unknown OS
#endif

#if KMP_OS_LINUX || KMP_OS_DRAGONFLY || KMP_OS_FREEBSD || KMP_OS_NETBSD ||     \
    KMP_OS_OPENBSD || KMP_OS_DARWIN || KMP_OS_HURD
#undef KMP_OS_UNIX
#define KMP_OS_UNIX 1
#endif

/* ---------------------- Architecture recognition ------------------- */

#define KMP_ARCH_X86 0
#define KMP_ARCH_X86_64 0
#define KMP_ARCH_AARCH64 0
#define KMP_ARCH_PPC64_ELFv1 0
#define KMP_ARCH_PPC64_ELFv2 0
#define KMP_ARCH_PPC64 (KMP_ARCH_PPC64_ELFv2 || KMP_ARCH_PPC64_ELFv1)
#define KMP_ARCH_MIPS 0
#define KMP_ARCH_MIPS64 0
#define KMP_ARCH_RISCV64 0
<<<<<<< HEAD
#define KMP_ARCH_VE 0
=======
#define KMP_ARCH_LOONGARCH64 0
>>>>>>> eaa26348

#if KMP_OS_WINDOWS
#if defined(_M_AMD64) || defined(__x86_64)
#undef KMP_ARCH_X86_64
#define KMP_ARCH_X86_64 1
#elif defined(__aarch64__) || defined(_M_ARM64)
#undef KMP_ARCH_AARCH64
#define KMP_ARCH_AARCH64 1
#else
#undef KMP_ARCH_X86
#define KMP_ARCH_X86 1
#endif
#endif

#if KMP_OS_UNIX
#if defined __x86_64
#undef KMP_ARCH_X86_64
#define KMP_ARCH_X86_64 1
#elif defined __i386
#undef KMP_ARCH_X86
#define KMP_ARCH_X86 1
#elif defined __powerpc64__
#if defined(_CALL_ELF) && _CALL_ELF == 2
#undef KMP_ARCH_PPC64_ELFv2
#define KMP_ARCH_PPC64_ELFv2 1
#else
#undef KMP_ARCH_PPC64_ELFv1
#define KMP_ARCH_PPC64_ELFv1 1
#endif
#elif defined __aarch64__
#undef KMP_ARCH_AARCH64
#define KMP_ARCH_AARCH64 1
#elif defined __mips__
#if defined __mips64
#undef KMP_ARCH_MIPS64
#define KMP_ARCH_MIPS64 1
#else
#undef KMP_ARCH_MIPS
#define KMP_ARCH_MIPS 1
#endif
#elif defined __riscv && __riscv_xlen == 64
#undef KMP_ARCH_RISCV64
#define KMP_ARCH_RISCV64 1
<<<<<<< HEAD
#elif defined __ve__
#undef KMP_ARCH_VE
#define KMP_ARCH_VE 1
=======
#elif defined __loongarch__ && __loongarch_grlen == 64
#undef KMP_ARCH_LOONGARCH64
#define KMP_ARCH_LOONGARCH64 1
>>>>>>> eaa26348
#endif
#endif

#if defined(__ARM_ARCH_7__) || defined(__ARM_ARCH_7R__) ||                     \
    defined(__ARM_ARCH_7A__) || defined(__ARM_ARCH_7VE__)
#define KMP_ARCH_ARMV7 1
#endif

#if defined(KMP_ARCH_ARMV7) || defined(__ARM_ARCH_6__) ||                      \
    defined(__ARM_ARCH_6J__) || defined(__ARM_ARCH_6K__) ||                    \
    defined(__ARM_ARCH_6Z__) || defined(__ARM_ARCH_6T2__) ||                   \
    defined(__ARM_ARCH_6ZK__)
#define KMP_ARCH_ARMV6 1
#endif

#if defined(KMP_ARCH_ARMV6) || defined(__ARM_ARCH_5T__) ||                     \
    defined(__ARM_ARCH_5E__) || defined(__ARM_ARCH_5TE__) ||                   \
    defined(__ARM_ARCH_5TEJ__)
#define KMP_ARCH_ARMV5 1
#endif

#if defined(KMP_ARCH_ARMV5) || defined(__ARM_ARCH_4__) ||                      \
    defined(__ARM_ARCH_4T__)
#define KMP_ARCH_ARMV4 1
#endif

#if defined(KMP_ARCH_ARMV4) || defined(__ARM_ARCH_3__) ||                      \
    defined(__ARM_ARCH_3M__)
#define KMP_ARCH_ARMV3 1
#endif

#if defined(KMP_ARCH_ARMV3) || defined(__ARM_ARCH_2__)
#define KMP_ARCH_ARMV2 1
#endif

#if defined(KMP_ARCH_ARMV2)
#define KMP_ARCH_ARM 1
#endif

#if defined(__MIC__) || defined(__MIC2__)
#define KMP_MIC 1
#if __MIC2__ || __KNC__
#define KMP_MIC1 0
#define KMP_MIC2 1
#else
#define KMP_MIC1 1
#define KMP_MIC2 0
#endif
#else
#define KMP_MIC 0
#define KMP_MIC1 0
#define KMP_MIC2 0
#endif

/* Specify 32 bit architectures here */
#define KMP_32_BIT_ARCH (KMP_ARCH_X86 || KMP_ARCH_ARM || KMP_ARCH_MIPS)

// Platforms which support Intel(R) Many Integrated Core Architecture
#define KMP_MIC_SUPPORTED                                                      \
  ((KMP_ARCH_X86 || KMP_ARCH_X86_64) && (KMP_OS_LINUX || KMP_OS_WINDOWS))

// TODO: Fixme - This is clever, but really fugly
#if (1 != KMP_ARCH_X86 + KMP_ARCH_X86_64 + KMP_ARCH_ARM + KMP_ARCH_PPC64 +     \
              KMP_ARCH_AARCH64 + KMP_ARCH_MIPS + KMP_ARCH_MIPS64 +             \
<<<<<<< HEAD
              KMP_ARCH_RISCV64 + KMP_ARCH_VE)
=======
              KMP_ARCH_RISCV64 + KMP_ARCH_LOONGARCH64)
>>>>>>> eaa26348
#error Unknown or unsupported architecture
#endif

#endif // KMP_PLATFORM_H<|MERGE_RESOLUTION|>--- conflicted
+++ resolved
@@ -92,11 +92,8 @@
 #define KMP_ARCH_MIPS 0
 #define KMP_ARCH_MIPS64 0
 #define KMP_ARCH_RISCV64 0
-<<<<<<< HEAD
+#define KMP_ARCH_LOONGARCH64 0
 #define KMP_ARCH_VE 0
-=======
-#define KMP_ARCH_LOONGARCH64 0
->>>>>>> eaa26348
 
 #if KMP_OS_WINDOWS
 #if defined(_M_AMD64) || defined(__x86_64)
@@ -140,15 +137,12 @@
 #elif defined __riscv && __riscv_xlen == 64
 #undef KMP_ARCH_RISCV64
 #define KMP_ARCH_RISCV64 1
-<<<<<<< HEAD
+#elif defined __loongarch__ && __loongarch_grlen == 64
+#undef KMP_ARCH_LOONGARCH64
+#define KMP_ARCH_LOONGARCH64 1
 #elif defined __ve__
 #undef KMP_ARCH_VE
 #define KMP_ARCH_VE 1
-=======
-#elif defined __loongarch__ && __loongarch_grlen == 64
-#undef KMP_ARCH_LOONGARCH64
-#define KMP_ARCH_LOONGARCH64 1
->>>>>>> eaa26348
 #endif
 #endif
 
@@ -213,11 +207,7 @@
 // TODO: Fixme - This is clever, but really fugly
 #if (1 != KMP_ARCH_X86 + KMP_ARCH_X86_64 + KMP_ARCH_ARM + KMP_ARCH_PPC64 +     \
               KMP_ARCH_AARCH64 + KMP_ARCH_MIPS + KMP_ARCH_MIPS64 +             \
-<<<<<<< HEAD
-              KMP_ARCH_RISCV64 + KMP_ARCH_VE)
-=======
-              KMP_ARCH_RISCV64 + KMP_ARCH_LOONGARCH64)
->>>>>>> eaa26348
+              KMP_ARCH_RISCV64 + KMP_ARCH_LOONGARCH64 + KMP_ARCH_VE)
 #error Unknown or unsupported architecture
 #endif
 
