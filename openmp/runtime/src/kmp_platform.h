--- conflicted
+++ resolved
@@ -198,16 +198,9 @@
   ((KMP_ARCH_X86 || KMP_ARCH_X86_64) && (KMP_OS_LINUX || KMP_OS_WINDOWS))
 
 // TODO: Fixme - This is clever, but really fugly
-<<<<<<< HEAD
-#if (1 !=                                                                      \
-     KMP_ARCH_X86 + KMP_ARCH_X86_64 + KMP_ARCH_ARM + KMP_ARCH_PPC64 +          \
-     KMP_ARCH_AARCH64 + KMP_ARCH_MIPS + KMP_ARCH_MIPS64 + KMP_ARCH_RISCV64 +   \
-     KMP_ARCH_VE)
-=======
 #if (1 != KMP_ARCH_X86 + KMP_ARCH_X86_64 + KMP_ARCH_ARM + KMP_ARCH_PPC64 +     \
               KMP_ARCH_AARCH64 + KMP_ARCH_MIPS + KMP_ARCH_MIPS64 +             \
-              KMP_ARCH_RISCV64)
->>>>>>> 2b5f3f44
+              KMP_ARCH_RISCV64 + KMP_ARCH_VE)
 #error Unknown or unsupported architecture
 #endif
 
