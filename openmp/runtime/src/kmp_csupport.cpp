--- conflicted
+++ resolved
@@ -668,49 +668,7 @@
   KC_TRACE(10, ("__kmpc_flush: called\n"));
 
   /* need explicit __mf() here since use volatile instead in library */
-<<<<<<< HEAD
-  KMP_MB(); /* Flush all pending memory write invalidates.  */
-
-#if (KMP_ARCH_X86 || KMP_ARCH_X86_64)
-#if KMP_MIC
-// fence-style instructions do not exist, but lock; xaddl $0,(%rsp) can be used.
-// We shouldn't need it, though, since the ABI rules require that
-// * If the compiler generates NGO stores it also generates the fence
-// * If users hand-code NGO stores they should insert the fence
-// therefore no incomplete unordered stores should be visible.
-#else
-  // C74404
-  // This is to address non-temporal store instructions (sfence needed).
-  // The clflush instruction is addressed either (mfence needed).
-  // Probably the non-temporal load monvtdqa instruction should also be
-  // addressed.
-  // mfence is a SSE2 instruction. Do not execute it if CPU is not SSE2.
-  if (!__kmp_cpuinfo.initialized) {
-    __kmp_query_cpuid(&__kmp_cpuinfo);
-  }
-  if (!__kmp_cpuinfo.flags.sse2) {
-    // CPU cannot execute SSE2 instructions.
-  } else {
-#if KMP_COMPILER_ICC || KMP_COMPILER_ICX
-    _mm_mfence();
-#elif KMP_COMPILER_MSVC
-    MemoryBarrier();
-#else
-    __sync_synchronize();
-#endif // KMP_COMPILER_ICC || KMP_COMPILER_ICX
-  }
-#endif // KMP_MIC
-#elif (KMP_ARCH_ARM || KMP_ARCH_AARCH64 || KMP_ARCH_MIPS || KMP_ARCH_MIPS64 || \
-       KMP_ARCH_RISCV64 || KMP_ARCH_VE)
-// Nothing to see here move along
-#elif KMP_ARCH_PPC64
-// Nothing needed here (we have a real MB above).
-#else
-#error Unknown or unsupported architecture
-#endif
-=======
   KMP_MFENCE(); /* Flush all pending memory write invalidates.  */
->>>>>>> 734843eb
 
 #if OMPT_SUPPORT && OMPT_OPTIONAL
   if (ompt_enabled.ompt_callback_flush) {
