
//===----------------------------------------------------------------------===//
//
// Part of the LLVM Project, under the Apache License v2.0 with LLVM Exceptions.
// See https://llvm.org/LICENSE.txt for license information.
// SPDX-License-Identifier: Apache-2.0 WITH LLVM-exception
//
//===----------------------------------------------------------------------===//

#ifndef _ITTNOTIFY_TYPES_H_
#define _ITTNOTIFY_TYPES_H_

typedef enum ___itt_group_id {
  __itt_group_none = 0,
  __itt_group_legacy = 1 << 0,
  __itt_group_control = 1 << 1,
  __itt_group_thread = 1 << 2,
  __itt_group_mark = 1 << 3,
  __itt_group_sync = 1 << 4,
  __itt_group_fsync = 1 << 5,
  __itt_group_jit = 1 << 6,
  __itt_group_model = 1 << 7,
  __itt_group_splitter_min = 1 << 7,
  __itt_group_counter = 1 << 8,
  __itt_group_frame = 1 << 9,
  __itt_group_stitch = 1 << 10,
  __itt_group_heap = 1 << 11,
  __itt_group_splitter_max = 1 << 12,
  __itt_group_structure = 1 << 12,
  __itt_group_suppress = 1 << 13,
  __itt_group_arrays = 1 << 14,
<<<<<<< HEAD
=======
  __itt_group_module = 1 << 15,
>>>>>>> 2ab1d525
  __itt_group_all = -1
} __itt_group_id;

#pragma pack(push, 8)

typedef struct ___itt_group_list {
  __itt_group_id id;
  const char *name;
} __itt_group_list;

#pragma pack(pop)

#define ITT_GROUP_LIST(varname)                                                \
  static __itt_group_list varname[] = {{__itt_group_all, "all"},               \
                                       {__itt_group_control, "control"},       \
                                       {__itt_group_thread, "thread"},         \
                                       {__itt_group_mark, "mark"},             \
                                       {__itt_group_sync, "sync"},             \
                                       {__itt_group_fsync, "fsync"},           \
                                       {__itt_group_jit, "jit"},               \
                                       {__itt_group_model, "model"},           \
                                       {__itt_group_counter, "counter"},       \
                                       {__itt_group_frame, "frame"},           \
                                       {__itt_group_stitch, "stitch"},         \
                                       {__itt_group_heap, "heap"},             \
                                       {__itt_group_structure, "structure"},   \
                                       {__itt_group_suppress, "suppress"},     \
                                       {__itt_group_arrays, "arrays"},         \
<<<<<<< HEAD
=======
                                       {__itt_group_module, "module"},         \
>>>>>>> 2ab1d525
                                       {__itt_group_none, NULL}}

#endif /* _ITTNOTIFY_TYPES_H_ */<|MERGE_RESOLUTION|>--- conflicted
+++ resolved
@@ -29,10 +29,7 @@
   __itt_group_structure = 1 << 12,
   __itt_group_suppress = 1 << 13,
   __itt_group_arrays = 1 << 14,
-<<<<<<< HEAD
-=======
   __itt_group_module = 1 << 15,
->>>>>>> 2ab1d525
   __itt_group_all = -1
 } __itt_group_id;
 
@@ -61,10 +58,7 @@
                                        {__itt_group_structure, "structure"},   \
                                        {__itt_group_suppress, "suppress"},     \
                                        {__itt_group_arrays, "arrays"},         \
-<<<<<<< HEAD
-=======
                                        {__itt_group_module, "module"},         \
->>>>>>> 2ab1d525
                                        {__itt_group_none, NULL}}
 
 #endif /* _ITTNOTIFY_TYPES_H_ */