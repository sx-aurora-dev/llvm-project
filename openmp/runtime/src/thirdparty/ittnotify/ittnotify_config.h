
//===----------------------------------------------------------------------===//
//
// Part of the LLVM Project, under the Apache License v2.0 with LLVM Exceptions.
// See https://llvm.org/LICENSE.txt for license information.
// SPDX-License-Identifier: Apache-2.0 WITH LLVM-exception
//
//===----------------------------------------------------------------------===//

#ifndef _ITTNOTIFY_CONFIG_H_
#define _ITTNOTIFY_CONFIG_H_

/** @cond exclude_from_documentation */
#ifndef ITT_OS_WIN
#define ITT_OS_WIN 1
#endif /* ITT_OS_WIN */

#ifndef ITT_OS_LINUX
#define ITT_OS_LINUX 2
#endif /* ITT_OS_LINUX */

#ifndef ITT_OS_MAC
#define ITT_OS_MAC 3
#endif /* ITT_OS_MAC */

#ifndef ITT_OS_FREEBSD
#define ITT_OS_FREEBSD 4
#endif /* ITT_OS_FREEBSD */

#ifndef ITT_OS
#if defined WIN32 || defined _WIN32
#define ITT_OS ITT_OS_WIN
#elif defined(__APPLE__) && defined(__MACH__)
#define ITT_OS ITT_OS_MAC
#elif defined(__FreeBSD__)
#define ITT_OS ITT_OS_FREEBSD
#else
#define ITT_OS ITT_OS_LINUX
#endif
#endif /* ITT_OS */

#ifndef ITT_PLATFORM_WIN
#define ITT_PLATFORM_WIN 1
#endif /* ITT_PLATFORM_WIN */

#ifndef ITT_PLATFORM_POSIX
#define ITT_PLATFORM_POSIX 2
#endif /* ITT_PLATFORM_POSIX */

#ifndef ITT_PLATFORM_MAC
#define ITT_PLATFORM_MAC 3
#endif /* ITT_PLATFORM_MAC */

#ifndef ITT_PLATFORM_FREEBSD
#define ITT_PLATFORM_FREEBSD 4
#endif /* ITT_PLATFORM_FREEBSD */

#ifndef ITT_PLATFORM
#if ITT_OS == ITT_OS_WIN
#define ITT_PLATFORM ITT_PLATFORM_WIN
#elif ITT_OS == ITT_OS_MAC
#define ITT_PLATFORM ITT_PLATFORM_MAC
#elif ITT_OS == ITT_OS_FREEBSD
#define ITT_PLATFORM ITT_PLATFORM_FREEBSD
#else
#define ITT_PLATFORM ITT_PLATFORM_POSIX
#endif
#endif /* ITT_PLATFORM */

#if defined(_UNICODE) && !defined(UNICODE)
#define UNICODE
#endif

#include <stddef.h>
#if ITT_PLATFORM == ITT_PLATFORM_WIN
#include <tchar.h>
#else /* ITT_PLATFORM==ITT_PLATFORM_WIN */
#include <stdint.h>
#if defined(UNICODE) || defined(_UNICODE)
#include <wchar.h>
#endif /* UNICODE || _UNICODE */
#endif /* ITT_PLATFORM==ITT_PLATFORM_WIN */

#ifndef ITTAPI_CDECL
#if ITT_PLATFORM == ITT_PLATFORM_WIN
#define ITTAPI_CDECL __cdecl
#else /* ITT_PLATFORM==ITT_PLATFORM_WIN */
#if defined _M_IX86 || defined __i386__
#define ITTAPI_CDECL __attribute__((cdecl))
#else /* _M_IX86 || __i386__ */
#define ITTAPI_CDECL /* actual only on x86 platform */
#endif /* _M_IX86 || __i386__ */
#endif /* ITT_PLATFORM==ITT_PLATFORM_WIN */
#endif /* ITTAPI_CDECL */

#ifndef STDCALL
#if ITT_PLATFORM == ITT_PLATFORM_WIN
#define STDCALL __stdcall
#else /* ITT_PLATFORM==ITT_PLATFORM_WIN */
#if defined _M_IX86 || defined __i386__
#define STDCALL __attribute__((stdcall))
#else /* _M_IX86 || __i386__ */
#define STDCALL /* supported only on x86 platform */
#endif /* _M_IX86 || __i386__ */
#endif /* ITT_PLATFORM==ITT_PLATFORM_WIN */
#endif /* STDCALL */

#define ITTAPI ITTAPI_CDECL
#define LIBITTAPI ITTAPI_CDECL

/* TODO: Temporary for compatibility! */
#define ITTAPI_CALL ITTAPI_CDECL
#define LIBITTAPI_CALL ITTAPI_CDECL

#if ITT_PLATFORM == ITT_PLATFORM_WIN
/* use __forceinline (VC++ specific) */
#if defined(__MINGW32__) && !defined(__cplusplus)
#define ITT_INLINE                                                             \
  static __inline__ __attribute__((__always_inline__, __gnu_inline__))
#else
#define ITT_INLINE static __forceinline
#endif /* __MINGW32__ */

#define ITT_INLINE_ATTRIBUTE /* nothing */
#else /* ITT_PLATFORM==ITT_PLATFORM_WIN */
/*
 * Generally, functions are not inlined unless optimization is specified.
 * For functions declared inline, this attribute inlines the function even
 * if no optimization level was specified.
 */
#ifdef __STRICT_ANSI__
#define ITT_INLINE static
#define ITT_INLINE_ATTRIBUTE __attribute__((unused))
#else /* __STRICT_ANSI__ */
#define ITT_INLINE static inline
#define ITT_INLINE_ATTRIBUTE __attribute__((always_inline, unused))
#endif /* __STRICT_ANSI__ */
#endif /* ITT_PLATFORM==ITT_PLATFORM_WIN */
/** @endcond */

#ifndef ITT_ARCH_IA32
#define ITT_ARCH_IA32 1
#endif /* ITT_ARCH_IA32 */

#ifndef ITT_ARCH_IA32E
#define ITT_ARCH_IA32E 2
#endif /* ITT_ARCH_IA32E */

#ifndef ITT_ARCH_IA64
#define ITT_ARCH_IA64 3
#endif /* ITT_ARCH_IA64 */

#ifndef ITT_ARCH_ARM
#define ITT_ARCH_ARM 4
#endif /* ITT_ARCH_ARM */

#ifndef ITT_ARCH_PPC64
#define ITT_ARCH_PPC64 5
#endif /* ITT_ARCH_PPC64 */

#ifndef ITT_ARCH_ARM64
#define ITT_ARCH_ARM64 6
#endif /* ITT_ARCH_ARM64 */

#ifndef ITT_ARCH_VE
<<<<<<< HEAD
#  define ITT_ARCH_VE  8
=======
#define ITT_ARCH_VE 8
>>>>>>> 18b67243
#endif /* ITT_ARCH_VE */

#ifndef ITT_ARCH
#if defined _M_IX86 || defined __i386__
#define ITT_ARCH ITT_ARCH_IA32
#elif defined _M_X64 || defined _M_AMD64 || defined __x86_64__
#define ITT_ARCH ITT_ARCH_IA32E
#elif defined _M_IA64 || defined __ia64__
#define ITT_ARCH ITT_ARCH_IA64
#elif defined _M_ARM || defined __arm__
#define ITT_ARCH ITT_ARCH_ARM
#elif defined __aarch64__
#define ITT_ARCH ITT_ARCH_ARM64
#elif defined __powerpc64__
#define ITT_ARCH ITT_ARCH_PPC64
#elif defined __ve__
#define ITT_ARCH ITT_ARCH_VE
#endif
#endif

#ifdef __cplusplus
#define ITT_EXTERN_C extern "C"
#define ITT_EXTERN_C_BEGIN extern "C" {
#define ITT_EXTERN_C_END }
#else
#define ITT_EXTERN_C /* nothing */
#define ITT_EXTERN_C_BEGIN /* nothing */
#define ITT_EXTERN_C_END /* nothing */
#endif /* __cplusplus */

#define ITT_TO_STR_AUX(x) #x
#define ITT_TO_STR(x) ITT_TO_STR_AUX(x)

#define __ITT_BUILD_ASSERT(expr, suffix)                                       \
  do {                                                                         \
    static char __itt_build_check_##suffix[(expr) ? 1 : -1];                   \
    __itt_build_check_##suffix[0] = 0;                                         \
  } while (0)
#define _ITT_BUILD_ASSERT(expr, suffix) __ITT_BUILD_ASSERT((expr), suffix)
#define ITT_BUILD_ASSERT(expr) _ITT_BUILD_ASSERT((expr), __LINE__)

#define ITT_MAGIC                                                              \
  { 0xED, 0xAB, 0xAB, 0xEC, 0x0D, 0xEE, 0xDA, 0x30 }

/* Replace with snapshot date YYYYMMDD for promotion build. */
#define API_VERSION_BUILD 20180723

#ifndef API_VERSION_NUM
#define API_VERSION_NUM 3.20.1
#endif /* API_VERSION_NUM */

#define API_VERSION                                                            \
  "ITT-API-Version " ITT_TO_STR(API_VERSION_NUM) " (" ITT_TO_STR(              \
      API_VERSION_BUILD) ")"

/* OS communication functions */
#if ITT_PLATFORM == ITT_PLATFORM_WIN
#include <windows.h>
typedef HMODULE lib_t;
typedef DWORD TIDT;
typedef CRITICAL_SECTION mutex_t;
#ifdef __cplusplus
#define MUTEX_INITIALIZER                                                      \
  {}
#else
#define MUTEX_INITIALIZER                                                      \
  { 0 }
#endif
#define strong_alias(name, aliasname) /* empty for Windows */
#else /* ITT_PLATFORM==ITT_PLATFORM_WIN */
#include <dlfcn.h>
#if defined(UNICODE) || defined(_UNICODE)
#include <wchar.h>
#endif /* UNICODE */
#ifndef _GNU_SOURCE
#define _GNU_SOURCE 1 /* need for PTHREAD_MUTEX_RECURSIVE */
#endif /* _GNU_SOURCE */
#ifndef __USE_UNIX98
#define __USE_UNIX98                                                           \
  1 /* need for PTHREAD_MUTEX_RECURSIVE, on SLES11.1 with gcc 4.3.4 wherein    \
       pthread.h missing dependency on __USE_XOPEN2K8 */
#endif /*__USE_UNIX98*/
#include <pthread.h>
typedef void *lib_t;
typedef pthread_t TIDT;
typedef pthread_mutex_t mutex_t;
#define MUTEX_INITIALIZER PTHREAD_MUTEX_INITIALIZER
#define _strong_alias(name, aliasname)                                         \
  extern __typeof(name) aliasname __attribute__((alias(#name)));
#define strong_alias(name, aliasname) _strong_alias(name, aliasname)
#endif /* ITT_PLATFORM==ITT_PLATFORM_WIN */

#if ITT_PLATFORM == ITT_PLATFORM_WIN
#define __itt_get_proc(lib, name) GetProcAddress(lib, name)
#define __itt_mutex_init(mutex) InitializeCriticalSection(mutex)
#define __itt_mutex_lock(mutex) EnterCriticalSection(mutex)
#define __itt_mutex_unlock(mutex) LeaveCriticalSection(mutex)
#define __itt_load_lib(name) LoadLibraryA(name)
#define __itt_unload_lib(handle) FreeLibrary(handle)
#define __itt_system_error() (int)GetLastError()
#define __itt_fstrcmp(s1, s2) lstrcmpA(s1, s2)
#define __itt_fstrnlen(s, l) strnlen_s(s, l)
#define __itt_fstrcpyn(s1, b, s2, l) strncpy_s(s1, b, s2, l)
#define __itt_fstrdup(s) _strdup(s)
#define __itt_thread_id() GetCurrentThreadId()
#define __itt_thread_yield() SwitchToThread()
#ifndef ITT_SIMPLE_INIT
ITT_INLINE long
__itt_interlocked_increment(volatile long *ptr) ITT_INLINE_ATTRIBUTE;
ITT_INLINE long __itt_interlocked_increment(volatile long *ptr) {
  return InterlockedIncrement(ptr);
}
#endif /* ITT_SIMPLE_INIT */

#define DL_SYMBOLS (1)
#define PTHREAD_SYMBOLS (1)

#else /* ITT_PLATFORM!=ITT_PLATFORM_WIN */
#define __itt_get_proc(lib, name) dlsym(lib, name)
#define __itt_mutex_init(mutex)                                                \
  {                                                                            \
    pthread_mutexattr_t mutex_attr;                                            \
    int error_code = pthread_mutexattr_init(&mutex_attr);                      \
    if (error_code)                                                            \
      __itt_report_error(__itt_error_system, "pthread_mutexattr_init",         \
                         error_code);                                          \
    error_code =                                                               \
        pthread_mutexattr_settype(&mutex_attr, PTHREAD_MUTEX_RECURSIVE);       \
    if (error_code)                                                            \
      __itt_report_error(__itt_error_system, "pthread_mutexattr_settype",      \
                         error_code);                                          \
    error_code = pthread_mutex_init(mutex, &mutex_attr);                       \
    if (error_code)                                                            \
      __itt_report_error(__itt_error_system, "pthread_mutex_init",             \
                         error_code);                                          \
    error_code = pthread_mutexattr_destroy(&mutex_attr);                       \
    if (error_code)                                                            \
      __itt_report_error(__itt_error_system, "pthread_mutexattr_destroy",      \
                         error_code);                                          \
  }
#define __itt_mutex_lock(mutex) pthread_mutex_lock(mutex)
#define __itt_mutex_unlock(mutex) pthread_mutex_unlock(mutex)
#define __itt_load_lib(name) dlopen(name, RTLD_LAZY)
#define __itt_unload_lib(handle) dlclose(handle)
#define __itt_system_error() errno
#define __itt_fstrcmp(s1, s2) strcmp(s1, s2)

/* makes customer code define safe APIs for SDL_STRNLEN_S and SDL_STRNCPY_S */
#ifdef SDL_STRNLEN_S
#define __itt_fstrnlen(s, l) SDL_STRNLEN_S(s, l)
#else
#define __itt_fstrnlen(s, l) strlen(s)
#endif /* SDL_STRNLEN_S */
#ifdef SDL_STRNCPY_S
#define __itt_fstrcpyn(s1, b, s2, l) SDL_STRNCPY_S(s1, b, s2, l)
#else
#define __itt_fstrcpyn(s1, b, s2, l)                                           \
  {                                                                            \
    if (b > 0) {                                                               \
      /* 'volatile' is used to suppress the warning that a destination */      \
      /*  bound depends on the length of the source.                   */      \
      volatile size_t num_to_copy =                                            \
          (size_t)(b - 1) < (size_t)(l) ? (size_t)(b - 1) : (size_t)(l);       \
      strncpy(s1, s2, num_to_copy);                                            \
      s1[num_to_copy] = 0;                                                     \
    }                                                                          \
  }
#endif /* SDL_STRNCPY_S */

#define __itt_fstrdup(s) strdup(s)
#define __itt_thread_id() pthread_self()
#define __itt_thread_yield() sched_yield()
#if ITT_ARCH == ITT_ARCH_IA64
#ifdef __INTEL_COMPILER
#define __TBB_machine_fetchadd4(addr, val) __fetchadd4_acq((void *)addr, val)
#else /* __INTEL_COMPILER */
/* TODO: Add Support for not Intel compilers for IA-64 architecture */
#endif /* __INTEL_COMPILER */
#elif ITT_ARCH == ITT_ARCH_IA32 ||                                             \
    ITT_ARCH == ITT_ARCH_IA32E /* ITT_ARCH!=ITT_ARCH_IA64 */
ITT_INLINE long __TBB_machine_fetchadd4(volatile void *ptr,
                                        long addend) ITT_INLINE_ATTRIBUTE;
ITT_INLINE long __TBB_machine_fetchadd4(volatile void *ptr, long addend) {
  long result;
  __asm__ __volatile__("lock\nxadd %0,%1"
                       : "=r"(result), "=m"(*(volatile int *)ptr)
                       : "0"(addend), "m"(*(volatile int *)ptr)
                       : "memory");
  return result;
}
#else
#define __TBB_machine_fetchadd4(addr, val) __sync_fetch_and_add(addr, val)
#endif /* ITT_ARCH==ITT_ARCH_IA64 */
#ifndef ITT_SIMPLE_INIT
ITT_INLINE long
__itt_interlocked_increment(volatile long *ptr) ITT_INLINE_ATTRIBUTE;
ITT_INLINE long __itt_interlocked_increment(volatile long *ptr) {
  return __TBB_machine_fetchadd4(ptr, 1) + 1L;
}
#endif /* ITT_SIMPLE_INIT */

void *dlopen(const char *, int) __attribute__((weak));
void *dlsym(void *, const char *) __attribute__((weak));
int dlclose(void *) __attribute__((weak));
#define DL_SYMBOLS (dlopen && dlsym && dlclose)

int pthread_mutex_init(pthread_mutex_t *, const pthread_mutexattr_t *)
    __attribute__((weak));
int pthread_mutex_lock(pthread_mutex_t *) __attribute__((weak));
int pthread_mutex_unlock(pthread_mutex_t *) __attribute__((weak));
int pthread_mutex_destroy(pthread_mutex_t *) __attribute__((weak));
int pthread_mutexattr_init(pthread_mutexattr_t *) __attribute__((weak));
int pthread_mutexattr_settype(pthread_mutexattr_t *, int) __attribute__((weak));
int pthread_mutexattr_destroy(pthread_mutexattr_t *) __attribute__((weak));
pthread_t pthread_self(void) __attribute__((weak));
#define PTHREAD_SYMBOLS                                                        \
  (pthread_mutex_init && pthread_mutex_lock && pthread_mutex_unlock &&         \
   pthread_mutex_destroy && pthread_mutexattr_init &&                          \
   pthread_mutexattr_settype && pthread_mutexattr_destroy && pthread_self)

#endif /* ITT_PLATFORM==ITT_PLATFORM_WIN */

typedef enum {
  __itt_collection_normal = 0,
  __itt_collection_paused = 1
} __itt_collection_state;

typedef enum {
  __itt_thread_normal = 0,
  __itt_thread_ignored = 1
} __itt_thread_state;

#pragma pack(push, 8)

typedef struct ___itt_thread_info {
  const char *nameA; /*!< Copy of original name in ASCII. */
#if defined(UNICODE) || defined(_UNICODE)
  const wchar_t *nameW; /*!< Copy of original name in UNICODE. */
#else /* UNICODE || _UNICODE */
  void *nameW;
#endif /* UNICODE || _UNICODE */
  TIDT tid;
  __itt_thread_state state; /*!< Thread state (paused or normal) */
  int extra1; /*!< Reserved to the runtime */
  void *extra2; /*!< Reserved to the runtime */
  struct ___itt_thread_info *next;
} __itt_thread_info;

#include "ittnotify_types.h" /* For __itt_group_id definition */

typedef struct ___itt_api_info_20101001 {
  const char *name;
  void **func_ptr;
  void *init_func;
  __itt_group_id group;
} __itt_api_info_20101001;

typedef struct ___itt_api_info {
  const char *name;
  void **func_ptr;
  void *init_func;
  void *null_func;
  __itt_group_id group;
} __itt_api_info;

typedef struct __itt_counter_info {
  const char *nameA; /*!< Copy of original name in ASCII. */
#if defined(UNICODE) || defined(_UNICODE)
  const wchar_t *nameW; /*!< Copy of original name in UNICODE. */
#else /* UNICODE || _UNICODE */
  void *nameW;
#endif /* UNICODE || _UNICODE */
  const char *domainA; /*!< Copy of original name in ASCII. */
#if defined(UNICODE) || defined(_UNICODE)
  const wchar_t *domainW; /*!< Copy of original name in UNICODE. */
#else /* UNICODE || _UNICODE */
  void *domainW;
#endif /* UNICODE || _UNICODE */
  int type;
  long index;
  int extra1; /*!< Reserved to the runtime */
  void *extra2; /*!< Reserved to the runtime */
  struct __itt_counter_info *next;
} __itt_counter_info_t;

struct ___itt_domain;
struct ___itt_string_handle;
struct ___itt_histogram;

typedef struct ___itt_global {
  unsigned char magic[8];
  unsigned long version_major;
  unsigned long version_minor;
  unsigned long version_build;
  volatile long api_initialized;
  volatile long mutex_initialized;
  volatile long atomic_counter;
  mutex_t mutex;
  lib_t lib;
  void *error_handler;
  const char **dll_path_ptr;
  __itt_api_info *api_list_ptr;
  struct ___itt_global *next;
  /* Joinable structures below */
  __itt_thread_info *thread_list;
  struct ___itt_domain *domain_list;
  struct ___itt_string_handle *string_list;
  __itt_collection_state state;
  __itt_counter_info_t *counter_list;
  unsigned int ipt_collect_events;
  struct ___itt_histogram *histogram_list;
} __itt_global;

#pragma pack(pop)

#define NEW_THREAD_INFO_W(gptr, h, h_tail, t, s, n)                            \
  {                                                                            \
    h = (__itt_thread_info *)malloc(sizeof(__itt_thread_info));                \
    if (h != NULL) {                                                           \
      h->tid = t;                                                              \
      h->nameA = NULL;                                                         \
      h->nameW = n ? _wcsdup(n) : NULL;                                        \
      h->state = s;                                                            \
      h->extra1 = 0; /* reserved */                                            \
      h->extra2 = NULL; /* reserved */                                         \
      h->next = NULL;                                                          \
      if (h_tail == NULL)                                                      \
        (gptr)->thread_list = h;                                               \
      else                                                                     \
        h_tail->next = h;                                                      \
    }                                                                          \
  }

#define NEW_THREAD_INFO_A(gptr, h, h_tail, t, s, n)                            \
  {                                                                            \
    h = (__itt_thread_info *)malloc(sizeof(__itt_thread_info));                \
    if (h != NULL) {                                                           \
      h->tid = t;                                                              \
      h->nameA = n ? __itt_fstrdup(n) : NULL;                                  \
      h->nameW = NULL;                                                         \
      h->state = s;                                                            \
      h->extra1 = 0; /* reserved */                                            \
      h->extra2 = NULL; /* reserved */                                         \
      h->next = NULL;                                                          \
      if (h_tail == NULL)                                                      \
        (gptr)->thread_list = h;                                               \
      else                                                                     \
        h_tail->next = h;                                                      \
    }                                                                          \
  }

#define NEW_DOMAIN_W(gptr, h, h_tail, name)                                    \
  {                                                                            \
    h = (__itt_domain *)malloc(sizeof(__itt_domain));                          \
    if (h != NULL) {                                                           \
      h->flags = 1; /* domain is enabled by default */                         \
      h->nameA = NULL;                                                         \
      h->nameW = name ? _wcsdup(name) : NULL;                                  \
      h->extra1 = 0; /* reserved */                                            \
      h->extra2 = NULL; /* reserved */                                         \
      h->next = NULL;                                                          \
      if (h_tail == NULL)                                                      \
        (gptr)->domain_list = h;                                               \
      else                                                                     \
        h_tail->next = h;                                                      \
    }                                                                          \
  }

#define NEW_DOMAIN_A(gptr, h, h_tail, name)                                    \
  {                                                                            \
    h = (__itt_domain *)malloc(sizeof(__itt_domain));                          \
    if (h != NULL) {                                                           \
      h->flags = 1; /* domain is enabled by default */                         \
      h->nameA = name ? __itt_fstrdup(name) : NULL;                            \
      h->nameW = NULL;                                                         \
      h->extra1 = 0; /* reserved */                                            \
      h->extra2 = NULL; /* reserved */                                         \
      h->next = NULL;                                                          \
      if (h_tail == NULL)                                                      \
        (gptr)->domain_list = h;                                               \
      else                                                                     \
        h_tail->next = h;                                                      \
    }                                                                          \
  }

#define NEW_STRING_HANDLE_W(gptr, h, h_tail, name)                             \
  {                                                                            \
    h = (__itt_string_handle *)malloc(sizeof(__itt_string_handle));            \
    if (h != NULL) {                                                           \
      h->strA = NULL;                                                          \
      h->strW = name ? _wcsdup(name) : NULL;                                   \
      h->extra1 = 0; /* reserved */                                            \
      h->extra2 = NULL; /* reserved */                                         \
      h->next = NULL;                                                          \
      if (h_tail == NULL)                                                      \
        (gptr)->string_list = h;                                               \
      else                                                                     \
        h_tail->next = h;                                                      \
    }                                                                          \
  }

#define NEW_STRING_HANDLE_A(gptr, h, h_tail, name)                             \
  {                                                                            \
    h = (__itt_string_handle *)malloc(sizeof(__itt_string_handle));            \
    if (h != NULL) {                                                           \
      h->strA = name ? __itt_fstrdup(name) : NULL;                             \
      h->strW = NULL;                                                          \
      h->extra1 = 0; /* reserved */                                            \
      h->extra2 = NULL; /* reserved */                                         \
      h->next = NULL;                                                          \
      if (h_tail == NULL)                                                      \
        (gptr)->string_list = h;                                               \
      else                                                                     \
        h_tail->next = h;                                                      \
    }                                                                          \
  }

#define NEW_COUNTER_W(gptr, h, h_tail, name, domain, type)                     \
  {                                                                            \
    h = (__itt_counter_info_t *)malloc(sizeof(__itt_counter_info_t));          \
    if (h != NULL) {                                                           \
      h->nameA = NULL;                                                         \
      h->nameW = name ? _wcsdup(name) : NULL;                                  \
      h->domainA = NULL;                                                       \
      h->domainW = name ? _wcsdup(domain) : NULL;                              \
      h->type = type;                                                          \
      h->index = 0;                                                            \
      h->next = NULL;                                                          \
      if (h_tail == NULL)                                                      \
        (gptr)->counter_list = h;                                              \
      else                                                                     \
        h_tail->next = h;                                                      \
    }                                                                          \
  }

#define NEW_COUNTER_A(gptr, h, h_tail, name, domain, type)                     \
  {                                                                            \
    h = (__itt_counter_info_t *)malloc(sizeof(__itt_counter_info_t));          \
    if (h != NULL) {                                                           \
      h->nameA = name ? __itt_fstrdup(name) : NULL;                            \
      h->nameW = NULL;                                                         \
      h->domainA = domain ? __itt_fstrdup(domain) : NULL;                      \
      h->domainW = NULL;                                                       \
      h->type = type;                                                          \
      h->index = 0;                                                            \
      h->next = NULL;                                                          \
      if (h_tail == NULL)                                                      \
        (gptr)->counter_list = h;                                              \
      else                                                                     \
        h_tail->next = h;                                                      \
    }                                                                          \
  }

#define NEW_HISTOGRAM_W(gptr, h, h_tail, domain, name, x_type, y_type)         \
  {                                                                            \
    h = (__itt_histogram *)malloc(sizeof(__itt_histogram));                    \
    if (h != NULL) {                                                           \
      h->domain = domain;                                                      \
      h->nameA = NULL;                                                         \
      h->nameW = name ? _wcsdup(name) : NULL;                                  \
      h->x_type = x_type;                                                      \
      h->y_type = y_type;                                                      \
      h->extra1 = 0;                                                           \
      h->extra2 = NULL;                                                        \
      if (h_tail == NULL)                                                      \
        (gptr)->histogram_list = h;                                            \
      else                                                                     \
        h_tail->next = h;                                                      \
    }                                                                          \
  }

#define NEW_HISTOGRAM_A(gptr, h, h_tail, domain, name, x_type, y_type)         \
  {                                                                            \
    h = (__itt_histogram *)malloc(sizeof(__itt_histogram));                    \
    if (h != NULL) {                                                           \
      h->domain = domain;                                                      \
      h->nameA = name ? __itt_fstrdup(name) : NULL;                            \
      h->nameW = NULL;                                                         \
      h->x_type = x_type;                                                      \
      h->y_type = y_type;                                                      \
      h->extra1 = 0;                                                           \
      h->extra2 = NULL;                                                        \
      if (h_tail == NULL)                                                      \
        (gptr)->histogram_list = h;                                            \
      else                                                                     \
        h_tail->next = h;                                                      \
    }                                                                          \
  }

#endif /* _ITTNOTIFY_CONFIG_H_ */<|MERGE_RESOLUTION|>--- conflicted
+++ resolved
@@ -163,11 +163,7 @@
 #endif /* ITT_ARCH_ARM64 */
 
 #ifndef ITT_ARCH_VE
-<<<<<<< HEAD
-#  define ITT_ARCH_VE  8
-=======
 #define ITT_ARCH_VE 8
->>>>>>> 18b67243
 #endif /* ITT_ARCH_VE */
 
 #ifndef ITT_ARCH
