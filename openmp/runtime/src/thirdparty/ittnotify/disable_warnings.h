--- conflicted
+++ resolved
@@ -1,4 +1,4 @@
-// clang-format off
+
 //===----------------------------------------------------------------------===//
 //
 // Part of the LLVM Project, under the Apache License v2.0 with LLVM Exceptions.
@@ -10,15 +10,6 @@
 #include "ittnotify_config.h"
 
 #if ITT_PLATFORM == ITT_PLATFORM_WIN
-<<<<<<< HEAD
-
-#pragma warning(disable: 593) /* parameter "XXXX" was set but never used */
-#pragma warning(disable: 344) /* typedef name has already been declared (with
-                                  same type) */
-#pragma warning(disable: 174) /* expression has no effect */
-#pragma warning(disable: 4127) /* conditional expression is constant */
-#pragma warning(disable: 4306) /* conversion from '?' to '?' of greater size */
-=======
 
 #if defined _MSC_VER
 
@@ -31,23 +22,15 @@
     disable : 4306) /* conversion from '?' to '?' of greater size */
 
 #endif /* _MSC_VER */
->>>>>>> a2ce6ee6
 
 #endif /* ITT_PLATFORM==ITT_PLATFORM_WIN */
 
 #if defined __INTEL_COMPILER
 
-<<<<<<< HEAD
-#pragma warning(disable: 869) /* parameter "XXXXX" was never referenced */
-#pragma warning(disable: 1418) /* external function definition with no prior
-                                  declaration  */
-#pragma warning(disable: 1419) /* external declaration in primary source file */
-=======
 #pragma warning(disable : 869) /* parameter "XXXXX" was never referenced */
 #pragma warning(disable : 1418) /* external function definition with no prior  \
                                    declaration  */
 #pragma warning(                                                               \
     disable : 1419) /* external declaration in primary source file */
->>>>>>> a2ce6ee6
 
 #endif /* __INTEL_COMPILER */