
//===----------------------------------------------------------------------===//
//
// Part of the LLVM Project, under the Apache License v2.0 with LLVM Exceptions.
// See https://llvm.org/LICENSE.txt for license information.
// SPDX-License-Identifier: Apache-2.0 WITH LLVM-exception
//
//===----------------------------------------------------------------------===//

#include "kmp_config.h" // INTEL_ITTNOTIFY_PREFIX definition
#include "ittnotify_config.h"

#if ITT_PLATFORM == ITT_PLATFORM_WIN
<<<<<<< HEAD
#if defined(__MINGW32__)
#include <limits.h>
#else
=======
#if !defined(PATH_MAX)
>>>>>>> 2ab1d525
#define PATH_MAX 512
#endif
#else /* ITT_PLATFORM!=ITT_PLATFORM_WIN */
#include <limits.h>
#include <dlfcn.h>
#include <errno.h>
#endif /* ITT_PLATFORM==ITT_PLATFORM_WIN */
#include <stdio.h>
#include <stdlib.h>
#include <stdarg.h>
#include <string.h>

#define INTEL_NO_MACRO_BODY
#define INTEL_ITTNOTIFY_API_PRIVATE
#include "ittnotify.h"
#include "legacy/ittnotify.h"

#include "disable_warnings.h"

static const char api_version[] = API_VERSION "\0\n@(#) $Revision$\n";

#define _N_(n) ITT_JOIN(INTEL_ITTNOTIFY_PREFIX, n)

#ifndef HAS_CPP_ATTR
#if defined(__cplusplus) && defined(__has_cpp_attribute)
#define HAS_CPP_ATTR(X) __has_cpp_attribute(X)
#else
#define HAS_CPP_ATTR(X) 0
#endif
#endif

#ifndef HAS_C_ATTR
#if defined(__STDC__) && defined(__has_c_attribute)
#define HAS_C_ATTR(X) __has_c_attribute(X)
#else
#define HAS_C_ATTR(X) 0
#endif
#endif

<<<<<<< HEAD
#define _N_(n) ITT_JOIN(INTEL_ITTNOTIFY_PREFIX, n)

=======
#ifndef HAS_GNU_ATTR
#if defined(__has_attribute)
#define HAS_GNU_ATTR(X) __has_attribute(X)
#else
#define HAS_GNU_ATTR(X) 0
#endif
#endif

#ifndef ITT_ATTRIBUTE_FALLTHROUGH
#if (HAS_CPP_ATTR(fallthrough) || HAS_C_ATTR(fallthrough)) &&                  \
    (__cplusplus >= 201703L || _MSVC_LANG >= 201703L)
#define ITT_ATTRIBUTE_FALLTHROUGH [[fallthrough]]
#elif HAS_CPP_ATTR(gnu::fallthrough)
#define ITT_ATTRIBUTE_FALLTHROUGH [[gnu::fallthrough]]
#elif HAS_CPP_ATTR(clang::fallthrough)
#define ITT_ATTRIBUTE_FALLTHROUGH [[clang::fallthrough]]
#elif HAS_GNU_ATTR(fallthrough) && !__INTEL_COMPILER
#define ITT_ATTRIBUTE_FALLTHROUGH __attribute__((fallthrough))
#else
#define ITT_ATTRIBUTE_FALLTHROUGH
#endif
#endif

>>>>>>> 2ab1d525
#if ITT_OS == ITT_OS_WIN
static const char *ittnotify_lib_name = "libittnotify.dll";
#elif ITT_OS == ITT_OS_LINUX || ITT_OS == ITT_OS_FREEBSD
static const char *ittnotify_lib_name = "libittnotify.so";
#elif ITT_OS == ITT_OS_MAC
static const char *ittnotify_lib_name = "libittnotify.dylib";
#else
#error Unsupported or unknown OS.
#endif

#ifdef __ANDROID__
#include <android/log.h>
#include <stdio.h>
#include <unistd.h>
#include <sys/types.h>
#include <sys/stat.h>
#include <fcntl.h>
#include <linux/limits.h>

#ifdef ITT_ANDROID_LOG
#define ITT_ANDROID_LOG_TAG "INTEL_VTUNE_USERAPI"
#define ITT_ANDROID_LOGI(...)                                                  \
  ((void)__android_log_print(ANDROID_LOG_INFO, ITT_ANDROID_LOG_TAG,            \
                             __VA_ARGS__))
#define ITT_ANDROID_LOGW(...)                                                  \
  ((void)__android_log_print(ANDROID_LOG_WARN, ITT_ANDROID_LOG_TAG,            \
                             __VA_ARGS__))
#define ITT_ANDROID_LOGE(...)                                                  \
  ((void)__android_log_print(ANDROID_LOG_ERROR, ITT_ANDROID_LOG_TAG,           \
                             __VA_ARGS__))
#define ITT_ANDROID_LOGD(...)                                                  \
  ((void)__android_log_print(ANDROID_LOG_DEBUG, ITT_ANDROID_LOG_TAG,           \
                             __VA_ARGS__))
#else
#define ITT_ANDROID_LOGI(...)
#define ITT_ANDROID_LOGW(...)
#define ITT_ANDROID_LOGE(...)
#define ITT_ANDROID_LOGD(...)
#endif

/* default location of userapi collector on Android */
#define ANDROID_ITTNOTIFY_DEFAULT_PATH_MASK(x)                                 \
  "/data/data/com.intel.vtune/perfrun/lib" #x "/runtime/libittnotify.so"

#if ITT_ARCH == ITT_ARCH_IA32 || ITT_ARCH == ITT_ARCH_ARM
#define ANDROID_ITTNOTIFY_DEFAULT_PATH ANDROID_ITTNOTIFY_DEFAULT_PATH_MASK(32)
#else
#define ANDROID_ITTNOTIFY_DEFAULT_PATH ANDROID_ITTNOTIFY_DEFAULT_PATH_MASK(64)
<<<<<<< HEAD
#endif

=======
>>>>>>> 2ab1d525
#endif

#endif

#ifndef LIB_VAR_NAME
<<<<<<< HEAD
#if ITT_ARCH == ITT_ARCH_IA32 || ITT_ARCH == ITT_ARCH_ARM ||                   \
    ITT_ARCH == ITT_ARCH_MIPS
=======
#if ITT_ARCH == ITT_ARCH_IA32 || ITT_ARCH == ITT_ARCH_ARM
>>>>>>> 2ab1d525
#define LIB_VAR_NAME INTEL_LIBITTNOTIFY32
#else
#define LIB_VAR_NAME INTEL_LIBITTNOTIFY64
#endif
#endif /* LIB_VAR_NAME */

#define ITT_MUTEX_INIT_AND_LOCK(p)                                             \
  {                                                                            \
    if (PTHREAD_SYMBOLS) {                                                     \
      if (!p.mutex_initialized) {                                              \
        if (__itt_interlocked_increment(&p.atomic_counter) == 1) {             \
          __itt_mutex_init(&p.mutex);                                          \
          p.mutex_initialized = 1;                                             \
        } else                                                                 \
          while (!p.mutex_initialized)                                         \
            __itt_thread_yield();                                              \
      }                                                                        \
      __itt_mutex_lock(&p.mutex);                                              \
    }                                                                          \
  }

<<<<<<< HEAD
=======
#define ITT_MODULE_OBJECT_VERSION 1

>>>>>>> 2ab1d525
typedef int(__itt_init_ittlib_t)(const char *, __itt_group_id);

/* this define used to control initialization function name. */
#ifndef __itt_init_ittlib_name
ITT_EXTERN_C int _N_(init_ittlib)(const char *, __itt_group_id);
static __itt_init_ittlib_t *__itt_init_ittlib_ptr = _N_(init_ittlib);
#define __itt_init_ittlib_name __itt_init_ittlib_ptr
#endif /* __itt_init_ittlib_name */

typedef void(__itt_fini_ittlib_t)(void);

/* this define used to control finalization function name. */
#ifndef __itt_fini_ittlib_name
ITT_EXTERN_C void _N_(fini_ittlib)(void);
static __itt_fini_ittlib_t *__itt_fini_ittlib_ptr = _N_(fini_ittlib);
#define __itt_fini_ittlib_name __itt_fini_ittlib_ptr
#endif /* __itt_fini_ittlib_name */

extern __itt_global _N_(_ittapi_global);

/* building pointers to imported funcs */
#undef ITT_STUBV
#undef ITT_STUB
#define ITT_STUB(api, type, name, args, params, ptr, group, format)            \
  static type api ITT_VERSIONIZE(ITT_JOIN(_N_(name), _init)) args;             \
  typedef type api ITT_JOIN(_N_(name), _t) args;                               \
  ITT_EXTERN_C_BEGIN ITT_JOIN(_N_(name), _t) * ITTNOTIFY_NAME(name) =          \
      ITT_VERSIONIZE(ITT_JOIN(_N_(name), _init));                              \
  ITT_EXTERN_C_END                                                             \
  static type api ITT_VERSIONIZE(ITT_JOIN(_N_(name), _init)) args {            \
<<<<<<< HEAD
    __itt_init_ittlib_name(NULL, __itt_group_all);                             \
=======
    if (!_N_(_ittapi_global).api_initialized &&                                \
        _N_(_ittapi_global).thread_list == NULL)                               \
      __itt_init_ittlib_name(NULL, __itt_group_all);                           \
>>>>>>> 2ab1d525
    if (ITTNOTIFY_NAME(name) &&                                                \
        ITTNOTIFY_NAME(name) != ITT_VERSIONIZE(ITT_JOIN(_N_(name), _init)))    \
      return ITTNOTIFY_NAME(name) params;                                      \
    else                                                                       \
      return (type)0;                                                          \
  }

#define ITT_STUBV(api, type, name, args, params, ptr, group, format)           \
  static type api ITT_VERSIONIZE(ITT_JOIN(_N_(name), _init)) args;             \
  typedef type api ITT_JOIN(_N_(name), _t) args;                               \
  ITT_EXTERN_C_BEGIN ITT_JOIN(_N_(name), _t) * ITTNOTIFY_NAME(name) =          \
      ITT_VERSIONIZE(ITT_JOIN(_N_(name), _init));                              \
  ITT_EXTERN_C_END                                                             \
  static type api ITT_VERSIONIZE(ITT_JOIN(_N_(name), _init)) args {            \
<<<<<<< HEAD
    __itt_init_ittlib_name(NULL, __itt_group_all);                             \
=======
    if (!_N_(_ittapi_global).api_initialized &&                                \
        _N_(_ittapi_global).thread_list == NULL)                               \
      __itt_init_ittlib_name(NULL, __itt_group_all);                           \
>>>>>>> 2ab1d525
    if (ITTNOTIFY_NAME(name) &&                                                \
        ITTNOTIFY_NAME(name) != ITT_VERSIONIZE(ITT_JOIN(_N_(name), _init)))    \
      ITTNOTIFY_NAME(name) params;                                             \
    else                                                                       \
      return;                                                                  \
  }

#undef __ITT_INTERNAL_INIT
#include "ittnotify_static.h"

#undef ITT_STUB
#undef ITT_STUBV
#define ITT_STUB(api, type, name, args, params, ptr, group, format)            \
  static type api ITT_VERSIONIZE(ITT_JOIN(_N_(name), _init)) args;             \
  typedef type api ITT_JOIN(_N_(name), _t) args;                               \
  ITT_EXTERN_C_BEGIN ITT_JOIN(_N_(name), _t) * ITTNOTIFY_NAME(name) =          \
      ITT_VERSIONIZE(ITT_JOIN(_N_(name), _init));                              \
  ITT_EXTERN_C_END

#define ITT_STUBV(api, type, name, args, params, ptr, group, format)           \
  static type api ITT_VERSIONIZE(ITT_JOIN(_N_(name), _init)) args;             \
  typedef type api ITT_JOIN(_N_(name), _t) args;                               \
  ITT_EXTERN_C_BEGIN ITT_JOIN(_N_(name), _t) * ITTNOTIFY_NAME(name) =          \
      ITT_VERSIONIZE(ITT_JOIN(_N_(name), _init));                              \
  ITT_EXTERN_C_END

#define __ITT_INTERNAL_INIT
#include "ittnotify_static.h"
#undef __ITT_INTERNAL_INIT

ITT_GROUP_LIST(group_list);

#pragma pack(push, 8)

typedef struct ___itt_group_alias {
  const char *env_var;
  __itt_group_id groups;
} __itt_group_alias;

static __itt_group_alias group_alias[] = {
    {"KMP_FOR_TPROFILE",
     (__itt_group_id)(__itt_group_control | __itt_group_thread |
                      __itt_group_sync | __itt_group_mark)},
    {"KMP_FOR_TCHECK",
     (__itt_group_id)(__itt_group_control | __itt_group_thread |
                      __itt_group_sync | __itt_group_fsync | __itt_group_mark |
                      __itt_group_suppress)},
    {NULL, (__itt_group_none)},
    {api_version,
     (__itt_group_none)} /* !!! Just to avoid unused code elimination !!! */
};

#pragma pack(pop)

<<<<<<< HEAD
// clang-format off
#if ITT_PLATFORM == ITT_PLATFORM_WIN && KMP_MSVC_COMPAT
#pragma warning(push)
#pragma warning(disable: 4054) /* warning C4054: 'type cast' : from function
                                  pointer 'XXX' to data pointer 'void *' */
=======
#if ITT_PLATFORM == ITT_PLATFORM_WIN
#if _MSC_VER
#pragma warning(push)
#pragma warning(disable : 4054) /* warning C4054: 'type cast' : from function  \
                                   pointer 'XXX' to data pointer 'void *' */
#endif
>>>>>>> 2ab1d525
#endif /* ITT_PLATFORM==ITT_PLATFORM_WIN */
// clang-format onå

static __itt_api_info api_list[] = {
/* Define functions with static implementation */
#undef ITT_STUB
#undef ITT_STUBV
#define ITT_STUB(api, type, name, args, params, nameindll, group, format)      \
  {ITT_TO_STR(ITT_JOIN(__itt_, nameindll)),                                    \
   (void **)(void *)&ITTNOTIFY_NAME(name),                                     \
   (void *)(size_t)&ITT_VERSIONIZE(ITT_JOIN(_N_(name), _init)),                \
   (void *)(size_t)&ITT_VERSIONIZE(ITT_JOIN(_N_(name), _init)),                \
   (__itt_group_id)(group)},
#define ITT_STUBV ITT_STUB
#define __ITT_INTERNAL_INIT
#include "ittnotify_static.h"
#undef __ITT_INTERNAL_INIT
/* Define functions without static implementation */
#undef ITT_STUB
#undef ITT_STUBV
#define ITT_STUB(api, type, name, args, params, nameindll, group, format)      \
  {ITT_TO_STR(ITT_JOIN(__itt_, nameindll)),                                    \
   (void **)(void *)&ITTNOTIFY_NAME(name),                                     \
   (void *)(size_t)&ITT_VERSIONIZE(ITT_JOIN(_N_(name), _init)), NULL,          \
   (__itt_group_id)(group)},
#define ITT_STUBV ITT_STUB
#include "ittnotify_static.h"
    {NULL, NULL, NULL, NULL, __itt_group_none}};

<<<<<<< HEAD
#if ITT_PLATFORM == ITT_PLATFORM_WIN && KMP_MSVC_COMPAT
=======
#if ITT_PLATFORM == ITT_PLATFORM_WIN
#if _MSC_VER
>>>>>>> 2ab1d525
#pragma warning(pop)
#endif
#endif /* ITT_PLATFORM==ITT_PLATFORM_WIN */

/* static part descriptor which handles. all notification api attributes. */
__itt_global _N_(_ittapi_global) = {
    ITT_MAGIC, /* identification info */
    ITT_MAJOR,
    ITT_MINOR,
    API_VERSION_BUILD, /* version info */
    0, /* api_initialized */
    0, /* mutex_initialized */
    0, /* atomic_counter */
    MUTEX_INITIALIZER, /* mutex */
    NULL, /* dynamic library handle */
    NULL, /* error_handler */
    NULL, /* dll_path_ptr */
    (__itt_api_info *)&api_list, /* api_list_ptr */
    NULL, /* next __itt_global */
    NULL, /* thread_list */
    NULL, /* domain_list */
    NULL, /* string_list */
    __itt_collection_normal, /* collection state */
<<<<<<< HEAD
    NULL /* counter_list */
=======
    NULL, /* counter_list */
    0, /* ipt_collect_events */
    NULL /* histogram_list */
>>>>>>> 2ab1d525
};

typedef void(__itt_api_init_t)(__itt_global *, __itt_group_id);
typedef void(__itt_api_fini_t)(__itt_global *);

static __itt_domain dummy_domain;
/* ========================================================================= */

#ifdef ITT_NOTIFY_EXT_REPORT
ITT_EXTERN_C void _N_(error_handler)(__itt_error_code, va_list args);
#endif /* ITT_NOTIFY_EXT_REPORT */

<<<<<<< HEAD
// clang-format off
#if ITT_PLATFORM == ITT_PLATFORM_WIN && KMP_MSVC_COMPAT
#pragma warning(push)
#pragma warning(disable: 4055) /* warning C4055: 'type cast' : from data pointer
                                  'void *' to function pointer 'XXX' */
#endif /* ITT_PLATFORM==ITT_PLATFORM_WIN */
// clang-format on

static void __itt_report_error(unsigned code_arg, ...) {
  va_list args;
  va_start(args, code_arg);

  // We use unsigned for the code argument and explicitly cast it here to the
  // right enumerator because variadic functions are not compatible with
  // default promotions.
  __itt_error_code code = (__itt_error_code)code_arg;

  if (_N_(_ittapi_global).error_handler != NULL) {
    __itt_error_handler_t *handler =
        (__itt_error_handler_t *)(size_t)_N_(_ittapi_global).error_handler;
    handler(code, args);
  }
#ifdef ITT_NOTIFY_EXT_REPORT
  _N_(error_handler)(code, args);
=======
#if ITT_PLATFORM == ITT_PLATFORM_WIN
#if _MSC_VER
#pragma warning(push)
#pragma warning(                                                               \
    disable : 4055) /* warning C4055: 'type cast' : from data pointer 'void *' \
                       to function pointer 'XXX' */
#endif
#endif /* ITT_PLATFORM==ITT_PLATFORM_WIN */

static void __itt_report_error(int code, ...) {
  va_list args;
  va_start(args, code);
  if (_N_(_ittapi_global).error_handler != NULL) {
    __itt_error_handler_t *handler =
        (__itt_error_handler_t *)(size_t)_N_(_ittapi_global).error_handler;
    handler((__itt_error_code)code, args);
  }
#ifdef ITT_NOTIFY_EXT_REPORT
  _N_(error_handler)((__itt_error_code)code, args);
>>>>>>> 2ab1d525
#endif /* ITT_NOTIFY_EXT_REPORT */
  va_end(args);
}

<<<<<<< HEAD
#if ITT_PLATFORM == ITT_PLATFORM_WIN && KMP_MSVC_COMPAT
=======
#if ITT_PLATFORM == ITT_PLATFORM_WIN
#if _MSC_VER
>>>>>>> 2ab1d525
#pragma warning(pop)
#endif
#endif /* ITT_PLATFORM==ITT_PLATFORM_WIN */

#if ITT_PLATFORM == ITT_PLATFORM_WIN
static __itt_domain *ITTAPI
ITT_VERSIONIZE(ITT_JOIN(_N_(domain_createW), _init))(const wchar_t *name) {
  __itt_domain *h_tail = NULL, *h = NULL;

  if (name == NULL) {
    return NULL;
  }

  ITT_MUTEX_INIT_AND_LOCK(_N_(_ittapi_global));
  if (_N_(_ittapi_global).api_initialized) {
    if (ITTNOTIFY_NAME(domain_createW) &&
        ITTNOTIFY_NAME(domain_createW) !=
            ITT_VERSIONIZE(ITT_JOIN(_N_(domain_createW), _init))) {
      __itt_mutex_unlock(&_N_(_ittapi_global).mutex);
      return ITTNOTIFY_NAME(domain_createW)(name);
<<<<<<< HEAD
=======
    } else {
      __itt_mutex_unlock(&_N_(_ittapi_global).mutex);
      return &dummy_domain;
>>>>>>> 2ab1d525
    }
  }
  for (h_tail = NULL, h = _N_(_ittapi_global).domain_list; h != NULL;
       h_tail = h, h = h->next) {
    if (h->nameW != NULL && !wcscmp(h->nameW, name))
      break;
  }
  if (h == NULL) {
    NEW_DOMAIN_W(&_N_(_ittapi_global), h, h_tail, name);
  }
  if (PTHREAD_SYMBOLS)
    __itt_mutex_unlock(&_N_(_ittapi_global).mutex);
  return h;
}

static __itt_domain *ITTAPI ITT_VERSIONIZE(ITT_JOIN(_N_(domain_createA),
                                                    _init))(const char *name)
#else /* ITT_PLATFORM!=ITT_PLATFORM_WIN */
static __itt_domain *ITTAPI ITT_VERSIONIZE(ITT_JOIN(_N_(domain_create),
                                                    _init))(const char *name)
#endif /* ITT_PLATFORM==ITT_PLATFORM_WIN */
{
  __itt_domain *h_tail = NULL, *h = NULL;

  if (name == NULL) {
    return NULL;
  }

  ITT_MUTEX_INIT_AND_LOCK(_N_(_ittapi_global));
  if (_N_(_ittapi_global).api_initialized) {
#if ITT_PLATFORM == ITT_PLATFORM_WIN
    if (ITTNOTIFY_NAME(domain_createA) &&
        ITTNOTIFY_NAME(domain_createA) !=
            ITT_VERSIONIZE(ITT_JOIN(_N_(domain_createA), _init))) {
      __itt_mutex_unlock(&_N_(_ittapi_global).mutex);
      return ITTNOTIFY_NAME(domain_createA)(name);
    }
#else
    if (ITTNOTIFY_NAME(domain_create) &&
        ITTNOTIFY_NAME(domain_create) !=
            ITT_VERSIONIZE(ITT_JOIN(_N_(domain_create), _init))) {
      if (PTHREAD_SYMBOLS)
        __itt_mutex_unlock(&_N_(_ittapi_global).mutex);
      return ITTNOTIFY_NAME(domain_create)(name);
<<<<<<< HEAD
    }
#endif
=======
    }
#endif
    else {
#if ITT_PLATFORM == ITT_PLATFORM_WIN
      __itt_mutex_unlock(&_N_(_ittapi_global).mutex);
#else
      if (PTHREAD_SYMBOLS)
        __itt_mutex_unlock(&_N_(_ittapi_global).mutex);
#endif
      return &dummy_domain;
    }
>>>>>>> 2ab1d525
  }
  for (h_tail = NULL, h = _N_(_ittapi_global).domain_list; h != NULL;
       h_tail = h, h = h->next) {
    if (h->nameA != NULL && !__itt_fstrcmp(h->nameA, name))
      break;
  }
  if (h == NULL) {
    NEW_DOMAIN_A(&_N_(_ittapi_global), h, h_tail, name);
  }
  if (PTHREAD_SYMBOLS)
    __itt_mutex_unlock(&_N_(_ittapi_global).mutex);
  return h;
}

<<<<<<< HEAD
#if ITT_PLATFORM == ITT_PLATFORM_WIN
static __itt_string_handle *ITTAPI ITT_VERSIONIZE(
    ITT_JOIN(_N_(string_handle_createW), _init))(const wchar_t *name) {
  __itt_string_handle *h_tail = NULL, *h = NULL;

=======
static void ITTAPI ITT_VERSIONIZE(ITT_JOIN(
    _N_(module_load_with_sections), _init))(__itt_module_object *module_obj) {
  if (!_N_(_ittapi_global).api_initialized &&
      _N_(_ittapi_global).thread_list == NULL) {
    __itt_init_ittlib_name(NULL, __itt_group_all);
  }
  if (ITTNOTIFY_NAME(module_load_with_sections) &&
      ITTNOTIFY_NAME(module_load_with_sections) !=
          ITT_VERSIONIZE(ITT_JOIN(_N_(module_load_with_sections), _init))) {
    if (module_obj != NULL) {
      module_obj->version = ITT_MODULE_OBJECT_VERSION;
      ITTNOTIFY_NAME(module_load_with_sections)(module_obj);
    }
  }
}

static void ITTAPI ITT_VERSIONIZE(ITT_JOIN(
    _N_(module_unload_with_sections), _init))(__itt_module_object *module_obj) {
  if (!_N_(_ittapi_global).api_initialized &&
      _N_(_ittapi_global).thread_list == NULL) {
    __itt_init_ittlib_name(NULL, __itt_group_all);
  }
  if (ITTNOTIFY_NAME(module_unload_with_sections) &&
      ITTNOTIFY_NAME(module_unload_with_sections) !=
          ITT_VERSIONIZE(ITT_JOIN(_N_(module_unload_with_sections), _init))) {
    if (module_obj != NULL) {
      module_obj->version = ITT_MODULE_OBJECT_VERSION;
      ITTNOTIFY_NAME(module_unload_with_sections)(module_obj);
    }
  }
}

#if ITT_PLATFORM == ITT_PLATFORM_WIN
static __itt_string_handle *ITTAPI ITT_VERSIONIZE(
    ITT_JOIN(_N_(string_handle_createW), _init))(const wchar_t *name) {
  __itt_string_handle *h_tail = NULL, *h = NULL;

>>>>>>> 2ab1d525
  if (name == NULL) {
    return NULL;
  }

  ITT_MUTEX_INIT_AND_LOCK(_N_(_ittapi_global));
  if (_N_(_ittapi_global).api_initialized) {
    if (ITTNOTIFY_NAME(string_handle_createW) &&
        ITTNOTIFY_NAME(string_handle_createW) !=
            ITT_VERSIONIZE(ITT_JOIN(_N_(string_handle_createW), _init))) {
      __itt_mutex_unlock(&_N_(_ittapi_global).mutex);
      return ITTNOTIFY_NAME(string_handle_createW)(name);
<<<<<<< HEAD
=======
    } else {
      __itt_mutex_unlock(&_N_(_ittapi_global).mutex);
      return NULL;
>>>>>>> 2ab1d525
    }
  }
  for (h_tail = NULL, h = _N_(_ittapi_global).string_list; h != NULL;
       h_tail = h, h = h->next) {
    if (h->strW != NULL && !wcscmp(h->strW, name))
      break;
  }
  if (h == NULL) {
    NEW_STRING_HANDLE_W(&_N_(_ittapi_global), h, h_tail, name);
  }
  __itt_mutex_unlock(&_N_(_ittapi_global).mutex);
  return h;
}

static __itt_string_handle *ITTAPI
ITT_VERSIONIZE(ITT_JOIN(_N_(string_handle_createA), _init))(const char *name)
#else /* ITT_PLATFORM!=ITT_PLATFORM_WIN */
static __itt_string_handle *ITTAPI
ITT_VERSIONIZE(ITT_JOIN(_N_(string_handle_create), _init))(const char *name)
#endif /* ITT_PLATFORM==ITT_PLATFORM_WIN */
{
  __itt_string_handle *h_tail = NULL, *h = NULL;

  if (name == NULL) {
    return NULL;
  }

  ITT_MUTEX_INIT_AND_LOCK(_N_(_ittapi_global));
  if (_N_(_ittapi_global).api_initialized) {
#if ITT_PLATFORM == ITT_PLATFORM_WIN
    if (ITTNOTIFY_NAME(string_handle_createA) &&
        ITTNOTIFY_NAME(string_handle_createA) !=
            ITT_VERSIONIZE(ITT_JOIN(_N_(string_handle_createA), _init))) {
      __itt_mutex_unlock(&_N_(_ittapi_global).mutex);
      return ITTNOTIFY_NAME(string_handle_createA)(name);
    }
#else
    if (ITTNOTIFY_NAME(string_handle_create) &&
        ITTNOTIFY_NAME(string_handle_create) !=
            ITT_VERSIONIZE(ITT_JOIN(_N_(string_handle_create), _init))) {
      if (PTHREAD_SYMBOLS)
        __itt_mutex_unlock(&_N_(_ittapi_global).mutex);
      return ITTNOTIFY_NAME(string_handle_create)(name);
    }
#endif
<<<<<<< HEAD
=======
    else {
#if ITT_PLATFORM == ITT_PLATFORM_WIN
      __itt_mutex_unlock(&_N_(_ittapi_global).mutex);
#else
      if (PTHREAD_SYMBOLS)
        __itt_mutex_unlock(&_N_(_ittapi_global).mutex);
#endif
      return NULL;
    }
>>>>>>> 2ab1d525
  }
  for (h_tail = NULL, h = _N_(_ittapi_global).string_list; h != NULL;
       h_tail = h, h = h->next) {
    if (h->strA != NULL && !__itt_fstrcmp(h->strA, name))
      break;
  }
  if (h == NULL) {
    NEW_STRING_HANDLE_A(&_N_(_ittapi_global), h, h_tail, name);
  }
  if (PTHREAD_SYMBOLS)
    __itt_mutex_unlock(&_N_(_ittapi_global).mutex);
  return h;
}

#if ITT_PLATFORM == ITT_PLATFORM_WIN
static __itt_counter ITTAPI ITT_VERSIONIZE(ITT_JOIN(
    _N_(counter_createW), _init))(const wchar_t *name, const wchar_t *domain) {
  __itt_counter_info_t *h_tail = NULL, *h = NULL;
  __itt_metadata_type type = __itt_metadata_u64;

  if (name == NULL) {
    return NULL;
  }

  ITT_MUTEX_INIT_AND_LOCK(_N_(_ittapi_global));
  if (_N_(_ittapi_global).api_initialized) {
    if (ITTNOTIFY_NAME(counter_createW) &&
        ITTNOTIFY_NAME(counter_createW) !=
            ITT_VERSIONIZE(ITT_JOIN(_N_(counter_createW), _init))) {
      __itt_mutex_unlock(&_N_(_ittapi_global).mutex);
      return ITTNOTIFY_NAME(counter_createW)(name, domain);
<<<<<<< HEAD
=======
    } else {
      __itt_mutex_unlock(&_N_(_ittapi_global).mutex);
      return NULL;
>>>>>>> 2ab1d525
    }
  }
  for (h_tail = NULL, h = _N_(_ittapi_global).counter_list; h != NULL;
       h_tail = h, h = h->next) {
<<<<<<< HEAD
    if (h->nameW != NULL && h->type == type && !wcscmp(h->nameW, name) &&
=======
    if (h->nameW != NULL && h->type == (int)type && !wcscmp(h->nameW, name) &&
>>>>>>> 2ab1d525
        ((h->domainW == NULL && domain == NULL) ||
         (h->domainW != NULL && domain != NULL && !wcscmp(h->domainW, domain))))
      break;
  }
  if (h == NULL) {
    NEW_COUNTER_W(&_N_(_ittapi_global), h, h_tail, name, domain, type);
  }
  __itt_mutex_unlock(&_N_(_ittapi_global).mutex);
  return (__itt_counter)h;
}

static __itt_counter ITTAPI ITT_VERSIONIZE(ITT_JOIN(_N_(counter_createA),
                                                    _init))(const char *name,
                                                            const char *domain)
#else /* ITT_PLATFORM!=ITT_PLATFORM_WIN */
static __itt_counter ITTAPI ITT_VERSIONIZE(ITT_JOIN(_N_(counter_create),
                                                    _init))(const char *name,
                                                            const char *domain)
#endif /* ITT_PLATFORM==ITT_PLATFORM_WIN */
{
  __itt_counter_info_t *h_tail = NULL, *h = NULL;
  __itt_metadata_type type = __itt_metadata_u64;

  if (name == NULL) {
    return NULL;
  }

  ITT_MUTEX_INIT_AND_LOCK(_N_(_ittapi_global));
  if (_N_(_ittapi_global).api_initialized) {
#if ITT_PLATFORM == ITT_PLATFORM_WIN
    if (ITTNOTIFY_NAME(counter_createA) &&
        ITTNOTIFY_NAME(counter_createA) !=
            ITT_VERSIONIZE(ITT_JOIN(_N_(counter_createA), _init))) {
      __itt_mutex_unlock(&_N_(_ittapi_global).mutex);
      return ITTNOTIFY_NAME(counter_createA)(name, domain);
    }
#else
    if (ITTNOTIFY_NAME(counter_create) &&
        ITTNOTIFY_NAME(counter_create) !=
            ITT_VERSIONIZE(ITT_JOIN(_N_(counter_create), _init))) {
      if (PTHREAD_SYMBOLS)
        __itt_mutex_unlock(&_N_(_ittapi_global).mutex);
      return ITTNOTIFY_NAME(counter_create)(name, domain);
    }
#endif
<<<<<<< HEAD
  }
  for (h_tail = NULL, h = _N_(_ittapi_global).counter_list; h != NULL;
       h_tail = h, h = h->next) {
    if (h->nameA != NULL && h->type == type && !__itt_fstrcmp(h->nameA, name) &&
=======
    else {
#if ITT_PLATFORM == ITT_PLATFORM_WIN
      __itt_mutex_unlock(&_N_(_ittapi_global).mutex);
#else
      if (PTHREAD_SYMBOLS)
        __itt_mutex_unlock(&_N_(_ittapi_global).mutex);
#endif
      return NULL;
    }
  }
  for (h_tail = NULL, h = _N_(_ittapi_global).counter_list; h != NULL;
       h_tail = h, h = h->next) {
    if (h->nameA != NULL && h->type == (int)type &&
        !__itt_fstrcmp(h->nameA, name) &&
>>>>>>> 2ab1d525
        ((h->domainA == NULL && domain == NULL) ||
         (h->domainA != NULL && domain != NULL &&
          !__itt_fstrcmp(h->domainA, domain))))
      break;
  }
  if (h == NULL) {
    NEW_COUNTER_A(&_N_(_ittapi_global), h, h_tail, name, domain, type);
  }
  if (PTHREAD_SYMBOLS)
    __itt_mutex_unlock(&_N_(_ittapi_global).mutex);
  return (__itt_counter)h;
}

#if ITT_PLATFORM == ITT_PLATFORM_WIN
static __itt_counter ITTAPI ITT_VERSIONIZE(ITT_JOIN(_N_(counter_create_typedW),
                                                    _init))(
    const wchar_t *name, const wchar_t *domain, __itt_metadata_type type) {
  __itt_counter_info_t *h_tail = NULL, *h = NULL;
<<<<<<< HEAD
=======

  if (name == NULL) {
    return NULL;
  }

  ITT_MUTEX_INIT_AND_LOCK(_N_(_ittapi_global));
  if (_N_(_ittapi_global).api_initialized) {
    if (ITTNOTIFY_NAME(counter_create_typedW) &&
        ITTNOTIFY_NAME(counter_create_typedW) !=
            ITT_VERSIONIZE(ITT_JOIN(_N_(counter_create_typedW), _init))) {
      __itt_mutex_unlock(&_N_(_ittapi_global).mutex);
      return ITTNOTIFY_NAME(counter_create_typedW)(name, domain, type);
    } else {
      __itt_mutex_unlock(&_N_(_ittapi_global).mutex);
      return NULL;
    }
  }
  for (h_tail = NULL, h = _N_(_ittapi_global).counter_list; h != NULL;
       h_tail = h, h = h->next) {
    if (h->nameW != NULL && h->type == (int)type && !wcscmp(h->nameW, name) &&
        ((h->domainW == NULL && domain == NULL) ||
         (h->domainW != NULL && domain != NULL && !wcscmp(h->domainW, domain))))
      break;
  }
  if (h == NULL) {
    NEW_COUNTER_W(&_N_(_ittapi_global), h, h_tail, name, domain, type);
  }
  __itt_mutex_unlock(&_N_(_ittapi_global).mutex);
  return (__itt_counter)h;
}

static __itt_counter ITTAPI ITT_VERSIONIZE(ITT_JOIN(
    _N_(counter_create_typedA), _init))(const char *name, const char *domain,
                                        __itt_metadata_type type)
#else /* ITT_PLATFORM!=ITT_PLATFORM_WIN */
static __itt_counter ITTAPI ITT_VERSIONIZE(ITT_JOIN(
    _N_(counter_create_typed), _init))(const char *name, const char *domain,
                                       __itt_metadata_type type)
#endif /* ITT_PLATFORM==ITT_PLATFORM_WIN */
{
  __itt_counter_info_t *h_tail = NULL, *h = NULL;
>>>>>>> 2ab1d525

  if (name == NULL) {
    return NULL;
  }

  ITT_MUTEX_INIT_AND_LOCK(_N_(_ittapi_global));
  if (_N_(_ittapi_global).api_initialized) {
<<<<<<< HEAD
    if (ITTNOTIFY_NAME(counter_create_typedW) &&
        ITTNOTIFY_NAME(counter_create_typedW) !=
            ITT_VERSIONIZE(ITT_JOIN(_N_(counter_create_typedW), _init))) {
      __itt_mutex_unlock(&_N_(_ittapi_global).mutex);
      return ITTNOTIFY_NAME(counter_create_typedW)(name, domain, type);
    }
  }
  for (h_tail = NULL, h = _N_(_ittapi_global).counter_list; h != NULL;
       h_tail = h, h = h->next) {
    if (h->nameW != NULL && h->type == type && !wcscmp(h->nameW, name) &&
        ((h->domainW == NULL && domain == NULL) ||
         (h->domainW != NULL && domain != NULL && !wcscmp(h->domainW, domain))))
      break;
  }
  if (h == NULL) {
    NEW_COUNTER_W(&_N_(_ittapi_global), h, h_tail, name, domain, type);
  }
  __itt_mutex_unlock(&_N_(_ittapi_global).mutex);
  return (__itt_counter)h;
}

static __itt_counter ITTAPI ITT_VERSIONIZE(ITT_JOIN(
    _N_(counter_create_typedA), _init))(const char *name, const char *domain,
                                        __itt_metadata_type type)
#else /* ITT_PLATFORM!=ITT_PLATFORM_WIN */
static __itt_counter ITTAPI ITT_VERSIONIZE(ITT_JOIN(
    _N_(counter_create_typed), _init))(const char *name, const char *domain,
                                       __itt_metadata_type type)
#endif /* ITT_PLATFORM==ITT_PLATFORM_WIN */
{
  __itt_counter_info_t *h_tail = NULL, *h = NULL;

  if (name == NULL) {
=======
#if ITT_PLATFORM == ITT_PLATFORM_WIN
    if (ITTNOTIFY_NAME(counter_create_typedA) &&
        ITTNOTIFY_NAME(counter_create_typedA) !=
            ITT_VERSIONIZE(ITT_JOIN(_N_(counter_create_typedA), _init))) {
      __itt_mutex_unlock(&_N_(_ittapi_global).mutex);
      return ITTNOTIFY_NAME(counter_create_typedA)(name, domain, type);
    }
#else
    if (ITTNOTIFY_NAME(counter_create_typed) &&
        ITTNOTIFY_NAME(counter_create_typed) !=
            ITT_VERSIONIZE(ITT_JOIN(_N_(counter_create_typed), _init))) {
      if (PTHREAD_SYMBOLS)
        __itt_mutex_unlock(&_N_(_ittapi_global).mutex);
      return ITTNOTIFY_NAME(counter_create_typed)(name, domain, type);
    }
#endif
    else {
#if ITT_PLATFORM == ITT_PLATFORM_WIN
      __itt_mutex_unlock(&_N_(_ittapi_global).mutex);
#else
      if (PTHREAD_SYMBOLS)
        __itt_mutex_unlock(&_N_(_ittapi_global).mutex);
#endif
      return NULL;
    }
  }
  for (h_tail = NULL, h = _N_(_ittapi_global).counter_list; h != NULL;
       h_tail = h, h = h->next) {
    if (h->nameA != NULL && h->type == (int)type &&
        !__itt_fstrcmp(h->nameA, name) &&
        ((h->domainA == NULL && domain == NULL) ||
         (h->domainA != NULL && domain != NULL &&
          !__itt_fstrcmp(h->domainA, domain))))
      break;
  }
  if (h == NULL) {
    NEW_COUNTER_A(&_N_(_ittapi_global), h, h_tail, name, domain, type);
  }
  if (PTHREAD_SYMBOLS)
    __itt_mutex_unlock(&_N_(_ittapi_global).mutex);
  return (__itt_counter)h;
}

#if ITT_PLATFORM == ITT_PLATFORM_WIN
static __itt_histogram *ITTAPI ITT_VERSIONIZE(ITT_JOIN(_N_(histogram_createW),
                                                       _init))(
    const __itt_domain *domain, const wchar_t *name, __itt_metadata_type x_type,
    __itt_metadata_type y_type) {
  __itt_histogram *h_tail = NULL, *h = NULL;

  if (domain == NULL || name == NULL) {
    return NULL;
  }

  ITT_MUTEX_INIT_AND_LOCK(_N_(_ittapi_global));
  if (_N_(_ittapi_global).api_initialized) {
    if (ITTNOTIFY_NAME(histogram_createW) &&
        ITTNOTIFY_NAME(histogram_createW) !=
            ITT_VERSIONIZE(ITT_JOIN(_N_(histogram_createW), _init))) {
      __itt_mutex_unlock(&_N_(_ittapi_global).mutex);
      return ITTNOTIFY_NAME(histogram_createW)(domain, name, x_type, y_type);
    } else {
      __itt_mutex_unlock(&_N_(_ittapi_global).mutex);
      return NULL;
    }
  }
  for (h_tail = NULL, h = _N_(_ittapi_global).histogram_list; h != NULL;
       h_tail = h, h = h->next) {
    if (h->domain == NULL)
      continue;
    else if (h->domain != domain && h->nameW != NULL && !wcscmp(h->nameW, name))
      break;
  }
  if (h == NULL) {
    NEW_HISTOGRAM_W(&_N_(_ittapi_global), h, h_tail, domain, name, x_type,
                    y_type);
  }
  __itt_mutex_unlock(&_N_(_ittapi_global).mutex);
  return (__itt_histogram *)h;
}

static __itt_histogram *ITTAPI ITT_VERSIONIZE(ITT_JOIN(_N_(histogram_createA),
                                                       _init))(
    const __itt_domain *domain, const char *name, __itt_metadata_type x_type,
    __itt_metadata_type y_type)
#else /* ITT_PLATFORM!=ITT_PLATFORM_WIN */
static __itt_histogram *ITTAPI ITT_VERSIONIZE(ITT_JOIN(
    _N_(histogram_create), _init))(const __itt_domain *domain, const char *name,
                                   __itt_metadata_type x_type,
                                   __itt_metadata_type y_type)
#endif /* ITT_PLATFORM==ITT_PLATFORM_WIN */
{
  __itt_histogram *h_tail = NULL, *h = NULL;

  if (domain == NULL || name == NULL) {
>>>>>>> 2ab1d525
    return NULL;
  }

  ITT_MUTEX_INIT_AND_LOCK(_N_(_ittapi_global));
  if (_N_(_ittapi_global).api_initialized) {
#if ITT_PLATFORM == ITT_PLATFORM_WIN
<<<<<<< HEAD
    if (ITTNOTIFY_NAME(counter_create_typedA) &&
        ITTNOTIFY_NAME(counter_create_typedA) !=
            ITT_VERSIONIZE(ITT_JOIN(_N_(counter_create_typedA), _init))) {
      __itt_mutex_unlock(&_N_(_ittapi_global).mutex);
      return ITTNOTIFY_NAME(counter_create_typedA)(name, domain, type);
    }
#else
    if (ITTNOTIFY_NAME(counter_create_typed) &&
        ITTNOTIFY_NAME(counter_create_typed) !=
            ITT_VERSIONIZE(ITT_JOIN(_N_(counter_create_typed), _init))) {
      if (PTHREAD_SYMBOLS)
        __itt_mutex_unlock(&_N_(_ittapi_global).mutex);
      return ITTNOTIFY_NAME(counter_create_typed)(name, domain, type);
    }
#endif
  }
  for (h_tail = NULL, h = _N_(_ittapi_global).counter_list; h != NULL;
       h_tail = h, h = h->next) {
    if (h->nameA != NULL && h->type == type && !__itt_fstrcmp(h->nameA, name) &&
        ((h->domainA == NULL && domain == NULL) ||
         (h->domainA != NULL && domain != NULL &&
          !__itt_fstrcmp(h->domainA, domain))))
      break;
  }
  if (h == NULL) {
    NEW_COUNTER_A(&_N_(_ittapi_global), h, h_tail, name, domain, type);
  }
  if (PTHREAD_SYMBOLS)
    __itt_mutex_unlock(&_N_(_ittapi_global).mutex);
  return (__itt_counter)h;
=======
    if (ITTNOTIFY_NAME(histogram_createA) &&
        ITTNOTIFY_NAME(histogram_createA) !=
            ITT_VERSIONIZE(ITT_JOIN(_N_(histogram_createA), _init))) {
      __itt_mutex_unlock(&_N_(_ittapi_global).mutex);
      return ITTNOTIFY_NAME(histogram_createA)(domain, name, x_type, y_type);
    }
#else
    if (ITTNOTIFY_NAME(histogram_create) &&
        ITTNOTIFY_NAME(histogram_create) !=
            ITT_VERSIONIZE(ITT_JOIN(_N_(histogram_create), _init))) {
      if (PTHREAD_SYMBOLS)
        __itt_mutex_unlock(&_N_(_ittapi_global).mutex);
      return ITTNOTIFY_NAME(histogram_create)(domain, name, x_type, y_type);
    }
#endif
    else {
#if ITT_PLATFORM == ITT_PLATFORM_WIN
      __itt_mutex_unlock(&_N_(_ittapi_global).mutex);
#else
      if (PTHREAD_SYMBOLS)
        __itt_mutex_unlock(&_N_(_ittapi_global).mutex);
#endif
      return NULL;
    }
  }
  for (h_tail = NULL, h = _N_(_ittapi_global).histogram_list; h != NULL;
       h_tail = h, h = h->next) {
    if (h->domain == NULL)
      continue;
    else if (h->domain != domain && h->nameA != NULL &&
             !__itt_fstrcmp(h->nameA, name))
      break;
  }
  if (h == NULL) {
    NEW_HISTOGRAM_A(&_N_(_ittapi_global), h, h_tail, domain, name, x_type,
                    y_type);
  }
  if (PTHREAD_SYMBOLS)
    __itt_mutex_unlock(&_N_(_ittapi_global).mutex);
  return (__itt_histogram *)h;
>>>>>>> 2ab1d525
}

/* -------------------------------------------------------------------------- */

static void ITTAPI ITT_VERSIONIZE(ITT_JOIN(_N_(pause), _init))(void) {
  if (!_N_(_ittapi_global).api_initialized &&
      _N_(_ittapi_global).thread_list == NULL) {
    __itt_init_ittlib_name(NULL, __itt_group_all);
  }
  if (ITTNOTIFY_NAME(pause) &&
      ITTNOTIFY_NAME(pause) != ITT_VERSIONIZE(ITT_JOIN(_N_(pause), _init))) {
    ITTNOTIFY_NAME(pause)();
  } else {
    _N_(_ittapi_global).state = __itt_collection_paused;
  }
}

static void ITTAPI ITT_VERSIONIZE(ITT_JOIN(_N_(resume), _init))(void) {
  if (!_N_(_ittapi_global).api_initialized &&
      _N_(_ittapi_global).thread_list == NULL) {
    __itt_init_ittlib_name(NULL, __itt_group_all);
  }
  if (ITTNOTIFY_NAME(resume) &&
      ITTNOTIFY_NAME(resume) != ITT_VERSIONIZE(ITT_JOIN(_N_(resume), _init))) {
    ITTNOTIFY_NAME(resume)();
  } else {
    _N_(_ittapi_global).state = __itt_collection_normal;
  }
}

#if ITT_PLATFORM == ITT_PLATFORM_WIN
static void ITTAPI ITT_VERSIONIZE(ITT_JOIN(_N_(thread_set_nameW),
                                           _init))(const wchar_t *name) {
  if (!_N_(_ittapi_global).api_initialized &&
      _N_(_ittapi_global).thread_list == NULL) {
    __itt_init_ittlib_name(NULL, __itt_group_all);
  }
  if (ITTNOTIFY_NAME(thread_set_nameW) &&
      ITTNOTIFY_NAME(thread_set_nameW) !=
          ITT_VERSIONIZE(ITT_JOIN(_N_(thread_set_nameW), _init))) {
    ITTNOTIFY_NAME(thread_set_nameW)(name);
  }
}

static int ITTAPI ITT_VERSIONIZE(ITT_JOIN(_N_(thr_name_setW),
                                          _init))(const wchar_t *name,
                                                  int namelen) {
  (void)namelen;
  ITT_VERSIONIZE(ITT_JOIN(_N_(thread_set_nameW), _init))(name);
  return 0;
}

static void ITTAPI ITT_VERSIONIZE(ITT_JOIN(_N_(thread_set_nameA),
                                           _init))(const char *name)
#else /* ITT_PLATFORM==ITT_PLATFORM_WIN */
static void ITTAPI ITT_VERSIONIZE(ITT_JOIN(_N_(thread_set_name),
                                           _init))(const char *name)
#endif /* ITT_PLATFORM==ITT_PLATFORM_WIN */
{
  if (!_N_(_ittapi_global).api_initialized &&
      _N_(_ittapi_global).thread_list == NULL) {
    __itt_init_ittlib_name(NULL, __itt_group_all);
  }
#if ITT_PLATFORM == ITT_PLATFORM_WIN
  if (ITTNOTIFY_NAME(thread_set_nameA) &&
      ITTNOTIFY_NAME(thread_set_nameA) !=
          ITT_VERSIONIZE(ITT_JOIN(_N_(thread_set_nameA), _init))) {
    ITTNOTIFY_NAME(thread_set_nameA)(name);
  }
#else /* ITT_PLATFORM==ITT_PLATFORM_WIN */
  if (ITTNOTIFY_NAME(thread_set_name) &&
      ITTNOTIFY_NAME(thread_set_name) !=
          ITT_VERSIONIZE(ITT_JOIN(_N_(thread_set_name), _init))) {
    ITTNOTIFY_NAME(thread_set_name)(name);
  }
#endif /* ITT_PLATFORM==ITT_PLATFORM_WIN */
}

#if ITT_PLATFORM == ITT_PLATFORM_WIN
static int ITTAPI ITT_VERSIONIZE(ITT_JOIN(_N_(thr_name_setA),
                                          _init))(const char *name,
                                                  int namelen) {
  (void)namelen;
  ITT_VERSIONIZE(ITT_JOIN(_N_(thread_set_nameA), _init))(name);
  return 0;
}
#else /* ITT_PLATFORM==ITT_PLATFORM_WIN */
static int ITTAPI ITT_VERSIONIZE(ITT_JOIN(_N_(thr_name_set),
                                          _init))(const char *name,
                                                  int namelen) {
  (void)namelen;
  ITT_VERSIONIZE(ITT_JOIN(_N_(thread_set_name), _init))(name);
  return 0;
}
#endif /* ITT_PLATFORM==ITT_PLATFORM_WIN */

static void ITTAPI ITT_VERSIONIZE(ITT_JOIN(_N_(thread_ignore), _init))(void) {
  if (!_N_(_ittapi_global).api_initialized &&
      _N_(_ittapi_global).thread_list == NULL) {
    __itt_init_ittlib_name(NULL, __itt_group_all);
  }
  if (ITTNOTIFY_NAME(thread_ignore) &&
      ITTNOTIFY_NAME(thread_ignore) !=
          ITT_VERSIONIZE(ITT_JOIN(_N_(thread_ignore), _init))) {
    ITTNOTIFY_NAME(thread_ignore)();
  }
}

static void ITTAPI ITT_VERSIONIZE(ITT_JOIN(_N_(thr_ignore), _init))(void) {
  ITT_VERSIONIZE(ITT_JOIN(_N_(thread_ignore), _init))();
}

static void ITTAPI ITT_VERSIONIZE(ITT_JOIN(_N_(enable_attach), _init))(void) {
#ifdef __ANDROID__
  /*
   * if LIB_VAR_NAME env variable were set before then stay previous value
   * else set default path
   */
  setenv(ITT_TO_STR(LIB_VAR_NAME), ANDROID_ITTNOTIFY_DEFAULT_PATH, 0);
#endif
}

/* -------------------------------------------------------------------------- */

static const char *__itt_fsplit(const char *s, const char *sep,
                                const char **out, int *len) {
  int i;
  int j;

  if (!s || !sep || !out || !len)
    return NULL;

  for (i = 0; s[i]; i++) {
    int b = 0;
    for (j = 0; sep[j]; j++)
      if (s[i] == sep[j]) {
        b = 1;
        break;
      }
    if (!b)
      break;
  }

  if (!s[i])
    return NULL;

  *len = 0;
  *out = &s[i];

  for (; s[i]; i++, (*len)++) {
    int b = 0;
    for (j = 0; sep[j]; j++)
      if (s[i] == sep[j]) {
        b = 1;
        break;
      }
    if (b)
      break;
  }

  for (; s[i]; i++) {
    int b = 0;
    for (j = 0; sep[j]; j++)
      if (s[i] == sep[j]) {
        b = 1;
        break;
      }
    if (!b)
      break;
  }

  return &s[i];
}

/* This function return value of env variable that placed into static buffer.
 * !!! The same static buffer is used for subsequent calls. !!!
 * This was done to avoid dynamic allocation for few calls.
 * Actually we need this function only four times.
 */
static const char *__itt_get_env_var(const char *name) {
#define MAX_ENV_VALUE_SIZE 4086
  static char env_buff[MAX_ENV_VALUE_SIZE];
  static char *env_value = (char *)env_buff;

  if (name != NULL) {
#if ITT_PLATFORM == ITT_PLATFORM_WIN
    size_t max_len = MAX_ENV_VALUE_SIZE - (size_t)(env_value - env_buff);
    DWORD rc = GetEnvironmentVariableA(name, env_value, (DWORD)max_len);
    if (rc >= max_len)
      __itt_report_error(__itt_error_env_too_long, name, (size_t)rc - 1,
                         (size_t)(max_len - 1));
    else if (rc > 0) {
      const char *ret = (const char *)env_value;
      env_value += rc + 1;
      return ret;
    } else {
      /* If environment variable is empty, GetEnvironmentVariables()
       * returns zero (number of characters (not including terminating null),
       * and GetLastError() returns ERROR_SUCCESS. */
      DWORD err = GetLastError();
      if (err == ERROR_SUCCESS)
        return env_value;

      if (err != ERROR_ENVVAR_NOT_FOUND)
        __itt_report_error(__itt_error_cant_read_env, name, (int)err);
    }
#else /* ITT_PLATFORM!=ITT_PLATFORM_WIN */
    char *env = getenv(name);
    if (env != NULL) {
      size_t len = __itt_fstrnlen(env, MAX_ENV_VALUE_SIZE);
      size_t max_len = MAX_ENV_VALUE_SIZE - (size_t)(env_value - env_buff);
      if (len < max_len) {
        const char *ret = (const char *)env_value;
        __itt_fstrcpyn(env_value, max_len, env, len + 1);
        env_value += len + 1;
        return ret;
      } else
        __itt_report_error(__itt_error_env_too_long, name, (size_t)len,
                           (size_t)(max_len - 1));
    }
#endif /* ITT_PLATFORM==ITT_PLATFORM_WIN */
  }
  return NULL;
}

static const char *__itt_get_lib_name(void) {
  const char *lib_name = __itt_get_env_var(ITT_TO_STR(LIB_VAR_NAME));

#ifdef __ANDROID__
  if (lib_name == NULL) {

#if ITT_ARCH == ITT_ARCH_IA32 || ITT_ARCH == ITT_ARCH_ARM
    const char *const marker_filename = "com.intel.itt.collector_lib_32";
#else
    const char *const marker_filename = "com.intel.itt.collector_lib_64";
#endif

    char system_wide_marker_filename[PATH_MAX] = {0};
    int itt_marker_file_fd = -1;
    ssize_t res = 0;

    res = snprintf(system_wide_marker_filename, PATH_MAX - 1, "%s%s",
                   "/data/local/tmp/", marker_filename);
    if (res < 0) {
      ITT_ANDROID_LOGE("Unable to concatenate marker file string.");
      return lib_name;
    }
    itt_marker_file_fd = open(system_wide_marker_filename, O_RDONLY);

    if (itt_marker_file_fd == -1) {
      const pid_t my_pid = getpid();
      char cmdline_path[PATH_MAX] = {0};
      char package_name[PATH_MAX] = {0};
      char app_sandbox_file[PATH_MAX] = {0};
      int cmdline_fd = 0;

      ITT_ANDROID_LOGI("Unable to open system-wide marker file.");
      res = snprintf(cmdline_path, PATH_MAX - 1, "/proc/%d/cmdline", my_pid);
      if (res < 0) {
        ITT_ANDROID_LOGE("Unable to get cmdline path string.");
        return lib_name;
      }

      ITT_ANDROID_LOGI("CMD file: %s\n", cmdline_path);
      cmdline_fd = open(cmdline_path, O_RDONLY);
      if (cmdline_fd == -1) {
        ITT_ANDROID_LOGE("Unable to open %s file!", cmdline_path);
        return lib_name;
      }
      res = read(cmdline_fd, package_name, PATH_MAX - 1);
      if (res == -1) {
        ITT_ANDROID_LOGE("Unable to read %s file!", cmdline_path);
        res = close(cmdline_fd);
        if (res == -1) {
          ITT_ANDROID_LOGE("Unable to close %s file!", cmdline_path);
        }
        return lib_name;
      }
      res = close(cmdline_fd);
      if (res == -1) {
        ITT_ANDROID_LOGE("Unable to close %s file!", cmdline_path);
        return lib_name;
      }
      ITT_ANDROID_LOGI("Package name: %s\n", package_name);
      res = snprintf(app_sandbox_file, PATH_MAX - 1, "/data/data/%s/%s",
                     package_name, marker_filename);
      if (res < 0) {
        ITT_ANDROID_LOGE("Unable to concatenate marker file string.");
        return lib_name;
      }

      ITT_ANDROID_LOGI("Lib marker file name: %s\n", app_sandbox_file);
      itt_marker_file_fd = open(app_sandbox_file, O_RDONLY);
      if (itt_marker_file_fd == -1) {
        ITT_ANDROID_LOGE("Unable to open app marker file!");
        return lib_name;
      }
    }

    {
      char itt_lib_name[PATH_MAX] = {0};

      res = read(itt_marker_file_fd, itt_lib_name, PATH_MAX - 1);
      if (res == -1) {
        ITT_ANDROID_LOGE("Unable to read %s file!", itt_marker_file_fd);
        res = close(itt_marker_file_fd);
        if (res == -1) {
          ITT_ANDROID_LOGE("Unable to close %s file!", itt_marker_file_fd);
        }
        return lib_name;
      }
      ITT_ANDROID_LOGI("ITT Lib path: %s", itt_lib_name);
      res = close(itt_marker_file_fd);
      if (res == -1) {
        ITT_ANDROID_LOGE("Unable to close %s file!", itt_marker_file_fd);
        return lib_name;
      }
      ITT_ANDROID_LOGI("Set env %s to %s", ITT_TO_STR(LIB_VAR_NAME),
                       itt_lib_name);
      res = setenv(ITT_TO_STR(LIB_VAR_NAME), itt_lib_name, 0);
      if (res == -1) {
        ITT_ANDROID_LOGE("Unable to set env var!");
        return lib_name;
      }
      lib_name = __itt_get_env_var(ITT_TO_STR(LIB_VAR_NAME));
      ITT_ANDROID_LOGI("ITT Lib path from env: %s", lib_name);
    }
  }
#endif

  return lib_name;
}

<<<<<<< HEAD
/* Avoid clashes with std::min, reported by tbb team */
#define __itt_min(a, b) (a) < (b) ? (a) : (b)
=======
/* Avoid clashes with std::min */
#define __itt_min(a, b) ((a) < (b) ? (a) : (b))
>>>>>>> 2ab1d525

static __itt_group_id __itt_get_groups(void) {
  int i;
  __itt_group_id res = __itt_group_none;
  const char *var_name = "INTEL_ITTNOTIFY_GROUPS";
  const char *group_str = __itt_get_env_var(var_name);

  if (group_str != NULL) {
    int len;
    char gr[255];
    const char *chunk;
    while ((group_str = __itt_fsplit(group_str, ",; ", &chunk, &len)) != NULL) {
      int min_len = __itt_min(len, (int)(sizeof(gr) - 1));
      __itt_fstrcpyn(gr, sizeof(gr) - 1, chunk, min_len);
      gr[min_len] = 0;

      for (i = 0; group_list[i].name != NULL; i++) {
        if (!__itt_fstrcmp(gr, group_list[i].name)) {
          res = (__itt_group_id)(res | group_list[i].id);
          break;
        }
      }
    }
    /* TODO: !!! Workaround for bug with warning for unknown group !!!
     * Should be fixed in new initialization scheme.
     * Now the following groups should be set always. */
    for (i = 0; group_list[i].id != __itt_group_none; i++)
      if (group_list[i].id != __itt_group_all &&
          group_list[i].id > __itt_group_splitter_min &&
          group_list[i].id < __itt_group_splitter_max)
        res = (__itt_group_id)(res | group_list[i].id);
    return res;
  } else {
    for (i = 0; group_alias[i].env_var != NULL; i++)
      if (__itt_get_env_var(group_alias[i].env_var) != NULL)
        return group_alias[i].groups;
  }

  return res;
}

#undef __itt_min

static int __itt_lib_version(lib_t lib) {
  if (lib == NULL)
    return 0;
  if (__itt_get_proc(lib, "__itt_api_init"))
    return 2;
  if (__itt_get_proc(lib, "__itt_api_version"))
    return 1;
  return 0;
}

/* It's not used right now! Comment it out to avoid warnings.
static void __itt_reinit_all_pointers(void)
{
    register int i;
    // Fill all pointers with initial stubs
    for (i = 0; _N_(_ittapi_global).api_list_ptr[i].name != NULL; i++)
        *_N_(_ittapi_global).api_list_ptr[i].func_ptr =
_N_(_ittapi_global).api_list_ptr[i].init_func;
}
*/

static void __itt_nullify_all_pointers(void) {
  int i;
<<<<<<< HEAD
  /* Nullify all pointers except domain_create, string_handle_create  and
=======
  /* Nulify all pointers except domain_create, string_handle_create  and
>>>>>>> 2ab1d525
   * counter_create */
  for (i = 0; _N_(_ittapi_global).api_list_ptr[i].name != NULL; i++)
    *_N_(_ittapi_global).api_list_ptr[i].func_ptr =
        _N_(_ittapi_global).api_list_ptr[i].null_func;
}

<<<<<<< HEAD
// clang-format off
#if ITT_PLATFORM == ITT_PLATFORM_WIN && KMP_MSVC_COMPAT
#pragma warning(push)
#pragma warning(disable: 4054) /* warning C4054: 'type cast' : from function
                                  pointer 'XXX' to data pointer 'void *' */
#pragma warning(disable: 4055) /* warning C4055: 'type cast' : from data pointer
                                  'void *' to function pointer 'XXX' */
=======
#if ITT_PLATFORM == ITT_PLATFORM_WIN
#if _MSC_VER
#pragma warning(push)
#pragma warning(disable : 4054) /* warning C4054: 'type cast' : from function  \
                                   pointer 'XXX' to data pointer 'void *' */
#pragma warning(                                                               \
    disable : 4055) /* warning C4055: 'type cast' : from data pointer 'void *' \
                       to function pointer 'XXX' */
#endif
>>>>>>> 2ab1d525
#endif /* ITT_PLATFORM==ITT_PLATFORM_WIN */
// clang-format on

ITT_EXTERN_C void _N_(fini_ittlib)(void) {
  __itt_api_fini_t *__itt_api_fini_ptr = NULL;
  static volatile TIDT current_thread = 0;

  if (_N_(_ittapi_global).api_initialized) {
    ITT_MUTEX_INIT_AND_LOCK(_N_(_ittapi_global));
    if (_N_(_ittapi_global).api_initialized) {
      if (current_thread == 0) {
        if (PTHREAD_SYMBOLS)
          current_thread = __itt_thread_id();
        if (_N_(_ittapi_global).lib != NULL) {
          __itt_api_fini_ptr = (__itt_api_fini_t *)(size_t)__itt_get_proc(
              _N_(_ittapi_global).lib, "__itt_api_fini");
<<<<<<< HEAD
        }
        if (__itt_api_fini_ptr) {
          __itt_api_fini_ptr(&_N_(_ittapi_global));
        }
=======
        }
        if (__itt_api_fini_ptr) {
          __itt_api_fini_ptr(&_N_(_ittapi_global));
        }
>>>>>>> 2ab1d525

        __itt_nullify_all_pointers();

        /* TODO: !!! not safe !!! don't support unload so far.
         *             if (_N_(_ittapi_global).lib != NULL)
         *                 __itt_unload_lib(_N_(_ittapi_global).lib);
         *             _N_(_ittapi_global).lib = NULL;
         */
        _N_(_ittapi_global).api_initialized = 0;
        current_thread = 0;
      }
    }
    if (PTHREAD_SYMBOLS)
      __itt_mutex_unlock(&_N_(_ittapi_global).mutex);
  }
}

<<<<<<< HEAD
=======
/* !!! this function should be called under mutex lock !!! */
static void __itt_free_allocated_resources(void) {
  __itt_string_handle *current_string = _N_(_ittapi_global).string_list;
  while (current_string != NULL) {
    __itt_string_handle *tmp = current_string->next;
    free((char *)current_string->strA);
#if ITT_PLATFORM == ITT_PLATFORM_WIN
    free((wchar_t *)current_string->strW);
#endif
    free(current_string);
    current_string = tmp;
  }
  _N_(_ittapi_global).string_list = NULL;

  __itt_domain *current_domain = _N_(_ittapi_global).domain_list;
  while (current_domain != NULL) {
    __itt_domain *tmp = current_domain->next;
    free((char *)current_domain->nameA);
#if ITT_PLATFORM == ITT_PLATFORM_WIN
    free((wchar_t *)current_domain->nameW);
#endif
    free(current_domain);
    current_domain = tmp;
  }
  _N_(_ittapi_global).domain_list = NULL;

  __itt_counter_info_t *current_couter = _N_(_ittapi_global).counter_list;
  while (current_couter != NULL) {
    __itt_counter_info_t *tmp = current_couter->next;
    free((char *)current_couter->nameA);
    free((char *)current_couter->domainA);
#if ITT_PLATFORM == ITT_PLATFORM_WIN
    free((wchar_t *)current_couter->nameW);
    free((wchar_t *)current_couter->domainW);
#endif
    free(current_couter);
    current_couter = tmp;
  }
  _N_(_ittapi_global).counter_list = NULL;

  __itt_histogram *current_histogram = _N_(_ittapi_global).histogram_list;
  while (current_histogram != NULL) {
    __itt_histogram *tmp = current_histogram->next;
    free((char *)current_histogram->nameA);
#if ITT_PLATFORM == ITT_PLATFORM_WIN
    free((wchar_t *)current_histogram->nameW);
#endif
    free(current_histogram);
    current_histogram = tmp;
  }
  _N_(_ittapi_global).histogram_list = NULL;
}

>>>>>>> 2ab1d525
ITT_EXTERN_C int _N_(init_ittlib)(const char *lib_name,
                                  __itt_group_id init_groups) {
  int i;
  __itt_group_id groups;
#ifdef ITT_COMPLETE_GROUP
  __itt_group_id zero_group = __itt_group_none;
#endif /* ITT_COMPLETE_GROUP */
  static volatile TIDT current_thread = 0;

  if (!_N_(_ittapi_global).api_initialized) {
#ifndef ITT_SIMPLE_INIT
    ITT_MUTEX_INIT_AND_LOCK(_N_(_ittapi_global));
#endif /* ITT_SIMPLE_INIT */

    if (!_N_(_ittapi_global).api_initialized) {
      if (current_thread == 0) {
        if (PTHREAD_SYMBOLS)
          current_thread = __itt_thread_id();
        if (lib_name == NULL) {
          lib_name = __itt_get_lib_name();
        }
        groups = __itt_get_groups();
        if (DL_SYMBOLS && (groups != __itt_group_none || lib_name != NULL)) {
          _N_(_ittapi_global).lib = __itt_load_lib(
              (lib_name == NULL) ? ittnotify_lib_name : lib_name);

          if (_N_(_ittapi_global).lib != NULL) {
            __itt_api_init_t *__itt_api_init_ptr;
            int lib_version = __itt_lib_version(_N_(_ittapi_global).lib);

            switch (lib_version) {
            case 0:
              groups = __itt_group_legacy;
<<<<<<< HEAD
              KMP_FALLTHROUGH();
=======
              ITT_ATTRIBUTE_FALLTHROUGH;
>>>>>>> 2ab1d525
            case 1:
              /* Fill all pointers from dynamic library */
              for (i = 0; _N_(_ittapi_global).api_list_ptr[i].name != NULL;
                   i++) {
                if (_N_(_ittapi_global).api_list_ptr[i].group & groups &
                    init_groups) {
                  *_N_(_ittapi_global).api_list_ptr[i].func_ptr =
                      (void *)__itt_get_proc(
                          _N_(_ittapi_global).lib,
                          _N_(_ittapi_global).api_list_ptr[i].name);
                  if (*_N_(_ittapi_global).api_list_ptr[i].func_ptr == NULL) {
                    /* Restore pointers for function with static implementation
                     */
                    *_N_(_ittapi_global).api_list_ptr[i].func_ptr =
                        _N_(_ittapi_global).api_list_ptr[i].null_func;
                    __itt_report_error(
                        __itt_error_no_symbol, lib_name,
                        _N_(_ittapi_global).api_list_ptr[i].name);
#ifdef ITT_COMPLETE_GROUP
<<<<<<< HEAD
                    zero_group = (__itt_group_id)(
                        zero_group | _N_(_ittapi_global).api_list_ptr[i].group);
=======
                    zero_group =
                        (__itt_group_id)(zero_group | _N_(_ittapi_global)
                                                          .api_list_ptr[i]
                                                          .group);
>>>>>>> 2ab1d525
#endif /* ITT_COMPLETE_GROUP */
                  }
                } else
                  *_N_(_ittapi_global).api_list_ptr[i].func_ptr =
                      _N_(_ittapi_global).api_list_ptr[i].null_func;
              }

              if (groups == __itt_group_legacy) {
                /* Compatibility with legacy tools */
                ITTNOTIFY_NAME(thread_ignore) = ITTNOTIFY_NAME(thr_ignore);
#if ITT_PLATFORM == ITT_PLATFORM_WIN
                ITTNOTIFY_NAME(sync_createA) = ITTNOTIFY_NAME(sync_set_nameA);
                ITTNOTIFY_NAME(sync_createW) = ITTNOTIFY_NAME(sync_set_nameW);
#else /* ITT_PLATFORM!=ITT_PLATFORM_WIN */
                ITTNOTIFY_NAME(sync_create) = ITTNOTIFY_NAME(sync_set_name);
#endif /* ITT_PLATFORM==ITT_PLATFORM_WIN */
                ITTNOTIFY_NAME(sync_prepare) =
                    ITTNOTIFY_NAME(notify_sync_prepare);
                ITTNOTIFY_NAME(sync_cancel) =
                    ITTNOTIFY_NAME(notify_sync_cancel);
                ITTNOTIFY_NAME(sync_acquired) =
                    ITTNOTIFY_NAME(notify_sync_acquired);
                ITTNOTIFY_NAME(sync_releasing) =
                    ITTNOTIFY_NAME(notify_sync_releasing);
              }

#ifdef ITT_COMPLETE_GROUP
              for (i = 0; _N_(_ittapi_global).api_list_ptr[i].name != NULL; i++)
                if (_N_(_ittapi_global).api_list_ptr[i].group & zero_group)
                  *_N_(_ittapi_global).api_list_ptr[i].func_ptr =
                      _N_(_ittapi_global).api_list_ptr[i].null_func;
#endif /* ITT_COMPLETE_GROUP */
              break;
            case 2:
              __itt_api_init_ptr = (__itt_api_init_t *)(size_t)__itt_get_proc(
                  _N_(_ittapi_global).lib, "__itt_api_init");
              if (__itt_api_init_ptr)
                __itt_api_init_ptr(&_N_(_ittapi_global), init_groups);
              break;
            }
          } else {
<<<<<<< HEAD
=======
            __itt_free_allocated_resources();
>>>>>>> 2ab1d525
            __itt_nullify_all_pointers();

            __itt_report_error(__itt_error_no_module, lib_name,
#if ITT_PLATFORM == ITT_PLATFORM_WIN
                               __itt_system_error()
#else /* ITT_PLATFORM==ITT_PLATFORM_WIN */
                               dlerror()
#endif /* ITT_PLATFORM==ITT_PLATFORM_WIN */
            );
          }
        } else {
<<<<<<< HEAD
=======
          __itt_free_allocated_resources();
>>>>>>> 2ab1d525
          __itt_nullify_all_pointers();
        }
        _N_(_ittapi_global).api_initialized = 1;
        current_thread = 0;
        /* !!! Just to avoid unused code elimination !!! */
        if (__itt_fini_ittlib_ptr == _N_(fini_ittlib))
          current_thread = 0;
      }
    }

#ifndef ITT_SIMPLE_INIT
    if (PTHREAD_SYMBOLS)
      __itt_mutex_unlock(&_N_(_ittapi_global).mutex);
#endif /* ITT_SIMPLE_INIT */
  }

  /* Evaluating if any function ptr is non empty and it's in init_groups */
  for (i = 0; _N_(_ittapi_global).api_list_ptr[i].name != NULL; i++) {
    if (*_N_(_ittapi_global).api_list_ptr[i].func_ptr !=
            _N_(_ittapi_global).api_list_ptr[i].null_func &&
        _N_(_ittapi_global).api_list_ptr[i].group & init_groups) {
      return 1;
    }
  }
  return 0;
}

ITT_EXTERN_C __itt_error_handler_t *
_N_(set_error_handler)(__itt_error_handler_t *handler) {
  __itt_error_handler_t *prev =
      (__itt_error_handler_t *)(size_t)_N_(_ittapi_global).error_handler;
  _N_(_ittapi_global).error_handler = (void *)(size_t)handler;
  return prev;
}

<<<<<<< HEAD
#if ITT_PLATFORM == ITT_PLATFORM_WIN && KMP_MSVC_COMPAT
=======
#if ITT_PLATFORM == ITT_PLATFORM_WIN
#if _MSC_VER
>>>>>>> 2ab1d525
#pragma warning(pop)
#endif
#endif /* ITT_PLATFORM==ITT_PLATFORM_WIN */

/** __itt_mark_pt_region functions marks region of interest
 * region parameter defines different regions.
 * 0 <= region < 8 */

#if defined(ITT_API_IPT_SUPPORT) &&                                            \
    (ITT_PLATFORM == ITT_PLATFORM_WIN ||                                       \
     ITT_PLATFORM == ITT_PLATFORM_POSIX) &&                                    \
    !defined(__ANDROID__)
void __itt_pt_mark(__itt_pt_region region);
void __itt_pt_mark_event(__itt_pt_region region);
#endif

ITT_EXTERN_C void _N_(mark_pt_region_begin)(__itt_pt_region region) {
#if defined(ITT_API_IPT_SUPPORT) &&                                            \
    (ITT_PLATFORM == ITT_PLATFORM_WIN ||                                       \
     ITT_PLATFORM == ITT_PLATFORM_POSIX) &&                                    \
    !defined(__ANDROID__)
  if (_N_(_ittapi_global).ipt_collect_events == 1) {
    __itt_pt_mark_event(2 * region);
  } else {
    __itt_pt_mark(2 * region);
  }
#else
  (void)region;
#endif
}

ITT_EXTERN_C void _N_(mark_pt_region_end)(__itt_pt_region region) {
#if defined(ITT_API_IPT_SUPPORT) &&                                            \
    (ITT_PLATFORM == ITT_PLATFORM_WIN ||                                       \
     ITT_PLATFORM == ITT_PLATFORM_POSIX) &&                                    \
    !defined(__ANDROID__)
  if (_N_(_ittapi_global).ipt_collect_events == 1) {
    __itt_pt_mark_event(2 * region + 1);
  } else {
    __itt_pt_mark(2 * region + 1);
  }
#else
  (void)region;
#endif
}<|MERGE_RESOLUTION|>--- conflicted
+++ resolved
@@ -11,13 +11,7 @@
 #include "ittnotify_config.h"
 
 #if ITT_PLATFORM == ITT_PLATFORM_WIN
-<<<<<<< HEAD
-#if defined(__MINGW32__)
-#include <limits.h>
-#else
-=======
 #if !defined(PATH_MAX)
->>>>>>> 2ab1d525
 #define PATH_MAX 512
 #endif
 #else /* ITT_PLATFORM!=ITT_PLATFORM_WIN */
@@ -57,10 +51,6 @@
 #endif
 #endif
 
-<<<<<<< HEAD
-#define _N_(n) ITT_JOIN(INTEL_ITTNOTIFY_PREFIX, n)
-
-=======
 #ifndef HAS_GNU_ATTR
 #if defined(__has_attribute)
 #define HAS_GNU_ATTR(X) __has_attribute(X)
@@ -84,7 +74,6 @@
 #endif
 #endif
 
->>>>>>> 2ab1d525
 #if ITT_OS == ITT_OS_WIN
 static const char *ittnotify_lib_name = "libittnotify.dll";
 #elif ITT_OS == ITT_OS_LINUX || ITT_OS == ITT_OS_FREEBSD
@@ -133,22 +122,12 @@
 #define ANDROID_ITTNOTIFY_DEFAULT_PATH ANDROID_ITTNOTIFY_DEFAULT_PATH_MASK(32)
 #else
 #define ANDROID_ITTNOTIFY_DEFAULT_PATH ANDROID_ITTNOTIFY_DEFAULT_PATH_MASK(64)
-<<<<<<< HEAD
-#endif
-
-=======
->>>>>>> 2ab1d525
 #endif
 
 #endif
 
 #ifndef LIB_VAR_NAME
-<<<<<<< HEAD
-#if ITT_ARCH == ITT_ARCH_IA32 || ITT_ARCH == ITT_ARCH_ARM ||                   \
-    ITT_ARCH == ITT_ARCH_MIPS
-=======
 #if ITT_ARCH == ITT_ARCH_IA32 || ITT_ARCH == ITT_ARCH_ARM
->>>>>>> 2ab1d525
 #define LIB_VAR_NAME INTEL_LIBITTNOTIFY32
 #else
 #define LIB_VAR_NAME INTEL_LIBITTNOTIFY64
@@ -170,11 +149,8 @@
     }                                                                          \
   }
 
-<<<<<<< HEAD
-=======
 #define ITT_MODULE_OBJECT_VERSION 1
 
->>>>>>> 2ab1d525
 typedef int(__itt_init_ittlib_t)(const char *, __itt_group_id);
 
 /* this define used to control initialization function name. */
@@ -205,13 +181,9 @@
       ITT_VERSIONIZE(ITT_JOIN(_N_(name), _init));                              \
   ITT_EXTERN_C_END                                                             \
   static type api ITT_VERSIONIZE(ITT_JOIN(_N_(name), _init)) args {            \
-<<<<<<< HEAD
-    __itt_init_ittlib_name(NULL, __itt_group_all);                             \
-=======
     if (!_N_(_ittapi_global).api_initialized &&                                \
         _N_(_ittapi_global).thread_list == NULL)                               \
       __itt_init_ittlib_name(NULL, __itt_group_all);                           \
->>>>>>> 2ab1d525
     if (ITTNOTIFY_NAME(name) &&                                                \
         ITTNOTIFY_NAME(name) != ITT_VERSIONIZE(ITT_JOIN(_N_(name), _init)))    \
       return ITTNOTIFY_NAME(name) params;                                      \
@@ -226,13 +198,9 @@
       ITT_VERSIONIZE(ITT_JOIN(_N_(name), _init));                              \
   ITT_EXTERN_C_END                                                             \
   static type api ITT_VERSIONIZE(ITT_JOIN(_N_(name), _init)) args {            \
-<<<<<<< HEAD
-    __itt_init_ittlib_name(NULL, __itt_group_all);                             \
-=======
     if (!_N_(_ittapi_global).api_initialized &&                                \
         _N_(_ittapi_global).thread_list == NULL)                               \
       __itt_init_ittlib_name(NULL, __itt_group_all);                           \
->>>>>>> 2ab1d525
     if (ITTNOTIFY_NAME(name) &&                                                \
         ITTNOTIFY_NAME(name) != ITT_VERSIONIZE(ITT_JOIN(_N_(name), _init)))    \
       ITTNOTIFY_NAME(name) params;                                             \
@@ -287,22 +255,13 @@
 
 #pragma pack(pop)
 
-<<<<<<< HEAD
-// clang-format off
-#if ITT_PLATFORM == ITT_PLATFORM_WIN && KMP_MSVC_COMPAT
-#pragma warning(push)
-#pragma warning(disable: 4054) /* warning C4054: 'type cast' : from function
-                                  pointer 'XXX' to data pointer 'void *' */
-=======
 #if ITT_PLATFORM == ITT_PLATFORM_WIN
 #if _MSC_VER
 #pragma warning(push)
 #pragma warning(disable : 4054) /* warning C4054: 'type cast' : from function  \
                                    pointer 'XXX' to data pointer 'void *' */
 #endif
->>>>>>> 2ab1d525
-#endif /* ITT_PLATFORM==ITT_PLATFORM_WIN */
-// clang-format onå
+#endif /* ITT_PLATFORM==ITT_PLATFORM_WIN */
 
 static __itt_api_info api_list[] = {
 /* Define functions with static implementation */
@@ -330,12 +289,8 @@
 #include "ittnotify_static.h"
     {NULL, NULL, NULL, NULL, __itt_group_none}};
 
-<<<<<<< HEAD
-#if ITT_PLATFORM == ITT_PLATFORM_WIN && KMP_MSVC_COMPAT
-=======
 #if ITT_PLATFORM == ITT_PLATFORM_WIN
 #if _MSC_VER
->>>>>>> 2ab1d525
 #pragma warning(pop)
 #endif
 #endif /* ITT_PLATFORM==ITT_PLATFORM_WIN */
@@ -359,13 +314,9 @@
     NULL, /* domain_list */
     NULL, /* string_list */
     __itt_collection_normal, /* collection state */
-<<<<<<< HEAD
-    NULL /* counter_list */
-=======
     NULL, /* counter_list */
     0, /* ipt_collect_events */
     NULL /* histogram_list */
->>>>>>> 2ab1d525
 };
 
 typedef void(__itt_api_init_t)(__itt_global *, __itt_group_id);
@@ -378,32 +329,6 @@
 ITT_EXTERN_C void _N_(error_handler)(__itt_error_code, va_list args);
 #endif /* ITT_NOTIFY_EXT_REPORT */
 
-<<<<<<< HEAD
-// clang-format off
-#if ITT_PLATFORM == ITT_PLATFORM_WIN && KMP_MSVC_COMPAT
-#pragma warning(push)
-#pragma warning(disable: 4055) /* warning C4055: 'type cast' : from data pointer
-                                  'void *' to function pointer 'XXX' */
-#endif /* ITT_PLATFORM==ITT_PLATFORM_WIN */
-// clang-format on
-
-static void __itt_report_error(unsigned code_arg, ...) {
-  va_list args;
-  va_start(args, code_arg);
-
-  // We use unsigned for the code argument and explicitly cast it here to the
-  // right enumerator because variadic functions are not compatible with
-  // default promotions.
-  __itt_error_code code = (__itt_error_code)code_arg;
-
-  if (_N_(_ittapi_global).error_handler != NULL) {
-    __itt_error_handler_t *handler =
-        (__itt_error_handler_t *)(size_t)_N_(_ittapi_global).error_handler;
-    handler(code, args);
-  }
-#ifdef ITT_NOTIFY_EXT_REPORT
-  _N_(error_handler)(code, args);
-=======
 #if ITT_PLATFORM == ITT_PLATFORM_WIN
 #if _MSC_VER
 #pragma warning(push)
@@ -423,17 +348,12 @@
   }
 #ifdef ITT_NOTIFY_EXT_REPORT
   _N_(error_handler)((__itt_error_code)code, args);
->>>>>>> 2ab1d525
 #endif /* ITT_NOTIFY_EXT_REPORT */
   va_end(args);
 }
 
-<<<<<<< HEAD
-#if ITT_PLATFORM == ITT_PLATFORM_WIN && KMP_MSVC_COMPAT
-=======
 #if ITT_PLATFORM == ITT_PLATFORM_WIN
 #if _MSC_VER
->>>>>>> 2ab1d525
 #pragma warning(pop)
 #endif
 #endif /* ITT_PLATFORM==ITT_PLATFORM_WIN */
@@ -454,12 +374,9 @@
             ITT_VERSIONIZE(ITT_JOIN(_N_(domain_createW), _init))) {
       __itt_mutex_unlock(&_N_(_ittapi_global).mutex);
       return ITTNOTIFY_NAME(domain_createW)(name);
-<<<<<<< HEAD
-=======
     } else {
       __itt_mutex_unlock(&_N_(_ittapi_global).mutex);
       return &dummy_domain;
->>>>>>> 2ab1d525
     }
   }
   for (h_tail = NULL, h = _N_(_ittapi_global).domain_list; h != NULL;
@@ -504,10 +421,6 @@
       if (PTHREAD_SYMBOLS)
         __itt_mutex_unlock(&_N_(_ittapi_global).mutex);
       return ITTNOTIFY_NAME(domain_create)(name);
-<<<<<<< HEAD
-    }
-#endif
-=======
     }
 #endif
     else {
@@ -519,7 +432,6 @@
 #endif
       return &dummy_domain;
     }
->>>>>>> 2ab1d525
   }
   for (h_tail = NULL, h = _N_(_ittapi_global).domain_list; h != NULL;
        h_tail = h, h = h->next) {
@@ -534,13 +446,6 @@
   return h;
 }
 
-<<<<<<< HEAD
-#if ITT_PLATFORM == ITT_PLATFORM_WIN
-static __itt_string_handle *ITTAPI ITT_VERSIONIZE(
-    ITT_JOIN(_N_(string_handle_createW), _init))(const wchar_t *name) {
-  __itt_string_handle *h_tail = NULL, *h = NULL;
-
-=======
 static void ITTAPI ITT_VERSIONIZE(ITT_JOIN(
     _N_(module_load_with_sections), _init))(__itt_module_object *module_obj) {
   if (!_N_(_ittapi_global).api_initialized &&
@@ -578,7 +483,6 @@
     ITT_JOIN(_N_(string_handle_createW), _init))(const wchar_t *name) {
   __itt_string_handle *h_tail = NULL, *h = NULL;
 
->>>>>>> 2ab1d525
   if (name == NULL) {
     return NULL;
   }
@@ -590,12 +494,9 @@
             ITT_VERSIONIZE(ITT_JOIN(_N_(string_handle_createW), _init))) {
       __itt_mutex_unlock(&_N_(_ittapi_global).mutex);
       return ITTNOTIFY_NAME(string_handle_createW)(name);
-<<<<<<< HEAD
-=======
     } else {
       __itt_mutex_unlock(&_N_(_ittapi_global).mutex);
       return NULL;
->>>>>>> 2ab1d525
     }
   }
   for (h_tail = NULL, h = _N_(_ittapi_global).string_list; h != NULL;
@@ -641,8 +542,6 @@
       return ITTNOTIFY_NAME(string_handle_create)(name);
     }
 #endif
-<<<<<<< HEAD
-=======
     else {
 #if ITT_PLATFORM == ITT_PLATFORM_WIN
       __itt_mutex_unlock(&_N_(_ittapi_global).mutex);
@@ -652,7 +551,6 @@
 #endif
       return NULL;
     }
->>>>>>> 2ab1d525
   }
   for (h_tail = NULL, h = _N_(_ittapi_global).string_list; h != NULL;
        h_tail = h, h = h->next) {
@@ -684,21 +582,14 @@
             ITT_VERSIONIZE(ITT_JOIN(_N_(counter_createW), _init))) {
       __itt_mutex_unlock(&_N_(_ittapi_global).mutex);
       return ITTNOTIFY_NAME(counter_createW)(name, domain);
-<<<<<<< HEAD
-=======
     } else {
       __itt_mutex_unlock(&_N_(_ittapi_global).mutex);
       return NULL;
->>>>>>> 2ab1d525
     }
   }
   for (h_tail = NULL, h = _N_(_ittapi_global).counter_list; h != NULL;
        h_tail = h, h = h->next) {
-<<<<<<< HEAD
-    if (h->nameW != NULL && h->type == type && !wcscmp(h->nameW, name) &&
-=======
     if (h->nameW != NULL && h->type == (int)type && !wcscmp(h->nameW, name) &&
->>>>>>> 2ab1d525
         ((h->domainW == NULL && domain == NULL) ||
          (h->domainW != NULL && domain != NULL && !wcscmp(h->domainW, domain))))
       break;
@@ -744,12 +635,6 @@
       return ITTNOTIFY_NAME(counter_create)(name, domain);
     }
 #endif
-<<<<<<< HEAD
-  }
-  for (h_tail = NULL, h = _N_(_ittapi_global).counter_list; h != NULL;
-       h_tail = h, h = h->next) {
-    if (h->nameA != NULL && h->type == type && !__itt_fstrcmp(h->nameA, name) &&
-=======
     else {
 #if ITT_PLATFORM == ITT_PLATFORM_WIN
       __itt_mutex_unlock(&_N_(_ittapi_global).mutex);
@@ -764,7 +649,6 @@
        h_tail = h, h = h->next) {
     if (h->nameA != NULL && h->type == (int)type &&
         !__itt_fstrcmp(h->nameA, name) &&
->>>>>>> 2ab1d525
         ((h->domainA == NULL && domain == NULL) ||
          (h->domainA != NULL && domain != NULL &&
           !__itt_fstrcmp(h->domainA, domain))))
@@ -783,8 +667,6 @@
                                                     _init))(
     const wchar_t *name, const wchar_t *domain, __itt_metadata_type type) {
   __itt_counter_info_t *h_tail = NULL, *h = NULL;
-<<<<<<< HEAD
-=======
 
   if (name == NULL) {
     return NULL;
@@ -826,7 +708,6 @@
 #endif /* ITT_PLATFORM==ITT_PLATFORM_WIN */
 {
   __itt_counter_info_t *h_tail = NULL, *h = NULL;
->>>>>>> 2ab1d525
 
   if (name == NULL) {
     return NULL;
@@ -834,41 +715,6 @@
 
   ITT_MUTEX_INIT_AND_LOCK(_N_(_ittapi_global));
   if (_N_(_ittapi_global).api_initialized) {
-<<<<<<< HEAD
-    if (ITTNOTIFY_NAME(counter_create_typedW) &&
-        ITTNOTIFY_NAME(counter_create_typedW) !=
-            ITT_VERSIONIZE(ITT_JOIN(_N_(counter_create_typedW), _init))) {
-      __itt_mutex_unlock(&_N_(_ittapi_global).mutex);
-      return ITTNOTIFY_NAME(counter_create_typedW)(name, domain, type);
-    }
-  }
-  for (h_tail = NULL, h = _N_(_ittapi_global).counter_list; h != NULL;
-       h_tail = h, h = h->next) {
-    if (h->nameW != NULL && h->type == type && !wcscmp(h->nameW, name) &&
-        ((h->domainW == NULL && domain == NULL) ||
-         (h->domainW != NULL && domain != NULL && !wcscmp(h->domainW, domain))))
-      break;
-  }
-  if (h == NULL) {
-    NEW_COUNTER_W(&_N_(_ittapi_global), h, h_tail, name, domain, type);
-  }
-  __itt_mutex_unlock(&_N_(_ittapi_global).mutex);
-  return (__itt_counter)h;
-}
-
-static __itt_counter ITTAPI ITT_VERSIONIZE(ITT_JOIN(
-    _N_(counter_create_typedA), _init))(const char *name, const char *domain,
-                                        __itt_metadata_type type)
-#else /* ITT_PLATFORM!=ITT_PLATFORM_WIN */
-static __itt_counter ITTAPI ITT_VERSIONIZE(ITT_JOIN(
-    _N_(counter_create_typed), _init))(const char *name, const char *domain,
-                                       __itt_metadata_type type)
-#endif /* ITT_PLATFORM==ITT_PLATFORM_WIN */
-{
-  __itt_counter_info_t *h_tail = NULL, *h = NULL;
-
-  if (name == NULL) {
-=======
 #if ITT_PLATFORM == ITT_PLATFORM_WIN
     if (ITTNOTIFY_NAME(counter_create_typedA) &&
         ITTNOTIFY_NAME(counter_create_typedA) !=
@@ -964,45 +810,12 @@
   __itt_histogram *h_tail = NULL, *h = NULL;
 
   if (domain == NULL || name == NULL) {
->>>>>>> 2ab1d525
     return NULL;
   }
 
   ITT_MUTEX_INIT_AND_LOCK(_N_(_ittapi_global));
   if (_N_(_ittapi_global).api_initialized) {
 #if ITT_PLATFORM == ITT_PLATFORM_WIN
-<<<<<<< HEAD
-    if (ITTNOTIFY_NAME(counter_create_typedA) &&
-        ITTNOTIFY_NAME(counter_create_typedA) !=
-            ITT_VERSIONIZE(ITT_JOIN(_N_(counter_create_typedA), _init))) {
-      __itt_mutex_unlock(&_N_(_ittapi_global).mutex);
-      return ITTNOTIFY_NAME(counter_create_typedA)(name, domain, type);
-    }
-#else
-    if (ITTNOTIFY_NAME(counter_create_typed) &&
-        ITTNOTIFY_NAME(counter_create_typed) !=
-            ITT_VERSIONIZE(ITT_JOIN(_N_(counter_create_typed), _init))) {
-      if (PTHREAD_SYMBOLS)
-        __itt_mutex_unlock(&_N_(_ittapi_global).mutex);
-      return ITTNOTIFY_NAME(counter_create_typed)(name, domain, type);
-    }
-#endif
-  }
-  for (h_tail = NULL, h = _N_(_ittapi_global).counter_list; h != NULL;
-       h_tail = h, h = h->next) {
-    if (h->nameA != NULL && h->type == type && !__itt_fstrcmp(h->nameA, name) &&
-        ((h->domainA == NULL && domain == NULL) ||
-         (h->domainA != NULL && domain != NULL &&
-          !__itt_fstrcmp(h->domainA, domain))))
-      break;
-  }
-  if (h == NULL) {
-    NEW_COUNTER_A(&_N_(_ittapi_global), h, h_tail, name, domain, type);
-  }
-  if (PTHREAD_SYMBOLS)
-    __itt_mutex_unlock(&_N_(_ittapi_global).mutex);
-  return (__itt_counter)h;
-=======
     if (ITTNOTIFY_NAME(histogram_createA) &&
         ITTNOTIFY_NAME(histogram_createA) !=
             ITT_VERSIONIZE(ITT_JOIN(_N_(histogram_createA), _init))) {
@@ -1043,7 +856,6 @@
   if (PTHREAD_SYMBOLS)
     __itt_mutex_unlock(&_N_(_ittapi_global).mutex);
   return (__itt_histogram *)h;
->>>>>>> 2ab1d525
 }
 
 /* -------------------------------------------------------------------------- */
@@ -1377,13 +1189,8 @@
   return lib_name;
 }
 
-<<<<<<< HEAD
-/* Avoid clashes with std::min, reported by tbb team */
-#define __itt_min(a, b) (a) < (b) ? (a) : (b)
-=======
 /* Avoid clashes with std::min */
 #define __itt_min(a, b) ((a) < (b) ? (a) : (b))
->>>>>>> 2ab1d525
 
 static __itt_group_id __itt_get_groups(void) {
   int i;
@@ -1450,26 +1257,13 @@
 
 static void __itt_nullify_all_pointers(void) {
   int i;
-<<<<<<< HEAD
-  /* Nullify all pointers except domain_create, string_handle_create  and
-=======
   /* Nulify all pointers except domain_create, string_handle_create  and
->>>>>>> 2ab1d525
    * counter_create */
   for (i = 0; _N_(_ittapi_global).api_list_ptr[i].name != NULL; i++)
     *_N_(_ittapi_global).api_list_ptr[i].func_ptr =
         _N_(_ittapi_global).api_list_ptr[i].null_func;
 }
 
-<<<<<<< HEAD
-// clang-format off
-#if ITT_PLATFORM == ITT_PLATFORM_WIN && KMP_MSVC_COMPAT
-#pragma warning(push)
-#pragma warning(disable: 4054) /* warning C4054: 'type cast' : from function
-                                  pointer 'XXX' to data pointer 'void *' */
-#pragma warning(disable: 4055) /* warning C4055: 'type cast' : from data pointer
-                                  'void *' to function pointer 'XXX' */
-=======
 #if ITT_PLATFORM == ITT_PLATFORM_WIN
 #if _MSC_VER
 #pragma warning(push)
@@ -1479,9 +1273,7 @@
     disable : 4055) /* warning C4055: 'type cast' : from data pointer 'void *' \
                        to function pointer 'XXX' */
 #endif
->>>>>>> 2ab1d525
-#endif /* ITT_PLATFORM==ITT_PLATFORM_WIN */
-// clang-format on
+#endif /* ITT_PLATFORM==ITT_PLATFORM_WIN */
 
 ITT_EXTERN_C void _N_(fini_ittlib)(void) {
   __itt_api_fini_t *__itt_api_fini_ptr = NULL;
@@ -1496,17 +1288,10 @@
         if (_N_(_ittapi_global).lib != NULL) {
           __itt_api_fini_ptr = (__itt_api_fini_t *)(size_t)__itt_get_proc(
               _N_(_ittapi_global).lib, "__itt_api_fini");
-<<<<<<< HEAD
         }
         if (__itt_api_fini_ptr) {
           __itt_api_fini_ptr(&_N_(_ittapi_global));
         }
-=======
-        }
-        if (__itt_api_fini_ptr) {
-          __itt_api_fini_ptr(&_N_(_ittapi_global));
-        }
->>>>>>> 2ab1d525
 
         __itt_nullify_all_pointers();
 
@@ -1524,8 +1309,6 @@
   }
 }
 
-<<<<<<< HEAD
-=======
 /* !!! this function should be called under mutex lock !!! */
 static void __itt_free_allocated_resources(void) {
   __itt_string_handle *current_string = _N_(_ittapi_global).string_list;
@@ -1579,7 +1362,6 @@
   _N_(_ittapi_global).histogram_list = NULL;
 }
 
->>>>>>> 2ab1d525
 ITT_EXTERN_C int _N_(init_ittlib)(const char *lib_name,
                                   __itt_group_id init_groups) {
   int i;
@@ -1613,11 +1395,7 @@
             switch (lib_version) {
             case 0:
               groups = __itt_group_legacy;
-<<<<<<< HEAD
-              KMP_FALLTHROUGH();
-=======
               ITT_ATTRIBUTE_FALLTHROUGH;
->>>>>>> 2ab1d525
             case 1:
               /* Fill all pointers from dynamic library */
               for (i = 0; _N_(_ittapi_global).api_list_ptr[i].name != NULL;
@@ -1637,15 +1415,10 @@
                         __itt_error_no_symbol, lib_name,
                         _N_(_ittapi_global).api_list_ptr[i].name);
 #ifdef ITT_COMPLETE_GROUP
-<<<<<<< HEAD
-                    zero_group = (__itt_group_id)(
-                        zero_group | _N_(_ittapi_global).api_list_ptr[i].group);
-=======
                     zero_group =
                         (__itt_group_id)(zero_group | _N_(_ittapi_global)
                                                           .api_list_ptr[i]
                                                           .group);
->>>>>>> 2ab1d525
 #endif /* ITT_COMPLETE_GROUP */
                   }
                 } else
@@ -1687,10 +1460,7 @@
               break;
             }
           } else {
-<<<<<<< HEAD
-=======
             __itt_free_allocated_resources();
->>>>>>> 2ab1d525
             __itt_nullify_all_pointers();
 
             __itt_report_error(__itt_error_no_module, lib_name,
@@ -1702,10 +1472,7 @@
             );
           }
         } else {
-<<<<<<< HEAD
-=======
           __itt_free_allocated_resources();
->>>>>>> 2ab1d525
           __itt_nullify_all_pointers();
         }
         _N_(_ittapi_global).api_initialized = 1;
@@ -1741,12 +1508,8 @@
   return prev;
 }
 
-<<<<<<< HEAD
-#if ITT_PLATFORM == ITT_PLATFORM_WIN && KMP_MSVC_COMPAT
-=======
 #if ITT_PLATFORM == ITT_PLATFORM_WIN
 #if _MSC_VER
->>>>>>> 2ab1d525
 #pragma warning(pop)
 #endif
 #endif /* ITT_PLATFORM==ITT_PLATFORM_WIN */
