--- conflicted
+++ resolved
@@ -181,9 +181,6 @@
 
 #if ITT_PLATFORM == ITT_PLATFORM_WIN
 /* use __forceinline (VC++ specific) */
-<<<<<<< HEAD
-#define ITT_INLINE __forceinline
-=======
 #if defined(__MINGW32__) && !defined(__cplusplus)
 #define ITT_INLINE                                                             \
   static __inline__ __attribute__((__always_inline__, __gnu_inline__))
@@ -191,7 +188,6 @@
 #define ITT_INLINE static __forceinline
 #endif /* __MINGW32__ */
 
->>>>>>> 2ab1d525
 #define ITT_INLINE_ATTRIBUTE /* nothing */
 #else /* ITT_PLATFORM==ITT_PLATFORM_WIN */
 /*
@@ -563,15 +559,9 @@
  * @{
  */
 
-<<<<<<< HEAD
-// clang-format off
-/*****************************************************************//**
-=======
 /*********************************************************************
->>>>>>> 2ab1d525
  * @name group of functions used for error suppression in correctness tools
  *********************************************************************/
-// clang-format on
 /** @{ */
 /**
  * @hideinitializer
@@ -865,15 +855,9 @@
 #endif /* INTEL_NO_MACRO_BODY */
 /** @endcond */
 
-<<<<<<< HEAD
-// clang-format off
-/*****************************************************************//**
-=======
 /*********************************************************************
->>>>>>> 2ab1d525
  * @name group of functions is used for performance measurement tools
  *********************************************************************/
-// clang-format on
 /** @{ */
 /**
  * @brief Enter spin loop on user-defined sync object
@@ -959,15 +943,9 @@
 
 /** @} sync group */
 
-<<<<<<< HEAD
-// clang-format off
-/**************************************************************//**
-=======
 /******************************************************************
->>>>>>> 2ab1d525
  * @name group of functions is used for correctness checking tools
  ******************************************************************/
-// clang-format on
 /** @{ */
 /**
  * @ingroup legacy
@@ -3638,11 +3616,7 @@
   ITTNOTIFY_VOID_D5(relation_add_ex, d, x, y, z, a, b)
 #define __itt_relation_add_ex_ptr ITTNOTIFY_NAME(relation_add_ex)
 #else /* INTEL_NO_ITTNOTIFY_API */
-<<<<<<< HEAD
-#define __itt_relation_add_to_current_ex(domain, clock_domain, timestamp,      \
-=======
 #define __itt_relation_add_to_current_ex(domain, clock_domain, timestame,      \
->>>>>>> 2ab1d525
                                          relation, tail)
 #define __itt_relation_add_to_current_ex_ptr 0
 #define __itt_relation_add_ex(domain, clock_domain, timestamp, head, relation, \
@@ -4078,8 +4052,6 @@
 #define __itt_module_loadW_ptr 0
 #else /* ITT_PLATFORM==ITT_PLATFORM_WIN */
 #define __itt_module_load_ptr 0
-<<<<<<< HEAD
-=======
 #endif /* ITT_PLATFORM==ITT_PLATFORM_WIN */
 #endif /* INTEL_NO_MACRO_BODY */
 /** @endcond */
@@ -4365,13 +4337,10 @@
 #define __itt_histogram_createW_ptr 0
 #else /* ITT_PLATFORM==ITT_PLATFORM_WIN */
 #define __itt_histogram_create_ptr 0
->>>>>>> 2ab1d525
-#endif /* ITT_PLATFORM==ITT_PLATFORM_WIN */
-#endif /* INTEL_NO_MACRO_BODY */
-/** @endcond */
-
-<<<<<<< HEAD
-=======
+#endif /* ITT_PLATFORM==ITT_PLATFORM_WIN */
+#endif /* INTEL_NO_MACRO_BODY */
+/** @endcond */
+
 /**
  * @brief Submit statistics for a histogram instance.
  * @param[in] hist    Pointer to the histogram instance to which the histogram
@@ -4400,7 +4369,6 @@
 #endif /* INTEL_NO_MACRO_BODY */
 /** @endcond */
 
->>>>>>> 2ab1d525
 #ifdef __cplusplus
 }
 #endif /* __cplusplus */
