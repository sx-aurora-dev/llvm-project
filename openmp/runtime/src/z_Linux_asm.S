//  z_Linux_asm.S:  - microtasking routines specifically
//                    written for Intel platforms running Linux* OS

//
////===----------------------------------------------------------------------===//
////
//// Part of the LLVM Project, under the Apache License v2.0 with LLVM Exceptions.
//// See https://llvm.org/LICENSE.txt for license information.
//// SPDX-License-Identifier: Apache-2.0 WITH LLVM-exception
////
////===----------------------------------------------------------------------===//
//

// -----------------------------------------------------------------------
// macros
// -----------------------------------------------------------------------

#include "kmp_config.h"

#if KMP_ARCH_X86 || KMP_ARCH_X86_64

# if KMP_MIC
// the 'delay r16/r32/r64' should be used instead of the 'pause'.
// The delay operation has the effect of removing the current thread from
// the round-robin HT mechanism, and therefore speeds up the issue rate of
// the other threads on the same core.
//
// A value of 0 works fine for <= 2 threads per core, but causes the EPCC
// barrier time to increase greatly for 3 or more threads per core.
//
// A value of 100 works pretty well for up to 4 threads per core, but isn't
// quite as fast as 0 for 2 threads per core.
//
// We need to check what happens for oversubscription / > 4 threads per core.
// It is possible that we need to pass the delay value in as a parameter
// that the caller determines based on the total # threads / # cores.
//
//.macro pause_op
//	mov    $100, %rax
//	delay  %rax
//.endm
# else
#  define pause_op   .byte 0xf3,0x90
# endif // KMP_MIC

# if KMP_OS_DARWIN
#  define KMP_PREFIX_UNDERSCORE(x) _##x  // extra underscore for OS X* symbols
#  define KMP_LABEL(x) L_##x             // form the name of label
.macro KMP_CFI_DEF_OFFSET
.endmacro
.macro KMP_CFI_OFFSET
.endmacro
.macro KMP_CFI_REGISTER
.endmacro
.macro KMP_CFI_DEF
.endmacro
.macro ALIGN
	.align $0
.endmacro
.macro DEBUG_INFO
/* Not sure what .size does in icc, not sure if we need to do something
   similar for OS X*.
*/
.endmacro
.macro PROC
	ALIGN  4
	.globl KMP_PREFIX_UNDERSCORE($0)
KMP_PREFIX_UNDERSCORE($0):
.endmacro
# else // KMP_OS_DARWIN
#  define KMP_PREFIX_UNDERSCORE(x) x //no extra underscore for Linux* OS symbols
// Format labels so that they don't override function names in gdb's backtraces
// MIC assembler doesn't accept .L syntax, the L works fine there (as well as
// on OS X*)
# if KMP_MIC
#  define KMP_LABEL(x) L_##x          // local label
# else
#  define KMP_LABEL(x) .L_##x         // local label hidden from backtraces
# endif // KMP_MIC
.macro ALIGN size
	.align 1<<(\size)
.endm
.macro DEBUG_INFO proc
	.cfi_endproc
// Not sure why we need .type and .size for the functions
	.align 16
	.type  \proc,@function
        .size  \proc,.-\proc
.endm
.macro PROC proc
	ALIGN  4
        .globl KMP_PREFIX_UNDERSCORE(\proc)
KMP_PREFIX_UNDERSCORE(\proc):
	.cfi_startproc
.endm
.macro KMP_CFI_DEF_OFFSET sz
	.cfi_def_cfa_offset	\sz
.endm
.macro KMP_CFI_OFFSET reg, sz
	.cfi_offset	\reg,\sz
.endm
.macro KMP_CFI_REGISTER reg
	.cfi_def_cfa_register	\reg
.endm
.macro KMP_CFI_DEF reg, sz
	.cfi_def_cfa	\reg,\sz
.endm
# endif // KMP_OS_DARWIN
#endif // KMP_ARCH_X86 || KMP_ARCH_x86_64

#if (KMP_OS_LINUX || KMP_OS_DARWIN || KMP_OS_WINDOWS) && (KMP_ARCH_AARCH64 || KMP_ARCH_ARM)

# if KMP_OS_DARWIN
#  define KMP_PREFIX_UNDERSCORE(x) _##x  // extra underscore for OS X* symbols
#  define KMP_LABEL(x) L_##x             // form the name of label

.macro ALIGN
	.align $0
.endmacro

.macro DEBUG_INFO
/* Not sure what .size does in icc, not sure if we need to do something
   similar for OS X*.
*/
.endmacro

.macro PROC
	ALIGN  4
	.globl KMP_PREFIX_UNDERSCORE($0)
KMP_PREFIX_UNDERSCORE($0):
.endmacro
# elif KMP_OS_WINDOWS
#  define KMP_PREFIX_UNDERSCORE(x) x  // no extra underscore for Windows/ARM64 symbols
// Format labels so that they don't override function names in gdb's backtraces
#  define KMP_LABEL(x) .L_##x         // local label hidden from backtraces

.macro ALIGN size
	.align 1<<(\size)
.endm

.macro DEBUG_INFO proc
	ALIGN 2
.endm

.macro PROC proc
	ALIGN 2
	.globl KMP_PREFIX_UNDERSCORE(\proc)
KMP_PREFIX_UNDERSCORE(\proc):
.endm
# else // KMP_OS_DARWIN || KMP_OS_WINDOWS
#  define KMP_PREFIX_UNDERSCORE(x) x  // no extra underscore for Linux* OS symbols
// Format labels so that they don't override function names in gdb's backtraces
#  define KMP_LABEL(x) .L_##x         // local label hidden from backtraces

.macro ALIGN size
	.align 1<<(\size)
.endm

.macro DEBUG_INFO proc
	.cfi_endproc
// Not sure why we need .type and .size for the functions
	ALIGN 2
#if KMP_ARCH_ARM
	.type  \proc,%function
#else
	.type  \proc,@function
#endif
	.size  \proc,.-\proc
.endm

.macro PROC proc
	ALIGN 2
	.globl KMP_PREFIX_UNDERSCORE(\proc)
KMP_PREFIX_UNDERSCORE(\proc):
	.cfi_startproc
.endm
# endif // KMP_OS_DARWIN

#endif // (KMP_OS_LINUX || KMP_OS_DARWIN || KMP_OS_WINDOWS) && (KMP_ARCH_AARCH64 || KMP_ARCH_ARM)

.macro COMMON name, size, align_power
#if KMP_OS_DARWIN
	.comm \name, \size
#elif KMP_OS_WINDOWS
	.comm \name, \size, \align_power
#else // !KMP_OS_DARWIN && !KMP_OS_WINDOWS
	.comm \name, \size, (1<<(\align_power))
#endif
.endm

// -----------------------------------------------------------------------
// data
// -----------------------------------------------------------------------

#ifdef KMP_GOMP_COMPAT

// Support for unnamed common blocks.
//
// Because the symbol ".gomp_critical_user_" contains a ".", we have to
// put this stuff in assembly.

# if KMP_ARCH_X86
#  if KMP_OS_DARWIN
        .data
        .comm .gomp_critical_user_,32
        .data
        .globl ___kmp_unnamed_critical_addr
___kmp_unnamed_critical_addr:
        .long .gomp_critical_user_
#  else /* Linux* OS */
        .data
        .comm .gomp_critical_user_,32,8
        .data
	ALIGN 4
        .global __kmp_unnamed_critical_addr
__kmp_unnamed_critical_addr:
        .4byte .gomp_critical_user_
        .type __kmp_unnamed_critical_addr,@object
        .size __kmp_unnamed_critical_addr,4
#  endif /* KMP_OS_DARWIN */
# endif /* KMP_ARCH_X86 */

# if KMP_ARCH_X86_64
#  if KMP_OS_DARWIN
        .data
        .comm .gomp_critical_user_,32
        .data
        .globl ___kmp_unnamed_critical_addr
___kmp_unnamed_critical_addr:
        .quad .gomp_critical_user_
#  else /* Linux* OS */
        .data
        .comm .gomp_critical_user_,32,8
        .data
	ALIGN 8
        .global __kmp_unnamed_critical_addr
__kmp_unnamed_critical_addr:
        .8byte .gomp_critical_user_
        .type __kmp_unnamed_critical_addr,@object
        .size __kmp_unnamed_critical_addr,8
#  endif /* KMP_OS_DARWIN */
# endif /* KMP_ARCH_X86_64 */

#endif /* KMP_GOMP_COMPAT */


#if KMP_ARCH_X86 && !KMP_ARCH_PPC64

// -----------------------------------------------------------------------
// microtasking routines specifically written for IA-32 architecture
// running Linux* OS
// -----------------------------------------------------------------------

	.ident "Intel Corporation"
	.data
	ALIGN 4
// void
// __kmp_x86_pause( void );

        .text
	PROC  __kmp_x86_pause

        pause_op
        ret

	DEBUG_INFO __kmp_x86_pause

# if !KMP_ASM_INTRINS

//------------------------------------------------------------------------
// kmp_int32
// __kmp_test_then_add32( volatile kmp_int32 *p, kmp_int32 d );

        PROC      __kmp_test_then_add32

        movl      4(%esp), %ecx
        movl      8(%esp), %eax
        lock
        xaddl     %eax,(%ecx)
        ret

	DEBUG_INFO __kmp_test_then_add32

//------------------------------------------------------------------------
// FUNCTION __kmp_xchg_fixed8
//
// kmp_int32
// __kmp_xchg_fixed8( volatile kmp_int8 *p, kmp_int8 d );
//
// parameters:
// 	p:	4(%esp)
// 	d:	8(%esp)
//
// return:	%al
        PROC  __kmp_xchg_fixed8

        movl      4(%esp), %ecx    // "p"
        movb      8(%esp), %al	// "d"

        lock
        xchgb     %al,(%ecx)
        ret

        DEBUG_INFO __kmp_xchg_fixed8


//------------------------------------------------------------------------
// FUNCTION __kmp_xchg_fixed16
//
// kmp_int16
// __kmp_xchg_fixed16( volatile kmp_int16 *p, kmp_int16 d );
//
// parameters:
// 	p:	4(%esp)
// 	d:	8(%esp)
// return:     %ax
        PROC  __kmp_xchg_fixed16

        movl      4(%esp), %ecx    // "p"
        movw      8(%esp), %ax	// "d"

        lock
        xchgw     %ax,(%ecx)
        ret

        DEBUG_INFO __kmp_xchg_fixed16


//------------------------------------------------------------------------
// FUNCTION __kmp_xchg_fixed32
//
// kmp_int32
// __kmp_xchg_fixed32( volatile kmp_int32 *p, kmp_int32 d );
//
// parameters:
// 	p:	4(%esp)
// 	d:	8(%esp)
//
// return:	%eax
        PROC  __kmp_xchg_fixed32

        movl      4(%esp), %ecx    // "p"
        movl      8(%esp), %eax	// "d"

        lock
        xchgl     %eax,(%ecx)
        ret

        DEBUG_INFO __kmp_xchg_fixed32


// kmp_int8
// __kmp_compare_and_store8( volatile kmp_int8 *p, kmp_int8 cv, kmp_int8 sv );
        PROC  __kmp_compare_and_store8

        movl      4(%esp), %ecx
        movb      8(%esp), %al
        movb      12(%esp), %dl
        lock
        cmpxchgb  %dl,(%ecx)
        sete      %al           // if %al == (%ecx) set %al = 1 else set %al = 0
        and       $1, %eax      // sign extend previous instruction
        ret

        DEBUG_INFO __kmp_compare_and_store8

// kmp_int16
// __kmp_compare_and_store16(volatile kmp_int16 *p, kmp_int16 cv, kmp_int16 sv);
        PROC  __kmp_compare_and_store16

        movl      4(%esp), %ecx
        movw      8(%esp), %ax
        movw      12(%esp), %dx
        lock
        cmpxchgw  %dx,(%ecx)
        sete      %al           // if %ax == (%ecx) set %al = 1 else set %al = 0
        and       $1, %eax      // sign extend previous instruction
        ret

        DEBUG_INFO __kmp_compare_and_store16

// kmp_int32
// __kmp_compare_and_store32(volatile kmp_int32 *p, kmp_int32 cv, kmp_int32 sv);
        PROC  __kmp_compare_and_store32

        movl      4(%esp), %ecx
        movl      8(%esp), %eax
        movl      12(%esp), %edx
        lock
        cmpxchgl  %edx,(%ecx)
        sete      %al          // if %eax == (%ecx) set %al = 1 else set %al = 0
        and       $1, %eax     // sign extend previous instruction
        ret

        DEBUG_INFO __kmp_compare_and_store32

// kmp_int32
// __kmp_compare_and_store64(volatile kmp_int64 *p, kmp_int64 cv, kmp_int64 s );
        PROC  __kmp_compare_and_store64

        pushl     %ebp
        movl      %esp, %ebp
        pushl     %ebx
        pushl     %edi
        movl      8(%ebp), %edi
        movl      12(%ebp), %eax        // "cv" low order word
        movl      16(%ebp), %edx        // "cv" high order word
        movl      20(%ebp), %ebx        // "sv" low order word
        movl      24(%ebp), %ecx        // "sv" high order word
        lock
        cmpxchg8b (%edi)
        sete      %al      // if %edx:eax == (%edi) set %al = 1 else set %al = 0
        and       $1, %eax // sign extend previous instruction
        popl      %edi
        popl      %ebx
        movl      %ebp, %esp
        popl      %ebp
        ret

        DEBUG_INFO __kmp_compare_and_store64

// kmp_int8
// __kmp_compare_and_store_ret8(volatile kmp_int8 *p, kmp_int8 cv, kmp_int8 sv);
        PROC  __kmp_compare_and_store_ret8

        movl      4(%esp), %ecx
        movb      8(%esp), %al
        movb      12(%esp), %dl
        lock
        cmpxchgb  %dl,(%ecx)
        ret

        DEBUG_INFO __kmp_compare_and_store_ret8

// kmp_int16
// __kmp_compare_and_store_ret16(volatile kmp_int16 *p, kmp_int16 cv,
//                               kmp_int16 sv);
        PROC  __kmp_compare_and_store_ret16

        movl      4(%esp), %ecx
        movw      8(%esp), %ax
        movw      12(%esp), %dx
        lock
        cmpxchgw  %dx,(%ecx)
        ret

        DEBUG_INFO __kmp_compare_and_store_ret16

// kmp_int32
// __kmp_compare_and_store_ret32(volatile kmp_int32 *p, kmp_int32 cv,
//                               kmp_int32 sv);
        PROC  __kmp_compare_and_store_ret32

        movl      4(%esp), %ecx
        movl      8(%esp), %eax
        movl      12(%esp), %edx
        lock
        cmpxchgl  %edx,(%ecx)
        ret

        DEBUG_INFO __kmp_compare_and_store_ret32

// kmp_int64
// __kmp_compare_and_store_ret64(volatile kmp_int64 *p, kmp_int64 cv,
//                               kmp_int64 sv);
        PROC  __kmp_compare_and_store_ret64

        pushl     %ebp
        movl      %esp, %ebp
        pushl     %ebx
        pushl     %edi
        movl      8(%ebp), %edi
        movl      12(%ebp), %eax        // "cv" low order word
        movl      16(%ebp), %edx        // "cv" high order word
        movl      20(%ebp), %ebx        // "sv" low order word
        movl      24(%ebp), %ecx        // "sv" high order word
        lock
        cmpxchg8b (%edi)
        popl      %edi
        popl      %ebx
        movl      %ebp, %esp
        popl      %ebp
        ret

        DEBUG_INFO __kmp_compare_and_store_ret64


//------------------------------------------------------------------------
// FUNCTION __kmp_xchg_real32
//
// kmp_real32
// __kmp_xchg_real32( volatile kmp_real32 *addr, kmp_real32 data );
//
// parameters:
// 	addr:	4(%esp)
// 	data:	8(%esp)
//
// return:	%eax
        PROC  __kmp_xchg_real32

        pushl   %ebp
        movl    %esp, %ebp
        subl    $4, %esp
        pushl   %esi

        movl    4(%ebp), %esi
        flds    (%esi)
                        // load <addr>
        fsts    -4(%ebp)
                        // store old value

        movl    8(%ebp), %eax

        lock
        xchgl   %eax, (%esi)

        flds    -4(%ebp)
                        // return old value

        popl    %esi
        movl    %ebp, %esp
        popl    %ebp
        ret

        DEBUG_INFO __kmp_xchg_real32

# endif /* !KMP_ASM_INTRINS */

//------------------------------------------------------------------------
// int
// __kmp_invoke_microtask( void (*pkfn) (int gtid, int tid, ...),
//                         int gtid, int tid,
//                         int argc, void *p_argv[]
// #if OMPT_SUPPORT
//                         ,
//                         void **exit_frame_ptr
// #endif
//                       ) {
// #if OMPT_SUPPORT
//   *exit_frame_ptr = OMPT_GET_FRAME_ADDRESS(0);
// #endif
//
//   (*pkfn)( & gtid, & tid, argv[0], ... );
//   return 1;
// }

// -- Begin __kmp_invoke_microtask
// mark_begin;
	PROC  __kmp_invoke_microtask

	pushl %ebp
	KMP_CFI_DEF_OFFSET 8
	KMP_CFI_OFFSET ebp,-8
	movl %esp,%ebp		// establish the base pointer for this routine.
	KMP_CFI_REGISTER ebp
	subl $8,%esp		// allocate space for two local variables.
				// These varibales are:
				//	argv: -4(%ebp)
				//	temp: -8(%ebp)
				//
	pushl %ebx		// save %ebx to use during this routine
				//
#if OMPT_SUPPORT
	movl 28(%ebp),%ebx	// get exit_frame address
	movl %ebp,(%ebx)	// save exit_frame
#endif

	movl 20(%ebp),%ebx	// Stack alignment - # args
	addl $2,%ebx		// #args +2  Always pass at least 2 args (gtid and tid)
	shll $2,%ebx		// Number of bytes used on stack: (#args+2)*4
	movl %esp,%eax		//
	subl %ebx,%eax		// %esp-((#args+2)*4) -> %eax -- without mods, stack ptr would be this
	movl %eax,%ebx		// Save to %ebx
	andl $0xFFFFFF80,%eax	// mask off 7 bits
	subl %eax,%ebx		// Amount to subtract from %esp
	subl %ebx,%esp		// Prepare the stack ptr --
				//   now it will be aligned on 128-byte boundary at the call

	movl 24(%ebp),%eax	// copy from p_argv[]
	movl %eax,-4(%ebp)	// into the local variable *argv.

	movl 20(%ebp),%ebx	// argc is 20(%ebp)
	shll $2,%ebx

KMP_LABEL(invoke_2):
	cmpl $0,%ebx
	jg  KMP_LABEL(invoke_4)
	jmp KMP_LABEL(invoke_3)
	ALIGN 2
KMP_LABEL(invoke_4):
	movl -4(%ebp),%eax
	subl $4,%ebx			// decrement argc.
	addl %ebx,%eax			// index into argv.
	movl (%eax),%edx
	pushl %edx

	jmp KMP_LABEL(invoke_2)
	ALIGN 2
KMP_LABEL(invoke_3):
	leal 16(%ebp),%eax		// push & tid
	pushl %eax

	leal 12(%ebp),%eax		// push & gtid
	pushl %eax

	movl 8(%ebp),%ebx
	call *%ebx			// call (*pkfn)();

	movl $1,%eax			// return 1;

	movl -12(%ebp),%ebx		// restore %ebx
	leave
	KMP_CFI_DEF esp,4
	ret

	DEBUG_INFO __kmp_invoke_microtask
// -- End  __kmp_invoke_microtask


// kmp_uint64
// __kmp_hardware_timestamp(void)
	PROC  __kmp_hardware_timestamp
	rdtsc
	ret

	DEBUG_INFO __kmp_hardware_timestamp
// -- End  __kmp_hardware_timestamp

#endif /* KMP_ARCH_X86 */


#if KMP_ARCH_X86_64

// -----------------------------------------------------------------------
// microtasking routines specifically written for IA-32 architecture and
// Intel(R) 64 running Linux* OS
// -----------------------------------------------------------------------

// -- Machine type P
// mark_description "Intel Corporation";
	.ident "Intel Corporation"
// --	.file "z_Linux_asm.S"
	.data
	ALIGN 4

// To prevent getting our code into .data section .text added to every routine
// definition for x86_64.
//------------------------------------------------------------------------
# if !KMP_ASM_INTRINS

//------------------------------------------------------------------------
// FUNCTION __kmp_test_then_add32
//
// kmp_int32
// __kmp_test_then_add32( volatile kmp_int32 *p, kmp_int32 d );
//
// parameters:
// 	p:	%rdi
// 	d:	%esi
//
// return:	%eax
        .text
        PROC  __kmp_test_then_add32

        movl      %esi, %eax	// "d"
        lock
        xaddl     %eax,(%rdi)
        ret

        DEBUG_INFO __kmp_test_then_add32


//------------------------------------------------------------------------
// FUNCTION __kmp_test_then_add64
//
// kmp_int64
// __kmp_test_then_add64( volatile kmp_int64 *p, kmp_int64 d );
//
// parameters:
// 	p:	%rdi
// 	d:	%rsi
//	return:	%rax
        .text
        PROC  __kmp_test_then_add64

        movq      %rsi, %rax	// "d"
        lock
        xaddq     %rax,(%rdi)
        ret

        DEBUG_INFO __kmp_test_then_add64


//------------------------------------------------------------------------
// FUNCTION __kmp_xchg_fixed8
//
// kmp_int32
// __kmp_xchg_fixed8( volatile kmp_int8 *p, kmp_int8 d );
//
// parameters:
// 	p:	%rdi
// 	d:	%sil
//
// return:	%al
        .text
        PROC  __kmp_xchg_fixed8

        movb      %sil, %al	// "d"

        lock
        xchgb     %al,(%rdi)
        ret

        DEBUG_INFO __kmp_xchg_fixed8


//------------------------------------------------------------------------
// FUNCTION __kmp_xchg_fixed16
//
// kmp_int16
// __kmp_xchg_fixed16( volatile kmp_int16 *p, kmp_int16 d );
//
// parameters:
// 	p:	%rdi
// 	d:	%si
// return:     %ax
        .text
        PROC  __kmp_xchg_fixed16

        movw      %si, %ax	// "d"

        lock
        xchgw     %ax,(%rdi)
        ret

        DEBUG_INFO __kmp_xchg_fixed16


//------------------------------------------------------------------------
// FUNCTION __kmp_xchg_fixed32
//
// kmp_int32
// __kmp_xchg_fixed32( volatile kmp_int32 *p, kmp_int32 d );
//
// parameters:
// 	p:	%rdi
// 	d:	%esi
//
// return:	%eax
        .text
        PROC  __kmp_xchg_fixed32

        movl      %esi, %eax	// "d"

        lock
        xchgl     %eax,(%rdi)
        ret

        DEBUG_INFO __kmp_xchg_fixed32


//------------------------------------------------------------------------
// FUNCTION __kmp_xchg_fixed64
//
// kmp_int64
// __kmp_xchg_fixed64( volatile kmp_int64 *p, kmp_int64 d );
//
// parameters:
// 	p:	%rdi
// 	d:	%rsi
// return:	%rax
        .text
        PROC  __kmp_xchg_fixed64

        movq      %rsi, %rax	// "d"

        lock
        xchgq     %rax,(%rdi)
        ret

        DEBUG_INFO __kmp_xchg_fixed64


//------------------------------------------------------------------------
// FUNCTION __kmp_compare_and_store8
//
// kmp_int8
// __kmp_compare_and_store8( volatile kmp_int8 *p, kmp_int8 cv, kmp_int8 sv );
//
// parameters:
// 	p:	%rdi
// 	cv:	%esi
//	sv:	%edx
//
// return:	%eax
        .text
        PROC  __kmp_compare_and_store8

        movb      %sil, %al	// "cv"
        lock
        cmpxchgb  %dl,(%rdi)
        sete      %al           // if %al == (%rdi) set %al = 1 else set %al = 0
        andq      $1, %rax      // sign extend previous instruction for return value
        ret

        DEBUG_INFO __kmp_compare_and_store8


//------------------------------------------------------------------------
// FUNCTION __kmp_compare_and_store16
//
// kmp_int16
// __kmp_compare_and_store16( volatile kmp_int16 *p, kmp_int16 cv, kmp_int16 sv );
//
// parameters:
// 	p:	%rdi
// 	cv:	%si
//	sv:	%dx
//
// return:	%eax
        .text
        PROC  __kmp_compare_and_store16

        movw      %si, %ax	// "cv"
        lock
        cmpxchgw  %dx,(%rdi)
        sete      %al           // if %ax == (%rdi) set %al = 1 else set %al = 0
        andq      $1, %rax      // sign extend previous instruction for return value
        ret

        DEBUG_INFO __kmp_compare_and_store16


//------------------------------------------------------------------------
// FUNCTION __kmp_compare_and_store32
//
// kmp_int32
// __kmp_compare_and_store32( volatile kmp_int32 *p, kmp_int32 cv, kmp_int32 sv );
//
// parameters:
// 	p:	%rdi
// 	cv:	%esi
//	sv:	%edx
//
// return:	%eax
        .text
        PROC  __kmp_compare_and_store32

        movl      %esi, %eax	// "cv"
        lock
        cmpxchgl  %edx,(%rdi)
        sete      %al           // if %eax == (%rdi) set %al = 1 else set %al = 0
        andq      $1, %rax      // sign extend previous instruction for return value
        ret

        DEBUG_INFO __kmp_compare_and_store32


//------------------------------------------------------------------------
// FUNCTION __kmp_compare_and_store64
//
// kmp_int32
// __kmp_compare_and_store64( volatile kmp_int64 *p, kmp_int64 cv, kmp_int64 sv );
//
// parameters:
// 	p:	%rdi
// 	cv:	%rsi
//	sv:	%rdx
//	return:	%eax
        .text
        PROC  __kmp_compare_and_store64

        movq      %rsi, %rax    // "cv"
        lock
        cmpxchgq  %rdx,(%rdi)
        sete      %al           // if %rax == (%rdi) set %al = 1 else set %al = 0
        andq      $1, %rax      // sign extend previous instruction for return value
        ret

        DEBUG_INFO __kmp_compare_and_store64

//------------------------------------------------------------------------
// FUNCTION __kmp_compare_and_store_ret8
//
// kmp_int8
// __kmp_compare_and_store_ret8( volatile kmp_int8 *p, kmp_int8 cv, kmp_int8 sv );
//
// parameters:
// 	p:	%rdi
// 	cv:	%esi
//	sv:	%edx
//
// return:	%eax
        .text
        PROC  __kmp_compare_and_store_ret8

        movb      %sil, %al	// "cv"
        lock
        cmpxchgb  %dl,(%rdi)
        ret

        DEBUG_INFO __kmp_compare_and_store_ret8


//------------------------------------------------------------------------
// FUNCTION __kmp_compare_and_store_ret16
//
// kmp_int16
// __kmp_compare_and_store16_ret( volatile kmp_int16 *p, kmp_int16 cv, kmp_int16 sv );
//
// parameters:
// 	p:	%rdi
// 	cv:	%si
//	sv:	%dx
//
// return:	%eax
        .text
        PROC  __kmp_compare_and_store_ret16

        movw      %si, %ax	// "cv"
        lock
        cmpxchgw  %dx,(%rdi)
        ret

        DEBUG_INFO __kmp_compare_and_store_ret16


//------------------------------------------------------------------------
// FUNCTION __kmp_compare_and_store_ret32
//
// kmp_int32
// __kmp_compare_and_store_ret32( volatile kmp_int32 *p, kmp_int32 cv, kmp_int32 sv );
//
// parameters:
// 	p:	%rdi
// 	cv:	%esi
//	sv:	%edx
//
// return:	%eax
        .text
        PROC  __kmp_compare_and_store_ret32

        movl      %esi, %eax	// "cv"
        lock
        cmpxchgl  %edx,(%rdi)
        ret

        DEBUG_INFO __kmp_compare_and_store_ret32


//------------------------------------------------------------------------
// FUNCTION __kmp_compare_and_store_ret64
//
// kmp_int64
// __kmp_compare_and_store_ret64( volatile kmp_int64 *p, kmp_int64 cv, kmp_int64 sv );
//
// parameters:
// 	p:	%rdi
// 	cv:	%rsi
//	sv:	%rdx
//	return:	%eax
        .text
        PROC  __kmp_compare_and_store_ret64

        movq      %rsi, %rax    // "cv"
        lock
        cmpxchgq  %rdx,(%rdi)
        ret

        DEBUG_INFO __kmp_compare_and_store_ret64

# endif /* !KMP_ASM_INTRINS */


# if !KMP_MIC

# if !KMP_ASM_INTRINS

//------------------------------------------------------------------------
// FUNCTION __kmp_xchg_real32
//
// kmp_real32
// __kmp_xchg_real32( volatile kmp_real32 *addr, kmp_real32 data );
//
// parameters:
// 	addr:	%rdi
// 	data:	%xmm0 (lower 4 bytes)
//
// return:	%xmm0 (lower 4 bytes)
        .text
        PROC  __kmp_xchg_real32

	movd	%xmm0, %eax	// load "data" to eax

         lock
         xchgl %eax, (%rdi)

	movd	%eax, %xmm0	// load old value into return register

        ret

        DEBUG_INFO __kmp_xchg_real32


//------------------------------------------------------------------------
// FUNCTION __kmp_xchg_real64
//
// kmp_real64
// __kmp_xchg_real64( volatile kmp_real64 *addr, kmp_real64 data );
//
// parameters:
//      addr:   %rdi
//      data:   %xmm0 (lower 8 bytes)
//      return: %xmm0 (lower 8 bytes)
        .text
        PROC  __kmp_xchg_real64

	movd	%xmm0, %rax	// load "data" to rax

         lock
	xchgq  %rax, (%rdi)

	movd	%rax, %xmm0	// load old value into return register
        ret

        DEBUG_INFO __kmp_xchg_real64


# endif /* !KMP_MIC */

# endif /* !KMP_ASM_INTRINS */

//------------------------------------------------------------------------
// int
// __kmp_invoke_microtask( void (*pkfn) (int gtid, int tid, ...),
//                         int gtid, int tid,
//                         int argc, void *p_argv[]
// #if OMPT_SUPPORT
//                         ,
//                         void **exit_frame_ptr
// #endif
//                       ) {
// #if OMPT_SUPPORT
//   *exit_frame_ptr = OMPT_GET_FRAME_ADDRESS(0);
// #endif
//
//   (*pkfn)( & gtid, & tid, argv[0], ... );
//   return 1;
// }
//
// note: at call to pkfn must have %rsp 128-byte aligned for compiler
//
// parameters:
//      %rdi:  	pkfn
//	%esi:	gtid
//	%edx:	tid
//	%ecx:	argc
//	%r8:	p_argv
//	%r9:	&exit_frame
//
// locals:
//	__gtid:	gtid parm pushed on stack so can pass &gtid to pkfn
//	__tid:	tid parm pushed on stack so can pass &tid to pkfn
//
// reg temps:
//	%rax:	used all over the place
//	%rdx:	used in stack pointer alignment calculation
//	%r11:	used to traverse p_argv array
//	%rsi:	used as temporary for stack parameters
//		used as temporary for number of pkfn parms to push
//	%rbx:	used to hold pkfn address, and zero constant, callee-save
//
// return:	%eax 	(always 1/TRUE)
__gtid = -16
__tid = -24

// -- Begin __kmp_invoke_microtask
// mark_begin;
        .text
	PROC  __kmp_invoke_microtask

	pushq 	%rbp		// save base pointer
	KMP_CFI_DEF_OFFSET 16
	KMP_CFI_OFFSET rbp,-16
	movq 	%rsp,%rbp	// establish the base pointer for this routine.
	KMP_CFI_REGISTER rbp

#if OMPT_SUPPORT
	movq	%rbp, (%r9)	// save exit_frame
#endif

	pushq 	%rbx		// %rbx is callee-saved register
	pushq	%rsi		// Put gtid on stack so can pass &tgid to pkfn
	pushq	%rdx		// Put tid on stack so can pass &tid to pkfn

	movq	%rcx, %rax	// Stack alignment calculation begins; argc -> %rax
	movq	$0, %rbx	// constant for cmovs later
	subq	$4, %rax	// subtract four args passed in registers to pkfn
#if KMP_MIC
	js	KMP_LABEL(kmp_0)	// jump to movq
	jmp	KMP_LABEL(kmp_0_exit)	// jump ahead
KMP_LABEL(kmp_0):
	movq	%rbx, %rax	// zero negative value in %rax <- max(0, argc-4)
KMP_LABEL(kmp_0_exit):
#else
	cmovsq	%rbx, %rax	// zero negative value in %rax <- max(0, argc-4)
#endif // KMP_MIC

	movq	%rax, %rsi	// save max(0, argc-4) -> %rsi for later
	shlq 	$3, %rax	// Number of bytes used on stack: max(0, argc-4)*8

	movq 	%rsp, %rdx	//
	subq 	%rax, %rdx	// %rsp-(max(0,argc-4)*8) -> %rdx --
				// without align, stack ptr would be this
	movq 	%rdx, %rax	// Save to %rax

	andq 	$0xFFFFFFFFFFFFFF80, %rax  // mask off lower 7 bits (128 bytes align)
	subq 	%rax, %rdx	// Amount to subtract from %rsp
	subq 	%rdx, %rsp	// Prepare the stack ptr --
				// now %rsp will align to 128-byte boundary at call site

				// setup pkfn parameter reg and stack
	movq	%rcx, %rax	// argc -> %rax
	cmpq	$0, %rsi
	je	KMP_LABEL(kmp_invoke_pass_parms)	// jump ahead if no parms to push
	shlq	$3, %rcx	// argc*8 -> %rcx
	movq 	%r8, %rdx	// p_argv -> %rdx
	addq	%rcx, %rdx	// &p_argv[argc] -> %rdx

	movq	%rsi, %rcx	// max (0, argc-4) -> %rcx

KMP_LABEL(kmp_invoke_push_parms):
	// push nth - 7th parms to pkfn on stack
	subq	$8, %rdx	// decrement p_argv pointer to previous parm
	movq	(%rdx), %rsi	// p_argv[%rcx-1] -> %rsi
	pushq	%rsi		// push p_argv[%rcx-1] onto stack (reverse order)
	subl	$1, %ecx

// C69570: "X86_64_RELOC_BRANCH not supported" error at linking on mac_32e
//		if the name of the label that is an operand of this jecxz starts with a dot (".");
//	   Apple's linker does not support 1-byte length relocation;
//         Resolution: replace all .labelX entries with L_labelX.

	jecxz   KMP_LABEL(kmp_invoke_pass_parms)  // stop when four p_argv[] parms left
	jmp	KMP_LABEL(kmp_invoke_push_parms)
	ALIGN 3
KMP_LABEL(kmp_invoke_pass_parms):	// put 1st - 6th parms to pkfn in registers.
				// order here is important to avoid trashing
				// registers used for both input and output parms!
	movq	%rdi, %rbx	// pkfn -> %rbx
	leaq	__gtid(%rbp), %rdi // &gtid -> %rdi (store 1st parm to pkfn)
	leaq	__tid(%rbp), %rsi  // &tid -> %rsi (store 2nd parm to pkfn)

	movq	%r8, %r11	// p_argv -> %r11

#if KMP_MIC
	cmpq	$4, %rax	// argc >= 4?
	jns	KMP_LABEL(kmp_4)	// jump to movq
	jmp	KMP_LABEL(kmp_4_exit)	// jump ahead
KMP_LABEL(kmp_4):
	movq	24(%r11), %r9	// p_argv[3] -> %r9 (store 6th parm to pkfn)
KMP_LABEL(kmp_4_exit):

	cmpq	$3, %rax	// argc >= 3?
	jns	KMP_LABEL(kmp_3)	// jump to movq
	jmp	KMP_LABEL(kmp_3_exit)	// jump ahead
KMP_LABEL(kmp_3):
	movq	16(%r11), %r8	// p_argv[2] -> %r8 (store 5th parm to pkfn)
KMP_LABEL(kmp_3_exit):

	cmpq	$2, %rax	// argc >= 2?
	jns	KMP_LABEL(kmp_2)	// jump to movq
	jmp	KMP_LABEL(kmp_2_exit)	// jump ahead
KMP_LABEL(kmp_2):
	movq	8(%r11), %rcx	// p_argv[1] -> %rcx (store 4th parm to pkfn)
KMP_LABEL(kmp_2_exit):

	cmpq	$1, %rax	// argc >= 1?
	jns	KMP_LABEL(kmp_1)	// jump to movq
	jmp	KMP_LABEL(kmp_1_exit)	// jump ahead
KMP_LABEL(kmp_1):
	movq	(%r11), %rdx	// p_argv[0] -> %rdx (store 3rd parm to pkfn)
KMP_LABEL(kmp_1_exit):
#else
	cmpq	$4, %rax	// argc >= 4?
	cmovnsq	24(%r11), %r9	// p_argv[3] -> %r9 (store 6th parm to pkfn)

	cmpq	$3, %rax	// argc >= 3?
	cmovnsq	16(%r11), %r8	// p_argv[2] -> %r8 (store 5th parm to pkfn)

	cmpq	$2, %rax	// argc >= 2?
	cmovnsq	8(%r11), %rcx	// p_argv[1] -> %rcx (store 4th parm to pkfn)

	cmpq	$1, %rax	// argc >= 1?
	cmovnsq	(%r11), %rdx	// p_argv[0] -> %rdx (store 3rd parm to pkfn)
#endif // KMP_MIC

	call	*%rbx		// call (*pkfn)();
	movq	$1, %rax	// move 1 into return register;

	movq	-8(%rbp), %rbx	// restore %rbx	using %rbp since %rsp was modified
	movq 	%rbp, %rsp	// restore stack pointer
	popq 	%rbp		// restore frame pointer
	KMP_CFI_DEF rsp,8
	ret

	DEBUG_INFO __kmp_invoke_microtask
// -- End  __kmp_invoke_microtask

// kmp_uint64
// __kmp_hardware_timestamp(void)
        .text
	PROC  __kmp_hardware_timestamp
	rdtsc
	shlq    $32, %rdx
	orq     %rdx, %rax
	ret

	DEBUG_INFO __kmp_hardware_timestamp
// -- End  __kmp_hardware_timestamp

//------------------------------------------------------------------------
// FUNCTION __kmp_bsr32
//
// int
// __kmp_bsr32( int );
        .text
        PROC  __kmp_bsr32

        bsr    %edi,%eax
        ret

        DEBUG_INFO __kmp_bsr32

// -----------------------------------------------------------------------
#endif /* KMP_ARCH_X86_64 */

// '
#if (KMP_OS_LINUX || KMP_OS_DARWIN || KMP_OS_WINDOWS) && KMP_ARCH_AARCH64

//------------------------------------------------------------------------
// int
// __kmp_invoke_microtask( void (*pkfn) (int gtid, int tid, ...),
//                         int gtid, int tid,
//                         int argc, void *p_argv[]
// #if OMPT_SUPPORT
//                         ,
//                         void **exit_frame_ptr
// #endif
//                       ) {
// #if OMPT_SUPPORT
//   *exit_frame_ptr = OMPT_GET_FRAME_ADDRESS(0);
// #endif
//
//   (*pkfn)( & gtid, & tid, argv[0], ... );
//
// // FIXME: This is done at call-site and can be removed here.
// #if OMPT_SUPPORT
//   *exit_frame_ptr = 0;
// #endif
//
//   return 1;
// }
//
// parameters:
//	x0:	pkfn
//	w1:	gtid
//	w2:	tid
//	w3:	argc
//	x4:	p_argv
//	x5:	&exit_frame
//
// locals:
//	__gtid:	gtid parm pushed on stack so can pass &gtid to pkfn
//	__tid:	tid parm pushed on stack so can pass &tid to pkfn
//
// reg temps:
//	 x8:	used to hold pkfn address
//	 w9:	used as temporary for number of pkfn parms
//	x10:	used to traverse p_argv array
//	x11:	used as temporary for stack placement calculation
//	x12:	used as temporary for stack parameters
//	x19:	used to preserve exit_frame_ptr, callee-save
//
// return:	w0	(always 1/TRUE)
//

__gtid = 4
__tid = 8

// -- Begin __kmp_invoke_microtask
// mark_begin;
	.text
	PROC __kmp_invoke_microtask

	stp	x29, x30, [sp, #-16]!
# if OMPT_SUPPORT
	stp	x19, x20, [sp, #-16]!
# endif
	mov	x29, sp

	orr	w9, wzr, #1
	add	w9, w9, w3, lsr #1
	sub	sp, sp, w9, uxtw #4
	mov	x11, sp

	mov	x8, x0
	str	w1, [x29, #-__gtid]
	str	w2, [x29, #-__tid]
	mov	w9, w3
	mov	x10, x4
# if OMPT_SUPPORT
	mov	x19, x5
	str	x29, [x19]
# endif

	sub	x0, x29, #__gtid
	sub	x1, x29, #__tid

	cbz	w9, KMP_LABEL(kmp_1)
	ldr	x2, [x10]

	sub	w9, w9, #1
	cbz	w9, KMP_LABEL(kmp_1)
	ldr	x3, [x10, #8]!

	sub	w9, w9, #1
	cbz	w9, KMP_LABEL(kmp_1)
	ldr	x4, [x10, #8]!

	sub	w9, w9, #1
	cbz	w9, KMP_LABEL(kmp_1)
	ldr	x5, [x10, #8]!

	sub	w9, w9, #1
	cbz	w9, KMP_LABEL(kmp_1)
	ldr	x6, [x10, #8]!

	sub	w9, w9, #1
	cbz	w9, KMP_LABEL(kmp_1)
	ldr	x7, [x10, #8]!

KMP_LABEL(kmp_0):
	sub	w9, w9, #1
	cbz	w9, KMP_LABEL(kmp_1)
	ldr	x12, [x10, #8]!
	str	x12, [x11], #8
	b	KMP_LABEL(kmp_0)
KMP_LABEL(kmp_1):
	blr	x8
	orr	w0, wzr, #1
	mov	sp, x29
# if OMPT_SUPPORT
	str	xzr, [x19]
	ldp	x19, x20, [sp], #16
# endif
	ldp	x29, x30, [sp], #16
	ret

	DEBUG_INFO __kmp_invoke_microtask
// -- End  __kmp_invoke_microtask

#endif /* (KMP_OS_LINUX || KMP_OS_DARWIN || KMP_OS_WINDOWS) && KMP_ARCH_AARCH64 */

#if (KMP_OS_LINUX || KMP_OS_DARWIN || KMP_OS_WINDOWS) && KMP_ARCH_ARM

//------------------------------------------------------------------------
// int
// __kmp_invoke_microtask( void (*pkfn) (int gtid, int tid, ...),
//                         int gtid, int tid,
//                         int argc, void *p_argv[]
// #if OMPT_SUPPORT
//                         ,
//                         void **exit_frame_ptr
// #endif
//                       ) {
// #if OMPT_SUPPORT
//   *exit_frame_ptr = OMPT_GET_FRAME_ADDRESS(0);
// #endif
//
//   (*pkfn)( & gtid, & tid, argv[0], ... );
//
// // FIXME: This is done at call-site and can be removed here.
// #if OMPT_SUPPORT
//   *exit_frame_ptr = 0;
// #endif
//
//   return 1;
// }
//
// parameters:
//	r0:	pkfn
//	r1:	gtid
//	r2:	tid
//	r3:	argc
//	r4(stack):	p_argv
//	r5(stack):	&exit_frame
//
// locals:
//	__gtid:	gtid parm pushed on stack so can pass &gtid to pkfn
//	__tid:	tid parm pushed on stack so can pass &tid to pkfn
//
// reg temps:
//	 r4:	used to hold pkfn address
//	 r5:	used as temporary for number of pkfn parms
//	 r6:	used to traverse p_argv array
//	 r7:	frame pointer (in some configurations)
//	 r8:	used as temporary for stack placement calculation
//	 	and as pointer to base of callee saved area
//	 r9:	used as temporary for stack parameters
//	r10:	used to preserve exit_frame_ptr, callee-save
//	r11:	frame pointer (in some configurations)
//
// return:	r0	(always 1/TRUE)
//

__gtid = 4
__tid = 8

// -- Begin __kmp_invoke_microtask
// mark_begin;
	.text
	PROC __kmp_invoke_microtask

	// Pushing one extra register (r3) to keep the stack aligned
	// for when we call pkfn below
	push	{r3-r11,lr}
	// Load p_argv and &exit_frame
	ldr	r4, [sp, #10*4]
# if OMPT_SUPPORT
	ldr	r5, [sp, #11*4]
# endif

# if KMP_OS_DARWIN || (defined(__thumb__) && !KMP_OS_WINDOWS)
# define FP r7
# define FPOFF 4*4
#else
# define FP r11
# define FPOFF 8*4
#endif
	add	FP, sp, #FPOFF
# if OMPT_SUPPORT
	mov	r10, r5
	str	FP, [r10]
# endif
	mov	r8, sp

	// Calculate how much stack to allocate, in increments of 8 bytes.
	// We strictly need 4*(argc-2) bytes (2 arguments are passed in
	// registers) but allocate 4*argc for simplicity (to avoid needing
	// to handle the argc<2 cases). We align the number of bytes
	// allocated to 8 bytes, to keep the stack aligned. (Since we
	// already allocate more than enough, it's ok to round down
	// instead of up for the alignment.) We allocate another extra
	// 8 bytes for gtid and tid.
	mov	r5, #1
	add	r5, r5, r3, lsr #1
	sub	sp, sp, r5, lsl #3

	str	r1, [r8, #-__gtid]
	str	r2, [r8, #-__tid]
	mov	r5, r3
	mov	r6, r4
	mov	r4, r0

	// Prepare the first 2 parameters to pkfn - pointers to gtid and tid
	// in our stack frame.
	sub	r0, r8, #__gtid
	sub	r1, r8, #__tid

	mov	r8, sp

	// Load p_argv[0] and p_argv[1] into r2 and r3, if argc >= 1/2
	cmp	r5, #0
	beq	KMP_LABEL(kmp_1)
	ldr	r2, [r6]

	subs	r5, r5, #1
	beq	KMP_LABEL(kmp_1)
	ldr	r3, [r6, #4]!

	// Loop, loading the rest of p_argv and writing the elements on the
	// stack.
KMP_LABEL(kmp_0):
	subs	r5, r5, #1
	beq	KMP_LABEL(kmp_1)
	ldr	r12, [r6, #4]!
	str	r12, [r8], #4
	b	KMP_LABEL(kmp_0)
KMP_LABEL(kmp_1):
	blx	r4
	mov	r0, #1

	sub	r4, FP, #FPOFF
	mov	sp, r4
# undef FP
# undef FPOFF

# if OMPT_SUPPORT
	mov	r1, #0
	str	r1, [r10]
# endif
	pop	{r3-r11,pc}

	DEBUG_INFO __kmp_invoke_microtask
// -- End  __kmp_invoke_microtask

#endif /* (KMP_OS_LINUX || KMP_OS_DARWIN || KMP_OS_WINDOWS) && KMP_ARCH_AARCH64 */

#if KMP_ARCH_PPC64

//------------------------------------------------------------------------
// int
// __kmp_invoke_microtask( void (*pkfn) (int gtid, int tid, ...),
//                         int gtid, int tid,
//                         int argc, void *p_argv[]
// #if OMPT_SUPPORT
//                         ,
//                         void **exit_frame_ptr
// #endif
//                       ) {
// #if OMPT_SUPPORT
//   *exit_frame_ptr = OMPT_GET_FRAME_ADDRESS(0);
// #endif
//
//   (*pkfn)( & gtid, & tid, argv[0], ... );
//
// // FIXME: This is done at call-site and can be removed here.
// #if OMPT_SUPPORT
//   *exit_frame_ptr = 0;
// #endif
//
//   return 1;
// }
//
// parameters:
//	r3:	pkfn
//	r4:	gtid
//	r5:	tid
//	r6:	argc
//	r7:	p_argv
//	r8:	&exit_frame
//
// return:	r3	(always 1/TRUE)
//
	.text
# if KMP_ARCH_PPC64_ELFv2
	.abiversion 2
# endif
	.globl	__kmp_invoke_microtask

# if KMP_ARCH_PPC64_ELFv2
	.p2align	4
# else
	.p2align	2
# endif

	.type	__kmp_invoke_microtask,@function

# if KMP_ARCH_PPC64_ELFv2
__kmp_invoke_microtask:
.Lfunc_begin0:
.Lfunc_gep0:
	addis 2, 12, .TOC.-.Lfunc_gep0@ha
	addi 2, 2, .TOC.-.Lfunc_gep0@l
.Lfunc_lep0:
	.localentry	__kmp_invoke_microtask, .Lfunc_lep0-.Lfunc_gep0
# else
	.section	.opd,"aw",@progbits
__kmp_invoke_microtask:
	.p2align	3
	.quad	.Lfunc_begin0
	.quad	.TOC.@tocbase
	.quad	0
	.text
.Lfunc_begin0:
# endif

// -- Begin __kmp_invoke_microtask
// mark_begin;

// We need to allocate a stack frame large enough to hold all of the parameters
// on the stack for the microtask plus what this function needs. That's 48
// bytes under the ELFv1 ABI (32 bytes under ELFv2), plus 8*(2 + argc) for the
// parameters to the microtask, plus 8 bytes to store the values of r4 and r5,
// and 8 bytes to store r31. With OMP-T support, we need an additional 8 bytes
// to save r30 to hold a copy of r8.

	.cfi_startproc
	mflr 0
	std 31, -8(1)
	std 0, 16(1)

// This is unusual because normally we'd set r31 equal to r1 after the stack
// frame is established. In this case, however, we need to dynamically compute
// the stack frame size, and so we keep a direct copy of r1 to access our
// register save areas and restore the r1 value before returning.
	mr 31, 1
	.cfi_def_cfa_register r31
	.cfi_offset r31, -8
	.cfi_offset lr, 16

// Compute the size necessary for the local stack frame.
# if KMP_ARCH_PPC64_ELFv2
	li 12, 72
# else
	li 12, 88
# endif
	sldi 0, 6, 3
	add 12, 0, 12
	neg 12, 12

// We need to make sure that the stack frame stays aligned (to 16 bytes).
	li 0, -16
	and 12, 0, 12

// Establish the local stack frame.
	stdux 1, 1, 12

# if OMPT_SUPPORT
	.cfi_offset r30, -16
	std 30, -16(31)
	std 1, 0(8)
	mr 30, 8
# endif

// Store gtid and tid to the stack because they're passed by reference to the microtask.
	stw 4, -20(31)
	stw 5, -24(31)

	mr 12, 6
	mr 4, 7

	cmpwi 0, 12, 1
	blt	 0, .Lcall

	ld 5, 0(4)

	cmpwi 0, 12, 2
	blt	 0, .Lcall

	ld 6, 8(4)

	cmpwi 0, 12, 3
	blt	 0, .Lcall

	ld 7, 16(4)

	cmpwi 0, 12, 4
	blt	 0, .Lcall

	ld 8, 24(4)

	cmpwi 0, 12, 5
	blt	 0, .Lcall

	ld 9, 32(4)

	cmpwi 0, 12, 6
	blt	 0, .Lcall

	ld 10, 40(4)

	cmpwi 0, 12, 7
	blt	 0, .Lcall

// There are more than 6 microtask parameters, so we need to store the
// remainder to the stack.
	addi 12, 12, -6
	mtctr 12

// These are set to 8 bytes before the first desired store address (we're using
// pre-increment loads and stores in the loop below). The parameter save area
// for the microtask begins 48 + 8*8 == 112 bytes above r1 for ELFv1 and
// 32 + 8*8 == 96 bytes above r1 for ELFv2.
	addi 4, 4, 40
# if KMP_ARCH_PPC64_ELFv2
	addi 12, 1, 88
# else
	addi 12, 1, 104
# endif

.Lnext:
	ldu 0, 8(4)
	stdu 0, 8(12)
	bdnz .Lnext

.Lcall:
# if KMP_ARCH_PPC64_ELFv2
	std 2, 24(1)
	mr 12, 3
#else
	std 2, 40(1)
// For ELFv1, we need to load the actual function address from the function descriptor.
	ld 12, 0(3)
	ld 2, 8(3)
	ld 11, 16(3)
#endif

	addi 3, 31, -20
	addi 4, 31, -24

	mtctr 12
	bctrl
# if KMP_ARCH_PPC64_ELFv2
	ld 2, 24(1)
# else
	ld 2, 40(1)
# endif

# if OMPT_SUPPORT
	li 3, 0
	std 3, 0(30)
# endif

	li 3, 1

# if OMPT_SUPPORT
	ld 30, -16(31)
# endif

	mr 1, 31
	ld 0, 16(1)
	ld 31, -8(1)
	mtlr 0
	blr

	.long	0
	.quad	0
.Lfunc_end0:
	.size	__kmp_invoke_microtask, .Lfunc_end0-.Lfunc_begin0
	.cfi_endproc

// -- End  __kmp_invoke_microtask

#endif /* KMP_ARCH_PPC64 */

#if KMP_ARCH_RISCV64

//------------------------------------------------------------------------
//
// typedef void (*microtask_t)(int *gtid, int *tid, ...);
//
// int __kmp_invoke_microtask(microtask_t pkfn, int gtid, int tid, int argc,
//                            void *p_argv[]
// #if OMPT_SUPPORT
//                            ,
//                            void **exit_frame_ptr
// #endif
//                            ) {
// #if OMPT_SUPPORT
//   *exit_frame_ptr = OMPT_GET_FRAME_ADDRESS(0);
// #endif
//
//   (*pkfn)(&gtid, &tid, argv[0], ...);
//
//   return 1;
// }
//
// Parameters:
//   a0: pkfn
//   a1: gtid
//   a2: tid
//   a3: argc
//   a4: p_argv
//   a5: exit_frame_ptr
//
// Locals:
//   __gtid: gtid param pushed on stack so can pass &gtid to pkfn
//   __tid: tid param pushed on stack so can pass &tid to pkfn
//
// Temp. registers:
//
//  t0: used to calculate the dynamic stack size / used to hold pkfn address
//  t1: used as temporary for stack placement calculation
//  t2: used as temporary for stack arguments
//  t3: used as temporary for number of remaining pkfn parms
//  t4: used to traverse p_argv array
//
// return: a0 (always 1/TRUE)
//

__gtid = -20
__tid = -24

// -- Begin __kmp_invoke_microtask
// mark_begin;
	.text
	.globl	__kmp_invoke_microtask
	.p2align	1
	.type	__kmp_invoke_microtask,@function
__kmp_invoke_microtask:
	.cfi_startproc

	// First, save ra and fp
	addi	sp, sp, -16
	sd	ra, 8(sp)
	sd	fp, 0(sp)
	addi	fp, sp, 16
	.cfi_def_cfa	fp, 0
	.cfi_offset	ra, -8
	.cfi_offset	fp, -16

	// Compute the dynamic stack size:
	//
	// - We need 8 bytes for storing 'gtid' and 'tid', so we can pass them by
	//   reference
	// - We need 8 bytes for each argument that cannot be passed to the 'pkfn'
	//   function by register. Given that we have 8 of such registers (a[0-7])
	//   and two + 'argc' arguments (consider &gtid and &tid), we need to
	//   reserve max(0, argc - 6)*8 extra bytes
	//
	// The total number of bytes is then max(0, argc - 6)*8 + 8

	// Compute max(0, argc - 6) using the following bithack:
	// max(0, x) = x - (x & (x >> 31)), where x := argc - 6
	// Source: http://graphics.stanford.edu/~seander/bithacks.html#IntegerMinOrMax
	addi	t0, a3, -6
	srai	t1, t0, 31
	and	t1, t0, t1
	sub	t0, t0, t1

	addi	t0, t0, 1

	slli	t0, t0, 3
	sub	sp, sp, t0

	// Align the stack to 16 bytes
	andi	sp, sp, -16

	mv	t0, a0
	mv	t3, a3
	mv	t4, a4

#if OMPT_SUPPORT
	// Save frame pointer into exit_frame
	sd	fp, 0(a5)
#endif

	// Prepare arguments for the pkfn function (first 8 using a0-a7 registers)

	sw	a1, __gtid(fp)
	sw	a2, __tid(fp)

	addi	a0, fp, __gtid
	addi	a1, fp, __tid

	beqz	t3, .L_kmp_3
	ld	a2, 0(t4)

	addi	t3, t3, -1
	beqz	t3, .L_kmp_3
	ld	a3, 8(t4)

	addi	t3, t3, -1
	beqz	t3, .L_kmp_3
	ld	a4, 16(t4)

	addi	t3, t3, -1
	beqz	t3, .L_kmp_3
	ld	a5, 24(t4)

	addi	t3, t3, -1
	beqz	t3, .L_kmp_3
	ld	a6, 32(t4)

	addi	t3, t3, -1
	beqz	t3, .L_kmp_3
	ld	a7, 40(t4)

	// Prepare any additional argument passed through the stack
	addi	t4, t4, 48
	mv	t1, sp
	j .L_kmp_2
.L_kmp_1:
	ld	t2, 0(t4)
	sd	t2, 0(t1)
	addi	t4, t4, 8
	addi	t1, t1, 8
.L_kmp_2:
	addi	t3, t3, -1
	bnez	t3, .L_kmp_1

.L_kmp_3:
	// Call pkfn function
	jalr	t0

	// Restore stack and return

	addi	a0, zero, 1

	addi	sp, fp, -16
	ld	fp, 0(sp)
	ld	ra, 8(sp)
	addi	sp, sp, 16
	ret
.Lfunc_end0:
	.size	__kmp_invoke_microtask, .Lfunc_end0-__kmp_invoke_microtask
	.cfi_endproc

// -- End  __kmp_invoke_microtask

#endif /* KMP_ARCH_RISCV64 */

#if KMP_ARCH_LOONGARCH64

//------------------------------------------------------------------------
//
// typedef void (*microtask_t)(int *gtid, int *tid, ...);
//
// int __kmp_invoke_microtask(microtask_t pkfn, int gtid, int tid, int argc,
//                            void *p_argv[]
// #if OMPT_SUPPORT
//                            ,
//                            void **exit_frame_ptr
// #endif
//                            ) {
// #if OMPT_SUPPORT
//   *exit_frame_ptr = OMPT_GET_FRAME_ADDRESS(0);
// #endif
//
//   (*pkfn)(&gtid, &tid, argv[0], ...);
//
//   return 1;
// }
//
// Parameters:
//   a0: pkfn
//   a1: gtid
//   a2: tid
//   a3: argc
//   a4: p_argv
//   a5: exit_frame_ptr
//
// Locals:
//   __gtid: gtid param pushed on stack so can pass &gtid to pkfn
//   __tid: tid param pushed on stack so can pass &tid to pkfn
//
// Temp registers:
//
//  t0: used to calculate the dynamic stack size / used to hold pkfn address
//  t1: used as temporary for stack placement calculation
//  t2: used as temporary for stack arguments
//  t3: used as temporary for number of remaining pkfn parms
//  t4: used to traverse p_argv array
//
// return: a0 (always 1/TRUE)
//

// -- Begin __kmp_invoke_microtask
// mark_begin;
	.text
	.globl	__kmp_invoke_microtask
	.p2align	2
	.type	__kmp_invoke_microtask,@function
__kmp_invoke_microtask:
	.cfi_startproc

	// First, save ra and fp
	addi.d	$sp, $sp, -16
	st.d	$ra, $sp, 8
	st.d	$fp, $sp, 0
	addi.d	$fp, $sp, 16
	.cfi_def_cfa	22, 0
	.cfi_offset	1, -8
	.cfi_offset	22, -16

	// Compute the dynamic stack size:
	//
	// - We need 8 bytes for storing 'gtid' and 'tid', so we can pass them by
	//   reference
	// - We need 8 bytes for each argument that cannot be passed to the 'pkfn'
	//   function by register. Given that we have 8 of such registers (a[0-7])
	//   and two + 'argc' arguments (consider &gtid and &tid), we need to
	//   reserve max(0, argc - 6)*8 extra bytes
	//
	// The total number of bytes is then max(0, argc - 6)*8 + 8

	addi.d  $t0, $a3, -6
	slt  $t1, $t0, $zero
	masknez  $t0, $t0, $t1
	addi.d  $t0, $t0, 1
	slli.d	$t0, $t0, 3
	sub.d	$sp, $sp, $t0

	// Align the stack to 16 bytes
	bstrins.d $sp, $zero, 3, 0

	move	$t0, $a0
	move	$t3, $a3
	move	$t4, $a4

#if OMPT_SUPPORT
	// Save frame pointer into exit_frame
	st.d	$fp, $a5, 0
#endif

	// Prepare arguments for the pkfn function (first 8 using a0-a7 registers)

	st.w	$a1, $fp, -20
	st.w	$a2, $fp, -24

	addi.d	$a0, $fp, -20
	addi.d	$a1, $fp, -24

	beqz	$t3, .L_kmp_3
	ld.d	$a2, $t4, 0

	addi.d	$t3, $t3, -1
	beqz	$t3, .L_kmp_3
	ld.d	$a3, $t4, 8

	addi.d	$t3, $t3, -1
	beqz	$t3, .L_kmp_3
	ld.d	$a4, $t4, 16

	addi.d	$t3, $t3, -1
	beqz	$t3, .L_kmp_3
	ld.d	$a5, $t4, 24

	addi.d	$t3, $t3, -1
	beqz	$t3, .L_kmp_3
	ld.d	$a6, $t4, 32

	addi.d	$t3, $t3, -1
	beqz	$t3, .L_kmp_3
	ld.d	$a7, $t4, 40

	// Prepare any additional argument passed through the stack
	addi.d	$t4, $t4, 48
	move	$t1, $sp
	b .L_kmp_2
.L_kmp_1:
	ld.d	$t2, $t4, 0
	st.d	$t2, $t1, 0
	addi.d	$t4, $t4, 8
	addi.d	$t1, $t1, 8
.L_kmp_2:
	addi.d	$t3, $t3, -1
	bnez	$t3, .L_kmp_1

.L_kmp_3:
	// Call pkfn function
	jirl	$ra, $t0, 0

	// Restore stack and return

	addi.d	$a0, $zero, 1

	addi.d	$sp, $fp, -16
	ld.d	$fp, $sp, 0
	ld.d	$ra, $sp, 8
	addi.d	$sp, $sp, 16
	jr $ra
.Lfunc_end0:
	.size	__kmp_invoke_microtask, .Lfunc_end0-__kmp_invoke_microtask
	.cfi_endproc

// -- End  __kmp_invoke_microtask

#endif /* KMP_ARCH_LOONGARCH64 */
#if KMP_ARCH_VE

//------------------------------------------------------------------------
//
// typedef void (*microtask_t)(int *gtid, int *tid, ...);
//
// int __kmp_invoke_microtask(microtask_t pkfn, int gtid, int tid, int argc,
//                            void *p_argv[]
// #if OMPT_SUPPORT
//                            ,
//                            void **exit_frame_ptr
// #endif
//                            ) {
// #if OMPT_SUPPORT
//   *exit_frame_ptr = OMPT_GET_FRAME_ADDRESS(0);
// #endif
//
//   (*pkfn)(&gtid, &tid, argv[0], ...);
//
//   return 1;
// }
//
// Parameters:
//   s0: pkfn
//   s1: gtid
//   s2: tid
//   s3: argc
//   s4: p_argv
//   s5: exit_frame_ptr
//
// Locals:
//   __gtid: gtid param pushed on stack so can pass &gtid to pkfn
//   __tid: tid param pushed on stack so can pass &tid to pkfn
//
// Temp. registers:
//
//  s34: used to calculate the dynamic stack size
//  s35: used as temporary for stack placement calculation
//  s36: used as temporary for stack arguments
//  s37: used as temporary for number of remaining pkfn parms
//  s38: used to traverse p_argv array
//
// return: s0 (always 1/TRUE)
//

__gtid = -4
__tid = -8

// -- Begin __kmp_invoke_microtask
// mark_begin;
	.text
	.globl	__kmp_invoke_microtask
	// A function requires 8 bytes align.
	.p2align	3
	.type	__kmp_invoke_microtask,@function
__kmp_invoke_microtask:
	.cfi_startproc

	// First, save fp and lr.  VE stores them at caller stack frame.
	st	%fp, 0(, %sp)
	st	%lr, 8(, %sp)
	or	%fp, 0, %sp
	.cfi_def_cfa	%fp, 0
	.cfi_offset	%lr, 8
	.cfi_offset	%fp, 0

	// Compute the dynamic stack size:
	//
	// - We need 8 bytes for storing 'gtid' and 'tid', so we can pass them
	//   by reference
	// - We need 8 bytes for whole arguments.  We have two + 'argc'
	//   arguments (condider &gtid and &tid).  We need to reserve
	//   (argc + 2) * 8 bytes.
	// - We need 176 bytes for RSA and others
	//
	// The total number of bytes is then (argc + 2) * 8 + 8 + 176.
	//
	// |------------------------------|
	// | return address of callee     | 8(%fp)
	// |------------------------------|
	// | frame pointer of callee      | 0(%fp)
	// |------------------------------| <------------------ %fp
	// | __tid / __gtid               | -8(%fp) / -4(%fp)
	// |------------------------------|
	// | argc+2 for arguments         | 176(%sp)
	// |------------------------------|
	// | RSA                          |
	// |------------------------------|
	// | return address               |
	// |------------------------------|
	// | frame pointer                |
	// |------------------------------| <------------------ %sp

	adds.w.sx	%s34, 2, %s3
	sll	%s34, %s34, 3
	lea	%s34, 184(, %s34)
	subs.l	%sp, %sp, %s34

	// Align the stack to 16 bytes.
	and	%sp, -16, %sp

	// Save pkfn.
	or	%s12, 0, %s0

	// Call host to allocate stack if it is necessary.
	brge.l	%sp, %sl, .L_kmp_pass
	ld	%s61, 24(, %tp)
	lea	%s63, 0x13b
	shm.l	%s63, 0(%s61)
	shm.l	%sl, 8(%s61)
	shm.l	%sp, 16(%s61)
	monc

.L_kmp_pass:
	lea	%s35, 176(, %sp)
	adds.w.sx	%s37, 0, %s3
	or	%s38, 0, %s4

#if OMPT_SUPPORT
	// Save frame pointer into exit_frame.
	st	%fp, 0(%s5)
#endif

	// Prepare arguments for the pkfn function (first 8 using s0-s7
	// registers, but need to store stack also because of varargs).

	stl	%s1, __gtid(%fp)
	stl	%s2, __tid(%fp)

	adds.l	%s0, __gtid, %fp
	st	%s0, 0(, %s35)
	adds.l	%s1, __tid, %fp
	st	%s1, 8(, %s35)

	breq.l	0, %s37, .L_kmp_call
	ld	%s2, 0(, %s38)
	st	%s2, 16(, %s35)

	breq.l	1, %s37, .L_kmp_call
	ld	%s3, 8(, %s38)
	st	%s3, 24(, %s35)

	breq.l	2, %s37, .L_kmp_call
	ld	%s4, 16(, %s38)
	st	%s4, 32(, %s35)

	breq.l	3, %s37, .L_kmp_call
	ld	%s5, 24(, %s38)
	st	%s5, 40(, %s35)

	breq.l	4, %s37, .L_kmp_call
	ld	%s6, 32(, %s38)
	st	%s6, 48(, %s35)

	breq.l	5, %s37, .L_kmp_call
	ld	%s7, 40(, %s38)
	st	%s7, 56(, %s35)

	breq.l	6, %s37, .L_kmp_call

	// Prepare any additional argument passed through the stack.
	adds.l	%s37, -6, %s37
	lea	%s38, 48(, %s38)
	lea	%s35, 64(, %s35)
.L_kmp_loop:
	ld	%s36, 0(, %s38)
	st	%s36, 0(, %s35)
	adds.l	%s37, -1, %s37
	adds.l	%s38, 8, %s38
	adds.l	%s35, 8, %s35
	brne.l	0, %s37, .L_kmp_loop

.L_kmp_call:
	// Call pkfn function.
	bsic	%lr, (, %s12)

	// Return value.
	lea	%s0, 1

	// Restore stack and return.
	or	%sp, 0, %fp
	ld	%lr, 8(, %sp)
	ld	%fp, 0(, %sp)
	b.l.t	(, %lr)
.Lfunc_end0:
	.size	__kmp_invoke_microtask, .Lfunc_end0-__kmp_invoke_microtask
	.cfi_endproc

// -- End  __kmp_invoke_microtask

#endif /* KMP_ARCH_VE */

#if KMP_ARCH_VE

//------------------------------------------------------------------------
//
// typedef void (*microtask_t)(int *gtid, int *tid, ...);
//
// int __kmp_invoke_microtask(microtask_t pkfn, int gtid, int tid, int argc,
//                            void *p_argv[]
// #if OMPT_SUPPORT
//                            ,
//                            void **exit_frame_ptr
// #endif
//                            ) {
// #if OMPT_SUPPORT
//   *exit_frame_ptr = OMPT_GET_FRAME_ADDRESS(0);
// #endif
//
//   (*pkfn)(&gtid, &tid, argv[0], ...);
//
//   return 1;
// }
//
// Parameters:
//   s0: pkfn
//   s1: gtid
//   s2: tid
//   s3: argc
//   s4: p_argv
//   s5: exit_frame_ptr
//
// Locals:
//   __gtid: gtid param pushed on stack so can pass &gtid to pkfn
//   __tid: tid param pushed on stack so can pass &tid to pkfn
//
// Temp. registers:
//
//  s34: used to calculate the dynamic stack size
//  s35: used as temporary for stack placement calculation
//  s36: used as temporary for stack arguments
//  s37: used as temporary for number of remaining pkfn parms
//  s38: used to traverse p_argv array
//
// return: s0 (always 1/TRUE)
//

__gtid = -4
__tid = -8

// -- Begin __kmp_invoke_microtask
// mark_begin;
	.text
	.globl	__kmp_invoke_microtask
	// A function requires 8 bytes align.
	.p2align	3
	.type	__kmp_invoke_microtask,@function
__kmp_invoke_microtask:
	.cfi_startproc

	// First, save fp and lr.  VE stores them at caller stack frame.
	st	%fp, 0(, %sp)
	st	%lr, 8(, %sp)
	or	%fp, 0, %sp
	.cfi_def_cfa	%fp, 0
	.cfi_offset	%lr, 8
	.cfi_offset	%fp, 0

	// Compute the dynamic stack size:
	//
	// - We need 8 bytes for storing 'gtid' and 'tid', so we can pass them
	//   by reference
	// - We need 8 bytes for whole arguments.  We have two + 'argc'
	//   arguments (condider &gtid and &tid).  We need to reserve
	//   (argc + 2) * 8 bytes.
	// - We need 176 bytes for RSA and others
	//
	// The total number of bytes is then (argc + 2) * 8 + 8 + 176.
	//
	// |------------------------------|
	// | return address of callee     | 8(%fp)
	// |------------------------------|
	// | frame pointer of callee      | 0(%fp)
	// |------------------------------| <------------------ %fp
	// | __tid / __gtid               | -8(%fp) / -4(%fp)
	// |------------------------------|
	// | argc+2 for arguments         | 176(%sp)
	// |------------------------------|
	// | RSA                          |
	// |------------------------------|
	// | return address               |
	// |------------------------------|
	// | frame pointer                |
	// |------------------------------| <------------------ %sp

	adds.w.sx	%s34, 2, %s3
	sll	%s34, %s34, 3
	lea	%s34, 184(, %s34)
	subs.l	%sp, %sp, %s34

	// Align the stack to 16 bytes.
	and	%sp, -16, %sp

	// Save pkfn.
	or	%s12, 0, %s0

	// Call host to allocate stack if it is necessary.
	brge.l	%sp, %sl, .L_kmp_pass
	ld	%s61, 24(, %tp)
	lea	%s63, 0x13b
	shm.l	%s63, 0(%s61)
	shm.l	%sl, 8(%s61)
	shm.l	%sp, 16(%s61)
	monc

.L_kmp_pass:
	lea	%s35, 176(, %sp)
	adds.w.sx	%s37, 0, %s3
	or	%s38, 0, %s4

#if OMPT_SUPPORT
	// Save frame pointer into exit_frame.
	st	%fp, 0(%s5)
#endif

	// Prepare arguments for the pkfn function (first 8 using s0-s7
	// registers, but need to store stack also because of varargs).

	stl	%s1, __gtid(%fp)
	stl	%s2, __tid(%fp)

	adds.l	%s0, __gtid, %fp
	st	%s0, 0(, %s35)
	adds.l	%s1, __tid, %fp
	st	%s1, 8(, %s35)

	breq.l	0, %s37, .L_kmp_call
	ld	%s2, 0(, %s38)
	st	%s2, 16(, %s35)

	breq.l	1, %s37, .L_kmp_call
	ld	%s3, 8(, %s38)
	st	%s3, 24(, %s35)

	breq.l	2, %s37, .L_kmp_call
	ld	%s4, 16(, %s38)
	st	%s4, 32(, %s35)

	breq.l	3, %s37, .L_kmp_call
	ld	%s5, 24(, %s38)
	st	%s5, 40(, %s35)

	breq.l	4, %s37, .L_kmp_call
	ld	%s6, 32(, %s38)
	st	%s6, 48(, %s35)

	breq.l	5, %s37, .L_kmp_call
	ld	%s7, 40(, %s38)
	st	%s7, 56(, %s35)

	breq.l	6, %s37, .L_kmp_call

	// Prepare any additional argument passed through the stack.
	adds.l	%s37, -6, %s37
	lea	%s38, 48(, %s38)
	lea	%s35, 64(, %s35)
.L_kmp_loop:
	ld	%s36, 0(, %s38)
	st	%s36, 0(, %s35)
	adds.l	%s37, -1, %s37
	adds.l	%s38, 8, %s38
	adds.l	%s35, 8, %s35
	brne.l	0, %s37, .L_kmp_loop

.L_kmp_call:
	// Call pkfn function.
	bsic	%lr, (, %s12)

	// Return value.
	lea	%s0, 1

	// Restore stack and return.
	or	%sp, 0, %fp
	ld	%lr, 8(, %sp)
	ld	%fp, 0(, %sp)
	b.l.t	(, %lr)
.Lfunc_end0:
	.size	__kmp_invoke_microtask, .Lfunc_end0-__kmp_invoke_microtask
	.cfi_endproc

// -- End  __kmp_invoke_microtask

#endif /* KMP_ARCH_VE */

#if KMP_ARCH_ARM || KMP_ARCH_MIPS
    .data
    COMMON .gomp_critical_user_, 32, 3
    .data
    .align 4
    .global __kmp_unnamed_critical_addr
__kmp_unnamed_critical_addr:
    .4byte .gomp_critical_user_
#ifdef __ELF__
    .size __kmp_unnamed_critical_addr,4
#endif
#endif /* KMP_ARCH_ARM */

<<<<<<< HEAD
#if KMP_ARCH_PPC64 || KMP_ARCH_AARCH64 || KMP_ARCH_MIPS64 || KMP_ARCH_RISCV64 || KMP_ARCH_LOONGARCH64 || KMP_ARCH_VE
=======
#if KMP_ARCH_PPC64 || KMP_ARCH_AARCH64 || KMP_ARCH_MIPS64 ||                   \
    KMP_ARCH_RISCV64 || KMP_ARCH_LOONGARCH64 || KMP_ARCH_VE
>>>>>>> 18b67243
#ifndef KMP_PREFIX_UNDERSCORE
# define KMP_PREFIX_UNDERSCORE(x) x
#endif
    .data
    COMMON .gomp_critical_user_, 32, 3
    .data
    .align 8
    .global KMP_PREFIX_UNDERSCORE(__kmp_unnamed_critical_addr)
KMP_PREFIX_UNDERSCORE(__kmp_unnamed_critical_addr):
    .8byte .gomp_critical_user_
#ifdef __ELF__
    .size KMP_PREFIX_UNDERSCORE(__kmp_unnamed_critical_addr),8
#endif
#endif /* KMP_ARCH_PPC64 || KMP_ARCH_AARCH64 || KMP_ARCH_MIPS64 ||
          KMP_ARCH_RISCV64 || KMP_ARCH_LOONGARCH64 || KMP_ARCH_VE */

#if KMP_OS_LINUX
# if KMP_ARCH_ARM || KMP_ARCH_AARCH64
.section .note.GNU-stack,"",%progbits
# else
.section .note.GNU-stack,"",@progbits
# endif
#endif<|MERGE_RESOLUTION|>--- conflicted
+++ resolved
@@ -2059,6 +2059,7 @@
 // -- End  __kmp_invoke_microtask
 
 #endif /* KMP_ARCH_LOONGARCH64 */
+
 #if KMP_ARCH_VE
 
 //------------------------------------------------------------------------
@@ -2251,198 +2252,6 @@
 
 #endif /* KMP_ARCH_VE */
 
-#if KMP_ARCH_VE
-
-//------------------------------------------------------------------------
-//
-// typedef void (*microtask_t)(int *gtid, int *tid, ...);
-//
-// int __kmp_invoke_microtask(microtask_t pkfn, int gtid, int tid, int argc,
-//                            void *p_argv[]
-// #if OMPT_SUPPORT
-//                            ,
-//                            void **exit_frame_ptr
-// #endif
-//                            ) {
-// #if OMPT_SUPPORT
-//   *exit_frame_ptr = OMPT_GET_FRAME_ADDRESS(0);
-// #endif
-//
-//   (*pkfn)(&gtid, &tid, argv[0], ...);
-//
-//   return 1;
-// }
-//
-// Parameters:
-//   s0: pkfn
-//   s1: gtid
-//   s2: tid
-//   s3: argc
-//   s4: p_argv
-//   s5: exit_frame_ptr
-//
-// Locals:
-//   __gtid: gtid param pushed on stack so can pass &gtid to pkfn
-//   __tid: tid param pushed on stack so can pass &tid to pkfn
-//
-// Temp. registers:
-//
-//  s34: used to calculate the dynamic stack size
-//  s35: used as temporary for stack placement calculation
-//  s36: used as temporary for stack arguments
-//  s37: used as temporary for number of remaining pkfn parms
-//  s38: used to traverse p_argv array
-//
-// return: s0 (always 1/TRUE)
-//
-
-__gtid = -4
-__tid = -8
-
-// -- Begin __kmp_invoke_microtask
-// mark_begin;
-	.text
-	.globl	__kmp_invoke_microtask
-	// A function requires 8 bytes align.
-	.p2align	3
-	.type	__kmp_invoke_microtask,@function
-__kmp_invoke_microtask:
-	.cfi_startproc
-
-	// First, save fp and lr.  VE stores them at caller stack frame.
-	st	%fp, 0(, %sp)
-	st	%lr, 8(, %sp)
-	or	%fp, 0, %sp
-	.cfi_def_cfa	%fp, 0
-	.cfi_offset	%lr, 8
-	.cfi_offset	%fp, 0
-
-	// Compute the dynamic stack size:
-	//
-	// - We need 8 bytes for storing 'gtid' and 'tid', so we can pass them
-	//   by reference
-	// - We need 8 bytes for whole arguments.  We have two + 'argc'
-	//   arguments (condider &gtid and &tid).  We need to reserve
-	//   (argc + 2) * 8 bytes.
-	// - We need 176 bytes for RSA and others
-	//
-	// The total number of bytes is then (argc + 2) * 8 + 8 + 176.
-	//
-	// |------------------------------|
-	// | return address of callee     | 8(%fp)
-	// |------------------------------|
-	// | frame pointer of callee      | 0(%fp)
-	// |------------------------------| <------------------ %fp
-	// | __tid / __gtid               | -8(%fp) / -4(%fp)
-	// |------------------------------|
-	// | argc+2 for arguments         | 176(%sp)
-	// |------------------------------|
-	// | RSA                          |
-	// |------------------------------|
-	// | return address               |
-	// |------------------------------|
-	// | frame pointer                |
-	// |------------------------------| <------------------ %sp
-
-	adds.w.sx	%s34, 2, %s3
-	sll	%s34, %s34, 3
-	lea	%s34, 184(, %s34)
-	subs.l	%sp, %sp, %s34
-
-	// Align the stack to 16 bytes.
-	and	%sp, -16, %sp
-
-	// Save pkfn.
-	or	%s12, 0, %s0
-
-	// Call host to allocate stack if it is necessary.
-	brge.l	%sp, %sl, .L_kmp_pass
-	ld	%s61, 24(, %tp)
-	lea	%s63, 0x13b
-	shm.l	%s63, 0(%s61)
-	shm.l	%sl, 8(%s61)
-	shm.l	%sp, 16(%s61)
-	monc
-
-.L_kmp_pass:
-	lea	%s35, 176(, %sp)
-	adds.w.sx	%s37, 0, %s3
-	or	%s38, 0, %s4
-
-#if OMPT_SUPPORT
-	// Save frame pointer into exit_frame.
-	st	%fp, 0(%s5)
-#endif
-
-	// Prepare arguments for the pkfn function (first 8 using s0-s7
-	// registers, but need to store stack also because of varargs).
-
-	stl	%s1, __gtid(%fp)
-	stl	%s2, __tid(%fp)
-
-	adds.l	%s0, __gtid, %fp
-	st	%s0, 0(, %s35)
-	adds.l	%s1, __tid, %fp
-	st	%s1, 8(, %s35)
-
-	breq.l	0, %s37, .L_kmp_call
-	ld	%s2, 0(, %s38)
-	st	%s2, 16(, %s35)
-
-	breq.l	1, %s37, .L_kmp_call
-	ld	%s3, 8(, %s38)
-	st	%s3, 24(, %s35)
-
-	breq.l	2, %s37, .L_kmp_call
-	ld	%s4, 16(, %s38)
-	st	%s4, 32(, %s35)
-
-	breq.l	3, %s37, .L_kmp_call
-	ld	%s5, 24(, %s38)
-	st	%s5, 40(, %s35)
-
-	breq.l	4, %s37, .L_kmp_call
-	ld	%s6, 32(, %s38)
-	st	%s6, 48(, %s35)
-
-	breq.l	5, %s37, .L_kmp_call
-	ld	%s7, 40(, %s38)
-	st	%s7, 56(, %s35)
-
-	breq.l	6, %s37, .L_kmp_call
-
-	// Prepare any additional argument passed through the stack.
-	adds.l	%s37, -6, %s37
-	lea	%s38, 48(, %s38)
-	lea	%s35, 64(, %s35)
-.L_kmp_loop:
-	ld	%s36, 0(, %s38)
-	st	%s36, 0(, %s35)
-	adds.l	%s37, -1, %s37
-	adds.l	%s38, 8, %s38
-	adds.l	%s35, 8, %s35
-	brne.l	0, %s37, .L_kmp_loop
-
-.L_kmp_call:
-	// Call pkfn function.
-	bsic	%lr, (, %s12)
-
-	// Return value.
-	lea	%s0, 1
-
-	// Restore stack and return.
-	or	%sp, 0, %fp
-	ld	%lr, 8(, %sp)
-	ld	%fp, 0(, %sp)
-	b.l.t	(, %lr)
-.Lfunc_end0:
-	.size	__kmp_invoke_microtask, .Lfunc_end0-__kmp_invoke_microtask
-	.cfi_endproc
-
-// -- End  __kmp_invoke_microtask
-
-#endif /* KMP_ARCH_VE */
-
 #if KMP_ARCH_ARM || KMP_ARCH_MIPS
     .data
     COMMON .gomp_critical_user_, 32, 3
@@ -2456,12 +2265,8 @@
 #endif
 #endif /* KMP_ARCH_ARM */
 
-<<<<<<< HEAD
-#if KMP_ARCH_PPC64 || KMP_ARCH_AARCH64 || KMP_ARCH_MIPS64 || KMP_ARCH_RISCV64 || KMP_ARCH_LOONGARCH64 || KMP_ARCH_VE
-=======
 #if KMP_ARCH_PPC64 || KMP_ARCH_AARCH64 || KMP_ARCH_MIPS64 ||                   \
     KMP_ARCH_RISCV64 || KMP_ARCH_LOONGARCH64 || KMP_ARCH_VE
->>>>>>> 18b67243
 #ifndef KMP_PREFIX_UNDERSCORE
 # define KMP_PREFIX_UNDERSCORE(x) x
 #endif
