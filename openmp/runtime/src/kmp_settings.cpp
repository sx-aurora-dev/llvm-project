/*
 * kmp_settings.cpp -- Initialize environment variables
 */

//===----------------------------------------------------------------------===//
//
// Part of the LLVM Project, under the Apache License v2.0 with LLVM Exceptions.
// See https://llvm.org/LICENSE.txt for license information.
// SPDX-License-Identifier: Apache-2.0 WITH LLVM-exception
//
//===----------------------------------------------------------------------===//

#include "kmp.h"
#include "kmp_affinity.h"
#include "kmp_atomic.h"
#if KMP_USE_HIER_SCHED
#include "kmp_dispatch_hier.h"
#endif
#include "kmp_environment.h"
#include "kmp_i18n.h"
#include "kmp_io.h"
#include "kmp_itt.h"
#include "kmp_lock.h"
#include "kmp_settings.h"
#include "kmp_str.h"
#include "kmp_wrapper_getpid.h"
#include <ctype.h> // toupper()
#if OMPD_SUPPORT
#include "ompd-specific.h"
#endif

static int __kmp_env_toPrint(char const *name, int flag);

bool __kmp_env_format = 0; // 0 - old format; 1 - new format

// -----------------------------------------------------------------------------
// Helper string functions. Subject to move to kmp_str.

#ifdef USE_LOAD_BALANCE
static double __kmp_convert_to_double(char const *s) {
  double result;

  if (KMP_SSCANF(s, "%lf", &result) < 1) {
    result = 0.0;
  }

  return result;
}
#endif

#ifdef KMP_DEBUG
static unsigned int __kmp_readstr_with_sentinel(char *dest, char const *src,
                                                size_t len, char sentinel) {
  unsigned int i;
  for (i = 0; i < len; i++) {
    if ((*src == '\0') || (*src == sentinel)) {
      break;
    }
    *(dest++) = *(src++);
  }
  *dest = '\0';
  return i;
}
#endif

static int __kmp_match_with_sentinel(char const *a, char const *b, size_t len,
                                     char sentinel) {
  size_t l = 0;

  if (a == NULL)
    a = "";
  if (b == NULL)
    b = "";
  while (*a && *b && *b != sentinel) {
    char ca = *a, cb = *b;

    if (ca >= 'a' && ca <= 'z')
      ca -= 'a' - 'A';
    if (cb >= 'a' && cb <= 'z')
      cb -= 'a' - 'A';
    if (ca != cb)
      return FALSE;
    ++l;
    ++a;
    ++b;
  }
  return l >= len;
}

// Expected usage:
//     token is the token to check for.
//     buf is the string being parsed.
//     *end returns the char after the end of the token.
//        it is not modified unless a match occurs.
//
// Example 1:
//
//     if (__kmp_match_str("token", buf, *end) {
//         <do something>
//         buf = end;
//     }
//
//  Example 2:
//
//     if (__kmp_match_str("token", buf, *end) {
//         char *save = **end;
//         **end = sentinel;
//         <use any of the __kmp*_with_sentinel() functions>
//         **end = save;
//         buf = end;
//     }

static int __kmp_match_str(char const *token, char const *buf,
                           const char **end) {

  KMP_ASSERT(token != NULL);
  KMP_ASSERT(buf != NULL);
  KMP_ASSERT(end != NULL);

  while (*token && *buf) {
    char ct = *token, cb = *buf;

    if (ct >= 'a' && ct <= 'z')
      ct -= 'a' - 'A';
    if (cb >= 'a' && cb <= 'z')
      cb -= 'a' - 'A';
    if (ct != cb)
      return FALSE;
    ++token;
    ++buf;
  }
  if (*token) {
    return FALSE;
  }
  *end = buf;
  return TRUE;
}

#if KMP_OS_DARWIN
static size_t __kmp_round4k(size_t size) {
  size_t _4k = 4 * 1024;
  if (size & (_4k - 1)) {
    size &= ~(_4k - 1);
    if (size <= KMP_SIZE_T_MAX - _4k) {
      size += _4k; // Round up if there is no overflow.
    }
  }
  return size;
} // __kmp_round4k
#endif

/* Here, multipliers are like __kmp_convert_to_seconds, but floating-point
   values are allowed, and the return value is in milliseconds.  The default
   multiplier is milliseconds.  Returns INT_MAX only if the value specified
   matches "infinit*".  Returns -1 if specified string is invalid. */
int __kmp_convert_to_milliseconds(char const *data) {
  int ret, nvalues, factor;
  char mult, extra;
  double value;

  if (data == NULL)
    return (-1);
  if (__kmp_str_match("infinit", -1, data))
    return (INT_MAX);
  value = (double)0.0;
  mult = '\0';
#if KMP_OS_WINDOWS && KMP_MSVC_COMPAT
  // On Windows, each %c parameter needs additional size parameter for sscanf_s
  nvalues = KMP_SSCANF(data, "%lf%c%c", &value, &mult, 1, &extra, 1);
#else
  nvalues = KMP_SSCANF(data, "%lf%c%c", &value, &mult, &extra);
#endif
  if (nvalues < 1)
    return (-1);
  if (nvalues == 1)
    mult = '\0';
  if (nvalues == 3)
    return (-1);

  if (value < 0)
    return (-1);

  switch (mult) {
  case '\0':
    /*  default is milliseconds  */
    factor = 1;
    break;
  case 's':
  case 'S':
    factor = 1000;
    break;
  case 'm':
  case 'M':
    factor = 1000 * 60;
    break;
  case 'h':
  case 'H':
    factor = 1000 * 60 * 60;
    break;
  case 'd':
  case 'D':
    factor = 1000 * 24 * 60 * 60;
    break;
  default:
    return (-1);
  }

  if (value >= ((INT_MAX - 1) / factor))
    ret = INT_MAX - 1; /* Don't allow infinite value here */
  else
    ret = (int)(value * (double)factor); /* truncate to int  */

  return ret;
}

static int __kmp_strcasecmp_with_sentinel(char const *a, char const *b,
                                          char sentinel) {
  if (a == NULL)
    a = "";
  if (b == NULL)
    b = "";
  while (*a && *b && *b != sentinel) {
    char ca = *a, cb = *b;

    if (ca >= 'a' && ca <= 'z')
      ca -= 'a' - 'A';
    if (cb >= 'a' && cb <= 'z')
      cb -= 'a' - 'A';
    if (ca != cb)
      return (int)(unsigned char)*a - (int)(unsigned char)*b;
    ++a;
    ++b;
  }
  return *a                       ? (*b && *b != sentinel)
                                        ? (int)(unsigned char)*a - (int)(unsigned char)*b
                                        : 1
         : (*b && *b != sentinel) ? -1
                                  : 0;
}

// =============================================================================
// Table structures and helper functions.

typedef struct __kmp_setting kmp_setting_t;
typedef struct __kmp_stg_ss_data kmp_stg_ss_data_t;
typedef struct __kmp_stg_wp_data kmp_stg_wp_data_t;
typedef struct __kmp_stg_fr_data kmp_stg_fr_data_t;

typedef void (*kmp_stg_parse_func_t)(char const *name, char const *value,
                                     void *data);
typedef void (*kmp_stg_print_func_t)(kmp_str_buf_t *buffer, char const *name,
                                     void *data);

struct __kmp_setting {
  char const *name; // Name of setting (environment variable).
  kmp_stg_parse_func_t parse; // Parser function.
  kmp_stg_print_func_t print; // Print function.
  void *data; // Data passed to parser and printer.
  int set; // Variable set during this "session"
  //     (__kmp_env_initialize() or kmp_set_defaults() call).
  int defined; // Variable set in any "session".
}; // struct __kmp_setting

struct __kmp_stg_ss_data {
  size_t factor; // Default factor: 1 for KMP_STACKSIZE, 1024 for others.
  kmp_setting_t **rivals; // Array of pointers to rivals (including itself).
}; // struct __kmp_stg_ss_data

struct __kmp_stg_wp_data {
  int omp; // 0 -- KMP_LIBRARY, 1 -- OMP_WAIT_POLICY.
  kmp_setting_t **rivals; // Array of pointers to rivals (including itself).
}; // struct __kmp_stg_wp_data

struct __kmp_stg_fr_data {
  int force; // 0 -- KMP_DETERMINISTIC_REDUCTION, 1 -- KMP_FORCE_REDUCTION.
  kmp_setting_t **rivals; // Array of pointers to rivals (including itself).
}; // struct __kmp_stg_fr_data

static int __kmp_stg_check_rivals( // 0 -- Ok, 1 -- errors found.
    char const *name, // Name of variable.
    char const *value, // Value of the variable.
    kmp_setting_t **rivals // List of rival settings (must include current one).
);

// -----------------------------------------------------------------------------
// Helper parse functions.

static void __kmp_stg_parse_bool(char const *name, char const *value,
                                 int *out) {
  if (__kmp_str_match_true(value)) {
    *out = TRUE;
  } else if (__kmp_str_match_false(value)) {
    *out = FALSE;
  } else {
    __kmp_msg(kmp_ms_warning, KMP_MSG(BadBoolValue, name, value),
              KMP_HNT(ValidBoolValues), __kmp_msg_null);
  }
} // __kmp_stg_parse_bool

// placed here in order to use __kmp_round4k static function
void __kmp_check_stksize(size_t *val) {
  // if system stack size is too big then limit the size for worker threads
  if (*val > KMP_DEFAULT_STKSIZE * 16) // just a heuristics...
    *val = KMP_DEFAULT_STKSIZE * 16;
  if (*val < __kmp_sys_min_stksize)
    *val = __kmp_sys_min_stksize;
  if (*val > KMP_MAX_STKSIZE)
    *val = KMP_MAX_STKSIZE; // dead code currently, but may work in future
#if KMP_OS_DARWIN
  *val = __kmp_round4k(*val);
#endif // KMP_OS_DARWIN
}

static void __kmp_stg_parse_size(char const *name, char const *value,
                                 size_t size_min, size_t size_max,
                                 int *is_specified, size_t *out,
                                 size_t factor) {
  char const *msg = NULL;
#if KMP_OS_DARWIN
  size_min = __kmp_round4k(size_min);
  size_max = __kmp_round4k(size_max);
#endif // KMP_OS_DARWIN
  if (value) {
    if (is_specified != NULL) {
      *is_specified = 1;
    }
    __kmp_str_to_size(value, out, factor, &msg);
    if (msg == NULL) {
      if (*out > size_max) {
        *out = size_max;
        msg = KMP_I18N_STR(ValueTooLarge);
      } else if (*out < size_min) {
        *out = size_min;
        msg = KMP_I18N_STR(ValueTooSmall);
      } else {
#if KMP_OS_DARWIN
        size_t round4k = __kmp_round4k(*out);
        if (*out != round4k) {
          *out = round4k;
          msg = KMP_I18N_STR(NotMultiple4K);
        }
#endif
      }
    } else {
      // If integer overflow occurred, * out == KMP_SIZE_T_MAX. Cut it to
      // size_max silently.
      if (*out < size_min) {
        *out = size_max;
      } else if (*out > size_max) {
        *out = size_max;
      }
    }
    if (msg != NULL) {
      // Message is not empty. Print warning.
      kmp_str_buf_t buf;
      __kmp_str_buf_init(&buf);
      __kmp_str_buf_print_size(&buf, *out);
      KMP_WARNING(ParseSizeIntWarn, name, value, msg);
      KMP_INFORM(Using_str_Value, name, buf.str);
      __kmp_str_buf_free(&buf);
    }
  }
} // __kmp_stg_parse_size

static void __kmp_stg_parse_str(char const *name, char const *value,
                                char **out) {
  __kmp_str_free(out);
  *out = __kmp_str_format("%s", value);
} // __kmp_stg_parse_str

static void __kmp_stg_parse_int(
    char const
        *name, // I: Name of environment variable (used in warning messages).
    char const *value, // I: Value of environment variable to parse.
    int min, // I: Minimum allowed value.
    int max, // I: Maximum allowed value.
    int *out // O: Output (parsed) value.
) {
  char const *msg = NULL;
  kmp_uint64 uint = *out;
  __kmp_str_to_uint(value, &uint, &msg);
  if (msg == NULL) {
    if (uint < (unsigned int)min) {
      msg = KMP_I18N_STR(ValueTooSmall);
      uint = min;
    } else if (uint > (unsigned int)max) {
      msg = KMP_I18N_STR(ValueTooLarge);
      uint = max;
    }
  } else {
    // If overflow occurred msg contains error message and uint is very big. Cut
    // tmp it to INT_MAX.
    if (uint < (unsigned int)min) {
      uint = min;
    } else if (uint > (unsigned int)max) {
      uint = max;
    }
  }
  if (msg != NULL) {
    // Message is not empty. Print warning.
    kmp_str_buf_t buf;
    KMP_WARNING(ParseSizeIntWarn, name, value, msg);
    __kmp_str_buf_init(&buf);
    __kmp_str_buf_print(&buf, "%" KMP_UINT64_SPEC "", uint);
    KMP_INFORM(Using_uint64_Value, name, buf.str);
    __kmp_str_buf_free(&buf);
  }
  __kmp_type_convert(uint, out);
} // __kmp_stg_parse_int

#if KMP_DEBUG_ADAPTIVE_LOCKS
static void __kmp_stg_parse_file(char const *name, char const *value,
                                 const char *suffix, char **out) {
  char buffer[256];
  char *t;
  int hasSuffix;
  __kmp_str_free(out);
  t = (char *)strrchr(value, '.');
  hasSuffix = t && __kmp_str_eqf(t, suffix);
  t = __kmp_str_format("%s%s", value, hasSuffix ? "" : suffix);
  __kmp_expand_file_name(buffer, sizeof(buffer), t);
  __kmp_str_free(&t);
  *out = __kmp_str_format("%s", buffer);
} // __kmp_stg_parse_file
#endif

#ifdef KMP_DEBUG
static char *par_range_to_print = NULL;

static void __kmp_stg_parse_par_range(char const *name, char const *value,
                                      int *out_range, char *out_routine,
                                      char *out_file, int *out_lb,
                                      int *out_ub) {
  const char *par_range_value;
  size_t len = KMP_STRLEN(value) + 1;
  par_range_to_print = (char *)KMP_INTERNAL_MALLOC(len + 1);
  KMP_STRNCPY_S(par_range_to_print, len + 1, value, len + 1);
  __kmp_par_range = +1;
  __kmp_par_range_lb = 0;
  __kmp_par_range_ub = INT_MAX;
  for (;;) {
    unsigned int len;
    if (!value || *value == '\0') {
      break;
    }
    if (!__kmp_strcasecmp_with_sentinel("routine", value, '=')) {
      par_range_value = strchr(value, '=') + 1;
      if (!par_range_value)
        goto par_range_error;
      value = par_range_value;
      len = __kmp_readstr_with_sentinel(out_routine, value,
                                        KMP_PAR_RANGE_ROUTINE_LEN - 1, ',');
      if (len == 0) {
        goto par_range_error;
      }
      value = strchr(value, ',');
      if (value != NULL) {
        value++;
      }
      continue;
    }
    if (!__kmp_strcasecmp_with_sentinel("filename", value, '=')) {
      par_range_value = strchr(value, '=') + 1;
      if (!par_range_value)
        goto par_range_error;
      value = par_range_value;
      len = __kmp_readstr_with_sentinel(out_file, value,
                                        KMP_PAR_RANGE_FILENAME_LEN - 1, ',');
      if (len == 0) {
        goto par_range_error;
      }
      value = strchr(value, ',');
      if (value != NULL) {
        value++;
      }
      continue;
    }
    if ((!__kmp_strcasecmp_with_sentinel("range", value, '=')) ||
        (!__kmp_strcasecmp_with_sentinel("incl_range", value, '='))) {
      par_range_value = strchr(value, '=') + 1;
      if (!par_range_value)
        goto par_range_error;
      value = par_range_value;
      if (KMP_SSCANF(value, "%d:%d", out_lb, out_ub) != 2) {
        goto par_range_error;
      }
      *out_range = +1;
      value = strchr(value, ',');
      if (value != NULL) {
        value++;
      }
      continue;
    }
    if (!__kmp_strcasecmp_with_sentinel("excl_range", value, '=')) {
      par_range_value = strchr(value, '=') + 1;
      if (!par_range_value)
        goto par_range_error;
      value = par_range_value;
      if (KMP_SSCANF(value, "%d:%d", out_lb, out_ub) != 2) {
        goto par_range_error;
      }
      *out_range = -1;
      value = strchr(value, ',');
      if (value != NULL) {
        value++;
      }
      continue;
    }
  par_range_error:
    KMP_WARNING(ParRangeSyntax, name);
    __kmp_par_range = 0;
    break;
  }
} // __kmp_stg_parse_par_range
#endif

int __kmp_initial_threads_capacity(int req_nproc) {
  int nth = 32;

  /* MIN( MAX( 32, 4 * $OMP_NUM_THREADS, 4 * omp_get_num_procs() ),
   * __kmp_max_nth) */
  if (nth < (4 * req_nproc))
    nth = (4 * req_nproc);
  if (nth < (4 * __kmp_xproc))
    nth = (4 * __kmp_xproc);

  // If hidden helper task is enabled, we initialize the thread capacity with
<<<<<<< HEAD
  // extra
  // __kmp_hidden_helper_threads_num.
  nth += __kmp_hidden_helper_threads_num;
=======
  // extra __kmp_hidden_helper_threads_num.
  if (__kmp_enable_hidden_helper) {
    nth += __kmp_hidden_helper_threads_num;
  }
>>>>>>> a2ce6ee6

  if (nth > __kmp_max_nth)
    nth = __kmp_max_nth;

  return nth;
}

int __kmp_default_tp_capacity(int req_nproc, int max_nth,
                              int all_threads_specified) {
  int nth = 128;

  if (all_threads_specified)
    return max_nth;
  /* MIN( MAX (128, 4 * $OMP_NUM_THREADS, 4 * omp_get_num_procs() ),
   * __kmp_max_nth ) */
  if (nth < (4 * req_nproc))
    nth = (4 * req_nproc);
  if (nth < (4 * __kmp_xproc))
    nth = (4 * __kmp_xproc);

  if (nth > __kmp_max_nth)
    nth = __kmp_max_nth;

  return nth;
}

// -----------------------------------------------------------------------------
// Helper print functions.

static void __kmp_stg_print_bool(kmp_str_buf_t *buffer, char const *name,
                                 int value) {
  if (__kmp_env_format) {
    KMP_STR_BUF_PRINT_BOOL;
  } else {
    __kmp_str_buf_print(buffer, "   %s=%s\n", name, value ? "true" : "false");
  }
} // __kmp_stg_print_bool

static void __kmp_stg_print_int(kmp_str_buf_t *buffer, char const *name,
                                int value) {
  if (__kmp_env_format) {
    KMP_STR_BUF_PRINT_INT;
  } else {
    __kmp_str_buf_print(buffer, "   %s=%d\n", name, value);
  }
} // __kmp_stg_print_int

static void __kmp_stg_print_uint64(kmp_str_buf_t *buffer, char const *name,
                                   kmp_uint64 value) {
  if (__kmp_env_format) {
    KMP_STR_BUF_PRINT_UINT64;
  } else {
    __kmp_str_buf_print(buffer, "   %s=%" KMP_UINT64_SPEC "\n", name, value);
  }
} // __kmp_stg_print_uint64

static void __kmp_stg_print_str(kmp_str_buf_t *buffer, char const *name,
                                char const *value) {
  if (__kmp_env_format) {
    KMP_STR_BUF_PRINT_STR;
  } else {
    __kmp_str_buf_print(buffer, "   %s=%s\n", name, value);
  }
} // __kmp_stg_print_str

static void __kmp_stg_print_size(kmp_str_buf_t *buffer, char const *name,
                                 size_t value) {
  if (__kmp_env_format) {
    KMP_STR_BUF_PRINT_NAME_EX(name);
    __kmp_str_buf_print_size(buffer, value);
    __kmp_str_buf_print(buffer, "'\n");
  } else {
    __kmp_str_buf_print(buffer, "   %s=", name);
    __kmp_str_buf_print_size(buffer, value);
    __kmp_str_buf_print(buffer, "\n");
    return;
  }
} // __kmp_stg_print_size

// =============================================================================
// Parse and print functions.

// -----------------------------------------------------------------------------
// KMP_DEVICE_THREAD_LIMIT, KMP_ALL_THREADS

static void __kmp_stg_parse_device_thread_limit(char const *name,
                                                char const *value, void *data) {
  kmp_setting_t **rivals = (kmp_setting_t **)data;
  int rc;
  if (strcmp(name, "KMP_ALL_THREADS") == 0) {
    KMP_INFORM(EnvVarDeprecated, name, "KMP_DEVICE_THREAD_LIMIT");
  }
  rc = __kmp_stg_check_rivals(name, value, rivals);
  if (rc) {
    return;
  }
  if (!__kmp_strcasecmp_with_sentinel("all", value, 0)) {
    __kmp_max_nth = __kmp_xproc;
    __kmp_allThreadsSpecified = 1;
  } else {
    __kmp_stg_parse_int(name, value, 1, __kmp_sys_max_nth, &__kmp_max_nth);
    __kmp_allThreadsSpecified = 0;
  }
  K_DIAG(1, ("__kmp_max_nth == %d\n", __kmp_max_nth));

} // __kmp_stg_parse_device_thread_limit

static void __kmp_stg_print_device_thread_limit(kmp_str_buf_t *buffer,
                                                char const *name, void *data) {
  __kmp_stg_print_int(buffer, name, __kmp_max_nth);
} // __kmp_stg_print_device_thread_limit

// -----------------------------------------------------------------------------
// OMP_THREAD_LIMIT
static void __kmp_stg_parse_thread_limit(char const *name, char const *value,
                                         void *data) {
  __kmp_stg_parse_int(name, value, 1, __kmp_sys_max_nth, &__kmp_cg_max_nth);
  K_DIAG(1, ("__kmp_cg_max_nth == %d\n", __kmp_cg_max_nth));

} // __kmp_stg_parse_thread_limit

static void __kmp_stg_print_thread_limit(kmp_str_buf_t *buffer,
                                         char const *name, void *data) {
  __kmp_stg_print_int(buffer, name, __kmp_cg_max_nth);
} // __kmp_stg_print_thread_limit

// -----------------------------------------------------------------------------
// OMP_NUM_TEAMS
static void __kmp_stg_parse_nteams(char const *name, char const *value,
                                   void *data) {
  __kmp_stg_parse_int(name, value, 1, __kmp_sys_max_nth, &__kmp_nteams);
  K_DIAG(1, ("__kmp_nteams == %d\n", __kmp_nteams));
} // __kmp_stg_parse_nteams

static void __kmp_stg_print_nteams(kmp_str_buf_t *buffer, char const *name,
                                   void *data) {
  __kmp_stg_print_int(buffer, name, __kmp_nteams);
} // __kmp_stg_print_nteams

// -----------------------------------------------------------------------------
// OMP_TEAMS_THREAD_LIMIT
static void __kmp_stg_parse_teams_th_limit(char const *name, char const *value,
                                           void *data) {
  __kmp_stg_parse_int(name, value, 1, __kmp_sys_max_nth,
                      &__kmp_teams_thread_limit);
  K_DIAG(1, ("__kmp_teams_thread_limit == %d\n", __kmp_teams_thread_limit));
} // __kmp_stg_parse_teams_th_limit

static void __kmp_stg_print_teams_th_limit(kmp_str_buf_t *buffer,
                                           char const *name, void *data) {
  __kmp_stg_print_int(buffer, name, __kmp_teams_thread_limit);
} // __kmp_stg_print_teams_th_limit

// -----------------------------------------------------------------------------
// KMP_TEAMS_THREAD_LIMIT
static void __kmp_stg_parse_teams_thread_limit(char const *name,
                                               char const *value, void *data) {
  __kmp_stg_parse_int(name, value, 1, __kmp_sys_max_nth, &__kmp_teams_max_nth);
} // __kmp_stg_teams_thread_limit

static void __kmp_stg_print_teams_thread_limit(kmp_str_buf_t *buffer,
                                               char const *name, void *data) {
  __kmp_stg_print_int(buffer, name, __kmp_teams_max_nth);
} // __kmp_stg_print_teams_thread_limit

// -----------------------------------------------------------------------------
// KMP_USE_YIELD
static void __kmp_stg_parse_use_yield(char const *name, char const *value,
                                      void *data) {
  __kmp_stg_parse_int(name, value, 0, 2, &__kmp_use_yield);
  __kmp_use_yield_exp_set = 1;
} // __kmp_stg_parse_use_yield

static void __kmp_stg_print_use_yield(kmp_str_buf_t *buffer, char const *name,
                                      void *data) {
  __kmp_stg_print_int(buffer, name, __kmp_use_yield);
} // __kmp_stg_print_use_yield

// -----------------------------------------------------------------------------
// KMP_BLOCKTIME

static void __kmp_stg_parse_blocktime(char const *name, char const *value,
                                      void *data) {
  __kmp_dflt_blocktime = __kmp_convert_to_milliseconds(value);
  if (__kmp_dflt_blocktime < 0) {
    __kmp_dflt_blocktime = KMP_DEFAULT_BLOCKTIME;
    __kmp_msg(kmp_ms_warning, KMP_MSG(InvalidValue, name, value),
              __kmp_msg_null);
    KMP_INFORM(Using_int_Value, name, __kmp_dflt_blocktime);
    __kmp_env_blocktime = FALSE; // Revert to default as if var not set.
  } else {
    if (__kmp_dflt_blocktime < KMP_MIN_BLOCKTIME) {
      __kmp_dflt_blocktime = KMP_MIN_BLOCKTIME;
      __kmp_msg(kmp_ms_warning, KMP_MSG(SmallValue, name, value),
                __kmp_msg_null);
      KMP_INFORM(MinValueUsing, name, __kmp_dflt_blocktime);
    } else if (__kmp_dflt_blocktime > KMP_MAX_BLOCKTIME) {
      __kmp_dflt_blocktime = KMP_MAX_BLOCKTIME;
      __kmp_msg(kmp_ms_warning, KMP_MSG(LargeValue, name, value),
                __kmp_msg_null);
      KMP_INFORM(MaxValueUsing, name, __kmp_dflt_blocktime);
    }
    __kmp_env_blocktime = TRUE; // KMP_BLOCKTIME was specified.
  }
#if KMP_USE_MONITOR
  // calculate number of monitor thread wakeup intervals corresponding to
  // blocktime.
  __kmp_monitor_wakeups =
      KMP_WAKEUPS_FROM_BLOCKTIME(__kmp_dflt_blocktime, __kmp_monitor_wakeups);
  __kmp_bt_intervals =
      KMP_INTERVALS_FROM_BLOCKTIME(__kmp_dflt_blocktime, __kmp_monitor_wakeups);
#endif
  K_DIAG(1, ("__kmp_env_blocktime == %d\n", __kmp_env_blocktime));
  if (__kmp_env_blocktime) {
    K_DIAG(1, ("__kmp_dflt_blocktime == %d\n", __kmp_dflt_blocktime));
  }
} // __kmp_stg_parse_blocktime

static void __kmp_stg_print_blocktime(kmp_str_buf_t *buffer, char const *name,
                                      void *data) {
  __kmp_stg_print_int(buffer, name, __kmp_dflt_blocktime);
} // __kmp_stg_print_blocktime

// -----------------------------------------------------------------------------
// KMP_DUPLICATE_LIB_OK

static void __kmp_stg_parse_duplicate_lib_ok(char const *name,
                                             char const *value, void *data) {
  /* actually this variable is not supported, put here for compatibility with
     earlier builds and for static/dynamic combination */
  __kmp_stg_parse_bool(name, value, &__kmp_duplicate_library_ok);
} // __kmp_stg_parse_duplicate_lib_ok

static void __kmp_stg_print_duplicate_lib_ok(kmp_str_buf_t *buffer,
                                             char const *name, void *data) {
  __kmp_stg_print_bool(buffer, name, __kmp_duplicate_library_ok);
} // __kmp_stg_print_duplicate_lib_ok

// -----------------------------------------------------------------------------
// KMP_INHERIT_FP_CONTROL

#if KMP_ARCH_X86 || KMP_ARCH_X86_64

static void __kmp_stg_parse_inherit_fp_control(char const *name,
                                               char const *value, void *data) {
  __kmp_stg_parse_bool(name, value, &__kmp_inherit_fp_control);
} // __kmp_stg_parse_inherit_fp_control

static void __kmp_stg_print_inherit_fp_control(kmp_str_buf_t *buffer,
                                               char const *name, void *data) {
#if KMP_DEBUG
  __kmp_stg_print_bool(buffer, name, __kmp_inherit_fp_control);
#endif /* KMP_DEBUG */
} // __kmp_stg_print_inherit_fp_control

#endif /* KMP_ARCH_X86 || KMP_ARCH_X86_64 */

// Used for OMP_WAIT_POLICY
static char const *blocktime_str = NULL;

// -----------------------------------------------------------------------------
// KMP_LIBRARY, OMP_WAIT_POLICY

static void __kmp_stg_parse_wait_policy(char const *name, char const *value,
                                        void *data) {

  kmp_stg_wp_data_t *wait = (kmp_stg_wp_data_t *)data;
  int rc;

  rc = __kmp_stg_check_rivals(name, value, wait->rivals);
  if (rc) {
    return;
  }

  if (wait->omp) {
    if (__kmp_str_match("ACTIVE", 1, value)) {
      __kmp_library = library_turnaround;
      if (blocktime_str == NULL) {
        // KMP_BLOCKTIME not specified, so set default to "infinite".
        __kmp_dflt_blocktime = KMP_MAX_BLOCKTIME;
      }
    } else if (__kmp_str_match("PASSIVE", 1, value)) {
      __kmp_library = library_throughput;
      if (blocktime_str == NULL) {
        // KMP_BLOCKTIME not specified, so set default to 0.
        __kmp_dflt_blocktime = 0;
      }
    } else {
      KMP_WARNING(StgInvalidValue, name, value);
    }
  } else {
    if (__kmp_str_match("serial", 1, value)) { /* S */
      __kmp_library = library_serial;
    } else if (__kmp_str_match("throughput", 2, value)) { /* TH */
      __kmp_library = library_throughput;
      if (blocktime_str == NULL) {
        // KMP_BLOCKTIME not specified, so set default to 0.
        __kmp_dflt_blocktime = 0;
      }
    } else if (__kmp_str_match("turnaround", 2, value)) { /* TU */
      __kmp_library = library_turnaround;
    } else if (__kmp_str_match("dedicated", 1, value)) { /* D */
      __kmp_library = library_turnaround;
    } else if (__kmp_str_match("multiuser", 1, value)) { /* M */
      __kmp_library = library_throughput;
      if (blocktime_str == NULL) {
        // KMP_BLOCKTIME not specified, so set default to 0.
        __kmp_dflt_blocktime = 0;
      }
    } else {
      KMP_WARNING(StgInvalidValue, name, value);
    }
  }
} // __kmp_stg_parse_wait_policy

static void __kmp_stg_print_wait_policy(kmp_str_buf_t *buffer, char const *name,
                                        void *data) {

  kmp_stg_wp_data_t *wait = (kmp_stg_wp_data_t *)data;
  char const *value = NULL;

  if (wait->omp) {
    switch (__kmp_library) {
    case library_turnaround: {
      value = "ACTIVE";
    } break;
    case library_throughput: {
      value = "PASSIVE";
    } break;
    }
  } else {
    switch (__kmp_library) {
    case library_serial: {
      value = "serial";
    } break;
    case library_turnaround: {
      value = "turnaround";
    } break;
    case library_throughput: {
      value = "throughput";
    } break;
    }
  }
  if (value != NULL) {
    __kmp_stg_print_str(buffer, name, value);
  }

} // __kmp_stg_print_wait_policy

#if KMP_USE_MONITOR
// -----------------------------------------------------------------------------
// KMP_MONITOR_STACKSIZE

static void __kmp_stg_parse_monitor_stacksize(char const *name,
                                              char const *value, void *data) {
  __kmp_stg_parse_size(name, value, __kmp_sys_min_stksize, KMP_MAX_STKSIZE,
                       NULL, &__kmp_monitor_stksize, 1);
} // __kmp_stg_parse_monitor_stacksize

static void __kmp_stg_print_monitor_stacksize(kmp_str_buf_t *buffer,
                                              char const *name, void *data) {
  if (__kmp_env_format) {
    if (__kmp_monitor_stksize > 0)
      KMP_STR_BUF_PRINT_NAME_EX(name);
    else
      KMP_STR_BUF_PRINT_NAME;
  } else {
    __kmp_str_buf_print(buffer, "   %s", name);
  }
  if (__kmp_monitor_stksize > 0) {
    __kmp_str_buf_print_size(buffer, __kmp_monitor_stksize);
  } else {
    __kmp_str_buf_print(buffer, ": %s\n", KMP_I18N_STR(NotDefined));
  }
  if (__kmp_env_format && __kmp_monitor_stksize) {
    __kmp_str_buf_print(buffer, "'\n");
  }
} // __kmp_stg_print_monitor_stacksize
#endif // KMP_USE_MONITOR

// -----------------------------------------------------------------------------
// KMP_SETTINGS

static void __kmp_stg_parse_settings(char const *name, char const *value,
                                     void *data) {
  __kmp_stg_parse_bool(name, value, &__kmp_settings);
} // __kmp_stg_parse_settings

static void __kmp_stg_print_settings(kmp_str_buf_t *buffer, char const *name,
                                     void *data) {
  __kmp_stg_print_bool(buffer, name, __kmp_settings);
} // __kmp_stg_print_settings

// -----------------------------------------------------------------------------
// KMP_STACKPAD

static void __kmp_stg_parse_stackpad(char const *name, char const *value,
                                     void *data) {
  __kmp_stg_parse_int(name, // Env var name
                      value, // Env var value
                      KMP_MIN_STKPADDING, // Min value
                      KMP_MAX_STKPADDING, // Max value
                      &__kmp_stkpadding // Var to initialize
  );
} // __kmp_stg_parse_stackpad

static void __kmp_stg_print_stackpad(kmp_str_buf_t *buffer, char const *name,
                                     void *data) {
  __kmp_stg_print_int(buffer, name, __kmp_stkpadding);
} // __kmp_stg_print_stackpad

// -----------------------------------------------------------------------------
// KMP_STACKOFFSET

static void __kmp_stg_parse_stackoffset(char const *name, char const *value,
                                        void *data) {
  __kmp_stg_parse_size(name, // Env var name
                       value, // Env var value
                       KMP_MIN_STKOFFSET, // Min value
                       KMP_MAX_STKOFFSET, // Max value
                       NULL, //
                       &__kmp_stkoffset, // Var to initialize
                       1);
} // __kmp_stg_parse_stackoffset

static void __kmp_stg_print_stackoffset(kmp_str_buf_t *buffer, char const *name,
                                        void *data) {
  __kmp_stg_print_size(buffer, name, __kmp_stkoffset);
} // __kmp_stg_print_stackoffset

// -----------------------------------------------------------------------------
// KMP_STACKSIZE, OMP_STACKSIZE, GOMP_STACKSIZE

static void __kmp_stg_parse_stacksize(char const *name, char const *value,
                                      void *data) {

  kmp_stg_ss_data_t *stacksize = (kmp_stg_ss_data_t *)data;
  int rc;

  rc = __kmp_stg_check_rivals(name, value, stacksize->rivals);
  if (rc) {
    return;
  }
  __kmp_stg_parse_size(name, // Env var name
                       value, // Env var value
                       __kmp_sys_min_stksize, // Min value
                       KMP_MAX_STKSIZE, // Max value
                       &__kmp_env_stksize, //
                       &__kmp_stksize, // Var to initialize
                       stacksize->factor);

} // __kmp_stg_parse_stacksize

// This function is called for printing both KMP_STACKSIZE (factor is 1) and
// OMP_STACKSIZE (factor is 1024). Currently it is not possible to print
// OMP_STACKSIZE value in bytes. We can consider adding this possibility by a
// customer request in future.
static void __kmp_stg_print_stacksize(kmp_str_buf_t *buffer, char const *name,
                                      void *data) {
  kmp_stg_ss_data_t *stacksize = (kmp_stg_ss_data_t *)data;
  if (__kmp_env_format) {
    KMP_STR_BUF_PRINT_NAME_EX(name);
    __kmp_str_buf_print_size(buffer, (__kmp_stksize % 1024)
                                         ? __kmp_stksize / stacksize->factor
                                         : __kmp_stksize);
    __kmp_str_buf_print(buffer, "'\n");
  } else {
    __kmp_str_buf_print(buffer, "   %s=", name);
    __kmp_str_buf_print_size(buffer, (__kmp_stksize % 1024)
                                         ? __kmp_stksize / stacksize->factor
                                         : __kmp_stksize);
    __kmp_str_buf_print(buffer, "\n");
  }
} // __kmp_stg_print_stacksize

// -----------------------------------------------------------------------------
// KMP_VERSION

static void __kmp_stg_parse_version(char const *name, char const *value,
                                    void *data) {
  __kmp_stg_parse_bool(name, value, &__kmp_version);
} // __kmp_stg_parse_version

static void __kmp_stg_print_version(kmp_str_buf_t *buffer, char const *name,
                                    void *data) {
  __kmp_stg_print_bool(buffer, name, __kmp_version);
} // __kmp_stg_print_version

// -----------------------------------------------------------------------------
// KMP_WARNINGS

static void __kmp_stg_parse_warnings(char const *name, char const *value,
                                     void *data) {
  __kmp_stg_parse_bool(name, value, &__kmp_generate_warnings);
  if (__kmp_generate_warnings != kmp_warnings_off) {
    // AC: only 0/1 values documented, so reset to explicit to distinguish from
    // default setting
    __kmp_generate_warnings = kmp_warnings_explicit;
  }
} // __kmp_stg_parse_warnings

static void __kmp_stg_print_warnings(kmp_str_buf_t *buffer, char const *name,
                                     void *data) {
  // AC: TODO: change to print_int? (needs documentation change)
  __kmp_stg_print_bool(buffer, name, __kmp_generate_warnings);
} // __kmp_stg_print_warnings

// -----------------------------------------------------------------------------
// KMP_NESTING_MODE

static void __kmp_stg_parse_nesting_mode(char const *name, char const *value,
                                         void *data) {
  __kmp_stg_parse_int(name, value, 0, INT_MAX, &__kmp_nesting_mode);
#if KMP_AFFINITY_SUPPORTED && KMP_USE_HWLOC
  if (__kmp_nesting_mode > 0)
    __kmp_affinity_top_method = affinity_top_method_hwloc;
#endif
} // __kmp_stg_parse_nesting_mode

static void __kmp_stg_print_nesting_mode(kmp_str_buf_t *buffer,
                                         char const *name, void *data) {
  if (__kmp_env_format) {
    KMP_STR_BUF_PRINT_NAME;
  } else {
    __kmp_str_buf_print(buffer, "   %s", name);
  }
  __kmp_str_buf_print(buffer, "=%d\n", __kmp_nesting_mode);
} // __kmp_stg_print_nesting_mode

// -----------------------------------------------------------------------------
// OMP_NESTED, OMP_NUM_THREADS

static void __kmp_stg_parse_nested(char const *name, char const *value,
                                   void *data) {
  int nested;
  KMP_INFORM(EnvVarDeprecated, name, "OMP_MAX_ACTIVE_LEVELS");
  __kmp_stg_parse_bool(name, value, &nested);
  if (nested) {
    if (!__kmp_dflt_max_active_levels_set)
      __kmp_dflt_max_active_levels = KMP_MAX_ACTIVE_LEVELS_LIMIT;
  } else { // nesting explicitly turned off
    __kmp_dflt_max_active_levels = 1;
    __kmp_dflt_max_active_levels_set = true;
  }
} // __kmp_stg_parse_nested

static void __kmp_stg_print_nested(kmp_str_buf_t *buffer, char const *name,
                                   void *data) {
  if (__kmp_env_format) {
    KMP_STR_BUF_PRINT_NAME;
  } else {
    __kmp_str_buf_print(buffer, "   %s", name);
  }
  __kmp_str_buf_print(buffer, ": deprecated; max-active-levels-var=%d\n",
                      __kmp_dflt_max_active_levels);
} // __kmp_stg_print_nested

static void __kmp_parse_nested_num_threads(const char *var, const char *env,
                                           kmp_nested_nthreads_t *nth_array) {
  const char *next = env;
  const char *scan = next;

  int total = 0; // Count elements that were set. It'll be used as an array size
  int prev_comma = FALSE; // For correct processing sequential commas

  // Count the number of values in the env. var string
  for (;;) {
    SKIP_WS(next);

    if (*next == '\0') {
      break;
    }
    // Next character is not an integer or not a comma => end of list
    if (((*next < '0') || (*next > '9')) && (*next != ',')) {
      KMP_WARNING(NthSyntaxError, var, env);
      return;
    }
    // The next character is ','
    if (*next == ',') {
      // ',' is the first character
      if (total == 0 || prev_comma) {
        total++;
      }
      prev_comma = TRUE;
      next++; // skip ','
      SKIP_WS(next);
    }
    // Next character is a digit
    if (*next >= '0' && *next <= '9') {
      prev_comma = FALSE;
      SKIP_DIGITS(next);
      total++;
      const char *tmp = next;
      SKIP_WS(tmp);
      if ((*next == ' ' || *next == '\t') && (*tmp >= '0' && *tmp <= '9')) {
        KMP_WARNING(NthSpacesNotAllowed, var, env);
        return;
      }
    }
  }
  if (!__kmp_dflt_max_active_levels_set && total > 1)
    __kmp_dflt_max_active_levels = KMP_MAX_ACTIVE_LEVELS_LIMIT;
  KMP_DEBUG_ASSERT(total > 0);
  if (total <= 0) {
    KMP_WARNING(NthSyntaxError, var, env);
    return;
  }

  // Check if the nested nthreads array exists
  if (!nth_array->nth) {
    // Allocate an array of double size
    nth_array->nth = (int *)KMP_INTERNAL_MALLOC(sizeof(int) * total * 2);
    if (nth_array->nth == NULL) {
      KMP_FATAL(MemoryAllocFailed);
    }
    nth_array->size = total * 2;
  } else {
    if (nth_array->size < total) {
      // Increase the array size
      do {
        nth_array->size *= 2;
      } while (nth_array->size < total);

      nth_array->nth = (int *)KMP_INTERNAL_REALLOC(
          nth_array->nth, sizeof(int) * nth_array->size);
      if (nth_array->nth == NULL) {
        KMP_FATAL(MemoryAllocFailed);
      }
    }
  }
  nth_array->used = total;
  int i = 0;

  prev_comma = FALSE;
  total = 0;
  // Save values in the array
  for (;;) {
    SKIP_WS(scan);
    if (*scan == '\0') {
      break;
    }
    // The next character is ','
    if (*scan == ',') {
      // ',' in the beginning of the list
      if (total == 0) {
        // The value is supposed to be equal to __kmp_avail_proc but it is
        // unknown at the moment.
        // So let's put a placeholder (#threads = 0) to correct it later.
        nth_array->nth[i++] = 0;
        total++;
      } else if (prev_comma) {
        // Num threads is inherited from the previous level
        nth_array->nth[i] = nth_array->nth[i - 1];
        i++;
        total++;
      }
      prev_comma = TRUE;
      scan++; // skip ','
      SKIP_WS(scan);
    }
    // Next character is a digit
    if (*scan >= '0' && *scan <= '9') {
      int num;
      const char *buf = scan;
      char const *msg = NULL;
      prev_comma = FALSE;
      SKIP_DIGITS(scan);
      total++;

      num = __kmp_str_to_int(buf, *scan);
      if (num < KMP_MIN_NTH) {
        msg = KMP_I18N_STR(ValueTooSmall);
        num = KMP_MIN_NTH;
      } else if (num > __kmp_sys_max_nth) {
        msg = KMP_I18N_STR(ValueTooLarge);
        num = __kmp_sys_max_nth;
      }
      if (msg != NULL) {
        // Message is not empty. Print warning.
        KMP_WARNING(ParseSizeIntWarn, var, env, msg);
        KMP_INFORM(Using_int_Value, var, num);
      }
      nth_array->nth[i++] = num;
    }
  }
}

static void __kmp_stg_parse_num_threads(char const *name, char const *value,
                                        void *data) {
  // TODO: Remove this option. OMP_NUM_THREADS is a list of positive integers!
  if (!__kmp_strcasecmp_with_sentinel("all", value, 0)) {
    // The array of 1 element
    __kmp_nested_nth.nth = (int *)KMP_INTERNAL_MALLOC(sizeof(int));
    __kmp_nested_nth.size = __kmp_nested_nth.used = 1;
    __kmp_nested_nth.nth[0] = __kmp_dflt_team_nth = __kmp_dflt_team_nth_ub =
        __kmp_xproc;
  } else {
    __kmp_parse_nested_num_threads(name, value, &__kmp_nested_nth);
    if (__kmp_nested_nth.nth) {
      __kmp_dflt_team_nth = __kmp_nested_nth.nth[0];
      if (__kmp_dflt_team_nth_ub < __kmp_dflt_team_nth) {
        __kmp_dflt_team_nth_ub = __kmp_dflt_team_nth;
      }
    }
  }
  K_DIAG(1, ("__kmp_dflt_team_nth == %d\n", __kmp_dflt_team_nth));
} // __kmp_stg_parse_num_threads

static void __kmp_stg_parse_num_hidden_helper_threads(char const *name,
                                                      char const *value,
                                                      void *data) {
  __kmp_stg_parse_int(name, value, 0, 16, &__kmp_hidden_helper_threads_num);
  // If the number of hidden helper threads is zero, we disable hidden helper
  // task
  if (__kmp_hidden_helper_threads_num == 0) {
    __kmp_enable_hidden_helper = FALSE;
  }
} // __kmp_stg_parse_num_hidden_helper_threads

static void __kmp_stg_print_num_hidden_helper_threads(kmp_str_buf_t *buffer,
                                                      char const *name,
                                                      void *data) {
  __kmp_stg_print_int(buffer, name, __kmp_hidden_helper_threads_num);
} // __kmp_stg_print_num_hidden_helper_threads

static void __kmp_stg_parse_use_hidden_helper(char const *name,
                                              char const *value, void *data) {
  __kmp_stg_parse_bool(name, value, &__kmp_enable_hidden_helper);
#if !KMP_OS_LINUX
  __kmp_enable_hidden_helper = FALSE;
  K_DIAG(1,
         ("__kmp_stg_parse_use_hidden_helper: Disable hidden helper task on "
          "non-Linux platform although it is enabled by user explicitly.\n"));
#endif
} // __kmp_stg_parse_use_hidden_helper

static void __kmp_stg_print_use_hidden_helper(kmp_str_buf_t *buffer,
                                              char const *name, void *data) {
  __kmp_stg_print_bool(buffer, name, __kmp_enable_hidden_helper);
} // __kmp_stg_print_use_hidden_helper

static void __kmp_stg_print_num_threads(kmp_str_buf_t *buffer, char const *name,
                                        void *data) {
  if (__kmp_env_format) {
    KMP_STR_BUF_PRINT_NAME;
  } else {
    __kmp_str_buf_print(buffer, "   %s", name);
  }
  if (__kmp_nested_nth.used) {
    kmp_str_buf_t buf;
    __kmp_str_buf_init(&buf);
    for (int i = 0; i < __kmp_nested_nth.used; i++) {
      __kmp_str_buf_print(&buf, "%d", __kmp_nested_nth.nth[i]);
      if (i < __kmp_nested_nth.used - 1) {
        __kmp_str_buf_print(&buf, ",");
      }
    }
    __kmp_str_buf_print(buffer, "='%s'\n", buf.str);
    __kmp_str_buf_free(&buf);
  } else {
    __kmp_str_buf_print(buffer, ": %s\n", KMP_I18N_STR(NotDefined));
  }
} // __kmp_stg_print_num_threads

// -----------------------------------------------------------------------------
// OpenMP 3.0: KMP_TASKING, OMP_MAX_ACTIVE_LEVELS,

static void __kmp_stg_parse_tasking(char const *name, char const *value,
                                    void *data) {
  __kmp_stg_parse_int(name, value, 0, (int)tskm_max,
                      (int *)&__kmp_tasking_mode);
} // __kmp_stg_parse_tasking

static void __kmp_stg_print_tasking(kmp_str_buf_t *buffer, char const *name,
                                    void *data) {
  __kmp_stg_print_int(buffer, name, __kmp_tasking_mode);
} // __kmp_stg_print_tasking

static void __kmp_stg_parse_task_stealing(char const *name, char const *value,
                                          void *data) {
  __kmp_stg_parse_int(name, value, 0, 1,
                      (int *)&__kmp_task_stealing_constraint);
} // __kmp_stg_parse_task_stealing

static void __kmp_stg_print_task_stealing(kmp_str_buf_t *buffer,
                                          char const *name, void *data) {
  __kmp_stg_print_int(buffer, name, __kmp_task_stealing_constraint);
} // __kmp_stg_print_task_stealing

static void __kmp_stg_parse_max_active_levels(char const *name,
                                              char const *value, void *data) {
  kmp_uint64 tmp_dflt = 0;
  char const *msg = NULL;
  if (!__kmp_dflt_max_active_levels_set) {
    // Don't overwrite __kmp_dflt_max_active_levels if we get an invalid setting
    __kmp_str_to_uint(value, &tmp_dflt, &msg);
    if (msg != NULL) { // invalid setting; print warning and ignore
      KMP_WARNING(ParseSizeIntWarn, name, value, msg);
    } else if (tmp_dflt > KMP_MAX_ACTIVE_LEVELS_LIMIT) {
      // invalid setting; print warning and ignore
      msg = KMP_I18N_STR(ValueTooLarge);
      KMP_WARNING(ParseSizeIntWarn, name, value, msg);
    } else { // valid setting
      __kmp_type_convert(tmp_dflt, &(__kmp_dflt_max_active_levels));
      __kmp_dflt_max_active_levels_set = true;
    }
  }
} // __kmp_stg_parse_max_active_levels

static void __kmp_stg_print_max_active_levels(kmp_str_buf_t *buffer,
                                              char const *name, void *data) {
  __kmp_stg_print_int(buffer, name, __kmp_dflt_max_active_levels);
} // __kmp_stg_print_max_active_levels

// -----------------------------------------------------------------------------
// OpenMP 4.0: OMP_DEFAULT_DEVICE
static void __kmp_stg_parse_default_device(char const *name, char const *value,
                                           void *data) {
  __kmp_stg_parse_int(name, value, 0, KMP_MAX_DEFAULT_DEVICE_LIMIT,
                      &__kmp_default_device);
} // __kmp_stg_parse_default_device

static void __kmp_stg_print_default_device(kmp_str_buf_t *buffer,
                                           char const *name, void *data) {
  __kmp_stg_print_int(buffer, name, __kmp_default_device);
} // __kmp_stg_print_default_device

// -----------------------------------------------------------------------------
// OpenMP 5.0: OMP_TARGET_OFFLOAD
static void __kmp_stg_parse_target_offload(char const *name, char const *value,
                                           void *data) {
  const char *next = value;
  const char *scan = next;

  __kmp_target_offload = tgt_default;
  SKIP_WS(next);
  if (*next == '\0')
    return;
  scan = next;
  if (!__kmp_strcasecmp_with_sentinel("mandatory", scan, 0)) {
    __kmp_target_offload = tgt_mandatory;
  } else if (!__kmp_strcasecmp_with_sentinel("disabled", scan, 0)) {
    __kmp_target_offload = tgt_disabled;
  } else if (!__kmp_strcasecmp_with_sentinel("default", scan, 0)) {
    __kmp_target_offload = tgt_default;
  } else {
    KMP_WARNING(SyntaxErrorUsing, name, "DEFAULT");
  }

} // __kmp_stg_parse_target_offload

static void __kmp_stg_print_target_offload(kmp_str_buf_t *buffer,
                                           char const *name, void *data) {
  const char *value = NULL;
  if (__kmp_target_offload == tgt_default)
    value = "DEFAULT";
  else if (__kmp_target_offload == tgt_mandatory)
    value = "MANDATORY";
  else if (__kmp_target_offload == tgt_disabled)
    value = "DISABLED";
  KMP_DEBUG_ASSERT(value);
  if (__kmp_env_format) {
    KMP_STR_BUF_PRINT_NAME;
  } else {
    __kmp_str_buf_print(buffer, "   %s", name);
  }
  __kmp_str_buf_print(buffer, "=%s\n", value);
} // __kmp_stg_print_target_offload

// -----------------------------------------------------------------------------
// OpenMP 4.5: OMP_MAX_TASK_PRIORITY
static void __kmp_stg_parse_max_task_priority(char const *name,
                                              char const *value, void *data) {
  __kmp_stg_parse_int(name, value, 0, KMP_MAX_TASK_PRIORITY_LIMIT,
                      &__kmp_max_task_priority);
} // __kmp_stg_parse_max_task_priority

static void __kmp_stg_print_max_task_priority(kmp_str_buf_t *buffer,
                                              char const *name, void *data) {
  __kmp_stg_print_int(buffer, name, __kmp_max_task_priority);
} // __kmp_stg_print_max_task_priority

// KMP_TASKLOOP_MIN_TASKS
// taskloop threshold to switch from recursive to linear tasks creation
static void __kmp_stg_parse_taskloop_min_tasks(char const *name,
                                               char const *value, void *data) {
  int tmp;
  __kmp_stg_parse_int(name, value, 0, INT_MAX, &tmp);
  __kmp_taskloop_min_tasks = tmp;
} // __kmp_stg_parse_taskloop_min_tasks

static void __kmp_stg_print_taskloop_min_tasks(kmp_str_buf_t *buffer,
                                               char const *name, void *data) {
  __kmp_stg_print_uint64(buffer, name, __kmp_taskloop_min_tasks);
} // __kmp_stg_print_taskloop_min_tasks

// -----------------------------------------------------------------------------
// KMP_DISP_NUM_BUFFERS
static void __kmp_stg_parse_disp_buffers(char const *name, char const *value,
                                         void *data) {
  if (TCR_4(__kmp_init_serial)) {
    KMP_WARNING(EnvSerialWarn, name);
    return;
  } // read value before serial initialization only
  __kmp_stg_parse_int(name, value, KMP_MIN_DISP_NUM_BUFF, KMP_MAX_DISP_NUM_BUFF,
                      &__kmp_dispatch_num_buffers);
} // __kmp_stg_parse_disp_buffers

static void __kmp_stg_print_disp_buffers(kmp_str_buf_t *buffer,
                                         char const *name, void *data) {
  __kmp_stg_print_int(buffer, name, __kmp_dispatch_num_buffers);
} // __kmp_stg_print_disp_buffers

#if KMP_NESTED_HOT_TEAMS
// -----------------------------------------------------------------------------
// KMP_HOT_TEAMS_MAX_LEVEL, KMP_HOT_TEAMS_MODE

static void __kmp_stg_parse_hot_teams_level(char const *name, char const *value,
                                            void *data) {
  if (TCR_4(__kmp_init_parallel)) {
    KMP_WARNING(EnvParallelWarn, name);
    return;
  } // read value before first parallel only
  __kmp_stg_parse_int(name, value, 0, KMP_MAX_ACTIVE_LEVELS_LIMIT,
                      &__kmp_hot_teams_max_level);
} // __kmp_stg_parse_hot_teams_level

static void __kmp_stg_print_hot_teams_level(kmp_str_buf_t *buffer,
                                            char const *name, void *data) {
  __kmp_stg_print_int(buffer, name, __kmp_hot_teams_max_level);
} // __kmp_stg_print_hot_teams_level

static void __kmp_stg_parse_hot_teams_mode(char const *name, char const *value,
                                           void *data) {
  if (TCR_4(__kmp_init_parallel)) {
    KMP_WARNING(EnvParallelWarn, name);
    return;
  } // read value before first parallel only
  __kmp_stg_parse_int(name, value, 0, KMP_MAX_ACTIVE_LEVELS_LIMIT,
                      &__kmp_hot_teams_mode);
} // __kmp_stg_parse_hot_teams_mode

static void __kmp_stg_print_hot_teams_mode(kmp_str_buf_t *buffer,
                                           char const *name, void *data) {
  __kmp_stg_print_int(buffer, name, __kmp_hot_teams_mode);
} // __kmp_stg_print_hot_teams_mode

#endif // KMP_NESTED_HOT_TEAMS

// -----------------------------------------------------------------------------
// KMP_HANDLE_SIGNALS

#if KMP_HANDLE_SIGNALS

static void __kmp_stg_parse_handle_signals(char const *name, char const *value,
                                           void *data) {
  __kmp_stg_parse_bool(name, value, &__kmp_handle_signals);
} // __kmp_stg_parse_handle_signals

static void __kmp_stg_print_handle_signals(kmp_str_buf_t *buffer,
                                           char const *name, void *data) {
  __kmp_stg_print_bool(buffer, name, __kmp_handle_signals);
} // __kmp_stg_print_handle_signals

#endif // KMP_HANDLE_SIGNALS

// -----------------------------------------------------------------------------
// KMP_X_DEBUG, KMP_DEBUG, KMP_DEBUG_BUF_*, KMP_DIAG

#ifdef KMP_DEBUG

#define KMP_STG_X_DEBUG(x)                                                     \
  static void __kmp_stg_parse_##x##_debug(char const *name, char const *value, \
                                          void *data) {                        \
    __kmp_stg_parse_int(name, value, 0, INT_MAX, &kmp_##x##_debug);            \
  } /* __kmp_stg_parse_x_debug */                                              \
  static void __kmp_stg_print_##x##_debug(kmp_str_buf_t *buffer,               \
                                          char const *name, void *data) {      \
    __kmp_stg_print_int(buffer, name, kmp_##x##_debug);                        \
  } /* __kmp_stg_print_x_debug */

KMP_STG_X_DEBUG(a)
KMP_STG_X_DEBUG(b)
KMP_STG_X_DEBUG(c)
KMP_STG_X_DEBUG(d)
KMP_STG_X_DEBUG(e)
KMP_STG_X_DEBUG(f)

#undef KMP_STG_X_DEBUG

static void __kmp_stg_parse_debug(char const *name, char const *value,
                                  void *data) {
  int debug = 0;
  __kmp_stg_parse_int(name, value, 0, INT_MAX, &debug);
  if (kmp_a_debug < debug) {
    kmp_a_debug = debug;
  }
  if (kmp_b_debug < debug) {
    kmp_b_debug = debug;
  }
  if (kmp_c_debug < debug) {
    kmp_c_debug = debug;
  }
  if (kmp_d_debug < debug) {
    kmp_d_debug = debug;
  }
  if (kmp_e_debug < debug) {
    kmp_e_debug = debug;
  }
  if (kmp_f_debug < debug) {
    kmp_f_debug = debug;
  }
} // __kmp_stg_parse_debug

static void __kmp_stg_parse_debug_buf(char const *name, char const *value,
                                      void *data) {
  __kmp_stg_parse_bool(name, value, &__kmp_debug_buf);
  // !!! TODO: Move buffer initialization of of this file! It may works
  // incorrectly if KMP_DEBUG_BUF is parsed before KMP_DEBUG_BUF_LINES or
  // KMP_DEBUG_BUF_CHARS.
  if (__kmp_debug_buf) {
    int i;
    int elements = __kmp_debug_buf_lines * __kmp_debug_buf_chars;

    /* allocate and initialize all entries in debug buffer to empty */
    __kmp_debug_buffer = (char *)__kmp_page_allocate(elements * sizeof(char));
    for (i = 0; i < elements; i += __kmp_debug_buf_chars)
      __kmp_debug_buffer[i] = '\0';

    __kmp_debug_count = 0;
  }
  K_DIAG(1, ("__kmp_debug_buf = %d\n", __kmp_debug_buf));
} // __kmp_stg_parse_debug_buf

static void __kmp_stg_print_debug_buf(kmp_str_buf_t *buffer, char const *name,
                                      void *data) {
  __kmp_stg_print_bool(buffer, name, __kmp_debug_buf);
} // __kmp_stg_print_debug_buf

static void __kmp_stg_parse_debug_buf_atomic(char const *name,
                                             char const *value, void *data) {
  __kmp_stg_parse_bool(name, value, &__kmp_debug_buf_atomic);
} // __kmp_stg_parse_debug_buf_atomic

static void __kmp_stg_print_debug_buf_atomic(kmp_str_buf_t *buffer,
                                             char const *name, void *data) {
  __kmp_stg_print_bool(buffer, name, __kmp_debug_buf_atomic);
} // __kmp_stg_print_debug_buf_atomic

static void __kmp_stg_parse_debug_buf_chars(char const *name, char const *value,
                                            void *data) {
  __kmp_stg_parse_int(name, value, KMP_DEBUG_BUF_CHARS_MIN, INT_MAX,
                      &__kmp_debug_buf_chars);
} // __kmp_stg_debug_parse_buf_chars

static void __kmp_stg_print_debug_buf_chars(kmp_str_buf_t *buffer,
                                            char const *name, void *data) {
  __kmp_stg_print_int(buffer, name, __kmp_debug_buf_chars);
} // __kmp_stg_print_debug_buf_chars

static void __kmp_stg_parse_debug_buf_lines(char const *name, char const *value,
                                            void *data) {
  __kmp_stg_parse_int(name, value, KMP_DEBUG_BUF_LINES_MIN, INT_MAX,
                      &__kmp_debug_buf_lines);
} // __kmp_stg_parse_debug_buf_lines

static void __kmp_stg_print_debug_buf_lines(kmp_str_buf_t *buffer,
                                            char const *name, void *data) {
  __kmp_stg_print_int(buffer, name, __kmp_debug_buf_lines);
} // __kmp_stg_print_debug_buf_lines

static void __kmp_stg_parse_diag(char const *name, char const *value,
                                 void *data) {
  __kmp_stg_parse_int(name, value, 0, INT_MAX, &kmp_diag);
} // __kmp_stg_parse_diag

static void __kmp_stg_print_diag(kmp_str_buf_t *buffer, char const *name,
                                 void *data) {
  __kmp_stg_print_int(buffer, name, kmp_diag);
} // __kmp_stg_print_diag

#endif // KMP_DEBUG

// -----------------------------------------------------------------------------
// KMP_ALIGN_ALLOC

static void __kmp_stg_parse_align_alloc(char const *name, char const *value,
                                        void *data) {
  __kmp_stg_parse_size(name, value, CACHE_LINE, INT_MAX, NULL,
                       &__kmp_align_alloc, 1);
} // __kmp_stg_parse_align_alloc

static void __kmp_stg_print_align_alloc(kmp_str_buf_t *buffer, char const *name,
                                        void *data) {
  __kmp_stg_print_size(buffer, name, __kmp_align_alloc);
} // __kmp_stg_print_align_alloc

// -----------------------------------------------------------------------------
// KMP_PLAIN_BARRIER, KMP_FORKJOIN_BARRIER, KMP_REDUCTION_BARRIER

// TODO: Remove __kmp_barrier_branch_bit_env_name varibale, remove loops from
// parse and print functions, pass required info through data argument.

static void __kmp_stg_parse_barrier_branch_bit(char const *name,
                                               char const *value, void *data) {
  const char *var;

  /* ---------- Barrier branch bit control ------------ */
  for (int i = bs_plain_barrier; i < bs_last_barrier; i++) {
    var = __kmp_barrier_branch_bit_env_name[i];
    if ((strcmp(var, name) == 0) && (value != 0)) {
      char *comma;

      comma = CCAST(char *, strchr(value, ','));
      __kmp_barrier_gather_branch_bits[i] =
          (kmp_uint32)__kmp_str_to_int(value, ',');
      /* is there a specified release parameter? */
      if (comma == NULL) {
        __kmp_barrier_release_branch_bits[i] = __kmp_barrier_release_bb_dflt;
      } else {
        __kmp_barrier_release_branch_bits[i] =
            (kmp_uint32)__kmp_str_to_int(comma + 1, 0);

        if (__kmp_barrier_release_branch_bits[i] > KMP_MAX_BRANCH_BITS) {
          __kmp_msg(kmp_ms_warning,
                    KMP_MSG(BarrReleaseValueInvalid, name, comma + 1),
                    __kmp_msg_null);
          __kmp_barrier_release_branch_bits[i] = __kmp_barrier_release_bb_dflt;
        }
      }
      if (__kmp_barrier_gather_branch_bits[i] > KMP_MAX_BRANCH_BITS) {
        KMP_WARNING(BarrGatherValueInvalid, name, value);
        KMP_INFORM(Using_uint_Value, name, __kmp_barrier_gather_bb_dflt);
        __kmp_barrier_gather_branch_bits[i] = __kmp_barrier_gather_bb_dflt;
      }
    }
    K_DIAG(1, ("%s == %d,%d\n", __kmp_barrier_branch_bit_env_name[i],
               __kmp_barrier_gather_branch_bits[i],
               __kmp_barrier_release_branch_bits[i]))
  }
} // __kmp_stg_parse_barrier_branch_bit

static void __kmp_stg_print_barrier_branch_bit(kmp_str_buf_t *buffer,
                                               char const *name, void *data) {
  const char *var;
  for (int i = bs_plain_barrier; i < bs_last_barrier; i++) {
    var = __kmp_barrier_branch_bit_env_name[i];
    if (strcmp(var, name) == 0) {
      if (__kmp_env_format) {
        KMP_STR_BUF_PRINT_NAME_EX(__kmp_barrier_branch_bit_env_name[i]);
      } else {
        __kmp_str_buf_print(buffer, "   %s='",
                            __kmp_barrier_branch_bit_env_name[i]);
      }
      __kmp_str_buf_print(buffer, "%d,%d'\n",
                          __kmp_barrier_gather_branch_bits[i],
                          __kmp_barrier_release_branch_bits[i]);
    }
  }
} // __kmp_stg_print_barrier_branch_bit

// ----------------------------------------------------------------------------
// KMP_PLAIN_BARRIER_PATTERN, KMP_FORKJOIN_BARRIER_PATTERN,
// KMP_REDUCTION_BARRIER_PATTERN

// TODO: Remove __kmp_barrier_pattern_name variable, remove loops from parse and
// print functions, pass required data to functions through data argument.

static void __kmp_stg_parse_barrier_pattern(char const *name, char const *value,
                                            void *data) {
  const char *var;
  /* ---------- Barrier method control ------------ */

  static int dist_req = 0, non_dist_req = 0;
  static bool warn = 1;
  for (int i = bs_plain_barrier; i < bs_last_barrier; i++) {
    var = __kmp_barrier_pattern_env_name[i];

    if ((strcmp(var, name) == 0) && (value != 0)) {
      int j;
      char *comma = CCAST(char *, strchr(value, ','));

      /* handle first parameter: gather pattern */
      for (j = bp_linear_bar; j < bp_last_bar; j++) {
        if (__kmp_match_with_sentinel(__kmp_barrier_pattern_name[j], value, 1,
                                      ',')) {
          if (j == bp_dist_bar) {
            dist_req++;
          } else {
            non_dist_req++;
          }
          __kmp_barrier_gather_pattern[i] = (kmp_bar_pat_e)j;
          break;
        }
      }
      if (j == bp_last_bar) {
        KMP_WARNING(BarrGatherValueInvalid, name, value);
        KMP_INFORM(Using_str_Value, name,
                   __kmp_barrier_pattern_name[bp_linear_bar]);
      }

      /* handle second parameter: release pattern */
      if (comma != NULL) {
        for (j = bp_linear_bar; j < bp_last_bar; j++) {
          if (__kmp_str_match(__kmp_barrier_pattern_name[j], 1, comma + 1)) {
            if (j == bp_dist_bar) {
              dist_req++;
            } else {
              non_dist_req++;
            }
            __kmp_barrier_release_pattern[i] = (kmp_bar_pat_e)j;
            break;
          }
        }
        if (j == bp_last_bar) {
          __kmp_msg(kmp_ms_warning,
                    KMP_MSG(BarrReleaseValueInvalid, name, comma + 1),
                    __kmp_msg_null);
          KMP_INFORM(Using_str_Value, name,
                     __kmp_barrier_pattern_name[bp_linear_bar]);
        }
      }
    }
  }
  if (dist_req != 0) {
    // set all barriers to dist
    if ((non_dist_req != 0) && warn) {
      KMP_INFORM(BarrierPatternOverride, name,
                 __kmp_barrier_pattern_name[bp_dist_bar]);
      warn = 0;
    }
    for (int i = bs_plain_barrier; i < bs_last_barrier; i++) {
      if (__kmp_barrier_release_pattern[i] != bp_dist_bar)
        __kmp_barrier_release_pattern[i] = bp_dist_bar;
      if (__kmp_barrier_gather_pattern[i] != bp_dist_bar)
        __kmp_barrier_gather_pattern[i] = bp_dist_bar;
    }
  }
} // __kmp_stg_parse_barrier_pattern

static void __kmp_stg_print_barrier_pattern(kmp_str_buf_t *buffer,
                                            char const *name, void *data) {
  const char *var;
  for (int i = bs_plain_barrier; i < bs_last_barrier; i++) {
    var = __kmp_barrier_pattern_env_name[i];
    if (strcmp(var, name) == 0) {
      int j = __kmp_barrier_gather_pattern[i];
      int k = __kmp_barrier_release_pattern[i];
      if (__kmp_env_format) {
        KMP_STR_BUF_PRINT_NAME_EX(__kmp_barrier_pattern_env_name[i]);
      } else {
        __kmp_str_buf_print(buffer, "   %s='",
                            __kmp_barrier_pattern_env_name[i]);
      }
      KMP_DEBUG_ASSERT(j < bp_last_bar && k < bp_last_bar);
      __kmp_str_buf_print(buffer, "%s,%s'\n", __kmp_barrier_pattern_name[j],
                          __kmp_barrier_pattern_name[k]);
    }
  }
} // __kmp_stg_print_barrier_pattern

// -----------------------------------------------------------------------------
// KMP_ABORT_DELAY

static void __kmp_stg_parse_abort_delay(char const *name, char const *value,
                                        void *data) {
  // Units of KMP_DELAY_ABORT are seconds, units of __kmp_abort_delay is
  // milliseconds.
  int delay = __kmp_abort_delay / 1000;
  __kmp_stg_parse_int(name, value, 0, INT_MAX / 1000, &delay);
  __kmp_abort_delay = delay * 1000;
} // __kmp_stg_parse_abort_delay

static void __kmp_stg_print_abort_delay(kmp_str_buf_t *buffer, char const *name,
                                        void *data) {
  __kmp_stg_print_int(buffer, name, __kmp_abort_delay);
} // __kmp_stg_print_abort_delay

// -----------------------------------------------------------------------------
// KMP_CPUINFO_FILE

static void __kmp_stg_parse_cpuinfo_file(char const *name, char const *value,
                                         void *data) {
#if KMP_AFFINITY_SUPPORTED
  __kmp_stg_parse_str(name, value, &__kmp_cpuinfo_file);
  K_DIAG(1, ("__kmp_cpuinfo_file == %s\n", __kmp_cpuinfo_file));
#endif
} //__kmp_stg_parse_cpuinfo_file

static void __kmp_stg_print_cpuinfo_file(kmp_str_buf_t *buffer,
                                         char const *name, void *data) {
#if KMP_AFFINITY_SUPPORTED
  if (__kmp_env_format) {
    KMP_STR_BUF_PRINT_NAME;
  } else {
    __kmp_str_buf_print(buffer, "   %s", name);
  }
  if (__kmp_cpuinfo_file) {
    __kmp_str_buf_print(buffer, "='%s'\n", __kmp_cpuinfo_file);
  } else {
    __kmp_str_buf_print(buffer, ": %s\n", KMP_I18N_STR(NotDefined));
  }
#endif
} //__kmp_stg_print_cpuinfo_file

// -----------------------------------------------------------------------------
// KMP_FORCE_REDUCTION, KMP_DETERMINISTIC_REDUCTION

static void __kmp_stg_parse_force_reduction(char const *name, char const *value,
                                            void *data) {
  kmp_stg_fr_data_t *reduction = (kmp_stg_fr_data_t *)data;
  int rc;

  rc = __kmp_stg_check_rivals(name, value, reduction->rivals);
  if (rc) {
    return;
  }
  if (reduction->force) {
    if (value != 0) {
      if (__kmp_str_match("critical", 0, value))
        __kmp_force_reduction_method = critical_reduce_block;
      else if (__kmp_str_match("atomic", 0, value))
        __kmp_force_reduction_method = atomic_reduce_block;
      else if (__kmp_str_match("tree", 0, value))
        __kmp_force_reduction_method = tree_reduce_block;
      else {
        KMP_FATAL(UnknownForceReduction, name, value);
      }
    }
  } else {
    __kmp_stg_parse_bool(name, value, &__kmp_determ_red);
    if (__kmp_determ_red) {
      __kmp_force_reduction_method = tree_reduce_block;
    } else {
      __kmp_force_reduction_method = reduction_method_not_defined;
    }
  }
  K_DIAG(1, ("__kmp_force_reduction_method == %d\n",
             __kmp_force_reduction_method));
} // __kmp_stg_parse_force_reduction

static void __kmp_stg_print_force_reduction(kmp_str_buf_t *buffer,
                                            char const *name, void *data) {

  kmp_stg_fr_data_t *reduction = (kmp_stg_fr_data_t *)data;
  if (reduction->force) {
    if (__kmp_force_reduction_method == critical_reduce_block) {
      __kmp_stg_print_str(buffer, name, "critical");
    } else if (__kmp_force_reduction_method == atomic_reduce_block) {
      __kmp_stg_print_str(buffer, name, "atomic");
    } else if (__kmp_force_reduction_method == tree_reduce_block) {
      __kmp_stg_print_str(buffer, name, "tree");
    } else {
      if (__kmp_env_format) {
        KMP_STR_BUF_PRINT_NAME;
      } else {
        __kmp_str_buf_print(buffer, "   %s", name);
      }
      __kmp_str_buf_print(buffer, ": %s\n", KMP_I18N_STR(NotDefined));
    }
  } else {
    __kmp_stg_print_bool(buffer, name, __kmp_determ_red);
  }

} // __kmp_stg_print_force_reduction

// -----------------------------------------------------------------------------
// KMP_STORAGE_MAP

static void __kmp_stg_parse_storage_map(char const *name, char const *value,
                                        void *data) {
  if (__kmp_str_match("verbose", 1, value)) {
    __kmp_storage_map = TRUE;
    __kmp_storage_map_verbose = TRUE;
    __kmp_storage_map_verbose_specified = TRUE;

  } else {
    __kmp_storage_map_verbose = FALSE;
    __kmp_stg_parse_bool(name, value, &__kmp_storage_map); // !!!
  }
} // __kmp_stg_parse_storage_map

static void __kmp_stg_print_storage_map(kmp_str_buf_t *buffer, char const *name,
                                        void *data) {
  if (__kmp_storage_map_verbose || __kmp_storage_map_verbose_specified) {
    __kmp_stg_print_str(buffer, name, "verbose");
  } else {
    __kmp_stg_print_bool(buffer, name, __kmp_storage_map);
  }
} // __kmp_stg_print_storage_map

// -----------------------------------------------------------------------------
// KMP_ALL_THREADPRIVATE

static void __kmp_stg_parse_all_threadprivate(char const *name,
                                              char const *value, void *data) {
  __kmp_stg_parse_int(name, value,
                      __kmp_allThreadsSpecified ? __kmp_max_nth : 1,
                      __kmp_max_nth, &__kmp_tp_capacity);
} // __kmp_stg_parse_all_threadprivate

static void __kmp_stg_print_all_threadprivate(kmp_str_buf_t *buffer,
                                              char const *name, void *data) {
  __kmp_stg_print_int(buffer, name, __kmp_tp_capacity);
}

// -----------------------------------------------------------------------------
// KMP_FOREIGN_THREADS_THREADPRIVATE

static void __kmp_stg_parse_foreign_threads_threadprivate(char const *name,
                                                          char const *value,
                                                          void *data) {
  __kmp_stg_parse_bool(name, value, &__kmp_foreign_tp);
} // __kmp_stg_parse_foreign_threads_threadprivate

static void __kmp_stg_print_foreign_threads_threadprivate(kmp_str_buf_t *buffer,
                                                          char const *name,
                                                          void *data) {
  __kmp_stg_print_bool(buffer, name, __kmp_foreign_tp);
} // __kmp_stg_print_foreign_threads_threadprivate

// -----------------------------------------------------------------------------
// KMP_AFFINITY, GOMP_CPU_AFFINITY, KMP_TOPOLOGY_METHOD

#if KMP_AFFINITY_SUPPORTED
// Parse the proc id list.  Return TRUE if successful, FALSE otherwise.
static int __kmp_parse_affinity_proc_id_list(const char *var, const char *env,
                                             const char **nextEnv,
                                             char **proclist) {
  const char *scan = env;
  const char *next = scan;
  int empty = TRUE;

  *proclist = NULL;

  for (;;) {
    int start, end, stride;

    SKIP_WS(scan);
    next = scan;
    if (*next == '\0') {
      break;
    }

    if (*next == '{') {
      int num;
      next++; // skip '{'
      SKIP_WS(next);
      scan = next;

      // Read the first integer in the set.
      if ((*next < '0') || (*next > '9')) {
        KMP_WARNING(AffSyntaxError, var);
        return FALSE;
      }
      SKIP_DIGITS(next);
      num = __kmp_str_to_int(scan, *next);
      KMP_ASSERT(num >= 0);

      for (;;) {
        // Check for end of set.
        SKIP_WS(next);
        if (*next == '}') {
          next++; // skip '}'
          break;
        }

        // Skip optional comma.
        if (*next == ',') {
          next++;
        }
        SKIP_WS(next);

        // Read the next integer in the set.
        scan = next;
        if ((*next < '0') || (*next > '9')) {
          KMP_WARNING(AffSyntaxError, var);
          return FALSE;
        }

        SKIP_DIGITS(next);
        num = __kmp_str_to_int(scan, *next);
        KMP_ASSERT(num >= 0);
      }
      empty = FALSE;

      SKIP_WS(next);
      if (*next == ',') {
        next++;
      }
      scan = next;
      continue;
    }

    // Next character is not an integer => end of list
    if ((*next < '0') || (*next > '9')) {
      if (empty) {
        KMP_WARNING(AffSyntaxError, var);
        return FALSE;
      }
      break;
    }

    // Read the first integer.
    SKIP_DIGITS(next);
    start = __kmp_str_to_int(scan, *next);
    KMP_ASSERT(start >= 0);
    SKIP_WS(next);

    // If this isn't a range, then go on.
    if (*next != '-') {
      empty = FALSE;

      // Skip optional comma.
      if (*next == ',') {
        next++;
      }
      scan = next;
      continue;
    }

    // This is a range.  Skip over the '-' and read in the 2nd int.
    next++; // skip '-'
    SKIP_WS(next);
    scan = next;
    if ((*next < '0') || (*next > '9')) {
      KMP_WARNING(AffSyntaxError, var);
      return FALSE;
    }
    SKIP_DIGITS(next);
    end = __kmp_str_to_int(scan, *next);
    KMP_ASSERT(end >= 0);

    // Check for a stride parameter
    stride = 1;
    SKIP_WS(next);
    if (*next == ':') {
      // A stride is specified.  Skip over the ':" and read the 3rd int.
      int sign = +1;
      next++; // skip ':'
      SKIP_WS(next);
      scan = next;
      if (*next == '-') {
        sign = -1;
        next++;
        SKIP_WS(next);
        scan = next;
      }
      if ((*next < '0') || (*next > '9')) {
        KMP_WARNING(AffSyntaxError, var);
        return FALSE;
      }
      SKIP_DIGITS(next);
      stride = __kmp_str_to_int(scan, *next);
      KMP_ASSERT(stride >= 0);
      stride *= sign;
    }

    // Do some range checks.
    if (stride == 0) {
      KMP_WARNING(AffZeroStride, var);
      return FALSE;
    }
    if (stride > 0) {
      if (start > end) {
        KMP_WARNING(AffStartGreaterEnd, var, start, end);
        return FALSE;
      }
    } else {
      if (start < end) {
        KMP_WARNING(AffStrideLessZero, var, start, end);
        return FALSE;
      }
    }
    if ((end - start) / stride > 65536) {
      KMP_WARNING(AffRangeTooBig, var, end, start, stride);
      return FALSE;
    }

    empty = FALSE;

    // Skip optional comma.
    SKIP_WS(next);
    if (*next == ',') {
      next++;
    }
    scan = next;
  }

  *nextEnv = next;

  {
    ptrdiff_t len = next - env;
    char *retlist = (char *)__kmp_allocate((len + 1) * sizeof(char));
    KMP_MEMCPY_S(retlist, (len + 1) * sizeof(char), env, len * sizeof(char));
    retlist[len] = '\0';
    *proclist = retlist;
  }
  return TRUE;
}

// If KMP_AFFINITY is specified without a type, then
// __kmp_affinity_notype should point to its setting.
static kmp_setting_t *__kmp_affinity_notype = NULL;

static void __kmp_parse_affinity_env(char const *name, char const *value,
                                     enum affinity_type *out_type,
                                     char **out_proclist, int *out_verbose,
                                     int *out_warn, int *out_respect,
                                     kmp_hw_t *out_gran, int *out_gran_levels,
                                     int *out_dups, int *out_compact,
                                     int *out_offset) {
  char *buffer = NULL; // Copy of env var value.
  char *buf = NULL; // Buffer for strtok_r() function.
  char *next = NULL; // end of token / start of next.
  const char *start; // start of current token (for err msgs)
  int count = 0; // Counter of parsed integer numbers.
  int number[2]; // Parsed numbers.

  // Guards.
  int type = 0;
  int proclist = 0;
  int verbose = 0;
  int warnings = 0;
  int respect = 0;
  int gran = 0;
  int dups = 0;
  bool set = false;

  KMP_ASSERT(value != NULL);

  if (TCR_4(__kmp_init_middle)) {
    KMP_WARNING(EnvMiddleWarn, name);
    __kmp_env_toPrint(name, 0);
    return;
  }
  __kmp_env_toPrint(name, 1);

  buffer =
      __kmp_str_format("%s", value); // Copy env var to keep original intact.
  buf = buffer;
  SKIP_WS(buf);

// Helper macros.

// If we see a parse error, emit a warning and scan to the next ",".
//
// FIXME - there's got to be a better way to print an error
// message, hopefully without overwriting peices of buf.
#define EMIT_WARN(skip, errlist)                                               \
  {                                                                            \
    char ch;                                                                   \
    if (skip) {                                                                \
      SKIP_TO(next, ',');                                                      \
    }                                                                          \
    ch = *next;                                                                \
    *next = '\0';                                                              \
    KMP_WARNING errlist;                                                       \
    *next = ch;                                                                \
    if (skip) {                                                                \
      if (ch == ',')                                                           \
        next++;                                                                \
    }                                                                          \
    buf = next;                                                                \
  }

#define _set_param(_guard, _var, _val)                                         \
  {                                                                            \
    if (_guard == 0) {                                                         \
      _var = _val;                                                             \
    } else {                                                                   \
      EMIT_WARN(FALSE, (AffParamDefined, name, start));                        \
    }                                                                          \
    ++_guard;                                                                  \
  }

#define set_type(val) _set_param(type, *out_type, val)
#define set_verbose(val) _set_param(verbose, *out_verbose, val)
#define set_warnings(val) _set_param(warnings, *out_warn, val)
#define set_respect(val) _set_param(respect, *out_respect, val)
#define set_dups(val) _set_param(dups, *out_dups, val)
#define set_proclist(val) _set_param(proclist, *out_proclist, val)

#define set_gran(val, levels)                                                  \
  {                                                                            \
    if (gran == 0) {                                                           \
      *out_gran = val;                                                         \
      *out_gran_levels = levels;                                               \
    } else {                                                                   \
      EMIT_WARN(FALSE, (AffParamDefined, name, start));                        \
    }                                                                          \
    ++gran;                                                                    \
  }

  KMP_DEBUG_ASSERT((__kmp_nested_proc_bind.bind_types != NULL) &&
                   (__kmp_nested_proc_bind.used > 0));

  while (*buf != '\0') {
    start = next = buf;

    if (__kmp_match_str("none", buf, CCAST(const char **, &next))) {
      set_type(affinity_none);
      __kmp_nested_proc_bind.bind_types[0] = proc_bind_false;
      buf = next;
    } else if (__kmp_match_str("scatter", buf, CCAST(const char **, &next))) {
      set_type(affinity_scatter);
      __kmp_nested_proc_bind.bind_types[0] = proc_bind_intel;
      buf = next;
    } else if (__kmp_match_str("compact", buf, CCAST(const char **, &next))) {
      set_type(affinity_compact);
      __kmp_nested_proc_bind.bind_types[0] = proc_bind_intel;
      buf = next;
    } else if (__kmp_match_str("logical", buf, CCAST(const char **, &next))) {
      set_type(affinity_logical);
      __kmp_nested_proc_bind.bind_types[0] = proc_bind_intel;
      buf = next;
    } else if (__kmp_match_str("physical", buf, CCAST(const char **, &next))) {
      set_type(affinity_physical);
      __kmp_nested_proc_bind.bind_types[0] = proc_bind_intel;
      buf = next;
    } else if (__kmp_match_str("explicit", buf, CCAST(const char **, &next))) {
      set_type(affinity_explicit);
      __kmp_nested_proc_bind.bind_types[0] = proc_bind_intel;
      buf = next;
    } else if (__kmp_match_str("balanced", buf, CCAST(const char **, &next))) {
      set_type(affinity_balanced);
      __kmp_nested_proc_bind.bind_types[0] = proc_bind_intel;
      buf = next;
    } else if (__kmp_match_str("disabled", buf, CCAST(const char **, &next))) {
      set_type(affinity_disabled);
      __kmp_nested_proc_bind.bind_types[0] = proc_bind_false;
      buf = next;
    } else if (__kmp_match_str("verbose", buf, CCAST(const char **, &next))) {
      set_verbose(TRUE);
      buf = next;
    } else if (__kmp_match_str("noverbose", buf, CCAST(const char **, &next))) {
      set_verbose(FALSE);
      buf = next;
    } else if (__kmp_match_str("warnings", buf, CCAST(const char **, &next))) {
      set_warnings(TRUE);
      buf = next;
    } else if (__kmp_match_str("nowarnings", buf,
                               CCAST(const char **, &next))) {
      set_warnings(FALSE);
      buf = next;
    } else if (__kmp_match_str("respect", buf, CCAST(const char **, &next))) {
      set_respect(TRUE);
      buf = next;
    } else if (__kmp_match_str("norespect", buf, CCAST(const char **, &next))) {
      set_respect(FALSE);
      buf = next;
    } else if (__kmp_match_str("duplicates", buf,
                               CCAST(const char **, &next)) ||
               __kmp_match_str("dups", buf, CCAST(const char **, &next))) {
      set_dups(TRUE);
      buf = next;
    } else if (__kmp_match_str("noduplicates", buf,
                               CCAST(const char **, &next)) ||
               __kmp_match_str("nodups", buf, CCAST(const char **, &next))) {
      set_dups(FALSE);
      buf = next;
    } else if (__kmp_match_str("granularity", buf,
                               CCAST(const char **, &next)) ||
               __kmp_match_str("gran", buf, CCAST(const char **, &next))) {
      SKIP_WS(next);
      if (*next != '=') {
        EMIT_WARN(TRUE, (AffInvalidParam, name, start));
        continue;
      }
      next++; // skip '='
      SKIP_WS(next);

      buf = next;
<<<<<<< HEAD
      if (__kmp_match_str("fine", buf, CCAST(const char **, &next))) {
        set_gran(affinity_gran_fine, -1);
        buf = next;
      } else if (__kmp_match_str("thread", buf, CCAST(const char **, &next))) {
        set_gran(affinity_gran_thread, -1);
        buf = next;
      } else if (__kmp_match_str("core", buf, CCAST(const char **, &next))) {
        set_gran(affinity_gran_core, -1);
        buf = next;
#if KMP_USE_HWLOC
      } else if (__kmp_match_str("tile", buf, CCAST(const char **, &next))) {
        set_gran(affinity_gran_tile, -1);
        buf = next;
#endif
      } else if (__kmp_match_str("die", buf, CCAST(const char **, &next))) {
        set_gran(affinity_gran_die, -1);
        buf = next;
      } else if (__kmp_match_str("package", buf, CCAST(const char **, &next))) {
        set_gran(affinity_gran_package, -1);
        buf = next;
      } else if (__kmp_match_str("node", buf, CCAST(const char **, &next))) {
        set_gran(affinity_gran_node, -1);
        buf = next;
=======

      // Try any hardware topology type for granularity
      KMP_FOREACH_HW_TYPE(type) {
        const char *name = __kmp_hw_get_keyword(type);
        if (__kmp_match_str(name, buf, CCAST(const char **, &next))) {
          set_gran(type, -1);
          buf = next;
          set = true;
          break;
        }
      }
      if (!set) {
        // Support older names for different granularity layers
        if (__kmp_match_str("fine", buf, CCAST(const char **, &next))) {
          set_gran(KMP_HW_THREAD, -1);
          buf = next;
          set = true;
        } else if (__kmp_match_str("package", buf,
                                   CCAST(const char **, &next))) {
          set_gran(KMP_HW_SOCKET, -1);
          buf = next;
          set = true;
        } else if (__kmp_match_str("node", buf, CCAST(const char **, &next))) {
          set_gran(KMP_HW_NUMA, -1);
          buf = next;
          set = true;
>>>>>>> a2ce6ee6
#if KMP_GROUP_AFFINITY
        } else if (__kmp_match_str("group", buf, CCAST(const char **, &next))) {
          set_gran(KMP_HW_PROC_GROUP, -1);
          buf = next;
          set = true;
#endif /* KMP_GROUP AFFINITY */
        } else if ((*buf >= '0') && (*buf <= '9')) {
          int n;
          next = buf;
          SKIP_DIGITS(next);
          n = __kmp_str_to_int(buf, *next);
          KMP_ASSERT(n >= 0);
          buf = next;
          set_gran(KMP_HW_UNKNOWN, n);
          set = true;
        } else {
          EMIT_WARN(TRUE, (AffInvalidParam, name, start));
          continue;
        }
      }
    } else if (__kmp_match_str("proclist", buf, CCAST(const char **, &next))) {
      char *temp_proclist;

      SKIP_WS(next);
      if (*next != '=') {
        EMIT_WARN(TRUE, (AffInvalidParam, name, start));
        continue;
      }
      next++; // skip '='
      SKIP_WS(next);
      if (*next != '[') {
        EMIT_WARN(TRUE, (AffInvalidParam, name, start));
        continue;
      }
      next++; // skip '['
      buf = next;
      if (!__kmp_parse_affinity_proc_id_list(
              name, buf, CCAST(const char **, &next), &temp_proclist)) {
        // warning already emitted.
        SKIP_TO(next, ']');
        if (*next == ']')
          next++;
        SKIP_TO(next, ',');
        if (*next == ',')
          next++;
        buf = next;
        continue;
      }
      if (*next != ']') {
        EMIT_WARN(TRUE, (AffInvalidParam, name, start));
        continue;
      }
      next++; // skip ']'
      set_proclist(temp_proclist);
    } else if ((*buf >= '0') && (*buf <= '9')) {
      // Parse integer numbers -- permute and offset.
      int n;
      next = buf;
      SKIP_DIGITS(next);
      n = __kmp_str_to_int(buf, *next);
      KMP_ASSERT(n >= 0);
      buf = next;
      if (count < 2) {
        number[count] = n;
      } else {
        KMP_WARNING(AffManyParams, name, start);
      }
      ++count;
    } else {
      EMIT_WARN(TRUE, (AffInvalidParam, name, start));
      continue;
    }

    SKIP_WS(next);
    if (*next == ',') {
      next++;
      SKIP_WS(next);
    } else if (*next != '\0') {
      const char *temp = next;
      EMIT_WARN(TRUE, (ParseExtraCharsWarn, name, temp));
      continue;
    }
    buf = next;
  } // while

#undef EMIT_WARN
#undef _set_param
#undef set_type
#undef set_verbose
#undef set_warnings
#undef set_respect
#undef set_granularity

  __kmp_str_free(&buffer);

  if (proclist) {
    if (!type) {
      KMP_WARNING(AffProcListNoType, name);
      *out_type = affinity_explicit;
      __kmp_nested_proc_bind.bind_types[0] = proc_bind_intel;
    } else if (*out_type != affinity_explicit) {
      KMP_WARNING(AffProcListNotExplicit, name);
      KMP_ASSERT(*out_proclist != NULL);
      KMP_INTERNAL_FREE(*out_proclist);
      *out_proclist = NULL;
    }
  }
  switch (*out_type) {
  case affinity_logical:
  case affinity_physical: {
    if (count > 0) {
      *out_offset = number[0];
    }
    if (count > 1) {
      KMP_WARNING(AffManyParamsForLogic, name, number[1]);
    }
  } break;
  case affinity_balanced: {
    if (count > 0) {
      *out_compact = number[0];
    }
    if (count > 1) {
      *out_offset = number[1];
    }

    if (__kmp_affinity_gran == KMP_HW_UNKNOWN) {
#if KMP_MIC_SUPPORTED
      if (__kmp_mic_type != non_mic) {
        if (__kmp_affinity_verbose || __kmp_affinity_warnings) {
          KMP_WARNING(AffGranUsing, "KMP_AFFINITY", "fine");
        }
        __kmp_affinity_gran = KMP_HW_THREAD;
      } else
#endif
      {
        if (__kmp_affinity_verbose || __kmp_affinity_warnings) {
          KMP_WARNING(AffGranUsing, "KMP_AFFINITY", "core");
        }
        __kmp_affinity_gran = KMP_HW_CORE;
      }
    }
  } break;
  case affinity_scatter:
  case affinity_compact: {
    if (count > 0) {
      *out_compact = number[0];
    }
    if (count > 1) {
      *out_offset = number[1];
    }
  } break;
  case affinity_explicit: {
    if (*out_proclist == NULL) {
      KMP_WARNING(AffNoProcList, name);
      __kmp_affinity_type = affinity_none;
    }
    if (count > 0) {
      KMP_WARNING(AffNoParam, name, "explicit");
    }
  } break;
  case affinity_none: {
    if (count > 0) {
      KMP_WARNING(AffNoParam, name, "none");
    }
  } break;
  case affinity_disabled: {
    if (count > 0) {
      KMP_WARNING(AffNoParam, name, "disabled");
    }
  } break;
  case affinity_default: {
    if (count > 0) {
      KMP_WARNING(AffNoParam, name, "default");
    }
  } break;
  default: {
    KMP_ASSERT(0);
  }
  }
} // __kmp_parse_affinity_env

static void __kmp_stg_parse_affinity(char const *name, char const *value,
                                     void *data) {
  kmp_setting_t **rivals = (kmp_setting_t **)data;
  int rc;

  rc = __kmp_stg_check_rivals(name, value, rivals);
  if (rc) {
    return;
  }

  __kmp_parse_affinity_env(name, value, &__kmp_affinity_type,
                           &__kmp_affinity_proclist, &__kmp_affinity_verbose,
                           &__kmp_affinity_warnings,
                           &__kmp_affinity_respect_mask, &__kmp_affinity_gran,
                           &__kmp_affinity_gran_levels, &__kmp_affinity_dups,
                           &__kmp_affinity_compact, &__kmp_affinity_offset);

} // __kmp_stg_parse_affinity

static void __kmp_stg_print_affinity(kmp_str_buf_t *buffer, char const *name,
                                     void *data) {
  if (__kmp_env_format) {
    KMP_STR_BUF_PRINT_NAME_EX(name);
  } else {
    __kmp_str_buf_print(buffer, "   %s='", name);
  }
  if (__kmp_affinity_verbose) {
    __kmp_str_buf_print(buffer, "%s,", "verbose");
  } else {
    __kmp_str_buf_print(buffer, "%s,", "noverbose");
  }
  if (__kmp_affinity_warnings) {
    __kmp_str_buf_print(buffer, "%s,", "warnings");
  } else {
    __kmp_str_buf_print(buffer, "%s,", "nowarnings");
  }
  if (KMP_AFFINITY_CAPABLE()) {
    if (__kmp_affinity_respect_mask) {
      __kmp_str_buf_print(buffer, "%s,", "respect");
    } else {
      __kmp_str_buf_print(buffer, "%s,", "norespect");
    }
    __kmp_str_buf_print(buffer, "granularity=%s,",
                        __kmp_hw_get_keyword(__kmp_affinity_gran, false));
  }
  if (!KMP_AFFINITY_CAPABLE()) {
    __kmp_str_buf_print(buffer, "%s", "disabled");
  } else
    switch (__kmp_affinity_type) {
    case affinity_none:
      __kmp_str_buf_print(buffer, "%s", "none");
      break;
    case affinity_physical:
      __kmp_str_buf_print(buffer, "%s,%d", "physical", __kmp_affinity_offset);
      break;
    case affinity_logical:
      __kmp_str_buf_print(buffer, "%s,%d", "logical", __kmp_affinity_offset);
      break;
    case affinity_compact:
      __kmp_str_buf_print(buffer, "%s,%d,%d", "compact", __kmp_affinity_compact,
                          __kmp_affinity_offset);
      break;
    case affinity_scatter:
      __kmp_str_buf_print(buffer, "%s,%d,%d", "scatter", __kmp_affinity_compact,
                          __kmp_affinity_offset);
      break;
    case affinity_explicit:
      __kmp_str_buf_print(buffer, "%s=[%s],%s", "proclist",
                          __kmp_affinity_proclist, "explicit");
      break;
    case affinity_balanced:
      __kmp_str_buf_print(buffer, "%s,%d,%d", "balanced",
                          __kmp_affinity_compact, __kmp_affinity_offset);
      break;
    case affinity_disabled:
      __kmp_str_buf_print(buffer, "%s", "disabled");
      break;
    case affinity_default:
      __kmp_str_buf_print(buffer, "%s", "default");
      break;
    default:
      __kmp_str_buf_print(buffer, "%s", "<unknown>");
      break;
    }
  __kmp_str_buf_print(buffer, "'\n");
} //__kmp_stg_print_affinity

#ifdef KMP_GOMP_COMPAT

static void __kmp_stg_parse_gomp_cpu_affinity(char const *name,
                                              char const *value, void *data) {
  const char *next = NULL;
  char *temp_proclist;
  kmp_setting_t **rivals = (kmp_setting_t **)data;
  int rc;

  rc = __kmp_stg_check_rivals(name, value, rivals);
  if (rc) {
    return;
  }

  if (TCR_4(__kmp_init_middle)) {
    KMP_WARNING(EnvMiddleWarn, name);
    __kmp_env_toPrint(name, 0);
    return;
  }

  __kmp_env_toPrint(name, 1);

  if (__kmp_parse_affinity_proc_id_list(name, value, &next, &temp_proclist)) {
    SKIP_WS(next);
    if (*next == '\0') {
      // GOMP_CPU_AFFINITY => granularity=fine,explicit,proclist=...
      __kmp_affinity_proclist = temp_proclist;
      __kmp_affinity_type = affinity_explicit;
      __kmp_affinity_gran = KMP_HW_THREAD;
      __kmp_nested_proc_bind.bind_types[0] = proc_bind_intel;
    } else {
      KMP_WARNING(AffSyntaxError, name);
      if (temp_proclist != NULL) {
        KMP_INTERNAL_FREE((void *)temp_proclist);
      }
    }
  } else {
    // Warning already emitted
    __kmp_affinity_type = affinity_none;
    __kmp_nested_proc_bind.bind_types[0] = proc_bind_false;
  }
} // __kmp_stg_parse_gomp_cpu_affinity

#endif /* KMP_GOMP_COMPAT */

/*-----------------------------------------------------------------------------
The OMP_PLACES proc id list parser. Here is the grammar:

place_list := place
place_list := place , place_list
place := num
place := place : num
place := place : num : signed
place := { subplacelist }
place := ! place                  // (lowest priority)
subplace_list := subplace
subplace_list := subplace , subplace_list
subplace := num
subplace := num : num
subplace := num : num : signed
signed := num
signed := + signed
signed := - signed
-----------------------------------------------------------------------------*/

// Warning to issue for syntax error during parsing of OMP_PLACES
static inline void __kmp_omp_places_syntax_warn(const char *var) {
  KMP_WARNING(SyntaxErrorUsing, var, "\"cores\"");
}

static int __kmp_parse_subplace_list(const char *var, const char **scan) {
  const char *next;

  for (;;) {
    int start, count, stride;

    //
    // Read in the starting proc id
    //
    SKIP_WS(*scan);
    if ((**scan < '0') || (**scan > '9')) {
      __kmp_omp_places_syntax_warn(var);
      return FALSE;
    }
    next = *scan;
    SKIP_DIGITS(next);
    start = __kmp_str_to_int(*scan, *next);
    KMP_ASSERT(start >= 0);
    *scan = next;

    // valid follow sets are ',' ':' and '}'
    SKIP_WS(*scan);
    if (**scan == '}') {
      break;
    }
    if (**scan == ',') {
      (*scan)++; // skip ','
      continue;
    }
    if (**scan != ':') {
      __kmp_omp_places_syntax_warn(var);
      return FALSE;
    }
    (*scan)++; // skip ':'

    // Read count parameter
    SKIP_WS(*scan);
    if ((**scan < '0') || (**scan > '9')) {
      __kmp_omp_places_syntax_warn(var);
      return FALSE;
    }
    next = *scan;
    SKIP_DIGITS(next);
    count = __kmp_str_to_int(*scan, *next);
    KMP_ASSERT(count >= 0);
    *scan = next;

    // valid follow sets are ',' ':' and '}'
    SKIP_WS(*scan);
    if (**scan == '}') {
      break;
    }
    if (**scan == ',') {
      (*scan)++; // skip ','
      continue;
    }
    if (**scan != ':') {
      __kmp_omp_places_syntax_warn(var);
      return FALSE;
    }
    (*scan)++; // skip ':'

    // Read stride parameter
    int sign = +1;
    for (;;) {
      SKIP_WS(*scan);
      if (**scan == '+') {
        (*scan)++; // skip '+'
        continue;
      }
      if (**scan == '-') {
        sign *= -1;
        (*scan)++; // skip '-'
        continue;
      }
      break;
    }
    SKIP_WS(*scan);
    if ((**scan < '0') || (**scan > '9')) {
      __kmp_omp_places_syntax_warn(var);
      return FALSE;
    }
    next = *scan;
    SKIP_DIGITS(next);
    stride = __kmp_str_to_int(*scan, *next);
    KMP_ASSERT(stride >= 0);
    *scan = next;
    stride *= sign;

    // valid follow sets are ',' and '}'
    SKIP_WS(*scan);
    if (**scan == '}') {
      break;
    }
    if (**scan == ',') {
      (*scan)++; // skip ','
      continue;
    }

    __kmp_omp_places_syntax_warn(var);
    return FALSE;
  }
  return TRUE;
}

static int __kmp_parse_place(const char *var, const char **scan) {
  const char *next;

  // valid follow sets are '{' '!' and num
  SKIP_WS(*scan);
  if (**scan == '{') {
    (*scan)++; // skip '{'
    if (!__kmp_parse_subplace_list(var, scan)) {
      return FALSE;
    }
    if (**scan != '}') {
      __kmp_omp_places_syntax_warn(var);
      return FALSE;
    }
    (*scan)++; // skip '}'
  } else if (**scan == '!') {
    (*scan)++; // skip '!'
    return __kmp_parse_place(var, scan); //'!' has lower precedence than ':'
  } else if ((**scan >= '0') && (**scan <= '9')) {
    next = *scan;
    SKIP_DIGITS(next);
    int proc = __kmp_str_to_int(*scan, *next);
    KMP_ASSERT(proc >= 0);
    *scan = next;
  } else {
    __kmp_omp_places_syntax_warn(var);
    return FALSE;
  }
  return TRUE;
}

static int __kmp_parse_place_list(const char *var, const char *env,
                                  char **place_list) {
  const char *scan = env;
  const char *next = scan;

  for (;;) {
    int count, stride;

    if (!__kmp_parse_place(var, &scan)) {
      return FALSE;
    }

    // valid follow sets are ',' ':' and EOL
    SKIP_WS(scan);
    if (*scan == '\0') {
      break;
    }
    if (*scan == ',') {
      scan++; // skip ','
      continue;
    }
    if (*scan != ':') {
      __kmp_omp_places_syntax_warn(var);
      return FALSE;
    }
    scan++; // skip ':'

    // Read count parameter
    SKIP_WS(scan);
    if ((*scan < '0') || (*scan > '9')) {
      __kmp_omp_places_syntax_warn(var);
      return FALSE;
    }
    next = scan;
    SKIP_DIGITS(next);
    count = __kmp_str_to_int(scan, *next);
    KMP_ASSERT(count >= 0);
    scan = next;

    // valid follow sets are ',' ':' and EOL
    SKIP_WS(scan);
    if (*scan == '\0') {
      break;
    }
    if (*scan == ',') {
      scan++; // skip ','
      continue;
    }
    if (*scan != ':') {
      __kmp_omp_places_syntax_warn(var);
      return FALSE;
    }
    scan++; // skip ':'

    // Read stride parameter
    int sign = +1;
    for (;;) {
      SKIP_WS(scan);
      if (*scan == '+') {
        scan++; // skip '+'
        continue;
      }
      if (*scan == '-') {
        sign *= -1;
        scan++; // skip '-'
        continue;
      }
      break;
    }
    SKIP_WS(scan);
    if ((*scan < '0') || (*scan > '9')) {
      __kmp_omp_places_syntax_warn(var);
      return FALSE;
    }
    next = scan;
    SKIP_DIGITS(next);
    stride = __kmp_str_to_int(scan, *next);
    KMP_ASSERT(stride >= 0);
    scan = next;
    stride *= sign;

    // valid follow sets are ',' and EOL
    SKIP_WS(scan);
    if (*scan == '\0') {
      break;
    }
    if (*scan == ',') {
      scan++; // skip ','
      continue;
    }

    __kmp_omp_places_syntax_warn(var);
    return FALSE;
  }

  {
    ptrdiff_t len = scan - env;
    char *retlist = (char *)__kmp_allocate((len + 1) * sizeof(char));
    KMP_MEMCPY_S(retlist, (len + 1) * sizeof(char), env, len * sizeof(char));
    retlist[len] = '\0';
    *place_list = retlist;
  }
  return TRUE;
}

static void __kmp_stg_parse_places(char const *name, char const *value,
                                   void *data) {
  struct kmp_place_t {
    const char *name;
    kmp_hw_t type;
  };
  int count;
  bool set = false;
  const char *scan = value;
  const char *next = scan;
  const char *kind = "\"threads\"";
  kmp_place_t std_places[] = {{"threads", KMP_HW_THREAD},
                              {"cores", KMP_HW_CORE},
                              {"numa_domains", KMP_HW_NUMA},
                              {"ll_caches", KMP_HW_LLC},
                              {"sockets", KMP_HW_SOCKET}};
  kmp_setting_t **rivals = (kmp_setting_t **)data;
  int rc;

  rc = __kmp_stg_check_rivals(name, value, rivals);
  if (rc) {
    return;
  }

<<<<<<< HEAD
  if (__kmp_match_str("threads", scan, &next)) {
    scan = next;
    __kmp_affinity_type = affinity_compact;
    __kmp_affinity_gran = affinity_gran_thread;
    __kmp_affinity_dups = FALSE;
    kind = "\"threads\"";
  } else if (__kmp_match_str("cores", scan, &next)) {
    scan = next;
    __kmp_affinity_type = affinity_compact;
    __kmp_affinity_gran = affinity_gran_core;
    __kmp_affinity_dups = FALSE;
    kind = "\"cores\"";
#if KMP_USE_HWLOC
  } else if (__kmp_match_str("tiles", scan, &next)) {
    scan = next;
    __kmp_affinity_type = affinity_compact;
    __kmp_affinity_gran = affinity_gran_tile;
    __kmp_affinity_dups = FALSE;
    kind = "\"tiles\"";
#endif
  } else if (__kmp_match_str("dice", scan, &next) ||
             __kmp_match_str("dies", scan, &next)) {
    scan = next;
    __kmp_affinity_type = affinity_compact;
    __kmp_affinity_gran = affinity_gran_die;
    __kmp_affinity_dups = FALSE;
    kind = "\"dice\"";
  } else if (__kmp_match_str("sockets", scan, &next)) {
    scan = next;
    __kmp_affinity_type = affinity_compact;
    __kmp_affinity_gran = affinity_gran_package;
    __kmp_affinity_dups = FALSE;
    kind = "\"sockets\"";
  } else {
=======
  // Standard choices
  for (size_t i = 0; i < sizeof(std_places) / sizeof(std_places[0]); ++i) {
    const kmp_place_t &place = std_places[i];
    if (__kmp_match_str(place.name, scan, &next)) {
      scan = next;
      __kmp_affinity_type = affinity_compact;
      __kmp_affinity_gran = place.type;
      __kmp_affinity_dups = FALSE;
      set = true;
      break;
    }
  }
  // Implementation choices for OMP_PLACES based on internal types
  if (!set) {
    KMP_FOREACH_HW_TYPE(type) {
      const char *name = __kmp_hw_get_keyword(type, true);
      if (__kmp_match_str("unknowns", scan, &next))
        continue;
      if (__kmp_match_str(name, scan, &next)) {
        scan = next;
        __kmp_affinity_type = affinity_compact;
        __kmp_affinity_gran = type;
        __kmp_affinity_dups = FALSE;
        set = true;
        break;
      }
    }
  }
  if (!set) {
>>>>>>> a2ce6ee6
    if (__kmp_affinity_proclist != NULL) {
      KMP_INTERNAL_FREE((void *)__kmp_affinity_proclist);
      __kmp_affinity_proclist = NULL;
    }
    if (__kmp_parse_place_list(name, value, &__kmp_affinity_proclist)) {
      __kmp_affinity_type = affinity_explicit;
      __kmp_affinity_gran = KMP_HW_THREAD;
      __kmp_affinity_dups = FALSE;
    } else {
      // Syntax error fallback
      __kmp_affinity_type = affinity_compact;
<<<<<<< HEAD
      __kmp_affinity_gran = affinity_gran_core;
=======
      __kmp_affinity_gran = KMP_HW_CORE;
>>>>>>> a2ce6ee6
      __kmp_affinity_dups = FALSE;
    }
    if (__kmp_nested_proc_bind.bind_types[0] == proc_bind_default) {
      __kmp_nested_proc_bind.bind_types[0] = proc_bind_true;
    }
    return;
  }
  if (__kmp_affinity_gran != KMP_HW_UNKNOWN) {
    kind = __kmp_hw_get_keyword(__kmp_affinity_gran);
  }

  if (__kmp_nested_proc_bind.bind_types[0] == proc_bind_default) {
    __kmp_nested_proc_bind.bind_types[0] = proc_bind_true;
  }

  SKIP_WS(scan);
  if (*scan == '\0') {
    return;
  }

  // Parse option count parameter in parentheses
  if (*scan != '(') {
    KMP_WARNING(SyntaxErrorUsing, name, kind);
    return;
  }
  scan++; // skip '('

  SKIP_WS(scan);
  next = scan;
  SKIP_DIGITS(next);
  count = __kmp_str_to_int(scan, *next);
  KMP_ASSERT(count >= 0);
  scan = next;

  SKIP_WS(scan);
  if (*scan != ')') {
    KMP_WARNING(SyntaxErrorUsing, name, kind);
    return;
  }
  scan++; // skip ')'

  SKIP_WS(scan);
  if (*scan != '\0') {
    KMP_WARNING(ParseExtraCharsWarn, name, scan);
  }
  __kmp_affinity_num_places = count;
}

static void __kmp_stg_print_places(kmp_str_buf_t *buffer, char const *name,
                                   void *data) {
  if (__kmp_env_format) {
    KMP_STR_BUF_PRINT_NAME;
  } else {
    __kmp_str_buf_print(buffer, "   %s", name);
  }
  if ((__kmp_nested_proc_bind.used == 0) ||
      (__kmp_nested_proc_bind.bind_types == NULL) ||
      (__kmp_nested_proc_bind.bind_types[0] == proc_bind_false)) {
    __kmp_str_buf_print(buffer, ": %s\n", KMP_I18N_STR(NotDefined));
  } else if (__kmp_affinity_type == affinity_explicit) {
    if (__kmp_affinity_proclist != NULL) {
      __kmp_str_buf_print(buffer, "='%s'\n", __kmp_affinity_proclist);
    } else {
      __kmp_str_buf_print(buffer, ": %s\n", KMP_I18N_STR(NotDefined));
    }
  } else if (__kmp_affinity_type == affinity_compact) {
    int num;
    if (__kmp_affinity_num_masks > 0) {
      num = __kmp_affinity_num_masks;
    } else if (__kmp_affinity_num_places > 0) {
      num = __kmp_affinity_num_places;
    } else {
      num = 0;
    }
    if (__kmp_affinity_gran != KMP_HW_UNKNOWN) {
      const char *name = __kmp_hw_get_keyword(__kmp_affinity_gran, true);
      if (num > 0) {
        __kmp_str_buf_print(buffer, "='%s(%d)'\n", name, num);
      } else {
        __kmp_str_buf_print(buffer, "='%s'\n", name);
      }
    } else {
      __kmp_str_buf_print(buffer, ": %s\n", KMP_I18N_STR(NotDefined));
    }
  } else {
    __kmp_str_buf_print(buffer, ": %s\n", KMP_I18N_STR(NotDefined));
  }
}

static void __kmp_stg_parse_topology_method(char const *name, char const *value,
                                            void *data) {
  if (__kmp_str_match("all", 1, value)) {
    __kmp_affinity_top_method = affinity_top_method_all;
  }
#if KMP_USE_HWLOC
  else if (__kmp_str_match("hwloc", 1, value)) {
    __kmp_affinity_top_method = affinity_top_method_hwloc;
  }
#endif
#if KMP_ARCH_X86 || KMP_ARCH_X86_64
  else if (__kmp_str_match("cpuid_leaf31", 12, value) ||
           __kmp_str_match("cpuid 1f", 8, value) ||
           __kmp_str_match("cpuid 31", 8, value) ||
           __kmp_str_match("cpuid1f", 7, value) ||
           __kmp_str_match("cpuid31", 7, value) ||
           __kmp_str_match("leaf 1f", 7, value) ||
           __kmp_str_match("leaf 31", 7, value) ||
           __kmp_str_match("leaf1f", 6, value) ||
           __kmp_str_match("leaf31", 6, value)) {
    __kmp_affinity_top_method = affinity_top_method_x2apicid_1f;
  } else if (__kmp_str_match("x2apic id", 9, value) ||
             __kmp_str_match("x2apic_id", 9, value) ||
             __kmp_str_match("x2apic-id", 9, value) ||
             __kmp_str_match("x2apicid", 8, value) ||
             __kmp_str_match("cpuid leaf 11", 13, value) ||
             __kmp_str_match("cpuid_leaf_11", 13, value) ||
             __kmp_str_match("cpuid-leaf-11", 13, value) ||
             __kmp_str_match("cpuid leaf11", 12, value) ||
             __kmp_str_match("cpuid_leaf11", 12, value) ||
             __kmp_str_match("cpuid-leaf11", 12, value) ||
             __kmp_str_match("cpuidleaf 11", 12, value) ||
             __kmp_str_match("cpuidleaf_11", 12, value) ||
             __kmp_str_match("cpuidleaf-11", 12, value) ||
             __kmp_str_match("cpuidleaf11", 11, value) ||
             __kmp_str_match("cpuid 11", 8, value) ||
             __kmp_str_match("cpuid_11", 8, value) ||
             __kmp_str_match("cpuid-11", 8, value) ||
             __kmp_str_match("cpuid11", 7, value) ||
             __kmp_str_match("leaf 11", 7, value) ||
             __kmp_str_match("leaf_11", 7, value) ||
             __kmp_str_match("leaf-11", 7, value) ||
             __kmp_str_match("leaf11", 6, value)) {
    __kmp_affinity_top_method = affinity_top_method_x2apicid;
  } else if (__kmp_str_match("apic id", 7, value) ||
             __kmp_str_match("apic_id", 7, value) ||
             __kmp_str_match("apic-id", 7, value) ||
             __kmp_str_match("apicid", 6, value) ||
             __kmp_str_match("cpuid leaf 4", 12, value) ||
             __kmp_str_match("cpuid_leaf_4", 12, value) ||
             __kmp_str_match("cpuid-leaf-4", 12, value) ||
             __kmp_str_match("cpuid leaf4", 11, value) ||
             __kmp_str_match("cpuid_leaf4", 11, value) ||
             __kmp_str_match("cpuid-leaf4", 11, value) ||
             __kmp_str_match("cpuidleaf 4", 11, value) ||
             __kmp_str_match("cpuidleaf_4", 11, value) ||
             __kmp_str_match("cpuidleaf-4", 11, value) ||
             __kmp_str_match("cpuidleaf4", 10, value) ||
             __kmp_str_match("cpuid 4", 7, value) ||
             __kmp_str_match("cpuid_4", 7, value) ||
             __kmp_str_match("cpuid-4", 7, value) ||
             __kmp_str_match("cpuid4", 6, value) ||
             __kmp_str_match("leaf 4", 6, value) ||
             __kmp_str_match("leaf_4", 6, value) ||
             __kmp_str_match("leaf-4", 6, value) ||
             __kmp_str_match("leaf4", 5, value)) {
    __kmp_affinity_top_method = affinity_top_method_apicid;
  }
#endif /* KMP_ARCH_X86 || KMP_ARCH_X86_64 */
  else if (__kmp_str_match("/proc/cpuinfo", 2, value) ||
           __kmp_str_match("cpuinfo", 5, value)) {
    __kmp_affinity_top_method = affinity_top_method_cpuinfo;
  }
#if KMP_GROUP_AFFINITY
  else if (__kmp_str_match("group", 1, value)) {
    KMP_WARNING(StgDeprecatedValue, name, value, "all");
    __kmp_affinity_top_method = affinity_top_method_group;
  }
#endif /* KMP_GROUP_AFFINITY */
  else if (__kmp_str_match("flat", 1, value)) {
    __kmp_affinity_top_method = affinity_top_method_flat;
  } else {
    KMP_WARNING(StgInvalidValue, name, value);
  }
} // __kmp_stg_parse_topology_method

static void __kmp_stg_print_topology_method(kmp_str_buf_t *buffer,
                                            char const *name, void *data) {
  char const *value = NULL;

  switch (__kmp_affinity_top_method) {
  case affinity_top_method_default:
    value = "default";
    break;

  case affinity_top_method_all:
    value = "all";
    break;

#if KMP_ARCH_X86 || KMP_ARCH_X86_64
  case affinity_top_method_x2apicid_1f:
    value = "x2APIC id leaf 0x1f";
    break;

  case affinity_top_method_x2apicid:
    value = "x2APIC id leaf 0xb";
    break;

  case affinity_top_method_apicid:
    value = "APIC id";
    break;
#endif /* KMP_ARCH_X86 || KMP_ARCH_X86_64 */

#if KMP_USE_HWLOC
  case affinity_top_method_hwloc:
    value = "hwloc";
    break;
#endif

  case affinity_top_method_cpuinfo:
    value = "cpuinfo";
    break;

#if KMP_GROUP_AFFINITY
  case affinity_top_method_group:
    value = "group";
    break;
#endif /* KMP_GROUP_AFFINITY */

  case affinity_top_method_flat:
    value = "flat";
    break;
  }

  if (value != NULL) {
    __kmp_stg_print_str(buffer, name, value);
  }
} // __kmp_stg_print_topology_method

// KMP_TEAMS_PROC_BIND
struct kmp_proc_bind_info_t {
  const char *name;
  kmp_proc_bind_t proc_bind;
};
static kmp_proc_bind_info_t proc_bind_table[] = {
    {"spread", proc_bind_spread},
    {"true", proc_bind_spread},
    {"close", proc_bind_close},
    // teams-bind = false means "replicate the primary thread's affinity"
    {"false", proc_bind_primary},
    {"primary", proc_bind_primary}};
static void __kmp_stg_parse_teams_proc_bind(char const *name, char const *value,
                                            void *data) {
  int valid;
  const char *end;
  valid = 0;
  for (size_t i = 0; i < sizeof(proc_bind_table) / sizeof(proc_bind_table[0]);
       ++i) {
    if (__kmp_match_str(proc_bind_table[i].name, value, &end)) {
      __kmp_teams_proc_bind = proc_bind_table[i].proc_bind;
      valid = 1;
      break;
    }
  }
  if (!valid) {
    KMP_WARNING(StgInvalidValue, name, value);
  }
}
static void __kmp_stg_print_teams_proc_bind(kmp_str_buf_t *buffer,
                                            char const *name, void *data) {
  const char *value = KMP_I18N_STR(NotDefined);
  for (size_t i = 0; i < sizeof(proc_bind_table) / sizeof(proc_bind_table[0]);
       ++i) {
    if (__kmp_teams_proc_bind == proc_bind_table[i].proc_bind) {
      value = proc_bind_table[i].name;
      break;
    }
  }
  __kmp_stg_print_str(buffer, name, value);
}
#endif /* KMP_AFFINITY_SUPPORTED */

// OMP_PROC_BIND / bind-var is functional on all 4.0 builds, including OS X*
// OMP_PLACES / place-partition-var is not.
static void __kmp_stg_parse_proc_bind(char const *name, char const *value,
                                      void *data) {
  kmp_setting_t **rivals = (kmp_setting_t **)data;
  int rc;

  rc = __kmp_stg_check_rivals(name, value, rivals);
  if (rc) {
    return;
  }

  // In OMP 4.0 OMP_PROC_BIND is a vector of proc_bind types.
  KMP_DEBUG_ASSERT((__kmp_nested_proc_bind.bind_types != NULL) &&
                   (__kmp_nested_proc_bind.used > 0));

  const char *buf = value;
  const char *next;
  int num;
  SKIP_WS(buf);
  if ((*buf >= '0') && (*buf <= '9')) {
    next = buf;
    SKIP_DIGITS(next);
    num = __kmp_str_to_int(buf, *next);
    KMP_ASSERT(num >= 0);
    buf = next;
    SKIP_WS(buf);
  } else {
    num = -1;
  }

  next = buf;
  if (__kmp_match_str("disabled", buf, &next)) {
    buf = next;
    SKIP_WS(buf);
#if KMP_AFFINITY_SUPPORTED
    __kmp_affinity_type = affinity_disabled;
#endif /* KMP_AFFINITY_SUPPORTED */
    __kmp_nested_proc_bind.used = 1;
    __kmp_nested_proc_bind.bind_types[0] = proc_bind_false;
  } else if ((num == (int)proc_bind_false) ||
             __kmp_match_str("false", buf, &next)) {
    buf = next;
    SKIP_WS(buf);
#if KMP_AFFINITY_SUPPORTED
    __kmp_affinity_type = affinity_none;
#endif /* KMP_AFFINITY_SUPPORTED */
    __kmp_nested_proc_bind.used = 1;
    __kmp_nested_proc_bind.bind_types[0] = proc_bind_false;
  } else if ((num == (int)proc_bind_true) ||
             __kmp_match_str("true", buf, &next)) {
    buf = next;
    SKIP_WS(buf);
    __kmp_nested_proc_bind.used = 1;
    __kmp_nested_proc_bind.bind_types[0] = proc_bind_true;
  } else {
    // Count the number of values in the env var string
    const char *scan;
    int nelem = 1;
    for (scan = buf; *scan != '\0'; scan++) {
      if (*scan == ',') {
        nelem++;
      }
    }

    // Create / expand the nested proc_bind array as needed
    if (__kmp_nested_proc_bind.size < nelem) {
      __kmp_nested_proc_bind.bind_types =
          (kmp_proc_bind_t *)KMP_INTERNAL_REALLOC(
              __kmp_nested_proc_bind.bind_types,
              sizeof(kmp_proc_bind_t) * nelem);
      if (__kmp_nested_proc_bind.bind_types == NULL) {
        KMP_FATAL(MemoryAllocFailed);
      }
      __kmp_nested_proc_bind.size = nelem;
    }
    __kmp_nested_proc_bind.used = nelem;

    if (nelem > 1 && !__kmp_dflt_max_active_levels_set)
      __kmp_dflt_max_active_levels = KMP_MAX_ACTIVE_LEVELS_LIMIT;

    // Save values in the nested proc_bind array
    int i = 0;
    for (;;) {
      enum kmp_proc_bind_t bind;

      if ((num == (int)proc_bind_primary) ||
          __kmp_match_str("master", buf, &next) ||
          __kmp_match_str("primary", buf, &next)) {
        buf = next;
        SKIP_WS(buf);
        bind = proc_bind_primary;
      } else if ((num == (int)proc_bind_close) ||
                 __kmp_match_str("close", buf, &next)) {
        buf = next;
        SKIP_WS(buf);
        bind = proc_bind_close;
      } else if ((num == (int)proc_bind_spread) ||
                 __kmp_match_str("spread", buf, &next)) {
        buf = next;
        SKIP_WS(buf);
        bind = proc_bind_spread;
      } else {
        KMP_WARNING(StgInvalidValue, name, value);
        __kmp_nested_proc_bind.bind_types[0] = proc_bind_false;
        __kmp_nested_proc_bind.used = 1;
        return;
      }

      __kmp_nested_proc_bind.bind_types[i++] = bind;
      if (i >= nelem) {
        break;
      }
      KMP_DEBUG_ASSERT(*buf == ',');
      buf++;
      SKIP_WS(buf);

      // Read next value if it was specified as an integer
      if ((*buf >= '0') && (*buf <= '9')) {
        next = buf;
        SKIP_DIGITS(next);
        num = __kmp_str_to_int(buf, *next);
        KMP_ASSERT(num >= 0);
        buf = next;
        SKIP_WS(buf);
      } else {
        num = -1;
      }
    }
    SKIP_WS(buf);
  }
  if (*buf != '\0') {
    KMP_WARNING(ParseExtraCharsWarn, name, buf);
  }
}

static void __kmp_stg_print_proc_bind(kmp_str_buf_t *buffer, char const *name,
                                      void *data) {
  int nelem = __kmp_nested_proc_bind.used;
  if (__kmp_env_format) {
    KMP_STR_BUF_PRINT_NAME;
  } else {
    __kmp_str_buf_print(buffer, "   %s", name);
  }
  if (nelem == 0) {
    __kmp_str_buf_print(buffer, ": %s\n", KMP_I18N_STR(NotDefined));
  } else {
    int i;
    __kmp_str_buf_print(buffer, "='", name);
    for (i = 0; i < nelem; i++) {
      switch (__kmp_nested_proc_bind.bind_types[i]) {
      case proc_bind_false:
        __kmp_str_buf_print(buffer, "false");
        break;

      case proc_bind_true:
        __kmp_str_buf_print(buffer, "true");
        break;

      case proc_bind_primary:
        __kmp_str_buf_print(buffer, "primary");
        break;

      case proc_bind_close:
        __kmp_str_buf_print(buffer, "close");
        break;

      case proc_bind_spread:
        __kmp_str_buf_print(buffer, "spread");
        break;

      case proc_bind_intel:
        __kmp_str_buf_print(buffer, "intel");
        break;

      case proc_bind_default:
        __kmp_str_buf_print(buffer, "default");
        break;
      }
      if (i < nelem - 1) {
        __kmp_str_buf_print(buffer, ",");
      }
    }
    __kmp_str_buf_print(buffer, "'\n");
  }
}

static void __kmp_stg_parse_display_affinity(char const *name,
                                             char const *value, void *data) {
  __kmp_stg_parse_bool(name, value, &__kmp_display_affinity);
}
static void __kmp_stg_print_display_affinity(kmp_str_buf_t *buffer,
                                             char const *name, void *data) {
  __kmp_stg_print_bool(buffer, name, __kmp_display_affinity);
}
static void __kmp_stg_parse_affinity_format(char const *name, char const *value,
                                            void *data) {
  size_t length = KMP_STRLEN(value);
  __kmp_strncpy_truncate(__kmp_affinity_format, KMP_AFFINITY_FORMAT_SIZE, value,
                         length);
}
static void __kmp_stg_print_affinity_format(kmp_str_buf_t *buffer,
                                            char const *name, void *data) {
  if (__kmp_env_format) {
    KMP_STR_BUF_PRINT_NAME_EX(name);
  } else {
    __kmp_str_buf_print(buffer, "   %s='", name);
  }
  __kmp_str_buf_print(buffer, "%s'\n", __kmp_affinity_format);
}

/*-----------------------------------------------------------------------------
OMP_ALLOCATOR sets default allocator. Here is the grammar:

<allocator>        |= <predef-allocator> | <predef-mem-space> |
                      <predef-mem-space>:<traits>
<traits>           |= <trait>=<value> | <trait>=<value>,<traits>
<predef-allocator> |= omp_default_mem_alloc | omp_large_cap_mem_alloc |
                      omp_const_mem_alloc | omp_high_bw_mem_alloc |
                      omp_low_lat_mem_alloc | omp_cgroup_mem_alloc |
                      omp_pteam_mem_alloc | omp_thread_mem_alloc
<predef-mem-space> |= omp_default_mem_space | omp_large_cap_mem_space |
                      omp_const_mem_space | omp_high_bw_mem_space |
                      omp_low_lat_mem_space
<trait>            |= sync_hint | alignment | access | pool_size | fallback |
                      fb_data | pinned | partition
<value>            |= one of the allowed values of trait |
                      non-negative integer | <predef-allocator>
-----------------------------------------------------------------------------*/

static void __kmp_stg_parse_allocator(char const *name, char const *value,
                                      void *data) {
  const char *buf = value;
  const char *next, *scan, *start;
  char *key;
  omp_allocator_handle_t al;
  omp_memspace_handle_t ms = omp_default_mem_space;
  bool is_memspace = false;
  int ntraits = 0, count = 0;

  SKIP_WS(buf);
  next = buf;
  const char *delim = strchr(buf, ':');
  const char *predef_mem_space = strstr(buf, "mem_space");

  bool is_memalloc = (!predef_mem_space && !delim) ? true : false;

  // Count the number of traits in the env var string
  if (delim) {
    ntraits = 1;
    for (scan = buf; *scan != '\0'; scan++) {
      if (*scan == ',')
        ntraits++;
    }
  }
  omp_alloctrait_t *traits =
      (omp_alloctrait_t *)KMP_ALLOCA(ntraits * sizeof(omp_alloctrait_t));

// Helper macros
#define IS_POWER_OF_TWO(n) (((n) & ((n)-1)) == 0)

#define GET_NEXT(sentinel)                                                     \
  {                                                                            \
    SKIP_WS(next);                                                             \
    if (*next == sentinel)                                                     \
      next++;                                                                  \
    SKIP_WS(next);                                                             \
    scan = next;                                                               \
  }

#define SKIP_PAIR(key)                                                         \
  {                                                                            \
    char const str_delimiter[] = {',', 0};                                     \
    char *value = __kmp_str_token(CCAST(char *, scan), str_delimiter,          \
                                  CCAST(char **, &next));                      \
    KMP_WARNING(StgInvalidValue, key, value);                                  \
    ntraits--;                                                                 \
    SKIP_WS(next);                                                             \
    scan = next;                                                               \
  }

#define SET_KEY()                                                              \
  {                                                                            \
    char const str_delimiter[] = {'=', 0};                                     \
    key = __kmp_str_token(CCAST(char *, start), str_delimiter,                 \
                          CCAST(char **, &next));                              \
    scan = next;                                                               \
  }

  scan = next;
  while (*next != '\0') {
    if (is_memalloc ||
        __kmp_match_str("fb_data", scan, &next)) { // allocator check
      start = scan;
      GET_NEXT('=');
      // check HBW and LCAP first as the only non-default supported
      if (__kmp_match_str("omp_high_bw_mem_alloc", scan, &next)) {
        SKIP_WS(next);
        if (is_memalloc) {
          if (__kmp_memkind_available) {
            __kmp_def_allocator = omp_high_bw_mem_alloc;
            return;
          } else {
            KMP_WARNING(OmpNoAllocator, "omp_high_bw_mem_alloc");
          }
        } else {
          traits[count].key = omp_atk_fb_data;
          traits[count].value = RCAST(omp_uintptr_t, omp_high_bw_mem_alloc);
        }
      } else if (__kmp_match_str("omp_large_cap_mem_alloc", scan, &next)) {
        SKIP_WS(next);
        if (is_memalloc) {
          if (__kmp_memkind_available) {
            __kmp_def_allocator = omp_large_cap_mem_alloc;
            return;
          } else {
            KMP_WARNING(OmpNoAllocator, "omp_large_cap_mem_alloc");
          }
        } else {
          traits[count].key = omp_atk_fb_data;
          traits[count].value = RCAST(omp_uintptr_t, omp_large_cap_mem_alloc);
        }
      } else if (__kmp_match_str("omp_default_mem_alloc", scan, &next)) {
        // default requested
        SKIP_WS(next);
        if (!is_memalloc) {
          traits[count].key = omp_atk_fb_data;
          traits[count].value = RCAST(omp_uintptr_t, omp_default_mem_alloc);
        }
      } else if (__kmp_match_str("omp_const_mem_alloc", scan, &next)) {
        SKIP_WS(next);
        if (is_memalloc) {
          KMP_WARNING(OmpNoAllocator, "omp_const_mem_alloc");
        } else {
          traits[count].key = omp_atk_fb_data;
          traits[count].value = RCAST(omp_uintptr_t, omp_const_mem_alloc);
        }
      } else if (__kmp_match_str("omp_low_lat_mem_alloc", scan, &next)) {
        SKIP_WS(next);
        if (is_memalloc) {
          KMP_WARNING(OmpNoAllocator, "omp_low_lat_mem_alloc");
        } else {
          traits[count].key = omp_atk_fb_data;
          traits[count].value = RCAST(omp_uintptr_t, omp_low_lat_mem_alloc);
        }
      } else if (__kmp_match_str("omp_cgroup_mem_alloc", scan, &next)) {
        SKIP_WS(next);
        if (is_memalloc) {
          KMP_WARNING(OmpNoAllocator, "omp_cgroup_mem_alloc");
        } else {
          traits[count].key = omp_atk_fb_data;
          traits[count].value = RCAST(omp_uintptr_t, omp_cgroup_mem_alloc);
        }
      } else if (__kmp_match_str("omp_pteam_mem_alloc", scan, &next)) {
        SKIP_WS(next);
        if (is_memalloc) {
          KMP_WARNING(OmpNoAllocator, "omp_pteam_mem_alloc");
        } else {
          traits[count].key = omp_atk_fb_data;
          traits[count].value = RCAST(omp_uintptr_t, omp_pteam_mem_alloc);
        }
      } else if (__kmp_match_str("omp_thread_mem_alloc", scan, &next)) {
        SKIP_WS(next);
        if (is_memalloc) {
          KMP_WARNING(OmpNoAllocator, "omp_thread_mem_alloc");
        } else {
          traits[count].key = omp_atk_fb_data;
          traits[count].value = RCAST(omp_uintptr_t, omp_thread_mem_alloc);
        }
      } else {
        if (!is_memalloc) {
          SET_KEY();
          SKIP_PAIR(key);
          continue;
        }
      }
      if (is_memalloc) {
        __kmp_def_allocator = omp_default_mem_alloc;
        if (next == buf || *next != '\0') {
          // either no match or extra symbols present after the matched token
          KMP_WARNING(StgInvalidValue, name, value);
        }
        return;
      } else {
        ++count;
        if (count == ntraits)
          break;
        GET_NEXT(',');
      }
    } else { // memspace
      if (!is_memspace) {
        if (__kmp_match_str("omp_default_mem_space", scan, &next)) {
          SKIP_WS(next);
          ms = omp_default_mem_space;
        } else if (__kmp_match_str("omp_large_cap_mem_space", scan, &next)) {
          SKIP_WS(next);
          ms = omp_large_cap_mem_space;
        } else if (__kmp_match_str("omp_const_mem_space", scan, &next)) {
          SKIP_WS(next);
          ms = omp_const_mem_space;
        } else if (__kmp_match_str("omp_high_bw_mem_space", scan, &next)) {
          SKIP_WS(next);
          ms = omp_high_bw_mem_space;
        } else if (__kmp_match_str("omp_low_lat_mem_space", scan, &next)) {
          SKIP_WS(next);
          ms = omp_low_lat_mem_space;
        } else {
          __kmp_def_allocator = omp_default_mem_alloc;
          if (next == buf || *next != '\0') {
            // either no match or extra symbols present after the matched token
            KMP_WARNING(StgInvalidValue, name, value);
          }
          return;
        }
        is_memspace = true;
      }
      if (delim) { // traits
        GET_NEXT(':');
        start = scan;
        if (__kmp_match_str("sync_hint", scan, &next)) {
          GET_NEXT('=');
          traits[count].key = omp_atk_sync_hint;
          if (__kmp_match_str("contended", scan, &next)) {
            traits[count].value = omp_atv_contended;
          } else if (__kmp_match_str("uncontended", scan, &next)) {
            traits[count].value = omp_atv_uncontended;
          } else if (__kmp_match_str("serialized", scan, &next)) {
            traits[count].value = omp_atv_serialized;
          } else if (__kmp_match_str("private", scan, &next)) {
            traits[count].value = omp_atv_private;
          } else {
            SET_KEY();
            SKIP_PAIR(key);
            continue;
          }
        } else if (__kmp_match_str("alignment", scan, &next)) {
          GET_NEXT('=');
          if (!isdigit(*next)) {
            SET_KEY();
            SKIP_PAIR(key);
            continue;
          }
          SKIP_DIGITS(next);
          int n = __kmp_str_to_int(scan, ',');
          if (n < 0 || !IS_POWER_OF_TWO(n)) {
            SET_KEY();
            SKIP_PAIR(key);
            continue;
          }
          traits[count].key = omp_atk_alignment;
          traits[count].value = n;
        } else if (__kmp_match_str("access", scan, &next)) {
          GET_NEXT('=');
          traits[count].key = omp_atk_access;
          if (__kmp_match_str("all", scan, &next)) {
            traits[count].value = omp_atv_all;
          } else if (__kmp_match_str("cgroup", scan, &next)) {
            traits[count].value = omp_atv_cgroup;
          } else if (__kmp_match_str("pteam", scan, &next)) {
            traits[count].value = omp_atv_pteam;
          } else if (__kmp_match_str("thread", scan, &next)) {
            traits[count].value = omp_atv_thread;
          } else {
            SET_KEY();
            SKIP_PAIR(key);
            continue;
          }
        } else if (__kmp_match_str("pool_size", scan, &next)) {
          GET_NEXT('=');
          if (!isdigit(*next)) {
            SET_KEY();
            SKIP_PAIR(key);
            continue;
          }
          SKIP_DIGITS(next);
          int n = __kmp_str_to_int(scan, ',');
          if (n < 0) {
            SET_KEY();
            SKIP_PAIR(key);
            continue;
          }
          traits[count].key = omp_atk_pool_size;
          traits[count].value = n;
        } else if (__kmp_match_str("fallback", scan, &next)) {
          GET_NEXT('=');
          traits[count].key = omp_atk_fallback;
          if (__kmp_match_str("default_mem_fb", scan, &next)) {
            traits[count].value = omp_atv_default_mem_fb;
          } else if (__kmp_match_str("null_fb", scan, &next)) {
            traits[count].value = omp_atv_null_fb;
          } else if (__kmp_match_str("abort_fb", scan, &next)) {
            traits[count].value = omp_atv_abort_fb;
          } else if (__kmp_match_str("allocator_fb", scan, &next)) {
            traits[count].value = omp_atv_allocator_fb;
          } else {
            SET_KEY();
            SKIP_PAIR(key);
            continue;
          }
        } else if (__kmp_match_str("pinned", scan, &next)) {
          GET_NEXT('=');
          traits[count].key = omp_atk_pinned;
          if (__kmp_str_match_true(next)) {
            traits[count].value = omp_atv_true;
          } else if (__kmp_str_match_false(next)) {
            traits[count].value = omp_atv_false;
          } else {
            SET_KEY();
            SKIP_PAIR(key);
            continue;
          }
        } else if (__kmp_match_str("partition", scan, &next)) {
          GET_NEXT('=');
          traits[count].key = omp_atk_partition;
          if (__kmp_match_str("environment", scan, &next)) {
            traits[count].value = omp_atv_environment;
          } else if (__kmp_match_str("nearest", scan, &next)) {
            traits[count].value = omp_atv_nearest;
          } else if (__kmp_match_str("blocked", scan, &next)) {
            traits[count].value = omp_atv_blocked;
          } else if (__kmp_match_str("interleaved", scan, &next)) {
            traits[count].value = omp_atv_interleaved;
          } else {
            SET_KEY();
            SKIP_PAIR(key);
            continue;
          }
        } else {
          SET_KEY();
          SKIP_PAIR(key);
          continue;
        }
        SKIP_WS(next);
        ++count;
        if (count == ntraits)
          break;
        GET_NEXT(',');
      } // traits
    } // memspace
  } // while
  al = __kmpc_init_allocator(__kmp_get_gtid(), ms, ntraits, traits);
  __kmp_def_allocator = (al == omp_null_allocator) ? omp_default_mem_alloc : al;
}

static void __kmp_stg_print_allocator(kmp_str_buf_t *buffer, char const *name,
                                      void *data) {
  if (__kmp_def_allocator == omp_default_mem_alloc) {
    __kmp_stg_print_str(buffer, name, "omp_default_mem_alloc");
  } else if (__kmp_def_allocator == omp_high_bw_mem_alloc) {
    __kmp_stg_print_str(buffer, name, "omp_high_bw_mem_alloc");
  } else if (__kmp_def_allocator == omp_large_cap_mem_alloc) {
    __kmp_stg_print_str(buffer, name, "omp_large_cap_mem_alloc");
  } else if (__kmp_def_allocator == omp_const_mem_alloc) {
    __kmp_stg_print_str(buffer, name, "omp_const_mem_alloc");
  } else if (__kmp_def_allocator == omp_low_lat_mem_alloc) {
    __kmp_stg_print_str(buffer, name, "omp_low_lat_mem_alloc");
  } else if (__kmp_def_allocator == omp_cgroup_mem_alloc) {
    __kmp_stg_print_str(buffer, name, "omp_cgroup_mem_alloc");
  } else if (__kmp_def_allocator == omp_pteam_mem_alloc) {
    __kmp_stg_print_str(buffer, name, "omp_pteam_mem_alloc");
  } else if (__kmp_def_allocator == omp_thread_mem_alloc) {
    __kmp_stg_print_str(buffer, name, "omp_thread_mem_alloc");
  }
}

// -----------------------------------------------------------------------------
// OMP_DYNAMIC

static void __kmp_stg_parse_omp_dynamic(char const *name, char const *value,
                                        void *data) {
  __kmp_stg_parse_bool(name, value, &(__kmp_global.g.g_dynamic));
} // __kmp_stg_parse_omp_dynamic

static void __kmp_stg_print_omp_dynamic(kmp_str_buf_t *buffer, char const *name,
                                        void *data) {
  __kmp_stg_print_bool(buffer, name, __kmp_global.g.g_dynamic);
} // __kmp_stg_print_omp_dynamic

static void __kmp_stg_parse_kmp_dynamic_mode(char const *name,
                                             char const *value, void *data) {
  if (TCR_4(__kmp_init_parallel)) {
    KMP_WARNING(EnvParallelWarn, name);
    __kmp_env_toPrint(name, 0);
    return;
  }
#ifdef USE_LOAD_BALANCE
  else if (__kmp_str_match("load balance", 2, value) ||
           __kmp_str_match("load_balance", 2, value) ||
           __kmp_str_match("load-balance", 2, value) ||
           __kmp_str_match("loadbalance", 2, value) ||
           __kmp_str_match("balance", 1, value)) {
    __kmp_global.g.g_dynamic_mode = dynamic_load_balance;
  }
#endif /* USE_LOAD_BALANCE */
  else if (__kmp_str_match("thread limit", 1, value) ||
           __kmp_str_match("thread_limit", 1, value) ||
           __kmp_str_match("thread-limit", 1, value) ||
           __kmp_str_match("threadlimit", 1, value) ||
           __kmp_str_match("limit", 2, value)) {
    __kmp_global.g.g_dynamic_mode = dynamic_thread_limit;
  } else if (__kmp_str_match("random", 1, value)) {
    __kmp_global.g.g_dynamic_mode = dynamic_random;
  } else {
    KMP_WARNING(StgInvalidValue, name, value);
  }
} //__kmp_stg_parse_kmp_dynamic_mode

static void __kmp_stg_print_kmp_dynamic_mode(kmp_str_buf_t *buffer,
                                             char const *name, void *data) {
#if KMP_DEBUG
  if (__kmp_global.g.g_dynamic_mode == dynamic_default) {
    __kmp_str_buf_print(buffer, "   %s: %s \n", name, KMP_I18N_STR(NotDefined));
  }
#ifdef USE_LOAD_BALANCE
  else if (__kmp_global.g.g_dynamic_mode == dynamic_load_balance) {
    __kmp_stg_print_str(buffer, name, "load balance");
  }
#endif /* USE_LOAD_BALANCE */
  else if (__kmp_global.g.g_dynamic_mode == dynamic_thread_limit) {
    __kmp_stg_print_str(buffer, name, "thread limit");
  } else if (__kmp_global.g.g_dynamic_mode == dynamic_random) {
    __kmp_stg_print_str(buffer, name, "random");
  } else {
    KMP_ASSERT(0);
  }
#endif /* KMP_DEBUG */
} // __kmp_stg_print_kmp_dynamic_mode

#ifdef USE_LOAD_BALANCE

// -----------------------------------------------------------------------------
// KMP_LOAD_BALANCE_INTERVAL

static void __kmp_stg_parse_ld_balance_interval(char const *name,
                                                char const *value, void *data) {
  double interval = __kmp_convert_to_double(value);
  if (interval >= 0) {
    __kmp_load_balance_interval = interval;
  } else {
    KMP_WARNING(StgInvalidValue, name, value);
  }
} // __kmp_stg_parse_load_balance_interval

static void __kmp_stg_print_ld_balance_interval(kmp_str_buf_t *buffer,
                                                char const *name, void *data) {
#if KMP_DEBUG
  __kmp_str_buf_print(buffer, "   %s=%8.6f\n", name,
                      __kmp_load_balance_interval);
#endif /* KMP_DEBUG */
} // __kmp_stg_print_load_balance_interval

#endif /* USE_LOAD_BALANCE */

// -----------------------------------------------------------------------------
// KMP_INIT_AT_FORK

static void __kmp_stg_parse_init_at_fork(char const *name, char const *value,
                                         void *data) {
  __kmp_stg_parse_bool(name, value, &__kmp_need_register_atfork);
  if (__kmp_need_register_atfork) {
    __kmp_need_register_atfork_specified = TRUE;
  }
} // __kmp_stg_parse_init_at_fork

static void __kmp_stg_print_init_at_fork(kmp_str_buf_t *buffer,
                                         char const *name, void *data) {
  __kmp_stg_print_bool(buffer, name, __kmp_need_register_atfork_specified);
} // __kmp_stg_print_init_at_fork

// -----------------------------------------------------------------------------
// KMP_SCHEDULE

static void __kmp_stg_parse_schedule(char const *name, char const *value,
                                     void *data) {

  if (value != NULL) {
    size_t length = KMP_STRLEN(value);
    if (length > INT_MAX) {
      KMP_WARNING(LongValue, name);
    } else {
      const char *semicolon;
      if (value[length - 1] == '"' || value[length - 1] == '\'')
        KMP_WARNING(UnbalancedQuotes, name);
      do {
        char sentinel;

        semicolon = strchr(value, ';');
        if (*value && semicolon != value) {
          const char *comma = strchr(value, ',');

          if (comma) {
            ++comma;
            sentinel = ',';
          } else
            sentinel = ';';
          if (!__kmp_strcasecmp_with_sentinel("static", value, sentinel)) {
            if (!__kmp_strcasecmp_with_sentinel("greedy", comma, ';')) {
              __kmp_static = kmp_sch_static_greedy;
              continue;
            } else if (!__kmp_strcasecmp_with_sentinel("balanced", comma,
                                                       ';')) {
              __kmp_static = kmp_sch_static_balanced;
              continue;
            }
          } else if (!__kmp_strcasecmp_with_sentinel("guided", value,
                                                     sentinel)) {
            if (!__kmp_strcasecmp_with_sentinel("iterative", comma, ';')) {
              __kmp_guided = kmp_sch_guided_iterative_chunked;
              continue;
            } else if (!__kmp_strcasecmp_with_sentinel("analytical", comma,
                                                       ';')) {
              /* analytical not allowed for too many threads */
              __kmp_guided = kmp_sch_guided_analytical_chunked;
              continue;
            }
          }
          KMP_WARNING(InvalidClause, name, value);
        } else
          KMP_WARNING(EmptyClause, name);
      } while ((value = semicolon ? semicolon + 1 : NULL));
    }
  }

} // __kmp_stg_parse__schedule

static void __kmp_stg_print_schedule(kmp_str_buf_t *buffer, char const *name,
                                     void *data) {
  if (__kmp_env_format) {
    KMP_STR_BUF_PRINT_NAME_EX(name);
  } else {
    __kmp_str_buf_print(buffer, "   %s='", name);
  }
  if (__kmp_static == kmp_sch_static_greedy) {
    __kmp_str_buf_print(buffer, "%s", "static,greedy");
  } else if (__kmp_static == kmp_sch_static_balanced) {
    __kmp_str_buf_print(buffer, "%s", "static,balanced");
  }
  if (__kmp_guided == kmp_sch_guided_iterative_chunked) {
    __kmp_str_buf_print(buffer, ";%s'\n", "guided,iterative");
  } else if (__kmp_guided == kmp_sch_guided_analytical_chunked) {
    __kmp_str_buf_print(buffer, ";%s'\n", "guided,analytical");
  }
} // __kmp_stg_print_schedule

// -----------------------------------------------------------------------------
// OMP_SCHEDULE

static inline void __kmp_omp_schedule_restore() {
#if KMP_USE_HIER_SCHED
  __kmp_hier_scheds.deallocate();
#endif
  __kmp_chunk = 0;
  __kmp_sched = kmp_sch_default;
}

// if parse_hier = true:
//    Parse [HW,][modifier:]kind[,chunk]
// else:
//    Parse [modifier:]kind[,chunk]
static const char *__kmp_parse_single_omp_schedule(const char *name,
                                                   const char *value,
                                                   bool parse_hier = false) {
  /* get the specified scheduling style */
  const char *ptr = value;
  const char *delim;
  int chunk = 0;
  enum sched_type sched = kmp_sch_default;
  if (*ptr == '\0')
    return NULL;
  delim = ptr;
  while (*delim != ',' && *delim != ':' && *delim != '\0')
    delim++;
#if KMP_USE_HIER_SCHED
  kmp_hier_layer_e layer = kmp_hier_layer_e::LAYER_THREAD;
  if (parse_hier) {
    if (*delim == ',') {
      if (!__kmp_strcasecmp_with_sentinel("L1", ptr, ',')) {
        layer = kmp_hier_layer_e::LAYER_L1;
      } else if (!__kmp_strcasecmp_with_sentinel("L2", ptr, ',')) {
        layer = kmp_hier_layer_e::LAYER_L2;
      } else if (!__kmp_strcasecmp_with_sentinel("L3", ptr, ',')) {
        layer = kmp_hier_layer_e::LAYER_L3;
      } else if (!__kmp_strcasecmp_with_sentinel("NUMA", ptr, ',')) {
        layer = kmp_hier_layer_e::LAYER_NUMA;
      }
    }
    if (layer != kmp_hier_layer_e::LAYER_THREAD && *delim != ',') {
      // If there is no comma after the layer, then this schedule is invalid
      KMP_WARNING(StgInvalidValue, name, value);
      __kmp_omp_schedule_restore();
      return NULL;
    } else if (layer != kmp_hier_layer_e::LAYER_THREAD) {
      ptr = ++delim;
      while (*delim != ',' && *delim != ':' && *delim != '\0')
        delim++;
    }
  }
#endif // KMP_USE_HIER_SCHED
  // Read in schedule modifier if specified
  enum sched_type sched_modifier = (enum sched_type)0;
  if (*delim == ':') {
    if (!__kmp_strcasecmp_with_sentinel("monotonic", ptr, *delim)) {
      sched_modifier = sched_type::kmp_sch_modifier_monotonic;
      ptr = ++delim;
      while (*delim != ',' && *delim != ':' && *delim != '\0')
        delim++;
    } else if (!__kmp_strcasecmp_with_sentinel("nonmonotonic", ptr, *delim)) {
      sched_modifier = sched_type::kmp_sch_modifier_nonmonotonic;
      ptr = ++delim;
      while (*delim != ',' && *delim != ':' && *delim != '\0')
        delim++;
    } else if (!parse_hier) {
      // If there is no proper schedule modifier, then this schedule is invalid
      KMP_WARNING(StgInvalidValue, name, value);
      __kmp_omp_schedule_restore();
      return NULL;
    }
  }
  // Read in schedule kind (required)
  if (!__kmp_strcasecmp_with_sentinel("dynamic", ptr, *delim))
    sched = kmp_sch_dynamic_chunked;
  else if (!__kmp_strcasecmp_with_sentinel("guided", ptr, *delim))
    sched = kmp_sch_guided_chunked;
  // AC: TODO: probably remove TRAPEZOIDAL (OMP 3.0 does not allow it)
  else if (!__kmp_strcasecmp_with_sentinel("auto", ptr, *delim))
    sched = kmp_sch_auto;
  else if (!__kmp_strcasecmp_with_sentinel("trapezoidal", ptr, *delim))
    sched = kmp_sch_trapezoidal;
  else if (!__kmp_strcasecmp_with_sentinel("static", ptr, *delim))
    sched = kmp_sch_static;
#if KMP_STATIC_STEAL_ENABLED
  else if (!__kmp_strcasecmp_with_sentinel("static_steal", ptr, *delim)) {
    // replace static_steal with dynamic to better cope with ordered loops
    sched = kmp_sch_dynamic_chunked;
    sched_modifier = sched_type::kmp_sch_modifier_nonmonotonic;
  }
#endif
  else {
    // If there is no proper schedule kind, then this schedule is invalid
    KMP_WARNING(StgInvalidValue, name, value);
    __kmp_omp_schedule_restore();
    return NULL;
  }

  // Read in schedule chunk size if specified
  if (*delim == ',') {
    ptr = delim + 1;
    SKIP_WS(ptr);
    if (!isdigit(*ptr)) {
      // If there is no chunk after comma, then this schedule is invalid
      KMP_WARNING(StgInvalidValue, name, value);
      __kmp_omp_schedule_restore();
      return NULL;
    }
    SKIP_DIGITS(ptr);
    // auto schedule should not specify chunk size
    if (sched == kmp_sch_auto) {
      __kmp_msg(kmp_ms_warning, KMP_MSG(IgnoreChunk, name, delim),
                __kmp_msg_null);
    } else {
      if (sched == kmp_sch_static)
        sched = kmp_sch_static_chunked;
      chunk = __kmp_str_to_int(delim + 1, *ptr);
      if (chunk < 1) {
        chunk = KMP_DEFAULT_CHUNK;
        __kmp_msg(kmp_ms_warning, KMP_MSG(InvalidChunk, name, delim),
                  __kmp_msg_null);
        KMP_INFORM(Using_int_Value, name, __kmp_chunk);
        // AC: next block commented out until KMP_DEFAULT_CHUNK != KMP_MIN_CHUNK
        // (to improve code coverage :)
        // The default chunk size is 1 according to standard, thus making
        // KMP_MIN_CHUNK not 1 we would introduce mess:
        // wrong chunk becomes 1, but it will be impossible to explicitly set
        // to 1 because it becomes KMP_MIN_CHUNK...
        // } else if ( chunk < KMP_MIN_CHUNK ) {
        //   chunk = KMP_MIN_CHUNK;
      } else if (chunk > KMP_MAX_CHUNK) {
        chunk = KMP_MAX_CHUNK;
        __kmp_msg(kmp_ms_warning, KMP_MSG(LargeChunk, name, delim),
                  __kmp_msg_null);
        KMP_INFORM(Using_int_Value, name, chunk);
      }
    }
  } else {
    ptr = delim;
  }

  SCHEDULE_SET_MODIFIERS(sched, sched_modifier);

#if KMP_USE_HIER_SCHED
  if (layer != kmp_hier_layer_e::LAYER_THREAD) {
    __kmp_hier_scheds.append(sched, chunk, layer);
  } else
#endif
  {
    __kmp_chunk = chunk;
    __kmp_sched = sched;
  }
  return ptr;
}

static void __kmp_stg_parse_omp_schedule(char const *name, char const *value,
                                         void *data) {
  size_t length;
  const char *ptr = value;
  SKIP_WS(ptr);
  if (value) {
    length = KMP_STRLEN(value);
    if (length) {
      if (value[length - 1] == '"' || value[length - 1] == '\'')
        KMP_WARNING(UnbalancedQuotes, name);
/* get the specified scheduling style */
#if KMP_USE_HIER_SCHED
      if (!__kmp_strcasecmp_with_sentinel("EXPERIMENTAL", ptr, ' ')) {
        SKIP_TOKEN(ptr);
        SKIP_WS(ptr);
        while ((ptr = __kmp_parse_single_omp_schedule(name, ptr, true))) {
          while (*ptr == ' ' || *ptr == '\t' || *ptr == ':')
            ptr++;
          if (*ptr == '\0')
            break;
        }
      } else
#endif
        __kmp_parse_single_omp_schedule(name, ptr);
    } else
      KMP_WARNING(EmptyString, name);
  }
#if KMP_USE_HIER_SCHED
  __kmp_hier_scheds.sort();
#endif
  K_DIAG(1, ("__kmp_static == %d\n", __kmp_static))
  K_DIAG(1, ("__kmp_guided == %d\n", __kmp_guided))
  K_DIAG(1, ("__kmp_sched == %d\n", __kmp_sched))
  K_DIAG(1, ("__kmp_chunk == %d\n", __kmp_chunk))
} // __kmp_stg_parse_omp_schedule

static void __kmp_stg_print_omp_schedule(kmp_str_buf_t *buffer,
                                         char const *name, void *data) {
  if (__kmp_env_format) {
    KMP_STR_BUF_PRINT_NAME_EX(name);
  } else {
    __kmp_str_buf_print(buffer, "   %s='", name);
  }
  enum sched_type sched = SCHEDULE_WITHOUT_MODIFIERS(__kmp_sched);
  if (SCHEDULE_HAS_MONOTONIC(__kmp_sched)) {
    __kmp_str_buf_print(buffer, "monotonic:");
  } else if (SCHEDULE_HAS_NONMONOTONIC(__kmp_sched)) {
    __kmp_str_buf_print(buffer, "nonmonotonic:");
  }
  if (__kmp_chunk) {
    switch (sched) {
    case kmp_sch_dynamic_chunked:
      __kmp_str_buf_print(buffer, "%s,%d'\n", "dynamic", __kmp_chunk);
      break;
    case kmp_sch_guided_iterative_chunked:
    case kmp_sch_guided_analytical_chunked:
      __kmp_str_buf_print(buffer, "%s,%d'\n", "guided", __kmp_chunk);
      break;
    case kmp_sch_trapezoidal:
      __kmp_str_buf_print(buffer, "%s,%d'\n", "trapezoidal", __kmp_chunk);
      break;
    case kmp_sch_static:
    case kmp_sch_static_chunked:
    case kmp_sch_static_balanced:
    case kmp_sch_static_greedy:
      __kmp_str_buf_print(buffer, "%s,%d'\n", "static", __kmp_chunk);
      break;
    case kmp_sch_static_steal:
      __kmp_str_buf_print(buffer, "%s,%d'\n", "static_steal", __kmp_chunk);
      break;
    case kmp_sch_auto:
      __kmp_str_buf_print(buffer, "%s,%d'\n", "auto", __kmp_chunk);
      break;
    }
  } else {
    switch (sched) {
    case kmp_sch_dynamic_chunked:
      __kmp_str_buf_print(buffer, "%s'\n", "dynamic");
      break;
    case kmp_sch_guided_iterative_chunked:
    case kmp_sch_guided_analytical_chunked:
      __kmp_str_buf_print(buffer, "%s'\n", "guided");
      break;
    case kmp_sch_trapezoidal:
      __kmp_str_buf_print(buffer, "%s'\n", "trapezoidal");
      break;
    case kmp_sch_static:
    case kmp_sch_static_chunked:
    case kmp_sch_static_balanced:
    case kmp_sch_static_greedy:
      __kmp_str_buf_print(buffer, "%s'\n", "static");
      break;
    case kmp_sch_static_steal:
      __kmp_str_buf_print(buffer, "%s'\n", "static_steal");
      break;
    case kmp_sch_auto:
      __kmp_str_buf_print(buffer, "%s'\n", "auto");
      break;
    }
  }
} // __kmp_stg_print_omp_schedule

#if KMP_USE_HIER_SCHED
// -----------------------------------------------------------------------------
// KMP_DISP_HAND_THREAD
static void __kmp_stg_parse_kmp_hand_thread(char const *name, char const *value,
                                            void *data) {
  __kmp_stg_parse_bool(name, value, &(__kmp_dispatch_hand_threading));
} // __kmp_stg_parse_kmp_hand_thread

static void __kmp_stg_print_kmp_hand_thread(kmp_str_buf_t *buffer,
                                            char const *name, void *data) {
  __kmp_stg_print_bool(buffer, name, __kmp_dispatch_hand_threading);
} // __kmp_stg_print_kmp_hand_thread
#endif

// -----------------------------------------------------------------------------
// KMP_FORCE_MONOTONIC_DYNAMIC_SCHEDULE
static void __kmp_stg_parse_kmp_force_monotonic(char const *name,
                                                char const *value, void *data) {
  __kmp_stg_parse_bool(name, value, &(__kmp_force_monotonic));
} // __kmp_stg_parse_kmp_force_monotonic

static void __kmp_stg_print_kmp_force_monotonic(kmp_str_buf_t *buffer,
                                                char const *name, void *data) {
  __kmp_stg_print_bool(buffer, name, __kmp_force_monotonic);
} // __kmp_stg_print_kmp_force_monotonic

// -----------------------------------------------------------------------------
// KMP_ATOMIC_MODE

static void __kmp_stg_parse_atomic_mode(char const *name, char const *value,
                                        void *data) {
  // Modes: 0 -- do not change default; 1 -- Intel perf mode, 2 -- GOMP
  // compatibility mode.
  int mode = 0;
  int max = 1;
#ifdef KMP_GOMP_COMPAT
  max = 2;
#endif /* KMP_GOMP_COMPAT */
  __kmp_stg_parse_int(name, value, 0, max, &mode);
  // TODO; parse_int is not very suitable for this case. In case of overflow it
  // is better to use
  // 0 rather that max value.
  if (mode > 0) {
    __kmp_atomic_mode = mode;
  }
} // __kmp_stg_parse_atomic_mode

static void __kmp_stg_print_atomic_mode(kmp_str_buf_t *buffer, char const *name,
                                        void *data) {
  __kmp_stg_print_int(buffer, name, __kmp_atomic_mode);
} // __kmp_stg_print_atomic_mode

// -----------------------------------------------------------------------------
// KMP_CONSISTENCY_CHECK

static void __kmp_stg_parse_consistency_check(char const *name,
                                              char const *value, void *data) {
  if (!__kmp_strcasecmp_with_sentinel("all", value, 0)) {
    // Note, this will not work from kmp_set_defaults because th_cons stack was
    // not allocated
    // for existed thread(s) thus the first __kmp_push_<construct> will break
    // with assertion.
    // TODO: allocate th_cons if called from kmp_set_defaults.
    __kmp_env_consistency_check = TRUE;
  } else if (!__kmp_strcasecmp_with_sentinel("none", value, 0)) {
    __kmp_env_consistency_check = FALSE;
  } else {
    KMP_WARNING(StgInvalidValue, name, value);
  }
} // __kmp_stg_parse_consistency_check

static void __kmp_stg_print_consistency_check(kmp_str_buf_t *buffer,
                                              char const *name, void *data) {
#if KMP_DEBUG
  const char *value = NULL;

  if (__kmp_env_consistency_check) {
    value = "all";
  } else {
    value = "none";
  }

  if (value != NULL) {
    __kmp_stg_print_str(buffer, name, value);
  }
#endif /* KMP_DEBUG */
} // __kmp_stg_print_consistency_check

#if USE_ITT_BUILD
// -----------------------------------------------------------------------------
// KMP_ITT_PREPARE_DELAY

#if USE_ITT_NOTIFY

static void __kmp_stg_parse_itt_prepare_delay(char const *name,
                                              char const *value, void *data) {
  // Experimental code: KMP_ITT_PREPARE_DELAY specifies numbert of loop
  // iterations.
  int delay = 0;
  __kmp_stg_parse_int(name, value, 0, INT_MAX, &delay);
  __kmp_itt_prepare_delay = delay;
} // __kmp_str_parse_itt_prepare_delay

static void __kmp_stg_print_itt_prepare_delay(kmp_str_buf_t *buffer,
                                              char const *name, void *data) {
  __kmp_stg_print_uint64(buffer, name, __kmp_itt_prepare_delay);

} // __kmp_str_print_itt_prepare_delay

#endif // USE_ITT_NOTIFY
#endif /* USE_ITT_BUILD */

// -----------------------------------------------------------------------------
// KMP_MALLOC_POOL_INCR

static void __kmp_stg_parse_malloc_pool_incr(char const *name,
                                             char const *value, void *data) {
  __kmp_stg_parse_size(name, value, KMP_MIN_MALLOC_POOL_INCR,
                       KMP_MAX_MALLOC_POOL_INCR, NULL, &__kmp_malloc_pool_incr,
                       1);
} // __kmp_stg_parse_malloc_pool_incr

static void __kmp_stg_print_malloc_pool_incr(kmp_str_buf_t *buffer,
                                             char const *name, void *data) {
  __kmp_stg_print_size(buffer, name, __kmp_malloc_pool_incr);

} // _kmp_stg_print_malloc_pool_incr

#ifdef KMP_DEBUG

// -----------------------------------------------------------------------------
// KMP_PAR_RANGE

static void __kmp_stg_parse_par_range_env(char const *name, char const *value,
                                          void *data) {
  __kmp_stg_parse_par_range(name, value, &__kmp_par_range,
                            __kmp_par_range_routine, __kmp_par_range_filename,
                            &__kmp_par_range_lb, &__kmp_par_range_ub);
} // __kmp_stg_parse_par_range_env

static void __kmp_stg_print_par_range_env(kmp_str_buf_t *buffer,
                                          char const *name, void *data) {
  if (__kmp_par_range != 0) {
    __kmp_stg_print_str(buffer, name, par_range_to_print);
  }
} // __kmp_stg_print_par_range_env

#endif

// -----------------------------------------------------------------------------
// KMP_GTID_MODE

static void __kmp_stg_parse_gtid_mode(char const *name, char const *value,
                                      void *data) {
  // Modes:
  //   0 -- do not change default
  //   1 -- sp search
  //   2 -- use "keyed" TLS var, i.e.
  //        pthread_getspecific(Linux* OS/OS X*) or TlsGetValue(Windows* OS)
  //   3 -- __declspec(thread) TLS var in tdata section
  int mode = 0;
  int max = 2;
#ifdef KMP_TDATA_GTID
  max = 3;
#endif /* KMP_TDATA_GTID */
  __kmp_stg_parse_int(name, value, 0, max, &mode);
  // TODO; parse_int is not very suitable for this case. In case of overflow it
  // is better to use 0 rather that max value.
  if (mode == 0) {
    __kmp_adjust_gtid_mode = TRUE;
  } else {
    __kmp_gtid_mode = mode;
    __kmp_adjust_gtid_mode = FALSE;
  }
} // __kmp_str_parse_gtid_mode

static void __kmp_stg_print_gtid_mode(kmp_str_buf_t *buffer, char const *name,
                                      void *data) {
  if (__kmp_adjust_gtid_mode) {
    __kmp_stg_print_int(buffer, name, 0);
  } else {
    __kmp_stg_print_int(buffer, name, __kmp_gtid_mode);
  }
} // __kmp_stg_print_gtid_mode

// -----------------------------------------------------------------------------
// KMP_NUM_LOCKS_IN_BLOCK

static void __kmp_stg_parse_lock_block(char const *name, char const *value,
                                       void *data) {
  __kmp_stg_parse_int(name, value, 0, KMP_INT_MAX, &__kmp_num_locks_in_block);
} // __kmp_str_parse_lock_block

static void __kmp_stg_print_lock_block(kmp_str_buf_t *buffer, char const *name,
                                       void *data) {
  __kmp_stg_print_int(buffer, name, __kmp_num_locks_in_block);
} // __kmp_stg_print_lock_block

// -----------------------------------------------------------------------------
// KMP_LOCK_KIND

#if KMP_USE_DYNAMIC_LOCK
#define KMP_STORE_LOCK_SEQ(a) (__kmp_user_lock_seq = lockseq_##a)
#else
#define KMP_STORE_LOCK_SEQ(a)
#endif

static void __kmp_stg_parse_lock_kind(char const *name, char const *value,
                                      void *data) {
  if (__kmp_init_user_locks) {
    KMP_WARNING(EnvLockWarn, name);
    return;
  }

  if (__kmp_str_match("tas", 2, value) ||
      __kmp_str_match("test and set", 2, value) ||
      __kmp_str_match("test_and_set", 2, value) ||
      __kmp_str_match("test-and-set", 2, value) ||
      __kmp_str_match("test andset", 2, value) ||
      __kmp_str_match("test_andset", 2, value) ||
      __kmp_str_match("test-andset", 2, value) ||
      __kmp_str_match("testand set", 2, value) ||
      __kmp_str_match("testand_set", 2, value) ||
      __kmp_str_match("testand-set", 2, value) ||
      __kmp_str_match("testandset", 2, value)) {
    __kmp_user_lock_kind = lk_tas;
    KMP_STORE_LOCK_SEQ(tas);
  }
#if KMP_USE_FUTEX
  else if (__kmp_str_match("futex", 1, value)) {
    if (__kmp_futex_determine_capable()) {
      __kmp_user_lock_kind = lk_futex;
      KMP_STORE_LOCK_SEQ(futex);
    } else {
      KMP_WARNING(FutexNotSupported, name, value);
    }
  }
#endif
  else if (__kmp_str_match("ticket", 2, value)) {
    __kmp_user_lock_kind = lk_ticket;
    KMP_STORE_LOCK_SEQ(ticket);
  } else if (__kmp_str_match("queuing", 1, value) ||
             __kmp_str_match("queue", 1, value)) {
    __kmp_user_lock_kind = lk_queuing;
    KMP_STORE_LOCK_SEQ(queuing);
  } else if (__kmp_str_match("drdpa ticket", 1, value) ||
             __kmp_str_match("drdpa_ticket", 1, value) ||
             __kmp_str_match("drdpa-ticket", 1, value) ||
             __kmp_str_match("drdpaticket", 1, value) ||
             __kmp_str_match("drdpa", 1, value)) {
    __kmp_user_lock_kind = lk_drdpa;
    KMP_STORE_LOCK_SEQ(drdpa);
  }
#if KMP_USE_ADAPTIVE_LOCKS
  else if (__kmp_str_match("adaptive", 1, value)) {
    if (__kmp_cpuinfo.flags.rtm) { // ??? Is cpuinfo available here?
      __kmp_user_lock_kind = lk_adaptive;
      KMP_STORE_LOCK_SEQ(adaptive);
    } else {
      KMP_WARNING(AdaptiveNotSupported, name, value);
      __kmp_user_lock_kind = lk_queuing;
      KMP_STORE_LOCK_SEQ(queuing);
    }
  }
#endif // KMP_USE_ADAPTIVE_LOCKS
#if KMP_USE_DYNAMIC_LOCK && KMP_USE_TSX
  else if (__kmp_str_match("rtm_queuing", 1, value)) {
    if (__kmp_cpuinfo.flags.rtm) {
      __kmp_user_lock_kind = lk_rtm_queuing;
      KMP_STORE_LOCK_SEQ(rtm_queuing);
    } else {
      KMP_WARNING(AdaptiveNotSupported, name, value);
      __kmp_user_lock_kind = lk_queuing;
      KMP_STORE_LOCK_SEQ(queuing);
    }
  } else if (__kmp_str_match("rtm_spin", 1, value)) {
    if (__kmp_cpuinfo.flags.rtm) {
      __kmp_user_lock_kind = lk_rtm_spin;
      KMP_STORE_LOCK_SEQ(rtm_spin);
    } else {
      KMP_WARNING(AdaptiveNotSupported, name, value);
      __kmp_user_lock_kind = lk_tas;
      KMP_STORE_LOCK_SEQ(queuing);
    }
  } else if (__kmp_str_match("hle", 1, value)) {
    __kmp_user_lock_kind = lk_hle;
    KMP_STORE_LOCK_SEQ(hle);
  }
#endif
  else {
    KMP_WARNING(StgInvalidValue, name, value);
  }
}

static void __kmp_stg_print_lock_kind(kmp_str_buf_t *buffer, char const *name,
                                      void *data) {
  const char *value = NULL;

  switch (__kmp_user_lock_kind) {
  case lk_default:
    value = "default";
    break;

  case lk_tas:
    value = "tas";
    break;

#if KMP_USE_FUTEX
  case lk_futex:
    value = "futex";
    break;
#endif

#if KMP_USE_DYNAMIC_LOCK && KMP_USE_TSX
  case lk_rtm_queuing:
    value = "rtm_queuing";
    break;

  case lk_rtm_spin:
    value = "rtm_spin";
    break;

  case lk_hle:
    value = "hle";
    break;
#endif

  case lk_ticket:
    value = "ticket";
    break;

  case lk_queuing:
    value = "queuing";
    break;

  case lk_drdpa:
    value = "drdpa";
    break;
#if KMP_USE_ADAPTIVE_LOCKS
  case lk_adaptive:
    value = "adaptive";
    break;
#endif
  }

  if (value != NULL) {
    __kmp_stg_print_str(buffer, name, value);
  }
}

// -----------------------------------------------------------------------------
// KMP_SPIN_BACKOFF_PARAMS

// KMP_SPIN_BACKOFF_PARAMS=max_backoff[,min_tick] (max backoff size, min tick
// for machine pause)
static void __kmp_stg_parse_spin_backoff_params(const char *name,
                                                const char *value, void *data) {
  const char *next = value;

  int total = 0; // Count elements that were set. It'll be used as an array size
  int prev_comma = FALSE; // For correct processing sequential commas
  int i;

  kmp_uint32 max_backoff = __kmp_spin_backoff_params.max_backoff;
  kmp_uint32 min_tick = __kmp_spin_backoff_params.min_tick;

  // Run only 3 iterations because it is enough to read two values or find a
  // syntax error
  for (i = 0; i < 3; i++) {
    SKIP_WS(next);

    if (*next == '\0') {
      break;
    }
    // Next character is not an integer or not a comma OR number of values > 2
    // => end of list
    if (((*next < '0' || *next > '9') && *next != ',') || total > 2) {
      KMP_WARNING(EnvSyntaxError, name, value);
      return;
    }
    // The next character is ','
    if (*next == ',') {
      // ',' is the first character
      if (total == 0 || prev_comma) {
        total++;
      }
      prev_comma = TRUE;
      next++; // skip ','
      SKIP_WS(next);
    }
    // Next character is a digit
    if (*next >= '0' && *next <= '9') {
      int num;
      const char *buf = next;
      char const *msg = NULL;
      prev_comma = FALSE;
      SKIP_DIGITS(next);
      total++;

      const char *tmp = next;
      SKIP_WS(tmp);
      if ((*next == ' ' || *next == '\t') && (*tmp >= '0' && *tmp <= '9')) {
        KMP_WARNING(EnvSpacesNotAllowed, name, value);
        return;
      }

      num = __kmp_str_to_int(buf, *next);
      if (num <= 0) { // The number of retries should be > 0
        msg = KMP_I18N_STR(ValueTooSmall);
        num = 1;
      } else if (num > KMP_INT_MAX) {
        msg = KMP_I18N_STR(ValueTooLarge);
        num = KMP_INT_MAX;
      }
      if (msg != NULL) {
        // Message is not empty. Print warning.
        KMP_WARNING(ParseSizeIntWarn, name, value, msg);
        KMP_INFORM(Using_int_Value, name, num);
      }
      if (total == 1) {
        max_backoff = num;
      } else if (total == 2) {
        min_tick = num;
      }
    }
  }
  KMP_DEBUG_ASSERT(total > 0);
  if (total <= 0) {
    KMP_WARNING(EnvSyntaxError, name, value);
    return;
  }
  __kmp_spin_backoff_params.max_backoff = max_backoff;
  __kmp_spin_backoff_params.min_tick = min_tick;
}

static void __kmp_stg_print_spin_backoff_params(kmp_str_buf_t *buffer,
                                                char const *name, void *data) {
  if (__kmp_env_format) {
    KMP_STR_BUF_PRINT_NAME_EX(name);
  } else {
    __kmp_str_buf_print(buffer, "   %s='", name);
  }
  __kmp_str_buf_print(buffer, "%d,%d'\n", __kmp_spin_backoff_params.max_backoff,
                      __kmp_spin_backoff_params.min_tick);
}

#if KMP_USE_ADAPTIVE_LOCKS

// -----------------------------------------------------------------------------
// KMP_ADAPTIVE_LOCK_PROPS, KMP_SPECULATIVE_STATSFILE

// Parse out values for the tunable parameters from a string of the form
// KMP_ADAPTIVE_LOCK_PROPS=max_soft_retries[,max_badness]
static void __kmp_stg_parse_adaptive_lock_props(const char *name,
                                                const char *value, void *data) {
  int max_retries = 0;
  int max_badness = 0;

  const char *next = value;

  int total = 0; // Count elements that were set. It'll be used as an array size
  int prev_comma = FALSE; // For correct processing sequential commas
  int i;

  // Save values in the structure __kmp_speculative_backoff_params
  // Run only 3 iterations because it is enough to read two values or find a
  // syntax error
  for (i = 0; i < 3; i++) {
    SKIP_WS(next);

    if (*next == '\0') {
      break;
    }
    // Next character is not an integer or not a comma OR number of values > 2
    // => end of list
    if (((*next < '0' || *next > '9') && *next != ',') || total > 2) {
      KMP_WARNING(EnvSyntaxError, name, value);
      return;
    }
    // The next character is ','
    if (*next == ',') {
      // ',' is the first character
      if (total == 0 || prev_comma) {
        total++;
      }
      prev_comma = TRUE;
      next++; // skip ','
      SKIP_WS(next);
    }
    // Next character is a digit
    if (*next >= '0' && *next <= '9') {
      int num;
      const char *buf = next;
      char const *msg = NULL;
      prev_comma = FALSE;
      SKIP_DIGITS(next);
      total++;

      const char *tmp = next;
      SKIP_WS(tmp);
      if ((*next == ' ' || *next == '\t') && (*tmp >= '0' && *tmp <= '9')) {
        KMP_WARNING(EnvSpacesNotAllowed, name, value);
        return;
      }

      num = __kmp_str_to_int(buf, *next);
      if (num < 0) { // The number of retries should be >= 0
        msg = KMP_I18N_STR(ValueTooSmall);
        num = 1;
      } else if (num > KMP_INT_MAX) {
        msg = KMP_I18N_STR(ValueTooLarge);
        num = KMP_INT_MAX;
      }
      if (msg != NULL) {
        // Message is not empty. Print warning.
        KMP_WARNING(ParseSizeIntWarn, name, value, msg);
        KMP_INFORM(Using_int_Value, name, num);
      }
      if (total == 1) {
        max_retries = num;
      } else if (total == 2) {
        max_badness = num;
      }
    }
  }
  KMP_DEBUG_ASSERT(total > 0);
  if (total <= 0) {
    KMP_WARNING(EnvSyntaxError, name, value);
    return;
  }
  __kmp_adaptive_backoff_params.max_soft_retries = max_retries;
  __kmp_adaptive_backoff_params.max_badness = max_badness;
}

static void __kmp_stg_print_adaptive_lock_props(kmp_str_buf_t *buffer,
                                                char const *name, void *data) {
  if (__kmp_env_format) {
    KMP_STR_BUF_PRINT_NAME_EX(name);
  } else {
    __kmp_str_buf_print(buffer, "   %s='", name);
  }
  __kmp_str_buf_print(buffer, "%d,%d'\n",
                      __kmp_adaptive_backoff_params.max_soft_retries,
                      __kmp_adaptive_backoff_params.max_badness);
} // __kmp_stg_print_adaptive_lock_props

#if KMP_DEBUG_ADAPTIVE_LOCKS

static void __kmp_stg_parse_speculative_statsfile(char const *name,
                                                  char const *value,
                                                  void *data) {
  __kmp_stg_parse_file(name, value, "",
                       CCAST(char **, &__kmp_speculative_statsfile));
} // __kmp_stg_parse_speculative_statsfile

static void __kmp_stg_print_speculative_statsfile(kmp_str_buf_t *buffer,
                                                  char const *name,
                                                  void *data) {
  if (__kmp_str_match("-", 0, __kmp_speculative_statsfile)) {
    __kmp_stg_print_str(buffer, name, "stdout");
  } else {
    __kmp_stg_print_str(buffer, name, __kmp_speculative_statsfile);
  }

} // __kmp_stg_print_speculative_statsfile

#endif // KMP_DEBUG_ADAPTIVE_LOCKS

#endif // KMP_USE_ADAPTIVE_LOCKS

// -----------------------------------------------------------------------------
// KMP_HW_SUBSET (was KMP_PLACE_THREADS)
// 2s16c,2t => 2S16C,2T => 2S16C \0 2T

// Return KMP_HW_SUBSET preferred hardware type in case a token is ambiguously
// short. The original KMP_HW_SUBSET environment variable had single letters:
// s, c, t for sockets, cores, threads repsectively.
static kmp_hw_t __kmp_hw_subset_break_tie(const kmp_hw_t *possible,
                                          size_t num_possible) {
  for (size_t i = 0; i < num_possible; ++i) {
    if (possible[i] == KMP_HW_THREAD)
      return KMP_HW_THREAD;
    else if (possible[i] == KMP_HW_CORE)
      return KMP_HW_CORE;
    else if (possible[i] == KMP_HW_SOCKET)
      return KMP_HW_SOCKET;
  }
  return KMP_HW_UNKNOWN;
}

// Return hardware type from string or HW_UNKNOWN if string cannot be parsed
// This algorithm is very forgiving to the user in that, the instant it can
// reduce the search space to one, it assumes that is the topology level the
// user wanted, even if it is misspelled later in the token.
static kmp_hw_t __kmp_stg_parse_hw_subset_name(char const *token) {
  size_t index, num_possible, token_length;
  kmp_hw_t possible[KMP_HW_LAST];
  const char *end;

  // Find the end of the hardware token string
  end = token;
  token_length = 0;
  while (isalnum(*end) || *end == '_') {
    token_length++;
    end++;
  }

  // Set the possibilities to all hardware types
  num_possible = 0;
  KMP_FOREACH_HW_TYPE(type) { possible[num_possible++] = type; }

  // Eliminate hardware types by comparing the front of the token
  // with hardware names
  // In most cases, the first letter in the token will indicate exactly
  // which hardware type is parsed, e.g., 'C' = Core
  index = 0;
  while (num_possible > 1 && index < token_length) {
    size_t n = num_possible;
    char token_char = (char)toupper(token[index]);
    for (size_t i = 0; i < n; ++i) {
      const char *s;
      kmp_hw_t type = possible[i];
      s = __kmp_hw_get_keyword(type, false);
      if (index < KMP_STRLEN(s)) {
        char c = (char)toupper(s[index]);
        // Mark hardware types for removal when the characters do not match
        if (c != token_char) {
          possible[i] = KMP_HW_UNKNOWN;
          num_possible--;
        }
      }
    }
    // Remove hardware types that this token cannot be
    size_t start = 0;
    for (size_t i = 0; i < n; ++i) {
      if (possible[i] != KMP_HW_UNKNOWN) {
        kmp_hw_t temp = possible[i];
        possible[i] = possible[start];
        possible[start] = temp;
        start++;
      }
    }
    KMP_ASSERT(start == num_possible);
    index++;
  }

  // Attempt to break a tie if user has very short token
  // (e.g., is 'T' tile or thread?)
  if (num_possible > 1)
    return __kmp_hw_subset_break_tie(possible, num_possible);
  if (num_possible == 1)
    return possible[0];
  return KMP_HW_UNKNOWN;
}

// The longest observable sequence of items can only be HW_LAST length
// The input string is usually short enough, let's use 512 limit for now
#define MAX_T_LEVEL KMP_HW_LAST
#define MAX_STR_LEN 512
static void __kmp_stg_parse_hw_subset(char const *name, char const *value,
                                      void *data) {
  // Value example: 1s,5c@3,2T
  // Which means "use 1 socket, 5 cores with offset 3, 2 threads per core"
  kmp_setting_t **rivals = (kmp_setting_t **)data;
  if (strcmp(name, "KMP_PLACE_THREADS") == 0) {
    KMP_INFORM(EnvVarDeprecated, name, "KMP_HW_SUBSET");
  }
  if (__kmp_stg_check_rivals(name, value, rivals)) {
    return;
  }

  char *components[MAX_T_LEVEL];
  char const *digits = "0123456789";
  char input[MAX_STR_LEN];
  size_t len = 0, mlen = MAX_STR_LEN;
  int level = 0;
  bool absolute = false;
  // Canonicalize the string (remove spaces, unify delimiters, etc.)
  char *pos = CCAST(char *, value);
  while (*pos && mlen) {
    if (*pos != ' ') { // skip spaces
      if (len == 0 && *pos == ':') {
        absolute = true;
      } else {
        input[len] = (char)(toupper(*pos));
        if (input[len] == 'X')
          input[len] = ','; // unify delimiters of levels
        if (input[len] == 'O' && strchr(digits, *(pos + 1)))
          input[len] = '@'; // unify delimiters of offset
        len++;
      }
    }
    mlen--;
    pos++;
  }
  if (len == 0 || mlen == 0) {
    goto err; // contents is either empty or too long
  }
  input[len] = '\0';
  // Split by delimiter
  pos = input;
  components[level++] = pos;
  while ((pos = strchr(pos, ','))) {
    if (level >= MAX_T_LEVEL)
      goto err; // too many components provided
    *pos = '\0'; // modify input and avoid more copying
    components[level++] = ++pos; // expect something after ","
  }

  __kmp_hw_subset = kmp_hw_subset_t::allocate();
  if (absolute)
    __kmp_hw_subset->set_absolute();

  // Check each component
  for (int i = 0; i < level; ++i) {
<<<<<<< HEAD
    int offset = 0;
    int num = atoi(components[i]); // each component should start with a number
    if ((pos = strchr(components[i], '@'))) {
      offset = atoi(pos + 1); // save offset
      *pos = '\0'; // cut the offset from the component
    }
    pos = components[i] + strspn(components[i], digits);
    if (pos == components[i])
      goto err;
    // detect the component type
    switch (*pos) {
    case 'S': // Socket
      if (__kmp_hws_socket.num > 0)
        goto err; // duplicate is not allowed
      __kmp_hws_socket.num = num;
      __kmp_hws_socket.offset = offset;
      break;
    case 'N': // NUMA Node
      if (__kmp_hws_node.num > 0)
        goto err; // duplicate is not allowed
      __kmp_hws_node.num = num;
      __kmp_hws_node.offset = offset;
      break;
    case 'D': // Die
      if (__kmp_hws_die.num > 0)
        goto err; // duplicate is not allowed
      __kmp_hws_die.num = num;
      __kmp_hws_die.offset = offset;
      break;
    case 'L': // Cache
      if (*(pos + 1) == '2') { // L2 - Tile
        if (__kmp_hws_tile.num > 0)
          goto err; // duplicate is not allowed
        __kmp_hws_tile.num = num;
        __kmp_hws_tile.offset = offset;
      } else if (*(pos + 1) == '3') { // L3 - Socket
        if (__kmp_hws_socket.num > 0 || __kmp_hws_die.num > 0)
          goto err; // duplicate is not allowed
        __kmp_hws_socket.num = num;
        __kmp_hws_socket.offset = offset;
      } else if (*(pos + 1) == '1') { // L1 - Core
        if (__kmp_hws_core.num > 0)
          goto err; // duplicate is not allowed
        __kmp_hws_core.num = num;
        __kmp_hws_core.offset = offset;
      }
      break;
    case 'C': // Core (or Cache?)
      if (*(pos + 1) != 'A') {
        if (__kmp_hws_core.num > 0)
          goto err; // duplicate is not allowed
        __kmp_hws_core.num = num;
        __kmp_hws_core.offset = offset;
      } else { // Cache
        char *d = pos + strcspn(pos, digits); // find digit
        if (*d == '2') { // L2 - Tile
          if (__kmp_hws_tile.num > 0)
            goto err; // duplicate is not allowed
          __kmp_hws_tile.num = num;
          __kmp_hws_tile.offset = offset;
        } else if (*d == '3') { // L3 - Socket
          if (__kmp_hws_socket.num > 0 || __kmp_hws_die.num > 0)
            goto err; // duplicate is not allowed
          __kmp_hws_socket.num = num;
          __kmp_hws_socket.offset = offset;
        } else if (*d == '1') { // L1 - Core
          if (__kmp_hws_core.num > 0)
            goto err; // duplicate is not allowed
          __kmp_hws_core.num = num;
          __kmp_hws_core.offset = offset;
=======
    int core_level = 0;
    char *core_components[MAX_T_LEVEL];
    // Split possible core components by '&' delimiter
    pos = components[i];
    core_components[core_level++] = pos;
    while ((pos = strchr(pos, '&'))) {
      if (core_level >= MAX_T_LEVEL)
        goto err; // too many different core types
      *pos = '\0'; // modify input and avoid more copying
      core_components[core_level++] = ++pos; // expect something after '&'
    }

    for (int j = 0; j < core_level; ++j) {
      char *offset_ptr;
      char *attr_ptr;
      int offset = 0;
      kmp_hw_attr_t attr;
      int num;
      // components may begin with an optional count of the number of resources
      if (isdigit(*core_components[j])) {
        num = atoi(core_components[j]);
        if (num <= 0) {
          goto err; // only positive integers are valid for count
        }
        pos = core_components[j] + strspn(core_components[j], digits);
      } else if (*core_components[j] == '*') {
        num = kmp_hw_subset_t::USE_ALL;
        pos = core_components[j] + 1;
      } else {
        num = kmp_hw_subset_t::USE_ALL;
        pos = core_components[j];
      }

      offset_ptr = strchr(core_components[j], '@');
      attr_ptr = strchr(core_components[j], ':');

      if (offset_ptr) {
        offset = atoi(offset_ptr + 1); // save offset
        *offset_ptr = '\0'; // cut the offset from the component
      }
      if (attr_ptr) {
        attr.clear();
        // save the attribute
#if KMP_ARCH_X86 || KMP_ARCH_X86_64
        if (__kmp_str_match("intel_core", -1, attr_ptr + 1)) {
          attr.set_core_type(KMP_HW_CORE_TYPE_CORE);
        } else if (__kmp_str_match("intel_atom", -1, attr_ptr + 1)) {
          attr.set_core_type(KMP_HW_CORE_TYPE_ATOM);
        }
#endif
        if (__kmp_str_match("eff", 3, attr_ptr + 1)) {
          const char *number = attr_ptr + 1;
          // skip the eff[iciency] token
          while (isalpha(*number))
            number++;
          if (!isdigit(*number)) {
            goto err;
          }
          int efficiency = atoi(number);
          attr.set_core_eff(efficiency);
>>>>>>> a2ce6ee6
        } else {
          goto err;
        }
        *attr_ptr = '\0'; // cut the attribute from the component
      }
      // detect the component type
      kmp_hw_t type = __kmp_stg_parse_hw_subset_name(pos);
      if (type == KMP_HW_UNKNOWN) {
        goto err;
      }
      // Only the core type can have attributes
      if (attr && type != KMP_HW_CORE)
        goto err;
      // Must allow core be specified more than once
      if (type != KMP_HW_CORE && __kmp_hw_subset->specified(type)) {
        goto err;
      }
      __kmp_hw_subset->push_back(num, type, offset, attr);
    }
  }
  return;
err:
  KMP_WARNING(AffHWSubsetInvalid, name, value);
  if (__kmp_hw_subset) {
    kmp_hw_subset_t::deallocate(__kmp_hw_subset);
    __kmp_hw_subset = nullptr;
  }
  return;
}

static inline const char *
__kmp_hw_get_core_type_keyword(kmp_hw_core_type_t type) {
  switch (type) {
  case KMP_HW_CORE_TYPE_UNKNOWN:
    return "unknown";
#if KMP_ARCH_X86 || KMP_ARCH_X86_64
  case KMP_HW_CORE_TYPE_ATOM:
    return "intel_atom";
  case KMP_HW_CORE_TYPE_CORE:
    return "intel_core";
#endif
  }
  return "unknown";
}

static void __kmp_stg_print_hw_subset(kmp_str_buf_t *buffer, char const *name,
                                      void *data) {
<<<<<<< HEAD
  if (__kmp_hws_requested) {
    int comma = 0;
    kmp_str_buf_t buf;
    __kmp_str_buf_init(&buf);
    if (__kmp_env_format)
      KMP_STR_BUF_PRINT_NAME_EX(name);
    else
      __kmp_str_buf_print(buffer, "   %s='", name);
    if (__kmp_hws_socket.num) {
      __kmp_str_buf_print(&buf, "%ds", __kmp_hws_socket.num);
      if (__kmp_hws_socket.offset)
        __kmp_str_buf_print(&buf, "@%d", __kmp_hws_socket.offset);
      comma = 1;
    }
    if (__kmp_hws_die.num) {
      __kmp_str_buf_print(&buf, "%s%dd", comma ? "," : "", __kmp_hws_die.num);
      if (__kmp_hws_die.offset)
        __kmp_str_buf_print(&buf, "@%d", __kmp_hws_die.offset);
      comma = 1;
    }
    if (__kmp_hws_node.num) {
      __kmp_str_buf_print(&buf, "%s%dn", comma ? "," : "", __kmp_hws_node.num);
      if (__kmp_hws_node.offset)
        __kmp_str_buf_print(&buf, "@%d", __kmp_hws_node.offset);
      comma = 1;
    }
    if (__kmp_hws_tile.num) {
      __kmp_str_buf_print(&buf, "%s%dL2", comma ? "," : "", __kmp_hws_tile.num);
      if (__kmp_hws_tile.offset)
        __kmp_str_buf_print(&buf, "@%d", __kmp_hws_tile.offset);
      comma = 1;
    }
    if (__kmp_hws_core.num) {
      __kmp_str_buf_print(&buf, "%s%dc", comma ? "," : "", __kmp_hws_core.num);
      if (__kmp_hws_core.offset)
        __kmp_str_buf_print(&buf, "@%d", __kmp_hws_core.offset);
      comma = 1;
    }
    if (__kmp_hws_proc.num)
      __kmp_str_buf_print(&buf, "%s%dt", comma ? "," : "", __kmp_hws_proc.num);
    __kmp_str_buf_print(buffer, "%s'\n", buf.str);
    __kmp_str_buf_free(&buf);
  }
=======
  kmp_str_buf_t buf;
  int depth;
  if (!__kmp_hw_subset)
    return;
  __kmp_str_buf_init(&buf);
  if (__kmp_env_format)
    KMP_STR_BUF_PRINT_NAME_EX(name);
  else
    __kmp_str_buf_print(buffer, "   %s='", name);

  depth = __kmp_hw_subset->get_depth();
  for (int i = 0; i < depth; ++i) {
    const auto &item = __kmp_hw_subset->at(i);
    if (i > 0)
      __kmp_str_buf_print(&buf, "%c", ',');
    for (int j = 0; j < item.num_attrs; ++j) {
      __kmp_str_buf_print(&buf, "%s%d%s", (j > 0 ? "&" : ""), item.num[j],
                          __kmp_hw_get_keyword(item.type));
      if (item.attr[j].is_core_type_valid())
        __kmp_str_buf_print(
            &buf, ":%s",
            __kmp_hw_get_core_type_keyword(item.attr[j].get_core_type()));
      if (item.attr[j].is_core_eff_valid())
        __kmp_str_buf_print(&buf, ":eff%d", item.attr[j].get_core_eff());
      if (item.offset[j])
        __kmp_str_buf_print(&buf, "@%d", item.offset[j]);
    }
  }
  __kmp_str_buf_print(buffer, "%s'\n", buf.str);
  __kmp_str_buf_free(&buf);
>>>>>>> a2ce6ee6
}

#if USE_ITT_BUILD
// -----------------------------------------------------------------------------
// KMP_FORKJOIN_FRAMES

static void __kmp_stg_parse_forkjoin_frames(char const *name, char const *value,
                                            void *data) {
  __kmp_stg_parse_bool(name, value, &__kmp_forkjoin_frames);
} // __kmp_stg_parse_forkjoin_frames

static void __kmp_stg_print_forkjoin_frames(kmp_str_buf_t *buffer,
                                            char const *name, void *data) {
  __kmp_stg_print_bool(buffer, name, __kmp_forkjoin_frames);
} // __kmp_stg_print_forkjoin_frames

// -----------------------------------------------------------------------------
// KMP_FORKJOIN_FRAMES_MODE

static void __kmp_stg_parse_forkjoin_frames_mode(char const *name,
                                                 char const *value,
                                                 void *data) {
  __kmp_stg_parse_int(name, value, 0, 3, &__kmp_forkjoin_frames_mode);
} // __kmp_stg_parse_forkjoin_frames

static void __kmp_stg_print_forkjoin_frames_mode(kmp_str_buf_t *buffer,
                                                 char const *name, void *data) {
  __kmp_stg_print_int(buffer, name, __kmp_forkjoin_frames_mode);
} // __kmp_stg_print_forkjoin_frames
#endif /* USE_ITT_BUILD */

// -----------------------------------------------------------------------------
// KMP_ENABLE_TASK_THROTTLING

static void __kmp_stg_parse_task_throttling(char const *name, char const *value,
                                            void *data) {
  __kmp_stg_parse_bool(name, value, &__kmp_enable_task_throttling);
} // __kmp_stg_parse_task_throttling

static void __kmp_stg_print_task_throttling(kmp_str_buf_t *buffer,
                                            char const *name, void *data) {
  __kmp_stg_print_bool(buffer, name, __kmp_enable_task_throttling);
} // __kmp_stg_print_task_throttling

#if KMP_HAVE_MWAIT || KMP_HAVE_UMWAIT
// -----------------------------------------------------------------------------
// KMP_USER_LEVEL_MWAIT

static void __kmp_stg_parse_user_level_mwait(char const *name,
                                             char const *value, void *data) {
  __kmp_stg_parse_bool(name, value, &__kmp_user_level_mwait);
} // __kmp_stg_parse_user_level_mwait

static void __kmp_stg_print_user_level_mwait(kmp_str_buf_t *buffer,
                                             char const *name, void *data) {
  __kmp_stg_print_bool(buffer, name, __kmp_user_level_mwait);
} // __kmp_stg_print_user_level_mwait

// -----------------------------------------------------------------------------
// KMP_MWAIT_HINTS

static void __kmp_stg_parse_mwait_hints(char const *name, char const *value,
                                        void *data) {
  __kmp_stg_parse_int(name, value, 0, INT_MAX, &__kmp_mwait_hints);
} // __kmp_stg_parse_mwait_hints

static void __kmp_stg_print_mwait_hints(kmp_str_buf_t *buffer, char const *name,
                                        void *data) {
  __kmp_stg_print_int(buffer, name, __kmp_mwait_hints);
} // __kmp_stg_print_mwait_hints

#endif // KMP_HAVE_MWAIT || KMP_HAVE_UMWAIT

// -----------------------------------------------------------------------------
// OMP_DISPLAY_ENV

static void __kmp_stg_parse_omp_display_env(char const *name, char const *value,
                                            void *data) {
  if (__kmp_str_match("VERBOSE", 1, value)) {
    __kmp_display_env_verbose = TRUE;
  } else {
    __kmp_stg_parse_bool(name, value, &__kmp_display_env);
  }
} // __kmp_stg_parse_omp_display_env

static void __kmp_stg_print_omp_display_env(kmp_str_buf_t *buffer,
                                            char const *name, void *data) {
  if (__kmp_display_env_verbose) {
    __kmp_stg_print_str(buffer, name, "VERBOSE");
  } else {
    __kmp_stg_print_bool(buffer, name, __kmp_display_env);
  }
} // __kmp_stg_print_omp_display_env

static void __kmp_stg_parse_omp_cancellation(char const *name,
                                             char const *value, void *data) {
  if (TCR_4(__kmp_init_parallel)) {
    KMP_WARNING(EnvParallelWarn, name);
    return;
  } // read value before first parallel only
  __kmp_stg_parse_bool(name, value, &__kmp_omp_cancellation);
} // __kmp_stg_parse_omp_cancellation

static void __kmp_stg_print_omp_cancellation(kmp_str_buf_t *buffer,
                                             char const *name, void *data) {
  __kmp_stg_print_bool(buffer, name, __kmp_omp_cancellation);
} // __kmp_stg_print_omp_cancellation

#if OMPT_SUPPORT
int __kmp_tool = 1;

static void __kmp_stg_parse_omp_tool(char const *name, char const *value,
                                     void *data) {
  __kmp_stg_parse_bool(name, value, &__kmp_tool);
} // __kmp_stg_parse_omp_tool

static void __kmp_stg_print_omp_tool(kmp_str_buf_t *buffer, char const *name,
                                     void *data) {
  if (__kmp_env_format) {
    KMP_STR_BUF_PRINT_BOOL_EX(name, __kmp_tool, "enabled", "disabled");
  } else {
    __kmp_str_buf_print(buffer, "   %s=%s\n", name,
                        __kmp_tool ? "enabled" : "disabled");
  }
} // __kmp_stg_print_omp_tool

char *__kmp_tool_libraries = NULL;

static void __kmp_stg_parse_omp_tool_libraries(char const *name,
                                               char const *value, void *data) {
  __kmp_stg_parse_str(name, value, &__kmp_tool_libraries);
} // __kmp_stg_parse_omp_tool_libraries

static void __kmp_stg_print_omp_tool_libraries(kmp_str_buf_t *buffer,
                                               char const *name, void *data) {
  if (__kmp_tool_libraries)
    __kmp_stg_print_str(buffer, name, __kmp_tool_libraries);
  else {
    if (__kmp_env_format) {
      KMP_STR_BUF_PRINT_NAME;
    } else {
      __kmp_str_buf_print(buffer, "   %s", name);
    }
    __kmp_str_buf_print(buffer, ": %s\n", KMP_I18N_STR(NotDefined));
  }
} // __kmp_stg_print_omp_tool_libraries

char *__kmp_tool_verbose_init = NULL;

static void __kmp_stg_parse_omp_tool_verbose_init(char const *name,
                                                  char const *value,
                                                  void *data) {
  __kmp_stg_parse_str(name, value, &__kmp_tool_verbose_init);
} // __kmp_stg_parse_omp_tool_libraries

static void __kmp_stg_print_omp_tool_verbose_init(kmp_str_buf_t *buffer,
                                                  char const *name,
                                                  void *data) {
  if (__kmp_tool_verbose_init)
    __kmp_stg_print_str(buffer, name, __kmp_tool_verbose_init);
  else {
    if (__kmp_env_format) {
      KMP_STR_BUF_PRINT_NAME;
    } else {
      __kmp_str_buf_print(buffer, "   %s", name);
    }
    __kmp_str_buf_print(buffer, ": %s\n", KMP_I18N_STR(NotDefined));
  }
} // __kmp_stg_print_omp_tool_verbose_init

#endif

// Table.

static kmp_setting_t __kmp_stg_table[] = {

    {"KMP_ALL_THREADS", __kmp_stg_parse_device_thread_limit, NULL, NULL, 0, 0},
    {"KMP_BLOCKTIME", __kmp_stg_parse_blocktime, __kmp_stg_print_blocktime,
     NULL, 0, 0},
    {"KMP_USE_YIELD", __kmp_stg_parse_use_yield, __kmp_stg_print_use_yield,
     NULL, 0, 0},
    {"KMP_DUPLICATE_LIB_OK", __kmp_stg_parse_duplicate_lib_ok,
     __kmp_stg_print_duplicate_lib_ok, NULL, 0, 0},
    {"KMP_LIBRARY", __kmp_stg_parse_wait_policy, __kmp_stg_print_wait_policy,
     NULL, 0, 0},
    {"KMP_DEVICE_THREAD_LIMIT", __kmp_stg_parse_device_thread_limit,
     __kmp_stg_print_device_thread_limit, NULL, 0, 0},
#if KMP_USE_MONITOR
    {"KMP_MONITOR_STACKSIZE", __kmp_stg_parse_monitor_stacksize,
     __kmp_stg_print_monitor_stacksize, NULL, 0, 0},
#endif
    {"KMP_SETTINGS", __kmp_stg_parse_settings, __kmp_stg_print_settings, NULL,
     0, 0},
    {"KMP_STACKOFFSET", __kmp_stg_parse_stackoffset,
     __kmp_stg_print_stackoffset, NULL, 0, 0},
    {"KMP_STACKSIZE", __kmp_stg_parse_stacksize, __kmp_stg_print_stacksize,
     NULL, 0, 0},
    {"KMP_STACKPAD", __kmp_stg_parse_stackpad, __kmp_stg_print_stackpad, NULL,
     0, 0},
    {"KMP_VERSION", __kmp_stg_parse_version, __kmp_stg_print_version, NULL, 0,
     0},
    {"KMP_WARNINGS", __kmp_stg_parse_warnings, __kmp_stg_print_warnings, NULL,
     0, 0},

    {"KMP_NESTING_MODE", __kmp_stg_parse_nesting_mode,
     __kmp_stg_print_nesting_mode, NULL, 0, 0},
    {"OMP_NESTED", __kmp_stg_parse_nested, __kmp_stg_print_nested, NULL, 0, 0},
    {"OMP_NUM_THREADS", __kmp_stg_parse_num_threads,
     __kmp_stg_print_num_threads, NULL, 0, 0},
    {"OMP_STACKSIZE", __kmp_stg_parse_stacksize, __kmp_stg_print_stacksize,
     NULL, 0, 0},

    {"KMP_TASKING", __kmp_stg_parse_tasking, __kmp_stg_print_tasking, NULL, 0,
     0},
    {"KMP_TASK_STEALING_CONSTRAINT", __kmp_stg_parse_task_stealing,
     __kmp_stg_print_task_stealing, NULL, 0, 0},
    {"OMP_MAX_ACTIVE_LEVELS", __kmp_stg_parse_max_active_levels,
     __kmp_stg_print_max_active_levels, NULL, 0, 0},
    {"OMP_DEFAULT_DEVICE", __kmp_stg_parse_default_device,
     __kmp_stg_print_default_device, NULL, 0, 0},
    {"OMP_TARGET_OFFLOAD", __kmp_stg_parse_target_offload,
     __kmp_stg_print_target_offload, NULL, 0, 0},
    {"OMP_MAX_TASK_PRIORITY", __kmp_stg_parse_max_task_priority,
     __kmp_stg_print_max_task_priority, NULL, 0, 0},
    {"KMP_TASKLOOP_MIN_TASKS", __kmp_stg_parse_taskloop_min_tasks,
     __kmp_stg_print_taskloop_min_tasks, NULL, 0, 0},
    {"OMP_THREAD_LIMIT", __kmp_stg_parse_thread_limit,
     __kmp_stg_print_thread_limit, NULL, 0, 0},
    {"KMP_TEAMS_THREAD_LIMIT", __kmp_stg_parse_teams_thread_limit,
     __kmp_stg_print_teams_thread_limit, NULL, 0, 0},
    {"OMP_NUM_TEAMS", __kmp_stg_parse_nteams, __kmp_stg_print_nteams, NULL, 0,
     0},
    {"OMP_TEAMS_THREAD_LIMIT", __kmp_stg_parse_teams_th_limit,
     __kmp_stg_print_teams_th_limit, NULL, 0, 0},
    {"OMP_WAIT_POLICY", __kmp_stg_parse_wait_policy,
     __kmp_stg_print_wait_policy, NULL, 0, 0},
    {"KMP_DISP_NUM_BUFFERS", __kmp_stg_parse_disp_buffers,
     __kmp_stg_print_disp_buffers, NULL, 0, 0},
#if KMP_NESTED_HOT_TEAMS
    {"KMP_HOT_TEAMS_MAX_LEVEL", __kmp_stg_parse_hot_teams_level,
     __kmp_stg_print_hot_teams_level, NULL, 0, 0},
    {"KMP_HOT_TEAMS_MODE", __kmp_stg_parse_hot_teams_mode,
     __kmp_stg_print_hot_teams_mode, NULL, 0, 0},
#endif // KMP_NESTED_HOT_TEAMS

#if KMP_HANDLE_SIGNALS
    {"KMP_HANDLE_SIGNALS", __kmp_stg_parse_handle_signals,
     __kmp_stg_print_handle_signals, NULL, 0, 0},
#endif

#if KMP_ARCH_X86 || KMP_ARCH_X86_64
    {"KMP_INHERIT_FP_CONTROL", __kmp_stg_parse_inherit_fp_control,
     __kmp_stg_print_inherit_fp_control, NULL, 0, 0},
#endif /* KMP_ARCH_X86 || KMP_ARCH_X86_64 */

#ifdef KMP_GOMP_COMPAT
    {"GOMP_STACKSIZE", __kmp_stg_parse_stacksize, NULL, NULL, 0, 0},
#endif

#ifdef KMP_DEBUG
    {"KMP_A_DEBUG", __kmp_stg_parse_a_debug, __kmp_stg_print_a_debug, NULL, 0,
     0},
    {"KMP_B_DEBUG", __kmp_stg_parse_b_debug, __kmp_stg_print_b_debug, NULL, 0,
     0},
    {"KMP_C_DEBUG", __kmp_stg_parse_c_debug, __kmp_stg_print_c_debug, NULL, 0,
     0},
    {"KMP_D_DEBUG", __kmp_stg_parse_d_debug, __kmp_stg_print_d_debug, NULL, 0,
     0},
    {"KMP_E_DEBUG", __kmp_stg_parse_e_debug, __kmp_stg_print_e_debug, NULL, 0,
     0},
    {"KMP_F_DEBUG", __kmp_stg_parse_f_debug, __kmp_stg_print_f_debug, NULL, 0,
     0},
    {"KMP_DEBUG", __kmp_stg_parse_debug, NULL, /* no print */ NULL, 0, 0},
    {"KMP_DEBUG_BUF", __kmp_stg_parse_debug_buf, __kmp_stg_print_debug_buf,
     NULL, 0, 0},
    {"KMP_DEBUG_BUF_ATOMIC", __kmp_stg_parse_debug_buf_atomic,
     __kmp_stg_print_debug_buf_atomic, NULL, 0, 0},
    {"KMP_DEBUG_BUF_CHARS", __kmp_stg_parse_debug_buf_chars,
     __kmp_stg_print_debug_buf_chars, NULL, 0, 0},
    {"KMP_DEBUG_BUF_LINES", __kmp_stg_parse_debug_buf_lines,
     __kmp_stg_print_debug_buf_lines, NULL, 0, 0},
    {"KMP_DIAG", __kmp_stg_parse_diag, __kmp_stg_print_diag, NULL, 0, 0},

    {"KMP_PAR_RANGE", __kmp_stg_parse_par_range_env,
     __kmp_stg_print_par_range_env, NULL, 0, 0},
#endif // KMP_DEBUG

    {"KMP_ALIGN_ALLOC", __kmp_stg_parse_align_alloc,
     __kmp_stg_print_align_alloc, NULL, 0, 0},

    {"KMP_PLAIN_BARRIER", __kmp_stg_parse_barrier_branch_bit,
     __kmp_stg_print_barrier_branch_bit, NULL, 0, 0},
    {"KMP_PLAIN_BARRIER_PATTERN", __kmp_stg_parse_barrier_pattern,
     __kmp_stg_print_barrier_pattern, NULL, 0, 0},
    {"KMP_FORKJOIN_BARRIER", __kmp_stg_parse_barrier_branch_bit,
     __kmp_stg_print_barrier_branch_bit, NULL, 0, 0},
    {"KMP_FORKJOIN_BARRIER_PATTERN", __kmp_stg_parse_barrier_pattern,
     __kmp_stg_print_barrier_pattern, NULL, 0, 0},
#if KMP_FAST_REDUCTION_BARRIER
    {"KMP_REDUCTION_BARRIER", __kmp_stg_parse_barrier_branch_bit,
     __kmp_stg_print_barrier_branch_bit, NULL, 0, 0},
    {"KMP_REDUCTION_BARRIER_PATTERN", __kmp_stg_parse_barrier_pattern,
     __kmp_stg_print_barrier_pattern, NULL, 0, 0},
#endif

    {"KMP_ABORT_DELAY", __kmp_stg_parse_abort_delay,
     __kmp_stg_print_abort_delay, NULL, 0, 0},
    {"KMP_CPUINFO_FILE", __kmp_stg_parse_cpuinfo_file,
     __kmp_stg_print_cpuinfo_file, NULL, 0, 0},
    {"KMP_FORCE_REDUCTION", __kmp_stg_parse_force_reduction,
     __kmp_stg_print_force_reduction, NULL, 0, 0},
    {"KMP_DETERMINISTIC_REDUCTION", __kmp_stg_parse_force_reduction,
     __kmp_stg_print_force_reduction, NULL, 0, 0},
    {"KMP_STORAGE_MAP", __kmp_stg_parse_storage_map,
     __kmp_stg_print_storage_map, NULL, 0, 0},
    {"KMP_ALL_THREADPRIVATE", __kmp_stg_parse_all_threadprivate,
     __kmp_stg_print_all_threadprivate, NULL, 0, 0},
    {"KMP_FOREIGN_THREADS_THREADPRIVATE",
     __kmp_stg_parse_foreign_threads_threadprivate,
     __kmp_stg_print_foreign_threads_threadprivate, NULL, 0, 0},

#if KMP_AFFINITY_SUPPORTED
    {"KMP_AFFINITY", __kmp_stg_parse_affinity, __kmp_stg_print_affinity, NULL,
     0, 0},
#ifdef KMP_GOMP_COMPAT
    {"GOMP_CPU_AFFINITY", __kmp_stg_parse_gomp_cpu_affinity, NULL,
     /* no print */ NULL, 0, 0},
#endif /* KMP_GOMP_COMPAT */
    {"OMP_PROC_BIND", __kmp_stg_parse_proc_bind, __kmp_stg_print_proc_bind,
     NULL, 0, 0},
    {"KMP_TEAMS_PROC_BIND", __kmp_stg_parse_teams_proc_bind,
     __kmp_stg_print_teams_proc_bind, NULL, 0, 0},
    {"OMP_PLACES", __kmp_stg_parse_places, __kmp_stg_print_places, NULL, 0, 0},
    {"KMP_TOPOLOGY_METHOD", __kmp_stg_parse_topology_method,
     __kmp_stg_print_topology_method, NULL, 0, 0},

#else

    // KMP_AFFINITY is not supported on OS X*, nor is OMP_PLACES.
    // OMP_PROC_BIND and proc-bind-var are supported, however.
    {"OMP_PROC_BIND", __kmp_stg_parse_proc_bind, __kmp_stg_print_proc_bind,
     NULL, 0, 0},

#endif // KMP_AFFINITY_SUPPORTED
    {"OMP_DISPLAY_AFFINITY", __kmp_stg_parse_display_affinity,
     __kmp_stg_print_display_affinity, NULL, 0, 0},
    {"OMP_AFFINITY_FORMAT", __kmp_stg_parse_affinity_format,
     __kmp_stg_print_affinity_format, NULL, 0, 0},
    {"KMP_INIT_AT_FORK", __kmp_stg_parse_init_at_fork,
     __kmp_stg_print_init_at_fork, NULL, 0, 0},
    {"KMP_SCHEDULE", __kmp_stg_parse_schedule, __kmp_stg_print_schedule, NULL,
     0, 0},
    {"OMP_SCHEDULE", __kmp_stg_parse_omp_schedule, __kmp_stg_print_omp_schedule,
     NULL, 0, 0},
#if KMP_USE_HIER_SCHED
    {"KMP_DISP_HAND_THREAD", __kmp_stg_parse_kmp_hand_thread,
     __kmp_stg_print_kmp_hand_thread, NULL, 0, 0},
#endif
    {"KMP_FORCE_MONOTONIC_DYNAMIC_SCHEDULE",
     __kmp_stg_parse_kmp_force_monotonic, __kmp_stg_print_kmp_force_monotonic,
     NULL, 0, 0},
    {"KMP_ATOMIC_MODE", __kmp_stg_parse_atomic_mode,
     __kmp_stg_print_atomic_mode, NULL, 0, 0},
    {"KMP_CONSISTENCY_CHECK", __kmp_stg_parse_consistency_check,
     __kmp_stg_print_consistency_check, NULL, 0, 0},

#if USE_ITT_BUILD && USE_ITT_NOTIFY
    {"KMP_ITT_PREPARE_DELAY", __kmp_stg_parse_itt_prepare_delay,
     __kmp_stg_print_itt_prepare_delay, NULL, 0, 0},
#endif /* USE_ITT_BUILD && USE_ITT_NOTIFY */
    {"KMP_MALLOC_POOL_INCR", __kmp_stg_parse_malloc_pool_incr,
     __kmp_stg_print_malloc_pool_incr, NULL, 0, 0},
    {"KMP_GTID_MODE", __kmp_stg_parse_gtid_mode, __kmp_stg_print_gtid_mode,
     NULL, 0, 0},
    {"OMP_DYNAMIC", __kmp_stg_parse_omp_dynamic, __kmp_stg_print_omp_dynamic,
     NULL, 0, 0},
    {"KMP_DYNAMIC_MODE", __kmp_stg_parse_kmp_dynamic_mode,
     __kmp_stg_print_kmp_dynamic_mode, NULL, 0, 0},

#ifdef USE_LOAD_BALANCE
    {"KMP_LOAD_BALANCE_INTERVAL", __kmp_stg_parse_ld_balance_interval,
     __kmp_stg_print_ld_balance_interval, NULL, 0, 0},
#endif

    {"KMP_NUM_LOCKS_IN_BLOCK", __kmp_stg_parse_lock_block,
     __kmp_stg_print_lock_block, NULL, 0, 0},
    {"KMP_LOCK_KIND", __kmp_stg_parse_lock_kind, __kmp_stg_print_lock_kind,
     NULL, 0, 0},
    {"KMP_SPIN_BACKOFF_PARAMS", __kmp_stg_parse_spin_backoff_params,
     __kmp_stg_print_spin_backoff_params, NULL, 0, 0},
#if KMP_USE_ADAPTIVE_LOCKS
    {"KMP_ADAPTIVE_LOCK_PROPS", __kmp_stg_parse_adaptive_lock_props,
     __kmp_stg_print_adaptive_lock_props, NULL, 0, 0},
#if KMP_DEBUG_ADAPTIVE_LOCKS
    {"KMP_SPECULATIVE_STATSFILE", __kmp_stg_parse_speculative_statsfile,
     __kmp_stg_print_speculative_statsfile, NULL, 0, 0},
#endif
#endif // KMP_USE_ADAPTIVE_LOCKS
    {"KMP_PLACE_THREADS", __kmp_stg_parse_hw_subset, __kmp_stg_print_hw_subset,
     NULL, 0, 0},
    {"KMP_HW_SUBSET", __kmp_stg_parse_hw_subset, __kmp_stg_print_hw_subset,
     NULL, 0, 0},
#if USE_ITT_BUILD
    {"KMP_FORKJOIN_FRAMES", __kmp_stg_parse_forkjoin_frames,
     __kmp_stg_print_forkjoin_frames, NULL, 0, 0},
    {"KMP_FORKJOIN_FRAMES_MODE", __kmp_stg_parse_forkjoin_frames_mode,
     __kmp_stg_print_forkjoin_frames_mode, NULL, 0, 0},
#endif
    {"KMP_ENABLE_TASK_THROTTLING", __kmp_stg_parse_task_throttling,
     __kmp_stg_print_task_throttling, NULL, 0, 0},

    {"OMP_DISPLAY_ENV", __kmp_stg_parse_omp_display_env,
     __kmp_stg_print_omp_display_env, NULL, 0, 0},
    {"OMP_CANCELLATION", __kmp_stg_parse_omp_cancellation,
     __kmp_stg_print_omp_cancellation, NULL, 0, 0},
    {"OMP_ALLOCATOR", __kmp_stg_parse_allocator, __kmp_stg_print_allocator,
     NULL, 0, 0},
    {"LIBOMP_USE_HIDDEN_HELPER_TASK", __kmp_stg_parse_use_hidden_helper,
     __kmp_stg_print_use_hidden_helper, NULL, 0, 0},
    {"LIBOMP_NUM_HIDDEN_HELPER_THREADS",
     __kmp_stg_parse_num_hidden_helper_threads,
     __kmp_stg_print_num_hidden_helper_threads, NULL, 0, 0},

#if OMPT_SUPPORT
    {"OMP_TOOL", __kmp_stg_parse_omp_tool, __kmp_stg_print_omp_tool, NULL, 0,
     0},
    {"OMP_TOOL_LIBRARIES", __kmp_stg_parse_omp_tool_libraries,
     __kmp_stg_print_omp_tool_libraries, NULL, 0, 0},
    {"OMP_TOOL_VERBOSE_INIT", __kmp_stg_parse_omp_tool_verbose_init,
     __kmp_stg_print_omp_tool_verbose_init, NULL, 0, 0},
#endif

#if KMP_HAVE_MWAIT || KMP_HAVE_UMWAIT
    {"KMP_USER_LEVEL_MWAIT", __kmp_stg_parse_user_level_mwait,
     __kmp_stg_print_user_level_mwait, NULL, 0, 0},
    {"KMP_MWAIT_HINTS", __kmp_stg_parse_mwait_hints,
     __kmp_stg_print_mwait_hints, NULL, 0, 0},
#endif
    {"", NULL, NULL, NULL, 0, 0}}; // settings

static int const __kmp_stg_count =
    sizeof(__kmp_stg_table) / sizeof(kmp_setting_t);

static inline kmp_setting_t *__kmp_stg_find(char const *name) {

  int i;
  if (name != NULL) {
    for (i = 0; i < __kmp_stg_count; ++i) {
      if (strcmp(__kmp_stg_table[i].name, name) == 0) {
        return &__kmp_stg_table[i];
      }
    }
  }
  return NULL;

} // __kmp_stg_find

static int __kmp_stg_cmp(void const *_a, void const *_b) {
  const kmp_setting_t *a = RCAST(const kmp_setting_t *, _a);
  const kmp_setting_t *b = RCAST(const kmp_setting_t *, _b);

  // Process KMP_AFFINITY last.
  // It needs to come after OMP_PLACES and GOMP_CPU_AFFINITY.
  if (strcmp(a->name, "KMP_AFFINITY") == 0) {
    if (strcmp(b->name, "KMP_AFFINITY") == 0) {
      return 0;
    }
    return 1;
  } else if (strcmp(b->name, "KMP_AFFINITY") == 0) {
    return -1;
  }
  return strcmp(a->name, b->name);
} // __kmp_stg_cmp

static void __kmp_stg_init(void) {

  static int initialized = 0;

  if (!initialized) {

    // Sort table.
    qsort(__kmp_stg_table, __kmp_stg_count - 1, sizeof(kmp_setting_t),
          __kmp_stg_cmp);

    { // Initialize *_STACKSIZE data.
      kmp_setting_t *kmp_stacksize =
          __kmp_stg_find("KMP_STACKSIZE"); // 1st priority.
#ifdef KMP_GOMP_COMPAT
      kmp_setting_t *gomp_stacksize =
          __kmp_stg_find("GOMP_STACKSIZE"); // 2nd priority.
#endif
      kmp_setting_t *omp_stacksize =
          __kmp_stg_find("OMP_STACKSIZE"); // 3rd priority.

      // !!! volatile keyword is Intel(R) C Compiler bug CQ49908 workaround.
      // !!! Compiler does not understand rivals is used and optimizes out
      // assignments
      // !!!     rivals[ i ++ ] = ...;
      static kmp_setting_t *volatile rivals[4];
      static kmp_stg_ss_data_t kmp_data = {1, CCAST(kmp_setting_t **, rivals)};
#ifdef KMP_GOMP_COMPAT
      static kmp_stg_ss_data_t gomp_data = {1024,
                                            CCAST(kmp_setting_t **, rivals)};
#endif
      static kmp_stg_ss_data_t omp_data = {1024,
                                           CCAST(kmp_setting_t **, rivals)};
      int i = 0;

      rivals[i++] = kmp_stacksize;
#ifdef KMP_GOMP_COMPAT
      if (gomp_stacksize != NULL) {
        rivals[i++] = gomp_stacksize;
      }
#endif
      rivals[i++] = omp_stacksize;
      rivals[i++] = NULL;

      kmp_stacksize->data = &kmp_data;
#ifdef KMP_GOMP_COMPAT
      if (gomp_stacksize != NULL) {
        gomp_stacksize->data = &gomp_data;
      }
#endif
      omp_stacksize->data = &omp_data;
    }

    { // Initialize KMP_LIBRARY and OMP_WAIT_POLICY data.
      kmp_setting_t *kmp_library =
          __kmp_stg_find("KMP_LIBRARY"); // 1st priority.
      kmp_setting_t *omp_wait_policy =
          __kmp_stg_find("OMP_WAIT_POLICY"); // 2nd priority.

      // !!! volatile keyword is Intel(R) C Compiler bug CQ49908 workaround.
      static kmp_setting_t *volatile rivals[3];
      static kmp_stg_wp_data_t kmp_data = {0, CCAST(kmp_setting_t **, rivals)};
      static kmp_stg_wp_data_t omp_data = {1, CCAST(kmp_setting_t **, rivals)};
      int i = 0;

      rivals[i++] = kmp_library;
      if (omp_wait_policy != NULL) {
        rivals[i++] = omp_wait_policy;
      }
      rivals[i++] = NULL;

      kmp_library->data = &kmp_data;
      if (omp_wait_policy != NULL) {
        omp_wait_policy->data = &omp_data;
      }
    }

    { // Initialize KMP_DEVICE_THREAD_LIMIT and KMP_ALL_THREADS
      kmp_setting_t *kmp_device_thread_limit =
          __kmp_stg_find("KMP_DEVICE_THREAD_LIMIT"); // 1st priority.
      kmp_setting_t *kmp_all_threads =
          __kmp_stg_find("KMP_ALL_THREADS"); // 2nd priority.

      // !!! volatile keyword is Intel(R) C Compiler bug CQ49908 workaround.
      static kmp_setting_t *volatile rivals[3];
      int i = 0;

      rivals[i++] = kmp_device_thread_limit;
      rivals[i++] = kmp_all_threads;
      rivals[i++] = NULL;

      kmp_device_thread_limit->data = CCAST(kmp_setting_t **, rivals);
      kmp_all_threads->data = CCAST(kmp_setting_t **, rivals);
    }

    { // Initialize KMP_HW_SUBSET and KMP_PLACE_THREADS
      // 1st priority
      kmp_setting_t *kmp_hw_subset = __kmp_stg_find("KMP_HW_SUBSET");
      // 2nd priority
      kmp_setting_t *kmp_place_threads = __kmp_stg_find("KMP_PLACE_THREADS");

      // !!! volatile keyword is Intel(R) C Compiler bug CQ49908 workaround.
      static kmp_setting_t *volatile rivals[3];
      int i = 0;

      rivals[i++] = kmp_hw_subset;
      rivals[i++] = kmp_place_threads;
      rivals[i++] = NULL;

      kmp_hw_subset->data = CCAST(kmp_setting_t **, rivals);
      kmp_place_threads->data = CCAST(kmp_setting_t **, rivals);
    }

#if KMP_AFFINITY_SUPPORTED
    { // Initialize KMP_AFFINITY, GOMP_CPU_AFFINITY, and OMP_PROC_BIND data.
      kmp_setting_t *kmp_affinity =
          __kmp_stg_find("KMP_AFFINITY"); // 1st priority.
      KMP_DEBUG_ASSERT(kmp_affinity != NULL);

#ifdef KMP_GOMP_COMPAT
      kmp_setting_t *gomp_cpu_affinity =
          __kmp_stg_find("GOMP_CPU_AFFINITY"); // 2nd priority.
      KMP_DEBUG_ASSERT(gomp_cpu_affinity != NULL);
#endif

      kmp_setting_t *omp_proc_bind =
          __kmp_stg_find("OMP_PROC_BIND"); // 3rd priority.
      KMP_DEBUG_ASSERT(omp_proc_bind != NULL);

      // !!! volatile keyword is Intel(R) C Compiler bug CQ49908 workaround.
      static kmp_setting_t *volatile rivals[4];
      int i = 0;

      rivals[i++] = kmp_affinity;

#ifdef KMP_GOMP_COMPAT
      rivals[i++] = gomp_cpu_affinity;
      gomp_cpu_affinity->data = CCAST(kmp_setting_t **, rivals);
#endif

      rivals[i++] = omp_proc_bind;
      omp_proc_bind->data = CCAST(kmp_setting_t **, rivals);
      rivals[i++] = NULL;

      static kmp_setting_t *volatile places_rivals[4];
      i = 0;

      kmp_setting_t *omp_places = __kmp_stg_find("OMP_PLACES"); // 3rd priority.
      KMP_DEBUG_ASSERT(omp_places != NULL);

      places_rivals[i++] = kmp_affinity;
#ifdef KMP_GOMP_COMPAT
      places_rivals[i++] = gomp_cpu_affinity;
#endif
      places_rivals[i++] = omp_places;
      omp_places->data = CCAST(kmp_setting_t **, places_rivals);
      places_rivals[i++] = NULL;
    }
#else
// KMP_AFFINITY not supported, so OMP_PROC_BIND has no rivals.
// OMP_PLACES not supported yet.
#endif // KMP_AFFINITY_SUPPORTED

    { // Initialize KMP_DETERMINISTIC_REDUCTION and KMP_FORCE_REDUCTION data.
      kmp_setting_t *kmp_force_red =
          __kmp_stg_find("KMP_FORCE_REDUCTION"); // 1st priority.
      kmp_setting_t *kmp_determ_red =
          __kmp_stg_find("KMP_DETERMINISTIC_REDUCTION"); // 2nd priority.

      // !!! volatile keyword is Intel(R) C Compiler bug CQ49908 workaround.
      static kmp_setting_t *volatile rivals[3];
      static kmp_stg_fr_data_t force_data = {1,
                                             CCAST(kmp_setting_t **, rivals)};
      static kmp_stg_fr_data_t determ_data = {0,
                                              CCAST(kmp_setting_t **, rivals)};
      int i = 0;

      rivals[i++] = kmp_force_red;
      if (kmp_determ_red != NULL) {
        rivals[i++] = kmp_determ_red;
      }
      rivals[i++] = NULL;

      kmp_force_red->data = &force_data;
      if (kmp_determ_red != NULL) {
        kmp_determ_red->data = &determ_data;
      }
    }

    initialized = 1;
  }

  // Reset flags.
  int i;
  for (i = 0; i < __kmp_stg_count; ++i) {
    __kmp_stg_table[i].set = 0;
  }

} // __kmp_stg_init

static void __kmp_stg_parse(char const *name, char const *value) {
  // On Windows* OS there are some nameless variables like "C:=C:\" (yeah,
  // really nameless, they are presented in environment block as
  // "=C:=C\\\x00=D:=D:\\\x00...", so let us skip them.
  if (name[0] == 0) {
    return;
  }

  if (value != NULL) {
    kmp_setting_t *setting = __kmp_stg_find(name);
    if (setting != NULL) {
      setting->parse(name, value, setting->data);
      setting->defined = 1;
    }
  }

} // __kmp_stg_parse

static int __kmp_stg_check_rivals( // 0 -- Ok, 1 -- errors found.
    char const *name, // Name of variable.
    char const *value, // Value of the variable.
    kmp_setting_t **rivals // List of rival settings (must include current one).
) {

  if (rivals == NULL) {
    return 0;
  }

  // Loop thru higher priority settings (listed before current).
  int i = 0;
  for (; strcmp(rivals[i]->name, name) != 0; i++) {
    KMP_DEBUG_ASSERT(rivals[i] != NULL);

#if KMP_AFFINITY_SUPPORTED
    if (rivals[i] == __kmp_affinity_notype) {
      // If KMP_AFFINITY is specified without a type name,
      // it does not rival OMP_PROC_BIND or GOMP_CPU_AFFINITY.
      continue;
    }
#endif

    if (rivals[i]->set) {
      KMP_WARNING(StgIgnored, name, rivals[i]->name);
      return 1;
    }
  }

  ++i; // Skip current setting.
  return 0;

} // __kmp_stg_check_rivals

static int __kmp_env_toPrint(char const *name, int flag) {
  int rc = 0;
  kmp_setting_t *setting = __kmp_stg_find(name);
  if (setting != NULL) {
    rc = setting->defined;
    if (flag >= 0) {
      setting->defined = flag;
    }
  }
  return rc;
}

static void __kmp_aux_env_initialize(kmp_env_blk_t *block) {

  char const *value;

  /* OMP_NUM_THREADS */
  value = __kmp_env_blk_var(block, "OMP_NUM_THREADS");
  if (value) {
    ompc_set_num_threads(__kmp_dflt_team_nth);
  }

  /* KMP_BLOCKTIME */
  value = __kmp_env_blk_var(block, "KMP_BLOCKTIME");
  if (value) {
    kmpc_set_blocktime(__kmp_dflt_blocktime);
  }

  /* OMP_NESTED */
  value = __kmp_env_blk_var(block, "OMP_NESTED");
  if (value) {
    ompc_set_nested(__kmp_dflt_max_active_levels > 1);
  }

  /* OMP_DYNAMIC */
  value = __kmp_env_blk_var(block, "OMP_DYNAMIC");
  if (value) {
    ompc_set_dynamic(__kmp_global.g.g_dynamic);
  }
}

void __kmp_env_initialize(char const *string) {

  kmp_env_blk_t block;
  int i;

  __kmp_stg_init();

  // Hack!!!
  if (string == NULL) {
    // __kmp_max_nth = __kmp_sys_max_nth;
    __kmp_threads_capacity =
        __kmp_initial_threads_capacity(__kmp_dflt_team_nth_ub);
  }
  __kmp_env_blk_init(&block, string);

  // update the set flag on all entries that have an env var
  for (i = 0; i < block.count; ++i) {
    if ((block.vars[i].name == NULL) || (*block.vars[i].name == '\0')) {
      continue;
    }
    if (block.vars[i].value == NULL) {
      continue;
    }
    kmp_setting_t *setting = __kmp_stg_find(block.vars[i].name);
    if (setting != NULL) {
      setting->set = 1;
    }
  }

  // We need to know if blocktime was set when processing OMP_WAIT_POLICY
  blocktime_str = __kmp_env_blk_var(&block, "KMP_BLOCKTIME");

  // Special case. If we parse environment, not a string, process KMP_WARNINGS
  // first.
  if (string == NULL) {
    char const *name = "KMP_WARNINGS";
    char const *value = __kmp_env_blk_var(&block, name);
    __kmp_stg_parse(name, value);
  }

#if KMP_AFFINITY_SUPPORTED
  // Special case. KMP_AFFINITY is not a rival to other affinity env vars
  // if no affinity type is specified.  We want to allow
  // KMP_AFFINITY=[no],verbose/[no]warnings/etc.  to be enabled when
  // specifying the affinity type via GOMP_CPU_AFFINITY or the OMP 4.0
  // affinity mechanism.
  __kmp_affinity_notype = NULL;
  char const *aff_str = __kmp_env_blk_var(&block, "KMP_AFFINITY");
  if (aff_str != NULL) {
    // Check if the KMP_AFFINITY type is specified in the string.
    // We just search the string for "compact", "scatter", etc.
    // without really parsing the string.  The syntax of the
    // KMP_AFFINITY env var is such that none of the affinity
    // type names can appear anywhere other that the type
    // specifier, even as substrings.
    //
    // I can't find a case-insensitive version of strstr on Windows* OS.
    // Use the case-sensitive version for now.

#if KMP_OS_WINDOWS
#define FIND strstr
#else
#define FIND strcasestr
#endif

    if ((FIND(aff_str, "none") == NULL) &&
        (FIND(aff_str, "physical") == NULL) &&
        (FIND(aff_str, "logical") == NULL) &&
        (FIND(aff_str, "compact") == NULL) &&
        (FIND(aff_str, "scatter") == NULL) &&
        (FIND(aff_str, "explicit") == NULL) &&
        (FIND(aff_str, "balanced") == NULL) &&
        (FIND(aff_str, "disabled") == NULL)) {
      __kmp_affinity_notype = __kmp_stg_find("KMP_AFFINITY");
    } else {
      // A new affinity type is specified.
      // Reset the affinity flags to their default values,
      // in case this is called from kmp_set_defaults().
      __kmp_affinity_type = affinity_default;
      __kmp_affinity_gran = KMP_HW_UNKNOWN;
      __kmp_affinity_top_method = affinity_top_method_default;
      __kmp_affinity_respect_mask = affinity_respect_mask_default;
    }
#undef FIND

    // Also reset the affinity flags if OMP_PROC_BIND is specified.
    aff_str = __kmp_env_blk_var(&block, "OMP_PROC_BIND");
    if (aff_str != NULL) {
      __kmp_affinity_type = affinity_default;
      __kmp_affinity_gran = KMP_HW_UNKNOWN;
      __kmp_affinity_top_method = affinity_top_method_default;
      __kmp_affinity_respect_mask = affinity_respect_mask_default;
    }
  }

#endif /* KMP_AFFINITY_SUPPORTED */

  // Set up the nested proc bind type vector.
  if (__kmp_nested_proc_bind.bind_types == NULL) {
    __kmp_nested_proc_bind.bind_types =
        (kmp_proc_bind_t *)KMP_INTERNAL_MALLOC(sizeof(kmp_proc_bind_t));
    if (__kmp_nested_proc_bind.bind_types == NULL) {
      KMP_FATAL(MemoryAllocFailed);
    }
    __kmp_nested_proc_bind.size = 1;
    __kmp_nested_proc_bind.used = 1;
#if KMP_AFFINITY_SUPPORTED
    __kmp_nested_proc_bind.bind_types[0] = proc_bind_default;
#else
    // default proc bind is false if affinity not supported
    __kmp_nested_proc_bind.bind_types[0] = proc_bind_false;
#endif
  }

  // Set up the affinity format ICV
  // Grab the default affinity format string from the message catalog
  kmp_msg_t m =
      __kmp_msg_format(kmp_i18n_msg_AffFormatDefault, "%P", "%i", "%n", "%A");
  KMP_DEBUG_ASSERT(KMP_STRLEN(m.str) < KMP_AFFINITY_FORMAT_SIZE);

  if (__kmp_affinity_format == NULL) {
    __kmp_affinity_format =
        (char *)KMP_INTERNAL_MALLOC(sizeof(char) * KMP_AFFINITY_FORMAT_SIZE);
  }
  KMP_STRCPY_S(__kmp_affinity_format, KMP_AFFINITY_FORMAT_SIZE, m.str);
  __kmp_str_free(&m.str);

  // Now process all of the settings.
  for (i = 0; i < block.count; ++i) {
    __kmp_stg_parse(block.vars[i].name, block.vars[i].value);
  }

  // If user locks have been allocated yet, don't reset the lock vptr table.
  if (!__kmp_init_user_locks) {
    if (__kmp_user_lock_kind == lk_default) {
      __kmp_user_lock_kind = lk_queuing;
    }
#if KMP_USE_DYNAMIC_LOCK
    __kmp_init_dynamic_user_locks();
#else
    __kmp_set_user_lock_vptrs(__kmp_user_lock_kind);
#endif
  } else {
    KMP_DEBUG_ASSERT(string != NULL); // kmp_set_defaults() was called
    KMP_DEBUG_ASSERT(__kmp_user_lock_kind != lk_default);
// Binds lock functions again to follow the transition between different
// KMP_CONSISTENCY_CHECK values. Calling this again is harmless as long
// as we do not allow lock kind changes after making a call to any
// user lock functions (true).
#if KMP_USE_DYNAMIC_LOCK
    __kmp_init_dynamic_user_locks();
#else
    __kmp_set_user_lock_vptrs(__kmp_user_lock_kind);
#endif
  }

#if KMP_AFFINITY_SUPPORTED

  if (!TCR_4(__kmp_init_middle)) {
#if KMP_USE_HWLOC
    // Force using hwloc when either tiles or numa nodes requested within
    // KMP_HW_SUBSET or granularity setting and no other topology method
    // is requested
    if (__kmp_hw_subset &&
        __kmp_affinity_top_method == affinity_top_method_default)
      if (__kmp_hw_subset->specified(KMP_HW_NUMA) ||
          __kmp_hw_subset->specified(KMP_HW_TILE) ||
          __kmp_affinity_gran == KMP_HW_TILE ||
          __kmp_affinity_gran == KMP_HW_NUMA)
        __kmp_affinity_top_method = affinity_top_method_hwloc;
    // Force using hwloc when tiles or numa nodes requested for OMP_PLACES
    if (__kmp_affinity_gran == KMP_HW_NUMA ||
        __kmp_affinity_gran == KMP_HW_TILE)
      __kmp_affinity_top_method = affinity_top_method_hwloc;
#endif
    // Determine if the machine/OS is actually capable of supporting
    // affinity.
    const char *var = "KMP_AFFINITY";
    KMPAffinity::pick_api();
#if KMP_USE_HWLOC
    // If Hwloc topology discovery was requested but affinity was also disabled,
    // then tell user that Hwloc request is being ignored and use default
    // topology discovery method.
    if (__kmp_affinity_top_method == affinity_top_method_hwloc &&
        __kmp_affinity_dispatch->get_api_type() != KMPAffinity::HWLOC) {
      KMP_WARNING(AffIgnoringHwloc, var);
      __kmp_affinity_top_method = affinity_top_method_all;
    }
#endif
    if (__kmp_affinity_type == affinity_disabled) {
      KMP_AFFINITY_DISABLE();
    } else if (!KMP_AFFINITY_CAPABLE()) {
      __kmp_affinity_dispatch->determine_capable(var);
      if (!KMP_AFFINITY_CAPABLE()) {
        if (__kmp_affinity_verbose ||
            (__kmp_affinity_warnings &&
             (__kmp_affinity_type != affinity_default) &&
             (__kmp_affinity_type != affinity_none) &&
             (__kmp_affinity_type != affinity_disabled))) {
          KMP_WARNING(AffNotSupported, var);
        }
        __kmp_affinity_type = affinity_disabled;
        __kmp_affinity_respect_mask = 0;
        __kmp_affinity_gran = KMP_HW_THREAD;
      }
    }

    if (__kmp_affinity_type == affinity_disabled) {
      __kmp_nested_proc_bind.bind_types[0] = proc_bind_false;
    } else if (__kmp_nested_proc_bind.bind_types[0] == proc_bind_true) {
      // OMP_PROC_BIND=true maps to OMP_PROC_BIND=spread.
      __kmp_nested_proc_bind.bind_types[0] = proc_bind_spread;
    }

    if (KMP_AFFINITY_CAPABLE()) {

#if KMP_GROUP_AFFINITY
      // This checks to see if the initial affinity mask is equal
      // to a single windows processor group.  If it is, then we do
      // not respect the initial affinity mask and instead, use the
      // entire machine.
      bool exactly_one_group = false;
      if (__kmp_num_proc_groups > 1) {
        int group;
        bool within_one_group;
        // Get the initial affinity mask and determine if it is
        // contained within a single group.
        kmp_affin_mask_t *init_mask;
        KMP_CPU_ALLOC(init_mask);
        __kmp_get_system_affinity(init_mask, TRUE);
        group = __kmp_get_proc_group(init_mask);
        within_one_group = (group >= 0);
        // If the initial affinity is within a single group,
        // then determine if it is equal to that single group.
        if (within_one_group) {
          DWORD num_bits_in_group = __kmp_GetActiveProcessorCount(group);
          DWORD num_bits_in_mask = 0;
          for (int bit = init_mask->begin(); bit != init_mask->end();
               bit = init_mask->next(bit))
            num_bits_in_mask++;
          exactly_one_group = (num_bits_in_group == num_bits_in_mask);
        }
        KMP_CPU_FREE(init_mask);
      }

      // Handle the Win 64 group affinity stuff if there are multiple
      // processor groups, or if the user requested it, and OMP 4.0
      // affinity is not in effect.
      if (__kmp_num_proc_groups > 1 &&
          __kmp_affinity_type == affinity_default &&
          __kmp_nested_proc_bind.bind_types[0] == proc_bind_default) {
        // Do not respect the initial processor affinity mask if it is assigned
        // exactly one Windows Processor Group since this is interpreted as the
        // default OS assignment. Not respecting the mask allows the runtime to
        // use all the logical processors in all groups.
        if (__kmp_affinity_respect_mask == affinity_respect_mask_default &&
            exactly_one_group) {
          __kmp_affinity_respect_mask = FALSE;
        }
        // Use compact affinity with anticipation of pinning to at least the
        // group granularity since threads can only be bound to one group.
        if (__kmp_affinity_type == affinity_default) {
          __kmp_affinity_type = affinity_compact;
          __kmp_nested_proc_bind.bind_types[0] = proc_bind_intel;
        }
        if (__kmp_affinity_top_method == affinity_top_method_default)
          __kmp_affinity_top_method = affinity_top_method_all;
        if (__kmp_affinity_gran == KMP_HW_UNKNOWN)
          __kmp_affinity_gran = KMP_HW_PROC_GROUP;
      } else

#endif /* KMP_GROUP_AFFINITY */

      {
        if (__kmp_affinity_respect_mask == affinity_respect_mask_default) {
#if KMP_GROUP_AFFINITY
          if (__kmp_num_proc_groups > 1 && exactly_one_group) {
            __kmp_affinity_respect_mask = FALSE;
          } else
#endif /* KMP_GROUP_AFFINITY */
          {
            __kmp_affinity_respect_mask = TRUE;
          }
        }
        if ((__kmp_nested_proc_bind.bind_types[0] != proc_bind_intel) &&
            (__kmp_nested_proc_bind.bind_types[0] != proc_bind_default)) {
          if (__kmp_affinity_type == affinity_default) {
            __kmp_affinity_type = affinity_compact;
            __kmp_affinity_dups = FALSE;
          }
        } else if (__kmp_affinity_type == affinity_default) {
#if KMP_MIC_SUPPORTED
          if (__kmp_mic_type != non_mic) {
            __kmp_nested_proc_bind.bind_types[0] = proc_bind_intel;
          } else
#endif
          {
            __kmp_nested_proc_bind.bind_types[0] = proc_bind_false;
          }
#if KMP_MIC_SUPPORTED
          if (__kmp_mic_type != non_mic) {
            __kmp_affinity_type = affinity_scatter;
          } else
#endif
          {
            __kmp_affinity_type = affinity_none;
          }
        }
        if ((__kmp_affinity_gran == KMP_HW_UNKNOWN) &&
            (__kmp_affinity_gran_levels < 0)) {
#if KMP_MIC_SUPPORTED
          if (__kmp_mic_type != non_mic) {
            __kmp_affinity_gran = KMP_HW_THREAD;
          } else
#endif
          {
            __kmp_affinity_gran = KMP_HW_CORE;
          }
        }
        if (__kmp_affinity_top_method == affinity_top_method_default) {
          __kmp_affinity_top_method = affinity_top_method_all;
        }
      }
    }

    K_DIAG(1, ("__kmp_affinity_type         == %d\n", __kmp_affinity_type));
    K_DIAG(1, ("__kmp_affinity_compact      == %d\n", __kmp_affinity_compact));
    K_DIAG(1, ("__kmp_affinity_offset       == %d\n", __kmp_affinity_offset));
    K_DIAG(1, ("__kmp_affinity_verbose      == %d\n", __kmp_affinity_verbose));
    K_DIAG(1, ("__kmp_affinity_warnings     == %d\n", __kmp_affinity_warnings));
    K_DIAG(1, ("__kmp_affinity_respect_mask == %d\n",
               __kmp_affinity_respect_mask));
    K_DIAG(1, ("__kmp_affinity_gran         == %d\n", __kmp_affinity_gran));

    KMP_DEBUG_ASSERT(__kmp_affinity_type != affinity_default);
    KMP_DEBUG_ASSERT(__kmp_nested_proc_bind.bind_types[0] != proc_bind_default);
    K_DIAG(1, ("__kmp_nested_proc_bind.bind_types[0] == %d\n",
               __kmp_nested_proc_bind.bind_types[0]));
  }

#endif /* KMP_AFFINITY_SUPPORTED */

  if (__kmp_version) {
    __kmp_print_version_1();
  }

  // Post-initialization step: some env. vars need their value's further
  // processing
  if (string != NULL) { // kmp_set_defaults() was called
    __kmp_aux_env_initialize(&block);
  }

  __kmp_env_blk_free(&block);

  KMP_MB();

} // __kmp_env_initialize

void __kmp_env_print() {

  kmp_env_blk_t block;
  int i;
  kmp_str_buf_t buffer;

  __kmp_stg_init();
  __kmp_str_buf_init(&buffer);

  __kmp_env_blk_init(&block, NULL);
  __kmp_env_blk_sort(&block);

  // Print real environment values.
  __kmp_str_buf_print(&buffer, "\n%s\n\n", KMP_I18N_STR(UserSettings));
  for (i = 0; i < block.count; ++i) {
    char const *name = block.vars[i].name;
    char const *value = block.vars[i].value;
    if ((KMP_STRLEN(name) > 4 && strncmp(name, "KMP_", 4) == 0) ||
        strncmp(name, "OMP_", 4) == 0
#ifdef KMP_GOMP_COMPAT
        || strncmp(name, "GOMP_", 5) == 0
#endif // KMP_GOMP_COMPAT
    ) {
      __kmp_str_buf_print(&buffer, "   %s=%s\n", name, value);
    }
  }
  __kmp_str_buf_print(&buffer, "\n");

  // Print internal (effective) settings.
  __kmp_str_buf_print(&buffer, "%s\n\n", KMP_I18N_STR(EffectiveSettings));
  for (int i = 0; i < __kmp_stg_count; ++i) {
    if (__kmp_stg_table[i].print != NULL) {
      __kmp_stg_table[i].print(&buffer, __kmp_stg_table[i].name,
                               __kmp_stg_table[i].data);
    }
  }

  __kmp_printf("%s", buffer.str);

  __kmp_env_blk_free(&block);
  __kmp_str_buf_free(&buffer);

  __kmp_printf("\n");

} // __kmp_env_print

void __kmp_env_print_2() {
  __kmp_display_env_impl(__kmp_display_env, __kmp_display_env_verbose);
} // __kmp_env_print_2

void __kmp_display_env_impl(int display_env, int display_env_verbose) {
  kmp_env_blk_t block;
  kmp_str_buf_t buffer;

  __kmp_env_format = 1;

  __kmp_stg_init();
  __kmp_str_buf_init(&buffer);

  __kmp_env_blk_init(&block, NULL);
  __kmp_env_blk_sort(&block);

  __kmp_str_buf_print(&buffer, "\n%s\n", KMP_I18N_STR(DisplayEnvBegin));
  __kmp_str_buf_print(&buffer, "   _OPENMP='%d'\n", __kmp_openmp_version);

  for (int i = 0; i < __kmp_stg_count; ++i) {
    if (__kmp_stg_table[i].print != NULL &&
        ((display_env && strncmp(__kmp_stg_table[i].name, "OMP_", 4) == 0) ||
         display_env_verbose)) {
      __kmp_stg_table[i].print(&buffer, __kmp_stg_table[i].name,
                               __kmp_stg_table[i].data);
    }
  }

  __kmp_str_buf_print(&buffer, "%s\n", KMP_I18N_STR(DisplayEnvEnd));
  __kmp_str_buf_print(&buffer, "\n");

  __kmp_printf("%s", buffer.str);

  __kmp_env_blk_free(&block);
  __kmp_str_buf_free(&buffer);

  __kmp_printf("\n");
}

#if OMPD_SUPPORT
// Dump environment variables for OMPD
void __kmp_env_dump() {

  kmp_env_blk_t block;
  kmp_str_buf_t buffer, env, notdefined;

  __kmp_stg_init();
  __kmp_str_buf_init(&buffer);
  __kmp_str_buf_init(&env);
  __kmp_str_buf_init(&notdefined);

  __kmp_env_blk_init(&block, NULL);
  __kmp_env_blk_sort(&block);

  __kmp_str_buf_print(&notdefined, ": %s", KMP_I18N_STR(NotDefined));

  for (int i = 0; i < __kmp_stg_count; ++i) {
    if (__kmp_stg_table[i].print == NULL)
      continue;
    __kmp_str_buf_clear(&env);
    __kmp_stg_table[i].print(&env, __kmp_stg_table[i].name,
                             __kmp_stg_table[i].data);
    if (env.used < 4) // valid definition must have indents (3) and a new line
      continue;
    if (strstr(env.str, notdefined.str))
      // normalize the string
      __kmp_str_buf_print(&buffer, "%s=undefined\n", __kmp_stg_table[i].name);
    else
      __kmp_str_buf_cat(&buffer, env.str + 3, env.used - 3);
  }

  ompd_env_block = (char *)__kmp_allocate(buffer.used + 1);
  KMP_MEMCPY(ompd_env_block, buffer.str, buffer.used + 1);
  ompd_env_block_size = (ompd_size_t)KMP_STRLEN(ompd_env_block);

  __kmp_env_blk_free(&block);
  __kmp_str_buf_free(&buffer);
  __kmp_str_buf_free(&env);
  __kmp_str_buf_free(&notdefined);
}
#endif // OMPD_SUPPORT

// end of file<|MERGE_RESOLUTION|>--- conflicted
+++ resolved
@@ -525,16 +525,10 @@
     nth = (4 * __kmp_xproc);
 
   // If hidden helper task is enabled, we initialize the thread capacity with
-<<<<<<< HEAD
-  // extra
-  // __kmp_hidden_helper_threads_num.
-  nth += __kmp_hidden_helper_threads_num;
-=======
   // extra __kmp_hidden_helper_threads_num.
   if (__kmp_enable_hidden_helper) {
     nth += __kmp_hidden_helper_threads_num;
   }
->>>>>>> a2ce6ee6
 
   if (nth > __kmp_max_nth)
     nth = __kmp_max_nth;
@@ -2308,31 +2302,6 @@
       SKIP_WS(next);
 
       buf = next;
-<<<<<<< HEAD
-      if (__kmp_match_str("fine", buf, CCAST(const char **, &next))) {
-        set_gran(affinity_gran_fine, -1);
-        buf = next;
-      } else if (__kmp_match_str("thread", buf, CCAST(const char **, &next))) {
-        set_gran(affinity_gran_thread, -1);
-        buf = next;
-      } else if (__kmp_match_str("core", buf, CCAST(const char **, &next))) {
-        set_gran(affinity_gran_core, -1);
-        buf = next;
-#if KMP_USE_HWLOC
-      } else if (__kmp_match_str("tile", buf, CCAST(const char **, &next))) {
-        set_gran(affinity_gran_tile, -1);
-        buf = next;
-#endif
-      } else if (__kmp_match_str("die", buf, CCAST(const char **, &next))) {
-        set_gran(affinity_gran_die, -1);
-        buf = next;
-      } else if (__kmp_match_str("package", buf, CCAST(const char **, &next))) {
-        set_gran(affinity_gran_package, -1);
-        buf = next;
-      } else if (__kmp_match_str("node", buf, CCAST(const char **, &next))) {
-        set_gran(affinity_gran_node, -1);
-        buf = next;
-=======
 
       // Try any hardware topology type for granularity
       KMP_FOREACH_HW_TYPE(type) {
@@ -2359,7 +2328,6 @@
           set_gran(KMP_HW_NUMA, -1);
           buf = next;
           set = true;
->>>>>>> a2ce6ee6
 #if KMP_GROUP_AFFINITY
         } else if (__kmp_match_str("group", buf, CCAST(const char **, &next))) {
           set_gran(KMP_HW_PROC_GROUP, -1);
@@ -2963,42 +2931,6 @@
     return;
   }
 
-<<<<<<< HEAD
-  if (__kmp_match_str("threads", scan, &next)) {
-    scan = next;
-    __kmp_affinity_type = affinity_compact;
-    __kmp_affinity_gran = affinity_gran_thread;
-    __kmp_affinity_dups = FALSE;
-    kind = "\"threads\"";
-  } else if (__kmp_match_str("cores", scan, &next)) {
-    scan = next;
-    __kmp_affinity_type = affinity_compact;
-    __kmp_affinity_gran = affinity_gran_core;
-    __kmp_affinity_dups = FALSE;
-    kind = "\"cores\"";
-#if KMP_USE_HWLOC
-  } else if (__kmp_match_str("tiles", scan, &next)) {
-    scan = next;
-    __kmp_affinity_type = affinity_compact;
-    __kmp_affinity_gran = affinity_gran_tile;
-    __kmp_affinity_dups = FALSE;
-    kind = "\"tiles\"";
-#endif
-  } else if (__kmp_match_str("dice", scan, &next) ||
-             __kmp_match_str("dies", scan, &next)) {
-    scan = next;
-    __kmp_affinity_type = affinity_compact;
-    __kmp_affinity_gran = affinity_gran_die;
-    __kmp_affinity_dups = FALSE;
-    kind = "\"dice\"";
-  } else if (__kmp_match_str("sockets", scan, &next)) {
-    scan = next;
-    __kmp_affinity_type = affinity_compact;
-    __kmp_affinity_gran = affinity_gran_package;
-    __kmp_affinity_dups = FALSE;
-    kind = "\"sockets\"";
-  } else {
-=======
   // Standard choices
   for (size_t i = 0; i < sizeof(std_places) / sizeof(std_places[0]); ++i) {
     const kmp_place_t &place = std_places[i];
@@ -3028,7 +2960,6 @@
     }
   }
   if (!set) {
->>>>>>> a2ce6ee6
     if (__kmp_affinity_proclist != NULL) {
       KMP_INTERNAL_FREE((void *)__kmp_affinity_proclist);
       __kmp_affinity_proclist = NULL;
@@ -3040,11 +2971,7 @@
     } else {
       // Syntax error fallback
       __kmp_affinity_type = affinity_compact;
-<<<<<<< HEAD
-      __kmp_affinity_gran = affinity_gran_core;
-=======
       __kmp_affinity_gran = KMP_HW_CORE;
->>>>>>> a2ce6ee6
       __kmp_affinity_dups = FALSE;
     }
     if (__kmp_nested_proc_bind.bind_types[0] == proc_bind_default) {
@@ -5034,78 +4961,6 @@
 
   // Check each component
   for (int i = 0; i < level; ++i) {
-<<<<<<< HEAD
-    int offset = 0;
-    int num = atoi(components[i]); // each component should start with a number
-    if ((pos = strchr(components[i], '@'))) {
-      offset = atoi(pos + 1); // save offset
-      *pos = '\0'; // cut the offset from the component
-    }
-    pos = components[i] + strspn(components[i], digits);
-    if (pos == components[i])
-      goto err;
-    // detect the component type
-    switch (*pos) {
-    case 'S': // Socket
-      if (__kmp_hws_socket.num > 0)
-        goto err; // duplicate is not allowed
-      __kmp_hws_socket.num = num;
-      __kmp_hws_socket.offset = offset;
-      break;
-    case 'N': // NUMA Node
-      if (__kmp_hws_node.num > 0)
-        goto err; // duplicate is not allowed
-      __kmp_hws_node.num = num;
-      __kmp_hws_node.offset = offset;
-      break;
-    case 'D': // Die
-      if (__kmp_hws_die.num > 0)
-        goto err; // duplicate is not allowed
-      __kmp_hws_die.num = num;
-      __kmp_hws_die.offset = offset;
-      break;
-    case 'L': // Cache
-      if (*(pos + 1) == '2') { // L2 - Tile
-        if (__kmp_hws_tile.num > 0)
-          goto err; // duplicate is not allowed
-        __kmp_hws_tile.num = num;
-        __kmp_hws_tile.offset = offset;
-      } else if (*(pos + 1) == '3') { // L3 - Socket
-        if (__kmp_hws_socket.num > 0 || __kmp_hws_die.num > 0)
-          goto err; // duplicate is not allowed
-        __kmp_hws_socket.num = num;
-        __kmp_hws_socket.offset = offset;
-      } else if (*(pos + 1) == '1') { // L1 - Core
-        if (__kmp_hws_core.num > 0)
-          goto err; // duplicate is not allowed
-        __kmp_hws_core.num = num;
-        __kmp_hws_core.offset = offset;
-      }
-      break;
-    case 'C': // Core (or Cache?)
-      if (*(pos + 1) != 'A') {
-        if (__kmp_hws_core.num > 0)
-          goto err; // duplicate is not allowed
-        __kmp_hws_core.num = num;
-        __kmp_hws_core.offset = offset;
-      } else { // Cache
-        char *d = pos + strcspn(pos, digits); // find digit
-        if (*d == '2') { // L2 - Tile
-          if (__kmp_hws_tile.num > 0)
-            goto err; // duplicate is not allowed
-          __kmp_hws_tile.num = num;
-          __kmp_hws_tile.offset = offset;
-        } else if (*d == '3') { // L3 - Socket
-          if (__kmp_hws_socket.num > 0 || __kmp_hws_die.num > 0)
-            goto err; // duplicate is not allowed
-          __kmp_hws_socket.num = num;
-          __kmp_hws_socket.offset = offset;
-        } else if (*d == '1') { // L1 - Core
-          if (__kmp_hws_core.num > 0)
-            goto err; // duplicate is not allowed
-          __kmp_hws_core.num = num;
-          __kmp_hws_core.offset = offset;
-=======
     int core_level = 0;
     char *core_components[MAX_T_LEVEL];
     // Split possible core components by '&' delimiter
@@ -5166,7 +5021,6 @@
           }
           int efficiency = atoi(number);
           attr.set_core_eff(efficiency);
->>>>>>> a2ce6ee6
         } else {
           goto err;
         }
@@ -5214,51 +5068,6 @@
 
 static void __kmp_stg_print_hw_subset(kmp_str_buf_t *buffer, char const *name,
                                       void *data) {
-<<<<<<< HEAD
-  if (__kmp_hws_requested) {
-    int comma = 0;
-    kmp_str_buf_t buf;
-    __kmp_str_buf_init(&buf);
-    if (__kmp_env_format)
-      KMP_STR_BUF_PRINT_NAME_EX(name);
-    else
-      __kmp_str_buf_print(buffer, "   %s='", name);
-    if (__kmp_hws_socket.num) {
-      __kmp_str_buf_print(&buf, "%ds", __kmp_hws_socket.num);
-      if (__kmp_hws_socket.offset)
-        __kmp_str_buf_print(&buf, "@%d", __kmp_hws_socket.offset);
-      comma = 1;
-    }
-    if (__kmp_hws_die.num) {
-      __kmp_str_buf_print(&buf, "%s%dd", comma ? "," : "", __kmp_hws_die.num);
-      if (__kmp_hws_die.offset)
-        __kmp_str_buf_print(&buf, "@%d", __kmp_hws_die.offset);
-      comma = 1;
-    }
-    if (__kmp_hws_node.num) {
-      __kmp_str_buf_print(&buf, "%s%dn", comma ? "," : "", __kmp_hws_node.num);
-      if (__kmp_hws_node.offset)
-        __kmp_str_buf_print(&buf, "@%d", __kmp_hws_node.offset);
-      comma = 1;
-    }
-    if (__kmp_hws_tile.num) {
-      __kmp_str_buf_print(&buf, "%s%dL2", comma ? "," : "", __kmp_hws_tile.num);
-      if (__kmp_hws_tile.offset)
-        __kmp_str_buf_print(&buf, "@%d", __kmp_hws_tile.offset);
-      comma = 1;
-    }
-    if (__kmp_hws_core.num) {
-      __kmp_str_buf_print(&buf, "%s%dc", comma ? "," : "", __kmp_hws_core.num);
-      if (__kmp_hws_core.offset)
-        __kmp_str_buf_print(&buf, "@%d", __kmp_hws_core.offset);
-      comma = 1;
-    }
-    if (__kmp_hws_proc.num)
-      __kmp_str_buf_print(&buf, "%s%dt", comma ? "," : "", __kmp_hws_proc.num);
-    __kmp_str_buf_print(buffer, "%s'\n", buf.str);
-    __kmp_str_buf_free(&buf);
-  }
-=======
   kmp_str_buf_t buf;
   int depth;
   if (!__kmp_hw_subset)
@@ -5289,7 +5098,6 @@
   }
   __kmp_str_buf_print(buffer, "%s'\n", buf.str);
   __kmp_str_buf_free(&buf);
->>>>>>> a2ce6ee6
 }
 
 #if USE_ITT_BUILD
