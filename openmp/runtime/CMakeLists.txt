#
#//===----------------------------------------------------------------------===//
#//
#// Part of the LLVM Project, under the Apache License v2.0 with LLVM Exceptions.
#// See https://llvm.org/LICENSE.txt for license information.
#// SPDX-License-Identifier: Apache-2.0 WITH LLVM-exception
#//
#//===----------------------------------------------------------------------===//
#

if("${CMAKE_SOURCE_DIR}" STREQUAL "${CMAKE_CURRENT_SOURCE_DIR}")
  message(FATAL_ERROR "Direct configuration not supported, please use parent directory!")
endif()

# Add cmake directory to search for custom cmake functions
set(CMAKE_MODULE_PATH ${CMAKE_CURRENT_SOURCE_DIR}/cmake ${CMAKE_MODULE_PATH})

# Set libomp version
set(LIBOMP_VERSION_MAJOR 5)
set(LIBOMP_VERSION_MINOR 0)

# These include files are in the cmake/ subdirectory
include(LibompUtils)
include(LibompGetArchitecture)
include(LibompHandleFlags)
include(LibompDefinitions)

# Determine the target architecture
if(${OPENMP_STANDALONE_BUILD})
  # If adding a new architecture, take a look at cmake/LibompGetArchitecture.cmake
  libomp_get_architecture(LIBOMP_DETECTED_ARCH)
  set(LIBOMP_ARCH ${LIBOMP_DETECTED_ARCH} CACHE STRING
<<<<<<< HEAD
    "The architecture to build for (x86_64/i386/arm/ppc64/ppc64le/aarch64/mic/mips/mips64/riscv64/ve).")
=======
    "The architecture to build for (x86_64/i386/arm/ppc64/ppc64le/aarch64/mic/mips/mips64/riscv64/loongarch64).")
>>>>>>> eaa26348
  # Should assertions be enabled?  They are on by default.
  set(LIBOMP_ENABLE_ASSERTIONS TRUE CACHE BOOL
    "enable assertions?")
  string(TOUPPER "${CMAKE_BUILD_TYPE}" uppercase_CMAKE_BUILD_TYPE)
else() # Part of LLVM build
  # Determine the native architecture from LLVM.
  string(TOLOWER "${LLVM_TARGET_ARCH}" LIBOMP_NATIVE_ARCH)
  if( LIBOMP_NATIVE_ARCH STREQUAL "host" )
    string(REGEX MATCH "^[^-]*" LIBOMP_NATIVE_ARCH ${LLVM_HOST_TRIPLE})
  endif ()
  if(LIBOMP_NATIVE_ARCH MATCHES "i[2-6]86")
    set(LIBOMP_ARCH i386)
  elseif(LIBOMP_NATIVE_ARCH STREQUAL "x86")
    set(LIBOMP_ARCH i386)
  elseif(LIBOMP_NATIVE_ARCH STREQUAL "amd64")
    set(LIBOMP_ARCH x86_64)
  elseif(LIBOMP_NATIVE_ARCH STREQUAL "x86_64")
    set(LIBOMP_ARCH x86_64)
  elseif(LIBOMP_NATIVE_ARCH MATCHES "powerpc64le")
    set(LIBOMP_ARCH ppc64le)
  elseif(LIBOMP_NATIVE_ARCH MATCHES "powerpc")
    set(LIBOMP_ARCH ppc64)
  elseif(LIBOMP_NATIVE_ARCH MATCHES "aarch64")
    set(LIBOMP_ARCH aarch64)
  elseif(LIBOMP_NATIVE_ARCH MATCHES "arm64")
    set(LIBOMP_ARCH aarch64)
  elseif(LIBOMP_NATIVE_ARCH MATCHES "arm")
    set(LIBOMP_ARCH arm)
  elseif(LIBOMP_NATIVE_ARCH MATCHES "riscv64")
    set(LIBOMP_ARCH riscv64)
<<<<<<< HEAD
  elseif(LIBOMP_NATIVE_ARCH MATCHES "ve")
    set(LIBOMP_ARCH ve)
=======
  elseif(LIBOMP_NATIVE_ARCH MATCHES "loongarch64")
    set(LIBOMP_ARCH loongarch64)
>>>>>>> eaa26348
  else()
    # last ditch effort
    libomp_get_architecture(LIBOMP_ARCH)
  endif ()
  set(LIBOMP_ENABLE_ASSERTIONS ${LLVM_ENABLE_ASSERTIONS})
endif()

# Time profiling support
set(LIBOMP_PROFILING_SUPPORT ${OPENMP_ENABLE_LIBOMP_PROFILING})

# FUJITSU A64FX is a special processor because its cache line size is 256.
# We need to pass this information into kmp_config.h.
if(LIBOMP_ARCH STREQUAL "aarch64")
  libomp_is_aarch64_a64fx(LIBOMP_DETECT_AARCH64_A64FX)
  if (LIBOMP_DETECT_AARCH64_A64FX)
    set(LIBOMP_ARCH "aarch64_a64fx")
    set(LIBOMP_ARCH_AARCH64_A64FX TRUE)
  endif()
endif()

<<<<<<< HEAD
libomp_check_variable(LIBOMP_ARCH 32e x86_64 32 i386 arm ppc64 ppc64le aarch64 aarch64_a64fx mic mips mips64 riscv64 ve)
=======
libomp_check_variable(LIBOMP_ARCH 32e x86_64 32 i386 arm ppc64 ppc64le aarch64 aarch64_a64fx mic mips mips64 riscv64 loongarch64)
>>>>>>> eaa26348

set(LIBOMP_LIB_TYPE normal CACHE STRING
  "Performance,Profiling,Stubs library (normal/profile/stubs)")
libomp_check_variable(LIBOMP_LIB_TYPE normal profile stubs)
# Set the OpenMP Year and Month associated with version
set(LIBOMP_OMP_YEAR_MONTH 201611)
set(LIBOMP_MIC_ARCH knc CACHE STRING
  "Intel(R) Many Integrated Core Architecture (Intel(R) MIC Architecture) (knf/knc).  Ignored if not Intel(R) MIC Architecture build.")
if("${LIBOMP_ARCH}" STREQUAL "mic")
  libomp_check_variable(LIBOMP_MIC_ARCH knf knc)
endif()
set(LIBOMP_FORTRAN_MODULES FALSE CACHE BOOL
  "Create Fortran module files? (requires fortran compiler)")

# - Support for universal fat binary builds on Mac
# - Having this extra variable allows people to build this library as a universal library
#   without forcing a universal build of the llvm/clang compiler.
set(LIBOMP_OSX_ARCHITECTURES "${CMAKE_OSX_ARCHITECTURES}" CACHE STRING
  "For Mac builds, semicolon separated list of architectures to build for universal fat binary.")
set(CMAKE_OSX_ARCHITECTURES ${LIBOMP_OSX_ARCHITECTURES})

# Should @rpath be used for dynamic libraries on Mac?
# The if(NOT DEFINED) is there to guard a cached value of the variable if one
# exists so there is no interference with what the user wants.  Also, no cache entry
# is created so there are no inadvertant effects on other parts of LLVM.
if(NOT DEFINED CMAKE_MACOSX_RPATH)
  set(CMAKE_MACOSX_RPATH TRUE)
endif()

# User specified flags.  These are appended to the configured flags.
set(LIBOMP_CXXFLAGS "" CACHE STRING
  "Appended user specified C++ compiler flags.")
set(LIBOMP_CPPFLAGS "" CACHE STRING
  "Appended user specified C preprocessor flags.")
set(LIBOMP_ASMFLAGS "" CACHE STRING
  "Appended user specified assembler flags.")
set(LIBOMP_LDFLAGS "" CACHE STRING
  "Appended user specified linker flags.")
set(LIBOMP_LIBFLAGS "" CACHE STRING
  "Appended user specified linked libs flags. (e.g., -lm)")
set(LIBOMP_FFLAGS "" CACHE STRING
  "Appended user specified Fortran compiler flags.  These are only used if LIBOMP_FORTRAN_MODULES==TRUE.")

# Should the libomp library and generated headers be copied into the original source exports/ directory
# Turning this to FALSE aids parallel builds to not interfere with each other.
# Currently, the testsuite module expects the just built OpenMP library to be located inside the exports/
# directory.  TODO: have testsuite run under llvm-lit directly.  We can then get rid of copying to exports/
set(LIBOMP_COPY_EXPORTS FALSE CACHE STRING
  "Should exports be copied into source exports/ directory?")

# HWLOC-support
set(LIBOMP_USE_HWLOC FALSE CACHE BOOL
  "Use Hwloc (http://www.open-mpi.org/projects/hwloc/) library for affinity?")
set(LIBOMP_HWLOC_INSTALL_DIR /usr/local CACHE PATH
  "Install path for hwloc library")

# Get the build number from kmp_version.cpp
libomp_get_build_number("${CMAKE_CURRENT_SOURCE_DIR}" LIBOMP_VERSION_BUILD)
math(EXPR LIBOMP_VERSION_BUILD_YEAR "${LIBOMP_VERSION_BUILD}/10000")
math(EXPR LIBOMP_VERSION_BUILD_MONTH_DAY "${LIBOMP_VERSION_BUILD}%10000")

# Currently don't record any timestamps
set(LIBOMP_BUILD_DATE "No_Timestamp")

# Architecture
set(IA32 FALSE)
set(INTEL64 FALSE)
set(ARM FALSE)
set(AARCH64 FALSE)
set(AARCH64_A64FX FALSE)
set(PPC64BE FALSE)
set(PPC64LE FALSE)
set(PPC64 FALSE)
set(MIC FALSE)
set(MIPS64 FALSE)
set(MIPS FALSE)
set(RISCV64 FALSE)
<<<<<<< HEAD
set(VE FALSE)
=======
set(LOONGARCH64 FALSE)
>>>>>>> eaa26348
if("${LIBOMP_ARCH}" STREQUAL "i386" OR "${LIBOMP_ARCH}" STREQUAL "32")    # IA-32 architecture
  set(IA32 TRUE)
elseif("${LIBOMP_ARCH}" STREQUAL "x86_64" OR "${LIBOMP_ARCH}" STREQUAL "32e") # Intel(R) 64 architecture
  set(INTEL64 TRUE)
elseif("${LIBOMP_ARCH}" STREQUAL "arm") # ARM architecture
  set(ARM TRUE)
elseif("${LIBOMP_ARCH}" STREQUAL "ppc64") # PPC64BE architecture
  set(PPC64BE TRUE)
  set(PPC64 TRUE)
elseif("${LIBOMP_ARCH}" STREQUAL "ppc64le") # PPC64LE architecture
  set(PPC64LE TRUE)
  set(PPC64 TRUE)
elseif("${LIBOMP_ARCH}" STREQUAL "aarch64") # AARCH64 architecture
  set(AARCH64 TRUE)
elseif("${LIBOMP_ARCH}" STREQUAL "aarch64_a64fx") # AARCH64_A64FX architecture
  set(AARCH64_A64FX TRUE)
elseif("${LIBOMP_ARCH}" STREQUAL "mic") # Intel(R) Many Integrated Core Architecture
  set(MIC TRUE)
elseif("${LIBOMP_ARCH}" STREQUAL "mips") # MIPS architecture
    set(MIPS TRUE)
elseif("${LIBOMP_ARCH}" STREQUAL "mips64") # MIPS64 architecture
    set(MIPS64 TRUE)
elseif("${LIBOMP_ARCH}" STREQUAL "riscv64") # RISCV64 architecture
    set(RISCV64 TRUE)
<<<<<<< HEAD
elseif("${LIBOMP_ARCH}" STREQUAL "ve") # VE architecture
    set(VE TRUE)
=======
elseif("${LIBOMP_ARCH}" STREQUAL "loongarch64") # LoongArch64 architecture
    set(LOONGARCH64 TRUE)
>>>>>>> eaa26348
endif()

# Set some flags based on build_type
set(RELEASE_BUILD FALSE)
set(DEBUG_BUILD FALSE)
set(RELWITHDEBINFO_BUILD FALSE)
set(MINSIZEREL_BUILD FALSE)
if("${uppercase_CMAKE_BUILD_TYPE}" STREQUAL "RELEASE")
  set(RELEASE_BUILD TRUE)
elseif("${uppercase_CMAKE_BUILD_TYPE}" STREQUAL "DEBUG")
  set(DEBUG_BUILD TRUE)
elseif("${uppercase_CMAKE_BUILD_TYPE}" STREQUAL "RELWITHDEBINFO")
  set(RELWITHDEBINFO_BUILD TRUE)
elseif("${uppercase_CMAKE_BUILD_TYPE}" STREQUAL "MINSIZEREL")
  set(MINSIZEREL_BUILD TRUE)
endif()

# Include itt notify interface?
set(LIBOMP_USE_ITT_NOTIFY TRUE CACHE BOOL
  "Enable ITT notify?")

# normal, profile, stubs library.
set(NORMAL_LIBRARY FALSE)
set(STUBS_LIBRARY FALSE)
set(PROFILE_LIBRARY FALSE)
if("${LIBOMP_LIB_TYPE}" STREQUAL "normal")
  set(NORMAL_LIBRARY TRUE)
elseif("${LIBOMP_LIB_TYPE}" STREQUAL "profile")
  set(PROFILE_LIBRARY TRUE)
elseif("${LIBOMP_LIB_TYPE}" STREQUAL "stubs")
  set(STUBS_LIBRARY TRUE)
endif()

# Setting directory names
set(LIBOMP_BASE_DIR ${CMAKE_CURRENT_SOURCE_DIR})
set(LIBOMP_SRC_DIR ${LIBOMP_BASE_DIR}/src)
set(LIBOMP_TOOLS_DIR ${LIBOMP_BASE_DIR}/tools)
set(LIBOMP_INC_DIR ${LIBOMP_SRC_DIR}/include)
set(LIBOMP_BINARY_DIR ${CMAKE_CURRENT_BINARY_DIR})

# Enabling Fortran if it is needed
if(${LIBOMP_FORTRAN_MODULES})
  enable_language(Fortran)
endif()
# Enable MASM Compiler if it is needed (Windows only)
if(WIN32)
  enable_language(ASM_MASM)
endif()

# Getting legal type/arch
libomp_get_legal_type(LIBOMP_LEGAL_TYPE)
libomp_get_legal_arch(LIBOMP_LEGAL_ARCH)

# Compiler flag checks, library checks, threading check, etc.
include(config-ix)

# Is there a quad precision data type available?
# TODO: Make this a real feature check
set(LIBOMP_USE_QUAD_PRECISION "${LIBOMP_HAVE_QUAD_PRECISION}" CACHE BOOL
  "Should 128-bit precision entry points be built?")
if(LIBOMP_USE_QUAD_PRECISION AND (NOT LIBOMP_HAVE_QUAD_PRECISION))
  libomp_error_say("128-bit quad precision functionality requested but not available")
endif()

# libgomp drop-in compatibility requires versioned symbols
set(LIBOMP_USE_VERSION_SYMBOLS "${LIBOMP_HAVE_VERSION_SYMBOLS}" CACHE BOOL
  "Should version symbols be used? These provide binary compatibility with libgomp.")
if(LIBOMP_USE_VERSION_SYMBOLS AND (NOT LIBOMP_HAVE_VERSION_SYMBOLS))
  libomp_error_say("Version symbols functionality requested but not available")
endif()

# On multinode systems, larger alignment is desired to avoid false sharing
set(LIBOMP_USE_INTERNODE_ALIGNMENT FALSE CACHE BOOL
  "Should larger alignment (4096 bytes) be used for some locks and data structures?")

# Build code that allows the OpenMP library to conveniently interface with debuggers
set(LIBOMP_USE_DEBUGGER FALSE CACHE BOOL
  "Enable debugger interface code?")

# Should we link to C++ library?
set(LIBOMP_USE_STDCPPLIB FALSE CACHE BOOL
  "Should we link to C++ library?")

# Intel(R) Transactional Synchronization Extensions (Intel(R) TSX) based locks have
# __asm code which can be troublesome for some compilers.  This feature is also x86 specific.
# TODO: Make this a real feature check
set(LIBOMP_USE_ADAPTIVE_LOCKS "${LIBOMP_HAVE_ADAPTIVE_LOCKS}" CACHE BOOL
  "Should Intel(R) TSX lock be compiled (adaptive lock in kmp_lock.cpp).  These are x86 specific.")
if(LIBOMP_USE_ADAPTIVE_LOCKS AND (NOT LIBOMP_HAVE_ADAPTIVE_LOCKS))
  libomp_error_say("Adaptive locks (Intel(R) TSX) functionality is only supported on x86 Architecture")
endif()

# - stats-gathering enables OpenMP stats where things like the number of
# parallel regions, clock ticks spent in particular openmp regions are recorded.
set(LIBOMP_STATS FALSE CACHE BOOL
  "Stats-Gathering functionality?")
if(LIBOMP_STATS AND (NOT LIBOMP_HAVE_STATS))
  libomp_error_say("Stats-gathering functionality requested but not available")
endif()
# The stats functionality requires the std c++ library
if(LIBOMP_STATS)
  set(LIBOMP_USE_STDCPPLIB TRUE)
endif()

# Shared library can be switched to a static library
set(LIBOMP_ENABLE_SHARED TRUE CACHE BOOL
  "Shared library instead of static library?")

if(WIN32 AND NOT LIBOMP_ENABLE_SHARED)
  libomp_error_say("Static libraries requested but not available on Windows")
endif()

if(LIBOMP_USE_ITT_NOTIFY AND NOT LIBOMP_ENABLE_SHARED)
  message(STATUS "ITT Notify not supported for static libraries - forcing ITT Notify off")
  set(LIBOMP_USE_ITT_NOTIFY FALSE)
endif()

if(LIBOMP_USE_VERSION_SYMBOLS AND (NOT LIBOMP_ENABLE_SHARED) )
  message(STATUS "Version symbols not supported for static libraries - forcing Version symbols functionality off")
  set (LIBOMP_USE_VERSION_SYMBOLS FALSE)
endif()

# OMPT-support defaults to ON for OpenMP 5.0+ and if the requirements in
# cmake/config-ix.cmake are fulfilled.
set(OMPT_DEFAULT FALSE)
if ((LIBOMP_HAVE_OMPT_SUPPORT) AND (NOT WIN32))
  set(OMPT_DEFAULT TRUE)
endif()
set(LIBOMP_OMPT_SUPPORT ${OMPT_DEFAULT} CACHE BOOL
  "OMPT-support?")

set(LIBOMP_OMPT_DEBUG FALSE CACHE BOOL
  "Trace OMPT initialization?")
set(LIBOMP_OMPT_OPTIONAL TRUE CACHE BOOL
  "OMPT-optional?")
if(LIBOMP_OMPT_SUPPORT AND (NOT LIBOMP_HAVE_OMPT_SUPPORT))
  libomp_error_say("OpenMP Tools Interface requested but not available in this implementation")
endif()

# OMPD-support
# Enable if OMPT SUPPORT is ON
set(OMPD_DEFAULT FALSE)
if (LIBOMP_HAVE_OMPT_SUPPORT AND ("${CMAKE_SYSTEM_NAME}" STREQUAL "Linux"))
  set(OMPD_DEFAULT TRUE)
endif()

set(LIBOMP_OMPD_SUPPORT ${OMPD_DEFAULT} CACHE BOOL
  "OMPD-support?")

if(LIBOMP_OMPD_SUPPORT AND ((NOT LIBOMP_OMPT_SUPPORT) OR (NOT "${CMAKE_SYSTEM_NAME}" STREQUAL "Linux")))
  libomp_warning_say("OpenMP Debug Interface(OMPD) requested but not available in this implementation")
  set(LIBOMP_OMPD_SUPPORT FALSE)
endif()

# Error check hwloc support after config-ix has run
if(LIBOMP_USE_HWLOC AND (NOT LIBOMP_HAVE_HWLOC))
  libomp_error_say("Hwloc requested but not available")
endif()

# Hierarchical scheduling support
set(LIBOMP_USE_HIER_SCHED FALSE CACHE BOOL
  "Hierarchical scheduling support?")

# Setting final library name
set(LIBOMP_DEFAULT_LIB_NAME libomp)
if(${PROFILE_LIBRARY})
  set(LIBOMP_DEFAULT_LIB_NAME ${LIBOMP_DEFAULT_LIB_NAME}prof)
endif()
if(${STUBS_LIBRARY})
  set(LIBOMP_DEFAULT_LIB_NAME ${LIBOMP_DEFAULT_LIB_NAME}stubs)
endif()
set(LIBOMP_LIB_NAME ${LIBOMP_DEFAULT_LIB_NAME} CACHE STRING "Base OMP library name")
if (OPENMP_MSVC_NAME_SCHEME)
  # MSVC_TOOLS_VERSION corresponds to the version of the VC++ toolset.
  set(MSVC_TOOLS_VERSION 140)
  set(LIBOMP_LIB_NAME ${LIBOMP_LIB_NAME}${MSVC_TOOLS_VERSION}.${LIBOMP_ARCH})
endif()

if(${LIBOMP_ENABLE_SHARED})
  set(LIBOMP_LIBRARY_SUFFIX ${CMAKE_SHARED_LIBRARY_SUFFIX})
  set(LIBOMP_LIBRARY_KIND SHARED)
  set(LIBOMP_INSTALL_KIND LIBRARY)
else()
  set(LIBOMP_LIBRARY_SUFFIX ${CMAKE_STATIC_LIBRARY_SUFFIX})
  set(LIBOMP_LIBRARY_KIND STATIC)
  set(LIBOMP_INSTALL_KIND ARCHIVE)
endif()

set(LIBOMP_LIB_FILE ${LIBOMP_LIB_NAME}${LIBOMP_LIBRARY_SUFFIX})

# Optional backwards compatibility aliases.
set(LIBOMP_INSTALL_ALIASES TRUE CACHE BOOL
  "Install libgomp and libiomp5 library aliases for backwards compatibility")

# Print configuration after all variables are set.
if(${OPENMP_STANDALONE_BUILD})
  libomp_say("Operating System     -- ${CMAKE_SYSTEM_NAME}")
  libomp_say("Target Architecture  -- ${LIBOMP_ARCH}")
  if(${MIC})
    libomp_say("Intel(R) MIC Architecture    -- ${LIBOMP_MIC_ARCH}")
  endif()
  libomp_say("Build Type           -- ${CMAKE_BUILD_TYPE}")
  libomp_say("Library Kind         -- ${LIBOMP_LIBRARY_KIND}")
  libomp_say("Library Type         -- ${LIBOMP_LIB_TYPE}")
  libomp_say("Fortran Modules      -- ${LIBOMP_FORTRAN_MODULES}")
  # will say development if all zeros
  if(${LIBOMP_VERSION_BUILD} STREQUAL 00000000)
    set(LIBOMP_BUILD Development)
  else()
    set(LIBOMP_BUILD ${LIBOMP_VERSION_BUILD})
  endif()
  libomp_say("Build                -- ${LIBOMP_BUILD}")
  libomp_say("Use Stats-gathering  -- ${LIBOMP_STATS}")
  libomp_say("Use Debugger-support -- ${LIBOMP_USE_DEBUGGER}")
  libomp_say("Use ITT notify       -- ${LIBOMP_USE_ITT_NOTIFY}")
  libomp_say("Use OMPT-support     -- ${LIBOMP_OMPT_SUPPORT}")
  if(${LIBOMP_OMPT_SUPPORT})
    libomp_say("Use OMPT-optional  -- ${LIBOMP_OMPT_OPTIONAL}")
  endif()
  libomp_say("Use OMPD-support     -- ${LIBOMP_OMPD_SUPPORT}")
  libomp_say("Use Adaptive locks   -- ${LIBOMP_USE_ADAPTIVE_LOCKS}")
  libomp_say("Use quad precision   -- ${LIBOMP_USE_QUAD_PRECISION}")
  libomp_say("Use Hwloc library    -- ${LIBOMP_USE_HWLOC}")
endif()

add_subdirectory(src)
add_subdirectory(test)

# make these variables available for tools:
set(LIBOMP_LIBRARY_DIR ${LIBOMP_LIBRARY_DIR} PARENT_SCOPE)
set(LIBOMP_INCLUDE_DIR ${LIBOMP_INCLUDE_DIR} PARENT_SCOPE)
# make these variables available for tools/libompd:
set(LIBOMP_SRC_DIR ${LIBOMP_SRC_DIR} PARENT_SCOPE)
set(LIBOMP_OMPD_SUPPORT ${LIBOMP_OMPD_SUPPORT} PARENT_SCOPE)<|MERGE_RESOLUTION|>--- conflicted
+++ resolved
@@ -30,11 +30,7 @@
   # If adding a new architecture, take a look at cmake/LibompGetArchitecture.cmake
   libomp_get_architecture(LIBOMP_DETECTED_ARCH)
   set(LIBOMP_ARCH ${LIBOMP_DETECTED_ARCH} CACHE STRING
-<<<<<<< HEAD
-    "The architecture to build for (x86_64/i386/arm/ppc64/ppc64le/aarch64/mic/mips/mips64/riscv64/ve).")
-=======
-    "The architecture to build for (x86_64/i386/arm/ppc64/ppc64le/aarch64/mic/mips/mips64/riscv64/loongarch64).")
->>>>>>> eaa26348
+    "The architecture to build for (x86_64/i386/arm/ppc64/ppc64le/aarch64/mic/mips/mips64/riscv64/loongarch64/ve).")
   # Should assertions be enabled?  They are on by default.
   set(LIBOMP_ENABLE_ASSERTIONS TRUE CACHE BOOL
     "enable assertions?")
@@ -65,13 +61,10 @@
     set(LIBOMP_ARCH arm)
   elseif(LIBOMP_NATIVE_ARCH MATCHES "riscv64")
     set(LIBOMP_ARCH riscv64)
-<<<<<<< HEAD
+  elseif(LIBOMP_NATIVE_ARCH MATCHES "loongarch64")
+    set(LIBOMP_ARCH loongarch64)
   elseif(LIBOMP_NATIVE_ARCH MATCHES "ve")
     set(LIBOMP_ARCH ve)
-=======
-  elseif(LIBOMP_NATIVE_ARCH MATCHES "loongarch64")
-    set(LIBOMP_ARCH loongarch64)
->>>>>>> eaa26348
   else()
     # last ditch effort
     libomp_get_architecture(LIBOMP_ARCH)
@@ -92,11 +85,7 @@
   endif()
 endif()
 
-<<<<<<< HEAD
-libomp_check_variable(LIBOMP_ARCH 32e x86_64 32 i386 arm ppc64 ppc64le aarch64 aarch64_a64fx mic mips mips64 riscv64 ve)
-=======
-libomp_check_variable(LIBOMP_ARCH 32e x86_64 32 i386 arm ppc64 ppc64le aarch64 aarch64_a64fx mic mips mips64 riscv64 loongarch64)
->>>>>>> eaa26348
+libomp_check_variable(LIBOMP_ARCH 32e x86_64 32 i386 arm ppc64 ppc64le aarch64 aarch64_a64fx mic mips mips64 riscv64 loongarch64 ve)
 
 set(LIBOMP_LIB_TYPE normal CACHE STRING
   "Performance,Profiling,Stubs library (normal/profile/stubs)")
@@ -174,11 +163,8 @@
 set(MIPS64 FALSE)
 set(MIPS FALSE)
 set(RISCV64 FALSE)
-<<<<<<< HEAD
+set(LOONGARCH64 FALSE)
 set(VE FALSE)
-=======
-set(LOONGARCH64 FALSE)
->>>>>>> eaa26348
 if("${LIBOMP_ARCH}" STREQUAL "i386" OR "${LIBOMP_ARCH}" STREQUAL "32")    # IA-32 architecture
   set(IA32 TRUE)
 elseif("${LIBOMP_ARCH}" STREQUAL "x86_64" OR "${LIBOMP_ARCH}" STREQUAL "32e") # Intel(R) 64 architecture
@@ -203,13 +189,10 @@
     set(MIPS64 TRUE)
 elseif("${LIBOMP_ARCH}" STREQUAL "riscv64") # RISCV64 architecture
     set(RISCV64 TRUE)
-<<<<<<< HEAD
+elseif("${LIBOMP_ARCH}" STREQUAL "loongarch64") # LoongArch64 architecture
+    set(LOONGARCH64 TRUE)
 elseif("${LIBOMP_ARCH}" STREQUAL "ve") # VE architecture
     set(VE TRUE)
-=======
-elseif("${LIBOMP_ARCH}" STREQUAL "loongarch64") # LoongArch64 architecture
-    set(LOONGARCH64 TRUE)
->>>>>>> eaa26348
 endif()
 
 # Set some flags based on build_type
