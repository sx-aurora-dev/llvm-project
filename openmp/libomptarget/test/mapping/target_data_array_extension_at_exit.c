--- conflicted
+++ resolved
@@ -4,28 +4,8 @@
 
 // RUN: %libomptarget-compile-generic \
 // RUN:   -fopenmp-version=51 -DEXTENDS=BEFORE
-<<<<<<< HEAD
-// RUN: %libomptarget-run-aarch64-unknown-linux-gnu 2>&1 \
-// RUN: | %fcheck-aarch64-unknown-linux-gnu
-
-// RUN: %libomptarget-compile-powerpc64-ibm-linux-gnu \
-// RUN:   -fopenmp-version=51 -DEXTENDS=BEFORE
-// RUN: %libomptarget-run-powerpc64-ibm-linux-gnu 2>&1 \
-// RUN: | %fcheck-powerpc64-ibm-linux-gnu
-
-// RUN: %libomptarget-compile-powerpc64le-ibm-linux-gnu \
-// RUN:   -fopenmp-version=51 -DEXTENDS=BEFORE
-// RUN: %libomptarget-run-powerpc64le-ibm-linux-gnu 2>&1 \
-// RUN: | %fcheck-powerpc64le-ibm-linux-gnu
-
-// RUN: %libomptarget-compile-x86_64-pc-linux-gnu \
-// RUN:   -fopenmp-version=51 -DEXTENDS=BEFORE
-// RUN: %libomptarget-run-x86_64-pc-linux-gnu 2>&1 \
-// RUN: | %fcheck-x86_64-pc-linux-gnu
-=======
 // RUN: %libomptarget-run-generic 2>&1 \
 // RUN: | %fcheck-generic
->>>>>>> 2ab1d525
 
 // --------------------------------------------------
 // Check extends after
