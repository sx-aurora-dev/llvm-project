//===------- target_impl.h - AMDGCN OpenMP GPU implementation ----- HIP -*-===//
//
// Part of the LLVM Project, under the Apache License v2.0 with LLVM Exceptions.
// See https://llvm.org/LICENSE.txt for license information.
// SPDX-License-Identifier: Apache-2.0 WITH LLVM-exception
//
//===----------------------------------------------------------------------===//
//
// Declarations and definitions of target specific functions and constants
//
//===----------------------------------------------------------------------===//
#ifndef OMPTARGET_AMDGCN_TARGET_IMPL_H
#define OMPTARGET_AMDGCN_TARGET_IMPL_H

#ifndef __AMDGCN__
#error "amdgcn target_impl.h expects to be compiled under __AMDGCN__"
#endif

#include "amdgcn_interface.h"

<<<<<<< HEAD
#include <inttypes.h>
#include <stddef.h>
#include <stdint.h>

#define DEVICE
#define INLINE inline DEVICE
#define NOINLINE __attribute__((noinline)) DEVICE
=======
#include <stddef.h>
#include <stdint.h>

// subset of inttypes.h
#define PRId64 "ld"
#define PRIu64 "lu"

typedef uint64_t __kmpc_impl_lanemask_t;

#define INLINE inline
#define NOINLINE __attribute__((noinline))
>>>>>>> 2ab1d525
#define ALIGN(N) __attribute__((aligned(N)))
#define PLUGIN_ACCESSIBLE                                                      \
  __attribute__((used))   /* Don't discard values the plugin reads */          \
  __attribute__((weak))   /* We may have multiple definitions */               \
  __attribute__((retain)) /* Also needed to keep values alive */               \
  __attribute__((visibility("default"))) /* Access via SHT_HASH */             \
  __attribute__((section(".data")))      /* Not .bss, can write before load */

<<<<<<< HEAD
=======
#include "llvm/Frontend/OpenMP/OMPGridValues.h"

INLINE constexpr const llvm::omp::GV &getGridValue() {
  return llvm::omp::getAMDGPUGridValues<__AMDGCN_WAVEFRONT_SIZE>();
}

>>>>>>> 2ab1d525
////////////////////////////////////////////////////////////////////////////////
// Kernel options
////////////////////////////////////////////////////////////////////////////////

////////////////////////////////////////////////////////////////////////////////
// The following def must match the absolute limit hardwired in the host RTL
// max number of threads per team
enum { MAX_THREADS_PER_TEAM = getGridValue().GV_Max_WG_Size };
enum { WARPSIZE = getGridValue().GV_Warp_Size };

// Maximum number of omp state objects per SM allocated statically in global
// memory.
#define OMP_STATE_COUNT 32
#define MAX_SM 64

#define OMP_ACTIVE_PARALLEL_LEVEL 128

// Data sharing related quantities, need to match what is used in the compiler.
enum DATA_SHARING_SIZES {
  // The size reserved for data in a shared memory slot.
  DS_Slot_Size = getGridValue().GV_Slot_Size,
  // The slot size that should be reserved for a working warp.
  DS_Worker_Warp_Slot_Size = getGridValue().warpSlotSize(),
  // The maximum number of warps in use
  DS_Max_Warp_Number = getGridValue().maxWarpNumber(),
};

enum : __kmpc_impl_lanemask_t {
  __kmpc_impl_all_lanes = ~(__kmpc_impl_lanemask_t)0
};

<<<<<<< HEAD
EXTERN int printf(const char *, ...);
=======
// The return code of printf is not checked in the call sites in this library.
// A call to a function named printf currently hits some special case handling
// for opencl, which translates to calls that do not presently exist for openmp
// Therefore, for now, stub out printf while building this library.
#define printf(...)
>>>>>>> 2ab1d525

#endif<|MERGE_RESOLUTION|>--- conflicted
+++ resolved
@@ -18,15 +18,6 @@
 
 #include "amdgcn_interface.h"
 
-<<<<<<< HEAD
-#include <inttypes.h>
-#include <stddef.h>
-#include <stdint.h>
-
-#define DEVICE
-#define INLINE inline DEVICE
-#define NOINLINE __attribute__((noinline)) DEVICE
-=======
 #include <stddef.h>
 #include <stdint.h>
 
@@ -38,7 +29,6 @@
 
 #define INLINE inline
 #define NOINLINE __attribute__((noinline))
->>>>>>> 2ab1d525
 #define ALIGN(N) __attribute__((aligned(N)))
 #define PLUGIN_ACCESSIBLE                                                      \
   __attribute__((used))   /* Don't discard values the plugin reads */          \
@@ -47,15 +37,12 @@
   __attribute__((visibility("default"))) /* Access via SHT_HASH */             \
   __attribute__((section(".data")))      /* Not .bss, can write before load */
 
-<<<<<<< HEAD
-=======
 #include "llvm/Frontend/OpenMP/OMPGridValues.h"
 
 INLINE constexpr const llvm::omp::GV &getGridValue() {
   return llvm::omp::getAMDGPUGridValues<__AMDGCN_WAVEFRONT_SIZE>();
 }
 
->>>>>>> 2ab1d525
 ////////////////////////////////////////////////////////////////////////////////
 // Kernel options
 ////////////////////////////////////////////////////////////////////////////////
@@ -87,14 +74,10 @@
   __kmpc_impl_all_lanes = ~(__kmpc_impl_lanemask_t)0
 };
 
-<<<<<<< HEAD
-EXTERN int printf(const char *, ...);
-=======
 // The return code of printf is not checked in the call sites in this library.
 // A call to a function named printf currently hits some special case handling
 // for opencl, which translates to calls that do not presently exist for openmp
 // Therefore, for now, stub out printf while building this library.
 #define printf(...)
->>>>>>> 2ab1d525
 
 #endif