--- conflicted
+++ resolved
@@ -52,35 +52,7 @@
   return __builtin_amdgcn_read_exec();
 }
 
-<<<<<<< HEAD
-EXTERN int32_t __kmpc_impl_shfl_sync(__kmpc_impl_lanemask_t, int32_t var,
-                                     int32_t srcLane) {
-  int width = WARPSIZE;
-  int self = GetLaneId();
-  int index = srcLane + (self & ~(width - 1));
-  return __builtin_amdgcn_ds_bpermute(index << 2, var);
-}
-
-EXTERN int32_t __kmpc_impl_shfl_down_sync(__kmpc_impl_lanemask_t, int32_t var,
-                                          uint32_t laneDelta, int32_t width) {
-  int self = GetLaneId();
-  int index = self + laneDelta;
-  index = (int)(laneDelta + (self & (width - 1))) >= width ? self : index;
-  return __builtin_amdgcn_ds_bpermute(index << 2, var);
-}
-
-uint32_t __kmpc_L1_Barrier [[clang::loader_uninitialized]];
-#pragma allocate(__kmpc_L1_Barrier) allocator(omp_pteam_mem_alloc)
-
-EXTERN void __kmpc_impl_target_init() {
-  // Don't have global ctors, and shared memory is not zero init
-  __atomic_store_n(&__kmpc_L1_Barrier, 0u, __ATOMIC_RELEASE);
-}
-
-EXTERN void __kmpc_impl_named_sync(uint32_t num_threads) {
-=======
 static void pteam_mem_barrier(uint32_t num_threads, uint32_t *barrier_state) {
->>>>>>> a2ce6ee6
   __atomic_thread_fence(__ATOMIC_ACQUIRE);
 
   uint32_t num_waves = (num_threads + WARPSIZE - 1) / WARPSIZE;
@@ -101,11 +73,7 @@
   bool isLowest = GetLaneId() == lowestActiveThread;
 
   if (isLowest) {
-<<<<<<< HEAD
-    uint32_t load = __atomic_fetch_add(&__kmpc_L1_Barrier, 1,
-=======
     uint32_t load = __atomic_fetch_add(barrier_state, 1,
->>>>>>> a2ce6ee6
                                        __ATOMIC_RELAXED); // commutative
 
     // Record the number of times the barrier has been passed
@@ -118,20 +86,12 @@
       load &= 0xffff0000u; // because bits zeroed second
 
       // Reset the wave counter and release the waiting waves
-<<<<<<< HEAD
-      __atomic_store_n(&__kmpc_L1_Barrier, load, __ATOMIC_RELAXED);
-=======
       __atomic_store_n(barrier_state, load, __ATOMIC_RELAXED);
->>>>>>> a2ce6ee6
     } else {
       // more waves still to go, spin until generation counter changes
       do {
         __builtin_amdgcn_s_sleep(0);
-<<<<<<< HEAD
-        load = __atomic_load_n(&__kmpc_L1_Barrier, __ATOMIC_RELAXED);
-=======
         load = __atomic_load_n(barrier_state, __ATOMIC_RELAXED);
->>>>>>> a2ce6ee6
       } while ((load & 0xffff0000u) == generation);
     }
   }
@@ -162,34 +122,22 @@
 }
 } // namespace
 
-<<<<<<< HEAD
-EXTERN int GetNumberOfBlocksInKernel() {
-=======
 EXTERN int __kmpc_get_hardware_num_blocks() {
->>>>>>> a2ce6ee6
   return get_grid_dim(__builtin_amdgcn_grid_size_x(),
                       __builtin_amdgcn_workgroup_size_x());
 }
 
-<<<<<<< HEAD
-EXTERN int GetNumberOfThreadsInBlock() {
-=======
 EXTERN int __kmpc_get_hardware_num_threads_in_block() {
->>>>>>> a2ce6ee6
   return get_workgroup_dim(__builtin_amdgcn_workgroup_id_x(),
                            __builtin_amdgcn_grid_size_x(),
                            __builtin_amdgcn_workgroup_size_x());
 }
 
-<<<<<<< HEAD
-EXTERN unsigned GetWarpId() { return GetThreadIdInBlock() / WARPSIZE; }
-=======
 EXTERN unsigned __kmpc_get_warp_size() {
   return WARPSIZE;
 }
 
 EXTERN unsigned GetWarpId() { return __kmpc_get_hardware_thread_id_in_block() / WARPSIZE; }
->>>>>>> a2ce6ee6
 EXTERN unsigned GetLaneId() {
   return __builtin_amdgcn_mbcnt_hi(~0u, __builtin_amdgcn_mbcnt_lo(~0u, 0u));
 }
@@ -231,45 +179,7 @@
   return __atomic_fetch_add(Address, Val, __ATOMIC_SEQ_CST);
 }
 
-// Atomics
-DEVICE uint32_t __kmpc_atomic_add(uint32_t *Address, uint32_t Val) {
-  return __atomic_fetch_add(Address, Val, __ATOMIC_SEQ_CST);
-}
-DEVICE uint32_t __kmpc_atomic_inc(uint32_t *Address, uint32_t Val) {
-  return __builtin_amdgcn_atomic_inc32(Address, Val, __ATOMIC_SEQ_CST, "");
-}
-DEVICE uint32_t __kmpc_atomic_max(uint32_t *Address, uint32_t Val) {
-  return __atomic_fetch_max(Address, Val, __ATOMIC_SEQ_CST);
-}
-
-DEVICE uint32_t __kmpc_atomic_exchange(uint32_t *Address, uint32_t Val) {
-  uint32_t R;
-  __atomic_exchange(Address, &Val, &R, __ATOMIC_SEQ_CST);
-  return R;
-}
-DEVICE uint32_t __kmpc_atomic_cas(uint32_t *Address, uint32_t Compare,
-                                  uint32_t Val) {
-  (void)__atomic_compare_exchange(Address, &Compare, &Val, false,
-                                  __ATOMIC_SEQ_CST, __ATOMIC_RELAXED);
-  return Compare;
-}
-
-DEVICE unsigned long long __kmpc_atomic_exchange(unsigned long long *Address,
-                                                 unsigned long long Val) {
-  unsigned long long R;
-  __atomic_exchange(Address, &Val, &R, __ATOMIC_SEQ_CST);
-  return R;
-}
-DEVICE unsigned long long __kmpc_atomic_add(unsigned long long *Address,
-                                            unsigned long long Val) {
-  return __atomic_fetch_add(Address, Val, __ATOMIC_SEQ_CST);
-}
-
 // Stub implementations
-<<<<<<< HEAD
-EXTERN void *__kmpc_impl_malloc(size_t) { return nullptr; }
-EXTERN void __kmpc_impl_free(void *) {}
-=======
 // Weak to allow overriding by local versions while comparing different
 // potential implementations
 __attribute__((weak)) EXTERN void *__kmpc_impl_malloc(size_t) {
@@ -281,7 +191,6 @@
 int32_t __llvm_omp_vprintf(const char *Format, void *Arguments, uint32_t) {
   return -1;
 }
->>>>>>> a2ce6ee6
 
 EXTERN void __kmpc_impl_unpack(uint64_t val, uint32_t &lo, uint32_t &hi) {
   lo = (uint32_t)(val & UINT64_C(0x00000000FFFFFFFF));
@@ -311,11 +220,7 @@
 }
 
 // Calls to the AMDGCN layer (assuming 1D layout)
-<<<<<<< HEAD
-EXTERN int GetThreadIdInBlock() { return __builtin_amdgcn_workitem_id_x(); }
-=======
 EXTERN int __kmpc_get_hardware_thread_id_in_block() { return __builtin_amdgcn_workitem_id_x(); }
->>>>>>> a2ce6ee6
 EXTERN int GetBlockIdInKernel() { return __builtin_amdgcn_workgroup_id_x(); }
 
 #pragma omp end declare target