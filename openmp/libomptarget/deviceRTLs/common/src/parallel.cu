--- conflicted
+++ resolved
@@ -169,20 +169,6 @@
   omptarget_nvptx_TaskDescr *currTaskDescr = getMyTopTaskDescriptor(threadId);
   omptarget_nvptx_threadPrivateContext->SetTopLevelTaskDescr(
       threadId, currTaskDescr->GetPrevTaskDescr());
-<<<<<<< HEAD
-
-  // Reconverge the threads at the end of the parallel region to correctly
-  // handle parallel levels.
-  // In Cuda9+ in non-SPMD mode we have either 1 worker thread or the whole
-  // warp. If only 1 thread is active, not need to reconverge the threads.
-  // If we have the whole warp, reconverge all the threads in the warp before
-  // actually trying to change the parallel level. Otherwise, parallel level can
-  // be changed incorrectly because of threads divergence.
-  bool IsActiveParallelRegion = threadsInTeam != 1;
-  DecParallelLevel(IsActiveParallelRegion,
-                   IsActiveParallelRegion ? __kmpc_impl_all_lanes : 1u);
-=======
->>>>>>> a2ce6ee6
 }
 
 ////////////////////////////////////////////////////////////////////////////////
@@ -267,19 +253,6 @@
 // push params
 ////////////////////////////////////////////////////////////////////////////////
 
-<<<<<<< HEAD
-EXTERN void __kmpc_push_num_threads(kmp_Ident *loc, int32_t tid,
-                                    int32_t num_threads) {
-  PRINT(LD_IO, "call kmpc_push_num_threads %d\n", num_threads);
-  ASSERT0(LT_FUSSY, checkRuntimeInitialized(loc),
-          "Runtime must be initialized.");
-  tid = GetLogicalThreadIdInBlock(checkSPMDMode(loc));
-  omptarget_nvptx_threadPrivateContext->NumThreadsForNextParallel(tid) =
-      num_threads;
-}
-
-=======
->>>>>>> a2ce6ee6
 // Do nothing. The host guarantees we started the requested number of
 // teams and we only need inspection of gridDim.
 
@@ -293,8 +266,6 @@
   PRINT(LD_IO, "call kmpc_push_proc_bind %d\n", (int)proc_bind);
 }
 
-<<<<<<< HEAD
-=======
 ////////////////////////////////////////////////////////////////////////////////
 // parallel interface
 ////////////////////////////////////////////////////////////////////////////////
@@ -367,5 +338,4 @@
   //  __kmpc_push_proc_bind(ident, global_tid, proc_bind);
 }
 
->>>>>>> a2ce6ee6
 #pragma omp end declare target