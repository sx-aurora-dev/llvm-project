--- conflicted
+++ resolved
@@ -29,64 +29,8 @@
 
 bool isRuntimeUninitialized() { return !isRuntimeInitialized(); }
 
-<<<<<<< HEAD
-DEVICE bool isRuntimeInitialized() {
-  return (execution_param & RuntimeMask) == RuntimeInitialized;
-}
-
-////////////////////////////////////////////////////////////////////////////////
-// Execution Modes based on location parameter fields
-////////////////////////////////////////////////////////////////////////////////
-
-DEVICE bool checkSPMDMode(kmp_Ident *loc) {
-  if (!loc)
-    return isSPMDMode();
-
-  // If SPMD is true then we are not in the UNDEFINED state so
-  // we can return immediately.
-  if (loc->reserved_2 & KMP_IDENT_SPMD_MODE)
-    return true;
-
-  // If not in SPMD mode and runtime required is a valid
-  // combination of flags so we can return immediately.
-  if (!(loc->reserved_2 & KMP_IDENT_SIMPLE_RT_MODE))
-    return false;
-
-  // We are in underfined state.
-  return isSPMDMode();
-}
-
-DEVICE bool checkGenericMode(kmp_Ident *loc) { return !checkSPMDMode(loc); }
-
-DEVICE bool checkRuntimeUninitialized(kmp_Ident *loc) {
-  if (!loc)
-    return isRuntimeUninitialized();
-
-  // If runtime is required then we know we can't be
-  // in the undefined mode. We can return immediately.
-  if (!(loc->reserved_2 & KMP_IDENT_SIMPLE_RT_MODE))
-    return false;
-
-  // If runtime is required then we need to check is in
-  // SPMD mode or not. If not in SPMD mode then we end
-  // up in the UNDEFINED state that marks the orphaned
-  // functions.
-  if (loc->reserved_2 & KMP_IDENT_SPMD_MODE)
-    return true;
-
-  // Check if we are in an UNDEFINED state. Undefined is denoted by
-  // non-SPMD + noRuntimeRequired which is a combination that
-  // cannot actually happen. Undefined states is used to mark orphaned
-  // functions.
-  return isRuntimeUninitialized();
-}
-
-DEVICE bool checkRuntimeInitialized(kmp_Ident *loc) {
-  return !checkRuntimeUninitialized(loc);
-=======
 bool isRuntimeInitialized() {
   return execution_param & OMP_TGT_RUNTIME_INITIALIZED;
->>>>>>> 2ab1d525
 }
 
 ////////////////////////////////////////////////////////////////////////////////
@@ -107,13 +51,8 @@
 //      If NumThreads is 1024, master id is 992.
 //
 // Called in Generic Execution Mode only.
-<<<<<<< HEAD
-DEVICE int GetMasterThreadID() {
-  return (GetNumberOfThreadsInBlock() - 1) & ~(WARPSIZE - 1);
-=======
 int GetMasterThreadID() {
   return (__kmpc_get_hardware_num_threads_in_block() - 1) & ~(WARPSIZE - 1);
->>>>>>> 2ab1d525
 }
 
 // The last warp is reserved for the master; other warps are workers.
@@ -275,8 +214,6 @@
   return static_cast<char *>(ReductionScratchpadPtr) + 256;
 }
 
-<<<<<<< HEAD
-=======
 // Invoke an outlined parallel function unwrapping arguments (up
 // to 32).
 void __kmp_invoke_microtask(kmp_int32 global_tid, kmp_int32 bound_tid, void *fn,
@@ -300,5 +237,4 @@
 }
 } // namespace _OMP
 
->>>>>>> 2ab1d525
 #pragma omp end declare target