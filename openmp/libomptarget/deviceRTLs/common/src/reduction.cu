//===---- reduction.cu - GPU OpenMP reduction implementation ----- CUDA -*-===//
//
// Part of the LLVM Project, under the Apache License v2.0 with LLVM Exceptions.
// See https://llvm.org/LICENSE.txt for license information.
// SPDX-License-Identifier: Apache-2.0 WITH LLVM-exception
//
//===----------------------------------------------------------------------===//
//
// This file contains the implementation of reduction with KMPC interface.
//
//===----------------------------------------------------------------------===//
#pragma omp declare target

#include "common/omptarget.h"
<<<<<<< HEAD
=======
#include "target/shuffle.h"
>>>>>>> 2ab1d525
#include "target_impl.h"

EXTERN
void __kmpc_nvptx_end_reduce(int32_t global_tid) {}

EXTERN
void __kmpc_nvptx_end_reduce_nowait(int32_t global_tid) {}

<<<<<<< HEAD
EXTERN int32_t __kmpc_shuffle_int32(int32_t val, int16_t delta, int16_t size) {
  return __kmpc_impl_shfl_down_sync(__kmpc_impl_all_lanes, val, delta, size);
}

EXTERN int64_t __kmpc_shuffle_int64(int64_t val, int16_t delta, int16_t size) {
  uint32_t lo, hi;
  __kmpc_impl_unpack(val, lo, hi);
  hi = __kmpc_impl_shfl_down_sync(__kmpc_impl_all_lanes, hi, delta, size);
  lo = __kmpc_impl_shfl_down_sync(__kmpc_impl_all_lanes, lo, delta, size);
  return __kmpc_impl_pack(lo, hi);
}

=======
>>>>>>> 2ab1d525
INLINE static void gpu_regular_warp_reduce(void *reduce_data,
                                           kmp_ShuffleReductFctPtr shflFct) {
  for (uint32_t mask = WARPSIZE / 2; mask > 0; mask /= 2) {
    shflFct(reduce_data, /*LaneId - not used= */ 0,
            /*Offset = */ mask, /*AlgoVersion=*/0);
  }
}

INLINE static void gpu_irregular_warp_reduce(void *reduce_data,
                                             kmp_ShuffleReductFctPtr shflFct,
                                             uint32_t size, uint32_t tid) {
  uint32_t curr_size;
  uint32_t mask;
  curr_size = size;
  mask = curr_size / 2;
  while (mask > 0) {
    shflFct(reduce_data, /*LaneId = */ tid, /*Offset=*/mask, /*AlgoVersion=*/1);
    curr_size = (curr_size + 1) / 2;
    mask = curr_size / 2;
  }
}

#if !defined(__CUDA_ARCH__) || __CUDA_ARCH__ < 700
INLINE static uint32_t
gpu_irregular_simd_reduce(void *reduce_data, kmp_ShuffleReductFctPtr shflFct) {
  uint32_t size, remote_id, physical_lane_id;
  physical_lane_id = __kmpc_get_hardware_thread_id_in_block() % WARPSIZE;
  __kmpc_impl_lanemask_t lanemask_lt = __kmpc_impl_lanemask_lt();
  __kmpc_impl_lanemask_t Liveness = __kmpc_impl_activemask();
  uint32_t logical_lane_id = __kmpc_impl_popc(Liveness & lanemask_lt) * 2;
  __kmpc_impl_lanemask_t lanemask_gt = __kmpc_impl_lanemask_gt();
  do {
    Liveness = __kmpc_impl_activemask();
    remote_id = __kmpc_impl_ffs(Liveness & lanemask_gt);
    size = __kmpc_impl_popc(Liveness);
    logical_lane_id /= 2;
    shflFct(reduce_data, /*LaneId =*/logical_lane_id,
            /*Offset=*/remote_id - 1 - physical_lane_id, /*AlgoVersion=*/2);
  } while (logical_lane_id % 2 == 0 && size > 1);
  return (logical_lane_id == 0);
}
#endif

INLINE
static int32_t nvptx_parallel_reduce_nowait(
    int32_t global_tid, int32_t num_vars, size_t reduce_size, void *reduce_data,
    kmp_ShuffleReductFctPtr shflFct, kmp_InterWarpCopyFctPtr cpyFct,
    bool isSPMDExecutionMode, bool isRuntimeUninitialized) {
  uint32_t BlockThreadId = GetLogicalThreadIdInBlock();
  uint32_t NumThreads = GetNumberOfOmpThreads(isSPMDExecutionMode);
  if (NumThreads == 1)
    return 1;
    /*
     * This reduce function handles reduction within a team. It handles
     * parallel regions in both L1 and L2 parallelism levels. It also
     * supports Generic, SPMD, and NoOMP modes.
     *
     * 1. Reduce within a warp.
     * 2. Warp master copies value to warp 0 via shared memory.
     * 3. Warp 0 reduces to a single value.
     * 4. The reduced value is available in the thread that returns 1.
     */

#if defined(__CUDA_ARCH__) && __CUDA_ARCH__ >= 700
  uint32_t WarpsNeeded = (NumThreads + WARPSIZE - 1) / WARPSIZE;
  uint32_t WarpId = BlockThreadId / WARPSIZE;

  // Volta execution model:
  // For the Generic execution mode a parallel region either has 1 thread and
  // beyond that, always a multiple of 32. For the SPMD execution mode we may
  // have any number of threads.
  if ((NumThreads % WARPSIZE == 0) || (WarpId < WarpsNeeded - 1))
    gpu_regular_warp_reduce(reduce_data, shflFct);
  else if (NumThreads > 1) // Only SPMD execution mode comes thru this case.
    gpu_irregular_warp_reduce(
        reduce_data, shflFct,
        /*LaneCount=*/NumThreads % WARPSIZE,
        /*LaneId=*/__kmpc_get_hardware_thread_id_in_block() % WARPSIZE);

  // When we have more than [warpsize] number of threads
  // a block reduction is performed here.
  //
  // Only L1 parallel region can enter this if condition.
  if (NumThreads > WARPSIZE) {
    // Gather all the reduced values from each warp
    // to the first warp.
    cpyFct(reduce_data, WarpsNeeded);

    if (WarpId == 0)
      gpu_irregular_warp_reduce(reduce_data, shflFct, WarpsNeeded,
                                BlockThreadId);
  }
  return BlockThreadId == 0;
#else
  __kmpc_impl_lanemask_t Liveness = __kmpc_impl_activemask();
  if (Liveness == __kmpc_impl_all_lanes) // Full warp
    gpu_regular_warp_reduce(reduce_data, shflFct);
  else if (!(Liveness & (Liveness + 1))) // Partial warp but contiguous lanes
    gpu_irregular_warp_reduce(
        reduce_data, shflFct,
        /*LaneCount=*/__kmpc_impl_popc(Liveness),
        /*LaneId=*/__kmpc_get_hardware_thread_id_in_block() % WARPSIZE);
  else if (!isRuntimeUninitialized) // Dispersed lanes. Only threads in L2
                                    // parallel region may enter here; return
                                    // early.
    return gpu_irregular_simd_reduce(reduce_data, shflFct);

  // When we have more than [warpsize] number of threads
  // a block reduction is performed here.
  //
  // Only L1 parallel region can enter this if condition.
  if (NumThreads > WARPSIZE) {
    uint32_t WarpsNeeded = (NumThreads + WARPSIZE - 1) / WARPSIZE;
    // Gather all the reduced values from each warp
    // to the first warp.
    cpyFct(reduce_data, WarpsNeeded);

    uint32_t WarpId = BlockThreadId / WARPSIZE;
    if (WarpId == 0)
      gpu_irregular_warp_reduce(reduce_data, shflFct, WarpsNeeded,
                                BlockThreadId);

    return BlockThreadId == 0;
  } else if (isRuntimeUninitialized /* Never an L2 parallel region without the OMP runtime */) {
    return BlockThreadId == 0;
  }

  // Get the OMP thread Id. This is different from BlockThreadId in the case of
  // an L2 parallel region.
  return global_tid == 0;
#endif // __CUDA_ARCH__ >= 700
}

EXTERN
int32_t __kmpc_nvptx_parallel_reduce_nowait_v2(
    kmp_Ident *loc, int32_t global_tid, int32_t num_vars, size_t reduce_size,
    void *reduce_data, kmp_ShuffleReductFctPtr shflFct,
    kmp_InterWarpCopyFctPtr cpyFct) {
  return nvptx_parallel_reduce_nowait(
      global_tid, num_vars, reduce_size, reduce_data, shflFct, cpyFct,
      __kmpc_is_spmd_exec_mode(), isRuntimeUninitialized());
}

INLINE static bool isMaster(kmp_Ident *loc, uint32_t ThreadId) {
  return !__kmpc_is_spmd_exec_mode() || IsTeamMaster(ThreadId);
}

INLINE static uint32_t roundToWarpsize(uint32_t s) {
  if (s < WARPSIZE)
    return 1;
  return (s & ~(unsigned)(WARPSIZE - 1));
}

INLINE static uint32_t kmpcMin(uint32_t x, uint32_t y) { return x < y ? x : y; }

<<<<<<< HEAD
DEVICE static volatile uint32_t IterCnt = 0;
DEVICE static volatile uint32_t Cnt = 0;
=======
static volatile uint32_t IterCnt = 0;
static volatile uint32_t Cnt = 0;
>>>>>>> 2ab1d525
EXTERN int32_t __kmpc_nvptx_teams_reduce_nowait_v2(
    kmp_Ident *loc, int32_t global_tid, void *global_buffer,
    int32_t num_of_records, void *reduce_data, kmp_ShuffleReductFctPtr shflFct,
    kmp_InterWarpCopyFctPtr cpyFct, kmp_ListGlobalFctPtr lgcpyFct,
    kmp_ListGlobalFctPtr lgredFct, kmp_ListGlobalFctPtr glcpyFct,
    kmp_ListGlobalFctPtr glredFct) {

  // Terminate all threads in non-SPMD mode except for the master thread.
  if (!__kmpc_is_spmd_exec_mode() &&
      !__kmpc_is_generic_main_thread(__kmpc_get_hardware_thread_id_in_block()))
    return 0;

  uint32_t ThreadId = GetLogicalThreadIdInBlock();

  // In non-generic mode all workers participate in the teams reduction.
  // In generic mode only the team master participates in the teams
  // reduction because the workers are waiting for parallel work.
  uint32_t NumThreads =
      __kmpc_is_spmd_exec_mode() ? GetNumberOfOmpThreads(/*isSPMDExecutionMode=*/true)
                         : /*Master thread only*/ 1;
  uint32_t TeamId = GetBlockIdInKernel();
<<<<<<< HEAD
  uint32_t NumTeams = GetNumberOfBlocksInKernel();
=======
  uint32_t NumTeams = __kmpc_get_hardware_num_blocks();
>>>>>>> 2ab1d525
  static unsigned SHARED(Bound);
  static unsigned SHARED(ChunkTeamCount);

  // Block progress for teams greater than the current upper
  // limit. We always only allow a number of teams less or equal
  // to the number of slots in the buffer.
  bool IsMaster = isMaster(loc, ThreadId);
  while (IsMaster) {
    // Atomic read
    Bound = __kmpc_atomic_add((uint32_t *)&IterCnt, 0u);
    if (TeamId < Bound + num_of_records)
      break;
  }

  if (IsMaster) {
    int ModBockId = TeamId % num_of_records;
    if (TeamId < num_of_records)
      lgcpyFct(global_buffer, ModBockId, reduce_data);
    else
      lgredFct(global_buffer, ModBockId, reduce_data);
    __kmpc_impl_threadfence_system();

    // Increment team counter.
    // This counter is incremented by all teams in the current
    // BUFFER_SIZE chunk.
    ChunkTeamCount = __kmpc_atomic_inc((uint32_t *)&Cnt, num_of_records - 1u);
  }
  // Synchronize
  if (__kmpc_is_spmd_exec_mode())
    __kmpc_barrier(loc, global_tid);

  // reduce_data is global or shared so before being reduced within the
  // warp we need to bring it in local memory:
  // local_reduce_data = reduce_data[i]
  //
  // Example for 3 reduction variables a, b, c (of potentially different
  // types):
  //
  // buffer layout (struct of arrays):
  // a, a, ..., a, b, b, ... b, c, c, ... c
  // |__________|
  //     num_of_records
  //
  // local_data_reduce layout (struct):
  // a, b, c
  //
  // Each thread will have a local struct containing the values to be
  // reduced:
  //      1. do reduction within each warp.
  //      2. do reduction across warps.
  //      3. write the final result to the main reduction variable
  //         by returning 1 in the thread holding the reduction result.

  // Check if this is the very last team.
  unsigned NumRecs = kmpcMin(NumTeams, uint32_t(num_of_records));
  if (ChunkTeamCount == NumTeams - Bound - 1) {
    //
    // Last team processing.
    //
    if (ThreadId >= NumRecs)
      return 0;
    NumThreads = roundToWarpsize(kmpcMin(NumThreads, NumRecs));
    if (ThreadId >= NumThreads)
      return 0;

    // Load from buffer and reduce.
    glcpyFct(global_buffer, ThreadId, reduce_data);
    for (uint32_t i = NumThreads + ThreadId; i < NumRecs; i += NumThreads)
      glredFct(global_buffer, i, reduce_data);

    // Reduce across warps to the warp master.
    if (NumThreads > 1) {
      gpu_regular_warp_reduce(reduce_data, shflFct);

      // When we have more than [warpsize] number of threads
      // a block reduction is performed here.
      uint32_t ActiveThreads = kmpcMin(NumRecs, NumThreads);
      if (ActiveThreads > WARPSIZE) {
        uint32_t WarpsNeeded = (ActiveThreads + WARPSIZE - 1) / WARPSIZE;
        // Gather all the reduced values from each warp
        // to the first warp.
        cpyFct(reduce_data, WarpsNeeded);

        uint32_t WarpId = ThreadId / WARPSIZE;
        if (WarpId == 0)
          gpu_irregular_warp_reduce(reduce_data, shflFct, WarpsNeeded,
                                    ThreadId);
      }
    }

    if (IsMaster) {
      Cnt = 0;
      IterCnt = 0;
      return 1;
    }
    return 0;
  }
  if (IsMaster && ChunkTeamCount == num_of_records - 1) {
    // Allow SIZE number of teams to proceed writing their
    // intermediate results to the global buffer.
    __kmpc_atomic_add((uint32_t *)&IterCnt, uint32_t(num_of_records));
  }

  return 0;
}

#pragma omp end declare target<|MERGE_RESOLUTION|>--- conflicted
+++ resolved
@@ -12,10 +12,7 @@
 #pragma omp declare target
 
 #include "common/omptarget.h"
-<<<<<<< HEAD
-=======
 #include "target/shuffle.h"
->>>>>>> 2ab1d525
 #include "target_impl.h"
 
 EXTERN
@@ -24,21 +21,6 @@
 EXTERN
 void __kmpc_nvptx_end_reduce_nowait(int32_t global_tid) {}
 
-<<<<<<< HEAD
-EXTERN int32_t __kmpc_shuffle_int32(int32_t val, int16_t delta, int16_t size) {
-  return __kmpc_impl_shfl_down_sync(__kmpc_impl_all_lanes, val, delta, size);
-}
-
-EXTERN int64_t __kmpc_shuffle_int64(int64_t val, int16_t delta, int16_t size) {
-  uint32_t lo, hi;
-  __kmpc_impl_unpack(val, lo, hi);
-  hi = __kmpc_impl_shfl_down_sync(__kmpc_impl_all_lanes, hi, delta, size);
-  lo = __kmpc_impl_shfl_down_sync(__kmpc_impl_all_lanes, lo, delta, size);
-  return __kmpc_impl_pack(lo, hi);
-}
-
-=======
->>>>>>> 2ab1d525
 INLINE static void gpu_regular_warp_reduce(void *reduce_data,
                                            kmp_ShuffleReductFctPtr shflFct) {
   for (uint32_t mask = WARPSIZE / 2; mask > 0; mask /= 2) {
@@ -194,13 +176,8 @@
 
 INLINE static uint32_t kmpcMin(uint32_t x, uint32_t y) { return x < y ? x : y; }
 
-<<<<<<< HEAD
-DEVICE static volatile uint32_t IterCnt = 0;
-DEVICE static volatile uint32_t Cnt = 0;
-=======
 static volatile uint32_t IterCnt = 0;
 static volatile uint32_t Cnt = 0;
->>>>>>> 2ab1d525
 EXTERN int32_t __kmpc_nvptx_teams_reduce_nowait_v2(
     kmp_Ident *loc, int32_t global_tid, void *global_buffer,
     int32_t num_of_records, void *reduce_data, kmp_ShuffleReductFctPtr shflFct,
@@ -222,11 +199,7 @@
       __kmpc_is_spmd_exec_mode() ? GetNumberOfOmpThreads(/*isSPMDExecutionMode=*/true)
                          : /*Master thread only*/ 1;
   uint32_t TeamId = GetBlockIdInKernel();
-<<<<<<< HEAD
-  uint32_t NumTeams = GetNumberOfBlocksInKernel();
-=======
   uint32_t NumTeams = __kmpc_get_hardware_num_blocks();
->>>>>>> 2ab1d525
   static unsigned SHARED(Bound);
   static unsigned SHARED(ChunkTeamCount);
 
