--- conflicted
+++ resolved
@@ -45,14 +45,8 @@
 int GetNumberOfWorkersInTeam();
 
 // get OpenMP thread and team ids
-<<<<<<< HEAD
-DEVICE int GetOmpThreadId(int threadId,
-                          bool isSPMDExecutionMode); // omp_thread_num
-DEVICE int GetOmpTeamId();                           // omp_team_num
-=======
 int GetOmpThreadId();                         // omp_thread_num
 int GetOmpTeamId();                           // omp_team_num
->>>>>>> 2ab1d525
 
 // get OpenMP number of threads and team
 int GetNumberOfOmpThreads(bool isSPMDExecutionMode); // omp_num_threads
