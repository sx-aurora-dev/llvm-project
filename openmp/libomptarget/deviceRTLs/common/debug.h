//===------------- debug.h - NVPTX OpenMP debug macros ----------- CUDA -*-===//
//
// Part of the LLVM Project, under the Apache License v2.0 with LLVM Exceptions.
// See https://llvm.org/LICENSE.txt for license information.
// SPDX-License-Identifier: Apache-2.0 WITH LLVM-exception
//
//===----------------------------------------------------------------------===//
//
// This file contains debug macros to be used in the application.
//
//   Usage guide
//
//   PRINT0(flag, str)        : if debug flag is on, print (no arguments)
//   PRINT(flag, str, args)   : if debug flag is on, print (arguments)
//   DON(flag)                : return true if debug flag is on
//
//   ASSERT(flag, cond, str, args): if test flag is on, test the condition
//                                  if the condition is false, print str+args
//          and assert.
//          CAUTION: cond may be evaluate twice
//   AON(flag)                     : return true if test flag is on
//
//   WARNING(flag, str, args)      : if warning flag is on, print the warning
//   WON(flag)                     : return true if warning flag is on
//
//===----------------------------------------------------------------------===//

#ifndef _OMPTARGET_NVPTX_DEBUG_H_
#define _OMPTARGET_NVPTX_DEBUG_H_

<<<<<<< HEAD
#include "common/device_environment.h"
=======
>>>>>>> 2ab1d525
#include "target_interface.h"

////////////////////////////////////////////////////////////////////////////////
// set desired level of debugging
////////////////////////////////////////////////////////////////////////////////

#define LD_SET_NONE 0ULL /* none */
#define LD_SET_ALL -1ULL /* all */

// pos 1
#define LD_SET_LOOP 0x1ULL  /* basic loop */
#define LD_SET_LOOPD 0x2ULL /* basic loop */
#define LD_SET_PAR 0x4ULL   /* basic parallel */
#define LD_SET_PARD 0x8ULL  /* basic parallel */

// pos 2
#define LD_SET_SYNC 0x10ULL  /* sync info */
#define LD_SET_SYNCD 0x20ULL /* sync info */
#define LD_SET_WAIT 0x40ULL  /* state when waiting */
#define LD_SET_TASK 0x80ULL  /* print task info (high level) */

// pos 3
#define LD_SET_IO 0x100ULL     /* big region io (excl atomic) */
#define LD_SET_IOD 0x200ULL    /* big region io (excl atomic) */
#define LD_SET_ENV 0x400ULL    /* env info */
#define LD_SET_CANCEL 0x800ULL /* print cancel info */

// pos 4
#define LD_SET_MEM 0x1000ULL /* malloc / free */

////////////////////////////////////////////////////////////////////////////////
// set the desired flags to print selected output.

// these are some examples of possible definitions that can be used for
// debugging.
//#define OMPTARGET_NVPTX_DEBUG (LD_SET_ALL)
//#define OMPTARGET_NVPTX_DEBUG (LD_SET_LOOP) // limit to loop printfs to save
// on cuda buffer
//#define OMPTARGET_NVPTX_DEBUG (LD_SET_IO)
//#define OMPTARGET_NVPTX_DEBUG (LD_SET_IO | LD_SET_ENV)
//#define OMPTARGET_NVPTX_DEBUG (LD_SET_PAR)

#ifndef OMPTARGET_NVPTX_DEBUG
#define OMPTARGET_NVPTX_DEBUG LD_SET_NONE
#elif OMPTARGET_NVPTX_DEBUG
#warning debug is used, not good for measurements
#endif

////////////////////////////////////////////////////////////////////////////////
// set desired level of asserts
////////////////////////////////////////////////////////////////////////////////

////////////////////////////////////////////////////////////////////////////////
// available flags

#define LT_SET_NONE 0x0 /* unsafe */
#define LT_SET_SAFETY                                                          \
  0x1 /* check malloc type of stuff, input at creation, cheap */
#define LT_SET_INPUT 0x2 /* check also all runtime inputs */
#define LT_SET_FUSSY 0x4 /* fussy checks, expensive */

////////////////////////////////////////////////////////////////////////////////
// set the desired flags

#ifndef OMPTARGET_NVPTX_TEST
#if OMPTARGET_NVPTX_DEBUG
#define OMPTARGET_NVPTX_TEST (LT_SET_FUSSY)
#else
#define OMPTARGET_NVPTX_TEST (LT_SET_SAFETY)
#endif
#endif

////////////////////////////////////////////////////////////////////////////////
// set desired level of warnings
////////////////////////////////////////////////////////////////////////////////

////////////////////////////////////////////////////////////////////////////////
// available flags

#define LW_SET_ALL -1
#define LW_SET_NONE 0x0
#define LW_SET_ENV 0x1
#define LW_SET_INPUT 0x2
#define LW_SET_FUSSY 0x4

////////////////////////////////////////////////////////////////////////////////
// set the desired flags

#if OMPTARGET_NVPTX_DEBUG
#define OMPTARGET_NVPTX_WARNING (LW_SET_NONE)
#else
#define OMPTARGET_NVPTX_WARNING (LW_SET_FUSSY)
#endif

////////////////////////////////////////////////////////////////////////////////
// implementation for debug
////////////////////////////////////////////////////////////////////////////////

#if OMPTARGET_NVPTX_DEBUG || OMPTARGET_NVPTX_TEST || OMPTARGET_NVPTX_WARNING
#include "common/support.h"

template <typename... Arguments>
NOINLINE static void log(const char *fmt, Arguments... parameters) {
  printf(fmt, (int)GetBlockIdInKernel(),
         (int)__kmpc_get_hardware_thread_id_in_block(), (int)GetWarpId(),
         (int)GetLaneId(), parameters...);
}

#endif
#if OMPTARGET_NVPTX_TEST

template <typename... Arguments>
NOINLINE static void check(bool cond, const char *fmt,
                           Arguments... parameters) {
  if (!cond) {
<<<<<<< HEAD
    printf(fmt, (int)GetBlockIdInKernel(), (int)GetThreadIdInBlock(),
           (int)GetWarpId(), (int)GetLaneId(), parameters...);
=======
    printf(fmt, (int)GetBlockIdInKernel(),
           (int)__kmpc_get_hardware_thread_id_in_block(), (int)GetWarpId(),
           (int)GetLaneId(), parameters...);
>>>>>>> 2ab1d525
    __builtin_trap();
  }
}

NOINLINE static void check(bool cond) {
  if (!cond)
    __builtin_trap();
}
#endif

// set flags that are tested (inclusion properties)

#define LD_ALL (LD_SET_ALL)

#define LD_LOOP (LD_SET_LOOP | LD_SET_LOOPD)
#define LD_LOOPD (LD_SET_LOOPD)
#define LD_PAR (LD_SET_PAR | LD_SET_PARD)
#define LD_PARD (LD_SET_PARD)

// pos 2
#define LD_SYNC (LD_SET_SYNC | LD_SET_SYNCD)
#define LD_SYNCD (LD_SET_SYNCD)
#define LD_WAIT (LD_SET_WAIT)
#define LD_TASK (LD_SET_TASK)

// pos 3
#define LD_IO (LD_SET_IO | LD_SET_IOD)
#define LD_IOD (LD_SET_IOD)
#define LD_ENV (LD_SET_ENV)
#define LD_CANCEL (LD_SET_CANCEL)

// pos 3
#define LD_MEM (LD_SET_MEM)

// implement
#if OMPTARGET_NVPTX_DEBUG

#define DON(_flag) ((unsigned)(OMPTARGET_NVPTX_DEBUG) & (_flag))

#define PRINT0(_flag, _str)                                                    \
  {                                                                            \
    if (omptarget_device_environment.debug_level && DON(_flag)) {              \
      log("<b %2d, t %4d, w %2d, l %2d>: " _str);                              \
    }                                                                          \
  }

#define PRINT(_flag, _str, _args...)                                           \
  {                                                                            \
    if (omptarget_device_environment.debug_level && DON(_flag)) {              \
      log("<b %2d, t %4d, w %2d, l %2d>: " _str, _args);                       \
    }                                                                          \
  }
#else

#define DON(_flag) (0)
#define PRINT0(flag, str)
#define PRINT(flag, str, _args...)

#endif

// for printing without worrying about precision, pointers...
#define P64(_x) ((unsigned long long)(_x))

////////////////////////////////////////////////////////////////////////////////
// early defs for test
////////////////////////////////////////////////////////////////////////////////

#define LT_SAFETY (LT_SET_SAFETY | LT_SET_INPUT | LT_SET_FUSSY)
#define LT_INPUT (LT_SET_INPUT | LT_SET_FUSSY)
#define LT_FUSSY (LT_SET_FUSSY)

#if OMPTARGET_NVPTX_TEST == LT_SET_SAFETY

#define TON(_flag) ((OMPTARGET_NVPTX_TEST) & (_flag))
#define ASSERT0(_flag, _cond, _str)                                            \
  {                                                                            \
    if (TON(_flag)) {                                                          \
      check(_cond);                                                            \
    }                                                                          \
  }
#define ASSERT(_flag, _cond, _str, _args...)                                   \
  {                                                                            \
    if (TON(_flag)) {                                                          \
      check(_cond);                                                            \
    }                                                                          \
  }

#elif OMPTARGET_NVPTX_TEST >= LT_SET_INPUT

#define TON(_flag) ((OMPTARGET_NVPTX_TEST) & (_flag))
#define ASSERT0(_flag, _cond, _str)                                            \
  {                                                                            \
    if (TON(_flag)) {                                                          \
      check((_cond), "<b %3d, t %4d, w %2d, l %2d> ASSERT: " _str "\n");       \
    }                                                                          \
  }
#define ASSERT(_flag, _cond, _str, _args...)                                   \
  {                                                                            \
    if (TON(_flag)) {                                                          \
      check((_cond), "<b %3d, t %4d, w %2d, l %d2> ASSERT: " _str "\n",        \
            _args);                                                            \
    }                                                                          \
  }

#else

#define TON(_flag) (0)
#define ASSERT0(_flag, _cond, _str)
#define ASSERT(_flag, _cond, _str, _args...)

#endif

////////////////////////////////////////////////////////////////////////////////
// early defs for warning

#define LW_ALL (LW_SET_ALL)
#define LW_ENV (LW_SET_FUSSY | LW_SET_INPUT | LW_SET_ENV)
#define LW_INPUT (LW_SET_FUSSY | LW_SET_INPUT)
#define LW_FUSSY (LW_SET_FUSSY)

#if OMPTARGET_NVPTX_WARNING

#define WON(_flag) ((OMPTARGET_NVPTX_WARNING) & (_flag))
#define WARNING0(_flag, _str)                                                  \
  {                                                                            \
    if (WON(_flag)) {                                                          \
      log("<b %2d, t %4d, w %2d, l %2d> WARNING: " _str);                      \
    }                                                                          \
  }
#define WARNING(_flag, _str, _args...)                                         \
  {                                                                            \
    if (WON(_flag)) {                                                          \
      log("<b %2d, t %4d, w %2d, l %2d> WARNING: " _str, _args);               \
    }                                                                          \
  }

#else

#define WON(_flag) (0)
#define WARNING0(_flag, _str)
#define WARNING(_flag, _str, _args...)

#endif

#endif<|MERGE_RESOLUTION|>--- conflicted
+++ resolved
@@ -28,10 +28,6 @@
 #ifndef _OMPTARGET_NVPTX_DEBUG_H_
 #define _OMPTARGET_NVPTX_DEBUG_H_
 
-<<<<<<< HEAD
-#include "common/device_environment.h"
-=======
->>>>>>> 2ab1d525
 #include "target_interface.h"
 
 ////////////////////////////////////////////////////////////////////////////////
@@ -147,14 +143,9 @@
 NOINLINE static void check(bool cond, const char *fmt,
                            Arguments... parameters) {
   if (!cond) {
-<<<<<<< HEAD
-    printf(fmt, (int)GetBlockIdInKernel(), (int)GetThreadIdInBlock(),
-           (int)GetWarpId(), (int)GetLaneId(), parameters...);
-=======
     printf(fmt, (int)GetBlockIdInKernel(),
            (int)__kmpc_get_hardware_thread_id_in_block(), (int)GetWarpId(),
            (int)GetLaneId(), parameters...);
->>>>>>> 2ab1d525
     __builtin_trap();
   }
 }
