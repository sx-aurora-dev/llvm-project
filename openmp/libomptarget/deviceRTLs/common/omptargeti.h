--- conflicted
+++ resolved
@@ -54,12 +54,8 @@
 
   items.flags = TaskDescr_InPar | TaskDescr_IsParConstr; // set flag to parallel
   items.threadId =
-<<<<<<< HEAD
-      GetThreadIdInBlock();   // get ids from cuda (only called for 1st level)
-=======
       __kmpc_get_hardware_thread_id_in_block(); // get ids from cuda (only
                                                 // called for 1st level)
->>>>>>> 2ab1d525
   items.runtimeChunkSize = 1; // preferred chunking statik with chunk 1
   prev = parentTaskDescr;
 }
