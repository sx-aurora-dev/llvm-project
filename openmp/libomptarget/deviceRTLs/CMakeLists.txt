--- conflicted
+++ resolved
@@ -10,12 +10,8 @@
 #
 ##===----------------------------------------------------------------------===##
 
-<<<<<<< HEAD
 # Offloading from a nec sx aurora device to a nvidia device makes no sense
 if(NOT "${LIBOMP_ARCH}" STREQUAL "ve")
+  add_subdirectory(amdgcn)
   add_subdirectory(nvptx)
-endif()
-=======
-add_subdirectory(amdgcn)
-add_subdirectory(nvptx)
->>>>>>> f800ac83
+endif()