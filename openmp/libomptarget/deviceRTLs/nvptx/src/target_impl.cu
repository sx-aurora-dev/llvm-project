//===---------- target_impl.cu - NVPTX OpenMP GPU options ------- CUDA -*-===//
//
// Part of the LLVM Project, under the Apache License v2.0 with LLVM Exceptions.
// See https://llvm.org/LICENSE.txt for license information.
// SPDX-License-Identifier: Apache-2.0 WITH LLVM-exception
//
//===----------------------------------------------------------------------===//
//
// Definitions of target specific functions
//
//===----------------------------------------------------------------------===//
#pragma omp declare target

#include "common/debug.h"
#include "target_impl.h"
<<<<<<< HEAD
=======
#include "target_interface.h"
>>>>>>> 2ab1d525

EXTERN void __kmpc_impl_unpack(uint64_t val, uint32_t &lo, uint32_t &hi) {
  asm volatile("mov.b64 {%0,%1}, %2;" : "=r"(lo), "=r"(hi) : "l"(val));
}

EXTERN uint64_t __kmpc_impl_pack(uint32_t lo, uint32_t hi) {
  uint64_t val;
  asm volatile("mov.b64 %0, {%1,%2};" : "=l"(val) : "r"(lo), "r"(hi));
  return val;
}

EXTERN __kmpc_impl_lanemask_t __kmpc_impl_lanemask_lt() {
  __kmpc_impl_lanemask_t res;
  asm("mov.u32 %0, %%lanemask_lt;" : "=r"(res));
  return res;
}

EXTERN __kmpc_impl_lanemask_t __kmpc_impl_lanemask_gt() {
  __kmpc_impl_lanemask_t res;
  asm("mov.u32 %0, %%lanemask_gt;" : "=r"(res));
  return res;
}

EXTERN uint32_t __kmpc_impl_smid() {
  uint32_t id;
  asm("mov.u32 %0, %%smid;" : "=r"(id));
  return id;
}

EXTERN double __kmpc_impl_get_wtick() {
  // Timer precision is 1ns
  return ((double)1E-9);
}

EXTERN double __kmpc_impl_get_wtime() {
  unsigned long long nsecs;
  asm("mov.u64  %0, %%globaltimer;" : "=l"(nsecs));
  return (double)nsecs * __kmpc_impl_get_wtick();
}

<<<<<<< HEAD
DEVICE __kmpc_impl_lanemask_t __kmpc_impl_activemask() {
  unsigned int Mask;
  asm volatile("activemask.b32 %0;" : "=r"(Mask));
  return Mask;
}

DEVICE int32_t __kmpc_impl_shfl_sync(__kmpc_impl_lanemask_t Mask, int32_t Var,
                                     int32_t SrcLane) {
  return __nvvm_shfl_sync_idx_i32(Mask, Var, SrcLane, 0x1f);
}

DEVICE int32_t __kmpc_impl_shfl_down_sync(__kmpc_impl_lanemask_t Mask,
                                          int32_t Var, uint32_t Delta,
                                          int32_t Width) {
  int32_t T = ((WARPSIZE - Width) << 8) | 0x1f;
  return __nvvm_shfl_sync_down_i32(Mask, Var, Delta, T);
}

DEVICE void __kmpc_impl_syncthreads() { __syncthreads(); }

DEVICE void __kmpc_impl_syncwarp(__kmpc_impl_lanemask_t Mask) {
=======
EXTERN __kmpc_impl_lanemask_t __kmpc_impl_activemask() {
  unsigned int Mask;
  asm volatile("activemask.b32 %0;" : "=r"(Mask));
  return Mask;
}

EXTERN void __kmpc_impl_syncthreads() {
  int barrier = 2;
  asm volatile("barrier.sync %0;"
               :
               : "r"(barrier)
               : "memory");
}

EXTERN void __kmpc_impl_syncwarp(__kmpc_impl_lanemask_t Mask) {
>>>>>>> 2ab1d525
  __nvvm_bar_warp_sync(Mask);
}

// NVPTX specific kernel initialization
EXTERN void __kmpc_impl_target_init() { /* nvptx needs no extra setup */
}

// Barrier until num_threads arrive.
EXTERN void __kmpc_impl_named_sync(uint32_t num_threads) {
  // The named barrier for active parallel threads of a team in an L1 parallel
  // region to synchronize with each other.
  int barrier = 1;
  asm volatile("barrier.sync %0, %1;"
               :
               : "r"(barrier), "r"(num_threads)
               : "memory");
}

<<<<<<< HEAD
DEVICE void __kmpc_impl_threadfence() { __nvvm_membar_gl(); }
DEVICE void __kmpc_impl_threadfence_block() { __nvvm_membar_cta(); }
DEVICE void __kmpc_impl_threadfence_system() { __nvvm_membar_sys(); }

// Calls to the NVPTX layer (assuming 1D layout)
DEVICE int GetThreadIdInBlock() { return __nvvm_read_ptx_sreg_tid_x(); }
DEVICE int GetBlockIdInKernel() { return __nvvm_read_ptx_sreg_ctaid_x(); }
DEVICE int GetNumberOfBlocksInKernel() {
  return __nvvm_read_ptx_sreg_nctaid_x();
}
DEVICE int GetNumberOfThreadsInBlock() { return __nvvm_read_ptx_sreg_ntid_x(); }
DEVICE unsigned GetWarpId() { return GetThreadIdInBlock() / WARPSIZE; }
DEVICE unsigned GetLaneId() { return GetThreadIdInBlock() & (WARPSIZE - 1); }
=======
EXTERN void __kmpc_impl_threadfence() { __nvvm_membar_gl(); }
EXTERN void __kmpc_impl_threadfence_block() { __nvvm_membar_cta(); }
EXTERN void __kmpc_impl_threadfence_system() { __nvvm_membar_sys(); }

// Calls to the NVPTX layer (assuming 1D layout)
EXTERN int __kmpc_get_hardware_thread_id_in_block() {
  return __nvvm_read_ptx_sreg_tid_x();
}
EXTERN int GetBlockIdInKernel() { return __nvvm_read_ptx_sreg_ctaid_x(); }
EXTERN int __kmpc_get_hardware_num_blocks() {
  return __nvvm_read_ptx_sreg_nctaid_x();
}
EXTERN int __kmpc_get_hardware_num_threads_in_block() {
  return __nvvm_read_ptx_sreg_ntid_x();
}
EXTERN unsigned __kmpc_get_warp_size() { return WARPSIZE; }
EXTERN unsigned GetWarpId() {
  return __kmpc_get_hardware_thread_id_in_block() / WARPSIZE;
}
EXTERN unsigned GetLaneId() {
  return __kmpc_get_hardware_thread_id_in_block() & (WARPSIZE - 1);
}

// Atomics
uint32_t __kmpc_atomic_add(uint32_t *Address, uint32_t Val) {
  return __atomic_fetch_add(Address, Val, __ATOMIC_SEQ_CST);
}
uint32_t __kmpc_atomic_inc(uint32_t *Address, uint32_t Val) {
  return __nvvm_atom_inc_gen_ui(Address, Val);
}

uint32_t __kmpc_atomic_max(uint32_t *Address, uint32_t Val) {
  return __atomic_fetch_max(Address, Val, __ATOMIC_SEQ_CST);
}

uint32_t __kmpc_atomic_exchange(uint32_t *Address, uint32_t Val) {
  uint32_t R;
  __atomic_exchange(Address, &Val, &R, __ATOMIC_SEQ_CST);
  return R;
}

uint32_t __kmpc_atomic_cas(uint32_t *Address, uint32_t Compare, uint32_t Val) {
  (void)__atomic_compare_exchange(Address, &Compare, &Val, false,
                                  __ATOMIC_SEQ_CST, __ATOMIC_SEQ_CST);
  return Compare;
}

unsigned long long __kmpc_atomic_exchange(unsigned long long *Address,
                                          unsigned long long Val) {
  unsigned long long R;
  __atomic_exchange(Address, &Val, &R, __ATOMIC_SEQ_CST);
  return R;
}

unsigned long long __kmpc_atomic_add(unsigned long long *Address,
                                     unsigned long long Val) {
  return __atomic_fetch_add(Address, Val, __ATOMIC_SEQ_CST);
}
>>>>>>> 2ab1d525

// Atomics
DEVICE uint32_t __kmpc_atomic_add(uint32_t *Address, uint32_t Val) {
  return __atomic_fetch_add(Address, Val, __ATOMIC_SEQ_CST);
}
DEVICE uint32_t __kmpc_atomic_inc(uint32_t *Address, uint32_t Val) {
  return __nvvm_atom_inc_gen_ui(Address, Val);
}

DEVICE uint32_t __kmpc_atomic_max(uint32_t *Address, uint32_t Val) {
  return __atomic_fetch_max(Address, Val, __ATOMIC_SEQ_CST);
}

DEVICE uint32_t __kmpc_atomic_exchange(uint32_t *Address, uint32_t Val) {
  uint32_t R;
  __atomic_exchange(Address, &Val, &R, __ATOMIC_SEQ_CST);
  return R;
}

DEVICE uint32_t __kmpc_atomic_cas(uint32_t *Address, uint32_t Compare,
                                  uint32_t Val) {
  (void)__atomic_compare_exchange(Address, &Compare, &Val, false,
                                  __ATOMIC_SEQ_CST, __ATOMIC_SEQ_CST);
  return Compare;
}

DEVICE unsigned long long __kmpc_atomic_exchange(unsigned long long *Address,
                                                 unsigned long long Val) {
  unsigned long long R;
  __atomic_exchange(Address, &Val, &R, __ATOMIC_SEQ_CST);
  return R;
}

DEVICE unsigned long long __kmpc_atomic_add(unsigned long long *Address,
                                            unsigned long long Val) {
  return __atomic_fetch_add(Address, Val, __ATOMIC_SEQ_CST);
}

#define __OMP_SPIN 1000
#define UNSET 0u
#define SET 1u

EXTERN void __kmpc_impl_init_lock(omp_lock_t *lock) {
  __kmpc_impl_unset_lock(lock);
}

EXTERN void __kmpc_impl_destroy_lock(omp_lock_t *lock) {
  __kmpc_impl_unset_lock(lock);
}

EXTERN void __kmpc_impl_set_lock(omp_lock_t *lock) {
  // TODO: not sure spinning is a good idea here..
  while (__kmpc_atomic_cas(lock, UNSET, SET) != UNSET) {
    int32_t start = __nvvm_read_ptx_sreg_clock();
    int32_t now;
    for (;;) {
      now = __nvvm_read_ptx_sreg_clock();
      int32_t cycles = now > start ? now - start : now + (0xffffffff - start);
      if (cycles >= __OMP_SPIN * GetBlockIdInKernel()) {
        break;
      }
    }
  } // wait for 0 to be the read value
}

EXTERN void __kmpc_impl_unset_lock(omp_lock_t *lock) {
  (void)__kmpc_atomic_exchange(lock, UNSET);
}

EXTERN int __kmpc_impl_test_lock(omp_lock_t *lock) {
  return __kmpc_atomic_add(lock, 0u);
}

<<<<<<< HEAD
DEVICE void *__kmpc_impl_malloc(size_t x) { return malloc(x); }
DEVICE void __kmpc_impl_free(void *x) { free(x); }
=======
extern "C" {
void *malloc(size_t);
void free(void *);
int32_t vprintf(const char *, void *);
}

EXTERN void *__kmpc_impl_malloc(size_t x) { return malloc(x); }
EXTERN void __kmpc_impl_free(void *x) { free(x); }

EXTERN int32_t __llvm_omp_vprintf(const char *Format, void *Arguments,
                                  uint32_t) {
  return vprintf(Format, Arguments);
}
>>>>>>> 2ab1d525

#pragma omp end declare target<|MERGE_RESOLUTION|>--- conflicted
+++ resolved
@@ -13,10 +13,7 @@
 
 #include "common/debug.h"
 #include "target_impl.h"
-<<<<<<< HEAD
-=======
 #include "target_interface.h"
->>>>>>> 2ab1d525
 
 EXTERN void __kmpc_impl_unpack(uint64_t val, uint32_t &lo, uint32_t &hi) {
   asm volatile("mov.b64 {%0,%1}, %2;" : "=r"(lo), "=r"(hi) : "l"(val));
@@ -57,29 +54,6 @@
   return (double)nsecs * __kmpc_impl_get_wtick();
 }
 
-<<<<<<< HEAD
-DEVICE __kmpc_impl_lanemask_t __kmpc_impl_activemask() {
-  unsigned int Mask;
-  asm volatile("activemask.b32 %0;" : "=r"(Mask));
-  return Mask;
-}
-
-DEVICE int32_t __kmpc_impl_shfl_sync(__kmpc_impl_lanemask_t Mask, int32_t Var,
-                                     int32_t SrcLane) {
-  return __nvvm_shfl_sync_idx_i32(Mask, Var, SrcLane, 0x1f);
-}
-
-DEVICE int32_t __kmpc_impl_shfl_down_sync(__kmpc_impl_lanemask_t Mask,
-                                          int32_t Var, uint32_t Delta,
-                                          int32_t Width) {
-  int32_t T = ((WARPSIZE - Width) << 8) | 0x1f;
-  return __nvvm_shfl_sync_down_i32(Mask, Var, Delta, T);
-}
-
-DEVICE void __kmpc_impl_syncthreads() { __syncthreads(); }
-
-DEVICE void __kmpc_impl_syncwarp(__kmpc_impl_lanemask_t Mask) {
-=======
 EXTERN __kmpc_impl_lanemask_t __kmpc_impl_activemask() {
   unsigned int Mask;
   asm volatile("activemask.b32 %0;" : "=r"(Mask));
@@ -95,7 +69,6 @@
 }
 
 EXTERN void __kmpc_impl_syncwarp(__kmpc_impl_lanemask_t Mask) {
->>>>>>> 2ab1d525
   __nvvm_bar_warp_sync(Mask);
 }
 
@@ -114,21 +87,6 @@
                : "memory");
 }
 
-<<<<<<< HEAD
-DEVICE void __kmpc_impl_threadfence() { __nvvm_membar_gl(); }
-DEVICE void __kmpc_impl_threadfence_block() { __nvvm_membar_cta(); }
-DEVICE void __kmpc_impl_threadfence_system() { __nvvm_membar_sys(); }
-
-// Calls to the NVPTX layer (assuming 1D layout)
-DEVICE int GetThreadIdInBlock() { return __nvvm_read_ptx_sreg_tid_x(); }
-DEVICE int GetBlockIdInKernel() { return __nvvm_read_ptx_sreg_ctaid_x(); }
-DEVICE int GetNumberOfBlocksInKernel() {
-  return __nvvm_read_ptx_sreg_nctaid_x();
-}
-DEVICE int GetNumberOfThreadsInBlock() { return __nvvm_read_ptx_sreg_ntid_x(); }
-DEVICE unsigned GetWarpId() { return GetThreadIdInBlock() / WARPSIZE; }
-DEVICE unsigned GetLaneId() { return GetThreadIdInBlock() & (WARPSIZE - 1); }
-=======
 EXTERN void __kmpc_impl_threadfence() { __nvvm_membar_gl(); }
 EXTERN void __kmpc_impl_threadfence_block() { __nvvm_membar_cta(); }
 EXTERN void __kmpc_impl_threadfence_system() { __nvvm_membar_sys(); }
@@ -187,44 +145,6 @@
                                      unsigned long long Val) {
   return __atomic_fetch_add(Address, Val, __ATOMIC_SEQ_CST);
 }
->>>>>>> 2ab1d525
-
-// Atomics
-DEVICE uint32_t __kmpc_atomic_add(uint32_t *Address, uint32_t Val) {
-  return __atomic_fetch_add(Address, Val, __ATOMIC_SEQ_CST);
-}
-DEVICE uint32_t __kmpc_atomic_inc(uint32_t *Address, uint32_t Val) {
-  return __nvvm_atom_inc_gen_ui(Address, Val);
-}
-
-DEVICE uint32_t __kmpc_atomic_max(uint32_t *Address, uint32_t Val) {
-  return __atomic_fetch_max(Address, Val, __ATOMIC_SEQ_CST);
-}
-
-DEVICE uint32_t __kmpc_atomic_exchange(uint32_t *Address, uint32_t Val) {
-  uint32_t R;
-  __atomic_exchange(Address, &Val, &R, __ATOMIC_SEQ_CST);
-  return R;
-}
-
-DEVICE uint32_t __kmpc_atomic_cas(uint32_t *Address, uint32_t Compare,
-                                  uint32_t Val) {
-  (void)__atomic_compare_exchange(Address, &Compare, &Val, false,
-                                  __ATOMIC_SEQ_CST, __ATOMIC_SEQ_CST);
-  return Compare;
-}
-
-DEVICE unsigned long long __kmpc_atomic_exchange(unsigned long long *Address,
-                                                 unsigned long long Val) {
-  unsigned long long R;
-  __atomic_exchange(Address, &Val, &R, __ATOMIC_SEQ_CST);
-  return R;
-}
-
-DEVICE unsigned long long __kmpc_atomic_add(unsigned long long *Address,
-                                            unsigned long long Val) {
-  return __atomic_fetch_add(Address, Val, __ATOMIC_SEQ_CST);
-}
 
 #define __OMP_SPIN 1000
 #define UNSET 0u
@@ -261,10 +181,6 @@
   return __kmpc_atomic_add(lock, 0u);
 }
 
-<<<<<<< HEAD
-DEVICE void *__kmpc_impl_malloc(size_t x) { return malloc(x); }
-DEVICE void __kmpc_impl_free(void *x) { free(x); }
-=======
 extern "C" {
 void *malloc(size_t);
 void free(void *);
@@ -278,6 +194,5 @@
                                   uint32_t) {
   return vprintf(Format, Arguments);
 }
->>>>>>> 2ab1d525
 
 #pragma omp end declare target