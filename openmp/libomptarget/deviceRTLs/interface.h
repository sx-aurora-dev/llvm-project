//===------- interface.h - OpenMP interface definitions ---------- CUDA -*-===//
//
// Part of the LLVM Project, under the Apache License v2.0 with LLVM Exceptions.
// See https://llvm.org/LICENSE.txt for license information.
// SPDX-License-Identifier: Apache-2.0 WITH LLVM-exception
//
//===----------------------------------------------------------------------===//
//
//  This file contains all the definitions that are relevant to
//  the interface. The first section contains the interface as
//  declared by OpenMP.  The second section includes the compiler
//  specific interfaces.
//
//===----------------------------------------------------------------------===//

#ifndef _INTERFACES_H_
#define _INTERFACES_H_

#include <stddef.h>
#include <stdint.h>

#ifdef __AMDGCN__
#include "amdgcn/src/amdgcn_interface.h"
#endif
#ifdef __CUDACC__
#include "nvptx/src/nvptx_interface.h"
#endif

////////////////////////////////////////////////////////////////////////////////
// OpenMP interface
////////////////////////////////////////////////////////////////////////////////

typedef uint64_t omp_nest_lock_t; /* arbitrary type of the right length */

typedef enum omp_sched_t {
  omp_sched_static = 1,  /* chunkSize >0 */
  omp_sched_dynamic = 2, /* chunkSize >0 */
  omp_sched_guided = 3,  /* chunkSize >0 */
  omp_sched_auto = 4,    /* no chunkSize */
} omp_sched_t;

typedef enum omp_proc_bind_t {
  omp_proc_bind_false = 0,
  omp_proc_bind_true = 1,
  omp_proc_bind_master = 2,
  omp_proc_bind_close = 3,
  omp_proc_bind_spread = 4
} omp_proc_bind_t;

EXTERN double omp_get_wtick(void);
EXTERN double omp_get_wtime(void);

EXTERN void omp_set_num_threads(int num);
EXTERN int omp_get_num_threads(void);
EXTERN int omp_get_max_threads(void);
EXTERN int omp_get_thread_limit(void);
EXTERN int omp_get_thread_num(void);
EXTERN int omp_get_num_procs(void);
EXTERN int omp_in_parallel(void);
EXTERN int omp_in_final(void);
EXTERN void omp_set_dynamic(int flag);
EXTERN int omp_get_dynamic(void);
EXTERN void omp_set_nested(int flag);
EXTERN int omp_get_nested(void);
EXTERN void omp_set_max_active_levels(int level);
EXTERN int omp_get_max_active_levels(void);
EXTERN int omp_get_level(void);
EXTERN int omp_get_active_level(void);
EXTERN int omp_get_ancestor_thread_num(int level);
EXTERN int omp_get_team_size(int level);

EXTERN void omp_init_lock(omp_lock_t *lock);
EXTERN void omp_init_nest_lock(omp_nest_lock_t *lock);
EXTERN void omp_destroy_lock(omp_lock_t *lock);
EXTERN void omp_destroy_nest_lock(omp_nest_lock_t *lock);
EXTERN void omp_set_lock(omp_lock_t *lock);
EXTERN void omp_set_nest_lock(omp_nest_lock_t *lock);
EXTERN void omp_unset_lock(omp_lock_t *lock);
EXTERN void omp_unset_nest_lock(omp_nest_lock_t *lock);
EXTERN int omp_test_lock(omp_lock_t *lock);
EXTERN int omp_test_nest_lock(omp_nest_lock_t *lock);

EXTERN void omp_get_schedule(omp_sched_t *kind, int *modifier);
EXTERN void omp_set_schedule(omp_sched_t kind, int modifier);
EXTERN omp_proc_bind_t omp_get_proc_bind(void);
EXTERN int omp_get_cancellation(void);
EXTERN void omp_set_default_device(int deviceId);
EXTERN int omp_get_default_device(void);
EXTERN int omp_get_num_devices(void);
EXTERN int omp_get_num_teams(void);
EXTERN int omp_get_team_num(void);
EXTERN int omp_get_initial_device(void);
EXTERN int omp_get_max_task_priority(void);

EXTERN void *llvm_omp_get_dynamic_shared();

////////////////////////////////////////////////////////////////////////////////
// file below is swiped from kmpc host interface
////////////////////////////////////////////////////////////////////////////////

////////////////////////////////////////////////////////////////////////////////
// kmp specific types
////////////////////////////////////////////////////////////////////////////////

typedef enum kmp_sched_t {
  kmp_sched_static_chunk = 33,
  kmp_sched_static_nochunk = 34,
  kmp_sched_dynamic = 35,
  kmp_sched_guided = 36,
  kmp_sched_runtime = 37,
  kmp_sched_auto = 38,

  kmp_sched_static_balanced_chunk = 45,

  kmp_sched_static_ordered = 65,
  kmp_sched_static_nochunk_ordered = 66,
  kmp_sched_dynamic_ordered = 67,
  kmp_sched_guided_ordered = 68,
  kmp_sched_runtime_ordered = 69,
  kmp_sched_auto_ordered = 70,

  kmp_sched_distr_static_chunk = 91,
  kmp_sched_distr_static_nochunk = 92,
  kmp_sched_distr_static_chunk_sched_static_chunkone = 93,

  kmp_sched_default = kmp_sched_static_nochunk,
  kmp_sched_unordered_first = kmp_sched_static_chunk,
  kmp_sched_unordered_last = kmp_sched_auto,
  kmp_sched_ordered_first = kmp_sched_static_ordered,
  kmp_sched_ordered_last = kmp_sched_auto_ordered,
  kmp_sched_distribute_first = kmp_sched_distr_static_chunk,
  kmp_sched_distribute_last =
      kmp_sched_distr_static_chunk_sched_static_chunkone,

  /* Support for OpenMP 4.5 monotonic and nonmonotonic schedule modifiers.
   * Since we need to distinguish the three possible cases (no modifier,
   * monotonic modifier, nonmonotonic modifier), we need separate bits for
   * each modifier. The absence of monotonic does not imply nonmonotonic,
   * especially since 4.5 says that the behaviour of the "no modifier" case
   * is implementation defined in 4.5, but will become "nonmonotonic" in 5.0.
   *
   * Since we're passing a full 32 bit value, we can use a couple of high
   * bits for these flags; out of paranoia we avoid the sign bit.
   *
   * These modifiers can be or-ed into non-static schedules by the compiler
   * to pass the additional information. They will be stripped early in the
   * processing in __kmp_dispatch_init when setting up schedules, so
   * most of the code won't ever see schedules with these bits set.
   */
  kmp_sched_modifier_monotonic = (1 << 29),
  /**< Set if the monotonic schedule modifier was present */
  kmp_sched_modifier_nonmonotonic = (1 << 30),
/**< Set if the nonmonotonic schedule modifier was present */

#define SCHEDULE_WITHOUT_MODIFIERS(s)                                          \
  (enum kmp_sched_t)(                                                          \
      (s) & ~(kmp_sched_modifier_nonmonotonic | kmp_sched_modifier_monotonic))
#define SCHEDULE_HAS_MONOTONIC(s) (((s)&kmp_sched_modifier_monotonic) != 0)
#define SCHEDULE_HAS_NONMONOTONIC(s)                                           \
  (((s)&kmp_sched_modifier_nonmonotonic) != 0)
#define SCHEDULE_HAS_NO_MODIFIERS(s)                                           \
  (((s) & (kmp_sched_modifier_nonmonotonic | kmp_sched_modifier_monotonic)) == \
   0)

} kmp_sched_t;

/*!
 * Enum for accesseing the reserved_2 field of the ident_t struct below.
 */
enum {
  /*! Bit set to 1 when in SPMD mode. */
  KMP_IDENT_SPMD_MODE = 0x01,
  /*! Bit set to 1 when a simplified runtime is used. */
  KMP_IDENT_SIMPLE_RT_MODE = 0x02,
};

/*!
 * The ident structure that describes a source location.
 * The struct is identical to the one in the kmp.h file.
 * We maintain the same data structure for compatibility.
 */
typedef short kmp_int16;
typedef int kmp_int32;
typedef struct ident {
  kmp_int32 reserved_1; /**<  might be used in Fortran; see above  */
  kmp_int32 flags;      /**<  also f.flags; KMP_IDENT_xxx flags; KMP_IDENT_KMPC
                           identifies this union member  */
  kmp_int32 reserved_2; /**<  not really used in Fortran any more; see above */
  kmp_int32 reserved_3; /**<  source[4] in Fortran, do not use for C++  */
  char const *psource;  /**<  String describing the source location.
                        The string is composed of semi-colon separated fields
                        which describe the source file, the function and a pair
                        of line numbers that delimit the construct. */
} ident_t;

// parallel defs
typedef ident_t kmp_Ident;
typedef void (*kmp_InterWarpCopyFctPtr)(void *src, int32_t warp_num);
typedef void (*kmp_ShuffleReductFctPtr)(void *rhsData, int16_t lane_id,
                                        int16_t lane_offset,
                                        int16_t shortCircuit);
typedef void (*kmp_ListGlobalFctPtr)(void *buffer, int idx, void *reduce_data);

// task defs
typedef struct kmp_TaskDescr kmp_TaskDescr;
typedef int32_t (*kmp_TaskFctPtr)(int32_t global_tid, kmp_TaskDescr *taskDescr);
typedef struct kmp_TaskDescr {
  void *sharedPointerTable;   // ptr to a table of shared var ptrs
  kmp_TaskFctPtr sub;         // task subroutine
  int32_t partId;             // unused
  kmp_TaskFctPtr destructors; // destructor of c++ first private
} kmp_TaskDescr;

// sync defs
typedef int32_t kmp_CriticalName[8];

////////////////////////////////////////////////////////////////////////////////
// external interface
////////////////////////////////////////////////////////////////////////////////

// parallel
EXTERN int32_t __kmpc_global_thread_num(kmp_Ident *loc);
<<<<<<< HEAD
EXTERN void __kmpc_push_num_threads(kmp_Ident *loc, int32_t global_tid,
                                    int32_t num_threads);
EXTERN void __kmpc_serialized_parallel(kmp_Ident *loc, uint32_t global_tid);
EXTERN void __kmpc_end_serialized_parallel(kmp_Ident *loc, uint32_t global_tid);
EXTERN uint16_t __kmpc_parallel_level(kmp_Ident *loc, uint32_t global_tid);
=======
NOINLINE EXTERN uint8_t __kmpc_parallel_level();
>>>>>>> 2ab1d525

// proc bind
EXTERN void __kmpc_push_proc_bind(kmp_Ident *loc, uint32_t global_tid,
                                  int proc_bind);
EXTERN int omp_get_num_places(void);
EXTERN int omp_get_place_num_procs(int place_num);
EXTERN void omp_get_place_proc_ids(int place_num, int *ids);
EXTERN int omp_get_place_num(void);
EXTERN int omp_get_partition_num_places(void);
EXTERN void omp_get_partition_place_nums(int *place_nums);

// for static (no chunk or chunk)
EXTERN void __kmpc_for_static_init_4(kmp_Ident *loc, int32_t global_tid,
                                     int32_t sched, int32_t *plastiter,
                                     int32_t *plower, int32_t *pupper,
                                     int32_t *pstride, int32_t incr,
                                     int32_t chunk);
EXTERN void __kmpc_for_static_init_4u(kmp_Ident *loc, int32_t global_tid,
                                      int32_t sched, int32_t *plastiter,
                                      uint32_t *plower, uint32_t *pupper,
                                      int32_t *pstride, int32_t incr,
                                      int32_t chunk);
EXTERN void __kmpc_for_static_init_8(kmp_Ident *loc, int32_t global_tid,
                                     int32_t sched, int32_t *plastiter,
                                     int64_t *plower, int64_t *pupper,
                                     int64_t *pstride, int64_t incr,
                                     int64_t chunk);
EXTERN void __kmpc_for_static_init_8u(kmp_Ident *loc, int32_t global_tid,
                                      int32_t sched, int32_t *plastiter1,
                                      uint64_t *plower, uint64_t *pupper,
                                      int64_t *pstride, int64_t incr,
                                      int64_t chunk);
// distribute static (no chunk or chunk)
EXTERN void __kmpc_distribute_static_init_4(kmp_Ident *loc, int32_t global_tid,
                                            int32_t sched, int32_t *plastiter,
                                            int32_t *plower, int32_t *pupper,
                                            int32_t *pstride, int32_t incr,
                                            int32_t chunk);
EXTERN void __kmpc_distribute_static_init_4u(kmp_Ident *loc, int32_t global_tid,
                                             int32_t sched, int32_t *plastiter,
                                             uint32_t *plower, uint32_t *pupper,
                                             int32_t *pstride, int32_t incr,
                                             int32_t chunk);
EXTERN void __kmpc_distribute_static_init_8(kmp_Ident *loc, int32_t global_tid,
                                            int32_t sched, int32_t *plastiter,
                                            int64_t *plower, int64_t *pupper,
                                            int64_t *pstride, int64_t incr,
                                            int64_t chunk);
EXTERN void __kmpc_distribute_static_init_8u(kmp_Ident *loc, int32_t global_tid,
                                             int32_t sched, int32_t *plastiter1,
                                             uint64_t *plower, uint64_t *pupper,
                                             int64_t *pstride, int64_t incr,
                                             int64_t chunk);
EXTERN
void __kmpc_for_static_init_4_simple_spmd(kmp_Ident *loc, int32_t global_tid,
                                          int32_t sched, int32_t *plastiter,
                                          int32_t *plower, int32_t *pupper,
                                          int32_t *pstride, int32_t incr,
                                          int32_t chunk);
EXTERN
void __kmpc_for_static_init_4u_simple_spmd(kmp_Ident *loc, int32_t global_tid,
                                           int32_t sched, int32_t *plastiter,
                                           uint32_t *plower, uint32_t *pupper,
                                           int32_t *pstride, int32_t incr,
                                           int32_t chunk);
EXTERN
void __kmpc_for_static_init_8_simple_spmd(kmp_Ident *loc, int32_t global_tid,
                                          int32_t sched, int32_t *plastiter,
                                          int64_t *plower, int64_t *pupper,
                                          int64_t *pstride, int64_t incr,
                                          int64_t chunk);
EXTERN
void __kmpc_for_static_init_8u_simple_spmd(kmp_Ident *loc, int32_t global_tid,
                                           int32_t sched, int32_t *plastiter1,
                                           uint64_t *plower, uint64_t *pupper,
                                           int64_t *pstride, int64_t incr,
                                           int64_t chunk);
EXTERN
void __kmpc_for_static_init_4_simple_generic(kmp_Ident *loc, int32_t global_tid,
                                             int32_t sched, int32_t *plastiter,
                                             int32_t *plower, int32_t *pupper,
                                             int32_t *pstride, int32_t incr,
                                             int32_t chunk);
EXTERN
void __kmpc_for_static_init_4u_simple_generic(
    kmp_Ident *loc, int32_t global_tid, int32_t sched, int32_t *plastiter,
    uint32_t *plower, uint32_t *pupper, int32_t *pstride, int32_t incr,
    int32_t chunk);
EXTERN
void __kmpc_for_static_init_8_simple_generic(kmp_Ident *loc, int32_t global_tid,
                                             int32_t sched, int32_t *plastiter,
                                             int64_t *plower, int64_t *pupper,
                                             int64_t *pstride, int64_t incr,
                                             int64_t chunk);
EXTERN
void __kmpc_for_static_init_8u_simple_generic(
    kmp_Ident *loc, int32_t global_tid, int32_t sched, int32_t *plastiter1,
    uint64_t *plower, uint64_t *pupper, int64_t *pstride, int64_t incr,
    int64_t chunk);

EXTERN void __kmpc_for_static_fini(kmp_Ident *loc, int32_t global_tid);

EXTERN void __kmpc_distribute_static_fini(kmp_Ident *loc, int32_t global_tid);

// for dynamic
EXTERN void __kmpc_dispatch_init_4(kmp_Ident *loc, int32_t global_tid,
                                   int32_t sched, int32_t lower, int32_t upper,
                                   int32_t incr, int32_t chunk);
EXTERN void __kmpc_dispatch_init_4u(kmp_Ident *loc, int32_t global_tid,
                                    int32_t sched, uint32_t lower,
                                    uint32_t upper, int32_t incr,
                                    int32_t chunk);
EXTERN void __kmpc_dispatch_init_8(kmp_Ident *loc, int32_t global_tid,
                                   int32_t sched, int64_t lower, int64_t upper,
                                   int64_t incr, int64_t chunk);
EXTERN void __kmpc_dispatch_init_8u(kmp_Ident *loc, int32_t global_tid,
                                    int32_t sched, uint64_t lower,
                                    uint64_t upper, int64_t incr,
                                    int64_t chunk);

EXTERN int __kmpc_dispatch_next_4(kmp_Ident *loc, int32_t global_tid,
                                  int32_t *plastiter, int32_t *plower,
                                  int32_t *pupper, int32_t *pstride);
EXTERN int __kmpc_dispatch_next_4u(kmp_Ident *loc, int32_t global_tid,
                                   int32_t *plastiter, uint32_t *plower,
                                   uint32_t *pupper, int32_t *pstride);
EXTERN int __kmpc_dispatch_next_8(kmp_Ident *loc, int32_t global_tid,
                                  int32_t *plastiter, int64_t *plower,
                                  int64_t *pupper, int64_t *pstride);
EXTERN int __kmpc_dispatch_next_8u(kmp_Ident *loc, int32_t global_tid,
                                   int32_t *plastiter, uint64_t *plower,
                                   uint64_t *pupper, int64_t *pstride);

EXTERN void __kmpc_dispatch_fini_4(kmp_Ident *loc, int32_t global_tid);
EXTERN void __kmpc_dispatch_fini_4u(kmp_Ident *loc, int32_t global_tid);
EXTERN void __kmpc_dispatch_fini_8(kmp_Ident *loc, int32_t global_tid);
EXTERN void __kmpc_dispatch_fini_8u(kmp_Ident *loc, int32_t global_tid);

// reduction
EXTERN void __kmpc_nvptx_end_reduce(int32_t global_tid);
EXTERN void __kmpc_nvptx_end_reduce_nowait(int32_t global_tid);
EXTERN int32_t __kmpc_nvptx_parallel_reduce_nowait_v2(
    kmp_Ident *loc, int32_t global_tid, int32_t num_vars, size_t reduce_size,
    void *reduce_data, kmp_ShuffleReductFctPtr shflFct,
    kmp_InterWarpCopyFctPtr cpyFct);
EXTERN int32_t __kmpc_nvptx_teams_reduce_nowait_v2(
    kmp_Ident *loc, int32_t global_tid, void *global_buffer,
    int32_t num_of_records, void *reduce_data, kmp_ShuffleReductFctPtr shflFct,
    kmp_InterWarpCopyFctPtr cpyFct, kmp_ListGlobalFctPtr lgcpyFct,
    kmp_ListGlobalFctPtr lgredFct, kmp_ListGlobalFctPtr glcpyFct,
    kmp_ListGlobalFctPtr glredFct);
EXTERN int32_t __kmpc_shuffle_int32(int32_t val, int16_t delta, int16_t size);
EXTERN int64_t __kmpc_shuffle_int64(int64_t val, int16_t delta, int16_t size);

// sync barrier
EXTERN void __kmpc_barrier(kmp_Ident *loc_ref, int32_t tid);
EXTERN void __kmpc_barrier_simple_spmd(kmp_Ident *loc_ref, int32_t tid);
EXTERN void __kmpc_barrier_simple_generic(kmp_Ident *loc_ref, int32_t tid);
EXTERN int32_t __kmpc_cancel_barrier(kmp_Ident *loc, int32_t global_tid);

// single
EXTERN int32_t __kmpc_single(kmp_Ident *loc, int32_t global_tid);
EXTERN void __kmpc_end_single(kmp_Ident *loc, int32_t global_tid);

// sync
EXTERN int32_t __kmpc_master(kmp_Ident *loc, int32_t global_tid);
EXTERN void __kmpc_end_master(kmp_Ident *loc, int32_t global_tid);
EXTERN void __kmpc_ordered(kmp_Ident *loc, int32_t global_tid);
EXTERN void __kmpc_end_ordered(kmp_Ident *loc, int32_t global_tid);
EXTERN void __kmpc_critical(kmp_Ident *loc, int32_t global_tid,
                            kmp_CriticalName *crit);
EXTERN void __kmpc_end_critical(kmp_Ident *loc, int32_t global_tid,
                                kmp_CriticalName *crit);
EXTERN void __kmpc_flush(kmp_Ident *loc);

// vote
EXTERN uint64_t __kmpc_warp_active_thread_mask(void);
// syncwarp
EXTERN void __kmpc_syncwarp(uint64_t);

// tasks
EXTERN kmp_TaskDescr *__kmpc_omp_task_alloc(kmp_Ident *loc, uint32_t global_tid,
                                            int32_t flag,
                                            size_t sizeOfTaskInclPrivate,
                                            size_t sizeOfSharedTable,
                                            kmp_TaskFctPtr sub);
EXTERN int32_t __kmpc_omp_task(kmp_Ident *loc, uint32_t global_tid,
                               kmp_TaskDescr *newLegacyTaskDescr);
EXTERN int32_t __kmpc_omp_task_with_deps(kmp_Ident *loc, uint32_t global_tid,
                                         kmp_TaskDescr *newLegacyTaskDescr,
                                         int32_t depNum, void *depList,
                                         int32_t noAliasDepNum,
                                         void *noAliasDepList);
EXTERN void __kmpc_omp_task_begin_if0(kmp_Ident *loc, uint32_t global_tid,
                                      kmp_TaskDescr *newLegacyTaskDescr);
EXTERN void __kmpc_omp_task_complete_if0(kmp_Ident *loc, uint32_t global_tid,
                                         kmp_TaskDescr *newLegacyTaskDescr);
EXTERN void __kmpc_omp_wait_deps(kmp_Ident *loc, uint32_t global_tid,
                                 int32_t depNum, void *depList,
                                 int32_t noAliasDepNum, void *noAliasDepList);
EXTERN void __kmpc_taskgroup(kmp_Ident *loc, uint32_t global_tid);
EXTERN void __kmpc_end_taskgroup(kmp_Ident *loc, uint32_t global_tid);
EXTERN int32_t __kmpc_omp_taskyield(kmp_Ident *loc, uint32_t global_tid,
                                    int end_part);
EXTERN int32_t __kmpc_omp_taskwait(kmp_Ident *loc, uint32_t global_tid);
EXTERN void __kmpc_taskloop(kmp_Ident *loc, uint32_t global_tid,
                            kmp_TaskDescr *newKmpTaskDescr, int if_val,
                            uint64_t *lb, uint64_t *ub, int64_t st, int nogroup,
                            int32_t sched, uint64_t grainsize, void *task_dup);

// cancel
EXTERN int32_t __kmpc_cancellationpoint(kmp_Ident *loc, int32_t global_tid,
                                        int32_t cancelVal);
EXTERN int32_t __kmpc_cancel(kmp_Ident *loc, int32_t global_tid,
                             int32_t cancelVal);

// non standard
EXTERN int32_t __kmpc_target_init(ident_t *Ident, int8_t Mode,
                                  bool UseGenericStateMachine,
                                  bool RequiresFullRuntime);
EXTERN void __kmpc_target_deinit(ident_t *Ident, int8_t Mode,
                                 bool RequiresFullRuntime);
EXTERN void __kmpc_kernel_prepare_parallel(void *WorkFn,
                                           int32_t NumThreadsClause);
EXTERN bool __kmpc_kernel_parallel(void **WorkFn);
EXTERN void __kmpc_kernel_end_parallel();

EXTERN void __kmpc_data_sharing_init_stack();
<<<<<<< HEAD
EXTERN void __kmpc_data_sharing_init_stack_spmd();
EXTERN void *__kmpc_data_sharing_coalesced_push_stack(size_t size,
                                                      int16_t UseSharedMemory);
EXTERN void *__kmpc_data_sharing_push_stack(size_t size,
                                            int16_t UseSharedMemory);
EXTERN void __kmpc_data_sharing_pop_stack(void *a);
=======
>>>>>>> 2ab1d525
EXTERN void __kmpc_begin_sharing_variables(void ***GlobalArgs, size_t nArgs);
EXTERN void __kmpc_end_sharing_variables();
EXTERN void __kmpc_get_shared_variables(void ***GlobalArgs);

/// Entry point to start a new parallel region.
///
/// \param ident       The source identifier.
/// \param global_tid  The global thread ID.
/// \param if_expr     The if(expr), or 1 if none given.
/// \param num_threads The num_threads(expr), or -1 if none given.
/// \param proc_bind   The proc_bind, or `proc_bind_default` if none given.
/// \param fn          The outlined parallel region function.
/// \param wrapper_fn  The worker wrapper function of fn.
/// \param args        The pointer array of arguments to fn.
/// \param nargs       The number of arguments to fn.
NOINLINE EXTERN void __kmpc_parallel_51(ident_t *ident, kmp_int32 global_tid,
                                        kmp_int32 if_expr,
                                        kmp_int32 num_threads, int proc_bind,
                                        void *fn, void *wrapper_fn, void **args,
                                        size_t nargs);

// SPMD execution mode interrogation function.
EXTERN int8_t __kmpc_is_spmd_exec_mode();

/// Return true if the hardware thread id \p Tid represents the OpenMP main
/// thread in generic mode outside of a parallel region.
EXTERN int8_t __kmpc_is_generic_main_thread(kmp_int32 Tid);

/// Return true if the hardware thread id \p Tid represents the OpenMP main
/// thread in generic mode.
EXTERN int8_t __kmpc_is_generic_main_thread_id(kmp_int32 Tid);

EXTERN void __kmpc_get_team_static_memory(int16_t isSPMDExecutionMode,
                                          const void *buf, size_t size,
                                          int16_t is_shared, const void **res);

EXTERN void __kmpc_restore_team_static_memory(int16_t isSPMDExecutionMode,
                                              int16_t is_shared);

/// Allocate \p Bytes in "shareable" memory and return the address. Needs to be
/// called balanced with __kmpc_free_shared like a stack (push/pop). Can be
/// called by any thread, allocation happens per-thread.
EXTERN void *__kmpc_alloc_shared(uint64_t Bytes);

/// Deallocate \p Ptr. Needs to be called balanced with __kmpc_alloc_shared like
/// a stack (push/pop). Can be called by any thread. \p Ptr must be allocated by
/// __kmpc_alloc_shared by the same thread. \p Bytes contains the size of the
/// paired allocation to make memory management easier.
EXTERN void __kmpc_free_shared(void *Ptr, size_t Bytes);

/// Get a pointer to the dynamic shared memory buffer in the device.
EXTERN void *__kmpc_get_dynamic_shared();

#endif<|MERGE_RESOLUTION|>--- conflicted
+++ resolved
@@ -220,15 +220,7 @@
 
 // parallel
 EXTERN int32_t __kmpc_global_thread_num(kmp_Ident *loc);
-<<<<<<< HEAD
-EXTERN void __kmpc_push_num_threads(kmp_Ident *loc, int32_t global_tid,
-                                    int32_t num_threads);
-EXTERN void __kmpc_serialized_parallel(kmp_Ident *loc, uint32_t global_tid);
-EXTERN void __kmpc_end_serialized_parallel(kmp_Ident *loc, uint32_t global_tid);
-EXTERN uint16_t __kmpc_parallel_level(kmp_Ident *loc, uint32_t global_tid);
-=======
 NOINLINE EXTERN uint8_t __kmpc_parallel_level();
->>>>>>> 2ab1d525
 
 // proc bind
 EXTERN void __kmpc_push_proc_bind(kmp_Ident *loc, uint32_t global_tid,
@@ -457,15 +449,6 @@
 EXTERN void __kmpc_kernel_end_parallel();
 
 EXTERN void __kmpc_data_sharing_init_stack();
-<<<<<<< HEAD
-EXTERN void __kmpc_data_sharing_init_stack_spmd();
-EXTERN void *__kmpc_data_sharing_coalesced_push_stack(size_t size,
-                                                      int16_t UseSharedMemory);
-EXTERN void *__kmpc_data_sharing_push_stack(size_t size,
-                                            int16_t UseSharedMemory);
-EXTERN void __kmpc_data_sharing_pop_stack(void *a);
-=======
->>>>>>> 2ab1d525
 EXTERN void __kmpc_begin_sharing_variables(void ***GlobalArgs, size_t nArgs);
 EXTERN void __kmpc_end_sharing_variables();
 EXTERN void __kmpc_get_shared_variables(void ***GlobalArgs);
