//===------- Debug.h - Target independent OpenMP target RTL -- C++ --------===//
//
// Part of the LLVM Project, under the Apache License v2.0 with LLVM Exceptions.
// See https://llvm.org/LICENSE.txt for license information.
// SPDX-License-Identifier: Apache-2.0 WITH LLVM-exception
//
//===----------------------------------------------------------------------===//
//
// Routines used to provide debug messages and information from libomptarget
// and plugin RTLs to the user.
//
// Each plugin RTL and libomptarget define TARGET_NAME and DEBUG_PREFIX for use
// when sending messages to the user. These indicate which RTL sent the message
//
// Debug and information messages are controlled by the environment variables
// LIBOMPTARGET_DEBUG and LIBOMPTARGET_INFO which is set upon initialization
// of libomptarget or the plugin RTL.
//
// To printf a pointer in hex with a fixed width of 16 digits and a leading 0x,
// use printf("ptr=" DPxMOD "...\n", DPxPTR(ptr));
//
// DPxMOD expands to:
//   "0x%0*" PRIxPTR
// where PRIxPTR expands to an appropriate modifier for the type uintptr_t on a
// specific platform, e.g. "lu" if uintptr_t is typedef'd as unsigned long:
//   "0x%0*lu"
//
// Ultimately, the whole statement expands to:
//   printf("ptr=0x%0*lu...\n",  // the 0* modifier expects an extra argument
//                               // specifying the width of the output
//   (int)(2*sizeof(uintptr_t)), // the extra argument specifying the width
//                               // 8 digits for 32bit systems
//                               // 16 digits for 64bit
//   (uintptr_t) ptr);
//
//===----------------------------------------------------------------------===//
#ifndef _OMPTARGET_DEBUG_H
#define _OMPTARGET_DEBUG_H

#include <atomic>
#include <mutex>

/// 32-Bit field data attributes controlling information presented to the user.
enum OpenMPInfoType : uint32_t {
  // Print data arguments and attributes upon entering an OpenMP device kernel.
  OMP_INFOTYPE_KERNEL_ARGS = 0x0001,
  // Indicate when an address already exists in the device mapping table.
  OMP_INFOTYPE_MAPPING_EXISTS = 0x0002,
  // Dump the contents of the device pointer map at kernel exit or failure.
  OMP_INFOTYPE_DUMP_TABLE = 0x0004,
<<<<<<< HEAD
  // Print kernel information from target device plugins.
  OMP_INFOTYPE_PLUGIN_KERNEL = 0x0010,
=======
  // Indicate when an address is added to the device mapping table.
  OMP_INFOTYPE_MAPPING_CHANGED = 0x0008,
  // Print kernel information from target device plugins.
  OMP_INFOTYPE_PLUGIN_KERNEL = 0x0010,
  // Print whenever data is transferred to the device
  OMP_INFOTYPE_DATA_TRANSFER = 0x0020,
>>>>>>> a2ce6ee6
  // Enable every flag.
  OMP_INFOTYPE_ALL = 0xffffffff,
};

#define GCC_VERSION                                                            \
  (__GNUC__ * 10000 + __GNUC_MINOR__ * 100 + __GNUC_PATCHLEVEL__)

#if !defined(__clang__) && defined(__GNUC__) && GCC_VERSION < 70100
#define USED __attribute__((used))
#else
#define USED
#endif

// Add __attribute__((used)) to work around a bug in gcc 5/6.
<<<<<<< HEAD
USED static inline uint32_t getInfoLevel() {
  static uint32_t InfoLevel = 0;
=======
USED inline std::atomic<uint32_t> &getInfoLevelInternal() {
  static std::atomic<uint32_t> InfoLevel;
>>>>>>> a2ce6ee6
  static std::once_flag Flag{};
  std::call_once(Flag, []() {
    if (char *EnvStr = getenv("LIBOMPTARGET_INFO"))
      InfoLevel.store(std::stoi(EnvStr));
  });

  return InfoLevel;
}

<<<<<<< HEAD
// Add __attribute__((used)) to work around a bug in gcc 5/6.
USED static inline uint32_t getDebugLevel() {
=======
USED inline uint32_t getInfoLevel() { return getInfoLevelInternal().load(); }

// Add __attribute__((used)) to work around a bug in gcc 5/6.
USED inline uint32_t getDebugLevel() {
>>>>>>> a2ce6ee6
  static uint32_t DebugLevel = 0;
  static std::once_flag Flag{};
  std::call_once(Flag, []() {
    if (char *EnvStr = getenv("LIBOMPTARGET_DEBUG"))
      DebugLevel = std::stoi(EnvStr);
  });

  return DebugLevel;
}

#undef USED
#undef GCC_VERSION

#ifndef __STDC_FORMAT_MACROS
#define __STDC_FORMAT_MACROS
#endif
#include <inttypes.h>
#undef __STDC_FORMAT_MACROS

#define DPxMOD "0x%0*" PRIxPTR
#define DPxPTR(ptr) ((int)(2 * sizeof(uintptr_t))), ((uintptr_t)(ptr))
#define GETNAME2(name) #name
#define GETNAME(name) GETNAME2(name)

/// Print a generic message string from libomptarget or a plugin RTL
#define MESSAGE0(_str)                                                         \
  do {                                                                         \
    fprintf(stderr, GETNAME(TARGET_NAME) " message: %s\n", _str);              \
  } while (0)

/// Print a printf formatting string message from libomptarget or a plugin RTL
#define MESSAGE(_str, ...)                                                     \
  do {                                                                         \
    fprintf(stderr, GETNAME(TARGET_NAME) " message: " _str "\n", __VA_ARGS__); \
  } while (0)

/// Print fatal error message with an error string and error identifier
#define FATAL_MESSAGE0(_num, _str)                                             \
  do {                                                                         \
    fprintf(stderr, GETNAME(TARGET_NAME) " fatal error %d: %s\n", _num, _str); \
    abort();                                                                   \
  } while (0)

/// Print fatal error message with a printf string and error identifier
#define FATAL_MESSAGE(_num, _str, ...)                                         \
  do {                                                                         \
    fprintf(stderr, GETNAME(TARGET_NAME) " fatal error %d:" _str "\n", _num,   \
            __VA_ARGS__);                                                      \
    abort();                                                                   \
  } while (0)

/// Print a generic error string from libomptarget or a plugin RTL
#define FAILURE_MESSAGE(...)                                                   \
  do {                                                                         \
    fprintf(stderr, GETNAME(TARGET_NAME) " error: ");                          \
    fprintf(stderr, __VA_ARGS__);                                              \
  } while (0)

/// Print a generic information string used if LIBOMPTARGET_INFO=1
#define INFO_MESSAGE(_num, ...)                                                \
  do {                                                                         \
    fprintf(stderr, GETNAME(TARGET_NAME) " device %d info: ", (int)_num);      \
    fprintf(stderr, __VA_ARGS__);                                              \
  } while (0)

// Debugging messages
#ifdef OMPTARGET_DEBUG
#include <stdio.h>

#define DEBUGP(prefix, ...)                                                    \
  {                                                                            \
    fprintf(stderr, "%s --> ", prefix);                                        \
    fprintf(stderr, __VA_ARGS__);                                              \
  }

/// Emit a message for debugging
#define DP(...)                                                                \
  do {                                                                         \
    if (getDebugLevel() > 0) {                                                 \
      DEBUGP(DEBUG_PREFIX, __VA_ARGS__);                                       \
    }                                                                          \
  } while (false)

/// Emit a message for debugging or failure if debugging is disabled
#define REPORT(...)                                                            \
  do {                                                                         \
    if (getDebugLevel() > 0) {                                                 \
      DP(__VA_ARGS__);                                                         \
    } else {                                                                   \
      FAILURE_MESSAGE(__VA_ARGS__);                                            \
    }                                                                          \
  } while (false)
#else
#define DEBUGP(prefix, ...)                                                    \
  {}
#define DP(...)                                                                \
  {}
#define REPORT(...) FAILURE_MESSAGE(__VA_ARGS__);
#endif // OMPTARGET_DEBUG

/// Emit a message giving the user extra information about the runtime if
#define INFO(_flags, _id, ...)                                                 \
  do {                                                                         \
    if (getDebugLevel() > 0) {                                                 \
      DEBUGP(DEBUG_PREFIX, __VA_ARGS__);                                       \
    } else if (getInfoLevel() & _flags) {                                      \
      INFO_MESSAGE(_id, __VA_ARGS__);                                          \
    }                                                                          \
  } while (false)

#endif // _OMPTARGET_DEBUG_H<|MERGE_RESOLUTION|>--- conflicted
+++ resolved
@@ -48,17 +48,12 @@
   OMP_INFOTYPE_MAPPING_EXISTS = 0x0002,
   // Dump the contents of the device pointer map at kernel exit or failure.
   OMP_INFOTYPE_DUMP_TABLE = 0x0004,
-<<<<<<< HEAD
-  // Print kernel information from target device plugins.
-  OMP_INFOTYPE_PLUGIN_KERNEL = 0x0010,
-=======
   // Indicate when an address is added to the device mapping table.
   OMP_INFOTYPE_MAPPING_CHANGED = 0x0008,
   // Print kernel information from target device plugins.
   OMP_INFOTYPE_PLUGIN_KERNEL = 0x0010,
   // Print whenever data is transferred to the device
   OMP_INFOTYPE_DATA_TRANSFER = 0x0020,
->>>>>>> a2ce6ee6
   // Enable every flag.
   OMP_INFOTYPE_ALL = 0xffffffff,
 };
@@ -73,13 +68,8 @@
 #endif
 
 // Add __attribute__((used)) to work around a bug in gcc 5/6.
-<<<<<<< HEAD
-USED static inline uint32_t getInfoLevel() {
-  static uint32_t InfoLevel = 0;
-=======
 USED inline std::atomic<uint32_t> &getInfoLevelInternal() {
   static std::atomic<uint32_t> InfoLevel;
->>>>>>> a2ce6ee6
   static std::once_flag Flag{};
   std::call_once(Flag, []() {
     if (char *EnvStr = getenv("LIBOMPTARGET_INFO"))
@@ -89,15 +79,10 @@
   return InfoLevel;
 }
 
-<<<<<<< HEAD
-// Add __attribute__((used)) to work around a bug in gcc 5/6.
-USED static inline uint32_t getDebugLevel() {
-=======
 USED inline uint32_t getInfoLevel() { return getInfoLevelInternal().load(); }
 
 // Add __attribute__((used)) to work around a bug in gcc 5/6.
 USED inline uint32_t getDebugLevel() {
->>>>>>> a2ce6ee6
   static uint32_t DebugLevel = 0;
   static std::once_flag Flag{};
   std::call_once(Flag, []() {
