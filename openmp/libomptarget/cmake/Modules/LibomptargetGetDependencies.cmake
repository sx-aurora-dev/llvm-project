--- conflicted
+++ resolved
@@ -103,31 +103,6 @@
 ################################################################################
 # Looking for CUDA...
 ################################################################################
-<<<<<<< HEAD
-if (CUDA_TOOLKIT_ROOT_DIR)
-  set(LIBOMPTARGET_CUDA_TOOLKIT_ROOT_DIR_PRESET TRUE)
-endif()
-find_package(CUDA QUIET)
-
-# Disable CUDA if compiling for VE
-# TODO: Need to find a way to compile both VE and CUDA
-if(NOT "${LIBOMP_ARCH}" STREQUAL "ve")
-  set(LIBOMPTARGET_DEP_CUDA_FOUND ${CUDA_FOUND})
-else(NOT "${LIBOMP_ARCH}" STREQUAL "ve")
-  # force to not compile CUDA libomptarget while compiling native VE libomp
-  set(LIBOMPTARGET_DEP_CUDA_FOUND "FALSE")
-endif(NOT "${LIBOMP_ARCH}" STREQUAL "ve")
-
-# Try to get the highest Nvidia GPU architecture the system supports
-if (CUDA_FOUND)
-  cuda_select_nvcc_arch_flags(CUDA_ARCH_FLAGS)
-  string(REGEX MATCH "sm_([0-9]+)" CUDA_ARCH_MATCH_OUTPUT ${CUDA_ARCH_FLAGS})
-  if (NOT DEFINED CUDA_ARCH_MATCH_OUTPUT OR "${CMAKE_MATCH_1}" LESS 35)
-    libomptarget_warning_say("Setting Nvidia GPU architecture support for OpenMP target runtime library to sm_35 by default")
-    set(LIBOMPTARGET_DEP_CUDA_ARCH "35")
-  else()
-    set(LIBOMPTARGET_DEP_CUDA_ARCH "${CMAKE_MATCH_1}")
-=======
 
 find_package(CUDAToolkit QUIET)
 set(LIBOMPTARGET_DEP_CUDA_FOUND ${CUDAToolkit_FOUND})
@@ -148,7 +123,6 @@
   if(arch_string)
     set(LIBOMPTARGET_FOUND_NVIDIA_GPU TRUE)
     set(LIBOMPTARGET_DEP_CUDA_ARCH "${arch_string}")
->>>>>>> 3c7a7a7b
   endif()
 endif()
 
@@ -176,6 +150,14 @@
 # Looking for VEO...
 ################################################################################
 
+# Disable CUDA if compiling for VE
+# TODO: Need to find a way to compile both VE and CUDA
+if("${LIBOMP_ARCH}" STREQUAL "ve")
+  # force to not compile CUDA libomptarget while compiling native VE libomp
+  set(LIBOMPTARGET_FOUND_AMDGPU_GPU FALSE)
+  set(LIBOMPTARGET_FOUND_NVIDIA_GPU FALSE)
+endif("${LIBOMP_ARCH}" STREQUAL "ve")
+
 find_path (
   LIBOMPTARGET_DEP_VEO_INCLUDE_DIR
   NAMES
@@ -228,7 +210,6 @@
   LIBOMPTARGET_DEP_VEO_FOUND
   LIBOMPTARGET_DEP_VEO_INCLUDE_DIRS)
 
-<<<<<<< HEAD
 ################################################################################
 # Looking for VHCALL (VE side)
 ################################################################################
@@ -294,36 +275,4 @@
   LIBOMPTARGET_DEP_VEPSEUDO_FOUND
   LIBOMPTARGET_DEP_VEPSEUDO_INCLUDE_DIRS)
 
-################################################################################
-# Looking for CUDA libdevice subdirectory
-#
-# Special case for Debian/Ubuntu to have nvidia-cuda-toolkit work
-# out of the box. More info on http://bugs.debian.org/882505
-################################################################################
-
-set(LIBOMPTARGET_CUDA_LIBDEVICE_SUBDIR nvvm/libdevice)
-
-# Don't alter CUDA_TOOLKIT_ROOT_DIR if the user specified it, if a value was
-# already cached for it, or if it already has libdevice.  Otherwise, on
-# Debian/Ubuntu, look where the nvidia-cuda-toolkit package normally installs
-# libdevice.
-if (NOT LIBOMPTARGET_CUDA_TOOLKIT_ROOT_DIR_PRESET AND
-    NOT EXISTS
-      "${CUDA_TOOLKIT_ROOT_DIR}/${LIBOMPTARGET_CUDA_LIBDEVICE_SUBDIR}")
-  find_program(LSB_RELEASE lsb_release)
-  if (LSB_RELEASE)
-    execute_process(COMMAND ${LSB_RELEASE} -is
-      OUTPUT_VARIABLE LSB_RELEASE_ID
-      OUTPUT_STRIP_TRAILING_WHITESPACE)
-    set(candidate_dir /usr/lib/cuda)
-    if ((LSB_RELEASE_ID STREQUAL "Debian" OR LSB_RELEASE_ID STREQUAL "Ubuntu")
-        AND EXISTS "${candidate_dir}/${LIBOMPTARGET_CUDA_LIBDEVICE_SUBDIR}")
-      set(CUDA_TOOLKIT_ROOT_DIR "${candidate_dir}" CACHE PATH
-          "Toolkit location." FORCE)
-    endif()
-  endif()
-endif()
-
-=======
->>>>>>> 3c7a7a7b
 set(OPENMP_PTHREAD_LIB ${LLVM_PTHREAD_LIB})