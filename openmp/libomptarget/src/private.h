//===---------- private.h - Target independent OpenMP target RTL ----------===//
//
// Part of the LLVM Project, under the Apache License v2.0 with LLVM Exceptions.
// See https://llvm.org/LICENSE.txt for license information.
// SPDX-License-Identifier: Apache-2.0 WITH LLVM-exception
//
//===----------------------------------------------------------------------===//
//
// Private function declarations and helper macros for debugging output.
//
//===----------------------------------------------------------------------===//

#ifndef _OMPTARGET_PRIVATE_H
#define _OMPTARGET_PRIVATE_H

#include "device.h"
#include <Debug.h>
#include <SourceInfo.h>
#include <omptarget.h>

#include <cstdint>

extern int targetDataBegin(ident_t *loc, DeviceTy &Device, int32_t arg_num,
                           void **args_base, void **args, int64_t *arg_sizes,
                           int64_t *arg_types, map_var_info_t *arg_names,
                           void **arg_mappers, AsyncInfoTy &AsyncInfo,
                           bool FromMapper = false);

extern int targetDataEnd(ident_t *loc, DeviceTy &Device, int32_t ArgNum,
                         void **ArgBases, void **Args, int64_t *ArgSizes,
                         int64_t *ArgTypes, map_var_info_t *arg_names,
                         void **ArgMappers, AsyncInfoTy &AsyncInfo,
                         bool FromMapper = false);

extern int targetDataUpdate(ident_t *loc, DeviceTy &Device, int32_t arg_num,
                            void **args_base, void **args, int64_t *arg_sizes,
                            int64_t *arg_types, map_var_info_t *arg_names,
                            void **arg_mappers, AsyncInfoTy &AsyncInfo,
                            bool FromMapper = false);

extern int target(ident_t *loc, DeviceTy &Device, void *HostPtr, int32_t ArgNum,
                  void **ArgBases, void **Args, int64_t *ArgSizes,
                  int64_t *ArgTypes, map_var_info_t *arg_names,
                  void **ArgMappers, int32_t TeamNum, int32_t ThreadLimit,
                  int IsTeamConstruct, AsyncInfoTy &AsyncInfo);

extern void handleTargetOutcome(bool Success, ident_t *Loc);
<<<<<<< HEAD
extern int checkDeviceAndCtors(int64_t &DeviceID, ident_t *Loc);
=======
extern bool checkDeviceAndCtors(int64_t &DeviceID, ident_t *Loc);
extern void *targetAllocExplicit(size_t size, int device_num, int kind,
                                 const char *name);
>>>>>>> 2ab1d525

// This structure stores information of a mapped memory region.
struct MapComponentInfoTy {
  void *Base;
  void *Begin;
  int64_t Size;
  int64_t Type;
  void *Name;
  MapComponentInfoTy() = default;
  MapComponentInfoTy(void *Base, void *Begin, int64_t Size, int64_t Type,
                     void *Name)
      : Base(Base), Begin(Begin), Size(Size), Type(Type), Name(Name) {}
};

// This structure stores all components of a user-defined mapper. The number of
// components are dynamically decided, so we utilize C++ STL vector
// implementation here.
struct MapperComponentsTy {
  std::vector<MapComponentInfoTy> Components;
  int32_t size() { return Components.size(); }
};

// The mapper function pointer type. It follows the signature below:
// void .omp_mapper.<type_name>.<mapper_id>.(void *rt_mapper_handle,
//                                           void *base, void *begin,
//                                           size_t size, int64_t type,
//                                           void * name);
typedef void (*MapperFuncPtrTy)(void *, void *, void *, int64_t, int64_t,
                                void *);

// Function pointer type for targetData* functions (targetDataBegin,
// targetDataEnd and targetDataUpdate).
typedef int (*TargetDataFuncPtrTy)(ident_t *, DeviceTy &, int32_t, void **,
                                   void **, int64_t *, int64_t *,
                                   map_var_info_t *, void **, AsyncInfoTy &,
                                   bool);

// Implemented in libomp, they are called from within __tgt_* functions.
#ifdef __cplusplus
extern "C" {
#endif
// functions that extract info from libomp; keep in sync
int omp_get_default_device(void) __attribute__((weak));
int32_t __kmpc_global_thread_num(void *) __attribute__((weak));
int __kmpc_get_target_offload(void) __attribute__((weak));
#ifdef __cplusplus
}
#endif

#define TARGET_NAME Libomptarget
#define DEBUG_PREFIX GETNAME(TARGET_NAME)

////////////////////////////////////////////////////////////////////////////////
/// dump a table of all the host-target pointer pairs on failure
static inline void dumpTargetPointerMappings(const ident_t *Loc,
                                             DeviceTy &Device) {
  if (Device.HostDataToTargetMap.empty())
    return;

  SourceInfo Kernel(Loc);
  INFO(OMP_INFOTYPE_ALL, Device.DeviceID,
       "OpenMP Host-Device pointer mappings after block at %s:%d:%d:\n",
       Kernel.getFilename(), Kernel.getLine(), Kernel.getColumn());
<<<<<<< HEAD
  INFO(OMP_INFOTYPE_ALL, Device.DeviceID, "%-18s %-18s %s %s %s\n", "Host Ptr",
       "Target Ptr", "Size (B)", "RefCount", "Declaration");
=======
  INFO(OMP_INFOTYPE_ALL, Device.DeviceID, "%-18s %-18s %s %s %s %s\n",
       "Host Ptr", "Target Ptr", "Size (B)", "DynRefCount", "HoldRefCount",
       "Declaration");
>>>>>>> 2ab1d525
  Device.DataMapMtx.lock();
  for (const auto &HostTargetMap : Device.HostDataToTargetMap) {
    SourceInfo Info(HostTargetMap.HstPtrName);
    INFO(OMP_INFOTYPE_ALL, Device.DeviceID,
<<<<<<< HEAD
         DPxMOD " " DPxMOD " %-8" PRIuPTR " %-8" PRId64 " %s at %s:%d:%d\n",
         DPxPTR(HostTargetMap.HstPtrBegin), DPxPTR(HostTargetMap.TgtPtrBegin),
         HostTargetMap.HstPtrEnd - HostTargetMap.HstPtrBegin,
         HostTargetMap.getRefCount(), Info.getName(), Info.getFilename(),
         Info.getLine(), Info.getColumn());
=======
         DPxMOD " " DPxMOD " %-8" PRIuPTR " %-11s %-12s %s at %s:%d:%d\n",
         DPxPTR(HostTargetMap.HstPtrBegin), DPxPTR(HostTargetMap.TgtPtrBegin),
         HostTargetMap.HstPtrEnd - HostTargetMap.HstPtrBegin,
         HostTargetMap.dynRefCountToStr().c_str(),
         HostTargetMap.holdRefCountToStr().c_str(), Info.getName(),
         Info.getFilename(), Info.getLine(), Info.getColumn());
>>>>>>> 2ab1d525
  }
  Device.DataMapMtx.unlock();
}

////////////////////////////////////////////////////////////////////////////////
/// Print out the names and properties of the arguments to each kernel
static inline void
printKernelArguments(const ident_t *Loc, const int64_t DeviceId,
                     const int32_t ArgNum, const int64_t *ArgSizes,
                     const int64_t *ArgTypes, const map_var_info_t *ArgNames,
                     const char *RegionType) {
  SourceInfo info(Loc);
  INFO(OMP_INFOTYPE_ALL, DeviceId, "%s at %s:%d:%d with %d arguments:\n",
       RegionType, info.getFilename(), info.getLine(), info.getColumn(),
       ArgNum);

  for (int32_t i = 0; i < ArgNum; ++i) {
    const map_var_info_t varName = (ArgNames) ? ArgNames[i] : nullptr;
    const char *type = nullptr;
    const char *implicit =
        (ArgTypes[i] & OMP_TGT_MAPTYPE_IMPLICIT) ? "(implicit)" : "";
    if (ArgTypes[i] & OMP_TGT_MAPTYPE_TO && ArgTypes[i] & OMP_TGT_MAPTYPE_FROM)
      type = "tofrom";
    else if (ArgTypes[i] & OMP_TGT_MAPTYPE_TO)
      type = "to";
    else if (ArgTypes[i] & OMP_TGT_MAPTYPE_FROM)
      type = "from";
    else if (ArgTypes[i] & OMP_TGT_MAPTYPE_PRIVATE)
      type = "private";
    else if (ArgTypes[i] & OMP_TGT_MAPTYPE_LITERAL)
      type = "firstprivate";
    else if (ArgSizes[i] != 0)
      type = "alloc";
    else
      type = "use_address";

    INFO(OMP_INFOTYPE_ALL, DeviceId, "%s(%s)[%" PRId64 "] %s\n", type,
         getNameFromMapping(varName).c_str(), ArgSizes[i], implicit);
  }
}

#ifdef OMPTARGET_PROFILE_ENABLED
#include "llvm/Support/TimeProfiler.h"
#define TIMESCOPE() llvm::TimeTraceScope TimeScope(__FUNCTION__)
#define TIMESCOPE_WITH_IDENT(IDENT)                                            \
  SourceInfo SI(IDENT);                                                        \
  llvm::TimeTraceScope TimeScope(__FUNCTION__, SI.getProfileLocation())
#define TIMESCOPE_WITH_NAME_AND_IDENT(NAME, IDENT)                             \
  SourceInfo SI(IDENT);                                                        \
  llvm::TimeTraceScope TimeScope(NAME, SI.getProfileLocation())
#else
#define TIMESCOPE()
#define TIMESCOPE_WITH_IDENT(IDENT)
#define TIMESCOPE_WITH_NAME_AND_IDENT(NAME, IDENT)
#endif

#endif<|MERGE_RESOLUTION|>--- conflicted
+++ resolved
@@ -45,13 +45,9 @@
                   int IsTeamConstruct, AsyncInfoTy &AsyncInfo);
 
 extern void handleTargetOutcome(bool Success, ident_t *Loc);
-<<<<<<< HEAD
-extern int checkDeviceAndCtors(int64_t &DeviceID, ident_t *Loc);
-=======
 extern bool checkDeviceAndCtors(int64_t &DeviceID, ident_t *Loc);
 extern void *targetAllocExplicit(size_t size, int device_num, int kind,
                                  const char *name);
->>>>>>> 2ab1d525
 
 // This structure stores information of a mapped memory region.
 struct MapComponentInfoTy {
@@ -115,32 +111,19 @@
   INFO(OMP_INFOTYPE_ALL, Device.DeviceID,
        "OpenMP Host-Device pointer mappings after block at %s:%d:%d:\n",
        Kernel.getFilename(), Kernel.getLine(), Kernel.getColumn());
-<<<<<<< HEAD
-  INFO(OMP_INFOTYPE_ALL, Device.DeviceID, "%-18s %-18s %s %s %s\n", "Host Ptr",
-       "Target Ptr", "Size (B)", "RefCount", "Declaration");
-=======
   INFO(OMP_INFOTYPE_ALL, Device.DeviceID, "%-18s %-18s %s %s %s %s\n",
        "Host Ptr", "Target Ptr", "Size (B)", "DynRefCount", "HoldRefCount",
        "Declaration");
->>>>>>> 2ab1d525
   Device.DataMapMtx.lock();
   for (const auto &HostTargetMap : Device.HostDataToTargetMap) {
     SourceInfo Info(HostTargetMap.HstPtrName);
     INFO(OMP_INFOTYPE_ALL, Device.DeviceID,
-<<<<<<< HEAD
-         DPxMOD " " DPxMOD " %-8" PRIuPTR " %-8" PRId64 " %s at %s:%d:%d\n",
-         DPxPTR(HostTargetMap.HstPtrBegin), DPxPTR(HostTargetMap.TgtPtrBegin),
-         HostTargetMap.HstPtrEnd - HostTargetMap.HstPtrBegin,
-         HostTargetMap.getRefCount(), Info.getName(), Info.getFilename(),
-         Info.getLine(), Info.getColumn());
-=======
          DPxMOD " " DPxMOD " %-8" PRIuPTR " %-11s %-12s %s at %s:%d:%d\n",
          DPxPTR(HostTargetMap.HstPtrBegin), DPxPTR(HostTargetMap.TgtPtrBegin),
          HostTargetMap.HstPtrEnd - HostTargetMap.HstPtrBegin,
          HostTargetMap.dynRefCountToStr().c_str(),
          HostTargetMap.holdRefCountToStr().c_str(), Info.getName(),
          Info.getFilename(), Info.getLine(), Info.getColumn());
->>>>>>> 2ab1d525
   }
   Device.DataMapMtx.unlock();
 }
