--- conflicted
+++ resolved
@@ -221,15 +221,9 @@
     if (!Success) {
       if (getInfoLevel() & OMP_INFOTYPE_DUMP_TABLE)
         for (auto &Device : PM->Devices)
-<<<<<<< HEAD
-          dumpTargetPointerMappings(Loc, Device);
-      else
-        FAILURE_MESSAGE("Run with LIBOMPTARGET_DEBUG=%d to dump host-target "
-=======
           dumpTargetPointerMappings(Loc, *Device);
       else
         FAILURE_MESSAGE("Run with LIBOMPTARGET_INFO=%d to dump host-target "
->>>>>>> a2ce6ee6
                         "pointer mappings.\n",
                         OMP_INFOTYPE_DUMP_TABLE);
 
@@ -245,11 +239,7 @@
     } else {
       if (getInfoLevel() & OMP_INFOTYPE_DUMP_TABLE)
         for (auto &Device : PM->Devices)
-<<<<<<< HEAD
-          dumpTargetPointerMappings(Loc, Device);
-=======
           dumpTargetPointerMappings(Loc, *Device);
->>>>>>> a2ce6ee6
     }
     break;
   }
@@ -280,20 +270,6 @@
 // If offload is enabled, ensure that device DeviceID has been initialized,
 // global ctors have been executed, and global data has been mapped.
 //
-<<<<<<< HEAD
-// There are three possible results:
-// - Return OFFLOAD_SUCCESS if the device is ready for offload.
-// - Return OFFLOAD_FAIL without reporting a runtime error if offload is
-//   disabled, perhaps because the initial device was specified.
-// - Report a runtime error and return OFFLOAD_FAIL.
-//
-// If DeviceID == OFFLOAD_DEVICE_DEFAULT, set DeviceID to the default device.
-// This step might be skipped if offload is disabled.
-int checkDeviceAndCtors(int64_t &DeviceID, ident_t *Loc) {
-  if (isOffloadDisabled()) {
-    DP("Offload is disabled\n");
-    return OFFLOAD_FAIL;
-=======
 // The return bool indicates if the offload is to the host device
 // There are three possible results:
 // - Return false if the taregt device is ready for offload
@@ -307,7 +283,6 @@
   if (isOffloadDisabled()) {
     DP("Offload is disabled\n");
     return true;
->>>>>>> a2ce6ee6
   }
 
   if (DeviceID == OFFLOAD_DEVICE_DEFAULT) {
@@ -319,40 +294,24 @@
   if (omp_get_num_devices() == 0) {
     DP("omp_get_num_devices() == 0 but offload is manadatory\n");
     handleTargetOutcome(false, Loc);
-<<<<<<< HEAD
-    return OFFLOAD_FAIL;
-=======
     return true;
->>>>>>> a2ce6ee6
   }
 
   if (DeviceID == omp_get_initial_device()) {
     DP("Device is host (%" PRId64 "), returning as if offload is disabled\n",
        DeviceID);
-<<<<<<< HEAD
-    return OFFLOAD_FAIL;
-=======
     return true;
->>>>>>> a2ce6ee6
   }
 
   // Is device ready?
   if (!device_is_ready(DeviceID)) {
     REPORT("Device %" PRId64 " is not ready.\n", DeviceID);
     handleTargetOutcome(false, Loc);
-<<<<<<< HEAD
-    return OFFLOAD_FAIL;
-  }
-
-  // Get device info.
-  DeviceTy &Device = PM->Devices[DeviceID];
-=======
     return true;
   }
 
   // Get device info.
   DeviceTy &Device = *PM->Devices[DeviceID];
->>>>>>> a2ce6ee6
 
   // Check whether global data has been mapped for this device
   Device.PendingGlobalsMtx.lock();
@@ -361,11 +320,7 @@
   if (hasPendingGlobals && InitLibrary(Device) != OFFLOAD_SUCCESS) {
     REPORT("Failed to init globals on device %" PRId64 "\n", DeviceID);
     handleTargetOutcome(false, Loc);
-<<<<<<< HEAD
-    return OFFLOAD_FAIL;
-=======
     return true;
->>>>>>> a2ce6ee6
   }
 
   return false;
@@ -430,13 +385,7 @@
   std::vector<void *> MapperArgNames(MapperComponents.Components.size());
 
   for (unsigned I = 0, E = MapperComponents.Components.size(); I < E; ++I) {
-<<<<<<< HEAD
-    auto &C =
-        MapperComponents
-            .Components[target_data_function == targetDataEnd ? E - I - 1 : I];
-=======
     auto &C = MapperComponents.Components[I];
->>>>>>> a2ce6ee6
     MapperArgsBase[I] = C.Base;
     MapperArgs[I] = C.Begin;
     MapperArgSizes[I] = C.Size;
@@ -541,19 +490,12 @@
       // entry for a global that might not already be allocated by the time the
       // PTR_AND_OBJ entry is handled below, and so the allocation might fail
       // when HasPresentModifier.
-<<<<<<< HEAD
-      PointerTgtPtrBegin = Device.getOrAllocTgtPtr(
-          HstPtrBase, HstPtrBase, sizeof(void *), nullptr, Pointer_IsNew,
-          IsHostPtr, IsImplicit, UpdateRef, HasCloseModifier,
-          HasPresentModifier);
-=======
       Pointer_TPR = Device.getTargetPointer(
           HstPtrBase, HstPtrBase, sizeof(void *), /*HstPtrName=*/nullptr,
           /*HasFlagTo=*/false, /*HasFlagAlways=*/false, IsImplicit, UpdateRef,
           HasCloseModifier, HasPresentModifier, HasHoldModifier, AsyncInfo);
       PointerTgtPtrBegin = Pointer_TPR.TargetPointer;
       IsHostPtr = Pointer_TPR.Flags.IsHostPointer;
->>>>>>> a2ce6ee6
       if (!PointerTgtPtrBegin) {
         REPORT("Call to getTargetPointer returned null pointer (%s).\n",
                HasPresentModifier ? "'present' map type modifier"
@@ -563,11 +505,7 @@
       DP("There are %zu bytes allocated at target address " DPxMOD " - is%s new"
          "\n",
          sizeof(void *), DPxPTR(PointerTgtPtrBegin),
-<<<<<<< HEAD
-         (Pointer_IsNew ? "" : " not"));
-=======
          (Pointer_TPR.Flags.IsNewEntry ? "" : " not"));
->>>>>>> a2ce6ee6
       Pointer_HstPtrBegin = HstPtrBase;
       // modify current entry.
       HstPtrBase = *(void **)HstPtrBase;
@@ -596,11 +534,7 @@
     }
     DP("There are %" PRId64 " bytes allocated at target address " DPxMOD
        " - is%s new\n",
-<<<<<<< HEAD
-       data_size, DPxPTR(TgtPtrBegin), (IsNew ? "" : " not"));
-=======
        data_size, DPxPTR(TgtPtrBegin), (TPR.Flags.IsNewEntry ? "" : " not"));
->>>>>>> a2ce6ee6
 
     if (arg_types[i] & OMP_TGT_MAPTYPE_RETURN_PARAM) {
       uintptr_t Delta = (uintptr_t)HstPtrBegin - (uintptr_t)HstPtrBase;
@@ -637,37 +571,6 @@
         UpdateDevPtr = true;
       }
 
-<<<<<<< HEAD
-      if (copy && !IsHostPtr) {
-        DP("Moving %" PRId64 " bytes (hst:" DPxMOD ") -> (tgt:" DPxMOD ")\n",
-           data_size, DPxPTR(HstPtrBegin), DPxPTR(TgtPtrBegin));
-        int rt =
-            Device.submitData(TgtPtrBegin, HstPtrBegin, data_size, AsyncInfo);
-        if (rt != OFFLOAD_SUCCESS) {
-          REPORT("Copying data to device failed.\n");
-          return OFFLOAD_FAIL;
-        }
-      }
-    }
-
-    if (arg_types[i] & OMP_TGT_MAPTYPE_PTR_AND_OBJ && !IsHostPtr) {
-      DP("Update pointer (" DPxMOD ") -> [" DPxMOD "]\n",
-         DPxPTR(PointerTgtPtrBegin), DPxPTR(TgtPtrBegin));
-      uint64_t Delta = (uint64_t)HstPtrBegin - (uint64_t)HstPtrBase;
-      void *&TgtPtrBase = AsyncInfo.getVoidPtrLocation();
-      TgtPtrBase = (void *)((uint64_t)TgtPtrBegin - Delta);
-      int rt = Device.submitData(PointerTgtPtrBegin, &TgtPtrBase,
-                                 sizeof(void *), AsyncInfo);
-      if (rt != OFFLOAD_SUCCESS) {
-        REPORT("Copying data to device failed.\n");
-        return OFFLOAD_FAIL;
-      }
-      // create shadow pointers for this entry
-      Device.ShadowMtx.lock();
-      Device.ShadowPtrMap[Pointer_HstPtrBegin] = {
-          HstPtrBase, PointerTgtPtrBegin, TgtPtrBase};
-      Device.ShadowMtx.unlock();
-=======
       if (UpdateDevPtr) {
         Pointer_TPR.MapTableEntry->lock();
         Device.ShadowMtx.unlock();
@@ -707,7 +610,6 @@
         Pointer_TPR.MapTableEntry->unlock();
       } else
         Device.ShadowMtx.unlock();
->>>>>>> a2ce6ee6
     }
   }
 
@@ -787,15 +689,9 @@
 
     bool IsLast, IsHostPtr;
     bool IsImplicit = ArgTypes[I] & OMP_TGT_MAPTYPE_IMPLICIT;
-<<<<<<< HEAD
-    bool UpdateRef = !(ArgTypes[I] & OMP_TGT_MAPTYPE_MEMBER_OF) ||
-                     (ArgTypes[I] & OMP_TGT_MAPTYPE_PTR_AND_OBJ &&
-                      (!FromMapper || I != ArgNum - 1));
-=======
     bool UpdateRef = (!(ArgTypes[I] & OMP_TGT_MAPTYPE_MEMBER_OF) ||
                       (ArgTypes[I] & OMP_TGT_MAPTYPE_PTR_AND_OBJ)) &&
                      !(FromMapper && I == 0);
->>>>>>> a2ce6ee6
     bool ForceDelete = ArgTypes[I] & OMP_TGT_MAPTYPE_DELETE;
     bool HasPresentModifier = ArgTypes[I] & OMP_TGT_MAPTYPE_PRESENT;
     bool HasHoldModifier = ArgTypes[I] & OMP_TGT_MAPTYPE_OMPX_HOLD;
@@ -842,24 +738,13 @@
     if (!TgtPtrBegin)
       continue;
 
-<<<<<<< HEAD
-    bool DelEntry = IsLast || ForceDelete;
-=======
     bool DelEntry = IsLast;
->>>>>>> a2ce6ee6
 
     // If the last element from the mapper (for end transfer args comes in
     // reverse order), do not remove the partial entry, the parent struct still
     // exists.
-<<<<<<< HEAD
-    if (((ArgTypes[I] & OMP_TGT_MAPTYPE_MEMBER_OF) &&
-         !(ArgTypes[I] & OMP_TGT_MAPTYPE_PTR_AND_OBJ)) ||
-        (ArgTypes[I] & OMP_TGT_MAPTYPE_PTR_AND_OBJ && FromMapper &&
-         I == ArgNum - 1)) {
-=======
     if ((ArgTypes[I] & OMP_TGT_MAPTYPE_MEMBER_OF) &&
         !(ArgTypes[I] & OMP_TGT_MAPTYPE_PTR_AND_OBJ)) {
->>>>>>> a2ce6ee6
       DelEntry = false; // protect parent struct from being deallocated
     }
 
@@ -1381,11 +1266,7 @@
                              PrivateArgumentManagerTy &PrivateArgumentManager,
                              AsyncInfoTy &AsyncInfo) {
   TIMESCOPE_WITH_NAME_AND_IDENT("mappingBeforeTargetRegion", loc);
-<<<<<<< HEAD
-  DeviceTy &Device = PM->Devices[DeviceId];
-=======
   DeviceTy &Device = *PM->Devices[DeviceId];
->>>>>>> a2ce6ee6
   int Ret = targetDataBegin(loc, Device, ArgNum, ArgBases, Args, ArgSizes,
                             ArgTypes, ArgNames, ArgMappers, AsyncInfo);
   if (Ret != OFFLOAD_SUCCESS) {
@@ -1418,14 +1299,9 @@
         uint64_t Delta = (uint64_t)HstPtrBegin - (uint64_t)HstPtrBase;
         void *TgtPtrBegin = (void *)((uintptr_t)TgtPtrBase + Delta);
         void *&PointerTgtPtrBegin = AsyncInfo.getVoidPtrLocation();
-<<<<<<< HEAD
-        PointerTgtPtrBegin = Device.getTgtPtrBegin(HstPtrVal, ArgSizes[I],
-                                                   IsLast, false, IsHostPtr);
-=======
         PointerTgtPtrBegin = Device.getTgtPtrBegin(
             HstPtrVal, ArgSizes[I], IsLast, /*UpdateRefCount=*/false,
             /*UseHoldRefCount=*/false, IsHostPtr);
->>>>>>> a2ce6ee6
         if (!PointerTgtPtrBegin) {
           DP("No lambda captured variable mapped (" DPxMOD ") - ignored\n",
              DPxPTR(HstPtrVal));
@@ -1516,11 +1392,7 @@
                             PrivateArgumentManagerTy &PrivateArgumentManager,
                             AsyncInfoTy &AsyncInfo) {
   TIMESCOPE_WITH_NAME_AND_IDENT("mappingAfterTargetRegion", loc);
-<<<<<<< HEAD
-  DeviceTy &Device = PM->Devices[DeviceId];
-=======
   DeviceTy &Device = *PM->Devices[DeviceId];
->>>>>>> a2ce6ee6
 
   // Move data from device.
   int Ret = targetDataEnd(loc, Device, ArgNum, ArgBases, Args, ArgSizes,
@@ -1571,8 +1443,6 @@
   }
   assert(TargetTable && "Global data has not been mapped\n");
 
-<<<<<<< HEAD
-=======
   // We need to keep bases and offsets separate. Sometimes (e.g. in OpenCL) we
   // need to manifest base pointers prior to launching a kernel. Even if we have
   // mapped an object only partially, e.g. A[N:M], although the kernel is
@@ -1582,7 +1452,6 @@
   // begin addresses, not bases. That's why we pass args and offsets as two
   // separate entities so that each plugin can do what it needs. This behavior
   // was introdued via https://reviews.llvm.org/D33028 and commit 1546d319244c.
->>>>>>> a2ce6ee6
   std::vector<void *> TgtArgs;
   std::vector<ptrdiff_t> TgtOffsets;
 
@@ -1611,11 +1480,7 @@
     if (IsTeamConstruct)
       Ret = Device.runTeamRegion(TgtEntryPtr, &TgtArgs[0], &TgtOffsets[0],
                                  TgtArgs.size(), TeamNum, ThreadLimit,
-<<<<<<< HEAD
-                                 LoopTripCount, AsyncInfo);
-=======
                                  getLoopTripCount(DeviceId), AsyncInfo);
->>>>>>> a2ce6ee6
     else
       Ret = Device.runRegion(TgtEntryPtr, &TgtArgs[0], &TgtOffsets[0],
                              TgtArgs.size(), AsyncInfo);
