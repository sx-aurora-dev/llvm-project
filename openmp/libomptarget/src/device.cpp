//===--------- device.cpp - Target independent OpenMP target RTL ----------===//
//
// Part of the LLVM Project, under the Apache License v2.0 with LLVM Exceptions.
// See https://llvm.org/LICENSE.txt for license information.
// SPDX-License-Identifier: Apache-2.0 WITH LLVM-exception
//
//===----------------------------------------------------------------------===//
//
// Functionality for managing devices that are handled by RTL plugins.
//
//===----------------------------------------------------------------------===//

#include "device.h"
#include "private.h"
#include "rtl.h"

#include <cassert>
#include <climits>
#include <cstdio>
#include <string>

DeviceTy::DeviceTy(RTLInfoTy *RTL)
    : DeviceID(-1), RTL(RTL), RTLDeviceID(-1), IsInit(false), InitFlag(),
      HasPendingGlobals(false), HostDataToTargetMap(), PendingCtorsDtors(),
      ShadowPtrMap(), DataMapMtx(), PendingGlobalsMtx(), ShadowMtx() {}

DeviceTy::~DeviceTy() {
  if (DeviceID == -1 || !(getInfoLevel() & OMP_INFOTYPE_DUMP_TABLE))
    return;

  ident_t loc = {0, 0, 0, 0, ";libomptarget;libomptarget;0;0;;"};
  dumpTargetPointerMappings(&loc, *this);
}

int DeviceTy::associatePtr(void *HstPtrBegin, void *TgtPtrBegin, int64_t Size) {
  DataMapMtx.lock();

  // Check if entry exists
  auto search = HostDataToTargetMap.find(HstPtrBeginTy{(uintptr_t)HstPtrBegin});
  if (search != HostDataToTargetMap.end()) {
    // Mapping already exists
    bool isValid = search->HstPtrEnd == (uintptr_t)HstPtrBegin + Size &&
                   search->TgtPtrBegin == (uintptr_t)TgtPtrBegin;
    DataMapMtx.unlock();
    if (isValid) {
      DP("Attempt to re-associate the same device ptr+offset with the same "
         "host ptr, nothing to do\n");
      return OFFLOAD_SUCCESS;
    } else {
      REPORT("Not allowed to re-associate a different device ptr+offset with "
             "the same host ptr\n");
      return OFFLOAD_FAIL;
    }
  }

  // Mapping does not exist, allocate it with refCount=INF
<<<<<<< HEAD
  HostDataToTargetTy newEntry((uintptr_t)HstPtrBegin /*HstPtrBase*/,
                              (uintptr_t)HstPtrBegin /*HstPtrBegin*/,
                              (uintptr_t)HstPtrBegin + Size /*HstPtrEnd*/,
                              (uintptr_t)TgtPtrBegin /*TgtPtrBegin*/, nullptr,
                              true /*IsRefCountINF*/);

  DP("Creating new map entry: HstBase=" DPxMOD ", HstBegin=" DPxMOD
     ", HstEnd=" DPxMOD ", TgtBegin=" DPxMOD "\n",
     DPxPTR(newEntry.HstPtrBase), DPxPTR(newEntry.HstPtrBegin),
     DPxPTR(newEntry.HstPtrEnd), DPxPTR(newEntry.TgtPtrBegin));
  HostDataToTargetMap.insert(newEntry);
=======
  const HostDataToTargetTy &newEntry =
      *HostDataToTargetMap
           .emplace(
               /*HstPtrBase=*/(uintptr_t)HstPtrBegin,
               /*HstPtrBegin=*/(uintptr_t)HstPtrBegin,
               /*HstPtrEnd=*/(uintptr_t)HstPtrBegin + Size,
               /*TgtPtrBegin=*/(uintptr_t)TgtPtrBegin,
               /*UseHoldRefCount=*/false, /*Name=*/nullptr,
               /*IsRefCountINF=*/true)
           .first;
  DP("Creating new map entry: HstBase=" DPxMOD ", HstBegin=" DPxMOD
     ", HstEnd=" DPxMOD ", TgtBegin=" DPxMOD ", DynRefCount=%s, "
     "HoldRefCount=%s\n",
     DPxPTR(newEntry.HstPtrBase), DPxPTR(newEntry.HstPtrBegin),
     DPxPTR(newEntry.HstPtrEnd), DPxPTR(newEntry.TgtPtrBegin),
     newEntry.dynRefCountToStr().c_str(), newEntry.holdRefCountToStr().c_str());
  (void)newEntry;
>>>>>>> a2ce6ee6

  DataMapMtx.unlock();

  return OFFLOAD_SUCCESS;
}

int DeviceTy::disassociatePtr(void *HstPtrBegin) {
  DataMapMtx.lock();

  auto search = HostDataToTargetMap.find(HstPtrBeginTy{(uintptr_t)HstPtrBegin});
  if (search != HostDataToTargetMap.end()) {
    // Mapping exists
    if (search->getHoldRefCount()) {
      // This is based on OpenACC 3.1, sec 3.2.33 "acc_unmap_data", L3656-3657:
      // "It is an error to call acc_unmap_data if the structured reference
      // count for the pointer is not zero."
      REPORT("Trying to disassociate a pointer with a non-zero hold reference "
             "count\n");
    } else if (search->isDynRefCountInf()) {
      DP("Association found, removing it\n");
      void *Event = search->getEvent();
      if (Event)
        destroyEvent(Event);
      HostDataToTargetMap.erase(search);
      DataMapMtx.unlock();
      return OFFLOAD_SUCCESS;
    } else {
      REPORT("Trying to disassociate a pointer which was not mapped via "
             "omp_target_associate_ptr\n");
    }
  } else {
    REPORT("Association not found\n");
  }

  // Mapping not found
  DataMapMtx.unlock();
  return OFFLOAD_FAIL;
}

LookupResult DeviceTy::lookupMapping(void *HstPtrBegin, int64_t Size) {
  uintptr_t hp = (uintptr_t)HstPtrBegin;
  LookupResult lr;

  DP("Looking up mapping(HstPtrBegin=" DPxMOD ", Size=%" PRId64 ")...\n",
     DPxPTR(hp), Size);

  if (HostDataToTargetMap.empty())
    return lr;

  auto upper = HostDataToTargetMap.upper_bound(hp);
  // check the left bin
  if (upper != HostDataToTargetMap.begin()) {
    lr.Entry = std::prev(upper);
    auto &HT = *lr.Entry;
    // Is it contained?
    lr.Flags.IsContained = hp >= HT.HstPtrBegin && hp < HT.HstPtrEnd &&
                           (hp + Size) <= HT.HstPtrEnd;
    // Does it extend beyond the mapped region?
    lr.Flags.ExtendsAfter = hp < HT.HstPtrEnd && (hp + Size) > HT.HstPtrEnd;
  }

  // check the right bin
  if (!(lr.Flags.IsContained || lr.Flags.ExtendsAfter) &&
      upper != HostDataToTargetMap.end()) {
    lr.Entry = upper;
    auto &HT = *lr.Entry;
    // Does it extend into an already mapped region?
    lr.Flags.ExtendsBefore =
        hp < HT.HstPtrBegin && (hp + Size) > HT.HstPtrBegin;
    // Does it extend beyond the mapped region?
    lr.Flags.ExtendsAfter = hp < HT.HstPtrEnd && (hp + Size) > HT.HstPtrEnd;
  }

  if (lr.Flags.ExtendsBefore) {
    DP("WARNING: Pointer is not mapped but section extends into already "
       "mapped data\n");
  }
  if (lr.Flags.ExtendsAfter) {
    DP("WARNING: Pointer is already mapped but section extends beyond mapped "
       "region\n");
  }

  return lr;
}

TargetPointerResultTy
DeviceTy::getTargetPointer(void *HstPtrBegin, void *HstPtrBase, int64_t Size,
                           map_var_info_t HstPtrName, bool HasFlagTo,
                           bool HasFlagAlways, bool IsImplicit,
                           bool UpdateRefCount, bool HasCloseModifier,
                           bool HasPresentModifier, bool HasHoldModifier,
                           AsyncInfoTy &AsyncInfo) {
  void *TargetPointer = nullptr;
  bool IsHostPtr = false;
  bool IsNew = false;

  DataMapMtx.lock();

  LookupResult LR = lookupMapping(HstPtrBegin, Size);
  auto Entry = LR.Entry;

  // Check if the pointer is contained.
  // If a variable is mapped to the device manually by the user - which would
  // lead to the IsContained flag to be true - then we must ensure that the
  // device address is returned even under unified memory conditions.
<<<<<<< HEAD
  if (lr.Flags.IsContained ||
      ((lr.Flags.ExtendsBefore || lr.Flags.ExtendsAfter) && IsImplicit)) {
    auto &HT = *lr.Entry;
    IsNew = false;

    if (UpdateRefCount)
      HT.incRefCount();

    uintptr_t tp = HT.TgtPtrBegin + ((uintptr_t)HstPtrBegin - HT.HstPtrBegin);
    INFO(OMP_INFOTYPE_MAPPING_EXISTS, DeviceID,
         "Mapping exists%s with HstPtrBegin=" DPxMOD ", TgtPtrBegin=" DPxMOD
         ", "
         "Size=%" PRId64 ",%s RefCount=%s, Name=%s\n",
         (IsImplicit ? " (implicit)" : ""), DPxPTR(HstPtrBegin), DPxPTR(tp),
         Size, (UpdateRefCount ? " updated" : ""),
         HT.isRefCountInf() ? "INF" : std::to_string(HT.getRefCount()).c_str(),
         (HstPtrName) ? getNameFromMapping(HstPtrName).c_str() : "unknown");
    rc = (void *)tp;
  } else if ((lr.Flags.ExtendsBefore || lr.Flags.ExtendsAfter) && !IsImplicit) {
=======
  if (LR.Flags.IsContained ||
      ((LR.Flags.ExtendsBefore || LR.Flags.ExtendsAfter) && IsImplicit)) {
    auto &HT = *LR.Entry;
    const char *RefCountAction;
    assert(HT.getTotalRefCount() > 0 && "expected existing RefCount > 0");
    if (UpdateRefCount) {
      // After this, RefCount > 1.
      HT.incRefCount(HasHoldModifier);
      RefCountAction = " (incremented)";
    } else {
      // It might have been allocated with the parent, but it's still new.
      IsNew = HT.getTotalRefCount() == 1;
      RefCountAction = " (update suppressed)";
    }
    const char *DynRefCountAction = HasHoldModifier ? "" : RefCountAction;
    const char *HoldRefCountAction = HasHoldModifier ? RefCountAction : "";
    uintptr_t Ptr = HT.TgtPtrBegin + ((uintptr_t)HstPtrBegin - HT.HstPtrBegin);
    INFO(OMP_INFOTYPE_MAPPING_EXISTS, DeviceID,
         "Mapping exists%s with HstPtrBegin=" DPxMOD ", TgtPtrBegin=" DPxMOD
         ", Size=%" PRId64 ", DynRefCount=%s%s, HoldRefCount=%s%s, Name=%s\n",
         (IsImplicit ? " (implicit)" : ""), DPxPTR(HstPtrBegin), DPxPTR(Ptr),
         Size, HT.dynRefCountToStr().c_str(), DynRefCountAction,
         HT.holdRefCountToStr().c_str(), HoldRefCountAction,
         (HstPtrName) ? getNameFromMapping(HstPtrName).c_str() : "unknown");
    TargetPointer = (void *)Ptr;
  } else if ((LR.Flags.ExtendsBefore || LR.Flags.ExtendsAfter) && !IsImplicit) {
>>>>>>> a2ce6ee6
    // Explicit extension of mapped data - not allowed.
    MESSAGE("explicit extension not allowed: host address specified is " DPxMOD
            " (%" PRId64
            " bytes), but device allocation maps to host at " DPxMOD
            " (%" PRId64 " bytes)",
<<<<<<< HEAD
            DPxPTR(HstPtrBegin), Size, DPxPTR(lr.Entry->HstPtrBegin),
            lr.Entry->HstPtrEnd - lr.Entry->HstPtrBegin);
=======
            DPxPTR(HstPtrBegin), Size, DPxPTR(Entry->HstPtrBegin),
            Entry->HstPtrEnd - Entry->HstPtrBegin);
>>>>>>> a2ce6ee6
    if (HasPresentModifier)
      MESSAGE("device mapping required by 'present' map type modifier does not "
              "exist for host address " DPxMOD " (%" PRId64 " bytes)",
              DPxPTR(HstPtrBegin), Size);
  } else if (PM->RTLs.RequiresFlags & OMP_REQ_UNIFIED_SHARED_MEMORY &&
             !HasCloseModifier) {
    // If unified shared memory is active, implicitly mapped variables that are
    // not privatized use host address. Any explicitly mapped variables also use
    // host address where correctness is not impeded. In all other cases maps
    // are respected.
    // In addition to the mapping rules above, the close map modifier forces the
    // mapping of the variable to the device.
    if (Size) {
      DP("Return HstPtrBegin " DPxMOD " Size=%" PRId64 " for unified shared "
         "memory\n",
         DPxPTR((uintptr_t)HstPtrBegin), Size);
      IsHostPtr = true;
      TargetPointer = HstPtrBegin;
    }
  } else if (HasPresentModifier) {
    DP("Mapping required by 'present' map type modifier does not exist for "
       "HstPtrBegin=" DPxMOD ", Size=%" PRId64 "\n",
       DPxPTR(HstPtrBegin), Size);
    MESSAGE("device mapping required by 'present' map type modifier does not "
            "exist for host address " DPxMOD " (%" PRId64 " bytes)",
            DPxPTR(HstPtrBegin), Size);
  } else if (Size) {
    // If it is not contained and Size > 0, we should create a new entry for it.
    IsNew = true;
    uintptr_t Ptr = (uintptr_t)allocData(Size, HstPtrBegin);
    Entry = HostDataToTargetMap
                .emplace((uintptr_t)HstPtrBase, (uintptr_t)HstPtrBegin,
                         (uintptr_t)HstPtrBegin + Size, Ptr, HasHoldModifier,
                         HstPtrName)
                .first;
    INFO(OMP_INFOTYPE_MAPPING_CHANGED, DeviceID,
         "Creating new map entry with "
         "HstPtrBegin=" DPxMOD ", TgtPtrBegin=" DPxMOD ", Size=%ld, "
         "DynRefCount=%s, HoldRefCount=%s, Name=%s\n",
         DPxPTR(HstPtrBegin), DPxPTR(Ptr), Size,
         Entry->dynRefCountToStr().c_str(), Entry->holdRefCountToStr().c_str(),
         (HstPtrName) ? getNameFromMapping(HstPtrName).c_str() : "unknown");
    TargetPointer = (void *)Ptr;
  }

  // If the target pointer is valid, and we need to transfer data, issue the
  // data transfer.
  if (TargetPointer && !IsHostPtr && HasFlagTo && (IsNew || HasFlagAlways)) {
    // Lock the entry before releasing the mapping table lock such that another
    // thread that could issue data movement will get the right result.
    Entry->lock();
    // Release the mapping table lock right after the entry is locked.
    DataMapMtx.unlock();

    DP("Moving %" PRId64 " bytes (hst:" DPxMOD ") -> (tgt:" DPxMOD ")\n", Size,
       DPxPTR(HstPtrBegin), DPxPTR(TargetPointer));

    int Ret = submitData(TargetPointer, HstPtrBegin, Size, AsyncInfo);
    if (Ret != OFFLOAD_SUCCESS) {
      Entry->unlock();
      REPORT("Copying data to device failed.\n");
      // We will also return nullptr if the data movement fails because that
      // pointer points to a corrupted memory region so it doesn't make any
      // sense to continue to use it.
      TargetPointer = nullptr;
    }

    void *Event = Entry->getEvent();
    bool NeedNewEvent = Event == nullptr;
    if (NeedNewEvent && createEvent(&Event) != OFFLOAD_SUCCESS) {
      Entry->unlock();
      REPORT("Failed to create event\n");
      return {{false /* IsNewEntry */, false /* IsHostPointer */},
              {} /* MapTableEntry */,
              nullptr /* TargetPointer */};
    }
    // We cannot assume the event should not be nullptr because we don't
    // know if the target support event. But if a target doesn't,
    // recordEvent should always return success.
    Ret = recordEvent(Event, AsyncInfo);
    if (Ret != OFFLOAD_SUCCESS) {
      Entry->unlock();
      REPORT("Failed to set dependence on event " DPxMOD "\n", DPxPTR(Event));
      return {{false /* IsNewEntry */, false /* IsHostPointer */},
              {} /* MapTableEntry */,
              nullptr /* TargetPointer */};
    }
    if (NeedNewEvent)
      Entry->setEvent(Event);
    // We're done with the entry. Release the entry.
    Entry->unlock();
  } else {
    // Release the mapping table lock directly.
    DataMapMtx.unlock();
    // If not a host pointer and no present modifier, we need to wait for the
    // event if it exists.
    // Note: Entry might be nullptr because of zero length array section.
    if (Entry != HostDataToTargetListTy::iterator() && !IsHostPtr &&
        !HasPresentModifier) {
      Entry->lock();
      void *Event = Entry->getEvent();
      if (Event) {
        int Ret = waitEvent(Event, AsyncInfo);
        Entry->unlock();
        if (Ret != OFFLOAD_SUCCESS) {
          // If it fails to wait for the event, we need to return nullptr in
          // case of any data race.
          REPORT("Failed to wait for event " DPxMOD ".\n", DPxPTR(Event));
          return {{false /* IsNewEntry */, false /* IsHostPointer */},
                  {} /* MapTableEntry */,
                  nullptr /* TargetPointer */};
        }
      } else {
        Entry->unlock();
      }
    }
  }

  return {{IsNew, IsHostPtr}, Entry, TargetPointer};
}

// Used by targetDataBegin, targetDataEnd, targetDataUpdate and target.
// Return the target pointer begin (where the data will be moved).
// Decrement the reference counter if called from targetDataEnd.
void *DeviceTy::getTgtPtrBegin(void *HstPtrBegin, int64_t Size, bool &IsLast,
                               bool UpdateRefCount, bool UseHoldRefCount,
                               bool &IsHostPtr, bool MustContain,
                               bool ForceDelete) {
  void *rc = NULL;
  IsHostPtr = false;
  IsLast = false;
  DataMapMtx.lock();
  LookupResult lr = lookupMapping(HstPtrBegin, Size);

  if (lr.Flags.IsContained ||
      (!MustContain && (lr.Flags.ExtendsBefore || lr.Flags.ExtendsAfter))) {
    auto &HT = *lr.Entry;
    // We do not zero the total reference count here.  deallocTgtPtr does that
    // atomically with removing the mapping.  Otherwise, before this thread
    // removed the mapping in deallocTgtPtr, another thread could retrieve the
    // mapping, increment and decrement back to zero, and then both threads
    // would try to remove the mapping, resulting in a double free.
    IsLast = HT.decShouldRemove(UseHoldRefCount, ForceDelete);
    const char *RefCountAction;
    if (!UpdateRefCount) {
      RefCountAction = " (update suppressed)";
    } else if (ForceDelete) {
      HT.resetRefCount(UseHoldRefCount);
      assert(IsLast == HT.decShouldRemove(UseHoldRefCount) &&
             "expected correct IsLast prediction for reset");
      if (IsLast)
        RefCountAction = " (reset, deferred final decrement)";
      else {
        HT.decRefCount(UseHoldRefCount);
        RefCountAction = " (reset)";
      }
    } else if (IsLast) {
      RefCountAction = " (deferred final decrement)";
    } else {
      HT.decRefCount(UseHoldRefCount);
      RefCountAction = " (decremented)";
    }
    const char *DynRefCountAction = UseHoldRefCount ? "" : RefCountAction;
    const char *HoldRefCountAction = UseHoldRefCount ? RefCountAction : "";
    uintptr_t tp = HT.TgtPtrBegin + ((uintptr_t)HstPtrBegin - HT.HstPtrBegin);
<<<<<<< HEAD
    DP("Mapping exists with HstPtrBegin=" DPxMOD ", TgtPtrBegin=" DPxMOD ", "
       "Size=%" PRId64 ",%s RefCount=%s\n",
       DPxPTR(HstPtrBegin), DPxPTR(tp), Size,
       (UpdateRefCount ? " updated" : ""),
       HT.isRefCountInf() ? "INF" : std::to_string(HT.getRefCount()).c_str());
=======
    INFO(OMP_INFOTYPE_MAPPING_EXISTS, DeviceID,
         "Mapping exists with HstPtrBegin=" DPxMOD ", TgtPtrBegin=" DPxMOD ", "
         "Size=%" PRId64 ", DynRefCount=%s%s, HoldRefCount=%s%s\n",
         DPxPTR(HstPtrBegin), DPxPTR(tp), Size, HT.dynRefCountToStr().c_str(),
         DynRefCountAction, HT.holdRefCountToStr().c_str(), HoldRefCountAction);
>>>>>>> a2ce6ee6
    rc = (void *)tp;
  } else if (PM->RTLs.RequiresFlags & OMP_REQ_UNIFIED_SHARED_MEMORY) {
    // If the value isn't found in the mapping and unified shared memory
    // is on then it means we have stumbled upon a value which we need to
    // use directly from the host.
<<<<<<< HEAD
    DP("Get HstPtrBegin " DPxMOD " Size=%" PRId64 " RefCount=%s\n",
       DPxPTR((uintptr_t)HstPtrBegin), Size,
       (UpdateRefCount ? " updated" : ""));
=======
    DP("Get HstPtrBegin " DPxMOD " Size=%" PRId64 " for unified shared "
       "memory\n",
       DPxPTR((uintptr_t)HstPtrBegin), Size);
>>>>>>> a2ce6ee6
    IsHostPtr = true;
    rc = HstPtrBegin;
  }

  DataMapMtx.unlock();
  return rc;
}

// Return the target pointer begin (where the data will be moved).
// Lock-free version called when loading global symbols from the fat binary.
void *DeviceTy::getTgtPtrBegin(void *HstPtrBegin, int64_t Size) {
  uintptr_t hp = (uintptr_t)HstPtrBegin;
  LookupResult lr = lookupMapping(HstPtrBegin, Size);
  if (lr.Flags.IsContained || lr.Flags.ExtendsBefore || lr.Flags.ExtendsAfter) {
    auto &HT = *lr.Entry;
    uintptr_t tp = HT.TgtPtrBegin + (hp - HT.HstPtrBegin);
    return (void *)tp;
  }

  return NULL;
}

int DeviceTy::deallocTgtPtr(void *HstPtrBegin, int64_t Size,
                            bool HasHoldModifier) {
  // Check if the pointer is contained in any sub-nodes.
  int Ret = OFFLOAD_SUCCESS;
  DataMapMtx.lock();
  LookupResult lr = lookupMapping(HstPtrBegin, Size);
  if (lr.Flags.IsContained || lr.Flags.ExtendsBefore || lr.Flags.ExtendsAfter) {
    auto &HT = *lr.Entry;
    if (HT.decRefCount(HasHoldModifier) == 0) {
      DP("Deleting tgt data " DPxMOD " of size %" PRId64 "\n",
         DPxPTR(HT.TgtPtrBegin), Size);
      deleteData((void *)HT.TgtPtrBegin);
<<<<<<< HEAD
      DP("Removing%s mapping with HstPtrBegin=" DPxMOD ", TgtPtrBegin=" DPxMOD
         ", Size=%" PRId64 "\n",
         (ForceDelete ? " (forced)" : ""), DPxPTR(HT.HstPtrBegin),
         DPxPTR(HT.TgtPtrBegin), Size);
=======
      INFO(OMP_INFOTYPE_MAPPING_CHANGED, DeviceID,
           "Removing map entry with HstPtrBegin=" DPxMOD ", TgtPtrBegin=" DPxMOD
           ", Size=%" PRId64 ", Name=%s\n",
           DPxPTR(HT.HstPtrBegin), DPxPTR(HT.TgtPtrBegin), Size,
           (HT.HstPtrName) ? getNameFromMapping(HT.HstPtrName).c_str()
                           : "unknown");
      void *Event = lr.Entry->getEvent();
>>>>>>> a2ce6ee6
      HostDataToTargetMap.erase(lr.Entry);
      if (Event && destroyEvent(Event) != OFFLOAD_SUCCESS) {
        REPORT("Failed to destroy event " DPxMOD "\n", DPxPTR(Event));
        Ret = OFFLOAD_FAIL;
      }
    }
  } else {
    REPORT("Section to delete (hst addr " DPxMOD ") does not exist in the"
           " allocated memory\n",
           DPxPTR(HstPtrBegin));
    Ret = OFFLOAD_FAIL;
  }

  DataMapMtx.unlock();
  return Ret;
}

/// Init device, should not be called directly.
void DeviceTy::init() {
  // Make call to init_requires if it exists for this plugin.
  if (RTL->init_requires)
    RTL->init_requires(PM->RTLs.RequiresFlags);
  int32_t Ret = RTL->init_device(RTLDeviceID);
  if (Ret != OFFLOAD_SUCCESS)
    return;

  IsInit = true;
}

/// Thread-safe method to initialize the device only once.
int32_t DeviceTy::initOnce() {
  std::call_once(InitFlag, &DeviceTy::init, this);

  // At this point, if IsInit is true, then either this thread or some other
  // thread in the past successfully initialized the device, so we can return
  // OFFLOAD_SUCCESS. If this thread executed init() via call_once() and it
  // failed, return OFFLOAD_FAIL. If call_once did not invoke init(), it means
  // that some other thread already attempted to execute init() and if IsInit
  // is still false, return OFFLOAD_FAIL.
  if (IsInit)
    return OFFLOAD_SUCCESS;
  else
    return OFFLOAD_FAIL;
}

// Load binary to device.
__tgt_target_table *DeviceTy::load_binary(void *Img) {
  RTL->Mtx.lock();
  __tgt_target_table *rc = RTL->load_binary(RTLDeviceID, Img);
  RTL->Mtx.unlock();
  return rc;
}

void *DeviceTy::allocData(int64_t Size, void *HstPtr, int32_t Kind) {
  return RTL->data_alloc(RTLDeviceID, Size, HstPtr, Kind);
}

int32_t DeviceTy::deleteData(void *TgtPtrBegin) {
  return RTL->data_delete(RTLDeviceID, TgtPtrBegin);
}

// Submit data to device
int32_t DeviceTy::submitData(void *TgtPtrBegin, void *HstPtrBegin, int64_t Size,
                             AsyncInfoTy &AsyncInfo) {
<<<<<<< HEAD
=======
  if (getInfoLevel() & OMP_INFOTYPE_DATA_TRANSFER) {
    LookupResult LR = lookupMapping(HstPtrBegin, Size);
    auto *HT = &*LR.Entry;

    INFO(OMP_INFOTYPE_DATA_TRANSFER, DeviceID,
         "Copying data from host to device, HstPtr=" DPxMOD ", TgtPtr=" DPxMOD
         ", Size=%" PRId64 ", Name=%s\n",
         DPxPTR(HstPtrBegin), DPxPTR(TgtPtrBegin), Size,
         (HT && HT->HstPtrName) ? getNameFromMapping(HT->HstPtrName).c_str()
                                : "unknown");
  }

>>>>>>> a2ce6ee6
  if (!AsyncInfo || !RTL->data_submit_async || !RTL->synchronize)
    return RTL->data_submit(RTLDeviceID, TgtPtrBegin, HstPtrBegin, Size);
  else
    return RTL->data_submit_async(RTLDeviceID, TgtPtrBegin, HstPtrBegin, Size,
                                  AsyncInfo);
}

// Retrieve data from device
int32_t DeviceTy::retrieveData(void *HstPtrBegin, void *TgtPtrBegin,
                               int64_t Size, AsyncInfoTy &AsyncInfo) {
<<<<<<< HEAD
=======
  if (getInfoLevel() & OMP_INFOTYPE_DATA_TRANSFER) {
    LookupResult LR = lookupMapping(HstPtrBegin, Size);
    auto *HT = &*LR.Entry;
    INFO(OMP_INFOTYPE_DATA_TRANSFER, DeviceID,
         "Copying data from device to host, TgtPtr=" DPxMOD ", HstPtr=" DPxMOD
         ", Size=%" PRId64 ", Name=%s\n",
         DPxPTR(TgtPtrBegin), DPxPTR(HstPtrBegin), Size,
         (HT && HT->HstPtrName) ? getNameFromMapping(HT->HstPtrName).c_str()
                                : "unknown");
  }

>>>>>>> a2ce6ee6
  if (!RTL->data_retrieve_async || !RTL->synchronize)
    return RTL->data_retrieve(RTLDeviceID, HstPtrBegin, TgtPtrBegin, Size);
  else
    return RTL->data_retrieve_async(RTLDeviceID, HstPtrBegin, TgtPtrBegin, Size,
                                    AsyncInfo);
}

// Copy data from current device to destination device directly
int32_t DeviceTy::dataExchange(void *SrcPtr, DeviceTy &DstDev, void *DstPtr,
                               int64_t Size, AsyncInfoTy &AsyncInfo) {
  if (!AsyncInfo || !RTL->data_exchange_async || !RTL->synchronize) {
    assert(RTL->data_exchange && "RTL->data_exchange is nullptr");
    return RTL->data_exchange(RTLDeviceID, SrcPtr, DstDev.RTLDeviceID, DstPtr,
                              Size);
  } else
    return RTL->data_exchange_async(RTLDeviceID, SrcPtr, DstDev.RTLDeviceID,
                                    DstPtr, Size, AsyncInfo);
}

// Run region on device
int32_t DeviceTy::runRegion(void *TgtEntryPtr, void **TgtVarsPtr,
                            ptrdiff_t *TgtOffsets, int32_t TgtVarsSize,
                            AsyncInfoTy &AsyncInfo) {
  if (!RTL->run_region || !RTL->synchronize)
    return RTL->run_region(RTLDeviceID, TgtEntryPtr, TgtVarsPtr, TgtOffsets,
                           TgtVarsSize);
  else
    return RTL->run_region_async(RTLDeviceID, TgtEntryPtr, TgtVarsPtr,
                                 TgtOffsets, TgtVarsSize, AsyncInfo);
<<<<<<< HEAD
=======
}

// Run region on device
bool DeviceTy::printDeviceInfo(int32_t RTLDevId) {
  if (!RTL->print_device_info)
    return false;
  RTL->print_device_info(RTLDevId);
  return true;
>>>>>>> a2ce6ee6
}

// Run team region on device.
int32_t DeviceTy::runTeamRegion(void *TgtEntryPtr, void **TgtVarsPtr,
                                ptrdiff_t *TgtOffsets, int32_t TgtVarsSize,
                                int32_t NumTeams, int32_t ThreadLimit,
                                uint64_t LoopTripCount,
                                AsyncInfoTy &AsyncInfo) {
  if (!RTL->run_team_region_async || !RTL->synchronize)
    return RTL->run_team_region(RTLDeviceID, TgtEntryPtr, TgtVarsPtr,
                                TgtOffsets, TgtVarsSize, NumTeams, ThreadLimit,
                                LoopTripCount);
  else
    return RTL->run_team_region_async(RTLDeviceID, TgtEntryPtr, TgtVarsPtr,
                                      TgtOffsets, TgtVarsSize, NumTeams,
                                      ThreadLimit, LoopTripCount, AsyncInfo);
}

// Whether data can be copied to DstDevice directly
bool DeviceTy::isDataExchangable(const DeviceTy &DstDevice) {
  if (RTL != DstDevice.RTL || !RTL->is_data_exchangable)
    return false;

  if (RTL->is_data_exchangable(RTLDeviceID, DstDevice.RTLDeviceID))
    return (RTL->data_exchange != nullptr) ||
           (RTL->data_exchange_async != nullptr);

  return false;
}

int32_t DeviceTy::synchronize(AsyncInfoTy &AsyncInfo) {
  if (RTL->synchronize)
    return RTL->synchronize(RTLDeviceID, AsyncInfo);
<<<<<<< HEAD
=======
  return OFFLOAD_SUCCESS;
}

int32_t DeviceTy::createEvent(void **Event) {
  if (RTL->create_event)
    return RTL->create_event(RTLDeviceID, Event);

  return OFFLOAD_SUCCESS;
}

int32_t DeviceTy::recordEvent(void *Event, AsyncInfoTy &AsyncInfo) {
  if (RTL->record_event)
    return RTL->record_event(RTLDeviceID, Event, AsyncInfo);

  return OFFLOAD_SUCCESS;
}

int32_t DeviceTy::waitEvent(void *Event, AsyncInfoTy &AsyncInfo) {
  if (RTL->wait_event)
    return RTL->wait_event(RTLDeviceID, Event, AsyncInfo);

  return OFFLOAD_SUCCESS;
}

int32_t DeviceTy::syncEvent(void *Event) {
  if (RTL->sync_event)
    return RTL->sync_event(RTLDeviceID, Event);

  return OFFLOAD_SUCCESS;
}

int32_t DeviceTy::destroyEvent(void *Event) {
  if (RTL->create_event)
    return RTL->destroy_event(RTLDeviceID, Event);

>>>>>>> a2ce6ee6
  return OFFLOAD_SUCCESS;
}

/// Check whether a device has an associated RTL and initialize it if it's not
/// already initialized.
bool device_is_ready(int device_num) {
  DP("Checking whether device %d is ready.\n", device_num);
  // Devices.size() can only change while registering a new
  // library, so try to acquire the lock of RTLs' mutex.
  PM->RTLsMtx.lock();
  size_t DevicesSize = PM->Devices.size();
  PM->RTLsMtx.unlock();
  if (DevicesSize <= (size_t)device_num) {
    DP("Device ID  %d does not have a matching RTL\n", device_num);
    return false;
  }

  // Get device info
  DeviceTy &Device = *PM->Devices[device_num];

  DP("Is the device %d (local ID %d) initialized? %d\n", device_num,
     Device.RTLDeviceID, Device.IsInit);

  // Init the device if not done before
  if (!Device.IsInit && Device.initOnce() != OFFLOAD_SUCCESS) {
    DP("Failed to init device %d\n", device_num);
    return false;
  }

  DP("Device %d is ready to use.\n", device_num);

  return true;
}<|MERGE_RESOLUTION|>--- conflicted
+++ resolved
@@ -54,19 +54,6 @@
   }
 
   // Mapping does not exist, allocate it with refCount=INF
-<<<<<<< HEAD
-  HostDataToTargetTy newEntry((uintptr_t)HstPtrBegin /*HstPtrBase*/,
-                              (uintptr_t)HstPtrBegin /*HstPtrBegin*/,
-                              (uintptr_t)HstPtrBegin + Size /*HstPtrEnd*/,
-                              (uintptr_t)TgtPtrBegin /*TgtPtrBegin*/, nullptr,
-                              true /*IsRefCountINF*/);
-
-  DP("Creating new map entry: HstBase=" DPxMOD ", HstBegin=" DPxMOD
-     ", HstEnd=" DPxMOD ", TgtBegin=" DPxMOD "\n",
-     DPxPTR(newEntry.HstPtrBase), DPxPTR(newEntry.HstPtrBegin),
-     DPxPTR(newEntry.HstPtrEnd), DPxPTR(newEntry.TgtPtrBegin));
-  HostDataToTargetMap.insert(newEntry);
-=======
   const HostDataToTargetTy &newEntry =
       *HostDataToTargetMap
            .emplace(
@@ -84,7 +71,6 @@
      DPxPTR(newEntry.HstPtrEnd), DPxPTR(newEntry.TgtPtrBegin),
      newEntry.dynRefCountToStr().c_str(), newEntry.holdRefCountToStr().c_str());
   (void)newEntry;
->>>>>>> a2ce6ee6
 
   DataMapMtx.unlock();
 
@@ -190,27 +176,6 @@
   // If a variable is mapped to the device manually by the user - which would
   // lead to the IsContained flag to be true - then we must ensure that the
   // device address is returned even under unified memory conditions.
-<<<<<<< HEAD
-  if (lr.Flags.IsContained ||
-      ((lr.Flags.ExtendsBefore || lr.Flags.ExtendsAfter) && IsImplicit)) {
-    auto &HT = *lr.Entry;
-    IsNew = false;
-
-    if (UpdateRefCount)
-      HT.incRefCount();
-
-    uintptr_t tp = HT.TgtPtrBegin + ((uintptr_t)HstPtrBegin - HT.HstPtrBegin);
-    INFO(OMP_INFOTYPE_MAPPING_EXISTS, DeviceID,
-         "Mapping exists%s with HstPtrBegin=" DPxMOD ", TgtPtrBegin=" DPxMOD
-         ", "
-         "Size=%" PRId64 ",%s RefCount=%s, Name=%s\n",
-         (IsImplicit ? " (implicit)" : ""), DPxPTR(HstPtrBegin), DPxPTR(tp),
-         Size, (UpdateRefCount ? " updated" : ""),
-         HT.isRefCountInf() ? "INF" : std::to_string(HT.getRefCount()).c_str(),
-         (HstPtrName) ? getNameFromMapping(HstPtrName).c_str() : "unknown");
-    rc = (void *)tp;
-  } else if ((lr.Flags.ExtendsBefore || lr.Flags.ExtendsAfter) && !IsImplicit) {
-=======
   if (LR.Flags.IsContained ||
       ((LR.Flags.ExtendsBefore || LR.Flags.ExtendsAfter) && IsImplicit)) {
     auto &HT = *LR.Entry;
@@ -237,19 +202,13 @@
          (HstPtrName) ? getNameFromMapping(HstPtrName).c_str() : "unknown");
     TargetPointer = (void *)Ptr;
   } else if ((LR.Flags.ExtendsBefore || LR.Flags.ExtendsAfter) && !IsImplicit) {
->>>>>>> a2ce6ee6
     // Explicit extension of mapped data - not allowed.
     MESSAGE("explicit extension not allowed: host address specified is " DPxMOD
             " (%" PRId64
             " bytes), but device allocation maps to host at " DPxMOD
             " (%" PRId64 " bytes)",
-<<<<<<< HEAD
-            DPxPTR(HstPtrBegin), Size, DPxPTR(lr.Entry->HstPtrBegin),
-            lr.Entry->HstPtrEnd - lr.Entry->HstPtrBegin);
-=======
             DPxPTR(HstPtrBegin), Size, DPxPTR(Entry->HstPtrBegin),
             Entry->HstPtrEnd - Entry->HstPtrBegin);
->>>>>>> a2ce6ee6
     if (HasPresentModifier)
       MESSAGE("device mapping required by 'present' map type modifier does not "
               "exist for host address " DPxMOD " (%" PRId64 " bytes)",
@@ -415,33 +374,19 @@
     const char *DynRefCountAction = UseHoldRefCount ? "" : RefCountAction;
     const char *HoldRefCountAction = UseHoldRefCount ? RefCountAction : "";
     uintptr_t tp = HT.TgtPtrBegin + ((uintptr_t)HstPtrBegin - HT.HstPtrBegin);
-<<<<<<< HEAD
-    DP("Mapping exists with HstPtrBegin=" DPxMOD ", TgtPtrBegin=" DPxMOD ", "
-       "Size=%" PRId64 ",%s RefCount=%s\n",
-       DPxPTR(HstPtrBegin), DPxPTR(tp), Size,
-       (UpdateRefCount ? " updated" : ""),
-       HT.isRefCountInf() ? "INF" : std::to_string(HT.getRefCount()).c_str());
-=======
     INFO(OMP_INFOTYPE_MAPPING_EXISTS, DeviceID,
          "Mapping exists with HstPtrBegin=" DPxMOD ", TgtPtrBegin=" DPxMOD ", "
          "Size=%" PRId64 ", DynRefCount=%s%s, HoldRefCount=%s%s\n",
          DPxPTR(HstPtrBegin), DPxPTR(tp), Size, HT.dynRefCountToStr().c_str(),
          DynRefCountAction, HT.holdRefCountToStr().c_str(), HoldRefCountAction);
->>>>>>> a2ce6ee6
     rc = (void *)tp;
   } else if (PM->RTLs.RequiresFlags & OMP_REQ_UNIFIED_SHARED_MEMORY) {
     // If the value isn't found in the mapping and unified shared memory
     // is on then it means we have stumbled upon a value which we need to
     // use directly from the host.
-<<<<<<< HEAD
-    DP("Get HstPtrBegin " DPxMOD " Size=%" PRId64 " RefCount=%s\n",
-       DPxPTR((uintptr_t)HstPtrBegin), Size,
-       (UpdateRefCount ? " updated" : ""));
-=======
     DP("Get HstPtrBegin " DPxMOD " Size=%" PRId64 " for unified shared "
        "memory\n",
        DPxPTR((uintptr_t)HstPtrBegin), Size);
->>>>>>> a2ce6ee6
     IsHostPtr = true;
     rc = HstPtrBegin;
   }
@@ -476,12 +421,6 @@
       DP("Deleting tgt data " DPxMOD " of size %" PRId64 "\n",
          DPxPTR(HT.TgtPtrBegin), Size);
       deleteData((void *)HT.TgtPtrBegin);
-<<<<<<< HEAD
-      DP("Removing%s mapping with HstPtrBegin=" DPxMOD ", TgtPtrBegin=" DPxMOD
-         ", Size=%" PRId64 "\n",
-         (ForceDelete ? " (forced)" : ""), DPxPTR(HT.HstPtrBegin),
-         DPxPTR(HT.TgtPtrBegin), Size);
-=======
       INFO(OMP_INFOTYPE_MAPPING_CHANGED, DeviceID,
            "Removing map entry with HstPtrBegin=" DPxMOD ", TgtPtrBegin=" DPxMOD
            ", Size=%" PRId64 ", Name=%s\n",
@@ -489,7 +428,6 @@
            (HT.HstPtrName) ? getNameFromMapping(HT.HstPtrName).c_str()
                            : "unknown");
       void *Event = lr.Entry->getEvent();
->>>>>>> a2ce6ee6
       HostDataToTargetMap.erase(lr.Entry);
       if (Event && destroyEvent(Event) != OFFLOAD_SUCCESS) {
         REPORT("Failed to destroy event " DPxMOD "\n", DPxPTR(Event));
@@ -554,8 +492,6 @@
 // Submit data to device
 int32_t DeviceTy::submitData(void *TgtPtrBegin, void *HstPtrBegin, int64_t Size,
                              AsyncInfoTy &AsyncInfo) {
-<<<<<<< HEAD
-=======
   if (getInfoLevel() & OMP_INFOTYPE_DATA_TRANSFER) {
     LookupResult LR = lookupMapping(HstPtrBegin, Size);
     auto *HT = &*LR.Entry;
@@ -568,7 +504,6 @@
                                 : "unknown");
   }
 
->>>>>>> a2ce6ee6
   if (!AsyncInfo || !RTL->data_submit_async || !RTL->synchronize)
     return RTL->data_submit(RTLDeviceID, TgtPtrBegin, HstPtrBegin, Size);
   else
@@ -579,8 +514,6 @@
 // Retrieve data from device
 int32_t DeviceTy::retrieveData(void *HstPtrBegin, void *TgtPtrBegin,
                                int64_t Size, AsyncInfoTy &AsyncInfo) {
-<<<<<<< HEAD
-=======
   if (getInfoLevel() & OMP_INFOTYPE_DATA_TRANSFER) {
     LookupResult LR = lookupMapping(HstPtrBegin, Size);
     auto *HT = &*LR.Entry;
@@ -592,7 +525,6 @@
                                 : "unknown");
   }
 
->>>>>>> a2ce6ee6
   if (!RTL->data_retrieve_async || !RTL->synchronize)
     return RTL->data_retrieve(RTLDeviceID, HstPtrBegin, TgtPtrBegin, Size);
   else
@@ -622,8 +554,6 @@
   else
     return RTL->run_region_async(RTLDeviceID, TgtEntryPtr, TgtVarsPtr,
                                  TgtOffsets, TgtVarsSize, AsyncInfo);
-<<<<<<< HEAD
-=======
 }
 
 // Run region on device
@@ -632,7 +562,6 @@
     return false;
   RTL->print_device_info(RTLDevId);
   return true;
->>>>>>> a2ce6ee6
 }
 
 // Run team region on device.
@@ -666,8 +595,6 @@
 int32_t DeviceTy::synchronize(AsyncInfoTy &AsyncInfo) {
   if (RTL->synchronize)
     return RTL->synchronize(RTLDeviceID, AsyncInfo);
-<<<<<<< HEAD
-=======
   return OFFLOAD_SUCCESS;
 }
 
@@ -703,7 +630,6 @@
   if (RTL->create_event)
     return RTL->destroy_event(RTLDeviceID, Event);
 
->>>>>>> a2ce6ee6
   return OFFLOAD_SUCCESS;
 }
 
