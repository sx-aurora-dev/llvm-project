--- conflicted
+++ resolved
@@ -38,7 +38,6 @@
 
 #include "elf_common.h"
 
-static bool isInit = true;
 
 struct DynLibTy {
   char *FileName;
@@ -128,7 +127,6 @@
   }
 
   ~RTLDeviceInfoTy() {
-    isInit = false;
     DP("Closing VEO contexts\n");
     for (auto &ctx : Contexts) {
       if (ctx != NULL) {
@@ -391,15 +389,7 @@
 // De-allocate the data referenced by target ptr on the device. In case of
 // success, return zero. Otherwise, return an error code.
 int32_t __tgt_rtl_data_delete(int32_t ID, void *TargetPtr) {
-<<<<<<< HEAD
-  if (!isInit) {
-    // Workaround for memory manager
-    return OFFLOAD_SUCCESS;
-  }
-  int ret =  veo_free_mem(DeviceInfo.ProcHandles[ID], (uint64_t)TargetPtr);
-=======
   int ret = veo_free_mem(DeviceInfo.ProcHandles[ID], (uint64_t)TargetPtr);
->>>>>>> a159f91c
 
   if (ret != 0) {
     DP("veo_free_mem() failed with error code %d\n", ret);
