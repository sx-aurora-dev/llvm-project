##===----------------------------------------------------------------------===##
#
# Part of the LLVM Project, under the Apache License v2.0 with LLVM Exceptions.
# See https://llvm.org/LICENSE.txt for license information.
# SPDX-License-Identifier: Apache-2.0 WITH LLVM-exception
#
##===----------------------------------------------------------------------===##
#
# Build plugins for the user system if available.
#
##===----------------------------------------------------------------------===##

add_subdirectory(common)

# void build_generic_elf64(string tmachine, string tmachine_name, string tmachine_libname, string elf_machine_id);
# - build a plugin for an ELF based generic 64-bit target based on libffi.
# - tmachine: name of the machine processor as used in the cmake build system.
# - tmachine_name: name of the machine to be printed with the debug messages.
# - tmachine_libname: machine name to be appended to the plugin library name.
macro(build_generic_elf64 tmachine tmachine_name tmachine_libname tmachine_triple elf_machine_id)
if(CMAKE_SYSTEM_PROCESSOR MATCHES "${tmachine}$")
  if(LIBOMPTARGET_DEP_LIBFFI_FOUND)

    libomptarget_say("Building ${tmachine_name} offloading plugin.")

    # Define macro to be used as prefix of the runtime messages for this target.
    add_definitions("-DTARGET_NAME=${tmachine_name}")

    # Define macro with the ELF ID for this target.
    add_definitions("-DTARGET_ELF_ID=${elf_machine_id}")

    add_llvm_library("omptarget.rtl.${tmachine_libname}"
      SHARED

      ${CMAKE_CURRENT_SOURCE_DIR}/../generic-elf-64bit/src/rtl.cpp

      ADDITIONAL_HEADER_DIRS
      ${LIBOMPTARGET_INCLUDE_DIR}
      ${LIBOMPTARGET_DEP_LIBFFI_INCLUDE_DIR}

        LINK_LIBS 
        PRIVATE
        elf_common
        ${LIBOMPTARGET_DEP_LIBFFI_LIBRARIES}
        ${OPENMP_PTHREAD_LIB}
        "-Wl,--version-script=${CMAKE_CURRENT_SOURCE_DIR}/../exports"

      NO_INSTALL_RPATH
    )

    # Install plugin under the lib destination folder.
    install(TARGETS "omptarget.rtl.${tmachine_libname}"
      LIBRARY DESTINATION "${OPENMP_INSTALL_LIBDIR}")
    set_target_properties("omptarget.rtl.${tmachine_libname}" PROPERTIES
      INSTALL_RPATH "$ORIGIN" BUILD_RPATH "$ORIGIN:${CMAKE_CURRENT_BINARY_DIR}/.."
      CXX_VISIBILITY_PRESET protected)

    target_include_directories( "omptarget.rtl.${tmachine_libname}" PRIVATE
      ${LIBOMPTARGET_INCLUDE_DIR}
      ${LIBOMPTARGET_DEP_LIBFFI_INCLUDE_DIR})

    list(APPEND LIBOMPTARGET_TESTED_PLUGINS
      "omptarget.rtl.${tmachine_libname}")

    # Report to the parent scope that we are building a plugin.
    set(LIBOMPTARGET_SYSTEM_TARGETS
      "${LIBOMPTARGET_SYSTEM_TARGETS} ${tmachine_triple} ${tmachine_triple}-LTO" PARENT_SCOPE)
    set(LIBOMPTARGET_TESTED_PLUGINS
      "${LIBOMPTARGET_TESTED_PLUGINS}" PARENT_SCOPE)

  else(LIBOMPTARGET_DEP_LIBFFI_FOUND)
    libomptarget_say("Not building ${tmachine_name} offloading plugin: libffi dependency not found.")
  endif(LIBOMPTARGET_DEP_LIBFFI_FOUND)
else()
  libomptarget_say("Not building ${tmachine_name} offloading plugin: machine not found in the system.")
endif()
endmacro()

<<<<<<< HEAD
# VE -> VH Offloading
add_subdirectory(vh)

if(NOT "${LIBOMP_ARCH}" STREQUAL "ve")
  add_subdirectory(aarch64)
  add_subdirectory(amdgpu)
  add_subdirectory(cuda)
  add_subdirectory(ppc64)
  add_subdirectory(ppc64le)
  add_subdirectory(ve)
  add_subdirectory(x86_64)
  add_subdirectory(remote)
endif()
=======
add_subdirectory(aarch64)
add_subdirectory(amdgpu)
add_subdirectory(cuda)
add_subdirectory(ppc64)
add_subdirectory(ppc64le)
add_subdirectory(x86_64)
>>>>>>> 70c08dbc

# Make sure the parent scope can see the plugins that will be created.
set(LIBOMPTARGET_SYSTEM_TARGETS "${LIBOMPTARGET_SYSTEM_TARGETS}" PARENT_SCOPE)
set(LIBOMPTARGET_TESTED_PLUGINS "${LIBOMPTARGET_TESTED_PLUGINS}" PARENT_SCOPE)
<|MERGE_RESOLUTION|>--- conflicted
+++ resolved
@@ -76,28 +76,12 @@
 endif()
 endmacro()
 
-<<<<<<< HEAD
-# VE -> VH Offloading
-add_subdirectory(vh)
-
-if(NOT "${LIBOMP_ARCH}" STREQUAL "ve")
-  add_subdirectory(aarch64)
-  add_subdirectory(amdgpu)
-  add_subdirectory(cuda)
-  add_subdirectory(ppc64)
-  add_subdirectory(ppc64le)
-  add_subdirectory(ve)
-  add_subdirectory(x86_64)
-  add_subdirectory(remote)
-endif()
-=======
 add_subdirectory(aarch64)
 add_subdirectory(amdgpu)
 add_subdirectory(cuda)
 add_subdirectory(ppc64)
 add_subdirectory(ppc64le)
 add_subdirectory(x86_64)
->>>>>>> 70c08dbc
 
 # Make sure the parent scope can see the plugins that will be created.
 set(LIBOMPTARGET_SYSTEM_TARGETS "${LIBOMPTARGET_SYSTEM_TARGETS}" PARENT_SCOPE)
