--- conflicted
+++ resolved
@@ -28,37 +28,10 @@
   return err;
 }
 
-<<<<<<< HEAD
-hsa_amd_memory_pool_t get_memory_pool_by_mem_place(atmi_mem_place_t place) {
-  ATLProcessor &proc = get_processor_by_mem_place(place);
-  return get_memory_pool(proc, place.mem_id);
-}
-
-void register_allocation(void *ptr, size_t size, atmi_mem_place_t place) {
-  if (place.dev_type == ATMI_DEVTYPE_CPU)
-    allow_access_to_all_gpu_agents(ptr);
-}
-
-atmi_status_t Runtime::Malloc(void **ptr, size_t size, atmi_mem_place_t place) {
-  atmi_status_t ret = ATMI_STATUS_SUCCESS;
-  hsa_amd_memory_pool_t pool = get_memory_pool_by_mem_place(place);
-  hsa_status_t err = hsa_amd_memory_pool_allocate(pool, size, 0, ptr);
-  ErrorCheck(atmi_malloc, err);
-  DEBUG_PRINT("Malloced [%s %d] %p\n",
-              place.dev_type == ATMI_DEVTYPE_CPU ? "CPU" : "GPU", place.dev_id,
-              *ptr);
-  if (err != HSA_STATUS_SUCCESS)
-    ret = ATMI_STATUS_ERROR;
-
-  register_allocation(*ptr, size, place);
-
-  return ret;
-=======
 hsa_status_t Memfree(void *ptr) {
   hsa_status_t err = hsa_amd_memory_pool_free(ptr);
   DP("Freed %p\n", ptr);
   return err;
->>>>>>> 2ab1d525
 }
 } // namespace Runtime
 } // namespace core