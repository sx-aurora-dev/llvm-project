//===--- amdgpu/impl/rt.h ----------------------------------------- C++ -*-===//
//
// Part of the LLVM Project, under the Apache License v2.0 with LLVM Exceptions.
// See https://llvm.org/LICENSE.txt for license information.
// SPDX-License-Identifier: Apache-2.0 WITH LLVM-exception
//
//===----------------------------------------------------------------------===//
#ifndef SRC_RUNTIME_INCLUDE_RT_H_
#define SRC_RUNTIME_INCLUDE_RT_H_

#include "hsa_api.h"
#include "impl_runtime.h"
#include "internal.h"

#include <string>

namespace core {
<<<<<<< HEAD

#define DEFAULT_MAX_QUEUE_SIZE 4096
#define DEFAULT_DEBUG_MODE 0
class Environment {
public:
  Environment()
      : max_queue_size_(DEFAULT_MAX_QUEUE_SIZE),
        debug_mode_(DEFAULT_DEBUG_MODE) {
    GetEnvAll();
  }

  void GetEnvAll();

  int getMaxQueueSize() const { return max_queue_size_; }
  int getDebugMode() const { return debug_mode_; }

private:
  std::string GetEnv(const char *name) {
    char *env = getenv(name);
    std::string ret;
    if (env) {
      ret = env;
    }
    return ret;
  }

  int max_queue_size_;
  int debug_mode_;
};

class Runtime final {
public:
  static Runtime &getInstance() {
    static Runtime instance;
    return instance;
  }

  // init/finalize
  static atmi_status_t Initialize();
  static atmi_status_t Finalize();
  // machine info
  static atmi_machine_t *GetMachineInfo();
  // modules
  static atmi_status_t RegisterModuleFromMemory(
      void *, size_t, atmi_place_t,
      atmi_status_t (*on_deserialized_data)(void *data, size_t size,
                                            void *cb_state),
      void *cb_state);

  // data
  static atmi_status_t Memcpy(hsa_signal_t, void *, const void *, size_t);
  static atmi_status_t Memfree(void *);
  static atmi_status_t Malloc(void **, size_t, atmi_mem_place_t);

  int getMaxQueueSize() const { return env_.getMaxQueueSize(); }
  int getDebugMode() const { return env_.getDebugMode(); }

protected:
  Runtime() = default;
  ~Runtime() = default;
  Runtime(const Runtime &) = delete;
  Runtime &operator=(const Runtime &) = delete;

protected:
  // variable to track environment variables
  Environment env_;
};
=======
namespace Runtime {
hsa_status_t Memfree(void *);
hsa_status_t HostMalloc(void **ptr, size_t size,
                        hsa_amd_memory_pool_t MemoryPool);

} // namespace Runtime
hsa_status_t RegisterModuleFromMemory(
    std::map<std::string, atl_kernel_info_t> &KernelInfoTable,
    std::map<std::string, atl_symbol_info_t> &SymbolInfoTable,
    void *module_bytes, size_t module_size, hsa_agent_t agent,
    hsa_status_t (*on_deserialized_data)(void *data, size_t size,
                                         void *cb_state),
    void *cb_state, std::vector<hsa_executable_t> &HSAExecutables);
>>>>>>> a2ce6ee6

} // namespace core

#endif // SRC_RUNTIME_INCLUDE_RT_H_<|MERGE_RESOLUTION|>--- conflicted
+++ resolved
@@ -15,75 +15,6 @@
 #include <string>
 
 namespace core {
-<<<<<<< HEAD
-
-#define DEFAULT_MAX_QUEUE_SIZE 4096
-#define DEFAULT_DEBUG_MODE 0
-class Environment {
-public:
-  Environment()
-      : max_queue_size_(DEFAULT_MAX_QUEUE_SIZE),
-        debug_mode_(DEFAULT_DEBUG_MODE) {
-    GetEnvAll();
-  }
-
-  void GetEnvAll();
-
-  int getMaxQueueSize() const { return max_queue_size_; }
-  int getDebugMode() const { return debug_mode_; }
-
-private:
-  std::string GetEnv(const char *name) {
-    char *env = getenv(name);
-    std::string ret;
-    if (env) {
-      ret = env;
-    }
-    return ret;
-  }
-
-  int max_queue_size_;
-  int debug_mode_;
-};
-
-class Runtime final {
-public:
-  static Runtime &getInstance() {
-    static Runtime instance;
-    return instance;
-  }
-
-  // init/finalize
-  static atmi_status_t Initialize();
-  static atmi_status_t Finalize();
-  // machine info
-  static atmi_machine_t *GetMachineInfo();
-  // modules
-  static atmi_status_t RegisterModuleFromMemory(
-      void *, size_t, atmi_place_t,
-      atmi_status_t (*on_deserialized_data)(void *data, size_t size,
-                                            void *cb_state),
-      void *cb_state);
-
-  // data
-  static atmi_status_t Memcpy(hsa_signal_t, void *, const void *, size_t);
-  static atmi_status_t Memfree(void *);
-  static atmi_status_t Malloc(void **, size_t, atmi_mem_place_t);
-
-  int getMaxQueueSize() const { return env_.getMaxQueueSize(); }
-  int getDebugMode() const { return env_.getDebugMode(); }
-
-protected:
-  Runtime() = default;
-  ~Runtime() = default;
-  Runtime(const Runtime &) = delete;
-  Runtime &operator=(const Runtime &) = delete;
-
-protected:
-  // variable to track environment variables
-  Environment env_;
-};
-=======
 namespace Runtime {
 hsa_status_t Memfree(void *);
 hsa_status_t HostMalloc(void **ptr, size_t size,
@@ -97,7 +28,6 @@
     hsa_status_t (*on_deserialized_data)(void *data, size_t size,
                                          void *cb_state),
     void *cb_state, std::vector<hsa_executable_t> &HSAExecutables);
->>>>>>> a2ce6ee6
 
 } // namespace core
 
