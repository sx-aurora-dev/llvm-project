--- conflicted
+++ resolved
@@ -1074,18 +1074,11 @@
   DP("Final %d num_groups and %d threadsPerGroup\n", num_groups,
      threadsPerGroup);
 
-<<<<<<< HEAD
-  if (print_kernel_trace & STARTUP_DETAILS)
-    fprintf(stderr, "Device#%-2d CU's: %2d %s\n", device_id,
-            DeviceInfo.ComputeUnits[device_id],
-            DeviceInfo.GPUName[device_id].c_str());
-=======
   launchVals res;
   res.WorkgroupSize = threadsPerGroup;
   res.GridSize = threadsPerGroup * num_groups;
   return res;
 }
->>>>>>> 2ab1d525
 
 static uint64_t acquire_available_packet_id(hsa_queue_t *queue) {
   uint64_t packet_id = hsa_queue_add_write_index_relaxed(queue, 1);
@@ -1521,9 +1514,6 @@
   // The symbol may also have been deadstripped because the device side
   // accessors were unused.
 
-  // The symbol may also have been deadstripped because the device side
-  // accessors were unused.
-
   // If the symbol is in .data (aomp, rocm) it can be written directly.
   // If it is in .bss, we must wait for it to be allocated space on the
   // gpu (trunk) and initialize after loading.
@@ -1566,11 +1556,7 @@
 
   bool in_image() { return si.sh_type != SHT_NOBITS; }
 
-<<<<<<< HEAD
-  atmi_status_t before_loading(void *data, size_t size) {
-=======
   hsa_status_t before_loading(void *data, size_t size) {
->>>>>>> 2ab1d525
     if (valid) {
       if (in_image()) {
         DP("Setting global device environment before load (%u bytes)\n",
@@ -1580,33 +1566,6 @@
         memcpy(pos, &host_device_env, si.size);
       }
     }
-<<<<<<< HEAD
-    return ATMI_STATUS_SUCCESS;
-  }
-
-  atmi_status_t after_loading() {
-    if (valid) {
-      if (!in_image()) {
-        DP("Setting global device environment after load (%u bytes)\n",
-           si.size);
-        int device_id = host_device_env.device_num;
-
-        void *state_ptr;
-        uint32_t state_ptr_size;
-        atmi_status_t err = atmi_interop_hsa_get_symbol_info(
-            get_gpu_mem_place(device_id), sym(), &state_ptr, &state_ptr_size);
-        if (err != ATMI_STATUS_SUCCESS) {
-          DP("failed to find %s in loaded image\n", sym());
-          return err;
-        }
-
-        if (state_ptr_size != si.size) {
-          DP("Symbol had size %u before loading, %u after\n", state_ptr_size,
-             si.size);
-          return ATMI_STATUS_ERROR;
-        }
-
-=======
     return HSA_STATUS_SUCCESS;
   }
 
@@ -1632,7 +1591,6 @@
           return HSA_STATUS_ERROR;
         }
 
->>>>>>> 2ab1d525
         return DeviceInfo.freesignalpool_memcpy_h2d(state_ptr, &host_device_env,
                                                     state_ptr_size, device_id);
       }
@@ -1946,20 +1904,12 @@
 
     void *state_ptr;
     uint32_t state_ptr_size;
-<<<<<<< HEAD
-    atmi_status_t err = atmi_interop_hsa_get_symbol_info(
-        get_gpu_mem_place(device_id), "omptarget_nvptx_device_State",
-        &state_ptr, &state_ptr_size);
-
-    if (err != ATMI_STATUS_SUCCESS) {
-=======
     auto &SymbolInfoMap = DeviceInfo.SymbolInfoTable[device_id];
     hsa_status_t err = interop_hsa_get_symbol_info(
         SymbolInfoMap, device_id, "omptarget_nvptx_device_State", &state_ptr,
         &state_ptr_size);
 
     if (err != HSA_STATUS_SUCCESS) {
->>>>>>> 2ab1d525
       DP("No device_state symbol found, skipping initialization\n");
     } else {
       if (state_ptr_size < sizeof(void *)) {
@@ -1983,23 +1933,13 @@
         if (dss.first.get() == nullptr) {
           assert(dss.second == 0);
           void *ptr = NULL;
-<<<<<<< HEAD
-          atmi_status_t err = atmi_calloc(&ptr, device_State_bytes,
-                                          get_gpu_mem_place(device_id));
-          if (err != ATMI_STATUS_SUCCESS) {
-=======
           hsa_status_t err = impl_calloc(&ptr, device_State_bytes, device_id);
           if (err != HSA_STATUS_SUCCESS) {
->>>>>>> 2ab1d525
             DP("Failed to allocate device_state array\n");
             return NULL;
           }
           dss = {
-<<<<<<< HEAD
-              std::unique_ptr<void, RTLDeviceInfoTy::atmiFreePtrDeletor>{ptr},
-=======
               std::unique_ptr<void, RTLDeviceInfoTy::implFreePtrDeletor>{ptr},
->>>>>>> 2ab1d525
               device_State_bytes,
           };
         }
@@ -2013,11 +1953,7 @@
         // write ptr to device memory so it can be used by later kernels
         err = DeviceInfo.freesignalpool_memcpy_h2d(state_ptr, &ptr,
                                                    sizeof(void *), device_id);
-<<<<<<< HEAD
-        if (err != ATMI_STATUS_SUCCESS) {
-=======
         if (err != HSA_STATUS_SUCCESS) {
->>>>>>> 2ab1d525
           DP("memcpy install of state_ptr failed\n");
           return NULL;
         }
@@ -2056,11 +1992,7 @@
       hsa_status_t err = interop_hsa_get_symbol_info(
           SymbolInfoMap, device_id, e->name, &varptr, &varsize);
 
-<<<<<<< HEAD
-      if (err != ATMI_STATUS_SUCCESS) {
-=======
       if (err != HSA_STATUS_SUCCESS) {
->>>>>>> 2ab1d525
         // Inform the user what symbol prevented offloading
         DP("Loading global '%s' (Failed)\n", e->name);
         return NULL;
@@ -2328,170 +2260,6 @@
   return OFFLOAD_SUCCESS;
 }
 
-<<<<<<< HEAD
-// Determine launch values for threadsPerGroup and num_groups.
-// Outputs: treadsPerGroup, num_groups
-// Inputs: Max_Teams, Max_WG_Size, Warp_Size, ExecutionMode,
-//         EnvTeamLimit, EnvNumTeams, num_teams, thread_limit,
-//         loop_tripcount.
-void getLaunchVals(int &threadsPerGroup, int &num_groups, int ConstWGSize,
-                   int ExecutionMode, int EnvTeamLimit, int EnvNumTeams,
-                   int num_teams, int thread_limit, uint64_t loop_tripcount,
-                   int32_t device_id) {
-
-  int Max_Teams = DeviceInfo.EnvMaxTeamsDefault > 0
-                      ? DeviceInfo.EnvMaxTeamsDefault
-                      : DeviceInfo.NumTeams[device_id];
-  if (Max_Teams > DeviceInfo.HardTeamLimit)
-    Max_Teams = DeviceInfo.HardTeamLimit;
-
-  if (print_kernel_trace & STARTUP_DETAILS) {
-    fprintf(stderr, "RTLDeviceInfoTy::Max_Teams: %d\n",
-            RTLDeviceInfoTy::Max_Teams);
-    fprintf(stderr, "Max_Teams: %d\n", Max_Teams);
-    fprintf(stderr, "RTLDeviceInfoTy::Warp_Size: %d\n",
-            RTLDeviceInfoTy::Warp_Size);
-    fprintf(stderr, "RTLDeviceInfoTy::Max_WG_Size: %d\n",
-            RTLDeviceInfoTy::Max_WG_Size);
-    fprintf(stderr, "RTLDeviceInfoTy::Default_WG_Size: %d\n",
-            RTLDeviceInfoTy::Default_WG_Size);
-    fprintf(stderr, "thread_limit: %d\n", thread_limit);
-    fprintf(stderr, "threadsPerGroup: %d\n", threadsPerGroup);
-    fprintf(stderr, "ConstWGSize: %d\n", ConstWGSize);
-  }
-  // check for thread_limit() clause
-  if (thread_limit > 0) {
-    threadsPerGroup = thread_limit;
-    DP("Setting threads per block to requested %d\n", thread_limit);
-    if (ExecutionMode == GENERIC) { // Add master warp for GENERIC
-      threadsPerGroup += RTLDeviceInfoTy::Warp_Size;
-      DP("Adding master wavefront: +%d threads\n", RTLDeviceInfoTy::Warp_Size);
-    }
-    if (threadsPerGroup > RTLDeviceInfoTy::Max_WG_Size) { // limit to max
-      threadsPerGroup = RTLDeviceInfoTy::Max_WG_Size;
-      DP("Setting threads per block to maximum %d\n", threadsPerGroup);
-    }
-  }
-  // check flat_max_work_group_size attr here
-  if (threadsPerGroup > ConstWGSize) {
-    threadsPerGroup = ConstWGSize;
-    DP("Reduced threadsPerGroup to flat-attr-group-size limit %d\n",
-       threadsPerGroup);
-  }
-  if (print_kernel_trace & STARTUP_DETAILS)
-    fprintf(stderr, "threadsPerGroup: %d\n", threadsPerGroup);
-  DP("Preparing %d threads\n", threadsPerGroup);
-
-  // Set default num_groups (teams)
-  if (DeviceInfo.EnvTeamLimit > 0)
-    num_groups = (Max_Teams < DeviceInfo.EnvTeamLimit)
-                     ? Max_Teams
-                     : DeviceInfo.EnvTeamLimit;
-  else
-    num_groups = Max_Teams;
-  DP("Set default num of groups %d\n", num_groups);
-
-  if (print_kernel_trace & STARTUP_DETAILS) {
-    fprintf(stderr, "num_groups: %d\n", num_groups);
-    fprintf(stderr, "num_teams: %d\n", num_teams);
-  }
-
-  // Reduce num_groups if threadsPerGroup exceeds RTLDeviceInfoTy::Max_WG_Size
-  // This reduction is typical for default case (no thread_limit clause).
-  // or when user goes crazy with num_teams clause.
-  // FIXME: We cant distinguish between a constant or variable thread limit.
-  // So we only handle constant thread_limits.
-  if (threadsPerGroup >
-      RTLDeviceInfoTy::Default_WG_Size) //  256 < threadsPerGroup <= 1024
-    // Should we round threadsPerGroup up to nearest RTLDeviceInfoTy::Warp_Size
-    // here?
-    num_groups = (Max_Teams * RTLDeviceInfoTy::Max_WG_Size) / threadsPerGroup;
-
-  // check for num_teams() clause
-  if (num_teams > 0) {
-    num_groups = (num_teams < num_groups) ? num_teams : num_groups;
-  }
-  if (print_kernel_trace & STARTUP_DETAILS) {
-    fprintf(stderr, "num_groups: %d\n", num_groups);
-    fprintf(stderr, "DeviceInfo.EnvNumTeams %d\n", DeviceInfo.EnvNumTeams);
-    fprintf(stderr, "DeviceInfo.EnvTeamLimit %d\n", DeviceInfo.EnvTeamLimit);
-  }
-
-  if (DeviceInfo.EnvNumTeams > 0) {
-    num_groups = (DeviceInfo.EnvNumTeams < num_groups) ? DeviceInfo.EnvNumTeams
-                                                       : num_groups;
-    DP("Modifying teams based on EnvNumTeams %d\n", DeviceInfo.EnvNumTeams);
-  } else if (DeviceInfo.EnvTeamLimit > 0) {
-    num_groups = (DeviceInfo.EnvTeamLimit < num_groups)
-                     ? DeviceInfo.EnvTeamLimit
-                     : num_groups;
-    DP("Modifying teams based on EnvTeamLimit%d\n", DeviceInfo.EnvTeamLimit);
-  } else {
-    if (num_teams <= 0) {
-      if (loop_tripcount > 0) {
-        if (ExecutionMode == SPMD) {
-          // round up to the nearest integer
-          num_groups = ((loop_tripcount - 1) / threadsPerGroup) + 1;
-        } else {
-          num_groups = loop_tripcount;
-        }
-        DP("Using %d teams due to loop trip count %" PRIu64 " and number of "
-           "threads per block %d\n",
-           num_groups, loop_tripcount, threadsPerGroup);
-      }
-    } else {
-      num_groups = num_teams;
-    }
-    if (num_groups > Max_Teams) {
-      num_groups = Max_Teams;
-      if (print_kernel_trace & STARTUP_DETAILS)
-        fprintf(stderr, "Limiting num_groups %d to Max_Teams %d \n", num_groups,
-                Max_Teams);
-    }
-    if (num_groups > num_teams && num_teams > 0) {
-      num_groups = num_teams;
-      if (print_kernel_trace & STARTUP_DETAILS)
-        fprintf(stderr, "Limiting num_groups %d to clause num_teams %d \n",
-                num_groups, num_teams);
-    }
-  }
-
-  // num_teams clause always honored, no matter what, unless DEFAULT is active.
-  if (num_teams > 0) {
-    num_groups = num_teams;
-    // Cap num_groups to EnvMaxTeamsDefault if set.
-    if (DeviceInfo.EnvMaxTeamsDefault > 0 &&
-        num_groups > DeviceInfo.EnvMaxTeamsDefault)
-      num_groups = DeviceInfo.EnvMaxTeamsDefault;
-  }
-  if (print_kernel_trace & STARTUP_DETAILS) {
-    fprintf(stderr, "threadsPerGroup: %d\n", threadsPerGroup);
-    fprintf(stderr, "num_groups: %d\n", num_groups);
-    fprintf(stderr, "loop_tripcount: %ld\n", loop_tripcount);
-  }
-  DP("Final %d num_groups and %d threadsPerGroup\n", num_groups,
-     threadsPerGroup);
-}
-
-static uint64_t acquire_available_packet_id(hsa_queue_t *queue) {
-  uint64_t packet_id = hsa_queue_add_write_index_relaxed(queue, 1);
-  bool full = true;
-  while (full) {
-    full =
-        packet_id >= (queue->size + hsa_queue_load_read_index_scacquire(queue));
-  }
-  return packet_id;
-}
-
-extern bool g_atmi_hostcall_required; // declared without header by atmi
-
-static int32_t __tgt_rtl_run_target_team_region_locked(
-    int32_t device_id, void *tgt_entry_ptr, void **tgt_args,
-    ptrdiff_t *tgt_offsets, int32_t arg_num, int32_t num_teams,
-    int32_t thread_limit, uint64_t loop_tripcount);
-
-=======
->>>>>>> 2ab1d525
 int32_t __tgt_rtl_run_target_team_region(int32_t device_id, void *tgt_entry_ptr,
                                          void **tgt_args,
                                          ptrdiff_t *tgt_offsets,
@@ -2508,185 +2276,6 @@
   return res;
 }
 
-<<<<<<< HEAD
-int32_t __tgt_rtl_run_target_team_region_locked(
-    int32_t device_id, void *tgt_entry_ptr, void **tgt_args,
-    ptrdiff_t *tgt_offsets, int32_t arg_num, int32_t num_teams,
-    int32_t thread_limit, uint64_t loop_tripcount) {
-  // Set the context we are using
-  // update thread limit content in gpu memory if un-initialized or specified
-  // from host
-
-  DP("Run target team region thread_limit %d\n", thread_limit);
-
-  // All args are references.
-  std::vector<void *> args(arg_num);
-  std::vector<void *> ptrs(arg_num);
-
-  DP("Arg_num: %d\n", arg_num);
-  for (int32_t i = 0; i < arg_num; ++i) {
-    ptrs[i] = (void *)((intptr_t)tgt_args[i] + tgt_offsets[i]);
-    args[i] = &ptrs[i];
-    DP("Offseted base: arg[%d]:" DPxMOD "\n", i, DPxPTR(ptrs[i]));
-  }
-
-  KernelTy *KernelInfo = (KernelTy *)tgt_entry_ptr;
-
-  /*
-   * Set limit based on ThreadsPerGroup and GroupsPerDevice
-   */
-  int num_groups = 0;
-
-  int threadsPerGroup = RTLDeviceInfoTy::Default_WG_Size;
-
-  getLaunchVals(threadsPerGroup, num_groups, KernelInfo->ConstWGSize,
-                KernelInfo->ExecutionMode, DeviceInfo.EnvTeamLimit,
-                DeviceInfo.EnvNumTeams,
-                num_teams,      // From run_region arg
-                thread_limit,   // From run_region arg
-                loop_tripcount, // From run_region arg
-                KernelInfo->device_id);
-
-  if (print_kernel_trace >= LAUNCH) {
-    // enum modes are SPMD, GENERIC, NONE 0,1,2
-    // if doing rtl timing, print to stderr, unless stdout requested.
-    bool traceToStdout = print_kernel_trace & (RTL_TO_STDOUT | RTL_TIMING);
-    fprintf(traceToStdout ? stdout : stderr,
-            "DEVID:%2d SGN:%1d ConstWGSize:%-4d args:%2d teamsXthrds:(%4dX%4d) "
-            "reqd:(%4dX%4d) n:%s\n",
-            device_id, KernelInfo->ExecutionMode, KernelInfo->ConstWGSize,
-            arg_num, num_groups, threadsPerGroup, num_teams, thread_limit,
-            KernelInfo->Name);
-  }
-
-  // Run on the device.
-  {
-    hsa_queue_t *queue = DeviceInfo.HSAQueues[device_id];
-    uint64_t packet_id = acquire_available_packet_id(queue);
-
-    const uint32_t mask = queue->size - 1; // size is a power of 2
-    hsa_kernel_dispatch_packet_t *packet =
-        (hsa_kernel_dispatch_packet_t *)queue->base_address +
-        (packet_id & mask);
-
-    // packet->header is written last
-    packet->setup = UINT16_C(1) << HSA_KERNEL_DISPATCH_PACKET_SETUP_DIMENSIONS;
-    packet->workgroup_size_x = threadsPerGroup;
-    packet->workgroup_size_y = 1;
-    packet->workgroup_size_z = 1;
-    packet->reserved0 = 0;
-    packet->grid_size_x = num_groups * threadsPerGroup;
-    packet->grid_size_y = 1;
-    packet->grid_size_z = 1;
-    packet->private_segment_size = 0;
-    packet->group_segment_size = 0;
-    packet->kernel_object = 0;
-    packet->kernarg_address = 0;     // use the block allocator
-    packet->reserved2 = 0;           // atmi writes id_ here
-    packet->completion_signal = {0}; // may want a pool of signals
-
-    std::string kernel_name = std::string(KernelInfo->Name);
-    {
-      assert(KernelInfoTable[device_id].find(kernel_name) !=
-             KernelInfoTable[device_id].end());
-      auto it = KernelInfoTable[device_id][kernel_name];
-      packet->kernel_object = it.kernel_object;
-      packet->private_segment_size = it.private_segment_size;
-      packet->group_segment_size = it.group_segment_size;
-      assert(arg_num == (int)it.num_args);
-    }
-
-    KernelArgPool *ArgPool = nullptr;
-    {
-      auto it = KernelArgPoolMap.find(std::string(KernelInfo->Name));
-      if (it != KernelArgPoolMap.end()) {
-        ArgPool = (it->second).get();
-      }
-    }
-    if (!ArgPool) {
-      fprintf(stderr, "Warning: No ArgPool for %s on device %d\n",
-              KernelInfo->Name, device_id);
-    }
-    {
-      void *kernarg = nullptr;
-      if (ArgPool) {
-        assert(ArgPool->kernarg_segment_size == (arg_num * sizeof(void *)));
-        kernarg = ArgPool->allocate(arg_num);
-      }
-      if (!kernarg) {
-        printf("Allocate kernarg failed\n");
-        exit(1);
-      }
-
-      // Copy explicit arguments
-      for (int i = 0; i < arg_num; i++) {
-        memcpy((char *)kernarg + sizeof(void *) * i, args[i], sizeof(void *));
-      }
-
-      // Initialize implicit arguments. ATMI seems to leave most fields
-      // uninitialized
-      atmi_implicit_args_t *impl_args =
-          reinterpret_cast<atmi_implicit_args_t *>(
-              static_cast<char *>(kernarg) + ArgPool->kernarg_segment_size);
-      memset(impl_args, 0,
-             sizeof(atmi_implicit_args_t)); // may not be necessary
-      impl_args->offset_x = 0;
-      impl_args->offset_y = 0;
-      impl_args->offset_z = 0;
-
-      // assign a hostcall buffer for the selected Q
-      if (g_atmi_hostcall_required) {
-        // hostrpc_assign_buffer is not thread safe, and this function is
-        // under a multiple reader lock, not a writer lock.
-        static pthread_mutex_t hostcall_init_lock = PTHREAD_MUTEX_INITIALIZER;
-        pthread_mutex_lock(&hostcall_init_lock);
-        impl_args->hostcall_ptr = hostrpc_assign_buffer(
-            DeviceInfo.HSAAgents[device_id], queue, device_id);
-        pthread_mutex_unlock(&hostcall_init_lock);
-        if (!impl_args->hostcall_ptr) {
-          DP("hostrpc_assign_buffer failed, gpu would dereference null and "
-             "error\n");
-          return OFFLOAD_FAIL;
-        }
-      }
-
-      packet->kernarg_address = kernarg;
-    }
-
-    {
-      hsa_signal_t s = DeviceInfo.FreeSignalPool.pop();
-      if (s.handle == 0) {
-        printf("Failed to get signal instance\n");
-        exit(1);
-      }
-      packet->completion_signal = s;
-      hsa_signal_store_relaxed(packet->completion_signal, 1);
-    }
-
-    core::packet_store_release(
-        reinterpret_cast<uint32_t *>(packet),
-        core::create_header(HSA_PACKET_TYPE_KERNEL_DISPATCH, 0,
-                            ATMI_FENCE_SCOPE_SYSTEM, ATMI_FENCE_SCOPE_SYSTEM),
-        packet->setup);
-
-    hsa_signal_store_relaxed(queue->doorbell_signal, packet_id);
-
-    while (hsa_signal_wait_scacquire(packet->completion_signal,
-                                     HSA_SIGNAL_CONDITION_EQ, 0, UINT64_MAX,
-                                     HSA_WAIT_STATE_BLOCKED) != 0)
-      ;
-
-    assert(ArgPool);
-    ArgPool->deallocate(packet->kernarg_address);
-    DeviceInfo.FreeSignalPool.push(packet->completion_signal);
-  }
-
-  DP("Kernel completed\n");
-  return OFFLOAD_SUCCESS;
-}
-
-=======
->>>>>>> 2ab1d525
 int32_t __tgt_rtl_run_target_region(int32_t device_id, void *tgt_entry_ptr,
                                     void **tgt_args, ptrdiff_t *tgt_offsets,
                                     int32_t arg_num) {
