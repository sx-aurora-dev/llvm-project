--- conflicted
+++ resolved
@@ -2971,8 +2971,6 @@
 #undef EXPECT_REPLACE_ARG_EQ
 }
 
-<<<<<<< HEAD
-=======
 TEST_F(DIExpressionTest, foldConstant) {
   const ConstantInt *Int;
   const ConstantInt *NewInt;
@@ -3022,7 +3020,6 @@
 #undef EXPECT_FOLD_CONST
 }
 
->>>>>>> 2ab1d525
 typedef MetadataTest DIObjCPropertyTest;
 
 TEST_F(DIObjCPropertyTest, get) {
