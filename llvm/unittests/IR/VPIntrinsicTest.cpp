//===- VPIntrinsicTest.cpp - VPIntrinsic unit tests ---------===//
//
// Part of the LLVM Project, under the Apache License v2.0 with LLVM Exceptions.
// See https://llvm.org/LICENSE.txt for license information.
// SPDX-License-Identifier: Apache-2.0 WITH LLVM-exception
//
//===----------------------------------------------------------------------===//

#include "llvm/ADT/SmallVector.h"
#include "llvm/AsmParser/Parser.h"
#include "llvm/CodeGen/ISDOpcodes.h"
#include "llvm/IR/Constants.h"
#include "llvm/IR/IRBuilder.h"
#include "llvm/IR/IntrinsicInst.h"
#include "llvm/IR/LLVMContext.h"
#include "llvm/IR/Module.h"
#include "llvm/IR/Verifier.h"
#include "llvm/Support/SourceMgr.h"
#include "gtest/gtest.h"
#include <sstream>

using namespace llvm;

namespace {

class VPIntrinsicTest : public testing::Test {
protected:
  LLVMContext Context;

  VPIntrinsicTest() : Context() {}

  LLVMContext C;
  SMDiagnostic Err;

  std::unique_ptr<Module> CreateVPDeclarationModule() {
    std::stringstream Str;
    Str <<
" declare <8 x i32> @llvm.vp.ctpop.v8i32(<8 x i32>, <8 x i1>, i32) "
" declare <8 x double> @llvm.vp.fadd.v8f64(<8 x double>, <8 x double>, <8 x i1> mask, i32 vlen) "
" declare <8 x double> @llvm.vp.fsub.v8f64(<8 x double>, <8 x double>, <8 x i1> mask, i32 vlen) "
" declare <8 x double> @llvm.vp.fmul.v8f64(<8 x double>, <8 x double>, <8 x i1> mask, i32 vlen) "
" declare <8 x double> @llvm.vp.fdiv.v8f64(<8 x double>, <8 x double>, <8 x i1> mask, i32 vlen) "
" declare <8 x double> @llvm.vp.frem.v8f64(<8 x double>, <8 x double>, <8 x i1> mask, i32 vlen) "
" declare <8 x double> @llvm.vp.fma.v8f64(<8 x double>, <8 x double>, <8 x double>, <8 x i1> mask, i32 vlen) "
" declare <8 x double> @llvm.vp.fneg.v8f64(<8 x double>, <8 x i1> mask, i32 vlen) "
" declare <8 x double> @llvm.vp.minnum.v8f64(<8 x double>, <8 x double>, <8 x i1> mask, i32 vlen) "
" declare <8 x double> @llvm.vp.maxnum.v8f64(<8 x double>, <8 x double>, <8 x i1> mask, i32 vlen) "
" declare void @llvm.vp.store.v16i32.p0v16i32(<16 x i32>, <16 x i32>*, <16 x i1> mask, i32 vlen) "
" declare void @llvm.vp.scatter.v16i32.v16p0i32(<16 x i32>, <16 x i32*>, <16 x i1> mask, i32 vlen) "
" declare <16 x i32> @llvm.vp.load.v16i32.p0v16i32(<16 x i32>*, <16 x i1> mask, i32 vlen) "
" declare <16 x i32> @llvm.vp.gather.v16i32.v16p0i32(<16 x i32*>, <16 x i1> mask, i32 vlen) "
" declare float @llvm.vp.reduce.fadd.v16f32(float, <16 x float>, <16 x i1> mask, i32 vlen)  "
" declare float @llvm.vp.reduce.fmul.v16f32(float, <16 x float>, <16 x i1> mask, i32 vlen) "
" declare float @llvm.vp.reduce.fmin.v16f32(<16 x float>, <16 x i1> mask, i32 vlen) "
" declare float @llvm.vp.reduce.fmax.v16f32(<16 x float>, <16 x i1> mask, i32 vlen) "
" declare i32 @llvm.vp.reduce.add.v16i32(<16 x i32>, <16 x i1> mask, i32 vlen) "
" declare i32 @llvm.vp.reduce.mul.v16i32(<16 x i32>, <16 x i1> mask, i32 vlen) "
" declare i32 @llvm.vp.reduce.and.v16i32(<16 x i32>, <16 x i1> mask, i32 vlen) "
" declare i32 @llvm.vp.reduce.xor.v16i32(<16 x i32>, <16 x i1> mask, i32 vlen) "
" declare i32 @llvm.vp.reduce.or.v16i32(<16 x i32>, <16 x i1> mask, i32 vlen) "
" declare i32 @llvm.vp.reduce.smin.v16i32(<16 x i32>, <16 x i1> mask, i32 vlen) "
" declare i32 @llvm.vp.reduce.smax.v16i32(<16 x i32>, <16 x i1> mask, i32 vlen) "
" declare i32 @llvm.vp.reduce.umin.v16i32(<16 x i32>, <16 x i1> mask, i32 vlen) "
" declare i32 @llvm.vp.reduce.umax.v16i32(<16 x i32>, <16 x i1> mask, i32 vlen) "
" declare <16 x float> @llvm.vp.select.v16f32(<16 x float>, <16 x float>, <16 x i1>, i32, i32 vlen) "
" declare <16 x float> @llvm.vp.vshift.v16f32(<16 x float>, i32, <16 x i1>, i32 vlen) "
" declare <16 x float> @llvm.vp.compress.v16f32(<16 x float>, <16 x i1>, i32 vlen) "
" declare <16 x float> @llvm.vp.expand.v16f32(<16 x float>, <16 x i1> mask, i32 vlen) "
" declare <16 x i1> @llvm.vp.icmp.v16i32(<16 x i32>, <16 x i32>, i8, <16 x i1> mask, i32 vlen) "
" declare <16 x i1> @llvm.vp.fcmp.v16f32(<16 x float>, <16 x float>, i8, <16 x i1> mask, i32 vlen) "
" declare <8 x i64> @llvm.vp.fptosi.v8i64v8f64(<8 x double>, <8 x i1> mask, i32 vlen) "
" declare <8 x i64> @llvm.vp.fptoui.v8i64v8f64(<8 x double>, <8 x i1> mask, i32 vlen) "
" declare <8 x double> @llvm.vp.sitofp.v8f64v8i64(<8 x i64>, <8 x i1> mask, i32 vlen) "
" declare <8 x double> @llvm.vp.uitofp.v8f64v8i64(<8 x i64>, <8 x i1> mask, i32 vlen) "
" declare <8 x double> @llvm.vp.rint.v8f64(<8 x double>, <8 x i1> mask, i32 vlen) "
" declare <8 x double> @llvm.vp.round.v8f64(<8 x double>, <8 x i1> mask, i32 vlen) "
" declare <8 x double> @llvm.vp.nearbyint.v8f64(<8 x double>, <8 x i1> mask, i32 vlen) "
" declare <8 x double> @llvm.vp.ceil.v8f64(<8 x double>, <8 x i1> mask, i32 vlen) "
" declare <8 x double> @llvm.vp.floor.v8f64(<8 x double>, <8 x i1> mask, i32 vlen) "
" declare <8 x double> @llvm.vp.trunc.v8f64(<8 x double>, <8 x i1> mask, i32 vlen) "
" declare <8 x float> @llvm.vp.fptrunc.v8f32v8f64(<8 x double>, <8 x i1> mask, i32 vlen) "
" declare <8 x double> @llvm.vp.fpext.v8f64v8f32(<8 x float>, <8 x i1> mask, i32 vlen) "
" declare <8 x double> @llvm.vp.pow.v8f64(<8 x double>, <8 x double> %y, <8 x i1> mask, i32 vlen) "
" declare <8 x double> @llvm.vp.powi.v8f64(<8 x double>, i32 %y, <8 x i1> mask, i32 vlen) "
" declare <8 x double> @llvm.vp.sqrt.v8f64(<8 x double>, <8 x i1> mask, i32 vlen) "
" declare <8 x double> @llvm.vp.sin.v8f64(<8 x double>, <8 x i1> mask, i32 vlen) "
" declare <8 x double> @llvm.vp.cos.v8f64(<8 x double>, <8 x i1> mask, i32 vlen) "
" declare <8 x double> @llvm.vp.log.v8f64(<8 x double>, <8 x i1> mask, i32 vlen) "
" declare <8 x double> @llvm.vp.log10.v8f64(<8 x double>, <8 x i1> mask, i32 vlen) "
" declare <8 x double> @llvm.vp.log2.v8f64(<8 x double>, <8 x i1> mask, i32 vlen) "
" declare <8 x double> @llvm.vp.exp.v8f64(<8 x double>, <8 x i1> mask, i32 vlen) "
" declare <8 x double> @llvm.vp.exp2.v8f64(<8 x double>, <8 x i1> mask, i32 vlen) ";

    const char *BinaryIntOpcodes[] = {"add",  "sub",  "mul", "sdiv", "srem",
                                      "udiv", "urem", "and", "xor",  "or",
                                      "ashr", "lshr", "shl"};
    for (const char *BinaryIntOpcode : BinaryIntOpcodes)
      Str << " declare <8 x i32> @llvm.vp." << BinaryIntOpcode
          << ".v8i32(<8 x i32>, <8 x i32>, <8 x i1>, i32) ";

    return parseAssemblyString(Str.str(), Err, C);
  }
};

/// Check that the property scopes include/llvm/IR/VPIntrinsics.def are closed.
TEST_F(VPIntrinsicTest, VPIntrinsicsDefScopes) {
  Optional<Intrinsic::ID> ScopeVPID;
#define BEGIN_REGISTER_VP_INTRINSIC(VPID, ...)                                 \
  ASSERT_FALSE(ScopeVPID.hasValue());                                          \
  ScopeVPID = Intrinsic::VPID;
#define END_REGISTER_VP_INTRINSIC(VPID)                                        \
  ASSERT_TRUE(ScopeVPID.hasValue());                                           \
  ASSERT_EQ(ScopeVPID.getValue(), Intrinsic::VPID);                            \
  ScopeVPID = None;

  Optional<ISD::NodeType> ScopeOPC;
#define BEGIN_REGISTER_VP_SDNODE(SDOPC, ...)                                   \
  ASSERT_FALSE(ScopeOPC.hasValue());                                           \
  ScopeOPC = ISD::SDOPC;
#define END_REGISTER_VP_SDNODE(SDOPC)                                          \
  ASSERT_TRUE(ScopeOPC.hasValue());                                            \
  ASSERT_EQ(ScopeOPC.getValue(), ISD::SDOPC);                                  \
  ScopeOPC = None;
#include "llvm/IR/VPIntrinsics.def"

  ASSERT_FALSE(ScopeVPID.hasValue());
  ASSERT_FALSE(ScopeOPC.hasValue());
}

/// Check that every VP intrinsic in the test module is recognized as a VP
/// intrinsic.
TEST_F(VPIntrinsicTest, VPModuleComplete) {
  std::unique_ptr<Module> M = CreateVPDeclarationModule();
  assert(M);

  // Check that all @llvm.vp.* functions in the module are recognized vp
  // intrinsics.
  std::set<Intrinsic::ID> SeenIDs;
  for (const auto &VPDecl : *M) {
    if (!VPDecl.isIntrinsic()) abort();
    ASSERT_TRUE(VPDecl.isIntrinsic());
<<<<<<< HEAD
    if (!VPIntrinsic::IsVPIntrinsic(VPDecl.getIntrinsicID())) abort();
    ASSERT_TRUE(VPIntrinsic::IsVPIntrinsic(VPDecl.getIntrinsicID()));
=======
    ASSERT_TRUE(VPIntrinsic::isVPIntrinsic(VPDecl.getIntrinsicID()));
>>>>>>> 2830d924
    SeenIDs.insert(VPDecl.getIntrinsicID());
  }

  // Check that every registered VP intrinsic has an instance in the test
  // module.
#define BEGIN_REGISTER_VP_INTRINSIC(VPID, ...)                                 \
  if (!SeenIDs.count(Intrinsic::VPID)) {                                       \
    llvm::errs() << "Missing ID: " << #VPID << "\n";                           \
    abort();                                                                   \
  }                                                                            \
  ASSERT_TRUE(SeenIDs.count(Intrinsic::VPID));
#include "llvm/IR/VPIntrinsics.def"
}

/// Check that VPIntrinsic:canIgnoreVectorLengthParam() returns true
/// if the vector length parameter does not mask off any lanes.
TEST_F(VPIntrinsicTest, CanIgnoreVectorLength) {
  LLVMContext C;
  SMDiagnostic Err;

  std::unique_ptr<Module> M =
      parseAssemblyString(
"declare <256 x i64> @llvm.vp.mul.v256i64(<256 x i64>, <256 x i64>, <256 x i1>, i32)"
"declare <vscale x 2 x i64> @llvm.vp.mul.nxv2i64(<vscale x 2 x i64>, <vscale x 2 x i64>, <vscale x 2 x i1>, i32)"
"declare <vscale x 1 x i64> @llvm.vp.mul.nxv1i64(<vscale x 1 x i64>, <vscale x 1 x i64>, <vscale x 1 x i1>, i32)"
"declare i32 @llvm.vscale.i32()"
"define void @test_static_vlen( "
"      <256 x i64> %i0, <vscale x 2 x i64> %si0x2, <vscale x 1 x i64> %si0x1,"
"      <256 x i64> %i1, <vscale x 2 x i64> %si1x2, <vscale x 1 x i64> %si1x1,"
"      <256 x i1> %m, <vscale x 2 x i1> %smx2, <vscale x 1 x i1> %smx1, i32 %vl) { "
"  %r0 = call <256 x i64> @llvm.vp.mul.v256i64(<256 x i64> %i0, <256 x i64> %i1, <256 x i1> %m, i32 %vl)"
"  %r1 = call <256 x i64> @llvm.vp.mul.v256i64(<256 x i64> %i0, <256 x i64> %i1, <256 x i1> %m, i32 256)"
"  %r2 = call <256 x i64> @llvm.vp.mul.v256i64(<256 x i64> %i0, <256 x i64> %i1, <256 x i1> %m, i32 0)"
"  %r3 = call <256 x i64> @llvm.vp.mul.v256i64(<256 x i64> %i0, <256 x i64> %i1, <256 x i1> %m, i32 7)"
"  %r4 = call <256 x i64> @llvm.vp.mul.v256i64(<256 x i64> %i0, <256 x i64> %i1, <256 x i1> %m, i32 123)"
"  %vs = call i32 @llvm.vscale.i32()"
"  %vs.x2 = mul i32 %vs, 2"
"  %r5 = call <vscale x 2 x i64> @llvm.vp.mul.nxv2i64(<vscale x 2 x i64> %si0x2, <vscale x 2 x i64> %si1x2, <vscale x 2 x i1> %smx2, i32 %vs.x2)"
"  %r6 = call <vscale x 2 x i64> @llvm.vp.mul.nxv2i64(<vscale x 2 x i64> %si0x2, <vscale x 2 x i64> %si1x2, <vscale x 2 x i1> %smx2, i32 %vs)"
"  %r7 = call <vscale x 2 x i64> @llvm.vp.mul.nxv2i64(<vscale x 2 x i64> %si0x2, <vscale x 2 x i64> %si1x2, <vscale x 2 x i1> %smx2, i32 99999)"
"  %r8 = call <vscale x 1 x i64> @llvm.vp.mul.nxv1i64(<vscale x 1 x i64> %si0x1, <vscale x 1 x i64> %si1x1, <vscale x 1 x i1> %smx1, i32 %vs)"
"  %r9 = call <vscale x 1 x i64> @llvm.vp.mul.nxv1i64(<vscale x 1 x i64> %si0x1, <vscale x 1 x i64> %si1x1, <vscale x 1 x i1> %smx1, i32 1)"
"  %r10 = call <vscale x 1 x i64> @llvm.vp.mul.nxv1i64(<vscale x 1 x i64> %si0x1, <vscale x 1 x i64> %si1x1, <vscale x 1 x i1> %smx1, i32 %vs.x2)"
"  %vs.wat = add i32 %vs, 2"
"  %r11 = call <vscale x 2 x i64> @llvm.vp.mul.nxv2i64(<vscale x 2 x i64> %si0x2, <vscale x 2 x i64> %si1x2, <vscale x 2 x i1> %smx2, i32 %vs.wat)"
"  ret void "
"}",
          Err, C);

  auto *F = M->getFunction("test_static_vlen");
  assert(F);

  const int NumExpected = 12;
  const bool Expected[] = {false, true, false, false, false, true, false, false, true, false, true, false};
  int i = 0;
  for (auto &I : F->getEntryBlock()) {
    VPIntrinsic *VPI = dyn_cast<VPIntrinsic>(&I);
    if (!VPI)
      continue;

    ASSERT_LT(i, NumExpected);
    ASSERT_EQ(Expected[i], VPI->canIgnoreVectorLengthParam());
    ++i;
  }
}

/// Check that the argument returned by
/// VPIntrinsic::get<X>ParamPos(Intrinsic::ID) has the expected type.
TEST_F(VPIntrinsicTest, GetParamPos) {
  std::unique_ptr<Module> M = CreateVPDeclarationModule();
  assert(M);

  for (Function &F : *M) {
    ASSERT_TRUE(F.isIntrinsic());
<<<<<<< HEAD
    Optional<int> MaskParamPos =
        VPIntrinsic::GetMaskParamPos(F.getIntrinsicID());
    if (MaskParamPos) {
      Type *MaskParamType = F.getArg(*MaskParamPos)->getType();
=======
    Optional<unsigned> MaskParamPos =
        VPIntrinsic::getMaskParamPos(F.getIntrinsicID());
    if (MaskParamPos.hasValue()) {
      Type *MaskParamType = F.getArg(MaskParamPos.getValue())->getType();
>>>>>>> 2830d924
      ASSERT_TRUE(MaskParamType->isVectorTy());
      ASSERT_TRUE(cast<VectorType>(MaskParamType)->getElementType()->isIntegerTy(1));
    }

<<<<<<< HEAD
    Optional<int> VecLenParamPos =
        VPIntrinsic::GetVectorLengthParamPos(F.getIntrinsicID());
    if (VecLenParamPos) {
      Type *VecLenParamType = F.getArg(*VecLenParamPos)->getType();
=======
    Optional<unsigned> VecLenParamPos =
        VPIntrinsic::getVectorLengthParamPos(F.getIntrinsicID());
    if (VecLenParamPos.hasValue()) {
      Type *VecLenParamType = F.getArg(VecLenParamPos.getValue())->getType();
>>>>>>> 2830d924
      ASSERT_TRUE(VecLenParamType->isIntegerTy(32));
    }

    Optional<int> MemPtrParamPos = VPIntrinsic::GetMemoryPointerParamPos(F.getIntrinsicID());
    if (MemPtrParamPos) {
      Type *MemPtrParamType = F.getArg(*MemPtrParamPos)->getType();
      ASSERT_TRUE(MemPtrParamType->isPtrOrPtrVectorTy());
    }
  }
}

/// Check that going from Opcode to VP intrinsic and back results in the same
/// Opcode.
TEST_F(VPIntrinsicTest, OpcodeRoundTrip) {
  std::vector<unsigned> Opcodes;
  Opcodes.reserve(100);

  {
#define HANDLE_INST(OCNum, OCName, Class) Opcodes.push_back(OCNum);
#include "llvm/IR/Instruction.def"
  }

  unsigned FullTripCounts = 0;
  for (unsigned OC : Opcodes) {
    Intrinsic::ID VPID = VPIntrinsic::getForOpcode(OC);
    // No equivalent VP intrinsic available.
    if (VPID == Intrinsic::not_intrinsic)
      continue;

    Optional<unsigned> RoundTripOC =
        VPIntrinsic::getFunctionalOpcodeForVP(VPID);
    // No equivalent Opcode available.
    if (!RoundTripOC)
      continue;

    ASSERT_EQ(*RoundTripOC, OC);
    ++FullTripCounts;
  }
  ASSERT_NE(FullTripCounts, 0u);
}

/// Check that going from VP intrinsic to Opcode and back results in the same
/// intrinsic id.
TEST_F(VPIntrinsicTest, IntrinsicIDRoundTrip) {
  std::unique_ptr<Module> M = CreateVPDeclarationModule();
  assert(M);

  unsigned FullTripCounts = 0;
  for (const auto &VPDecl : *M) {
    auto VPID = VPDecl.getIntrinsicID();
    Optional<unsigned> OC = VPIntrinsic::getFunctionalOpcodeForVP(VPID);

    // no equivalent Opcode available
    if (!OC)
      continue;

    Intrinsic::ID RoundTripVPID = VPIntrinsic::getForOpcode(*OC);

    ASSERT_EQ(RoundTripVPID, VPID);
    ++FullTripCounts;
  }
  ASSERT_NE(FullTripCounts, 0u);
}

} // end anonymous namespace<|MERGE_RESOLUTION|>--- conflicted
+++ resolved
@@ -139,12 +139,7 @@
   for (const auto &VPDecl : *M) {
     if (!VPDecl.isIntrinsic()) abort();
     ASSERT_TRUE(VPDecl.isIntrinsic());
-<<<<<<< HEAD
-    if (!VPIntrinsic::IsVPIntrinsic(VPDecl.getIntrinsicID())) abort();
-    ASSERT_TRUE(VPIntrinsic::IsVPIntrinsic(VPDecl.getIntrinsicID()));
-=======
     ASSERT_TRUE(VPIntrinsic::isVPIntrinsic(VPDecl.getIntrinsicID()));
->>>>>>> 2830d924
     SeenIDs.insert(VPDecl.getIntrinsicID());
   }
 
@@ -219,32 +214,18 @@
 
   for (Function &F : *M) {
     ASSERT_TRUE(F.isIntrinsic());
-<<<<<<< HEAD
-    Optional<int> MaskParamPos =
-        VPIntrinsic::GetMaskParamPos(F.getIntrinsicID());
-    if (MaskParamPos) {
-      Type *MaskParamType = F.getArg(*MaskParamPos)->getType();
-=======
     Optional<unsigned> MaskParamPos =
         VPIntrinsic::getMaskParamPos(F.getIntrinsicID());
     if (MaskParamPos.hasValue()) {
       Type *MaskParamType = F.getArg(MaskParamPos.getValue())->getType();
->>>>>>> 2830d924
       ASSERT_TRUE(MaskParamType->isVectorTy());
       ASSERT_TRUE(cast<VectorType>(MaskParamType)->getElementType()->isIntegerTy(1));
     }
 
-<<<<<<< HEAD
-    Optional<int> VecLenParamPos =
-        VPIntrinsic::GetVectorLengthParamPos(F.getIntrinsicID());
-    if (VecLenParamPos) {
-      Type *VecLenParamType = F.getArg(*VecLenParamPos)->getType();
-=======
     Optional<unsigned> VecLenParamPos =
         VPIntrinsic::getVectorLengthParamPos(F.getIntrinsicID());
     if (VecLenParamPos.hasValue()) {
       Type *VecLenParamType = F.getArg(VecLenParamPos.getValue())->getType();
->>>>>>> 2830d924
       ASSERT_TRUE(VecLenParamType->isIntegerTy(32));
     }
 
