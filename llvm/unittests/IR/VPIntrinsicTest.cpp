--- conflicted
+++ resolved
@@ -32,8 +32,7 @@
   LLVMContext C;
   SMDiagnostic Err;
 
-<<<<<<< HEAD
-  std::unique_ptr<Module> CreateVPDeclarationModule() {
+  std::unique_ptr<Module> createVPDeclarationModule() {
     std::stringstream Str;
     Str <<
 " declare <8 x i32> @llvm.vp.ctpop.v8i32(<8 x i32>, <8 x i1>, i32) "
@@ -92,9 +91,6 @@
 " declare <8 x double> @llvm.vp.exp.v8f64(<8 x double>, <8 x i1> mask, i32 vlen) "
 " declare <8 x double> @llvm.vp.exp2.v8f64(<8 x double>, <8 x i1> mask, i32 vlen) ";
 
-=======
-  std::unique_ptr<Module> createVPDeclarationModule() {
->>>>>>> 983972bf
     const char *BinaryIntOpcodes[] = {"add",  "sub",  "mul", "sdiv", "srem",
                                       "udiv", "urem", "and", "xor",  "or",
                                       "ashr", "lshr", "shl"};
