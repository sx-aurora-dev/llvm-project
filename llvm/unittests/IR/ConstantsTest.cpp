--- conflicted
+++ resolved
@@ -27,11 +27,7 @@
   Constant *Zero = ConstantInt::get(Int1, 0);
   Constant *NegOne = ConstantInt::get(Int1, static_cast<uint64_t>(-1), true);
   EXPECT_EQ(NegOne, ConstantInt::getSigned(Int1, -1));
-<<<<<<< HEAD
-  Constant* Undef = UndefValue::get(Int1);
-=======
   Constant *Poison = PoisonValue::get(Int1);
->>>>>>> 2ab1d525
 
   // Input:  @b = constant i1 add(i1 1 , i1 1)
   // Output: @b = constant i1 false
@@ -57,21 +53,21 @@
   // @g = constant i1 false
   EXPECT_EQ(Zero, ConstantExpr::getSub(One, One));
 
-  // @h = constant i1 shl(i1 1 , i1 1)  ; undefined
-  // @h = constant i1 undef
-  EXPECT_EQ(Undef, ConstantExpr::getShl(One, One));
+  // @h = constant i1 shl(i1 1 , i1 1)  ; poison
+  // @h = constant i1 poison
+  EXPECT_EQ(Poison, ConstantExpr::getShl(One, One));
 
   // @i = constant i1 shl(i1 1 , i1 0)
   // @i = constant i1 true
   EXPECT_EQ(One, ConstantExpr::getShl(One, Zero));
 
-  // @j = constant i1 lshr(i1 1, i1 1)  ; undefined
-  // @j = constant i1 undef
-  EXPECT_EQ(Undef, ConstantExpr::getLShr(One, One));
-
-  // @m = constant i1 ashr(i1 1, i1 1)  ; undefined
-  // @m = constant i1 undef
-  EXPECT_EQ(Undef, ConstantExpr::getAShr(One, One));
+  // @j = constant i1 lshr(i1 1, i1 1)  ; poison
+  // @j = constant i1 poison
+  EXPECT_EQ(Poison, ConstantExpr::getLShr(One, One));
+
+  // @m = constant i1 ashr(i1 1, i1 1)  ; poison
+  // @m = constant i1 poison
+  EXPECT_EQ(Poison, ConstantExpr::getAShr(One, One));
 
   // @n = constant i1 mul(i1 -1, i1 1)
   // @n = constant i1 true
@@ -219,12 +215,7 @@
   Constant *Big = ConstantInt::get(Context, APInt{256, uint64_t(-1), true});
   Constant *Elt = ConstantInt::get(Int16Ty, 2015);
   Constant *Poison16 = PoisonValue::get(Int16Ty);
-<<<<<<< HEAD
-  Constant *Undef64  = UndefValue::get(Int64Ty);
-  Constant *UndefV16 = UndefValue::get(P6->getType());
-=======
   Constant *Undef64 = UndefValue::get(Int64Ty);
->>>>>>> 2ab1d525
   Constant *PoisonV16 = PoisonValue::get(P6->getType());
 
 #define P0STR "ptrtoint (i32** @dummy to i32)"
@@ -303,8 +294,8 @@
 
   EXPECT_EQ(Elt, ConstantExpr::getExtractElement(
                  ConstantExpr::getInsertElement(P6, Elt, One), One));
-  EXPECT_EQ(UndefV16, ConstantExpr::getInsertElement(P6, Elt, Two));
-  EXPECT_EQ(UndefV16, ConstantExpr::getInsertElement(P6, Elt, Big));
+  EXPECT_EQ(PoisonV16, ConstantExpr::getInsertElement(P6, Elt, Two));
+  EXPECT_EQ(PoisonV16, ConstantExpr::getInsertElement(P6, Elt, Big));
   EXPECT_EQ(PoisonV16, ConstantExpr::getInsertElement(P6, Elt, Undef64));
 }
 
