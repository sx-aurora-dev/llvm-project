--- conflicted
+++ resolved
@@ -6,11 +6,6 @@
 //
 //===----------------------------------------------------------------------===//
 
-<<<<<<< HEAD
-#include "llvm/ADT/BitVector.h"
-#include "llvm/ADT/SmallBitVector.h"
-=======
->>>>>>> a2ce6ee6
 #include "llvm/IR/ConstantRange.h"
 #include "llvm/ADT/BitVector.h"
 #include "llvm/ADT/Sequence.h"
@@ -108,9 +103,6 @@
   return PreferSmallestSigned(CR1, CR2);
 }
 
-<<<<<<< HEAD
-
-=======
 testing::AssertionResult rangeContains(const ConstantRange &CR, const APInt &N,
                                        ArrayRef<ConstantRange> Inputs) {
   if (CR.contains(N))
@@ -122,34 +114,23 @@
     Result << Input << ", ";
   return Result;
 }
->>>>>>> a2ce6ee6
 
 // Check whether constant range CR is an optimal approximation of the set
 // Elems under the given PreferenceFn. The preference function should return
 // true if the first range argument is strictly preferred to the second one.
 static void TestRange(const ConstantRange &CR, const SmallBitVector &Elems,
-<<<<<<< HEAD
-                      PreferFn PreferenceFn, ArrayRef<ConstantRange> Inputs) {
-=======
                       PreferFn PreferenceFn, ArrayRef<ConstantRange> Inputs,
                       bool CheckOptimality = true) {
->>>>>>> a2ce6ee6
   unsigned BitWidth = CR.getBitWidth();
 
   // Check conservative correctness.
   for (unsigned Elem : Elems.set_bits()) {
-<<<<<<< HEAD
-    EXPECT_TRUE(CR.contains(APInt(BitWidth, Elem)));
-  }
-
-=======
     EXPECT_TRUE(rangeContains(CR, APInt(BitWidth, Elem), Inputs));
   }
 
   if (!CheckOptimality)
     return;
 
->>>>>>> a2ce6ee6
   // Make sure we have at least one element for the code below.
   if (Elems.none()) {
     EXPECT_TRUE(CR.isEmptySet());
@@ -213,11 +194,6 @@
                                                        const ConstantRange &)>;
 using BinaryIntFn = llvm::function_ref<Optional<APInt>(const APInt &,
                                                        const APInt &)>;
-<<<<<<< HEAD
-
-static void TestBinaryOpExhaustive(BinaryRangeFn RangeFn, BinaryIntFn IntFn,
-                                   PreferFn PreferenceFn = PreferSmallest) {
-=======
 using BinaryCheckFn = llvm::function_ref<bool(const ConstantRange &,
                                               const ConstantRange &)>;
 
@@ -235,7 +211,6 @@
 static void TestBinaryOpExhaustive(BinaryRangeFn RangeFn, BinaryIntFn IntFn,
                                    PreferFn PreferenceFn = PreferSmallest,
                                    BinaryCheckFn CheckFn = CheckAll) {
->>>>>>> a2ce6ee6
   unsigned Bits = 4;
   EnumerateTwoConstantRanges(
       Bits, [&](const ConstantRange &CR1, const ConstantRange &CR2) {
@@ -246,28 +221,8 @@
               Elems.set(ResultN->getZExtValue());
           });
         });
-<<<<<<< HEAD
-        TestRange(RangeFn(CR1, CR2), Elems, PreferenceFn, {CR1, CR2});
-      });
-}
-
-static void TestBinaryOpExhaustiveCorrectnessOnly(BinaryRangeFn RangeFn,
-                                                  BinaryIntFn IntFn) {
-  unsigned Bits = 4;
-  EnumerateTwoConstantRanges(
-      Bits, [&](const ConstantRange &CR1, const ConstantRange &CR2) {
-        ConstantRange ResultCR = RangeFn(CR1, CR2);
-        ForeachNumInConstantRange(CR1, [&](const APInt &N1) {
-          ForeachNumInConstantRange(CR2, [&](const APInt &N2) {
-            if (Optional<APInt> ResultN = IntFn(N1, N2)) {
-              EXPECT_TRUE(ResultCR.contains(*ResultN));
-            }
-          });
-        });
-=======
         TestRange(RangeFn(CR1, CR2), Elems, PreferenceFn, {CR1, CR2},
                   CheckFn(CR1, CR2));
->>>>>>> a2ce6ee6
       });
 }
 
@@ -624,14 +579,6 @@
 
         ConstantRange SmallestCR = OpFn(CR1, CR2, ConstantRange::Smallest);
         TestRange(SmallestCR, Elems, PreferSmallest, {CR1, CR2});
-<<<<<<< HEAD
-
-        ConstantRange UnsignedCR = OpFn(CR1, CR2, ConstantRange::Unsigned);
-        TestRange(UnsignedCR, Elems, PreferSmallestNonFullUnsigned, {CR1, CR2});
-
-        ConstantRange SignedCR = OpFn(CR1, CR2, ConstantRange::Signed);
-        TestRange(SignedCR, Elems, PreferSmallestNonFullSigned, {CR1, CR2});
-=======
 
         ConstantRange UnsignedCR = OpFn(CR1, CR2, ConstantRange::Unsigned);
         TestRange(UnsignedCR, Elems, PreferSmallestNonFullUnsigned, {CR1, CR2});
@@ -645,7 +592,6 @@
         } else {
           EXPECT_EQ(SmallestCR, *ExactCR);
         }
->>>>>>> a2ce6ee6
       });
 }
 
@@ -1395,28 +1341,17 @@
                 .urem(ConstantRange(APInt(16, 10))),
             ConstantRange(APInt(16, 0), APInt(16, 10)));
 
-<<<<<<< HEAD
-  TestBinaryOpExhaustiveCorrectnessOnly(
-=======
   TestBinaryOpExhaustive(
->>>>>>> a2ce6ee6
       [](const ConstantRange &CR1, const ConstantRange &CR2) {
         return CR1.urem(CR2);
       },
       [](const APInt &N1, const APInt &N2) -> Optional<APInt> {
-<<<<<<< HEAD
-        if (N2.isNullValue())
-          return None;
-        return N1.urem(N2);
-      });
-=======
         if (N2.isZero())
           return None;
         return N1.urem(N2);
       },
       PreferSmallest,
       CheckSingleElementsOnly);
->>>>>>> a2ce6ee6
 }
 
 TEST_F(ConstantRangeTest, SRem) {
@@ -1482,28 +1417,17 @@
                 .srem(ConstantRange(APInt(16, 10))),
             ConstantRange(APInt(16, 0), APInt(16, 10)));
 
-<<<<<<< HEAD
-  TestBinaryOpExhaustiveCorrectnessOnly(
-=======
   TestBinaryOpExhaustive(
->>>>>>> a2ce6ee6
       [](const ConstantRange &CR1, const ConstantRange &CR2) {
         return CR1.srem(CR2);
       },
       [](const APInt &N1, const APInt &N2) -> Optional<APInt> {
-<<<<<<< HEAD
-        if (N2.isNullValue())
-          return None;
-        return N1.srem(N2);
-      });
-=======
         if (N2.isZero())
           return None;
         return N1.srem(N2);
       },
       PreferSmallest,
       CheckSingleElementsOnly);
->>>>>>> a2ce6ee6
 }
 
 TEST_F(ConstantRangeTest, Shl) {
@@ -2610,20 +2534,11 @@
       [](const ConstantRange &CR) {
         return CR.binaryXor(ConstantRange(APInt::getAllOnes(CR.getBitWidth())));
       },
-<<<<<<< HEAD
-      [](const APInt &N) { return ~N; },
-      PreferSmallest);
-=======
       [](const APInt &N) { return ~N; }, PreferSmallest);
->>>>>>> a2ce6ee6
   TestUnaryOpExhaustive(
       [](const ConstantRange &CR) {
         return ConstantRange(APInt::getAllOnes(CR.getBitWidth())).binaryXor(CR);
       },
-<<<<<<< HEAD
-      [](const APInt &N) { return ~N; },
-      PreferSmallest);
-=======
       [](const APInt &N) { return ~N; }, PreferSmallest);
 }
 
@@ -2709,7 +2624,6 @@
 
   EXPECT_TRUE(One.isSizeLargerThan(0));
   EXPECT_FALSE(One.isSizeLargerThan(1));
->>>>>>> a2ce6ee6
 }
 
 } // anonymous namespace