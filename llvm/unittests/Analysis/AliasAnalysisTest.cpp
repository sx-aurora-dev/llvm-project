--- conflicted
+++ resolved
@@ -309,19 +309,11 @@
       %i2 = zext i32 %i to i64
       %i3 = getelementptr inbounds float, float* %arg, i64 %i2
       %i4 = bitcast float* %i3 to <2 x float>*
-<<<<<<< HEAD
-      %L2 = load <2 x float>, <2 x float>* %i4, align 16
-      %i7 = add nuw nsw i32 %i, 1
-      %i8 = zext i32 %i7 to i64
-      %i9 = getelementptr inbounds float, float* %arg, i64 %i8
-      %L1 = load float, float* %i9, align 4
-=======
       %L1 = load <2 x float>, <2 x float>* %i4, align 16
       %i7 = add nuw nsw i32 %i, 1
       %i8 = zext i32 %i7 to i64
       %i9 = getelementptr inbounds float, float* %arg, i64 %i8
       %L2 = load float, float* %i9, align 4
->>>>>>> 2ab1d525
       ret void
     }
   )",
@@ -332,22 +324,6 @@
 
   Function *F = M->getFunction("foo");
   const auto Loc1 = MemoryLocation::get(getInstructionByName(*F, "L1"));
-<<<<<<< HEAD
-  auto Loc2 = MemoryLocation::get(getInstructionByName(*F, "L2"));
-
-  auto &AA = getAAResults(*F);
-
-  BatchAAResults BatchAA(AA, /*CacheOffsets =*/true);
-  EXPECT_EQ(PartialAlias, BatchAA.alias(Loc1, Loc2));
-  EXPECT_EQ(-4, BatchAA.getClobberOffset(Loc1, Loc2).getValueOr(0));
-  EXPECT_EQ(4, BatchAA.getClobberOffset(Loc2, Loc1).getValueOr(0));
-
-  // Check that no offset returned for different size.
-  Loc2.Size = LocationSize::precise(42);
-  EXPECT_EQ(0, BatchAA.getClobberOffset(Loc1, Loc2).getValueOr(0));
-}
-
-=======
   const auto Loc2 = MemoryLocation::get(getInstructionByName(*F, "L2"));
 
   auto &AA = getAAResults(*F);
@@ -390,7 +366,6 @@
   EXPECT_EQ(AR, AliasResult::PartialAlias);
   EXPECT_EQ(-1, AR.getOffset());
 }
->>>>>>> 2ab1d525
 class AAPassInfraTest : public testing::Test {
 protected:
   LLVMContext C;
