add_llvm_exegesis_unittest_includes(
  ${LLVM_MAIN_SRC_DIR}/lib/Target/ARM
  ${LLVM_BINARY_DIR}/lib/Target/ARM
  ${LLVM_MAIN_SRC_DIR}/tools/llvm-exegesis/lib
  )

<<<<<<< HEAD
set(LLVM_LINK_COMPONENTS
=======
add_llvm_exegesis_unittest_link_components(
>>>>>>> 2ab1d525
  Core
  MC
  MCParser
  Object
  Support
  Symbolize
  ARM
  )

add_llvm_exegesis_unittest_sources(
  AssemblerTest.cpp
  )<|MERGE_RESOLUTION|>--- conflicted
+++ resolved
@@ -4,11 +4,7 @@
   ${LLVM_MAIN_SRC_DIR}/tools/llvm-exegesis/lib
   )
 
-<<<<<<< HEAD
-set(LLVM_LINK_COMPONENTS
-=======
 add_llvm_exegesis_unittest_link_components(
->>>>>>> 2ab1d525
   Core
   MC
   MCParser
