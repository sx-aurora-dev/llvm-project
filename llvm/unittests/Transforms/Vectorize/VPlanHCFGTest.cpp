//===- llvm/unittest/Transforms/Vectorize/VPlanHCFGTest.cpp ---------------===//
//
// Part of the LLVM Project, under the Apache License v2.0 with LLVM Exceptions.
// See https://llvm.org/LICENSE.txt for license information.
// SPDX-License-Identifier: Apache-2.0 WITH LLVM-exception
//
//===----------------------------------------------------------------------===//

#include "../lib/Transforms/Vectorize/VPlan.h"
#include "../lib/Transforms/Vectorize/VPlanTransforms.h"
#include "VPlanTestBase.h"
#include "gtest/gtest.h"
#include <string>

namespace llvm {
namespace {

class VPlanHCFGTest : public VPlanTestBase {};

TEST_F(VPlanHCFGTest, testBuildHCFGInnerLoop) {
  const char *ModuleString =
      "define void @f(i32* %A, i64 %N) {\n"
      "entry:\n"
      "  br label %for.body\n"
      "for.body:\n"
      "  %indvars.iv = phi i64 [ 0, %entry ], [ %indvars.iv.next, %for.body ]\n"
      "  %arr.idx = getelementptr inbounds i32, i32* %A, i64 %indvars.iv\n"
      "  %l1 = load i32, i32* %arr.idx, align 4\n"
      "  %res = add i32 %l1, 10\n"
      "  store i32 %res, i32* %arr.idx, align 4\n"
      "  %indvars.iv.next = add i64 %indvars.iv, 1\n"
      "  %exitcond = icmp ne i64 %indvars.iv.next, %N\n"
      "  br i1 %exitcond, label %for.body, label %for.end\n"
      "for.end:\n"
      "  ret void\n"
      "}\n";

  Module &M = parseModule(ModuleString);

  Function *F = M.getFunction("f");
  BasicBlock *LoopHeader = F->getEntryBlock().getSingleSuccessor();
  auto Plan = buildHCFG(LoopHeader);

  VPBasicBlock *Entry = Plan->getEntry()->getEntryBasicBlock();
  EXPECT_NE(nullptr, Entry->getSingleSuccessor());
  EXPECT_EQ(0u, Entry->getNumPredecessors());
  EXPECT_EQ(1u, Entry->getNumSuccessors());
  EXPECT_EQ(nullptr, Entry->getCondBit());

  VPBasicBlock *VecBB = Entry->getSingleSuccessor()->getEntryBasicBlock();
  EXPECT_EQ(7u, VecBB->size());
  EXPECT_EQ(2u, VecBB->getNumPredecessors());
  EXPECT_EQ(2u, VecBB->getNumSuccessors());
  EXPECT_EQ(&*Plan, VecBB->getPlan());

  auto Iter = VecBB->begin();
  VPWidenPHIRecipe *Phi = dyn_cast<VPWidenPHIRecipe>(&*Iter++);
  EXPECT_NE(nullptr, Phi);

  VPInstruction *Idx = dyn_cast<VPInstruction>(&*Iter++);
  EXPECT_EQ(Instruction::GetElementPtr, Idx->getOpcode());
  EXPECT_EQ(2u, Idx->getNumOperands());
  EXPECT_EQ(Phi, Idx->getOperand(1));

  VPInstruction *Load = dyn_cast<VPInstruction>(&*Iter++);
  EXPECT_EQ(Instruction::Load, Load->getOpcode());
  EXPECT_EQ(1u, Load->getNumOperands());
  EXPECT_EQ(Idx, Load->getOperand(0));

  VPInstruction *Add = dyn_cast<VPInstruction>(&*Iter++);
  EXPECT_EQ(Instruction::Add, Add->getOpcode());
  EXPECT_EQ(2u, Add->getNumOperands());
  EXPECT_EQ(Load, Add->getOperand(0));

  VPInstruction *Store = dyn_cast<VPInstruction>(&*Iter++);
  EXPECT_EQ(Instruction::Store, Store->getOpcode());
  EXPECT_EQ(2u, Store->getNumOperands());
  EXPECT_EQ(Add, Store->getOperand(0));
  EXPECT_EQ(Idx, Store->getOperand(1));

  VPInstruction *IndvarAdd = dyn_cast<VPInstruction>(&*Iter++);
  EXPECT_EQ(Instruction::Add, IndvarAdd->getOpcode());
  EXPECT_EQ(2u, IndvarAdd->getNumOperands());
  EXPECT_EQ(Phi, IndvarAdd->getOperand(0));

  VPInstruction *ICmp = dyn_cast<VPInstruction>(&*Iter++);
  EXPECT_EQ(Instruction::ICmp, ICmp->getOpcode());
  EXPECT_EQ(2u, ICmp->getNumOperands());
  EXPECT_EQ(IndvarAdd, ICmp->getOperand(0));
  EXPECT_EQ(VecBB->getCondBit(), ICmp);

#if !defined(NDEBUG) || defined(LLVM_ENABLE_DUMP)
  // Add an external value to check we do not print the list of external values,
  // as this is not required with the new printing.
  Plan->addVPValue(&*F->arg_begin());
  std::string FullDump;
  raw_string_ostream OS(FullDump);
  Plan->printDOT(OS);
  const char *ExpectedStr = R"(digraph VPlan {
graph [labelloc=t, fontsize=30; label="Vectorization Plan"]
node [shape=rect, fontname=Courier, fontsize=30]
edge [fontname=Courier, fontsize=30]
compound=true
  subgraph cluster_N0 {
    fontname=Courier
    label="\<x1\> TopRegion"
    N1 [label =
      "entry:\l" +
      "Successor(s): for.body\l"
    ]
    N1 -> N2 [ label=""]
    N2 [label =
<<<<<<< HEAD
      "for.body:\n" +
        "WIDEN-PHI %indvars.iv = phi 0, %indvars.iv.next\l" +
        "EMIT ir<%arr.idx> = getelementptr ir<%A> ir<%indvars.iv>\l" +
        "EMIT ir<%l1> = load ir<%arr.idx>\l" +
        "EMIT ir<%res> = add ir<%l1> ir<10>\l" +
        "EMIT store ir<%res> ir<%arr.idx>\l" +
        "EMIT ir<%indvars.iv.next> = add ir<%indvars.iv> ir<1>\l" +
        "EMIT ir<%exitcond> = icmp ir<%indvars.iv.next> ir<%N>\l" +
         "CondBit: ir<%exitcond> (for.body)\l"
=======
      "for.body:\l" +
      "  WIDEN-PHI ir\<%indvars.iv\> = phi ir\<0\>, ir\<%indvars.iv.next\>\l" +
      "  EMIT ir\<%arr.idx\> = getelementptr ir\<%A\> ir\<%indvars.iv\>\l" +
      "  EMIT ir\<%l1\> = load ir\<%arr.idx\>\l" +
      "  EMIT ir\<%res\> = add ir\<%l1\> ir\<10\>\l" +
      "  EMIT store ir\<%res\> ir\<%arr.idx\>\l" +
      "  EMIT ir\<%indvars.iv.next\> = add ir\<%indvars.iv\> ir\<1\>\l" +
      "  EMIT ir\<%exitcond\> = icmp ir\<%indvars.iv.next\> ir\<%N\>\l" +
      "Successor(s): for.body, for.end\l" +
      "CondBit: ir\<%exitcond\> (for.body)\l"
>>>>>>> a2ce6ee6
    ]
    N2 -> N2 [ label="T"]
    N2 -> N3 [ label="F"]
    N3 [label =
      "for.end:\l" +
      "  EMIT ret\l" +
      "No successors\l"
    ]
  }
}
)";
  EXPECT_EQ(ExpectedStr, FullDump);
#endif

  SmallPtrSet<Instruction *, 1> DeadInstructions;
  VPlanTransforms::VPInstructionsToVPRecipes(
      LI->getLoopFor(LoopHeader), Plan, [](PHINode *P) { return nullptr; },
      DeadInstructions, *SE);
}

TEST_F(VPlanHCFGTest, testVPInstructionToVPRecipesInner) {
  const char *ModuleString =
      "define void @f(i32* %A, i64 %N) {\n"
      "entry:\n"
      "  br label %for.body\n"
      "for.body:\n"
      "  %indvars.iv = phi i64 [ 0, %entry ], [ %indvars.iv.next, %for.body ]\n"
      "  %arr.idx = getelementptr inbounds i32, i32* %A, i64 %indvars.iv\n"
      "  %l1 = load i32, i32* %arr.idx, align 4\n"
      "  %res = add i32 %l1, 10\n"
      "  store i32 %res, i32* %arr.idx, align 4\n"
      "  %indvars.iv.next = add i64 %indvars.iv, 1\n"
      "  %exitcond = icmp ne i64 %indvars.iv.next, %N\n"
      "  br i1 %exitcond, label %for.body, label %for.end\n"
      "for.end:\n"
      "  ret void\n"
      "}\n";

  Module &M = parseModule(ModuleString);

  Function *F = M.getFunction("f");
  BasicBlock *LoopHeader = F->getEntryBlock().getSingleSuccessor();
  auto Plan = buildHCFG(LoopHeader);

  SmallPtrSet<Instruction *, 1> DeadInstructions;
  VPlanTransforms::VPInstructionsToVPRecipes(
      LI->getLoopFor(LoopHeader), Plan, [](PHINode *P) { return nullptr; },
      DeadInstructions, *SE);

  VPBlockBase *Entry = Plan->getEntry()->getEntryBasicBlock();
  EXPECT_NE(nullptr, Entry->getSingleSuccessor());
  EXPECT_EQ(0u, Entry->getNumPredecessors());
  EXPECT_EQ(1u, Entry->getNumSuccessors());

  VPBasicBlock *VecBB = Entry->getSingleSuccessor()->getEntryBasicBlock();
  EXPECT_EQ(7u, VecBB->size());
  EXPECT_EQ(2u, VecBB->getNumPredecessors());
  EXPECT_EQ(2u, VecBB->getNumSuccessors());

  auto Iter = VecBB->begin();
  EXPECT_NE(nullptr, dyn_cast<VPWidenPHIRecipe>(&*Iter++));
  EXPECT_NE(nullptr, dyn_cast<VPWidenGEPRecipe>(&*Iter++));
  EXPECT_NE(nullptr, dyn_cast<VPWidenMemoryInstructionRecipe>(&*Iter++));
  EXPECT_NE(nullptr, dyn_cast<VPWidenRecipe>(&*Iter++));
  EXPECT_NE(nullptr, dyn_cast<VPWidenMemoryInstructionRecipe>(&*Iter++));
  EXPECT_NE(nullptr, dyn_cast<VPWidenRecipe>(&*Iter++));
  EXPECT_NE(nullptr, dyn_cast<VPWidenRecipe>(&*Iter++));
  EXPECT_EQ(VecBB->end(), Iter);
}

} // namespace
} // namespace llvm<|MERGE_RESOLUTION|>--- conflicted
+++ resolved
@@ -110,17 +110,6 @@
     ]
     N1 -> N2 [ label=""]
     N2 [label =
-<<<<<<< HEAD
-      "for.body:\n" +
-        "WIDEN-PHI %indvars.iv = phi 0, %indvars.iv.next\l" +
-        "EMIT ir<%arr.idx> = getelementptr ir<%A> ir<%indvars.iv>\l" +
-        "EMIT ir<%l1> = load ir<%arr.idx>\l" +
-        "EMIT ir<%res> = add ir<%l1> ir<10>\l" +
-        "EMIT store ir<%res> ir<%arr.idx>\l" +
-        "EMIT ir<%indvars.iv.next> = add ir<%indvars.iv> ir<1>\l" +
-        "EMIT ir<%exitcond> = icmp ir<%indvars.iv.next> ir<%N>\l" +
-         "CondBit: ir<%exitcond> (for.body)\l"
-=======
       "for.body:\l" +
       "  WIDEN-PHI ir\<%indvars.iv\> = phi ir\<0\>, ir\<%indvars.iv.next\>\l" +
       "  EMIT ir\<%arr.idx\> = getelementptr ir\<%A\> ir\<%indvars.iv\>\l" +
@@ -131,7 +120,6 @@
       "  EMIT ir\<%exitcond\> = icmp ir\<%indvars.iv.next\> ir\<%N\>\l" +
       "Successor(s): for.body, for.end\l" +
       "CondBit: ir\<%exitcond\> (for.body)\l"
->>>>>>> a2ce6ee6
     ]
     N2 -> N2 [ label="T"]
     N2 -> N3 [ label="F"]
