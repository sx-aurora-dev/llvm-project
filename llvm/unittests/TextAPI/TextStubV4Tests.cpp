//===-- TextStubV4Tests.cpp - TBD V4 File Test ----------------------------===//
//
// Part of the LLVM Project, under the Apache License v2.0 with LLVM Exceptions.
// See https://llvm.org/LICENSE.txt for license information.
// SPDX-License-Identifier: Apache-2.0 WITH LLVM-exception
//
//===-----------------------------------------------------------------------===/

#include "TextStubHelpers.h"
#include "llvm/TextAPI/InterfaceFile.h"
#include "llvm/TextAPI/TextAPIReader.h"
#include "llvm/TextAPI/TextAPIWriter.h"
#include "gtest/gtest.h"
#include <string>
#include <vector>

using namespace llvm;
using namespace llvm::MachO;


namespace TBDv4 {

TEST(TBDv4, ReadFile) {
  static const char TBDv4File[] =
      "--- !tapi-tbd\n"
      "tbd-version: 4\n"
      "targets:  [ i386-macos, x86_64-macos, x86_64-ios ]\n"
      "uuids:\n"
      "  - target: i386-macos\n"
      "    value: 00000000-0000-0000-0000-000000000000\n"
      "  - target: x86_64-macos\n"
      "    value: 11111111-1111-1111-1111-111111111111\n"
      "  - target: x86_64-ios\n"
      "    value: 11111111-1111-1111-1111-111111111111\n"
      "flags: [ flat_namespace, installapi ]\n"
      "install-name: Umbrella.framework/Umbrella\n"
      "current-version: 1.2.3\n"
      "compatibility-version: 1.2\n"
      "swift-abi-version: 5\n"
      "parent-umbrella:\n"
      "  - targets: [ i386-macos, x86_64-macos, x86_64-ios ]\n"
      "    umbrella: System\n"
      "allowable-clients:\n"
      "  - targets: [ i386-macos, x86_64-macos, x86_64-ios ]\n"
      "    clients: [ ClientA ]\n"
      "reexported-libraries:\n"
      "  - targets: [ i386-macos ]\n"
      "    libraries: [ /System/Library/Frameworks/A.framework/A ]\n"
      "exports:\n"
      "  - targets: [ i386-macos ]\n"
      "    symbols: [ _symA ]\n"
      "    objc-classes: []\n"
      "    objc-eh-types: []\n"
      "    objc-ivars: []\n"
      "    weak-symbols: []\n"
      "    thread-local-symbols: []\n"
      "  - targets: [ x86_64-ios ]\n"
      "    symbols: [_symB]\n"
      "  - targets: [ x86_64-macos, x86_64-ios ]\n"
      "    symbols: [_symAB]\n"
      "reexports:\n"
      "  - targets: [ i386-macos ]\n"
      "    symbols: [_symC]\n"
      "    objc-classes: []\n"
      "    objc-eh-types: []\n"
      "    objc-ivars: []\n"
      "    weak-symbols: []\n"
      "    thread-local-symbols: []\n"
      "undefineds:\n"
      "  - targets: [ i386-macos ]\n"
      "    symbols: [ _symD ]\n"
      "    objc-classes: []\n"
      "    objc-eh-types: []\n"
      "    objc-ivars: []\n"
      "    weak-symbols: []\n"
      "    thread-local-symbols: []\n"
      "...\n";

  Expected<TBDFile> Result =
      TextAPIReader::get(MemoryBufferRef(TBDv4File, "Test.tbd"));
  EXPECT_TRUE(!!Result);
  TBDFile File = std::move(Result.get());
  EXPECT_EQ(FileType::TBD_V4, File->getFileType());
  PlatformSet Platforms;
  Platforms.insert(getPlatformFromName("macos"));
  Platforms.insert(getPlatformFromName("ios"));
  auto Archs = AK_i386 | AK_x86_64;
  TargetList Targets = {
      Target(AK_i386, PLATFORM_MACOS),
      Target(AK_x86_64, PLATFORM_MACOS),
      Target(AK_x86_64, PLATFORM_IOS),
  };
  UUIDs uuids = {{Targets[0], "00000000-0000-0000-0000-000000000000"},
                 {Targets[1], "11111111-1111-1111-1111-111111111111"},
                 {Targets[2], "11111111-1111-1111-1111-111111111111"}};
  EXPECT_EQ(Archs, File->getArchitectures());
  EXPECT_EQ(uuids, File->uuids());
  EXPECT_EQ(Platforms.size(), File->getPlatforms().size());
  for (auto Platform : File->getPlatforms())
    EXPECT_EQ(Platforms.count(Platform), 1U);
  EXPECT_EQ(std::string("Umbrella.framework/Umbrella"), File->getInstallName());
  EXPECT_EQ(PackedVersion(1, 2, 3), File->getCurrentVersion());
  EXPECT_EQ(PackedVersion(1, 2, 0), File->getCompatibilityVersion());
  EXPECT_EQ(5U, File->getSwiftABIVersion());
  EXPECT_FALSE(File->isTwoLevelNamespace());
  EXPECT_TRUE(File->isApplicationExtensionSafe());
  EXPECT_TRUE(File->isInstallAPI());
  InterfaceFileRef client("ClientA", Targets);
  InterfaceFileRef reexport("/System/Library/Frameworks/A.framework/A",
                            {Targets[0]});
  EXPECT_EQ(1U, File->allowableClients().size());
  EXPECT_EQ(client, File->allowableClients().front());
  EXPECT_EQ(1U, File->reexportedLibraries().size());
  EXPECT_EQ(reexport, File->reexportedLibraries().front());

  ExportedSymbolSeq Exports, Reexports, Undefineds;
  ExportedSymbol temp;
  for (const auto *Sym : File->symbols()) {
    temp = ExportedSymbol{Sym->getKind(), std::string(Sym->getName()),
                          Sym->isWeakDefined(), Sym->isThreadLocalValue()};
    EXPECT_FALSE(Sym->isWeakReferenced());
    if (Sym->isUndefined())
      Undefineds.emplace_back(std::move(temp));
    else
      Sym->isReexported() ? Reexports.emplace_back(std::move(temp))
                          : Exports.emplace_back(std::move(temp));
  }
  llvm::sort(Exports.begin(), Exports.end());
  llvm::sort(Reexports.begin(), Reexports.end());
  llvm::sort(Undefineds.begin(), Undefineds.end());

  static ExportedSymbol ExpectedExportedSymbols[] = {
      {SymbolKind::GlobalSymbol, "_symA", false, false},
      {SymbolKind::GlobalSymbol, "_symAB", false, false},
      {SymbolKind::GlobalSymbol, "_symB", false, false},
  };

  static ExportedSymbol ExpectedReexportedSymbols[] = {
      {SymbolKind::GlobalSymbol, "_symC", false, false},
  };

  static ExportedSymbol ExpectedUndefinedSymbols[] = {
      {SymbolKind::GlobalSymbol, "_symD", false, false},
  };

  EXPECT_EQ(sizeof(ExpectedExportedSymbols) / sizeof(ExportedSymbol),
            Exports.size());
  EXPECT_EQ(sizeof(ExpectedReexportedSymbols) / sizeof(ExportedSymbol),
            Reexports.size());
  EXPECT_EQ(sizeof(ExpectedUndefinedSymbols) / sizeof(ExportedSymbol),
            Undefineds.size());
  EXPECT_TRUE(std::equal(Exports.begin(), Exports.end(),
                         std::begin(ExpectedExportedSymbols)));
  EXPECT_TRUE(std::equal(Reexports.begin(), Reexports.end(),
                         std::begin(ExpectedReexportedSymbols)));
  EXPECT_TRUE(std::equal(Undefineds.begin(), Undefineds.end(),
                         std::begin(ExpectedUndefinedSymbols)));
}

TEST(TBDv4, ReadMultipleDocuments) {
  static const char TBDv4Inlines[] =
      "--- !tapi-tbd\n"
      "tbd-version: 4\n"
      "targets: [ i386-macos, i386-maccatalyst, x86_64-macos, "
      "x86_64-maccatalyst ]\n"
      "uuids:\n"
      "  - target: i386-macos\n"
      "    value: 00000000-0000-0000-0000-000000000000\n"
      "  - target: i386-maccatalyst\n"
      "    value: 00000000-0000-0000-0000-000000000002\n"
      "  - target: x86_64-macos\n"
      "    value: 11111111-1111-1111-1111-111111111111\n"
      "  - target: x86_64-maccatalyst\n"
      "    value: 11111111-1111-1111-1111-111111111112\n"
      "install-name: /System/Library/Frameworks/Umbrella.framework/Umbrella\n"
      "parent-umbrella:\n"
      "  - targets: [ i386-macos, x86_64-macos ]\n"
      "    umbrella: System\n"
      "reexported-libraries:\n"
      "  - targets: [ i386-macos, x86_64-macos ]\n"
      "    libraries: [ /System/Library/Frameworks/A.framework/A ]\n"
      "--- !tapi-tbd\n"
      "tbd-version: 4\n"
      "targets:  [ i386-macos, x86_64-macos ]\n"
      "uuids:\n"
      "  - target: i386-macos\n"
      "    value: 20000000-0000-0000-0000-000000000000\n"
      "  - target: x86_64-macos\n"
      "    value: 21111111-1111-1111-1111-111111111111\n"
      "flags: [ flat_namespace ]\n"
      "install-name: /System/Library/Frameworks/A.framework/A\n"
      "current-version: 1.2.3\n"
      "compatibility-version: 1.2\n"
      "swift-abi-version: 5\n"
      "exports:\n"
      "  - targets: [ i386-macos ]\n"
      "    symbols: [ _symA ]\n"
      "    objc-classes: []\n"
      "    objc-eh-types: []\n"
      "    objc-ivars: []\n"
      "    weak-symbols: []\n"
      "    thread-local-symbols: []\n"
      "  - targets: [ x86_64-macos ]\n"
      "    symbols: [_symAB]\n"
      "reexports:\n"
      "  - targets: [ i386-macos ]\n"
      "    symbols: [_symC]\n"
      "    objc-classes: []\n"
      "    objc-eh-types: []\n"
      "    objc-ivars: []\n"
      "    weak-symbols: []\n"
      "    thread-local-symbols: []\n"
      "undefineds:\n"
      "  - targets: [ i386-macos ]\n"
      "    symbols: [ _symD ]\n"
      "    objc-classes: []\n"
      "    objc-eh-types: []\n"
      "    objc-ivars: []\n"
      "    weak-symbols: []\n"
      "    thread-local-symbols: []\n"
      "...\n";

  PlatformSet Platforms;
  Platforms.insert(PLATFORM_MACOS);
  Platforms.insert(PLATFORM_MACCATALYST);
  ArchitectureSet Archs = AK_i386 | AK_x86_64;
  TargetList Targets;
  for (auto &&Arch : Archs)
    for (auto &&Platform : Platforms)
      Targets.emplace_back(Target(Arch, Platform));
  UUIDs Uuids = {
      {Targets[0], "00000000-0000-0000-0000-000000000000"},
      {Targets[1], "00000000-0000-0000-0000-000000000002"},
      {Targets[2], "11111111-1111-1111-1111-111111111111"},
      {Targets[3], "11111111-1111-1111-1111-111111111112"},
  };

  Expected<TBDFile> Result =
      TextAPIReader::get(MemoryBufferRef(TBDv4Inlines, "Test.tbd"));
  EXPECT_TRUE(!!Result);
  TBDFile File = std::move(Result.get());
  EXPECT_EQ(FileType::TBD_V4, File->getFileType());
  EXPECT_EQ(Archs, File->getArchitectures());
  EXPECT_EQ(Uuids, File->uuids());
  EXPECT_EQ(Platforms, File->getPlatforms());
  EXPECT_EQ(
      std::string("/System/Library/Frameworks/Umbrella.framework/Umbrella"),
      File->getInstallName());
  EXPECT_TRUE(File->isTwoLevelNamespace());
  EXPECT_TRUE(File->isApplicationExtensionSafe());
  EXPECT_FALSE(File->isInstallAPI());
  EXPECT_EQ(PackedVersion(1, 0, 0), File->getCurrentVersion());
  EXPECT_EQ(PackedVersion(1, 0, 0), File->getCompatibilityVersion());
  InterfaceFileRef reexport("/System/Library/Frameworks/A.framework/A",
                            {Targets[0], Targets[2]});
  EXPECT_EQ(1U, File->reexportedLibraries().size());
  EXPECT_EQ(reexport, File->reexportedLibraries().front());
  EXPECT_TRUE(File->symbols().empty());

  // Check Inlined Document
  Targets.clear();
  Uuids.clear();
  PlatformType Platform = PLATFORM_MACOS;
  for (auto &&Arch : Archs)
    Targets.emplace_back(Target(Arch, Platform));
  Uuids = {
      {Targets[0], "20000000-0000-0000-0000-000000000000"},
      {Targets[1], "21111111-1111-1111-1111-111111111111"},
  };

  TBDReexportFile Document = File->documents().front();
  EXPECT_EQ(FileType::TBD_V4, Document->getFileType());
  EXPECT_EQ(Archs, Document->getArchitectures());
  EXPECT_EQ(Uuids, Document->uuids());
  EXPECT_EQ(1U, Document->getPlatforms().size());
  EXPECT_EQ(Platform, *(Document->getPlatforms().begin()));
  EXPECT_EQ(std::string("/System/Library/Frameworks/A.framework/A"),
            Document->getInstallName());
  EXPECT_EQ(PackedVersion(1, 2, 3), Document->getCurrentVersion());
  EXPECT_EQ(PackedVersion(1, 2, 0), Document->getCompatibilityVersion());
  EXPECT_EQ(5U, Document->getSwiftABIVersion());
  EXPECT_FALSE(Document->isTwoLevelNamespace());
  EXPECT_TRUE(Document->isApplicationExtensionSafe());
  EXPECT_FALSE(Document->isInstallAPI());

  ExportedSymbolSeq Exports;
  ExportedSymbolSeq Reexports, Undefineds;
  for (const auto *Sym : Document->symbols()) {
    ExportedSymbol Temp =
        ExportedSymbol{Sym->getKind(), std::string(Sym->getName()),
                       Sym->isWeakDefined(), Sym->isThreadLocalValue()};
    EXPECT_FALSE(Sym->isWeakReferenced());
    if (Sym->isUndefined())
      Undefineds.emplace_back(std::move(Temp));
    else
      Sym->isReexported() ? Reexports.emplace_back(std::move(Temp))
                          : Exports.emplace_back(std::move(Temp));
  }
  llvm::sort(Exports.begin(), Exports.end());
  llvm::sort(Reexports.begin(), Reexports.end());
  llvm::sort(Undefineds.begin(), Undefineds.end());

  static ExportedSymbol ExpectedExportedSymbols[] = {
      {SymbolKind::GlobalSymbol, "_symA", false, false},
      {SymbolKind::GlobalSymbol, "_symAB", false, false},
  };

  static ExportedSymbol ExpectedReexportedSymbols[] = {
      {SymbolKind::GlobalSymbol, "_symC", false, false},
  };

  static ExportedSymbol ExpectedUndefinedSymbols[] = {
      {SymbolKind::GlobalSymbol, "_symD", false, false},
  };

  EXPECT_EQ(sizeof(ExpectedExportedSymbols) / sizeof(ExportedSymbol),
            Exports.size());
  EXPECT_EQ(sizeof(ExpectedReexportedSymbols) / sizeof(ExportedSymbol),
            Reexports.size());
  EXPECT_EQ(sizeof(ExpectedUndefinedSymbols) / sizeof(ExportedSymbol),
            Undefineds.size());
  EXPECT_TRUE(std::equal(Exports.begin(), Exports.end(),
                         std::begin(ExpectedExportedSymbols)));
  EXPECT_TRUE(std::equal(Reexports.begin(), Reexports.end(),
                         std::begin(ExpectedReexportedSymbols)));
  EXPECT_TRUE(std::equal(Undefineds.begin(), Undefineds.end(),
                         std::begin(ExpectedUndefinedSymbols)));
}

TEST(TBDv4, WriteFile) {
  static const char TBDv4File[] =
      "--- !tapi-tbd\n"
      "tbd-version:     4\n"
      "targets:         [ i386-macos, x86_64-ios-simulator ]\n"
      "uuids:\n"
      "  - target:          i386-macos\n"
      "    value:           00000000-0000-0000-0000-000000000000\n"
      "  - target:          x86_64-ios-simulator\n"
      "    value:           11111111-1111-1111-1111-111111111111\n"
      "flags:           [ installapi ]\n"
      "install-name:    'Umbrella.framework/Umbrella'\n"
      "current-version: 1.2.3\n"
      "compatibility-version: 0\n"
      "swift-abi-version: 5\n"
      "parent-umbrella:\n"
      "  - targets:         [ i386-macos, x86_64-ios-simulator ]\n"
      "    umbrella:        System\n"
      "allowable-clients:\n"
      "  - targets:         [ i386-macos ]\n"
      "    clients:         [ ClientA ]\n"
      "exports:\n"
      "  - targets:         [ i386-macos ]\n"
      "    symbols:         [ _symA ]\n"
      "    objc-classes:    [ Class1 ]\n"
      "    weak-symbols:    [ _symC ]\n"
      "  - targets:         [ x86_64-ios-simulator ]\n"
      "    symbols:         [ _symB ]\n"
      "...\n";

  InterfaceFile File;
  TargetList Targets = {
      Target(AK_i386, PLATFORM_MACOS),
      Target(AK_x86_64, PLATFORM_IOSSIMULATOR),
  };
  UUIDs uuids = {{Targets[0], "00000000-0000-0000-0000-000000000000"},
                 {Targets[1], "11111111-1111-1111-1111-111111111111"}};
  File.setInstallName("Umbrella.framework/Umbrella");
  File.setFileType(FileType::TBD_V4);
  File.addTargets(Targets);
  File.addUUID(uuids[0].first, uuids[0].second);
  File.addUUID(uuids[1].first, uuids[1].second);
  File.setCurrentVersion(PackedVersion(1, 2, 3));
  File.setTwoLevelNamespace();
  File.setInstallAPI(true);
  File.setApplicationExtensionSafe(true);
  File.setSwiftABIVersion(5);
  File.addAllowableClient("ClientA", Targets[0]);
  File.addParentUmbrella(Targets[0], "System");
  File.addParentUmbrella(Targets[1], "System");
  File.addSymbol(SymbolKind::GlobalSymbol, "_symA", {Targets[0]});
  File.addSymbol(SymbolKind::GlobalSymbol, "_symB", {Targets[1]});
  File.addSymbol(SymbolKind::GlobalSymbol, "_symC", {Targets[0]},
                 SymbolFlags::WeakDefined);
  File.addSymbol(SymbolKind::ObjectiveCClass, "Class1", {Targets[0]});

  SmallString<4096> Buffer;
  raw_svector_ostream OS(Buffer);
  Error Result = TextAPIWriter::writeToStream(OS, File);
  EXPECT_FALSE(Result);
  EXPECT_STREQ(TBDv4File, Buffer.c_str());
}

TEST(TBDv4, WriteMultipleDocuments) {
  static const char TBDv4Inlines[] =
      "--- !tapi-tbd\n"
      "tbd-version:     4\n"
      "targets:         [ i386-maccatalyst, x86_64-maccatalyst ]\n"
      "uuids:\n"
      "  - target:          i386-maccatalyst\n"
      "    value:           00000000-0000-0000-0000-000000000002\n"
      "  - target:          x86_64-maccatalyst\n"
      "    value:           11111111-1111-1111-1111-111111111112\n"
      "install-name:    "
      "'/System/Library/Frameworks/Umbrella.framework/Umbrella'\n"
      "reexported-libraries:\n"
      "  - targets:         [ i386-maccatalyst, x86_64-maccatalyst ]\n"
      "    libraries:       [ '/System/Library/Frameworks/A.framework/A' ]\n"
      "--- !tapi-tbd\n"
      "tbd-version:     4\n"
      "targets:         [ i386-maccatalyst, x86_64-maccatalyst ]\n"
      "uuids:\n"
      "  - target:          i386-maccatalyst\n"
      "    value:           00000000-0000-0000-0000-000000000000\n"
      "  - target:          x86_64-maccatalyst\n"
      "    value:           11111111-1111-1111-1111-111111111111\n"
      "install-name:    '/System/Library/Frameworks/A.framework/A'\n"
      "exports:\n"
      "  - targets:         [ i386-maccatalyst ]\n"
      "    weak-symbols:    [ _symC ]\n"
      "  - targets:         [ i386-maccatalyst, x86_64-maccatalyst ]\n"
      "    symbols:         [ _symA ]\n"
      "    objc-classes:    [ Class1 ]\n"
      "  - targets:         [ x86_64-maccatalyst ]\n"
      "    symbols:         [ _symAB ]\n"
      "...\n";

  InterfaceFile File;
  PlatformType Platform = PLATFORM_MACCATALYST;
  TargetList Targets = {
      Target(AK_i386, Platform),
      Target(AK_x86_64, Platform),
  };
  UUIDs Uuids = {{Targets[0], "00000000-0000-0000-0000-000000000002"},
                 {Targets[1], "11111111-1111-1111-1111-111111111112"}};
  File.setInstallName("/System/Library/Frameworks/Umbrella.framework/Umbrella");
  File.setFileType(FileType::TBD_V4);
  File.addTargets(Targets);
  File.addUUID(Uuids[0].first, Uuids[0].second);
  File.addUUID(Uuids[1].first, Uuids[1].second);
  File.setCompatibilityVersion(PackedVersion(1, 0, 0));
  File.setCurrentVersion(PackedVersion(1, 0, 0));
  File.setTwoLevelNamespace();
  File.setApplicationExtensionSafe(true);
  File.addReexportedLibrary("/System/Library/Frameworks/A.framework/A",
                            Targets[0]);
  File.addReexportedLibrary("/System/Library/Frameworks/A.framework/A",
                            Targets[1]);

  // Write Second Document
  Uuids = {{Targets[0], "00000000-0000-0000-0000-000000000000"},
           {Targets[1], "11111111-1111-1111-1111-111111111111"}};
  InterfaceFile Document;
  Document.setInstallName("/System/Library/Frameworks/A.framework/A");
  Document.setFileType(FileType::TBD_V4);
  Document.addTargets(Targets);
  Document.addUUID(Uuids[0].first, Uuids[0].second);
  Document.addUUID(Uuids[1].first, Uuids[1].second);
  Document.setCompatibilityVersion(PackedVersion(1, 0, 0));
  Document.setCurrentVersion(PackedVersion(1, 0, 0));
  Document.setTwoLevelNamespace();
  Document.setApplicationExtensionSafe(true);
  Document.addSymbol(SymbolKind::GlobalSymbol, "_symA", Targets);
  Document.addSymbol(SymbolKind::GlobalSymbol, "_symAB", {Targets[1]});
  Document.addSymbol(SymbolKind::GlobalSymbol, "_symC", {Targets[0]},
                     SymbolFlags::WeakDefined);
  Document.addSymbol(SymbolKind::ObjectiveCClass, "Class1", Targets);
  File.addDocument(std::make_shared<InterfaceFile>(std::move(Document)));

  SmallString<4096> Buffer;
  raw_svector_ostream OS(Buffer);
  Error Result = TextAPIWriter::writeToStream(OS, File);
  EXPECT_FALSE(Result);
  EXPECT_STREQ(TBDv4Inlines, Buffer.c_str());
}

TEST(TBDv4, MultipleTargets) {
  static const char TBDv4MultipleTargets[] =
      "--- !tapi-tbd\n"
      "tbd-version: 4\n"
      "targets: [ i386-maccatalyst, x86_64-tvos, arm64-ios ]\n"
      "install-name: Test.dylib\n"
      "...\n";

  Expected<TBDFile> Result =
      TextAPIReader::get(MemoryBufferRef(TBDv4MultipleTargets, "Test.tbd"));
  EXPECT_TRUE(!!Result);
  PlatformSet Platforms;
  Platforms.insert(PLATFORM_MACCATALYST);
  Platforms.insert(PLATFORM_TVOS);
  Platforms.insert(PLATFORM_IOS);
  TBDFile File = std::move(Result.get());
  EXPECT_EQ(FileType::TBD_V4, File->getFileType());
  EXPECT_EQ(AK_x86_64 | AK_arm64 | AK_i386, File->getArchitectures());
  EXPECT_EQ(Platforms.size(), File->getPlatforms().size());
  for (auto Platform : File->getPlatforms())
    EXPECT_EQ(Platforms.count(Platform), 1U);

  SmallString<4096> Buffer;
  raw_svector_ostream OS(Buffer);
  Error WriteResult = TextAPIWriter::writeToStream(OS, *File);
  EXPECT_TRUE(!WriteResult);
  EXPECT_EQ(stripWhitespace(TBDv4MultipleTargets),
            stripWhitespace(Buffer.c_str()));
}

TEST(TBDv4, MultipleTargetsSameArch) {
  static const char TBDv4TargetsSameArch[] =
      "--- !tapi-tbd\n"
      "tbd-version: 4\n"
      "targets: [ x86_64-tvos , x86_64-maccatalyst ]\n"
      "install-name: Test.dylib\n"
      "...\n";

  Expected<TBDFile> Result =
      TextAPIReader::get(MemoryBufferRef(TBDv4TargetsSameArch, "Test.tbd"));
  EXPECT_TRUE(!!Result);
  PlatformSet Platforms;
  Platforms.insert(PLATFORM_TVOS);
  Platforms.insert(PLATFORM_MACCATALYST);
  TBDFile File = std::move(Result.get());
  EXPECT_EQ(FileType::TBD_V4, File->getFileType());
  EXPECT_EQ(ArchitectureSet(AK_x86_64), File->getArchitectures());
  EXPECT_EQ(Platforms.size(), File->getPlatforms().size());
  for (auto Platform : File->getPlatforms())
    EXPECT_EQ(Platforms.count(Platform), 1U);

  SmallString<4096> Buffer;
  raw_svector_ostream OS(Buffer);
  Error WriteResult = TextAPIWriter::writeToStream(OS, *File);
  EXPECT_TRUE(!WriteResult);
  EXPECT_EQ(stripWhitespace(TBDv4TargetsSameArch),
            stripWhitespace(Buffer.c_str()));
}

TEST(TBDv4, MultipleTargetsSamePlatform) {
  static const char TBDv4MultipleTargetsSamePlatform[] =
      "--- !tapi-tbd\n"
      "tbd-version: 4\n"
      "targets: [ armv7k-ios , arm64-ios]\n"
      "install-name: Test.dylib\n"
      "...\n";

  Expected<TBDFile> Result = TextAPIReader::get(
      MemoryBufferRef(TBDv4MultipleTargetsSamePlatform, "Test.tbd"));
  EXPECT_TRUE(!!Result);
  TBDFile File = std::move(Result.get());
  EXPECT_EQ(FileType::TBD_V4, File->getFileType());
  EXPECT_EQ(AK_arm64 | AK_armv7k, File->getArchitectures());
  EXPECT_EQ(File->getPlatforms().size(), 1U);
  EXPECT_EQ(PLATFORM_IOS, *File->getPlatforms().begin());

  SmallString<4096> Buffer;
  raw_svector_ostream OS(Buffer);
  Error WriteResult = TextAPIWriter::writeToStream(OS, *File);
  EXPECT_TRUE(!WriteResult);
  EXPECT_EQ(stripWhitespace(TBDv4MultipleTargetsSamePlatform),
            stripWhitespace(Buffer.c_str()));
}

TEST(TBDv4, Target_maccatalyst) {
  static const char TBDv4TargetMacCatalyst[] =
      "--- !tapi-tbd\n"
      "tbd-version: 4\n"
      "targets: [  x86_64-maccatalyst ]\n"
      "install-name: Test.dylib\n"
      "...\n";

  Expected<TBDFile> Result =
      TextAPIReader::get(MemoryBufferRef(TBDv4TargetMacCatalyst, "Test.tbd"));
  EXPECT_TRUE(!!Result);
  TBDFile File = std::move(Result.get());
  EXPECT_EQ(FileType::TBD_V4, File->getFileType());
  EXPECT_EQ(ArchitectureSet(AK_x86_64), File->getArchitectures());
  EXPECT_EQ(File->getPlatforms().size(), 1U);
  EXPECT_EQ(PLATFORM_MACCATALYST, *File->getPlatforms().begin());

  SmallString<4096> Buffer;
  raw_svector_ostream OS(Buffer);
  Error WriteResult = TextAPIWriter::writeToStream(OS, *File);
  EXPECT_TRUE(!WriteResult);
  EXPECT_EQ(stripWhitespace(TBDv4TargetMacCatalyst),
            stripWhitespace(Buffer.c_str()));
}

TEST(TBDv4, Target_x86_ios) {
  static const char TBDv4Targetx86iOS[] = "--- !tapi-tbd\n"
                                          "tbd-version: 4\n"
                                          "targets: [  x86_64-ios ]\n"
                                          "install-name: Test.dylib\n"
                                          "...\n";

  Expected<TBDFile> Result =
      TextAPIReader::get(MemoryBufferRef(TBDv4Targetx86iOS, "Test.tbd"));
  EXPECT_TRUE(!!Result);
  TBDFile File = std::move(Result.get());
  EXPECT_EQ(FileType::TBD_V4, File->getFileType());
  EXPECT_EQ(ArchitectureSet(AK_x86_64), File->getArchitectures());
  EXPECT_EQ(File->getPlatforms().size(), 1U);
  EXPECT_EQ(PLATFORM_IOS, *File->getPlatforms().begin());

  SmallString<4096> Buffer;
  raw_svector_ostream OS(Buffer);
  Error WriteResult = TextAPIWriter::writeToStream(OS, *File);
  EXPECT_TRUE(!WriteResult);
  EXPECT_EQ(stripWhitespace(TBDv4Targetx86iOS),
            stripWhitespace(Buffer.c_str()));
}

TEST(TBDv4, Target_arm_bridgeOS) {
  static const char TBDv4PlatformBridgeOS[] = "--- !tapi-tbd\n"
                                              "tbd-version: 4\n"
                                              "targets: [  armv7k-bridgeos ]\n"
                                              "install-name: Test.dylib\n"
                                              "...\n";

  Expected<TBDFile> Result =
      TextAPIReader::get(MemoryBufferRef(TBDv4PlatformBridgeOS, "Test.tbd"));
  EXPECT_TRUE(!!Result);
  TBDFile File = std::move(Result.get());
  EXPECT_EQ(FileType::TBD_V4, File->getFileType());
  EXPECT_EQ(File->getPlatforms().size(), 1U);
  EXPECT_EQ(PLATFORM_BRIDGEOS, *File->getPlatforms().begin());
  EXPECT_EQ(ArchitectureSet(AK_armv7k), File->getArchitectures());

  SmallString<4096> Buffer;
  raw_svector_ostream OS(Buffer);
  Error WriteResult = TextAPIWriter::writeToStream(OS, *File);
  EXPECT_TRUE(!WriteResult);
  EXPECT_EQ(stripWhitespace(TBDv4PlatformBridgeOS),
            stripWhitespace(Buffer.c_str()));
}

TEST(TBDv4, Target_arm_iOS) {
  static const char TBDv4ArchArm64e[] = "--- !tapi-tbd\n"
                                        "tbd-version: 4\n"
                                        "targets: [  arm64e-ios ]\n"
                                        "install-name: Test.dylib\n"
                                        "...\n";

  Expected<TBDFile> Result =
      TextAPIReader::get(MemoryBufferRef(TBDv4ArchArm64e, "Test.tbd"));
  EXPECT_TRUE(!!Result);
  TBDFile File = std::move(Result.get());
  EXPECT_EQ(FileType::TBD_V4, File->getFileType());
  EXPECT_EQ(File->getPlatforms().size(), 1U);
  EXPECT_EQ(PLATFORM_IOS, *File->getPlatforms().begin());
  EXPECT_EQ(ArchitectureSet(AK_arm64e), File->getArchitectures());

  SmallString<4096> Buffer;
  raw_svector_ostream OS(Buffer);
  Error WriteResult = TextAPIWriter::writeToStream(OS, *File);
  EXPECT_TRUE(!WriteResult);
  EXPECT_EQ(stripWhitespace(TBDv4ArchArm64e), stripWhitespace(Buffer.c_str()));
}

TEST(TBDv4, Target_x86_macos) {
  static const char TBDv4Targetx86MacOS[] = "--- !tapi-tbd\n"
                                            "tbd-version: 4\n"
                                            "targets: [  x86_64-macos ]\n"
                                            "install-name: Test.dylib\n"
                                            "...\n";

  Expected<TBDFile> Result =
      TextAPIReader::get(MemoryBufferRef(TBDv4Targetx86MacOS, "Test.tbd"));
  EXPECT_TRUE(!!Result);
  TBDFile File = std::move(Result.get());
  EXPECT_EQ(FileType::TBD_V4, File->getFileType());
  EXPECT_EQ(ArchitectureSet(AK_x86_64), File->getArchitectures());
  EXPECT_EQ(File->getPlatforms().size(), 1U);
  EXPECT_EQ(PLATFORM_MACOS, *File->getPlatforms().begin());

  SmallString<4096> Buffer;
  raw_svector_ostream OS(Buffer);
  Error WriteResult = TextAPIWriter::writeToStream(OS, *File);
  EXPECT_TRUE(!WriteResult);
  EXPECT_EQ(stripWhitespace(TBDv4Targetx86MacOS),
            stripWhitespace(Buffer.c_str()));
}

TEST(TBDv4, Target_x86_ios_simulator) {
  static const char TBDv4Targetx86iOSSim[] =
      "--- !tapi-tbd\n"
      "tbd-version: 4\n"
      "targets: [  x86_64-ios-simulator  ]\n"
      "install-name: Test.dylib\n"
      "...\n";

  Expected<TBDFile> Result =
      TextAPIReader::get(MemoryBufferRef(TBDv4Targetx86iOSSim, "Test.tbd"));
  EXPECT_TRUE(!!Result);
  TBDFile File = std::move(Result.get());
  EXPECT_EQ(FileType::TBD_V4, File->getFileType());
  EXPECT_EQ(ArchitectureSet(AK_x86_64), File->getArchitectures());
  EXPECT_EQ(File->getPlatforms().size(), 1U);
  EXPECT_EQ(PLATFORM_IOSSIMULATOR, *File->getPlatforms().begin());

  SmallString<4096> Buffer;
  raw_svector_ostream OS(Buffer);
  Error WriteResult = TextAPIWriter::writeToStream(OS, *File);
  EXPECT_TRUE(!WriteResult);
  EXPECT_EQ(stripWhitespace(TBDv4Targetx86iOSSim),
            stripWhitespace(Buffer.c_str()));
}

TEST(TBDv4, Target_x86_tvos_simulator) {
  static const char TBDv4x86tvOSSim[] = "--- !tapi-tbd\n"
                                        "tbd-version: 4\n"
                                        "targets: [  x86_64-tvos-simulator  ]\n"
                                        "install-name: Test.dylib\n"
                                        "...\n";

  Expected<TBDFile> Result =
      TextAPIReader::get(MemoryBufferRef(TBDv4x86tvOSSim, "Test.tbd"));
  EXPECT_TRUE(!!Result);
  TBDFile File = std::move(Result.get());
  EXPECT_EQ(FileType::TBD_V4, File->getFileType());
  EXPECT_EQ(ArchitectureSet(AK_x86_64), File->getArchitectures());
  EXPECT_EQ(File->getPlatforms().size(), 1U);
  EXPECT_EQ(PLATFORM_TVOSSIMULATOR, *File->getPlatforms().begin());

  SmallString<4096> Buffer;
  raw_svector_ostream OS(Buffer);
  Error WriteResult = TextAPIWriter::writeToStream(OS, *File);
  EXPECT_TRUE(!WriteResult);
  EXPECT_EQ(stripWhitespace(TBDv4x86tvOSSim), stripWhitespace(Buffer.c_str()));
}

TEST(TBDv4, Target_i386_watchos_simulator) {
  static const char TBDv4i386watchOSSim[] =
      "--- !tapi-tbd\n"
      "tbd-version: 4\n"
      "targets: [  i386-watchos-simulator  ]\n"
      "install-name: Test.dylib\n"
      "...\n";

  Expected<TBDFile> Result =
      TextAPIReader::get(MemoryBufferRef(TBDv4i386watchOSSim, "Test.tbd"));
  EXPECT_TRUE(!!Result);
  TBDFile File = std::move(Result.get());
  EXPECT_EQ(FileType::TBD_V4, File->getFileType());
  EXPECT_EQ(ArchitectureSet(AK_i386), File->getArchitectures());
  EXPECT_EQ(File->getPlatforms().size(), 1U);
  EXPECT_EQ(PLATFORM_WATCHOSSIMULATOR, *File->getPlatforms().begin());

  SmallString<4096> Buffer;
  raw_svector_ostream OS(Buffer);
  Error WriteResult = TextAPIWriter::writeToStream(OS, *File);
  EXPECT_TRUE(!WriteResult);
  EXPECT_EQ(stripWhitespace(TBDv4i386watchOSSim),
            stripWhitespace(Buffer.c_str()));
}

TEST(TBDv4, Target_i386_driverkit) {
  static const char TBDv4i386DriverKit[] = "--- !tapi-tbd\n"
                                           "tbd-version: 4\n"
                                           "targets: [  i386-driverkit  ]\n"
                                           "install-name: Test.dylib\n"
                                           "...\n";

  Expected<TBDFile> Result =
      TextAPIReader::get(MemoryBufferRef(TBDv4i386DriverKit, "Test.tbd"));
  EXPECT_TRUE(!!Result);
  TBDFile File = std::move(Result.get());
  EXPECT_EQ(FileType::TBD_V4, File->getFileType());
  EXPECT_EQ(ArchitectureSet(AK_i386), File->getArchitectures());
  EXPECT_EQ(File->getPlatforms().size(), 1U);
  EXPECT_EQ(PLATFORM_DRIVERKIT, *File->getPlatforms().begin());

  SmallString<4096> Buffer;
  raw_svector_ostream OS(Buffer);
  Error WriteResult = TextAPIWriter::writeToStream(OS, *File);
  EXPECT_TRUE(!WriteResult);
  EXPECT_EQ(stripWhitespace(TBDv4i386DriverKit),
            stripWhitespace(Buffer.c_str()));
}

TEST(TBDv4, Swift_1) {
  static const char TBDv4SwiftVersion1[] = "--- !tapi-tbd\n"
                                           "tbd-version: 4\n"
                                           "targets: [  x86_64-macos ]\n"
                                           "install-name: Test.dylib\n"
                                           "swift-abi-version: 1\n"
                                           "...\n";

  Expected<TBDFile> Result =
      TextAPIReader::get(MemoryBufferRef(TBDv4SwiftVersion1, "Test.tbd"));
  EXPECT_TRUE(!!Result);
  TBDFile File = std::move(Result.get());
  EXPECT_EQ(FileType::TBD_V4, File->getFileType());
  EXPECT_EQ(1U, File->getSwiftABIVersion());

  // No writer test because we emit "swift-abi-version:1.0".
}

TEST(TBDv4, Swift_2) {
  static const char TBDv4Swift2[] = "--- !tapi-tbd\n"
                                    "tbd-version: 4\n"
                                    "targets: [  x86_64-macos ]\n"
                                    "install-name: Test.dylib\n"
                                    "swift-abi-version: 2\n"
                                    "...\n";

  Expected<TBDFile> Result =
      TextAPIReader::get(MemoryBufferRef(TBDv4Swift2, "Test.tbd"));
  EXPECT_TRUE(!!Result);
  TBDFile File = std::move(Result.get());
  EXPECT_EQ(FileType::TBD_V4, File->getFileType());
  EXPECT_EQ(2U, File->getSwiftABIVersion());

  // No writer test because we emit "swift-abi-version:2.0".
}

TEST(TBDv4, Swift_5) {
  static const char TBDv4SwiftVersion5[] = "--- !tapi-tbd\n"
                                           "tbd-version: 4\n"
                                           "targets: [  x86_64-macos ]\n"
                                           "install-name: Test.dylib\n"
                                           "swift-abi-version: 5\n"
                                           "...\n";

  Expected<TBDFile> Result =
      TextAPIReader::get(MemoryBufferRef(TBDv4SwiftVersion5, "Test.tbd"));
  EXPECT_TRUE(!!Result);
  TBDFile File = std::move(Result.get());
  EXPECT_EQ(FileType::TBD_V4, File->getFileType());
  EXPECT_EQ(5U, File->getSwiftABIVersion());

  SmallString<4096> Buffer;
  raw_svector_ostream OS(Buffer);
  Error WriteResult = TextAPIWriter::writeToStream(OS, *File);
  EXPECT_TRUE(!WriteResult);
  EXPECT_EQ(stripWhitespace(TBDv4SwiftVersion5),
            stripWhitespace(Buffer.c_str()));
}

TEST(TBDv4, Swift_99) {
  static const char TBDv4SwiftVersion99[] = "--- !tapi-tbd\n"
                                            "tbd-version: 4\n"
                                            "targets: [  x86_64-macos ]\n"
                                            "install-name: Test.dylib\n"
                                            "swift-abi-version: 99\n"
                                            "...\n";

  Expected<TBDFile> Result =
      TextAPIReader::get(MemoryBufferRef(TBDv4SwiftVersion99, "Test.tbd"));
  EXPECT_TRUE(!!Result);
  TBDFile File = std::move(Result.get());
  EXPECT_EQ(FileType::TBD_V4, File->getFileType());
  EXPECT_EQ(99U, File->getSwiftABIVersion());

  SmallString<4096> Buffer;
  raw_svector_ostream OS(Buffer);
  Error WriteResult = TextAPIWriter::writeToStream(OS, *File);
  EXPECT_TRUE(!WriteResult);
  EXPECT_EQ(stripWhitespace(TBDv4SwiftVersion99),
            stripWhitespace(Buffer.c_str()));
}

TEST(TBDv4, InvalidArchitecture) {
  static const char TBDv4UnknownArch[] = "--- !tapi-tbd\n"
                                         "tbd-version: 4\n"
                                         "targets: [ foo-macos ]\n"
                                         "install-name: Test.dylib\n"
                                         "...\n";

  Expected<TBDFile> Result =
      TextAPIReader::get(MemoryBufferRef(TBDv4UnknownArch, "Test.tbd"));
  EXPECT_FALSE(!!Result);
  std::string ErrorMessage = toString(Result.takeError());
  EXPECT_EQ("malformed file\nTest.tbd:3:12: error: unknown "
            "architecture\ntargets: [ foo-macos ]\n"
            "           ^~~~~~~~~~\n",
            ErrorMessage);
}

TEST(TBDv4, InvalidPlatform) {
  static const char TBDv4FInvalidPlatform[] = "--- !tapi-tbd\n"
                                              "tbd-version: 4\n"
                                              "targets: [ x86_64-maos ]\n"
                                              "install-name: Test.dylib\n"
                                              "...\n";

  Expected<TBDFile> Result =
      TextAPIReader::get(MemoryBufferRef(TBDv4FInvalidPlatform, "Test.tbd"));
  EXPECT_FALSE(!!Result);
  std::string ErrorMessage = toString(Result.takeError());
  EXPECT_EQ("malformed file\nTest.tbd:3:12: error: unknown platform\ntargets: "
            "[ x86_64-maos ]\n"
            "           ^~~~~~~~~~~~\n",
            ErrorMessage);
}

TEST(TBDv4, MalformedFile1) {
  static const char TBDv4MalformedFile1[] = "--- !tapi-tbd\n"
                                            "tbd-version: 4\n"
                                            "...\n";

  Expected<TBDFile> Result =
      TextAPIReader::get(MemoryBufferRef(TBDv4MalformedFile1, "Test.tbd"));
  EXPECT_FALSE(!!Result);
  std::string ErrorMessage = toString(Result.takeError());
  ASSERT_EQ("malformed file\nTest.tbd:2:1: error: missing required key "
            "'targets'\ntbd-version: 4\n^\n",
            ErrorMessage);
}

TEST(TBDv4, MalformedFile2) {
  static const char TBDv4MalformedFile2[] = "--- !tapi-tbd\n"
                                            "tbd-version: 4\n"
                                            "targets: [ x86_64-macos ]\n"
                                            "install-name: Test.dylib\n"
                                            "foobar: \"unsupported key\"\n";

  Expected<TBDFile> Result =
      TextAPIReader::get(MemoryBufferRef(TBDv4MalformedFile2, "Test.tbd"));
  EXPECT_FALSE(!!Result);
  std::string ErrorMessage = toString(Result.takeError());
  ASSERT_EQ(
      "malformed file\nTest.tbd:5:1: error: unknown key 'foobar'\nfoobar: "
      "\"unsupported key\"\n^~~~~~\n",
      ErrorMessage);
}

TEST(TBDv4, MalformedFile3) {
  static const char TBDv4MalformedSwift[] = "--- !tapi-tbd\n"
                                            "tbd-version: 4\n"
                                            "targets: [  x86_64-macos ]\n"
                                            "install-name: Test.dylib\n"
                                            "swift-abi-version: 1.1\n"
                                            "...\n";

  Expected<TBDFile> Result =
      TextAPIReader::get(MemoryBufferRef(TBDv4MalformedSwift, "Test.tbd"));
  EXPECT_FALSE(!!Result);
  std::string ErrorMessage = toString(Result.takeError());
  EXPECT_EQ("malformed file\nTest.tbd:5:20: error: invalid Swift ABI "
            "version.\nswift-abi-version: 1.1\n                   ^~~\n",
            ErrorMessage);
}

TEST(TBDv4, InterfaceEquality) {
  static const char TBDv4File[] =
      "--- !tapi-tbd\n"
      "tbd-version: 4\n"
      "targets:  [ i386-macos, x86_64-macos, x86_64-ios ]\n"
      "uuids:\n"
      "  - target: i386-macos\n"
      "    value: 00000000-0000-0000-0000-000000000000\n"
      "  - target: x86_64-macos\n"
      "    value: 11111111-1111-1111-1111-111111111111\n"
      "  - target: x86_64-ios\n"
      "    value: 11111111-1111-1111-1111-111111111111\n"
      "flags: [ flat_namespace, installapi ]\n"
      "install-name: Umbrella.framework/Umbrella\n"
      "current-version: 1.2.3\n"
      "compatibility-version: 1.2\n"
      "swift-abi-version: 5\n"
      "parent-umbrella:\n"
      "  - targets: [ i386-macos, x86_64-macos, x86_64-ios ]\n"
      "    umbrella: System\n"
      "allowable-clients:\n"
      "  - targets: [ i386-macos, x86_64-macos, x86_64-ios ]\n"
      "    clients: [ ClientA ]\n"
      "reexported-libraries:\n"
      "  - targets: [ i386-macos ]\n"
      "    libraries: [ /System/Library/Frameworks/A.framework/A ]\n"
      "exports:\n"
      "  - targets: [ i386-macos ]\n"
      "    symbols: [ _symA ]\n"
      "    objc-classes: []\n"
      "    objc-eh-types: []\n"
      "    objc-ivars: []\n"
      "    weak-symbols: []\n"
      "    thread-local-symbols: []\n"
      "  - targets: [ x86_64-ios ]\n"
      "    symbols: [_symB]\n"
      "  - targets: [ x86_64-macos, x86_64-ios ]\n"
      "    symbols: [_symAB]\n"
      "reexports:\n"
      "  - targets: [ i386-macos ]\n"
      "    symbols: [_symC]\n"
      "    objc-classes: []\n"
      "    objc-eh-types: []\n"
      "    objc-ivars: []\n"
      "    weak-symbols: []\n"
      "    thread-local-symbols: []\n"
      "undefineds:\n"
      "  - targets: [ i386-macos ]\n"
      "    symbols: [ _symD ]\n"
      "    objc-classes: []\n"
      "    objc-eh-types: []\n"
      "    objc-ivars: []\n"
      "    weak-symbols: []\n"
      "    thread-local-symbols: []\n"
      "tbd-version:     4\n"
      "targets:         [ i386-maccatalyst, x86_64-maccatalyst ]\n"
      "uuids:\n"
      "  - target:          i386-maccatalyst\n"
      "    value:           00000000-0000-0000-0000-000000000000\n"
      "  - target:          x86_64-maccatalyst\n"
      "    value:           11111111-1111-1111-1111-111111111111\n"
      "install-name:    '/System/Library/Frameworks/A.framework/A'\n"
      "exports:\n"
      "  - targets:         [ i386-maccatalyst ]\n"
      "    weak-symbols:    [ _symC ]\n"
      "  - targets:         [ i386-maccatalyst, x86_64-maccatalyst ]\n"
      "    symbols:         [ _symA ]\n"
      "    objc-classes:    [ Class1 ]\n"
      "  - targets:         [ x86_64-maccatalyst ]\n"
      "    symbols:         [ _symAB ]\n"
      "...\n";

  Expected<TBDFile> ResultA =
      TextAPIReader::get(MemoryBufferRef(TBDv4File, "TestA.tbd"));
  EXPECT_TRUE(!!ResultA);
  InterfaceFile FileA = std::move(*ResultA.get());
  Expected<TBDFile> ResultB =
      TextAPIReader::get(MemoryBufferRef(TBDv4File, "TestB.tbd"));
  EXPECT_TRUE(!!ResultB);
  InterfaceFile FileB = std::move(*ResultB.get());
  EXPECT_TRUE(FileA == FileB);
}

TEST(TBDv4, InterfaceDiffVersionsEquality) {
  static const char TBDv4File[] =
      "--- !tapi-tbd\n"
      "tbd-version: 4\n"
      "targets:  [ i386-macos, x86_64-macos ]\n"
      "uuids:\n"
      "  - target: i386-macos\n"
      "    value: 00000000-0000-0000-0000-000000000000\n"
      "  - target: x86_64-macos\n"
      "    value: 11111111-1111-1111-1111-111111111111\n"
      "flags: [ installapi ]\n"
      "install-name: Umbrella.framework/Umbrella\n"
      "current-version: 1.2.3\n"
      "compatibility-version: 1.0\n"
      "swift-abi-version: 5\n"
      "parent-umbrella:\n"
      "  - targets: [ i386-macos, x86_64-macos ]\n"
      "    umbrella: System\n"
      "allowable-clients:\n"
      "  - targets: [ i386-macos, x86_64-macos ]\n"
      "    clients: [ ClientA ]\n"
      "reexported-libraries:\n"
      "  - targets: [ i386-macos ]\n"
      "    libraries: [ /System/Library/Frameworks/A.framework/A ]\n"
      "exports:\n"
      "  - targets: [ i386-macos ]\n"
      "    symbols: [ _sym5 ]\n"
      "    objc-classes: [ class3]\n"
      "    objc-eh-types: []\n"
      "    objc-ivars: [ class1._ivar3 ]\n"
      "    weak-symbols: [ _weak3 ]\n"
      "  - targets: [ x86_64-macos ]\n"
      "    symbols: [_symAB]\n"
      "  - targets: [ i386-macos, x86_64-macos ]\n"
      "    symbols: [_symA]\n"
      "    objc-classes: [ class1, class2 ]\n"
      "    objc-eh-types: [ class1 ]\n"
      "    objc-ivars: [ class1._ivar1, class1._ivar2 ]\n"
      "    weak-symbols: [ _weak1, _weak2 ]\n"
      "    thread-local-symbols: [ _tlv1, _tlv3 ]\n"
      "undefineds:\n"
      "  - targets: [ i386-macos ]\n"
      "    symbols: [ _symC ]\n"
      "    objc-classes: []\n"
      "    objc-eh-types: []\n"
      "    objc-ivars: []\n"
      "    weak-symbols: []\n"
      "    thread-local-symbols: []\n"
      "...\n";

  static const char TBDv3File[] =
      "--- !tapi-tbd-v3\n"
      "archs: [ i386, x86_64 ]\n"
      "uuids: [ 'i386: 00000000-0000-0000-0000-000000000000',\n"
      "         'x86_64: 22222222-2222-2222-2222-222222222222']\n"
      "platform: macosx\n"
      "flags: [ installapi ]\n"
      "install-name: Umbrella.framework/Umbrella\n"
      "current-version: 1.2.3\n"
      "compatibility-version: 1.0\n"
      "swift-abi-version: 5\n"
      "parent-umbrella: System\n"
      "exports:\n"
      "  - archs: [ i386, x86_64 ]\n"
      "    allowable-clients: [ ClientA ]\n"
      "    symbols: [ _symA ]\n"
      "    objc-classes: [ class1, class2 ]\n"
      "    objc-eh-types: [ class1 ]\n"
      "    objc-ivars: [ class1._ivar1, class1._ivar2 ]\n"
      "    weak-def-symbols: [ _weak1, _weak2 ]\n"
      "    thread-local-symbols: [ _tlv1, _tlv3 ]\n"
      "  - archs: [ i386 ]\n"
      "    re-exports: [ /System/Library/Frameworks/A.framework/A ]\n"
      "    symbols: [ _sym5 ]\n"
      "    objc-classes: [ class3 ]\n"
      "    objc-ivars: [ class1._ivar3 ]\n"
      "    weak-def-symbols: [ _weak3 ]\n"
      "  - archs: [ x86_64 ]\n"
      "    symbols: [ _symAB ]\n"
      "undefineds:\n"
      "  - archs: [ i386 ]\n"
      "    symbols: [ _symC ]\n"
      "...\n";

  Expected<TBDFile> ResultA =
      TextAPIReader::get(MemoryBufferRef(TBDv4File, "TestA.tbd"));
  EXPECT_TRUE(!!ResultA);
  InterfaceFile FileA = std::move(*ResultA.get());
  Expected<TBDFile> ResultB =
      TextAPIReader::get(MemoryBufferRef(TBDv3File, "TestB.tbd"));
  EXPECT_TRUE(!!ResultB);
  InterfaceFile FileB = std::move(*ResultB.get());
  EXPECT_NE(FileA.uuids(), FileB.uuids());
  EXPECT_TRUE(FileA == FileB);
}

TEST(TBDv4, InterfaceInequality) {
  static const char TBDv4File[] = "--- !tapi-tbd\n"
                                  "tbd-version: 4\n"
                                  "targets:  [ i386-macos, x86_64-macos ]\n"
                                  "install-name: Umbrella.framework/Umbrella\n"
                                  "...\n";

  Expected<TBDFile> ResultA =
      TextAPIReader::get(MemoryBufferRef(TBDv4File, "TestA.tbd"));
  EXPECT_TRUE(!!ResultA);
  InterfaceFile FileA = std::move(*ResultA.get());
  Expected<TBDFile> ResultB =
      TextAPIReader::get(MemoryBufferRef(TBDv4File, "TestB.tbd"));
  EXPECT_TRUE(!!ResultB);
  InterfaceFile FileB = std::move(*ResultB.get());

  EXPECT_TRUE(checkEqualityOnTransform(FileA, FileB, [](InterfaceFile *File) {
<<<<<<< HEAD
    File->addTarget(Target(AK_x86_64, PlatformKind::iOS));
=======
    File->addTarget(Target(AK_x86_64, PLATFORM_IOS));
>>>>>>> 2ab1d525
  }));
  EXPECT_TRUE(checkEqualityOnTransform(FileA, FileB, [](InterfaceFile *File) {
    File->setCurrentVersion(PackedVersion(1, 2, 3));
    File->setCompatibilityVersion(PackedVersion(1, 0, 0));
  }));
  EXPECT_TRUE(checkEqualityOnTransform(
      FileA, FileB, [](InterfaceFile *File) { File->setSwiftABIVersion(5); }));
  EXPECT_TRUE(checkEqualityOnTransform(FileA, FileB, [](InterfaceFile *File) {
    File->setTwoLevelNamespace(false);
  }));
  EXPECT_TRUE(checkEqualityOnTransform(
      FileA, FileB, [](InterfaceFile *File) { File->setInstallAPI(true); }));
  EXPECT_TRUE(checkEqualityOnTransform(FileA, FileB, [](InterfaceFile *File) {
    File->setApplicationExtensionSafe(false);
  }));
  EXPECT_TRUE(checkEqualityOnTransform(FileA, FileB, [](InterfaceFile *File) {
<<<<<<< HEAD
    File->addParentUmbrella(Target(AK_x86_64, PlatformKind::macOS), "System.dylib");
  }));
  EXPECT_TRUE(checkEqualityOnTransform(FileA, FileB, [](InterfaceFile *File) {
    File->addAllowableClient("ClientA", Target(AK_i386, PlatformKind::macOS));
  }));
  EXPECT_TRUE(checkEqualityOnTransform(FileA, FileB, [](InterfaceFile *File) {
    File->addReexportedLibrary("/System/Library/Frameworks/A.framework/A",
                               Target(AK_i386, PlatformKind::macOS));
  }));
  EXPECT_TRUE(checkEqualityOnTransform(FileA, FileB, [](InterfaceFile *File) {
    File->addSymbol(SymbolKind::GlobalSymbol, "_symA", {Target(AK_x86_64, PlatformKind::macOS)});
  }));
  EXPECT_TRUE(checkEqualityOnTransform(FileA, FileB, [](InterfaceFile *File) {
    InterfaceFile Document;
    Document.addTargets(TargetList {Target(AK_i386, PlatformKind::macOS),
                      Target(AK_x86_64, PlatformKind::macOS)});
=======
    File->addParentUmbrella(Target(AK_x86_64, PLATFORM_MACOS), "System.dylib");
  }));
  EXPECT_TRUE(checkEqualityOnTransform(FileA, FileB, [](InterfaceFile *File) {
    File->addAllowableClient("ClientA", Target(AK_i386, PLATFORM_MACOS));
  }));
  EXPECT_TRUE(checkEqualityOnTransform(FileA, FileB, [](InterfaceFile *File) {
    File->addReexportedLibrary("/System/Library/Frameworks/A.framework/A",
                               Target(AK_i386, PLATFORM_MACOS));
  }));
  EXPECT_TRUE(checkEqualityOnTransform(FileA, FileB, [](InterfaceFile *File) {
    File->addSymbol(SymbolKind::GlobalSymbol, "_symA",
                    {Target(AK_x86_64, PLATFORM_MACOS)});
  }));
  EXPECT_TRUE(checkEqualityOnTransform(FileA, FileB, [](InterfaceFile *File) {
    InterfaceFile Document;
    Document.addTargets(TargetList{Target(AK_i386, PLATFORM_MACOS),
                                   Target(AK_x86_64, PLATFORM_MACOS)});
>>>>>>> 2ab1d525
    Document.setInstallName("/System/Library/Frameworks/A.framework/A");
    File->addDocument(std::make_shared<InterfaceFile>(std::move(Document)));
  }));
}

} // end namespace TBDv4<|MERGE_RESOLUTION|>--- conflicted
+++ resolved
@@ -1134,11 +1134,7 @@
   InterfaceFile FileB = std::move(*ResultB.get());
 
   EXPECT_TRUE(checkEqualityOnTransform(FileA, FileB, [](InterfaceFile *File) {
-<<<<<<< HEAD
-    File->addTarget(Target(AK_x86_64, PlatformKind::iOS));
-=======
     File->addTarget(Target(AK_x86_64, PLATFORM_IOS));
->>>>>>> 2ab1d525
   }));
   EXPECT_TRUE(checkEqualityOnTransform(FileA, FileB, [](InterfaceFile *File) {
     File->setCurrentVersion(PackedVersion(1, 2, 3));
@@ -1155,24 +1151,6 @@
     File->setApplicationExtensionSafe(false);
   }));
   EXPECT_TRUE(checkEqualityOnTransform(FileA, FileB, [](InterfaceFile *File) {
-<<<<<<< HEAD
-    File->addParentUmbrella(Target(AK_x86_64, PlatformKind::macOS), "System.dylib");
-  }));
-  EXPECT_TRUE(checkEqualityOnTransform(FileA, FileB, [](InterfaceFile *File) {
-    File->addAllowableClient("ClientA", Target(AK_i386, PlatformKind::macOS));
-  }));
-  EXPECT_TRUE(checkEqualityOnTransform(FileA, FileB, [](InterfaceFile *File) {
-    File->addReexportedLibrary("/System/Library/Frameworks/A.framework/A",
-                               Target(AK_i386, PlatformKind::macOS));
-  }));
-  EXPECT_TRUE(checkEqualityOnTransform(FileA, FileB, [](InterfaceFile *File) {
-    File->addSymbol(SymbolKind::GlobalSymbol, "_symA", {Target(AK_x86_64, PlatformKind::macOS)});
-  }));
-  EXPECT_TRUE(checkEqualityOnTransform(FileA, FileB, [](InterfaceFile *File) {
-    InterfaceFile Document;
-    Document.addTargets(TargetList {Target(AK_i386, PlatformKind::macOS),
-                      Target(AK_x86_64, PlatformKind::macOS)});
-=======
     File->addParentUmbrella(Target(AK_x86_64, PLATFORM_MACOS), "System.dylib");
   }));
   EXPECT_TRUE(checkEqualityOnTransform(FileA, FileB, [](InterfaceFile *File) {
@@ -1190,7 +1168,6 @@
     InterfaceFile Document;
     Document.addTargets(TargetList{Target(AK_i386, PLATFORM_MACOS),
                                    Target(AK_x86_64, PLATFORM_MACOS)});
->>>>>>> 2ab1d525
     Document.setInstallName("/System/Library/Frameworks/A.framework/A");
     File->addDocument(std::make_shared<InterfaceFile>(std::move(Document)));
   }));
