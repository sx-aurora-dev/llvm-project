--- conflicted
+++ resolved
@@ -908,11 +908,7 @@
   InterfaceFile FileB = std::move(*ResultB.get());
 
   EXPECT_TRUE(checkEqualityOnTransform(FileA, FileB, [](InterfaceFile *File) {
-<<<<<<< HEAD
-    File->addTarget(Target(AK_x86_64, PlatformKind::iOS));
-=======
     File->addTarget(Target(AK_x86_64, PLATFORM_IOS));
->>>>>>> 2ab1d525
   }));
   EXPECT_TRUE(checkEqualityOnTransform(FileA, FileB, [](InterfaceFile *File) {
     File->setCurrentVersion(PackedVersion(1, 2, 3));
@@ -929,24 +925,6 @@
     File->setApplicationExtensionSafe(false);
   }));
   EXPECT_TRUE(checkEqualityOnTransform(FileA, FileB, [](InterfaceFile *File) {
-<<<<<<< HEAD
-    File->addParentUmbrella(Target(AK_armv7, PlatformKind::iOS), "Umbrella.dylib");
-  }));
-  EXPECT_TRUE(checkEqualityOnTransform(FileA, FileB, [](InterfaceFile *File) {
-    File->addAllowableClient("ClientA", Target(AK_armv7, PlatformKind::iOS));
-  }));
-  EXPECT_TRUE(checkEqualityOnTransform(FileA, FileB, [](InterfaceFile *File) {
-    File->addReexportedLibrary("/System/Library/Frameworks/A.framework/A",
-                              Target(AK_armv7, PlatformKind::iOS));
-  }));
-  EXPECT_TRUE(checkEqualityOnTransform(FileA, FileB, [](InterfaceFile *File) {
-    File->addSymbol(SymbolKind::GlobalSymbol, "_symA", {Target(AK_arm64, PlatformKind::iOS)});
-  }));
-  EXPECT_TRUE(checkEqualityOnTransform(FileA, FileB, [](InterfaceFile *File) {
-    InterfaceFile Document;
-    Document.addTargets(TargetList{Target(AK_armv7, PlatformKind::iOS),
-                      Target(AK_arm64, PlatformKind::iOS)});
-=======
     File->addParentUmbrella(Target(AK_armv7, PLATFORM_IOS), "Umbrella.dylib");
   }));
   EXPECT_TRUE(checkEqualityOnTransform(FileA, FileB, [](InterfaceFile *File) {
@@ -964,7 +942,6 @@
     InterfaceFile Document;
     Document.addTargets(TargetList{Target(AK_armv7, PLATFORM_IOS),
                                    Target(AK_arm64, PLATFORM_IOS)});
->>>>>>> 2ab1d525
     Document.setInstallName("/System/Library/Frameworks/A.framework/A");
     File->addDocument(std::make_shared<InterfaceFile>(std::move(Document)));
   }));
