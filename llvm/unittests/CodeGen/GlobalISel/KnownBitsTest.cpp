//===- KnownBitsTest.cpp -------------------------------------------===//
//
// Part of the LLVM Project, under the Apache License v2.0 with LLVM Exceptions.
// See https://llvm.org/LICENSE.txt for license information.
// SPDX-License-Identifier: Apache-2.0 WITH LLVM-exception
//
//===----------------------------------------------------------------------===//

#include "GISelMITest.h"
#include "llvm/CodeGen/GlobalISel/GISelKnownBits.h"
#include "llvm/CodeGen/GlobalISel/MachineIRBuilder.h"

TEST_F(AArch64GISelMITest, TestKnownBitsCst) {
  StringRef MIRString = "  %3:_(s8) = G_CONSTANT i8 1\n"
                        "  %4:_(s8) = COPY %3\n";
  setUp(MIRString);
  if (!TM)
    return;
  unsigned CopyReg = Copies[Copies.size() - 1];
  MachineInstr *FinalCopy = MRI->getVRegDef(CopyReg);
  unsigned SrcReg = FinalCopy->getOperand(1).getReg();
  unsigned DstReg = FinalCopy->getOperand(0).getReg();
  GISelKnownBits Info(*MF);
  KnownBits Res = Info.getKnownBits(SrcReg);
  EXPECT_EQ((uint64_t)1, Res.One.getZExtValue());
  EXPECT_EQ((uint64_t)0xfe, Res.Zero.getZExtValue());

  KnownBits Res2 = Info.getKnownBits(DstReg);
  EXPECT_EQ(Res.One.getZExtValue(), Res2.One.getZExtValue());
  EXPECT_EQ(Res.Zero.getZExtValue(), Res2.Zero.getZExtValue());
}

TEST_F(AArch64GISelMITest, TestKnownBitsCstWithClass) {
  StringRef MIRString = "  %10:gpr32 = MOVi32imm 1\n"
                        "  %4:_(s32) = COPY %10\n";
  setUp(MIRString);
  if (!TM)
    return;
  unsigned CopyReg = Copies[Copies.size() - 1];
  MachineInstr *FinalCopy = MRI->getVRegDef(CopyReg);
  unsigned SrcReg = FinalCopy->getOperand(1).getReg();
  unsigned DstReg = FinalCopy->getOperand(0).getReg();
  GISelKnownBits Info(*MF);
  KnownBits Res = Info.getKnownBits(SrcReg);
  // We can't analyze %3 due to the register class constraint. We will get a
  // default-constructed KnownBits back.
  EXPECT_EQ((uint64_t)1, Res.getBitWidth());
  EXPECT_EQ((uint64_t)0, Res.One.getZExtValue());
  EXPECT_EQ((uint64_t)0, Res.Zero.getZExtValue());

  KnownBits Res2 = Info.getKnownBits(DstReg);
  // We still don't know the values due to the register class constraint but %4
  // did reveal the size of %3.
  EXPECT_EQ((uint64_t)32, Res2.getBitWidth());
  EXPECT_EQ(Res.One.getZExtValue(), Res2.One.getZExtValue());
  EXPECT_EQ(Res.Zero.getZExtValue(), Res2.Zero.getZExtValue());
}

// Check that we are able to track bits through PHIs
// and get the intersections of everything we know on each operand.
TEST_F(AArch64GISelMITest, TestKnownBitsCstPHI) {
  StringRef MIRString = "  bb.10:\n"
                        "  %10:_(s8) = G_CONSTANT i8 3\n"
                        "  %11:_(s1) = G_IMPLICIT_DEF\n"
                        "  G_BRCOND %11(s1), %bb.11\n"
                        "  G_BR %bb.12\n"
                        "\n"
                        "  bb.11:\n"
                        "  %12:_(s8) = G_CONSTANT i8 2\n"
                        "  G_BR %bb.12\n"
                        "\n"
                        "  bb.12:\n"
                        "  %13:_(s8) = PHI %10(s8), %bb.10, %12(s8), %bb.11\n"
                        "  %14:_(s8) = COPY %13\n";
  setUp(MIRString);
  if (!TM)
    return;
  Register CopyReg = Copies[Copies.size() - 1];
  MachineInstr *FinalCopy = MRI->getVRegDef(CopyReg);
  Register SrcReg = FinalCopy->getOperand(1).getReg();
  Register DstReg = FinalCopy->getOperand(0).getReg();
  GISelKnownBits Info(*MF);
  KnownBits Res = Info.getKnownBits(SrcReg);
  EXPECT_EQ((uint64_t)2, Res.One.getZExtValue());
  EXPECT_EQ((uint64_t)0xfc, Res.Zero.getZExtValue());

  KnownBits Res2 = Info.getKnownBits(DstReg);
  EXPECT_EQ(Res.One.getZExtValue(), Res2.One.getZExtValue());
  EXPECT_EQ(Res.Zero.getZExtValue(), Res2.Zero.getZExtValue());
}

// Check that we report we know nothing when we hit a
// non-generic register.
// Note: this could be improved though!
TEST_F(AArch64GISelMITest, TestKnownBitsCstPHIToNonGenericReg) {
  StringRef MIRString = "  bb.10:\n"
                        "  %10:gpr32 = MOVi32imm 3\n"
                        "  %11:_(s1) = G_IMPLICIT_DEF\n"
                        "  G_BRCOND %11(s1), %bb.11\n"
                        "  G_BR %bb.12\n"
                        "\n"
                        "  bb.11:\n"
                        "  %12:_(s8) = G_CONSTANT i8 2\n"
                        "  G_BR %bb.12\n"
                        "\n"
                        "  bb.12:\n"
                        "  %13:_(s8) = PHI %10, %bb.10, %12(s8), %bb.11\n"
                        "  %14:_(s8) = COPY %13\n";
  setUp(MIRString);
  if (!TM)
    return;
  Register CopyReg = Copies[Copies.size() - 1];
  MachineInstr *FinalCopy = MRI->getVRegDef(CopyReg);
  Register SrcReg = FinalCopy->getOperand(1).getReg();
  Register DstReg = FinalCopy->getOperand(0).getReg();
  GISelKnownBits Info(*MF);
  KnownBits Res = Info.getKnownBits(SrcReg);
  EXPECT_EQ((uint64_t)0, Res.One.getZExtValue());
  EXPECT_EQ((uint64_t)0, Res.Zero.getZExtValue());

  KnownBits Res2 = Info.getKnownBits(DstReg);
  EXPECT_EQ(Res.One.getZExtValue(), Res2.One.getZExtValue());
  EXPECT_EQ(Res.Zero.getZExtValue(), Res2.Zero.getZExtValue());
}

// Check that we know nothing when at least one value of a PHI
// comes from something we cannot analysis.
// This test is not particularly interesting, it is just
// here to cover the code that stops the analysis of PHIs
// earlier. In that case, we would not even look at the
// second incoming value.
TEST_F(AArch64GISelMITest, TestKnownBitsUnknownPHI) {
  StringRef MIRString =
      "  bb.10:\n"
      "  %10:_(s64) = COPY %0\n"
      "  %11:_(s1) = G_IMPLICIT_DEF\n"
      "  G_BRCOND %11(s1), %bb.11\n"
      "  G_BR %bb.12\n"
      "\n"
      "  bb.11:\n"
      "  %12:_(s64) = G_CONSTANT i64 2\n"
      "  G_BR %bb.12\n"
      "\n"
      "  bb.12:\n"
      "  %13:_(s64) = PHI %10(s64), %bb.10, %12(s64), %bb.11\n"
      "  %14:_(s64) = COPY %13\n";
  setUp(MIRString);
  if (!TM)
    return;
  Register CopyReg = Copies[Copies.size() - 1];
  MachineInstr *FinalCopy = MRI->getVRegDef(CopyReg);
  Register SrcReg = FinalCopy->getOperand(1).getReg();
  Register DstReg = FinalCopy->getOperand(0).getReg();
  GISelKnownBits Info(*MF);
  KnownBits Res = Info.getKnownBits(SrcReg);
  EXPECT_EQ((uint64_t)0, Res.One.getZExtValue());
  EXPECT_EQ((uint64_t)0, Res.Zero.getZExtValue());

  KnownBits Res2 = Info.getKnownBits(DstReg);
  EXPECT_EQ(Res.One.getZExtValue(), Res2.One.getZExtValue());
  EXPECT_EQ(Res.Zero.getZExtValue(), Res2.Zero.getZExtValue());
}

// Check that we manage to process PHIs that loop on themselves.
// For now, the analysis just stops and assumes it knows nothing,
// eventually we could teach it how to properly track phis that
// loop back.
TEST_F(AArch64GISelMITest, TestKnownBitsCstPHIWithLoop) {
  StringRef MIRString =
      "  bb.10:\n"
      "  %10:_(s8) = G_CONSTANT i8 3\n"
      "  %11:_(s1) = G_IMPLICIT_DEF\n"
      "  G_BRCOND %11(s1), %bb.11\n"
      "  G_BR %bb.12\n"
      "\n"
      "  bb.11:\n"
      "  %12:_(s8) = G_CONSTANT i8 2\n"
      "  G_BR %bb.12\n"
      "\n"
      "  bb.12:\n"
      "  %13:_(s8) = PHI %10(s8), %bb.10, %12(s8), %bb.11, %14(s8), %bb.12\n"
      "  %14:_(s8) = COPY %13\n"
      "  G_BR %bb.12\n";
  setUp(MIRString);
  if (!TM)
    return;
  Register CopyReg = Copies[Copies.size() - 1];
  MachineInstr *FinalCopy = MRI->getVRegDef(CopyReg);
  Register SrcReg = FinalCopy->getOperand(1).getReg();
  Register DstReg = FinalCopy->getOperand(0).getReg();
  GISelKnownBits Info(*MF);
  KnownBits Res = Info.getKnownBits(SrcReg);
  EXPECT_EQ((uint64_t)0, Res.One.getZExtValue());
  EXPECT_EQ((uint64_t)0, Res.Zero.getZExtValue());

  KnownBits Res2 = Info.getKnownBits(DstReg);
  EXPECT_EQ(Res.One.getZExtValue(), Res2.One.getZExtValue());
  EXPECT_EQ(Res.Zero.getZExtValue(), Res2.Zero.getZExtValue());
}

// Check that we don't try to analysis PHIs progression.
// Setting a deep enough max depth would allow to effectively simulate
// what happens in the loop.
// Thus, with a deep enough depth, we could actually figure out
// that %14's zero known bits are actually at least what we know
// for %10, right shifted by one.
// However, this process is super expensive compile-time wise and
// we don't want to reach that conclusion while playing with max depth.
// For now, the analysis just stops and assumes it knows nothing
// on PHIs, but eventually we could teach it how to properly track
// phis that loop back without relying on the luck effect of max
// depth.
TEST_F(AArch64GISelMITest, TestKnownBitsDecreasingCstPHIWithLoop) {
  StringRef MIRString = "  bb.10:\n"
                        "  %10:_(s8) = G_CONSTANT i8 5\n"
                        "  %11:_(s8) = G_CONSTANT i8 1\n"
                        "\n"
                        "  bb.12:\n"
                        "  %13:_(s8) = PHI %10(s8), %bb.10, %14(s8), %bb.12\n"
                        "  %14:_(s8) = G_LSHR %13, %11\n"
                        "  %15:_(s8) = COPY %14\n"
                        "  G_BR %bb.12\n";
  setUp(MIRString);
  if (!TM)
    return;
  Register CopyReg = Copies[Copies.size() - 1];
  MachineInstr *FinalCopy = MRI->getVRegDef(CopyReg);
  Register SrcReg = FinalCopy->getOperand(1).getReg();
  Register DstReg = FinalCopy->getOperand(0).getReg();
  GISelKnownBits Info(*MF, /*MaxDepth=*/24);
  KnownBits Res = Info.getKnownBits(SrcReg);
  EXPECT_EQ((uint64_t)0, Res.One.getZExtValue());
  // A single iteration on the PHI (%13) gives:
  // %10 has known zero of 0xFA
  // %12 has known zero of 0x80 (we shift right by one so high bit is zero)
  // Therefore, %14's known zero are 0x80 shifted by one 0xC0.
  // If we had simulated the loop we could have more zero bits, basically
  // up to 0xFC (count leading zero of 5, + 1).
  EXPECT_EQ((uint64_t)0xC0, Res.Zero.getZExtValue());

  KnownBits Res2 = Info.getKnownBits(DstReg);
  EXPECT_EQ(Res.One.getZExtValue(), Res2.One.getZExtValue());
  EXPECT_EQ(Res.Zero.getZExtValue(), Res2.Zero.getZExtValue());
}

TEST_F(AArch64GISelMITest, TestKnownBitsPtrToIntViceVersa) {
  StringRef MIRString = "  %3:_(s16) = G_CONSTANT i16 256\n"
                        "  %4:_(p0) = G_INTTOPTR %3\n"
                        "  %5:_(s32) = G_PTRTOINT %4\n"
                        "  %6:_(s32) = COPY %5\n";
  setUp(MIRString);
  if (!TM)
    return;
  unsigned CopyReg = Copies[Copies.size() - 1];
  MachineInstr *FinalCopy = MRI->getVRegDef(CopyReg);
  unsigned SrcReg = FinalCopy->getOperand(1).getReg();
  GISelKnownBits Info(*MF);
  KnownBits Res = Info.getKnownBits(SrcReg);
  EXPECT_EQ(256u, Res.One.getZExtValue());
  EXPECT_EQ(0xfffffeffu, Res.Zero.getZExtValue());
}

TEST_F(AArch64GISelMITest, TestKnownBitsAND) {
  StringRef MIRString = R"(
   %ptr:_(p0) = G_IMPLICIT_DEF
<<<<<<< HEAD
   %unknown:_(s8) = G_LOAD %ptr(p0) :: (load 1)
=======
   %unknown:_(s8) = G_LOAD %ptr(p0) :: (load (s8))
>>>>>>> a2ce6ee6
   %mask0:_(s8) = G_CONSTANT i8 52
   %mask1:_(s8) = G_CONSTANT i8 10
   %tmp0:_(s8) = G_AND %unknown, %mask0
   %val0:_(s8) = G_OR %tmp0, %mask1
   %mask2:_(s8) = G_CONSTANT i8 32
   %mask3:_(s8) = G_CONSTANT i8 24
   %tmp1:_(s8) = G_AND %unknown, %mask2
   %val1:_(s8) = G_OR %tmp1, %mask3
   %and:_(s8) = G_AND %val0, %val1
   %copy_and:_(s8) = COPY %and
)";

  setUp(MIRString);
  if (!TM)
    return;

  Register CopyReg = Copies[Copies.size() - 1];
  MachineInstr *FinalCopy = MRI->getVRegDef(CopyReg);
  Register SrcReg = FinalCopy->getOperand(1).getReg();
  GISelKnownBits Info(*MF);
  KnownBits Res = Info.getKnownBits(SrcReg);
  //   00??1?10
  // & 00?11000
  // = 00??1000
  EXPECT_EQ(0x08u, Res.One.getZExtValue());
  EXPECT_EQ(0xC7u, Res.Zero.getZExtValue());
}

TEST_F(AArch64GISelMITest, TestKnownBitsOR) {
  StringRef MIRString = R"(
   %ptr:_(p0) = G_IMPLICIT_DEF
<<<<<<< HEAD
   %unknown:_(s8) = G_LOAD %ptr(p0) :: (load 1)
=======
   %unknown:_(s8) = G_LOAD %ptr(p0) :: (load (s8))
>>>>>>> a2ce6ee6
   %mask0:_(s8) = G_CONSTANT i8 52
   %mask1:_(s8) = G_CONSTANT i8 10
   %tmp0:_(s8) = G_AND %unknown, %mask0
   %val0:_(s8) = G_OR %tmp0, %mask1
   %mask2:_(s8) = G_CONSTANT i8 32
   %mask3:_(s8) = G_CONSTANT i8 24
   %tmp1:_(s8) = G_AND %unknown, %mask2
   %val1:_(s8) = G_OR %tmp1, %mask3
   %or:_(s8) = G_OR %val0, %val1
   %copy_or:_(s8) = COPY %or
)";

  setUp(MIRString);
  if (!TM)
    return;

  Register CopyReg = Copies[Copies.size() - 1];
  MachineInstr *FinalCopy = MRI->getVRegDef(CopyReg);
  Register SrcReg = FinalCopy->getOperand(1).getReg();
  GISelKnownBits Info(*MF);
  KnownBits Res = Info.getKnownBits(SrcReg);
  //   00??1?10
  // | 00?11000
  // = 00?11?10
  EXPECT_EQ(0x1Au, Res.One.getZExtValue());
  EXPECT_EQ(0xC1u, Res.Zero.getZExtValue());
}

TEST_F(AArch64GISelMITest, TestKnownBitsXOR) {
  StringRef MIRString = R"(
   %ptr:_(p0) = G_IMPLICIT_DEF
<<<<<<< HEAD
   %unknown:_(s8) = G_LOAD %ptr(p0) :: (load 1)
=======
   %unknown:_(s8) = G_LOAD %ptr(p0) :: (load (s8))
>>>>>>> a2ce6ee6
   %mask0:_(s8) = G_CONSTANT i8 52
   %mask1:_(s8) = G_CONSTANT i8 10
   %tmp0:_(s8) = G_AND %unknown, %mask0
   %val0:_(s8) = G_OR %tmp0, %mask1
   %mask2:_(s8) = G_CONSTANT i8 32
   %mask3:_(s8) = G_CONSTANT i8 24
   %tmp1:_(s8) = G_AND %unknown, %mask2
   %val1:_(s8) = G_OR %tmp1, %mask3
   %xor:_(s8) = G_XOR %val0, %val1
   %copy_xor:_(s8) = COPY %xor
)";

  setUp(MIRString);
  if (!TM)
    return;

  Register CopyReg = Copies[Copies.size() - 1];
  MachineInstr *FinalCopy = MRI->getVRegDef(CopyReg);
  Register SrcReg = FinalCopy->getOperand(1).getReg();
  GISelKnownBits Info(*MF);
  KnownBits Res = Info.getKnownBits(SrcReg);
  // Xor KnowBits does not track if we are doing xor of unknown bit with itself
  // or negated itself.
  //   00??1?10
  // ^ 00?11000
  // = 00??0?10
  EXPECT_EQ(0x02u, Res.One.getZExtValue());
  EXPECT_EQ(0xC9u, Res.Zero.getZExtValue());
}

TEST_F(AArch64GISelMITest, TestKnownBitsXORConstant) {
  StringRef MIRString = "  %3:_(s8) = G_CONSTANT i8 4\n"
                        "  %4:_(s8) = G_CONSTANT i8 7\n"
                        "  %5:_(s8) = G_XOR %3, %4\n"
                        "  %6:_(s8) = COPY %5\n";
  setUp(MIRString);
  if (!TM)
    return;
  unsigned CopyReg = Copies[Copies.size() - 1];
  MachineInstr *FinalCopy = MRI->getVRegDef(CopyReg);
  unsigned SrcReg = FinalCopy->getOperand(1).getReg();
  GISelKnownBits Info(*MF);
  KnownBits Res = Info.getKnownBits(SrcReg);
  EXPECT_EQ(3u, Res.One.getZExtValue());
  EXPECT_EQ(252u, Res.Zero.getZExtValue());
}

TEST_F(AArch64GISelMITest, TestKnownBitsASHR) {
  StringRef MIRString = R"(
   %ptr:_(p0) = G_IMPLICIT_DEF
<<<<<<< HEAD
   %unknown:_(s8) = G_LOAD %ptr(p0) :: (load 1)
=======
   %unknown:_(s8) = G_LOAD %ptr(p0) :: (load (s8))
>>>>>>> a2ce6ee6
   %mask0:_(s8) = G_CONSTANT i8 38
   %mask1:_(s8) = G_CONSTANT i8 202
   %tmp0:_(s8) = G_AND %unknown, %mask0
   %val0:_(s8) = G_OR %tmp0, %mask1
   %cst0:_(s8) = G_CONSTANT i8 2
   %ashr0:_(s8) = G_ASHR %val0, %cst0
   %copy_ashr0:_(s8) = COPY %ashr0

   %mask2:_(s8) = G_CONSTANT i8 204
   %mask3:_(s8) = G_CONSTANT i8 18
   %tmp1:_(s8) = G_AND %unknown, %mask2
   %val1:_(s8) = G_OR %tmp1, %mask3
   %ashr1:_(s8) = G_ASHR %val1, %cst0
   %copy_ashr1:_(s8) = COPY %ashr1
)";

  setUp(MIRString);
  if (!TM)
    return;

  Register CopyReg0 = Copies[Copies.size() - 2];
  MachineInstr *FinalCopy0 = MRI->getVRegDef(CopyReg0);
  Register SrcReg0 = FinalCopy0->getOperand(1).getReg();
  GISelKnownBits Info(*MF);
  KnownBits Res0 = Info.getKnownBits(SrcReg0);
  //   11?01??0 >> 2
  // = 1111?01?
  EXPECT_EQ(0xF2u, Res0.One.getZExtValue());
  EXPECT_EQ(0x04u, Res0.Zero.getZExtValue());

  Register CopyReg1 = Copies[Copies.size() - 1];
  MachineInstr *FinalCopy1 = MRI->getVRegDef(CopyReg1);
  Register SrcReg1 = FinalCopy1->getOperand(1).getReg();
  KnownBits Res1 = Info.getKnownBits(SrcReg1);
  //   ??01??10 >> 2
  // = ????01??
  EXPECT_EQ(0x04u, Res1.One.getZExtValue());
  EXPECT_EQ(0x08u, Res1.Zero.getZExtValue());
}

TEST_F(AArch64GISelMITest, TestKnownBitsLSHR) {
  StringRef MIRString = R"(
   %ptr:_(p0) = G_IMPLICIT_DEF
<<<<<<< HEAD
   %unknown:_(s8) = G_LOAD %ptr(p0) :: (load 1)
=======
   %unknown:_(s8) = G_LOAD %ptr(p0) :: (load (s8))
>>>>>>> a2ce6ee6
   %mask0:_(s8) = G_CONSTANT i8 38
   %mask1:_(s8) = G_CONSTANT i8 202
   %tmp0:_(s8) = G_AND %unknown, %mask0
   %val0:_(s8) = G_OR %tmp0, %mask1
   %cst0:_(s8) = G_CONSTANT i8 2
   %lshr0:_(s8) = G_LSHR %val0, %cst0
   %copy_lshr0:_(s8) = COPY %lshr0

   %mask2:_(s8) = G_CONSTANT i8 204
   %mask3:_(s8) = G_CONSTANT i8 18
   %tmp1:_(s8) = G_AND %unknown, %mask2
   %val1:_(s8) = G_OR %tmp1, %mask3
   %lshr1:_(s8) = G_LSHR %val1, %cst0
   %copy_lshr1:_(s8) = COPY %lshr1
)";

  setUp(MIRString);
  if (!TM)
    return;

  Register CopyReg0 = Copies[Copies.size() - 2];
  MachineInstr *FinalCopy0 = MRI->getVRegDef(CopyReg0);
  Register SrcReg0 = FinalCopy0->getOperand(1).getReg();
  GISelKnownBits Info(*MF);
  KnownBits Res0 = Info.getKnownBits(SrcReg0);
  //   11?01??0 >> 2
  // = 0011?01?
  EXPECT_EQ(0x32u, Res0.One.getZExtValue());
  EXPECT_EQ(0xC4u, Res0.Zero.getZExtValue());

  Register CopyReg1 = Copies[Copies.size() - 1];
  MachineInstr *FinalCopy1 = MRI->getVRegDef(CopyReg1);
  Register SrcReg1 = FinalCopy1->getOperand(1).getReg();
  KnownBits Res1 = Info.getKnownBits(SrcReg1);
  //   ??01??10 >> 2
  // = 00??01??
  EXPECT_EQ(0x04u, Res1.One.getZExtValue());
  EXPECT_EQ(0xC8u, Res1.Zero.getZExtValue());
}

TEST_F(AArch64GISelMITest, TestKnownBitsSHL) {
  StringRef MIRString = R"(
   %ptr:_(p0) = G_IMPLICIT_DEF
<<<<<<< HEAD
   %unknown:_(s8) = G_LOAD %ptr(p0) :: (load 1)
=======
   %unknown:_(s8) = G_LOAD %ptr(p0) :: (load (s8))
>>>>>>> a2ce6ee6
   %mask0:_(s8) = G_CONSTANT i8 51
   %mask1:_(s8) = G_CONSTANT i8 72
   %tmp:_(s8) = G_AND %unknown, %mask0
   %val:_(s8) = G_OR %tmp, %mask1
   %cst:_(s8) = G_CONSTANT i8 3
   %shl:_(s8) = G_SHL %val, %cst
   %copy_shl:_(s8) = COPY %shl
)";

  setUp(MIRString);
  if (!TM)
    return;

  Register CopyReg = Copies[Copies.size() - 1];
  MachineInstr *FinalCopy = MRI->getVRegDef(CopyReg);
  Register SrcReg = FinalCopy->getOperand(1).getReg();
  GISelKnownBits Info(*MF);
  KnownBits Res = Info.getKnownBits(SrcReg);
  //   01??10?? << 3
  // = ?10??000
  EXPECT_EQ(0x40u, Res.One.getZExtValue());
  EXPECT_EQ(0x27u, Res.Zero.getZExtValue());
}

TEST_F(AArch64GISelMITest, TestKnownBitsADD) {
  StringRef MIRString = R"(
   %ptr:_(p0) = G_IMPLICIT_DEF
<<<<<<< HEAD
   %unknown:_(s16) = G_LOAD %ptr(p0) :: (load 2)
=======
   %unknown:_(s16) = G_LOAD %ptr(p0) :: (load (s16))
>>>>>>> a2ce6ee6
   %mask0:_(s16) = G_CONSTANT i16 4642
   %mask1:_(s16) = G_CONSTANT i16 9536
   %tmp0:_(s16) = G_AND %unknown, %mask0
   %val0:_(s16) = G_OR %tmp0, %mask1
   %mask2:_(s16) = G_CONSTANT i16 4096
   %mask3:_(s16) = G_CONSTANT i16 371
   %tmp1:_(s16) = G_AND %unknown, %mask2
   %val1:_(s16) = G_OR %tmp1, %mask3
   %add:_(s16) = G_ADD %val0, %val1
   %copy_add:_(s16) = COPY %add
)";

  setUp(MIRString);
  if (!TM)
    return;

  Register CopyReg = Copies[Copies.size() - 1];
  MachineInstr *FinalCopy = MRI->getVRegDef(CopyReg);
  Register SrcReg = FinalCopy->getOperand(1).getReg();
  GISelKnownBits Info(*MF);
  KnownBits Res = Info.getKnownBits(SrcReg);
  // Add KnowBits works out known carry bits first and then calculates result.
  //   001?01?101?000?0
  // + 000?000101110011
  // = 0??????01??10??1
  EXPECT_EQ(0x0091u, Res.One.getZExtValue());
  EXPECT_EQ(0x8108u, Res.Zero.getZExtValue());
}

TEST_F(AArch64GISelMITest, TestKnownBitsSUB) {
  StringRef MIRString = R"(
   %ptr:_(p0) = G_IMPLICIT_DEF
<<<<<<< HEAD
   %unknown:_(s16) = G_LOAD %ptr(p0) :: (load 2)
=======
   %unknown:_(s16) = G_LOAD %ptr(p0) :: (load (s16))
>>>>>>> a2ce6ee6
   %mask0:_(s16) = G_CONSTANT i16 4642
   %mask1:_(s16) = G_CONSTANT i16 9536
   %tmp0:_(s16) = G_AND %unknown, %mask0
   %val0:_(s16) = G_OR %tmp0, %mask1
   %mask2:_(s16) = G_CONSTANT i16 4096
   %mask3:_(s16) = G_CONSTANT i16 371
   %tmp1:_(s16) = G_AND %unknown, %mask2
   %val1:_(s16) = G_OR %tmp1, %mask3
   %sub:_(s16) = G_SUB %val0, %val1
   %copy_sub:_(s16) = COPY %sub
)";

  setUp(MIRString);
  if (!TM)
    return;

  Register CopyReg = Copies[Copies.size() - 1];
  MachineInstr *FinalCopy = MRI->getVRegDef(CopyReg);
  Register SrcReg = FinalCopy->getOperand(1).getReg();
  GISelKnownBits Info(*MF);
  KnownBits Res = Info.getKnownBits(SrcReg);
  // Sub KnowBits for LHS - RHS use Add KnownBits for LHS + ~RHS + 1.
  EXPECT_EQ(0x01CDu, Res.One.getZExtValue());
  EXPECT_EQ(0xC810u, Res.Zero.getZExtValue());
}

TEST_F(AArch64GISelMITest, TestKnownBitsMUL) {
  StringRef MIRString = R"(
   %ptr0:_(p0) = G_IMPLICIT_DEF
<<<<<<< HEAD
   %load0:_(s16) = G_LOAD %ptr0(p0) :: (load 2)
=======
   %load0:_(s16) = G_LOAD %ptr0(p0) :: (load (s16))
>>>>>>> a2ce6ee6
   %mask0:_(s16) = G_CONSTANT i16 4
   %mask1:_(s16) = G_CONSTANT i16 18
   %tmp:_(s16) = G_AND %load0, %mask0
   %val0:_(s16) = G_OR %tmp, %mask1
   %cst:_(s16) = G_CONSTANT i16 12
   %mul:_(s16) = G_MUL %val0, %cst
   %copy_mul:_(s16) = COPY %mul
)";

  setUp(MIRString);
  if (!TM)
    return;

  Register CopyReg = Copies[Copies.size() - 1];
  MachineInstr *FinalCopy = MRI->getVRegDef(CopyReg);
  Register SrcReg = FinalCopy->getOperand(1).getReg();
  GISelKnownBits Info(*MF);
  KnownBits Res = Info.getKnownBits(SrcReg);
  // Mul KnowBits are conservatively correct, but not guaranteed to be precise.
  // Precise for trailing bits up to the first unknown bit.
  // 00010?10 * 00001100 =
  //          00010?1000
  //  +      00010?10000
  //  = 0000000010??1000
  // KB 0000000?????1000
  EXPECT_EQ(0x0008u, Res.One.getZExtValue());
  EXPECT_EQ(0xFE07u, Res.Zero.getZExtValue());
}

TEST_F(AArch64GISelMITest, TestKnownBitsICMP) {
  StringRef MIRString = R"(
   %cst0:_(s32) = G_CONSTANT i32 0
   %cst1:_(s32) = G_CONSTANT i32 1
   %icmp:_(s32) = G_ICMP intpred(ne), %cst0, %cst1
   %copy_icmp:_(s32) = COPY %icmp
)";

  setUp(MIRString);
  if (!TM)
    return;

  Register CopyReg = Copies[Copies.size() - 1];
  MachineInstr *FinalCopy = MRI->getVRegDef(CopyReg);
  Register SrcReg = FinalCopy->getOperand(1).getReg();
  GISelKnownBits Info(*MF);
  KnownBits Res = Info.getKnownBits(SrcReg);
  // For targets that use 0 or 1 as icmp result in large register set high bits
  // to 0, does not analyze operands/compare predicate.
  EXPECT_EQ(0x00000000u, Res.One.getZExtValue());
  EXPECT_EQ(0xFFFFFFFEu, Res.Zero.getZExtValue());
}

TEST_F(AArch64GISelMITest, TestKnownBitsFCMP) {
  StringRef MIRString = R"(
   %cst0:_(s32) = G_FCONSTANT float 0.0
   %cst1:_(s32) = G_FCONSTANT float 1.0
   %fcmp:_(s32) = G_FCMP floatpred(one), %cst0, %cst1
   %copy_fcmp:_(s32) = COPY %fcmp
)";

  setUp(MIRString);
  if (!TM)
    return;

  Register CopyReg = Copies[Copies.size() - 1];
  MachineInstr *FinalCopy = MRI->getVRegDef(CopyReg);
  Register SrcReg = FinalCopy->getOperand(1).getReg();
  GISelKnownBits Info(*MF);
  KnownBits Res = Info.getKnownBits(SrcReg);
  // For targets that use 0 or 1 as fcmp result in large register set high bits
  // to 0, does not analyze operands/compare predicate.
  EXPECT_EQ(0x00000000u, Res.One.getZExtValue());
  EXPECT_EQ(0xFFFFFFFEu, Res.Zero.getZExtValue());
}

TEST_F(AArch64GISelMITest, TestKnownBitsSelect) {
  StringRef MIRString = R"(
   %ptr:_(p0) = G_IMPLICIT_DEF
<<<<<<< HEAD
   %unknown:_(s8) = G_LOAD %ptr(p0) :: (load 1)
=======
   %unknown:_(s8) = G_LOAD %ptr(p0) :: (load (s8))
>>>>>>> a2ce6ee6
   %mask0:_(s8) = G_CONSTANT i8 24
   %mask1:_(s8) = G_CONSTANT i8 224
   %tmp0:_(s8) = G_AND %unknown, %mask0
   %val0:_(s8) = G_OR %tmp0, %mask1
   %mask2:_(s8) = G_CONSTANT i8 146
   %mask3:_(s8) = G_CONSTANT i8 36
   %tmp1:_(s8) = G_AND %unknown, %mask2
   %val1:_(s8) = G_OR %tmp1, %mask3
   %cond:_(s1) = G_CONSTANT i1 false
   %select:_(s8) = G_SELECT %cond, %val0, %val1
   %copy_select:_(s8) = COPY %select
)";

  setUp(MIRString);
  if (!TM)
    return;

  Register CopyReg = Copies[Copies.size() - 1];
  MachineInstr *FinalCopy = MRI->getVRegDef(CopyReg);
  Register SrcReg = FinalCopy->getOperand(1).getReg();
  GISelKnownBits Info(*MF);
  KnownBits Res = Info.getKnownBits(SrcReg);
  // Select KnownBits takes common bits of LHS and RHS, does not analyze
  // condition operand.
  //        111??000
  // select ?01?01?0
  //      = ??1????0
  EXPECT_EQ(0x20u, Res.One.getZExtValue());
  EXPECT_EQ(0x01u, Res.Zero.getZExtValue());
}

TEST_F(AArch64GISelMITest, TestKnownBits) {

  StringRef MIR = "  %3:_(s32) = G_TRUNC %0\n"
                  "  %4:_(s32) = G_TRUNC %1\n"
                  "  %5:_(s32) = G_CONSTANT i32 5\n"
                  "  %6:_(s32) = G_CONSTANT i32 24\n"
                  "  %7:_(s32) = G_CONSTANT i32 28\n"
                  "  %14:_(p0) = G_INTTOPTR %7\n"
                  "  %16:_(s32) = G_PTRTOINT %14\n"
                  "  %8:_(s32) = G_SHL %3, %5\n"
                  "  %9:_(s32) = G_SHL %4, %5\n"
                  "  %10:_(s32) = G_OR %8, %6\n"
                  "  %11:_(s32) = G_OR %9, %16\n"
                  "  %12:_(s32) = G_MUL %10, %11\n"
                  "  %13:_(s32) = COPY %12\n";
  setUp(MIR);
  if (!TM)
    return;
  unsigned CopyReg = Copies[Copies.size() - 1];
  MachineInstr *FinalCopy = MRI->getVRegDef(CopyReg);
  unsigned SrcReg = FinalCopy->getOperand(1).getReg();
  GISelKnownBits Info(*MF);
  KnownBits Known = Info.getKnownBits(SrcReg);
  EXPECT_FALSE(Known.hasConflict());
  EXPECT_EQ(32u, Known.One.getZExtValue());
  EXPECT_EQ(95u, Known.Zero.getZExtValue());
  APInt Zeroes = Info.getKnownZeroes(SrcReg);
  EXPECT_EQ(Known.Zero, Zeroes);
}

TEST_F(AArch64GISelMITest, TestSignBitIsZero) {
  setUp();
  if (!TM)
    return;

  const LLT S32 = LLT::scalar(32);
  auto SignBit = B.buildConstant(S32, 0x80000000);
  auto Zero = B.buildConstant(S32, 0);

  GISelKnownBits KnownBits(*MF);

  EXPECT_TRUE(KnownBits.signBitIsZero(Zero.getReg(0)));
  EXPECT_FALSE(KnownBits.signBitIsZero(SignBit.getReg(0)));
}

TEST_F(AArch64GISelMITest, TestNumSignBitsConstant) {
  StringRef MIRString = "  %3:_(s8) = G_CONSTANT i8 1\n"
                        "  %4:_(s8) = COPY %3\n"

                        "  %5:_(s8) = G_CONSTANT i8 -1\n"
                        "  %6:_(s8) = COPY %5\n"

                        "  %7:_(s8) = G_CONSTANT i8 127\n"
                        "  %8:_(s8) = COPY %7\n"

                        "  %9:_(s8) = G_CONSTANT i8 32\n"
                        "  %10:_(s8) = COPY %9\n"

                        "  %11:_(s8) = G_CONSTANT i8 -32\n"
                        "  %12:_(s8) = COPY %11\n";
  setUp(MIRString);
  if (!TM)
    return;
  Register CopyReg1 = Copies[Copies.size() - 5];
  Register CopyRegNeg1 = Copies[Copies.size() - 4];
  Register CopyReg127 = Copies[Copies.size() - 3];
  Register CopyReg32 = Copies[Copies.size() - 2];
  Register CopyRegNeg32 = Copies[Copies.size() - 1];

  GISelKnownBits Info(*MF);
  EXPECT_EQ(7u, Info.computeNumSignBits(CopyReg1));
  EXPECT_EQ(8u, Info.computeNumSignBits(CopyRegNeg1));
  EXPECT_EQ(1u, Info.computeNumSignBits(CopyReg127));
  EXPECT_EQ(2u, Info.computeNumSignBits(CopyReg32));
  EXPECT_EQ(3u, Info.computeNumSignBits(CopyRegNeg32));
}

TEST_F(AArch64GISelMITest, TestNumSignBitsSext) {
  StringRef MIRString = "  %3:_(p0) = G_IMPLICIT_DEF\n"
                        "  %4:_(s8) = G_LOAD %3 :: (load (s8))\n"
                        "  %5:_(s32) = G_SEXT %4\n"
                        "  %6:_(s32) = COPY %5\n"

                        "  %7:_(s8) = G_CONSTANT i8 -1\n"
                        "  %8:_(s32) = G_SEXT %7\n"
                        "  %9:_(s32) = COPY %8\n";
  setUp(MIRString);
  if (!TM)
    return;
  Register CopySextLoad = Copies[Copies.size() - 2];
  Register CopySextNeg1 = Copies[Copies.size() - 1];

  GISelKnownBits Info(*MF);
  EXPECT_EQ(25u, Info.computeNumSignBits(CopySextLoad));
  EXPECT_EQ(32u, Info.computeNumSignBits(CopySextNeg1));
}

TEST_F(AArch64GISelMITest, TestNumSignBitsSextInReg) {
  StringRef MIRString = R"(
   %ptr:_(p0) = G_IMPLICIT_DEF
   %load4:_(s32) = G_LOAD %ptr :: (load (s32))

   %inreg7:_(s32) = G_SEXT_INREG %load4, 7
   %copy_inreg7:_(s32) = COPY %inreg7

   %inreg8:_(s32) = G_SEXT_INREG %load4, 8
   %copy_inreg8:_(s32) = COPY %inreg8

   %inreg9:_(s32) = G_SEXT_INREG %load4, 9
   %copy_inreg9:_(s32) = COPY %inreg9

   %inreg31:_(s32) = G_SEXT_INREG %load4, 31
   %copy_inreg31:_(s32) = COPY %inreg31

   %load1:_(s8) = G_LOAD %ptr :: (load (s8))
   %sext_load1:_(s32) = G_SEXT %load1

   %inreg6_sext:_(s32) = G_SEXT_INREG %sext_load1, 6
   %copy_inreg6_sext:_(s32) = COPY %inreg6_sext

   %inreg7_sext:_(s32) = G_SEXT_INREG %sext_load1, 7
   %copy_inreg7_sext:_(s32) = COPY %inreg7_sext

   %inreg8_sext:_(s32) = G_SEXT_INREG %sext_load1, 8
   %copy_inreg8_sext:_(s32) = COPY %inreg8_sext

   %inreg9_sext:_(s32) = G_SEXT_INREG %sext_load1, 9
   %copy_inreg9_sext:_(s32) = COPY %inreg9_sext

   %inreg31_sext:_(s32) = G_SEXT_INREG %sext_load1, 31
   %copy_inreg31_sext:_(s32) = COPY %inreg31_sext
)";

  setUp(MIRString);
  if (!TM)
    return;

  Register CopyInReg7 = Copies[Copies.size() - 9];
  Register CopyInReg8 = Copies[Copies.size() - 8];
  Register CopyInReg9 = Copies[Copies.size() - 7];
  Register CopyInReg31 = Copies[Copies.size() - 6];

  Register CopyInReg6Sext = Copies[Copies.size() - 5];
  Register CopyInReg7Sext = Copies[Copies.size() - 4];
  Register CopyInReg8Sext = Copies[Copies.size() - 3];
  Register CopyInReg9Sext = Copies[Copies.size() - 2];
  Register CopyInReg31Sext = Copies[Copies.size() - 1];

  GISelKnownBits Info(*MF);
  EXPECT_EQ(26u, Info.computeNumSignBits(CopyInReg7));
  EXPECT_EQ(25u, Info.computeNumSignBits(CopyInReg8));
  EXPECT_EQ(24u, Info.computeNumSignBits(CopyInReg9));
  EXPECT_EQ(2u, Info.computeNumSignBits(CopyInReg31));

  EXPECT_EQ(27u, Info.computeNumSignBits(CopyInReg6Sext));
  EXPECT_EQ(26u, Info.computeNumSignBits(CopyInReg7Sext));
  EXPECT_EQ(25u, Info.computeNumSignBits(CopyInReg8Sext));
  EXPECT_EQ(25u, Info.computeNumSignBits(CopyInReg9Sext));
  EXPECT_EQ(25u, Info.computeNumSignBits(CopyInReg31Sext));
}

TEST_F(AArch64GISelMITest, TestNumSignBitsAssertSext) {
  StringRef MIRString = R"(
   %ptr:_(p0) = G_IMPLICIT_DEF
<<<<<<< HEAD
   %load4:_(s32) = G_LOAD %ptr :: (load 4)
=======
   %load4:_(s32) = G_LOAD %ptr :: (load (s32))
>>>>>>> a2ce6ee6

   %assert_sext1:_(s32) = G_ASSERT_SEXT %load4, 1
   %copy_assert_sext1:_(s32) = COPY %assert_sext1

   %assert_sext7:_(s32) = G_ASSERT_SEXT %load4, 7
   %copy_assert_sext7:_(s32) = COPY %assert_sext7

   %assert_sext8:_(s32) = G_ASSERT_SEXT %load4, 8
   %copy_assert_sext8:_(s32) = COPY %assert_sext8

   %assert_sext9:_(s32) = G_ASSERT_SEXT %load4, 9
   %copy_assert_sext9:_(s32) = COPY %assert_sext9

   %assert_sext31:_(s32) = G_ASSERT_SEXT %load4, 31
   %copy_assert_sext31:_(s32) = COPY %assert_sext31

<<<<<<< HEAD
   %load1:_(s8) = G_LOAD %ptr :: (load 1)
=======
   %load1:_(s8) = G_LOAD %ptr :: (load (s8))
>>>>>>> a2ce6ee6
   %sext_load1:_(s32) = G_SEXT %load1

   %assert_sext6_sext:_(s32) = G_ASSERT_SEXT %sext_load1, 6
   %copy_assert_sext6_sext:_(s32) = COPY %assert_sext6_sext

   %assert_sext7_sext:_(s32) = G_ASSERT_SEXT %sext_load1, 7
   %copy_assert_sext7_sext:_(s32) = COPY %assert_sext7_sext

   %assert_sext8_sext:_(s32) = G_ASSERT_SEXT %sext_load1, 8
   %copy_assert_sext8_sext:_(s32) = COPY %assert_sext8_sext

   %assert_sext9_sext:_(s32) = G_ASSERT_SEXT %sext_load1, 9
   %copy_assert_sext9_sext:_(s32) = COPY %assert_sext9_sext

   %assert_sext31_sext:_(s32) = G_ASSERT_SEXT %sext_load1, 31
   %copy_assert_sext31_sext:_(s32) = COPY %assert_sext31_sext
)";

  setUp(MIRString);
  if (!TM)
    return;

  Register CopyInReg1 = Copies[Copies.size() - 10];
  Register CopyInReg7 = Copies[Copies.size() - 9];
  Register CopyInReg8 = Copies[Copies.size() - 8];
  Register CopyInReg9 = Copies[Copies.size() - 7];
  Register CopyInReg31 = Copies[Copies.size() - 6];

  Register CopyInReg6Sext = Copies[Copies.size() - 5];
  Register CopyInReg7Sext = Copies[Copies.size() - 4];
  Register CopyInReg8Sext = Copies[Copies.size() - 3];
  Register CopyInReg9Sext = Copies[Copies.size() - 2];
  Register CopyInReg31Sext = Copies[Copies.size() - 1];

  GISelKnownBits Info(*MF);
  EXPECT_EQ(32u, Info.computeNumSignBits(CopyInReg1));
  EXPECT_EQ(26u, Info.computeNumSignBits(CopyInReg7));
  EXPECT_EQ(25u, Info.computeNumSignBits(CopyInReg8));
  EXPECT_EQ(24u, Info.computeNumSignBits(CopyInReg9));
  EXPECT_EQ(2u, Info.computeNumSignBits(CopyInReg31));

  EXPECT_EQ(27u, Info.computeNumSignBits(CopyInReg6Sext));
  EXPECT_EQ(26u, Info.computeNumSignBits(CopyInReg7Sext));
  EXPECT_EQ(25u, Info.computeNumSignBits(CopyInReg8Sext));
  EXPECT_EQ(25u, Info.computeNumSignBits(CopyInReg9Sext));
  EXPECT_EQ(25u, Info.computeNumSignBits(CopyInReg31Sext));
}

TEST_F(AArch64GISelMITest, TestNumSignBitsTrunc) {
  StringRef MIRString = "  %3:_(p0) = G_IMPLICIT_DEF\n"
                        "  %4:_(s32) = G_LOAD %3 :: (load (s32))\n"
                        "  %5:_(s8) = G_TRUNC %4\n"
                        "  %6:_(s8) = COPY %5\n"

                        "  %7:_(s32) = G_CONSTANT i32 -1\n"
                        "  %8:_(s8) = G_TRUNC %7\n"
                        "  %9:_(s8) = COPY %8\n"

                        "  %10:_(s32) = G_CONSTANT i32 7\n"
                        "  %11:_(s8) = G_TRUNC %10\n"
                        "  %12:_(s8) = COPY %11\n";
  setUp(MIRString);
  if (!TM)
    return;
  Register CopyTruncLoad = Copies[Copies.size() - 3];
  Register CopyTruncNeg1 = Copies[Copies.size() - 2];
  Register CopyTrunc7 = Copies[Copies.size() - 1];

  GISelKnownBits Info(*MF);
  EXPECT_EQ(1u, Info.computeNumSignBits(CopyTruncLoad));
  EXPECT_EQ(8u, Info.computeNumSignBits(CopyTruncNeg1));
  EXPECT_EQ(5u, Info.computeNumSignBits(CopyTrunc7));
}

TEST_F(AMDGPUGISelMITest, TestNumSignBitsTrunc) {
  StringRef MIRString =
    "  %3:_(<4 x s32>) = G_IMPLICIT_DEF\n"
    "  %4:_(s32) = G_IMPLICIT_DEF\n"
    "  %5:_(s32) = G_AMDGPU_BUFFER_LOAD_UBYTE %3, %4, %4, %4, 0, 0, 0 :: (load (s8))\n"
    "  %6:_(s32) = COPY %5\n"

    "  %7:_(s32) = G_AMDGPU_BUFFER_LOAD_SBYTE %3, %4, %4, %4, 0, 0, 0 :: (load (s8))\n"
    "  %8:_(s32) = COPY %7\n"

    "  %9:_(s32) = G_AMDGPU_BUFFER_LOAD_USHORT %3, %4, %4, %4, 0, 0, 0 :: (load (s16))\n"
    "  %10:_(s32) = COPY %9\n"

    "  %11:_(s32) = G_AMDGPU_BUFFER_LOAD_SSHORT %3, %4, %4, %4, 0, 0, 0 :: (load (s16))\n"
    "  %12:_(s32) = COPY %11\n";

  setUp(MIRString);
  if (!TM)
    return;

  Register CopyLoadUByte = Copies[Copies.size() - 4];
  Register CopyLoadSByte = Copies[Copies.size() - 3];
  Register CopyLoadUShort = Copies[Copies.size() - 2];
  Register CopyLoadSShort = Copies[Copies.size() - 1];

  GISelKnownBits Info(*MF);

  EXPECT_EQ(24u, Info.computeNumSignBits(CopyLoadUByte));
  EXPECT_EQ(25u, Info.computeNumSignBits(CopyLoadSByte));
  EXPECT_EQ(16u, Info.computeNumSignBits(CopyLoadUShort));
  EXPECT_EQ(17u, Info.computeNumSignBits(CopyLoadSShort));
}

TEST_F(AMDGPUGISelMITest, TestTargetKnownAlign) {
  StringRef MIRString =
    "  %5:_(p4) = G_INTRINSIC intrinsic(@llvm.amdgcn.dispatch.ptr)\n"
    "  %6:_(p4) = COPY %5\n"
    "  %7:_(p4) = G_INTRINSIC intrinsic(@llvm.amdgcn.queue.ptr)\n"
    "  %8:_(p4) = COPY %7\n"
    "  %9:_(p4) = G_INTRINSIC intrinsic(@llvm.amdgcn.kernarg.segment.ptr)\n"
    "  %10:_(p4) = COPY %9\n"
    "  %11:_(p4) = G_INTRINSIC intrinsic(@llvm.amdgcn.implicitarg.ptr)\n"
    "  %12:_(p4) = COPY %11\n"
    "  %13:_(p4) = G_INTRINSIC intrinsic(@llvm.amdgcn.implicit.buffer.ptr)\n"
    "  %14:_(p4) = COPY %13\n";

  setUp(MIRString);
  if (!TM)
    return;

  Register CopyDispatchPtr = Copies[Copies.size() - 5];
  Register CopyQueuePtr = Copies[Copies.size() - 4];
  Register CopyKernargSegmentPtr = Copies[Copies.size() - 3];
  Register CopyImplicitArgPtr = Copies[Copies.size() - 2];
  Register CopyImplicitBufferPtr = Copies[Copies.size() - 1];

  GISelKnownBits Info(*MF);

  EXPECT_EQ(Align(4), Info.computeKnownAlignment(CopyDispatchPtr));
  EXPECT_EQ(Align(4), Info.computeKnownAlignment(CopyQueuePtr));
  EXPECT_EQ(Align(4), Info.computeKnownAlignment(CopyKernargSegmentPtr));
  EXPECT_EQ(Align(4), Info.computeKnownAlignment(CopyImplicitArgPtr));
  EXPECT_EQ(Align(4), Info.computeKnownAlignment(CopyImplicitBufferPtr));
}

TEST_F(AMDGPUGISelMITest, TestIsKnownToBeAPowerOfTwo) {

  StringRef MIRString = R"MIR(
  %zero:_(s32) = G_CONSTANT i32 0
  %one:_(s32) = G_CONSTANT i32 1
  %two:_(s32) = G_CONSTANT i32 2
  %three:_(s32) = G_CONSTANT i32 3
  %five:_(s32) = G_CONSTANT i32 5
  %copy_zero:_(s32) = COPY %zero
  %copy_one:_(s32) = COPY %one
  %copy_two:_(s32) = COPY %two
  %copy_three:_(s32) = COPY %three

  %trunc_two:_(s1) = G_TRUNC %two
  %trunc_three:_(s1) = G_TRUNC %three
  %trunc_five:_(s1) = G_TRUNC %five

  %copy_trunc_two:_(s1) = COPY %trunc_two
  %copy_trunc_three:_(s1) = COPY %trunc_three
  %copy_trunc_five:_(s1) = COPY %trunc_five

  %ptr:_(p1) = G_IMPLICIT_DEF
  %shift_amt:_(s32) = G_LOAD %ptr :: (load (s32), addrspace 1)

  %shl_1:_(s32) = G_SHL %one, %shift_amt
  %copy_shl_1:_(s32) = COPY %shl_1

  %shl_2:_(s32) = G_SHL %two, %shift_amt
  %copy_shl_2:_(s32) = COPY %shl_2

  %not_sign_mask:_(s32) = G_LOAD %ptr :: (load (s32), addrspace 1)
  %sign_mask:_(s32) = G_CONSTANT i32 -2147483648

  %lshr_not_sign_mask:_(s32) = G_LSHR %not_sign_mask, %shift_amt
  %copy_lshr_not_sign_mask:_(s32) = COPY %lshr_not_sign_mask

  %lshr_sign_mask:_(s32) = G_LSHR %sign_mask, %shift_amt
  %copy_lshr_sign_mask:_(s32) = COPY %lshr_sign_mask

  %or_pow2:_(s32) = G_OR %zero, %two
  %copy_or_pow2:_(s32) = COPY %or_pow2

)MIR";
  setUp(MIRString);
  if (!TM)
    return;

  GISelKnownBits KB(*MF);

  Register CopyZero = Copies[Copies.size() - 12];
  Register CopyOne = Copies[Copies.size() - 11];
  Register CopyTwo = Copies[Copies.size() - 10];
  Register CopyThree = Copies[Copies.size() - 9];
  Register CopyTruncTwo = Copies[Copies.size() - 8];
  Register CopyTruncThree = Copies[Copies.size() - 7];
  Register CopyTruncFive = Copies[Copies.size() - 6];

  Register CopyShl1 = Copies[Copies.size() - 5];
  Register CopyShl2 = Copies[Copies.size() - 4];

  Register CopyLShrNotSignMask = Copies[Copies.size() - 3];
  Register CopyLShrSignMask = Copies[Copies.size() - 2];
  Register CopyOrPow2 = Copies[Copies.size() - 1];

  EXPECT_FALSE(isKnownToBeAPowerOfTwo(CopyZero, *MRI, &KB));
  EXPECT_TRUE(isKnownToBeAPowerOfTwo(CopyOne, *MRI, &KB));
  EXPECT_TRUE(isKnownToBeAPowerOfTwo(CopyTwo, *MRI, &KB));
  EXPECT_FALSE(isKnownToBeAPowerOfTwo(CopyThree, *MRI, &KB));

  EXPECT_FALSE(isKnownToBeAPowerOfTwo(CopyTruncTwo, *MRI, &KB));
  EXPECT_TRUE(isKnownToBeAPowerOfTwo(CopyTruncThree, *MRI, &KB));
  EXPECT_TRUE(isKnownToBeAPowerOfTwo(CopyTruncFive, *MRI, &KB));

  EXPECT_TRUE(isKnownToBeAPowerOfTwo(CopyShl1, *MRI, &KB));
  EXPECT_FALSE(isKnownToBeAPowerOfTwo(CopyShl2, *MRI, &KB));

  EXPECT_FALSE(isKnownToBeAPowerOfTwo(CopyLShrNotSignMask, *MRI, &KB));
  EXPECT_TRUE(isKnownToBeAPowerOfTwo(CopyLShrSignMask, *MRI, &KB));
  EXPECT_TRUE(isKnownToBeAPowerOfTwo(CopyOrPow2, *MRI, &KB));
}

TEST_F(AArch64GISelMITest, TestMetadata) {
  StringRef MIRString = "  %imp:_(p0) = G_IMPLICIT_DEF\n"
                        "  %load:_(s8) = G_LOAD %imp(p0) :: (load (s8))\n"
                        "  %ext:_(s32) = G_ZEXT %load(s8)\n"
                        "  %cst:_(s32) = G_CONSTANT i32 1\n"
                        "  %and:_(s32) = G_AND %ext, %cst\n"
                        "  %copy:_(s32) = COPY %and(s32)\n";
  setUp(MIRString);
  if (!TM)
    return;

  Register CopyReg = Copies[Copies.size() - 1];
  MachineInstr *FinalCopy = MRI->getVRegDef(CopyReg);
  Register SrcReg = FinalCopy->getOperand(1).getReg();

  // We need a load with a metadata range for this to break. Fudge the load in
  // the string and replace it with something we can work with.
  MachineInstr *And = MRI->getVRegDef(SrcReg);
  MachineInstr *Ext = MRI->getVRegDef(And->getOperand(1).getReg());
  MachineInstr *Load = MRI->getVRegDef(Ext->getOperand(1).getReg());
  IntegerType *Int8Ty = Type::getInt8Ty(Context);

  // Value must be in [0, 2)
  Metadata *LowAndHigh[] = {
      ConstantAsMetadata::get(ConstantInt::get(Int8Ty, 0)),
      ConstantAsMetadata::get(ConstantInt::get(Int8Ty, 2))};
  auto NewMDNode = MDNode::get(Context, LowAndHigh);
  const MachineMemOperand *OldMMO = *Load->memoperands_begin();
  MachineMemOperand NewMMO(OldMMO->getPointerInfo(), OldMMO->getFlags(),
                           OldMMO->getSizeInBits(), OldMMO->getAlign(),
                           OldMMO->getAAInfo(), NewMDNode);
  MachineIRBuilder MIB(*Load);
  MIB.buildLoad(Load->getOperand(0), Load->getOperand(1), NewMMO);
  Load->eraseFromParent();

  GISelKnownBits Info(*MF);
  KnownBits Res = Info.getKnownBits(And->getOperand(1).getReg());

  // We don't know what the result of the load is, so we don't know any ones.
  EXPECT_TRUE(Res.One.isZero());

  // We know that the value is in [0, 2). So, we don't know if the first bit
  // is 0 or not. However, we do know that every other bit must be 0.
  APInt Mask(Res.getBitWidth(), 1);
  Mask.flipAllBits();
  EXPECT_EQ(Mask.getZExtValue(), Res.Zero.getZExtValue());
}

TEST_F(AArch64GISelMITest, TestKnownBitsExt) {
  StringRef MIRString = "  %c1:_(s16) = G_CONSTANT i16 1\n"
                        "  %x:_(s16) = G_IMPLICIT_DEF\n"
                        "  %y:_(s16) = G_AND %x, %c1\n"
                        "  %anyext:_(s32) = G_ANYEXT %y(s16)\n"
                        "  %r1:_(s32) = COPY %anyext\n"
                        "  %zext:_(s32) = G_ZEXT %y(s16)\n"
                        "  %r2:_(s32) = COPY %zext\n"
                        "  %sext:_(s32) = G_SEXT %y(s16)\n"
                        "  %r3:_(s32) = COPY %sext\n";
  setUp(MIRString);
  if (!TM)
    return;
  Register CopyRegAny = Copies[Copies.size() - 3];
  Register CopyRegZ = Copies[Copies.size() - 2];
  Register CopyRegS = Copies[Copies.size() - 1];

  GISelKnownBits Info(*MF);
  MachineInstr *Copy;
  Register SrcReg;
  KnownBits Res;

  Copy = MRI->getVRegDef(CopyRegAny);
  SrcReg = Copy->getOperand(1).getReg();
  Res = Info.getKnownBits(SrcReg);
  EXPECT_EQ((uint64_t)32, Res.getBitWidth());
  EXPECT_EQ((uint64_t)0, Res.One.getZExtValue());
  EXPECT_EQ((uint64_t)0x0000fffe, Res.Zero.getZExtValue());

  Copy = MRI->getVRegDef(CopyRegZ);
  SrcReg = Copy->getOperand(1).getReg();
  Res = Info.getKnownBits(SrcReg);
  EXPECT_EQ((uint64_t)32, Res.getBitWidth());
  EXPECT_EQ((uint64_t)0, Res.One.getZExtValue());
  EXPECT_EQ((uint64_t)0xfffffffe, Res.Zero.getZExtValue());

  Copy = MRI->getVRegDef(CopyRegS);
  SrcReg = Copy->getOperand(1).getReg();
  Res = Info.getKnownBits(SrcReg);
  EXPECT_EQ((uint64_t)32, Res.getBitWidth());
  EXPECT_EQ((uint64_t)0, Res.One.getZExtValue());
  EXPECT_EQ((uint64_t)0xfffffffe, Res.Zero.getZExtValue());
}

TEST_F(AArch64GISelMITest, TestKnownBitsSextInReg) {
  StringRef MIRString = R"(
   ; 000...0001
   %one:_(s32) = G_CONSTANT i32 1

   ; 000...0010
   %two:_(s32) = G_CONSTANT i32 2

   ; 000...1010
   %ten:_(s32) = G_CONSTANT i32 10

   ; ???...????
   %w0:_(s32) = COPY $w0

   ; ???...?1?
   %or:_(s32) = G_OR %w0, %two

   ; All bits are known.
   %inreg1:_(s32) = G_SEXT_INREG %one, 1
   %copy_inreg1:_(s32) = COPY %inreg1

   ; All bits unknown
   %inreg2:_(s32) = G_SEXT_INREG %or, 1
   %copy_inreg2:_(s32) = COPY %inreg2

   ; Extending from the only (known) set bit
   ; 111...11?
   %inreg3:_(s32) = G_SEXT_INREG %or, 2
   %copy_inreg3:_(s32) = COPY %inreg3

   ; Extending from a known set bit, overwriting all of the high set bits.
   ; 111...1110
   %inreg4:_(s32) = G_SEXT_INREG %ten, 2
   %copy_inreg4:_(s32) = COPY %inreg4

)";
  setUp(MIRString);
  if (!TM)
    return;
  GISelKnownBits Info(*MF);
  KnownBits Res;
  auto GetKB = [&](unsigned Idx) {
    Register CopyReg = Copies[Idx];
    auto *Copy = MRI->getVRegDef(CopyReg);
    return Info.getKnownBits(Copy->getOperand(1).getReg());
  };

  // Every bit is known to be a 1.
  Res = GetKB(Copies.size() - 4);
  EXPECT_EQ(32u, Res.getBitWidth());
  EXPECT_TRUE(Res.isAllOnes());

  // All bits are unknown
  Res = GetKB(Copies.size() - 3);
  EXPECT_EQ(32u, Res.getBitWidth());
  EXPECT_TRUE(Res.isUnknown());

  // Extending from the only known set bit
  // 111...11?
  Res = GetKB(Copies.size() - 2);
  EXPECT_EQ(32u, Res.getBitWidth());
  EXPECT_EQ(0xFFFFFFFEu, Res.One.getZExtValue());
  EXPECT_EQ(0u, Res.Zero.getZExtValue());

  // Extending from a known set bit, overwriting all of the high set bits.
  // 111...1110
  Res = GetKB(Copies.size() - 1);
  EXPECT_EQ(32u, Res.getBitWidth());
  EXPECT_EQ(0xFFFFFFFEu, Res.One.getZExtValue());
  EXPECT_EQ(1u, Res.Zero.getZExtValue());
}

TEST_F(AArch64GISelMITest, TestKnownBitsAssertSext) {
  StringRef MIRString = R"(
   ; 000...0001
   %one:_(s32) = G_CONSTANT i32 1

   ; 000...0010
   %two:_(s32) = G_CONSTANT i32 2

   ; 000...1010
   %ten:_(s32) = G_CONSTANT i32 10

   ; ???...????
   %w0:_(s32) = COPY $w0

   ; ???...?1?
   %or:_(s32) = G_OR %w0, %two

   ; All bits are known.
   %assert_sext1:_(s32) = G_ASSERT_SEXT %one, 1
   %copy_assert_sext1:_(s32) = COPY %assert_sext1

   ; All bits unknown
   %assert_sext2:_(s32) = G_ASSERT_SEXT %or, 1
   %copy_assert_sext2:_(s32) = COPY %assert_sext2

   ; Extending from the only (known) set bit
   ; 111...11?
   %assert_sext3:_(s32) = G_ASSERT_SEXT %or, 2
   %copy_assert_sext3:_(s32) = COPY %assert_sext3

   ; Extending from a known set bit, overwriting all of the high set bits.
   ; 111...1110
   %assert_sext4:_(s32) = G_ASSERT_SEXT %ten, 2
   %copy_assert_sext4:_(s32) = COPY %assert_sext4
)";
  setUp(MIRString);
  if (!TM)
    return;
  GISelKnownBits Info(*MF);
  KnownBits Res;
  auto GetKB = [&](unsigned Idx) {
    Register CopyReg = Copies[Idx];
    auto *Copy = MRI->getVRegDef(CopyReg);
    return Info.getKnownBits(Copy->getOperand(1).getReg());
  };

  // Every bit is known to be a 1.
  Res = GetKB(Copies.size() - 4);
  EXPECT_EQ(32u, Res.getBitWidth());
  EXPECT_TRUE(Res.isAllOnes());

  // All bits are unknown
  Res = GetKB(Copies.size() - 3);
  EXPECT_EQ(32u, Res.getBitWidth());
  EXPECT_TRUE(Res.isUnknown());

  // Extending from the only known set bit
  // 111...11?
  Res = GetKB(Copies.size() - 2);
  EXPECT_EQ(32u, Res.getBitWidth());
  EXPECT_EQ(0xFFFFFFFEu, Res.One.getZExtValue());
  EXPECT_EQ(0u, Res.Zero.getZExtValue());

  // Extending from a known set bit, overwriting all of the high set bits.
  // 111...1110
  Res = GetKB(Copies.size() - 1);
  EXPECT_EQ(32u, Res.getBitWidth());
  EXPECT_EQ(0xFFFFFFFEu, Res.One.getZExtValue());
  EXPECT_EQ(1u, Res.Zero.getZExtValue());
}

TEST_F(AArch64GISelMITest, TestKnownBitsMergeValues) {
  StringRef MIRString = R"(
   %val0:_(s16) = G_CONSTANT i16 35224
   %val1:_(s16) = G_CONSTANT i16 17494
   %val2:_(s16) = G_CONSTANT i16 4659
   %val3:_(s16) = G_CONSTANT i16 43981
   %merge:_(s64) = G_MERGE_VALUES %val0, %val1, %val2, %val3
   %mergecopy:_(s64) = COPY %merge
)";
  setUp(MIRString);
  if (!TM)
    return;

  const uint64_t TestVal = UINT64_C(0xabcd123344568998);
  Register CopyMerge = Copies[Copies.size() - 1];

  GISelKnownBits Info(*MF);
  KnownBits Res = Info.getKnownBits(CopyMerge);
  EXPECT_EQ(64u, Res.getBitWidth());
  EXPECT_EQ(TestVal, Res.One.getZExtValue());
  EXPECT_EQ(~TestVal, Res.Zero.getZExtValue());
}

TEST_F(AArch64GISelMITest, TestKnownBitsUnmergeValues) {
  StringRef MIRString = R"(
   %val:_(s64) = G_CONSTANT i64 12379570962110515608
   %val0:_(s16), %val1:_(s16), %val2:_(s16), %val3:_(s16) = G_UNMERGE_VALUES %val
   %part0:_(s16) = COPY %val0
   %part1:_(s16) = COPY %val1
   %part2:_(s16) = COPY %val2
   %part3:_(s16) = COPY %val3

)";
  setUp(MIRString);
  if (!TM)
    return;

  const uint64_t TestVal = UINT64_C(0xabcd123344568998);
  GISelKnownBits Info(*MF);

  int Offset = -4;
  for (unsigned BitOffset = 0; BitOffset != 64; BitOffset += 16, ++Offset) {
    Register Part = Copies[Copies.size() + Offset];
    KnownBits PartKnown = Info.getKnownBits(Part);
    EXPECT_EQ(16u, PartKnown.getBitWidth());

    uint16_t PartTestVal = static_cast<uint16_t>(TestVal >> BitOffset);
    EXPECT_EQ(PartTestVal, PartKnown.One.getZExtValue());
    EXPECT_EQ(static_cast<uint16_t>(~PartTestVal), PartKnown.Zero.getZExtValue());
  }
}

TEST_F(AArch64GISelMITest, TestKnownBitsBSwapBitReverse) {
  StringRef MIRString = R"(
   %const:_(s32) = G_CONSTANT i32 287454020
   %bswap:_(s32) = G_BSWAP %const
   %bitreverse:_(s32) = G_BITREVERSE %const
   %copy_bswap:_(s32) = COPY %bswap
   %copy_bitreverse:_(s32) = COPY %bitreverse
)";
  setUp(MIRString);
  if (!TM)
    return;

  const uint32_t ByteSwappedVal = 0x44332211;
  const uint32_t BitSwappedVal = 0x22cc4488;

  Register CopyBSwap = Copies[Copies.size() - 2];
  Register CopyBitReverse = Copies[Copies.size() - 1];

  GISelKnownBits Info(*MF);

  KnownBits BSwapKnown = Info.getKnownBits(CopyBSwap);
  EXPECT_EQ(32u, BSwapKnown.getBitWidth());
  EXPECT_EQ(ByteSwappedVal, BSwapKnown.One.getZExtValue());
  EXPECT_EQ(~ByteSwappedVal, BSwapKnown.Zero.getZExtValue());

  KnownBits BitReverseKnown = Info.getKnownBits(CopyBitReverse);
  EXPECT_EQ(32u, BitReverseKnown.getBitWidth());
  EXPECT_EQ(BitSwappedVal, BitReverseKnown.One.getZExtValue());
  EXPECT_EQ(~BitSwappedVal, BitReverseKnown.Zero.getZExtValue());
}

TEST_F(AArch64GISelMITest, TestKnownBitsUMAX) {
  StringRef MIRString = R"(
   %ptr:_(p0) = G_IMPLICIT_DEF
   %unknown:_(s8) = G_LOAD %ptr(p0) :: (load (s8))
   %mask0:_(s8) = G_CONSTANT i8 10
   %mask1:_(s8) = G_CONSTANT i8 1
   %tmp0:_(s8) = G_AND %unknown, %mask0
   %val0:_(s8) = G_OR %tmp0, %mask1
   %mask2:_(s8) = G_CONSTANT i8 3
   %mask3:_(s8) = G_CONSTANT i8 12
   %tmp1:_(s8) = G_AND %unknown, %mask2
   %val1:_(s8) = G_OR %tmp1, %mask3
   %umax0:_(s8) = G_UMAX %val0, %val1
   %copy_umax0:_(s8) = COPY %umax0

   %mask4:_(s8) = G_CONSTANT i8 14
   %mask5:_(s8) = G_CONSTANT i8 2
   %tmp3:_(s8) = G_AND %unknown, %mask4
   %val3:_(s8) = G_OR %tmp3, %mask5
   %mask6:_(s8) = G_CONSTANT i8 4
   %mask7:_(s8) = G_CONSTANT i8 11
   %tmp4:_(s8) = G_AND %unknown, %mask6
   %val4:_(s8) = G_OR %tmp4, %mask7
   %umax1:_(s8) = G_UMAX %val3, %val4
   %copy_umax1:_(s8) = COPY %umax1
)";

  setUp(MIRString);
  if (!TM)
    return;

  Register CopyReg0 = Copies[Copies.size() - 2];
  MachineInstr *FinalCopy0 = MRI->getVRegDef(CopyReg0);
  Register SrcReg0 = FinalCopy0->getOperand(1).getReg();
  GISelKnownBits Info(*MF);
  // Compares min/max of LHS and RHS, min uses 0 for unknown bits, max uses 1.
  // If min(LHS) >= max(RHS) returns KnownBits for LHS, similar for RHS. If this
  // fails tries to calculate individual bits: common bits for both operands and
  // a few leading bits in some cases.
  //      0000?0?1
  // umax 000011??
  //    = 000011??
  KnownBits Res0 = Info.getKnownBits(SrcReg0);
  EXPECT_EQ(0x0Cu, Res0.One.getZExtValue());
  EXPECT_EQ(0xF0u, Res0.Zero.getZExtValue());

  Register CopyReg1 = Copies[Copies.size() - 1];
  MachineInstr *FinalCopy1 = MRI->getVRegDef(CopyReg1);
  Register SrcReg1 = FinalCopy1->getOperand(1).getReg();
  KnownBits Res1 = Info.getKnownBits(SrcReg1);
  //      0000??10
  // umax 00001?11
  //    = 00001?1?
  EXPECT_EQ(0x0Au, Res1.One.getZExtValue());
  EXPECT_EQ(0xF0u, Res1.Zero.getZExtValue());
}

TEST_F(AArch64GISelMITest, TestKnownBitsUMAX) {
  StringRef MIRString = R"(
   %ptr:_(p0) = G_IMPLICIT_DEF
   %unknown:_(s8) = G_LOAD %ptr(p0) :: (load 1)
   %mask0:_(s8) = G_CONSTANT i8 10
   %mask1:_(s8) = G_CONSTANT i8 1
   %tmp0:_(s8) = G_AND %unknown, %mask0
   %val0:_(s8) = G_OR %tmp0, %mask1
   %mask2:_(s8) = G_CONSTANT i8 3
   %mask3:_(s8) = G_CONSTANT i8 12
   %tmp1:_(s8) = G_AND %unknown, %mask2
   %val1:_(s8) = G_OR %tmp1, %mask3
   %umax0:_(s8) = G_UMAX %val0, %val1
   %copy_umax0:_(s8) = COPY %umax0

   %mask4:_(s8) = G_CONSTANT i8 14
   %mask5:_(s8) = G_CONSTANT i8 2
   %tmp3:_(s8) = G_AND %unknown, %mask4
   %val3:_(s8) = G_OR %tmp3, %mask5
   %mask6:_(s8) = G_CONSTANT i8 4
   %mask7:_(s8) = G_CONSTANT i8 11
   %tmp4:_(s8) = G_AND %unknown, %mask6
   %val4:_(s8) = G_OR %tmp4, %mask7
   %umax1:_(s8) = G_UMAX %val3, %val4
   %copy_umax1:_(s8) = COPY %umax1
)";

  setUp(MIRString);
  if (!TM)
    return;

  Register CopyReg0 = Copies[Copies.size() - 2];
  MachineInstr *FinalCopy0 = MRI->getVRegDef(CopyReg0);
  Register SrcReg0 = FinalCopy0->getOperand(1).getReg();
  GISelKnownBits Info(*MF);
  // Compares min/max of LHS and RHS, min uses 0 for unknown bits, max uses 1.
  // If min(LHS) >= max(RHS) returns KnownBits for LHS, similar for RHS. If this
  // fails tries to calculate individual bits: common bits for both operands and
  // a few leading bits in some cases.
  //      0000?0?1
  // umax 000011??
  //    = 000011??
  KnownBits Res0 = Info.getKnownBits(SrcReg0);
  EXPECT_EQ(0x0Cu, Res0.One.getZExtValue());
  EXPECT_EQ(0xF0u, Res0.Zero.getZExtValue());

  Register CopyReg1 = Copies[Copies.size() - 1];
  MachineInstr *FinalCopy1 = MRI->getVRegDef(CopyReg1);
  Register SrcReg1 = FinalCopy1->getOperand(1).getReg();
  KnownBits Res1 = Info.getKnownBits(SrcReg1);
  //      0000??10
  // umax 00001?11
  //    = 00001?1?
  EXPECT_EQ(0x0Au, Res1.One.getZExtValue());
  EXPECT_EQ(0xF0u, Res1.Zero.getZExtValue());
}

TEST_F(AArch64GISelMITest, TestKnownBitsUMax) {
  StringRef MIRString = R"(
   %val:_(s32) = COPY $w0
   %zext:_(s64) = G_ZEXT %val
   %const:_(s64) = G_CONSTANT i64 -256
   %umax:_(s64) = G_UMAX %zext, %const
   %copy_umax:_(s64) = COPY %umax
)";
  setUp(MIRString);
  if (!TM)
    return;

  Register CopyUMax = Copies[Copies.size() - 1];
  GISelKnownBits Info(*MF);

  KnownBits KnownUmax = Info.getKnownBits(CopyUMax);
  EXPECT_EQ(64u, KnownUmax.getBitWidth());
  EXPECT_EQ(0xffu, KnownUmax.Zero.getZExtValue());
  EXPECT_EQ(0xffffffffffffff00, KnownUmax.One.getZExtValue());

  EXPECT_EQ(0xffu, KnownUmax.Zero.getZExtValue());
  EXPECT_EQ(0xffffffffffffff00, KnownUmax.One.getZExtValue());
}

TEST_F(AArch64GISelMITest, TestKnownBitsUMIN) {
  StringRef MIRString = R"(
   %ptr:_(p0) = G_IMPLICIT_DEF
<<<<<<< HEAD
   %unknown:_(s8) = G_LOAD %ptr(p0) :: (load 1)
=======
   %unknown:_(s8) = G_LOAD %ptr(p0) :: (load (s8))
>>>>>>> a2ce6ee6
   %mask0:_(s8) = G_CONSTANT i8 10
   %mask1:_(s8) = G_CONSTANT i8 1
   %tmp0:_(s8) = G_AND %unknown, %mask0
   %val0:_(s8) = G_OR %tmp0, %mask1
   %mask2:_(s8) = G_CONSTANT i8 3
   %mask3:_(s8) = G_CONSTANT i8 12
   %tmp1:_(s8) = G_AND %unknown, %mask2
   %val1:_(s8) = G_OR %tmp1, %mask3
   %umin:_(s8) = G_UMIN %val0, %val1
   %copy_umin:_(s8) = COPY %umin
)";

  setUp(MIRString);
  if (!TM)
    return;

  Register CopyReg0 = Copies[Copies.size() - 1];
  MachineInstr *FinalCopy0 = MRI->getVRegDef(CopyReg0);
  Register SrcReg0 = FinalCopy0->getOperand(1).getReg();
  GISelKnownBits Info(*MF);
  KnownBits Res0 = Info.getKnownBits(SrcReg0);
  // Flips the range of operands: [0, 0xFFFFFFFF] <-> [0xFFFFFFFF, 0],
  // uses umax and flips result back.
  //      0000?0?1
  // umin 000011??
  //    = 0000?0?1
  EXPECT_EQ(0x01u, Res0.One.getZExtValue());
  EXPECT_EQ(0xF4u, Res0.Zero.getZExtValue());
}

TEST_F(AArch64GISelMITest, TestKnownBitsSMAX) {
  StringRef MIRString = R"(
   %ptr:_(p0) = G_IMPLICIT_DEF
<<<<<<< HEAD
   %unknown:_(s8) = G_LOAD %ptr(p0) :: (load 1)
=======
   %unknown:_(s8) = G_LOAD %ptr(p0) :: (load (s8))
>>>>>>> a2ce6ee6
   %mask0:_(s8) = G_CONSTANT i8 128
   %mask1:_(s8) = G_CONSTANT i8 64
   %tmp0:_(s8) = G_AND %unknown, %mask0
   %val0:_(s8) = G_OR %tmp0, %mask1
   %mask2:_(s8) = G_CONSTANT i8 1
   %mask3:_(s8) = G_CONSTANT i8 128
   %tmp1:_(s8) = G_AND %unknown, %mask2
   %val1:_(s8) = G_OR %tmp1, %mask3
   %smax:_(s8) = G_SMAX %val0, %val1
   %copy_smax:_(s8) = COPY %smax
)";

  setUp(MIRString);
  if (!TM)
    return;

  Register CopyReg0 = Copies[Copies.size() - 1];
  MachineInstr *FinalCopy0 = MRI->getVRegDef(CopyReg0);
  Register SrcReg0 = FinalCopy0->getOperand(1).getReg();
  GISelKnownBits Info(*MF);
  KnownBits Res0 = Info.getKnownBits(SrcReg0);
  // Flips the range of operands: [-0x80000000, 0x7FFFFFFF] <-> [0, 0xFFFFFFFF],
  // uses umax and flips result back.
  // RHS is negative, LHS is either positive or negative with smaller abs value.
  //      ?1000000
  // smax 1000000?
  //    = ?1000000
  EXPECT_EQ(0x40u, Res0.One.getZExtValue());
  EXPECT_EQ(0x3Fu, Res0.Zero.getZExtValue());
}

TEST_F(AArch64GISelMITest, TestKnownBitsSMIN) {
  StringRef MIRString = R"(
   %ptr:_(p0) = G_IMPLICIT_DEF
<<<<<<< HEAD
   %unknown:_(s8) = G_LOAD %ptr(p0) :: (load 1)
=======
   %unknown:_(s8) = G_LOAD %ptr(p0) :: (load (s8))
>>>>>>> a2ce6ee6
   %mask0:_(s8) = G_CONSTANT i8 128
   %mask1:_(s8) = G_CONSTANT i8 64
   %tmp0:_(s8) = G_AND %unknown, %mask0
   %val0:_(s8) = G_OR %tmp0, %mask1
   %mask2:_(s8) = G_CONSTANT i8 1
   %mask3:_(s8) = G_CONSTANT i8 128
   %tmp1:_(s8) = G_AND %unknown, %mask2
   %val1:_(s8) = G_OR %tmp1, %mask3
   %smin:_(s8) = G_SMIN %val0, %val1
   %copy_smin:_(s8) = COPY %smin
)";

  setUp(MIRString);
  if (!TM)
    return;

  Register CopyReg0 = Copies[Copies.size() - 1];
  MachineInstr *FinalCopy0 = MRI->getVRegDef(CopyReg0);
  Register SrcReg0 = FinalCopy0->getOperand(1).getReg();
  GISelKnownBits Info(*MF);
  KnownBits Res0 = Info.getKnownBits(SrcReg0);
  // Flips the range of operands: [-0x80000000, 0x7FFFFFFF] <-> [0xFFFFFFFF, 0],
  // uses umax and flips result back.
  // RHS is negative, LHS is either positive or negative with smaller abs value.
  //      ?1000000
  // smin 1000000?
  //    = 1000000?
  EXPECT_EQ(0x80u, Res0.One.getZExtValue());
  EXPECT_EQ(0x7Eu, Res0.Zero.getZExtValue());
}

TEST_F(AArch64GISelMITest, TestInvalidQueries) {
  StringRef MIRString = R"(
   %src:_(s32) = COPY $w0
   %thirty2:_(s32) = G_CONSTANT i32 32
   %equalSized:_(s32) = G_SHL %src, %thirty2
   %copy1:_(s32) = COPY %equalSized
   %thirty3:_(s32) = G_CONSTANT i32 33
   %biggerSized:_(s32) = G_SHL %src, %thirty3
   %copy2:_(s32) = COPY %biggerSized
)";
  setUp(MIRString);
  if (!TM)
    return;

  Register EqSizedCopyReg = Copies[Copies.size() - 2];
  MachineInstr *EqSizedCopy = MRI->getVRegDef(EqSizedCopyReg);
  Register EqSizedShl = EqSizedCopy->getOperand(1).getReg();

  Register BiggerSizedCopyReg = Copies[Copies.size() - 1];
  MachineInstr *BiggerSizedCopy = MRI->getVRegDef(BiggerSizedCopyReg);
  Register BiggerSizedShl = BiggerSizedCopy->getOperand(1).getReg();

  GISelKnownBits Info(*MF);
  KnownBits EqSizeRes = Info.getKnownBits(EqSizedShl);
  KnownBits BiggerSizeRes = Info.getKnownBits(BiggerSizedShl);


  // We don't know what the result of the shift is, but we should not crash
  EXPECT_TRUE(EqSizeRes.One.isZero());
  EXPECT_TRUE(EqSizeRes.Zero.isZero());

<<<<<<< HEAD
  EXPECT_TRUE(BiggerSizeRes.One.isNullValue());
  EXPECT_TRUE(BiggerSizeRes.Zero.isNullValue());
=======
  EXPECT_TRUE(BiggerSizeRes.One.isZero());
  EXPECT_TRUE(BiggerSizeRes.Zero.isZero());
>>>>>>> a2ce6ee6
}

TEST_F(AArch64GISelMITest, TestKnownBitsAssertZext) {
  StringRef MIRString = R"(
   %copy:_(s64) = COPY $x0

   %assert8:_(s64) = G_ASSERT_ZEXT %copy, 8
   %copy_assert8:_(s64) = COPY %assert8

   %assert1:_(s64) = G_ASSERT_ZEXT %copy, 1
   %copy_assert1:_(s64) = COPY %assert1

   %assert63:_(s64) = G_ASSERT_ZEXT %copy, 63
   %copy_assert63:_(s64) = COPY %assert63

   %assert3:_(s64) = G_ASSERT_ZEXT %copy, 3
   %copy_assert3:_(s64) = COPY %assert3
)";

  setUp(MIRString);
  if (!TM)
    return;

  Register CopyAssert8 = Copies[Copies.size() - 4];
  Register CopyAssert1 = Copies[Copies.size() - 3];
  Register CopyAssert63 = Copies[Copies.size() - 2];
  Register CopyAssert3 = Copies[Copies.size() - 1];

  GISelKnownBits Info(*MF);
  MachineInstr *Copy;
  Register SrcReg;
  KnownBits Res;

  // Assert zero-extension from an 8-bit value.
  Copy = MRI->getVRegDef(CopyAssert8);
  SrcReg = Copy->getOperand(1).getReg();
  Res = Info.getKnownBits(SrcReg);
  EXPECT_EQ(64u, Res.getBitWidth());
  EXPECT_EQ(0u, Res.One.getZExtValue());
  EXPECT_EQ(0xFFFFFFFFFFFFFF00u, Res.Zero.getZExtValue());

  // Assert zero-extension from a 1-bit value.
  Copy = MRI->getVRegDef(CopyAssert1);
  SrcReg = Copy->getOperand(1).getReg();
  Res = Info.getKnownBits(SrcReg);
  EXPECT_EQ(64u, Res.getBitWidth());
  EXPECT_EQ(0u, Res.One.getZExtValue());
  EXPECT_EQ(0xFFFFFFFFFFFFFFFE, Res.Zero.getZExtValue());

  // Assert zero-extension from a 63-bit value.
  Copy = MRI->getVRegDef(CopyAssert63);
  SrcReg = Copy->getOperand(1).getReg();
  Res = Info.getKnownBits(SrcReg);
  EXPECT_EQ(64u, Res.getBitWidth());
  EXPECT_EQ(0u, Res.One.getZExtValue());
  EXPECT_EQ(0x8000000000000000u, Res.Zero.getZExtValue());

  // Assert zero-extension from a 3-bit value.
  Copy = MRI->getVRegDef(CopyAssert3);
  SrcReg = Copy->getOperand(1).getReg();
  Res = Info.getKnownBits(SrcReg);
  EXPECT_EQ(64u, Res.getBitWidth());
  EXPECT_EQ(0u, Res.One.getZExtValue());
  EXPECT_EQ(0xFFFFFFFFFFFFFFF8u, Res.Zero.getZExtValue());
<<<<<<< HEAD
=======
}

TEST_F(AArch64GISelMITest, TestKnownBitsCTPOP) {
  StringRef MIRString = R"(
   %src:_(s32) = COPY $w0
   %unknown:_(s32) = G_CTPOP %src
   %unknown_copy:_(s32) = COPY %unknown
   %constant_4294967295:_(s32) = G_CONSTANT i32 4294967295
   %thirtytwo:_(s32) = G_CTPOP %constant_4294967295
   %thirtytwo_copy:_(s32) = COPY %thirtytwo
   %constant_15:_(s32) = G_CONSTANT i32 15
   %four:_(s32) = G_CTPOP %constant_15
   %four_copy:_(s32) = COPY %four
   %constant_1:_(s32) = G_CONSTANT i32 1
   %one:_(s32) = G_CTPOP %constant_1
   %one_copy:_(s32) = COPY %one
)";
  setUp(MIRString);
  if (!TM)
    return;

  Register UnknownCopy = Copies[Copies.size() - 4];
  Register ThirtytwoCopy = Copies[Copies.size() - 3];
  Register FourCopy = Copies[Copies.size() - 2];
  Register OneCopy = Copies[Copies.size() - 1];

  GISelKnownBits Info(*MF);
  MachineInstr *Copy;
  Register SrcReg;
  KnownBits Res;

  Copy = MRI->getVRegDef(UnknownCopy);
  SrcReg = Copy->getOperand(1).getReg();
  Res = Info.getKnownBits(SrcReg);
  EXPECT_EQ(32u, Res.getBitWidth());
  EXPECT_EQ(0u, Res.One.getZExtValue());
  EXPECT_EQ(0xFFFFFFC0u, Res.Zero.getZExtValue());

  Copy = MRI->getVRegDef(ThirtytwoCopy);
  SrcReg = Copy->getOperand(1).getReg();
  Res = Info.getKnownBits(SrcReg);
  EXPECT_EQ(32u, Res.getBitWidth());
  EXPECT_EQ(0u, Res.One.getZExtValue());
  EXPECT_EQ(0xFFFFFFC0u, Res.Zero.getZExtValue());

  Copy = MRI->getVRegDef(FourCopy);
  SrcReg = Copy->getOperand(1).getReg();
  Res = Info.getKnownBits(SrcReg);
  EXPECT_EQ(32u, Res.getBitWidth());
  EXPECT_EQ(0u, Res.One.getZExtValue());
  EXPECT_EQ(0xFFFFFFF8u, Res.Zero.getZExtValue());

  Copy = MRI->getVRegDef(OneCopy);
  SrcReg = Copy->getOperand(1).getReg();
  Res = Info.getKnownBits(SrcReg);
  EXPECT_EQ(32u, Res.getBitWidth());
  EXPECT_EQ(0u, Res.One.getZExtValue());
  EXPECT_EQ(0xFFFFFFFEu, Res.Zero.getZExtValue());
}

TEST_F(AMDGPUGISelMITest, TestKnownBitsUBFX) {
  StringRef MIRString = "  %3:_(s32) = G_IMPLICIT_DEF\n"
                        "  %4:_(s32) = G_CONSTANT i32 12\n"
                        "  %5:_(s32) = G_CONSTANT i32 8\n"
                        "  %6:_(s32) = G_UBFX %3, %4(s32), %5\n"
                        "  %ubfx_copy:_(s32) = COPY %6\n"
                        "  %7:_(s32) = G_CONSTANT i32 28672\n"
                        "  %8:_(s32) = G_UBFX %7, %4(s32), %5\n"
                        "  %ubfx_copy_val:_(s32) = COPY %8\n"
                        "  %9:_(s32) = G_IMPLICIT_DEF\n"
                        "  %10:_(s32) = G_IMPLICIT_DEF\n"
                        "  %11:_(s32) = G_UBFX %3, %9(s32), %10\n"
                        "  %ubfx_copy_unk:_(s32) = COPY %11\n"
                        "  %12:_(s32) = G_UBFX %3, %9(s32), %5\n"
                        "  %ubfx_copy_unk_off:_(s32) = COPY %12\n"
                        "  %13:_(s32) = G_UBFX %3, %4(s32), %10\n"
                        "  %ubfx_copy_unk_width:_(s32) = COPY %13\n";
  setUp(MIRString);
  if (!TM)
    return;
  Register CopyBfxReg = Copies[Copies.size() - 5];
  Register CopyValBfxReg = Copies[Copies.size() - 4];
  Register CopyUnkBfxReg = Copies[Copies.size() - 3];
  Register CopyUnkOffBfxReg = Copies[Copies.size() - 2];
  Register CopyUnkWidthBfxReg = Copies[Copies.size() - 1];

  MachineInstr *CopyBfx = MRI->getVRegDef(CopyBfxReg);
  Register SrcReg = CopyBfx->getOperand(1).getReg();
  MachineInstr *CopyValBfx = MRI->getVRegDef(CopyValBfxReg);
  Register ValSrcReg = CopyValBfx->getOperand(1).getReg();
  MachineInstr *CopyUnkBfx = MRI->getVRegDef(CopyUnkBfxReg);
  Register UnkSrcReg = CopyUnkBfx->getOperand(1).getReg();
  MachineInstr *CopyUnkOffBfx = MRI->getVRegDef(CopyUnkOffBfxReg);
  Register UnkOffSrcReg = CopyUnkOffBfx->getOperand(1).getReg();
  MachineInstr *CopyUnkWidthBfx = MRI->getVRegDef(CopyUnkWidthBfxReg);
  Register UnkWidthSrcReg = CopyUnkWidthBfx->getOperand(1).getReg();

  GISelKnownBits Info(*MF);

  KnownBits Res1 = Info.getKnownBits(SrcReg);
  EXPECT_EQ(0u, Res1.One.getZExtValue());
  EXPECT_EQ(0xffffff00u, Res1.Zero.getZExtValue());

  KnownBits Res2 = Info.getKnownBits(ValSrcReg);
  EXPECT_EQ(7u, Res2.One.getZExtValue());
  EXPECT_EQ(0xfffffff8u, Res2.Zero.getZExtValue());

  KnownBits Res3 = Info.getKnownBits(UnkSrcReg);
  EXPECT_EQ(0u, Res3.One.getZExtValue());
  EXPECT_EQ(0u, Res3.Zero.getZExtValue());

  KnownBits Res4 = Info.getKnownBits(UnkOffSrcReg);
  EXPECT_EQ(0u, Res4.One.getZExtValue());
  EXPECT_EQ(0xffffff00u, Res4.Zero.getZExtValue());

  KnownBits Res5 = Info.getKnownBits(UnkWidthSrcReg);
  EXPECT_EQ(0u, Res5.One.getZExtValue());
  EXPECT_EQ(0xfff00000u, Res5.Zero.getZExtValue());
}

TEST_F(AMDGPUGISelMITest, TestKnownBitsSBFX) {
  StringRef MIRString = "  %3:_(s32) = G_IMPLICIT_DEF\n"
                        "  %4:_(s32) = G_CONSTANT i32 8\n"
                        "  %5:_(s32) = G_CONSTANT i32 4\n"
                        "  %6:_(s32) = G_SBFX %3, %4(s32), %5\n"
                        "  %sbfx_copy:_(s32) = COPY %6\n"
                        "  %7:_(s32) = G_CONSTANT i32 2047\n"
                        "  %8:_(s32) = G_SBFX %7, %4(s32), %5\n"
                        "  %sbfx_copy_val:_(s32) = COPY %8\n"
                        "  %9:_(s32) = G_CONSTANT i32 2048\n"
                        "  %10:_(s32) = G_SBFX %9, %4(s32), %5\n"
                        "  %sbfx_copy_neg_val:_(s32) = COPY %10\n"
                        "  %11:_(s32) = G_IMPLICIT_DEF\n"
                        "  %12:_(s32) = G_SBFX %7, %11(s32), %5\n"
                        "  %sbfx_copy_unk_off:_(s32) = COPY %12\n"
                        "  %13:_(s32) = G_SBFX %9, %4(s32), %11\n"
                        "  %sbfx_copy_unk_width:_(s32) = COPY %13\n";
  setUp(MIRString);
  if (!TM)
    return;
  Register CopyBfxReg = Copies[Copies.size() - 5];
  Register CopyValBfxReg = Copies[Copies.size() - 4];
  Register CopyNegValBfxReg = Copies[Copies.size() - 3];
  Register CopyUnkOffBfxReg = Copies[Copies.size() - 2];
  Register CopyUnkWidthBfxReg = Copies[Copies.size() - 1];

  MachineInstr *CopyBfx = MRI->getVRegDef(CopyBfxReg);
  Register SrcReg = CopyBfx->getOperand(1).getReg();
  MachineInstr *CopyValBfx = MRI->getVRegDef(CopyValBfxReg);
  Register ValSrcReg = CopyValBfx->getOperand(1).getReg();
  MachineInstr *CopyNegValBfx = MRI->getVRegDef(CopyNegValBfxReg);
  Register NegValSrcReg = CopyNegValBfx->getOperand(1).getReg();
  MachineInstr *CopyUnkOffBfx = MRI->getVRegDef(CopyUnkOffBfxReg);
  Register UnkOffSrcReg = CopyUnkOffBfx->getOperand(1).getReg();
  MachineInstr *CopyUnkWidthBfx = MRI->getVRegDef(CopyUnkWidthBfxReg);
  Register UnkWidthSrcReg = CopyUnkWidthBfx->getOperand(1).getReg();

  GISelKnownBits Info(*MF);

  KnownBits Res1 = Info.getKnownBits(SrcReg);
  EXPECT_EQ(0u, Res1.One.getZExtValue());
  EXPECT_EQ(0u, Res1.Zero.getZExtValue());

  KnownBits Res2 = Info.getKnownBits(ValSrcReg);
  EXPECT_EQ(7u, Res2.One.getZExtValue());
  EXPECT_EQ(0xfffffff8u, Res2.Zero.getZExtValue());

  KnownBits Res3 = Info.getKnownBits(NegValSrcReg);
  EXPECT_EQ(0xfffffff8u, Res3.One.getZExtValue());
  EXPECT_EQ(7u, Res3.Zero.getZExtValue());

  KnownBits Res4 = Info.getKnownBits(UnkOffSrcReg);
  EXPECT_EQ(0u, Res4.One.getZExtValue());
  EXPECT_EQ(0u, Res4.Zero.getZExtValue());

  KnownBits Res5 = Info.getKnownBits(UnkWidthSrcReg);
  EXPECT_EQ(0u, Res5.One.getZExtValue());
  EXPECT_EQ(0u, Res5.Zero.getZExtValue());
}

TEST_F(AMDGPUGISelMITest, TestNumSignBitsUBFX) {
  StringRef MIRString = "  %3:_(s32) = G_IMPLICIT_DEF\n"
                        "  %4:_(s32) = G_CONSTANT i32 12\n"
                        "  %5:_(s32) = G_CONSTANT i32 8\n"
                        "  %6:_(s32) = G_UBFX %3, %4(s32), %5\n"
                        "  %ubfx_copy_unk:_(s32) = COPY %6\n"
                        "  %7:_(s32) = G_CONSTANT i32 28672\n"
                        "  %8:_(s32) = G_UBFX %7, %4(s32), %5\n"
                        "  %ubfx_copy_pos:_(s32) = COPY %8\n"
                        "  %9:_(s32) = G_CONSTANT i32 -1\n"
                        "  %10:_(s32) = G_UBFX %9, %4(s32), %5\n"
                        "  %ubfx_copy_neg:_(s32) = COPY %10\n"
                        "  %11:_(s32) = G_IMPLICIT_DEF\n"
                        "  %12:_(s32) = G_UBFX %7, %11(s32), %5\n"
                        "  %ubfx_copy_unk_off:_(s32) = COPY %12\n"
                        "  %13:_(s32) = G_UBFX %7, %4(s32), %11\n"
                        "  %ubfx_copy_unk_width:_(s32) = COPY %13\n";
  setUp(MIRString);
  if (!TM)
    return;
  Register CopyUnkBfxReg = Copies[Copies.size() - 5];
  Register CopyPosBfxReg = Copies[Copies.size() - 4];
  Register CopyNegBfxReg = Copies[Copies.size() - 3];
  Register CopyUnkOffBfxReg = Copies[Copies.size() - 2];
  Register CopyUnkWidthBfxReg = Copies[Copies.size() - 1];

  GISelKnownBits Info(*MF);
  EXPECT_EQ(24u, Info.computeNumSignBits(CopyUnkBfxReg));
  EXPECT_EQ(29u, Info.computeNumSignBits(CopyPosBfxReg));
  EXPECT_EQ(24u, Info.computeNumSignBits(CopyNegBfxReg));
  EXPECT_EQ(24u, Info.computeNumSignBits(CopyUnkOffBfxReg));
  EXPECT_EQ(29u, Info.computeNumSignBits(CopyUnkWidthBfxReg));
}

TEST_F(AMDGPUGISelMITest, TestNumSignBitsSBFX) {
  StringRef MIRString = "  %3:_(s32) = G_CONSTANT i32 -1\n"
                        "  %4:_(s32) = G_CONSTANT i32 8\n"
                        "  %5:_(s32) = G_CONSTANT i32 4\n"
                        "  %6:_(s32) = G_SBFX %3, %4(s32), %5\n"
                        "  %sbfx_copy_neg:_(s32) = COPY %6\n"
                        "  %7:_(s32) = G_CONSTANT i32 2047\n"
                        "  %8:_(s32) = G_SBFX %7, %4(s32), %5\n"
                        "  %sbfx_copy_pos:_(s32) = COPY %8\n"
                        "  %9:_(s32) = G_CONSTANT i32 2048\n"
                        "  %10:_(s32) = G_SBFX %9, %4(s32), %5\n"
                        "  %sbfx_copy_hiset:_(s32) = COPY %10\n"
                        "  %11:_(s32) = G_IMPLICIT_DEF\n"
                        "  %12:_(s32) = G_SBFX %11, %4(s32), %5\n"
                        "  %sbfx_copy_unk:_(s32) = COPY %12\n"
                        "  %13:_(s32) = G_SBFX %3, %11(s32), %5\n"
                        "  %sbfx_copy_unk_off:_(s32) = COPY %13\n";
  setUp(MIRString);
  if (!TM)
    return;
  Register CopyNegBfxReg = Copies[Copies.size() - 5];
  Register CopyPosBfxReg = Copies[Copies.size() - 4];
  Register CopyHiSetBfxReg = Copies[Copies.size() - 3];
  Register CopyUnkValBfxReg = Copies[Copies.size() - 2];
  Register CopyUnkOffBfxReg = Copies[Copies.size() - 1];

  GISelKnownBits Info(*MF);
  EXPECT_EQ(32u, Info.computeNumSignBits(CopyNegBfxReg));
  EXPECT_EQ(29u, Info.computeNumSignBits(CopyPosBfxReg));
  EXPECT_EQ(29u, Info.computeNumSignBits(CopyHiSetBfxReg));
  EXPECT_EQ(1u, Info.computeNumSignBits(CopyUnkValBfxReg));
  EXPECT_EQ(1u, Info.computeNumSignBits(CopyUnkOffBfxReg));
>>>>>>> a2ce6ee6
}<|MERGE_RESOLUTION|>--- conflicted
+++ resolved
@@ -263,11 +263,7 @@
 TEST_F(AArch64GISelMITest, TestKnownBitsAND) {
   StringRef MIRString = R"(
    %ptr:_(p0) = G_IMPLICIT_DEF
-<<<<<<< HEAD
-   %unknown:_(s8) = G_LOAD %ptr(p0) :: (load 1)
-=======
    %unknown:_(s8) = G_LOAD %ptr(p0) :: (load (s8))
->>>>>>> a2ce6ee6
    %mask0:_(s8) = G_CONSTANT i8 52
    %mask1:_(s8) = G_CONSTANT i8 10
    %tmp0:_(s8) = G_AND %unknown, %mask0
@@ -299,11 +295,7 @@
 TEST_F(AArch64GISelMITest, TestKnownBitsOR) {
   StringRef MIRString = R"(
    %ptr:_(p0) = G_IMPLICIT_DEF
-<<<<<<< HEAD
-   %unknown:_(s8) = G_LOAD %ptr(p0) :: (load 1)
-=======
    %unknown:_(s8) = G_LOAD %ptr(p0) :: (load (s8))
->>>>>>> a2ce6ee6
    %mask0:_(s8) = G_CONSTANT i8 52
    %mask1:_(s8) = G_CONSTANT i8 10
    %tmp0:_(s8) = G_AND %unknown, %mask0
@@ -335,11 +327,7 @@
 TEST_F(AArch64GISelMITest, TestKnownBitsXOR) {
   StringRef MIRString = R"(
    %ptr:_(p0) = G_IMPLICIT_DEF
-<<<<<<< HEAD
-   %unknown:_(s8) = G_LOAD %ptr(p0) :: (load 1)
-=======
    %unknown:_(s8) = G_LOAD %ptr(p0) :: (load (s8))
->>>>>>> a2ce6ee6
    %mask0:_(s8) = G_CONSTANT i8 52
    %mask1:_(s8) = G_CONSTANT i8 10
    %tmp0:_(s8) = G_AND %unknown, %mask0
@@ -390,11 +378,7 @@
 TEST_F(AArch64GISelMITest, TestKnownBitsASHR) {
   StringRef MIRString = R"(
    %ptr:_(p0) = G_IMPLICIT_DEF
-<<<<<<< HEAD
-   %unknown:_(s8) = G_LOAD %ptr(p0) :: (load 1)
-=======
    %unknown:_(s8) = G_LOAD %ptr(p0) :: (load (s8))
->>>>>>> a2ce6ee6
    %mask0:_(s8) = G_CONSTANT i8 38
    %mask1:_(s8) = G_CONSTANT i8 202
    %tmp0:_(s8) = G_AND %unknown, %mask0
@@ -438,11 +422,7 @@
 TEST_F(AArch64GISelMITest, TestKnownBitsLSHR) {
   StringRef MIRString = R"(
    %ptr:_(p0) = G_IMPLICIT_DEF
-<<<<<<< HEAD
-   %unknown:_(s8) = G_LOAD %ptr(p0) :: (load 1)
-=======
    %unknown:_(s8) = G_LOAD %ptr(p0) :: (load (s8))
->>>>>>> a2ce6ee6
    %mask0:_(s8) = G_CONSTANT i8 38
    %mask1:_(s8) = G_CONSTANT i8 202
    %tmp0:_(s8) = G_AND %unknown, %mask0
@@ -486,11 +466,7 @@
 TEST_F(AArch64GISelMITest, TestKnownBitsSHL) {
   StringRef MIRString = R"(
    %ptr:_(p0) = G_IMPLICIT_DEF
-<<<<<<< HEAD
-   %unknown:_(s8) = G_LOAD %ptr(p0) :: (load 1)
-=======
    %unknown:_(s8) = G_LOAD %ptr(p0) :: (load (s8))
->>>>>>> a2ce6ee6
    %mask0:_(s8) = G_CONSTANT i8 51
    %mask1:_(s8) = G_CONSTANT i8 72
    %tmp:_(s8) = G_AND %unknown, %mask0
@@ -518,11 +494,7 @@
 TEST_F(AArch64GISelMITest, TestKnownBitsADD) {
   StringRef MIRString = R"(
    %ptr:_(p0) = G_IMPLICIT_DEF
-<<<<<<< HEAD
-   %unknown:_(s16) = G_LOAD %ptr(p0) :: (load 2)
-=======
    %unknown:_(s16) = G_LOAD %ptr(p0) :: (load (s16))
->>>>>>> a2ce6ee6
    %mask0:_(s16) = G_CONSTANT i16 4642
    %mask1:_(s16) = G_CONSTANT i16 9536
    %tmp0:_(s16) = G_AND %unknown, %mask0
@@ -555,11 +527,7 @@
 TEST_F(AArch64GISelMITest, TestKnownBitsSUB) {
   StringRef MIRString = R"(
    %ptr:_(p0) = G_IMPLICIT_DEF
-<<<<<<< HEAD
-   %unknown:_(s16) = G_LOAD %ptr(p0) :: (load 2)
-=======
    %unknown:_(s16) = G_LOAD %ptr(p0) :: (load (s16))
->>>>>>> a2ce6ee6
    %mask0:_(s16) = G_CONSTANT i16 4642
    %mask1:_(s16) = G_CONSTANT i16 9536
    %tmp0:_(s16) = G_AND %unknown, %mask0
@@ -589,11 +557,7 @@
 TEST_F(AArch64GISelMITest, TestKnownBitsMUL) {
   StringRef MIRString = R"(
    %ptr0:_(p0) = G_IMPLICIT_DEF
-<<<<<<< HEAD
-   %load0:_(s16) = G_LOAD %ptr0(p0) :: (load 2)
-=======
    %load0:_(s16) = G_LOAD %ptr0(p0) :: (load (s16))
->>>>>>> a2ce6ee6
    %mask0:_(s16) = G_CONSTANT i16 4
    %mask1:_(s16) = G_CONSTANT i16 18
    %tmp:_(s16) = G_AND %load0, %mask0
@@ -672,11 +636,7 @@
 TEST_F(AArch64GISelMITest, TestKnownBitsSelect) {
   StringRef MIRString = R"(
    %ptr:_(p0) = G_IMPLICIT_DEF
-<<<<<<< HEAD
-   %unknown:_(s8) = G_LOAD %ptr(p0) :: (load 1)
-=======
    %unknown:_(s8) = G_LOAD %ptr(p0) :: (load (s8))
->>>>>>> a2ce6ee6
    %mask0:_(s8) = G_CONSTANT i8 24
    %mask1:_(s8) = G_CONSTANT i8 224
    %tmp0:_(s8) = G_AND %unknown, %mask0
@@ -872,11 +832,7 @@
 TEST_F(AArch64GISelMITest, TestNumSignBitsAssertSext) {
   StringRef MIRString = R"(
    %ptr:_(p0) = G_IMPLICIT_DEF
-<<<<<<< HEAD
-   %load4:_(s32) = G_LOAD %ptr :: (load 4)
-=======
    %load4:_(s32) = G_LOAD %ptr :: (load (s32))
->>>>>>> a2ce6ee6
 
    %assert_sext1:_(s32) = G_ASSERT_SEXT %load4, 1
    %copy_assert_sext1:_(s32) = COPY %assert_sext1
@@ -893,11 +849,7 @@
    %assert_sext31:_(s32) = G_ASSERT_SEXT %load4, 31
    %copy_assert_sext31:_(s32) = COPY %assert_sext31
 
-<<<<<<< HEAD
-   %load1:_(s8) = G_LOAD %ptr :: (load 1)
-=======
    %load1:_(s8) = G_LOAD %ptr :: (load (s8))
->>>>>>> a2ce6ee6
    %sext_load1:_(s32) = G_SEXT %load1
 
    %assert_sext6_sext:_(s32) = G_ASSERT_SEXT %sext_load1, 6
@@ -1493,63 +1445,6 @@
   EXPECT_EQ(0xF0u, Res1.Zero.getZExtValue());
 }
 
-TEST_F(AArch64GISelMITest, TestKnownBitsUMAX) {
-  StringRef MIRString = R"(
-   %ptr:_(p0) = G_IMPLICIT_DEF
-   %unknown:_(s8) = G_LOAD %ptr(p0) :: (load 1)
-   %mask0:_(s8) = G_CONSTANT i8 10
-   %mask1:_(s8) = G_CONSTANT i8 1
-   %tmp0:_(s8) = G_AND %unknown, %mask0
-   %val0:_(s8) = G_OR %tmp0, %mask1
-   %mask2:_(s8) = G_CONSTANT i8 3
-   %mask3:_(s8) = G_CONSTANT i8 12
-   %tmp1:_(s8) = G_AND %unknown, %mask2
-   %val1:_(s8) = G_OR %tmp1, %mask3
-   %umax0:_(s8) = G_UMAX %val0, %val1
-   %copy_umax0:_(s8) = COPY %umax0
-
-   %mask4:_(s8) = G_CONSTANT i8 14
-   %mask5:_(s8) = G_CONSTANT i8 2
-   %tmp3:_(s8) = G_AND %unknown, %mask4
-   %val3:_(s8) = G_OR %tmp3, %mask5
-   %mask6:_(s8) = G_CONSTANT i8 4
-   %mask7:_(s8) = G_CONSTANT i8 11
-   %tmp4:_(s8) = G_AND %unknown, %mask6
-   %val4:_(s8) = G_OR %tmp4, %mask7
-   %umax1:_(s8) = G_UMAX %val3, %val4
-   %copy_umax1:_(s8) = COPY %umax1
-)";
-
-  setUp(MIRString);
-  if (!TM)
-    return;
-
-  Register CopyReg0 = Copies[Copies.size() - 2];
-  MachineInstr *FinalCopy0 = MRI->getVRegDef(CopyReg0);
-  Register SrcReg0 = FinalCopy0->getOperand(1).getReg();
-  GISelKnownBits Info(*MF);
-  // Compares min/max of LHS and RHS, min uses 0 for unknown bits, max uses 1.
-  // If min(LHS) >= max(RHS) returns KnownBits for LHS, similar for RHS. If this
-  // fails tries to calculate individual bits: common bits for both operands and
-  // a few leading bits in some cases.
-  //      0000?0?1
-  // umax 000011??
-  //    = 000011??
-  KnownBits Res0 = Info.getKnownBits(SrcReg0);
-  EXPECT_EQ(0x0Cu, Res0.One.getZExtValue());
-  EXPECT_EQ(0xF0u, Res0.Zero.getZExtValue());
-
-  Register CopyReg1 = Copies[Copies.size() - 1];
-  MachineInstr *FinalCopy1 = MRI->getVRegDef(CopyReg1);
-  Register SrcReg1 = FinalCopy1->getOperand(1).getReg();
-  KnownBits Res1 = Info.getKnownBits(SrcReg1);
-  //      0000??10
-  // umax 00001?11
-  //    = 00001?1?
-  EXPECT_EQ(0x0Au, Res1.One.getZExtValue());
-  EXPECT_EQ(0xF0u, Res1.Zero.getZExtValue());
-}
-
 TEST_F(AArch64GISelMITest, TestKnownBitsUMax) {
   StringRef MIRString = R"(
    %val:_(s32) = COPY $w0
@@ -1577,11 +1472,7 @@
 TEST_F(AArch64GISelMITest, TestKnownBitsUMIN) {
   StringRef MIRString = R"(
    %ptr:_(p0) = G_IMPLICIT_DEF
-<<<<<<< HEAD
-   %unknown:_(s8) = G_LOAD %ptr(p0) :: (load 1)
-=======
    %unknown:_(s8) = G_LOAD %ptr(p0) :: (load (s8))
->>>>>>> a2ce6ee6
    %mask0:_(s8) = G_CONSTANT i8 10
    %mask1:_(s8) = G_CONSTANT i8 1
    %tmp0:_(s8) = G_AND %unknown, %mask0
@@ -1615,11 +1506,7 @@
 TEST_F(AArch64GISelMITest, TestKnownBitsSMAX) {
   StringRef MIRString = R"(
    %ptr:_(p0) = G_IMPLICIT_DEF
-<<<<<<< HEAD
-   %unknown:_(s8) = G_LOAD %ptr(p0) :: (load 1)
-=======
    %unknown:_(s8) = G_LOAD %ptr(p0) :: (load (s8))
->>>>>>> a2ce6ee6
    %mask0:_(s8) = G_CONSTANT i8 128
    %mask1:_(s8) = G_CONSTANT i8 64
    %tmp0:_(s8) = G_AND %unknown, %mask0
@@ -1654,11 +1541,7 @@
 TEST_F(AArch64GISelMITest, TestKnownBitsSMIN) {
   StringRef MIRString = R"(
    %ptr:_(p0) = G_IMPLICIT_DEF
-<<<<<<< HEAD
-   %unknown:_(s8) = G_LOAD %ptr(p0) :: (load 1)
-=======
    %unknown:_(s8) = G_LOAD %ptr(p0) :: (load (s8))
->>>>>>> a2ce6ee6
    %mask0:_(s8) = G_CONSTANT i8 128
    %mask1:_(s8) = G_CONSTANT i8 64
    %tmp0:_(s8) = G_AND %unknown, %mask0
@@ -1721,13 +1604,8 @@
   EXPECT_TRUE(EqSizeRes.One.isZero());
   EXPECT_TRUE(EqSizeRes.Zero.isZero());
 
-<<<<<<< HEAD
-  EXPECT_TRUE(BiggerSizeRes.One.isNullValue());
-  EXPECT_TRUE(BiggerSizeRes.Zero.isNullValue());
-=======
   EXPECT_TRUE(BiggerSizeRes.One.isZero());
   EXPECT_TRUE(BiggerSizeRes.Zero.isZero());
->>>>>>> a2ce6ee6
 }
 
 TEST_F(AArch64GISelMITest, TestKnownBitsAssertZext) {
@@ -1792,8 +1670,6 @@
   EXPECT_EQ(64u, Res.getBitWidth());
   EXPECT_EQ(0u, Res.One.getZExtValue());
   EXPECT_EQ(0xFFFFFFFFFFFFFFF8u, Res.Zero.getZExtValue());
-<<<<<<< HEAD
-=======
 }
 
 TEST_F(AArch64GISelMITest, TestKnownBitsCTPOP) {
@@ -2040,5 +1916,4 @@
   EXPECT_EQ(29u, Info.computeNumSignBits(CopyHiSetBfxReg));
   EXPECT_EQ(1u, Info.computeNumSignBits(CopyUnkValBfxReg));
   EXPECT_EQ(1u, Info.computeNumSignBits(CopyUnkOffBfxReg));
->>>>>>> a2ce6ee6
 }