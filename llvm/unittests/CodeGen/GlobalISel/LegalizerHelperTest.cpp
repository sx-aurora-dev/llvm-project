//===- LegalizerHelperTest.cpp
//-----------------------------------------------===//
//
// Part of the LLVM Project, under the Apache License v2.0 with LLVM Exceptions.
// See https://llvm.org/LICENSE.txt for license information.
// SPDX-License-Identifier: Apache-2.0 WITH LLVM-exception
//
//===----------------------------------------------------------------------===//

#include "GISelMITest.h"
#include "llvm/CodeGen/GlobalISel/LostDebugLocObserver.h"

using namespace LegalizeActions;
using namespace LegalizeMutations;
using namespace LegalityPredicates;

namespace {

class DummyGISelObserver : public GISelChangeObserver {
public:
  void changingInstr(MachineInstr &MI) override {}
  void changedInstr(MachineInstr &MI) override {}
  void createdInstr(MachineInstr &MI) override {}
  void erasingInstr(MachineInstr &MI) override {}
};

// Test G_ROTL/G_ROTR lowering.
TEST_F(AArch64GISelMITest, LowerRotates) {
  setUp();
  if (!TM)
    return;

  // Declare your legalization info
  DefineLegalizerInfo(A, {
    getActionDefinitionsBuilder({G_ROTR, G_ROTL}).lower(); });

  LLT S32 = LLT::scalar(32);
  auto Src = B.buildTrunc(S32, Copies[0]);
  auto Amt = B.buildTrunc(S32, Copies[1]);
  auto ROTR = B.buildInstr(TargetOpcode::G_ROTR, {S32}, {Src, Amt});
  auto ROTL = B.buildInstr(TargetOpcode::G_ROTL, {S32}, {Src, Amt});

  AInfo Info(MF->getSubtarget());
  DummyGISelObserver Observer;
  LegalizerHelper Helper(*MF, Info, Observer, B);
  // Perform Legalization
  EXPECT_EQ(LegalizerHelper::LegalizeResult::Legalized,
            Helper.lower(*ROTR, 0, S32));
  EXPECT_EQ(LegalizerHelper::LegalizeResult::Legalized,
            Helper.lower(*ROTL, 0, S32));

  auto CheckStr = R"(
  ; Check G_ROTR
  CHECK: [[SRC:%[0-9]+]]:_(s32) = G_TRUNC
  CHECK: [[AMT:%[0-9]+]]:_(s32) = G_TRUNC
  CHECK: [[C:%[0-9]+]]:_(s32) = G_CONSTANT i32 0
  CHECK: [[C1:%[0-9]+]]:_(s32) = G_CONSTANT i32 31
  CHECK: [[SUB:%[0-9]+]]:_(s32) = G_SUB [[C]]:_, [[AMT]]:_
  CHECK: [[AND:%[0-9]+]]:_(s32) = G_AND [[AMT]]:_, [[C1]]:_
  CHECK: [[LSHR:%[0-9]+]]:_(s32) = G_LSHR [[SRC]]:_, [[AND]]:_(s32)
  CHECK: [[AND1:%[0-9]+]]:_(s32) = G_AND [[SUB]]:_, [[C1]]:_
  CHECK: [[SHL:%[0-9]+]]:_(s32) = G_SHL [[SRC]]:_, [[AND1]]:_(s32)
  CHECK: G_OR [[LSHR]]:_, [[SHL]]:_

  ; Check G_ROTL
  CHECK: [[C:%[0-9]+]]:_(s32) = G_CONSTANT i32 0
  CHECK: [[C1:%[0-9]+]]:_(s32) = G_CONSTANT i32 31
  CHECK: [[SUB:%[0-9]+]]:_(s32) = G_SUB [[C]]:_, [[AMT]]:_
  CHECK: [[AND:%[0-9]+]]:_(s32) = G_AND [[AMT]]:_, [[C1]]:_
  CHECK: [[SHL:%[0-9]+]]:_(s32) = G_SHL [[SRC]]:_, [[AND]]:_(s32)
  CHECK: [[AND1:%[0-9]+]]:_(s32) = G_AND [[SUB]]:_, [[C1]]:_
  CHECK: [[LSHR:%[0-9]+]]:_(s32) = G_LSHR [[SRC]]:_, [[AND1]]:_(s32)
  CHECK: G_OR [[SHL]]:_, [[LSHR]]:_
  )";

  // Check
  EXPECT_TRUE(CheckMachineFunction(*MF, CheckStr)) << *MF;
}

// Test G_ROTL/G_ROTR non-pow2 lowering.
TEST_F(AArch64GISelMITest, LowerRotatesNonPow2) {
  setUp();
  if (!TM)
    return;

  // Declare your legalization info
  DefineLegalizerInfo(A, {
    getActionDefinitionsBuilder({G_ROTR, G_ROTL}).lower(); });

  LLT S24 = LLT::scalar(24);
  auto Src = B.buildTrunc(S24, Copies[0]);
  auto Amt = B.buildTrunc(S24, Copies[1]);
  auto ROTR = B.buildInstr(TargetOpcode::G_ROTR, {S24}, {Src, Amt});
  auto ROTL = B.buildInstr(TargetOpcode::G_ROTL, {S24}, {Src, Amt});

  AInfo Info(MF->getSubtarget());
  DummyGISelObserver Observer;
  LegalizerHelper Helper(*MF, Info, Observer, B);
  // Perform Legalization
  EXPECT_EQ(LegalizerHelper::LegalizeResult::Legalized,
            Helper.lower(*ROTR, 0, S24));
  EXPECT_EQ(LegalizerHelper::LegalizeResult::Legalized,
            Helper.lower(*ROTL, 0, S24));

  auto CheckStr = R"(
  ; Check G_ROTR
  CHECK: [[SRC:%[0-9]+]]:_(s24) = G_TRUNC
  CHECK: [[AMT:%[0-9]+]]:_(s24) = G_TRUNC
  CHECK: [[C:%[0-9]+]]:_(s24) = G_CONSTANT i24 0
  CHECK: [[C1:%[0-9]+]]:_(s24) = G_CONSTANT i24 23
  CHECK: [[C2:%[0-9]+]]:_(s24) = G_CONSTANT i24 24
  CHECK: [[UREM:%[0-9]+]]:_(s24) = G_UREM [[AMT]]:_, [[C2]]:_
  CHECK: [[LSHR:%[0-9]+]]:_(s24) = G_LSHR [[SRC]]:_, [[UREM]]:_(s24)
  CHECK: [[SUB:%[0-9]+]]:_(s24) = G_SUB [[C1]]:_, [[UREM]]:_
  CHECK: [[C4:%[0-9]+]]:_(s24) = G_CONSTANT i24 1
  CHECK: [[SHL:%[0-9]+]]:_(s24) = G_SHL [[SRC]]:_, [[C4]]:_(s24)
  CHECK: [[SHL2:%[0-9]+]]:_(s24) = G_SHL [[SHL]]:_, [[SUB]]:_(s24)
  CHECK: G_OR [[LSHR]]:_, [[SHL2]]:_

  ; Check G_ROTL
  CHECK: [[C:%[0-9]+]]:_(s24) = G_CONSTANT i24 0
  CHECK: [[C1:%[0-9]+]]:_(s24) = G_CONSTANT i24 23
  CHECK: [[C2:%[0-9]+]]:_(s24) = G_CONSTANT i24 24
  CHECK: [[UREM:%[0-9]+]]:_(s24) = G_UREM [[AMT]]:_, [[C2]]:_
  CHECK: [[SHL:%[0-9]+]]:_(s24) = G_SHL [[SRC]]:_, [[UREM]]:_(s24)
  CHECK: [[SUB:%[0-9]+]]:_(s24) = G_SUB [[C1]]:_, [[UREM]]:_
  CHECK: [[C4:%[0-9]+]]:_(s24) = G_CONSTANT i24 1
  CHECK: [[LSHR:%[0-9]+]]:_(s24) = G_LSHR [[SRC]]:_, [[C4]]:_(s24)
  CHECK: [[LSHR2:%[0-9]+]]:_(s24) = G_LSHR [[LSHR]]:_, [[SUB]]:_(s24)
  CHECK: G_OR [[SHL]]:_, [[LSHR2]]:_
  )";

  // Check
  EXPECT_TRUE(CheckMachineFunction(*MF, CheckStr)) << *MF;
}

// Test vector G_ROTR lowering.
TEST_F(AArch64GISelMITest, LowerRotatesVector) {
  setUp();
  if (!TM)
    return;

  // Declare your legalization info
  DefineLegalizerInfo(A, {
    getActionDefinitionsBuilder({G_ROTR, G_ROTL}).lower(); });

  LLT S32 = LLT::scalar(32);
  LLT V4S32 = LLT::fixed_vector(4, S32);
  auto SrcTrunc = B.buildTrunc(S32, Copies[0]);
  auto Src = B.buildSplatVector(V4S32, SrcTrunc);
  auto AmtTrunc = B.buildTrunc(S32, Copies[1]);
  auto Amt = B.buildSplatVector(V4S32, AmtTrunc);
  auto ROTR = B.buildInstr(TargetOpcode::G_ROTR, {V4S32}, {Src, Amt});

  AInfo Info(MF->getSubtarget());
  DummyGISelObserver Observer;
  LegalizerHelper Helper(*MF, Info, Observer, B);
  // Perform Legalization
  EXPECT_EQ(LegalizerHelper::LegalizeResult::Legalized,
            Helper.lower(*ROTR, 0, V4S32));

  auto CheckStr = R"(
  CHECK: [[SRCTRUNC:%[0-9]+]]:_(s32) = G_TRUNC
  CHECK: [[SRC:%[0-9]+]]:_(<4 x s32>) = G_BUILD_VECTOR [[SRCTRUNC]]
  CHECK: [[AMTTRUNC:%[0-9]+]]:_(s32) = G_TRUNC
  CHECK: [[AMT:%[0-9]+]]:_(<4 x s32>) = G_BUILD_VECTOR [[AMTTRUNC]]
  CHECK: [[C:%[0-9]+]]:_(s32) = G_CONSTANT i32 0
  CHECK: [[ZERO:%[0-9]+]]:_(<4 x s32>) = G_BUILD_VECTOR [[C]]
  CHECK: [[C1:%[0-9]+]]:_(s32) = G_CONSTANT i32 31
  CHECK: [[VEC31:%[0-9]+]]:_(<4 x s32>) = G_BUILD_VECTOR [[C1]]
  CHECK: [[SUB:%[0-9]+]]:_(<4 x s32>) = G_SUB [[ZERO]]:_, [[AMT]]:_
  CHECK: [[AND:%[0-9]+]]:_(<4 x s32>) = G_AND [[AMT]]:_, [[VEC31]]:_
  CHECK: [[LSHR:%[0-9]+]]:_(<4 x s32>) = G_LSHR [[SRC]]:_, [[AND]]:_(<4 x s32>)
  CHECK: [[AND1:%[0-9]+]]:_(<4 x s32>) = G_AND [[SUB]]:_, [[VEC31]]:_
  CHECK: [[SHL:%[0-9]+]]:_(<4 x s32>) = G_SHL [[SRC]]:_, [[AND1]]:_(<4 x s32>)
  CHECK: G_OR [[LSHR]]:_, [[SHL]]:_
  )";

  // Check
  EXPECT_TRUE(CheckMachineFunction(*MF, CheckStr)) << *MF;
}

// Test CTTZ expansion when CTTZ_ZERO_UNDEF is legal or custom,
// in which case it becomes CTTZ_ZERO_UNDEF with select.
TEST_F(AArch64GISelMITest, LowerBitCountingCTTZ0) {
  setUp();
  if (!TM)
    return;

  // Declare your legalization info
  DefineLegalizerInfo(A, {
    getActionDefinitionsBuilder(G_CTTZ_ZERO_UNDEF).legalFor({{s32, s64}});
  });
  // Build Instr
  auto MIBCTTZ =
      B.buildInstr(TargetOpcode::G_CTTZ, {LLT::scalar(32)}, {Copies[0]});
  AInfo Info(MF->getSubtarget());
  DummyGISelObserver Observer;
  LegalizerHelper Helper(*MF, Info, Observer, B);
  // Perform Legalization
  EXPECT_EQ(LegalizerHelper::LegalizeResult::Legalized,
            Helper.lower(*MIBCTTZ, 0, LLT::scalar(64)));

  auto CheckStr = R"(
  CHECK: [[CZU:%[0-9]+]]:_(s32) = G_CTTZ_ZERO_UNDEF %0
  CHECK: [[ZERO:%[0-9]+]]:_(s64) = G_CONSTANT i64 0
  CHECK: [[CMP:%[0-9]+]]:_(s1) = G_ICMP intpred(eq), %0:_(s64), [[ZERO]]
  CHECK: [[SIXTY4:%[0-9]+]]:_(s32) = G_CONSTANT i32 64
  CHECK: [[SEL:%[0-9]+]]:_(s32) = G_SELECT [[CMP]]:_(s1), [[SIXTY4]]:_, [[CZU]]
  )";

  // Check
  EXPECT_TRUE(CheckMachineFunction(*MF, CheckStr)) << *MF;
}

// CTTZ expansion in terms of CTLZ
TEST_F(AArch64GISelMITest, LowerBitCountingCTTZ1) {
  setUp();
  if (!TM)
    return;

  // Declare your legalization info
  DefineLegalizerInfo(A, {
    getActionDefinitionsBuilder(G_CTLZ).legalFor({{s64, s64}});
  });
  // Build Instr
  auto MIBCTTZ =
      B.buildInstr(TargetOpcode::G_CTTZ, {LLT::scalar(64)}, {Copies[0]});
  AInfo Info(MF->getSubtarget());
  DummyGISelObserver Observer;
  LegalizerHelper Helper(*MF, Info, Observer, B);
  // Perform Legalization
  EXPECT_TRUE(Helper.lower(*MIBCTTZ, 0, LLT::scalar(64)) ==
              LegalizerHelper::LegalizeResult::Legalized);

  auto CheckStr = R"(
  CHECK: [[NEG1:%[0-9]+]]:_(s64) = G_CONSTANT i64 -1
  CHECK: [[NOT:%[0-9]+]]:_(s64) = G_XOR %0:_, [[NEG1]]
  CHECK: [[SUB1:%[0-9]+]]:_(s64) = G_ADD %0:_, [[NEG1]]
  CHECK: [[AND1:%[0-9]+]]:_(s64) = G_AND [[NOT]]:_, [[SUB1]]:_
  CHECK: [[CST64:%[0-9]+]]:_(s64) = G_CONSTANT i64 64
  CHECK: [[CTLZ:%[0-9]+]]:_(s64) = G_CTLZ [[AND1]]:_
  CHECK: G_SUB [[CST64]]:_, [[CTLZ]]:_
  )";

  // Check
  EXPECT_TRUE(CheckMachineFunction(*MF, CheckStr)) << *MF;
}

// CTLZ scalar narrowing
TEST_F(AArch64GISelMITest, NarrowScalarCTLZ) {
  setUp();
  if (!TM)
    return;

  // Declare your legalization info
  DefineLegalizerInfo(A, {
    getActionDefinitionsBuilder(G_CTLZ).legalFor({{s32, s32}});
  });
  // Build Instr
  auto CTLZ =
      B.buildInstr(TargetOpcode::G_CTLZ, {LLT::scalar(32)}, {Copies[0]});
  AInfo Info(MF->getSubtarget());
  DummyGISelObserver Observer;
  LegalizerHelper Helper(*MF, Info, Observer, B);
  // Perform Legalization
  EXPECT_EQ(LegalizerHelper::LegalizeResult::Legalized,
            Helper.narrowScalar(*CTLZ, 1, LLT::scalar(32)));

  auto CheckStr = R"(
  CHECK: [[UNMERGE_LO:%[0-9]+]]:_(s32), [[UNMERGE_HI:%[0-9]+]]:_(s32) = G_UNMERGE_VALUES %0:_(s64)
  CHECK: [[ZERO:%[0-9]+]]:_(s32) = G_CONSTANT i32 0
  CHECK: [[CMP:%[0-9]+]]:_(s1) = G_ICMP intpred(eq), [[UNMERGE_HI]]:_(s32), [[ZERO]]:_
  CHECK: [[CTLZ_LO:%[0-9]+]]:_(s32) = G_CTLZ [[UNMERGE_LO]]:_(s32)
  CHECK: [[THIRTYTWO:%[0-9]+]]:_(s32) = G_CONSTANT i32 32
  CHECK: [[ADD:%[0-9]+]]:_(s32) = G_ADD [[CTLZ_LO]]:_, [[THIRTYTWO]]:_
  CHECK: [[CTLZ_HI:%[0-9]+]]:_(s32) = G_CTLZ_ZERO_UNDEF [[UNMERGE_HI]]:_(s32)
  CHECK: %{{[0-9]+}}:_(s32) = G_SELECT [[CMP]]:_(s1), [[ADD]]:_, [[CTLZ_HI]]:_
  )";

  // Check
  EXPECT_TRUE(CheckMachineFunction(*MF, CheckStr)) << *MF;
}

// CTTZ scalar narrowing
TEST_F(AArch64GISelMITest, NarrowScalarCTTZ) {
  setUp();
  if (!TM)
    return;

  // Declare your legalization info
  DefineLegalizerInfo(A, {
    getActionDefinitionsBuilder(G_CTTZ).legalFor({{s32, s64}});
  });
  // Build Instr
  auto CTTZ =
      B.buildInstr(TargetOpcode::G_CTTZ, {LLT::scalar(32)}, {Copies[0]});
  AInfo Info(MF->getSubtarget());
  DummyGISelObserver Observer;
  LegalizerHelper Helper(*MF, Info, Observer, B);
  // Perform Legalization
  EXPECT_EQ(LegalizerHelper::LegalizeResult::Legalized,
            Helper.narrowScalar(*CTTZ, 1, LLT::scalar(32)));

  auto CheckStr = R"(
  CHECK: [[UNMERGE_LO:%[0-9]+]]:_(s32), [[UNMERGE_HI:%[0-9]+]]:_(s32) = G_UNMERGE_VALUES %0:_(s64)
  CHECK: [[ZERO:%[0-9]+]]:_(s32) = G_CONSTANT i32 0
  CHECK: [[CMP:%[0-9]+]]:_(s1) = G_ICMP intpred(eq), [[UNMERGE_LO]]:_(s32), [[ZERO]]:_
  CHECK: [[CTTZ_HI:%[0-9]+]]:_(s32) = G_CTTZ [[UNMERGE_HI]]:_(s32)
  CHECK: [[THIRTYTWO:%[0-9]+]]:_(s32) = G_CONSTANT i32 32
  CHECK: [[ADD:%[0-9]+]]:_(s32) = G_ADD [[CTTZ_HI]]:_, [[THIRTYTWO]]:_
  CHECK: [[CTTZ_LO:%[0-9]+]]:_(s32) = G_CTTZ_ZERO_UNDEF [[UNMERGE_LO]]:_(s32)
  CHECK: %{{[0-9]+}}:_(s32) = G_SELECT [[CMP]]:_(s1), [[ADD]]:_, [[CTTZ_LO]]:_
  )";

  // Check
  EXPECT_TRUE(CheckMachineFunction(*MF, CheckStr)) << *MF;
}

// CTTZ expansion in terms of CTPOP
TEST_F(AArch64GISelMITest, LowerBitCountingCTTZ2) {
  setUp();
  if (!TM)
    return;

  // Declare your legalization info
  DefineLegalizerInfo(A, {
    getActionDefinitionsBuilder(G_CTPOP).legalFor({{s64, s64}});
  });
  // Build
  auto MIBCTTZ =
      B.buildInstr(TargetOpcode::G_CTTZ, {LLT::scalar(64)}, {Copies[0]});
  AInfo Info(MF->getSubtarget());
  DummyGISelObserver Observer;
  LegalizerHelper Helper(*MF, Info, Observer, B);

  B.setInsertPt(*EntryMBB, MIBCTTZ->getIterator());
  EXPECT_TRUE(Helper.lower(*MIBCTTZ, 0, LLT::scalar(64)) ==
              LegalizerHelper::LegalizeResult::Legalized);

  auto CheckStr = R"(
  CHECK: [[NEG1:%[0-9]+]]:_(s64) = G_CONSTANT i64 -1
  CHECK: [[NOT:%[0-9]+]]:_(s64) = G_XOR %0:_, [[NEG1]]
  CHECK: [[SUB1:%[0-9]+]]:_(s64) = G_ADD %0:_, [[NEG1]]
  CHECK: [[AND1:%[0-9]+]]:_(s64) = G_AND [[NOT]]:_, [[SUB1]]:_
  CHECK: [[POP:%[0-9]+]]:_(s64) = G_CTPOP [[AND1]]
  )";

  // Check
  EXPECT_TRUE(CheckMachineFunction(*MF, CheckStr)) << *MF;
}

// CTPOP widening.
TEST_F(AArch64GISelMITest, WidenBitCountingCTPOP1) {
  setUp();
  if (!TM)
    return;

  // Declare your legalization info
  DefineLegalizerInfo(A, {
      getActionDefinitionsBuilder(G_CTPOP).legalFor({{s16, s16}});
    });

  // Build
  // Trunc it to s8.
  LLT s8{LLT::scalar(8)};
  LLT s16{LLT::scalar(16)};
  auto MIBTrunc = B.buildTrunc(s8, Copies[0]);
  auto MIBCTPOP = B.buildInstr(TargetOpcode::G_CTPOP, {s16}, {MIBTrunc});
  AInfo Info(MF->getSubtarget());
  DummyGISelObserver Observer;
  LegalizerHelper Helper(*MF, Info, Observer, B);
  B.setInstr(*MIBCTPOP);
  EXPECT_EQ(LegalizerHelper::LegalizeResult::Legalized,
            Helper.widenScalar(*MIBCTPOP, 1, s16));

  auto CheckStr = R"(
  CHECK: [[TRUNC:%[0-9]+]]:_(s8) = G_TRUNC %0:_(s64)
  CHECK: [[ZEXT:%[0-9]+]]:_(s16) = G_ZEXT [[TRUNC]]:_(s8)
  CHECK: [[CTPOP:%[0-9]+]]:_(s16) = G_CTPOP [[ZEXT]]
  CHECK: [[COPY:%[0-9]+]]:_(s16) = COPY [[CTPOP]]:_(s16)
  )";

  EXPECT_TRUE(CheckMachineFunction(*MF, CheckStr)) << *MF;
}

// Test a strange case where the result is wider than the source
TEST_F(AArch64GISelMITest, WidenBitCountingCTPOP2) {
  setUp();
  if (!TM)
    return;

  // Declare your legalization info
  DefineLegalizerInfo(A, {
      getActionDefinitionsBuilder(G_CTPOP).legalFor({{s32, s16}});
    });

  // Build
  // Trunc it to s8.
  LLT s8{LLT::scalar(8)};
  LLT s16{LLT::scalar(16)};
  LLT s32{LLT::scalar(32)};
  auto MIBTrunc = B.buildTrunc(s8, Copies[0]);
  auto MIBCTPOP = B.buildInstr(TargetOpcode::G_CTPOP, {s32}, {MIBTrunc});
  AInfo Info(MF->getSubtarget());
  DummyGISelObserver Observer;
  LegalizerHelper Helper(*MF, Info, Observer, B);
  B.setInstr(*MIBCTPOP);
  EXPECT_EQ(LegalizerHelper::LegalizeResult::Legalized,
            Helper.widenScalar(*MIBCTPOP, 1, s16));

  auto CheckStr = R"(
  CHECK: [[TRUNC:%[0-9]+]]:_(s8) = G_TRUNC %0:_(s64)
  CHECK: [[ZEXT:%[0-9]+]]:_(s16) = G_ZEXT [[TRUNC]]:_(s8)
  CHECK: [[CTPOP:%[0-9]+]]:_(s16) = G_CTPOP [[ZEXT]]
  CHECK: [[COPY:%[0-9]+]]:_(s32) = G_ZEXT [[CTPOP]]:_(s16)
  )";

  EXPECT_TRUE(CheckMachineFunction(*MF, CheckStr)) << *MF;
}

// CTTZ_ZERO_UNDEF expansion in terms of CTTZ
TEST_F(AArch64GISelMITest, LowerBitCountingCTTZ3) {
  setUp();
  if (!TM)
    return;

  // Declare your legalization info
  DefineLegalizerInfo(A, {
    getActionDefinitionsBuilder(G_CTTZ).legalFor({{s64, s64}});
  });
  // Build
  auto MIBCTTZ = B.buildInstr(TargetOpcode::G_CTTZ_ZERO_UNDEF,
                              {LLT::scalar(64)}, {Copies[0]});
  AInfo Info(MF->getSubtarget());
  DummyGISelObserver Observer;
  LegalizerHelper Helper(*MF, Info, Observer, B);
  EXPECT_TRUE(Helper.lower(*MIBCTTZ, 0, LLT::scalar(64)) ==
              LegalizerHelper::LegalizeResult::Legalized);

  auto CheckStr = R"(
  CHECK: CTTZ
  )";

  // Check
  EXPECT_TRUE(CheckMachineFunction(*MF, CheckStr)) << *MF;
}

// CTLZ expansion in terms of CTLZ_ZERO_UNDEF
TEST_F(AArch64GISelMITest, LowerBitCountingCTLZ0) {
  setUp();
  if (!TM)
    return;

  // Declare your legalization info
  DefineLegalizerInfo(A, {
    getActionDefinitionsBuilder(G_CTLZ_ZERO_UNDEF).legalFor({{s64, s64}});
  });
  // Build
  auto MIBCTLZ =
      B.buildInstr(TargetOpcode::G_CTLZ, {LLT::scalar(64)}, {Copies[0]});
  AInfo Info(MF->getSubtarget());
  DummyGISelObserver Observer;
  LegalizerHelper Helper(*MF, Info, Observer, B);
  EXPECT_TRUE(Helper.lower(*MIBCTLZ, 0, LLT::scalar(64)) ==
              LegalizerHelper::LegalizeResult::Legalized);

  auto CheckStr = R"(
  CHECK: [[CZU:%[0-9]+]]:_(s64) = G_CTLZ_ZERO_UNDEF %0
  CHECK: [[ZERO:%[0-9]+]]:_(s64) = G_CONSTANT i64 0
  CHECK: [[CMP:%[0-9]+]]:_(s1) = G_ICMP intpred(eq), %0:_(s64), [[ZERO]]
  CHECK: [[SIXTY4:%[0-9]+]]:_(s64) = G_CONSTANT i64 64
  CHECK: [[SEL:%[0-9]+]]:_(s64) = G_SELECT [[CMP]]:_(s1), [[SIXTY4]]:_, [[CZU]]
  )";

  // Check
  EXPECT_TRUE(CheckMachineFunction(*MF, CheckStr)) << *MF;
}

// CTLZ expansion in terms of CTLZ_ZERO_UNDEF if the latter is a libcall
TEST_F(AArch64GISelMITest, LowerBitCountingCTLZLibcall) {
  setUp();
  if (!TM)
    return;

  // Declare your legalization info
  DefineLegalizerInfo(A, {
    getActionDefinitionsBuilder(G_CTLZ_ZERO_UNDEF).libcallFor({{s32, s64}});
  });
  // Build
  auto MIBCTLZ =
      B.buildInstr(TargetOpcode::G_CTLZ, {LLT::scalar(32)}, {Copies[0]});
  AInfo Info(MF->getSubtarget());
  DummyGISelObserver Observer;
  LegalizerHelper Helper(*MF, Info, Observer, B);
  EXPECT_EQ(LegalizerHelper::LegalizeResult::Legalized,
            Helper.lower(*MIBCTLZ, 0, LLT::scalar(32)));

  auto CheckStr = R"(
  CHECK: [[CZU:%[0-9]+]]:_(s32) = G_CTLZ_ZERO_UNDEF %0
  CHECK: [[ZERO:%[0-9]+]]:_(s64) = G_CONSTANT i64 0
  CHECK: [[CMP:%[0-9]+]]:_(s1) = G_ICMP intpred(eq), %0:_(s64), [[ZERO]]
  CHECK: [[THIRTY2:%[0-9]+]]:_(s32) = G_CONSTANT i32 64
  CHECK: [[SEL:%[0-9]+]]:_(s32) = G_SELECT [[CMP]]:_(s1), [[THIRTY2]]:_, [[CZU]]
  )";

  // Check
  EXPECT_TRUE(CheckMachineFunction(*MF, CheckStr)) << *MF;
}

// CTLZ expansion
TEST_F(AArch64GISelMITest, LowerBitCountingCTLZ1) {
  setUp();
  if (!TM)
    return;

  // Declare your legalization info
  DefineLegalizerInfo(A, {
    getActionDefinitionsBuilder(G_CTPOP).legalFor({{s8, s8}});
  });
  // Build
  // Trunc it to s8.
  LLT s8{LLT::scalar(8)};
  auto MIBTrunc = B.buildTrunc(s8, Copies[0]);
  auto MIBCTLZ = B.buildInstr(TargetOpcode::G_CTLZ, {s8}, {MIBTrunc});
  AInfo Info(MF->getSubtarget());
  DummyGISelObserver Observer;
  LegalizerHelper Helper(*MF, Info, Observer, B);
  EXPECT_TRUE(Helper.lower(*MIBCTLZ, 0, s8) ==
              LegalizerHelper::LegalizeResult::Legalized);

  auto CheckStr = R"(
  CHECK: [[Trunc:%[0-9]+]]:_(s8) = G_TRUNC
  CHECK: [[Cst1:%[0-9]+]]:_(s8) = G_CONSTANT i8 1
  CHECK: [[Sh1:%[0-9]+]]:_(s8) = G_LSHR [[Trunc]]:_, [[Cst1]]:_
  CHECK: [[Or1:%[0-9]+]]:_(s8) = G_OR [[Trunc]]:_, [[Sh1]]:_
  CHECK: [[Cst2:%[0-9]+]]:_(s8) = G_CONSTANT i8 2
  CHECK: [[Sh2:%[0-9]+]]:_(s8) = G_LSHR [[Or1]]:_, [[Cst2]]:_
  CHECK: [[Or2:%[0-9]+]]:_(s8) = G_OR [[Or1]]:_, [[Sh2]]:_
  CHECK: [[Cst4:%[0-9]+]]:_(s8) = G_CONSTANT i8 4
  CHECK: [[Sh4:%[0-9]+]]:_(s8) = G_LSHR [[Or2]]:_, [[Cst4]]:_
  CHECK: [[Or4:%[0-9]+]]:_(s8) = G_OR [[Or2]]:_, [[Sh4]]:_
  CHECK: [[CTPOP:%[0-9]+]]:_(s8) = G_CTPOP [[Or4]]:_
  CHECK: [[Len:%[0-9]+]]:_(s8) = G_CONSTANT i8 8
  CHECK: [[Sub:%[0-9]+]]:_(s8) = G_SUB [[Len]]:_, [[CTPOP]]:_
  )";

  // Check
  EXPECT_TRUE(CheckMachineFunction(*MF, CheckStr)) << *MF;
}

// CTLZ widening.
TEST_F(AArch64GISelMITest, WidenBitCountingCTLZ) {
  setUp();
  if (!TM)
    return;

  // Declare your legalization info
  DefineLegalizerInfo(A, {
    getActionDefinitionsBuilder(G_CTLZ).legalFor({{s16, s16}});
  });
  // Build
  // Trunc it to s8.
  LLT s8{LLT::scalar(8)};
  LLT s16{LLT::scalar(16)};
  auto MIBTrunc = B.buildTrunc(s8, Copies[0]);
  auto MIBCTLZ = B.buildInstr(TargetOpcode::G_CTLZ, {s8}, {MIBTrunc});
  AInfo Info(MF->getSubtarget());
  DummyGISelObserver Observer;
  LegalizerHelper Helper(*MF, Info, Observer, B);
  EXPECT_TRUE(Helper.widenScalar(*MIBCTLZ, 1, s16) ==
              LegalizerHelper::LegalizeResult::Legalized);

  auto CheckStr = R"(
  CHECK: [[Trunc:%[0-9]+]]:_(s8) = G_TRUNC
  CHECK: [[Zext:%[0-9]+]]:_(s16) = G_ZEXT [[Trunc]]
  CHECK: [[Ctlz:%[0-9]+]]:_(s16) = G_CTLZ [[Zext]]
  CHECK: [[Cst8:%[0-9]+]]:_(s16) = G_CONSTANT i16 8
  CHECK: [[Sub:%[0-9]+]]:_(s16) = G_SUB [[Ctlz]]:_, [[Cst8]]:_
  CHECK: [[Trunc:%[0-9]+]]:_(s8) = G_TRUNC [[Sub]]
  )";

  // Check
  EXPECT_TRUE(CheckMachineFunction(*MF, CheckStr)) << *MF;
}

// CTLZ_ZERO_UNDEF widening.
TEST_F(AArch64GISelMITest, WidenBitCountingCTLZZeroUndef) {
  setUp();
  if (!TM)
    return;

  // Declare your legalization info
  DefineLegalizerInfo(A, {
    getActionDefinitionsBuilder(G_CTLZ_ZERO_UNDEF).legalFor({{s16, s16}});
  });
  // Build
  // Trunc it to s8.
  LLT s8{LLT::scalar(8)};
  LLT s16{LLT::scalar(16)};
  auto MIBTrunc = B.buildTrunc(s8, Copies[0]);
  auto MIBCTLZ_ZU =
      B.buildInstr(TargetOpcode::G_CTLZ_ZERO_UNDEF, {s8}, {MIBTrunc});
  AInfo Info(MF->getSubtarget());
  DummyGISelObserver Observer;
  LegalizerHelper Helper(*MF, Info, Observer, B);
  EXPECT_TRUE(Helper.widenScalar(*MIBCTLZ_ZU, 1, s16) ==
              LegalizerHelper::LegalizeResult::Legalized);

  auto CheckStr = R"(
  CHECK: [[Trunc:%[0-9]+]]:_(s8) = G_TRUNC
  CHECK: [[Zext:%[0-9]+]]:_(s16) = G_ZEXT [[Trunc]]
  CHECK: [[CtlzZu:%[0-9]+]]:_(s16) = G_CTLZ_ZERO_UNDEF [[Zext]]
  CHECK: [[Cst8:%[0-9]+]]:_(s16) = G_CONSTANT i16 8
  CHECK: [[Sub:%[0-9]+]]:_(s16) = G_SUB [[CtlzZu]]:_, [[Cst8]]:_
  CHECK: [[Trunc:%[0-9]+]]:_(s8) = G_TRUNC [[Sub]]
  )";

  // Check
  EXPECT_TRUE(CheckMachineFunction(*MF, CheckStr)) << *MF;
}

// CTPOP widening.
TEST_F(AArch64GISelMITest, WidenBitCountingCTPOP) {
  setUp();
  if (!TM)
    return;

  // Declare your legalization info
  DefineLegalizerInfo(A, {
    getActionDefinitionsBuilder(G_CTPOP).legalFor({{s16, s16}});
  });
  // Build
  // Trunc it to s8.
  LLT s8{LLT::scalar(8)};
  LLT s16{LLT::scalar(16)};
  auto MIBTrunc = B.buildTrunc(s8, Copies[0]);
  auto MIBCTPOP = B.buildInstr(TargetOpcode::G_CTPOP, {s8}, {MIBTrunc});
  AInfo Info(MF->getSubtarget());
  DummyGISelObserver Observer;
  LegalizerHelper Helper(*MF, Info, Observer, B);
  EXPECT_TRUE(Helper.widenScalar(*MIBCTPOP, 1, s16) ==
              LegalizerHelper::LegalizeResult::Legalized);

  auto CheckStr = R"(
  CHECK: [[Trunc:%[0-9]+]]:_(s8) = G_TRUNC
  CHECK: [[Zext:%[0-9]+]]:_(s16) = G_ZEXT [[Trunc]]
  CHECK: [[Ctpop:%[0-9]+]]:_(s16) = G_CTPOP [[Zext]]
  CHECK: [[Trunc:%[0-9]+]]:_(s8) = G_TRUNC [[Ctpop]]
  )";

  // Check
  EXPECT_TRUE(CheckMachineFunction(*MF, CheckStr)) << *MF;
}

// CTTZ_ZERO_UNDEF widening.
TEST_F(AArch64GISelMITest, WidenBitCountingCTTZ_ZERO_UNDEF) {
  setUp();
  if (!TM)
    return;

  // Declare your legalization info
  DefineLegalizerInfo(A, {
    getActionDefinitionsBuilder(G_CTTZ_ZERO_UNDEF).legalFor({{s16, s16}});
  });
  // Build
  // Trunc it to s8.
  LLT s8{LLT::scalar(8)};
  LLT s16{LLT::scalar(16)};
  auto MIBTrunc = B.buildTrunc(s8, Copies[0]);
  auto MIBCTTZ_ZERO_UNDEF =
      B.buildInstr(TargetOpcode::G_CTTZ_ZERO_UNDEF, {s8}, {MIBTrunc});
  AInfo Info(MF->getSubtarget());
  DummyGISelObserver Observer;
  LegalizerHelper Helper(*MF, Info, Observer, B);
  EXPECT_TRUE(Helper.widenScalar(*MIBCTTZ_ZERO_UNDEF, 1, s16) ==
              LegalizerHelper::LegalizeResult::Legalized);

  auto CheckStr = R"(
  CHECK: [[Trunc:%[0-9]+]]:_(s8) = G_TRUNC
  CHECK: [[AnyExt:%[0-9]+]]:_(s16) = G_ANYEXT [[Trunc]]
  CHECK: [[CttzZu:%[0-9]+]]:_(s16) = G_CTTZ_ZERO_UNDEF [[AnyExt]]
  CHECK: [[Trunc:%[0-9]+]]:_(s8) = G_TRUNC [[CttzZu]]
  )";

  // Check
  EXPECT_TRUE(CheckMachineFunction(*MF, CheckStr)) << *MF;
}

// CTTZ widening.
TEST_F(AArch64GISelMITest, WidenBitCountingCTTZ) {
  setUp();
  if (!TM)
    return;

  // Declare your legalization info
  DefineLegalizerInfo(A, {
    getActionDefinitionsBuilder(G_CTTZ).legalFor({{s16, s16}});
  });
  // Build
  // Trunc it to s8.
  LLT s8{LLT::scalar(8)};
  LLT s16{LLT::scalar(16)};
  auto MIBTrunc = B.buildTrunc(s8, Copies[0]);
  auto MIBCTTZ = B.buildInstr(TargetOpcode::G_CTTZ, {s8}, {MIBTrunc});
  AInfo Info(MF->getSubtarget());
  DummyGISelObserver Observer;
  LegalizerHelper Helper(*MF, Info, Observer, B);
  EXPECT_TRUE(Helper.widenScalar(*MIBCTTZ, 1, s16) ==
              LegalizerHelper::LegalizeResult::Legalized);

  auto CheckStr = R"(
  CHECK: [[Trunc:%[0-9]+]]:_(s8) = G_TRUNC
  CHECK: [[AnyExt:%[0-9]+]]:_(s16) = G_ANYEXT [[Trunc]]
  CHECK: [[Cst:%[0-9]+]]:_(s16) = G_CONSTANT i16 256
  CHECK: [[Or:%[0-9]+]]:_(s16) = G_OR [[AnyExt]]:_, [[Cst]]
  CHECK: [[Cttz:%[0-9]+]]:_(s16) = G_CTTZ_ZERO_UNDEF [[Or]]
  CHECK: [[Trunc:%[0-9]+]]:_(s8) = G_TRUNC [[Cttz]]
  )";

  // Check
  EXPECT_TRUE(CheckMachineFunction(*MF, CheckStr)) << *MF;
}
// UADDO widening.
TEST_F(AArch64GISelMITest, WidenUADDO) {
  setUp();
  if (!TM)
    return;

  // Declare your legalization info
  DefineLegalizerInfo(A, {
    getActionDefinitionsBuilder(G_ADD).legalFor({{s16, s16}});
  });
  // Build
  // Trunc it to s8.
  LLT s8{LLT::scalar(8)};
  LLT s16{LLT::scalar(16)};
  auto MIBTrunc = B.buildTrunc(s8, Copies[0]);
  unsigned CarryReg = MRI->createGenericVirtualRegister(LLT::scalar(1));
  auto MIBUAddO =
      B.buildInstr(TargetOpcode::G_UADDO, {s8, CarryReg}, {MIBTrunc, MIBTrunc});
  AInfo Info(MF->getSubtarget());
  DummyGISelObserver Observer;
  LegalizerHelper Helper(*MF, Info, Observer, B);
  EXPECT_TRUE(Helper.widenScalar(*MIBUAddO, 0, s16) ==
              LegalizerHelper::LegalizeResult::Legalized);

  auto CheckStr = R"(
  CHECK: [[Trunc:%[0-9]+]]:_(s8) = G_TRUNC
  CHECK: [[LHS:%[0-9]+]]:_(s16) = G_ZEXT [[Trunc]]
  CHECK: [[RHS:%[0-9]+]]:_(s16) = G_ZEXT [[Trunc]]
  CHECK: [[ADD:%[0-9]+]]:_(s16) = G_ADD [[LHS]]:_, [[RHS]]:_
  CHECK: [[TRUNC1:%[0-9]+]]:_(s8) = G_TRUNC [[ADD]]
  CHECK: [[ZEXT:%[0-9]+]]:_(s16) = G_ZEXT [[TRUNC1]]
  CHECK: G_ICMP intpred(ne), [[ADD]]:_(s16), [[ZEXT]]:_
  CHECK: G_TRUNC [[ADD]]
  )";

  // Check
  EXPECT_TRUE(CheckMachineFunction(*MF, CheckStr)) << *MF;
}

// USUBO widening.
TEST_F(AArch64GISelMITest, WidenUSUBO) {
  setUp();
  if (!TM)
    return;

  // Declare your legalization info
  DefineLegalizerInfo(A, {
    getActionDefinitionsBuilder(G_SUB).legalFor({{s16, s16}});
  });
  // Build
  // Trunc it to s8.
  LLT s8{LLT::scalar(8)};
  LLT s16{LLT::scalar(16)};
  auto MIBTrunc = B.buildTrunc(s8, Copies[0]);
  unsigned CarryReg = MRI->createGenericVirtualRegister(LLT::scalar(1));
  auto MIBUSUBO =
      B.buildInstr(TargetOpcode::G_USUBO, {s8, CarryReg}, {MIBTrunc, MIBTrunc});
  AInfo Info(MF->getSubtarget());
  DummyGISelObserver Observer;
  LegalizerHelper Helper(*MF, Info, Observer, B);
  EXPECT_TRUE(Helper.widenScalar(*MIBUSUBO, 0, s16) ==
              LegalizerHelper::LegalizeResult::Legalized);

  auto CheckStr = R"(
  CHECK: [[Trunc:%[0-9]+]]:_(s8) = G_TRUNC
  CHECK: [[LHS:%[0-9]+]]:_(s16) = G_ZEXT [[Trunc]]
  CHECK: [[RHS:%[0-9]+]]:_(s16) = G_ZEXT [[Trunc]]
  CHECK: [[SUB:%[0-9]+]]:_(s16) = G_SUB [[LHS]]:_, [[RHS]]:_
  CHECK: [[TRUNC1:%[0-9]+]]:_(s8) = G_TRUNC [[SUB]]
  CHECK: [[ZEXT:%[0-9]+]]:_(s16) = G_ZEXT [[TRUNC1]]
  CHECK: G_ICMP intpred(ne), [[SUB]]:_(s16), [[ZEXT]]:_
  CHECK: G_TRUNC [[SUB]]
  )";

  // Check
  EXPECT_TRUE(CheckMachineFunction(*MF, CheckStr)) << *MF;
}

// SADDO widening.
TEST_F(AArch64GISelMITest, WidenSADDO) {
  setUp();
  if (!TM)
    return;

  // Declare your legalization info
  DefineLegalizerInfo(A, {
    getActionDefinitionsBuilder(G_ADD).legalFor({{s16, s16}});
  });
  // Build
  // Trunc it to s8.
  LLT s8{LLT::scalar(8)};
  LLT s16{LLT::scalar(16)};
  auto MIBTrunc = B.buildTrunc(s8, Copies[0]);
  unsigned CarryReg = MRI->createGenericVirtualRegister(LLT::scalar(1));
  auto MIBSAddO =
      B.buildInstr(TargetOpcode::G_SADDO, {s8, CarryReg}, {MIBTrunc, MIBTrunc});
  AInfo Info(MF->getSubtarget());
  DummyGISelObserver Observer;
  LegalizerHelper Helper(*MF, Info, Observer, B);
  EXPECT_TRUE(Helper.widenScalar(*MIBSAddO, 0, s16) ==
              LegalizerHelper::LegalizeResult::Legalized);

  auto CheckStr = R"(
  CHECK: [[Trunc:%[0-9]+]]:_(s8) = G_TRUNC
  CHECK: [[LHS:%[0-9]+]]:_(s16) = G_SEXT [[Trunc]]
  CHECK: [[RHS:%[0-9]+]]:_(s16) = G_SEXT [[Trunc]]
  CHECK: [[ADD:%[0-9]+]]:_(s16) = G_ADD [[LHS]]:_, [[RHS]]:_
  CHECK: [[TRUNC1:%[0-9]+]]:_(s8) = G_TRUNC [[ADD]]
  CHECK: [[SEXT:%[0-9]+]]:_(s16) = G_SEXT [[TRUNC1]]
  CHECK: G_ICMP intpred(ne), [[ADD]]:_(s16), [[SEXT]]:_
  CHECK: G_TRUNC [[ADD]]
  )";

  // Check
  EXPECT_TRUE(CheckMachineFunction(*MF, CheckStr)) << *MF;
}

// SSUBO widening.
TEST_F(AArch64GISelMITest, WidenSSUBO) {
  setUp();
  if (!TM)
    return;

  // Declare your legalization info
  DefineLegalizerInfo(A, {
    getActionDefinitionsBuilder(G_SUB).legalFor({{s16, s16}});
  });
  // Build
  // Trunc it to s8.
  LLT s8{LLT::scalar(8)};
  LLT s16{LLT::scalar(16)};
  auto MIBTrunc = B.buildTrunc(s8, Copies[0]);
  unsigned CarryReg = MRI->createGenericVirtualRegister(LLT::scalar(1));
  auto MIBSSUBO =
      B.buildInstr(TargetOpcode::G_SSUBO, {s8, CarryReg}, {MIBTrunc, MIBTrunc});
  AInfo Info(MF->getSubtarget());
  DummyGISelObserver Observer;
  LegalizerHelper Helper(*MF, Info, Observer, B);
  EXPECT_TRUE(Helper.widenScalar(*MIBSSUBO, 0, s16) ==
              LegalizerHelper::LegalizeResult::Legalized);

  auto CheckStr = R"(
  CHECK: [[Trunc:%[0-9]+]]:_(s8) = G_TRUNC
  CHECK: [[LHS:%[0-9]+]]:_(s16) = G_SEXT [[Trunc]]
  CHECK: [[RHS:%[0-9]+]]:_(s16) = G_SEXT [[Trunc]]
  CHECK: [[SUB:%[0-9]+]]:_(s16) = G_SUB [[LHS]]:_, [[RHS]]:_
  CHECK: [[TRUNC1:%[0-9]+]]:_(s8) = G_TRUNC [[SUB]]
  CHECK: [[SEXT:%[0-9]+]]:_(s16) = G_SEXT [[TRUNC1]]
  CHECK: G_ICMP intpred(ne), [[SUB]]:_(s16), [[SEXT]]:_
  CHECK: G_TRUNC [[SUB]]
  )";

  // Check
  EXPECT_TRUE(CheckMachineFunction(*MF, CheckStr)) << *MF;
}

TEST_F(AArch64GISelMITest, WidenUADDE) {
  setUp();
  if (!TM)
    return;

  // Declare your legalization info
  DefineLegalizerInfo(A, {
    getActionDefinitionsBuilder(G_UADDE).legalFor({{s16, s16}});
  });
  // Build
  // Trunc it to s8.
  LLT s8{LLT::scalar(8)};
  LLT s16{LLT::scalar(16)};
  auto MIBTrunc = B.buildTrunc(s8, Copies[0]);
  auto CarryIn = B.buildUndef(LLT::scalar(1));
  Register CarryReg = MRI->createGenericVirtualRegister(LLT::scalar(1));
  auto MIBUAddO = B.buildInstr(TargetOpcode::G_UADDE, {s8, CarryReg},
                               {MIBTrunc, MIBTrunc, CarryIn});
  AInfo Info(MF->getSubtarget());
  DummyGISelObserver Observer;
  LegalizerHelper Helper(*MF, Info, Observer, B);
  EXPECT_TRUE(Helper.widenScalar(*MIBUAddO, 0, s16) ==
              LegalizerHelper::LegalizeResult::Legalized);

  const char *CheckStr = R"(
  CHECK: [[Trunc:%[0-9]+]]:_(s8) = G_TRUNC
  CHECK: [[Implicit:%[0-9]+]]:_(s1) = G_IMPLICIT_DEF
  CHECK: [[LHS:%[0-9]+]]:_(s16) = G_ZEXT [[Trunc]]
  CHECK: [[RHS:%[0-9]+]]:_(s16) = G_ZEXT [[Trunc]]
  CHECK: [[UADDE:%[0-9]+]]:_(s16), [[CARRY:%[0-9]+]]:_(s1) = G_UADDE [[LHS]]:_, [[RHS]]:_, [[Implicit]]:_
  CHECK: [[TRUNC1:%[0-9]+]]:_(s8) = G_TRUNC [[UADDE]]
  CHECK: [[ZEXT:%[0-9]+]]:_(s16) = G_ZEXT [[TRUNC1]]
  CHECK: G_ICMP intpred(ne), [[UADDE]]:_(s16), [[ZEXT]]:_
  CHECK: G_TRUNC [[UADDE]]
  )";

  // Check
  EXPECT_TRUE(CheckMachineFunction(*MF, CheckStr)) << *MF;
}

TEST_F(AArch64GISelMITest, WidenUSUBE) {
  setUp();
  if (!TM)
    return;

  // Declare your legalization info
  DefineLegalizerInfo(A, {
    getActionDefinitionsBuilder(G_USUBE).legalFor({{s16, s16}});
  });
  // Build
  // Trunc it to s8.
  LLT s8{LLT::scalar(8)};
  LLT s16{LLT::scalar(16)};
  auto MIBTrunc = B.buildTrunc(s8, Copies[0]);
  auto CarryIn = B.buildUndef(LLT::scalar(1));
  Register CarryReg = MRI->createGenericVirtualRegister(LLT::scalar(1));
  auto MIBUSUBE = B.buildInstr(TargetOpcode::G_USUBE, {s8, CarryReg},
                               {MIBTrunc, MIBTrunc, CarryIn});
  AInfo Info(MF->getSubtarget());
  DummyGISelObserver Observer;
  LegalizerHelper Helper(*MF, Info, Observer, B);
  EXPECT_TRUE(Helper.widenScalar(*MIBUSUBE, 0, s16) ==
              LegalizerHelper::LegalizeResult::Legalized);

  const char *CheckStr = R"(
  CHECK: [[Trunc:%[0-9]+]]:_(s8) = G_TRUNC
  CHECK: [[Implicit:%[0-9]+]]:_(s1) = G_IMPLICIT_DEF
  CHECK: [[LHS:%[0-9]+]]:_(s16) = G_ZEXT [[Trunc]]
  CHECK: [[RHS:%[0-9]+]]:_(s16) = G_ZEXT [[Trunc]]
  CHECK: [[USUBE:%[0-9]+]]:_(s16), [[CARRY:%[0-9]+]]:_(s1) = G_USUBE [[LHS]]:_, [[RHS]]:_, [[Implicit]]:_
  CHECK: [[TRUNC1:%[0-9]+]]:_(s8) = G_TRUNC [[USUBE]]
  CHECK: [[ZEXT:%[0-9]+]]:_(s16) = G_ZEXT [[TRUNC1]]
  CHECK: G_ICMP intpred(ne), [[USUBE]]:_(s16), [[ZEXT]]:_
  CHECK: G_TRUNC [[USUBE]]
  )";

  // Check
  EXPECT_TRUE(CheckMachineFunction(*MF, CheckStr)) << *MF;
}

TEST_F(AArch64GISelMITest, WidenSADDE) {
  setUp();
  if (!TM)
    return;

  // Declare your legalization info
  DefineLegalizerInfo(A, {
    getActionDefinitionsBuilder({G_SADDE, G_UADDE}).legalFor({{s16, s16}});
  });
  // Build
  // Trunc it to s8.
  LLT s8{LLT::scalar(8)};
  LLT s16{LLT::scalar(16)};
  auto MIBTrunc = B.buildTrunc(s8, Copies[0]);
  auto CarryIn = B.buildUndef(LLT::scalar(1));
  Register CarryReg = MRI->createGenericVirtualRegister(LLT::scalar(1));
  auto MIBUAddO = B.buildInstr(TargetOpcode::G_SADDE, {s8, CarryReg},
                               {MIBTrunc, MIBTrunc, CarryIn});
  AInfo Info(MF->getSubtarget());
  DummyGISelObserver Observer;
  LegalizerHelper Helper(*MF, Info, Observer, B);
  EXPECT_TRUE(Helper.widenScalar(*MIBUAddO, 0, s16) ==
              LegalizerHelper::LegalizeResult::Legalized);

  const char *CheckStr = R"(
  CHECK: [[Trunc:%[0-9]+]]:_(s8) = G_TRUNC
  CHECK: [[Implicit:%[0-9]+]]:_(s1) = G_IMPLICIT_DEF
  CHECK: [[LHS:%[0-9]+]]:_(s16) = G_SEXT [[Trunc]]
  CHECK: [[RHS:%[0-9]+]]:_(s16) = G_SEXT [[Trunc]]
  CHECK: [[SADDE:%[0-9]+]]:_(s16), [[CARRY:%[0-9]+]]:_(s1) = G_UADDE [[LHS]]:_, [[RHS]]:_, [[Implicit]]:_
  CHECK: [[TRUNC1:%[0-9]+]]:_(s8) = G_TRUNC [[SADDE]]
  CHECK: [[SEXT:%[0-9]+]]:_(s16) = G_SEXT [[TRUNC1]]
  CHECK: G_ICMP intpred(ne), [[SADDE]]:_(s16), [[SEXT]]:_
  CHECK: G_TRUNC [[SADDE]]
  )";

  // Check
  EXPECT_TRUE(CheckMachineFunction(*MF, CheckStr)) << *MF;
}

TEST_F(AArch64GISelMITest, WidenSSUBE) {
  setUp();
  if (!TM)
    return;

  // Declare your legalization info
  DefineLegalizerInfo(A, {
    getActionDefinitionsBuilder({G_SSUBE, G_USUBE}).legalFor({{s16, s16}});
  });
  // Build
  // Trunc it to s8.
  LLT s8{LLT::scalar(8)};
  LLT s16{LLT::scalar(16)};
  auto MIBTrunc = B.buildTrunc(s8, Copies[0]);
  auto CarryIn = B.buildUndef(LLT::scalar(1));
  Register CarryReg = MRI->createGenericVirtualRegister(LLT::scalar(1));
  auto MIBSSUBE = B.buildInstr(TargetOpcode::G_SSUBE, {s8, CarryReg},
                               {MIBTrunc, MIBTrunc, CarryIn});
  AInfo Info(MF->getSubtarget());
  DummyGISelObserver Observer;
  LegalizerHelper Helper(*MF, Info, Observer, B);
  EXPECT_TRUE(Helper.widenScalar(*MIBSSUBE, 0, s16) ==
              LegalizerHelper::LegalizeResult::Legalized);

  const char *CheckStr = R"(
  CHECK: [[Trunc:%[0-9]+]]:_(s8) = G_TRUNC
  CHECK: [[Implicit:%[0-9]+]]:_(s1) = G_IMPLICIT_DEF
  CHECK: [[LHS:%[0-9]+]]:_(s16) = G_SEXT [[Trunc]]
  CHECK: [[RHS:%[0-9]+]]:_(s16) = G_SEXT [[Trunc]]
  CHECK: [[SSUBE:%[0-9]+]]:_(s16), [[CARRY:%[0-9]+]]:_(s1) = G_USUBE [[LHS]]:_, [[RHS]]:_, [[Implicit]]:_
  CHECK: [[TRUNC1:%[0-9]+]]:_(s8) = G_TRUNC [[SSUBE]]
  CHECK: [[SEXT:%[0-9]+]]:_(s16) = G_SEXT [[TRUNC1]]
  CHECK: G_ICMP intpred(ne), [[SSUBE]]:_(s16), [[SEXT]]:_
  CHECK: G_TRUNC [[SSUBE]]
  )";

  // Check
  EXPECT_TRUE(CheckMachineFunction(*MF, CheckStr)) << *MF;
}

TEST_F(AArch64GISelMITest, NarrowUADDO) {
  setUp();
  if (!TM)
    return;

  LLT S1 = LLT::scalar(1);
  LLT S32 = LLT::scalar(32);
  LLT S96 = LLT::scalar(96);
  DefineLegalizerInfo(A, {
    getActionDefinitionsBuilder({G_UADDO, G_UADDE})
        .legalFor({{LLT::scalar(32), LLT::scalar(1)}});
  });

  auto Op0 = B.buildUndef(S96);
  auto Op1 = B.buildUndef(S96);
  auto UADDO = B.buildUAddo(S96, S1, Op0, Op1);

  AInfo Info(MF->getSubtarget());
  DummyGISelObserver Observer;
  LegalizerHelper Helper(*MF, Info, Observer, B);
  EXPECT_EQ(LegalizerHelper::LegalizeResult::Legalized,
            Helper.narrowScalar(*UADDO, 0, S32));

  const char *CheckStr = R"(
  CHECK: [[IMP_DEF0:%[0-9]+]]:_(s96) = G_IMPLICIT_DEF
  CHECK: [[IMP_DEF1:%[0-9]+]]:_(s96) = G_IMPLICIT_DEF
  CHECK: [[OP0_0:%[0-9]+]]:_(s32), [[OP0_1:%[0-9]+]]:_(s32), [[OP0_2:%[0-9]+]]:_(s32) = G_UNMERGE_VALUES [[IMP_DEF0]]
  CHECK: [[OP1_0:%[0-9]+]]:_(s32), [[OP1_1:%[0-9]+]]:_(s32), [[OP1_2:%[0-9]+]]:_(s32) = G_UNMERGE_VALUES [[IMP_DEF1]]
  CHECK: [[UADDO0:%[0-9]+]]:_(s32), [[CARRY0:%[0-9]+]]:_(s1) = G_UADDO [[OP0_0]]:_, [[OP1_0]]:_
  CHECK: [[UADDO1:%[0-9]+]]:_(s32), [[CARRY1:%[0-9]+]]:_(s1) = G_UADDE [[OP0_1]]:_, [[OP1_1]]:_, [[CARRY0]]:_
  CHECK: [[UADDO2:%[0-9]+]]:_(s32), [[CARRY2:%[0-9]+]]:_(s1) = G_UADDE [[OP0_2]]:_, [[OP1_2]]:_, [[CARRY1]]:_
  CHECK: [[UADDO:%[0-9]+]]:_(s96) = G_MERGE_VALUES [[UADDO0]]:_(s32), [[UADDO1]]:_(s32), [[UADDO2]]:_(s32)
  )";

  EXPECT_TRUE(CheckMachineFunction(*MF, CheckStr)) << *MF;
}

TEST_F(AArch64GISelMITest, NarrowUSUBO) {
  setUp();
  if (!TM)
    return;

  LLT S1 = LLT::scalar(1);
  LLT S32 = LLT::scalar(32);
  LLT S96 = LLT::scalar(96);
  DefineLegalizerInfo(A, {
    getActionDefinitionsBuilder({G_USUBO, G_USUBE})
        .legalFor({{LLT::scalar(32), LLT::scalar(1)}});
  });

  auto Op0 = B.buildUndef(S96);
  auto Op1 = B.buildUndef(S96);
  auto USUBO = B.buildUSubo(S96, S1, Op0, Op1);

  AInfo Info(MF->getSubtarget());
  DummyGISelObserver Observer;
  LegalizerHelper Helper(*MF, Info, Observer, B);
  EXPECT_EQ(LegalizerHelper::LegalizeResult::Legalized,
            Helper.narrowScalar(*USUBO, 0, S32));

  const char *CheckStr = R"(
  CHECK: [[IMP_DEF0:%[0-9]+]]:_(s96) = G_IMPLICIT_DEF
  CHECK: [[IMP_DEF1:%[0-9]+]]:_(s96) = G_IMPLICIT_DEF
  CHECK: [[OP0_0:%[0-9]+]]:_(s32), [[OP0_1:%[0-9]+]]:_(s32), [[OP0_2:%[0-9]+]]:_(s32) = G_UNMERGE_VALUES [[IMP_DEF0]]
  CHECK: [[OP1_0:%[0-9]+]]:_(s32), [[OP1_1:%[0-9]+]]:_(s32), [[OP1_2:%[0-9]+]]:_(s32) = G_UNMERGE_VALUES [[IMP_DEF1]]
  CHECK: [[USUBO0:%[0-9]+]]:_(s32), [[CARRY0:%[0-9]+]]:_(s1) = G_USUBO [[OP0_0]]:_, [[OP1_0]]:_
  CHECK: [[USUBO1:%[0-9]+]]:_(s32), [[CARRY1:%[0-9]+]]:_(s1) = G_USUBE [[OP0_1]]:_, [[OP1_1]]:_, [[CARRY0]]:_
  CHECK: [[USUBO2:%[0-9]+]]:_(s32), [[CARRY2:%[0-9]+]]:_(s1) = G_USUBE [[OP0_2]]:_, [[OP1_2]]:_, [[CARRY1]]:_
  CHECK: [[USUBO:%[0-9]+]]:_(s96) = G_MERGE_VALUES [[USUBO0]]:_(s32), [[USUBO1]]:_(s32), [[USUBO2]]:_(s32)
  )";

  EXPECT_TRUE(CheckMachineFunction(*MF, CheckStr)) << *MF;
}

TEST_F(AArch64GISelMITest, NarrowSADDO) {
  setUp();
  if (!TM)
    return;

  LLT S1 = LLT::scalar(1);
  LLT S32 = LLT::scalar(32);
  LLT S96 = LLT::scalar(96);
  DefineLegalizerInfo(A, {
    getActionDefinitionsBuilder({G_UADDO, G_UADDE, G_SADDE})
        .legalFor({{LLT::scalar(32), LLT::scalar(1)}});
  });

  auto Op0 = B.buildUndef(S96);
  auto Op1 = B.buildUndef(S96);
  auto SADDO = B.buildSAddo(S96, S1, Op0, Op1);

  AInfo Info(MF->getSubtarget());
  DummyGISelObserver Observer;
  LegalizerHelper Helper(*MF, Info, Observer, B);
  EXPECT_EQ(LegalizerHelper::LegalizeResult::Legalized,
            Helper.narrowScalar(*SADDO, 0, S32));

  const char *CheckStr = R"(
  CHECK: [[IMP_DEF0:%[0-9]+]]:_(s96) = G_IMPLICIT_DEF
  CHECK: [[IMP_DEF1:%[0-9]+]]:_(s96) = G_IMPLICIT_DEF
  CHECK: [[OP0_0:%[0-9]+]]:_(s32), [[OP0_1:%[0-9]+]]:_(s32), [[OP0_2:%[0-9]+]]:_(s32) = G_UNMERGE_VALUES [[IMP_DEF0]]
  CHECK: [[OP1_0:%[0-9]+]]:_(s32), [[OP1_1:%[0-9]+]]:_(s32), [[OP1_2:%[0-9]+]]:_(s32) = G_UNMERGE_VALUES [[IMP_DEF1]]
  CHECK: [[SADDO0:%[0-9]+]]:_(s32), [[CARRY0:%[0-9]+]]:_(s1) = G_UADDO [[OP0_0]]:_, [[OP1_0]]:_
  CHECK: [[SADDO1:%[0-9]+]]:_(s32), [[CARRY1:%[0-9]+]]:_(s1) = G_UADDE [[OP0_1]]:_, [[OP1_1]]:_, [[CARRY0]]:_
  CHECK: [[SADDO2:%[0-9]+]]:_(s32), [[CARRY2:%[0-9]+]]:_(s1) = G_SADDE [[OP0_2]]:_, [[OP1_2]]:_, [[CARRY1]]:_
  CHECK: [[SADDO:%[0-9]+]]:_(s96) = G_MERGE_VALUES [[SADDO0]]:_(s32), [[SADDO1]]:_(s32), [[SADDO2]]:_(s32)
  )";

  EXPECT_TRUE(CheckMachineFunction(*MF, CheckStr)) << *MF;
}

TEST_F(AArch64GISelMITest, NarrowSSUBO) {
  setUp();
  if (!TM)
    return;

  LLT S1 = LLT::scalar(1);
  LLT S32 = LLT::scalar(32);
  LLT S96 = LLT::scalar(96);
  DefineLegalizerInfo(A, {
    getActionDefinitionsBuilder({G_USUBO, G_USUBE, G_SSUBE})
        .legalFor({{LLT::scalar(32), LLT::scalar(1)}});
  });

  auto Op0 = B.buildUndef(S96);
  auto Op1 = B.buildUndef(S96);
  auto SSUBO = B.buildSSubo(S96, S1, Op0, Op1);

  AInfo Info(MF->getSubtarget());
  DummyGISelObserver Observer;
  LegalizerHelper Helper(*MF, Info, Observer, B);
  EXPECT_EQ(LegalizerHelper::LegalizeResult::Legalized,
            Helper.narrowScalar(*SSUBO, 0, S32));

  const char *CheckStr = R"(
  CHECK: [[IMP_DEF0:%[0-9]+]]:_(s96) = G_IMPLICIT_DEF
  CHECK: [[IMP_DEF1:%[0-9]+]]:_(s96) = G_IMPLICIT_DEF
  CHECK: [[OP0_0:%[0-9]+]]:_(s32), [[OP0_1:%[0-9]+]]:_(s32), [[OP0_2:%[0-9]+]]:_(s32) = G_UNMERGE_VALUES [[IMP_DEF0]]
  CHECK: [[OP1_0:%[0-9]+]]:_(s32), [[OP1_1:%[0-9]+]]:_(s32), [[OP1_2:%[0-9]+]]:_(s32) = G_UNMERGE_VALUES [[IMP_DEF1]]
  CHECK: [[SSUBO0:%[0-9]+]]:_(s32), [[CARRY0:%[0-9]+]]:_(s1) = G_USUBO [[OP0_0]]:_, [[OP1_0]]:_
  CHECK: [[SSUBO1:%[0-9]+]]:_(s32), [[CARRY1:%[0-9]+]]:_(s1) = G_USUBE [[OP0_1]]:_, [[OP1_1]]:_, [[CARRY0]]:_
  CHECK: [[SSUBO2:%[0-9]+]]:_(s32), [[CARRY2:%[0-9]+]]:_(s1) = G_SSUBE [[OP0_2]]:_, [[OP1_2]]:_, [[CARRY1]]:_
  CHECK: [[SSUBO:%[0-9]+]]:_(s96) = G_MERGE_VALUES [[SSUBO0]]:_(s32), [[SSUBO1]]:_(s32), [[SSUBO2]]:_(s32)
  )";

  EXPECT_TRUE(CheckMachineFunction(*MF, CheckStr)) << *MF;
}

TEST_F(AArch64GISelMITest, NarrowUADDE) {
  setUp();
  if (!TM)
    return;

  LLT S1 = LLT::scalar(1);
  LLT S32 = LLT::scalar(32);
  LLT S96 = LLT::scalar(96);
  DefineLegalizerInfo(A, {
    getActionDefinitionsBuilder(G_UADDE).legalFor(
        {{LLT::scalar(32), LLT::scalar(1)}});
  });

  auto Op0 = B.buildUndef(S96);
  auto Op1 = B.buildUndef(S96);
  auto Op2 = B.buildUndef(S1);
  auto UADDE = B.buildUAdde(S96, S1, Op0, Op1, Op2);

  AInfo Info(MF->getSubtarget());
  DummyGISelObserver Observer;
  LegalizerHelper Helper(*MF, Info, Observer, B);
  EXPECT_EQ(LegalizerHelper::LegalizeResult::Legalized,
            Helper.narrowScalar(*UADDE, 0, S32));

  const char *CheckStr = R"(
  CHECK: [[IMP_DEF0:%[0-9]+]]:_(s96) = G_IMPLICIT_DEF
  CHECK: [[IMP_DEF1:%[0-9]+]]:_(s96) = G_IMPLICIT_DEF
  CHECK: [[IMP_DEF2:%[0-9]+]]:_(s1) = G_IMPLICIT_DEF
  CHECK: [[OP0_0:%[0-9]+]]:_(s32), [[OP0_1:%[0-9]+]]:_(s32), [[OP0_2:%[0-9]+]]:_(s32) = G_UNMERGE_VALUES [[IMP_DEF0]]
  CHECK: [[OP1_0:%[0-9]+]]:_(s32), [[OP1_1:%[0-9]+]]:_(s32), [[OP1_2:%[0-9]+]]:_(s32) = G_UNMERGE_VALUES [[IMP_DEF1]]
  CHECK: [[UADDE0:%[0-9]+]]:_(s32), [[CARRY0:%[0-9]+]]:_(s1) = G_UADDE [[OP0_0]]:_, [[OP1_0]]:_, [[IMP_DEF2]]:_
  CHECK: [[UADDE1:%[0-9]+]]:_(s32), [[CARRY1:%[0-9]+]]:_(s1) = G_UADDE [[OP0_1]]:_, [[OP1_1]]:_, [[CARRY0]]:_
  CHECK: [[UADDE2:%[0-9]+]]:_(s32), [[CARRY2:%[0-9]+]]:_(s1) = G_UADDE [[OP0_2]]:_, [[OP1_2]]:_, [[CARRY1]]:_
  CHECK: [[UADDE:%[0-9]+]]:_(s96) = G_MERGE_VALUES [[UADDE0]]:_(s32), [[UADDE1]]:_(s32), [[UADDE2]]:_(s32)
  )";

  EXPECT_TRUE(CheckMachineFunction(*MF, CheckStr)) << *MF;
}

TEST_F(AArch64GISelMITest, NarrowUSUBE) {
  setUp();
  if (!TM)
    return;

  LLT S1 = LLT::scalar(1);
  LLT S32 = LLT::scalar(32);
  LLT S96 = LLT::scalar(96);
  DefineLegalizerInfo(A, {
    getActionDefinitionsBuilder(G_USUBE).legalFor(
        {{LLT::scalar(32), LLT::scalar(1)}});
  });

  auto Op0 = B.buildUndef(S96);
  auto Op1 = B.buildUndef(S96);
  auto Op2 = B.buildUndef(S1);
  auto USUBE = B.buildUSube(S96, S1, Op0, Op1, Op2);

  AInfo Info(MF->getSubtarget());
  DummyGISelObserver Observer;
  LegalizerHelper Helper(*MF, Info, Observer, B);
  EXPECT_EQ(LegalizerHelper::LegalizeResult::Legalized,
            Helper.narrowScalar(*USUBE, 0, S32));

  const char *CheckStr = R"(
  CHECK: [[IMP_DEF0:%[0-9]+]]:_(s96) = G_IMPLICIT_DEF
  CHECK: [[IMP_DEF1:%[0-9]+]]:_(s96) = G_IMPLICIT_DEF
  CHECK: [[IMP_DEF2:%[0-9]+]]:_(s1) = G_IMPLICIT_DEF
  CHECK: [[OP0_0:%[0-9]+]]:_(s32), [[OP0_1:%[0-9]+]]:_(s32), [[OP0_2:%[0-9]+]]:_(s32) = G_UNMERGE_VALUES [[IMP_DEF0]]
  CHECK: [[OP1_0:%[0-9]+]]:_(s32), [[OP1_1:%[0-9]+]]:_(s32), [[OP1_2:%[0-9]+]]:_(s32) = G_UNMERGE_VALUES [[IMP_DEF1]]
  CHECK: [[USUBE0:%[0-9]+]]:_(s32), [[CARRY0:%[0-9]+]]:_(s1) = G_USUBE [[OP0_0]]:_, [[OP1_0]]:_, [[IMP_DEF2]]:_
  CHECK: [[USUBE1:%[0-9]+]]:_(s32), [[CARRY1:%[0-9]+]]:_(s1) = G_USUBE [[OP0_1]]:_, [[OP1_1]]:_, [[CARRY0]]:_
  CHECK: [[USUBE2:%[0-9]+]]:_(s32), [[CARRY2:%[0-9]+]]:_(s1) = G_USUBE [[OP0_2]]:_, [[OP1_2]]:_, [[CARRY1]]:_
  CHECK: [[USUBE:%[0-9]+]]:_(s96) = G_MERGE_VALUES [[USUBE0]]:_(s32), [[USUBE1]]:_(s32), [[USUBE2]]:_(s32)
  )";

  EXPECT_TRUE(CheckMachineFunction(*MF, CheckStr)) << *MF;
}

TEST_F(AArch64GISelMITest, NarrowSADDE) {
  setUp();
  if (!TM)
    return;

  LLT S1 = LLT::scalar(1);
  LLT S32 = LLT::scalar(32);
  LLT S96 = LLT::scalar(96);
  DefineLegalizerInfo(A, {
    getActionDefinitionsBuilder({G_SADDE, G_UADDE})
        .legalFor({{LLT::scalar(32), LLT::scalar(1)}});
  });

  auto Op0 = B.buildUndef(S96);
  auto Op1 = B.buildUndef(S96);
  auto Op2 = B.buildUndef(S1);
  auto SADDE = B.buildSAdde(S96, S1, Op0, Op1, Op2);

  AInfo Info(MF->getSubtarget());
  DummyGISelObserver Observer;
  LegalizerHelper Helper(*MF, Info, Observer, B);
  EXPECT_EQ(LegalizerHelper::LegalizeResult::Legalized,
            Helper.narrowScalar(*SADDE, 0, S32));

<<<<<<< HEAD
  auto CheckStr = R"(
  CHECK: [[Trunc:%[0-9]+]]:_(s8) = G_TRUNC
  CHECK: [[LHS:%[0-9]+]]:_(s16) = G_ZEXT [[Trunc]]
  CHECK: [[RHS:%[0-9]+]]:_(s16) = G_ZEXT [[Trunc]]
  CHECK: [[ADD:%[0-9]+]]:_(s16) = G_ADD [[LHS]]:_, [[RHS]]:_
  CHECK: [[TRUNC1:%[0-9]+]]:_(s8) = G_TRUNC [[ADD]]
  CHECK: [[ZEXT:%[0-9]+]]:_(s16) = G_ZEXT [[TRUNC1]]
  CHECK: G_ICMP intpred(ne), [[ADD]]:_(s16), [[ZEXT]]:_
  CHECK: G_TRUNC [[ADD]]
=======
  const char *CheckStr = R"(
  CHECK: [[IMP_DEF0:%[0-9]+]]:_(s96) = G_IMPLICIT_DEF
  CHECK: [[IMP_DEF1:%[0-9]+]]:_(s96) = G_IMPLICIT_DEF
  CHECK: [[IMP_DEF2:%[0-9]+]]:_(s1) = G_IMPLICIT_DEF
  CHECK: [[OP0_0:%[0-9]+]]:_(s32), [[OP0_1:%[0-9]+]]:_(s32), [[OP0_2:%[0-9]+]]:_(s32) = G_UNMERGE_VALUES [[IMP_DEF0]]
  CHECK: [[OP1_0:%[0-9]+]]:_(s32), [[OP1_1:%[0-9]+]]:_(s32), [[OP1_2:%[0-9]+]]:_(s32) = G_UNMERGE_VALUES [[IMP_DEF1]]
  CHECK: [[SADDE0:%[0-9]+]]:_(s32), [[CARRY0:%[0-9]+]]:_(s1) = G_UADDE [[OP0_0]]:_, [[OP1_0]]:_, [[IMP_DEF2]]:_
  CHECK: [[SADDE1:%[0-9]+]]:_(s32), [[CARRY1:%[0-9]+]]:_(s1) = G_UADDE [[OP0_1]]:_, [[OP1_1]]:_, [[CARRY0]]:_
  CHECK: [[SADDE2:%[0-9]+]]:_(s32), [[CARRY2:%[0-9]+]]:_(s1) = G_SADDE [[OP0_2]]:_, [[OP1_2]]:_, [[CARRY1]]:_
  CHECK: [[SADDE:%[0-9]+]]:_(s96) = G_MERGE_VALUES [[SADDE0]]:_(s32), [[SADDE1]]:_(s32), [[SADDE2]]:_(s32)
>>>>>>> a2ce6ee6
  )";

  EXPECT_TRUE(CheckMachineFunction(*MF, CheckStr)) << *MF;
}

TEST_F(AArch64GISelMITest, NarrowSSUBE) {
  setUp();
  if (!TM)
    return;

  LLT S1 = LLT::scalar(1);
  LLT S32 = LLT::scalar(32);
  LLT S96 = LLT::scalar(96);
  DefineLegalizerInfo(A, {
    getActionDefinitionsBuilder({G_SSUBE, G_USUBE})
        .legalFor({{LLT::scalar(32), LLT::scalar(1)}});
  });

  auto Op0 = B.buildUndef(S96);
  auto Op1 = B.buildUndef(S96);
  auto Op2 = B.buildUndef(S1);
  auto SSUBE = B.buildSSube(S96, S1, Op0, Op1, Op2);

  AInfo Info(MF->getSubtarget());
  DummyGISelObserver Observer;
  LegalizerHelper Helper(*MF, Info, Observer, B);
  EXPECT_EQ(LegalizerHelper::LegalizeResult::Legalized,
            Helper.narrowScalar(*SSUBE, 0, S32));

<<<<<<< HEAD
  auto CheckStr = R"(
  CHECK: [[Trunc:%[0-9]+]]:_(s8) = G_TRUNC
  CHECK: [[LHS:%[0-9]+]]:_(s16) = G_ZEXT [[Trunc]]
  CHECK: [[RHS:%[0-9]+]]:_(s16) = G_ZEXT [[Trunc]]
  CHECK: [[SUB:%[0-9]+]]:_(s16) = G_SUB [[LHS]]:_, [[RHS]]:_
  CHECK: [[TRUNC1:%[0-9]+]]:_(s8) = G_TRUNC [[SUB]]
  CHECK: [[ZEXT:%[0-9]+]]:_(s16) = G_ZEXT [[TRUNC1]]
  CHECK: G_ICMP intpred(ne), [[SUB]]:_(s16), [[ZEXT]]:_
  CHECK: G_TRUNC [[SUB]]
=======
  const char *CheckStr = R"(
  CHECK: [[IMP_DEF0:%[0-9]+]]:_(s96) = G_IMPLICIT_DEF
  CHECK: [[IMP_DEF1:%[0-9]+]]:_(s96) = G_IMPLICIT_DEF
  CHECK: [[IMP_DEF2:%[0-9]+]]:_(s1) = G_IMPLICIT_DEF
  CHECK: [[OP0_0:%[0-9]+]]:_(s32), [[OP0_1:%[0-9]+]]:_(s32), [[OP0_2:%[0-9]+]]:_(s32) = G_UNMERGE_VALUES [[IMP_DEF0]]
  CHECK: [[OP1_0:%[0-9]+]]:_(s32), [[OP1_1:%[0-9]+]]:_(s32), [[OP1_2:%[0-9]+]]:_(s32) = G_UNMERGE_VALUES [[IMP_DEF1]]
  CHECK: [[SSUBE0:%[0-9]+]]:_(s32), [[CARRY0:%[0-9]+]]:_(s1) = G_USUBE [[OP0_0]]:_, [[OP1_0]]:_, [[IMP_DEF2]]:_
  CHECK: [[SSUBE1:%[0-9]+]]:_(s32), [[CARRY1:%[0-9]+]]:_(s1) = G_USUBE [[OP0_1]]:_, [[OP1_1]]:_, [[CARRY0]]:_
  CHECK: [[SSUBE2:%[0-9]+]]:_(s32), [[CARRY2:%[0-9]+]]:_(s1) = G_SSUBE [[OP0_2]]:_, [[OP1_2]]:_, [[CARRY1]]:_
  CHECK: [[SSUBE:%[0-9]+]]:_(s96) = G_MERGE_VALUES [[SSUBE0]]:_(s32), [[SSUBE1]]:_(s32), [[SSUBE2]]:_(s32)
>>>>>>> a2ce6ee6
  )";

  EXPECT_TRUE(CheckMachineFunction(*MF, CheckStr)) << *MF;
}

// SADDO widening.
TEST_F(AArch64GISelMITest, WidenSADDO) {
  setUp();
  if (!TM)
    return;

  // Declare your legalization info
  DefineLegalizerInfo(A, {
    getActionDefinitionsBuilder(G_ADD).legalFor({{s16, s16}});
  });
  // Build
  // Trunc it to s8.
  LLT s8{LLT::scalar(8)};
  LLT s16{LLT::scalar(16)};
  auto MIBTrunc = B.buildTrunc(s8, Copies[0]);
  unsigned CarryReg = MRI->createGenericVirtualRegister(LLT::scalar(1));
  auto MIBSAddO =
      B.buildInstr(TargetOpcode::G_SADDO, {s8, CarryReg}, {MIBTrunc, MIBTrunc});
  AInfo Info(MF->getSubtarget());
  DummyGISelObserver Observer;
  LegalizerHelper Helper(*MF, Info, Observer, B);
  EXPECT_TRUE(Helper.widenScalar(*MIBSAddO, 0, s16) ==
              LegalizerHelper::LegalizeResult::Legalized);

  auto CheckStr = R"(
  CHECK: [[Trunc:%[0-9]+]]:_(s8) = G_TRUNC
  CHECK: [[LHS:%[0-9]+]]:_(s16) = G_SEXT [[Trunc]]
  CHECK: [[RHS:%[0-9]+]]:_(s16) = G_SEXT [[Trunc]]
  CHECK: [[ADD:%[0-9]+]]:_(s16) = G_ADD [[LHS]]:_, [[RHS]]:_
  CHECK: [[TRUNC1:%[0-9]+]]:_(s8) = G_TRUNC [[ADD]]
  CHECK: [[SEXT:%[0-9]+]]:_(s16) = G_SEXT [[TRUNC1]]
  CHECK: G_ICMP intpred(ne), [[ADD]]:_(s16), [[SEXT]]:_
  CHECK: G_TRUNC [[ADD]]
  )";

  // Check
  EXPECT_TRUE(CheckMachineFunction(*MF, CheckStr)) << *MF;
}

// SSUBO widening.
TEST_F(AArch64GISelMITest, WidenSSUBO) {
  setUp();
  if (!TM)
    return;

  // Declare your legalization info
  DefineLegalizerInfo(A, {
    getActionDefinitionsBuilder(G_SUB).legalFor({{s16, s16}});
  });
  // Build
  // Trunc it to s8.
  LLT s8{LLT::scalar(8)};
  LLT s16{LLT::scalar(16)};
  auto MIBTrunc = B.buildTrunc(s8, Copies[0]);
  unsigned CarryReg = MRI->createGenericVirtualRegister(LLT::scalar(1));
  auto MIBSSUBO =
      B.buildInstr(TargetOpcode::G_SSUBO, {s8, CarryReg}, {MIBTrunc, MIBTrunc});
  AInfo Info(MF->getSubtarget());
  DummyGISelObserver Observer;
  LegalizerHelper Helper(*MF, Info, Observer, B);
  EXPECT_TRUE(Helper.widenScalar(*MIBSSUBO, 0, s16) ==
              LegalizerHelper::LegalizeResult::Legalized);

  auto CheckStr = R"(
  CHECK: [[Trunc:%[0-9]+]]:_(s8) = G_TRUNC
  CHECK: [[LHS:%[0-9]+]]:_(s16) = G_SEXT [[Trunc]]
  CHECK: [[RHS:%[0-9]+]]:_(s16) = G_SEXT [[Trunc]]
  CHECK: [[SUB:%[0-9]+]]:_(s16) = G_SUB [[LHS]]:_, [[RHS]]:_
  CHECK: [[TRUNC1:%[0-9]+]]:_(s8) = G_TRUNC [[SUB]]
  CHECK: [[SEXT:%[0-9]+]]:_(s16) = G_SEXT [[TRUNC1]]
  CHECK: G_ICMP intpred(ne), [[SUB]]:_(s16), [[SEXT]]:_
  CHECK: G_TRUNC [[SUB]]
  )";

  // Check
  EXPECT_TRUE(CheckMachineFunction(*MF, CheckStr)) << *MF;
}

TEST_F(AArch64GISelMITest, WidenUADDE) {
  setUp();
  if (!TM)
    return;

  // Declare your legalization info
  DefineLegalizerInfo(A, {
    getActionDefinitionsBuilder(G_UADDE).legalFor({{s16, s16}});
  });
  // Build
  // Trunc it to s8.
  LLT s8{LLT::scalar(8)};
  LLT s16{LLT::scalar(16)};
  auto MIBTrunc = B.buildTrunc(s8, Copies[0]);
  auto CarryIn = B.buildUndef(LLT::scalar(1));
  Register CarryReg = MRI->createGenericVirtualRegister(LLT::scalar(1));
  auto MIBUAddO = B.buildInstr(TargetOpcode::G_UADDE, {s8, CarryReg},
                               {MIBTrunc, MIBTrunc, CarryIn});
  AInfo Info(MF->getSubtarget());
  DummyGISelObserver Observer;
  LegalizerHelper Helper(*MF, Info, Observer, B);
  EXPECT_TRUE(Helper.widenScalar(*MIBUAddO, 0, s16) ==
              LegalizerHelper::LegalizeResult::Legalized);

  const char *CheckStr = R"(
  CHECK: [[Trunc:%[0-9]+]]:_(s8) = G_TRUNC
  CHECK: [[Implicit:%[0-9]+]]:_(s1) = G_IMPLICIT_DEF
  CHECK: [[LHS:%[0-9]+]]:_(s16) = G_ZEXT [[Trunc]]
  CHECK: [[RHS:%[0-9]+]]:_(s16) = G_ZEXT [[Trunc]]
  CHECK: [[UADDE:%[0-9]+]]:_(s16), [[CARRY:%[0-9]+]]:_(s1) = G_UADDE [[LHS]]:_, [[RHS]]:_, [[Implicit]]:_
  CHECK: [[TRUNC1:%[0-9]+]]:_(s8) = G_TRUNC [[UADDE]]
  CHECK: [[ZEXT:%[0-9]+]]:_(s16) = G_ZEXT [[TRUNC1]]
  CHECK: G_ICMP intpred(ne), [[UADDE]]:_(s16), [[ZEXT]]:_
  CHECK: G_TRUNC [[UADDE]]
  )";

  // Check
  EXPECT_TRUE(CheckMachineFunction(*MF, CheckStr)) << *MF;
}

TEST_F(AArch64GISelMITest, WidenUSUBE) {
  setUp();
  if (!TM)
    return;

  // Declare your legalization info
  DefineLegalizerInfo(A, {
    getActionDefinitionsBuilder(G_USUBE).legalFor({{s16, s16}});
  });
  // Build
  // Trunc it to s8.
  LLT s8{LLT::scalar(8)};
  LLT s16{LLT::scalar(16)};
  auto MIBTrunc = B.buildTrunc(s8, Copies[0]);
  auto CarryIn = B.buildUndef(LLT::scalar(1));
  Register CarryReg = MRI->createGenericVirtualRegister(LLT::scalar(1));
  auto MIBUSUBE = B.buildInstr(TargetOpcode::G_USUBE, {s8, CarryReg},
                               {MIBTrunc, MIBTrunc, CarryIn});
  AInfo Info(MF->getSubtarget());
  DummyGISelObserver Observer;
  LegalizerHelper Helper(*MF, Info, Observer, B);
  EXPECT_TRUE(Helper.widenScalar(*MIBUSUBE, 0, s16) ==
              LegalizerHelper::LegalizeResult::Legalized);

  const char *CheckStr = R"(
  CHECK: [[Trunc:%[0-9]+]]:_(s8) = G_TRUNC
  CHECK: [[Implicit:%[0-9]+]]:_(s1) = G_IMPLICIT_DEF
  CHECK: [[LHS:%[0-9]+]]:_(s16) = G_ZEXT [[Trunc]]
  CHECK: [[RHS:%[0-9]+]]:_(s16) = G_ZEXT [[Trunc]]
  CHECK: [[USUBE:%[0-9]+]]:_(s16), [[CARRY:%[0-9]+]]:_(s1) = G_USUBE [[LHS]]:_, [[RHS]]:_, [[Implicit]]:_
  CHECK: [[TRUNC1:%[0-9]+]]:_(s8) = G_TRUNC [[USUBE]]
  CHECK: [[ZEXT:%[0-9]+]]:_(s16) = G_ZEXT [[TRUNC1]]
  CHECK: G_ICMP intpred(ne), [[USUBE]]:_(s16), [[ZEXT]]:_
  CHECK: G_TRUNC [[USUBE]]
  )";

  // Check
  EXPECT_TRUE(CheckMachineFunction(*MF, CheckStr)) << *MF;
}

TEST_F(AArch64GISelMITest, WidenSADDE) {
  setUp();
  if (!TM)
    return;

  // Declare your legalization info
  DefineLegalizerInfo(A, {
    getActionDefinitionsBuilder({G_SADDE, G_UADDE}).legalFor({{s16, s16}});
  });
  // Build
  // Trunc it to s8.
  LLT s8{LLT::scalar(8)};
  LLT s16{LLT::scalar(16)};
  auto MIBTrunc = B.buildTrunc(s8, Copies[0]);
  auto CarryIn = B.buildUndef(LLT::scalar(1));
  Register CarryReg = MRI->createGenericVirtualRegister(LLT::scalar(1));
  auto MIBUAddO = B.buildInstr(TargetOpcode::G_SADDE, {s8, CarryReg},
                               {MIBTrunc, MIBTrunc, CarryIn});
  AInfo Info(MF->getSubtarget());
  DummyGISelObserver Observer;
  LegalizerHelper Helper(*MF, Info, Observer, B);
  EXPECT_TRUE(Helper.widenScalar(*MIBUAddO, 0, s16) ==
              LegalizerHelper::LegalizeResult::Legalized);

  const char *CheckStr = R"(
  CHECK: [[Trunc:%[0-9]+]]:_(s8) = G_TRUNC
  CHECK: [[Implicit:%[0-9]+]]:_(s1) = G_IMPLICIT_DEF
  CHECK: [[LHS:%[0-9]+]]:_(s16) = G_SEXT [[Trunc]]
  CHECK: [[RHS:%[0-9]+]]:_(s16) = G_SEXT [[Trunc]]
  CHECK: [[SADDE:%[0-9]+]]:_(s16), [[CARRY:%[0-9]+]]:_(s1) = G_UADDE [[LHS]]:_, [[RHS]]:_, [[Implicit]]:_
  CHECK: [[TRUNC1:%[0-9]+]]:_(s8) = G_TRUNC [[SADDE]]
  CHECK: [[SEXT:%[0-9]+]]:_(s16) = G_SEXT [[TRUNC1]]
  CHECK: G_ICMP intpred(ne), [[SADDE]]:_(s16), [[SEXT]]:_
  CHECK: G_TRUNC [[SADDE]]
  )";

  // Check
  EXPECT_TRUE(CheckMachineFunction(*MF, CheckStr)) << *MF;
}

TEST_F(AArch64GISelMITest, WidenSSUBE) {
  setUp();
  if (!TM)
    return;

  // Declare your legalization info
  DefineLegalizerInfo(A, {
    getActionDefinitionsBuilder({G_SSUBE, G_USUBE}).legalFor({{s16, s16}});
  });
  // Build
  // Trunc it to s8.
  LLT s8{LLT::scalar(8)};
  LLT s16{LLT::scalar(16)};
  auto MIBTrunc = B.buildTrunc(s8, Copies[0]);
  auto CarryIn = B.buildUndef(LLT::scalar(1));
  Register CarryReg = MRI->createGenericVirtualRegister(LLT::scalar(1));
  auto MIBSSUBE = B.buildInstr(TargetOpcode::G_SSUBE, {s8, CarryReg},
                               {MIBTrunc, MIBTrunc, CarryIn});
  AInfo Info(MF->getSubtarget());
  DummyGISelObserver Observer;
  LegalizerHelper Helper(*MF, Info, Observer, B);
  EXPECT_TRUE(Helper.widenScalar(*MIBSSUBE, 0, s16) ==
              LegalizerHelper::LegalizeResult::Legalized);

  const char *CheckStr = R"(
  CHECK: [[Trunc:%[0-9]+]]:_(s8) = G_TRUNC
  CHECK: [[Implicit:%[0-9]+]]:_(s1) = G_IMPLICIT_DEF
  CHECK: [[LHS:%[0-9]+]]:_(s16) = G_SEXT [[Trunc]]
  CHECK: [[RHS:%[0-9]+]]:_(s16) = G_SEXT [[Trunc]]
  CHECK: [[SSUBE:%[0-9]+]]:_(s16), [[CARRY:%[0-9]+]]:_(s1) = G_USUBE [[LHS]]:_, [[RHS]]:_, [[Implicit]]:_
  CHECK: [[TRUNC1:%[0-9]+]]:_(s8) = G_TRUNC [[SSUBE]]
  CHECK: [[SEXT:%[0-9]+]]:_(s16) = G_SEXT [[TRUNC1]]
  CHECK: G_ICMP intpred(ne), [[SSUBE]]:_(s16), [[SEXT]]:_
  CHECK: G_TRUNC [[SSUBE]]
  )";

  // Check
  EXPECT_TRUE(CheckMachineFunction(*MF, CheckStr)) << *MF;
}

TEST_F(AArch64GISelMITest, NarrowUADDO) {
  setUp();
  if (!TM)
    return;

  LLT S1 = LLT::scalar(1);
  LLT S32 = LLT::scalar(32);
  LLT S96 = LLT::scalar(96);
  DefineLegalizerInfo(A, {
    getActionDefinitionsBuilder({G_UADDO, G_UADDE})
        .legalFor({{LLT::scalar(32), LLT::scalar(1)}});
  });

  auto Op0 = B.buildUndef(S96);
  auto Op1 = B.buildUndef(S96);
  auto UADDO = B.buildUAddo(S96, S1, Op0, Op1);

  AInfo Info(MF->getSubtarget());
  DummyGISelObserver Observer;
  LegalizerHelper Helper(*MF, Info, Observer, B);
  EXPECT_EQ(LegalizerHelper::LegalizeResult::Legalized,
            Helper.narrowScalar(*UADDO, 0, S32));

  const char *CheckStr = R"(
  CHECK: [[IMP_DEF0:%[0-9]+]]:_(s96) = G_IMPLICIT_DEF
  CHECK: [[IMP_DEF1:%[0-9]+]]:_(s96) = G_IMPLICIT_DEF
  CHECK: [[OP0_0:%[0-9]+]]:_(s32), [[OP0_1:%[0-9]+]]:_(s32), [[OP0_2:%[0-9]+]]:_(s32) = G_UNMERGE_VALUES [[IMP_DEF0]]
  CHECK: [[OP1_0:%[0-9]+]]:_(s32), [[OP1_1:%[0-9]+]]:_(s32), [[OP1_2:%[0-9]+]]:_(s32) = G_UNMERGE_VALUES [[IMP_DEF1]]
  CHECK: [[UADDO0:%[0-9]+]]:_(s32), [[CARRY0:%[0-9]+]]:_(s1) = G_UADDO [[OP0_0]]:_, [[OP1_0]]:_
  CHECK: [[UADDO1:%[0-9]+]]:_(s32), [[CARRY1:%[0-9]+]]:_(s1) = G_UADDE [[OP0_1]]:_, [[OP1_1]]:_, [[CARRY0]]:_
  CHECK: [[UADDO2:%[0-9]+]]:_(s32), [[CARRY2:%[0-9]+]]:_(s1) = G_UADDE [[OP0_2]]:_, [[OP1_2]]:_, [[CARRY1]]:_
  CHECK: [[UADDO:%[0-9]+]]:_(s96) = G_MERGE_VALUES [[UADDO0]]:_(s32), [[UADDO1]]:_(s32), [[UADDO2]]:_(s32)
  )";

  EXPECT_TRUE(CheckMachineFunction(*MF, CheckStr)) << *MF;
}

TEST_F(AArch64GISelMITest, NarrowUSUBO) {
  setUp();
  if (!TM)
    return;

  LLT S1 = LLT::scalar(1);
  LLT S32 = LLT::scalar(32);
  LLT S96 = LLT::scalar(96);
  DefineLegalizerInfo(A, {
    getActionDefinitionsBuilder({G_USUBO, G_USUBE})
        .legalFor({{LLT::scalar(32), LLT::scalar(1)}});
  });

  auto Op0 = B.buildUndef(S96);
  auto Op1 = B.buildUndef(S96);
  auto USUBO = B.buildUSubo(S96, S1, Op0, Op1);

  AInfo Info(MF->getSubtarget());
  DummyGISelObserver Observer;
  LegalizerHelper Helper(*MF, Info, Observer, B);
  EXPECT_EQ(LegalizerHelper::LegalizeResult::Legalized,
            Helper.narrowScalar(*USUBO, 0, S32));

  const char *CheckStr = R"(
  CHECK: [[IMP_DEF0:%[0-9]+]]:_(s96) = G_IMPLICIT_DEF
  CHECK: [[IMP_DEF1:%[0-9]+]]:_(s96) = G_IMPLICIT_DEF
  CHECK: [[OP0_0:%[0-9]+]]:_(s32), [[OP0_1:%[0-9]+]]:_(s32), [[OP0_2:%[0-9]+]]:_(s32) = G_UNMERGE_VALUES [[IMP_DEF0]]
  CHECK: [[OP1_0:%[0-9]+]]:_(s32), [[OP1_1:%[0-9]+]]:_(s32), [[OP1_2:%[0-9]+]]:_(s32) = G_UNMERGE_VALUES [[IMP_DEF1]]
  CHECK: [[USUBO0:%[0-9]+]]:_(s32), [[CARRY0:%[0-9]+]]:_(s1) = G_USUBO [[OP0_0]]:_, [[OP1_0]]:_
  CHECK: [[USUBO1:%[0-9]+]]:_(s32), [[CARRY1:%[0-9]+]]:_(s1) = G_USUBE [[OP0_1]]:_, [[OP1_1]]:_, [[CARRY0]]:_
  CHECK: [[USUBO2:%[0-9]+]]:_(s32), [[CARRY2:%[0-9]+]]:_(s1) = G_USUBE [[OP0_2]]:_, [[OP1_2]]:_, [[CARRY1]]:_
  CHECK: [[USUBO:%[0-9]+]]:_(s96) = G_MERGE_VALUES [[USUBO0]]:_(s32), [[USUBO1]]:_(s32), [[USUBO2]]:_(s32)
  )";

  EXPECT_TRUE(CheckMachineFunction(*MF, CheckStr)) << *MF;
}

TEST_F(AArch64GISelMITest, NarrowSADDO) {
  setUp();
  if (!TM)
    return;

  LLT S1 = LLT::scalar(1);
  LLT S32 = LLT::scalar(32);
  LLT S96 = LLT::scalar(96);
  DefineLegalizerInfo(A, {
    getActionDefinitionsBuilder({G_UADDO, G_UADDE, G_SADDE})
        .legalFor({{LLT::scalar(32), LLT::scalar(1)}});
  });

  auto Op0 = B.buildUndef(S96);
  auto Op1 = B.buildUndef(S96);
  auto SADDO = B.buildSAddo(S96, S1, Op0, Op1);

  AInfo Info(MF->getSubtarget());
  DummyGISelObserver Observer;
  LegalizerHelper Helper(*MF, Info, Observer, B);
  EXPECT_EQ(LegalizerHelper::LegalizeResult::Legalized,
            Helper.narrowScalar(*SADDO, 0, S32));

  const char *CheckStr = R"(
  CHECK: [[IMP_DEF0:%[0-9]+]]:_(s96) = G_IMPLICIT_DEF
  CHECK: [[IMP_DEF1:%[0-9]+]]:_(s96) = G_IMPLICIT_DEF
  CHECK: [[OP0_0:%[0-9]+]]:_(s32), [[OP0_1:%[0-9]+]]:_(s32), [[OP0_2:%[0-9]+]]:_(s32) = G_UNMERGE_VALUES [[IMP_DEF0]]
  CHECK: [[OP1_0:%[0-9]+]]:_(s32), [[OP1_1:%[0-9]+]]:_(s32), [[OP1_2:%[0-9]+]]:_(s32) = G_UNMERGE_VALUES [[IMP_DEF1]]
  CHECK: [[SADDO0:%[0-9]+]]:_(s32), [[CARRY0:%[0-9]+]]:_(s1) = G_UADDO [[OP0_0]]:_, [[OP1_0]]:_
  CHECK: [[SADDO1:%[0-9]+]]:_(s32), [[CARRY1:%[0-9]+]]:_(s1) = G_UADDE [[OP0_1]]:_, [[OP1_1]]:_, [[CARRY0]]:_
  CHECK: [[SADDO2:%[0-9]+]]:_(s32), [[CARRY2:%[0-9]+]]:_(s1) = G_SADDE [[OP0_2]]:_, [[OP1_2]]:_, [[CARRY1]]:_
  CHECK: [[SADDO:%[0-9]+]]:_(s96) = G_MERGE_VALUES [[SADDO0]]:_(s32), [[SADDO1]]:_(s32), [[SADDO2]]:_(s32)
  )";

  EXPECT_TRUE(CheckMachineFunction(*MF, CheckStr)) << *MF;
}

TEST_F(AArch64GISelMITest, NarrowSSUBO) {
  setUp();
  if (!TM)
    return;

  LLT S1 = LLT::scalar(1);
  LLT S32 = LLT::scalar(32);
  LLT S96 = LLT::scalar(96);
  DefineLegalizerInfo(A, {
    getActionDefinitionsBuilder({G_USUBO, G_USUBE, G_SSUBE})
        .legalFor({{LLT::scalar(32), LLT::scalar(1)}});
  });

  auto Op0 = B.buildUndef(S96);
  auto Op1 = B.buildUndef(S96);
  auto SSUBO = B.buildSSubo(S96, S1, Op0, Op1);

  AInfo Info(MF->getSubtarget());
  DummyGISelObserver Observer;
  LegalizerHelper Helper(*MF, Info, Observer, B);
  EXPECT_EQ(LegalizerHelper::LegalizeResult::Legalized,
            Helper.narrowScalar(*SSUBO, 0, S32));

  const char *CheckStr = R"(
  CHECK: [[IMP_DEF0:%[0-9]+]]:_(s96) = G_IMPLICIT_DEF
  CHECK: [[IMP_DEF1:%[0-9]+]]:_(s96) = G_IMPLICIT_DEF
  CHECK: [[OP0_0:%[0-9]+]]:_(s32), [[OP0_1:%[0-9]+]]:_(s32), [[OP0_2:%[0-9]+]]:_(s32) = G_UNMERGE_VALUES [[IMP_DEF0]]
  CHECK: [[OP1_0:%[0-9]+]]:_(s32), [[OP1_1:%[0-9]+]]:_(s32), [[OP1_2:%[0-9]+]]:_(s32) = G_UNMERGE_VALUES [[IMP_DEF1]]
  CHECK: [[SSUBO0:%[0-9]+]]:_(s32), [[CARRY0:%[0-9]+]]:_(s1) = G_USUBO [[OP0_0]]:_, [[OP1_0]]:_
  CHECK: [[SSUBO1:%[0-9]+]]:_(s32), [[CARRY1:%[0-9]+]]:_(s1) = G_USUBE [[OP0_1]]:_, [[OP1_1]]:_, [[CARRY0]]:_
  CHECK: [[SSUBO2:%[0-9]+]]:_(s32), [[CARRY2:%[0-9]+]]:_(s1) = G_SSUBE [[OP0_2]]:_, [[OP1_2]]:_, [[CARRY1]]:_
  CHECK: [[SSUBO:%[0-9]+]]:_(s96) = G_MERGE_VALUES [[SSUBO0]]:_(s32), [[SSUBO1]]:_(s32), [[SSUBO2]]:_(s32)
  )";

  EXPECT_TRUE(CheckMachineFunction(*MF, CheckStr)) << *MF;
}

TEST_F(AArch64GISelMITest, NarrowUADDE) {
  setUp();
  if (!TM)
    return;

  LLT S1 = LLT::scalar(1);
  LLT S32 = LLT::scalar(32);
  LLT S96 = LLT::scalar(96);
  DefineLegalizerInfo(A, {
    getActionDefinitionsBuilder(G_UADDE).legalFor(
        {{LLT::scalar(32), LLT::scalar(1)}});
  });

  auto Op0 = B.buildUndef(S96);
  auto Op1 = B.buildUndef(S96);
  auto Op2 = B.buildUndef(S1);
  auto UADDE = B.buildUAdde(S96, S1, Op0, Op1, Op2);

  AInfo Info(MF->getSubtarget());
  DummyGISelObserver Observer;
  LegalizerHelper Helper(*MF, Info, Observer, B);
  EXPECT_EQ(LegalizerHelper::LegalizeResult::Legalized,
            Helper.narrowScalar(*UADDE, 0, S32));

  const char *CheckStr = R"(
  CHECK: [[IMP_DEF0:%[0-9]+]]:_(s96) = G_IMPLICIT_DEF
  CHECK: [[IMP_DEF1:%[0-9]+]]:_(s96) = G_IMPLICIT_DEF
  CHECK: [[IMP_DEF2:%[0-9]+]]:_(s1) = G_IMPLICIT_DEF
  CHECK: [[OP0_0:%[0-9]+]]:_(s32), [[OP0_1:%[0-9]+]]:_(s32), [[OP0_2:%[0-9]+]]:_(s32) = G_UNMERGE_VALUES [[IMP_DEF0]]
  CHECK: [[OP1_0:%[0-9]+]]:_(s32), [[OP1_1:%[0-9]+]]:_(s32), [[OP1_2:%[0-9]+]]:_(s32) = G_UNMERGE_VALUES [[IMP_DEF1]]
  CHECK: [[UADDE0:%[0-9]+]]:_(s32), [[CARRY0:%[0-9]+]]:_(s1) = G_UADDE [[OP0_0]]:_, [[OP1_0]]:_, [[IMP_DEF2]]:_
  CHECK: [[UADDE1:%[0-9]+]]:_(s32), [[CARRY1:%[0-9]+]]:_(s1) = G_UADDE [[OP0_1]]:_, [[OP1_1]]:_, [[CARRY0]]:_
  CHECK: [[UADDE2:%[0-9]+]]:_(s32), [[CARRY2:%[0-9]+]]:_(s1) = G_UADDE [[OP0_2]]:_, [[OP1_2]]:_, [[CARRY1]]:_
  CHECK: [[UADDE:%[0-9]+]]:_(s96) = G_MERGE_VALUES [[UADDE0]]:_(s32), [[UADDE1]]:_(s32), [[UADDE2]]:_(s32)
  )";

  EXPECT_TRUE(CheckMachineFunction(*MF, CheckStr)) << *MF;
}

TEST_F(AArch64GISelMITest, NarrowUSUBE) {
  setUp();
  if (!TM)
    return;

  LLT S1 = LLT::scalar(1);
  LLT S32 = LLT::scalar(32);
  LLT S96 = LLT::scalar(96);
  DefineLegalizerInfo(A, {
    getActionDefinitionsBuilder(G_USUBE).legalFor(
        {{LLT::scalar(32), LLT::scalar(1)}});
  });

  auto Op0 = B.buildUndef(S96);
  auto Op1 = B.buildUndef(S96);
  auto Op2 = B.buildUndef(S1);
  auto USUBE = B.buildUSube(S96, S1, Op0, Op1, Op2);

  AInfo Info(MF->getSubtarget());
  DummyGISelObserver Observer;
  LegalizerHelper Helper(*MF, Info, Observer, B);
  EXPECT_EQ(LegalizerHelper::LegalizeResult::Legalized,
            Helper.narrowScalar(*USUBE, 0, S32));

  const char *CheckStr = R"(
  CHECK: [[IMP_DEF0:%[0-9]+]]:_(s96) = G_IMPLICIT_DEF
  CHECK: [[IMP_DEF1:%[0-9]+]]:_(s96) = G_IMPLICIT_DEF
  CHECK: [[IMP_DEF2:%[0-9]+]]:_(s1) = G_IMPLICIT_DEF
  CHECK: [[OP0_0:%[0-9]+]]:_(s32), [[OP0_1:%[0-9]+]]:_(s32), [[OP0_2:%[0-9]+]]:_(s32) = G_UNMERGE_VALUES [[IMP_DEF0]]
  CHECK: [[OP1_0:%[0-9]+]]:_(s32), [[OP1_1:%[0-9]+]]:_(s32), [[OP1_2:%[0-9]+]]:_(s32) = G_UNMERGE_VALUES [[IMP_DEF1]]
  CHECK: [[USUBE0:%[0-9]+]]:_(s32), [[CARRY0:%[0-9]+]]:_(s1) = G_USUBE [[OP0_0]]:_, [[OP1_0]]:_, [[IMP_DEF2]]:_
  CHECK: [[USUBE1:%[0-9]+]]:_(s32), [[CARRY1:%[0-9]+]]:_(s1) = G_USUBE [[OP0_1]]:_, [[OP1_1]]:_, [[CARRY0]]:_
  CHECK: [[USUBE2:%[0-9]+]]:_(s32), [[CARRY2:%[0-9]+]]:_(s1) = G_USUBE [[OP0_2]]:_, [[OP1_2]]:_, [[CARRY1]]:_
  CHECK: [[USUBE:%[0-9]+]]:_(s96) = G_MERGE_VALUES [[USUBE0]]:_(s32), [[USUBE1]]:_(s32), [[USUBE2]]:_(s32)
  )";

  EXPECT_TRUE(CheckMachineFunction(*MF, CheckStr)) << *MF;
}

TEST_F(AArch64GISelMITest, NarrowSADDE) {
  setUp();
  if (!TM)
    return;

  LLT S1 = LLT::scalar(1);
  LLT S32 = LLT::scalar(32);
  LLT S96 = LLT::scalar(96);
  DefineLegalizerInfo(A, {
    getActionDefinitionsBuilder({G_SADDE, G_UADDE})
        .legalFor({{LLT::scalar(32), LLT::scalar(1)}});
  });

  auto Op0 = B.buildUndef(S96);
  auto Op1 = B.buildUndef(S96);
  auto Op2 = B.buildUndef(S1);
  auto SADDE = B.buildSAdde(S96, S1, Op0, Op1, Op2);

  AInfo Info(MF->getSubtarget());
  DummyGISelObserver Observer;
  LegalizerHelper Helper(*MF, Info, Observer, B);
  EXPECT_EQ(LegalizerHelper::LegalizeResult::Legalized,
            Helper.narrowScalar(*SADDE, 0, S32));

  const char *CheckStr = R"(
  CHECK: [[IMP_DEF0:%[0-9]+]]:_(s96) = G_IMPLICIT_DEF
  CHECK: [[IMP_DEF1:%[0-9]+]]:_(s96) = G_IMPLICIT_DEF
  CHECK: [[IMP_DEF2:%[0-9]+]]:_(s1) = G_IMPLICIT_DEF
  CHECK: [[OP0_0:%[0-9]+]]:_(s32), [[OP0_1:%[0-9]+]]:_(s32), [[OP0_2:%[0-9]+]]:_(s32) = G_UNMERGE_VALUES [[IMP_DEF0]]
  CHECK: [[OP1_0:%[0-9]+]]:_(s32), [[OP1_1:%[0-9]+]]:_(s32), [[OP1_2:%[0-9]+]]:_(s32) = G_UNMERGE_VALUES [[IMP_DEF1]]
  CHECK: [[SADDE0:%[0-9]+]]:_(s32), [[CARRY0:%[0-9]+]]:_(s1) = G_UADDE [[OP0_0]]:_, [[OP1_0]]:_, [[IMP_DEF2]]:_
  CHECK: [[SADDE1:%[0-9]+]]:_(s32), [[CARRY1:%[0-9]+]]:_(s1) = G_UADDE [[OP0_1]]:_, [[OP1_1]]:_, [[CARRY0]]:_
  CHECK: [[SADDE2:%[0-9]+]]:_(s32), [[CARRY2:%[0-9]+]]:_(s1) = G_SADDE [[OP0_2]]:_, [[OP1_2]]:_, [[CARRY1]]:_
  CHECK: [[SADDE:%[0-9]+]]:_(s96) = G_MERGE_VALUES [[SADDE0]]:_(s32), [[SADDE1]]:_(s32), [[SADDE2]]:_(s32)
  )";

  EXPECT_TRUE(CheckMachineFunction(*MF, CheckStr)) << *MF;
}

TEST_F(AArch64GISelMITest, NarrowSSUBE) {
  setUp();
  if (!TM)
    return;

  LLT S1 = LLT::scalar(1);
  LLT S32 = LLT::scalar(32);
  LLT S96 = LLT::scalar(96);
  DefineLegalizerInfo(A, {
    getActionDefinitionsBuilder({G_SSUBE, G_USUBE})
        .legalFor({{LLT::scalar(32), LLT::scalar(1)}});
  });

  auto Op0 = B.buildUndef(S96);
  auto Op1 = B.buildUndef(S96);
  auto Op2 = B.buildUndef(S1);
  auto SSUBE = B.buildSSube(S96, S1, Op0, Op1, Op2);

  AInfo Info(MF->getSubtarget());
  DummyGISelObserver Observer;
  LegalizerHelper Helper(*MF, Info, Observer, B);
  EXPECT_EQ(LegalizerHelper::LegalizeResult::Legalized,
            Helper.narrowScalar(*SSUBE, 0, S32));

  const char *CheckStr = R"(
  CHECK: [[IMP_DEF0:%[0-9]+]]:_(s96) = G_IMPLICIT_DEF
  CHECK: [[IMP_DEF1:%[0-9]+]]:_(s96) = G_IMPLICIT_DEF
  CHECK: [[IMP_DEF2:%[0-9]+]]:_(s1) = G_IMPLICIT_DEF
  CHECK: [[OP0_0:%[0-9]+]]:_(s32), [[OP0_1:%[0-9]+]]:_(s32), [[OP0_2:%[0-9]+]]:_(s32) = G_UNMERGE_VALUES [[IMP_DEF0]]
  CHECK: [[OP1_0:%[0-9]+]]:_(s32), [[OP1_1:%[0-9]+]]:_(s32), [[OP1_2:%[0-9]+]]:_(s32) = G_UNMERGE_VALUES [[IMP_DEF1]]
  CHECK: [[SSUBE0:%[0-9]+]]:_(s32), [[CARRY0:%[0-9]+]]:_(s1) = G_USUBE [[OP0_0]]:_, [[OP1_0]]:_, [[IMP_DEF2]]:_
  CHECK: [[SSUBE1:%[0-9]+]]:_(s32), [[CARRY1:%[0-9]+]]:_(s1) = G_USUBE [[OP0_1]]:_, [[OP1_1]]:_, [[CARRY0]]:_
  CHECK: [[SSUBE2:%[0-9]+]]:_(s32), [[CARRY2:%[0-9]+]]:_(s1) = G_SSUBE [[OP0_2]]:_, [[OP1_2]]:_, [[CARRY1]]:_
  CHECK: [[SSUBE:%[0-9]+]]:_(s96) = G_MERGE_VALUES [[SSUBE0]]:_(s32), [[SSUBE1]]:_(s32), [[SSUBE2]]:_(s32)
  )";

  EXPECT_TRUE(CheckMachineFunction(*MF, CheckStr)) << *MF;
}

TEST_F(AArch64GISelMITest, FewerElementsAnd) {
  setUp();
  if (!TM)
    return;

  const LLT V2S32 = LLT::fixed_vector(2, 32);
  const LLT V5S32 = LLT::fixed_vector(5, 32);

  // Declare your legalization info
  DefineLegalizerInfo(A, {
    getActionDefinitionsBuilder(G_AND)
      .legalFor({s32});
  });

  auto Op0 = B.buildUndef(V5S32);
  auto Op1 = B.buildUndef(V5S32);
  auto And = B.buildAnd(V5S32, Op0, Op1);

  AInfo Info(MF->getSubtarget());
  DummyGISelObserver Observer;
  LegalizerHelper Helper(*MF, Info, Observer, B);
  B.setInstr(*And);
  EXPECT_TRUE(Helper.fewerElementsVector(*And, 0, V2S32) ==
              LegalizerHelper::LegalizeResult::Legalized);

  auto CheckStr = R"(
  CHECK: [[IMP_DEF0:%[0-9]+]]:_(<5 x s32>) = G_IMPLICIT_DEF
  CHECK: [[IMP_DEF1:%[0-9]+]]:_(<5 x s32>) = G_IMPLICIT_DEF
  CHECK: [[VALUE0:%[0-9]+]]:_(s32), [[VALUE1:%[0-9]+]]:_(s32), [[VALUE2:%[0-9]+]]:_(s32), [[VALUE3:%[0-9]+]]:_(s32), [[VALUE4:%[0-9]+]]:_(s32) = G_UNMERGE_VALUES [[IMP_DEF0]]:_(<5 x s32>)
<<<<<<< HEAD
  CHECK: [[IMP_DEF2:%[0-9]+]]:_(s32) = G_IMPLICIT_DEF
  CHECK: [[VECTOR0:%[0-9]+]]:_(<2 x s32>) = G_BUILD_VECTOR [[VALUE0]]:_(s32), [[VALUE1]]:_(s32)
  CHECK: [[VECTOR1:%[0-9]+]]:_(<2 x s32>) = G_BUILD_VECTOR [[VALUE2]]:_(s32), [[VALUE3]]:_(s32)
  CHECK: [[VECTOR2:%[0-9]+]]:_(<2 x s32>) = G_BUILD_VECTOR [[VALUE4]]:_(s32), [[IMP_DEF2]]:_(s32)
  CHECK: [[IMP_DEF3:%[0-9]+]]:_(<2 x s32>) = G_IMPLICIT_DEF
  CHECK: [[VALUE5:%[0-9]+]]:_(s32), [[VALUE6:%[0-9]+]]:_(s32), [[VALUE7:%[0-9]+]]:_(s32), [[VALUE8:%[0-9]+]]:_(s32), [[VALUE9:%[0-9]+]]:_(s32) = G_UNMERGE_VALUES [[IMP_DEF1]]:_(<5 x s32>)
  CHECK: [[IMP_DEF4:%[0-9]+]]:_(s32) = G_IMPLICIT_DEF
  CHECK: [[VECTOR3:%[0-9]+]]:_(<2 x s32>) = G_BUILD_VECTOR [[VALUE5]]:_(s32), [[VALUE6]]:_(s32)
  CHECK: [[VECTOR4:%[0-9]+]]:_(<2 x s32>) = G_BUILD_VECTOR [[VALUE7]]:_(s32), [[VALUE8]]:_(s32)
  CHECK: [[VECTOR5:%[0-9]+]]:_(<2 x s32>) = G_BUILD_VECTOR [[VALUE9]]:_(s32), [[IMP_DEF4]]:_(s32)
  CHECK: [[IMP_DEF5:%[0-9]+]]:_(<2 x s32>) = G_IMPLICIT_DEF

  CHECK: [[AND0:%[0-9]+]]:_(<2 x s32>) = G_AND [[VECTOR0]]:_, [[VECTOR3]]:_
  CHECK: [[AND1:%[0-9]+]]:_(<2 x s32>) = G_AND [[VECTOR1]]:_, [[VECTOR4]]:_
  CHECK: [[AND2:%[0-9]+]]:_(<2 x s32>) = G_AND [[VECTOR2]]:_, [[VECTOR5]]:_
  CHECK: [[IMP_DEF6:%[0-9]+]]:_(<2 x s32>) = G_IMPLICIT_DEF

  CHECK: [[VECTOR6:%[0-9]+]]:_(<10 x s32>) = G_CONCAT_VECTORS [[AND0]]:_(<2 x s32>), [[AND1]]:_(<2 x s32>), [[AND2]]:_(<2 x s32>), [[IMP_DEF6]]:_(<2 x s32>), [[IMP_DEF6]]:_(<2 x s32>)
  CHECK: [[VECTOR7:%[0-9]+]]:_(<10 x s32>) = G_CONCAT_VECTORS [[AND0]]:_(<2 x s32>), [[AND1]]:_(<2 x s32>), [[AND2]]:_(<2 x s32>), [[IMP_DEF6]]:_(<2 x s32>), [[IMP_DEF6]]:_(<2 x s32>)
  CHECK: [[VECTOR8:%[0-9]+]]:_(<5 x s32>), [[VECTOR9:%[0-9]+]]:_(<5 x s32>) = G_UNMERGE_VALUES [[VECTOR7]]:_(<10 x s32>)
=======
  CHECK: [[VECTOR0:%[0-9]+]]:_(<2 x s32>) = G_BUILD_VECTOR [[VALUE0]]:_(s32), [[VALUE1]]:_(s32)
  CHECK: [[VECTOR1:%[0-9]+]]:_(<2 x s32>) = G_BUILD_VECTOR [[VALUE2]]:_(s32), [[VALUE3]]:_(s32)
  CHECK: [[VALUE5:%[0-9]+]]:_(s32), [[VALUE6:%[0-9]+]]:_(s32), [[VALUE7:%[0-9]+]]:_(s32), [[VALUE8:%[0-9]+]]:_(s32), [[VALUE9:%[0-9]+]]:_(s32) = G_UNMERGE_VALUES [[IMP_DEF1]]:_(<5 x s32>)
  CHECK: [[VECTOR2:%[0-9]+]]:_(<2 x s32>) = G_BUILD_VECTOR [[VALUE5]]:_(s32), [[VALUE6]]:_(s32)
  CHECK: [[VECTOR3:%[0-9]+]]:_(<2 x s32>) = G_BUILD_VECTOR [[VALUE7]]:_(s32), [[VALUE8]]:_(s32)
  CHECK: [[AND0:%[0-9]+]]:_(<2 x s32>) = G_AND [[VECTOR0]]:_, [[VECTOR2]]:_
  CHECK: [[AND1:%[0-9]+]]:_(<2 x s32>) = G_AND [[VECTOR1]]:_, [[VECTOR3]]:_
  CHECK: [[AND2:%[0-9]+]]:_(s32) = G_AND [[VALUE4]]:_, [[VALUE9]]:_
  CHECK: [[AND0_E0:%[0-9]+]]:_(s32), [[AND0_E1:%[0-9]+]]:_(s32) = G_UNMERGE_VALUES [[AND0]]:_(<2 x s32>)
  CHECK: [[AND1_E0:%[0-9]+]]:_(s32), [[AND1_E1:%[0-9]+]]:_(s32) = G_UNMERGE_VALUES [[AND1]]:_(<2 x s32>)
  CHECK: [[RESULT:%[0-9]+]]:_(<5 x s32>) = G_BUILD_VECTOR [[AND0_E0]]:_(s32), [[AND0_E1]]:_(s32), [[AND1_E0]]:_(s32), [[AND1_E1]]:_(s32), [[AND2]]:_(s32)
>>>>>>> a2ce6ee6
  )";

  // Check
  EXPECT_TRUE(CheckMachineFunction(*MF, CheckStr)) << *MF;
}

TEST_F(AArch64GISelMITest, MoreElementsAnd) {
  setUp();
  if (!TM)
    return;

  LLT s32 = LLT::scalar(32);
  LLT v2s32 = LLT::fixed_vector(2, 32);
  LLT v6s32 = LLT::fixed_vector(6, 32);

  LegalizerInfo LI;
  LI.getActionDefinitionsBuilder(TargetOpcode::G_AND)
    .legalFor({v6s32})
    .clampMinNumElements(0, s32, 6);
  LI.getLegacyLegalizerInfo().computeTables();

  DummyGISelObserver Observer;
  LegalizerHelper Helper(*MF, LI, Observer, B);

  B.setInsertPt(*EntryMBB, EntryMBB->end());

  auto Val0 = B.buildBitcast(v2s32, Copies[0]);
  auto Val1 = B.buildBitcast(v2s32, Copies[1]);

  auto And = B.buildAnd(v2s32, Val0, Val1);

  B.setInstr(*And);
  EXPECT_EQ(LegalizerHelper::LegalizeResult::Legalized,
            Helper.moreElementsVector(*And, 0, v6s32));

  auto CheckStr = R"(
  CHECK: [[BITCAST0:%[0-9]+]]:_(<2 x s32>) = G_BITCAST
  CHECK: [[BITCAST1:%[0-9]+]]:_(<2 x s32>) = G_BITCAST
<<<<<<< HEAD
  CHECK: [[IMP_DEF0:%[0-9]+]]:_(<2 x s32>) = G_IMPLICIT_DEF
  CHECK: [[CONCAT0:%[0-9]+]]:_(<6 x s32>) = G_CONCAT_VECTORS [[BITCAST0]]:_(<2 x s32>), [[IMP_DEF0]]:_(<2 x s32>), [[IMP_DEF0]]:_(<2 x s32>)
  CHECK: [[IMP_DEF1:%[0-9]+]]:_(<2 x s32>) = G_IMPLICIT_DEF
  CHECK: [[CONCAT1:%[0-9]+]]:_(<6 x s32>) = G_CONCAT_VECTORS [[BITCAST1]]:_(<2 x s32>), [[IMP_DEF1]]:_(<2 x s32>), [[IMP_DEF1]]:_(<2 x s32>)
  CHECK: [[AND:%[0-9]+]]:_(<6 x s32>) = G_AND [[CONCAT0]]:_, [[CONCAT1]]:_
  CHECK: (<2 x s32>) = G_UNMERGE_VALUES [[AND]]:_(<6 x s32>)
=======

  CHECK: [[BITCAST0_E0:%[0-9]+]]:_(s32), [[BITCAST0_E1:%[0-9]+]]:_(s32) = G_UNMERGE_VALUES [[BITCAST0]]:_(<2 x s32>)
  CHECK: [[IMP_DEF0:%[0-9]+]]:_(s32) = G_IMPLICIT_DEF
  CHECK: [[BITCAST0_LARGE:%[0-9]+]]:_(<6 x s32>) = G_BUILD_VECTOR [[BITCAST0_E0]]:_(s32), [[BITCAST0_E1]]:_(s32), [[IMP_DEF0]]:_(s32), [[IMP_DEF0]]:_(s32), [[IMP_DEF0]]:_(s32), [[IMP_DEF0]]:_(s32)

  CHECK: [[BITCAST1_E0:%[0-9]+]]:_(s32), [[BITCAST1_E1:%[0-9]+]]:_(s32) = G_UNMERGE_VALUES [[BITCAST1]]:_(<2 x s32>)
  CHECK: [[IMP_DEF1:%[0-9]+]]:_(s32) = G_IMPLICIT_DEF
  CHECK: [[BITCAST1_LARGE:%[0-9]+]]:_(<6 x s32>) = G_BUILD_VECTOR [[BITCAST1_E0]]:_(s32), [[BITCAST1_E1]]:_(s32), [[IMP_DEF1]]:_(s32), [[IMP_DEF1]]:_(s32), [[IMP_DEF1]]:_(s32), [[IMP_DEF1]]:_(s32)

  CHECK: [[AND:%[0-9]+]]:_(<6 x s32>) = G_AND [[BITCAST0_LARGE]]:_, [[BITCAST1_LARGE]]:_

  CHECK: [[AND_E0:%[0-9]+]]:_(s32), [[AND_E1:%[0-9]+]]:_(s32), [[AND_E2:%[0-9]+]]:_(s32), [[AND_E3:%[0-9]+]]:_(s32), [[AND_E4:%[0-9]+]]:_(s32), [[AND_E5:%[0-9]+]]:_(s32) = G_UNMERGE_VALUES [[AND]]:_(<6 x s32>)
  CHECK: (<2 x s32>) = G_BUILD_VECTOR [[AND_E0]]:_(s32), [[AND_E1]]:_(s32)
>>>>>>> a2ce6ee6
  )";

  EXPECT_TRUE(CheckMachineFunction(*MF, CheckStr)) << *MF;
}

TEST_F(AArch64GISelMITest, FewerElementsPhi) {
  setUp();
  if (!TM)
    return;

  LLT s1 = LLT::scalar(1);
  LLT s32 = LLT::scalar(32);
  LLT s64 = LLT::scalar(64);
  LLT v2s32 = LLT::fixed_vector(2, 32);
  LLT v5s32 = LLT::fixed_vector(5, 32);

  LegalizerInfo LI;
  LI.getActionDefinitionsBuilder(TargetOpcode::G_PHI)
    .legalFor({v2s32})
    .clampMinNumElements(0, s32, 2);
  LI.getLegacyLegalizerInfo().computeTables();

  LLT PhiTy = v5s32;
  DummyGISelObserver Observer;
  LegalizerHelper Helper(*MF, LI, Observer, B);
  B.setMBB(*EntryMBB);

  MachineBasicBlock *MidMBB = MF->CreateMachineBasicBlock();
  MachineBasicBlock *EndMBB = MF->CreateMachineBasicBlock();
  MF->insert(MF->end(), MidMBB);
  MF->insert(MF->end(), EndMBB);

  EntryMBB->addSuccessor(MidMBB);
  EntryMBB->addSuccessor(EndMBB);
  MidMBB->addSuccessor(EndMBB);

  auto InitVal = B.buildUndef(PhiTy);
  auto InitOtherVal = B.buildConstant(s64, 999);

  auto ICmp = B.buildICmp(CmpInst::ICMP_EQ, s1, Copies[0], Copies[1]);
  B.buildBrCond(ICmp.getReg(0), *MidMBB);
  B.buildBr(*EndMBB);


  B.setMBB(*MidMBB);
  auto MidVal = B.buildUndef(PhiTy);
  auto MidOtherVal = B.buildConstant(s64, 345);
  B.buildBr(*EndMBB);

  B.setMBB(*EndMBB);
  auto Phi = B.buildInstr(TargetOpcode::G_PHI)
    .addDef(MRI->createGenericVirtualRegister(PhiTy))
    .addUse(InitVal.getReg(0))
    .addMBB(EntryMBB)
    .addUse(MidVal.getReg(0))
    .addMBB(MidMBB);

  // Insert another irrelevant phi to make sure the rebuild is inserted after
  // it.
  B.buildInstr(TargetOpcode::G_PHI)
    .addDef(MRI->createGenericVirtualRegister(s64))
    .addUse(InitOtherVal.getReg(0))
    .addMBB(EntryMBB)
    .addUse(MidOtherVal.getReg(0))
    .addMBB(MidMBB);

  // Add some use instruction after the phis.
  B.buildAnd(PhiTy, Phi.getReg(0), Phi.getReg(0));

  B.setInstr(*Phi);
  EXPECT_EQ(LegalizerHelper::LegalizeResult::Legalized,
            Helper.fewerElementsVector(*Phi, 0, v2s32));

  auto CheckStr = R"(
  CHECK: [[INITVAL:%[0-9]+]]:_(<5 x s32>) = G_IMPLICIT_DEF
  CHECK: [[INITVAL_E0:%[0-9]+]]:_(s32), [[INITVAL_E1:%[0-9]+]]:_(s32), [[INITVAL_E2:%[0-9]+]]:_(s32), [[INITVAL_E3:%[0-9]+]]:_(s32), [[INITVAL_E4:%[0-9]+]]:_(s32) = G_UNMERGE_VALUES [[INITVAL]]:_(<5 x s32>)
  CHECK: [[INITVAL_E01:%[0-9]+]]:_(<2 x s32>) = G_BUILD_VECTOR [[INITVAL_E0]]:_(s32), [[INITVAL_E1]]:_(s32)
  CHECK: [[INITVAL_E23:%[0-9]+]]:_(<2 x s32>) = G_BUILD_VECTOR [[INITVAL_E2]]:_(s32), [[INITVAL_E3]]:_(s32)
  CHECK: G_BRCOND

  CHECK: [[MIDVAL:%[0-9]+]]:_(<5 x s32>) = G_IMPLICIT_DEF
  CHECK: [[MIDVAL_E0:%[0-9]+]]:_(s32), [[MIDVAL_E1:%[0-9]+]]:_(s32), [[MIDVAL_E2:%[0-9]+]]:_(s32), [[MIDVAL_E3:%[0-9]+]]:_(s32), [[MIDVAL_E4:%[0-9]+]]:_(s32) = G_UNMERGE_VALUES [[MIDVAL]]:_(<5 x s32>)
  CHECK: [[MIDVAL_E01:%[0-9]+]]:_(<2 x s32>) = G_BUILD_VECTOR [[MIDVAL_E0]]:_(s32), [[MIDVAL_E1]]:_(s32)
  CHECK: [[MIDVAL_E23:%[0-9]+]]:_(<2 x s32>) = G_BUILD_VECTOR [[MIDVAL_E2]]:_(s32), [[MIDVAL_E3]]:_(s32)
  CHECK: G_BR

  CHECK: [[PHI0:%[0-9]+]]:_(<2 x s32>) = G_PHI [[INITVAL_E01]]:_(<2 x s32>), %bb.0, [[MIDVAL_E01]]:_(<2 x s32>), %bb.1
  CHECK: [[PHI1:%[0-9]+]]:_(<2 x s32>) = G_PHI [[INITVAL_E23]]:_(<2 x s32>), %bb.0, [[MIDVAL_E23]]:_(<2 x s32>), %bb.1
  CHECK: [[PHI2:%[0-9]+]]:_(s32) = G_PHI [[INITVAL_E4]]:_(s32), %bb.0, [[MIDVAL_E4]]:_(s32), %bb.1
  CHECK: [[UNMERGE0:%[0-9]+]]:_(s32), [[UNMERGE1:%[0-9]+]]:_(s32) = G_UNMERGE_VALUES [[PHI0]]:_(<2 x s32>)
  CHECK: [[UNMERGE2:%[0-9]+]]:_(s32), [[UNMERGE3:%[0-9]+]]:_(s32) = G_UNMERGE_VALUES [[PHI1]]:_(<2 x s32>)
  CHECK: [[BV:%[0-9]+]]:_(<5 x s32>) = G_BUILD_VECTOR [[UNMERGE0]]:_(s32), [[UNMERGE1]]:_(s32), [[UNMERGE2]]:_(s32), [[UNMERGE3]]:_(s32), [[PHI2]]:_(s32)

  CHECK: [[OTHER_PHI:%[0-9]+]]:_(s64) = G_PHI

  CHECK: [[USE_OP:%[0-9]+]]:_(<5 x s32>) = G_AND [[BV]]:_, [[BV]]:_
  )";

  EXPECT_TRUE(CheckMachineFunction(*MF, CheckStr)) << *MF;
}

// FNEG expansion in terms of XOR
TEST_F(AArch64GISelMITest, LowerFNEG) {
  setUp();
  if (!TM)
    return;

  // Declare your legalization info
  DefineLegalizerInfo(A, {
    getActionDefinitionsBuilder(G_FSUB).legalFor({s64});
  });

  // Build Instr. Make sure FMF are preserved.
  auto FAdd =
    B.buildInstr(TargetOpcode::G_FADD, {LLT::scalar(64)}, {Copies[0], Copies[1]},
                 MachineInstr::MIFlag::FmNsz);

  // Should not propagate the flags of src instruction.
  auto FNeg0 =
    B.buildInstr(TargetOpcode::G_FNEG, {LLT::scalar(64)}, {FAdd.getReg(0)},
                 {MachineInstr::MIFlag::FmArcp});

  // Preserve the one flag.
  auto FNeg1 =
    B.buildInstr(TargetOpcode::G_FNEG, {LLT::scalar(64)}, {Copies[0]},
                 MachineInstr::MIFlag::FmNoInfs);

  AInfo Info(MF->getSubtarget());
  DummyGISelObserver Observer;
  LegalizerHelper Helper(*MF, Info, Observer, B);
  // Perform Legalization
  B.setInstr(*FNeg0);
  EXPECT_EQ(LegalizerHelper::LegalizeResult::Legalized,
            Helper.lower(*FNeg0, 0, LLT::scalar(64)));
  B.setInstr(*FNeg1);
  EXPECT_EQ(LegalizerHelper::LegalizeResult::Legalized,
            Helper.lower(*FNeg1, 0, LLT::scalar(64)));

  auto CheckStr = R"(
  CHECK: [[FADD:%[0-9]+]]:_(s64) = nsz G_FADD %0:_, %1:_
  CHECK: [[CONST0:%[0-9]+]]:_(s64) = G_CONSTANT i64 -9223372036854775808
  CHECK: [[FSUB0:%[0-9]+]]:_(s64) = G_XOR [[FADD]]:_, [[CONST0]]:_
  CHECK: [[CONST1:%[0-9]+]]:_(s64) = G_CONSTANT i64 -9223372036854775808
  CHECK: [[FSUB1:%[0-9]+]]:_(s64) = G_XOR %0:_, [[CONST1]]:_
  )";

  // Check
  EXPECT_TRUE(CheckMachineFunction(*MF, CheckStr)) << *MF;
}

TEST_F(AArch64GISelMITest, LowerMinMax) {
  setUp();
  if (!TM)
    return;

  LLT s64 = LLT::scalar(64);
  LLT v2s32 = LLT::fixed_vector(2, 32);

  DefineLegalizerInfo(A, {
    getActionDefinitionsBuilder({G_SMIN, G_SMAX, G_UMIN, G_UMAX})
        .lowerFor({s64, LLT::fixed_vector(2, s32)});
  });

  auto SMin = B.buildSMin(s64, Copies[0], Copies[1]);
  auto SMax = B.buildSMax(s64, Copies[0], Copies[1]);
  auto UMin = B.buildUMin(s64, Copies[0], Copies[1]);
  auto UMax = B.buildUMax(s64, Copies[0], Copies[1]);

  auto VecVal0 = B.buildBitcast(v2s32, Copies[0]);
  auto VecVal1 = B.buildBitcast(v2s32, Copies[1]);

  auto SMinV = B.buildSMin(v2s32, VecVal0, VecVal1);
  auto SMaxV = B.buildSMax(v2s32, VecVal0, VecVal1);
  auto UMinV = B.buildUMin(v2s32, VecVal0, VecVal1);
  auto UMaxV = B.buildUMax(v2s32, VecVal0, VecVal1);

  AInfo Info(MF->getSubtarget());
  DummyGISelObserver Observer;
  LegalizerHelper Helper(*MF, Info, Observer, B);
  B.setInstr(*SMin);
  EXPECT_EQ(LegalizerHelper::LegalizeResult::Legalized,
            Helper.lower(*SMin, 0, s64));
  B.setInstr(*SMax);
  EXPECT_EQ(LegalizerHelper::LegalizeResult::Legalized,
            Helper.lower(*SMax, 0, s64));
  B.setInstr(*UMin);
  EXPECT_EQ(LegalizerHelper::LegalizeResult::Legalized,
            Helper.lower(*UMin, 0, s64));
  B.setInstr(*UMax);
  EXPECT_EQ(LegalizerHelper::LegalizeResult::Legalized,
            Helper.lower(*UMax, 0, s64));

  B.setInstr(*SMinV);
  EXPECT_EQ(LegalizerHelper::LegalizeResult::Legalized,
            Helper.lower(*SMinV, 0, v2s32));
  B.setInstr(*SMaxV);
  EXPECT_EQ(LegalizerHelper::LegalizeResult::Legalized,
            Helper.lower(*SMaxV, 0, v2s32));
  B.setInstr(*UMinV);
  EXPECT_EQ(LegalizerHelper::LegalizeResult::Legalized,
            Helper.lower(*UMinV, 0, v2s32));
  B.setInstr(*UMaxV);
  EXPECT_EQ(LegalizerHelper::LegalizeResult::Legalized,
            Helper.lower(*UMaxV, 0, v2s32));

  auto CheckStr = R"(
  CHECK: [[CMP0:%[0-9]+]]:_(s1) = G_ICMP intpred(slt), %0:_(s64), %1:_
  CHECK: [[SMIN:%[0-9]+]]:_(s64) = G_SELECT [[CMP0]]:_(s1), %0:_, %1:_

  CHECK: [[CMP1:%[0-9]+]]:_(s1) = G_ICMP intpred(sgt), %0:_(s64), %1:_
  CHECK: [[SMAX:%[0-9]+]]:_(s64) = G_SELECT [[CMP1]]:_(s1), %0:_, %1:_

  CHECK: [[CMP2:%[0-9]+]]:_(s1) = G_ICMP intpred(ult), %0:_(s64), %1:_
  CHECK: [[UMIN:%[0-9]+]]:_(s64) = G_SELECT [[CMP2]]:_(s1), %0:_, %1:_

  CHECK: [[CMP3:%[0-9]+]]:_(s1) = G_ICMP intpred(ugt), %0:_(s64), %1:_
  CHECK: [[UMAX:%[0-9]+]]:_(s64) = G_SELECT [[CMP3]]:_(s1), %0:_, %1:_

  CHECK: [[VEC0:%[0-9]+]]:_(<2 x s32>) = G_BITCAST %0:_(s64)
  CHECK: [[VEC1:%[0-9]+]]:_(<2 x s32>) = G_BITCAST %1:_(s64)

  CHECK: [[VCMP0:%[0-9]+]]:_(<2 x s1>) = G_ICMP intpred(slt), [[VEC0]]:_(<2 x s32>), [[VEC1]]:_
  CHECK: [[SMINV:%[0-9]+]]:_(<2 x s32>) = G_SELECT [[VCMP0]]:_(<2 x s1>), [[VEC0]]:_, [[VEC1]]:_

  CHECK: [[VCMP1:%[0-9]+]]:_(<2 x s1>) = G_ICMP intpred(sgt), [[VEC0]]:_(<2 x s32>), [[VEC1]]:_
  CHECK: [[SMAXV:%[0-9]+]]:_(<2 x s32>) = G_SELECT [[VCMP1]]:_(<2 x s1>), [[VEC0]]:_, [[VEC1]]:_

  CHECK: [[VCMP2:%[0-9]+]]:_(<2 x s1>) = G_ICMP intpred(ult), [[VEC0]]:_(<2 x s32>), [[VEC1]]:_
  CHECK: [[UMINV:%[0-9]+]]:_(<2 x s32>) = G_SELECT [[VCMP2]]:_(<2 x s1>), [[VEC0]]:_, [[VEC1]]:_

  CHECK: [[VCMP3:%[0-9]+]]:_(<2 x s1>) = G_ICMP intpred(ugt), [[VEC0]]:_(<2 x s32>), [[VEC1]]:_
  CHECK: [[UMAXV:%[0-9]+]]:_(<2 x s32>) = G_SELECT [[VCMP3]]:_(<2 x s1>), [[VEC0]]:_, [[VEC1]]:_
  )";

  EXPECT_TRUE(CheckMachineFunction(*MF, CheckStr)) << *MF;
}

TEST_F(AArch64GISelMITest, WidenScalarBuildVector) {
  setUp();
  if (!TM)
    return;

  LLT S32 = LLT::scalar(32);
  LLT S16 = LLT::scalar(16);
  LLT V2S16 = LLT::fixed_vector(2, S16);
  LLT V2S32 = LLT::fixed_vector(2, S32);

  DefineLegalizerInfo(A, {
    getActionDefinitionsBuilder({G_SMIN, G_SMAX, G_UMIN, G_UMAX})
        .lowerFor({s64, LLT::fixed_vector(2, s32)});
  });

  AInfo Info(MF->getSubtarget());
  DummyGISelObserver Observer;
  LegalizerHelper Helper(*MF, Info, Observer, B);
  B.setInsertPt(*EntryMBB, EntryMBB->end());

  Register Constant0 = B.buildConstant(S16, 1).getReg(0);
  Register Constant1 = B.buildConstant(S16, 2).getReg(0);
  auto BV0 = B.buildBuildVector(V2S16, {Constant0, Constant1});
  auto BV1 = B.buildBuildVector(V2S16, {Constant0, Constant1});

  B.setInstr(*BV0);
  EXPECT_EQ(LegalizerHelper::LegalizeResult::Legalized,
            Helper.widenScalar(*BV0, 0, V2S32));
  B.setInstr(*BV1);
  EXPECT_EQ(LegalizerHelper::LegalizeResult::Legalized,
            Helper.widenScalar(*BV1, 1, S32));

  auto CheckStr = R"(
  CHECK: [[K0:%[0-9]+]]:_(s16) = G_CONSTANT i16 1
  CHECK-NEXT: [[K1:%[0-9]+]]:_(s16) = G_CONSTANT i16 2
  CHECK-NEXT: [[EXT_K0_0:%[0-9]+]]:_(s32) = G_ANYEXT [[K0]]
  CHECK-NEXT: [[EXT_K1_0:%[0-9]+]]:_(s32) = G_ANYEXT [[K1]]
  CHECK-NEXT: [[BV0:%[0-9]+]]:_(<2 x s32>) = G_BUILD_VECTOR [[EXT_K0_0]]:_(s32), [[EXT_K1_0]]:_(s32)
  CHECK-NEXT: [[BV0_TRUNC:%[0-9]+]]:_(<2 x s16>) = G_TRUNC [[BV0]]

  CHECK: [[EXT_K0_1:%[0-9]+]]:_(s32) = G_ANYEXT [[K0]]
  CHECK-NEXT: [[EXT_K1_1:%[0-9]+]]:_(s32) = G_ANYEXT [[K1]]

  CHECK-NEXT: [[BV1:%[0-9]+]]:_(<2 x s16>) = G_BUILD_VECTOR_TRUNC [[EXT_K0_1]]:_(s32), [[EXT_K1_1]]:_(s32)
  )";

  EXPECT_TRUE(CheckMachineFunction(*MF, CheckStr)) << *MF;
}

TEST_F(AArch64GISelMITest, LowerMergeValues) {
  setUp();
  if (!TM)
    return;

  const LLT S32 = LLT::scalar(32);
  const LLT S24 = LLT::scalar(24);
  const LLT S21 = LLT::scalar(21);
  const LLT S16 = LLT::scalar(16);
  const LLT S9 = LLT::scalar(9);
  const LLT S8 = LLT::scalar(8);
  const LLT S3 = LLT::scalar(3);

  DefineLegalizerInfo(A, {
    getActionDefinitionsBuilder(G_UNMERGE_VALUES)
      .widenScalarIf(typeIs(1, LLT::scalar(3)), changeTo(1, LLT::scalar(9)));
  });

  AInfo Info(MF->getSubtarget());
  DummyGISelObserver Observer;
  LegalizerHelper Helper(*MF, Info, Observer, B);
  B.setInsertPt(*EntryMBB, EntryMBB->end());

  // 24 = 3 3 3   3 3 3   3 3
  //     => 9
  //
  // This can do 3 merges, but need an extra implicit_def.
  SmallVector<Register, 8> Merge0Ops;
  for (int I = 0; I != 8; ++I)
    Merge0Ops.push_back(B.buildConstant(S3, I).getReg(0));

  auto Merge0 = B.buildMerge(S24, Merge0Ops);

  // 21 = 3 3 3   3 3 3   3
  //     => 9, 2 extra implicit_def needed
  //
  SmallVector<Register, 8> Merge1Ops;
  for (int I = 0; I != 7; ++I)
    Merge1Ops.push_back(B.buildConstant(S3, I).getReg(0));

  auto Merge1 = B.buildMerge(S21, Merge1Ops);

  SmallVector<Register, 8> Merge2Ops;
  for (int I = 0; I != 2; ++I)
    Merge2Ops.push_back(B.buildConstant(S8, I).getReg(0));

  auto Merge2 = B.buildMerge(S16, Merge2Ops);

  B.setInstr(*Merge0);
  EXPECT_EQ(LegalizerHelper::LegalizeResult::Legalized,
            Helper.widenScalar(*Merge0, 1, S9));
  B.setInstr(*Merge1);
  EXPECT_EQ(LegalizerHelper::LegalizeResult::Legalized,
            Helper.widenScalar(*Merge1, 1, S9));

  // Request a source size greater than the original destination size.
  B.setInstr(*Merge2);
  EXPECT_EQ(LegalizerHelper::LegalizeResult::Legalized,
            Helper.widenScalar(*Merge2, 1, S32));

  auto CheckStr = R"(
  CHECK: [[K0:%[0-9]+]]:_(s3) = G_CONSTANT i3 0
  CHECK-NEXT: [[K1:%[0-9]+]]:_(s3) = G_CONSTANT i3 1
  CHECK-NEXT: [[K2:%[0-9]+]]:_(s3) = G_CONSTANT i3 2
  CHECK-NEXT: [[K3:%[0-9]+]]:_(s3) = G_CONSTANT i3 3
  CHECK-NEXT: [[K4:%[0-9]+]]:_(s3) = G_CONSTANT i3 -4
  CHECK-NEXT: [[K5:%[0-9]+]]:_(s3) = G_CONSTANT i3 -3
  CHECK-NEXT: [[K6:%[0-9]+]]:_(s3) = G_CONSTANT i3 -2
  CHECK-NEXT: [[K7:%[0-9]+]]:_(s3) = G_CONSTANT i3 -1
  CHECK-NEXT: [[IMPDEF0:%[0-9]+]]:_(s3) = G_IMPLICIT_DEF
  CHECK-NEXT: [[MERGE0:%[0-9]+]]:_(s9) = G_MERGE_VALUES [[K0]]:_(s3), [[K1]]:_(s3), [[K2]]:_(s3)
  CHECK-NEXT: [[MERGE1:%[0-9]+]]:_(s9) = G_MERGE_VALUES [[K3]]:_(s3), [[K4]]:_(s3), [[K5]]:_(s3)
  CHECK-NEXT: [[MERGE2:%[0-9]+]]:_(s9) = G_MERGE_VALUES [[K6]]:_(s3), [[K7]]:_(s3), [[IMPDEF0]]:_(s3)
  CHECK-NEXT: [[MERGE3:%[0-9]+]]:_(s27) = G_MERGE_VALUES [[MERGE0]]:_(s9), [[MERGE1]]:_(s9), [[MERGE2]]:_(s9)
  CHECK-NEXT: (s24) = G_TRUNC [[MERGE3]]:_(s27)


  CHECK: [[K8:%[0-9]+]]:_(s3) = G_CONSTANT i3 0
  CHECK-NEXT: [[K9:%[0-9]+]]:_(s3) = G_CONSTANT i3 1
  CHECK-NEXT: [[K10:%[0-9]+]]:_(s3) = G_CONSTANT i3 2
  CHECK-NEXT: [[K11:%[0-9]+]]:_(s3) = G_CONSTANT i3 3
  CHECK-NEXT: [[K12:%[0-9]+]]:_(s3) = G_CONSTANT i3 -4
  CHECK-NEXT: [[K13:%[0-9]+]]:_(s3) = G_CONSTANT i3 -3
  CHECK-NEXT: [[K14:%[0-9]+]]:_(s3) = G_CONSTANT i3 -2
  CHECK-NEXT: [[IMPDEF1:%[0-9]+]]:_(s3) = G_IMPLICIT_DEF
  CHECK-NEXT: [[MERGE4:%[0-9]+]]:_(s9) = G_MERGE_VALUES [[K8]]:_(s3), [[K9]]:_(s3), [[K10]]:_(s3)
  CHECK-NEXT: [[MERGE5:%[0-9]+]]:_(s9) = G_MERGE_VALUES [[K11]]:_(s3), [[K12]]:_(s3), [[K13]]:_(s3)
  CHECK-NEXT: [[MERGE6:%[0-9]+]]:_(s9) = G_MERGE_VALUES [[K14]]:_(s3), [[IMPDEF1]]:_(s3), [[IMPDEF1]]:_(s3)
  CHECK-NEXT: [[MERGE7:%[0-9]+]]:_(s27) = G_MERGE_VALUES [[MERGE4]]:_(s9), [[MERGE5]]:_(s9), [[MERGE6]]:_(s9)
  CHECK-NEXT: (s21) = G_TRUNC [[MERGE7]]:_(s27)


  CHECK: [[K15:%[0-9]+]]:_(s8) = G_CONSTANT i8 0
  CHECK-NEXT: [[K16:%[0-9]+]]:_(s8) = G_CONSTANT i8 1
  CHECK-NEXT: [[ZEXT_K15:[0-9]+]]:_(s32) = G_ZEXT [[K15]]:_(s8)
  CHECK-NEXT: [[ZEXT_K16:[0-9]+]]:_(s32) = G_ZEXT [[K16]]:_(s8)
  [[K16:%[0-9]+]]:_(s32) = G_CONSTANT i32 8
  [[SHL:%[0-9]+]]:_(s32) = G_SHL [[ZEXT_K16]]:_, [[K16]]:_(s32)
  [[OR:%[0-9]+]]:_(s32) = G_OR [[ZEXT_K16]]:_, [[SHL]]:_
  (s16) = G_TRUNC [[OR]]:_(s32)
  )";

  EXPECT_TRUE(CheckMachineFunction(*MF, CheckStr)) << *MF;
}

TEST_F(AArch64GISelMITest, WidenScalarMergeValuesPointer) {
  setUp();
  if (!TM)
    return;

  DefineLegalizerInfo(A, {});

  AInfo Info(MF->getSubtarget());
  DummyGISelObserver Observer;
  LegalizerHelper Helper(*MF, Info, Observer, B);
  B.setInsertPt(*EntryMBB, EntryMBB->end());

  const LLT S32 = LLT::scalar(32);
  const LLT S64 = LLT::scalar(64);
  const LLT P0 = LLT::pointer(0, 64);

  auto Lo = B.buildTrunc(S32, Copies[0]);
  auto Hi = B.buildTrunc(S32, Copies[1]);

  auto Merge = B.buildMerge(P0, {Lo, Hi});

  B.setInstr(*Merge);
  EXPECT_EQ(LegalizerHelper::LegalizeResult::Legalized,
            Helper.widenScalar(*Merge, 1, S64));

  auto CheckStr = R"(
   CHECK: [[TRUNC0:%[0-9]+]]:_(s32) = G_TRUNC
   CHECK: [[TRUNC1:%[0-9]+]]:_(s32) = G_TRUNC
   CHECK: [[ZEXT_TRUNC0:%[0-9]+]]:_(s64) = G_ZEXT [[TRUNC0]]
   CHECK: [[ZEXT_TRUNC1:%[0-9]+]]:_(s64) = G_ZEXT [[TRUNC1]]
   CHECK: [[SHIFT_AMT:%[0-9]+]]:_(s64) = G_CONSTANT i64 32
   CHECK: [[SHL:%[0-9]+]]:_(s64) = G_SHL [[ZEXT_TRUNC1]]:_, [[SHIFT_AMT]]
   CHECK: [[OR:%[0-9]+]]:_(s64) = G_OR [[ZEXT_TRUNC0]]:_, [[SHL]]
   CHECK: [[INTTOPTR:%[0-9]+]]:_(p0) = G_INTTOPTR [[OR]]:_(s64)
  )";

  EXPECT_TRUE(CheckMachineFunction(*MF, CheckStr)) << *MF;
}

TEST_F(AArch64GISelMITest, WidenSEXTINREG) {
  setUp();
  if (!TM)
    return;

  // Declare your legalization info
  DefineLegalizerInfo(A, {
    getActionDefinitionsBuilder(G_SEXT_INREG).legalForTypeWithAnyImm({s64});
  });
  // Build Instr
  auto MIB = B.buildInstr(
      TargetOpcode::G_SEXT_INREG, {LLT::scalar(32)},
      {B.buildInstr(TargetOpcode::G_TRUNC, {LLT::scalar(32)}, {Copies[0]}),
       uint64_t(8)});
  AInfo Info(MF->getSubtarget());
  DummyGISelObserver Observer;
  LegalizerHelper Helper(*MF, Info, Observer, B);
  // Perform Legalization
  B.setInstr(*MIB);
  ASSERT_TRUE(Helper.widenScalar(*MIB, 0, LLT::scalar(64)) ==
              LegalizerHelper::LegalizeResult::Legalized);

  auto CheckStr = R"(
  CHECK: [[T0:%[0-9]+]]:_(s32) = G_TRUNC
  CHECK: [[T1:%[0-9]+]]:_(s64) = G_ANYEXT [[T0]]:_(s32)
  CHECK: [[T2:%[0-9]+]]:_(s64) = G_SEXT_INREG [[T1]]:_, 8
  CHECK: [[T3:%[0-9]+]]:_(s32) = G_TRUNC [[T2]]:_(s64)
  )";

  // Check
  ASSERT_TRUE(CheckMachineFunction(*MF, CheckStr)) << *MF;
}

TEST_F(AArch64GISelMITest, NarrowSEXTINREG) {
  setUp();
  if (!TM)
    return;

  // Declare your legalization info, these aren't actually relevant to the test.
  DefineLegalizerInfo(A, {
    getActionDefinitionsBuilder(G_SEXT_INREG).legalForTypeWithAnyImm({s64});
  });
  // Build Instr
  auto MIB = B.buildInstr(
      TargetOpcode::G_SEXT_INREG, {LLT::scalar(16)},
      {B.buildInstr(TargetOpcode::G_TRUNC, {LLT::scalar(16)}, {Copies[0]}),
       uint64_t(8)});
  AInfo Info(MF->getSubtarget());
  DummyGISelObserver Observer;
  LegalizerHelper Helper(*MF, Info, Observer, B);
  // Perform Legalization
  B.setInstr(*MIB);
  ASSERT_TRUE(Helper.narrowScalar(*MIB, 0, LLT::scalar(10)) ==
              LegalizerHelper::LegalizeResult::Legalized);

  auto CheckStr = R"(
  CHECK: [[T0:%[0-9]+]]:_(s16) = G_TRUNC
  CHECK: [[T1:%[0-9]+]]:_(s10) = G_TRUNC [[T0]]:_(s16)
  CHECK: [[T2:%[0-9]+]]:_(s10) = G_SEXT_INREG [[T1]]:_, 8
  CHECK: [[T3:%[0-9]+]]:_(s16) = G_SEXT [[T2]]:_(s10)
  )";

  // Check
  ASSERT_TRUE(CheckMachineFunction(*MF, CheckStr)) << *MF;
}

TEST_F(AArch64GISelMITest, NarrowSEXTINREG2) {
  setUp();
  if (!TM)
    return;

  // Declare your legalization info, these aren't actually relevant to the test.
  DefineLegalizerInfo(
      A, { getActionDefinitionsBuilder(G_SEXT_INREG).legalForTypeWithAnyImm({s64}); });
  // Build Instr
  auto MIB = B.buildInstr(
      TargetOpcode::G_SEXT_INREG, {LLT::scalar(32)},
      {B.buildInstr(TargetOpcode::G_TRUNC, {LLT::scalar(32)}, {Copies[0]}),
       uint64_t(9)});
  AInfo Info(MF->getSubtarget());
  DummyGISelObserver Observer;
  LegalizerHelper Helper(*MF, Info, Observer, B);
  // Perform Legalization
  B.setInstr(*MIB);
  ASSERT_TRUE(Helper.narrowScalar(*MIB, 0, LLT::scalar(8)) ==
              LegalizerHelper::LegalizeResult::Legalized);

  auto CheckStr = R"(
  CHECK: [[T0:%[0-9]+]]:_(s32) = G_TRUNC
  CHECK: [[T1:%[0-9]+]]:_(s8), [[T2:%[0-9]+]]:_(s8), [[T3:%[0-9]+]]:_(s8), [[T4:%[0-9]+]]:_(s8) = G_UNMERGE_VALUES [[T0]]:_(s32)
  CHECK: [[CST2:%[0-9]+]]:_(s8) = G_CONSTANT i8 7
  CHECK: [[T5:%[0-9]+]]:_(s8) = G_SEXT_INREG [[T2]]:_, 1
  CHECK: [[T6:%[0-9]+]]:_(s8) = G_ASHR [[T5]]:_, [[CST2]]:_
  CHECK: [[T7:%[0-9]+]]:_(s32) = G_MERGE_VALUES [[T1]]:_(s8), [[T5]]:_(s8), [[T6]]:_(s8), [[T6]]:_(s8)
  )";

  // Check
  ASSERT_TRUE(CheckMachineFunction(*MF, CheckStr));
}

TEST_F(AArch64GISelMITest, LowerSEXTINREG) {
  setUp();
  if (!TM)
    return;

  // Declare your legalization info, these aren't actually relevant to the test.
  DefineLegalizerInfo(
      A, { getActionDefinitionsBuilder(G_SEXT_INREG).legalForTypeWithAnyImm({s64}); });
  // Build Instr
  auto MIB = B.buildInstr(
      TargetOpcode::G_SEXT_INREG, {LLT::scalar(32)},
      {B.buildInstr(TargetOpcode::G_TRUNC, {LLT::scalar(32)}, {Copies[0]}),
       uint64_t(8)});
  AInfo Info(MF->getSubtarget());
  DummyGISelObserver Observer;
  LegalizerHelper Helper(*MF, Info, Observer, B);
  // Perform Legalization
  B.setInstr(*MIB);
  ASSERT_TRUE(Helper.lower(*MIB, 0, LLT()) ==
              LegalizerHelper::LegalizeResult::Legalized);

  auto CheckStr = R"(
  CHECK: [[T1:%[0-9]+]]:_(s32) = G_TRUNC
  CHECK: [[CST:%[0-9]+]]:_(s32) = G_CONSTANT i32 24
  CHECK: [[T2:%[0-9]+]]:_(s32) = G_SHL [[T1]]:_, [[CST]]:_
  CHECK: [[T3:%[0-9]+]]:_(s32) = G_ASHR [[T2]]:_, [[CST]]:_
  )";

  // Check
  ASSERT_TRUE(CheckMachineFunction(*MF, CheckStr));
}

TEST_F(AArch64GISelMITest, LibcallFPExt) {
  setUp();
  if (!TM)
    return;

  // Declare your legalization info
  DefineLegalizerInfo(A, {
    getActionDefinitionsBuilder(G_FPEXT).libcallFor({{s32, s16}, {s128, s64}});
  });

  LLT S16{LLT::scalar(16)};
  LLT S32{LLT::scalar(32)};
  LLT S128{LLT::scalar(128)};
  auto MIBTrunc = B.buildTrunc(S16, Copies[0]);
  auto MIBFPExt1 =
      B.buildInstr(TargetOpcode::G_FPEXT, {S32}, {MIBTrunc});

  auto MIBFPExt2 =
      B.buildInstr(TargetOpcode::G_FPEXT, {S128}, {Copies[1]});
  AInfo Info(MF->getSubtarget());
  DummyGISelObserver Observer;
  LegalizerHelper Helper(*MF, Info, Observer, B);
  LostDebugLocObserver DummyLocObserver("");
  EXPECT_EQ(LegalizerHelper::LegalizeResult::Legalized,
              Helper.libcall(*MIBFPExt1, DummyLocObserver));

  EXPECT_EQ(LegalizerHelper::LegalizeResult::Legalized,
              Helper.libcall(*MIBFPExt2, DummyLocObserver));
  auto CheckStr = R"(
  CHECK: [[TRUNC:%[0-9]+]]:_(s16) = G_TRUNC
  CHECK: $h0 = COPY [[TRUNC]]
  CHECK: BL &__gnu_h2f_ieee
  CHECK: $d0 = COPY
  CHECK: BL &__extenddftf2
  )";

  // Check
  EXPECT_TRUE(CheckMachineFunction(*MF, CheckStr)) << *MF;
}

TEST_F(AArch64GISelMITest, LibcallFPTrunc) {
  setUp();
  if (!TM)
    return;

  // Declare your legalization info
  DefineLegalizerInfo(A, {
    getActionDefinitionsBuilder(G_FPTRUNC).libcallFor({{s16, s32}, {s64, s128}});
  });

  LLT S16{LLT::scalar(16)};
  LLT S32{LLT::scalar(32)};
  LLT S64{LLT::scalar(64)};
  LLT S128{LLT::scalar(128)};
  auto MIBTrunc = B.buildTrunc(S32, Copies[0]);
  auto MIBFPTrunc1 =
      B.buildInstr(TargetOpcode::G_FPTRUNC, {S16}, {MIBTrunc});

  auto MIBMerge = B.buildMerge(S128, {Copies[1], Copies[2]});

  auto MIBFPTrunc2 =
      B.buildInstr(TargetOpcode::G_FPTRUNC, {S64}, {MIBMerge});
  AInfo Info(MF->getSubtarget());
  DummyGISelObserver Observer;
  LostDebugLocObserver DummyLocObserver("");
  LegalizerHelper Helper(*MF, Info, Observer, B);
  EXPECT_EQ(LegalizerHelper::LegalizeResult::Legalized,
            Helper.libcall(*MIBFPTrunc1, DummyLocObserver));

  EXPECT_EQ(LegalizerHelper::LegalizeResult::Legalized,
            Helper.libcall(*MIBFPTrunc2, DummyLocObserver));
  auto CheckStr = R"(
  CHECK: [[TRUNC:%[0-9]+]]:_(s32) = G_TRUNC
  CHECK: $s0 = COPY [[TRUNC]]
  CHECK: BL &__gnu_f2h_ieee
  CHECK: $q0 = COPY
  CHECK: BL &__trunctfdf2
  )";

  // Check
  EXPECT_TRUE(CheckMachineFunction(*MF, CheckStr)) << *MF;
}

TEST_F(AArch64GISelMITest, LibcallSimple) {
  setUp();
  if (!TM)
    return;

  // Declare your legalization info
  DefineLegalizerInfo(A, {
    getActionDefinitionsBuilder(G_FADD).libcallFor({s16});
  });

  LLT S16{LLT::scalar(16)};
  auto MIBTrunc = B.buildTrunc(S16, Copies[0]);
  auto MIBFADD =
      B.buildInstr(TargetOpcode::G_FADD, {S16}, {MIBTrunc, MIBTrunc});

  AInfo Info(MF->getSubtarget());
  DummyGISelObserver Observer;
  LostDebugLocObserver DummyLocObserver("");
  LegalizerHelper Helper(*MF, Info, Observer, B);
  // Make sure we do not crash anymore
  EXPECT_EQ(LegalizerHelper::LegalizeResult::UnableToLegalize,
            Helper.libcall(*MIBFADD, DummyLocObserver));
}

TEST_F(AArch64GISelMITest, LibcallSRem) {
  setUp();
  if (!TM)
    return;

  // Declare your legalization info
  DefineLegalizerInfo(A, {
    getActionDefinitionsBuilder(G_SREM).libcallFor({s32, s64, s128});
  });

  LLT S32{LLT::scalar(32)};
  LLT S64{LLT::scalar(64)};
  LLT S128{LLT::scalar(128)};
  auto MIBTrunc = B.buildTrunc(S32, Copies[0]);
  auto MIBExt = B.buildAnyExt(S128, Copies[0]);

  auto MIBSRem32 =
      B.buildInstr(TargetOpcode::G_SREM, {S32}, {MIBTrunc, MIBTrunc});
  auto MIBSRem64 =
      B.buildInstr(TargetOpcode::G_SREM, {S64}, {Copies[0], Copies[0]});
  auto MIBSRem128 =
      B.buildInstr(TargetOpcode::G_SREM, {S128}, {MIBExt, MIBExt});

  AInfo Info(MF->getSubtarget());
  DummyGISelObserver Observer;
  LostDebugLocObserver DummyLocObserver("");
  LegalizerHelper Helper(*MF, Info, Observer, B);

  EXPECT_EQ(LegalizerHelper::LegalizeResult::Legalized,
            Helper.libcall(*MIBSRem32, DummyLocObserver));
  EXPECT_EQ(LegalizerHelper::LegalizeResult::Legalized,
            Helper.libcall(*MIBSRem64, DummyLocObserver));
  EXPECT_EQ(LegalizerHelper::LegalizeResult::Legalized,
            Helper.libcall(*MIBSRem128, DummyLocObserver));

  auto CheckStr = R"(
  CHECK: [[COPY:%[0-9]+]]:_(s64) = COPY
  CHECK: [[TRUNC:%[0-9]+]]:_(s32) = G_TRUNC
  CHECK: [[ANYEXT:%[0-9]+]]:_(s128) = G_ANYEXT
  CHECK: $w0 = COPY [[TRUNC]]
  CHECK: $w1 = COPY [[TRUNC]]
  CHECK: BL &__modsi3
  CHECK: $x0 = COPY [[COPY]]
  CHECK: $x1 = COPY [[COPY]]
  CHECK: BL &__moddi3
  CHECK: [[UV:%[0-9]+]]:_(s64), [[UV1:%[0-9]+]]:_(s64) = G_UNMERGE_VALUES [[ANYEXT]]
  CHECK: $x0 = COPY [[UV]]
  CHECK: $x1 = COPY [[UV1]]
  CHECK: [[UV2:%[0-9]+]]:_(s64), [[UV3:%[0-9]+]]:_(s64) = G_UNMERGE_VALUES [[ANYEXT]]
  CHECK: $x2 = COPY [[UV2]]
  CHECK: $x3 = COPY [[UV3]]
  CHECK: BL &__modti3
  )";

  // Check
  EXPECT_TRUE(CheckMachineFunction(*MF, CheckStr)) << *MF;
}

TEST_F(AArch64GISelMITest, LibcallURem) {
  setUp();
  if (!TM)
    return;

  // Declare your legalization info
  DefineLegalizerInfo(A, {
    getActionDefinitionsBuilder(G_UREM).libcallFor({s32, s64, s128});
  });

  LLT S32{LLT::scalar(32)};
  LLT S64{LLT::scalar(64)};
  LLT S128{LLT::scalar(128)};
  auto MIBTrunc = B.buildTrunc(S32, Copies[0]);
  auto MIBExt = B.buildAnyExt(S128, Copies[0]);

  auto MIBURem32 =
      B.buildInstr(TargetOpcode::G_UREM, {S32}, {MIBTrunc, MIBTrunc});
  auto MIBURem64 =
      B.buildInstr(TargetOpcode::G_UREM, {S64}, {Copies[0], Copies[0]});
  auto MIBURem128 =
      B.buildInstr(TargetOpcode::G_UREM, {S128}, {MIBExt, MIBExt});

  AInfo Info(MF->getSubtarget());
  DummyGISelObserver Observer;
  LostDebugLocObserver DummyLocObserver("");
  LegalizerHelper Helper(*MF, Info, Observer, B);

  EXPECT_EQ(LegalizerHelper::LegalizeResult::Legalized,
            Helper.libcall(*MIBURem32, DummyLocObserver));
  EXPECT_EQ(LegalizerHelper::LegalizeResult::Legalized,
            Helper.libcall(*MIBURem64, DummyLocObserver));
  EXPECT_EQ(LegalizerHelper::LegalizeResult::Legalized,
            Helper.libcall(*MIBURem128, DummyLocObserver));

  const auto *CheckStr = R"(
  CHECK: [[COPY:%[0-9]+]]:_(s64) = COPY
  CHECK: [[TRUNC:%[0-9]+]]:_(s32) = G_TRUNC
  CHECK: [[ANYEXT:%[0-9]+]]:_(s128) = G_ANYEXT
  CHECK: $w0 = COPY [[TRUNC]]
  CHECK: $w1 = COPY [[TRUNC]]
  CHECK: BL &__umodsi3
  CHECK: $x0 = COPY [[COPY]]
  CHECK: $x1 = COPY [[COPY]]
  CHECK: BL &__umoddi3
  CHECK: [[UV:%[0-9]+]]:_(s64), [[UV1:%[0-9]+]]:_(s64) = G_UNMERGE_VALUES [[ANYEXT]]
  CHECK: $x0 = COPY [[UV]]
  CHECK: $x1 = COPY [[UV1]]
  CHECK: [[UV2:%[0-9]+]]:_(s64), [[UV3:%[0-9]+]]:_(s64) = G_UNMERGE_VALUES [[ANYEXT]]
  CHECK: $x2 = COPY [[UV2]]
  CHECK: $x3 = COPY [[UV3]]
  CHECK: BL &__umodti3
  )";

  // Check
  EXPECT_TRUE(CheckMachineFunction(*MF, CheckStr)) << *MF;
}

TEST_F(AArch64GISelMITest, LibcallCtlzZeroUndef) {
  setUp();
  if (!TM)
    return;

  // Declare your legalization info
  DefineLegalizerInfo(A, {
    getActionDefinitionsBuilder(G_CTLZ_ZERO_UNDEF)
        .libcallFor({{s32, s32}, {s64, s64}, {s128, s128}});
  });

  LLT S32{LLT::scalar(32)};
  LLT S64{LLT::scalar(64)};
  LLT S128{LLT::scalar(128)};
  auto MIBTrunc = B.buildTrunc(S32, Copies[0]);
  auto MIBExt = B.buildAnyExt(S128, Copies[0]);

  auto MIBCtlz32 =
      B.buildInstr(TargetOpcode::G_CTLZ_ZERO_UNDEF, {S32}, {MIBTrunc});
  auto MIBCtlz64 =
      B.buildInstr(TargetOpcode::G_CTLZ_ZERO_UNDEF, {S64}, {Copies[0]});
  auto MIBCtlz128 =
      B.buildInstr(TargetOpcode::G_CTLZ_ZERO_UNDEF, {S128}, {MIBExt});

  AInfo Info(MF->getSubtarget());
  DummyGISelObserver Observer;
  LostDebugLocObserver DummyLocObserver("");
  LegalizerHelper Helper(*MF, Info, Observer, B);

  EXPECT_EQ(LegalizerHelper::LegalizeResult::Legalized,
            Helper.libcall(*MIBCtlz32, DummyLocObserver));
  EXPECT_EQ(LegalizerHelper::LegalizeResult::Legalized,
            Helper.libcall(*MIBCtlz64, DummyLocObserver));
  EXPECT_EQ(LegalizerHelper::LegalizeResult::Legalized,
            Helper.libcall(*MIBCtlz128, DummyLocObserver));

  const auto *CheckStr = R"(
  CHECK: [[COPY:%[0-9]+]]:_(s64) = COPY
  CHECK: [[TRUNC:%[0-9]+]]:_(s32) = G_TRUNC
  CHECK: [[ANYEXT:%[0-9]+]]:_(s128) = G_ANYEXT
  CHECK: $w0 = COPY [[TRUNC]]
  CHECK: BL &__clzsi2
  CHECK: $x0 = COPY [[COPY]]
  CHECK: BL &__clzdi2
  CHECK: [[UV:%[0-9]+]]:_(s64), [[UV1:%[0-9]+]]:_(s64) = G_UNMERGE_VALUES [[ANYEXT]]
  CHECK: $x0 = COPY [[UV]]
  CHECK: $x1 = COPY [[UV1]]
  CHECK: BL &__clzti2
  )";

  // Check
  EXPECT_TRUE(CheckMachineFunction(*MF, CheckStr)) << *MF;
}

TEST_F(AArch64GISelMITest, LibcallFAdd) {
  setUp();
  if (!TM)
    return;

  // Declare your legalization info
  DefineLegalizerInfo(A, {
    getActionDefinitionsBuilder(G_FADD).libcallFor({s32, s64, s128});
  });

  LLT S32{LLT::scalar(32)};
  LLT S64{LLT::scalar(64)};
  LLT S128{LLT::scalar(128)};
  auto MIBTrunc = B.buildTrunc(S32, Copies[0]);
  auto MIBExt = B.buildAnyExt(S128, Copies[0]);

  auto MIBAdd32 =
      B.buildInstr(TargetOpcode::G_FADD, {S32}, {MIBTrunc, MIBTrunc});
  auto MIBAdd64 =
      B.buildInstr(TargetOpcode::G_FADD, {S64}, {Copies[0], Copies[0]});
  auto MIBAdd128 = B.buildInstr(TargetOpcode::G_FADD, {S128}, {MIBExt, MIBExt});

  AInfo Info(MF->getSubtarget());
  DummyGISelObserver Observer;
  LostDebugLocObserver DummyLocObserver("");
  LegalizerHelper Helper(*MF, Info, Observer, B);

  EXPECT_EQ(LegalizerHelper::LegalizeResult::Legalized,
            Helper.libcall(*MIBAdd32, DummyLocObserver));
  EXPECT_EQ(LegalizerHelper::LegalizeResult::Legalized,
            Helper.libcall(*MIBAdd64, DummyLocObserver));
  EXPECT_EQ(LegalizerHelper::LegalizeResult::Legalized,
            Helper.libcall(*MIBAdd128, DummyLocObserver));

  const auto *CheckStr = R"(
  CHECK: [[COPY:%[0-9]+]]:_(s64) = COPY
  CHECK: [[TRUNC:%[0-9]+]]:_(s32) = G_TRUNC
  CHECK: [[ANYEXT:%[0-9]+]]:_(s128) = G_ANYEXT
  CHECK: $s0 = COPY [[TRUNC]]
  CHECK: $s1 = COPY [[TRUNC]]
  CHECK: BL &__addsf3
  CHECK: $d0 = COPY [[COPY]]
  CHECK: $d1 = COPY [[COPY]]
  CHECK: BL &__adddf3
  CHECK: $q0 = COPY [[ANYEXT]]
  CHECK: $q1 = COPY [[ANYEXT]]
  CHECK: BL &__addtf3
  )";

  // Check
  EXPECT_TRUE(CheckMachineFunction(*MF, CheckStr)) << *MF;
}

TEST_F(AArch64GISelMITest, LibcallFSub) {
  setUp();
  if (!TM)
    return;

  // Declare your legalization info
  DefineLegalizerInfo(A, {
    getActionDefinitionsBuilder(G_FSUB).libcallFor({s32, s64, s128});
  });

  LLT S32{LLT::scalar(32)};
  LLT S64{LLT::scalar(64)};
  LLT S128{LLT::scalar(128)};
  auto MIBTrunc = B.buildTrunc(S32, Copies[0]);
  auto MIBExt = B.buildAnyExt(S128, Copies[0]);

  auto MIBSub32 =
      B.buildInstr(TargetOpcode::G_FSUB, {S32}, {MIBTrunc, MIBTrunc});
  auto MIBSub64 =
      B.buildInstr(TargetOpcode::G_FSUB, {S64}, {Copies[0], Copies[0]});
  auto MIBSub128 = B.buildInstr(TargetOpcode::G_FSUB, {S128}, {MIBExt, MIBExt});

  AInfo Info(MF->getSubtarget());
  DummyGISelObserver Observer;
  LostDebugLocObserver DummyLocObserver("");
  LegalizerHelper Helper(*MF, Info, Observer, B);

  EXPECT_EQ(LegalizerHelper::LegalizeResult::Legalized,
            Helper.libcall(*MIBSub32, DummyLocObserver));
  EXPECT_EQ(LegalizerHelper::LegalizeResult::Legalized,
            Helper.libcall(*MIBSub64, DummyLocObserver));
  EXPECT_EQ(LegalizerHelper::LegalizeResult::Legalized,
            Helper.libcall(*MIBSub128, DummyLocObserver));

  const auto *CheckStr = R"(
  CHECK: [[COPY:%[0-9]+]]:_(s64) = COPY
  CHECK: [[TRUNC:%[0-9]+]]:_(s32) = G_TRUNC
  CHECK: [[ANYEXT:%[0-9]+]]:_(s128) = G_ANYEXT
  CHECK: $s0 = COPY [[TRUNC]]
  CHECK: $s1 = COPY [[TRUNC]]
  CHECK: BL &__subsf3
  CHECK: $d0 = COPY [[COPY]]
  CHECK: $d1 = COPY [[COPY]]
  CHECK: BL &__subdf3
  CHECK: $q0 = COPY [[ANYEXT]]
  CHECK: $q1 = COPY [[ANYEXT]]
  CHECK: BL &__subtf3
  )";

  // Check
  EXPECT_TRUE(CheckMachineFunction(*MF, CheckStr)) << *MF;
}

TEST_F(AArch64GISelMITest, LibcallFMul) {
  setUp();
  if (!TM)
    return;

  // Declare your legalization info
  DefineLegalizerInfo(A, {
    getActionDefinitionsBuilder(G_FMUL).libcallFor({s32, s64, s128});
  });

  LLT S32{LLT::scalar(32)};
  LLT S64{LLT::scalar(64)};
  LLT S128{LLT::scalar(128)};
  auto MIBTrunc = B.buildTrunc(S32, Copies[0]);
  auto MIBExt = B.buildAnyExt(S128, Copies[0]);

  auto MIBMul32 =
      B.buildInstr(TargetOpcode::G_FMUL, {S32}, {MIBTrunc, MIBTrunc});
  auto MIBMul64 =
      B.buildInstr(TargetOpcode::G_FMUL, {S64}, {Copies[0], Copies[0]});
  auto MIBMul128 = B.buildInstr(TargetOpcode::G_FMUL, {S128}, {MIBExt, MIBExt});

  AInfo Info(MF->getSubtarget());
  DummyGISelObserver Observer;
  LegalizerHelper Helper(*MF, Info, Observer, B);
  LostDebugLocObserver DummyLocObserver("");

  EXPECT_EQ(LegalizerHelper::LegalizeResult::Legalized,
            Helper.libcall(*MIBMul32, DummyLocObserver));
  EXPECT_EQ(LegalizerHelper::LegalizeResult::Legalized,
            Helper.libcall(*MIBMul64, DummyLocObserver));
  EXPECT_EQ(LegalizerHelper::LegalizeResult::Legalized,
            Helper.libcall(*MIBMul128, DummyLocObserver));

  const auto *CheckStr = R"(
  CHECK: [[COPY:%[0-9]+]]:_(s64) = COPY
  CHECK: [[TRUNC:%[0-9]+]]:_(s32) = G_TRUNC
  CHECK: [[ANYEXT:%[0-9]+]]:_(s128) = G_ANYEXT
  CHECK: $s0 = COPY [[TRUNC]]
  CHECK: $s1 = COPY [[TRUNC]]
  CHECK: BL &__mulsf3
  CHECK: $d0 = COPY [[COPY]]
  CHECK: $d1 = COPY [[COPY]]
  CHECK: BL &__muldf3
  CHECK: $q0 = COPY [[ANYEXT]]
  CHECK: $q1 = COPY [[ANYEXT]]
  CHECK: BL &__multf3
  )";

  // Check
  EXPECT_TRUE(CheckMachineFunction(*MF, CheckStr)) << *MF;
}

TEST_F(AArch64GISelMITest, LibcallFDiv) {
  setUp();
  if (!TM)
    return;

  // Declare your legalization info
  DefineLegalizerInfo(A, {
    getActionDefinitionsBuilder(G_FDIV).libcallFor({s32, s64, s128});
  });

  LLT S32{LLT::scalar(32)};
  LLT S64{LLT::scalar(64)};
  LLT S128{LLT::scalar(128)};
  auto MIBTrunc = B.buildTrunc(S32, Copies[0]);
  auto MIBExt = B.buildAnyExt(S128, Copies[0]);

  auto MIBDiv32 =
      B.buildInstr(TargetOpcode::G_FDIV, {S32}, {MIBTrunc, MIBTrunc});
  auto MIBDiv64 =
      B.buildInstr(TargetOpcode::G_FDIV, {S64}, {Copies[0], Copies[0]});
  auto MIBDiv128 = B.buildInstr(TargetOpcode::G_FDIV, {S128}, {MIBExt, MIBExt});

  AInfo Info(MF->getSubtarget());
  DummyGISelObserver Observer;
  LostDebugLocObserver DummyLocObserver("");
  LegalizerHelper Helper(*MF, Info, Observer, B);

  EXPECT_EQ(LegalizerHelper::LegalizeResult::Legalized,
            Helper.libcall(*MIBDiv32, DummyLocObserver));
  EXPECT_EQ(LegalizerHelper::LegalizeResult::Legalized,
            Helper.libcall(*MIBDiv64, DummyLocObserver));
  EXPECT_EQ(LegalizerHelper::LegalizeResult::Legalized,
            Helper.libcall(*MIBDiv128, DummyLocObserver));

  const auto *CheckStr = R"(
  CHECK: [[COPY:%[0-9]+]]:_(s64) = COPY
  CHECK: [[TRUNC:%[0-9]+]]:_(s32) = G_TRUNC
  CHECK: [[ANYEXT:%[0-9]+]]:_(s128) = G_ANYEXT
  CHECK: $s0 = COPY [[TRUNC]]
  CHECK: $s1 = COPY [[TRUNC]]
  CHECK: BL &__divsf3
  CHECK: $d0 = COPY [[COPY]]
  CHECK: $d1 = COPY [[COPY]]
  CHECK: BL &__divdf3
  CHECK: $q0 = COPY [[ANYEXT]]
  CHECK: $q1 = COPY [[ANYEXT]]
  CHECK: BL &__divtf3
  )";

  // Check
  EXPECT_TRUE(CheckMachineFunction(*MF, CheckStr)) << *MF;
}

TEST_F(AArch64GISelMITest, LibcallFExp) {
  setUp();
  if (!TM)
    return;

  // Declare your legalization info
  DefineLegalizerInfo(A, {
    getActionDefinitionsBuilder(G_FEXP).libcallFor({s32, s64, s128});
  });

  LLT S32{LLT::scalar(32)};
  LLT S64{LLT::scalar(64)};
  LLT S128{LLT::scalar(128)};
  auto MIBTrunc = B.buildTrunc(S32, Copies[0]);
  auto MIBExt = B.buildAnyExt(S128, Copies[0]);

  auto MIBExp32 = B.buildInstr(TargetOpcode::G_FEXP, {S32}, {MIBTrunc});
  auto MIBExp64 = B.buildInstr(TargetOpcode::G_FEXP, {S64}, {Copies[0]});
  auto MIBExp128 = B.buildInstr(TargetOpcode::G_FEXP, {S128}, {MIBExt});

  AInfo Info(MF->getSubtarget());
  DummyGISelObserver Observer;
  LostDebugLocObserver DummyLocObserver("");
  LegalizerHelper Helper(*MF, Info, Observer, B);

  EXPECT_EQ(LegalizerHelper::LegalizeResult::Legalized,
            Helper.libcall(*MIBExp32, DummyLocObserver));
  EXPECT_EQ(LegalizerHelper::LegalizeResult::Legalized,
            Helper.libcall(*MIBExp64, DummyLocObserver));
  EXPECT_EQ(LegalizerHelper::LegalizeResult::Legalized,
            Helper.libcall(*MIBExp128, DummyLocObserver));

  const auto *CheckStr = R"(
  CHECK: [[COPY:%[0-9]+]]:_(s64) = COPY
  CHECK: [[TRUNC:%[0-9]+]]:_(s32) = G_TRUNC
  CHECK: [[ANYEXT:%[0-9]+]]:_(s128) = G_ANYEXT
  CHECK: $s0 = COPY [[TRUNC]]
  CHECK: BL &expf
  CHECK: $d0 = COPY [[COPY]]
  CHECK: BL &exp
  CHECK: $q0 = COPY [[ANYEXT]]
  CHECK: BL &expl
  )";

  // Check
  EXPECT_TRUE(CheckMachineFunction(*MF, CheckStr)) << *MF;
}

TEST_F(AArch64GISelMITest, LibcallFExp2) {
  setUp();
  if (!TM)
    return;

  // Declare your legalization info
  DefineLegalizerInfo(A, {
    getActionDefinitionsBuilder(G_FEXP2).libcallFor({s32, s64, s128});
  });

  LLT S32{LLT::scalar(32)};
  LLT S64{LLT::scalar(64)};
  LLT S128{LLT::scalar(128)};
  auto MIBTrunc = B.buildTrunc(S32, Copies[0]);
  auto MIBExt = B.buildAnyExt(S128, Copies[0]);

  auto MIBExp232 = B.buildInstr(TargetOpcode::G_FEXP2, {S32}, {MIBTrunc});
  auto MIBExp264 = B.buildInstr(TargetOpcode::G_FEXP2, {S64}, {Copies[0]});
  auto MIBExp2128 = B.buildInstr(TargetOpcode::G_FEXP2, {S128}, {MIBExt});

  AInfo Info(MF->getSubtarget());
  DummyGISelObserver Observer;
  LostDebugLocObserver DummyLocObserver("");
  LegalizerHelper Helper(*MF, Info, Observer, B);

  EXPECT_EQ(LegalizerHelper::LegalizeResult::Legalized,
            Helper.libcall(*MIBExp232, DummyLocObserver));
  EXPECT_EQ(LegalizerHelper::LegalizeResult::Legalized,
            Helper.libcall(*MIBExp264, DummyLocObserver));
  EXPECT_EQ(LegalizerHelper::LegalizeResult::Legalized,
            Helper.libcall(*MIBExp2128, DummyLocObserver));

  const auto *CheckStr = R"(
  CHECK: [[COPY:%[0-9]+]]:_(s64) = COPY
  CHECK: [[TRUNC:%[0-9]+]]:_(s32) = G_TRUNC
  CHECK: [[ANYEXT:%[0-9]+]]:_(s128) = G_ANYEXT
  CHECK: $s0 = COPY [[TRUNC]]
  CHECK: BL &exp2f
  CHECK: $d0 = COPY [[COPY]]
  CHECK: BL &exp2
  CHECK: $q0 = COPY [[ANYEXT]]
  CHECK: BL &exp2l
  )";

  // Check
  EXPECT_TRUE(CheckMachineFunction(*MF, CheckStr)) << *MF;
}

TEST_F(AArch64GISelMITest, LibcallFRem) {
  setUp();
  if (!TM)
    return;

  // Declare your legalization info
  DefineLegalizerInfo(A, {
    getActionDefinitionsBuilder(G_FREM).libcallFor({s32, s64, s128});
  });

  LLT S32{LLT::scalar(32)};
  LLT S64{LLT::scalar(64)};
  LLT S128{LLT::scalar(128)};
  auto MIBTrunc = B.buildTrunc(S32, Copies[0]);
  auto MIBExt = B.buildAnyExt(S128, Copies[0]);

  auto MIBFRem32 = B.buildInstr(TargetOpcode::G_FREM, {S32}, {MIBTrunc});
  auto MIBFRem64 = B.buildInstr(TargetOpcode::G_FREM, {S64}, {Copies[0]});
  auto MIBFRem128 = B.buildInstr(TargetOpcode::G_FREM, {S128}, {MIBExt});

  AInfo Info(MF->getSubtarget());
  DummyGISelObserver Observer;
  LostDebugLocObserver DummyLocObserver("");
  LegalizerHelper Helper(*MF, Info, Observer, B);

  EXPECT_EQ(LegalizerHelper::LegalizeResult::Legalized,
            Helper.libcall(*MIBFRem32, DummyLocObserver));
  EXPECT_EQ(LegalizerHelper::LegalizeResult::Legalized,
            Helper.libcall(*MIBFRem64, DummyLocObserver));
  EXPECT_EQ(LegalizerHelper::LegalizeResult::Legalized,
            Helper.libcall(*MIBFRem128, DummyLocObserver));

  const auto *CheckStr = R"(
  CHECK: [[COPY:%[0-9]+]]:_(s64) = COPY
  CHECK: [[TRUNC:%[0-9]+]]:_(s32) = G_TRUNC
  CHECK: [[ANYEXT:%[0-9]+]]:_(s128) = G_ANYEXT
  CHECK: $s0 = COPY [[TRUNC]]
  CHECK: BL &fmodf
  CHECK: $d0 = COPY [[COPY]]
  CHECK: BL &fmod
  CHECK: $q0 = COPY [[ANYEXT]]
  CHECK: BL &fmodl
  )";

  // Check
  EXPECT_TRUE(CheckMachineFunction(*MF, CheckStr)) << *MF;
}

TEST_F(AArch64GISelMITest, LibcallFPow) {
  setUp();
  if (!TM)
    return;

  // Declare your legalization info
  DefineLegalizerInfo(A, {
    getActionDefinitionsBuilder(G_FPOW).libcallFor({s32, s64, s128});
  });

  LLT S32{LLT::scalar(32)};
  LLT S64{LLT::scalar(64)};
  LLT S128{LLT::scalar(128)};
  auto MIBTrunc = B.buildTrunc(S32, Copies[0]);
  auto MIBExt = B.buildAnyExt(S128, Copies[0]);

  auto MIBPow32 = B.buildInstr(TargetOpcode::G_FPOW, {S32}, {MIBTrunc});
  auto MIBPow64 = B.buildInstr(TargetOpcode::G_FPOW, {S64}, {Copies[0]});
  auto MIBPow128 = B.buildInstr(TargetOpcode::G_FPOW, {S128}, {MIBExt});

  AInfo Info(MF->getSubtarget());
  DummyGISelObserver Observer;
  LostDebugLocObserver DummyLocObserver("");
  LegalizerHelper Helper(*MF, Info, Observer, B);

  EXPECT_EQ(LegalizerHelper::LegalizeResult::Legalized,
            Helper.libcall(*MIBPow32, DummyLocObserver));
  EXPECT_EQ(LegalizerHelper::LegalizeResult::Legalized,
            Helper.libcall(*MIBPow64, DummyLocObserver));
  EXPECT_EQ(LegalizerHelper::LegalizeResult::Legalized,
            Helper.libcall(*MIBPow128, DummyLocObserver));

  const auto *CheckStr = R"(
  CHECK: [[COPY:%[0-9]+]]:_(s64) = COPY
  CHECK: [[TRUNC:%[0-9]+]]:_(s32) = G_TRUNC
  CHECK: [[ANYEXT:%[0-9]+]]:_(s128) = G_ANYEXT
  CHECK: $s0 = COPY [[TRUNC]]
  CHECK: BL &powf
  CHECK: $d0 = COPY [[COPY]]
  CHECK: BL &pow
  CHECK: $q0 = COPY [[ANYEXT]]
  CHECK: BL &powl
  )";

  // Check
  EXPECT_TRUE(CheckMachineFunction(*MF, CheckStr)) << *MF;
}

TEST_F(AArch64GISelMITest, LibcallFMa) {
  setUp();
  if (!TM)
    return;

  // Declare your legalization info
  DefineLegalizerInfo(A, {
    getActionDefinitionsBuilder(G_FMA).libcallFor({s32, s64, s128});
  });

  LLT S32{LLT::scalar(32)};
  LLT S64{LLT::scalar(64)};
  LLT S128{LLT::scalar(128)};
  auto MIBTrunc = B.buildTrunc(S32, Copies[0]);
  auto MIBExt = B.buildAnyExt(S128, Copies[0]);

  auto MIBMa32 = B.buildInstr(TargetOpcode::G_FMA, {S32}, {MIBTrunc, MIBTrunc});
  auto MIBMa64 =
      B.buildInstr(TargetOpcode::G_FMA, {S64}, {Copies[0], Copies[0]});
  auto MIBMa128 = B.buildInstr(TargetOpcode::G_FMA, {S128}, {MIBExt, MIBExt});

  AInfo Info(MF->getSubtarget());
  DummyGISelObserver Observer;
  LostDebugLocObserver DummyLocObserver("");
  LegalizerHelper Helper(*MF, Info, Observer, B);

  EXPECT_EQ(LegalizerHelper::LegalizeResult::Legalized,
            Helper.libcall(*MIBMa32, DummyLocObserver));
  EXPECT_EQ(LegalizerHelper::LegalizeResult::Legalized,
            Helper.libcall(*MIBMa64, DummyLocObserver));
  EXPECT_EQ(LegalizerHelper::LegalizeResult::Legalized,
            Helper.libcall(*MIBMa128, DummyLocObserver));

  const auto *CheckStr = R"(
  CHECK: [[COPY:%[0-9]+]]:_(s64) = COPY
  CHECK: [[TRUNC:%[0-9]+]]:_(s32) = G_TRUNC
  CHECK: [[ANYEXT:%[0-9]+]]:_(s128) = G_ANYEXT
  CHECK: $s0 = COPY [[TRUNC]]
  CHECK: BL &fmaf
  CHECK: $d0 = COPY [[COPY]]
  CHECK: BL &fma
  CHECK: $q0 = COPY [[ANYEXT]]
  CHECK: BL &fmal
  )";

  // Check
  EXPECT_TRUE(CheckMachineFunction(*MF, CheckStr)) << *MF;
}

TEST_F(AArch64GISelMITest, LibcallFCeil) {
  setUp();
  if (!TM)
    return;

  // Declare your legalization info
  DefineLegalizerInfo(A, {
    getActionDefinitionsBuilder(G_FCEIL).libcallFor({s32, s64, s128});
  });

  LLT S32{LLT::scalar(32)};
  LLT S64{LLT::scalar(64)};
  LLT S128{LLT::scalar(128)};
  auto MIBTrunc = B.buildTrunc(S32, Copies[0]);
  auto MIBExt = B.buildAnyExt(S128, Copies[0]);

  auto MIBCeil32 = B.buildInstr(TargetOpcode::G_FCEIL, {S32}, {MIBTrunc});
  auto MIBCeil64 = B.buildInstr(TargetOpcode::G_FCEIL, {S64}, {Copies[0]});
  auto MIBCeil128 = B.buildInstr(TargetOpcode::G_FCEIL, {S128}, {MIBExt});

  AInfo Info(MF->getSubtarget());
  DummyGISelObserver Observer;
  LegalizerHelper Helper(*MF, Info, Observer, B);
  LostDebugLocObserver DummyLocObserver("");

  EXPECT_EQ(LegalizerHelper::LegalizeResult::Legalized,
            Helper.libcall(*MIBCeil32, DummyLocObserver));
  EXPECT_EQ(LegalizerHelper::LegalizeResult::Legalized,
            Helper.libcall(*MIBCeil64, DummyLocObserver));
  EXPECT_EQ(LegalizerHelper::LegalizeResult::Legalized,
            Helper.libcall(*MIBCeil128, DummyLocObserver));

  const auto *CheckStr = R"(
  CHECK: [[COPY:%[0-9]+]]:_(s64) = COPY
  CHECK: [[TRUNC:%[0-9]+]]:_(s32) = G_TRUNC
  CHECK: [[ANYEXT:%[0-9]+]]:_(s128) = G_ANYEXT
  CHECK: $s0 = COPY [[TRUNC]]
  CHECK: BL &ceilf
  CHECK: $d0 = COPY [[COPY]]
  CHECK: BL &ceil
  CHECK: $q0 = COPY [[ANYEXT]]
  CHECK: BL &ceill
  )";

  // Check
  EXPECT_TRUE(CheckMachineFunction(*MF, CheckStr)) << *MF;
}

TEST_F(AArch64GISelMITest, LibcallFFloor) {
  setUp();
  if (!TM)
    return;

  // Declare your legalization info
  DefineLegalizerInfo(A, {
    getActionDefinitionsBuilder(G_FFLOOR).libcallFor({s32, s64, s128});
  });

  LLT S32{LLT::scalar(32)};
  LLT S64{LLT::scalar(64)};
  LLT S128{LLT::scalar(128)};
  auto MIBTrunc = B.buildTrunc(S32, Copies[0]);
  auto MIBExt = B.buildAnyExt(S128, Copies[0]);

  auto MIBFloor32 = B.buildInstr(TargetOpcode::G_FFLOOR, {S32}, {MIBTrunc});
  auto MIBFloor64 = B.buildInstr(TargetOpcode::G_FFLOOR, {S64}, {Copies[0]});
  auto MIBFloor128 = B.buildInstr(TargetOpcode::G_FFLOOR, {S128}, {MIBExt});

  AInfo Info(MF->getSubtarget());
  DummyGISelObserver Observer;
  LegalizerHelper Helper(*MF, Info, Observer, B);
  LostDebugLocObserver DummyLocObserver("");

  EXPECT_EQ(LegalizerHelper::LegalizeResult::Legalized,
            Helper.libcall(*MIBFloor32, DummyLocObserver));
  EXPECT_EQ(LegalizerHelper::LegalizeResult::Legalized,
            Helper.libcall(*MIBFloor64, DummyLocObserver));
  EXPECT_EQ(LegalizerHelper::LegalizeResult::Legalized,
            Helper.libcall(*MIBFloor128, DummyLocObserver));

  const auto *CheckStr = R"(
  CHECK: [[COPY:%[0-9]+]]:_(s64) = COPY
  CHECK: [[TRUNC:%[0-9]+]]:_(s32) = G_TRUNC
  CHECK: [[ANYEXT:%[0-9]+]]:_(s128) = G_ANYEXT
  CHECK: $s0 = COPY [[TRUNC]]
  CHECK: BL &floorf
  CHECK: $d0 = COPY [[COPY]]
  CHECK: BL &floor
  CHECK: $q0 = COPY [[ANYEXT]]
  CHECK: BL &floorl
  )";

  // Check
  EXPECT_TRUE(CheckMachineFunction(*MF, CheckStr)) << *MF;
}

TEST_F(AArch64GISelMITest, LibcallFMinNum) {
  setUp();
  if (!TM)
    return;

  // Declare your legalization info
  DefineLegalizerInfo(A, {
    getActionDefinitionsBuilder(G_FMINNUM).libcallFor({s32, s64, s128});
  });

  LLT S32{LLT::scalar(32)};
  LLT S64{LLT::scalar(64)};
  LLT S128{LLT::scalar(128)};
  auto MIBTrunc = B.buildTrunc(S32, Copies[0]);
  auto MIBExt = B.buildAnyExt(S128, Copies[0]);

  auto MIBMin32 = B.buildFMinNum(S32, MIBTrunc, MIBTrunc);
  auto MIBMin64 = B.buildFMinNum(S64, Copies[0], Copies[0]);
  auto MIBMin128 = B.buildFMinNum(S128, MIBExt, MIBExt);

  AInfo Info(MF->getSubtarget());
  DummyGISelObserver Observer;
  LegalizerHelper Helper(*MF, Info, Observer, B);
  LostDebugLocObserver DummyLocObserver("");

  EXPECT_EQ(LegalizerHelper::LegalizeResult::Legalized,
            Helper.libcall(*MIBMin32, DummyLocObserver));
  EXPECT_EQ(LegalizerHelper::LegalizeResult::Legalized,
            Helper.libcall(*MIBMin64, DummyLocObserver));
  EXPECT_EQ(LegalizerHelper::LegalizeResult::Legalized,
            Helper.libcall(*MIBMin128, DummyLocObserver));

  const auto *CheckStr = R"(
  CHECK: [[COPY:%[0-9]+]]:_(s64) = COPY
  CHECK: [[TRUNC:%[0-9]+]]:_(s32) = G_TRUNC
  CHECK: [[ANYEXT:%[0-9]+]]:_(s128) = G_ANYEXT
  CHECK: $s0 = COPY [[TRUNC]]
  CHECK: $s1 = COPY [[TRUNC]]
  CHECK: BL &fminf
  CHECK: $d0 = COPY [[COPY]]
  CHECK: $d1 = COPY [[COPY]]
  CHECK: BL &fmin
  CHECK: $q0 = COPY [[ANYEXT]]
  CHECK: $q1 = COPY [[ANYEXT]]
  CHECK: BL &fminl
  )";

  // Check
  EXPECT_TRUE(CheckMachineFunction(*MF, CheckStr)) << *MF;
}

TEST_F(AArch64GISelMITest, LibcallFMaxNum) {
  setUp();
  if (!TM)
    return;

  // Declare your legalization info
  DefineLegalizerInfo(A, {
    getActionDefinitionsBuilder(G_FMAXNUM).libcallFor({s32, s64, s128});
  });

  LLT S32{LLT::scalar(32)};
  LLT S64{LLT::scalar(64)};
  LLT S128{LLT::scalar(128)};
  auto MIBTrunc = B.buildTrunc(S32, Copies[0]);
  auto MIBExt = B.buildAnyExt(S128, Copies[0]);

  auto MIBMax32 = B.buildFMaxNum(S32, MIBTrunc, MIBTrunc);
  auto MIBMax64 = B.buildFMaxNum(S64, Copies[0], Copies[0]);
  auto MIBMax128 = B.buildFMaxNum(S128, MIBExt, MIBExt);

  AInfo Info(MF->getSubtarget());
  DummyGISelObserver Observer;
  LegalizerHelper Helper(*MF, Info, Observer, B);
  LostDebugLocObserver DummyLocObserver("");

  EXPECT_EQ(LegalizerHelper::LegalizeResult::Legalized,
            Helper.libcall(*MIBMax32, DummyLocObserver));
  EXPECT_EQ(LegalizerHelper::LegalizeResult::Legalized,
            Helper.libcall(*MIBMax64, DummyLocObserver));
  EXPECT_EQ(LegalizerHelper::LegalizeResult::Legalized,
            Helper.libcall(*MIBMax128, DummyLocObserver));

  const auto *CheckStr = R"(
  CHECK: [[COPY:%[0-9]+]]:_(s64) = COPY
  CHECK: [[TRUNC:%[0-9]+]]:_(s32) = G_TRUNC
  CHECK: [[ANYEXT:%[0-9]+]]:_(s128) = G_ANYEXT
  CHECK: $s0 = COPY [[TRUNC]]
  CHECK: $s1 = COPY [[TRUNC]]
  CHECK: BL &fmaxf
  CHECK: $d0 = COPY [[COPY]]
  CHECK: $d1 = COPY [[COPY]]
  CHECK: BL &fmax
  CHECK: $q0 = COPY [[ANYEXT]]
  CHECK: $q1 = COPY [[ANYEXT]]
  CHECK: BL &fmaxl
  )";

  // Check
  EXPECT_TRUE(CheckMachineFunction(*MF, CheckStr)) << *MF;
}

TEST_F(AArch64GISelMITest, LibcallFSqrt) {
  setUp();
  if (!TM)
    return;

  // Declare your legalization info
  DefineLegalizerInfo(A, {
    getActionDefinitionsBuilder(G_FSQRT).libcallFor({s32, s64, s128});
  });

  LLT S32{LLT::scalar(32)};
  LLT S64{LLT::scalar(64)};
  LLT S128{LLT::scalar(128)};
  auto MIBTrunc = B.buildTrunc(S32, Copies[0]);
  auto MIBExt = B.buildAnyExt(S128, Copies[0]);

  auto MIBSqrt32 = B.buildInstr(TargetOpcode::G_FSQRT, {S32}, {MIBTrunc});
  auto MIBSqrt64 = B.buildInstr(TargetOpcode::G_FSQRT, {S64}, {Copies[0]});
  auto MIBSqrt128 = B.buildInstr(TargetOpcode::G_FSQRT, {S128}, {MIBExt});

  AInfo Info(MF->getSubtarget());
  DummyGISelObserver Observer;
  LegalizerHelper Helper(*MF, Info, Observer, B);
  LostDebugLocObserver DummyLocObserver("");

  EXPECT_EQ(LegalizerHelper::LegalizeResult::Legalized,
            Helper.libcall(*MIBSqrt32, DummyLocObserver));
  EXPECT_EQ(LegalizerHelper::LegalizeResult::Legalized,
            Helper.libcall(*MIBSqrt64, DummyLocObserver));
  EXPECT_EQ(LegalizerHelper::LegalizeResult::Legalized,
            Helper.libcall(*MIBSqrt128, DummyLocObserver));

  const auto *CheckStr = R"(
  CHECK: [[COPY:%[0-9]+]]:_(s64) = COPY
  CHECK: [[TRUNC:%[0-9]+]]:_(s32) = G_TRUNC
  CHECK: [[ANYEXT:%[0-9]+]]:_(s128) = G_ANYEXT
  CHECK: $s0 = COPY [[TRUNC]]
  CHECK: BL &sqrtf
  CHECK: $d0 = COPY [[COPY]]
  CHECK: BL &sqrt
  CHECK: $q0 = COPY [[ANYEXT]]
  CHECK: BL &sqrtl
  )";

  // Check
  EXPECT_TRUE(CheckMachineFunction(*MF, CheckStr)) << *MF;
}

TEST_F(AArch64GISelMITest, LibcallFRint) {
  setUp();
  if (!TM)
    return;

  // Declare your legalization info
  DefineLegalizerInfo(A, {
    getActionDefinitionsBuilder(G_FRINT).libcallFor({s32, s64, s128});
  });

  LLT S32{LLT::scalar(32)};
  LLT S64{LLT::scalar(64)};
  LLT S128{LLT::scalar(128)};
  auto MIBTrunc = B.buildTrunc(S32, Copies[0]);
  auto MIBExt = B.buildAnyExt(S128, Copies[0]);

  auto MIBRint32 = B.buildInstr(TargetOpcode::G_FRINT, {S32}, {MIBTrunc});
  auto MIBRint64 = B.buildInstr(TargetOpcode::G_FRINT, {S64}, {Copies[0]});
  auto MIBRint128 = B.buildInstr(TargetOpcode::G_FRINT, {S128}, {MIBExt});

  AInfo Info(MF->getSubtarget());
  DummyGISelObserver Observer;
  LegalizerHelper Helper(*MF, Info, Observer, B);
  LostDebugLocObserver DummyLocObserver("");

  EXPECT_EQ(LegalizerHelper::LegalizeResult::Legalized,
            Helper.libcall(*MIBRint32, DummyLocObserver));
  EXPECT_EQ(LegalizerHelper::LegalizeResult::Legalized,
            Helper.libcall(*MIBRint64, DummyLocObserver));
  EXPECT_EQ(LegalizerHelper::LegalizeResult::Legalized,
            Helper.libcall(*MIBRint128, DummyLocObserver));

  const auto *CheckStr = R"(
  CHECK: [[COPY:%[0-9]+]]:_(s64) = COPY
  CHECK: [[TRUNC:%[0-9]+]]:_(s32) = G_TRUNC
  CHECK: [[ANYEXT:%[0-9]+]]:_(s128) = G_ANYEXT
  CHECK: $s0 = COPY [[TRUNC]]
  CHECK: BL &rintf
  CHECK: $d0 = COPY [[COPY]]
  CHECK: BL &rint
  CHECK: $q0 = COPY [[ANYEXT]]
  CHECK: BL &rintl
  )";

  // Check
  EXPECT_TRUE(CheckMachineFunction(*MF, CheckStr)) << *MF;
}

TEST_F(AArch64GISelMITest, LibcallFNearbyInt) {
  setUp();
  if (!TM)
    return;

  // Declare your legalization info
  DefineLegalizerInfo(A, {
    getActionDefinitionsBuilder(G_FNEARBYINT).libcallFor({s32, s64, s128});
  });

  LLT S32{LLT::scalar(32)};
  LLT S64{LLT::scalar(64)};
  LLT S128{LLT::scalar(128)};
  auto MIBTrunc = B.buildTrunc(S32, Copies[0]);
  auto MIBExt = B.buildAnyExt(S128, Copies[0]);

  auto MIBNearbyInt32 =
      B.buildInstr(TargetOpcode::G_FNEARBYINT, {S32}, {MIBTrunc});
  auto MIBNearbyInt64 =
      B.buildInstr(TargetOpcode::G_FNEARBYINT, {S64}, {Copies[0]});
  auto MIBNearbyInt128 =
      B.buildInstr(TargetOpcode::G_FNEARBYINT, {S128}, {MIBExt});

  AInfo Info(MF->getSubtarget());
  DummyGISelObserver Observer;
  LegalizerHelper Helper(*MF, Info, Observer, B);
  LostDebugLocObserver DummyLocObserver("");

  EXPECT_EQ(LegalizerHelper::LegalizeResult::Legalized,
            Helper.libcall(*MIBNearbyInt32, DummyLocObserver));
  EXPECT_EQ(LegalizerHelper::LegalizeResult::Legalized,
            Helper.libcall(*MIBNearbyInt64, DummyLocObserver));
  EXPECT_EQ(LegalizerHelper::LegalizeResult::Legalized,
            Helper.libcall(*MIBNearbyInt128, DummyLocObserver));

  const auto *CheckStr = R"(
  CHECK: [[COPY:%[0-9]+]]:_(s64) = COPY
  CHECK: [[TRUNC:%[0-9]+]]:_(s32) = G_TRUNC
  CHECK: [[ANYEXT:%[0-9]+]]:_(s128) = G_ANYEXT
  CHECK: $s0 = COPY [[TRUNC]]
  CHECK: BL &nearbyintf
  CHECK: $d0 = COPY [[COPY]]
  CHECK: BL &nearbyint
  CHECK: $q0 = COPY [[ANYEXT]]
  CHECK: BL &nearbyintl
  )";

  // Check
  EXPECT_TRUE(CheckMachineFunction(*MF, CheckStr)) << *MF;
}

TEST_F(AArch64GISelMITest, NarrowScalarExtract) {
  setUp();
  if (!TM)
    return;

  // Declare your legalization info
  DefineLegalizerInfo(A, {
    getActionDefinitionsBuilder(G_UNMERGE_VALUES).legalFor({{s32, s64}});
    getActionDefinitionsBuilder(G_EXTRACT).legalForTypeWithAnyImm({{s16, s32}});
  });

  LLT S16{LLT::scalar(16)};
  LLT S32{LLT::scalar(32)};

  auto MIBExtractS32 = B.buildExtract(S32, Copies[1], 32);
  auto MIBExtractS16 = B.buildExtract(S16, Copies[1], 0);

  AInfo Info(MF->getSubtarget());
  DummyGISelObserver Observer;
  LegalizerHelper Helper(*MF, Info, Observer, B);

  EXPECT_EQ(LegalizerHelper::LegalizeResult::Legalized,
            Helper.narrowScalar(*MIBExtractS32, 1, S32));

  EXPECT_EQ(LegalizerHelper::LegalizeResult::Legalized,
            Helper.narrowScalar(*MIBExtractS16, 1, S32));

  const auto *CheckStr = R"(
  CHECK: [[UV:%[0-9]+]]:_(s32), [[UV1:%[0-9]+]]:_(s32) = G_UNMERGE_VALUES
  CHECK: [[COPY:%[0-9]+]]:_(s32) = COPY [[UV1]]
  CHECK: [[UV3:%[0-9]+]]:_(s32), [[UV4:%[0-9]+]]:_(s32) = G_UNMERGE_VALUES
  CHECK: [[EXTR:%[0-9]+]]:_(s16) = G_EXTRACT [[UV3]]:_(s32), 0
  CHECK: [[COPY:%[0-9]+]]:_(s16) = COPY [[EXTR]]
  )";

  // Check
  EXPECT_TRUE(CheckMachineFunction(*MF, CheckStr)) << *MF;
}

TEST_F(AArch64GISelMITest, LowerInsert) {
  setUp();
  if (!TM)
    return;

  // Declare your legalization info
  DefineLegalizerInfo(A, { getActionDefinitionsBuilder(G_INSERT).lower(); });

  LLT S32{LLT::scalar(32)};
  LLT S64{LLT::scalar(64)};
  LLT P0{LLT::pointer(0, 64)};
  LLT P1{LLT::pointer(1, 32)};
  LLT V2S32{LLT::fixed_vector(2, 32)};

  auto TruncS32 = B.buildTrunc(S32, Copies[0]);
  auto IntToPtrP0 = B.buildIntToPtr(P0, Copies[0]);
  auto IntToPtrP1 = B.buildIntToPtr(P1, TruncS32);
  auto BitcastV2S32 = B.buildBitcast(V2S32, Copies[0]);

  auto InsertS64S32 = B.buildInsert(S64, Copies[0], TruncS32, 0);
  auto InsertS64P1 = B.buildInsert(S64, Copies[0], IntToPtrP1, 8);
  auto InsertP0S32 = B.buildInsert(P0, IntToPtrP0, TruncS32, 16);
  auto InsertP0P1 = B.buildInsert(P0, IntToPtrP0, IntToPtrP1, 4);
  auto InsertV2S32S32 = B.buildInsert(V2S32, BitcastV2S32, TruncS32, 32);
  auto InsertV2S32P1 = B.buildInsert(V2S32, BitcastV2S32, IntToPtrP1, 0);

  AInfo Info(MF->getSubtarget());
  DummyGISelObserver Observer;
  LegalizerHelper Helper(*MF, Info, Observer, B);

  EXPECT_EQ(LegalizerHelper::LegalizeResult::Legalized,
            Helper.lower(*InsertS64S32, 0, LLT{}));

  EXPECT_EQ(LegalizerHelper::LegalizeResult::Legalized,
            Helper.lower(*InsertS64P1, 0, LLT{}));

  EXPECT_EQ(LegalizerHelper::LegalizeResult::Legalized,
            Helper.lower(*InsertP0S32, 0, LLT{}));

  EXPECT_EQ(LegalizerHelper::LegalizeResult::Legalized,
            Helper.lower(*InsertP0P1, 0, LLT{}));

  EXPECT_EQ(LegalizerHelper::LegalizeResult::Legalized,
            Helper.lower(*InsertV2S32S32, 0, LLT{}));

  EXPECT_EQ(LegalizerHelper::LegalizeResult::UnableToLegalize,
            Helper.lower(*InsertV2S32P1, 0, LLT{}));

  const auto *CheckStr = R"(
  CHECK: [[S64:%[0-9]+]]:_(s64) = COPY
  CHECK: [[S32:%[0-9]+]]:_(s32) = G_TRUNC [[S64]]
  CHECK: [[P0:%[0-9]+]]:_(p0) = G_INTTOPTR [[S64]]
  CHECK: [[P1:%[0-9]+]]:_(p1) = G_INTTOPTR [[S32]]
  CHECK: [[V2S32:%[0-9]+]]:_(<2 x s32>) = G_BITCAST [[S64]]
  CHECK: [[ZEXT:%[0-9]+]]:_(s64) = G_ZEXT [[S32]]
  CHECK: [[C:%[0-9]+]]:_(s64) = G_CONSTANT
  CHECK: [[AND:%[0-9]+]]:_(s64) = G_AND [[S64]]:_, [[C]]:_
  CHECK: [[OR:%[0-9]+]]:_(s64) = G_OR [[AND]]:_, [[ZEXT]]:_

  CHECK: [[PTRTOINT:%[0-9]+]]:_(s32) = G_PTRTOINT [[P1]]
  CHECK: [[ZEXT:%[0-9]+]]:_(s64) = G_ZEXT [[PTRTOINT]]
  CHECK: [[C:%[0-9]+]]:_(s64) = G_CONSTANT
  CHECK: [[SHL:%[0-9]+]]:_(s64) = G_SHL [[ZEXT]]:_, [[C]]:_(s64)
  CHECK: [[C:%[0-9]+]]:_(s64) = G_CONSTANT
  CHECK: [[AND:%[0-9]+]]:_(s64) = G_AND [[S64]]:_, [[C]]:_
  CHECK: [[OR:%[0-9]+]]:_(s64) = G_OR [[AND]]:_, [[SHL]]:_

  CHECK: [[PTRTOINT:%[0-9]+]]:_(s64) = G_PTRTOINT [[P0]]
  CHECK: [[ZEXT:%[0-9]+]]:_(s64) = G_ZEXT [[S32]]
  CHECK: [[C:%[0-9]+]]:_(s64) = G_CONSTANT
  CHECK: [[SHL:%[0-9]+]]:_(s64) = G_SHL [[ZEXT]]:_, [[C]]:_(s64)
  CHECK: [[C:%[0-9]+]]:_(s64) = G_CONSTANT
  CHECK: [[AND:%[0-9]+]]:_(s64) = G_AND [[PTRTOINT]]:_, [[C]]:_
  CHECK: [[OR:%[0-9]+]]:_(s64) = G_OR [[AND]]:_, [[SHL]]:_
  CHECK: [[INTTOPTR:%[0-9]+]]:_(p0) = G_INTTOPTR [[OR]]

  CHECK: [[PTRTOINT:%[0-9]+]]:_(s64) = G_PTRTOINT [[P0]]
  CHECK: [[PTRTOINT1:%[0-9]+]]:_(s32) = G_PTRTOINT [[P1]]
  CHECK: [[ZEXT:%[0-9]+]]:_(s64) = G_ZEXT [[PTRTOINT1]]
  CHECK: [[C:%[0-9]+]]:_(s64) = G_CONSTANT
  CHECK: [[SHL:%[0-9]+]]:_(s64) = G_SHL [[ZEXT]]:_, [[C]]:_(s64)
  CHECK: [[C:%[0-9]+]]:_(s64) = G_CONSTANT
  CHECK: [[AND:%[0-9]+]]:_(s64) = G_AND [[PTRTOINT]]:_, [[C]]:_
  CHECK: [[OR:%[0-9]+]]:_(s64) = G_OR [[AND]]:_, [[SHL]]:_
  CHECK: [[INTTOPTR:%[0-9]+]]:_(p0) = G_INTTOPTR [[OR]]

  CHECK: [[V2S32_E0:%[0-9]+]]:_(s32), [[V2S32_E1:%[0-9]+]]:_(s32) = G_UNMERGE_VALUES [[V2S32]]
  CHECK: [[BV:%[0-9]+]]:_(<2 x s32>) = G_BUILD_VECTOR [[V2S32_E0]]:_(s32), [[S32]]:_(s32)
  )";

  // Check
  EXPECT_TRUE(CheckMachineFunction(*MF, CheckStr)) << *MF;
}

// Test lowering of G_FFLOOR
TEST_F(AArch64GISelMITest, LowerFFloor) {
  setUp();
  if (!TM)
    return;

  // Declare your legalization info
  DefineLegalizerInfo(A, {});
  // Build Instr
  auto Floor = B.buildFFloor(LLT::scalar(64), Copies[0], MachineInstr::MIFlag::FmNoInfs);
  AInfo Info(MF->getSubtarget());
  DummyGISelObserver Observer;
  LegalizerHelper Helper(*MF, Info, Observer, B);
  // Perform Legalization
  EXPECT_EQ(LegalizerHelper::LegalizeResult::Legalized,
            Helper.lower(*Floor, 0, LLT()));

  auto CheckStr = R"(
  CHECK: [[COPY:%[0-9]+]]:_(s64) = COPY
  CHECK: [[TRUNC:%[0-9]+]]:_(s64) = ninf G_INTRINSIC_TRUNC [[COPY]]
  CHECK: [[ZERO:%[0-9]+]]:_(s64) = G_FCONSTANT double 0.000000e+00
  CHECK: [[CMP0:%[0-9]+]]:_(s1) = ninf G_FCMP floatpred(olt), [[COPY]]:_(s64), [[ZERO]]:_
  CHECK: [[CMP1:%[0-9]+]]:_(s1) = ninf G_FCMP floatpred(one), [[COPY]]:_(s64), [[TRUNC]]:_
  CHECK: [[AND:%[0-9]+]]:_(s1) = G_AND [[CMP0]]:_, [[CMP1]]:_
  CHECK: [[ITOFP:%[0-9]+]]:_(s64) = G_SITOFP [[AND]]
  = ninf G_FADD [[TRUNC]]:_, [[ITOFP]]:_
  )";

  // Check
  EXPECT_TRUE(CheckMachineFunction(*MF, CheckStr)) << *MF;
}

// Test lowering of G_BSWAP
TEST_F(AArch64GISelMITest, LowerBSWAP) {
  setUp();
  if (!TM)
    return;

  DefineLegalizerInfo(A, {});

  // Make sure vector lowering doesn't assert.
  auto Cast = B.buildBitcast(LLT::fixed_vector(2, 32), Copies[0]);
  auto BSwap = B.buildBSwap(LLT::fixed_vector(2, 32), Cast);
  AInfo Info(MF->getSubtarget());
  DummyGISelObserver Observer;
  LegalizerHelper Helper(*MF, Info, Observer, B);
  // Perform Legalization
  EXPECT_EQ(LegalizerHelper::LegalizeResult::Legalized,
            Helper.lower(*BSwap, 0, LLT()));

  auto CheckStr = R"(
  CHECK: [[COPY:%[0-9]+]]:_(s64) = COPY
  CHECK: [[VEC:%[0-9]+]]:_(<2 x s32>) = G_BITCAST [[COPY]]
  CHECK: [[K24:%[0-9]+]]:_(s32) = G_CONSTANT i32 24
  CHECK: [[SPLAT24:%[0-9]+]]:_(<2 x s32>) = G_BUILD_VECTOR [[K24]]:_(s32), [[K24]]:_(s32)
  CHECK: [[SHL0:%[0-9]+]]:_(<2 x s32>) = G_SHL [[VEC]]:_, [[SPLAT24]]
  CHECK: [[SHR0:%[0-9]+]]:_(<2 x s32>) = G_LSHR [[VEC]]:_, [[SPLAT24]]
  CHECK: [[OR0:%[0-9]+]]:_(<2 x s32>) = G_OR [[SHR0]]:_, [[SHL0]]:_
  CHECK: [[KMASK:%[0-9]+]]:_(s32) = G_CONSTANT i32 65280
  CHECK: [[SPLATMASK:%[0-9]+]]:_(<2 x s32>) = G_BUILD_VECTOR [[KMASK]]:_(s32), [[KMASK]]:_(s32)
  CHECK: [[K8:%[0-9]+]]:_(s32) = G_CONSTANT i32 8
  CHECK: [[SPLAT8:%[0-9]+]]:_(<2 x s32>) = G_BUILD_VECTOR [[K8]]:_(s32), [[K8]]:_(s32)
  CHECK: [[AND0:%[0-9]+]]:_(<2 x s32>) = G_AND [[VEC]]:_, [[SPLATMASK]]:_
  CHECK: [[SHL1:%[0-9]+]]:_(<2 x s32>) = G_SHL [[AND0]]:_, [[SPLAT8]]
  CHECK: [[OR1:%[0-9]+]]:_(<2 x s32>) = G_OR [[OR0]]:_, [[SHL1]]:_
  CHECK: [[SHR1:%[0-9]+]]:_(<2 x s32>) = G_LSHR [[VEC]]:_, [[SPLAT8]]
  CHECK: [[AND1:%[0-9]+]]:_(<2 x s32>) = G_AND [[SHR1]]:_, [[SPLATMASK]]:_
  CHECK: [[BSWAP:%[0-9]+]]:_(<2 x s32>) = G_OR [[OR1]]:_, [[AND1]]:_
  )";

  // Check
  EXPECT_TRUE(CheckMachineFunction(*MF, CheckStr)) << *MF;
}

// Test lowering of G_SDIVREM into G_SDIV and G_SREM
TEST_F(AArch64GISelMITest, LowerSDIVREM) {
  setUp();
  if (!TM)
    return;

  // Declare your legalization info
  DefineLegalizerInfo(
      A, { getActionDefinitionsBuilder(G_SDIVREM).lowerFor({s64}); });

  LLT S64{LLT::scalar(64)};

  // Build Instr
  auto SDivrem =
      B.buildInstr(TargetOpcode::G_SDIVREM, {S64, S64}, {Copies[0], Copies[1]});
  AInfo Info(MF->getSubtarget());
  DummyGISelObserver Observer;
  LegalizerHelper Helper(*MF, Info, Observer, B);
  // Perform Legalization
  EXPECT_EQ(LegalizerHelper::LegalizeResult::Legalized,
            Helper.lower(*SDivrem, 0, S64));

  const auto *CheckStr = R"(
  CHECK: [[DIV:%[0-9]+]]:_(s64) = G_SDIV %0:_, %1:_
  CHECK: [[REM:%[0-9]+]]:_(s64) = G_SREM %0:_, %1:_
  )";

  // Check
  EXPECT_TRUE(CheckMachineFunction(*MF, CheckStr)) << *MF;
}

// Test lowering of G_UDIVREM into G_UDIV and G_UREM
TEST_F(AArch64GISelMITest, LowerUDIVREM) {
  setUp();
  if (!TM)
    return;

  // Declare your legalization info
  DefineLegalizerInfo(
      A, { getActionDefinitionsBuilder(G_UDIVREM).lowerFor({s64}); });

  LLT S64{LLT::scalar(64)};

  // Build Instr
  auto UDivrem =
      B.buildInstr(TargetOpcode::G_UDIVREM, {S64, S64}, {Copies[0], Copies[1]});
  AInfo Info(MF->getSubtarget());
  DummyGISelObserver Observer;
  LegalizerHelper Helper(*MF, Info, Observer, B);
  // Perform Legalization
  EXPECT_EQ(LegalizerHelper::LegalizeResult::Legalized,
            Helper.lower(*UDivrem, 0, S64));

  const auto *CheckStr = R"(
  CHECK: [[DIV:%[0-9]+]]:_(s64) = G_UDIV %0:_, %1:_
  CHECK: [[REM:%[0-9]+]]:_(s64) = G_UREM %0:_, %1:_
  )";

  // Check
  EXPECT_TRUE(CheckMachineFunction(*MF, CheckStr)) << *MF;
}

// Test widening of G_UNMERGE_VALUES
TEST_F(AArch64GISelMITest, WidenUnmerge) {
  setUp();
  if (!TM)
    return;

  DefineLegalizerInfo(A, {});

  // Check that widening G_UNMERGE_VALUES to a larger type than the source type
  // works as expected
  LLT P0{LLT::pointer(0, 64)};
  LLT S32{LLT::scalar(32)};
  LLT S96{LLT::scalar(96)};

  auto IntToPtr = B.buildIntToPtr(P0, Copies[0]);
  auto UnmergePtr = B.buildUnmerge(S32, IntToPtr);
  auto UnmergeScalar = B.buildUnmerge(S32, Copies[0]);

  AInfo Info(MF->getSubtarget());
  DummyGISelObserver Observer;
  LegalizerHelper Helper(*MF, Info, Observer, B);

  // Perform Legalization
  EXPECT_EQ(LegalizerHelper::LegalizeResult::Legalized,
            Helper.widenScalar(*UnmergePtr, 0, S96));

  EXPECT_EQ(LegalizerHelper::LegalizeResult::Legalized,
            Helper.widenScalar(*UnmergeScalar, 0, S96));

  const auto *CheckStr = R"(
  CHECK: [[COPY:%[0-9]+]]:_(s64) = COPY
  CHECK: [[PTR:%[0-9]+]]:_(p0) = G_INTTOPTR [[COPY]]
  CHECK: [[INT:%[0-9]+]]:_(s64) = G_PTRTOINT [[PTR]]
  CHECK: [[ANYEXT:%[0-9]+]]:_(s96) = G_ANYEXT [[INT]]
  CHECK: [[TRUNC:%[0-9]+]]:_(s32) = G_TRUNC [[ANYEXT]]
  CHECK: [[C:%[0-9]+]]:_(s96) = G_CONSTANT i96 32
  CHECK: [[LSHR:%[0-9]+]]:_(s96) = G_LSHR [[ANYEXT]]:_, [[C]]
  CHECK: [[TRUNC:%[0-9]+]]:_(s32) = G_TRUNC [[LSHR]]
  CHECK: [[ANYEXT:%[0-9]+]]:_(s96) = G_ANYEXT [[COPY]]
  CHECK: [[TRUNC:%[0-9]+]]:_(s32) = G_TRUNC [[ANYEXT]]
  CHECK: [[C:%[0-9]+]]:_(s96) = G_CONSTANT i96 32
  CHECK: [[LSHR:%[0-9]+]]:_(s96) = G_LSHR [[ANYEXT]]:_, [[C]]
  CHECK: [[TRUNC1:%[0-9]+]]:_(s32) = G_TRUNC [[LSHR]]
  )";

  // Check
  EXPECT_TRUE(CheckMachineFunction(*MF, CheckStr)) << *MF;
}

TEST_F(AArch64GISelMITest, BitcastLoad) {
  setUp();
  if (!TM)
    return;

  LLT P0 = LLT::pointer(0, 64);
  LLT S32 = LLT::scalar(32);
  LLT V4S8 = LLT::fixed_vector(4, 8);
  auto Ptr = B.buildUndef(P0);

  DefineLegalizerInfo(A, {});

  MachineMemOperand *MMO = B.getMF().getMachineMemOperand(
      MachinePointerInfo(), MachineMemOperand::MOLoad, 4, Align(4));
  auto Load = B.buildLoad(V4S8, Ptr, *MMO);

  AInfo Info(MF->getSubtarget());
  DummyGISelObserver Observer;
  B.setInsertPt(*EntryMBB, Load->getIterator());
  LegalizerHelper Helper(*MF, Info, Observer, B);
  EXPECT_EQ(LegalizerHelper::LegalizeResult::Legalized,
            Helper.bitcast(*Load, 0, S32));

  auto CheckStr = R"(
  CHECK: [[PTR:%[0-9]+]]:_(p0) = G_IMPLICIT_DEF
  CHECK: [[LOAD:%[0-9]+]]:_(s32) = G_LOAD
  CHECK: [[CAST:%[0-9]+]]:_(<4 x s8>) = G_BITCAST [[LOAD]]

  )";

  // Check
  EXPECT_TRUE(CheckMachineFunction(*MF, CheckStr)) << *MF;
}

TEST_F(AArch64GISelMITest, BitcastStore) {
  setUp();
  if (!TM)
    return;

  LLT P0 = LLT::pointer(0, 64);
  LLT S32 = LLT::scalar(32);
  LLT V4S8 = LLT::fixed_vector(4, 8);
  auto Ptr = B.buildUndef(P0);

  DefineLegalizerInfo(A, {});

  MachineMemOperand *MMO = B.getMF().getMachineMemOperand(
      MachinePointerInfo(), MachineMemOperand::MOStore, 4, Align(4));
  auto Val = B.buildUndef(V4S8);
  auto Store = B.buildStore(Val, Ptr, *MMO);

  AInfo Info(MF->getSubtarget());
  DummyGISelObserver Observer;
  LegalizerHelper Helper(*MF, Info, Observer, B);
  B.setInsertPt(*EntryMBB, Store->getIterator());
  EXPECT_EQ(LegalizerHelper::LegalizeResult::Legalized,
            Helper.bitcast(*Store, 0, S32));

  auto CheckStr = R"(
  CHECK: [[VAL:%[0-9]+]]:_(<4 x s8>) = G_IMPLICIT_DEF
  CHECK: [[CAST:%[0-9]+]]:_(s32) = G_BITCAST [[VAL]]
  CHECK: G_STORE [[CAST]]
  )";

  // Check
  EXPECT_TRUE(CheckMachineFunction(*MF, CheckStr)) << *MF;
}

TEST_F(AArch64GISelMITest, BitcastSelect) {
  setUp();
  if (!TM)
    return;

  LLT S1 = LLT::scalar(1);
  LLT S32 = LLT::scalar(32);
  LLT V4S8 = LLT::fixed_vector(4, 8);

  DefineLegalizerInfo(A, {});

  auto Cond = B.buildUndef(S1);
  auto Val0 = B.buildConstant(V4S8, 123);
  auto Val1 = B.buildConstant(V4S8, 99);

  auto Select = B.buildSelect(V4S8, Cond, Val0, Val1);

  AInfo Info(MF->getSubtarget());
  DummyGISelObserver Observer;
  LegalizerHelper Helper(*MF, Info, Observer, B);
  B.setInsertPt(*EntryMBB, Select->getIterator());
  EXPECT_EQ(LegalizerHelper::LegalizeResult::Legalized,
            Helper.bitcast(*Select, 0, S32));

  auto CheckStr = R"(
  CHECK: [[VAL0:%[0-9]+]]:_(<4 x s8>) = G_BUILD_VECTOR
  CHECK: [[VAL1:%[0-9]+]]:_(<4 x s8>) = G_BUILD_VECTOR
  CHECK: [[CAST0:%[0-9]+]]:_(s32) = G_BITCAST [[VAL0]]
  CHECK: [[CAST1:%[0-9]+]]:_(s32) = G_BITCAST [[VAL1]]
  CHECK: [[SELECT:%[0-9]+]]:_(s32) = G_SELECT %{{[0-9]+}}:_(s1), [[CAST0]]:_, [[CAST1]]:_
  CHECK: [[CAST2:%[0-9]+]]:_(<4 x s8>) = G_BITCAST [[SELECT]]
  )";

  // Check
  EXPECT_TRUE(CheckMachineFunction(*MF, CheckStr)) << *MF;

  // Doesn't make sense
  auto VCond = B.buildUndef(LLT::fixed_vector(4, 1));
  auto VSelect = B.buildSelect(V4S8, VCond, Val0, Val1);

  B.setInsertPt(*EntryMBB, VSelect->getIterator());
  EXPECT_EQ(LegalizerHelper::LegalizeResult::UnableToLegalize,
            Helper.bitcast(*VSelect, 0, S32));
  EXPECT_EQ(LegalizerHelper::LegalizeResult::UnableToLegalize,
            Helper.bitcast(*VSelect, 1, LLT::scalar(4)));
}

TEST_F(AArch64GISelMITest, BitcastBitOps) {
  setUp();
  if (!TM)
    return;

  LLT S32 = LLT::scalar(32);
  LLT V4S8 = LLT::fixed_vector(4, 8);

  DefineLegalizerInfo(A, {});

  auto Val0 = B.buildConstant(V4S8, 123);
  auto Val1 = B.buildConstant(V4S8, 99);
  auto And = B.buildAnd(V4S8, Val0, Val1);
  auto Or = B.buildOr(V4S8, Val0, Val1);
  auto Xor = B.buildXor(V4S8, Val0, Val1);

  AInfo Info(MF->getSubtarget());
  DummyGISelObserver Observer;
  LegalizerHelper Helper(*MF, Info, Observer, B);
  B.setInsertPt(*EntryMBB, And->getIterator());
  EXPECT_EQ(LegalizerHelper::LegalizeResult::Legalized,
            Helper.bitcast(*And, 0, S32));

  B.setInsertPt(*EntryMBB, Or->getIterator());
  EXPECT_EQ(LegalizerHelper::LegalizeResult::Legalized,
            Helper.bitcast(*Or, 0, S32));

  B.setInsertPt(*EntryMBB, Xor->getIterator());
  EXPECT_EQ(LegalizerHelper::LegalizeResult::Legalized,
            Helper.bitcast(*Xor, 0, S32));

  auto CheckStr = R"(
  CHECK: [[VAL0:%[0-9]+]]:_(<4 x s8>) = G_BUILD_VECTOR
  CHECK: [[VAL1:%[0-9]+]]:_(<4 x s8>) = G_BUILD_VECTOR
  CHECK: [[CAST0:%[0-9]+]]:_(s32) = G_BITCAST [[VAL0]]
  CHECK: [[CAST1:%[0-9]+]]:_(s32) = G_BITCAST [[VAL1]]
  CHECK: [[AND:%[0-9]+]]:_(s32) = G_AND [[CAST0]]:_, [[CAST1]]:_
  CHECK: [[CAST_AND:%[0-9]+]]:_(<4 x s8>) = G_BITCAST [[AND]]
  CHECK: [[CAST2:%[0-9]+]]:_(s32) = G_BITCAST [[VAL0]]
  CHECK: [[CAST3:%[0-9]+]]:_(s32) = G_BITCAST [[VAL1]]
  CHECK: [[OR:%[0-9]+]]:_(s32) = G_OR [[CAST2]]:_, [[CAST3]]:_
  CHECK: [[CAST_OR:%[0-9]+]]:_(<4 x s8>) = G_BITCAST [[OR]]
  CHECK: [[CAST4:%[0-9]+]]:_(s32) = G_BITCAST [[VAL0]]
  CHECK: [[CAST5:%[0-9]+]]:_(s32) = G_BITCAST [[VAL1]]
  CHECK: [[XOR:%[0-9]+]]:_(s32) = G_XOR [[CAST4]]:_, [[CAST5]]:_
  CHECK: [[CAST_XOR:%[0-9]+]]:_(<4 x s8>) = G_BITCAST [[XOR]]
  )";

  // Check
  EXPECT_TRUE(CheckMachineFunction(*MF, CheckStr)) << *MF;
}

TEST_F(AArch64GISelMITest, CreateLibcall) {
  setUp();
  if (!TM)
    return;

  DefineLegalizerInfo(A, {});

  AInfo Info(MF->getSubtarget());
  DummyGISelObserver Observer;

  LLVMContext &Ctx = MF->getFunction().getContext();
  auto *RetTy = Type::getVoidTy(Ctx);

  EXPECT_EQ(LegalizerHelper::LegalizeResult::Legalized,
            createLibcall(B, "abort", {{}, RetTy, 0}, {}, CallingConv::C));

  auto CheckStr = R"(
  CHECK: ADJCALLSTACKDOWN 0, 0, implicit-def $sp, implicit $sp
  CHECK: BL &abort
  CHECK: ADJCALLSTACKUP 0, 0, implicit-def $sp, implicit $sp
  )";

  // Check
  EXPECT_TRUE(CheckMachineFunction(*MF, CheckStr)) << *MF;
}

// Test narrowing of G_IMPLICIT_DEF
TEST_F(AArch64GISelMITest, NarrowImplicitDef) {
  setUp();
  if (!TM)
    return;

  DefineLegalizerInfo(A, {});

  // Make sure that G_IMPLICIT_DEF can be narrowed if the original size is not a
  // multiple of narrow size
  LLT S32{LLT::scalar(32)};
  LLT S48{LLT::scalar(48)};
  LLT S64{LLT::scalar(64)};
  LLT V2S64{{LLT::fixed_vector(2, 64)}};

  auto Implicit1 = B.buildUndef(S64);
  auto Implicit2 = B.buildUndef(S64);
  auto Implicit3 = B.buildUndef(V2S64);
  auto Implicit4 = B.buildUndef(V2S64);

  AInfo Info(MF->getSubtarget());
  DummyGISelObserver Observer;
  LegalizerHelper Helper(*MF, Info, Observer, B);

  // Perform Legalization

  B.setInsertPt(*EntryMBB, Implicit1->getIterator());
  EXPECT_EQ(LegalizerHelper::LegalizeResult::Legalized,
            Helper.narrowScalar(*Implicit1, 0, S48));

  B.setInsertPt(*EntryMBB, Implicit2->getIterator());
  EXPECT_EQ(LegalizerHelper::LegalizeResult::Legalized,
            Helper.narrowScalar(*Implicit2, 0, S32));

  B.setInsertPt(*EntryMBB, Implicit3->getIterator());
  EXPECT_EQ(LegalizerHelper::LegalizeResult::Legalized,
            Helper.narrowScalar(*Implicit3, 0, S48));

  B.setInsertPt(*EntryMBB, Implicit4->getIterator());
  EXPECT_EQ(LegalizerHelper::LegalizeResult::Legalized,
            Helper.narrowScalar(*Implicit4, 0, S32));

  const auto *CheckStr = R"(
  CHECK: [[DEF:%[0-9]+]]:_(s48) = G_IMPLICIT_DEF
  CHECK: [[ANYEXT:%[0-9]+]]:_(s64) = G_ANYEXT [[DEF]]

  CHECK: [[DEF:%[0-9]+]]:_(s32) = G_IMPLICIT_DEF
  CHECK: [[DEF1:%[0-9]+]]:_(s32) = G_IMPLICIT_DEF
  CHECK: [[MV:%[0-9]+]]:_(s64) = G_MERGE_VALUES [[DEF]]:_(s32), [[DEF1]]

  CHECK: [[DEF:%[0-9]+]]:_(<2 x s48>) = G_IMPLICIT_DEF
  CHECK: [[ANYEXT:%[0-9]+]]:_(<2 x s64>) = G_ANYEXT [[DEF]]

  CHECK: [[DEF:%[0-9]+]]:_(s32) = G_IMPLICIT_DEF
  CHECK: [[DEF1:%[0-9]+]]:_(s32) = G_IMPLICIT_DEF
  CHECK: [[DEF2:%[0-9]+]]:_(s32) = G_IMPLICIT_DEF
  CHECK: [[DEF3:%[0-9]+]]:_(s32) = G_IMPLICIT_DEF
  CHECK: [[BV:%[0-9]+]]:_(<2 x s64>) = G_BUILD_VECTOR [[DEF]]:_(s32), [[DEF1]]:_(s32), [[DEF2]]:_(s32), [[DEF3]]:_(s32)
  )";

  // Check
  EXPECT_TRUE(CheckMachineFunction(*MF, CheckStr)) << *MF;
}

// Test widening of G_FREEZE
TEST_F(AArch64GISelMITest, WidenFreeze) {
  setUp();
  if (!TM)
    return;

  DefineLegalizerInfo(A, {});

  // Make sure that G_FREEZE is widened with anyext
  LLT S64{LLT::scalar(64)};
  LLT S128{LLT::scalar(128)};
  LLT V2S32{LLT::fixed_vector(2, 32)};
  LLT V2S64{LLT::fixed_vector(2, 64)};

  auto Vector = B.buildBitcast(V2S32, Copies[0]);

  auto FreezeScalar = B.buildInstr(TargetOpcode::G_FREEZE, {S64}, {Copies[0]});
  auto FreezeVector = B.buildInstr(TargetOpcode::G_FREEZE, {V2S32}, {Vector});

  AInfo Info(MF->getSubtarget());
  DummyGISelObserver Observer;
  LegalizerHelper Helper(*MF, Info, Observer, B);

  // Perform Legalization

  B.setInsertPt(*EntryMBB, FreezeScalar->getIterator());
  EXPECT_EQ(LegalizerHelper::LegalizeResult::Legalized,
            Helper.widenScalar(*FreezeScalar, 0, S128));

  B.setInsertPt(*EntryMBB, FreezeVector->getIterator());
  EXPECT_EQ(LegalizerHelper::LegalizeResult::Legalized,
            Helper.widenScalar(*FreezeVector, 0, V2S64));

  const auto *CheckStr = R"(
  CHECK: [[COPY:%[0-9]+]]:_(s64) = COPY
  CHECK: [[BITCAST:%[0-9]+]]:_(<2 x s32>) = G_BITCAST [[COPY]]

  CHECK: [[ANYEXT:%[0-9]+]]:_(s128) = G_ANYEXT [[COPY]]
  CHECK: [[FREEZE:%[0-9]+]]:_(s128) = G_FREEZE [[ANYEXT]]
  CHECK: [[TRUNC:%[0-9]+]]:_(s64) = G_TRUNC [[FREEZE]]

  CHECK: [[ANYEXT1:%[0-9]+]]:_(<2 x s64>) = G_ANYEXT [[BITCAST]]
  CHECK: [[FREEZE1:%[0-9]+]]:_(<2 x s64>) = G_FREEZE [[ANYEXT1]]
  CHECK: [[TRUNC1:%[0-9]+]]:_(<2 x s32>) = G_TRUNC [[FREEZE1]]
  )";

  // Check
  EXPECT_TRUE(CheckMachineFunction(*MF, CheckStr)) << *MF;
}

// Test narrowing of G_FREEZE
TEST_F(AArch64GISelMITest, NarrowFreeze) {
  setUp();
  if (!TM)
    return;

  DefineLegalizerInfo(A, {});

  // Make sure that G_FREEZE is narrowed using unmerge/extract
  LLT S32{LLT::scalar(32)};
  LLT S33{LLT::scalar(33)};
  LLT S48{LLT::scalar(48)};
  LLT S64{LLT::scalar(64)};
  LLT V2S16{LLT::fixed_vector(2, 16)};
  LLT V3S16{LLT::fixed_vector(3, 16)};
  LLT V4S16{LLT::fixed_vector(4, 16)};

  auto Trunc = B.buildTrunc(S33, {Copies[0]});
  auto Trunc1 = B.buildTrunc(S48, {Copies[0]});
  auto Vector = B.buildBitcast(V3S16, Trunc1);

  auto FreezeScalar = B.buildInstr(TargetOpcode::G_FREEZE, {S64}, {Copies[0]});
  auto FreezeOdd = B.buildInstr(TargetOpcode::G_FREEZE, {S33}, {Trunc});
  auto FreezeVector = B.buildInstr(TargetOpcode::G_FREEZE, {V3S16}, {Vector});
  auto FreezeVector1 = B.buildInstr(TargetOpcode::G_FREEZE, {V3S16}, {Vector});

  AInfo Info(MF->getSubtarget());
  DummyGISelObserver Observer;
  LegalizerHelper Helper(*MF, Info, Observer, B);

  // Perform Legalization

  B.setInsertPt(*EntryMBB, FreezeScalar->getIterator());
  EXPECT_EQ(LegalizerHelper::LegalizeResult::Legalized,
            Helper.narrowScalar(*FreezeScalar, 0, S32));

  // This should be followed by narrowScalar to S32.
  B.setInsertPt(*EntryMBB, FreezeOdd->getIterator());
  EXPECT_EQ(LegalizerHelper::LegalizeResult::Legalized,
            Helper.widenScalar(*FreezeOdd, 0, S64));

  B.setInsertPt(*EntryMBB, FreezeVector->getIterator());
  EXPECT_EQ(LegalizerHelper::LegalizeResult::Legalized,
            Helper.fewerElementsVector(*FreezeVector, 0, V2S16));

  // This should be followed by fewerElements to V2S16.
  B.setInsertPt(*EntryMBB, FreezeVector1->getIterator());
  EXPECT_EQ(LegalizerHelper::LegalizeResult::Legalized,
            Helper.moreElementsVector(*FreezeVector1, 0, V4S16));

  const auto *CheckStr = R"(
  CHECK: [[COPY:%[0-9]+]]:_(s64) = COPY
  CHECK: [[TRUNC:%[0-9]+]]:_(s33) = G_TRUNC [[COPY]]
  CHECK: [[TRUNC1:%[0-9]+]]:_(s48) = G_TRUNC [[COPY]]
  CHECK: [[BITCAST:%[0-9]+]]:_(<3 x s16>) = G_BITCAST [[TRUNC1]]

  CHECK: [[UV:%[0-9]+]]:_(s32), [[UV1:%[0-9]+]]:_(s32) = G_UNMERGE_VALUES [[COPY]]
  CHECK: [[FREEZE:%[0-9]+]]:_(s32) = G_FREEZE [[UV]]
  CHECK: [[FREEZE1:%[0-9]+]]:_(s32) = G_FREEZE [[UV1]]
  CHECK: [[MV:%[0-9]+]]:_(s64) = G_MERGE_VALUES [[FREEZE]]:_(s32), [[FREEZE1]]

  CHECK: [[ANYEXT:%[0-9]+]]:_(s64) = G_ANYEXT [[TRUNC]]
  CHECK: [[FREEZE2:%[0-9]+]]:_(s64) = G_FREEZE [[ANYEXT]]
  CHECK: [[TRUNC1:%[0-9]+]]:_(s33) = G_TRUNC [[FREEZE2]]

  CHECK: [[UV2:%[0-9]+]]:_(s16), [[UV3:%[0-9]+]]:_(s16), [[UV4:%[0-9]+]]:_(s16) = G_UNMERGE_VALUES [[BITCAST]]
  CHECK: [[BV:%[0-9]+]]:_(<2 x s16>) = G_BUILD_VECTOR [[UV2]]:_(s16), [[UV3]]:_(s16)
  CHECK: [[FREEZE3:%[0-9]+]]:_(<2 x s16>) = G_FREEZE [[BV]]
  CHECK: [[FREEZE4:%[0-9]+]]:_(s16) = G_FREEZE [[UV4]]
  CHECK: [[FREEZE3_E0:%[0-9]+]]:_(s16), [[FREEZE3_E1:%[0-9]+]]:_(s16) = G_UNMERGE_VALUES [[FREEZE3]]
  CHECK: [[BV1:%[0-9]+]]:_(<3 x s16>) = G_BUILD_VECTOR [[FREEZE3_E0]]:_(s16), [[FREEZE3_E1]]:_(s16), [[FREEZE4]]:_(s16)

  CHECK: [[UV5:%[0-9]+]]:_(s16), [[UV6:%[0-9]+]]:_(s16), [[UV7:%[0-9]+]]:_(s16) = G_UNMERGE_VALUES [[BITCAST]]
  CHECK: [[IMP_DEF:%[0-9]+]]:_(s16) = G_IMPLICIT_DEF
  CHECK: [[BV1:%[0-9]+]]:_(<4 x s16>) = G_BUILD_VECTOR [[UV5]]:_(s16), [[UV6]]:_(s16), [[UV7]]:_(s16), [[IMP_DEF]]:_(s16)
  CHECK: [[FREEZE5:%[0-9]+]]:_(<4 x s16>) = G_FREEZE [[BV1]]
  CHECK: [[FREEZE5_E0:%[0-9]+]]:_(s16), [[FREEZE5_E1:%[0-9]+]]:_(s16), [[FREEZE5_E2:%[0-9]+]]:_(s16), [[FREEZE5_E3:%[0-9]+]]:_(s16) = G_UNMERGE_VALUES [[FREEZE5]]
  CHECK: [[BV2:%[0-9]+]]:_(<3 x s16>) = G_BUILD_VECTOR [[FREEZE5_E0]]:_(s16), [[FREEZE5_E1]]:_(s16), [[FREEZE5_E2]]:_(s16)
  )";

  // Check
  EXPECT_TRUE(CheckMachineFunction(*MF, CheckStr)) << *MF;
}

// Test fewer elements of G_FREEZE
TEST_F(AArch64GISelMITest, FewerElementsFreeze) {
  setUp();
  if (!TM)
    return;

  DefineLegalizerInfo(A, {});

  LLT S32{LLT::scalar(32)};
  LLT V2S16{LLT::fixed_vector(2, 16)};
  LLT V2S32{LLT::fixed_vector(2, 32)};
  LLT V4S16{LLT::fixed_vector(4, 16)};

  auto Vector1 = B.buildBitcast(V2S32, Copies[0]);
  auto Vector2 = B.buildBitcast(V4S16, Copies[0]);

  auto FreezeVector1 = B.buildInstr(TargetOpcode::G_FREEZE, {V2S32}, {Vector1});
  auto FreezeVector2 = B.buildInstr(TargetOpcode::G_FREEZE, {V4S16}, {Vector2});

  AInfo Info(MF->getSubtarget());
  DummyGISelObserver Observer;
  LegalizerHelper Helper(*MF, Info, Observer, B);

  // Perform Legalization

  B.setInsertPt(*EntryMBB, FreezeVector1->getIterator());
  EXPECT_EQ(LegalizerHelper::LegalizeResult::Legalized,
            Helper.fewerElementsVector(*FreezeVector1, 0, S32));

  B.setInsertPt(*EntryMBB, FreezeVector2->getIterator());
  EXPECT_EQ(LegalizerHelper::LegalizeResult::Legalized,
            Helper.fewerElementsVector(*FreezeVector2, 0, V2S16));

  const auto *CheckStr = R"(
  CHECK: [[COPY:%[0-9]+]]:_(s64) = COPY
  CHECK: [[BITCAST:%[0-9]+]]:_(<2 x s32>) = G_BITCAST [[COPY]]
  CHECK: [[BITCAST1:%[0-9]+]]:_(<4 x s16>) = G_BITCAST [[COPY]]

  CHECK: [[UV:%[0-9]+]]:_(s32), [[UV1:%[0-9]+]]:_(s32) = G_UNMERGE_VALUES [[BITCAST]]
  CHECK: [[FREEZE:%[0-9]+]]:_(s32) = G_FREEZE [[UV]]
  CHECK: [[FREEZE1:%[0-9]+]]:_(s32) = G_FREEZE [[UV1]]
  CHECK: [[MV:%[0-9]+]]:_(<2 x s32>) = G_BUILD_VECTOR [[FREEZE]]:_(s32), [[FREEZE1]]

  CHECK: [[UV:%[0-9]+]]:_(<2 x s16>), [[UV1:%[0-9]+]]:_(<2 x s16>) = G_UNMERGE_VALUES [[BITCAST1]]
  CHECK: [[FREEZE2:%[0-9]+]]:_(<2 x s16>) = G_FREEZE [[UV]]
  CHECK: [[FREEZE3:%[0-9]+]]:_(<2 x s16>) = G_FREEZE [[UV1]]
  CHECK: [[MV:%[0-9]+]]:_(<4 x s16>) = G_CONCAT_VECTORS [[FREEZE2]]:_(<2 x s16>), [[FREEZE3]]
  )";

  // Check
  EXPECT_TRUE(CheckMachineFunction(*MF, CheckStr)) << *MF;
}

// Test more elements of G_FREEZE
TEST_F(AArch64GISelMITest, MoreElementsFreeze) {
  setUp();
  if (!TM)
    return;

  DefineLegalizerInfo(A, {});

  LLT V2S32{LLT::fixed_vector(2, 32)};
  LLT V4S32{LLT::fixed_vector(4, 32)};

  auto Vector1 = B.buildBitcast(V2S32, Copies[0]);
  auto FreezeVector1 = B.buildInstr(TargetOpcode::G_FREEZE, {V2S32}, {Vector1});

  AInfo Info(MF->getSubtarget());
  DummyGISelObserver Observer;
  LegalizerHelper Helper(*MF, Info, Observer, B);

  // Perform Legalization
  B.setInsertPt(*EntryMBB, FreezeVector1->getIterator());
  EXPECT_EQ(LegalizerHelper::LegalizeResult::Legalized,
            Helper.moreElementsVector(*FreezeVector1, 0, V4S32));

  const auto *CheckStr = R"(
  CHECK: [[COPY:%[0-9]+]]:_(s64) = COPY
  CHECK: [[BITCAST:%[0-9]+]]:_(<2 x s32>) = G_BITCAST [[COPY]]
  CHECK: [[BITCAST_E0:%[0-9]+]]:_(s32), [[BITCAST_E1:%[0-9]+]]:_(s32) = G_UNMERGE_VALUES [[BITCAST]]:_(<2 x s32>)
  CHECK: [[IMP_DEF:%[0-9]+]]:_(s32) = G_IMPLICIT_DEF
  CHECK: [[BITCAST_LARGE:%[0-9]+]]:_(<4 x s32>) = G_BUILD_VECTOR [[BITCAST_E0]]:_(s32), [[BITCAST_E1]]:_(s32), [[IMP_DEF]]:_(s32), [[IMP_DEF]]:_(s32)
  CHECK: [[FREEZE:%[0-9]+]]:_(<4 x s32>) = G_FREEZE [[BITCAST_LARGE]]
  CHECK: [[FREEZE_E0:%[0-9]+]]:_(s32), [[FREEZE_E1:%[0-9]+]]:_(s32), [[FREEZE_E2:%[0-9]+]]:_(s32), [[FREEZE_E3:%[0-9]+]]:_(s32) = G_UNMERGE_VALUES [[FREEZE]]:_(<4 x s32>)
  CHECK: (<2 x s32>) = G_BUILD_VECTOR [[FREEZE_E0]]:_(s32), [[FREEZE_E1]]:_(s32)
  )";

  // Check
  EXPECT_TRUE(CheckMachineFunction(*MF, CheckStr)) << *MF;
}

// Test fewer elements of G_INSERT_VECTOR_ELEMENT
TEST_F(AArch64GISelMITest, FewerElementsInsertVectorElt) {
  setUp();
  if (!TM)
    return;

  DefineLegalizerInfo(A, {});

  LLT P0{LLT::pointer(0, 64)};
  LLT S64{LLT::scalar(64)};
  LLT S16{LLT::scalar(16)};
  LLT V2S16{LLT::fixed_vector(2, 16)};
  LLT V3S16{LLT::fixed_vector(3, 16)};
  LLT V8S16{LLT::fixed_vector(8, 16)};

  auto Ptr0 = B.buildIntToPtr(P0, Copies[0]);
  auto VectorV8 = B.buildLoad(V8S16, Ptr0, MachinePointerInfo(), Align(8));
  auto Value = B.buildTrunc(S16, Copies[1]);

  auto Seven = B.buildConstant(S64, 7);
  auto InsertV8Constant7_0 =
      B.buildInsertVectorElement(V8S16, VectorV8, Value, Seven);
  auto InsertV8Constant7_1 =
      B.buildInsertVectorElement(V8S16, VectorV8, Value, Seven);

  B.buildStore(InsertV8Constant7_0, Ptr0, MachinePointerInfo(), Align(8),
               MachineMemOperand::MOVolatile);
  B.buildStore(InsertV8Constant7_1, Ptr0, MachinePointerInfo(), Align(8),
               MachineMemOperand::MOVolatile);

  AInfo Info(MF->getSubtarget());
  DummyGISelObserver Observer;
  LegalizerHelper Helper(*MF, Info, Observer, B);

  // Perform Legalization
  B.setInsertPt(*EntryMBB, InsertV8Constant7_0->getIterator());

  // This should index the high element of the 4th piece of an unmerge.
  EXPECT_EQ(LegalizerHelper::LegalizeResult::Legalized,
            Helper.fewerElementsVector(*InsertV8Constant7_0, 0, V2S16));

  // This case requires extracting an intermediate vector type into the target
  // v4s16.
  B.setInsertPt(*EntryMBB, InsertV8Constant7_1->getIterator());
  EXPECT_EQ(LegalizerHelper::LegalizeResult::Legalized,
            Helper.fewerElementsVector(*InsertV8Constant7_1, 0, V3S16));

  const auto *CheckStr = R"(
  CHECK: [[COPY0:%[0-9]+]]:_(s64) = COPY
  CHECK: [[COPY1:%[0-9]+]]:_(s64) = COPY
  CHECK: [[COPY2:%[0-9]+]]:_(s64) = COPY
  CHECK: [[PTR0:%[0-9]+]]:_(p0) = G_INTTOPTR [[COPY0]]
  CHECK: [[VEC8:%[0-9]+]]:_(<8 x s16>) = G_LOAD [[PTR0]]:_(p0) :: (load (<8 x s16>), align 8)
  CHECK: [[INSERT_VAL:%[0-9]+]]:_(s16) = G_TRUNC [[COPY1]]


  CHECK: [[UNMERGE0:%[0-9]+]]:_(<2 x s16>), [[UNMERGE1:%[0-9]+]]:_(<2 x s16>), [[UNMERGE2:%[0-9]+]]:_(<2 x s16>), [[UNMERGE3:%[0-9]+]]:_(<2 x s16>) = G_UNMERGE_VALUES [[VEC8]]
  CHECK: [[ONE:%[0-9]+]]:_(s64) = G_CONSTANT i64 1
  CHECK: [[SUB_INSERT_7:%[0-9]+]]:_(<2 x s16>) = G_INSERT_VECTOR_ELT [[UNMERGE3]]:_, [[INSERT_VAL]]:_(s16), [[ONE]]
  CHECK: [[INSERT_V8_7_0:%[0-9]+]]:_(<8 x s16>) = G_CONCAT_VECTORS [[UNMERGE0]]:_(<2 x s16>), [[UNMERGE1]]:_(<2 x s16>), [[UNMERGE2]]:_(<2 x s16>), [[SUB_INSERT_7]]:_(<2 x s16>)


  CHECK: [[UNMERGE1_0:%[0-9]+]]:_(s16), [[UNMERGE1_1:%[0-9]+]]:_(s16), [[UNMERGE1_2:%[0-9]+]]:_(s16), [[UNMERGE1_3:%[0-9]+]]:_(s16), [[UNMERGE1_4:%[0-9]+]]:_(s16), [[UNMERGE1_5:%[0-9]+]]:_(s16), [[UNMERGE1_6:%[0-9]+]]:_(s16), [[UNMERGE1_7:%[0-9]+]]:_(s16) = G_UNMERGE_VALUES [[VEC8]]:_(<8 x s16>)
  CHECK: [[IMPDEF_S16:%[0-9]+]]:_(s16) = G_IMPLICIT_DEF
  CHECK: [[BUILD0:%[0-9]+]]:_(<3 x s16>) = G_BUILD_VECTOR [[UNMERGE1_0]]:_(s16), [[UNMERGE1_1]]:_(s16), [[UNMERGE1_2]]:_(s16)
  CHECK: [[BUILD1:%[0-9]+]]:_(<3 x s16>) = G_BUILD_VECTOR [[UNMERGE1_3]]:_(s16), [[UNMERGE1_4]]:_(s16), [[UNMERGE1_5]]:_(s16)
  CHECK: [[BUILD2:%[0-9]+]]:_(<3 x s16>) = G_BUILD_VECTOR [[UNMERGE1_6]]:_(s16), [[UNMERGE1_7]]:_(s16), [[IMPDEF_S16]]:_(s16)
  CHECK: [[IMPDEF_V3S16:%[0-9]+]]:_(<3 x s16>) = G_IMPLICIT_DEF
  CHECK: [[ONE_1:%[0-9]+]]:_(s64) = G_CONSTANT i64 1
  CHECK: [[SUB_INSERT_7_V3S16:%[0-9]+]]:_(<3 x s16>) = G_INSERT_VECTOR_ELT [[BUILD2]]:_, [[INSERT_VAL]]:_(s16), [[ONE_1]]

  CHECK: [[WIDE_CONCAT_DEAD:%[0-9]+]]:_(<24 x s16>) = G_CONCAT_VECTORS [[BUILD0]]:_(<3 x s16>), [[BUILD1]]:_(<3 x s16>), [[SUB_INSERT_7_V3S16]]:_(<3 x s16>), [[IMPDEF_V3S16]]:_(<3 x s16>), [[IMPDEF_V3S16]]:_(<3 x s16>), [[IMPDEF_V3S16]]:_(<3 x s16>), [[IMPDEF_V3S16]]:_(<3 x s16>), [[IMPDEF_V3S16]]:_(<3 x s16>)
  CHECK: [[WIDE_CONCAT:%[0-9]+]]:_(<24 x s16>) = G_CONCAT_VECTORS [[BUILD0]]:_(<3 x s16>), [[BUILD1]]:_(<3 x s16>), [[SUB_INSERT_7_V3S16]]:_(<3 x s16>), [[IMPDEF_V3S16]]:_(<3 x s16>), [[IMPDEF_V3S16]]:_(<3 x s16>), [[IMPDEF_V3S16]]:_(<3 x s16>), [[IMPDEF_V3S16]]:_(<3 x s16>), [[IMPDEF_V3S16]]:_(<3 x s16>)
  CHECK: [[INSERT_V8_7_1:%[0-9]+]]:_(<8 x s16>), %{{[0-9]+}}:_(<8 x s16>), %{{[0-9]+}}:_(<8 x s16>) = G_UNMERGE_VALUES [[WIDE_CONCAT]]:_(<24 x s16>)


  CHECK: G_STORE [[INSERT_V8_7_0]]
  CHECK: G_STORE [[INSERT_V8_7_1]]
  )";

  // Check
  EXPECT_TRUE(CheckMachineFunction(*MF, CheckStr)) << *MF;
}

// Test widen scalar of G_UNMERGE_VALUES
TEST_F(AArch64GISelMITest, widenScalarUnmerge) {
  setUp();
  if (!TM)
    return;

  DefineLegalizerInfo(A, {});

  LLT S96{LLT::scalar(96)};
  LLT S64{LLT::scalar(64)};
  LLT S48{LLT::scalar(48)};

  auto Src = B.buildAnyExt(S96, Copies[0]);
  auto Unmerge = B.buildUnmerge(S48, Src);

  AInfo Info(MF->getSubtarget());
  DummyGISelObserver Observer;
  LegalizerHelper Helper(*MF, Info, Observer, B);

  // Perform Legalization
  B.setInsertPt(*EntryMBB, Unmerge->getIterator());

  // This should create unmerges to a GCD type (S16), then remerge to S48
  EXPECT_EQ(LegalizerHelper::LegalizeResult::Legalized,
            Helper.widenScalar(*Unmerge, 0, S64));

  const auto *CheckStr = R"(
  CHECK: [[COPY0:%[0-9]+]]:_(s64) = COPY
  CHECK: [[COPY1:%[0-9]+]]:_(s64) = COPY
  CHECK: [[COPY2:%[0-9]+]]:_(s64) = COPY
  CHECK: [[ANYEXT:%[0-9]+]]:_(s96) = G_ANYEXT [[COPY0]]
  CHECK: [[ANYEXT1:%[0-9]+]]:_(s192) = G_ANYEXT [[ANYEXT]]
  CHECK: [[UNMERGE:%[0-9]+]]:_(s64), [[UNMERGE1:%[0-9]+]]:_(s64), [[UNMERGE2:%[0-9]+]]:_(s64) = G_UNMERGE_VALUES [[ANYEXT1]]
  CHECK: [[UNMERGE3:%[0-9]+]]:_(s16), [[UNMERGE4:%[0-9]+]]:_(s16), [[UNMERGE5:%[0-9]+]]:_(s16), [[UNMERGE6:%[0-9]+]]:_(s16) = G_UNMERGE_VALUES [[UNMERGE]]
  CHECK: [[UNMERGE7:%[0-9]+]]:_(s16), [[UNMERGE8:%[0-9]+]]:_(s16), [[UNMERGE9:%[0-9]+]]:_(s16), [[UNMERGE10:%[0-9]+]]:_(s16) = G_UNMERGE_VALUES [[UNMERGE1]]
  CHECK: [[UNMERGE11:%[0-9]+]]:_(s16), [[UNMERGE12:%[0-9]+]]:_(s16), [[UNMERGE13:%[0-9]+]]:_(s16), [[UNMERGE14:%[0-9]+]]:_(s16) = G_UNMERGE_VALUES [[UNMERGE2]]
  CHECK: [[MERGE:%[0-9]+]]:_(s48) = G_MERGE_VALUES [[UNMERGE3]]:_(s16), [[UNMERGE4]]:_(s16), [[UNMERGE5]]:_(s16)
  CHECK: [[MERGE1:%[0-9]+]]:_(s48) = G_MERGE_VALUES [[UNMERGE6]]:_(s16), [[UNMERGE7]]:_(s16), [[UNMERGE8]]:_(s16)
  )";

  // Check
  EXPECT_TRUE(CheckMachineFunction(*MF, CheckStr)) << *MF;
}

// Test moreElements of G_SHUFFLE_VECTOR.
TEST_F(AArch64GISelMITest, moreElementsShuffle) {
  setUp();
  if (!TM)
    return;

  DefineLegalizerInfo(A, {});

  LLT S64{LLT::scalar(64)};
  LLT V6S64 = LLT::fixed_vector(6, S64);

  auto V1 = B.buildBuildVector(V6S64, {Copies[0], Copies[1], Copies[0],
                                       Copies[1], Copies[0], Copies[1]});
  auto V2 = B.buildBuildVector(V6S64, {Copies[0], Copies[1], Copies[0],
                                       Copies[1], Copies[0], Copies[1]});
  auto Shuffle = B.buildShuffleVector(V6S64, V1, V2, {3, 4, 7, 0, 1, 11});

  AInfo Info(MF->getSubtarget());
  DummyGISelObserver Observer;
  LegalizerHelper Helper(*MF, Info, Observer, B);

  // Perform Legalization
  B.setInsertPt(*EntryMBB, Shuffle->getIterator());

  EXPECT_EQ(LegalizerHelper::LegalizeResult::Legalized,
            Helper.moreElementsVector(*Shuffle, 0, LLT::fixed_vector(8, S64)));

  const auto *CheckStr = R"(
  CHECK: [[COPY0:%[0-9]+]]:_(s64) = COPY
  CHECK: [[COPY1:%[0-9]+]]:_(s64) = COPY
  CHECK: [[COPY2:%[0-9]+]]:_(s64) = COPY
  CHECK: [[BV1:%[0-9]+]]:_(<6 x s64>) = G_BUILD_VECTOR
  CHECK: [[BV2:%[0-9]+]]:_(<6 x s64>) = G_BUILD_VECTOR

  CHECK: [[BV1_E0:%[0-9]+]]:_(s64), [[BV1_E1:%[0-9]+]]:_(s64), [[BV1_E2:%[0-9]+]]:_(s64), [[BV1_E3:%[0-9]+]]:_(s64), [[BV1_E4:%[0-9]+]]:_(s64), [[BV1_E5:%[0-9]+]]:_(s64) = G_UNMERGE_VALUES [[BV1]]:_(<6 x s64>)
  CHECK: [[IMP_DEF0:%[0-9]+]]:_(s64) = G_IMPLICIT_DEF
  CHECK: [[BV1_LARGE:%[0-9]+]]:_(<8 x s64>) = G_BUILD_VECTOR [[BV1_E0]]:_(s64), [[BV1_E1]]:_(s64), [[BV1_E2]]:_(s64), [[BV1_E3]]:_(s64), [[BV1_E4]]:_(s64), [[BV1_E5]]:_(s64), [[IMP_DEF0]]:_(s64), [[IMP_DEF0]]:_(s64)

  CHECK: [[BV2_E0:%[0-9]+]]:_(s64), [[BV2_E1:%[0-9]+]]:_(s64), [[BV2_E2:%[0-9]+]]:_(s64), [[BV2_E3:%[0-9]+]]:_(s64), [[BV2_E4:%[0-9]+]]:_(s64), [[BV2_E5:%[0-9]+]]:_(s64) = G_UNMERGE_VALUES [[BV2]]:_(<6 x s64>)
  CHECK: [[IMP_DEF1:%[0-9]+]]:_(s64) = G_IMPLICIT_DEF
  CHECK: [[BV2_LARGE:%[0-9]+]]:_(<8 x s64>) = G_BUILD_VECTOR [[BV2_E0]]:_(s64), [[BV2_E1]]:_(s64), [[BV2_E2]]:_(s64), [[BV2_E3]]:_(s64), [[BV2_E4]]:_(s64), [[BV2_E5]]:_(s64), [[IMP_DEF1]]:_(s64), [[IMP_DEF1]]:_(s64)

  CHECK: [[SHUF:%[0-9]+]]:_(<8 x s64>) = G_SHUFFLE_VECTOR [[BV1_LARGE]]:_(<8 x s64>), [[BV2_LARGE]]:_, shufflemask(3, 4, 9, 0, 1, 13, undef, undef)

  CHECK: [[SHUF_E0:%[0-9]+]]:_(s64), [[SHUF_E1:%[0-9]+]]:_(s64), [[SHUF_E2:%[0-9]+]]:_(s64), [[SHUF_E3:%[0-9]+]]:_(s64), [[SHUF_E4:%[0-9]+]]:_(s64), [[SHUF_E5:%[0-9]+]]:_(s64), [[SHUF_E6:%[0-9]+]]:_(s64), [[SHUF_E7:%[0-9]+]]:_(s64) = G_UNMERGE_VALUES [[SHUF]]:_(<8 x s64>)
  CHECK: (<6 x s64>) = G_BUILD_VECTOR [[SHUF_E0]]:_(s64), [[SHUF_E1]]:_(s64), [[SHUF_E2]]:_(s64), [[SHUF_E3]]:_(s64), [[SHUF_E4]]:_(s64), [[SHUF_E5]]:_(s64)
  )";

  // Check
  EXPECT_TRUE(CheckMachineFunction(*MF, CheckStr)) << *MF;
}

// Test narror scalar of G_SHL with constant shift amount
TEST_F(AArch64GISelMITest, narrowScalarShiftByConstant) {
  setUp();
  if (!TM)
    return;

  DefineLegalizerInfo(A, {});

  LLT S64{LLT::scalar(64)};
  LLT S32{LLT::scalar(32)};

  auto Constant = B.buildConstant(S64, 33);
  auto Trunc = B.buildTrunc(S32, Constant);
  auto Shift = B.buildShl(S64, Copies[0], Trunc);

  AInfo Info(MF->getSubtarget());
  DummyGISelObserver Observer;
  LegalizerHelper Helper(*MF, Info, Observer, B);

  // Perform Legalization
  B.setInsertPt(*EntryMBB, Shift->getIterator());

  // This should detect the G_CONSTANT feeding the G_SHL through a G_TRUNC
  EXPECT_EQ(LegalizerHelper::LegalizeResult::Legalized,
            Helper.narrowScalarShift(*Shift, 0, S32));

  const auto *CheckStr = R"(
  CHECK: [[COPY0:%[0-9]+]]:_(s64) = COPY
  CHECK: [[COPY1:%[0-9]+]]:_(s64) = COPY
  CHECK: [[COPY2:%[0-9]+]]:_(s64) = COPY
  CHECK: [[THIRTY3:%[0-9]+]]:_(s64) = G_CONSTANT i64 33
  CHECK: [[TRUNC:%[0-9]+]]:_(s32) = G_TRUNC %4:_(s64)
  CHECK: [[UNMERGE:%[0-9]+]]:_(s32), [[UNMERGE2:%[0-9]+]]:_(s32) = G_UNMERGE_VALUES [[COPY0]]
  CHECK: [[ZERO:%[0-9]+]]:_(s32) = G_CONSTANT i32 0
  CHECK: [[ONE:%[0-9]+]]:_(s32) = G_CONSTANT i32 1
  CHECK: [[SHIFT:%[0-9]+]]:_(s32) = G_SHL [[UNMERGE]]:_, [[ONE]]:_(s32)
  CHECK: [[MERGE:%[0-9]+]]:_(s64) = G_MERGE_VALUES [[ZERO]]:_(s32), [[SHIFT]]:_(s32)
  )";

  // Check
  EXPECT_TRUE(CheckMachineFunction(*MF, CheckStr)) << *MF;
}

} // namespace<|MERGE_RESOLUTION|>--- conflicted
+++ resolved
@@ -1287,17 +1287,6 @@
   EXPECT_EQ(LegalizerHelper::LegalizeResult::Legalized,
             Helper.narrowScalar(*SADDE, 0, S32));
 
-<<<<<<< HEAD
-  auto CheckStr = R"(
-  CHECK: [[Trunc:%[0-9]+]]:_(s8) = G_TRUNC
-  CHECK: [[LHS:%[0-9]+]]:_(s16) = G_ZEXT [[Trunc]]
-  CHECK: [[RHS:%[0-9]+]]:_(s16) = G_ZEXT [[Trunc]]
-  CHECK: [[ADD:%[0-9]+]]:_(s16) = G_ADD [[LHS]]:_, [[RHS]]:_
-  CHECK: [[TRUNC1:%[0-9]+]]:_(s8) = G_TRUNC [[ADD]]
-  CHECK: [[ZEXT:%[0-9]+]]:_(s16) = G_ZEXT [[TRUNC1]]
-  CHECK: G_ICMP intpred(ne), [[ADD]]:_(s16), [[ZEXT]]:_
-  CHECK: G_TRUNC [[ADD]]
-=======
   const char *CheckStr = R"(
   CHECK: [[IMP_DEF0:%[0-9]+]]:_(s96) = G_IMPLICIT_DEF
   CHECK: [[IMP_DEF1:%[0-9]+]]:_(s96) = G_IMPLICIT_DEF
@@ -1308,7 +1297,6 @@
   CHECK: [[SADDE1:%[0-9]+]]:_(s32), [[CARRY1:%[0-9]+]]:_(s1) = G_UADDE [[OP0_1]]:_, [[OP1_1]]:_, [[CARRY0]]:_
   CHECK: [[SADDE2:%[0-9]+]]:_(s32), [[CARRY2:%[0-9]+]]:_(s1) = G_SADDE [[OP0_2]]:_, [[OP1_2]]:_, [[CARRY1]]:_
   CHECK: [[SADDE:%[0-9]+]]:_(s96) = G_MERGE_VALUES [[SADDE0]]:_(s32), [[SADDE1]]:_(s32), [[SADDE2]]:_(s32)
->>>>>>> a2ce6ee6
   )";
 
   EXPECT_TRUE(CheckMachineFunction(*MF, CheckStr)) << *MF;
@@ -1338,17 +1326,6 @@
   EXPECT_EQ(LegalizerHelper::LegalizeResult::Legalized,
             Helper.narrowScalar(*SSUBE, 0, S32));
 
-<<<<<<< HEAD
-  auto CheckStr = R"(
-  CHECK: [[Trunc:%[0-9]+]]:_(s8) = G_TRUNC
-  CHECK: [[LHS:%[0-9]+]]:_(s16) = G_ZEXT [[Trunc]]
-  CHECK: [[RHS:%[0-9]+]]:_(s16) = G_ZEXT [[Trunc]]
-  CHECK: [[SUB:%[0-9]+]]:_(s16) = G_SUB [[LHS]]:_, [[RHS]]:_
-  CHECK: [[TRUNC1:%[0-9]+]]:_(s8) = G_TRUNC [[SUB]]
-  CHECK: [[ZEXT:%[0-9]+]]:_(s16) = G_ZEXT [[TRUNC1]]
-  CHECK: G_ICMP intpred(ne), [[SUB]]:_(s16), [[ZEXT]]:_
-  CHECK: G_TRUNC [[SUB]]
-=======
   const char *CheckStr = R"(
   CHECK: [[IMP_DEF0:%[0-9]+]]:_(s96) = G_IMPLICIT_DEF
   CHECK: [[IMP_DEF1:%[0-9]+]]:_(s96) = G_IMPLICIT_DEF
@@ -1359,549 +1336,6 @@
   CHECK: [[SSUBE1:%[0-9]+]]:_(s32), [[CARRY1:%[0-9]+]]:_(s1) = G_USUBE [[OP0_1]]:_, [[OP1_1]]:_, [[CARRY0]]:_
   CHECK: [[SSUBE2:%[0-9]+]]:_(s32), [[CARRY2:%[0-9]+]]:_(s1) = G_SSUBE [[OP0_2]]:_, [[OP1_2]]:_, [[CARRY1]]:_
   CHECK: [[SSUBE:%[0-9]+]]:_(s96) = G_MERGE_VALUES [[SSUBE0]]:_(s32), [[SSUBE1]]:_(s32), [[SSUBE2]]:_(s32)
->>>>>>> a2ce6ee6
-  )";
-
-  EXPECT_TRUE(CheckMachineFunction(*MF, CheckStr)) << *MF;
-}
-
-// SADDO widening.
-TEST_F(AArch64GISelMITest, WidenSADDO) {
-  setUp();
-  if (!TM)
-    return;
-
-  // Declare your legalization info
-  DefineLegalizerInfo(A, {
-    getActionDefinitionsBuilder(G_ADD).legalFor({{s16, s16}});
-  });
-  // Build
-  // Trunc it to s8.
-  LLT s8{LLT::scalar(8)};
-  LLT s16{LLT::scalar(16)};
-  auto MIBTrunc = B.buildTrunc(s8, Copies[0]);
-  unsigned CarryReg = MRI->createGenericVirtualRegister(LLT::scalar(1));
-  auto MIBSAddO =
-      B.buildInstr(TargetOpcode::G_SADDO, {s8, CarryReg}, {MIBTrunc, MIBTrunc});
-  AInfo Info(MF->getSubtarget());
-  DummyGISelObserver Observer;
-  LegalizerHelper Helper(*MF, Info, Observer, B);
-  EXPECT_TRUE(Helper.widenScalar(*MIBSAddO, 0, s16) ==
-              LegalizerHelper::LegalizeResult::Legalized);
-
-  auto CheckStr = R"(
-  CHECK: [[Trunc:%[0-9]+]]:_(s8) = G_TRUNC
-  CHECK: [[LHS:%[0-9]+]]:_(s16) = G_SEXT [[Trunc]]
-  CHECK: [[RHS:%[0-9]+]]:_(s16) = G_SEXT [[Trunc]]
-  CHECK: [[ADD:%[0-9]+]]:_(s16) = G_ADD [[LHS]]:_, [[RHS]]:_
-  CHECK: [[TRUNC1:%[0-9]+]]:_(s8) = G_TRUNC [[ADD]]
-  CHECK: [[SEXT:%[0-9]+]]:_(s16) = G_SEXT [[TRUNC1]]
-  CHECK: G_ICMP intpred(ne), [[ADD]]:_(s16), [[SEXT]]:_
-  CHECK: G_TRUNC [[ADD]]
-  )";
-
-  // Check
-  EXPECT_TRUE(CheckMachineFunction(*MF, CheckStr)) << *MF;
-}
-
-// SSUBO widening.
-TEST_F(AArch64GISelMITest, WidenSSUBO) {
-  setUp();
-  if (!TM)
-    return;
-
-  // Declare your legalization info
-  DefineLegalizerInfo(A, {
-    getActionDefinitionsBuilder(G_SUB).legalFor({{s16, s16}});
-  });
-  // Build
-  // Trunc it to s8.
-  LLT s8{LLT::scalar(8)};
-  LLT s16{LLT::scalar(16)};
-  auto MIBTrunc = B.buildTrunc(s8, Copies[0]);
-  unsigned CarryReg = MRI->createGenericVirtualRegister(LLT::scalar(1));
-  auto MIBSSUBO =
-      B.buildInstr(TargetOpcode::G_SSUBO, {s8, CarryReg}, {MIBTrunc, MIBTrunc});
-  AInfo Info(MF->getSubtarget());
-  DummyGISelObserver Observer;
-  LegalizerHelper Helper(*MF, Info, Observer, B);
-  EXPECT_TRUE(Helper.widenScalar(*MIBSSUBO, 0, s16) ==
-              LegalizerHelper::LegalizeResult::Legalized);
-
-  auto CheckStr = R"(
-  CHECK: [[Trunc:%[0-9]+]]:_(s8) = G_TRUNC
-  CHECK: [[LHS:%[0-9]+]]:_(s16) = G_SEXT [[Trunc]]
-  CHECK: [[RHS:%[0-9]+]]:_(s16) = G_SEXT [[Trunc]]
-  CHECK: [[SUB:%[0-9]+]]:_(s16) = G_SUB [[LHS]]:_, [[RHS]]:_
-  CHECK: [[TRUNC1:%[0-9]+]]:_(s8) = G_TRUNC [[SUB]]
-  CHECK: [[SEXT:%[0-9]+]]:_(s16) = G_SEXT [[TRUNC1]]
-  CHECK: G_ICMP intpred(ne), [[SUB]]:_(s16), [[SEXT]]:_
-  CHECK: G_TRUNC [[SUB]]
-  )";
-
-  // Check
-  EXPECT_TRUE(CheckMachineFunction(*MF, CheckStr)) << *MF;
-}
-
-TEST_F(AArch64GISelMITest, WidenUADDE) {
-  setUp();
-  if (!TM)
-    return;
-
-  // Declare your legalization info
-  DefineLegalizerInfo(A, {
-    getActionDefinitionsBuilder(G_UADDE).legalFor({{s16, s16}});
-  });
-  // Build
-  // Trunc it to s8.
-  LLT s8{LLT::scalar(8)};
-  LLT s16{LLT::scalar(16)};
-  auto MIBTrunc = B.buildTrunc(s8, Copies[0]);
-  auto CarryIn = B.buildUndef(LLT::scalar(1));
-  Register CarryReg = MRI->createGenericVirtualRegister(LLT::scalar(1));
-  auto MIBUAddO = B.buildInstr(TargetOpcode::G_UADDE, {s8, CarryReg},
-                               {MIBTrunc, MIBTrunc, CarryIn});
-  AInfo Info(MF->getSubtarget());
-  DummyGISelObserver Observer;
-  LegalizerHelper Helper(*MF, Info, Observer, B);
-  EXPECT_TRUE(Helper.widenScalar(*MIBUAddO, 0, s16) ==
-              LegalizerHelper::LegalizeResult::Legalized);
-
-  const char *CheckStr = R"(
-  CHECK: [[Trunc:%[0-9]+]]:_(s8) = G_TRUNC
-  CHECK: [[Implicit:%[0-9]+]]:_(s1) = G_IMPLICIT_DEF
-  CHECK: [[LHS:%[0-9]+]]:_(s16) = G_ZEXT [[Trunc]]
-  CHECK: [[RHS:%[0-9]+]]:_(s16) = G_ZEXT [[Trunc]]
-  CHECK: [[UADDE:%[0-9]+]]:_(s16), [[CARRY:%[0-9]+]]:_(s1) = G_UADDE [[LHS]]:_, [[RHS]]:_, [[Implicit]]:_
-  CHECK: [[TRUNC1:%[0-9]+]]:_(s8) = G_TRUNC [[UADDE]]
-  CHECK: [[ZEXT:%[0-9]+]]:_(s16) = G_ZEXT [[TRUNC1]]
-  CHECK: G_ICMP intpred(ne), [[UADDE]]:_(s16), [[ZEXT]]:_
-  CHECK: G_TRUNC [[UADDE]]
-  )";
-
-  // Check
-  EXPECT_TRUE(CheckMachineFunction(*MF, CheckStr)) << *MF;
-}
-
-TEST_F(AArch64GISelMITest, WidenUSUBE) {
-  setUp();
-  if (!TM)
-    return;
-
-  // Declare your legalization info
-  DefineLegalizerInfo(A, {
-    getActionDefinitionsBuilder(G_USUBE).legalFor({{s16, s16}});
-  });
-  // Build
-  // Trunc it to s8.
-  LLT s8{LLT::scalar(8)};
-  LLT s16{LLT::scalar(16)};
-  auto MIBTrunc = B.buildTrunc(s8, Copies[0]);
-  auto CarryIn = B.buildUndef(LLT::scalar(1));
-  Register CarryReg = MRI->createGenericVirtualRegister(LLT::scalar(1));
-  auto MIBUSUBE = B.buildInstr(TargetOpcode::G_USUBE, {s8, CarryReg},
-                               {MIBTrunc, MIBTrunc, CarryIn});
-  AInfo Info(MF->getSubtarget());
-  DummyGISelObserver Observer;
-  LegalizerHelper Helper(*MF, Info, Observer, B);
-  EXPECT_TRUE(Helper.widenScalar(*MIBUSUBE, 0, s16) ==
-              LegalizerHelper::LegalizeResult::Legalized);
-
-  const char *CheckStr = R"(
-  CHECK: [[Trunc:%[0-9]+]]:_(s8) = G_TRUNC
-  CHECK: [[Implicit:%[0-9]+]]:_(s1) = G_IMPLICIT_DEF
-  CHECK: [[LHS:%[0-9]+]]:_(s16) = G_ZEXT [[Trunc]]
-  CHECK: [[RHS:%[0-9]+]]:_(s16) = G_ZEXT [[Trunc]]
-  CHECK: [[USUBE:%[0-9]+]]:_(s16), [[CARRY:%[0-9]+]]:_(s1) = G_USUBE [[LHS]]:_, [[RHS]]:_, [[Implicit]]:_
-  CHECK: [[TRUNC1:%[0-9]+]]:_(s8) = G_TRUNC [[USUBE]]
-  CHECK: [[ZEXT:%[0-9]+]]:_(s16) = G_ZEXT [[TRUNC1]]
-  CHECK: G_ICMP intpred(ne), [[USUBE]]:_(s16), [[ZEXT]]:_
-  CHECK: G_TRUNC [[USUBE]]
-  )";
-
-  // Check
-  EXPECT_TRUE(CheckMachineFunction(*MF, CheckStr)) << *MF;
-}
-
-TEST_F(AArch64GISelMITest, WidenSADDE) {
-  setUp();
-  if (!TM)
-    return;
-
-  // Declare your legalization info
-  DefineLegalizerInfo(A, {
-    getActionDefinitionsBuilder({G_SADDE, G_UADDE}).legalFor({{s16, s16}});
-  });
-  // Build
-  // Trunc it to s8.
-  LLT s8{LLT::scalar(8)};
-  LLT s16{LLT::scalar(16)};
-  auto MIBTrunc = B.buildTrunc(s8, Copies[0]);
-  auto CarryIn = B.buildUndef(LLT::scalar(1));
-  Register CarryReg = MRI->createGenericVirtualRegister(LLT::scalar(1));
-  auto MIBUAddO = B.buildInstr(TargetOpcode::G_SADDE, {s8, CarryReg},
-                               {MIBTrunc, MIBTrunc, CarryIn});
-  AInfo Info(MF->getSubtarget());
-  DummyGISelObserver Observer;
-  LegalizerHelper Helper(*MF, Info, Observer, B);
-  EXPECT_TRUE(Helper.widenScalar(*MIBUAddO, 0, s16) ==
-              LegalizerHelper::LegalizeResult::Legalized);
-
-  const char *CheckStr = R"(
-  CHECK: [[Trunc:%[0-9]+]]:_(s8) = G_TRUNC
-  CHECK: [[Implicit:%[0-9]+]]:_(s1) = G_IMPLICIT_DEF
-  CHECK: [[LHS:%[0-9]+]]:_(s16) = G_SEXT [[Trunc]]
-  CHECK: [[RHS:%[0-9]+]]:_(s16) = G_SEXT [[Trunc]]
-  CHECK: [[SADDE:%[0-9]+]]:_(s16), [[CARRY:%[0-9]+]]:_(s1) = G_UADDE [[LHS]]:_, [[RHS]]:_, [[Implicit]]:_
-  CHECK: [[TRUNC1:%[0-9]+]]:_(s8) = G_TRUNC [[SADDE]]
-  CHECK: [[SEXT:%[0-9]+]]:_(s16) = G_SEXT [[TRUNC1]]
-  CHECK: G_ICMP intpred(ne), [[SADDE]]:_(s16), [[SEXT]]:_
-  CHECK: G_TRUNC [[SADDE]]
-  )";
-
-  // Check
-  EXPECT_TRUE(CheckMachineFunction(*MF, CheckStr)) << *MF;
-}
-
-TEST_F(AArch64GISelMITest, WidenSSUBE) {
-  setUp();
-  if (!TM)
-    return;
-
-  // Declare your legalization info
-  DefineLegalizerInfo(A, {
-    getActionDefinitionsBuilder({G_SSUBE, G_USUBE}).legalFor({{s16, s16}});
-  });
-  // Build
-  // Trunc it to s8.
-  LLT s8{LLT::scalar(8)};
-  LLT s16{LLT::scalar(16)};
-  auto MIBTrunc = B.buildTrunc(s8, Copies[0]);
-  auto CarryIn = B.buildUndef(LLT::scalar(1));
-  Register CarryReg = MRI->createGenericVirtualRegister(LLT::scalar(1));
-  auto MIBSSUBE = B.buildInstr(TargetOpcode::G_SSUBE, {s8, CarryReg},
-                               {MIBTrunc, MIBTrunc, CarryIn});
-  AInfo Info(MF->getSubtarget());
-  DummyGISelObserver Observer;
-  LegalizerHelper Helper(*MF, Info, Observer, B);
-  EXPECT_TRUE(Helper.widenScalar(*MIBSSUBE, 0, s16) ==
-              LegalizerHelper::LegalizeResult::Legalized);
-
-  const char *CheckStr = R"(
-  CHECK: [[Trunc:%[0-9]+]]:_(s8) = G_TRUNC
-  CHECK: [[Implicit:%[0-9]+]]:_(s1) = G_IMPLICIT_DEF
-  CHECK: [[LHS:%[0-9]+]]:_(s16) = G_SEXT [[Trunc]]
-  CHECK: [[RHS:%[0-9]+]]:_(s16) = G_SEXT [[Trunc]]
-  CHECK: [[SSUBE:%[0-9]+]]:_(s16), [[CARRY:%[0-9]+]]:_(s1) = G_USUBE [[LHS]]:_, [[RHS]]:_, [[Implicit]]:_
-  CHECK: [[TRUNC1:%[0-9]+]]:_(s8) = G_TRUNC [[SSUBE]]
-  CHECK: [[SEXT:%[0-9]+]]:_(s16) = G_SEXT [[TRUNC1]]
-  CHECK: G_ICMP intpred(ne), [[SSUBE]]:_(s16), [[SEXT]]:_
-  CHECK: G_TRUNC [[SSUBE]]
-  )";
-
-  // Check
-  EXPECT_TRUE(CheckMachineFunction(*MF, CheckStr)) << *MF;
-}
-
-TEST_F(AArch64GISelMITest, NarrowUADDO) {
-  setUp();
-  if (!TM)
-    return;
-
-  LLT S1 = LLT::scalar(1);
-  LLT S32 = LLT::scalar(32);
-  LLT S96 = LLT::scalar(96);
-  DefineLegalizerInfo(A, {
-    getActionDefinitionsBuilder({G_UADDO, G_UADDE})
-        .legalFor({{LLT::scalar(32), LLT::scalar(1)}});
-  });
-
-  auto Op0 = B.buildUndef(S96);
-  auto Op1 = B.buildUndef(S96);
-  auto UADDO = B.buildUAddo(S96, S1, Op0, Op1);
-
-  AInfo Info(MF->getSubtarget());
-  DummyGISelObserver Observer;
-  LegalizerHelper Helper(*MF, Info, Observer, B);
-  EXPECT_EQ(LegalizerHelper::LegalizeResult::Legalized,
-            Helper.narrowScalar(*UADDO, 0, S32));
-
-  const char *CheckStr = R"(
-  CHECK: [[IMP_DEF0:%[0-9]+]]:_(s96) = G_IMPLICIT_DEF
-  CHECK: [[IMP_DEF1:%[0-9]+]]:_(s96) = G_IMPLICIT_DEF
-  CHECK: [[OP0_0:%[0-9]+]]:_(s32), [[OP0_1:%[0-9]+]]:_(s32), [[OP0_2:%[0-9]+]]:_(s32) = G_UNMERGE_VALUES [[IMP_DEF0]]
-  CHECK: [[OP1_0:%[0-9]+]]:_(s32), [[OP1_1:%[0-9]+]]:_(s32), [[OP1_2:%[0-9]+]]:_(s32) = G_UNMERGE_VALUES [[IMP_DEF1]]
-  CHECK: [[UADDO0:%[0-9]+]]:_(s32), [[CARRY0:%[0-9]+]]:_(s1) = G_UADDO [[OP0_0]]:_, [[OP1_0]]:_
-  CHECK: [[UADDO1:%[0-9]+]]:_(s32), [[CARRY1:%[0-9]+]]:_(s1) = G_UADDE [[OP0_1]]:_, [[OP1_1]]:_, [[CARRY0]]:_
-  CHECK: [[UADDO2:%[0-9]+]]:_(s32), [[CARRY2:%[0-9]+]]:_(s1) = G_UADDE [[OP0_2]]:_, [[OP1_2]]:_, [[CARRY1]]:_
-  CHECK: [[UADDO:%[0-9]+]]:_(s96) = G_MERGE_VALUES [[UADDO0]]:_(s32), [[UADDO1]]:_(s32), [[UADDO2]]:_(s32)
-  )";
-
-  EXPECT_TRUE(CheckMachineFunction(*MF, CheckStr)) << *MF;
-}
-
-TEST_F(AArch64GISelMITest, NarrowUSUBO) {
-  setUp();
-  if (!TM)
-    return;
-
-  LLT S1 = LLT::scalar(1);
-  LLT S32 = LLT::scalar(32);
-  LLT S96 = LLT::scalar(96);
-  DefineLegalizerInfo(A, {
-    getActionDefinitionsBuilder({G_USUBO, G_USUBE})
-        .legalFor({{LLT::scalar(32), LLT::scalar(1)}});
-  });
-
-  auto Op0 = B.buildUndef(S96);
-  auto Op1 = B.buildUndef(S96);
-  auto USUBO = B.buildUSubo(S96, S1, Op0, Op1);
-
-  AInfo Info(MF->getSubtarget());
-  DummyGISelObserver Observer;
-  LegalizerHelper Helper(*MF, Info, Observer, B);
-  EXPECT_EQ(LegalizerHelper::LegalizeResult::Legalized,
-            Helper.narrowScalar(*USUBO, 0, S32));
-
-  const char *CheckStr = R"(
-  CHECK: [[IMP_DEF0:%[0-9]+]]:_(s96) = G_IMPLICIT_DEF
-  CHECK: [[IMP_DEF1:%[0-9]+]]:_(s96) = G_IMPLICIT_DEF
-  CHECK: [[OP0_0:%[0-9]+]]:_(s32), [[OP0_1:%[0-9]+]]:_(s32), [[OP0_2:%[0-9]+]]:_(s32) = G_UNMERGE_VALUES [[IMP_DEF0]]
-  CHECK: [[OP1_0:%[0-9]+]]:_(s32), [[OP1_1:%[0-9]+]]:_(s32), [[OP1_2:%[0-9]+]]:_(s32) = G_UNMERGE_VALUES [[IMP_DEF1]]
-  CHECK: [[USUBO0:%[0-9]+]]:_(s32), [[CARRY0:%[0-9]+]]:_(s1) = G_USUBO [[OP0_0]]:_, [[OP1_0]]:_
-  CHECK: [[USUBO1:%[0-9]+]]:_(s32), [[CARRY1:%[0-9]+]]:_(s1) = G_USUBE [[OP0_1]]:_, [[OP1_1]]:_, [[CARRY0]]:_
-  CHECK: [[USUBO2:%[0-9]+]]:_(s32), [[CARRY2:%[0-9]+]]:_(s1) = G_USUBE [[OP0_2]]:_, [[OP1_2]]:_, [[CARRY1]]:_
-  CHECK: [[USUBO:%[0-9]+]]:_(s96) = G_MERGE_VALUES [[USUBO0]]:_(s32), [[USUBO1]]:_(s32), [[USUBO2]]:_(s32)
-  )";
-
-  EXPECT_TRUE(CheckMachineFunction(*MF, CheckStr)) << *MF;
-}
-
-TEST_F(AArch64GISelMITest, NarrowSADDO) {
-  setUp();
-  if (!TM)
-    return;
-
-  LLT S1 = LLT::scalar(1);
-  LLT S32 = LLT::scalar(32);
-  LLT S96 = LLT::scalar(96);
-  DefineLegalizerInfo(A, {
-    getActionDefinitionsBuilder({G_UADDO, G_UADDE, G_SADDE})
-        .legalFor({{LLT::scalar(32), LLT::scalar(1)}});
-  });
-
-  auto Op0 = B.buildUndef(S96);
-  auto Op1 = B.buildUndef(S96);
-  auto SADDO = B.buildSAddo(S96, S1, Op0, Op1);
-
-  AInfo Info(MF->getSubtarget());
-  DummyGISelObserver Observer;
-  LegalizerHelper Helper(*MF, Info, Observer, B);
-  EXPECT_EQ(LegalizerHelper::LegalizeResult::Legalized,
-            Helper.narrowScalar(*SADDO, 0, S32));
-
-  const char *CheckStr = R"(
-  CHECK: [[IMP_DEF0:%[0-9]+]]:_(s96) = G_IMPLICIT_DEF
-  CHECK: [[IMP_DEF1:%[0-9]+]]:_(s96) = G_IMPLICIT_DEF
-  CHECK: [[OP0_0:%[0-9]+]]:_(s32), [[OP0_1:%[0-9]+]]:_(s32), [[OP0_2:%[0-9]+]]:_(s32) = G_UNMERGE_VALUES [[IMP_DEF0]]
-  CHECK: [[OP1_0:%[0-9]+]]:_(s32), [[OP1_1:%[0-9]+]]:_(s32), [[OP1_2:%[0-9]+]]:_(s32) = G_UNMERGE_VALUES [[IMP_DEF1]]
-  CHECK: [[SADDO0:%[0-9]+]]:_(s32), [[CARRY0:%[0-9]+]]:_(s1) = G_UADDO [[OP0_0]]:_, [[OP1_0]]:_
-  CHECK: [[SADDO1:%[0-9]+]]:_(s32), [[CARRY1:%[0-9]+]]:_(s1) = G_UADDE [[OP0_1]]:_, [[OP1_1]]:_, [[CARRY0]]:_
-  CHECK: [[SADDO2:%[0-9]+]]:_(s32), [[CARRY2:%[0-9]+]]:_(s1) = G_SADDE [[OP0_2]]:_, [[OP1_2]]:_, [[CARRY1]]:_
-  CHECK: [[SADDO:%[0-9]+]]:_(s96) = G_MERGE_VALUES [[SADDO0]]:_(s32), [[SADDO1]]:_(s32), [[SADDO2]]:_(s32)
-  )";
-
-  EXPECT_TRUE(CheckMachineFunction(*MF, CheckStr)) << *MF;
-}
-
-TEST_F(AArch64GISelMITest, NarrowSSUBO) {
-  setUp();
-  if (!TM)
-    return;
-
-  LLT S1 = LLT::scalar(1);
-  LLT S32 = LLT::scalar(32);
-  LLT S96 = LLT::scalar(96);
-  DefineLegalizerInfo(A, {
-    getActionDefinitionsBuilder({G_USUBO, G_USUBE, G_SSUBE})
-        .legalFor({{LLT::scalar(32), LLT::scalar(1)}});
-  });
-
-  auto Op0 = B.buildUndef(S96);
-  auto Op1 = B.buildUndef(S96);
-  auto SSUBO = B.buildSSubo(S96, S1, Op0, Op1);
-
-  AInfo Info(MF->getSubtarget());
-  DummyGISelObserver Observer;
-  LegalizerHelper Helper(*MF, Info, Observer, B);
-  EXPECT_EQ(LegalizerHelper::LegalizeResult::Legalized,
-            Helper.narrowScalar(*SSUBO, 0, S32));
-
-  const char *CheckStr = R"(
-  CHECK: [[IMP_DEF0:%[0-9]+]]:_(s96) = G_IMPLICIT_DEF
-  CHECK: [[IMP_DEF1:%[0-9]+]]:_(s96) = G_IMPLICIT_DEF
-  CHECK: [[OP0_0:%[0-9]+]]:_(s32), [[OP0_1:%[0-9]+]]:_(s32), [[OP0_2:%[0-9]+]]:_(s32) = G_UNMERGE_VALUES [[IMP_DEF0]]
-  CHECK: [[OP1_0:%[0-9]+]]:_(s32), [[OP1_1:%[0-9]+]]:_(s32), [[OP1_2:%[0-9]+]]:_(s32) = G_UNMERGE_VALUES [[IMP_DEF1]]
-  CHECK: [[SSUBO0:%[0-9]+]]:_(s32), [[CARRY0:%[0-9]+]]:_(s1) = G_USUBO [[OP0_0]]:_, [[OP1_0]]:_
-  CHECK: [[SSUBO1:%[0-9]+]]:_(s32), [[CARRY1:%[0-9]+]]:_(s1) = G_USUBE [[OP0_1]]:_, [[OP1_1]]:_, [[CARRY0]]:_
-  CHECK: [[SSUBO2:%[0-9]+]]:_(s32), [[CARRY2:%[0-9]+]]:_(s1) = G_SSUBE [[OP0_2]]:_, [[OP1_2]]:_, [[CARRY1]]:_
-  CHECK: [[SSUBO:%[0-9]+]]:_(s96) = G_MERGE_VALUES [[SSUBO0]]:_(s32), [[SSUBO1]]:_(s32), [[SSUBO2]]:_(s32)
-  )";
-
-  EXPECT_TRUE(CheckMachineFunction(*MF, CheckStr)) << *MF;
-}
-
-TEST_F(AArch64GISelMITest, NarrowUADDE) {
-  setUp();
-  if (!TM)
-    return;
-
-  LLT S1 = LLT::scalar(1);
-  LLT S32 = LLT::scalar(32);
-  LLT S96 = LLT::scalar(96);
-  DefineLegalizerInfo(A, {
-    getActionDefinitionsBuilder(G_UADDE).legalFor(
-        {{LLT::scalar(32), LLT::scalar(1)}});
-  });
-
-  auto Op0 = B.buildUndef(S96);
-  auto Op1 = B.buildUndef(S96);
-  auto Op2 = B.buildUndef(S1);
-  auto UADDE = B.buildUAdde(S96, S1, Op0, Op1, Op2);
-
-  AInfo Info(MF->getSubtarget());
-  DummyGISelObserver Observer;
-  LegalizerHelper Helper(*MF, Info, Observer, B);
-  EXPECT_EQ(LegalizerHelper::LegalizeResult::Legalized,
-            Helper.narrowScalar(*UADDE, 0, S32));
-
-  const char *CheckStr = R"(
-  CHECK: [[IMP_DEF0:%[0-9]+]]:_(s96) = G_IMPLICIT_DEF
-  CHECK: [[IMP_DEF1:%[0-9]+]]:_(s96) = G_IMPLICIT_DEF
-  CHECK: [[IMP_DEF2:%[0-9]+]]:_(s1) = G_IMPLICIT_DEF
-  CHECK: [[OP0_0:%[0-9]+]]:_(s32), [[OP0_1:%[0-9]+]]:_(s32), [[OP0_2:%[0-9]+]]:_(s32) = G_UNMERGE_VALUES [[IMP_DEF0]]
-  CHECK: [[OP1_0:%[0-9]+]]:_(s32), [[OP1_1:%[0-9]+]]:_(s32), [[OP1_2:%[0-9]+]]:_(s32) = G_UNMERGE_VALUES [[IMP_DEF1]]
-  CHECK: [[UADDE0:%[0-9]+]]:_(s32), [[CARRY0:%[0-9]+]]:_(s1) = G_UADDE [[OP0_0]]:_, [[OP1_0]]:_, [[IMP_DEF2]]:_
-  CHECK: [[UADDE1:%[0-9]+]]:_(s32), [[CARRY1:%[0-9]+]]:_(s1) = G_UADDE [[OP0_1]]:_, [[OP1_1]]:_, [[CARRY0]]:_
-  CHECK: [[UADDE2:%[0-9]+]]:_(s32), [[CARRY2:%[0-9]+]]:_(s1) = G_UADDE [[OP0_2]]:_, [[OP1_2]]:_, [[CARRY1]]:_
-  CHECK: [[UADDE:%[0-9]+]]:_(s96) = G_MERGE_VALUES [[UADDE0]]:_(s32), [[UADDE1]]:_(s32), [[UADDE2]]:_(s32)
-  )";
-
-  EXPECT_TRUE(CheckMachineFunction(*MF, CheckStr)) << *MF;
-}
-
-TEST_F(AArch64GISelMITest, NarrowUSUBE) {
-  setUp();
-  if (!TM)
-    return;
-
-  LLT S1 = LLT::scalar(1);
-  LLT S32 = LLT::scalar(32);
-  LLT S96 = LLT::scalar(96);
-  DefineLegalizerInfo(A, {
-    getActionDefinitionsBuilder(G_USUBE).legalFor(
-        {{LLT::scalar(32), LLT::scalar(1)}});
-  });
-
-  auto Op0 = B.buildUndef(S96);
-  auto Op1 = B.buildUndef(S96);
-  auto Op2 = B.buildUndef(S1);
-  auto USUBE = B.buildUSube(S96, S1, Op0, Op1, Op2);
-
-  AInfo Info(MF->getSubtarget());
-  DummyGISelObserver Observer;
-  LegalizerHelper Helper(*MF, Info, Observer, B);
-  EXPECT_EQ(LegalizerHelper::LegalizeResult::Legalized,
-            Helper.narrowScalar(*USUBE, 0, S32));
-
-  const char *CheckStr = R"(
-  CHECK: [[IMP_DEF0:%[0-9]+]]:_(s96) = G_IMPLICIT_DEF
-  CHECK: [[IMP_DEF1:%[0-9]+]]:_(s96) = G_IMPLICIT_DEF
-  CHECK: [[IMP_DEF2:%[0-9]+]]:_(s1) = G_IMPLICIT_DEF
-  CHECK: [[OP0_0:%[0-9]+]]:_(s32), [[OP0_1:%[0-9]+]]:_(s32), [[OP0_2:%[0-9]+]]:_(s32) = G_UNMERGE_VALUES [[IMP_DEF0]]
-  CHECK: [[OP1_0:%[0-9]+]]:_(s32), [[OP1_1:%[0-9]+]]:_(s32), [[OP1_2:%[0-9]+]]:_(s32) = G_UNMERGE_VALUES [[IMP_DEF1]]
-  CHECK: [[USUBE0:%[0-9]+]]:_(s32), [[CARRY0:%[0-9]+]]:_(s1) = G_USUBE [[OP0_0]]:_, [[OP1_0]]:_, [[IMP_DEF2]]:_
-  CHECK: [[USUBE1:%[0-9]+]]:_(s32), [[CARRY1:%[0-9]+]]:_(s1) = G_USUBE [[OP0_1]]:_, [[OP1_1]]:_, [[CARRY0]]:_
-  CHECK: [[USUBE2:%[0-9]+]]:_(s32), [[CARRY2:%[0-9]+]]:_(s1) = G_USUBE [[OP0_2]]:_, [[OP1_2]]:_, [[CARRY1]]:_
-  CHECK: [[USUBE:%[0-9]+]]:_(s96) = G_MERGE_VALUES [[USUBE0]]:_(s32), [[USUBE1]]:_(s32), [[USUBE2]]:_(s32)
-  )";
-
-  EXPECT_TRUE(CheckMachineFunction(*MF, CheckStr)) << *MF;
-}
-
-TEST_F(AArch64GISelMITest, NarrowSADDE) {
-  setUp();
-  if (!TM)
-    return;
-
-  LLT S1 = LLT::scalar(1);
-  LLT S32 = LLT::scalar(32);
-  LLT S96 = LLT::scalar(96);
-  DefineLegalizerInfo(A, {
-    getActionDefinitionsBuilder({G_SADDE, G_UADDE})
-        .legalFor({{LLT::scalar(32), LLT::scalar(1)}});
-  });
-
-  auto Op0 = B.buildUndef(S96);
-  auto Op1 = B.buildUndef(S96);
-  auto Op2 = B.buildUndef(S1);
-  auto SADDE = B.buildSAdde(S96, S1, Op0, Op1, Op2);
-
-  AInfo Info(MF->getSubtarget());
-  DummyGISelObserver Observer;
-  LegalizerHelper Helper(*MF, Info, Observer, B);
-  EXPECT_EQ(LegalizerHelper::LegalizeResult::Legalized,
-            Helper.narrowScalar(*SADDE, 0, S32));
-
-  const char *CheckStr = R"(
-  CHECK: [[IMP_DEF0:%[0-9]+]]:_(s96) = G_IMPLICIT_DEF
-  CHECK: [[IMP_DEF1:%[0-9]+]]:_(s96) = G_IMPLICIT_DEF
-  CHECK: [[IMP_DEF2:%[0-9]+]]:_(s1) = G_IMPLICIT_DEF
-  CHECK: [[OP0_0:%[0-9]+]]:_(s32), [[OP0_1:%[0-9]+]]:_(s32), [[OP0_2:%[0-9]+]]:_(s32) = G_UNMERGE_VALUES [[IMP_DEF0]]
-  CHECK: [[OP1_0:%[0-9]+]]:_(s32), [[OP1_1:%[0-9]+]]:_(s32), [[OP1_2:%[0-9]+]]:_(s32) = G_UNMERGE_VALUES [[IMP_DEF1]]
-  CHECK: [[SADDE0:%[0-9]+]]:_(s32), [[CARRY0:%[0-9]+]]:_(s1) = G_UADDE [[OP0_0]]:_, [[OP1_0]]:_, [[IMP_DEF2]]:_
-  CHECK: [[SADDE1:%[0-9]+]]:_(s32), [[CARRY1:%[0-9]+]]:_(s1) = G_UADDE [[OP0_1]]:_, [[OP1_1]]:_, [[CARRY0]]:_
-  CHECK: [[SADDE2:%[0-9]+]]:_(s32), [[CARRY2:%[0-9]+]]:_(s1) = G_SADDE [[OP0_2]]:_, [[OP1_2]]:_, [[CARRY1]]:_
-  CHECK: [[SADDE:%[0-9]+]]:_(s96) = G_MERGE_VALUES [[SADDE0]]:_(s32), [[SADDE1]]:_(s32), [[SADDE2]]:_(s32)
-  )";
-
-  EXPECT_TRUE(CheckMachineFunction(*MF, CheckStr)) << *MF;
-}
-
-TEST_F(AArch64GISelMITest, NarrowSSUBE) {
-  setUp();
-  if (!TM)
-    return;
-
-  LLT S1 = LLT::scalar(1);
-  LLT S32 = LLT::scalar(32);
-  LLT S96 = LLT::scalar(96);
-  DefineLegalizerInfo(A, {
-    getActionDefinitionsBuilder({G_SSUBE, G_USUBE})
-        .legalFor({{LLT::scalar(32), LLT::scalar(1)}});
-  });
-
-  auto Op0 = B.buildUndef(S96);
-  auto Op1 = B.buildUndef(S96);
-  auto Op2 = B.buildUndef(S1);
-  auto SSUBE = B.buildSSube(S96, S1, Op0, Op1, Op2);
-
-  AInfo Info(MF->getSubtarget());
-  DummyGISelObserver Observer;
-  LegalizerHelper Helper(*MF, Info, Observer, B);
-  EXPECT_EQ(LegalizerHelper::LegalizeResult::Legalized,
-            Helper.narrowScalar(*SSUBE, 0, S32));
-
-  const char *CheckStr = R"(
-  CHECK: [[IMP_DEF0:%[0-9]+]]:_(s96) = G_IMPLICIT_DEF
-  CHECK: [[IMP_DEF1:%[0-9]+]]:_(s96) = G_IMPLICIT_DEF
-  CHECK: [[IMP_DEF2:%[0-9]+]]:_(s1) = G_IMPLICIT_DEF
-  CHECK: [[OP0_0:%[0-9]+]]:_(s32), [[OP0_1:%[0-9]+]]:_(s32), [[OP0_2:%[0-9]+]]:_(s32) = G_UNMERGE_VALUES [[IMP_DEF0]]
-  CHECK: [[OP1_0:%[0-9]+]]:_(s32), [[OP1_1:%[0-9]+]]:_(s32), [[OP1_2:%[0-9]+]]:_(s32) = G_UNMERGE_VALUES [[IMP_DEF1]]
-  CHECK: [[SSUBE0:%[0-9]+]]:_(s32), [[CARRY0:%[0-9]+]]:_(s1) = G_USUBE [[OP0_0]]:_, [[OP1_0]]:_, [[IMP_DEF2]]:_
-  CHECK: [[SSUBE1:%[0-9]+]]:_(s32), [[CARRY1:%[0-9]+]]:_(s1) = G_USUBE [[OP0_1]]:_, [[OP1_1]]:_, [[CARRY0]]:_
-  CHECK: [[SSUBE2:%[0-9]+]]:_(s32), [[CARRY2:%[0-9]+]]:_(s1) = G_SSUBE [[OP0_2]]:_, [[OP1_2]]:_, [[CARRY1]]:_
-  CHECK: [[SSUBE:%[0-9]+]]:_(s96) = G_MERGE_VALUES [[SSUBE0]]:_(s32), [[SSUBE1]]:_(s32), [[SSUBE2]]:_(s32)
   )";
 
   EXPECT_TRUE(CheckMachineFunction(*MF, CheckStr)) << *MF;
@@ -1936,28 +1370,6 @@
   CHECK: [[IMP_DEF0:%[0-9]+]]:_(<5 x s32>) = G_IMPLICIT_DEF
   CHECK: [[IMP_DEF1:%[0-9]+]]:_(<5 x s32>) = G_IMPLICIT_DEF
   CHECK: [[VALUE0:%[0-9]+]]:_(s32), [[VALUE1:%[0-9]+]]:_(s32), [[VALUE2:%[0-9]+]]:_(s32), [[VALUE3:%[0-9]+]]:_(s32), [[VALUE4:%[0-9]+]]:_(s32) = G_UNMERGE_VALUES [[IMP_DEF0]]:_(<5 x s32>)
-<<<<<<< HEAD
-  CHECK: [[IMP_DEF2:%[0-9]+]]:_(s32) = G_IMPLICIT_DEF
-  CHECK: [[VECTOR0:%[0-9]+]]:_(<2 x s32>) = G_BUILD_VECTOR [[VALUE0]]:_(s32), [[VALUE1]]:_(s32)
-  CHECK: [[VECTOR1:%[0-9]+]]:_(<2 x s32>) = G_BUILD_VECTOR [[VALUE2]]:_(s32), [[VALUE3]]:_(s32)
-  CHECK: [[VECTOR2:%[0-9]+]]:_(<2 x s32>) = G_BUILD_VECTOR [[VALUE4]]:_(s32), [[IMP_DEF2]]:_(s32)
-  CHECK: [[IMP_DEF3:%[0-9]+]]:_(<2 x s32>) = G_IMPLICIT_DEF
-  CHECK: [[VALUE5:%[0-9]+]]:_(s32), [[VALUE6:%[0-9]+]]:_(s32), [[VALUE7:%[0-9]+]]:_(s32), [[VALUE8:%[0-9]+]]:_(s32), [[VALUE9:%[0-9]+]]:_(s32) = G_UNMERGE_VALUES [[IMP_DEF1]]:_(<5 x s32>)
-  CHECK: [[IMP_DEF4:%[0-9]+]]:_(s32) = G_IMPLICIT_DEF
-  CHECK: [[VECTOR3:%[0-9]+]]:_(<2 x s32>) = G_BUILD_VECTOR [[VALUE5]]:_(s32), [[VALUE6]]:_(s32)
-  CHECK: [[VECTOR4:%[0-9]+]]:_(<2 x s32>) = G_BUILD_VECTOR [[VALUE7]]:_(s32), [[VALUE8]]:_(s32)
-  CHECK: [[VECTOR5:%[0-9]+]]:_(<2 x s32>) = G_BUILD_VECTOR [[VALUE9]]:_(s32), [[IMP_DEF4]]:_(s32)
-  CHECK: [[IMP_DEF5:%[0-9]+]]:_(<2 x s32>) = G_IMPLICIT_DEF
-
-  CHECK: [[AND0:%[0-9]+]]:_(<2 x s32>) = G_AND [[VECTOR0]]:_, [[VECTOR3]]:_
-  CHECK: [[AND1:%[0-9]+]]:_(<2 x s32>) = G_AND [[VECTOR1]]:_, [[VECTOR4]]:_
-  CHECK: [[AND2:%[0-9]+]]:_(<2 x s32>) = G_AND [[VECTOR2]]:_, [[VECTOR5]]:_
-  CHECK: [[IMP_DEF6:%[0-9]+]]:_(<2 x s32>) = G_IMPLICIT_DEF
-
-  CHECK: [[VECTOR6:%[0-9]+]]:_(<10 x s32>) = G_CONCAT_VECTORS [[AND0]]:_(<2 x s32>), [[AND1]]:_(<2 x s32>), [[AND2]]:_(<2 x s32>), [[IMP_DEF6]]:_(<2 x s32>), [[IMP_DEF6]]:_(<2 x s32>)
-  CHECK: [[VECTOR7:%[0-9]+]]:_(<10 x s32>) = G_CONCAT_VECTORS [[AND0]]:_(<2 x s32>), [[AND1]]:_(<2 x s32>), [[AND2]]:_(<2 x s32>), [[IMP_DEF6]]:_(<2 x s32>), [[IMP_DEF6]]:_(<2 x s32>)
-  CHECK: [[VECTOR8:%[0-9]+]]:_(<5 x s32>), [[VECTOR9:%[0-9]+]]:_(<5 x s32>) = G_UNMERGE_VALUES [[VECTOR7]]:_(<10 x s32>)
-=======
   CHECK: [[VECTOR0:%[0-9]+]]:_(<2 x s32>) = G_BUILD_VECTOR [[VALUE0]]:_(s32), [[VALUE1]]:_(s32)
   CHECK: [[VECTOR1:%[0-9]+]]:_(<2 x s32>) = G_BUILD_VECTOR [[VALUE2]]:_(s32), [[VALUE3]]:_(s32)
   CHECK: [[VALUE5:%[0-9]+]]:_(s32), [[VALUE6:%[0-9]+]]:_(s32), [[VALUE7:%[0-9]+]]:_(s32), [[VALUE8:%[0-9]+]]:_(s32), [[VALUE9:%[0-9]+]]:_(s32) = G_UNMERGE_VALUES [[IMP_DEF1]]:_(<5 x s32>)
@@ -1969,7 +1381,6 @@
   CHECK: [[AND0_E0:%[0-9]+]]:_(s32), [[AND0_E1:%[0-9]+]]:_(s32) = G_UNMERGE_VALUES [[AND0]]:_(<2 x s32>)
   CHECK: [[AND1_E0:%[0-9]+]]:_(s32), [[AND1_E1:%[0-9]+]]:_(s32) = G_UNMERGE_VALUES [[AND1]]:_(<2 x s32>)
   CHECK: [[RESULT:%[0-9]+]]:_(<5 x s32>) = G_BUILD_VECTOR [[AND0_E0]]:_(s32), [[AND0_E1]]:_(s32), [[AND1_E0]]:_(s32), [[AND1_E1]]:_(s32), [[AND2]]:_(s32)
->>>>>>> a2ce6ee6
   )";
 
   // Check
@@ -2008,14 +1419,6 @@
   auto CheckStr = R"(
   CHECK: [[BITCAST0:%[0-9]+]]:_(<2 x s32>) = G_BITCAST
   CHECK: [[BITCAST1:%[0-9]+]]:_(<2 x s32>) = G_BITCAST
-<<<<<<< HEAD
-  CHECK: [[IMP_DEF0:%[0-9]+]]:_(<2 x s32>) = G_IMPLICIT_DEF
-  CHECK: [[CONCAT0:%[0-9]+]]:_(<6 x s32>) = G_CONCAT_VECTORS [[BITCAST0]]:_(<2 x s32>), [[IMP_DEF0]]:_(<2 x s32>), [[IMP_DEF0]]:_(<2 x s32>)
-  CHECK: [[IMP_DEF1:%[0-9]+]]:_(<2 x s32>) = G_IMPLICIT_DEF
-  CHECK: [[CONCAT1:%[0-9]+]]:_(<6 x s32>) = G_CONCAT_VECTORS [[BITCAST1]]:_(<2 x s32>), [[IMP_DEF1]]:_(<2 x s32>), [[IMP_DEF1]]:_(<2 x s32>)
-  CHECK: [[AND:%[0-9]+]]:_(<6 x s32>) = G_AND [[CONCAT0]]:_, [[CONCAT1]]:_
-  CHECK: (<2 x s32>) = G_UNMERGE_VALUES [[AND]]:_(<6 x s32>)
-=======
 
   CHECK: [[BITCAST0_E0:%[0-9]+]]:_(s32), [[BITCAST0_E1:%[0-9]+]]:_(s32) = G_UNMERGE_VALUES [[BITCAST0]]:_(<2 x s32>)
   CHECK: [[IMP_DEF0:%[0-9]+]]:_(s32) = G_IMPLICIT_DEF
@@ -2029,7 +1432,6 @@
 
   CHECK: [[AND_E0:%[0-9]+]]:_(s32), [[AND_E1:%[0-9]+]]:_(s32), [[AND_E2:%[0-9]+]]:_(s32), [[AND_E3:%[0-9]+]]:_(s32), [[AND_E4:%[0-9]+]]:_(s32), [[AND_E5:%[0-9]+]]:_(s32) = G_UNMERGE_VALUES [[AND]]:_(<6 x s32>)
   CHECK: (<2 x s32>) = G_BUILD_VECTOR [[AND_E0]]:_(s32), [[AND_E1]]:_(s32)
->>>>>>> a2ce6ee6
   )";
 
   EXPECT_TRUE(CheckMachineFunction(*MF, CheckStr)) << *MF;
@@ -2745,9 +2147,9 @@
   CHECK: $x1 = COPY [[COPY]]
   CHECK: BL &__moddi3
   CHECK: [[UV:%[0-9]+]]:_(s64), [[UV1:%[0-9]+]]:_(s64) = G_UNMERGE_VALUES [[ANYEXT]]
+  CHECK: [[UV2:%[0-9]+]]:_(s64), [[UV3:%[0-9]+]]:_(s64) = G_UNMERGE_VALUES [[ANYEXT]]
   CHECK: $x0 = COPY [[UV]]
   CHECK: $x1 = COPY [[UV1]]
-  CHECK: [[UV2:%[0-9]+]]:_(s64), [[UV3:%[0-9]+]]:_(s64) = G_UNMERGE_VALUES [[ANYEXT]]
   CHECK: $x2 = COPY [[UV2]]
   CHECK: $x3 = COPY [[UV3]]
   CHECK: BL &__modti3
@@ -2803,9 +2205,9 @@
   CHECK: $x1 = COPY [[COPY]]
   CHECK: BL &__umoddi3
   CHECK: [[UV:%[0-9]+]]:_(s64), [[UV1:%[0-9]+]]:_(s64) = G_UNMERGE_VALUES [[ANYEXT]]
+  CHECK: [[UV2:%[0-9]+]]:_(s64), [[UV3:%[0-9]+]]:_(s64) = G_UNMERGE_VALUES [[ANYEXT]]
   CHECK: $x0 = COPY [[UV]]
   CHECK: $x1 = COPY [[UV1]]
-  CHECK: [[UV2:%[0-9]+]]:_(s64), [[UV3:%[0-9]+]]:_(s64) = G_UNMERGE_VALUES [[ANYEXT]]
   CHECK: $x2 = COPY [[UV2]]
   CHECK: $x3 = COPY [[UV3]]
   CHECK: BL &__umodti3
