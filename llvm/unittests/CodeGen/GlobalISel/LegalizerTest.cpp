//===- LegalizerTest.cpp --------------------------------------------------===//
//
// Part of the LLVM Project, under the Apache License v2.0 with LLVM Exceptions.
// See https://llvm.org/LICENSE.txt for license information.
// SPDX-License-Identifier: Apache-2.0 WITH LLVM-exception
//
//===----------------------------------------------------------------------===//

#include "llvm/CodeGen/GlobalISel/Legalizer.h"
#include "GISelMITest.h"
#include "llvm/CodeGen/GlobalISel/LostDebugLocObserver.h"

#define DEBUG_TYPE "legalizer-test"

using namespace LegalizeActions;
using namespace LegalizeMutations;
using namespace LegalityPredicates;

namespace {

::testing::AssertionResult isNullMIPtr(const MachineInstr *MI) {
  if (MI == nullptr)
    return ::testing::AssertionSuccess();
  std::string MIBuffer;
  raw_string_ostream MISStream(MIBuffer);
  MI->print(MISStream, /*IsStandalone=*/true, /*SkipOpers=*/false,
            /*SkipDebugLoc=*/false, /*AddNewLine=*/false);
  return ::testing::AssertionFailure()
         << "unable to legalize instruction: " << MISStream.str();
}

DefineLegalizerInfo(ALegalizer, {
  auto p0 = LLT::pointer(0, 64);
  auto s8 = LLT::scalar(8);
  auto v2s8 = LLT::fixed_vector(2, 8);
  auto v2s16 = LLT::fixed_vector(2, 16);
  getActionDefinitionsBuilder(G_LOAD)
      .legalForTypesWithMemDesc({{s16, p0, s8, 8}})
      .scalarize(0)
      .clampScalar(0, s16, s16);
  getActionDefinitionsBuilder(G_PTR_ADD).legalFor({{p0, s64}});
  getActionDefinitionsBuilder(G_CONSTANT).legalFor({s32, s64});
  getActionDefinitionsBuilder(G_BUILD_VECTOR)
      .legalFor({{v2s16, s16}})
      .clampScalar(1, s16, s16);
  getActionDefinitionsBuilder(G_BUILD_VECTOR_TRUNC).legalFor({{v2s8, s16}});
  getActionDefinitionsBuilder(G_ANYEXT).legalFor({{s32, s16}});
  getActionDefinitionsBuilder(G_ZEXT).legalFor({{s32, s16}});
  getActionDefinitionsBuilder(G_SEXT).legalFor({{s32, s16}});
  getActionDefinitionsBuilder(G_AND).legalFor({s32});
  getActionDefinitionsBuilder(G_SEXT_INREG).lower();
  getActionDefinitionsBuilder(G_ASHR).legalFor({{s32, s32}});
  getActionDefinitionsBuilder(G_SHL).legalFor({{s32, s32}});
})

TEST_F(AArch64GISelMITest, BasicLegalizerTest) {
  StringRef MIRString = R"(
    %vptr:_(p0) = COPY $x4
    %v:_(<2 x s8>) = G_LOAD %vptr:_(p0) :: (load (<2 x s8>), align 1)
    $h4 = COPY %v:_(<2 x s8>)
  )";
  setUp(MIRString.rtrim(' '));
  if (!TM)
    return;

  ALegalizerInfo LI(MF->getSubtarget());
  LostDebugLocObserver LocObserver(DEBUG_TYPE);

  Legalizer::MFResult Result = Legalizer::legalizeMachineFunction(
      *MF, LI, {&LocObserver}, LocObserver, B);

  EXPECT_TRUE(isNullMIPtr(Result.FailedOn));
  EXPECT_TRUE(Result.Changed);

  StringRef CheckString = R"(
    CHECK:      %vptr:_(p0) = COPY $x4
    CHECK-NEXT: [[LOAD_0:%[0-9]+]]:_(s16) = G_LOAD %vptr:_(p0) :: (load (s8))
    CHECK-NEXT: [[OFFSET_1:%[0-9]+]]:_(s64) = G_CONSTANT i64 1
    CHECK-NEXT: [[VPTR_1:%[0-9]+]]:_(p0) = G_PTR_ADD %vptr:_, [[OFFSET_1]]:_(s64)
<<<<<<< HEAD
    CHECK-NEXT: [[LOAD_1:%[0-9]+]]:_(s16) = G_LOAD [[VPTR_1]]:_(p0) :: (load 1 from undef + 1)
    CHECK-NEXT: [[V0:%[0-9]+]]:_(s16) = COPY [[LOAD_0]]:_(s16)
    CHECK-NEXT: [[V1:%[0-9]+]]:_(s16) = COPY [[LOAD_1]]:_(s16)
    CHECK-NEXT: %v:_(<2 x s8>) = G_BUILD_VECTOR_TRUNC [[V0]]:_(s16), [[V1]]:_(s16)
=======
    CHECK-NEXT: [[LOAD_1:%[0-9]+]]:_(s16) = G_LOAD [[VPTR_1]]:_(p0) :: (load (s8) from unknown-address + 1)
    CHECK-NEXT: %v:_(<2 x s8>) = G_BUILD_VECTOR_TRUNC [[LOAD_0]]:_(s16), [[LOAD_1]]:_(s16)
>>>>>>> 2ab1d525
    CHECK-NEXT: $h4 = COPY %v:_(<2 x s8>)
  )";

  EXPECT_TRUE(CheckMachineFunction(*MF, CheckString)) << *MF;
}

// Making sure the legalization finishes successfully w/o failure to combine
// away all the legalization artifacts regardless of the order of their
// creation.
TEST_F(AArch64GISelMITest, UnorderedArtifactCombiningTest) {
  StringRef MIRString = R"(
    %vptr:_(p0) = COPY $x4
    %v:_(<2 x s8>) = G_LOAD %vptr:_(p0) :: (load (<2 x s8>), align 1)
    %v0:_(s8), %v1:_(s8) = G_UNMERGE_VALUES %v:_(<2 x s8>)
    %v0_ext:_(s16) = G_ANYEXT %v0:_(s8)
    $h4 = COPY %v0_ext:_(s16)
  )";
  setUp(MIRString.rtrim(' '));
  if (!TM)
    return;

  ALegalizerInfo LI(MF->getSubtarget());
  LostDebugLocObserver LocObserver(DEBUG_TYPE);

  // The events here unfold as follows:
  // 1. First, the function is scanned pre-forming the worklist of artifacts:
  //
  //      UNMERGE  (1): pushed into the worklist first, will be processed last.
  //         |
  //       ANYEXT  (2)
  //
  // 2. Second, the load is scalarized, and then its destination is widened,
  //    forming the following chain of legalization artifacts:
  //
  //        TRUNC  (4): created last, will be processed first.
  //         |
  // BUILD_VECTOR  (3)
  //         |
  //      UNMERGE  (1): pushed into the worklist first, will be processed last.
  //         |
  //       ANYEXT  (2)
  //
  // 3. Third, the artifacts are attempted to be combined in pairs, looking
  //    through the def-use chain from the roots towards the leafs, visiting the
  //    roots in order they happen to be in the worklist:
  //      (4) - (trunc):                  can not be combined;
  //      (3) - (build_vector (trunc)):   can not be combined;
  //      (2) - (anyext (unmerge)):       can not be combined;
  //      (1) - (unmerge (build_vector)): combined and eliminated;
  //
  //    leaving the function in the following state:
  //
  //        TRUNC  (1): moved to non-artifact instructions worklist first.
  //         |
  //       ANYEXT  (2): also moved to non-artifact instructions worklist.
  //
  //    Every other instruction is successfully legalized in full.
  //    If combining (unmerge (build_vector)) does not re-insert every artifact
  //    that had its def-use chain modified (shortened) into the artifact
  //    worklist (here it's just ANYEXT), the process moves on onto the next
  //    outer loop iteration of the top-level legalization algorithm here, w/o
  //    performing all the artifact combines possible. Let's consider this
  //    scenario first:
  //  4.A. Neither TRUNC, nor ANYEXT can be legalized in isolation, both of them
  //       get moved to the retry worklist, but no additional artifacts were
  //       created in the process, thus algorithm concludes no progress could be
  //       made, and fails.
  //  4.B. If, however, combining (unmerge (build_vector)) had re-inserted
  //       ANYEXT into the worklist (as ANYEXT's source changes, not by value,
  //       but by implementation), (anyext (trunc)) combine happens next, which
  //       fully eliminates all the artifacts and legalization succeeds.
  //
  //  We're looking into making sure that (4.B) happens here, not (4.A). Note
  //  that in that case the first scan through the artifacts worklist, while not
  //  being done in any guaranteed order, only needs to find the innermost
  //  pair(s) of artifacts that could be immediately combined out. After that
  //  the process follows def-use chains, making them shorter at each step, thus
  //  combining everything that can be combined in O(n) time.
  Legalizer::MFResult Result = Legalizer::legalizeMachineFunction(
      *MF, LI, {&LocObserver}, LocObserver, B);

  EXPECT_TRUE(isNullMIPtr(Result.FailedOn));
  EXPECT_TRUE(Result.Changed);

  StringRef CheckString = R"(
    CHECK:      %vptr:_(p0) = COPY $x4
    CHECK-NEXT: [[LOAD_0:%[0-9]+]]:_(s16) = G_LOAD %vptr:_(p0) :: (load (s8))
    CHECK:      $h4 = COPY [[LOAD_0]]:_(s16)
  )";

  EXPECT_TRUE(CheckMachineFunction(*MF, CheckString)) << *MF;
}

TEST_F(AArch64GISelMITest, UnorderedArtifactCombiningManyCopiesTest) {
  StringRef MIRString = R"(
    %vptr:_(p0) = COPY $x4
    %v:_(<2 x s8>) = G_LOAD %vptr:_(p0) :: (load (<2 x s8>), align 1)
    %vc0:_(<2 x s8>) = COPY %v:_(<2 x s8>)
    %vc1:_(<2 x s8>) = COPY %v:_(<2 x s8>)
    %vc00:_(s8), %vc01:_(s8) = G_UNMERGE_VALUES %vc0:_(<2 x s8>)
    %vc10:_(s8), %vc11:_(s8) = G_UNMERGE_VALUES %vc1:_(<2 x s8>)
    %v0t:_(s8) = COPY %vc00:_(s8)
    %v0:_(s8) = COPY %v0t:_(s8)
    %v1t:_(s8) = COPY %vc11:_(s8)
    %v1:_(s8) = COPY %v1t:_(s8)
    %v0_zext:_(s32) = G_ZEXT %v0:_(s8)
    %v1_sext:_(s32) = G_SEXT %v1:_(s8)
    $w4 = COPY %v0_zext:_(s32)
    $w5 = COPY %v1_sext:_(s32)
  )";
  setUp(MIRString.rtrim(' '));
  if (!TM)
    return;

  ALegalizerInfo LI(MF->getSubtarget());
  LostDebugLocObserver LocObserver(DEBUG_TYPE);

  Legalizer::MFResult Result = Legalizer::legalizeMachineFunction(
      *MF, LI, {&LocObserver}, LocObserver, B);

  EXPECT_TRUE(isNullMIPtr(Result.FailedOn));
  EXPECT_TRUE(Result.Changed);

  StringRef CheckString = R"(
    CHECK:      %vptr:_(p0) = COPY $x4
    CHECK-NEXT: [[LOAD_0:%[0-9]+]]:_(s16) = G_LOAD %vptr:_(p0) :: (load (s8))
    CHECK-NEXT: [[OFFSET_1:%[0-9]+]]:_(s64) = G_CONSTANT i64 1
    CHECK-NEXT: [[VPTR_1:%[0-9]+]]:_(p0) = G_PTR_ADD %vptr:_, [[OFFSET_1]]:_(s64)
<<<<<<< HEAD
    CHECK-NEXT: [[LOAD_1:%[0-9]+]]:_(s16) = G_LOAD [[VPTR_1]]:_(p0) :: (load 1 from undef + 1)
=======
    CHECK-NEXT: [[LOAD_1:%[0-9]+]]:_(s16) = G_LOAD [[VPTR_1]]:_(p0) :: (load (s8) from unknown-address + 1)
>>>>>>> 2ab1d525
    CHECK-NEXT: [[FF_MASK:%[0-9]+]]:_(s32) = G_CONSTANT i32 255
    CHECK-NEXT: [[V0_EXT:%[0-9]+]]:_(s32) = G_ANYEXT [[LOAD_0]]:_(s16)
    CHECK-NEXT: %v0_zext:_(s32) = G_AND [[V0_EXT]]:_, [[FF_MASK]]:_
    CHECK-NEXT: [[V1_EXT:%[0-9]+]]:_(s32) = G_ANYEXT [[LOAD_1]]:_(s16)
    CHECK-NEXT: [[SHAMNT:%[0-9]+]]:_(s32) = G_CONSTANT i32 24
    CHECK-NEXT: [[V1_SHL:%[0-9]+]]:_(s32) = G_SHL [[V1_EXT]]:_, [[SHAMNT]]:_(s32)
    CHECK-NEXT: %v1_sext:_(s32) = G_ASHR [[V1_SHL]]:_, [[SHAMNT]]:_(s32)
    CHECK-NEXT: $w4 = COPY %v0_zext:_(s32)
    CHECK-NEXT: $w5 = COPY %v1_sext:_(s32)
  )";

  EXPECT_TRUE(CheckMachineFunction(*MF, CheckString)) << *MF;
}

} // namespace<|MERGE_RESOLUTION|>--- conflicted
+++ resolved
@@ -77,15 +77,8 @@
     CHECK-NEXT: [[LOAD_0:%[0-9]+]]:_(s16) = G_LOAD %vptr:_(p0) :: (load (s8))
     CHECK-NEXT: [[OFFSET_1:%[0-9]+]]:_(s64) = G_CONSTANT i64 1
     CHECK-NEXT: [[VPTR_1:%[0-9]+]]:_(p0) = G_PTR_ADD %vptr:_, [[OFFSET_1]]:_(s64)
-<<<<<<< HEAD
-    CHECK-NEXT: [[LOAD_1:%[0-9]+]]:_(s16) = G_LOAD [[VPTR_1]]:_(p0) :: (load 1 from undef + 1)
-    CHECK-NEXT: [[V0:%[0-9]+]]:_(s16) = COPY [[LOAD_0]]:_(s16)
-    CHECK-NEXT: [[V1:%[0-9]+]]:_(s16) = COPY [[LOAD_1]]:_(s16)
-    CHECK-NEXT: %v:_(<2 x s8>) = G_BUILD_VECTOR_TRUNC [[V0]]:_(s16), [[V1]]:_(s16)
-=======
     CHECK-NEXT: [[LOAD_1:%[0-9]+]]:_(s16) = G_LOAD [[VPTR_1]]:_(p0) :: (load (s8) from unknown-address + 1)
     CHECK-NEXT: %v:_(<2 x s8>) = G_BUILD_VECTOR_TRUNC [[LOAD_0]]:_(s16), [[LOAD_1]]:_(s16)
->>>>>>> 2ab1d525
     CHECK-NEXT: $h4 = COPY %v:_(<2 x s8>)
   )";
 
@@ -214,11 +207,7 @@
     CHECK-NEXT: [[LOAD_0:%[0-9]+]]:_(s16) = G_LOAD %vptr:_(p0) :: (load (s8))
     CHECK-NEXT: [[OFFSET_1:%[0-9]+]]:_(s64) = G_CONSTANT i64 1
     CHECK-NEXT: [[VPTR_1:%[0-9]+]]:_(p0) = G_PTR_ADD %vptr:_, [[OFFSET_1]]:_(s64)
-<<<<<<< HEAD
-    CHECK-NEXT: [[LOAD_1:%[0-9]+]]:_(s16) = G_LOAD [[VPTR_1]]:_(p0) :: (load 1 from undef + 1)
-=======
     CHECK-NEXT: [[LOAD_1:%[0-9]+]]:_(s16) = G_LOAD [[VPTR_1]]:_(p0) :: (load (s8) from unknown-address + 1)
->>>>>>> 2ab1d525
     CHECK-NEXT: [[FF_MASK:%[0-9]+]]:_(s32) = G_CONSTANT i32 255
     CHECK-NEXT: [[V0_EXT:%[0-9]+]]:_(s32) = G_ANYEXT [[LOAD_0]]:_(s16)
     CHECK-NEXT: %v0_zext:_(s32) = G_AND [[V0_EXT]]:_, [[FF_MASK]]:_
