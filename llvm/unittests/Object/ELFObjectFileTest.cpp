--- conflicted
+++ resolved
@@ -589,8 +589,6 @@
 
   DoCheck(OverLimitNumBlocks,
           "ULEB128 value at offset 0x8 exceeds UINT32_MAX (0x100000000)");
-<<<<<<< HEAD
-=======
 }
 
 // Test for ObjectFile::getRelocatedSection: check that it returns a relocated
@@ -656,5 +654,4 @@
 )";
   RelocatableFileYamlString += ContentsString;
   DoCheck(RelocatableFileYamlString);
->>>>>>> 2ab1d525
 }