--- conflicted
+++ resolved
@@ -213,16 +213,9 @@
     Filenames.resize(Files.size() + 1);
     for (const auto &E : Files)
       Filenames[E.getValue()] = E.getKey().str();
-<<<<<<< HEAD
-    std::vector<CounterExpression> Expressions;
-    ArrayRef<std::string> FilenameRefs = llvm::makeArrayRef(Filenames);
-    RawCoverageMappingReader Reader(Coverage, FilenameRefs, Data.Filenames,
-                                    Expressions, Data.Regions);
-=======
     ArrayRef<std::string> FilenameRefs = llvm::makeArrayRef(Filenames);
     RawCoverageMappingReader Reader(Coverage, FilenameRefs, Data.Filenames,
                                     Data.Expressions, Data.Regions);
->>>>>>> 2ab1d525
     EXPECT_THAT_ERROR(Reader.read(), Succeeded());
   }
 
@@ -932,11 +925,7 @@
                                             ::testing::Bool()));
 
 TEST(CoverageMappingTest, filename_roundtrip) {
-<<<<<<< HEAD
-  std::vector<std::string> Paths({"", "a", "b", "c", "d", "e"});
-=======
   std::vector<std::string> Paths({"dir", "a", "b", "c", "d", "e"});
->>>>>>> 2ab1d525
 
   for (bool Compress : {false, true}) {
     std::string EncodedFilenames;
@@ -951,10 +940,6 @@
     EXPECT_THAT_ERROR(Reader.read(CovMapVersion::CurrentVersion), Succeeded());
 
     ASSERT_EQ(ReadFilenames.size(), Paths.size());
-<<<<<<< HEAD
-    for (unsigned I = 1; I < Paths.size(); ++I)
-      ASSERT_TRUE(ReadFilenames[I] == Paths[I]);
-=======
     for (unsigned I = 1; I < Paths.size(); ++I) {
       SmallString<256> P(Paths[0]);
       llvm::sys::path::append(P, Paths[I]);
@@ -986,7 +971,6 @@
       llvm::sys::path::append(P, Paths[I]);
       ASSERT_TRUE(ReadFilenames[I] == P);
     }
->>>>>>> 2ab1d525
   }
 }
 
