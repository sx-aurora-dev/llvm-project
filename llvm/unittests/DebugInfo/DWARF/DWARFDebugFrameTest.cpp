--- conflicted
+++ resolved
@@ -451,8 +451,6 @@
   expectDumpResult(Locs, "");
 }
 
-<<<<<<< HEAD
-=======
 // Test that empty rows are not added to UnwindTable when
 // dwarf::CIE::CFIs or dwarf::FDE::CFIs is empty.
 TEST(DWARFDebugFrame, UnwindTableEmptyRows) {
@@ -531,7 +529,6 @@
   EXPECT_EQ(RowsOrErr->size(), ExpectedNumOfRows);
 }
 
->>>>>>> 2ab1d525
 TEST(DWARFDebugFrame, UnwindTableErrorNonAscendingFDERows) {
   dwarf::CIE TestCIE = createCIE(/*IsDWARF64=*/false,
                                  /*Offset=*/0x0,
@@ -1552,8 +1549,6 @@
   EXPECT_EQ(Rows[4].getRegisterLocations(), VerifyLocs);
 }
 
-<<<<<<< HEAD
-=======
 TEST(DWARFDebugFrame, UnwindTable_DW_CFA_LLVM_def_aspace_cfa) {
   // Test that DW_CFA_LLVM_def_aspace_cfa, DW_CFA_LLVM_def_aspace_cfa_sf,
   // DW_CFA_def_cfa_register, DW_CFA_def_cfa_offset, and
@@ -1652,5 +1647,4 @@
   EXPECT_EQ(Rows[4].getRegisterLocations(), VerifyLocs);
 }
 
->>>>>>> 2ab1d525
 } // end anonymous namespace