--- conflicted
+++ resolved
@@ -1321,38 +1321,11 @@
 }
 
 TEST_F(OpenMPIRBuilderTest, TileSingleLoop) {
-<<<<<<< HEAD
-  using InsertPointTy = OpenMPIRBuilder::InsertPointTy;
-  OpenMPIRBuilder OMPBuilder(*M);
-  OMPBuilder.initialize();
-  F->setName("func");
-
-  IRBuilder<> Builder(BB);
-  OpenMPIRBuilder::LocationDescription Loc({Builder.saveIP(), DL});
-  Value *TripCount = F->getArg(0);
-
-  BasicBlock *BodyCode = nullptr;
-  Instruction *Call = nullptr;
-  auto LoopBodyGenCB = [&](InsertPointTy CodeGenIP, llvm::Value *LC) {
-    Builder.restoreIP(CodeGenIP);
-    BodyCode = Builder.GetInsertBlock();
-
-    // Add something that consumes the induction variable to the body.
-    Call = createPrintfCall(Builder, "%d\\n", {LC});
-  };
-  CanonicalLoopInfo *Loop =
-      OMPBuilder.createCanonicalLoop(Loc, LoopBodyGenCB, TripCount);
-
-  // Finalize the function.
-  Builder.restoreIP(Loop->getAfterIP());
-  Builder.CreateRetVoid();
-=======
   OpenMPIRBuilder OMPBuilder(*M);
   Instruction *Call;
   BasicBlock *BodyCode;
   CanonicalLoopInfo *Loop =
       buildSingleLoopFunction(DL, OMPBuilder, &Call, &BodyCode);
->>>>>>> 2ab1d525
 
   Instruction *OrigIndVar = Loop->getIndVar();
   EXPECT_EQ(Call->getOperand(1), OrigIndVar);
@@ -1627,10 +1600,7 @@
     CanonicalLoopInfo *Loop =
         OMPBuilder.createCanonicalLoop(Loc, LoopBodyGenCB, StartVal, StopVal,
                                        StepVal, IsSigned, InclusiveStop);
-<<<<<<< HEAD
-=======
     InsertPointTy AfterIP = Loop->getAfterIP();
->>>>>>> 2ab1d525
 
     // Tile the loop.
     Value *TileSizeVal = ConstantInt::get(LCTy, TileSize);
@@ -1639,11 +1609,7 @@
 
     // Set the insertion pointer to after loop, where the next loop will be
     // emitted.
-<<<<<<< HEAD
-    Builder.restoreIP(Loop->getAfterIP());
-=======
     Builder.restoreIP(AfterIP);
->>>>>>> 2ab1d525
 
     // Extract the trip count.
     CanonicalLoopInfo *FloorLoop = GenLoops[0];
@@ -1696,8 +1662,6 @@
   EXPECT_FALSE(verifyModule(*M, &errs()));
 }
 
-<<<<<<< HEAD
-=======
 TEST_F(OpenMPIRBuilderTest, UnrollLoopFull) {
   OpenMPIRBuilder OMPBuilder(*M);
 
@@ -1778,7 +1742,6 @@
   EXPECT_TRUE(getBooleanLoopAttribute(L, "llvm.loop.unroll.enable"));
 }
 
->>>>>>> 2ab1d525
 TEST_F(OpenMPIRBuilderTest, StaticWorkShareLoop) {
   using InsertPointTy = OpenMPIRBuilder::InsertPointTy;
   OpenMPIRBuilder OMPBuilder(*M);
