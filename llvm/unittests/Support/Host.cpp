//========- unittests/Support/Host.cpp - Host.cpp tests --------------========//
//
// Part of the LLVM Project, under the Apache License v2.0 with LLVM Exceptions.
// See https://llvm.org/LICENSE.txt for license information.
// SPDX-License-Identifier: Apache-2.0 WITH LLVM-exception
//
//===----------------------------------------------------------------------===//

#include "llvm/Support/Host.h"
#include "llvm/Config/llvm-config.h"
#include "llvm/ADT/SmallVector.h"
#include "llvm/ADT/Triple.h"
#include "llvm/Support/FileSystem.h"
#include "llvm/Support/Path.h"
#include "llvm/Support/Program.h"
#include "llvm/Support/Threading.h"

#include "gtest/gtest.h"

#define ASSERT_NO_ERROR(x)                                                     \
  if (std::error_code ASSERT_NO_ERROR_ec = x) {                                \
    SmallString<128> MessageStorage;                                           \
    raw_svector_ostream Message(MessageStorage);                               \
    Message << #x ": did not return errc::success.\n"                          \
            << "error number: " << ASSERT_NO_ERROR_ec.value() << "\n"          \
            << "error message: " << ASSERT_NO_ERROR_ec.message() << "\n";      \
    GTEST_FATAL_FAILURE_(MessageStorage.c_str());                              \
  } else {                                                                     \
  }

using namespace llvm;

class HostTest : public testing::Test {
  Triple Host;

protected:
  bool isSupportedArchAndOS() {
    // Initially this is only testing detection of the number of
    // physical cores, which is currently only supported/tested on
    // some systems.
    return (Host.isOSWindows() && llvm_is_multithreaded()) ||
           Host.isOSDarwin() || (Host.isX86() && Host.isOSLinux()) ||
           (Host.isPPC64() && Host.isOSLinux()) ||
           (Host.isSystemZ() && (Host.isOSLinux() || Host.isOSzOS()));
  }

  HostTest() : Host(Triple::normalize(sys::getProcessTriple())) {}
};

TEST_F(HostTest, NumPhysicalCores) {
  int Num = sys::getHostNumPhysicalCores();

  if (isSupportedArchAndOS())
    ASSERT_GT(Num, 0);
  else
    ASSERT_EQ(Num, -1);
}

TEST(getLinuxHostCPUName, ARM) {
  StringRef CortexA9ProcCpuinfo = R"(
processor       : 0
model name      : ARMv7 Processor rev 10 (v7l)
BogoMIPS        : 1393.66
Features        : half thumb fastmult vfp edsp thumbee neon vfpv3 tls vfpd32
CPU implementer : 0x41
CPU architecture: 7
CPU variant     : 0x2
CPU part        : 0xc09
CPU revision    : 10

processor       : 1
model name      : ARMv7 Processor rev 10 (v7l)
BogoMIPS        : 1393.66
Features        : half thumb fastmult vfp edsp thumbee neon vfpv3 tls vfpd32
CPU implementer : 0x41
CPU architecture: 7
CPU variant     : 0x2
CPU part        : 0xc09
CPU revision    : 10

Hardware        : Generic OMAP4 (Flattened Device Tree)
Revision        : 0000
Serial          : 0000000000000000
)";

  EXPECT_EQ(sys::detail::getHostCPUNameForARM(CortexA9ProcCpuinfo),
            "cortex-a9");
  EXPECT_EQ(sys::detail::getHostCPUNameForARM("CPU implementer : 0x41\n"
                                              "CPU part        : 0xc0f"),
            "cortex-a15");
  // Verify that both CPU implementer and CPU part are checked:
  EXPECT_EQ(sys::detail::getHostCPUNameForARM("CPU implementer : 0x40\n"
                                              "CPU part        : 0xc0f"),
            "generic");
  EXPECT_EQ(sys::detail::getHostCPUNameForARM("CPU implementer : 0x51\n"
                                              "CPU part        : 0x06f"),
            "krait");
}

TEST(getLinuxHostCPUName, AArch64) {
  EXPECT_EQ(sys::detail::getHostCPUNameForARM("CPU implementer : 0x41\n"
                                              "CPU part        : 0xd03"),
            "cortex-a53");

  EXPECT_EQ(sys::detail::getHostCPUNameForARM("CPU implementer : 0x41\n"
                                              "CPU part        : 0xd0c"),
            "neoverse-n1");
  // Verify that both CPU implementer and CPU part are checked:
  EXPECT_EQ(sys::detail::getHostCPUNameForARM("CPU implementer : 0x40\n"
                                              "CPU part        : 0xd03"),
            "generic");
  EXPECT_EQ(sys::detail::getHostCPUNameForARM("CPU implementer : 0x51\n"
                                              "CPU part        : 0x201"),
            "kryo");
  EXPECT_EQ(sys::detail::getHostCPUNameForARM("CPU implementer : 0x51\n"
                                              "CPU part        : 0x800"),
            "cortex-a73");
  EXPECT_EQ(sys::detail::getHostCPUNameForARM("CPU implementer : 0x51\n"
                                              "CPU part        : 0x801"),
            "cortex-a73");
  EXPECT_EQ(sys::detail::getHostCPUNameForARM("CPU implementer : 0x51\n"
                                              "CPU part        : 0xc00"),
            "falkor");
  EXPECT_EQ(sys::detail::getHostCPUNameForARM("CPU implementer : 0x51\n"
                                              "CPU part        : 0xc01"),
            "saphira");

  // MSM8992/4 weirdness
  StringRef MSM8992ProcCpuInfo = R"(
Processor       : AArch64 Processor rev 3 (aarch64)
processor       : 0
processor       : 1
processor       : 2
processor       : 3
processor       : 4
processor       : 5
Features        : fp asimd evtstrm aes pmull sha1 sha2 crc32
CPU implementer : 0x41
CPU architecture: 8
CPU variant     : 0x0
CPU part        : 0xd03
CPU revision    : 3

Hardware        : Qualcomm Technologies, Inc MSM8992
)";

  EXPECT_EQ(sys::detail::getHostCPUNameForARM(MSM8992ProcCpuInfo),
            "cortex-a53");

  // Exynos big.LITTLE weirdness
  const std::string ExynosProcCpuInfo = R"(
processor       : 0
Features        : fp asimd evtstrm aes pmull sha1 sha2 crc32
CPU implementer : 0x41
CPU architecture: 8
CPU variant     : 0x0
CPU part        : 0xd05

processor       : 1
Features        : fp asimd evtstrm aes pmull sha1 sha2 crc32
CPU implementer : 0x53
CPU architecture: 8
)";

  // Verify default for Exynos.
  EXPECT_EQ(sys::detail::getHostCPUNameForARM(ExynosProcCpuInfo +
                                              "CPU variant     : 0xc\n"
                                              "CPU part        : 0xafe"),
            "exynos-m3");
  // Verify Exynos M3.
  EXPECT_EQ(sys::detail::getHostCPUNameForARM(ExynosProcCpuInfo +
                                              "CPU variant     : 0x1\n"
                                              "CPU part        : 0x002"),
            "exynos-m3");
  // Verify Exynos M4.
  EXPECT_EQ(sys::detail::getHostCPUNameForARM(ExynosProcCpuInfo +
                                              "CPU variant     : 0x1\n"
                                              "CPU part        : 0x003"),
            "exynos-m4");

  const std::string ThunderX2T99ProcCpuInfo = R"(
processor	: 0
BogoMIPS	: 400.00
Features	: fp asimd evtstrm aes pmull sha1 sha2 crc32 atomics
CPU implementer	: 0x43
CPU architecture: 8
CPU variant	: 0x1
CPU part	: 0x0af
)";

  // Verify different versions of ThunderX2T99.
  EXPECT_EQ(sys::detail::getHostCPUNameForARM(ThunderX2T99ProcCpuInfo +
                                              "CPU implementer	: 0x42\n"
                                              "CPU part	: 0x516"),
            "thunderx2t99");

  EXPECT_EQ(sys::detail::getHostCPUNameForARM(ThunderX2T99ProcCpuInfo +
                                              "CPU implementer	: 0x42\n"
                                              "CPU part	: 0x0516"),
            "thunderx2t99");

  EXPECT_EQ(sys::detail::getHostCPUNameForARM(ThunderX2T99ProcCpuInfo +
                                              "CPU implementer	: 0x43\n"
                                              "CPU part	: 0x516"),
            "thunderx2t99");

  EXPECT_EQ(sys::detail::getHostCPUNameForARM(ThunderX2T99ProcCpuInfo +
                                              "CPU implementer	: 0x43\n"
                                              "CPU part	: 0x0516"),
            "thunderx2t99");

  EXPECT_EQ(sys::detail::getHostCPUNameForARM(ThunderX2T99ProcCpuInfo +
                                              "CPU implementer	: 0x42\n"
                                              "CPU part	: 0xaf"),
            "thunderx2t99");

  EXPECT_EQ(sys::detail::getHostCPUNameForARM(ThunderX2T99ProcCpuInfo +
                                              "CPU implementer	: 0x42\n"
                                              "CPU part	: 0x0af"),
            "thunderx2t99");

  EXPECT_EQ(sys::detail::getHostCPUNameForARM(ThunderX2T99ProcCpuInfo +
                                              "CPU implementer	: 0x43\n"
                                              "CPU part	: 0xaf"),
            "thunderx2t99");

  EXPECT_EQ(sys::detail::getHostCPUNameForARM(ThunderX2T99ProcCpuInfo +
                                              "CPU implementer	: 0x43\n"
                                              "CPU part	: 0x0af"),
            "thunderx2t99");

  // Verify ThunderXT88.
  const std::string ThunderXT88ProcCpuInfo = R"(
processor	: 0
BogoMIPS	: 200.00
Features	: fp asimd evtstrm aes pmull sha1 sha2 crc32
CPU implementer	: 0x43
CPU architecture: 8
CPU variant	: 0x1
CPU part	: 0x0a1
)";

  EXPECT_EQ(sys::detail::getHostCPUNameForARM(ThunderXT88ProcCpuInfo +
                                              "CPU implementer	: 0x43\n"
                                              "CPU part	: 0x0a1"),
            "thunderxt88");

  EXPECT_EQ(sys::detail::getHostCPUNameForARM(ThunderXT88ProcCpuInfo +
                                              "CPU implementer	: 0x43\n"
                                              "CPU part	: 0xa1"),
            "thunderxt88");

  // Verify HiSilicon processors.
  EXPECT_EQ(sys::detail::getHostCPUNameForARM("CPU implementer : 0x48\n"
                                              "CPU part        : 0xd01"),
            "tsv110");

  // Verify A64FX.
  const std::string A64FXProcCpuInfo = R"(
processor       : 0
BogoMIPS        : 200.00
Features        : fp asimd evtstrm sha1 sha2 crc32 atomics fphp asimdhp cpuid asimdrdm fcma dcpop sve
CPU implementer : 0x46
CPU architecture: 8
CPU variant     : 0x1
CPU part        : 0x001
)";

  EXPECT_EQ(sys::detail::getHostCPUNameForARM(A64FXProcCpuInfo), "a64fx");

  // Verify Nvidia Carmel.
  const std::string CarmelProcCpuInfo = R"(
processor       : 0
model name      : ARMv8 Processor rev 0 (v8l)
BogoMIPS        : 62.50
Features        : fp asimd evtstrm aes pmull sha1 sha2 crc32 atomics fphp asimdhp cpuid asimdrdm dcpop
CPU implementer : 0x4e
CPU architecture: 8
CPU variant     : 0x0
CPU part        : 0x004
CPU revision    : 0
)";

  EXPECT_EQ(sys::detail::getHostCPUNameForARM(CarmelProcCpuInfo), "carmel");

  // Snapdragon mixed implementer quirk
  const std::string Snapdragon865ProcCPUInfo = R"(
processor       : 0
BogoMIPS        : 38.40
Features        : fp asimd evtstrm aes pmull sha1 sha2 crc32 atomics fphp asimdhp cpuid asimdrdm lrcpc dcpop asimddp
CPU implementer : 0x51
CPU architecture: 8
CPU variant     : 0xd
CPU part        : 0x805
CPU revision    : 14
processor       : 1
processor       : 2
processor       : 3
processor       : 4
processor       : 5
processor       : 6
BogoMIPS        : 38.40
Features        : fp asimd evtstrm aes pmull sha1 sha2 crc32 atomics fphp asimdhp cpuid asimdrdm lrcpc dcpop asimddp
CPU implementer : 0x41
CPU architecture: 8
CPU variant     : 0x1
CPU part        : 0xd0d
CPU revision    : 0
)";
  EXPECT_EQ(sys::detail::getHostCPUNameForARM(Snapdragon865ProcCPUInfo), "cortex-a77");
<<<<<<< HEAD
=======
}

TEST(getLinuxHostCPUName, s390x) {
  SmallVector<std::string> ModelIDs(
      {"3931", "8561", "3906", "2964", "2827", "2817", "2097", "2064"});
  SmallVector<std::string> VectorSupport({"", "vx"});
  SmallVector<StringRef> ExpectedCPUs;

  // Model Id: 3931
  ExpectedCPUs.push_back("zEC12");
  ExpectedCPUs.push_back("arch14");

  // Model Id: 8561
  ExpectedCPUs.push_back("zEC12");
  ExpectedCPUs.push_back("z15");

  // Model Id: 3906
  ExpectedCPUs.push_back("zEC12");
  ExpectedCPUs.push_back("z14");

  // Model Id: 2964
  ExpectedCPUs.push_back("zEC12");
  ExpectedCPUs.push_back("z13");

  // Model Id: 2827
  ExpectedCPUs.push_back("zEC12");
  ExpectedCPUs.push_back("zEC12");

  // Model Id: 2817
  ExpectedCPUs.push_back("z196");
  ExpectedCPUs.push_back("z196");

  // Model Id: 2097
  ExpectedCPUs.push_back("z10");
  ExpectedCPUs.push_back("z10");

  // Model Id: 2064
  ExpectedCPUs.push_back("generic");
  ExpectedCPUs.push_back("generic");

  const std::string DummyBaseVectorInfo =
      "features : esan3 zarch stfle msa ldisp eimm dfp edat etf3eh highgprs "
      "te ";
  const std::string DummyBaseMachineInfo =
      "processor 0: version = FF,  identification = 059C88,  machine = ";

  int CheckIndex = 0;
  for (size_t I = 0; I < ModelIDs.size(); I++) {
    for (size_t J = 0; J < VectorSupport.size(); J++) {
      const std::string DummyCPUInfo = DummyBaseVectorInfo + VectorSupport[J] +
                                       "\n" + DummyBaseMachineInfo +
                                       ModelIDs[I];
      EXPECT_EQ(sys::detail::getHostCPUNameForS390x(DummyCPUInfo),
                ExpectedCPUs[CheckIndex++]);
    }
  }
>>>>>>> a2ce6ee6
}

static bool runAndGetCommandOutput(
    const char *ExePath, ArrayRef<llvm::StringRef> argv,
    std::unique_ptr<char[]> &Buffer, off_t &Size) {
  bool Success = false;
  [ExePath, argv, &Buffer, &Size, &Success] {
    using namespace llvm::sys;
    SmallString<128> TestDirectory;
    ASSERT_NO_ERROR(fs::createUniqueDirectory("host_test", TestDirectory));

    SmallString<128> OutputFile(TestDirectory);
    path::append(OutputFile, "out");
    StringRef OutputPath = OutputFile.str();

    const Optional<StringRef> Redirects[] = {
        /*STDIN=*/None, /*STDOUT=*/OutputPath, /*STDERR=*/None};
    int RetCode = ExecuteAndWait(ExePath, argv, /*env=*/llvm::None, Redirects);
    ASSERT_EQ(0, RetCode);

    int FD = 0;
    ASSERT_NO_ERROR(fs::openFileForRead(OutputPath, FD));
    Size = ::lseek(FD, 0, SEEK_END);
    ASSERT_NE(-1, Size);
    ::lseek(FD, 0, SEEK_SET);
    Buffer = std::make_unique<char[]>(Size);
    ASSERT_EQ(::read(FD, Buffer.get(), Size), Size);
    ::close(FD);

    ASSERT_NO_ERROR(fs::remove(OutputPath));
    ASSERT_NO_ERROR(fs::remove(TestDirectory.str()));
    Success = true;
  }();
  return Success;
}

TEST_F(HostTest, DummyRunAndGetCommandOutputUse) {
  // Suppress defined-but-not-used warnings when the tests using the helper are
  // disabled.
  (void)&runAndGetCommandOutput;
}

TEST_F(HostTest, getMacOSHostVersion) {
  llvm::Triple HostTriple(llvm::sys::getProcessTriple());
  if (!HostTriple.isMacOSX())
    return;

  const char *SwVersPath = "/usr/bin/sw_vers";
  StringRef argv[] = {SwVersPath, "-productVersion"};
  std::unique_ptr<char[]> Buffer;
  off_t Size;
  ASSERT_EQ(runAndGetCommandOutput(SwVersPath, argv, Buffer, Size), true);
  StringRef SystemVersionStr = StringRef(Buffer.get(), Size).rtrim();

  // Ensure that the two versions match.
  VersionTuple SystemVersion;
  ASSERT_EQ(llvm::Triple((Twine("x86_64-apple-macos") + SystemVersionStr))
                .getMacOSXVersion(SystemVersion),
            true);
  VersionTuple HostVersion;
  ASSERT_EQ(HostTriple.getMacOSXVersion(HostVersion), true);

  if (SystemVersion.getMajor() > 10) {
    // Don't compare the 'Minor' and 'Micro' versions, as they're always '0' for
    // the 'Darwin' triples on 11.x.
    ASSERT_EQ(SystemVersion.getMajor(), HostVersion.getMajor());
  } else {
    // Don't compare the 'Micro' version, as it's always '0' for the 'Darwin'
    // triples.
    ASSERT_EQ(SystemVersion.getMajor(), HostVersion.getMajor());
    ASSERT_EQ(SystemVersion.getMinor(), HostVersion.getMinor());
  }
}

TEST_F(HostTest, AIXVersionDetect) {
  llvm::Triple HostTriple(llvm::sys::getProcessTriple());
  if (HostTriple.getOS() != Triple::AIX)
    return;

  llvm::Triple ConfiguredHostTriple(LLVM_HOST_TRIPLE);
  ASSERT_EQ(ConfiguredHostTriple.getOS(), Triple::AIX);

  const char *ExePath = "/usr/bin/oslevel";
  StringRef argv[] = {ExePath};
  std::unique_ptr<char[]> Buffer;
  off_t Size;
  ASSERT_EQ(runAndGetCommandOutput(ExePath, argv, Buffer, Size), true);
  StringRef SystemVersionStr = StringRef(Buffer.get(), Size).rtrim();

  VersionTuple SystemVersion =
      llvm::Triple((Twine("powerpc-ibm-aix") + SystemVersionStr))
          .getOSVersion();

  // Ensure that the host triple version (major) and release (minor) numbers,
  // unless explicitly configured, match with those of the current system.
  if (!ConfiguredHostTriple.getOSMajorVersion()) {
    VersionTuple HostVersion = HostTriple.getOSVersion();
    ASSERT_EQ(SystemVersion.getMajor(), HostVersion.getMajor());
    ASSERT_EQ(SystemVersion.getMinor(), HostVersion.getMinor());
  }

  llvm::Triple TargetTriple(llvm::sys::getDefaultTargetTriple());
  if (TargetTriple.getOS() != Triple::AIX)
    return;

  // Ensure that the target triple version (major) and release (minor) numbers
  // match with those of the current system.
  llvm::Triple ConfiguredTargetTriple(LLVM_DEFAULT_TARGET_TRIPLE);
  if (ConfiguredTargetTriple.getOSMajorVersion())
    return; // The version was configured explicitly; skip.

  VersionTuple TargetVersion = TargetTriple.getOSVersion();
  ASSERT_EQ(SystemVersion.getMajor(), TargetVersion.getMajor());
  ASSERT_EQ(SystemVersion.getMinor(), TargetVersion.getMinor());
}

TEST_F(HostTest, AIXHostCPUDetect) {
<<<<<<< HEAD
=======
  llvm::Triple HostTriple(llvm::sys::getProcessTriple());
  if (HostTriple.getOS() != Triple::AIX)
    return;

>>>>>>> a2ce6ee6
  // Return a value based on the current processor implementation mode.
  const char *ExePath = "/usr/sbin/getsystype";
  StringRef argv[] = {ExePath, "-i"};
  std::unique_ptr<char[]> Buffer;
  off_t Size;
  ASSERT_EQ(runAndGetCommandOutput(ExePath, argv, Buffer, Size), true);
  StringRef CPU(Buffer.get(), Size);
  StringRef MCPU = StringSwitch<const char *>(CPU)
                       .Case("POWER 4\n", "pwr4")
                       .Case("POWER 5\n", "pwr5")
                       .Case("POWER 6\n", "pwr6")
                       .Case("POWER 7\n", "pwr7")
                       .Case("POWER 8\n", "pwr8")
                       .Case("POWER 9\n", "pwr9")
                       .Case("POWER 10\n", "pwr10")
                       .Default("unknown");

  StringRef HostCPU = sys::getHostCPUName();

  // Just do the comparison on the base implementation mode.
  if (HostCPU == "970")
    HostCPU = StringRef("pwr4");
  else
    HostCPU = HostCPU.rtrim('x');

  EXPECT_EQ(HostCPU, MCPU);
<<<<<<< HEAD
}
#endif
=======
}
>>>>>>> a2ce6ee6
<|MERGE_RESOLUTION|>--- conflicted
+++ resolved
@@ -308,8 +308,6 @@
 CPU revision    : 0
 )";
   EXPECT_EQ(sys::detail::getHostCPUNameForARM(Snapdragon865ProcCPUInfo), "cortex-a77");
-<<<<<<< HEAD
-=======
 }
 
 TEST(getLinuxHostCPUName, s390x) {
@@ -366,7 +364,6 @@
                 ExpectedCPUs[CheckIndex++]);
     }
   }
->>>>>>> a2ce6ee6
 }
 
 static bool runAndGetCommandOutput(
@@ -484,13 +481,10 @@
 }
 
 TEST_F(HostTest, AIXHostCPUDetect) {
-<<<<<<< HEAD
-=======
   llvm::Triple HostTriple(llvm::sys::getProcessTriple());
   if (HostTriple.getOS() != Triple::AIX)
     return;
 
->>>>>>> a2ce6ee6
   // Return a value based on the current processor implementation mode.
   const char *ExePath = "/usr/sbin/getsystype";
   StringRef argv[] = {ExePath, "-i"};
@@ -517,9 +511,4 @@
     HostCPU = HostCPU.rtrim('x');
 
   EXPECT_EQ(HostCPU, MCPU);
-<<<<<<< HEAD
-}
-#endif
-=======
-}
->>>>>>> a2ce6ee6
+}