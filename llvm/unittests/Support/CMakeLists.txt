--- conflicted
+++ resolved
@@ -68,10 +68,7 @@
   ReplaceFileTest.cpp
   RISCVAttributeParserTest.cpp
   ScaledNumberTest.cpp
-<<<<<<< HEAD
-=======
   ScopedPrinterTest.cpp
->>>>>>> a2ce6ee6
   SHA256.cpp
   SourceMgrTest.cpp
   SpecialCaseListTest.cpp
