--- conflicted
+++ resolved
@@ -125,13 +125,8 @@
 class ModuleAddressSanitizerPass
     : public PassInfoMixin<ModuleAddressSanitizerPass> {
 public:
-<<<<<<< HEAD
-  explicit ModuleAddressSanitizerPass(
-      bool CompileKernel = false, bool Recover = false, bool UseGlobalGC = true,
-=======
   ModuleAddressSanitizerPass(
       const AddressSanitizerOptions &Options, bool UseGlobalGC = true,
->>>>>>> 2ab1d525
       bool UseOdrIndicator = false,
       AsanDtorKind DestructorKind = AsanDtorKind::Global);
   PreservedAnalyses run(Module &M, ModuleAnalysisManager &AM);
@@ -156,8 +151,6 @@
     bool CompileKernel = false, bool Recover = false, bool UseGlobalsGC = true,
     bool UseOdrIndicator = true,
     AsanDtorKind DestructorKind = AsanDtorKind::Global);
-<<<<<<< HEAD
-=======
 
 struct ASanAccessInfo {
   const int32_t Packed;
@@ -168,7 +161,6 @@
   explicit ASanAccessInfo(int32_t Packed);
   ASanAccessInfo(bool IsWrite, bool CompileKernel, uint8_t AccessSizeIndex);
 };
->>>>>>> 2ab1d525
 
 } // namespace llvm
 
