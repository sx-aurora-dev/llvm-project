//===- llvm/Transforms/Vectorize/LoopVectorizationLegality.h ----*- C++ -*-===//
//
// Part of the LLVM Project, under the Apache License v2.0 with LLVM Exceptions.
// See https://llvm.org/LICENSE.txt for license information.
// SPDX-License-Identifier: Apache-2.0 WITH LLVM-exception
//
//===----------------------------------------------------------------------===//
//
/// \file
/// This file defines the LoopVectorizationLegality class. Original code
/// in Loop Vectorizer has been moved out to its own file for modularity
/// and reusability.
///
/// Currently, it works for innermost loop vectorization. Extending this to
/// outer loop vectorization is a TODO item.
///
/// Also provides:
/// 1) LoopVectorizeHints class which keeps a number of loop annotations
/// locally for easy look up. It has the ability to write them back as
/// loop metadata, upon request.
/// 2) LoopVectorizationRequirements class for lazy bail out for the purpose
/// of reporting useful failure to vectorize message.
//
//===----------------------------------------------------------------------===//

#ifndef LLVM_TRANSFORMS_VECTORIZE_LOOPVECTORIZATIONLEGALITY_H
#define LLVM_TRANSFORMS_VECTORIZE_LOOPVECTORIZATIONLEGALITY_H

#include "llvm/ADT/MapVector.h"
#include "llvm/Analysis/LoopAccessAnalysis.h"
#include "llvm/Analysis/OptimizationRemarkEmitter.h"
#include "llvm/Analysis/TargetTransformInfo.h"
#include "llvm/Support/TypeSize.h"
#include "llvm/Transforms/Utils/LoopUtils.h"

namespace llvm {

/// Utility class for getting and setting loop vectorizer hints in the form
/// of loop metadata.
/// This class keeps a number of loop annotations locally (as member variables)
/// and can, upon request, write them back as metadata on the loop. It will
/// initially scan the loop for existing metadata, and will update the local
/// values based on information in the loop.
/// We cannot write all values to metadata, as the mere presence of some info,
/// for example 'force', means a decision has been made. So, we need to be
/// careful NOT to add them if the user hasn't specifically asked so.
class LoopVectorizeHints {
  enum HintKind {
    HK_WIDTH,
    HK_INTERLEAVE,
    HK_FORCE,
    HK_ISVECTORIZED,
    HK_PREDICATE,
    HK_SCALABLE
  };

  /// Hint - associates name and validation with the hint value.
  struct Hint {
    const char *Name;
    unsigned Value; // This may have to change for non-numeric values.
    HintKind Kind;

    Hint(const char *Name, unsigned Value, HintKind Kind)
        : Name(Name), Value(Value), Kind(Kind) {}

    bool validate(unsigned Val);
  };

  /// Vectorization width.
  Hint Width;

  /// Vectorization interleave factor.
  Hint Interleave;

  /// Vectorization forced
  Hint Force;

  /// Already Vectorized
  Hint IsVectorized;

  /// Vector Predicate
  Hint Predicate;

  /// Says whether we should use fixed width or scalable vectorization.
  Hint Scalable;

  /// Return the loop metadata prefix.
  static StringRef Prefix() { return "llvm.loop."; }

  /// True if there is any unsafe math in the loop.
  bool PotentiallyUnsafe = false;

public:
  enum ForceKind {
    FK_Undefined = -1, ///< Not selected.
    FK_Disabled = 0,   ///< Forcing disabled.
    FK_Enabled = 1,    ///< Forcing enabled.
  };

  enum ScalableForceKind {
    /// Not selected.
    SK_Unspecified = -1,
    /// Disables vectorization with scalable vectors.
    SK_FixedWidthOnly = 0,
    /// Vectorize loops using scalable vectors or fixed-width vectors, but favor
    /// scalable vectors when the cost-model is inconclusive. This is the
    /// default when the scalable.enable hint is enabled through a pragma.
    SK_PreferScalable = 1
  };

  LoopVectorizeHints(const Loop *L, bool InterleaveOnlyWhenForced,
                     OptimizationRemarkEmitter &ORE,
                     const TargetTransformInfo *TTI = nullptr);

  /// Mark the loop L as already vectorized by setting the width to 1.
  void setAlreadyVectorized();

  bool allowVectorization(Function *F, Loop *L,
                          bool VectorizeOnlyWhenForced) const;

  /// Dumps all the hint information.
  void emitRemarkWithHints() const;

  ElementCount getWidth() const {
    return ElementCount::get(Width.Value, (ScalableForceKind)Scalable.Value ==
                                              SK_PreferScalable);
  }

  unsigned getInterleave() const {
    if (Interleave.Value)
      return Interleave.Value;
    // If interleaving is not explicitly set, assume that if we do not want
    // unrolling, we also don't want any interleaving.
    if (llvm::hasUnrollTransformation(TheLoop) & TM_Disable)
      return 1;
    return 0;
  }
  unsigned getIsVectorized() const { return IsVectorized.Value; }
  unsigned getPredicate() const { return Predicate.Value; }
  enum ForceKind getForce() const {
    if ((ForceKind)Force.Value == FK_Undefined &&
        hasDisableAllTransformsHint(TheLoop))
      return FK_Disabled;
    return (ForceKind)Force.Value;
  }

  /// \return true if scalable vectorization has been explicitly disabled.
  bool isScalableVectorizationDisabled() const {
    return (ScalableForceKind)Scalable.Value == SK_FixedWidthOnly;
  }

  /// If hints are provided that force vectorization, use the AlwaysPrint
  /// pass name to force the frontend to print the diagnostic.
  const char *vectorizeAnalysisPassName() const;

  /// When enabling loop hints are provided we allow the vectorizer to change
  /// the order of operations that is given by the scalar loop. This is not
  /// enabled by default because can be unsafe or inefficient. For example,
  /// reordering floating-point operations will change the way round-off
  /// error accumulates in the loop.
  bool allowReordering() const;

  bool isPotentiallyUnsafe() const {
    // Avoid FP vectorization if the target is unsure about proper support.
    // This may be related to the SIMD unit in the target not handling
    // IEEE 754 FP ops properly, or bad single-to-double promotions.
    // Otherwise, a sequence of vectorized loops, even without reduction,
    // could lead to different end results on the destination vectors.
    return getForce() != LoopVectorizeHints::FK_Enabled && PotentiallyUnsafe;
  }

  void setPotentiallyUnsafe() { PotentiallyUnsafe = true; }

private:
  /// Find hints specified in the loop metadata and update local values.
  void getHintsFromMetadata();

  /// Checks string hint with one operand and set value if valid.
  void setHint(StringRef Name, Metadata *Arg);

  /// The loop these hints belong to.
  const Loop *TheLoop;

  /// Interface to emit optimization remarks.
  OptimizationRemarkEmitter &ORE;
};

/// This holds vectorization requirements that must be verified late in
/// the process. The requirements are set by legalize and costmodel. Once
/// vectorization has been determined to be possible and profitable the
/// requirements can be verified by looking for metadata or compiler options.
/// For example, some loops require FP commutativity which is only allowed if
/// vectorization is explicitly specified or if the fast-math compiler option
/// has been provided.
/// Late evaluation of these requirements allows helpful diagnostics to be
/// composed that tells the user what need to be done to vectorize the loop. For
/// example, by specifying #pragma clang loop vectorize or -ffast-math. Late
/// evaluation should be used only when diagnostics can generated that can be
/// followed by a non-expert user.
class LoopVectorizationRequirements {
public:
<<<<<<< HEAD
  LoopVectorizationRequirements(OptimizationRemarkEmitter &ORE) : ORE(ORE) {}

=======
>>>>>>> 2ab1d525
  /// Track the 1st floating-point instruction that can not be reassociated.
  void addExactFPMathInst(Instruction *I) {
    if (I && !ExactFPMathInst)
      ExactFPMathInst = I;
  }

  void addRuntimePointerChecks(unsigned Num) { NumRuntimePointerChecks = Num; }


  Instruction *getExactFPInst() { return ExactFPMathInst; }

  unsigned getNumRuntimePointerChecks() const {
    return NumRuntimePointerChecks;
  }

private:
  unsigned NumRuntimePointerChecks = 0;
  Instruction *ExactFPMathInst = nullptr;
<<<<<<< HEAD

  /// Interface to emit optimization remarks.
  OptimizationRemarkEmitter &ORE;
=======
>>>>>>> 2ab1d525
};

/// LoopVectorizationLegality checks if it is legal to vectorize a loop, and
/// to what vectorization factor.
/// This class does not look at the profitability of vectorization, only the
/// legality. This class has two main kinds of checks:
/// * Memory checks - The code in canVectorizeMemory checks if vectorization
///   will change the order of memory accesses in a way that will change the
///   correctness of the program.
/// * Scalars checks - The code in canVectorizeInstrs and canVectorizeMemory
/// checks for a number of different conditions, such as the availability of a
/// single induction variable, that all types are supported and vectorize-able,
/// etc. This code reflects the capabilities of InnerLoopVectorizer.
/// This class is also used by InnerLoopVectorizer for identifying
/// induction variable and the different reduction variables.
class LoopVectorizationLegality {
public:
  LoopVectorizationLegality(
      Loop *L, PredicatedScalarEvolution &PSE, DominatorTree *DT,
      TargetTransformInfo *TTI, TargetLibraryInfo *TLI, AAResults *AA,
      Function *F, std::function<const LoopAccessInfo &(Loop &)> *GetLAA,
      LoopInfo *LI, OptimizationRemarkEmitter *ORE,
      LoopVectorizationRequirements *R, LoopVectorizeHints *H, DemandedBits *DB,
      AssumptionCache *AC, BlockFrequencyInfo *BFI, ProfileSummaryInfo *PSI)
      : TheLoop(L), LI(LI), PSE(PSE), TTI(TTI), TLI(TLI), DT(DT),
        GetLAA(GetLAA), ORE(ORE), Requirements(R), Hints(H), DB(DB), AC(AC),
        BFI(BFI), PSI(PSI) {}

  /// ReductionList contains the reduction descriptors for all
  /// of the reductions that were found in the loop.
  using ReductionList = MapVector<PHINode *, RecurrenceDescriptor>;

  /// InductionList saves induction variables and maps them to the
  /// induction descriptor.
  using InductionList = MapVector<PHINode *, InductionDescriptor>;

  /// RecurrenceSet contains the phi nodes that are recurrences other than
  /// inductions and reductions.
  using RecurrenceSet = SmallPtrSet<const PHINode *, 8>;

  /// Returns true if it is legal to vectorize this loop.
  /// This does not mean that it is profitable to vectorize this
  /// loop, only that it is legal to do so.
  /// Temporarily taking UseVPlanNativePath parameter. If true, take
  /// the new code path being implemented for outer loop vectorization
  /// (should be functional for inner loop vectorization) based on VPlan.
  /// If false, good old LV code.
  bool canVectorize(bool UseVPlanNativePath);

  /// Returns true if it is legal to vectorize the FP math operations in this
  /// loop. Vectorizing is legal if we allow reordering of FP operations, or if
  /// we can use in-order reductions.
  bool canVectorizeFPMath(bool EnableStrictReductions);

  /// Return true if we can vectorize this loop while folding its tail by
  /// masking, and mark all respective loads/stores for masking.
  /// This object's state is only modified iff this function returns true.
  bool prepareToFoldTailByMasking();

  /// Returns the primary induction variable.
  PHINode *getPrimaryInduction() { return PrimaryInduction; }

  /// Returns the reduction variables found in the loop.
  const ReductionList &getReductionVars() const { return Reductions; }

  /// Returns the induction variables found in the loop.
  const InductionList &getInductionVars() const { return Inductions; }

  /// Return the first-order recurrences found in the loop.
  RecurrenceSet &getFirstOrderRecurrences() { return FirstOrderRecurrences; }

  /// Return the set of instructions to sink to handle first-order recurrences.
  MapVector<Instruction *, Instruction *> &getSinkAfter() { return SinkAfter; }

  /// Returns the widest induction type.
  Type *getWidestInductionType() { return WidestIndTy; }

  /// Returns True if V is a Phi node of an induction variable in this loop.
  bool isInductionPhi(const Value *V) const;

  /// Returns a pointer to the induction descriptor, if \p Phi is an integer or
  /// floating point induction.
  const InductionDescriptor *getIntOrFpInductionDescriptor(PHINode *Phi) const;

  /// Returns True if V is a cast that is part of an induction def-use chain,
  /// and had been proven to be redundant under a runtime guard (in other
  /// words, the cast has the same SCEV expression as the induction phi).
  bool isCastedInductionVariable(const Value *V) const;

  /// Returns True if V can be considered as an induction variable in this
  /// loop. V can be the induction phi, or some redundant cast in the def-use
  /// chain of the inducion phi.
  bool isInductionVariable(const Value *V) const;

  /// Returns True if PN is a reduction variable in this loop.
  bool isReductionVariable(PHINode *PN) const { return Reductions.count(PN); }

  /// Returns True if Phi is a first-order recurrence in this loop.
  bool isFirstOrderRecurrence(const PHINode *Phi) const;

  /// Return true if the block BB needs to be predicated in order for the loop
  /// to be vectorized.
  bool blockNeedsPredication(BasicBlock *BB) const;

  /// Check if this pointer is consecutive when vectorizing. This happens
  /// when the last index of the GEP is the induction variable, or that the
  /// pointer itself is an induction variable.
  /// This check allows us to vectorize A[idx] into a wide load/store.
  /// Returns:
  /// 0 - Stride is unknown or non-consecutive.
  /// 1 - Address is consecutive.
  /// -1 - Address is consecutive, and decreasing.
  /// NOTE: This method must only be used before modifying the original scalar
  /// loop. Do not use after invoking 'createVectorizedLoopSkeleton' (PR34965).
  int isConsecutivePtr(Type *AccessTy, Value *Ptr) const;

  /// Returns true if the value V is uniform within the loop.
  bool isUniform(Value *V);

  /// A uniform memory op is a load or store which accesses the same memory
  /// location on all lanes.
  bool isUniformMemOp(Instruction &I) {
    Value *Ptr = getLoadStorePointerOperand(&I);
    if (!Ptr)
      return false;
    // Note: There's nothing inherent which prevents predicated loads and
    // stores from being uniform.  The current lowering simply doesn't handle
    // it; in particular, the cost model distinguishes scatter/gather from
    // scalar w/predication, and we currently rely on the scalar path.
    return isUniform(Ptr) && !blockNeedsPredication(I.getParent());
  }

  /// Returns the information that we collected about runtime memory check.
  const RuntimePointerChecking *getRuntimePointerChecking() const {
    return LAI->getRuntimePointerChecking();
  }

  const LoopAccessInfo *getLAI() const { return LAI; }

  bool isSafeForAnyVectorWidth() const {
    return LAI->getDepChecker().isSafeForAnyVectorWidth();
  }

  unsigned getMaxSafeDepDistBytes() { return LAI->getMaxSafeDepDistBytes(); }

  uint64_t getMaxSafeVectorWidthInBits() const {
    return LAI->getDepChecker().getMaxSafeVectorWidthInBits();
  }

  bool hasStride(Value *V) { return LAI->hasStride(V); }

  /// Returns true if vector representation of the instruction \p I
  /// requires mask.
  bool isMaskRequired(const Instruction *I) const {
    return MaskedOp.contains(I);
  }

  unsigned getNumStores() const { return LAI->getNumStores(); }
  unsigned getNumLoads() const { return LAI->getNumLoads(); }

  /// Returns all assume calls in predicated blocks. They need to be dropped
  /// when flattening the CFG.
  const SmallPtrSetImpl<Instruction *> &getConditionalAssumes() const {
    return ConditionalAssumes;
  }

private:
  /// Return true if the pre-header, exiting and latch blocks of \p Lp and all
  /// its nested loops are considered legal for vectorization. These legal
  /// checks are common for inner and outer loop vectorization.
  /// Temporarily taking UseVPlanNativePath parameter. If true, take
  /// the new code path being implemented for outer loop vectorization
  /// (should be functional for inner loop vectorization) based on VPlan.
  /// If false, good old LV code.
  bool canVectorizeLoopNestCFG(Loop *Lp, bool UseVPlanNativePath);

  /// Set up outer loop inductions by checking Phis in outer loop header for
  /// supported inductions (int inductions). Return false if any of these Phis
  /// is not a supported induction or if we fail to find an induction.
  bool setupOuterLoopInductions();

  /// Return true if the pre-header, exiting and latch blocks of \p Lp
  /// (non-recursive) are considered legal for vectorization.
  /// Temporarily taking UseVPlanNativePath parameter. If true, take
  /// the new code path being implemented for outer loop vectorization
  /// (should be functional for inner loop vectorization) based on VPlan.
  /// If false, good old LV code.
  bool canVectorizeLoopCFG(Loop *Lp, bool UseVPlanNativePath);

  /// Check if a single basic block loop is vectorizable.
  /// At this point we know that this is a loop with a constant trip count
  /// and we only need to check individual instructions.
  bool canVectorizeInstrs();

  /// When we vectorize loops we may change the order in which
  /// we read and write from memory. This method checks if it is
  /// legal to vectorize the code, considering only memory constrains.
  /// Returns true if the loop is vectorizable
  bool canVectorizeMemory();

  /// Return true if we can vectorize this loop using the IF-conversion
  /// transformation.
  bool canVectorizeWithIfConvert();

  /// Return true if we can vectorize this outer loop. The method performs
  /// specific checks for outer loop vectorization.
  bool canVectorizeOuterLoop();

  /// Return true if all of the instructions in the block can be speculatively
  /// executed, and record the loads/stores that require masking.
  /// \p SafePtrs is a list of addresses that are known to be legal and we know
  /// that we can read from them without segfault.
  /// \p MaskedOp is a list of instructions that have to be transformed into
  /// calls to the appropriate masked intrinsic when the loop is vectorized.
  /// \p ConditionalAssumes is a list of assume instructions in predicated
  /// blocks that must be dropped if the CFG gets flattened.
  bool blockCanBePredicated(
      BasicBlock *BB, SmallPtrSetImpl<Value *> &SafePtrs,
      SmallPtrSetImpl<const Instruction *> &MaskedOp,
      SmallPtrSetImpl<Instruction *> &ConditionalAssumes) const;

  /// Updates the vectorization state by adding \p Phi to the inductions list.
  /// This can set \p Phi as the main induction of the loop if \p Phi is a
  /// better choice for the main induction than the existing one.
  void addInductionPhi(PHINode *Phi, const InductionDescriptor &ID,
                       SmallPtrSetImpl<Value *> &AllowedExit);

  /// If an access has a symbolic strides, this maps the pointer value to
  /// the stride symbol.
  const ValueToValueMap *getSymbolicStrides() const {
    // FIXME: Currently, the set of symbolic strides is sometimes queried before
    // it's collected.  This happens from canVectorizeWithIfConvert, when the
    // pointer is checked to reference consecutive elements suitable for a
    // masked access.
    return LAI ? &LAI->getSymbolicStrides() : nullptr;
  }

  /// The loop that we evaluate.
  Loop *TheLoop;

  /// Loop Info analysis.
  LoopInfo *LI;

  /// A wrapper around ScalarEvolution used to add runtime SCEV checks.
  /// Applies dynamic knowledge to simplify SCEV expressions in the context
  /// of existing SCEV assumptions. The analysis will also add a minimal set
  /// of new predicates if this is required to enable vectorization and
  /// unrolling.
  PredicatedScalarEvolution &PSE;

  /// Target Transform Info.
  TargetTransformInfo *TTI;

  /// Target Library Info.
  TargetLibraryInfo *TLI;

  /// Dominator Tree.
  DominatorTree *DT;

  // LoopAccess analysis.
  std::function<const LoopAccessInfo &(Loop &)> *GetLAA;

  // And the loop-accesses info corresponding to this loop.  This pointer is
  // null until canVectorizeMemory sets it up.
  const LoopAccessInfo *LAI = nullptr;

  /// Interface to emit optimization remarks.
  OptimizationRemarkEmitter *ORE;

  //  ---  vectorization state --- //

  /// Holds the primary induction variable. This is the counter of the
  /// loop.
  PHINode *PrimaryInduction = nullptr;

  /// Holds the reduction variables.
  ReductionList Reductions;

  /// Holds all of the induction variables that we found in the loop.
  /// Notice that inductions don't need to start at zero and that induction
  /// variables can be pointers.
  InductionList Inductions;

  /// Holds all the casts that participate in the update chain of the induction
  /// variables, and that have been proven to be redundant (possibly under a
  /// runtime guard). These casts can be ignored when creating the vectorized
  /// loop body.
  SmallPtrSet<Instruction *, 4> InductionCastsToIgnore;

  /// Holds the phi nodes that are first-order recurrences.
  RecurrenceSet FirstOrderRecurrences;

  /// Holds instructions that need to sink past other instructions to handle
  /// first-order recurrences.
  MapVector<Instruction *, Instruction *> SinkAfter;

  /// Holds the widest induction type encountered.
  Type *WidestIndTy = nullptr;

  /// Allowed outside users. This holds the variables that can be accessed from
  /// outside the loop.
  SmallPtrSet<Value *, 4> AllowedExit;

  /// Vectorization requirements that will go through late-evaluation.
  LoopVectorizationRequirements *Requirements;

  /// Used to emit an analysis of any legality issues.
  LoopVectorizeHints *Hints;

  /// The demanded bits analysis is used to compute the minimum type size in
  /// which a reduction can be computed.
  DemandedBits *DB;

  /// The assumption cache analysis is used to compute the minimum type size in
  /// which a reduction can be computed.
  AssumptionCache *AC;

  /// While vectorizing these instructions we have to generate a
  /// call to the appropriate masked intrinsic
  SmallPtrSet<const Instruction *, 8> MaskedOp;

  /// Assume instructions in predicated blocks must be dropped if the CFG gets
  /// flattened.
  SmallPtrSet<Instruction *, 8> ConditionalAssumes;

  /// BFI and PSI are used to check for profile guided size optimizations.
  BlockFrequencyInfo *BFI;
  ProfileSummaryInfo *PSI;
};

} // namespace llvm

#endif // LLVM_TRANSFORMS_VECTORIZE_LOOPVECTORIZATIONLEGALITY_H<|MERGE_RESOLUTION|>--- conflicted
+++ resolved
@@ -199,11 +199,6 @@
 /// followed by a non-expert user.
 class LoopVectorizationRequirements {
 public:
-<<<<<<< HEAD
-  LoopVectorizationRequirements(OptimizationRemarkEmitter &ORE) : ORE(ORE) {}
-
-=======
->>>>>>> 2ab1d525
   /// Track the 1st floating-point instruction that can not be reassociated.
   void addExactFPMathInst(Instruction *I) {
     if (I && !ExactFPMathInst)
@@ -222,12 +217,6 @@
 private:
   unsigned NumRuntimePointerChecks = 0;
   Instruction *ExactFPMathInst = nullptr;
-<<<<<<< HEAD
-
-  /// Interface to emit optimization remarks.
-  OptimizationRemarkEmitter &ORE;
-=======
->>>>>>> 2ab1d525
 };
 
 /// LoopVectorizationLegality checks if it is legal to vectorize a loop, and
