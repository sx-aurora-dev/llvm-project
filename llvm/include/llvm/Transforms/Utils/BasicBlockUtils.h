//===- Transform/Utils/BasicBlockUtils.h - BasicBlock Utils -----*- C++ -*-===//
//
// Part of the LLVM Project, under the Apache License v2.0 with LLVM Exceptions.
// See https://llvm.org/LICENSE.txt for license information.
// SPDX-License-Identifier: Apache-2.0 WITH LLVM-exception
//
//===----------------------------------------------------------------------===//
//
// This family of functions perform manipulations on basic blocks, and
// instructions contained within basic blocks.
//
//===----------------------------------------------------------------------===//

#ifndef LLVM_TRANSFORMS_UTILS_BASICBLOCKUTILS_H
#define LLVM_TRANSFORMS_UTILS_BASICBLOCKUTILS_H

// FIXME: Move to this file: BasicBlock::removePredecessor, BB::splitBasicBlock

#include "llvm/ADT/ArrayRef.h"
#include "llvm/ADT/SetVector.h"
#include "llvm/Analysis/DomTreeUpdater.h"
#include "llvm/Analysis/LoopInfo.h"
#include "llvm/IR/BasicBlock.h"
#include "llvm/IR/CFG.h"
#include "llvm/IR/InstrTypes.h"
#include <cassert>

namespace llvm {

class BlockFrequencyInfo;
class BranchProbabilityInfo;
class DominatorTree;
class DomTreeUpdater;
class Function;
class Instruction;
class LoopInfo;
class MDNode;
class MemoryDependenceResults;
class MemorySSAUpdater;
class PostDominatorTree;
class ReturnInst;
class TargetLibraryInfo;
class Value;

/// Replace contents of every block in \p BBs with single unreachable
/// instruction. If \p Updates is specified, collect all necessary DT updates
/// into this vector. If \p KeepOneInputPHIs is true, one-input Phis in
/// successors of blocks being deleted will be preserved.
void DetatchDeadBlocks(ArrayRef <BasicBlock *> BBs,
                       SmallVectorImpl<DominatorTree::UpdateType> *Updates,
                       bool KeepOneInputPHIs = false);

/// Delete the specified block, which must have no predecessors.
void DeleteDeadBlock(BasicBlock *BB, DomTreeUpdater *DTU = nullptr,
                     bool KeepOneInputPHIs = false);

/// Delete the specified blocks from \p BB. The set of deleted blocks must have
/// no predecessors that are not being deleted themselves. \p BBs must have no
/// duplicating blocks. If there are loops among this set of blocks, all
/// relevant loop info updates should be done before this function is called.
/// If \p KeepOneInputPHIs is true, one-input Phis in successors of blocks
/// being deleted will be preserved.
void DeleteDeadBlocks(ArrayRef <BasicBlock *> BBs,
                      DomTreeUpdater *DTU = nullptr,
                      bool KeepOneInputPHIs = false);

/// Delete all basic blocks from \p F that are not reachable from its entry
/// node. If \p KeepOneInputPHIs is true, one-input Phis in successors of
/// blocks being deleted will be preserved.
bool EliminateUnreachableBlocks(Function &F, DomTreeUpdater *DTU = nullptr,
                                bool KeepOneInputPHIs = false);

/// We know that BB has one predecessor. If there are any single-entry PHI nodes
/// in it, fold them away. This handles the case when all entries to the PHI
/// nodes in a block are guaranteed equal, such as when the block has exactly
/// one predecessor.
bool FoldSingleEntryPHINodes(BasicBlock *BB,
                             MemoryDependenceResults *MemDep = nullptr);

/// Examine each PHI in the given block and delete it if it is dead. Also
/// recursively delete any operands that become dead as a result. This includes
/// tracing the def-use list from the PHI to see if it is ultimately unused or
/// if it reaches an unused cycle. Return true if any PHIs were deleted.
bool DeleteDeadPHIs(BasicBlock *BB, const TargetLibraryInfo *TLI = nullptr,
                    MemorySSAUpdater *MSSAU = nullptr);

/// Attempts to merge a block into its predecessor, if possible. The return
/// value indicates success or failure.
/// By default do not merge blocks if BB's predecessor has multiple successors.
/// If PredecessorWithTwoSuccessors = true, the blocks can only be merged
/// if BB's Pred has a branch to BB and to AnotherBB, and BB has a single
/// successor Sing. In this case the branch will be updated with Sing instead of
/// BB, and BB will still be merged into its predecessor and removed.
bool MergeBlockIntoPredecessor(BasicBlock *BB, DomTreeUpdater *DTU = nullptr,
                               LoopInfo *LI = nullptr,
                               MemorySSAUpdater *MSSAU = nullptr,
                               MemoryDependenceResults *MemDep = nullptr,
                               bool PredecessorWithTwoSuccessors = false);

/// Merge block(s) sucessors, if possible. Return true if at least two
/// of the blocks were merged together.
/// In order to merge, each block must be terminated by an unconditional
/// branch. If L is provided, then the blocks merged into their predecessors
/// must be in L. In addition, This utility calls on another utility:
/// MergeBlockIntoPredecessor. Blocks are successfully merged when the call to
/// MergeBlockIntoPredecessor returns true.
bool MergeBlockSuccessorsIntoGivenBlocks(
    SmallPtrSetImpl<BasicBlock *> &MergeBlocks, Loop *L = nullptr,
    DomTreeUpdater *DTU = nullptr, LoopInfo *LI = nullptr);

/// Try to remove redundant dbg.value instructions from given basic block.
/// Returns true if at least one instruction was removed. Remove redundant
/// pseudo ops when RemovePseudoOp is true.
<<<<<<< HEAD
bool RemoveRedundantDbgInstrs(BasicBlock *BB, bool RemovePseudoOp = false);
=======
bool RemoveRedundantDbgInstrs(BasicBlock *BB);
>>>>>>> 2ab1d525

/// Replace all uses of an instruction (specified by BI) with a value, then
/// remove and delete the original instruction.
void ReplaceInstWithValue(BasicBlock::InstListType &BIL,
                          BasicBlock::iterator &BI, Value *V);

/// Replace the instruction specified by BI with the instruction specified by I.
/// Copies DebugLoc from BI to I, if I doesn't already have a DebugLoc. The
/// original instruction is deleted and BI is updated to point to the new
/// instruction.
void ReplaceInstWithInst(BasicBlock::InstListType &BIL,
                         BasicBlock::iterator &BI, Instruction *I);

/// Replace the instruction specified by From with the instruction specified by
/// To. Copies DebugLoc from BI to I, if I doesn't already have a DebugLoc.
void ReplaceInstWithInst(Instruction *From, Instruction *To);

/// Check if we can prove that all paths starting from this block converge
/// to a block that either has a @llvm.experimental.deoptimize call
/// prior to its terminating return instruction or is terminated by unreachable.
/// All blocks in the traversed sequence must have an unique successor, maybe
/// except for the last one.
bool IsBlockFollowedByDeoptOrUnreachable(const BasicBlock *BB);

/// Option class for critical edge splitting.
///
/// This provides a builder interface for overriding the default options used
/// during critical edge splitting.
struct CriticalEdgeSplittingOptions {
  DominatorTree *DT;
  PostDominatorTree *PDT;
  LoopInfo *LI;
  MemorySSAUpdater *MSSAU;
  bool MergeIdenticalEdges = false;
  bool KeepOneInputPHIs = false;
  bool PreserveLCSSA = false;
  bool IgnoreUnreachableDests = false;
  /// SplitCriticalEdge is guaranteed to preserve loop-simplify form if LI is
  /// provided. If it cannot be preserved, no splitting will take place. If it
  /// is not set, preserve loop-simplify form if possible.
  bool PreserveLoopSimplify = true;

  CriticalEdgeSplittingOptions(DominatorTree *DT = nullptr,
                               LoopInfo *LI = nullptr,
                               MemorySSAUpdater *MSSAU = nullptr,
                               PostDominatorTree *PDT = nullptr)
      : DT(DT), PDT(PDT), LI(LI), MSSAU(MSSAU) {}

  CriticalEdgeSplittingOptions &setMergeIdenticalEdges() {
    MergeIdenticalEdges = true;
    return *this;
  }

  CriticalEdgeSplittingOptions &setKeepOneInputPHIs() {
    KeepOneInputPHIs = true;
    return *this;
  }

  CriticalEdgeSplittingOptions &setPreserveLCSSA() {
    PreserveLCSSA = true;
    return *this;
  }

  CriticalEdgeSplittingOptions &setIgnoreUnreachableDests() {
    IgnoreUnreachableDests = true;
    return *this;
  }

  CriticalEdgeSplittingOptions &unsetPreserveLoopSimplify() {
    PreserveLoopSimplify = false;
    return *this;
  }
};

/// When a loop exit edge is split, LCSSA form may require new PHIs in the new
/// exit block. This function inserts the new PHIs, as needed. Preds is a list
/// of preds inside the loop, SplitBB is the new loop exit block, and DestBB is
/// the old loop exit, now the successor of SplitBB.
void createPHIsForSplitLoopExit(ArrayRef<BasicBlock *> Preds,
                                BasicBlock *SplitBB, BasicBlock *DestBB);

/// If this edge is a critical edge, insert a new node to split the critical
/// edge. This will update the analyses passed in through the option struct.
/// This returns the new block if the edge was split, null otherwise.
///
/// If MergeIdenticalEdges in the options struct is true (not the default),
/// *all* edges from TI to the specified successor will be merged into the same
/// critical edge block. This is most commonly interesting with switch
/// instructions, which may have many edges to any one destination.  This
/// ensures that all edges to that dest go to one block instead of each going
/// to a different block, but isn't the standard definition of a "critical
/// edge".
///
/// It is invalid to call this function on a critical edge that starts at an
/// IndirectBrInst.  Splitting these edges will almost always create an invalid
/// program because the address of the new block won't be the one that is jumped
/// to.
BasicBlock *SplitCriticalEdge(Instruction *TI, unsigned SuccNum,
                              const CriticalEdgeSplittingOptions &Options =
                                  CriticalEdgeSplittingOptions(),
                              const Twine &BBName = "");

/// If it is known that an edge is critical, SplitKnownCriticalEdge can be
/// called directly, rather than calling SplitCriticalEdge first.
BasicBlock *SplitKnownCriticalEdge(Instruction *TI, unsigned SuccNum,
                                   const CriticalEdgeSplittingOptions &Options =
                                       CriticalEdgeSplittingOptions(),
                                   const Twine &BBName = "");

/// If an edge from Src to Dst is critical, split the edge and return true,
/// otherwise return false. This method requires that there be an edge between
/// the two blocks. It updates the analyses passed in the options struct
inline BasicBlock *
SplitCriticalEdge(BasicBlock *Src, BasicBlock *Dst,
                  const CriticalEdgeSplittingOptions &Options =
                      CriticalEdgeSplittingOptions()) {
  Instruction *TI = Src->getTerminator();
  unsigned i = 0;
  while (true) {
    assert(i != TI->getNumSuccessors() && "Edge doesn't exist!");
    if (TI->getSuccessor(i) == Dst)
      return SplitCriticalEdge(TI, i, Options);
    ++i;
  }
}

/// Loop over all of the edges in the CFG, breaking critical edges as they are
/// found. Returns the number of broken edges.
unsigned SplitAllCriticalEdges(Function &F,
                               const CriticalEdgeSplittingOptions &Options =
                                   CriticalEdgeSplittingOptions());

/// Split the edge connecting the specified blocks, and return the newly created
/// basic block between \p From and \p To.
BasicBlock *SplitEdge(BasicBlock *From, BasicBlock *To,
                      DominatorTree *DT = nullptr, LoopInfo *LI = nullptr,
                      MemorySSAUpdater *MSSAU = nullptr,
                      const Twine &BBName = "");

/// Sets the unwind edge of an instruction to a particular successor.
void setUnwindEdgeTo(Instruction *TI, BasicBlock *Succ);

/// Replaces all uses of OldPred with the NewPred block in all PHINodes in a
/// block.
void updatePhiNodes(BasicBlock *DestBB, BasicBlock *OldPred,
                    BasicBlock *NewPred, PHINode *Until = nullptr);

/// Split the edge connect the specficed blocks in the case that \p Succ is an
/// Exception Handling Block
BasicBlock *ehAwareSplitEdge(BasicBlock *BB, BasicBlock *Succ,
                             LandingPadInst *OriginalPad = nullptr,
                             PHINode *LandingPadReplacement = nullptr,
                             const CriticalEdgeSplittingOptions &Options =
                                 CriticalEdgeSplittingOptions(),
                             const Twine &BBName = "");

/// Split the specified block at the specified instruction.
///
/// If \p Before is true, splitBlockBefore handles the block
/// splitting. Otherwise, execution proceeds as described below.
///
/// Everything before \p SplitPt stays in \p Old and everything starting with \p
/// SplitPt moves to a new block. The two blocks are joined by an unconditional
/// branch. The new block with name \p BBName is returned.
///
/// FIXME: deprecated, switch to the DomTreeUpdater-based one.
BasicBlock *SplitBlock(BasicBlock *Old, Instruction *SplitPt, DominatorTree *DT,
                       LoopInfo *LI = nullptr,
                       MemorySSAUpdater *MSSAU = nullptr,
                       const Twine &BBName = "", bool Before = false);

/// Split the specified block at the specified instruction.
///
/// If \p Before is true, splitBlockBefore handles the block
/// splitting. Otherwise, execution proceeds as described below.
///
/// Everything before \p SplitPt stays in \p Old and everything starting with \p
/// SplitPt moves to a new block. The two blocks are joined by an unconditional
/// branch. The new block with name \p BBName is returned.
BasicBlock *SplitBlock(BasicBlock *Old, Instruction *SplitPt,
                       DomTreeUpdater *DTU = nullptr, LoopInfo *LI = nullptr,
                       MemorySSAUpdater *MSSAU = nullptr,
                       const Twine &BBName = "", bool Before = false);

/// Split the specified block at the specified instruction \p SplitPt.
/// All instructions before \p SplitPt are moved to a new block and all
/// instructions after \p SplitPt stay in the old block. The new block and the
/// old block are joined by inserting an unconditional branch to the end of the
/// new block. The new block with name \p BBName is returned.
BasicBlock *splitBlockBefore(BasicBlock *Old, Instruction *SplitPt,
                             DomTreeUpdater *DTU, LoopInfo *LI,
                             MemorySSAUpdater *MSSAU, const Twine &BBName = "");

/// This method introduces at least one new basic block into the function and
/// moves some of the predecessors of BB to be predecessors of the new block.
/// The new predecessors are indicated by the Preds array. The new block is
/// given a suffix of 'Suffix'. Returns new basic block to which predecessors
/// from Preds are now pointing.
///
/// If BB is a landingpad block then additional basicblock might be introduced.
/// It will have Suffix+".split_lp". See SplitLandingPadPredecessors for more
/// details on this case.
///
/// This currently updates the LLVM IR, DominatorTree, LoopInfo, and LCCSA but
/// no other analyses. In particular, it does not preserve LoopSimplify
/// (because it's complicated to handle the case where one of the edges being
/// split is an exit of a loop with other exits).
///
/// FIXME: deprecated, switch to the DomTreeUpdater-based one.
BasicBlock *SplitBlockPredecessors(BasicBlock *BB, ArrayRef<BasicBlock *> Preds,
                                   const char *Suffix, DominatorTree *DT,
                                   LoopInfo *LI = nullptr,
                                   MemorySSAUpdater *MSSAU = nullptr,
                                   bool PreserveLCSSA = false);

/// This method introduces at least one new basic block into the function and
/// moves some of the predecessors of BB to be predecessors of the new block.
/// The new predecessors are indicated by the Preds array. The new block is
/// given a suffix of 'Suffix'. Returns new basic block to which predecessors
/// from Preds are now pointing.
///
/// If BB is a landingpad block then additional basicblock might be introduced.
/// It will have Suffix+".split_lp". See SplitLandingPadPredecessors for more
/// details on this case.
///
/// This currently updates the LLVM IR, DominatorTree, LoopInfo, and LCCSA but
/// no other analyses. In particular, it does not preserve LoopSimplify
/// (because it's complicated to handle the case where one of the edges being
/// split is an exit of a loop with other exits).
BasicBlock *SplitBlockPredecessors(BasicBlock *BB, ArrayRef<BasicBlock *> Preds,
                                   const char *Suffix,
                                   DomTreeUpdater *DTU = nullptr,
                                   LoopInfo *LI = nullptr,
                                   MemorySSAUpdater *MSSAU = nullptr,
                                   bool PreserveLCSSA = false);

/// This method transforms the landing pad, OrigBB, by introducing two new basic
/// blocks into the function. One of those new basic blocks gets the
/// predecessors listed in Preds. The other basic block gets the remaining
/// predecessors of OrigBB. The landingpad instruction OrigBB is clone into both
/// of the new basic blocks. The new blocks are given the suffixes 'Suffix1' and
/// 'Suffix2', and are returned in the NewBBs vector.
///
/// This currently updates the LLVM IR, DominatorTree, LoopInfo, and LCCSA but
/// no other analyses. In particular, it does not preserve LoopSimplify
/// (because it's complicated to handle the case where one of the edges being
/// split is an exit of a loop with other exits).
///
/// FIXME: deprecated, switch to the DomTreeUpdater-based one.
void SplitLandingPadPredecessors(BasicBlock *OrigBB,
                                 ArrayRef<BasicBlock *> Preds,
                                 const char *Suffix, const char *Suffix2,
                                 SmallVectorImpl<BasicBlock *> &NewBBs,
                                 DominatorTree *DT, LoopInfo *LI = nullptr,
                                 MemorySSAUpdater *MSSAU = nullptr,
                                 bool PreserveLCSSA = false);

/// This method transforms the landing pad, OrigBB, by introducing two new basic
/// blocks into the function. One of those new basic blocks gets the
/// predecessors listed in Preds. The other basic block gets the remaining
/// predecessors of OrigBB. The landingpad instruction OrigBB is clone into both
/// of the new basic blocks. The new blocks are given the suffixes 'Suffix1' and
/// 'Suffix2', and are returned in the NewBBs vector.
///
/// This currently updates the LLVM IR, DominatorTree, LoopInfo, and LCCSA but
/// no other analyses. In particular, it does not preserve LoopSimplify
/// (because it's complicated to handle the case where one of the edges being
/// split is an exit of a loop with other exits).
void SplitLandingPadPredecessors(
    BasicBlock *OrigBB, ArrayRef<BasicBlock *> Preds, const char *Suffix,
    const char *Suffix2, SmallVectorImpl<BasicBlock *> &NewBBs,
    DomTreeUpdater *DTU = nullptr, LoopInfo *LI = nullptr,
    MemorySSAUpdater *MSSAU = nullptr, bool PreserveLCSSA = false);

/// This method duplicates the specified return instruction into a predecessor
/// which ends in an unconditional branch. If the return instruction returns a
/// value defined by a PHI, propagate the right value into the return. It
/// returns the new return instruction in the predecessor.
ReturnInst *FoldReturnIntoUncondBranch(ReturnInst *RI, BasicBlock *BB,
                                       BasicBlock *Pred,
                                       DomTreeUpdater *DTU = nullptr);

/// Split the containing block at the specified instruction - everything before
/// SplitBefore stays in the old basic block, and the rest of the instructions
/// in the BB are moved to a new block. The two blocks are connected by a
/// conditional branch (with value of Cmp being the condition).
/// Before:
///   Head
///   SplitBefore
///   Tail
/// After:
///   Head
///   if (Cond)
///     ThenBlock
///   SplitBefore
///   Tail
///
/// If \p ThenBlock is not specified, a new block will be created for it.
/// If \p Unreachable is true, the newly created block will end with
/// UnreachableInst, otherwise it branches to Tail.
/// Returns the NewBasicBlock's terminator.
///
/// Updates DT and LI if given.
///
/// FIXME: deprecated, switch to the DomTreeUpdater-based one.
Instruction *SplitBlockAndInsertIfThen(Value *Cond, Instruction *SplitBefore,
                                       bool Unreachable, MDNode *BranchWeights,
                                       DominatorTree *DT,
                                       LoopInfo *LI = nullptr,
                                       BasicBlock *ThenBlock = nullptr);

/// Split the containing block at the specified instruction - everything before
/// SplitBefore stays in the old basic block, and the rest of the instructions
/// in the BB are moved to a new block. The two blocks are connected by a
/// conditional branch (with value of Cmp being the condition).
/// Before:
///   Head
///   SplitBefore
///   Tail
/// After:
///   Head
///   if (Cond)
///     ThenBlock
///   SplitBefore
///   Tail
///
/// If \p ThenBlock is not specified, a new block will be created for it.
/// If \p Unreachable is true, the newly created block will end with
/// UnreachableInst, otherwise it branches to Tail.
/// Returns the NewBasicBlock's terminator.
///
/// Updates DT and LI if given.
Instruction *SplitBlockAndInsertIfThen(Value *Cond, Instruction *SplitBefore,
                                       bool Unreachable,
                                       MDNode *BranchWeights = nullptr,
                                       DomTreeUpdater *DTU = nullptr,
                                       LoopInfo *LI = nullptr,
                                       BasicBlock *ThenBlock = nullptr);

/// SplitBlockAndInsertIfThenElse is similar to SplitBlockAndInsertIfThen,
/// but also creates the ElseBlock.
/// Before:
///   Head
///   SplitBefore
///   Tail
/// After:
///   Head
///   if (Cond)
///     ThenBlock
///   else
///     ElseBlock
///   SplitBefore
///   Tail
void SplitBlockAndInsertIfThenElse(Value *Cond, Instruction *SplitBefore,
                                   Instruction **ThenTerm,
                                   Instruction **ElseTerm,
                                   MDNode *BranchWeights = nullptr);

/// Check whether BB is the merge point of a if-region.
/// If so, return the branch instruction that determines which entry into
/// BB will be taken.  Also, return by references the block that will be
/// entered from if the condition is true, and the block that will be
/// entered if the condition is false.
///
/// This does no checking to see if the true/false blocks have large or unsavory
/// instructions in them.
BranchInst *GetIfCondition(BasicBlock *BB, BasicBlock *&IfTrue,
                           BasicBlock *&IfFalse);

// Split critical edges where the source of the edge is an indirectbr
// instruction. This isn't always possible, but we can handle some easy cases.
// This is useful because MI is unable to split such critical edges,
// which means it will not be able to sink instructions along those edges.
// This is especially painful for indirect branches with many successors, where
// we end up having to prepare all outgoing values in the origin block.
//
// Our normal algorithm for splitting critical edges requires us to update
// the outgoing edges of the edge origin block, but for an indirectbr this
// is hard, since it would require finding and updating the block addresses
// the indirect branch uses. But if a block only has a single indirectbr
// predecessor, with the others being regular branches, we can do it in a
// different way.
// Say we have A -> D, B -> D, I -> D where only I -> D is an indirectbr.
// We can split D into D0 and D1, where D0 contains only the PHIs from D,
// and D1 is the D block body. We can then duplicate D0 as D0A and D0B, and
// create the following structure:
// A -> D0A, B -> D0A, I -> D0B, D0A -> D1, D0B -> D1
// If BPI and BFI aren't non-null, BPI/BFI will be updated accordingly.
bool SplitIndirectBrCriticalEdges(Function &F,
                                  BranchProbabilityInfo *BPI = nullptr,
                                  BlockFrequencyInfo *BFI = nullptr);

/// Given a set of incoming and outgoing blocks, create a "hub" such that every
/// edge from an incoming block InBB to an outgoing block OutBB is now split
/// into two edges, one from InBB to the hub and another from the hub to
/// OutBB. The hub consists of a series of guard blocks, one for each outgoing
/// block. Each guard block conditionally branches to the corresponding outgoing
/// block, or the next guard block in the chain. These guard blocks are returned
/// in the argument vector.
///
/// Since the control flow edges from InBB to OutBB have now been replaced, the
/// function also updates any PHINodes in OutBB. For each such PHINode, the
/// operands corresponding to incoming blocks are moved to a new PHINode in the
/// hub, and the hub is made an operand of the original PHINode.
///
/// Input CFG:
/// ----------
///
///                    Def
///                     |
///                     v
///           In1      In2
///            |        |
///            |        |
///            v        v
///  Foo ---> Out1     Out2
///                     |
///                     v
///                    Use
///
///
/// Create hub: Incoming = {In1, In2}, Outgoing = {Out1, Out2}
/// ----------------------------------------------------------
///
///             Def
///              |
///              v
///  In1        In2          Foo
///   |    Hub   |            |
///   |    + - - | - - +      |
///   |    '     v     '      V
///   +------> Guard1 -----> Out1
///        '     |     '
///        '     v     '
///        '   Guard2 -----> Out2
///        '           '      |
///        + - - - - - +      |
///                           v
///                          Use
///
/// Limitations:
/// -----------
/// 1. This assumes that all terminators in the CFG are direct branches (the
///    "br" instruction). The presence of any other control flow such as
///    indirectbr, switch or callbr will cause an assert.
///
/// 2. The updates to the PHINodes are not sufficient to restore SSA
///    form. Consider a definition Def, its use Use, incoming block In2 and
///    outgoing block Out2, such that:
///    a. In2 is reachable from D or contains D.
///    b. U is reachable from Out2 or is contained in Out2.
///    c. U is not a PHINode if U is contained in Out2.
///
///    Clearly, Def dominates Out2 since the program is valid SSA. But when the
///    hub is introduced, there is a new path through the hub along which Use is
///    reachable from entry without passing through Def, and SSA is no longer
///    valid. To fix this, we need to look at all the blocks post-dominated by
///    the hub on the one hand, and dominated by Out2 on the other. This is left
///    for the caller to accomplish, since each specific use of this function
///    may have additional information which simplifies this fixup. For example,
///    see restoreSSA() in the UnifyLoopExits pass.
BasicBlock *CreateControlFlowHub(DomTreeUpdater *DTU,
                                 SmallVectorImpl<BasicBlock *> &GuardBlocks,
                                 const SetVector<BasicBlock *> &Predecessors,
                                 const SetVector<BasicBlock *> &Successors,
                                 const StringRef Prefix);

} // end namespace llvm

#endif // LLVM_TRANSFORMS_UTILS_BASICBLOCKUTILS_H<|MERGE_RESOLUTION|>--- conflicted
+++ resolved
@@ -111,11 +111,7 @@
 /// Try to remove redundant dbg.value instructions from given basic block.
 /// Returns true if at least one instruction was removed. Remove redundant
 /// pseudo ops when RemovePseudoOp is true.
-<<<<<<< HEAD
-bool RemoveRedundantDbgInstrs(BasicBlock *BB, bool RemovePseudoOp = false);
-=======
 bool RemoveRedundantDbgInstrs(BasicBlock *BB);
->>>>>>> 2ab1d525
 
 /// Replace all uses of an instruction (specified by BI) with a value, then
 /// remove and delete the original instruction.
