--- conflicted
+++ resolved
@@ -43,17 +43,10 @@
 
 /// Build and return a new assume created from the provided knowledge
 /// if the knowledge in the assume is fully redundant this will return nullptr
-<<<<<<< HEAD
-IntrinsicInst *buildAssumeFromKnowledge(ArrayRef<RetainedKnowledge> Knowledge,
-                                        Instruction *CtxI,
-                                        AssumptionCache *AC = nullptr,
-                                        DominatorTree *DT = nullptr);
-=======
 AssumeInst *buildAssumeFromKnowledge(ArrayRef<RetainedKnowledge> Knowledge,
                                      Instruction *CtxI,
                                      AssumptionCache *AC = nullptr,
                                      DominatorTree *DT = nullptr);
->>>>>>> 2ab1d525
 
 /// This pass attempts to minimize the number of assume without loosing any
 /// information.
@@ -72,11 +65,7 @@
 /// canonicalize the RetainedKnowledge RK. it is assumed that RK is part of
 /// Assume. This will return an empty RetainedKnowledge if the knowledge is
 /// useless.
-<<<<<<< HEAD
-RetainedKnowledge simplifyRetainedKnowledge(CallBase *Assume,
-=======
 RetainedKnowledge simplifyRetainedKnowledge(AssumeInst *Assume,
->>>>>>> 2ab1d525
                                             RetainedKnowledge RK,
                                             AssumptionCache *AC,
                                             DominatorTree *DT);
