--- conflicted
+++ resolved
@@ -14,7 +14,6 @@
 #ifndef LLVM_TRANSFORMS_UTILS_DEBUGIFY_H
 #define LLVM_TRANSFORMS_UTILS_DEBUGIFY_H
 
-#include "llvm/ADT/DenseMap.h"
 #include "llvm/ADT/MapVector.h"
 #include "llvm/ADT/StringRef.h"
 #include "llvm/Bitcode/BitcodeWriterPass.h"
@@ -23,18 +22,11 @@
 #include "llvm/IR/PassManager.h"
 #include "llvm/IR/ValueHandle.h"
 
-<<<<<<< HEAD
-using DebugFnMap = llvm::DenseMap<llvm::StringRef, const llvm::DISubprogram *>;
-using DebugInstMap = llvm::DenseMap<const llvm::Instruction *, bool>;
-using WeakInstValueMap =
-    llvm::DenseMap<const llvm::Instruction *, llvm::WeakVH>;
-=======
 using DebugFnMap = llvm::MapVector<llvm::StringRef, const llvm::DISubprogram *>;
 using DebugInstMap = llvm::MapVector<const llvm::Instruction *, bool>;
 using DebugVarMap = llvm::MapVector<const llvm::DILocalVariable *, unsigned>;
 using WeakInstValueMap =
     llvm::MapVector<const llvm::Instruction *, llvm::WeakVH>;
->>>>>>> 2ab1d525
 
 /// Used to track the Debug Info Metadata information.
 struct DebugInfoPerPass {
@@ -45,11 +37,8 @@
   // This tracks value (instruction) deletion. If an instruction gets deleted,
   // WeakVH nulls itself.
   WeakInstValueMap InstToDelete;
-<<<<<<< HEAD
-=======
   // Maps variable into dbg users (#dbg values/declares for this variable).
   DebugVarMap DIVariables;
->>>>>>> 2ab1d525
 };
 
 /// Map pass names to a per-pass DebugInfoPerPass instance.
@@ -97,12 +86,8 @@
 bool checkDebugInfoMetadata(Module &M,
                             iterator_range<Module::iterator> Functions,
                             DebugInfoPerPassMap &DIPreservationMap,
-<<<<<<< HEAD
-                            StringRef Banner, StringRef NameOfWrappedPass);
-=======
                             StringRef Banner, StringRef NameOfWrappedPass,
                             StringRef OrigDIVerifyBugsReportFilePath);
->>>>>>> 2ab1d525
 } // namespace llvm
 
 /// Used to check whether we track synthetic or original debug info.
@@ -154,23 +139,15 @@
     bool Strip = false, llvm::StringRef NameOfWrappedPass = "",
     DebugifyStatsMap *StatsMap = nullptr,
     enum DebugifyMode Mode = DebugifyMode::SyntheticDebugInfo,
-<<<<<<< HEAD
-    DebugInfoPerPassMap *DIPreservationMap = nullptr);
-=======
     DebugInfoPerPassMap *DIPreservationMap = nullptr,
     llvm::StringRef OrigDIVerifyBugsReportFilePath = "");
->>>>>>> 2ab1d525
 
 llvm::FunctionPass *createCheckDebugifyFunctionPass(
     bool Strip = false, llvm::StringRef NameOfWrappedPass = "",
     DebugifyStatsMap *StatsMap = nullptr,
     enum DebugifyMode Mode = DebugifyMode::SyntheticDebugInfo,
-<<<<<<< HEAD
-    DebugInfoPerPassMap *DIPreservationMap = nullptr);
-=======
     DebugInfoPerPassMap *DIPreservationMap = nullptr,
     llvm::StringRef OrigDIVerifyBugsReportFilePath = "");
->>>>>>> 2ab1d525
 
 struct NewPMCheckDebugifyPass
     : public llvm::PassInfoMixin<NewPMCheckDebugifyPass> {
@@ -191,10 +168,7 @@
 /// NOTE: We support legacy custom pass manager only.
 /// TODO: Add New PM support for custom pass manager.
 class DebugifyCustomPassManager : public legacy::PassManager {
-<<<<<<< HEAD
-=======
   StringRef OrigDIVerifyBugsReportFilePath;
->>>>>>> 2ab1d525
   DebugifyStatsMap *DIStatsMap = nullptr;
   DebugInfoPerPassMap *DIPreservationMap = nullptr;
   enum DebugifyMode Mode = DebugifyMode::NoDebugify;
@@ -205,16 +179,9 @@
   void add(Pass *P) override {
     // Wrap each pass with (-check)-debugify passes if requested, making
     // exceptions for passes which shouldn't see -debugify instrumentation.
-<<<<<<< HEAD
-    bool WrapWithDebugify =
-        Mode != DebugifyMode::NoDebugify &&
-        !P->getAsImmutablePass() && !isIRPrintingPass(P) &&
-        !isBitcodeWriterPass(P);
-=======
     bool WrapWithDebugify = Mode != DebugifyMode::NoDebugify &&
                             !P->getAsImmutablePass() && !isIRPrintingPass(P) &&
                             !isBitcodeWriterPass(P);
->>>>>>> 2ab1d525
     if (!WrapWithDebugify) {
       super::add(P);
       return;
@@ -232,23 +199,15 @@
       super::add(createDebugifyFunctionPass(Mode, Name, DIPreservationMap));
       super::add(P);
       super::add(createCheckDebugifyFunctionPass(
-<<<<<<< HEAD
-          isSyntheticDebugInfo(), Name, DIStatsMap, Mode, DIPreservationMap));
-=======
           isSyntheticDebugInfo(), Name, DIStatsMap, Mode, DIPreservationMap,
           OrigDIVerifyBugsReportFilePath));
->>>>>>> 2ab1d525
       break;
     case PT_Module:
       super::add(createDebugifyModulePass(Mode, Name, DIPreservationMap));
       super::add(P);
       super::add(createCheckDebugifyModulePass(
-<<<<<<< HEAD
-          isSyntheticDebugInfo(), Name, DIStatsMap, Mode, DIPreservationMap));
-=======
           isSyntheticDebugInfo(), Name, DIStatsMap, Mode, DIPreservationMap,
           OrigDIVerifyBugsReportFilePath));
->>>>>>> 2ab1d525
       break;
     default:
       super::add(P);
@@ -262,8 +221,6 @@
   void setDIPreservationMap(DebugInfoPerPassMap &PerPassMap) {
     DIPreservationMap = &PerPassMap;
   }
-<<<<<<< HEAD
-=======
   void setOrigDIVerifyBugsReportFilePath(StringRef BugsReportFilePath) {
     OrigDIVerifyBugsReportFilePath = BugsReportFilePath;
   }
@@ -271,7 +228,6 @@
     return OrigDIVerifyBugsReportFilePath;
   }
 
->>>>>>> 2ab1d525
   void setDebugifyMode(enum DebugifyMode M) { Mode = M; }
 
   bool isSyntheticDebugInfo() const {
