//===- IR/OpenMPIRBuilder.h - OpenMP encoding builder for LLVM IR - C++ -*-===//
//
// Part of the LLVM Project, under the Apache License v2.0 with LLVM Exceptions.
// See https://llvm.org/LICENSE.txt for license information.
// SPDX-License-Identifier: Apache-2.0 WITH LLVM-exception
//
//===----------------------------------------------------------------------===//
//
// This file defines the OpenMPIRBuilder class and helpers used as a convenient
// way to create LLVM instructions for OpenMP directives.
//
//===----------------------------------------------------------------------===//

#ifndef LLVM_FRONTEND_OPENMP_OMPIRBUILDER_H
#define LLVM_FRONTEND_OPENMP_OMPIRBUILDER_H

#include "llvm/Frontend/OpenMP/OMPConstants.h"
#include "llvm/IR/DebugLoc.h"
#include "llvm/IR/IRBuilder.h"
#include "llvm/Support/Allocator.h"
#include <forward_list>

namespace llvm {
class CanonicalLoopInfo;

/// An interface to create LLVM-IR for OpenMP directives.
///
/// Each OpenMP directive has a corresponding public generator method.
class OpenMPIRBuilder {
public:
  /// Create a new OpenMPIRBuilder operating on the given module \p M. This will
  /// not have an effect on \p M (see initialize).
  OpenMPIRBuilder(Module &M) : M(M), Builder(M.getContext()) {}
  ~OpenMPIRBuilder();

  /// Initialize the internal state, this will put structures types and
  /// potentially other helpers into the underlying module. Must be called
  /// before any other method and only once!
  void initialize();

  /// Finalize the underlying module, e.g., by outlining regions.
  /// \param Fn                    The function to be finalized. If not used,
  ///                              all functions are finalized.
  /// \param AllowExtractorSinking Flag to include sinking instructions,
  ///                              emitted by CodeExtractor, in the
  ///                              outlined region. Default is false.
  void finalize(Function *Fn = nullptr, bool AllowExtractorSinking = false);

  /// Add attributes known for \p FnID to \p Fn.
  void addAttributes(omp::RuntimeFunction FnID, Function &Fn);

  /// Type used throughout for insertion points.
  using InsertPointTy = IRBuilder<>::InsertPoint;

  /// Callback type for variable finalization (think destructors).
  ///
  /// \param CodeGenIP is the insertion point at which the finalization code
  ///                  should be placed.
  ///
  /// A finalize callback knows about all objects that need finalization, e.g.
  /// destruction, when the scope of the currently generated construct is left
  /// at the time, and location, the callback is invoked.
  using FinalizeCallbackTy = std::function<void(InsertPointTy CodeGenIP)>;

  struct FinalizationInfo {
    /// The finalization callback provided by the last in-flight invocation of
    /// createXXXX for the directive of kind DK.
    FinalizeCallbackTy FiniCB;

    /// The directive kind of the innermost directive that has an associated
    /// region which might require finalization when it is left.
    omp::Directive DK;

    /// Flag to indicate if the directive is cancellable.
    bool IsCancellable;
  };

  /// Push a finalization callback on the finalization stack.
  ///
  /// NOTE: Temporary solution until Clang CG is gone.
  void pushFinalizationCB(const FinalizationInfo &FI) {
    FinalizationStack.push_back(FI);
  }

  /// Pop the last finalization callback from the finalization stack.
  ///
  /// NOTE: Temporary solution until Clang CG is gone.
  void popFinalizationCB() { FinalizationStack.pop_back(); }

  /// Callback type for body (=inner region) code generation
  ///
  /// The callback takes code locations as arguments, each describing a
  /// location at which code might need to be generated or a location that is
  /// the target of control transfer.
  ///
  /// \param AllocaIP is the insertion point at which new alloca instructions
  ///                 should be placed.
  /// \param CodeGenIP is the insertion point at which the body code should be
  ///                  placed.
  /// \param ContinuationBB is the basic block target to leave the body.
  ///
  /// Note that all blocks pointed to by the arguments have terminators.
  using BodyGenCallbackTy =
      function_ref<void(InsertPointTy AllocaIP, InsertPointTy CodeGenIP,
                        BasicBlock &ContinuationBB)>;

  // This is created primarily for sections construct as llvm::function_ref
  // (BodyGenCallbackTy) is not storable (as described in the comments of
  // function_ref class - function_ref contains non-ownable reference
  // to the callable.
  using StorableBodyGenCallbackTy =
      std::function<void(InsertPointTy AllocaIP, InsertPointTy CodeGenIP,
                         BasicBlock &ContinuationBB)>;

  /// Callback type for loop body code generation.
  ///
  /// \param CodeGenIP is the insertion point where the loop's body code must be
  ///                  placed. This will be a dedicated BasicBlock with a
  ///                  conditional branch from the loop condition check and
  ///                  terminated with an unconditional branch to the loop
  ///                  latch.
  /// \param IndVar    is the induction variable usable at the insertion point.
  using LoopBodyGenCallbackTy =
      function_ref<void(InsertPointTy CodeGenIP, Value *IndVar)>;

  /// Callback type for variable privatization (think copy & default
  /// constructor).
  ///
  /// \param AllocaIP is the insertion point at which new alloca instructions
  ///                 should be placed.
  /// \param CodeGenIP is the insertion point at which the privatization code
  ///                  should be placed.
  /// \param Original The value being copied/created, should not be used in the
  ///                 generated IR.
  /// \param Inner The equivalent of \p Original that should be used in the
  ///              generated IR; this is equal to \p Original if the value is
  ///              a pointer and can thus be passed directly, otherwise it is
  ///              an equivalent but different value.
  /// \param ReplVal The replacement value, thus a copy or new created version
  ///                of \p Inner.
  ///
  /// \returns The new insertion point where code generation continues and
  ///          \p ReplVal the replacement value.
  using PrivatizeCallbackTy = function_ref<InsertPointTy(
      InsertPointTy AllocaIP, InsertPointTy CodeGenIP, Value &Original,
      Value &Inner, Value *&ReplVal)>;

  /// Description of a LLVM-IR insertion point (IP) and a debug/source location
  /// (filename, line, column, ...).
  struct LocationDescription {
    template <typename T, typename U>
    LocationDescription(const IRBuilder<T, U> &IRB)
        : IP(IRB.saveIP()), DL(IRB.getCurrentDebugLocation()) {}
    LocationDescription(const InsertPointTy &IP) : IP(IP) {}
    LocationDescription(const InsertPointTy &IP, const DebugLoc &DL)
        : IP(IP), DL(DL) {}
    InsertPointTy IP;
    DebugLoc DL;
  };

  /// Emitter methods for OpenMP directives.
  ///
  ///{

  /// Generator for '#omp barrier'
  ///
  /// \param Loc The location where the barrier directive was encountered.
  /// \param DK The kind of directive that caused the barrier.
  /// \param ForceSimpleCall Flag to force a simple (=non-cancellation) barrier.
  /// \param CheckCancelFlag Flag to indicate a cancel barrier return value
  ///                        should be checked and acted upon.
  ///
  /// \returns The insertion point after the barrier.
  InsertPointTy createBarrier(const LocationDescription &Loc, omp::Directive DK,
                              bool ForceSimpleCall = false,
                              bool CheckCancelFlag = true);

  /// Generator for '#omp cancel'
  ///
  /// \param Loc The location where the directive was encountered.
  /// \param IfCondition The evaluated 'if' clause expression, if any.
  /// \param CanceledDirective The kind of directive that is cancled.
  ///
  /// \returns The insertion point after the barrier.
  InsertPointTy createCancel(const LocationDescription &Loc, Value *IfCondition,
                             omp::Directive CanceledDirective);

  /// Generator for '#omp parallel'
  ///
  /// \param Loc The insert and source location description.
  /// \param AllocaIP The insertion points to be used for alloca instructions.
  /// \param BodyGenCB Callback that will generate the region code.
  /// \param PrivCB Callback to copy a given variable (think copy constructor).
  /// \param FiniCB Callback to finalize variable copies.
  /// \param IfCondition The evaluated 'if' clause expression, if any.
  /// \param NumThreads The evaluated 'num_threads' clause expression, if any.
  /// \param ProcBind The value of the 'proc_bind' clause (see ProcBindKind).
  /// \param IsCancellable Flag to indicate a cancellable parallel region.
  ///
  /// \returns The insertion position *after* the parallel.
  IRBuilder<>::InsertPoint
  createParallel(const LocationDescription &Loc, InsertPointTy AllocaIP,
                 BodyGenCallbackTy BodyGenCB, PrivatizeCallbackTy PrivCB,
                 FinalizeCallbackTy FiniCB, Value *IfCondition,
                 Value *NumThreads, omp::ProcBindKind ProcBind,
                 bool IsCancellable);

  /// Generator for the control flow structure of an OpenMP canonical loop.
  ///
  /// This generator operates on the logical iteration space of the loop, i.e.
  /// the caller only has to provide a loop trip count of the loop as defined by
  /// base language semantics. The trip count is interpreted as an unsigned
  /// integer. The induction variable passed to \p BodyGenCB will be of the same
  /// type and run from 0 to \p TripCount - 1. It is up to the callback to
  /// convert the logical iteration variable to the loop counter variable in the
  /// loop body.
  ///
  /// \param Loc       The insert and source location description. The insert
  ///                  location can be between two instructions or the end of a
  ///                  degenerate block (e.g. a BB under construction).
  /// \param BodyGenCB Callback that will generate the loop body code.
  /// \param TripCount Number of iterations the loop body is executed.
  /// \param Name      Base name used to derive BB and instruction names.
  ///
  /// \returns An object representing the created control flow structure which
  ///          can be used for loop-associated directives.
  CanonicalLoopInfo *createCanonicalLoop(const LocationDescription &Loc,
                                         LoopBodyGenCallbackTy BodyGenCB,
                                         Value *TripCount,
                                         const Twine &Name = "loop");

  /// Generator for the control flow structure of an OpenMP canonical loop.
  ///
  /// Instead of a logical iteration space, this allows specifying user-defined
  /// loop counter values using increment, upper- and lower bounds. To
  /// disambiguate the terminology when counting downwards, instead of lower
  /// bounds we use \p Start for the loop counter value in the first body
  /// iteration.
  ///
  /// Consider the following limitations:
  ///
  ///  * A loop counter space over all integer values of its bit-width cannot be
  ///    represented. E.g using uint8_t, its loop trip count of 256 cannot be
  ///    stored into an 8 bit integer):
  ///
  ///      DO I = 0, 255, 1
  ///
  ///  * Unsigned wrapping is only supported when wrapping only "once"; E.g.
  ///    effectively counting downwards:
  ///
  ///      for (uint8_t i = 100u; i > 0; i += 127u)
  ///
  ///
  /// TODO: May need to add additional parameters to represent:
  ///
  ///  * Allow representing downcounting with unsigned integers.
  ///
  ///  * Sign of the step and the comparison operator might disagree:
  ///
  ///      for (int i = 0; i < 42; i -= 1u)
  ///
  //
  /// \param Loc       The insert and source location description.
  /// \param BodyGenCB Callback that will generate the loop body code.
  /// \param Start     Value of the loop counter for the first iterations.
  /// \param Stop      Loop counter values past this will stop the loop.
  /// \param Step      Loop counter increment after each iteration; negative
  ///                  means counting down.
  /// \param IsSigned  Whether Start, Stop and Step are signed integers.
  /// \param InclusiveStop Whether \p Stop itself is a valid value for the loop
  ///                      counter.
  /// \param ComputeIP Insertion point for instructions computing the trip
  ///                  count. Can be used to ensure the trip count is available
  ///                  at the outermost loop of a loop nest. If not set,
  ///                  defaults to the preheader of the generated loop.
  /// \param Name      Base name used to derive BB and instruction names.
  ///
  /// \returns An object representing the created control flow structure which
  ///          can be used for loop-associated directives.
  CanonicalLoopInfo *createCanonicalLoop(const LocationDescription &Loc,
                                         LoopBodyGenCallbackTy BodyGenCB,
                                         Value *Start, Value *Stop, Value *Step,
                                         bool IsSigned, bool InclusiveStop,
                                         InsertPointTy ComputeIP = {},
                                         const Twine &Name = "loop");

  /// Collapse a loop nest into a single loop.
  ///
  /// Merges loops of a loop nest into a single CanonicalLoopNest representation
  /// that has the same number of innermost loop iterations as the origin loop
  /// nest. The induction variables of the input loops are derived from the
  /// collapsed loop's induction variable. This is intended to be used to
  /// implement OpenMP's collapse clause. Before applying a directive,
  /// collapseLoops normalizes a loop nest to contain only a single loop and the
  /// directive's implementation does not need to handle multiple loops itself.
  /// This does not remove the need to handle all loop nest handling by
  /// directives, such as the ordered(<n>) clause or the simd schedule-clause
  /// modifier of the worksharing-loop directive.
  ///
  /// Example:
  /// \code
  ///   for (int i = 0; i < 7; ++i) // Canonical loop "i"
  ///     for (int j = 0; j < 9; ++j) // Canonical loop "j"
  ///       body(i, j);
  /// \endcode
  ///
  /// After collapsing with Loops={i,j}, the loop is changed to
  /// \code
  ///   for (int ij = 0; ij < 63; ++ij) {
  ///     int i = ij / 9;
  ///     int j = ij % 9;
  ///     body(i, j);
  ///   }
  /// \endcode
  ///
  /// In the current implementation, the following limitations apply:
  ///
  ///  * All input loops have an induction variable of the same type.
  ///
  ///  * The collapsed loop will have the same trip count integer type as the
  ///    input loops. Therefore it is possible that the collapsed loop cannot
  ///    represent all iterations of the input loops. For instance, assuming a
  ///    32 bit integer type, and two input loops both iterating 2^16 times, the
  ///    theoretical trip count of the collapsed loop would be 2^32 iteration,
  ///    which cannot be represented in an 32-bit integer. Behavior is undefined
  ///    in this case.
  ///
  ///  * The trip counts of every input loop must be available at \p ComputeIP.
  ///    Non-rectangular loops are not yet supported.
  ///
  ///  * At each nest level, code between a surrounding loop and its nested loop
  ///    is hoisted into the loop body, and such code will be executed more
  ///    often than before collapsing (or not at all if any inner loop iteration
  ///    has a trip count of 0). This is permitted by the OpenMP specification.
  ///
  /// \param DL        Debug location for instructions added for collapsing,
<<<<<<< HEAD
  ///                  such as instructions to compute derive the input loop's
=======
  ///                  such as instructions to compute/derive the input loop's
>>>>>>> a2ce6ee6
  ///                  induction variables.
  /// \param Loops     Loops in the loop nest to collapse. Loops are specified
  ///                  from outermost-to-innermost and every control flow of a
  ///                  loop's body must pass through its directly nested loop.
  /// \param ComputeIP Where additional instruction that compute the collapsed
  ///                  trip count. If not set, defaults to before the generated
  ///                  loop.
  ///
  /// \returns The CanonicalLoopInfo object representing the collapsed loop.
  CanonicalLoopInfo *collapseLoops(DebugLoc DL,
                                   ArrayRef<CanonicalLoopInfo *> Loops,
                                   InsertPointTy ComputeIP);

  /// Modifies the canonical loop to be a statically-scheduled workshare loop.
  ///
  /// This takes a \p LoopInfo representing a canonical loop, such as the one
  /// created by \p createCanonicalLoop and emits additional instructions to
  /// turn it into a workshare loop. In particular, it calls to an OpenMP
  /// runtime function in the preheader to obtain the loop bounds to be used in
  /// the current thread, updates the relevant instructions in the canonical
  /// loop and calls to an OpenMP runtime finalization function after the loop.
  ///
  /// TODO: Workshare loops with static scheduling may contain up to two loops
  /// that fulfill the requirements of an OpenMP canonical loop. One for
  /// iterating over all iterations of a chunk and another one for iterating
  /// over all chunks that are executed on the same thread. Returning
  /// CanonicalLoopInfo objects representing them may eventually be useful for
  /// the apply clause planned in OpenMP 6.0, but currently whether these are
  /// canonical loops is irrelevant.
  ///
  /// \param DL       Debug location for instructions added for the
  ///                 workshare-loop construct itself.
  /// \param CLI      A descriptor of the canonical loop to workshare.
  /// \param AllocaIP An insertion point for Alloca instructions usable in the
  ///                 preheader of the loop.
  /// \param NeedsBarrier Indicates whether a barrier must be inserted after
  ///                     the loop.
  /// \param Chunk    The size of loop chunk considered as a unit when
  ///                 scheduling. If \p nullptr, defaults to 1.
  ///
  /// \returns Point where to insert code after the workshare construct.
  InsertPointTy applyStaticWorkshareLoop(DebugLoc DL, CanonicalLoopInfo *CLI,
                                         InsertPointTy AllocaIP,
                                         bool NeedsBarrier,
                                         Value *Chunk = nullptr);

  /// Modifies the canonical loop to be a dynamically-scheduled workshare loop.
  ///
  /// This takes a \p LoopInfo representing a canonical loop, such as the one
  /// created by \p createCanonicalLoop and emits additional instructions to
  /// turn it into a workshare loop. In particular, it calls to an OpenMP
  /// runtime function in the preheader to obtain, and then in each iteration
  /// to update the loop counter.
  ///
  /// \param DL       Debug location for instructions added for the
  ///                 workshare-loop construct itself.
  /// \param CLI      A descriptor of the canonical loop to workshare.
  /// \param AllocaIP An insertion point for Alloca instructions usable in the
  ///                 preheader of the loop.
  /// \param SchedType Type of scheduling to be passed to the init function.
  /// \param NeedsBarrier Indicates whether a barrier must be insterted after
  ///                     the loop.
  /// \param Chunk    The size of loop chunk considered as a unit when
  ///                 scheduling. If \p nullptr, defaults to 1.
  ///
  /// \returns Point where to insert code after the workshare construct.
  InsertPointTy applyDynamicWorkshareLoop(DebugLoc DL, CanonicalLoopInfo *CLI,
                                          InsertPointTy AllocaIP,
                                          omp::OMPScheduleType SchedType,
                                          bool NeedsBarrier,
                                          Value *Chunk = nullptr);

  /// Modifies the canonical loop to be a workshare loop.
  ///
  /// This takes a \p LoopInfo representing a canonical loop, such as the one
  /// created by \p createCanonicalLoop and emits additional instructions to
  /// turn it into a workshare loop. In particular, it calls to an OpenMP
  /// runtime function in the preheader to obtain the loop bounds to be used in
  /// the current thread, updates the relevant instructions in the canonical
  /// loop and calls to an OpenMP runtime finalization function after the loop.
  ///
  /// \param DL       Debug location for instructions added for the
  ///                 workshare-loop construct itself.
  /// \param CLI      A descriptor of the canonical loop to workshare.
  /// \param AllocaIP An insertion point for Alloca instructions usable in the
  ///                 preheader of the loop.
  /// \param NeedsBarrier Indicates whether a barrier must be insterted after
  ///                     the loop.
  ///
  /// \returns Point where to insert code after the workshare construct.
  InsertPointTy applyWorkshareLoop(DebugLoc DL, CanonicalLoopInfo *CLI,
                                   InsertPointTy AllocaIP, bool NeedsBarrier);

  /// Tile a loop nest.
  ///
  /// Tiles the loops of \p Loops by the tile sizes in \p TileSizes. Loops in
  /// \p/ Loops must be perfectly nested, from outermost to innermost loop
  /// (i.e. Loops.front() is the outermost loop). The trip count llvm::Value
  /// of every loop and every tile sizes must be usable in the outermost
  /// loop's preheader. This implies that the loop nest is rectangular.
  ///
  /// Example:
  /// \code
  ///   for (int i = 0; i < 15; ++i) // Canonical loop "i"
  ///     for (int j = 0; j < 14; ++j) // Canonical loop "j"
  ///         body(i, j);
  /// \endcode
  ///
  /// After tiling with Loops={i,j} and TileSizes={5,7}, the loop is changed to
  /// \code
  ///   for (int i1 = 0; i1 < 3; ++i1)
  ///     for (int j1 = 0; j1 < 2; ++j1)
  ///       for (int i2 = 0; i2 < 5; ++i2)
  ///         for (int j2 = 0; j2 < 7; ++j2)
  ///           body(i1*3+i2, j1*3+j2);
  /// \endcode
  ///
  /// The returned vector are the loops {i1,j1,i2,j2}. The loops i1 and j1 are
  /// referred to the floor, and the loops i2 and j2 are the tiles. Tiling also
  /// handles non-constant trip counts, non-constant tile sizes and trip counts
  /// that are not multiples of the tile size. In the latter case the tile loop
  /// of the last floor-loop iteration will have fewer iterations than specified
  /// as its tile size.
  ///
  ///
  /// @param DL        Debug location for instructions added by tiling, for
  ///                  instance the floor- and tile trip count computation.
  /// @param Loops     Loops to tile. The CanonicalLoopInfo objects are
  ///                  invalidated by this method, i.e. should not used after
  ///                  tiling.
  /// @param TileSizes For each loop in \p Loops, the tile size for that
  ///                  dimensions.
  ///
  /// \returns A list of generated loops. Contains twice as many loops as the
  ///          input loop nest; the first half are the floor loops and the
  ///          second half are the tile loops.
  std::vector<CanonicalLoopInfo *>
  tileLoops(DebugLoc DL, ArrayRef<CanonicalLoopInfo *> Loops,
            ArrayRef<Value *> TileSizes);

  /// Fully unroll a loop.
  ///
  /// Instead of unrolling the loop immediately (and duplicating its body
  /// instructions), it is deferred to LLVM's LoopUnrollPass by adding loop
  /// metadata.
  ///
  /// \param DL   Debug location for instructions added by unrolling.
  /// \param Loop The loop to unroll. The loop will be invalidated.
  void unrollLoopFull(DebugLoc DL, CanonicalLoopInfo *Loop);

  /// Fully or partially unroll a loop. How the loop is unrolled is determined
  /// using LLVM's LoopUnrollPass.
  ///
  /// \param DL   Debug location for instructions added by unrolling.
  /// \param Loop The loop to unroll. The loop will be invalidated.
  void unrollLoopHeuristic(DebugLoc DL, CanonicalLoopInfo *Loop);

  /// Partially unroll a loop.
  ///
  /// The CanonicalLoopInfo of the unrolled loop for use with chained
  /// loop-associated directive can be requested using \p UnrolledCLI. Not
  /// needing the CanonicalLoopInfo allows more efficient code generation by
  /// deferring the actual unrolling to the LoopUnrollPass using loop metadata.
  /// A loop-associated directive applied to the unrolled loop needs to know the
  /// new trip count which means that if using a heuristically determined unroll
  /// factor (\p Factor == 0), that factor must be computed immediately. We are
  /// using the same logic as the LoopUnrollPass to derived the unroll factor,
  /// but which assumes that some canonicalization has taken place (e.g.
  /// Mem2Reg, LICM, GVN, Inlining, etc.). That is, the heuristic will perform
  /// better when the unrolled loop's CanonicalLoopInfo is not needed.
  ///
  /// \param DL          Debug location for instructions added by unrolling.
  /// \param Loop        The loop to unroll. The loop will be invalidated.
  /// \param Factor      The factor to unroll the loop by. A factor of 0
  ///                    indicates that a heuristic should be used to determine
  ///                    the unroll-factor.
  /// \param UnrolledCLI If non-null, receives the CanonicalLoopInfo of the
  ///                    partially unrolled loop. Otherwise, uses loop metadata
  ///                    to defer unrolling to the LoopUnrollPass.
  void unrollLoopPartial(DebugLoc DL, CanonicalLoopInfo *Loop, int32_t Factor,
                         CanonicalLoopInfo **UnrolledCLI);

  /// Modifies the canonical loop to be a workshare loop.
  ///
  /// This takes a \p LoopInfo representing a canonical loop, such as the one
  /// created by \p createCanonicalLoop and emits additional instructions to
  /// turn it into a workshare loop. In particular, it calls to an OpenMP
  /// runtime function in the preheader to obtain the loop bounds to be used in
  /// the current thread, updates the relevant instructions in the canonical
  /// loop and calls to an OpenMP runtime finalization function after the loop.
  ///
  /// \param Loc      The source location description, the insertion location
  ///                 is not used.
  /// \param CLI      A descriptor of the canonical loop to workshare.
  /// \param AllocaIP An insertion point for Alloca instructions usable in the
  ///                 preheader of the loop.
  /// \param NeedsBarrier Indicates whether a barrier must be insterted after
  ///                     the loop.
  ///
  /// \returns Updated CanonicalLoopInfo.
  CanonicalLoopInfo *createWorkshareLoop(const LocationDescription &Loc,
                                         CanonicalLoopInfo *CLI,
                                         InsertPointTy AllocaIP,
                                         bool NeedsBarrier);

  /// Tile a loop nest.
  ///
  /// Tiles the loops of \p Loops by the tile sizes in \p TileSizes. Loops in
  /// \p/ Loops must be perfectly nested, from outermost to innermost loop
  /// (i.e. Loops.front() is the outermost loop). The trip count llvm::Value
  /// of every loop and every tile sizes must be usable in the outermost
  /// loop's preheader. This implies that the loop nest is rectangular.
  ///
  /// Example:
  /// \code
  ///   for (int i = 0; i < 15; ++i) // Canonical loop "i"
  ///     for (int j = 0; j < 14; ++j) // Canonical loop "j"
  ///         body(i, j);
  /// \endcode
  ///
  /// After tiling with Loops={i,j} and TileSizes={5,7}, the loop is changed to
  /// \code
  ///   for (int i1 = 0; i1 < 3; ++i1)
  ///     for (int j1 = 0; j1 < 2; ++j1)
  ///       for (int i2 = 0; i2 < 5; ++i2)
  ///         for (int j2 = 0; j2 < 7; ++j2)
  ///           body(i1*3+i2, j1*3+j2);
  /// \endcode
  ///
  /// The returned vector are the loops {i1,j1,i2,j2}. The loops i1 and j1 are
  /// referred to the floor, and the loops i2 and j2 are the tiles. Tiling also
  /// handles non-constant trip counts, non-constant tile sizes and trip counts
  /// that are not multiples of the tile size. In the latter case the tile loop
  /// of the last floor-loop iteration will have fewer iterations than specified
  /// as its tile size.
  ///
  ///
  /// @param DL        Debug location for instructions added by tiling, for
  ///                  instance the floor- and tile trip count computation.
  /// @param Loops     Loops to tile. The CanonicalLoopInfo objects are
  ///                  invalidated by this method, i.e. should not used after
  ///                  tiling.
  /// @param TileSizes For each loop in \p Loops, the tile size for that
  ///                  dimensions.
  ///
  /// \returns A list of generated loops. Contains twice as many loops as the
  ///          input loop nest; the first half are the floor loops and the
  ///          second half are the tile loops.
  std::vector<CanonicalLoopInfo *>
  tileLoops(DebugLoc DL, ArrayRef<CanonicalLoopInfo *> Loops,
            ArrayRef<Value *> TileSizes);

  /// Generator for '#omp flush'
  ///
  /// \param Loc The location where the flush directive was encountered
  void createFlush(const LocationDescription &Loc);

  /// Generator for '#omp taskwait'
  ///
  /// \param Loc The location where the taskwait directive was encountered.
  void createTaskwait(const LocationDescription &Loc);

  /// Generator for '#omp taskyield'
  ///
  /// \param Loc The location where the taskyield directive was encountered.
  void createTaskyield(const LocationDescription &Loc);

  /// Functions used to generate reductions. Such functions take two Values
  /// representing LHS and RHS of the reduction, respectively, and a reference
  /// to the value that is updated to refer to the reduction result.
  using ReductionGenTy =
      function_ref<InsertPointTy(InsertPointTy, Value *, Value *, Value *&)>;

  /// Functions used to generate atomic reductions. Such functions take two
  /// Values representing pointers to LHS and RHS of the reduction, as well as
  /// the element type of these pointers. They are expected to atomically
  /// update the LHS to the reduced value.
  using AtomicReductionGenTy =
      function_ref<InsertPointTy(InsertPointTy, Type *, Value *, Value *)>;

  /// Information about an OpenMP reduction.
  struct ReductionInfo {
    ReductionInfo(Type *ElementType, Value *Variable, Value *PrivateVariable,
                  ReductionGenTy ReductionGen,
                  AtomicReductionGenTy AtomicReductionGen)
        : ElementType(ElementType), Variable(Variable),
          PrivateVariable(PrivateVariable), ReductionGen(ReductionGen),
          AtomicReductionGen(AtomicReductionGen) {
      assert(cast<PointerType>(Variable->getType())
          ->isOpaqueOrPointeeTypeMatches(ElementType) && "Invalid elem type");
    }

    /// Reduction element type, must match pointee type of variable.
    Type *ElementType;

    /// Reduction variable of pointer type.
    Value *Variable;

    /// Thread-private partial reduction variable.
    Value *PrivateVariable;

    /// Callback for generating the reduction body. The IR produced by this will
    /// be used to combine two values in a thread-safe context, e.g., under
    /// lock or within the same thread, and therefore need not be atomic.
    ReductionGenTy ReductionGen;

    /// Callback for generating the atomic reduction body, may be null. The IR
    /// produced by this will be used to atomically combine two values during
    /// reduction. If null, the implementation will use the non-atomic version
    /// along with the appropriate synchronization mechanisms.
    AtomicReductionGenTy AtomicReductionGen;
  };

  // TODO: provide atomic and non-atomic reduction generators for reduction
  // operators defined by the OpenMP specification.

  /// Generator for '#omp reduction'.
  ///
  /// Emits the IR instructing the runtime to perform the specific kind of
  /// reductions. Expects reduction variables to have been privatized and
  /// initialized to reduction-neutral values separately. Emits the calls to
  /// runtime functions as well as the reduction function and the basic blocks
  /// performing the reduction atomically and non-atomically.
  ///
  /// The code emitted for the following:
  ///
  /// \code
  ///   type var_1;
  ///   type var_2;
  ///   #pragma omp <directive> reduction(reduction-op:var_1,var_2)
  ///   /* body */;
  /// \endcode
  ///
  /// corresponds to the following sketch.
  ///
  /// \code
  /// void _outlined_par() {
  ///   // N is the number of different reductions.
  ///   void *red_array[] = {privatized_var_1, privatized_var_2, ...};
  ///   switch(__kmpc_reduce(..., N, /*size of data in red array*/, red_array,
  ///                        _omp_reduction_func,
  ///                        _gomp_critical_user.reduction.var)) {
  ///   case 1: {
  ///     var_1 = var_1 <reduction-op> privatized_var_1;
  ///     var_2 = var_2 <reduction-op> privatized_var_2;
  ///     // ...
  ///    __kmpc_end_reduce(...);
  ///     break;
  ///   }
  ///   case 2: {
  ///     _Atomic<ReductionOp>(var_1, privatized_var_1);
  ///     _Atomic<ReductionOp>(var_2, privatized_var_2);
  ///     // ...
  ///     break;
  ///   }
  ///   default: break;
  ///   }
  /// }
  ///
  /// void _omp_reduction_func(void **lhs, void **rhs) {
  ///   *(type *)lhs[0] = *(type *)lhs[0] <reduction-op> *(type *)rhs[0];
  ///   *(type *)lhs[1] = *(type *)lhs[1] <reduction-op> *(type *)rhs[1];
  ///   // ...
  /// }
  /// \endcode
  ///
  /// \param Loc                The location where the reduction was
  ///                           encountered. Must be within the associate
  ///                           directive and after the last local access to the
  ///                           reduction variables.
  /// \param AllocaIP           An insertion point suitable for allocas usable
  ///                           in reductions.
  /// \param ReductionInfos     A list of info on each reduction variable.
  /// \param IsNoWait           A flag set if the reduction is marked as nowait.
  InsertPointTy createReductions(const LocationDescription &Loc,
                                 InsertPointTy AllocaIP,
                                 ArrayRef<ReductionInfo> ReductionInfos,
                                 bool IsNoWait = false);

  ///}

  /// Return the insertion point used by the underlying IRBuilder.
  InsertPointTy getInsertionPoint() { return Builder.saveIP(); }

  /// Update the internal location to \p Loc.
  bool updateToLocation(const LocationDescription &Loc) {
    Builder.restoreIP(Loc.IP);
    Builder.SetCurrentDebugLocation(Loc.DL);
    return Loc.IP.getBlock() != nullptr;
  }

  /// Return the function declaration for the runtime function with \p FnID.
  FunctionCallee getOrCreateRuntimeFunction(Module &M,
                                            omp::RuntimeFunction FnID);

  Function *getOrCreateRuntimeFunctionPtr(omp::RuntimeFunction FnID);

  /// Return the (LLVM-IR) string describing the source location \p LocStr.
  Constant *getOrCreateSrcLocStr(StringRef LocStr, uint32_t &SrcLocStrSize);

  /// Return the (LLVM-IR) string describing the default source location.
  Constant *getOrCreateDefaultSrcLocStr(uint32_t &SrcLocStrSize);

  /// Return the (LLVM-IR) string describing the source location identified by
  /// the arguments.
  Constant *getOrCreateSrcLocStr(StringRef FunctionName, StringRef FileName,
                                 unsigned Line, unsigned Column,
                                 uint32_t &SrcLocStrSize);

  /// Return the (LLVM-IR) string describing the DebugLoc \p DL. Use \p F as
  /// fallback if \p DL does not specify the function name.
  Constant *getOrCreateSrcLocStr(DebugLoc DL, uint32_t &SrcLocStrSize,
                                 Function *F = nullptr);

  /// Return the (LLVM-IR) string describing the source location \p Loc.
  Constant *getOrCreateSrcLocStr(const LocationDescription &Loc,
                                 uint32_t &SrcLocStrSize);

  /// Return an ident_t* encoding the source location \p SrcLocStr and \p Flags.
  /// TODO: Create a enum class for the Reserve2Flags
  Constant *getOrCreateIdent(Constant *SrcLocStr, uint32_t SrcLocStrSize,
                             omp::IdentFlag Flags = omp::IdentFlag(0),
                             unsigned Reserve2Flags = 0);

  /// Create a global flag \p Namein the module with initial value \p Value.
  GlobalValue *createGlobalFlag(unsigned Value, StringRef Name);

  /// Generate control flow and cleanup for cancellation.
  ///
  /// \param CancelFlag Flag indicating if the cancellation is performed.
  /// \param CanceledDirective The kind of directive that is cancled.
  /// \param ExitCB Extra code to be generated in the exit block.
  void emitCancelationCheckImpl(Value *CancelFlag,
                                omp::Directive CanceledDirective,
                                FinalizeCallbackTy ExitCB = {});

  /// Generate a barrier runtime call.
  ///
  /// \param Loc The location at which the request originated and is fulfilled.
  /// \param DK The directive which caused the barrier
  /// \param ForceSimpleCall Flag to force a simple (=non-cancellation) barrier.
  /// \param CheckCancelFlag Flag to indicate a cancel barrier return value
  ///                        should be checked and acted upon.
  ///
  /// \returns The insertion point after the barrier.
  InsertPointTy emitBarrierImpl(const LocationDescription &Loc,
                                omp::Directive DK, bool ForceSimpleCall,
                                bool CheckCancelFlag);

  /// Generate a flush runtime call.
  ///
  /// \param Loc The location at which the request originated and is fulfilled.
  void emitFlush(const LocationDescription &Loc);

  /// The finalization stack made up of finalize callbacks currently in-flight,
  /// wrapped into FinalizationInfo objects that reference also the finalization
  /// target block and the kind of cancellable directive.
  SmallVector<FinalizationInfo, 8> FinalizationStack;

  /// Return true if the last entry in the finalization stack is of kind \p DK
  /// and cancellable.
  bool isLastFinalizationInfoCancellable(omp::Directive DK) {
    return !FinalizationStack.empty() &&
           FinalizationStack.back().IsCancellable &&
           FinalizationStack.back().DK == DK;
  }

  /// Generate a taskwait runtime call.
  ///
  /// \param Loc The location at which the request originated and is fulfilled.
  void emitTaskwaitImpl(const LocationDescription &Loc);

  /// Generate a taskyield runtime call.
  ///
  /// \param Loc The location at which the request originated and is fulfilled.
  void emitTaskyieldImpl(const LocationDescription &Loc);

  /// Return the current thread ID.
  ///
  /// \param Ident The ident (ident_t*) describing the query origin.
  Value *getOrCreateThreadID(Value *Ident);

  /// The underlying LLVM-IR module
  Module &M;

  /// The LLVM-IR Builder used to create IR.
  IRBuilder<> Builder;

  /// Map to remember source location strings
  StringMap<Constant *> SrcLocStrMap;

  /// Map to remember existing ident_t*.
  DenseMap<std::pair<Constant *, uint64_t>, Constant *> IdentMap;

  /// Helper that contains information about regions we need to outline
  /// during finalization.
  struct OutlineInfo {
    using PostOutlineCBTy = std::function<void(Function &)>;
    PostOutlineCBTy PostOutlineCB;
    BasicBlock *EntryBB, *ExitBB;

    /// Collect all blocks in between EntryBB and ExitBB in both the given
    /// vector and set.
    void collectBlocks(SmallPtrSetImpl<BasicBlock *> &BlockSet,
                       SmallVectorImpl<BasicBlock *> &BlockVector);

    /// Return the function that contains the region to be outlined.
    Function *getFunction() const { return EntryBB->getParent(); }
  };

  /// Collection of regions that need to be outlined during finalization.
  SmallVector<OutlineInfo, 16> OutlineInfos;

  /// Collection of owned canonical loop objects that eventually need to be
  /// free'd.
  std::forward_list<CanonicalLoopInfo> LoopInfos;

  /// Add a new region that will be outlined later.
  void addOutlineInfo(OutlineInfo &&OI) { OutlineInfos.emplace_back(OI); }

  /// An ordered map of auto-generated variables to their unique names.
  /// It stores variables with the following names: 1) ".gomp_critical_user_" +
  /// <critical_section_name> + ".var" for "omp critical" directives; 2)
  /// <mangled_name_for_global_var> + ".cache." for cache for threadprivate
  /// variables.
  StringMap<AssertingVH<Constant>, BumpPtrAllocator> InternalVars;

  /// Create the global variable holding the offload mappings information.
  GlobalVariable *createOffloadMaptypes(SmallVectorImpl<uint64_t> &Mappings,
                                        std::string VarName);

  /// Create the global variable holding the offload names information.
  GlobalVariable *
  createOffloadMapnames(SmallVectorImpl<llvm::Constant *> &Names,
                        std::string VarName);

  struct MapperAllocas {
    AllocaInst *ArgsBase = nullptr;
    AllocaInst *Args = nullptr;
    AllocaInst *ArgSizes = nullptr;
  };

  /// Create the allocas instruction used in call to mapper functions.
  void createMapperAllocas(const LocationDescription &Loc,
                           InsertPointTy AllocaIP, unsigned NumOperands,
                           struct MapperAllocas &MapperAllocas);

  /// Create the call for the target mapper function.
  /// \param Loc The source location description.
  /// \param MapperFunc Function to be called.
  /// \param SrcLocInfo Source location information global.
  /// \param MaptypesArg The argument types.
  /// \param MapnamesArg The argument names.
  /// \param MapperAllocas The AllocaInst used for the call.
  /// \param DeviceID Device ID for the call.
  /// \param NumOperands Number of operands in the call.
  void emitMapperCall(const LocationDescription &Loc, Function *MapperFunc,
                      Value *SrcLocInfo, Value *MaptypesArg, Value *MapnamesArg,
                      struct MapperAllocas &MapperAllocas, int64_t DeviceID,
                      unsigned NumOperands);

public:
  /// Generator for __kmpc_copyprivate
  ///
  /// \param Loc The source location description.
  /// \param BufSize Number of elements in the buffer.
  /// \param CpyBuf List of pointers to data to be copied.
  /// \param CpyFn function to call for copying data.
  /// \param DidIt flag variable; 1 for 'single' thread, 0 otherwise.
  ///
  /// \return The insertion position *after* the CopyPrivate call.

  InsertPointTy createCopyPrivate(const LocationDescription &Loc,
                                  llvm::Value *BufSize, llvm::Value *CpyBuf,
                                  llvm::Value *CpyFn, llvm::Value *DidIt);

  /// Generator for '#omp single'
  ///
  /// \param Loc The source location description.
  /// \param BodyGenCB Callback that will generate the region code.
  /// \param FiniCB Callback to finalize variable copies.
  /// \param DidIt Local variable used as a flag to indicate 'single' thread
  ///
  /// \returns The insertion position *after* the single call.
  InsertPointTy createSingle(const LocationDescription &Loc,
                             BodyGenCallbackTy BodyGenCB,
                             FinalizeCallbackTy FiniCB, llvm::Value *DidIt);

  /// Generator for '#omp master'
  ///
  /// \param Loc The insert and source location description.
  /// \param BodyGenCB Callback that will generate the region code.
  /// \param FiniCB Callback to finalize variable copies.
  ///
  /// \returns The insertion position *after* the master.
  InsertPointTy createMaster(const LocationDescription &Loc,
                             BodyGenCallbackTy BodyGenCB,
                             FinalizeCallbackTy FiniCB);

  /// Generator for '#omp masked'
  ///
  /// \param Loc The insert and source location description.
  /// \param BodyGenCB Callback that will generate the region code.
  /// \param FiniCB Callback to finialize variable copies.
  ///
  /// \returns The insertion position *after* the masked.
  InsertPointTy createMasked(const LocationDescription &Loc,
                             BodyGenCallbackTy BodyGenCB,
                             FinalizeCallbackTy FiniCB, Value *Filter);

  /// Generator for '#omp critical'
  ///
  /// \param Loc The insert and source location description.
  /// \param BodyGenCB Callback that will generate the region body code.
  /// \param FiniCB Callback to finalize variable copies.
  /// \param CriticalName name of the lock used by the critical directive
  /// \param HintInst Hint Instruction for hint clause associated with critical
  ///
  /// \returns The insertion position *after* the critical.
  InsertPointTy createCritical(const LocationDescription &Loc,
                               BodyGenCallbackTy BodyGenCB,
                               FinalizeCallbackTy FiniCB,
                               StringRef CriticalName, Value *HintInst);

  /// Generator for '#omp ordered depend (source | sink)'
  ///
  /// \param Loc The insert and source location description.
  /// \param AllocaIP The insertion point to be used for alloca instructions.
  /// \param NumLoops The number of loops in depend clause.
  /// \param StoreValues The value will be stored in vector address.
  /// \param Name The name of alloca instruction.
  /// \param IsDependSource If true, depend source; otherwise, depend sink.
  ///
  /// \return The insertion position *after* the ordered.
  InsertPointTy createOrderedDepend(const LocationDescription &Loc,
                                    InsertPointTy AllocaIP, unsigned NumLoops,
                                    ArrayRef<llvm::Value *> StoreValues,
                                    const Twine &Name, bool IsDependSource);

  /// Generator for '#omp ordered [threads | simd]'
  ///
  /// \param Loc The insert and source location description.
  /// \param BodyGenCB Callback that will generate the region code.
  /// \param FiniCB Callback to finalize variable copies.
  /// \param IsThreads If true, with threads clause or without clause;
  /// otherwise, with simd clause;
  ///
  /// \returns The insertion position *after* the ordered.
  InsertPointTy createOrderedThreadsSimd(const LocationDescription &Loc,
                                         BodyGenCallbackTy BodyGenCB,
                                         FinalizeCallbackTy FiniCB,
                                         bool IsThreads);

  /// Generator for '#omp sections'
  ///
  /// \param Loc The insert and source location description.
  /// \param AllocaIP The insertion points to be used for alloca instructions.
  /// \param SectionCBs Callbacks that will generate body of each section.
  /// \param PrivCB Callback to copy a given variable (think copy constructor).
  /// \param FiniCB Callback to finalize variable copies.
  /// \param IsCancellable Flag to indicate a cancellable parallel region.
  /// \param IsNowait If true, barrier - to ensure all sections are executed
  /// before moving forward will not be generated.
  /// \returns The insertion position *after* the sections.
  InsertPointTy createSections(const LocationDescription &Loc,
                               InsertPointTy AllocaIP,
                               ArrayRef<StorableBodyGenCallbackTy> SectionCBs,
                               PrivatizeCallbackTy PrivCB,
                               FinalizeCallbackTy FiniCB, bool IsCancellable,
                               bool IsNowait);

  /// Generator for '#omp section'
  ///
  /// \param Loc The insert and source location description.
  /// \param BodyGenCB Callback that will generate the region body code.
  /// \param FiniCB Callback to finalize variable copies.
  /// \returns The insertion position *after* the section.
  InsertPointTy createSection(const LocationDescription &Loc,
                              BodyGenCallbackTy BodyGenCB,
                              FinalizeCallbackTy FiniCB);

  /// Generate conditional branch and relevant BasicBlocks through which private
  /// threads copy the 'copyin' variables from Master copy to threadprivate
  /// copies.
  ///
  /// \param IP insertion block for copyin conditional
  /// \param MasterVarPtr a pointer to the master variable
  /// \param PrivateVarPtr a pointer to the threadprivate variable
  /// \param IntPtrTy Pointer size type
  /// \param BranchtoEnd Create a branch between the copyin.not.master blocks
  //				 and copy.in.end block
  ///
  /// \returns The insertion point where copying operation to be emitted.
  InsertPointTy createCopyinClauseBlocks(InsertPointTy IP, Value *MasterAddr,
                                         Value *PrivateAddr,
                                         llvm::IntegerType *IntPtrTy,
                                         bool BranchtoEnd = true);

  /// Create a runtime call for kmpc_Alloc
  ///
  /// \param Loc The insert and source location description.
  /// \param Size Size of allocated memory space
  /// \param Allocator Allocator information instruction
  /// \param Name Name of call Instruction for OMP_alloc
  ///
  /// \returns CallInst to the OMP_Alloc call
  CallInst *createOMPAlloc(const LocationDescription &Loc, Value *Size,
                           Value *Allocator, std::string Name = "");

  /// Create a runtime call for kmpc_free
  ///
  /// \param Loc The insert and source location description.
  /// \param Addr Address of memory space to be freed
  /// \param Allocator Allocator information instruction
  /// \param Name Name of call Instruction for OMP_Free
  ///
  /// \returns CallInst to the OMP_Free call
  CallInst *createOMPFree(const LocationDescription &Loc, Value *Addr,
                          Value *Allocator, std::string Name = "");

  /// Create a runtime call for kmpc_threadprivate_cached
  ///
  /// \param Loc The insert and source location description.
  /// \param Pointer pointer to data to be cached
  /// \param Size size of data to be cached
  /// \param Name Name of call Instruction for callinst
  ///
  /// \returns CallInst to the thread private cache call.
  CallInst *createCachedThreadPrivate(const LocationDescription &Loc,
                                      llvm::Value *Pointer,
                                      llvm::ConstantInt *Size,
                                      const llvm::Twine &Name = Twine(""));

  /// The `omp target` interface
  ///
  /// For more information about the usage of this interface,
  /// \see openmp/libomptarget/deviceRTLs/common/include/target.h
  ///
  ///{

  /// Create a runtime call for kmpc_target_init
  ///
  /// \param Loc The insert and source location description.
  /// \param IsSPMD Flag to indicate if the kernel is an SPMD kernel or not.
  /// \param RequiresFullRuntime Indicate if a full device runtime is necessary.
  InsertPointTy createTargetInit(const LocationDescription &Loc, bool IsSPMD,
                                 bool RequiresFullRuntime);

  /// Create a runtime call for kmpc_target_deinit
  ///
  /// \param Loc The insert and source location description.
  /// \param IsSPMD Flag to indicate if the kernel is an SPMD kernel or not.
  /// \param RequiresFullRuntime Indicate if a full device runtime is necessary.
  void createTargetDeinit(const LocationDescription &Loc, bool IsSPMD,
                          bool RequiresFullRuntime);

  ///}

  /// Declarations for LLVM-IR types (simple, array, function and structure) are
  /// generated below. Their names are defined and used in OpenMPKinds.def. Here
  /// we provide the declarations, the initializeTypes function will provide the
  /// values.
  ///
  ///{
#define OMP_TYPE(VarName, InitValue) Type *VarName = nullptr;
#define OMP_ARRAY_TYPE(VarName, ElemTy, ArraySize)                             \
  ArrayType *VarName##Ty = nullptr;                                            \
  PointerType *VarName##PtrTy = nullptr;
#define OMP_FUNCTION_TYPE(VarName, IsVarArg, ReturnType, ...)                  \
  FunctionType *VarName = nullptr;                                             \
  PointerType *VarName##Ptr = nullptr;
#define OMP_STRUCT_TYPE(VarName, StrName, ...)                                 \
  StructType *VarName = nullptr;                                               \
  PointerType *VarName##Ptr = nullptr;
#include "llvm/Frontend/OpenMP/OMPKinds.def"

  ///}

private:
  /// Create all simple and struct types exposed by the runtime and remember
  /// the llvm::PointerTypes of them for easy access later.
  void initializeTypes(Module &M);

  /// Common interface for generating entry calls for OMP Directives.
  /// if the directive has a region/body, It will set the insertion
  /// point to the body
  ///
  /// \param OMPD Directive to generate entry blocks for
  /// \param EntryCall Call to the entry OMP Runtime Function
  /// \param ExitBB block where the region ends.
  /// \param Conditional indicate if the entry call result will be used
  ///        to evaluate a conditional of whether a thread will execute
  ///        body code or not.
  ///
  /// \return The insertion position in exit block
  InsertPointTy emitCommonDirectiveEntry(omp::Directive OMPD, Value *EntryCall,
                                         BasicBlock *ExitBB,
                                         bool Conditional = false);

  /// Common interface to finalize the region
  ///
  /// \param OMPD Directive to generate exiting code for
  /// \param FinIP Insertion point for emitting Finalization code and exit call
  /// \param ExitCall Call to the ending OMP Runtime Function
  /// \param HasFinalize indicate if the directive will require finalization
  ///         and has a finalization callback in the stack that
  ///        should be called.
  ///
  /// \return The insertion position in exit block
  InsertPointTy emitCommonDirectiveExit(omp::Directive OMPD,
                                        InsertPointTy FinIP,
                                        Instruction *ExitCall,
                                        bool HasFinalize = true);

  /// Common Interface to generate OMP inlined regions
  ///
  /// \param OMPD Directive to generate inlined region for
  /// \param EntryCall Call to the entry OMP Runtime Function
  /// \param ExitCall Call to the ending OMP Runtime Function
  /// \param BodyGenCB Body code generation callback.
  /// \param FiniCB Finalization Callback. Will be called when finalizing region
  /// \param Conditional indicate if the entry call result will be used
  ///        to evaluate a conditional of whether a thread will execute
  ///        body code or not.
  /// \param HasFinalize indicate if the directive will require finalization
  ///        and has a finalization callback in the stack that
  ///        should be called.
  /// \param IsCancellable if HasFinalize is set to true, indicate if the
  ///        the directive should be cancellable.
  /// \return The insertion point after the region

  InsertPointTy
  EmitOMPInlinedRegion(omp::Directive OMPD, Instruction *EntryCall,
                       Instruction *ExitCall, BodyGenCallbackTy BodyGenCB,
                       FinalizeCallbackTy FiniCB, bool Conditional = false,
                       bool HasFinalize = true, bool IsCancellable = false);

  /// Get the platform-specific name separator.
  /// \param Parts different parts of the final name that needs separation
  /// \param FirstSeparator First separator used between the initial two
  ///        parts of the name.
  /// \param Separator separator used between all of the rest consecutive
  ///        parts of the name
  static std::string getNameWithSeparators(ArrayRef<StringRef> Parts,
                                           StringRef FirstSeparator,
                                           StringRef Separator);

  /// Gets (if variable with the given name already exist) or creates
  /// internal global variable with the specified Name. The created variable has
  /// linkage CommonLinkage by default and is initialized by null value.
  /// \param Ty Type of the global variable. If it is exist already the type
  /// must be the same.
  /// \param Name Name of the variable.
  Constant *getOrCreateOMPInternalVariable(Type *Ty, const Twine &Name,
                                           unsigned AddressSpace = 0);

  /// Returns corresponding lock object for the specified critical region
  /// name. If the lock object does not exist it is created, otherwise the
  /// reference to the existing copy is returned.
  /// \param CriticalName Name of the critical region.
  ///
  Value *getOMPCriticalRegionLock(StringRef CriticalName);

  /// Callback type for Atomic Expression update
  /// ex:
  /// \code{.cpp}
  /// unsigned x = 0;
  /// #pragma omp atomic update
  /// x = Expr(x_old);  //Expr() is any legal operation
  /// \endcode
  ///
  /// \param XOld the value of the atomic memory address to use for update
  /// \param IRB reference to the IRBuilder to use
  ///
  /// \returns Value to update X to.
  using AtomicUpdateCallbackTy =
      const function_ref<Value *(Value *XOld, IRBuilder<> &IRB)>;

private:
  enum AtomicKind { Read, Write, Update, Capture };

  /// Determine whether to emit flush or not
  ///
  /// \param Loc    The insert and source location description.
  /// \param AO     The required atomic ordering
  /// \param AK     The OpenMP atomic operation kind used.
  ///
  /// \returns		wether a flush was emitted or not
  bool checkAndEmitFlushAfterAtomic(const LocationDescription &Loc,
                                    AtomicOrdering AO, AtomicKind AK);

  /// Emit atomic update for constructs: X = X BinOp Expr ,or X = Expr BinOp X
  /// For complex Operations: X = UpdateOp(X) => CmpExch X, old_X, UpdateOp(X)
  /// Only Scalar data types.
  ///
  /// \param AllocIP	  Instruction to create AllocaInst before.
  /// \param X			    The target atomic pointer to be updated
  /// \param Expr		    The value to update X with.
  /// \param AO			    Atomic ordering of the generated atomic
  ///                   instructions.
  /// \param RMWOp		  The binary operation used for update. If
  ///                   operation is not supported by atomicRMW,
  ///                   or belong to {FADD, FSUB, BAD_BINOP}.
  ///                   Then a `cmpExch` based	atomic will be generated.
  /// \param UpdateOp 	Code generator for complex expressions that cannot be
  ///                   expressed through atomicrmw instruction.
  /// \param VolatileX	     true if \a X volatile?
  /// \param IsXBinopExpr true if \a X is Left H.S. in Right H.S. part of the
  ///                     update expression, false otherwise.
  ///                     (e.g. true for X = X BinOp Expr)
  ///
  /// \returns A pair of the old value of X before the update, and the value
  ///          used for the update.
  std::pair<Value *, Value *> emitAtomicUpdate(Instruction *AllocIP, Value *X,
                                               Value *Expr, AtomicOrdering AO,
                                               AtomicRMWInst::BinOp RMWOp,
                                               AtomicUpdateCallbackTy &UpdateOp,
                                               bool VolatileX,
                                               bool IsXBinopExpr);

  /// Emit the binary op. described by \p RMWOp, using \p Src1 and \p Src2 .
  ///
  /// \Return The instruction
  Value *emitRMWOpAsInstruction(Value *Src1, Value *Src2,
                                AtomicRMWInst::BinOp RMWOp);

public:
  /// a struct to pack relevant information while generating atomic Ops
  struct AtomicOpValue {
    Value *Var = nullptr;
    bool IsSigned = false;
    bool IsVolatile = false;
  };

  /// Emit atomic Read for : V = X --- Only Scalar data types.
  ///
  /// \param Loc    The insert and source location description.
  /// \param X			The target pointer to be atomically read
  /// \param V			Memory address where to store atomically read
  /// 					    value
  /// \param AO			Atomic ordering of the generated atomic
  /// 					    instructions.
  ///
  /// \return Insertion point after generated atomic read IR.
  InsertPointTy createAtomicRead(const LocationDescription &Loc,
                                 AtomicOpValue &X, AtomicOpValue &V,
                                 AtomicOrdering AO);

  /// Emit atomic write for : X = Expr --- Only Scalar data types.
  ///
  /// \param Loc    The insert and source location description.
  /// \param X			The target pointer to be atomically written to
  /// \param Expr		The value to store.
  /// \param AO			Atomic ordering of the generated atomic
  ///               instructions.
  ///
  /// \return Insertion point after generated atomic Write IR.
  InsertPointTy createAtomicWrite(const LocationDescription &Loc,
                                  AtomicOpValue &X, Value *Expr,
                                  AtomicOrdering AO);

  /// Emit atomic update for constructs: X = X BinOp Expr ,or X = Expr BinOp X
  /// For complex Operations: X = UpdateOp(X) => CmpExch X, old_X, UpdateOp(X)
  /// Only Scalar data types.
  ///
  /// \param Loc      The insert and source location description.
  /// \param AllocIP  Instruction to create AllocaInst before.
  /// \param X        The target atomic pointer to be updated
  /// \param Expr     The value to update X with.
  /// \param AO       Atomic ordering of the generated atomic instructions.
  /// \param RMWOp    The binary operation used for update. If operation
  ///                 is	not supported by atomicRMW, or belong to
  ///	                {FADD, FSUB, BAD_BINOP}. Then a `cmpExch` based
  ///                 atomic will be generated.
  /// \param UpdateOp 	Code generator for complex expressions that cannot be
  ///                   expressed through atomicrmw instruction.
  /// \param IsXBinopExpr true if \a X is Left H.S. in Right H.S. part of the
  ///                     update expression, false otherwise.
  ///	                    (e.g. true for X = X BinOp Expr)
  ///
  /// \return Insertion point after generated atomic update IR.
  InsertPointTy createAtomicUpdate(const LocationDescription &Loc,
                                   Instruction *AllocIP, AtomicOpValue &X,
                                   Value *Expr, AtomicOrdering AO,
                                   AtomicRMWInst::BinOp RMWOp,
                                   AtomicUpdateCallbackTy &UpdateOp,
                                   bool IsXBinopExpr);

  /// Emit atomic update for constructs: --- Only Scalar data types
  /// V = X; X = X BinOp Expr ,
  /// X = X BinOp Expr; V = X,
  /// V = X; X = Expr BinOp X,
  /// X = Expr BinOp X; V = X,
  /// V = X; X = UpdateOp(X),
  /// X = UpdateOp(X); V = X,
  ///
  /// \param Loc        The insert and source location description.
  /// \param AllocIP    Instruction to create AllocaInst before.
  /// \param X          The target atomic pointer to be updated
  /// \param V          Memory address where to store captured value
  /// \param Expr       The value to update X with.
  /// \param AO         Atomic ordering of the generated atomic instructions
  /// \param RMWOp      The binary operation used for update. If
  ///                   operation is not supported by atomicRMW, or belong to
  ///	                  {FADD, FSUB, BAD_BINOP}. Then a cmpExch based
  ///                   atomic will be generated.
  /// \param UpdateOp   Code generator for complex expressions that cannot be
  ///                   expressed through atomicrmw instruction.
  /// \param UpdateExpr true if X is an in place update of the form
  ///                   X = X BinOp Expr or X = Expr BinOp X
  /// \param IsXBinopExpr true if X is Left H.S. in Right H.S. part of the
  ///                     update expression, false otherwise.
  ///                     (e.g. true for X = X BinOp Expr)
  /// \param IsPostfixUpdate true if original value of 'x' must be stored in
  ///                        'v', not an updated one.
  ///
  /// \return Insertion point after generated atomic capture IR.
  InsertPointTy
  createAtomicCapture(const LocationDescription &Loc, Instruction *AllocIP,
                      AtomicOpValue &X, AtomicOpValue &V, Value *Expr,
                      AtomicOrdering AO, AtomicRMWInst::BinOp RMWOp,
                      AtomicUpdateCallbackTy &UpdateOp, bool UpdateExpr,
                      bool IsPostfixUpdate, bool IsXBinopExpr);

  /// Create the control flow structure of a canonical OpenMP loop.
  ///
  /// The emitted loop will be disconnected, i.e. no edge to the loop's
  /// preheader and no terminator in the AfterBB. The OpenMPIRBuilder's
  /// IRBuilder location is not preserved.
  ///
  /// \param DL        DebugLoc used for the instructions in the skeleton.
  /// \param TripCount Value to be used for the trip count.
  /// \param F         Function in which to insert the BasicBlocks.
  /// \param PreInsertBefore  Where to insert BBs that execute before the body,
  ///                         typically the body itself.
  /// \param PostInsertBefore Where to insert BBs that execute after the body.
  /// \param Name      Base name used to derive BB
  ///                  and instruction names.
  ///
  /// \returns The CanonicalLoopInfo that represents the emitted loop.
  CanonicalLoopInfo *createLoopSkeleton(DebugLoc DL, Value *TripCount,
                                        Function *F,
                                        BasicBlock *PreInsertBefore,
                                        BasicBlock *PostInsertBefore,
                                        const Twine &Name = {});
};

/// Class to represented the control flow structure of an OpenMP canonical loop.
///
/// The control-flow structure is standardized for easy consumption by
/// directives associated with loops. For instance, the worksharing-loop
/// construct may change this control flow such that each loop iteration is
/// executed on only one thread. The constraints of a canonical loop in brief
/// are:
///
///  * The number of loop iterations must have been computed before entering the
///    loop.
///
///  * Has an (unsigned) logical induction variable that starts at zero and
///    increments by one.
///
///  * The loop's CFG itself has no side-effects. The OpenMP specification
///    itself allows side-effects, but the order in which they happen, including
///    how often or whether at all, is unspecified. We expect that the frontend
///    will emit those side-effect instructions somewhere (e.g. before the loop)
///    such that the CanonicalLoopInfo itself can be side-effect free.
///
/// Keep in mind that CanonicalLoopInfo is meant to only describe a repeated
/// execution of a loop body that satifies these constraints. It does NOT
/// represent arbitrary SESE regions that happen to contain a loop. Do not use
/// CanonicalLoopInfo for such purposes.
///
/// The control flow can be described as follows:
///
///     Preheader
///        |
///  /-> Header
///  |     |
///  |    Cond---\
///  |     |     |
///  |    Body   |
///  |    | |    |
///  |   <...>   |
///  |    | |    |
///   \--Latch   |
///              |
///             Exit
///              |
///            After
///
/// The loop is thought to start at PreheaderIP (at the Preheader's terminator,
/// including) and end at AfterIP (at the After's first instruction, excluding).
/// That is, instructions in the Preheader and After blocks (except the
/// Preheader's terminator) are out of CanonicalLoopInfo's control and may have
/// side-effects. Typically, the Preheader is used to compute the loop's trip
/// count. The instructions from BodyIP (at the Body block's first instruction,
/// excluding) until the Latch are also considered outside CanonicalLoopInfo's
/// control and thus can have side-effects. The body block is the single entry
/// point into the loop body, which may contain arbitrary control flow as long
/// as all control paths eventually branch to the Latch block.
///
/// TODO: Consider adding another standardized BasicBlock between Body CFG and
/// Latch to guarantee that there is only a single edge to the latch. It would
/// make loop transformations easier to not needing to consider multiple
/// predecessors of the latch (See redirectAllPredecessorsTo) and would give us
/// an equivalant to PreheaderIP, AfterIP and BodyIP for inserting code that
/// executes after each body iteration.
///
/// There must be no loop-carried dependencies through llvm::Values. This is
/// equivalant to that the Latch has no PHINode and the Header's only PHINode is
/// for the induction variable.
///
/// All code in Header, Cond, Latch and Exit (plus the terminator of the
/// Preheader) are CanonicalLoopInfo's responsibility and their build-up checked
/// by assertOK(). They are expected to not be modified unless explicitly
/// modifying the CanonicalLoopInfo through a methods that applies a OpenMP
/// loop-associated construct such as applyWorkshareLoop, tileLoops, unrollLoop,
/// etc. These methods usually invalidate the CanonicalLoopInfo and re-use its
/// basic blocks. After invalidation, the CanonicalLoopInfo must not be used
/// anymore as its underlying control flow may not exist anymore.
/// Loop-transformation methods such as tileLoops, collapseLoops and unrollLoop
/// may also return a new CanonicalLoopInfo that can be passed to other
/// loop-associated construct implementing methods. These loop-transforming
/// methods may either create a new CanonicalLoopInfo usually using
/// createLoopSkeleton and invalidate the input CanonicalLoopInfo, or reuse and
/// modify one of the input CanonicalLoopInfo and return it as representing the
/// modified loop. What is done is an implementation detail of
/// transformation-implementing method and callers should always assume that the
/// CanonicalLoopInfo passed to it is invalidated and a new object is returned.
/// Returned CanonicalLoopInfo have the same structure and guarantees as the one
/// created by createCanonicalLoop, such that transforming methods do not have
/// to special case where the CanonicalLoopInfo originated from.
///
/// Generally, methods consuming CanonicalLoopInfo do not need an
/// OpenMPIRBuilder::InsertPointTy as argument, but use the locations of the
/// CanonicalLoopInfo to insert new or modify existing instructions. Unless
/// documented otherwise, methods consuming CanonicalLoopInfo do not invalidate
/// any InsertPoint that is outside CanonicalLoopInfo's control. Specifically,
/// any InsertPoint in the Preheader, After or Block can still be used after
/// calling such a method.
///
/// TODO: Provide mechanisms for exception handling and cancellation points.
///
/// Defined outside OpenMPIRBuilder because nested classes cannot be
/// forward-declared, e.g. to avoid having to include the entire OMPIRBuilder.h.
class CanonicalLoopInfo {
  friend class OpenMPIRBuilder;

private:
  BasicBlock *Header = nullptr;
  BasicBlock *Cond = nullptr;
  BasicBlock *Latch = nullptr;
  BasicBlock *Exit = nullptr;

  /// Add the control blocks of this loop to \p BBs.
  ///
  /// This does not include any block from the body, including the one returned
  /// by getBody().
  ///
  /// FIXME: This currently includes the Preheader and After blocks even though
  /// their content is (mostly) not under CanonicalLoopInfo's control.
  /// Re-evaluated whether this makes sense.
  void collectControlBlocks(SmallVectorImpl<BasicBlock *> &BBs);

  /// Add the control blocks of this loop to \p BBs.
  ///
  /// This does not include any block from the body, including the one returned
  /// by getBody().
  void collectControlBlocks(SmallVectorImpl<BasicBlock *> &BBs);

public:
  /// Returns whether this object currently represents the IR of a loop. If
  /// returning false, it may have been consumed by a loop transformation or not
  /// been intialized. Do not use in this case;
  bool isValid() const { return Header; }

  /// The preheader ensures that there is only a single edge entering the loop.
  /// Code that must be execute before any loop iteration can be emitted here,
  /// such as computing the loop trip count and begin lifetime markers. Code in
  /// the preheader is not considered part of the canonical loop.
  BasicBlock *getPreheader() const;

  /// The header is the entry for each iteration. In the canonical control flow,
  /// it only contains the PHINode for the induction variable.
  BasicBlock *getHeader() const {
    assert(isValid() && "Requires a valid canonical loop");
    return Header;
  }

  /// The condition block computes whether there is another loop iteration. If
  /// yes, branches to the body; otherwise to the exit block.
  BasicBlock *getCond() const {
    assert(isValid() && "Requires a valid canonical loop");
    return Cond;
  }

  /// The body block is the single entry for a loop iteration and not controlled
  /// by CanonicalLoopInfo. It can contain arbitrary control flow but must
  /// eventually branch to the \p Latch block.
  BasicBlock *getBody() const {
    assert(isValid() && "Requires a valid canonical loop");
    return cast<BranchInst>(Cond->getTerminator())->getSuccessor(0);
  }

  /// Reaching the latch indicates the end of the loop body code. In the
  /// canonical control flow, it only contains the increment of the induction
  /// variable.
  BasicBlock *getLatch() const {
    assert(isValid() && "Requires a valid canonical loop");
    return Latch;
  }

  /// Reaching the exit indicates no more iterations are being executed.
  BasicBlock *getExit() const {
    assert(isValid() && "Requires a valid canonical loop");
    return Exit;
  }

  /// The after block is intended for clean-up code such as lifetime end
  /// markers. It is separate from the exit block to ensure, analogous to the
  /// preheader, it having just a single entry edge and being free from PHI
  /// nodes should there be multiple loop exits (such as from break
  /// statements/cancellations).
  BasicBlock *getAfter() const {
    assert(isValid() && "Requires a valid canonical loop");
    return Exit->getSingleSuccessor();
  }

  /// Returns the llvm::Value containing the number of loop iterations. It must
  /// be valid in the preheader and always interpreted as an unsigned integer of
  /// any bit-width.
  Value *getTripCount() const {
    assert(isValid() && "Requires a valid canonical loop");
    Instruction *CmpI = &Cond->front();
    assert(isa<CmpInst>(CmpI) && "First inst must compare IV with TripCount");
    return CmpI->getOperand(1);
  }

  /// Returns the instruction representing the current logical induction
  /// variable. Always unsigned, always starting at 0 with an increment of one.
  Instruction *getIndVar() const {
    assert(isValid() && "Requires a valid canonical loop");
    Instruction *IndVarPHI = &Header->front();
    assert(isa<PHINode>(IndVarPHI) && "First inst must be the IV PHI");
    return IndVarPHI;
  }

  /// Return the type of the induction variable (and the trip count).
<<<<<<< HEAD
  Type *getIndVarType() const { return getIndVar()->getType(); }

  /// Return the insertion point for user code before the loop.
  OpenMPIRBuilder::InsertPointTy getPreheaderIP() const {
=======
  Type *getIndVarType() const {
    assert(isValid() && "Requires a valid canonical loop");
    return getIndVar()->getType();
  }

  /// Return the insertion point for user code before the loop.
  OpenMPIRBuilder::InsertPointTy getPreheaderIP() const {
    assert(isValid() && "Requires a valid canonical loop");
    BasicBlock *Preheader = getPreheader();
>>>>>>> a2ce6ee6
    return {Preheader, std::prev(Preheader->end())};
  };

  /// Return the insertion point for user code in the body.
  OpenMPIRBuilder::InsertPointTy getBodyIP() const {
    assert(isValid() && "Requires a valid canonical loop");
    BasicBlock *Body = getBody();
    return {Body, Body->begin()};
  };

  /// Return the insertion point for user code after the loop.
  OpenMPIRBuilder::InsertPointTy getAfterIP() const {
    assert(isValid() && "Requires a valid canonical loop");
    BasicBlock *After = getAfter();
    return {After, After->begin()};
  };

<<<<<<< HEAD
  Function *getFunction() const { return Header->getParent(); }
=======
  Function *getFunction() const {
    assert(isValid() && "Requires a valid canonical loop");
    return Header->getParent();
  }
>>>>>>> a2ce6ee6

  /// Consistency self-check.
  void assertOK() const;

  /// Invalidate this loop. That is, the underlying IR does not fulfill the
  /// requirements of an OpenMP canonical loop anymore.
  void invalidate();
};

} // end namespace llvm

#endif // LLVM_FRONTEND_OPENMP_OMPIRBUILDER_H<|MERGE_RESOLUTION|>--- conflicted
+++ resolved
@@ -334,11 +334,7 @@
   ///    has a trip count of 0). This is permitted by the OpenMP specification.
   ///
   /// \param DL        Debug location for instructions added for collapsing,
-<<<<<<< HEAD
-  ///                  such as instructions to compute derive the input loop's
-=======
   ///                  such as instructions to compute/derive the input loop's
->>>>>>> a2ce6ee6
   ///                  induction variables.
   /// \param Loops     Loops in the loop nest to collapse. Loops are specified
   ///                  from outermost-to-innermost and every control flow of a
@@ -520,76 +516,6 @@
   ///                    to defer unrolling to the LoopUnrollPass.
   void unrollLoopPartial(DebugLoc DL, CanonicalLoopInfo *Loop, int32_t Factor,
                          CanonicalLoopInfo **UnrolledCLI);
-
-  /// Modifies the canonical loop to be a workshare loop.
-  ///
-  /// This takes a \p LoopInfo representing a canonical loop, such as the one
-  /// created by \p createCanonicalLoop and emits additional instructions to
-  /// turn it into a workshare loop. In particular, it calls to an OpenMP
-  /// runtime function in the preheader to obtain the loop bounds to be used in
-  /// the current thread, updates the relevant instructions in the canonical
-  /// loop and calls to an OpenMP runtime finalization function after the loop.
-  ///
-  /// \param Loc      The source location description, the insertion location
-  ///                 is not used.
-  /// \param CLI      A descriptor of the canonical loop to workshare.
-  /// \param AllocaIP An insertion point for Alloca instructions usable in the
-  ///                 preheader of the loop.
-  /// \param NeedsBarrier Indicates whether a barrier must be insterted after
-  ///                     the loop.
-  ///
-  /// \returns Updated CanonicalLoopInfo.
-  CanonicalLoopInfo *createWorkshareLoop(const LocationDescription &Loc,
-                                         CanonicalLoopInfo *CLI,
-                                         InsertPointTy AllocaIP,
-                                         bool NeedsBarrier);
-
-  /// Tile a loop nest.
-  ///
-  /// Tiles the loops of \p Loops by the tile sizes in \p TileSizes. Loops in
-  /// \p/ Loops must be perfectly nested, from outermost to innermost loop
-  /// (i.e. Loops.front() is the outermost loop). The trip count llvm::Value
-  /// of every loop and every tile sizes must be usable in the outermost
-  /// loop's preheader. This implies that the loop nest is rectangular.
-  ///
-  /// Example:
-  /// \code
-  ///   for (int i = 0; i < 15; ++i) // Canonical loop "i"
-  ///     for (int j = 0; j < 14; ++j) // Canonical loop "j"
-  ///         body(i, j);
-  /// \endcode
-  ///
-  /// After tiling with Loops={i,j} and TileSizes={5,7}, the loop is changed to
-  /// \code
-  ///   for (int i1 = 0; i1 < 3; ++i1)
-  ///     for (int j1 = 0; j1 < 2; ++j1)
-  ///       for (int i2 = 0; i2 < 5; ++i2)
-  ///         for (int j2 = 0; j2 < 7; ++j2)
-  ///           body(i1*3+i2, j1*3+j2);
-  /// \endcode
-  ///
-  /// The returned vector are the loops {i1,j1,i2,j2}. The loops i1 and j1 are
-  /// referred to the floor, and the loops i2 and j2 are the tiles. Tiling also
-  /// handles non-constant trip counts, non-constant tile sizes and trip counts
-  /// that are not multiples of the tile size. In the latter case the tile loop
-  /// of the last floor-loop iteration will have fewer iterations than specified
-  /// as its tile size.
-  ///
-  ///
-  /// @param DL        Debug location for instructions added by tiling, for
-  ///                  instance the floor- and tile trip count computation.
-  /// @param Loops     Loops to tile. The CanonicalLoopInfo objects are
-  ///                  invalidated by this method, i.e. should not used after
-  ///                  tiling.
-  /// @param TileSizes For each loop in \p Loops, the tile size for that
-  ///                  dimensions.
-  ///
-  /// \returns A list of generated loops. Contains twice as many loops as the
-  ///          input loop nest; the first half are the floor loops and the
-  ///          second half are the tile loops.
-  std::vector<CanonicalLoopInfo *>
-  tileLoops(DebugLoc DL, ArrayRef<CanonicalLoopInfo *> Loops,
-            ArrayRef<Value *> TileSizes);
 
   /// Generator for '#omp flush'
   ///
@@ -1503,12 +1429,6 @@
   /// Re-evaluated whether this makes sense.
   void collectControlBlocks(SmallVectorImpl<BasicBlock *> &BBs);
 
-  /// Add the control blocks of this loop to \p BBs.
-  ///
-  /// This does not include any block from the body, including the one returned
-  /// by getBody().
-  void collectControlBlocks(SmallVectorImpl<BasicBlock *> &BBs);
-
 public:
   /// Returns whether this object currently represents the IR of a loop. If
   /// returning false, it may have been consumed by a loop transformation or not
@@ -1587,12 +1507,6 @@
   }
 
   /// Return the type of the induction variable (and the trip count).
-<<<<<<< HEAD
-  Type *getIndVarType() const { return getIndVar()->getType(); }
-
-  /// Return the insertion point for user code before the loop.
-  OpenMPIRBuilder::InsertPointTy getPreheaderIP() const {
-=======
   Type *getIndVarType() const {
     assert(isValid() && "Requires a valid canonical loop");
     return getIndVar()->getType();
@@ -1602,7 +1516,6 @@
   OpenMPIRBuilder::InsertPointTy getPreheaderIP() const {
     assert(isValid() && "Requires a valid canonical loop");
     BasicBlock *Preheader = getPreheader();
->>>>>>> a2ce6ee6
     return {Preheader, std::prev(Preheader->end())};
   };
 
@@ -1620,14 +1533,10 @@
     return {After, After->begin()};
   };
 
-<<<<<<< HEAD
-  Function *getFunction() const { return Header->getParent(); }
-=======
   Function *getFunction() const {
     assert(isValid() && "Requires a valid canonical loop");
     return Header->getParent();
   }
->>>>>>> a2ce6ee6
 
   /// Consistency self-check.
   void assertOK() const;
