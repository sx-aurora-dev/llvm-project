//===- ProfileCommon.h - Common profiling APIs. -----------------*- C++ -*-===//
//
// Part of the LLVM Project, under the Apache License v2.0 with LLVM Exceptions.
// See https://llvm.org/LICENSE.txt for license information.
// SPDX-License-Identifier: Apache-2.0 WITH LLVM-exception
//
//===----------------------------------------------------------------------===//
//
// This file contains data structures and functions common to both instrumented
// and sample profiling.
//
//===----------------------------------------------------------------------===//

#ifndef LLVM_PROFILEDATA_PROFILECOMMON_H
#define LLVM_PROFILEDATA_PROFILECOMMON_H

#include "llvm/ADT/ArrayRef.h"
#include "llvm/IR/ProfileSummary.h"
#include "llvm/ProfileData/InstrProf.h"
#include "llvm/ProfileData/SampleProf.h"
#include "llvm/Support/Error.h"
#include <algorithm>
#include <cstdint>
#include <functional>
#include <map>
#include <memory>
#include <vector>

namespace llvm {

namespace sampleprof {

class FunctionSamples;

} // end namespace sampleprof

inline const char *getHotSectionPrefix() { return "hot"; }
inline const char *getUnlikelySectionPrefix() { return "unlikely"; }

class ProfileSummaryBuilder {
private:
  /// We keep track of the number of times a count (block count or samples)
  /// appears in the profile. The map is kept sorted in the descending order of
  /// counts.
  std::map<uint64_t, uint32_t, std::greater<uint64_t>> CountFrequencies;
  std::vector<uint32_t> DetailedSummaryCutoffs;

protected:
  SummaryEntryVector DetailedSummary;
  uint64_t TotalCount = 0;
  uint64_t MaxCount = 0;
  uint64_t MaxFunctionCount = 0;
  uint32_t NumCounts = 0;
  uint32_t NumFunctions = 0;

  ProfileSummaryBuilder(std::vector<uint32_t> Cutoffs)
      : DetailedSummaryCutoffs(std::move(Cutoffs)) {}
  ~ProfileSummaryBuilder() = default;

  inline void addCount(uint64_t Count);
  void computeDetailedSummary();

public:
  /// A vector of useful cutoff values for detailed summary.
  static const ArrayRef<uint32_t> DefaultCutoffs;

  /// Find the summary entry for a desired percentile of counts.
  static const ProfileSummaryEntry &
  getEntryForPercentile(const SummaryEntryVector &DS, uint64_t Percentile);
  static uint64_t getHotCountThreshold(const SummaryEntryVector &DS);
  static uint64_t getColdCountThreshold(const SummaryEntryVector &DS);
};

class InstrProfSummaryBuilder final : public ProfileSummaryBuilder {
  uint64_t MaxInternalBlockCount = 0;

  inline void addEntryCount(uint64_t Count);
  inline void addInternalCount(uint64_t Count);

public:
  InstrProfSummaryBuilder(std::vector<uint32_t> Cutoffs)
      : ProfileSummaryBuilder(std::move(Cutoffs)) {}

  void addRecord(const InstrProfRecord &);
  std::unique_ptr<ProfileSummary> getSummary();
};

class SampleProfileSummaryBuilder final : public ProfileSummaryBuilder {
public:
  SampleProfileSummaryBuilder(std::vector<uint32_t> Cutoffs)
      : ProfileSummaryBuilder(std::move(Cutoffs)) {}

  void addRecord(const sampleprof::FunctionSamples &FS,
                 bool isCallsiteSample = false);
<<<<<<< HEAD
  std::unique_ptr<ProfileSummary> computeSummaryForProfiles(
      const StringMap<sampleprof::FunctionSamples> &Profiles);
=======
  std::unique_ptr<ProfileSummary>
  computeSummaryForProfiles(const sampleprof::SampleProfileMap &Profiles);
>>>>>>> 2ab1d525
  std::unique_ptr<ProfileSummary> getSummary();
};

/// This is called when a count is seen in the profile.
void ProfileSummaryBuilder::addCount(uint64_t Count) {
  TotalCount += Count;
  if (Count > MaxCount)
    MaxCount = Count;
  NumCounts++;
  CountFrequencies[Count]++;
}

} // end namespace llvm

#endif // LLVM_PROFILEDATA_PROFILECOMMON_H<|MERGE_RESOLUTION|>--- conflicted
+++ resolved
@@ -92,13 +92,8 @@
 
   void addRecord(const sampleprof::FunctionSamples &FS,
                  bool isCallsiteSample = false);
-<<<<<<< HEAD
-  std::unique_ptr<ProfileSummary> computeSummaryForProfiles(
-      const StringMap<sampleprof::FunctionSamples> &Profiles);
-=======
   std::unique_ptr<ProfileSummary>
   computeSummaryForProfiles(const sampleprof::SampleProfileMap &Profiles);
->>>>>>> 2ab1d525
   std::unique_ptr<ProfileSummary> getSummary();
 };
 
