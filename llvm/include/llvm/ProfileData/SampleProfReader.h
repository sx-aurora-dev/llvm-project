//===- SampleProfReader.h - Read LLVM sample profile data -------*- C++ -*-===//
//
// Part of the LLVM Project, under the Apache License v2.0 with LLVM Exceptions.
// See https://llvm.org/LICENSE.txt for license information.
// SPDX-License-Identifier: Apache-2.0 WITH LLVM-exception
//
//===----------------------------------------------------------------------===//
//
// This file contains definitions needed for reading sample profiles.
//
// NOTE: If you are making changes to this file format, please remember
//       to document them in the Clang documentation at
//       tools/clang/docs/UsersManual.rst.
//
// Text format
// -----------
//
// Sample profiles are written as ASCII text. The file is divided into
// sections, which correspond to each of the functions executed at runtime.
// Each section has the following format
//
//     function1:total_samples:total_head_samples
//      offset1[.discriminator]: number_of_samples [fn1:num fn2:num ... ]
//      offset2[.discriminator]: number_of_samples [fn3:num fn4:num ... ]
//      ...
//      offsetN[.discriminator]: number_of_samples [fn5:num fn6:num ... ]
//      offsetA[.discriminator]: fnA:num_of_total_samples
//       offsetA1[.discriminator]: number_of_samples [fn7:num fn8:num ... ]
//       ...
//      !CFGChecksum: num
//      !Attribute: flags
//
// This is a nested tree in which the indentation represents the nesting level
// of the inline stack. There are no blank lines in the file. And the spacing
// within a single line is fixed. Additional spaces will result in an error
// while reading the file.
//
// Any line starting with the '#' character is completely ignored.
//
// Inlined calls are represented with indentation. The Inline stack is a
// stack of source locations in which the top of the stack represents the
// leaf function, and the bottom of the stack represents the actual
// symbol to which the instruction belongs.
//
// Function names must be mangled in order for the profile loader to
// match them in the current translation unit. The two numbers in the
// function header specify how many total samples were accumulated in the
// function (first number), and the total number of samples accumulated
// in the prologue of the function (second number). This head sample
// count provides an indicator of how frequently the function is invoked.
//
// There are three types of lines in the function body.
//
// * Sampled line represents the profile information of a source location.
// * Callsite line represents the profile information of a callsite.
// * Metadata line represents extra metadata of the function.
//
// Each sampled line may contain several items. Some are optional (marked
// below):
//
// a. Source line offset. This number represents the line number
//    in the function where the sample was collected. The line number is
//    always relative to the line where symbol of the function is
//    defined. So, if the function has its header at line 280, the offset
//    13 is at line 293 in the file.
//
//    Note that this offset should never be a negative number. This could
//    happen in cases like macros. The debug machinery will register the
//    line number at the point of macro expansion. So, if the macro was
//    expanded in a line before the start of the function, the profile
//    converter should emit a 0 as the offset (this means that the optimizers
//    will not be able to associate a meaningful weight to the instructions
//    in the macro).
//
// b. [OPTIONAL] Discriminator. This is used if the sampled program
//    was compiled with DWARF discriminator support
//    (http://wiki.dwarfstd.org/index.php?title=Path_Discriminators).
//    DWARF discriminators are unsigned integer values that allow the
//    compiler to distinguish between multiple execution paths on the
//    same source line location.
//
//    For example, consider the line of code ``if (cond) foo(); else bar();``.
//    If the predicate ``cond`` is true 80% of the time, then the edge
//    into function ``foo`` should be considered to be taken most of the
//    time. But both calls to ``foo`` and ``bar`` are at the same source
//    line, so a sample count at that line is not sufficient. The
//    compiler needs to know which part of that line is taken more
//    frequently.
//
//    This is what discriminators provide. In this case, the calls to
//    ``foo`` and ``bar`` will be at the same line, but will have
//    different discriminator values. This allows the compiler to correctly
//    set edge weights into ``foo`` and ``bar``.
//
// c. Number of samples. This is an integer quantity representing the
//    number of samples collected by the profiler at this source
//    location.
//
// d. [OPTIONAL] Potential call targets and samples. If present, this
//    line contains a call instruction. This models both direct and
//    number of samples. For example,
//
//      130: 7  foo:3  bar:2  baz:7
//
//    The above means that at relative line offset 130 there is a call
//    instruction that calls one of ``foo()``, ``bar()`` and ``baz()``,
//    with ``baz()`` being the relatively more frequently called target.
//
// Each callsite line may contain several items. Some are optional.
//
// a. Source line offset. This number represents the line number of the
//    callsite that is inlined in the profiled binary.
//
// b. [OPTIONAL] Discriminator. Same as the discriminator for sampled line.
//
// c. Number of samples. This is an integer quantity representing the
//    total number of samples collected for the inlined instance at this
//    callsite
//
// Metadata line can occur in lines with one indent only, containing extra
// information for the top-level function. Furthermore, metadata can only
// occur after all the body samples and callsite samples.
// Each metadata line may contain a particular type of metadata, marked by
// the starting characters annotated with !. We process each metadata line
// independently, hence each metadata line has to form an independent piece
// of information that does not require cross-line reference.
// We support the following types of metadata:
//
// a. CFG Checksum (a.k.a. function hash):
//   !CFGChecksum: 12345
// b. CFG Checksum (see ContextAttributeMask):
//   !Atribute: 1
//
//
// Binary format
// -------------
//
// This is a more compact encoding. Numbers are encoded as ULEB128 values
// and all strings are encoded in a name table. The file is organized in
// the following sections:
//
// MAGIC (uint64_t)
//    File identifier computed by function SPMagic() (0x5350524f463432ff)
//
// VERSION (uint32_t)
//    File format version number computed by SPVersion()
//
// SUMMARY
//    TOTAL_COUNT (uint64_t)
//        Total number of samples in the profile.
//    MAX_COUNT (uint64_t)
//        Maximum value of samples on a line.
//    MAX_FUNCTION_COUNT (uint64_t)
//        Maximum number of samples at function entry (head samples).
//    NUM_COUNTS (uint64_t)
//        Number of lines with samples.
//    NUM_FUNCTIONS (uint64_t)
//        Number of functions with samples.
//    NUM_DETAILED_SUMMARY_ENTRIES (size_t)
//        Number of entries in detailed summary
//    DETAILED_SUMMARY
//        A list of detailed summary entry. Each entry consists of
//        CUTOFF (uint32_t)
//            Required percentile of total sample count expressed as a fraction
//            multiplied by 1000000.
//        MIN_COUNT (uint64_t)
//            The minimum number of samples required to reach the target
//            CUTOFF.
//        NUM_COUNTS (uint64_t)
//            Number of samples to get to the desrired percentile.
//
// NAME TABLE
//    SIZE (uint32_t)
//        Number of entries in the name table.
//    NAMES
//        A NUL-separated list of SIZE strings.
//
// FUNCTION BODY (one for each uninlined function body present in the profile)
//    HEAD_SAMPLES (uint64_t) [only for top-level functions]
//        Total number of samples collected at the head (prologue) of the
//        function.
//        NOTE: This field should only be present for top-level functions
//              (i.e., not inlined into any caller). Inlined function calls
//              have no prologue, so they don't need this.
//    NAME_IDX (uint32_t)
//        Index into the name table indicating the function name.
//    SAMPLES (uint64_t)
//        Total number of samples collected in this function.
//    NRECS (uint32_t)
//        Total number of sampling records this function's profile.
//    BODY RECORDS
//        A list of NRECS entries. Each entry contains:
//          OFFSET (uint32_t)
//            Line offset from the start of the function.
//          DISCRIMINATOR (uint32_t)
//            Discriminator value (see description of discriminators
//            in the text format documentation above).
//          SAMPLES (uint64_t)
//            Number of samples collected at this location.
//          NUM_CALLS (uint32_t)
//            Number of non-inlined function calls made at this location. In the
//            case of direct calls, this number will always be 1. For indirect
//            calls (virtual functions and function pointers) this will
//            represent all the actual functions called at runtime.
//          CALL_TARGETS
//            A list of NUM_CALLS entries for each called function:
//               NAME_IDX (uint32_t)
//                  Index into the name table with the callee name.
//               SAMPLES (uint64_t)
//                  Number of samples collected at the call site.
//    NUM_INLINED_FUNCTIONS (uint32_t)
//      Number of callees inlined into this function.
//    INLINED FUNCTION RECORDS
//      A list of NUM_INLINED_FUNCTIONS entries describing each of the inlined
//      callees.
//        OFFSET (uint32_t)
//          Line offset from the start of the function.
//        DISCRIMINATOR (uint32_t)
//          Discriminator value (see description of discriminators
//          in the text format documentation above).
//        FUNCTION BODY
//          A FUNCTION BODY entry describing the inlined function.
//===----------------------------------------------------------------------===//

#ifndef LLVM_PROFILEDATA_SAMPLEPROFREADER_H
#define LLVM_PROFILEDATA_SAMPLEPROFREADER_H

#include "llvm/ADT/Optional.h"
#include "llvm/ADT/SmallVector.h"
#include "llvm/ADT/StringMap.h"
#include "llvm/ADT/StringRef.h"
#include "llvm/IR/DiagnosticInfo.h"
#include "llvm/IR/Function.h"
#include "llvm/IR/LLVMContext.h"
#include "llvm/IR/ProfileSummary.h"
#include "llvm/ProfileData/GCOV.h"
#include "llvm/ProfileData/SampleProf.h"
#include "llvm/Support/Debug.h"
#include "llvm/Support/Discriminator.h"
#include "llvm/Support/ErrorOr.h"
#include "llvm/Support/MemoryBuffer.h"
#include "llvm/Support/SymbolRemappingReader.h"
#include <algorithm>
#include <cstdint>
#include <list>
#include <memory>
#include <string>
#include <system_error>
#include <unordered_set>
#include <vector>

namespace llvm {

class raw_ostream;
class Twine;

namespace sampleprof {

class SampleProfileReader;

/// SampleProfileReaderItaniumRemapper remaps the profile data from a
/// sample profile data reader, by applying a provided set of equivalences
/// between components of the symbol names in the profile.
class SampleProfileReaderItaniumRemapper {
public:
  SampleProfileReaderItaniumRemapper(std::unique_ptr<MemoryBuffer> B,
                                     std::unique_ptr<SymbolRemappingReader> SRR,
                                     SampleProfileReader &R)
      : Buffer(std::move(B)), Remappings(std::move(SRR)), Reader(R) {
    assert(Remappings && "Remappings cannot be nullptr");
  }

  /// Create a remapper from the given remapping file. The remapper will
  /// be used for profile read in by Reader.
  static ErrorOr<std::unique_ptr<SampleProfileReaderItaniumRemapper>>
  create(const std::string Filename, SampleProfileReader &Reader,
         LLVMContext &C);

  /// Create a remapper from the given Buffer. The remapper will
  /// be used for profile read in by Reader.
  static ErrorOr<std::unique_ptr<SampleProfileReaderItaniumRemapper>>
  create(std::unique_ptr<MemoryBuffer> &B, SampleProfileReader &Reader,
         LLVMContext &C);

  /// Apply remappings to the profile read by Reader.
  void applyRemapping(LLVMContext &Ctx);

  bool hasApplied() { return RemappingApplied; }

  /// Insert function name into remapper.
  void insert(StringRef FunctionName) { Remappings->insert(FunctionName); }

  /// Query whether there is equivalent in the remapper which has been
  /// inserted.
  bool exist(StringRef FunctionName) {
    return Remappings->lookup(FunctionName);
  }

  /// Return the equivalent name in the profile for \p FunctionName if
  /// it exists.
  Optional<StringRef> lookUpNameInProfile(StringRef FunctionName);

private:
  // The buffer holding the content read from remapping file.
  std::unique_ptr<MemoryBuffer> Buffer;
  std::unique_ptr<SymbolRemappingReader> Remappings;
  // Map remapping key to the name in the profile. By looking up the
  // key in the remapper, a given new name can be mapped to the
  // cannonical name using the NameMap.
  DenseMap<SymbolRemappingReader::Key, StringRef> NameMap;
  // The Reader the remapper is servicing.
  SampleProfileReader &Reader;
  // Indicate whether remapping has been applied to the profile read
  // by Reader -- by calling applyRemapping.
  bool RemappingApplied = false;
};

/// Sample-based profile reader.
///
/// Each profile contains sample counts for all the functions
/// executed. Inside each function, statements are annotated with the
/// collected samples on all the instructions associated with that
/// statement.
///
/// For this to produce meaningful data, the program needs to be
/// compiled with some debug information (at minimum, line numbers:
/// -gline-tables-only). Otherwise, it will be impossible to match IR
/// instructions to the line numbers collected by the profiler.
///
/// From the profile file, we are interested in collecting the
/// following information:
///
/// * A list of functions included in the profile (mangled names).
///
/// * For each function F:
///   1. The total number of samples collected in F.
///
///   2. The samples collected at each line in F. To provide some
///      protection against source code shuffling, line numbers should
///      be relative to the start of the function.
///
/// The reader supports two file formats: text and binary. The text format
/// is useful for debugging and testing, while the binary format is more
/// compact and I/O efficient. They can both be used interchangeably.
class SampleProfileReader {
public:
  SampleProfileReader(std::unique_ptr<MemoryBuffer> B, LLVMContext &C,
                      SampleProfileFormat Format = SPF_None)
      : Profiles(0), Ctx(C), Buffer(std::move(B)), Format(Format) {}

  virtual ~SampleProfileReader() = default;

  /// Read and validate the file header.
  virtual std::error_code readHeader() = 0;

  /// Set the bits for FS discriminators. Parameter Pass specify the sequence
  /// number, Pass == i is for the i-th round of adding FS discriminators.
  /// Pass == 0 is for using base discriminators.
  void setDiscriminatorMaskedBitFrom(FSDiscriminatorPass P) {
    MaskedBitFrom = getFSPassBitEnd(P);
  }

  /// Get the bitmask the discriminators: For FS profiles, return the bit
  /// mask for this pass. For non FS profiles, return (unsigned) -1.
  uint32_t getDiscriminatorMask() const {
    if (!ProfileIsFS)
      return 0xFFFFFFFF;
    assert((MaskedBitFrom != 0) && "MaskedBitFrom is not set properly");
    return getN1Bits(MaskedBitFrom);
  }

  /// The interface to read sample profiles from the associated file.
  std::error_code read() {
    if (std::error_code EC = readImpl())
      return EC;
    if (Remapper)
      Remapper->applyRemapping(Ctx);
    FunctionSamples::UseMD5 = useMD5();
    return sampleprof_error::success;
  }

  /// The implementaion to read sample profiles from the associated file.
  virtual std::error_code readImpl() = 0;

  /// Print the profile for \p FContext on stream \p OS.
  void dumpFunctionProfile(SampleContext FContext, raw_ostream &OS = dbgs());

  /// Collect functions with definitions in Module M. For reader which
  /// support loading function profiles on demand, return true when the
  /// reader has been given a module. Always return false for reader
  /// which doesn't support loading function profiles on demand.
  virtual bool collectFuncsFromModule() { return false; }

  /// Print all the profiles on stream \p OS.
  void dump(raw_ostream &OS = dbgs());

  /// Return the samples collected for function \p F.
  FunctionSamples *getSamplesFor(const Function &F) {
    // The function name may have been updated by adding suffix. Call
    // a helper to (optionally) strip off suffixes so that we can
    // match against the original function name in the profile.
    StringRef CanonName = FunctionSamples::getCanonicalFnName(F);
    return getSamplesFor(CanonName);
  }

  /// Return the samples collected for function \p F, create empty
  /// FunctionSamples if it doesn't exist.
  FunctionSamples *getOrCreateSamplesFor(const Function &F) {
    std::string FGUID;
    StringRef CanonName = FunctionSamples::getCanonicalFnName(F);
    CanonName = getRepInFormat(CanonName, useMD5(), FGUID);
    auto It = Profiles.find(CanonName);
    if (It != Profiles.end())
      return &It->second;
    if (!FGUID.empty()) {
      assert(useMD5() && "New name should only be generated for md5 profile");
      CanonName = *MD5NameBuffer.insert(FGUID).first;
    }
    return &Profiles[CanonName];
  }

  /// Return the samples collected for function \p F.
  virtual FunctionSamples *getSamplesFor(StringRef Fname) {
    std::string FGUID;
    Fname = getRepInFormat(Fname, useMD5(), FGUID);
    auto It = Profiles.find(Fname);
    if (It != Profiles.end())
      return &It->second;

    if (Remapper) {
      if (auto NameInProfile = Remapper->lookUpNameInProfile(Fname)) {
        auto It = Profiles.find(*NameInProfile);
        if (It != Profiles.end())
          return &It->second;
      }
    }
    return nullptr;
  }

  /// Return all the profiles.
  SampleProfileMap &getProfiles() { return Profiles; }

  /// Report a parse error message.
  void reportError(int64_t LineNumber, const Twine &Msg) const {
    Ctx.diagnose(DiagnosticInfoSampleProfile(Buffer->getBufferIdentifier(),
                                             LineNumber, Msg));
  }

  /// Create a sample profile reader appropriate to the file format.
  /// Create a remapper underlying if RemapFilename is not empty.
  /// Parameter P specifies the FSDiscriminatorPass.
  static ErrorOr<std::unique_ptr<SampleProfileReader>>
  create(const std::string Filename, LLVMContext &C,
         FSDiscriminatorPass P = FSDiscriminatorPass::Base,
         const std::string RemapFilename = "");

  /// Create a sample profile reader from the supplied memory buffer.
  /// Create a remapper underlying if RemapFilename is not empty.
  /// Parameter P specifies the FSDiscriminatorPass.
  static ErrorOr<std::unique_ptr<SampleProfileReader>>
  create(std::unique_ptr<MemoryBuffer> &B, LLVMContext &C,
         FSDiscriminatorPass P = FSDiscriminatorPass::Base,
         const std::string RemapFilename = "");

  /// Return the profile summary.
  ProfileSummary &getSummary() const { return *(Summary.get()); }

  MemoryBuffer *getBuffer() const { return Buffer.get(); }

  /// \brief Return the profile format.
  SampleProfileFormat getFormat() const { return Format; }

  /// Whether input profile is based on pseudo probes.
  bool profileIsProbeBased() const { return ProfileIsProbeBased; }

  /// Whether input profile is fully context-sensitive and flat.
  bool profileIsCSFlat() const { return ProfileIsCSFlat; }

  /// Whether input profile is fully context-sensitive and nested.
  bool profileIsCSNested() const { return ProfileIsCSNested; }

  virtual std::unique_ptr<ProfileSymbolList> getProfileSymbolList() {
    return nullptr;
  };

  /// It includes all the names that have samples either in outline instance
  /// or inline instance.
  virtual std::vector<StringRef> *getNameTable() { return nullptr; }
  virtual bool dumpSectionInfo(raw_ostream &OS = dbgs()) { return false; };

  /// Return whether names in the profile are all MD5 numbers.
  virtual bool useMD5() { return false; }

  /// Don't read profile without context if the flag is set. This is only meaningful
  /// for ExtBinary format.
  virtual void setSkipFlatProf(bool Skip) {}
  /// Return whether any name in the profile contains ".__uniq." suffix.
  virtual bool hasUniqSuffix() { return false; }

  SampleProfileReaderItaniumRemapper *getRemapper() { return Remapper.get(); }

  void setModule(const Module *Mod) { M = Mod; }

protected:
  /// Map every function to its associated profile.
  ///
  /// The profile of every function executed at runtime is collected
  /// in the structure FunctionSamples. This maps function objects
  /// to their corresponding profiles.
  SampleProfileMap Profiles;

  /// LLVM context used to emit diagnostics.
  LLVMContext &Ctx;

  /// Memory buffer holding the profile file.
  std::unique_ptr<MemoryBuffer> Buffer;

  /// Extra name buffer holding names created on demand.
  /// This should only be needed for md5 profiles.
  std::unordered_set<std::string> MD5NameBuffer;

  /// Profile summary information.
  std::unique_ptr<ProfileSummary> Summary;

  /// Take ownership of the summary of this reader.
  static std::unique_ptr<ProfileSummary>
  takeSummary(SampleProfileReader &Reader) {
    return std::move(Reader.Summary);
  }

  /// Compute summary for this profile.
  void computeSummary();

  std::unique_ptr<SampleProfileReaderItaniumRemapper> Remapper;

  /// \brief Whether samples are collected based on pseudo probes.
  bool ProfileIsProbeBased = false;

<<<<<<< HEAD
  /// Whether function profiles are context-sensitive.
  bool ProfileIsCS = false;
=======
  /// Whether function profiles are context-sensitive flat profiles.
  bool ProfileIsCSFlat = false;

  /// Whether function profiles are context-sensitive nested profiles.
  bool ProfileIsCSNested = false;

  /// Number of context-sensitive profiles.
  uint32_t CSProfileCount = 0;

  /// Whether the function profiles use FS discriminators.
  bool ProfileIsFS = false;
>>>>>>> 2ab1d525

  /// Number of context-sensitive profiles.
  uint32_t CSProfileCount = 0;

  /// \brief The format of sample.
  SampleProfileFormat Format = SPF_None;

  /// \brief The current module being compiled if SampleProfileReader
  /// is used by compiler. If SampleProfileReader is used by other
  /// tools which are not compiler, M is usually nullptr.
  const Module *M = nullptr;
<<<<<<< HEAD
=======

  /// Zero out the discriminator bits higher than bit MaskedBitFrom (0 based).
  /// The default is to keep all the bits.
  uint32_t MaskedBitFrom = 31;
>>>>>>> 2ab1d525
};

class SampleProfileReaderText : public SampleProfileReader {
public:
  SampleProfileReaderText(std::unique_ptr<MemoryBuffer> B, LLVMContext &C)
      : SampleProfileReader(std::move(B), C, SPF_Text) {}

  /// Read and validate the file header.
  std::error_code readHeader() override { return sampleprof_error::success; }

  /// Read sample profiles from the associated file.
  std::error_code readImpl() override;

  /// Return true if \p Buffer is in the format supported by this class.
  static bool hasFormat(const MemoryBuffer &Buffer);

private:
  /// CSNameTable is used to save full context vectors. This serves as an
  /// underlying immutable buffer for all clients.
  std::list<SampleContextFrameVector> CSNameTable;
};

class SampleProfileReaderBinary : public SampleProfileReader {
public:
  SampleProfileReaderBinary(std::unique_ptr<MemoryBuffer> B, LLVMContext &C,
                            SampleProfileFormat Format = SPF_None)
      : SampleProfileReader(std::move(B), C, Format) {}

  /// Read and validate the file header.
  virtual std::error_code readHeader() override;

  /// Read sample profiles from the associated file.
  std::error_code readImpl() override;

  /// It includes all the names that have samples either in outline instance
  /// or inline instance.
  virtual std::vector<StringRef> *getNameTable() override { return &NameTable; }

protected:
  /// Read a numeric value of type T from the profile.
  ///
  /// If an error occurs during decoding, a diagnostic message is emitted and
  /// EC is set.
  ///
  /// \returns the read value.
  template <typename T> ErrorOr<T> readNumber();

  /// Read a numeric value of type T from the profile. The value is saved
  /// without encoded.
  template <typename T> ErrorOr<T> readUnencodedNumber();

  /// Read a string from the profile.
  ///
  /// If an error occurs during decoding, a diagnostic message is emitted and
  /// EC is set.
  ///
  /// \returns the read value.
  ErrorOr<StringRef> readString();

  /// Read the string index and check whether it overflows the table.
  template <typename T> inline ErrorOr<uint32_t> readStringIndex(T &Table);

  /// Return true if we've reached the end of file.
  bool at_eof() const { return Data >= End; }

  /// Read the next function profile instance.
  std::error_code readFuncProfile(const uint8_t *Start);

  /// Read the contents of the given profile instance.
  std::error_code readProfile(FunctionSamples &FProfile);

  /// Read the contents of Magic number and Version number.
  std::error_code readMagicIdent();

  /// Read profile summary.
  std::error_code readSummary();

  /// Read the whole name table.
  virtual std::error_code readNameTable();

  /// Points to the current location in the buffer.
  const uint8_t *Data = nullptr;

  /// Points to the end of the buffer.
  const uint8_t *End = nullptr;

  /// Function name table.
  std::vector<StringRef> NameTable;

  /// Read a string indirectly via the name table.
  virtual ErrorOr<StringRef> readStringFromTable();
  virtual ErrorOr<SampleContext> readSampleContextFromTable();

private:
  std::error_code readSummaryEntry(std::vector<ProfileSummaryEntry> &Entries);
  virtual std::error_code verifySPMagic(uint64_t Magic) = 0;
};

class SampleProfileReaderRawBinary : public SampleProfileReaderBinary {
private:
  virtual std::error_code verifySPMagic(uint64_t Magic) override;

public:
  SampleProfileReaderRawBinary(std::unique_ptr<MemoryBuffer> B, LLVMContext &C,
                               SampleProfileFormat Format = SPF_Binary)
      : SampleProfileReaderBinary(std::move(B), C, Format) {}

  /// \brief Return true if \p Buffer is in the format supported by this class.
  static bool hasFormat(const MemoryBuffer &Buffer);
};

/// SampleProfileReaderExtBinaryBase/SampleProfileWriterExtBinaryBase defines
/// the basic structure of the extensible binary format.
/// The format is organized in sections except the magic and version number
/// at the beginning. There is a section table before all the sections, and
/// each entry in the table describes the entry type, start, size and
/// attributes. The format in each section is defined by the section itself.
///
/// It is easy to add a new section while maintaining the backward
/// compatibility of the profile. Nothing extra needs to be done. If we want
/// to extend an existing section, like add cache misses information in
/// addition to the sample count in the profile body, we can add a new section
/// with the extension and retire the existing section, and we could choose
/// to keep the parser of the old section if we want the reader to be able
/// to read both new and old format profile.
///
/// SampleProfileReaderExtBinary/SampleProfileWriterExtBinary define the
/// commonly used sections of a profile in extensible binary format. It is
/// possible to define other types of profile inherited from
/// SampleProfileReaderExtBinaryBase/SampleProfileWriterExtBinaryBase.
class SampleProfileReaderExtBinaryBase : public SampleProfileReaderBinary {
private:
  std::error_code decompressSection(const uint8_t *SecStart,
                                    const uint64_t SecSize,
                                    const uint8_t *&DecompressBuf,
                                    uint64_t &DecompressBufSize);

  BumpPtrAllocator Allocator;

protected:
  std::vector<SecHdrTableEntry> SecHdrTable;
  std::error_code readSecHdrTableEntry(uint32_t Idx);
  std::error_code readSecHdrTable();

  std::error_code readFuncMetadata(bool ProfileHasAttribute);
  std::error_code readFuncMetadata(bool ProfileHasAttribute,
                                   FunctionSamples *FProfile);
  std::error_code readFuncOffsetTable();
  std::error_code readFuncProfiles();
  std::error_code readMD5NameTable();
  std::error_code readNameTableSec(bool IsMD5);
  std::error_code readCSNameTableSec();
  std::error_code readProfileSymbolList();

  virtual std::error_code readHeader() override;
  virtual std::error_code verifySPMagic(uint64_t Magic) override = 0;
  virtual std::error_code readOneSection(const uint8_t *Start, uint64_t Size,
                                         const SecHdrTableEntry &Entry);
  // placeholder for subclasses to dispatch their own section readers.
  virtual std::error_code readCustomSection(const SecHdrTableEntry &Entry) = 0;
  virtual ErrorOr<StringRef> readStringFromTable() override;
  virtual ErrorOr<SampleContext> readSampleContextFromTable() override;
  ErrorOr<SampleContextFrames> readContextFromTable();

  std::unique_ptr<ProfileSymbolList> ProfSymList;

  /// The table mapping from function context to the offset of its
  /// FunctionSample towards file start.
  DenseMap<SampleContext, uint64_t> FuncOffsetTable;

  /// Function offset mapping ordered by contexts.
  std::unique_ptr<std::vector<std::pair<SampleContext, uint64_t>>>
      OrderedFuncOffsets;

  /// The set containing the functions to use when compiling a module.
  DenseSet<StringRef> FuncsToUse;

  /// Use fixed length MD5 instead of ULEB128 encoding so NameTable doesn't
  /// need to be read in up front and can be directly accessed using index.
  bool FixedLengthMD5 = false;
  /// The starting address of NameTable containing fixed length MD5.
  const uint8_t *MD5NameMemStart = nullptr;

  /// If MD5 is used in NameTable section, the section saves uint64_t data.
  /// The uint64_t data has to be converted to a string and then the string
  /// will be used to initialize StringRef in NameTable.
  /// Note NameTable contains StringRef so it needs another buffer to own
  /// the string data. MD5StringBuf serves as the string buffer that is
  /// referenced by NameTable (vector of StringRef). We make sure
  /// the lifetime of MD5StringBuf is not shorter than that of NameTable.
  std::unique_ptr<std::vector<std::string>> MD5StringBuf;

<<<<<<< HEAD
=======
  /// CSNameTable is used to save full context vectors. This serves as an
  /// underlying immutable buffer for all clients.
  std::unique_ptr<const std::vector<SampleContextFrameVector>> CSNameTable;

>>>>>>> 2ab1d525
  /// If SkipFlatProf is true, skip the sections with
  /// SecFlagFlat flag.
  bool SkipFlatProf = false;

<<<<<<< HEAD
=======
  bool FuncOffsetsOrdered = false;

>>>>>>> 2ab1d525
public:
  SampleProfileReaderExtBinaryBase(std::unique_ptr<MemoryBuffer> B,
                                   LLVMContext &C, SampleProfileFormat Format)
      : SampleProfileReaderBinary(std::move(B), C, Format) {}

  /// Read sample profiles in extensible format from the associated file.
  std::error_code readImpl() override;

  /// Get the total size of all \p Type sections.
  uint64_t getSectionSize(SecType Type);
  /// Get the total size of header and all sections.
  uint64_t getFileSize();
  virtual bool dumpSectionInfo(raw_ostream &OS = dbgs()) override;

  /// Collect functions with definitions in Module M. Return true if
  /// the reader has been given a module.
  bool collectFuncsFromModule() override;

  /// Return whether names in the profile are all MD5 numbers.
  virtual bool useMD5() override { return MD5StringBuf.get(); }

  virtual std::unique_ptr<ProfileSymbolList> getProfileSymbolList() override {
    return std::move(ProfSymList);
  };

  virtual void setSkipFlatProf(bool Skip) override { SkipFlatProf = Skip; }
};

class SampleProfileReaderExtBinary : public SampleProfileReaderExtBinaryBase {
private:
  virtual std::error_code verifySPMagic(uint64_t Magic) override;
  virtual std::error_code
  readCustomSection(const SecHdrTableEntry &Entry) override {
    // Update the data reader pointer to the end of the section.
    Data = End;
    return sampleprof_error::success;
  };

public:
  SampleProfileReaderExtBinary(std::unique_ptr<MemoryBuffer> B, LLVMContext &C,
                               SampleProfileFormat Format = SPF_Ext_Binary)
      : SampleProfileReaderExtBinaryBase(std::move(B), C, Format) {}

  /// \brief Return true if \p Buffer is in the format supported by this class.
  static bool hasFormat(const MemoryBuffer &Buffer);
};

class SampleProfileReaderCompactBinary : public SampleProfileReaderBinary {
private:
  /// Function name table.
  std::vector<std::string> NameTable;
  /// The table mapping from function name to the offset of its FunctionSample
  /// towards file start.
  DenseMap<StringRef, uint64_t> FuncOffsetTable;
  /// The set containing the functions to use when compiling a module.
  DenseSet<StringRef> FuncsToUse;
  virtual std::error_code verifySPMagic(uint64_t Magic) override;
  virtual std::error_code readNameTable() override;
  /// Read a string indirectly via the name table.
  virtual ErrorOr<StringRef> readStringFromTable() override;
  virtual std::error_code readHeader() override;
  std::error_code readFuncOffsetTable();

public:
  SampleProfileReaderCompactBinary(std::unique_ptr<MemoryBuffer> B,
                                   LLVMContext &C)
      : SampleProfileReaderBinary(std::move(B), C, SPF_Compact_Binary) {}

  /// \brief Return true if \p Buffer is in the format supported by this class.
  static bool hasFormat(const MemoryBuffer &Buffer);

  /// Read samples only for functions to use.
  std::error_code readImpl() override;

  /// Collect functions with definitions in Module M. Return true if
  /// the reader has been given a module.
  bool collectFuncsFromModule() override;

  /// Return whether names in the profile are all MD5 numbers.
  virtual bool useMD5() override { return true; }
};

using InlineCallStack = SmallVector<FunctionSamples *, 10>;

// Supported histogram types in GCC.  Currently, we only need support for
// call target histograms.
enum HistType {
  HIST_TYPE_INTERVAL,
  HIST_TYPE_POW2,
  HIST_TYPE_SINGLE_VALUE,
  HIST_TYPE_CONST_DELTA,
  HIST_TYPE_INDIR_CALL,
  HIST_TYPE_AVERAGE,
  HIST_TYPE_IOR,
  HIST_TYPE_INDIR_CALL_TOPN
};

class SampleProfileReaderGCC : public SampleProfileReader {
public:
  SampleProfileReaderGCC(std::unique_ptr<MemoryBuffer> B, LLVMContext &C)
      : SampleProfileReader(std::move(B), C, SPF_GCC),
        GcovBuffer(Buffer.get()) {}

  /// Read and validate the file header.
  std::error_code readHeader() override;

  /// Read sample profiles from the associated file.
  std::error_code readImpl() override;

  /// Return true if \p Buffer is in the format supported by this class.
  static bool hasFormat(const MemoryBuffer &Buffer);

protected:
  std::error_code readNameTable();
  std::error_code readOneFunctionProfile(const InlineCallStack &InlineStack,
                                         bool Update, uint32_t Offset);
  std::error_code readFunctionProfiles();
  std::error_code skipNextWord();
  template <typename T> ErrorOr<T> readNumber();
  ErrorOr<StringRef> readString();

  /// Read the section tag and check that it's the same as \p Expected.
  std::error_code readSectionTag(uint32_t Expected);

  /// GCOV buffer containing the profile.
  GCOVBuffer GcovBuffer;

  /// Function names in this profile.
  std::vector<std::string> Names;

  /// GCOV tags used to separate sections in the profile file.
  static const uint32_t GCOVTagAFDOFileNames = 0xaa000000;
  static const uint32_t GCOVTagAFDOFunction = 0xac000000;
};

} // end namespace sampleprof

} // end namespace llvm

#endif // LLVM_PROFILEDATA_SAMPLEPROFREADER_H<|MERGE_RESOLUTION|>--- conflicted
+++ resolved
@@ -536,10 +536,6 @@
   /// \brief Whether samples are collected based on pseudo probes.
   bool ProfileIsProbeBased = false;
 
-<<<<<<< HEAD
-  /// Whether function profiles are context-sensitive.
-  bool ProfileIsCS = false;
-=======
   /// Whether function profiles are context-sensitive flat profiles.
   bool ProfileIsCSFlat = false;
 
@@ -551,10 +547,6 @@
 
   /// Whether the function profiles use FS discriminators.
   bool ProfileIsFS = false;
->>>>>>> 2ab1d525
-
-  /// Number of context-sensitive profiles.
-  uint32_t CSProfileCount = 0;
 
   /// \brief The format of sample.
   SampleProfileFormat Format = SPF_None;
@@ -563,13 +555,10 @@
   /// is used by compiler. If SampleProfileReader is used by other
   /// tools which are not compiler, M is usually nullptr.
   const Module *M = nullptr;
-<<<<<<< HEAD
-=======
 
   /// Zero out the discriminator bits higher than bit MaskedBitFrom (0 based).
   /// The default is to keep all the bits.
   uint32_t MaskedBitFrom = 31;
->>>>>>> 2ab1d525
 };
 
 class SampleProfileReaderText : public SampleProfileReader {
@@ -762,22 +751,16 @@
   /// the lifetime of MD5StringBuf is not shorter than that of NameTable.
   std::unique_ptr<std::vector<std::string>> MD5StringBuf;
 
-<<<<<<< HEAD
-=======
   /// CSNameTable is used to save full context vectors. This serves as an
   /// underlying immutable buffer for all clients.
   std::unique_ptr<const std::vector<SampleContextFrameVector>> CSNameTable;
 
->>>>>>> 2ab1d525
   /// If SkipFlatProf is true, skip the sections with
   /// SecFlagFlat flag.
   bool SkipFlatProf = false;
 
-<<<<<<< HEAD
-=======
   bool FuncOffsetsOrdered = false;
 
->>>>>>> 2ab1d525
 public:
   SampleProfileReaderExtBinaryBase(std::unique_ptr<MemoryBuffer> B,
                                    LLVMContext &C, SampleProfileFormat Format)
