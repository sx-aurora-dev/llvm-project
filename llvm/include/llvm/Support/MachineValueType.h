//===- Support/MachineValueType.h - Machine-Level types ---------*- C++ -*-===//
//
// Part of the LLVM Project, under the Apache License v2.0 with LLVM Exceptions.
// See https://llvm.org/LICENSE.txt for license information.
// SPDX-License-Identifier: Apache-2.0 WITH LLVM-exception
//
//===----------------------------------------------------------------------===//
//
// This file defines the set of machine-level target independent types which
// legal values in the code generator use.
//
//===----------------------------------------------------------------------===//

#ifndef LLVM_SUPPORT_MACHINEVALUETYPE_H
#define LLVM_SUPPORT_MACHINEVALUETYPE_H

#include "llvm/ADT/Sequence.h"
#include "llvm/ADT/iterator_range.h"
#include "llvm/Support/ErrorHandling.h"
#include "llvm/Support/MathExtras.h"
#include "llvm/Support/TypeSize.h"
#include <cassert>

namespace llvm {

  class Type;

  /// Machine Value Type. Every type that is supported natively by some
  /// processor targeted by LLVM occurs here. This means that any legal value
  /// type can be represented by an MVT.
  class MVT {
  public:
    enum SimpleValueType : uint8_t {
      // clang-format off

      // Simple value types that aren't explicitly part of this enumeration
      // are considered extended value types.
      INVALID_SIMPLE_VALUE_TYPE = 0,

      // If you change this numbering, you must change the values in
      // ValueTypes.td as well!
      Other          =   1,   // This is a non-standard value
      i1             =   2,   // This is a 1 bit integer value
      i2             =   3,   // This is a 2 bit integer value
      i4             =   4,   // This is a 4 bit integer value
      i8             =   5,   // This is an 8 bit integer value
      i16            =   6,   // This is a 16 bit integer value
      i32            =   7,   // This is a 32 bit integer value
      i64            =   8,   // This is a 64 bit integer value
      i128           =   9,   // This is a 128 bit integer value

      FIRST_INTEGER_VALUETYPE = i1,
      LAST_INTEGER_VALUETYPE  = i128,

      bf16           =  10,   // This is a 16 bit brain floating point value
      f16            =  11,   // This is a 16 bit floating point value
      f32            =  12,   // This is a 32 bit floating point value
      f64            =  13,   // This is a 64 bit floating point value
      f80            =  14,   // This is a 80 bit floating point value
      f128           =  15,   // This is a 128 bit floating point value
      ppcf128        =  16,   // This is a PPC 128-bit floating point value

      FIRST_FP_VALUETYPE = bf16,
      LAST_FP_VALUETYPE  = ppcf128,

<<<<<<< HEAD
      v1i1           =  15,   //    1 x i1
      v2i1           =  16,   //    2 x i1
      v4i1           =  17,   //    4 x i1
      v8i1           =  18,   //    8 x i1
      v16i1          =  19,   //   16 x i1
      v32i1          =  20,   //   32 x i1
      v64i1          =  21,   //   64 x i1
      v128i1         =  22,   //  128 x i1
      v256i1         =  23,   //  256 x i1
      v512i1         =  24,   //  512 x i1
      v1024i1        =  25,   // 1024 x i1

      v1i8           =  26,   //    1 x i8
      v2i8           =  27,   //    2 x i8
      v4i8           =  28,   //    4 x i8
      v8i8           =  29,   //    8 x i8
      v16i8          =  30,   //   16 x i8
      v32i8          =  31,   //   32 x i8
      v64i8          =  32,   //   64 x i8
      v128i8         =  33,   //  128 x i8
      v256i8         =  34,   //  256 x i8
      v512i8         =  35,   //  512 x i8
      v1024i8        =  36,   // 1024 x i8

      v1i16          =  37,   //   1 x i16
      v2i16          =  38,   //   2 x i16
      v3i16          =  39,   //   3 x i16
      v4i16          =  40,   //   4 x i16
      v8i16          =  41,   //   8 x i16
      v16i16         =  42,   //  16 x i16
      v32i16         =  43,   //  32 x i16
      v64i16         =  44,   //  64 x i16
      v128i16        =  45,   // 128 x i16
      v256i16        =  46,   // 256 x i16
      v512i16        =  47,   // 512 x i16

      v1i32          =  48,   //    1 x i32
      v2i32          =  49,   //    2 x i32
      v3i32          =  50,   //    3 x i32
      v4i32          =  51,   //    4 x i32
      v5i32          =  52,   //    5 x i32
      v6i32          =  53,   //    6 x i32
      v7i32          =  54,   //    7 x i32
      v8i32          =  55,   //    8 x i32
      v16i32         =  56,   //   16 x i32
      v32i32         =  57,   //   32 x i32
      v64i32         =  58,   //   64 x i32
      v128i32        =  59,   //  128 x i32
      v256i32        =  60,   //  256 x i32
      v512i32        =  61,   //  512 x i32
      v1024i32       =  62,   // 1024 x i32
      v2048i32       =  63,   // 2048 x i32

      v1i64          =  64,   //   1 x i64
      v2i64          =  65,   //   2 x i64
      v3i64          =  66,   //   3 x i64
      v4i64          =  67,   //   4 x i64
      v8i64          =  68,   //   8 x i64
      v16i64         =  69,   //  16 x i64
      v32i64         =  70,   //  32 x i64
      v64i64         =  71,   //  64 x i64
      v128i64        =  72,   // 128 x i64
      v256i64        =  73,   // 256 x i64
      v512i64        =  74,   // 512 x i64

      v1i128         =  75,   //  1 x i128
=======
      v1i1           =  17,   //    1 x i1
      v2i1           =  18,   //    2 x i1
      v4i1           =  19,   //    4 x i1
      v8i1           =  20,   //    8 x i1
      v16i1          =  21,   //   16 x i1
      v32i1          =  22,   //   32 x i1
      v64i1          =  23,   //   64 x i1
      v128i1         =  24,   //  128 x i1
      v256i1         =  25,   //  256 x i1
      v512i1         =  26,   //  512 x i1
      v1024i1        =  27,   // 1024 x i1

      v128i2         =  28,   //  128 x i2

      v64i4          =  29,   //   64 x i4

      v1i8           =  30,   //    1 x i8
      v2i8           =  31,   //    2 x i8
      v4i8           =  32,   //    4 x i8
      v8i8           =  33,   //    8 x i8
      v16i8          =  34,   //   16 x i8
      v32i8          =  35,   //   32 x i8
      v64i8          =  36,   //   64 x i8
      v128i8         =  37,   //  128 x i8
      v256i8         =  38,   //  256 x i8
      v512i8         =  39,   //  512 x i8
      v1024i8        =  40,   // 1024 x i8

      v1i16          =  41,   //   1 x i16
      v2i16          =  42,   //   2 x i16
      v3i16          =  43,   //   3 x i16
      v4i16          =  44,   //   4 x i16
      v8i16          =  45,   //   8 x i16
      v16i16         =  46,   //  16 x i16
      v32i16         =  47,   //  32 x i16
      v64i16         =  48,   //  64 x i16
      v128i16        =  49,   // 128 x i16
      v256i16        =  50,   // 256 x i16
      v512i16        =  51,   // 512 x i16

      v1i32          =  52,   //    1 x i32
      v2i32          =  53,   //    2 x i32
      v3i32          =  54,   //    3 x i32
      v4i32          =  55,   //    4 x i32
      v5i32          =  56,   //    5 x i32
      v6i32          =  57,   //    6 x i32
      v7i32          =  58,   //    7 x i32
      v8i32          =  59,   //    8 x i32
      v16i32         =  60,   //   16 x i32
      v32i32         =  61,   //   32 x i32
      v64i32         =  62,   //   64 x i32
      v128i32        =  63,   //  128 x i32
      v256i32        =  64,   //  256 x i32
      v512i32        =  65,   //  512 x i32
      v1024i32       =  66,   // 1024 x i32
      v2048i32       =  67,   // 2048 x i32

      v1i64          =  68,   //   1 x i64
      v2i64          =  69,   //   2 x i64
      v3i64          =  70,   //   3 x i64
      v4i64          =  71,   //   4 x i64
      v8i64          =  72,   //   8 x i64
      v16i64         =  73,   //  16 x i64
      v32i64         =  74,   //  32 x i64
      v64i64         =  75,   //  64 x i64
      v128i64        =  76,   // 128 x i64
      v256i64        =  77,   // 256 x i64

      v1i128         =  78,   //  1 x i128
>>>>>>> 058791d8

      FIRST_INTEGER_FIXEDLEN_VECTOR_VALUETYPE = v1i1,
      LAST_INTEGER_FIXEDLEN_VECTOR_VALUETYPE = v1i128,

<<<<<<< HEAD
      v1f16          =  76,   //    1 x f16
      v2f16          =  77,   //    2 x f16
      v3f16          =  78,   //    3 x f16
      v4f16          =  79,   //    4 x f16
      v8f16          =  80,   //    8 x f16
      v16f16         =  81,   //   16 x f16
      v32f16         =  82,   //   32 x f16
      v64f16         =  83,   //   64 x f16
      v128f16        =  84,   //  128 x f16
      v256f16        =  85,   //  256 x f16
      v512f16        =  86,   //  256 x f16

      v2bf16         =  87,   //    2 x bf16
      v3bf16         =  88,   //    3 x bf16
      v4bf16         =  89,   //    4 x bf16
      v8bf16         =  90,   //    8 x bf16
      v16bf16        =  91,   //   16 x bf16
      v32bf16        =  92,   //   32 x bf16
      v64bf16        =  93,   //   64 x bf16
      v128bf16       =  94,   //  128 x bf16

      v1f32          =  95,   //    1 x f32
      v2f32          =  96,   //    2 x f32
      v3f32          =  97,   //    3 x f32
      v4f32          =  98,   //    4 x f32
      v5f32          =  99,   //    5 x f32
      v6f32          = 100,   //    6 x f32
      v7f32          = 101,   //    7 x f32
      v8f32          = 102,   //    8 x f32
      v16f32         = 103,   //   16 x f32
      v32f32         = 104,   //   32 x f32
      v64f32         = 105,   //   64 x f32
      v128f32        = 106,   //  128 x f32
      v256f32        = 107,   //  256 x f32
      v512f32        = 108,   //  512 x f32
      v1024f32       = 109,   // 1024 x f32
      v2048f32       = 110,   // 2048 x f32

      v1f64          = 111,   //    1 x f64
      v2f64          = 112,   //    2 x f64
      v3f64          = 113,   //    3 x f64
      v4f64          = 114,   //    4 x f64
      v8f64          = 115,   //    8 x f64
      v16f64         = 116,   //   16 x f64
      v32f64         = 117,   //   32 x f64
      v64f64         = 118,   //   64 x f64
      v128f64        = 119,   //  128 x f64
      v256f64        = 120,   //  256 x f64
      v512f64        = 121,   //  512 x f64
=======
      v1f16          =  79,   //    1 x f16
      v2f16          =  80,   //    2 x f16
      v3f16          =  81,   //    3 x f16
      v4f16          =  82,   //    4 x f16
      v8f16          =  83,   //    8 x f16
      v16f16         =  84,   //   16 x f16
      v32f16         =  85,   //   32 x f16
      v64f16         =  86,   //   64 x f16
      v128f16        =  87,   //  128 x f16
      v256f16        =  88,   //  256 x f16
      v512f16        =  89,   //  256 x f16

      v2bf16         =  90,   //    2 x bf16
      v3bf16         =  91,   //    3 x bf16
      v4bf16         =  92,   //    4 x bf16
      v8bf16         =  93,   //    8 x bf16
      v16bf16        =  94,   //   16 x bf16
      v32bf16        =  95,   //   32 x bf16
      v64bf16        =  96,   //   64 x bf16
      v128bf16       =  97,   //  128 x bf16

      v1f32          =  98,   //    1 x f32
      v2f32          =  99,   //    2 x f32
      v3f32          = 100,   //    3 x f32
      v4f32          = 101,   //    4 x f32
      v5f32          = 102,   //    5 x f32
      v6f32          = 103,   //    6 x f32
      v7f32          = 104,   //    7 x f32
      v8f32          = 105,   //    8 x f32
      v16f32         = 106,   //   16 x f32
      v32f32         = 107,   //   32 x f32
      v64f32         = 108,   //   64 x f32
      v128f32        = 109,   //  128 x f32
      v256f32        = 110,   //  256 x f32
      v512f32        = 111,   //  512 x f32
      v1024f32       = 112,   // 1024 x f32
      v2048f32       = 113,   // 2048 x f32

      v1f64          = 114,   //    1 x f64
      v2f64          = 115,   //    2 x f64
      v3f64          = 116,   //    3 x f64
      v4f64          = 117,   //    4 x f64
      v8f64          = 118,   //    8 x f64
      v16f64         = 119,   //   16 x f64
      v32f64         = 120,   //   32 x f64
      v64f64         = 121,   //   64 x f64
      v128f64        = 122,   //  128 x f64
      v256f64        = 123,   //  256 x f64
>>>>>>> 058791d8

      FIRST_FP_FIXEDLEN_VECTOR_VALUETYPE = v1f16,
      LAST_FP_FIXEDLEN_VECTOR_VALUETYPE = v512f64,

      FIRST_FIXEDLEN_VECTOR_VALUETYPE = v1i1,
<<<<<<< HEAD
      LAST_FIXEDLEN_VECTOR_VALUETYPE = v512f64,

      nxv1i1         = 122,   // n x  1 x i1
      nxv2i1         = 123,   // n x  2 x i1
      nxv4i1         = 124,   // n x  4 x i1
      nxv8i1         = 125,   // n x  8 x i1
      nxv16i1        = 126,   // n x 16 x i1
      nxv32i1        = 127,   // n x 32 x i1
      nxv64i1        = 128,   // n x 64 x i1

      nxv1i8         = 129,   // n x  1 x i8
      nxv2i8         = 130,   // n x  2 x i8
      nxv4i8         = 131,   // n x  4 x i8
      nxv8i8         = 132,   // n x  8 x i8
      nxv16i8        = 133,   // n x 16 x i8
      nxv32i8        = 134,   // n x 32 x i8
      nxv64i8        = 135,   // n x 64 x i8

      nxv1i16        = 136,  // n x  1 x i16
      nxv2i16        = 137,  // n x  2 x i16
      nxv4i16        = 138,  // n x  4 x i16
      nxv8i16        = 139,  // n x  8 x i16
      nxv16i16       = 140,  // n x 16 x i16
      nxv32i16       = 141,  // n x 32 x i16

      nxv1i32        = 142,  // n x  1 x i32
      nxv2i32        = 143,  // n x  2 x i32
      nxv4i32        = 144,  // n x  4 x i32
      nxv8i32        = 145,  // n x  8 x i32
      nxv16i32       = 146,  // n x 16 x i32
      nxv32i32       = 147,  // n x 32 x i32

      nxv1i64        = 148,  // n x  1 x i64
      nxv2i64        = 149,  // n x  2 x i64
      nxv4i64        = 150,  // n x  4 x i64
      nxv8i64        = 151,  // n x  8 x i64
      nxv16i64       = 152,  // n x 16 x i64
      nxv32i64       = 153,  // n x 32 x i64
=======
      LAST_FIXEDLEN_VECTOR_VALUETYPE = v256f64,

      nxv1i1         = 124,   // n x  1 x i1
      nxv2i1         = 125,   // n x  2 x i1
      nxv4i1         = 126,   // n x  4 x i1
      nxv8i1         = 127,   // n x  8 x i1
      nxv16i1        = 128,   // n x 16 x i1
      nxv32i1        = 129,   // n x 32 x i1
      nxv64i1        = 130,   // n x 64 x i1

      nxv1i8         = 131,   // n x  1 x i8
      nxv2i8         = 132,   // n x  2 x i8
      nxv4i8         = 133,   // n x  4 x i8
      nxv8i8         = 134,   // n x  8 x i8
      nxv16i8        = 135,   // n x 16 x i8
      nxv32i8        = 136,   // n x 32 x i8
      nxv64i8        = 137,   // n x 64 x i8

      nxv1i16        = 138,  // n x  1 x i16
      nxv2i16        = 139,  // n x  2 x i16
      nxv4i16        = 140,  // n x  4 x i16
      nxv8i16        = 141,  // n x  8 x i16
      nxv16i16       = 142,  // n x 16 x i16
      nxv32i16       = 143,  // n x 32 x i16

      nxv1i32        = 144,  // n x  1 x i32
      nxv2i32        = 145,  // n x  2 x i32
      nxv4i32        = 146,  // n x  4 x i32
      nxv8i32        = 147,  // n x  8 x i32
      nxv16i32       = 148,  // n x 16 x i32
      nxv32i32       = 149,  // n x 32 x i32

      nxv1i64        = 150,  // n x  1 x i64
      nxv2i64        = 151,  // n x  2 x i64
      nxv4i64        = 152,  // n x  4 x i64
      nxv8i64        = 153,  // n x  8 x i64
      nxv16i64       = 154,  // n x 16 x i64
      nxv32i64       = 155,  // n x 32 x i64
>>>>>>> 058791d8

      FIRST_INTEGER_SCALABLE_VECTOR_VALUETYPE = nxv1i1,
      LAST_INTEGER_SCALABLE_VECTOR_VALUETYPE = nxv32i64,

<<<<<<< HEAD
      nxv1f16        = 154,  // n x  1 x f16
      nxv2f16        = 155,  // n x  2 x f16
      nxv4f16        = 156,  // n x  4 x f16
      nxv8f16        = 157,  // n x  8 x f16
      nxv16f16       = 158,  // n x 16 x f16
      nxv32f16       = 159,  // n x 32 x f16

      nxv1bf16       = 160,  // n x  1 x bf16
      nxv2bf16       = 161,  // n x  2 x bf16
      nxv4bf16       = 162,  // n x  4 x bf16
      nxv8bf16       = 163,  // n x  8 x bf16

      nxv1f32        = 164,  // n x  1 x f32
      nxv2f32        = 165,  // n x  2 x f32
      nxv4f32        = 166,  // n x  4 x f32
      nxv8f32        = 167,  // n x  8 x f32
      nxv16f32       = 168,  // n x 16 x f32

      nxv1f64        = 169,  // n x  1 x f64
      nxv2f64        = 170,  // n x  2 x f64
      nxv4f64        = 171,  // n x  4 x f64
      nxv8f64        = 172,  // n x  8 x f64
=======
      nxv1f16        = 156,  // n x  1 x f16
      nxv2f16        = 157,  // n x  2 x f16
      nxv4f16        = 158,  // n x  4 x f16
      nxv8f16        = 159,  // n x  8 x f16
      nxv16f16       = 160,  // n x 16 x f16
      nxv32f16       = 161,  // n x 32 x f16

      nxv1bf16       = 162,  // n x  1 x bf16
      nxv2bf16       = 163,  // n x  2 x bf16
      nxv4bf16       = 164,  // n x  4 x bf16
      nxv8bf16       = 165,  // n x  8 x bf16

      nxv1f32        = 166,  // n x  1 x f32
      nxv2f32        = 167,  // n x  2 x f32
      nxv4f32        = 168,  // n x  4 x f32
      nxv8f32        = 169,  // n x  8 x f32
      nxv16f32       = 170,  // n x 16 x f32

      nxv1f64        = 171,  // n x  1 x f64
      nxv2f64        = 172,  // n x  2 x f64
      nxv4f64        = 173,  // n x  4 x f64
      nxv8f64        = 174,  // n x  8 x f64
>>>>>>> 058791d8

      FIRST_FP_SCALABLE_VECTOR_VALUETYPE = nxv1f16,
      LAST_FP_SCALABLE_VECTOR_VALUETYPE = nxv8f64,

      FIRST_SCALABLE_VECTOR_VALUETYPE = nxv1i1,
      LAST_SCALABLE_VECTOR_VALUETYPE = nxv8f64,

      FIRST_VECTOR_VALUETYPE = v1i1,
      LAST_VECTOR_VALUETYPE  = nxv8f64,

<<<<<<< HEAD
      x86mmx         = 173,    // This is an X86 MMX value

      Glue           = 174,    // This glues nodes together during pre-RA sched

      isVoid         = 175,    // This has no value

      Untyped        = 176,    // This value takes a register, but has
                               // unspecified type.  The register class
                               // will be determined by the opcode.

      funcref        = 177,    // WebAssembly's funcref type
      externref      = 178,    // WebAssembly's externref type
      x86amx         = 179,    // This is an X86 AMX value
      i64x8          = 180,    // 8 Consecutive GPRs (AArch64)
=======
      x86mmx         = 175,    // This is an X86 MMX value

      Glue           = 176,    // This glues nodes together during pre-RA sched

      isVoid         = 177,    // This has no value

      Untyped        = 178,    // This value takes a register, but has
                               // unspecified type.  The register class
                               // will be determined by the opcode.

      funcref        = 179,    // WebAssembly's funcref type
      externref      = 180,    // WebAssembly's externref type
      x86amx         = 181,    // This is an X86 AMX value
      i64x8          = 182,    // 8 Consecutive GPRs (AArch64)
>>>>>>> 058791d8

      FIRST_VALUETYPE =  1,    // This is always the beginning of the list.
      LAST_VALUETYPE = i64x8,  // This always remains at the end of the list.
      VALUETYPE_SIZE = LAST_VALUETYPE + 1,

      // This is the current maximum for LAST_VALUETYPE.
      // MVT::MAX_ALLOWED_VALUETYPE is used for asserts and to size bit vectors
      // This value must be a multiple of 32.
      MAX_ALLOWED_VALUETYPE = 192,

      // A value of type llvm::TokenTy
      token          = 248,

      // This is MDNode or MDString.
      Metadata       = 249,

      // An int value the size of the pointer of the current
      // target to any address space. This must only be used internal to
      // tblgen. Other than for overloading, we treat iPTRAny the same as iPTR.
      iPTRAny        = 250,

      // A vector with any length and element size. This is used
      // for intrinsics that have overloadings based on vector types.
      // This is only for tblgen's consumption!
      vAny           = 251,

      // Any floating-point or vector floating-point value. This is used
      // for intrinsics that have overloadings based on floating-point types.
      // This is only for tblgen's consumption!
      fAny           = 252,

      // An integer or vector integer value of any bit width. This is
      // used for intrinsics that have overloadings based on integer bit widths.
      // This is only for tblgen's consumption!
      iAny           = 253,

      // An int value the size of the pointer of the current
      // target.  This should only be used internal to tblgen!
      iPTR           = 254,

      // Any type. This is used for intrinsics that have overloadings.
      // This is only for tblgen's consumption!
      Any            = 255

      // clang-format on
    };

    SimpleValueType SimpleTy = INVALID_SIMPLE_VALUE_TYPE;

    constexpr MVT() = default;
    constexpr MVT(SimpleValueType SVT) : SimpleTy(SVT) {}

    bool operator>(const MVT& S)  const { return SimpleTy >  S.SimpleTy; }
    bool operator<(const MVT& S)  const { return SimpleTy <  S.SimpleTy; }
    bool operator==(const MVT& S) const { return SimpleTy == S.SimpleTy; }
    bool operator!=(const MVT& S) const { return SimpleTy != S.SimpleTy; }
    bool operator>=(const MVT& S) const { return SimpleTy >= S.SimpleTy; }
    bool operator<=(const MVT& S) const { return SimpleTy <= S.SimpleTy; }

    /// Return true if this is a valid simple valuetype.
    bool isValid() const {
      return (SimpleTy >= MVT::FIRST_VALUETYPE &&
              SimpleTy <= MVT::LAST_VALUETYPE);
    }

    /// Return true if this is a FP or a vector FP type.
    bool isFloatingPoint() const {
      return ((SimpleTy >= MVT::FIRST_FP_VALUETYPE &&
               SimpleTy <= MVT::LAST_FP_VALUETYPE) ||
              (SimpleTy >= MVT::FIRST_FP_FIXEDLEN_VECTOR_VALUETYPE &&
               SimpleTy <= MVT::LAST_FP_FIXEDLEN_VECTOR_VALUETYPE) ||
              (SimpleTy >= MVT::FIRST_FP_SCALABLE_VECTOR_VALUETYPE &&
               SimpleTy <= MVT::LAST_FP_SCALABLE_VECTOR_VALUETYPE));
    }

    /// Return true if this is an integer or a vector integer type.
    bool isInteger() const {
      return ((SimpleTy >= MVT::FIRST_INTEGER_VALUETYPE &&
               SimpleTy <= MVT::LAST_INTEGER_VALUETYPE) ||
              (SimpleTy >= MVT::FIRST_INTEGER_FIXEDLEN_VECTOR_VALUETYPE &&
               SimpleTy <= MVT::LAST_INTEGER_FIXEDLEN_VECTOR_VALUETYPE) ||
              (SimpleTy >= MVT::FIRST_INTEGER_SCALABLE_VECTOR_VALUETYPE &&
               SimpleTy <= MVT::LAST_INTEGER_SCALABLE_VECTOR_VALUETYPE));
    }

    /// Return true if this is an integer, not including vectors.
    bool isScalarInteger() const {
      return (SimpleTy >= MVT::FIRST_INTEGER_VALUETYPE &&
              SimpleTy <= MVT::LAST_INTEGER_VALUETYPE);
    }

    /// Return true if this is a vector value type.
    bool isVector() const {
      return (SimpleTy >= MVT::FIRST_VECTOR_VALUETYPE &&
              SimpleTy <= MVT::LAST_VECTOR_VALUETYPE);
    }

    /// Return true if this is a vector value type where the
    /// runtime length is machine dependent
    bool isScalableVector() const {
      return (SimpleTy >= MVT::FIRST_SCALABLE_VECTOR_VALUETYPE &&
              SimpleTy <= MVT::LAST_SCALABLE_VECTOR_VALUETYPE);
    }

    bool isFixedLengthVector() const {
      return (SimpleTy >= MVT::FIRST_FIXEDLEN_VECTOR_VALUETYPE &&
              SimpleTy <= MVT::LAST_FIXEDLEN_VECTOR_VALUETYPE);
    }

    /// Return true if this is a 16-bit vector type.
    bool is16BitVector() const {
      return (SimpleTy == MVT::v2i8  || SimpleTy == MVT::v1i16 ||
              SimpleTy == MVT::v16i1 || SimpleTy == MVT::v1f16);
    }

    /// Return true if this is a 32-bit vector type.
    bool is32BitVector() const {
      return (SimpleTy == MVT::v32i1 || SimpleTy == MVT::v4i8   ||
              SimpleTy == MVT::v2i16 || SimpleTy == MVT::v1i32  ||
              SimpleTy == MVT::v2f16 || SimpleTy == MVT::v2bf16 ||
              SimpleTy == MVT::v1f32);
    }

    /// Return true if this is a 64-bit vector type.
    bool is64BitVector() const {
      return (SimpleTy == MVT::v64i1  || SimpleTy == MVT::v8i8  ||
              SimpleTy == MVT::v4i16  || SimpleTy == MVT::v2i32 ||
              SimpleTy == MVT::v1i64  || SimpleTy == MVT::v4f16 ||
              SimpleTy == MVT::v4bf16 ||SimpleTy == MVT::v2f32  ||
              SimpleTy == MVT::v1f64);
    }

    /// Return true if this is a 128-bit vector type.
    bool is128BitVector() const {
      return (SimpleTy == MVT::v128i1 || SimpleTy == MVT::v16i8  ||
              SimpleTy == MVT::v8i16  || SimpleTy == MVT::v4i32  ||
              SimpleTy == MVT::v2i64  || SimpleTy == MVT::v1i128 ||
              SimpleTy == MVT::v8f16  || SimpleTy == MVT::v8bf16 ||
              SimpleTy == MVT::v4f32  || SimpleTy == MVT::v2f64);
    }

    /// Return true if this is a 256-bit vector type.
    bool is256BitVector() const {
      return (SimpleTy == MVT::v16f16 || SimpleTy == MVT::v16bf16 ||
              SimpleTy == MVT::v8f32 || SimpleTy == MVT::v4f64 ||
              SimpleTy == MVT::v32i8 || SimpleTy == MVT::v16i16 ||
              SimpleTy == MVT::v8i32 || SimpleTy == MVT::v4i64 ||
              SimpleTy == MVT::v256i1 || SimpleTy == MVT::v128i2 ||
              SimpleTy == MVT::v64i4);
    }

    /// Return true if this is a 512-bit vector type.
    bool is512BitVector() const {
      return (SimpleTy == MVT::v32f16 || SimpleTy == MVT::v32bf16 ||
              SimpleTy == MVT::v16f32 || SimpleTy == MVT::v8f64   ||
              SimpleTy == MVT::v512i1 || SimpleTy == MVT::v64i8   ||
              SimpleTy == MVT::v32i16 || SimpleTy == MVT::v16i32  ||
              SimpleTy == MVT::v8i64);
    }

    /// Return true if this is a 1024-bit vector type.
    bool is1024BitVector() const {
      return (SimpleTy == MVT::v1024i1 || SimpleTy == MVT::v128i8 ||
              SimpleTy == MVT::v64i16  || SimpleTy == MVT::v32i32 ||
              SimpleTy == MVT::v16i64  || SimpleTy == MVT::v64f16 ||
              SimpleTy == MVT::v32f32  || SimpleTy == MVT::v16f64 ||
              SimpleTy == MVT::v64bf16);
    }

    /// Return true if this is a 2048-bit vector type.
    bool is2048BitVector() const {
      return (SimpleTy == MVT::v256i8  || SimpleTy == MVT::v128i16 ||
              SimpleTy == MVT::v64i32  || SimpleTy == MVT::v32i64  ||
              SimpleTy == MVT::v128f16 || SimpleTy == MVT::v64f32  ||
              SimpleTy == MVT::v32f64  || SimpleTy == MVT::v128bf16);
    }

    /// Return true if this is a 4096-bit vector type.
    bool is4096BitVector() const {
      return (SimpleTy == MVT::v128f32 || SimpleTy == MVT::v64f64 ||
              SimpleTy == MVT::v128i32 || SimpleTy == MVT::v64i64);
    }

    /// Return true if this is a 8192-bit vector type.
    bool is8192BitVector() const {
      return (SimpleTy == MVT::v256f32 || SimpleTy == MVT::v128f64 ||
              SimpleTy == MVT::v256i32 || SimpleTy == MVT::v128i64);
    }

    /// Return true if this is a 16384 vector type.
    bool is16384BitVector() const {
      return (SimpleTy == MVT::v256i64 || SimpleTy == MVT::v512i32 ||
              SimpleTy == MVT::v256f64 || SimpleTy == MVT::v512f32);
    }

    /// Return true if this is an overloaded type for TableGen.
    bool isOverloaded() const {
      return (SimpleTy == MVT::Any || SimpleTy == MVT::iAny ||
              SimpleTy == MVT::fAny || SimpleTy == MVT::vAny ||
              SimpleTy == MVT::iPTRAny);
    }

    /// Return a vector with the same number of elements as this vector, but
    /// with the element type converted to an integer type with the same
    /// bitwidth.
    MVT changeVectorElementTypeToInteger() const {
      MVT EltTy = getVectorElementType();
      MVT IntTy = MVT::getIntegerVT(EltTy.getSizeInBits());
      MVT VecTy = MVT::getVectorVT(IntTy, getVectorElementCount());
      assert(VecTy.SimpleTy != MVT::INVALID_SIMPLE_VALUE_TYPE &&
             "Simple vector VT not representable by simple integer vector VT!");
      return VecTy;
    }

    /// Return a VT for a vector type whose attributes match ourselves
    /// with the exception of the element type that is chosen by the caller.
    MVT changeVectorElementType(MVT EltVT) const {
      MVT VecTy = MVT::getVectorVT(EltVT, getVectorElementCount());
      assert(VecTy.SimpleTy != MVT::INVALID_SIMPLE_VALUE_TYPE &&
             "Simple vector VT not representable by simple integer vector VT!");
      return VecTy;
    }

    /// Return the type converted to an equivalently sized integer or vector
    /// with integer element type. Similar to changeVectorElementTypeToInteger,
    /// but also handles scalars.
    MVT changeTypeToInteger() {
      if (isVector())
        return changeVectorElementTypeToInteger();
      return MVT::getIntegerVT(getSizeInBits());
    }

    /// Return a VT for a vector type with the same element type but
    /// half the number of elements.
    MVT getHalfNumVectorElementsVT() const {
      MVT EltVT = getVectorElementType();
      auto EltCnt = getVectorElementCount();
      assert(EltCnt.isKnownEven() && "Splitting vector, but not in half!");
      return getVectorVT(EltVT, EltCnt.divideCoefficientBy(2));
    }

    /// Returns true if the given vector is a power of 2.
    bool isPow2VectorType() const {
      unsigned NElts = getVectorMinNumElements();
      return !(NElts & (NElts - 1));
    }

    /// Widens the length of the given vector MVT up to the nearest power of 2
    /// and returns that type.
    MVT getPow2VectorType() const {
      if (isPow2VectorType())
        return *this;

      ElementCount NElts = getVectorElementCount();
      unsigned NewMinCount = 1 << Log2_32_Ceil(NElts.getKnownMinValue());
      NElts = ElementCount::get(NewMinCount, NElts.isScalable());
      return MVT::getVectorVT(getVectorElementType(), NElts);
    }

    /// If this is a vector, return the element type, otherwise return this.
    MVT getScalarType() const {
      return isVector() ? getVectorElementType() : *this;
    }

    MVT getVectorElementType() const {
      // clang-format off
      switch (SimpleTy) {
      default:
        llvm_unreachable("Not a vector MVT!");
      case v1i1:
      case v2i1:
      case v4i1:
      case v8i1:
      case v16i1:
      case v32i1:
      case v64i1:
      case v128i1:
      case v256i1:
      case v512i1:
      case v1024i1:
      case nxv1i1:
      case nxv2i1:
      case nxv4i1:
      case nxv8i1:
      case nxv16i1:
      case nxv32i1:
      case nxv64i1: return i1;
      case v128i2: return i2;
      case v64i4: return i4;
      case v1i8:
      case v2i8:
      case v4i8:
      case v8i8:
      case v16i8:
      case v32i8:
      case v64i8:
      case v128i8:
      case v256i8:
      case v512i8:
      case v1024i8:
      case nxv1i8:
      case nxv2i8:
      case nxv4i8:
      case nxv8i8:
      case nxv16i8:
      case nxv32i8:
      case nxv64i8: return i8;
      case v1i16:
      case v2i16:
      case v3i16:
      case v4i16:
      case v8i16:
      case v16i16:
      case v32i16:
      case v64i16:
      case v128i16:
      case v256i16:
      case v512i16:
      case nxv1i16:
      case nxv2i16:
      case nxv4i16:
      case nxv8i16:
      case nxv16i16:
      case nxv32i16: return i16;
      case v1i32:
      case v2i32:
      case v3i32:
      case v4i32:
      case v5i32:
      case v6i32:
      case v7i32:
      case v8i32:
      case v16i32:
      case v32i32:
      case v64i32:
      case v128i32:
      case v256i32:
      case v512i32:
      case v1024i32:
      case v2048i32:
      case nxv1i32:
      case nxv2i32:
      case nxv4i32:
      case nxv8i32:
      case nxv16i32:
      case nxv32i32: return i32;
      case v1i64:
      case v2i64:
      case v3i64:
      case v4i64:
      case v8i64:
      case v16i64:
      case v32i64:
      case v64i64:
      case v128i64:
      case v256i64:
      case v512i64:
      case nxv1i64:
      case nxv2i64:
      case nxv4i64:
      case nxv8i64:
      case nxv16i64:
      case nxv32i64: return i64;
      case v1i128: return i128;
      case v1f16:
      case v2f16:
      case v3f16:
      case v4f16:
      case v8f16:
      case v16f16:
      case v32f16:
      case v64f16:
      case v128f16:
      case v256f16:
      case v512f16:
      case nxv1f16:
      case nxv2f16:
      case nxv4f16:
      case nxv8f16:
      case nxv16f16:
      case nxv32f16: return f16;
      case v2bf16:
      case v3bf16:
      case v4bf16:
      case v8bf16:
      case v16bf16:
      case v32bf16:
      case v64bf16:
      case v128bf16:
      case nxv1bf16:
      case nxv2bf16:
      case nxv4bf16:
      case nxv8bf16: return bf16;
      case v1f32:
      case v2f32:
      case v3f32:
      case v4f32:
      case v5f32:
      case v6f32:
      case v7f32:
      case v8f32:
      case v16f32:
      case v32f32:
      case v64f32:
      case v128f32:
      case v256f32:
      case v512f32:
      case v1024f32:
      case v2048f32:
      case nxv1f32:
      case nxv2f32:
      case nxv4f32:
      case nxv8f32:
      case nxv16f32: return f32;
      case v1f64:
      case v2f64:
      case v3f64:
      case v4f64:
      case v8f64:
      case v16f64:
      case v32f64:
      case v64f64:
      case v128f64:
      case v256f64:
      case v512f64:
      case nxv1f64:
      case nxv2f64:
      case nxv4f64:
      case nxv8f64: return f64;
      }
      // clang-format on
    }

    /// Given a vector type, return the minimum number of elements it contains.
    unsigned getVectorMinNumElements() const {
      switch (SimpleTy) {
      default:
        llvm_unreachable("Not a vector MVT!");
      case v2048i32:
      case v2048f32: return 2048;
      case v1024i1:
      case v1024i8:
      case v1024i32:
      case v1024f32: return 1024;
      case v512i1:
      case v512i8:
      case v512i16:
      case v512i32:
      case v512i64:
      case v512f16:
      case v512f32:
      case v512f64: return 512;
      case v256i1:
      case v256i8:
      case v256i16:
      case v256f16:
      case v256i32:
      case v256i64:
      case v256f32:
      case v256f64: return 256;
      case v128i1:
      case v128i2:
      case v128i8:
      case v128i16:
      case v128i32:
      case v128i64:
      case v128f16:
      case v128bf16:
      case v128f32:
      case v128f64: return 128;
      case v64i1:
      case v64i4:
      case v64i8:
      case v64i16:
      case v64i32:
      case v64i64:
      case v64f16:
      case v64bf16:
      case v64f32:
      case v64f64:
      case nxv64i1:
      case nxv64i8: return 64;
      case v32i1:
      case v32i8:
      case v32i16:
      case v32i32:
      case v32i64:
      case v32f16:
      case v32bf16:
      case v32f32:
      case v32f64:
      case nxv32i1:
      case nxv32i8:
      case nxv32i16:
      case nxv32i32:
      case nxv32i64:
      case nxv32f16: return 32;
      case v16i1:
      case v16i8:
      case v16i16:
      case v16i32:
      case v16i64:
      case v16f16:
      case v16bf16:
      case v16f32:
      case v16f64:
      case nxv16i1:
      case nxv16i8:
      case nxv16i16:
      case nxv16i32:
      case nxv16i64:
      case nxv16f16:
      case nxv16f32: return 16;
      case v8i1:
      case v8i8:
      case v8i16:
      case v8i32:
      case v8i64:
      case v8f16:
      case v8bf16:
      case v8f32:
      case v8f64:
      case nxv8i1:
      case nxv8i8:
      case nxv8i16:
      case nxv8i32:
      case nxv8i64:
      case nxv8f16:
      case nxv8bf16:
      case nxv8f32:
      case nxv8f64: return 8;
      case v7i32:
      case v7f32: return 7;
      case v6i32:
      case v6f32: return 6;
      case v5i32:
      case v5f32: return 5;
      case v4i1:
      case v4i8:
      case v4i16:
      case v4i32:
      case v4i64:
      case v4f16:
      case v4bf16:
      case v4f32:
      case v4f64:
      case nxv4i1:
      case nxv4i8:
      case nxv4i16:
      case nxv4i32:
      case nxv4i64:
      case nxv4f16:
      case nxv4bf16:
      case nxv4f32:
      case nxv4f64: return 4;
      case v3i16:
      case v3i32:
      case v3i64:
      case v3f16:
      case v3bf16:
      case v3f32:
      case v3f64: return 3;
      case v2i1:
      case v2i8:
      case v2i16:
      case v2i32:
      case v2i64:
      case v2f16:
      case v2bf16:
      case v2f32:
      case v2f64:
      case nxv2i1:
      case nxv2i8:
      case nxv2i16:
      case nxv2i32:
      case nxv2i64:
      case nxv2f16:
      case nxv2bf16:
      case nxv2f32:
      case nxv2f64: return 2;
      case v1i1:
      case v1i8:
      case v1i16:
      case v1i32:
      case v1i64:
      case v1i128:
      case v1f16:
      case v1f32:
      case v1f64:
      case nxv1i1:
      case nxv1i8:
      case nxv1i16:
      case nxv1i32:
      case nxv1i64:
      case nxv1f16:
      case nxv1bf16:
      case nxv1f32:
      case nxv1f64: return 1;
      }
    }

    ElementCount getVectorElementCount() const {
      return ElementCount::get(getVectorMinNumElements(), isScalableVector());
    }

    unsigned getVectorNumElements() const {
      if (isScalableVector())
        llvm::reportInvalidSizeRequest(
            "Possible incorrect use of MVT::getVectorNumElements() for "
            "scalable vector. Scalable flag may be dropped, use "
            "MVT::getVectorElementCount() instead");
      return getVectorMinNumElements();
    }

    /// Returns the size of the specified MVT in bits.
    ///
    /// If the value type is a scalable vector type, the scalable property will
    /// be set and the runtime size will be a positive integer multiple of the
    /// base size.
    TypeSize getSizeInBits() const {
      switch (SimpleTy) {
      default:
        llvm_unreachable("getSizeInBits called on extended MVT.");
      case Other:
        llvm_unreachable("Value type is non-standard value, Other.");
      case iPTR:
        llvm_unreachable("Value type size is target-dependent. Ask TLI.");
      case iPTRAny:
      case iAny:
      case fAny:
      case vAny:
      case Any:
        llvm_unreachable("Value type is overloaded.");
      case token:
        llvm_unreachable("Token type is a sentinel that cannot be used "
                         "in codegen and has no size");
      case Metadata:
        llvm_unreachable("Value type is metadata.");
      case i1:
      case v1i1: return TypeSize::Fixed(1);
      case nxv1i1: return TypeSize::Scalable(1);
      case i2:
      case v2i1: return TypeSize::Fixed(2);
      case nxv2i1: return TypeSize::Scalable(2);
      case i4:
      case v4i1: return TypeSize::Fixed(4);
      case nxv4i1: return TypeSize::Scalable(4);
      case i8  :
      case v1i8:
      case v8i1: return TypeSize::Fixed(8);
      case nxv1i8:
      case nxv8i1: return TypeSize::Scalable(8);
      case i16 :
      case f16:
      case bf16:
      case v16i1:
      case v2i8:
      case v1i16:
      case v1f16: return TypeSize::Fixed(16);
      case nxv16i1:
      case nxv2i8:
      case nxv1i16:
      case nxv1bf16:
      case nxv1f16: return TypeSize::Scalable(16);
      case f32 :
      case i32 :
      case v32i1:
      case v4i8:
      case v2i16:
      case v2f16:
      case v2bf16:
      case v1f32:
      case v1i32: return TypeSize::Fixed(32);
      case nxv32i1:
      case nxv4i8:
      case nxv2i16:
      case nxv1i32:
      case nxv2f16:
      case nxv2bf16:
      case nxv1f32: return TypeSize::Scalable(32);
      case v3i16:
      case v3f16:
      case v3bf16: return TypeSize::Fixed(48);
      case x86mmx:
      case f64 :
      case i64 :
      case v64i1:
      case v8i8:
      case v4i16:
      case v2i32:
      case v1i64:
      case v4f16:
      case v4bf16:
      case v2f32:
      case v1f64: return TypeSize::Fixed(64);
      case nxv64i1:
      case nxv8i8:
      case nxv4i16:
      case nxv2i32:
      case nxv1i64:
      case nxv4f16:
      case nxv4bf16:
      case nxv2f32:
      case nxv1f64: return TypeSize::Scalable(64);
      case f80 :  return TypeSize::Fixed(80);
      case v3i32:
      case v3f32: return TypeSize::Fixed(96);
      case f128:
      case ppcf128:
      case i128:
      case v128i1:
      case v16i8:
      case v8i16:
      case v4i32:
      case v2i64:
      case v1i128:
      case v8f16:
      case v8bf16:
      case v4f32:
      case v2f64: return TypeSize::Fixed(128);
      case nxv16i8:
      case nxv8i16:
      case nxv4i32:
      case nxv2i64:
      case nxv8f16:
      case nxv8bf16:
      case nxv4f32:
      case nxv2f64: return TypeSize::Scalable(128);
      case v5i32:
      case v5f32: return TypeSize::Fixed(160);
      case v6i32:
      case v3i64:
      case v6f32:
      case v3f64: return TypeSize::Fixed(192);
      case v7i32:
      case v7f32: return TypeSize::Fixed(224);
      case v256i1:
      case v128i2:
      case v64i4:
      case v32i8:
      case v16i16:
      case v8i32:
      case v4i64:
      case v16f16:
      case v16bf16:
      case v8f32:
      case v4f64: return TypeSize::Fixed(256);
      case nxv32i8:
      case nxv16i16:
      case nxv8i32:
      case nxv4i64:
      case nxv16f16:
      case nxv8f32:
      case nxv4f64: return TypeSize::Scalable(256);
      case i64x8:
      case v512i1:
      case v64i8:
      case v32i16:
      case v16i32:
      case v8i64:
      case v32f16:
      case v32bf16:
      case v16f32:
      case v8f64: return TypeSize::Fixed(512);
      case nxv64i8:
      case nxv32i16:
      case nxv16i32:
      case nxv8i64:
      case nxv32f16:
      case nxv16f32:
      case nxv8f64: return TypeSize::Scalable(512);
      case v1024i1:
      case v128i8:
      case v64i16:
      case v32i32:
      case v16i64:
      case v64f16:
      case v64bf16:
      case v32f32:
      case v16f64: return TypeSize::Fixed(1024);
      case nxv32i32:
      case nxv16i64: return TypeSize::Scalable(1024);
      case v256i8:
      case v128i16:
      case v64i32:
      case v32i64:
      case v128f16:
      case v128bf16:
      case v64f32:
      case v32f64: return TypeSize::Fixed(2048);
      case nxv32i64: return TypeSize::Scalable(2048);
      case v512i8:
      case v256i16:
      case v128i32:
      case v64i64:
      case v256f16:
      case v128f32:
      case v64f64:  return TypeSize::Fixed(4096);
      case v1024i8:
      case v512i16:
      case v256i32:
      case v128i64:
      case v512f16:
      case v256f32:
      case x86amx:
      case v128f64:  return TypeSize::Fixed(8192);
      case v512i32:
      case v256i64:
      case v512f32:
      case v256f64:  return TypeSize::Fixed(16384);
      case v512i64:
      case v512f64:
      case v1024i32:
      case v1024f32:  return TypeSize::Fixed(32768);
      case v2048i32:
      case v2048f32:  return TypeSize::Fixed(65536);
      case funcref:
      case externref: return TypeSize::Fixed(0); // opaque type
      }
    }

    /// Return the size of the specified fixed width value type in bits. The
    /// function will assert if the type is scalable.
    uint64_t getFixedSizeInBits() const {
      return getSizeInBits().getFixedSize();
    }

    uint64_t getScalarSizeInBits() const {
      return getScalarType().getSizeInBits().getFixedSize();
    }

    /// Return the number of bytes overwritten by a store of the specified value
    /// type.
    ///
    /// If the value type is a scalable vector type, the scalable property will
    /// be set and the runtime size will be a positive integer multiple of the
    /// base size.
    TypeSize getStoreSize() const {
      TypeSize BaseSize = getSizeInBits();
      return {(BaseSize.getKnownMinSize() + 7) / 8, BaseSize.isScalable()};
    }

    // Return the number of bytes overwritten by a store of this value type or
    // this value type's element type in the case of a vector.
    uint64_t getScalarStoreSize() const {
      return getScalarType().getStoreSize().getFixedSize();
    }

    /// Return the number of bits overwritten by a store of the specified value
    /// type.
    ///
    /// If the value type is a scalable vector type, the scalable property will
    /// be set and the runtime size will be a positive integer multiple of the
    /// base size.
    TypeSize getStoreSizeInBits() const {
      return getStoreSize() * 8;
    }

    /// Returns true if the number of bits for the type is a multiple of an
    /// 8-bit byte.
    bool isByteSized() const { return getSizeInBits().isKnownMultipleOf(8); }

    /// Return true if we know at compile time this has more bits than VT.
    bool knownBitsGT(MVT VT) const {
      return TypeSize::isKnownGT(getSizeInBits(), VT.getSizeInBits());
    }

    /// Return true if we know at compile time this has more than or the same
    /// bits as VT.
    bool knownBitsGE(MVT VT) const {
      return TypeSize::isKnownGE(getSizeInBits(), VT.getSizeInBits());
    }

    /// Return true if we know at compile time this has fewer bits than VT.
    bool knownBitsLT(MVT VT) const {
      return TypeSize::isKnownLT(getSizeInBits(), VT.getSizeInBits());
    }

    /// Return true if we know at compile time this has fewer than or the same
    /// bits as VT.
    bool knownBitsLE(MVT VT) const {
      return TypeSize::isKnownLE(getSizeInBits(), VT.getSizeInBits());
    }

    /// Return true if this has more bits than VT.
    bool bitsGT(MVT VT) const {
      assert(isScalableVector() == VT.isScalableVector() &&
             "Comparison between scalable and fixed types");
      return knownBitsGT(VT);
    }

    /// Return true if this has no less bits than VT.
    bool bitsGE(MVT VT) const {
      assert(isScalableVector() == VT.isScalableVector() &&
             "Comparison between scalable and fixed types");
      return knownBitsGE(VT);
    }

    /// Return true if this has less bits than VT.
    bool bitsLT(MVT VT) const {
      assert(isScalableVector() == VT.isScalableVector() &&
             "Comparison between scalable and fixed types");
      return knownBitsLT(VT);
    }

    /// Return true if this has no more bits than VT.
    bool bitsLE(MVT VT) const {
      assert(isScalableVector() == VT.isScalableVector() &&
             "Comparison between scalable and fixed types");
      return knownBitsLE(VT);
    }

    static MVT getFloatingPointVT(unsigned BitWidth) {
      switch (BitWidth) {
      default:
        llvm_unreachable("Bad bit width!");
      case 16:
        return MVT::f16;
      case 32:
        return MVT::f32;
      case 64:
        return MVT::f64;
      case 80:
        return MVT::f80;
      case 128:
        return MVT::f128;
      }
    }

    static MVT getIntegerVT(unsigned BitWidth) {
      switch (BitWidth) {
      default:
        return (MVT::SimpleValueType)(MVT::INVALID_SIMPLE_VALUE_TYPE);
      case 1:
        return MVT::i1;
      case 2:
        return MVT::i2;
      case 4:
        return MVT::i4;
      case 8:
        return MVT::i8;
      case 16:
        return MVT::i16;
      case 32:
        return MVT::i32;
      case 64:
        return MVT::i64;
      case 128:
        return MVT::i128;
      }
    }

    static MVT getVectorVT(MVT VT, unsigned NumElements) {
      // clang-format off
      switch (VT.SimpleTy) {
      default:
        break;
      case MVT::i1:
        if (NumElements == 1)    return MVT::v1i1;
        if (NumElements == 2)    return MVT::v2i1;
        if (NumElements == 4)    return MVT::v4i1;
        if (NumElements == 8)    return MVT::v8i1;
        if (NumElements == 16)   return MVT::v16i1;
        if (NumElements == 32)   return MVT::v32i1;
        if (NumElements == 64)   return MVT::v64i1;
        if (NumElements == 128)  return MVT::v128i1;
        if (NumElements == 256)  return MVT::v256i1;
        if (NumElements == 512)  return MVT::v512i1;
        if (NumElements == 1024) return MVT::v1024i1;
        break;
      case MVT::i2:
        if (NumElements == 128) return MVT::v128i2;
        break;
      case MVT::i4:
        if (NumElements == 64) return MVT::v64i4;
        break;
      case MVT::i8:
        if (NumElements == 1)   return MVT::v1i8;
        if (NumElements == 2)   return MVT::v2i8;
        if (NumElements == 4)   return MVT::v4i8;
        if (NumElements == 8)   return MVT::v8i8;
        if (NumElements == 16)  return MVT::v16i8;
        if (NumElements == 32)  return MVT::v32i8;
        if (NumElements == 64)  return MVT::v64i8;
        if (NumElements == 128) return MVT::v128i8;
        if (NumElements == 256) return MVT::v256i8;
        if (NumElements == 512) return MVT::v512i8;
        if (NumElements == 1024) return MVT::v1024i8;
        break;
      case MVT::i16:
        if (NumElements == 1)   return MVT::v1i16;
        if (NumElements == 2)   return MVT::v2i16;
        if (NumElements == 3)   return MVT::v3i16;
        if (NumElements == 4)   return MVT::v4i16;
        if (NumElements == 8)   return MVT::v8i16;
        if (NumElements == 16)  return MVT::v16i16;
        if (NumElements == 32)  return MVT::v32i16;
        if (NumElements == 64)  return MVT::v64i16;
        if (NumElements == 128) return MVT::v128i16;
        if (NumElements == 256) return MVT::v256i16;
        if (NumElements == 512) return MVT::v512i16;
        break;
      case MVT::i32:
        if (NumElements == 1)    return MVT::v1i32;
        if (NumElements == 2)    return MVT::v2i32;
        if (NumElements == 3)    return MVT::v3i32;
        if (NumElements == 4)    return MVT::v4i32;
        if (NumElements == 5)    return MVT::v5i32;
        if (NumElements == 6)    return MVT::v6i32;
        if (NumElements == 7)    return MVT::v7i32;
        if (NumElements == 8)    return MVT::v8i32;
        if (NumElements == 16)   return MVT::v16i32;
        if (NumElements == 32)   return MVT::v32i32;
        if (NumElements == 64)   return MVT::v64i32;
        if (NumElements == 128)  return MVT::v128i32;
        if (NumElements == 256)  return MVT::v256i32;
        if (NumElements == 512)  return MVT::v512i32;
        if (NumElements == 1024) return MVT::v1024i32;
        if (NumElements == 2048) return MVT::v2048i32;
        break;
      case MVT::i64:
        if (NumElements == 1)  return MVT::v1i64;
        if (NumElements == 2)  return MVT::v2i64;
        if (NumElements == 3)  return MVT::v3i64;
        if (NumElements == 4)  return MVT::v4i64;
        if (NumElements == 8)  return MVT::v8i64;
        if (NumElements == 16) return MVT::v16i64;
        if (NumElements == 32) return MVT::v32i64;
        if (NumElements == 64) return MVT::v64i64;
        if (NumElements == 128) return MVT::v128i64;
        if (NumElements == 256) return MVT::v256i64;
        if (NumElements == 512) return MVT::v512i64;
        break;
      case MVT::i128:
        if (NumElements == 1)  return MVT::v1i128;
        break;
      case MVT::f16:
        if (NumElements == 1)   return MVT::v1f16;
        if (NumElements == 2)   return MVT::v2f16;
        if (NumElements == 3)   return MVT::v3f16;
        if (NumElements == 4)   return MVT::v4f16;
        if (NumElements == 8)   return MVT::v8f16;
        if (NumElements == 16)  return MVT::v16f16;
        if (NumElements == 32)  return MVT::v32f16;
        if (NumElements == 64)  return MVT::v64f16;
        if (NumElements == 128) return MVT::v128f16;
        if (NumElements == 256) return MVT::v256f16;
        if (NumElements == 512) return MVT::v512f16;
        break;
      case MVT::bf16:
        if (NumElements == 2)   return MVT::v2bf16;
        if (NumElements == 3)   return MVT::v3bf16;
        if (NumElements == 4)   return MVT::v4bf16;
        if (NumElements == 8)   return MVT::v8bf16;
        if (NumElements == 16)  return MVT::v16bf16;
        if (NumElements == 32)  return MVT::v32bf16;
        if (NumElements == 64)  return MVT::v64bf16;
        if (NumElements == 128) return MVT::v128bf16;
        break;
      case MVT::f32:
        if (NumElements == 1)    return MVT::v1f32;
        if (NumElements == 2)    return MVT::v2f32;
        if (NumElements == 3)    return MVT::v3f32;
        if (NumElements == 4)    return MVT::v4f32;
        if (NumElements == 5)    return MVT::v5f32;
        if (NumElements == 6)    return MVT::v6f32;
        if (NumElements == 7)    return MVT::v7f32;
        if (NumElements == 8)    return MVT::v8f32;
        if (NumElements == 16)   return MVT::v16f32;
        if (NumElements == 32)   return MVT::v32f32;
        if (NumElements == 64)   return MVT::v64f32;
        if (NumElements == 128)  return MVT::v128f32;
        if (NumElements == 256)  return MVT::v256f32;
        if (NumElements == 512)  return MVT::v512f32;
        if (NumElements == 1024) return MVT::v1024f32;
        if (NumElements == 2048) return MVT::v2048f32;
        break;
      case MVT::f64:
        if (NumElements == 1)  return MVT::v1f64;
        if (NumElements == 2)  return MVT::v2f64;
        if (NumElements == 3)  return MVT::v3f64;
        if (NumElements == 4)  return MVT::v4f64;
        if (NumElements == 8)  return MVT::v8f64;
        if (NumElements == 16) return MVT::v16f64;
        if (NumElements == 32) return MVT::v32f64;
        if (NumElements == 64) return MVT::v64f64;
        if (NumElements == 128) return MVT::v128f64;
        if (NumElements == 256) return MVT::v256f64;
        if (NumElements == 512) return MVT::v512f64;
        break;
      }
      return (MVT::SimpleValueType)(MVT::INVALID_SIMPLE_VALUE_TYPE);
      // clang-format on
    }

    static MVT getScalableVectorVT(MVT VT, unsigned NumElements) {
      switch(VT.SimpleTy) {
        default:
          break;
        case MVT::i1:
          if (NumElements == 1)  return MVT::nxv1i1;
          if (NumElements == 2)  return MVT::nxv2i1;
          if (NumElements == 4)  return MVT::nxv4i1;
          if (NumElements == 8)  return MVT::nxv8i1;
          if (NumElements == 16) return MVT::nxv16i1;
          if (NumElements == 32) return MVT::nxv32i1;
          if (NumElements == 64) return MVT::nxv64i1;
          break;
        case MVT::i8:
          if (NumElements == 1)  return MVT::nxv1i8;
          if (NumElements == 2)  return MVT::nxv2i8;
          if (NumElements == 4)  return MVT::nxv4i8;
          if (NumElements == 8)  return MVT::nxv8i8;
          if (NumElements == 16) return MVT::nxv16i8;
          if (NumElements == 32) return MVT::nxv32i8;
          if (NumElements == 64) return MVT::nxv64i8;
          break;
        case MVT::i16:
          if (NumElements == 1)  return MVT::nxv1i16;
          if (NumElements == 2)  return MVT::nxv2i16;
          if (NumElements == 4)  return MVT::nxv4i16;
          if (NumElements == 8)  return MVT::nxv8i16;
          if (NumElements == 16) return MVT::nxv16i16;
          if (NumElements == 32) return MVT::nxv32i16;
          break;
        case MVT::i32:
          if (NumElements == 1)  return MVT::nxv1i32;
          if (NumElements == 2)  return MVT::nxv2i32;
          if (NumElements == 4)  return MVT::nxv4i32;
          if (NumElements == 8)  return MVT::nxv8i32;
          if (NumElements == 16) return MVT::nxv16i32;
          if (NumElements == 32) return MVT::nxv32i32;
          break;
        case MVT::i64:
          if (NumElements == 1)  return MVT::nxv1i64;
          if (NumElements == 2)  return MVT::nxv2i64;
          if (NumElements == 4)  return MVT::nxv4i64;
          if (NumElements == 8)  return MVT::nxv8i64;
          if (NumElements == 16) return MVT::nxv16i64;
          if (NumElements == 32) return MVT::nxv32i64;
          break;
        case MVT::f16:
          if (NumElements == 1)  return MVT::nxv1f16;
          if (NumElements == 2)  return MVT::nxv2f16;
          if (NumElements == 4)  return MVT::nxv4f16;
          if (NumElements == 8)  return MVT::nxv8f16;
          if (NumElements == 16)  return MVT::nxv16f16;
          if (NumElements == 32)  return MVT::nxv32f16;
          break;
        case MVT::bf16:
          if (NumElements == 1)  return MVT::nxv1bf16;
          if (NumElements == 2)  return MVT::nxv2bf16;
          if (NumElements == 4)  return MVT::nxv4bf16;
          if (NumElements == 8)  return MVT::nxv8bf16;
          break;
        case MVT::f32:
          if (NumElements == 1)  return MVT::nxv1f32;
          if (NumElements == 2)  return MVT::nxv2f32;
          if (NumElements == 4)  return MVT::nxv4f32;
          if (NumElements == 8)  return MVT::nxv8f32;
          if (NumElements == 16) return MVT::nxv16f32;
          break;
        case MVT::f64:
          if (NumElements == 1)  return MVT::nxv1f64;
          if (NumElements == 2)  return MVT::nxv2f64;
          if (NumElements == 4)  return MVT::nxv4f64;
          if (NumElements == 8)  return MVT::nxv8f64;
          break;
      }
      return (MVT::SimpleValueType)(MVT::INVALID_SIMPLE_VALUE_TYPE);
    }

    static MVT getVectorVT(MVT VT, unsigned NumElements, bool IsScalable) {
      if (IsScalable)
        return getScalableVectorVT(VT, NumElements);
      return getVectorVT(VT, NumElements);
    }

    static MVT getVectorVT(MVT VT, ElementCount EC) {
      if (EC.isScalable())
        return getScalableVectorVT(VT, EC.getKnownMinValue());
      return getVectorVT(VT, EC.getKnownMinValue());
    }

    /// Return the value type corresponding to the specified type.  This returns
    /// all pointers as iPTR.  If HandleUnknown is true, unknown types are
    /// returned as Other, otherwise they are invalid.
    static MVT getVT(Type *Ty, bool HandleUnknown = false);

  public:
    /// SimpleValueType Iteration
    /// @{
    static auto all_valuetypes() {
      return enum_seq_inclusive(MVT::FIRST_VALUETYPE, MVT::LAST_VALUETYPE,
                                force_iteration_on_noniterable_enum);
    }

    static auto integer_valuetypes() {
      return enum_seq_inclusive(MVT::FIRST_INTEGER_VALUETYPE,
                                MVT::LAST_INTEGER_VALUETYPE,
                                force_iteration_on_noniterable_enum);
    }

    static auto fp_valuetypes() {
      return enum_seq_inclusive(MVT::FIRST_FP_VALUETYPE, MVT::LAST_FP_VALUETYPE,
                                force_iteration_on_noniterable_enum);
    }

    static auto vector_valuetypes() {
      return enum_seq_inclusive(MVT::FIRST_VECTOR_VALUETYPE,
                                MVT::LAST_VECTOR_VALUETYPE,
                                force_iteration_on_noniterable_enum);
    }

    static auto fixedlen_vector_valuetypes() {
      return enum_seq_inclusive(MVT::FIRST_FIXEDLEN_VECTOR_VALUETYPE,
                                MVT::LAST_FIXEDLEN_VECTOR_VALUETYPE,
                                force_iteration_on_noniterable_enum);
    }

    static auto scalable_vector_valuetypes() {
      return enum_seq_inclusive(MVT::FIRST_SCALABLE_VECTOR_VALUETYPE,
                                MVT::LAST_SCALABLE_VECTOR_VALUETYPE,
                                force_iteration_on_noniterable_enum);
    }

    static auto integer_fixedlen_vector_valuetypes() {
      return enum_seq_inclusive(MVT::FIRST_INTEGER_FIXEDLEN_VECTOR_VALUETYPE,
                                MVT::LAST_INTEGER_FIXEDLEN_VECTOR_VALUETYPE,
                                force_iteration_on_noniterable_enum);
    }

    static auto fp_fixedlen_vector_valuetypes() {
      return enum_seq_inclusive(MVT::FIRST_FP_FIXEDLEN_VECTOR_VALUETYPE,
                                MVT::LAST_FP_FIXEDLEN_VECTOR_VALUETYPE,
                                force_iteration_on_noniterable_enum);
    }

    static auto integer_scalable_vector_valuetypes() {
      return enum_seq_inclusive(MVT::FIRST_INTEGER_SCALABLE_VECTOR_VALUETYPE,
                                MVT::LAST_INTEGER_SCALABLE_VECTOR_VALUETYPE,
                                force_iteration_on_noniterable_enum);
    }

    static auto fp_scalable_vector_valuetypes() {
      return enum_seq_inclusive(MVT::FIRST_FP_SCALABLE_VECTOR_VALUETYPE,
                                MVT::LAST_FP_SCALABLE_VECTOR_VALUETYPE,
                                force_iteration_on_noniterable_enum);
    }
    /// @}
  };

} // end namespace llvm

#endif // LLVM_SUPPORT_MACHINEVALUETYPE_H<|MERGE_RESOLUTION|>--- conflicted
+++ resolved
@@ -63,74 +63,6 @@
       FIRST_FP_VALUETYPE = bf16,
       LAST_FP_VALUETYPE  = ppcf128,
 
-<<<<<<< HEAD
-      v1i1           =  15,   //    1 x i1
-      v2i1           =  16,   //    2 x i1
-      v4i1           =  17,   //    4 x i1
-      v8i1           =  18,   //    8 x i1
-      v16i1          =  19,   //   16 x i1
-      v32i1          =  20,   //   32 x i1
-      v64i1          =  21,   //   64 x i1
-      v128i1         =  22,   //  128 x i1
-      v256i1         =  23,   //  256 x i1
-      v512i1         =  24,   //  512 x i1
-      v1024i1        =  25,   // 1024 x i1
-
-      v1i8           =  26,   //    1 x i8
-      v2i8           =  27,   //    2 x i8
-      v4i8           =  28,   //    4 x i8
-      v8i8           =  29,   //    8 x i8
-      v16i8          =  30,   //   16 x i8
-      v32i8          =  31,   //   32 x i8
-      v64i8          =  32,   //   64 x i8
-      v128i8         =  33,   //  128 x i8
-      v256i8         =  34,   //  256 x i8
-      v512i8         =  35,   //  512 x i8
-      v1024i8        =  36,   // 1024 x i8
-
-      v1i16          =  37,   //   1 x i16
-      v2i16          =  38,   //   2 x i16
-      v3i16          =  39,   //   3 x i16
-      v4i16          =  40,   //   4 x i16
-      v8i16          =  41,   //   8 x i16
-      v16i16         =  42,   //  16 x i16
-      v32i16         =  43,   //  32 x i16
-      v64i16         =  44,   //  64 x i16
-      v128i16        =  45,   // 128 x i16
-      v256i16        =  46,   // 256 x i16
-      v512i16        =  47,   // 512 x i16
-
-      v1i32          =  48,   //    1 x i32
-      v2i32          =  49,   //    2 x i32
-      v3i32          =  50,   //    3 x i32
-      v4i32          =  51,   //    4 x i32
-      v5i32          =  52,   //    5 x i32
-      v6i32          =  53,   //    6 x i32
-      v7i32          =  54,   //    7 x i32
-      v8i32          =  55,   //    8 x i32
-      v16i32         =  56,   //   16 x i32
-      v32i32         =  57,   //   32 x i32
-      v64i32         =  58,   //   64 x i32
-      v128i32        =  59,   //  128 x i32
-      v256i32        =  60,   //  256 x i32
-      v512i32        =  61,   //  512 x i32
-      v1024i32       =  62,   // 1024 x i32
-      v2048i32       =  63,   // 2048 x i32
-
-      v1i64          =  64,   //   1 x i64
-      v2i64          =  65,   //   2 x i64
-      v3i64          =  66,   //   3 x i64
-      v4i64          =  67,   //   4 x i64
-      v8i64          =  68,   //   8 x i64
-      v16i64         =  69,   //  16 x i64
-      v32i64         =  70,   //  32 x i64
-      v64i64         =  71,   //  64 x i64
-      v128i64        =  72,   // 128 x i64
-      v256i64        =  73,   // 256 x i64
-      v512i64        =  74,   // 512 x i64
-
-      v1i128         =  75,   //  1 x i128
-=======
       v1i1           =  17,   //    1 x i1
       v2i1           =  18,   //    2 x i1
       v4i1           =  19,   //    4 x i1
@@ -198,248 +130,131 @@
       v64i64         =  75,   //  64 x i64
       v128i64        =  76,   // 128 x i64
       v256i64        =  77,   // 256 x i64
-
-      v1i128         =  78,   //  1 x i128
->>>>>>> 058791d8
+      v512i64        =  78,   // 512 x i64
+
+      v1i128         =  79,   //  1 x i128
 
       FIRST_INTEGER_FIXEDLEN_VECTOR_VALUETYPE = v1i1,
       LAST_INTEGER_FIXEDLEN_VECTOR_VALUETYPE = v1i128,
 
-<<<<<<< HEAD
-      v1f16          =  76,   //    1 x f16
-      v2f16          =  77,   //    2 x f16
-      v3f16          =  78,   //    3 x f16
-      v4f16          =  79,   //    4 x f16
-      v8f16          =  80,   //    8 x f16
-      v16f16         =  81,   //   16 x f16
-      v32f16         =  82,   //   32 x f16
-      v64f16         =  83,   //   64 x f16
-      v128f16        =  84,   //  128 x f16
-      v256f16        =  85,   //  256 x f16
-      v512f16        =  86,   //  256 x f16
-
-      v2bf16         =  87,   //    2 x bf16
-      v3bf16         =  88,   //    3 x bf16
-      v4bf16         =  89,   //    4 x bf16
-      v8bf16         =  90,   //    8 x bf16
-      v16bf16        =  91,   //   16 x bf16
-      v32bf16        =  92,   //   32 x bf16
-      v64bf16        =  93,   //   64 x bf16
-      v128bf16       =  94,   //  128 x bf16
-
-      v1f32          =  95,   //    1 x f32
-      v2f32          =  96,   //    2 x f32
-      v3f32          =  97,   //    3 x f32
-      v4f32          =  98,   //    4 x f32
-      v5f32          =  99,   //    5 x f32
-      v6f32          = 100,   //    6 x f32
-      v7f32          = 101,   //    7 x f32
-      v8f32          = 102,   //    8 x f32
-      v16f32         = 103,   //   16 x f32
-      v32f32         = 104,   //   32 x f32
-      v64f32         = 105,   //   64 x f32
-      v128f32        = 106,   //  128 x f32
-      v256f32        = 107,   //  256 x f32
-      v512f32        = 108,   //  512 x f32
-      v1024f32       = 109,   // 1024 x f32
-      v2048f32       = 110,   // 2048 x f32
-
-      v1f64          = 111,   //    1 x f64
-      v2f64          = 112,   //    2 x f64
-      v3f64          = 113,   //    3 x f64
-      v4f64          = 114,   //    4 x f64
-      v8f64          = 115,   //    8 x f64
-      v16f64         = 116,   //   16 x f64
-      v32f64         = 117,   //   32 x f64
-      v64f64         = 118,   //   64 x f64
-      v128f64        = 119,   //  128 x f64
-      v256f64        = 120,   //  256 x f64
-      v512f64        = 121,   //  512 x f64
-=======
-      v1f16          =  79,   //    1 x f16
-      v2f16          =  80,   //    2 x f16
-      v3f16          =  81,   //    3 x f16
-      v4f16          =  82,   //    4 x f16
-      v8f16          =  83,   //    8 x f16
-      v16f16         =  84,   //   16 x f16
-      v32f16         =  85,   //   32 x f16
-      v64f16         =  86,   //   64 x f16
-      v128f16        =  87,   //  128 x f16
-      v256f16        =  88,   //  256 x f16
-      v512f16        =  89,   //  256 x f16
-
-      v2bf16         =  90,   //    2 x bf16
-      v3bf16         =  91,   //    3 x bf16
-      v4bf16         =  92,   //    4 x bf16
-      v8bf16         =  93,   //    8 x bf16
-      v16bf16        =  94,   //   16 x bf16
-      v32bf16        =  95,   //   32 x bf16
-      v64bf16        =  96,   //   64 x bf16
-      v128bf16       =  97,   //  128 x bf16
-
-      v1f32          =  98,   //    1 x f32
-      v2f32          =  99,   //    2 x f32
-      v3f32          = 100,   //    3 x f32
-      v4f32          = 101,   //    4 x f32
-      v5f32          = 102,   //    5 x f32
-      v6f32          = 103,   //    6 x f32
-      v7f32          = 104,   //    7 x f32
-      v8f32          = 105,   //    8 x f32
-      v16f32         = 106,   //   16 x f32
-      v32f32         = 107,   //   32 x f32
-      v64f32         = 108,   //   64 x f32
-      v128f32        = 109,   //  128 x f32
-      v256f32        = 110,   //  256 x f32
-      v512f32        = 111,   //  512 x f32
-      v1024f32       = 112,   // 1024 x f32
-      v2048f32       = 113,   // 2048 x f32
-
-      v1f64          = 114,   //    1 x f64
-      v2f64          = 115,   //    2 x f64
-      v3f64          = 116,   //    3 x f64
-      v4f64          = 117,   //    4 x f64
-      v8f64          = 118,   //    8 x f64
-      v16f64         = 119,   //   16 x f64
-      v32f64         = 120,   //   32 x f64
-      v64f64         = 121,   //   64 x f64
-      v128f64        = 122,   //  128 x f64
-      v256f64        = 123,   //  256 x f64
->>>>>>> 058791d8
+      v1f16          =  80,   //    1 x f16
+      v2f16          =  81,   //    2 x f16
+      v3f16          =  82,   //    3 x f16
+      v4f16          =  83,   //    4 x f16
+      v8f16          =  84,   //    8 x f16
+      v16f16         =  85,   //   16 x f16
+      v32f16         =  86,   //   32 x f16
+      v64f16         =  87,   //   64 x f16
+      v128f16        =  88,   //  128 x f16
+      v256f16        =  89,   //  256 x f16
+      v512f16        =  90,   //  256 x f16
+
+      v2bf16         =  91,   //    2 x bf16
+      v3bf16         =  92,   //    3 x bf16
+      v4bf16         =  93,   //    4 x bf16
+      v8bf16         =  94,   //    8 x bf16
+      v16bf16        =  95,   //   16 x bf16
+      v32bf16        =  96,   //   32 x bf16
+      v64bf16        =  97,   //   64 x bf16
+      v128bf16       =  98,   //  128 x bf16
+
+      v1f32          =  99,   //    1 x f32
+      v2f32          = 100,   //    2 x f32
+      v3f32          = 101,   //    3 x f32
+      v4f32          = 102,   //    4 x f32
+      v5f32          = 103,   //    5 x f32
+      v6f32          = 104,   //    6 x f32
+      v7f32          = 105,   //    7 x f32
+      v8f32          = 106,   //    8 x f32
+      v16f32         = 107,   //   16 x f32
+      v32f32         = 108,   //   32 x f32
+      v64f32         = 109,   //   64 x f32
+      v128f32        = 110,   //  128 x f32
+      v256f32        = 111,   //  256 x f32
+      v512f32        = 112,   //  512 x f32
+      v1024f32       = 113,   // 1024 x f32
+      v2048f32       = 114,   // 2048 x f32
+
+      v1f64          = 115,   //    1 x f64
+      v2f64          = 116,   //    2 x f64
+      v3f64          = 117,   //    3 x f64
+      v4f64          = 118,   //    4 x f64
+      v8f64          = 119,   //    8 x f64
+      v16f64         = 120,   //   16 x f64
+      v32f64         = 121,   //   32 x f64
+      v64f64         = 122,   //   64 x f64
+      v128f64        = 123,   //  128 x f64
+      v256f64        = 124,   //  256 x f64
+      v512f64        = 125,   //  512 x f64
 
       FIRST_FP_FIXEDLEN_VECTOR_VALUETYPE = v1f16,
       LAST_FP_FIXEDLEN_VECTOR_VALUETYPE = v512f64,
 
       FIRST_FIXEDLEN_VECTOR_VALUETYPE = v1i1,
-<<<<<<< HEAD
       LAST_FIXEDLEN_VECTOR_VALUETYPE = v512f64,
 
-      nxv1i1         = 122,   // n x  1 x i1
-      nxv2i1         = 123,   // n x  2 x i1
-      nxv4i1         = 124,   // n x  4 x i1
-      nxv8i1         = 125,   // n x  8 x i1
-      nxv16i1        = 126,   // n x 16 x i1
-      nxv32i1        = 127,   // n x 32 x i1
-      nxv64i1        = 128,   // n x 64 x i1
-
-      nxv1i8         = 129,   // n x  1 x i8
-      nxv2i8         = 130,   // n x  2 x i8
-      nxv4i8         = 131,   // n x  4 x i8
-      nxv8i8         = 132,   // n x  8 x i8
-      nxv16i8        = 133,   // n x 16 x i8
-      nxv32i8        = 134,   // n x 32 x i8
-      nxv64i8        = 135,   // n x 64 x i8
-
-      nxv1i16        = 136,  // n x  1 x i16
-      nxv2i16        = 137,  // n x  2 x i16
-      nxv4i16        = 138,  // n x  4 x i16
-      nxv8i16        = 139,  // n x  8 x i16
-      nxv16i16       = 140,  // n x 16 x i16
-      nxv32i16       = 141,  // n x 32 x i16
-
-      nxv1i32        = 142,  // n x  1 x i32
-      nxv2i32        = 143,  // n x  2 x i32
-      nxv4i32        = 144,  // n x  4 x i32
-      nxv8i32        = 145,  // n x  8 x i32
-      nxv16i32       = 146,  // n x 16 x i32
-      nxv32i32       = 147,  // n x 32 x i32
-
-      nxv1i64        = 148,  // n x  1 x i64
-      nxv2i64        = 149,  // n x  2 x i64
-      nxv4i64        = 150,  // n x  4 x i64
-      nxv8i64        = 151,  // n x  8 x i64
-      nxv16i64       = 152,  // n x 16 x i64
-      nxv32i64       = 153,  // n x 32 x i64
-=======
-      LAST_FIXEDLEN_VECTOR_VALUETYPE = v256f64,
-
-      nxv1i1         = 124,   // n x  1 x i1
-      nxv2i1         = 125,   // n x  2 x i1
-      nxv4i1         = 126,   // n x  4 x i1
-      nxv8i1         = 127,   // n x  8 x i1
-      nxv16i1        = 128,   // n x 16 x i1
-      nxv32i1        = 129,   // n x 32 x i1
-      nxv64i1        = 130,   // n x 64 x i1
-
-      nxv1i8         = 131,   // n x  1 x i8
-      nxv2i8         = 132,   // n x  2 x i8
-      nxv4i8         = 133,   // n x  4 x i8
-      nxv8i8         = 134,   // n x  8 x i8
-      nxv16i8        = 135,   // n x 16 x i8
-      nxv32i8        = 136,   // n x 32 x i8
-      nxv64i8        = 137,   // n x 64 x i8
-
-      nxv1i16        = 138,  // n x  1 x i16
-      nxv2i16        = 139,  // n x  2 x i16
-      nxv4i16        = 140,  // n x  4 x i16
-      nxv8i16        = 141,  // n x  8 x i16
-      nxv16i16       = 142,  // n x 16 x i16
-      nxv32i16       = 143,  // n x 32 x i16
-
-      nxv1i32        = 144,  // n x  1 x i32
-      nxv2i32        = 145,  // n x  2 x i32
-      nxv4i32        = 146,  // n x  4 x i32
-      nxv8i32        = 147,  // n x  8 x i32
-      nxv16i32       = 148,  // n x 16 x i32
-      nxv32i32       = 149,  // n x 32 x i32
-
-      nxv1i64        = 150,  // n x  1 x i64
-      nxv2i64        = 151,  // n x  2 x i64
-      nxv4i64        = 152,  // n x  4 x i64
-      nxv8i64        = 153,  // n x  8 x i64
-      nxv16i64       = 154,  // n x 16 x i64
-      nxv32i64       = 155,  // n x 32 x i64
->>>>>>> 058791d8
+      nxv1i1         = 126,   // n x  1 x i1
+      nxv2i1         = 127,   // n x  2 x i1
+      nxv4i1         = 128,   // n x  4 x i1
+      nxv8i1         = 129,   // n x  8 x i1
+      nxv16i1        = 130,   // n x 16 x i1
+      nxv32i1        = 131,   // n x 32 x i1
+      nxv64i1        = 132,   // n x 64 x i1
+
+      nxv1i8         = 133,   // n x  1 x i8
+      nxv2i8         = 134,   // n x  2 x i8
+      nxv4i8         = 135,   // n x  4 x i8
+      nxv8i8         = 136,   // n x  8 x i8
+      nxv16i8        = 137,   // n x 16 x i8
+      nxv32i8        = 138,   // n x 32 x i8
+      nxv64i8        = 139,   // n x 64 x i8
+
+      nxv1i16        = 140,  // n x  1 x i16
+      nxv2i16        = 141,  // n x  2 x i16
+      nxv4i16        = 142,  // n x  4 x i16
+      nxv8i16        = 143,  // n x  8 x i16
+      nxv16i16       = 144,  // n x 16 x i16
+      nxv32i16       = 145,  // n x 32 x i16
+
+      nxv1i32        = 146,  // n x  1 x i32
+      nxv2i32        = 147,  // n x  2 x i32
+      nxv4i32        = 148,  // n x  4 x i32
+      nxv8i32        = 149,  // n x  8 x i32
+      nxv16i32       = 150,  // n x 16 x i32
+      nxv32i32       = 151,  // n x 32 x i32
+
+      nxv1i64        = 152,  // n x  1 x i64
+      nxv2i64        = 153,  // n x  2 x i64
+      nxv4i64        = 154,  // n x  4 x i64
+      nxv8i64        = 155,  // n x  8 x i64
+      nxv16i64       = 156,  // n x 16 x i64
+      nxv32i64       = 157,  // n x 32 x i64
 
       FIRST_INTEGER_SCALABLE_VECTOR_VALUETYPE = nxv1i1,
       LAST_INTEGER_SCALABLE_VECTOR_VALUETYPE = nxv32i64,
 
-<<<<<<< HEAD
-      nxv1f16        = 154,  // n x  1 x f16
-      nxv2f16        = 155,  // n x  2 x f16
-      nxv4f16        = 156,  // n x  4 x f16
-      nxv8f16        = 157,  // n x  8 x f16
-      nxv16f16       = 158,  // n x 16 x f16
-      nxv32f16       = 159,  // n x 32 x f16
-
-      nxv1bf16       = 160,  // n x  1 x bf16
-      nxv2bf16       = 161,  // n x  2 x bf16
-      nxv4bf16       = 162,  // n x  4 x bf16
-      nxv8bf16       = 163,  // n x  8 x bf16
-
-      nxv1f32        = 164,  // n x  1 x f32
-      nxv2f32        = 165,  // n x  2 x f32
-      nxv4f32        = 166,  // n x  4 x f32
-      nxv8f32        = 167,  // n x  8 x f32
-      nxv16f32       = 168,  // n x 16 x f32
-
-      nxv1f64        = 169,  // n x  1 x f64
-      nxv2f64        = 170,  // n x  2 x f64
-      nxv4f64        = 171,  // n x  4 x f64
-      nxv8f64        = 172,  // n x  8 x f64
-=======
-      nxv1f16        = 156,  // n x  1 x f16
-      nxv2f16        = 157,  // n x  2 x f16
-      nxv4f16        = 158,  // n x  4 x f16
-      nxv8f16        = 159,  // n x  8 x f16
-      nxv16f16       = 160,  // n x 16 x f16
-      nxv32f16       = 161,  // n x 32 x f16
-
-      nxv1bf16       = 162,  // n x  1 x bf16
-      nxv2bf16       = 163,  // n x  2 x bf16
-      nxv4bf16       = 164,  // n x  4 x bf16
-      nxv8bf16       = 165,  // n x  8 x bf16
-
-      nxv1f32        = 166,  // n x  1 x f32
-      nxv2f32        = 167,  // n x  2 x f32
-      nxv4f32        = 168,  // n x  4 x f32
-      nxv8f32        = 169,  // n x  8 x f32
-      nxv16f32       = 170,  // n x 16 x f32
-
-      nxv1f64        = 171,  // n x  1 x f64
-      nxv2f64        = 172,  // n x  2 x f64
-      nxv4f64        = 173,  // n x  4 x f64
-      nxv8f64        = 174,  // n x  8 x f64
->>>>>>> 058791d8
+      nxv1f16        = 158,  // n x  1 x f16
+      nxv2f16        = 159,  // n x  2 x f16
+      nxv4f16        = 160,  // n x  4 x f16
+      nxv8f16        = 161,  // n x  8 x f16
+      nxv16f16       = 162,  // n x 16 x f16
+      nxv32f16       = 163,  // n x 32 x f16
+
+      nxv1bf16       = 164,  // n x  1 x bf16
+      nxv2bf16       = 165,  // n x  2 x bf16
+      nxv4bf16       = 166,  // n x  4 x bf16
+      nxv8bf16       = 167,  // n x  8 x bf16
+
+      nxv1f32        = 168,  // n x  1 x f32
+      nxv2f32        = 169,  // n x  2 x f32
+      nxv4f32        = 170,  // n x  4 x f32
+      nxv8f32        = 171,  // n x  8 x f32
+      nxv16f32       = 172,  // n x 16 x f32
+
+      nxv1f64        = 173,  // n x  1 x f64
+      nxv2f64        = 174,  // n x  2 x f64
+      nxv4f64        = 175,  // n x  4 x f64
+      nxv8f64        = 176,  // n x  8 x f64
 
       FIRST_FP_SCALABLE_VECTOR_VALUETYPE = nxv1f16,
       LAST_FP_SCALABLE_VECTOR_VALUETYPE = nxv8f64,
@@ -450,37 +265,20 @@
       FIRST_VECTOR_VALUETYPE = v1i1,
       LAST_VECTOR_VALUETYPE  = nxv8f64,
 
-<<<<<<< HEAD
-      x86mmx         = 173,    // This is an X86 MMX value
-
-      Glue           = 174,    // This glues nodes together during pre-RA sched
-
-      isVoid         = 175,    // This has no value
-
-      Untyped        = 176,    // This value takes a register, but has
+      x86mmx         = 177,    // This is an X86 MMX value
+
+      Glue           = 178,    // This glues nodes together during pre-RA sched
+
+      isVoid         = 179,    // This has no value
+
+      Untyped        = 180,    // This value takes a register, but has
                                // unspecified type.  The register class
                                // will be determined by the opcode.
 
-      funcref        = 177,    // WebAssembly's funcref type
-      externref      = 178,    // WebAssembly's externref type
-      x86amx         = 179,    // This is an X86 AMX value
-      i64x8          = 180,    // 8 Consecutive GPRs (AArch64)
-=======
-      x86mmx         = 175,    // This is an X86 MMX value
-
-      Glue           = 176,    // This glues nodes together during pre-RA sched
-
-      isVoid         = 177,    // This has no value
-
-      Untyped        = 178,    // This value takes a register, but has
-                               // unspecified type.  The register class
-                               // will be determined by the opcode.
-
-      funcref        = 179,    // WebAssembly's funcref type
-      externref      = 180,    // WebAssembly's externref type
-      x86amx         = 181,    // This is an X86 AMX value
-      i64x8          = 182,    // 8 Consecutive GPRs (AArch64)
->>>>>>> 058791d8
+      funcref        = 181,    // WebAssembly's funcref type
+      externref      = 182,    // WebAssembly's externref type
+      x86amx         = 183,    // This is an X86 AMX value
+      i64x8          = 184,    // 8 Consecutive GPRs (AArch64)
 
       FIRST_VALUETYPE =  1,    // This is always the beginning of the list.
       LAST_VALUETYPE = i64x8,  // This always remains at the end of the list.
