//===- Support/MachineValueType.h - Machine-Level types ---------*- C++ -*-===//
//
// Part of the LLVM Project, under the Apache License v2.0 with LLVM Exceptions.
// See https://llvm.org/LICENSE.txt for license information.
// SPDX-License-Identifier: Apache-2.0 WITH LLVM-exception
//
//===----------------------------------------------------------------------===//
//
// This file defines the set of machine-level target independent types which
// legal values in the code generator use.
//
//===----------------------------------------------------------------------===//

#ifndef LLVM_SUPPORT_MACHINEVALUETYPE_H
#define LLVM_SUPPORT_MACHINEVALUETYPE_H

#include "llvm/ADT/iterator_range.h"
#include "llvm/Support/ErrorHandling.h"
#include "llvm/Support/MathExtras.h"
#include "llvm/Support/TypeSize.h"
#include <cassert>

namespace llvm {

  class Type;

  /// Machine Value Type. Every type that is supported natively by some
  /// processor targeted by LLVM occurs here. This means that any legal value
  /// type can be represented by an MVT.
  class MVT {
  public:
    enum SimpleValueType : uint8_t {
      // Simple value types that aren't explicitly part of this enumeration
      // are considered extended value types.
      INVALID_SIMPLE_VALUE_TYPE = 0,

      // If you change this numbering, you must change the values in
      // ValueTypes.td as well!
      Other          =   1,   // This is a non-standard value
      i1             =   2,   // This is a 1 bit integer value
      i8             =   3,   // This is an 8 bit integer value
      i16            =   4,   // This is a 16 bit integer value
      i32            =   5,   // This is a 32 bit integer value
      i64            =   6,   // This is a 64 bit integer value
      i128           =   7,   // This is a 128 bit integer value

      FIRST_INTEGER_VALUETYPE = i1,
      LAST_INTEGER_VALUETYPE  = i128,

      bf16           =   8,   // This is a 16 bit brain floating point value
      f16            =   9,   // This is a 16 bit floating point value
      f32            =  10,   // This is a 32 bit floating point value
      f64            =  11,   // This is a 64 bit floating point value
      f80            =  12,   // This is a 80 bit floating point value
      f128           =  13,   // This is a 128 bit floating point value
      ppcf128        =  14,   // This is a PPC 128-bit floating point value

      FIRST_FP_VALUETYPE = bf16,
      LAST_FP_VALUETYPE  = ppcf128,

<<<<<<< HEAD
      v1i1           =  14,   //    1 x i1
      v2i1           =  15,   //    2 x i1
      v4i1           =  16,   //    4 x i1
      v8i1           =  17,   //    8 x i1
      v16i1          =  18,   //   16 x i1
      v32i1          =  19,   //   32 x i1
      v64i1          =  20,   //   64 x i1
      v128i1         =  21,   //  128 x i1
      v256i1         =  22,   //  256 x i1
      v512i1         =  23,   //  512 x i1
      v1024i1        =  24,   // 1024 x i1

      v1i8           =  25,   //  1 x i8
      v2i8           =  26,   //  2 x i8
      v4i8           =  27,   //  4 x i8
      v8i8           =  28,   //  8 x i8
      v16i8          =  29,   // 16 x i8
      v32i8          =  30,   // 32 x i8
      v64i8          =  31,   // 64 x i8
      v128i8         =  32,   //128 x i8
      v256i8         =  33,   //256 x i8

      v1i16          =  34,   //  1 x i16
      v2i16          =  35,   //  2 x i16
      v3i16          =  36,   //  3 x i16
      v4i16          =  37,   //  4 x i16
      v8i16          =  38,   //  8 x i16
      v16i16         =  39,   // 16 x i16
      v32i16         =  40,   // 32 x i16
      v64i16         =  41,   // 64 x i16
      v128i16        =  42,   //128 x i16

      v1i32          =  43,   //    1 x i32
      v2i32          =  44,   //    2 x i32
      v3i32          =  45,   //    3 x i32
      v4i32          =  46,   //    4 x i32
      v5i32          =  47,   //    5 x i32
      v8i32          =  48,   //    8 x i32
      v16i32         =  49,   //   16 x i32
      v32i32         =  50,   //   32 x i32
      v64i32         =  51,   //   64 x i32
      v128i32        =  52,   //  128 x i32
      v256i32        =  53,   //  256 x i32
      v512i32        =  54,   //  512 x i32
      v1024i32       =  55,   // 1024 x i32
      v2048i32       =  56,   // 2048 x i32

      v1i64          =  57,   //  1 x i64
      v2i64          =  58,   //  2 x i64
      v4i64          =  59,   //  4 x i64
      v8i64          =  60,   //  8 x i64
      v16i64         =  61,   // 16 x i64
      v32i64         =  62,   // 32 x i64
      v64i64         =  63,   // 64 x i64
      v128i64        =  64,   // 128 x i64
      v256i64        =  65,   // 256 x i64

      v1i128         =  66,   //  1 x i128
=======
      v1i1           =  15,   //    1 x i1
      v2i1           =  16,   //    2 x i1
      v4i1           =  17,   //    4 x i1
      v8i1           =  18,   //    8 x i1
      v16i1          =  19,   //   16 x i1
      v32i1          =  20,   //   32 x i1
      v64i1          =  21,   //   64 x i1
      v128i1         =  22,   //  128 x i1
      v256i1         =  23,   //  256 x i1
      v512i1         =  24,   //  512 x i1
      v1024i1        =  25,   // 1024 x i1

      v1i8           =  26,   //  1 x i8
      v2i8           =  27,   //  2 x i8
      v4i8           =  28,   //  4 x i8
      v8i8           =  29,   //  8 x i8
      v16i8          =  30,   // 16 x i8
      v32i8          =  31,   // 32 x i8
      v64i8          =  32,   // 64 x i8
      v128i8         =  33,   //128 x i8
      v256i8         =  34,   //256 x i8

      v1i16          =  35,   //  1 x i16
      v2i16          =  36,   //  2 x i16
      v3i16          =  37,   //  3 x i16
      v4i16          =  38,   //  4 x i16
      v8i16          =  39,   //  8 x i16
      v16i16         =  40,   // 16 x i16
      v32i16         =  41,   // 32 x i16
      v64i16         =  42,   // 64 x i16
      v128i16        =  43,   //128 x i16

      v1i32          =  44,   //    1 x i32
      v2i32          =  45,   //    2 x i32
      v3i32          =  46,   //    3 x i32
      v4i32          =  47,   //    4 x i32
      v5i32          =  48,   //    5 x i32
      v8i32          =  49,   //    8 x i32
      v16i32         =  50,   //   16 x i32
      v32i32         =  51,   //   32 x i32
      v64i32         =  52,   //   64 x i32
      v128i32        =  53,   //  128 x i32
      v256i32        =  54,   //  256 x i32
      v512i32        =  55,   //  512 x i32
      v1024i32       =  56,   // 1024 x i32
      v2048i32       =  57,   // 2048 x i32

      v1i64          =  58,   //  1 x i64
      v2i64          =  59,   //  2 x i64
      v4i64          =  60,   //  4 x i64
      v8i64          =  61,   //  8 x i64
      v16i64         =  62,   // 16 x i64
      v32i64         =  63,   // 32 x i64

      v1i128         =  64,   //  1 x i128
>>>>>>> 23ac16cf

      FIRST_INTEGER_FIXEDLEN_VECTOR_VALUETYPE = v1i1,
      LAST_INTEGER_FIXEDLEN_VECTOR_VALUETYPE = v1i128,

<<<<<<< HEAD
      v2f16          =  67,   //    2 x f16
      v3f16          =  68,   //    3 x f16
      v4f16          =  69,   //    4 x f16
      v8f16          =  70,   //    8 x f16
      v16f16         =  71,   //   16 x f16
      v32f16         =  72,   //   32 x f16
      v1f32          =  73,   //    1 x f32
      v2f32          =  74,   //    2 x f32
      v3f32          =  75,   //    3 x f32
      v4f32          =  76,   //    4 x f32
      v5f32          =  77,   //    5 x f32
      v8f32          =  78,   //    8 x f32
      v16f32         =  79,   //   16 x f32
      v32f32         =  80,   //   32 x f32
      v64f32         =  81,   //   64 x f32
      v128f32        =  82,   //  128 x f32
      v256f32        =  83,   //  256 x f32
      v512f32        =  84,   //  512 x f32
      v1024f32       =  85,   // 1024 x f32
      v2048f32       =  86,   // 2048 x f32
      v1f64          =  87,   //    1 x f64
      v2f64          =  88,   //    2 x f64
      v4f64          =  89,   //    4 x f64
      v8f64          =  90,   //    8 x f64
      v16f64         =  91,  //   16 x f64
      v32f64         =  92,  //   32 x f64
      v64f64         =  93,  //   64 x f64
      v128f64        =  94,  //  128 x f64
      v256f64        =  95,  //  256 x f64

      FIRST_FP_FIXEDLEN_VECTOR_VALUETYPE = v2f16,
      LAST_FP_FIXEDLEN_VECTOR_VALUETYPE = v256f64,

      FIRST_FIXEDLEN_VECTOR_VALUETYPE = v1i1,
      LAST_FIXEDLEN_VECTOR_VALUETYPE = v256f64,
=======
      v2f16          =  65,   //    2 x f16
      v3f16          =  66,   //    3 x f16
      v4f16          =  67,   //    4 x f16
      v8f16          =  68,   //    8 x f16
      v16f16         =  69,   //   16 x f16
      v32f16         =  70,   //   32 x f16
      v2bf16         =  71,   //    2 x bf16
      v3bf16         =  72,   //    3 x bf16
      v4bf16         =  73,   //    4 x bf16
      v8bf16         =  74,   //    8 x bf16
      v16bf16        =  75,   //   16 x bf16
      v32bf16        =  76,   //   32 x bf16
      v1f32          =  77,   //    1 x f32
      v2f32          =  78,   //    2 x f32
      v3f32          =  79,   //    3 x f32
      v4f32          =  80,   //    4 x f32
      v5f32          =  81,   //    5 x f32
      v8f32          =  82,   //    8 x f32
      v16f32         =  83,   //   16 x f32
      v32f32         =  84,   //   32 x f32
      v64f32         =  85,   //   64 x f32
      v128f32        =  86,   //  128 x f32
      v256f32        =  87,   //  256 x f32
      v512f32        =  88,   //  512 x f32
      v1024f32       =  89,   // 1024 x f32
      v2048f32       =  90,   // 2048 x f32
      v1f64          =  91,   //    1 x f64
      v2f64          =  92,   //    2 x f64
      v4f64          =  93,   //    4 x f64
      v8f64          =  94,   //    8 x f64
      v16f64         =  95,   //   16 x f64

      FIRST_FP_FIXEDLEN_VECTOR_VALUETYPE = v2f16,
      LAST_FP_FIXEDLEN_VECTOR_VALUETYPE = v16f64,

      FIRST_FIXEDLEN_VECTOR_VALUETYPE = v1i1,
      LAST_FIXEDLEN_VECTOR_VALUETYPE = v16f64,
>>>>>>> 23ac16cf

      nxv1i1         =  96,   // n x  1 x i1
      nxv2i1         =  97,   // n x  2 x i1
      nxv4i1         =  98,   // n x  4 x i1
      nxv8i1         =  99,   // n x  8 x i1
<<<<<<< HEAD
      nxv16i1        =  100,   // n x 16 x i1
      nxv32i1        =  101,   // n x 32 x i1

      nxv1i8         =  102,   // n x  1 x i8
      nxv2i8         =  103,   // n x  2 x i8
      nxv4i8         =  104,   // n x  4 x i8
      nxv8i8         =  105,   // n x  8 x i8
      nxv16i8        =  106,   // n x 16 x i8
      nxv32i8        =  107,   // n x 32 x i8

      nxv1i16        =  108,  // n x  1 x i16
      nxv2i16        =  109,  // n x  2 x i16
      nxv4i16        =  110,  // n x  4 x i16
      nxv8i16        =  111,  // n x  8 x i16
      nxv16i16       =  112,  // n x 16 x i16
      nxv32i16       =  113,  // n x 32 x i16

      nxv1i32        =  114,  // n x  1 x i32
      nxv2i32        =  115,  // n x  2 x i32
      nxv4i32        =  116,  // n x  4 x i32
      nxv8i32        =  117,  // n x  8 x i32
      nxv16i32       =  118,  // n x 16 x i32
      nxv32i32       =  119,  // n x 32 x i32

      nxv1i64        =  120,  // n x  1 x i64
      nxv2i64        =  121,  // n x  2 x i64
      nxv4i64        =  122,  // n x  4 x i64
      nxv8i64        =  123,  // n x  8 x i64
      nxv16i64       =  124,  // n x 16 x i64
      nxv32i64       =  125,  // n x 32 x i64
=======
      nxv16i1        = 100,   // n x 16 x i1
      nxv32i1        = 101,   // n x 32 x i1

      nxv1i8         = 102,   // n x  1 x i8
      nxv2i8         = 103,   // n x  2 x i8
      nxv4i8         = 104,   // n x  4 x i8
      nxv8i8         = 105,   // n x  8 x i8
      nxv16i8        = 106,   // n x 16 x i8
      nxv32i8        = 107,   // n x 32 x i8

      nxv1i16        = 108,  // n x  1 x i16
      nxv2i16        = 109,  // n x  2 x i16
      nxv4i16        = 110,  // n x  4 x i16
      nxv8i16        = 111,  // n x  8 x i16
      nxv16i16       = 112,  // n x 16 x i16
      nxv32i16       = 113,  // n x 32 x i16

      nxv1i32        = 114,  // n x  1 x i32
      nxv2i32        = 115,  // n x  2 x i32
      nxv4i32        = 116,  // n x  4 x i32
      nxv8i32        = 117,  // n x  8 x i32
      nxv16i32       = 118,  // n x 16 x i32
      nxv32i32       = 119,  // n x 32 x i32

      nxv1i64        = 120,  // n x  1 x i64
      nxv2i64        = 121,  // n x  2 x i64
      nxv4i64        = 122,  // n x  4 x i64
      nxv8i64        = 123,  // n x  8 x i64
      nxv16i64       = 124,  // n x 16 x i64
      nxv32i64       = 125,  // n x 32 x i64
>>>>>>> 23ac16cf

      FIRST_INTEGER_SCALABLE_VECTOR_VALUETYPE = nxv1i1,
      LAST_INTEGER_SCALABLE_VECTOR_VALUETYPE = nxv32i64,

<<<<<<< HEAD
      nxv2f16        =  126,  // n x  2 x f16
      nxv4f16        =  127,  // n x  4 x f16
      nxv8f16        =  128,  // n x  8 x f16
      nxv1f32        =  129,  // n x  1 x f32
      nxv2f32        =  130,  // n x  2 x f32
      nxv4f32        =  131,  // n x  4 x f32
      nxv8f32        =  132,  // n x  8 x f32
      nxv16f32       =  133,  // n x 16 x f32
      nxv1f64        =  134,  // n x  1 x f64
      nxv2f64        =  135,  // n x  2 x f64
      nxv4f64        =  136,  // n x  4 x f64
      nxv8f64        =  137,  // n x  8 x f64
=======
      nxv2f16        = 126,  // n x  2 x f16
      nxv4f16        = 127,  // n x  4 x f16
      nxv8f16        = 128,  // n x  8 x f16
      nxv2bf16       = 129,  // n x  2 x bf16
      nxv4bf16       = 130,  // n x  4 x bf16
      nxv8bf16       = 131,  // n x  8 x bf16
      nxv1f32        = 132,  // n x  1 x f32
      nxv2f32        = 133,  // n x  2 x f32
      nxv4f32        = 134,  // n x  4 x f32
      nxv8f32        = 135,  // n x  8 x f32
      nxv16f32       = 136,  // n x 16 x f32
      nxv1f64        = 137,  // n x  1 x f64
      nxv2f64        = 138,  // n x  2 x f64
      nxv4f64        = 139,  // n x  4 x f64
      nxv8f64        = 140,  // n x  8 x f64
>>>>>>> 23ac16cf

      FIRST_FP_SCALABLE_VECTOR_VALUETYPE = nxv2f16,
      LAST_FP_SCALABLE_VECTOR_VALUETYPE = nxv8f64,

      FIRST_SCALABLE_VECTOR_VALUETYPE = nxv1i1,
      LAST_SCALABLE_VECTOR_VALUETYPE = nxv8f64,

      FIRST_VECTOR_VALUETYPE = v1i1,
      LAST_VECTOR_VALUETYPE  = nxv8f64,

<<<<<<< HEAD
      x86mmx         =  138,   // This is an X86 MMX value

      Glue           =  139,   // This glues nodes together during pre-RA sched

      isVoid         =  140,   // This has no value

      Untyped        =  141,   // This value takes a register, but has
                               // unspecified type.  The register class
                               // will be determined by the opcode.

      exnref         =  142,   // WebAssembly's exnref type

      FIRST_VALUETYPE = 1,     // This is always the beginning of the list.
      LAST_VALUETYPE =  143,   // This always remains at the end of the list.
=======
      x86mmx         = 141,   // This is an X86 MMX value

      Glue           = 142,   // This glues nodes together during pre-RA sched

      isVoid         = 143,   // This has no value

      Untyped        = 144,   // This value takes a register, but has
                               // unspecified type.  The register class
                               // will be determined by the opcode.

      exnref         = 145,   // WebAssembly's exnref type

      FIRST_VALUETYPE = 1,     // This is always the beginning of the list.
      LAST_VALUETYPE = 146,   // This always remains at the end of the list.
>>>>>>> 23ac16cf

      // This is the current maximum for LAST_VALUETYPE.
      // MVT::MAX_ALLOWED_VALUETYPE is used for asserts and to size bit vectors
      // This value must be a multiple of 32.
      MAX_ALLOWED_VALUETYPE = 160,

      // A value of type llvm::TokenTy
      token          = 248,

      // This is MDNode or MDString.
      Metadata       = 249,

      // An int value the size of the pointer of the current
      // target to any address space. This must only be used internal to
      // tblgen. Other than for overloading, we treat iPTRAny the same as iPTR.
      iPTRAny        = 250,

      // A vector with any length and element size. This is used
      // for intrinsics that have overloadings based on vector types.
      // This is only for tblgen's consumption!
      vAny           = 251,

      // Any floating-point or vector floating-point value. This is used
      // for intrinsics that have overloadings based on floating-point types.
      // This is only for tblgen's consumption!
      fAny           = 252,

      // An integer or vector integer value of any bit width. This is
      // used for intrinsics that have overloadings based on integer bit widths.
      // This is only for tblgen's consumption!
      iAny           = 253,

      // An int value the size of the pointer of the current
      // target.  This should only be used internal to tblgen!
      iPTR           = 254,

      // Any type. This is used for intrinsics that have overloadings.
      // This is only for tblgen's consumption!
      Any            = 255
    };

    SimpleValueType SimpleTy = INVALID_SIMPLE_VALUE_TYPE;

    constexpr MVT() = default;
    constexpr MVT(SimpleValueType SVT) : SimpleTy(SVT) {}

    bool operator>(const MVT& S)  const { return SimpleTy >  S.SimpleTy; }
    bool operator<(const MVT& S)  const { return SimpleTy <  S.SimpleTy; }
    bool operator==(const MVT& S) const { return SimpleTy == S.SimpleTy; }
    bool operator!=(const MVT& S) const { return SimpleTy != S.SimpleTy; }
    bool operator>=(const MVT& S) const { return SimpleTy >= S.SimpleTy; }
    bool operator<=(const MVT& S) const { return SimpleTy <= S.SimpleTy; }

    /// Return true if this is a valid simple valuetype.
    bool isValid() const {
      return (SimpleTy >= MVT::FIRST_VALUETYPE &&
              SimpleTy < MVT::LAST_VALUETYPE);
    }

    /// Return true if this is a FP or a vector FP type.
    bool isFloatingPoint() const {
      return ((SimpleTy >= MVT::FIRST_FP_VALUETYPE &&
               SimpleTy <= MVT::LAST_FP_VALUETYPE) ||
              (SimpleTy >= MVT::FIRST_FP_FIXEDLEN_VECTOR_VALUETYPE &&
               SimpleTy <= MVT::LAST_FP_FIXEDLEN_VECTOR_VALUETYPE) ||
              (SimpleTy >= MVT::FIRST_FP_SCALABLE_VECTOR_VALUETYPE &&
               SimpleTy <= MVT::LAST_FP_SCALABLE_VECTOR_VALUETYPE));
    }

    /// Return true if this is an integer or a vector integer type.
    bool isInteger() const {
      return ((SimpleTy >= MVT::FIRST_INTEGER_VALUETYPE &&
               SimpleTy <= MVT::LAST_INTEGER_VALUETYPE) ||
              (SimpleTy >= MVT::FIRST_INTEGER_FIXEDLEN_VECTOR_VALUETYPE &&
               SimpleTy <= MVT::LAST_INTEGER_FIXEDLEN_VECTOR_VALUETYPE) ||
              (SimpleTy >= MVT::FIRST_INTEGER_SCALABLE_VECTOR_VALUETYPE &&
               SimpleTy <= MVT::LAST_INTEGER_SCALABLE_VECTOR_VALUETYPE));
    }

    /// Return true if this is an integer, not including vectors.
    bool isScalarInteger() const {
      return (SimpleTy >= MVT::FIRST_INTEGER_VALUETYPE &&
              SimpleTy <= MVT::LAST_INTEGER_VALUETYPE);
    }

    /// Return true if this is a vector value type.
    bool isVector() const {
      return (SimpleTy >= MVT::FIRST_VECTOR_VALUETYPE &&
              SimpleTy <= MVT::LAST_VECTOR_VALUETYPE);
    }

    /// Return true if this is a vector value type where the
    /// runtime length is machine dependent
    bool isScalableVector() const {
      return (SimpleTy >= MVT::FIRST_SCALABLE_VECTOR_VALUETYPE &&
              SimpleTy <= MVT::LAST_SCALABLE_VECTOR_VALUETYPE);
    }

    bool isFixedLengthVector() const {
      return (SimpleTy >= MVT::FIRST_FIXEDLEN_VECTOR_VALUETYPE &&
              SimpleTy <= MVT::LAST_FIXEDLEN_VECTOR_VALUETYPE);
    }

    /// Return true if this is a 16-bit vector type.
    bool is16BitVector() const {
      return (SimpleTy == MVT::v2i8  || SimpleTy == MVT::v1i16 ||
              SimpleTy == MVT::v16i1);
    }

    /// Return true if this is a 32-bit vector type.
    bool is32BitVector() const {
      return (SimpleTy == MVT::v32i1 || SimpleTy == MVT::v4i8   ||
              SimpleTy == MVT::v2i16 || SimpleTy == MVT::v1i32  ||
              SimpleTy == MVT::v2f16 || SimpleTy == MVT::v2bf16 ||
              SimpleTy == MVT::v1f32);
    }

    /// Return true if this is a 64-bit vector type.
    bool is64BitVector() const {
      return (SimpleTy == MVT::v64i1  || SimpleTy == MVT::v8i8  ||
              SimpleTy == MVT::v4i16  || SimpleTy == MVT::v2i32 ||
              SimpleTy == MVT::v1i64  || SimpleTy == MVT::v4f16 ||
              SimpleTy == MVT::v4bf16 ||SimpleTy == MVT::v2f32  ||
              SimpleTy == MVT::v1f64);
    }

    /// Return true if this is a 128-bit vector type.
    bool is128BitVector() const {
      return (SimpleTy == MVT::v128i1 || SimpleTy == MVT::v16i8  ||
              SimpleTy == MVT::v8i16  || SimpleTy == MVT::v4i32  ||
              SimpleTy == MVT::v2i64  || SimpleTy == MVT::v1i128 ||
              SimpleTy == MVT::v8f16  || SimpleTy == MVT::v8bf16 ||
              SimpleTy == MVT::v4f32  || SimpleTy == MVT::v2f64);
    }

    /// Return true if this is a 256-bit vector type.
    bool is256BitVector() const {
      return (SimpleTy == MVT::v16f16 || SimpleTy == MVT::v16bf16 ||
              SimpleTy == MVT::v8f32  || SimpleTy == MVT::v4f64   ||
              SimpleTy == MVT::v32i8  || SimpleTy == MVT::v16i16  ||
              SimpleTy == MVT::v8i32  || SimpleTy == MVT::v4i64   ||
              SimpleTy == MVT::v256i1);
    }

    /// Return true if this is a 512-bit vector type.
    bool is512BitVector() const {
      return (SimpleTy == MVT::v32f16 || SimpleTy == MVT::v32bf16 ||
              SimpleTy == MVT::v16f32 || SimpleTy == MVT::v8f64   ||
              SimpleTy == MVT::v512i1 || SimpleTy == MVT::v64i8   ||
              SimpleTy == MVT::v32i16 || SimpleTy == MVT::v16i32  ||
              SimpleTy == MVT::v8i64);
    }

    /// Return true if this is a 1024-bit vector type.
    bool is1024BitVector() const {
      return (SimpleTy == MVT::v32f32  || SimpleTy == MVT::v16f64 ||
              SimpleTy == MVT::v1024i1 || SimpleTy == MVT::v128i8 ||
              SimpleTy == MVT::v64i16  || SimpleTy == MVT::v32i32 ||
              SimpleTy == MVT::v16i64  || SimpleTy == MVT::v16f64);
    }

    /// Return true if this is a 2048-bit vector type.
    bool is2048BitVector() const {
      return (SimpleTy == MVT::v64f32 || SimpleTy == MVT::v32f64 ||
              SimpleTy == MVT::v256i8 || SimpleTy == MVT::v128i16 ||
              SimpleTy == MVT::v64i32 || SimpleTy == MVT::v32i64);
    }

    /// Return true if this is a 4096-bit vector type.
    bool is4096BitVector() const {
      return (SimpleTy == MVT::v128f32 || SimpleTy == MVT::v64f64 ||
              SimpleTy == MVT::v128i32 || SimpleTy == MVT::v64i64);
    }

    /// Return true if this is a 8192-bit vector type.
    bool is8192BitVector() const {
      return (SimpleTy == MVT::v256f32 || SimpleTy == MVT::v128f64 ||
              SimpleTy == MVT::v256i32 || SimpleTy == MVT::v128i64);
    }

    /// Return true if this is a 16384 vector type.
    bool is16384BitVector() const {
      return (SimpleTy == MVT::v256i64 || SimpleTy == MVT::v512i32 ||
              SimpleTy == MVT::v256f64 || SimpleTy == MVT::v512f32);
    }

    /// Return true if this is an overloaded type for TableGen.
    bool isOverloaded() const {
      return (SimpleTy==MVT::Any  ||
              SimpleTy==MVT::iAny || SimpleTy==MVT::fAny ||
              SimpleTy==MVT::vAny || SimpleTy==MVT::iPTRAny);
    }

    /// Return a VT for a vector type with the same element type but
    /// half the number of elements.
    MVT getHalfNumVectorElementsVT() const {
      MVT EltVT = getVectorElementType();
      auto EltCnt = getVectorElementCount();
      assert(!(EltCnt.Min & 1) && "Splitting vector, but not in half!");
      return getVectorVT(EltVT, EltCnt / 2);
    }

    /// Returns true if the given vector is a power of 2.
    bool isPow2VectorType() const {
      unsigned NElts = getVectorNumElements();
      return !(NElts & (NElts - 1));
    }

    /// Widens the length of the given vector MVT up to the nearest power of 2
    /// and returns that type.
    MVT getPow2VectorType() const {
      if (isPow2VectorType())
        return *this;

      unsigned NElts = getVectorNumElements();
      unsigned Pow2NElts = 1 << Log2_32_Ceil(NElts);
      return MVT::getVectorVT(getVectorElementType(), Pow2NElts);
    }

    /// If this is a vector, return the element type, otherwise return this.
    MVT getScalarType() const {
      return isVector() ? getVectorElementType() : *this;
    }

    MVT getVectorElementType() const {
      switch (SimpleTy) {
      default:
        llvm_unreachable("Not a vector MVT!");
      case v1i1:
      case v2i1:
      case v4i1:
      case v8i1:
      case v16i1:
      case v32i1:
      case v64i1:
      case v128i1:
      case v256i1:
      case v512i1:
      case v1024i1:
      case nxv1i1:
      case nxv2i1:
      case nxv4i1:
      case nxv8i1:
      case nxv16i1:
      case nxv32i1: return i1;
      case v1i8:
      case v2i8:
      case v4i8:
      case v8i8:
      case v16i8:
      case v32i8:
      case v64i8:
      case v128i8:
      case v256i8:
      case nxv1i8:
      case nxv2i8:
      case nxv4i8:
      case nxv8i8:
      case nxv16i8:
      case nxv32i8: return i8;
      case v1i16:
      case v2i16:
      case v3i16:
      case v4i16:
      case v8i16:
      case v16i16:
      case v32i16:
      case v64i16:
      case v128i16:
      case nxv1i16:
      case nxv2i16:
      case nxv4i16:
      case nxv8i16:
      case nxv16i16:
      case nxv32i16: return i16;
      case v1i32:
      case v2i32:
      case v3i32:
      case v4i32:
      case v5i32:
      case v8i32:
      case v16i32:
      case v32i32:
      case v64i32:
      case v128i32:
      case v256i32:
      case v512i32:
      case v1024i32:
      case v2048i32:
      case nxv1i32:
      case nxv2i32:
      case nxv4i32:
      case nxv8i32:
      case nxv16i32:
      case nxv32i32: return i32;
      case v1i64:
      case v2i64:
      case v4i64:
      case v8i64:
      case v16i64:
      case v32i64:
      case v64i64:
      case v128i64:
      case v256i64:
      case nxv1i64:
      case nxv2i64:
      case nxv4i64:
      case nxv8i64:
      case nxv16i64:
      case nxv32i64: return i64;
      case v1i128: return i128;
      case v2f16:
      case v3f16:
      case v4f16:
      case v8f16:
      case v16f16:
      case v32f16:
      case nxv2f16:
      case nxv4f16:
      case nxv8f16: return f16;
      case v2bf16:
      case v3bf16:
      case v4bf16:
      case v8bf16:
      case v16bf16:
      case v32bf16:
      case nxv2bf16:
      case nxv4bf16:
      case nxv8bf16: return bf16;
      case v1f32:
      case v2f32:
      case v3f32:
      case v4f32:
      case v5f32:
      case v8f32:
      case v16f32:
      case v32f32:
      case v64f32:
      case v128f32:
      case v256f32:
      case v512f32:
      case v1024f32:
      case v2048f32:
      case nxv1f32:
      case nxv2f32:
      case nxv4f32:
      case nxv8f32:
      case nxv16f32: return f32;
      case v1f64:
      case v2f64:
      case v4f64:
      case v8f64:
      case v16f64:
<<<<<<< HEAD
      case v32f64:
      case v64f64:
      case v128f64:
      case v256f64:
=======
>>>>>>> 23ac16cf
      case nxv1f64:
      case nxv2f64:
      case nxv4f64:
      case nxv8f64: return f64;
      }
    }

    unsigned getVectorNumElements() const {
      switch (SimpleTy) {
      default:
        llvm_unreachable("Not a vector MVT!");
      case v2048i32:
      case v2048f32: return 2048;
      case v1024i1:
      case v1024i32:
      case v1024f32: return 1024;
      case v512i1:
      case v512i32:
      case v512f32: return 512;
      case v256i1:
      case v256i8:
      case v256i32:
      case v256f32:
      case v256i64:
      case v256f64: return 256;
      case v128i1:
      case v128i8:
      case v128i16:
      case v128i32:
      case v128i64:
      case v128f32:
      case v128f64: return 128;
      case v64i1:
      case v64i8:
      case v64i16:
      case v64i32:
      case v64f32:
      case v64i64:
      case v64f64: return 64;
      case v32i1:
      case v32i8:
      case v32i16:
      case v32i32:
      case v32i64:
      case v32f16:
      case v32bf16:
      case v32f32:
      case v32f64:
      case nxv32i1:
      case nxv32i8:
      case nxv32i16:
      case nxv32i32:
      case nxv32i64: return 32;
      case v16i1:
      case v16i8:
      case v16i16:
      case v16i32:
      case v16i64:
      case v16f16:
      case v16bf16:
      case v16f32:
      case v16f64:
      case nxv16i1:
      case nxv16i8:
      case nxv16i16:
      case nxv16i32:
      case nxv16i64:
      case nxv16f32: return 16;
      case v8i1:
      case v8i8:
      case v8i16:
      case v8i32:
      case v8i64:
      case v8f16:
      case v8bf16:
      case v8f32:
      case v8f64:
      case nxv8i1:
      case nxv8i8:
      case nxv8i16:
      case nxv8i32:
      case nxv8i64:
      case nxv8f16:
      case nxv8bf16:
      case nxv8f32:
      case nxv8f64: return 8;
      case v5i32:
      case v5f32: return 5;
      case v4i1:
      case v4i8:
      case v4i16:
      case v4i32:
      case v4i64:
      case v4f16:
      case v4bf16:
      case v4f32:
      case v4f64:
      case nxv4i1:
      case nxv4i8:
      case nxv4i16:
      case nxv4i32:
      case nxv4i64:
      case nxv4f16:
      case nxv4bf16:
      case nxv4f32:
      case nxv4f64: return 4;
      case v3i16:
      case v3i32:
      case v3f16:
      case v3bf16:
      case v3f32: return 3;
      case v2i1:
      case v2i8:
      case v2i16:
      case v2i32:
      case v2i64:
      case v2f16:
      case v2bf16:
      case v2f32:
      case v2f64:
      case nxv2i1:
      case nxv2i8:
      case nxv2i16:
      case nxv2i32:
      case nxv2i64:
      case nxv2f16:
      case nxv2bf16:
      case nxv2f32:
      case nxv2f64: return 2;
      case v1i1:
      case v1i8:
      case v1i16:
      case v1i32:
      case v1i64:
      case v1i128:
      case v1f32:
      case v1f64:
      case nxv1i1:
      case nxv1i8:
      case nxv1i16:
      case nxv1i32:
      case nxv1i64:
      case nxv1f32:
      case nxv1f64: return 1;
      }
    }

    ElementCount getVectorElementCount() const {
      return { getVectorNumElements(), isScalableVector() };
    }

    /// Returns the size of the specified MVT in bits.
    ///
    /// If the value type is a scalable vector type, the scalable property will
    /// be set and the runtime size will be a positive integer multiple of the
    /// base size.
    TypeSize getSizeInBits() const {
      switch (SimpleTy) {
      default:
        llvm_unreachable("getSizeInBits called on extended MVT.");
      case Other:
        llvm_unreachable("Value type is non-standard value, Other.");
      case iPTR:
        llvm_unreachable("Value type size is target-dependent. Ask TLI.");
      case iPTRAny:
      case iAny:
      case fAny:
      case vAny:
      case Any:
        llvm_unreachable("Value type is overloaded.");
      case token:
        llvm_unreachable("Token type is a sentinel that cannot be used "
                         "in codegen and has no size");
      case Metadata:
        llvm_unreachable("Value type is metadata.");
      case i1:
      case v1i1: return TypeSize::Fixed(1);
      case nxv1i1: return TypeSize::Scalable(1);
      case v2i1: return TypeSize::Fixed(2);
      case nxv2i1: return TypeSize::Scalable(2);
      case v4i1: return TypeSize::Fixed(4);
      case nxv4i1: return TypeSize::Scalable(4);
      case i8  :
      case v1i8:
      case v8i1: return TypeSize::Fixed(8);
      case nxv1i8:
      case nxv8i1: return TypeSize::Scalable(8);
      case i16 :
      case f16:
      case bf16:
      case v16i1:
      case v2i8:
      case v1i16: return TypeSize::Fixed(16);
      case nxv16i1:
      case nxv2i8:
      case nxv1i16: return TypeSize::Scalable(16);
      case f32 :
      case i32 :
      case v32i1:
      case v4i8:
      case v2i16:
      case v2f16:
      case v2bf16:
      case v1f32:
      case v1i32: return TypeSize::Fixed(32);
      case nxv32i1:
      case nxv4i8:
      case nxv2i16:
      case nxv1i32:
      case nxv2f16:
      case nxv2bf16:
      case nxv1f32: return TypeSize::Scalable(32);
      case v3i16:
      case v3f16:
      case v3bf16: return TypeSize::Fixed(48);
      case x86mmx:
      case f64 :
      case i64 :
      case v64i1:
      case v8i8:
      case v4i16:
      case v2i32:
      case v1i64:
      case v4f16:
      case v4bf16:
      case v2f32:
      case v1f64: return TypeSize::Fixed(64);
      case nxv8i8:
      case nxv4i16:
      case nxv2i32:
      case nxv1i64:
      case nxv4f16:
      case nxv4bf16:
      case nxv2f32:
      case nxv1f64: return TypeSize::Scalable(64);
      case f80 :  return TypeSize::Fixed(80);
      case v3i32:
      case v3f32: return TypeSize::Fixed(96);
      case f128:
      case ppcf128:
      case i128:
      case v128i1:
      case v16i8:
      case v8i16:
      case v4i32:
      case v2i64:
      case v1i128:
      case v8f16:
      case v8bf16:
      case v4f32:
      case v2f64: return TypeSize::Fixed(128);
      case nxv16i8:
      case nxv8i16:
      case nxv4i32:
      case nxv2i64:
      case nxv8f16:
      case nxv8bf16:
      case nxv4f32:
      case nxv2f64: return TypeSize::Scalable(128);
      case v5i32:
      case v5f32: return TypeSize::Fixed(160);
      case v256i1:
      case v32i8:
      case v16i16:
      case v8i32:
      case v4i64:
      case v16f16:
      case v16bf16:
      case v8f32:
      case v4f64: return TypeSize::Fixed(256);
      case nxv32i8:
      case nxv16i16:
      case nxv8i32:
      case nxv4i64:
      case nxv8f32:
      case nxv4f64: return TypeSize::Scalable(256);
      case v512i1:
      case v64i8:
      case v32i16:
      case v16i32:
      case v8i64:
      case v32f16:
      case v32bf16:
      case v16f32:
      case v8f64: return TypeSize::Fixed(512);
      case nxv32i16:
      case nxv16i32:
      case nxv8i64:
      case nxv16f32:
      case nxv8f64: return TypeSize::Scalable(512);
      case v1024i1:
      case v128i8:
      case v64i16:
      case v32i32:
      case v16i64:
<<<<<<< HEAD
      case v32f32:
      case v16f64: return TypeSize::Fixed(1024);
=======
      case v16f64:
      case v32f32: return TypeSize::Fixed(1024);
>>>>>>> 23ac16cf
      case nxv32i32:
      case nxv16i64: return TypeSize::Scalable(1024);
      case v256i8:
      case v128i16:
      case v64i32:
      case v32i64:
      case v64f32:
      case v32f64: return TypeSize::Fixed(2048);
      case nxv32i64: return TypeSize::Scalable(2048);
      case v128i32:
      case v64i64:
      case v128f32:
      case v64f64:  return TypeSize::Fixed(4096);
      case v256i32:
      case v128i64:
      case v256f32:
      case v128f64:  return TypeSize::Fixed(8192);
      case v512i32:
      case v256i64:
      case v512f32:
      case v256f64:  return TypeSize::Fixed(16384);
      case v1024i32:
      case v1024f32:  return TypeSize::Fixed(32768);
      case v2048i32:
      case v2048f32:  return TypeSize::Fixed(65536);
      case exnref: return TypeSize::Fixed(0); // opaque type
      }
    }

    TypeSize getScalarSizeInBits() const {
      return getScalarType().getSizeInBits();
    }

    /// Return the number of bytes overwritten by a store of the specified value
    /// type.
    ///
    /// If the value type is a scalable vector type, the scalable property will
    /// be set and the runtime size will be a positive integer multiple of the
    /// base size.
    TypeSize getStoreSize() const {
      TypeSize BaseSize = getSizeInBits();
      return {(BaseSize.getKnownMinSize() + 7) / 8, BaseSize.isScalable()};
    }

    /// Return the number of bits overwritten by a store of the specified value
    /// type.
    ///
    /// If the value type is a scalable vector type, the scalable property will
    /// be set and the runtime size will be a positive integer multiple of the
    /// base size.
    TypeSize getStoreSizeInBits() const {
      return getStoreSize() * 8;
    }

    /// Returns true if the number of bits for the type is a multiple of an
    /// 8-bit byte.
    bool isByteSized() const {
      return getSizeInBits().isByteSized();
    }

    /// Return true if this has more bits than VT.
    bool bitsGT(MVT VT) const {
      return getSizeInBits() > VT.getSizeInBits();
    }

    /// Return true if this has no less bits than VT.
    bool bitsGE(MVT VT) const {
      return getSizeInBits() >= VT.getSizeInBits();
    }

    /// Return true if this has less bits than VT.
    bool bitsLT(MVT VT) const {
      return getSizeInBits() < VT.getSizeInBits();
    }

    /// Return true if this has no more bits than VT.
    bool bitsLE(MVT VT) const {
      return getSizeInBits() <= VT.getSizeInBits();
    }

    static MVT getFloatingPointVT(unsigned BitWidth) {
      switch (BitWidth) {
      default:
        llvm_unreachable("Bad bit width!");
      case 16:
        return MVT::f16;
      case 32:
        return MVT::f32;
      case 64:
        return MVT::f64;
      case 80:
        return MVT::f80;
      case 128:
        return MVT::f128;
      }
    }

    static MVT getIntegerVT(unsigned BitWidth) {
      switch (BitWidth) {
      default:
        return (MVT::SimpleValueType)(MVT::INVALID_SIMPLE_VALUE_TYPE);
      case 1:
        return MVT::i1;
      case 8:
        return MVT::i8;
      case 16:
        return MVT::i16;
      case 32:
        return MVT::i32;
      case 64:
        return MVT::i64;
      case 128:
        return MVT::i128;
      }
    }

    static MVT getVectorVT(MVT VT, unsigned NumElements) {
      switch (VT.SimpleTy) {
      default:
        break;
      case MVT::i1:
        if (NumElements == 1)    return MVT::v1i1;
        if (NumElements == 2)    return MVT::v2i1;
        if (NumElements == 4)    return MVT::v4i1;
        if (NumElements == 8)    return MVT::v8i1;
        if (NumElements == 16)   return MVT::v16i1;
        if (NumElements == 32)   return MVT::v32i1;
        if (NumElements == 64)   return MVT::v64i1;
        if (NumElements == 128)  return MVT::v128i1;
        if (NumElements == 256)  return MVT::v256i1;
        if (NumElements == 512)  return MVT::v512i1;
        if (NumElements == 1024) return MVT::v1024i1;
        break;
      case MVT::i8:
        if (NumElements == 1)   return MVT::v1i8;
        if (NumElements == 2)   return MVT::v2i8;
        if (NumElements == 4)   return MVT::v4i8;
        if (NumElements == 8)   return MVT::v8i8;
        if (NumElements == 16)  return MVT::v16i8;
        if (NumElements == 32)  return MVT::v32i8;
        if (NumElements == 64)  return MVT::v64i8;
        if (NumElements == 128) return MVT::v128i8;
        if (NumElements == 256) return MVT::v256i8;
        break;
      case MVT::i16:
        if (NumElements == 1)   return MVT::v1i16;
        if (NumElements == 2)   return MVT::v2i16;
        if (NumElements == 3)   return MVT::v3i16;
        if (NumElements == 4)   return MVT::v4i16;
        if (NumElements == 8)   return MVT::v8i16;
        if (NumElements == 16)  return MVT::v16i16;
        if (NumElements == 32)  return MVT::v32i16;
        if (NumElements == 64)  return MVT::v64i16;
        if (NumElements == 128) return MVT::v128i16;
        break;
      case MVT::i32:
        if (NumElements == 1)    return MVT::v1i32;
        if (NumElements == 2)    return MVT::v2i32;
        if (NumElements == 3)    return MVT::v3i32;
        if (NumElements == 4)    return MVT::v4i32;
        if (NumElements == 5)    return MVT::v5i32;
        if (NumElements == 8)    return MVT::v8i32;
        if (NumElements == 16)   return MVT::v16i32;
        if (NumElements == 32)   return MVT::v32i32;
        if (NumElements == 64)   return MVT::v64i32;
        if (NumElements == 128)  return MVT::v128i32;
        if (NumElements == 256)  return MVT::v256i32;
        if (NumElements == 512)  return MVT::v512i32;
        if (NumElements == 1024) return MVT::v1024i32;
        if (NumElements == 2048) return MVT::v2048i32;
        break;
      case MVT::i64:
        if (NumElements == 1)  return MVT::v1i64;
        if (NumElements == 2)  return MVT::v2i64;
        if (NumElements == 4)  return MVT::v4i64;
        if (NumElements == 8)  return MVT::v8i64;
        if (NumElements == 16) return MVT::v16i64;
        if (NumElements == 32) return MVT::v32i64;
        if (NumElements == 64) return MVT::v64i64;
        if (NumElements == 128) return MVT::v128i64;
        if (NumElements == 256) return MVT::v256i64;
        break;
      case MVT::i128:
        if (NumElements == 1)  return MVT::v1i128;
        break;
      case MVT::f16:
        if (NumElements == 2)  return MVT::v2f16;
        if (NumElements == 3)  return MVT::v3f16;
        if (NumElements == 4)  return MVT::v4f16;
        if (NumElements == 8)  return MVT::v8f16;
        if (NumElements == 16) return MVT::v16f16;
        if (NumElements == 32) return MVT::v32f16;
        break;
      case MVT::bf16:
        if (NumElements == 2)  return MVT::v2bf16;
        if (NumElements == 3)  return MVT::v3bf16;
        if (NumElements == 4)  return MVT::v4bf16;
        if (NumElements == 8)  return MVT::v8bf16;
        if (NumElements == 16) return MVT::v16bf16;
        if (NumElements == 32) return MVT::v32bf16;
        break;
      case MVT::f32:
        if (NumElements == 1)    return MVT::v1f32;
        if (NumElements == 2)    return MVT::v2f32;
        if (NumElements == 3)    return MVT::v3f32;
        if (NumElements == 4)    return MVT::v4f32;
        if (NumElements == 5)    return MVT::v5f32;
        if (NumElements == 8)    return MVT::v8f32;
        if (NumElements == 16)   return MVT::v16f32;
        if (NumElements == 32)   return MVT::v32f32;
        if (NumElements == 64)   return MVT::v64f32;
        if (NumElements == 128)  return MVT::v128f32;
        if (NumElements == 256)  return MVT::v256f32;
        if (NumElements == 512)  return MVT::v512f32;
        if (NumElements == 1024) return MVT::v1024f32;
        if (NumElements == 2048) return MVT::v2048f32;
        break;
      case MVT::f64:
        if (NumElements == 1)  return MVT::v1f64;
        if (NumElements == 2)  return MVT::v2f64;
        if (NumElements == 4)  return MVT::v4f64;
        if (NumElements == 8)  return MVT::v8f64;
<<<<<<< HEAD
        if (NumElements == 16)  return MVT::v16f64;
        if (NumElements == 32)  return MVT::v32f64;
        if (NumElements == 64)  return MVT::v64f64;
        if (NumElements == 128)  return MVT::v128f64;
        if (NumElements == 256)  return MVT::v256f64;
=======
        if (NumElements == 16) return MVT::v16f64;
>>>>>>> 23ac16cf
        break;
      }
      return (MVT::SimpleValueType)(MVT::INVALID_SIMPLE_VALUE_TYPE);
    }

    static MVT getScalableVectorVT(MVT VT, unsigned NumElements) {
      switch(VT.SimpleTy) {
        default:
          break;
        case MVT::i1:
          if (NumElements == 1)  return MVT::nxv1i1;
          if (NumElements == 2)  return MVT::nxv2i1;
          if (NumElements == 4)  return MVT::nxv4i1;
          if (NumElements == 8)  return MVT::nxv8i1;
          if (NumElements == 16) return MVT::nxv16i1;
          if (NumElements == 32) return MVT::nxv32i1;
          break;
        case MVT::i8:
          if (NumElements == 1)  return MVT::nxv1i8;
          if (NumElements == 2)  return MVT::nxv2i8;
          if (NumElements == 4)  return MVT::nxv4i8;
          if (NumElements == 8)  return MVT::nxv8i8;
          if (NumElements == 16) return MVT::nxv16i8;
          if (NumElements == 32) return MVT::nxv32i8;
          break;
        case MVT::i16:
          if (NumElements == 1)  return MVT::nxv1i16;
          if (NumElements == 2)  return MVT::nxv2i16;
          if (NumElements == 4)  return MVT::nxv4i16;
          if (NumElements == 8)  return MVT::nxv8i16;
          if (NumElements == 16) return MVT::nxv16i16;
          if (NumElements == 32) return MVT::nxv32i16;
          break;
        case MVT::i32:
          if (NumElements == 1)  return MVT::nxv1i32;
          if (NumElements == 2)  return MVT::nxv2i32;
          if (NumElements == 4)  return MVT::nxv4i32;
          if (NumElements == 8)  return MVT::nxv8i32;
          if (NumElements == 16) return MVT::nxv16i32;
          if (NumElements == 32) return MVT::nxv32i32;
          break;
        case MVT::i64:
          if (NumElements == 1)  return MVT::nxv1i64;
          if (NumElements == 2)  return MVT::nxv2i64;
          if (NumElements == 4)  return MVT::nxv4i64;
          if (NumElements == 8)  return MVT::nxv8i64;
          if (NumElements == 16) return MVT::nxv16i64;
          if (NumElements == 32) return MVT::nxv32i64;
          break;
        case MVT::f16:
          if (NumElements == 2)  return MVT::nxv2f16;
          if (NumElements == 4)  return MVT::nxv4f16;
          if (NumElements == 8)  return MVT::nxv8f16;
          break;
        case MVT::bf16:
          if (NumElements == 2)  return MVT::nxv2bf16;
          if (NumElements == 4)  return MVT::nxv4bf16;
          if (NumElements == 8)  return MVT::nxv8bf16;
          break;
        case MVT::f32:
          if (NumElements == 1)  return MVT::nxv1f32;
          if (NumElements == 2)  return MVT::nxv2f32;
          if (NumElements == 4)  return MVT::nxv4f32;
          if (NumElements == 8)  return MVT::nxv8f32;
          if (NumElements == 16) return MVT::nxv16f32;
          break;
        case MVT::f64:
          if (NumElements == 1)  return MVT::nxv1f64;
          if (NumElements == 2)  return MVT::nxv2f64;
          if (NumElements == 4)  return MVT::nxv4f64;
          if (NumElements == 8)  return MVT::nxv8f64;
          break;
      }
      return (MVT::SimpleValueType)(MVT::INVALID_SIMPLE_VALUE_TYPE);
    }

    static MVT getVectorVT(MVT VT, unsigned NumElements, bool IsScalable) {
      if (IsScalable)
        return getScalableVectorVT(VT, NumElements);
      return getVectorVT(VT, NumElements);
    }

    static MVT getVectorVT(MVT VT, ElementCount EC) {
      if (EC.Scalable)
        return getScalableVectorVT(VT, EC.Min);
      return getVectorVT(VT, EC.Min);
    }

    /// Return the value type corresponding to the specified type.  This returns
    /// all pointers as iPTR.  If HandleUnknown is true, unknown types are
    /// returned as Other, otherwise they are invalid.
    static MVT getVT(Type *Ty, bool HandleUnknown = false);

  private:
    /// A simple iterator over the MVT::SimpleValueType enum.
    struct mvt_iterator {
      SimpleValueType VT;

      mvt_iterator(SimpleValueType VT) : VT(VT) {}

      MVT operator*() const { return VT; }
      bool operator!=(const mvt_iterator &LHS) const { return VT != LHS.VT; }

      mvt_iterator& operator++() {
        VT = (MVT::SimpleValueType)((int)VT + 1);
        assert((int)VT <= MVT::MAX_ALLOWED_VALUETYPE &&
               "MVT iterator overflowed.");
        return *this;
      }
    };

    /// A range of the MVT::SimpleValueType enum.
    using mvt_range = iterator_range<mvt_iterator>;

  public:
    /// SimpleValueType Iteration
    /// @{
    static mvt_range all_valuetypes() {
      return mvt_range(MVT::FIRST_VALUETYPE, MVT::LAST_VALUETYPE);
    }

    static mvt_range integer_valuetypes() {
      return mvt_range(MVT::FIRST_INTEGER_VALUETYPE,
                       (MVT::SimpleValueType)(MVT::LAST_INTEGER_VALUETYPE + 1));
    }

    static mvt_range fp_valuetypes() {
      return mvt_range(MVT::FIRST_FP_VALUETYPE,
                       (MVT::SimpleValueType)(MVT::LAST_FP_VALUETYPE + 1));
    }

    static mvt_range vector_valuetypes() {
      return mvt_range(MVT::FIRST_VECTOR_VALUETYPE,
                       (MVT::SimpleValueType)(MVT::LAST_VECTOR_VALUETYPE + 1));
    }

    static mvt_range fixedlen_vector_valuetypes() {
      return mvt_range(
               MVT::FIRST_FIXEDLEN_VECTOR_VALUETYPE,
               (MVT::SimpleValueType)(MVT::LAST_FIXEDLEN_VECTOR_VALUETYPE + 1));
    }

    static mvt_range scalable_vector_valuetypes() {
      return mvt_range(
               MVT::FIRST_SCALABLE_VECTOR_VALUETYPE,
               (MVT::SimpleValueType)(MVT::LAST_SCALABLE_VECTOR_VALUETYPE + 1));
    }

    static mvt_range integer_fixedlen_vector_valuetypes() {
      return mvt_range(
       MVT::FIRST_INTEGER_FIXEDLEN_VECTOR_VALUETYPE,
       (MVT::SimpleValueType)(MVT::LAST_INTEGER_FIXEDLEN_VECTOR_VALUETYPE + 1));
    }

    static mvt_range fp_fixedlen_vector_valuetypes() {
      return mvt_range(
          MVT::FIRST_FP_FIXEDLEN_VECTOR_VALUETYPE,
          (MVT::SimpleValueType)(MVT::LAST_FP_FIXEDLEN_VECTOR_VALUETYPE + 1));
    }

    static mvt_range integer_scalable_vector_valuetypes() {
      return mvt_range(
       MVT::FIRST_INTEGER_SCALABLE_VECTOR_VALUETYPE,
       (MVT::SimpleValueType)(MVT::LAST_INTEGER_SCALABLE_VECTOR_VALUETYPE + 1));
    }

    static mvt_range fp_scalable_vector_valuetypes() {
      return mvt_range(
            MVT::FIRST_FP_SCALABLE_VECTOR_VALUETYPE,
            (MVT::SimpleValueType)(MVT::LAST_FP_SCALABLE_VECTOR_VALUETYPE + 1));
    }
    /// @}
  };

} // end namespace llvm

#endif // LLVM_CODEGEN_MACHINEVALUETYPE_H<|MERGE_RESOLUTION|>--- conflicted
+++ resolved
@@ -58,66 +58,6 @@
       FIRST_FP_VALUETYPE = bf16,
       LAST_FP_VALUETYPE  = ppcf128,
 
-<<<<<<< HEAD
-      v1i1           =  14,   //    1 x i1
-      v2i1           =  15,   //    2 x i1
-      v4i1           =  16,   //    4 x i1
-      v8i1           =  17,   //    8 x i1
-      v16i1          =  18,   //   16 x i1
-      v32i1          =  19,   //   32 x i1
-      v64i1          =  20,   //   64 x i1
-      v128i1         =  21,   //  128 x i1
-      v256i1         =  22,   //  256 x i1
-      v512i1         =  23,   //  512 x i1
-      v1024i1        =  24,   // 1024 x i1
-
-      v1i8           =  25,   //  1 x i8
-      v2i8           =  26,   //  2 x i8
-      v4i8           =  27,   //  4 x i8
-      v8i8           =  28,   //  8 x i8
-      v16i8          =  29,   // 16 x i8
-      v32i8          =  30,   // 32 x i8
-      v64i8          =  31,   // 64 x i8
-      v128i8         =  32,   //128 x i8
-      v256i8         =  33,   //256 x i8
-
-      v1i16          =  34,   //  1 x i16
-      v2i16          =  35,   //  2 x i16
-      v3i16          =  36,   //  3 x i16
-      v4i16          =  37,   //  4 x i16
-      v8i16          =  38,   //  8 x i16
-      v16i16         =  39,   // 16 x i16
-      v32i16         =  40,   // 32 x i16
-      v64i16         =  41,   // 64 x i16
-      v128i16        =  42,   //128 x i16
-
-      v1i32          =  43,   //    1 x i32
-      v2i32          =  44,   //    2 x i32
-      v3i32          =  45,   //    3 x i32
-      v4i32          =  46,   //    4 x i32
-      v5i32          =  47,   //    5 x i32
-      v8i32          =  48,   //    8 x i32
-      v16i32         =  49,   //   16 x i32
-      v32i32         =  50,   //   32 x i32
-      v64i32         =  51,   //   64 x i32
-      v128i32        =  52,   //  128 x i32
-      v256i32        =  53,   //  256 x i32
-      v512i32        =  54,   //  512 x i32
-      v1024i32       =  55,   // 1024 x i32
-      v2048i32       =  56,   // 2048 x i32
-
-      v1i64          =  57,   //  1 x i64
-      v2i64          =  58,   //  2 x i64
-      v4i64          =  59,   //  4 x i64
-      v8i64          =  60,   //  8 x i64
-      v16i64         =  61,   // 16 x i64
-      v32i64         =  62,   // 32 x i64
-      v64i64         =  63,   // 64 x i64
-      v128i64        =  64,   // 128 x i64
-      v256i64        =  65,   // 256 x i64
-
-      v1i128         =  66,   //  1 x i128
-=======
       v1i1           =  15,   //    1 x i1
       v2i1           =  16,   //    2 x i1
       v4i1           =  17,   //    4 x i1
@@ -171,190 +111,110 @@
       v8i64          =  61,   //  8 x i64
       v16i64         =  62,   // 16 x i64
       v32i64         =  63,   // 32 x i64
-
-      v1i128         =  64,   //  1 x i128
->>>>>>> 23ac16cf
+      v64i64         =  64,   // 64 x i64
+      v128i64        =  65,   // 128 x i64
+      v256i64        =  66,   // 256 x i64
+
+      v1i128         =  67,   //  1 x i128
 
       FIRST_INTEGER_FIXEDLEN_VECTOR_VALUETYPE = v1i1,
       LAST_INTEGER_FIXEDLEN_VECTOR_VALUETYPE = v1i128,
 
-<<<<<<< HEAD
-      v2f16          =  67,   //    2 x f16
-      v3f16          =  68,   //    3 x f16
-      v4f16          =  69,   //    4 x f16
-      v8f16          =  70,   //    8 x f16
-      v16f16         =  71,   //   16 x f16
-      v32f16         =  72,   //   32 x f16
-      v1f32          =  73,   //    1 x f32
-      v2f32          =  74,   //    2 x f32
-      v3f32          =  75,   //    3 x f32
-      v4f32          =  76,   //    4 x f32
-      v5f32          =  77,   //    5 x f32
-      v8f32          =  78,   //    8 x f32
-      v16f32         =  79,   //   16 x f32
-      v32f32         =  80,   //   32 x f32
-      v64f32         =  81,   //   64 x f32
-      v128f32        =  82,   //  128 x f32
-      v256f32        =  83,   //  256 x f32
-      v512f32        =  84,   //  512 x f32
-      v1024f32       =  85,   // 1024 x f32
-      v2048f32       =  86,   // 2048 x f32
-      v1f64          =  87,   //    1 x f64
-      v2f64          =  88,   //    2 x f64
-      v4f64          =  89,   //    4 x f64
-      v8f64          =  90,   //    8 x f64
-      v16f64         =  91,  //   16 x f64
-      v32f64         =  92,  //   32 x f64
-      v64f64         =  93,  //   64 x f64
-      v128f64        =  94,  //  128 x f64
-      v256f64        =  95,  //  256 x f64
+      v2f16          =  68,   //    2 x f16
+      v3f16          =  69,   //    3 x f16
+      v4f16          =  70,   //    4 x f16
+      v8f16          =  71,   //    8 x f16
+      v16f16         =  72,   //   16 x f16
+      v32f16         =  73,   //   32 x f16
+      v2bf16         =  74,   //    2 x bf16
+      v3bf16         =  75,   //    3 x bf16
+      v4bf16         =  76,   //    4 x bf16
+      v8bf16         =  77,   //    8 x bf16
+      v16bf16        =  78,   //   16 x bf16
+      v32bf16        =  79,   //   32 x bf16
+      v1f32          =  80,   //    1 x f32
+      v2f32          =  81,   //    2 x f32
+      v3f32          =  82,   //    3 x f32
+      v4f32          =  83,   //    4 x f32
+      v5f32          =  84,   //    5 x f32
+      v8f32          =  85,   //    8 x f32
+      v16f32         =  86,   //   16 x f32
+      v32f32         =  87,   //   32 x f32
+      v64f32         =  88,   //   64 x f32
+      v128f32        =  89,   //  128 x f32
+      v256f32        =  90,   //  256 x f32
+      v512f32        =  91,   //  512 x f32
+      v1024f32       =  92,   // 1024 x f32
+      v2048f32       =  93,   // 2048 x f32
+      v1f64          =  94,   //    1 x f64
+      v2f64          =  95,   //    2 x f64
+      v4f64          =  96,   //    4 x f64
+      v8f64          =  97,   //    8 x f64
+      v16f64         =  98,   //   16 x f64
+      v32f64         =  99,  //   32 x f64
+      v64f64         = 100,  //   64 x f64
+      v128f64        = 101,  //  128 x f64
+      v256f64        = 102,  //  256 x f64
 
       FIRST_FP_FIXEDLEN_VECTOR_VALUETYPE = v2f16,
       LAST_FP_FIXEDLEN_VECTOR_VALUETYPE = v256f64,
 
       FIRST_FIXEDLEN_VECTOR_VALUETYPE = v1i1,
       LAST_FIXEDLEN_VECTOR_VALUETYPE = v256f64,
-=======
-      v2f16          =  65,   //    2 x f16
-      v3f16          =  66,   //    3 x f16
-      v4f16          =  67,   //    4 x f16
-      v8f16          =  68,   //    8 x f16
-      v16f16         =  69,   //   16 x f16
-      v32f16         =  70,   //   32 x f16
-      v2bf16         =  71,   //    2 x bf16
-      v3bf16         =  72,   //    3 x bf16
-      v4bf16         =  73,   //    4 x bf16
-      v8bf16         =  74,   //    8 x bf16
-      v16bf16        =  75,   //   16 x bf16
-      v32bf16        =  76,   //   32 x bf16
-      v1f32          =  77,   //    1 x f32
-      v2f32          =  78,   //    2 x f32
-      v3f32          =  79,   //    3 x f32
-      v4f32          =  80,   //    4 x f32
-      v5f32          =  81,   //    5 x f32
-      v8f32          =  82,   //    8 x f32
-      v16f32         =  83,   //   16 x f32
-      v32f32         =  84,   //   32 x f32
-      v64f32         =  85,   //   64 x f32
-      v128f32        =  86,   //  128 x f32
-      v256f32        =  87,   //  256 x f32
-      v512f32        =  88,   //  512 x f32
-      v1024f32       =  89,   // 1024 x f32
-      v2048f32       =  90,   // 2048 x f32
-      v1f64          =  91,   //    1 x f64
-      v2f64          =  92,   //    2 x f64
-      v4f64          =  93,   //    4 x f64
-      v8f64          =  94,   //    8 x f64
-      v16f64         =  95,   //   16 x f64
-
-      FIRST_FP_FIXEDLEN_VECTOR_VALUETYPE = v2f16,
-      LAST_FP_FIXEDLEN_VECTOR_VALUETYPE = v16f64,
-
-      FIRST_FIXEDLEN_VECTOR_VALUETYPE = v1i1,
-      LAST_FIXEDLEN_VECTOR_VALUETYPE = v16f64,
->>>>>>> 23ac16cf
-
-      nxv1i1         =  96,   // n x  1 x i1
-      nxv2i1         =  97,   // n x  2 x i1
-      nxv4i1         =  98,   // n x  4 x i1
-      nxv8i1         =  99,   // n x  8 x i1
-<<<<<<< HEAD
-      nxv16i1        =  100,   // n x 16 x i1
-      nxv32i1        =  101,   // n x 32 x i1
-
-      nxv1i8         =  102,   // n x  1 x i8
-      nxv2i8         =  103,   // n x  2 x i8
-      nxv4i8         =  104,   // n x  4 x i8
-      nxv8i8         =  105,   // n x  8 x i8
-      nxv16i8        =  106,   // n x 16 x i8
-      nxv32i8        =  107,   // n x 32 x i8
-
-      nxv1i16        =  108,  // n x  1 x i16
-      nxv2i16        =  109,  // n x  2 x i16
-      nxv4i16        =  110,  // n x  4 x i16
-      nxv8i16        =  111,  // n x  8 x i16
-      nxv16i16       =  112,  // n x 16 x i16
-      nxv32i16       =  113,  // n x 32 x i16
-
-      nxv1i32        =  114,  // n x  1 x i32
-      nxv2i32        =  115,  // n x  2 x i32
-      nxv4i32        =  116,  // n x  4 x i32
-      nxv8i32        =  117,  // n x  8 x i32
-      nxv16i32       =  118,  // n x 16 x i32
-      nxv32i32       =  119,  // n x 32 x i32
-
-      nxv1i64        =  120,  // n x  1 x i64
-      nxv2i64        =  121,  // n x  2 x i64
-      nxv4i64        =  122,  // n x  4 x i64
-      nxv8i64        =  123,  // n x  8 x i64
-      nxv16i64       =  124,  // n x 16 x i64
-      nxv32i64       =  125,  // n x 32 x i64
-=======
-      nxv16i1        = 100,   // n x 16 x i1
-      nxv32i1        = 101,   // n x 32 x i1
-
-      nxv1i8         = 102,   // n x  1 x i8
-      nxv2i8         = 103,   // n x  2 x i8
-      nxv4i8         = 104,   // n x  4 x i8
-      nxv8i8         = 105,   // n x  8 x i8
-      nxv16i8        = 106,   // n x 16 x i8
-      nxv32i8        = 107,   // n x 32 x i8
-
-      nxv1i16        = 108,  // n x  1 x i16
-      nxv2i16        = 109,  // n x  2 x i16
-      nxv4i16        = 110,  // n x  4 x i16
-      nxv8i16        = 111,  // n x  8 x i16
-      nxv16i16       = 112,  // n x 16 x i16
-      nxv32i16       = 113,  // n x 32 x i16
-
-      nxv1i32        = 114,  // n x  1 x i32
-      nxv2i32        = 115,  // n x  2 x i32
-      nxv4i32        = 116,  // n x  4 x i32
-      nxv8i32        = 117,  // n x  8 x i32
-      nxv16i32       = 118,  // n x 16 x i32
-      nxv32i32       = 119,  // n x 32 x i32
-
-      nxv1i64        = 120,  // n x  1 x i64
-      nxv2i64        = 121,  // n x  2 x i64
-      nxv4i64        = 122,  // n x  4 x i64
-      nxv8i64        = 123,  // n x  8 x i64
-      nxv16i64       = 124,  // n x 16 x i64
-      nxv32i64       = 125,  // n x 32 x i64
->>>>>>> 23ac16cf
+
+      nxv1i1         = 103,   // n x  1 x i1
+      nxv2i1         = 104,   // n x  2 x i1
+      nxv4i1         = 105,   // n x  4 x i1
+      nxv8i1         = 106,   // n x  8 x i1
+      nxv16i1        = 107,   // n x 16 x i1
+      nxv32i1        = 108,   // n x 32 x i1
+
+      nxv1i8         = 109,   // n x  1 x i8
+      nxv2i8         = 110,   // n x  2 x i8
+      nxv4i8         = 111,   // n x  4 x i8
+      nxv8i8         = 112,   // n x  8 x i8
+      nxv16i8        = 113,   // n x 16 x i8
+      nxv32i8        = 114,   // n x 32 x i8
+
+      nxv1i16        = 115,  // n x  1 x i16
+      nxv2i16        = 116,  // n x  2 x i16
+      nxv4i16        = 117,  // n x  4 x i16
+      nxv8i16        = 118,  // n x  8 x i16
+      nxv16i16       = 119,  // n x 16 x i16
+      nxv32i16       = 120,  // n x 32 x i16
+
+      nxv1i32        = 121,  // n x  1 x i32
+      nxv2i32        = 122,  // n x  2 x i32
+      nxv4i32        = 123,  // n x  4 x i32
+      nxv8i32        = 124,  // n x  8 x i32
+      nxv16i32       = 125,  // n x 16 x i32
+      nxv32i32       = 126,  // n x 32 x i32
+
+      nxv1i64        = 127,  // n x  1 x i64
+      nxv2i64        = 128,  // n x  2 x i64
+      nxv4i64        = 129,  // n x  4 x i64
+      nxv8i64        = 130,  // n x  8 x i64
+      nxv16i64       = 131,  // n x 16 x i64
+      nxv32i64       = 132,  // n x 32 x i64
 
       FIRST_INTEGER_SCALABLE_VECTOR_VALUETYPE = nxv1i1,
       LAST_INTEGER_SCALABLE_VECTOR_VALUETYPE = nxv32i64,
 
-<<<<<<< HEAD
-      nxv2f16        =  126,  // n x  2 x f16
-      nxv4f16        =  127,  // n x  4 x f16
-      nxv8f16        =  128,  // n x  8 x f16
-      nxv1f32        =  129,  // n x  1 x f32
-      nxv2f32        =  130,  // n x  2 x f32
-      nxv4f32        =  131,  // n x  4 x f32
-      nxv8f32        =  132,  // n x  8 x f32
-      nxv16f32       =  133,  // n x 16 x f32
-      nxv1f64        =  134,  // n x  1 x f64
-      nxv2f64        =  135,  // n x  2 x f64
-      nxv4f64        =  136,  // n x  4 x f64
-      nxv8f64        =  137,  // n x  8 x f64
-=======
-      nxv2f16        = 126,  // n x  2 x f16
-      nxv4f16        = 127,  // n x  4 x f16
-      nxv8f16        = 128,  // n x  8 x f16
-      nxv2bf16       = 129,  // n x  2 x bf16
-      nxv4bf16       = 130,  // n x  4 x bf16
-      nxv8bf16       = 131,  // n x  8 x bf16
-      nxv1f32        = 132,  // n x  1 x f32
-      nxv2f32        = 133,  // n x  2 x f32
-      nxv4f32        = 134,  // n x  4 x f32
-      nxv8f32        = 135,  // n x  8 x f32
-      nxv16f32       = 136,  // n x 16 x f32
-      nxv1f64        = 137,  // n x  1 x f64
-      nxv2f64        = 138,  // n x  2 x f64
-      nxv4f64        = 139,  // n x  4 x f64
-      nxv8f64        = 140,  // n x  8 x f64
->>>>>>> 23ac16cf
+      nxv2f16        = 133,  // n x  2 x f16
+      nxv4f16        = 134,  // n x  4 x f16
+      nxv8f16        = 135,  // n x  8 x f16
+      nxv2bf16       = 136,  // n x  2 x bf16
+      nxv4bf16       = 137,  // n x  4 x bf16
+      nxv8bf16       = 138,  // n x  8 x bf16
+      nxv1f32        = 139,  // n x  1 x f32
+      nxv2f32        = 140,  // n x  2 x f32
+      nxv4f32        = 141,  // n x  4 x f32
+      nxv8f32        = 142,  // n x  8 x f32
+      nxv16f32       = 143,  // n x 16 x f32
+      nxv1f64        = 144,  // n x  1 x f64
+      nxv2f64        = 145,  // n x  2 x f64
+      nxv4f64        = 146,  // n x  4 x f64
+      nxv8f64        = 147,  // n x  8 x f64
 
       FIRST_FP_SCALABLE_VECTOR_VALUETYPE = nxv2f16,
       LAST_FP_SCALABLE_VECTOR_VALUETYPE = nxv8f64,
@@ -365,37 +225,20 @@
       FIRST_VECTOR_VALUETYPE = v1i1,
       LAST_VECTOR_VALUETYPE  = nxv8f64,
 
-<<<<<<< HEAD
-      x86mmx         =  138,   // This is an X86 MMX value
-
-      Glue           =  139,   // This glues nodes together during pre-RA sched
-
-      isVoid         =  140,   // This has no value
-
-      Untyped        =  141,   // This value takes a register, but has
+      x86mmx         = 148,   // This is an X86 MMX value
+
+      Glue           = 149,   // This glues nodes together during pre-RA sched
+
+      isVoid         = 150,   // This has no value
+
+      Untyped        = 151,   // This value takes a register, but has
                                // unspecified type.  The register class
                                // will be determined by the opcode.
 
-      exnref         =  142,   // WebAssembly's exnref type
+      exnref         = 152,   // WebAssembly's exnref type
 
       FIRST_VALUETYPE = 1,     // This is always the beginning of the list.
-      LAST_VALUETYPE =  143,   // This always remains at the end of the list.
-=======
-      x86mmx         = 141,   // This is an X86 MMX value
-
-      Glue           = 142,   // This glues nodes together during pre-RA sched
-
-      isVoid         = 143,   // This has no value
-
-      Untyped        = 144,   // This value takes a register, but has
-                               // unspecified type.  The register class
-                               // will be determined by the opcode.
-
-      exnref         = 145,   // WebAssembly's exnref type
-
-      FIRST_VALUETYPE = 1,     // This is always the beginning of the list.
-      LAST_VALUETYPE = 146,   // This always remains at the end of the list.
->>>>>>> 23ac16cf
+      LAST_VALUETYPE = 153,   // This always remains at the end of the list.
 
       // This is the current maximum for LAST_VALUETYPE.
       // MVT::MAX_ALLOWED_VALUETYPE is used for asserts and to size bit vectors
@@ -749,13 +592,10 @@
       case v4f64:
       case v8f64:
       case v16f64:
-<<<<<<< HEAD
       case v32f64:
       case v64f64:
       case v128f64:
       case v256f64:
-=======
->>>>>>> 23ac16cf
       case nxv1f64:
       case nxv2f64:
       case nxv4f64:
@@ -1051,13 +891,8 @@
       case v64i16:
       case v32i32:
       case v16i64:
-<<<<<<< HEAD
-      case v32f32:
-      case v16f64: return TypeSize::Fixed(1024);
-=======
       case v16f64:
       case v32f32: return TypeSize::Fixed(1024);
->>>>>>> 23ac16cf
       case nxv32i32:
       case nxv16i64: return TypeSize::Scalable(1024);
       case v256i8:
@@ -1280,15 +1115,11 @@
         if (NumElements == 2)  return MVT::v2f64;
         if (NumElements == 4)  return MVT::v4f64;
         if (NumElements == 8)  return MVT::v8f64;
-<<<<<<< HEAD
-        if (NumElements == 16)  return MVT::v16f64;
-        if (NumElements == 32)  return MVT::v32f64;
-        if (NumElements == 64)  return MVT::v64f64;
-        if (NumElements == 128)  return MVT::v128f64;
-        if (NumElements == 256)  return MVT::v256f64;
-=======
         if (NumElements == 16) return MVT::v16f64;
->>>>>>> 23ac16cf
+        if (NumElements == 32) return MVT::v32f64;
+        if (NumElements == 64) return MVT::v64f64;
+        if (NumElements == 128) return MVT::v128f64;
+        if (NumElements == 256) return MVT::v256f64;
         break;
       }
       return (MVT::SimpleValueType)(MVT::INVALID_SIMPLE_VALUE_TYPE);
