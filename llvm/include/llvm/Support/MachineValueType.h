--- conflicted
+++ resolved
@@ -120,42 +120,45 @@
       FIRST_INTEGER_FIXEDLEN_VECTOR_VALUETYPE = v1i1,
       LAST_INTEGER_FIXEDLEN_VECTOR_VALUETYPE = v1i128,
 
-<<<<<<< HEAD
       v2f16          =  68,   //    2 x f16
       v3f16          =  69,   //    3 x f16
       v4f16          =  70,   //    4 x f16
       v8f16          =  71,   //    8 x f16
       v16f16         =  72,   //   16 x f16
       v32f16         =  73,   //   32 x f16
-      v2bf16         =  74,   //    2 x bf16
-      v3bf16         =  75,   //    3 x bf16
-      v4bf16         =  76,   //    4 x bf16
-      v8bf16         =  77,   //    8 x bf16
-      v16bf16        =  78,   //   16 x bf16
-      v32bf16        =  79,   //   32 x bf16
-      v1f32          =  80,   //    1 x f32
-      v2f32          =  81,   //    2 x f32
-      v3f32          =  82,   //    3 x f32
-      v4f32          =  83,   //    4 x f32
-      v5f32          =  84,   //    5 x f32
-      v8f32          =  85,   //    8 x f32
-      v16f32         =  86,   //   16 x f32
-      v32f32         =  87,   //   32 x f32
-      v64f32         =  88,   //   64 x f32
-      v128f32        =  89,   //  128 x f32
-      v256f32        =  90,   //  256 x f32
-      v512f32        =  91,   //  512 x f32
-      v1024f32       =  92,   // 1024 x f32
-      v2048f32       =  93,   // 2048 x f32
-      v1f64          =  94,   //    1 x f64
-      v2f64          =  95,   //    2 x f64
-      v4f64          =  96,   //    4 x f64
-      v8f64          =  97,   //    8 x f64
-      v16f64         =  98,   //   16 x f64
-      v32f64         =  99,  //   32 x f64
-      v64f64         = 100,  //   64 x f64
-      v128f64        = 101,  //  128 x f64
-      v256f64        = 102,  //  256 x f64
+      v64f16         =  74,   //   64 x f16
+      v128f16        =  75,   //  128 x f16
+      v2bf16         =  76,   //    2 x bf16
+      v3bf16         =  77,   //    3 x bf16
+      v4bf16         =  78,   //    4 x bf16
+      v8bf16         =  79,   //    8 x bf16
+      v16bf16        =  80,   //   16 x bf16
+      v32bf16        =  81,   //   32 x bf16
+      v64bf16        =  82,   //   64 x bf16
+      v128bf16       =  83,   //  128 x bf16
+      v1f32          =  84,   //    1 x f32
+      v2f32          =  85,   //    2 x f32
+      v3f32          =  86,   //    3 x f32
+      v4f32          =  87,   //    4 x f32
+      v5f32          =  88,   //    5 x f32
+      v8f32          =  89,   //    8 x f32
+      v16f32         =  90,   //   16 x f32
+      v32f32         =  91,   //   32 x f32
+      v64f32         =  92,   //   64 x f32
+      v128f32        =  93,   //  128 x f32
+      v256f32        =  94,   //  256 x f32
+      v512f32        =  95,   //  512 x f32
+      v1024f32       =  96,   // 1024 x f32
+      v2048f32       =  97,   // 2048 x f32
+      v1f64          =  98,   //    1 x f64
+      v2f64          =  99,   //    2 x f64
+      v4f64          = 100,   //    4 x f64
+      v8f64          = 101,   //    8 x f64
+      v16f64         = 102,   //   16 x f64
+      v32f64         = 103,   //   32 x f64
+      v64f64         = 104,  //   64 x f64
+      v128f64        = 105,  //  128 x f64
+      v256f64        = 106,  //  256 x f64
 
       FIRST_FP_FIXEDLEN_VECTOR_VALUETYPE = v2f16,
       LAST_FP_FIXEDLEN_VECTOR_VALUETYPE = v256f64,
@@ -163,144 +166,66 @@
       FIRST_FIXEDLEN_VECTOR_VALUETYPE = v1i1,
       LAST_FIXEDLEN_VECTOR_VALUETYPE = v256f64,
 
-      nxv1i1         = 103,   // n x  1 x i1
-      nxv2i1         = 104,   // n x  2 x i1
-      nxv4i1         = 105,   // n x  4 x i1
-      nxv8i1         = 106,   // n x  8 x i1
-      nxv16i1        = 107,   // n x 16 x i1
-      nxv32i1        = 108,   // n x 32 x i1
-
-      nxv1i8         = 109,   // n x  1 x i8
-      nxv2i8         = 110,   // n x  2 x i8
-      nxv4i8         = 111,   // n x  4 x i8
-      nxv8i8         = 112,   // n x  8 x i8
-      nxv16i8        = 113,   // n x 16 x i8
-      nxv32i8        = 114,   // n x 32 x i8
-=======
-      v2f16          =  65,   //    2 x f16
-      v3f16          =  66,   //    3 x f16
-      v4f16          =  67,   //    4 x f16
-      v8f16          =  68,   //    8 x f16
-      v16f16         =  69,   //   16 x f16
-      v32f16         =  70,   //   32 x f16
-      v64f16         =  71,   //   64 x f16
-      v128f16        =  72,   //  128 x f16
-      v2bf16         =  73,   //    2 x bf16
-      v3bf16         =  74,   //    3 x bf16
-      v4bf16         =  75,   //    4 x bf16
-      v8bf16         =  76,   //    8 x bf16
-      v16bf16        =  77,   //   16 x bf16
-      v32bf16        =  78,   //   32 x bf16
-      v64bf16        =  79,   //   64 x bf16
-      v128bf16       =  80,   //  128 x bf16
-      v1f32          =  81,   //    1 x f32
-      v2f32          =  82,   //    2 x f32
-      v3f32          =  83,   //    3 x f32
-      v4f32          =  84,   //    4 x f32
-      v5f32          =  85,   //    5 x f32
-      v8f32          =  86,   //    8 x f32
-      v16f32         =  87,   //   16 x f32
-      v32f32         =  88,   //   32 x f32
-      v64f32         =  89,   //   64 x f32
-      v128f32        =  90,   //  128 x f32
-      v256f32        =  91,   //  256 x f32
-      v512f32        =  92,   //  512 x f32
-      v1024f32       =  93,   // 1024 x f32
-      v2048f32       =  94,   // 2048 x f32
-      v1f64          =  95,   //    1 x f64
-      v2f64          =  96,   //    2 x f64
-      v4f64          =  97,   //    4 x f64
-      v8f64          =  98,   //    8 x f64
-      v16f64         =  99,   //   16 x f64
-      v32f64         = 100,   //   32 x f64
-
-      FIRST_FP_FIXEDLEN_VECTOR_VALUETYPE = v2f16,
-      LAST_FP_FIXEDLEN_VECTOR_VALUETYPE = v32f64,
-
-      FIRST_FIXEDLEN_VECTOR_VALUETYPE = v1i1,
-      LAST_FIXEDLEN_VECTOR_VALUETYPE = v32f64,
-
-      nxv1i1         = 101,   // n x  1 x i1
-      nxv2i1         = 102,   // n x  2 x i1
-      nxv4i1         = 103,   // n x  4 x i1
-      nxv8i1         = 104,   // n x  8 x i1
-      nxv16i1        = 105,   // n x 16 x i1
-      nxv32i1        = 106,   // n x 32 x i1
-      nxv64i1        = 107,   // n x  64 x i1
-
-      nxv1i8         = 108,   // n x  1 x i8
-      nxv2i8         = 109,   // n x  2 x i8
-      nxv4i8         = 110,   // n x  4 x i8
-      nxv8i8         = 111,   // n x  8 x i8
-      nxv16i8        = 112,   // n x 16 x i8
-      nxv32i8        = 113,   // n x 32 x i8
-      nxv64i8        = 114,   // n x  64 x i8
->>>>>>> 804d9687
-
-      nxv1i16        = 115,  // n x  1 x i16
-      nxv2i16        = 116,  // n x  2 x i16
-      nxv4i16        = 117,  // n x  4 x i16
-      nxv8i16        = 118,  // n x  8 x i16
-      nxv16i16       = 119,  // n x 16 x i16
-      nxv32i16       = 120,  // n x 32 x i16
-
-      nxv1i32        = 121,  // n x  1 x i32
-      nxv2i32        = 122,  // n x  2 x i32
-      nxv4i32        = 123,  // n x  4 x i32
-      nxv8i32        = 124,  // n x  8 x i32
-      nxv16i32       = 125,  // n x 16 x i32
-      nxv32i32       = 126,  // n x 32 x i32
-
-      nxv1i64        = 127,  // n x  1 x i64
-      nxv2i64        = 128,  // n x  2 x i64
-      nxv4i64        = 129,  // n x  4 x i64
-      nxv8i64        = 130,  // n x  8 x i64
-      nxv16i64       = 131,  // n x 16 x i64
-      nxv32i64       = 132,  // n x 32 x i64
+      nxv1i1         = 107,   // n x  1 x i1
+      nxv2i1         = 108,   // n x  2 x i1
+      nxv4i1         = 109,   // n x  4 x i1
+      nxv8i1         = 110,   // n x  8 x i1
+      nxv16i1        = 111,   // n x 16 x i1
+      nxv32i1        = 112,   // n x 32 x i1
+      nxv64i1        = 113,   // n x  64 x i1
+
+      nxv1i8         = 114,   // n x  1 x i8
+      nxv2i8         = 115,   // n x  2 x i8
+      nxv4i8         = 116,   // n x  4 x i8
+      nxv8i8         = 117,   // n x  8 x i8
+      nxv16i8        = 118,   // n x 16 x i8
+      nxv32i8        = 119,   // n x 32 x i8
+      nxv64i8        = 120,   // n x  64 x i8
+
+      nxv1i16        = 121,  // n x  1 x i16
+      nxv2i16        = 122,  // n x  2 x i16
+      nxv4i16        = 123,  // n x  4 x i16
+      nxv8i16        = 124,  // n x  8 x i16
+      nxv16i16       = 125,  // n x 16 x i16
+      nxv32i16       = 126,  // n x 32 x i16
+
+      nxv1i32        = 127,  // n x  1 x i32
+      nxv2i32        = 128,  // n x  2 x i32
+      nxv4i32        = 129,  // n x  4 x i32
+      nxv8i32        = 130,  // n x  8 x i32
+      nxv16i32       = 131,  // n x 16 x i32
+      nxv32i32       = 132,  // n x 32 x i32
+
+      nxv1i64        = 133,  // n x  1 x i64
+      nxv2i64        = 134,  // n x  2 x i64
+      nxv4i64        = 135,  // n x  4 x i64
+      nxv8i64        = 136,  // n x  8 x i64
+      nxv16i64       = 137,  // n x 16 x i64
+      nxv32i64       = 138,  // n x 32 x i64
 
       FIRST_INTEGER_SCALABLE_VECTOR_VALUETYPE = nxv1i1,
       LAST_INTEGER_SCALABLE_VECTOR_VALUETYPE = nxv32i64,
 
-<<<<<<< HEAD
-      nxv2f16        = 133,  // n x  2 x f16
-      nxv4f16        = 134,  // n x  4 x f16
-      nxv8f16        = 135,  // n x  8 x f16
-      nxv2bf16       = 136,  // n x  2 x bf16
-      nxv4bf16       = 137,  // n x  4 x bf16
-      nxv8bf16       = 138,  // n x  8 x bf16
-      nxv1f32        = 139,  // n x  1 x f32
-      nxv2f32        = 140,  // n x  2 x f32
-      nxv4f32        = 141,  // n x  4 x f32
-      nxv8f32        = 142,  // n x  8 x f32
-      nxv16f32       = 143,  // n x 16 x f32
-      nxv1f64        = 144,  // n x  1 x f64
-      nxv2f64        = 145,  // n x  2 x f64
-      nxv4f64        = 146,  // n x  4 x f64
-      nxv8f64        = 147,  // n x  8 x f64
-
-      FIRST_FP_SCALABLE_VECTOR_VALUETYPE = nxv2f16,
-=======
-      nxv1f16        = 133,   // n x   1 x f16
-      nxv2f16        = 134,  // n x  2 x f16
-      nxv4f16        = 135,  // n x  4 x f16
-      nxv8f16        = 136,  // n x  8 x f16
-      nxv16f16       = 137,   // n x  16 x f16
-      nxv32f16       = 138,   // n x  32 x f16
-      nxv2bf16       = 139,  // n x  2 x bf16
-      nxv4bf16       = 140,  // n x  4 x bf16
-      nxv8bf16       = 141,  // n x  8 x bf16
-      nxv1f32        = 142,  // n x  1 x f32
-      nxv2f32        = 143,  // n x  2 x f32
-      nxv4f32        = 144,  // n x  4 x f32
-      nxv8f32        = 145,  // n x  8 x f32
-      nxv16f32       = 146,  // n x 16 x f32
-      nxv1f64        = 147,  // n x  1 x f64
-      nxv2f64        = 148,  // n x  2 x f64
-      nxv4f64        = 149,  // n x  4 x f64
-      nxv8f64        = 150,  // n x  8 x f64
+      nxv1f16        = 139,   // n x   1 x f16
+      nxv2f16        = 140,  // n x  2 x f16
+      nxv4f16        = 141,  // n x  4 x f16
+      nxv8f16        = 142,  // n x  8 x f16
+      nxv16f16       = 143,   // n x  16 x f16
+      nxv32f16       = 144,   // n x  32 x f16
+      nxv2bf16       = 145,  // n x  2 x bf16
+      nxv4bf16       = 146,  // n x  4 x bf16
+      nxv8bf16       = 147,  // n x  8 x bf16
+      nxv1f32        = 148,  // n x  1 x f32
+      nxv2f32        = 149,  // n x  2 x f32
+      nxv4f32        = 150,  // n x  4 x f32
+      nxv8f32        = 151,  // n x  8 x f32
+      nxv16f32       = 152,  // n x 16 x f32
+      nxv1f64        = 153,  // n x  1 x f64
+      nxv2f64        = 154,  // n x  2 x f64
+      nxv4f64        = 155,  // n x  4 x f64
+      nxv8f64        = 156,  // n x  8 x f64
 
       FIRST_FP_SCALABLE_VECTOR_VALUETYPE = nxv1f16,
->>>>>>> 804d9687
       LAST_FP_SCALABLE_VECTOR_VALUETYPE = nxv8f64,
 
       FIRST_SCALABLE_VECTOR_VALUETYPE = nxv1i1,
@@ -309,42 +234,25 @@
       FIRST_VECTOR_VALUETYPE = v1i1,
       LAST_VECTOR_VALUETYPE  = nxv8f64,
 
-<<<<<<< HEAD
-      x86mmx         = 148,   // This is an X86 MMX value
-
-      Glue           = 149,   // This glues nodes together during pre-RA sched
-
-      isVoid         = 150,   // This has no value
-
-      Untyped        = 151,   // This value takes a register, but has
-                               // unspecified type.  The register class
-                               // will be determined by the opcode.
-
-      exnref         = 152,   // WebAssembly's exnref type
-
-      FIRST_VALUETYPE = 1,     // This is always the beginning of the list.
-      LAST_VALUETYPE = 153,   // This always remains at the end of the list.
-=======
-      x86mmx         = 151,   // This is an X86 MMX value
-
-      Glue           = 152,   // This glues nodes together during pre-RA sched
-
-      isVoid         = 153,   // This has no value
-
-      Untyped        = 154,   // This value takes a register, but has
+      x86mmx         = 157,   // This is an X86 MMX value
+
+      Glue           = 158,   // This glues nodes together during pre-RA sched
+
+      isVoid         = 159,   // This has no value
+
+      Untyped        = 160,   // This value takes a register, but has
                               // unspecified type.  The register class
                               // will be determined by the opcode.
 
-      exnref         = 155,   // WebAssembly's exnref type
+      exnref         = 161,   // WebAssembly's exnref type
 
       FIRST_VALUETYPE =  1,   // This is always the beginning of the list.
-      LAST_VALUETYPE = 156,   // This always remains at the end of the list.
->>>>>>> 804d9687
+      LAST_VALUETYPE = 162,   // This always remains at the end of the list.
 
       // This is the current maximum for LAST_VALUETYPE.
       // MVT::MAX_ALLOWED_VALUETYPE is used for asserts and to size bit vectors
       // This value must be a multiple of 32.
-      MAX_ALLOWED_VALUETYPE = 160,
+      MAX_ALLOWED_VALUETYPE = 192,
 
       // A value of type llvm::TokenTy
       token          = 248,
@@ -505,16 +413,10 @@
 
     /// Return true if this is a 2048-bit vector type.
     bool is2048BitVector() const {
-<<<<<<< HEAD
-      return (SimpleTy == MVT::v64f32 || SimpleTy == MVT::v32f64 ||
-              SimpleTy == MVT::v256i8 || SimpleTy == MVT::v128i16 ||
-              SimpleTy == MVT::v64i32 || SimpleTy == MVT::v32i64);
-=======
       return (SimpleTy == MVT::v256i8  || SimpleTy == MVT::v128i16 ||
               SimpleTy == MVT::v64i32  || SimpleTy == MVT::v32i64  ||
               SimpleTy == MVT::v128f16 || SimpleTy == MVT::v64f32  ||
               SimpleTy == MVT::v32f64  || SimpleTy == MVT::v128bf16);
->>>>>>> 804d9687
     }
 
     /// Return true if this is a 4096-bit vector type.
@@ -712,12 +614,9 @@
       case v8f64:
       case v16f64:
       case v32f64:
-<<<<<<< HEAD
       case v64f64:
       case v128f64:
       case v256f64:
-=======
->>>>>>> 804d9687
       case nxv1f64:
       case nxv2f64:
       case nxv4f64:
@@ -747,30 +646,22 @@
       case v128i8:
       case v128i16:
       case v128i32:
-<<<<<<< HEAD
       case v128i64:
+      case v128f16:
+      case v128bf16:
       case v128f32:
       case v128f64: return 128;
-=======
-      case v128f16:
-      case v128bf16:
-      case v128f32: return 128;
->>>>>>> 804d9687
       case v64i1:
       case v64i8:
       case v64i16:
       case v64i32:
-<<<<<<< HEAD
-      case v64f32:
       case v64i64:
-      case v64f64: return 64;
-=======
       case v64f16:
       case v64bf16:
       case v64f32:
+      case v64f64:
       case nxv64i1:
       case nxv64i8: return 64;
->>>>>>> 804d9687
       case v32i1:
       case v32i8:
       case v32i16:
@@ -1050,11 +941,8 @@
       case v128i16:
       case v64i32:
       case v32i64:
-<<<<<<< HEAD
-=======
       case v128f16:
       case v128bf16:
->>>>>>> 804d9687
       case v64f32:
       case v32f64: return TypeSize::Fixed(2048);
       case nxv32i64: return TypeSize::Scalable(2048);
@@ -1277,12 +1165,9 @@
         if (NumElements == 8)  return MVT::v8f64;
         if (NumElements == 16) return MVT::v16f64;
         if (NumElements == 32) return MVT::v32f64;
-<<<<<<< HEAD
         if (NumElements == 64) return MVT::v64f64;
         if (NumElements == 128) return MVT::v128f64;
         if (NumElements == 256) return MVT::v256f64;
-=======
->>>>>>> 804d9687
         break;
       }
       return (MVT::SimpleValueType)(MVT::INVALID_SIMPLE_VALUE_TYPE);
