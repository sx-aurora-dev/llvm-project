//===- Support/MachineValueType.h - Machine-Level types ---------*- C++ -*-===//
//
// Part of the LLVM Project, under the Apache License v2.0 with LLVM Exceptions.
// See https://llvm.org/LICENSE.txt for license information.
// SPDX-License-Identifier: Apache-2.0 WITH LLVM-exception
//
//===----------------------------------------------------------------------===//
//
// This file defines the set of machine-level target independent types which
// legal values in the code generator use.
//
//===----------------------------------------------------------------------===//

#ifndef LLVM_SUPPORT_MACHINEVALUETYPE_H
#define LLVM_SUPPORT_MACHINEVALUETYPE_H

#include "llvm/ADT/iterator_range.h"
#include "llvm/Support/ErrorHandling.h"
#include "llvm/Support/MathExtras.h"
#include "llvm/Support/TypeSize.h"
#include <cassert>

namespace llvm {

  class Type;

  /// Machine Value Type. Every type that is supported natively by some
  /// processor targeted by LLVM occurs here. This means that any legal value
  /// type can be represented by an MVT.
  class MVT {
  public:
    enum SimpleValueType : uint8_t {
      // Simple value types that aren't explicitly part of this enumeration
      // are considered extended value types.
      INVALID_SIMPLE_VALUE_TYPE = 0,

      // If you change this numbering, you must change the values in
      // ValueTypes.td as well!
      Other          =   1,   // This is a non-standard value
      i1             =   2,   // This is a 1 bit integer value
      i8             =   3,   // This is an 8 bit integer value
      i16            =   4,   // This is a 16 bit integer value
      i32            =   5,   // This is a 32 bit integer value
      i64            =   6,   // This is a 64 bit integer value
      i128           =   7,   // This is a 128 bit integer value

      FIRST_INTEGER_VALUETYPE = i1,
      LAST_INTEGER_VALUETYPE  = i128,

      bf16           =   8,   // This is a 16 bit brain floating point value
      f16            =   9,   // This is a 16 bit floating point value
      f32            =  10,   // This is a 32 bit floating point value
      f64            =  11,   // This is a 64 bit floating point value
      f80            =  12,   // This is a 80 bit floating point value
      f128           =  13,   // This is a 128 bit floating point value
      ppcf128        =  14,   // This is a PPC 128-bit floating point value

      FIRST_FP_VALUETYPE = bf16,
      LAST_FP_VALUETYPE  = ppcf128,

      v1i1           =  15,   //    1 x i1
      v2i1           =  16,   //    2 x i1
      v4i1           =  17,   //    4 x i1
      v8i1           =  18,   //    8 x i1
      v16i1          =  19,   //   16 x i1
      v32i1          =  20,   //   32 x i1
      v64i1          =  21,   //   64 x i1
      v128i1         =  22,   //  128 x i1
      v256i1         =  23,   //  256 x i1
      v512i1         =  24,   //  512 x i1
      v1024i1        =  25,   // 1024 x i1

      v1i8           =  26,   //   1 x i8
      v2i8           =  27,   //   2 x i8
      v4i8           =  28,   //   4 x i8
      v8i8           =  29,   //   8 x i8
      v16i8          =  30,   //  16 x i8
      v32i8          =  31,   //  32 x i8
      v64i8          =  32,   //  64 x i8
      v128i8         =  33,   // 128 x i8
      v256i8         =  34,   // 256 x i8

      v1i16          =  35,   //   1 x i16
      v2i16          =  36,   //   2 x i16
      v3i16          =  37,   //   3 x i16
      v4i16          =  38,   //   4 x i16
      v8i16          =  39,   //   8 x i16
      v16i16         =  40,   //  16 x i16
      v32i16         =  41,   //  32 x i16
      v64i16         =  42,   //  64 x i16
      v128i16        =  43,   // 128 x i16

      v1i32          =  44,   //    1 x i32
      v2i32          =  45,   //    2 x i32
      v3i32          =  46,   //    3 x i32
      v4i32          =  47,   //    4 x i32
      v5i32          =  48,   //    5 x i32
      v8i32          =  49,   //    8 x i32
      v16i32         =  50,   //   16 x i32
      v32i32         =  51,   //   32 x i32
      v64i32         =  52,   //   64 x i32
      v128i32        =  53,   //  128 x i32
      v256i32        =  54,   //  256 x i32
      v512i32        =  55,   //  512 x i32
      v1024i32       =  56,   // 1024 x i32
      v2048i32       =  57,   // 2048 x i32

      v1i64          =  58,   //   1 x i64
      v2i64          =  59,   //   2 x i64
      v4i64          =  60,   //   4 x i64
      v8i64          =  61,   //   8 x i64
      v16i64         =  62,   //  16 x i64
      v32i64         =  63,   //  32 x i64
      v64i64         =  64,   //  64 x i64
      v128i64        =  65,   // 128 x i64
      v256i64        =  66,   // 256 x i64
      v512i64        =  67,   // 512 x i64

      v1i128         =  68,   //  1 x i128

      FIRST_INTEGER_FIXEDLEN_VECTOR_VALUETYPE = v1i1,
      LAST_INTEGER_FIXEDLEN_VECTOR_VALUETYPE = v1i128,

<<<<<<< HEAD
=======
      v1f16          =  68,   //    1 x f16
>>>>>>> 97834378
      v2f16          =  69,   //    2 x f16
      v3f16          =  70,   //    3 x f16
      v4f16          =  71,   //    4 x f16
      v8f16          =  72,   //    8 x f16
      v16f16         =  73,   //   16 x f16
      v32f16         =  74,   //   32 x f16
      v64f16         =  75,   //   64 x f16
      v128f16        =  76,   //  128 x f16
      v2bf16         =  77,   //    2 x bf16
      v3bf16         =  78,   //    3 x bf16
      v4bf16         =  79,   //    4 x bf16
      v8bf16         =  80,   //    8 x bf16
      v16bf16        =  81,   //   16 x bf16
      v32bf16        =  82,   //   32 x bf16
      v64bf16        =  83,   //   64 x bf16
      v128bf16       =  84,   //  128 x bf16
      v1f32          =  85,   //    1 x f32
      v2f32          =  86,   //    2 x f32
      v3f32          =  87,   //    3 x f32
      v4f32          =  88,   //    4 x f32
      v5f32          =  89,   //    5 x f32
      v8f32          =  90,   //    8 x f32
      v16f32         =  91,   //   16 x f32
      v32f32         =  92,   //   32 x f32
      v64f32         =  93,   //   64 x f32
      v128f32        =  94,   //  128 x f32
      v256f32        =  95,   //  256 x f32
      v512f32        =  96,   //  512 x f32
      v1024f32       =  97,   // 1024 x f32
      v2048f32       =  98,   // 2048 x f32
      v1f64          =  99,   //    1 x f64
<<<<<<< HEAD
      v2f64          =  100,   //    2 x f64
=======
      v2f64          = 100,   //    2 x f64
>>>>>>> 97834378
      v4f64          = 101,   //    4 x f64
      v8f64          = 102,   //    8 x f64
      v16f64         = 103,   //   16 x f64
      v32f64         = 104,   //   32 x f64
<<<<<<< HEAD
      v64f64         = 105,  //   64 x f64
      v128f64        = 106,  //  128 x f64
      v256f64        = 107,  //  256 x f64
      v512f64        = 108,  //  512 x f64

      FIRST_FP_FIXEDLEN_VECTOR_VALUETYPE = v2f16,
      LAST_FP_FIXEDLEN_VECTOR_VALUETYPE = v512f64,

      FIRST_FIXEDLEN_VECTOR_VALUETYPE = v1i1,
      LAST_FIXEDLEN_VECTOR_VALUETYPE = v512f64,

      nxv1i1         = 109,   // n x  1 x i1
      nxv2i1         = 110,   // n x  2 x i1
      nxv4i1         = 111,   // n x  4 x i1
      nxv8i1         = 112,   // n x  8 x i1
      nxv16i1        = 113,   // n x 16 x i1
      nxv32i1        = 114,   // n x 32 x i1
      nxv64i1        = 115,   // n x  64 x i1

      nxv1i8         = 116,   // n x  1 x i8
      nxv2i8         = 117,   // n x  2 x i8
      nxv4i8         = 118,   // n x  4 x i8
      nxv8i8         = 119,   // n x  8 x i8
      nxv16i8        = 120,   // n x 16 x i8
      nxv32i8        = 121,   // n x 32 x i8
      nxv64i8        = 122,   // n x  64 x i8

      nxv1i16        = 123,  // n x  1 x i16
      nxv2i16        = 124,  // n x  2 x i16
      nxv4i16        = 125,  // n x  4 x i16
      nxv8i16        = 126,  // n x  8 x i16
      nxv16i16       = 127,  // n x 16 x i16
      nxv32i16       = 128,  // n x 32 x i16

      nxv1i32        = 129,  // n x  1 x i32
      nxv2i32        = 130,  // n x  2 x i32
      nxv4i32        = 131,  // n x  4 x i32
      nxv8i32        = 132,  // n x  8 x i32
      nxv16i32       = 133,  // n x 16 x i32
      nxv32i32       = 134,  // n x 32 x i32

      nxv1i64        = 135,  // n x  1 x i64
      nxv2i64        = 136,  // n x  2 x i64
      nxv4i64        = 137,  // n x  4 x i64
      nxv8i64        = 138,  // n x  8 x i64
      nxv16i64       = 139,  // n x 16 x i64
      nxv32i64       = 140,  // n x 32 x i64
=======
      v64f64         = 105,   //   64 x f64
      v128f64        = 106,   //  128 x f64
      v256f64        = 107,   //  256 x f64

      FIRST_FP_FIXEDLEN_VECTOR_VALUETYPE = v1f16,
      LAST_FP_FIXEDLEN_VECTOR_VALUETYPE = v256f64,

      FIRST_FIXEDLEN_VECTOR_VALUETYPE = v1i1,
      LAST_FIXEDLEN_VECTOR_VALUETYPE = v256f64,

      nxv1i1         = 108,   // n x  1 x i1
      nxv2i1         = 109,   // n x  2 x i1
      nxv4i1         = 110,   // n x  4 x i1
      nxv8i1         = 111,   // n x  8 x i1
      nxv16i1        = 112,   // n x 16 x i1
      nxv32i1        = 113,   // n x 32 x i1
      nxv64i1        = 114,   // n x 64 x i1

      nxv1i8         = 115,   // n x  1 x i8
      nxv2i8         = 116,   // n x  2 x i8
      nxv4i8         = 117,   // n x  4 x i8
      nxv8i8         = 118,   // n x  8 x i8
      nxv16i8        = 119,   // n x 16 x i8
      nxv32i8        = 120,   // n x 32 x i8
      nxv64i8        = 121,   // n x 64 x i8

      nxv1i16        = 122,  // n x  1 x i16
      nxv2i16        = 123,  // n x  2 x i16
      nxv4i16        = 124,  // n x  4 x i16
      nxv8i16        = 125,  // n x  8 x i16
      nxv16i16       = 126,  // n x 16 x i16
      nxv32i16       = 127,  // n x 32 x i16

      nxv1i32        = 128,  // n x  1 x i32
      nxv2i32        = 129,  // n x  2 x i32
      nxv4i32        = 130,  // n x  4 x i32
      nxv8i32        = 131,  // n x  8 x i32
      nxv16i32       = 132,  // n x 16 x i32
      nxv32i32       = 133,  // n x 32 x i32

      nxv1i64        = 134,  // n x  1 x i64
      nxv2i64        = 135,  // n x  2 x i64
      nxv4i64        = 136,  // n x  4 x i64
      nxv8i64        = 137,  // n x  8 x i64
      nxv16i64       = 138,  // n x 16 x i64
      nxv32i64       = 139,  // n x 32 x i64
>>>>>>> 97834378

      FIRST_INTEGER_SCALABLE_VECTOR_VALUETYPE = nxv1i1,
      LAST_INTEGER_SCALABLE_VECTOR_VALUETYPE = nxv32i64,

<<<<<<< HEAD
      nxv1f16        = 141,   // n x   1 x f16
      nxv2f16        = 142,  // n x  2 x f16
      nxv4f16        = 143,  // n x  4 x f16
      nxv8f16        = 144,  // n x  8 x f16
      nxv16f16       = 145,   // n x  16 x f16
      nxv32f16       = 146,   // n x  32 x f16
      nxv1bf16       = 147,  // n x  1 x bf16
      nxv2bf16       = 148,  // n x  2 x bf16
      nxv4bf16       = 149,  // n x  4 x bf16
      nxv8bf16       = 150,  // n x  8 x bf16
      nxv1f32        = 151,  // n x  1 x f32
      nxv2f32        = 152,  // n x  2 x f32
      nxv4f32        = 153,  // n x  4 x f32
      nxv8f32        = 154,  // n x  8 x f32
      nxv16f32       = 155,  // n x 16 x f32
      nxv1f64        = 156,  // n x  1 x f64
      nxv2f64        = 157,  // n x  2 x f64
      nxv4f64        = 158,  // n x  4 x f64
      nxv8f64        = 159,  // n x  8 x f64
=======
      nxv1f16        = 140,  // n x  1 x f16
      nxv2f16        = 141,  // n x  2 x f16
      nxv4f16        = 142,  // n x  4 x f16
      nxv8f16        = 143,  // n x  8 x f16
      nxv16f16       = 144,  // n x 16 x f16
      nxv32f16       = 145,  // n x 32 x f16
      nxv1bf16       = 146,  // n x  1 x bf16
      nxv2bf16       = 147,  // n x  2 x bf16
      nxv4bf16       = 148,  // n x  4 x bf16
      nxv8bf16       = 149,  // n x  8 x bf16
      nxv1f32        = 150,  // n x  1 x f32
      nxv2f32        = 151,  // n x  2 x f32
      nxv4f32        = 152,  // n x  4 x f32
      nxv8f32        = 153,  // n x  8 x f32
      nxv16f32       = 154,  // n x 16 x f32
      nxv1f64        = 155,  // n x  1 x f64
      nxv2f64        = 156,  // n x  2 x f64
      nxv4f64        = 157,  // n x  4 x f64
      nxv8f64        = 158,  // n x  8 x f64
>>>>>>> 97834378

      FIRST_FP_SCALABLE_VECTOR_VALUETYPE = nxv1f16,
      LAST_FP_SCALABLE_VECTOR_VALUETYPE = nxv8f64,

      FIRST_SCALABLE_VECTOR_VALUETYPE = nxv1i1,
      LAST_SCALABLE_VECTOR_VALUETYPE = nxv8f64,

      FIRST_VECTOR_VALUETYPE = v1i1,
      LAST_VECTOR_VALUETYPE  = nxv8f64,

<<<<<<< HEAD
      x86mmx         = 160,   // This is an X86 MMX value

      Glue           = 161,   // This glues nodes together during pre-RA sched

      isVoid         = 162,   // This has no value

      Untyped        = 163,   // This value takes a register, but has
                              // unspecified type.  The register class
                              // will be determined by the opcode.

      funcref        = 164,   // WebAssembly's funcref type
      externref      = 165,   // WebAssembly's externref type
      x86amx         = 166,   // This is an X86 AMX value

      FIRST_VALUETYPE =  1,   // This is always the beginning of the list.
      LAST_VALUETYPE = 167,   // This always remains at the end of the list.
=======
      x86mmx         = 159,   // This is an X86 MMX value

      Glue           = 160,   // This glues nodes together during pre-RA sched

      isVoid         = 161,   // This has no value

      Untyped        = 162,   // This value takes a register, but has
                              // unspecified type.  The register class
                              // will be determined by the opcode.

      funcref        = 163,   // WebAssembly's funcref type
      externref      = 164,   // WebAssembly's externref type
      x86amx         = 165,   // This is an X86 AMX value

      FIRST_VALUETYPE =  1,   // This is always the beginning of the list.
      LAST_VALUETYPE = 166,   // This always remains at the end of the list.
>>>>>>> 97834378

      // This is the current maximum for LAST_VALUETYPE.
      // MVT::MAX_ALLOWED_VALUETYPE is used for asserts and to size bit vectors
      // This value must be a multiple of 32.
      MAX_ALLOWED_VALUETYPE = 192,

      // A value of type llvm::TokenTy
      token          = 248,

      // This is MDNode or MDString.
      Metadata       = 249,

      // An int value the size of the pointer of the current
      // target to any address space. This must only be used internal to
      // tblgen. Other than for overloading, we treat iPTRAny the same as iPTR.
      iPTRAny        = 250,

      // A vector with any length and element size. This is used
      // for intrinsics that have overloadings based on vector types.
      // This is only for tblgen's consumption!
      vAny           = 251,

      // Any floating-point or vector floating-point value. This is used
      // for intrinsics that have overloadings based on floating-point types.
      // This is only for tblgen's consumption!
      fAny           = 252,

      // An integer or vector integer value of any bit width. This is
      // used for intrinsics that have overloadings based on integer bit widths.
      // This is only for tblgen's consumption!
      iAny           = 253,

      // An int value the size of the pointer of the current
      // target.  This should only be used internal to tblgen!
      iPTR           = 254,

      // Any type. This is used for intrinsics that have overloadings.
      // This is only for tblgen's consumption!
      Any            = 255
    };

    SimpleValueType SimpleTy = INVALID_SIMPLE_VALUE_TYPE;

    constexpr MVT() = default;
    constexpr MVT(SimpleValueType SVT) : SimpleTy(SVT) {}

    bool operator>(const MVT& S)  const { return SimpleTy >  S.SimpleTy; }
    bool operator<(const MVT& S)  const { return SimpleTy <  S.SimpleTy; }
    bool operator==(const MVT& S) const { return SimpleTy == S.SimpleTy; }
    bool operator!=(const MVT& S) const { return SimpleTy != S.SimpleTy; }
    bool operator>=(const MVT& S) const { return SimpleTy >= S.SimpleTy; }
    bool operator<=(const MVT& S) const { return SimpleTy <= S.SimpleTy; }

    /// Return true if this is a valid simple valuetype.
    bool isValid() const {
      return (SimpleTy >= MVT::FIRST_VALUETYPE &&
              SimpleTy < MVT::LAST_VALUETYPE);
    }

    /// Return true if this is a FP or a vector FP type.
    bool isFloatingPoint() const {
      return ((SimpleTy >= MVT::FIRST_FP_VALUETYPE &&
               SimpleTy <= MVT::LAST_FP_VALUETYPE) ||
              (SimpleTy >= MVT::FIRST_FP_FIXEDLEN_VECTOR_VALUETYPE &&
               SimpleTy <= MVT::LAST_FP_FIXEDLEN_VECTOR_VALUETYPE) ||
              (SimpleTy >= MVT::FIRST_FP_SCALABLE_VECTOR_VALUETYPE &&
               SimpleTy <= MVT::LAST_FP_SCALABLE_VECTOR_VALUETYPE));
    }

    /// Return true if this is an integer or a vector integer type.
    bool isInteger() const {
      return ((SimpleTy >= MVT::FIRST_INTEGER_VALUETYPE &&
               SimpleTy <= MVT::LAST_INTEGER_VALUETYPE) ||
              (SimpleTy >= MVT::FIRST_INTEGER_FIXEDLEN_VECTOR_VALUETYPE &&
               SimpleTy <= MVT::LAST_INTEGER_FIXEDLEN_VECTOR_VALUETYPE) ||
              (SimpleTy >= MVT::FIRST_INTEGER_SCALABLE_VECTOR_VALUETYPE &&
               SimpleTy <= MVT::LAST_INTEGER_SCALABLE_VECTOR_VALUETYPE));
    }

    /// Return true if this is an integer, not including vectors.
    bool isScalarInteger() const {
      return (SimpleTy >= MVT::FIRST_INTEGER_VALUETYPE &&
              SimpleTy <= MVT::LAST_INTEGER_VALUETYPE);
    }

    /// Return true if this is a vector value type.
    bool isVector() const {
      return (SimpleTy >= MVT::FIRST_VECTOR_VALUETYPE &&
              SimpleTy <= MVT::LAST_VECTOR_VALUETYPE);
    }

    /// Return true if this is a vector value type where the
    /// runtime length is machine dependent
    bool isScalableVector() const {
      return (SimpleTy >= MVT::FIRST_SCALABLE_VECTOR_VALUETYPE &&
              SimpleTy <= MVT::LAST_SCALABLE_VECTOR_VALUETYPE);
    }

    bool isFixedLengthVector() const {
      return (SimpleTy >= MVT::FIRST_FIXEDLEN_VECTOR_VALUETYPE &&
              SimpleTy <= MVT::LAST_FIXEDLEN_VECTOR_VALUETYPE);
    }

    /// Return true if this is a 16-bit vector type.
    bool is16BitVector() const {
      return (SimpleTy == MVT::v2i8  || SimpleTy == MVT::v1i16 ||
              SimpleTy == MVT::v16i1 || SimpleTy == MVT::v1f16);
    }

    /// Return true if this is a 32-bit vector type.
    bool is32BitVector() const {
      return (SimpleTy == MVT::v32i1 || SimpleTy == MVT::v4i8   ||
              SimpleTy == MVT::v2i16 || SimpleTy == MVT::v1i32  ||
              SimpleTy == MVT::v2f16 || SimpleTy == MVT::v2bf16 ||
              SimpleTy == MVT::v1f32);
    }

    /// Return true if this is a 64-bit vector type.
    bool is64BitVector() const {
      return (SimpleTy == MVT::v64i1  || SimpleTy == MVT::v8i8  ||
              SimpleTy == MVT::v4i16  || SimpleTy == MVT::v2i32 ||
              SimpleTy == MVT::v1i64  || SimpleTy == MVT::v4f16 ||
              SimpleTy == MVT::v4bf16 ||SimpleTy == MVT::v2f32  ||
              SimpleTy == MVT::v1f64);
    }

    /// Return true if this is a 128-bit vector type.
    bool is128BitVector() const {
      return (SimpleTy == MVT::v128i1 || SimpleTy == MVT::v16i8  ||
              SimpleTy == MVT::v8i16  || SimpleTy == MVT::v4i32  ||
              SimpleTy == MVT::v2i64  || SimpleTy == MVT::v1i128 ||
              SimpleTy == MVT::v8f16  || SimpleTy == MVT::v8bf16 ||
              SimpleTy == MVT::v4f32  || SimpleTy == MVT::v2f64);
    }

    /// Return true if this is a 256-bit vector type.
    bool is256BitVector() const {
      return (SimpleTy == MVT::v16f16 || SimpleTy == MVT::v16bf16 ||
              SimpleTy == MVT::v8f32  || SimpleTy == MVT::v4f64   ||
              SimpleTy == MVT::v32i8  || SimpleTy == MVT::v16i16  ||
              SimpleTy == MVT::v8i32  || SimpleTy == MVT::v4i64   ||
              SimpleTy == MVT::v256i1);
    }

    /// Return true if this is a 512-bit vector type.
    bool is512BitVector() const {
      return (SimpleTy == MVT::v32f16 || SimpleTy == MVT::v32bf16 ||
              SimpleTy == MVT::v16f32 || SimpleTy == MVT::v8f64   ||
              SimpleTy == MVT::v512i1 || SimpleTy == MVT::v64i8   ||
              SimpleTy == MVT::v32i16 || SimpleTy == MVT::v16i32  ||
              SimpleTy == MVT::v8i64);
    }

    /// Return true if this is a 1024-bit vector type.
    bool is1024BitVector() const {
      return (SimpleTy == MVT::v1024i1 || SimpleTy == MVT::v128i8 ||
              SimpleTy == MVT::v64i16  || SimpleTy == MVT::v32i32 ||
              SimpleTy == MVT::v16i64  || SimpleTy == MVT::v64f16 ||
              SimpleTy == MVT::v32f32  || SimpleTy == MVT::v16f64 ||
              SimpleTy == MVT::v64bf16);
    }

    /// Return true if this is a 2048-bit vector type.
    bool is2048BitVector() const {
      return (SimpleTy == MVT::v256i8  || SimpleTy == MVT::v128i16 ||
              SimpleTy == MVT::v64i32  || SimpleTy == MVT::v32i64  ||
              SimpleTy == MVT::v128f16 || SimpleTy == MVT::v64f32  ||
              SimpleTy == MVT::v32f64  || SimpleTy == MVT::v128bf16);
    }

    /// Return true if this is a 4096-bit vector type.
    bool is4096BitVector() const {
      return (SimpleTy == MVT::v128f32 || SimpleTy == MVT::v64f64 ||
              SimpleTy == MVT::v128i32 || SimpleTy == MVT::v64i64);
    }

    /// Return true if this is a 8192-bit vector type.
    bool is8192BitVector() const {
      return (SimpleTy == MVT::v256f32 || SimpleTy == MVT::v128f64 ||
              SimpleTy == MVT::v256i32 || SimpleTy == MVT::v128i64);
    }

    /// Return true if this is a 16384 vector type.
    bool is16384BitVector() const {
      return (SimpleTy == MVT::v256i64 || SimpleTy == MVT::v512i32 ||
              SimpleTy == MVT::v256f64 || SimpleTy == MVT::v512f32);
    }

    /// Return true if this is an overloaded type for TableGen.
    bool isOverloaded() const {
      return (SimpleTy == MVT::Any || SimpleTy == MVT::iAny ||
              SimpleTy == MVT::fAny || SimpleTy == MVT::vAny ||
              SimpleTy == MVT::iPTRAny);
    }

    /// Return a vector with the same number of elements as this vector, but
    /// with the element type converted to an integer type with the same
    /// bitwidth.
    MVT changeVectorElementTypeToInteger() const {
      MVT EltTy = getVectorElementType();
      MVT IntTy = MVT::getIntegerVT(EltTy.getSizeInBits());
      MVT VecTy = MVT::getVectorVT(IntTy, getVectorElementCount());
      assert(VecTy.SimpleTy != MVT::INVALID_SIMPLE_VALUE_TYPE &&
             "Simple vector VT not representable by simple integer vector VT!");
      return VecTy;
    }

    /// Return a VT for a vector type whose attributes match ourselves
    /// with the exception of the element type that is chosen by the caller.
    MVT changeVectorElementType(MVT EltVT) const {
      MVT VecTy = MVT::getVectorVT(EltVT, getVectorElementCount());
      assert(VecTy.SimpleTy != MVT::INVALID_SIMPLE_VALUE_TYPE &&
             "Simple vector VT not representable by simple integer vector VT!");
      return VecTy;
    }

    /// Return the type converted to an equivalently sized integer or vector
    /// with integer element type. Similar to changeVectorElementTypeToInteger,
    /// but also handles scalars.
    MVT changeTypeToInteger() {
      if (isVector())
        return changeVectorElementTypeToInteger();
      return MVT::getIntegerVT(getSizeInBits());
    }

    /// Return a VT for a vector type with the same element type but
    /// half the number of elements.
    MVT getHalfNumVectorElementsVT() const {
      MVT EltVT = getVectorElementType();
      auto EltCnt = getVectorElementCount();
      assert(EltCnt.isKnownEven() && "Splitting vector, but not in half!");
      return getVectorVT(EltVT, EltCnt.divideCoefficientBy(2));
    }

    /// Returns true if the given vector is a power of 2.
    bool isPow2VectorType() const {
      unsigned NElts = getVectorNumElements();
      return !(NElts & (NElts - 1));
    }

    /// Widens the length of the given vector MVT up to the nearest power of 2
    /// and returns that type.
    MVT getPow2VectorType() const {
      if (isPow2VectorType())
        return *this;

      unsigned NElts = getVectorNumElements();
      unsigned Pow2NElts = 1 << Log2_32_Ceil(NElts);
      return MVT::getVectorVT(getVectorElementType(), Pow2NElts);
    }

    /// If this is a vector, return the element type, otherwise return this.
    MVT getScalarType() const {
      return isVector() ? getVectorElementType() : *this;
    }

    MVT getVectorElementType() const {
      switch (SimpleTy) {
      default:
        llvm_unreachable("Not a vector MVT!");
      case v1i1:
      case v2i1:
      case v4i1:
      case v8i1:
      case v16i1:
      case v32i1:
      case v64i1:
      case v128i1:
      case v256i1:
      case v512i1:
      case v1024i1:
      case nxv1i1:
      case nxv2i1:
      case nxv4i1:
      case nxv8i1:
      case nxv16i1:
      case nxv32i1:
      case nxv64i1: return i1;
      case v1i8:
      case v2i8:
      case v4i8:
      case v8i8:
      case v16i8:
      case v32i8:
      case v64i8:
      case v128i8:
      case v256i8:
      case nxv1i8:
      case nxv2i8:
      case nxv4i8:
      case nxv8i8:
      case nxv16i8:
      case nxv32i8:
      case nxv64i8: return i8;
      case v1i16:
      case v2i16:
      case v3i16:
      case v4i16:
      case v8i16:
      case v16i16:
      case v32i16:
      case v64i16:
      case v128i16:
      case nxv1i16:
      case nxv2i16:
      case nxv4i16:
      case nxv8i16:
      case nxv16i16:
      case nxv32i16: return i16;
      case v1i32:
      case v2i32:
      case v3i32:
      case v4i32:
      case v5i32:
      case v8i32:
      case v16i32:
      case v32i32:
      case v64i32:
      case v128i32:
      case v256i32:
      case v512i32:
      case v1024i32:
      case v2048i32:
      case nxv1i32:
      case nxv2i32:
      case nxv4i32:
      case nxv8i32:
      case nxv16i32:
      case nxv32i32: return i32;
      case v1i64:
      case v2i64:
      case v4i64:
      case v8i64:
      case v16i64:
      case v32i64:
      case v64i64:
      case v128i64:
      case v256i64:
      case v512i64:
      case nxv1i64:
      case nxv2i64:
      case nxv4i64:
      case nxv8i64:
      case nxv16i64:
      case nxv32i64: return i64;
      case v1i128: return i128;
      case v1f16:
      case v2f16:
      case v3f16:
      case v4f16:
      case v8f16:
      case v16f16:
      case v32f16:
      case v64f16:
      case v128f16:
      case nxv1f16:
      case nxv2f16:
      case nxv4f16:
      case nxv8f16:
      case nxv16f16:
      case nxv32f16: return f16;
      case v2bf16:
      case v3bf16:
      case v4bf16:
      case v8bf16:
      case v16bf16:
      case v32bf16:
      case v64bf16:
      case v128bf16:
      case nxv1bf16:
      case nxv2bf16:
      case nxv4bf16:
      case nxv8bf16: return bf16;
      case v1f32:
      case v2f32:
      case v3f32:
      case v4f32:
      case v5f32:
      case v8f32:
      case v16f32:
      case v32f32:
      case v64f32:
      case v128f32:
      case v256f32:
      case v512f32:
      case v1024f32:
      case v2048f32:
      case nxv1f32:
      case nxv2f32:
      case nxv4f32:
      case nxv8f32:
      case nxv16f32: return f32;
      case v1f64:
      case v2f64:
      case v4f64:
      case v8f64:
      case v16f64:
      case v32f64:
      case v64f64:
      case v128f64:
      case v256f64:
      case v512f64:
      case nxv1f64:
      case nxv2f64:
      case nxv4f64:
      case nxv8f64: return f64;
      }
    }

    unsigned getVectorNumElements() const {
      switch (SimpleTy) {
      default:
        llvm_unreachable("Not a vector MVT!");
      case v2048i32:
      case v2048f32: return 2048;
      case v1024i1:
      case v1024i32:
      case v1024f32: return 1024;
      case v512i1:
      case v512i32:
      case v512f32:
      case v512i64:
      case v512f64: return 512;
      case v256i1:
      case v256i8:
      case v256i32:
      case v256i64:
      case v256f32:
      case v256f64: return 256;
      case v128i1:
      case v128i8:
      case v128i16:
      case v128i32:
      case v128i64:
      case v128f16:
      case v128bf16:
      case v128f32:
      case v128f64: return 128;
      case v64i1:
      case v64i8:
      case v64i16:
      case v64i32:
      case v64i64:
      case v64f16:
      case v64bf16:
      case v64f32:
      case v64f64:
      case nxv64i1:
      case nxv64i8: return 64;
      case v32i1:
      case v32i8:
      case v32i16:
      case v32i32:
      case v32i64:
      case v32f16:
      case v32bf16:
      case v32f32:
      case v32f64:
      case nxv32i1:
      case nxv32i8:
      case nxv32i16:
      case nxv32i32:
      case nxv32i64:
      case nxv32f16: return 32;
      case v16i1:
      case v16i8:
      case v16i16:
      case v16i32:
      case v16i64:
      case v16f16:
      case v16bf16:
      case v16f32:
      case v16f64:
      case nxv16i1:
      case nxv16i8:
      case nxv16i16:
      case nxv16i32:
      case nxv16i64:
      case nxv16f16:
      case nxv16f32: return 16;
      case v8i1:
      case v8i8:
      case v8i16:
      case v8i32:
      case v8i64:
      case v8f16:
      case v8bf16:
      case v8f32:
      case v8f64:
      case nxv8i1:
      case nxv8i8:
      case nxv8i16:
      case nxv8i32:
      case nxv8i64:
      case nxv8f16:
      case nxv8bf16:
      case nxv8f32:
      case nxv8f64: return 8;
      case v5i32:
      case v5f32: return 5;
      case v4i1:
      case v4i8:
      case v4i16:
      case v4i32:
      case v4i64:
      case v4f16:
      case v4bf16:
      case v4f32:
      case v4f64:
      case nxv4i1:
      case nxv4i8:
      case nxv4i16:
      case nxv4i32:
      case nxv4i64:
      case nxv4f16:
      case nxv4bf16:
      case nxv4f32:
      case nxv4f64: return 4;
      case v3i16:
      case v3i32:
      case v3f16:
      case v3bf16:
      case v3f32: return 3;
      case v2i1:
      case v2i8:
      case v2i16:
      case v2i32:
      case v2i64:
      case v2f16:
      case v2bf16:
      case v2f32:
      case v2f64:
      case nxv2i1:
      case nxv2i8:
      case nxv2i16:
      case nxv2i32:
      case nxv2i64:
      case nxv2f16:
      case nxv2bf16:
      case nxv2f32:
      case nxv2f64: return 2;
      case v1i1:
      case v1i8:
      case v1i16:
      case v1i32:
      case v1i64:
      case v1i128:
      case v1f16:
      case v1f32:
      case v1f64:
      case nxv1i1:
      case nxv1i8:
      case nxv1i16:
      case nxv1i32:
      case nxv1i64:
      case nxv1f16:
      case nxv1bf16:
      case nxv1f32:
      case nxv1f64: return 1;
      }
    }

    ElementCount getVectorElementCount() const {
      return ElementCount::get(getVectorNumElements(), isScalableVector());
    }

    /// Given a vector type, return the minimum number of elements it contains.
    unsigned getVectorMinNumElements() const {
      return getVectorElementCount().getKnownMinValue();
    }

    /// Returns the size of the specified MVT in bits.
    ///
    /// If the value type is a scalable vector type, the scalable property will
    /// be set and the runtime size will be a positive integer multiple of the
    /// base size.
    TypeSize getSizeInBits() const {
      switch (SimpleTy) {
      default:
        llvm_unreachable("getSizeInBits called on extended MVT.");
      case Other:
        llvm_unreachable("Value type is non-standard value, Other.");
      case iPTR:
        llvm_unreachable("Value type size is target-dependent. Ask TLI.");
      case iPTRAny:
      case iAny:
      case fAny:
      case vAny:
      case Any:
        llvm_unreachable("Value type is overloaded.");
      case token:
        llvm_unreachable("Token type is a sentinel that cannot be used "
                         "in codegen and has no size");
      case Metadata:
        llvm_unreachable("Value type is metadata.");
      case i1:
      case v1i1: return TypeSize::Fixed(1);
      case nxv1i1: return TypeSize::Scalable(1);
      case v2i1: return TypeSize::Fixed(2);
      case nxv2i1: return TypeSize::Scalable(2);
      case v4i1: return TypeSize::Fixed(4);
      case nxv4i1: return TypeSize::Scalable(4);
      case i8  :
      case v1i8:
      case v8i1: return TypeSize::Fixed(8);
      case nxv1i8:
      case nxv8i1: return TypeSize::Scalable(8);
      case i16 :
      case f16:
      case bf16:
      case v16i1:
      case v2i8:
      case v1i16:
      case v1f16: return TypeSize::Fixed(16);
      case nxv16i1:
      case nxv2i8:
      case nxv1i16:
      case nxv1bf16:
      case nxv1f16: return TypeSize::Scalable(16);
      case f32 :
      case i32 :
      case v32i1:
      case v4i8:
      case v2i16:
      case v2f16:
      case v2bf16:
      case v1f32:
      case v1i32: return TypeSize::Fixed(32);
      case nxv32i1:
      case nxv4i8:
      case nxv2i16:
      case nxv1i32:
      case nxv2f16:
      case nxv2bf16:
      case nxv1f32: return TypeSize::Scalable(32);
      case v3i16:
      case v3f16:
      case v3bf16: return TypeSize::Fixed(48);
      case x86mmx:
      case f64 :
      case i64 :
      case v64i1:
      case v8i8:
      case v4i16:
      case v2i32:
      case v1i64:
      case v4f16:
      case v4bf16:
      case v2f32:
      case v1f64: return TypeSize::Fixed(64);
      case nxv64i1:
      case nxv8i8:
      case nxv4i16:
      case nxv2i32:
      case nxv1i64:
      case nxv4f16:
      case nxv4bf16:
      case nxv2f32:
      case nxv1f64: return TypeSize::Scalable(64);
      case f80 :  return TypeSize::Fixed(80);
      case v3i32:
      case v3f32: return TypeSize::Fixed(96);
      case f128:
      case ppcf128:
      case i128:
      case v128i1:
      case v16i8:
      case v8i16:
      case v4i32:
      case v2i64:
      case v1i128:
      case v8f16:
      case v8bf16:
      case v4f32:
      case v2f64: return TypeSize::Fixed(128);
      case nxv16i8:
      case nxv8i16:
      case nxv4i32:
      case nxv2i64:
      case nxv8f16:
      case nxv8bf16:
      case nxv4f32:
      case nxv2f64: return TypeSize::Scalable(128);
      case v5i32:
      case v5f32: return TypeSize::Fixed(160);
      case v256i1:
      case v32i8:
      case v16i16:
      case v8i32:
      case v4i64:
      case v16f16:
      case v16bf16:
      case v8f32:
      case v4f64: return TypeSize::Fixed(256);
      case nxv32i8:
      case nxv16i16:
      case nxv8i32:
      case nxv4i64:
      case nxv16f16:
      case nxv8f32:
      case nxv4f64: return TypeSize::Scalable(256);
      case v512i1:
      case v64i8:
      case v32i16:
      case v16i32:
      case v8i64:
      case v32f16:
      case v32bf16:
      case v16f32:
      case v8f64: return TypeSize::Fixed(512);
      case nxv64i8:
      case nxv32i16:
      case nxv16i32:
      case nxv8i64:
      case nxv32f16:
      case nxv16f32:
      case nxv8f64: return TypeSize::Scalable(512);
      case v1024i1:
      case v128i8:
      case v64i16:
      case v32i32:
      case v16i64:
      case v64f16:
      case v64bf16:
      case v32f32:
      case v16f64: return TypeSize::Fixed(1024);
      case nxv32i32:
      case nxv16i64: return TypeSize::Scalable(1024);
      case v256i8:
      case v128i16:
      case v64i32:
      case v32i64:
      case v128f16:
      case v128bf16:
      case v64f32:
      case v32f64: return TypeSize::Fixed(2048);
      case nxv32i64: return TypeSize::Scalable(2048);
      case v128i32:
      case v64i64:
      case v128f32:
      case v64f64:  return TypeSize::Fixed(4096);
      case v256i32:
      case v128i64:
      case v256f32:
      case x86amx:
      case v128f64:  return TypeSize::Fixed(8192);
      case v512i32:
      case v256i64:
      case v512f32:
      case v256f64:  return TypeSize::Fixed(16384);
      case v512i64:
      case v512f64:
      case v1024i32:
      case v1024f32:  return TypeSize::Fixed(32768);
      case v2048i32:
      case v2048f32:  return TypeSize::Fixed(65536);
      case funcref:
      case externref: return TypeSize::Fixed(0); // opaque type
      }
    }

    /// Return the size of the specified fixed width value type in bits. The
    /// function will assert if the type is scalable.
    uint64_t getFixedSizeInBits() const {
      return getSizeInBits().getFixedSize();
    }

    uint64_t getScalarSizeInBits() const {
      return getScalarType().getSizeInBits().getFixedSize();
    }

    /// Return the number of bytes overwritten by a store of the specified value
    /// type.
    ///
    /// If the value type is a scalable vector type, the scalable property will
    /// be set and the runtime size will be a positive integer multiple of the
    /// base size.
    TypeSize getStoreSize() const {
      TypeSize BaseSize = getSizeInBits();
      return {(BaseSize.getKnownMinSize() + 7) / 8, BaseSize.isScalable()};
    }

    /// Return the number of bits overwritten by a store of the specified value
    /// type.
    ///
    /// If the value type is a scalable vector type, the scalable property will
    /// be set and the runtime size will be a positive integer multiple of the
    /// base size.
    TypeSize getStoreSizeInBits() const {
      return getStoreSize() * 8;
    }

    /// Returns true if the number of bits for the type is a multiple of an
    /// 8-bit byte.
    bool isByteSized() const { return getSizeInBits().isKnownMultipleOf(8); }

    /// Return true if we know at compile time this has more bits than VT.
    bool knownBitsGT(MVT VT) const {
      return TypeSize::isKnownGT(getSizeInBits(), VT.getSizeInBits());
    }

    /// Return true if we know at compile time this has more than or the same
    /// bits as VT.
    bool knownBitsGE(MVT VT) const {
      return TypeSize::isKnownGE(getSizeInBits(), VT.getSizeInBits());
    }

    /// Return true if we know at compile time this has fewer bits than VT.
    bool knownBitsLT(MVT VT) const {
      return TypeSize::isKnownLT(getSizeInBits(), VT.getSizeInBits());
    }

    /// Return true if we know at compile time this has fewer than or the same
    /// bits as VT.
    bool knownBitsLE(MVT VT) const {
      return TypeSize::isKnownLE(getSizeInBits(), VT.getSizeInBits());
    }

    /// Return true if this has more bits than VT.
    bool bitsGT(MVT VT) const {
      assert(isScalableVector() == VT.isScalableVector() &&
             "Comparison between scalable and fixed types");
      return knownBitsGT(VT);
    }

    /// Return true if this has no less bits than VT.
    bool bitsGE(MVT VT) const {
      assert(isScalableVector() == VT.isScalableVector() &&
             "Comparison between scalable and fixed types");
      return knownBitsGE(VT);
    }

    /// Return true if this has less bits than VT.
    bool bitsLT(MVT VT) const {
      assert(isScalableVector() == VT.isScalableVector() &&
             "Comparison between scalable and fixed types");
      return knownBitsLT(VT);
    }

    /// Return true if this has no more bits than VT.
    bool bitsLE(MVT VT) const {
      assert(isScalableVector() == VT.isScalableVector() &&
             "Comparison between scalable and fixed types");
      return knownBitsLE(VT);
    }

    static MVT getFloatingPointVT(unsigned BitWidth) {
      switch (BitWidth) {
      default:
        llvm_unreachable("Bad bit width!");
      case 16:
        return MVT::f16;
      case 32:
        return MVT::f32;
      case 64:
        return MVT::f64;
      case 80:
        return MVT::f80;
      case 128:
        return MVT::f128;
      }
    }

    static MVT getIntegerVT(unsigned BitWidth) {
      switch (BitWidth) {
      default:
        return (MVT::SimpleValueType)(MVT::INVALID_SIMPLE_VALUE_TYPE);
      case 1:
        return MVT::i1;
      case 8:
        return MVT::i8;
      case 16:
        return MVT::i16;
      case 32:
        return MVT::i32;
      case 64:
        return MVT::i64;
      case 128:
        return MVT::i128;
      }
    }

    static MVT getVectorVT(MVT VT, unsigned NumElements) {
      switch (VT.SimpleTy) {
      default:
        break;
      case MVT::i1:
        if (NumElements == 1)    return MVT::v1i1;
        if (NumElements == 2)    return MVT::v2i1;
        if (NumElements == 4)    return MVT::v4i1;
        if (NumElements == 8)    return MVT::v8i1;
        if (NumElements == 16)   return MVT::v16i1;
        if (NumElements == 32)   return MVT::v32i1;
        if (NumElements == 64)   return MVT::v64i1;
        if (NumElements == 128)  return MVT::v128i1;
        if (NumElements == 256)  return MVT::v256i1;
        if (NumElements == 512)  return MVT::v512i1;
        if (NumElements == 1024) return MVT::v1024i1;
        break;
      case MVT::i8:
        if (NumElements == 1)   return MVT::v1i8;
        if (NumElements == 2)   return MVT::v2i8;
        if (NumElements == 4)   return MVT::v4i8;
        if (NumElements == 8)   return MVT::v8i8;
        if (NumElements == 16)  return MVT::v16i8;
        if (NumElements == 32)  return MVT::v32i8;
        if (NumElements == 64)  return MVT::v64i8;
        if (NumElements == 128) return MVT::v128i8;
        if (NumElements == 256) return MVT::v256i8;
        break;
      case MVT::i16:
        if (NumElements == 1)   return MVT::v1i16;
        if (NumElements == 2)   return MVT::v2i16;
        if (NumElements == 3)   return MVT::v3i16;
        if (NumElements == 4)   return MVT::v4i16;
        if (NumElements == 8)   return MVT::v8i16;
        if (NumElements == 16)  return MVT::v16i16;
        if (NumElements == 32)  return MVT::v32i16;
        if (NumElements == 64)  return MVT::v64i16;
        if (NumElements == 128) return MVT::v128i16;
        break;
      case MVT::i32:
        if (NumElements == 1)    return MVT::v1i32;
        if (NumElements == 2)    return MVT::v2i32;
        if (NumElements == 3)    return MVT::v3i32;
        if (NumElements == 4)    return MVT::v4i32;
        if (NumElements == 5)    return MVT::v5i32;
        if (NumElements == 8)    return MVT::v8i32;
        if (NumElements == 16)   return MVT::v16i32;
        if (NumElements == 32)   return MVT::v32i32;
        if (NumElements == 64)   return MVT::v64i32;
        if (NumElements == 128)  return MVT::v128i32;
        if (NumElements == 256)  return MVT::v256i32;
        if (NumElements == 512)  return MVT::v512i32;
        if (NumElements == 1024) return MVT::v1024i32;
        if (NumElements == 2048) return MVT::v2048i32;
        break;
      case MVT::i64:
        if (NumElements == 1)  return MVT::v1i64;
        if (NumElements == 2)  return MVT::v2i64;
        if (NumElements == 4)  return MVT::v4i64;
        if (NumElements == 8)  return MVT::v8i64;
        if (NumElements == 16) return MVT::v16i64;
        if (NumElements == 32) return MVT::v32i64;
        if (NumElements == 64) return MVT::v64i64;
        if (NumElements == 128) return MVT::v128i64;
        if (NumElements == 256) return MVT::v256i64;
        if (NumElements == 512) return MVT::v512i64;
        break;
      case MVT::i128:
        if (NumElements == 1)  return MVT::v1i128;
        break;
      case MVT::f16:
        if (NumElements == 1)   return MVT::v1f16;
        if (NumElements == 2)   return MVT::v2f16;
        if (NumElements == 3)   return MVT::v3f16;
        if (NumElements == 4)   return MVT::v4f16;
        if (NumElements == 8)   return MVT::v8f16;
        if (NumElements == 16)  return MVT::v16f16;
        if (NumElements == 32)  return MVT::v32f16;
        if (NumElements == 64)  return MVT::v64f16;
        if (NumElements == 128) return MVT::v128f16;
        break;
      case MVT::bf16:
        if (NumElements == 2)   return MVT::v2bf16;
        if (NumElements == 3)   return MVT::v3bf16;
        if (NumElements == 4)   return MVT::v4bf16;
        if (NumElements == 8)   return MVT::v8bf16;
        if (NumElements == 16)  return MVT::v16bf16;
        if (NumElements == 32)  return MVT::v32bf16;
        if (NumElements == 64)  return MVT::v64bf16;
        if (NumElements == 128) return MVT::v128bf16;
        break;
      case MVT::f32:
        if (NumElements == 1)    return MVT::v1f32;
        if (NumElements == 2)    return MVT::v2f32;
        if (NumElements == 3)    return MVT::v3f32;
        if (NumElements == 4)    return MVT::v4f32;
        if (NumElements == 5)    return MVT::v5f32;
        if (NumElements == 8)    return MVT::v8f32;
        if (NumElements == 16)   return MVT::v16f32;
        if (NumElements == 32)   return MVT::v32f32;
        if (NumElements == 64)   return MVT::v64f32;
        if (NumElements == 128)  return MVT::v128f32;
        if (NumElements == 256)  return MVT::v256f32;
        if (NumElements == 512)  return MVT::v512f32;
        if (NumElements == 1024) return MVT::v1024f32;
        if (NumElements == 2048) return MVT::v2048f32;
        break;
      case MVT::f64:
        if (NumElements == 1)  return MVT::v1f64;
        if (NumElements == 2)  return MVT::v2f64;
        if (NumElements == 4)  return MVT::v4f64;
        if (NumElements == 8)  return MVT::v8f64;
        if (NumElements == 16) return MVT::v16f64;
        if (NumElements == 32) return MVT::v32f64;
        if (NumElements == 64) return MVT::v64f64;
        if (NumElements == 128) return MVT::v128f64;
        if (NumElements == 256) return MVT::v256f64;
        if (NumElements == 512) return MVT::v512f64;
        break;
      }
      return (MVT::SimpleValueType)(MVT::INVALID_SIMPLE_VALUE_TYPE);
    }

    static MVT getScalableVectorVT(MVT VT, unsigned NumElements) {
      switch(VT.SimpleTy) {
        default:
          break;
        case MVT::i1:
          if (NumElements == 1)  return MVT::nxv1i1;
          if (NumElements == 2)  return MVT::nxv2i1;
          if (NumElements == 4)  return MVT::nxv4i1;
          if (NumElements == 8)  return MVT::nxv8i1;
          if (NumElements == 16) return MVT::nxv16i1;
          if (NumElements == 32) return MVT::nxv32i1;
          if (NumElements == 64) return MVT::nxv64i1;
          break;
        case MVT::i8:
          if (NumElements == 1)  return MVT::nxv1i8;
          if (NumElements == 2)  return MVT::nxv2i8;
          if (NumElements == 4)  return MVT::nxv4i8;
          if (NumElements == 8)  return MVT::nxv8i8;
          if (NumElements == 16) return MVT::nxv16i8;
          if (NumElements == 32) return MVT::nxv32i8;
          if (NumElements == 64) return MVT::nxv64i8;
          break;
        case MVT::i16:
          if (NumElements == 1)  return MVT::nxv1i16;
          if (NumElements == 2)  return MVT::nxv2i16;
          if (NumElements == 4)  return MVT::nxv4i16;
          if (NumElements == 8)  return MVT::nxv8i16;
          if (NumElements == 16) return MVT::nxv16i16;
          if (NumElements == 32) return MVT::nxv32i16;
          break;
        case MVT::i32:
          if (NumElements == 1)  return MVT::nxv1i32;
          if (NumElements == 2)  return MVT::nxv2i32;
          if (NumElements == 4)  return MVT::nxv4i32;
          if (NumElements == 8)  return MVT::nxv8i32;
          if (NumElements == 16) return MVT::nxv16i32;
          if (NumElements == 32) return MVT::nxv32i32;
          break;
        case MVT::i64:
          if (NumElements == 1)  return MVT::nxv1i64;
          if (NumElements == 2)  return MVT::nxv2i64;
          if (NumElements == 4)  return MVT::nxv4i64;
          if (NumElements == 8)  return MVT::nxv8i64;
          if (NumElements == 16) return MVT::nxv16i64;
          if (NumElements == 32) return MVT::nxv32i64;
          break;
        case MVT::f16:
          if (NumElements == 1)  return MVT::nxv1f16;
          if (NumElements == 2)  return MVT::nxv2f16;
          if (NumElements == 4)  return MVT::nxv4f16;
          if (NumElements == 8)  return MVT::nxv8f16;
          if (NumElements == 16)  return MVT::nxv16f16;
          if (NumElements == 32)  return MVT::nxv32f16;
          break;
        case MVT::bf16:
          if (NumElements == 1)  return MVT::nxv1bf16;
          if (NumElements == 2)  return MVT::nxv2bf16;
          if (NumElements == 4)  return MVT::nxv4bf16;
          if (NumElements == 8)  return MVT::nxv8bf16;
          break;
        case MVT::f32:
          if (NumElements == 1)  return MVT::nxv1f32;
          if (NumElements == 2)  return MVT::nxv2f32;
          if (NumElements == 4)  return MVT::nxv4f32;
          if (NumElements == 8)  return MVT::nxv8f32;
          if (NumElements == 16) return MVT::nxv16f32;
          break;
        case MVT::f64:
          if (NumElements == 1)  return MVT::nxv1f64;
          if (NumElements == 2)  return MVT::nxv2f64;
          if (NumElements == 4)  return MVT::nxv4f64;
          if (NumElements == 8)  return MVT::nxv8f64;
          break;
      }
      return (MVT::SimpleValueType)(MVT::INVALID_SIMPLE_VALUE_TYPE);
    }

    static MVT getVectorVT(MVT VT, unsigned NumElements, bool IsScalable) {
      if (IsScalable)
        return getScalableVectorVT(VT, NumElements);
      return getVectorVT(VT, NumElements);
    }

    static MVT getVectorVT(MVT VT, ElementCount EC) {
      if (EC.isScalable())
        return getScalableVectorVT(VT, EC.getKnownMinValue());
      return getVectorVT(VT, EC.getKnownMinValue());
    }

    /// Return the value type corresponding to the specified type.  This returns
    /// all pointers as iPTR.  If HandleUnknown is true, unknown types are
    /// returned as Other, otherwise they are invalid.
    static MVT getVT(Type *Ty, bool HandleUnknown = false);

  private:
    /// A simple iterator over the MVT::SimpleValueType enum.
    struct mvt_iterator {
      SimpleValueType VT;

      mvt_iterator(SimpleValueType VT) : VT(VT) {}

      MVT operator*() const { return VT; }
      bool operator!=(const mvt_iterator &LHS) const { return VT != LHS.VT; }

      mvt_iterator& operator++() {
        VT = (MVT::SimpleValueType)((int)VT + 1);
        assert((int)VT <= MVT::MAX_ALLOWED_VALUETYPE &&
               "MVT iterator overflowed.");
        return *this;
      }
    };

    /// A range of the MVT::SimpleValueType enum.
    using mvt_range = iterator_range<mvt_iterator>;

  public:
    /// SimpleValueType Iteration
    /// @{
    static mvt_range all_valuetypes() {
      return mvt_range(MVT::FIRST_VALUETYPE, MVT::LAST_VALUETYPE);
    }

    static mvt_range integer_valuetypes() {
      return mvt_range(MVT::FIRST_INTEGER_VALUETYPE,
                       (MVT::SimpleValueType)(MVT::LAST_INTEGER_VALUETYPE + 1));
    }

    static mvt_range fp_valuetypes() {
      return mvt_range(MVT::FIRST_FP_VALUETYPE,
                       (MVT::SimpleValueType)(MVT::LAST_FP_VALUETYPE + 1));
    }

    static mvt_range vector_valuetypes() {
      return mvt_range(MVT::FIRST_VECTOR_VALUETYPE,
                       (MVT::SimpleValueType)(MVT::LAST_VECTOR_VALUETYPE + 1));
    }

    static mvt_range fixedlen_vector_valuetypes() {
      return mvt_range(
               MVT::FIRST_FIXEDLEN_VECTOR_VALUETYPE,
               (MVT::SimpleValueType)(MVT::LAST_FIXEDLEN_VECTOR_VALUETYPE + 1));
    }

    static mvt_range scalable_vector_valuetypes() {
      return mvt_range(
               MVT::FIRST_SCALABLE_VECTOR_VALUETYPE,
               (MVT::SimpleValueType)(MVT::LAST_SCALABLE_VECTOR_VALUETYPE + 1));
    }

    static mvt_range integer_fixedlen_vector_valuetypes() {
      return mvt_range(
       MVT::FIRST_INTEGER_FIXEDLEN_VECTOR_VALUETYPE,
       (MVT::SimpleValueType)(MVT::LAST_INTEGER_FIXEDLEN_VECTOR_VALUETYPE + 1));
    }

    static mvt_range fp_fixedlen_vector_valuetypes() {
      return mvt_range(
          MVT::FIRST_FP_FIXEDLEN_VECTOR_VALUETYPE,
          (MVT::SimpleValueType)(MVT::LAST_FP_FIXEDLEN_VECTOR_VALUETYPE + 1));
    }

    static mvt_range integer_scalable_vector_valuetypes() {
      return mvt_range(
       MVT::FIRST_INTEGER_SCALABLE_VECTOR_VALUETYPE,
       (MVT::SimpleValueType)(MVT::LAST_INTEGER_SCALABLE_VECTOR_VALUETYPE + 1));
    }

    static mvt_range fp_scalable_vector_valuetypes() {
      return mvt_range(
            MVT::FIRST_FP_SCALABLE_VECTOR_VALUETYPE,
            (MVT::SimpleValueType)(MVT::LAST_FP_SCALABLE_VECTOR_VALUETYPE + 1));
    }
    /// @}
  };

} // end namespace llvm

#endif // LLVM_SUPPORT_MACHINEVALUETYPE_H<|MERGE_RESOLUTION|>--- conflicted
+++ resolved
@@ -121,191 +121,113 @@
       FIRST_INTEGER_FIXEDLEN_VECTOR_VALUETYPE = v1i1,
       LAST_INTEGER_FIXEDLEN_VECTOR_VALUETYPE = v1i128,
 
-<<<<<<< HEAD
-=======
-      v1f16          =  68,   //    1 x f16
->>>>>>> 97834378
-      v2f16          =  69,   //    2 x f16
-      v3f16          =  70,   //    3 x f16
-      v4f16          =  71,   //    4 x f16
-      v8f16          =  72,   //    8 x f16
-      v16f16         =  73,   //   16 x f16
-      v32f16         =  74,   //   32 x f16
-      v64f16         =  75,   //   64 x f16
-      v128f16        =  76,   //  128 x f16
-      v2bf16         =  77,   //    2 x bf16
-      v3bf16         =  78,   //    3 x bf16
-      v4bf16         =  79,   //    4 x bf16
-      v8bf16         =  80,   //    8 x bf16
-      v16bf16        =  81,   //   16 x bf16
-      v32bf16        =  82,   //   32 x bf16
-      v64bf16        =  83,   //   64 x bf16
-      v128bf16       =  84,   //  128 x bf16
-      v1f32          =  85,   //    1 x f32
-      v2f32          =  86,   //    2 x f32
-      v3f32          =  87,   //    3 x f32
-      v4f32          =  88,   //    4 x f32
-      v5f32          =  89,   //    5 x f32
-      v8f32          =  90,   //    8 x f32
-      v16f32         =  91,   //   16 x f32
-      v32f32         =  92,   //   32 x f32
-      v64f32         =  93,   //   64 x f32
-      v128f32        =  94,   //  128 x f32
-      v256f32        =  95,   //  256 x f32
-      v512f32        =  96,   //  512 x f32
-      v1024f32       =  97,   // 1024 x f32
-      v2048f32       =  98,   // 2048 x f32
-      v1f64          =  99,   //    1 x f64
-<<<<<<< HEAD
-      v2f64          =  100,   //    2 x f64
-=======
-      v2f64          = 100,   //    2 x f64
->>>>>>> 97834378
-      v4f64          = 101,   //    4 x f64
-      v8f64          = 102,   //    8 x f64
-      v16f64         = 103,   //   16 x f64
-      v32f64         = 104,   //   32 x f64
-<<<<<<< HEAD
-      v64f64         = 105,  //   64 x f64
-      v128f64        = 106,  //  128 x f64
-      v256f64        = 107,  //  256 x f64
-      v512f64        = 108,  //  512 x f64
-
-      FIRST_FP_FIXEDLEN_VECTOR_VALUETYPE = v2f16,
+      v1f16          =  69,   //    1 x f16
+      v2f16          =  70,   //    2 x f16
+      v3f16          =  71,   //    3 x f16
+      v4f16          =  72,   //    4 x f16
+      v8f16          =  73,   //    8 x f16
+      v16f16         =  74,   //   16 x f16
+      v32f16         =  75,   //   32 x f16
+      v64f16         =  76,   //   64 x f16
+      v128f16        =  77,   //  128 x f16
+      v2bf16         =  78,   //    2 x bf16
+      v3bf16         =  79,   //    3 x bf16
+      v4bf16         =  80,   //    4 x bf16
+      v8bf16         =  81,   //    8 x bf16
+      v16bf16        =  82,   //   16 x bf16
+      v32bf16        =  83,   //   32 x bf16
+      v64bf16        =  84,   //   64 x bf16
+      v128bf16       =  85,   //  128 x bf16
+      v1f32          =  86,   //    1 x f32
+      v2f32          =  87,   //    2 x f32
+      v3f32          =  88,   //    3 x f32
+      v4f32          =  89,   //    4 x f32
+      v5f32          =  90,   //    5 x f32
+      v8f32          =  91,   //    8 x f32
+      v16f32         =  92,   //   16 x f32
+      v32f32         =  93,   //   32 x f32
+      v64f32         =  94,   //   64 x f32
+      v128f32        =  95,   //  128 x f32
+      v256f32        =  96,   //  256 x f32
+      v512f32        =  97,   //  512 x f32
+      v1024f32       =  98,   // 1024 x f32
+      v2048f32       =  99,   // 2048 x f32
+      v1f64          = 100,   //    1 x f64
+      v2f64          = 101,   //    2 x f64
+      v4f64          = 102,   //    4 x f64
+      v8f64          = 103,   //    8 x f64
+      v16f64         = 104,   //   16 x f64
+      v32f64         = 105,   //   32 x f64
+      v64f64         = 106,   //   64 x f64
+      v128f64        = 107,   //  128 x f64
+      v256f64        = 108,   //  256 x f64
+      v512f64        = 109,  //  512 x f64
+
+      FIRST_FP_FIXEDLEN_VECTOR_VALUETYPE = v1f16,
       LAST_FP_FIXEDLEN_VECTOR_VALUETYPE = v512f64,
 
       FIRST_FIXEDLEN_VECTOR_VALUETYPE = v1i1,
       LAST_FIXEDLEN_VECTOR_VALUETYPE = v512f64,
 
-      nxv1i1         = 109,   // n x  1 x i1
-      nxv2i1         = 110,   // n x  2 x i1
-      nxv4i1         = 111,   // n x  4 x i1
-      nxv8i1         = 112,   // n x  8 x i1
-      nxv16i1        = 113,   // n x 16 x i1
-      nxv32i1        = 114,   // n x 32 x i1
-      nxv64i1        = 115,   // n x  64 x i1
-
-      nxv1i8         = 116,   // n x  1 x i8
-      nxv2i8         = 117,   // n x  2 x i8
-      nxv4i8         = 118,   // n x  4 x i8
-      nxv8i8         = 119,   // n x  8 x i8
-      nxv16i8        = 120,   // n x 16 x i8
-      nxv32i8        = 121,   // n x 32 x i8
-      nxv64i8        = 122,   // n x  64 x i8
-
-      nxv1i16        = 123,  // n x  1 x i16
-      nxv2i16        = 124,  // n x  2 x i16
-      nxv4i16        = 125,  // n x  4 x i16
-      nxv8i16        = 126,  // n x  8 x i16
-      nxv16i16       = 127,  // n x 16 x i16
-      nxv32i16       = 128,  // n x 32 x i16
-
-      nxv1i32        = 129,  // n x  1 x i32
-      nxv2i32        = 130,  // n x  2 x i32
-      nxv4i32        = 131,  // n x  4 x i32
-      nxv8i32        = 132,  // n x  8 x i32
-      nxv16i32       = 133,  // n x 16 x i32
-      nxv32i32       = 134,  // n x 32 x i32
-
-      nxv1i64        = 135,  // n x  1 x i64
-      nxv2i64        = 136,  // n x  2 x i64
-      nxv4i64        = 137,  // n x  4 x i64
-      nxv8i64        = 138,  // n x  8 x i64
-      nxv16i64       = 139,  // n x 16 x i64
-      nxv32i64       = 140,  // n x 32 x i64
-=======
-      v64f64         = 105,   //   64 x f64
-      v128f64        = 106,   //  128 x f64
-      v256f64        = 107,   //  256 x f64
-
-      FIRST_FP_FIXEDLEN_VECTOR_VALUETYPE = v1f16,
-      LAST_FP_FIXEDLEN_VECTOR_VALUETYPE = v256f64,
-
-      FIRST_FIXEDLEN_VECTOR_VALUETYPE = v1i1,
-      LAST_FIXEDLEN_VECTOR_VALUETYPE = v256f64,
-
-      nxv1i1         = 108,   // n x  1 x i1
-      nxv2i1         = 109,   // n x  2 x i1
-      nxv4i1         = 110,   // n x  4 x i1
-      nxv8i1         = 111,   // n x  8 x i1
-      nxv16i1        = 112,   // n x 16 x i1
-      nxv32i1        = 113,   // n x 32 x i1
-      nxv64i1        = 114,   // n x 64 x i1
-
-      nxv1i8         = 115,   // n x  1 x i8
-      nxv2i8         = 116,   // n x  2 x i8
-      nxv4i8         = 117,   // n x  4 x i8
-      nxv8i8         = 118,   // n x  8 x i8
-      nxv16i8        = 119,   // n x 16 x i8
-      nxv32i8        = 120,   // n x 32 x i8
-      nxv64i8        = 121,   // n x 64 x i8
-
-      nxv1i16        = 122,  // n x  1 x i16
-      nxv2i16        = 123,  // n x  2 x i16
-      nxv4i16        = 124,  // n x  4 x i16
-      nxv8i16        = 125,  // n x  8 x i16
-      nxv16i16       = 126,  // n x 16 x i16
-      nxv32i16       = 127,  // n x 32 x i16
-
-      nxv1i32        = 128,  // n x  1 x i32
-      nxv2i32        = 129,  // n x  2 x i32
-      nxv4i32        = 130,  // n x  4 x i32
-      nxv8i32        = 131,  // n x  8 x i32
-      nxv16i32       = 132,  // n x 16 x i32
-      nxv32i32       = 133,  // n x 32 x i32
-
-      nxv1i64        = 134,  // n x  1 x i64
-      nxv2i64        = 135,  // n x  2 x i64
-      nxv4i64        = 136,  // n x  4 x i64
-      nxv8i64        = 137,  // n x  8 x i64
-      nxv16i64       = 138,  // n x 16 x i64
-      nxv32i64       = 139,  // n x 32 x i64
->>>>>>> 97834378
+      nxv1i1         = 110,   // n x  1 x i1
+      nxv2i1         = 111,   // n x  2 x i1
+      nxv4i1         = 112,   // n x  4 x i1
+      nxv8i1         = 113,   // n x  8 x i1
+      nxv16i1        = 114,   // n x 16 x i1
+      nxv32i1        = 115,   // n x 32 x i1
+      nxv64i1        = 116,   // n x 64 x i1
+
+      nxv1i8         = 117,   // n x  1 x i8
+      nxv2i8         = 118,   // n x  2 x i8
+      nxv4i8         = 119,   // n x  4 x i8
+      nxv8i8         = 120,   // n x  8 x i8
+      nxv16i8        = 121,   // n x 16 x i8
+      nxv32i8        = 122,   // n x 32 x i8
+      nxv64i8        = 123,   // n x 64 x i8
+
+      nxv1i16        = 124,  // n x  1 x i16
+      nxv2i16        = 125,  // n x  2 x i16
+      nxv4i16        = 126,  // n x  4 x i16
+      nxv8i16        = 127,  // n x  8 x i16
+      nxv16i16       = 128,  // n x 16 x i16
+      nxv32i16       = 129,  // n x 32 x i16
+
+      nxv1i32        = 130,  // n x  1 x i32
+      nxv2i32        = 131,  // n x  2 x i32
+      nxv4i32        = 132,  // n x  4 x i32
+      nxv8i32        = 133,  // n x  8 x i32
+      nxv16i32       = 134,  // n x 16 x i32
+      nxv32i32       = 135,  // n x 32 x i32
+
+      nxv1i64        = 136,  // n x  1 x i64
+      nxv2i64        = 137,  // n x  2 x i64
+      nxv4i64        = 138,  // n x  4 x i64
+      nxv8i64        = 139,  // n x  8 x i64
+      nxv16i64       = 140,  // n x 16 x i64
+      nxv32i64       = 141,  // n x 32 x i64
 
       FIRST_INTEGER_SCALABLE_VECTOR_VALUETYPE = nxv1i1,
       LAST_INTEGER_SCALABLE_VECTOR_VALUETYPE = nxv32i64,
 
-<<<<<<< HEAD
-      nxv1f16        = 141,   // n x   1 x f16
-      nxv2f16        = 142,  // n x  2 x f16
-      nxv4f16        = 143,  // n x  4 x f16
-      nxv8f16        = 144,  // n x  8 x f16
-      nxv16f16       = 145,   // n x  16 x f16
-      nxv32f16       = 146,   // n x  32 x f16
-      nxv1bf16       = 147,  // n x  1 x bf16
-      nxv2bf16       = 148,  // n x  2 x bf16
-      nxv4bf16       = 149,  // n x  4 x bf16
-      nxv8bf16       = 150,  // n x  8 x bf16
-      nxv1f32        = 151,  // n x  1 x f32
-      nxv2f32        = 152,  // n x  2 x f32
-      nxv4f32        = 153,  // n x  4 x f32
-      nxv8f32        = 154,  // n x  8 x f32
-      nxv16f32       = 155,  // n x 16 x f32
-      nxv1f64        = 156,  // n x  1 x f64
-      nxv2f64        = 157,  // n x  2 x f64
-      nxv4f64        = 158,  // n x  4 x f64
-      nxv8f64        = 159,  // n x  8 x f64
-=======
-      nxv1f16        = 140,  // n x  1 x f16
-      nxv2f16        = 141,  // n x  2 x f16
-      nxv4f16        = 142,  // n x  4 x f16
-      nxv8f16        = 143,  // n x  8 x f16
-      nxv16f16       = 144,  // n x 16 x f16
-      nxv32f16       = 145,  // n x 32 x f16
-      nxv1bf16       = 146,  // n x  1 x bf16
-      nxv2bf16       = 147,  // n x  2 x bf16
-      nxv4bf16       = 148,  // n x  4 x bf16
-      nxv8bf16       = 149,  // n x  8 x bf16
-      nxv1f32        = 150,  // n x  1 x f32
-      nxv2f32        = 151,  // n x  2 x f32
-      nxv4f32        = 152,  // n x  4 x f32
-      nxv8f32        = 153,  // n x  8 x f32
-      nxv16f32       = 154,  // n x 16 x f32
-      nxv1f64        = 155,  // n x  1 x f64
-      nxv2f64        = 156,  // n x  2 x f64
-      nxv4f64        = 157,  // n x  4 x f64
-      nxv8f64        = 158,  // n x  8 x f64
->>>>>>> 97834378
+      nxv1f16        = 142,  // n x  1 x f16
+      nxv2f16        = 143,  // n x  2 x f16
+      nxv4f16        = 144,  // n x  4 x f16
+      nxv8f16        = 145,  // n x  8 x f16
+      nxv16f16       = 146,  // n x 16 x f16
+      nxv32f16       = 147,  // n x 32 x f16
+      nxv1bf16       = 148,  // n x  1 x bf16
+      nxv2bf16       = 149,  // n x  2 x bf16
+      nxv4bf16       = 150,  // n x  4 x bf16
+      nxv8bf16       = 151,  // n x  8 x bf16
+      nxv1f32        = 152,  // n x  1 x f32
+      nxv2f32        = 153,  // n x  2 x f32
+      nxv4f32        = 154,  // n x  4 x f32
+      nxv8f32        = 155,  // n x  8 x f32
+      nxv16f32       = 156,  // n x 16 x f32
+      nxv1f64        = 157,  // n x  1 x f64
+      nxv2f64        = 158,  // n x  2 x f64
+      nxv4f64        = 159,  // n x  4 x f64
+      nxv8f64        = 160,  // n x  8 x f64
 
       FIRST_FP_SCALABLE_VECTOR_VALUETYPE = nxv1f16,
       LAST_FP_SCALABLE_VECTOR_VALUETYPE = nxv8f64,
@@ -316,41 +238,22 @@
       FIRST_VECTOR_VALUETYPE = v1i1,
       LAST_VECTOR_VALUETYPE  = nxv8f64,
 
-<<<<<<< HEAD
-      x86mmx         = 160,   // This is an X86 MMX value
-
-      Glue           = 161,   // This glues nodes together during pre-RA sched
-
-      isVoid         = 162,   // This has no value
-
-      Untyped        = 163,   // This value takes a register, but has
+      x86mmx         = 161,   // This is an X86 MMX value
+
+      Glue           = 162,   // This glues nodes together during pre-RA sched
+
+      isVoid         = 163,   // This has no value
+
+      Untyped        = 164,   // This value takes a register, but has
                               // unspecified type.  The register class
                               // will be determined by the opcode.
 
-      funcref        = 164,   // WebAssembly's funcref type
-      externref      = 165,   // WebAssembly's externref type
-      x86amx         = 166,   // This is an X86 AMX value
+      funcref        = 165,   // WebAssembly's funcref type
+      externref      = 166,   // WebAssembly's externref type
+      x86amx         = 167,   // This is an X86 AMX value
 
       FIRST_VALUETYPE =  1,   // This is always the beginning of the list.
-      LAST_VALUETYPE = 167,   // This always remains at the end of the list.
-=======
-      x86mmx         = 159,   // This is an X86 MMX value
-
-      Glue           = 160,   // This glues nodes together during pre-RA sched
-
-      isVoid         = 161,   // This has no value
-
-      Untyped        = 162,   // This value takes a register, but has
-                              // unspecified type.  The register class
-                              // will be determined by the opcode.
-
-      funcref        = 163,   // WebAssembly's funcref type
-      externref      = 164,   // WebAssembly's externref type
-      x86amx         = 165,   // This is an X86 AMX value
-
-      FIRST_VALUETYPE =  1,   // This is always the beginning of the list.
-      LAST_VALUETYPE = 166,   // This always remains at the end of the list.
->>>>>>> 97834378
+      LAST_VALUETYPE = 168,   // This always remains at the end of the list.
 
       // This is the current maximum for LAST_VALUETYPE.
       // MVT::MAX_ALLOWED_VALUETYPE is used for asserts and to size bit vectors
