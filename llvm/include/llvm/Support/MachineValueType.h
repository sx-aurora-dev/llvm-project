--- conflicted
+++ resolved
@@ -137,7 +137,6 @@
       FIRST_INTEGER_FIXEDLEN_VECTOR_VALUETYPE = v1i1,
       LAST_INTEGER_FIXEDLEN_VECTOR_VALUETYPE = v1i128,
 
-<<<<<<< HEAD
       v1f16          =  80,   //    1 x f16
       v2f16          =  81,   //    2 x f16
       v3f16          =  82,   //    3 x f16
@@ -148,7 +147,7 @@
       v64f16         =  87,   //   64 x f16
       v128f16        =  88,   //  128 x f16
       v256f16        =  89,   //  256 x f16
-      v512f16        =  90,   //  256 x f16
+      v512f16        =  90,   //  512 x f16
 
       v2bf16         =  91,   //    2 x bf16
       v3bf16         =  92,   //    3 x bf16
@@ -187,56 +186,6 @@
       v128f64        = 123,   //  128 x f64
       v256f64        = 124,   //  256 x f64
       v512f64        = 125,   //  512 x f64
-=======
-      v1f16          =  79,   //    1 x f16
-      v2f16          =  80,   //    2 x f16
-      v3f16          =  81,   //    3 x f16
-      v4f16          =  82,   //    4 x f16
-      v8f16          =  83,   //    8 x f16
-      v16f16         =  84,   //   16 x f16
-      v32f16         =  85,   //   32 x f16
-      v64f16         =  86,   //   64 x f16
-      v128f16        =  87,   //  128 x f16
-      v256f16        =  88,   //  256 x f16
-      v512f16        =  89,   //  512 x f16
-
-      v2bf16         =  90,   //    2 x bf16
-      v3bf16         =  91,   //    3 x bf16
-      v4bf16         =  92,   //    4 x bf16
-      v8bf16         =  93,   //    8 x bf16
-      v16bf16        =  94,   //   16 x bf16
-      v32bf16        =  95,   //   32 x bf16
-      v64bf16        =  96,   //   64 x bf16
-      v128bf16       =  97,   //  128 x bf16
-
-      v1f32          =  98,   //    1 x f32
-      v2f32          =  99,   //    2 x f32
-      v3f32          = 100,   //    3 x f32
-      v4f32          = 101,   //    4 x f32
-      v5f32          = 102,   //    5 x f32
-      v6f32          = 103,   //    6 x f32
-      v7f32          = 104,   //    7 x f32
-      v8f32          = 105,   //    8 x f32
-      v16f32         = 106,   //   16 x f32
-      v32f32         = 107,   //   32 x f32
-      v64f32         = 108,   //   64 x f32
-      v128f32        = 109,   //  128 x f32
-      v256f32        = 110,   //  256 x f32
-      v512f32        = 111,   //  512 x f32
-      v1024f32       = 112,   // 1024 x f32
-      v2048f32       = 113,   // 2048 x f32
-
-      v1f64          = 114,   //    1 x f64
-      v2f64          = 115,   //    2 x f64
-      v3f64          = 116,   //    3 x f64
-      v4f64          = 117,   //    4 x f64
-      v8f64          = 118,   //    8 x f64
-      v16f64         = 119,   //   16 x f64
-      v32f64         = 120,   //   32 x f64
-      v64f64         = 121,   //   64 x f64
-      v128f64        = 122,   //  128 x f64
-      v256f64        = 123,   //  256 x f64
->>>>>>> 92d8738c
 
       FIRST_FP_FIXEDLEN_VECTOR_VALUETYPE = v1f16,
       LAST_FP_FIXEDLEN_VECTOR_VALUETYPE = v512f64,
