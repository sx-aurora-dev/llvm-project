--- conflicted
+++ resolved
@@ -74,67 +74,6 @@
       v256i1         =  25,   //  256 x i1
       v512i1         =  26,   //  512 x i1
       v1024i1        =  27,   // 1024 x i1
-<<<<<<< HEAD
-
-      v128i2         =  28,   //  128 x i2
-      v256i2         =  29,   //  256 x i2
-
-      v64i4          =  30,   //   64 x i4
-      v128i4         =  31,   //  128 x i4
-
-      v1i8           =  32,   //    1 x i8
-      v2i8           =  33,   //    2 x i8
-      v4i8           =  34,   //    4 x i8
-      v8i8           =  35,   //    8 x i8
-      v16i8          =  36,   //   16 x i8
-      v32i8          =  37,   //   32 x i8
-      v64i8          =  38,   //   64 x i8
-      v128i8         =  39,   //  128 x i8
-      v256i8         =  40,   //  256 x i8
-      v512i8         =  41,   //  512 x i8
-      v1024i8        =  42,   // 1024 x i8
-
-      v1i16          =  43,   //   1 x i16
-      v2i16          =  44,   //   2 x i16
-      v3i16          =  45,   //   3 x i16
-      v4i16          =  46,   //   4 x i16
-      v8i16          =  47,   //   8 x i16
-      v16i16         =  48,   //  16 x i16
-      v32i16         =  49,   //  32 x i16
-      v64i16         =  50,   //  64 x i16
-      v128i16        =  51,   // 128 x i16
-      v256i16        =  52,   // 256 x i16
-      v512i16        =  53,   // 512 x i16
-
-      v1i32          =  54,   //    1 x i32
-      v2i32          =  55,   //    2 x i32
-      v3i32          =  56,   //    3 x i32
-      v4i32          =  57,   //    4 x i32
-      v5i32          =  58,   //    5 x i32
-      v6i32          =  59,   //    6 x i32
-      v7i32          =  60,   //    7 x i32
-      v8i32          =  61,   //    8 x i32
-      v16i32         =  62,   //   16 x i32
-      v32i32         =  63,   //   32 x i32
-      v64i32         =  64,   //   64 x i32
-      v128i32        =  65,   //  128 x i32
-      v256i32        =  66,   //  256 x i32
-      v512i32        =  67,   //  512 x i32
-      v1024i32       =  68,   // 1024 x i32
-      v2048i32       =  69,   // 2048 x i32
-
-      v1i64          =  70,   //   1 x i64
-      v2i64          =  71,   //   2 x i64
-      v3i64          =  72,   //   3 x i64
-      v4i64          =  73,   //   4 x i64
-      v8i64          =  74,   //   8 x i64
-      v16i64         =  75,   //  16 x i64
-      v32i64         =  76,   //  32 x i64
-      v64i64         =  77,   //  64 x i64
-      v128i64        =  78,   // 128 x i64
-      v256i64        =  79,   // 256 x i64
-      v512i64        =  80,   // 512 x i64
-=======
       v2048i1        =  28,   // 2048 x i1
 
       v128i2         =  29,   //  128 x i2
@@ -194,204 +133,133 @@
       v64i64         =  78,   //  64 x i64
       v128i64        =  79,   // 128 x i64
       v256i64        =  80,   // 256 x i64
->>>>>>> 369237ab
-
-      v1i128         =  81,   //  1 x i128
+      v512i64        =  81,   // 512 x i64
+
+      v1i128         =  82,   //  1 x i128
 
       FIRST_INTEGER_FIXEDLEN_VECTOR_VALUETYPE = v1i1,
       LAST_INTEGER_FIXEDLEN_VECTOR_VALUETYPE = v1i128,
 
-      v1f16          =  82,   //    1 x f16
-      v2f16          =  83,   //    2 x f16
-      v3f16          =  84,   //    3 x f16
-      v4f16          =  85,   //    4 x f16
-      v8f16          =  86,   //    8 x f16
-      v16f16         =  87,   //   16 x f16
-      v32f16         =  88,   //   32 x f16
-      v64f16         =  89,   //   64 x f16
-      v128f16        =  90,   //  128 x f16
-      v256f16        =  91,   //  256 x f16
-      v512f16        =  92,   //  512 x f16
-
-      v2bf16         =  93,   //    2 x bf16
-      v3bf16         =  94,   //    3 x bf16
-      v4bf16         =  95,   //    4 x bf16
-      v8bf16         =  96,   //    8 x bf16
-      v16bf16        =  97,   //   16 x bf16
-      v32bf16        =  98,   //   32 x bf16
-      v64bf16        =  99,   //   64 x bf16
-      v128bf16       = 100,   //  128 x bf16
-
-      v1f32          = 101,   //    1 x f32
-      v2f32          = 102,   //    2 x f32
-      v3f32          = 103,   //    3 x f32
-      v4f32          = 104,   //    4 x f32
-      v5f32          = 105,   //    5 x f32
-      v6f32          = 106,   //    6 x f32
-      v7f32          = 107,   //    7 x f32
-      v8f32          = 108,   //    8 x f32
-      v16f32         = 109,   //   16 x f32
-      v32f32         = 110,   //   32 x f32
-      v64f32         = 111,   //   64 x f32
-      v128f32        = 112,   //  128 x f32
-      v256f32        = 113,   //  256 x f32
-      v512f32        = 114,   //  512 x f32
-      v1024f32       = 115,   // 1024 x f32
-      v2048f32       = 116,   // 2048 x f32
-
-      v1f64          = 117,   //    1 x f64
-      v2f64          = 118,   //    2 x f64
-      v3f64          = 119,   //    3 x f64
-      v4f64          = 120,   //    4 x f64
-      v8f64          = 121,   //    8 x f64
-      v16f64         = 122,   //   16 x f64
-      v32f64         = 123,   //   32 x f64
-      v64f64         = 124,   //   64 x f64
-      v128f64        = 125,   //  128 x f64
-      v256f64        = 126,   //  256 x f64
-<<<<<<< HEAD
-      v512f64        = 127,   //  512 x f64
-=======
->>>>>>> 369237ab
+      v1f16          =  83,   //    1 x f16
+      v2f16          =  84,   //    2 x f16
+      v3f16          =  85,   //    3 x f16
+      v4f16          =  86,   //    4 x f16
+      v8f16          =  87,   //    8 x f16
+      v16f16         =  88,   //   16 x f16
+      v32f16         =  89,   //   32 x f16
+      v64f16         =  90,   //   64 x f16
+      v128f16        =  91,   //  128 x f16
+      v256f16        =  92,   //  256 x f16
+      v512f16        =  93,   //  512 x f16
+
+      v2bf16         =  94,   //    2 x bf16
+      v3bf16         =  95,   //    3 x bf16
+      v4bf16         =  96,   //    4 x bf16
+      v8bf16         =  97,   //    8 x bf16
+      v16bf16        =  98,   //   16 x bf16
+      v32bf16        =  99,   //   32 x bf16
+      v64bf16        = 100,   //   64 x bf16
+      v128bf16       = 101,   //  128 x bf16
+
+      v1f32          = 102,   //    1 x f32
+      v2f32          = 103,   //    2 x f32
+      v3f32          = 104,   //    3 x f32
+      v4f32          = 105,   //    4 x f32
+      v5f32          = 106,   //    5 x f32
+      v6f32          = 107,   //    6 x f32
+      v7f32          = 108,   //    7 x f32
+      v8f32          = 109,   //    8 x f32
+      v16f32         = 110,   //   16 x f32
+      v32f32         = 111,   //   32 x f32
+      v64f32         = 112,   //   64 x f32
+      v128f32        = 113,   //  128 x f32
+      v256f32        = 114,   //  256 x f32
+      v512f32        = 115,   //  512 x f32
+      v1024f32       = 116,   // 1024 x f32
+      v2048f32       = 117,   // 2048 x f32
+
+      v1f64          = 118,   //    1 x f64
+      v2f64          = 119,   //    2 x f64
+      v3f64          = 120,   //    3 x f64
+      v4f64          = 121,   //    4 x f64
+      v8f64          = 122,   //    8 x f64
+      v16f64         = 123,   //   16 x f64
+      v32f64         = 124,   //   32 x f64
+      v64f64         = 125,   //   64 x f64
+      v128f64        = 126,   //  128 x f64
+      v256f64        = 127,   //  256 x f64
+      v512f64        = 128,   //  512 x f64
 
       FIRST_FP_FIXEDLEN_VECTOR_VALUETYPE = v1f16,
       LAST_FP_FIXEDLEN_VECTOR_VALUETYPE = v512f64,
 
       FIRST_FIXEDLEN_VECTOR_VALUETYPE = v1i1,
-<<<<<<< HEAD
       LAST_FIXEDLEN_VECTOR_VALUETYPE = v512f64,
 
-      nxv1i1         = 128,   // n x  1 x i1
-      nxv2i1         = 129,   // n x  2 x i1
-      nxv4i1         = 130,   // n x  4 x i1
-      nxv8i1         = 131,   // n x  8 x i1
-      nxv16i1        = 132,   // n x 16 x i1
-      nxv32i1        = 133,   // n x 32 x i1
-      nxv64i1        = 134,   // n x 64 x i1
-
-      nxv1i8         = 135,   // n x  1 x i8
-      nxv2i8         = 136,   // n x  2 x i8
-      nxv4i8         = 137,   // n x  4 x i8
-      nxv8i8         = 138,   // n x  8 x i8
-      nxv16i8        = 139,   // n x 16 x i8
-      nxv32i8        = 140,   // n x 32 x i8
-      nxv64i8        = 141,   // n x 64 x i8
-
-      nxv1i16        = 142,  // n x  1 x i16
-      nxv2i16        = 143,  // n x  2 x i16
-      nxv4i16        = 144,  // n x  4 x i16
-      nxv8i16        = 145,  // n x  8 x i16
-      nxv16i16       = 146,  // n x 16 x i16
-      nxv32i16       = 147,  // n x 32 x i16
-
-      nxv1i32        = 148,  // n x  1 x i32
-      nxv2i32        = 149,  // n x  2 x i32
-      nxv4i32        = 150,  // n x  4 x i32
-      nxv8i32        = 151,  // n x  8 x i32
-      nxv16i32       = 152,  // n x 16 x i32
-      nxv32i32       = 153,  // n x 32 x i32
-
-      nxv1i64        = 154,  // n x  1 x i64
-      nxv2i64        = 155,  // n x  2 x i64
-      nxv4i64        = 156,  // n x  4 x i64
-      nxv8i64        = 157,  // n x  8 x i64
-      nxv16i64       = 158,  // n x 16 x i64
-      nxv32i64       = 159,  // n x 32 x i64
-=======
-      LAST_FIXEDLEN_VECTOR_VALUETYPE = v256f64,
-
-      nxv1i1         = 127,   // n x  1 x i1
-      nxv2i1         = 128,   // n x  2 x i1
-      nxv4i1         = 129,   // n x  4 x i1
-      nxv8i1         = 130,   // n x  8 x i1
-      nxv16i1        = 131,   // n x 16 x i1
-      nxv32i1        = 132,   // n x 32 x i1
-      nxv64i1        = 133,   // n x 64 x i1
-
-      nxv1i8         = 134,   // n x  1 x i8
-      nxv2i8         = 135,   // n x  2 x i8
-      nxv4i8         = 136,   // n x  4 x i8
-      nxv8i8         = 137,   // n x  8 x i8
-      nxv16i8        = 138,   // n x 16 x i8
-      nxv32i8        = 139,   // n x 32 x i8
-      nxv64i8        = 140,   // n x 64 x i8
-
-      nxv1i16        = 141,  // n x  1 x i16
-      nxv2i16        = 142,  // n x  2 x i16
-      nxv4i16        = 143,  // n x  4 x i16
-      nxv8i16        = 144,  // n x  8 x i16
-      nxv16i16       = 145,  // n x 16 x i16
-      nxv32i16       = 146,  // n x 32 x i16
-
-      nxv1i32        = 147,  // n x  1 x i32
-      nxv2i32        = 148,  // n x  2 x i32
-      nxv4i32        = 149,  // n x  4 x i32
-      nxv8i32        = 150,  // n x  8 x i32
-      nxv16i32       = 151,  // n x 16 x i32
-      nxv32i32       = 152,  // n x 32 x i32
-
-      nxv1i64        = 153,  // n x  1 x i64
-      nxv2i64        = 154,  // n x  2 x i64
-      nxv4i64        = 155,  // n x  4 x i64
-      nxv8i64        = 156,  // n x  8 x i64
-      nxv16i64       = 157,  // n x 16 x i64
-      nxv32i64       = 158,  // n x 32 x i64
->>>>>>> 369237ab
+      nxv1i1         = 129,   // n x  1 x i1
+      nxv2i1         = 130,   // n x  2 x i1
+      nxv4i1         = 131,   // n x  4 x i1
+      nxv8i1         = 132,   // n x  8 x i1
+      nxv16i1        = 133,   // n x 16 x i1
+      nxv32i1        = 134,   // n x 32 x i1
+      nxv64i1        = 135,   // n x 64 x i1
+
+      nxv1i8         = 136,   // n x  1 x i8
+      nxv2i8         = 137,   // n x  2 x i8
+      nxv4i8         = 138,   // n x  4 x i8
+      nxv8i8         = 139,   // n x  8 x i8
+      nxv16i8        = 140,   // n x 16 x i8
+      nxv32i8        = 141,   // n x 32 x i8
+      nxv64i8        = 142,   // n x 64 x i8
+
+      nxv1i16        = 143,  // n x  1 x i16
+      nxv2i16        = 144,  // n x  2 x i16
+      nxv4i16        = 145,  // n x  4 x i16
+      nxv8i16        = 146,  // n x  8 x i16
+      nxv16i16       = 147,  // n x 16 x i16
+      nxv32i16       = 148,  // n x 32 x i16
+
+      nxv1i32        = 149,  // n x  1 x i32
+      nxv2i32        = 150,  // n x  2 x i32
+      nxv4i32        = 151,  // n x  4 x i32
+      nxv8i32        = 152,  // n x  8 x i32
+      nxv16i32       = 153,  // n x 16 x i32
+      nxv32i32       = 154,  // n x 32 x i32
+
+      nxv1i64        = 155,  // n x  1 x i64
+      nxv2i64        = 156,  // n x  2 x i64
+      nxv4i64        = 157,  // n x  4 x i64
+      nxv8i64        = 158,  // n x  8 x i64
+      nxv16i64       = 159,  // n x 16 x i64
+      nxv32i64       = 160,  // n x 32 x i64
 
       FIRST_INTEGER_SCALABLE_VECTOR_VALUETYPE = nxv1i1,
       LAST_INTEGER_SCALABLE_VECTOR_VALUETYPE = nxv32i64,
 
-<<<<<<< HEAD
-      nxv1f16        = 160,  // n x  1 x f16
-      nxv2f16        = 161,  // n x  2 x f16
-      nxv4f16        = 162,  // n x  4 x f16
-      nxv8f16        = 163,  // n x  8 x f16
-      nxv16f16       = 164,  // n x 16 x f16
-      nxv32f16       = 165,  // n x 32 x f16
-
-      nxv1bf16       = 166,  // n x  1 x bf16
-      nxv2bf16       = 167,  // n x  2 x bf16
-      nxv4bf16       = 168,  // n x  4 x bf16
-      nxv8bf16       = 169,  // n x  8 x bf16
-      nxv16bf16      = 170,  // n x 16 x bf16
-      nxv32bf16      = 171,  // n x 32 x bf16
-
-      nxv1f32        = 172,  // n x  1 x f32
-      nxv2f32        = 173,  // n x  2 x f32
-      nxv4f32        = 174,  // n x  4 x f32
-      nxv8f32        = 175,  // n x  8 x f32
-      nxv16f32       = 176,  // n x 16 x f32
-
-      nxv1f64        = 177,  // n x  1 x f64
-      nxv2f64        = 178,  // n x  2 x f64
-      nxv4f64        = 179,  // n x  4 x f64
-      nxv8f64        = 180,  // n x  8 x f64
-=======
-      nxv1f16        = 159,  // n x  1 x f16
-      nxv2f16        = 160,  // n x  2 x f16
-      nxv4f16        = 161,  // n x  4 x f16
-      nxv8f16        = 162,  // n x  8 x f16
-      nxv16f16       = 163,  // n x 16 x f16
-      nxv32f16       = 164,  // n x 32 x f16
-
-      nxv1bf16       = 165,  // n x  1 x bf16
-      nxv2bf16       = 166,  // n x  2 x bf16
-      nxv4bf16       = 167,  // n x  4 x bf16
-      nxv8bf16       = 168,  // n x  8 x bf16
-      nxv16bf16      = 169,  // n x 16 x bf16
-      nxv32bf16      = 170,  // n x 32 x bf16
-
-      nxv1f32        = 171,  // n x  1 x f32
-      nxv2f32        = 172,  // n x  2 x f32
-      nxv4f32        = 173,  // n x  4 x f32
-      nxv8f32        = 174,  // n x  8 x f32
-      nxv16f32       = 175,  // n x 16 x f32
-
-      nxv1f64        = 176,  // n x  1 x f64
-      nxv2f64        = 177,  // n x  2 x f64
-      nxv4f64        = 178,  // n x  4 x f64
-      nxv8f64        = 179,  // n x  8 x f64
->>>>>>> 369237ab
+      nxv1f16        = 161,  // n x  1 x f16
+      nxv2f16        = 162,  // n x  2 x f16
+      nxv4f16        = 163,  // n x  4 x f16
+      nxv8f16        = 164,  // n x  8 x f16
+      nxv16f16       = 165,  // n x 16 x f16
+      nxv32f16       = 166,  // n x 32 x f16
+
+      nxv1bf16       = 167,  // n x  1 x bf16
+      nxv2bf16       = 168,  // n x  2 x bf16
+      nxv4bf16       = 169,  // n x  4 x bf16
+      nxv8bf16       = 170,  // n x  8 x bf16
+      nxv16bf16      = 171,  // n x 16 x bf16
+      nxv32bf16      = 172,  // n x 32 x bf16
+
+      nxv1f32        = 173,  // n x  1 x f32
+      nxv2f32        = 174,  // n x  2 x f32
+      nxv4f32        = 175,  // n x  4 x f32
+      nxv8f32        = 176,  // n x  8 x f32
+      nxv16f32       = 177,  // n x 16 x f32
+
+      nxv1f64        = 178,  // n x  1 x f64
+      nxv2f64        = 179,  // n x  2 x f64
+      nxv4f64        = 180,  // n x  4 x f64
+      nxv8f64        = 181,  // n x  8 x f64
 
       FIRST_FP_SCALABLE_VECTOR_VALUETYPE = nxv1f16,
       LAST_FP_SCALABLE_VECTOR_VALUETYPE = nxv8f64,
@@ -402,37 +270,20 @@
       FIRST_VECTOR_VALUETYPE = v1i1,
       LAST_VECTOR_VALUETYPE  = nxv8f64,
 
-<<<<<<< HEAD
-      x86mmx         = 181,    // This is an X86 MMX value
-
-      Glue           = 182,    // This glues nodes together during pre-RA sched
-
-      isVoid         = 183,    // This has no value
-
-      Untyped        = 184,    // This value takes a register, but has
+      x86mmx         = 182,    // This is an X86 MMX value
+
+      Glue           = 183,    // This glues nodes together during pre-RA sched
+
+      isVoid         = 184,    // This has no value
+
+      Untyped        = 185,    // This value takes a register, but has
                                // unspecified type.  The register class
                                // will be determined by the opcode.
 
-      funcref        = 185,    // WebAssembly's funcref type
-      externref      = 186,    // WebAssembly's externref type
-      x86amx         = 187,    // This is an X86 AMX value
-      i64x8          = 188,    // 8 Consecutive GPRs (AArch64)
-=======
-      x86mmx         = 180,    // This is an X86 MMX value
-
-      Glue           = 181,    // This glues nodes together during pre-RA sched
-
-      isVoid         = 182,    // This has no value
-
-      Untyped        = 183,    // This value takes a register, but has
-                               // unspecified type.  The register class
-                               // will be determined by the opcode.
-
-      funcref        = 184,    // WebAssembly's funcref type
-      externref      = 185,    // WebAssembly's externref type
-      x86amx         = 186,    // This is an X86 AMX value
-      i64x8          = 187,    // 8 Consecutive GPRs (AArch64)
->>>>>>> 369237ab
+      funcref        = 186,    // WebAssembly's funcref type
+      externref      = 187,    // WebAssembly's externref type
+      x86amx         = 188,    // This is an X86 AMX value
+      i64x8          = 189,    // 8 Consecutive GPRs (AArch64)
 
       FIRST_VALUETYPE =  1,    // This is always the beginning of the list.
       LAST_VALUETYPE = i64x8,  // This always remains at the end of the list.
