//===- Support/MachineValueType.h - Machine-Level types ---------*- C++ -*-===//
//
// Part of the LLVM Project, under the Apache License v2.0 with LLVM Exceptions.
// See https://llvm.org/LICENSE.txt for license information.
// SPDX-License-Identifier: Apache-2.0 WITH LLVM-exception
//
//===----------------------------------------------------------------------===//
//
// This file defines the set of machine-level target independent types which
// legal values in the code generator use.
//
//===----------------------------------------------------------------------===//

#ifndef LLVM_SUPPORT_MACHINEVALUETYPE_H
#define LLVM_SUPPORT_MACHINEVALUETYPE_H

#include "llvm/ADT/Sequence.h"
#include "llvm/ADT/iterator_range.h"
#include "llvm/Support/ErrorHandling.h"
#include "llvm/Support/MathExtras.h"
#include "llvm/Support/TypeSize.h"
#include <cassert>

namespace llvm {

  class Type;

  /// Machine Value Type. Every type that is supported natively by some
  /// processor targeted by LLVM occurs here. This means that any legal value
  /// type can be represented by an MVT.
  class MVT {
  public:
    enum SimpleValueType : uint8_t {
      // clang-format off

      // Simple value types that aren't explicitly part of this enumeration
      // are considered extended value types.
      INVALID_SIMPLE_VALUE_TYPE = 0,

      // If you change this numbering, you must change the values in
      // ValueTypes.td as well!
      Other          =   1,   // This is a non-standard value
      i1             =   2,   // This is a 1 bit integer value
      i2             =   3,   // This is a 2 bit integer value
      i4             =   4,   // This is a 4 bit integer value
      i8             =   5,   // This is an 8 bit integer value
      i16            =   6,   // This is a 16 bit integer value
      i32            =   7,   // This is a 32 bit integer value
      i64            =   8,   // This is a 64 bit integer value
      i128           =   9,   // This is a 128 bit integer value

      FIRST_INTEGER_VALUETYPE = i1,
      LAST_INTEGER_VALUETYPE  = i128,

      bf16           =  10,   // This is a 16 bit brain floating point value
      f16            =  11,   // This is a 16 bit floating point value
      f32            =  12,   // This is a 32 bit floating point value
      f64            =  13,   // This is a 64 bit floating point value
      f80            =  14,   // This is a 80 bit floating point value
      f128           =  15,   // This is a 128 bit floating point value
      ppcf128        =  16,   // This is a PPC 128-bit floating point value

      FIRST_FP_VALUETYPE = bf16,
      LAST_FP_VALUETYPE  = ppcf128,

      v1i1           =  17,   //    1 x i1
      v2i1           =  18,   //    2 x i1
      v4i1           =  19,   //    4 x i1
      v8i1           =  20,   //    8 x i1
      v16i1          =  21,   //   16 x i1
      v32i1          =  22,   //   32 x i1
      v64i1          =  23,   //   64 x i1
      v128i1         =  24,   //  128 x i1
      v256i1         =  25,   //  256 x i1
      v512i1         =  26,   //  512 x i1
      v1024i1        =  27,   // 1024 x i1
      v2048i1        =  28,   // 2048 x i1

      v128i2         =  29,   //  128 x i2
      v256i2         =  30,   //  256 x i2

      v64i4          =  31,   //   64 x i4
      v128i4         =  32,   //  128 x i4

      v1i8           =  33,   //    1 x i8
      v2i8           =  34,   //    2 x i8
      v4i8           =  35,   //    4 x i8
      v8i8           =  36,   //    8 x i8
      v16i8          =  37,   //   16 x i8
      v32i8          =  38,   //   32 x i8
      v64i8          =  39,   //   64 x i8
      v128i8         =  40,   //  128 x i8
      v256i8         =  41,   //  256 x i8
      v512i8         =  42,   //  512 x i8
      v1024i8        =  43,   // 1024 x i8

      v1i16          =  44,   //   1 x i16
      v2i16          =  45,   //   2 x i16
      v3i16          =  46,   //   3 x i16
      v4i16          =  47,   //   4 x i16
      v8i16          =  48,   //   8 x i16
      v16i16         =  49,   //  16 x i16
      v32i16         =  50,   //  32 x i16
      v64i16         =  51,   //  64 x i16
      v128i16        =  52,   // 128 x i16
      v256i16        =  53,   // 256 x i16
      v512i16        =  54,   // 512 x i16

      v1i32          =  55,   //    1 x i32
      v2i32          =  56,   //    2 x i32
      v3i32          =  57,   //    3 x i32
      v4i32          =  58,   //    4 x i32
      v5i32          =  59,   //    5 x i32
      v6i32          =  60,   //    6 x i32
      v7i32          =  61,   //    7 x i32
      v8i32          =  62,   //    8 x i32
<<<<<<< HEAD
      v16i32         =  63,   //   16 x i32
      v32i32         =  64,   //   32 x i32
      v64i32         =  65,   //   64 x i32
      v128i32        =  66,   //  128 x i32
      v256i32        =  67,   //  256 x i32
      v512i32        =  68,   //  512 x i32
      v1024i32       =  69,   // 1024 x i32
      v2048i32       =  70,   // 2048 x i32

      v1i64          =  71,   //   1 x i64
      v2i64          =  72,   //   2 x i64
      v3i64          =  73,   //   3 x i64
      v4i64          =  74,   //   4 x i64
      v8i64          =  75,   //   8 x i64
      v16i64         =  76,   //  16 x i64
      v32i64         =  77,   //  32 x i64
      v64i64         =  78,   //  64 x i64
      v128i64        =  79,   // 128 x i64
      v256i64        =  80,   // 256 x i64
      v512i64        =  81,   // 512 x i64

      v1i128         =  82,   //  1 x i128
=======
      v9i32          =  63,   //    9 x i32
      v10i32         =  64,   //   10 x i32
      v11i32         =  65,   //   11 x i32
      v12i32         =  66,   //   12 x i32
      v16i32         =  67,   //   16 x i32
      v32i32         =  68,   //   32 x i32
      v64i32         =  69,   //   64 x i32
      v128i32        =  70,   //  128 x i32
      v256i32        =  71,   //  256 x i32
      v512i32        =  72,   //  512 x i32
      v1024i32       =  73,   // 1024 x i32
      v2048i32       =  74,   // 2048 x i32

      v1i64          =  75,   //   1 x i64
      v2i64          =  76,   //   2 x i64
      v3i64          =  77,   //   3 x i64
      v4i64          =  78,   //   4 x i64
      v8i64          =  79,   //   8 x i64
      v16i64         =  80,   //  16 x i64
      v32i64         =  81,   //  32 x i64
      v64i64         =  82,   //  64 x i64
      v128i64        =  83,   // 128 x i64
      v256i64        =  84,   // 256 x i64

      v1i128         =  85,   //  1 x i128
>>>>>>> 655d994a

      FIRST_INTEGER_FIXEDLEN_VECTOR_VALUETYPE = v1i1,
      LAST_INTEGER_FIXEDLEN_VECTOR_VALUETYPE = v1i128,

<<<<<<< HEAD
      v1f16          =  83,   //    1 x f16
      v2f16          =  84,   //    2 x f16
      v3f16          =  85,   //    3 x f16
      v4f16          =  86,   //    4 x f16
      v8f16          =  87,   //    8 x f16
      v16f16         =  88,   //   16 x f16
      v32f16         =  89,   //   32 x f16
      v64f16         =  90,   //   64 x f16
      v128f16        =  91,   //  128 x f16
      v256f16        =  92,   //  256 x f16
      v512f16        =  93,   //  512 x f16

      v2bf16         =  94,   //    2 x bf16
      v3bf16         =  95,   //    3 x bf16
      v4bf16         =  96,   //    4 x bf16
      v8bf16         =  97,   //    8 x bf16
      v16bf16        =  98,   //   16 x bf16
      v32bf16        =  99,   //   32 x bf16
      v64bf16        = 100,   //   64 x bf16
      v128bf16       = 101,   //  128 x bf16

      v1f32          = 102,   //    1 x f32
      v2f32          = 103,   //    2 x f32
      v3f32          = 104,   //    3 x f32
      v4f32          = 105,   //    4 x f32
      v5f32          = 106,   //    5 x f32
      v6f32          = 107,   //    6 x f32
      v7f32          = 108,   //    7 x f32
      v8f32          = 109,   //    8 x f32
      v16f32         = 110,   //   16 x f32
      v32f32         = 111,   //   32 x f32
      v64f32         = 112,   //   64 x f32
      v128f32        = 113,   //  128 x f32
      v256f32        = 114,   //  256 x f32
      v512f32        = 115,   //  512 x f32
      v1024f32       = 116,   // 1024 x f32
      v2048f32       = 117,   // 2048 x f32

      v1f64          = 118,   //    1 x f64
      v2f64          = 119,   //    2 x f64
      v3f64          = 120,   //    3 x f64
      v4f64          = 121,   //    4 x f64
      v8f64          = 122,   //    8 x f64
      v16f64         = 123,   //   16 x f64
      v32f64         = 124,   //   32 x f64
      v64f64         = 125,   //   64 x f64
      v128f64        = 126,   //  128 x f64
      v256f64        = 127,   //  256 x f64
      v512f64        = 128,   //  512 x f64
=======
      v1f16          =  86,   //    1 x f16
      v2f16          =  87,   //    2 x f16
      v3f16          =  88,   //    3 x f16
      v4f16          =  89,   //    4 x f16
      v8f16          =  90,   //    8 x f16
      v16f16         =  91,   //   16 x f16
      v32f16         =  92,   //   32 x f16
      v64f16         =  93,   //   64 x f16
      v128f16        =  94,   //  128 x f16
      v256f16        =  95,   //  256 x f16
      v512f16        =  96,   //  512 x f16

      v2bf16         =  97,   //    2 x bf16
      v3bf16         =  98,   //    3 x bf16
      v4bf16         =  99,   //    4 x bf16
      v8bf16         = 100,   //    8 x bf16
      v16bf16        = 101,   //   16 x bf16
      v32bf16        = 102,   //   32 x bf16
      v64bf16        = 103,   //   64 x bf16
      v128bf16       = 104,   //  128 x bf16

      v1f32          = 105,   //    1 x f32
      v2f32          = 106,   //    2 x f32
      v3f32          = 107,   //    3 x f32
      v4f32          = 108,   //    4 x f32
      v5f32          = 109,   //    5 x f32
      v6f32          = 110,   //    6 x f32
      v7f32          = 111,   //    7 x f32
      v8f32          = 112,   //    8 x f32
      v9f32          = 113,   //    9 x f32
      v10f32         = 114,   //   10 x f32
      v11f32         = 115,   //   11 x f32
      v12f32         = 116,   //   12 x f32
      v16f32         = 117,   //   16 x f32

      v32f32         = 118,   //   32 x f32
      v64f32         = 119,   //   64 x f32
      v128f32        = 120,   //  128 x f32
      v256f32        = 121,   //  256 x f32
      v512f32        = 122,   //  512 x f32
      v1024f32       = 123,   // 1024 x f32
      v2048f32       = 124,   // 2048 x f32

      v1f64          = 125,   //    1 x f64
      v2f64          = 126,   //    2 x f64
      v3f64          = 127,   //    3 x f64
      v4f64          = 128,   //    4 x f64
      v8f64          = 129,   //    8 x f64
      v16f64         = 130,   //   16 x f64
      v32f64         = 131,   //   32 x f64
      v64f64         = 132,   //   64 x f64
      v128f64        = 133,   //  128 x f64
      v256f64        = 134,   //  256 x f64
>>>>>>> 655d994a

      FIRST_FP_FIXEDLEN_VECTOR_VALUETYPE = v1f16,
      LAST_FP_FIXEDLEN_VECTOR_VALUETYPE = v512f64,

      FIRST_FIXEDLEN_VECTOR_VALUETYPE = v1i1,
<<<<<<< HEAD
      LAST_FIXEDLEN_VECTOR_VALUETYPE = v512f64,

      nxv1i1         = 129,   // n x  1 x i1
      nxv2i1         = 130,   // n x  2 x i1
      nxv4i1         = 131,   // n x  4 x i1
      nxv8i1         = 132,   // n x  8 x i1
      nxv16i1        = 133,   // n x 16 x i1
      nxv32i1        = 134,   // n x 32 x i1
      nxv64i1        = 135,   // n x 64 x i1

      nxv1i8         = 136,   // n x  1 x i8
      nxv2i8         = 137,   // n x  2 x i8
      nxv4i8         = 138,   // n x  4 x i8
      nxv8i8         = 139,   // n x  8 x i8
      nxv16i8        = 140,   // n x 16 x i8
      nxv32i8        = 141,   // n x 32 x i8
      nxv64i8        = 142,   // n x 64 x i8

      nxv1i16        = 143,  // n x  1 x i16
      nxv2i16        = 144,  // n x  2 x i16
      nxv4i16        = 145,  // n x  4 x i16
      nxv8i16        = 146,  // n x  8 x i16
      nxv16i16       = 147,  // n x 16 x i16
      nxv32i16       = 148,  // n x 32 x i16

      nxv1i32        = 149,  // n x  1 x i32
      nxv2i32        = 150,  // n x  2 x i32
      nxv4i32        = 151,  // n x  4 x i32
      nxv8i32        = 152,  // n x  8 x i32
      nxv16i32       = 153,  // n x 16 x i32
      nxv32i32       = 154,  // n x 32 x i32

      nxv1i64        = 155,  // n x  1 x i64
      nxv2i64        = 156,  // n x  2 x i64
      nxv4i64        = 157,  // n x  4 x i64
      nxv8i64        = 158,  // n x  8 x i64
      nxv16i64       = 159,  // n x 16 x i64
      nxv32i64       = 160,  // n x 32 x i64
=======
      LAST_FIXEDLEN_VECTOR_VALUETYPE = v256f64,

      nxv1i1         = 135,   // n x  1 x i1
      nxv2i1         = 136,   // n x  2 x i1
      nxv4i1         = 137,   // n x  4 x i1
      nxv8i1         = 138,   // n x  8 x i1
      nxv16i1        = 139,   // n x 16 x i1
      nxv32i1        = 140,   // n x 32 x i1
      nxv64i1        = 141,   // n x 64 x i1

      nxv1i8         = 142,   // n x  1 x i8
      nxv2i8         = 143,   // n x  2 x i8
      nxv4i8         = 144,   // n x  4 x i8
      nxv8i8         = 145,   // n x  8 x i8
      nxv16i8        = 146,   // n x 16 x i8
      nxv32i8        = 147,   // n x 32 x i8
      nxv64i8        = 148,   // n x 64 x i8

      nxv1i16        = 149,  // n x  1 x i16
      nxv2i16        = 150,  // n x  2 x i16
      nxv4i16        = 151,  // n x  4 x i16
      nxv8i16        = 152,  // n x  8 x i16
      nxv16i16       = 153,  // n x 16 x i16
      nxv32i16       = 154,  // n x 32 x i16

      nxv1i32        = 155,  // n x  1 x i32
      nxv2i32        = 156,  // n x  2 x i32
      nxv4i32        = 157,  // n x  4 x i32
      nxv8i32        = 158,  // n x  8 x i32
      nxv16i32       = 159,  // n x 16 x i32
      nxv32i32       = 160,  // n x 32 x i32

      nxv1i64        = 161,  // n x  1 x i64
      nxv2i64        = 162,  // n x  2 x i64
      nxv4i64        = 163,  // n x  4 x i64
      nxv8i64        = 164,  // n x  8 x i64
      nxv16i64       = 165,  // n x 16 x i64
      nxv32i64       = 166,  // n x 32 x i64
>>>>>>> 655d994a

      FIRST_INTEGER_SCALABLE_VECTOR_VALUETYPE = nxv1i1,
      LAST_INTEGER_SCALABLE_VECTOR_VALUETYPE = nxv32i64,

<<<<<<< HEAD
      nxv1f16        = 161,  // n x  1 x f16
      nxv2f16        = 162,  // n x  2 x f16
      nxv4f16        = 163,  // n x  4 x f16
      nxv8f16        = 164,  // n x  8 x f16
      nxv16f16       = 165,  // n x 16 x f16
      nxv32f16       = 166,  // n x 32 x f16

      nxv1bf16       = 167,  // n x  1 x bf16
      nxv2bf16       = 168,  // n x  2 x bf16
      nxv4bf16       = 169,  // n x  4 x bf16
      nxv8bf16       = 170,  // n x  8 x bf16
      nxv16bf16      = 171,  // n x 16 x bf16
      nxv32bf16      = 172,  // n x 32 x bf16

      nxv1f32        = 173,  // n x  1 x f32
      nxv2f32        = 174,  // n x  2 x f32
      nxv4f32        = 175,  // n x  4 x f32
      nxv8f32        = 176,  // n x  8 x f32
      nxv16f32       = 177,  // n x 16 x f32

      nxv1f64        = 178,  // n x  1 x f64
      nxv2f64        = 179,  // n x  2 x f64
      nxv4f64        = 180,  // n x  4 x f64
      nxv8f64        = 181,  // n x  8 x f64
=======
      nxv1f16        = 167,  // n x  1 x f16
      nxv2f16        = 168,  // n x  2 x f16
      nxv4f16        = 169,  // n x  4 x f16
      nxv8f16        = 170,  // n x  8 x f16
      nxv16f16       = 171,  // n x 16 x f16
      nxv32f16       = 172,  // n x 32 x f16

      nxv1bf16       = 173,  // n x  1 x bf16
      nxv2bf16       = 174,  // n x  2 x bf16
      nxv4bf16       = 175,  // n x  4 x bf16
      nxv8bf16       = 176,  // n x  8 x bf16
      nxv16bf16      = 177,  // n x 16 x bf16
      nxv32bf16      = 178,  // n x 32 x bf16

      nxv1f32        = 179,  // n x  1 x f32
      nxv2f32        = 180,  // n x  2 x f32
      nxv4f32        = 181,  // n x  4 x f32
      nxv8f32        = 182,  // n x  8 x f32
      nxv16f32       = 183,  // n x 16 x f32

      nxv1f64        = 184,  // n x  1 x f64
      nxv2f64        = 185,  // n x  2 x f64
      nxv4f64        = 186,  // n x  4 x f64
      nxv8f64        = 187,  // n x  8 x f64
>>>>>>> 655d994a

      FIRST_FP_SCALABLE_VECTOR_VALUETYPE = nxv1f16,
      LAST_FP_SCALABLE_VECTOR_VALUETYPE = nxv8f64,

      FIRST_SCALABLE_VECTOR_VALUETYPE = nxv1i1,
      LAST_SCALABLE_VECTOR_VALUETYPE = nxv8f64,

      FIRST_VECTOR_VALUETYPE = v1i1,
      LAST_VECTOR_VALUETYPE  = nxv8f64,

<<<<<<< HEAD
      x86mmx         = 182,    // This is an X86 MMX value

      Glue           = 183,    // This glues nodes together during pre-RA sched

      isVoid         = 184,    // This has no value

      Untyped        = 185,    // This value takes a register, but has
                               // unspecified type.  The register class
                               // will be determined by the opcode.

      funcref        = 186,    // WebAssembly's funcref type
      externref      = 187,    // WebAssembly's externref type
      x86amx         = 188,    // This is an X86 AMX value
      i64x8          = 189,    // 8 Consecutive GPRs (AArch64)
=======
      x86mmx         = 188,    // This is an X86 MMX value

      Glue           = 189,    // This glues nodes together during pre-RA sched

      isVoid         = 190,    // This has no value

      Untyped        = 191,    // This value takes a register, but has
                               // unspecified type.  The register class
                               // will be determined by the opcode.

      funcref        = 192,    // WebAssembly's funcref type
      externref      = 193,    // WebAssembly's externref type
      x86amx         = 194,    // This is an X86 AMX value
      i64x8          = 195,    // 8 Consecutive GPRs (AArch64)
>>>>>>> 655d994a

      FIRST_VALUETYPE =  1,    // This is always the beginning of the list.
      LAST_VALUETYPE = i64x8,  // This always remains at the end of the list.
      VALUETYPE_SIZE = LAST_VALUETYPE + 1,

      // This is the current maximum for LAST_VALUETYPE.
      // MVT::MAX_ALLOWED_VALUETYPE is used for asserts and to size bit vectors
      // This value must be a multiple of 32.
      MAX_ALLOWED_VALUETYPE = 224,

      // A value of type llvm::TokenTy
      token          = 248,

      // This is MDNode or MDString.
      Metadata       = 249,

      // An int value the size of the pointer of the current
      // target to any address space. This must only be used internal to
      // tblgen. Other than for overloading, we treat iPTRAny the same as iPTR.
      iPTRAny        = 250,

      // A vector with any length and element size. This is used
      // for intrinsics that have overloadings based on vector types.
      // This is only for tblgen's consumption!
      vAny           = 251,

      // Any floating-point or vector floating-point value. This is used
      // for intrinsics that have overloadings based on floating-point types.
      // This is only for tblgen's consumption!
      fAny           = 252,

      // An integer or vector integer value of any bit width. This is
      // used for intrinsics that have overloadings based on integer bit widths.
      // This is only for tblgen's consumption!
      iAny           = 253,

      // An int value the size of the pointer of the current
      // target.  This should only be used internal to tblgen!
      iPTR           = 254,

      // Any type. This is used for intrinsics that have overloadings.
      // This is only for tblgen's consumption!
      Any            = 255

      // clang-format on
    };

    SimpleValueType SimpleTy = INVALID_SIMPLE_VALUE_TYPE;

    constexpr MVT() = default;
    constexpr MVT(SimpleValueType SVT) : SimpleTy(SVT) {}

    bool operator>(const MVT& S)  const { return SimpleTy >  S.SimpleTy; }
    bool operator<(const MVT& S)  const { return SimpleTy <  S.SimpleTy; }
    bool operator==(const MVT& S) const { return SimpleTy == S.SimpleTy; }
    bool operator!=(const MVT& S) const { return SimpleTy != S.SimpleTy; }
    bool operator>=(const MVT& S) const { return SimpleTy >= S.SimpleTy; }
    bool operator<=(const MVT& S) const { return SimpleTy <= S.SimpleTy; }

    /// Return true if this is a valid simple valuetype.
    bool isValid() const {
      return (SimpleTy >= MVT::FIRST_VALUETYPE &&
              SimpleTy <= MVT::LAST_VALUETYPE);
    }

    /// Return true if this is a FP or a vector FP type.
    bool isFloatingPoint() const {
      return ((SimpleTy >= MVT::FIRST_FP_VALUETYPE &&
               SimpleTy <= MVT::LAST_FP_VALUETYPE) ||
              (SimpleTy >= MVT::FIRST_FP_FIXEDLEN_VECTOR_VALUETYPE &&
               SimpleTy <= MVT::LAST_FP_FIXEDLEN_VECTOR_VALUETYPE) ||
              (SimpleTy >= MVT::FIRST_FP_SCALABLE_VECTOR_VALUETYPE &&
               SimpleTy <= MVT::LAST_FP_SCALABLE_VECTOR_VALUETYPE));
    }

    /// Return true if this is an integer or a vector integer type.
    bool isInteger() const {
      return ((SimpleTy >= MVT::FIRST_INTEGER_VALUETYPE &&
               SimpleTy <= MVT::LAST_INTEGER_VALUETYPE) ||
              (SimpleTy >= MVT::FIRST_INTEGER_FIXEDLEN_VECTOR_VALUETYPE &&
               SimpleTy <= MVT::LAST_INTEGER_FIXEDLEN_VECTOR_VALUETYPE) ||
              (SimpleTy >= MVT::FIRST_INTEGER_SCALABLE_VECTOR_VALUETYPE &&
               SimpleTy <= MVT::LAST_INTEGER_SCALABLE_VECTOR_VALUETYPE));
    }

    /// Return true if this is an integer, not including vectors.
    bool isScalarInteger() const {
      return (SimpleTy >= MVT::FIRST_INTEGER_VALUETYPE &&
              SimpleTy <= MVT::LAST_INTEGER_VALUETYPE);
    }

    /// Return true if this is a vector value type.
    bool isVector() const {
      return (SimpleTy >= MVT::FIRST_VECTOR_VALUETYPE &&
              SimpleTy <= MVT::LAST_VECTOR_VALUETYPE);
    }

    /// Return true if this is a vector value type where the
    /// runtime length is machine dependent
    bool isScalableVector() const {
      return (SimpleTy >= MVT::FIRST_SCALABLE_VECTOR_VALUETYPE &&
              SimpleTy <= MVT::LAST_SCALABLE_VECTOR_VALUETYPE);
    }

    bool isFixedLengthVector() const {
      return (SimpleTy >= MVT::FIRST_FIXEDLEN_VECTOR_VALUETYPE &&
              SimpleTy <= MVT::LAST_FIXEDLEN_VECTOR_VALUETYPE);
    }

    /// Return true if this is a 16-bit vector type.
    bool is16BitVector() const {
      return (SimpleTy == MVT::v2i8  || SimpleTy == MVT::v1i16 ||
              SimpleTy == MVT::v16i1 || SimpleTy == MVT::v1f16);
    }

    /// Return true if this is a 32-bit vector type.
    bool is32BitVector() const {
      return (SimpleTy == MVT::v32i1 || SimpleTy == MVT::v4i8   ||
              SimpleTy == MVT::v2i16 || SimpleTy == MVT::v1i32  ||
              SimpleTy == MVT::v2f16 || SimpleTy == MVT::v2bf16 ||
              SimpleTy == MVT::v1f32);
    }

    /// Return true if this is a 64-bit vector type.
    bool is64BitVector() const {
      return (SimpleTy == MVT::v64i1  || SimpleTy == MVT::v8i8  ||
              SimpleTy == MVT::v4i16  || SimpleTy == MVT::v2i32 ||
              SimpleTy == MVT::v1i64  || SimpleTy == MVT::v4f16 ||
              SimpleTy == MVT::v4bf16 ||SimpleTy == MVT::v2f32  ||
              SimpleTy == MVT::v1f64);
    }

    /// Return true if this is a 128-bit vector type.
    bool is128BitVector() const {
      return (SimpleTy == MVT::v128i1 || SimpleTy == MVT::v16i8  ||
              SimpleTy == MVT::v8i16  || SimpleTy == MVT::v4i32  ||
              SimpleTy == MVT::v2i64  || SimpleTy == MVT::v1i128 ||
              SimpleTy == MVT::v8f16  || SimpleTy == MVT::v8bf16 ||
              SimpleTy == MVT::v4f32  || SimpleTy == MVT::v2f64);
    }

    /// Return true if this is a 256-bit vector type.
    bool is256BitVector() const {
      return (SimpleTy == MVT::v16f16 || SimpleTy == MVT::v16bf16 ||
              SimpleTy == MVT::v8f32 || SimpleTy == MVT::v4f64 ||
              SimpleTy == MVT::v32i8 || SimpleTy == MVT::v16i16 ||
              SimpleTy == MVT::v8i32 || SimpleTy == MVT::v4i64 ||
              SimpleTy == MVT::v256i1 || SimpleTy == MVT::v128i2 ||
              SimpleTy == MVT::v64i4);
    }

    /// Return true if this is a 512-bit vector type.
    bool is512BitVector() const {
      return (SimpleTy == MVT::v32f16 || SimpleTy == MVT::v32bf16 ||
              SimpleTy == MVT::v16f32 || SimpleTy == MVT::v8f64 ||
              SimpleTy == MVT::v512i1 || SimpleTy == MVT::v256i2 ||
              SimpleTy == MVT::v128i4 || SimpleTy == MVT::v64i8 ||
              SimpleTy == MVT::v32i16 || SimpleTy == MVT::v16i32 ||
              SimpleTy == MVT::v8i64);
    }

    /// Return true if this is a 1024-bit vector type.
    bool is1024BitVector() const {
      return (SimpleTy == MVT::v1024i1 || SimpleTy == MVT::v128i8 ||
              SimpleTy == MVT::v64i16  || SimpleTy == MVT::v32i32 ||
              SimpleTy == MVT::v16i64  || SimpleTy == MVT::v64f16 ||
              SimpleTy == MVT::v32f32  || SimpleTy == MVT::v16f64 ||
              SimpleTy == MVT::v64bf16);
    }

    /// Return true if this is a 2048-bit vector type.
    bool is2048BitVector() const {
      return (SimpleTy == MVT::v256i8  || SimpleTy == MVT::v128i16 ||
              SimpleTy == MVT::v64i32  || SimpleTy == MVT::v32i64  ||
              SimpleTy == MVT::v128f16 || SimpleTy == MVT::v64f32  ||
              SimpleTy == MVT::v32f64  || SimpleTy == MVT::v128bf16 ||
              SimpleTy == MVT::v2048i1);
    }

    /// Return true if this is a 4096-bit vector type.
    bool is4096BitVector() const {
      return (SimpleTy == MVT::v128f32 || SimpleTy == MVT::v64f64 ||
              SimpleTy == MVT::v128i32 || SimpleTy == MVT::v64i64);
    }

    /// Return true if this is a 8192-bit vector type.
    bool is8192BitVector() const {
      return (SimpleTy == MVT::v256f32 || SimpleTy == MVT::v128f64 ||
              SimpleTy == MVT::v256i32 || SimpleTy == MVT::v128i64);
    }

    /// Return true if this is a 16384 vector type.
    bool is16384BitVector() const {
      return (SimpleTy == MVT::v256i64 || SimpleTy == MVT::v512i32 ||
              SimpleTy == MVT::v256f64 || SimpleTy == MVT::v512f32);
    }

    /// Return true if this is an overloaded type for TableGen.
    bool isOverloaded() const {
      return (SimpleTy == MVT::Any || SimpleTy == MVT::iAny ||
              SimpleTy == MVT::fAny || SimpleTy == MVT::vAny ||
              SimpleTy == MVT::iPTRAny);
    }

    /// Return a vector with the same number of elements as this vector, but
    /// with the element type converted to an integer type with the same
    /// bitwidth.
    MVT changeVectorElementTypeToInteger() const {
      MVT EltTy = getVectorElementType();
      MVT IntTy = MVT::getIntegerVT(EltTy.getSizeInBits());
      MVT VecTy = MVT::getVectorVT(IntTy, getVectorElementCount());
      assert(VecTy.SimpleTy != MVT::INVALID_SIMPLE_VALUE_TYPE &&
             "Simple vector VT not representable by simple integer vector VT!");
      return VecTy;
    }

    /// Return a VT for a vector type whose attributes match ourselves
    /// with the exception of the element type that is chosen by the caller.
    MVT changeVectorElementType(MVT EltVT) const {
      MVT VecTy = MVT::getVectorVT(EltVT, getVectorElementCount());
      assert(VecTy.SimpleTy != MVT::INVALID_SIMPLE_VALUE_TYPE &&
             "Simple vector VT not representable by simple integer vector VT!");
      return VecTy;
    }

    /// Return the type converted to an equivalently sized integer or vector
    /// with integer element type. Similar to changeVectorElementTypeToInteger,
    /// but also handles scalars.
    MVT changeTypeToInteger() {
      if (isVector())
        return changeVectorElementTypeToInteger();
      return MVT::getIntegerVT(getSizeInBits());
    }

    /// Return a VT for a vector type with the same element type but
    /// half the number of elements.
    MVT getHalfNumVectorElementsVT() const {
      MVT EltVT = getVectorElementType();
      auto EltCnt = getVectorElementCount();
      assert(EltCnt.isKnownEven() && "Splitting vector, but not in half!");
      return getVectorVT(EltVT, EltCnt.divideCoefficientBy(2));
    }

    /// Returns true if the given vector is a power of 2.
    bool isPow2VectorType() const {
      unsigned NElts = getVectorMinNumElements();
      return !(NElts & (NElts - 1));
    }

    /// Widens the length of the given vector MVT up to the nearest power of 2
    /// and returns that type.
    MVT getPow2VectorType() const {
      if (isPow2VectorType())
        return *this;

      ElementCount NElts = getVectorElementCount();
      unsigned NewMinCount = 1 << Log2_32_Ceil(NElts.getKnownMinValue());
      NElts = ElementCount::get(NewMinCount, NElts.isScalable());
      return MVT::getVectorVT(getVectorElementType(), NElts);
    }

    /// If this is a vector, return the element type, otherwise return this.
    MVT getScalarType() const {
      return isVector() ? getVectorElementType() : *this;
    }

    MVT getVectorElementType() const {
      // clang-format off
      switch (SimpleTy) {
      default:
        llvm_unreachable("Not a vector MVT!");
      case v1i1:
      case v2i1:
      case v4i1:
      case v8i1:
      case v16i1:
      case v32i1:
      case v64i1:
      case v128i1:
      case v256i1:
      case v512i1:
      case v1024i1:
      case v2048i1:
      case nxv1i1:
      case nxv2i1:
      case nxv4i1:
      case nxv8i1:
      case nxv16i1:
      case nxv32i1:
      case nxv64i1: return i1;
      case v128i2:
      case v256i2: return i2;
      case v64i4:
      case v128i4: return i4;
      case v1i8:
      case v2i8:
      case v4i8:
      case v8i8:
      case v16i8:
      case v32i8:
      case v64i8:
      case v128i8:
      case v256i8:
      case v512i8:
      case v1024i8:
      case nxv1i8:
      case nxv2i8:
      case nxv4i8:
      case nxv8i8:
      case nxv16i8:
      case nxv32i8:
      case nxv64i8: return i8;
      case v1i16:
      case v2i16:
      case v3i16:
      case v4i16:
      case v8i16:
      case v16i16:
      case v32i16:
      case v64i16:
      case v128i16:
      case v256i16:
      case v512i16:
      case nxv1i16:
      case nxv2i16:
      case nxv4i16:
      case nxv8i16:
      case nxv16i16:
      case nxv32i16: return i16;
      case v1i32:
      case v2i32:
      case v3i32:
      case v4i32:
      case v5i32:
      case v6i32:
      case v7i32:
      case v8i32:
      case v9i32:
      case v10i32:
      case v11i32:
      case v12i32:
      case v16i32:
      case v32i32:
      case v64i32:
      case v128i32:
      case v256i32:
      case v512i32:
      case v1024i32:
      case v2048i32:
      case nxv1i32:
      case nxv2i32:
      case nxv4i32:
      case nxv8i32:
      case nxv16i32:
      case nxv32i32: return i32;
      case v1i64:
      case v2i64:
      case v3i64:
      case v4i64:
      case v8i64:
      case v16i64:
      case v32i64:
      case v64i64:
      case v128i64:
      case v256i64:
      case v512i64:
      case nxv1i64:
      case nxv2i64:
      case nxv4i64:
      case nxv8i64:
      case nxv16i64:
      case nxv32i64: return i64;
      case v1i128: return i128;
      case v1f16:
      case v2f16:
      case v3f16:
      case v4f16:
      case v8f16:
      case v16f16:
      case v32f16:
      case v64f16:
      case v128f16:
      case v256f16:
      case v512f16:
      case nxv1f16:
      case nxv2f16:
      case nxv4f16:
      case nxv8f16:
      case nxv16f16:
      case nxv32f16: return f16;
      case v2bf16:
      case v3bf16:
      case v4bf16:
      case v8bf16:
      case v16bf16:
      case v32bf16:
      case v64bf16:
      case v128bf16:
      case nxv1bf16:
      case nxv2bf16:
      case nxv4bf16:
      case nxv8bf16:
      case nxv16bf16:
      case nxv32bf16: return bf16;
      case v1f32:
      case v2f32:
      case v3f32:
      case v4f32:
      case v5f32:
      case v6f32:
      case v7f32:
      case v8f32:
      case v9f32:
      case v10f32:
      case v11f32:
      case v12f32:
      case v16f32:
      case v32f32:
      case v64f32:
      case v128f32:
      case v256f32:
      case v512f32:
      case v1024f32:
      case v2048f32:
      case nxv1f32:
      case nxv2f32:
      case nxv4f32:
      case nxv8f32:
      case nxv16f32: return f32;
      case v1f64:
      case v2f64:
      case v3f64:
      case v4f64:
      case v8f64:
      case v16f64:
      case v32f64:
      case v64f64:
      case v128f64:
      case v256f64:
      case v512f64:
      case nxv1f64:
      case nxv2f64:
      case nxv4f64:
      case nxv8f64: return f64;
      }
      // clang-format on
    }

    /// Given a vector type, return the minimum number of elements it contains.
    unsigned getVectorMinNumElements() const {
      switch (SimpleTy) {
      default:
        llvm_unreachable("Not a vector MVT!");
      case v2048i1:
      case v2048i32:
      case v2048f32: return 2048;
      case v1024i1:
      case v1024i8:
      case v1024i32:
      case v1024f32: return 1024;
      case v512i1:
      case v512i8:
      case v512i16:
      case v512i32:
      case v512i64:
      case v512f16:
      case v512f32:
      case v512f64: return 512;
      case v256i1:
      case v256i2:
      case v256i8:
      case v256i16:
      case v256f16:
      case v256i32:
      case v256i64:
      case v256f32:
      case v256f64: return 256;
      case v128i1:
      case v128i2:
      case v128i4:
      case v128i8:
      case v128i16:
      case v128i32:
      case v128i64:
      case v128f16:
      case v128bf16:
      case v128f32:
      case v128f64: return 128;
      case v64i1:
      case v64i4:
      case v64i8:
      case v64i16:
      case v64i32:
      case v64i64:
      case v64f16:
      case v64bf16:
      case v64f32:
      case v64f64:
      case nxv64i1:
      case nxv64i8: return 64;
      case v32i1:
      case v32i8:
      case v32i16:
      case v32i32:
      case v32i64:
      case v32f16:
      case v32bf16:
      case v32f32:
      case v32f64:
      case nxv32i1:
      case nxv32i8:
      case nxv32i16:
      case nxv32i32:
      case nxv32i64:
      case nxv32f16:
      case nxv32bf16: return 32;
      case v16i1:
      case v16i8:
      case v16i16:
      case v16i32:
      case v16i64:
      case v16f16:
      case v16bf16:
      case v16f32:
      case v16f64:
      case nxv16i1:
      case nxv16i8:
      case nxv16i16:
      case nxv16i32:
      case nxv16i64:
      case nxv16f16:
      case nxv16bf16:
      case nxv16f32: return 16;
      case v12i32:
      case v12f32: return 12;
      case v11i32:
      case v11f32: return 11;
      case v10i32:
      case v10f32: return 10;
      case v9i32:
      case v9f32: return 9;
      case v8i1:
      case v8i8:
      case v8i16:
      case v8i32:
      case v8i64:
      case v8f16:
      case v8bf16:
      case v8f32:
      case v8f64:
      case nxv8i1:
      case nxv8i8:
      case nxv8i16:
      case nxv8i32:
      case nxv8i64:
      case nxv8f16:
      case nxv8bf16:
      case nxv8f32:
      case nxv8f64: return 8;
      case v7i32:
      case v7f32: return 7;
      case v6i32:
      case v6f32: return 6;
      case v5i32:
      case v5f32: return 5;
      case v4i1:
      case v4i8:
      case v4i16:
      case v4i32:
      case v4i64:
      case v4f16:
      case v4bf16:
      case v4f32:
      case v4f64:
      case nxv4i1:
      case nxv4i8:
      case nxv4i16:
      case nxv4i32:
      case nxv4i64:
      case nxv4f16:
      case nxv4bf16:
      case nxv4f32:
      case nxv4f64: return 4;
      case v3i16:
      case v3i32:
      case v3i64:
      case v3f16:
      case v3bf16:
      case v3f32:
      case v3f64: return 3;
      case v2i1:
      case v2i8:
      case v2i16:
      case v2i32:
      case v2i64:
      case v2f16:
      case v2bf16:
      case v2f32:
      case v2f64:
      case nxv2i1:
      case nxv2i8:
      case nxv2i16:
      case nxv2i32:
      case nxv2i64:
      case nxv2f16:
      case nxv2bf16:
      case nxv2f32:
      case nxv2f64: return 2;
      case v1i1:
      case v1i8:
      case v1i16:
      case v1i32:
      case v1i64:
      case v1i128:
      case v1f16:
      case v1f32:
      case v1f64:
      case nxv1i1:
      case nxv1i8:
      case nxv1i16:
      case nxv1i32:
      case nxv1i64:
      case nxv1f16:
      case nxv1bf16:
      case nxv1f32:
      case nxv1f64: return 1;
      }
    }

    ElementCount getVectorElementCount() const {
      return ElementCount::get(getVectorMinNumElements(), isScalableVector());
    }

    unsigned getVectorNumElements() const {
      if (isScalableVector())
        llvm::reportInvalidSizeRequest(
            "Possible incorrect use of MVT::getVectorNumElements() for "
            "scalable vector. Scalable flag may be dropped, use "
            "MVT::getVectorElementCount() instead");
      return getVectorMinNumElements();
    }

    /// Returns the size of the specified MVT in bits.
    ///
    /// If the value type is a scalable vector type, the scalable property will
    /// be set and the runtime size will be a positive integer multiple of the
    /// base size.
    TypeSize getSizeInBits() const {
      switch (SimpleTy) {
      default:
        llvm_unreachable("getSizeInBits called on extended MVT.");
      case Other:
        llvm_unreachable("Value type is non-standard value, Other.");
      case iPTR:
        llvm_unreachable("Value type size is target-dependent. Ask TLI.");
      case iPTRAny:
      case iAny:
      case fAny:
      case vAny:
      case Any:
        llvm_unreachable("Value type is overloaded.");
      case token:
        llvm_unreachable("Token type is a sentinel that cannot be used "
                         "in codegen and has no size");
      case Metadata:
        llvm_unreachable("Value type is metadata.");
      case i1:
      case v1i1: return TypeSize::Fixed(1);
      case nxv1i1: return TypeSize::Scalable(1);
      case i2:
      case v2i1: return TypeSize::Fixed(2);
      case nxv2i1: return TypeSize::Scalable(2);
      case i4:
      case v4i1: return TypeSize::Fixed(4);
      case nxv4i1: return TypeSize::Scalable(4);
      case i8  :
      case v1i8:
      case v8i1: return TypeSize::Fixed(8);
      case nxv1i8:
      case nxv8i1: return TypeSize::Scalable(8);
      case i16 :
      case f16:
      case bf16:
      case v16i1:
      case v2i8:
      case v1i16:
      case v1f16: return TypeSize::Fixed(16);
      case nxv16i1:
      case nxv2i8:
      case nxv1i16:
      case nxv1bf16:
      case nxv1f16: return TypeSize::Scalable(16);
      case f32 :
      case i32 :
      case v32i1:
      case v4i8:
      case v2i16:
      case v2f16:
      case v2bf16:
      case v1f32:
      case v1i32: return TypeSize::Fixed(32);
      case nxv32i1:
      case nxv4i8:
      case nxv2i16:
      case nxv1i32:
      case nxv2f16:
      case nxv2bf16:
      case nxv1f32: return TypeSize::Scalable(32);
      case v3i16:
      case v3f16:
      case v3bf16: return TypeSize::Fixed(48);
      case x86mmx:
      case f64 :
      case i64 :
      case v64i1:
      case v8i8:
      case v4i16:
      case v2i32:
      case v1i64:
      case v4f16:
      case v4bf16:
      case v2f32:
      case v1f64: return TypeSize::Fixed(64);
      case nxv64i1:
      case nxv8i8:
      case nxv4i16:
      case nxv2i32:
      case nxv1i64:
      case nxv4f16:
      case nxv4bf16:
      case nxv2f32:
      case nxv1f64: return TypeSize::Scalable(64);
      case f80 :  return TypeSize::Fixed(80);
      case v3i32:
      case v3f32: return TypeSize::Fixed(96);
      case f128:
      case ppcf128:
      case i128:
      case v128i1:
      case v16i8:
      case v8i16:
      case v4i32:
      case v2i64:
      case v1i128:
      case v8f16:
      case v8bf16:
      case v4f32:
      case v2f64: return TypeSize::Fixed(128);
      case nxv16i8:
      case nxv8i16:
      case nxv4i32:
      case nxv2i64:
      case nxv8f16:
      case nxv8bf16:
      case nxv4f32:
      case nxv2f64: return TypeSize::Scalable(128);
      case v5i32:
      case v5f32: return TypeSize::Fixed(160);
      case v6i32:
      case v3i64:
      case v6f32:
      case v3f64: return TypeSize::Fixed(192);
      case v7i32:
      case v7f32: return TypeSize::Fixed(224);
      case v256i1:
      case v128i2:
      case v64i4:
      case v32i8:
      case v16i16:
      case v8i32:
      case v4i64:
      case v16f16:
      case v16bf16:
      case v8f32:
      case v4f64: return TypeSize::Fixed(256);
      case nxv32i8:
      case nxv16i16:
      case nxv8i32:
      case nxv4i64:
      case nxv16f16:
      case nxv16bf16:
      case nxv8f32:
      case nxv4f64: return TypeSize::Scalable(256);
      case v9i32:
      case v9f32: return TypeSize::Fixed(288);
      case v10i32:
      case v10f32: return TypeSize::Fixed(320);
      case v11i32:
      case v11f32: return TypeSize::Fixed(352);
      case v12i32:
      case v12f32: return TypeSize::Fixed(384);
      case i64x8:
      case v512i1:
      case v256i2:
      case v128i4:
      case v64i8:
      case v32i16:
      case v16i32:
      case v8i64:
      case v32f16:
      case v32bf16:
      case v16f32:
      case v8f64: return TypeSize::Fixed(512);
      case nxv64i8:
      case nxv32i16:
      case nxv16i32:
      case nxv8i64:
      case nxv32f16:
      case nxv32bf16:
      case nxv16f32:
      case nxv8f64: return TypeSize::Scalable(512);
      case v1024i1:
      case v128i8:
      case v64i16:
      case v32i32:
      case v16i64:
      case v64f16:
      case v64bf16:
      case v32f32:
      case v16f64: return TypeSize::Fixed(1024);
      case nxv32i32:
      case nxv16i64: return TypeSize::Scalable(1024);
      case v2048i1:
      case v256i8:
      case v128i16:
      case v64i32:
      case v32i64:
      case v128f16:
      case v128bf16:
      case v64f32:
      case v32f64: return TypeSize::Fixed(2048);
      case nxv32i64: return TypeSize::Scalable(2048);
      case v512i8:
      case v256i16:
      case v128i32:
      case v64i64:
      case v256f16:
      case v128f32:
      case v64f64:  return TypeSize::Fixed(4096);
      case v1024i8:
      case v512i16:
      case v256i32:
      case v128i64:
      case v512f16:
      case v256f32:
      case x86amx:
      case v128f64:  return TypeSize::Fixed(8192);
      case v512i32:
      case v256i64:
      case v512f32:
      case v256f64:  return TypeSize::Fixed(16384);
      case v512i64:
      case v512f64:
      case v1024i32:
      case v1024f32:  return TypeSize::Fixed(32768);
      case v2048i32:
      case v2048f32:  return TypeSize::Fixed(65536);
      case funcref:
      case externref: return TypeSize::Fixed(0); // opaque type
      }
    }

    /// Return the size of the specified fixed width value type in bits. The
    /// function will assert if the type is scalable.
    uint64_t getFixedSizeInBits() const {
      return getSizeInBits().getFixedSize();
    }

    uint64_t getScalarSizeInBits() const {
      return getScalarType().getSizeInBits().getFixedSize();
    }

    /// Return the number of bytes overwritten by a store of the specified value
    /// type.
    ///
    /// If the value type is a scalable vector type, the scalable property will
    /// be set and the runtime size will be a positive integer multiple of the
    /// base size.
    TypeSize getStoreSize() const {
      TypeSize BaseSize = getSizeInBits();
      return {(BaseSize.getKnownMinSize() + 7) / 8, BaseSize.isScalable()};
    }

    // Return the number of bytes overwritten by a store of this value type or
    // this value type's element type in the case of a vector.
    uint64_t getScalarStoreSize() const {
      return getScalarType().getStoreSize().getFixedSize();
    }

    /// Return the number of bits overwritten by a store of the specified value
    /// type.
    ///
    /// If the value type is a scalable vector type, the scalable property will
    /// be set and the runtime size will be a positive integer multiple of the
    /// base size.
    TypeSize getStoreSizeInBits() const {
      return getStoreSize() * 8;
    }

    /// Returns true if the number of bits for the type is a multiple of an
    /// 8-bit byte.
    bool isByteSized() const { return getSizeInBits().isKnownMultipleOf(8); }

    /// Return true if we know at compile time this has more bits than VT.
    bool knownBitsGT(MVT VT) const {
      return TypeSize::isKnownGT(getSizeInBits(), VT.getSizeInBits());
    }

    /// Return true if we know at compile time this has more than or the same
    /// bits as VT.
    bool knownBitsGE(MVT VT) const {
      return TypeSize::isKnownGE(getSizeInBits(), VT.getSizeInBits());
    }

    /// Return true if we know at compile time this has fewer bits than VT.
    bool knownBitsLT(MVT VT) const {
      return TypeSize::isKnownLT(getSizeInBits(), VT.getSizeInBits());
    }

    /// Return true if we know at compile time this has fewer than or the same
    /// bits as VT.
    bool knownBitsLE(MVT VT) const {
      return TypeSize::isKnownLE(getSizeInBits(), VT.getSizeInBits());
    }

    /// Return true if this has more bits than VT.
    bool bitsGT(MVT VT) const {
      assert(isScalableVector() == VT.isScalableVector() &&
             "Comparison between scalable and fixed types");
      return knownBitsGT(VT);
    }

    /// Return true if this has no less bits than VT.
    bool bitsGE(MVT VT) const {
      assert(isScalableVector() == VT.isScalableVector() &&
             "Comparison between scalable and fixed types");
      return knownBitsGE(VT);
    }

    /// Return true if this has less bits than VT.
    bool bitsLT(MVT VT) const {
      assert(isScalableVector() == VT.isScalableVector() &&
             "Comparison between scalable and fixed types");
      return knownBitsLT(VT);
    }

    /// Return true if this has no more bits than VT.
    bool bitsLE(MVT VT) const {
      assert(isScalableVector() == VT.isScalableVector() &&
             "Comparison between scalable and fixed types");
      return knownBitsLE(VT);
    }

    static MVT getFloatingPointVT(unsigned BitWidth) {
      switch (BitWidth) {
      default:
        llvm_unreachable("Bad bit width!");
      case 16:
        return MVT::f16;
      case 32:
        return MVT::f32;
      case 64:
        return MVT::f64;
      case 80:
        return MVT::f80;
      case 128:
        return MVT::f128;
      }
    }

    static MVT getIntegerVT(unsigned BitWidth) {
      switch (BitWidth) {
      default:
        return (MVT::SimpleValueType)(MVT::INVALID_SIMPLE_VALUE_TYPE);
      case 1:
        return MVT::i1;
      case 2:
        return MVT::i2;
      case 4:
        return MVT::i4;
      case 8:
        return MVT::i8;
      case 16:
        return MVT::i16;
      case 32:
        return MVT::i32;
      case 64:
        return MVT::i64;
      case 128:
        return MVT::i128;
      }
    }

    static MVT getVectorVT(MVT VT, unsigned NumElements) {
      // clang-format off
      switch (VT.SimpleTy) {
      default:
        break;
      case MVT::i1:
        if (NumElements == 1)    return MVT::v1i1;
        if (NumElements == 2)    return MVT::v2i1;
        if (NumElements == 4)    return MVT::v4i1;
        if (NumElements == 8)    return MVT::v8i1;
        if (NumElements == 16)   return MVT::v16i1;
        if (NumElements == 32)   return MVT::v32i1;
        if (NumElements == 64)   return MVT::v64i1;
        if (NumElements == 128)  return MVT::v128i1;
        if (NumElements == 256)  return MVT::v256i1;
        if (NumElements == 512)  return MVT::v512i1;
        if (NumElements == 1024) return MVT::v1024i1;
        if (NumElements == 2048) return MVT::v2048i1;
        break;
      case MVT::i2:
        if (NumElements == 128) return MVT::v128i2;
        if (NumElements == 256) return MVT::v256i2;
        break;
      case MVT::i4:
        if (NumElements == 64)  return MVT::v64i4;
        if (NumElements == 128) return MVT::v128i4;
        break;
      case MVT::i8:
        if (NumElements == 1)   return MVT::v1i8;
        if (NumElements == 2)   return MVT::v2i8;
        if (NumElements == 4)   return MVT::v4i8;
        if (NumElements == 8)   return MVT::v8i8;
        if (NumElements == 16)  return MVT::v16i8;
        if (NumElements == 32)  return MVT::v32i8;
        if (NumElements == 64)  return MVT::v64i8;
        if (NumElements == 128) return MVT::v128i8;
        if (NumElements == 256) return MVT::v256i8;
        if (NumElements == 512) return MVT::v512i8;
        if (NumElements == 1024) return MVT::v1024i8;
        break;
      case MVT::i16:
        if (NumElements == 1)   return MVT::v1i16;
        if (NumElements == 2)   return MVT::v2i16;
        if (NumElements == 3)   return MVT::v3i16;
        if (NumElements == 4)   return MVT::v4i16;
        if (NumElements == 8)   return MVT::v8i16;
        if (NumElements == 16)  return MVT::v16i16;
        if (NumElements == 32)  return MVT::v32i16;
        if (NumElements == 64)  return MVT::v64i16;
        if (NumElements == 128) return MVT::v128i16;
        if (NumElements == 256) return MVT::v256i16;
        if (NumElements == 512) return MVT::v512i16;
        break;
      case MVT::i32:
        if (NumElements == 1)    return MVT::v1i32;
        if (NumElements == 2)    return MVT::v2i32;
        if (NumElements == 3)    return MVT::v3i32;
        if (NumElements == 4)    return MVT::v4i32;
        if (NumElements == 5)    return MVT::v5i32;
        if (NumElements == 6)    return MVT::v6i32;
        if (NumElements == 7)    return MVT::v7i32;
        if (NumElements == 8)    return MVT::v8i32;
        if (NumElements == 9)    return MVT::v9i32;
        if (NumElements == 10)   return MVT::v10i32;
        if (NumElements == 11)   return MVT::v11i32;
        if (NumElements == 12)   return MVT::v12i32;
        if (NumElements == 16)   return MVT::v16i32;
        if (NumElements == 32)   return MVT::v32i32;
        if (NumElements == 64)   return MVT::v64i32;
        if (NumElements == 128)  return MVT::v128i32;
        if (NumElements == 256)  return MVT::v256i32;
        if (NumElements == 512)  return MVT::v512i32;
        if (NumElements == 1024) return MVT::v1024i32;
        if (NumElements == 2048) return MVT::v2048i32;
        break;
      case MVT::i64:
        if (NumElements == 1)  return MVT::v1i64;
        if (NumElements == 2)  return MVT::v2i64;
        if (NumElements == 3)  return MVT::v3i64;
        if (NumElements == 4)  return MVT::v4i64;
        if (NumElements == 8)  return MVT::v8i64;
        if (NumElements == 16) return MVT::v16i64;
        if (NumElements == 32) return MVT::v32i64;
        if (NumElements == 64) return MVT::v64i64;
        if (NumElements == 128) return MVT::v128i64;
        if (NumElements == 256) return MVT::v256i64;
        if (NumElements == 512) return MVT::v512i64;
        break;
      case MVT::i128:
        if (NumElements == 1)  return MVT::v1i128;
        break;
      case MVT::f16:
        if (NumElements == 1)   return MVT::v1f16;
        if (NumElements == 2)   return MVT::v2f16;
        if (NumElements == 3)   return MVT::v3f16;
        if (NumElements == 4)   return MVT::v4f16;
        if (NumElements == 8)   return MVT::v8f16;
        if (NumElements == 16)  return MVT::v16f16;
        if (NumElements == 32)  return MVT::v32f16;
        if (NumElements == 64)  return MVT::v64f16;
        if (NumElements == 128) return MVT::v128f16;
        if (NumElements == 256) return MVT::v256f16;
        if (NumElements == 512) return MVT::v512f16;
        break;
      case MVT::bf16:
        if (NumElements == 2)   return MVT::v2bf16;
        if (NumElements == 3)   return MVT::v3bf16;
        if (NumElements == 4)   return MVT::v4bf16;
        if (NumElements == 8)   return MVT::v8bf16;
        if (NumElements == 16)  return MVT::v16bf16;
        if (NumElements == 32)  return MVT::v32bf16;
        if (NumElements == 64)  return MVT::v64bf16;
        if (NumElements == 128) return MVT::v128bf16;
        break;
      case MVT::f32:
        if (NumElements == 1)    return MVT::v1f32;
        if (NumElements == 2)    return MVT::v2f32;
        if (NumElements == 3)    return MVT::v3f32;
        if (NumElements == 4)    return MVT::v4f32;
        if (NumElements == 5)    return MVT::v5f32;
        if (NumElements == 6)    return MVT::v6f32;
        if (NumElements == 7)    return MVT::v7f32;
        if (NumElements == 8)    return MVT::v8f32;
        if (NumElements == 9)    return MVT::v9f32;
        if (NumElements == 10)   return MVT::v10f32;
        if (NumElements == 11)   return MVT::v11f32;
        if (NumElements == 12)   return MVT::v12f32;
        if (NumElements == 16)   return MVT::v16f32;
        if (NumElements == 32)   return MVT::v32f32;
        if (NumElements == 64)   return MVT::v64f32;
        if (NumElements == 128)  return MVT::v128f32;
        if (NumElements == 256)  return MVT::v256f32;
        if (NumElements == 512)  return MVT::v512f32;
        if (NumElements == 1024) return MVT::v1024f32;
        if (NumElements == 2048) return MVT::v2048f32;
        break;
      case MVT::f64:
        if (NumElements == 1)  return MVT::v1f64;
        if (NumElements == 2)  return MVT::v2f64;
        if (NumElements == 3)  return MVT::v3f64;
        if (NumElements == 4)  return MVT::v4f64;
        if (NumElements == 8)  return MVT::v8f64;
        if (NumElements == 16) return MVT::v16f64;
        if (NumElements == 32) return MVT::v32f64;
        if (NumElements == 64) return MVT::v64f64;
        if (NumElements == 128) return MVT::v128f64;
        if (NumElements == 256) return MVT::v256f64;
        if (NumElements == 512) return MVT::v512f64;
        break;
      }
      return (MVT::SimpleValueType)(MVT::INVALID_SIMPLE_VALUE_TYPE);
      // clang-format on
    }

    static MVT getScalableVectorVT(MVT VT, unsigned NumElements) {
      switch(VT.SimpleTy) {
        default:
          break;
        case MVT::i1:
          if (NumElements == 1)  return MVT::nxv1i1;
          if (NumElements == 2)  return MVT::nxv2i1;
          if (NumElements == 4)  return MVT::nxv4i1;
          if (NumElements == 8)  return MVT::nxv8i1;
          if (NumElements == 16) return MVT::nxv16i1;
          if (NumElements == 32) return MVT::nxv32i1;
          if (NumElements == 64) return MVT::nxv64i1;
          break;
        case MVT::i8:
          if (NumElements == 1)  return MVT::nxv1i8;
          if (NumElements == 2)  return MVT::nxv2i8;
          if (NumElements == 4)  return MVT::nxv4i8;
          if (NumElements == 8)  return MVT::nxv8i8;
          if (NumElements == 16) return MVT::nxv16i8;
          if (NumElements == 32) return MVT::nxv32i8;
          if (NumElements == 64) return MVT::nxv64i8;
          break;
        case MVT::i16:
          if (NumElements == 1)  return MVT::nxv1i16;
          if (NumElements == 2)  return MVT::nxv2i16;
          if (NumElements == 4)  return MVT::nxv4i16;
          if (NumElements == 8)  return MVT::nxv8i16;
          if (NumElements == 16) return MVT::nxv16i16;
          if (NumElements == 32) return MVT::nxv32i16;
          break;
        case MVT::i32:
          if (NumElements == 1)  return MVT::nxv1i32;
          if (NumElements == 2)  return MVT::nxv2i32;
          if (NumElements == 4)  return MVT::nxv4i32;
          if (NumElements == 8)  return MVT::nxv8i32;
          if (NumElements == 16) return MVT::nxv16i32;
          if (NumElements == 32) return MVT::nxv32i32;
          break;
        case MVT::i64:
          if (NumElements == 1)  return MVT::nxv1i64;
          if (NumElements == 2)  return MVT::nxv2i64;
          if (NumElements == 4)  return MVT::nxv4i64;
          if (NumElements == 8)  return MVT::nxv8i64;
          if (NumElements == 16) return MVT::nxv16i64;
          if (NumElements == 32) return MVT::nxv32i64;
          break;
        case MVT::f16:
          if (NumElements == 1)  return MVT::nxv1f16;
          if (NumElements == 2)  return MVT::nxv2f16;
          if (NumElements == 4)  return MVT::nxv4f16;
          if (NumElements == 8)  return MVT::nxv8f16;
          if (NumElements == 16)  return MVT::nxv16f16;
          if (NumElements == 32)  return MVT::nxv32f16;
          break;
        case MVT::bf16:
          if (NumElements == 1)  return MVT::nxv1bf16;
          if (NumElements == 2)  return MVT::nxv2bf16;
          if (NumElements == 4)  return MVT::nxv4bf16;
          if (NumElements == 8)  return MVT::nxv8bf16;
          if (NumElements == 16)  return MVT::nxv16bf16;
          if (NumElements == 32)  return MVT::nxv32bf16;
          break;
        case MVT::f32:
          if (NumElements == 1)  return MVT::nxv1f32;
          if (NumElements == 2)  return MVT::nxv2f32;
          if (NumElements == 4)  return MVT::nxv4f32;
          if (NumElements == 8)  return MVT::nxv8f32;
          if (NumElements == 16) return MVT::nxv16f32;
          break;
        case MVT::f64:
          if (NumElements == 1)  return MVT::nxv1f64;
          if (NumElements == 2)  return MVT::nxv2f64;
          if (NumElements == 4)  return MVT::nxv4f64;
          if (NumElements == 8)  return MVT::nxv8f64;
          break;
      }
      return (MVT::SimpleValueType)(MVT::INVALID_SIMPLE_VALUE_TYPE);
    }

    static MVT getVectorVT(MVT VT, unsigned NumElements, bool IsScalable) {
      if (IsScalable)
        return getScalableVectorVT(VT, NumElements);
      return getVectorVT(VT, NumElements);
    }

    static MVT getVectorVT(MVT VT, ElementCount EC) {
      if (EC.isScalable())
        return getScalableVectorVT(VT, EC.getKnownMinValue());
      return getVectorVT(VT, EC.getKnownMinValue());
    }

    /// Return the value type corresponding to the specified type.  This returns
    /// all pointers as iPTR.  If HandleUnknown is true, unknown types are
    /// returned as Other, otherwise they are invalid.
    static MVT getVT(Type *Ty, bool HandleUnknown = false);

  public:
    /// SimpleValueType Iteration
    /// @{
    static auto all_valuetypes() {
      return enum_seq_inclusive(MVT::FIRST_VALUETYPE, MVT::LAST_VALUETYPE,
                                force_iteration_on_noniterable_enum);
    }

    static auto integer_valuetypes() {
      return enum_seq_inclusive(MVT::FIRST_INTEGER_VALUETYPE,
                                MVT::LAST_INTEGER_VALUETYPE,
                                force_iteration_on_noniterable_enum);
    }

    static auto fp_valuetypes() {
      return enum_seq_inclusive(MVT::FIRST_FP_VALUETYPE, MVT::LAST_FP_VALUETYPE,
                                force_iteration_on_noniterable_enum);
    }

    static auto vector_valuetypes() {
      return enum_seq_inclusive(MVT::FIRST_VECTOR_VALUETYPE,
                                MVT::LAST_VECTOR_VALUETYPE,
                                force_iteration_on_noniterable_enum);
    }

    static auto fixedlen_vector_valuetypes() {
      return enum_seq_inclusive(MVT::FIRST_FIXEDLEN_VECTOR_VALUETYPE,
                                MVT::LAST_FIXEDLEN_VECTOR_VALUETYPE,
                                force_iteration_on_noniterable_enum);
    }

    static auto scalable_vector_valuetypes() {
      return enum_seq_inclusive(MVT::FIRST_SCALABLE_VECTOR_VALUETYPE,
                                MVT::LAST_SCALABLE_VECTOR_VALUETYPE,
                                force_iteration_on_noniterable_enum);
    }

    static auto integer_fixedlen_vector_valuetypes() {
      return enum_seq_inclusive(MVT::FIRST_INTEGER_FIXEDLEN_VECTOR_VALUETYPE,
                                MVT::LAST_INTEGER_FIXEDLEN_VECTOR_VALUETYPE,
                                force_iteration_on_noniterable_enum);
    }

    static auto fp_fixedlen_vector_valuetypes() {
      return enum_seq_inclusive(MVT::FIRST_FP_FIXEDLEN_VECTOR_VALUETYPE,
                                MVT::LAST_FP_FIXEDLEN_VECTOR_VALUETYPE,
                                force_iteration_on_noniterable_enum);
    }

    static auto integer_scalable_vector_valuetypes() {
      return enum_seq_inclusive(MVT::FIRST_INTEGER_SCALABLE_VECTOR_VALUETYPE,
                                MVT::LAST_INTEGER_SCALABLE_VECTOR_VALUETYPE,
                                force_iteration_on_noniterable_enum);
    }

    static auto fp_scalable_vector_valuetypes() {
      return enum_seq_inclusive(MVT::FIRST_FP_SCALABLE_VECTOR_VALUETYPE,
                                MVT::LAST_FP_SCALABLE_VECTOR_VALUETYPE,
                                force_iteration_on_noniterable_enum);
    }
    /// @}
  };

} // end namespace llvm

#endif // LLVM_SUPPORT_MACHINEVALUETYPE_H<|MERGE_RESOLUTION|>--- conflicted
+++ resolved
@@ -114,30 +114,6 @@
       v6i32          =  60,   //    6 x i32
       v7i32          =  61,   //    7 x i32
       v8i32          =  62,   //    8 x i32
-<<<<<<< HEAD
-      v16i32         =  63,   //   16 x i32
-      v32i32         =  64,   //   32 x i32
-      v64i32         =  65,   //   64 x i32
-      v128i32        =  66,   //  128 x i32
-      v256i32        =  67,   //  256 x i32
-      v512i32        =  68,   //  512 x i32
-      v1024i32       =  69,   // 1024 x i32
-      v2048i32       =  70,   // 2048 x i32
-
-      v1i64          =  71,   //   1 x i64
-      v2i64          =  72,   //   2 x i64
-      v3i64          =  73,   //   3 x i64
-      v4i64          =  74,   //   4 x i64
-      v8i64          =  75,   //   8 x i64
-      v16i64         =  76,   //  16 x i64
-      v32i64         =  77,   //  32 x i64
-      v64i64         =  78,   //  64 x i64
-      v128i64        =  79,   // 128 x i64
-      v256i64        =  80,   // 256 x i64
-      v512i64        =  81,   // 512 x i64
-
-      v1i128         =  82,   //  1 x i128
-=======
       v9i32          =  63,   //    9 x i32
       v10i32         =  64,   //   10 x i32
       v11i32         =  65,   //   11 x i32
@@ -161,257 +137,138 @@
       v64i64         =  82,   //  64 x i64
       v128i64        =  83,   // 128 x i64
       v256i64        =  84,   // 256 x i64
-
-      v1i128         =  85,   //  1 x i128
->>>>>>> 655d994a
+      v512i64        =  85,   // 512 x i64
+
+      v1i128         =  86,   //  1 x i128
 
       FIRST_INTEGER_FIXEDLEN_VECTOR_VALUETYPE = v1i1,
       LAST_INTEGER_FIXEDLEN_VECTOR_VALUETYPE = v1i128,
 
-<<<<<<< HEAD
-      v1f16          =  83,   //    1 x f16
-      v2f16          =  84,   //    2 x f16
-      v3f16          =  85,   //    3 x f16
-      v4f16          =  86,   //    4 x f16
-      v8f16          =  87,   //    8 x f16
-      v16f16         =  88,   //   16 x f16
-      v32f16         =  89,   //   32 x f16
-      v64f16         =  90,   //   64 x f16
-      v128f16        =  91,   //  128 x f16
-      v256f16        =  92,   //  256 x f16
-      v512f16        =  93,   //  512 x f16
-
-      v2bf16         =  94,   //    2 x bf16
-      v3bf16         =  95,   //    3 x bf16
-      v4bf16         =  96,   //    4 x bf16
-      v8bf16         =  97,   //    8 x bf16
-      v16bf16        =  98,   //   16 x bf16
-      v32bf16        =  99,   //   32 x bf16
-      v64bf16        = 100,   //   64 x bf16
-      v128bf16       = 101,   //  128 x bf16
-
-      v1f32          = 102,   //    1 x f32
-      v2f32          = 103,   //    2 x f32
-      v3f32          = 104,   //    3 x f32
-      v4f32          = 105,   //    4 x f32
-      v5f32          = 106,   //    5 x f32
-      v6f32          = 107,   //    6 x f32
-      v7f32          = 108,   //    7 x f32
-      v8f32          = 109,   //    8 x f32
-      v16f32         = 110,   //   16 x f32
-      v32f32         = 111,   //   32 x f32
-      v64f32         = 112,   //   64 x f32
-      v128f32        = 113,   //  128 x f32
-      v256f32        = 114,   //  256 x f32
-      v512f32        = 115,   //  512 x f32
-      v1024f32       = 116,   // 1024 x f32
-      v2048f32       = 117,   // 2048 x f32
-
-      v1f64          = 118,   //    1 x f64
-      v2f64          = 119,   //    2 x f64
-      v3f64          = 120,   //    3 x f64
-      v4f64          = 121,   //    4 x f64
-      v8f64          = 122,   //    8 x f64
-      v16f64         = 123,   //   16 x f64
-      v32f64         = 124,   //   32 x f64
-      v64f64         = 125,   //   64 x f64
-      v128f64        = 126,   //  128 x f64
-      v256f64        = 127,   //  256 x f64
-      v512f64        = 128,   //  512 x f64
-=======
-      v1f16          =  86,   //    1 x f16
-      v2f16          =  87,   //    2 x f16
-      v3f16          =  88,   //    3 x f16
-      v4f16          =  89,   //    4 x f16
-      v8f16          =  90,   //    8 x f16
-      v16f16         =  91,   //   16 x f16
-      v32f16         =  92,   //   32 x f16
-      v64f16         =  93,   //   64 x f16
-      v128f16        =  94,   //  128 x f16
-      v256f16        =  95,   //  256 x f16
-      v512f16        =  96,   //  512 x f16
-
-      v2bf16         =  97,   //    2 x bf16
-      v3bf16         =  98,   //    3 x bf16
-      v4bf16         =  99,   //    4 x bf16
-      v8bf16         = 100,   //    8 x bf16
-      v16bf16        = 101,   //   16 x bf16
-      v32bf16        = 102,   //   32 x bf16
-      v64bf16        = 103,   //   64 x bf16
-      v128bf16       = 104,   //  128 x bf16
-
-      v1f32          = 105,   //    1 x f32
-      v2f32          = 106,   //    2 x f32
-      v3f32          = 107,   //    3 x f32
-      v4f32          = 108,   //    4 x f32
-      v5f32          = 109,   //    5 x f32
-      v6f32          = 110,   //    6 x f32
-      v7f32          = 111,   //    7 x f32
-      v8f32          = 112,   //    8 x f32
-      v9f32          = 113,   //    9 x f32
-      v10f32         = 114,   //   10 x f32
-      v11f32         = 115,   //   11 x f32
-      v12f32         = 116,   //   12 x f32
-      v16f32         = 117,   //   16 x f32
-
-      v32f32         = 118,   //   32 x f32
-      v64f32         = 119,   //   64 x f32
-      v128f32        = 120,   //  128 x f32
-      v256f32        = 121,   //  256 x f32
-      v512f32        = 122,   //  512 x f32
-      v1024f32       = 123,   // 1024 x f32
-      v2048f32       = 124,   // 2048 x f32
-
-      v1f64          = 125,   //    1 x f64
-      v2f64          = 126,   //    2 x f64
-      v3f64          = 127,   //    3 x f64
-      v4f64          = 128,   //    4 x f64
-      v8f64          = 129,   //    8 x f64
-      v16f64         = 130,   //   16 x f64
-      v32f64         = 131,   //   32 x f64
-      v64f64         = 132,   //   64 x f64
-      v128f64        = 133,   //  128 x f64
-      v256f64        = 134,   //  256 x f64
->>>>>>> 655d994a
+      v1f16          =  87,   //    1 x f16
+      v2f16          =  88,   //    2 x f16
+      v3f16          =  89,   //    3 x f16
+      v4f16          =  90,   //    4 x f16
+      v8f16          =  91,   //    8 x f16
+      v16f16         =  92,   //   16 x f16
+      v32f16         =  93,   //   32 x f16
+      v64f16         =  94,   //   64 x f16
+      v128f16        =  95,   //  128 x f16
+      v256f16        =  96,   //  256 x f16
+      v512f16        =  97,   //  512 x f16
+
+      v2bf16         =  98,   //    2 x bf16
+      v3bf16         =  99,   //    3 x bf16
+      v4bf16         = 100,   //    4 x bf16
+      v8bf16         = 101,   //    8 x bf16
+      v16bf16        = 102,   //   16 x bf16
+      v32bf16        = 103,   //   32 x bf16
+      v64bf16        = 104,   //   64 x bf16
+      v128bf16       = 105,   //  128 x bf16
+
+      v1f32          = 106,   //    1 x f32
+      v2f32          = 107,   //    2 x f32
+      v3f32          = 108,   //    3 x f32
+      v4f32          = 109,   //    4 x f32
+      v5f32          = 110,   //    5 x f32
+      v6f32          = 111,   //    6 x f32
+      v7f32          = 112,   //    7 x f32
+      v8f32          = 113,   //    8 x f32
+      v9f32          = 114,   //    9 x f32
+      v10f32         = 115,   //   10 x f32
+      v11f32         = 116,   //   11 x f32
+      v12f32         = 117,   //   12 x f32
+      v16f32         = 118,   //   16 x f32
+
+      v32f32         = 119,   //   32 x f32
+      v64f32         = 120,   //   64 x f32
+      v128f32        = 121,   //  128 x f32
+      v256f32        = 122,   //  256 x f32
+      v512f32        = 123,   //  512 x f32
+      v1024f32       = 124,   // 1024 x f32
+      v2048f32       = 125,   // 2048 x f32
+
+      v1f64          = 126,   //    1 x f64
+      v2f64          = 127,   //    2 x f64
+      v3f64          = 128,   //    3 x f64
+      v4f64          = 129,   //    4 x f64
+      v8f64          = 130,   //    8 x f64
+      v16f64         = 131,   //   16 x f64
+      v32f64         = 132,   //   32 x f64
+      v64f64         = 133,   //   64 x f64
+      v128f64        = 134,   //  128 x f64
+      v256f64        = 135,   //  256 x f64
+      v512f64        = 136,   //  512 x f64
 
       FIRST_FP_FIXEDLEN_VECTOR_VALUETYPE = v1f16,
       LAST_FP_FIXEDLEN_VECTOR_VALUETYPE = v512f64,
 
       FIRST_FIXEDLEN_VECTOR_VALUETYPE = v1i1,
-<<<<<<< HEAD
       LAST_FIXEDLEN_VECTOR_VALUETYPE = v512f64,
 
-      nxv1i1         = 129,   // n x  1 x i1
-      nxv2i1         = 130,   // n x  2 x i1
-      nxv4i1         = 131,   // n x  4 x i1
-      nxv8i1         = 132,   // n x  8 x i1
-      nxv16i1        = 133,   // n x 16 x i1
-      nxv32i1        = 134,   // n x 32 x i1
-      nxv64i1        = 135,   // n x 64 x i1
-
-      nxv1i8         = 136,   // n x  1 x i8
-      nxv2i8         = 137,   // n x  2 x i8
-      nxv4i8         = 138,   // n x  4 x i8
-      nxv8i8         = 139,   // n x  8 x i8
-      nxv16i8        = 140,   // n x 16 x i8
-      nxv32i8        = 141,   // n x 32 x i8
-      nxv64i8        = 142,   // n x 64 x i8
-
-      nxv1i16        = 143,  // n x  1 x i16
-      nxv2i16        = 144,  // n x  2 x i16
-      nxv4i16        = 145,  // n x  4 x i16
-      nxv8i16        = 146,  // n x  8 x i16
-      nxv16i16       = 147,  // n x 16 x i16
-      nxv32i16       = 148,  // n x 32 x i16
-
-      nxv1i32        = 149,  // n x  1 x i32
-      nxv2i32        = 150,  // n x  2 x i32
-      nxv4i32        = 151,  // n x  4 x i32
-      nxv8i32        = 152,  // n x  8 x i32
-      nxv16i32       = 153,  // n x 16 x i32
-      nxv32i32       = 154,  // n x 32 x i32
-
-      nxv1i64        = 155,  // n x  1 x i64
-      nxv2i64        = 156,  // n x  2 x i64
-      nxv4i64        = 157,  // n x  4 x i64
-      nxv8i64        = 158,  // n x  8 x i64
-      nxv16i64       = 159,  // n x 16 x i64
-      nxv32i64       = 160,  // n x 32 x i64
-=======
-      LAST_FIXEDLEN_VECTOR_VALUETYPE = v256f64,
-
-      nxv1i1         = 135,   // n x  1 x i1
-      nxv2i1         = 136,   // n x  2 x i1
-      nxv4i1         = 137,   // n x  4 x i1
-      nxv8i1         = 138,   // n x  8 x i1
-      nxv16i1        = 139,   // n x 16 x i1
-      nxv32i1        = 140,   // n x 32 x i1
-      nxv64i1        = 141,   // n x 64 x i1
-
-      nxv1i8         = 142,   // n x  1 x i8
-      nxv2i8         = 143,   // n x  2 x i8
-      nxv4i8         = 144,   // n x  4 x i8
-      nxv8i8         = 145,   // n x  8 x i8
-      nxv16i8        = 146,   // n x 16 x i8
-      nxv32i8        = 147,   // n x 32 x i8
-      nxv64i8        = 148,   // n x 64 x i8
-
-      nxv1i16        = 149,  // n x  1 x i16
-      nxv2i16        = 150,  // n x  2 x i16
-      nxv4i16        = 151,  // n x  4 x i16
-      nxv8i16        = 152,  // n x  8 x i16
-      nxv16i16       = 153,  // n x 16 x i16
-      nxv32i16       = 154,  // n x 32 x i16
-
-      nxv1i32        = 155,  // n x  1 x i32
-      nxv2i32        = 156,  // n x  2 x i32
-      nxv4i32        = 157,  // n x  4 x i32
-      nxv8i32        = 158,  // n x  8 x i32
-      nxv16i32       = 159,  // n x 16 x i32
-      nxv32i32       = 160,  // n x 32 x i32
-
-      nxv1i64        = 161,  // n x  1 x i64
-      nxv2i64        = 162,  // n x  2 x i64
-      nxv4i64        = 163,  // n x  4 x i64
-      nxv8i64        = 164,  // n x  8 x i64
-      nxv16i64       = 165,  // n x 16 x i64
-      nxv32i64       = 166,  // n x 32 x i64
->>>>>>> 655d994a
+      nxv1i1         = 137,   // n x  1 x i1
+      nxv2i1         = 138,   // n x  2 x i1
+      nxv4i1         = 139,   // n x  4 x i1
+      nxv8i1         = 140,   // n x  8 x i1
+      nxv16i1        = 141,   // n x 16 x i1
+      nxv32i1        = 142,   // n x 32 x i1
+      nxv64i1        = 143,   // n x 64 x i1
+
+      nxv1i8         = 144,   // n x  1 x i8
+      nxv2i8         = 145,   // n x  2 x i8
+      nxv4i8         = 146,   // n x  4 x i8
+      nxv8i8         = 147,   // n x  8 x i8
+      nxv16i8        = 148,   // n x 16 x i8
+      nxv32i8        = 149,   // n x 32 x i8
+      nxv64i8        = 150,   // n x 64 x i8
+
+      nxv1i16        = 151,  // n x  1 x i16
+      nxv2i16        = 152,  // n x  2 x i16
+      nxv4i16        = 153,  // n x  4 x i16
+      nxv8i16        = 154,  // n x  8 x i16
+      nxv16i16       = 155,  // n x 16 x i16
+      nxv32i16       = 156,  // n x 32 x i16
+
+      nxv1i32        = 157,  // n x  1 x i32
+      nxv2i32        = 158,  // n x  2 x i32
+      nxv4i32        = 159,  // n x  4 x i32
+      nxv8i32        = 160,  // n x  8 x i32
+      nxv16i32       = 161,  // n x 16 x i32
+      nxv32i32       = 162,  // n x 32 x i32
+
+      nxv1i64        = 163,  // n x  1 x i64
+      nxv2i64        = 164,  // n x  2 x i64
+      nxv4i64        = 165,  // n x  4 x i64
+      nxv8i64        = 166,  // n x  8 x i64
+      nxv16i64       = 167,  // n x 16 x i64
+      nxv32i64       = 168,  // n x 32 x i64
 
       FIRST_INTEGER_SCALABLE_VECTOR_VALUETYPE = nxv1i1,
       LAST_INTEGER_SCALABLE_VECTOR_VALUETYPE = nxv32i64,
 
-<<<<<<< HEAD
-      nxv1f16        = 161,  // n x  1 x f16
-      nxv2f16        = 162,  // n x  2 x f16
-      nxv4f16        = 163,  // n x  4 x f16
-      nxv8f16        = 164,  // n x  8 x f16
-      nxv16f16       = 165,  // n x 16 x f16
-      nxv32f16       = 166,  // n x 32 x f16
-
-      nxv1bf16       = 167,  // n x  1 x bf16
-      nxv2bf16       = 168,  // n x  2 x bf16
-      nxv4bf16       = 169,  // n x  4 x bf16
-      nxv8bf16       = 170,  // n x  8 x bf16
-      nxv16bf16      = 171,  // n x 16 x bf16
-      nxv32bf16      = 172,  // n x 32 x bf16
-
-      nxv1f32        = 173,  // n x  1 x f32
-      nxv2f32        = 174,  // n x  2 x f32
-      nxv4f32        = 175,  // n x  4 x f32
-      nxv8f32        = 176,  // n x  8 x f32
-      nxv16f32       = 177,  // n x 16 x f32
-
-      nxv1f64        = 178,  // n x  1 x f64
-      nxv2f64        = 179,  // n x  2 x f64
-      nxv4f64        = 180,  // n x  4 x f64
-      nxv8f64        = 181,  // n x  8 x f64
-=======
-      nxv1f16        = 167,  // n x  1 x f16
-      nxv2f16        = 168,  // n x  2 x f16
-      nxv4f16        = 169,  // n x  4 x f16
-      nxv8f16        = 170,  // n x  8 x f16
-      nxv16f16       = 171,  // n x 16 x f16
-      nxv32f16       = 172,  // n x 32 x f16
-
-      nxv1bf16       = 173,  // n x  1 x bf16
-      nxv2bf16       = 174,  // n x  2 x bf16
-      nxv4bf16       = 175,  // n x  4 x bf16
-      nxv8bf16       = 176,  // n x  8 x bf16
-      nxv16bf16      = 177,  // n x 16 x bf16
-      nxv32bf16      = 178,  // n x 32 x bf16
-
-      nxv1f32        = 179,  // n x  1 x f32
-      nxv2f32        = 180,  // n x  2 x f32
-      nxv4f32        = 181,  // n x  4 x f32
-      nxv8f32        = 182,  // n x  8 x f32
-      nxv16f32       = 183,  // n x 16 x f32
-
-      nxv1f64        = 184,  // n x  1 x f64
-      nxv2f64        = 185,  // n x  2 x f64
-      nxv4f64        = 186,  // n x  4 x f64
-      nxv8f64        = 187,  // n x  8 x f64
->>>>>>> 655d994a
+      nxv1f16        = 169,  // n x  1 x f16
+      nxv2f16        = 170,  // n x  2 x f16
+      nxv4f16        = 171,  // n x  4 x f16
+      nxv8f16        = 172,  // n x  8 x f16
+      nxv16f16       = 173,  // n x 16 x f16
+      nxv32f16       = 174,  // n x 32 x f16
+
+      nxv1bf16       = 175,  // n x  1 x bf16
+      nxv2bf16       = 176,  // n x  2 x bf16
+      nxv4bf16       = 177,  // n x  4 x bf16
+      nxv8bf16       = 178,  // n x  8 x bf16
+      nxv16bf16      = 179,  // n x 16 x bf16
+      nxv32bf16      = 180,  // n x 32 x bf16
+
+      nxv1f32        = 181,  // n x  1 x f32
+      nxv2f32        = 182,  // n x  2 x f32
+      nxv4f32        = 183,  // n x  4 x f32
+      nxv8f32        = 184,  // n x  8 x f32
+      nxv16f32       = 185,  // n x 16 x f32
+
+      nxv1f64        = 186,  // n x  1 x f64
+      nxv2f64        = 187,  // n x  2 x f64
+      nxv4f64        = 188,  // n x  4 x f64
+      nxv8f64        = 189,  // n x  8 x f64
 
       FIRST_FP_SCALABLE_VECTOR_VALUETYPE = nxv1f16,
       LAST_FP_SCALABLE_VECTOR_VALUETYPE = nxv8f64,
@@ -422,37 +279,20 @@
       FIRST_VECTOR_VALUETYPE = v1i1,
       LAST_VECTOR_VALUETYPE  = nxv8f64,
 
-<<<<<<< HEAD
-      x86mmx         = 182,    // This is an X86 MMX value
-
-      Glue           = 183,    // This glues nodes together during pre-RA sched
-
-      isVoid         = 184,    // This has no value
-
-      Untyped        = 185,    // This value takes a register, but has
+      x86mmx         = 190,    // This is an X86 MMX value
+
+      Glue           = 191,    // This glues nodes together during pre-RA sched
+
+      isVoid         = 192,    // This has no value
+
+      Untyped        = 193,    // This value takes a register, but has
                                // unspecified type.  The register class
                                // will be determined by the opcode.
 
-      funcref        = 186,    // WebAssembly's funcref type
-      externref      = 187,    // WebAssembly's externref type
-      x86amx         = 188,    // This is an X86 AMX value
-      i64x8          = 189,    // 8 Consecutive GPRs (AArch64)
-=======
-      x86mmx         = 188,    // This is an X86 MMX value
-
-      Glue           = 189,    // This glues nodes together during pre-RA sched
-
-      isVoid         = 190,    // This has no value
-
-      Untyped        = 191,    // This value takes a register, but has
-                               // unspecified type.  The register class
-                               // will be determined by the opcode.
-
-      funcref        = 192,    // WebAssembly's funcref type
-      externref      = 193,    // WebAssembly's externref type
-      x86amx         = 194,    // This is an X86 AMX value
-      i64x8          = 195,    // 8 Consecutive GPRs (AArch64)
->>>>>>> 655d994a
+      funcref        = 194,    // WebAssembly's funcref type
+      externref      = 195,    // WebAssembly's externref type
+      x86amx         = 196,    // This is an X86 AMX value
+      i64x8          = 197,    // 8 Consecutive GPRs (AArch64)
 
       FIRST_VALUETYPE =  1,    // This is always the beginning of the list.
       LAST_VALUETYPE = i64x8,  // This always remains at the end of the list.
