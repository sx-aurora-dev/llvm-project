//===- Support/MachineValueType.h - Machine-Level types ---------*- C++ -*-===//
//
// Part of the LLVM Project, under the Apache License v2.0 with LLVM Exceptions.
// See https://llvm.org/LICENSE.txt for license information.
// SPDX-License-Identifier: Apache-2.0 WITH LLVM-exception
//
//===----------------------------------------------------------------------===//
//
// This file defines the set of machine-level target independent types which
// legal values in the code generator use.
//
//===----------------------------------------------------------------------===//

#ifndef LLVM_SUPPORT_MACHINEVALUETYPE_H
#define LLVM_SUPPORT_MACHINEVALUETYPE_H

#include "llvm/ADT/Sequence.h"
#include "llvm/ADT/iterator_range.h"
#include "llvm/Support/ErrorHandling.h"
#include "llvm/Support/MathExtras.h"
#include "llvm/Support/TypeSize.h"
#include <cassert>

namespace llvm {

  class Type;

  /// Machine Value Type. Every type that is supported natively by some
  /// processor targeted by LLVM occurs here. This means that any legal value
  /// type can be represented by an MVT.
  class MVT {
  public:
    enum SimpleValueType : uint8_t {
      // clang-format off

      // Simple value types that aren't explicitly part of this enumeration
      // are considered extended value types.
      INVALID_SIMPLE_VALUE_TYPE = 0,

      // If you change this numbering, you must change the values in
      // ValueTypes.td as well!
      Other          =   1,   // This is a non-standard value
      i1             =   2,   // This is a 1 bit integer value
      i2             =   3,   // This is a 2 bit integer value
      i4             =   4,   // This is a 4 bit integer value
      i8             =   5,   // This is an 8 bit integer value
      i16            =   6,   // This is a 16 bit integer value
      i32            =   7,   // This is a 32 bit integer value
      i64            =   8,   // This is a 64 bit integer value
      i128           =   9,   // This is a 128 bit integer value

      FIRST_INTEGER_VALUETYPE = i1,
      LAST_INTEGER_VALUETYPE  = i128,

      bf16           =  10,   // This is a 16 bit brain floating point value
      f16            =  11,   // This is a 16 bit floating point value
      f32            =  12,   // This is a 32 bit floating point value
      f64            =  13,   // This is a 64 bit floating point value
      f80            =  14,   // This is a 80 bit floating point value
      f128           =  15,   // This is a 128 bit floating point value
      ppcf128        =  16,   // This is a PPC 128-bit floating point value

      FIRST_FP_VALUETYPE = bf16,
      LAST_FP_VALUETYPE  = ppcf128,

      v1i1           =  17,   //    1 x i1
      v2i1           =  18,   //    2 x i1
      v4i1           =  19,   //    4 x i1
      v8i1           =  20,   //    8 x i1
      v16i1          =  21,   //   16 x i1
      v32i1          =  22,   //   32 x i1
      v64i1          =  23,   //   64 x i1
      v128i1         =  24,   //  128 x i1
      v256i1         =  25,   //  256 x i1
      v512i1         =  26,   //  512 x i1
      v1024i1        =  27,   // 1024 x i1
      v2048i1        =  28,   // 2048 x i1

      v128i2         =  29,   //  128 x i2
      v256i2         =  30,   //  256 x i2

      v64i4          =  31,   //   64 x i4
      v128i4         =  32,   //  128 x i4

      v1i8           =  33,   //    1 x i8
      v2i8           =  34,   //    2 x i8
      v4i8           =  35,   //    4 x i8
      v8i8           =  36,   //    8 x i8
      v16i8          =  37,   //   16 x i8
      v32i8          =  38,   //   32 x i8
      v64i8          =  39,   //   64 x i8
      v128i8         =  40,   //  128 x i8
      v256i8         =  41,   //  256 x i8
      v512i8         =  42,   //  512 x i8
      v1024i8        =  43,   // 1024 x i8

      v1i16          =  44,   //   1 x i16
      v2i16          =  45,   //   2 x i16
      v3i16          =  46,   //   3 x i16
      v4i16          =  47,   //   4 x i16
      v8i16          =  48,   //   8 x i16
      v16i16         =  49,   //  16 x i16
      v32i16         =  50,   //  32 x i16
      v64i16         =  51,   //  64 x i16
      v128i16        =  52,   // 128 x i16
      v256i16        =  53,   // 256 x i16
      v512i16        =  54,   // 512 x i16

      v1i32          =  55,   //    1 x i32
      v2i32          =  56,   //    2 x i32
      v3i32          =  57,   //    3 x i32
      v4i32          =  58,   //    4 x i32
      v5i32          =  59,   //    5 x i32
      v6i32          =  60,   //    6 x i32
      v7i32          =  61,   //    7 x i32
      v8i32          =  62,   //    8 x i32
      v9i32          =  63,   //    9 x i32
      v10i32         =  64,   //   10 x i32
      v11i32         =  65,   //   11 x i32
      v12i32         =  66,   //   12 x i32
      v16i32         =  67,   //   16 x i32
      v32i32         =  68,   //   32 x i32
      v64i32         =  69,   //   64 x i32
      v128i32        =  70,   //  128 x i32
      v256i32        =  71,   //  256 x i32
      v512i32        =  72,   //  512 x i32
      v1024i32       =  73,   // 1024 x i32
      v2048i32       =  74,   // 2048 x i32

      v1i64          =  75,   //   1 x i64
      v2i64          =  76,   //   2 x i64
      v3i64          =  77,   //   3 x i64
      v4i64          =  78,   //   4 x i64
      v8i64          =  79,   //   8 x i64
      v16i64         =  80,   //  16 x i64
      v32i64         =  81,   //  32 x i64
      v64i64         =  82,   //  64 x i64
      v128i64        =  83,   // 128 x i64
      v256i64        =  84,   // 256 x i64
      v512i64        =  85,   // 512 x i64

      v1i128         =  86,   //  1 x i128

      FIRST_INTEGER_FIXEDLEN_VECTOR_VALUETYPE = v1i1,
      LAST_INTEGER_FIXEDLEN_VECTOR_VALUETYPE = v1i128,

      v1f16          =  87,   //    1 x f16
      v2f16          =  88,   //    2 x f16
      v3f16          =  89,   //    3 x f16
      v4f16          =  90,   //    4 x f16
      v8f16          =  91,   //    8 x f16
      v16f16         =  92,   //   16 x f16
      v32f16         =  93,   //   32 x f16
      v64f16         =  94,   //   64 x f16
      v128f16        =  95,   //  128 x f16
      v256f16        =  96,   //  256 x f16
      v512f16        =  97,   //  512 x f16

      v2bf16         =  98,   //    2 x bf16
      v3bf16         =  99,   //    3 x bf16
      v4bf16         = 100,   //    4 x bf16
      v8bf16         = 101,   //    8 x bf16
      v16bf16        = 102,   //   16 x bf16
      v32bf16        = 103,   //   32 x bf16
      v64bf16        = 104,   //   64 x bf16
      v128bf16       = 105,   //  128 x bf16

      v1f32          = 106,   //    1 x f32
      v2f32          = 107,   //    2 x f32
      v3f32          = 108,   //    3 x f32
      v4f32          = 109,   //    4 x f32
      v5f32          = 110,   //    5 x f32
      v6f32          = 111,   //    6 x f32
      v7f32          = 112,   //    7 x f32
      v8f32          = 113,   //    8 x f32
      v9f32          = 114,   //    9 x f32
      v10f32         = 115,   //   10 x f32
      v11f32         = 116,   //   11 x f32
      v12f32         = 117,   //   12 x f32
      v16f32         = 118,   //   16 x f32

      v32f32         = 119,   //   32 x f32
      v64f32         = 120,   //   64 x f32
      v128f32        = 121,   //  128 x f32
      v256f32        = 122,   //  256 x f32
      v512f32        = 123,   //  512 x f32
      v1024f32       = 124,   // 1024 x f32
      v2048f32       = 125,   // 2048 x f32

      v1f64          = 126,   //    1 x f64
      v2f64          = 127,   //    2 x f64
      v3f64          = 128,   //    3 x f64
      v4f64          = 129,   //    4 x f64
      v8f64          = 130,   //    8 x f64
      v16f64         = 131,   //   16 x f64
      v32f64         = 132,   //   32 x f64
      v64f64         = 133,   //   64 x f64
      v128f64        = 134,   //  128 x f64
      v256f64        = 135,   //  256 x f64
      v512f64        = 136,   //  512 x f64

      FIRST_FP_FIXEDLEN_VECTOR_VALUETYPE = v1f16,
      LAST_FP_FIXEDLEN_VECTOR_VALUETYPE = v512f64,

      FIRST_FIXEDLEN_VECTOR_VALUETYPE = v1i1,
      LAST_FIXEDLEN_VECTOR_VALUETYPE = v512f64,

      nxv1i1         = 137,   // n x  1 x i1
      nxv2i1         = 138,   // n x  2 x i1
      nxv4i1         = 139,   // n x  4 x i1
      nxv8i1         = 140,   // n x  8 x i1
      nxv16i1        = 141,   // n x 16 x i1
      nxv32i1        = 142,   // n x 32 x i1
      nxv64i1        = 143,   // n x 64 x i1

      nxv1i8         = 144,   // n x  1 x i8
      nxv2i8         = 145,   // n x  2 x i8
      nxv4i8         = 146,   // n x  4 x i8
      nxv8i8         = 147,   // n x  8 x i8
      nxv16i8        = 148,   // n x 16 x i8
      nxv32i8        = 149,   // n x 32 x i8
      nxv64i8        = 150,   // n x 64 x i8

      nxv1i16        = 151,  // n x  1 x i16
      nxv2i16        = 152,  // n x  2 x i16
      nxv4i16        = 153,  // n x  4 x i16
      nxv8i16        = 154,  // n x  8 x i16
      nxv16i16       = 155,  // n x 16 x i16
      nxv32i16       = 156,  // n x 32 x i16

      nxv1i32        = 157,  // n x  1 x i32
      nxv2i32        = 158,  // n x  2 x i32
      nxv4i32        = 159,  // n x  4 x i32
      nxv8i32        = 160,  // n x  8 x i32
      nxv16i32       = 161,  // n x 16 x i32
      nxv32i32       = 162,  // n x 32 x i32

      nxv1i64        = 163,  // n x  1 x i64
      nxv2i64        = 164,  // n x  2 x i64
      nxv4i64        = 165,  // n x  4 x i64
      nxv8i64        = 166,  // n x  8 x i64
      nxv16i64       = 167,  // n x 16 x i64
      nxv32i64       = 168,  // n x 32 x i64

      FIRST_INTEGER_SCALABLE_VECTOR_VALUETYPE = nxv1i1,
      LAST_INTEGER_SCALABLE_VECTOR_VALUETYPE = nxv32i64,

      nxv1f16        = 169,  // n x  1 x f16
      nxv2f16        = 170,  // n x  2 x f16
      nxv4f16        = 171,  // n x  4 x f16
      nxv8f16        = 172,  // n x  8 x f16
      nxv16f16       = 173,  // n x 16 x f16
      nxv32f16       = 174,  // n x 32 x f16

      nxv1bf16       = 175,  // n x  1 x bf16
      nxv2bf16       = 176,  // n x  2 x bf16
      nxv4bf16       = 177,  // n x  4 x bf16
      nxv8bf16       = 178,  // n x  8 x bf16
      nxv16bf16      = 179,  // n x 16 x bf16
      nxv32bf16      = 180,  // n x 32 x bf16

      nxv1f32        = 181,  // n x  1 x f32
      nxv2f32        = 182,  // n x  2 x f32
      nxv4f32        = 183,  // n x  4 x f32
      nxv8f32        = 184,  // n x  8 x f32
      nxv16f32       = 185,  // n x 16 x f32

      nxv1f64        = 186,  // n x  1 x f64
      nxv2f64        = 187,  // n x  2 x f64
      nxv4f64        = 188,  // n x  4 x f64
      nxv8f64        = 189,  // n x  8 x f64

      FIRST_FP_SCALABLE_VECTOR_VALUETYPE = nxv1f16,
      LAST_FP_SCALABLE_VECTOR_VALUETYPE = nxv8f64,

      FIRST_SCALABLE_VECTOR_VALUETYPE = nxv1i1,
      LAST_SCALABLE_VECTOR_VALUETYPE = nxv8f64,

      FIRST_VECTOR_VALUETYPE = v1i1,
      LAST_VECTOR_VALUETYPE  = nxv8f64,

      x86mmx         = 190,    // This is an X86 MMX value

      Glue           = 191,    // This glues nodes together during pre-RA sched

      isVoid         = 192,    // This has no value

      Untyped        = 193,    // This value takes a register, but has
                               // unspecified type.  The register class
                               // will be determined by the opcode.

<<<<<<< HEAD
      funcref        = 194,    // WebAssembly's funcref type
      externref      = 195,    // WebAssembly's externref type
      x86amx         = 196,    // This is an X86 AMX value
      i64x8          = 197,    // 8 Consecutive GPRs (AArch64)
=======
      funcref        = 192,    // WebAssembly's funcref type
      externref      = 193,    // WebAssembly's externref type
      x86amx         = 194,    // This is an X86 AMX value
      i64x8          = 195,    // 8 Consecutive GPRs (AArch64)
      aarch64svcount = 196,    // AArch64 predicate-as-counter
>>>>>>> 170e7a0e

      FIRST_VALUETYPE =  1,    // This is always the beginning of the list.
      LAST_VALUETYPE = aarch64svcount, // This always remains at the end of the list.
      VALUETYPE_SIZE = LAST_VALUETYPE + 1,

      // This is the current maximum for LAST_VALUETYPE.
      // MVT::MAX_ALLOWED_VALUETYPE is used for asserts and to size bit vectors
      // This value must be a multiple of 32.
      MAX_ALLOWED_VALUETYPE = 224,

      // A value of type llvm::TokenTy
      token          = 248,

      // This is MDNode or MDString.
      Metadata       = 249,

      // An int value the size of the pointer of the current
      // target to any address space. This must only be used internal to
      // tblgen. Other than for overloading, we treat iPTRAny the same as iPTR.
      iPTRAny        = 250,

      // A vector with any length and element size. This is used
      // for intrinsics that have overloadings based on vector types.
      // This is only for tblgen's consumption!
      vAny           = 251,

      // Any floating-point or vector floating-point value. This is used
      // for intrinsics that have overloadings based on floating-point types.
      // This is only for tblgen's consumption!
      fAny           = 252,

      // An integer or vector integer value of any bit width. This is
      // used for intrinsics that have overloadings based on integer bit widths.
      // This is only for tblgen's consumption!
      iAny           = 253,

      // An int value the size of the pointer of the current
      // target.  This should only be used internal to tblgen!
      iPTR           = 254,

      // Any type. This is used for intrinsics that have overloadings.
      // This is only for tblgen's consumption!
      Any            = 255

      // clang-format on
    };

    SimpleValueType SimpleTy = INVALID_SIMPLE_VALUE_TYPE;

    constexpr MVT() = default;
    constexpr MVT(SimpleValueType SVT) : SimpleTy(SVT) {}

    bool operator>(const MVT& S)  const { return SimpleTy >  S.SimpleTy; }
    bool operator<(const MVT& S)  const { return SimpleTy <  S.SimpleTy; }
    bool operator==(const MVT& S) const { return SimpleTy == S.SimpleTy; }
    bool operator!=(const MVT& S) const { return SimpleTy != S.SimpleTy; }
    bool operator>=(const MVT& S) const { return SimpleTy >= S.SimpleTy; }
    bool operator<=(const MVT& S) const { return SimpleTy <= S.SimpleTy; }

    /// Support for debugging, callable in GDB: VT.dump()
    void dump() const;

    /// Implement operator<<.
    void print(raw_ostream &OS) const;

    /// Return true if this is a valid simple valuetype.
    bool isValid() const {
      return (SimpleTy >= MVT::FIRST_VALUETYPE &&
              SimpleTy <= MVT::LAST_VALUETYPE);
    }

    /// Return true if this is a FP or a vector FP type.
    bool isFloatingPoint() const {
      return ((SimpleTy >= MVT::FIRST_FP_VALUETYPE &&
               SimpleTy <= MVT::LAST_FP_VALUETYPE) ||
              (SimpleTy >= MVT::FIRST_FP_FIXEDLEN_VECTOR_VALUETYPE &&
               SimpleTy <= MVT::LAST_FP_FIXEDLEN_VECTOR_VALUETYPE) ||
              (SimpleTy >= MVT::FIRST_FP_SCALABLE_VECTOR_VALUETYPE &&
               SimpleTy <= MVT::LAST_FP_SCALABLE_VECTOR_VALUETYPE));
    }

    /// Return true if this is an integer or a vector integer type.
    bool isInteger() const {
      return ((SimpleTy >= MVT::FIRST_INTEGER_VALUETYPE &&
               SimpleTy <= MVT::LAST_INTEGER_VALUETYPE) ||
              (SimpleTy >= MVT::FIRST_INTEGER_FIXEDLEN_VECTOR_VALUETYPE &&
               SimpleTy <= MVT::LAST_INTEGER_FIXEDLEN_VECTOR_VALUETYPE) ||
              (SimpleTy >= MVT::FIRST_INTEGER_SCALABLE_VECTOR_VALUETYPE &&
               SimpleTy <= MVT::LAST_INTEGER_SCALABLE_VECTOR_VALUETYPE));
    }

    /// Return true if this is an integer, not including vectors.
    bool isScalarInteger() const {
      return (SimpleTy >= MVT::FIRST_INTEGER_VALUETYPE &&
              SimpleTy <= MVT::LAST_INTEGER_VALUETYPE);
    }

    /// Return true if this is a vector value type.
    bool isVector() const {
      return (SimpleTy >= MVT::FIRST_VECTOR_VALUETYPE &&
              SimpleTy <= MVT::LAST_VECTOR_VALUETYPE);
    }

    /// Return true if this is a vector value type where the
    /// runtime length is machine dependent
    bool isScalableVector() const {
      return (SimpleTy >= MVT::FIRST_SCALABLE_VECTOR_VALUETYPE &&
              SimpleTy <= MVT::LAST_SCALABLE_VECTOR_VALUETYPE);
    }

    /// Return true if this is a custom target type that has a scalable size.
    bool isScalableTargetExtVT() const {
      return SimpleTy == MVT::aarch64svcount;
    }

    /// Return true if the type is a scalable type.
    bool isScalableVT() const {
      return isScalableVector() || isScalableTargetExtVT();
    }

    bool isFixedLengthVector() const {
      return (SimpleTy >= MVT::FIRST_FIXEDLEN_VECTOR_VALUETYPE &&
              SimpleTy <= MVT::LAST_FIXEDLEN_VECTOR_VALUETYPE);
    }

    /// Return true if this is a 16-bit vector type.
    bool is16BitVector() const {
      return (SimpleTy == MVT::v2i8  || SimpleTy == MVT::v1i16 ||
              SimpleTy == MVT::v16i1 || SimpleTy == MVT::v1f16);
    }

    /// Return true if this is a 32-bit vector type.
    bool is32BitVector() const {
      return (SimpleTy == MVT::v32i1 || SimpleTy == MVT::v4i8   ||
              SimpleTy == MVT::v2i16 || SimpleTy == MVT::v1i32  ||
              SimpleTy == MVT::v2f16 || SimpleTy == MVT::v2bf16 ||
              SimpleTy == MVT::v1f32);
    }

    /// Return true if this is a 64-bit vector type.
    bool is64BitVector() const {
      return (SimpleTy == MVT::v64i1  || SimpleTy == MVT::v8i8  ||
              SimpleTy == MVT::v4i16  || SimpleTy == MVT::v2i32 ||
              SimpleTy == MVT::v1i64  || SimpleTy == MVT::v4f16 ||
              SimpleTy == MVT::v4bf16 ||SimpleTy == MVT::v2f32  ||
              SimpleTy == MVT::v1f64);
    }

    /// Return true if this is a 128-bit vector type.
    bool is128BitVector() const {
      return (SimpleTy == MVT::v128i1 || SimpleTy == MVT::v16i8  ||
              SimpleTy == MVT::v8i16  || SimpleTy == MVT::v4i32  ||
              SimpleTy == MVT::v2i64  || SimpleTy == MVT::v1i128 ||
              SimpleTy == MVT::v8f16  || SimpleTy == MVT::v8bf16 ||
              SimpleTy == MVT::v4f32  || SimpleTy == MVT::v2f64);
    }

    /// Return true if this is a 256-bit vector type.
    bool is256BitVector() const {
      return (SimpleTy == MVT::v16f16 || SimpleTy == MVT::v16bf16 ||
              SimpleTy == MVT::v8f32 || SimpleTy == MVT::v4f64 ||
              SimpleTy == MVT::v32i8 || SimpleTy == MVT::v16i16 ||
              SimpleTy == MVT::v8i32 || SimpleTy == MVT::v4i64 ||
              SimpleTy == MVT::v256i1 || SimpleTy == MVT::v128i2 ||
              SimpleTy == MVT::v64i4);
    }

    /// Return true if this is a 512-bit vector type.
    bool is512BitVector() const {
      return (SimpleTy == MVT::v32f16 || SimpleTy == MVT::v32bf16 ||
              SimpleTy == MVT::v16f32 || SimpleTy == MVT::v8f64 ||
              SimpleTy == MVT::v512i1 || SimpleTy == MVT::v256i2 ||
              SimpleTy == MVT::v128i4 || SimpleTy == MVT::v64i8 ||
              SimpleTy == MVT::v32i16 || SimpleTy == MVT::v16i32 ||
              SimpleTy == MVT::v8i64);
    }

    /// Return true if this is a 1024-bit vector type.
    bool is1024BitVector() const {
      return (SimpleTy == MVT::v1024i1 || SimpleTy == MVT::v128i8 ||
              SimpleTy == MVT::v64i16  || SimpleTy == MVT::v32i32 ||
              SimpleTy == MVT::v16i64  || SimpleTy == MVT::v64f16 ||
              SimpleTy == MVT::v32f32  || SimpleTy == MVT::v16f64 ||
              SimpleTy == MVT::v64bf16);
    }

    /// Return true if this is a 2048-bit vector type.
    bool is2048BitVector() const {
      return (SimpleTy == MVT::v256i8  || SimpleTy == MVT::v128i16 ||
              SimpleTy == MVT::v64i32  || SimpleTy == MVT::v32i64  ||
              SimpleTy == MVT::v128f16 || SimpleTy == MVT::v64f32  ||
              SimpleTy == MVT::v32f64  || SimpleTy == MVT::v128bf16 ||
              SimpleTy == MVT::v2048i1);
    }

    /// Return true if this is a 4096-bit vector type.
    bool is4096BitVector() const {
      return (SimpleTy == MVT::v128f32 || SimpleTy == MVT::v64f64 ||
              SimpleTy == MVT::v128i32 || SimpleTy == MVT::v64i64);
    }

    /// Return true if this is a 8192-bit vector type.
    bool is8192BitVector() const {
      return (SimpleTy == MVT::v256f32 || SimpleTy == MVT::v128f64 ||
              SimpleTy == MVT::v256i32 || SimpleTy == MVT::v128i64);
    }

    /// Return true if this is a 16384 vector type.
    bool is16384BitVector() const {
      return (SimpleTy == MVT::v256i64 || SimpleTy == MVT::v512i32 ||
              SimpleTy == MVT::v256f64 || SimpleTy == MVT::v512f32);
    }

    /// Return true if this is an overloaded type for TableGen.
    bool isOverloaded() const {
      return (SimpleTy == MVT::Any || SimpleTy == MVT::iAny ||
              SimpleTy == MVT::fAny || SimpleTy == MVT::vAny ||
              SimpleTy == MVT::iPTRAny);
    }

    /// Return a vector with the same number of elements as this vector, but
    /// with the element type converted to an integer type with the same
    /// bitwidth.
    MVT changeVectorElementTypeToInteger() const {
      MVT EltTy = getVectorElementType();
      MVT IntTy = MVT::getIntegerVT(EltTy.getSizeInBits());
      MVT VecTy = MVT::getVectorVT(IntTy, getVectorElementCount());
      assert(VecTy.SimpleTy != MVT::INVALID_SIMPLE_VALUE_TYPE &&
             "Simple vector VT not representable by simple integer vector VT!");
      return VecTy;
    }

    /// Return a VT for a vector type whose attributes match ourselves
    /// with the exception of the element type that is chosen by the caller.
    MVT changeVectorElementType(MVT EltVT) const {
      MVT VecTy = MVT::getVectorVT(EltVT, getVectorElementCount());
      assert(VecTy.SimpleTy != MVT::INVALID_SIMPLE_VALUE_TYPE &&
             "Simple vector VT not representable by simple integer vector VT!");
      return VecTy;
    }

    /// Return the type converted to an equivalently sized integer or vector
    /// with integer element type. Similar to changeVectorElementTypeToInteger,
    /// but also handles scalars.
    MVT changeTypeToInteger() {
      if (isVector())
        return changeVectorElementTypeToInteger();
      return MVT::getIntegerVT(getSizeInBits());
    }

    /// Return a VT for a vector type with the same element type but
    /// half the number of elements.
    MVT getHalfNumVectorElementsVT() const {
      MVT EltVT = getVectorElementType();
      auto EltCnt = getVectorElementCount();
      assert(EltCnt.isKnownEven() && "Splitting vector, but not in half!");
      return getVectorVT(EltVT, EltCnt.divideCoefficientBy(2));
    }

    /// Returns true if the given vector is a power of 2.
    bool isPow2VectorType() const {
      unsigned NElts = getVectorMinNumElements();
      return !(NElts & (NElts - 1));
    }

    /// Widens the length of the given vector MVT up to the nearest power of 2
    /// and returns that type.
    MVT getPow2VectorType() const {
      if (isPow2VectorType())
        return *this;

      ElementCount NElts = getVectorElementCount();
      unsigned NewMinCount = 1 << Log2_32_Ceil(NElts.getKnownMinValue());
      NElts = ElementCount::get(NewMinCount, NElts.isScalable());
      return MVT::getVectorVT(getVectorElementType(), NElts);
    }

    /// If this is a vector, return the element type, otherwise return this.
    MVT getScalarType() const {
      return isVector() ? getVectorElementType() : *this;
    }

    MVT getVectorElementType() const {
      // clang-format off
      switch (SimpleTy) {
      default:
        llvm_unreachable("Not a vector MVT!");
      case v1i1:
      case v2i1:
      case v4i1:
      case v8i1:
      case v16i1:
      case v32i1:
      case v64i1:
      case v128i1:
      case v256i1:
      case v512i1:
      case v1024i1:
      case v2048i1:
      case nxv1i1:
      case nxv2i1:
      case nxv4i1:
      case nxv8i1:
      case nxv16i1:
      case nxv32i1:
      case nxv64i1: return i1;
      case v128i2:
      case v256i2: return i2;
      case v64i4:
      case v128i4: return i4;
      case v1i8:
      case v2i8:
      case v4i8:
      case v8i8:
      case v16i8:
      case v32i8:
      case v64i8:
      case v128i8:
      case v256i8:
      case v512i8:
      case v1024i8:
      case nxv1i8:
      case nxv2i8:
      case nxv4i8:
      case nxv8i8:
      case nxv16i8:
      case nxv32i8:
      case nxv64i8: return i8;
      case v1i16:
      case v2i16:
      case v3i16:
      case v4i16:
      case v8i16:
      case v16i16:
      case v32i16:
      case v64i16:
      case v128i16:
      case v256i16:
      case v512i16:
      case nxv1i16:
      case nxv2i16:
      case nxv4i16:
      case nxv8i16:
      case nxv16i16:
      case nxv32i16: return i16;
      case v1i32:
      case v2i32:
      case v3i32:
      case v4i32:
      case v5i32:
      case v6i32:
      case v7i32:
      case v8i32:
      case v9i32:
      case v10i32:
      case v11i32:
      case v12i32:
      case v16i32:
      case v32i32:
      case v64i32:
      case v128i32:
      case v256i32:
      case v512i32:
      case v1024i32:
      case v2048i32:
      case nxv1i32:
      case nxv2i32:
      case nxv4i32:
      case nxv8i32:
      case nxv16i32:
      case nxv32i32: return i32;
      case v1i64:
      case v2i64:
      case v3i64:
      case v4i64:
      case v8i64:
      case v16i64:
      case v32i64:
      case v64i64:
      case v128i64:
      case v256i64:
      case v512i64:
      case nxv1i64:
      case nxv2i64:
      case nxv4i64:
      case nxv8i64:
      case nxv16i64:
      case nxv32i64: return i64;
      case v1i128: return i128;
      case v1f16:
      case v2f16:
      case v3f16:
      case v4f16:
      case v8f16:
      case v16f16:
      case v32f16:
      case v64f16:
      case v128f16:
      case v256f16:
      case v512f16:
      case nxv1f16:
      case nxv2f16:
      case nxv4f16:
      case nxv8f16:
      case nxv16f16:
      case nxv32f16: return f16;
      case v2bf16:
      case v3bf16:
      case v4bf16:
      case v8bf16:
      case v16bf16:
      case v32bf16:
      case v64bf16:
      case v128bf16:
      case nxv1bf16:
      case nxv2bf16:
      case nxv4bf16:
      case nxv8bf16:
      case nxv16bf16:
      case nxv32bf16: return bf16;
      case v1f32:
      case v2f32:
      case v3f32:
      case v4f32:
      case v5f32:
      case v6f32:
      case v7f32:
      case v8f32:
      case v9f32:
      case v10f32:
      case v11f32:
      case v12f32:
      case v16f32:
      case v32f32:
      case v64f32:
      case v128f32:
      case v256f32:
      case v512f32:
      case v1024f32:
      case v2048f32:
      case nxv1f32:
      case nxv2f32:
      case nxv4f32:
      case nxv8f32:
      case nxv16f32: return f32;
      case v1f64:
      case v2f64:
      case v3f64:
      case v4f64:
      case v8f64:
      case v16f64:
      case v32f64:
      case v64f64:
      case v128f64:
      case v256f64:
      case v512f64:
      case nxv1f64:
      case nxv2f64:
      case nxv4f64:
      case nxv8f64: return f64;
      }
      // clang-format on
    }

    /// Given a vector type, return the minimum number of elements it contains.
    unsigned getVectorMinNumElements() const {
      switch (SimpleTy) {
      default:
        llvm_unreachable("Not a vector MVT!");
      case v2048i1:
      case v2048i32:
      case v2048f32: return 2048;
      case v1024i1:
      case v1024i8:
      case v1024i32:
      case v1024f32: return 1024;
      case v512i1:
      case v512i8:
      case v512i16:
      case v512i32:
      case v512i64:
      case v512f16:
      case v512f32:
      case v512f64: return 512;
      case v256i1:
      case v256i2:
      case v256i8:
      case v256i16:
      case v256f16:
      case v256i32:
      case v256i64:
      case v256f32:
      case v256f64: return 256;
      case v128i1:
      case v128i2:
      case v128i4:
      case v128i8:
      case v128i16:
      case v128i32:
      case v128i64:
      case v128f16:
      case v128bf16:
      case v128f32:
      case v128f64: return 128;
      case v64i1:
      case v64i4:
      case v64i8:
      case v64i16:
      case v64i32:
      case v64i64:
      case v64f16:
      case v64bf16:
      case v64f32:
      case v64f64:
      case nxv64i1:
      case nxv64i8: return 64;
      case v32i1:
      case v32i8:
      case v32i16:
      case v32i32:
      case v32i64:
      case v32f16:
      case v32bf16:
      case v32f32:
      case v32f64:
      case nxv32i1:
      case nxv32i8:
      case nxv32i16:
      case nxv32i32:
      case nxv32i64:
      case nxv32f16:
      case nxv32bf16: return 32;
      case v16i1:
      case v16i8:
      case v16i16:
      case v16i32:
      case v16i64:
      case v16f16:
      case v16bf16:
      case v16f32:
      case v16f64:
      case nxv16i1:
      case nxv16i8:
      case nxv16i16:
      case nxv16i32:
      case nxv16i64:
      case nxv16f16:
      case nxv16bf16:
      case nxv16f32: return 16;
      case v12i32:
      case v12f32: return 12;
      case v11i32:
      case v11f32: return 11;
      case v10i32:
      case v10f32: return 10;
      case v9i32:
      case v9f32: return 9;
      case v8i1:
      case v8i8:
      case v8i16:
      case v8i32:
      case v8i64:
      case v8f16:
      case v8bf16:
      case v8f32:
      case v8f64:
      case nxv8i1:
      case nxv8i8:
      case nxv8i16:
      case nxv8i32:
      case nxv8i64:
      case nxv8f16:
      case nxv8bf16:
      case nxv8f32:
      case nxv8f64: return 8;
      case v7i32:
      case v7f32: return 7;
      case v6i32:
      case v6f32: return 6;
      case v5i32:
      case v5f32: return 5;
      case v4i1:
      case v4i8:
      case v4i16:
      case v4i32:
      case v4i64:
      case v4f16:
      case v4bf16:
      case v4f32:
      case v4f64:
      case nxv4i1:
      case nxv4i8:
      case nxv4i16:
      case nxv4i32:
      case nxv4i64:
      case nxv4f16:
      case nxv4bf16:
      case nxv4f32:
      case nxv4f64: return 4;
      case v3i16:
      case v3i32:
      case v3i64:
      case v3f16:
      case v3bf16:
      case v3f32:
      case v3f64: return 3;
      case v2i1:
      case v2i8:
      case v2i16:
      case v2i32:
      case v2i64:
      case v2f16:
      case v2bf16:
      case v2f32:
      case v2f64:
      case nxv2i1:
      case nxv2i8:
      case nxv2i16:
      case nxv2i32:
      case nxv2i64:
      case nxv2f16:
      case nxv2bf16:
      case nxv2f32:
      case nxv2f64: return 2;
      case v1i1:
      case v1i8:
      case v1i16:
      case v1i32:
      case v1i64:
      case v1i128:
      case v1f16:
      case v1f32:
      case v1f64:
      case nxv1i1:
      case nxv1i8:
      case nxv1i16:
      case nxv1i32:
      case nxv1i64:
      case nxv1f16:
      case nxv1bf16:
      case nxv1f32:
      case nxv1f64: return 1;
      }
    }

    ElementCount getVectorElementCount() const {
      return ElementCount::get(getVectorMinNumElements(), isScalableVector());
    }

    unsigned getVectorNumElements() const {
      if (isScalableVector())
        llvm::reportInvalidSizeRequest(
            "Possible incorrect use of MVT::getVectorNumElements() for "
            "scalable vector. Scalable flag may be dropped, use "
            "MVT::getVectorElementCount() instead");
      return getVectorMinNumElements();
    }

    /// Returns the size of the specified MVT in bits.
    ///
    /// If the value type is a scalable vector type, the scalable property will
    /// be set and the runtime size will be a positive integer multiple of the
    /// base size.
    TypeSize getSizeInBits() const {
      switch (SimpleTy) {
      default:
        llvm_unreachable("getSizeInBits called on extended MVT.");
      case Other:
        llvm_unreachable("Value type is non-standard value, Other.");
      case iPTR:
        llvm_unreachable("Value type size is target-dependent. Ask TLI.");
      case iPTRAny:
      case iAny:
      case fAny:
      case vAny:
      case Any:
        llvm_unreachable("Value type is overloaded.");
      case token:
        llvm_unreachable("Token type is a sentinel that cannot be used "
                         "in codegen and has no size");
      case Metadata:
        llvm_unreachable("Value type is metadata.");
      case i1:
      case v1i1: return TypeSize::Fixed(1);
      case nxv1i1: return TypeSize::Scalable(1);
      case i2:
      case v2i1: return TypeSize::Fixed(2);
      case nxv2i1: return TypeSize::Scalable(2);
      case i4:
      case v4i1: return TypeSize::Fixed(4);
      case nxv4i1: return TypeSize::Scalable(4);
      case i8  :
      case v1i8:
      case v8i1: return TypeSize::Fixed(8);
      case nxv1i8:
      case nxv8i1: return TypeSize::Scalable(8);
      case i16 :
      case f16:
      case bf16:
      case v16i1:
      case v2i8:
      case v1i16:
      case v1f16: return TypeSize::Fixed(16);
      case aarch64svcount:
      case nxv16i1:
      case nxv2i8:
      case nxv1i16:
      case nxv1bf16:
      case nxv1f16: return TypeSize::Scalable(16);
      case f32 :
      case i32 :
      case v32i1:
      case v4i8:
      case v2i16:
      case v2f16:
      case v2bf16:
      case v1f32:
      case v1i32: return TypeSize::Fixed(32);
      case nxv32i1:
      case nxv4i8:
      case nxv2i16:
      case nxv1i32:
      case nxv2f16:
      case nxv2bf16:
      case nxv1f32: return TypeSize::Scalable(32);
      case v3i16:
      case v3f16:
      case v3bf16: return TypeSize::Fixed(48);
      case x86mmx:
      case f64 :
      case i64 :
      case v64i1:
      case v8i8:
      case v4i16:
      case v2i32:
      case v1i64:
      case v4f16:
      case v4bf16:
      case v2f32:
      case v1f64: return TypeSize::Fixed(64);
      case nxv64i1:
      case nxv8i8:
      case nxv4i16:
      case nxv2i32:
      case nxv1i64:
      case nxv4f16:
      case nxv4bf16:
      case nxv2f32:
      case nxv1f64: return TypeSize::Scalable(64);
      case f80 :  return TypeSize::Fixed(80);
      case v3i32:
      case v3f32: return TypeSize::Fixed(96);
      case f128:
      case ppcf128:
      case i128:
      case v128i1:
      case v16i8:
      case v8i16:
      case v4i32:
      case v2i64:
      case v1i128:
      case v8f16:
      case v8bf16:
      case v4f32:
      case v2f64: return TypeSize::Fixed(128);
      case nxv16i8:
      case nxv8i16:
      case nxv4i32:
      case nxv2i64:
      case nxv8f16:
      case nxv8bf16:
      case nxv4f32:
      case nxv2f64: return TypeSize::Scalable(128);
      case v5i32:
      case v5f32: return TypeSize::Fixed(160);
      case v6i32:
      case v3i64:
      case v6f32:
      case v3f64: return TypeSize::Fixed(192);
      case v7i32:
      case v7f32: return TypeSize::Fixed(224);
      case v256i1:
      case v128i2:
      case v64i4:
      case v32i8:
      case v16i16:
      case v8i32:
      case v4i64:
      case v16f16:
      case v16bf16:
      case v8f32:
      case v4f64: return TypeSize::Fixed(256);
      case nxv32i8:
      case nxv16i16:
      case nxv8i32:
      case nxv4i64:
      case nxv16f16:
      case nxv16bf16:
      case nxv8f32:
      case nxv4f64: return TypeSize::Scalable(256);
      case v9i32:
      case v9f32: return TypeSize::Fixed(288);
      case v10i32:
      case v10f32: return TypeSize::Fixed(320);
      case v11i32:
      case v11f32: return TypeSize::Fixed(352);
      case v12i32:
      case v12f32: return TypeSize::Fixed(384);
      case i64x8:
      case v512i1:
      case v256i2:
      case v128i4:
      case v64i8:
      case v32i16:
      case v16i32:
      case v8i64:
      case v32f16:
      case v32bf16:
      case v16f32:
      case v8f64: return TypeSize::Fixed(512);
      case nxv64i8:
      case nxv32i16:
      case nxv16i32:
      case nxv8i64:
      case nxv32f16:
      case nxv32bf16:
      case nxv16f32:
      case nxv8f64: return TypeSize::Scalable(512);
      case v1024i1:
      case v128i8:
      case v64i16:
      case v32i32:
      case v16i64:
      case v64f16:
      case v64bf16:
      case v32f32:
      case v16f64: return TypeSize::Fixed(1024);
      case nxv32i32:
      case nxv16i64: return TypeSize::Scalable(1024);
      case v2048i1:
      case v256i8:
      case v128i16:
      case v64i32:
      case v32i64:
      case v128f16:
      case v128bf16:
      case v64f32:
      case v32f64: return TypeSize::Fixed(2048);
      case nxv32i64: return TypeSize::Scalable(2048);
      case v512i8:
      case v256i16:
      case v128i32:
      case v64i64:
      case v256f16:
      case v128f32:
      case v64f64:  return TypeSize::Fixed(4096);
      case v1024i8:
      case v512i16:
      case v256i32:
      case v128i64:
      case v512f16:
      case v256f32:
      case x86amx:
      case v128f64:  return TypeSize::Fixed(8192);
      case v512i32:
      case v256i64:
      case v512f32:
      case v256f64:  return TypeSize::Fixed(16384);
      case v512i64:
      case v512f64:
      case v1024i32:
      case v1024f32:  return TypeSize::Fixed(32768);
      case v2048i32:
      case v2048f32:  return TypeSize::Fixed(65536);
      case funcref:
      case externref: return TypeSize::Fixed(0); // opaque type
      }
    }

    /// Return the size of the specified fixed width value type in bits. The
    /// function will assert if the type is scalable.
    uint64_t getFixedSizeInBits() const {
      return getSizeInBits().getFixedValue();
    }

    uint64_t getScalarSizeInBits() const {
      return getScalarType().getSizeInBits().getFixedValue();
    }

    /// Return the number of bytes overwritten by a store of the specified value
    /// type.
    ///
    /// If the value type is a scalable vector type, the scalable property will
    /// be set and the runtime size will be a positive integer multiple of the
    /// base size.
    TypeSize getStoreSize() const {
      TypeSize BaseSize = getSizeInBits();
      return {(BaseSize.getKnownMinValue() + 7) / 8, BaseSize.isScalable()};
    }

    // Return the number of bytes overwritten by a store of this value type or
    // this value type's element type in the case of a vector.
    uint64_t getScalarStoreSize() const {
      return getScalarType().getStoreSize().getFixedValue();
    }

    /// Return the number of bits overwritten by a store of the specified value
    /// type.
    ///
    /// If the value type is a scalable vector type, the scalable property will
    /// be set and the runtime size will be a positive integer multiple of the
    /// base size.
    TypeSize getStoreSizeInBits() const {
      return getStoreSize() * 8;
    }

    /// Returns true if the number of bits for the type is a multiple of an
    /// 8-bit byte.
    bool isByteSized() const { return getSizeInBits().isKnownMultipleOf(8); }

    /// Return true if we know at compile time this has more bits than VT.
    bool knownBitsGT(MVT VT) const {
      return TypeSize::isKnownGT(getSizeInBits(), VT.getSizeInBits());
    }

    /// Return true if we know at compile time this has more than or the same
    /// bits as VT.
    bool knownBitsGE(MVT VT) const {
      return TypeSize::isKnownGE(getSizeInBits(), VT.getSizeInBits());
    }

    /// Return true if we know at compile time this has fewer bits than VT.
    bool knownBitsLT(MVT VT) const {
      return TypeSize::isKnownLT(getSizeInBits(), VT.getSizeInBits());
    }

    /// Return true if we know at compile time this has fewer than or the same
    /// bits as VT.
    bool knownBitsLE(MVT VT) const {
      return TypeSize::isKnownLE(getSizeInBits(), VT.getSizeInBits());
    }

    /// Return true if this has more bits than VT.
    bool bitsGT(MVT VT) const {
      assert(isScalableVector() == VT.isScalableVector() &&
             "Comparison between scalable and fixed types");
      return knownBitsGT(VT);
    }

    /// Return true if this has no less bits than VT.
    bool bitsGE(MVT VT) const {
      assert(isScalableVector() == VT.isScalableVector() &&
             "Comparison between scalable and fixed types");
      return knownBitsGE(VT);
    }

    /// Return true if this has less bits than VT.
    bool bitsLT(MVT VT) const {
      assert(isScalableVector() == VT.isScalableVector() &&
             "Comparison between scalable and fixed types");
      return knownBitsLT(VT);
    }

    /// Return true if this has no more bits than VT.
    bool bitsLE(MVT VT) const {
      assert(isScalableVector() == VT.isScalableVector() &&
             "Comparison between scalable and fixed types");
      return knownBitsLE(VT);
    }

    static MVT getFloatingPointVT(unsigned BitWidth) {
      switch (BitWidth) {
      default:
        llvm_unreachable("Bad bit width!");
      case 16:
        return MVT::f16;
      case 32:
        return MVT::f32;
      case 64:
        return MVT::f64;
      case 80:
        return MVT::f80;
      case 128:
        return MVT::f128;
      }
    }

    static MVT getIntegerVT(unsigned BitWidth) {
      switch (BitWidth) {
      default:
        return (MVT::SimpleValueType)(MVT::INVALID_SIMPLE_VALUE_TYPE);
      case 1:
        return MVT::i1;
      case 2:
        return MVT::i2;
      case 4:
        return MVT::i4;
      case 8:
        return MVT::i8;
      case 16:
        return MVT::i16;
      case 32:
        return MVT::i32;
      case 64:
        return MVT::i64;
      case 128:
        return MVT::i128;
      }
    }

    static MVT getVectorVT(MVT VT, unsigned NumElements) {
      // clang-format off
      switch (VT.SimpleTy) {
      default:
        break;
      case MVT::i1:
        if (NumElements == 1)    return MVT::v1i1;
        if (NumElements == 2)    return MVT::v2i1;
        if (NumElements == 4)    return MVT::v4i1;
        if (NumElements == 8)    return MVT::v8i1;
        if (NumElements == 16)   return MVT::v16i1;
        if (NumElements == 32)   return MVT::v32i1;
        if (NumElements == 64)   return MVT::v64i1;
        if (NumElements == 128)  return MVT::v128i1;
        if (NumElements == 256)  return MVT::v256i1;
        if (NumElements == 512)  return MVT::v512i1;
        if (NumElements == 1024) return MVT::v1024i1;
        if (NumElements == 2048) return MVT::v2048i1;
        break;
      case MVT::i2:
        if (NumElements == 128) return MVT::v128i2;
        if (NumElements == 256) return MVT::v256i2;
        break;
      case MVT::i4:
        if (NumElements == 64)  return MVT::v64i4;
        if (NumElements == 128) return MVT::v128i4;
        break;
      case MVT::i8:
        if (NumElements == 1)   return MVT::v1i8;
        if (NumElements == 2)   return MVT::v2i8;
        if (NumElements == 4)   return MVT::v4i8;
        if (NumElements == 8)   return MVT::v8i8;
        if (NumElements == 16)  return MVT::v16i8;
        if (NumElements == 32)  return MVT::v32i8;
        if (NumElements == 64)  return MVT::v64i8;
        if (NumElements == 128) return MVT::v128i8;
        if (NumElements == 256) return MVT::v256i8;
        if (NumElements == 512) return MVT::v512i8;
        if (NumElements == 1024) return MVT::v1024i8;
        break;
      case MVT::i16:
        if (NumElements == 1)   return MVT::v1i16;
        if (NumElements == 2)   return MVT::v2i16;
        if (NumElements == 3)   return MVT::v3i16;
        if (NumElements == 4)   return MVT::v4i16;
        if (NumElements == 8)   return MVT::v8i16;
        if (NumElements == 16)  return MVT::v16i16;
        if (NumElements == 32)  return MVT::v32i16;
        if (NumElements == 64)  return MVT::v64i16;
        if (NumElements == 128) return MVT::v128i16;
        if (NumElements == 256) return MVT::v256i16;
        if (NumElements == 512) return MVT::v512i16;
        break;
      case MVT::i32:
        if (NumElements == 1)    return MVT::v1i32;
        if (NumElements == 2)    return MVT::v2i32;
        if (NumElements == 3)    return MVT::v3i32;
        if (NumElements == 4)    return MVT::v4i32;
        if (NumElements == 5)    return MVT::v5i32;
        if (NumElements == 6)    return MVT::v6i32;
        if (NumElements == 7)    return MVT::v7i32;
        if (NumElements == 8)    return MVT::v8i32;
        if (NumElements == 9)    return MVT::v9i32;
        if (NumElements == 10)   return MVT::v10i32;
        if (NumElements == 11)   return MVT::v11i32;
        if (NumElements == 12)   return MVT::v12i32;
        if (NumElements == 16)   return MVT::v16i32;
        if (NumElements == 32)   return MVT::v32i32;
        if (NumElements == 64)   return MVT::v64i32;
        if (NumElements == 128)  return MVT::v128i32;
        if (NumElements == 256)  return MVT::v256i32;
        if (NumElements == 512)  return MVT::v512i32;
        if (NumElements == 1024) return MVT::v1024i32;
        if (NumElements == 2048) return MVT::v2048i32;
        break;
      case MVT::i64:
        if (NumElements == 1)  return MVT::v1i64;
        if (NumElements == 2)  return MVT::v2i64;
        if (NumElements == 3)  return MVT::v3i64;
        if (NumElements == 4)  return MVT::v4i64;
        if (NumElements == 8)  return MVT::v8i64;
        if (NumElements == 16) return MVT::v16i64;
        if (NumElements == 32) return MVT::v32i64;
        if (NumElements == 64) return MVT::v64i64;
        if (NumElements == 128) return MVT::v128i64;
        if (NumElements == 256) return MVT::v256i64;
        if (NumElements == 512) return MVT::v512i64;
        break;
      case MVT::i128:
        if (NumElements == 1)  return MVT::v1i128;
        break;
      case MVT::f16:
        if (NumElements == 1)   return MVT::v1f16;
        if (NumElements == 2)   return MVT::v2f16;
        if (NumElements == 3)   return MVT::v3f16;
        if (NumElements == 4)   return MVT::v4f16;
        if (NumElements == 8)   return MVT::v8f16;
        if (NumElements == 16)  return MVT::v16f16;
        if (NumElements == 32)  return MVT::v32f16;
        if (NumElements == 64)  return MVT::v64f16;
        if (NumElements == 128) return MVT::v128f16;
        if (NumElements == 256) return MVT::v256f16;
        if (NumElements == 512) return MVT::v512f16;
        break;
      case MVT::bf16:
        if (NumElements == 2)   return MVT::v2bf16;
        if (NumElements == 3)   return MVT::v3bf16;
        if (NumElements == 4)   return MVT::v4bf16;
        if (NumElements == 8)   return MVT::v8bf16;
        if (NumElements == 16)  return MVT::v16bf16;
        if (NumElements == 32)  return MVT::v32bf16;
        if (NumElements == 64)  return MVT::v64bf16;
        if (NumElements == 128) return MVT::v128bf16;
        break;
      case MVT::f32:
        if (NumElements == 1)    return MVT::v1f32;
        if (NumElements == 2)    return MVT::v2f32;
        if (NumElements == 3)    return MVT::v3f32;
        if (NumElements == 4)    return MVT::v4f32;
        if (NumElements == 5)    return MVT::v5f32;
        if (NumElements == 6)    return MVT::v6f32;
        if (NumElements == 7)    return MVT::v7f32;
        if (NumElements == 8)    return MVT::v8f32;
        if (NumElements == 9)    return MVT::v9f32;
        if (NumElements == 10)   return MVT::v10f32;
        if (NumElements == 11)   return MVT::v11f32;
        if (NumElements == 12)   return MVT::v12f32;
        if (NumElements == 16)   return MVT::v16f32;
        if (NumElements == 32)   return MVT::v32f32;
        if (NumElements == 64)   return MVT::v64f32;
        if (NumElements == 128)  return MVT::v128f32;
        if (NumElements == 256)  return MVT::v256f32;
        if (NumElements == 512)  return MVT::v512f32;
        if (NumElements == 1024) return MVT::v1024f32;
        if (NumElements == 2048) return MVT::v2048f32;
        break;
      case MVT::f64:
        if (NumElements == 1)  return MVT::v1f64;
        if (NumElements == 2)  return MVT::v2f64;
        if (NumElements == 3)  return MVT::v3f64;
        if (NumElements == 4)  return MVT::v4f64;
        if (NumElements == 8)  return MVT::v8f64;
        if (NumElements == 16) return MVT::v16f64;
        if (NumElements == 32) return MVT::v32f64;
        if (NumElements == 64) return MVT::v64f64;
        if (NumElements == 128) return MVT::v128f64;
        if (NumElements == 256) return MVT::v256f64;
        if (NumElements == 512) return MVT::v512f64;
        break;
      }
      return (MVT::SimpleValueType)(MVT::INVALID_SIMPLE_VALUE_TYPE);
      // clang-format on
    }

    static MVT getScalableVectorVT(MVT VT, unsigned NumElements) {
      switch(VT.SimpleTy) {
        default:
          break;
        case MVT::i1:
          if (NumElements == 1)  return MVT::nxv1i1;
          if (NumElements == 2)  return MVT::nxv2i1;
          if (NumElements == 4)  return MVT::nxv4i1;
          if (NumElements == 8)  return MVT::nxv8i1;
          if (NumElements == 16) return MVT::nxv16i1;
          if (NumElements == 32) return MVT::nxv32i1;
          if (NumElements == 64) return MVT::nxv64i1;
          break;
        case MVT::i8:
          if (NumElements == 1)  return MVT::nxv1i8;
          if (NumElements == 2)  return MVT::nxv2i8;
          if (NumElements == 4)  return MVT::nxv4i8;
          if (NumElements == 8)  return MVT::nxv8i8;
          if (NumElements == 16) return MVT::nxv16i8;
          if (NumElements == 32) return MVT::nxv32i8;
          if (NumElements == 64) return MVT::nxv64i8;
          break;
        case MVT::i16:
          if (NumElements == 1)  return MVT::nxv1i16;
          if (NumElements == 2)  return MVT::nxv2i16;
          if (NumElements == 4)  return MVT::nxv4i16;
          if (NumElements == 8)  return MVT::nxv8i16;
          if (NumElements == 16) return MVT::nxv16i16;
          if (NumElements == 32) return MVT::nxv32i16;
          break;
        case MVT::i32:
          if (NumElements == 1)  return MVT::nxv1i32;
          if (NumElements == 2)  return MVT::nxv2i32;
          if (NumElements == 4)  return MVT::nxv4i32;
          if (NumElements == 8)  return MVT::nxv8i32;
          if (NumElements == 16) return MVT::nxv16i32;
          if (NumElements == 32) return MVT::nxv32i32;
          break;
        case MVT::i64:
          if (NumElements == 1)  return MVT::nxv1i64;
          if (NumElements == 2)  return MVT::nxv2i64;
          if (NumElements == 4)  return MVT::nxv4i64;
          if (NumElements == 8)  return MVT::nxv8i64;
          if (NumElements == 16) return MVT::nxv16i64;
          if (NumElements == 32) return MVT::nxv32i64;
          break;
        case MVT::f16:
          if (NumElements == 1)  return MVT::nxv1f16;
          if (NumElements == 2)  return MVT::nxv2f16;
          if (NumElements == 4)  return MVT::nxv4f16;
          if (NumElements == 8)  return MVT::nxv8f16;
          if (NumElements == 16)  return MVT::nxv16f16;
          if (NumElements == 32)  return MVT::nxv32f16;
          break;
        case MVT::bf16:
          if (NumElements == 1)  return MVT::nxv1bf16;
          if (NumElements == 2)  return MVT::nxv2bf16;
          if (NumElements == 4)  return MVT::nxv4bf16;
          if (NumElements == 8)  return MVT::nxv8bf16;
          if (NumElements == 16)  return MVT::nxv16bf16;
          if (NumElements == 32)  return MVT::nxv32bf16;
          break;
        case MVT::f32:
          if (NumElements == 1)  return MVT::nxv1f32;
          if (NumElements == 2)  return MVT::nxv2f32;
          if (NumElements == 4)  return MVT::nxv4f32;
          if (NumElements == 8)  return MVT::nxv8f32;
          if (NumElements == 16) return MVT::nxv16f32;
          break;
        case MVT::f64:
          if (NumElements == 1)  return MVT::nxv1f64;
          if (NumElements == 2)  return MVT::nxv2f64;
          if (NumElements == 4)  return MVT::nxv4f64;
          if (NumElements == 8)  return MVT::nxv8f64;
          break;
      }
      return (MVT::SimpleValueType)(MVT::INVALID_SIMPLE_VALUE_TYPE);
    }

    static MVT getVectorVT(MVT VT, unsigned NumElements, bool IsScalable) {
      if (IsScalable)
        return getScalableVectorVT(VT, NumElements);
      return getVectorVT(VT, NumElements);
    }

    static MVT getVectorVT(MVT VT, ElementCount EC) {
      if (EC.isScalable())
        return getScalableVectorVT(VT, EC.getKnownMinValue());
      return getVectorVT(VT, EC.getKnownMinValue());
    }

    /// Return the value type corresponding to the specified type.  This returns
    /// all pointers as iPTR.  If HandleUnknown is true, unknown types are
    /// returned as Other, otherwise they are invalid.
    static MVT getVT(Type *Ty, bool HandleUnknown = false);

  public:
    /// SimpleValueType Iteration
    /// @{
    static auto all_valuetypes() {
      return enum_seq_inclusive(MVT::FIRST_VALUETYPE, MVT::LAST_VALUETYPE,
                                force_iteration_on_noniterable_enum);
    }

    static auto integer_valuetypes() {
      return enum_seq_inclusive(MVT::FIRST_INTEGER_VALUETYPE,
                                MVT::LAST_INTEGER_VALUETYPE,
                                force_iteration_on_noniterable_enum);
    }

    static auto fp_valuetypes() {
      return enum_seq_inclusive(MVT::FIRST_FP_VALUETYPE, MVT::LAST_FP_VALUETYPE,
                                force_iteration_on_noniterable_enum);
    }

    static auto vector_valuetypes() {
      return enum_seq_inclusive(MVT::FIRST_VECTOR_VALUETYPE,
                                MVT::LAST_VECTOR_VALUETYPE,
                                force_iteration_on_noniterable_enum);
    }

    static auto fixedlen_vector_valuetypes() {
      return enum_seq_inclusive(MVT::FIRST_FIXEDLEN_VECTOR_VALUETYPE,
                                MVT::LAST_FIXEDLEN_VECTOR_VALUETYPE,
                                force_iteration_on_noniterable_enum);
    }

    static auto scalable_vector_valuetypes() {
      return enum_seq_inclusive(MVT::FIRST_SCALABLE_VECTOR_VALUETYPE,
                                MVT::LAST_SCALABLE_VECTOR_VALUETYPE,
                                force_iteration_on_noniterable_enum);
    }

    static auto integer_fixedlen_vector_valuetypes() {
      return enum_seq_inclusive(MVT::FIRST_INTEGER_FIXEDLEN_VECTOR_VALUETYPE,
                                MVT::LAST_INTEGER_FIXEDLEN_VECTOR_VALUETYPE,
                                force_iteration_on_noniterable_enum);
    }

    static auto fp_fixedlen_vector_valuetypes() {
      return enum_seq_inclusive(MVT::FIRST_FP_FIXEDLEN_VECTOR_VALUETYPE,
                                MVT::LAST_FP_FIXEDLEN_VECTOR_VALUETYPE,
                                force_iteration_on_noniterable_enum);
    }

    static auto integer_scalable_vector_valuetypes() {
      return enum_seq_inclusive(MVT::FIRST_INTEGER_SCALABLE_VECTOR_VALUETYPE,
                                MVT::LAST_INTEGER_SCALABLE_VECTOR_VALUETYPE,
                                force_iteration_on_noniterable_enum);
    }

    static auto fp_scalable_vector_valuetypes() {
      return enum_seq_inclusive(MVT::FIRST_FP_SCALABLE_VECTOR_VALUETYPE,
                                MVT::LAST_FP_SCALABLE_VECTOR_VALUETYPE,
                                force_iteration_on_noniterable_enum);
    }
    /// @}
  };

  inline raw_ostream &operator<<(raw_ostream &OS, const MVT &VT) {
    VT.print(OS);
    return OS;
  }

} // end namespace llvm

#endif // LLVM_SUPPORT_MACHINEVALUETYPE_H<|MERGE_RESOLUTION|>--- conflicted
+++ resolved
@@ -289,18 +289,11 @@
                                // unspecified type.  The register class
                                // will be determined by the opcode.
 
-<<<<<<< HEAD
       funcref        = 194,    // WebAssembly's funcref type
       externref      = 195,    // WebAssembly's externref type
       x86amx         = 196,    // This is an X86 AMX value
       i64x8          = 197,    // 8 Consecutive GPRs (AArch64)
-=======
-      funcref        = 192,    // WebAssembly's funcref type
-      externref      = 193,    // WebAssembly's externref type
-      x86amx         = 194,    // This is an X86 AMX value
-      i64x8          = 195,    // 8 Consecutive GPRs (AArch64)
-      aarch64svcount = 196,    // AArch64 predicate-as-counter
->>>>>>> 170e7a0e
+      aarch64svcount = 198,    // AArch64 predicate-as-counter
 
       FIRST_VALUETYPE =  1,    // This is always the beginning of the list.
       LAST_VALUETYPE = aarch64svcount, // This always remains at the end of the list.
