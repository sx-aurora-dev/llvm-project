//===- Support/MachineValueType.h - Machine-Level types ---------*- C++ -*-===//
//
// Part of the LLVM Project, under the Apache License v2.0 with LLVM Exceptions.
// See https://llvm.org/LICENSE.txt for license information.
// SPDX-License-Identifier: Apache-2.0 WITH LLVM-exception
//
//===----------------------------------------------------------------------===//
//
// This file defines the set of machine-level target independent types which
// legal values in the code generator use.
//
//===----------------------------------------------------------------------===//

#ifndef LLVM_SUPPORT_MACHINEVALUETYPE_H
#define LLVM_SUPPORT_MACHINEVALUETYPE_H

#include "llvm/ADT/Sequence.h"
#include "llvm/ADT/iterator_range.h"
#include "llvm/Support/ErrorHandling.h"
#include "llvm/Support/MathExtras.h"
#include "llvm/Support/TypeSize.h"
#include <cassert>

namespace llvm {

  class Type;

  /// Machine Value Type. Every type that is supported natively by some
  /// processor targeted by LLVM occurs here. This means that any legal value
  /// type can be represented by an MVT.
  class MVT {
  public:
    enum SimpleValueType : uint8_t {
      // clang-format off

      // Simple value types that aren't explicitly part of this enumeration
      // are considered extended value types.
      INVALID_SIMPLE_VALUE_TYPE = 0,

      // If you change this numbering, you must change the values in
      // ValueTypes.td as well!
      Other          =   1,   // This is a non-standard value
      i1             =   2,   // This is a 1 bit integer value
      i8             =   3,   // This is an 8 bit integer value
      i16            =   4,   // This is a 16 bit integer value
      i32            =   5,   // This is a 32 bit integer value
      i64            =   6,   // This is a 64 bit integer value
      i128           =   7,   // This is a 128 bit integer value

      FIRST_INTEGER_VALUETYPE = i1,
      LAST_INTEGER_VALUETYPE  = i128,

      bf16           =   8,   // This is a 16 bit brain floating point value
      f16            =   9,   // This is a 16 bit floating point value
      f32            =  10,   // This is a 32 bit floating point value
      f64            =  11,   // This is a 64 bit floating point value
      f80            =  12,   // This is a 80 bit floating point value
      f128           =  13,   // This is a 128 bit floating point value
      ppcf128        =  14,   // This is a PPC 128-bit floating point value

      FIRST_FP_VALUETYPE = bf16,
      LAST_FP_VALUETYPE  = ppcf128,

      v1i1           =  15,   //    1 x i1
      v2i1           =  16,   //    2 x i1
      v4i1           =  17,   //    4 x i1
      v8i1           =  18,   //    8 x i1
      v16i1          =  19,   //   16 x i1
      v32i1          =  20,   //   32 x i1
      v64i1          =  21,   //   64 x i1
      v128i1         =  22,   //  128 x i1
      v256i1         =  23,   //  256 x i1
      v512i1         =  24,   //  512 x i1
      v1024i1        =  25,   // 1024 x i1

      v1i8           =  26,   //    1 x i8
      v2i8           =  27,   //    2 x i8
      v4i8           =  28,   //    4 x i8
      v8i8           =  29,   //    8 x i8
      v16i8          =  30,   //   16 x i8
      v32i8          =  31,   //   32 x i8
      v64i8          =  32,   //   64 x i8
      v128i8         =  33,   //  128 x i8
      v256i8         =  34,   //  256 x i8
      v512i8         =  35,   //  512 x i8
      v1024i8        =  36,   // 1024 x i8

      v1i16          =  37,   //   1 x i16
      v2i16          =  38,   //   2 x i16
      v3i16          =  39,   //   3 x i16
      v4i16          =  40,   //   4 x i16
      v8i16          =  41,   //   8 x i16
      v16i16         =  42,   //  16 x i16
      v32i16         =  43,   //  32 x i16
      v64i16         =  44,   //  64 x i16
      v128i16        =  45,   // 128 x i16
      v256i16        =  46,   // 256 x i16
      v512i16        =  47,   // 512 x i16

      v1i32          =  48,   //    1 x i32
      v2i32          =  49,   //    2 x i32
      v3i32          =  50,   //    3 x i32
      v4i32          =  51,   //    4 x i32
      v5i32          =  52,   //    5 x i32
      v6i32          =  53,   //    6 x i32
      v7i32          =  54,   //    7 x i32
      v8i32          =  55,   //    8 x i32
      v16i32         =  56,   //   16 x i32
      v32i32         =  57,   //   32 x i32
      v64i32         =  58,   //   64 x i32
      v128i32        =  59,   //  128 x i32
      v256i32        =  60,   //  256 x i32
      v512i32        =  61,   //  512 x i32
      v1024i32       =  62,   // 1024 x i32
      v2048i32       =  63,   // 2048 x i32

      v1i64          =  64,   //   1 x i64
      v2i64          =  65,   //   2 x i64
      v3i64          =  66,   //   3 x i64
      v4i64          =  67,   //   4 x i64
      v8i64          =  68,   //   8 x i64
      v16i64         =  69,   //  16 x i64
      v32i64         =  70,   //  32 x i64
      v64i64         =  71,   //  64 x i64
      v128i64        =  72,   // 128 x i64
      v256i64        =  73,   // 256 x i64
      v512i64        =  74,   // 512 x i64

      v1i128         =  75,   //  1 x i128

      FIRST_INTEGER_FIXEDLEN_VECTOR_VALUETYPE = v1i1,
      LAST_INTEGER_FIXEDLEN_VECTOR_VALUETYPE = v1i128,

      v1f16          =  76,   //    1 x f16
      v2f16          =  77,   //    2 x f16
      v3f16          =  78,   //    3 x f16
      v4f16          =  79,   //    4 x f16
      v8f16          =  80,   //    8 x f16
      v16f16         =  81,   //   16 x f16
      v32f16         =  82,   //   32 x f16
      v64f16         =  83,   //   64 x f16
      v128f16        =  84,   //  128 x f16
      v256f16        =  85,   //  256 x f16
      v512f16        =  86,   //  256 x f16

      v2bf16         =  87,   //    2 x bf16
      v3bf16         =  88,   //    3 x bf16
      v4bf16         =  89,   //    4 x bf16
      v8bf16         =  90,   //    8 x bf16
      v16bf16        =  91,   //   16 x bf16
      v32bf16        =  92,   //   32 x bf16
      v64bf16        =  93,   //   64 x bf16
      v128bf16       =  94,   //  128 x bf16

      v1f32          =  95,   //    1 x f32
      v2f32          =  96,   //    2 x f32
      v3f32          =  97,   //    3 x f32
      v4f32          =  98,   //    4 x f32
      v5f32          =  99,   //    5 x f32
      v6f32          = 100,   //    6 x f32
      v7f32          = 101,   //    7 x f32
      v8f32          = 102,   //    8 x f32
      v16f32         = 103,   //   16 x f32
      v32f32         = 104,   //   32 x f32
      v64f32         = 105,   //   64 x f32
      v128f32        = 106,   //  128 x f32
      v256f32        = 107,   //  256 x f32
      v512f32        = 108,   //  512 x f32
      v1024f32       = 109,   // 1024 x f32
      v2048f32       = 110,   // 2048 x f32

      v1f64          = 111,   //    1 x f64
      v2f64          = 112,   //    2 x f64
      v3f64          = 113,   //    3 x f64
      v4f64          = 114,   //    4 x f64
      v8f64          = 115,   //    8 x f64
      v16f64         = 116,   //   16 x f64
      v32f64         = 117,   //   32 x f64
      v64f64         = 118,   //   64 x f64
      v128f64        = 119,   //  128 x f64
      v256f64        = 120,   //  256 x f64
      v512f64        = 121,   //  512 x f64

      FIRST_FP_FIXEDLEN_VECTOR_VALUETYPE = v1f16,
      LAST_FP_FIXEDLEN_VECTOR_VALUETYPE = v512f64,

      FIRST_FIXEDLEN_VECTOR_VALUETYPE = v1i1,
      LAST_FIXEDLEN_VECTOR_VALUETYPE = v512f64,

      nxv1i1         = 122,   // n x  1 x i1
      nxv2i1         = 123,   // n x  2 x i1
      nxv4i1         = 124,   // n x  4 x i1
      nxv8i1         = 125,   // n x  8 x i1
      nxv16i1        = 126,   // n x 16 x i1
      nxv32i1        = 127,   // n x 32 x i1
      nxv64i1        = 128,   // n x 64 x i1

      nxv1i8         = 129,   // n x  1 x i8
      nxv2i8         = 130,   // n x  2 x i8
      nxv4i8         = 131,   // n x  4 x i8
      nxv8i8         = 132,   // n x  8 x i8
      nxv16i8        = 133,   // n x 16 x i8
      nxv32i8        = 134,   // n x 32 x i8
      nxv64i8        = 135,   // n x 64 x i8

      nxv1i16        = 136,  // n x  1 x i16
      nxv2i16        = 137,  // n x  2 x i16
      nxv4i16        = 138,  // n x  4 x i16
      nxv8i16        = 139,  // n x  8 x i16
      nxv16i16       = 140,  // n x 16 x i16
      nxv32i16       = 141,  // n x 32 x i16

      nxv1i32        = 142,  // n x  1 x i32
      nxv2i32        = 143,  // n x  2 x i32
      nxv4i32        = 144,  // n x  4 x i32
      nxv8i32        = 145,  // n x  8 x i32
      nxv16i32       = 146,  // n x 16 x i32
      nxv32i32       = 147,  // n x 32 x i32

      nxv1i64        = 148,  // n x  1 x i64
      nxv2i64        = 149,  // n x  2 x i64
      nxv4i64        = 150,  // n x  4 x i64
      nxv8i64        = 151,  // n x  8 x i64
      nxv16i64       = 152,  // n x 16 x i64
      nxv32i64       = 153,  // n x 32 x i64

      FIRST_INTEGER_SCALABLE_VECTOR_VALUETYPE = nxv1i1,
      LAST_INTEGER_SCALABLE_VECTOR_VALUETYPE = nxv32i64,

      nxv1f16        = 154,  // n x  1 x f16
      nxv2f16        = 155,  // n x  2 x f16
      nxv4f16        = 156,  // n x  4 x f16
      nxv8f16        = 157,  // n x  8 x f16
      nxv16f16       = 158,  // n x 16 x f16
      nxv32f16       = 159,  // n x 32 x f16

      nxv1bf16       = 160,  // n x  1 x bf16
      nxv2bf16       = 161,  // n x  2 x bf16
      nxv4bf16       = 162,  // n x  4 x bf16
      nxv8bf16       = 163,  // n x  8 x bf16

      nxv1f32        = 164,  // n x  1 x f32
      nxv2f32        = 165,  // n x  2 x f32
      nxv4f32        = 166,  // n x  4 x f32
      nxv8f32        = 167,  // n x  8 x f32
      nxv16f32       = 168,  // n x 16 x f32

      nxv1f64        = 169,  // n x  1 x f64
      nxv2f64        = 170,  // n x  2 x f64
      nxv4f64        = 171,  // n x  4 x f64
      nxv8f64        = 172,  // n x  8 x f64

      FIRST_FP_SCALABLE_VECTOR_VALUETYPE = nxv1f16,
      LAST_FP_SCALABLE_VECTOR_VALUETYPE = nxv8f64,

      FIRST_SCALABLE_VECTOR_VALUETYPE = nxv1i1,
      LAST_SCALABLE_VECTOR_VALUETYPE = nxv8f64,

      FIRST_VECTOR_VALUETYPE = v1i1,
      LAST_VECTOR_VALUETYPE  = nxv8f64,

      x86mmx         = 173,    // This is an X86 MMX value

      Glue           = 174,    // This glues nodes together during pre-RA sched

      isVoid         = 175,    // This has no value

      Untyped        = 176,    // This value takes a register, but has
                               // unspecified type.  The register class
                               // will be determined by the opcode.

<<<<<<< HEAD
      funcref        = 177,    // WebAssembly's funcref type
      externref      = 178,    // WebAssembly's externref type
      x86amx         = 179,    // This is an X86 AMX value
=======
      funcref        = 175,    // WebAssembly's funcref type
      externref      = 176,    // WebAssembly's externref type
      x86amx         = 177,    // This is an X86 AMX value
      i64x8          = 178,    // 8 Consecutive GPRs (AArch64)
>>>>>>> 16e8134e

      FIRST_VALUETYPE =  1,    // This is always the beginning of the list.
      LAST_VALUETYPE = i64x8,  // This always remains at the end of the list.
      VALUETYPE_SIZE = LAST_VALUETYPE + 1,

      // This is the current maximum for LAST_VALUETYPE.
      // MVT::MAX_ALLOWED_VALUETYPE is used for asserts and to size bit vectors
      // This value must be a multiple of 32.
      MAX_ALLOWED_VALUETYPE = 192,

      // A value of type llvm::TokenTy
      token          = 248,

      // This is MDNode or MDString.
      Metadata       = 249,

      // An int value the size of the pointer of the current
      // target to any address space. This must only be used internal to
      // tblgen. Other than for overloading, we treat iPTRAny the same as iPTR.
      iPTRAny        = 250,

      // A vector with any length and element size. This is used
      // for intrinsics that have overloadings based on vector types.
      // This is only for tblgen's consumption!
      vAny           = 251,

      // Any floating-point or vector floating-point value. This is used
      // for intrinsics that have overloadings based on floating-point types.
      // This is only for tblgen's consumption!
      fAny           = 252,

      // An integer or vector integer value of any bit width. This is
      // used for intrinsics that have overloadings based on integer bit widths.
      // This is only for tblgen's consumption!
      iAny           = 253,

      // An int value the size of the pointer of the current
      // target.  This should only be used internal to tblgen!
      iPTR           = 254,

      // Any type. This is used for intrinsics that have overloadings.
      // This is only for tblgen's consumption!
      Any            = 255

      // clang-format on
    };

    SimpleValueType SimpleTy = INVALID_SIMPLE_VALUE_TYPE;

    constexpr MVT() = default;
    constexpr MVT(SimpleValueType SVT) : SimpleTy(SVT) {}

    bool operator>(const MVT& S)  const { return SimpleTy >  S.SimpleTy; }
    bool operator<(const MVT& S)  const { return SimpleTy <  S.SimpleTy; }
    bool operator==(const MVT& S) const { return SimpleTy == S.SimpleTy; }
    bool operator!=(const MVT& S) const { return SimpleTy != S.SimpleTy; }
    bool operator>=(const MVT& S) const { return SimpleTy >= S.SimpleTy; }
    bool operator<=(const MVT& S) const { return SimpleTy <= S.SimpleTy; }

    /// Return true if this is a valid simple valuetype.
    bool isValid() const {
      return (SimpleTy >= MVT::FIRST_VALUETYPE &&
              SimpleTy <= MVT::LAST_VALUETYPE);
    }

    /// Return true if this is a FP or a vector FP type.
    bool isFloatingPoint() const {
      return ((SimpleTy >= MVT::FIRST_FP_VALUETYPE &&
               SimpleTy <= MVT::LAST_FP_VALUETYPE) ||
              (SimpleTy >= MVT::FIRST_FP_FIXEDLEN_VECTOR_VALUETYPE &&
               SimpleTy <= MVT::LAST_FP_FIXEDLEN_VECTOR_VALUETYPE) ||
              (SimpleTy >= MVT::FIRST_FP_SCALABLE_VECTOR_VALUETYPE &&
               SimpleTy <= MVT::LAST_FP_SCALABLE_VECTOR_VALUETYPE));
    }

    /// Return true if this is an integer or a vector integer type.
    bool isInteger() const {
      return ((SimpleTy >= MVT::FIRST_INTEGER_VALUETYPE &&
               SimpleTy <= MVT::LAST_INTEGER_VALUETYPE) ||
              (SimpleTy >= MVT::FIRST_INTEGER_FIXEDLEN_VECTOR_VALUETYPE &&
               SimpleTy <= MVT::LAST_INTEGER_FIXEDLEN_VECTOR_VALUETYPE) ||
              (SimpleTy >= MVT::FIRST_INTEGER_SCALABLE_VECTOR_VALUETYPE &&
               SimpleTy <= MVT::LAST_INTEGER_SCALABLE_VECTOR_VALUETYPE));
    }

    /// Return true if this is an integer, not including vectors.
    bool isScalarInteger() const {
      return (SimpleTy >= MVT::FIRST_INTEGER_VALUETYPE &&
              SimpleTy <= MVT::LAST_INTEGER_VALUETYPE);
    }

    /// Return true if this is a vector value type.
    bool isVector() const {
      return (SimpleTy >= MVT::FIRST_VECTOR_VALUETYPE &&
              SimpleTy <= MVT::LAST_VECTOR_VALUETYPE);
    }

    /// Return true if this is a vector value type where the
    /// runtime length is machine dependent
    bool isScalableVector() const {
      return (SimpleTy >= MVT::FIRST_SCALABLE_VECTOR_VALUETYPE &&
              SimpleTy <= MVT::LAST_SCALABLE_VECTOR_VALUETYPE);
    }

    bool isFixedLengthVector() const {
      return (SimpleTy >= MVT::FIRST_FIXEDLEN_VECTOR_VALUETYPE &&
              SimpleTy <= MVT::LAST_FIXEDLEN_VECTOR_VALUETYPE);
    }

    /// Return true if this is a 16-bit vector type.
    bool is16BitVector() const {
      return (SimpleTy == MVT::v2i8  || SimpleTy == MVT::v1i16 ||
              SimpleTy == MVT::v16i1 || SimpleTy == MVT::v1f16);
    }

    /// Return true if this is a 32-bit vector type.
    bool is32BitVector() const {
      return (SimpleTy == MVT::v32i1 || SimpleTy == MVT::v4i8   ||
              SimpleTy == MVT::v2i16 || SimpleTy == MVT::v1i32  ||
              SimpleTy == MVT::v2f16 || SimpleTy == MVT::v2bf16 ||
              SimpleTy == MVT::v1f32);
    }

    /// Return true if this is a 64-bit vector type.
    bool is64BitVector() const {
      return (SimpleTy == MVT::v64i1  || SimpleTy == MVT::v8i8  ||
              SimpleTy == MVT::v4i16  || SimpleTy == MVT::v2i32 ||
              SimpleTy == MVT::v1i64  || SimpleTy == MVT::v4f16 ||
              SimpleTy == MVT::v4bf16 ||SimpleTy == MVT::v2f32  ||
              SimpleTy == MVT::v1f64);
    }

    /// Return true if this is a 128-bit vector type.
    bool is128BitVector() const {
      return (SimpleTy == MVT::v128i1 || SimpleTy == MVT::v16i8  ||
              SimpleTy == MVT::v8i16  || SimpleTy == MVT::v4i32  ||
              SimpleTy == MVT::v2i64  || SimpleTy == MVT::v1i128 ||
              SimpleTy == MVT::v8f16  || SimpleTy == MVT::v8bf16 ||
              SimpleTy == MVT::v4f32  || SimpleTy == MVT::v2f64);
    }

    /// Return true if this is a 256-bit vector type.
    bool is256BitVector() const {
      return (SimpleTy == MVT::v16f16 || SimpleTy == MVT::v16bf16 ||
              SimpleTy == MVT::v8f32  || SimpleTy == MVT::v4f64   ||
              SimpleTy == MVT::v32i8  || SimpleTy == MVT::v16i16  ||
              SimpleTy == MVT::v8i32  || SimpleTy == MVT::v4i64   ||
              SimpleTy == MVT::v256i1);
    }

    /// Return true if this is a 512-bit vector type.
    bool is512BitVector() const {
      return (SimpleTy == MVT::v32f16 || SimpleTy == MVT::v32bf16 ||
              SimpleTy == MVT::v16f32 || SimpleTy == MVT::v8f64   ||
              SimpleTy == MVT::v512i1 || SimpleTy == MVT::v64i8   ||
              SimpleTy == MVT::v32i16 || SimpleTy == MVT::v16i32  ||
              SimpleTy == MVT::v8i64);
    }

    /// Return true if this is a 1024-bit vector type.
    bool is1024BitVector() const {
      return (SimpleTy == MVT::v1024i1 || SimpleTy == MVT::v128i8 ||
              SimpleTy == MVT::v64i16  || SimpleTy == MVT::v32i32 ||
              SimpleTy == MVT::v16i64  || SimpleTy == MVT::v64f16 ||
              SimpleTy == MVT::v32f32  || SimpleTy == MVT::v16f64 ||
              SimpleTy == MVT::v64bf16);
    }

    /// Return true if this is a 2048-bit vector type.
    bool is2048BitVector() const {
      return (SimpleTy == MVT::v256i8  || SimpleTy == MVT::v128i16 ||
              SimpleTy == MVT::v64i32  || SimpleTy == MVT::v32i64  ||
              SimpleTy == MVT::v128f16 || SimpleTy == MVT::v64f32  ||
              SimpleTy == MVT::v32f64  || SimpleTy == MVT::v128bf16);
    }

    /// Return true if this is a 4096-bit vector type.
    bool is4096BitVector() const {
      return (SimpleTy == MVT::v128f32 || SimpleTy == MVT::v64f64 ||
              SimpleTy == MVT::v128i32 || SimpleTy == MVT::v64i64);
    }

    /// Return true if this is a 8192-bit vector type.
    bool is8192BitVector() const {
      return (SimpleTy == MVT::v256f32 || SimpleTy == MVT::v128f64 ||
              SimpleTy == MVT::v256i32 || SimpleTy == MVT::v128i64);
    }

    /// Return true if this is a 16384 vector type.
    bool is16384BitVector() const {
      return (SimpleTy == MVT::v256i64 || SimpleTy == MVT::v512i32 ||
              SimpleTy == MVT::v256f64 || SimpleTy == MVT::v512f32);
    }

    /// Return true if this is an overloaded type for TableGen.
    bool isOverloaded() const {
      return (SimpleTy == MVT::Any || SimpleTy == MVT::iAny ||
              SimpleTy == MVT::fAny || SimpleTy == MVT::vAny ||
              SimpleTy == MVT::iPTRAny);
    }

    /// Return a vector with the same number of elements as this vector, but
    /// with the element type converted to an integer type with the same
    /// bitwidth.
    MVT changeVectorElementTypeToInteger() const {
      MVT EltTy = getVectorElementType();
      MVT IntTy = MVT::getIntegerVT(EltTy.getSizeInBits());
      MVT VecTy = MVT::getVectorVT(IntTy, getVectorElementCount());
      assert(VecTy.SimpleTy != MVT::INVALID_SIMPLE_VALUE_TYPE &&
             "Simple vector VT not representable by simple integer vector VT!");
      return VecTy;
    }

    /// Return a VT for a vector type whose attributes match ourselves
    /// with the exception of the element type that is chosen by the caller.
    MVT changeVectorElementType(MVT EltVT) const {
      MVT VecTy = MVT::getVectorVT(EltVT, getVectorElementCount());
      assert(VecTy.SimpleTy != MVT::INVALID_SIMPLE_VALUE_TYPE &&
             "Simple vector VT not representable by simple integer vector VT!");
      return VecTy;
    }

    /// Return the type converted to an equivalently sized integer or vector
    /// with integer element type. Similar to changeVectorElementTypeToInteger,
    /// but also handles scalars.
    MVT changeTypeToInteger() {
      if (isVector())
        return changeVectorElementTypeToInteger();
      return MVT::getIntegerVT(getSizeInBits());
    }

    /// Return a VT for a vector type with the same element type but
    /// half the number of elements.
    MVT getHalfNumVectorElementsVT() const {
      MVT EltVT = getVectorElementType();
      auto EltCnt = getVectorElementCount();
      assert(EltCnt.isKnownEven() && "Splitting vector, but not in half!");
      return getVectorVT(EltVT, EltCnt.divideCoefficientBy(2));
    }

    /// Returns true if the given vector is a power of 2.
    bool isPow2VectorType() const {
      unsigned NElts = getVectorMinNumElements();
      return !(NElts & (NElts - 1));
    }

    /// Widens the length of the given vector MVT up to the nearest power of 2
    /// and returns that type.
    MVT getPow2VectorType() const {
      if (isPow2VectorType())
        return *this;

      ElementCount NElts = getVectorElementCount();
      unsigned NewMinCount = 1 << Log2_32_Ceil(NElts.getKnownMinValue());
      NElts = ElementCount::get(NewMinCount, NElts.isScalable());
      return MVT::getVectorVT(getVectorElementType(), NElts);
    }

    /// If this is a vector, return the element type, otherwise return this.
    MVT getScalarType() const {
      return isVector() ? getVectorElementType() : *this;
    }

    MVT getVectorElementType() const {
      switch (SimpleTy) {
      default:
        llvm_unreachable("Not a vector MVT!");
      case v1i1:
      case v2i1:
      case v4i1:
      case v8i1:
      case v16i1:
      case v32i1:
      case v64i1:
      case v128i1:
      case v256i1:
      case v512i1:
      case v1024i1:
      case nxv1i1:
      case nxv2i1:
      case nxv4i1:
      case nxv8i1:
      case nxv16i1:
      case nxv32i1:
      case nxv64i1: return i1;
      case v1i8:
      case v2i8:
      case v4i8:
      case v8i8:
      case v16i8:
      case v32i8:
      case v64i8:
      case v128i8:
      case v256i8:
      case v512i8:
      case v1024i8:
      case nxv1i8:
      case nxv2i8:
      case nxv4i8:
      case nxv8i8:
      case nxv16i8:
      case nxv32i8:
      case nxv64i8: return i8;
      case v1i16:
      case v2i16:
      case v3i16:
      case v4i16:
      case v8i16:
      case v16i16:
      case v32i16:
      case v64i16:
      case v128i16:
      case v256i16:
      case v512i16:
      case nxv1i16:
      case nxv2i16:
      case nxv4i16:
      case nxv8i16:
      case nxv16i16:
      case nxv32i16: return i16;
      case v1i32:
      case v2i32:
      case v3i32:
      case v4i32:
      case v5i32:
      case v6i32:
      case v7i32:
      case v8i32:
      case v16i32:
      case v32i32:
      case v64i32:
      case v128i32:
      case v256i32:
      case v512i32:
      case v1024i32:
      case v2048i32:
      case nxv1i32:
      case nxv2i32:
      case nxv4i32:
      case nxv8i32:
      case nxv16i32:
      case nxv32i32: return i32;
      case v1i64:
      case v2i64:
      case v3i64:
      case v4i64:
      case v8i64:
      case v16i64:
      case v32i64:
      case v64i64:
      case v128i64:
      case v256i64:
      case v512i64:
      case nxv1i64:
      case nxv2i64:
      case nxv4i64:
      case nxv8i64:
      case nxv16i64:
      case nxv32i64: return i64;
      case v1i128: return i128;
      case v1f16:
      case v2f16:
      case v3f16:
      case v4f16:
      case v8f16:
      case v16f16:
      case v32f16:
      case v64f16:
      case v128f16:
      case v256f16:
      case v512f16:
      case nxv1f16:
      case nxv2f16:
      case nxv4f16:
      case nxv8f16:
      case nxv16f16:
      case nxv32f16: return f16;
      case v2bf16:
      case v3bf16:
      case v4bf16:
      case v8bf16:
      case v16bf16:
      case v32bf16:
      case v64bf16:
      case v128bf16:
      case nxv1bf16:
      case nxv2bf16:
      case nxv4bf16:
      case nxv8bf16: return bf16;
      case v1f32:
      case v2f32:
      case v3f32:
      case v4f32:
      case v5f32:
      case v6f32:
      case v7f32:
      case v8f32:
      case v16f32:
      case v32f32:
      case v64f32:
      case v128f32:
      case v256f32:
      case v512f32:
      case v1024f32:
      case v2048f32:
      case nxv1f32:
      case nxv2f32:
      case nxv4f32:
      case nxv8f32:
      case nxv16f32: return f32;
      case v1f64:
      case v2f64:
      case v3f64:
      case v4f64:
      case v8f64:
      case v16f64:
      case v32f64:
      case v64f64:
      case v128f64:
      case v256f64:
      case v512f64:
      case nxv1f64:
      case nxv2f64:
      case nxv4f64:
      case nxv8f64: return f64;
      }
    }

    /// Given a vector type, return the minimum number of elements it contains.
    unsigned getVectorMinNumElements() const {
      switch (SimpleTy) {
      default:
        llvm_unreachable("Not a vector MVT!");
      case v2048i32:
      case v2048f32: return 2048;
      case v1024i1:
      case v1024i8:
      case v1024i32:
      case v1024f32: return 1024;
      case v512i1:
      case v512i8:
      case v512i16:
      case v512i32:
      case v512i64:
      case v512f16:
      case v512f32:
      case v512f64: return 512;
      case v256i1:
      case v256i8:
      case v256i16:
      case v256f16:
      case v256i32:
      case v256i64:
      case v256f32:
      case v256f64: return 256;
      case v128i1:
      case v128i8:
      case v128i16:
      case v128i32:
      case v128i64:
      case v128f16:
      case v128bf16:
      case v128f32:
      case v128f64: return 128;
      case v64i1:
      case v64i8:
      case v64i16:
      case v64i32:
      case v64i64:
      case v64f16:
      case v64bf16:
      case v64f32:
      case v64f64:
      case nxv64i1:
      case nxv64i8: return 64;
      case v32i1:
      case v32i8:
      case v32i16:
      case v32i32:
      case v32i64:
      case v32f16:
      case v32bf16:
      case v32f32:
      case v32f64:
      case nxv32i1:
      case nxv32i8:
      case nxv32i16:
      case nxv32i32:
      case nxv32i64:
      case nxv32f16: return 32;
      case v16i1:
      case v16i8:
      case v16i16:
      case v16i32:
      case v16i64:
      case v16f16:
      case v16bf16:
      case v16f32:
      case v16f64:
      case nxv16i1:
      case nxv16i8:
      case nxv16i16:
      case nxv16i32:
      case nxv16i64:
      case nxv16f16:
      case nxv16f32: return 16;
      case v8i1:
      case v8i8:
      case v8i16:
      case v8i32:
      case v8i64:
      case v8f16:
      case v8bf16:
      case v8f32:
      case v8f64:
      case nxv8i1:
      case nxv8i8:
      case nxv8i16:
      case nxv8i32:
      case nxv8i64:
      case nxv8f16:
      case nxv8bf16:
      case nxv8f32:
      case nxv8f64: return 8;
      case v7i32:
      case v7f32: return 7;
      case v6i32:
      case v6f32: return 6;
      case v5i32:
      case v5f32: return 5;
      case v4i1:
      case v4i8:
      case v4i16:
      case v4i32:
      case v4i64:
      case v4f16:
      case v4bf16:
      case v4f32:
      case v4f64:
      case nxv4i1:
      case nxv4i8:
      case nxv4i16:
      case nxv4i32:
      case nxv4i64:
      case nxv4f16:
      case nxv4bf16:
      case nxv4f32:
      case nxv4f64: return 4;
      case v3i16:
      case v3i32:
      case v3i64:
      case v3f16:
      case v3bf16:
      case v3f32:
      case v3f64: return 3;
      case v2i1:
      case v2i8:
      case v2i16:
      case v2i32:
      case v2i64:
      case v2f16:
      case v2bf16:
      case v2f32:
      case v2f64:
      case nxv2i1:
      case nxv2i8:
      case nxv2i16:
      case nxv2i32:
      case nxv2i64:
      case nxv2f16:
      case nxv2bf16:
      case nxv2f32:
      case nxv2f64: return 2;
      case v1i1:
      case v1i8:
      case v1i16:
      case v1i32:
      case v1i64:
      case v1i128:
      case v1f16:
      case v1f32:
      case v1f64:
      case nxv1i1:
      case nxv1i8:
      case nxv1i16:
      case nxv1i32:
      case nxv1i64:
      case nxv1f16:
      case nxv1bf16:
      case nxv1f32:
      case nxv1f64: return 1;
      }
    }

    ElementCount getVectorElementCount() const {
      return ElementCount::get(getVectorMinNumElements(), isScalableVector());
    }

    unsigned getVectorNumElements() const {
      // TODO: Check that this isn't a scalable vector.
      return getVectorMinNumElements();
    }

    /// Returns the size of the specified MVT in bits.
    ///
    /// If the value type is a scalable vector type, the scalable property will
    /// be set and the runtime size will be a positive integer multiple of the
    /// base size.
    TypeSize getSizeInBits() const {
      switch (SimpleTy) {
      default:
        llvm_unreachable("getSizeInBits called on extended MVT.");
      case Other:
        llvm_unreachable("Value type is non-standard value, Other.");
      case iPTR:
        llvm_unreachable("Value type size is target-dependent. Ask TLI.");
      case iPTRAny:
      case iAny:
      case fAny:
      case vAny:
      case Any:
        llvm_unreachable("Value type is overloaded.");
      case token:
        llvm_unreachable("Token type is a sentinel that cannot be used "
                         "in codegen and has no size");
      case Metadata:
        llvm_unreachable("Value type is metadata.");
      case i1:
      case v1i1: return TypeSize::Fixed(1);
      case nxv1i1: return TypeSize::Scalable(1);
      case v2i1: return TypeSize::Fixed(2);
      case nxv2i1: return TypeSize::Scalable(2);
      case v4i1: return TypeSize::Fixed(4);
      case nxv4i1: return TypeSize::Scalable(4);
      case i8  :
      case v1i8:
      case v8i1: return TypeSize::Fixed(8);
      case nxv1i8:
      case nxv8i1: return TypeSize::Scalable(8);
      case i16 :
      case f16:
      case bf16:
      case v16i1:
      case v2i8:
      case v1i16:
      case v1f16: return TypeSize::Fixed(16);
      case nxv16i1:
      case nxv2i8:
      case nxv1i16:
      case nxv1bf16:
      case nxv1f16: return TypeSize::Scalable(16);
      case f32 :
      case i32 :
      case v32i1:
      case v4i8:
      case v2i16:
      case v2f16:
      case v2bf16:
      case v1f32:
      case v1i32: return TypeSize::Fixed(32);
      case nxv32i1:
      case nxv4i8:
      case nxv2i16:
      case nxv1i32:
      case nxv2f16:
      case nxv2bf16:
      case nxv1f32: return TypeSize::Scalable(32);
      case v3i16:
      case v3f16:
      case v3bf16: return TypeSize::Fixed(48);
      case x86mmx:
      case f64 :
      case i64 :
      case v64i1:
      case v8i8:
      case v4i16:
      case v2i32:
      case v1i64:
      case v4f16:
      case v4bf16:
      case v2f32:
      case v1f64: return TypeSize::Fixed(64);
      case nxv64i1:
      case nxv8i8:
      case nxv4i16:
      case nxv2i32:
      case nxv1i64:
      case nxv4f16:
      case nxv4bf16:
      case nxv2f32:
      case nxv1f64: return TypeSize::Scalable(64);
      case f80 :  return TypeSize::Fixed(80);
      case v3i32:
      case v3f32: return TypeSize::Fixed(96);
      case f128:
      case ppcf128:
      case i128:
      case v128i1:
      case v16i8:
      case v8i16:
      case v4i32:
      case v2i64:
      case v1i128:
      case v8f16:
      case v8bf16:
      case v4f32:
      case v2f64: return TypeSize::Fixed(128);
      case nxv16i8:
      case nxv8i16:
      case nxv4i32:
      case nxv2i64:
      case nxv8f16:
      case nxv8bf16:
      case nxv4f32:
      case nxv2f64: return TypeSize::Scalable(128);
      case v5i32:
      case v5f32: return TypeSize::Fixed(160);
      case v6i32:
      case v3i64:
      case v6f32:
      case v3f64: return TypeSize::Fixed(192);
      case v7i32:
      case v7f32: return TypeSize::Fixed(224);
      case v256i1:
      case v32i8:
      case v16i16:
      case v8i32:
      case v4i64:
      case v16f16:
      case v16bf16:
      case v8f32:
      case v4f64: return TypeSize::Fixed(256);
      case nxv32i8:
      case nxv16i16:
      case nxv8i32:
      case nxv4i64:
      case nxv16f16:
      case nxv8f32:
      case nxv4f64: return TypeSize::Scalable(256);
      case i64x8:
      case v512i1:
      case v64i8:
      case v32i16:
      case v16i32:
      case v8i64:
      case v32f16:
      case v32bf16:
      case v16f32:
      case v8f64: return TypeSize::Fixed(512);
      case nxv64i8:
      case nxv32i16:
      case nxv16i32:
      case nxv8i64:
      case nxv32f16:
      case nxv16f32:
      case nxv8f64: return TypeSize::Scalable(512);
      case v1024i1:
      case v128i8:
      case v64i16:
      case v32i32:
      case v16i64:
      case v64f16:
      case v64bf16:
      case v32f32:
      case v16f64: return TypeSize::Fixed(1024);
      case nxv32i32:
      case nxv16i64: return TypeSize::Scalable(1024);
      case v256i8:
      case v128i16:
      case v64i32:
      case v32i64:
      case v128f16:
      case v128bf16:
      case v64f32:
      case v32f64: return TypeSize::Fixed(2048);
      case nxv32i64: return TypeSize::Scalable(2048);
      case v512i8:
      case v256i16:
      case v128i32:
      case v64i64:
      case v256f16:
      case v128f32:
      case v64f64:  return TypeSize::Fixed(4096);
      case v1024i8:
      case v512i16:
      case v256i32:
      case v128i64:
      case v512f16:
      case v256f32:
      case x86amx:
      case v128f64:  return TypeSize::Fixed(8192);
      case v512i32:
      case v256i64:
      case v512f32:
      case v256f64:  return TypeSize::Fixed(16384);
      case v512i64:
      case v512f64:
      case v1024i32:
      case v1024f32:  return TypeSize::Fixed(32768);
      case v2048i32:
      case v2048f32:  return TypeSize::Fixed(65536);
      case funcref:
      case externref: return TypeSize::Fixed(0); // opaque type
      }
    }

    /// Return the size of the specified fixed width value type in bits. The
    /// function will assert if the type is scalable.
    uint64_t getFixedSizeInBits() const {
      return getSizeInBits().getFixedSize();
    }

    uint64_t getScalarSizeInBits() const {
      return getScalarType().getSizeInBits().getFixedSize();
    }

    /// Return the number of bytes overwritten by a store of the specified value
    /// type.
    ///
    /// If the value type is a scalable vector type, the scalable property will
    /// be set and the runtime size will be a positive integer multiple of the
    /// base size.
    TypeSize getStoreSize() const {
      TypeSize BaseSize = getSizeInBits();
      return {(BaseSize.getKnownMinSize() + 7) / 8, BaseSize.isScalable()};
    }

    /// Return the number of bits overwritten by a store of the specified value
    /// type.
    ///
    /// If the value type is a scalable vector type, the scalable property will
    /// be set and the runtime size will be a positive integer multiple of the
    /// base size.
    TypeSize getStoreSizeInBits() const {
      return getStoreSize() * 8;
    }

    /// Returns true if the number of bits for the type is a multiple of an
    /// 8-bit byte.
    bool isByteSized() const { return getSizeInBits().isKnownMultipleOf(8); }

    /// Return true if we know at compile time this has more bits than VT.
    bool knownBitsGT(MVT VT) const {
      return TypeSize::isKnownGT(getSizeInBits(), VT.getSizeInBits());
    }

    /// Return true if we know at compile time this has more than or the same
    /// bits as VT.
    bool knownBitsGE(MVT VT) const {
      return TypeSize::isKnownGE(getSizeInBits(), VT.getSizeInBits());
    }

    /// Return true if we know at compile time this has fewer bits than VT.
    bool knownBitsLT(MVT VT) const {
      return TypeSize::isKnownLT(getSizeInBits(), VT.getSizeInBits());
    }

    /// Return true if we know at compile time this has fewer than or the same
    /// bits as VT.
    bool knownBitsLE(MVT VT) const {
      return TypeSize::isKnownLE(getSizeInBits(), VT.getSizeInBits());
    }

    /// Return true if this has more bits than VT.
    bool bitsGT(MVT VT) const {
      assert(isScalableVector() == VT.isScalableVector() &&
             "Comparison between scalable and fixed types");
      return knownBitsGT(VT);
    }

    /// Return true if this has no less bits than VT.
    bool bitsGE(MVT VT) const {
      assert(isScalableVector() == VT.isScalableVector() &&
             "Comparison between scalable and fixed types");
      return knownBitsGE(VT);
    }

    /// Return true if this has less bits than VT.
    bool bitsLT(MVT VT) const {
      assert(isScalableVector() == VT.isScalableVector() &&
             "Comparison between scalable and fixed types");
      return knownBitsLT(VT);
    }

    /// Return true if this has no more bits than VT.
    bool bitsLE(MVT VT) const {
      assert(isScalableVector() == VT.isScalableVector() &&
             "Comparison between scalable and fixed types");
      return knownBitsLE(VT);
    }

    static MVT getFloatingPointVT(unsigned BitWidth) {
      switch (BitWidth) {
      default:
        llvm_unreachable("Bad bit width!");
      case 16:
        return MVT::f16;
      case 32:
        return MVT::f32;
      case 64:
        return MVT::f64;
      case 80:
        return MVT::f80;
      case 128:
        return MVT::f128;
      }
    }

    static MVT getIntegerVT(unsigned BitWidth) {
      switch (BitWidth) {
      default:
        return (MVT::SimpleValueType)(MVT::INVALID_SIMPLE_VALUE_TYPE);
      case 1:
        return MVT::i1;
      case 8:
        return MVT::i8;
      case 16:
        return MVT::i16;
      case 32:
        return MVT::i32;
      case 64:
        return MVT::i64;
      case 128:
        return MVT::i128;
      }
    }

    static MVT getVectorVT(MVT VT, unsigned NumElements) {
      switch (VT.SimpleTy) {
      default:
        break;
      case MVT::i1:
        if (NumElements == 1)    return MVT::v1i1;
        if (NumElements == 2)    return MVT::v2i1;
        if (NumElements == 4)    return MVT::v4i1;
        if (NumElements == 8)    return MVT::v8i1;
        if (NumElements == 16)   return MVT::v16i1;
        if (NumElements == 32)   return MVT::v32i1;
        if (NumElements == 64)   return MVT::v64i1;
        if (NumElements == 128)  return MVT::v128i1;
        if (NumElements == 256)  return MVT::v256i1;
        if (NumElements == 512)  return MVT::v512i1;
        if (NumElements == 1024) return MVT::v1024i1;
        break;
      case MVT::i8:
        if (NumElements == 1)   return MVT::v1i8;
        if (NumElements == 2)   return MVT::v2i8;
        if (NumElements == 4)   return MVT::v4i8;
        if (NumElements == 8)   return MVT::v8i8;
        if (NumElements == 16)  return MVT::v16i8;
        if (NumElements == 32)  return MVT::v32i8;
        if (NumElements == 64)  return MVT::v64i8;
        if (NumElements == 128) return MVT::v128i8;
        if (NumElements == 256) return MVT::v256i8;
        if (NumElements == 512) return MVT::v512i8;
        if (NumElements == 1024) return MVT::v1024i8;
        break;
      case MVT::i16:
        if (NumElements == 1)   return MVT::v1i16;
        if (NumElements == 2)   return MVT::v2i16;
        if (NumElements == 3)   return MVT::v3i16;
        if (NumElements == 4)   return MVT::v4i16;
        if (NumElements == 8)   return MVT::v8i16;
        if (NumElements == 16)  return MVT::v16i16;
        if (NumElements == 32)  return MVT::v32i16;
        if (NumElements == 64)  return MVT::v64i16;
        if (NumElements == 128) return MVT::v128i16;
        if (NumElements == 256) return MVT::v256i16;
        if (NumElements == 512) return MVT::v512i16;
        break;
      case MVT::i32:
        if (NumElements == 1)    return MVT::v1i32;
        if (NumElements == 2)    return MVT::v2i32;
        if (NumElements == 3)    return MVT::v3i32;
        if (NumElements == 4)    return MVT::v4i32;
        if (NumElements == 5)    return MVT::v5i32;
        if (NumElements == 6)    return MVT::v6i32;
        if (NumElements == 7)    return MVT::v7i32;
        if (NumElements == 8)    return MVT::v8i32;
        if (NumElements == 16)   return MVT::v16i32;
        if (NumElements == 32)   return MVT::v32i32;
        if (NumElements == 64)   return MVT::v64i32;
        if (NumElements == 128)  return MVT::v128i32;
        if (NumElements == 256)  return MVT::v256i32;
        if (NumElements == 512)  return MVT::v512i32;
        if (NumElements == 1024) return MVT::v1024i32;
        if (NumElements == 2048) return MVT::v2048i32;
        break;
      case MVT::i64:
        if (NumElements == 1)  return MVT::v1i64;
        if (NumElements == 2)  return MVT::v2i64;
        if (NumElements == 3)  return MVT::v3i64;
        if (NumElements == 4)  return MVT::v4i64;
        if (NumElements == 8)  return MVT::v8i64;
        if (NumElements == 16) return MVT::v16i64;
        if (NumElements == 32) return MVT::v32i64;
        if (NumElements == 64) return MVT::v64i64;
        if (NumElements == 128) return MVT::v128i64;
        if (NumElements == 256) return MVT::v256i64;
        if (NumElements == 512) return MVT::v512i64;
        break;
      case MVT::i128:
        if (NumElements == 1)  return MVT::v1i128;
        break;
      case MVT::f16:
        if (NumElements == 1)   return MVT::v1f16;
        if (NumElements == 2)   return MVT::v2f16;
        if (NumElements == 3)   return MVT::v3f16;
        if (NumElements == 4)   return MVT::v4f16;
        if (NumElements == 8)   return MVT::v8f16;
        if (NumElements == 16)  return MVT::v16f16;
        if (NumElements == 32)  return MVT::v32f16;
        if (NumElements == 64)  return MVT::v64f16;
        if (NumElements == 128) return MVT::v128f16;
        if (NumElements == 256) return MVT::v256f16;
        if (NumElements == 512) return MVT::v512f16;
        break;
      case MVT::bf16:
        if (NumElements == 2)   return MVT::v2bf16;
        if (NumElements == 3)   return MVT::v3bf16;
        if (NumElements == 4)   return MVT::v4bf16;
        if (NumElements == 8)   return MVT::v8bf16;
        if (NumElements == 16)  return MVT::v16bf16;
        if (NumElements == 32)  return MVT::v32bf16;
        if (NumElements == 64)  return MVT::v64bf16;
        if (NumElements == 128) return MVT::v128bf16;
        break;
      case MVT::f32:
        if (NumElements == 1)    return MVT::v1f32;
        if (NumElements == 2)    return MVT::v2f32;
        if (NumElements == 3)    return MVT::v3f32;
        if (NumElements == 4)    return MVT::v4f32;
        if (NumElements == 5)    return MVT::v5f32;
        if (NumElements == 6)    return MVT::v6f32;
        if (NumElements == 7)    return MVT::v7f32;
        if (NumElements == 8)    return MVT::v8f32;
        if (NumElements == 16)   return MVT::v16f32;
        if (NumElements == 32)   return MVT::v32f32;
        if (NumElements == 64)   return MVT::v64f32;
        if (NumElements == 128)  return MVT::v128f32;
        if (NumElements == 256)  return MVT::v256f32;
        if (NumElements == 512)  return MVT::v512f32;
        if (NumElements == 1024) return MVT::v1024f32;
        if (NumElements == 2048) return MVT::v2048f32;
        break;
      case MVT::f64:
        if (NumElements == 1)  return MVT::v1f64;
        if (NumElements == 2)  return MVT::v2f64;
        if (NumElements == 3)  return MVT::v3f64;
        if (NumElements == 4)  return MVT::v4f64;
        if (NumElements == 8)  return MVT::v8f64;
        if (NumElements == 16) return MVT::v16f64;
        if (NumElements == 32) return MVT::v32f64;
        if (NumElements == 64) return MVT::v64f64;
        if (NumElements == 128) return MVT::v128f64;
        if (NumElements == 256) return MVT::v256f64;
        if (NumElements == 512) return MVT::v512f64;
        break;
      }
      return (MVT::SimpleValueType)(MVT::INVALID_SIMPLE_VALUE_TYPE);
    }

    static MVT getScalableVectorVT(MVT VT, unsigned NumElements) {
      switch(VT.SimpleTy) {
        default:
          break;
        case MVT::i1:
          if (NumElements == 1)  return MVT::nxv1i1;
          if (NumElements == 2)  return MVT::nxv2i1;
          if (NumElements == 4)  return MVT::nxv4i1;
          if (NumElements == 8)  return MVT::nxv8i1;
          if (NumElements == 16) return MVT::nxv16i1;
          if (NumElements == 32) return MVT::nxv32i1;
          if (NumElements == 64) return MVT::nxv64i1;
          break;
        case MVT::i8:
          if (NumElements == 1)  return MVT::nxv1i8;
          if (NumElements == 2)  return MVT::nxv2i8;
          if (NumElements == 4)  return MVT::nxv4i8;
          if (NumElements == 8)  return MVT::nxv8i8;
          if (NumElements == 16) return MVT::nxv16i8;
          if (NumElements == 32) return MVT::nxv32i8;
          if (NumElements == 64) return MVT::nxv64i8;
          break;
        case MVT::i16:
          if (NumElements == 1)  return MVT::nxv1i16;
          if (NumElements == 2)  return MVT::nxv2i16;
          if (NumElements == 4)  return MVT::nxv4i16;
          if (NumElements == 8)  return MVT::nxv8i16;
          if (NumElements == 16) return MVT::nxv16i16;
          if (NumElements == 32) return MVT::nxv32i16;
          break;
        case MVT::i32:
          if (NumElements == 1)  return MVT::nxv1i32;
          if (NumElements == 2)  return MVT::nxv2i32;
          if (NumElements == 4)  return MVT::nxv4i32;
          if (NumElements == 8)  return MVT::nxv8i32;
          if (NumElements == 16) return MVT::nxv16i32;
          if (NumElements == 32) return MVT::nxv32i32;
          break;
        case MVT::i64:
          if (NumElements == 1)  return MVT::nxv1i64;
          if (NumElements == 2)  return MVT::nxv2i64;
          if (NumElements == 4)  return MVT::nxv4i64;
          if (NumElements == 8)  return MVT::nxv8i64;
          if (NumElements == 16) return MVT::nxv16i64;
          if (NumElements == 32) return MVT::nxv32i64;
          break;
        case MVT::f16:
          if (NumElements == 1)  return MVT::nxv1f16;
          if (NumElements == 2)  return MVT::nxv2f16;
          if (NumElements == 4)  return MVT::nxv4f16;
          if (NumElements == 8)  return MVT::nxv8f16;
          if (NumElements == 16)  return MVT::nxv16f16;
          if (NumElements == 32)  return MVT::nxv32f16;
          break;
        case MVT::bf16:
          if (NumElements == 1)  return MVT::nxv1bf16;
          if (NumElements == 2)  return MVT::nxv2bf16;
          if (NumElements == 4)  return MVT::nxv4bf16;
          if (NumElements == 8)  return MVT::nxv8bf16;
          break;
        case MVT::f32:
          if (NumElements == 1)  return MVT::nxv1f32;
          if (NumElements == 2)  return MVT::nxv2f32;
          if (NumElements == 4)  return MVT::nxv4f32;
          if (NumElements == 8)  return MVT::nxv8f32;
          if (NumElements == 16) return MVT::nxv16f32;
          break;
        case MVT::f64:
          if (NumElements == 1)  return MVT::nxv1f64;
          if (NumElements == 2)  return MVT::nxv2f64;
          if (NumElements == 4)  return MVT::nxv4f64;
          if (NumElements == 8)  return MVT::nxv8f64;
          break;
      }
      return (MVT::SimpleValueType)(MVT::INVALID_SIMPLE_VALUE_TYPE);
    }

    static MVT getVectorVT(MVT VT, unsigned NumElements, bool IsScalable) {
      if (IsScalable)
        return getScalableVectorVT(VT, NumElements);
      return getVectorVT(VT, NumElements);
    }

    static MVT getVectorVT(MVT VT, ElementCount EC) {
      if (EC.isScalable())
        return getScalableVectorVT(VT, EC.getKnownMinValue());
      return getVectorVT(VT, EC.getKnownMinValue());
    }

    /// Return the value type corresponding to the specified type.  This returns
    /// all pointers as iPTR.  If HandleUnknown is true, unknown types are
    /// returned as Other, otherwise they are invalid.
    static MVT getVT(Type *Ty, bool HandleUnknown = false);

  public:
    /// SimpleValueType Iteration
    /// @{
    static auto all_valuetypes() {
      return seq_inclusive(MVT::FIRST_VALUETYPE, MVT::LAST_VALUETYPE);
    }

    static auto integer_valuetypes() {
      return seq_inclusive(MVT::FIRST_INTEGER_VALUETYPE,
                           MVT::LAST_INTEGER_VALUETYPE);
    }

    static auto fp_valuetypes() {
      return seq_inclusive(MVT::FIRST_FP_VALUETYPE, MVT::LAST_FP_VALUETYPE);
    }

    static auto vector_valuetypes() {
      return seq_inclusive(MVT::FIRST_VECTOR_VALUETYPE,
                           MVT::LAST_VECTOR_VALUETYPE);
    }

    static auto fixedlen_vector_valuetypes() {
      return seq_inclusive(MVT::FIRST_FIXEDLEN_VECTOR_VALUETYPE,
                           MVT::LAST_FIXEDLEN_VECTOR_VALUETYPE);
    }

    static auto scalable_vector_valuetypes() {
      return seq_inclusive(MVT::FIRST_SCALABLE_VECTOR_VALUETYPE,
                           MVT::LAST_SCALABLE_VECTOR_VALUETYPE);
    }

    static auto integer_fixedlen_vector_valuetypes() {
      return seq_inclusive(MVT::FIRST_INTEGER_FIXEDLEN_VECTOR_VALUETYPE,
                           MVT::LAST_INTEGER_FIXEDLEN_VECTOR_VALUETYPE);
    }

    static auto fp_fixedlen_vector_valuetypes() {
      return seq_inclusive(MVT::FIRST_FP_FIXEDLEN_VECTOR_VALUETYPE,
                           MVT::LAST_FP_FIXEDLEN_VECTOR_VALUETYPE);
    }

    static auto integer_scalable_vector_valuetypes() {
      return seq_inclusive(MVT::FIRST_INTEGER_SCALABLE_VECTOR_VALUETYPE,
                           MVT::LAST_INTEGER_SCALABLE_VECTOR_VALUETYPE);
    }

    static auto fp_scalable_vector_valuetypes() {
      return seq_inclusive(MVT::FIRST_FP_SCALABLE_VECTOR_VALUETYPE,
                           MVT::LAST_FP_SCALABLE_VECTOR_VALUETYPE);
    }
    /// @}
  };

} // end namespace llvm

#endif // LLVM_SUPPORT_MACHINEVALUETYPE_H<|MERGE_RESOLUTION|>--- conflicted
+++ resolved
@@ -269,16 +269,10 @@
                                // unspecified type.  The register class
                                // will be determined by the opcode.
 
-<<<<<<< HEAD
       funcref        = 177,    // WebAssembly's funcref type
       externref      = 178,    // WebAssembly's externref type
       x86amx         = 179,    // This is an X86 AMX value
-=======
-      funcref        = 175,    // WebAssembly's funcref type
-      externref      = 176,    // WebAssembly's externref type
-      x86amx         = 177,    // This is an X86 AMX value
-      i64x8          = 178,    // 8 Consecutive GPRs (AArch64)
->>>>>>> 16e8134e
+      i64x8          = 180,    // 8 Consecutive GPRs (AArch64)
 
       FIRST_VALUETYPE =  1,    // This is always the beginning of the list.
       LAST_VALUETYPE = i64x8,  // This always remains at the end of the list.
