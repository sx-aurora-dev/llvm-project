--- conflicted
+++ resolved
@@ -21,7 +21,6 @@
 #ifndef LLVM_ANALYSIS_TARGETTRANSFORMINFO_H
 #define LLVM_ANALYSIS_TARGETTRANSFORMINFO_H
 
-#include "llvm/Analysis/IVDescriptors.h"
 #include "llvm/IR/InstrTypes.h"
 #include "llvm/IR/Operator.h"
 #include "llvm/IR/PassManager.h"
@@ -130,20 +129,12 @@
 public:
   IntrinsicCostAttributes(
       Intrinsic::ID Id, const CallBase &CI,
-<<<<<<< HEAD
-      unsigned ScalarizationCost = std::numeric_limits<unsigned>::max());
-=======
       InstructionCost ScalarCost = InstructionCost::getInvalid());
->>>>>>> a2ce6ee6
 
   IntrinsicCostAttributes(
       Intrinsic::ID Id, Type *RTy, ArrayRef<Type *> Tys,
       FastMathFlags Flags = FastMathFlags(), const IntrinsicInst *I = nullptr,
-<<<<<<< HEAD
-      unsigned ScalarCost = std::numeric_limits<unsigned>::max());
-=======
       InstructionCost ScalarCost = InstructionCost::getInvalid());
->>>>>>> a2ce6ee6
 
   IntrinsicCostAttributes(Intrinsic::ID Id, Type *RTy,
                           ArrayRef<const Value *> Args);
@@ -152,11 +143,7 @@
       Intrinsic::ID Id, Type *RTy, ArrayRef<const Value *> Args,
       ArrayRef<Type *> Tys, FastMathFlags Flags = FastMathFlags(),
       const IntrinsicInst *I = nullptr,
-<<<<<<< HEAD
-      unsigned ScalarCost = std::numeric_limits<unsigned>::max());
-=======
       InstructionCost ScalarCost = InstructionCost::getInvalid());
->>>>>>> a2ce6ee6
 
   Intrinsic::ID getID() const { return IID; }
   const IntrinsicInst *getInst() const { return II; }
@@ -761,13 +748,8 @@
   /// Estimate the overhead of scalarizing an instructions unique
   /// non-constant operands. The (potentially vector) types to use for each of
   /// argument are passes via Tys.
-<<<<<<< HEAD
-  unsigned getOperandsScalarizationOverhead(ArrayRef<const Value *> Args,
-                                            ArrayRef<Type *> Tys) const;
-=======
   InstructionCost getOperandsScalarizationOverhead(ArrayRef<const Value *> Args,
                                                    ArrayRef<Type *> Tys) const;
->>>>>>> a2ce6ee6
 
   /// If target has efficient vector element load/store instructions, it can
   /// return true here so that insertion/extraction costs are not added to
@@ -1244,16 +1226,6 @@
       bool IsMLA, bool IsUnsigned, Type *ResTy, VectorType *Ty,
       TTI::TargetCostKind CostKind = TTI::TCK_RecipThroughput) const;
 
-  /// Calculate the cost of an extended reduction pattern, similar to
-  /// getArithmeticReductionCost of an Add reduction with an extension and
-  /// optional multiply. This is the cost of as:
-  /// ResTy vecreduce.add(ext(Ty A)), or if IsMLA flag is set then:
-  /// ResTy vecreduce.add(mul(ext(Ty A), ext(Ty B)). The reduction happens
-  /// on a VectorType with ResTy elements and Ty lanes.
-  InstructionCost getExtendedAddReductionCost(
-      bool IsMLA, bool IsUnsigned, Type *ResTy, VectorType *Ty,
-      TTI::TargetCostKind CostKind = TTI::TCK_RecipThroughput) const;
-
   /// \returns The cost of Intrinsic instructions. Analyses the real arguments.
   /// Three cases are handled: 1. scalar instruction 2. vector instruction
   /// 3. scalar instruction which is to be vectorized.
@@ -1366,18 +1338,12 @@
                                     unsigned AddrSpace) const;
 
   /// \returns True if it is legal to vectorize the given reduction kind.
-<<<<<<< HEAD
-  bool isLegalToVectorizeReduction(RecurrenceDescriptor RdxDesc,
-                                   ElementCount VF) const;
-
-=======
   bool isLegalToVectorizeReduction(const RecurrenceDescriptor &RdxDesc,
                                    ElementCount VF) const;
 
   /// \returns True if the given type is supported for scalable vectors
   bool isElementTypeLegalForScalableVector(Type *Ty) const;
 
->>>>>>> a2ce6ee6
   /// \returns The new vector factor value if the target doesn't support \p
   /// SizeInBytes loads or has a better vector factor.
   unsigned getLoadVectorFactor(unsigned VF, unsigned LoadSize,
@@ -1397,6 +1363,20 @@
     bool IsSigned; ///< Whether the operation is a signed int reduction.
     bool NoNaN;    ///< If op is an fp min/max, whether NaNs may be present.
   };
+
+  /// \returns True if the target wants to handle the given reduction idiom in
+  /// the intrinsics form instead of the shuffle form.
+  bool useReductionIntrinsic(unsigned Opcode, Type *Ty,
+                             ReductionFlags Flags) const;
+
+  /// \returns True if the vector length parameter should be folded into the
+  /// vector mask.
+  bool
+  shouldFoldVectorLengthIntoMask(const PredicatedInstruction &PredInst) const;
+
+  /// \returns False if this VP op should be replaced by a non-VP op or an
+  /// unpredicated op plus a select.
+  bool supportsVPOperation(const PredicatedInstruction &PredInst) const;
 
   /// \returns True if the target prefers reductions in loop.
   bool preferInLoopReduction(unsigned Opcode, Type *Ty,
@@ -1639,12 +1619,8 @@
   virtual TypeSize getRegisterBitWidth(RegisterKind K) const = 0;
   virtual unsigned getMinVectorRegisterBitWidth() const = 0;
   virtual Optional<unsigned> getMaxVScale() const = 0;
-<<<<<<< HEAD
-  virtual bool shouldMaximizeVectorBandwidth(bool OptSize) const = 0;
-=======
   virtual Optional<unsigned> getVScaleForTuning() const = 0;
   virtual bool shouldMaximizeVectorBandwidth() const = 0;
->>>>>>> a2ce6ee6
   virtual ElementCount getMinimumVF(unsigned ElemWidth,
                                     bool IsScalable) const = 0;
   virtual unsigned getMaximumVF(unsigned ElemWidth, unsigned Opcode) const = 0;
@@ -1734,22 +1710,6 @@
       unsigned Opcode, Type *VecTy, unsigned Factor, ArrayRef<unsigned> Indices,
       Align Alignment, unsigned AddressSpace, TTI::TargetCostKind CostKind,
       bool UseMaskForCond = false, bool UseMaskForGaps = false) = 0;
-<<<<<<< HEAD
-  virtual int getArithmeticReductionCost(unsigned Opcode, VectorType *Ty,
-                                         bool IsPairwiseForm,
-                                         TTI::TargetCostKind CostKind) = 0;
-  virtual int getMinMaxReductionCost(VectorType *Ty, VectorType *CondTy,
-                                     bool IsPairwiseForm, bool IsUnsigned,
-                                     TTI::TargetCostKind CostKind) = 0;
-  virtual InstructionCost getExtendedAddReductionCost(
-      bool IsMLA, bool IsUnsigned, Type *ResTy, VectorType *Ty,
-      TTI::TargetCostKind CostKind = TTI::TCK_RecipThroughput) = 0;
-  virtual int getIntrinsicInstrCost(const IntrinsicCostAttributes &ICA,
-                                    TTI::TargetCostKind CostKind) = 0;
-  virtual int getCallInstrCost(Function *F, Type *RetTy,
-                               ArrayRef<Type *> Tys,
-                               TTI::TargetCostKind CostKind) = 0;
-=======
   virtual InstructionCost
   getArithmeticReductionCost(unsigned Opcode, VectorType *Ty,
                              Optional<FastMathFlags> FMF,
@@ -1766,7 +1726,6 @@
   virtual InstructionCost getCallInstrCost(Function *F, Type *RetTy,
                                            ArrayRef<Type *> Tys,
                                            TTI::TargetCostKind CostKind) = 0;
->>>>>>> a2ce6ee6
   virtual unsigned getNumberOfParts(Type *Tp) = 0;
   virtual InstructionCost
   getAddressComputationCost(Type *Ty, ScalarEvolution *SE, const SCEV *Ptr) = 0;
@@ -1802,20 +1761,21 @@
   virtual bool isLegalToVectorizeStoreChain(unsigned ChainSizeInBytes,
                                             Align Alignment,
                                             unsigned AddrSpace) const = 0;
-<<<<<<< HEAD
-  virtual bool isLegalToVectorizeReduction(RecurrenceDescriptor RdxDesc,
-                                           ElementCount VF) const = 0;
-=======
   virtual bool isLegalToVectorizeReduction(const RecurrenceDescriptor &RdxDesc,
                                            ElementCount VF) const = 0;
   virtual bool isElementTypeLegalForScalableVector(Type *Ty) const = 0;
->>>>>>> a2ce6ee6
   virtual unsigned getLoadVectorFactor(unsigned VF, unsigned LoadSize,
                                        unsigned ChainSizeInBytes,
                                        VectorType *VecTy) const = 0;
   virtual unsigned getStoreVectorFactor(unsigned VF, unsigned StoreSize,
                                         unsigned ChainSizeInBytes,
                                         VectorType *VecTy) const = 0;
+  virtual bool shouldFoldVectorLengthIntoMask(
+      const PredicatedInstruction &PredInst) const = 0;
+  virtual bool
+  supportsVPOperation(const PredicatedInstruction &PredInst) const = 0;
+  virtual bool useReductionIntrinsic(unsigned Opcode, Type *Ty,
+                                     ReductionFlags) const = 0;
   virtual bool preferInLoopReduction(unsigned Opcode, Type *Ty,
                                      ReductionFlags) const = 0;
   virtual bool preferPredicatedReductionSelect(unsigned Opcode, Type *Ty,
@@ -2062,14 +2022,9 @@
                                            bool Insert, bool Extract) override {
     return Impl.getScalarizationOverhead(Ty, DemandedElts, Insert, Extract);
   }
-<<<<<<< HEAD
-  unsigned getOperandsScalarizationOverhead(ArrayRef<const Value *> Args,
-                                            ArrayRef<Type *> Tys) override {
-=======
   InstructionCost
   getOperandsScalarizationOverhead(ArrayRef<const Value *> Args,
                                    ArrayRef<Type *> Tys) override {
->>>>>>> a2ce6ee6
     return Impl.getOperandsScalarizationOverhead(Args, Tys);
   }
 
@@ -2302,27 +2257,19 @@
                              TTI::TargetCostKind CostKind) override {
     return Impl.getArithmeticReductionCost(Opcode, Ty, FMF, CostKind);
   }
-<<<<<<< HEAD
-=======
   InstructionCost
   getMinMaxReductionCost(VectorType *Ty, VectorType *CondTy, bool IsUnsigned,
                          TTI::TargetCostKind CostKind) override {
     return Impl.getMinMaxReductionCost(Ty, CondTy, IsUnsigned, CostKind);
   }
->>>>>>> a2ce6ee6
   InstructionCost getExtendedAddReductionCost(
       bool IsMLA, bool IsUnsigned, Type *ResTy, VectorType *Ty,
       TTI::TargetCostKind CostKind = TTI::TCK_RecipThroughput) override {
     return Impl.getExtendedAddReductionCost(IsMLA, IsUnsigned, ResTy, Ty,
                                             CostKind);
   }
-<<<<<<< HEAD
-  int getIntrinsicInstrCost(const IntrinsicCostAttributes &ICA,
-                            TTI::TargetCostKind CostKind) override {
-=======
   InstructionCost getIntrinsicInstrCost(const IntrinsicCostAttributes &ICA,
                                         TTI::TargetCostKind CostKind) override {
->>>>>>> a2ce6ee6
     return Impl.getIntrinsicInstrCost(ICA, CostKind);
   }
   InstructionCost getCallInstrCost(Function *F, Type *RetTy,
@@ -2399,12 +2346,6 @@
     return Impl.isLegalToVectorizeStoreChain(ChainSizeInBytes, Alignment,
                                              AddrSpace);
   }
-<<<<<<< HEAD
-  bool isLegalToVectorizeReduction(RecurrenceDescriptor RdxDesc,
-                                   ElementCount VF) const override {
-    return Impl.isLegalToVectorizeReduction(RdxDesc, VF);
-  }
-=======
   bool isLegalToVectorizeReduction(const RecurrenceDescriptor &RdxDesc,
                                    ElementCount VF) const override {
     return Impl.isLegalToVectorizeReduction(RdxDesc, VF);
@@ -2412,7 +2353,6 @@
   bool isElementTypeLegalForScalableVector(Type *Ty) const override {
     return Impl.isElementTypeLegalForScalableVector(Ty);
   }
->>>>>>> a2ce6ee6
   unsigned getLoadVectorFactor(unsigned VF, unsigned LoadSize,
                                unsigned ChainSizeInBytes,
                                VectorType *VecTy) const override {
@@ -2422,6 +2362,18 @@
                                 unsigned ChainSizeInBytes,
                                 VectorType *VecTy) const override {
     return Impl.getStoreVectorFactor(VF, StoreSize, ChainSizeInBytes, VecTy);
+  }
+  bool shouldFoldVectorLengthIntoMask(
+      const PredicatedInstruction &PredInst) const override {
+    return Impl.shouldFoldVectorLengthIntoMask(PredInst);
+  }
+  bool
+  supportsVPOperation(const PredicatedInstruction &PredInst) const override {
+    return Impl.supportsVPOperation(PredInst);
+  }
+  bool useReductionIntrinsic(unsigned Opcode, Type *Ty,
+                             ReductionFlags Flags) const override {
+    return Impl.useReductionIntrinsic(Opcode, Ty, Flags);
   }
   bool preferInLoopReduction(unsigned Opcode, Type *Ty,
                              ReductionFlags Flags) const override {
