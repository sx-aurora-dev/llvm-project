//===-- InstructionSimplify.h - Fold instrs into simpler forms --*- C++ -*-===//
//
// Part of the LLVM Project, under the Apache License v2.0 with LLVM Exceptions.
// See https://llvm.org/LICENSE.txt for license information.
// SPDX-License-Identifier: Apache-2.0 WITH LLVM-exception
//
//===----------------------------------------------------------------------===//
//
// This file declares routines for folding instructions into simpler forms
// that do not require creating new instructions.  This does constant folding
// ("add i32 1, 1" -> "2") but can also handle non-constant operands, either
// returning a constant ("and i32 %x, 0" -> "0") or an already existing value
// ("and i32 %x, %x" -> "%x").  If the simplification is also an instruction
// then it dominates the original instruction.
//
// These routines implicitly resolve undef uses. The easiest way to be safe when
// using these routines to obtain simplified values for existing instructions is
// to always replace all uses of the instructions with the resulting simplified
// values. This will prevent other code from seeing the same undef uses and
// resolving them to different values.
//
// These routines are designed to tolerate moderately incomplete IR, such as
// instructions that are not connected to basic blocks yet. However, they do
// require that all the IR that they encounter be valid. In particular, they
// require that all non-constant values be defined in the same function, and the
// same call context of that function (and not split between caller and callee
// contexts of a directly recursive call, for example).
//
// Additionally, these routines can't simplify to the instructions that are not
// def-reachable, meaning we can't just scan the basic block for instructions
// to simplify to.
//
//===----------------------------------------------------------------------===//

#ifndef LLVM_ANALYSIS_INSTRUCTIONSIMPLIFY_H
#define LLVM_ANALYSIS_INSTRUCTIONSIMPLIFY_H

#include "llvm/IR/PatternMatch.h"

namespace llvm {

template <typename T, typename... TArgs> class AnalysisManager;
template <class T> class ArrayRef;
class AssumptionCache;
class BinaryOperator;
class CallBase;
class DataLayout;
class DominatorTree;
class Function;
class Instruction;
struct LoopStandardAnalysisResults;
class MDNode;
class OptimizationRemarkEmitter;
class Pass;
template <class T, unsigned n> class SmallSetVector;
class TargetLibraryInfo;
class Type;
class Value;
class MDNode;
class BinaryOperator;
class VPIntrinsic;
namespace PatternMatch {
  struct PredicatedContext;
}

/// InstrInfoQuery provides an interface to query additional information for
/// instructions like metadata or keywords like nsw, which provides conservative
/// results if the users specified it is safe to use.
struct InstrInfoQuery {
  InstrInfoQuery(bool UMD) : UseInstrInfo(UMD) {}
  InstrInfoQuery() = default;
  bool UseInstrInfo = true;

  MDNode *getMetadata(const Instruction *I, unsigned KindID) const {
    if (UseInstrInfo)
      return I->getMetadata(KindID);
    return nullptr;
  }

  template <class InstT> bool hasNoUnsignedWrap(const InstT *Op) const {
    if (UseInstrInfo)
      return Op->hasNoUnsignedWrap();
    return false;
  }

  template <class InstT> bool hasNoSignedWrap(const InstT *Op) const {
    if (UseInstrInfo)
      return Op->hasNoSignedWrap();
    return false;
  }

  bool isExact(const BinaryOperator *Op) const {
    if (UseInstrInfo && isa<PossiblyExactOperator>(Op))
      return cast<PossiblyExactOperator>(Op)->isExact();
    return false;
  }
};

struct SimplifyQuery {
  const DataLayout &DL;
  const TargetLibraryInfo *TLI = nullptr;
  const DominatorTree *DT = nullptr;
  AssumptionCache *AC = nullptr;
  const Instruction *CxtI = nullptr;

  // Wrapper to query additional information for instructions like metadata or
  // keywords like nsw, which provides conservative results if those cannot
  // be safely used.
  const InstrInfoQuery IIQ;

  /// Controls whether simplifications are allowed to constrain the range of
  /// possible values for uses of undef. If it is false, simplifications are not
  /// allowed to assume a particular value for a use of undef for example.
  bool CanUseUndef = true;

  SimplifyQuery(const DataLayout &DL, const Instruction *CXTI = nullptr)
      : DL(DL), CxtI(CXTI) {}

  SimplifyQuery(const DataLayout &DL, const TargetLibraryInfo *TLI,
                const DominatorTree *DT = nullptr,
                AssumptionCache *AC = nullptr,
                const Instruction *CXTI = nullptr, bool UseInstrInfo = true,
                bool CanUseUndef = true)
      : DL(DL), TLI(TLI), DT(DT), AC(AC), CxtI(CXTI), IIQ(UseInstrInfo),
        CanUseUndef(CanUseUndef) {}
  SimplifyQuery getWithInstruction(Instruction *I) const {
    SimplifyQuery Copy(*this);
    Copy.CxtI = I;
    return Copy;
  }
  SimplifyQuery getWithoutUndef() const {
    SimplifyQuery Copy(*this);
    Copy.CanUseUndef = false;
    return Copy;
  }

  /// If CanUseUndef is true, returns whether \p V is undef.
  /// Otherwise always return false.
  bool isUndefValue(Value *V) const {
    if (!CanUseUndef)
      return false;

    using namespace PatternMatch;
    return match(V, m_Undef());
  }
};

// NOTE: the explicit multiple argument versions of these functions are
// deprecated.
// Please use the SimplifyQuery versions in new code.

/// Given operands for an Add, fold the result or return null.
Value *simplifyAddInst(Value *LHS, Value *RHS, bool IsNSW, bool IsNUW,
                       const SimplifyQuery &Q);

/// Given operands for a Sub, fold the result or return null.
Value *simplifySubInst(Value *LHS, Value *RHS, bool IsNSW, bool IsNUW,
                       const SimplifyQuery &Q);

/// Given operands for a Mul, fold the result or return null.
Value *simplifyMulInst(Value *LHS, Value *RHS, bool IsNSW, bool IsNUW,
                       const SimplifyQuery &Q);

/// Given operands for an SDiv, fold the result or return null.
Value *simplifySDivInst(Value *LHS, Value *RHS, bool IsExact,
                        const SimplifyQuery &Q);

/// Given operands for a UDiv, fold the result or return null.
Value *simplifyUDivInst(Value *LHS, Value *RHS, bool IsExact,
                        const SimplifyQuery &Q);

/// Given operands for an SRem, fold the result or return null.
Value *simplifySRemInst(Value *LHS, Value *RHS, const SimplifyQuery &Q);

/// Given operands for a URem, fold the result or return null.
Value *simplifyURemInst(Value *LHS, Value *RHS, const SimplifyQuery &Q);

/// Given operand for an FNeg, fold the result or return null.
Value *simplifyFNegInst(Value *Op, FastMathFlags FMF, const SimplifyQuery &Q);


/// Given operands for an FAdd, fold the result or return null.
Value *
simplifyFAddInst(Value *LHS, Value *RHS, FastMathFlags FMF,
                 const SimplifyQuery &Q,
                 fp::ExceptionBehavior ExBehavior = fp::ebIgnore,
                 RoundingMode Rounding = RoundingMode::NearestTiesToEven);

/// Given operands for an FSub, fold the result or return null.
Value *
simplifyFSubInst(Value *LHS, Value *RHS, FastMathFlags FMF,
                 const SimplifyQuery &Q,
                 fp::ExceptionBehavior ExBehavior = fp::ebIgnore,
                 RoundingMode Rounding = RoundingMode::NearestTiesToEven);
Value *SimplifyPredicatedFSubInst(Value *LHS, Value *RHS,
                        FastMathFlags FMF, const SimplifyQuery &Q,
                        PatternMatch::PredicatedContext & PC,
                 fp::ExceptionBehavior ExBehavior = fp::ebIgnore,
                 RoundingMode Rounding = RoundingMode::NearestTiesToEven);

/// Given operands for an FMul, fold the result or return null.
Value *
simplifyFMulInst(Value *LHS, Value *RHS, FastMathFlags FMF,
                 const SimplifyQuery &Q,
                 fp::ExceptionBehavior ExBehavior = fp::ebIgnore,
                 RoundingMode Rounding = RoundingMode::NearestTiesToEven);

/// Given operands for the multiplication of a FMA, fold the result or return
/// null. In contrast to simplifyFMulInst, this function will not perform
/// simplifications whose unrounded results differ when rounded to the argument
/// type.
Value *simplifyFMAFMul(Value *LHS, Value *RHS, FastMathFlags FMF,
                       const SimplifyQuery &Q,
                       fp::ExceptionBehavior ExBehavior = fp::ebIgnore,
                       RoundingMode Rounding = RoundingMode::NearestTiesToEven);

/// Given operands for an FDiv, fold the result or return null.
Value *
simplifyFDivInst(Value *LHS, Value *RHS, FastMathFlags FMF,
                 const SimplifyQuery &Q,
                 fp::ExceptionBehavior ExBehavior = fp::ebIgnore,
                 RoundingMode Rounding = RoundingMode::NearestTiesToEven);

/// Given operands for an FRem, fold the result or return null.
Value *
simplifyFRemInst(Value *LHS, Value *RHS, FastMathFlags FMF,
                 const SimplifyQuery &Q,
                 fp::ExceptionBehavior ExBehavior = fp::ebIgnore,
                 RoundingMode Rounding = RoundingMode::NearestTiesToEven);

/// Given operands for a Shl, fold the result or return null.
Value *simplifyShlInst(Value *Op0, Value *Op1, bool IsNSW, bool IsNUW,
                       const SimplifyQuery &Q);

/// Given operands for a LShr, fold the result or return null.
Value *simplifyLShrInst(Value *Op0, Value *Op1, bool IsExact,
                        const SimplifyQuery &Q);

/// Given operands for a AShr, fold the result or return nulll.
Value *simplifyAShrInst(Value *Op0, Value *Op1, bool IsExact,
                        const SimplifyQuery &Q);

/// Given operands for an And, fold the result or return null.
Value *simplifyAndInst(Value *LHS, Value *RHS, const SimplifyQuery &Q);

/// Given operands for an Or, fold the result or return null.
Value *simplifyOrInst(Value *LHS, Value *RHS, const SimplifyQuery &Q);

/// Given operands for an Xor, fold the result or return null.
Value *simplifyXorInst(Value *LHS, Value *RHS, const SimplifyQuery &Q);

/// Given operands for an ICmpInst, fold the result or return null.
Value *simplifyICmpInst(unsigned Predicate, Value *LHS, Value *RHS,
                        const SimplifyQuery &Q);

/// Given operands for an FCmpInst, fold the result or return null.
Value *simplifyFCmpInst(unsigned Predicate, Value *LHS, Value *RHS,
                        FastMathFlags FMF, const SimplifyQuery &Q);

/// Given operands for a SelectInst, fold the result or return null.
Value *simplifySelectInst(Value *Cond, Value *TrueVal, Value *FalseVal,
                          const SimplifyQuery &Q);

/// Given operands for a GetElementPtrInst, fold the result or return null.
Value *simplifyGEPInst(Type *SrcTy, Value *Ptr, ArrayRef<Value *> Indices,
                       bool InBounds, const SimplifyQuery &Q);

/// Given operands for an InsertValueInst, fold the result or return null.
Value *simplifyInsertValueInst(Value *Agg, Value *Val, ArrayRef<unsigned> Idxs,
                               const SimplifyQuery &Q);

/// Given operands for an InsertElement, fold the result or return null.
Value *simplifyInsertElementInst(Value *Vec, Value *Elt, Value *Idx,
                                 const SimplifyQuery &Q);

/// Given operands for an ExtractValueInst, fold the result or return null.
Value *simplifyExtractValueInst(Value *Agg, ArrayRef<unsigned> Idxs,
                                const SimplifyQuery &Q);

/// Given operands for an ExtractElementInst, fold the result or return null.
Value *simplifyExtractElementInst(Value *Vec, Value *Idx,
                                  const SimplifyQuery &Q);

/// Given operands for a CastInst, fold the result or return null.
Value *simplifyCastInst(unsigned CastOpc, Value *Op, Type *Ty,
                        const SimplifyQuery &Q);

/// Given operands for a ShuffleVectorInst, fold the result or return null.
/// See class ShuffleVectorInst for a description of the mask representation.
Value *simplifyShuffleVectorInst(Value *Op0, Value *Op1, ArrayRef<int> Mask,
                                 Type *RetTy, const SimplifyQuery &Q);

//=== Helper functions for higher up the class hierarchy.

/// Given operands for a CmpInst, fold the result or return null.
Value *simplifyCmpInst(unsigned Predicate, Value *LHS, Value *RHS,
                       const SimplifyQuery &Q);

/// Given operand for a UnaryOperator, fold the result or return null.
Value *simplifyUnOp(unsigned Opcode, Value *Op, const SimplifyQuery &Q);

/// Given operand for a UnaryOperator, fold the result or return null.
/// Try to use FastMathFlags when folding the result.
Value *simplifyUnOp(unsigned Opcode, Value *Op, FastMathFlags FMF,
                    const SimplifyQuery &Q);

/// Given operands for a BinaryOperator, fold the result or return null.
Value *simplifyBinOp(unsigned Opcode, Value *LHS, Value *RHS,
                     const SimplifyQuery &Q);

/// Given operands for a BinaryOperator, fold the result or return null.
/// Try to use FastMathFlags when folding the result.
Value *simplifyBinOp(unsigned Opcode, Value *LHS, Value *RHS, FastMathFlags FMF,
                     const SimplifyQuery &Q);

/// Given a callsite, fold the result or return null.
Value *simplifyCall(CallBase *Call, const SimplifyQuery &Q);

/// Given a constrained FP intrinsic call, tries to compute its simplified
/// version. Returns a simplified result or null.
///
/// This function provides an additional contract: it guarantees that if
/// simplification succeeds that the intrinsic is side effect free. As a result,
/// successful simplification can be used to delete the intrinsic not just
/// replace its result.
Value *simplifyConstrainedFPCall(CallBase *Call, const SimplifyQuery &Q);

/// Given an operand for a Freeze, see if we can fold the result.
/// If not, this returns null.
Value *simplifyFreezeInst(Value *Op, const SimplifyQuery &Q);

<<<<<<< HEAD
/// Given a VP intrinsic function, fold the result or return null.
Value *SimplifyVPIntrinsic(VPIntrinsic & VPInst, const SimplifyQuery &Q);
=======
/// Given a load instruction and its pointer operand, fold the result or return
/// null.
Value *simplifyLoadInst(LoadInst *LI, Value *PtrOp, const SimplifyQuery &Q);
>>>>>>> 170e7a0e

/// See if we can compute a simplified version of this instruction. If not,
/// return null.
Value *simplifyInstruction(Instruction *I, const SimplifyQuery &Q,
                           OptimizationRemarkEmitter *ORE = nullptr);

/// Like \p simplifyInstruction but the operands of \p I are replaced with
/// \p NewOps. Returns a simplified value, or null if none was found.
Value *
simplifyInstructionWithOperands(Instruction *I, ArrayRef<Value *> NewOps,
                                const SimplifyQuery &Q,
                                OptimizationRemarkEmitter *ORE = nullptr);

/// See if V simplifies when its operand Op is replaced with RepOp. If not,
/// return null.
/// AllowRefinement specifies whether the simplification can be a refinement
/// (e.g. 0 instead of poison), or whether it needs to be strictly identical.
Value *simplifyWithOpReplaced(Value *V, Value *Op, Value *RepOp,
                              const SimplifyQuery &Q, bool AllowRefinement);

/// Replace all uses of 'I' with 'SimpleV' and simplify the uses recursively.
///
/// This first performs a normal RAUW of I with SimpleV. It then recursively
/// attempts to simplify those users updated by the operation. The 'I'
/// instruction must not be equal to the simplified value 'SimpleV'.
/// If UnsimplifiedUsers is provided, instructions that could not be simplified
/// are added to it.
///
/// The function returns true if any simplifications were performed.
bool replaceAndRecursivelySimplify(
    Instruction *I, Value *SimpleV, const TargetLibraryInfo *TLI = nullptr,
    const DominatorTree *DT = nullptr, AssumptionCache *AC = nullptr,
    SmallSetVector<Instruction *, 8> *UnsimplifiedUsers = nullptr);

// These helper functions return a SimplifyQuery structure that contains as
// many of the optional analysis we use as are currently valid.  This is the
// strongly preferred way of constructing SimplifyQuery in passes.
const SimplifyQuery getBestSimplifyQuery(Pass &, Function &);
template <class T, class... TArgs>
const SimplifyQuery getBestSimplifyQuery(AnalysisManager<T, TArgs...> &,
                                         Function &);
const SimplifyQuery getBestSimplifyQuery(LoopStandardAnalysisResults &,
                                         const DataLayout &);
} // end namespace llvm

#endif<|MERGE_RESOLUTION|>--- conflicted
+++ resolved
@@ -329,14 +329,12 @@
 /// If not, this returns null.
 Value *simplifyFreezeInst(Value *Op, const SimplifyQuery &Q);
 
-<<<<<<< HEAD
-/// Given a VP intrinsic function, fold the result or return null.
-Value *SimplifyVPIntrinsic(VPIntrinsic & VPInst, const SimplifyQuery &Q);
-=======
 /// Given a load instruction and its pointer operand, fold the result or return
 /// null.
 Value *simplifyLoadInst(LoadInst *LI, Value *PtrOp, const SimplifyQuery &Q);
->>>>>>> 170e7a0e
+
+/// Given a VP intrinsic function, fold the result or return null.
+Value *SimplifyVPIntrinsic(VPIntrinsic & VPInst, const SimplifyQuery &Q);
 
 /// See if we can compute a simplified version of this instruction. If not,
 /// return null.
