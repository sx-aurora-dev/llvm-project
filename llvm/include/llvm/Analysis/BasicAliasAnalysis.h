--- conflicted
+++ resolved
@@ -94,72 +94,7 @@
   FunctionModRefBehavior getModRefBehavior(const Function *Fn);
 
 private:
-<<<<<<< HEAD
-  // A linear transformation of a Value; this class represents ZExt(SExt(V,
-  // SExtBits), ZExtBits) * Scale + Offset.
-  struct VariableGEPIndex {
-    // An opaque Value - we can't decompose this further.
-    const Value *V;
-
-    // We need to track what extensions we've done as we consider the same Value
-    // with different extensions as different variables in a GEP's linear
-    // expression;
-    // e.g.: if V == -1, then sext(x) != zext(x).
-    unsigned ZExtBits;
-    unsigned SExtBits;
-
-    APInt Scale;
-
-    // Context instruction to use when querying information about this index.
-    const Instruction *CxtI;
-
-    void dump() const {
-      print(dbgs());
-      dbgs() << "\n";
-    }
-    void print(raw_ostream &OS) const {
-      OS << "(V=" << V->getName()
-	 << ", zextbits=" << ZExtBits
-	 << ", sextbits=" << SExtBits
-	 << ", scale=" << Scale << ")";
-    }
-  };
-
-  // Represents the internal structure of a GEP, decomposed into a base pointer,
-  // constant offsets, and variable scaled indices.
-  struct DecomposedGEP {
-    // Base pointer of the GEP
-    const Value *Base;
-    // Total constant offset from base.
-    APInt Offset;
-    // Scaled variable (non-constant) indices.
-    SmallVector<VariableGEPIndex, 4> VarIndices;
-    // Is GEP index scale compile-time constant.
-    bool HasCompileTimeConstantScale;
-    // Are all operations inbounds GEPs or non-indexing operations?
-    // (None iff expression doesn't involve any geps)
-    Optional<bool> InBounds;
-
-    void dump() const {
-      print(dbgs());
-      dbgs() << "\n";
-    }
-    void print(raw_ostream &OS) const {
-      OS << "(DecomposedGEP Base=" << Base->getName()
-         << ", Offset=" << Offset
-         << ", VarIndices=[";
-      for (size_t i = 0; i < VarIndices.size(); i++) {
-        if (i != 0)
-          OS << ", ";
-        VarIndices[i].print(OS);
-      }
-      OS << "], HasCompileTimeConstantScale=" << HasCompileTimeConstantScale
-         << ")";
-    }
-  };
-=======
   struct DecomposedGEP;
->>>>>>> 2ab1d525
 
   /// Tracks phi nodes we have visited.
   ///
