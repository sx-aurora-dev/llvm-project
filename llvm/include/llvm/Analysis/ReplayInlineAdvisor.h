--- conflicted
+++ resolved
@@ -65,25 +65,17 @@
   ReplayInlineAdvisor(Module &M, FunctionAnalysisManager &FAM,
                       LLVMContext &Context,
                       std::unique_ptr<InlineAdvisor> OriginalAdvisor,
-<<<<<<< HEAD
-                      StringRef RemarksFile, bool EmitRemarks);
-=======
                       const ReplayInlinerSettings &ReplaySettings,
                       bool EmitRemarks);
->>>>>>> 2ab1d525
   std::unique_ptr<InlineAdvice> getAdviceImpl(CallBase &CB) override;
   bool areReplayRemarksLoaded() const { return HasReplayRemarks; }
 
 private:
-<<<<<<< HEAD
-  StringSet<> InlineSitesFromRemarks;
-=======
   bool hasInlineAdvice(Function &F) const {
     return (ReplaySettings.ReplayScope ==
             ReplayInlinerSettings::Scope::Module) ||
            CallersToReplay.contains(F.getName());
   }
->>>>>>> 2ab1d525
   std::unique_ptr<InlineAdvisor> OriginalAdvisor;
   bool HasReplayRemarks = false;
   const ReplayInlinerSettings ReplaySettings;
