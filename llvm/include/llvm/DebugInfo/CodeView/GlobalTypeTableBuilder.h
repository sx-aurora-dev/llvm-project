//===- GlobalTypeTableBuilder.h ----------------------------------*- C++-*-===//
//
// Part of the LLVM Project, under the Apache License v2.0 with LLVM Exceptions.
// See https://llvm.org/LICENSE.txt for license information.
// SPDX-License-Identifier: Apache-2.0 WITH LLVM-exception
//
//===----------------------------------------------------------------------===//

#ifndef LLVM_DEBUGINFO_CODEVIEW_GLOBALTYPETABLEBUILDER_H
#define LLVM_DEBUGINFO_CODEVIEW_GLOBALTYPETABLEBUILDER_H

#include "llvm/ADT/ArrayRef.h"
#include "llvm/ADT/DenseSet.h"
#include "llvm/ADT/SmallVector.h"
#include "llvm/DebugInfo/CodeView/CodeView.h"
#include "llvm/DebugInfo/CodeView/SimpleTypeSerializer.h"
#include "llvm/DebugInfo/CodeView/TypeCollection.h"
#include "llvm/DebugInfo/CodeView/TypeHashing.h"
#include "llvm/DebugInfo/CodeView/TypeIndex.h"
#include "llvm/Support/Allocator.h"
#include <cassert>
#include <cstdint>
<<<<<<< HEAD
#include <memory>
=======
>>>>>>> a2ce6ee6

namespace llvm {
namespace codeview {

class ContinuationRecordBuilder;

class GlobalTypeTableBuilder : public TypeCollection {
  /// Storage for records.  These need to outlive the TypeTableBuilder.
  BumpPtrAllocator &RecordStorage;

  /// A serializer that can write non-continuation leaf types.  Only used as
  /// a convenience function so that we can provide an interface method to
  /// write an unserialized record.
  SimpleTypeSerializer SimpleSerializer;

  /// Hash table.
  DenseMap<GloballyHashedType, TypeIndex> HashedRecords;

  /// Contains a list of all records indexed by TypeIndex.toArrayIndex().
  SmallVector<ArrayRef<uint8_t>, 2> SeenRecords;

  /// Contains a list of all hash values indexed by TypeIndex.toArrayIndex().
  SmallVector<GloballyHashedType, 2> SeenHashes;

public:
  explicit GlobalTypeTableBuilder(BumpPtrAllocator &Storage);
  ~GlobalTypeTableBuilder();

  // TypeCollection overrides
  Optional<TypeIndex> getFirst() override;
  Optional<TypeIndex> getNext(TypeIndex Prev) override;
  CVType getType(TypeIndex Index) override;
  StringRef getTypeName(TypeIndex Index) override;
  bool contains(TypeIndex Index) override;
  uint32_t size() override;
  uint32_t capacity() override;
  bool replaceType(TypeIndex &Index, CVType Data, bool Stabilize) override;

  // public interface
  void reset();
  TypeIndex nextTypeIndex() const;

  BumpPtrAllocator &getAllocator() { return RecordStorage; }

  ArrayRef<ArrayRef<uint8_t>> records() const;
  ArrayRef<GloballyHashedType> hashes() const;

  template <typename CreateFunc>
  TypeIndex insertRecordAs(GloballyHashedType Hash, size_t RecordSize,
                           CreateFunc Create) {
    assert(RecordSize < UINT32_MAX && "Record too big");
    assert(RecordSize % 4 == 0 &&
           "RecordSize is not a multiple of 4 bytes which will cause "
           "misalignment in the output TPI stream!");

    auto Result = HashedRecords.try_emplace(Hash, nextTypeIndex());

    if (LLVM_UNLIKELY(Result.second /*inserted*/ ||
                      Result.first->second.isSimple())) {
      uint8_t *Stable = RecordStorage.Allocate<uint8_t>(RecordSize);
      MutableArrayRef<uint8_t> Data(Stable, RecordSize);
      ArrayRef<uint8_t> StableRecord = Create(Data);
      if (StableRecord.empty()) {
        // Records with forward references into the Type stream will be deferred
        // for insertion at a later time, on the second pass.
        Result.first->getSecond() = TypeIndex(SimpleTypeKind::NotTranslated);
        return TypeIndex(SimpleTypeKind::NotTranslated);
      }
      if (Result.first->second.isSimple()) {
        assert(Result.first->second.getIndex() ==
               (uint32_t)SimpleTypeKind::NotTranslated);
        // On the second pass, update with index to remapped record. The
        // (initially misbehaved) record will now come *after* other records
        // resolved in the first pass, with proper *back* references in the
        // stream.
        Result.first->second = nextTypeIndex();
      }
      SeenRecords.push_back(StableRecord);
      SeenHashes.push_back(Hash);
    }

    return Result.first->second;
  }

  TypeIndex insertRecordBytes(ArrayRef<uint8_t> Data);
  TypeIndex insertRecord(ContinuationRecordBuilder &Builder);

  template <typename T> TypeIndex writeLeafType(T &Record) {
    ArrayRef<uint8_t> Data = SimpleSerializer.serialize(Record);
    return insertRecordBytes(Data);
  }
};

} // end namespace codeview
} // end namespace llvm

#endif // LLVM_DEBUGINFO_CODEVIEW_GLOBALTYPETABLEBUILDER_H<|MERGE_RESOLUTION|>--- conflicted
+++ resolved
@@ -20,10 +20,6 @@
 #include "llvm/Support/Allocator.h"
 #include <cassert>
 #include <cstdint>
-<<<<<<< HEAD
-#include <memory>
-=======
->>>>>>> a2ce6ee6
 
 namespace llvm {
 namespace codeview {
