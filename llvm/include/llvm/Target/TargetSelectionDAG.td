--- conflicted
+++ resolved
@@ -289,13 +289,11 @@
 def SDTVecShuffle : SDTypeProfile<1, 2, [
   SDTCisSameAs<0, 1>, SDTCisSameAs<1, 2>
 ]>;
-<<<<<<< HEAD
+def SDTVecSlice : SDTypeProfile<1, 3, [     // vector splice
+  SDTCisSameAs<0, 1>, SDTCisSameAs<1, 2>, SDTCisInt<3>
+]>;
 def SDTVShiftVP : SDTypeProfile<1, 4, [
   SDTCisSameAs<0, 1>, SDTCisVec<0>, SDTCisVec<3>, SDTCisSameNumEltsAs<3,1>, SDTCisInt<4>
-=======
-def SDTVecSlice : SDTypeProfile<1, 3, [     // vector splice
-  SDTCisSameAs<0, 1>, SDTCisSameAs<1, 2>, SDTCisInt<3>
->>>>>>> 265bc5af
 ]>;
 def SDTVecExtract : SDTypeProfile<1, 2, [   // vector extract
   SDTCisEltOfVec<0, 1>, SDTCisPtrTy<2>
@@ -775,6 +773,7 @@
                         [SDNPHasChain, SDNPMayStore, SDNPMemOperand]>;
 def ist        : SDNode<"ISD::STORE"      , SDTIStore,
                         [SDNPHasChain, SDNPMayStore, SDNPMemOperand]>;
+
 def vp_vshift : SDNode<"ISD::VP_VSHIFT", SDTVShiftVP, []>;
 def vector_shuffle : SDNode<"ISD::VECTOR_SHUFFLE", SDTVecShuffle, []>;
 def vector_reverse : SDNode<"ISD::VECTOR_REVERSE", SDTVecReverse>;
