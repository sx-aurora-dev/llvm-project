//===- TargetSelectionDAG.td - Common code for DAG isels ---*- tablegen -*-===//
//
// Part of the LLVM Project, under the Apache License v2.0 with LLVM Exceptions.
// See https://llvm.org/LICENSE.txt for license information.
// SPDX-License-Identifier: Apache-2.0 WITH LLVM-exception
//
//===----------------------------------------------------------------------===//
//
// This file defines the target-independent interfaces used by SelectionDAG
// instruction selection generators.
//
//===----------------------------------------------------------------------===//

//===----------------------------------------------------------------------===//
// Selection DAG Type Constraint definitions.
//
// Note that the semantics of these constraints are hard coded into tblgen.  To
// modify or add constraints, you have to hack tblgen.
//

class SDTypeConstraint<int opnum> {
  int OperandNum = opnum;
}

// SDTCisVT - The specified operand has exactly this VT.
class SDTCisVT<int OpNum, ValueType vt> : SDTypeConstraint<OpNum> {
  ValueType VT = vt;
}

class SDTCisPtrTy<int OpNum> : SDTypeConstraint<OpNum>;

// SDTCisInt - The specified operand has integer type.
class SDTCisInt<int OpNum> : SDTypeConstraint<OpNum>;

// SDTCisFP - The specified operand has floating-point type.
class SDTCisFP<int OpNum> : SDTypeConstraint<OpNum>;

// SDTCisVec - The specified operand has a vector type.
class SDTCisVec<int OpNum> : SDTypeConstraint<OpNum>;

// SDTCisSameAs - The two specified operands have identical types.
class SDTCisSameAs<int OpNum, int OtherOp> : SDTypeConstraint<OpNum> {
  int OtherOperandNum = OtherOp;
}

// SDTCisVTSmallerThanOp - The specified operand is a VT SDNode, and its type is
// smaller than the 'Other' operand.
class SDTCisVTSmallerThanOp<int OpNum, int OtherOp> : SDTypeConstraint<OpNum> {
  int OtherOperandNum = OtherOp;
}

class SDTCisOpSmallerThanOp<int SmallOp, int BigOp> : SDTypeConstraint<SmallOp>{
  int BigOperandNum = BigOp;
}

/// SDTCisEltOfVec - This indicates that ThisOp is a scalar type of the same
/// type as the element type of OtherOp, which is a vector type.
class SDTCisEltOfVec<int ThisOp, int OtherOp>
  : SDTypeConstraint<ThisOp> {
  int OtherOpNum = OtherOp;
}

/// SDTCisSubVecOfVec - This indicates that ThisOp is a vector type
/// with length less that of OtherOp, which is a vector type.
class SDTCisSubVecOfVec<int ThisOp, int OtherOp>
  : SDTypeConstraint<ThisOp> {
  int OtherOpNum = OtherOp;
}

// SDTCVecEltisVT - The specified operand is vector type with element type
// of VT.
class SDTCVecEltisVT<int OpNum, ValueType vt> : SDTypeConstraint<OpNum> {
  ValueType VT = vt;
}

// SDTCisSameNumEltsAs - The two specified operands have identical number
// of elements.
class SDTCisSameNumEltsAs<int OpNum, int OtherOp> : SDTypeConstraint<OpNum> {
  int OtherOperandNum = OtherOp;
}

// SDTCisSameSizeAs - The two specified operands have identical size.
class SDTCisSameSizeAs<int OpNum, int OtherOp> : SDTypeConstraint<OpNum> {
  int OtherOperandNum = OtherOp;
}

//===----------------------------------------------------------------------===//
// Selection DAG Type Profile definitions.
//
// These use the constraints defined above to describe the type requirements of
// the various nodes.  These are not hard coded into tblgen, allowing targets to
// add their own if needed.
//

// SDTypeProfile - This profile describes the type requirements of a Selection
// DAG node.
class SDTypeProfile<int numresults, int numoperands,
                    list<SDTypeConstraint> constraints> {
  int NumResults = numresults;
  int NumOperands = numoperands;
  list<SDTypeConstraint> Constraints = constraints;
}

// Builtin profiles.
def SDTIntLeaf: SDTypeProfile<1, 0, [SDTCisInt<0>]>;         // for 'imm'.
def SDTFPLeaf : SDTypeProfile<1, 0, [SDTCisFP<0>]>;          // for 'fpimm'.
def SDTPtrLeaf: SDTypeProfile<1, 0, [SDTCisPtrTy<0>]>;       // for '&g'.
def SDTOther  : SDTypeProfile<1, 0, [SDTCisVT<0, OtherVT>]>; // for 'vt'.
def SDTUNDEF  : SDTypeProfile<1, 0, []>;                     // for 'undef'.
def SDTUnaryOp  : SDTypeProfile<1, 1, []>;                   // for bitconvert.

def SDTIntBinOp : SDTypeProfile<1, 2, [     // add, and, or, xor, udiv, etc.
  SDTCisSameAs<0, 1>, SDTCisSameAs<0, 2>, SDTCisInt<0>
]>;
def SDTIntShiftOp : SDTypeProfile<1, 2, [   // shl, sra, srl
  SDTCisSameAs<0, 1>, SDTCisInt<0>, SDTCisInt<2>
]>;
def SDTIntShiftDOp: SDTypeProfile<1, 3, [   // fshl, fshr
  SDTCisSameAs<0, 1>, SDTCisSameAs<0, 2>, SDTCisInt<0>, SDTCisInt<3>
]>;
def SDTIntSatNoShOp : SDTypeProfile<1, 2, [   // ssat with no shift
  SDTCisSameAs<0, 1>, SDTCisInt<2>
]>;
def SDTIntBinHiLoOp : SDTypeProfile<2, 2, [ // mulhi, mullo, sdivrem, udivrem
  SDTCisSameAs<0, 1>, SDTCisSameAs<0, 2>, SDTCisSameAs<0, 3>,SDTCisInt<0>
]>;
def SDTIntScaledBinOp : SDTypeProfile<1, 3, [  // smulfix, sdivfix, etc
  SDTCisSameAs<0, 1>, SDTCisSameAs<0, 2>, SDTCisInt<0>, SDTCisInt<3>
]>;

def SDTIntBinOpVP : SDTypeProfile<1, 4, [     // vp_add, vp_and, etc.
  SDTCisSameAs<0, 1>, SDTCisSameAs<0, 2>, SDTCisInt<0>, SDTCisInt<4>, SDTCisSameNumEltsAs<0, 3>
]>;
def SDTIntShiftOpVP : SDTypeProfile<1, 4, [   // shl, sra, srl
  SDTCisSameAs<0, 1>, SDTCisInt<0>, SDTCisInt<2>, SDTCisInt<4>, SDTCisSameNumEltsAs<0, 3>
]>;

def SDTFPBinOp : SDTypeProfile<1, 2, [      // fadd, fmul, etc.
  SDTCisSameAs<0, 1>, SDTCisSameAs<0, 2>, SDTCisFP<0>
]>;
def SDTFPSignOp : SDTypeProfile<1, 2, [     // fcopysign.
  SDTCisSameAs<0, 1>, SDTCisFP<0>, SDTCisFP<2>
]>;
def SDTFPTernaryOp : SDTypeProfile<1, 3, [  // fmadd, fnmsub, etc.
  SDTCisSameAs<0, 1>, SDTCisSameAs<0, 2>, SDTCisSameAs<0, 3>, SDTCisFP<0>
]>;
def SDTIntUnaryOp : SDTypeProfile<1, 1, [ // bitreverse
  SDTCisSameAs<0, 1>, SDTCisInt<0>
]>;
def SDTIntBitCountUnaryOp : SDTypeProfile<1, 1, [   // ctlz, cttz
  SDTCisInt<0>, SDTCisInt<1>
]>;
def SDTIntExtendOp : SDTypeProfile<1, 1, [  // sext, zext, anyext
  SDTCisInt<0>, SDTCisInt<1>, SDTCisOpSmallerThanOp<1, 0>, SDTCisSameNumEltsAs<0, 1>
]>;
def SDTIntTruncOp  : SDTypeProfile<1, 1, [  // trunc
  SDTCisInt<0>, SDTCisInt<1>, SDTCisOpSmallerThanOp<0, 1>, SDTCisSameNumEltsAs<0, 1>
]>;
def SDTFPUnaryOp  : SDTypeProfile<1, 1, [   // fneg, fsqrt, etc
  SDTCisSameAs<0, 1>, SDTCisFP<0>
]>;
def SDTFPRoundOp  : SDTypeProfile<1, 1, [   // fround
  SDTCisFP<0>, SDTCisFP<1>, SDTCisOpSmallerThanOp<0, 1>, SDTCisSameNumEltsAs<0, 1>
]>;
def SDTFPExtendOp  : SDTypeProfile<1, 1, [  // fextend
  SDTCisFP<0>, SDTCisFP<1>, SDTCisOpSmallerThanOp<1, 0>, SDTCisSameNumEltsAs<0, 1>
]>;
def SDTIntToFPOp : SDTypeProfile<1, 1, [    // [su]int_to_fp
  SDTCisFP<0>, SDTCisInt<1>, SDTCisSameNumEltsAs<0, 1>
]>;
def SDTFPToIntOp : SDTypeProfile<1, 1, [    // fp_to_[su]int
  SDTCisInt<0>, SDTCisFP<1>, SDTCisSameNumEltsAs<0, 1>
]>;
def SDTIntToFPOpVP : SDTypeProfile<1, 3, [    // [su]int_to_fp
  SDTCisFP<0>, SDTCisInt<1>, SDTCisSameNumEltsAs<0, 1>, SDTCisInt<3>, SDTCisSameNumEltsAs<0, 2>
]>;
def SDTFPToIntOpVP : SDTypeProfile<1, 3, [    // fp_to_[su]int
  SDTCisInt<0>, SDTCisFP<1>, SDTCisSameNumEltsAs<0, 1>, SDTCisInt<3>, SDTCisSameNumEltsAs<0, 2>
]>;
def SDTFPToIntSatOp : SDTypeProfile<1, 2, [    // fp_to_[su]int_sat
  SDTCisInt<0>, SDTCisFP<1>, SDTCisInt<2>, SDTCisSameNumEltsAs<0, 1>
]>;
def SDTExtInreg : SDTypeProfile<1, 2, [     // sext_inreg
  SDTCisSameAs<0, 1>, SDTCisInt<0>, SDTCisVT<2, OtherVT>,
  SDTCisVTSmallerThanOp<2, 1>
]>;
def SDTExtInvec : SDTypeProfile<1, 1, [     // sext_invec
  SDTCisInt<0>, SDTCisVec<0>, SDTCisInt<1>, SDTCisVec<1>,
  SDTCisOpSmallerThanOp<1, 0>
]>;

def SDTFPUnOpVP : SDTypeProfile<1, 3, [   // vp_fneg, etc.
  SDTCisSameAs<0, 1>, SDTCisFP<0>, SDTCisInt<2>, SDTCisSameNumEltsAs<0, 2>, SDTCisInt<3>
]>;
def SDTFPBinOpVP : SDTypeProfile<1, 4, [   // vp_fadd, etc.
  SDTCisSameAs<0, 1>, SDTCisSameAs<0, 2>, SDTCisFP<0>, SDTCisInt<3>, SDTCisSameNumEltsAs<0, 3>, SDTCisInt<4>
]>;
def SDTFPTernaryOpVP : SDTypeProfile<1, 5, [  // vp_fmadd, etc.
  SDTCisSameAs<0, 1>, SDTCisSameAs<0, 2>, SDTCisSameAs<0, 3>, SDTCisFP<0>, SDTCisInt<4>, SDTCisSameNumEltsAs<0, 4>, SDTCisInt<5>
]>;

def SDTSetCC : SDTypeProfile<1, 3, [        // setcc
  SDTCisInt<0>, SDTCisSameAs<1, 2>, SDTCisVT<3, OtherVT>
]>;
def SDTSetCCVP : SDTypeProfile<1, 5, [        // vp_setcc
  SDTCisInt<0>, SDTCisSameAs<1, 2>, SDTCisVT<3, OtherVT>, SDTCisInt<4>, SDTCisSameNumEltsAs<0, 4>, SDTCisInt<5>
]>;

def SDTSelect : SDTypeProfile<1, 3, [       // select
  SDTCisInt<1>, SDTCisSameAs<0, 2>, SDTCisSameAs<2, 3>
]>;

def SDTVSelect : SDTypeProfile<1, 3, [       // vselect
  SDTCisVec<0>, SDTCisInt<1>, SDTCisSameAs<0, 2>, SDTCisSameAs<2, 3>, SDTCisSameNumEltsAs<0, 1>
]>;

def SDTSelectVP : SDTypeProfile<1, 4, [       // vp_select
  SDTCisVec<0>, SDTCisInt<1>, SDTCisSameAs<0, 2>, SDTCisSameAs<2, 3>, SDTCisSameNumEltsAs<0, 1>, SDTCisInt<4>
]>;

def SDTSelectCC : SDTypeProfile<1, 5, [     // select_cc
  SDTCisSameAs<1, 2>, SDTCisSameAs<3, 4>, SDTCisSameAs<0, 3>,
  SDTCisVT<5, OtherVT>
]>;

def SDTBr : SDTypeProfile<0, 1, [           // br
  SDTCisVT<0, OtherVT>
]>;

def SDTBrCC : SDTypeProfile<0, 4, [       // brcc
  SDTCisVT<0, OtherVT>, SDTCisSameAs<1, 2>, SDTCisVT<3, OtherVT>
]>;

def SDTBrcond : SDTypeProfile<0, 2, [       // brcond
  SDTCisInt<0>, SDTCisVT<1, OtherVT>
]>;

def SDTBrind : SDTypeProfile<0, 1, [        // brind
  SDTCisPtrTy<0>
]>;

def SDTCatchret : SDTypeProfile<0, 2, [     // catchret
  SDTCisVT<0, OtherVT>, SDTCisVT<1, OtherVT>
]>;

def SDTNone : SDTypeProfile<0, 0, []>;      // ret, trap

def SDTUBSANTrap : SDTypeProfile<0, 1, []>;      // ubsantrap

def SDTLoad : SDTypeProfile<1, 1, [         // load
  SDTCisPtrTy<1>
]>;

def SDTStore : SDTypeProfile<0, 2, [        // store
  SDTCisPtrTy<1>
]>;

def SDTIStore : SDTypeProfile<1, 3, [       // indexed store
  SDTCisSameAs<0, 2>, SDTCisPtrTy<0>, SDTCisPtrTy<3>
]>;

def SDTMaskedStore: SDTypeProfile<0, 4, [       // masked store
  SDTCisVec<0>, SDTCisPtrTy<1>, SDTCisPtrTy<2>, SDTCisVec<3>, SDTCisSameNumEltsAs<0, 3>
]>;

def SDTMaskedLoad: SDTypeProfile<1, 4, [       // masked load
  SDTCisVec<0>, SDTCisPtrTy<1>, SDTCisPtrTy<2>, SDTCisVec<3>, SDTCisSameAs<0, 4>,
  SDTCisSameNumEltsAs<0, 3>
]>;

def SDTStoreVP: SDTypeProfile<0, 4, [       // vp store
  SDTCisVec<0>, SDTCisPtrTy<1>, SDTCisVec<2>, SDTCisSameNumEltsAs<0, 2>, SDTCisInt<3>
]>;

// scatter (Value, BasePtr, Index, Scale, Mask, Vlen)
def SDTScatterVP: SDTypeProfile<0, 6, [     // vp scatter
  SDTCisVec<0>, SDTCisInt<1>, SDTCisVec<2>, SDTCisInt<3>, SDTCisVec<4>, SDTCisSameNumEltsAs<0, 2>, SDTCisSameNumEltsAs<2, 4>, SDTCisInt<5>
]>;

// gather (BasePtr, Index, Scale, Mask, Vlen)
def SDTGatherVP: SDTypeProfile<1, 5, [     // vp gather
  SDTCisVec<0>, SDTCisInt<1>, SDTCisVec<2>, SDTCisInt<3>, SDTCisVec<4>, SDTCisSameNumEltsAs<0, 2>, SDTCisSameNumEltsAs<2, 4>, SDTCisInt<5>
]>;

def SDTLoadVP : SDTypeProfile<1, 3, [       // vp load
  SDTCisVec<0>, SDTCisPtrTy<1>, SDTCisSameNumEltsAs<0, 2>, SDTCisInt<3> 
]>;

def SDTVecShuffle : SDTypeProfile<1, 2, [
  SDTCisSameAs<0, 1>, SDTCisSameAs<1, 2>
]>;
def SDTVShiftVP : SDTypeProfile<1, 4, [
  SDTCisSameAs<0, 1>, SDTCisVec<0>, SDTCisVec<3>, SDTCisSameNumEltsAs<3,1>, SDTCisInt<4>
]>;
def SDTVecExtract : SDTypeProfile<1, 2, [   // vector extract
  SDTCisEltOfVec<0, 1>, SDTCisPtrTy<2>
]>;
def SDTVecInsert : SDTypeProfile<1, 3, [    // vector insert
  SDTCisEltOfVec<2, 1>, SDTCisSameAs<0, 1>, SDTCisPtrTy<3>
]>;
def SDTVecReduce : SDTypeProfile<1, 1, [    // vector reduction
  SDTCisInt<0>, SDTCisVec<1>
]>;
<<<<<<< HEAD
def SDTReduceVP : SDTypeProfile<1, 3, [    // vp_reduce (no start arg)
  SDTCisVec<1>, SDTCisInt<2>, SDTCisVec<2>, SDTCisInt<3>, SDTCisSameNumEltsAs<1,2>
]>;
def SDTReduceStartVP : SDTypeProfile<1, 4, [    // vp_reduce (with start arg)
  SDTCisVec<2>, SDTCisInt<3>, SDTCisVec<3>, SDTCisInt<4>, SDTCisSameNumEltsAs<2,3>
]>;
=======
def SDTFPVecReduce : SDTypeProfile<1, 1, [  // FP vector reduction
  SDTCisFP<0>, SDTCisVec<1>
]>;

>>>>>>> 6456c4de

def SDTSubVecExtract : SDTypeProfile<1, 2, [// subvector extract
  SDTCisSubVecOfVec<0,1>, SDTCisInt<2>
]>;
def SDTSubVecInsert : SDTypeProfile<1, 3, [ // subvector insert
  SDTCisSubVecOfVec<2, 1>, SDTCisSameAs<0,1>, SDTCisInt<3>
]>;

def SDTPrefetch : SDTypeProfile<0, 4, [     // prefetch
  SDTCisPtrTy<0>, SDTCisSameAs<1, 2>, SDTCisSameAs<1, 3>, SDTCisInt<1>
]>;

def SDTMemBarrier : SDTypeProfile<0, 5, [   // memory barrier
  SDTCisSameAs<0,1>,  SDTCisSameAs<0,2>,  SDTCisSameAs<0,3>, SDTCisSameAs<0,4>,
  SDTCisInt<0>
]>;
def SDTAtomicFence : SDTypeProfile<0, 2, [
  SDTCisSameAs<0,1>, SDTCisPtrTy<0>
]>;
def SDTAtomic3 : SDTypeProfile<1, 3, [
  SDTCisSameAs<0,2>,  SDTCisSameAs<0,3>, SDTCisInt<0>, SDTCisPtrTy<1>
]>;
def SDTAtomic2 : SDTypeProfile<1, 2, [
  SDTCisSameAs<0,2>, SDTCisInt<0>, SDTCisPtrTy<1>
]>;

def SDTFPAtomic2 : SDTypeProfile<1, 2, [
  SDTCisSameAs<0,2>, SDTCisFP<0>, SDTCisPtrTy<1>
]>;

def SDTAtomicStore : SDTypeProfile<0, 2, [
  SDTCisPtrTy<0>, SDTCisInt<1>
]>;
def SDTAtomicLoad : SDTypeProfile<1, 1, [
  SDTCisInt<0>, SDTCisPtrTy<1>
]>;

def SDTConvertOp : SDTypeProfile<1, 5, [ //cvtss, su, us, uu, ff, fs, fu, sf, su
  SDTCisVT<2, OtherVT>, SDTCisVT<3, OtherVT>, SDTCisPtrTy<4>, SDTCisPtrTy<5>
]>;

class SDCallSeqStart<list<SDTypeConstraint> constraints> :
        SDTypeProfile<0, 2, constraints>;
class SDCallSeqEnd<list<SDTypeConstraint> constraints> :
        SDTypeProfile<0, 2, constraints>;

//===----------------------------------------------------------------------===//
// Selection DAG Node definitions.
//
class SDNode<string opcode, SDTypeProfile typeprof,
             list<SDNodeProperty> props = [], string sdclass = "SDNode">
             : SDPatternOperator {
  string Opcode  = opcode;
  string SDClass = sdclass;
  let Properties = props;
  SDTypeProfile TypeProfile = typeprof;
}

// Special TableGen-recognized dag nodes
def set;
def implicit;
def node;
def srcvalue;

def imm        : SDNode<"ISD::Constant"  , SDTIntLeaf , [], "ConstantSDNode">;
def timm       : SDNode<"ISD::TargetConstant",SDTIntLeaf, [], "ConstantSDNode">;
def fpimm      : SDNode<"ISD::ConstantFP", SDTFPLeaf  , [], "ConstantFPSDNode">;
def vt         : SDNode<"ISD::VALUETYPE" , SDTOther   , [], "VTSDNode">;
def bb         : SDNode<"ISD::BasicBlock", SDTOther   , [], "BasicBlockSDNode">;
def cond       : SDNode<"ISD::CONDCODE"  , SDTOther   , [], "CondCodeSDNode">;
def undef      : SDNode<"ISD::UNDEF"     , SDTUNDEF   , []>;
def vscale     : SDNode<"ISD::VSCALE"    , SDTIntUnaryOp, []>;
def globaladdr : SDNode<"ISD::GlobalAddress",         SDTPtrLeaf, [],
                        "GlobalAddressSDNode">;
def tglobaladdr : SDNode<"ISD::TargetGlobalAddress",  SDTPtrLeaf, [],
                         "GlobalAddressSDNode">;
def globaltlsaddr : SDNode<"ISD::GlobalTLSAddress",         SDTPtrLeaf, [],
                          "GlobalAddressSDNode">;
def tglobaltlsaddr : SDNode<"ISD::TargetGlobalTLSAddress",  SDTPtrLeaf, [],
                           "GlobalAddressSDNode">;
def constpool   : SDNode<"ISD::ConstantPool",         SDTPtrLeaf, [],
                         "ConstantPoolSDNode">;
def tconstpool  : SDNode<"ISD::TargetConstantPool",   SDTPtrLeaf, [],
                         "ConstantPoolSDNode">;
def jumptable   : SDNode<"ISD::JumpTable",            SDTPtrLeaf, [],
                         "JumpTableSDNode">;
def tjumptable  : SDNode<"ISD::TargetJumpTable",      SDTPtrLeaf, [],
                         "JumpTableSDNode">;
def frameindex  : SDNode<"ISD::FrameIndex",           SDTPtrLeaf, [],
                         "FrameIndexSDNode">;
def tframeindex : SDNode<"ISD::TargetFrameIndex",     SDTPtrLeaf, [],
                         "FrameIndexSDNode">;
def externalsym : SDNode<"ISD::ExternalSymbol",       SDTPtrLeaf, [],
                         "ExternalSymbolSDNode">;
def texternalsym: SDNode<"ISD::TargetExternalSymbol", SDTPtrLeaf, [],
                         "ExternalSymbolSDNode">;
def mcsym: SDNode<"ISD::MCSymbol", SDTPtrLeaf, [], "MCSymbolSDNode">;
def blockaddress : SDNode<"ISD::BlockAddress",        SDTPtrLeaf, [],
                         "BlockAddressSDNode">;
def tblockaddress: SDNode<"ISD::TargetBlockAddress",  SDTPtrLeaf, [],
                         "BlockAddressSDNode">;

def add        : SDNode<"ISD::ADD"       , SDTIntBinOp   ,
                        [SDNPCommutative, SDNPAssociative]>;
def sub        : SDNode<"ISD::SUB"       , SDTIntBinOp>;
def mul        : SDNode<"ISD::MUL"       , SDTIntBinOp,
                        [SDNPCommutative, SDNPAssociative]>;
def mulhs      : SDNode<"ISD::MULHS"     , SDTIntBinOp, [SDNPCommutative]>;
def mulhu      : SDNode<"ISD::MULHU"     , SDTIntBinOp, [SDNPCommutative]>;
def smullohi   : SDNode<"ISD::SMUL_LOHI" , SDTIntBinHiLoOp, [SDNPCommutative]>;
def umullohi   : SDNode<"ISD::UMUL_LOHI" , SDTIntBinHiLoOp, [SDNPCommutative]>;
def sdiv       : SDNode<"ISD::SDIV"      , SDTIntBinOp>;
def udiv       : SDNode<"ISD::UDIV"      , SDTIntBinOp>;
def srem       : SDNode<"ISD::SREM"      , SDTIntBinOp>;
def urem       : SDNode<"ISD::UREM"      , SDTIntBinOp>;
def sdivrem    : SDNode<"ISD::SDIVREM"   , SDTIntBinHiLoOp>;
def udivrem    : SDNode<"ISD::UDIVREM"   , SDTIntBinHiLoOp>;
def srl        : SDNode<"ISD::SRL"       , SDTIntShiftOp>;
def sra        : SDNode<"ISD::SRA"       , SDTIntShiftOp>;
def shl        : SDNode<"ISD::SHL"       , SDTIntShiftOp>;
def rotl       : SDNode<"ISD::ROTL"      , SDTIntShiftOp>;
def rotr       : SDNode<"ISD::ROTR"      , SDTIntShiftOp>;
def fshl       : SDNode<"ISD::FSHL"      , SDTIntShiftDOp>;
def fshr       : SDNode<"ISD::FSHR"      , SDTIntShiftDOp>;
def and        : SDNode<"ISD::AND"       , SDTIntBinOp,
                        [SDNPCommutative, SDNPAssociative]>;
def or         : SDNode<"ISD::OR"        , SDTIntBinOp,
                        [SDNPCommutative, SDNPAssociative]>;
def xor        : SDNode<"ISD::XOR"       , SDTIntBinOp,
                        [SDNPCommutative, SDNPAssociative]>;
def addc       : SDNode<"ISD::ADDC"      , SDTIntBinOp,
                        [SDNPCommutative, SDNPOutGlue]>;
def adde       : SDNode<"ISD::ADDE"      , SDTIntBinOp,
                        [SDNPCommutative, SDNPOutGlue, SDNPInGlue]>;
def subc       : SDNode<"ISD::SUBC"      , SDTIntBinOp,
                        [SDNPOutGlue]>;
def sube       : SDNode<"ISD::SUBE"      , SDTIntBinOp,
                        [SDNPOutGlue, SDNPInGlue]>;
def smin       : SDNode<"ISD::SMIN"      , SDTIntBinOp,
                                  [SDNPCommutative, SDNPAssociative]>;
def smax       : SDNode<"ISD::SMAX"      , SDTIntBinOp,
                                  [SDNPCommutative, SDNPAssociative]>;
def umin       : SDNode<"ISD::UMIN"      , SDTIntBinOp,
                                  [SDNPCommutative, SDNPAssociative]>;
def umax       : SDNode<"ISD::UMAX"      , SDTIntBinOp,
                                  [SDNPCommutative, SDNPAssociative]>;

// TODO SDNPCommutative/SDNPAssociative for VP operators.
def vp_and        : SDNode<"ISD::VP_AND"       , SDTIntBinOpVP>;
def vp_or         : SDNode<"ISD::VP_OR"        , SDTIntBinOpVP>;
def vp_xor        : SDNode<"ISD::VP_XOR"       , SDTIntBinOpVP>;
def vp_srl        : SDNode<"ISD::VP_SRL"       , SDTIntShiftOpVP>;
def vp_sra        : SDNode<"ISD::VP_SRA"       , SDTIntShiftOpVP>;
def vp_shl        : SDNode<"ISD::VP_SHL"       , SDTIntShiftOpVP>;

def vp_add        : SDNode<"ISD::VP_ADD"       , SDTIntBinOpVP>;
def vp_sub        : SDNode<"ISD::VP_SUB"       , SDTIntBinOpVP>;
def vp_mul        : SDNode<"ISD::VP_MUL"       , SDTIntBinOpVP>;
def vp_sdiv       : SDNode<"ISD::VP_SDIV"      , SDTIntBinOpVP>;
def vp_udiv       : SDNode<"ISD::VP_UDIV"      , SDTIntBinOpVP>;
def vp_srem       : SDNode<"ISD::VP_SREM"      , SDTIntBinOpVP>;
def vp_urem       : SDNode<"ISD::VP_UREM"      , SDTIntBinOpVP>;

def saddsat    : SDNode<"ISD::SADDSAT"   , SDTIntBinOp, [SDNPCommutative]>;
def uaddsat    : SDNode<"ISD::UADDSAT"   , SDTIntBinOp, [SDNPCommutative]>;
def ssubsat    : SDNode<"ISD::SSUBSAT"   , SDTIntBinOp>;
def usubsat    : SDNode<"ISD::USUBSAT"   , SDTIntBinOp>;
def sshlsat    : SDNode<"ISD::SSHLSAT"   , SDTIntBinOp>;
def ushlsat    : SDNode<"ISD::USHLSAT"   , SDTIntBinOp>;

def smulfix    : SDNode<"ISD::SMULFIX"   , SDTIntScaledBinOp, [SDNPCommutative]>;
def smulfixsat : SDNode<"ISD::SMULFIXSAT", SDTIntScaledBinOp, [SDNPCommutative]>;
def umulfix    : SDNode<"ISD::UMULFIX"   , SDTIntScaledBinOp, [SDNPCommutative]>;
def umulfixsat : SDNode<"ISD::UMULFIXSAT", SDTIntScaledBinOp, [SDNPCommutative]>;
def sdivfix    : SDNode<"ISD::SDIVFIX"   , SDTIntScaledBinOp>;
def sdivfixsat : SDNode<"ISD::SDIVFIXSAT", SDTIntScaledBinOp>;
def udivfix    : SDNode<"ISD::UDIVFIX"   , SDTIntScaledBinOp>;
def udivfixsat : SDNode<"ISD::UDIVFIXSAT", SDTIntScaledBinOp>;

def sext_inreg : SDNode<"ISD::SIGN_EXTEND_INREG", SDTExtInreg>;
def sext_invec : SDNode<"ISD::SIGN_EXTEND_VECTOR_INREG", SDTExtInvec>;
def zext_invec : SDNode<"ISD::ZERO_EXTEND_VECTOR_INREG", SDTExtInvec>;

def abs        : SDNode<"ISD::ABS"        , SDTIntUnaryOp>;
def bitreverse : SDNode<"ISD::BITREVERSE" , SDTIntUnaryOp>;
def bswap      : SDNode<"ISD::BSWAP"      , SDTIntUnaryOp>;
def ctlz       : SDNode<"ISD::CTLZ"       , SDTIntBitCountUnaryOp>;
def cttz       : SDNode<"ISD::CTTZ"       , SDTIntBitCountUnaryOp>;
def ctpop      : SDNode<"ISD::CTPOP"      , SDTIntBitCountUnaryOp>;
def ctlz_zero_undef : SDNode<"ISD::CTLZ_ZERO_UNDEF", SDTIntBitCountUnaryOp>;
def cttz_zero_undef : SDNode<"ISD::CTTZ_ZERO_UNDEF", SDTIntBitCountUnaryOp>;
def sext       : SDNode<"ISD::SIGN_EXTEND", SDTIntExtendOp>;
def zext       : SDNode<"ISD::ZERO_EXTEND", SDTIntExtendOp>;
def anyext     : SDNode<"ISD::ANY_EXTEND" , SDTIntExtendOp>;
def trunc      : SDNode<"ISD::TRUNCATE"   , SDTIntTruncOp>;
def bitconvert : SDNode<"ISD::BITCAST"    , SDTUnaryOp>;
def addrspacecast : SDNode<"ISD::ADDRSPACECAST", SDTUnaryOp>;
def extractelt : SDNode<"ISD::EXTRACT_VECTOR_ELT", SDTVecExtract>;
def insertelt  : SDNode<"ISD::INSERT_VECTOR_ELT", SDTVecInsert>;

def vecreduce_add  : SDNode<"ISD::VECREDUCE_ADD", SDTVecReduce>;
def vecreduce_smax  : SDNode<"ISD::VECREDUCE_SMAX", SDTVecReduce>;
def vecreduce_umax  : SDNode<"ISD::VECREDUCE_UMAX", SDTVecReduce>;
def vecreduce_smin  : SDNode<"ISD::VECREDUCE_SMIN", SDTVecReduce>;
def vecreduce_umin  : SDNode<"ISD::VECREDUCE_UMIN", SDTVecReduce>;
def vecreduce_fadd  : SDNode<"ISD::VECREDUCE_FADD", SDTFPVecReduce>;

def vp_reduce_add   : SDNode<"ISD::VP_REDUCE_ADD", SDTReduceVP>;
def vp_reduce_smax  : SDNode<"ISD::VP_REDUCE_SMAX", SDTReduceVP>;
def vp_reduce_umax  : SDNode<"ISD::VP_REDUCE_UMAX", SDTReduceVP>;
def vp_reduce_smin  : SDNode<"ISD::VP_REDUCE_SMIN", SDTReduceVP>;
def vp_reduce_umin  : SDNode<"ISD::VP_REDUCE_UMIN", SDTReduceVP>;
def vp_reduce_and   : SDNode<"ISD::VP_REDUCE_AND", SDTReduceVP>;
def vp_reduce_or    : SDNode<"ISD::VP_REDUCE_OR", SDTReduceVP>;
def vp_reduce_xor   : SDNode<"ISD::VP_REDUCE_XOR", SDTReduceVP>;

def vp_reduce_seq_fadd  : SDNode<"ISD::VP_REDUCE_SEQ_FADD", SDTReduceStartVP>;
def vp_reduce_seq_fmul  : SDNode<"ISD::VP_REDUCE_SEQ_FMUL", SDTReduceStartVP>;
def vp_reduce_fadd  : SDNode<"ISD::VP_REDUCE_FADD", SDTReduceVP>;
def vp_reduce_fmul  : SDNode<"ISD::VP_REDUCE_FMUL", SDTReduceVP>;
def vp_reduce_fmin  : SDNode<"ISD::VP_REDUCE_FMIN", SDTReduceVP>;
def vp_reduce_fmax  : SDNode<"ISD::VP_REDUCE_FMAX", SDTReduceVP>;

def fadd       : SDNode<"ISD::FADD"       , SDTFPBinOp, [SDNPCommutative]>;
def fsub       : SDNode<"ISD::FSUB"       , SDTFPBinOp>;
def fmul       : SDNode<"ISD::FMUL"       , SDTFPBinOp, [SDNPCommutative]>;
def fdiv       : SDNode<"ISD::FDIV"       , SDTFPBinOp>;
def frem       : SDNode<"ISD::FREM"       , SDTFPBinOp>;
def fma        : SDNode<"ISD::FMA"        , SDTFPTernaryOp, [SDNPCommutative]>;
def fmad       : SDNode<"ISD::FMAD"       , SDTFPTernaryOp, [SDNPCommutative]>;
def fabs       : SDNode<"ISD::FABS"       , SDTFPUnaryOp>;
def fminnum    : SDNode<"ISD::FMINNUM"    , SDTFPBinOp,
                                  [SDNPCommutative, SDNPAssociative]>;
def fmaxnum    : SDNode<"ISD::FMAXNUM"    , SDTFPBinOp,
                                  [SDNPCommutative, SDNPAssociative]>;
def fminnum_ieee : SDNode<"ISD::FMINNUM_IEEE", SDTFPBinOp,
                          [SDNPCommutative]>;
def fmaxnum_ieee  : SDNode<"ISD::FMAXNUM_IEEE", SDTFPBinOp,
                           [SDNPCommutative]>;
def fminimum   : SDNode<"ISD::FMINIMUM"   , SDTFPBinOp,
                        [SDNPCommutative, SDNPAssociative]>;
def fmaximum   : SDNode<"ISD::FMAXIMUM"   , SDTFPBinOp,
                        [SDNPCommutative, SDNPAssociative]>;
def fgetsign   : SDNode<"ISD::FGETSIGN"   , SDTFPToIntOp>;
def fcanonicalize : SDNode<"ISD::FCANONICALIZE", SDTFPUnaryOp>;
def fneg       : SDNode<"ISD::FNEG"       , SDTFPUnaryOp>;
def fsqrt      : SDNode<"ISD::FSQRT"      , SDTFPUnaryOp>;
def fsin       : SDNode<"ISD::FSIN"       , SDTFPUnaryOp>;
def fcos       : SDNode<"ISD::FCOS"       , SDTFPUnaryOp>;
def fexp2      : SDNode<"ISD::FEXP2"      , SDTFPUnaryOp>;
def fpow       : SDNode<"ISD::FPOW"       , SDTFPBinOp>;
def flog2      : SDNode<"ISD::FLOG2"      , SDTFPUnaryOp>;
def frint      : SDNode<"ISD::FRINT"      , SDTFPUnaryOp>;
def ftrunc     : SDNode<"ISD::FTRUNC"     , SDTFPUnaryOp>;
def fceil      : SDNode<"ISD::FCEIL"      , SDTFPUnaryOp>;
def ffloor     : SDNode<"ISD::FFLOOR"     , SDTFPUnaryOp>;
def fnearbyint : SDNode<"ISD::FNEARBYINT" , SDTFPUnaryOp>;
def fround     : SDNode<"ISD::FROUND"     , SDTFPUnaryOp>;

def lround     : SDNode<"ISD::LROUND"     , SDTFPToIntOp>;
def llround    : SDNode<"ISD::LLROUND"    , SDTFPToIntOp>;
def lrint      : SDNode<"ISD::LRINT"      , SDTFPToIntOp>;
def llrint     : SDNode<"ISD::LLRINT"     , SDTFPToIntOp>;

def fpround    : SDNode<"ISD::FP_ROUND"   , SDTFPRoundOp>;
def fpextend   : SDNode<"ISD::FP_EXTEND"  , SDTFPExtendOp>;
def fcopysign  : SDNode<"ISD::FCOPYSIGN"  , SDTFPSignOp>;

// vector predication

def vp_fneg       : SDNode<"ISD::VP_FNEG"       , SDTFPUnOpVP>;
def vp_fadd       : SDNode<"ISD::VP_FADD"       , SDTFPBinOpVP>;
def vp_fsub       : SDNode<"ISD::VP_FSUB"       , SDTFPBinOpVP>;
def vp_fmul       : SDNode<"ISD::VP_FMUL"       , SDTFPBinOpVP>;
def vp_fdiv       : SDNode<"ISD::VP_FDIV"       , SDTFPBinOpVP>;
def vp_frem       : SDNode<"ISD::VP_FREM"       , SDTFPBinOpVP>;
def vp_fminnum    : SDNode<"ISD::VP_FMINNUM"    , SDTFPBinOpVP>;
def vp_fmaxnum    : SDNode<"ISD::VP_FMAXNUM"    , SDTFPBinOpVP>;
def vp_fma        : SDNode<"ISD::VP_FMA"        , SDTFPTernaryOpVP>;

def sint_to_fp : SDNode<"ISD::SINT_TO_FP" , SDTIntToFPOp>;
def uint_to_fp : SDNode<"ISD::UINT_TO_FP" , SDTIntToFPOp>;
def fp_to_sint : SDNode<"ISD::FP_TO_SINT" , SDTFPToIntOp>;
def fp_to_uint : SDNode<"ISD::FP_TO_UINT" , SDTFPToIntOp>;
def fp_to_sint_sat : SDNode<"ISD::FP_TO_SINT_SAT" , SDTFPToIntSatOp>;
def fp_to_uint_sat : SDNode<"ISD::FP_TO_UINT_SAT" , SDTFPToIntSatOp>;
def f16_to_fp  : SDNode<"ISD::FP16_TO_FP" , SDTIntToFPOp>;
def fp_to_f16  : SDNode<"ISD::FP_TO_FP16" , SDTFPToIntOp>;

def vp_sint_to_fp : SDNode<"ISD::VP_SINT_TO_FP" , SDTIntToFPOpVP>;
def vp_uint_to_fp : SDNode<"ISD::VP_UINT_TO_FP" , SDTIntToFPOpVP>;
def vp_fp_to_sint : SDNode<"ISD::VP_FP_TO_SINT" , SDTFPToIntOpVP>;
def vp_fp_to_uint : SDNode<"ISD::VP_FP_TO_UINT" , SDTFPToIntOpVP>;

def strict_fadd       : SDNode<"ISD::STRICT_FADD",
                               SDTFPBinOp, [SDNPHasChain, SDNPCommutative]>;
def strict_fsub       : SDNode<"ISD::STRICT_FSUB",
                               SDTFPBinOp, [SDNPHasChain]>;
def strict_fmul       : SDNode<"ISD::STRICT_FMUL",
                               SDTFPBinOp, [SDNPHasChain, SDNPCommutative]>;
def strict_fdiv       : SDNode<"ISD::STRICT_FDIV",
                               SDTFPBinOp, [SDNPHasChain]>;
def strict_frem       : SDNode<"ISD::STRICT_FREM",
                               SDTFPBinOp, [SDNPHasChain]>;
def strict_fma        : SDNode<"ISD::STRICT_FMA",
                               SDTFPTernaryOp, [SDNPHasChain, SDNPCommutative]>;
def strict_fsqrt      : SDNode<"ISD::STRICT_FSQRT",
                               SDTFPUnaryOp, [SDNPHasChain]>;
def strict_fsin       : SDNode<"ISD::STRICT_FSIN",
                               SDTFPUnaryOp, [SDNPHasChain]>;
def strict_fcos       : SDNode<"ISD::STRICT_FCOS",
                               SDTFPUnaryOp, [SDNPHasChain]>;
def strict_fexp2      : SDNode<"ISD::STRICT_FEXP2",
                               SDTFPUnaryOp, [SDNPHasChain]>;
def strict_fpow       : SDNode<"ISD::STRICT_FPOW",
                               SDTFPBinOp, [SDNPHasChain]>;
def strict_flog2      : SDNode<"ISD::STRICT_FLOG2",
                               SDTFPUnaryOp, [SDNPHasChain]>;
def strict_frint      : SDNode<"ISD::STRICT_FRINT",
                               SDTFPUnaryOp, [SDNPHasChain]>;
def strict_lrint      : SDNode<"ISD::STRICT_LRINT",
                               SDTFPToIntOp, [SDNPHasChain]>;
def strict_llrint     : SDNode<"ISD::STRICT_LLRINT",
                               SDTFPToIntOp, [SDNPHasChain]>;
def strict_fnearbyint : SDNode<"ISD::STRICT_FNEARBYINT",
                               SDTFPUnaryOp, [SDNPHasChain]>;
def strict_fceil      : SDNode<"ISD::STRICT_FCEIL",
                               SDTFPUnaryOp, [SDNPHasChain]>;
def strict_ffloor     : SDNode<"ISD::STRICT_FFLOOR",
                               SDTFPUnaryOp, [SDNPHasChain]>;
def strict_lround     : SDNode<"ISD::STRICT_LROUND",
                               SDTFPToIntOp, [SDNPHasChain]>;
def strict_llround    : SDNode<"ISD::STRICT_LLROUND",
                               SDTFPToIntOp, [SDNPHasChain]>;
def strict_fround     : SDNode<"ISD::STRICT_FROUND",
                               SDTFPUnaryOp, [SDNPHasChain]>;
def strict_ftrunc     : SDNode<"ISD::STRICT_FTRUNC",
                               SDTFPUnaryOp, [SDNPHasChain]>;
def strict_fminnum    : SDNode<"ISD::STRICT_FMINNUM",
                               SDTFPBinOp, [SDNPHasChain,
                                            SDNPCommutative, SDNPAssociative]>;
def strict_fmaxnum    : SDNode<"ISD::STRICT_FMAXNUM",
                               SDTFPBinOp, [SDNPHasChain,
                                            SDNPCommutative, SDNPAssociative]>;
def strict_fminimum   : SDNode<"ISD::STRICT_FMINIMUM",
                               SDTFPBinOp, [SDNPHasChain,
                                            SDNPCommutative, SDNPAssociative]>;
def strict_fmaximum   : SDNode<"ISD::STRICT_FMAXIMUM",
                               SDTFPBinOp, [SDNPHasChain,
                                            SDNPCommutative, SDNPAssociative]>;
def strict_fpround    : SDNode<"ISD::STRICT_FP_ROUND",
                               SDTFPRoundOp, [SDNPHasChain]>;
def strict_fpextend   : SDNode<"ISD::STRICT_FP_EXTEND",
                               SDTFPExtendOp, [SDNPHasChain]>;
def strict_fp_to_sint : SDNode<"ISD::STRICT_FP_TO_SINT",
                               SDTFPToIntOp, [SDNPHasChain]>;
def strict_fp_to_uint : SDNode<"ISD::STRICT_FP_TO_UINT",
                               SDTFPToIntOp, [SDNPHasChain]>;
def strict_sint_to_fp : SDNode<"ISD::STRICT_SINT_TO_FP",
                               SDTIntToFPOp, [SDNPHasChain]>;
def strict_uint_to_fp : SDNode<"ISD::STRICT_UINT_TO_FP",
                               SDTIntToFPOp, [SDNPHasChain]>;
def strict_fsetcc  : SDNode<"ISD::STRICT_FSETCC",  SDTSetCC, [SDNPHasChain]>;
def strict_fsetccs : SDNode<"ISD::STRICT_FSETCCS", SDTSetCC, [SDNPHasChain]>;

def setcc      : SDNode<"ISD::SETCC"      , SDTSetCC>;
def vp_setcc   : SDNode<"ISD::VP_SETCC"   , SDTSetCCVP>;
def select     : SDNode<"ISD::SELECT"     , SDTSelect>;
def vselect    : SDNode<"ISD::VSELECT"    , SDTVSelect>;
def vp_select  : SDNode<"ISD::VP_SELECT"  , SDTSelectVP>;
def selectcc   : SDNode<"ISD::SELECT_CC"  , SDTSelectCC>;

def brcc       : SDNode<"ISD::BR_CC"      , SDTBrCC,   [SDNPHasChain]>;
def brcond     : SDNode<"ISD::BRCOND"     , SDTBrcond, [SDNPHasChain]>;
def brind      : SDNode<"ISD::BRIND"      , SDTBrind,  [SDNPHasChain]>;
def br         : SDNode<"ISD::BR"         , SDTBr,     [SDNPHasChain]>;
def catchret   : SDNode<"ISD::CATCHRET"   , SDTCatchret,
                        [SDNPHasChain, SDNPSideEffect]>;
def cleanupret : SDNode<"ISD::CLEANUPRET" , SDTNone,   [SDNPHasChain]>;

def trap       : SDNode<"ISD::TRAP"       , SDTNone,
                        [SDNPHasChain, SDNPSideEffect]>;
def debugtrap  : SDNode<"ISD::DEBUGTRAP"  , SDTNone,
                        [SDNPHasChain, SDNPSideEffect]>;
def ubsantrap  : SDNode<"ISD::UBSANTRAP"  , SDTUBSANTrap,
                        [SDNPHasChain, SDNPSideEffect]>;

def prefetch   : SDNode<"ISD::PREFETCH"   , SDTPrefetch,
                        [SDNPHasChain, SDNPMayLoad, SDNPMayStore,
                         SDNPMemOperand]>;

def readcyclecounter : SDNode<"ISD::READCYCLECOUNTER", SDTIntLeaf,
                     [SDNPHasChain, SDNPSideEffect]>;

def atomic_fence : SDNode<"ISD::ATOMIC_FENCE" , SDTAtomicFence,
                          [SDNPHasChain, SDNPSideEffect]>;

def atomic_cmp_swap : SDNode<"ISD::ATOMIC_CMP_SWAP" , SDTAtomic3,
                    [SDNPHasChain, SDNPMayStore, SDNPMayLoad, SDNPMemOperand]>;
def atomic_load_add : SDNode<"ISD::ATOMIC_LOAD_ADD" , SDTAtomic2,
                    [SDNPHasChain, SDNPMayStore, SDNPMayLoad, SDNPMemOperand]>;
def atomic_swap     : SDNode<"ISD::ATOMIC_SWAP", SDTAtomic2,
                    [SDNPHasChain, SDNPMayStore, SDNPMayLoad, SDNPMemOperand]>;
def atomic_load_sub : SDNode<"ISD::ATOMIC_LOAD_SUB" , SDTAtomic2,
                    [SDNPHasChain, SDNPMayStore, SDNPMayLoad, SDNPMemOperand]>;
def atomic_load_and : SDNode<"ISD::ATOMIC_LOAD_AND" , SDTAtomic2,
                    [SDNPHasChain, SDNPMayStore, SDNPMayLoad, SDNPMemOperand]>;
def atomic_load_clr : SDNode<"ISD::ATOMIC_LOAD_CLR" , SDTAtomic2,
                    [SDNPHasChain, SDNPMayStore, SDNPMayLoad, SDNPMemOperand]>;
def atomic_load_or  : SDNode<"ISD::ATOMIC_LOAD_OR" , SDTAtomic2,
                    [SDNPHasChain, SDNPMayStore, SDNPMayLoad, SDNPMemOperand]>;
def atomic_load_xor : SDNode<"ISD::ATOMIC_LOAD_XOR" , SDTAtomic2,
                    [SDNPHasChain, SDNPMayStore, SDNPMayLoad, SDNPMemOperand]>;
def atomic_load_nand: SDNode<"ISD::ATOMIC_LOAD_NAND", SDTAtomic2,
                    [SDNPHasChain, SDNPMayStore, SDNPMayLoad, SDNPMemOperand]>;
def atomic_load_min : SDNode<"ISD::ATOMIC_LOAD_MIN", SDTAtomic2,
                    [SDNPHasChain, SDNPMayStore, SDNPMayLoad, SDNPMemOperand]>;
def atomic_load_max : SDNode<"ISD::ATOMIC_LOAD_MAX", SDTAtomic2,
                    [SDNPHasChain, SDNPMayStore, SDNPMayLoad, SDNPMemOperand]>;
def atomic_load_umin : SDNode<"ISD::ATOMIC_LOAD_UMIN", SDTAtomic2,
                    [SDNPHasChain, SDNPMayStore, SDNPMayLoad, SDNPMemOperand]>;
def atomic_load_umax : SDNode<"ISD::ATOMIC_LOAD_UMAX", SDTAtomic2,
                    [SDNPHasChain, SDNPMayStore, SDNPMayLoad, SDNPMemOperand]>;
def atomic_load_fadd : SDNode<"ISD::ATOMIC_LOAD_FADD" , SDTFPAtomic2,
                    [SDNPHasChain, SDNPMayStore, SDNPMayLoad, SDNPMemOperand]>;
def atomic_load_fsub : SDNode<"ISD::ATOMIC_LOAD_FSUB" , SDTFPAtomic2,
                    [SDNPHasChain, SDNPMayStore, SDNPMayLoad, SDNPMemOperand]>;

def atomic_load      : SDNode<"ISD::ATOMIC_LOAD", SDTAtomicLoad,
                    [SDNPHasChain, SDNPMayLoad, SDNPMemOperand]>;
def atomic_store     : SDNode<"ISD::ATOMIC_STORE", SDTAtomicStore,
                    [SDNPHasChain, SDNPMayStore, SDNPMemOperand]>;

def masked_st    : SDNode<"ISD::MSTORE",  SDTMaskedStore,
                       [SDNPHasChain, SDNPMayStore, SDNPMemOperand]>;
def masked_ld    : SDNode<"ISD::MLOAD",  SDTMaskedLoad,
                       [SDNPHasChain, SDNPMayLoad, SDNPMemOperand]>;

def vp_store : SDNode<"ISD::VP_STORE",  SDTStoreVP,
                       [SDNPHasChain, SDNPMayStore, SDNPMemOperand]>;
def vp_load  : SDNode<"ISD::VP_LOAD",  SDTLoadVP,
                       [SDNPHasChain, SDNPMayLoad, SDNPMemOperand]>;

def vp_scatter : SDNode<"ISD::VP_SCATTER",  SDTScatterVP,
                        [SDNPHasChain, SDNPMayStore, SDNPMemOperand]>;
def vp_gather  : SDNode<"ISD::VP_GATHER",  SDTGatherVP,
                        [SDNPHasChain, SDNPMayLoad, SDNPMemOperand]>;

// Do not use ld, st directly. Use load, extload, sextload, zextload, store,
// and truncst (see below).
def ld         : SDNode<"ISD::LOAD"       , SDTLoad,
                        [SDNPHasChain, SDNPMayLoad, SDNPMemOperand]>;
def st         : SDNode<"ISD::STORE"      , SDTStore,
                        [SDNPHasChain, SDNPMayStore, SDNPMemOperand]>;
def ist        : SDNode<"ISD::STORE"      , SDTIStore,
                        [SDNPHasChain, SDNPMayStore, SDNPMemOperand]>;
def vp_vshift : SDNode<"ISD::VP_VSHIFT", SDTVShiftVP, []>;
def vector_shuffle : SDNode<"ISD::VECTOR_SHUFFLE", SDTVecShuffle, []>;
def build_vector : SDNode<"ISD::BUILD_VECTOR", SDTypeProfile<1, -1, []>, []>;
def splat_vector : SDNode<"ISD::SPLAT_VECTOR", SDTypeProfile<1, 1, []>, []>;
def scalar_to_vector : SDNode<"ISD::SCALAR_TO_VECTOR", SDTypeProfile<1, 1, []>,
                              []>;

// vector_extract/vector_insert are deprecated. extractelt/insertelt
// are preferred.
def vector_extract : SDNode<"ISD::EXTRACT_VECTOR_ELT",
    SDTypeProfile<1, 2, [SDTCisPtrTy<2>]>, []>;
def vector_insert : SDNode<"ISD::INSERT_VECTOR_ELT",
    SDTypeProfile<1, 3, [SDTCisSameAs<0, 1>, SDTCisPtrTy<3>]>, []>;
def concat_vectors : SDNode<"ISD::CONCAT_VECTORS",
    SDTypeProfile<1, 2, [SDTCisSubVecOfVec<1, 0>, SDTCisSameAs<1, 2>]>,[]>;

// This operator does not do subvector type checking.  The ARM
// backend, at least, needs it.
def vector_extract_subvec : SDNode<"ISD::EXTRACT_SUBVECTOR",
    SDTypeProfile<1, 2, [SDTCisInt<2>, SDTCisVec<1>, SDTCisVec<0>]>,
    []>;

// This operator does subvector type checking.
def extract_subvector : SDNode<"ISD::EXTRACT_SUBVECTOR", SDTSubVecExtract, []>;
def insert_subvector : SDNode<"ISD::INSERT_SUBVECTOR", SDTSubVecInsert, []>;

// Nodes for intrinsics, you should use the intrinsic itself and let tblgen use
// these internally.  Don't reference these directly.
def intrinsic_void : SDNode<"ISD::INTRINSIC_VOID",
                            SDTypeProfile<0, -1, [SDTCisPtrTy<0>]>,
                            [SDNPHasChain]>;
def intrinsic_w_chain : SDNode<"ISD::INTRINSIC_W_CHAIN",
                               SDTypeProfile<1, -1, [SDTCisPtrTy<1>]>,
                               [SDNPHasChain]>;
def intrinsic_wo_chain : SDNode<"ISD::INTRINSIC_WO_CHAIN",
                                SDTypeProfile<1, -1, [SDTCisPtrTy<1>]>, []>;

def SDT_assert : SDTypeProfile<1, 1,
  [SDTCisInt<0>, SDTCisInt<1>, SDTCisSameAs<1, 0>]>;
def assertsext : SDNode<"ISD::AssertSext", SDT_assert>;
def assertzext : SDNode<"ISD::AssertZext", SDT_assert>;
def assertalign : SDNode<"ISD::AssertAlign", SDT_assert>;


//===----------------------------------------------------------------------===//
// Selection DAG Condition Codes

class CondCode<string fcmpName = "", string icmpName = ""> {
  string ICmpPredicate = icmpName;
  string FCmpPredicate = fcmpName;
}

// ISD::CondCode enums, and mapping to CmpInst::Predicate names
def SETOEQ : CondCode<"FCMP_OEQ">;
def SETOGT : CondCode<"FCMP_OGT">;
def SETOGE : CondCode<"FCMP_OGE">;
def SETOLT : CondCode<"FCMP_OLT">;
def SETOLE : CondCode<"FCMP_OLE">;
def SETONE : CondCode<"FCMP_ONE">;
def SETO   : CondCode<"FCMP_ORD">;
def SETUO  : CondCode<"FCMP_UNO">;
def SETUEQ : CondCode<"FCMP_UEQ">;
def SETUGT : CondCode<"FCMP_UGT", "ICMP_UGT">;
def SETUGE : CondCode<"FCMP_UGE", "ICMP_UGE">;
def SETULT : CondCode<"FCMP_ULT", "ICMP_ULT">;
def SETULE : CondCode<"FCMP_ULE", "ICMP_ULE">;
def SETUNE : CondCode<"FCMP_UNE">;
def SETEQ : CondCode<"", "ICMP_EQ">;
def SETGT : CondCode<"", "ICMP_SGT">;
def SETGE : CondCode<"", "ICMP_SGE">;
def SETLT : CondCode<"", "ICMP_SLT">;
def SETLE : CondCode<"", "ICMP_SLE">;
def SETNE : CondCode<"", "ICMP_NE">;

//===----------------------------------------------------------------------===//
// Selection DAG Node Transformation Functions.
//
// This mechanism allows targets to manipulate nodes in the output DAG once a
// match has been formed.  This is typically used to manipulate immediate
// values.
//
class SDNodeXForm<SDNode opc, code xformFunction> {
  SDNode Opcode = opc;
  code XFormFunction = xformFunction;
}

def NOOP_SDNodeXForm : SDNodeXForm<imm, [{}]>;

//===----------------------------------------------------------------------===//
// Selection DAG Pattern Fragments.
//
// Pattern fragments are reusable chunks of dags that match specific things.
// They can take arguments and have C++ predicates that control whether they
// match.  They are intended to make the patterns for common instructions more
// compact and readable.
//

/// PatFrags - Represents a set of pattern fragments.  Each single fragment
/// can match something on the DAG, from a single node to multiple nested other
/// fragments.   The whole set of fragments matches if any of the single
/// fragments match.  This allows e.g. matching and "add with overflow" and
/// a regular "add" with the same fragment set.
///
class PatFrags<dag ops, list<dag> frags, code pred = [{}],
               SDNodeXForm xform = NOOP_SDNodeXForm> : SDPatternOperator {
  dag Operands = ops;
  list<dag> Fragments = frags;
  code PredicateCode = pred;
  code GISelPredicateCode = [{}];
  code ImmediateCode = [{}];
  SDNodeXForm OperandTransform = xform;

  // When this is set, the PredicateCode may refer to a constant Operands
  // vector which contains the captured nodes of the DAG, in the order listed
  // by the Operands field above.
  //
  // This is useful when Fragments involves associative / commutative
  // operators: a single piece of code can easily refer to all operands even
  // when re-associated / commuted variants of the fragment are matched.
  bit PredicateCodeUsesOperands = false;

  // Define a few pre-packaged predicates. This helps GlobalISel import
  // existing rules from SelectionDAG for many common cases.
  // They will be tested prior to the code in pred and must not be used in
  // ImmLeaf and its subclasses.

  // Is the desired pre-packaged predicate for a load?
  bit IsLoad = ?;
  // Is the desired pre-packaged predicate for a store?
  bit IsStore = ?;
  // Is the desired pre-packaged predicate for an atomic?
  bit IsAtomic = ?;

  // cast<LoadSDNode>(N)->getAddressingMode() == ISD::UNINDEXED;
  // cast<StoreSDNode>(N)->getAddressingMode() == ISD::UNINDEXED;
  bit IsUnindexed = ?;

  // cast<LoadSDNode>(N)->getExtensionType() != ISD::NON_EXTLOAD
  bit IsNonExtLoad = ?;
  // cast<LoadSDNode>(N)->getExtensionType() == ISD::EXTLOAD;
  bit IsAnyExtLoad = ?;
  // cast<LoadSDNode>(N)->getExtensionType() == ISD::SEXTLOAD;
  bit IsSignExtLoad = ?;
  // cast<LoadSDNode>(N)->getExtensionType() == ISD::ZEXTLOAD;
  bit IsZeroExtLoad = ?;
  // !cast<StoreSDNode>(N)->isTruncatingStore();
  // cast<StoreSDNode>(N)->isTruncatingStore();
  bit IsTruncStore = ?;

  // cast<MemSDNode>(N)->getAddressSpace() ==
  // If this empty, accept any address space.
  list<int> AddressSpaces = ?;

  // cast<MemSDNode>(N)->getAlignment() >=
  // If this is empty, accept any alignment.
  int MinAlignment = ?;

  // cast<AtomicSDNode>(N)->getOrdering() == AtomicOrdering::Monotonic
  bit IsAtomicOrderingMonotonic = ?;
  // cast<AtomicSDNode>(N)->getOrdering() == AtomicOrdering::Acquire
  bit IsAtomicOrderingAcquire = ?;
  // cast<AtomicSDNode>(N)->getOrdering() == AtomicOrdering::Release
  bit IsAtomicOrderingRelease = ?;
  // cast<AtomicSDNode>(N)->getOrdering() == AtomicOrdering::AcquireRelease
  bit IsAtomicOrderingAcquireRelease = ?;
  // cast<AtomicSDNode>(N)->getOrdering() == AtomicOrdering::SequentiallyConsistent
  bit IsAtomicOrderingSequentiallyConsistent = ?;

  // isAcquireOrStronger(cast<AtomicSDNode>(N)->getOrdering())
  // !isAcquireOrStronger(cast<AtomicSDNode>(N)->getOrdering())
  bit IsAtomicOrderingAcquireOrStronger = ?;

  // isReleaseOrStronger(cast<AtomicSDNode>(N)->getOrdering())
  // !isReleaseOrStronger(cast<AtomicSDNode>(N)->getOrdering())
  bit IsAtomicOrderingReleaseOrStronger = ?;

  // cast<LoadSDNode>(N)->getMemoryVT() == MVT::<VT>;
  // cast<StoreSDNode>(N)->getMemoryVT() == MVT::<VT>;
  ValueType MemoryVT = ?;
  // cast<LoadSDNode>(N)->getMemoryVT().getScalarType() == MVT::<VT>;
  // cast<StoreSDNode>(N)->getMemoryVT().getScalarType() == MVT::<VT>;
  ValueType ScalarMemoryVT = ?;
}

// PatFrag - A version of PatFrags matching only a single fragment.
class PatFrag<dag ops, dag frag, code pred = [{}],
              SDNodeXForm xform = NOOP_SDNodeXForm>
  : PatFrags<ops, [frag], pred, xform>;

// OutPatFrag is a pattern fragment that is used as part of an output pattern
// (not an input pattern). These do not have predicates or transforms, but are
// used to avoid repeated subexpressions in output patterns.
class OutPatFrag<dag ops, dag frag>
 : PatFrag<ops, frag, [{}], NOOP_SDNodeXForm>;

// PatLeaf's are pattern fragments that have no operands.  This is just a helper
// to define immediates and other common things concisely.
class PatLeaf<dag frag, code pred = [{}], SDNodeXForm xform = NOOP_SDNodeXForm>
 : PatFrag<(ops), frag, pred, xform>;


// ImmLeaf is a pattern fragment with a constraint on the immediate.  The
// constraint is a function that is run on the immediate (always with the value
// sign extended out to an int64_t) as Imm.  For example:
//
//  def immSExt8 : ImmLeaf<i16, [{ return (char)Imm == Imm; }]>;
//
// this is a more convenient form to match 'imm' nodes in than PatLeaf and also
// is preferred over using PatLeaf because it allows the code generator to
// reason more about the constraint.
//
// If FastIsel should ignore all instructions that have an operand of this type,
// the FastIselShouldIgnore flag can be set.  This is an optimization to reduce
// the code size of the generated fast instruction selector.
class ImmLeaf<ValueType vt, code pred, SDNodeXForm xform = NOOP_SDNodeXForm,
              SDNode ImmNode = imm>
  : PatFrag<(ops), (vt ImmNode), [{}], xform> {
  let ImmediateCode = pred;
  bit FastIselShouldIgnore = false;

  // Is the data type of the immediate an APInt?
  bit IsAPInt = false;

  // Is the data type of the immediate an APFloat?
  bit IsAPFloat = false;
}

// Convenience wrapper for ImmLeaf to use timm/TargetConstant instead
// of imm/Constant.
class TImmLeaf<ValueType vt, code pred, SDNodeXForm xform = NOOP_SDNodeXForm,
  SDNode ImmNode = timm> : ImmLeaf<vt, pred, xform, ImmNode>;

// An ImmLeaf except that Imm is an APInt. This is useful when you need to
// zero-extend the immediate instead of sign-extend it.
//
// Note that FastISel does not currently understand IntImmLeaf and will not
// generate code for rules that make use of it. As such, it does not make sense
// to replace ImmLeaf with IntImmLeaf. However, replacing PatLeaf with an
// IntImmLeaf will allow GlobalISel to import the rule.
class IntImmLeaf<ValueType vt, code pred, SDNodeXForm xform = NOOP_SDNodeXForm>
    : ImmLeaf<vt, pred, xform> {
  let IsAPInt = true;
  let FastIselShouldIgnore = true;
}

// An ImmLeaf except that Imm is an APFloat.
//
// Note that FastISel does not currently understand FPImmLeaf and will not
// generate code for rules that make use of it.
class FPImmLeaf<ValueType vt, code pred, SDNodeXForm xform = NOOP_SDNodeXForm>
  : ImmLeaf<vt, pred, xform, fpimm> {
  let IsAPFloat = true;
  let FastIselShouldIgnore = true;
}

// Leaf fragments.

def vtInt      : PatLeaf<(vt),  [{ return N->getVT().isInteger(); }]>;
def vtFP       : PatLeaf<(vt),  [{ return N->getVT().isFloatingPoint(); }]>;

// Use ISD::isConstantSplatVectorAllOnes or ISD::isConstantSplatVectorAllZeros
// to look for the corresponding build_vector or splat_vector. Will look through
// bitcasts and check for either opcode, except when used as a pattern root.
// When used as a pattern root, only fixed-length build_vector and scalable
// splat_vector are supported.
def immAllOnesV; // ISD::isConstantSplatVectorAllOnes
def immAllZerosV; // ISD::isConstantSplatVectorAllZeros

// Other helper fragments.
def not  : PatFrag<(ops node:$in), (xor node:$in, -1)>;
def vnot : PatFrag<(ops node:$in), (xor node:$in, immAllOnesV)>;
def ineg : PatFrag<(ops node:$in), (sub 0, node:$in)>;

def zanyext : PatFrags<(ops node:$op),
                       [(zext node:$op),
                        (anyext node:$op)]>;

// null_frag - The null pattern operator is used in multiclass instantiations
// which accept an SDPatternOperator for use in matching patterns for internal
// definitions. When expanding a pattern, if the null fragment is referenced
// in the expansion, the pattern is discarded and it is as-if '[]' had been
// specified. This allows multiclasses to have the isel patterns be optional.
def null_frag : SDPatternOperator;

// load fragments.
def unindexedload : PatFrag<(ops node:$ptr), (ld node:$ptr)> {
  let IsLoad = true;
  let IsUnindexed = true;
}
def load : PatFrag<(ops node:$ptr), (unindexedload node:$ptr)> {
  let IsLoad = true;
  let IsNonExtLoad = true;
}

// extending load fragments.
def extload   : PatFrag<(ops node:$ptr), (unindexedload node:$ptr)> {
  let IsLoad = true;
  let IsAnyExtLoad = true;
}
def sextload  : PatFrag<(ops node:$ptr), (unindexedload node:$ptr)> {
  let IsLoad = true;
  let IsSignExtLoad = true;
}
def zextload  : PatFrag<(ops node:$ptr), (unindexedload node:$ptr)> {
  let IsLoad = true;
  let IsZeroExtLoad = true;
}

def extloadi1  : PatFrag<(ops node:$ptr), (extload node:$ptr)> {
  let IsLoad = true;
  let MemoryVT = i1;
}
def extloadi8  : PatFrag<(ops node:$ptr), (extload node:$ptr)> {
  let IsLoad = true;
  let MemoryVT = i8;
}
def extloadi16 : PatFrag<(ops node:$ptr), (extload node:$ptr)> {
  let IsLoad = true;
  let MemoryVT = i16;
}
def extloadi32 : PatFrag<(ops node:$ptr), (extload node:$ptr)> {
  let IsLoad = true;
  let MemoryVT = i32;
}
def extloadf16 : PatFrag<(ops node:$ptr), (extload node:$ptr)> {
  let IsLoad = true;
  let MemoryVT = f16;
}
def extloadf32 : PatFrag<(ops node:$ptr), (extload node:$ptr)> {
  let IsLoad = true;
  let MemoryVT = f32;
}
def extloadf64 : PatFrag<(ops node:$ptr), (extload node:$ptr)> {
  let IsLoad = true;
  let MemoryVT = f64;
}

def sextloadi1  : PatFrag<(ops node:$ptr), (sextload node:$ptr)> {
  let IsLoad = true;
  let MemoryVT = i1;
}
def sextloadi8  : PatFrag<(ops node:$ptr), (sextload node:$ptr)> {
  let IsLoad = true;
  let MemoryVT = i8;
}
def sextloadi16 : PatFrag<(ops node:$ptr), (sextload node:$ptr)> {
  let IsLoad = true;
  let MemoryVT = i16;
}
def sextloadi32 : PatFrag<(ops node:$ptr), (sextload node:$ptr)> {
  let IsLoad = true;
  let MemoryVT = i32;
}

def zextloadi1  : PatFrag<(ops node:$ptr), (zextload node:$ptr)> {
  let IsLoad = true;
  let MemoryVT = i1;
}
def zextloadi8  : PatFrag<(ops node:$ptr), (zextload node:$ptr)> {
  let IsLoad = true;
  let MemoryVT = i8;
}
def zextloadi16 : PatFrag<(ops node:$ptr), (zextload node:$ptr)> {
  let IsLoad = true;
  let MemoryVT = i16;
}
def zextloadi32 : PatFrag<(ops node:$ptr), (zextload node:$ptr)> {
  let IsLoad = true;
  let MemoryVT = i32;
}

def extloadvi1  : PatFrag<(ops node:$ptr), (extload node:$ptr)> {
  let IsLoad = true;
  let ScalarMemoryVT = i1;
}
def extloadvi8  : PatFrag<(ops node:$ptr), (extload node:$ptr)> {
  let IsLoad = true;
  let ScalarMemoryVT = i8;
}
def extloadvi16 : PatFrag<(ops node:$ptr), (extload node:$ptr)> {
  let IsLoad = true;
  let ScalarMemoryVT = i16;
}
def extloadvi32 : PatFrag<(ops node:$ptr), (extload node:$ptr)> {
  let IsLoad = true;
  let ScalarMemoryVT = i32;
}
def extloadvf32 : PatFrag<(ops node:$ptr), (extload node:$ptr)> {
  let IsLoad = true;
  let ScalarMemoryVT = f32;
}
def extloadvf64 : PatFrag<(ops node:$ptr), (extload node:$ptr)> {
  let IsLoad = true;
  let ScalarMemoryVT = f64;
}

def sextloadvi1  : PatFrag<(ops node:$ptr), (sextload node:$ptr)> {
  let IsLoad = true;
  let ScalarMemoryVT = i1;
}
def sextloadvi8  : PatFrag<(ops node:$ptr), (sextload node:$ptr)> {
  let IsLoad = true;
  let ScalarMemoryVT = i8;
}
def sextloadvi16 : PatFrag<(ops node:$ptr), (sextload node:$ptr)> {
  let IsLoad = true;
  let ScalarMemoryVT = i16;
}
def sextloadvi32 : PatFrag<(ops node:$ptr), (sextload node:$ptr)> {
  let IsLoad = true;
  let ScalarMemoryVT = i32;
}

def zextloadvi1  : PatFrag<(ops node:$ptr), (zextload node:$ptr)> {
  let IsLoad = true;
  let ScalarMemoryVT = i1;
}
def zextloadvi8  : PatFrag<(ops node:$ptr), (zextload node:$ptr)> {
  let IsLoad = true;
  let ScalarMemoryVT = i8;
}
def zextloadvi16 : PatFrag<(ops node:$ptr), (zextload node:$ptr)> {
  let IsLoad = true;
  let ScalarMemoryVT = i16;
}
def zextloadvi32 : PatFrag<(ops node:$ptr), (zextload node:$ptr)> {
  let IsLoad = true;
  let ScalarMemoryVT = i32;
}

// store fragments.
def unindexedstore : PatFrag<(ops node:$val, node:$ptr),
                             (st node:$val, node:$ptr)> {
  let IsStore = true;
  let IsUnindexed = true;
}
def store : PatFrag<(ops node:$val, node:$ptr),
                    (unindexedstore node:$val, node:$ptr)> {
  let IsStore = true;
  let IsTruncStore = false;
}

// truncstore fragments.
def truncstore : PatFrag<(ops node:$val, node:$ptr),
                         (unindexedstore node:$val, node:$ptr)> {
  let IsStore = true;
  let IsTruncStore = true;
}
def truncstorei8 : PatFrag<(ops node:$val, node:$ptr),
                           (truncstore node:$val, node:$ptr)> {
  let IsStore = true;
  let MemoryVT = i8;
}
def truncstorei16 : PatFrag<(ops node:$val, node:$ptr),
                            (truncstore node:$val, node:$ptr)> {
  let IsStore = true;
  let MemoryVT = i16;
}
def truncstorei32 : PatFrag<(ops node:$val, node:$ptr),
                            (truncstore node:$val, node:$ptr)> {
  let IsStore = true;
  let MemoryVT = i32;
}
def truncstoref16 : PatFrag<(ops node:$val, node:$ptr),
                            (truncstore node:$val, node:$ptr)> {
  let IsStore = true;
  let MemoryVT = f16;
}
def truncstoref32 : PatFrag<(ops node:$val, node:$ptr),
                            (truncstore node:$val, node:$ptr)> {
  let IsStore = true;
  let MemoryVT = f32;
}
def truncstoref64 : PatFrag<(ops node:$val, node:$ptr),
                            (truncstore node:$val, node:$ptr)> {
  let IsStore = true;
  let MemoryVT = f64;
}

def truncstorevi8 : PatFrag<(ops node:$val, node:$ptr),
                            (truncstore node:$val, node:$ptr)> {
  let IsStore = true;
  let ScalarMemoryVT = i8;
}

def truncstorevi16 : PatFrag<(ops node:$val, node:$ptr),
                             (truncstore node:$val, node:$ptr)> {
  let IsStore = true;
  let ScalarMemoryVT = i16;
}

def truncstorevi32 : PatFrag<(ops node:$val, node:$ptr),
                             (truncstore node:$val, node:$ptr)> {
  let IsStore = true;
  let ScalarMemoryVT = i32;
}

// indexed store fragments.
def istore : PatFrag<(ops node:$val, node:$base, node:$offset),
                     (ist node:$val, node:$base, node:$offset)> {
  let IsStore = true;
  let IsTruncStore = false;
}

def pre_store : PatFrag<(ops node:$val, node:$base, node:$offset),
                        (istore node:$val, node:$base, node:$offset), [{
  ISD::MemIndexedMode AM = cast<StoreSDNode>(N)->getAddressingMode();
  return AM == ISD::PRE_INC || AM == ISD::PRE_DEC;
}]>;

def itruncstore : PatFrag<(ops node:$val, node:$base, node:$offset),
                          (ist node:$val, node:$base, node:$offset)> {
  let IsStore = true;
  let IsTruncStore = true;
}
def pre_truncst : PatFrag<(ops node:$val, node:$base, node:$offset),
                          (itruncstore node:$val, node:$base, node:$offset), [{
  ISD::MemIndexedMode AM = cast<StoreSDNode>(N)->getAddressingMode();
  return AM == ISD::PRE_INC || AM == ISD::PRE_DEC;
}]>;
def pre_truncsti1 : PatFrag<(ops node:$val, node:$base, node:$offset),
                            (pre_truncst node:$val, node:$base, node:$offset)> {
  let IsStore = true;
  let MemoryVT = i1;
}
def pre_truncsti8 : PatFrag<(ops node:$val, node:$base, node:$offset),
                            (pre_truncst node:$val, node:$base, node:$offset)> {
  let IsStore = true;
  let MemoryVT = i8;
}
def pre_truncsti16 : PatFrag<(ops node:$val, node:$base, node:$offset),
                             (pre_truncst node:$val, node:$base, node:$offset)> {
  let IsStore = true;
  let MemoryVT = i16;
}
def pre_truncsti32 : PatFrag<(ops node:$val, node:$base, node:$offset),
                             (pre_truncst node:$val, node:$base, node:$offset)> {
  let IsStore = true;
  let MemoryVT = i32;
}
def pre_truncstf32 : PatFrag<(ops node:$val, node:$base, node:$offset),
                             (pre_truncst node:$val, node:$base, node:$offset)> {
  let IsStore = true;
  let MemoryVT = f32;
}
def pre_truncstvi8 : PatFrag<(ops node:$val, node:$base, node:$offset),
                             (pre_truncst node:$val, node:$base, node:$offset)> {
  let IsStore = true;
  let ScalarMemoryVT = i8;
}
def pre_truncstvi16 : PatFrag<(ops node:$val, node:$base, node:$offset),
                              (pre_truncst node:$val, node:$base, node:$offset)> {
  let IsStore = true;
  let ScalarMemoryVT = i16;
}

def post_store : PatFrag<(ops node:$val, node:$ptr, node:$offset),
                         (istore node:$val, node:$ptr, node:$offset), [{
  ISD::MemIndexedMode AM = cast<StoreSDNode>(N)->getAddressingMode();
  return AM == ISD::POST_INC || AM == ISD::POST_DEC;
}]>;

def post_truncst : PatFrag<(ops node:$val, node:$base, node:$offset),
                           (itruncstore node:$val, node:$base, node:$offset), [{
  ISD::MemIndexedMode AM = cast<StoreSDNode>(N)->getAddressingMode();
  return AM == ISD::POST_INC || AM == ISD::POST_DEC;
}]>;
def post_truncsti1 : PatFrag<(ops node:$val, node:$base, node:$offset),
                             (post_truncst node:$val, node:$base, node:$offset)> {
  let IsStore = true;
  let MemoryVT = i1;
}
def post_truncsti8 : PatFrag<(ops node:$val, node:$base, node:$offset),
                             (post_truncst node:$val, node:$base, node:$offset)> {
  let IsStore = true;
  let MemoryVT = i8;
}
def post_truncsti16 : PatFrag<(ops node:$val, node:$base, node:$offset),
                              (post_truncst node:$val, node:$base, node:$offset)> {
  let IsStore = true;
  let MemoryVT = i16;
}
def post_truncsti32 : PatFrag<(ops node:$val, node:$base, node:$offset),
                              (post_truncst node:$val, node:$base, node:$offset)> {
  let IsStore = true;
  let MemoryVT = i32;
}
def post_truncstf32 : PatFrag<(ops node:$val, node:$base, node:$offset),
                              (post_truncst node:$val, node:$base, node:$offset)> {
  let IsStore = true;
  let MemoryVT = f32;
}
def post_truncstvi8 : PatFrag<(ops node:$val, node:$base, node:$offset),
                              (post_truncst node:$val, node:$base, node:$offset)> {
  let IsStore = true;
  let ScalarMemoryVT = i8;
}
def post_truncstvi16 : PatFrag<(ops node:$val, node:$base, node:$offset),
                               (post_truncst node:$val, node:$base, node:$offset)> {
  let IsStore = true;
  let ScalarMemoryVT = i16;
}

// TODO: Split these into volatile and unordered flavors to enable
// selectively legal optimizations for each.  (See D66309)
def simple_load : PatFrag<(ops node:$ptr),
                          (load node:$ptr), [{
  return cast<LoadSDNode>(N)->isSimple();
}]>;
def simple_store : PatFrag<(ops node:$val, node:$ptr),
                           (store node:$val, node:$ptr), [{
  return cast<StoreSDNode>(N)->isSimple();
}]>;

// nontemporal store fragments.
def nontemporalstore : PatFrag<(ops node:$val, node:$ptr),
                               (store node:$val, node:$ptr), [{
  return cast<StoreSDNode>(N)->isNonTemporal();
}]>;

def alignednontemporalstore : PatFrag<(ops node:$val, node:$ptr),
                                      (nontemporalstore node:$val, node:$ptr), [{
  StoreSDNode *St = cast<StoreSDNode>(N);
  return St->getAlignment() >= St->getMemoryVT().getStoreSize();
}]>;

def unalignednontemporalstore : PatFrag<(ops node:$val, node:$ptr),
                                        (nontemporalstore node:$val, node:$ptr), [{
  StoreSDNode *St = cast<StoreSDNode>(N);
  return St->getAlignment() < St->getMemoryVT().getStoreSize();
}]>;

// nontemporal load fragments.
def nontemporalload : PatFrag<(ops node:$ptr),
                               (load node:$ptr), [{
  return cast<LoadSDNode>(N)->isNonTemporal();
}]>;

def alignednontemporalload : PatFrag<(ops node:$ptr),
                                      (nontemporalload node:$ptr), [{
  LoadSDNode *Ld = cast<LoadSDNode>(N);
  return Ld->getAlignment() >= Ld->getMemoryVT().getStoreSize();
}]>;

// setcc convenience fragments.
def setoeq : PatFrag<(ops node:$lhs, node:$rhs),
                     (setcc node:$lhs, node:$rhs, SETOEQ)>;
def setogt : PatFrag<(ops node:$lhs, node:$rhs),
                     (setcc node:$lhs, node:$rhs, SETOGT)>;
def setoge : PatFrag<(ops node:$lhs, node:$rhs),
                     (setcc node:$lhs, node:$rhs, SETOGE)>;
def setolt : PatFrag<(ops node:$lhs, node:$rhs),
                     (setcc node:$lhs, node:$rhs, SETOLT)>;
def setole : PatFrag<(ops node:$lhs, node:$rhs),
                     (setcc node:$lhs, node:$rhs, SETOLE)>;
def setone : PatFrag<(ops node:$lhs, node:$rhs),
                     (setcc node:$lhs, node:$rhs, SETONE)>;
def seto   : PatFrag<(ops node:$lhs, node:$rhs),
                     (setcc node:$lhs, node:$rhs, SETO)>;
def setuo  : PatFrag<(ops node:$lhs, node:$rhs),
                     (setcc node:$lhs, node:$rhs, SETUO)>;
def setueq : PatFrag<(ops node:$lhs, node:$rhs),
                     (setcc node:$lhs, node:$rhs, SETUEQ)>;
def setugt : PatFrag<(ops node:$lhs, node:$rhs),
                     (setcc node:$lhs, node:$rhs, SETUGT)>;
def setuge : PatFrag<(ops node:$lhs, node:$rhs),
                     (setcc node:$lhs, node:$rhs, SETUGE)>;
def setult : PatFrag<(ops node:$lhs, node:$rhs),
                     (setcc node:$lhs, node:$rhs, SETULT)>;
def setule : PatFrag<(ops node:$lhs, node:$rhs),
                     (setcc node:$lhs, node:$rhs, SETULE)>;
def setune : PatFrag<(ops node:$lhs, node:$rhs),
                     (setcc node:$lhs, node:$rhs, SETUNE)>;
def seteq  : PatFrag<(ops node:$lhs, node:$rhs),
                     (setcc node:$lhs, node:$rhs, SETEQ)>;
def setgt  : PatFrag<(ops node:$lhs, node:$rhs),
                     (setcc node:$lhs, node:$rhs, SETGT)>;
def setge  : PatFrag<(ops node:$lhs, node:$rhs),
                     (setcc node:$lhs, node:$rhs, SETGE)>;
def setlt  : PatFrag<(ops node:$lhs, node:$rhs),
                     (setcc node:$lhs, node:$rhs, SETLT)>;
def setle  : PatFrag<(ops node:$lhs, node:$rhs),
                     (setcc node:$lhs, node:$rhs, SETLE)>;
def setne  : PatFrag<(ops node:$lhs, node:$rhs),
                     (setcc node:$lhs, node:$rhs, SETNE)>;

// We don't have strict FP extended loads as single DAG nodes, but we can
// still provide convenience fragments to match those operations.
def strict_extloadf32 : PatFrag<(ops node:$ptr),
                                (strict_fpextend (f32 (load node:$ptr)))>;
def strict_extloadf64 : PatFrag<(ops node:$ptr),
                                (strict_fpextend (f64 (load node:$ptr)))>;

// Convenience fragments to match both strict and non-strict fp operations
def any_fadd       : PatFrags<(ops node:$lhs, node:$rhs),
                              [(strict_fadd node:$lhs, node:$rhs),
                               (fadd node:$lhs, node:$rhs)]>;
def any_fsub       : PatFrags<(ops node:$lhs, node:$rhs),
                              [(strict_fsub node:$lhs, node:$rhs),
                               (fsub node:$lhs, node:$rhs)]>;
def any_fmul       : PatFrags<(ops node:$lhs, node:$rhs),
                              [(strict_fmul node:$lhs, node:$rhs),
                               (fmul node:$lhs, node:$rhs)]>;
def any_fdiv       : PatFrags<(ops node:$lhs, node:$rhs),
                              [(strict_fdiv node:$lhs, node:$rhs),
                               (fdiv node:$lhs, node:$rhs)]>;
def any_frem       : PatFrags<(ops node:$lhs, node:$rhs),
                              [(strict_frem node:$lhs, node:$rhs),
                               (frem node:$lhs, node:$rhs)]>;
def any_fma        : PatFrags<(ops node:$src1, node:$src2, node:$src3),
                              [(strict_fma node:$src1, node:$src2, node:$src3),
                               (fma node:$src1, node:$src2, node:$src3)]>;
def any_fsqrt      : PatFrags<(ops node:$src),
                              [(strict_fsqrt node:$src),
                               (fsqrt node:$src)]>;
def any_fsin       : PatFrags<(ops node:$src),
                              [(strict_fsin node:$src),
                               (fsin node:$src)]>;
def any_fcos       : PatFrags<(ops node:$src),
                              [(strict_fcos node:$src),
                               (fcos node:$src)]>;
def any_fexp2      : PatFrags<(ops node:$src),
                              [(strict_fexp2 node:$src),
                               (fexp2 node:$src)]>;
def any_fpow       : PatFrags<(ops node:$lhs, node:$rhs),
                              [(strict_fpow node:$lhs, node:$rhs),
                               (fpow node:$lhs, node:$rhs)]>;
def any_flog2      : PatFrags<(ops node:$src),
                              [(strict_flog2 node:$src),
                               (flog2 node:$src)]>;
def any_frint      : PatFrags<(ops node:$src),
                              [(strict_frint node:$src),
                               (frint node:$src)]>;
def any_lrint      : PatFrags<(ops node:$src),
                              [(strict_lrint node:$src),
                               (lrint node:$src)]>;
def any_llrint     : PatFrags<(ops node:$src),
                              [(strict_llrint node:$src),
                               (llrint node:$src)]>;
def any_fnearbyint : PatFrags<(ops node:$src),
                              [(strict_fnearbyint node:$src),
                               (fnearbyint node:$src)]>;
def any_fceil      : PatFrags<(ops node:$src),
                              [(strict_fceil node:$src),
                               (fceil node:$src)]>;
def any_ffloor     : PatFrags<(ops node:$src),
                              [(strict_ffloor node:$src),
                               (ffloor node:$src)]>;
def any_lround     : PatFrags<(ops node:$src),
                              [(strict_lround node:$src),
                               (lround node:$src)]>;
def any_llround    : PatFrags<(ops node:$src),
                              [(strict_llround node:$src),
                               (llround node:$src)]>;
def any_fround     : PatFrags<(ops node:$src),
                              [(strict_fround node:$src),
                               (fround node:$src)]>;
def any_ftrunc     : PatFrags<(ops node:$src),
                              [(strict_ftrunc node:$src),
                               (ftrunc node:$src)]>;
def any_fmaxnum    : PatFrags<(ops node:$lhs, node:$rhs),
                              [(strict_fmaxnum node:$lhs, node:$rhs),
                               (fmaxnum node:$lhs, node:$rhs)]>;
def any_fminnum    : PatFrags<(ops node:$lhs, node:$rhs),
                              [(strict_fminnum node:$lhs, node:$rhs),
                               (fminnum node:$lhs, node:$rhs)]>;
def any_fmaximum   : PatFrags<(ops node:$lhs, node:$rhs),
                              [(strict_fmaximum node:$lhs, node:$rhs),
                               (fmaximum node:$lhs, node:$rhs)]>;
def any_fminimum   : PatFrags<(ops node:$lhs, node:$rhs),
                              [(strict_fminimum node:$lhs, node:$rhs),
                               (fminimum node:$lhs, node:$rhs)]>;
def any_fpround    : PatFrags<(ops node:$src),
                              [(strict_fpround node:$src),
                               (fpround node:$src)]>;
def any_fpextend   : PatFrags<(ops node:$src),
                              [(strict_fpextend node:$src),
                               (fpextend node:$src)]>;
def any_extloadf32 : PatFrags<(ops node:$ptr),
                              [(strict_extloadf32 node:$ptr),
                               (extloadf32 node:$ptr)]>;
def any_extloadf64 : PatFrags<(ops node:$ptr),
                              [(strict_extloadf64 node:$ptr),
                               (extloadf64 node:$ptr)]>;
def any_fp_to_sint : PatFrags<(ops node:$src),
                              [(strict_fp_to_sint node:$src),
                               (fp_to_sint node:$src)]>;
def any_fp_to_uint : PatFrags<(ops node:$src),
                              [(strict_fp_to_uint node:$src),
                               (fp_to_uint node:$src)]>;
def any_sint_to_fp : PatFrags<(ops node:$src),
                              [(strict_sint_to_fp node:$src),
                               (sint_to_fp node:$src)]>;
def any_uint_to_fp : PatFrags<(ops node:$src),
                              [(strict_uint_to_fp node:$src),
                               (uint_to_fp node:$src)]>;
def any_fsetcc : PatFrags<(ops node:$lhs, node:$rhs, node:$pred),
                          [(strict_fsetcc node:$lhs, node:$rhs, node:$pred),
                           (setcc node:$lhs, node:$rhs, node:$pred)]>;
def any_fsetccs : PatFrags<(ops node:$lhs, node:$rhs, node:$pred),
                          [(strict_fsetccs node:$lhs, node:$rhs, node:$pred),
                           (setcc node:$lhs, node:$rhs, node:$pred)]>;

multiclass binary_atomic_op_ord<SDNode atomic_op> {
  def NAME#_monotonic : PatFrag<(ops node:$ptr, node:$val),
      (!cast<SDPatternOperator>(NAME) node:$ptr, node:$val)> {
    let IsAtomic = true;
    let IsAtomicOrderingMonotonic = true;
  }
  def NAME#_acquire : PatFrag<(ops node:$ptr, node:$val),
      (!cast<SDPatternOperator>(NAME) node:$ptr, node:$val)> {
    let IsAtomic = true;
    let IsAtomicOrderingAcquire = true;
  }
  def NAME#_release : PatFrag<(ops node:$ptr, node:$val),
      (!cast<SDPatternOperator>(NAME) node:$ptr, node:$val)> {
    let IsAtomic = true;
    let IsAtomicOrderingRelease = true;
  }
  def NAME#_acq_rel : PatFrag<(ops node:$ptr, node:$val),
      (!cast<SDPatternOperator>(NAME) node:$ptr, node:$val)> {
    let IsAtomic = true;
    let IsAtomicOrderingAcquireRelease = true;
  }
  def NAME#_seq_cst : PatFrag<(ops node:$ptr, node:$val),
      (!cast<SDPatternOperator>(NAME) node:$ptr, node:$val)> {
    let IsAtomic = true;
    let IsAtomicOrderingSequentiallyConsistent = true;
  }
}

multiclass ternary_atomic_op_ord<SDNode atomic_op> {
  def NAME#_monotonic : PatFrag<(ops node:$ptr, node:$cmp, node:$val),
      (!cast<SDPatternOperator>(NAME) node:$ptr, node:$cmp, node:$val)> {
    let IsAtomic = true;
    let IsAtomicOrderingMonotonic = true;
  }
  def NAME#_acquire : PatFrag<(ops node:$ptr, node:$cmp, node:$val),
      (!cast<SDPatternOperator>(NAME) node:$ptr, node:$cmp, node:$val)> {
    let IsAtomic = true;
    let IsAtomicOrderingAcquire = true;
  }
  def NAME#_release : PatFrag<(ops node:$ptr, node:$cmp, node:$val),
      (!cast<SDPatternOperator>(NAME) node:$ptr, node:$cmp, node:$val)> {
    let IsAtomic = true;
    let IsAtomicOrderingRelease = true;
  }
  def NAME#_acq_rel : PatFrag<(ops node:$ptr, node:$cmp, node:$val),
      (!cast<SDPatternOperator>(NAME) node:$ptr, node:$cmp, node:$val)> {
    let IsAtomic = true;
    let IsAtomicOrderingAcquireRelease = true;
  }
  def NAME#_seq_cst : PatFrag<(ops node:$ptr, node:$cmp, node:$val),
      (!cast<SDPatternOperator>(NAME) node:$ptr, node:$cmp, node:$val)> {
    let IsAtomic = true;
    let IsAtomicOrderingSequentiallyConsistent = true;
  }
}

multiclass binary_atomic_op<SDNode atomic_op, bit IsInt = 1> {
  def _8 : PatFrag<(ops node:$ptr, node:$val),
                   (atomic_op  node:$ptr, node:$val)> {
    let IsAtomic = true;
    let MemoryVT = !if(IsInt, i8, ?);
  }
  def _16 : PatFrag<(ops node:$ptr, node:$val),
                    (atomic_op node:$ptr, node:$val)> {
    let IsAtomic = true;
    let MemoryVT = !if(IsInt, i16, f16);
  }
  def _32 : PatFrag<(ops node:$ptr, node:$val),
                    (atomic_op node:$ptr, node:$val)> {
    let IsAtomic = true;
    let MemoryVT = !if(IsInt, i32, f32);
  }
  def _64 : PatFrag<(ops node:$ptr, node:$val),
                    (atomic_op node:$ptr, node:$val)> {
    let IsAtomic = true;
    let MemoryVT = !if(IsInt, i64, f64);
  }

  defm NAME#_8  : binary_atomic_op_ord<atomic_op>;
  defm NAME#_16 : binary_atomic_op_ord<atomic_op>;
  defm NAME#_32 : binary_atomic_op_ord<atomic_op>;
  defm NAME#_64 : binary_atomic_op_ord<atomic_op>;
}

multiclass ternary_atomic_op<SDNode atomic_op> {
  def _8 : PatFrag<(ops node:$ptr, node:$cmp, node:$val),
                   (atomic_op  node:$ptr, node:$cmp, node:$val)> {
    let IsAtomic = true;
    let MemoryVT = i8;
  }
  def _16 : PatFrag<(ops node:$ptr, node:$cmp, node:$val),
                    (atomic_op node:$ptr, node:$cmp, node:$val)> {
    let IsAtomic = true;
    let MemoryVT = i16;
  }
  def _32 : PatFrag<(ops node:$ptr, node:$cmp, node:$val),
                    (atomic_op node:$ptr, node:$cmp, node:$val)> {
    let IsAtomic = true;
    let MemoryVT = i32;
  }
  def _64 : PatFrag<(ops node:$ptr, node:$cmp, node:$val),
                    (atomic_op node:$ptr, node:$cmp, node:$val)> {
    let IsAtomic = true;
    let MemoryVT = i64;
  }

  defm NAME#_8  : ternary_atomic_op_ord<atomic_op>;
  defm NAME#_16 : ternary_atomic_op_ord<atomic_op>;
  defm NAME#_32 : ternary_atomic_op_ord<atomic_op>;
  defm NAME#_64 : ternary_atomic_op_ord<atomic_op>;
}

defm atomic_load_add  : binary_atomic_op<atomic_load_add>;
defm atomic_swap      : binary_atomic_op<atomic_swap>;
defm atomic_load_sub  : binary_atomic_op<atomic_load_sub>;
defm atomic_load_and  : binary_atomic_op<atomic_load_and>;
defm atomic_load_clr  : binary_atomic_op<atomic_load_clr>;
defm atomic_load_or   : binary_atomic_op<atomic_load_or>;
defm atomic_load_xor  : binary_atomic_op<atomic_load_xor>;
defm atomic_load_nand : binary_atomic_op<atomic_load_nand>;
defm atomic_load_min  : binary_atomic_op<atomic_load_min>;
defm atomic_load_max  : binary_atomic_op<atomic_load_max>;
defm atomic_load_umin : binary_atomic_op<atomic_load_umin>;
defm atomic_load_umax : binary_atomic_op<atomic_load_umax>;
defm atomic_store     : binary_atomic_op<atomic_store>;
defm atomic_cmp_swap  : ternary_atomic_op<atomic_cmp_swap>;

def atomic_load_8 :
  PatFrag<(ops node:$ptr),
          (atomic_load node:$ptr)> {
  let IsAtomic = true;
  let MemoryVT = i8;
}
def atomic_load_16 :
  PatFrag<(ops node:$ptr),
          (atomic_load node:$ptr)> {
  let IsAtomic = true;
  let MemoryVT = i16;
}
def atomic_load_32 :
  PatFrag<(ops node:$ptr),
          (atomic_load node:$ptr)> {
  let IsAtomic = true;
  let MemoryVT = i32;
}
def atomic_load_64 :
  PatFrag<(ops node:$ptr),
          (atomic_load node:$ptr)> {
  let IsAtomic = true;
  let MemoryVT = i64;
}

//===----------------------------------------------------------------------===//
// Selection DAG Pattern Support.
//
// Patterns are what are actually matched against by the target-flavored
// instruction selection DAG.  Instructions defined by the target implicitly
// define patterns in most cases, but patterns can also be explicitly added when
// an operation is defined by a sequence of instructions (e.g. loading a large
// immediate value on RISC targets that do not support immediates as large as
// their GPRs).
//

class Pattern<dag patternToMatch, list<dag> resultInstrs> {
  dag             PatternToMatch  = patternToMatch;
  list<dag>       ResultInstrs    = resultInstrs;
  list<Predicate> Predicates      = [];  // See class Instruction in Target.td.
  int             AddedComplexity = 0;   // See class Instruction in Target.td.
}

// Pat - A simple (but common) form of a pattern, which produces a simple result
// not needing a full list.
class Pat<dag pattern, dag result> : Pattern<pattern, [result]>;

//===----------------------------------------------------------------------===//
// Complex pattern definitions.
//

// Complex patterns, e.g. X86 addressing mode, requires pattern matching code
// in C++. NumOperands is the number of operands returned by the select function;
// SelectFunc is the name of the function used to pattern match the max. pattern;
// RootNodes are the list of possible root nodes of the sub-dags to match.
// e.g. X86 addressing mode - def addr : ComplexPattern<4, "SelectAddr", [add]>;
//
class ComplexPattern<ValueType ty, int numops, string fn,
                     list<SDNode> roots = [], list<SDNodeProperty> props = [],
                     int complexity = -1> {
  ValueType Ty = ty;
  int NumOperands = numops;
  string SelectFunc = fn;
  list<SDNode> RootNodes = roots;
  list<SDNodeProperty> Properties = props;
  int Complexity = complexity;
}<|MERGE_RESOLUTION|>--- conflicted
+++ resolved
@@ -301,19 +301,16 @@
 def SDTVecReduce : SDTypeProfile<1, 1, [    // vector reduction
   SDTCisInt<0>, SDTCisVec<1>
 ]>;
-<<<<<<< HEAD
 def SDTReduceVP : SDTypeProfile<1, 3, [    // vp_reduce (no start arg)
   SDTCisVec<1>, SDTCisInt<2>, SDTCisVec<2>, SDTCisInt<3>, SDTCisSameNumEltsAs<1,2>
 ]>;
 def SDTReduceStartVP : SDTypeProfile<1, 4, [    // vp_reduce (with start arg)
   SDTCisVec<2>, SDTCisInt<3>, SDTCisVec<3>, SDTCisInt<4>, SDTCisSameNumEltsAs<2,3>
 ]>;
-=======
 def SDTFPVecReduce : SDTypeProfile<1, 1, [  // FP vector reduction
   SDTCisFP<0>, SDTCisVec<1>
 ]>;
 
->>>>>>> 6456c4de
 
 def SDTSubVecExtract : SDTypeProfile<1, 2, [// subvector extract
   SDTCisSubVecOfVec<0,1>, SDTCisInt<2>
