//===- TargetSelectionDAG.td - Common code for DAG isels ---*- tablegen -*-===//
//
// Part of the LLVM Project, under the Apache License v2.0 with LLVM Exceptions.
// See https://llvm.org/LICENSE.txt for license information.
// SPDX-License-Identifier: Apache-2.0 WITH LLVM-exception
//
//===----------------------------------------------------------------------===//
//
// This file defines the target-independent interfaces used by SelectionDAG
// instruction selection generators.
//
//===----------------------------------------------------------------------===//

//===----------------------------------------------------------------------===//
// Selection DAG Type Constraint definitions.
//
// Note that the semantics of these constraints are hard coded into tblgen.  To
// modify or add constraints, you have to hack tblgen.
//

class SDTypeConstraint<int opnum> {
  int OperandNum = opnum;
}

// SDTCisVT - The specified operand has exactly this VT.
class SDTCisVT<int OpNum, ValueType vt> : SDTypeConstraint<OpNum> {
  ValueType VT = vt;
}

class SDTCisPtrTy<int OpNum> : SDTypeConstraint<OpNum>;

// SDTCisInt - The specified operand has integer type.
class SDTCisInt<int OpNum> : SDTypeConstraint<OpNum>;

// SDTCisFP - The specified operand has floating-point type.
class SDTCisFP<int OpNum> : SDTypeConstraint<OpNum>;

// SDTCisVec - The specified operand has a vector type.
class SDTCisVec<int OpNum> : SDTypeConstraint<OpNum>;

// SDTCisSameAs - The two specified operands have identical types.
class SDTCisSameAs<int OpNum, int OtherOp> : SDTypeConstraint<OpNum> {
  int OtherOperandNum = OtherOp;
}

// SDTCisVTSmallerThanOp - The specified operand is a VT SDNode, and its type is
// smaller than the 'Other' operand.
class SDTCisVTSmallerThanOp<int OpNum, int OtherOp> : SDTypeConstraint<OpNum> {
  int OtherOperandNum = OtherOp;
}

class SDTCisOpSmallerThanOp<int SmallOp, int BigOp> : SDTypeConstraint<SmallOp>{
  int BigOperandNum = BigOp;
}

/// SDTCisEltOfVec - This indicates that ThisOp is a scalar type of the same
/// type as the element type of OtherOp, which is a vector type.
class SDTCisEltOfVec<int ThisOp, int OtherOp>
  : SDTypeConstraint<ThisOp> {
  int OtherOpNum = OtherOp;
}

/// SDTCisSubVecOfVec - This indicates that ThisOp is a vector type
/// with length less that of OtherOp, which is a vector type.
class SDTCisSubVecOfVec<int ThisOp, int OtherOp>
  : SDTypeConstraint<ThisOp> {
  int OtherOpNum = OtherOp;
}

// SDTCVecEltisVT - The specified operand is vector type with element type
// of VT.
class SDTCVecEltisVT<int OpNum, ValueType vt> : SDTypeConstraint<OpNum> {
  ValueType VT = vt;
}

// SDTCisSameNumEltsAs - The two specified operands have identical number
// of elements.
class SDTCisSameNumEltsAs<int OpNum, int OtherOp> : SDTypeConstraint<OpNum> {
  int OtherOperandNum = OtherOp;
}

// SDTCisSameSizeAs - The two specified operands have identical size.
class SDTCisSameSizeAs<int OpNum, int OtherOp> : SDTypeConstraint<OpNum> {
  int OtherOperandNum = OtherOp;
}

//===----------------------------------------------------------------------===//
// Selection DAG Type Profile definitions.
//
// These use the constraints defined above to describe the type requirements of
// the various nodes.  These are not hard coded into tblgen, allowing targets to
// add their own if needed.
//

// SDTypeProfile - This profile describes the type requirements of a Selection
// DAG node.
class SDTypeProfile<int numresults, int numoperands,
                    list<SDTypeConstraint> constraints> {
  int NumResults = numresults;
  int NumOperands = numoperands;
  list<SDTypeConstraint> Constraints = constraints;
}

// Builtin profiles.
def SDTIntLeaf: SDTypeProfile<1, 0, [SDTCisInt<0>]>;         // for 'imm'.
def SDTFPLeaf : SDTypeProfile<1, 0, [SDTCisFP<0>]>;          // for 'fpimm'.
def SDTPtrLeaf: SDTypeProfile<1, 0, [SDTCisPtrTy<0>]>;       // for '&g'.
def SDTOther  : SDTypeProfile<1, 0, [SDTCisVT<0, OtherVT>]>; // for 'vt'.
def SDTUNDEF  : SDTypeProfile<1, 0, []>;                     // for 'undef'.
def SDTUnaryOp  : SDTypeProfile<1, 1, []>;                   // for bitconvert.

def SDTPtrAddOp : SDTypeProfile<1, 2, [     // ptradd
  SDTCisSameAs<0, 1>, SDTCisInt<2>, SDTCisPtrTy<1>
]>;
def SDTIntBinOp : SDTypeProfile<1, 2, [     // add, and, or, xor, udiv, etc.
  SDTCisSameAs<0, 1>, SDTCisSameAs<0, 2>, SDTCisInt<0>
]>;
def SDTIntShiftOp : SDTypeProfile<1, 2, [   // shl, sra, srl
  SDTCisSameAs<0, 1>, SDTCisInt<0>, SDTCisInt<2>
]>;
def SDTIntShiftDOp: SDTypeProfile<1, 3, [   // fshl, fshr
  SDTCisSameAs<0, 1>, SDTCisSameAs<0, 2>, SDTCisInt<0>, SDTCisInt<3>
]>;
def SDTIntSatNoShOp : SDTypeProfile<1, 2, [   // ssat with no shift
  SDTCisSameAs<0, 1>, SDTCisInt<2>
]>;
def SDTIntBinHiLoOp : SDTypeProfile<2, 2, [ // mulhi, mullo, sdivrem, udivrem
  SDTCisSameAs<0, 1>, SDTCisSameAs<0, 2>, SDTCisSameAs<0, 3>,SDTCisInt<0>
]>;
def SDTIntScaledBinOp : SDTypeProfile<1, 3, [  // smulfix, sdivfix, etc
  SDTCisSameAs<0, 1>, SDTCisSameAs<0, 2>, SDTCisInt<0>, SDTCisInt<3>
]>;

def SDTIntBinOpVP : SDTypeProfile<1, 4, [     // vp_add, vp_and, etc.
  SDTCisSameAs<0, 1>, SDTCisSameAs<0, 2>, SDTCisInt<0>, SDTCisInt<4>, SDTCisSameNumEltsAs<0, 3>
]>;
def SDTIntShiftOpVP : SDTypeProfile<1, 4, [   // shl, sra, srl
  SDTCisSameAs<0, 1>, SDTCisInt<0>, SDTCisInt<2>, SDTCisInt<4>, SDTCisSameNumEltsAs<0, 3>
]>;

def SDTFPBinOp : SDTypeProfile<1, 2, [      // fadd, fmul, etc.
  SDTCisSameAs<0, 1>, SDTCisSameAs<0, 2>, SDTCisFP<0>
]>;
def SDTFPSignOp : SDTypeProfile<1, 2, [     // fcopysign.
  SDTCisSameAs<0, 1>, SDTCisFP<0>, SDTCisFP<2>
]>;
def SDTFPTernaryOp : SDTypeProfile<1, 3, [  // fmadd, fnmsub, etc.
  SDTCisSameAs<0, 1>, SDTCisSameAs<0, 2>, SDTCisSameAs<0, 3>, SDTCisFP<0>
]>;
def SDTIntUnaryOp : SDTypeProfile<1, 1, [ // bitreverse
  SDTCisSameAs<0, 1>, SDTCisInt<0>
]>;
def SDTIntBitCountUnaryOp : SDTypeProfile<1, 1, [   // ctlz, cttz
  SDTCisInt<0>, SDTCisInt<1>
]>;
def SDTIntExtendOp : SDTypeProfile<1, 1, [  // sext, zext, anyext
  SDTCisInt<0>, SDTCisInt<1>, SDTCisOpSmallerThanOp<1, 0>, SDTCisSameNumEltsAs<0, 1>
]>;
def SDTIntTruncOp  : SDTypeProfile<1, 1, [  // trunc
  SDTCisInt<0>, SDTCisInt<1>, SDTCisOpSmallerThanOp<0, 1>, SDTCisSameNumEltsAs<0, 1>
]>;
def SDTFPUnaryOp  : SDTypeProfile<1, 1, [   // fneg, fsqrt, etc
  SDTCisSameAs<0, 1>, SDTCisFP<0>
]>;
def SDTFPRoundOp  : SDTypeProfile<1, 1, [   // fpround
  SDTCisFP<0>, SDTCisFP<1>, SDTCisOpSmallerThanOp<0, 1>, SDTCisSameNumEltsAs<0, 1>
]>;
def SDTFPExtendOp  : SDTypeProfile<1, 1, [  // fpextend
  SDTCisFP<0>, SDTCisFP<1>, SDTCisOpSmallerThanOp<1, 0>, SDTCisSameNumEltsAs<0, 1>
]>;
def SDIsFPClassOp : SDTypeProfile<1, 2, [   // is_fpclass
  SDTCisInt<0>, SDTCisFP<1>, SDTCisInt<2>, SDTCisSameNumEltsAs<0, 1>
]>;
def SDTIntToFPOp : SDTypeProfile<1, 1, [    // [su]int_to_fp
  SDTCisFP<0>, SDTCisInt<1>, SDTCisSameNumEltsAs<0, 1>
]>;
def SDTFPToIntOp : SDTypeProfile<1, 1, [    // fp_to_[su]int
  SDTCisInt<0>, SDTCisFP<1>, SDTCisSameNumEltsAs<0, 1>
]>;
def SDTIntToFPOpVP : SDTypeProfile<1, 3, [    // [su]int_to_fp
  SDTCisFP<0>, SDTCisInt<1>, SDTCisSameNumEltsAs<0, 1>, SDTCisInt<3>, SDTCisSameNumEltsAs<0, 2>
]>;
def SDTFPToIntOpVP : SDTypeProfile<1, 3, [    // fp_to_[su]int
  SDTCisInt<0>, SDTCisFP<1>, SDTCisSameNumEltsAs<0, 1>, SDTCisInt<3>, SDTCisSameNumEltsAs<0, 2>
]>;
def SDTFPToIntSatOp : SDTypeProfile<1, 2, [    // fp_to_[su]int_sat
  SDTCisInt<0>, SDTCisFP<1>, SDTCisSameNumEltsAs<0, 1>, SDTCisVT<2, OtherVT>
]>;
def SDTExtInreg : SDTypeProfile<1, 2, [     // sext_inreg
  SDTCisSameAs<0, 1>, SDTCisInt<0>, SDTCisVT<2, OtherVT>,
  SDTCisVTSmallerThanOp<2, 1>
]>;
def SDTExtInvec : SDTypeProfile<1, 1, [     // sext_invec
  SDTCisInt<0>, SDTCisVec<0>, SDTCisInt<1>, SDTCisVec<1>,
  SDTCisOpSmallerThanOp<1, 0>
]>;
def SDTFreeze : SDTypeProfile<1, 1, [
  SDTCisSameAs<0, 1>
]>;

def SDTFPUnOpVP : SDTypeProfile<1, 3, [   // vp_fneg, etc.
  SDTCisSameAs<0, 1>, SDTCisFP<0>, SDTCisInt<2>, SDTCisSameNumEltsAs<0, 2>, SDTCisInt<3>
]>;
def SDTFPBinOpVP : SDTypeProfile<1, 4, [   // vp_fadd, etc.
  SDTCisSameAs<0, 1>, SDTCisSameAs<0, 2>, SDTCisFP<0>, SDTCisInt<3>, SDTCisSameNumEltsAs<0, 3>, SDTCisInt<4>
]>;
def SDTFPTernaryOpVP : SDTypeProfile<1, 5, [  // vp_fmadd, etc.
  SDTCisSameAs<0, 1>, SDTCisSameAs<0, 2>, SDTCisSameAs<0, 3>, SDTCisFP<0>, SDTCisInt<4>, SDTCisSameNumEltsAs<0, 4>, SDTCisInt<5>
]>;

def SDTSetCC : SDTypeProfile<1, 3, [        // setcc
  SDTCisInt<0>, SDTCisSameAs<1, 2>, SDTCisVT<3, OtherVT>
]>;
def SDTSetCCVP : SDTypeProfile<1, 5, [        // vp_setcc
  SDTCisInt<0>, SDTCisSameAs<1, 2>, SDTCisVT<3, OtherVT>, SDTCisInt<4>, SDTCisSameNumEltsAs<0, 4>, SDTCisInt<5>
]>;

def SDTSelect : SDTypeProfile<1, 3, [       // select
  SDTCisInt<1>, SDTCisSameAs<0, 2>, SDTCisSameAs<2, 3>
]>;

def SDTVSelect : SDTypeProfile<1, 3, [       // vselect
  SDTCisVec<0>, SDTCisInt<1>, SDTCisSameAs<0, 2>, SDTCisSameAs<2, 3>, SDTCisSameNumEltsAs<0, 1>
]>;

def SDTSelectVP : SDTypeProfile<1, 4, [       // vp_select
  SDTCisVec<0>, SDTCisInt<1>, SDTCisSameAs<0, 2>, SDTCisSameAs<2, 3>, SDTCisSameNumEltsAs<0, 1>, SDTCisInt<4>
]>;

def SDTSelectCC : SDTypeProfile<1, 5, [     // select_cc
  SDTCisSameAs<1, 2>, SDTCisSameAs<3, 4>, SDTCisSameAs<0, 3>,
  SDTCisVT<5, OtherVT>
]>;

def SDTBr : SDTypeProfile<0, 1, [           // br
  SDTCisVT<0, OtherVT>
]>;

def SDTBrCC : SDTypeProfile<0, 4, [       // brcc
  SDTCisVT<0, OtherVT>, SDTCisSameAs<1, 2>, SDTCisVT<3, OtherVT>
]>;

def SDTBrcond : SDTypeProfile<0, 2, [       // brcond
  SDTCisInt<0>, SDTCisVT<1, OtherVT>
]>;

def SDTBrind : SDTypeProfile<0, 1, [        // brind
  SDTCisPtrTy<0>
]>;

def SDTCatchret : SDTypeProfile<0, 2, [     // catchret
  SDTCisVT<0, OtherVT>, SDTCisVT<1, OtherVT>
]>;

def SDTNone : SDTypeProfile<0, 0, []>;      // ret, trap

def SDTUBSANTrap : SDTypeProfile<0, 1, []>;      // ubsantrap

def SDTLoad : SDTypeProfile<1, 1, [         // load
  SDTCisPtrTy<1>
]>;

def SDTStore : SDTypeProfile<0, 2, [        // store
  SDTCisPtrTy<1>
]>;

def SDTIStore : SDTypeProfile<1, 3, [       // indexed store
  SDTCisSameAs<0, 2>, SDTCisPtrTy<0>, SDTCisPtrTy<3>
]>;

def SDTMaskedStore: SDTypeProfile<0, 4, [       // masked store
  SDTCisVec<0>, SDTCisPtrTy<1>, SDTCisPtrTy<2>, SDTCisVec<3>, SDTCisSameNumEltsAs<0, 3>
]>;

def SDTMaskedLoad: SDTypeProfile<1, 4, [       // masked load
  SDTCisVec<0>, SDTCisPtrTy<1>, SDTCisPtrTy<2>, SDTCisVec<3>, SDTCisSameAs<0, 4>,
  SDTCisSameNumEltsAs<0, 3>
]>;

def SDTStoreVP: SDTypeProfile<0, 4, [       // vp store
  SDTCisVec<0>, SDTCisPtrTy<1>, SDTCisVec<2>, SDTCisSameNumEltsAs<0, 2>, SDTCisInt<3>
]>;

// scatter (Value, BasePtr, Index, Scale, Mask, Vlen)
def SDTScatterVP: SDTypeProfile<0, 6, [     // vp scatter
  SDTCisVec<0>, SDTCisInt<1>, SDTCisVec<2>, SDTCisInt<3>, SDTCisVec<4>, SDTCisSameNumEltsAs<0, 2>, SDTCisSameNumEltsAs<2, 4>, SDTCisInt<5>
]>;

// gather (BasePtr, Index, Scale, Mask, Vlen)
def SDTGatherVP: SDTypeProfile<1, 5, [     // vp gather
  SDTCisVec<0>, SDTCisInt<1>, SDTCisVec<2>, SDTCisInt<3>, SDTCisVec<4>, SDTCisSameNumEltsAs<0, 2>, SDTCisSameNumEltsAs<2, 4>, SDTCisInt<5>
]>;

def SDTLoadVP : SDTypeProfile<1, 3, [       // vp load
  SDTCisVec<0>, SDTCisPtrTy<1>, SDTCisSameNumEltsAs<0, 2>, SDTCisInt<3> 
]>;

def SDTMaskedGather : SDTypeProfile<1, 4, [
  SDTCisVec<0>, SDTCisSameAs<0, 1>, SDTCisVec<2>, SDTCisPtrTy<3>, SDTCisVec<4>,
  SDTCisSameNumEltsAs<0, 2>, SDTCisSameNumEltsAs<0, 4>
]>;

def SDTMaskedScatter : SDTypeProfile<0, 4, [
  SDTCisVec<0>, SDTCisVec<1>, SDTCisPtrTy<2>, SDTCisVec<3>,
  SDTCisSameNumEltsAs<0, 1>, SDTCisSameNumEltsAs<0, 3>
]>;

def SDTVecShuffle : SDTypeProfile<1, 2, [
  SDTCisSameAs<0, 1>, SDTCisSameAs<1, 2>
]>;
def SDTVecSlice : SDTypeProfile<1, 3, [     // vector splice
  SDTCisSameAs<0, 1>, SDTCisSameAs<1, 2>, SDTCisInt<3>
]>;
def SDTVShiftVP : SDTypeProfile<1, 4, [
  SDTCisSameAs<0, 1>, SDTCisVec<0>, SDTCisVec<3>, SDTCisSameNumEltsAs<3,1>, SDTCisInt<4>
]>;
def SDTVecExtract : SDTypeProfile<1, 2, [   // vector extract
  SDTCisEltOfVec<0, 1>, SDTCisPtrTy<2>
]>;
def SDTVecInsert : SDTypeProfile<1, 3, [    // vector insert
  SDTCisEltOfVec<2, 1>, SDTCisSameAs<0, 1>, SDTCisPtrTy<3>
]>;
def SDTVecReduce : SDTypeProfile<1, 1, [    // vector reduction
  SDTCisInt<0>, SDTCisVec<1>
]>;
def SDTReduceVP : SDTypeProfile<1, 3, [    // vp_reduce (no start arg)
  SDTCisVec<1>, SDTCisInt<2>, SDTCisVec<2>, SDTCisInt<3>, SDTCisSameNumEltsAs<1,2>
]>;
def SDTReduceStartVP : SDTypeProfile<1, 4, [    // vp_reduce (with start arg)
  SDTCisVec<2>, SDTCisInt<3>, SDTCisVec<3>, SDTCisInt<4>, SDTCisSameNumEltsAs<2,3>
]>;
def SDTFPVecReduce : SDTypeProfile<1, 1, [  // FP vector reduction
  SDTCisFP<0>, SDTCisVec<1>
]>;

def SDTVecReverse : SDTypeProfile<1, 1, [  // vector reverse
  SDTCisVec<0>, SDTCisSameAs<0,1>
]>;

def SDTSubVecExtract : SDTypeProfile<1, 2, [// subvector extract
  SDTCisSubVecOfVec<0,1>, SDTCisInt<2>
]>;
def SDTSubVecInsert : SDTypeProfile<1, 3, [ // subvector insert
  SDTCisSubVecOfVec<2, 1>, SDTCisSameAs<0,1>, SDTCisInt<3>
]>;

def SDTPrefetch : SDTypeProfile<0, 4, [     // prefetch
  SDTCisPtrTy<0>, SDTCisSameAs<1, 2>, SDTCisSameAs<1, 3>, SDTCisInt<1>
]>;

def SDTMemBarrier : SDTypeProfile<0, 5, [   // memory barrier
  SDTCisSameAs<0,1>,  SDTCisSameAs<0,2>,  SDTCisSameAs<0,3>, SDTCisSameAs<0,4>,
  SDTCisInt<0>
]>;
def SDTAtomicFence : SDTypeProfile<0, 2, [
  SDTCisSameAs<0,1>, SDTCisPtrTy<0>
]>;
def SDTAtomic3 : SDTypeProfile<1, 3, [
  SDTCisSameAs<0,2>,  SDTCisSameAs<0,3>, SDTCisInt<0>, SDTCisPtrTy<1>
]>;
def SDTAtomic2 : SDTypeProfile<1, 2, [
  SDTCisSameAs<0,2>, SDTCisInt<0>, SDTCisPtrTy<1>
]>;

def SDTFPAtomic2 : SDTypeProfile<1, 2, [
  SDTCisSameAs<0,2>, SDTCisFP<0>, SDTCisPtrTy<1>
]>;

def SDTAtomicStore : SDTypeProfile<0, 2, [
  SDTCisPtrTy<0>, SDTCisInt<1>
]>;
def SDTAtomicLoad : SDTypeProfile<1, 1, [
  SDTCisInt<0>, SDTCisPtrTy<1>
]>;

class SDCallSeqStart<list<SDTypeConstraint> constraints> :
        SDTypeProfile<0, 2, constraints>;
class SDCallSeqEnd<list<SDTypeConstraint> constraints> :
        SDTypeProfile<0, 2, constraints>;

//===----------------------------------------------------------------------===//
// Selection DAG Node definitions.
//
class SDNode<string opcode, SDTypeProfile typeprof,
             list<SDNodeProperty> props = [], string sdclass = "SDNode">
             : SDPatternOperator {
  string Opcode  = opcode;
  string SDClass = sdclass;
  let Properties = props;
  SDTypeProfile TypeProfile = typeprof;
}

// Special TableGen-recognized dag nodes
def set;
def implicit;
def node;
def srcvalue;

def imm        : SDNode<"ISD::Constant"  , SDTIntLeaf , [], "ConstantSDNode">;
def timm       : SDNode<"ISD::TargetConstant",SDTIntLeaf, [], "ConstantSDNode">;
def fpimm      : SDNode<"ISD::ConstantFP", SDTFPLeaf  , [], "ConstantFPSDNode">;
def vt         : SDNode<"ISD::VALUETYPE" , SDTOther   , [], "VTSDNode">;
def bb         : SDNode<"ISD::BasicBlock", SDTOther   , [], "BasicBlockSDNode">;
def cond       : SDNode<"ISD::CONDCODE"  , SDTOther   , [], "CondCodeSDNode">;
def undef      : SDNode<"ISD::UNDEF"     , SDTUNDEF   , []>;
def vscale     : SDNode<"ISD::VSCALE"    , SDTIntUnaryOp, []>;
def globaladdr : SDNode<"ISD::GlobalAddress",         SDTPtrLeaf, [],
                        "GlobalAddressSDNode">;
def tglobaladdr : SDNode<"ISD::TargetGlobalAddress",  SDTPtrLeaf, [],
                         "GlobalAddressSDNode">;
def globaltlsaddr : SDNode<"ISD::GlobalTLSAddress",         SDTPtrLeaf, [],
                          "GlobalAddressSDNode">;
def tglobaltlsaddr : SDNode<"ISD::TargetGlobalTLSAddress",  SDTPtrLeaf, [],
                           "GlobalAddressSDNode">;
def constpool   : SDNode<"ISD::ConstantPool",         SDTPtrLeaf, [],
                         "ConstantPoolSDNode">;
def tconstpool  : SDNode<"ISD::TargetConstantPool",   SDTPtrLeaf, [],
                         "ConstantPoolSDNode">;
def jumptable   : SDNode<"ISD::JumpTable",            SDTPtrLeaf, [],
                         "JumpTableSDNode">;
def tjumptable  : SDNode<"ISD::TargetJumpTable",      SDTPtrLeaf, [],
                         "JumpTableSDNode">;
def frameindex  : SDNode<"ISD::FrameIndex",           SDTPtrLeaf, [],
                         "FrameIndexSDNode">;
def tframeindex : SDNode<"ISD::TargetFrameIndex",     SDTPtrLeaf, [],
                         "FrameIndexSDNode">;
def externalsym : SDNode<"ISD::ExternalSymbol",       SDTPtrLeaf, [],
                         "ExternalSymbolSDNode">;
def texternalsym: SDNode<"ISD::TargetExternalSymbol", SDTPtrLeaf, [],
                         "ExternalSymbolSDNode">;
def mcsym: SDNode<"ISD::MCSymbol", SDTPtrLeaf, [], "MCSymbolSDNode">;
def blockaddress : SDNode<"ISD::BlockAddress",        SDTPtrLeaf, [],
                         "BlockAddressSDNode">;
def tblockaddress: SDNode<"ISD::TargetBlockAddress",  SDTPtrLeaf, [],
                         "BlockAddressSDNode">;

def add        : SDNode<"ISD::ADD"       , SDTIntBinOp   ,
                        [SDNPCommutative, SDNPAssociative]>;
def ptradd     : SDNode<"ISD::ADD"       , SDTPtrAddOp, []>;
def sub        : SDNode<"ISD::SUB"       , SDTIntBinOp>;
def mul        : SDNode<"ISD::MUL"       , SDTIntBinOp,
                        [SDNPCommutative, SDNPAssociative]>;
def mulhs      : SDNode<"ISD::MULHS"     , SDTIntBinOp, [SDNPCommutative]>;
def mulhu      : SDNode<"ISD::MULHU"     , SDTIntBinOp, [SDNPCommutative]>;
def avgfloors  : SDNode<"ISD::AVGFLOORS" , SDTIntBinOp, [SDNPCommutative]>;
def avgflooru  : SDNode<"ISD::AVGFLOORU" , SDTIntBinOp, [SDNPCommutative]>;
def avgceils   : SDNode<"ISD::AVGCEILS"  , SDTIntBinOp, [SDNPCommutative]>;
def avgceilu   : SDNode<"ISD::AVGCEILU"  , SDTIntBinOp, [SDNPCommutative]>;
def abds       : SDNode<"ISD::ABDS"      , SDTIntBinOp, [SDNPCommutative]>;
def abdu       : SDNode<"ISD::ABDU"      , SDTIntBinOp, [SDNPCommutative]>;
def smullohi   : SDNode<"ISD::SMUL_LOHI" , SDTIntBinHiLoOp, [SDNPCommutative]>;
def umullohi   : SDNode<"ISD::UMUL_LOHI" , SDTIntBinHiLoOp, [SDNPCommutative]>;
def sdiv       : SDNode<"ISD::SDIV"      , SDTIntBinOp>;
def udiv       : SDNode<"ISD::UDIV"      , SDTIntBinOp>;
def srem       : SDNode<"ISD::SREM"      , SDTIntBinOp>;
def urem       : SDNode<"ISD::UREM"      , SDTIntBinOp>;
def sdivrem    : SDNode<"ISD::SDIVREM"   , SDTIntBinHiLoOp>;
def udivrem    : SDNode<"ISD::UDIVREM"   , SDTIntBinHiLoOp>;
def srl        : SDNode<"ISD::SRL"       , SDTIntShiftOp>;
def sra        : SDNode<"ISD::SRA"       , SDTIntShiftOp>;
def shl        : SDNode<"ISD::SHL"       , SDTIntShiftOp>;
def rotl       : SDNode<"ISD::ROTL"      , SDTIntShiftOp>;
def rotr       : SDNode<"ISD::ROTR"      , SDTIntShiftOp>;
def fshl       : SDNode<"ISD::FSHL"      , SDTIntShiftDOp>;
def fshr       : SDNode<"ISD::FSHR"      , SDTIntShiftDOp>;
def and        : SDNode<"ISD::AND"       , SDTIntBinOp,
                        [SDNPCommutative, SDNPAssociative]>;
def or         : SDNode<"ISD::OR"        , SDTIntBinOp,
                        [SDNPCommutative, SDNPAssociative]>;
def xor        : SDNode<"ISD::XOR"       , SDTIntBinOp,
                        [SDNPCommutative, SDNPAssociative]>;
def addc       : SDNode<"ISD::ADDC"      , SDTIntBinOp,
                        [SDNPCommutative, SDNPOutGlue]>;
def adde       : SDNode<"ISD::ADDE"      , SDTIntBinOp,
                        [SDNPCommutative, SDNPOutGlue, SDNPInGlue]>;
def subc       : SDNode<"ISD::SUBC"      , SDTIntBinOp,
                        [SDNPOutGlue]>;
def sube       : SDNode<"ISD::SUBE"      , SDTIntBinOp,
                        [SDNPOutGlue, SDNPInGlue]>;
def smin       : SDNode<"ISD::SMIN"      , SDTIntBinOp,
                                  [SDNPCommutative, SDNPAssociative]>;
def smax       : SDNode<"ISD::SMAX"      , SDTIntBinOp,
                                  [SDNPCommutative, SDNPAssociative]>;
def umin       : SDNode<"ISD::UMIN"      , SDTIntBinOp,
                                  [SDNPCommutative, SDNPAssociative]>;
def umax       : SDNode<"ISD::UMAX"      , SDTIntBinOp,
                                  [SDNPCommutative, SDNPAssociative]>;

// TODO SDNPCommutative/SDNPAssociative for VP operators.
def vp_and        : SDNode<"ISD::VP_AND"       , SDTIntBinOpVP>;
def vp_or         : SDNode<"ISD::VP_OR"        , SDTIntBinOpVP>;
def vp_xor        : SDNode<"ISD::VP_XOR"       , SDTIntBinOpVP>;
def vp_srl        : SDNode<"ISD::VP_SRL"       , SDTIntShiftOpVP>;
def vp_sra        : SDNode<"ISD::VP_SRA"       , SDTIntShiftOpVP>;
def vp_shl        : SDNode<"ISD::VP_SHL"       , SDTIntShiftOpVP>;

def vp_add        : SDNode<"ISD::VP_ADD"       , SDTIntBinOpVP>;
def vp_sub        : SDNode<"ISD::VP_SUB"       , SDTIntBinOpVP>;
def vp_mul        : SDNode<"ISD::VP_MUL"       , SDTIntBinOpVP>;
def vp_sdiv       : SDNode<"ISD::VP_SDIV"      , SDTIntBinOpVP>;
def vp_udiv       : SDNode<"ISD::VP_UDIV"      , SDTIntBinOpVP>;
def vp_srem       : SDNode<"ISD::VP_SREM"      , SDTIntBinOpVP>;
def vp_urem       : SDNode<"ISD::VP_UREM"      , SDTIntBinOpVP>;

def saddsat    : SDNode<"ISD::SADDSAT"   , SDTIntBinOp, [SDNPCommutative]>;
def uaddsat    : SDNode<"ISD::UADDSAT"   , SDTIntBinOp, [SDNPCommutative]>;
def ssubsat    : SDNode<"ISD::SSUBSAT"   , SDTIntBinOp>;
def usubsat    : SDNode<"ISD::USUBSAT"   , SDTIntBinOp>;
def sshlsat    : SDNode<"ISD::SSHLSAT"   , SDTIntBinOp>;
def ushlsat    : SDNode<"ISD::USHLSAT"   , SDTIntBinOp>;

def smulfix    : SDNode<"ISD::SMULFIX"   , SDTIntScaledBinOp, [SDNPCommutative]>;
def smulfixsat : SDNode<"ISD::SMULFIXSAT", SDTIntScaledBinOp, [SDNPCommutative]>;
def umulfix    : SDNode<"ISD::UMULFIX"   , SDTIntScaledBinOp, [SDNPCommutative]>;
def umulfixsat : SDNode<"ISD::UMULFIXSAT", SDTIntScaledBinOp, [SDNPCommutative]>;
def sdivfix    : SDNode<"ISD::SDIVFIX"   , SDTIntScaledBinOp>;
def sdivfixsat : SDNode<"ISD::SDIVFIXSAT", SDTIntScaledBinOp>;
def udivfix    : SDNode<"ISD::UDIVFIX"   , SDTIntScaledBinOp>;
def udivfixsat : SDNode<"ISD::UDIVFIXSAT", SDTIntScaledBinOp>;

def sext_inreg : SDNode<"ISD::SIGN_EXTEND_INREG", SDTExtInreg>;
def sext_invec : SDNode<"ISD::SIGN_EXTEND_VECTOR_INREG", SDTExtInvec>;
def zext_invec : SDNode<"ISD::ZERO_EXTEND_VECTOR_INREG", SDTExtInvec>;

def abs        : SDNode<"ISD::ABS"        , SDTIntUnaryOp>;
def bitreverse : SDNode<"ISD::BITREVERSE" , SDTIntUnaryOp>;
def bswap      : SDNode<"ISD::BSWAP"      , SDTIntUnaryOp>;
def ctlz       : SDNode<"ISD::CTLZ"       , SDTIntBitCountUnaryOp>;
def cttz       : SDNode<"ISD::CTTZ"       , SDTIntBitCountUnaryOp>;
def ctpop      : SDNode<"ISD::CTPOP"      , SDTIntBitCountUnaryOp>;
def ctlz_zero_undef : SDNode<"ISD::CTLZ_ZERO_UNDEF", SDTIntBitCountUnaryOp>;
def cttz_zero_undef : SDNode<"ISD::CTTZ_ZERO_UNDEF", SDTIntBitCountUnaryOp>;
def sext       : SDNode<"ISD::SIGN_EXTEND", SDTIntExtendOp>;
def zext       : SDNode<"ISD::ZERO_EXTEND", SDTIntExtendOp>;
def anyext     : SDNode<"ISD::ANY_EXTEND" , SDTIntExtendOp>;
def trunc      : SDNode<"ISD::TRUNCATE"   , SDTIntTruncOp>;
def bitconvert : SDNode<"ISD::BITCAST"    , SDTUnaryOp>;
def addrspacecast : SDNode<"ISD::ADDRSPACECAST", SDTUnaryOp>;
def freeze     : SDNode<"ISD::FREEZE"     , SDTFreeze>;
def extractelt : SDNode<"ISD::EXTRACT_VECTOR_ELT", SDTVecExtract>;
def insertelt  : SDNode<"ISD::INSERT_VECTOR_ELT", SDTVecInsert>;

def vecreduce_add  : SDNode<"ISD::VECREDUCE_ADD", SDTVecReduce>;
def vecreduce_smax  : SDNode<"ISD::VECREDUCE_SMAX", SDTVecReduce>;
def vecreduce_umax  : SDNode<"ISD::VECREDUCE_UMAX", SDTVecReduce>;
def vecreduce_smin  : SDNode<"ISD::VECREDUCE_SMIN", SDTVecReduce>;
def vecreduce_umin  : SDNode<"ISD::VECREDUCE_UMIN", SDTVecReduce>;
def vecreduce_fadd  : SDNode<"ISD::VECREDUCE_FADD", SDTFPVecReduce>;

def vp_reduce_add   : SDNode<"ISD::VP_REDUCE_ADD", SDTReduceVP>;
def vp_reduce_smax  : SDNode<"ISD::VP_REDUCE_SMAX", SDTReduceVP>;
def vp_reduce_umax  : SDNode<"ISD::VP_REDUCE_UMAX", SDTReduceVP>;
def vp_reduce_smin  : SDNode<"ISD::VP_REDUCE_SMIN", SDTReduceVP>;
def vp_reduce_umin  : SDNode<"ISD::VP_REDUCE_UMIN", SDTReduceVP>;
def vp_reduce_and   : SDNode<"ISD::VP_REDUCE_AND", SDTReduceVP>;
def vp_reduce_or    : SDNode<"ISD::VP_REDUCE_OR", SDTReduceVP>;
def vp_reduce_xor   : SDNode<"ISD::VP_REDUCE_XOR", SDTReduceVP>;

def vp_reduce_seq_fadd  : SDNode<"ISD::VP_REDUCE_SEQ_FADD", SDTReduceStartVP>;
def vp_reduce_seq_fmul  : SDNode<"ISD::VP_REDUCE_SEQ_FMUL", SDTReduceStartVP>;
def vp_reduce_fadd  : SDNode<"ISD::VP_REDUCE_FADD", SDTReduceVP>;
def vp_reduce_fmul  : SDNode<"ISD::VP_REDUCE_FMUL", SDTReduceVP>;
def vp_reduce_fmin  : SDNode<"ISD::VP_REDUCE_FMIN", SDTReduceVP>;
def vp_reduce_fmax  : SDNode<"ISD::VP_REDUCE_FMAX", SDTReduceVP>;

def fadd       : SDNode<"ISD::FADD"       , SDTFPBinOp, [SDNPCommutative]>;
def fsub       : SDNode<"ISD::FSUB"       , SDTFPBinOp>;
def fmul       : SDNode<"ISD::FMUL"       , SDTFPBinOp, [SDNPCommutative]>;
def fdiv       : SDNode<"ISD::FDIV"       , SDTFPBinOp>;
def frem       : SDNode<"ISD::FREM"       , SDTFPBinOp>;
def fma        : SDNode<"ISD::FMA"        , SDTFPTernaryOp, [SDNPCommutative]>;
def fmad       : SDNode<"ISD::FMAD"       , SDTFPTernaryOp, [SDNPCommutative]>;
def fabs       : SDNode<"ISD::FABS"       , SDTFPUnaryOp>;
def fminnum    : SDNode<"ISD::FMINNUM"    , SDTFPBinOp,
                                  [SDNPCommutative, SDNPAssociative]>;
def fmaxnum    : SDNode<"ISD::FMAXNUM"    , SDTFPBinOp,
                                  [SDNPCommutative, SDNPAssociative]>;
def fminnum_ieee : SDNode<"ISD::FMINNUM_IEEE", SDTFPBinOp,
                          [SDNPCommutative]>;
def fmaxnum_ieee  : SDNode<"ISD::FMAXNUM_IEEE", SDTFPBinOp,
                           [SDNPCommutative]>;
def fminimum   : SDNode<"ISD::FMINIMUM"   , SDTFPBinOp,
                        [SDNPCommutative, SDNPAssociative]>;
def fmaximum   : SDNode<"ISD::FMAXIMUM"   , SDTFPBinOp,
                        [SDNPCommutative, SDNPAssociative]>;
def fgetsign   : SDNode<"ISD::FGETSIGN"   , SDTFPToIntOp>;
def fcanonicalize : SDNode<"ISD::FCANONICALIZE", SDTFPUnaryOp>;
def fneg       : SDNode<"ISD::FNEG"       , SDTFPUnaryOp>;
def fsqrt      : SDNode<"ISD::FSQRT"      , SDTFPUnaryOp>;
def fsin       : SDNode<"ISD::FSIN"       , SDTFPUnaryOp>;
def fcos       : SDNode<"ISD::FCOS"       , SDTFPUnaryOp>;
def fexp2      : SDNode<"ISD::FEXP2"      , SDTFPUnaryOp>;
def fpow       : SDNode<"ISD::FPOW"       , SDTFPBinOp>;
def flog2      : SDNode<"ISD::FLOG2"      , SDTFPUnaryOp>;
def frint      : SDNode<"ISD::FRINT"      , SDTFPUnaryOp>;
def ftrunc     : SDNode<"ISD::FTRUNC"     , SDTFPUnaryOp>;
def fceil      : SDNode<"ISD::FCEIL"      , SDTFPUnaryOp>;
def ffloor     : SDNode<"ISD::FFLOOR"     , SDTFPUnaryOp>;
def fnearbyint : SDNode<"ISD::FNEARBYINT" , SDTFPUnaryOp>;
def fround     : SDNode<"ISD::FROUND"     , SDTFPUnaryOp>;
def froundeven : SDNode<"ISD::FROUNDEVEN" , SDTFPUnaryOp>;

def lround     : SDNode<"ISD::LROUND"     , SDTFPToIntOp>;
def llround    : SDNode<"ISD::LLROUND"    , SDTFPToIntOp>;
def lrint      : SDNode<"ISD::LRINT"      , SDTFPToIntOp>;
def llrint     : SDNode<"ISD::LLRINT"     , SDTFPToIntOp>;

def fpround    : SDNode<"ISD::FP_ROUND"   , SDTFPRoundOp>;
def fpextend   : SDNode<"ISD::FP_EXTEND"  , SDTFPExtendOp>;
def fcopysign  : SDNode<"ISD::FCOPYSIGN"  , SDTFPSignOp>;

<<<<<<< HEAD
// vector predication

def vp_fneg       : SDNode<"ISD::VP_FNEG"       , SDTFPUnOpVP>;
def vp_fadd       : SDNode<"ISD::VP_FADD"       , SDTFPBinOpVP>;
def vp_fsub       : SDNode<"ISD::VP_FSUB"       , SDTFPBinOpVP>;
def vp_fmul       : SDNode<"ISD::VP_FMUL"       , SDTFPBinOpVP>;
def vp_fdiv       : SDNode<"ISD::VP_FDIV"       , SDTFPBinOpVP>;
def vp_frem       : SDNode<"ISD::VP_FREM"       , SDTFPBinOpVP>;
def vp_fminnum    : SDNode<"ISD::VP_FMINNUM"    , SDTFPBinOpVP>;
def vp_fmaxnum    : SDNode<"ISD::VP_FMAXNUM"    , SDTFPBinOpVP>;
def vp_fma        : SDNode<"ISD::VP_FMA"        , SDTFPTernaryOpVP>;
=======
def is_fpclass : SDNode<"ISD::IS_FPCLASS" , SDIsFPClassOp>;
>>>>>>> 655d994a

def sint_to_fp : SDNode<"ISD::SINT_TO_FP" , SDTIntToFPOp>;
def uint_to_fp : SDNode<"ISD::UINT_TO_FP" , SDTIntToFPOp>;
def fp_to_sint : SDNode<"ISD::FP_TO_SINT" , SDTFPToIntOp>;
def fp_to_uint : SDNode<"ISD::FP_TO_UINT" , SDTFPToIntOp>;
def fp_to_sint_sat : SDNode<"ISD::FP_TO_SINT_SAT" , SDTFPToIntSatOp>;
def fp_to_uint_sat : SDNode<"ISD::FP_TO_UINT_SAT" , SDTFPToIntSatOp>;
def f16_to_fp  : SDNode<"ISD::FP16_TO_FP" , SDTIntToFPOp>;
def fp_to_f16  : SDNode<"ISD::FP_TO_FP16" , SDTFPToIntOp>;

def vp_sint_to_fp : SDNode<"ISD::VP_SINT_TO_FP" , SDTIntToFPOpVP>;
def vp_uint_to_fp : SDNode<"ISD::VP_UINT_TO_FP" , SDTIntToFPOpVP>;
def vp_fp_to_sint : SDNode<"ISD::VP_FP_TO_SINT" , SDTFPToIntOpVP>;
def vp_fp_to_uint : SDNode<"ISD::VP_FP_TO_UINT" , SDTFPToIntOpVP>;

def strict_fadd       : SDNode<"ISD::STRICT_FADD",
                               SDTFPBinOp, [SDNPHasChain, SDNPCommutative]>;
def strict_fsub       : SDNode<"ISD::STRICT_FSUB",
                               SDTFPBinOp, [SDNPHasChain]>;
def strict_fmul       : SDNode<"ISD::STRICT_FMUL",
                               SDTFPBinOp, [SDNPHasChain, SDNPCommutative]>;
def strict_fdiv       : SDNode<"ISD::STRICT_FDIV",
                               SDTFPBinOp, [SDNPHasChain]>;
def strict_frem       : SDNode<"ISD::STRICT_FREM",
                               SDTFPBinOp, [SDNPHasChain]>;
def strict_fma        : SDNode<"ISD::STRICT_FMA",
                               SDTFPTernaryOp, [SDNPHasChain, SDNPCommutative]>;
def strict_fsqrt      : SDNode<"ISD::STRICT_FSQRT",
                               SDTFPUnaryOp, [SDNPHasChain]>;
def strict_fsin       : SDNode<"ISD::STRICT_FSIN",
                               SDTFPUnaryOp, [SDNPHasChain]>;
def strict_fcos       : SDNode<"ISD::STRICT_FCOS",
                               SDTFPUnaryOp, [SDNPHasChain]>;
def strict_fexp2      : SDNode<"ISD::STRICT_FEXP2",
                               SDTFPUnaryOp, [SDNPHasChain]>;
def strict_fpow       : SDNode<"ISD::STRICT_FPOW",
                               SDTFPBinOp, [SDNPHasChain]>;
def strict_flog2      : SDNode<"ISD::STRICT_FLOG2",
                               SDTFPUnaryOp, [SDNPHasChain]>;
def strict_frint      : SDNode<"ISD::STRICT_FRINT",
                               SDTFPUnaryOp, [SDNPHasChain]>;
def strict_lrint      : SDNode<"ISD::STRICT_LRINT",
                               SDTFPToIntOp, [SDNPHasChain]>;
def strict_llrint     : SDNode<"ISD::STRICT_LLRINT",
                               SDTFPToIntOp, [SDNPHasChain]>;
def strict_fnearbyint : SDNode<"ISD::STRICT_FNEARBYINT",
                               SDTFPUnaryOp, [SDNPHasChain]>;
def strict_fceil      : SDNode<"ISD::STRICT_FCEIL",
                               SDTFPUnaryOp, [SDNPHasChain]>;
def strict_ffloor     : SDNode<"ISD::STRICT_FFLOOR",
                               SDTFPUnaryOp, [SDNPHasChain]>;
def strict_lround     : SDNode<"ISD::STRICT_LROUND",
                               SDTFPToIntOp, [SDNPHasChain]>;
def strict_llround    : SDNode<"ISD::STRICT_LLROUND",
                               SDTFPToIntOp, [SDNPHasChain]>;
def strict_fround     : SDNode<"ISD::STRICT_FROUND",
                               SDTFPUnaryOp, [SDNPHasChain]>;
def strict_froundeven : SDNode<"ISD::STRICT_FROUNDEVEN",
                               SDTFPUnaryOp, [SDNPHasChain]>;
def strict_ftrunc     : SDNode<"ISD::STRICT_FTRUNC",
                               SDTFPUnaryOp, [SDNPHasChain]>;
def strict_fminnum    : SDNode<"ISD::STRICT_FMINNUM",
                               SDTFPBinOp, [SDNPHasChain,
                                            SDNPCommutative, SDNPAssociative]>;
def strict_fmaxnum    : SDNode<"ISD::STRICT_FMAXNUM",
                               SDTFPBinOp, [SDNPHasChain,
                                            SDNPCommutative, SDNPAssociative]>;
def strict_fminimum   : SDNode<"ISD::STRICT_FMINIMUM",
                               SDTFPBinOp, [SDNPHasChain,
                                            SDNPCommutative, SDNPAssociative]>;
def strict_fmaximum   : SDNode<"ISD::STRICT_FMAXIMUM",
                               SDTFPBinOp, [SDNPHasChain,
                                            SDNPCommutative, SDNPAssociative]>;
def strict_fpround    : SDNode<"ISD::STRICT_FP_ROUND",
                               SDTFPRoundOp, [SDNPHasChain]>;
def strict_fpextend   : SDNode<"ISD::STRICT_FP_EXTEND",
                               SDTFPExtendOp, [SDNPHasChain]>;
def strict_fp_to_sint : SDNode<"ISD::STRICT_FP_TO_SINT",
                               SDTFPToIntOp, [SDNPHasChain]>;
def strict_fp_to_uint : SDNode<"ISD::STRICT_FP_TO_UINT",
                               SDTFPToIntOp, [SDNPHasChain]>;
def strict_sint_to_fp : SDNode<"ISD::STRICT_SINT_TO_FP",
                               SDTIntToFPOp, [SDNPHasChain]>;
def strict_uint_to_fp : SDNode<"ISD::STRICT_UINT_TO_FP",
                               SDTIntToFPOp, [SDNPHasChain]>;
def strict_fsetcc  : SDNode<"ISD::STRICT_FSETCC",  SDTSetCC, [SDNPHasChain]>;
def strict_fsetccs : SDNode<"ISD::STRICT_FSETCCS", SDTSetCC, [SDNPHasChain]>;

def setcc      : SDNode<"ISD::SETCC"      , SDTSetCC>;
def vp_setcc   : SDNode<"ISD::VP_SETCC"   , SDTSetCCVP>;
def select     : SDNode<"ISD::SELECT"     , SDTSelect>;
def vselect    : SDNode<"ISD::VSELECT"    , SDTVSelect>;
def vp_select  : SDNode<"ISD::VP_SELECT"  , SDTSelectVP>;
def selectcc   : SDNode<"ISD::SELECT_CC"  , SDTSelectCC>;

def brcc       : SDNode<"ISD::BR_CC"      , SDTBrCC,   [SDNPHasChain]>;
def brcond     : SDNode<"ISD::BRCOND"     , SDTBrcond, [SDNPHasChain]>;
def brind      : SDNode<"ISD::BRIND"      , SDTBrind,  [SDNPHasChain]>;
def br         : SDNode<"ISD::BR"         , SDTBr,     [SDNPHasChain]>;
def catchret   : SDNode<"ISD::CATCHRET"   , SDTCatchret,
                        [SDNPHasChain, SDNPSideEffect]>;
def cleanupret : SDNode<"ISD::CLEANUPRET" , SDTNone,   [SDNPHasChain]>;

def trap       : SDNode<"ISD::TRAP"       , SDTNone,
                        [SDNPHasChain, SDNPSideEffect]>;
def debugtrap  : SDNode<"ISD::DEBUGTRAP"  , SDTNone,
                        [SDNPHasChain, SDNPSideEffect]>;
def ubsantrap  : SDNode<"ISD::UBSANTRAP"  , SDTUBSANTrap,
                        [SDNPHasChain, SDNPSideEffect]>;

def prefetch   : SDNode<"ISD::PREFETCH"   , SDTPrefetch,
                        [SDNPHasChain, SDNPMayLoad, SDNPMayStore,
                         SDNPMemOperand]>;

def readcyclecounter : SDNode<"ISD::READCYCLECOUNTER", SDTIntLeaf,
                     [SDNPHasChain, SDNPSideEffect]>;

def atomic_fence : SDNode<"ISD::ATOMIC_FENCE" , SDTAtomicFence,
                          [SDNPHasChain, SDNPSideEffect]>;

def atomic_cmp_swap : SDNode<"ISD::ATOMIC_CMP_SWAP" , SDTAtomic3,
                    [SDNPHasChain, SDNPMayStore, SDNPMayLoad, SDNPMemOperand]>;
def atomic_load_add : SDNode<"ISD::ATOMIC_LOAD_ADD" , SDTAtomic2,
                    [SDNPHasChain, SDNPMayStore, SDNPMayLoad, SDNPMemOperand]>;
def atomic_swap     : SDNode<"ISD::ATOMIC_SWAP", SDTAtomic2,
                    [SDNPHasChain, SDNPMayStore, SDNPMayLoad, SDNPMemOperand]>;
def atomic_load_sub : SDNode<"ISD::ATOMIC_LOAD_SUB" , SDTAtomic2,
                    [SDNPHasChain, SDNPMayStore, SDNPMayLoad, SDNPMemOperand]>;
def atomic_load_and : SDNode<"ISD::ATOMIC_LOAD_AND" , SDTAtomic2,
                    [SDNPHasChain, SDNPMayStore, SDNPMayLoad, SDNPMemOperand]>;
def atomic_load_clr : SDNode<"ISD::ATOMIC_LOAD_CLR" , SDTAtomic2,
                    [SDNPHasChain, SDNPMayStore, SDNPMayLoad, SDNPMemOperand]>;
def atomic_load_or  : SDNode<"ISD::ATOMIC_LOAD_OR" , SDTAtomic2,
                    [SDNPHasChain, SDNPMayStore, SDNPMayLoad, SDNPMemOperand]>;
def atomic_load_xor : SDNode<"ISD::ATOMIC_LOAD_XOR" , SDTAtomic2,
                    [SDNPHasChain, SDNPMayStore, SDNPMayLoad, SDNPMemOperand]>;
def atomic_load_nand: SDNode<"ISD::ATOMIC_LOAD_NAND", SDTAtomic2,
                    [SDNPHasChain, SDNPMayStore, SDNPMayLoad, SDNPMemOperand]>;
def atomic_load_min : SDNode<"ISD::ATOMIC_LOAD_MIN", SDTAtomic2,
                    [SDNPHasChain, SDNPMayStore, SDNPMayLoad, SDNPMemOperand]>;
def atomic_load_max : SDNode<"ISD::ATOMIC_LOAD_MAX", SDTAtomic2,
                    [SDNPHasChain, SDNPMayStore, SDNPMayLoad, SDNPMemOperand]>;
def atomic_load_umin : SDNode<"ISD::ATOMIC_LOAD_UMIN", SDTAtomic2,
                    [SDNPHasChain, SDNPMayStore, SDNPMayLoad, SDNPMemOperand]>;
def atomic_load_umax : SDNode<"ISD::ATOMIC_LOAD_UMAX", SDTAtomic2,
                    [SDNPHasChain, SDNPMayStore, SDNPMayLoad, SDNPMemOperand]>;
def atomic_load_fadd : SDNode<"ISD::ATOMIC_LOAD_FADD" , SDTFPAtomic2,
                    [SDNPHasChain, SDNPMayStore, SDNPMayLoad, SDNPMemOperand]>;
def atomic_load_fsub : SDNode<"ISD::ATOMIC_LOAD_FSUB" , SDTFPAtomic2,
                    [SDNPHasChain, SDNPMayStore, SDNPMayLoad, SDNPMemOperand]>;
def atomic_load_fmax : SDNode<"ISD::ATOMIC_LOAD_FMAX", SDTFPAtomic2,
                    [SDNPHasChain, SDNPMayStore, SDNPMayLoad, SDNPMemOperand]>;
def atomic_load_fmin : SDNode<"ISD::ATOMIC_LOAD_FMIN", SDTFPAtomic2,
                    [SDNPHasChain, SDNPMayStore, SDNPMayLoad, SDNPMemOperand]>;

def atomic_load      : SDNode<"ISD::ATOMIC_LOAD", SDTAtomicLoad,
                    [SDNPHasChain, SDNPMayLoad, SDNPMemOperand]>;
def atomic_store     : SDNode<"ISD::ATOMIC_STORE", SDTAtomicStore,
                    [SDNPHasChain, SDNPMayStore, SDNPMemOperand]>;

def masked_st    : SDNode<"ISD::MSTORE",  SDTMaskedStore,
                       [SDNPHasChain, SDNPMayStore, SDNPMemOperand]>;
def masked_ld    : SDNode<"ISD::MLOAD",  SDTMaskedLoad,
                       [SDNPHasChain, SDNPMayLoad, SDNPMemOperand]>;

def vp_store : SDNode<"ISD::VP_STORE",  SDTStoreVP,
                       [SDNPHasChain, SDNPMayStore, SDNPMemOperand]>;
def vp_load  : SDNode<"ISD::VP_LOAD",  SDTLoadVP,
                       [SDNPHasChain, SDNPMayLoad, SDNPMemOperand]>;

def vp_scatter : SDNode<"ISD::VP_SCATTER",  SDTScatterVP,
                        [SDNPHasChain, SDNPMayStore, SDNPMemOperand]>;
def vp_gather  : SDNode<"ISD::VP_GATHER",  SDTGatherVP,
                        [SDNPHasChain, SDNPMayLoad, SDNPMemOperand]>;

def masked_gather : SDNode<"ISD::MGATHER", SDTMaskedGather,
                           [SDNPHasChain, SDNPMayLoad, SDNPMemOperand]>;

def masked_scatter : SDNode<"ISD::MSCATTER", SDTMaskedScatter,
                            [SDNPHasChain, SDNPMayStore, SDNPMemOperand]>;

// Do not use ld, st directly. Use load, extload, sextload, zextload, store,
// and truncst (see below).
def ld         : SDNode<"ISD::LOAD"       , SDTLoad,
                        [SDNPHasChain, SDNPMayLoad, SDNPMemOperand]>;
def st         : SDNode<"ISD::STORE"      , SDTStore,
                        [SDNPHasChain, SDNPMayStore, SDNPMemOperand]>;
def ist        : SDNode<"ISD::STORE"      , SDTIStore,
                        [SDNPHasChain, SDNPMayStore, SDNPMemOperand]>;

def vp_vshift : SDNode<"ISD::VP_VSHIFT", SDTVShiftVP, []>;
def vector_shuffle : SDNode<"ISD::VECTOR_SHUFFLE", SDTVecShuffle, []>;
def vector_reverse : SDNode<"ISD::VECTOR_REVERSE", SDTVecReverse>;
def vector_splice : SDNode<"ISD::VECTOR_SPLICE", SDTVecSlice, []>;
def build_vector : SDNode<"ISD::BUILD_VECTOR", SDTypeProfile<1, -1, []>, []>;
def splat_vector : SDNode<"ISD::SPLAT_VECTOR", SDTypeProfile<1, 1, []>, []>;
def step_vector : SDNode<"ISD::STEP_VECTOR", SDTypeProfile<1, 1,
                       [SDTCisVec<0>, SDTCisInt<1>]>, []>;
def scalar_to_vector : SDNode<"ISD::SCALAR_TO_VECTOR", SDTypeProfile<1, 1, []>,
                              []>;

// vector_extract/vector_insert are deprecated. extractelt/insertelt
// are preferred.
def vector_extract : SDNode<"ISD::EXTRACT_VECTOR_ELT",
    SDTypeProfile<1, 2, [SDTCisPtrTy<2>]>, []>;
def vector_insert : SDNode<"ISD::INSERT_VECTOR_ELT",
    SDTypeProfile<1, 3, [SDTCisSameAs<0, 1>, SDTCisPtrTy<3>]>, []>;
def concat_vectors : SDNode<"ISD::CONCAT_VECTORS",
    SDTypeProfile<1, 2, [SDTCisSubVecOfVec<1, 0>, SDTCisSameAs<1, 2>]>,[]>;

// This operator does not do subvector type checking.  The ARM
// backend, at least, needs it.
def vector_extract_subvec : SDNode<"ISD::EXTRACT_SUBVECTOR",
    SDTypeProfile<1, 2, [SDTCisInt<2>, SDTCisVec<1>, SDTCisVec<0>]>,
    []>;
def vector_insert_subvec : SDNode<"ISD::INSERT_SUBVECTOR",
    SDTypeProfile<1, 3, [SDTCisVec<0>, SDTCisSameAs<0, 1>, SDTCisVec<2>, SDTCisInt<3>]>,
    []>;

// This operator does subvector type checking.
def extract_subvector : SDNode<"ISD::EXTRACT_SUBVECTOR", SDTSubVecExtract, []>;
def insert_subvector : SDNode<"ISD::INSERT_SUBVECTOR", SDTSubVecInsert, []>;

// Nodes for intrinsics, you should use the intrinsic itself and let tblgen use
// these internally.  Don't reference these directly.
def intrinsic_void : SDNode<"ISD::INTRINSIC_VOID",
                            SDTypeProfile<0, -1, [SDTCisPtrTy<0>]>,
                            [SDNPHasChain]>;
def intrinsic_w_chain : SDNode<"ISD::INTRINSIC_W_CHAIN",
                               SDTypeProfile<1, -1, [SDTCisPtrTy<1>]>,
                               [SDNPHasChain]>;
def intrinsic_wo_chain : SDNode<"ISD::INTRINSIC_WO_CHAIN",
                                SDTypeProfile<1, -1, [SDTCisPtrTy<1>]>, []>;

def SDT_assert : SDTypeProfile<1, 1,
  [SDTCisInt<0>, SDTCisInt<1>, SDTCisSameAs<1, 0>]>;
def assertsext : SDNode<"ISD::AssertSext", SDT_assert>;
def assertzext : SDNode<"ISD::AssertZext", SDT_assert>;
def assertalign : SDNode<"ISD::AssertAlign", SDT_assert>;

//===----------------------------------------------------------------------===//
// Selection DAG Condition Codes

class CondCode<string fcmpName = "", string icmpName = ""> {
  string ICmpPredicate = icmpName;
  string FCmpPredicate = fcmpName;
}

// ISD::CondCode enums, and mapping to CmpInst::Predicate names
def SETOEQ : CondCode<"FCMP_OEQ">;
def SETOGT : CondCode<"FCMP_OGT">;
def SETOGE : CondCode<"FCMP_OGE">;
def SETOLT : CondCode<"FCMP_OLT">;
def SETOLE : CondCode<"FCMP_OLE">;
def SETONE : CondCode<"FCMP_ONE">;
def SETO   : CondCode<"FCMP_ORD">;
def SETUO  : CondCode<"FCMP_UNO">;
def SETUEQ : CondCode<"FCMP_UEQ">;
def SETUGT : CondCode<"FCMP_UGT", "ICMP_UGT">;
def SETUGE : CondCode<"FCMP_UGE", "ICMP_UGE">;
def SETULT : CondCode<"FCMP_ULT", "ICMP_ULT">;
def SETULE : CondCode<"FCMP_ULE", "ICMP_ULE">;
def SETUNE : CondCode<"FCMP_UNE">;
def SETEQ : CondCode<"", "ICMP_EQ">;
def SETGT : CondCode<"", "ICMP_SGT">;
def SETGE : CondCode<"", "ICMP_SGE">;
def SETLT : CondCode<"", "ICMP_SLT">;
def SETLE : CondCode<"", "ICMP_SLE">;
def SETNE : CondCode<"", "ICMP_NE">;

//===----------------------------------------------------------------------===//
// Selection DAG Node Transformation Functions.
//
// This mechanism allows targets to manipulate nodes in the output DAG once a
// match has been formed.  This is typically used to manipulate immediate
// values.
//
class SDNodeXForm<SDNode opc, code xformFunction> {
  SDNode Opcode = opc;
  code XFormFunction = xformFunction;
}

def NOOP_SDNodeXForm : SDNodeXForm<imm, [{}]>;

//===----------------------------------------------------------------------===//
// Selection DAG Pattern Fragments.
//
// Pattern fragments are reusable chunks of dags that match specific things.
// They can take arguments and have C++ predicates that control whether they
// match.  They are intended to make the patterns for common instructions more
// compact and readable.
//

/// PatFrags - Represents a set of pattern fragments.  Each single fragment
/// can match something on the DAG, from a single node to multiple nested other
/// fragments.   The whole set of fragments matches if any of the single
/// fragments match.  This allows e.g. matching and "add with overflow" and
/// a regular "add" with the same fragment set.
///
class PatFrags<dag ops, list<dag> frags, code pred = [{}],
               SDNodeXForm xform = NOOP_SDNodeXForm> : SDPatternOperator {
  dag Operands = ops;
  list<dag> Fragments = frags;
  code PredicateCode = pred;
  code GISelPredicateCode = [{}];
  code ImmediateCode = [{}];
  SDNodeXForm OperandTransform = xform;

  // When this is set, the PredicateCode may refer to a constant Operands
  // vector which contains the captured nodes of the DAG, in the order listed
  // by the Operands field above.
  //
  // This is useful when Fragments involves associative / commutative
  // operators: a single piece of code can easily refer to all operands even
  // when re-associated / commuted variants of the fragment are matched.
  bit PredicateCodeUsesOperands = false;

  // Define a few pre-packaged predicates. This helps GlobalISel import
  // existing rules from SelectionDAG for many common cases.
  // They will be tested prior to the code in pred and must not be used in
  // ImmLeaf and its subclasses.

  // If set to true, a predicate is added that checks for the absence of use of
  // the first result.
  bit HasNoUse = ?;

  // Is the desired pre-packaged predicate for a load?
  bit IsLoad = ?;
  // Is the desired pre-packaged predicate for a store?
  bit IsStore = ?;
  // Is the desired pre-packaged predicate for an atomic?
  bit IsAtomic = ?;

  // cast<LoadSDNode>(N)->getAddressingMode() == ISD::UNINDEXED;
  // cast<StoreSDNode>(N)->getAddressingMode() == ISD::UNINDEXED;
  bit IsUnindexed = ?;

  // cast<LoadSDNode>(N)->getExtensionType() != ISD::NON_EXTLOAD
  bit IsNonExtLoad = ?;
  // cast<LoadSDNode>(N)->getExtensionType() == ISD::EXTLOAD;
  bit IsAnyExtLoad = ?;
  // cast<LoadSDNode>(N)->getExtensionType() == ISD::SEXTLOAD;
  bit IsSignExtLoad = ?;
  // cast<LoadSDNode>(N)->getExtensionType() == ISD::ZEXTLOAD;
  bit IsZeroExtLoad = ?;
  // !cast<StoreSDNode>(N)->isTruncatingStore();
  // cast<StoreSDNode>(N)->isTruncatingStore();
  bit IsTruncStore = ?;

  // cast<MemSDNode>(N)->getAddressSpace() ==
  // If this empty, accept any address space.
  list<int> AddressSpaces = ?;

  // cast<MemSDNode>(N)->getAlign() >=
  // If this is empty, accept any alignment.
  int MinAlignment = ?;

  // cast<AtomicSDNode>(N)->getOrdering() == AtomicOrdering::Monotonic
  bit IsAtomicOrderingMonotonic = ?;
  // cast<AtomicSDNode>(N)->getOrdering() == AtomicOrdering::Acquire
  bit IsAtomicOrderingAcquire = ?;
  // cast<AtomicSDNode>(N)->getOrdering() == AtomicOrdering::Release
  bit IsAtomicOrderingRelease = ?;
  // cast<AtomicSDNode>(N)->getOrdering() == AtomicOrdering::AcquireRelease
  bit IsAtomicOrderingAcquireRelease = ?;
  // cast<AtomicSDNode>(N)->getOrdering() == AtomicOrdering::SequentiallyConsistent
  bit IsAtomicOrderingSequentiallyConsistent = ?;

  // isAcquireOrStronger(cast<AtomicSDNode>(N)->getOrdering())
  // !isAcquireOrStronger(cast<AtomicSDNode>(N)->getOrdering())
  bit IsAtomicOrderingAcquireOrStronger = ?;

  // isReleaseOrStronger(cast<AtomicSDNode>(N)->getOrdering())
  // !isReleaseOrStronger(cast<AtomicSDNode>(N)->getOrdering())
  bit IsAtomicOrderingReleaseOrStronger = ?;

  // cast<LoadSDNode>(N)->getMemoryVT() == MVT::<VT>;
  // cast<StoreSDNode>(N)->getMemoryVT() == MVT::<VT>;
  ValueType MemoryVT = ?;
  // cast<LoadSDNode>(N)->getMemoryVT().getScalarType() == MVT::<VT>;
  // cast<StoreSDNode>(N)->getMemoryVT().getScalarType() == MVT::<VT>;
  ValueType ScalarMemoryVT = ?;
}

// PatFrag - A version of PatFrags matching only a single fragment.
class PatFrag<dag ops, dag frag, code pred = [{}],
              SDNodeXForm xform = NOOP_SDNodeXForm>
  : PatFrags<ops, [frag], pred, xform>;

// OutPatFrag is a pattern fragment that is used as part of an output pattern
// (not an input pattern). These do not have predicates or transforms, but are
// used to avoid repeated subexpressions in output patterns.
class OutPatFrag<dag ops, dag frag>
 : PatFrag<ops, frag, [{}], NOOP_SDNodeXForm>;

// PatLeaf's are pattern fragments that have no operands.  This is just a helper
// to define immediates and other common things concisely.
class PatLeaf<dag frag, code pred = [{}], SDNodeXForm xform = NOOP_SDNodeXForm>
 : PatFrag<(ops), frag, pred, xform>;


// ImmLeaf is a pattern fragment with a constraint on the immediate.  The
// constraint is a function that is run on the immediate (always with the value
// sign extended out to an int64_t) as Imm.  For example:
//
//  def immSExt8 : ImmLeaf<i16, [{ return (char)Imm == Imm; }]>;
//
// this is a more convenient form to match 'imm' nodes in than PatLeaf and also
// is preferred over using PatLeaf because it allows the code generator to
// reason more about the constraint.
//
// If FastIsel should ignore all instructions that have an operand of this type,
// the FastIselShouldIgnore flag can be set.  This is an optimization to reduce
// the code size of the generated fast instruction selector.
class ImmLeaf<ValueType vt, code pred, SDNodeXForm xform = NOOP_SDNodeXForm,
              SDNode ImmNode = imm>
  : PatFrag<(ops), (vt ImmNode), [{}], xform> {
  let ImmediateCode = pred;
  bit FastIselShouldIgnore = false;

  // Is the data type of the immediate an APInt?
  bit IsAPInt = false;

  // Is the data type of the immediate an APFloat?
  bit IsAPFloat = false;
}

// Convenience wrapper for ImmLeaf to use timm/TargetConstant instead
// of imm/Constant.
class TImmLeaf<ValueType vt, code pred, SDNodeXForm xform = NOOP_SDNodeXForm,
  SDNode ImmNode = timm> : ImmLeaf<vt, pred, xform, ImmNode>;

// An ImmLeaf except that Imm is an APInt. This is useful when you need to
// zero-extend the immediate instead of sign-extend it.
//
// Note that FastISel does not currently understand IntImmLeaf and will not
// generate code for rules that make use of it. As such, it does not make sense
// to replace ImmLeaf with IntImmLeaf. However, replacing PatLeaf with an
// IntImmLeaf will allow GlobalISel to import the rule.
class IntImmLeaf<ValueType vt, code pred, SDNodeXForm xform = NOOP_SDNodeXForm>
    : ImmLeaf<vt, pred, xform> {
  let IsAPInt = true;
  let FastIselShouldIgnore = true;
}

// An ImmLeaf except that Imm is an APFloat.
//
// Note that FastISel does not currently understand FPImmLeaf and will not
// generate code for rules that make use of it.
class FPImmLeaf<ValueType vt, code pred, SDNodeXForm xform = NOOP_SDNodeXForm>
  : ImmLeaf<vt, pred, xform, fpimm> {
  let IsAPFloat = true;
  let FastIselShouldIgnore = true;
}

// Leaf fragments.

def vtInt      : PatLeaf<(vt),  [{ return N->getVT().isInteger(); }]>;
def vtFP       : PatLeaf<(vt),  [{ return N->getVT().isFloatingPoint(); }]>;

// Use ISD::isConstantSplatVectorAllOnes or ISD::isConstantSplatVectorAllZeros
// to look for the corresponding build_vector or splat_vector. Will look through
// bitcasts and check for either opcode, except when used as a pattern root.
// When used as a pattern root, only fixed-length build_vector and scalable
// splat_vector are supported.
def immAllOnesV  : SDPatternOperator; // ISD::isConstantSplatVectorAllOnes
def immAllZerosV : SDPatternOperator; // ISD::isConstantSplatVectorAllZeros

// Other helper fragments.
def not  : PatFrag<(ops node:$in), (xor node:$in, -1)>;
def vnot : PatFrag<(ops node:$in), (xor node:$in, immAllOnesV)>;
def ineg : PatFrag<(ops node:$in), (sub 0, node:$in)>;

def zanyext : PatFrags<(ops node:$op),
                       [(zext node:$op),
                        (anyext node:$op)]>;

// null_frag - The null pattern operator is used in multiclass instantiations
// which accept an SDPatternOperator for use in matching patterns for internal
// definitions. When expanding a pattern, if the null fragment is referenced
// in the expansion, the pattern is discarded and it is as-if '[]' had been
// specified. This allows multiclasses to have the isel patterns be optional.
def null_frag : SDPatternOperator;

// load fragments.
def unindexedload : PatFrag<(ops node:$ptr), (ld node:$ptr)> {
  let IsLoad = true;
  let IsUnindexed = true;
}
def load : PatFrag<(ops node:$ptr), (unindexedload node:$ptr)> {
  let IsLoad = true;
  let IsNonExtLoad = true;
}

// extending load fragments.
def extload   : PatFrag<(ops node:$ptr), (unindexedload node:$ptr)> {
  let IsLoad = true;
  let IsAnyExtLoad = true;
}
def sextload  : PatFrag<(ops node:$ptr), (unindexedload node:$ptr)> {
  let IsLoad = true;
  let IsSignExtLoad = true;
}
def zextload  : PatFrag<(ops node:$ptr), (unindexedload node:$ptr)> {
  let IsLoad = true;
  let IsZeroExtLoad = true;
}

def extloadi1  : PatFrag<(ops node:$ptr), (extload node:$ptr)> {
  let IsLoad = true;
  let MemoryVT = i1;
}
def extloadi8  : PatFrag<(ops node:$ptr), (extload node:$ptr)> {
  let IsLoad = true;
  let MemoryVT = i8;
}
def extloadi16 : PatFrag<(ops node:$ptr), (extload node:$ptr)> {
  let IsLoad = true;
  let MemoryVT = i16;
}
def extloadi32 : PatFrag<(ops node:$ptr), (extload node:$ptr)> {
  let IsLoad = true;
  let MemoryVT = i32;
}
def extloadf16 : PatFrag<(ops node:$ptr), (extload node:$ptr)> {
  let IsLoad = true;
  let MemoryVT = f16;
}
def extloadf32 : PatFrag<(ops node:$ptr), (extload node:$ptr)> {
  let IsLoad = true;
  let MemoryVT = f32;
}
def extloadf64 : PatFrag<(ops node:$ptr), (extload node:$ptr)> {
  let IsLoad = true;
  let MemoryVT = f64;
}

def sextloadi1  : PatFrag<(ops node:$ptr), (sextload node:$ptr)> {
  let IsLoad = true;
  let MemoryVT = i1;
}
def sextloadi8  : PatFrag<(ops node:$ptr), (sextload node:$ptr)> {
  let IsLoad = true;
  let MemoryVT = i8;
}
def sextloadi16 : PatFrag<(ops node:$ptr), (sextload node:$ptr)> {
  let IsLoad = true;
  let MemoryVT = i16;
}
def sextloadi32 : PatFrag<(ops node:$ptr), (sextload node:$ptr)> {
  let IsLoad = true;
  let MemoryVT = i32;
}

def zextloadi1  : PatFrag<(ops node:$ptr), (zextload node:$ptr)> {
  let IsLoad = true;
  let MemoryVT = i1;
}
def zextloadi8  : PatFrag<(ops node:$ptr), (zextload node:$ptr)> {
  let IsLoad = true;
  let MemoryVT = i8;
}
def zextloadi16 : PatFrag<(ops node:$ptr), (zextload node:$ptr)> {
  let IsLoad = true;
  let MemoryVT = i16;
}
def zextloadi32 : PatFrag<(ops node:$ptr), (zextload node:$ptr)> {
  let IsLoad = true;
  let MemoryVT = i32;
}

def extloadvi1  : PatFrag<(ops node:$ptr), (extload node:$ptr)> {
  let IsLoad = true;
  let ScalarMemoryVT = i1;
}
def extloadvi8  : PatFrag<(ops node:$ptr), (extload node:$ptr)> {
  let IsLoad = true;
  let ScalarMemoryVT = i8;
}
def extloadvi16 : PatFrag<(ops node:$ptr), (extload node:$ptr)> {
  let IsLoad = true;
  let ScalarMemoryVT = i16;
}
def extloadvi32 : PatFrag<(ops node:$ptr), (extload node:$ptr)> {
  let IsLoad = true;
  let ScalarMemoryVT = i32;
}
def extloadvf16 : PatFrag<(ops node:$ptr), (extload node:$ptr)> {
  let IsLoad = true;
  let ScalarMemoryVT = f16;
}
def extloadvf32 : PatFrag<(ops node:$ptr), (extload node:$ptr)> {
  let IsLoad = true;
  let ScalarMemoryVT = f32;
}
def extloadvf64 : PatFrag<(ops node:$ptr), (extload node:$ptr)> {
  let IsLoad = true;
  let ScalarMemoryVT = f64;
}

def sextloadvi1  : PatFrag<(ops node:$ptr), (sextload node:$ptr)> {
  let IsLoad = true;
  let ScalarMemoryVT = i1;
}
def sextloadvi8  : PatFrag<(ops node:$ptr), (sextload node:$ptr)> {
  let IsLoad = true;
  let ScalarMemoryVT = i8;
}
def sextloadvi16 : PatFrag<(ops node:$ptr), (sextload node:$ptr)> {
  let IsLoad = true;
  let ScalarMemoryVT = i16;
}
def sextloadvi32 : PatFrag<(ops node:$ptr), (sextload node:$ptr)> {
  let IsLoad = true;
  let ScalarMemoryVT = i32;
}

def zextloadvi1  : PatFrag<(ops node:$ptr), (zextload node:$ptr)> {
  let IsLoad = true;
  let ScalarMemoryVT = i1;
}
def zextloadvi8  : PatFrag<(ops node:$ptr), (zextload node:$ptr)> {
  let IsLoad = true;
  let ScalarMemoryVT = i8;
}
def zextloadvi16 : PatFrag<(ops node:$ptr), (zextload node:$ptr)> {
  let IsLoad = true;
  let ScalarMemoryVT = i16;
}
def zextloadvi32 : PatFrag<(ops node:$ptr), (zextload node:$ptr)> {
  let IsLoad = true;
  let ScalarMemoryVT = i32;
}

// store fragments.
def unindexedstore : PatFrag<(ops node:$val, node:$ptr),
                             (st node:$val, node:$ptr)> {
  let IsStore = true;
  let IsUnindexed = true;
}
def store : PatFrag<(ops node:$val, node:$ptr),
                    (unindexedstore node:$val, node:$ptr)> {
  let IsStore = true;
  let IsTruncStore = false;
}

// truncstore fragments.
def truncstore : PatFrag<(ops node:$val, node:$ptr),
                         (unindexedstore node:$val, node:$ptr)> {
  let IsStore = true;
  let IsTruncStore = true;
}
def truncstorei8 : PatFrag<(ops node:$val, node:$ptr),
                           (truncstore node:$val, node:$ptr)> {
  let IsStore = true;
  let MemoryVT = i8;
  let IsTruncStore = true;
}
def truncstorei16 : PatFrag<(ops node:$val, node:$ptr),
                            (truncstore node:$val, node:$ptr)> {
  let IsStore = true;
  let MemoryVT = i16;
  let IsTruncStore = true;
}
def truncstorei32 : PatFrag<(ops node:$val, node:$ptr),
                            (truncstore node:$val, node:$ptr)> {
  let IsStore = true;
  let MemoryVT = i32;
  let IsTruncStore = true;
}
def truncstoref16 : PatFrag<(ops node:$val, node:$ptr),
                            (truncstore node:$val, node:$ptr)> {
  let IsStore = true;
  let MemoryVT = f16;
}
def truncstoref32 : PatFrag<(ops node:$val, node:$ptr),
                            (truncstore node:$val, node:$ptr)> {
  let IsStore = true;
  let MemoryVT = f32;
}
def truncstoref64 : PatFrag<(ops node:$val, node:$ptr),
                            (truncstore node:$val, node:$ptr)> {
  let IsStore = true;
  let MemoryVT = f64;
}

def truncstorevi8 : PatFrag<(ops node:$val, node:$ptr),
                            (truncstore node:$val, node:$ptr)> {
  let IsStore = true;
  let ScalarMemoryVT = i8;
}

def truncstorevi16 : PatFrag<(ops node:$val, node:$ptr),
                             (truncstore node:$val, node:$ptr)> {
  let IsStore = true;
  let ScalarMemoryVT = i16;
}

def truncstorevi32 : PatFrag<(ops node:$val, node:$ptr),
                             (truncstore node:$val, node:$ptr)> {
  let IsStore = true;
  let ScalarMemoryVT = i32;
}

// indexed store fragments.
def istore : PatFrag<(ops node:$val, node:$base, node:$offset),
                     (ist node:$val, node:$base, node:$offset)> {
  let IsStore = true;
  let IsTruncStore = false;
}

def pre_store : PatFrag<(ops node:$val, node:$base, node:$offset),
                        (istore node:$val, node:$base, node:$offset), [{
  ISD::MemIndexedMode AM = cast<StoreSDNode>(N)->getAddressingMode();
  return AM == ISD::PRE_INC || AM == ISD::PRE_DEC;
}]>;

def itruncstore : PatFrag<(ops node:$val, node:$base, node:$offset),
                          (ist node:$val, node:$base, node:$offset)> {
  let IsStore = true;
  let IsTruncStore = true;
}
def pre_truncst : PatFrag<(ops node:$val, node:$base, node:$offset),
                          (itruncstore node:$val, node:$base, node:$offset), [{
  ISD::MemIndexedMode AM = cast<StoreSDNode>(N)->getAddressingMode();
  return AM == ISD::PRE_INC || AM == ISD::PRE_DEC;
}]>;
def pre_truncsti1 : PatFrag<(ops node:$val, node:$base, node:$offset),
                            (pre_truncst node:$val, node:$base, node:$offset)> {
  let IsStore = true;
  let MemoryVT = i1;
}
def pre_truncsti8 : PatFrag<(ops node:$val, node:$base, node:$offset),
                            (pre_truncst node:$val, node:$base, node:$offset)> {
  let IsStore = true;
  let MemoryVT = i8;
}
def pre_truncsti16 : PatFrag<(ops node:$val, node:$base, node:$offset),
                             (pre_truncst node:$val, node:$base, node:$offset)> {
  let IsStore = true;
  let MemoryVT = i16;
}
def pre_truncsti32 : PatFrag<(ops node:$val, node:$base, node:$offset),
                             (pre_truncst node:$val, node:$base, node:$offset)> {
  let IsStore = true;
  let MemoryVT = i32;
}
def pre_truncstf32 : PatFrag<(ops node:$val, node:$base, node:$offset),
                             (pre_truncst node:$val, node:$base, node:$offset)> {
  let IsStore = true;
  let MemoryVT = f32;
}
def pre_truncstvi8 : PatFrag<(ops node:$val, node:$base, node:$offset),
                             (pre_truncst node:$val, node:$base, node:$offset)> {
  let IsStore = true;
  let ScalarMemoryVT = i8;
}
def pre_truncstvi16 : PatFrag<(ops node:$val, node:$base, node:$offset),
                              (pre_truncst node:$val, node:$base, node:$offset)> {
  let IsStore = true;
  let ScalarMemoryVT = i16;
}

def post_store : PatFrag<(ops node:$val, node:$ptr, node:$offset),
                         (istore node:$val, node:$ptr, node:$offset), [{
  ISD::MemIndexedMode AM = cast<StoreSDNode>(N)->getAddressingMode();
  return AM == ISD::POST_INC || AM == ISD::POST_DEC;
}]>;

def post_truncst : PatFrag<(ops node:$val, node:$base, node:$offset),
                           (itruncstore node:$val, node:$base, node:$offset), [{
  ISD::MemIndexedMode AM = cast<StoreSDNode>(N)->getAddressingMode();
  return AM == ISD::POST_INC || AM == ISD::POST_DEC;
}]>;
def post_truncsti1 : PatFrag<(ops node:$val, node:$base, node:$offset),
                             (post_truncst node:$val, node:$base, node:$offset)> {
  let IsStore = true;
  let MemoryVT = i1;
}
def post_truncsti8 : PatFrag<(ops node:$val, node:$base, node:$offset),
                             (post_truncst node:$val, node:$base, node:$offset)> {
  let IsStore = true;
  let MemoryVT = i8;
}
def post_truncsti16 : PatFrag<(ops node:$val, node:$base, node:$offset),
                              (post_truncst node:$val, node:$base, node:$offset)> {
  let IsStore = true;
  let MemoryVT = i16;
}
def post_truncsti32 : PatFrag<(ops node:$val, node:$base, node:$offset),
                              (post_truncst node:$val, node:$base, node:$offset)> {
  let IsStore = true;
  let MemoryVT = i32;
}
def post_truncstf32 : PatFrag<(ops node:$val, node:$base, node:$offset),
                              (post_truncst node:$val, node:$base, node:$offset)> {
  let IsStore = true;
  let MemoryVT = f32;
}
def post_truncstvi8 : PatFrag<(ops node:$val, node:$base, node:$offset),
                              (post_truncst node:$val, node:$base, node:$offset)> {
  let IsStore = true;
  let ScalarMemoryVT = i8;
}
def post_truncstvi16 : PatFrag<(ops node:$val, node:$base, node:$offset),
                               (post_truncst node:$val, node:$base, node:$offset)> {
  let IsStore = true;
  let ScalarMemoryVT = i16;
}

// A helper for matching undef or freeze undef
def undef_or_freeze_undef : PatFrags<(ops), [(undef), (freeze undef)]>;

// TODO: Split these into volatile and unordered flavors to enable
// selectively legal optimizations for each.  (See D66309)
def simple_load : PatFrag<(ops node:$ptr),
                          (load node:$ptr), [{
  return cast<LoadSDNode>(N)->isSimple();
}]>;
def simple_store : PatFrag<(ops node:$val, node:$ptr),
                           (store node:$val, node:$ptr), [{
  return cast<StoreSDNode>(N)->isSimple();
}]>;

// nontemporal store fragments.
def nontemporalstore : PatFrag<(ops node:$val, node:$ptr),
                               (store node:$val, node:$ptr), [{
  return cast<StoreSDNode>(N)->isNonTemporal();
}]>;

def alignednontemporalstore : PatFrag<(ops node:$val, node:$ptr),
                                      (nontemporalstore node:$val, node:$ptr), [{
  StoreSDNode *St = cast<StoreSDNode>(N);
  return St->getAlign() >= St->getMemoryVT().getStoreSize();
}]>;

def unalignednontemporalstore : PatFrag<(ops node:$val, node:$ptr),
                                        (nontemporalstore node:$val, node:$ptr), [{
  StoreSDNode *St = cast<StoreSDNode>(N);
  return St->getAlignment() < St->getMemoryVT().getStoreSize();
}]>;

// nontemporal load fragments.
def nontemporalload : PatFrag<(ops node:$ptr),
                               (load node:$ptr), [{
  return cast<LoadSDNode>(N)->isNonTemporal();
}]>;

def alignednontemporalload : PatFrag<(ops node:$ptr),
                                      (nontemporalload node:$ptr), [{
  LoadSDNode *Ld = cast<LoadSDNode>(N);
  return Ld->getAlign() >= Ld->getMemoryVT().getStoreSize();
}]>;

// setcc convenience fragments.
def setoeq : PatFrag<(ops node:$lhs, node:$rhs),
                     (setcc node:$lhs, node:$rhs, SETOEQ)>;
def setogt : PatFrag<(ops node:$lhs, node:$rhs),
                     (setcc node:$lhs, node:$rhs, SETOGT)>;
def setoge : PatFrag<(ops node:$lhs, node:$rhs),
                     (setcc node:$lhs, node:$rhs, SETOGE)>;
def setolt : PatFrag<(ops node:$lhs, node:$rhs),
                     (setcc node:$lhs, node:$rhs, SETOLT)>;
def setole : PatFrag<(ops node:$lhs, node:$rhs),
                     (setcc node:$lhs, node:$rhs, SETOLE)>;
def setone : PatFrag<(ops node:$lhs, node:$rhs),
                     (setcc node:$lhs, node:$rhs, SETONE)>;
def seto   : PatFrag<(ops node:$lhs, node:$rhs),
                     (setcc node:$lhs, node:$rhs, SETO)>;
def setuo  : PatFrag<(ops node:$lhs, node:$rhs),
                     (setcc node:$lhs, node:$rhs, SETUO)>;
def setueq : PatFrag<(ops node:$lhs, node:$rhs),
                     (setcc node:$lhs, node:$rhs, SETUEQ)>;
def setugt : PatFrag<(ops node:$lhs, node:$rhs),
                     (setcc node:$lhs, node:$rhs, SETUGT)>;
def setuge : PatFrag<(ops node:$lhs, node:$rhs),
                     (setcc node:$lhs, node:$rhs, SETUGE)>;
def setult : PatFrag<(ops node:$lhs, node:$rhs),
                     (setcc node:$lhs, node:$rhs, SETULT)>;
def setule : PatFrag<(ops node:$lhs, node:$rhs),
                     (setcc node:$lhs, node:$rhs, SETULE)>;
def setune : PatFrag<(ops node:$lhs, node:$rhs),
                     (setcc node:$lhs, node:$rhs, SETUNE)>;
def seteq  : PatFrag<(ops node:$lhs, node:$rhs),
                     (setcc node:$lhs, node:$rhs, SETEQ)>;
def setgt  : PatFrag<(ops node:$lhs, node:$rhs),
                     (setcc node:$lhs, node:$rhs, SETGT)>;
def setge  : PatFrag<(ops node:$lhs, node:$rhs),
                     (setcc node:$lhs, node:$rhs, SETGE)>;
def setlt  : PatFrag<(ops node:$lhs, node:$rhs),
                     (setcc node:$lhs, node:$rhs, SETLT)>;
def setle  : PatFrag<(ops node:$lhs, node:$rhs),
                     (setcc node:$lhs, node:$rhs, SETLE)>;
def setne  : PatFrag<(ops node:$lhs, node:$rhs),
                     (setcc node:$lhs, node:$rhs, SETNE)>;

// We don't have strict FP extended loads as single DAG nodes, but we can
// still provide convenience fragments to match those operations.
def strict_extloadf32 : PatFrag<(ops node:$ptr),
                                (strict_fpextend (f32 (load node:$ptr)))>;
def strict_extloadf64 : PatFrag<(ops node:$ptr),
                                (strict_fpextend (f64 (load node:$ptr)))>;

// Convenience fragments to match both strict and non-strict fp operations
def any_fadd       : PatFrags<(ops node:$lhs, node:$rhs),
                              [(strict_fadd node:$lhs, node:$rhs),
                               (fadd node:$lhs, node:$rhs)]>;
def any_fsub       : PatFrags<(ops node:$lhs, node:$rhs),
                              [(strict_fsub node:$lhs, node:$rhs),
                               (fsub node:$lhs, node:$rhs)]>;
def any_fmul       : PatFrags<(ops node:$lhs, node:$rhs),
                              [(strict_fmul node:$lhs, node:$rhs),
                               (fmul node:$lhs, node:$rhs)]>;
def any_fdiv       : PatFrags<(ops node:$lhs, node:$rhs),
                              [(strict_fdiv node:$lhs, node:$rhs),
                               (fdiv node:$lhs, node:$rhs)]>;
def any_frem       : PatFrags<(ops node:$lhs, node:$rhs),
                              [(strict_frem node:$lhs, node:$rhs),
                               (frem node:$lhs, node:$rhs)]>;
def any_fma        : PatFrags<(ops node:$src1, node:$src2, node:$src3),
                              [(strict_fma node:$src1, node:$src2, node:$src3),
                               (fma node:$src1, node:$src2, node:$src3)]>;
def any_fsqrt      : PatFrags<(ops node:$src),
                              [(strict_fsqrt node:$src),
                               (fsqrt node:$src)]>;
def any_fsin       : PatFrags<(ops node:$src),
                              [(strict_fsin node:$src),
                               (fsin node:$src)]>;
def any_fcos       : PatFrags<(ops node:$src),
                              [(strict_fcos node:$src),
                               (fcos node:$src)]>;
def any_fexp2      : PatFrags<(ops node:$src),
                              [(strict_fexp2 node:$src),
                               (fexp2 node:$src)]>;
def any_fpow       : PatFrags<(ops node:$lhs, node:$rhs),
                              [(strict_fpow node:$lhs, node:$rhs),
                               (fpow node:$lhs, node:$rhs)]>;
def any_flog2      : PatFrags<(ops node:$src),
                              [(strict_flog2 node:$src),
                               (flog2 node:$src)]>;
def any_frint      : PatFrags<(ops node:$src),
                              [(strict_frint node:$src),
                               (frint node:$src)]>;
def any_lrint      : PatFrags<(ops node:$src),
                              [(strict_lrint node:$src),
                               (lrint node:$src)]>;
def any_llrint     : PatFrags<(ops node:$src),
                              [(strict_llrint node:$src),
                               (llrint node:$src)]>;
def any_fnearbyint : PatFrags<(ops node:$src),
                              [(strict_fnearbyint node:$src),
                               (fnearbyint node:$src)]>;
def any_fceil      : PatFrags<(ops node:$src),
                              [(strict_fceil node:$src),
                               (fceil node:$src)]>;
def any_ffloor     : PatFrags<(ops node:$src),
                              [(strict_ffloor node:$src),
                               (ffloor node:$src)]>;
def any_lround     : PatFrags<(ops node:$src),
                              [(strict_lround node:$src),
                               (lround node:$src)]>;
def any_llround    : PatFrags<(ops node:$src),
                              [(strict_llround node:$src),
                               (llround node:$src)]>;
def any_fround     : PatFrags<(ops node:$src),
                              [(strict_fround node:$src),
                               (fround node:$src)]>;
def any_froundeven : PatFrags<(ops node:$src),
                              [(strict_froundeven node:$src),
                               (froundeven node:$src)]>;
def any_ftrunc     : PatFrags<(ops node:$src),
                              [(strict_ftrunc node:$src),
                               (ftrunc node:$src)]>;
def any_fmaxnum    : PatFrags<(ops node:$lhs, node:$rhs),
                              [(strict_fmaxnum node:$lhs, node:$rhs),
                               (fmaxnum node:$lhs, node:$rhs)]>;
def any_fminnum    : PatFrags<(ops node:$lhs, node:$rhs),
                              [(strict_fminnum node:$lhs, node:$rhs),
                               (fminnum node:$lhs, node:$rhs)]>;
def any_fmaximum   : PatFrags<(ops node:$lhs, node:$rhs),
                              [(strict_fmaximum node:$lhs, node:$rhs),
                               (fmaximum node:$lhs, node:$rhs)]>;
def any_fminimum   : PatFrags<(ops node:$lhs, node:$rhs),
                              [(strict_fminimum node:$lhs, node:$rhs),
                               (fminimum node:$lhs, node:$rhs)]>;
def any_fpround    : PatFrags<(ops node:$src),
                              [(strict_fpround node:$src),
                               (fpround node:$src)]>;
def any_fpextend   : PatFrags<(ops node:$src),
                              [(strict_fpextend node:$src),
                               (fpextend node:$src)]>;
def any_extloadf32 : PatFrags<(ops node:$ptr),
                              [(strict_extloadf32 node:$ptr),
                               (extloadf32 node:$ptr)]>;
def any_extloadf64 : PatFrags<(ops node:$ptr),
                              [(strict_extloadf64 node:$ptr),
                               (extloadf64 node:$ptr)]>;
def any_fp_to_sint : PatFrags<(ops node:$src),
                              [(strict_fp_to_sint node:$src),
                               (fp_to_sint node:$src)]>;
def any_fp_to_uint : PatFrags<(ops node:$src),
                              [(strict_fp_to_uint node:$src),
                               (fp_to_uint node:$src)]>;
def any_sint_to_fp : PatFrags<(ops node:$src),
                              [(strict_sint_to_fp node:$src),
                               (sint_to_fp node:$src)]>;
def any_uint_to_fp : PatFrags<(ops node:$src),
                              [(strict_uint_to_fp node:$src),
                               (uint_to_fp node:$src)]>;
def any_fsetcc : PatFrags<(ops node:$lhs, node:$rhs, node:$pred),
                          [(strict_fsetcc node:$lhs, node:$rhs, node:$pred),
                           (setcc node:$lhs, node:$rhs, node:$pred)]>;
def any_fsetccs : PatFrags<(ops node:$lhs, node:$rhs, node:$pred),
                          [(strict_fsetccs node:$lhs, node:$rhs, node:$pred),
                           (setcc node:$lhs, node:$rhs, node:$pred)]>;

multiclass binary_atomic_op_ord {
  def NAME#_monotonic : PatFrag<(ops node:$ptr, node:$val),
      (!cast<SDPatternOperator>(NAME) node:$ptr, node:$val)> {
    let IsAtomic = true;
    let IsAtomicOrderingMonotonic = true;
  }
  def NAME#_acquire : PatFrag<(ops node:$ptr, node:$val),
      (!cast<SDPatternOperator>(NAME) node:$ptr, node:$val)> {
    let IsAtomic = true;
    let IsAtomicOrderingAcquire = true;
  }
  def NAME#_release : PatFrag<(ops node:$ptr, node:$val),
      (!cast<SDPatternOperator>(NAME) node:$ptr, node:$val)> {
    let IsAtomic = true;
    let IsAtomicOrderingRelease = true;
  }
  def NAME#_acq_rel : PatFrag<(ops node:$ptr, node:$val),
      (!cast<SDPatternOperator>(NAME) node:$ptr, node:$val)> {
    let IsAtomic = true;
    let IsAtomicOrderingAcquireRelease = true;
  }
  def NAME#_seq_cst : PatFrag<(ops node:$ptr, node:$val),
      (!cast<SDPatternOperator>(NAME) node:$ptr, node:$val)> {
    let IsAtomic = true;
    let IsAtomicOrderingSequentiallyConsistent = true;
  }
}

multiclass ternary_atomic_op_ord {
  def NAME#_monotonic : PatFrag<(ops node:$ptr, node:$cmp, node:$val),
      (!cast<SDPatternOperator>(NAME) node:$ptr, node:$cmp, node:$val)> {
    let IsAtomic = true;
    let IsAtomicOrderingMonotonic = true;
  }
  def NAME#_acquire : PatFrag<(ops node:$ptr, node:$cmp, node:$val),
      (!cast<SDPatternOperator>(NAME) node:$ptr, node:$cmp, node:$val)> {
    let IsAtomic = true;
    let IsAtomicOrderingAcquire = true;
  }
  def NAME#_release : PatFrag<(ops node:$ptr, node:$cmp, node:$val),
      (!cast<SDPatternOperator>(NAME) node:$ptr, node:$cmp, node:$val)> {
    let IsAtomic = true;
    let IsAtomicOrderingRelease = true;
  }
  def NAME#_acq_rel : PatFrag<(ops node:$ptr, node:$cmp, node:$val),
      (!cast<SDPatternOperator>(NAME) node:$ptr, node:$cmp, node:$val)> {
    let IsAtomic = true;
    let IsAtomicOrderingAcquireRelease = true;
  }
  def NAME#_seq_cst : PatFrag<(ops node:$ptr, node:$cmp, node:$val),
      (!cast<SDPatternOperator>(NAME) node:$ptr, node:$cmp, node:$val)> {
    let IsAtomic = true;
    let IsAtomicOrderingSequentiallyConsistent = true;
  }
}

multiclass binary_atomic_op<SDNode atomic_op, bit IsInt = 1> {
  def _8 : PatFrag<(ops node:$ptr, node:$val),
                   (atomic_op  node:$ptr, node:$val)> {
    let IsAtomic = true;
    let MemoryVT = !if(IsInt, i8, ?);
  }
  def _16 : PatFrag<(ops node:$ptr, node:$val),
                    (atomic_op node:$ptr, node:$val)> {
    let IsAtomic = true;
    let MemoryVT = !if(IsInt, i16, f16);
  }
  def _32 : PatFrag<(ops node:$ptr, node:$val),
                    (atomic_op node:$ptr, node:$val)> {
    let IsAtomic = true;
    let MemoryVT = !if(IsInt, i32, f32);
  }
  def _64 : PatFrag<(ops node:$ptr, node:$val),
                    (atomic_op node:$ptr, node:$val)> {
    let IsAtomic = true;
    let MemoryVT = !if(IsInt, i64, f64);
  }

  defm NAME#_8  : binary_atomic_op_ord;
  defm NAME#_16 : binary_atomic_op_ord;
  defm NAME#_32 : binary_atomic_op_ord;
  defm NAME#_64 : binary_atomic_op_ord;
}

multiclass ternary_atomic_op<SDNode atomic_op> {
  def _8 : PatFrag<(ops node:$ptr, node:$cmp, node:$val),
                   (atomic_op  node:$ptr, node:$cmp, node:$val)> {
    let IsAtomic = true;
    let MemoryVT = i8;
  }
  def _16 : PatFrag<(ops node:$ptr, node:$cmp, node:$val),
                    (atomic_op node:$ptr, node:$cmp, node:$val)> {
    let IsAtomic = true;
    let MemoryVT = i16;
  }
  def _32 : PatFrag<(ops node:$ptr, node:$cmp, node:$val),
                    (atomic_op node:$ptr, node:$cmp, node:$val)> {
    let IsAtomic = true;
    let MemoryVT = i32;
  }
  def _64 : PatFrag<(ops node:$ptr, node:$cmp, node:$val),
                    (atomic_op node:$ptr, node:$cmp, node:$val)> {
    let IsAtomic = true;
    let MemoryVT = i64;
  }

  defm NAME#_8  : ternary_atomic_op_ord;
  defm NAME#_16 : ternary_atomic_op_ord;
  defm NAME#_32 : ternary_atomic_op_ord;
  defm NAME#_64 : ternary_atomic_op_ord;
}

defm atomic_load_add  : binary_atomic_op<atomic_load_add>;
defm atomic_swap      : binary_atomic_op<atomic_swap>;
defm atomic_load_sub  : binary_atomic_op<atomic_load_sub>;
defm atomic_load_and  : binary_atomic_op<atomic_load_and>;
defm atomic_load_clr  : binary_atomic_op<atomic_load_clr>;
defm atomic_load_or   : binary_atomic_op<atomic_load_or>;
defm atomic_load_xor  : binary_atomic_op<atomic_load_xor>;
defm atomic_load_nand : binary_atomic_op<atomic_load_nand>;
defm atomic_load_min  : binary_atomic_op<atomic_load_min>;
defm atomic_load_max  : binary_atomic_op<atomic_load_max>;
defm atomic_load_umin : binary_atomic_op<atomic_load_umin>;
defm atomic_load_umax : binary_atomic_op<atomic_load_umax>;
defm atomic_store     : binary_atomic_op<atomic_store>;
defm atomic_cmp_swap  : ternary_atomic_op<atomic_cmp_swap>;

/// Atomic load which zeroes the excess high bits.
def atomic_load_zext :
  PatFrag<(ops node:$ptr), (atomic_load node:$ptr)> {
  let IsAtomic = true; // FIXME: Should be IsLoad and/or IsAtomic?
  let IsZeroExtLoad = true;
}

/// Atomic load which sign extends the excess high bits.
def atomic_load_sext :
  PatFrag<(ops node:$ptr), (atomic_load node:$ptr)> {
  let IsAtomic = true; // FIXME: Should be IsLoad and/or IsAtomic?
  let IsSignExtLoad = true;
}

def atomic_load_8 :
  PatFrag<(ops node:$ptr),
          (atomic_load node:$ptr)> {
  let IsAtomic = true;
  let MemoryVT = i8;
}

def atomic_load_16 :
  PatFrag<(ops node:$ptr),
          (atomic_load node:$ptr)> {
  let IsAtomic = true;
  let MemoryVT = i16;
}

def atomic_load_32 :
  PatFrag<(ops node:$ptr),
          (atomic_load node:$ptr)> {
  let IsAtomic = true;
  let MemoryVT = i32;
}
def atomic_load_64 :
  PatFrag<(ops node:$ptr),
          (atomic_load node:$ptr)> {
  let IsAtomic = true;
  let MemoryVT = i64;
}

def atomic_load_zext_8 :
  PatFrag<(ops node:$ptr), (atomic_load_zext node:$ptr)> {
  let IsAtomic = true; // FIXME: Should be IsLoad and/or IsAtomic?
  let MemoryVT = i8;
}

def atomic_load_zext_16 :
  PatFrag<(ops node:$ptr), (atomic_load_zext node:$ptr)> {
  let IsAtomic = true; // FIXME: Should be IsLoad and/or IsAtomic?
  let MemoryVT = i16;
}

def atomic_load_sext_8 :
  PatFrag<(ops node:$ptr), (atomic_load_sext node:$ptr)> {
  let IsAtomic = true; // FIXME: Should be IsLoad and/or IsAtomic?
  let MemoryVT = i8;
}

def atomic_load_sext_16 :
  PatFrag<(ops node:$ptr), (atomic_load_sext node:$ptr)> {
  let IsAtomic = true; // FIXME: Should be IsLoad and/or IsAtomic?
  let MemoryVT = i16;
}

// Atomic load which zeroes or anyextends the high bits.
def atomic_load_az_8 : PatFrags<(ops node:$op),
                                [(atomic_load_8 node:$op),
                                 (atomic_load_zext_8 node:$op)]>;

// Atomic load which zeroes or anyextends the high bits.
def atomic_load_az_16 : PatFrags<(ops node:$op),
                                 [(atomic_load_16 node:$op),
                                  (atomic_load_zext_16 node:$op)]>;

def nonext_masked_gather :
  PatFrag<(ops node:$def, node:$pred, node:$ptr, node:$idx),
          (masked_gather node:$def, node:$pred, node:$ptr, node:$idx), [{
  return cast<MaskedGatherSDNode>(N)->getExtensionType() == ISD::NON_EXTLOAD;
}]>;

// Any extending masked gather fragments.
def ext_masked_gather_i8 :
  PatFrag<(ops node:$def, node:$pred, node:$ptr, node:$idx),
          (masked_gather node:$def, node:$pred, node:$ptr, node:$idx), [{
  auto MGN = cast<MaskedGatherSDNode>(N);
  return MGN->getExtensionType() == ISD::EXTLOAD &&
         MGN->getMemoryVT().getScalarType() == MVT::i8;
}]>;
def ext_masked_gather_i16 :
  PatFrag<(ops node:$def, node:$pred, node:$ptr, node:$idx),
          (masked_gather node:$def, node:$pred, node:$ptr, node:$idx), [{
  auto MGN = cast<MaskedGatherSDNode>(N);
  return MGN->getExtensionType() == ISD::EXTLOAD &&
         MGN->getMemoryVT().getScalarType() == MVT::i16;
}]>;
def ext_masked_gather_i32 :
  PatFrag<(ops node:$def, node:$pred, node:$ptr, node:$idx),
          (masked_gather node:$def, node:$pred, node:$ptr, node:$idx), [{
  auto MGN = cast<MaskedGatherSDNode>(N);
  return MGN->getExtensionType() == ISD::EXTLOAD &&
         MGN->getMemoryVT().getScalarType() == MVT::i32;
}]>;

// Sign extending masked gather fragments.
def sext_masked_gather_i8 :
  PatFrag<(ops node:$def, node:$pred, node:$ptr, node:$idx),
          (masked_gather node:$def, node:$pred, node:$ptr, node:$idx), [{
  auto MGN = cast<MaskedGatherSDNode>(N);
  return MGN->getExtensionType() == ISD::SEXTLOAD &&
         MGN->getMemoryVT().getScalarType() == MVT::i8;
}]>;
def sext_masked_gather_i16 :
  PatFrag<(ops node:$def, node:$pred, node:$ptr, node:$idx),
          (masked_gather node:$def, node:$pred, node:$ptr, node:$idx), [{
  auto MGN = cast<MaskedGatherSDNode>(N);
  return MGN->getExtensionType() == ISD::SEXTLOAD &&
         MGN->getMemoryVT().getScalarType() == MVT::i16;
}]>;
def sext_masked_gather_i32 :
  PatFrag<(ops node:$def, node:$pred, node:$ptr, node:$idx),
          (masked_gather node:$def, node:$pred, node:$ptr, node:$idx), [{
  auto MGN = cast<MaskedGatherSDNode>(N);
  return MGN->getExtensionType() == ISD::SEXTLOAD &&
         MGN->getMemoryVT().getScalarType() == MVT::i32;
}]>;

// Zero extending masked gather fragments.
def zext_masked_gather_i8 :
  PatFrag<(ops node:$def, node:$pred, node:$ptr, node:$idx),
          (masked_gather node:$def, node:$pred, node:$ptr, node:$idx), [{
  auto MGN = cast<MaskedGatherSDNode>(N);
  return MGN->getExtensionType() == ISD::ZEXTLOAD &&
         MGN->getMemoryVT().getScalarType() == MVT::i8;
}]>;
def zext_masked_gather_i16 :
  PatFrag<(ops node:$def, node:$pred, node:$ptr, node:$idx),
          (masked_gather node:$def, node:$pred, node:$ptr, node:$idx), [{
  auto MGN = cast<MaskedGatherSDNode>(N);
  return MGN->getExtensionType() == ISD::ZEXTLOAD &&
         MGN->getMemoryVT().getScalarType() == MVT::i16;
}]>;
def zext_masked_gather_i32 :
  PatFrag<(ops node:$def, node:$pred, node:$ptr, node:$idx),
          (masked_gather node:$def, node:$pred, node:$ptr, node:$idx), [{
  auto MGN = cast<MaskedGatherSDNode>(N);
  return MGN->getExtensionType() == ISD::ZEXTLOAD &&
         MGN->getMemoryVT().getScalarType() == MVT::i32;
}]>;

// Any/Zero extending masked gather fragments.
def azext_masked_gather_i8 :
  PatFrags<(ops node:$def, node:$pred, node:$ptr, node:$idx),
           [(ext_masked_gather_i8 node:$def, node:$pred, node:$ptr, node:$idx),
            (zext_masked_gather_i8 node:$def, node:$pred, node:$ptr, node:$idx)]>;
def azext_masked_gather_i16 :
  PatFrags<(ops node:$def, node:$pred, node:$ptr, node:$idx),
           [(ext_masked_gather_i16 node:$def, node:$pred, node:$ptr, node:$idx),
            (zext_masked_gather_i16 node:$def, node:$pred, node:$ptr, node:$idx)]>;
def azext_masked_gather_i32 :
  PatFrags<(ops node:$def, node:$pred, node:$ptr, node:$idx),
           [(ext_masked_gather_i32 node:$def, node:$pred, node:$ptr, node:$idx),
            (zext_masked_gather_i32 node:$def, node:$pred, node:$ptr, node:$idx)]>;

def nontrunc_masked_scatter :
  PatFrag<(ops node:$val, node:$pred, node:$ptr, node:$idx),
          (masked_scatter node:$val, node:$pred, node:$ptr, node:$idx), [{
  return !cast<MaskedScatterSDNode>(N)->isTruncatingStore();
}]>;

// Truncating masked scatter fragments.
def trunc_masked_scatter_i8 :
  PatFrag<(ops node:$val, node:$pred, node:$ptr, node:$idx),
          (masked_scatter node:$val, node:$pred, node:$ptr, node:$idx), [{
  auto MSN = cast<MaskedScatterSDNode>(N);
  return MSN->isTruncatingStore() &&
         MSN->getMemoryVT().getScalarType() == MVT::i8;
}]>;
def trunc_masked_scatter_i16 :
  PatFrag<(ops node:$val, node:$pred, node:$ptr, node:$idx),
          (masked_scatter node:$val, node:$pred, node:$ptr, node:$idx), [{
  auto MSN = cast<MaskedScatterSDNode>(N);
  return MSN->isTruncatingStore() &&
         MSN->getMemoryVT().getScalarType() == MVT::i16;
}]>;
def trunc_masked_scatter_i32 :
  PatFrag<(ops node:$val, node:$pred, node:$ptr, node:$idx),
          (masked_scatter node:$val, node:$pred, node:$ptr, node:$idx), [{
  auto MSN = cast<MaskedScatterSDNode>(N);
  return MSN->isTruncatingStore() &&
         MSN->getMemoryVT().getScalarType() == MVT::i32;
}]>;

//===----------------------------------------------------------------------===//
// Selection DAG Pattern Support.
//
// Patterns are what are actually matched against by the target-flavored
// instruction selection DAG.  Instructions defined by the target implicitly
// define patterns in most cases, but patterns can also be explicitly added when
// an operation is defined by a sequence of instructions (e.g. loading a large
// immediate value on RISC targets that do not support immediates as large as
// their GPRs).
//

class Pattern<dag patternToMatch, list<dag> resultInstrs> {
  dag             PatternToMatch  = patternToMatch;
  list<dag>       ResultInstrs    = resultInstrs;
  list<Predicate> Predicates      = [];  // See class Instruction in Target.td.
  int             AddedComplexity = 0;   // See class Instruction in Target.td.
}

// Pat - A simple (but common) form of a pattern, which produces a simple result
// not needing a full list.
class Pat<dag pattern, dag result> : Pattern<pattern, [result]>;

//===----------------------------------------------------------------------===//
// Complex pattern definitions.
//

// Complex patterns, e.g. X86 addressing mode, requires pattern matching code
// in C++. NumOperands is the number of operands returned by the select function;
// SelectFunc is the name of the function used to pattern match the max. pattern;
// RootNodes are the list of possible root nodes of the sub-dags to match.
// e.g. X86 addressing mode - def addr : ComplexPattern<4, "SelectAddr", [add]>;
//
class ComplexPattern<ValueType ty, int numops, string fn,
                     list<SDNode> roots = [], list<SDNodeProperty> props = [],
                     int complexity = -1> {
  ValueType Ty = ty;
  int NumOperands = numops;
  string SelectFunc = fn;
  list<SDNode> RootNodes = roots;
  list<SDNodeProperty> Properties = props;
  int Complexity = complexity;
}<|MERGE_RESOLUTION|>--- conflicted
+++ resolved
@@ -609,7 +609,8 @@
 def fpextend   : SDNode<"ISD::FP_EXTEND"  , SDTFPExtendOp>;
 def fcopysign  : SDNode<"ISD::FCOPYSIGN"  , SDTFPSignOp>;
 
-<<<<<<< HEAD
+def is_fpclass : SDNode<"ISD::IS_FPCLASS" , SDIsFPClassOp>;
+
 // vector predication
 
 def vp_fneg       : SDNode<"ISD::VP_FNEG"       , SDTFPUnOpVP>;
@@ -621,9 +622,6 @@
 def vp_fminnum    : SDNode<"ISD::VP_FMINNUM"    , SDTFPBinOpVP>;
 def vp_fmaxnum    : SDNode<"ISD::VP_FMAXNUM"    , SDTFPBinOpVP>;
 def vp_fma        : SDNode<"ISD::VP_FMA"        , SDTFPTernaryOpVP>;
-=======
-def is_fpclass : SDNode<"ISD::IS_FPCLASS" , SDIsFPClassOp>;
->>>>>>> 655d994a
 
 def sint_to_fp : SDNode<"ISD::SINT_TO_FP" , SDTIntToFPOp>;
 def uint_to_fp : SDNode<"ISD::UINT_TO_FP" , SDTIntToFPOp>;
