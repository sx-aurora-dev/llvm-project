//===- FunctionExtras.h - Function type erasure utilities -------*- C++ -*-===//
//
// Part of the LLVM Project, under the Apache License v2.0 with LLVM Exceptions.
// See https://llvm.org/LICENSE.txt for license information.
// SPDX-License-Identifier: Apache-2.0 WITH LLVM-exception
//
//===----------------------------------------------------------------------===//
/// \file
/// This file provides a collection of function (or more generally, callable)
/// type erasure utilities supplementing those provided by the standard library
/// in `<function>`.
///
/// It provides `unique_function`, which works like `std::function` but supports
/// move-only callable objects and const-qualification.
///
/// Future plans:
/// - Add a `function` that provides ref-qualified support, which doesn't work
///   with `std::function`.
/// - Provide support for specifying multiple signatures to type erase callable
///   objects with an overload set, such as those produced by generic lambdas.
/// - Expand to include a copyable utility that directly replaces std::function
///   but brings the above improvements.
///
/// Note that LLVM's utilities are greatly simplified by not supporting
/// allocators.
///
/// If the standard library ever begins to provide comparable facilities we can
/// consider switching to those.
///
//===----------------------------------------------------------------------===//

#ifndef LLVM_ADT_FUNCTIONEXTRAS_H
#define LLVM_ADT_FUNCTIONEXTRAS_H

#include "llvm/ADT/PointerIntPair.h"
#include "llvm/ADT/PointerUnion.h"
#include "llvm/ADT/STLForwardCompat.h"
#include "llvm/Support/MemAlloc.h"
#include "llvm/Support/type_traits.h"
#include <cstring>
#include <memory>
#include <type_traits>

namespace llvm {

/// unique_function is a type-erasing functor similar to std::function.
///
/// It can hold move-only function objects, like lambdas capturing unique_ptrs.
/// Accordingly, it is movable but not copyable.
///
/// It supports const-qualification:
/// - unique_function<int() const> has a const operator().
///   It can only hold functions which themselves have a const operator().
/// - unique_function<int()> has a non-const operator().
///   It can hold functions with a non-const operator(), like mutable lambdas.
template <typename FunctionT> class unique_function;

namespace detail {

template <typename T>
using EnableIfTrivial =
    std::enable_if_t<llvm::is_trivially_move_constructible<T>::value &&
                     std::is_trivially_destructible<T>::value>;
template <typename CallableT, typename ThisT>
<<<<<<< HEAD
using EnableUnlessSameType = std::enable_if_t<!std::is_same<
    std::remove_cv_t<std::remove_reference_t<CallableT>>, ThisT>::value>;
template <typename CallableT, typename Ret, typename... Params>
using EnableIfCallable =
    std::enable_if_t<std::is_void<Ret>::value ||
                     std::is_convertible<decltype(std::declval<CallableT>()(
                                             std::declval<Params>()...)),
                                         Ret>::value>;
=======
using EnableUnlessSameType =
    std::enable_if_t<!std::is_same<remove_cvref_t<CallableT>, ThisT>::value>;
template <typename CallableT, typename Ret, typename... Params>
using EnableIfCallable = std::enable_if_t<llvm::disjunction<
    std::is_void<Ret>,
    std::is_same<decltype(std::declval<CallableT>()(std::declval<Params>()...)),
                 Ret>,
    std::is_same<const decltype(std::declval<CallableT>()(
                     std::declval<Params>()...)),
                 Ret>,
    std::is_convertible<decltype(std::declval<CallableT>()(
                            std::declval<Params>()...)),
                        Ret>>::value>;
>>>>>>> a2ce6ee6

template <typename ReturnT, typename... ParamTs> class UniqueFunctionBase {
protected:
  static constexpr size_t InlineStorageSize = sizeof(void *) * 3;

  template <typename T, class = void>
  struct IsSizeLessThanThresholdT : std::false_type {};

  template <typename T>
  struct IsSizeLessThanThresholdT<
      T, std::enable_if_t<sizeof(T) <= 2 * sizeof(void *)>> : std::true_type {};

  // Provide a type function to map parameters that won't observe extra copies
  // or moves and which are small enough to likely pass in register to values
  // and all other types to l-value reference types. We use this to compute the
  // types used in our erased call utility to minimize copies and moves unless
  // doing so would force things unnecessarily into memory.
  //
  // The heuristic used is related to common ABI register passing conventions.
  // It doesn't have to be exact though, and in one way it is more strict
  // because we want to still be able to observe either moves *or* copies.
  template <typename T> struct AdjustedParamTBase {
    static_assert(!std::is_reference<T>::value,
                  "references should be handled by template specialization");
    using type = typename std::conditional<
        llvm::is_trivially_copy_constructible<T>::value &&
            llvm::is_trivially_move_constructible<T>::value &&
            IsSizeLessThanThresholdT<T>::value,
        T, T &>::type;
  };

  // This specialization ensures that 'AdjustedParam<V<T>&>' or
  // 'AdjustedParam<V<T>&&>' does not trigger a compile-time error when 'T' is
  // an incomplete type and V a templated type.
  template <typename T> struct AdjustedParamTBase<T &> { using type = T &; };
  template <typename T> struct AdjustedParamTBase<T &&> { using type = T &; };

  template <typename T>
  using AdjustedParamT = typename AdjustedParamTBase<T>::type;

  // The type of the erased function pointer we use as a callback to dispatch to
  // the stored callable when it is trivial to move and destroy.
  using CallPtrT = ReturnT (*)(void *CallableAddr,
                               AdjustedParamT<ParamTs>... Params);
  using MovePtrT = void (*)(void *LHSCallableAddr, void *RHSCallableAddr);
  using DestroyPtrT = void (*)(void *CallableAddr);

  /// A struct to hold a single trivial callback with sufficient alignment for
  /// our bitpacking.
  struct alignas(8) TrivialCallback {
    CallPtrT CallPtr;
  };

  /// A struct we use to aggregate three callbacks when we need full set of
  /// operations.
  struct alignas(8) NonTrivialCallbacks {
    CallPtrT CallPtr;
    MovePtrT MovePtr;
    DestroyPtrT DestroyPtr;
  };

  // Create a pointer union between either a pointer to a static trivial call
  // pointer in a struct or a pointer to a static struct of the call, move, and
  // destroy pointers.
  using CallbackPointerUnionT =
      PointerUnion<TrivialCallback *, NonTrivialCallbacks *>;

  // The main storage buffer. This will either have a pointer to out-of-line
  // storage or an inline buffer storing the callable.
  union StorageUnionT {
    // For out-of-line storage we keep a pointer to the underlying storage and
    // the size. This is enough to deallocate the memory.
    struct OutOfLineStorageT {
      void *StoragePtr;
      size_t Size;
      size_t Alignment;
    } OutOfLineStorage;
    static_assert(
        sizeof(OutOfLineStorageT) <= InlineStorageSize,
        "Should always use all of the out-of-line storage for inline storage!");

    // For in-line storage, we just provide an aligned character buffer. We
    // provide three pointers worth of storage here.
    // This is mutable as an inlined `const unique_function<void() const>` may
    // still modify its own mutable members.
    mutable
        typename std::aligned_storage<InlineStorageSize, alignof(void *)>::type
            InlineStorage;
  } StorageUnion;

  // A compressed pointer to either our dispatching callback or our table of
  // dispatching callbacks and the flag for whether the callable itself is
  // stored inline or not.
  PointerIntPair<CallbackPointerUnionT, 1, bool> CallbackAndInlineFlag;

  bool isInlineStorage() const { return CallbackAndInlineFlag.getInt(); }

  bool isTrivialCallback() const {
    return CallbackAndInlineFlag.getPointer().template is<TrivialCallback *>();
  }

  CallPtrT getTrivialCallback() const {
    return CallbackAndInlineFlag.getPointer().template get<TrivialCallback *>()->CallPtr;
  }

  NonTrivialCallbacks *getNonTrivialCallbacks() const {
    return CallbackAndInlineFlag.getPointer()
        .template get<NonTrivialCallbacks *>();
  }

  CallPtrT getCallPtr() const {
    return isTrivialCallback() ? getTrivialCallback()
                               : getNonTrivialCallbacks()->CallPtr;
  }

  // These three functions are only const in the narrow sense. They return
  // mutable pointers to function state.
  // This allows unique_function<T const>::operator() to be const, even if the
  // underlying functor may be internally mutable.
  //
  // const callers must ensure they're only used in const-correct ways.
  void *getCalleePtr() const {
    return isInlineStorage() ? getInlineStorage() : getOutOfLineStorage();
  }
  void *getInlineStorage() const { return &StorageUnion.InlineStorage; }
  void *getOutOfLineStorage() const {
    return StorageUnion.OutOfLineStorage.StoragePtr;
  }

  size_t getOutOfLineStorageSize() const {
    return StorageUnion.OutOfLineStorage.Size;
  }
  size_t getOutOfLineStorageAlignment() const {
    return StorageUnion.OutOfLineStorage.Alignment;
  }

  void setOutOfLineStorage(void *Ptr, size_t Size, size_t Alignment) {
    StorageUnion.OutOfLineStorage = {Ptr, Size, Alignment};
  }

  template <typename CalledAsT>
  static ReturnT CallImpl(void *CallableAddr,
                          AdjustedParamT<ParamTs>... Params) {
    auto &Func = *reinterpret_cast<CalledAsT *>(CallableAddr);
    return Func(std::forward<ParamTs>(Params)...);
  }

  template <typename CallableT>
  static void MoveImpl(void *LHSCallableAddr, void *RHSCallableAddr) noexcept {
    new (LHSCallableAddr)
        CallableT(std::move(*reinterpret_cast<CallableT *>(RHSCallableAddr)));
  }

  template <typename CallableT>
  static void DestroyImpl(void *CallableAddr) noexcept {
    reinterpret_cast<CallableT *>(CallableAddr)->~CallableT();
  }

  // The pointers to call/move/destroy functions are determined for each
  // callable type (and called-as type, which determines the overload chosen).
  // (definitions are out-of-line).

  // By default, we need an object that contains all the different
  // type erased behaviors needed. Create a static instance of the struct type
  // here and each instance will contain a pointer to it.
  // Wrap in a struct to avoid https://gcc.gnu.org/PR71954
  template <typename CallableT, typename CalledAs, typename Enable = void>
  struct CallbacksHolder {
    static NonTrivialCallbacks Callbacks;
  };
  // See if we can create a trivial callback. We need the callable to be
  // trivially moved and trivially destroyed so that we don't have to store
  // type erased callbacks for those operations.
  template <typename CallableT, typename CalledAs>
  struct CallbacksHolder<CallableT, CalledAs, EnableIfTrivial<CallableT>> {
    static TrivialCallback Callbacks;
  };

  // A simple tag type so the call-as type to be passed to the constructor.
  template <typename T> struct CalledAs {};

  // Essentially the "main" unique_function constructor, but subclasses
  // provide the qualified type to be used for the call.
  // (We always store a T, even if the call will use a pointer to const T).
  template <typename CallableT, typename CalledAsT>
  UniqueFunctionBase(CallableT Callable, CalledAs<CalledAsT>) {
    bool IsInlineStorage = true;
    void *CallableAddr = getInlineStorage();
    if (sizeof(CallableT) > InlineStorageSize ||
        alignof(CallableT) > alignof(decltype(StorageUnion.InlineStorage))) {
      IsInlineStorage = false;
      // Allocate out-of-line storage. FIXME: Use an explicit alignment
      // parameter in C++17 mode.
      auto Size = sizeof(CallableT);
      auto Alignment = alignof(CallableT);
      CallableAddr = allocate_buffer(Size, Alignment);
      setOutOfLineStorage(CallableAddr, Size, Alignment);
    }

    // Now move into the storage.
    new (CallableAddr) CallableT(std::move(Callable));
    CallbackAndInlineFlag.setPointerAndInt(
        &CallbacksHolder<CallableT, CalledAsT>::Callbacks, IsInlineStorage);
  }

  ~UniqueFunctionBase() {
    if (!CallbackAndInlineFlag.getPointer())
      return;

    // Cache this value so we don't re-check it after type-erased operations.
    bool IsInlineStorage = isInlineStorage();

    if (!isTrivialCallback())
      getNonTrivialCallbacks()->DestroyPtr(
          IsInlineStorage ? getInlineStorage() : getOutOfLineStorage());

    if (!IsInlineStorage)
      deallocate_buffer(getOutOfLineStorage(), getOutOfLineStorageSize(),
                        getOutOfLineStorageAlignment());
  }

  UniqueFunctionBase(UniqueFunctionBase &&RHS) noexcept {
    // Copy the callback and inline flag.
    CallbackAndInlineFlag = RHS.CallbackAndInlineFlag;

    // If the RHS is empty, just copying the above is sufficient.
    if (!RHS)
      return;

    if (!isInlineStorage()) {
      // The out-of-line case is easiest to move.
      StorageUnion.OutOfLineStorage = RHS.StorageUnion.OutOfLineStorage;
    } else if (isTrivialCallback()) {
      // Move is trivial, just memcpy the bytes across.
      memcpy(getInlineStorage(), RHS.getInlineStorage(), InlineStorageSize);
    } else {
      // Non-trivial move, so dispatch to a type-erased implementation.
      getNonTrivialCallbacks()->MovePtr(getInlineStorage(),
                                        RHS.getInlineStorage());
    }

    // Clear the old callback and inline flag to get back to as-if-null.
    RHS.CallbackAndInlineFlag = {};

#ifndef NDEBUG
    // In debug builds, we also scribble across the rest of the storage.
    memset(RHS.getInlineStorage(), 0xAD, InlineStorageSize);
#endif
  }

  UniqueFunctionBase &operator=(UniqueFunctionBase &&RHS) noexcept {
    if (this == &RHS)
      return *this;

    // Because we don't try to provide any exception safety guarantees we can
    // implement move assignment very simply by first destroying the current
    // object and then move-constructing over top of it.
    this->~UniqueFunctionBase();
    new (this) UniqueFunctionBase(std::move(RHS));
    return *this;
  }

  UniqueFunctionBase() = default;

public:
  explicit operator bool() const {
    return (bool)CallbackAndInlineFlag.getPointer();
  }
};

template <typename R, typename... P>
template <typename CallableT, typename CalledAsT, typename Enable>
typename UniqueFunctionBase<R, P...>::NonTrivialCallbacks UniqueFunctionBase<
    R, P...>::CallbacksHolder<CallableT, CalledAsT, Enable>::Callbacks = {
    &CallImpl<CalledAsT>, &MoveImpl<CallableT>, &DestroyImpl<CallableT>};

template <typename R, typename... P>
template <typename CallableT, typename CalledAsT>
typename UniqueFunctionBase<R, P...>::TrivialCallback
    UniqueFunctionBase<R, P...>::CallbacksHolder<
        CallableT, CalledAsT, EnableIfTrivial<CallableT>>::Callbacks{
        &CallImpl<CalledAsT>};

} // namespace detail

template <typename R, typename... P>
class unique_function<R(P...)> : public detail::UniqueFunctionBase<R, P...> {
  using Base = detail::UniqueFunctionBase<R, P...>;

public:
  unique_function() = default;
  unique_function(std::nullptr_t) {}
  unique_function(unique_function &&) = default;
  unique_function(const unique_function &) = delete;
  unique_function &operator=(unique_function &&) = default;
  unique_function &operator=(const unique_function &) = delete;

  template <typename CallableT>
  unique_function(
      CallableT Callable,
      detail::EnableUnlessSameType<CallableT, unique_function> * = nullptr,
      detail::EnableIfCallable<CallableT, R, P...> * = nullptr)
      : Base(std::forward<CallableT>(Callable),
             typename Base::template CalledAs<CallableT>{}) {}

  R operator()(P... Params) {
    return this->getCallPtr()(this->getCalleePtr(), Params...);
  }
};

template <typename R, typename... P>
class unique_function<R(P...) const>
    : public detail::UniqueFunctionBase<R, P...> {
  using Base = detail::UniqueFunctionBase<R, P...>;

public:
  unique_function() = default;
  unique_function(std::nullptr_t) {}
  unique_function(unique_function &&) = default;
  unique_function(const unique_function &) = delete;
  unique_function &operator=(unique_function &&) = default;
  unique_function &operator=(const unique_function &) = delete;

  template <typename CallableT>
  unique_function(
      CallableT Callable,
      detail::EnableUnlessSameType<CallableT, unique_function> * = nullptr,
      detail::EnableIfCallable<const CallableT, R, P...> * = nullptr)
      : Base(std::forward<CallableT>(Callable),
             typename Base::template CalledAs<const CallableT>{}) {}

  R operator()(P... Params) const {
    return this->getCallPtr()(this->getCalleePtr(), Params...);
  }
};

} // end namespace llvm

#endif // LLVM_ADT_FUNCTIONEXTRAS_H<|MERGE_RESOLUTION|>--- conflicted
+++ resolved
@@ -62,16 +62,6 @@
     std::enable_if_t<llvm::is_trivially_move_constructible<T>::value &&
                      std::is_trivially_destructible<T>::value>;
 template <typename CallableT, typename ThisT>
-<<<<<<< HEAD
-using EnableUnlessSameType = std::enable_if_t<!std::is_same<
-    std::remove_cv_t<std::remove_reference_t<CallableT>>, ThisT>::value>;
-template <typename CallableT, typename Ret, typename... Params>
-using EnableIfCallable =
-    std::enable_if_t<std::is_void<Ret>::value ||
-                     std::is_convertible<decltype(std::declval<CallableT>()(
-                                             std::declval<Params>()...)),
-                                         Ret>::value>;
-=======
 using EnableUnlessSameType =
     std::enable_if_t<!std::is_same<remove_cvref_t<CallableT>, ThisT>::value>;
 template <typename CallableT, typename Ret, typename... Params>
@@ -85,7 +75,6 @@
     std::is_convertible<decltype(std::declval<CallableT>()(
                             std::declval<Params>()...)),
                         Ret>>::value>;
->>>>>>> a2ce6ee6
 
 template <typename ReturnT, typename... ParamTs> class UniqueFunctionBase {
 protected:
