--- conflicted
+++ resolved
@@ -176,11 +176,7 @@
   /// created using the \p AddStream callback. Returns true on success.
   ///
   /// Calls \a verifyMergedModuleOnce().
-<<<<<<< HEAD
-  bool compileOptimized(lto::AddStreamFn AddStream, unsigned ParallelismLevel);
-=======
   bool compileOptimized(AddStreamFn AddStream, unsigned ParallelismLevel);
->>>>>>> 2ab1d525
 
   /// Enable the Freestanding mode: indicate that the optimizer should not
   /// assume builtins are present on the target.
