//===- llvm/CodeGen/TargetInstrInfo.h - Instruction Info --------*- C++ -*-===//
//
// Part of the LLVM Project, under the Apache License v2.0 with LLVM Exceptions.
// See https://llvm.org/LICENSE.txt for license information.
// SPDX-License-Identifier: Apache-2.0 WITH LLVM-exception
//
//===----------------------------------------------------------------------===//
//
// This file describes the target machine instruction set to the code generator.
//
//===----------------------------------------------------------------------===//

#ifndef LLVM_CODEGEN_TARGETINSTRINFO_H
#define LLVM_CODEGEN_TARGETINSTRINFO_H

#include "llvm/ADT/ArrayRef.h"
#include "llvm/ADT/DenseMap.h"
#include "llvm/ADT/DenseMapInfo.h"
#include "llvm/ADT/None.h"
#include "llvm/CodeGen/MIRFormatter.h"
#include "llvm/CodeGen/MachineBasicBlock.h"
#include "llvm/CodeGen/MachineCombinerPattern.h"
#include "llvm/CodeGen/MachineFunction.h"
#include "llvm/CodeGen/MachineInstr.h"
#include "llvm/CodeGen/MachineInstrBuilder.h"
#include "llvm/CodeGen/MachineOperand.h"
#include "llvm/CodeGen/MachineOutliner.h"
#include "llvm/CodeGen/RegisterClassInfo.h"
#include "llvm/CodeGen/VirtRegMap.h"
#include "llvm/MC/MCInstrInfo.h"
#include "llvm/Support/BranchProbability.h"
#include "llvm/Support/ErrorHandling.h"
#include <cassert>
#include <cstddef>
#include <cstdint>
#include <utility>
#include <vector>

namespace llvm {

class AAResults;
class DFAPacketizer;
class InstrItineraryData;
class LiveIntervals;
class LiveVariables;
class MachineLoop;
class MachineMemOperand;
class MachineRegisterInfo;
class MCAsmInfo;
class MCInst;
struct MCSchedModel;
class Module;
class ScheduleDAG;
class ScheduleDAGMI;
class ScheduleHazardRecognizer;
class SDNode;
class SelectionDAG;
class RegScavenger;
class TargetRegisterClass;
class TargetRegisterInfo;
class TargetSchedModel;
class TargetSubtargetInfo;

template <class T> class SmallVectorImpl;

using ParamLoadedValue = std::pair<MachineOperand, DIExpression*>;

struct DestSourcePair {
  const MachineOperand *Destination;
  const MachineOperand *Source;

  DestSourcePair(const MachineOperand &Dest, const MachineOperand &Src)
      : Destination(&Dest), Source(&Src) {}
};

/// Used to describe a register and immediate addition.
struct RegImmPair {
  Register Reg;
  int64_t Imm;

  RegImmPair(Register Reg, int64_t Imm) : Reg(Reg), Imm(Imm) {}
};

/// Used to describe addressing mode similar to ExtAddrMode in CodeGenPrepare.
/// It holds the register values, the scale value and the displacement.
struct ExtAddrMode {
  Register BaseReg;
  Register ScaledReg;
  int64_t Scale;
  int64_t Displacement;
};

//---------------------------------------------------------------------------
///
/// TargetInstrInfo - Interface to description of machine instruction set
///
class TargetInstrInfo : public MCInstrInfo {
public:
  TargetInstrInfo(unsigned CFSetupOpcode = ~0u, unsigned CFDestroyOpcode = ~0u,
                  unsigned CatchRetOpcode = ~0u, unsigned ReturnOpcode = ~0u)
      : CallFrameSetupOpcode(CFSetupOpcode),
        CallFrameDestroyOpcode(CFDestroyOpcode), CatchRetOpcode(CatchRetOpcode),
        ReturnOpcode(ReturnOpcode) {}
  TargetInstrInfo(const TargetInstrInfo &) = delete;
  TargetInstrInfo &operator=(const TargetInstrInfo &) = delete;
  virtual ~TargetInstrInfo();

  static bool isGenericOpcode(unsigned Opc) {
    return Opc <= TargetOpcode::GENERIC_OP_END;
  }

  /// Given a machine instruction descriptor, returns the register
  /// class constraint for OpNum, or NULL.
  virtual
  const TargetRegisterClass *getRegClass(const MCInstrDesc &MCID, unsigned OpNum,
                                         const TargetRegisterInfo *TRI,
                                         const MachineFunction &MF) const;

  /// Return true if the instruction is trivially rematerializable, meaning it
  /// has no side effects and requires no operands that aren't always available.
  /// This means the only allowed uses are constants and unallocatable physical
  /// registers so that the instructions result is independent of the place
  /// in the function.
  bool isTriviallyReMaterializable(const MachineInstr &MI,
                                   AAResults *AA = nullptr) const {
    return MI.getOpcode() == TargetOpcode::IMPLICIT_DEF ||
           (MI.getDesc().isRematerializable() &&
            (isReallyTriviallyReMaterializable(MI, AA) ||
             isReallyTriviallyReMaterializableGeneric(MI, AA)));
  }

  /// Given \p MO is a PhysReg use return if it can be ignored for the purpose
  /// of instruction rematerialization.
  virtual bool isIgnorableUse(const MachineOperand &MO) const {
    return false;
  }

protected:
  /// For instructions with opcodes for which the M_REMATERIALIZABLE flag is
  /// set, this hook lets the target specify whether the instruction is actually
  /// trivially rematerializable, taking into consideration its operands. This
  /// predicate must return false if the instruction has any side effects other
  /// than producing a value, or if it requres any address registers that are
  /// not always available.
  /// Requirements must be check as stated in isTriviallyReMaterializable() .
  virtual bool isReallyTriviallyReMaterializable(const MachineInstr &MI,
                                                 AAResults *AA) const {
    return false;
  }

  /// This method commutes the operands of the given machine instruction MI.
  /// The operands to be commuted are specified by their indices OpIdx1 and
  /// OpIdx2.
  ///
  /// If a target has any instructions that are commutable but require
  /// converting to different instructions or making non-trivial changes
  /// to commute them, this method can be overloaded to do that.
  /// The default implementation simply swaps the commutable operands.
  ///
  /// If NewMI is false, MI is modified in place and returned; otherwise, a
  /// new machine instruction is created and returned.
  ///
  /// Do not call this method for a non-commutable instruction.
  /// Even though the instruction is commutable, the method may still
  /// fail to commute the operands, null pointer is returned in such cases.
  virtual MachineInstr *commuteInstructionImpl(MachineInstr &MI, bool NewMI,
                                               unsigned OpIdx1,
                                               unsigned OpIdx2) const;

  /// Assigns the (CommutableOpIdx1, CommutableOpIdx2) pair of commutable
  /// operand indices to (ResultIdx1, ResultIdx2).
  /// One or both input values of the pair: (ResultIdx1, ResultIdx2) may be
  /// predefined to some indices or be undefined (designated by the special
  /// value 'CommuteAnyOperandIndex').
  /// The predefined result indices cannot be re-defined.
  /// The function returns true iff after the result pair redefinition
  /// the fixed result pair is equal to or equivalent to the source pair of
  /// indices: (CommutableOpIdx1, CommutableOpIdx2). It is assumed here that
  /// the pairs (x,y) and (y,x) are equivalent.
  static bool fixCommutedOpIndices(unsigned &ResultIdx1, unsigned &ResultIdx2,
                                   unsigned CommutableOpIdx1,
                                   unsigned CommutableOpIdx2);

private:
  /// For instructions with opcodes for which the M_REMATERIALIZABLE flag is
  /// set and the target hook isReallyTriviallyReMaterializable returns false,
  /// this function does target-independent tests to determine if the
  /// instruction is really trivially rematerializable.
  bool isReallyTriviallyReMaterializableGeneric(const MachineInstr &MI,
                                                AAResults *AA) const;

public:
  /// These methods return the opcode of the frame setup/destroy instructions
  /// if they exist (-1 otherwise).  Some targets use pseudo instructions in
  /// order to abstract away the difference between operating with a frame
  /// pointer and operating without, through the use of these two instructions.
  ///
  unsigned getCallFrameSetupOpcode() const { return CallFrameSetupOpcode; }
  unsigned getCallFrameDestroyOpcode() const { return CallFrameDestroyOpcode; }

  /// Returns true if the argument is a frame pseudo instruction.
  bool isFrameInstr(const MachineInstr &I) const {
    return I.getOpcode() == getCallFrameSetupOpcode() ||
           I.getOpcode() == getCallFrameDestroyOpcode();
  }

  /// Returns true if the argument is a frame setup pseudo instruction.
  bool isFrameSetup(const MachineInstr &I) const {
    return I.getOpcode() == getCallFrameSetupOpcode();
  }

  /// Returns size of the frame associated with the given frame instruction.
  /// For frame setup instruction this is frame that is set up space set up
  /// after the instruction. For frame destroy instruction this is the frame
  /// freed by the caller.
  /// Note, in some cases a call frame (or a part of it) may be prepared prior
  /// to the frame setup instruction. It occurs in the calls that involve
  /// inalloca arguments. This function reports only the size of the frame part
  /// that is set up between the frame setup and destroy pseudo instructions.
  int64_t getFrameSize(const MachineInstr &I) const {
    assert(isFrameInstr(I) && "Not a frame instruction");
    assert(I.getOperand(0).getImm() >= 0);
    return I.getOperand(0).getImm();
  }

  /// Returns the total frame size, which is made up of the space set up inside
  /// the pair of frame start-stop instructions and the space that is set up
  /// prior to the pair.
  int64_t getFrameTotalSize(const MachineInstr &I) const {
    if (isFrameSetup(I)) {
      assert(I.getOperand(1).getImm() >= 0 &&
             "Frame size must not be negative");
      return getFrameSize(I) + I.getOperand(1).getImm();
    }
    return getFrameSize(I);
  }

  unsigned getCatchReturnOpcode() const { return CatchRetOpcode; }
  unsigned getReturnOpcode() const { return ReturnOpcode; }

  /// Returns the actual stack pointer adjustment made by an instruction
  /// as part of a call sequence. By default, only call frame setup/destroy
  /// instructions adjust the stack, but targets may want to override this
  /// to enable more fine-grained adjustment, or adjust by a different value.
  virtual int getSPAdjust(const MachineInstr &MI) const;

  /// Return true if the instruction is a "coalescable" extension instruction.
  /// That is, it's like a copy where it's legal for the source to overlap the
  /// destination. e.g. X86::MOVSX64rr32. If this returns true, then it's
  /// expected the pre-extension value is available as a subreg of the result
  /// register. This also returns the sub-register index in SubIdx.
  virtual bool isCoalescableExtInstr(const MachineInstr &MI, Register &SrcReg,
                                     Register &DstReg, unsigned &SubIdx) const {
    return false;
  }

  /// If the specified machine instruction is a direct
  /// load from a stack slot, return the virtual or physical register number of
  /// the destination along with the FrameIndex of the loaded stack slot.  If
  /// not, return 0.  This predicate must return 0 if the instruction has
  /// any side effects other than loading from the stack slot.
  virtual unsigned isLoadFromStackSlot(const MachineInstr &MI,
                                       int &FrameIndex) const {
    return 0;
  }

  /// Optional extension of isLoadFromStackSlot that returns the number of
  /// bytes loaded from the stack. This must be implemented if a backend
  /// supports partial stack slot spills/loads to further disambiguate
  /// what the load does.
  virtual unsigned isLoadFromStackSlot(const MachineInstr &MI,
                                       int &FrameIndex,
                                       unsigned &MemBytes) const {
    MemBytes = 0;
    return isLoadFromStackSlot(MI, FrameIndex);
  }

  /// Check for post-frame ptr elimination stack locations as well.
  /// This uses a heuristic so it isn't reliable for correctness.
  virtual unsigned isLoadFromStackSlotPostFE(const MachineInstr &MI,
                                             int &FrameIndex) const {
    return 0;
  }

  /// If the specified machine instruction has a load from a stack slot,
  /// return true along with the FrameIndices of the loaded stack slot and the
  /// machine mem operands containing the reference.
  /// If not, return false.  Unlike isLoadFromStackSlot, this returns true for
  /// any instructions that loads from the stack.  This is just a hint, as some
  /// cases may be missed.
  virtual bool hasLoadFromStackSlot(
      const MachineInstr &MI,
      SmallVectorImpl<const MachineMemOperand *> &Accesses) const;

  /// If the specified machine instruction is a direct
  /// store to a stack slot, return the virtual or physical register number of
  /// the source reg along with the FrameIndex of the loaded stack slot.  If
  /// not, return 0.  This predicate must return 0 if the instruction has
  /// any side effects other than storing to the stack slot.
  virtual unsigned isStoreToStackSlot(const MachineInstr &MI,
                                      int &FrameIndex) const {
    return 0;
  }

  /// Optional extension of isStoreToStackSlot that returns the number of
  /// bytes stored to the stack. This must be implemented if a backend
  /// supports partial stack slot spills/loads to further disambiguate
  /// what the store does.
  virtual unsigned isStoreToStackSlot(const MachineInstr &MI,
                                      int &FrameIndex,
                                      unsigned &MemBytes) const {
    MemBytes = 0;
    return isStoreToStackSlot(MI, FrameIndex);
  }

  /// Check for post-frame ptr elimination stack locations as well.
  /// This uses a heuristic, so it isn't reliable for correctness.
  virtual unsigned isStoreToStackSlotPostFE(const MachineInstr &MI,
                                            int &FrameIndex) const {
    return 0;
  }

  /// If the specified machine instruction has a store to a stack slot,
  /// return true along with the FrameIndices of the loaded stack slot and the
  /// machine mem operands containing the reference.
  /// If not, return false.  Unlike isStoreToStackSlot,
  /// this returns true for any instructions that stores to the
  /// stack.  This is just a hint, as some cases may be missed.
  virtual bool hasStoreToStackSlot(
      const MachineInstr &MI,
      SmallVectorImpl<const MachineMemOperand *> &Accesses) const;

  /// Return true if the specified machine instruction
  /// is a copy of one stack slot to another and has no other effect.
  /// Provide the identity of the two frame indices.
  virtual bool isStackSlotCopy(const MachineInstr &MI, int &DestFrameIndex,
                               int &SrcFrameIndex) const {
    return false;
  }

  /// Compute the size in bytes and offset within a stack slot of a spilled
  /// register or subregister.
  ///
  /// \param [out] Size in bytes of the spilled value.
  /// \param [out] Offset in bytes within the stack slot.
  /// \returns true if both Size and Offset are successfully computed.
  ///
  /// Not all subregisters have computable spill slots. For example,
  /// subregisters registers may not be byte-sized, and a pair of discontiguous
  /// subregisters has no single offset.
  ///
  /// Targets with nontrivial bigendian implementations may need to override
  /// this, particularly to support spilled vector registers.
  virtual bool getStackSlotRange(const TargetRegisterClass *RC, unsigned SubIdx,
                                 unsigned &Size, unsigned &Offset,
                                 const MachineFunction &MF) const;

  /// Return true if the given instruction is terminator that is unspillable,
  /// according to isUnspillableTerminatorImpl.
  bool isUnspillableTerminator(const MachineInstr *MI) const {
    return MI->isTerminator() && isUnspillableTerminatorImpl(MI);
  }

  /// Returns the size in bytes of the specified MachineInstr, or ~0U
  /// when this function is not implemented by a target.
  virtual unsigned getInstSizeInBytes(const MachineInstr &MI) const {
    return ~0U;
  }

  /// Return true if the instruction is as cheap as a move instruction.
  ///
  /// Targets for different archs need to override this, and different
  /// micro-architectures can also be finely tuned inside.
  virtual bool isAsCheapAsAMove(const MachineInstr &MI) const {
    return MI.isAsCheapAsAMove();
  }

  /// Return true if the instruction should be sunk by MachineSink.
  ///
  /// MachineSink determines on its own whether the instruction is safe to sink;
  /// this gives the target a hook to override the default behavior with regards
  /// to which instructions should be sunk.
  virtual bool shouldSink(const MachineInstr &MI) const { return true; }

  /// Re-issue the specified 'original' instruction at the
  /// specific location targeting a new destination register.
  /// The register in Orig->getOperand(0).getReg() will be substituted by
  /// DestReg:SubIdx. Any existing subreg index is preserved or composed with
  /// SubIdx.
  virtual void reMaterialize(MachineBasicBlock &MBB,
                             MachineBasicBlock::iterator MI, Register DestReg,
                             unsigned SubIdx, const MachineInstr &Orig,
                             const TargetRegisterInfo &TRI) const;

  /// Clones instruction or the whole instruction bundle \p Orig and
  /// insert into \p MBB before \p InsertBefore. The target may update operands
  /// that are required to be unique.
  ///
  /// \p Orig must not return true for MachineInstr::isNotDuplicable().
  virtual MachineInstr &duplicate(MachineBasicBlock &MBB,
                                  MachineBasicBlock::iterator InsertBefore,
                                  const MachineInstr &Orig) const;

  /// This method must be implemented by targets that
  /// set the M_CONVERTIBLE_TO_3_ADDR flag.  When this flag is set, the target
  /// may be able to convert a two-address instruction into one or more true
  /// three-address instructions on demand.  This allows the X86 target (for
  /// example) to convert ADD and SHL instructions into LEA instructions if they
  /// would require register copies due to two-addressness.
  ///
  /// This method returns a null pointer if the transformation cannot be
  /// performed, otherwise it returns the last new instruction.
  ///
  /// If \p LIS is not nullptr, the LiveIntervals info should be updated for
  /// replacing \p MI with new instructions, even though this function does not
  /// remove MI.
  virtual MachineInstr *convertToThreeAddress(MachineInstr &MI,
                                              LiveVariables *LV,
                                              LiveIntervals *LIS) const {
    return nullptr;
  }

  // This constant can be used as an input value of operand index passed to
  // the method findCommutedOpIndices() to tell the method that the
  // corresponding operand index is not pre-defined and that the method
  // can pick any commutable operand.
  static const unsigned CommuteAnyOperandIndex = ~0U;

  /// This method commutes the operands of the given machine instruction MI.
  ///
  /// The operands to be commuted are specified by their indices OpIdx1 and
  /// OpIdx2. OpIdx1 and OpIdx2 arguments may be set to a special value
  /// 'CommuteAnyOperandIndex', which means that the method is free to choose
  /// any arbitrarily chosen commutable operand. If both arguments are set to
  /// 'CommuteAnyOperandIndex' then the method looks for 2 different commutable
  /// operands; then commutes them if such operands could be found.
  ///
  /// If NewMI is false, MI is modified in place and returned; otherwise, a
  /// new machine instruction is created and returned.
  ///
  /// Do not call this method for a non-commutable instruction or
  /// for non-commuable operands.
  /// Even though the instruction is commutable, the method may still
  /// fail to commute the operands, null pointer is returned in such cases.
  MachineInstr *
  commuteInstruction(MachineInstr &MI, bool NewMI = false,
                     unsigned OpIdx1 = CommuteAnyOperandIndex,
                     unsigned OpIdx2 = CommuteAnyOperandIndex) const;

  /// Returns true iff the routine could find two commutable operands in the
  /// given machine instruction.
  /// The 'SrcOpIdx1' and 'SrcOpIdx2' are INPUT and OUTPUT arguments.
  /// If any of the INPUT values is set to the special value
  /// 'CommuteAnyOperandIndex' then the method arbitrarily picks a commutable
  /// operand, then returns its index in the corresponding argument.
  /// If both of INPUT values are set to 'CommuteAnyOperandIndex' then method
  /// looks for 2 commutable operands.
  /// If INPUT values refer to some operands of MI, then the method simply
  /// returns true if the corresponding operands are commutable and returns
  /// false otherwise.
  ///
  /// For example, calling this method this way:
  ///     unsigned Op1 = 1, Op2 = CommuteAnyOperandIndex;
  ///     findCommutedOpIndices(MI, Op1, Op2);
  /// can be interpreted as a query asking to find an operand that would be
  /// commutable with the operand#1.
  virtual bool findCommutedOpIndices(const MachineInstr &MI,
                                     unsigned &SrcOpIdx1,
                                     unsigned &SrcOpIdx2) const;

  /// Returns true if the target has a preference on the operands order of
  /// the given machine instruction. And specify if \p Commute is required to
  /// get the desired operands order.
  virtual bool hasCommutePreference(MachineInstr &MI, bool &Commute) const {
    return false;
  }

  /// A pair composed of a register and a sub-register index.
  /// Used to give some type checking when modeling Reg:SubReg.
  struct RegSubRegPair {
    Register Reg;
    unsigned SubReg;

    RegSubRegPair(Register Reg = Register(), unsigned SubReg = 0)
        : Reg(Reg), SubReg(SubReg) {}

    bool operator==(const RegSubRegPair& P) const {
      return Reg == P.Reg && SubReg == P.SubReg;
    }
    bool operator!=(const RegSubRegPair& P) const {
      return !(*this == P);
    }
  };

  /// A pair composed of a pair of a register and a sub-register index,
  /// and another sub-register index.
  /// Used to give some type checking when modeling Reg:SubReg1, SubReg2.
  struct RegSubRegPairAndIdx : RegSubRegPair {
    unsigned SubIdx;

    RegSubRegPairAndIdx(Register Reg = Register(), unsigned SubReg = 0,
                        unsigned SubIdx = 0)
        : RegSubRegPair(Reg, SubReg), SubIdx(SubIdx) {}
  };

  /// Build the equivalent inputs of a REG_SEQUENCE for the given \p MI
  /// and \p DefIdx.
  /// \p [out] InputRegs of the equivalent REG_SEQUENCE. Each element of
  /// the list is modeled as <Reg:SubReg, SubIdx>. Operands with the undef
  /// flag are not added to this list.
  /// E.g., REG_SEQUENCE %1:sub1, sub0, %2, sub1 would produce
  /// two elements:
  /// - %1:sub1, sub0
  /// - %2<:0>, sub1
  ///
  /// \returns true if it is possible to build such an input sequence
  /// with the pair \p MI, \p DefIdx. False otherwise.
  ///
  /// \pre MI.isRegSequence() or MI.isRegSequenceLike().
  ///
  /// \note The generic implementation does not provide any support for
  /// MI.isRegSequenceLike(). In other words, one has to override
  /// getRegSequenceLikeInputs for target specific instructions.
  bool
  getRegSequenceInputs(const MachineInstr &MI, unsigned DefIdx,
                       SmallVectorImpl<RegSubRegPairAndIdx> &InputRegs) const;

  /// Build the equivalent inputs of a EXTRACT_SUBREG for the given \p MI
  /// and \p DefIdx.
  /// \p [out] InputReg of the equivalent EXTRACT_SUBREG.
  /// E.g., EXTRACT_SUBREG %1:sub1, sub0, sub1 would produce:
  /// - %1:sub1, sub0
  ///
  /// \returns true if it is possible to build such an input sequence
  /// with the pair \p MI, \p DefIdx and the operand has no undef flag set.
  /// False otherwise.
  ///
  /// \pre MI.isExtractSubreg() or MI.isExtractSubregLike().
  ///
  /// \note The generic implementation does not provide any support for
  /// MI.isExtractSubregLike(). In other words, one has to override
  /// getExtractSubregLikeInputs for target specific instructions.
  bool getExtractSubregInputs(const MachineInstr &MI, unsigned DefIdx,
                              RegSubRegPairAndIdx &InputReg) const;

  /// Build the equivalent inputs of a INSERT_SUBREG for the given \p MI
  /// and \p DefIdx.
  /// \p [out] BaseReg and \p [out] InsertedReg contain
  /// the equivalent inputs of INSERT_SUBREG.
  /// E.g., INSERT_SUBREG %0:sub0, %1:sub1, sub3 would produce:
  /// - BaseReg: %0:sub0
  /// - InsertedReg: %1:sub1, sub3
  ///
  /// \returns true if it is possible to build such an input sequence
  /// with the pair \p MI, \p DefIdx and the operand has no undef flag set.
  /// False otherwise.
  ///
  /// \pre MI.isInsertSubreg() or MI.isInsertSubregLike().
  ///
  /// \note The generic implementation does not provide any support for
  /// MI.isInsertSubregLike(). In other words, one has to override
  /// getInsertSubregLikeInputs for target specific instructions.
  bool getInsertSubregInputs(const MachineInstr &MI, unsigned DefIdx,
                             RegSubRegPair &BaseReg,
                             RegSubRegPairAndIdx &InsertedReg) const;

  /// Return true if two machine instructions would produce identical values.
  /// By default, this is only true when the two instructions
  /// are deemed identical except for defs. If this function is called when the
  /// IR is still in SSA form, the caller can pass the MachineRegisterInfo for
  /// aggressive checks.
  virtual bool produceSameValue(const MachineInstr &MI0,
                                const MachineInstr &MI1,
                                const MachineRegisterInfo *MRI = nullptr) const;

  /// \returns true if a branch from an instruction with opcode \p BranchOpc
  ///  bytes is capable of jumping to a position \p BrOffset bytes away.
  virtual bool isBranchOffsetInRange(unsigned BranchOpc,
                                     int64_t BrOffset) const {
    llvm_unreachable("target did not implement");
  }

  /// \returns The block that branch instruction \p MI jumps to.
  virtual MachineBasicBlock *getBranchDestBlock(const MachineInstr &MI) const {
    llvm_unreachable("target did not implement");
  }

  /// Insert an unconditional indirect branch at the end of \p MBB to \p
  /// NewDestBB. Optionally, insert the clobbered register restoring in \p
  /// RestoreBB. \p BrOffset indicates the offset of \p NewDestBB relative to
  /// the offset of the position to insert the new branch.
  virtual void insertIndirectBranch(MachineBasicBlock &MBB,
                                    MachineBasicBlock &NewDestBB,
                                    MachineBasicBlock &RestoreBB,
                                    const DebugLoc &DL, int64_t BrOffset = 0,
                                    RegScavenger *RS = nullptr) const {
    llvm_unreachable("target did not implement");
  }

  /// Analyze the branching code at the end of MBB, returning
  /// true if it cannot be understood (e.g. it's a switch dispatch or isn't
  /// implemented for a target).  Upon success, this returns false and returns
  /// with the following information in various cases:
  ///
  /// 1. If this block ends with no branches (it just falls through to its succ)
  ///    just return false, leaving TBB/FBB null.
  /// 2. If this block ends with only an unconditional branch, it sets TBB to be
  ///    the destination block.
  /// 3. If this block ends with a conditional branch and it falls through to a
  ///    successor block, it sets TBB to be the branch destination block and a
  ///    list of operands that evaluate the condition. These operands can be
  ///    passed to other TargetInstrInfo methods to create new branches.
  /// 4. If this block ends with a conditional branch followed by an
  ///    unconditional branch, it returns the 'true' destination in TBB, the
  ///    'false' destination in FBB, and a list of operands that evaluate the
  ///    condition.  These operands can be passed to other TargetInstrInfo
  ///    methods to create new branches.
  ///
  /// Note that removeBranch and insertBranch must be implemented to support
  /// cases where this method returns success.
  ///
  /// If AllowModify is true, then this routine is allowed to modify the basic
  /// block (e.g. delete instructions after the unconditional branch).
  ///
  /// The CFG information in MBB.Predecessors and MBB.Successors must be valid
  /// before calling this function.
  virtual bool analyzeBranch(MachineBasicBlock &MBB, MachineBasicBlock *&TBB,
                             MachineBasicBlock *&FBB,
                             SmallVectorImpl<MachineOperand> &Cond,
                             bool AllowModify = false) const {
    return true;
  }

  /// Represents a predicate at the MachineFunction level.  The control flow a
  /// MachineBranchPredicate represents is:
  ///
  ///  Reg = LHS `Predicate` RHS         == ConditionDef
  ///  if Reg then goto TrueDest else goto FalseDest
  ///
  struct MachineBranchPredicate {
    enum ComparePredicate {
      PRED_EQ,     // True if two values are equal
      PRED_NE,     // True if two values are not equal
      PRED_INVALID // Sentinel value
    };

    ComparePredicate Predicate = PRED_INVALID;
    MachineOperand LHS = MachineOperand::CreateImm(0);
    MachineOperand RHS = MachineOperand::CreateImm(0);
    MachineBasicBlock *TrueDest = nullptr;
    MachineBasicBlock *FalseDest = nullptr;
    MachineInstr *ConditionDef = nullptr;

    /// SingleUseCondition is true if ConditionDef is dead except for the
    /// branch(es) at the end of the basic block.
    ///
    bool SingleUseCondition = false;

    explicit MachineBranchPredicate() = default;
  };

  /// Analyze the branching code at the end of MBB and parse it into the
  /// MachineBranchPredicate structure if possible.  Returns false on success
  /// and true on failure.
  ///
  /// If AllowModify is true, then this routine is allowed to modify the basic
  /// block (e.g. delete instructions after the unconditional branch).
  ///
  virtual bool analyzeBranchPredicate(MachineBasicBlock &MBB,
                                      MachineBranchPredicate &MBP,
                                      bool AllowModify = false) const {
    return true;
  }

  /// Remove the branching code at the end of the specific MBB.
  /// This is only invoked in cases where analyzeBranch returns success. It
  /// returns the number of instructions that were removed.
  /// If \p BytesRemoved is non-null, report the change in code size from the
  /// removed instructions.
  virtual unsigned removeBranch(MachineBasicBlock &MBB,
                                int *BytesRemoved = nullptr) const {
    llvm_unreachable("Target didn't implement TargetInstrInfo::removeBranch!");
  }

  /// Insert branch code into the end of the specified MachineBasicBlock. The
  /// operands to this method are the same as those returned by analyzeBranch.
  /// This is only invoked in cases where analyzeBranch returns success. It
  /// returns the number of instructions inserted. If \p BytesAdded is non-null,
  /// report the change in code size from the added instructions.
  ///
  /// It is also invoked by tail merging to add unconditional branches in
  /// cases where analyzeBranch doesn't apply because there was no original
  /// branch to analyze.  At least this much must be implemented, else tail
  /// merging needs to be disabled.
  ///
  /// The CFG information in MBB.Predecessors and MBB.Successors must be valid
  /// before calling this function.
  virtual unsigned insertBranch(MachineBasicBlock &MBB, MachineBasicBlock *TBB,
                                MachineBasicBlock *FBB,
                                ArrayRef<MachineOperand> Cond,
                                const DebugLoc &DL,
                                int *BytesAdded = nullptr) const {
    llvm_unreachable("Target didn't implement TargetInstrInfo::insertBranch!");
  }

  unsigned insertUnconditionalBranch(MachineBasicBlock &MBB,
                                     MachineBasicBlock *DestBB,
                                     const DebugLoc &DL,
                                     int *BytesAdded = nullptr) const {
    return insertBranch(MBB, DestBB, nullptr, ArrayRef<MachineOperand>(), DL,
                        BytesAdded);
  }

  /// Object returned by analyzeLoopForPipelining. Allows software pipelining
  /// implementations to query attributes of the loop being pipelined and to
  /// apply target-specific updates to the loop once pipelining is complete.
  class PipelinerLoopInfo {
  public:
    virtual ~PipelinerLoopInfo();
    /// Return true if the given instruction should not be pipelined and should
    /// be ignored. An example could be a loop comparison, or induction variable
    /// update with no users being pipelined.
    virtual bool shouldIgnoreForPipelining(const MachineInstr *MI) const = 0;

    /// Create a condition to determine if the trip count of the loop is greater
    /// than TC.
    ///
    /// If the trip count is statically known to be greater than TC, return
    /// true. If the trip count is statically known to be not greater than TC,
    /// return false. Otherwise return nullopt and fill out Cond with the test
    /// condition.
    virtual Optional<bool>
    createTripCountGreaterCondition(int TC, MachineBasicBlock &MBB,
                                    SmallVectorImpl<MachineOperand> &Cond) = 0;

    /// Modify the loop such that the trip count is
    /// OriginalTC + TripCountAdjust.
    virtual void adjustTripCount(int TripCountAdjust) = 0;

    /// Called when the loop's preheader has been modified to NewPreheader.
    virtual void setPreheader(MachineBasicBlock *NewPreheader) = 0;

    /// Called when the loop is being removed. Any instructions in the preheader
    /// should be removed.
    ///
    /// Once this function is called, no other functions on this object are
    /// valid; the loop has been removed.
    virtual void disposed() = 0;
  };

  /// Analyze loop L, which must be a single-basic-block loop, and if the
  /// conditions can be understood enough produce a PipelinerLoopInfo object.
  virtual std::unique_ptr<PipelinerLoopInfo>
  analyzeLoopForPipelining(MachineBasicBlock *LoopBB) const {
    return nullptr;
  }

  /// Analyze the loop code, return true if it cannot be understood. Upon
  /// success, this function returns false and returns information about the
  /// induction variable and compare instruction used at the end.
  virtual bool analyzeLoop(MachineLoop &L, MachineInstr *&IndVarInst,
                           MachineInstr *&CmpInst) const {
    return true;
  }

  /// Generate code to reduce the loop iteration by one and check if the loop
  /// is finished.  Return the value/register of the new loop count.  We need
  /// this function when peeling off one or more iterations of a loop. This
  /// function assumes the nth iteration is peeled first.
  virtual unsigned reduceLoopCount(MachineBasicBlock &MBB,
                                   MachineBasicBlock &PreHeader,
                                   MachineInstr *IndVar, MachineInstr &Cmp,
                                   SmallVectorImpl<MachineOperand> &Cond,
                                   SmallVectorImpl<MachineInstr *> &PrevInsts,
                                   unsigned Iter, unsigned MaxIter) const {
    llvm_unreachable("Target didn't implement ReduceLoopCount");
  }

  /// Delete the instruction OldInst and everything after it, replacing it with
  /// an unconditional branch to NewDest. This is used by the tail merging pass.
  virtual void ReplaceTailWithBranchTo(MachineBasicBlock::iterator Tail,
                                       MachineBasicBlock *NewDest) const;

  /// Return true if it's legal to split the given basic
  /// block at the specified instruction (i.e. instruction would be the start
  /// of a new basic block).
  virtual bool isLegalToSplitMBBAt(MachineBasicBlock &MBB,
                                   MachineBasicBlock::iterator MBBI) const {
    return true;
  }

  /// Return true if it's profitable to predicate
  /// instructions with accumulated instruction latency of "NumCycles"
  /// of the specified basic block, where the probability of the instructions
  /// being executed is given by Probability, and Confidence is a measure
  /// of our confidence that it will be properly predicted.
  virtual bool isProfitableToIfCvt(MachineBasicBlock &MBB, unsigned NumCycles,
                                   unsigned ExtraPredCycles,
                                   BranchProbability Probability) const {
    return false;
  }

  /// Second variant of isProfitableToIfCvt. This one
  /// checks for the case where two basic blocks from true and false path
  /// of a if-then-else (diamond) are predicated on mutually exclusive
  /// predicates, where the probability of the true path being taken is given
  /// by Probability, and Confidence is a measure of our confidence that it
  /// will be properly predicted.
  virtual bool isProfitableToIfCvt(MachineBasicBlock &TMBB, unsigned NumTCycles,
                                   unsigned ExtraTCycles,
                                   MachineBasicBlock &FMBB, unsigned NumFCycles,
                                   unsigned ExtraFCycles,
                                   BranchProbability Probability) const {
    return false;
  }

  /// Return true if it's profitable for if-converter to duplicate instructions
  /// of specified accumulated instruction latencies in the specified MBB to
  /// enable if-conversion.
  /// The probability of the instructions being executed is given by
  /// Probability, and Confidence is a measure of our confidence that it
  /// will be properly predicted.
  virtual bool isProfitableToDupForIfCvt(MachineBasicBlock &MBB,
                                         unsigned NumCycles,
                                         BranchProbability Probability) const {
    return false;
  }

  /// Return the increase in code size needed to predicate a contiguous run of
  /// NumInsts instructions.
  virtual unsigned extraSizeToPredicateInstructions(const MachineFunction &MF,
                                                    unsigned NumInsts) const {
    return 0;
  }

  /// Return an estimate for the code size reduction (in bytes) which will be
  /// caused by removing the given branch instruction during if-conversion.
  virtual unsigned predictBranchSizeForIfCvt(MachineInstr &MI) const {
    return getInstSizeInBytes(MI);
  }

  /// Return true if it's profitable to unpredicate
  /// one side of a 'diamond', i.e. two sides of if-else predicated on mutually
  /// exclusive predicates.
  /// e.g.
  ///   subeq  r0, r1, #1
  ///   addne  r0, r1, #1
  /// =>
  ///   sub    r0, r1, #1
  ///   addne  r0, r1, #1
  ///
  /// This may be profitable is conditional instructions are always executed.
  virtual bool isProfitableToUnpredicate(MachineBasicBlock &TMBB,
                                         MachineBasicBlock &FMBB) const {
    return false;
  }

  /// Return true if it is possible to insert a select
  /// instruction that chooses between TrueReg and FalseReg based on the
  /// condition code in Cond.
  ///
  /// When successful, also return the latency in cycles from TrueReg,
  /// FalseReg, and Cond to the destination register. In most cases, a select
  /// instruction will be 1 cycle, so CondCycles = TrueCycles = FalseCycles = 1
  ///
  /// Some x86 implementations have 2-cycle cmov instructions.
  ///
  /// @param MBB         Block where select instruction would be inserted.
  /// @param Cond        Condition returned by analyzeBranch.
  /// @param DstReg      Virtual dest register that the result should write to.
  /// @param TrueReg     Virtual register to select when Cond is true.
  /// @param FalseReg    Virtual register to select when Cond is false.
  /// @param CondCycles  Latency from Cond+Branch to select output.
  /// @param TrueCycles  Latency from TrueReg to select output.
  /// @param FalseCycles Latency from FalseReg to select output.
  virtual bool canInsertSelect(const MachineBasicBlock &MBB,
                               ArrayRef<MachineOperand> Cond, Register DstReg,
                               Register TrueReg, Register FalseReg,
                               int &CondCycles, int &TrueCycles,
                               int &FalseCycles) const {
    return false;
  }

  /// Insert a select instruction into MBB before I that will copy TrueReg to
  /// DstReg when Cond is true, and FalseReg to DstReg when Cond is false.
  ///
  /// This function can only be called after canInsertSelect() returned true.
  /// The condition in Cond comes from analyzeBranch, and it can be assumed
  /// that the same flags or registers required by Cond are available at the
  /// insertion point.
  ///
  /// @param MBB      Block where select instruction should be inserted.
  /// @param I        Insertion point.
  /// @param DL       Source location for debugging.
  /// @param DstReg   Virtual register to be defined by select instruction.
  /// @param Cond     Condition as computed by analyzeBranch.
  /// @param TrueReg  Virtual register to copy when Cond is true.
  /// @param FalseReg Virtual register to copy when Cons is false.
  virtual void insertSelect(MachineBasicBlock &MBB,
                            MachineBasicBlock::iterator I, const DebugLoc &DL,
                            Register DstReg, ArrayRef<MachineOperand> Cond,
                            Register TrueReg, Register FalseReg) const {
    llvm_unreachable("Target didn't implement TargetInstrInfo::insertSelect!");
  }

  /// Analyze the given select instruction, returning true if
  /// it cannot be understood. It is assumed that MI->isSelect() is true.
  ///
  /// When successful, return the controlling condition and the operands that
  /// determine the true and false result values.
  ///
  ///   Result = SELECT Cond, TrueOp, FalseOp
  ///
  /// Some targets can optimize select instructions, for example by predicating
  /// the instruction defining one of the operands. Such targets should set
  /// Optimizable.
  ///
  /// @param         MI Select instruction to analyze.
  /// @param Cond    Condition controlling the select.
  /// @param TrueOp  Operand number of the value selected when Cond is true.
  /// @param FalseOp Operand number of the value selected when Cond is false.
  /// @param Optimizable Returned as true if MI is optimizable.
  /// @returns False on success.
  virtual bool analyzeSelect(const MachineInstr &MI,
                             SmallVectorImpl<MachineOperand> &Cond,
                             unsigned &TrueOp, unsigned &FalseOp,
                             bool &Optimizable) const {
    assert(MI.getDesc().isSelect() && "MI must be a select instruction");
    return true;
  }

  /// Given a select instruction that was understood by
  /// analyzeSelect and returned Optimizable = true, attempt to optimize MI by
  /// merging it with one of its operands. Returns NULL on failure.
  ///
  /// When successful, returns the new select instruction. The client is
  /// responsible for deleting MI.
  ///
  /// If both sides of the select can be optimized, PreferFalse is used to pick
  /// a side.
  ///
  /// @param MI          Optimizable select instruction.
  /// @param NewMIs     Set that record all MIs in the basic block up to \p
  /// MI. Has to be updated with any newly created MI or deleted ones.
  /// @param PreferFalse Try to optimize FalseOp instead of TrueOp.
  /// @returns Optimized instruction or NULL.
  virtual MachineInstr *optimizeSelect(MachineInstr &MI,
                                       SmallPtrSetImpl<MachineInstr *> &NewMIs,
                                       bool PreferFalse = false) const {
    // This function must be implemented if Optimizable is ever set.
    llvm_unreachable("Target must implement TargetInstrInfo::optimizeSelect!");
  }

  /// Emit instructions to copy a pair of physical registers.
  ///
  /// This function should support copies within any legal register class as
  /// well as any cross-class copies created during instruction selection.
  ///
  /// The source and destination registers may overlap, which may require a
  /// careful implementation when multiple copy instructions are required for
  /// large registers. See for example the ARM target.
  virtual void copyPhysReg(MachineBasicBlock &MBB,
                           MachineBasicBlock::iterator MI, const DebugLoc &DL,
                           MCRegister DestReg, MCRegister SrcReg,
                           bool KillSrc) const {
    llvm_unreachable("Target didn't implement TargetInstrInfo::copyPhysReg!");
  }

  /// Allow targets to tell MachineVerifier whether a specific register
  /// MachineOperand can be used as part of PC-relative addressing.
  /// PC-relative addressing modes in many CISC architectures contain
  /// (non-PC) registers as offsets or scaling values, which inherently
  /// tags the corresponding MachineOperand with OPERAND_PCREL.
  ///
  /// @param MO The MachineOperand in question. MO.isReg() should always
  /// be true.
  /// @return Whether this operand is allowed to be used PC-relatively.
  virtual bool isPCRelRegisterOperandLegal(const MachineOperand &MO) const {
    return false;
  }

protected:
  /// Target-dependent implementation for IsCopyInstr.
  /// If the specific machine instruction is a instruction that moves/copies
  /// value from one register to another register return destination and source
  /// registers as machine operands.
  virtual Optional<DestSourcePair>
  isCopyInstrImpl(const MachineInstr &MI) const {
    return None;
  }

  /// Return true if the given terminator MI is not expected to spill. This
  /// sets the live interval as not spillable and adjusts phi node lowering to
  /// not introduce copies after the terminator. Use with care, these are
  /// currently used for hardware loop intrinsics in very controlled situations,
  /// created prior to registry allocation in loops that only have single phi
  /// users for the terminators value. They may run out of registers if not used
  /// carefully.
  virtual bool isUnspillableTerminatorImpl(const MachineInstr *MI) const {
    return false;
  }

public:
  /// If the specific machine instruction is a instruction that moves/copies
  /// value from one register to another register return destination and source
  /// registers as machine operands.
  /// For COPY-instruction the method naturally returns destination and source
  /// registers as machine operands, for all other instructions the method calls
  /// target-dependent implementation.
  Optional<DestSourcePair> isCopyInstr(const MachineInstr &MI) const {
    if (MI.isCopy()) {
      return DestSourcePair{MI.getOperand(0), MI.getOperand(1)};
    }
    return isCopyInstrImpl(MI);
  }

  /// If the specific machine instruction is an instruction that adds an
  /// immediate value and a physical register, and stores the result in
  /// the given physical register \c Reg, return a pair of the source
  /// register and the offset which has been added.
  virtual Optional<RegImmPair> isAddImmediate(const MachineInstr &MI,
                                              Register Reg) const {
    return None;
  }

  /// Returns true if MI is an instruction that defines Reg to have a constant
  /// value and the value is recorded in ImmVal. The ImmVal is a result that
  /// should be interpreted as modulo size of Reg.
  virtual bool getConstValDefinedInReg(const MachineInstr &MI,
                                       const Register Reg,
                                       int64_t &ImmVal) const {
    return false;
  }

  /// Store the specified register of the given register class to the specified
  /// stack frame index. The store instruction is to be added to the given
  /// machine basic block before the specified machine instruction. If isKill
  /// is true, the register operand is the last use and must be marked kill.
  virtual void storeRegToStackSlot(MachineBasicBlock &MBB,
                                   MachineBasicBlock::iterator MI,
                                   Register SrcReg, bool isKill, int FrameIndex,
                                   const TargetRegisterClass *RC,
                                   const TargetRegisterInfo *TRI) const {
    llvm_unreachable("Target didn't implement "
                     "TargetInstrInfo::storeRegToStackSlot!");
  }

  /// Load the specified register of the given register class from the specified
  /// stack frame index. The load instruction is to be added to the given
  /// machine basic block before the specified machine instruction.
  virtual void loadRegFromStackSlot(MachineBasicBlock &MBB,
                                    MachineBasicBlock::iterator MI,
                                    Register DestReg, int FrameIndex,
                                    const TargetRegisterClass *RC,
                                    const TargetRegisterInfo *TRI) const {
    llvm_unreachable("Target didn't implement "
                     "TargetInstrInfo::loadRegFromStackSlot!");
  }

  /// This function is called for all pseudo instructions
  /// that remain after register allocation. Many pseudo instructions are
  /// created to help register allocation. This is the place to convert them
  /// into real instructions. The target can edit MI in place, or it can insert
  /// new instructions and erase MI. The function should return true if
  /// anything was changed.
  virtual bool expandPostRAPseudo(MachineInstr &MI) const { return false; }

  /// Check whether the target can fold a load that feeds a subreg operand
  /// (or a subreg operand that feeds a store).
  /// For example, X86 may want to return true if it can fold
  /// movl (%esp), %eax
  /// subb, %al, ...
  /// Into:
  /// subb (%esp), ...
  ///
  /// Ideally, we'd like the target implementation of foldMemoryOperand() to
  /// reject subregs - but since this behavior used to be enforced in the
  /// target-independent code, moving this responsibility to the targets
  /// has the potential of causing nasty silent breakage in out-of-tree targets.
  virtual bool isSubregFoldable() const { return false; }

  /// For a patchpoint, stackmap, or statepoint intrinsic, return the range of
  /// operands which can't be folded into stack references. Operands outside
  /// of the range are most likely foldable but it is not guaranteed.
  /// These instructions are unique in that stack references for some operands
  /// have the same execution cost (e.g. none) as the unfolded register forms.
  /// The ranged return is guaranteed to include all operands which can't be
  /// folded at zero cost.
  virtual std::pair<unsigned, unsigned>
  getPatchpointUnfoldableRange(const MachineInstr &MI) const;

  /// Attempt to fold a load or store of the specified stack
  /// slot into the specified machine instruction for the specified operand(s).
  /// If this is possible, a new instruction is returned with the specified
  /// operand folded, otherwise NULL is returned.
  /// The new instruction is inserted before MI, and the client is responsible
  /// for removing the old instruction.
  /// If VRM is passed, the assigned physregs can be inspected by target to
  /// decide on using an opcode (note that those assignments can still change).
  MachineInstr *foldMemoryOperand(MachineInstr &MI, ArrayRef<unsigned> Ops,
                                  int FI,
                                  LiveIntervals *LIS = nullptr,
                                  VirtRegMap *VRM = nullptr) const;

  /// Same as the previous version except it allows folding of any load and
  /// store from / to any address, not just from a specific stack slot.
  MachineInstr *foldMemoryOperand(MachineInstr &MI, ArrayRef<unsigned> Ops,
                                  MachineInstr &LoadMI,
                                  LiveIntervals *LIS = nullptr) const;

  /// Return true when there is potentially a faster code sequence
  /// for an instruction chain ending in \p Root. All potential patterns are
  /// returned in the \p Pattern vector. Pattern should be sorted in priority
  /// order since the pattern evaluator stops checking as soon as it finds a
  /// faster sequence.
  /// \param Root - Instruction that could be combined with one of its operands
  /// \param Patterns - Vector of possible combination patterns
  virtual bool
  getMachineCombinerPatterns(MachineInstr &Root,
                             SmallVectorImpl<MachineCombinerPattern> &Patterns,
                             bool DoRegPressureReduce) const;

  /// Return true if target supports reassociation of instructions in machine
  /// combiner pass to reduce register pressure for a given BB.
  virtual bool
  shouldReduceRegisterPressure(MachineBasicBlock *MBB,
                               RegisterClassInfo *RegClassInfo) const {
    return false;
  }

  /// Fix up the placeholder we may add in genAlternativeCodeSequence().
  virtual void
  finalizeInsInstrs(MachineInstr &Root, MachineCombinerPattern &P,
                    SmallVectorImpl<MachineInstr *> &InsInstrs) const {}

  /// Return true when a code sequence can improve throughput. It
  /// should be called only for instructions in loops.
  /// \param Pattern - combiner pattern
  virtual bool isThroughputPattern(MachineCombinerPattern Pattern) const;

  /// Return true if the input \P Inst is part of a chain of dependent ops
  /// that are suitable for reassociation, otherwise return false.
  /// If the instruction's operands must be commuted to have a previous
  /// instruction of the same type define the first source operand, \P Commuted
  /// will be set to true.
  bool isReassociationCandidate(const MachineInstr &Inst, bool &Commuted) const;

  /// Return true when \P Inst is both associative and commutative.
  virtual bool isAssociativeAndCommutative(const MachineInstr &Inst) const {
    return false;
  }

  /// Return true when \P Inst has reassociable operands in the same \P MBB.
  virtual bool hasReassociableOperands(const MachineInstr &Inst,
                                       const MachineBasicBlock *MBB) const;

  /// Return true when \P Inst has reassociable sibling.
  bool hasReassociableSibling(const MachineInstr &Inst, bool &Commuted) const;

  /// When getMachineCombinerPatterns() finds patterns, this function generates
  /// the instructions that could replace the original code sequence. The client
  /// has to decide whether the actual replacement is beneficial or not.
  /// \param Root - Instruction that could be combined with one of its operands
  /// \param Pattern - Combination pattern for Root
  /// \param InsInstrs - Vector of new instructions that implement P
  /// \param DelInstrs - Old instructions, including Root, that could be
  /// replaced by InsInstr
  /// \param InstIdxForVirtReg - map of virtual register to instruction in
  /// InsInstr that defines it
  virtual void genAlternativeCodeSequence(
      MachineInstr &Root, MachineCombinerPattern Pattern,
      SmallVectorImpl<MachineInstr *> &InsInstrs,
      SmallVectorImpl<MachineInstr *> &DelInstrs,
      DenseMap<unsigned, unsigned> &InstIdxForVirtReg) const;

  /// Attempt to reassociate \P Root and \P Prev according to \P Pattern to
  /// reduce critical path length.
  void reassociateOps(MachineInstr &Root, MachineInstr &Prev,
                      MachineCombinerPattern Pattern,
                      SmallVectorImpl<MachineInstr *> &InsInstrs,
                      SmallVectorImpl<MachineInstr *> &DelInstrs,
                      DenseMap<unsigned, unsigned> &InstrIdxForVirtReg) const;

  /// The limit on resource length extension we accept in MachineCombiner Pass.
  virtual int getExtendResourceLenLimit() const { return 0; }

  /// This is an architecture-specific helper function of reassociateOps.
  /// Set special operand attributes for new instructions after reassociation.
  virtual void setSpecialOperandAttr(MachineInstr &OldMI1, MachineInstr &OldMI2,
                                     MachineInstr &NewMI1,
                                     MachineInstr &NewMI2) const {}

  /// Return true when a target supports MachineCombiner.
  virtual bool useMachineCombiner() const { return false; }

  /// Return true if the given SDNode can be copied during scheduling
  /// even if it has glue.
  virtual bool canCopyGluedNodeDuringSchedule(SDNode *N) const { return false; }

protected:
  /// Target-dependent implementation for foldMemoryOperand.
  /// Target-independent code in foldMemoryOperand will
  /// take care of adding a MachineMemOperand to the newly created instruction.
  /// The instruction and any auxiliary instructions necessary will be inserted
  /// at InsertPt.
  virtual MachineInstr *
  foldMemoryOperandImpl(MachineFunction &MF, MachineInstr &MI,
                        ArrayRef<unsigned> Ops,
                        MachineBasicBlock::iterator InsertPt, int FrameIndex,
                        LiveIntervals *LIS = nullptr,
                        VirtRegMap *VRM = nullptr) const {
    return nullptr;
  }

  /// Target-dependent implementation for foldMemoryOperand.
  /// Target-independent code in foldMemoryOperand will
  /// take care of adding a MachineMemOperand to the newly created instruction.
  /// The instruction and any auxiliary instructions necessary will be inserted
  /// at InsertPt.
  virtual MachineInstr *foldMemoryOperandImpl(
      MachineFunction &MF, MachineInstr &MI, ArrayRef<unsigned> Ops,
      MachineBasicBlock::iterator InsertPt, MachineInstr &LoadMI,
      LiveIntervals *LIS = nullptr) const {
    return nullptr;
  }

  /// Target-dependent implementation of getRegSequenceInputs.
  ///
  /// \returns true if it is possible to build the equivalent
  /// REG_SEQUENCE inputs with the pair \p MI, \p DefIdx. False otherwise.
  ///
  /// \pre MI.isRegSequenceLike().
  ///
  /// \see TargetInstrInfo::getRegSequenceInputs.
  virtual bool getRegSequenceLikeInputs(
      const MachineInstr &MI, unsigned DefIdx,
      SmallVectorImpl<RegSubRegPairAndIdx> &InputRegs) const {
    return false;
  }

  /// Target-dependent implementation of getExtractSubregInputs.
  ///
  /// \returns true if it is possible to build the equivalent
  /// EXTRACT_SUBREG inputs with the pair \p MI, \p DefIdx. False otherwise.
  ///
  /// \pre MI.isExtractSubregLike().
  ///
  /// \see TargetInstrInfo::getExtractSubregInputs.
  virtual bool getExtractSubregLikeInputs(const MachineInstr &MI,
                                          unsigned DefIdx,
                                          RegSubRegPairAndIdx &InputReg) const {
    return false;
  }

  /// Target-dependent implementation of getInsertSubregInputs.
  ///
  /// \returns true if it is possible to build the equivalent
  /// INSERT_SUBREG inputs with the pair \p MI, \p DefIdx. False otherwise.
  ///
  /// \pre MI.isInsertSubregLike().
  ///
  /// \see TargetInstrInfo::getInsertSubregInputs.
  virtual bool
  getInsertSubregLikeInputs(const MachineInstr &MI, unsigned DefIdx,
                            RegSubRegPair &BaseReg,
                            RegSubRegPairAndIdx &InsertedReg) const {
    return false;
  }

public:
  /// getAddressSpaceForPseudoSourceKind - Given the kind of memory
  /// (e.g. stack) the target returns the corresponding address space.
  virtual unsigned
  getAddressSpaceForPseudoSourceKind(unsigned Kind) const {
    return 0;
  }

  /// unfoldMemoryOperand - Separate a single instruction which folded a load or
  /// a store or a load and a store into two or more instruction. If this is
  /// possible, returns true as well as the new instructions by reference.
  virtual bool
  unfoldMemoryOperand(MachineFunction &MF, MachineInstr &MI, unsigned Reg,
                      bool UnfoldLoad, bool UnfoldStore,
                      SmallVectorImpl<MachineInstr *> &NewMIs) const {
    return false;
  }

  virtual bool unfoldMemoryOperand(SelectionDAG &DAG, SDNode *N,
                                   SmallVectorImpl<SDNode *> &NewNodes) const {
    return false;
  }

  /// Returns the opcode of the would be new
  /// instruction after load / store are unfolded from an instruction of the
  /// specified opcode. It returns zero if the specified unfolding is not
  /// possible. If LoadRegIndex is non-null, it is filled in with the operand
  /// index of the operand which will hold the register holding the loaded
  /// value.
  virtual unsigned
  getOpcodeAfterMemoryUnfold(unsigned Opc, bool UnfoldLoad, bool UnfoldStore,
                             unsigned *LoadRegIndex = nullptr) const {
    return 0;
  }

  /// This is used by the pre-regalloc scheduler to determine if two loads are
  /// loading from the same base address. It should only return true if the base
  /// pointers are the same and the only differences between the two addresses
  /// are the offset. It also returns the offsets by reference.
  virtual bool areLoadsFromSameBasePtr(SDNode *Load1, SDNode *Load2,
                                       int64_t &Offset1,
                                       int64_t &Offset2) const {
    return false;
  }

  /// This is a used by the pre-regalloc scheduler to determine (in conjunction
  /// with areLoadsFromSameBasePtr) if two loads should be scheduled together.
  /// On some targets if two loads are loading from
  /// addresses in the same cache line, it's better if they are scheduled
  /// together. This function takes two integers that represent the load offsets
  /// from the common base address. It returns true if it decides it's desirable
  /// to schedule the two loads together. "NumLoads" is the number of loads that
  /// have already been scheduled after Load1.
  virtual bool shouldScheduleLoadsNear(SDNode *Load1, SDNode *Load2,
                                       int64_t Offset1, int64_t Offset2,
                                       unsigned NumLoads) const {
    return false;
  }

  /// Get the base operand and byte offset of an instruction that reads/writes
  /// memory. This is a convenience function for callers that are only prepared
  /// to handle a single base operand.
  bool getMemOperandWithOffset(const MachineInstr &MI,
                               const MachineOperand *&BaseOp, int64_t &Offset,
                               bool &OffsetIsScalable,
                               const TargetRegisterInfo *TRI) const;

  /// Get zero or more base operands and the byte offset of an instruction that
  /// reads/writes memory. Note that there may be zero base operands if the
  /// instruction accesses a constant address.
  /// It returns false if MI does not read/write memory.
  /// It returns false if base operands and offset could not be determined.
  /// It is not guaranteed to always recognize base operands and offsets in all
  /// cases.
  virtual bool getMemOperandsWithOffsetWidth(
      const MachineInstr &MI, SmallVectorImpl<const MachineOperand *> &BaseOps,
      int64_t &Offset, bool &OffsetIsScalable, unsigned &Width,
      const TargetRegisterInfo *TRI) const {
    return false;
  }

  /// Return true if the instruction contains a base register and offset. If
  /// true, the function also sets the operand position in the instruction
  /// for the base register and offset.
  virtual bool getBaseAndOffsetPosition(const MachineInstr &MI,
                                        unsigned &BasePos,
                                        unsigned &OffsetPos) const {
    return false;
  }

  /// Target dependent implementation to get the values constituting the address
  /// MachineInstr that is accessing memory. These values are returned as a
  /// struct ExtAddrMode which contains all relevant information to make up the
  /// address.
  virtual Optional<ExtAddrMode>
  getAddrModeFromMemoryOp(const MachineInstr &MemI,
                          const TargetRegisterInfo *TRI) const {
    return None;
  }

  /// Returns true if MI's Def is NullValueReg, and the MI
  /// does not change the Zero value. i.e. cases such as rax = shr rax, X where
  /// NullValueReg = rax. Note that if the NullValueReg is non-zero, this
  /// function can return true even if becomes zero. Specifically cases such as
  /// NullValueReg = shl NullValueReg, 63.
  virtual bool preservesZeroValueInReg(const MachineInstr *MI,
                                       const Register NullValueReg,
                                       const TargetRegisterInfo *TRI) const {
    return false;
  }

  /// If the instruction is an increment of a constant value, return the amount.
  virtual bool getIncrementValue(const MachineInstr &MI, int &Value) const {
    return false;
  }

  /// Returns true if the two given memory operations should be scheduled
  /// adjacent. Note that you have to add:
  ///   DAG->addMutation(createLoadClusterDAGMutation(DAG->TII, DAG->TRI));
  /// or
  ///   DAG->addMutation(createStoreClusterDAGMutation(DAG->TII, DAG->TRI));
  /// to TargetPassConfig::createMachineScheduler() to have an effect.
  ///
  /// \p BaseOps1 and \p BaseOps2 are memory operands of two memory operations.
  /// \p NumLoads is the number of loads that will be in the cluster if this
  /// hook returns true.
  /// \p NumBytes is the number of bytes that will be loaded from all the
  /// clustered loads if this hook returns true.
  virtual bool shouldClusterMemOps(ArrayRef<const MachineOperand *> BaseOps1,
                                   ArrayRef<const MachineOperand *> BaseOps2,
                                   unsigned NumLoads, unsigned NumBytes) const {
    llvm_unreachable("target did not implement shouldClusterMemOps()");
  }

  /// Reverses the branch condition of the specified condition list,
  /// returning false on success and true if it cannot be reversed.
  virtual bool
  reverseBranchCondition(SmallVectorImpl<MachineOperand> &Cond) const {
    return true;
  }

  /// Insert a noop into the instruction stream at the specified point.
  virtual void insertNoop(MachineBasicBlock &MBB,
                          MachineBasicBlock::iterator MI) const;

  /// Insert noops into the instruction stream at the specified point.
  virtual void insertNoops(MachineBasicBlock &MBB,
                           MachineBasicBlock::iterator MI,
                           unsigned Quantity) const;

  /// Return the noop instruction to use for a noop.
  virtual MCInst getNop() const;

  /// Return true for post-incremented instructions.
  virtual bool isPostIncrement(const MachineInstr &MI) const { return false; }

  /// Returns true if the instruction is already predicated.
  virtual bool isPredicated(const MachineInstr &MI) const { return false; }

  // Returns a MIRPrinter comment for this machine operand.
  virtual std::string
  createMIROperandComment(const MachineInstr &MI, const MachineOperand &Op,
                          unsigned OpIdx, const TargetRegisterInfo *TRI) const;

  /// Returns true if the instruction is a
  /// terminator instruction that has not been predicated.
  bool isUnpredicatedTerminator(const MachineInstr &MI) const;

  /// Returns true if MI is an unconditional tail call.
  virtual bool isUnconditionalTailCall(const MachineInstr &MI) const {
    return false;
  }

  /// Returns true if the tail call can be made conditional on BranchCond.
  virtual bool canMakeTailCallConditional(SmallVectorImpl<MachineOperand> &Cond,
                                          const MachineInstr &TailCall) const {
    return false;
  }

  /// Replace the conditional branch in MBB with a conditional tail call.
  virtual void replaceBranchWithTailCall(MachineBasicBlock &MBB,
                                         SmallVectorImpl<MachineOperand> &Cond,
                                         const MachineInstr &TailCall) const {
    llvm_unreachable("Target didn't implement replaceBranchWithTailCall!");
  }

  /// Convert the instruction into a predicated instruction.
  /// It returns true if the operation was successful.
  virtual bool PredicateInstruction(MachineInstr &MI,
                                    ArrayRef<MachineOperand> Pred) const;

  /// Returns true if the first specified predicate
  /// subsumes the second, e.g. GE subsumes GT.
  virtual bool SubsumesPredicate(ArrayRef<MachineOperand> Pred1,
                                 ArrayRef<MachineOperand> Pred2) const {
    return false;
  }

  /// If the specified instruction defines any predicate
  /// or condition code register(s) used for predication, returns true as well
  /// as the definition predicate(s) by reference.
  /// SkipDead should be set to false at any point that dead
  /// predicate instructions should be considered as being defined.
  /// A dead predicate instruction is one that is guaranteed to be removed
  /// after a call to PredicateInstruction.
  virtual bool ClobbersPredicate(MachineInstr &MI,
                                 std::vector<MachineOperand> &Pred,
                                 bool SkipDead) const {
    return false;
  }

  /// Return true if the specified instruction can be predicated.
  /// By default, this returns true for every instruction with a
  /// PredicateOperand.
  virtual bool isPredicable(const MachineInstr &MI) const {
    return MI.getDesc().isPredicable();
  }

  /// Return true if it's safe to move a machine
  /// instruction that defines the specified register class.
  virtual bool isSafeToMoveRegClassDefs(const TargetRegisterClass *RC) const {
    return true;
  }

  /// Test if the given instruction should be considered a scheduling boundary.
  /// This primarily includes labels and terminators.
  virtual bool isSchedulingBoundary(const MachineInstr &MI,
                                    const MachineBasicBlock *MBB,
                                    const MachineFunction &MF) const;

  /// Measure the specified inline asm to determine an approximation of its
  /// length.
  virtual unsigned getInlineAsmLength(
    const char *Str, const MCAsmInfo &MAI,
    const TargetSubtargetInfo *STI = nullptr) const;

  /// Allocate and return a hazard recognizer to use for this target when
  /// scheduling the machine instructions before register allocation.
  virtual ScheduleHazardRecognizer *
  CreateTargetHazardRecognizer(const TargetSubtargetInfo *STI,
                               const ScheduleDAG *DAG) const;

  /// Allocate and return a hazard recognizer to use for this target when
  /// scheduling the machine instructions before register allocation.
  virtual ScheduleHazardRecognizer *
  CreateTargetMIHazardRecognizer(const InstrItineraryData *,
                                 const ScheduleDAGMI *DAG) const;

  /// Allocate and return a hazard recognizer to use for this target when
  /// scheduling the machine instructions after register allocation.
  virtual ScheduleHazardRecognizer *
  CreateTargetPostRAHazardRecognizer(const InstrItineraryData *,
                                     const ScheduleDAG *DAG) const;

  /// Allocate and return a hazard recognizer to use for by non-scheduling
  /// passes.
  virtual ScheduleHazardRecognizer *
  CreateTargetPostRAHazardRecognizer(const MachineFunction &MF) const {
    return nullptr;
  }

  /// Provide a global flag for disabling the PreRA hazard recognizer that
  /// targets may choose to honor.
  bool usePreRAHazardRecognizer() const;

  /// For a comparison instruction, return the source registers
  /// in SrcReg and SrcReg2 if having two register operands, and the value it
  /// compares against in CmpValue. Return true if the comparison instruction
  /// can be analyzed.
  virtual bool analyzeCompare(const MachineInstr &MI, Register &SrcReg,
                              Register &SrcReg2, int64_t &Mask,
                              int64_t &Value) const {
    return false;
  }

  /// See if the comparison instruction can be converted
  /// into something more efficient. E.g., on ARM most instructions can set the
  /// flags register, obviating the need for a separate CMP.
  virtual bool optimizeCompareInstr(MachineInstr &CmpInstr, Register SrcReg,
                                    Register SrcReg2, int64_t Mask,
                                    int64_t Value,
                                    const MachineRegisterInfo *MRI) const {
    return false;
  }
  virtual bool optimizeCondBranch(MachineInstr &MI) const { return false; }

  /// Try to remove the load by folding it to a register operand at the use.
  /// We fold the load instructions if and only if the
  /// def and use are in the same BB. We only look at one load and see
  /// whether it can be folded into MI. FoldAsLoadDefReg is the virtual register
  /// defined by the load we are trying to fold. DefMI returns the machine
  /// instruction that defines FoldAsLoadDefReg, and the function returns
  /// the machine instruction generated due to folding.
  virtual MachineInstr *optimizeLoadInstr(MachineInstr &MI,
                                          const MachineRegisterInfo *MRI,
                                          Register &FoldAsLoadDefReg,
                                          MachineInstr *&DefMI) const {
    return nullptr;
  }

  /// 'Reg' is known to be defined by a move immediate instruction,
  /// try to fold the immediate into the use instruction.
  /// If MRI->hasOneNonDBGUse(Reg) is true, and this function returns true,
  /// then the caller may assume that DefMI has been erased from its parent
  /// block. The caller may assume that it will not be erased by this
  /// function otherwise.
  virtual bool FoldImmediate(MachineInstr &UseMI, MachineInstr &DefMI,
                             Register Reg, MachineRegisterInfo *MRI) const {
    return false;
  }

  /// Return the number of u-operations the given machine
  /// instruction will be decoded to on the target cpu. The itinerary's
  /// IssueWidth is the number of microops that can be dispatched each
  /// cycle. An instruction with zero microops takes no dispatch resources.
  virtual unsigned getNumMicroOps(const InstrItineraryData *ItinData,
                                  const MachineInstr &MI) const;

  /// Return true for pseudo instructions that don't consume any
  /// machine resources in their current form. These are common cases that the
  /// scheduler should consider free, rather than conservatively handling them
  /// as instructions with no itinerary.
  bool isZeroCost(unsigned Opcode) const {
    return Opcode <= TargetOpcode::COPY;
  }

  virtual int getOperandLatency(const InstrItineraryData *ItinData,
                                SDNode *DefNode, unsigned DefIdx,
                                SDNode *UseNode, unsigned UseIdx) const;

  /// Compute and return the use operand latency of a given pair of def and use.
  /// In most cases, the static scheduling itinerary was enough to determine the
  /// operand latency. But it may not be possible for instructions with variable
  /// number of defs / uses.
  ///
  /// This is a raw interface to the itinerary that may be directly overridden
  /// by a target. Use computeOperandLatency to get the best estimate of
  /// latency.
  virtual int getOperandLatency(const InstrItineraryData *ItinData,
                                const MachineInstr &DefMI, unsigned DefIdx,
                                const MachineInstr &UseMI,
                                unsigned UseIdx) const;

  /// Compute the instruction latency of a given instruction.
  /// If the instruction has higher cost when predicated, it's returned via
  /// PredCost.
  virtual unsigned getInstrLatency(const InstrItineraryData *ItinData,
                                   const MachineInstr &MI,
                                   unsigned *PredCost = nullptr) const;

  virtual unsigned getPredicationCost(const MachineInstr &MI) const;

  virtual int getInstrLatency(const InstrItineraryData *ItinData,
                              SDNode *Node) const;

  /// Return the default expected latency for a def based on its opcode.
  unsigned defaultDefLatency(const MCSchedModel &SchedModel,
                             const MachineInstr &DefMI) const;

  /// Return true if this opcode has high latency to its result.
  virtual bool isHighLatencyDef(int opc) const { return false; }

  /// Compute operand latency between a def of 'Reg'
  /// and a use in the current loop. Return true if the target considered
  /// it 'high'. This is used by optimization passes such as machine LICM to
  /// determine whether it makes sense to hoist an instruction out even in a
  /// high register pressure situation.
  virtual bool hasHighOperandLatency(const TargetSchedModel &SchedModel,
                                     const MachineRegisterInfo *MRI,
                                     const MachineInstr &DefMI, unsigned DefIdx,
                                     const MachineInstr &UseMI,
                                     unsigned UseIdx) const {
    return false;
  }

  /// Compute operand latency of a def of 'Reg'. Return true
  /// if the target considered it 'low'.
  virtual bool hasLowDefLatency(const TargetSchedModel &SchedModel,
                                const MachineInstr &DefMI,
                                unsigned DefIdx) const;

  /// Perform target-specific instruction verification.
  virtual bool verifyInstruction(const MachineInstr &MI,
                                 StringRef &ErrInfo) const {
    return true;
  }

  /// Return the current execution domain and bit mask of
  /// possible domains for instruction.
  ///
  /// Some micro-architectures have multiple execution domains, and multiple
  /// opcodes that perform the same operation in different domains.  For
  /// example, the x86 architecture provides the por, orps, and orpd
  /// instructions that all do the same thing.  There is a latency penalty if a
  /// register is written in one domain and read in another.
  ///
  /// This function returns a pair (domain, mask) containing the execution
  /// domain of MI, and a bit mask of possible domains.  The setExecutionDomain
  /// function can be used to change the opcode to one of the domains in the
  /// bit mask.  Instructions whose execution domain can't be changed should
  /// return a 0 mask.
  ///
  /// The execution domain numbers don't have any special meaning except domain
  /// 0 is used for instructions that are not associated with any interesting
  /// execution domain.
  ///
  virtual std::pair<uint16_t, uint16_t>
  getExecutionDomain(const MachineInstr &MI) const {
    return std::make_pair(0, 0);
  }

  /// Change the opcode of MI to execute in Domain.
  ///
  /// The bit (1 << Domain) must be set in the mask returned from
  /// getExecutionDomain(MI).
  virtual void setExecutionDomain(MachineInstr &MI, unsigned Domain) const {}

  /// Returns the preferred minimum clearance
  /// before an instruction with an unwanted partial register update.
  ///
  /// Some instructions only write part of a register, and implicitly need to
  /// read the other parts of the register.  This may cause unwanted stalls
  /// preventing otherwise unrelated instructions from executing in parallel in
  /// an out-of-order CPU.
  ///
  /// For example, the x86 instruction cvtsi2ss writes its result to bits
  /// [31:0] of the destination xmm register. Bits [127:32] are unaffected, so
  /// the instruction needs to wait for the old value of the register to become
  /// available:
  ///
  ///   addps %xmm1, %xmm0
  ///   movaps %xmm0, (%rax)
  ///   cvtsi2ss %rbx, %xmm0
  ///
  /// In the code above, the cvtsi2ss instruction needs to wait for the addps
  /// instruction before it can issue, even though the high bits of %xmm0
  /// probably aren't needed.
  ///
  /// This hook returns the preferred clearance before MI, measured in
  /// instructions.  Other defs of MI's operand OpNum are avoided in the last N
  /// instructions before MI.  It should only return a positive value for
  /// unwanted dependencies.  If the old bits of the defined register have
  /// useful values, or if MI is determined to otherwise read the dependency,
  /// the hook should return 0.
  ///
  /// The unwanted dependency may be handled by:
  ///
  /// 1. Allocating the same register for an MI def and use.  That makes the
  ///    unwanted dependency identical to a required dependency.
  ///
  /// 2. Allocating a register for the def that has no defs in the previous N
  ///    instructions.
  ///
  /// 3. Calling breakPartialRegDependency() with the same arguments.  This
  ///    allows the target to insert a dependency breaking instruction.
  ///
  virtual unsigned
  getPartialRegUpdateClearance(const MachineInstr &MI, unsigned OpNum,
                               const TargetRegisterInfo *TRI) const {
    // The default implementation returns 0 for no partial register dependency.
    return 0;
  }

  /// Return the minimum clearance before an instruction that reads an
  /// unused register.
  ///
  /// For example, AVX instructions may copy part of a register operand into
  /// the unused high bits of the destination register.
  ///
  /// vcvtsi2sdq %rax, undef %xmm0, %xmm14
  ///
  /// In the code above, vcvtsi2sdq copies %xmm0[127:64] into %xmm14 creating a
  /// false dependence on any previous write to %xmm0.
  ///
  /// This hook works similarly to getPartialRegUpdateClearance, except that it
  /// does not take an operand index. Instead sets \p OpNum to the index of the
  /// unused register.
  virtual unsigned getUndefRegClearance(const MachineInstr &MI, unsigned OpNum,
                                        const TargetRegisterInfo *TRI) const {
    // The default implementation returns 0 for no undef register dependency.
    return 0;
  }

  /// Insert a dependency-breaking instruction
  /// before MI to eliminate an unwanted dependency on OpNum.
  ///
  /// If it wasn't possible to avoid a def in the last N instructions before MI
  /// (see getPartialRegUpdateClearance), this hook will be called to break the
  /// unwanted dependency.
  ///
  /// On x86, an xorps instruction can be used as a dependency breaker:
  ///
  ///   addps %xmm1, %xmm0
  ///   movaps %xmm0, (%rax)
  ///   xorps %xmm0, %xmm0
  ///   cvtsi2ss %rbx, %xmm0
  ///
  /// An <imp-kill> operand should be added to MI if an instruction was
  /// inserted.  This ties the instructions together in the post-ra scheduler.
  ///
  virtual void breakPartialRegDependency(MachineInstr &MI, unsigned OpNum,
                                         const TargetRegisterInfo *TRI) const {}

  /// Create machine specific model for scheduling.
  virtual DFAPacketizer *
  CreateTargetScheduleState(const TargetSubtargetInfo &) const {
    return nullptr;
  }

  /// Sometimes, it is possible for the target
  /// to tell, even without aliasing information, that two MIs access different
  /// memory addresses. This function returns true if two MIs access different
  /// memory addresses and false otherwise.
  ///
  /// Assumes any physical registers used to compute addresses have the same
  /// value for both instructions. (This is the most useful assumption for
  /// post-RA scheduling.)
  ///
  /// See also MachineInstr::mayAlias, which is implemented on top of this
  /// function.
  virtual bool
  areMemAccessesTriviallyDisjoint(const MachineInstr &MIa,
                                  const MachineInstr &MIb) const {
    assert(MIa.mayLoadOrStore() &&
           "MIa must load from or modify a memory location");
    assert(MIb.mayLoadOrStore() &&
           "MIb must load from or modify a memory location");
    return false;
  }

  /// Return the value to use for the MachineCSE's LookAheadLimit,
  /// which is a heuristic used for CSE'ing phys reg defs.
  virtual unsigned getMachineCSELookAheadLimit() const {
    // The default lookahead is small to prevent unprofitable quadratic
    // behavior.
    return 5;
  }

  /// Return the maximal number of alias checks on memory operands. For
  /// instructions with more than one memory operands, the alias check on a
  /// single MachineInstr pair has quadratic overhead and results in
  /// unacceptable performance in the worst case. The limit here is to clamp
  /// that maximal checks performed. Usually, that's the product of memory
  /// operand numbers from that pair of MachineInstr to be checked. For
  /// instance, with two MachineInstrs with 4 and 5 memory operands
  /// correspondingly, a total of 20 checks are required. With this limit set to
  /// 16, their alias check is skipped. We choose to limit the product instead
  /// of the individual instruction as targets may have special MachineInstrs
  /// with a considerably high number of memory operands, such as `ldm` in ARM.
  /// Setting this limit per MachineInstr would result in either too high
  /// overhead or too rigid restriction.
  virtual unsigned getMemOperandAACheckLimit() const { return 16; }

  /// Return an array that contains the ids of the target indices (used for the
  /// TargetIndex machine operand) and their names.
  ///
  /// MIR Serialization is able to serialize only the target indices that are
  /// defined by this method.
  virtual ArrayRef<std::pair<int, const char *>>
  getSerializableTargetIndices() const {
    return None;
  }

  /// Decompose the machine operand's target flags into two values - the direct
  /// target flag value and any of bit flags that are applied.
  virtual std::pair<unsigned, unsigned>
  decomposeMachineOperandsTargetFlags(unsigned /*TF*/) const {
    return std::make_pair(0u, 0u);
  }

  /// Return an array that contains the direct target flag values and their
  /// names.
  ///
  /// MIR Serialization is able to serialize only the target flags that are
  /// defined by this method.
  virtual ArrayRef<std::pair<unsigned, const char *>>
  getSerializableDirectMachineOperandTargetFlags() const {
    return None;
  }

  /// Return an array that contains the bitmask target flag values and their
  /// names.
  ///
  /// MIR Serialization is able to serialize only the target flags that are
  /// defined by this method.
  virtual ArrayRef<std::pair<unsigned, const char *>>
  getSerializableBitmaskMachineOperandTargetFlags() const {
    return None;
  }

  /// Return an array that contains the MMO target flag values and their
  /// names.
  ///
  /// MIR Serialization is able to serialize only the MMO target flags that are
  /// defined by this method.
  virtual ArrayRef<std::pair<MachineMemOperand::Flags, const char *>>
  getSerializableMachineMemOperandTargetFlags() const {
    return None;
  }

  /// Determines whether \p Inst is a tail call instruction. Override this
  /// method on targets that do not properly set MCID::Return and MCID::Call on
  /// tail call instructions."
  virtual bool isTailCall(const MachineInstr &Inst) const {
    return Inst.isReturn() && Inst.isCall();
  }

  /// True if the instruction is bound to the top of its basic block and no
  /// other instructions shall be inserted before it. This can be implemented
  /// to prevent register allocator to insert spills before such instructions.
  virtual bool isBasicBlockPrologue(const MachineInstr &MI) const {
    return false;
  }

  /// During PHI eleimination lets target to make necessary checks and
  /// insert the copy to the PHI destination register in a target specific
  /// manner.
  virtual MachineInstr *createPHIDestinationCopy(
      MachineBasicBlock &MBB, MachineBasicBlock::iterator InsPt,
      const DebugLoc &DL, Register Src, Register Dst) const {
    return BuildMI(MBB, InsPt, DL, get(TargetOpcode::COPY), Dst)
        .addReg(Src);
  }

  /// During PHI eleimination lets target to make necessary checks and
  /// insert the copy to the PHI destination register in a target specific
  /// manner.
  virtual MachineInstr *createPHISourceCopy(MachineBasicBlock &MBB,
                                            MachineBasicBlock::iterator InsPt,
                                            const DebugLoc &DL, Register Src,
                                            unsigned SrcSubReg,
                                            Register Dst) const {
    return BuildMI(MBB, InsPt, DL, get(TargetOpcode::COPY), Dst)
        .addReg(Src, 0, SrcSubReg);
  }

  /// Returns a \p outliner::OutlinedFunction struct containing target-specific
  /// information for a set of outlining candidates.
  virtual outliner::OutlinedFunction getOutliningCandidateInfo(
      std::vector<outliner::Candidate> &RepeatedSequenceLocs) const {
    llvm_unreachable(
        "Target didn't implement TargetInstrInfo::getOutliningCandidateInfo!");
  }

  /// Optional target hook to create the LLVM IR attributes for the outlined
  /// function. If overridden, the overriding function must call the default
  /// implementation.
  virtual void mergeOutliningCandidateAttributes(
      Function &F, std::vector<outliner::Candidate> &Candidates) const;

  /// Returns how or if \p MI should be outlined.
  virtual outliner::InstrType
  getOutliningType(MachineBasicBlock::iterator &MIT, unsigned Flags) const {
    llvm_unreachable(
        "Target didn't implement TargetInstrInfo::getOutliningType!");
  }

  /// Optional target hook that returns true if \p MBB is safe to outline from,
  /// and returns any target-specific information in \p Flags.
  virtual bool isMBBSafeToOutlineFrom(MachineBasicBlock &MBB,
                                      unsigned &Flags) const;

  /// Insert a custom frame for outlined functions.
  virtual void buildOutlinedFrame(MachineBasicBlock &MBB, MachineFunction &MF,
                                  const outliner::OutlinedFunction &OF) const {
    llvm_unreachable(
        "Target didn't implement TargetInstrInfo::buildOutlinedFrame!");
  }

  /// Insert a call to an outlined function into the program.
  /// Returns an iterator to the spot where we inserted the call. This must be
  /// implemented by the target.
  virtual MachineBasicBlock::iterator
  insertOutlinedCall(Module &M, MachineBasicBlock &MBB,
                     MachineBasicBlock::iterator &It, MachineFunction &MF,
                     const outliner::Candidate &C) const {
    llvm_unreachable(
        "Target didn't implement TargetInstrInfo::insertOutlinedCall!");
  }

  /// Return true if the function can safely be outlined from.
  /// A function \p MF is considered safe for outlining if an outlined function
  /// produced from instructions in F will produce a program which produces the
  /// same output for any set of given inputs.
  virtual bool isFunctionSafeToOutlineFrom(MachineFunction &MF,
                                           bool OutlineFromLinkOnceODRs) const {
    llvm_unreachable("Target didn't implement "
                     "TargetInstrInfo::isFunctionSafeToOutlineFrom!");
  }

  /// Return true if the function should be outlined from by default.
  virtual bool shouldOutlineFromFunctionByDefault(MachineFunction &MF) const {
    return false;
  }

  /// Produce the expression describing the \p MI loading a value into
  /// the physical register \p Reg. This hook should only be used with
  /// \p MIs belonging to VReg-less functions.
  virtual Optional<ParamLoadedValue> describeLoadedValue(const MachineInstr &MI,
                                                         Register Reg) const;

  /// Given the generic extension instruction \p ExtMI, returns true if this
  /// extension is a likely candidate for being folded into an another
  /// instruction.
  virtual bool isExtendLikelyToBeFolded(MachineInstr &ExtMI,
                                        MachineRegisterInfo &MRI) const {
    return false;
  }

  /// Return MIR formatter to format/parse MIR operands.  Target can override
  /// this virtual function and return target specific MIR formatter.
  virtual const MIRFormatter *getMIRFormatter() const {
    if (!Formatter.get())
      Formatter = std::make_unique<MIRFormatter>();
    return Formatter.get();
  }

  /// Returns the target-specific default value for tail duplication.
  /// This value will be used if the tail-dup-placement-threshold argument is
  /// not provided.
  virtual unsigned getTailDuplicateSize(CodeGenOpt::Level OptLevel) const {
    return OptLevel >= CodeGenOpt::Aggressive ? 4 : 2;
  }

<<<<<<< HEAD
=======
  /// Returns the callee operand from the given \p MI.
  virtual const MachineOperand &getCalleeOperand(const MachineInstr &MI) const {
    return MI.getOperand(0);
  }

>>>>>>> 2ab1d525
private:
  mutable std::unique_ptr<MIRFormatter> Formatter;
  unsigned CallFrameSetupOpcode, CallFrameDestroyOpcode;
  unsigned CatchRetOpcode;
  unsigned ReturnOpcode;
};

/// Provide DenseMapInfo for TargetInstrInfo::RegSubRegPair.
template <> struct DenseMapInfo<TargetInstrInfo::RegSubRegPair> {
  using RegInfo = DenseMapInfo<unsigned>;

  static inline TargetInstrInfo::RegSubRegPair getEmptyKey() {
    return TargetInstrInfo::RegSubRegPair(RegInfo::getEmptyKey(),
                                          RegInfo::getEmptyKey());
  }

  static inline TargetInstrInfo::RegSubRegPair getTombstoneKey() {
    return TargetInstrInfo::RegSubRegPair(RegInfo::getTombstoneKey(),
                                          RegInfo::getTombstoneKey());
  }

  /// Reuse getHashValue implementation from
  /// std::pair<unsigned, unsigned>.
  static unsigned getHashValue(const TargetInstrInfo::RegSubRegPair &Val) {
    std::pair<unsigned, unsigned> PairVal = std::make_pair(Val.Reg, Val.SubReg);
    return DenseMapInfo<std::pair<unsigned, unsigned>>::getHashValue(PairVal);
  }

  static bool isEqual(const TargetInstrInfo::RegSubRegPair &LHS,
                      const TargetInstrInfo::RegSubRegPair &RHS) {
    return RegInfo::isEqual(LHS.Reg, RHS.Reg) &&
           RegInfo::isEqual(LHS.SubReg, RHS.SubReg);
  }
};

} // end namespace llvm

#endif // LLVM_CODEGEN_TARGETINSTRINFO_H<|MERGE_RESOLUTION|>--- conflicted
+++ resolved
@@ -1991,14 +1991,11 @@
     return OptLevel >= CodeGenOpt::Aggressive ? 4 : 2;
   }
 
-<<<<<<< HEAD
-=======
   /// Returns the callee operand from the given \p MI.
   virtual const MachineOperand &getCalleeOperand(const MachineInstr &MI) const {
     return MI.getOperand(0);
   }
 
->>>>>>> 2ab1d525
 private:
   mutable std::unique_ptr<MIRFormatter> Formatter;
   unsigned CallFrameSetupOpcode, CallFrameDestroyOpcode;
