//===-- Passes.h - Target independent code generation passes ----*- C++ -*-===//
//
// Part of the LLVM Project, under the Apache License v2.0 with LLVM Exceptions.
// See https://llvm.org/LICENSE.txt for license information.
// SPDX-License-Identifier: Apache-2.0 WITH LLVM-exception
//
//===----------------------------------------------------------------------===//
//
// This file defines interfaces to access the target independent code generation
// passes provided by the LLVM backend.
//
//===----------------------------------------------------------------------===//

#ifndef LLVM_CODEGEN_PASSES_H
#define LLVM_CODEGEN_PASSES_H

#include <functional>
#include <string>

namespace llvm {

class FunctionPass;
class MachineFunction;
class MachineFunctionPass;
class ModulePass;
class Pass;
class TargetMachine;
class TargetRegisterClass;
class raw_ostream;

} // End llvm namespace

/// List of target independent CodeGen pass IDs.
namespace llvm {
  FunctionPass *createAtomicExpandPass();

  /// createUnreachableBlockEliminationPass - The LLVM code generator does not
  /// work well with unreachable basic blocks (what live ranges make sense for a
  /// block that cannot be reached?).  As such, a code generator should either
  /// not instruction select unreachable blocks, or run this pass as its
  /// last LLVM modifying pass to clean up blocks that are not reachable from
  /// the entry block.
  FunctionPass *createUnreachableBlockEliminationPass();

  /// MachineFunctionPrinter pass - This pass prints out the machine function to
  /// the given stream as a debugging tool.
  MachineFunctionPass *
  createMachineFunctionPrinterPass(raw_ostream &OS,
                                   const std::string &Banner ="");

  /// MIRPrinting pass - this pass prints out the LLVM IR into the given stream
  /// using the MIR serialization format.
  MachineFunctionPass *createPrintMIRPass(raw_ostream &OS);

  /// This pass resets a MachineFunction when it has the FailedISel property
  /// as if it was just created.
  /// If EmitFallbackDiag is true, the pass will emit a
  /// DiagnosticInfoISelFallback for every MachineFunction it resets.
  /// If AbortOnFailedISel is true, abort compilation instead of resetting.
  MachineFunctionPass *createResetMachineFunctionPass(bool EmitFallbackDiag,
                                                      bool AbortOnFailedISel);

  /// createCodeGenPreparePass - Transform the code to expose more pattern
  /// matching during instruction selection.
  FunctionPass *createCodeGenPreparePass();

  /// createScalarizeMaskedMemIntrinPass - Replace masked load, store, gather
  /// and scatter intrinsics with scalar code when target doesn't support them.
  FunctionPass *createScalarizeMaskedMemIntrinPass();

  /// AtomicExpandID -- Lowers atomic operations in terms of either cmpxchg
  /// load-linked/store-conditional loops.
  extern char &AtomicExpandID;

  /// MachineLoopInfo - This pass is a loop analysis pass.
  extern char &MachineLoopInfoID;

  /// MachineDominators - This pass is a machine dominators analysis pass.
  extern char &MachineDominatorsID;

/// MachineDominanaceFrontier - This pass is a machine dominators analysis pass.
  extern char &MachineDominanceFrontierID;

  /// MachineRegionInfo - This pass computes SESE regions for machine functions.
  extern char &MachineRegionInfoPassID;

  /// EdgeBundles analysis - Bundle machine CFG edges.
  extern char &EdgeBundlesID;

  /// LiveVariables pass - This pass computes the set of blocks in which each
  /// variable is life and sets machine operand kill flags.
  extern char &LiveVariablesID;

  /// PHIElimination - This pass eliminates machine instruction PHI nodes
  /// by inserting copy instructions.  This destroys SSA information, but is the
  /// desired input for some register allocators.  This pass is "required" by
  /// these register allocator like this: AU.addRequiredID(PHIEliminationID);
  extern char &PHIEliminationID;

  /// LiveIntervals - This analysis keeps track of the live ranges of virtual
  /// and physical registers.
  extern char &LiveIntervalsID;

  /// LiveStacks pass. An analysis keeping track of the liveness of stack slots.
  extern char &LiveStacksID;

  /// TwoAddressInstruction - This pass reduces two-address instructions to
  /// use two operands. This destroys SSA information but it is desired by
  /// register allocators.
  extern char &TwoAddressInstructionPassID;

  /// ProcessImpicitDefs pass - This pass removes IMPLICIT_DEFs.
  extern char &ProcessImplicitDefsID;

  /// RegisterCoalescer - This pass merges live ranges to eliminate copies.
  extern char &RegisterCoalescerID;

  /// MachineScheduler - This pass schedules machine instructions.
  extern char &MachineSchedulerID;

  /// PostMachineScheduler - This pass schedules machine instructions postRA.
  extern char &PostMachineSchedulerID;

  /// SpillPlacement analysis. Suggest optimal placement of spill code between
  /// basic blocks.
  extern char &SpillPlacementID;

  /// ShrinkWrap pass. Look for the best place to insert save and restore
  // instruction and update the MachineFunctionInfo with that information.
  extern char &ShrinkWrapID;

  /// LiveRangeShrink pass. Move instruction close to its definition to shrink
  /// the definition's live range.
  extern char &LiveRangeShrinkID;

  /// Greedy register allocator.
  extern char &RAGreedyID;

  /// Basic register allocator.
  extern char &RABasicID;

  /// VirtRegRewriter pass. Rewrite virtual registers to physical registers as
  /// assigned in VirtRegMap.
  extern char &VirtRegRewriterID;

  /// UnreachableMachineBlockElimination - This pass removes unreachable
  /// machine basic blocks.
  extern char &UnreachableMachineBlockElimID;

  /// DeadMachineInstructionElim - This pass removes dead machine instructions.
  extern char &DeadMachineInstructionElimID;

  /// This pass adds dead/undef flags after analyzing subregister lanes.
  extern char &DetectDeadLanesID;

  /// This pass perform post-ra machine sink for COPY instructions.
  extern char &PostRAMachineSinkingID;

  /// FastRegisterAllocation Pass - This pass register allocates as fast as
  /// possible. It is best suited for debug code where live ranges are short.
  ///
  FunctionPass *createFastRegisterAllocator();

  /// BasicRegisterAllocation Pass - This pass implements a degenerate global
  /// register allocator using the basic regalloc framework.
  ///
  FunctionPass *createBasicRegisterAllocator();

  /// Greedy register allocation pass - This pass implements a global register
  /// allocator for optimized builds.
  ///
  FunctionPass *createGreedyRegisterAllocator();

  /// PBQPRegisterAllocation Pass - This pass implements the Partitioned Boolean
  /// Quadratic Prograaming (PBQP) based register allocator.
  ///
  FunctionPass *createDefaultPBQPRegisterAllocator();

  /// PrologEpilogCodeInserter - This pass inserts prolog and epilog code,
  /// and eliminates abstract frame references.
  extern char &PrologEpilogCodeInserterID;
  MachineFunctionPass *createPrologEpilogInserterPass();

  /// ExpandPostRAPseudos - This pass expands pseudo instructions after
  /// register allocation.
  extern char &ExpandPostRAPseudosID;

  /// createPostRAHazardRecognizer - This pass runs the post-ra hazard
  /// recognizer.
  extern char &PostRAHazardRecognizerID;

  /// createPostRAScheduler - This pass performs post register allocation
  /// scheduling.
  extern char &PostRASchedulerID;

  /// BranchFolding - This pass performs machine code CFG based
  /// optimizations to delete branches to branches, eliminate branches to
  /// successor blocks (creating fall throughs), and eliminating branches over
  /// branches.
  extern char &BranchFolderPassID;

  /// BranchRelaxation - This pass replaces branches that need to jump further
  /// than is supported by a branch instruction.
  extern char &BranchRelaxationPassID;

  /// MachineFunctionPrinterPass - This pass prints out MachineInstr's.
  extern char &MachineFunctionPrinterPassID;

  /// MIRPrintingPass - this pass prints out the LLVM IR using the MIR
  /// serialization format.
  extern char &MIRPrintingPassID;

  /// TailDuplicate - Duplicate blocks with unconditional branches
  /// into tails of their predecessors.
  extern char &TailDuplicateID;

  /// Duplicate blocks with unconditional branches into tails of their
  /// predecessors. Variant that works before register allocation.
  extern char &EarlyTailDuplicateID;

  /// MachineTraceMetrics - This pass computes critical path and CPU resource
  /// usage in an ensemble of traces.
  extern char &MachineTraceMetricsID;

  /// EarlyIfConverter - This pass performs if-conversion on SSA form by
  /// inserting cmov instructions.
  extern char &EarlyIfConverterID;

  /// EarlyIfPredicator - This pass performs if-conversion on SSA form by
  /// predicating if/else block and insert select at the join point.
  extern char &EarlyIfPredicatorID;

  /// This pass performs instruction combining using trace metrics to estimate
  /// critical-path and resource depth.
  extern char &MachineCombinerID;

  /// StackSlotColoring - This pass performs stack coloring and merging.
  /// It merges disjoint allocas to reduce the stack size.
  extern char &StackColoringID;

  /// IfConverter - This pass performs machine code if conversion.
  extern char &IfConverterID;

  FunctionPass *createIfConverter(
      std::function<bool(const MachineFunction &)> Ftor);

  /// MachineBlockPlacement - This pass places basic blocks based on branch
  /// probabilities.
  extern char &MachineBlockPlacementID;

  /// MachineBlockPlacementStats - This pass collects statistics about the
  /// basic block placement using branch probabilities and block frequency
  /// information.
  extern char &MachineBlockPlacementStatsID;

  /// GCLowering Pass - Used by gc.root to perform its default lowering
  /// operations.
  FunctionPass *createGCLoweringPass();

  /// ShadowStackGCLowering - Implements the custom lowering mechanism
  /// used by the shadow stack GC.  Only runs on functions which opt in to
  /// the shadow stack collector.
  FunctionPass *createShadowStackGCLoweringPass();

  /// GCMachineCodeAnalysis - Target-independent pass to mark safe points
  /// in machine code. Must be added very late during code generation, just
  /// prior to output, and importantly after all CFG transformations (such as
  /// branch folding).
  extern char &GCMachineCodeAnalysisID;

  /// Creates a pass to print GC metadata.
  ///
  FunctionPass *createGCInfoPrinter(raw_ostream &OS);

  /// MachineCSE - This pass performs global CSE on machine instructions.
  extern char &MachineCSEID;

  /// MIRCanonicalizer - This pass canonicalizes MIR by renaming vregs
  /// according to the semantics of the instruction as well as hoists
  /// code.
  extern char &MIRCanonicalizerID;

  /// ImplicitNullChecks - This pass folds null pointer checks into nearby
  /// memory operations.
  extern char &ImplicitNullChecksID;

  /// This pass performs loop invariant code motion on machine instructions.
  extern char &MachineLICMID;

  /// This pass performs loop invariant code motion on machine instructions.
  /// This variant works before register allocation. \see MachineLICMID.
  extern char &EarlyMachineLICMID;

  /// MachineSinking - This pass performs sinking on machine instructions.
  extern char &MachineSinkingID;

  /// MachineCopyPropagation - This pass performs copy propagation on
  /// machine instructions.
  extern char &MachineCopyPropagationID;

  /// PeepholeOptimizer - This pass performs peephole optimizations -
  /// like extension and comparison eliminations.
  extern char &PeepholeOptimizerID;

  /// OptimizePHIs - This pass optimizes machine instruction PHIs
  /// to take advantage of opportunities created during DAG legalization.
  extern char &OptimizePHIsID;

  /// StackSlotColoring - This pass performs stack slot coloring.
  extern char &StackSlotColoringID;

  /// This pass lays out funclets contiguously.
  extern char &FuncletLayoutID;

  /// This pass inserts the XRay instrumentation sleds if they are supported by
  /// the target platform.
  extern char &XRayInstrumentationID;

  /// This pass inserts FEntry calls
  extern char &FEntryInserterID;

  /// This pass implements the "patchable-function" attribute.
  extern char &PatchableFunctionID;

  /// createStackProtectorPass - This pass adds stack protectors to functions.
  ///
  FunctionPass *createStackProtectorPass();

  /// createMachineVerifierPass - This pass verifies cenerated machine code
  /// instructions for correctness.
  ///
  FunctionPass *createMachineVerifierPass(const std::string& Banner);

  /// createDwarfEHPass - This pass mulches exception handling code into a form
  /// adapted to code generation.  Required if using dwarf exception handling.
  FunctionPass *createDwarfEHPass();

  /// createWinEHPass - Prepares personality functions used by MSVC on Windows,
  /// in addition to the Itanium LSDA based personalities.
  FunctionPass *createWinEHPass(bool DemoteCatchSwitchPHIOnly = false);

  /// createSjLjEHPreparePass - This pass adapts exception handling code to use
  /// the GCC-style builtin setjmp/longjmp (sjlj) to handling EH control flow.
  ///
<<<<<<< HEAD
  FunctionPass *createSjLjEHPreparePass(bool Use64BitsData = false);
=======
  FunctionPass *createSjLjEHPreparePass(const TargetMachine *TM);
>>>>>>> 53c2e10f

  /// createWasmEHPass - This pass adapts exception handling code to use
  /// WebAssembly's exception handling scheme.
  FunctionPass *createWasmEHPass();

  /// LocalStackSlotAllocation - This pass assigns local frame indices to stack
  /// slots relative to one another and allocates base registers to access them
  /// when it is estimated by the target to be out of range of normal frame
  /// pointer or stack pointer index addressing.
  extern char &LocalStackSlotAllocationID;

  /// This pass expands pseudo-instructions, reserves registers and adjusts
  /// machine frame information.
  extern char &FinalizeISelID;

  /// UnpackMachineBundles - This pass unpack machine instruction bundles.
  extern char &UnpackMachineBundlesID;

  FunctionPass *
  createUnpackMachineBundles(std::function<bool(const MachineFunction &)> Ftor);

  /// FinalizeMachineBundles - This pass finalize machine instruction
  /// bundles (created earlier, e.g. during pre-RA scheduling).
  extern char &FinalizeMachineBundlesID;

  /// StackMapLiveness - This pass analyses the register live-out set of
  /// stackmap/patchpoint intrinsics and attaches the calculated information to
  /// the intrinsic for later emission to the StackMap.
  extern char &StackMapLivenessID;

  /// LiveDebugValues pass
  extern char &LiveDebugValuesID;

  /// createJumpInstrTables - This pass creates jump-instruction tables.
  ModulePass *createJumpInstrTablesPass();

  /// createForwardControlFlowIntegrityPass - This pass adds control-flow
  /// integrity.
  ModulePass *createForwardControlFlowIntegrityPass();

  /// InterleavedAccess Pass - This pass identifies and matches interleaved
  /// memory accesses to target specific intrinsics.
  ///
  FunctionPass *createInterleavedAccessPass();

  /// InterleavedLoadCombines Pass - This pass identifies interleaved loads and
  /// combines them into wide loads detectable by InterleavedAccessPass
  ///
  FunctionPass *createInterleavedLoadCombinePass();

  /// LowerEmuTLS - This pass generates __emutls_[vt].xyz variables for all
  /// TLS variables for the emulated TLS model.
  ///
  ModulePass *createLowerEmuTLSPass();

  /// This pass lowers the \@llvm.load.relative and \@llvm.objc.* intrinsics to
  /// instructions.  This is unsafe to do earlier because a pass may combine the
  /// constant initializer into the load, which may result in an overflowing
  /// evaluation.
  ModulePass *createPreISelIntrinsicLoweringPass();

  /// GlobalMerge - This pass merges internal (by default) globals into structs
  /// to enable reuse of a base pointer by indexed addressing modes.
  /// It can also be configured to focus on size optimizations only.
  ///
  Pass *createGlobalMergePass(const TargetMachine *TM, unsigned MaximalOffset,
                              bool OnlyOptimizeForSize = false,
                              bool MergeExternalByDefault = false);

  /// This pass splits the stack into a safe stack and an unsafe stack to
  /// protect against stack-based overflow vulnerabilities.
  FunctionPass *createSafeStackPass();

  /// This pass detects subregister lanes in a virtual register that are used
  /// independently of other lanes and splits them into separate virtual
  /// registers.
  extern char &RenameIndependentSubregsID;

  /// This pass is executed POST-RA to collect which physical registers are
  /// preserved by given machine function.
  FunctionPass *createRegUsageInfoCollector();

  /// Return a MachineFunction pass that identifies call sites
  /// and propagates register usage information of callee to caller
  /// if available with PysicalRegisterUsageInfo pass.
  FunctionPass *createRegUsageInfoPropPass();

  /// This pass performs software pipelining on machine instructions.
  extern char &MachinePipelinerID;

  /// This pass frees the memory occupied by the MachineFunction.
  FunctionPass *createFreeMachineFunctionPass();

  /// This pass performs outlining on machine instructions directly before
  /// printing assembly.
  ModulePass *createMachineOutlinerPass(bool RunOnAllFunctions = true);

  /// This pass expands the experimental reduction intrinsics into sequences of
  /// shuffles.
  FunctionPass *createExpandReductionsPass();

  // This pass expands memcmp() to load/stores.
  FunctionPass *createExpandMemCmpPass();

  /// Creates Break False Dependencies pass. \see BreakFalseDeps.cpp
  FunctionPass *createBreakFalseDeps();

  // This pass expands indirectbr instructions.
  FunctionPass *createIndirectBrExpandPass();

  /// Creates CFI Instruction Inserter pass. \see CFIInstrInserter.cpp
  FunctionPass *createCFIInstrInserter();

  /// Creates CFGuard longjmp target identification pass.
  /// \see CFGuardLongjmp.cpp
  FunctionPass *createCFGuardLongjmpPass();

  /// Create Hardware Loop pass. \see HardwareLoops.cpp
  FunctionPass *createHardwareLoopsPass();

  /// Create IR Type Promotion pass. \see TypePromotion.cpp
  FunctionPass *createTypePromotionPass();

} // End llvm namespace

#endif<|MERGE_RESOLUTION|>--- conflicted
+++ resolved
@@ -342,11 +342,7 @@
   /// createSjLjEHPreparePass - This pass adapts exception handling code to use
   /// the GCC-style builtin setjmp/longjmp (sjlj) to handling EH control flow.
   ///
-<<<<<<< HEAD
-  FunctionPass *createSjLjEHPreparePass(bool Use64BitsData = false);
-=======
   FunctionPass *createSjLjEHPreparePass(const TargetMachine *TM);
->>>>>>> 53c2e10f
 
   /// createWasmEHPass - This pass adapts exception handling code to use
   /// WebAssembly's exception handling scheme.
