--- conflicted
+++ resolved
@@ -485,15 +485,6 @@
   /// - \c Add has a constant operand.
   bool canFoldAddIntoGEP(const User *GEP, const Value *Add);
 
-<<<<<<< HEAD
-  /// Test whether the register associated with this value has exactly one use,
-  /// in which case that single use is killing. Note that multiple IR values
-  /// may map onto the same register, in which case this is not the same as
-  /// checking that an IR value has one use.
-  bool hasTrivialKill(const Value *V);
-
-=======
->>>>>>> 2ab1d525
   /// Create a machine mem operand from the given instruction.
   MachineMemOperand *createMachineMemOperandFor(const Instruction *I) const;
 
