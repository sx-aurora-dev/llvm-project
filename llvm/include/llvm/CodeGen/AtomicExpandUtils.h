//===- AtomicExpandUtils.h - Utilities for expanding atomic instructions --===//
//
// Part of the LLVM Project, under the Apache License v2.0 with LLVM Exceptions.
// See https://llvm.org/LICENSE.txt for license information.
// SPDX-License-Identifier: Apache-2.0 WITH LLVM-exception
//
//===----------------------------------------------------------------------===//

#ifndef LLVM_CODEGEN_ATOMICEXPANDUTILS_H
#define LLVM_CODEGEN_ATOMICEXPANDUTILS_H

#include "llvm/ADT/STLExtras.h"
#include "llvm/IR/IRBuilder.h"
#include "llvm/Support/AtomicOrdering.h"

namespace llvm {

class AtomicRMWInst;
class Value;

/// Parameters (see the expansion example below):
/// (the builder, %addr, %loaded, %new_val, ordering,
///  /* OUT */ %success, /* OUT */ %new_loaded)
using CreateCmpXchgInstFun =
    function_ref<void(IRBuilder<> &, Value *, Value *, Value *, Align,
<<<<<<< HEAD
                      AtomicOrdering, Value *&, Value *&)>;
=======
                      AtomicOrdering, SyncScope::ID, Value *&, Value *&)>;
>>>>>>> 2ab1d525

/// Expand an atomic RMW instruction into a loop utilizing
/// cmpxchg. You'll want to make sure your target machine likes cmpxchg
/// instructions in the first place and that there isn't another, better,
/// transformation available (for example AArch32/AArch64 have linked loads).
///
/// This is useful in passes which can't rewrite the more exotic RMW
/// instructions directly into a platform specific intrinsics (because, say,
/// those intrinsics don't exist). If such a pass is able to expand cmpxchg
/// instructions directly however, then, with this function, it could avoid two
/// extra module passes (avoiding passes by `-atomic-expand` and itself). A
/// specific example would be PNaCl's `RewriteAtomics` pass.
///
/// Given: atomicrmw some_op iN* %addr, iN %incr ordering
///
/// The standard expansion we produce is:
///     [...]
///     %init_loaded = load atomic iN* %addr
///     br label %loop
/// loop:
///     %loaded = phi iN [ %init_loaded, %entry ], [ %new_loaded, %loop ]
///     %new = some_op iN %loaded, %incr
/// ; This is what -atomic-expand will produce using this function on i686
/// targets:
///     %pair = cmpxchg iN* %addr, iN %loaded, iN %new_val
///     %new_loaded = extractvalue { iN, i1 } %pair, 0
///     %success = extractvalue { iN, i1 } %pair, 1
/// ; End callback produced IR
///     br i1 %success, label %atomicrmw.end, label %loop
/// atomicrmw.end:
///     [...]
///
/// Returns true if the containing function was modified.
bool expandAtomicRMWToCmpXchg(AtomicRMWInst *AI, CreateCmpXchgInstFun CreateCmpXchg);

} // end namespace llvm

#endif // LLVM_CODEGEN_ATOMICEXPANDUTILS_H<|MERGE_RESOLUTION|>--- conflicted
+++ resolved
@@ -23,11 +23,7 @@
 ///  /* OUT */ %success, /* OUT */ %new_loaded)
 using CreateCmpXchgInstFun =
     function_ref<void(IRBuilder<> &, Value *, Value *, Value *, Align,
-<<<<<<< HEAD
-                      AtomicOrdering, Value *&, Value *&)>;
-=======
                       AtomicOrdering, SyncScope::ID, Value *&, Value *&)>;
->>>>>>> 2ab1d525
 
 /// Expand an atomic RMW instruction into a loop utilizing
 /// cmpxchg. You'll want to make sure your target machine likes cmpxchg
