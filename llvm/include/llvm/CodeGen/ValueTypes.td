//===- ValueTypes.td - ValueType definitions ---------------*- tablegen -*-===//
//
// Part of the LLVM Project, under the Apache License v2.0 with LLVM Exceptions.
// See https://llvm.org/LICENSE.txt for license information.
// SPDX-License-Identifier: Apache-2.0 WITH LLVM-exception
//
//===----------------------------------------------------------------------===//
//
// Value types - These values correspond to the register types defined in the
// MachineValueTypes.h file.  If you update anything here, you must update it
// there as well!
//
//===----------------------------------------------------------------------===//

class ValueType<int size, int value> {
  string Namespace = "MVT";
  int Size = size;
  int Value = value;
}

def OtherVT : ValueType<0,   1>;  // "Other" value
def i1      : ValueType<1,   2>;  // One bit boolean value
def i2      : ValueType<2,   3>;  // 2-bit integer value
def i4      : ValueType<4,   4>;  // 4-bit integer value
def i8      : ValueType<8,   5>;  // 8-bit integer value
def i16     : ValueType<16,  6>;  // 16-bit integer value
def i32     : ValueType<32,  7>;  // 32-bit integer value
def i64     : ValueType<64,  8>;  // 64-bit integer value
def i128    : ValueType<128, 9>;  // 128-bit integer value

def bf16    : ValueType<16,  10>;  // 16-bit brain floating point value
def f16     : ValueType<16,  11>;  // 16-bit floating point value
def f32     : ValueType<32,  12>;  // 32-bit floating point value
def f64     : ValueType<64,  13>;  // 64-bit floating point value
def f80     : ValueType<80,  14>;  // 80-bit floating point value
def f128    : ValueType<128, 15>;  // 128-bit floating point value
def ppcf128 : ValueType<128, 16>;  // PPC 128-bit floating point value

def v1i1    : ValueType<1,    17>;  //    1 x i1 vector value
def v2i1    : ValueType<2,    18>;  //    2 x i1 vector value
def v4i1    : ValueType<4,    19>;  //    4 x i1 vector value
def v8i1    : ValueType<8,    20>;  //    8 x i1 vector value
def v16i1   : ValueType<16,   21>;  //   16 x i1 vector value
def v32i1   : ValueType<32,   22>;  //   32 x i1 vector value
def v64i1   : ValueType<64,   23>;  //   64 x i1 vector value
def v128i1  : ValueType<128,  24>;  //  128 x i1 vector value
def v256i1  : ValueType<256,  25>;  //  256 x i1 vector value
def v512i1  : ValueType<512,  26>;  //  512 x i1 vector value
def v1024i1 : ValueType<1024, 27>;  // 1024 x i1 vector value

def v128i2  : ValueType<256,  28>;   //  128 x i2 vector value
<<<<<<< HEAD

def v64i4   : ValueType<256,  29>;   //   64 x i4 vector value

def v1i8    : ValueType<8,    30>;  //    1 x i8 vector value
def v2i8    : ValueType<16,   31>;  //    2 x i8 vector value
def v4i8    : ValueType<32,   32>;  //    4 x i8 vector value
def v8i8    : ValueType<64,   33>;  //    8 x i8 vector value
def v16i8   : ValueType<128,  34>;  //   16 x i8 vector value
def v32i8   : ValueType<256,  35>;  //   32 x i8 vector value
def v64i8   : ValueType<512,  36>;  //   64 x i8 vector value
def v128i8  : ValueType<1024, 37>;  //  128 x i8 vector value
def v256i8  : ValueType<2048, 38>;  //  256 x i8 vector value
def v512i8  : ValueType<4096, 39>;  //  512 x i8 vector value
def v1024i8 : ValueType<8192, 40>;  // 1024 x i8 vector value

def v1i16   : ValueType<16,   41>;  //   1 x i16 vector value
def v2i16   : ValueType<32,   42>;  //   2 x i16 vector value
def v3i16   : ValueType<48,   43>;  //   3 x i16 vector value
def v4i16   : ValueType<64,   44>;  //   4 x i16 vector value
def v8i16   : ValueType<128,  45>;  //   8 x i16 vector value
def v16i16  : ValueType<256,  46>;  //  16 x i16 vector value
def v32i16  : ValueType<512,  47>;  //  32 x i16 vector value
def v64i16  : ValueType<1024, 48>;  //  64 x i16 vector value
def v128i16 : ValueType<2048, 49>;  // 128 x i16 vector value
def v256i16 : ValueType<4096, 50>;  // 256 x i16 vector value
def v512i16 : ValueType<8192, 51>;  // 512 x i16 vector value

def v1i32    : ValueType<32,    52>;  //    1 x i32 vector value
def v2i32    : ValueType<64,    53>;  //    2 x i32 vector value
def v3i32    : ValueType<96,    54>;  //    3 x i32 vector value
def v4i32    : ValueType<128,   55>;  //    4 x i32 vector value
def v5i32    : ValueType<160,   56>;  //    5 x i32 vector value
def v6i32    : ValueType<192,   57>;  //    6 x f32 vector value
def v7i32    : ValueType<224,   58>;  //    7 x f32 vector value
def v8i32    : ValueType<256,   59>;  //    8 x i32 vector value
def v16i32   : ValueType<512,   60>;  //   16 x i32 vector value
def v32i32   : ValueType<1024,  61>;  //   32 x i32 vector value
def v64i32   : ValueType<2048,  62>;  //   64 x i32 vector value
def v128i32  : ValueType<4096,  63>;  //  128 x i32 vector value
def v256i32  : ValueType<8192,  64>;  //  256 x i32 vector value
def v512i32  : ValueType<16384, 65>;  //  512 x i32 vector value
def v1024i32 : ValueType<32768, 66>;  // 1024 x i32 vector value
def v2048i32 : ValueType<65536, 67>;  // 2048 x i32 vector value

def v1i64   : ValueType<64,    68>;  //   1 x i64 vector value
def v2i64   : ValueType<128,   69>;  //   2 x i64 vector value
def v3i64   : ValueType<192,   70>;  //   3 x i64 vector value
def v4i64   : ValueType<256,   71>;  //   4 x i64 vector value
def v8i64   : ValueType<512,   72>;  //   8 x i64 vector value
def v16i64  : ValueType<1024,  73>;  //  16 x i64 vector value
def v32i64  : ValueType<2048,  74>;  //  32 x i64 vector value
def v64i64  : ValueType<4096,  75>;  //  64 x i64 vector value
def v128i64 : ValueType<8192,  76>;  // 128 x i64 vector value
def v256i64 : ValueType<16384, 77>;  // 256 x i64 vector value
def v512i64 : ValueType<32768, 78>;  // 512 x i64 vector value

def v1i128 : ValueType<128, 79>;  //  1 x i128 vector value

def v1f16    : ValueType<16,     80>;  //    1 x f16 vector value
def v2f16    : ValueType<32,     81>;  //    2 x f16 vector value
def v3f16    : ValueType<48,     82>;  //    3 x f16 vector value
def v4f16    : ValueType<64,     83>;  //    4 x f16 vector value
def v8f16    : ValueType<128,    84>;  //    8 x f16 vector value
def v16f16   : ValueType<256,    85>;  //   16 x f16 vector value
def v32f16   : ValueType<512,    86>;  //   32 x f16 vector value
def v64f16   : ValueType<1024,   87>;  //   64 x f16 vector value
def v128f16  : ValueType<2048,   88>;  //  128 x f16 vector value
def v256f16  : ValueType<4096,   89>;  //  256 x f16 vector value
def v512f16  : ValueType<8192,   90>;  //  512 x f16 vector value

def v2bf16   : ValueType<32,     91>;  //    2 x bf16 vector value
def v3bf16   : ValueType<48,     92>;  //    3 x bf16 vector value
def v4bf16   : ValueType<64,     93>;  //    4 x bf16 vector value
def v8bf16   : ValueType<128,    94>;  //    8 x bf16 vector value
def v16bf16  : ValueType<256,    95>;  //   16 x bf16 vector value
def v32bf16  : ValueType<512,    96>;  //   32 x bf16 vector value
def v64bf16  : ValueType<1024,   97>;  //   64 x bf16 vector value
def v128bf16 : ValueType<2048,   98>;  //  128 x bf16 vector value

def v1f32    : ValueType<32,     99>;  //    1 x f32 vector value
def v2f32    : ValueType<64,    100>;  //    2 x f32 vector value
def v3f32    : ValueType<96,    101>;  //    3 x f32 vector value
def v4f32    : ValueType<128,   102>;  //    4 x f32 vector value
def v5f32    : ValueType<160,   103>;  //    5 x f32 vector value
def v6f32    : ValueType<192,   104>;  //    6 x f32 vector value
def v7f32    : ValueType<224,   105>;  //    7 x f32 vector value
def v8f32    : ValueType<256,   106>;  //    8 x f32 vector value
def v16f32   : ValueType<512,   107>;  //   16 x f32 vector value
def v32f32   : ValueType<1024,  108>;  //   32 x f32 vector value
def v64f32   : ValueType<2048,  109>;  //   64 x f32 vector value
def v128f32  : ValueType<4096,  110>;  //  128 x f32 vector value
def v256f32  : ValueType<8192,  111>;  //  256 x f32 vector value
def v512f32  : ValueType<16384, 112>;  //  512 x f32 vector value
def v1024f32 : ValueType<32768, 113>;  // 1024 x f32 vector value
def v2048f32 : ValueType<65536, 114>;  // 2048 x f32 vector value

def v1f64    : ValueType<64,    115>;  //    1 x f64 vector value
def v2f64    : ValueType<128,   116>;  //    2 x f64 vector value
def v3f64    : ValueType<192,   117>;  //    3 x f64 vector value
def v4f64    : ValueType<256,   118>;  //    4 x f64 vector value
def v8f64    : ValueType<512,   119>;  //    8 x f64 vector value
def v16f64   : ValueType<1024,  120>;  //   16 x f64 vector value
def v32f64   : ValueType<2048,  121>;  //   32 x f64 vector value
def v64f64   : ValueType<4096,  122>;  //   64 x f64 vector value
def v128f64  : ValueType<8192,  123>;  //  128 x f64 vector value
def v256f64  : ValueType<16384, 124>;  //  256 x f64 vector value
def v512f64  : ValueType<32768, 125>;  //  512 x f64 vector value
=======
def v256i2  : ValueType<512,  29>;   //  256 x i2 vector value

def v64i4   : ValueType<256,  30>;   //   64 x i4 vector value
def v128i4  : ValueType<512,  31>;   //  128 x i4 vector value

def v1i8    : ValueType<8,    32>;  //    1 x i8 vector value
def v2i8    : ValueType<16,   33>;  //    2 x i8 vector value
def v4i8    : ValueType<32,   34>;  //    4 x i8 vector value
def v8i8    : ValueType<64,   35>;  //    8 x i8 vector value
def v16i8   : ValueType<128,  36>;  //   16 x i8 vector value
def v32i8   : ValueType<256,  37>;  //   32 x i8 vector value
def v64i8   : ValueType<512,  38>;  //   64 x i8 vector value
def v128i8  : ValueType<1024, 39>;  //  128 x i8 vector value
def v256i8  : ValueType<2048, 40>;  //  256 x i8 vector value
def v512i8  : ValueType<4096, 41>;  //  512 x i8 vector value
def v1024i8 : ValueType<8192, 42>;  // 1024 x i8 vector value

def v1i16   : ValueType<16,   43>;  //   1 x i16 vector value
def v2i16   : ValueType<32,   44>;  //   2 x i16 vector value
def v3i16   : ValueType<48,   45>;  //   3 x i16 vector value
def v4i16   : ValueType<64,   46>;  //   4 x i16 vector value
def v8i16   : ValueType<128,  47>;  //   8 x i16 vector value
def v16i16  : ValueType<256,  48>;  //  16 x i16 vector value
def v32i16  : ValueType<512,  49>;  //  32 x i16 vector value
def v64i16  : ValueType<1024, 50>;  //  64 x i16 vector value
def v128i16 : ValueType<2048, 51>;  // 128 x i16 vector value
def v256i16 : ValueType<4096, 52>;  // 256 x i16 vector value
def v512i16 : ValueType<8192, 53>;  // 512 x i16 vector value

def v1i32    : ValueType<32,    54>;  //    1 x i32 vector value
def v2i32    : ValueType<64,    55>;  //    2 x i32 vector value
def v3i32    : ValueType<96,    56>;  //    3 x i32 vector value
def v4i32    : ValueType<128,   57>;  //    4 x i32 vector value
def v5i32    : ValueType<160,   58>;  //    5 x i32 vector value
def v6i32    : ValueType<192,   59>;  //    6 x f32 vector value
def v7i32    : ValueType<224,   60>;  //    7 x f32 vector value
def v8i32    : ValueType<256,   61>;  //    8 x i32 vector value
def v16i32   : ValueType<512,   62>;  //   16 x i32 vector value
def v32i32   : ValueType<1024,  63>;  //   32 x i32 vector value
def v64i32   : ValueType<2048,  64>;  //   64 x i32 vector value
def v128i32  : ValueType<4096,  65>;  //  128 x i32 vector value
def v256i32  : ValueType<8192,  66>;  //  256 x i32 vector value
def v512i32  : ValueType<16384, 67>;  //  512 x i32 vector value
def v1024i32 : ValueType<32768, 68>;  // 1024 x i32 vector value
def v2048i32 : ValueType<65536, 69>;  // 2048 x i32 vector value

def v1i64   : ValueType<64,    70>;  //   1 x i64 vector value
def v2i64   : ValueType<128,   71>;  //   2 x i64 vector value
def v3i64   : ValueType<192,   72>;  //   3 x i64 vector value
def v4i64   : ValueType<256,   73>;  //   4 x i64 vector value
def v8i64   : ValueType<512,   74>;  //   8 x i64 vector value
def v16i64  : ValueType<1024,  75>;  //  16 x i64 vector value
def v32i64  : ValueType<2048,  76>;  //  32 x i64 vector value
def v64i64  : ValueType<4096,  77>;  //  64 x i64 vector value
def v128i64 : ValueType<8192,  78>;  // 128 x i64 vector value
def v256i64 : ValueType<16384, 79>;  // 256 x i64 vector value

def v1i128 : ValueType<128, 80>;  //  1 x i128 vector value

def v1f16    : ValueType<16,     81>;  //    1 x f16 vector value
def v2f16    : ValueType<32,     82>;  //    2 x f16 vector value
def v3f16    : ValueType<48,     83>;  //    3 x f16 vector value
def v4f16    : ValueType<64,     84>;  //    4 x f16 vector value
def v8f16    : ValueType<128,    85>;  //    8 x f16 vector value
def v16f16   : ValueType<256,    86>;  //   16 x f16 vector value
def v32f16   : ValueType<512,    87>;  //   32 x f16 vector value
def v64f16   : ValueType<1024,   88>;  //   64 x f16 vector value
def v128f16  : ValueType<2048,   89>;  //  128 x f16 vector value
def v256f16  : ValueType<4096,   90>;  //  256 x f16 vector value
def v512f16  : ValueType<8192,   91>;  //  512 x f16 vector value

def v2bf16   : ValueType<32,     92>;  //    2 x bf16 vector value
def v3bf16   : ValueType<48,     93>;  //    3 x bf16 vector value
def v4bf16   : ValueType<64,     94>;  //    4 x bf16 vector value
def v8bf16   : ValueType<128,    95>;  //    8 x bf16 vector value
def v16bf16  : ValueType<256,    96>;  //   16 x bf16 vector value
def v32bf16  : ValueType<512,    97>;  //   32 x bf16 vector value
def v64bf16  : ValueType<1024,   98>;  //   64 x bf16 vector value
def v128bf16 : ValueType<2048,   99>;  //  128 x bf16 vector value

def v1f32    : ValueType<32,    100>;  //    1 x f32 vector value
def v2f32    : ValueType<64,    101>;  //    2 x f32 vector value
def v3f32    : ValueType<96,    102>;  //    3 x f32 vector value
def v4f32    : ValueType<128,   103>;  //    4 x f32 vector value
def v5f32    : ValueType<160,   104>;  //    5 x f32 vector value
def v6f32    : ValueType<192,   105>;  //    6 x f32 vector value
def v7f32    : ValueType<224,   106>;  //    7 x f32 vector value
def v8f32    : ValueType<256,   107>;  //    8 x f32 vector value
def v16f32   : ValueType<512,   108>;  //   16 x f32 vector value
def v32f32   : ValueType<1024,  109>;  //   32 x f32 vector value
def v64f32   : ValueType<2048,  110>;  //   64 x f32 vector value
def v128f32  : ValueType<4096,  111>;  //  128 x f32 vector value
def v256f32  : ValueType<8192,  112>;  //  256 x f32 vector value
def v512f32  : ValueType<16384, 113>;  //  512 x f32 vector value
def v1024f32 : ValueType<32768, 114>;  // 1024 x f32 vector value
def v2048f32 : ValueType<65536, 115>;  // 2048 x f32 vector value

def v1f64    : ValueType<64,    116>;  //    1 x f64 vector value
def v2f64    : ValueType<128,   117>;  //    2 x f64 vector value
def v3f64    : ValueType<192,   118>;  //    3 x f64 vector value
def v4f64    : ValueType<256,   119>;  //    4 x f64 vector value
def v8f64    : ValueType<512,   120>;  //    8 x f64 vector value
def v16f64   : ValueType<1024,  121>;  //   16 x f64 vector value
def v32f64   : ValueType<2048,  122>;  //   32 x f64 vector value
def v64f64   : ValueType<4096,  123>;  //   64 x f64 vector value
def v128f64  : ValueType<8192,  124>;  //  128 x f64 vector value
def v256f64  : ValueType<16384, 125>;  //  256 x f64 vector value
>>>>>>> 734843eb

def nxv1i1  : ValueType<1,  126>;  // n x  1 x i1  vector value
def nxv2i1  : ValueType<2,  127>;  // n x  2 x i1  vector value
def nxv4i1  : ValueType<4,  128>;  // n x  4 x i1  vector value
def nxv8i1  : ValueType<8,  129>;  // n x  8 x i1  vector value
def nxv16i1 : ValueType<16, 130>;  // n x 16 x i1  vector value
def nxv32i1 : ValueType<32, 131>;  // n x 32 x i1  vector value
def nxv64i1 : ValueType<64, 132>;  // n x 64 x i1  vector value

def nxv1i8  : ValueType<8,   133>;  // n x  1 x i8  vector value
def nxv2i8  : ValueType<16,  134>;  // n x  2 x i8  vector value
def nxv4i8  : ValueType<32,  135>;  // n x  4 x i8  vector value
def nxv8i8  : ValueType<64,  136>;  // n x  8 x i8  vector value
def nxv16i8 : ValueType<128, 137>;  // n x 16 x i8  vector value
def nxv32i8 : ValueType<256, 138>;  // n x 32 x i8  vector value
def nxv64i8 : ValueType<512, 139>;  // n x 64 x i8  vector value

def nxv1i16  : ValueType<16,  140>;  // n x  1 x i16 vector value
def nxv2i16  : ValueType<32,  141>;  // n x  2 x i16 vector value
def nxv4i16  : ValueType<64,  142>;  // n x  4 x i16 vector value
def nxv8i16  : ValueType<128, 143>;  // n x  8 x i16 vector value
def nxv16i16 : ValueType<256, 144>;  // n x 16 x i16 vector value
def nxv32i16 : ValueType<512, 145>;  // n x 32 x i16 vector value

def nxv1i32  : ValueType<32,   146>;  // n x  1 x i32 vector value
def nxv2i32  : ValueType<64,   147>;  // n x  2 x i32 vector value
def nxv4i32  : ValueType<128,  148>;  // n x  4 x i32 vector value
def nxv8i32  : ValueType<256,  149>;  // n x  8 x i32 vector value
def nxv16i32 : ValueType<512,  150>;  // n x 16 x i32 vector value
def nxv32i32 : ValueType<1024, 151>;  // n x 32 x i32 vector value

def nxv1i64  : ValueType<64,   152>;  // n x  1 x i64 vector value
def nxv2i64  : ValueType<128,  153>;  // n x  2 x i64 vector value
def nxv4i64  : ValueType<256,  154>;  // n x  4 x i64 vector value
def nxv8i64  : ValueType<512,  155>;  // n x  8 x i64 vector value
def nxv16i64 : ValueType<1024, 156>;  // n x 16 x i64 vector value
def nxv32i64 : ValueType<2048, 157>;  // n x 32 x i64 vector value

def nxv1f16  : ValueType<16,  158>;  // n x  1 x  f16 vector value
def nxv2f16  : ValueType<32,  159>;  // n x  2 x  f16 vector value
def nxv4f16  : ValueType<64,  160>;  // n x  4 x  f16 vector value
def nxv8f16  : ValueType<128, 161>;  // n x  8 x  f16 vector value
def nxv16f16 : ValueType<256, 162>;  // n x 16 x  f16 vector value
def nxv32f16 : ValueType<512, 163>;  // n x 32 x  f16 vector value

def nxv1bf16 : ValueType<16,  164>;  // n x  1 x bf16 vector value
def nxv2bf16 : ValueType<32,  165>;  // n x  2 x bf16 vector value
def nxv4bf16 : ValueType<64,  166>;  // n x  4 x bf16 vector value
def nxv8bf16 : ValueType<128, 167>;  // n x  8 x bf16 vector value
def nxv16bf16 : ValueType<256, 168>;  // n x 16 x bf16 vector value
def nxv32bf16 : ValueType<512, 169>;  // n x 32 x bf16 vector value

def nxv1f32  : ValueType<32,  170>;  // n x  1 x  f32 vector value
def nxv2f32  : ValueType<64,  171>;  // n x  2 x  f32 vector value
def nxv4f32  : ValueType<128, 172>;  // n x  4 x  f32 vector value
def nxv8f32  : ValueType<256, 173>;  // n x  8 x  f32 vector value
def nxv16f32 : ValueType<512, 174>;  // n x 16 x  f32 vector value

def nxv1f64  : ValueType<64,  175>;  // n x  1 x  f64 vector value
def nxv2f64  : ValueType<128, 176>;  // n x  2 x  f64 vector value
def nxv4f64  : ValueType<256, 177>;  // n x  4 x  f64 vector value
def nxv8f64  : ValueType<512, 178>;  // n x  8 x  f64 vector value

def x86mmx    : ValueType<64,   179>;  // X86 MMX value
def FlagVT    : ValueType<0,    180>;  // Pre-RA sched glue
def isVoid    : ValueType<0,    181>;  // Produces no value
def untyped   : ValueType<8,    182>;  // Produces an untyped value
def funcref   : ValueType<0,    183>;  // WebAssembly's funcref type
def externref : ValueType<0,    184>;  // WebAssembly's externref type
def x86amx    : ValueType<8192, 185>;  // X86 AMX value
def i64x8     : ValueType<512,  186>;  // 8 Consecutive GPRs (AArch64)

def token      : ValueType<0, 248>;  // TokenTy
def MetadataVT : ValueType<0, 249>;  // Metadata

// Pseudo valuetype mapped to the current pointer size to any address space.
// Should only be used in TableGen.
def iPTRAny    : ValueType<0, 250>;

// Pseudo valuetype to represent "vector of any size"
def vAny       : ValueType<0, 251>;

// Pseudo valuetype to represent "float of any format"
def fAny       : ValueType<0, 252>;

// Pseudo valuetype to represent "integer of any bit width"
def iAny       : ValueType<0, 253>;

// Pseudo valuetype mapped to the current pointer size.
def iPTR       : ValueType<0, 254>;

// Pseudo valuetype to represent "any type of any size".
def Any        : ValueType<0, 255>;

/// This class is for targets that want to use pointer types in patterns
/// with the GlobalISelEmitter.  Targets must define their own pointer
/// derived from this class.  The scalar argument should be an
/// integer type with the same bit size as the pointer.
/// e.g. def p0 : PtrValueType <i64, 0>;

class PtrValueType <ValueType scalar, int addrspace> :
    ValueType<scalar.Size, scalar.Value> {
  int AddrSpace = addrspace;
}<|MERGE_RESOLUTION|>--- conflicted
+++ resolved
@@ -49,115 +49,6 @@
 def v1024i1 : ValueType<1024, 27>;  // 1024 x i1 vector value
 
 def v128i2  : ValueType<256,  28>;   //  128 x i2 vector value
-<<<<<<< HEAD
-
-def v64i4   : ValueType<256,  29>;   //   64 x i4 vector value
-
-def v1i8    : ValueType<8,    30>;  //    1 x i8 vector value
-def v2i8    : ValueType<16,   31>;  //    2 x i8 vector value
-def v4i8    : ValueType<32,   32>;  //    4 x i8 vector value
-def v8i8    : ValueType<64,   33>;  //    8 x i8 vector value
-def v16i8   : ValueType<128,  34>;  //   16 x i8 vector value
-def v32i8   : ValueType<256,  35>;  //   32 x i8 vector value
-def v64i8   : ValueType<512,  36>;  //   64 x i8 vector value
-def v128i8  : ValueType<1024, 37>;  //  128 x i8 vector value
-def v256i8  : ValueType<2048, 38>;  //  256 x i8 vector value
-def v512i8  : ValueType<4096, 39>;  //  512 x i8 vector value
-def v1024i8 : ValueType<8192, 40>;  // 1024 x i8 vector value
-
-def v1i16   : ValueType<16,   41>;  //   1 x i16 vector value
-def v2i16   : ValueType<32,   42>;  //   2 x i16 vector value
-def v3i16   : ValueType<48,   43>;  //   3 x i16 vector value
-def v4i16   : ValueType<64,   44>;  //   4 x i16 vector value
-def v8i16   : ValueType<128,  45>;  //   8 x i16 vector value
-def v16i16  : ValueType<256,  46>;  //  16 x i16 vector value
-def v32i16  : ValueType<512,  47>;  //  32 x i16 vector value
-def v64i16  : ValueType<1024, 48>;  //  64 x i16 vector value
-def v128i16 : ValueType<2048, 49>;  // 128 x i16 vector value
-def v256i16 : ValueType<4096, 50>;  // 256 x i16 vector value
-def v512i16 : ValueType<8192, 51>;  // 512 x i16 vector value
-
-def v1i32    : ValueType<32,    52>;  //    1 x i32 vector value
-def v2i32    : ValueType<64,    53>;  //    2 x i32 vector value
-def v3i32    : ValueType<96,    54>;  //    3 x i32 vector value
-def v4i32    : ValueType<128,   55>;  //    4 x i32 vector value
-def v5i32    : ValueType<160,   56>;  //    5 x i32 vector value
-def v6i32    : ValueType<192,   57>;  //    6 x f32 vector value
-def v7i32    : ValueType<224,   58>;  //    7 x f32 vector value
-def v8i32    : ValueType<256,   59>;  //    8 x i32 vector value
-def v16i32   : ValueType<512,   60>;  //   16 x i32 vector value
-def v32i32   : ValueType<1024,  61>;  //   32 x i32 vector value
-def v64i32   : ValueType<2048,  62>;  //   64 x i32 vector value
-def v128i32  : ValueType<4096,  63>;  //  128 x i32 vector value
-def v256i32  : ValueType<8192,  64>;  //  256 x i32 vector value
-def v512i32  : ValueType<16384, 65>;  //  512 x i32 vector value
-def v1024i32 : ValueType<32768, 66>;  // 1024 x i32 vector value
-def v2048i32 : ValueType<65536, 67>;  // 2048 x i32 vector value
-
-def v1i64   : ValueType<64,    68>;  //   1 x i64 vector value
-def v2i64   : ValueType<128,   69>;  //   2 x i64 vector value
-def v3i64   : ValueType<192,   70>;  //   3 x i64 vector value
-def v4i64   : ValueType<256,   71>;  //   4 x i64 vector value
-def v8i64   : ValueType<512,   72>;  //   8 x i64 vector value
-def v16i64  : ValueType<1024,  73>;  //  16 x i64 vector value
-def v32i64  : ValueType<2048,  74>;  //  32 x i64 vector value
-def v64i64  : ValueType<4096,  75>;  //  64 x i64 vector value
-def v128i64 : ValueType<8192,  76>;  // 128 x i64 vector value
-def v256i64 : ValueType<16384, 77>;  // 256 x i64 vector value
-def v512i64 : ValueType<32768, 78>;  // 512 x i64 vector value
-
-def v1i128 : ValueType<128, 79>;  //  1 x i128 vector value
-
-def v1f16    : ValueType<16,     80>;  //    1 x f16 vector value
-def v2f16    : ValueType<32,     81>;  //    2 x f16 vector value
-def v3f16    : ValueType<48,     82>;  //    3 x f16 vector value
-def v4f16    : ValueType<64,     83>;  //    4 x f16 vector value
-def v8f16    : ValueType<128,    84>;  //    8 x f16 vector value
-def v16f16   : ValueType<256,    85>;  //   16 x f16 vector value
-def v32f16   : ValueType<512,    86>;  //   32 x f16 vector value
-def v64f16   : ValueType<1024,   87>;  //   64 x f16 vector value
-def v128f16  : ValueType<2048,   88>;  //  128 x f16 vector value
-def v256f16  : ValueType<4096,   89>;  //  256 x f16 vector value
-def v512f16  : ValueType<8192,   90>;  //  512 x f16 vector value
-
-def v2bf16   : ValueType<32,     91>;  //    2 x bf16 vector value
-def v3bf16   : ValueType<48,     92>;  //    3 x bf16 vector value
-def v4bf16   : ValueType<64,     93>;  //    4 x bf16 vector value
-def v8bf16   : ValueType<128,    94>;  //    8 x bf16 vector value
-def v16bf16  : ValueType<256,    95>;  //   16 x bf16 vector value
-def v32bf16  : ValueType<512,    96>;  //   32 x bf16 vector value
-def v64bf16  : ValueType<1024,   97>;  //   64 x bf16 vector value
-def v128bf16 : ValueType<2048,   98>;  //  128 x bf16 vector value
-
-def v1f32    : ValueType<32,     99>;  //    1 x f32 vector value
-def v2f32    : ValueType<64,    100>;  //    2 x f32 vector value
-def v3f32    : ValueType<96,    101>;  //    3 x f32 vector value
-def v4f32    : ValueType<128,   102>;  //    4 x f32 vector value
-def v5f32    : ValueType<160,   103>;  //    5 x f32 vector value
-def v6f32    : ValueType<192,   104>;  //    6 x f32 vector value
-def v7f32    : ValueType<224,   105>;  //    7 x f32 vector value
-def v8f32    : ValueType<256,   106>;  //    8 x f32 vector value
-def v16f32   : ValueType<512,   107>;  //   16 x f32 vector value
-def v32f32   : ValueType<1024,  108>;  //   32 x f32 vector value
-def v64f32   : ValueType<2048,  109>;  //   64 x f32 vector value
-def v128f32  : ValueType<4096,  110>;  //  128 x f32 vector value
-def v256f32  : ValueType<8192,  111>;  //  256 x f32 vector value
-def v512f32  : ValueType<16384, 112>;  //  512 x f32 vector value
-def v1024f32 : ValueType<32768, 113>;  // 1024 x f32 vector value
-def v2048f32 : ValueType<65536, 114>;  // 2048 x f32 vector value
-
-def v1f64    : ValueType<64,    115>;  //    1 x f64 vector value
-def v2f64    : ValueType<128,   116>;  //    2 x f64 vector value
-def v3f64    : ValueType<192,   117>;  //    3 x f64 vector value
-def v4f64    : ValueType<256,   118>;  //    4 x f64 vector value
-def v8f64    : ValueType<512,   119>;  //    8 x f64 vector value
-def v16f64   : ValueType<1024,  120>;  //   16 x f64 vector value
-def v32f64   : ValueType<2048,  121>;  //   32 x f64 vector value
-def v64f64   : ValueType<4096,  122>;  //   64 x f64 vector value
-def v128f64  : ValueType<8192,  123>;  //  128 x f64 vector value
-def v256f64  : ValueType<16384, 124>;  //  256 x f64 vector value
-def v512f64  : ValueType<32768, 125>;  //  512 x f64 vector value
-=======
 def v256i2  : ValueType<512,  29>;   //  256 x i2 vector value
 
 def v64i4   : ValueType<256,  30>;   //   64 x i4 vector value
@@ -214,129 +105,130 @@
 def v64i64  : ValueType<4096,  77>;  //  64 x i64 vector value
 def v128i64 : ValueType<8192,  78>;  // 128 x i64 vector value
 def v256i64 : ValueType<16384, 79>;  // 256 x i64 vector value
-
-def v1i128 : ValueType<128, 80>;  //  1 x i128 vector value
-
-def v1f16    : ValueType<16,     81>;  //    1 x f16 vector value
-def v2f16    : ValueType<32,     82>;  //    2 x f16 vector value
-def v3f16    : ValueType<48,     83>;  //    3 x f16 vector value
-def v4f16    : ValueType<64,     84>;  //    4 x f16 vector value
-def v8f16    : ValueType<128,    85>;  //    8 x f16 vector value
-def v16f16   : ValueType<256,    86>;  //   16 x f16 vector value
-def v32f16   : ValueType<512,    87>;  //   32 x f16 vector value
-def v64f16   : ValueType<1024,   88>;  //   64 x f16 vector value
-def v128f16  : ValueType<2048,   89>;  //  128 x f16 vector value
-def v256f16  : ValueType<4096,   90>;  //  256 x f16 vector value
-def v512f16  : ValueType<8192,   91>;  //  512 x f16 vector value
-
-def v2bf16   : ValueType<32,     92>;  //    2 x bf16 vector value
-def v3bf16   : ValueType<48,     93>;  //    3 x bf16 vector value
-def v4bf16   : ValueType<64,     94>;  //    4 x bf16 vector value
-def v8bf16   : ValueType<128,    95>;  //    8 x bf16 vector value
-def v16bf16  : ValueType<256,    96>;  //   16 x bf16 vector value
-def v32bf16  : ValueType<512,    97>;  //   32 x bf16 vector value
-def v64bf16  : ValueType<1024,   98>;  //   64 x bf16 vector value
-def v128bf16 : ValueType<2048,   99>;  //  128 x bf16 vector value
-
-def v1f32    : ValueType<32,    100>;  //    1 x f32 vector value
-def v2f32    : ValueType<64,    101>;  //    2 x f32 vector value
-def v3f32    : ValueType<96,    102>;  //    3 x f32 vector value
-def v4f32    : ValueType<128,   103>;  //    4 x f32 vector value
-def v5f32    : ValueType<160,   104>;  //    5 x f32 vector value
-def v6f32    : ValueType<192,   105>;  //    6 x f32 vector value
-def v7f32    : ValueType<224,   106>;  //    7 x f32 vector value
-def v8f32    : ValueType<256,   107>;  //    8 x f32 vector value
-def v16f32   : ValueType<512,   108>;  //   16 x f32 vector value
-def v32f32   : ValueType<1024,  109>;  //   32 x f32 vector value
-def v64f32   : ValueType<2048,  110>;  //   64 x f32 vector value
-def v128f32  : ValueType<4096,  111>;  //  128 x f32 vector value
-def v256f32  : ValueType<8192,  112>;  //  256 x f32 vector value
-def v512f32  : ValueType<16384, 113>;  //  512 x f32 vector value
-def v1024f32 : ValueType<32768, 114>;  // 1024 x f32 vector value
-def v2048f32 : ValueType<65536, 115>;  // 2048 x f32 vector value
-
-def v1f64    : ValueType<64,    116>;  //    1 x f64 vector value
-def v2f64    : ValueType<128,   117>;  //    2 x f64 vector value
-def v3f64    : ValueType<192,   118>;  //    3 x f64 vector value
-def v4f64    : ValueType<256,   119>;  //    4 x f64 vector value
-def v8f64    : ValueType<512,   120>;  //    8 x f64 vector value
-def v16f64   : ValueType<1024,  121>;  //   16 x f64 vector value
-def v32f64   : ValueType<2048,  122>;  //   32 x f64 vector value
-def v64f64   : ValueType<4096,  123>;  //   64 x f64 vector value
-def v128f64  : ValueType<8192,  124>;  //  128 x f64 vector value
-def v256f64  : ValueType<16384, 125>;  //  256 x f64 vector value
->>>>>>> 734843eb
-
-def nxv1i1  : ValueType<1,  126>;  // n x  1 x i1  vector value
-def nxv2i1  : ValueType<2,  127>;  // n x  2 x i1  vector value
-def nxv4i1  : ValueType<4,  128>;  // n x  4 x i1  vector value
-def nxv8i1  : ValueType<8,  129>;  // n x  8 x i1  vector value
-def nxv16i1 : ValueType<16, 130>;  // n x 16 x i1  vector value
-def nxv32i1 : ValueType<32, 131>;  // n x 32 x i1  vector value
-def nxv64i1 : ValueType<64, 132>;  // n x 64 x i1  vector value
-
-def nxv1i8  : ValueType<8,   133>;  // n x  1 x i8  vector value
-def nxv2i8  : ValueType<16,  134>;  // n x  2 x i8  vector value
-def nxv4i8  : ValueType<32,  135>;  // n x  4 x i8  vector value
-def nxv8i8  : ValueType<64,  136>;  // n x  8 x i8  vector value
-def nxv16i8 : ValueType<128, 137>;  // n x 16 x i8  vector value
-def nxv32i8 : ValueType<256, 138>;  // n x 32 x i8  vector value
-def nxv64i8 : ValueType<512, 139>;  // n x 64 x i8  vector value
-
-def nxv1i16  : ValueType<16,  140>;  // n x  1 x i16 vector value
-def nxv2i16  : ValueType<32,  141>;  // n x  2 x i16 vector value
-def nxv4i16  : ValueType<64,  142>;  // n x  4 x i16 vector value
-def nxv8i16  : ValueType<128, 143>;  // n x  8 x i16 vector value
-def nxv16i16 : ValueType<256, 144>;  // n x 16 x i16 vector value
-def nxv32i16 : ValueType<512, 145>;  // n x 32 x i16 vector value
-
-def nxv1i32  : ValueType<32,   146>;  // n x  1 x i32 vector value
-def nxv2i32  : ValueType<64,   147>;  // n x  2 x i32 vector value
-def nxv4i32  : ValueType<128,  148>;  // n x  4 x i32 vector value
-def nxv8i32  : ValueType<256,  149>;  // n x  8 x i32 vector value
-def nxv16i32 : ValueType<512,  150>;  // n x 16 x i32 vector value
-def nxv32i32 : ValueType<1024, 151>;  // n x 32 x i32 vector value
-
-def nxv1i64  : ValueType<64,   152>;  // n x  1 x i64 vector value
-def nxv2i64  : ValueType<128,  153>;  // n x  2 x i64 vector value
-def nxv4i64  : ValueType<256,  154>;  // n x  4 x i64 vector value
-def nxv8i64  : ValueType<512,  155>;  // n x  8 x i64 vector value
-def nxv16i64 : ValueType<1024, 156>;  // n x 16 x i64 vector value
-def nxv32i64 : ValueType<2048, 157>;  // n x 32 x i64 vector value
-
-def nxv1f16  : ValueType<16,  158>;  // n x  1 x  f16 vector value
-def nxv2f16  : ValueType<32,  159>;  // n x  2 x  f16 vector value
-def nxv4f16  : ValueType<64,  160>;  // n x  4 x  f16 vector value
-def nxv8f16  : ValueType<128, 161>;  // n x  8 x  f16 vector value
-def nxv16f16 : ValueType<256, 162>;  // n x 16 x  f16 vector value
-def nxv32f16 : ValueType<512, 163>;  // n x 32 x  f16 vector value
-
-def nxv1bf16 : ValueType<16,  164>;  // n x  1 x bf16 vector value
-def nxv2bf16 : ValueType<32,  165>;  // n x  2 x bf16 vector value
-def nxv4bf16 : ValueType<64,  166>;  // n x  4 x bf16 vector value
-def nxv8bf16 : ValueType<128, 167>;  // n x  8 x bf16 vector value
-def nxv16bf16 : ValueType<256, 168>;  // n x 16 x bf16 vector value
-def nxv32bf16 : ValueType<512, 169>;  // n x 32 x bf16 vector value
-
-def nxv1f32  : ValueType<32,  170>;  // n x  1 x  f32 vector value
-def nxv2f32  : ValueType<64,  171>;  // n x  2 x  f32 vector value
-def nxv4f32  : ValueType<128, 172>;  // n x  4 x  f32 vector value
-def nxv8f32  : ValueType<256, 173>;  // n x  8 x  f32 vector value
-def nxv16f32 : ValueType<512, 174>;  // n x 16 x  f32 vector value
-
-def nxv1f64  : ValueType<64,  175>;  // n x  1 x  f64 vector value
-def nxv2f64  : ValueType<128, 176>;  // n x  2 x  f64 vector value
-def nxv4f64  : ValueType<256, 177>;  // n x  4 x  f64 vector value
-def nxv8f64  : ValueType<512, 178>;  // n x  8 x  f64 vector value
-
-def x86mmx    : ValueType<64,   179>;  // X86 MMX value
-def FlagVT    : ValueType<0,    180>;  // Pre-RA sched glue
-def isVoid    : ValueType<0,    181>;  // Produces no value
-def untyped   : ValueType<8,    182>;  // Produces an untyped value
-def funcref   : ValueType<0,    183>;  // WebAssembly's funcref type
-def externref : ValueType<0,    184>;  // WebAssembly's externref type
-def x86amx    : ValueType<8192, 185>;  // X86 AMX value
-def i64x8     : ValueType<512,  186>;  // 8 Consecutive GPRs (AArch64)
+def v512i64 : ValueType<32768, 80>;  // 512 x i64 vector value
+
+def v1i128 : ValueType<128, 81>;  //  1 x i128 vector value
+
+def v1f16    : ValueType<16,     82>;  //    1 x f16 vector value
+def v2f16    : ValueType<32,     83>;  //    2 x f16 vector value
+def v3f16    : ValueType<48,     84>;  //    3 x f16 vector value
+def v4f16    : ValueType<64,     85>;  //    4 x f16 vector value
+def v8f16    : ValueType<128,    86>;  //    8 x f16 vector value
+def v16f16   : ValueType<256,    87>;  //   16 x f16 vector value
+def v32f16   : ValueType<512,    88>;  //   32 x f16 vector value
+def v64f16   : ValueType<1024,   89>;  //   64 x f16 vector value
+def v128f16  : ValueType<2048,   90>;  //  128 x f16 vector value
+def v256f16  : ValueType<4096,   91>;  //  256 x f16 vector value
+def v512f16  : ValueType<8192,   92>;  //  512 x f16 vector value
+
+def v2bf16   : ValueType<32,     93>;  //    2 x bf16 vector value
+def v3bf16   : ValueType<48,     94>;  //    3 x bf16 vector value
+def v4bf16   : ValueType<64,     95>;  //    4 x bf16 vector value
+def v8bf16   : ValueType<128,    96>;  //    8 x bf16 vector value
+def v16bf16  : ValueType<256,    97>;  //   16 x bf16 vector value
+def v32bf16  : ValueType<512,    98>;  //   32 x bf16 vector value
+def v64bf16  : ValueType<1024,   99>;  //   64 x bf16 vector value
+def v128bf16 : ValueType<2048,  100>;  //  128 x bf16 vector value
+
+def v1f32    : ValueType<32,    101>;  //    1 x f32 vector value
+def v2f32    : ValueType<64,    102>;  //    2 x f32 vector value
+def v3f32    : ValueType<96,    103>;  //    3 x f32 vector value
+def v4f32    : ValueType<128,   104>;  //    4 x f32 vector value
+def v5f32    : ValueType<160,   105>;  //    5 x f32 vector value
+def v6f32    : ValueType<192,   106>;  //    6 x f32 vector value
+def v7f32    : ValueType<224,   107>;  //    7 x f32 vector value
+def v8f32    : ValueType<256,   108>;  //    8 x f32 vector value
+def v16f32   : ValueType<512,   109>;  //   16 x f32 vector value
+def v32f32   : ValueType<1024,  110>;  //   32 x f32 vector value
+def v64f32   : ValueType<2048,  111>;  //   64 x f32 vector value
+def v128f32  : ValueType<4096,  112>;  //  128 x f32 vector value
+def v256f32  : ValueType<8192,  113>;  //  256 x f32 vector value
+def v512f32  : ValueType<16384, 114>;  //  512 x f32 vector value
+def v1024f32 : ValueType<32768, 115>;  // 1024 x f32 vector value
+def v2048f32 : ValueType<65536, 116>;  // 2048 x f32 vector value
+
+def v1f64    : ValueType<64,    117>;  //    1 x f64 vector value
+def v2f64    : ValueType<128,   118>;  //    2 x f64 vector value
+def v3f64    : ValueType<192,   119>;  //    3 x f64 vector value
+def v4f64    : ValueType<256,   120>;  //    4 x f64 vector value
+def v8f64    : ValueType<512,   121>;  //    8 x f64 vector value
+def v16f64   : ValueType<1024,  122>;  //   16 x f64 vector value
+def v32f64   : ValueType<2048,  123>;  //   32 x f64 vector value
+def v64f64   : ValueType<4096,  124>;  //   64 x f64 vector value
+def v128f64  : ValueType<8192,  125>;  //  128 x f64 vector value
+def v256f64  : ValueType<16384, 126>;  //  256 x f64 vector value
+def v512f64  : ValueType<32768, 127>;  //  512 x f64 vector value
+
+def nxv1i1  : ValueType<1,  128>;  // n x  1 x i1  vector value
+def nxv2i1  : ValueType<2,  129>;  // n x  2 x i1  vector value
+def nxv4i1  : ValueType<4,  130>;  // n x  4 x i1  vector value
+def nxv8i1  : ValueType<8,  131>;  // n x  8 x i1  vector value
+def nxv16i1 : ValueType<16, 132>;  // n x 16 x i1  vector value
+def nxv32i1 : ValueType<32, 133>;  // n x 32 x i1  vector value
+def nxv64i1 : ValueType<64, 134>;  // n x 64 x i1  vector value
+
+def nxv1i8  : ValueType<8,   135>;  // n x  1 x i8  vector value
+def nxv2i8  : ValueType<16,  136>;  // n x  2 x i8  vector value
+def nxv4i8  : ValueType<32,  137>;  // n x  4 x i8  vector value
+def nxv8i8  : ValueType<64,  138>;  // n x  8 x i8  vector value
+def nxv16i8 : ValueType<128, 139>;  // n x 16 x i8  vector value
+def nxv32i8 : ValueType<256, 140>;  // n x 32 x i8  vector value
+def nxv64i8 : ValueType<512, 141>;  // n x 64 x i8  vector value
+
+def nxv1i16  : ValueType<16,  142>;  // n x  1 x i16 vector value
+def nxv2i16  : ValueType<32,  143>;  // n x  2 x i16 vector value
+def nxv4i16  : ValueType<64,  144>;  // n x  4 x i16 vector value
+def nxv8i16  : ValueType<128, 145>;  // n x  8 x i16 vector value
+def nxv16i16 : ValueType<256, 146>;  // n x 16 x i16 vector value
+def nxv32i16 : ValueType<512, 147>;  // n x 32 x i16 vector value
+
+def nxv1i32  : ValueType<32,   148>;  // n x  1 x i32 vector value
+def nxv2i32  : ValueType<64,   149>;  // n x  2 x i32 vector value
+def nxv4i32  : ValueType<128,  150>;  // n x  4 x i32 vector value
+def nxv8i32  : ValueType<256,  151>;  // n x  8 x i32 vector value
+def nxv16i32 : ValueType<512,  152>;  // n x 16 x i32 vector value
+def nxv32i32 : ValueType<1024, 153>;  // n x 32 x i32 vector value
+
+def nxv1i64  : ValueType<64,   154>;  // n x  1 x i64 vector value
+def nxv2i64  : ValueType<128,  155>;  // n x  2 x i64 vector value
+def nxv4i64  : ValueType<256,  156>;  // n x  4 x i64 vector value
+def nxv8i64  : ValueType<512,  157>;  // n x  8 x i64 vector value
+def nxv16i64 : ValueType<1024, 158>;  // n x 16 x i64 vector value
+def nxv32i64 : ValueType<2048, 159>;  // n x 32 x i64 vector value
+
+def nxv1f16  : ValueType<16,  160>;  // n x  1 x  f16 vector value
+def nxv2f16  : ValueType<32,  161>;  // n x  2 x  f16 vector value
+def nxv4f16  : ValueType<64,  162>;  // n x  4 x  f16 vector value
+def nxv8f16  : ValueType<128, 163>;  // n x  8 x  f16 vector value
+def nxv16f16 : ValueType<256, 164>;  // n x 16 x  f16 vector value
+def nxv32f16 : ValueType<512, 165>;  // n x 32 x  f16 vector value
+
+def nxv1bf16 : ValueType<16,  166>;  // n x  1 x bf16 vector value
+def nxv2bf16 : ValueType<32,  167>;  // n x  2 x bf16 vector value
+def nxv4bf16 : ValueType<64,  168>;  // n x  4 x bf16 vector value
+def nxv8bf16 : ValueType<128, 169>;  // n x  8 x bf16 vector value
+def nxv16bf16 : ValueType<256, 170>;  // n x 16 x bf16 vector value
+def nxv32bf16 : ValueType<512, 171>;  // n x 32 x bf16 vector value
+
+def nxv1f32  : ValueType<32,  172>;  // n x  1 x  f32 vector value
+def nxv2f32  : ValueType<64,  173>;  // n x  2 x  f32 vector value
+def nxv4f32  : ValueType<128, 174>;  // n x  4 x  f32 vector value
+def nxv8f32  : ValueType<256, 175>;  // n x  8 x  f32 vector value
+def nxv16f32 : ValueType<512, 176>;  // n x 16 x  f32 vector value
+
+def nxv1f64  : ValueType<64,  177>;  // n x  1 x  f64 vector value
+def nxv2f64  : ValueType<128, 178>;  // n x  2 x  f64 vector value
+def nxv4f64  : ValueType<256, 179>;  // n x  4 x  f64 vector value
+def nxv8f64  : ValueType<512, 180>;  // n x  8 x  f64 vector value
+
+def x86mmx    : ValueType<64,   181>;  // X86 MMX value
+def FlagVT    : ValueType<0,    182>;  // Pre-RA sched glue
+def isVoid    : ValueType<0,    183>;  // Produces no value
+def untyped   : ValueType<8,    184>;  // Produces an untyped value
+def funcref   : ValueType<0,    185>;  // WebAssembly's funcref type
+def externref : ValueType<0,    186>;  // WebAssembly's externref type
+def x86amx    : ValueType<8192, 187>;  // X86 AMX value
+def i64x8     : ValueType<512,  188>;  // 8 Consecutive GPRs (AArch64)
 
 def token      : ValueType<0, 248>;  // TokenTy
 def MetadataVT : ValueType<0, 249>;  // Metadata
