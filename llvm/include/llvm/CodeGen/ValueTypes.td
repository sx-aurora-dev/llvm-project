//===- ValueTypes.td - ValueType definitions ---------------*- tablegen -*-===//
//
// Part of the LLVM Project, under the Apache License v2.0 with LLVM Exceptions.
// See https://llvm.org/LICENSE.txt for license information.
// SPDX-License-Identifier: Apache-2.0 WITH LLVM-exception
//
//===----------------------------------------------------------------------===//
//
// Value types - These values correspond to the register types defined in the
// MachineValueTypes.h file.  If you update anything here, you must update it
// there as well!
//
//===----------------------------------------------------------------------===//

class ValueType<int size, int value> {
  string Namespace = "MVT";
  int Size = size;
  int Value = value;
}

def OtherVT: ValueType<0  ,  1>;   // "Other" value
def i1     : ValueType<1  ,  2>;   // One bit boolean value
def i8     : ValueType<8  ,  3>;   // 8-bit integer value
def i16    : ValueType<16 ,  4>;   // 16-bit integer value
def i32    : ValueType<32 ,  5>;   // 32-bit integer value
def i64    : ValueType<64 ,  6>;   // 64-bit integer value
def i128   : ValueType<128,  7>;   // 128-bit integer value

def bf16   : ValueType<16 ,  8>;   // 16-bit brain floating point value
def f16    : ValueType<16 ,  9>;   // 16-bit floating point value
def f32    : ValueType<32 , 10>;   // 32-bit floating point value
def f64    : ValueType<64 , 11>;   // 64-bit floating point value
def f80    : ValueType<80 , 12>;   // 80-bit floating point value
def f128   : ValueType<128, 13>;   // 128-bit floating point value
def ppcf128: ValueType<128, 14>;   // PPC 128-bit floating point value

def v1i1   : ValueType<1 ,  15>;   //   1 x i1 vector value
def v2i1   : ValueType<2 ,  16>;   //   2 x i1 vector value
def v4i1   : ValueType<4 ,  17>;   //   4 x i1 vector value
def v8i1   : ValueType<8 ,  18>;   //   8 x i1 vector value
def v16i1  : ValueType<16,  19>;   //  16 x i1 vector value
def v32i1  : ValueType<32 , 20>;   //  32 x i1 vector value
def v64i1  : ValueType<64 , 21>;   //  64 x i1 vector value
def v128i1 : ValueType<128, 22>;   // 128 x i1 vector value
def v256i1 : ValueType<256, 23>;   // 256 x i1 vector value
def v512i1 : ValueType<512, 24>;   // 512 x i1 vector value
def v1024i1: ValueType<1024,25>;   //1024 x i1 vector value

def v1i8   : ValueType<8,   26>;   //  1 x i8  vector value
def v2i8   : ValueType<16 , 27>;   //  2 x i8  vector value
def v4i8   : ValueType<32 , 28>;   //  4 x i8  vector value
def v8i8   : ValueType<64 , 29>;   //  8 x i8  vector value
def v16i8  : ValueType<128, 30>;   // 16 x i8  vector value
def v32i8  : ValueType<256, 31>;   // 32 x i8  vector value
def v64i8  : ValueType<512, 32>;   // 64 x i8  vector value
def v128i8 : ValueType<1024,33>;   //128 x i8  vector value
def v256i8 : ValueType<2048,34>;   //256 x i8  vector value

def v1i16  : ValueType<16 , 35>;   //  1 x i16 vector value
def v2i16  : ValueType<32 , 36>;   //  2 x i16 vector value
def v3i16  : ValueType<48 , 37>;   //  3 x i16 vector value
def v4i16  : ValueType<64 , 38>;   //  4 x i16 vector value
def v8i16  : ValueType<128, 39>;   //  8 x i16 vector value
def v16i16 : ValueType<256, 40>;   // 16 x i16 vector value
def v32i16 : ValueType<512, 41>;   // 32 x i16 vector value
def v64i16 : ValueType<1024,42>;   // 64 x i16 vector value
def v128i16: ValueType<2048,43>;   //128 x i16 vector value

def v1i32    : ValueType<32 , 44>;   //  1 x i32 vector value
def v2i32    : ValueType<64 , 45>;   //  2 x i32 vector value
def v3i32    : ValueType<96 , 46>;   //  3 x i32 vector value
def v4i32    : ValueType<128, 47>;   //  4 x i32 vector value
def v5i32    : ValueType<160, 48>;   //  5 x i32 vector value
def v8i32    : ValueType<256, 49>;   //  8 x i32 vector value
def v16i32   : ValueType<512, 50>;   // 16 x i32 vector value
def v32i32   : ValueType<1024,51>;   // 32 x i32 vector value
def v64i32   : ValueType<2048,52>;   // 64 x i32 vector value
def v128i32  : ValueType<4096,53>;   // 128 x i32 vector value
def v256i32  : ValueType<8182,54>;   // 256 x i32 vector value
def v512i32  : ValueType<16384,55>;  // 512 x i32 vector value
def v1024i32 : ValueType<32768,56>;  // 1024 x i32 vector value
def v2048i32 : ValueType<65536,57>;  // 2048 x i32 vector value

def v1i64  : ValueType<64 , 58>;   //  1 x i64 vector value
def v2i64  : ValueType<128, 59>;   //  2 x i64 vector value
def v4i64  : ValueType<256, 60>;   //  4 x i64 vector value
def v8i64  : ValueType<512, 61>;   //  8 x i64 vector value
def v16i64 : ValueType<1024,62>;   // 16 x i64 vector value
def v32i64 : ValueType<2048,63>;   // 32 x i64 vector value
def v64i64 : ValueType<4096,64>;   // 64 x i64 vector value
def v128i64: ValueType<8192,65>;   // 128 x i64 vector value
def v256i64: ValueType<16384,66>;  // 256 x i64 vector value
<<<<<<< HEAD
def v512i64: ValueType<32768,67>;  // 256 x i64 vector value

def v1i128 : ValueType<128, 68>;   //  1 x i128 vector value

def v2f16    : ValueType<32 , 69>;    //    2 x f16 vector value
def v3f16    : ValueType<48 , 70>;    //    3 x f16 vector value
def v4f16    : ValueType<64 , 71>;    //    4 x f16 vector value
def v8f16    : ValueType<128, 72>;    //    8 x f16 vector value
def v16f16   : ValueType<256, 73>;    //   16 x f16 vector value
def v32f16   : ValueType<512, 74>;    //   32 x f16 vector value
def v64f16   : ValueType<1024, 75>;   //   64 x f16 vector value
def v128f16  : ValueType<2048, 76>;   //  128 x f16 vector value
def v2bf16   : ValueType<32 , 77>;    //    2 x bf16 vector value
def v3bf16   : ValueType<48 , 78>;    //    3 x bf16 vector value
def v4bf16   : ValueType<64 , 79>;    //    4 x bf16 vector value
def v8bf16   : ValueType<128, 80>;    //    8 x bf16 vector value
def v16bf16  : ValueType<256, 81>;    //   16 x bf16 vector value
def v32bf16  : ValueType<512, 82>;    //   32 x bf16 vector value
def v64bf16  : ValueType<1024, 83>;   //   64 x bf16 vector value
def v128bf16 : ValueType<2048, 84>;   //  128 x bf16 vector value
def v1f32    : ValueType<32 , 85>;    //    1 x f32 vector value
def v2f32    : ValueType<64 , 86>;    //    2 x f32 vector value
def v3f32    : ValueType<96 , 87>;    //    3 x f32 vector value
def v4f32    : ValueType<128, 88>;    //    4 x f32 vector value
def v5f32    : ValueType<160, 89>;    //    5 x f32 vector value
def v8f32    : ValueType<256, 90>;    //    8 x f32 vector value
def v16f32   : ValueType<512,  91>;   //   16 x f32 vector value
def v32f32   : ValueType<1024, 92>;   //   32 x f32 vector value
def v64f32   : ValueType<2048, 93>;   //   64 x f32 vector value
def v128f32  : ValueType<4096, 94>;   //  128 x f32 vector value
def v256f32  : ValueType<8182, 95>;   //  256 x f32 vector value
def v512f32  : ValueType<16384, 96>;  //  512 x f32 vector value
def v1024f32 : ValueType<32768, 97>;  // 1024 x f32 vector value
def v2048f32 : ValueType<65536, 98>;  // 2048 x f32 vector value
def v1f64    : ValueType<64, 99>;     //    1 x f64 vector value
def v2f64    : ValueType<128, 100>;    //    2 x f64 vector value
def v4f64    : ValueType<256, 101>;    //    4 x f64 vector value
def v8f64    : ValueType<512, 102>;    //    8 x f64 vector value
def v16f64   : ValueType<1024, 103>;   //   16 x f64 vector value
def v32f64   : ValueType<2048, 104>;  //   32 x f64 vector value
def v64f64   : ValueType<4096, 105>;  //   64 x f64 vector value
def v128f64  : ValueType<8192, 106>;  //  128 x f64 vector value
def v256f64  : ValueType<16384, 107>; //  256 x f64 vector value
def v512f64  : ValueType<32768, 108>; //  256 x f64 vector value

def nxv1i1  : ValueType<1,  109>;  // n x  1 x i1  vector value
def nxv2i1  : ValueType<2,  110>;  // n x  2 x i1  vector value
def nxv4i1  : ValueType<4,  111>;  // n x  4 x i1  vector value
def nxv8i1  : ValueType<8,  112>;  // n x  8 x i1  vector value
def nxv16i1 : ValueType<16, 113>;  // n x 16 x i1  vector value
def nxv32i1 : ValueType<32, 114>;  // n x 32 x i1  vector value
def nxv64i1  : ValueType<64,115>;  // n x  64 x i1  vector value

def nxv1i8  : ValueType<8,   116>;  // n x  1 x i8  vector value
def nxv2i8  : ValueType<16,  117>;  // n x  2 x i8  vector value
def nxv4i8  : ValueType<32,  118>;  // n x  4 x i8  vector value
def nxv8i8  : ValueType<64,  119>;  // n x  8 x i8  vector value
def nxv16i8 : ValueType<128, 120>;  // n x 16 x i8  vector value
def nxv32i8 : ValueType<256, 121>;  // n x 32 x i8  vector value
def nxv64i8  : ValueType<512,  122>;  // n x  64 x i8  vector value

def nxv1i16 : ValueType<16,  123>; // n x  1 x i16 vector value
def nxv2i16 : ValueType<32,  124>; // n x  2 x i16 vector value
def nxv4i16 : ValueType<64,  125>; // n x  4 x i16 vector value
def nxv8i16 : ValueType<128, 126>; // n x  8 x i16 vector value
def nxv16i16: ValueType<256, 127>; // n x 16 x i16 vector value
def nxv32i16: ValueType<512, 128>; // n x 32 x i16 vector value

def nxv1i32 : ValueType<32,  129>; // n x  1 x i32 vector value
def nxv2i32 : ValueType<64,  130>; // n x  2 x i32 vector value
def nxv4i32 : ValueType<128, 131>; // n x  4 x i32 vector value
def nxv8i32 : ValueType<256, 132>; // n x  8 x i32 vector value
def nxv16i32: ValueType<512, 133>; // n x 16 x i32 vector value
def nxv32i32: ValueType<1024,134>; // n x 32 x i32 vector value

def nxv1i64 : ValueType<64,  135>; // n x  1 x i64 vector value
def nxv2i64 : ValueType<128, 136>; // n x  2 x i64 vector value
def nxv4i64 : ValueType<256, 137>; // n x  4 x i64 vector value
def nxv8i64 : ValueType<512, 138>; // n x  8 x i64 vector value
def nxv16i64: ValueType<1026,139>; // n x 16 x i64 vector value
def nxv32i64: ValueType<2049,140>; // n x 32 x i64 vector value

def nxv1f16   : ValueType<32, 141>; // n x   1 x f16 vector value
def nxv2f16  : ValueType<32 , 142>; // n x  2 x f16 vector value
def nxv4f16  : ValueType<64 , 143>; // n x  4 x f16 vector value
def nxv8f16  : ValueType<128, 144>; // n x  8 x f16 vector value
def nxv16f16  : ValueType<256,145>; // n x  16 x f16 vector value
def nxv32f16  : ValueType<512,146>; // n x  32 x f16 vector value
def nxv2bf16 : ValueType<32 , 147>; // n x  2 x bf16 vector value
def nxv4bf16 : ValueType<64 , 148>; // n x  4 x bf16 vector value
def nxv8bf16 : ValueType<128, 149>; // n x  8 x bf16 vector value
def nxv1f32  : ValueType<32 , 150>; // n x  1 x f32 vector value
def nxv2f32  : ValueType<64 , 151>; // n x  2 x f32 vector value
def nxv4f32  : ValueType<128, 152>; // n x  4 x f32 vector value
def nxv8f32  : ValueType<256, 153>; // n x  8 x f32 vector value
def nxv16f32 : ValueType<512, 154>; // n x 16 x f32 vector value
def nxv1f64  : ValueType<64,  155>; // n x  1 x f64 vector value
def nxv2f64  : ValueType<128, 156>; // n x  2 x f64 vector value
def nxv4f64  : ValueType<256, 157>; // n x  4 x f64 vector value
def nxv8f64  : ValueType<512, 158>; // n x  8 x f64 vector value

def x86mmx : ValueType<64 , 159>;   // X86 MMX value
def FlagVT : ValueType<0  , 160>;   // Pre-RA sched glue
def isVoid : ValueType<0  , 161>;   // Produces no value
def untyped: ValueType<8  , 162>;   // Produces an untyped value
def funcref : ValueType<0  , 163>;   // WebAssembly's funcref type
def externref : ValueType<0  , 164>;   // WebAssembly's externref type
def x86amx : ValueType<8192, 165>;   // X86 AMX value
=======

def v1i128 : ValueType<128, 67>;   //  1 x i128 vector value

def v2f16    : ValueType<32 , 68>;    //    2 x f16 vector value
def v3f16    : ValueType<48 , 69>;    //    3 x f16 vector value
def v4f16    : ValueType<64 , 70>;    //    4 x f16 vector value
def v8f16    : ValueType<128, 71>;    //    8 x f16 vector value
def v16f16   : ValueType<256, 72>;    //   16 x f16 vector value
def v32f16   : ValueType<512, 73>;    //   32 x f16 vector value
def v64f16   : ValueType<1024, 74>;   //   64 x f16 vector value
def v128f16  : ValueType<2048, 75>;   //  128 x f16 vector value
def v2bf16   : ValueType<32 , 76>;    //    2 x bf16 vector value
def v3bf16   : ValueType<48 , 77>;    //    3 x bf16 vector value
def v4bf16   : ValueType<64 , 78>;    //    4 x bf16 vector value
def v8bf16   : ValueType<128, 79>;    //    8 x bf16 vector value
def v16bf16  : ValueType<256, 80>;    //   16 x bf16 vector value
def v32bf16  : ValueType<512, 81>;    //   32 x bf16 vector value
def v64bf16  : ValueType<1024, 82>;   //   64 x bf16 vector value
def v128bf16 : ValueType<2048, 83>;   //  128 x bf16 vector value
def v1f32    : ValueType<32 , 84>;    //    1 x f32 vector value
def v2f32    : ValueType<64 , 85>;    //    2 x f32 vector value
def v3f32    : ValueType<96 , 86>;    //    3 x f32 vector value
def v4f32    : ValueType<128, 87>;    //    4 x f32 vector value
def v5f32    : ValueType<160, 88>;    //    5 x f32 vector value
def v8f32    : ValueType<256, 89>;    //    8 x f32 vector value
def v16f32   : ValueType<512,  90>;   //   16 x f32 vector value
def v32f32   : ValueType<1024, 91>;   //   32 x f32 vector value
def v64f32   : ValueType<2048, 92>;   //   64 x f32 vector value
def v128f32  : ValueType<4096, 93>;   //  128 x f32 vector value
def v256f32  : ValueType<8182, 94>;   //  256 x f32 vector value
def v512f32  : ValueType<16384, 95>;  //  512 x f32 vector value
def v1024f32 : ValueType<32768, 96>;  // 1024 x f32 vector value
def v2048f32 : ValueType<65536, 97>;  // 2048 x f32 vector value
def v1f64    : ValueType<64, 98>;     //    1 x f64 vector value
def v2f64    : ValueType<128, 99>;    //    2 x f64 vector value
def v4f64    : ValueType<256, 100>;    //    4 x f64 vector value
def v8f64    : ValueType<512, 101>;    //    8 x f64 vector value
def v16f64   : ValueType<1024, 102>;   //   16 x f64 vector value
def v32f64   : ValueType<2048, 103>;  //   32 x f64 vector value
def v64f64   : ValueType<4096, 104>;  //   64 x f64 vector value
def v128f64  : ValueType<8192, 105>;  //  128 x f64 vector value
def v256f64  : ValueType<16384, 106>; //  256 x f64 vector value

def nxv1i1  : ValueType<1,  107>;  // n x  1 x i1  vector value
def nxv2i1  : ValueType<2,  108>;  // n x  2 x i1  vector value
def nxv4i1  : ValueType<4,  109>;  // n x  4 x i1  vector value
def nxv8i1  : ValueType<8,  110>;  // n x  8 x i1  vector value
def nxv16i1 : ValueType<16, 111>;  // n x 16 x i1  vector value
def nxv32i1 : ValueType<32, 112>;  // n x 32 x i1  vector value
def nxv64i1  : ValueType<64,113>;  // n x  64 x i1  vector value

def nxv1i8  : ValueType<8,   114>;  // n x  1 x i8  vector value
def nxv2i8  : ValueType<16,  115>;  // n x  2 x i8  vector value
def nxv4i8  : ValueType<32,  116>;  // n x  4 x i8  vector value
def nxv8i8  : ValueType<64,  117>;  // n x  8 x i8  vector value
def nxv16i8 : ValueType<128, 118>;  // n x 16 x i8  vector value
def nxv32i8 : ValueType<256, 119>;  // n x 32 x i8  vector value
def nxv64i8  : ValueType<512,  120>;  // n x  64 x i8  vector value

def nxv1i16 : ValueType<16,  121>; // n x  1 x i16 vector value
def nxv2i16 : ValueType<32,  122>; // n x  2 x i16 vector value
def nxv4i16 : ValueType<64,  123>; // n x  4 x i16 vector value
def nxv8i16 : ValueType<128, 124>; // n x  8 x i16 vector value
def nxv16i16: ValueType<256, 125>; // n x 16 x i16 vector value
def nxv32i16: ValueType<512, 126>; // n x 32 x i16 vector value

def nxv1i32 : ValueType<32,  127>; // n x  1 x i32 vector value
def nxv2i32 : ValueType<64,  128>; // n x  2 x i32 vector value
def nxv4i32 : ValueType<128, 129>; // n x  4 x i32 vector value
def nxv8i32 : ValueType<256, 130>; // n x  8 x i32 vector value
def nxv16i32: ValueType<512, 131>; // n x 16 x i32 vector value
def nxv32i32: ValueType<1024,132>; // n x 32 x i32 vector value

def nxv1i64 : ValueType<64,  133>; // n x  1 x i64 vector value
def nxv2i64 : ValueType<128, 134>; // n x  2 x i64 vector value
def nxv4i64 : ValueType<256, 135>; // n x  4 x i64 vector value
def nxv8i64 : ValueType<512, 136>; // n x  8 x i64 vector value
def nxv16i64: ValueType<1024,137>; // n x 16 x i64 vector value
def nxv32i64: ValueType<2048,138>; // n x 32 x i64 vector value

def nxv1f16  : ValueType<16, 139>; // n x  1 x  f16 vector value
def nxv2f16  : ValueType<32, 140>; // n x  2 x  f16 vector value
def nxv4f16  : ValueType<64, 141>; // n x  4 x  f16 vector value
def nxv8f16  : ValueType<128,142>; // n x  8 x  f16 vector value
def nxv16f16 : ValueType<256,143>; // n x 16 x  f16 vector value
def nxv32f16 : ValueType<512,144>; // n x 32 x  f16 vector value
def nxv1bf16 : ValueType<16, 145>; // n x  1 x bf16 vector value
def nxv2bf16 : ValueType<32, 146>; // n x  2 x bf16 vector value
def nxv4bf16 : ValueType<64, 147>; // n x  4 x bf16 vector value
def nxv8bf16 : ValueType<128,148>; // n x  8 x bf16 vector value
def nxv1f32  : ValueType<32, 149>; // n x  1 x  f32 vector value
def nxv2f32  : ValueType<64, 150>; // n x  2 x  f32 vector value
def nxv4f32  : ValueType<128,151>; // n x  4 x  f32 vector value
def nxv8f32  : ValueType<256,152>; // n x  8 x  f32 vector value
def nxv16f32 : ValueType<512,153>; // n x 16 x  f32 vector value
def nxv1f64  : ValueType<64, 154>; // n x  1 x  f64 vector value
def nxv2f64  : ValueType<128,155>; // n x  2 x  f64 vector value
def nxv4f64  : ValueType<256,156>; // n x  4 x  f64 vector value
def nxv8f64  : ValueType<512,157>; // n x  8 x  f64 vector value

def x86mmx : ValueType<64,   158>; // X86 MMX value
def FlagVT : ValueType<0,    159>; // Pre-RA sched glue
def isVoid : ValueType<0,    160>; // Produces no value
def untyped: ValueType<8,    161>; // Produces an untyped value
def funcref : ValueType<0,   162>; // WebAssembly's funcref type
def externref : ValueType<0, 163>; // WebAssembly's externref type
def x86amx : ValueType<8192, 164>; // X86 AMX value

>>>>>>> ed4718ec

def token  : ValueType<0  , 248>;   // TokenTy
def MetadataVT: ValueType<0,249>;   // Metadata

// Pseudo valuetype mapped to the current pointer size to any address space.
// Should only be used in TableGen.
def iPTRAny   : ValueType<0, 250>;

// Pseudo valuetype to represent "vector of any size"
def vAny   : ValueType<0  , 251>;

// Pseudo valuetype to represent "float of any format"
def fAny   : ValueType<0  , 252>;

// Pseudo valuetype to represent "integer of any bit width"
def iAny   : ValueType<0  , 253>;

// Pseudo valuetype mapped to the current pointer size.
def iPTR   : ValueType<0  , 254>;

// Pseudo valuetype to represent "any type of any size".
def Any    : ValueType<0  , 255>;

/// This class is for targets that want to use pointer types in patterns
/// with the GlobalISelEmitter.  Targets must define their own pointer
/// derived from this class.  The scalar argument should be an
/// integer type with the same bit size as the ponter.
/// e.g. def p0 : PtrValueType <i64, 0>;

class PtrValueType <ValueType scalar, int addrspace> :
    ValueType<scalar.Size, scalar.Value> {
  int AddrSpace = addrspace;
}<|MERGE_RESOLUTION|>--- conflicted
+++ resolved
@@ -90,8 +90,7 @@
 def v64i64 : ValueType<4096,64>;   // 64 x i64 vector value
 def v128i64: ValueType<8192,65>;   // 128 x i64 vector value
 def v256i64: ValueType<16384,66>;  // 256 x i64 vector value
-<<<<<<< HEAD
-def v512i64: ValueType<32768,67>;  // 256 x i64 vector value
+def v512i64: ValueType<32768,67>;  // 512 x i64 vector value
 
 def v1i128 : ValueType<128, 68>;   //  1 x i128 vector value
 
@@ -134,7 +133,7 @@
 def v64f64   : ValueType<4096, 105>;  //   64 x f64 vector value
 def v128f64  : ValueType<8192, 106>;  //  128 x f64 vector value
 def v256f64  : ValueType<16384, 107>; //  256 x f64 vector value
-def v512f64  : ValueType<32768, 108>; //  256 x f64 vector value
+def v512f64  : ValueType<32768, 108>; //  512 x f64 vector value
 
 def nxv1i1  : ValueType<1,  109>;  // n x  1 x i1  vector value
 def nxv2i1  : ValueType<2,  110>;  // n x  2 x i1  vector value
@@ -170,145 +169,37 @@
 def nxv2i64 : ValueType<128, 136>; // n x  2 x i64 vector value
 def nxv4i64 : ValueType<256, 137>; // n x  4 x i64 vector value
 def nxv8i64 : ValueType<512, 138>; // n x  8 x i64 vector value
-def nxv16i64: ValueType<1026,139>; // n x 16 x i64 vector value
-def nxv32i64: ValueType<2049,140>; // n x 32 x i64 vector value
-
-def nxv1f16   : ValueType<32, 141>; // n x   1 x f16 vector value
-def nxv2f16  : ValueType<32 , 142>; // n x  2 x f16 vector value
-def nxv4f16  : ValueType<64 , 143>; // n x  4 x f16 vector value
-def nxv8f16  : ValueType<128, 144>; // n x  8 x f16 vector value
-def nxv16f16  : ValueType<256,145>; // n x  16 x f16 vector value
-def nxv32f16  : ValueType<512,146>; // n x  32 x f16 vector value
-def nxv2bf16 : ValueType<32 , 147>; // n x  2 x bf16 vector value
-def nxv4bf16 : ValueType<64 , 148>; // n x  4 x bf16 vector value
-def nxv8bf16 : ValueType<128, 149>; // n x  8 x bf16 vector value
-def nxv1f32  : ValueType<32 , 150>; // n x  1 x f32 vector value
-def nxv2f32  : ValueType<64 , 151>; // n x  2 x f32 vector value
-def nxv4f32  : ValueType<128, 152>; // n x  4 x f32 vector value
-def nxv8f32  : ValueType<256, 153>; // n x  8 x f32 vector value
-def nxv16f32 : ValueType<512, 154>; // n x 16 x f32 vector value
-def nxv1f64  : ValueType<64,  155>; // n x  1 x f64 vector value
-def nxv2f64  : ValueType<128, 156>; // n x  2 x f64 vector value
-def nxv4f64  : ValueType<256, 157>; // n x  4 x f64 vector value
-def nxv8f64  : ValueType<512, 158>; // n x  8 x f64 vector value
-
-def x86mmx : ValueType<64 , 159>;   // X86 MMX value
-def FlagVT : ValueType<0  , 160>;   // Pre-RA sched glue
-def isVoid : ValueType<0  , 161>;   // Produces no value
-def untyped: ValueType<8  , 162>;   // Produces an untyped value
-def funcref : ValueType<0  , 163>;   // WebAssembly's funcref type
-def externref : ValueType<0  , 164>;   // WebAssembly's externref type
-def x86amx : ValueType<8192, 165>;   // X86 AMX value
-=======
-
-def v1i128 : ValueType<128, 67>;   //  1 x i128 vector value
-
-def v2f16    : ValueType<32 , 68>;    //    2 x f16 vector value
-def v3f16    : ValueType<48 , 69>;    //    3 x f16 vector value
-def v4f16    : ValueType<64 , 70>;    //    4 x f16 vector value
-def v8f16    : ValueType<128, 71>;    //    8 x f16 vector value
-def v16f16   : ValueType<256, 72>;    //   16 x f16 vector value
-def v32f16   : ValueType<512, 73>;    //   32 x f16 vector value
-def v64f16   : ValueType<1024, 74>;   //   64 x f16 vector value
-def v128f16  : ValueType<2048, 75>;   //  128 x f16 vector value
-def v2bf16   : ValueType<32 , 76>;    //    2 x bf16 vector value
-def v3bf16   : ValueType<48 , 77>;    //    3 x bf16 vector value
-def v4bf16   : ValueType<64 , 78>;    //    4 x bf16 vector value
-def v8bf16   : ValueType<128, 79>;    //    8 x bf16 vector value
-def v16bf16  : ValueType<256, 80>;    //   16 x bf16 vector value
-def v32bf16  : ValueType<512, 81>;    //   32 x bf16 vector value
-def v64bf16  : ValueType<1024, 82>;   //   64 x bf16 vector value
-def v128bf16 : ValueType<2048, 83>;   //  128 x bf16 vector value
-def v1f32    : ValueType<32 , 84>;    //    1 x f32 vector value
-def v2f32    : ValueType<64 , 85>;    //    2 x f32 vector value
-def v3f32    : ValueType<96 , 86>;    //    3 x f32 vector value
-def v4f32    : ValueType<128, 87>;    //    4 x f32 vector value
-def v5f32    : ValueType<160, 88>;    //    5 x f32 vector value
-def v8f32    : ValueType<256, 89>;    //    8 x f32 vector value
-def v16f32   : ValueType<512,  90>;   //   16 x f32 vector value
-def v32f32   : ValueType<1024, 91>;   //   32 x f32 vector value
-def v64f32   : ValueType<2048, 92>;   //   64 x f32 vector value
-def v128f32  : ValueType<4096, 93>;   //  128 x f32 vector value
-def v256f32  : ValueType<8182, 94>;   //  256 x f32 vector value
-def v512f32  : ValueType<16384, 95>;  //  512 x f32 vector value
-def v1024f32 : ValueType<32768, 96>;  // 1024 x f32 vector value
-def v2048f32 : ValueType<65536, 97>;  // 2048 x f32 vector value
-def v1f64    : ValueType<64, 98>;     //    1 x f64 vector value
-def v2f64    : ValueType<128, 99>;    //    2 x f64 vector value
-def v4f64    : ValueType<256, 100>;    //    4 x f64 vector value
-def v8f64    : ValueType<512, 101>;    //    8 x f64 vector value
-def v16f64   : ValueType<1024, 102>;   //   16 x f64 vector value
-def v32f64   : ValueType<2048, 103>;  //   32 x f64 vector value
-def v64f64   : ValueType<4096, 104>;  //   64 x f64 vector value
-def v128f64  : ValueType<8192, 105>;  //  128 x f64 vector value
-def v256f64  : ValueType<16384, 106>; //  256 x f64 vector value
-
-def nxv1i1  : ValueType<1,  107>;  // n x  1 x i1  vector value
-def nxv2i1  : ValueType<2,  108>;  // n x  2 x i1  vector value
-def nxv4i1  : ValueType<4,  109>;  // n x  4 x i1  vector value
-def nxv8i1  : ValueType<8,  110>;  // n x  8 x i1  vector value
-def nxv16i1 : ValueType<16, 111>;  // n x 16 x i1  vector value
-def nxv32i1 : ValueType<32, 112>;  // n x 32 x i1  vector value
-def nxv64i1  : ValueType<64,113>;  // n x  64 x i1  vector value
-
-def nxv1i8  : ValueType<8,   114>;  // n x  1 x i8  vector value
-def nxv2i8  : ValueType<16,  115>;  // n x  2 x i8  vector value
-def nxv4i8  : ValueType<32,  116>;  // n x  4 x i8  vector value
-def nxv8i8  : ValueType<64,  117>;  // n x  8 x i8  vector value
-def nxv16i8 : ValueType<128, 118>;  // n x 16 x i8  vector value
-def nxv32i8 : ValueType<256, 119>;  // n x 32 x i8  vector value
-def nxv64i8  : ValueType<512,  120>;  // n x  64 x i8  vector value
-
-def nxv1i16 : ValueType<16,  121>; // n x  1 x i16 vector value
-def nxv2i16 : ValueType<32,  122>; // n x  2 x i16 vector value
-def nxv4i16 : ValueType<64,  123>; // n x  4 x i16 vector value
-def nxv8i16 : ValueType<128, 124>; // n x  8 x i16 vector value
-def nxv16i16: ValueType<256, 125>; // n x 16 x i16 vector value
-def nxv32i16: ValueType<512, 126>; // n x 32 x i16 vector value
-
-def nxv1i32 : ValueType<32,  127>; // n x  1 x i32 vector value
-def nxv2i32 : ValueType<64,  128>; // n x  2 x i32 vector value
-def nxv4i32 : ValueType<128, 129>; // n x  4 x i32 vector value
-def nxv8i32 : ValueType<256, 130>; // n x  8 x i32 vector value
-def nxv16i32: ValueType<512, 131>; // n x 16 x i32 vector value
-def nxv32i32: ValueType<1024,132>; // n x 32 x i32 vector value
-
-def nxv1i64 : ValueType<64,  133>; // n x  1 x i64 vector value
-def nxv2i64 : ValueType<128, 134>; // n x  2 x i64 vector value
-def nxv4i64 : ValueType<256, 135>; // n x  4 x i64 vector value
-def nxv8i64 : ValueType<512, 136>; // n x  8 x i64 vector value
-def nxv16i64: ValueType<1024,137>; // n x 16 x i64 vector value
-def nxv32i64: ValueType<2048,138>; // n x 32 x i64 vector value
-
-def nxv1f16  : ValueType<16, 139>; // n x  1 x  f16 vector value
-def nxv2f16  : ValueType<32, 140>; // n x  2 x  f16 vector value
-def nxv4f16  : ValueType<64, 141>; // n x  4 x  f16 vector value
-def nxv8f16  : ValueType<128,142>; // n x  8 x  f16 vector value
-def nxv16f16 : ValueType<256,143>; // n x 16 x  f16 vector value
-def nxv32f16 : ValueType<512,144>; // n x 32 x  f16 vector value
-def nxv1bf16 : ValueType<16, 145>; // n x  1 x bf16 vector value
-def nxv2bf16 : ValueType<32, 146>; // n x  2 x bf16 vector value
-def nxv4bf16 : ValueType<64, 147>; // n x  4 x bf16 vector value
-def nxv8bf16 : ValueType<128,148>; // n x  8 x bf16 vector value
-def nxv1f32  : ValueType<32, 149>; // n x  1 x  f32 vector value
-def nxv2f32  : ValueType<64, 150>; // n x  2 x  f32 vector value
-def nxv4f32  : ValueType<128,151>; // n x  4 x  f32 vector value
-def nxv8f32  : ValueType<256,152>; // n x  8 x  f32 vector value
-def nxv16f32 : ValueType<512,153>; // n x 16 x  f32 vector value
-def nxv1f64  : ValueType<64, 154>; // n x  1 x  f64 vector value
-def nxv2f64  : ValueType<128,155>; // n x  2 x  f64 vector value
-def nxv4f64  : ValueType<256,156>; // n x  4 x  f64 vector value
-def nxv8f64  : ValueType<512,157>; // n x  8 x  f64 vector value
-
-def x86mmx : ValueType<64,   158>; // X86 MMX value
-def FlagVT : ValueType<0,    159>; // Pre-RA sched glue
-def isVoid : ValueType<0,    160>; // Produces no value
-def untyped: ValueType<8,    161>; // Produces an untyped value
-def funcref : ValueType<0,   162>; // WebAssembly's funcref type
-def externref : ValueType<0, 163>; // WebAssembly's externref type
-def x86amx : ValueType<8192, 164>; // X86 AMX value
-
->>>>>>> ed4718ec
+def nxv16i64: ValueType<1024,139>; // n x 16 x i64 vector value
+def nxv32i64: ValueType<2048,140>; // n x 32 x i64 vector value
+
+def nxv1f16  : ValueType<16, 141>; // n x  1 x  f16 vector value
+def nxv2f16  : ValueType<32, 142>; // n x  2 x  f16 vector value
+def nxv4f16  : ValueType<64, 143>; // n x  4 x  f16 vector value
+def nxv8f16  : ValueType<128,144>; // n x  8 x  f16 vector value
+def nxv16f16 : ValueType<256,145>; // n x 16 x  f16 vector value
+def nxv32f16 : ValueType<512,146>; // n x 32 x  f16 vector value
+def nxv1bf16 : ValueType<16, 147>; // n x  1 x bf16 vector value
+def nxv2bf16 : ValueType<32, 148>; // n x  2 x bf16 vector value
+def nxv4bf16 : ValueType<64, 149>; // n x  4 x bf16 vector value
+def nxv8bf16 : ValueType<128,150>; // n x  8 x bf16 vector value
+def nxv1f32  : ValueType<32, 151>; // n x  1 x  f32 vector value
+def nxv2f32  : ValueType<64, 152>; // n x  2 x  f32 vector value
+def nxv4f32  : ValueType<128,153>; // n x  4 x  f32 vector value
+def nxv8f32  : ValueType<256,154>; // n x  8 x  f32 vector value
+def nxv16f32 : ValueType<512,155>; // n x 16 x  f32 vector value
+def nxv1f64  : ValueType<64, 156>; // n x  1 x  f64 vector value
+def nxv2f64  : ValueType<128,157>; // n x  2 x  f64 vector value
+def nxv4f64  : ValueType<256,158>; // n x  4 x  f64 vector value
+def nxv8f64  : ValueType<512,159>; // n x  8 x  f64 vector value
+
+def x86mmx : ValueType<64,   160>; // X86 MMX value
+def FlagVT : ValueType<0,    161>; // Pre-RA sched glue
+def isVoid : ValueType<0,    162>; // Produces no value
+def untyped: ValueType<8,    163>; // Produces an untyped value
+def funcref : ValueType<0,   164>; // WebAssembly's funcref type
+def externref : ValueType<0, 165>; // WebAssembly's externref type
+def x86amx : ValueType<8192, 166>; // X86 AMX value
+
 
 def token  : ValueType<0  , 248>;   // TokenTy
 def MetadataVT: ValueType<0,249>;   // Metadata
