--- conflicted
+++ resolved
@@ -46,170 +46,6 @@
 def v512i1  : ValueType<512,  24>;  //  512 x i1 vector value
 def v1024i1 : ValueType<1024, 25>;  // 1024 x i1 vector value
 
-<<<<<<< HEAD
-def v1i8   : ValueType<8,    26>;  //   1 x i8  vector value
-def v2i8   : ValueType<16,   27>;  //   2 x i8  vector value
-def v4i8   : ValueType<32,   28>;  //   4 x i8  vector value
-def v8i8   : ValueType<64,   29>;  //   8 x i8  vector value
-def v16i8  : ValueType<128,  30>;  //  16 x i8  vector value
-def v32i8  : ValueType<256,  31>;  //  32 x i8  vector value
-def v64i8  : ValueType<512,  32>;  //  64 x i8  vector value
-def v128i8 : ValueType<1024, 33>;  // 128 x i8  vector value
-def v256i8 : ValueType<2048, 34>;  // 256 x i8  vector value
-
-def v1i16   : ValueType<16,   35>;  //   1 x i16 vector value
-def v2i16   : ValueType<32,   36>;  //   2 x i16 vector value
-def v3i16   : ValueType<48,   37>;  //   3 x i16 vector value
-def v4i16   : ValueType<64,   38>;  //   4 x i16 vector value
-def v8i16   : ValueType<128,  39>;  //   8 x i16 vector value
-def v16i16  : ValueType<256,  40>;  //  16 x i16 vector value
-def v32i16  : ValueType<512,  41>;  //  32 x i16 vector value
-def v64i16  : ValueType<1024, 42>;  //  64 x i16 vector value
-def v128i16 : ValueType<2048, 43>;  // 128 x i16 vector value
-def v256i16 : ValueType<4096, 44>;  // 256 x i16 vector value
-
-def v1i32    : ValueType<32,    45>;  //    1 x i32 vector value
-def v2i32    : ValueType<64,    46>;  //    2 x i32 vector value
-def v3i32    : ValueType<96,    47>;  //    3 x i32 vector value
-def v4i32    : ValueType<128,   48>;  //    4 x i32 vector value
-def v5i32    : ValueType<160,   49>;  //    5 x i32 vector value
-def v8i32    : ValueType<256,   50>;  //    8 x i32 vector value
-def v16i32   : ValueType<512,   51>;  //   16 x i32 vector value
-def v32i32   : ValueType<1024,  52>;  //   32 x i32 vector value
-def v64i32   : ValueType<2048,  53>;  //   64 x i32 vector value
-def v128i32  : ValueType<4096,  54>;  //  128 x i32 vector value
-def v256i32  : ValueType<8192,  55>;  //  256 x i32 vector value
-def v512i32  : ValueType<16384, 56>;  //  512 x i32 vector value
-def v1024i32 : ValueType<32768, 57>;  // 1024 x i32 vector value
-def v2048i32 : ValueType<65536, 58>;  // 2048 x i32 vector value
-
-def v1i64   : ValueType<64,    59>;  //   1 x i64 vector value
-def v2i64   : ValueType<128,   60>;  //   2 x i64 vector value
-def v4i64   : ValueType<256,   61>;  //   4 x i64 vector value
-def v8i64   : ValueType<512,   62>;  //   8 x i64 vector value
-def v16i64  : ValueType<1024,  63>;  //  16 x i64 vector value
-def v32i64  : ValueType<2048,  64>;  //  32 x i64 vector value
-def v64i64  : ValueType<4096,  65>;  //  64 x i64 vector value
-def v128i64 : ValueType<8192,  66>;  // 128 x i64 vector value
-def v256i64 : ValueType<16384, 67>;  // 256 x i64 vector value
-def v512i64 : ValueType<32768, 68>;  // 512 x i64 vector value
-
-def v1i128 : ValueType<128, 69>;  //  1 x i128 vector value
-
-def v1f16    : ValueType<16,     70>;  //    1 x f16 vector value
-def v2f16    : ValueType<32,     71>;  //    2 x f16 vector value
-def v3f16    : ValueType<48,     72>;  //    3 x f16 vector value
-def v4f16    : ValueType<64,     73>;  //    4 x f16 vector value
-def v8f16    : ValueType<128,    74>;  //    8 x f16 vector value
-def v16f16   : ValueType<256,    75>;  //   16 x f16 vector value
-def v32f16   : ValueType<512,    76>;  //   32 x f16 vector value
-def v64f16   : ValueType<1024,   77>;  //   64 x f16 vector value
-def v128f16  : ValueType<2048,   78>;  //  128 x f16 vector value
-def v256f16  : ValueType<4096,   79>;  //  256 x f16 vector value
-
-def v2bf16   : ValueType<32,     80>;  //    2 x bf16 vector value
-def v3bf16   : ValueType<48,     81>;  //    3 x bf16 vector value
-def v4bf16   : ValueType<64,     82>;  //    4 x bf16 vector value
-def v8bf16   : ValueType<128,    83>;  //    8 x bf16 vector value
-def v16bf16  : ValueType<256,    84>;  //   16 x bf16 vector value
-def v32bf16  : ValueType<512,    85>;  //   32 x bf16 vector value
-def v64bf16  : ValueType<1024,   86>;  //   64 x bf16 vector value
-def v128bf16 : ValueType<2048,   87>;  //  128 x bf16 vector value
-
-def v1f32    : ValueType<32,     88>;  //    1 x f32 vector value
-def v2f32    : ValueType<64,     89>;  //    2 x f32 vector value
-def v3f32    : ValueType<96,     90>;  //    3 x f32 vector value
-def v4f32    : ValueType<128,    91>;  //    4 x f32 vector value
-def v5f32    : ValueType<160,    92>;  //    5 x f32 vector value
-def v8f32    : ValueType<256,    93>;  //    8 x f32 vector value
-def v16f32   : ValueType<512,    94>;  //   16 x f32 vector value
-def v32f32   : ValueType<1024,   95>;  //   32 x f32 vector value
-def v64f32   : ValueType<2048,   96>;  //   64 x f32 vector value
-def v128f32  : ValueType<4096,   97>;  //  128 x f32 vector value
-def v256f32  : ValueType<8192,   98>;  //  256 x f32 vector value
-def v512f32  : ValueType<16384,  99>;  //  512 x f32 vector value
-def v1024f32 : ValueType<32768, 100>;  // 1024 x f32 vector value
-def v2048f32 : ValueType<65536, 101>;  // 2048 x f32 vector value
-
-def v1f64    : ValueType<64,    102>;  //    1 x f64 vector value
-def v2f64    : ValueType<128,   103>;  //    2 x f64 vector value
-def v4f64    : ValueType<256,   104>;  //    4 x f64 vector value
-def v8f64    : ValueType<512,   105>;  //    8 x f64 vector value
-def v16f64   : ValueType<1024,  106>;  //   16 x f64 vector value
-def v32f64   : ValueType<2048,  107>;  //   32 x f64 vector value
-def v64f64   : ValueType<4096,  108>;  //   64 x f64 vector value
-def v128f64  : ValueType<8192,  109>;  //  128 x f64 vector value
-def v256f64  : ValueType<16384, 110>;  //  256 x f64 vector value
-def v512f64  : ValueType<32768, 111>;  //  512 x f64 vector value
-
-def nxv1i1  : ValueType<1,  112>;  // n x  1 x i1  vector value
-def nxv2i1  : ValueType<2,  113>;  // n x  2 x i1  vector value
-def nxv4i1  : ValueType<4,  114>;  // n x  4 x i1  vector value
-def nxv8i1  : ValueType<8,  115>;  // n x  8 x i1  vector value
-def nxv16i1 : ValueType<16, 116>;  // n x 16 x i1  vector value
-def nxv32i1 : ValueType<32, 117>;  // n x 32 x i1  vector value
-def nxv64i1 : ValueType<64, 118>;  // n x 64 x i1  vector value
-
-def nxv1i8  : ValueType<8,   119>;  // n x  1 x i8  vector value
-def nxv2i8  : ValueType<16,  120>;  // n x  2 x i8  vector value
-def nxv4i8  : ValueType<32,  121>;  // n x  4 x i8  vector value
-def nxv8i8  : ValueType<64,  122>;  // n x  8 x i8  vector value
-def nxv16i8 : ValueType<128, 123>;  // n x 16 x i8  vector value
-def nxv32i8 : ValueType<256, 124>;  // n x 32 x i8  vector value
-def nxv64i8 : ValueType<512, 125>;  // n x 64 x i8  vector value
-
-def nxv1i16  : ValueType<16,  126>;  // n x  1 x i16 vector value
-def nxv2i16  : ValueType<32,  127>;  // n x  2 x i16 vector value
-def nxv4i16  : ValueType<64,  128>;  // n x  4 x i16 vector value
-def nxv8i16  : ValueType<128, 129>;  // n x  8 x i16 vector value
-def nxv16i16 : ValueType<256, 130>;  // n x 16 x i16 vector value
-def nxv32i16 : ValueType<512, 131>;  // n x 32 x i16 vector value
-
-def nxv1i32  : ValueType<32,   132>;  // n x  1 x i32 vector value
-def nxv2i32  : ValueType<64,   133>;  // n x  2 x i32 vector value
-def nxv4i32  : ValueType<128,  134>;  // n x  4 x i32 vector value
-def nxv8i32  : ValueType<256,  135>;  // n x  8 x i32 vector value
-def nxv16i32 : ValueType<512,  136>;  // n x 16 x i32 vector value
-def nxv32i32 : ValueType<1024, 137>;  // n x 32 x i32 vector value
-
-def nxv1i64  : ValueType<64,   138>;  // n x  1 x i64 vector value
-def nxv2i64  : ValueType<128,  139>;  // n x  2 x i64 vector value
-def nxv4i64  : ValueType<256,  140>;  // n x  4 x i64 vector value
-def nxv8i64  : ValueType<512,  141>;  // n x  8 x i64 vector value
-def nxv16i64 : ValueType<1024, 142>;  // n x 16 x i64 vector value
-def nxv32i64 : ValueType<2048, 143>;  // n x 32 x i64 vector value
-
-def nxv1f16  : ValueType<16,  144>;  // n x  1 x  f16 vector value
-def nxv2f16  : ValueType<32,  145>;  // n x  2 x  f16 vector value
-def nxv4f16  : ValueType<64,  146>;  // n x  4 x  f16 vector value
-def nxv8f16  : ValueType<128, 147>;  // n x  8 x  f16 vector value
-def nxv16f16 : ValueType<256, 148>;  // n x 16 x  f16 vector value
-def nxv32f16 : ValueType<512, 149>;  // n x 32 x  f16 vector value
-
-def nxv1bf16 : ValueType<16,  150>;  // n x  1 x bf16 vector value
-def nxv2bf16 : ValueType<32,  151>;  // n x  2 x bf16 vector value
-def nxv4bf16 : ValueType<64,  152>;  // n x  4 x bf16 vector value
-def nxv8bf16 : ValueType<128, 153>;  // n x  8 x bf16 vector value
-
-def nxv1f32  : ValueType<32,  154>;  // n x  1 x  f32 vector value
-def nxv2f32  : ValueType<64,  155>;  // n x  2 x  f32 vector value
-def nxv4f32  : ValueType<128, 156>;  // n x  4 x  f32 vector value
-def nxv8f32  : ValueType<256, 157>;  // n x  8 x  f32 vector value
-def nxv16f32 : ValueType<512, 158>;  // n x 16 x  f32 vector value
-
-def nxv1f64  : ValueType<64,  159>;  // n x  1 x  f64 vector value
-def nxv2f64  : ValueType<128, 160>;  // n x  2 x  f64 vector value
-def nxv4f64  : ValueType<256, 161>;  // n x  4 x  f64 vector value
-def nxv8f64  : ValueType<512, 162>;  // n x  8 x  f64 vector value
-
-def x86mmx    : ValueType<64,   163>;  // X86 MMX value
-def FlagVT    : ValueType<0,    164>;  // Pre-RA sched glue
-def isVoid    : ValueType<0,    165>;  // Produces no value
-def untyped   : ValueType<8,    166>;  // Produces an untyped value
-def funcref   : ValueType<0,    167>;  // WebAssembly's funcref type
-def externref : ValueType<0,    168>;  // WebAssembly's externref type
-def x86amx    : ValueType<8192, 169>;  // X86 AMX value
-=======
 def v1i8    : ValueType<8,    26>;  //    1 x i8 vector value
 def v2i8    : ValueType<16,   27>;  //    2 x i8 vector value
 def v4i8    : ValueType<32,   28>;  //    4 x i8 vector value
@@ -260,125 +96,126 @@
 def v64i64  : ValueType<4096,  70>;  //  64 x i64 vector value
 def v128i64 : ValueType<8192,  71>;  // 128 x i64 vector value
 def v256i64 : ValueType<16384, 72>;  // 256 x i64 vector value
-
-def v1i128 : ValueType<128, 73>;  //  1 x i128 vector value
-
-def v1f16    : ValueType<16,     74>;  //    1 x f16 vector value
-def v2f16    : ValueType<32,     75>;  //    2 x f16 vector value
-def v3f16    : ValueType<48,     76>;  //    3 x f16 vector value
-def v4f16    : ValueType<64,     77>;  //    4 x f16 vector value
-def v8f16    : ValueType<128,    78>;  //    8 x f16 vector value
-def v16f16   : ValueType<256,    79>;  //   16 x f16 vector value
-def v32f16   : ValueType<512,    80>;  //   32 x f16 vector value
-def v64f16   : ValueType<1024,   81>;  //   64 x f16 vector value
-def v128f16  : ValueType<2048,   82>;  //  128 x f16 vector value
-def v256f16  : ValueType<4096,   83>;  //  256 x f16 vector value
-def v512f16  : ValueType<8192,   84>;  //  512 x f16 vector value
-
-def v2bf16   : ValueType<32,     85>;  //    2 x bf16 vector value
-def v3bf16   : ValueType<48,     86>;  //    3 x bf16 vector value
-def v4bf16   : ValueType<64,     87>;  //    4 x bf16 vector value
-def v8bf16   : ValueType<128,    88>;  //    8 x bf16 vector value
-def v16bf16  : ValueType<256,    89>;  //   16 x bf16 vector value
-def v32bf16  : ValueType<512,    90>;  //   32 x bf16 vector value
-def v64bf16  : ValueType<1024,   91>;  //   64 x bf16 vector value
-def v128bf16 : ValueType<2048,   92>;  //  128 x bf16 vector value
-
-def v1f32    : ValueType<32,     93>;  //    1 x f32 vector value
-def v2f32    : ValueType<64,     94>;  //    2 x f32 vector value
-def v3f32    : ValueType<96,     95>;  //    3 x f32 vector value
-def v4f32    : ValueType<128,    96>;  //    4 x f32 vector value
-def v5f32    : ValueType<160,    97>;  //    5 x f32 vector value
-def v6f32    : ValueType<192,    98>;  //    6 x f32 vector value
-def v7f32    : ValueType<224,    99>;  //    7 x f32 vector value
-def v8f32    : ValueType<256,   100>;  //    8 x f32 vector value
-def v16f32   : ValueType<512,   101>;  //   16 x f32 vector value
-def v32f32   : ValueType<1024,  102>;  //   32 x f32 vector value
-def v64f32   : ValueType<2048,  103>;  //   64 x f32 vector value
-def v128f32  : ValueType<4096,  104>;  //  128 x f32 vector value
-def v256f32  : ValueType<8192,  105>;  //  256 x f32 vector value
-def v512f32  : ValueType<16384, 106>;  //  512 x f32 vector value
-def v1024f32 : ValueType<32768, 107>;  // 1024 x f32 vector value
-def v2048f32 : ValueType<65536, 108>;  // 2048 x f32 vector value
-
-def v1f64    : ValueType<64,    109>;  //    1 x f64 vector value
-def v2f64    : ValueType<128,   110>;  //    2 x f64 vector value
-def v4f64    : ValueType<256,   111>;  //    4 x f64 vector value
-def v8f64    : ValueType<512,   112>;  //    8 x f64 vector value
-def v16f64   : ValueType<1024,  113>;  //   16 x f64 vector value
-def v32f64   : ValueType<2048,  114>;  //   32 x f64 vector value
-def v64f64   : ValueType<4096,  115>;  //   64 x f64 vector value
-def v128f64  : ValueType<8192,  116>;  //  128 x f64 vector value
-def v256f64  : ValueType<16384, 117>;  //  256 x f64 vector value
-
-def nxv1i1  : ValueType<1,  118>;  // n x  1 x i1  vector value
-def nxv2i1  : ValueType<2,  119>;  // n x  2 x i1  vector value
-def nxv4i1  : ValueType<4,  120>;  // n x  4 x i1  vector value
-def nxv8i1  : ValueType<8,  121>;  // n x  8 x i1  vector value
-def nxv16i1 : ValueType<16, 122>;  // n x 16 x i1  vector value
-def nxv32i1 : ValueType<32, 123>;  // n x 32 x i1  vector value
-def nxv64i1 : ValueType<64, 124>;  // n x 64 x i1  vector value
-
-def nxv1i8  : ValueType<8,   125>;  // n x  1 x i8  vector value
-def nxv2i8  : ValueType<16,  126>;  // n x  2 x i8  vector value
-def nxv4i8  : ValueType<32,  127>;  // n x  4 x i8  vector value
-def nxv8i8  : ValueType<64,  128>;  // n x  8 x i8  vector value
-def nxv16i8 : ValueType<128, 129>;  // n x 16 x i8  vector value
-def nxv32i8 : ValueType<256, 130>;  // n x 32 x i8  vector value
-def nxv64i8 : ValueType<512, 131>;  // n x 64 x i8  vector value
-
-def nxv1i16  : ValueType<16,  132>;  // n x  1 x i16 vector value
-def nxv2i16  : ValueType<32,  133>;  // n x  2 x i16 vector value
-def nxv4i16  : ValueType<64,  134>;  // n x  4 x i16 vector value
-def nxv8i16  : ValueType<128, 135>;  // n x  8 x i16 vector value
-def nxv16i16 : ValueType<256, 136>;  // n x 16 x i16 vector value
-def nxv32i16 : ValueType<512, 137>;  // n x 32 x i16 vector value
-
-def nxv1i32  : ValueType<32,   138>;  // n x  1 x i32 vector value
-def nxv2i32  : ValueType<64,   139>;  // n x  2 x i32 vector value
-def nxv4i32  : ValueType<128,  140>;  // n x  4 x i32 vector value
-def nxv8i32  : ValueType<256,  141>;  // n x  8 x i32 vector value
-def nxv16i32 : ValueType<512,  142>;  // n x 16 x i32 vector value
-def nxv32i32 : ValueType<1024, 143>;  // n x 32 x i32 vector value
-
-def nxv1i64  : ValueType<64,   144>;  // n x  1 x i64 vector value
-def nxv2i64  : ValueType<128,  145>;  // n x  2 x i64 vector value
-def nxv4i64  : ValueType<256,  146>;  // n x  4 x i64 vector value
-def nxv8i64  : ValueType<512,  147>;  // n x  8 x i64 vector value
-def nxv16i64 : ValueType<1024, 148>;  // n x 16 x i64 vector value
-def nxv32i64 : ValueType<2048, 149>;  // n x 32 x i64 vector value
-
-def nxv1f16  : ValueType<16,  150>;  // n x  1 x  f16 vector value
-def nxv2f16  : ValueType<32,  151>;  // n x  2 x  f16 vector value
-def nxv4f16  : ValueType<64,  152>;  // n x  4 x  f16 vector value
-def nxv8f16  : ValueType<128, 153>;  // n x  8 x  f16 vector value
-def nxv16f16 : ValueType<256, 154>;  // n x 16 x  f16 vector value
-def nxv32f16 : ValueType<512, 155>;  // n x 32 x  f16 vector value
-
-def nxv1bf16 : ValueType<16,  156>;  // n x  1 x bf16 vector value
-def nxv2bf16 : ValueType<32,  157>;  // n x  2 x bf16 vector value
-def nxv4bf16 : ValueType<64,  158>;  // n x  4 x bf16 vector value
-def nxv8bf16 : ValueType<128, 159>;  // n x  8 x bf16 vector value
-
-def nxv1f32  : ValueType<32,  160>;  // n x  1 x  f32 vector value
-def nxv2f32  : ValueType<64,  161>;  // n x  2 x  f32 vector value
-def nxv4f32  : ValueType<128, 162>;  // n x  4 x  f32 vector value
-def nxv8f32  : ValueType<256, 163>;  // n x  8 x  f32 vector value
-def nxv16f32 : ValueType<512, 164>;  // n x 16 x  f32 vector value
-
-def nxv1f64  : ValueType<64,  165>;  // n x  1 x  f64 vector value
-def nxv2f64  : ValueType<128, 166>;  // n x  2 x  f64 vector value
-def nxv4f64  : ValueType<256, 167>;  // n x  4 x  f64 vector value
-def nxv8f64  : ValueType<512, 168>;  // n x  8 x  f64 vector value
-
-def x86mmx    : ValueType<64,   169>;  // X86 MMX value
-def FlagVT    : ValueType<0,    170>;  // Pre-RA sched glue
-def isVoid    : ValueType<0,    171>;  // Produces no value
-def untyped   : ValueType<8,    172>;  // Produces an untyped value
-def funcref   : ValueType<0,    173>;  // WebAssembly's funcref type
-def externref : ValueType<0,    174>;  // WebAssembly's externref type
-def x86amx    : ValueType<8192, 175>;  // X86 AMX value
->>>>>>> 2116eadf
+def v512i64 : ValueType<32768, 73>;  // 512 x i64 vector value
+
+def v1i128 : ValueType<128, 74>;  //  1 x i128 vector value
+
+def v1f16    : ValueType<16,     75>;  //    1 x f16 vector value
+def v2f16    : ValueType<32,     76>;  //    2 x f16 vector value
+def v3f16    : ValueType<48,     77>;  //    3 x f16 vector value
+def v4f16    : ValueType<64,     78>;  //    4 x f16 vector value
+def v8f16    : ValueType<128,    79>;  //    8 x f16 vector value
+def v16f16   : ValueType<256,    80>;  //   16 x f16 vector value
+def v32f16   : ValueType<512,    81>;  //   32 x f16 vector value
+def v64f16   : ValueType<1024,   82>;  //   64 x f16 vector value
+def v128f16  : ValueType<2048,   83>;  //  128 x f16 vector value
+def v256f16  : ValueType<4096,   84>;  //  256 x f16 vector value
+def v512f16  : ValueType<8192,   85>;  //  512 x f16 vector value
+
+def v2bf16   : ValueType<32,     86>;  //    2 x bf16 vector value
+def v3bf16   : ValueType<48,     87>;  //    3 x bf16 vector value
+def v4bf16   : ValueType<64,     88>;  //    4 x bf16 vector value
+def v8bf16   : ValueType<128,    89>;  //    8 x bf16 vector value
+def v16bf16  : ValueType<256,    90>;  //   16 x bf16 vector value
+def v32bf16  : ValueType<512,    91>;  //   32 x bf16 vector value
+def v64bf16  : ValueType<1024,   92>;  //   64 x bf16 vector value
+def v128bf16 : ValueType<2048,   93>;  //  128 x bf16 vector value
+
+def v1f32    : ValueType<32,     94>;  //    1 x f32 vector value
+def v2f32    : ValueType<64,     95>;  //    2 x f32 vector value
+def v3f32    : ValueType<96,     96>;  //    3 x f32 vector value
+def v4f32    : ValueType<128,    97>;  //    4 x f32 vector value
+def v5f32    : ValueType<160,    98>;  //    5 x f32 vector value
+def v6f32    : ValueType<192,    99>;  //    6 x f32 vector value
+def v7f32    : ValueType<224,   100>;  //    7 x f32 vector value
+def v8f32    : ValueType<256,   101>;  //    8 x f32 vector value
+def v16f32   : ValueType<512,   102>;  //   16 x f32 vector value
+def v32f32   : ValueType<1024,  103>;  //   32 x f32 vector value
+def v64f32   : ValueType<2048,  104>;  //   64 x f32 vector value
+def v128f32  : ValueType<4096,  105>;  //  128 x f32 vector value
+def v256f32  : ValueType<8192,  106>;  //  256 x f32 vector value
+def v512f32  : ValueType<16384, 107>;  //  512 x f32 vector value
+def v1024f32 : ValueType<32768, 108>;  // 1024 x f32 vector value
+def v2048f32 : ValueType<65536, 109>;  // 2048 x f32 vector value
+
+def v1f64    : ValueType<64,    110>;  //    1 x f64 vector value
+def v2f64    : ValueType<128,   111>;  //    2 x f64 vector value
+def v4f64    : ValueType<256,   112>;  //    4 x f64 vector value
+def v8f64    : ValueType<512,   113>;  //    8 x f64 vector value
+def v16f64   : ValueType<1024,  114>;  //   16 x f64 vector value
+def v32f64   : ValueType<2048,  115>;  //   32 x f64 vector value
+def v64f64   : ValueType<4096,  116>;  //   64 x f64 vector value
+def v128f64  : ValueType<8192,  117>;  //  128 x f64 vector value
+def v256f64  : ValueType<16384, 118>;  //  256 x f64 vector value
+def v512f64  : ValueType<32768, 119>;  //  512 x f64 vector value
+
+def nxv1i1  : ValueType<1,  120>;  // n x  1 x i1  vector value
+def nxv2i1  : ValueType<2,  121>;  // n x  2 x i1  vector value
+def nxv4i1  : ValueType<4,  122>;  // n x  4 x i1  vector value
+def nxv8i1  : ValueType<8,  123>;  // n x  8 x i1  vector value
+def nxv16i1 : ValueType<16, 124>;  // n x 16 x i1  vector value
+def nxv32i1 : ValueType<32, 125>;  // n x 32 x i1  vector value
+def nxv64i1 : ValueType<64, 126>;  // n x 64 x i1  vector value
+
+def nxv1i8  : ValueType<8,   127>;  // n x  1 x i8  vector value
+def nxv2i8  : ValueType<16,  128>;  // n x  2 x i8  vector value
+def nxv4i8  : ValueType<32,  129>;  // n x  4 x i8  vector value
+def nxv8i8  : ValueType<64,  130>;  // n x  8 x i8  vector value
+def nxv16i8 : ValueType<128, 131>;  // n x 16 x i8  vector value
+def nxv32i8 : ValueType<256, 132>;  // n x 32 x i8  vector value
+def nxv64i8 : ValueType<512, 133>;  // n x 64 x i8  vector value
+
+def nxv1i16  : ValueType<16,  134>;  // n x  1 x i16 vector value
+def nxv2i16  : ValueType<32,  135>;  // n x  2 x i16 vector value
+def nxv4i16  : ValueType<64,  136>;  // n x  4 x i16 vector value
+def nxv8i16  : ValueType<128, 137>;  // n x  8 x i16 vector value
+def nxv16i16 : ValueType<256, 138>;  // n x 16 x i16 vector value
+def nxv32i16 : ValueType<512, 139>;  // n x 32 x i16 vector value
+
+def nxv1i32  : ValueType<32,   140>;  // n x  1 x i32 vector value
+def nxv2i32  : ValueType<64,   141>;  // n x  2 x i32 vector value
+def nxv4i32  : ValueType<128,  142>;  // n x  4 x i32 vector value
+def nxv8i32  : ValueType<256,  143>;  // n x  8 x i32 vector value
+def nxv16i32 : ValueType<512,  144>;  // n x 16 x i32 vector value
+def nxv32i32 : ValueType<1024, 145>;  // n x 32 x i32 vector value
+
+def nxv1i64  : ValueType<64,   146>;  // n x  1 x i64 vector value
+def nxv2i64  : ValueType<128,  147>;  // n x  2 x i64 vector value
+def nxv4i64  : ValueType<256,  148>;  // n x  4 x i64 vector value
+def nxv8i64  : ValueType<512,  149>;  // n x  8 x i64 vector value
+def nxv16i64 : ValueType<1024, 150>;  // n x 16 x i64 vector value
+def nxv32i64 : ValueType<2048, 151>;  // n x 32 x i64 vector value
+
+def nxv1f16  : ValueType<16,  152>;  // n x  1 x  f16 vector value
+def nxv2f16  : ValueType<32,  153>;  // n x  2 x  f16 vector value
+def nxv4f16  : ValueType<64,  154>;  // n x  4 x  f16 vector value
+def nxv8f16  : ValueType<128, 155>;  // n x  8 x  f16 vector value
+def nxv16f16 : ValueType<256, 156>;  // n x 16 x  f16 vector value
+def nxv32f16 : ValueType<512, 157>;  // n x 32 x  f16 vector value
+
+def nxv1bf16 : ValueType<16,  158>;  // n x  1 x bf16 vector value
+def nxv2bf16 : ValueType<32,  159>;  // n x  2 x bf16 vector value
+def nxv4bf16 : ValueType<64,  160>;  // n x  4 x bf16 vector value
+def nxv8bf16 : ValueType<128, 161>;  // n x  8 x bf16 vector value
+
+def nxv1f32  : ValueType<32,  162>;  // n x  1 x  f32 vector value
+def nxv2f32  : ValueType<64,  163>;  // n x  2 x  f32 vector value
+def nxv4f32  : ValueType<128, 164>;  // n x  4 x  f32 vector value
+def nxv8f32  : ValueType<256, 165>;  // n x  8 x  f32 vector value
+def nxv16f32 : ValueType<512, 166>;  // n x 16 x  f32 vector value
+
+def nxv1f64  : ValueType<64,  167>;  // n x  1 x  f64 vector value
+def nxv2f64  : ValueType<128, 168>;  // n x  2 x  f64 vector value
+def nxv4f64  : ValueType<256, 169>;  // n x  4 x  f64 vector value
+def nxv8f64  : ValueType<512, 170>;  // n x  8 x  f64 vector value
+
+def x86mmx    : ValueType<64,   171>;  // X86 MMX value
+def FlagVT    : ValueType<0,    172>;  // Pre-RA sched glue
+def isVoid    : ValueType<0,    173>;  // Produces no value
+def untyped   : ValueType<8,    174>;  // Produces an untyped value
+def funcref   : ValueType<0,    175>;  // WebAssembly's funcref type
+def externref : ValueType<0,    176>;  // WebAssembly's externref type
+def x86amx    : ValueType<8192, 177>;  // X86 AMX value
 
 
 def token      : ValueType<0, 248>;  // TokenTy
