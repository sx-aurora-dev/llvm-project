//===- ValueTypes.td - ValueType definitions ---------------*- tablegen -*-===//
//
// Part of the LLVM Project, under the Apache License v2.0 with LLVM Exceptions.
// See https://llvm.org/LICENSE.txt for license information.
// SPDX-License-Identifier: Apache-2.0 WITH LLVM-exception
//
//===----------------------------------------------------------------------===//
//
// Value types - These values correspond to the register types defined in the
// MachineValueTypes.h file.  If you update anything here, you must update it
// there as well!
//
//===----------------------------------------------------------------------===//

class ValueType<int size, int value> {
  string Namespace = "MVT";
  int Size = size;
  int Value = value;
}

<<<<<<< HEAD
def OtherVT: ValueType<0  ,  1>;   // "Other" value
def i1     : ValueType<1  ,  2>;   // One bit boolean value
def i8     : ValueType<8  ,  3>;   // 8-bit integer value
def i16    : ValueType<16 ,  4>;   // 16-bit integer value
def i32    : ValueType<32 ,  5>;   // 32-bit integer value
def i64    : ValueType<64 ,  6>;   // 64-bit integer value
def i128   : ValueType<128,  7>;   // 128-bit integer value

def bf16   : ValueType<16 ,  8>;   // 16-bit brain floating point value
def f16    : ValueType<16 ,  9>;   // 16-bit floating point value
def f32    : ValueType<32 , 10>;   // 32-bit floating point value
def f64    : ValueType<64 , 11>;   // 64-bit floating point value
def f80    : ValueType<80 , 12>;   // 80-bit floating point value
def f128   : ValueType<128, 13>;   // 128-bit floating point value
def ppcf128: ValueType<128, 14>;   // PPC 128-bit floating point value

def v1i1   : ValueType<1 ,  15>;   //   1 x i1 vector value
def v2i1   : ValueType<2 ,  16>;   //   2 x i1 vector value
def v4i1   : ValueType<4 ,  17>;   //   4 x i1 vector value
def v8i1   : ValueType<8 ,  18>;   //   8 x i1 vector value
def v16i1  : ValueType<16,  19>;   //  16 x i1 vector value
def v32i1  : ValueType<32 , 20>;   //  32 x i1 vector value
def v64i1  : ValueType<64 , 21>;   //  64 x i1 vector value
def v128i1 : ValueType<128, 22>;   // 128 x i1 vector value
def v256i1 : ValueType<256, 23>;   // 256 x i1 vector value
def v512i1 : ValueType<512, 24>;   // 512 x i1 vector value
def v1024i1: ValueType<1024,25>;   //1024 x i1 vector value

def v1i8   : ValueType<8,   26>;   //  1 x i8  vector value
def v2i8   : ValueType<16 , 27>;   //  2 x i8  vector value
def v4i8   : ValueType<32 , 28>;   //  4 x i8  vector value
def v8i8   : ValueType<64 , 29>;   //  8 x i8  vector value
def v16i8  : ValueType<128, 30>;   // 16 x i8  vector value
def v32i8  : ValueType<256, 31>;   // 32 x i8  vector value
def v64i8  : ValueType<512, 32>;   // 64 x i8  vector value
def v128i8 : ValueType<1024,33>;   //128 x i8  vector value
def v256i8 : ValueType<2048,34>;   //256 x i8  vector value

def v1i16  : ValueType<16 , 35>;   //  1 x i16 vector value
def v2i16  : ValueType<32 , 36>;   //  2 x i16 vector value
def v3i16  : ValueType<48 , 37>;   //  3 x i16 vector value
def v4i16  : ValueType<64 , 38>;   //  4 x i16 vector value
def v8i16  : ValueType<128, 39>;   //  8 x i16 vector value
def v16i16 : ValueType<256, 40>;   // 16 x i16 vector value
def v32i16 : ValueType<512, 41>;   // 32 x i16 vector value
def v64i16 : ValueType<1024,42>;   // 64 x i16 vector value
def v128i16: ValueType<2048,43>;   //128 x i16 vector value

def v1i32    : ValueType<32 , 44>;   //  1 x i32 vector value
def v2i32    : ValueType<64 , 45>;   //  2 x i32 vector value
def v3i32    : ValueType<96 , 46>;   //  3 x i32 vector value
def v4i32    : ValueType<128, 47>;   //  4 x i32 vector value
def v5i32    : ValueType<160, 48>;   //  5 x i32 vector value
def v8i32    : ValueType<256, 49>;   //  8 x i32 vector value
def v16i32   : ValueType<512, 50>;   // 16 x i32 vector value
def v32i32   : ValueType<1024,51>;   // 32 x i32 vector value
def v64i32   : ValueType<2048,52>;   // 64 x i32 vector value
def v128i32  : ValueType<4096,53>;   // 128 x i32 vector value
def v256i32  : ValueType<8182,54>;   // 256 x i32 vector value
def v512i32  : ValueType<16384,55>;  // 512 x i32 vector value
def v1024i32 : ValueType<32768,56>;  // 1024 x i32 vector value
def v2048i32 : ValueType<65536,57>;  // 2048 x i32 vector value

def v1i64  : ValueType<64 , 58>;   //  1 x i64 vector value
def v2i64  : ValueType<128, 59>;   //  2 x i64 vector value
def v4i64  : ValueType<256, 60>;   //  4 x i64 vector value
def v8i64  : ValueType<512, 61>;   //  8 x i64 vector value
def v16i64 : ValueType<1024,62>;   // 16 x i64 vector value
def v32i64 : ValueType<2048,63>;   // 32 x i64 vector value
def v64i64 : ValueType<4096,64>;   // 64 x i64 vector value
def v128i64: ValueType<8192,65>;   // 128 x i64 vector value
def v256i64: ValueType<16384,66>;  // 256 x i64 vector value
def v512i64: ValueType<32768,67>;  // 512 x i64 vector value

def v1i128 : ValueType<128, 68>;   //  1 x i128 vector value

def v2f16    : ValueType<32 , 69>;    //    2 x f16 vector value
def v3f16    : ValueType<48 , 70>;    //    3 x f16 vector value
def v4f16    : ValueType<64 , 71>;    //    4 x f16 vector value
def v8f16    : ValueType<128, 72>;    //    8 x f16 vector value
def v16f16   : ValueType<256, 73>;    //   16 x f16 vector value
def v32f16   : ValueType<512, 74>;    //   32 x f16 vector value
def v64f16   : ValueType<1024, 75>;   //   64 x f16 vector value
def v128f16  : ValueType<2048, 76>;   //  128 x f16 vector value
def v2bf16   : ValueType<32 , 77>;    //    2 x bf16 vector value
def v3bf16   : ValueType<48 , 78>;    //    3 x bf16 vector value
def v4bf16   : ValueType<64 , 79>;    //    4 x bf16 vector value
def v8bf16   : ValueType<128, 80>;    //    8 x bf16 vector value
def v16bf16  : ValueType<256, 81>;    //   16 x bf16 vector value
def v32bf16  : ValueType<512, 82>;    //   32 x bf16 vector value
def v64bf16  : ValueType<1024, 83>;   //   64 x bf16 vector value
def v128bf16 : ValueType<2048, 84>;   //  128 x bf16 vector value
def v1f32    : ValueType<32 , 85>;    //    1 x f32 vector value
def v2f32    : ValueType<64 , 86>;    //    2 x f32 vector value
def v3f32    : ValueType<96 , 87>;    //    3 x f32 vector value
def v4f32    : ValueType<128, 88>;    //    4 x f32 vector value
def v5f32    : ValueType<160, 89>;    //    5 x f32 vector value
def v8f32    : ValueType<256, 90>;    //    8 x f32 vector value
def v16f32   : ValueType<512,  91>;   //   16 x f32 vector value
def v32f32   : ValueType<1024, 92>;   //   32 x f32 vector value
def v64f32   : ValueType<2048, 93>;   //   64 x f32 vector value
def v128f32  : ValueType<4096, 94>;   //  128 x f32 vector value
def v256f32  : ValueType<8182, 95>;   //  256 x f32 vector value
def v512f32  : ValueType<16384, 96>;  //  512 x f32 vector value
def v1024f32 : ValueType<32768, 97>;  // 1024 x f32 vector value
def v2048f32 : ValueType<65536, 98>;  // 2048 x f32 vector value
def v1f64    : ValueType<64, 99>;     //    1 x f64 vector value
def v2f64    : ValueType<128, 100>;    //    2 x f64 vector value
def v4f64    : ValueType<256, 101>;    //    4 x f64 vector value
def v8f64    : ValueType<512, 102>;    //    8 x f64 vector value
def v16f64   : ValueType<1024, 103>;   //   16 x f64 vector value
def v32f64   : ValueType<2048, 104>;  //   32 x f64 vector value
def v64f64   : ValueType<4096, 105>;  //   64 x f64 vector value
def v128f64  : ValueType<8192, 106>;  //  128 x f64 vector value
def v256f64  : ValueType<16384, 107>; //  256 x f64 vector value
def v512f64  : ValueType<32768, 108>; //  512 x f64 vector value

def nxv1i1  : ValueType<1,  109>;  // n x  1 x i1  vector value
def nxv2i1  : ValueType<2,  110>;  // n x  2 x i1  vector value
def nxv4i1  : ValueType<4,  111>;  // n x  4 x i1  vector value
def nxv8i1  : ValueType<8,  112>;  // n x  8 x i1  vector value
def nxv16i1 : ValueType<16, 113>;  // n x 16 x i1  vector value
def nxv32i1 : ValueType<32, 114>;  // n x 32 x i1  vector value
def nxv64i1  : ValueType<64,115>;  // n x  64 x i1  vector value

def nxv1i8  : ValueType<8,   116>;  // n x  1 x i8  vector value
def nxv2i8  : ValueType<16,  117>;  // n x  2 x i8  vector value
def nxv4i8  : ValueType<32,  118>;  // n x  4 x i8  vector value
def nxv8i8  : ValueType<64,  119>;  // n x  8 x i8  vector value
def nxv16i8 : ValueType<128, 120>;  // n x 16 x i8  vector value
def nxv32i8 : ValueType<256, 121>;  // n x 32 x i8  vector value
def nxv64i8  : ValueType<512,  122>;  // n x  64 x i8  vector value

def nxv1i16 : ValueType<16,  123>; // n x  1 x i16 vector value
def nxv2i16 : ValueType<32,  124>; // n x  2 x i16 vector value
def nxv4i16 : ValueType<64,  125>; // n x  4 x i16 vector value
def nxv8i16 : ValueType<128, 126>; // n x  8 x i16 vector value
def nxv16i16: ValueType<256, 127>; // n x 16 x i16 vector value
def nxv32i16: ValueType<512, 128>; // n x 32 x i16 vector value

def nxv1i32 : ValueType<32,  129>; // n x  1 x i32 vector value
def nxv2i32 : ValueType<64,  130>; // n x  2 x i32 vector value
def nxv4i32 : ValueType<128, 131>; // n x  4 x i32 vector value
def nxv8i32 : ValueType<256, 132>; // n x  8 x i32 vector value
def nxv16i32: ValueType<512, 133>; // n x 16 x i32 vector value
def nxv32i32: ValueType<1024,134>; // n x 32 x i32 vector value

def nxv1i64 : ValueType<64,  135>; // n x  1 x i64 vector value
def nxv2i64 : ValueType<128, 136>; // n x  2 x i64 vector value
def nxv4i64 : ValueType<256, 137>; // n x  4 x i64 vector value
def nxv8i64 : ValueType<512, 138>; // n x  8 x i64 vector value
def nxv16i64: ValueType<1024,139>; // n x 16 x i64 vector value
def nxv32i64: ValueType<2048,140>; // n x 32 x i64 vector value

def nxv1f16  : ValueType<16, 141>; // n x  1 x  f16 vector value
def nxv2f16  : ValueType<32, 142>; // n x  2 x  f16 vector value
def nxv4f16  : ValueType<64, 143>; // n x  4 x  f16 vector value
def nxv8f16  : ValueType<128,144>; // n x  8 x  f16 vector value
def nxv16f16 : ValueType<256,145>; // n x 16 x  f16 vector value
def nxv32f16 : ValueType<512,146>; // n x 32 x  f16 vector value
def nxv1bf16 : ValueType<16, 147>; // n x  1 x bf16 vector value
def nxv2bf16 : ValueType<32, 148>; // n x  2 x bf16 vector value
def nxv4bf16 : ValueType<64, 149>; // n x  4 x bf16 vector value
def nxv8bf16 : ValueType<128,150>; // n x  8 x bf16 vector value
def nxv1f32  : ValueType<32, 151>; // n x  1 x  f32 vector value
def nxv2f32  : ValueType<64, 152>; // n x  2 x  f32 vector value
def nxv4f32  : ValueType<128,153>; // n x  4 x  f32 vector value
def nxv8f32  : ValueType<256,154>; // n x  8 x  f32 vector value
def nxv16f32 : ValueType<512,155>; // n x 16 x  f32 vector value
def nxv1f64  : ValueType<64, 156>; // n x  1 x  f64 vector value
def nxv2f64  : ValueType<128,157>; // n x  2 x  f64 vector value
def nxv4f64  : ValueType<256,158>; // n x  4 x  f64 vector value
def nxv8f64  : ValueType<512,159>; // n x  8 x  f64 vector value

def x86mmx : ValueType<64,   160>; // X86 MMX value
def FlagVT : ValueType<0,    161>; // Pre-RA sched glue
def isVoid : ValueType<0,    162>; // Produces no value
def untyped: ValueType<8,    163>; // Produces an untyped value
def funcref : ValueType<0,   164>; // WebAssembly's funcref type
def externref : ValueType<0, 165>; // WebAssembly's externref type
def x86amx : ValueType<8192, 166>; // X86 AMX value


def token  : ValueType<0  , 248>;   // TokenTy
def MetadataVT: ValueType<0,249>;   // Metadata
=======
def OtherVT : ValueType<0,   1>;  // "Other" value
def i1      : ValueType<1,   2>;  // One bit boolean value
def i8      : ValueType<8,   3>;  // 8-bit integer value
def i16     : ValueType<16,  4>;  // 16-bit integer value
def i32     : ValueType<32,  5>;  // 32-bit integer value
def i64     : ValueType<64,  6>;  // 64-bit integer value
def i128    : ValueType<128, 7>;  // 128-bit integer value

def bf16    : ValueType<16,   8>;  // 16-bit brain floating point value
def f16     : ValueType<16,   9>;  // 16-bit floating point value
def f32     : ValueType<32,  10>;  // 32-bit floating point value
def f64     : ValueType<64,  11>;  // 64-bit floating point value
def f80     : ValueType<80,  12>;  // 80-bit floating point value
def f128    : ValueType<128, 13>;  // 128-bit floating point value
def ppcf128 : ValueType<128, 14>;  // PPC 128-bit floating point value

def v1i1    : ValueType<1,    15>;  //    1 x i1 vector value
def v2i1    : ValueType<2,    16>;  //    2 x i1 vector value
def v4i1    : ValueType<4,    17>;  //    4 x i1 vector value
def v8i1    : ValueType<8,    18>;  //    8 x i1 vector value
def v16i1   : ValueType<16,   19>;  //   16 x i1 vector value
def v32i1   : ValueType<32,   20>;  //   32 x i1 vector value
def v64i1   : ValueType<64,   21>;  //   64 x i1 vector value
def v128i1  : ValueType<128,  22>;  //  128 x i1 vector value
def v256i1  : ValueType<256,  23>;  //  256 x i1 vector value
def v512i1  : ValueType<512,  24>;  //  512 x i1 vector value
def v1024i1 : ValueType<1024, 25>;  // 1024 x i1 vector value

def v1i8   : ValueType<8,    26>;  //   1 x i8  vector value
def v2i8   : ValueType<16,   27>;  //   2 x i8  vector value
def v4i8   : ValueType<32,   28>;  //   4 x i8  vector value
def v8i8   : ValueType<64,   29>;  //   8 x i8  vector value
def v16i8  : ValueType<128,  30>;  //  16 x i8  vector value
def v32i8  : ValueType<256,  31>;  //  32 x i8  vector value
def v64i8  : ValueType<512,  32>;  //  64 x i8  vector value
def v128i8 : ValueType<1024, 33>;  // 128 x i8  vector value
def v256i8 : ValueType<2048, 34>;  // 256 x i8  vector value

def v1i16   : ValueType<16,   35>;  //   1 x i16 vector value
def v2i16   : ValueType<32,   36>;  //   2 x i16 vector value
def v3i16   : ValueType<48,   37>;  //   3 x i16 vector value
def v4i16   : ValueType<64,   38>;  //   4 x i16 vector value
def v8i16   : ValueType<128,  39>;  //   8 x i16 vector value
def v16i16  : ValueType<256,  40>;  //  16 x i16 vector value
def v32i16  : ValueType<512,  41>;  //  32 x i16 vector value
def v64i16  : ValueType<1024, 42>;  //  64 x i16 vector value
def v128i16 : ValueType<2048, 43>;  // 128 x i16 vector value

def v1i32    : ValueType<32,    44>;  //    1 x i32 vector value
def v2i32    : ValueType<64,    45>;  //    2 x i32 vector value
def v3i32    : ValueType<96,    46>;  //    3 x i32 vector value
def v4i32    : ValueType<128,   47>;  //    4 x i32 vector value
def v5i32    : ValueType<160,   48>;  //    5 x i32 vector value
def v8i32    : ValueType<256,   49>;  //    8 x i32 vector value
def v16i32   : ValueType<512,   50>;  //   16 x i32 vector value
def v32i32   : ValueType<1024,  51>;  //   32 x i32 vector value
def v64i32   : ValueType<2048,  52>;  //   64 x i32 vector value
def v128i32  : ValueType<4096,  53>;  //  128 x i32 vector value
def v256i32  : ValueType<8182,  54>;  //  256 x i32 vector value
def v512i32  : ValueType<16384, 55>;  //  512 x i32 vector value
def v1024i32 : ValueType<32768, 56>;  // 1024 x i32 vector value
def v2048i32 : ValueType<65536, 57>;  // 2048 x i32 vector value

def v1i64   : ValueType<64,    58>;  //   1 x i64 vector value
def v2i64   : ValueType<128,   59>;  //   2 x i64 vector value
def v4i64   : ValueType<256,   60>;  //   4 x i64 vector value
def v8i64   : ValueType<512,   61>;  //   8 x i64 vector value
def v16i64  : ValueType<1024,  62>;  //  16 x i64 vector value
def v32i64  : ValueType<2048,  63>;  //  32 x i64 vector value
def v64i64  : ValueType<4096,  64>;  //  64 x i64 vector value
def v128i64 : ValueType<8192,  65>;  // 128 x i64 vector value
def v256i64 : ValueType<16384, 66>;  // 256 x i64 vector value

def v1i128 : ValueType<128, 67>;  //  1 x i128 vector value

def v1f16    : ValueType<16,     68>;  //    1 x f16 vector value
def v2f16    : ValueType<32,     69>;  //    2 x f16 vector value
def v3f16    : ValueType<48,     70>;  //    3 x f16 vector value
def v4f16    : ValueType<64,     71>;  //    4 x f16 vector value
def v8f16    : ValueType<128,    72>;  //    8 x f16 vector value
def v16f16   : ValueType<256,    73>;  //   16 x f16 vector value
def v32f16   : ValueType<512,    74>;  //   32 x f16 vector value
def v64f16   : ValueType<1024,   75>;  //   64 x f16 vector value
def v128f16  : ValueType<2048,   76>;  //  128 x f16 vector value
def v2bf16   : ValueType<32,     77>;  //    2 x bf16 vector value
def v3bf16   : ValueType<48,     78>;  //    3 x bf16 vector value
def v4bf16   : ValueType<64,     79>;  //    4 x bf16 vector value
def v8bf16   : ValueType<128,    80>;  //    8 x bf16 vector value
def v16bf16  : ValueType<256,    81>;  //   16 x bf16 vector value
def v32bf16  : ValueType<512,    82>;  //   32 x bf16 vector value
def v64bf16  : ValueType<1024,   83>;  //   64 x bf16 vector value
def v128bf16 : ValueType<2048,   84>;  //  128 x bf16 vector value
def v1f32    : ValueType<32,     85>;  //    1 x f32 vector value
def v2f32    : ValueType<64,     86>;  //    2 x f32 vector value
def v3f32    : ValueType<96,     87>;  //    3 x f32 vector value
def v4f32    : ValueType<128,    88>;  //    4 x f32 vector value
def v5f32    : ValueType<160,    89>;  //    5 x f32 vector value
def v8f32    : ValueType<256,    90>;  //    8 x f32 vector value
def v16f32   : ValueType<512,    91>;  //   16 x f32 vector value
def v32f32   : ValueType<1024,   92>;  //   32 x f32 vector value
def v64f32   : ValueType<2048,   93>;  //   64 x f32 vector value
def v128f32  : ValueType<4096,   94>;  //  128 x f32 vector value
def v256f32  : ValueType<8182,   95>;  //  256 x f32 vector value
def v512f32  : ValueType<16384,  96>;  //  512 x f32 vector value
def v1024f32 : ValueType<32768,  97>;  // 1024 x f32 vector value
def v2048f32 : ValueType<65536,  98>;  // 2048 x f32 vector value
def v1f64    : ValueType<64,     99>;  //    1 x f64 vector value
def v2f64    : ValueType<128,   100>;  //    2 x f64 vector value
def v4f64    : ValueType<256,   101>;  //    4 x f64 vector value
def v8f64    : ValueType<512,   102>;  //    8 x f64 vector value
def v16f64   : ValueType<1024,  103>;  //   16 x f64 vector value
def v32f64   : ValueType<2048,  104>;  //   32 x f64 vector value
def v64f64   : ValueType<4096,  105>;  //   64 x f64 vector value
def v128f64  : ValueType<8192,  106>;  //  128 x f64 vector value
def v256f64  : ValueType<16384, 107>;  //  256 x f64 vector value

def nxv1i1  : ValueType<1,  108>;  // n x  1 x i1  vector value
def nxv2i1  : ValueType<2,  109>;  // n x  2 x i1  vector value
def nxv4i1  : ValueType<4,  110>;  // n x  4 x i1  vector value
def nxv8i1  : ValueType<8,  111>;  // n x  8 x i1  vector value
def nxv16i1 : ValueType<16, 112>;  // n x 16 x i1  vector value
def nxv32i1 : ValueType<32, 113>;  // n x 32 x i1  vector value
def nxv64i1 : ValueType<64, 114>;  // n x 64 x i1  vector value

def nxv1i8  : ValueType<8,   115>;  // n x  1 x i8  vector value
def nxv2i8  : ValueType<16,  116>;  // n x  2 x i8  vector value
def nxv4i8  : ValueType<32,  117>;  // n x  4 x i8  vector value
def nxv8i8  : ValueType<64,  118>;  // n x  8 x i8  vector value
def nxv16i8 : ValueType<128, 119>;  // n x 16 x i8  vector value
def nxv32i8 : ValueType<256, 120>;  // n x 32 x i8  vector value
def nxv64i8 : ValueType<512, 121>;  // n x 64 x i8  vector value

def nxv1i16  : ValueType<16,  122>;  // n x  1 x i16 vector value
def nxv2i16  : ValueType<32,  123>;  // n x  2 x i16 vector value
def nxv4i16  : ValueType<64,  124>;  // n x  4 x i16 vector value
def nxv8i16  : ValueType<128, 125>;  // n x  8 x i16 vector value
def nxv16i16 : ValueType<256, 126>;  // n x 16 x i16 vector value
def nxv32i16 : ValueType<512, 127>;  // n x 32 x i16 vector value

def nxv1i32  : ValueType<32,   128>;  // n x  1 x i32 vector value
def nxv2i32  : ValueType<64,   129>;  // n x  2 x i32 vector value
def nxv4i32  : ValueType<128,  130>;  // n x  4 x i32 vector value
def nxv8i32  : ValueType<256,  131>;  // n x  8 x i32 vector value
def nxv16i32 : ValueType<512,  132>;  // n x 16 x i32 vector value
def nxv32i32 : ValueType<1024, 133>;  // n x 32 x i32 vector value

def nxv1i64  : ValueType<64,   134>;  // n x  1 x i64 vector value
def nxv2i64  : ValueType<128,  135>;  // n x  2 x i64 vector value
def nxv4i64  : ValueType<256,  136>;  // n x  4 x i64 vector value
def nxv8i64  : ValueType<512,  137>;  // n x  8 x i64 vector value
def nxv16i64 : ValueType<1024, 138>;  // n x 16 x i64 vector value
def nxv32i64 : ValueType<2048, 139>;  // n x 32 x i64 vector value

def nxv1f16  : ValueType<16,  140>;  // n x  1 x  f16 vector value
def nxv2f16  : ValueType<32,  141>;  // n x  2 x  f16 vector value
def nxv4f16  : ValueType<64,  142>;  // n x  4 x  f16 vector value
def nxv8f16  : ValueType<128, 143>;  // n x  8 x  f16 vector value
def nxv16f16 : ValueType<256, 144>;  // n x 16 x  f16 vector value
def nxv32f16 : ValueType<512, 145>;  // n x 32 x  f16 vector value
def nxv1bf16 : ValueType<16,  146>;  // n x  1 x bf16 vector value
def nxv2bf16 : ValueType<32,  147>;  // n x  2 x bf16 vector value
def nxv4bf16 : ValueType<64,  148>;  // n x  4 x bf16 vector value
def nxv8bf16 : ValueType<128, 149>;  // n x  8 x bf16 vector value
def nxv1f32  : ValueType<32,  150>;  // n x  1 x  f32 vector value
def nxv2f32  : ValueType<64,  151>;  // n x  2 x  f32 vector value
def nxv4f32  : ValueType<128, 152>;  // n x  4 x  f32 vector value
def nxv8f32  : ValueType<256, 153>;  // n x  8 x  f32 vector value
def nxv16f32 : ValueType<512, 154>;  // n x 16 x  f32 vector value
def nxv1f64  : ValueType<64,  155>;  // n x  1 x  f64 vector value
def nxv2f64  : ValueType<128, 156>;  // n x  2 x  f64 vector value
def nxv4f64  : ValueType<256, 157>;  // n x  4 x  f64 vector value
def nxv8f64  : ValueType<512, 158>;  // n x  8 x  f64 vector value

def x86mmx    : ValueType<64,   159>;  // X86 MMX value
def FlagVT    : ValueType<0,    160>;  // Pre-RA sched glue
def isVoid    : ValueType<0,    161>;  // Produces no value
def untyped   : ValueType<8,    162>;  // Produces an untyped value
def funcref   : ValueType<0,    163>;  // WebAssembly's funcref type
def externref : ValueType<0,    164>;  // WebAssembly's externref type
def x86amx    : ValueType<8192, 165>;  // X86 AMX value


def token      : ValueType<0, 248>;  // TokenTy
def MetadataVT : ValueType<0, 249>;  // Metadata
>>>>>>> 97834378

// Pseudo valuetype mapped to the current pointer size to any address space.
// Should only be used in TableGen.
def iPTRAny    : ValueType<0, 250>;

// Pseudo valuetype to represent "vector of any size"
def vAny       : ValueType<0, 251>;

// Pseudo valuetype to represent "float of any format"
def fAny       : ValueType<0, 252>;

// Pseudo valuetype to represent "integer of any bit width"
def iAny       : ValueType<0, 253>;

// Pseudo valuetype mapped to the current pointer size.
def iPTR       : ValueType<0, 254>;

// Pseudo valuetype to represent "any type of any size".
def Any        : ValueType<0, 255>;

/// This class is for targets that want to use pointer types in patterns
/// with the GlobalISelEmitter.  Targets must define their own pointer
/// derived from this class.  The scalar argument should be an
/// integer type with the same bit size as the ponter.
/// e.g. def p0 : PtrValueType <i64, 0>;

class PtrValueType <ValueType scalar, int addrspace> :
    ValueType<scalar.Size, scalar.Value> {
  int AddrSpace = addrspace;
}<|MERGE_RESOLUTION|>--- conflicted
+++ resolved
@@ -18,193 +18,6 @@
   int Value = value;
 }
 
-<<<<<<< HEAD
-def OtherVT: ValueType<0  ,  1>;   // "Other" value
-def i1     : ValueType<1  ,  2>;   // One bit boolean value
-def i8     : ValueType<8  ,  3>;   // 8-bit integer value
-def i16    : ValueType<16 ,  4>;   // 16-bit integer value
-def i32    : ValueType<32 ,  5>;   // 32-bit integer value
-def i64    : ValueType<64 ,  6>;   // 64-bit integer value
-def i128   : ValueType<128,  7>;   // 128-bit integer value
-
-def bf16   : ValueType<16 ,  8>;   // 16-bit brain floating point value
-def f16    : ValueType<16 ,  9>;   // 16-bit floating point value
-def f32    : ValueType<32 , 10>;   // 32-bit floating point value
-def f64    : ValueType<64 , 11>;   // 64-bit floating point value
-def f80    : ValueType<80 , 12>;   // 80-bit floating point value
-def f128   : ValueType<128, 13>;   // 128-bit floating point value
-def ppcf128: ValueType<128, 14>;   // PPC 128-bit floating point value
-
-def v1i1   : ValueType<1 ,  15>;   //   1 x i1 vector value
-def v2i1   : ValueType<2 ,  16>;   //   2 x i1 vector value
-def v4i1   : ValueType<4 ,  17>;   //   4 x i1 vector value
-def v8i1   : ValueType<8 ,  18>;   //   8 x i1 vector value
-def v16i1  : ValueType<16,  19>;   //  16 x i1 vector value
-def v32i1  : ValueType<32 , 20>;   //  32 x i1 vector value
-def v64i1  : ValueType<64 , 21>;   //  64 x i1 vector value
-def v128i1 : ValueType<128, 22>;   // 128 x i1 vector value
-def v256i1 : ValueType<256, 23>;   // 256 x i1 vector value
-def v512i1 : ValueType<512, 24>;   // 512 x i1 vector value
-def v1024i1: ValueType<1024,25>;   //1024 x i1 vector value
-
-def v1i8   : ValueType<8,   26>;   //  1 x i8  vector value
-def v2i8   : ValueType<16 , 27>;   //  2 x i8  vector value
-def v4i8   : ValueType<32 , 28>;   //  4 x i8  vector value
-def v8i8   : ValueType<64 , 29>;   //  8 x i8  vector value
-def v16i8  : ValueType<128, 30>;   // 16 x i8  vector value
-def v32i8  : ValueType<256, 31>;   // 32 x i8  vector value
-def v64i8  : ValueType<512, 32>;   // 64 x i8  vector value
-def v128i8 : ValueType<1024,33>;   //128 x i8  vector value
-def v256i8 : ValueType<2048,34>;   //256 x i8  vector value
-
-def v1i16  : ValueType<16 , 35>;   //  1 x i16 vector value
-def v2i16  : ValueType<32 , 36>;   //  2 x i16 vector value
-def v3i16  : ValueType<48 , 37>;   //  3 x i16 vector value
-def v4i16  : ValueType<64 , 38>;   //  4 x i16 vector value
-def v8i16  : ValueType<128, 39>;   //  8 x i16 vector value
-def v16i16 : ValueType<256, 40>;   // 16 x i16 vector value
-def v32i16 : ValueType<512, 41>;   // 32 x i16 vector value
-def v64i16 : ValueType<1024,42>;   // 64 x i16 vector value
-def v128i16: ValueType<2048,43>;   //128 x i16 vector value
-
-def v1i32    : ValueType<32 , 44>;   //  1 x i32 vector value
-def v2i32    : ValueType<64 , 45>;   //  2 x i32 vector value
-def v3i32    : ValueType<96 , 46>;   //  3 x i32 vector value
-def v4i32    : ValueType<128, 47>;   //  4 x i32 vector value
-def v5i32    : ValueType<160, 48>;   //  5 x i32 vector value
-def v8i32    : ValueType<256, 49>;   //  8 x i32 vector value
-def v16i32   : ValueType<512, 50>;   // 16 x i32 vector value
-def v32i32   : ValueType<1024,51>;   // 32 x i32 vector value
-def v64i32   : ValueType<2048,52>;   // 64 x i32 vector value
-def v128i32  : ValueType<4096,53>;   // 128 x i32 vector value
-def v256i32  : ValueType<8182,54>;   // 256 x i32 vector value
-def v512i32  : ValueType<16384,55>;  // 512 x i32 vector value
-def v1024i32 : ValueType<32768,56>;  // 1024 x i32 vector value
-def v2048i32 : ValueType<65536,57>;  // 2048 x i32 vector value
-
-def v1i64  : ValueType<64 , 58>;   //  1 x i64 vector value
-def v2i64  : ValueType<128, 59>;   //  2 x i64 vector value
-def v4i64  : ValueType<256, 60>;   //  4 x i64 vector value
-def v8i64  : ValueType<512, 61>;   //  8 x i64 vector value
-def v16i64 : ValueType<1024,62>;   // 16 x i64 vector value
-def v32i64 : ValueType<2048,63>;   // 32 x i64 vector value
-def v64i64 : ValueType<4096,64>;   // 64 x i64 vector value
-def v128i64: ValueType<8192,65>;   // 128 x i64 vector value
-def v256i64: ValueType<16384,66>;  // 256 x i64 vector value
-def v512i64: ValueType<32768,67>;  // 512 x i64 vector value
-
-def v1i128 : ValueType<128, 68>;   //  1 x i128 vector value
-
-def v2f16    : ValueType<32 , 69>;    //    2 x f16 vector value
-def v3f16    : ValueType<48 , 70>;    //    3 x f16 vector value
-def v4f16    : ValueType<64 , 71>;    //    4 x f16 vector value
-def v8f16    : ValueType<128, 72>;    //    8 x f16 vector value
-def v16f16   : ValueType<256, 73>;    //   16 x f16 vector value
-def v32f16   : ValueType<512, 74>;    //   32 x f16 vector value
-def v64f16   : ValueType<1024, 75>;   //   64 x f16 vector value
-def v128f16  : ValueType<2048, 76>;   //  128 x f16 vector value
-def v2bf16   : ValueType<32 , 77>;    //    2 x bf16 vector value
-def v3bf16   : ValueType<48 , 78>;    //    3 x bf16 vector value
-def v4bf16   : ValueType<64 , 79>;    //    4 x bf16 vector value
-def v8bf16   : ValueType<128, 80>;    //    8 x bf16 vector value
-def v16bf16  : ValueType<256, 81>;    //   16 x bf16 vector value
-def v32bf16  : ValueType<512, 82>;    //   32 x bf16 vector value
-def v64bf16  : ValueType<1024, 83>;   //   64 x bf16 vector value
-def v128bf16 : ValueType<2048, 84>;   //  128 x bf16 vector value
-def v1f32    : ValueType<32 , 85>;    //    1 x f32 vector value
-def v2f32    : ValueType<64 , 86>;    //    2 x f32 vector value
-def v3f32    : ValueType<96 , 87>;    //    3 x f32 vector value
-def v4f32    : ValueType<128, 88>;    //    4 x f32 vector value
-def v5f32    : ValueType<160, 89>;    //    5 x f32 vector value
-def v8f32    : ValueType<256, 90>;    //    8 x f32 vector value
-def v16f32   : ValueType<512,  91>;   //   16 x f32 vector value
-def v32f32   : ValueType<1024, 92>;   //   32 x f32 vector value
-def v64f32   : ValueType<2048, 93>;   //   64 x f32 vector value
-def v128f32  : ValueType<4096, 94>;   //  128 x f32 vector value
-def v256f32  : ValueType<8182, 95>;   //  256 x f32 vector value
-def v512f32  : ValueType<16384, 96>;  //  512 x f32 vector value
-def v1024f32 : ValueType<32768, 97>;  // 1024 x f32 vector value
-def v2048f32 : ValueType<65536, 98>;  // 2048 x f32 vector value
-def v1f64    : ValueType<64, 99>;     //    1 x f64 vector value
-def v2f64    : ValueType<128, 100>;    //    2 x f64 vector value
-def v4f64    : ValueType<256, 101>;    //    4 x f64 vector value
-def v8f64    : ValueType<512, 102>;    //    8 x f64 vector value
-def v16f64   : ValueType<1024, 103>;   //   16 x f64 vector value
-def v32f64   : ValueType<2048, 104>;  //   32 x f64 vector value
-def v64f64   : ValueType<4096, 105>;  //   64 x f64 vector value
-def v128f64  : ValueType<8192, 106>;  //  128 x f64 vector value
-def v256f64  : ValueType<16384, 107>; //  256 x f64 vector value
-def v512f64  : ValueType<32768, 108>; //  512 x f64 vector value
-
-def nxv1i1  : ValueType<1,  109>;  // n x  1 x i1  vector value
-def nxv2i1  : ValueType<2,  110>;  // n x  2 x i1  vector value
-def nxv4i1  : ValueType<4,  111>;  // n x  4 x i1  vector value
-def nxv8i1  : ValueType<8,  112>;  // n x  8 x i1  vector value
-def nxv16i1 : ValueType<16, 113>;  // n x 16 x i1  vector value
-def nxv32i1 : ValueType<32, 114>;  // n x 32 x i1  vector value
-def nxv64i1  : ValueType<64,115>;  // n x  64 x i1  vector value
-
-def nxv1i8  : ValueType<8,   116>;  // n x  1 x i8  vector value
-def nxv2i8  : ValueType<16,  117>;  // n x  2 x i8  vector value
-def nxv4i8  : ValueType<32,  118>;  // n x  4 x i8  vector value
-def nxv8i8  : ValueType<64,  119>;  // n x  8 x i8  vector value
-def nxv16i8 : ValueType<128, 120>;  // n x 16 x i8  vector value
-def nxv32i8 : ValueType<256, 121>;  // n x 32 x i8  vector value
-def nxv64i8  : ValueType<512,  122>;  // n x  64 x i8  vector value
-
-def nxv1i16 : ValueType<16,  123>; // n x  1 x i16 vector value
-def nxv2i16 : ValueType<32,  124>; // n x  2 x i16 vector value
-def nxv4i16 : ValueType<64,  125>; // n x  4 x i16 vector value
-def nxv8i16 : ValueType<128, 126>; // n x  8 x i16 vector value
-def nxv16i16: ValueType<256, 127>; // n x 16 x i16 vector value
-def nxv32i16: ValueType<512, 128>; // n x 32 x i16 vector value
-
-def nxv1i32 : ValueType<32,  129>; // n x  1 x i32 vector value
-def nxv2i32 : ValueType<64,  130>; // n x  2 x i32 vector value
-def nxv4i32 : ValueType<128, 131>; // n x  4 x i32 vector value
-def nxv8i32 : ValueType<256, 132>; // n x  8 x i32 vector value
-def nxv16i32: ValueType<512, 133>; // n x 16 x i32 vector value
-def nxv32i32: ValueType<1024,134>; // n x 32 x i32 vector value
-
-def nxv1i64 : ValueType<64,  135>; // n x  1 x i64 vector value
-def nxv2i64 : ValueType<128, 136>; // n x  2 x i64 vector value
-def nxv4i64 : ValueType<256, 137>; // n x  4 x i64 vector value
-def nxv8i64 : ValueType<512, 138>; // n x  8 x i64 vector value
-def nxv16i64: ValueType<1024,139>; // n x 16 x i64 vector value
-def nxv32i64: ValueType<2048,140>; // n x 32 x i64 vector value
-
-def nxv1f16  : ValueType<16, 141>; // n x  1 x  f16 vector value
-def nxv2f16  : ValueType<32, 142>; // n x  2 x  f16 vector value
-def nxv4f16  : ValueType<64, 143>; // n x  4 x  f16 vector value
-def nxv8f16  : ValueType<128,144>; // n x  8 x  f16 vector value
-def nxv16f16 : ValueType<256,145>; // n x 16 x  f16 vector value
-def nxv32f16 : ValueType<512,146>; // n x 32 x  f16 vector value
-def nxv1bf16 : ValueType<16, 147>; // n x  1 x bf16 vector value
-def nxv2bf16 : ValueType<32, 148>; // n x  2 x bf16 vector value
-def nxv4bf16 : ValueType<64, 149>; // n x  4 x bf16 vector value
-def nxv8bf16 : ValueType<128,150>; // n x  8 x bf16 vector value
-def nxv1f32  : ValueType<32, 151>; // n x  1 x  f32 vector value
-def nxv2f32  : ValueType<64, 152>; // n x  2 x  f32 vector value
-def nxv4f32  : ValueType<128,153>; // n x  4 x  f32 vector value
-def nxv8f32  : ValueType<256,154>; // n x  8 x  f32 vector value
-def nxv16f32 : ValueType<512,155>; // n x 16 x  f32 vector value
-def nxv1f64  : ValueType<64, 156>; // n x  1 x  f64 vector value
-def nxv2f64  : ValueType<128,157>; // n x  2 x  f64 vector value
-def nxv4f64  : ValueType<256,158>; // n x  4 x  f64 vector value
-def nxv8f64  : ValueType<512,159>; // n x  8 x  f64 vector value
-
-def x86mmx : ValueType<64,   160>; // X86 MMX value
-def FlagVT : ValueType<0,    161>; // Pre-RA sched glue
-def isVoid : ValueType<0,    162>; // Produces no value
-def untyped: ValueType<8,    163>; // Produces an untyped value
-def funcref : ValueType<0,   164>; // WebAssembly's funcref type
-def externref : ValueType<0, 165>; // WebAssembly's externref type
-def x86amx : ValueType<8192, 166>; // X86 AMX value
-
-
-def token  : ValueType<0  , 248>;   // TokenTy
-def MetadataVT: ValueType<0,249>;   // Metadata
-=======
 def OtherVT : ValueType<0,   1>;  // "Other" value
 def i1      : ValueType<1,   2>;  // One bit boolean value
 def i8      : ValueType<8,   3>;  // 8-bit integer value
@@ -277,119 +90,120 @@
 def v64i64  : ValueType<4096,  64>;  //  64 x i64 vector value
 def v128i64 : ValueType<8192,  65>;  // 128 x i64 vector value
 def v256i64 : ValueType<16384, 66>;  // 256 x i64 vector value
-
-def v1i128 : ValueType<128, 67>;  //  1 x i128 vector value
-
-def v1f16    : ValueType<16,     68>;  //    1 x f16 vector value
-def v2f16    : ValueType<32,     69>;  //    2 x f16 vector value
-def v3f16    : ValueType<48,     70>;  //    3 x f16 vector value
-def v4f16    : ValueType<64,     71>;  //    4 x f16 vector value
-def v8f16    : ValueType<128,    72>;  //    8 x f16 vector value
-def v16f16   : ValueType<256,    73>;  //   16 x f16 vector value
-def v32f16   : ValueType<512,    74>;  //   32 x f16 vector value
-def v64f16   : ValueType<1024,   75>;  //   64 x f16 vector value
-def v128f16  : ValueType<2048,   76>;  //  128 x f16 vector value
-def v2bf16   : ValueType<32,     77>;  //    2 x bf16 vector value
-def v3bf16   : ValueType<48,     78>;  //    3 x bf16 vector value
-def v4bf16   : ValueType<64,     79>;  //    4 x bf16 vector value
-def v8bf16   : ValueType<128,    80>;  //    8 x bf16 vector value
-def v16bf16  : ValueType<256,    81>;  //   16 x bf16 vector value
-def v32bf16  : ValueType<512,    82>;  //   32 x bf16 vector value
-def v64bf16  : ValueType<1024,   83>;  //   64 x bf16 vector value
-def v128bf16 : ValueType<2048,   84>;  //  128 x bf16 vector value
-def v1f32    : ValueType<32,     85>;  //    1 x f32 vector value
-def v2f32    : ValueType<64,     86>;  //    2 x f32 vector value
-def v3f32    : ValueType<96,     87>;  //    3 x f32 vector value
-def v4f32    : ValueType<128,    88>;  //    4 x f32 vector value
-def v5f32    : ValueType<160,    89>;  //    5 x f32 vector value
-def v8f32    : ValueType<256,    90>;  //    8 x f32 vector value
-def v16f32   : ValueType<512,    91>;  //   16 x f32 vector value
-def v32f32   : ValueType<1024,   92>;  //   32 x f32 vector value
-def v64f32   : ValueType<2048,   93>;  //   64 x f32 vector value
-def v128f32  : ValueType<4096,   94>;  //  128 x f32 vector value
-def v256f32  : ValueType<8182,   95>;  //  256 x f32 vector value
-def v512f32  : ValueType<16384,  96>;  //  512 x f32 vector value
-def v1024f32 : ValueType<32768,  97>;  // 1024 x f32 vector value
-def v2048f32 : ValueType<65536,  98>;  // 2048 x f32 vector value
-def v1f64    : ValueType<64,     99>;  //    1 x f64 vector value
-def v2f64    : ValueType<128,   100>;  //    2 x f64 vector value
-def v4f64    : ValueType<256,   101>;  //    4 x f64 vector value
-def v8f64    : ValueType<512,   102>;  //    8 x f64 vector value
-def v16f64   : ValueType<1024,  103>;  //   16 x f64 vector value
-def v32f64   : ValueType<2048,  104>;  //   32 x f64 vector value
-def v64f64   : ValueType<4096,  105>;  //   64 x f64 vector value
-def v128f64  : ValueType<8192,  106>;  //  128 x f64 vector value
-def v256f64  : ValueType<16384, 107>;  //  256 x f64 vector value
-
-def nxv1i1  : ValueType<1,  108>;  // n x  1 x i1  vector value
-def nxv2i1  : ValueType<2,  109>;  // n x  2 x i1  vector value
-def nxv4i1  : ValueType<4,  110>;  // n x  4 x i1  vector value
-def nxv8i1  : ValueType<8,  111>;  // n x  8 x i1  vector value
-def nxv16i1 : ValueType<16, 112>;  // n x 16 x i1  vector value
-def nxv32i1 : ValueType<32, 113>;  // n x 32 x i1  vector value
-def nxv64i1 : ValueType<64, 114>;  // n x 64 x i1  vector value
-
-def nxv1i8  : ValueType<8,   115>;  // n x  1 x i8  vector value
-def nxv2i8  : ValueType<16,  116>;  // n x  2 x i8  vector value
-def nxv4i8  : ValueType<32,  117>;  // n x  4 x i8  vector value
-def nxv8i8  : ValueType<64,  118>;  // n x  8 x i8  vector value
-def nxv16i8 : ValueType<128, 119>;  // n x 16 x i8  vector value
-def nxv32i8 : ValueType<256, 120>;  // n x 32 x i8  vector value
-def nxv64i8 : ValueType<512, 121>;  // n x 64 x i8  vector value
-
-def nxv1i16  : ValueType<16,  122>;  // n x  1 x i16 vector value
-def nxv2i16  : ValueType<32,  123>;  // n x  2 x i16 vector value
-def nxv4i16  : ValueType<64,  124>;  // n x  4 x i16 vector value
-def nxv8i16  : ValueType<128, 125>;  // n x  8 x i16 vector value
-def nxv16i16 : ValueType<256, 126>;  // n x 16 x i16 vector value
-def nxv32i16 : ValueType<512, 127>;  // n x 32 x i16 vector value
-
-def nxv1i32  : ValueType<32,   128>;  // n x  1 x i32 vector value
-def nxv2i32  : ValueType<64,   129>;  // n x  2 x i32 vector value
-def nxv4i32  : ValueType<128,  130>;  // n x  4 x i32 vector value
-def nxv8i32  : ValueType<256,  131>;  // n x  8 x i32 vector value
-def nxv16i32 : ValueType<512,  132>;  // n x 16 x i32 vector value
-def nxv32i32 : ValueType<1024, 133>;  // n x 32 x i32 vector value
-
-def nxv1i64  : ValueType<64,   134>;  // n x  1 x i64 vector value
-def nxv2i64  : ValueType<128,  135>;  // n x  2 x i64 vector value
-def nxv4i64  : ValueType<256,  136>;  // n x  4 x i64 vector value
-def nxv8i64  : ValueType<512,  137>;  // n x  8 x i64 vector value
-def nxv16i64 : ValueType<1024, 138>;  // n x 16 x i64 vector value
-def nxv32i64 : ValueType<2048, 139>;  // n x 32 x i64 vector value
-
-def nxv1f16  : ValueType<16,  140>;  // n x  1 x  f16 vector value
-def nxv2f16  : ValueType<32,  141>;  // n x  2 x  f16 vector value
-def nxv4f16  : ValueType<64,  142>;  // n x  4 x  f16 vector value
-def nxv8f16  : ValueType<128, 143>;  // n x  8 x  f16 vector value
-def nxv16f16 : ValueType<256, 144>;  // n x 16 x  f16 vector value
-def nxv32f16 : ValueType<512, 145>;  // n x 32 x  f16 vector value
-def nxv1bf16 : ValueType<16,  146>;  // n x  1 x bf16 vector value
-def nxv2bf16 : ValueType<32,  147>;  // n x  2 x bf16 vector value
-def nxv4bf16 : ValueType<64,  148>;  // n x  4 x bf16 vector value
-def nxv8bf16 : ValueType<128, 149>;  // n x  8 x bf16 vector value
-def nxv1f32  : ValueType<32,  150>;  // n x  1 x  f32 vector value
-def nxv2f32  : ValueType<64,  151>;  // n x  2 x  f32 vector value
-def nxv4f32  : ValueType<128, 152>;  // n x  4 x  f32 vector value
-def nxv8f32  : ValueType<256, 153>;  // n x  8 x  f32 vector value
-def nxv16f32 : ValueType<512, 154>;  // n x 16 x  f32 vector value
-def nxv1f64  : ValueType<64,  155>;  // n x  1 x  f64 vector value
-def nxv2f64  : ValueType<128, 156>;  // n x  2 x  f64 vector value
-def nxv4f64  : ValueType<256, 157>;  // n x  4 x  f64 vector value
-def nxv8f64  : ValueType<512, 158>;  // n x  8 x  f64 vector value
-
-def x86mmx    : ValueType<64,   159>;  // X86 MMX value
-def FlagVT    : ValueType<0,    160>;  // Pre-RA sched glue
-def isVoid    : ValueType<0,    161>;  // Produces no value
-def untyped   : ValueType<8,    162>;  // Produces an untyped value
-def funcref   : ValueType<0,    163>;  // WebAssembly's funcref type
-def externref : ValueType<0,    164>;  // WebAssembly's externref type
-def x86amx    : ValueType<8192, 165>;  // X86 AMX value
+def v512i64 : ValueType<32768, 67>;  // 512 x i64 vector value
+
+def v1i128 : ValueType<128, 68>;  //  1 x i128 vector value
+
+def v1f16    : ValueType<16,     69>;  //    1 x f16 vector value
+def v2f16    : ValueType<32,     70>;  //    2 x f16 vector value
+def v3f16    : ValueType<48,     71>;  //    3 x f16 vector value
+def v4f16    : ValueType<64,     72>;  //    4 x f16 vector value
+def v8f16    : ValueType<128,    73>;  //    8 x f16 vector value
+def v16f16   : ValueType<256,    74>;  //   16 x f16 vector value
+def v32f16   : ValueType<512,    75>;  //   32 x f16 vector value
+def v64f16   : ValueType<1024,   76>;  //   64 x f16 vector value
+def v128f16  : ValueType<2048,   77>;  //  128 x f16 vector value
+def v2bf16   : ValueType<32,     78>;  //    2 x bf16 vector value
+def v3bf16   : ValueType<48,     79>;  //    3 x bf16 vector value
+def v4bf16   : ValueType<64,     80>;  //    4 x bf16 vector value
+def v8bf16   : ValueType<128,    81>;  //    8 x bf16 vector value
+def v16bf16  : ValueType<256,    82>;  //   16 x bf16 vector value
+def v32bf16  : ValueType<512,    83>;  //   32 x bf16 vector value
+def v64bf16  : ValueType<1024,   84>;  //   64 x bf16 vector value
+def v128bf16 : ValueType<2048,   85>;  //  128 x bf16 vector value
+def v1f32    : ValueType<32,     86>;  //    1 x f32 vector value
+def v2f32    : ValueType<64,     87>;  //    2 x f32 vector value
+def v3f32    : ValueType<96,     88>;  //    3 x f32 vector value
+def v4f32    : ValueType<128,    89>;  //    4 x f32 vector value
+def v5f32    : ValueType<160,    90>;  //    5 x f32 vector value
+def v8f32    : ValueType<256,    91>;  //    8 x f32 vector value
+def v16f32   : ValueType<512,    92>;  //   16 x f32 vector value
+def v32f32   : ValueType<1024,   93>;  //   32 x f32 vector value
+def v64f32   : ValueType<2048,   94>;  //   64 x f32 vector value
+def v128f32  : ValueType<4096,   95>;  //  128 x f32 vector value
+def v256f32  : ValueType<8182,   96>;  //  256 x f32 vector value
+def v512f32  : ValueType<16384,  97>;  //  512 x f32 vector value
+def v1024f32 : ValueType<32768,  98>;  // 1024 x f32 vector value
+def v2048f32 : ValueType<65536,  99>;  // 2048 x f32 vector value
+def v1f64    : ValueType<64,    100>;  //    1 x f64 vector value
+def v2f64    : ValueType<128,   101>;  //    2 x f64 vector value
+def v4f64    : ValueType<256,   102>;  //    4 x f64 vector value
+def v8f64    : ValueType<512,   103>;  //    8 x f64 vector value
+def v16f64   : ValueType<1024,  104>;  //   16 x f64 vector value
+def v32f64   : ValueType<2048,  105>;  //   32 x f64 vector value
+def v64f64   : ValueType<4096,  106>;  //   64 x f64 vector value
+def v128f64  : ValueType<8192,  107>;  //  128 x f64 vector value
+def v256f64  : ValueType<16384, 108>;  //  256 x f64 vector value
+def v512f64  : ValueType<32768, 109>; //  512 x f64 vector value
+
+def nxv1i1  : ValueType<1,  110>;  // n x  1 x i1  vector value
+def nxv2i1  : ValueType<2,  111>;  // n x  2 x i1  vector value
+def nxv4i1  : ValueType<4,  112>;  // n x  4 x i1  vector value
+def nxv8i1  : ValueType<8,  113>;  // n x  8 x i1  vector value
+def nxv16i1 : ValueType<16, 114>;  // n x 16 x i1  vector value
+def nxv32i1 : ValueType<32, 115>;  // n x 32 x i1  vector value
+def nxv64i1 : ValueType<64, 116>;  // n x 64 x i1  vector value
+
+def nxv1i8  : ValueType<8,   117>;  // n x  1 x i8  vector value
+def nxv2i8  : ValueType<16,  118>;  // n x  2 x i8  vector value
+def nxv4i8  : ValueType<32,  119>;  // n x  4 x i8  vector value
+def nxv8i8  : ValueType<64,  120>;  // n x  8 x i8  vector value
+def nxv16i8 : ValueType<128, 121>;  // n x 16 x i8  vector value
+def nxv32i8 : ValueType<256, 122>;  // n x 32 x i8  vector value
+def nxv64i8 : ValueType<512, 123>;  // n x 64 x i8  vector value
+
+def nxv1i16  : ValueType<16,  124>;  // n x  1 x i16 vector value
+def nxv2i16  : ValueType<32,  125>;  // n x  2 x i16 vector value
+def nxv4i16  : ValueType<64,  126>;  // n x  4 x i16 vector value
+def nxv8i16  : ValueType<128, 127>;  // n x  8 x i16 vector value
+def nxv16i16 : ValueType<256, 128>;  // n x 16 x i16 vector value
+def nxv32i16 : ValueType<512, 129>;  // n x 32 x i16 vector value
+
+def nxv1i32  : ValueType<32,   130>;  // n x  1 x i32 vector value
+def nxv2i32  : ValueType<64,   131>;  // n x  2 x i32 vector value
+def nxv4i32  : ValueType<128,  132>;  // n x  4 x i32 vector value
+def nxv8i32  : ValueType<256,  133>;  // n x  8 x i32 vector value
+def nxv16i32 : ValueType<512,  134>;  // n x 16 x i32 vector value
+def nxv32i32 : ValueType<1024, 135>;  // n x 32 x i32 vector value
+
+def nxv1i64  : ValueType<64,   136>;  // n x  1 x i64 vector value
+def nxv2i64  : ValueType<128,  137>;  // n x  2 x i64 vector value
+def nxv4i64  : ValueType<256,  138>;  // n x  4 x i64 vector value
+def nxv8i64  : ValueType<512,  139>;  // n x  8 x i64 vector value
+def nxv16i64 : ValueType<1024, 140>;  // n x 16 x i64 vector value
+def nxv32i64 : ValueType<2048, 141>;  // n x 32 x i64 vector value
+
+def nxv1f16  : ValueType<16,  142>;  // n x  1 x  f16 vector value
+def nxv2f16  : ValueType<32,  143>;  // n x  2 x  f16 vector value
+def nxv4f16  : ValueType<64,  144>;  // n x  4 x  f16 vector value
+def nxv8f16  : ValueType<128, 145>;  // n x  8 x  f16 vector value
+def nxv16f16 : ValueType<256, 146>;  // n x 16 x  f16 vector value
+def nxv32f16 : ValueType<512, 147>;  // n x 32 x  f16 vector value
+def nxv1bf16 : ValueType<16,  148>;  // n x  1 x bf16 vector value
+def nxv2bf16 : ValueType<32,  149>;  // n x  2 x bf16 vector value
+def nxv4bf16 : ValueType<64,  150>;  // n x  4 x bf16 vector value
+def nxv8bf16 : ValueType<128, 151>;  // n x  8 x bf16 vector value
+def nxv1f32  : ValueType<32,  152>;  // n x  1 x  f32 vector value
+def nxv2f32  : ValueType<64,  153>;  // n x  2 x  f32 vector value
+def nxv4f32  : ValueType<128, 154>;  // n x  4 x  f32 vector value
+def nxv8f32  : ValueType<256, 155>;  // n x  8 x  f32 vector value
+def nxv16f32 : ValueType<512, 156>;  // n x 16 x  f32 vector value
+def nxv1f64  : ValueType<64,  157>;  // n x  1 x  f64 vector value
+def nxv2f64  : ValueType<128, 158>;  // n x  2 x  f64 vector value
+def nxv4f64  : ValueType<256, 159>;  // n x  4 x  f64 vector value
+def nxv8f64  : ValueType<512, 160>;  // n x  8 x  f64 vector value
+
+def x86mmx    : ValueType<64,   161>;  // X86 MMX value
+def FlagVT    : ValueType<0,    162>;  // Pre-RA sched glue
+def isVoid    : ValueType<0,    163>;  // Produces no value
+def untyped   : ValueType<8,    164>;  // Produces an untyped value
+def funcref   : ValueType<0,    165>;  // WebAssembly's funcref type
+def externref : ValueType<0,    166>;  // WebAssembly's externref type
+def x86amx    : ValueType<8192, 167>;  // X86 AMX value
 
 
 def token      : ValueType<0, 248>;  // TokenTy
 def MetadataVT : ValueType<0, 249>;  // Metadata
->>>>>>> 97834378
 
 // Pseudo valuetype mapped to the current pointer size to any address space.
 // Should only be used in TableGen.
